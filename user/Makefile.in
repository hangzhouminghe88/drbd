--- conflicted
+++ resolved
@@ -31,12 +31,8 @@
 INITDIR = @INITDIR@
 LIBDIR = @prefix@/lib/@PACKAGE_TARNAME@
 CC = @CC@
-<<<<<<< HEAD
-CFLAGS := @CFLAGS@
-=======
 CFLAGS = @CFLAGS@
 LDFLAGS = @LDFLAGS@
->>>>>>> 5c951944
 LN_S = @LN_S@
 
 # features enabled or disabled by configure
@@ -84,11 +80,7 @@
 	cp $^ $@
 
 drbdadm: $(drbdadm-obj)
-<<<<<<< HEAD
-	$(LINK.c) -o $@ $^
-=======
-	$(CC) $(LDFLAGS) -o $@ $^
->>>>>>> 5c951944
+	$(LINK.c) $(LDFLAGS) -o $@ $^
 
 drbdadm_scanner.c: drbdadm_scanner.fl drbdadm_parser.h
 	flex -s -odrbdadm_scanner.c drbdadm_scanner.fl
@@ -97,11 +89,10 @@
 	flex -s -odrbdmeta_scanner.c drbdmeta_scanner.fl
 
 drbdsetup: $(drbdsetup-obj)
-<<<<<<< HEAD
-	$(LINK.c) -o $@ $^
+	$(LINK.c) $(LDFLAGS) -o $@ $^
 
 drbdmeta: $(drbdmeta-obj)
-	$(LINK.c) -o $@ $^
+	$(LINK.c) $(LDFLAGS) -o $@ $^
 
 legacy-tools:
 ifeq ($(WITH_LEGACY_UTILS),yes)
@@ -109,12 +100,6 @@
 	ln -f -s legacy/drbdadm-83
 	ln -f -s legacy/drbdsetup-83
 endif
-=======
-	$(CC) $(LDFLAGS) -o $@ $^
-
-drbdmeta: $(drbdmeta-obj)
-	$(CC) $(LDFLAGS) -o $@ $^
->>>>>>> 5c951944
 
 clean:
 	rm -f drbdadm_scanner.c drbdmeta_scanner.c
