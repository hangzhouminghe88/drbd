--- conflicted
+++ resolved
@@ -383,13 +383,9 @@
 extern char *_proxy_connection_name(char *conn_name, const struct cfg_ctx *ctx);
 #define proxy_connection_name(RES) \
 	_proxy_connection_name(alloca(_proxy_connect_name_len(RES)), RES)
-<<<<<<< HEAD
 extern struct d_resource *res_by_name(const char *name);
 extern struct d_host_info *find_host_info_by_name(struct d_resource* res, char *name);
-int parse_proxy_settings(struct d_resource *res, int check_proxy_token);
-=======
 int parse_proxy_options_section(struct d_resource *res);
->>>>>>> 52bda379
 /* conn_name is optional and mostly for compatibility with dcmd */
 int do_proxy_conn_up(const struct cfg_ctx *ctx);
 int do_proxy_conn_down(const struct cfg_ctx *ctx);
@@ -496,7 +492,6 @@
 	STAILQ_INSERT_HEAD(head, e, link);		\
 } while (0)
 
-<<<<<<< HEAD
 #define PARSER_CHECK_PROXY_KEYWORD (1)
 #define PARSER_STOP_IF_INVALID (2)
 
@@ -511,6 +506,4 @@
 } while (/*CONSTCOND*/0)
 #endif
 
-=======
->>>>>>> 52bda379
 #endif
