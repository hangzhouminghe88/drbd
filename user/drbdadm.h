#ifndef DRBDADM_H
#define DRBDADM_H

#include <stdbool.h>
#include <linux/drbd_config.h>
#include <sys/utsname.h>
#include <sys/types.h>
#include <net/if.h>
#include <sys/queue.h>
#include <stdint.h>
#include <stdarg.h>

#include "config.h"

#define E_SYNTAX	  2
#define E_USAGE		  3
#define E_CONFIG_INVALID 10
#define E_EXEC_ERROR     20
#define E_THINKO	 42 /* :) */

enum {
	SLEEPS_FINITE        = 1,
	SLEEPS_SHORT         = 2+1,
	SLEEPS_LONG          = 4+1,
	SLEEPS_VERY_LONG     = 8+1,
	SLEEPS_MASK          = 15,

	RETURN_PID           = 2,
	SLEEPS_FOREVER       = 4,

	SUPRESS_STDERR       = 0x10,
	RETURN_STDOUT_FD     = 0x20,
	RETURN_STDERR_FD     = 0x40,
	DONT_REPORT_FAILED   = 0x80,
};

/* for check_uniq(): Check for uniqueness of certain values...
 * comment out if you want to NOT choke on the first conflict */
#define EXIT_ON_CONFLICT 1

/* for verify_ips(): are not verifyable ips fatal? */
#define INVALID_IP_IS_INVALID_CONF 1

enum usage_count_type {
	UC_YES,
	UC_NO,
	UC_ASK,
};

enum pp_flags {
	MATCH_ON_PROXY = 1,
};

struct d_globals
{
	int disable_io_hints;
	int disable_ip_verification;
	int minor_count;
	int dialog_refresh;
	enum usage_count_type usage_count;
};

#define IFI_HADDR 8
#define IFI_ALIAS 1

struct ifi_info {
	char ifi_name[IFNAMSIZ];      /* interface name, nul terminated */
	uint8_t ifi_haddr[IFI_HADDR]; /* hardware address */
	uint16_t ifi_hlen;            /* bytes in hardware address, 0, 6, 8 */
	short ifi_flags;              /* IFF_xxx constants from <net/if.h> */
	short ifi_myflags;            /* our own IFI_xxx flags */
	struct sockaddr *ifi_addr;    /* primary address */
	struct ifi_info *ifi_next;    /* next ifi_info structure */
};

struct d_name
{
	char *name;
	STAILQ_ENTRY(d_name) link;
};

STAILQ_HEAD(names, d_name);

struct d_option
{
	STAILQ_ENTRY(d_option) link;
	char* name;
	char* value;
	unsigned int mentioned  :1 ; // for the adjust command.
	unsigned int is_escaped :1 ;
	unsigned int adj_skip :1;
};

STAILQ_HEAD(options, d_option);

struct d_address
{
	char* addr;
	char* port;
	char* af;
};

struct d_proxy_info
{
<<<<<<< HEAD
	struct names on_hosts;
	struct d_address inside;
	struct d_address outside;
=======
  struct d_name *on_hosts;
  char* inside_addr;
  char* inside_port;
  char* inside_af;
  char* outside_addr;
  char* outside_port;
  char* outside_af;
  struct d_option *options; /* named proxy_options in other places */
  struct d_option *plugins; /* named proxy_plugins in other places */
>>>>>>> 55e4d669
};

struct d_volume
{
	unsigned vnr;
	char* device;
	unsigned device_minor;
	char* disk;
	char* meta_disk;
	char* meta_index;
	int meta_major;
	int meta_minor;
	STAILQ_ENTRY(d_volume) link;
	struct options disk_options; /* Additional per volume options */

	/* Do not dump an explicit volume section */
	unsigned int implicit :1 ;

	/* flags for "drbdadm adjust" */
	unsigned int adj_del_minor :1;
	unsigned int adj_new_minor :1;
	unsigned int adj_detach :1;
	unsigned int adj_attach :1;
	unsigned int adj_resize :1;
	unsigned int adj_disk_opts :1;
	unsigned int parsed_device :1;
	unsigned int parsed_disk :1;
	unsigned int parsed_meta_disk :1;
};

STAILQ_HEAD(volumes, d_volume);

struct d_host_info
{
	struct names on_hosts;
	struct volumes volumes;
	struct d_address address;
	struct d_proxy_info *proxy;
	STAILQ_ENTRY(d_host_info) link;
	struct d_resource* lower;  /* for device stacking */
	char *lower_name;          /* for device stacking, before bind_stacked_res() */
	int config_line;
	unsigned int implicit:1;   /* Implicitly declared with an host xx address statement*/
	unsigned int by_address:1; /* Match to machines by address, not by names (=on_hosts) */
	unsigned int used_as_me:1; /* May be set in set_me_in_resource() */
	unsigned int require_minor:1; /* Requires device */
	struct options res_options; /* Additional per host options */
	char* node_id;
};

STAILQ_HEAD(hosts, d_host_info);

struct hname_address
{
	char *name;			/* parsed */
	int config_line;		/* parsed here */
	struct d_address address;	/* parsed */
	struct d_host_info *host_info;	/* determined in post_parse */
	unsigned int used_as_me:1;
	unsigned int faked_hostname;
	unsigned int by_address;
	unsigned int parsed_address:1;
	unsigned int parsed_port:1;
	unsigned int conflicts:1;
	STAILQ_ENTRY(hname_address) link;
};
STAILQ_HEAD(hname_address_pairs, hname_address);

struct connection
{
	char *name; /* parsed */
	struct hname_address_pairs hname_address_pairs; /* parsed here */
	int config_line; /* parsed here */

	struct d_host_info *peer;
	struct d_address *my_address; /* determined in set_me_in_resource() */
	struct d_address *peer_address;
	struct d_address *connect_to;

	struct options net_options; /* parsed here, inherited from res, used here */
	unsigned int ignore:1;
	unsigned int implicit:1;
	STAILQ_ENTRY(connection) link;
};
STAILQ_HEAD(connections, connection);

struct d_resource
{
	char* name;

	struct volumes volumes;
	struct connections connections;

	struct d_host_info* me;
	struct hosts all_hosts;

	struct names mesh; /* parsed here. Expanded to connections in post_parse */
	struct options mesh_net_options;

	struct options net_options; /* parsed here, inherited to connections */
	struct options disk_options;
	struct options res_options;
	struct options startup_options;
	struct options handlers;
	struct options proxy_options;
	struct options proxy_plugins;
	STAILQ_ENTRY(d_resource) link;
	char *config_file; /* The config file this resource is define in.*/
	int start_line;
	unsigned int stacked_timeouts:1;
	unsigned int ignore:1;
	unsigned int stacked:1;        /* Stacked on this node */
	unsigned int stacked_on_one:1; /* Stacked either on me or on peer */
	unsigned int peers_addrs_set:1; /* all peer addresses set */

	/* if a prerequisite command failed, don't try any further commands.
	 * see run_deferred_cmds() */
	unsigned int skip_further_deferred_command:1;
};

STAILQ_HEAD(resources, d_resource);

struct cfg_ctx;

struct adm_cmd {
	const char *name;
	int (*function) (const struct cfg_ctx *);
	const struct context_def *drbdsetup_ctx;
	/* which level this command is for.
	 * 0: don't show this command, ever
	 * 1: normal administrative commands, shown in normal help
	 * 2-4: shown on "drbdadm hidden-commands"
	 * 2: useful for shell scripts
	 * 3: callbacks potentially called from kernel module on certain events
	 * 4: advanced, experts and developers only */
	unsigned int show_in_usage:3;
	/* if set, command requires an explicit resource name */
	unsigned int res_name_required:1;
	/* if set, the backend command expects the resource name */
	unsigned int backend_res_name:1;
	/* Give the backend(drbdsetup) more time to complete its mission */
	unsigned int takes_long:1;
	/* if set, command requires an explicit volume number as well */
	unsigned int vol_id_required:1;
	/* most commands need to iterate over all volumes in the resource */
	unsigned int iterate_volumes:1;
	unsigned int vol_id_optional:1;
	/* error out if the ip specified is not available/active now */
	unsigned int verify_ips:1;
	/* if set, use the "cache" in /var/lib/drbd to figure out
	 * which config file to use.
	 * This is necessary for handlers (callbacks from kernel) to work
	 * when using "drbdadm -c /some/other/config/file" */
	unsigned int use_cached_config_file:1;
	/* need_peer could also be named iterate_peers */
	unsigned int need_peer:1;
	unsigned int is_proxy_cmd:1;
	unsigned int uc_dialog:1; /* May show usage count dialog */
	unsigned int test_config:1; /* Allow -t option */
	unsigned int disk_required:1; /* cmd needs vol->disk or vol->meta_[disk|index] */
};

struct cfg_ctx {
	/* res == NULL: does not care for resources, or iterates over all
	 * resources in the global "struct d_resource *config" */
	struct d_resource *res;
	/* vol == NULL: operate on the resource itself, or iterates over all
	 * volumes in res */
	struct d_volume *vol;

	struct connection *conn;

	const struct adm_cmd *cmd;
};


extern char *canonify_path(char *path);

extern int adm_adjust(const struct cfg_ctx *);

extern struct adm_cmd new_minor_cmd;
extern struct adm_cmd new_resource_cmd;
extern struct adm_cmd res_options_cmd;
extern struct adm_cmd res_options_defaults_cmd;
extern struct adm_cmd attach_cmd;
extern struct adm_cmd disk_options_cmd;
extern struct adm_cmd disk_options_defaults_cmd;
extern struct adm_cmd resize_cmd;
extern struct adm_cmd connect_cmd;
extern struct adm_cmd net_options_cmd;
extern struct adm_cmd net_options_defaults_cmd;
extern struct adm_cmd disconnect_cmd;
extern struct adm_cmd detach_cmd;
extern struct adm_cmd del_minor_cmd;
extern struct adm_cmd proxy_conn_down_cmd;
extern struct adm_cmd proxy_conn_up_cmd;
extern struct adm_cmd proxy_conn_plugins_cmd;
extern struct adm_cmd proxy_reconf_cmd;

extern int adm_create_md(const struct cfg_ctx *);
extern int _adm_drbdmeta(const struct cfg_ctx *, int flags, char *argument);

extern void m__system(char **argv, int flags, const char *res_name, pid_t *kid, int *fd, int *ex);
static inline int m_system_ex(char **argv, int flags, const char *res_name)
{
	int ex;
	m__system(argv, flags, res_name, NULL, NULL, &ex);
	return ex;
}
extern struct d_option *find_opt(struct options *base, const char *name);
/* stages of configuration, as performed on "drbdadm up"
 * or "drbdadm adjust":
 */
enum drbd_cfg_stage {
	/* prerequisite stage: create objects, start daemons, ... */
	CFG_PREREQ,

	/* run time changeable settings of resources */
	CFG_RESOURCE,

	/* detach/attach local disks, */
	CFG_DISK_PREREQ,
	CFG_DISK,

	/* The stage to discard network configuration, during adjust.
	 * This is after the DISK stage, because we don't want to cut access to
	 * good data while in primary role.  And before the SETTINGS stage, as
	 * some proxy or syncer settings may cause side effects and additional
	 * handshakes while we have an established connection.
	 */
	CFG_NET_PREREQ,

	/* discard/set connection parameters */
	CFG_NET,

	__CFG_LAST
};

extern void schedule_deferred_cmd(struct adm_cmd *, const struct cfg_ctx *, enum drbd_cfg_stage);
extern int version_code_kernel(void);
extern int version_code_userland(void);
extern void warn_on_version_mismatch(void);
extern void maybe_exec_legacy_drbdadm(char **argv);
extern void uc_node(enum usage_count_type type);
extern int have_ip(const char *af, const char *ip);
extern void free_opt(struct d_option *item);
extern int ctx_by_name(struct cfg_ctx *ctx, const char *id);
enum pr_flags {
	NO_HOST_SECT_ALLOWED  = 4,
	PARSE_FOR_ADJUST = 8
};

extern int check_uniq(const char *what, const char *fmt, ...);
extern struct d_resource* parse_resource_for_adjust(const struct cfg_ctx *ctx);
extern struct d_resource* parse_resource(char*, enum pr_flags);
extern void post_parse(struct resources *, enum pp_flags);
extern struct connection *alloc_connection();
extern void free_connection(struct connection *connection);
extern void expand_common(void);
extern void global_validate_maybe_expand_die_if_invalid(int expand, enum pp_flags flags);
extern struct d_option *new_opt(char *name, char *value);
extern int hostname_in_list(const char *name, struct names *names);
extern char *_names_to_str(char* buffer, struct names *names);
extern char *_names_to_str_c(char* buffer, struct names *names, char c);
#define NAMES_STR_SIZE 255
#define names_to_str(N) _names_to_str(alloca(NAMES_STR_SIZE+1), N)
#define names_to_str_c(N, C) _names_to_str_c(alloca(NAMES_STR_SIZE+1), N, C)
extern struct d_name *names_from_str(char* str);
extern struct d_volume *volume_by_vnr(struct volumes *volumes, int vnr);
extern void free_names(struct names *names);
extern void set_me_in_resource(struct d_resource* res, int match_on_proxy);
extern void set_peer_in_resource(struct d_resource* res, int peer_required);
extern void set_on_hosts_in_res(struct d_resource *res);
extern void set_disk_in_res(struct d_resource *res);
extern int _proxy_connect_name_len(const struct cfg_ctx *ctx);
extern char *_proxy_connection_name(char *conn_name, const struct cfg_ctx *ctx);
#define proxy_connection_name(RES) \
	_proxy_connection_name(alloca(_proxy_connect_name_len(RES)), RES)
extern struct d_resource *res_by_name(const char *name);
extern struct d_host_info *find_host_info_by_name(struct d_resource* res, char *name);
int parse_proxy_options_section(struct d_resource *res);
/* conn_name is optional and mostly for compatibility with dcmd */
int do_proxy_conn_up(const struct cfg_ctx *ctx);
int do_proxy_conn_down(const struct cfg_ctx *ctx);
int do_proxy_conn_plugins(const struct cfg_ctx *ctx);

extern char *config_file;
extern char *config_save;
extern int config_valid;
extern struct resources config;
extern struct d_resource* common;
extern struct d_globals global_options;
extern int line, fline;
extern struct hsearch_data global_htable;

extern int no_tty;
extern int dry_run;
extern int verbose;
extern char* drbdsetup;
extern char* drbdmeta;
extern char* drbd_proxy_ctl;
extern char* drbdadm_83;
extern char* drbdadm_84;
extern char ss_buffer[1024];
extern const char *canonname;

struct setup_option {
	bool explicit;
	char *option;
};
struct setup_option *setup_options;

extern void add_setup_option(bool explicit, char *option);

/* ssprintf() places the result of the printf in the current stack
   frame and sets ptr to the resulting string. If the current stack
   frame is destroyed (=function returns), the allocated memory is
   freed automatically */

/*
  // This is the nicer version, that does not need the ss_buffer.
  // But it only works with very new glibcs.

#define ssprintf(...) \
	 ({ int _ss_size = snprintf(0, 0, ##__VA_ARGS__);        \
	 char *_ss_ret = __builtin_alloca(_ss_size+1);           \
	 snprintf(_ss_ret, _ss_size+1, ##__VA_ARGS__);           \
	 _ss_ret; })
*/

#define ssprintf(...) \
	strcpy(alloca(snprintf(ss_buffer,sizeof(ss_buffer),##__VA_ARGS__)+1),ss_buffer)

#ifndef offsetof
/* I do not care about non GCC compilers */
#define offsetof(type, member)  __builtin_offsetof(type, member)
#endif

/* Linux's edition of sys/queue.h misses STAILQ_LAST */
#ifndef STAILQ_LAST
#define STAILQ_LAST(head, field)					\
	(STAILQ_EMPTY((head)) ?						\
	 NULL :								\
	 ((typeof((head)->stqh_first))					\
	  ((char *)((head)->stqh_last) - offsetof(typeof(*(head)->stqh_first), field))))
#endif

#define STAILQ_INSERT_ORDERED(head, elem, field) do {			\
	typeof(*elem) *e = (elem); /* evaluate once */			\
	typeof(*elem) *t = STAILQ_LAST(head, field);			\
	if (t == NULL) { /* STAILQ is empty */				\
		STAILQ_INSERT_HEAD(head, e, field);			\
	} else if (t->vnr <= e->vnr) {					\
		STAILQ_INSERT_TAIL(head, e, field);			\
	} else {							\
		typeof(*elem) *p = NULL;				\
		STAILQ_FOREACH(t, head, field) {			\
			if (t->vnr > e->vnr) {				\
				if (p == NULL)				\
					STAILQ_INSERT_HEAD(head, e, field); \
				else					\
					STAILQ_INSERT_AFTER(head, p, e, field); \
				break;					\
			}						\
			p = t;						\
		}							\
	}								\
} while (0)

/* CAUTION: arguments may not have side effects! */
#define for_each_resource(var, head) STAILQ_FOREACH(var, head, link)
#define for_each_volume(var, head) STAILQ_FOREACH(var, head, link)
#define for_each_host(var, head) STAILQ_FOREACH(var, head, link)
#define for_each_connection(var, head) STAILQ_FOREACH(var, head, link)

#define insert_volume(head, elem) STAILQ_INSERT_ORDERED(head, elem, link)

#define insert_tail(head, elem) do {			\
	typeof(*elem) *e = (elem); /* evaluate once */	\
	STAILQ_INSERT_TAIL(head, e, link);		\
} while (0)

#define insert_head(head, elem) do {			\
	typeof(*elem) *e = (elem); /* evaluate once */	\
	STAILQ_INSERT_HEAD(head, e, link);		\
} while (0)

#define PARSER_CHECK_PROXY_KEYWORD (1)
#define PARSER_STOP_IF_INVALID (2)

#ifndef STAILQ_CONCAT
/* compat for older libc sys/queue.h */
#define	STAILQ_CONCAT(head1, head2) do {				\
	if (!STAILQ_EMPTY((head2))) {					\
		*(head1)->stqh_last = (head2)->stqh_first;		\
		(head1)->stqh_last = (head2)->stqh_last;		\
		STAILQ_INIT((head2));					\
	}								\
} while (/*CONSTCOND*/0)
#endif

#endif
<|MERGE_RESOLUTION|>--- conflicted
+++ resolved
@@ -102,21 +102,11 @@
 
 struct d_proxy_info
 {
-<<<<<<< HEAD
 	struct names on_hosts;
 	struct d_address inside;
 	struct d_address outside;
-=======
-  struct d_name *on_hosts;
-  char* inside_addr;
-  char* inside_port;
-  char* inside_af;
-  char* outside_addr;
-  char* outside_port;
-  char* outside_af;
-  struct d_option *options; /* named proxy_options in other places */
-  struct d_option *plugins; /* named proxy_plugins in other places */
->>>>>>> 55e4d669
+	struct options options; /* named proxy_options in other places */
+	struct options plugins; /* named proxy_plugins in other places */
 };
 
 struct d_volume
