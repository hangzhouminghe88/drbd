--- conflicted
+++ resolved
@@ -826,7 +826,6 @@
 		for ( i=UI_CURRENT ; i<UI_SIZE ; i++ ) {
 			if (!m_strsep_u64(str, &md->uuid[i])) return;
 		}
-<<<<<<< HEAD
 		if (!m_strsep_bit(str, &md->flags, MDF_Consistent)) break;
 		if (!m_strsep_bit(str, &md->flags, MDF_WasUpToDate)) break;
 		if (!m_strsep_bit(str, &md->flags, MDF_PrimaryInd)) break;
@@ -834,14 +833,6 @@
 		if (!m_strsep_bit(str, &md->flags, MDF_FullSync)) break;
 		if (!m_strsep_bit(str, &md->flags, MDF_PeerOutDated)) break;
 		if (!m_strsep_bit(str, &md->flags, MDF_CrashedPrimary)) break;
-=======
-		if (!m_strsep_bit(str, &md->flags, MDF_CONSISTENT)) break;
-		if (!m_strsep_bit(str, &md->flags, MDF_WAS_UP_TO_DATE)) break;
-		if (!m_strsep_bit(str, &md->flags, MDF_PRIMARY_IND)) break;
-		if (!m_strsep_bit(str, &md->flags, MDF_CONNECTED_IND)) break;
-		if (!m_strsep_bit(str, &md->flags, MDF_FULL_SYNC)) break;
-		if (!m_strsep_bit(str, &md->flags, MDF_PEER_OUT_DATED)) break;
->>>>>>> ff327744
 	} while (0);
 }
 
