/*
   drbdmeta.c

   This file is part of DRBD by Philipp Reisner and Lars Ellenberg.

   Copyright (C) 2004-2008, LINBIT Information Technologies GmbH
   Copyright (C) 2004-2008, Philipp Reisner <philipp.reisner@linbit.com>
   Copyright (C) 2004-2008, Lars Ellenberg  <lars.ellenberg@linbit.com>

   drbd is free software; you can redistribute it and/or modify
   it under the terms of the GNU General Public License as published by
   the Free Software Foundation; either version 2, or (at your option)
   any later version.

   drbd is distributed in the hope that it will be useful,
   but WITHOUT ANY WARRANTY; without even the implied warranty of
   MERCHANTABILITY or FITNESS FOR A PARTICULAR PURPOSE.  See the
   GNU General Public License for more details.

   You should have received a copy of the GNU General Public License
   along with drbd; see the file COPYING.  If not, write to
   the Free Software Foundation, 675 Mass Ave, Cambridge, MA 02139, USA.

 */

/* have the <sys/....h> first, otherwise you get e.g. "redefined" types from
 * sys/types.h and other weird stuff */

#define INITIALIZE_BITMAP 0

#define _GNU_SOURCE
#define _XOPEN_SOURCE 600
#define _FILE_OFFSET_BITS 64

#include <sys/types.h>
#include <sys/stat.h>
#include <sys/ioctl.h>
#include <sys/utsname.h>
#include <sys/time.h>

#include <stdlib.h>
#include <stdio.h>
#include <errno.h>
#include <getopt.h>
#include <stdbool.h>
#include <string.h>
#include <unistd.h>
#include <fcntl.h>
#include <time.h>

#include <linux/major.h>
#include <linux/kdev_t.h>
#include <linux/drbd.h>		/* only use DRBD_MAGIC from here! */
#include <linux/fs.h>           /* for BLKFLSBUF */

#include "drbd_endian.h"
#include "drbdtool_common.h"

#include "drbdmeta_parser.h"

#include "config.h"

extern FILE* yyin;
YYSTYPE yylval;

int	force = 0;
int	verbose = 0;
int	ignore_sanity_checks = 0;
int	dry_run = 0;
int     option_peer_max_bio_size = 0;
int     option_node_id = -1;
unsigned option_al_stripes = 1;
unsigned option_al_stripe_size_4k = 8;
unsigned option_al_stripes_used = 0;

struct option metaopt[] = {
    { "ignore-sanity-checks",  no_argument, &ignore_sanity_checks, 1000 },
    { "dry-run",  no_argument, &dry_run, 1000 },
    { "force",  no_argument,    0, 'f' },
    { "verbose",  no_argument,    0, 'v' },
    { "peer-max-bio-size",  required_argument, NULL, 'p' },
    { "node-id",  required_argument, NULL, 'i' },
    { "al-stripes",  required_argument, NULL, 's' },
    { "al-stripe-size-kB",  required_argument, NULL, 'z' },
    { NULL,     0,              0, 0 },
};

/* FIXME? should use sector_t and off_t, not long/uint64_t ... */

/* Note RETURN VALUES:
 * exit code convention: int vXY_something() and meta_blah return some negative
 * error code, usually -1, when failed, 0 for success.
 *
 * FIXME some of the return -1; probably should better be exit(something);
 * or some of the exit() should be rather some return?
 *
 * AND, the exit codes should follow some defined scheme.
 */

#if 0
#define ASSERT(x) ((void)(0))
#define d_expect(x) (x)
#else
#define ASSERT(x) do { if (!(x)) {				\
	fprintf(stderr, "%s:%u:%s: ASSERT(%s) failed.\n",	\
		__FILE__ , __LINE__ , __func__ , #x );		\
	abort(); }						\
	} while (0)
#define d_expect(x) ({						\
	int _x = (x);						\
	if (!_x)						\
		fprintf(stderr, "%s:%u:%s: ASSERT(%s) failed.\n",\
			__FILE__ , __LINE__ , __func__ , #x );	\
	_x; })
#endif

static int confirmed(const char *text)
{
	const char yes[] = "yes";
	const ssize_t N = sizeof(yes);
	char *answer = NULL;
	size_t n = 0;
	int ok;

	printf("\n%s\n", text);

	if (force) {
	    printf("*** confirmation forced via --force option ***\n");
	    ok = 1;
	}
	else {
	    printf("[need to type '%s' to confirm] ", yes);
	    ok = getline(&answer,&n,stdin) == N &&
		strncmp(answer,yes,N-1) == 0;
	    if (answer) free(answer);
	    printf("\n");
	}
	return ok;
}

/*
 * FIXME
 *
 * when configuring a drbd device:
 *
 * Require valid drbd meta data at the respective location.  A meta data
 * block would only be created by the drbdmeta command.
 *
 * (How) do we want to implement this: A meta data block contains some
 * reference to the physical device it belongs. Refuse to attach not
 * corresponding meta data.
 *
 * THINK: put a checksum within the on-disk meta data block, too?
 *
 * When asked to create a new meta data block, the drbdmeta command
 * warns loudly if either the data device or the meta data device seem
 * to contain some data, and requires explicit confirmation anyways.
 *
 * See current implementation in check_for_existing_data below.
 *
 * XXX should also be done for meta-data != internal, i.e.  refuse to
 * create meta data blocks on a device that seems to be in use for
 * something else.
 *
 * Maybe with an external meta data device, we want to require a "meta
 * data device super block", which could also serve as TOC to the meta
 * data, once we have variable size meta data.  Other option could be a
 * /var/lib/drbd/md-toc plain file, and some magic block on every device
 * that serves as md storage.
 *
 * For certain content on the lower level device, we should refuse
 * always.  e.g. refuse to be created on top of a LVM2 physical volume,
 * or on top of swap space. This would require people to do an dd
 * if=/dev/zero of=device.  Protects them from shooting themselves,
 * and blaming us...
 */

/* reiserfs sb offset is 64k plus
 * align it to 4k, in case someone has unusual hard sect size (!= 512),
 * otherwise direct io will fail with EINVAL */
#define SO_MUCH (68*1024)

/*
 * I think this block of declarations and definitions should be
 * in some common.h, too.
 * {
 */

#ifndef ALIGN
# define ALIGN(x,a) ( ((x) + (a)-1) &~ ((a)-1) )
#endif

#define MD_AL_OFFSET_07        8
#define MD_AL_MAX_SECT_07     64
#define MD_BM_OFFSET_07        (MD_AL_OFFSET_07 + MD_AL_MAX_SECT_07)
#define MD_RESERVED_SECT_07    ( (uint64_t)(128ULL << 11) )
#define MD_BM_MAX_BYTE_07      ( (uint64_t)(MD_RESERVED_SECT_07 - MD_BM_OFFSET_07)*512 )
#if BITS_PER_LONG == 32
#define MD_BM_MAX_BYTE_FLEX    ( (uint64_t)(1ULL << (32-3)) )
#else
#define MD_BM_MAX_BYTE_FLEX    ( (uint64_t)(1ULL << (38-3)) )
#endif

#define DEFAULT_BM_BLOCK_SIZE  (1<<12)

#define DRBD_MD_MAGIC_06   (DRBD_MAGIC+2)
#define DRBD_MD_MAGIC_07   (DRBD_MAGIC+3)
#define DRBD_MD_MAGIC_08   (DRBD_MAGIC+4)
#define DRBD_MD_MAGIC_84_UNCLEAN   (DRBD_MAGIC+5)
#define DRBD_MD_MAGIC_09   (DRBD_MAGIC+6)

/*
 * }
 * end of should-be-shared
 */

/*
 * global variables and data types
 */

/* buffer_size has to be a multiple of 4096, and at least 32k.
 * Pending a "nice" implementation of replay_al_84 for striped activity log,
 * I chose a big buffer hopefully large enough to hold the whole activity log,
 * even with "large" number of stripes and stripe sizes.
 */
const size_t buffer_size = 32 * 1024 * 1024;
size_t pagesize; /* = sysconf(_SC_PAGESIZE) */
int opened_odirect = 1;
void *on_disk_buffer = NULL;
int global_argc;
char **global_argv;
char *progname = NULL;

enum md_format {
	DRBD_V06,
	DRBD_V07,
	DRBD_V08,
	DRBD_V09,
	DRBD_UNKNOWN,
};

/* let gcc help us get it right.
 * some explicit endian types */
typedef struct { uint64_t le; } le_u64;
typedef struct { uint64_t be; } be_u64;
typedef struct { uint32_t le; } le_u32;
typedef struct { uint32_t be; } be_u32;
typedef struct { int32_t be; } be_s32;
typedef struct { uint16_t be; } be_u16;
typedef struct { unsigned long le; } le_ulong;
typedef struct { unsigned long be; } be_ulong;

/* NOTE that this structure does not need to be packed,
 * aligned, nor does it need to be in the same order as the on_disk variants.
 */
struct peer_md_cpu {
	uint64_t bitmap_uuid;
	uint32_t flags;
	int32_t node_id;
};

struct md_cpu {
	uint64_t current_uuid;
	uint64_t history_uuids[HISTORY_UUIDS];
	/* present since drbd 0.6 */
	uint32_t gc[GEN_CNT_SIZE];	/* generation counter */
	uint32_t magic;
	/* added in drbd 0.7;
	 * 0.7 stores effevtive_size on disk as kb, 0.8 in units of sectors.
	 * we use sectors in our general working structure here */
	uint64_t effective_size;	/* last agreed size */
	uint32_t md_size_sect;
	int32_t al_offset;		/* signed sector offset to this block */
	uint32_t al_nr_extents;	/* important for restoring the AL */
	int32_t bm_offset;		/* signed sector offset to the bitmap, from here */
	/* Since DRBD 0.8 we have uuid instead of gc */
	uint32_t flags;
	uint64_t device_uuid;
	uint32_t bm_bytes_per_bit;
	uint32_t la_peer_max_bio_size;
	/* Since DRBD 9.0 the following new stuff: */
	uint32_t max_peers;
	int32_t node_id;
	struct peer_md_cpu peers[MAX_PEERS];
	uint32_t al_stripes;
	uint32_t al_stripe_size_4k;
};

/*
 * drbdmeta specific types
 */

struct format_ops;

struct format {
	const struct format_ops *ops;
	char *md_device_name;	/* well, in 06 it is file name */
	char *drbd_dev_name;
	unsigned minor;		/* cache, determined from drbd_dev_name */
	int lock_fd;
	int drbd_fd;		/* no longer used!   */
	int ll_fd;		/* not yet used here */
	int md_fd;
	int md_hard_sect_size;


	/* unused in 06 */
	int md_index;
	unsigned int bm_bytes;
	unsigned int bits_set;	/* 32 bit should be enough. @4k ==> 16TB */
	int bits_counted:1;
	int update_lk_bdev:1;	/* need to update the last known bdev info? */

	struct md_cpu md;

	/* _byte_ offsets of our "super block" and other data, within fd */
	uint64_t md_offset;
	uint64_t al_offset;
	uint64_t bm_offset;

	/* if create_md actually does convert,
	 * we want to wipe the old meta data block _after_ convertion. */
	uint64_t wipe_fixed;
	uint64_t wipe_flex;

	/* convenience */
	uint64_t bd_size; /* size of block device for internal meta data */

	/* size limit due to available on-disk bitmap */
	uint64_t max_usable_sect;

	/* last-known bdev info,
	 * to increase the chance of finding internal meta data in case the
	 * lower level device has been resized without telling DRBD.
	 * Loaded from file for internal metadata */
	struct bdev_info lk_bd;
};

/* - parse is expected to exit() if it does not work out.
 * - open is expected to read the respective on_disk members,
 *   and copy the "superblock" meta data into the struct mem_cpu
 * FIXME describe rest of them, and when they should exit,
 * return error or success.
 */
struct format_ops {
	const char *name;
	char **args;
	int (*parse) (struct format *, char **, int, int *);
	int (*open) (struct format *);
	int (*close) (struct format *);
	int (*md_initialize) (struct format *, int do_disk_writes, int max_peers);
	int (*md_disk_to_cpu) (struct format *);
	int (*md_cpu_to_disk) (struct format *);
	void (*get_gi) (struct md_cpu *md, int bm_idx);
	void (*show_gi) (struct md_cpu *md, int bm_idx);
	void (*set_gi) (struct md_cpu *md, int bm_idx, char **argv, int argc);
	int (*outdate_gi) (struct md_cpu *md);
	int (*invalidate_gi) (struct md_cpu *md);
};

struct format_ops f_ops[];
/*
 * -- DRBD 0.6 --------------------------------------
 */

struct __packed md_on_disk_06 {
	be_u32 gc[GEN_CNT_SIZE];	/* generation counter */
	be_u32 magic;
};

void md_disk_06_to_cpu(struct md_cpu *cpu, const struct md_on_disk_06 *disk)
{
	int i;

	memset(cpu, 0, sizeof(*cpu));
	for (i = 0; i < GEN_CNT_SIZE; i++)
		cpu->gc[i] = be32_to_cpu(disk->gc[i].be);
	cpu->magic = be32_to_cpu(disk->magic.be);
	cpu->max_peers = 1;
}

void md_cpu_to_disk_06(struct md_on_disk_06 *disk, struct md_cpu *cpu)
{
	int i;

	for (i = 0; i < GEN_CNT_SIZE; i++)
		disk->gc[i].be = cpu_to_be32(cpu->gc[i]);
	disk->magic.be = cpu_to_be32(cpu->magic);
}

int v06_validate_md(struct format *cfg)
{
	if (cfg->md.magic != DRBD_MD_MAGIC_06) {
		fprintf(stderr, "v06 Magic number not found\n");
		return -1;
	}
	return 0;
}

/*
 * -- DRBD 0.7 --------------------------------------
 */
unsigned long bm_bytes(const struct md_cpu const *md, uint64_t sectors);

struct __packed md_on_disk_07 {
	be_u64 la_kb;		/* last agreed size. */
	be_u32 gc[GEN_CNT_SIZE];	/* generation counter */
	be_u32 magic;
	be_u32 md_size_kb;
	be_s32 al_offset;	/* signed sector offset to this block */
	be_u32 al_nr_extents;	/* important for restoring the AL */
	be_s32 bm_offset;	/* signed sector offset to the bitmap, from here */
	char reserved[8 * 512 - 48];
};

void md_disk_07_to_cpu(struct md_cpu *cpu, const struct md_on_disk_07 *disk)
{
	int i;

	memset(cpu, 0, sizeof(*cpu));
	cpu->effective_size = be64_to_cpu(disk->la_kb.be) << 1;
	for (i = 0; i < GEN_CNT_SIZE; i++)
		cpu->gc[i] = be32_to_cpu(disk->gc[i].be);
	cpu->magic = be32_to_cpu(disk->magic.be);
	cpu->md_size_sect = be32_to_cpu(disk->md_size_kb.be) << 1;
	cpu->al_offset = be32_to_cpu(disk->al_offset.be);
	cpu->al_nr_extents = be32_to_cpu(disk->al_nr_extents.be);
	cpu->bm_offset = be32_to_cpu(disk->bm_offset.be);
	cpu->bm_bytes_per_bit = DEFAULT_BM_BLOCK_SIZE;
	cpu->max_peers = 1;
	cpu->al_stripes = 1;
	cpu->al_stripe_size_4k = 8;
}

void md_cpu_to_disk_07(struct md_on_disk_07 *disk, const struct md_cpu const *cpu)
{
	int i;

	disk->la_kb.be = cpu_to_be64(cpu->effective_size >> 1);
	for (i = 0; i < GEN_CNT_SIZE; i++)
		disk->gc[i].be = cpu_to_be32(cpu->gc[i]);
	disk->magic.be = cpu_to_be32(cpu->magic);
	disk->md_size_kb.be = cpu_to_be32(cpu->md_size_sect >> 1);
	disk->al_offset.be = cpu_to_be32(cpu->al_offset);
	disk->al_nr_extents.be = cpu_to_be32(cpu->al_nr_extents);
	disk->bm_offset.be = cpu_to_be32(cpu->bm_offset);
	memset(disk->reserved, 0, sizeof(disk->reserved));
}

int is_valid_md(enum md_format f,
	const struct md_cpu const *md, const int md_index, const uint64_t ll_size)
{
	uint64_t md_size_sect;
	const char *v = f_ops[f].name;
	int al_size_sect;
	int n;

	ASSERT(f == DRBD_V07 || f == DRBD_V08 || f == DRBD_V09);

	if ((f == DRBD_V07 && md->magic != DRBD_MD_MAGIC_07) ||
	    (f == DRBD_V08 && md->magic != DRBD_MD_MAGIC_08
			  && md->magic != DRBD_MD_MAGIC_84_UNCLEAN) ||
	    (f == DRBD_V09 && md->magic != DRBD_MD_MAGIC_09)) {
		if (verbose >= 1)
			fprintf(stderr, "%s Magic number not found\n", v);
		return 0;
	}

	if (md->max_peers < 1 || md->max_peers > MAX_PEERS) {
		fprintf(stderr, "%s max-peers value %d out of bounds\n",
			v, md->max_peers);
		return 0;
	}
	if (md->node_id < -1 || md->node_id > MAX_PEERS + 1) {
		fprintf(stderr, "%s device node-id value %d out of bounds\n",
			v, md->node_id);
		return 0;
	}
	for (n = 0; n < md->max_peers; n++) {
		if (md->peers[n].node_id < -1 || md->peers[n].node_id > MAX_PEERS + 1) {
			fprintf(stderr, "%s peer device %d node-id value %d out of bounds\n",
				v, n, md->peers[n].node_id);
			return 0;
		}
	}

	al_size_sect = md->al_stripes * md->al_stripe_size_4k * 8;

	switch(md_index) {
	default:
	case DRBD_MD_INDEX_INTERNAL:
	case DRBD_MD_INDEX_FLEX_EXT:
		if (md->al_offset != MD_AL_OFFSET_07) {
			fprintf(stderr, "%s Magic number (al_offset) not found\n", v);
			fprintf(stderr, "\texpected: %d, found %d\n",
				MD_AL_OFFSET_07, md->al_offset);
			return 0;
		}
		if (md->bm_offset != MD_AL_OFFSET_07 + al_size_sect) {
			fprintf(stderr, "%s bm_offset: expected %d, found %d\n", v,
				MD_AL_OFFSET_07 + al_size_sect, md->bm_offset);
			return 0;
		}
		break;
	case DRBD_MD_INDEX_FLEX_INT:
		if (md->al_offset != -al_size_sect) {
			fprintf(stderr, "%s al_offset: expected %d, found %d\n", v,
				-al_size_sect, md->al_offset);
			return 0;
		}

		md_size_sect = bm_bytes(md, ll_size >> 9) >> 9;
		md_size_sect = ALIGN(md_size_sect, 8);    /* align on 4K blocks */
		/* plus the "drbd meta data super block",
		 * and the activity log; unit still sectors */
		md_size_sect += MD_AL_OFFSET_07 + al_size_sect;

		if (md->bm_offset != -(int64_t)md_size_sect + MD_AL_OFFSET_07) {
			fprintf(stderr, "strange bm_offset %d (expected: "D64")\n",
					md->bm_offset, -(int64_t)md_size_sect + MD_AL_OFFSET_07);
			return 0;
		};
		if (md->md_size_sect != md_size_sect) {
			fprintf(stderr, "strange md_size_sect %u (expected: "U64")\n",
					md->md_size_sect, md_size_sect);
			if (f == DRBD_V08) return 0;
			/* else not an error,
			 * was inconsistently implemented in v07 */
		}
		break;
	}

	/* FIXME consistency check, effevtive_size < ll_device_size,
	 * no overlap with internal meta data,
	 * no overlap of flexible meta data offsets/sizes
	 * ...
	 */

	return 1; /* VALID */
}

/*
 * these stay the same for 0.8, too:
 */

struct al_sector_cpu {
	uint32_t magic;
	uint32_t tr_number;
	struct {
		uint32_t pos;
		uint32_t extent;
	} updates[62];
	uint32_t xor_sum;
};

struct __packed al_sector_on_disk {
	be_u32 magic;
	be_u32 tr_number;
	struct __packed {
		be_u32 pos;
		be_u32 extent;
	} updates[62];
	be_u32 xor_sum;
	be_u32 pad;
};

int v07_al_disk_to_cpu(struct al_sector_cpu *al_cpu, struct al_sector_on_disk *al_disk)
{
	uint32_t xor_sum = 0;
	int i;
	al_cpu->magic = be32_to_cpu(al_disk->magic.be);
	al_cpu->tr_number = be32_to_cpu(al_disk->tr_number.be);
	for (i = 0; i < 62; i++) {
		al_cpu->updates[i].pos = be32_to_cpu(al_disk->updates[i].pos.be);
		al_cpu->updates[i].extent = be32_to_cpu(al_disk->updates[i].extent.be);
		xor_sum ^= al_cpu->updates[i].extent;
	}
	al_cpu->xor_sum = be32_to_cpu(al_disk->xor_sum.be);
	return al_cpu->magic == DRBD_MAGIC &&
		al_cpu->xor_sum == xor_sum;
}

/*
 * -- DRBD 8.0, 8.2, 8.3 --------------------------------------
 */

struct __packed md_on_disk_08 {
	be_u64 effective_size;	/* last agreed size. */
	be_u64 uuid[UI_SIZE];   // UUIDs.
	be_u64 device_uuid;
	be_u64 reserved_u64_1;
	be_u32 flags;
	be_u32 magic;
	be_u32 md_size_sect;
	be_s32 al_offset;	/* signed sector offset to this block */
	be_u32 al_nr_extents;	/* important for restoring the AL */
	be_s32 bm_offset;	/* signed sector offset to the bitmap, from here */
	be_u32 bm_bytes_per_bit;
	be_u32 la_peer_max_bio_size; /* last peer max_bio_size */

	/* see al_tr_number_to_on_disk_sector() */
	be_u32 al_stripes;
	be_u32 al_stripe_size_4k;

	be_u32 reserved_u32[1];

	char reserved[8 * 512 - (8*(UI_SIZE+3)+4*11)];
};

void md_disk_08_to_cpu(struct md_cpu *cpu, const struct md_on_disk_08 *disk)
{
	int i;

	memset(cpu, 0, sizeof(*cpu));
	cpu->effective_size = be64_to_cpu(disk->effective_size.be);
	cpu->current_uuid = be64_to_cpu(disk->uuid[UI_CURRENT].be);
	cpu->peers[0].bitmap_uuid = be64_to_cpu(disk->uuid[UI_BITMAP].be);
	for (i = 0; i < HISTORY_UUIDS_V08; i++)
		cpu->history_uuids[i] =
			be64_to_cpu(disk->uuid[UI_HISTORY_START + i].be);
	cpu->device_uuid = be64_to_cpu(disk->device_uuid.be);
	cpu->flags = be32_to_cpu(disk->flags.be);
	cpu->magic = be32_to_cpu(disk->magic.be);
	cpu->md_size_sect = be32_to_cpu(disk->md_size_sect.be);
	cpu->al_offset = be32_to_cpu(disk->al_offset.be);
	cpu->al_nr_extents = be32_to_cpu(disk->al_nr_extents.be);
	cpu->bm_offset = be32_to_cpu(disk->bm_offset.be);
	cpu->bm_bytes_per_bit = be32_to_cpu(disk->bm_bytes_per_bit.be);
	cpu->la_peer_max_bio_size = be32_to_cpu(disk->la_peer_max_bio_size.be);
	cpu->max_peers = 1;
	cpu->al_stripes = be32_to_cpu(disk->al_stripes.be);
	cpu->al_stripe_size_4k = be32_to_cpu(disk->al_stripe_size_4k.be);

	/* not set? --> default to old fixed size activity log */
	if (cpu->al_stripes == 0 && cpu->al_stripe_size_4k == 0) {
		cpu->al_stripes = 1;
		cpu->al_stripe_size_4k = 8;
	}
}

void md_cpu_to_disk_08(struct md_on_disk_08 *disk, const struct md_cpu *cpu)
{
	int i;

	memset(disk, 0, sizeof(*disk));

	disk->effective_size.be = cpu_to_be64(cpu->effective_size);
	disk->uuid[UI_CURRENT].be = cpu_to_be64(cpu->current_uuid);
	disk->uuid[UI_BITMAP].be = cpu_to_be64(cpu->peers[0].bitmap_uuid);
	for (i = 0; i < HISTORY_UUIDS_V08; i++)
		disk->uuid[UI_HISTORY_START + i].be =
			cpu_to_be64(cpu->history_uuids[i]);
	disk->device_uuid.be = cpu_to_be64(cpu->device_uuid);
	disk->flags.be = cpu_to_be32(cpu->flags);
	disk->magic.be = cpu_to_be32(cpu->magic);
	disk->md_size_sect.be = cpu_to_be32(cpu->md_size_sect);
	disk->al_offset.be = cpu_to_be32(cpu->al_offset);
	disk->al_nr_extents.be = cpu_to_be32(cpu->al_nr_extents);
	disk->bm_offset.be = cpu_to_be32(cpu->bm_offset);
	disk->bm_bytes_per_bit.be = cpu_to_be32(cpu->bm_bytes_per_bit);
	disk->la_peer_max_bio_size.be = cpu_to_be32(cpu->la_peer_max_bio_size);
	disk->al_stripes.be = cpu_to_be32(cpu->al_stripes);
	disk->al_stripe_size_4k.be = cpu_to_be32(cpu->al_stripe_size_4k);
}

/*
 * -- DRBD 8.4 --------------------------------------
 */

/* new in 8.4: 4k al transaction blocks */
#define AL_UPDATES_PER_TRANSACTION 64
#define AL_CONTEXT_PER_TRANSACTION 919
/* from DRBD 8.4 linux/drbd/drbd_limits.h, DRBD_AL_EXTENTS_MAX */
#define AL_EXTENTS_MAX  6433
enum al_transaction_types {
	AL_TR_UPDATE = 0,
	AL_TR_INITIALIZED = 0xffff
};
struct __packed al_4k_transaction_on_disk {
	/* don't we all like magic */
	be_u32	magic;

	/* to identify the most recent transaction block
	 * in the on disk ring buffer */
	be_u32	tr_number;

	/* checksum on the full 4k block, with this field set to 0. */
	be_u32	crc32c;

	/* type of transaction, special transaction types like:
	 * purge-all, set-all-idle, set-all-active, ... to-be-defined
	 * see also enum al_transaction_types */
	be_u16	transaction_type;

	/* we currently allow only a few thousand extents,
	 * so 16bit will be enough for the slot number. */

	/* how many updates in this transaction */
	be_u16	n_updates;

	/* maximum slot number, "al-extents" in drbd.conf speak.
	 * Having this in each transaction should make reconfiguration
	 * of that parameter easier. */
	be_u16	context_size;

	/* slot number the context starts with */
	be_u16	context_start_slot_nr;

	/* Some reserved bytes.  Expected usage is a 64bit counter of
	 * sectors-written since device creation, and other data generation tag
	 * supporting usage */
	be_u32	__reserved[4];

	/* --- 36 byte used --- */

	/* Reserve space for up to AL_UPDATES_PER_TRANSACTION changes
	 * in one transaction, then use the remaining byte in the 4k block for
	 * context information.  "Flexible" number of updates per transaction
	 * does not help, as we have to account for the case when all update
	 * slots are used anyways, so it would only complicate code without
	 * additional benefit.
	 */
	be_u16	update_slot_nr[AL_UPDATES_PER_TRANSACTION];

	/* but the extent number is 32bit, which at an extent size of 4 MiB
	 * allows to cover device sizes of up to 2**54 Byte (16 PiB) */
	be_u32	update_extent_nr[AL_UPDATES_PER_TRANSACTION];

	/* --- 420 bytes used (36 + 64*6) --- */

	/* 4096 - 420 = 3676 = 919 * 4 */
	be_u32	context[AL_CONTEXT_PER_TRANSACTION];
};

struct al_4k_cpu {
	uint32_t	magic;
	uint32_t	tr_number;
	uint32_t	crc32c;
	uint16_t	transaction_type;
	uint16_t	n_updates;
	uint16_t	context_size;
	uint16_t	context_start_slot_nr;
	uint32_t	__reserved[4];
	uint16_t	update_slot_nr[AL_UPDATES_PER_TRANSACTION];
	uint32_t	update_extent_nr[AL_UPDATES_PER_TRANSACTION];
	uint32_t	context[AL_CONTEXT_PER_TRANSACTION];
	uint32_t	is_valid;
};

/* from linux/crypto/crc32.c */
static const uint32_t crc32c_table[256] = {
	0x00000000L, 0xF26B8303L, 0xE13B70F7L, 0x1350F3F4L,
	0xC79A971FL, 0x35F1141CL, 0x26A1E7E8L, 0xD4CA64EBL,
	0x8AD958CFL, 0x78B2DBCCL, 0x6BE22838L, 0x9989AB3BL,
	0x4D43CFD0L, 0xBF284CD3L, 0xAC78BF27L, 0x5E133C24L,
	0x105EC76FL, 0xE235446CL, 0xF165B798L, 0x030E349BL,
	0xD7C45070L, 0x25AFD373L, 0x36FF2087L, 0xC494A384L,
	0x9A879FA0L, 0x68EC1CA3L, 0x7BBCEF57L, 0x89D76C54L,
	0x5D1D08BFL, 0xAF768BBCL, 0xBC267848L, 0x4E4DFB4BL,
	0x20BD8EDEL, 0xD2D60DDDL, 0xC186FE29L, 0x33ED7D2AL,
	0xE72719C1L, 0x154C9AC2L, 0x061C6936L, 0xF477EA35L,
	0xAA64D611L, 0x580F5512L, 0x4B5FA6E6L, 0xB93425E5L,
	0x6DFE410EL, 0x9F95C20DL, 0x8CC531F9L, 0x7EAEB2FAL,
	0x30E349B1L, 0xC288CAB2L, 0xD1D83946L, 0x23B3BA45L,
	0xF779DEAEL, 0x05125DADL, 0x1642AE59L, 0xE4292D5AL,
	0xBA3A117EL, 0x4851927DL, 0x5B016189L, 0xA96AE28AL,
	0x7DA08661L, 0x8FCB0562L, 0x9C9BF696L, 0x6EF07595L,
	0x417B1DBCL, 0xB3109EBFL, 0xA0406D4BL, 0x522BEE48L,
	0x86E18AA3L, 0x748A09A0L, 0x67DAFA54L, 0x95B17957L,
	0xCBA24573L, 0x39C9C670L, 0x2A993584L, 0xD8F2B687L,
	0x0C38D26CL, 0xFE53516FL, 0xED03A29BL, 0x1F682198L,
	0x5125DAD3L, 0xA34E59D0L, 0xB01EAA24L, 0x42752927L,
	0x96BF4DCCL, 0x64D4CECFL, 0x77843D3BL, 0x85EFBE38L,
	0xDBFC821CL, 0x2997011FL, 0x3AC7F2EBL, 0xC8AC71E8L,
	0x1C661503L, 0xEE0D9600L, 0xFD5D65F4L, 0x0F36E6F7L,
	0x61C69362L, 0x93AD1061L, 0x80FDE395L, 0x72966096L,
	0xA65C047DL, 0x5437877EL, 0x4767748AL, 0xB50CF789L,
	0xEB1FCBADL, 0x197448AEL, 0x0A24BB5AL, 0xF84F3859L,
	0x2C855CB2L, 0xDEEEDFB1L, 0xCDBE2C45L, 0x3FD5AF46L,
	0x7198540DL, 0x83F3D70EL, 0x90A324FAL, 0x62C8A7F9L,
	0xB602C312L, 0x44694011L, 0x5739B3E5L, 0xA55230E6L,
	0xFB410CC2L, 0x092A8FC1L, 0x1A7A7C35L, 0xE811FF36L,
	0x3CDB9BDDL, 0xCEB018DEL, 0xDDE0EB2AL, 0x2F8B6829L,
	0x82F63B78L, 0x709DB87BL, 0x63CD4B8FL, 0x91A6C88CL,
	0x456CAC67L, 0xB7072F64L, 0xA457DC90L, 0x563C5F93L,
	0x082F63B7L, 0xFA44E0B4L, 0xE9141340L, 0x1B7F9043L,
	0xCFB5F4A8L, 0x3DDE77ABL, 0x2E8E845FL, 0xDCE5075CL,
	0x92A8FC17L, 0x60C37F14L, 0x73938CE0L, 0x81F80FE3L,
	0x55326B08L, 0xA759E80BL, 0xB4091BFFL, 0x466298FCL,
	0x1871A4D8L, 0xEA1A27DBL, 0xF94AD42FL, 0x0B21572CL,
	0xDFEB33C7L, 0x2D80B0C4L, 0x3ED04330L, 0xCCBBC033L,
	0xA24BB5A6L, 0x502036A5L, 0x4370C551L, 0xB11B4652L,
	0x65D122B9L, 0x97BAA1BAL, 0x84EA524EL, 0x7681D14DL,
	0x2892ED69L, 0xDAF96E6AL, 0xC9A99D9EL, 0x3BC21E9DL,
	0xEF087A76L, 0x1D63F975L, 0x0E330A81L, 0xFC588982L,
	0xB21572C9L, 0x407EF1CAL, 0x532E023EL, 0xA145813DL,
	0x758FE5D6L, 0x87E466D5L, 0x94B49521L, 0x66DF1622L,
	0x38CC2A06L, 0xCAA7A905L, 0xD9F75AF1L, 0x2B9CD9F2L,
	0xFF56BD19L, 0x0D3D3E1AL, 0x1E6DCDEEL, 0xEC064EEDL,
	0xC38D26C4L, 0x31E6A5C7L, 0x22B65633L, 0xD0DDD530L,
	0x0417B1DBL, 0xF67C32D8L, 0xE52CC12CL, 0x1747422FL,
	0x49547E0BL, 0xBB3FFD08L, 0xA86F0EFCL, 0x5A048DFFL,
	0x8ECEE914L, 0x7CA56A17L, 0x6FF599E3L, 0x9D9E1AE0L,
	0xD3D3E1ABL, 0x21B862A8L, 0x32E8915CL, 0xC083125FL,
	0x144976B4L, 0xE622F5B7L, 0xF5720643L, 0x07198540L,
	0x590AB964L, 0xAB613A67L, 0xB831C993L, 0x4A5A4A90L,
	0x9E902E7BL, 0x6CFBAD78L, 0x7FAB5E8CL, 0x8DC0DD8FL,
	0xE330A81AL, 0x115B2B19L, 0x020BD8EDL, 0xF0605BEEL,
	0x24AA3F05L, 0xD6C1BC06L, 0xC5914FF2L, 0x37FACCF1L,
	0x69E9F0D5L, 0x9B8273D6L, 0x88D28022L, 0x7AB90321L,
	0xAE7367CAL, 0x5C18E4C9L, 0x4F48173DL, 0xBD23943EL,
	0xF36E6F75L, 0x0105EC76L, 0x12551F82L, 0xE03E9C81L,
	0x34F4F86AL, 0xC69F7B69L, 0xD5CF889DL, 0x27A40B9EL,
	0x79B737BAL, 0x8BDCB4B9L, 0x988C474DL, 0x6AE7C44EL,
	0xBE2DA0A5L, 0x4C4623A6L, 0x5F16D052L, 0xAD7D5351L
};

/*
 * Steps through buffer one byte at at time, calculates reflected
 * crc using table.
 */

static uint32_t crc32c(uint32_t crc, const uint8_t *data, unsigned int length)
{
	while (length--)
		crc = crc32c_table[(crc ^ *data++) & 0xFFL] ^ (crc >> 8);

	return crc;
}
/* --- */

int v84_al_disk_to_cpu(struct al_4k_cpu *al_cpu, struct al_4k_transaction_on_disk *al_disk)
{
	unsigned crc = 0;
	unsigned i;

	al_cpu->magic                 = be32_to_cpu(al_disk->magic.be);
	al_cpu->tr_number             = be32_to_cpu(al_disk->tr_number.be);
	al_cpu->crc32c                = be32_to_cpu(al_disk->crc32c.be);
	al_cpu->transaction_type      = be16_to_cpu(al_disk->transaction_type.be);
	al_cpu->n_updates             = be16_to_cpu(al_disk->n_updates.be);
	al_cpu->context_size          = be16_to_cpu(al_disk->context_size.be);
	al_cpu->context_start_slot_nr = be16_to_cpu(al_disk->context_start_slot_nr.be);

	/* reserverd al_disk->__reserved[4] */

	for (i=0; i < AL_UPDATES_PER_TRANSACTION; i++)
		al_cpu->update_slot_nr[i] = be16_to_cpu(al_disk->update_slot_nr[i].be);
	for (i=0; i < AL_UPDATES_PER_TRANSACTION; i++)
		al_cpu->update_extent_nr[i] = be32_to_cpu(al_disk->update_extent_nr[i].be);
	for (i=0; i < AL_CONTEXT_PER_TRANSACTION; i++)
		al_cpu->context[i] = be32_to_cpu(al_disk->context[i].be);

	al_disk->crc32c.be = 0;
	crc = crc32c(crc, (void*)al_disk, 4096);
	al_cpu->is_valid = (al_cpu->magic == DRBD_AL_MAGIC && al_cpu->crc32c == crc);
	return al_cpu->is_valid;
}

/*
 * -- DRBD 9.0 --------------------------------------
 */

struct peer_dev_md_on_disk {
	be_u64 bitmap_uuid;
	be_u32 flags;
	be_s32 node_id;
	be_u32 reserved_u32[4];
} __packed;

struct md_on_disk_09 {
	be_u64 effective_size;    /* last agreed size */
	be_u64 current_uuid;
	be_u64 reserved_u64[4];   /* to have the magic at the same position as in v07, and v08 */
	be_u64 device_uuid;
	be_u32 flags;             /* MDF */
	be_u32 magic;
	be_u32 md_size_sect;
	be_u32 al_offset;         /* offset to this block */
	be_u32 al_nr_extents;     /* important for restoring the AL */
	be_u32 bm_offset;         /* offset to the bitmap, from here */
	be_u32 bm_bytes_per_bit;  /* BM_BLOCK_SIZE */
	be_u32 la_peer_max_bio_size;   /* last peer max_bio_size */
	be_u32 max_peers;
	be_s32 node_id;

	/* see al_tr_number_to_on_disk_sector() */
	be_u32 al_stripes;
	be_u32 al_stripe_size_4k;

	be_u32 reserved_u32[2];

	struct peer_dev_md_on_disk peers[MAX_PEERS];
	be_u64 history_uuids[HISTORY_UUIDS];

	char padding[0] __attribute__((aligned(4096)));
} __packed;

void md_disk_09_to_cpu(struct md_cpu *cpu, const struct md_on_disk_09 *disk)
{
	int p, i;

	memset(cpu, 0, sizeof(*cpu));
	cpu->effective_size = be64_to_cpu(disk->effective_size.be);
	cpu->device_uuid = be64_to_cpu(disk->device_uuid.be);
	cpu->flags = be32_to_cpu(disk->flags.be);
	cpu->magic = be32_to_cpu(disk->magic.be);
	cpu->md_size_sect = be32_to_cpu(disk->md_size_sect.be);
	cpu->al_offset = be32_to_cpu(disk->al_offset.be);
	cpu->al_nr_extents = be32_to_cpu(disk->al_nr_extents.be);
	cpu->bm_offset = be32_to_cpu(disk->bm_offset.be);
	cpu->bm_bytes_per_bit = be32_to_cpu(disk->bm_bytes_per_bit.be);
	cpu->la_peer_max_bio_size = be32_to_cpu(disk->la_peer_max_bio_size.be);
	cpu->max_peers = be32_to_cpu(disk->max_peers.be);
	cpu->node_id = be32_to_cpu(disk->node_id.be);
	cpu->al_stripes = be32_to_cpu(disk->al_stripes.be);
	cpu->al_stripe_size_4k = be32_to_cpu(disk->al_stripe_size_4k.be);

	if (cpu->max_peers > MAX_PEERS)
		cpu->max_peers = MAX_PEERS;

	cpu->current_uuid = be64_to_cpu(disk->current_uuid.be);
	for (p = 0; p < cpu->max_peers; p++) {
		cpu->peers[p].flags = be32_to_cpu(disk->peers[p].flags.be);
		cpu->peers[p].node_id = be32_to_cpu(disk->peers[p].node_id.be);
		cpu->peers[p].bitmap_uuid =
			be64_to_cpu(disk->peers[p].bitmap_uuid.be);
	}
	BUILD_BUG_ON(ARRAY_SIZE(cpu->history_uuids) != ARRAY_SIZE(disk->history_uuids));
	for (i = 0; i < ARRAY_SIZE(cpu->history_uuids); i++)
		cpu->history_uuids[i] = be64_to_cpu(disk->history_uuids[i].be);
}

void md_cpu_to_disk_09(struct md_on_disk_09 *disk, const struct md_cpu *cpu)
{
	int p, i;

	memset(disk, 0, sizeof(disk));
	disk->effective_size.be = cpu_to_be64(cpu->effective_size);
	disk->device_uuid.be = cpu_to_be64(cpu->device_uuid);
	disk->flags.be = cpu_to_be32(cpu->flags);
	disk->magic.be = cpu_to_be32(cpu->magic);
	disk->md_size_sect.be = cpu_to_be32(cpu->md_size_sect);
	disk->al_offset.be = cpu_to_be32(cpu->al_offset);
	disk->al_nr_extents.be = cpu_to_be32(cpu->al_nr_extents);
	disk->bm_offset.be = cpu_to_be32(cpu->bm_offset);
	disk->bm_bytes_per_bit.be = cpu_to_be32(cpu->bm_bytes_per_bit);
	disk->la_peer_max_bio_size.be = cpu_to_be32(cpu->la_peer_max_bio_size);
	disk->max_peers.be = cpu_to_be32(cpu->max_peers);
	disk->node_id.be = cpu_to_be32(cpu->node_id);
	disk->al_stripes.be = cpu_to_be32(cpu->al_stripes);
	disk->al_stripe_size_4k.be = cpu_to_be32(cpu->al_stripe_size_4k);

	disk->current_uuid.be = cpu_to_be64(cpu->current_uuid);
	for (p = 0; p < cpu->max_peers; p++) {
		disk->peers[p].flags.be = cpu_to_be32(cpu->peers[p].flags);
		disk->peers[p].node_id.be = cpu_to_be32(cpu->peers[p].node_id);
		disk->peers[p].bitmap_uuid.be =
			cpu_to_be64(cpu->peers[p].bitmap_uuid);
	}
	BUILD_BUG_ON(ARRAY_SIZE(disk->history_uuids) != ARRAY_SIZE(cpu->history_uuids));
	for (i = 0; i < ARRAY_SIZE(disk->history_uuids); i++)
		disk->history_uuids[i].be = cpu_to_be64(cpu->history_uuids[i]);
}

/*
 * --------------------------------------------------
 */

/* pre declarations */
void m_get_gc(struct md_cpu *md, int bm_idx);
void m_show_gc(struct md_cpu *md, int bm_idx);
void m_set_gc(struct md_cpu *md, int bm_idx, char **argv, int argc);
int m_outdate_gc(struct md_cpu *md);
int m_invalidate_gc(struct md_cpu *md);
void m_get_uuid(struct md_cpu *md, int bm_idx);
void m_show_uuid(struct md_cpu *md, int bm_idx);
void m_set_uuid(struct md_cpu *md, int bm_idx, char **argv, int argc);
void m_get_v9_uuid(struct md_cpu *md, int bm_idx);
void m_show_v9_uuid(struct md_cpu *md, int bm_idx);
void m_set_v9_uuid(struct md_cpu *md, int bm_idx, char **argv, int argc);
int m_outdate_uuid(struct md_cpu *md);
int m_invalidate_uuid(struct md_cpu *md);
int m_invalidate_v9_uuid(struct md_cpu *md);

int generic_md_close(struct format *cfg);

int v06_md_cpu_to_disk(struct format *cfg);
int v06_md_disk_to_cpu(struct format *cfg);
int v06_parse(struct format *cfg, char **argv, int argc, int *ai);
int v06_md_open(struct format *cfg);
int v06_md_initialize(struct format *cfg, int do_disk_writes, int max_peers);

int v07_md_cpu_to_disk(struct format *cfg);
int v07_md_disk_to_cpu(struct format *cfg);
int v07_parse(struct format *cfg, char **argv, int argc, int *ai);
int v07_md_initialize(struct format *cfg, int do_disk_writes, int max_peers);

int v07_style_md_open(struct format *cfg);

int v08_md_open(struct format *cfg);
int v08_md_cpu_to_disk(struct format *cfg);
int v08_md_disk_to_cpu(struct format *cfg);
int v08_md_initialize(struct format *cfg, int do_disk_writes, int max_peers);
int v08_md_close(struct format *cfg);

int v09_md_disk_to_cpu(struct format *cfg);
int v09_md_cpu_to_disk(struct format *cfg);
int v09_md_initialize(struct format *cfg, int do_disk_writes, int max_peers);

/* return codes for md_open */
enum {
	VALID_MD_FOUND = 0,
	NO_VALID_MD_FOUND = -1,
	VALID_MD_FOUND_AT_LAST_KNOWN_LOCATION = -2,
};

struct format_ops f_ops[] = {
	[DRBD_V06] = {
		     .name = "v06",
		     .args = (char *[]){"minor", NULL},
		     .parse = v06_parse,
		     .open = v06_md_open,
		     .close = generic_md_close,
		     .md_initialize = v06_md_initialize,
		     .md_disk_to_cpu = v06_md_disk_to_cpu,
		     .md_cpu_to_disk = v06_md_cpu_to_disk,
		     .get_gi = m_get_gc,
		     .show_gi = m_show_gc,
		     .set_gi = m_set_gc,
		     .outdate_gi = m_outdate_gc,
		     .invalidate_gi = m_invalidate_gc,
		     },
	[DRBD_V07] = {
		     .name = "v07",
		     .args = (char *[]){"device", "index", NULL},
		     .parse = v07_parse,
		     .open = v07_style_md_open,
		     .close = generic_md_close,
		     .md_initialize = v07_md_initialize,
		     .md_disk_to_cpu = v07_md_disk_to_cpu,
		     .md_cpu_to_disk = v07_md_cpu_to_disk,
		     .get_gi = m_get_gc,
		     .show_gi = m_show_gc,
		     .set_gi = m_set_gc,
		     .outdate_gi = m_outdate_gc,
		     .invalidate_gi = m_invalidate_gc,
		     },
	[DRBD_V08] = {
		     .name = "v08",
		     .args = (char *[]){"device", "index", NULL},
		     .parse = v07_parse,
		     .open = v08_md_open,
		     .close = v08_md_close,
		     .md_initialize = v08_md_initialize,
		     .md_disk_to_cpu = v08_md_disk_to_cpu,
		     .md_cpu_to_disk = v08_md_cpu_to_disk,
		     .get_gi = m_get_uuid,
		     .show_gi = m_show_uuid,
		     .set_gi = m_set_uuid,
		     .outdate_gi = m_outdate_uuid,
		     .invalidate_gi = m_invalidate_uuid,
		     },
	[DRBD_V09] = {
		     .name = "v09",
		     .args = (char *[]){"device", "index", NULL},
		     .parse = v07_parse,
		     .open = v08_md_open,
		     .close = v08_md_close,
		     .md_initialize = v09_md_initialize,
		     .md_disk_to_cpu = v09_md_disk_to_cpu,
		     .md_cpu_to_disk = v09_md_cpu_to_disk,
		     .get_gi = m_get_v9_uuid,
		     .show_gi = m_show_v9_uuid,
		     .set_gi = m_set_v9_uuid,
		     .outdate_gi = m_outdate_uuid,
		     .invalidate_gi = m_invalidate_v9_uuid,
		     },
};

static inline enum md_format format_version(struct format *cfg)
{
	return (cfg->ops - f_ops);
}
static inline int is_v06(struct format *cfg)
{
	return format_version(cfg) == DRBD_V06;
}
static inline int is_v07(struct format *cfg)
{
	return format_version(cfg) == DRBD_V07;
}
static inline int is_v08(struct format *cfg)
{
	return format_version(cfg) == DRBD_V08;
}
static inline int is_v09(struct format *cfg)
{
	return format_version(cfg) == DRBD_V09;
}

/******************************************
  Commands we know about:
 ******************************************/

struct meta_cmd {
	const char *name;
	const char *args;
	int (*function) (struct format *, char **argv, int argc);
	int show_in_usage:1;
	int node_id_required:1;
	int modifies_md:1;
};

/* pre declarations */
int meta_get_gi(struct format *cfg, char **argv, int argc);
int meta_show_gi(struct format *cfg, char **argv, int argc);
int meta_dump_md(struct format *cfg, char **argv, int argc);
int meta_apply_al(struct format *cfg, char **argv, int argc);
int meta_restore_md(struct format *cfg, char **argv, int argc);
int meta_verify_dump_file(struct format *cfg, char **argv, int argc);
int meta_create_md(struct format *cfg, char **argv, int argc);
int meta_wipe_md(struct format *cfg, char **argv, int argc);
int meta_outdate(struct format *cfg, char **argv, int argc);
int meta_invalidate(struct format *cfg, char **argv, int argc);
int meta_set_gi(struct format *cfg, char **argv, int argc);
int meta_read_dev_uuid(struct format *cfg, char **argv, int argc);
int meta_write_dev_uuid(struct format *cfg, char **argv, int argc);
int meta_dstate(struct format *cfg, char **argv, int argc);
int meta_chk_offline_resize(struct format *cfg, char **argv, int argc);
int meta_forget_peer(struct format *cfg, char **argv, int argc);

struct meta_cmd cmds[] = {
	{"get-gi", 0, meta_get_gi, 1, 1, 0},
	{"show-gi", 0, meta_show_gi, 1, 1, 0},
	{"dump-md", 0, meta_dump_md, 1, 0, 0},
	{"restore-md", "file", meta_restore_md, 1, 0, 1},
	{"verify-dump", "file", meta_verify_dump_file, 1, 0, 0},
	{"apply-al", 0, meta_apply_al, 1, 0, 1},
	{"wipe-md", 0, meta_wipe_md, 1, 0, 1},
	{"outdate", 0, meta_outdate, 1, 0, 1},
	{"invalidate", 0, meta_invalidate, 1, 0, 1},
	{"dstate", 0, meta_dstate, 1, 0, 0},
	{"read-dev-uuid", 0,  meta_read_dev_uuid, 0, 0, 0},
	{"write-dev-uuid", "VAL", meta_write_dev_uuid, 0, 0, 1},
	/* FIXME: Get and set node and peer ids */
	{"set-gi", ":::VAL:VAL:...", meta_set_gi, 0, 1, 1},
	{"check-resize", 0, meta_chk_offline_resize, 1, 0, 1},
	{"create-md",
		"[--peer-max-bio-size {val}] "
		"[--al-stripes {val}] "
		"[--al-stripe-size-kB {val}] "
		"{max_peers}",
		meta_create_md, 1, 0, 1},
	{"forget-peer", 0, meta_forget_peer, 1, 1, 1},
};

/*
 * generic helpers
 */

#define PREAD(a,b,c,d) pread_or_die((a),(b),(c),(d), __func__ )
#define PWRITE(a,b,c,d) pwrite_or_die((a),(b),(c),(d), __func__ )
/* Do we want to exit() right here,
 * or do we want to duplicate the error handling everywhere? */
void pread_or_die(int fd, void *buf, size_t count, off_t offset, const char* tag)
{
	ssize_t c = pread(fd, buf, count, offset);
	if (verbose >= 2) {
		fflush(stdout);
		fprintf(stderr, " %-26s: pread(%u, ...,%6lu,%12llu)\n", tag,
			fd, (unsigned long)count, (unsigned long long)offset);
		if (count & ((1<<12)-1))
			fprintf(stderr, "\tcount will cause EINVAL on hard sect size != 512\n");
		if (offset & ((1<<12)-1))
			fprintf(stderr, "\toffset will cause EINVAL on hard sect size != 512\n");
	}
	if (c < 0) {
		fprintf(stderr,"pread(%u,...,%lu,%llu) in %s failed: %s\n",
			fd, (unsigned long)count, (unsigned long long)offset,
			tag, strerror(errno));
		exit(10);
	} else if ((size_t)c != count) {
		fprintf(stderr,"confused in %s: expected to read %d bytes,"
			" actually read %d\n",
			tag, (int)count, (int)c);
		exit(10);
	}
	if (verbose > 10)
		fprintf_hex(stderr, offset, buf, count);
}

static unsigned n_writes = 0;
void pwrite_or_die(int fd, const void *buf, size_t count, off_t offset, const char* tag)
{
	ssize_t c;
	++n_writes;
	if (dry_run) {
		fprintf(stderr, " %-26s: pwrite(%u, ...,%6lu,%12llu) SKIPPED DUE TO DRY-RUN\n",
			tag, fd, (unsigned long)count, (unsigned long long)offset);
		if (verbose > 10)
			fprintf_hex(stderr, offset, buf, count);
		return;
	}
	c = pwrite(fd, buf, count, offset);
	if (verbose >= 2) {
		fflush(stdout);
		fprintf(stderr, " %-26s: pwrite(%u, ...,%6lu,%12llu)\n", tag,
			fd, (unsigned long)count, (unsigned long long)offset);
		if (count & ((1<<12)-1))
			fprintf(stderr, "\tcount will cause EINVAL on hard sect size != 512\n");
		if (offset & ((1<<12)-1))
			fprintf(stderr, "\toffset will cause EINVAL on hard sect size != 512\n");
	}
	if (c < 0) {
		fprintf(stderr,"pwrite(%u,...,%lu,%llu) in %s failed: %s\n",
			fd, (unsigned long)count, (unsigned long long)offset,
			tag, strerror(errno));
		exit(10);
	} else if ((size_t)c != count) {
		/* FIXME we might just now have corrupted the on-disk data */
		fprintf(stderr,"confused in %s: expected to write %d bytes,"
			" actually wrote %d\n", tag, (int)count, (int)c);
		exit(10);
	}
}

size_t pwrite_with_limit_or_die(int fd, const void *buf, size_t count, off_t offset, off_t limit, const char* tag)
{
	if (offset >= limit) {
		fprintf(stderr,"confused in %s: offset (%llu) > limit (%llu)\n",
			tag, (unsigned long long)offset, (unsigned long long)limit);
		exit(10);
	}
	if (count > limit - offset) {
		fprintf(stderr,"in %s: truncating byte count from %lu to %lu\n", tag,
				(unsigned long)count,
				(unsigned long)(limit -offset));
		count = limit - offset;
	}
	pwrite_or_die(fd, buf, count, offset, tag);
	return count;
}

void m_get_gc(struct md_cpu *md, int bm_idx __attribute((unused)))
{
	dt_print_gc(md->gc);
}

void m_show_gc(struct md_cpu *md, int bm_idx __attribute((unused)))
{
	dt_pretty_print_gc(md->gc);
}

void m_get_uuid(struct md_cpu *md, int bm_idx)
{
	uint64_t uuids[] = {
		[UI_CURRENT] = md->current_uuid,
		[UI_BITMAP] = md->peers[bm_idx].bitmap_uuid,
		[UI_HISTORY_START] = md->history_uuids[0],
		[UI_HISTORY_END] = md->history_uuids[1],
	};

	dt_print_uuids(uuids, md->flags);
}

void m_show_uuid(struct md_cpu *md, int bm_idx)
{
	uint64_t uuids[] = {
		[UI_CURRENT] = md->current_uuid,
		[UI_BITMAP] = md->peers[bm_idx].bitmap_uuid,
		[UI_HISTORY_START] = md->history_uuids[0],
		[UI_HISTORY_END] = md->history_uuids[1],
	};

	dt_pretty_print_uuids(uuids, md->flags);
}

void m_get_v9_uuid(struct md_cpu *md, int bm_idx)
{
	uint64_t uuids[] = {
		[UI_CURRENT] = md->current_uuid,
		[UI_BITMAP] = md->peers[bm_idx].bitmap_uuid,
		[UI_HISTORY_START] = md->history_uuids[0],
		[UI_HISTORY_END] = md->history_uuids[1],
	};

	dt_print_v9_uuids(uuids, md->flags, md->peers[bm_idx].flags);
}

void m_show_v9_uuid(struct md_cpu *md, int bm_idx)
{
	uint64_t uuids[] = {
		[UI_CURRENT] = md->current_uuid,
		[UI_BITMAP] = md->peers[bm_idx].bitmap_uuid,
		[UI_HISTORY_START] = md->history_uuids[0],
		[UI_HISTORY_END] = md->history_uuids[1],
	};

	dt_pretty_print_v9_uuids(uuids, md->flags, md->peers[bm_idx].flags);
}

int m_strsep_u32(char **s, uint32_t *val)
{
	char *t, *e;
	unsigned long v;

	if ((t = strsep(s, ":"))) {
		if (strlen(t)) {
			e = t;
			errno = 0;
			v = strtoul(t, &e, 0);
			if (*e != 0) {
				fprintf(stderr, "'%s' is not a number.\n", *s);
				exit(10);
			}
			if (errno) {
				fprintf(stderr, "'%s': ", *s);
				perror(0);
				exit(10);
			}
			if (v > 0xFFffFFffUL) {
				fprintf(stderr,
					"'%s' is out of range (max 0xFFffFFff).\n",
					*s);
				exit(10);
			}
			*val = (uint32_t)v;
		}
		return 1;
	}
	return 0;
}

int m_strsep_u64(char **s, uint64_t *val)
{
	char *t, *e;
	uint64_t v;

	if ((t = strsep(s, ":"))) {
		if (strlen(t)) {
			e = t;
			errno = 0;
			v = strto_u64(t, &e, 16);
			if (*e != 0) {
				fprintf(stderr, "'%s' is not a number.\n", *s);
				exit(10);
			}
			if (errno) {
				fprintf(stderr, "'%s': ", *s);
				perror(0);
				exit(10);
			}
			*val = v;
		}
		return 1;
	}
	return 0;
}

int m_strsep_bit(char **s, uint32_t *val, int mask)
{
	uint32_t d;
	int rv;

	d = *val & mask ? 1 : 0;

	rv = m_strsep_u32(s, &d);

	if (d > 1) {
		fprintf(stderr, "'%d' is not 0 or 1.\n", d);
		exit(10);
	}

	if (d)
		*val |= mask;
	else
		*val &= ~mask;

	return rv;
}

void m_set_gc(struct md_cpu *md, int bm_idx __attribute((unused)), char **argv, int argc __attribute((unused)))
{
	char **str;

	str = &argv[0];

	do {
		if (!m_strsep_bit(str, &md->gc[Flags], MDF_CONSISTENT)) break;
		if (!m_strsep_u32(str, &md->gc[HumanCnt])) break;
		if (!m_strsep_u32(str, &md->gc[TimeoutCnt])) break;
		if (!m_strsep_u32(str, &md->gc[ConnectedCnt])) break;
		if (!m_strsep_u32(str, &md->gc[ArbitraryCnt])) break;
		if (!m_strsep_bit(str, &md->gc[Flags], MDF_PRIMARY_IND)) break;
		if (!m_strsep_bit(str, &md->gc[Flags], MDF_CONNECTED_IND)) break;
		if (!m_strsep_bit(str, &md->gc[Flags], MDF_FULL_SYNC)) break;
	} while (0);
}

void m_set_uuid(struct md_cpu *md, int bm_idx, char **argv, int argc __attribute((unused)))
{
	char **str;
	int i;

	str = &argv[0];

	do {
		if (!m_strsep_u64(str, &md->current_uuid)) break;
		if (!m_strsep_u64(str, &md->peers[bm_idx].bitmap_uuid)) break;
		for (i = 0; i < HISTORY_UUIDS_V08; i++)
			if (!m_strsep_u64(str, &md->history_uuids[i])) return;
		if (!m_strsep_bit(str, &md->flags, MDF_CONSISTENT)) break;
		if (!m_strsep_bit(str, &md->flags, MDF_WAS_UP_TO_DATE)) break;
		if (!m_strsep_bit(str, &md->flags, MDF_PRIMARY_IND)) break;
		if (!m_strsep_bit(str, &md->flags, MDF_CONNECTED_IND)) break;
		if (!m_strsep_bit(str, &md->flags, MDF_FULL_SYNC)) break;
		if (!m_strsep_bit(str, &md->flags, MDF_PEER_OUT_DATED)) break;
		if (!m_strsep_bit(str, &md->flags, MDF_CRASHED_PRIMARY)) break;
	} while (0);
}

void m_set_v9_uuid(struct md_cpu *md, int bm_idx, char **argv, int argc __attribute((unused)))
{
	char **str;
	int i;

	str = &argv[0];

	do {
		if (!m_strsep_u64(str, &md->current_uuid)) break;
		if (!m_strsep_u64(str, &md->peers[bm_idx].bitmap_uuid)) break;
		for (i = 0; i < HISTORY_UUIDS_V08; i++)
			if (!m_strsep_u64(str, &md->history_uuids[i])) return;
		if (!m_strsep_bit(str, &md->flags, MDF_CONSISTENT)) break;
		if (!m_strsep_bit(str, &md->flags, MDF_WAS_UP_TO_DATE)) break;
		if (!m_strsep_bit(str, &md->flags, MDF_PRIMARY_IND)) break;
		if (!m_strsep_bit(str, &md->flags, MDF_CRASHED_PRIMARY)) break;
		if (!m_strsep_bit(str, &md->flags, MDF_AL_CLEAN)) break;
		if (!m_strsep_bit(str, &md->flags, MDF_AL_DISABLED)) break;
		if (!m_strsep_bit(str, &md->peers[bm_idx].flags, MDF_PEER_CONNECTED)) break;
		if (!m_strsep_bit(str, &md->peers[bm_idx].flags, MDF_PEER_OUTDATED)) break;
		if (!m_strsep_bit(str, &md->peers[bm_idx].flags, MDF_PEER_FENCING)) break;
		if (!m_strsep_bit(str, &md->peers[bm_idx].flags, MDF_PEER_FULL_SYNC)) break;
	} while (0);
}

int m_outdate_gc(struct md_cpu *md __attribute((unused)))
{
	fprintf(stderr, "Can not outdate GC based meta data!\n");

	return 5;
}

int m_outdate_uuid(struct md_cpu *md)
{
	if ( !(md->flags & MDF_CONSISTENT) ) {
		return 5;
	}

	md->flags &= ~MDF_WAS_UP_TO_DATE;

	return 0;
}

int m_invalidate_gc(struct md_cpu *md)
{
	md->gc[Flags] &= ~MDF_CONSISTENT;
	md->gc[Flags] |= MDF_FULL_SYNC;

	return 5;
}

int m_invalidate_uuid(struct md_cpu *md)
{
	md->flags &= ~MDF_CONSISTENT;
	md->flags &= ~MDF_WAS_UP_TO_DATE;
	md->flags |= MDF_FULL_SYNC;

	return 0;
}

int m_invalidate_v9_uuid(struct md_cpu *md)
{
	int bm_idx;

	md->flags &= ~MDF_CONSISTENT;
	md->flags &= ~MDF_WAS_UP_TO_DATE;

	for (bm_idx = 0; bm_idx < md->max_peers; bm_idx++) {
		md->peers[bm_idx].flags |= MDF_PEER_FULL_SYNC;
	}

	return 0;
}


/******************************************
 begin of v06 {{{
 ******************************************/

int v06_md_disk_to_cpu(struct format *cfg)
{
	PREAD(cfg->md_fd, on_disk_buffer,
		sizeof(struct md_on_disk_06), cfg->md_offset);
	md_disk_06_to_cpu(&cfg->md, (struct md_on_disk_06*)on_disk_buffer);
	return v06_validate_md(cfg);
}

int v06_md_cpu_to_disk(struct format *cfg)
{
	if (v06_validate_md(cfg))
		return -1;
	md_cpu_to_disk_06(on_disk_buffer, &cfg->md);
	PWRITE(cfg->md_fd, on_disk_buffer,
		sizeof(struct md_on_disk_06), cfg->md_offset);
	return 0;
}

int v06_parse(struct format *cfg, char **argv, int argc, int *ai)
{
	unsigned long minor;
	char *e;

	if (argc < 1) {
		fprintf(stderr, "Too few arguments for format\n");
		exit(20);
	}

	e = argv[0];
	minor = strtol(argv[0], &e, 0);
	if (*e != 0 || minor > 255UL) {
		fprintf(stderr, "'%s' is not a valid minor number.\n", argv[0]);
		exit(20);
	}
	if (asprintf(&e, "%s/drbd%lu", DRBD_LIB_DIR, minor) <= 18) {
		fprintf(stderr, "asprintf() failed.\n");
		exit(20);
	};
	cfg->md_device_name = e;

	*ai += 1;

	return 0;
}

int v06_md_open(struct format *cfg)
{
	struct stat sb;

	cfg->md_fd = open(cfg->md_device_name, O_RDWR);

	if (cfg->md_fd == -1) {
		PERROR("open(%s) failed", cfg->md_device_name);
		return NO_VALID_MD_FOUND;
	}

	if (fstat(cfg->md_fd, &sb)) {
		PERROR("fstat() failed");
		return NO_VALID_MD_FOUND;
	}

	if (!S_ISREG(sb.st_mode)) {
		fprintf(stderr, "'%s' is not a plain file!\n",
			cfg->md_device_name);
		return NO_VALID_MD_FOUND;
	}

	if (cfg->ops->md_disk_to_cpu(cfg)) {
		return NO_VALID_MD_FOUND;
	}

	return VALID_MD_FOUND;
}

int generic_md_close(struct format *cfg)
{
	/* On /dev/ram0 we may not use O_SYNC for some kernels (eg. RHEL6 2.6.32),
	 * and fsync() returns EIO, too. So we don't do error checking here. */
	fsync(cfg->md_fd);
	if (close(cfg->md_fd)) {
		PERROR("close() failed");
		return -1;
	}
	return 0;
}

int v06_md_initialize(struct format *cfg,
		      int do_disk_writes __attribute((unused)),
		      int max_peers __attribute((unused)))
{
	cfg->md.gc[Flags] = 0;
	cfg->md.gc[HumanCnt] = 1;	/* THINK 0? 1? */
	cfg->md.gc[TimeoutCnt] = 1;
	cfg->md.gc[ConnectedCnt] = 1;
	cfg->md.gc[ArbitraryCnt] = 1;
	cfg->md.max_peers = 1;
	cfg->md.magic = DRBD_MD_MAGIC_06;
	return 0;
}

/******************************************
  }}} end of v06
 ******************************************/

static uint64_t max_usable_sectors(struct format *cfg)
{
#define min(x,y) ((x) < (y) ? (x) : (y))
	/* We currently have two possible layouts:
	 * external:
	 *   |----------- md_size_sect ------------------|
	 *   [ 4k superblock ][ activity log ][  Bitmap  ]
	 *   | al_offset == 8 |
	 *   | bm_offset = al_offset + X      |
	 *  ==> bitmap sectors = md_size_sect - bm_offset
	 *
	 * internal:
	 *            |----------- md_size_sect ------------------|
	 * [data.....][  Bitmap  ][ activity log ][ 4k superblock ]
	 *                        | al_offset < 0 |
	 *            | bm_offset = al_offset - Y |
	 *  ==> bitmap sectors = Y = al_offset - bm_offset
	 *
	 * There also used to be the fixed size internal meta data,
	 * which covers the last 128 MB of the device,
	 * and has the same layout as the "external:" above.
	 */
	if(cfg->md_index == DRBD_MD_INDEX_INTERNAL ||
	   cfg->md_index == DRBD_MD_INDEX_FLEX_INT) {
		/* for internal meta data, the available storage is limitted by
		 * the first meta data sector, even if the available bitmap
		 * space would support more. */
		return	min( cfg->md_offset,
			min( cfg->al_offset,
			     cfg->bm_offset )) >> 9;
	} else {
		/* For external meta data,
		 * we are limited by available on-disk bitmap space.
		 * Ok, and by the lower level storage device;
		 * which we don't know about here :-( */
		ASSERT(cfg->md.bm_bytes_per_bit == 4096);

		return
			/* bitmap sectors */
			(uint64_t)(cfg->md.md_size_sect - cfg->md.bm_offset)
			* 512	/* sector size */
			* 8	/* bits per byte */
			/ 64	/* 64 bit words, for interoperability */
			/ cfg->md.max_peers
			* 64	/* back to bits, per bitmap slot */
				/* storage bytes per bitmap bit;
				 * currently always 4096 */
			* cfg->md.bm_bytes_per_bit
			/ 512;	/* and back to sectors */;
	}
#undef min
}

void re_initialize_md_offsets(struct format *cfg)
{
	uint64_t md_size_sect;
	int al_size_sect;

	/* These two are needed for bm_bytes()... Ensure sane defaults... */
	if (cfg->md.bm_bytes_per_bit == 0)
		cfg->md.bm_bytes_per_bit = DEFAULT_BM_BLOCK_SIZE;
	if (cfg->md.max_peers == 0)
		cfg->md.max_peers = 1;

	if (is_v09(cfg))
		al_size_sect = cfg->md.al_stripes * cfg->md.al_stripe_size_4k * 8;
	else
		al_size_sect = MD_AL_MAX_SECT_07;

	switch(cfg->md_index) {
	default:
		cfg->md.md_size_sect = MD_RESERVED_SECT_07;
		cfg->md.al_offset = MD_AL_OFFSET_07;
		cfg->md.bm_offset = cfg->md.al_offset + al_size_sect;
		break;
	case DRBD_MD_INDEX_FLEX_EXT:
		/* just occupy the full device; unit: sectors */
		cfg->md.md_size_sect = cfg->bd_size >> 9;
		cfg->md.al_offset = MD_AL_OFFSET_07;
		cfg->md.bm_offset = cfg->md.al_offset + al_size_sect;
		break;
	case DRBD_MD_INDEX_INTERNAL: /* only v07 */
		cfg->md.md_size_sect = MD_RESERVED_SECT_07;
		cfg->md.al_offset = MD_AL_OFFSET_07;
		cfg->md.bm_offset = MD_BM_OFFSET_07;
		break;
	case DRBD_MD_INDEX_FLEX_INT:
		/* al size is still fixed */
		cfg->md.al_offset = -al_size_sect;

		/* we need (slightly less than) ~ this much bitmap sectors: */
		md_size_sect = bm_bytes(&cfg->md, cfg->bd_size >> 9) >> 9;
		md_size_sect = ALIGN(md_size_sect, 8);    /* align on 4K blocks */
		if (md_size_sect > (MD_BM_MAX_BYTE_FLEX>>9)) {
			char ppbuf[10];
			fprintf(stderr, "Device too large. We only support up to %s.\n",
					ppsize(ppbuf, MD_BM_MAX_BYTE_FLEX << (3+2)));
			if (BITS_PER_LONG == 32)
				fprintf(stderr, "Maybe try a 64bit arch?\n");
			exit(10);
		}
		/* plus the "drbd meta data super block",
		 * and the activity log; unit still sectors */
		md_size_sect += MD_AL_OFFSET_07 + al_size_sect;
		cfg->md.md_size_sect = md_size_sect;
		cfg->md.bm_offset = -md_size_sect + MD_AL_OFFSET_07;
		break;
	}
	cfg->al_offset = cfg->md_offset + cfg->md.al_offset * 512LL;
	cfg->bm_offset = cfg->md_offset + cfg->md.bm_offset * 512LL;
	cfg->max_usable_sect = max_usable_sectors(cfg);

	if (verbose >= 2) {
		fprintf(stderr,"md_offset: "U64"\n", cfg->md_offset);
		fprintf(stderr,"al_offset: "U64" (%d)\n", cfg->al_offset, cfg->md.al_offset);
		fprintf(stderr,"bm_offset: "U64" (%d)\n", cfg->bm_offset, cfg->md.bm_offset);
		fprintf(stderr,"md_size_sect: "U32"\n", cfg->md.md_size_sect);
		fprintf(stderr,"max_usable_sect: "U64"\n", cfg->max_usable_sect);
	}
}

void initialize_al(struct format *cfg)
{
	unsigned int mx = cfg->md.al_stripes * cfg->md.al_stripe_size_4k;
	size_t al_size = mx * 4096;
	memset(on_disk_buffer, 0x00, al_size);
	if (format_version(cfg) >= DRBD_V08) {
		/* DRBD <= 8.3 does not care if it is all zero,
		 * or otherwise wrong magic.
		 *
		 * For 8.4 and 9.0, we initialize to something that is
		 * valid magic, valid crc, and transaction_type = 0xffff.
		 */
		struct al_4k_transaction_on_disk *al = on_disk_buffer;
		unsigned crc_be = 0;
		int i;
		for (i = 0; i < mx; i++, al++) {
			al->magic.be = cpu_to_be32(DRBD_AL_MAGIC);
			al->transaction_type.be = cpu_to_be16(AL_TR_INITIALIZED);
			/* crc calculated once */
			if (i == 0)
				crc_be = cpu_to_be32(crc32c(0, (void*)al, 4096));
			al->crc32c.be = crc_be;
		}
	}
	pwrite_or_die(cfg->md_fd, on_disk_buffer, al_size, cfg->al_offset,
		"md_initialize_common:AL");
}

void check_for_existing_data(struct format *cfg);

/* MAYBE DOES DISK WRITES!! */
int md_initialize_common(struct format *cfg, int do_disk_writes)
{
	cfg->md.al_nr_extents = 257;	/* arbitrary. */
	cfg->md.bm_bytes_per_bit = DEFAULT_BM_BLOCK_SIZE;

	re_initialize_md_offsets(cfg);

	if (!do_disk_writes)
		return 0;

	check_for_existing_data(cfg);

	/* do you want to initialize al to something more useful? */
	printf("initializing activity log\n");
	if (MD_AL_MAX_SECT_07*512 > buffer_size) {
		fprintf(stderr, "%s:%u: LOGIC BUG\n" , __FILE__ , __LINE__ );
		exit(111);
	}
	initialize_al(cfg);

	/* THINK
	 * do we really need to initialize the bitmap? */
	if (INITIALIZE_BITMAP) {
		/* need to sector-align this for O_DIRECT.
		 * "sector" here means hard-sect size, which may be != 512.
		 * Note that even though ALIGN does round up, for sector sizes
		 * of 512, 1024, 2048, 4096 Bytes, this will be fully within
		 * the claimed meta data area, since we already align all
		 * "interesting" parts of that to 4kB */
		const size_t bm_bytes = ALIGN(cfg->bm_bytes, cfg->md_hard_sect_size);
		size_t i = bm_bytes;
		off_t bm_on_disk_off = cfg->bm_offset;
		unsigned int percent_done = 0;
		unsigned int percent_last_report = 0;
		size_t chunk;
		fprintf(stderr,"initializing bitmap (%u KB)\n",
			(unsigned int)(bm_bytes>>10));

		memset(on_disk_buffer, 0xff, buffer_size);
		while (i) {
			chunk = buffer_size < i ? buffer_size : i;
			pwrite_or_die(cfg->md_fd, on_disk_buffer,
				chunk, bm_on_disk_off,
				"md_initialize_common:BM");
			bm_on_disk_off += chunk;
			i -= chunk;
			percent_done = 100*(bm_bytes-i)/bm_bytes;
			if (percent_done != percent_last_report) {
				fprintf(stderr,"\r%u%%", percent_done);
				percent_last_report = percent_done;
			}
		}
		fprintf(stderr,"\r100%%\n");
	} else {
		fprintf(stderr,"NOT initializing bitmap\n");
	}
	return 0;
}

/******************************************
 begin of v07 {{{
 ******************************************/

uint64_t v07_style_md_get_byte_offset(const int idx, const uint64_t bd_size)
{
	uint64_t offset;

	switch(idx) {
	default: /* external, some index */
		offset = MD_RESERVED_SECT_07 * idx * 512;
		break;
	case DRBD_MD_INDEX_INTERNAL:
		offset = (bd_size & ~4095LLU)
		    - MD_RESERVED_SECT_07 * 512;
		break;
	case DRBD_MD_INDEX_FLEX_INT:
		/* sizeof(struct md_on_disk_07) == 4k
		 * position: last 4k aligned block of 4k size */
		offset  = bd_size - 4096LLU;
		offset &= ~4095LLU;
		break;
	case DRBD_MD_INDEX_FLEX_EXT:
		offset = 0;
		break;
	}
	return offset;
}

void printf_al_07(struct format *cfg, struct al_sector_on_disk *al_disk)
{
	struct al_sector_cpu al_cpu;
	unsigned s, i;
	unsigned max_slot_nr = 0;
	for (s = 0; s < MD_AL_MAX_SECT_07; s++) {
		int ok = v07_al_disk_to_cpu(&al_cpu, al_disk + s);
		printf("#     sector %2u { %s\n", s, ok ? "valid" : "invalid");
		printf("# \tmagic: 0x%08x\n", al_cpu.magic);
		printf("# \ttr: %10u\n", al_cpu.tr_number);
		for (i = 0; i < 62; i++) {
			printf("# \t%2u: %10u %10u\n", i,
				al_cpu.updates[i].pos,
				al_cpu.updates[i].extent);
			if (al_cpu.updates[i].pos > max_slot_nr &&
			    al_cpu.updates[i].pos != -1U)
				max_slot_nr = al_cpu.updates[i].pos;
		}
		printf("# \txor: 0x%08x\n", al_cpu.xor_sum);
		printf("#     }\n");
	}
	if (max_slot_nr >= cfg->md.al_nr_extents)
		printf(
		"### CAUTION: maximum slot number found in AL: %u\n"
		"### CAUTION: but 'super-block' al-extents is: %u\n",
		max_slot_nr, cfg->md.al_nr_extents);
}

void printf_al_84(struct format *cfg, struct al_4k_transaction_on_disk *al_disk,
	unsigned block_nr_offset, unsigned N)
{
	struct al_4k_cpu al_cpu;
	unsigned b, i;
	unsigned max_slot_nr = 0;
	for (b = 0; b < N; b++) {
		int ok = v84_al_disk_to_cpu(&al_cpu, al_disk + b);
		if (!ok) {
			printf("#     block %2u { INVALID }\n", b + block_nr_offset);
			continue;
		}
		if (al_cpu.transaction_type == 0xffff) {
			printf("#     block %2u { INITIALIZED }\n", b + block_nr_offset);
			continue;
		}
		printf("#     block %2u {\n", b + block_nr_offset);
		printf("# \tmagic: 0x%08x\n", al_cpu.magic);
		printf("# \ttype: 0x%04x\n", al_cpu.transaction_type);
		printf("# \ttr: %10u\n", al_cpu.tr_number);
		printf("# \tactive set size: %u\n", al_cpu.context_size);
		if (al_cpu.context_size -1 > max_slot_nr)
			max_slot_nr = al_cpu.context_size -1;
		for (i = 0; i < AL_CONTEXT_PER_TRANSACTION; i++) {
			unsigned slot = al_cpu.context_start_slot_nr + i;
			if (al_cpu.context[i] == ~0U && slot >= al_cpu.context_size)
				continue;
			if (slot > max_slot_nr)
				max_slot_nr = slot;
			printf("# \t%2u: %10u %10u\n", i, slot, al_cpu.context[i]);
		}
		printf("# \tupdates: %u\n", al_cpu.n_updates);
		for (i = 0; i < AL_UPDATES_PER_TRANSACTION; i++) {
			if (i >= al_cpu.n_updates &&
			    al_cpu.update_slot_nr[i] == (uint16_t)(~0U))
				continue;
			printf("# \t%2u: %10u %10u\n", i,
				al_cpu.update_slot_nr[i],
				al_cpu.update_extent_nr[i]);
			if (al_cpu.update_slot_nr[i] > max_slot_nr)
				max_slot_nr = al_cpu.update_slot_nr[i];
		}
		printf("# \tcrc32c: 0x%08x\n", al_cpu.crc32c);
		printf("#     }\n");
	}
	if (max_slot_nr >= cfg->md.al_nr_extents)
		printf(
		"### CAUTION: maximum slot number found in AL: %u\n"
		"### CAUTION: but 'super-block' al-extents is: %u\n",
		max_slot_nr, cfg->md.al_nr_extents);
}

void printf_al(struct format *cfg)
{
	off_t al_on_disk_off = cfg->al_offset;
	off_t al_size = cfg->md.al_stripes * cfg->md.al_stripe_size_4k * 4096;
	struct al_sector_on_disk *al_512_disk = on_disk_buffer;
	struct al_4k_transaction_on_disk *al_4k_disk = on_disk_buffer;
	unsigned block_nr_offset = 0;
	unsigned N;

	int is_al_84 = is_v09(cfg) ||
		(is_v08(cfg) &&
		(cfg->md.al_stripes != 1 || cfg->md.al_stripe_size_4k != 8));

	printf("# al {\n");

	while (al_size) {
		off_t chunk = al_size;
		if (chunk > buffer_size)
			chunk = buffer_size;
		ASSERT(chunk);
		pread_or_die(cfg->md_fd, on_disk_buffer,
			chunk, al_on_disk_off, "printf_al");
		al_on_disk_off += chunk;
		al_size -= chunk;
		N = chunk/4096;

		/* FIXME
		 * we should introduce a new meta data "super block" magic, so we won't
		 * have the same super block with two different activity log
		 * transaction layouts */
		if (format_version(cfg) < DRBD_V08)
			printf_al_07(cfg, al_512_disk);

		/* looks like we have the new al format */
		else if (is_al_84 ||
			 DRBD_AL_MAGIC == be32_to_cpu(al_4k_disk[0].magic.be) ||
			 DRBD_AL_MAGIC == be32_to_cpu(al_4k_disk[1].magic.be)) {
			is_al_84 = 1;
			printf_al_84(cfg, al_4k_disk, block_nr_offset, N);
		}

		/* try the old al format anyways */
		else
			printf_al_07(cfg, al_512_disk);

		block_nr_offset += N;
		if (al_size && !is_al_84) {
			printf("### UNEXPECTED ACTIVITY LOG SIZE!\n");
		}
	}
	printf("# }\n");
}

/* One activity log extent represents 4M of storage,
 * one bit corresponds to 4k.
 *                       4M / 4k / 8bit per byte */
#define BM_BYTES_PER_AL_EXT	(1UL << (22 - 12 - 3))

struct al_cursor {
	unsigned i;
	uint32_t tr_number;
};

static int replay_al_07(struct format *cfg, uint32_t *hot_extent)
{
	unsigned int mx;
	struct al_sector_cpu al_cpu[MD_AL_MAX_SECT_07];
	unsigned char valid[MD_AL_MAX_SECT_07];

	struct al_sector_on_disk *al_disk = on_disk_buffer;

	unsigned b, i;

	int found_valid = 0;
	struct al_cursor oldest = { 0, };
	struct al_cursor newest = { 0, };

	/* Endian convert, validate, and find oldest to newest log range.
	 * In contrast to the 8.4 log format, this log format does NOT
	 * use all log space, but only as many sectors as absolutely necessary.
	 *
	 * We need to trust the "al_nr_extents" setting in the "super block".
	 */
#define AL_EXTENTS_PT 61
	/* mx = 1 + div_ceil(al_nr_extents, AL_EXTENTS_PT); */
	mx = 1 + (cfg->md.al_nr_extents + AL_EXTENTS_PT -1) / AL_EXTENTS_PT;
	for (b = 0; b < mx; b++) {
		valid[b] = v07_al_disk_to_cpu(al_cpu + b, al_disk + b);
		if (!valid[b])
		       continue;
		if (++found_valid == 1) {
			oldest.i = b;
			oldest.tr_number = al_cpu[b].tr_number;
			newest = oldest;
			continue;
		}

		d_expect(al_cpu[b].tr_number != oldest.tr_number);
		d_expect(al_cpu[b].tr_number != newest.tr_number);
		if ((int)al_cpu[b].tr_number - (int)oldest.tr_number < 0) {
			d_expect(oldest.tr_number - al_cpu[b].tr_number + b - oldest.i == mx);
			oldest.i = b;
			oldest.tr_number = al_cpu[b].tr_number;
		}
		if ((int)al_cpu[b].tr_number - (int)newest.tr_number > 0) {
			d_expect(al_cpu[b].tr_number - newest.tr_number == b - newest.i);
			newest.i = b;
			newest.tr_number = al_cpu[b].tr_number;
		}
	}

	if (!found_valid) {
		/* not even one transaction was valid.
		 * Has this ever been initialized correctly? */
		fprintf(stderr, "No usable activity log found.\n");
		/* with up to 8.3 style activity log, this is NOT an error. */
		return 0;
	}

	/* we do expect at most one corrupt transaction, and only in case
	 * things went wrong during transaction write. */
	if (found_valid != mx)
		fprintf(stderr, "%u corrupt or uninitialized AL transactions found\n", mx - found_valid);

	/* Any other paranoia checks possible with this log format? */

	/* Ok, so we found valid update transactions.  Reconstruct the "active
	 * set" at the time of the newest transaction. */

	/* wrap around */
	if (newest.i < oldest.i)
		newest.i += mx;

	for (b = oldest.i; b <= newest.i; b++) {
		unsigned idx = b % mx;
		if (!valid[idx])
			continue;

		/* This loop processes both "context" and "update" information.
		 * There is only one update, on index 0,
		 * which is why this loop counts down. */
		for (i = AL_EXTENTS_PT; (int)i >= 0; i--) {
			unsigned slot = al_cpu[idx].updates[i].pos;
			if (al_cpu[idx].updates[i].extent == ~0U)
				continue;
			if (slot >= AL_EXTENTS_MAX) {
				fprintf(stderr, "slot number out of range: tr:%u slot:%u\n",
						idx, slot);
				continue;
			}
			hot_extent[slot] = al_cpu[idx].updates[i].extent;
		}
	}
	return found_valid;
}

static unsigned int al_tr_number_to_on_disk_slot(struct format *cfg, unsigned int b, unsigned int mx)
{
	const unsigned int stripes = cfg->md.al_stripes;
	const unsigned int stripe_size_4kB = cfg->md.al_stripe_size_4k;

	/* transaction number, modulo on-disk ring buffer wrap around */
	unsigned int t = b % mx;

	/* ... to aligned 4k on disk block */
	t = ((t % stripes) * stripe_size_4kB) + t/stripes;

	return t;
}


/* Expects the AL to be read into on_disk_buffer already.
 * Returns negative error code for non-interpretable data,
 * 0 for "just mark me clean, nothing more to do",
 * and positive if we have to apply something. */
int replay_al_84(struct format *cfg, uint32_t *hot_extent)
{
	const unsigned int mx = cfg->md.al_stripes * cfg->md.al_stripe_size_4k;
	struct al_4k_transaction_on_disk *al_disk = on_disk_buffer;
	struct al_4k_cpu *al_cpu = NULL;
	unsigned b, o, i;

	int found_valid = 0;
	int found_valid_updates = 0;
	struct al_cursor oldest = { 0, };
	struct al_cursor newest = { 0, };

	al_cpu = calloc(mx, sizeof(*al_cpu));
	if (!al_cpu) {
		fprintf(stderr, "Could not calloc(%u, sizeof(*al_cpu))\n", mx);
		exit(30); /* FIXME sane exit codes */
	}

	/* endian convert, validate, and find oldest to newest log range */
	for (b = 0; b < mx; b++) {
		o = al_tr_number_to_on_disk_slot(cfg, b, mx);
		if (!v84_al_disk_to_cpu(al_cpu + b, al_disk + o))
		       continue;
		++found_valid;
		if (al_cpu[b].transaction_type == AL_TR_INITIALIZED)
			continue;
		d_expect(al_cpu[b].transaction_type == AL_TR_UPDATE);
		if (++found_valid_updates == 1) {
			oldest.i = b;
			oldest.tr_number = al_cpu[b].tr_number;
			newest = oldest;
			continue;
		}
		d_expect(al_cpu[b].tr_number != oldest.tr_number);
		d_expect(al_cpu[b].tr_number != newest.tr_number);
		if ((int)al_cpu[b].tr_number - (int)oldest.tr_number < 0) {
			d_expect(oldest.tr_number - al_cpu[b].tr_number + b - oldest.i == mx);
			oldest.i = b;
			oldest.tr_number = al_cpu[b].tr_number;
		}
		if ((int)al_cpu[b].tr_number - (int)newest.tr_number > 0) {
			d_expect(al_cpu[b].tr_number - newest.tr_number == b - newest.i);
			newest.i = b;
			newest.tr_number = al_cpu[b].tr_number;
		}
	}

	if (!found_valid) {
		/* not even one transaction was valid.
		 * Has this ever been initialized correctly? */
		fprintf(stderr, "No usable activity log found. Do you need to create-md?\n");
		return -ENODATA;
	}

	/* we do expect at most one corrupt transaction, and only in case
	 * things went wrong during transaction write. */
	if (found_valid != mx)
		fprintf(stderr, "%u corrupt AL transactions found\n", mx - found_valid);

	if (!found_valid_updates) {
		if (found_valid == mx)
			/* nothing to do, all slots are valid AL_TR_INITIALIZED */
			return 0;

		/* this is only expected, in case the _first_ transaction
		 * somehow failed. */
		if (!al_cpu[0].is_valid && found_valid == mx - 1)
			return 0;

		/* Hmm. Some transactions are valid.
		 * Some are not.
		 * This is not expected. */
		/* FIXME how do we want to handle this? */
		fprintf(stderr, "No valid AL update transaction found.\n");
		return -EINVAL;
	}

	/* FIXME what do we do
	 * about more than one corrupt transaction?
	 * about corrupt transaction in the middle of the oldest -> newest range? */

	/* Ok, so we found valid update transactions.  Reconstruct the "active
	 * set" at the time of the newest transaction. */

	/* wrap around */
	if (newest.i < oldest.i)
		newest.i += mx;

	for (b = oldest.i; b <= newest.i; b++) {
		unsigned idx = b % mx;
		if (!al_cpu[idx].is_valid || al_cpu[idx].transaction_type == AL_TR_INITIALIZED)
			continue;

		for (i = 0; i < AL_CONTEXT_PER_TRANSACTION; i++) {
			unsigned slot = al_cpu[idx].context_start_slot_nr + i;
			if (al_cpu[idx].context[i] == ~0U && slot >= al_cpu[idx].context_size)
				continue;
			if (slot >= AL_EXTENTS_MAX) {
				fprintf(stderr, "slot number out of range: tr:%u slot:%u\n",
						idx, slot);
				continue;
			}
			hot_extent[slot] = al_cpu[idx].context[i];
		}
		for (i = 0; i < AL_UPDATES_PER_TRANSACTION; i++) {
			unsigned slot = al_cpu[idx].update_slot_nr[i];
			if (i >= al_cpu[idx].n_updates && slot == (uint16_t)(~0U))
				continue;
			if (slot >= AL_EXTENTS_MAX) {
				fprintf(stderr, "update slot number out of range: tr:%u slot:%u\n",
						idx, slot);
				continue;
			}
			hot_extent[slot] = al_cpu[idx].update_extent_nr[i];
		}
	}
	return found_valid_updates;
}

int cmp_u32(const void *p1, const void *p2)
{
	const unsigned a = *(unsigned *)p1;
	const unsigned b = *(unsigned *)p2;

	/* how best to deal with 32bit wrap? */
	return a < b ? -1 : a == b ? 0 : 1;
}

void apply_al(struct format *cfg, uint32_t *hot_extent)
{
	const unsigned int extents_size = BM_BYTES_PER_AL_EXT * cfg->md.max_peers;
	const size_t bm_bytes = ALIGN(cfg->bm_bytes, cfg->md_hard_sect_size);
	off_t bm_on_disk_off = cfg->bm_offset;
	size_t bm_on_disk_pos = 0;
	size_t chunk = 0;
	int i, j;

	/* can only be AL_EXTENTS_MAX * BM_BYTES_PER_AL_EXT * 8,
	 * which currently is 6433 * 128 * 8 == 6587392;
	 * fits easily into 32bit. */
	unsigned additional_bits_set = 0;
	uint64_t *w;
	char ppb[10];

	/* Now, actually apply this stuff to the on-disk bitmap.
	 * Since one AL extent corresponds to 128 bytes of bitmap,
	 * we need to do some read/modify/write cycles here.
	 *
	 * Note that this can be slow due to the use of O_DIRECT,
	 * worst case it does 6433 (AL_EXTENTS_MAX) cycles of
	 *  - read 128 kByte (buffer_size)
	 *  - memset 128 Bytes (BM_BYTES_PER_AL_EXT) to 0xff
	 *  - write 128 kByte
	 * This implementation could optimized in various ways:
	 *  - don't use direct IO; has other drawbacks
	 *  - first scan hot_extents for extent ranges,
	 *    and optimize the IO size.
	 *  - use aio with multiple buffers
	 *  - ...
	 */
	for (i = 0; i < AL_EXTENTS_MAX; i++) {
		size_t bm_pos;
		unsigned bits_set = 0;
		if (hot_extent[i] == ~0U)
			break;

		ASSERT(cfg->md.bm_bytes_per_bit == 4096);
		ASSERT(BM_BYTES_PER_AL_EXT % 4 == 0);

		bm_pos = hot_extent[i] * extents_size;
		if (bm_pos >= bm_bytes) {
			fprintf(stderr, "extent %u beyond end of bitmap!\n", hot_extent[i]);
			/* could break or return error here,
			 * but I'll just print a warning, and skip, each of them. */
			continue;
		}

		/* On first iteration, or when the current position in the bitmap
		 * exceeds the current buffer, write out the current buffer, if any,
		 * and read in the next (at most buffer_size) chunk of bitmap,
		 * containing the currently processed bitmap region.
		 */

		if (i == 0 ||
		    bm_pos + extents_size >= bm_on_disk_pos + chunk) {
			if (i != 0)
				pwrite_or_die(cfg->md_fd, on_disk_buffer, chunk,
						bm_on_disk_off + bm_on_disk_pos,
						"apply_al");

			/* don't special case logical sector size != 512,
			 * operate in 4k always. */
			bm_on_disk_pos = bm_pos & ~(off_t)(4095);
			chunk = bm_bytes - bm_on_disk_pos;
			if (chunk > buffer_size)
				chunk = buffer_size;
			pread_or_die(cfg->md_fd, on_disk_buffer, chunk,
					bm_on_disk_off + bm_on_disk_pos,
					"apply_al");
		}
		ASSERT(bm_pos - bm_on_disk_pos <= chunk - extents_size);
		ASSERT((bm_pos - bm_on_disk_pos) % sizeof(uint64_t) == 0);
		w = (uint64_t *)on_disk_buffer
			+ (bm_pos - bm_on_disk_pos)/sizeof(uint64_t);
		for (j = 0; j < extents_size/sizeof(uint64_t); j++)
			bits_set += generic_hweight64(w[j]);

		additional_bits_set += extents_size * 8 - bits_set;
		memset((char*)on_disk_buffer + (bm_pos - bm_on_disk_pos),
			0xff, extents_size);
	}
	/* we still need to write out the buffer of the last iteration */
	if (i != 0) {
		pwrite_or_die(cfg->md_fd, on_disk_buffer, chunk,
				bm_on_disk_off + bm_on_disk_pos,
				"apply_al");
		fprintf(stderr, "Marked additional %s as out-of-sync based on AL.\n",
		     ppsize(ppb, additional_bits_set * 4));
	} else
		fprintf(stderr, "Nothing to do.\n");
}

int need_to_apply_al(struct format *cfg)
{
	switch (format_version(cfg)) {
	case DRBD_V06:
		return 0; /* there was no activity log in 0.6 */
	case DRBD_V07:
		return cfg->md.gc[Flags] & MDF_PRIMARY_IND;
	case DRBD_V08:
	case DRBD_V09:
		return cfg->md.flags & MDF_PRIMARY_IND;
	case DRBD_UNKNOWN:
		fprintf(stderr, "BUG in %s().\n", __FUNCTION__);
	}
	return 0;
}

int v08_move_internal_md_after_resize(struct format *cfg);
int meta_apply_al(struct format *cfg, char **argv __attribute((unused)), int argc)
{
	off_t al_size;
	struct al_4k_transaction_on_disk *al_4k_disk = on_disk_buffer;
	uint32_t hot_extent[AL_EXTENTS_MAX];
	int need_to_update_md_flags = 0;
	int re_initialize_anyways = 0;
	int err;

	if (argc > 0)
		fprintf(stderr, "Ignoring additional arguments\n");

	if (format_version(cfg) < DRBD_V07) {
		fprintf(stderr, "apply-al only implemented for DRBD >= 0.7\n");
		return -1;
	}

	err = cfg->ops->open(cfg);
	if (err == VALID_MD_FOUND_AT_LAST_KNOWN_LOCATION) {
		if (v08_move_internal_md_after_resize(cfg) == 0)
			err = cfg->ops->open(cfg);
	}
	if (err != VALID_MD_FOUND) {
		fprintf(stderr, "No valid meta data found\n");
		return -1;
	}

	al_size = cfg->md.al_stripes * cfg->md.al_stripe_size_4k * 4096;

	/* read in first chunk (which is actually the whole AL
	 * for old fixed size 32k activity log */
	pread_or_die(cfg->md_fd, on_disk_buffer,
		al_size < buffer_size ? al_size : buffer_size,
		cfg->al_offset, "apply_al");

	/* init all extent numbers to -1U aka "unused" */
	memset(hot_extent, 0xff, sizeof(hot_extent));

	/* replay al */
	if (is_v07(cfg))
		err = replay_al_07(cfg, hot_extent);

	/* FIXME
	 * we should introduce a new meta data "super block" magic, so we won't
	 * have the same super block with two different activity log
	 * transaction layouts */
	else if (DRBD_MD_MAGIC_84_UNCLEAN == cfg->md.magic ||
		 DRBD_MD_MAGIC_09 == cfg->md.magic ||
		 DRBD_AL_MAGIC == be32_to_cpu(al_4k_disk[0].magic.be) ||
		 DRBD_AL_MAGIC == be32_to_cpu(al_4k_disk[1].magic.be) ||
		 cfg->md.al_stripes != 1 || cfg->md.al_stripe_size_4k != 8) {
		err = replay_al_84(cfg, hot_extent);
	} else {
		/* try the old al format anyways, this may be the first time we
		* run after upgrading from < 8.4 to 8.4, and we need to
		* transparently "convert" the activity log format. */
		err = replay_al_07(cfg, hot_extent);
		re_initialize_anyways = 1;
	}

	if (err < 0) {
		/* ENODATA:
		 * most likely this is an uninitialized,
		 * or at least non-8.4-style activity log.
		 * Cannot do anything about that.
		 *
		 * EINVAL:
		 * Some valid 8.4 style INITIALIZED transactions found,
		 * but others have been corrupt, and no single "usable"
		 * update transaction was found.
		 * FIXME: what to do about that?
		 * We probably need some "FORCE" mode as well. */

		if (need_to_apply_al(cfg)) {
			/* 1, 2, 10, 20? FIXME sane exit codes! */
			if (err == -ENODATA)
				return 1;
			return 2;
		} else if (is_v08(cfg)) {
			fprintf(stderr, "Error ignored, no need to apply the AL\n");
			re_initialize_anyways = 1;
		}
	}

	/* do we need to actually apply it? */
	if (err > 0 && need_to_apply_al(cfg)) {
		/* process hot extents in order, to reduce disk seeks. */
		qsort(hot_extent, ARRAY_SIZE(hot_extent), sizeof(hot_extent[0]), cmp_u32);
		apply_al(cfg, hot_extent);
		need_to_update_md_flags = 1;
	}

	/* (Re-)initialize the activity log.
	 * This is needed on 8.4, and does not hurt on < 8.4.
	 * It may cause a "No usable activity log found" kernel message
	 * if it is attached to < 8.4, but that is cosmetic.
	 * We can skip this, if it was clean anyways (err == 0),
	 * or if we know that this is for 0.7.
	 */
	if (re_initialize_anyways || (err > 0 && !is_v07(cfg)))
		initialize_al(cfg);

	if (format_version(cfg) >= DRBD_V08 &&
	    ((cfg->md.flags & MDF_AL_CLEAN) == 0 ||
	     cfg->md.magic != DRBD_MD_MAGIC_08))
		need_to_update_md_flags = 1;

	err = 0;
	if (need_to_update_md_flags) {
		/* Must not touch MDF_PRIMARY_IND.
		 * This flag is used in-kernel to determine which
		 * "wait-for-connection-timeout" is to be used.
		 * Maybe it is time to reconsider the concept or
		 * current implementation of "degr-wfc-timeout".
		 * RFC:
		 * If we set MDF_CRASHED_PRIMARY, in case MDF_PRIMARY_IND
		 * was set, and clear MDF_PRIMARY_IND here, we can then
		 * USE_DEGR_WFC_T as long as MDF_CRASHED_PRIMARY is set.
		 * Maybe that even results in better semantics.
		 */
		if (format_version(cfg) >= DRBD_V08)
			cfg->md.flags |= MDF_AL_CLEAN;
		if (is_v08(cfg))
			cfg->md.magic = DRBD_MD_MAGIC_08;

		err = cfg->ops->md_cpu_to_disk(cfg);
		err = cfg->ops->close(cfg) || err;
		if (err)
			fprintf(stderr, "update of super block flags failed\n");
	}

	return err;
}

unsigned long bm_bytes(const struct md_cpu const *md, uint64_t sectors)
{
	unsigned long long bm_bits;

	bm_bits = ALIGN(sectors, 8) / (md->bm_bytes_per_bit >> 9);
	return (ALIGN(bm_bits, 64) / 8) * md->max_peers;
}

static void fprintf_bm_eol(FILE *f, unsigned int i, int peer_nr, const char* indent)
{
	if ((i & 63) == peer_nr)
		fprintf(f, "\n%s   # at %llukB\n%s   ", indent, (128LLU * (i - peer_nr)), indent);
	else
		fprintf(f, "\n%s   ", indent);
}

static unsigned int round_down(unsigned int i, unsigned int g)
{
	return i / g * g;
	/* return i - i % g; */
}

/* le_u64, because we want to be able to hexdump it reliably
 * regardless of sizeof(long) */
static void fprintf_bm(FILE *f, struct format *cfg, int peer_nr, const char* indent)
{
	const int WPL = 8;
	off_t bm_on_disk_off = cfg->bm_offset;
	le_u32 const *bm = on_disk_buffer;
	le_u32 cw; /* current word for rl encoding */
	le_u32 lw; /* low word for 64 bit output */
	const unsigned int n = cfg->bm_bytes/sizeof(*bm);
	unsigned int max_peers = cfg->md.max_peers;
	unsigned int count = 0;
	unsigned int bits_set = 0;
	unsigned int n_buffer = 0;
	unsigned int r; /* real offset */
	unsigned int i; /* in-buffer offset */
	unsigned int j;

	i = peer_nr;
	r = peer_nr;
	cw.le = 0; /* silence compiler warning */
	fprintf(f, "{");

	if (r < n)
		goto start;

	while (r < n) {
		/* need to read on first iteration,
		 * and on buffer wrap */
		if (i * sizeof(*bm) >= buffer_size) {
			size_t chunk;
			i -= buffer_size / sizeof(*bm);
		start:
			chunk = ALIGN((n - round_down(r, max_peers)) * sizeof(*bm), cfg->md_hard_sect_size);
			if (chunk > buffer_size)
				chunk = buffer_size;
			ASSERT(chunk);
			pread_or_die(cfg->md_fd, on_disk_buffer,
				chunk, bm_on_disk_off, "fprintf_bm");
			bm_on_disk_off += chunk;

			n_buffer = chunk / sizeof(*bm);
		}
next:
		ASSERT(i < n_buffer);
		if (count == 0) cw = bm[i];
		if (i % (WPL * max_peers) == peer_nr) {
			if (!count)
				fprintf_bm_eol(f, r, peer_nr, indent);

			/* j = i, because it may be continuation after buffer wrap */
			for (j = i; j < n_buffer && cw.le == bm[j].le; j += max_peers)
				;
			unsigned int tmp = round_down(j / max_peers - i / max_peers, WPL);
			if (tmp > WPL) {
				count += tmp;
				r += tmp * max_peers;
				i += tmp * max_peers;
				if (j >= n_buffer && r < n)
					continue;
			}
			if (count) {
				fprintf(f, " %u times 0x%08X%08X;",
					count / 2, le32_to_cpu(cw.le), le32_to_cpu(cw.le));
				bits_set += count * generic_hweight32(cw.le);
				count = 0;
				if (r >= n)
					break;
				/* don't "continue;", we may have not advanced i after buffer wrap,
				 * so that would be treated as an other buffer wrap */
				goto next;
			}
		}
		ASSERT(i < n_buffer);
		if (((i / max_peers) & 1) == 0)
			lw = bm[i];
		else
			fprintf(f, " 0x%08X%08X;", le32_to_cpu(bm[i].le), le32_to_cpu(lw.le));
		bits_set += generic_hweight32(bm[i].le);
		r += max_peers;
		i += max_peers;
	}
	fprintf(f, "\n%s}\n", indent);
	cfg->bits_set = bits_set;
}

void printf_bm(struct format *cfg)
{
	int i;

	switch (format_version(cfg)) {
	case DRBD_V06:
		return;
	case DRBD_V07:
	case DRBD_V08:
		printf("bm ");
		fprintf_bm(stdout, cfg, 0, "");
		break;
	case DRBD_V09:
		for (i = 0; i < cfg->md.max_peers; i++) {
			printf("bitmap[%d] ", i);
			fprintf_bm(stdout, cfg, i, "");
		}
		break;
	case DRBD_UNKNOWN:
		fprintf(stderr, "BUG in %s().\n", __FUNCTION__);
	}
}

static void clip_effective_size_and_bm_bytes(struct format *cfg)
{
	if (cfg->md.effective_size > cfg->max_usable_sect) {
		printf("# la-size-sect was too big (%llu), truncated (%llu)!\n",
			(unsigned long long)cfg->md.effective_size,
			(unsigned long long)cfg->max_usable_sect);
		cfg->md.effective_size = cfg->max_usable_sect;
	}
	cfg->bm_bytes = bm_bytes(&cfg->md, cfg->md.effective_size);
}

int v07_style_md_open(struct format *cfg)
{
	struct stat sb;
	unsigned long hard_sect_size = 0;
	int ioctl_err;
	int open_flags = O_RDWR | O_DIRECT;

 retry:
	cfg->md_fd = open(cfg->md_device_name, open_flags );

	if (cfg->md_fd == -1) {
		if (errno == EINVAL && (open_flags & O_DIRECT)) {
			/* shoo. O_DIRECT is not supported?
			 * retry, but remember this, so we can
			 * BLKFLSBUF appropriately */
			fprintf(stderr, "could not open with O_DIRECT, retrying without\n");
			open_flags &= ~O_DIRECT;
			opened_odirect = 0;
			goto retry;
		}
		PERROR("open(%s) failed", cfg->md_device_name);
		exit(20);
	}

	if (fstat(cfg->md_fd, &sb)) {
		PERROR("fstat(%s) failed", cfg->md_device_name);
		exit(20);
	}

	if (!S_ISBLK(sb.st_mode)) {
		fprintf(stderr, "'%s' is not a block device!\n",
			cfg->md_device_name);
		exit(20);
	}

	if (format_version(cfg) >= DRBD_V08) {
		ASSERT(cfg->md_index != DRBD_MD_INDEX_INTERNAL);
	}
	ioctl_err = ioctl(cfg->md_fd, BLKSSZGET, &hard_sect_size);
	if (ioctl_err) {
		fprintf(stderr, "ioctl(md_fd, BLKSSZGET) returned %d, "
			"assuming hard_sect_size is 512 Byte\n", ioctl_err);
		cfg->md_hard_sect_size = 512;
	} else {
		cfg->md_hard_sect_size = hard_sect_size;
		if (verbose >= 2)
			fprintf(stderr, "hard_sect_size is %d Byte\n",
				cfg->md_hard_sect_size);
	}

	cfg->bd_size = bdev_size(cfg->md_fd);
	if ((cfg->bd_size >> 9) < MD_BM_OFFSET_07) {
		fprintf(stderr, "%s is only %llu bytes. That's not enough.\n",
			cfg->md_device_name, (long long unsigned)cfg->bd_size);
		exit(10);
	}
	cfg->md_offset =
		v07_style_md_get_byte_offset(cfg->md_index, cfg->bd_size);
	if (cfg->md_offset > cfg->bd_size - 4096) {
		fprintf(stderr,
			"Device too small: expecting meta data block at\n"
			"byte offset %lld, but %s is only %llu bytes.\n",
			(signed long long)cfg->md_offset,
			cfg->md_device_name,
			(long long unsigned)cfg->bd_size);
		exit(10);
	}

	if (!opened_odirect &&
	    (MAJOR(sb.st_rdev) != RAMDISK_MAJOR)) {
		ioctl_err = ioctl(cfg->md_fd, BLKFLSBUF);
		/* report error, but otherwise ignore.  we could not open
		 * O_DIRECT, it is a "strange" device anyways. */
		if (ioctl_err)
			fprintf(stderr, "ioctl(md_fd, BLKFLSBUF) returned %d, "
					"we may read stale data\n", ioctl_err);
	}

	if (cfg->ops->md_disk_to_cpu(cfg)) {
		/* no valid meta data found.  but we want to initialize
		 * al_offset and bm_offset anyways, so check_for_existing_data
		 * has something to work with. */
		return NO_VALID_MD_FOUND;
	}

	cfg->al_offset = cfg->md_offset + cfg->md.al_offset * 512LL;
	cfg->bm_offset = cfg->md_offset + cfg->md.bm_offset * 512LL;
	cfg->max_usable_sect = max_usable_sectors(cfg);
	clip_effective_size_and_bm_bytes(cfg);

	cfg->bits_set = -1U;

	/* FIXME paranoia verify that unused bits and words are unset... */
	/* FIXME paranoia verify that unused bits and words are unset... */

	return VALID_MD_FOUND;
}

int v07_md_disk_to_cpu(struct format *cfg)
{
	struct md_cpu md;
	int ok;
	PREAD(cfg->md_fd, on_disk_buffer,
		sizeof(struct md_on_disk_07), cfg->md_offset);
	md_disk_07_to_cpu(&md, (struct md_on_disk_07*)on_disk_buffer);
	ok = is_valid_md(DRBD_V07, &md, cfg->md_index, cfg->bd_size);
	if (ok)
		cfg->md = md;
	return ok ? 0 : -1;
}

int v07_md_cpu_to_disk(struct format *cfg)
{
	if (!is_valid_md(DRBD_V07, &cfg->md, cfg->md_index, cfg->bd_size))
		return -1;
	md_cpu_to_disk_07(on_disk_buffer, &cfg->md);
	PWRITE(cfg->md_fd, on_disk_buffer,
		sizeof(struct md_on_disk_07), cfg->md_offset);
	return 0;
}

int v07_parse(struct format *cfg, char **argv, int argc, int *ai)
{
	long index;
	char *e;

	if (argc < 2) {
		fprintf(stderr, "Too few arguments for format\n");
		return -1;
	}

	cfg->md_device_name = strdup(argv[0]);
	if (!strcmp(argv[1],"internal")) {
		index =
		  is_v07(cfg) ? DRBD_MD_INDEX_INTERNAL
			      : DRBD_MD_INDEX_FLEX_INT;
	} else if (!strcmp(argv[1],"flex-external")) {
		index = DRBD_MD_INDEX_FLEX_EXT;
	} else if (!strcmp(argv[1],"flex-internal")) {
		index = DRBD_MD_INDEX_FLEX_INT;
	} else {
		e = argv[1];
		errno = 0;
		index = strtol(argv[1], &e, 0);
		if (*e != 0 || 0 > index || index > 255 || errno != 0) {
			fprintf(stderr, "'%s' is not a valid index number.\n", argv[1]);
			return -1;
		}
	}
	cfg->md_index = index;

	*ai += 2;

	return 0;
}

int v07_md_initialize(struct format *cfg, int do_disk_writes,
		      int max_peers __attribute((unused)))
{
	memset(&cfg->md, 0, sizeof(cfg->md));

	cfg->md.effective_size = 0;
	cfg->md.gc[Flags] = 0;
	cfg->md.gc[HumanCnt] = 1;	/* THINK 0? 1? */
	cfg->md.gc[TimeoutCnt] = 1;
	cfg->md.gc[ConnectedCnt] = 1;
	cfg->md.gc[ArbitraryCnt] = 1;
	cfg->md.max_peers = 1;
	cfg->md.magic = DRBD_MD_MAGIC_07;

	return md_initialize_common(cfg, do_disk_writes);
}

/******************************************
  }}} end of v07
 ******************************************/
/******************************************
 begin of v08 {{{
 ******************************************/

/* if this returns with something != 0 in cfg->lk_bd.bd_size,
 * caller knows he must move the meta data to actually find it. */
void v08_check_for_resize(struct format *cfg)
{
	struct md_cpu md_08;
	off_t flex_offset;
	int found = 0;

	/* you should not call me if you already found something. */
	ASSERT(cfg->md.magic == 0);

	/* check for resized lower level device ... only check for drbd 8 */
	if (format_version(cfg) < DRBD_V08)
		return;
	if (cfg->md_index != DRBD_MD_INDEX_FLEX_INT)
		return;

	/* Do we know anything? Maybe it never was stored. */
	if (lk_bdev_load(cfg->minor, &cfg->lk_bd)) {
		if (verbose)
			fprintf(stderr, "no last-known offset information available.\n");
		return;
	}

	if (verbose) {
		fprintf(stderr, " last known info: %llu %s\n",
			(unsigned long long)cfg->lk_bd.bd_size,
			cfg->lk_bd.bd_name ?: "-unknown device name-");
		if (cfg->lk_bd.bd_uuid)
			fprintf(stderr, " last known uuid: "X64(016)"\n",
				cfg->lk_bd.bd_uuid);
	}

	/* I just checked that offset, nothing to see there. */
	if (cfg->lk_bd.bd_size == cfg->bd_size)
		return;

	flex_offset = v07_style_md_get_byte_offset(
		DRBD_MD_INDEX_FLEX_INT, cfg->lk_bd.bd_size);

	/* actually check that offset, if it is accessible. */
	/* If someone shrunk that device, I won't be able to read it! */
	if (flex_offset < cfg->bd_size) {
		PREAD(cfg->md_fd, on_disk_buffer, 4096, flex_offset);
		md_disk_08_to_cpu(&md_08, (struct md_on_disk_08*)on_disk_buffer);
		found = is_valid_md(DRBD_V08, &md_08, DRBD_MD_INDEX_FLEX_INT, cfg->lk_bd.bd_size);
	}

	if (verbose) {
		fprintf(stderr, "While checking for internal meta data for drbd%u on %s,\n"
				"it appears that it may have been relocated.\n"
				"It used to be ", cfg->minor, cfg->md_device_name);
		if (cfg->lk_bd.bd_name &&
			strcmp(cfg->lk_bd.bd_name, cfg->md_device_name)) {
			fprintf(stderr, "on %s ", cfg->lk_bd.bd_name);
		}
		fprintf(stderr, "at byte offset %llu", (unsigned long long)flex_offset);

		if (!found) {
			fprintf(stderr, ", but I cannot find it now.\n");
			if (flex_offset >= cfg->bd_size)
				fprintf(stderr, "Device is too small now!\n");
		} else
			fprintf(stderr, ", and seems to still be valid.\n");
	}

	if (found) {
		if (cfg->lk_bd.bd_uuid && md_08.device_uuid != cfg->lk_bd.bd_uuid) {
			fprintf(stderr, "Last known and found uuid differ!?\n"
					X64(016)" != "X64(016)"\n",
					cfg->lk_bd.bd_uuid, cfg->md.device_uuid);
			if (!force) {
				found = 0;
				fprintf(stderr, "You may --force me to ignore that.\n");
			} else
				fprintf(stderr, "You --force'ed me to ignore that.\n");
		}
	}
	if (found)
		cfg->md = md_08;
	return;
}

int v08_md_open(struct format *cfg) {
	int r = v07_style_md_open(cfg);
	if (r == VALID_MD_FOUND)
		return r;

	v08_check_for_resize(cfg);
	if (!cfg->lk_bd.bd_size || !cfg->md.magic)
		return NO_VALID_MD_FOUND;
	else
		return VALID_MD_FOUND_AT_LAST_KNOWN_LOCATION;
}

int v08_md_disk_to_cpu(struct format *cfg)
{
	struct md_cpu md;
	int ok;
	PREAD(cfg->md_fd, on_disk_buffer,
		sizeof(struct md_on_disk_08), cfg->md_offset);
	md_disk_08_to_cpu(&md, (struct md_on_disk_08*)on_disk_buffer);
	ok = is_valid_md(DRBD_V08, &md, cfg->md_index, cfg->bd_size);
	if (ok)
		cfg->md = md;
	if (verbose >= 3 + !!ok && verbose <= 10)
		fprintf_hex(stderr, cfg->md_offset, on_disk_buffer, 4096);
	return ok ? 0 : -1;
}

int v08_md_cpu_to_disk(struct format *cfg)
{
	if (!is_valid_md(DRBD_V08, &cfg->md, cfg->md_index, cfg->bd_size))
		return -1;
	md_cpu_to_disk_08((struct md_on_disk_08 *)on_disk_buffer, &cfg->md);
	PWRITE(cfg->md_fd, on_disk_buffer,
		sizeof(struct md_on_disk_08), cfg->md_offset);
	cfg->update_lk_bdev = 1;
	return 0;
}

int v08_md_initialize(struct format *cfg, int do_disk_writes,
		      int max_peers __attribute((unused)))
{
	size_t i;

	memset(&cfg->md, 0, sizeof(cfg->md));

<<<<<<< HEAD
	cfg->md.effective_size = 0;
	cfg->md.current_uuid = UUID_JUST_CREATED;
	cfg->md.peers[0].bitmap_uuid = 0;
	for (i = 0; i < ARRAY_SIZE(cfg->md.history_uuids); i++)
		cfg->md.history_uuids[i] = 0;
	cfg->md.flags = 0;
	cfg->md.max_peers = 1;
=======
	cfg->md.la_sect = 0;
	cfg->md.uuid[UI_CURRENT] = UUID_JUST_CREATED;
	cfg->md.uuid[UI_BITMAP] = 0;
	for ( i=UI_HISTORY_START ; i<=UI_HISTORY_END ; i++ ) {
		cfg->md.uuid[i]=0;
	}
	cfg->md.flags = MDF_AL_CLEAN;
>>>>>>> 7a9db373
	cfg->md.magic = DRBD_MD_MAGIC_08;
	cfg->md.al_stripes = option_al_stripes;
	cfg->md.al_stripe_size_4k = option_al_stripe_size_4k;

	return md_initialize_common(cfg, do_disk_writes);
}

int v08_md_close(struct format *cfg)
{
	/* update last known info, if we changed anything,
	 * or if explicitly requested. */
	if (cfg->update_lk_bdev && !dry_run) {
		if (cfg->md_index != DRBD_MD_INDEX_FLEX_INT)
			lk_bdev_delete(cfg->minor);
		else {
			cfg->lk_bd.bd_size = cfg->bd_size;
			cfg->lk_bd.bd_uuid = cfg->md.device_uuid;
			cfg->lk_bd.bd_name = cfg->md_device_name;
			lk_bdev_save(cfg->minor, &cfg->lk_bd);
		}
	}
	return generic_md_close(cfg);
}

/******************************************
 begin of v09 {{{
 ******************************************/
int v09_md_disk_to_cpu(struct format *cfg)
{
	struct md_cpu md;
	int ok;
	PREAD(cfg->md_fd, on_disk_buffer,
		sizeof(struct md_on_disk_09), cfg->md_offset);
	md_disk_09_to_cpu(&md, (struct md_on_disk_09*)on_disk_buffer);
	ok = is_valid_md(DRBD_V09, &md, cfg->md_index, cfg->bd_size);
	if (ok)
		cfg->md = md;
	if (verbose >= 3 + !!ok && verbose <= 10)
		fprintf_hex(stderr, cfg->md_offset, on_disk_buffer, 4096);
	return ok ? 0 : -1;
}

int v09_md_cpu_to_disk(struct format *cfg)
{
	if (!is_valid_md(DRBD_V09, &cfg->md, cfg->md_index, cfg->bd_size))
		return -1;
	md_cpu_to_disk_09((struct md_on_disk_09 *)on_disk_buffer, &cfg->md);
	PWRITE(cfg->md_fd, on_disk_buffer,
		sizeof(struct md_on_disk_09), cfg->md_offset);
	cfg->update_lk_bdev = 1;
	return 0;
}

int v09_md_initialize(struct format *cfg, int do_disk_writes, int max_peers)
{
	int p, i;

	memset(&cfg->md, 0, sizeof(cfg->md));

	cfg->md.effective_size = 0;
	cfg->md.max_peers = max_peers;
	cfg->md.flags = MDF_AL_CLEAN;
	cfg->md.node_id = -1;
	cfg->md.magic = DRBD_MD_MAGIC_09;
	cfg->md.al_stripes = option_al_stripes;
	cfg->md.al_stripe_size_4k = option_al_stripe_size_4k;

	cfg->md.current_uuid = UUID_JUST_CREATED;
	for (i = 0; i < ARRAY_SIZE(cfg->md.history_uuids); i++)
		cfg->md.history_uuids[i] = 0;

	for (p = 0; p < max_peers; p++) {
		cfg->md.peers[p].bitmap_uuid = 0;
		cfg->md.peers[p].flags = 0;
		cfg->md.peers[p].node_id = -1;
	}

	return md_initialize_common(cfg, do_disk_writes);
}

/******************************************
  }}} end of v09
 ******************************************/

static int node_id_to_bm_idx(struct format *cfg, int node_id)
{
	int bm_idx;

	if (format_version(cfg) < DRBD_V09)
		return 0;

	for (bm_idx = 0; bm_idx < cfg->md.max_peers; bm_idx++) {
		/*if (cfg->md.peers[bm_idx].node_id == -1)
		  vacant_idx = bm_idx; */
		if (cfg->md.peers[bm_idx].node_id == node_id)
			return bm_idx;
	}

	fprintf(stderr, "The node-id %d not known (yet) in meta data\n", node_id);
	exit(10);
}

int meta_get_gi(struct format *cfg, char **argv __attribute((unused)), int argc)
{
	if (argc > 0) {
		fprintf(stderr, "Ignoring additional arguments\n");
	}

	if (cfg->ops->open(cfg))
		return -1;

	cfg->ops->get_gi(&cfg->md, node_id_to_bm_idx(cfg, option_node_id));

	return cfg->ops->close(cfg);
}

int meta_show_gi(struct format *cfg, char **argv __attribute((unused)), int argc)
{
	char ppb[10];

	if (argc > 0) {
		fprintf(stderr, "Ignoring additional arguments\n");
	}

	if (cfg->ops->open(cfg))
		return -1;

	// find the correct slot from node-id.

	cfg->ops->show_gi(&cfg->md, node_id_to_bm_idx(cfg, option_node_id));

	if (cfg->md.effective_size) {
		printf("last agreed size: %s (%llu sectors)\n",
		       ppsize(ppb, cfg->md.effective_size >> 1),
		       (unsigned long long)cfg->md.effective_size);
		printf("last agreed max bio size: %u Byte\n",
			       cfg->md.la_peer_max_bio_size);
#if 0
		/* FIXME implement count_bits() */
		printf("%u bits set in the bitmap [ %s out of sync ]\n",
		       cfg->bits_set, ppsize(ppb, cfg->bits_set * 4));
#endif
	} else {
		printf("zero size device -- never seen peer yet?\n");
	}

	return cfg->ops->close(cfg);
}

int meta_dstate(struct format *cfg, char **argv __attribute((unused)), int argc)
{
	if (argc > 0) {
		fprintf(stderr, "Ignoring additional arguments\n");
	}

	if (cfg->ops->open(cfg)) {
		fprintf(stderr, "No valid meta data found\n");
		return -1;
	}

	if(cfg->md.flags & MDF_CONSISTENT) {
		if(cfg->md.flags & MDF_WAS_UP_TO_DATE) {
			printf("Consistent\n");
		} else {
			printf("Outdated\n");
		}
	} else {
		printf("Inconsistent\n");
	}

	return cfg->ops->close(cfg);
}

int meta_set_gi(struct format *cfg, char **argv, int argc)
{
	struct md_cpu tmp;
	int err;
	int bm_idx;

	if (argc > 1) {
		fprintf(stderr, "Ignoring additional arguments\n");
	}
	if (argc < 1) {
		fprintf(stderr, "Required Argument missing\n");
		exit(10);
	}

	if (cfg->ops->open(cfg))
		return -1;

	bm_idx = node_id_to_bm_idx(cfg, option_node_id);

	tmp = cfg->md;
	cfg->ops->set_gi(&tmp, bm_idx, argv, argc);
	printf("previously ");
	cfg->ops->get_gi(&cfg->md, bm_idx);
	printf("set GI to  ");
	cfg->ops->get_gi(&tmp, bm_idx);

	if (!confirmed("Write new GI to disk?")) {
		printf("Operation canceled.\n");
		exit(0);
	}

	cfg->md = tmp;

	err = cfg->ops->md_cpu_to_disk(cfg);
	err = cfg->ops->close(cfg) || err;
	if (err)
		fprintf(stderr, "update failed\n");

	return err;
}

void print_dump_header()
{
	char time_str[60];
	struct utsname nodeinfo;
	time_t t = time(NULL);
	int i;

	strftime(time_str, sizeof(time_str), "%F %T %z [%s]", localtime(&t));
	uname(&nodeinfo);
	printf("# DRBD meta data dump\n# %s\n# %s>",
		time_str, nodeinfo.nodename);

	for (i=0; i < global_argc; i++)
		printf(" %s",global_argv[i]);
	printf("\n#\n\n");
}

int meta_dump_md(struct format *cfg, char **argv __attribute((unused)), int argc)
{
	int al_is_clean;
	int i;

	if (argc > 0) {
		fprintf(stderr, "Ignoring additional arguments\n");
	}

	i = cfg->ops->open(cfg);
	if (i == NO_VALID_MD_FOUND) {
		fprintf(stderr, "No valid meta data found\n");
		return -1;
	}

	al_is_clean =
		DRBD_MD_MAGIC_84_UNCLEAN != cfg->md.magic &&
		(cfg->md.flags & MDF_AL_CLEAN) != 0;

	if (!al_is_clean) {
		fprintf(stderr, "Found meta data is \"unclean\", please apply-al first\n");
		if (!force)
			return -1;
	}

	print_dump_header();
	printf("version \"%s\";\n\n", cfg->ops->name);

	if (!al_is_clean)
		/* So we have been forced. Still cause a parse error for restore-md. */
		printf("This_is_an_unclean_meta_data_dump._Don't_trust_the_bitmap.\n"
			"# You should \"apply-al\" first, if you plan to restore this.\n\n");

	if (format_version(cfg) >= DRBD_V09)
		printf("max-peers %d;\n", cfg->md.max_peers);
	printf("# md_size_sect %llu\n", (long long unsigned)cfg->md.md_size_sect);

	if (i == VALID_MD_FOUND_AT_LAST_KNOWN_LOCATION) {
		printf("#\n"
		"### Device seems to have been resized!\n"
		"### dumping meta data from the last known position\n"
		"### current size of %s: %llu byte\n"
		"### expected position of meta data:\n",
		cfg->md_device_name, (unsigned long long)cfg->bd_size);

		printf("## md_offset %llu\n", (long long unsigned)cfg->md_offset);
		printf("## al_offset %llu\n", (long long unsigned)cfg->al_offset);
		printf("## bm_offset %llu\n", (long long unsigned)cfg->bm_offset);

		printf(
		"### last known size of %s: %llu byte\n"
		"### adjusted position of meta data:\n",
		cfg->lk_bd.bd_name ?: "-?-",
		(unsigned long long)cfg->lk_bd.bd_size);

		cfg->md_offset = v07_style_md_get_byte_offset(
			DRBD_MD_INDEX_FLEX_INT, cfg->lk_bd.bd_size);

		cfg->al_offset = cfg->md_offset + cfg->md.al_offset * 512LL;
		cfg->bm_offset = cfg->md_offset + cfg->md.bm_offset * 512LL;
		cfg->bm_bytes = bm_bytes(&cfg->md, cfg->md.effective_size);
	}
	printf("# md_offset %llu\n", (long long unsigned)cfg->md_offset);
	printf("# al_offset %llu\n", (long long unsigned)cfg->al_offset);
	printf("# bm_offset %llu\n", (long long unsigned)cfg->bm_offset);
	printf("\n");

	switch (format_version(cfg)) {
	case DRBD_V06:
	case DRBD_V07:
		printf("gc {\n   ");
		for (i = 0; i < GEN_CNT_SIZE; i++) {
			printf(" %d;", cfg->md.gc[i]);
		}
		printf("\n}\n");
		break;
	case DRBD_V08:
		printf("uuid {\n");
		printf("    0x"X64(016)"; 0x"X64(016)"; 0x"X64(016)"; 0x"X64(016)";\n",
		       cfg->md.current_uuid,
		       cfg->md.peers[0].bitmap_uuid,
		       cfg->md.history_uuids[0],
		       cfg->md.history_uuids[1]);
		printf("    flags 0x"X32(08)";\n", cfg->md.peers[0].flags);
		printf("}\n");
		break;
	case DRBD_V09:
		printf("node-id %d;\n"
		       "current-uuid 0x"X64(016)";\n"
		       "flags 0x"X32(08)";\n",
		       cfg->md.node_id,
		       cfg->md.current_uuid, cfg->md.flags);
		for (i = 0; i < cfg->md.max_peers; i++) {
			struct peer_md_cpu *peer = &cfg->md.peers[i];

			printf("peer[%d] {\n", i);
			if (format_version(cfg) >= DRBD_V09) {
				printf("    node-id %d;\n",
				       peer->node_id);
			}
			printf("    bitmap-uuid 0x"X64(016)";\n"
			       "    flags 0x"X32(08)";\n",
			       peer->bitmap_uuid,
			       peer->flags);
			printf("}\n");
		}
		printf("history-uuids {");
		for (i = 0; i < ARRAY_SIZE(cfg->md.history_uuids); i++)
			printf("%s0x"X64(016)";",
			       i % 4 ? " " : "\n        ",
			       cfg->md.history_uuids[i]);
		printf("\n}\n");
		break;
	case DRBD_UNKNOWN:
		fprintf(stderr, "BUG in %s().\n", __FUNCTION__);
	}

	if (format_version(cfg) >= DRBD_V07) {
		printf("# al-extents %u;\n", cfg->md.al_nr_extents);
		printf("la-size-sect "U64";\n", cfg->md.effective_size);
		if (format_version(cfg) >= DRBD_V08) {
			printf("bm-byte-per-bit "U32";\n",
			       cfg->md.bm_bytes_per_bit);
			printf("device-uuid 0x"X64(016)";\n",
			       cfg->md.device_uuid);
			printf("la-peer-max-bio-size %d;\n",
			       cfg->md.la_peer_max_bio_size);
			printf("al-stripes "U32";\n",
				cfg->md.al_stripes);
			printf("al-stripe-size-4k "U32";\n",
				cfg->md.al_stripe_size_4k);
		}
		printf("# bm-bytes %u;\n", cfg->bm_bytes);
		printf_bm(cfg); /* pretty prints the whole bitmap */
		printf("# bits-set %u;\n", cfg->bits_set);

		/* This is half assed, still. Hide it. */
		if (verbose >= 10)
			printf_al(cfg);
	}

	return cfg->ops->close(cfg);
}

void md_parse_error(int expected_token, int seen_token,const char *etext)
{
	if (!etext) {
		switch(expected_token) {
		/* leading space indicates to strip off "expected" below */
		default : etext = " invalid/unexpected token!"; break;
		case 0  : etext = "end of file"; break;
		case ';': etext = "semicolon (;)"; break;
		case '{': etext = "opening brace ({)"; break;
		case '}': etext = "closing brace (})"; break;
		case '[': etext = "opening bracket ([)"; break;
		case ']': etext = "closing bracket (])"; break;
		case TK_BM:
			etext = "keyword 'bm'"; break;
		case TK_BITMAP:
			etext = "keyword 'bitmap'"; break;
		case TK_BM_BYTE_PER_BIT:
			etext = "keyword 'bm-byte-per-bit'"; break;
		case TK_DEVICE_UUID:
			etext = "keyword 'device-uuid'"; break;
		case TK_FLAGS:
			etext = "keyword 'flags'"; break;
		case TK_GC:
			etext = "keyword 'gc'"; break;
		case TK_LA_SIZE:
			etext = "keyword 'la-size-sect'"; break;
		case TK_TIMES:
			etext = "keyword 'times'"; break;
		case TK_UUID:
			etext = "keyword 'uuid'"; break;
		case TK_VERSION:
			etext = "keyword 'version'"; break;
		case TK_NODE_ID:
			etext = "keyword 'node-id'"; break;
		case TK_CURRENT_UUID:
			etext = "keyword 'current-uuid'"; break;
		case TK_BITMAP_UUID:
			etext = "keyword 'bitmap-uuid'"; break;
		case TK_PEER:
			etext = "keyword 'peer'"; break;
		case TK_HASH:
			etext = "keyword 'hash'"; break;
		case TK_MAX_PEERS:
			etext = "keyword 'max-peers'"; break;
		case TK_NUM:
			etext = "number ([0-9], up to 20 digits)"; break;
		case TK_STRING:
			etext = "short quoted string "
				"(\"..up to 20 characters, no newline..\")";
				break;
		case TK_U32:
			etext = "an 8-digit hex number"; break;
		case TK_U64:
			etext = "a 16-digit hex number"; break;
		}
	}
	fflush(stdout);
	fprintf(stderr,"Parse error in line %u: %s%s",
		yylineno, etext,
		(etext[0] == ' ' ? ":" : " expected")
		);

	switch(seen_token) {
	case 0:
		fprintf(stderr, ", but end of file encountered\n"); break;

	case   1 ...  58: /* ord(';') == 58 */
	case  60 ... 122: /* ord('{') == 123 */
	case 124:         /* ord('}') == 125 */
	case 126 ... 257:
		/* oopsie. these should never be returned! */
		fprintf(stderr, "; got token value %u (this should never happen!)\n", seen_token); break;
		break;

	case TK_INVALID_CHAR:
		fprintf(stderr,"; got invalid input character '\\x%02x' [%c]\n",
			(unsigned char)yylval.txt[0], yylval.txt[0]);
		break;
	case ';': case '{': case '}':
		fprintf(stderr, ", not '%c'\n", seen_token); break;
	case TK_NUM:
	case TK_U32:
	case TK_U64:
		fprintf(stderr, ", not some number\n"); break;
	case TK_INVALID:
		/* already reported by scanner */
		fprintf(stderr,"\n"); break;
	default:
		fprintf(stderr, ", not '%s'\n", yylval.txt);
	}
	exit(10);
}

static void EXP(int expected_token) {
	int tok = yylex();
	if (tok != expected_token)
		md_parse_error(expected_token, tok, NULL);
}

static int assign_32_of_64bit(int i, uint64_t value, int max_peers)
{
	le_u32 *bm = on_disk_buffer;

	if (i >= buffer_size / sizeof(*bm))
		return i; // Do no advance i after leaving the window

	if (i >= 0) { // only assign data, while within the window
		if (((i / max_peers) & 1) == 0)
			bm[i].le = cpu_to_le32((uint32_t) value); // little endian low word => lower address
		else
			bm[i].le = cpu_to_le32((uint32_t) (value >> 32));
	}

	return i + max_peers;
}

int parse_bitmap_window_one_peer(struct format *cfg, int window, int peer_nr, int parse_only)
{
	unsigned int max_peers = cfg->md.max_peers;
	le_u32 *bm = on_disk_buffer;
	uint64_t value;
	int i, times;

	i = peer_nr - window * (buffer_size / sizeof(*bm));

	if (format_version(cfg) < DRBD_V09)
		EXP(TK_BM);
	else {
		EXP(TK_BITMAP); EXP('[');
		EXP(TK_NUM); EXP(']');
		if (yylval.u64 != peer_nr) {
			fprintf(stderr, "Parse error in line %u: "
				"Expected peer slot %d but found %d\n",
				yylineno, i, (int)yylval.u64);
			exit(10);
		}
	}
	EXP('{');

	while(1) {
		int tok = yylex();
		switch(tok) {
		case TK_U64:
			EXP(';');
			/* NOTE:
			 * even though this EXP(';'); already advanced
			 * to the next token, yylval will *not* be updated
			 * for * ';', so it is still valid.
			 *
			 * This seemed to be the least ugly way to implement a
			 * "parse_only" functionality without ugly if-branches
			 * or the maintenance nightmare of code duplication */
			if (parse_only) {
				i += max_peers * (sizeof(value) / sizeof(*bm));
				break;
			}
			value = yylval.u64;

			i = assign_32_of_64bit(i, value, max_peers);
			i = assign_32_of_64bit(i, value, max_peers);
			break;
		case TK_NUM:
			times = yylval.u64;
			EXP(TK_TIMES);
			EXP(TK_U64);
			EXP(';');
			if (parse_only) {
				i += times * max_peers * (sizeof(value) / sizeof(*bm));
				break;
			}
			value = yylval.u64;
			while(times--) {
				i = assign_32_of_64bit(i, value, max_peers);
				i = assign_32_of_64bit(i, value, max_peers);
			}
			break;
		case '}':
			goto break_loop;
		default:
			md_parse_error(0 /* ignored, since etext is set */,
				       tok, "repeat count, 16-digit hex number, or closing brace (})");
			goto break_loop;
		}
	}
break_loop:

	return i - peer_nr;
}

int parse_bitmap_window(struct format *cfg, int window, int parse_only)
{
	int words = 0, i;

	if (format_version(cfg) < DRBD_V09) {
		return parse_bitmap_window_one_peer(cfg, window, 0, parse_only);
	} else /* >= DRBD_V09 */ {
		for (i = 0; i < cfg->md.max_peers; i++) {
			words = parse_bitmap_window_one_peer(cfg, window, i, parse_only);
		}
	}
	return words;
}

void parse_bitmap(struct format *cfg, int parse_only)
{
	le_u32 *bm = on_disk_buffer;
	off_t bm_max_on_disk_off;
	long start_pos;
	int window = 0;
	int words;
	int truncated = 0;

	start_pos = ftell(yyin) - my_yy_unscaned_characters();

	bm_max_on_disk_off = cfg->bm_offset + ALIGN(cfg->bm_bytes, 4096);

	do {
		fseek(yyin, start_pos, SEEK_SET);
		yyrestart(yyin);

		words = parse_bitmap_window(cfg, window, parse_only);

		if (words > 0 && !truncated) {
			size_t s = words * sizeof(*bm);
			size_t c;

			memset(bm + words, 0x00, buffer_size - s);
			/* need to sector-align this for O_DIRECT. to be
			 * generic, maybe we even need to PAGE align it? */
			s = ALIGN(s, cfg->md_hard_sect_size);
			if (parse_only) {
				c = bm_max_on_disk_off -
					(cfg->bm_offset + window * buffer_size);
				if (c > s)
					c = s;
			} else
				c = pwrite_with_limit_or_die(cfg->md_fd, on_disk_buffer,
				      s, cfg->bm_offset + window * buffer_size,
				      bm_max_on_disk_off,
				      "meta_restore_md");
			if (s != c) {
				fprintf(stderr, "Bitmap info too large, truncated!\n");
				/* If the bitmap info was truncated, there will
				 * be garbage, still, and the EXP(0) below would
				 * crap out.  "Drain" that garbage here,
				 * while still checking for parse errors.
				 */
				truncated = 1;
			}
		}

		window++;
	} while (words == buffer_size / sizeof(*bm));
}

int verify_dumpfile_or_restore(struct format *cfg, char **argv, int argc, int parse_only)
{
	int old_max_peers = -1;
	int new_max_peers = 1;
	int i;
	int err;

	if (argc > 0) {
		yyin = fopen(argv[0],"r");
		if(yyin == NULL) {
			fprintf(stderr, "open of '%s' failed.\n",argv[0]);
			exit(20);
		}
	}

	if (!parse_only) {
		if (cfg->ops->open(cfg) != NO_VALID_MD_FOUND) {
			old_max_peers = cfg->md.max_peers;
			if (!confirmed("Valid meta-data in place, overwrite?"))
				return -1;
		} else {
			ASSERT(!is_v06(cfg));
		}
	}

	EXP(TK_VERSION); EXP(TK_STRING);
	if(strcmp(yylval.txt,cfg->ops->name)) {
		fprintf(stderr,"dump is '%s' you requested '%s'.\n",
			yylval.txt,cfg->ops->name);
		exit(10);
	}
	EXP(';');
	if (is_v09(cfg)) {
		EXP(TK_MAX_PEERS);
		EXP(TK_NUM); EXP(';');
		new_max_peers = yylval.u64;
	}

	cfg->ops->md_initialize(cfg, 0, new_max_peers);
	if (!parse_only) {
		fprintf(stderr, "reinitializing\n");
		if (old_max_peers < new_max_peers &&
		    cfg->md_index != DRBD_MD_INDEX_FLEX_INT) {
			printf("Meta data needs more space now, since max_peers\n"
			       "is bigger than in existing meta_data. (%d -> %d)\n",
			       old_max_peers, new_max_peers);
		}

		check_for_existing_data(cfg);
	}


	if (format_version(cfg) < DRBD_V08) {
		EXP(TK_GC); EXP('{');
		for (i = 0; i < GEN_CNT_SIZE; i++) {
			EXP(TK_NUM); EXP(';');
			cfg->md.gc[i] = yylval.u64;
		}
		EXP('}');
	} else { // >= 08
		if (is_v08(cfg)) {
			EXP(TK_UUID); EXP('{');
			EXP(TK_U64); EXP(';');
			cfg->md.current_uuid = yylval.u64;
			EXP(TK_U64); EXP(';');
			cfg->md.peers[0].bitmap_uuid = yylval.u64;
			for (i = 0; i < HISTORY_UUIDS_V08; i++) {
				EXP(TK_U64); EXP(';');
				cfg->md.history_uuids[i] = yylval.u64;
			}
			EXP(TK_FLAGS); EXP(TK_U32); EXP(';');
			cfg->md.flags = (uint32_t)yylval.u64;
			EXP('}');
	} else /* >= 09 */ {
			EXP(TK_NODE_ID);
			EXP(TK_NUM); EXP(';');
			cfg->md.node_id = yylval.u64;
			EXP(TK_CURRENT_UUID);
			EXP(TK_U64); EXP(';');
			cfg->md.current_uuid = yylval.u64;
			EXP(TK_FLAGS); EXP(TK_U32); EXP(';');
			cfg->md.flags = (uint32_t)yylval.u64;

			for (i = 0; i < cfg->md.max_peers; i++) {
				EXP(TK_PEER); EXP('[');
				EXP(TK_NUM); EXP(']');
				if (yylval.u64 != i) {
					fprintf(stderr, "Parse error in line %u: "
						"Expected peer slot %d but found %d\n",
						yylineno, i, (int)yylval.u64);
					exit(10);
				}
				EXP('{');
				EXP(TK_NODE_ID);
				EXP(TK_NUM); EXP(';');
				cfg->md.peers[i].node_id = yylval.u64;
				EXP(TK_BITMAP_UUID); EXP(TK_U64); EXP(';');
				cfg->md.peers[i].bitmap_uuid = yylval.u64;
				EXP(TK_FLAGS); EXP(TK_U32); EXP(';');
				cfg->md.peers[i].flags = (uint32_t)yylval.u64;
				EXP('}');
			}
			EXP(TK_HISTORY_UUIDS); EXP('{');
			for (i = 0; i < ARRAY_SIZE(cfg->md.history_uuids); i++) {
				EXP(TK_U64); EXP(';');
				cfg->md.history_uuids[i] = yylval.u64;
			}
			EXP('}');
		}
	}
	EXP(TK_LA_SIZE); EXP(TK_NUM); EXP(';');
	cfg->md.effective_size = yylval.u64;
	if (format_version(cfg) >= DRBD_V08) {
		EXP(TK_BM_BYTE_PER_BIT); EXP(TK_NUM); EXP(';');
		cfg->md.bm_bytes_per_bit = yylval.u64;
		EXP(TK_DEVICE_UUID); EXP(TK_U64); EXP(';');
		cfg->md.device_uuid = yylval.u64;
		EXP(TK_LA_BIO_SIZE); EXP(TK_NUM); EXP(';');
		cfg->md.la_peer_max_bio_size = yylval.u64;

		EXP(TK_AL_STRIPES); EXP(TK_NUM); EXP(';');
		cfg->md.al_stripes = yylval.u64;
		EXP(TK_AL_STRIPE_SIZE_4K); EXP(TK_NUM); EXP(';');
		cfg->md.al_stripe_size_4k = yylval.u64;
	} else {
		cfg->md.bm_bytes_per_bit = DEFAULT_BM_BLOCK_SIZE;
	}

	if (option_al_stripes != cfg->md.al_stripes ||
	    option_al_stripe_size_4k != cfg->md.al_stripe_size_4k) {
		if (option_al_stripes_used) {
			fprintf(stderr, "override activity log striping from commandline\n");
			cfg->md.al_stripes = option_al_stripes;
			cfg->md.al_stripe_size_4k = option_al_stripe_size_4k;
		}
		if (verbose >= 2)
			fprintf(stderr, "adjusting activity-log and bitmap offsets\n");
		re_initialize_md_offsets(cfg);
	}

	clip_effective_size_and_bm_bytes(cfg);
	parse_bitmap(cfg, parse_only);

	/* there should be no trailing garbage in the input file */
	EXP(0);

	if (parse_only) {
		printf("input file parsed ok\n");
		return 0;
	}

	err = cfg->ops->md_cpu_to_disk(cfg);
	err = cfg->ops->close(cfg) || err;
	if (err) {
		fprintf(stderr, "Writing failed\n");
		return -1;
	}

	printf("Successfully restored meta data\n");

	return 0;
}

int meta_restore_md(struct format *cfg, char **argv, int argc)
{
	return verify_dumpfile_or_restore(cfg,argv,argc,0);
}

int meta_verify_dump_file(struct format *cfg, char **argv, int argc)
{
	return verify_dumpfile_or_restore(cfg,argv,argc,1);
}

void md_convert_07_to_08(struct format *cfg)
{
	int i,j;
	/*
	 * FIXME
	 * what about the UI_BITMAP, and the Activity Log?
	 * how to bring them over for internal meta data?
	 *
	 * maybe just refuse to convert anything that is not
	 * "clean"? how to detect that?
	 *
	 * FIXME: if I am a crashed R_PRIMARY, or D_INCONSISTENT,
	 * or Want-Full-Sync or the like,
	 * refuse, and indicate how to solve this */

	printf("Converting meta data...\n");

	//if (!cfg->bits_counted) count_bits(cfg);
	/* FIXME:
	 * if this is "internal" meta data, and I have bits set,
	 * either move the bitmap into the newly expected place,
	 * or refuse, and indicate how to solve this */

	/* KB <-> sectors is done in the md disk<->cpu functions.
	 * We only need to adjust the magic here. */
	cfg->md.magic = DRBD_MD_MAGIC_08;

	// The MDF Flags are (nearly) the same in 07 and 08
	cfg->md.flags = cfg->md.gc[Flags];

	cfg->md.current_uuid =
		(uint64_t)(cfg->md.gc[HumanCnt] & 0xffff) << 48 |
		(uint64_t)(cfg->md.gc[TimeoutCnt] & 0xffff) << 32 |
		(uint64_t)((cfg->md.gc[ConnectedCnt]+cfg->md.gc[ArbitraryCnt])
		       & 0xffff) << 16 |
		(uint64_t)0xbabe;
	cfg->md.peers[0].bitmap_uuid = (uint64_t)0;

	for (i = cfg->bits_set ? UI_BITMAP : UI_HISTORY_START, j = 1;
		i <= UI_HISTORY_END ; i++, j++) {
		if (i == UI_BITMAP)
			cfg->md.peers[0].bitmap_uuid = cfg->md.current_uuid - j*0x10000;
		else
			cfg->md.history_uuids[i - UI_HISTORY_START] =
				cfg->md.current_uuid - j*0x10000;
	}

	/* unconditionally re-initialize offsets,
	 * not necessary if fixed size external,
	 * necessary if flex external or internal */
	re_initialize_md_offsets(cfg);

	if (!is_valid_md(DRBD_V08, &cfg->md, cfg->md_index, cfg->bd_size)) {
		fprintf(stderr, "Conversion failed.\nThis is a bug :(\n");
		exit(111);
	}
}

void md_convert_08_to_07(struct format *cfg)
{
	/*
	 * FIXME
	 * what about the UI_BITMAP, and the Activity Log?
	 * how to bring them over for internal meta data?
	 *
	 * maybe just refuse to convert anything that is not
	 * "clean"? how to detect that?
	 *
	 * FIXME: if I am a crashed R_PRIMARY, or D_INCONSISTENT,
	 * or Want-Full-Sync or the like,
	 * refuse, and indicate how to solve this */

	printf("Converting meta data...\n");
	//if (!cfg->bits_counted) count_bits(cfg);
	/* FIXME:
	 * if this is "internal" meta data, and I have bits set,
	 * either move the bitmap into the newly expected place,
	 * or refuse, and indicate how to solve this */

	/* KB <-> sectors is done in the md disk<->cpu functions.
	 * We only need to adjust the magic here. */
	cfg->md.magic = DRBD_MD_MAGIC_07;

	/* FIXME somehow generate GCs in a sane way */
	/* FIXME convert the flags? */
	printf("Conversion v08 -> v07 is BROKEN!\n"
		"Be prepared to manually intervene!\n");
	/* FIXME put some more helpful text here, indicating what exactly is to
	 * be done to make this work as expected. */

	/* unconditionally re-initialize offsets,
	 * not necessary if fixed size external,
	 * necessary if flex external or internal */
	re_initialize_md_offsets(cfg);

	if (!is_valid_md(DRBD_V07, &cfg->md, cfg->md_index, cfg->bd_size)) {
		fprintf(stderr, "Conversion failed.\nThis is a bug :(\n");
		exit(111);
	}
}

void md_convert_08_to_09(struct format *cfg)
{
	if (cfg->md.flags & MDF_CONNECTED_IND)
		cfg->md.peers[0].flags |= MDF_PEER_CONNECTED;

	if (cfg->md.flags & MDF_FULL_SYNC)
		cfg->md.peers[0].flags |= MDF_PEER_FULL_SYNC;

	if (cfg->md.flags & MDF_PEER_OUT_DATED)
		cfg->md.peers[0].flags |= MDF_PEER_OUTDATED;

	cfg->md.flags &= ~(MDF_CONNECTED_IND | MDF_FULL_SYNC | MDF_PEER_OUT_DATED);

	cfg->md.magic = DRBD_MD_MAGIC_09;
	re_initialize_md_offsets(cfg);

	if (!is_valid_md(DRBD_V09, &cfg->md, cfg->md_index, cfg->bd_size)) {
		fprintf(stderr, "Conversion failed.\nThis is a bug :(\n");
		exit(111);
	}
}

void md_convert_09_to_08(struct format *cfg)
{
	if (cfg->md.peers[0].flags & MDF_PEER_CONNECTED)
		cfg->md.flags |= MDF_CONNECTED_IND;

	if (cfg->md.peers[0].flags & MDF_PEER_FULL_SYNC)
		cfg->md.flags |= MDF_FULL_SYNC;

	if (cfg->md.peers[0].flags & MDF_PEER_OUTDATED)
		cfg->md.flags |= MDF_PEER_OUT_DATED;

	cfg->md.magic = DRBD_MD_MAGIC_08;
	cfg->md.max_peers = 1;
	re_initialize_md_offsets(cfg);

	if (!is_valid_md(DRBD_V08, &cfg->md, cfg->md_index, cfg->bd_size)) {
		fprintf(stderr, "Conversion failed.\nThis is a bug :(\n");
		exit(111);
	}
}

void convert_md(struct format *cfg, enum md_format from)
{
	enum md_format to = format_version(cfg);

	switch(to) {
	default:
	case DRBD_UNKNOWN:
	case DRBD_V06:
		fprintf(stderr, "BUG in %s() %d.\n", __FUNCTION__, __LINE__);
		exit(10);
	case DRBD_V07:
		switch(from) {
		case DRBD_V09:
			md_convert_09_to_08(cfg);
		case DRBD_V08:
			md_convert_08_to_07(cfg);
		case DRBD_V07:
			break;
		case DRBD_V06:
		case DRBD_UNKNOWN:
		default:
			fprintf(stderr, "BUG in %s() %d.\n", __FUNCTION__, __LINE__);
			exit(10);
		}
		break;
	case DRBD_V08:
		switch(from) {
		default:
		case DRBD_UNKNOWN:
		case DRBD_V06:
			fprintf(stderr, "BUG in %s() %d.\n", __FUNCTION__, __LINE__);
			exit(10);
		case DRBD_V07:
			md_convert_07_to_08(cfg);
		case DRBD_V08:
			break;
		case DRBD_V09:
			md_convert_09_to_08(cfg);
		}
		break;
	case DRBD_V09:
		switch(from) {
		default:
		case DRBD_UNKNOWN:
		case DRBD_V06:
			fprintf(stderr, "BUG in %s() %d.\n", __FUNCTION__, __LINE__);
			exit(10);
		case DRBD_V07:
			md_convert_07_to_08(cfg);
		case DRBD_V08:
			md_convert_08_to_09(cfg);
		case DRBD_V09:
			;
		}
	}
}

/* if on the physical device we find some data we can interpret,
 * print some informational message about what we found,
 * and what we think how much room it needs.
 *
 * look into /usr/share/misc/magic for inspiration
 * also consider e.g. xfsprogs/libdisk/fstype.c,
 * and of course the linux kernel headers...
 */
struct fstype_s {
	const char * type;
	unsigned long long bnum, bsize;
};

int may_be_extX(const char *data, struct fstype_s *f)
{
	unsigned int size;
	if (le16_to_cpu(*(uint16_t*)(data+0x438)) == 0xEF53) {
		if ( (le32_to_cpu(*(data+0x45c)) & 4) == 4 )
			f->type = "ext3 filesystem";
		else
			f->type = "ext2 filesystem";
		f->bnum  = le32_to_cpu(*(uint32_t*)(data+0x404));
		size     = le32_to_cpu(*(uint32_t*)(data+0x418));
		f->bsize = size == 0 ? 1024 :
			size == 1 ? 2048 :
			size == 2 ? 4096 :
			4096; /* DEFAULT */
		return 1;
	}
	return 0;
}

int may_be_xfs(const char *data, struct fstype_s *f)
{
	if (be32_to_cpu(*(uint32_t*)(data+0)) == 0x58465342) {
		f->type = "xfs filesystem";
		f->bsize = be32_to_cpu(*(uint32_t*)(data+4));
		f->bnum  = be64_to_cpu(*(uint64_t*)(data+8));
		return 1;
	}
	return 0;
}

int may_be_reiserfs(const char *data, struct fstype_s *f)
{
	if (strncmp("ReIsErFs",data+0x10034,8) == 0 ||
	    strncmp("ReIsEr2Fs",data+0x10034,9) == 0) {
		f->type = "reiser filesystem";
		f->bnum  = le32_to_cpu(*(uint32_t*)(data+0x10000));
		f->bsize = le16_to_cpu(*(uint16_t*)(data+0x1002c));
		return 1;
	}
	return 0;
}

int may_be_jfs(const char *data, struct fstype_s *f)
{
	if (strncmp("JFS1",data+0x8000,4) == 0) {
		f->type = "JFS filesystem";
		f->bnum = le64_to_cpu(*(uint64_t*)(data+0x8008));
		f->bsize = le32_to_cpu(*(uint32_t*)(data+0x8018));
		return 1;
	}
	return 0;
}

/* really large block size,
 * will always refuse */
#define REFUSE_BSIZE	0xFFFFffffFFFF0000LLU
#define ERR_BSIZE	0xFFFFffffFFFF0001LLU
#define REFUSE_IT()	do { f->bnum = 1; f->bsize = REFUSE_BSIZE; } while(0)
#define REFUSE_IT_ERR()	do { f->bnum = 1; f->bsize = ERR_BSIZE; } while(0)
int may_be_swap(const char *data, struct fstype_s *f)
{
	int looks_like_swap =
		strncmp(data+(1<<12)-10, "SWAP-SPACE", 10) == 0 ||
		strncmp(data+(1<<12)-10, "SWAPSPACE2", 10) == 0 ||
		strncmp(data+(1<<13)-10, "SWAP-SPACE", 10) == 0 ||
		strncmp(data+(1<<13)-10, "SWAPSPACE2", 10) == 0;
	if (looks_like_swap) {
		f->type = "swap space signature";
		REFUSE_IT();
		return 1;
	}
	return 0;
}

#define N_ERR_LINES 4
#define MAX_ERR_LINE_LEN 1024
int guessed_size_from_pvs(struct fstype_s *f, char *dev_name)
{
	char buf_in[200];
	char *buf_err[N_ERR_LINES];
	size_t c;
	unsigned long long bnum;
	int pipes[3][2];
	int err_lines = 0;
	FILE *child_err = NULL;
	int i;
	int ret = 0;
	pid_t pid;

	buf_err[0] = calloc(N_ERR_LINES, MAX_ERR_LINE_LEN);
	if (!buf_err[0])
		return 0;
	for (i = 1; i < N_ERR_LINES; i++)
		buf_err[i] = buf_err[i-1] + MAX_ERR_LINE_LEN;

	for (i = 0; i < 3; i++) {
		if (pipe(pipes[i]))
			goto out;
	}

	pid = fork();
	if (pid < 0)
		goto out;

	if (pid == 0) {
		/* child */
		char *argv[] = {
			"pvs", "-vvv", "--noheadings", "--nosuffix", "--units", "s",
			"-o", "pv_size",
			dev_name,
			NULL,
		};
		close(pipes[0][1]); /* close unused pipe ends */
		close(pipes[1][0]);
		close(pipes[2][0]);

		dup2(pipes[0][0],0); /* map to expected stdin/out/err */
		dup2(pipes[1][1],1);
		dup2(pipes[2][1],2);

		close(0); /* we do not use stdin */
		execvp(argv[0], argv);
		_exit(0);
	}
	/* parent */
	close(pipes[0][0]); /* close unused pipe ends */
	close(pipes[1][1]);
	close(pipes[2][1]);

	close(pipes[0][1]); /* we do not use stdin in child */

	/* We use blocking IO on pipes. This could deadlock,
	 * If the child process would do something unexpected.
	 * We do know the behaviour of pvs, though,
	 * and expect only a few bytes on stdout,
	 * and quite a few debug messages on stderr.
	 *
	 * First drain stderr, keeping the last N_ERR_LINES,
	 * then read stdout. */
	child_err = fdopen(pipes[2][0], "r");
	if (child_err) {
		char *b;
		do {
			err_lines = (err_lines + 1) % N_ERR_LINES;
			b = fgets(buf_err[err_lines], MAX_ERR_LINE_LEN, child_err);
		} while (b);
	}

	c = read(pipes[1][0], buf_in, sizeof(buf_in)-1);
	if (c > 0) {
		buf_in[c] = 0;
		if (1 == sscanf(buf_in, " %llu\n", &bnum)) {
			f->bnum = bnum;
			f->bsize = 512;
			ret = 1;
		}
	}
	if (!ret) {
		for (i = 0; i < N_ERR_LINES; i++) {
			char *b = buf_err[(err_lines + i) % N_ERR_LINES];
			if (b[0] == 0)
				continue;
			fprintf(stderr, "pvs stderr:%s", b);
		}
		fprintf(stderr, "\n");
	}

	i = 2;
out:
	for ( ; i >= 0; i--) {
		close(pipes[i][0]);
		close(pipes[i][1]);
	}
	if (child_err)
		fclose(child_err);
	free(buf_err[0]);
	return ret;
}

int may_be_LVM(const char *data, struct fstype_s *f, char *dev_name)
{
	if (strncmp("LVM2",data+0x218,4) == 0) {
		f->type = "LVM2 physical volume signature";
		if (!guessed_size_from_pvs(f, dev_name))
			REFUSE_IT_ERR();
		return 1;
	}
	return 0;
}

/* XXX should all this output go to stderr? */
void check_for_existing_data(struct format *cfg)
{
	struct fstype_s f;
	size_t i;
	uint64_t fs_kB;
	uint64_t max_usable_kB;

	PREAD(cfg->md_fd, on_disk_buffer, SO_MUCH, 0);

	for (i = 0; i < SO_MUCH/sizeof(long); i++) {
		if (((long*)(on_disk_buffer))[i] != 0LU) break;
	}
	/* all zeros? no message */
	if (i == SO_MUCH/sizeof(long)) return;

	f.type = "some data";
	f.bnum = 0;
	f.bsize = 0;

/* FIXME add more detection magic.
 * Or, rather, use some lib.
 */

	(void)(
	may_be_swap     (on_disk_buffer,&f) ||
	may_be_LVM      (on_disk_buffer,&f, cfg->md_device_name) ||

	may_be_extX     (on_disk_buffer,&f) ||
	may_be_xfs      (on_disk_buffer,&f) ||
	may_be_jfs      (on_disk_buffer,&f) ||
	may_be_reiserfs (on_disk_buffer,&f)
	);

	/* FIXME
	 * some of the messages below only make sense for internal meta data.
	 * for external meta data, we now only checked the meta-disk.
	 * we should still check the actual lower level storage area for
	 * existing data, too, and give appropriate warnings when it would
	 * appear to be truncated by too small external meta data */

	printf("md_offset %llu\n", (long long unsigned)cfg->md_offset);
	printf("al_offset %llu\n", (long long unsigned)cfg->al_offset);
	printf("bm_offset %llu\n", (long long unsigned)cfg->bm_offset);

	printf("\nFound %s\n", f.type);

	/* FIXME overflow check missing!
	 * relevant for ln2(bsize) + ln2(bnum) >= 64, thus only for
	 * device sizes of more than several exa byte.
	 * seems irrelevant to me for now.
	 */
	fs_kB = ((f.bsize * f.bnum) + (1<<10)-1) >> 10;
	max_usable_kB = max_usable_sectors(cfg) >> 1;

	if (f.bnum) {
		if (cfg->md_index >= 0 ||
		    cfg->md_index == DRBD_MD_INDEX_FLEX_EXT) {
			printf("\nThis would corrupt existing data.\n");
			if (ignore_sanity_checks) {
				printf("\nIgnoring sanity check on user request.\n\n");
				return;
			}
			printf(
"If you want me to do this, you need to zero out the first part\n"
"of the device (destroy the content).\n"
"You should be very sure that you mean it.\n"
"Operation refused.\n\n");
			exit(40); /* FIXME sane exit code! */
		}

		if (f.bsize < REFUSE_BSIZE)
			printf("%12llu kB data area apparently used\n", (unsigned long long)fs_kB);
		printf("%12llu kB left usable by current configuration\n", (unsigned long long)max_usable_kB);

		if (f.bsize == ERR_BSIZE)
			printf(
"Could not determine the size of the actually used data area.\n\n");
		if (f.bsize >= REFUSE_BSIZE) {
			printf(
"Device size would be truncated, which\n"
"would corrupt data and result in\n"
"'access beyond end of device' errors.\n");
			if (ignore_sanity_checks) {
				printf("\nIgnoring sanity check on user request.\n\n");
				return;
			}
			printf(
"If you want me to do this, you need to zero out the first part\n"
"of the device (destroy the content).\n"
"You should be very sure that you mean it.\n"
"Operation refused.\n\n");
			exit(40); /* FIXME sane exit code! */
		}

		/* looks like file system data */
		if (fs_kB > max_usable_kB) {
			printf(
"\nDevice size would be truncated, which\n"
"would corrupt data and result in\n"
"'access beyond end of device' errors.\n"
"You need to either\n"
"   * use external meta data (recommended)\n"
"   * shrink that filesystem first\n"
"   * zero out the device (destroy the filesystem)\n"
"Operation refused.\n\n");
			exit(40); /* FIXME sane exit code! */
		} else {
			printf(
"\nEven though it looks like this would place the new meta data into\n"
"unused space, you still need to confirm, as this is only a guess.\n");
		}
	} else
		printf("\n ==> This might destroy existing data! <==\n");

	if (!confirmed("Do you want to proceed?")) {
		printf("Operation canceled.\n");
		exit(1); // 1 to avoid online resource counting
	}
}

/* tries to guess what is in the on_disk_buffer */
enum md_format detect_md(struct md_cpu *md, const uint64_t ll_size)
{
	struct md_cpu md_test;
	enum md_format have = DRBD_UNKNOWN;

	md_disk_07_to_cpu(&md_test, (struct md_on_disk_07*)on_disk_buffer);
	if (is_valid_md(DRBD_V07, &md_test, DRBD_MD_INDEX_FLEX_INT, ll_size)) {
		have = DRBD_V07;
		*md = md_test;
	}

	md_disk_08_to_cpu(&md_test, (struct md_on_disk_08*)on_disk_buffer);
	if (is_valid_md(DRBD_V08, &md_test, DRBD_MD_INDEX_FLEX_INT, ll_size)) {
		have = DRBD_V08;
		*md = md_test;
	}

	md_disk_09_to_cpu(&md_test, (struct md_on_disk_09*)on_disk_buffer);
	if (is_valid_md(DRBD_V09, &md_test, DRBD_MD_INDEX_FLEX_INT, ll_size)) {
		have = DRBD_V09;
		*md = md_test;
	}

	return have;
}

void check_internal_md_flavours(struct format * cfg) {
	struct md_cpu md_now;
	off_t fixed_offset, flex_offset;
	enum md_format have = DRBD_UNKNOWN;
	int fixed = 0; /* as opposed to flex */

	ASSERT( cfg->md_index == DRBD_MD_INDEX_INTERNAL ||
		cfg->md_index == DRBD_MD_INDEX_FLEX_INT );

	fixed_offset = v07_style_md_get_byte_offset(
		DRBD_MD_INDEX_INTERNAL, cfg->bd_size);
	flex_offset = v07_style_md_get_byte_offset(
		DRBD_MD_INDEX_FLEX_INT, cfg->bd_size);

	/* printf("%lld\n%lld\n%lld\n", (long long unsigned)cfg->bd_size,
	   (long long unsigned)fixed_offset, (long long unsigned)flex_offset); */
	if (0 <= fixed_offset && fixed_offset < (off_t)cfg->bd_size - 4096) {
		struct md_cpu md_test;
		/* ... v07 fixed-size internal meta data? */
		PREAD(cfg->md_fd, on_disk_buffer, 4096, fixed_offset);

		md_disk_07_to_cpu(&md_test,
			(struct md_on_disk_07*)on_disk_buffer);
		if (is_valid_md(DRBD_V07, &md_test, DRBD_MD_INDEX_INTERNAL, cfg->bd_size)) {
			have = DRBD_V07;
			fixed = 1;
			md_now = md_test;
		}
	}

	if (have == DRBD_UNKNOWN) {
		PREAD(cfg->md_fd, on_disk_buffer, 4096, flex_offset);
		have = detect_md(&md_now, cfg->bd_size);
	}

	if (have == DRBD_UNKNOWN)
		return;

	fprintf(stderr, "You want me to create a %s%s style %s internal meta data block.\n",
		cfg->ops->name,
		(is_v07(cfg) && cfg->md_index == DRBD_MD_INDEX_FLEX_INT) ? "(plus)" : "",
		cfg->md_index == DRBD_MD_INDEX_FLEX_INT ? "flexible-size" : "fixed-size");


	fprintf(stderr, "There appears to be a %s %s internal meta data block\n"
		"already in place on %s at byte offset %llu\n",
		f_ops[have].name, fixed ? "fixed-size" : "flexible-size",
		cfg->md_device_name,
		fixed ? (long long unsigned)fixed_offset : (long long unsigned)flex_offset);

	if (format_version(cfg) == have) {
		if (cfg->md.al_stripes != option_al_stripes
		||  cfg->md.al_stripe_size_4k != option_al_stripe_size_4k) {
			if (confirmed("Do you want to change the activity log stripe settings *only*?")) {
				fprintf(stderr,
					"Sorry, not yet fully implemented\n"
					"Try dump-md > dump.txt; restore-md -s x -z y dump.txt\n");
				exit(30);
				/*
				 *  ???
				 * cfg->md.al_stripes = option_al_stripes;
				 * cfg->md.al_stripe_size_4k = option_al_stripe_size_4k;
				 * re_initialize_md_offsets(cfg);
				 * return;
				 *  ???
				 */
			}
		}
		if (!confirmed("Do you really want to overwrite the existing meta-data?")) {
			printf("Operation cancelled.\n");
			exit(1); // 1 to avoid online resource counting
		}
		cfg->md.magic = 0;
	} else {
		char msg[160];

		snprintf(msg, 160, "Valid %s meta-data found, convert to %s?",
			 f_ops[have].name, cfg->ops->name);
		if (confirmed(msg)) {
			cfg->md = md_now;
			convert_md(cfg, have);
		} else {
			snprintf(msg, 160, "So you want me to replace the %s meta-data\n"
				 "with newly initialized %s meta-data?",
				 f_ops[have].name, cfg->ops->name);
			if (!confirmed(msg)) {
				printf("Operation cancelled.\n");
				exit(1); // 1 to avoid online resource counting
			}
			cfg->md.magic = 0;
		}
	}

	/* we have two "internal" layouts:
	 * v07 "fixed" internal:
	 * | data .... |MD super block |AL | bitmap                      |
	 * v07 "plus", v08, v09 "flexible" internal:
	 * | data ....                  |    bitmap  |AL |MD super block |
	 * If we change from one layout to the other,
	 * we want to wipe the former MD super block
	 * after successful conversion.
	 */
	/* we convert from v07 "fixed" to flexible internal, we wipe the "fixed" offset */
	if (have == DRBD_V07 && fixed && cfg->md_index == DRBD_MD_INDEX_FLEX_INT)
		cfg->wipe_fixed = fixed_offset;
	/* we convert from "flexible" to v07 fixed, we wipe the "flexible" offset */
	else if ((have != DRBD_V07 || fixed == 0) && (is_v07(cfg) && cfg->md_index == DRBD_MD_INDEX_INTERNAL))
		cfg->wipe_flex = flex_offset;
}

void wipe_after_convert(struct format *cfg)
{
	memset(on_disk_buffer, 0x00, 4096);
	if (cfg->wipe_fixed)
		pwrite_or_die(cfg->md_fd, on_disk_buffer, 4096, cfg->wipe_fixed,
			"wipe fixed-size v07 internal md");
	if (cfg->wipe_flex)
		pwrite_or_die(cfg->md_fd, on_disk_buffer, 4096, cfg->wipe_flex,
			"wipe flexible-size internal md");
}

void check_external_md_flavours(struct format * cfg) {
	struct md_cpu md_now;
	enum md_format have = DRBD_UNKNOWN;
	char msg[160];

	ASSERT( cfg->md_index >= 0 ||
		cfg->md_index == DRBD_MD_INDEX_FLEX_EXT );

	if (cfg->md.magic) {
		if (!confirmed("Valid meta data seems to be in place.\n"
				"Do you really want to overwrite?")) {
			printf("Operation cancelled.\n");
			exit(1);
		}
		cfg->md.magic = 0;
		return;
	}

	PREAD(cfg->md_fd, on_disk_buffer, 4096, cfg->md_offset);
	have = detect_md(&md_now, cfg->bd_size);

	if (have == DRBD_UNKNOWN)
		return;

	snprintf(msg, 160, "Valid %s meta-data found, convert to %s?",
		 f_ops[have].name, cfg->ops->name);
	if (confirmed(msg)) {
		cfg->md = md_now;
		convert_md(cfg, have);
	} else {
		snprintf(msg, 160, "So you want me to replace the %s meta-data\n"
			 "with newly initialized %s meta-data?",
			 f_ops[have].name, cfg->ops->name);
		if (confirmed(msg)) {
			cfg->md.magic = 0;
			return;
		}

		printf("Operation cancelled.\n");
		exit(1);
	}
}

/* ok, so there is no valid meta data at the end of the device,
 * but there is valid internal meta data at the "last known"
 * position.  Move the stuff.
 * Areas may overlap:
 * |--...~//~[BITMAP][AL][SB]|     <<- last known
 * |--.......~//~[BITMAP][AL][SB]| <<- what it should look like now
 * So we move it in chunks.
 */
int v08_move_internal_md_after_resize(struct format *cfg)
{
	off_t old_offset;
	off_t old_bm_offset;
	off_t cur_offset;
	off_t last_chunk_size;
	int err;

	ASSERT(format_version(cfg) >= DRBD_V08);
	ASSERT(cfg->md_index == DRBD_MD_INDEX_FLEX_INT);
	ASSERT(cfg->lk_bd.bd_size <= cfg->bd_size);

	/* we just read it in v08_check_for_resize().
	 * no need to do it again, but ASSERT this. */
	old_offset = v07_style_md_get_byte_offset(DRBD_MD_INDEX_FLEX_INT, cfg->lk_bd.bd_size);
	/*
	PREAD(cfg->md_fd, on_disk_buffer, 4096, old_offset);
	md_disk_08_to_cpu(&md_08, (struct md_on_disk_08*)on_disk_buffer);
	*/
	ASSERT(is_valid_md(DRBD_V08, &cfg->md, DRBD_MD_INDEX_FLEX_INT, cfg->lk_bd.bd_size));

	fprintf(stderr, "Moving the internal meta data to its proper location\n");

	/* FIXME
	 * If the new meta data area overlaps the old "super block",
	 * and we crash before we successfully wrote the new super block,
	 * but after we overwrote the old, we are out of luck!
	 * But I don't want to write the new superblock early, either.
	 */

	/* move activity log, fixed size immediately preceeding the "super block". */
	cur_offset = old_offset + cfg->md.al_offset * 512LL;
	PREAD(cfg->md_fd, on_disk_buffer, old_offset - cur_offset, cur_offset);
	PWRITE(cfg->md_fd, on_disk_buffer, old_offset - cur_offset, cfg->al_offset);

	/* The AL was of fixed size.
	 * Bitmap is of flexible size, new bitmap is likely larger.
	 * We do not initialize that part, we just leave "garbage" in there.
	 * Once DRBD "agrees" on the new lower level device size, that part of
	 * the bitmap will be handled by the module, anyways. */
	old_bm_offset = old_offset + cfg->md.bm_offset * 512LL;

	/* move bitmap, in chunks, peel off from the end. */
	cur_offset = old_offset + cfg->md.al_offset * 512LL - buffer_size;
	while (cur_offset > old_bm_offset) {
		PREAD(cfg->md_fd, on_disk_buffer, buffer_size, cur_offset);
		PWRITE(cfg->md_fd, on_disk_buffer, buffer_size,
				cfg->bm_offset + (cur_offset - old_bm_offset));
		cur_offset -= buffer_size;
	}

	/* Adjust for last, possibly partial buffer. */
	last_chunk_size = buffer_size - (old_bm_offset - cur_offset);
	PREAD(cfg->md_fd, on_disk_buffer, last_chunk_size, old_bm_offset);
	PWRITE(cfg->md_fd, on_disk_buffer, last_chunk_size, cfg->bm_offset);

	/* fix bitmap offset in meta data,
	 * and rewrite the "super block" */
	re_initialize_md_offsets(cfg);

	err = cfg->ops->md_cpu_to_disk(cfg);

	if (!err)
		printf("Internal drbd meta data successfully moved.\n");

	if (!err && old_offset < cfg->bm_offset) {
		/* wipe out previous meta data block, it has been superseded. */
		memset(on_disk_buffer, 0, 4096);
		PWRITE(cfg->md_fd, on_disk_buffer, 4096, old_offset);
	}

	err = cfg->ops->close(cfg) || err;
	if (err)
		fprintf(stderr, "operation failed\n");

	return err;
}

int meta_create_md(struct format *cfg, char **argv __attribute((unused)), int argc)
{
	int err = 0;
	int max_peers = 1;

	if (is_v09(cfg)) {
		if (argc < 1) {
			fprintf(stderr, "USAGE: %s MINOR v09 ... create-md MAX_PEERS\n"
				"\n"
				"  MAX_PEERS argument missing\n", progname);
			exit(20);
		} else if (argc > 1)
			fprintf(stderr, "Ignoring additional arguments\n");

		max_peers = m_strtoll(argv[0], 1);
	} else if (argc > 0)
		fprintf(stderr, "Ignoring additional arguments\n");

	if (max_peers < 1 || max_peers > MAX_PEERS) {
		fprintf(stderr, "MAX_PEERS argument not in allowed range 1 .. %d.\n", MAX_PEERS);
		exit(20);
	}

	err = cfg->ops->open(cfg);

	/* Suggest to move existing meta data after offline resize.  Though, if
	 * you --force create-md, you probably mean it, so we don't even ask.
	 * If you want to automatically move it, use check-resize.
	 */
	if (err == VALID_MD_FOUND_AT_LAST_KNOWN_LOCATION) {
		if (option_al_stripes_used) {
			if (option_al_stripes != cfg->md.al_stripes
			||  option_al_stripe_size_4k != cfg->md.al_stripe_size_4k) {
				fprintf(stderr, "Cannot move after offline resize and change AL-striping at the same time, yet.\n");
				exit(20);
			}
		}
		if (!force &&
		    confirmed("Move internal meta data from last-known position?\n")) {
			/* Maybe we want to use some library that provides detection of
			 * fs/partition/usage types? */
			check_for_existing_data(cfg);
			return v08_move_internal_md_after_resize(cfg);
		}
		/* else: reset cfg->md, it needs to be re-initialized below */
		memset(&cfg->md, 0, sizeof(cfg->md));
	}

	/* the offset of v07 fixed-size internal meta data is different from
	 * the offset of the flexible-size v07 ("plus") and v08 (default)
	 * internal meta data.
	 * to avoid the situation where we would have "valid" meta data blocks
	 * of different versions at different offsets, we also need to check
	 * the other format, and the other offset.
	 *
	 * on a request to create v07 fixed-size internal meta data, we also
	 * check flex-internal v08 [and v07 (plus)] at the other offset.
	 *
	 * on a request to create v08 flex-internal meta data (or v07 plus, for
	 * that matter), we also check the same offset for the respective other
	 * flex-internal format version, as well as the v07 fixed-size internal
	 * meta data offset for its flavor of meta data.
	 */
	if (cfg->md_index == DRBD_MD_INDEX_INTERNAL ||
	    cfg->md_index == DRBD_MD_INDEX_FLEX_INT)
		check_internal_md_flavours(cfg);
	else
		check_external_md_flavours(cfg);

	if (!cfg->md.magic) /* not converted: initialize */
		/* calls check_for_existing_data() internally */
		err = cfg->ops->md_initialize(cfg, 1, max_peers); /* Clears on disk AL implicitly */
	else {
		if (format_version(cfg) >= DRBD_V09 && max_peers != 1)
			printf("Warning: setting max_peers to 1 instead of %d\n\n",
			       max_peers);
		err = 0; /* we have sucessfully converted somthing */

		check_for_existing_data(cfg);
	}

	cfg->md.la_peer_max_bio_size = option_peer_max_bio_size;

	/* FIXME
	 * if this converted fixed-size 128MB internal meta data
	 * to flexible size, we'd need to move the AL and bitmap
	 * over to the new location!
	 * But the upgrade procedure in such case is documented to first get
	 * the previous DRBD into "clean" L_ESTABLISHED R_SECONDARY/R_SECONDARY, so AL
	 * and bitmap should be empty anyways.
	 */
	printf("Writing meta data...\n");
	err = err || cfg->ops->md_cpu_to_disk(cfg); // <- short circuit
	if (!err)
		wipe_after_convert(cfg);
	err = cfg->ops->close(cfg)          || err; // <- close always
	if (err)
		fprintf(stderr, "operation failed\n");
	else
		printf("New drbd meta data block successfully created.\n");

	return err;
}

int meta_wipe_md(struct format *cfg, char **argv __attribute((unused)), int argc)
{
	int virgin, err;
	if (argc > 0) {
		fprintf(stderr, "Ignoring additional arguments\n");
	}

	virgin = cfg->ops->open(cfg);
	if (virgin) {
		fprintf(stderr,"There appears to be no drbd meta data to wipe out?\n");
		return 0;
	}

	if (!confirmed("Do you really want to wipe out the DRBD meta data?")) {
		printf("Operation cancelled.\n");
		exit(1);
	}

	printf("Wiping meta data...\n");
	memset(on_disk_buffer, 0, 4096);
	PWRITE(cfg->md_fd, on_disk_buffer, 4096, cfg->md_offset);

	err = cfg->ops->close(cfg);
	if (err)
		fprintf(stderr, "operation failed\n");
	else
		printf("DRBD meta data block successfully wiped out.\n");

	/* delete last-known bdev info, it is of no use now. */
	lk_bdev_delete(cfg->minor);

	return err;
}

int meta_outdate(struct format *cfg, char **argv __attribute((unused)), int argc)
{
	int err;

	if (argc > 0) {
		fprintf(stderr, "Ignoring additional arguments\n");
	}

	if (cfg->ops->open(cfg))
		return -1;

	if (cfg->ops->outdate_gi(&cfg->md)) {
		fprintf(stderr, "Device is inconsistent.\n");
		exit(5);
	}

	err = cfg->ops->md_cpu_to_disk(cfg);
	err = cfg->ops->close(cfg)          || err; // <- close always
	if (err)
		fprintf(stderr, "update failed\n");

	return err;
}

int meta_invalidate(struct format *cfg, char **argv __attribute((unused)), int argc)
{
	int err;

	if (argc > 0) {
		fprintf(stderr, "Ignoring additional arguments\n");
	}

	if (cfg->ops->open(cfg))
		return -1;

	cfg->ops->invalidate_gi(&cfg->md);
	err = cfg->ops->md_cpu_to_disk(cfg);
	err = cfg->ops->close(cfg)          || err; // <- close always
	if (err)
		fprintf(stderr, "update failed\n");

	return err;
}

int meta_read_dev_uuid(struct format *cfg, char **argv __attribute((unused)), int argc)
{
	if (argc > 0) {
		fprintf(stderr, "Ignoring additional arguments\n");
	}

	if (cfg->ops->open(cfg))
		return -1;

	printf(X64(016)"\n",cfg->md.device_uuid);

	return cfg->ops->close(cfg);
}

int meta_write_dev_uuid(struct format *cfg, char **argv, int argc)
{
	int err;

	if (argc > 1) {
		fprintf(stderr, "Ignoring additional arguments\n");
	}
	if (argc < 1) {
		fprintf(stderr, "Required Argument missing\n");
		exit(10);
	}

	if (cfg->ops->open(cfg))
		return -1;

	cfg->md.device_uuid = strto_u64(argv[0],NULL,16);

	err = cfg->ops->md_cpu_to_disk(cfg);
	err = cfg->ops->close(cfg) || err;
	if (err)
		fprintf(stderr, "update failed\n");

	return err;
}

void print_usage_and_exit()
{
	char **args;
	size_t i;

	printf
	    ("\nUSAGE: %s [--force] DEVICE FORMAT [FORMAT ARGS...] COMMAND [CMD ARGS...]\n",
	     progname);

	printf("\nFORMATS:\n");
	for (i = DRBD_V06; i < DRBD_UNKNOWN; i++) {
		printf("  %s", f_ops[i].name);
		if ((args = f_ops[i].args)) {
			while (*args) {
				printf(" %s", *args++);
			}
		}
		printf("\n");
	}

	printf("\nCOMMANDS:\n");
	for (i = 0; i < ARRAY_SIZE(cmds); i++) {
		if (!cmds[i].show_in_usage)
			continue;
		printf("  %s%s %s\n", cmds[i].name,
		       cmds[i].node_id_required ? " --node-id {val}" : "",
		       cmds[i].args ? cmds[i].args : "");
	}

	exit(20);
}

int parse_format(struct format *cfg, char **argv, int argc, int *ai)
{
	enum md_format f;

	if (argc < 1) {
		fprintf(stderr, "Format identifier missing\n");
		return -1;
	}

	for (f = DRBD_V06; f < DRBD_UNKNOWN; f++) {
		if (!strcmp(f_ops[f].name, argv[0]))
			break;
	}
	if (f == DRBD_UNKNOWN) {
		fprintf(stderr, "Unknown format '%s'.\n", argv[0]);
		return -1;
	}

	(*ai)++;

	cfg->ops = f_ops + f;
	return cfg->ops->parse(cfg, argv + 1, argc - 1, ai);
}


static enum drbd_disk_state drbd_str_disk(const char *str)
{
	static const char *drbd_disk_s_names[] = {
		[D_DISKLESS]     = "Diskless",
		[D_ATTACHING]    = "Attaching",
		[D_FAILED]       = "Failed",
		[D_NEGOTIATING]  = "Negotiating",
		[D_INCONSISTENT] = "Inconsistent",
		[D_OUTDATED]     = "Outdated",
		[D_UNKNOWN]      = "DUnknown",
		[D_CONSISTENT]   = "Consistent",
		[D_UP_TO_DATE]   = "UpToDate",
	};

	enum drbd_disk_state disk_state;

	for (disk_state = 0; disk_state < ARRAY_SIZE(drbd_disk_s_names); disk_state++) {
		if (!strcmp(str, drbd_disk_s_names[disk_state]))
			return disk_state;
	}

	fprintf(stderr, "Unexpected output from drbdsetup >%s<\n", str);
	exit(20);
}


int is_attached(int minor)
{
	char minor_string[7], result[40];
	char *argv[] = { "drbdsetup", minor_string, "dstate", NULL };
	int pipes[2];
	pid_t pid;
	int rr, exitcode;

	if (pipe(pipes)) {
		perror("drbdsetup pipe");
		exit(20);
	}

	snprintf(minor_string, ARRAY_SIZE(minor_string), "%d", minor);

	pid = fork();
	if (pid == -1) {
		perror("fork for drbdsetup");
		exit(20);
	}
	if (pid == 0) {
		fclose(stderr);
		close(pipes[0]);
		dup2(pipes[1], 1);

		execvp(argv[0], argv);
		fprintf(stderr, "Can not exec drbdsetup\n");
		exit(20);
	}
	close(pipes[1]);

	rr = read(pipes[0], result, ARRAY_SIZE(result));
	close(pipes[0]);
	waitpid(pid, &exitcode, 0);
	if (WEXITSTATUS(exitcode) == 20 || WEXITSTATUS(exitcode) == 10)
		return 0; /* 20 == no module; 10 == no minor */

	if (rr < 1) {
		perror("read from drbdsetup\n");
		exit(20);
	}
	result[rr-1] = 0;

	return drbd_str_disk(result) > D_DISKLESS ? 1 : 0;
}

int meta_chk_offline_resize(struct format *cfg, char **argv, int argc)
{
	int err;

	err = cfg->ops->open(cfg);

	/* this is first, so that lk-bdev-info files are removed/updated
	 * if we find valid meta data in the expected place. */
	if (err == VALID_MD_FOUND) {
		/* Do not clutter the output of the init script
		printf("Found valid meta data in the expected location, %llu bytes into %s.\n",
		       (unsigned long long)cfg->md_offset, cfg->md_device_name);
		*/
		/* create, delete or update the last known info */
		err = lk_bdev_load(cfg->minor, &cfg->lk_bd);
		if (cfg->md_index != DRBD_MD_INDEX_FLEX_INT)
			lk_bdev_delete(cfg->minor);
		else if (cfg->lk_bd.bd_size != cfg->bd_size ||
			 cfg->lk_bd.bd_uuid != cfg->md.device_uuid)
			cfg->update_lk_bdev = 1;
		return cfg->ops->close(cfg);
	} else if (err == NO_VALID_MD_FOUND) {
		if (format_version(cfg) < DRBD_V08 || cfg->md_index != DRBD_MD_INDEX_FLEX_INT) {
			fprintf(stderr, "Operation only supported for >= v8 internal meta data\n");
			return -1;
		}
		fprintf(stderr, "no suitable meta data found :(\n");
		return -1; /* sorry :( */
	}

	ASSERT(format_version(cfg) >= DRBD_V08);
	ASSERT(cfg->md_index == DRBD_MD_INDEX_FLEX_INT);
	ASSERT(cfg->lk_bd.bd_size);
	ASSERT(cfg->md.magic);

	return v08_move_internal_md_after_resize(cfg);
}

int meta_forget_peer(struct format *cfg, char **argv, int argc)
{
	int bm_idx, err;

	err = cfg->ops->open(cfg);
	if (err)
		return -1;

	bm_idx = node_id_to_bm_idx(cfg, option_node_id);

	cfg->md.peers[bm_idx].node_id = -1;
	cfg->md.peers[bm_idx].bitmap_uuid = 0;
	cfg->md.peers[bm_idx].flags = 0;

	cfg->ops->md_cpu_to_disk(cfg);
	err = cfg->ops->close(cfg) || err;
	if (err)
		fprintf(stderr, "update failed\n");

	return err;
}

/* CALL ONLY ONCE as long as on_disk_buffer is global! */
struct format *new_cfg()
{
	int err;
	struct format *cfg;

	errno = 0;
	pagesize = sysconf(_SC_PAGESIZE);
	if (errno) {
		perror("could not determine pagesize");
		exit(20);
	}
	cfg = calloc(1, sizeof(struct format));
	if (!cfg) {
		fprintf(stderr, "could not calloc() cfg\n");
		exit(20);
	}
	err = posix_memalign(&on_disk_buffer, pagesize, ALIGN(buffer_size, pagesize));
	if (err) {
		fprintf(stderr, "could not posix_memalign() on_disk_buffer\n");
		exit(20);
	}
	return cfg;
}

int main(int argc, char **argv)
{
	struct meta_cmd *command = NULL;
	struct format *cfg;
	size_t i;
	int ai, rv;
	bool minor_attached;

#if 1
	if (sizeof(struct md_on_disk_07) != 4096) {
		fprintf(stderr, "Where did you get this broken build!?\n"
				"sizeof(md_on_disk_07) == %lu, should be 4096\n",
				(unsigned long)sizeof(struct md_on_disk_07));
		exit(111);
	}
	if (sizeof(struct md_on_disk_08) != 4096) {
		fprintf(stderr, "Where did you get this broken build!?\n"
				"sizeof(md_on_disk_08) == %lu, should be 4096\n",
				(unsigned long)sizeof(struct md_on_disk_08));
		exit(111);
	}
	if (sizeof(struct md_on_disk_09) != 4096) {
		fprintf(stderr, "Where did you get this broken build!?\n"
				"sizeof(md_on_disk_09) == %lu, should be 4096\n",
				(unsigned long)sizeof(struct md_on_disk_09));
		exit(111);
	}
#if 0
	printf("v07: al_offset: %u\n", (int)&(((struct md_on_disk_07*)0)->al_offset));
	printf("v07: bm_offset: %u\n", (int)&(((struct md_on_disk_07*)0)->bm_offset));
	printf("v08: al_offset: %u\n", (int)&(((struct md_on_disk_08*)0)->al_offset));
	printf("v08: bm_offset: %u\n", (int)&(((struct md_on_disk_08*)0)->bm_offset));
	exit(0);
#endif
#endif

	if ((progname = strrchr(argv[0], '/'))) {
		argv[0] = ++progname;
	} else {
		progname = argv[0];
	}

	if (argc < 4)
		print_usage_and_exit();

	/* so dump_md can write a nice header */
	global_argc = argc;
	global_argv = argv;

	/* Check for options (e.g. --force) */
	while (1) {
	    int c = getopt_long(argc, argv, make_optstring(metaopt), metaopt, 0);

	    if (c == -1)
		break;

	    switch (c) {
	    case 0:
		break;
	    case 'f':
		force = 1;
		break;
	    case 'v':
		verbose++;
		break;
	    case 'p':
		    option_peer_max_bio_size = m_strtoll(optarg, 1);
		    if (option_peer_max_bio_size < 0 ||
			option_peer_max_bio_size > 128 * 1024) {
			    fprintf(stderr, "peer-max-bio-size out of range (0...128k)\n");
			    exit(10);
		    }
		    break;
	    case 'i':
		    option_node_id = m_strtoll(optarg, 1);
		    if (option_node_id < 0 || option_node_id > (MAX_PEERS - 1)) {
			    fprintf(stderr, "node-id out of range (0...%d)\n", MAX_PEERS - 1);
			    exit(10);
		    }
		    break;
	    case 's':
		    option_al_stripes = m_strtoll(optarg, 1);
		    option_al_stripes_used = 1;
		    break;
	    case 'z':
		    option_al_stripe_size_4k = m_strtoll(optarg, 'k')/4;
		    option_al_stripes_used = 1;
		    break;
	    default:
		print_usage_and_exit();
		break;
	    }
	}

	// Next argument to process is specified by optind...
	ai = optind;

	cfg = new_cfg();
	cfg->drbd_dev_name = argv[ai++];

	if (parse_format(cfg, argv + ai, argc - ai, &ai)) {
		/* parse has already printed some error message */
		exit(20);
	}

	if (ai >= argc) {
		fprintf(stderr, "command missing\n");
		exit(20);
	}

	for (i = 0; i < ARRAY_SIZE(cmds); i++) {
		if (!strcmp(cmds[i].name, argv[ai])) {
			command = cmds + i;
			break;
		}
	}
	if (command == NULL) {
		fprintf(stderr, "Unknown command '%s'.\n", argv[ai]);
		exit(20);
	}
	ai++;

	/* does exit() unless we acquired the lock.
	 * unlock happens implicitly when the process dies,
	 * but may be requested implicitly
	 */
	cfg->minor = dt_minor_of_dev(cfg->drbd_dev_name);
	if (cfg->minor < 0) {
		fprintf(stderr, "Cannot determine minor device number of "
				"drbd device '%s'",
			cfg->drbd_dev_name);
		exit(20);
	}
	cfg->lock_fd = dt_lock_drbd(cfg->minor);

	/* unconditionally check whether this is in use */
	minor_attached = is_attached(cfg->minor);
	if (minor_attached && command->modifies_md) {
		fprintf(stderr, "Device '%s' is configured!\n",
			cfg->drbd_dev_name);
		exit(20);
	}

	if (option_peer_max_bio_size &&
	    command->function != &meta_create_md) {
		fprintf(stderr, "The --peer-max-bio-size option is only allowed with create-md\n");
		exit(10);
	}
	if (option_al_stripes_used &&
	    command->function != &meta_create_md &&
	    command->function != &meta_restore_md) {
		fprintf(stderr, "The --al-stripe* options are only allowed with create-md and restore-md\n");
		exit(10);
	}

	/* at some point I'd like to go for this: (16*1024*1024/4) */
	if ((uint64_t)option_al_stripes * option_al_stripe_size_4k > (buffer_size/4096)) {
		    fprintf(stderr, "invalid (too large) al-stripe* settings\n");
		    exit(10);
	}
	if (option_al_stripes * option_al_stripe_size_4k < 32/4) {
		    fprintf(stderr, "invalid (too small) al-stripe* settings\n");
		    exit(10);
	}

	if (option_node_id != -1 && !command->node_id_required) {
		fprintf(stderr, "The %s command does not accept the --node-id option\n",
			command->name);
		exit(10);
	}

	if (option_node_id == -1 && command->node_id_required) {
		fprintf(stderr, "The %s command requires the --node-id option\n",
			command->name);
		exit(10);
	}

	rv = command->function(cfg, argv + ai, argc - ai);
	if (minor_attached)
		fprintf(stderr, "# Output might be stale, since minor %d is attached\n", cfg->minor);

	return rv;
	/* and if we want an explicit free,
	 * this would be the place for it.
	 * free(cfg->md_device_name), free(cfg) ...
	 */
}<|MERGE_RESOLUTION|>--- conflicted
+++ resolved
@@ -2921,23 +2921,13 @@
 
 	memset(&cfg->md, 0, sizeof(cfg->md));
 
-<<<<<<< HEAD
 	cfg->md.effective_size = 0;
 	cfg->md.current_uuid = UUID_JUST_CREATED;
 	cfg->md.peers[0].bitmap_uuid = 0;
 	for (i = 0; i < ARRAY_SIZE(cfg->md.history_uuids); i++)
 		cfg->md.history_uuids[i] = 0;
-	cfg->md.flags = 0;
+	cfg->md.flags = MDF_AL_CLEAN;
 	cfg->md.max_peers = 1;
-=======
-	cfg->md.la_sect = 0;
-	cfg->md.uuid[UI_CURRENT] = UUID_JUST_CREATED;
-	cfg->md.uuid[UI_BITMAP] = 0;
-	for ( i=UI_HISTORY_START ; i<=UI_HISTORY_END ; i++ ) {
-		cfg->md.uuid[i]=0;
-	}
-	cfg->md.flags = MDF_AL_CLEAN;
->>>>>>> 7a9db373
 	cfg->md.magic = DRBD_MD_MAGIC_08;
 	cfg->md.al_stripes = option_al_stripes;
 	cfg->md.al_stripe_size_4k = option_al_stripe_size_4k;
