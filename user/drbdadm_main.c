/*
   drbdadm_main.c

   This file is part of DRBD by Philipp Reisner and Lars Ellenberg.

   Copyright (C) 2002-2008, LINBIT Information Technologies GmbH.
   Copyright (C) 2002-2008, Philipp Reisner <philipp.reisner@linbit.com>.
   Copyright (C) 2002-2008, Lars Ellenberg <lars.ellenberg@linbit.com>.

   drbd is free software; you can redistribute it and/or modify
   it under the terms of the GNU General Public License as published by
   the Free Software Foundation; either version 2, or (at your option)
   any later version.

   drbd is distributed in the hope that it will be useful,
   but WITHOUT ANY WARRANTY; without even the implied warranty of
   MERCHANTABILITY or FITNESS FOR A PARTICULAR PURPOSE.  See the
   GNU General Public License for more details.

   You should have received a copy of the GNU General Public License
   along with drbd; see the file COPYING.  If not, write to
   the Free Software Foundation, 675 Mass Ave, Cambridge, MA 02139, USA.

 */

/* TODO clean up coding style in here, too. */

#define _GNU_SOURCE

#include <stdio.h>
#include <stdarg.h>
#include <string.h>
#include <ctype.h>
#include <stdlib.h>
#include <search.h>

#include <sys/types.h>
#include <sys/wait.h>
#include <sys/poll.h>
#include <sys/socket.h>
#include <sys/ioctl.h>
#include <netinet/in.h>
#include <arpa/inet.h>
#include <fcntl.h>
#include <unistd.h>
#include <errno.h>
#include <getopt.h>
#include <signal.h>
#include <time.h>
#include <dirent.h>
#include "drbdtool_common.h"
#include "drbdadm.h"

#define MAX_ARGS 40

static int indent = 0;
#define INDENT_WIDTH 4
#define BFMT  "%s;\n"
#define IPFMT "%-16s %s:%s;\n"
#define IPV4FMT "%-16s %s %s:%s;\n"
#define IPV6FMT "%-16s %s [%s]:%s;\n"
#define MDISK "%-16s %s [%s];\n"
#define FMDISK "%-16s %s;\n"
#define printI(fmt, args... ) printf("%*s" fmt,INDENT_WIDTH * indent,"" , ## args )
#define printA(name, val ) \
	printf("%*s%*s %3s;\n", \
	  INDENT_WIDTH * indent,"" , \
	  -24+INDENT_WIDTH * indent, \
	  name, val )

char* progname;

struct adm_cmd {
  const char* name;
  int (* function)(struct d_resource*,const char* );
  /* which level this command is for.
   * 0: don't show this command, ever
   * 1: normal administrative commands, shown in normal help
   * 2-4: shown on "drbdadm hidden-commands"
   * 2: usefull for shell scripts
   * 3: callbacks potentially called from kernel module on certain events
   * 4: advanced, experts and developers only */
  unsigned int show_in_usage     :3;
  /* if set, command requires an explicit resource name */
  unsigned int res_name_required :1;
  /* error out if the ip specified is not available/active now */
  unsigned int verify_ips        :1;
  /* error out, if there is no "on $NODENAME" section for me */
  unsigned int me_is_localhost   :1;
  /* if set, use the "cache" in /var/lib/drbd to figure out
   * which config file to use.
   * This is necessary for handlers (callbacks from kernel) to work
   * when using "drbdadm -c /some/other/config/file" */
  unsigned int use_cached_config_file :1;
};

struct deferred_cmd
{
  int (* function)(struct d_resource*,const char* );
  const char *arg;
  struct d_resource* res;
  struct deferred_cmd* next;
};

extern int my_parse();
extern int yydebug;
extern FILE* yyin;

int adm_attach(struct d_resource* ,const char* );
int adm_connect(struct d_resource* ,const char* );
int adm_generic_s(struct d_resource* ,const char* );
int adm_status_xml(struct d_resource* ,const char* );
int adm_generic_l(struct d_resource* ,const char* );
int adm_resize(struct d_resource* ,const char* );
int adm_syncer(struct d_resource* ,const char* );
static int adm_up(struct d_resource* ,const char* );
extern int adm_adjust(struct d_resource* ,const char* );
static int adm_dump(struct d_resource* ,const char* );
static int adm_dump_xml(struct d_resource* ,const char* );
static int adm_wait_c(struct d_resource* ,const char* );
static int adm_wait_ci(struct d_resource* ,const char* );
static int adm_proxy_up(struct d_resource* ,const char* );
static int adm_proxy_down(struct d_resource* ,const char* );
static int sh_nop(struct d_resource* ,const char* );
static int sh_resources(struct d_resource* ,const char* );
static int sh_resource(struct d_resource* ,const char* );
static int sh_mod_parms(struct d_resource* ,const char* );
static int sh_dev(struct d_resource* ,const char* );
static int sh_ip(struct d_resource* ,const char* );
static int sh_ll_dev(struct d_resource* ,const char* );
static int sh_md_dev(struct d_resource* ,const char* );
static int sh_md_idx(struct d_resource* ,const char* );
static int sh_b_pri(struct d_resource* ,const char* );
static int admm_generic(struct d_resource* ,const char* );
static int adm_khelper(struct d_resource* ,const char* );
static int adm_generic_b(struct d_resource* ,const char* );
static int hidden_cmds(struct d_resource* ,const char* );
static int adm_outdate(struct d_resource* ,const char* );

static char* get_opt_val(struct d_option*,const char*,char*);
static void register_config_file(struct d_resource *res, const char* cfname);

static struct ifreq* get_ifreq();

char ss_buffer[255];
struct utsname nodeinfo;
int line=1;
int fline, c_resource_start;
struct d_globals global_options = { 0, 0, 0, 1, UC_ASK };
char *config_file = NULL;
char *config_save = NULL;
struct d_resource* config = NULL;
struct d_resource* common = NULL;
struct ifreq *ifreq_list = NULL;
int nr_resources;
int highest_minor;
int config_from_stdin = 0;
int config_valid=1;
int no_tty;
int dry_run = 0;
int verbose = 0;
int do_verify_ips = 0;
int do_register_minor = 1;
/* wether drbdadm was called with "all" instead of resource name(s) */
int all_resources = 0;
char* drbdsetup = NULL;
char* drbdmeta = NULL;
char* drbd_proxy_ctl;
char* sh_varname = NULL;
char* setup_opts[10];
int soi=0;
volatile int alarm_raised;

struct deferred_cmd *deferred_cmds[3] = { NULL, NULL, NULL };
struct deferred_cmd *deferred_cmds_tail[3] = { NULL, NULL, NULL };

void schedule_dcmd(int (* function)(struct d_resource*,const char* ),
		   struct d_resource *res, char *arg, int order)
{
	struct deferred_cmd *d, *t;

	d = calloc(1, sizeof(struct deferred_cmd));
	if (d == NULL) {
		perror("calloc");
		exit(E_exec_error);
	}

	d->function = function;
	d->res = res;
	d->arg = arg;

	/* first to come is head */
	if (!deferred_cmds[order])
		deferred_cmds[order] = d;

	/* link it in at tail */
	t = deferred_cmds_tail[order];
	if (t)
		t->next = d;

	/* advance tail */
	deferred_cmds_tail[order] = d;
}

static int dt_minor_of_res(struct d_resource *res)
{
	int m;
	if (res->me_minor >= 0)
		return res->me_minor;
	if (res->me_minor < -1)
		return -1;
	m = dt_minor_of_dev(res->me->device);
	if (m < 0)
		res->me_minor = -2;
	else
		res->me_minor = m;
	return m;
}

static int adm_generic(struct d_resource* res,const char* cmd,int flags);

/* Returns non-zero if the resource is down. */
static int test_if_resource_is_down(struct d_resource *res)
{
	char buf[1024];
	char *line;
	int fd;
	FILE *f;

	if (dry_run) {
		fprintf(stderr, "Logic bug: should not be dry-running here.\n");
		exit(E_thinko);
	}
	fd = adm_generic(res, "state", RETURN_STDOUT_FD | SUPRESS_STDERR);

	if (fd < 0) {
		fprintf(stderr, "Strange: got negative fd.\n");
		exit(E_thinko);
	}

	f = fdopen(fd, "r");
	if (f == NULL) {
		fprintf(stderr, "Bad: could not fdopen file descriptor.\n");
		exit(E_thinko);
	}

	errno = 0;
	line = fgets(buf, sizeof(buf) - 1, f);
	if (line == NULL && errno != 0) {
		fprintf(stderr,
			"Bad: fgets returned NULL while waiting for data: %m\n");
		exit(E_thinko);
	}
	fclose(f);

	if (line == NULL || strncmp(line, "Unconfigured", strlen("Unconfigured")) == 0)
		return 1;

	return 0;
}

enum do_register { SAME_ANYWAYS, DO_REGISTER };
enum do_register
if_conf_differs_confirm_or_abort(struct d_resource *res)
{
	int minor = dt_minor_of_res(res);
	char *f;

	/* if the resource was down,
         * just register the new config file */
	if (test_if_resource_is_down(res)) {
		unregister_minor(minor);
		return DO_REGISTER;
	}

	f = lookup_minor(minor);

	/* if there was nothing registered before,
	 * there is nothing to compare to */
	if (!f)
		return DO_REGISTER;

	/* no need to register the same thing again */
	if (strcmp(f, config_save) == 0)
		return SAME_ANYWAYS;

	fprintf(stderr, "Warning: resource %s\n"
		"last used config file: %s\n"
		"  current config file: %s\n",
		res->name, f, config_save);

	/* implicitly force if we don't have a tty */
	if (no_tty)
		force = 1;

	if (!confirmed("Do you want to proceed "
		       "and register the current config file?")) {
		printf("Operation cancelled.\n");
		exit(E_usage);
	}
	return DO_REGISTER;
}

static void register_config_file(struct d_resource *res, const char* cfname)
{
	int minor = dt_minor_of_res(res);
	if (test_if_resource_is_down(res))
		unregister_minor(minor);
	else
		register_minor(minor, cfname);
}

enum on_error { KEEP_RUNNING, EXIT_ON_FAIL };
int call_cmd_fn(int (*function) (struct d_resource *, const char *),
		const char *fn_name, struct d_resource *res,
		enum on_error on_error)
{
	int rv;
	int really_register = do_register_minor &&
	    DO_REGISTER == if_conf_differs_confirm_or_abort(res) &&
	    /* adm_up and adm_adjust only
             * "schedule" the commands, don't register yet! */
	    function != adm_up && function != adm_adjust;

	rv = function(res, fn_name);
	if (rv >= 20) {
		fprintf(stderr, "%s %s %s: exited with code %d\n",
			progname, fn_name, res->name, rv);
		if (on_error == EXIT_ON_FAIL)
			exit(rv);
	}
	if (rv == 0 && really_register)
		register_config_file(res, config_save);

	return rv;
}

int call_cmd(struct adm_cmd *cmd, struct d_resource *res,
	     enum on_error on_error)
{
	return call_cmd_fn(cmd->function, cmd->name, res, on_error);
}

int _run_dcmds(int order)
{
	struct deferred_cmd *d = deferred_cmds[order];
	struct deferred_cmd *t;
	int r = 0;
	int rv = 0;

	while (d) {
		r = call_cmd_fn(d->function, d->arg, d->res, KEEP_RUNNING);
		t = d->next;
		free(d);
		d = t;
		if (r > rv)
			rv = r;
	}
	return rv;
}

int run_dcmds(void)
{
  return _run_dcmds(0) || _run_dcmds(1) || _run_dcmds(2);
}

struct option admopt[] = {
  { "dry-run",      no_argument,      0, 'd' },
  { "verbose",      no_argument,      0, 'v' },
  { "config-file",  required_argument,0, 'c' },
  { "drbdsetup",    required_argument,0, 's' },
  { "drbdmeta",     required_argument,0, 'm' },
  { "drbd-proxy-ctl",required_argument,0,'p' },
  { "sh-varname",   required_argument,0, 'n' },
  { "force",        no_argument,      0, 'f' },
  { 0,              0,                0, 0   }
};

/* DRBD adm_cmd flags shortcuts,
 * to avoid merge conflicts and unreadable diffs
 * when we add the next flag */

#define DRBD_acf1_default		\
	.show_in_usage = 1,		\
	.res_name_required = 1,		\
	.verify_ips = 0,		\
	.me_is_localhost = 1,

#define DRBD_acf1_defnet		\
	.show_in_usage = 1,		\
	.res_name_required = 1,		\
	.verify_ips = 1,		\
	.me_is_localhost = 1,

#define DRBD_acf3_handler		\
	.show_in_usage = 3,		\
	.res_name_required = 1,		\
	.verify_ips = 0,		\
	.me_is_localhost = 1,		\
	.use_cached_config_file = 1,

#define DRBD_acf4_advanced		\
	.show_in_usage = 4,		\
	.res_name_required = 1,		\
	.verify_ips = 0,		\
	.me_is_localhost = 1,

#define DRBD_acf1_dump			\
	.show_in_usage = 1,		\
	.res_name_required = 1,		\
	.verify_ips = 1,

#define DRBD_acf2_shell			\
	.show_in_usage = 2,		\
	.res_name_required = 1,		\
	.verify_ips = 0,

#define DRBD_acf2_gen_shell		\
	.show_in_usage = 2,		\
	.res_name_required = 0,		\
	.verify_ips = 0,

struct adm_cmd cmds[] = {
        /*  name, function, flags
	 *  sort order:
	 *  - normal config commands,
	 *  - normal meta data manipulation
	 *  - sh-*
	 *  - handler
	 *  - advanced
	 ***/
        { "attach",                adm_attach,      DRBD_acf1_default   },
        { "detach",                adm_generic_l,   DRBD_acf1_default   },
        { "connect",               adm_connect,     DRBD_acf1_defnet    },
        { "disconnect",            adm_generic_s,   DRBD_acf1_default   },
        { "up",                    adm_up,          DRBD_acf1_defnet    },
        { "down",                  adm_generic_l,   DRBD_acf1_default   },
        { "primary",               adm_generic_l,   DRBD_acf1_default   },
        { "secondary",             adm_generic_l,   DRBD_acf1_default   },
        { "invalidate",            adm_generic_b,   DRBD_acf1_default   },
        { "invalidate-remote",     adm_generic_l,   DRBD_acf1_defnet    },
        { "outdate",               adm_outdate,     DRBD_acf1_default   },
        { "resize",                adm_resize,      DRBD_acf1_defnet    },
        { "syncer",                adm_syncer,      DRBD_acf1_defnet    },
        { "verify",                adm_generic_s,   DRBD_acf1_defnet	},
        { "pause-sync",            adm_generic_s,   DRBD_acf1_defnet    },
        { "resume-sync",           adm_generic_s,   DRBD_acf1_defnet    },
        { "adjust",                adm_adjust,      DRBD_acf1_defnet    },
        { "wait-connect",          adm_wait_c,      DRBD_acf1_defnet    },
        { "wait-con-int",          adm_wait_ci,
		.show_in_usage = 1, .verify_ips = 1, },
        { "status",                adm_status_xml,  DRBD_acf2_gen_shell },
        { "state",                 adm_generic_s,   DRBD_acf1_default   },
        { "cstate",                adm_generic_s,   DRBD_acf1_default   },
        { "dstate",                adm_generic_b,   DRBD_acf1_default   },

        { "dump",                  adm_dump,        DRBD_acf1_dump      },
        { "dump-xml",              adm_dump_xml,    DRBD_acf1_dump      },

        { "create-md",             adm_create_md,   DRBD_acf1_default   },
        { "show-gi",               adm_generic_b,   DRBD_acf1_default   },
        { "get-gi",                adm_generic_b,   DRBD_acf1_default   },
        { "dump-md",               admm_generic,    DRBD_acf1_default   },
        { "wipe-md",               admm_generic,    DRBD_acf1_default   },
        { "hidden-commands",       hidden_cmds,     .show_in_usage = 1, },

        { "sh-nop",                sh_nop,          DRBD_acf2_gen_shell },
        { "sh-resources",          sh_resources,    DRBD_acf2_gen_shell },
        { "sh-resource",           sh_resource,     DRBD_acf2_shell     },
        { "sh-mod-parms",          sh_mod_parms,    DRBD_acf2_gen_shell },
        { "sh-dev",                sh_dev,          DRBD_acf2_shell     },
        { "sh-ll-dev",             sh_ll_dev,       DRBD_acf2_shell     },
        { "sh-md-dev",             sh_md_dev,       DRBD_acf2_shell     },
        { "sh-md-idx",             sh_md_idx,       DRBD_acf2_shell     },
        { "sh-ip",                 sh_ip,           DRBD_acf2_shell     },
        { "sh-b-pri",              sh_b_pri,        DRBD_acf2_shell     },
        { "sh-status",             adm_generic_s,   DRBD_acf2_shell     },

        { "proxy-up",              adm_proxy_up,    DRBD_acf2_shell     },
        { "proxy-down",            adm_proxy_down,  DRBD_acf2_shell     },

        { "before-resync-target",  adm_khelper,     DRBD_acf3_handler   },
        { "after-resync-target",   adm_khelper,     DRBD_acf3_handler   },
        { "pri-on-incon-degr",     adm_khelper,     DRBD_acf3_handler   },
        { "pri-lost-after-sb",     adm_khelper,     DRBD_acf3_handler   },
        { "outdate-peer",          adm_khelper,     DRBD_acf3_handler   },
        { "local-io-error",        adm_khelper,     DRBD_acf3_handler   },
        { "pri-lost",              adm_khelper,     DRBD_acf3_handler   },
        { "split-brain",           adm_khelper,     DRBD_acf3_handler   },
        { "out-of-sync",           adm_khelper,     DRBD_acf3_handler   },

        { "suspend-io",            adm_generic_s,   DRBD_acf4_advanced  },
        { "resume-io",             adm_generic_s,   DRBD_acf4_advanced  },
        { "set-gi",                admm_generic,    DRBD_acf4_advanced  },
        { "new-current-uuid",      adm_generic_s,   DRBD_acf4_advanced  },
};

/*** These functions are used to the print the config ***/

static char* esc(char* str)
{
  static char buffer[1024];
  char *ue = str, *e = buffer;

  if (!str || !str[0]) {
	return "\"\"";
  }
  if(strchr(str,' ')||strchr(str,'\t')||strchr(str,'\\')) {
    *e++ = '"';
    while(*ue) {
      if (*ue == '"' || *ue == '\\') {
	  *e++ = '\\';
      }
      if (e-buffer >= 1022) { fprintf(stderr,"string too long.\n"); exit(E_syntax); }
      *e++ = *ue++;
      if (e-buffer >= 1022) { fprintf(stderr,"string too long.\n"); exit(E_syntax); }
    }
    *e++ = '"';
    *e++ = '\0';
    return buffer;
  }
  return str;
}

static char* esc_xml(char* str)
{
  static char buffer[1024];
  char *ue = str, *e = buffer;

  if (!str || !str[0]) {
	return "";
  }
  if (strchr(str,'"') || strchr(str,'\'') || strchr(str,'<') ||
      strchr(str,'>') || strchr(str,'&') || strchr(str,'\\')) {
    while(*ue) {
      if (*ue == '"' || *ue == '\\') {
	  *e++ = '\\';
	  if (e-buffer >= 1021) {
	     fprintf(stderr,"string too long.\n");
	     exit(E_syntax);
	  }
	  *e++ = *ue++;
      } else if (*ue == '\'' || *ue == '<' || *ue == '>' || *ue == '&') {
	  if (*ue == '\'' && e-buffer < 1017) {
	    strcpy(e, "&apos;");
	    e += 6;
	  } else if (*ue == '<' && e-buffer < 1019) {
	    strcpy(e, "&lt;");
	    e += 4;
	  } else if (*ue == '>' && e-buffer < 1019) {
	    strcpy(e, "&gt;");
	    e += 4;
	  } else if (*ue == '&' && e-buffer < 1018) {
	    strcpy(e, "&amp;");
	    e += 5;
	  } else {
	    fprintf(stderr,"string too long.\n");
	    exit(E_syntax);
	  }
	  ue++;
      } else {
	  *e++ = *ue++;
	  if (e-buffer >= 1022) {
	    fprintf(stderr,"string too long.\n");
	    exit(E_syntax);
	  }
      }
    }
    *e++ = '\0';
    return buffer;
  }
  return str;
}

static void dump_options(char* name,struct d_option* opts)
{
  if(!opts) return;

  printI("%s {\n",name); ++indent;
  while(opts) {
    if(opts->value) printA(opts->name,esc(opts->value));
    else            printI(BFMT,opts->name);
    opts=opts->next;
  }
  --indent;
  printI("}\n");
}

static void dump_global_info()
{
  if (  !global_options.minor_count
     && !global_options.disable_ip_verification
     &&  global_options.dialog_refresh == 1 ) return;
  printI("global {\n"); ++indent;
  if (global_options.disable_ip_verification)
    printI("disable-ip-verification;\n");
  if (global_options.minor_count)
    printI("minor-count %i;\n", global_options.minor_count);
  if (global_options.dialog_refresh != 1)
    printI("dialog-refresh %i;\n", global_options.dialog_refresh);
  --indent; printI("}\n\n");
}

static void dump_common_info()
{
  if(!common) return;
  printI("common {\n"); ++indent;
  if(common->protocol) printA("protocol",common->protocol);
  dump_options("net",common->net_options);
  dump_options("disk",common->disk_options);
  dump_options("syncer",common->sync_options);
  dump_options("startup",common->startup_options);
  dump_options("proxy",common->proxy_options);
  dump_options("handlers",common->handlers);
  --indent; printf("}\n\n");
}

static void dump_address(char* name, char* addr, char* port, char* af)
{
  if (!strcmp(af, "ipv6"))
    printI(IPV6FMT, name, af, addr, port);
  else
    printI(IPV4FMT, name, af, addr, port);
}

static void dump_proxy_info(struct d_proxy_info* pi)
{
  printI("proxy on %s {\n",esc(pi->name)); ++indent;
  dump_address("inside", pi->inside_addr, pi->inside_port, pi->inside_af);
  dump_address("outside", pi->outside_addr, pi->outside_port, pi->outside_af);
  --indent; printI("}\n");
}

static void dump_host_info(struct d_host_info* hi)
{
  if(!hi) {
    printI("  # No host section data available.\n");
    return;
  }

  printI("on %s {\n",esc(hi->name)); ++indent;
  printA("device", esc(hi->device));
  printA("disk"  , esc(hi->disk));
  dump_address("address", hi->address, hi->port, hi->address_family);
  if (!strncmp(hi->meta_index,"flex",4))
    printI(FMDISK,"flexible-meta-disk", esc(hi->meta_disk));
  else if (!strcmp(hi->meta_index,"internal"))
    printA("meta-disk", "internal");
  else
    printI(MDISK,"meta-disk", esc(hi->meta_disk), hi->meta_index);
  if(hi->proxy) dump_proxy_info(hi->proxy);
  --indent; printI("}\n");
}

static void dump_options_xml(char* name,struct d_option* opts)
{
  if(!opts) return;

  printI("<section name=\"%s\">\n",name); ++indent;
  while(opts) {
    if(opts->value) printI("<option name=\"%s\" value=\"%s\"/>\n", opts->name, esc_xml(opts->value));
    else            printI("<option name=\"%s\"/>\n", opts->name);
    opts=opts->next;
  }
  --indent;
  printI("</section>\n");
}

static void dump_global_info_xml()
{
  if (  !global_options.minor_count
     && !global_options.disable_ip_verification
     &&  global_options.dialog_refresh == 1 ) return;
  printI("<global>\n"); ++indent;
  if (global_options.disable_ip_verification)
    printI("<disable-ip-verification/>\n");
  if (global_options.minor_count)
    printI("<minor-count count=\"%i\"/>\n", global_options.minor_count);
  if (global_options.dialog_refresh != 1)
    printI("<dialog-refresh refresh=\"%i\"/>\n", global_options.dialog_refresh);
  --indent; printI("</global>\n");
}

static void dump_common_info_xml()
{
  if(!common) return;
  printI("<common");
  if(common->protocol) printf(" protocol=\"%s\"",common->protocol);
  printf(">\n"); ++indent;
  dump_options_xml("net",common->net_options);
  dump_options_xml("disk",common->disk_options);
  dump_options_xml("syncer",common->sync_options);
  dump_options_xml("startup",common->startup_options);
  dump_options_xml("proxy",common->proxy_options);
  dump_options_xml("handlers",common->handlers);
  --indent; printI("</common>\n");
}

static void dump_proxy_info_xml(struct d_proxy_info* pi)
{
  printI("<proxy hostname=\"%s\">\n",esc_xml(pi->name)); ++indent;
  printI("<inside family=\"%s\" port=\"%s\">%s</inside>\n", pi->inside_af, pi->inside_port, pi->inside_addr);
  printI("<outside family=\"%s\" port=\"%s\">%s</outside>\n", pi->outside_af, pi->outside_port, pi->outside_addr);
  --indent; printI("</proxy>\n");
}

static void dump_host_info_xml(struct d_host_info* hi)
{
  if(!hi) {
    printI("<!-- No host section data available. -->\n");
    return;
  }

  printI("<host name=\"%s\">\n",esc_xml(hi->name)); ++indent;
  printI("<device>%s</device>\n", esc_xml(hi->device));
  printI("<disk>%s</disk>\n", esc_xml(hi->disk));
  printI("<address family=\"%s\" port=\"%s\">%s</address>\n", hi->address_family, hi->port, hi->address);
  if (!strncmp(hi->meta_index,"flex",4))
    printI("<flexible-meta-disk>%s</flexible-meta-disk>\n", esc_xml(hi->meta_disk));
  else if (!strcmp(hi->meta_index,"internal"))
    printI("<meta-disk>internal</meta-disk>\n");
  else {
    printI("<meta-disk index=\"%s\">%s</meta-disk>\n", hi->meta_index, esc_xml(hi->meta_disk));
  }
  if(hi->proxy) dump_proxy_info_xml(hi->proxy);
  --indent; printI("</host>\n");
}

static int adm_dump(struct d_resource* res,const char* unused __attribute((unused)))
{
  printI("resource %s {\n",esc(res->name)); ++indent;
  if(res->protocol) printA("protocol",res->protocol);
  // else if (common && common->protocol) printA("# common protocol", common->protocol);
  dump_host_info(res->me);
  dump_host_info(res->peer);
  dump_options("net",res->net_options);
  dump_options("disk",res->disk_options);
  dump_options("syncer",res->sync_options);
  dump_options("startup",res->startup_options);
  dump_options("proxy",res->proxy_options);
  dump_options("handlers",res->handlers);
  --indent; printf("}\n\n");

  return 0;
}

static int adm_dump_xml(struct d_resource* res,const char* unused __attribute((unused)))
{
  printI("<resource name=\"%s\"",esc_xml(res->name));
  if(res->protocol) printf(" protocol=\"%s\"",res->protocol);
  printf(">\n"); ++indent;
  // else if (common && common->protocol) printA("# common protocol", common->protocol);
  dump_host_info_xml(res->me);
  dump_host_info_xml(res->peer);
  dump_options_xml("net",res->net_options);
  dump_options_xml("disk",res->disk_options);
  dump_options_xml("syncer",res->sync_options);
  dump_options_xml("startup",res->startup_options);
  dump_options_xml("proxy",res->proxy_options);
  dump_options_xml("handlers",res->handlers);
  --indent; printI("</resource>\n");

  return 0;
}

static int sh_nop(struct d_resource* ignored __attribute((unused)),
		  const char* unused __attribute((unused)))
{
  return 0;
}

static int sh_resources(struct d_resource* ignored __attribute((unused)),const char* unused __attribute((unused)))
{
  struct d_resource *res,*t;
  int first=1;

  for_each_resource(res,t,config) {
    printf(first?"%s":" %s",esc(res->name));
    first=0;
  }
  if (!first)
	printf("\n");

  return 0;
}

static int sh_resource(struct d_resource* res,const char* unused __attribute((unused)))
{
  printf("%s\n",res->name);

  return 0;
}

static int sh_dev(struct d_resource* res,const char* unused __attribute((unused)))
{
  printf("%s\n",res->me->device);

  return 0;
}

static int sh_ip(struct d_resource* res,const char* unused __attribute((unused)))
{
  printf("%s\n",res->me->address);

  return 0;
}

static int sh_ll_dev(struct d_resource* res,const char* unused __attribute((unused)))
{
  printf("%s\n",res->me->disk);

  return 0;
}

static int sh_md_dev(struct d_resource* res,const char* unused __attribute((unused)))
{
  char *r;

  if(strcmp("internal",res->me->meta_disk)==0) r = res->me->disk;
  else r = res->me->meta_disk;

  printf("%s\n",r);

  return 0;
}

static int sh_md_idx(struct d_resource* res,const char* unused __attribute((unused)))
{
  printf("%s\n",res->me->meta_index);

  return 0;
}

static int sh_b_pri(struct d_resource *res,const char* unused __attribute((unused)))
{
  char* val;
  int i, rv;

  val = get_opt_val(res->startup_options, "become-primary-on", NULL);
  if ( val && ( !strcmp(val,nodeinfo.nodename) ||
		!strcmp(val,"both") ) ) {
    /* Opon connect resync starts, and both sides become primary at the same time.
       One's try might be declined since an other state transition happens. Retry. */
    for (i=0; i<5; i++) {
      rv = adm_generic_s(res,"primary");
      if (rv == 0) return rv;
      sleep(1);
    }
    return rv;
  }
  return 0;
}

static int sh_mod_parms(struct d_resource* res __attribute((unused)),const char* unused __attribute((unused)))
{
  int mc=global_options.minor_count;

  if( mc == 0) mc = highest_minor+11;
  if( mc < 32) mc = 32;
  printf("minor_count=%d\n",mc);
  return 0;
}

static void free_host_info(struct d_host_info* hi)
{
  if(!hi) return;

  free(hi->name);
  free(hi->device);
  free(hi->disk);
  free(hi->address);
  free(hi->address_family);
  free(hi->port);
  free(hi->meta_disk);
  free(hi->meta_index);
}

static void free_options(struct d_option* opts)
{
  struct d_option* f;
  while(opts) {
    free(opts->name);
    free(opts->value);
    f=opts;
    opts=opts->next;
    free(f);
  }
}

static void free_config(struct d_resource* res)
{
  struct d_resource *f,*t;
  for_each_resource(f,t,res) {
    free(f->name);
    free(f->protocol);
    free(f->device);
    free(f->disk);
    free(f->meta_disk);
    free(f->meta_index);
    free_host_info(f->me);
    free_host_info(f->peer);
    free_options(f->net_options);
    free_options(f->disk_options);
    free_options(f->sync_options);
    free_options(f->startup_options);
    free_options(f->proxy_options);
    free_options(f->handlers);
    free(f);
  }
  if(common) {
    free_options(common->net_options);
    free_options(common->disk_options);
    free_options(common->sync_options);
    free_options(common->startup_options);
    free_options(common->proxy_options);
    free_options(common->handlers);
    free(common);
  }
  if (ifreq_list) free(ifreq_list);
}

static void expand_opts(struct d_option* co, struct d_option** opts)
{
  struct d_option* no;

  while(co) {
    if(!find_opt(*opts,co->name)) {
      // prepend new item to opts
      no = new_opt(strdup(co->name), co->value ? strdup(co->value) : NULL);
      no->next = *opts;
      *opts = no;
    }
    co=co->next;
  }
}

static void expand_common(void)
{
  struct d_resource *res,*tmp;

  if(!common) return;

  for_each_resource(res,tmp,config) {
    expand_opts(common->net_options,     &res->net_options);
    expand_opts(common->disk_options,    &res->disk_options);
    expand_opts(common->sync_options,    &res->sync_options);
    expand_opts(common->startup_options, &res->startup_options);
    expand_opts(common->proxy_options,   &res->proxy_options);
    expand_opts(common->handlers,        &res->handlers);
    if(common->protocol && ! res->protocol) {
      res->protocol = strdup(common->protocol);
    }
  }
}

static void find_drbdcmd(char** cmd, char** pathes)
{
  char **path;

  path=pathes;
  while(*path) {
    if(access(*path,X_OK)==0) {
      *cmd=*path;
      return;
    }
    path++;
  }

  fprintf(stderr,"Can not find command (drbdsetup/drbdmeta)\n");
  exit(E_exec_error);
}

static void alarm_handler(int __attribute((unused)) signo)
{
  alarm_raised=1;
}

pid_t m_system(char** argv, int flags, struct d_resource *res)
{
  pid_t pid;
  int status,rv=-1;
  int timeout = 0;
  char **cmdline = argv;
  int pipe_fds[2];

  struct sigaction so;
  struct sigaction sa;

  sa.sa_handler=&alarm_handler;
  sigemptyset(&sa.sa_mask);
  sa.sa_flags=0;

  if(dry_run || verbose) {
    if (sh_varname && *cmdline)
      printf("%s=%s\n", sh_varname, shell_escape(res->name));
    while(*cmdline) {
      printf("%s ", shell_escape(*cmdline++));
    }
    printf("\n");
    if (dry_run) return 0;
  }

  /* flush stdout and stderr, so output of drbdadm
   * and helper binaries is reported in order! */
  fflush(stdout);
  fflush(stderr);

  if (flags & RETURN_STDOUT_FD) {
    if (pipe(pipe_fds) < 0) {
      perror("pipe");
      fprintf(stderr, "Error in pipe, giving up.\n");
      exit(E_exec_error);
    }
  }

  pid = fork();
  if(pid == -1) {
    fprintf(stderr,"Can not fork\n");
    exit(E_exec_error);
  }
  if(pid == 0) {
    if (flags & RETURN_STDOUT_FD) {
      close(pipe_fds[0]);
      dup2(pipe_fds[1], 1);
    }
    if(flags & SUPRESS_STDERR) fclose(stderr);
    execvp(argv[0],argv);
    fprintf(stderr,"Can not exec\n");
    exit(E_exec_error);
  }

  if (flags & RETURN_STDOUT_FD)
    close(pipe_fds[1]);

  if( flags & SLEEPS_FINITE ) {
    sigaction(SIGALRM,&sa,&so);
    alarm_raised=0;
    switch(flags & SLEEPS_MASK) {
    case SLEEPS_SHORT:     timeout = 5; break;
    case SLEEPS_LONG:      timeout = COMM_TIMEOUT+1; break;
    case SLEEPS_VERY_LONG: timeout = 600; break;
    default:
	fprintf(stderr,"logic bug in %s:%d\n",__FILE__,__LINE__);
	exit(E_thinko);
    }
    alarm(timeout);
  }

  if( flags == RETURN_PID ) {
    return pid;
  }

  if (flags & RETURN_STDOUT_FD)
    return pipe_fds[0];

  while(1) {
    if (waitpid(pid, &status, 0) == -1) {
      if (errno != EINTR) break;
      if (alarm_raised) {
	alarm(0);
	sigaction(SIGALRM,&so,NULL);
	rv = 0x100;
	break;
      } else {
	fprintf(stderr,"logic bug in %s:%d\n",__FILE__,__LINE__);
	exit(E_exec_error);
      }
    } else {
      if(WIFEXITED(status)) {
	rv=WEXITSTATUS(status);
	break;
      }
    }
  }

  if (flags & SLEEPS_FINITE) {
    if (rv >= 10 && !(flags & (DONT_REPORT_FAILED|SUPRESS_STDERR))) {
      fprintf(stderr,"Command '");
      for (cmdline = argv; *cmdline; cmdline++) {
	fprintf(stderr, "%s", *cmdline);
	if (cmdline[1]) fputc(' ',stderr);
      }
      if (alarm_raised) {
	fprintf(stderr,"' did not terminate within %u seconds\n", timeout);
	exit(E_exec_error);
      } else {
	fprintf(stderr,"' terminated with exit code %d\n",rv);
      }
    }
  }
  fflush(stdout);
  fflush(stderr);

  return rv;
}

#define NA(ARGC) \
  ({ if((ARGC) >= MAX_ARGS) { fprintf(stderr,"MAX_ARGS too small\n"); \
       exit(E_thinko); \
     } \
     (ARGC)++; \
  })

#define make_options(OPT) \
  while(OPT) { \
    if(OPT->value) { \
      ssprintf(argv[NA(argc)],"--%s=%s",OPT->name,OPT->value); \
    } else { \
      ssprintf(argv[NA(argc)],"--%s",OPT->name); \
    } \
    OPT=OPT->next; \
  }

#define make_options_wait(OPT) \
  while(OPT) { \
    if(!strcmp(OPT->name,"become-primary-on")) {\
      OPT=OPT->next; continue; \
    } \
    if(OPT->value) { \
      ssprintf(argv[NA(argc)],"--%s=%s",OPT->name,OPT->value); \
    } else { \
      ssprintf(argv[NA(argc)],"--%s",OPT->name); \
    } \
    OPT=OPT->next; \
  }

#define make_address(ADDR, PORT, AF)		\
  if (strcmp(AF, "ipv4")) { \
    ssprintf(argv[NA(argc)],"%s:%s:%s", AF, ADDR, PORT); \
  } else { \
    ssprintf(argv[NA(argc)],"%s:%s", ADDR, PORT); \
  }

int adm_attach(struct d_resource* res,const char* unused __attribute((unused)))
{
  char* argv[MAX_ARGS];
  struct d_option* opt;
  int argc=0;

  argv[NA(argc)]=drbdsetup;
  argv[NA(argc)]=res->me->device;
  argv[NA(argc)]="disk";
  argv[NA(argc)]=res->me->disk;
  if(!strcmp(res->me->meta_disk,"internal")) {
    argv[NA(argc)]=res->me->disk;
  } else {
    argv[NA(argc)]=res->me->meta_disk;
  }
  argv[NA(argc)]=res->me->meta_index;
  argv[NA(argc)]="--set-defaults";
  argv[NA(argc)]="--create-device";
  opt=res->disk_options;
  make_options(opt);
  argv[NA(argc)]=0;

  return m_system(argv, SLEEPS_LONG, res);
}

struct d_option* find_opt(struct d_option* base,char* name)
{
  while(base) {
    if(!strcmp(base->name,name)) {
      return base;
    }
    base=base->next;
  }
  return 0;
}

int adm_resize(struct d_resource* res,const char* unused __attribute((unused)))
{
  char* argv[MAX_ARGS];
  struct d_option* opt;
  int i,argc=0;

  argv[NA(argc)]=drbdsetup;
  argv[NA(argc)]=res->me->device;
  argv[NA(argc)]="resize";
  opt=find_opt(res->disk_options,"size");
  if(opt) ssprintf(argv[NA(argc)],"--%s=%s",opt->name,opt->value);
  for(i=0;i<soi;i++) {
    argv[NA(argc)]=setup_opts[i];
  }
  argv[NA(argc)]=0;

  return m_system(argv, SLEEPS_SHORT, res);
}

int _admm_generic(struct d_resource* res ,const char* cmd, int flags)
{
  char* argv[MAX_ARGS];
  int argc=0,i;

  argv[NA(argc)]=drbdmeta;
  argv[NA(argc)]=res->me->device;
  argv[NA(argc)]="v08";
  if(!strcmp(res->me->meta_disk,"internal")) {
    argv[NA(argc)]=res->me->disk;
  } else {
    argv[NA(argc)]=res->me->meta_disk;
  }
  if(!strcmp(res->me->meta_index,"flexible")) {
	if(!strcmp(res->me->meta_disk,"internal")) {
		argv[NA(argc)]="flex-internal";
	} else {
		argv[NA(argc)]="flex-external";
	}
  } else {
	  argv[NA(argc)]=res->me->meta_index;
  }
  argv[NA(argc)]=(char*)cmd;
  for(i=0;i<soi;i++) {
    argv[NA(argc)]=setup_opts[i];
  }

  argv[NA(argc)]=0;

  return m_system(argv, flags, res);
}

static int admm_generic(struct d_resource* res ,const char* cmd)
{
  return _admm_generic(res, cmd, SLEEPS_VERY_LONG);
}

static int adm_generic(struct d_resource* res,const char* cmd,int flags)
{
  char* argv[MAX_ARGS];
  int argc=0,i;

  argv[NA(argc)]=drbdsetup;
  argv[NA(argc)]=res->me->device;
  argv[NA(argc)]=(char*)cmd;
  for(i=0;i<soi;i++) {
    argv[NA(argc)]=setup_opts[i];
  }
  argv[NA(argc)]=0;

  setenv("DRBD_RESOURCE",res->name,1);
  return m_system(argv, flags, res);
}

int adm_generic_s(struct d_resource* res,const char* cmd)
{
  return adm_generic(res,cmd,SLEEPS_SHORT);
}

int adm_status_xml(struct d_resource* res,const char* cmd)
{
  struct d_resource *r, *t;
  int rv = 0;

  if (!dry_run) {
    printf("<drbd-status version=\"%s\" api=\"%u\">\n",
      REL_VERSION, API_VERSION);
    printf("<resources config_file=\"%s\">\n", config_save);
  }

  for_each_resource(r,t,res) {
    rv = adm_generic(r,cmd,SLEEPS_SHORT);
    if (rv)
	    break;
  }

  if (!dry_run)
    printf("</resources>\n</drbd-status>\n");
  return rv;
}

int adm_generic_l(struct d_resource* res,const char* cmd)
{
  return adm_generic(res,cmd,SLEEPS_LONG);
}

static int adm_outdate(struct d_resource* res,const char* cmd)
{
  int rv;

  rv=adm_generic(res,cmd,SLEEPS_SHORT|SUPRESS_STDERR);
  /* special cases for outdate:
   * 17: drbdsetup outdate, but is primary and thus cannot be outdated.
   *  5: drbdsetup outdate, and is inconsistent or worse anyways. */
  if (rv == 17)
    return rv;

  if (rv == 5) {
    /* That might mean it is diskless. */
    rv = admm_generic(res,cmd);
    if (rv) rv = 5;
    return rv;
  }

  if (rv || dry_run) {
    rv = admm_generic(res,cmd);
  }
  return rv;
}

static int adm_generic_b(struct d_resource* res,const char* cmd)
{
  int rv;

  rv=adm_generic(res,cmd,SLEEPS_SHORT|SUPRESS_STDERR);

  if (rv || dry_run) {
    rv = admm_generic(res,cmd);
  }
  return rv;
}

static int adm_khelper(struct d_resource* res ,const char* cmd)
{
  int rv=0;
  char *sh_cmd;
  char *argv[] = { "/bin/sh", "-c", NULL , NULL };

  setenv("DRBD_RESOURCE",res->name,1);
  setenv("DRBD_PEER",res->peer->name,1);
  setenv("DRBD_CONF",config_save,1);

  if( (sh_cmd = get_opt_val(res->handlers,cmd,NULL)) ) {
    argv[2]=sh_cmd;
    rv = m_system(argv, SLEEPS_VERY_LONG, res);
  }
  return rv;
}

// need to convert discard-node-nodename to discard-local or discard-remote.
void convert_discard_opt(struct d_resource* res)
{
  struct d_option* opt;

  if (res==NULL) return;

  if ( (opt = find_opt(res->net_options, "after-sb-0pri")) ) {
    if(!strncmp(opt->value,"discard-node-",13)) {
      if(!strcmp(nodeinfo.nodename,opt->value+13)) {
	free(opt->value);
	opt->value=strdup("discard-local");
      } else {
	free(opt->value);
	opt->value=strdup("discard-remote");
      }
    }
  }
}

int adm_connect(struct d_resource* res,const char* unused __attribute((unused)))
{
  char* argv[MAX_ARGS];
  struct d_option* opt;
  int i;
  int argc=0;

  argv[NA(argc)]=drbdsetup;
  argv[NA(argc)]=res->me->device;
  argv[NA(argc)]="net";
  make_address(res->me->address, res->me->port, res->me->address_family);
  if(res->me->proxy) {
    make_address(res->me->proxy->inside_addr, res->me->proxy->inside_port, res->me->proxy->inside_af);
  } else {
    make_address(res->peer->address, res->peer->port, res->peer->address_family);
  }
  argv[NA(argc)]=res->protocol;

  argv[NA(argc)]="--set-defaults";
  argv[NA(argc)]="--create-device";
  opt=res->net_options;
  make_options(opt);

  for(i=0;i<soi;i++) {
    argv[NA(argc)]=setup_opts[i];
  }

  argv[NA(argc)]=0;

  return m_system(argv, SLEEPS_SHORT, res);
}

struct d_resource* res_by_name(const char *name);

// Need to convert after from resourcename to minor_number.
void convert_after_option(struct d_resource* res)
{
  struct d_option* opt;

  if (res==NULL) return;

  if ( (opt = find_opt(res->sync_options, "after")) ) {
    char *ptr;
    ssprintf(ptr,"%d",dt_minor_of_res(res_by_name(opt->value)));
    free(opt->value);
    opt->value=strdup(ptr);
  }
}

static int do_proxy(struct d_resource* res, int do_up)
{
  char* argv[MAX_ARGS];
  int argc=0, rv;
  struct d_option* opt;

  if(!res->me->proxy) {
    if (all_resources) return 0;
    fprintf(stderr,"There is no proxy config for host %s in resource %s.\n",
	    nodeinfo.nodename, res->name);
    exit(E_config_invalid);
  }

  if(strcmp(res->me->proxy->name,nodeinfo.nodename)) {
    if (all_resources) return 0;
    fprintf(stderr,"The proxy config in resource %s is for %s, this is %s.\n",
	    res->name, res->me->proxy->name,nodeinfo.nodename);
    exit(E_config_invalid);
  }

  argv[NA(argc)]=drbd_proxy_ctl;
  argv[NA(argc)]="-c";
  if (do_up) {
    ssprintf(argv[NA(argc)],
	     "add connection %s-%s-%s %s:%s %s:%s %s:%s %s:%s",
	     res->me->name, res->name, res->peer->name,
	     res->me->proxy->inside_addr, res->me->proxy->inside_port,
	     res->peer->proxy->outside_addr, res->peer->proxy->outside_port,
	     res->me->proxy->outside_addr, res->me->proxy->outside_port,
	     res->me->address, res->me->port);
  } else {
    ssprintf(argv[NA(argc)],
             "del connection %s-%s-%s",
	     res->me->name, res->name, res->peer->name);
  }
  argv[NA(argc)]=0;

  rv = m_system(argv, SLEEPS_SHORT, res);
  if(rv != 0) return rv;

  if (!do_up) return rv;

  argc=0;
  argv[NA(argc)]=drbd_proxy_ctl;
  opt = res->proxy_options;
  while(opt) {
    argv[NA(argc)]="-c";
    ssprintf(argv[NA(argc)], "set %s %s-%s-%s %s",
	     opt->name, res->me->name, res->name, res->peer->name, opt->value);
    opt=opt->next;
  }
  argv[NA(argc)]=0;
  if(argc > 2) return m_system(argv, SLEEPS_SHORT, res);
  return rv;
}


static int adm_proxy_up(struct d_resource* res, const char* unused __attribute((unused)))
{
  return do_proxy(res, 1);
}


static int adm_proxy_down(struct d_resource* res, const char* unused __attribute((unused)))
{
  return do_proxy(res, 0);
}

int adm_syncer(struct d_resource* res,const char* unused __attribute((unused)))
{
  char* argv[MAX_ARGS];
  struct d_option* opt;
  int argc=0;

  argv[NA(argc)]=drbdsetup;
  argv[NA(argc)]=res->me->device;
  argv[NA(argc)]="syncer";

  argv[NA(argc)]="--set-defaults";
  argv[NA(argc)]="--create-device";
  opt=res->sync_options;
  make_options(opt);
  argv[NA(argc)]=0;

  return m_system(argv, SLEEPS_SHORT, res);
}

static int adm_up(struct d_resource* res,const char* unused __attribute((unused)))
{
  schedule_dcmd(adm_attach,res,"attach",0);
  schedule_dcmd(adm_syncer,res,"syncer",1);
  schedule_dcmd(adm_connect,res,"connect",2);

  return 0;
}

static int adm_wait_c(struct d_resource* res ,const char* unused __attribute((unused)))
{
  char* argv[MAX_ARGS];
  struct d_option* opt;
  int argc=0,rv;

  argv[NA(argc)]=drbdsetup;
  argv[NA(argc)]=res->me->device;
  argv[NA(argc)]="wait-connect";
  opt=res->startup_options;
  make_options_wait(opt);
  argv[NA(argc)]=0;

  rv = m_system(argv, SLEEPS_FOREVER, res);

  return rv;
}

static int minor_by_id(const char *id)
{
  if(strncmp(id,"minor-",6)) return -1;
  return m_strtoll(id+6,1);
}

struct d_resource* res_by_minor(const char *id)
{
  struct d_resource *res,*t;
  int mm;

  mm = minor_by_id(id);
  if (mm < 0) return NULL;

  for_each_resource(res,t,config) {
    if (mm == dt_minor_of_res(res)) return res;
  }
  return NULL;
}

struct d_resource* res_by_name(const char *name)
{
  struct d_resource *res,*t;

  for_each_resource(res,t,config) {
    if( strcmp(name,res->name) == 0 ) return res;
  }
  return NULL;
}

/* In case a child exited, or exits, its return code is stored as
   negative number in the pids[i] array */
static int childs_running(pid_t* pids,int opts)
{
  int i=0,wr,rv=0,status;

  for(i=0;i<nr_resources;i++) {
    if(pids[i]<=0) continue;
    wr = waitpid(pids[i], &status, opts);
    if( wr == -1) {            // Wait error.
      if (errno == ECHILD) {
	printf("No exit code for %d\n",pids[i]);
	pids[i] = 0;           // Child exited before ?
	continue;
      }
      perror("waitpid");
      exit(E_exec_error);
    }
    if( wr == 0 ) rv = 1;      // Child still running.
    if( wr > 0 ) {
      pids[i] = 0;
      if( WIFEXITED(status) ) pids[i] = -WEXITSTATUS(status);
      if( WIFSIGNALED(status) ) pids[i] = -1000;
    }
  }
  return rv;
}

static void kill_childs(pid_t* pids)
{
  int i;

  for(i=0;i<nr_resources;i++) {
    if(pids[i]<=0) continue;
    kill(pids[i],SIGINT);
  }
}

/*
  returns:
  -1 ... all childs terminated
   0 ... timeout expired
   1 ... a string was read
 */
int gets_timeout(pid_t* pids, char* s, int size, int timeout)
{
  int pr,rr,n=0;
  struct pollfd pfd;

  if(s) {
    pfd.fd = fileno(stdin);
    pfd.events = POLLIN | POLLHUP | POLLERR | POLLNVAL;
    n=1;
  }

  if(!childs_running(pids,WNOHANG)) {
    pr = -1;
    goto out;
  }

  do {
    pr = poll(&pfd, n, timeout);

    if( pr == -1 ) {   // Poll error.
      if (errno == EINTR) {
	if(childs_running(pids,WNOHANG)) continue;
	goto out; // pr = -1 here.
      }
      perror("poll");
      exit(E_exec_error);
    }
  } while(pr == -1);

  if( pr == 1 ) {  // Input available.
    rr = read(fileno(stdin),s,size-1);
    if(rr == -1) {
      perror("read");
      exit(E_exec_error);
    }
    s[rr]=0;
  }

 out:
   return pr;
}

static char* get_opt_val(struct d_option* base,const char* name,char* def)
{
  while(base) {
    if(!strcmp(base->name,name)) {
      return base->value;
    }
    base=base->next;
  }
  return def;
}

void chld_sig_hand(int __attribute((unused)) unused)
{
  // do nothing. But interrupt systemcalls :)
}

static int check_exit_codes(pid_t* pids)
{
  struct d_resource *res,*t;
  int i=0,rv=0;

  for_each_resource(res,t,config) {
    if (pids[i] == -5 || pids[i] == -1000) {
      pids[i]=0;
    }
    if (pids[i] == -20) rv = 20;
    i++;
  }
  return rv;
}

static int adm_wait_ci(struct d_resource* ignored __attribute((unused)),const char* unused __attribute((unused)))
{
  struct d_resource *res,*t;
  char *argv[20], answer[40];
  pid_t* pids;
  struct d_option* opt;
  int rr,wtime,argc,i=0;
  time_t start;
  int saved_stdin,saved_stdout,fd;

  struct sigaction so,sa;

  saved_stdin = -1;
  saved_stdout = -1;
  if (no_tty) {
    fprintf(stderr,"WARN: stdin/stdout is not a TTY; using /dev/console");
    fprintf(stdout,"WARN: stdin/stdout is not a TTY; using /dev/console");
    saved_stdin  = dup(fileno(stdin));
    if( saved_stdin == -1) perror("dup(stdin)");
    saved_stdout = dup(fileno(stdout));
    if( saved_stdin == -1) perror("dup(stdout)");
    fd = open( "/dev/console", O_RDONLY);
    if(fd == -1) perror("open('/dev/console, O_RDONLY)");
    dup2(fd, fileno(stdin) );
    fd = open( "/dev/console", O_WRONLY);
    if(fd == -1) perror("open('/dev/console, O_WRONLY)");
    dup2(fd, fileno(stdout) );
  }

  sa.sa_handler=chld_sig_hand;
  sigemptyset(&sa.sa_mask);
  sa.sa_flags=SA_NOCLDSTOP;
  sigaction(SIGCHLD,&sa,&so);

  pids = alloca( nr_resources * sizeof(pid_t) );
  /* alloca can not fail, it can "only" overflow the stack :)
   * but it needs to be initialized anyways! */
  memset(pids,0,nr_resources * sizeof(pid_t));

  for_each_resource(res,t,config) {
    argc=0;
    argv[NA(argc)]=drbdsetup;
    argv[NA(argc)]=res->me->device;
    argv[NA(argc)]="wait-connect";
    opt=res->startup_options;
    make_options_wait(opt);
    argv[NA(argc)]=0;

    pids[i++]=m_system(argv, RETURN_PID, res);
  }

  wtime = global_options.dialog_refresh ?: -1;

  start = time(0);
  for (i = 0; i < 10; i++) {
    // no string, but timeout
    rr = gets_timeout(pids,0,0,1*1000);
    if (rr < 0) break;
    putchar('.');
    fflush(stdout);
    check_exit_codes(pids);
  }

  if(rr == 0) {
    printf("\n***************************************************************\n"
	   " DRBD's startup script waits for the peer node(s) to appear.\n"
	   " - In case this node was already a degraded cluster before the\n"
	   "   reboot the timeout is %s seconds. [degr-wfc-timeout]\n"
	   " - If the peer was available before the reboot the timeout will\n"
	   "   expire after %s seconds. [wfc-timeout]\n"
	   "   (These values are for resource '%s'; 0 sec -> wait forever)\n",
	   get_opt_val(config->startup_options,"degr-wfc-timeout","0"),
	   get_opt_val(config->startup_options,"wfc-timeout","0"),
	   config->name);

    printf(" To abort waiting enter 'yes' [ -- ]:");
    do {
      printf("\e[s\e[31G[%4d]:\e[u",(int)(time(0)-start)); // Redraw sec.
      fflush(stdout);
      rr = gets_timeout(pids,answer,40,wtime*1000);
      check_exit_codes(pids);

      if(rr==1) {
	if(!strcmp(answer,"yes\n")) {
	  kill_childs(pids);
	  childs_running(pids,0);
	  check_exit_codes(pids);
	  rr = -1;
	} else {
	  printf(" To abort waiting enter 'yes' [ -- ]:");
	}
      }
    } while( rr != -1 );
    printf("\n");
  }

  if( saved_stdin != -1 ) {
    dup2(saved_stdin,  fileno(stdin ) );
    dup2(saved_stdout, fileno(stdout) );
  }

  return 0;
}

static void print_cmds(int level)
{
  size_t i;
  int j=0;

  for(i=0;i<ARRY_SIZE(cmds);i++) {
    if(cmds[i].show_in_usage!=level) continue;
    if(j++ % 2) {
      printf("%-35s\n",cmds[i].name);
    } else {
      printf(" %-35s",cmds[i].name);
    }
  }
  if(j % 2) printf("\n");
}

static int hidden_cmds(struct d_resource* ignored __attribute((unused)),
		       const char* ignored2 __attribute((unused)) )
{
  printf("\nThese additional commands might be useful for writing\n"
	 "nifty shell scripts around drbdadm:\n\n");

  print_cmds(2);

  printf("\nThese commands are used by the kernel part of DRBD to\n"
	 "invoke user mode helper programs:\n\n");

  print_cmds(3);

  printf("\nThese commands ought to be used by experts and developers:\n\n");

  print_cmds(4);

  printf("\n");

  exit(0);
}

void print_usage_and_exit(const char* addinfo)
{
  struct option *opt;

  printf("\nUSAGE: %s [OPTION...] [-- DRBDSETUP-OPTION...] COMMAND "
	 "{all|RESOURCE...}\n\n"
	 "OPTIONS:\n",progname);

  opt=admopt;
  while(opt->name) {
    if(opt->has_arg == required_argument)
      printf(" {--%s|-%c} val\n",opt->name,opt->val);
    else
      printf(" {--%s|-%c}\n",opt->name,opt->val);
    opt++;
  }

  printf("\nCOMMANDS:\n");

  print_cmds(1);

  printf("\nVersion: "REL_VERSION" (api:%d)\n%s\n",
		  API_VERSION, drbd_buildtag());

  if (addinfo)
      printf("\n%s\n",addinfo);

  exit(E_usage);
}

/*
 * I'd really rather parse the output of
 *   ip -o a s
 * once, and be done.
 * But anyways....
 */

static struct ifreq * get_ifreq(void)
{
  int                sockfd, num_ifaces;
  struct ifreq       *ifr;
  struct ifconf      ifc;
  size_t buf_size;

  if (0 > (sockfd = socket(AF_INET, SOCK_STREAM, IPPROTO_TCP ))) {
    perror("Cannot open socket");
    exit(EXIT_FAILURE);
  }

  num_ifaces = 0;
  ifc.ifc_req = NULL;

  /* realloc buffer size until no overflow occurs  */
  do {
    num_ifaces += 16; /* initial guess and increment */
    buf_size = ++num_ifaces * sizeof(struct ifreq);
    ifc.ifc_len = buf_size;
    if (NULL == (ifc.ifc_req = realloc(ifc.ifc_req, ifc.ifc_len))) {
      fprintf(stderr, "Out of memory.\n");
      return NULL;
    }
    if (ioctl(sockfd, SIOCGIFCONF, &ifc)) {
      perror("ioctl SIOCFIFCONF");
      free(ifc.ifc_req);
      return NULL;
    }
  } while  (buf_size <= (size_t)ifc.ifc_len);

  num_ifaces = ifc.ifc_len / sizeof(struct ifreq);
  /* Since we allocated at least one more than neccessary,
   * this serves as a stop marker for the iteration in
   * have_ip() */
  ifc.ifc_req[num_ifaces].ifr_name[0] = 0;
  for (ifr = ifc.ifc_req; ifr->ifr_name[0] != 0; ifr++) {
    /* we only want to look up the presence or absence of a certain address
     * here. but we want to skip "down" interfaces.  if an interface is down,
     * we store an invalid sa_family, so the lookup will skip it.
     */
    struct ifreq ifr_for_flags = *ifr; /* get a copy to work with */
    if (ioctl(sockfd, SIOCGIFFLAGS, &ifr_for_flags) < 0) {
      perror("ioctl SIOCGIFFLAGS");
      ifr->ifr_addr.sa_family = -1; /* what's wrong here? anyways: skip */
      continue;
    }
    if (!(ifr_for_flags.ifr_flags & IFF_UP)) {
      ifr->ifr_addr.sa_family = -1; /* is not up: skip */
      continue;
    }
  }
  close(sockfd);
  return ifc.ifc_req;
}

int have_ip_ipv4(const char *ip)
{
  struct ifreq *ifr;
  struct in_addr query_addr;

  query_addr.s_addr = inet_addr(ip);

  if (!ifreq_list) ifreq_list = get_ifreq();

  for (ifr = ifreq_list; ifr && ifr->ifr_name[0] != 0; ifr++) {
    /* SIOCGIFCONF only supports AF_INET */
    struct sockaddr_in * list_addr = (struct sockaddr_in *)&ifr->ifr_addr;
    if (ifr->ifr_addr.sa_family != AF_INET)
      continue;
    if (query_addr.s_addr == list_addr->sin_addr.s_addr)
      return 1;
  }
  return 0;
}

int have_ip_ipv6(const char *ip)
{
  FILE *if_inet6;
  struct in6_addr addr6, query_addr;
  unsigned int b[4];
  char name[20];
  int i;

  if (inet_pton(AF_INET6, ip, &query_addr) <= 0)
    return 0;

#define PROC_IF_INET6 "/proc/net/if_inet6"
  if_inet6 = fopen(PROC_IF_INET6,"r");
  if (!if_inet6) {
    if (errno != ENOENT)
      perror("open of " PROC_IF_INET6 " failed:");
#undef PROC_IF_INET6
    return 0;
  }

  while(fscanf(if_inet6, X32(08)X32(08)X32(08)X32(08)" %*02x %*02x %*02x %*02x %s",b,b+1,b+2,b+3,name)>0) {
    for (i=0; i<4; i++)
      addr6.s6_addr32[i] = cpu_to_be32(b[i]);

    if (memcmp(&query_addr, &addr6, sizeof(struct in6_addr))==0) {
	fclose(if_inet6);
	return 1;
    }
  }
  fclose(if_inet6);
  return 0;
}

int have_ip(const char *af, const char *ip)
{
  if (!strcmp(af, "ipv4"))
    return have_ip_ipv4(ip);
  else if (!strcmp(af, "ipv6"))
    return have_ip_ipv6(ip);

  return 1; /* SCI */
}

void verify_ips(struct d_resource *res)
{
  if (global_options.disable_ip_verification) return;
  if (dry_run == 1 || do_verify_ips == 0) return;

  if (! have_ip(res->me->address_family, res->me->address)) {
    ENTRY e, *ep;
    e.key = e.data = ep = NULL;
    m_asprintf(&e.key, "%s:%s", res->me->address, res->me->port);
    ep = hsearch(e, FIND);
    fprintf(stderr, "%s:%d: in resource %s, on %s:\n\t"
      "IP %s not found on this host.\n",
      config_file, ep ? (int)(long)ep->data : -1, res->name,
      res->me->name, res->me->address);
    if (INVALID_IP_IS_INVALID_CONF)
      config_valid = 0;
  }
}

static char* conf_file[] = {
    "/etc/drbd-82.conf",
    "/etc/drbd-08.conf",
    "/etc/drbd.conf",
    0
};

/*
 * for check_uniq: check uniqueness of
 * resource names, ip:port, node:disk and node:device combinations
 * as well as resource:section ...
 * hash table to test for uniqness of these values...
 *  256  (max minors)
 *  *(
 *       2 (host sections) * 4 (res ip:port node:disk node:device)
 *     + 4 (other sections)
 *     + some more,
 *       if we want to check for scoped uniqueness of *every* option
 *   )
 *     since nobody (?) will actually use more than a dozend minors,
 *     this should be more than enough.
 */
void check_uniq_init(void)
{
	if (!hcreate(256 * ((2 * 4) + 4))) {
		fprintf(stderr, "Insufficient memory.\n");
		exit(E_exec_error);
	};
}

/* FIXME
 * strictly speaking we don't need to check for uniqueness of disk and device names,
 * but for uniqueness of their major:minor numbers ;-)
 */
int check_uniq(const char* what, const char *fmt, ...)
{
  va_list ap;
  int rv;
  ENTRY e, *ep;
  e.key = e.data = ep = NULL;

  /* if we are done parsing the config file,
   * switch off this paranoia */
  if (config_valid >= 2)
	  return 1;

  va_start(ap, fmt);
  rv=vasprintf(&e.key,fmt,ap);
  va_end(ap);

  if (rv < 0) { perror("vasprintf"); exit(E_thinko); }

  if (EXIT_ON_CONFLICT && !what) {
    fprintf(stderr,"Oops, unset argument in %s:%d.\n", __FILE__ , __LINE__ );
    exit(E_thinko);
  }
  e.data = (void*)(long)fline;
  ep = hsearch(e, FIND);
  // fprintf(stderr,"%s: FIND %s: %p\n",res->name,e.key,ep);
  if (ep) {
    if (what) {
      fprintf(stderr,
	      "%s:%d: conflicting use of %s '%s' ...\n"
	      "%s:%d: %s '%s' first used here.\n",
	      config_file, line, what, ep->key,
	      config_file, (int)(long)ep->data, what, ep->key );
    }
    free(e.key);
    config_valid = 0;
  } else {
    ep = hsearch(e, ENTER);
    // fprintf(stderr,"%s: ENTER %s as %s: %p\n",res->name,e.key,ep->key,ep);
    if (!ep) {
      fprintf(stderr, "entry failed.\n");
      exit(E_thinko);
    }
    ep = NULL;
  }
  if (EXIT_ON_CONFLICT && ep) exit(E_config_invalid);
  return !ep;
}

int sanity_check_abs_cmd(char* cmd_name)
{
  struct stat sb;

  if (stat(cmd_name,&sb)) {
    /* If stat fails, just ignore this sanity check,
     * we are still iterating over $PATH probably. */
    return 0;
  }

  if(!sb.st_mode&S_ISUID || sb.st_mode&S_IXOTH || sb.st_gid==0) {
    static int did_header = 0;
    if (!did_header)
      fprintf(stderr,
	"WARN:\n"
	"  You are using the 'drbd-peer-outdater' as outdate-peer program.\n"
	"  If you use that mechanism the dopd heartbeat plugin program needs\n"
	"  to be able to call drbdsetup and drbdmeta with root privileges.\n\n"
	"  You need to fix this with these commands:\n");
    did_header = 1;
    fprintf(stderr,
	"  chgrp haclient %s\n"
	"  chmod o-x %s\n"
	"  chmod u+s %s\n\n", cmd_name, cmd_name, cmd_name);
  }
  return 1;
}

void sanity_check_cmd(char* cmd_name)
{
  char *path,*pp,*c;
  char abs_path[100];

  if( strchr(cmd_name,'/') ) {
    sanity_check_abs_cmd(cmd_name);
  } else {
    path = pp = c = strdup(getenv("PATH"));

    while(1) {
      c = strchr(pp,':');
      if(c) *c = 0;
      snprintf(abs_path,100,"%s/%s",pp,cmd_name);
      if(sanity_check_abs_cmd(abs_path)) break;
      if(!c) break;
      c++;
      if(!*c) break;
      pp = c;
    }
    free(path);
  }
}

/* if the config file is not readable by haclient,
 * dopd cannot work.
 * NOTE: we assume that any gid != 0 will be the group dopd will run as,
 * typically haclient. */
void sanity_check_conf(char *c)
{
	struct stat sb;

	/* if we cannot stat the config file,
	* we have other things to worry about. */
	if (stat(c,&sb))
		return;

	/* permissions are funny: if it is world readable,
	 * but not group readable, and it belongs to my group,
	 * I am denied access.
	 * For the file to be readable by dopd (hacluster:haclient),
	 * it is not enough to be world readable. */

	/* ok if world readable, and NOT group haclient (see NOTE above) */
	if (sb.st_mode & S_IROTH && sb.st_gid == 0)
		return;

	/* ok if group readable, and group haclient (see NOTE above) */
	if (sb.st_mode & S_IRGRP && sb.st_gid != 0)
		return;

	fprintf(stderr,
		"WARN:\n"
		"  You are using the 'drbd-peer-outdater' as outdate-peer program.\n"
		"  If you use that mechanism the dopd heartbeat plugin program needs\n"
		"  to be able to read the drbd.config file.\n\n"
		"  You need to fix this with these commands:\n"
		"  chgrp haclient %s\n"
		"  chmod g+r %s\n\n", c, c);
}

void sanity_check_perm()
{
  static int checked=0;
  if (checked)
	  return;

  sanity_check_cmd(drbdsetup);
  sanity_check_cmd(drbdmeta);
  sanity_check_conf(config_file);
  checked = 1;
}

void validate_resource(struct d_resource * res)
{
  struct d_option* opt;
  char *bpo;

  if (!res->protocol) {
    if (!common || !common->protocol) {
      fprintf(stderr,
	      "%s:%d: in resource %s:\n\tprotocol definition missing.\n",
	      config_file, c_resource_start, res->name);
      config_valid = 0;
    } /* else:
       * may not have been expanded yet for "dump" subcommand */
  } else {
    res->protocol[0] = toupper(res->protocol[0]);
  }
  if (!res->me) {
    fprintf(stderr,
	    "%s:%d: in resource %s:\n\tmissing section 'on %s { ... }'.\n",
	    config_file, c_resource_start, res->name, nodeinfo.nodename);
    config_valid = 0;
  }
  if (!res->peer) {
    fprintf(stderr,
	    "%s:%d: in resource %s:\n\t"
	    "missing section 'on <PEER> { ... }'.\n",
	    config_file, c_resource_start, res->name);
    config_valid = 0;
  }
  if ( (opt = find_opt(res->sync_options, "after")) ) {
    if (res_by_name(opt->value) == NULL) {
      fprintf(stderr,"In resource %s:\n\tresource '%s' mentioned in "
	      "'after' option is not known.\n",res->name,opt->value);
      config_valid=0;
    }
  }
  // need to verify that in the discard-node-nodename options only known
  // nodenames are mentioned.
  if ( (opt = find_opt(res->net_options, "after-sb-0pri")) ) {
    if(!strncmp(opt->value,"discard-node-",13)) {
      if(strcmp(res->peer->name,opt->value+13) &&
	 strcmp(res->me->name,opt->value+13)) {
	fprintf(stderr,
		" in resource %s:\n\t"
		"the nodename in the '%s' option is "
		"not known.\n\t"
		"valid nodenames are: '%s' and '%s'.\n",
		res->name, opt->value,
		res->me->name, res->peer->name );
	config_valid = 0;
      }
    }
  }
  /* IP verification (check for existence)
   * moved to just before command execution */

  if ( (opt = find_opt(res->handlers, "outdate-peer")) ) {
    if(strstr(opt->value,"drbd-peer-outdater")) sanity_check_perm();
  }

  bpo = get_opt_val(res->startup_options, "become-primary-on", "undef");
  opt = find_opt(res->net_options, "allow-two-primaries");
  if(!strcmp(bpo,"both") && opt == NULL) {
    fprintf(stderr,
	    "In resource %s:\n"
	    "become-primary-on is set to both, but allow-two-primaries "
	    "is not set.\n", res->name);
    config_valid = 0;
  }

  if (( res->me->proxy == NULL ) != (res->peer->proxy == NULL)) {
	fprintf(stderr,
		"Incomplete proxy configuration. in resource %s.\n",
		res->name);
	config_valid = 0;
  }
}

static void global_validate_maybe_expand_die_if_invalid(int expand)
{
	struct d_resource *res, *tmp;
	for_each_resource(res, tmp, config) {
		validate_resource(res);
		if (expand) {
			convert_after_option(res);
			convert_discard_opt(res);
		}
	}
	if (!config_valid)
		exit(E_config_invalid);
}

/*
 * returns a pointer to an malloced area that contains
 * an absolute, canonical, version of path.
 * aborts if any allocation or syscall fails.
 * return value should be free()d, once no longer needed.
 */
char *canonify_path(char *path)
{
	int cwd_fd = -1;
	char *last_slash;
	char *tmp;
	char *that_wd;
	char *abs_path;
	int len;

	if (!path || !path[0]) {
		fprintf(stderr, "cannot canonify an empty path\n");
		exit(E_usage);
	}

	tmp = strdupa(path);
	last_slash = strrchr(tmp, '/');

	if (last_slash) {
		*last_slash++ = '\0';
		cwd_fd = open(".", O_RDONLY);
		if (cwd_fd < 0) {
			fprintf(stderr, "open(\".\") failed: %m\n");
			exit(E_usage);
		}
		if (chdir(tmp)) {
			fprintf(stderr, "chdir(\"%s\") failed: %m\n", tmp);
			exit(E_usage);
		}
	} else {
		last_slash = tmp;
	}

	that_wd = getcwd(NULL, 0);
	if (!that_wd) {
		fprintf(stderr, "getcwd() failed: %m\n");
		exit(E_usage);
	}

	if (!strcmp("/", that_wd))
		len = asprintf(&abs_path, "/%s", last_slash);
	else
		len = asprintf(&abs_path, "%s/%s", that_wd, last_slash);

	if (len < 0) {
		fprintf(stderr, "out of memory during asprintf in %s\n",
			__func__);
		exit(E_usage);
	}

	free(that_wd);
	if (cwd_fd >= 0) {
		if (fchdir(cwd_fd) < 0) {
			fprintf(stderr, "fchdir() failed: %m\n");
			exit(E_usage);
		}
	}

	return abs_path;
}

void assign_command_names_from_argv0(char **argv)
{
	/* in case drbdadm is called with an absolut or relative pathname
	 * look for the drbdsetup binary in the same location,
	 * otherwise, just let execvp sort it out... */
	if ((progname = strrchr(argv[0], '/')) == 0) {
		progname = argv[0];
		drbdsetup = strdup("drbdsetup");
		drbdmeta = strdup("drbdmeta");
		drbd_proxy_ctl = strdup("drbd-proxy-ctl");
	} else {
		struct cmd_helper {
			char *name;
			char **var;
		};
		struct cmd_helper helpers[] = {
			{"drbdsetup", &drbdsetup},
			{"drbdmeta", &drbdmeta},
			{"drbd-proxy-ctl", &drbd_proxy_ctl},
			{NULL, NULL}
		};
		size_t len_dir, l;
		struct cmd_helper *c;

		++progname;
		len_dir  = progname - argv[0];

		for (c = helpers; c->name; ++c) {
			l = len_dir + strlen(c->name) + 1;
			*(c->var) = malloc(l);
			if (*(c->var)) {
				strncpy(*(c->var), argv[0], len_dir);
				strcpy(*(c->var) + len_dir, c->name);
			}
		}

		/* for pretty printing, truncate to basename */
		argv[0] = progname;
	}
}

int parse_options(int argc, char **argv)
{
	opterr = 1;
	optind = 0;
	while (1) {
		int c;

		c = getopt_long(argc, argv,
				make_optstring(admopt, 0), admopt, 0);
		if (c == -1)
			break;
		switch (c) {
		case 'v':
			verbose++;
			break;
		case 'd':
			dry_run++;
			break;
		case 'c':
			if (!strcmp(optarg, "-")) {
				yyin = stdin;
				if (asprintf(&config_file, "STDIN") < 0) {
					fprintf(stderr,
						"asprintf(config_file): %m\n");
					return 20;
				}
				config_from_stdin = 1;
			} else {
				yyin = fopen(optarg, "r");
				if (!yyin) {
					fprintf(stderr, "Can not open '%s'.\n.",
						optarg);
					exit(E_exec_error);
				}
				if (asprintf(&config_file, "%s", optarg) < 0) {
					fprintf(stderr,
						"asprintf(config_file): %m\n");
					return 20;
				}
			}
			break;
		case 's':
			{
				char *pathes[2];
				pathes[0] = optarg;
				pathes[1] = 0;
				find_drbdcmd(&drbdsetup, pathes);
			}
			break;
		case 'm':
			{
				char *pathes[2];
				pathes[0] = optarg;
				pathes[1] = 0;
				find_drbdcmd(&drbdmeta, pathes);
			}
			break;
		case 'p':
			{
				char *pathes[2];
				pathes[0] = optarg;
				pathes[1] = 0;
				find_drbdcmd(&drbd_proxy_ctl, pathes);
			}
			break;
		case 'n':
			{
				char *c;
				int shell_var_name_ok = 1;
				for (c = optarg; *c && shell_var_name_ok; c++) {
					switch (*c) {
					case 'a'...'z':
					case 'A'...'Z':
					case '0'...'9':
					case '_':
						break;
					default:
						shell_var_name_ok = 0;
					}
				}
				if (shell_var_name_ok)
					sh_varname = optarg;
				else
					fprintf(stderr,
						"ignored --sh-varname=%s: "
						"contains suspect characters, allowed set is [a-zA-Z0-9_]\n",
						optarg);
			}
			break;
		case 'f':
			force = 1;
			break;
		case '?':
			/* commented out, since opterr=1
			 * fprintf(stderr,"Unknown option %s\n",argv[optind-1]); */
			fprintf(stderr, "try '%s help'\n", progname);
			return 20;
			break;
		}
	}
	return 0;
}

/* store pass through options to drbdsetup / drbdmeta etc. */
void store_pass_through_options(int argc, char **argv)
{
	while (optind < argc) {
		if (argv[optind][0] == '-' ||
		    argv[optind][0] == ':' || isdigit(argv[optind][0]))
			setup_opts[soi++] = argv[optind++];
		else
			break;
	}
}

struct adm_cmd *find_cmd(char *cmdname)
{
	struct adm_cmd *cmd = NULL;
	unsigned int i;
	if (!strcmp("hidden-commands", cmdname)) {
		// before parsing the configuration file...
		hidden_cmds(NULL, NULL);
		exit(0);
	}
	if (!strncmp("help", cmdname, 5))
		print_usage_and_exit(0);

	for (i = 0; i < ARRY_SIZE(cmds); i++) {
		if (!strcmp(cmds[i].name, cmdname)) {
			cmd = cmds + i;
			break;
		}
	}
	return cmd;
}

char *config_file_from_arg(char *arg)
{
	char *f;
	int minor = minor_by_id(arg);

	if (minor < 0) {
		/* this is expected, if someone wants to test the configured
		 * handlers from the command line, using resource names */
		fprintf(stderr,
			"Couldn't find minor from id %s, "
			"expecting minor-<minor> as id. "
			"Trying default config files.\n",
			arg);
		return NULL;
	}

	f = lookup_minor(minor);
	if (!f) {
		fprintf(stderr,
			"Don't know which config file belongs to minor %d, "
			"trying default ones...\n", minor);
	} else {
		yyin = fopen(f, "r");
		if (yyin == NULL) {
			fprintf(stderr,
				"Couldn't open file %s for reading, reason: %m\n"
				"trying default config file...\n", config_file);
		}
	}
	return f;
}

void assign_default_config_file(void)
{
	int i;
	for (i = 0; conf_file[i]; i++) {
		yyin = fopen(conf_file[i], "r");
		if (yyin) {
			config_file = conf_file[i];
			break;
		}
	}
	if (!config_file) {
		fprintf(stderr, "Can not open '%s': %m", conf_file[i - 1]);
		exit(E_config_invalid);
	}
}

void count_resources_die_if_minor_count_is_nonsense(void)
{
	int mc = global_options.minor_count;
	struct d_resource *res, *tmp;

	highest_minor = 0;
	for_each_resource(res, tmp, config) {
		int m = dt_minor_of_res(res);
		if (m > highest_minor)
			highest_minor = m;
		nr_resources++;
	}

	// Just for the case that minor_of_res() returned 0 for all devices.
	if (nr_resources > (highest_minor + 1))
		highest_minor = nr_resources - 1;

	if (mc && mc < (highest_minor + 1)) {
		fprintf(stderr,
			"The highest minor you have in your config is %d"
			"but a minor_count of %d in your config!\n",
			highest_minor, mc);
		exit(E_usage);
	}
}

void print_dump_xml_header(void)
{
	printf("<config file=\"%s\">\n", config_save);
	++indent;
	dump_global_info_xml();
	dump_common_info_xml();
}

void print_dump_header(void)
{
	printf("# %s\n", config_save);
	dump_global_info();
	dump_common_info();
}

int main(int argc, char** argv)
{
  size_t i;
  int rv=0;
  struct adm_cmd *cmd;
  struct d_resource *res,*tmp;
  char *env_drbd_nodename = NULL;
  int is_dump_xml;
  int is_dump;

  yyin = NULL;
  uname(&nodeinfo); /* FIXME maybe fold to lower case ? */
  no_tty = (!isatty(fileno(stdin)) || !isatty(fileno(stdout)));

  env_drbd_nodename = getenv("__DRBD_NODE__");
  if (env_drbd_nodename && *env_drbd_nodename) {
    strncpy(nodeinfo.nodename,env_drbd_nodename,sizeof(nodeinfo.nodename)-1);
    nodeinfo.nodename[sizeof(nodeinfo.nodename)-1] = 0;
    fprintf(stderr, "\n"
	    "   found __DRBD_NODE__ in environment\n"
	    "   PRETENDING that I am >>%s<<\n\n",nodeinfo.nodename);
  }

  assign_command_names_from_argv0(argv);

  if (argc == 1)
    print_usage_and_exit("missing arguments"); // arguments missing.

  if (drbdsetup == NULL || drbdmeta == NULL || drbd_proxy_ctl == NULL) {
    fprintf(stderr,"could not strdup argv[0].\n");
    exit(E_exec_error);
  }

  rv = parse_options(argc, argv);
  if (rv)
	  return rv;
  store_pass_through_options(argc, argv);
  if (optind == argc)
	  print_usage_and_exit(0);

  cmd = find_cmd(argv[optind]);
  if (cmd==NULL) {
	fprintf(stderr,"Unknown command '%s'.\n",argv[optind]);
	exit(E_usage);
  }
  do_verify_ips = cmd->verify_ips;
  optind++;

  is_dump_xml = (cmd->function == adm_dump_xml);
  is_dump = (is_dump_xml || cmd->function == adm_dump);

  /* remaining argv are expected to be resource names
   * optind     == argc: no resourcenames given.
   * optind + 1 == argc: exactly one resource name (or "all") given
   * optind + 1  < argc: multiple resource names given. */
  if (optind == argc) {
	if (is_dump)
		all_resources = 1;
	else if (cmd->res_name_required)
		print_usage_and_exit("missing resourcename arguments");
  } else if (optind + 1 < argc) {
	if (!cmd->res_name_required)
		fprintf(stderr, "this command will ignore resource names!\n");
	else if (cmd->use_cached_config_file)
		fprintf(stderr, "You should not use this command with multiple resources!\n");
  }

  if (!config_file && cmd->use_cached_config_file)
	config_file = config_file_from_arg(argv[optind]);

  if (!config_file)
	/* may exit if no config file can be used! */
	assign_default_config_file();

  /* for error-reporting reasons config_file may be re-assigned by adm_adjust,
   * we need the current value for register_minor, though.
   * save that. */
  if (config_from_stdin)
    config_save = config_file;
  else
    config_save = canonify_path(config_file);

  check_uniq_init();

<<<<<<< HEAD
  /* yydebug = 1; */
=======
  if (!getenv("DRBD_DONT_WARN_ON_VERSION_MISMATCH"))
	warn_on_version_mismatch();

  //yydebug = 1;
>>>>>>> 7977791b
  my_parse();

  if (!config_valid)
    exit(E_config_invalid);

  if (!is_dump || dry_run || verbose)
    expand_common();
  if (is_dump || dry_run || config_from_stdin)
    do_register_minor = 0;

  /* disable check_uniq, so it won't interfere
   * with parsing of drbdsetup show output */
  config_valid = 2;

  if (config == NULL) {
    fprintf(stderr, "no resources defined!\n");
    exit(0); /* THINK exit here? what code? */
  }

  count_resources_die_if_minor_count_is_nonsense();

  uc_node(global_options.usage_count);

  if (cmd->res_name_required) {
      global_validate_maybe_expand_die_if_invalid(!is_dump);

      if (optind == argc || !strcmp(argv[optind],"all") ) {
	/* either no resorce arguments at all,
	 * but command is dump / dump-xml, so implitict "all",
	 * or an explicit "all" argument is given */
	all_resources = 1;
	/* verify ips first, for all of them */
        for_each_resource(res,tmp,config) {
	  verify_ips(res);
	}
	if (!config_valid)
	  exit(E_config_invalid);

	if (is_dump_xml)
		print_dump_xml_header();
	else if (is_dump)
		print_dump_header();

	for_each_resource(res,tmp,config) {
	  int r = call_cmd(cmd, res, EXIT_ON_FAIL); /* does exit for r >= 20! */
	  /* this super positioning of return values is soo ugly
	   * anyone any better idea? */
	  if (r > rv)
	    rv = r;
	}
	if (is_dump_xml) {
	    --indent; printf("</config>\n");
	}
      } else {
	/* explicit list of reources to work on */
	for(i=optind;(int)i<argc;i++) {
	  res = res_by_name(argv[i]);
	  if( !res ) res=res_by_minor(argv[i]);
	  if( !res ) {
	    fprintf(stderr,"'%s' not defined in your config.\n",argv[i]);
	    exit(E_usage);
	  }
	  verify_ips(res);
	  if (!is_dump && !config_valid)
            exit(E_config_invalid);
	  rv = call_cmd(cmd, res, EXIT_ON_FAIL); /* does exit for rv >= 20! */
	}
      }
    } else { // Commands which do not need a resource name
      /* no call_cmd, as that implies register_minor,
       * which does not make sense for resource independent commands */
      rv = cmd->function(config, cmd->name);
      if (rv >= 10) { /* why do we special case the "generic sh-*" commands? */
	fprintf(stderr,"command %s exited with code %d\n",
		cmd->name, rv);
	exit(rv);
      }
    }

  /* do we really have to bitor the exit code?
   * it is even only a boolen value in this case! */
  rv |= run_dcmds();

  free_config(config);

  return rv;
}

void yyerror(char* text)
{
  fprintf(stderr,"%s:%d: %s\n",config_file,line,text);
  exit(E_syntax);
}<|MERGE_RESOLUTION|>--- conflicted
+++ resolved
@@ -2663,14 +2663,10 @@
 
   check_uniq_init();
 
-<<<<<<< HEAD
   /* yydebug = 1; */
-=======
   if (!getenv("DRBD_DONT_WARN_ON_VERSION_MISMATCH"))
 	warn_on_version_mismatch();
 
-  //yydebug = 1;
->>>>>>> 7977791b
   my_parse();
 
   if (!config_valid)
