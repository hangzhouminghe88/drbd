/*
   drbdadm_main.c

   This file is part of DRBD by Philipp Reisner and Lars Ellenberg.

   Copyright (C) 2002-2008, LINBIT Information Technologies GmbH.
   Copyright (C) 2002-2008, Philipp Reisner <philipp.reisner@linbit.com>.
   Copyright (C) 2002-2008, Lars Ellenberg <lars.ellenberg@linbit.com>.

   drbd is free software; you can redistribute it and/or modify
   it under the terms of the GNU General Public License as published by
   the Free Software Foundation; either version 2, or (at your option)
   any later version.

   drbd is distributed in the hope that it will be useful,
   but WITHOUT ANY WARRANTY; without even the implied warranty of
   MERCHANTABILITY or FITNESS FOR A PARTICULAR PURPOSE.  See the
   GNU General Public License for more details.

   You should have received a copy of the GNU General Public License
   along with drbd; see the file COPYING.  If not, write to
   the Free Software Foundation, 675 Mass Ave, Cambridge, MA 02139, USA.

 */

#define _GNU_SOURCE
#define _XOPEN_SOURCE 600
#define _FILE_OFFSET_BITS 64

#include <stdio.h>
#include <stdarg.h>
#include <stdbool.h>
#include <string.h>
#include <ctype.h>
#include <stdlib.h>
#include <search.h>
#include <assert.h>

#include <sys/types.h>
#include <sys/wait.h>
#include <sys/poll.h>
#include <sys/socket.h>
#include <sys/ioctl.h>
#include <netinet/in.h>
#include <arpa/inet.h>
#include <fcntl.h>
#include <unistd.h>
#include <errno.h>
#include <getopt.h>
#include <signal.h>
#include <time.h>
#include "linux/drbd_limits.h"
#include "drbdtool_common.h"
#include "drbdadm.h"
#include "registry.h"
#include "config_flags.h"
#include "drbdadm_dump.h"

#define MAX_ARGS 40

char *progname;

struct deferred_cmd {
	struct cfg_ctx ctx;
	STAILQ_ENTRY(deferred_cmd) link;
};

struct option general_admopt[] = {
	{"stacked", no_argument, 0, 'S'},
	{"dry-run", no_argument, 0, 'd'},
	{"verbose", no_argument, 0, 'v'},
	{"config-file", required_argument, 0, 'c'},
	{"config-to-test", required_argument, 0, 't'},
	{"drbdsetup", required_argument, 0, 's'},
	{"drbdmeta", required_argument, 0, 'm'},
	{"drbd-proxy-ctl", required_argument, 0, 'p'},
	{"sh-varname", required_argument, 0, 'n'},
	{"peer", required_argument, 0, 'P'},
	{"version", no_argument, 0, 'V'},
	{"setup-option", required_argument, 0, 'W'},
	{"help", no_argument, 0, 'h'},
	{0, 0, 0, 0}
};
struct option *admopt = general_admopt;

extern int my_parse();
extern int yydebug;
extern FILE *yyin;

static int adm_new_minor(const struct cfg_ctx *ctx);
static int adm_resource(const struct cfg_ctx *);
static int adm_attach(const struct cfg_ctx *);
static int adm_connect(const struct cfg_ctx *);
static int adm_resize(const struct cfg_ctx *);
static int adm_up(const struct cfg_ctx *);
static int adm_wait_c(const struct cfg_ctx *);
static int adm_wait_ci(const struct cfg_ctx *);
static int adm_proxy_up(const struct cfg_ctx *);
static int adm_proxy_down(const struct cfg_ctx *);
static int sh_nop(const struct cfg_ctx *);
static int sh_resources(const struct cfg_ctx *);
static int sh_resource(const struct cfg_ctx *);
static int sh_mod_parms(const struct cfg_ctx *);
static int sh_dev(const struct cfg_ctx *);
static int sh_udev(const struct cfg_ctx *);
static int sh_minor(const struct cfg_ctx *);
static int sh_ip(const struct cfg_ctx *);
static int sh_lres(const struct cfg_ctx *);
static int sh_ll_dev(const struct cfg_ctx *);
static int sh_md_dev(const struct cfg_ctx *);
static int sh_md_idx(const struct cfg_ctx *);
static int sh_status(const struct cfg_ctx *);
static int adm_drbdmeta(const struct cfg_ctx *);
static int adm_khelper(const struct cfg_ctx *);
static int adm_setup_and_meta(const struct cfg_ctx *);
static int hidden_cmds(const struct cfg_ctx *);
static int adm_outdate(const struct cfg_ctx *);
static int adm_chk_resize(const struct cfg_ctx *);
static int adm_drbdsetup(const struct cfg_ctx *);
static int adm_invalidate(const struct cfg_ctx *);
static int __adm_drbdsetup_silent(const struct cfg_ctx *ctx);
static int adm_forget_peer(const struct cfg_ctx *);

int ctx_by_name(struct cfg_ctx *ctx, const char *id);

static char *get_opt_val(struct options *, const char *, char *);

static struct ifreq *get_ifreq();

char ss_buffer[1024];
const char *canonname;  /* Canonical hostname according to getaddrinfo() */
int line = 1;
int fline;
struct d_globals global_options = { 0, 0, 0, 1, UC_ASK };

char *config_file = NULL;
char *config_save = NULL;
char *config_test = NULL;
struct resources config = STAILQ_HEAD_INITIALIZER(config);
struct d_resource *common = NULL;
struct ifreq *ifreq_list = NULL;
int is_drbd_top;
enum { NORMAL, STACKED, IGNORED, __N_RESOURCE_TYPES };
int nr_resources[__N_RESOURCE_TYPES];
int nr_volumes[__N_RESOURCE_TYPES];
int highest_minor;
int number_of_minors = 0;
int config_from_stdin = 0;
int config_valid = 1;
int no_tty;
int dry_run = 0;
int verbose = 0;
int adjust_with_progress = 0;
bool help;
int do_verify_ips = 0;
int do_register = 1;
/* whether drbdadm was called with "all" instead of resource name(s) */
int all_resources = 0;
char *drbdsetup = NULL;
char *drbdmeta = NULL;
char *drbdadm_83 = NULL;
char *drbdadm_84 = NULL;
char *drbd_proxy_ctl;
char *sh_varname = NULL;
struct setup_option *setup_options;


char *connect_to_host = NULL;
volatile int alarm_raised;

STAILQ_HEAD(deferred_cmds, deferred_cmd) deferred_cmds[__CFG_LAST];

void add_setup_option(bool explicit, char *option)
{
	int n = 0;
	if (setup_options) {
		while (setup_options[n].option)
			n++;
	}

	setup_options = realloc(setup_options, (n + 2) * sizeof(*setup_options));
	if (!setup_options) {
		/* ... */
	}
	setup_options[n].explicit = explicit;
	setup_options[n].option = option;
	n++;
	setup_options[n].option = NULL;
}

int adm_adjust_wp(const struct cfg_ctx *ctx)
{
	if (!verbose && !dry_run)
		adjust_with_progress = 1;
	return adm_adjust(ctx);
}

/* DRBD adm_cmd flags shortcuts,
 * to avoid merge conflicts and unreadable diffs
 * when we add the next flag */

#define ACF1_DEFAULT			\
	.show_in_usage = 1,		\
	.res_name_required = 1,		\
	.backend_res_name = 1,		\
	.iterate_volumes = 1,		\
	.verify_ips = 0,		\
	.uc_dialog = 1,			\

#define ACF1_RESNAME			\
	.show_in_usage = 1,		\
	.res_name_required = 1,		\
	.backend_res_name = 1,		\
	.uc_dialog = 1,			\

#define ACF1_CONNECT			\
	.show_in_usage = 1,		\
	.res_name_required = 1,		\
	.backend_res_name = 1,		\
	.iterate_volumes = 0,		\
	.verify_ips = 1,		\
	.need_peer = 1,			\
	.uc_dialog = 1,			\

#define ACF1_DISCONNECT			\
	.show_in_usage = 1,		\
	.res_name_required = 1,		\
	.backend_res_name = 0,		\
	.need_peer = 1,			\
	.uc_dialog = 1,			\

#define ACF1_DEFNET			\
	.show_in_usage = 1,		\
	.res_name_required = 1,		\
	.backend_res_name = 1,		\
	.iterate_volumes = 1,		\
	.verify_ips = 1,		\
	.need_peer = 1,			\
	.uc_dialog = 1,			\

#define ACF1_WAIT			\
	.show_in_usage = 1,		\
	.res_name_required = 1,		\
	.vol_id_optional = 1,		\
	.verify_ips = 1,		\
	.uc_dialog = 1,			\

#define ACF1_PEER_DEVICE		\
	.show_in_usage = 1,		\
	.res_name_required = 1,		\
	.backend_res_name = 1,		\
	.iterate_volumes = 1,		\
	.need_peer = 1,			\
	.verify_ips = 0,		\
	.uc_dialog = 1,			\

#define ACF3_RES_HANDLER		\
	.show_in_usage = 3,		\
	.res_name_required = 1,		\
	.backend_res_name = 1,		\
	.iterate_volumes = 0,		\
	.vol_id_required = 0,		\
	.verify_ips = 0,		\
	.use_cached_config_file = 1,	\

#define ACF4_ADVANCED			\
	.show_in_usage = 4,		\
	.res_name_required = 1,		\
	.backend_res_name = 1,		\
	.iterate_volumes = 1,		\
	.verify_ips = 0,		\
	.uc_dialog = 1,			\

#define ACF4_ADVANCED_NEED_VOL		\
	.show_in_usage = 4,		\
	.res_name_required = 1,		\
	.backend_res_name = 1,		\
	.iterate_volumes = 0,		\
	.vol_id_required = 1,		\
	.verify_ips = 0,		\
	.uc_dialog = 1,			\

#define ACF1_DUMP			\
	.show_in_usage = 1,		\
	.res_name_required = 1,		\
	.backend_res_name = 1,		\
	.verify_ips = 1,		\
	.uc_dialog = 1,			\
	.test_config = 1,		\

#define ACF2_SHELL			\
	.show_in_usage = 2,		\
	.iterate_volumes = 1,		\
	.res_name_required = 1,		\
	.backend_res_name = 1,		\
	.verify_ips = 0,		\

#define ACF2_SH_RESNAME			\
	.show_in_usage = 2,		\
	.iterate_volumes = 0,		\
	.res_name_required = 1,		\
	.backend_res_name = 1,		\
	.verify_ips = 0,		\

#define ACF2_PROXY			\
	.show_in_usage = 2,		\
	.res_name_required = 1,		\
	.backend_res_name = 1,		\
	.verify_ips = 0,		\
	.need_peer = 1,			\
	.is_proxy_cmd = 1,		\

#define ACF2_HOOK			\
	.show_in_usage = 2,		\
	.res_name_required = 1,		\
	.backend_res_name = 1,		\
	.verify_ips = 0,                \
	.use_cached_config_file = 1,	\

#define ACF2_GEN_SHELL			\
	.show_in_usage = 2,		\
	.res_name_required = 0,		\
	.verify_ips = 0,		\

/*  */ struct adm_cmd attach_cmd = {"attach", adm_attach, &attach_cmd_ctx, ACF1_DEFAULT .disk_required = 1};
/*  */ struct adm_cmd disk_options_cmd = {"disk-options", adm_attach, &attach_cmd_ctx, ACF1_DEFAULT .disk_required = 1};
/*  */ struct adm_cmd detach_cmd = {"detach", adm_drbdsetup, &detach_cmd_ctx, ACF1_DEFAULT .takes_long = 1};
/*  */ struct adm_cmd connect_cmd = {"connect", adm_connect, &connect_cmd_ctx, ACF1_CONNECT};
/*  */ struct adm_cmd net_options_cmd = {"net-options", adm_connect, &net_options_ctx, ACF1_CONNECT};
/*  */ struct adm_cmd disconnect_cmd = {"disconnect", adm_drbdsetup, &disconnect_cmd_ctx, ACF1_DISCONNECT};
static struct adm_cmd up_cmd = {"up", adm_up, ACF1_RESNAME };
/*  */ struct adm_cmd res_options_cmd = {"resource-options", adm_resource, &resource_options_ctx, ACF1_RESNAME};
static struct adm_cmd down_cmd = {"down", adm_drbdsetup, ACF1_RESNAME .takes_long = 1};
static struct adm_cmd primary_cmd = {"primary", adm_drbdsetup, &primary_cmd_ctx, ACF1_RESNAME .takes_long = 1};
static struct adm_cmd secondary_cmd = {"secondary", adm_drbdsetup, ACF1_RESNAME .takes_long = 1};
static struct adm_cmd invalidate_cmd = {"invalidate", adm_invalidate, ACF1_DEFAULT .disk_required = 1};
static struct adm_cmd invalidate_remote_cmd = {"invalidate-remote", adm_drbdsetup, ACF1_PEER_DEVICE .takes_long = 1};
static struct adm_cmd outdate_cmd = {"outdate", adm_outdate, ACF1_DEFAULT};
/*  */ struct adm_cmd resize_cmd = {"resize", adm_resize, ACF1_DEFNET .disk_required = 1};
static struct adm_cmd verify_cmd = {"verify", adm_drbdsetup, ACF1_PEER_DEVICE};
static struct adm_cmd pause_sync_cmd = {"pause-sync", adm_drbdsetup, ACF1_PEER_DEVICE};
static struct adm_cmd resume_sync_cmd = {"resume-sync", adm_drbdsetup, ACF1_PEER_DEVICE};
static struct adm_cmd adjust_cmd = {"adjust", adm_adjust, ACF1_RESNAME};
static struct adm_cmd adjust_wp_cmd = {"adjust-with-progress", adm_adjust_wp, ACF1_RESNAME};
static struct adm_cmd wait_c_cmd = {"wait-connect", adm_wait_c, ACF1_WAIT};
static struct adm_cmd wait_sync_cmd = {"wait-sync", adm_wait_c, ACF1_WAIT};
static struct adm_cmd wait_ci_cmd = {"wait-con-int", adm_wait_ci, .show_in_usage = 1,.verify_ips = 1,};
static struct adm_cmd role_cmd = {"role", adm_drbdsetup, ACF1_RESNAME};
static struct adm_cmd cstate_cmd = {"cstate", adm_drbdsetup, ACF1_DISCONNECT};
static struct adm_cmd dstate_cmd = {"dstate", adm_setup_and_meta, ACF1_DEFAULT .disk_required = 1};
static struct adm_cmd status_cmd = {"status", adm_drbdsetup, .show_in_usage = 1, .uc_dialog = 1};
static struct adm_cmd dump_cmd = {"dump", adm_dump, ACF1_DUMP};
static struct adm_cmd dump_xml_cmd = {"dump-xml", adm_dump_xml, ACF1_DUMP};

static struct adm_cmd create_md_cmd = {"create-md", adm_create_md, ACF1_DEFAULT .disk_required = 1};
static struct adm_cmd show_gi_cmd = {"show-gi", adm_setup_and_meta, ACF1_PEER_DEVICE .disk_required = 1};
static struct adm_cmd get_gi_cmd = {"get-gi", adm_setup_and_meta, ACF1_PEER_DEVICE .disk_required = 1};
static struct adm_cmd dump_md_cmd = {"dump-md", adm_drbdmeta, ACF1_DEFAULT .disk_required = 1};
static struct adm_cmd wipe_md_cmd = {"wipe-md", adm_drbdmeta, ACF1_DEFAULT .disk_required = 1};
static struct adm_cmd apply_al_cmd = {"apply-al", adm_drbdmeta, ACF1_DEFAULT .disk_required = 1};
static struct adm_cmd forget_peer_cmd = {"forget-peer", adm_forget_peer, ACF1_DISCONNECT };

static struct adm_cmd hidden_cmd = {"hidden-commands", hidden_cmds,.show_in_usage = 1,};

static struct adm_cmd sh_nop_cmd = {"sh-nop", sh_nop, ACF2_GEN_SHELL .uc_dialog = 1, .test_config = 1};
static struct adm_cmd sh_resources_cmd = {"sh-resources", sh_resources, ACF2_GEN_SHELL};
static struct adm_cmd sh_resource_cmd = {"sh-resource", sh_resource, ACF2_SH_RESNAME};
static struct adm_cmd sh_mod_parms_cmd = {"sh-mod-parms", sh_mod_parms, ACF2_GEN_SHELL};
static struct adm_cmd sh_dev_cmd = {"sh-dev", sh_dev, ACF2_SHELL};
static struct adm_cmd sh_udev_cmd = {"sh-udev", sh_udev, .vol_id_required = 1, ACF2_HOOK};
static struct adm_cmd sh_minor_cmd = {"sh-minor", sh_minor, ACF2_SHELL};
static struct adm_cmd sh_ll_dev_cmd = {"sh-ll-dev", sh_ll_dev, ACF2_SHELL .disk_required = 1};
static struct adm_cmd sh_md_dev_cmd = {"sh-md-dev", sh_md_dev, ACF2_SHELL .disk_required = 1};
static struct adm_cmd sh_md_idx_cmd = {"sh-md-idx", sh_md_idx, ACF2_SHELL .disk_required = 1};
static struct adm_cmd sh_ip_cmd = {"sh-ip", sh_ip, ACF2_SHELL};
static struct adm_cmd sh_lr_of_cmd = {"sh-lr-of", sh_lres, ACF2_SHELL};
static struct adm_cmd sh_status_cmd = {"sh-status", sh_status, ACF2_GEN_SHELL};

static struct adm_cmd proxy_up_cmd = {"proxy-up", adm_proxy_up, ACF2_PROXY};
static struct adm_cmd proxy_down_cmd = {"proxy-down", adm_proxy_down, ACF2_PROXY};

/*  */ struct adm_cmd new_resource_cmd = {"new-resource", adm_resource, ACF2_SH_RESNAME};
/*  */ struct adm_cmd new_minor_cmd = {"sh-new-minor", adm_new_minor, ACF4_ADVANCED};

static struct adm_cmd khelper01_cmd = {"before-resync-target", adm_khelper, ACF3_RES_HANDLER};
static struct adm_cmd khelper02_cmd = {"after-resync-target", adm_khelper, ACF3_RES_HANDLER};
static struct adm_cmd khelper03_cmd = {"before-resync-source", adm_khelper, ACF3_RES_HANDLER};
static struct adm_cmd khelper04_cmd = {"pri-on-incon-degr", adm_khelper, ACF3_RES_HANDLER};
static struct adm_cmd khelper05_cmd = {"pri-lost-after-sb", adm_khelper, ACF3_RES_HANDLER};
static struct adm_cmd khelper06_cmd = {"fence-peer", adm_khelper, ACF3_RES_HANDLER};
static struct adm_cmd khelper07_cmd = {"local-io-error", adm_khelper, ACF3_RES_HANDLER};
static struct adm_cmd khelper08_cmd = {"pri-lost", adm_khelper, ACF3_RES_HANDLER};
static struct adm_cmd khelper09_cmd = {"initial-split-brain", adm_khelper, ACF3_RES_HANDLER};
static struct adm_cmd khelper10_cmd = {"split-brain", adm_khelper, ACF3_RES_HANDLER};
static struct adm_cmd khelper11_cmd = {"out-of-sync", adm_khelper, ACF3_RES_HANDLER};

static struct adm_cmd suspend_io_cmd = {"suspend-io", adm_drbdsetup, ACF4_ADVANCED};
static struct adm_cmd resume_io_cmd = {"resume-io", adm_drbdsetup, ACF4_ADVANCED};
static struct adm_cmd set_gi_cmd = {"set-gi", adm_drbdmeta, .disk_required = 1, .need_peer = 1, ACF4_ADVANCED_NEED_VOL};
static struct adm_cmd new_current_uuid_cmd = {"new-current-uuid", adm_drbdsetup, &new_current_uuid_cmd_ctx, ACF4_ADVANCED_NEED_VOL};
static struct adm_cmd check_resize_cmd = {"check-resize", adm_chk_resize, ACF4_ADVANCED};

struct adm_cmd *cmds[] = {
	/*  name, function, flags
	 *  sort order:
	 *  - normal config commands,
	 *  - normal meta data manipulation
	 *  - sh-*
	 *  - handler
	 *  - advanced
	 ***/
	&attach_cmd,
	&disk_options_cmd,
	&detach_cmd,
	&connect_cmd,
	&net_options_cmd,
	&disconnect_cmd,
	&up_cmd,
	&res_options_cmd,
	&down_cmd,
	&primary_cmd,
	&secondary_cmd,
	&invalidate_cmd,
	&invalidate_remote_cmd,
	&outdate_cmd,
	&resize_cmd,
	&verify_cmd,
	&pause_sync_cmd,
	&resume_sync_cmd,
	&adjust_cmd,
	&adjust_wp_cmd,
	&wait_c_cmd,
	&wait_sync_cmd,
	&wait_ci_cmd,
	&role_cmd,
	&cstate_cmd,
	&dstate_cmd,
	&status_cmd,
	&dump_cmd,
	&dump_xml_cmd,

	&create_md_cmd,
	&show_gi_cmd,
	&get_gi_cmd,
	&dump_md_cmd,
	&wipe_md_cmd,
	&apply_al_cmd,
	&forget_peer_cmd,

	&hidden_cmd,

	&sh_nop_cmd,
	&sh_resources_cmd,
	&sh_resource_cmd,
	&sh_mod_parms_cmd,
	&sh_dev_cmd,
	&sh_udev_cmd,
	&sh_minor_cmd,
	&sh_ll_dev_cmd,
	&sh_md_dev_cmd,
	&sh_md_idx_cmd,
	&sh_ip_cmd,
	&sh_lr_of_cmd,
	&sh_status_cmd,

	&proxy_up_cmd,
	&proxy_down_cmd,

	&new_resource_cmd,
	&new_minor_cmd,

	&khelper01_cmd,
	&khelper02_cmd,
	&khelper03_cmd,
	&khelper04_cmd,
	&khelper05_cmd,
	&khelper06_cmd,
	&khelper07_cmd,
	&khelper08_cmd,
	&khelper09_cmd,
	&khelper10_cmd,
	&khelper11_cmd,

	&suspend_io_cmd,
	&resume_io_cmd,
	&set_gi_cmd,
	&new_current_uuid_cmd,
	&check_resize_cmd,
};

/* internal commands: */
/*  */ struct adm_cmd del_minor_cmd = {"del-minor", adm_drbdsetup, ACF1_DEFAULT};
/*  */ struct adm_cmd res_options_defaults_cmd = {
	"resource-options",
	adm_resource,
	&resource_options_ctx,
	ACF1_RESNAME
};
/*  */ struct adm_cmd disk_options_defaults_cmd = {
	"disk-options",
	adm_attach,
	&attach_cmd_ctx,
	ACF1_DEFAULT .disk_required = 1
};
/*  */ struct adm_cmd net_options_defaults_cmd = {
	"net-options",
	adm_connect,
	&net_options_ctx,
	ACF1_CONNECT
};
/*  */ struct adm_cmd proxy_conn_down_cmd = { "", do_proxy_conn_down, ACF1_DEFAULT};
/*  */ struct adm_cmd proxy_conn_up_cmd = { "", do_proxy_conn_up, ACF1_DEFAULT};
/*  */ struct adm_cmd proxy_conn_plugins_cmd = { "", do_proxy_conn_plugins, ACF1_DEFAULT};

static const struct adm_cmd invalidate_setup_cmd = {
	"invalidate",
	__adm_drbdsetup_silent,
	ACF1_DEFAULT .disk_required = 1
};

static const struct adm_cmd forget_peer_setup_cmd = {
	"forget-peer",
	__adm_drbdsetup_silent,
	ACF1_DISCONNECT .backend_res_name = 1, .need_peer = 0
};

static void initialize_deferred_cmds()
{
	enum drbd_cfg_stage stage;
	for (stage = CFG_PREREQ; stage < __CFG_LAST; stage++)
		STAILQ_INIT(&deferred_cmds[stage]);
}

void schedule_deferred_cmd(struct adm_cmd *cmd,
			   const struct cfg_ctx *ctx,
			   enum drbd_cfg_stage stage)
{
	struct deferred_cmd *d;

	d = calloc(1, sizeof(struct deferred_cmd));
	if (d == NULL) {
		perror("calloc");
		exit(E_EXEC_ERROR);
	}

	d->ctx = *ctx;
	d->ctx.cmd = cmd;

	STAILQ_INSERT_TAIL(&deferred_cmds[stage], d, link);
}

enum on_error { KEEP_RUNNING, EXIT_ON_FAIL };
static int __call_cmd_fn(const struct cfg_ctx *ctx, enum on_error on_error)
{
	struct d_volume *vol = ctx->vol;
	int rv;

	if (ctx->cmd->disk_required &&
	    (!vol->disk || !vol->meta_disk || !vol->meta_index)) {
		rv = 10;
		fprintf(stderr, "The %s command requires a local disk, but the configuration gives none.\n",
			ctx->cmd->name);
		if (on_error == EXIT_ON_FAIL)
			exit(rv);
		return rv;
	}

	rv = ctx->cmd->function(ctx);
	if (rv >= 20) {
		if (on_error == EXIT_ON_FAIL)
			exit(rv);
	}
	return rv;
}

static int call_cmd_fn(struct adm_cmd *cmd, const struct cfg_ctx *ctx, enum on_error on_error)
{
	struct cfg_ctx tmp_ctx = *ctx;

	tmp_ctx.cmd = cmd;
	return __call_cmd_fn(&tmp_ctx, on_error);
}

/* If ctx->vol is NULL, and cmd->iterate_volumes is set,
 * iterate over all volumes in ctx->res.
 * Else, just pass it on.
 * */
int call_cmd(const struct adm_cmd *cmd, const struct cfg_ctx *ctx,
	     enum on_error on_error)
{
	struct cfg_ctx tmp_ctx = *ctx;
	struct d_resource *res = ctx->res;
	struct d_volume *vol;
	struct connection *conn;
	bool iterate_vols, iterate_conns;
	int ret = 0;

	if (!res->peers_addrs_set && cmd->need_peer)
		set_peer_in_resource(res, cmd->need_peer);

	iterate_vols = ctx->vol ? 0 : cmd->iterate_volumes;
	iterate_conns = ctx->conn ? 0 : cmd->need_peer;

	tmp_ctx.cmd = cmd;

	if (iterate_vols && iterate_conns) {
		for_each_volume(vol, &res->me->volumes) {
			tmp_ctx.vol = vol;
			for_each_connection(conn, &res->connections) {
				if (conn->ignore)
					continue;
				tmp_ctx.conn = conn;
				ret = __call_cmd_fn(&tmp_ctx, on_error);
				if (ret)
					goto out;
			}
		}
	} else if (iterate_vols) {
		for_each_volume(vol, &res->me->volumes) {
			tmp_ctx.vol = vol;
			ret = __call_cmd_fn(&tmp_ctx, on_error);
			if (ret)
				break;
		}
	} else if (iterate_conns) {
		for_each_connection(conn, &res->connections) {
			if (conn->ignore)
				continue;
			tmp_ctx.conn = conn;
			ret = __call_cmd_fn(&tmp_ctx, on_error);
			if (ret)
				break;
		}
	} else {
		ret = __call_cmd_fn(&tmp_ctx, on_error);
	}
out:
	return ret;
}

static char *drbd_cfg_stage_string[] = {
	[CFG_PREREQ] = "create res",
	[CFG_RESOURCE] = "adjust res",
	[CFG_DISK_PREREQ] = "prepare disk",
	[CFG_DISK] = "adjust disk",
	[CFG_NET_PREREQ] = "prepare net",
	[CFG_NET] = "adjust net",
};

int _run_deferred_cmds(enum drbd_cfg_stage stage)
{
	struct d_resource *last_res = NULL;
	struct deferred_cmd *d = STAILQ_FIRST(&deferred_cmds[stage]);
	struct deferred_cmd *t;
	int r;
	int rv = 0;

	if (d && adjust_with_progress) {
		printf("\n%15s:", drbd_cfg_stage_string[stage]);
		fflush(stdout);
	}

	while (d) {
		if (d->ctx.res->skip_further_deferred_command) {
			if (adjust_with_progress) {
				if (d->ctx.res != last_res)
					printf(" [skipped:%s]", d->ctx.res->name);
			} else
				fprintf(stderr, "%s: %s %s: skipped due to earlier error\n",
					progname, d->ctx.cmd->name, d->ctx.res->name);
			r = 0;
		} else {
			if (adjust_with_progress) {
				if (d->ctx.res != last_res)
					printf(" %s", d->ctx.res->name);
			}
			r = __call_cmd_fn(&d->ctx, KEEP_RUNNING);
			if (r) {
				/* If something in the "prerequisite" stages failed,
				 * there is no point in trying to continue.
				 * However if we just failed to adjust some
				 * options, or failed to attach, we still want
				 * to adjust other options, or try to connect.
				 */
				if (stage == CFG_PREREQ || stage == CFG_DISK_PREREQ)
					d->ctx.res->skip_further_deferred_command = 1;
				if (adjust_with_progress)
					printf(":failed(%s:%u)", d->ctx.cmd->name, r);
			}
		}
		last_res = d->ctx.res;
		t = STAILQ_NEXT(d, link);
		free(d);
		d = t;
		if (r > rv)
			rv = r;
	}
	return rv;
}

int run_deferred_cmds(void)
{
	enum drbd_cfg_stage stage;
	int r;
	int ret = 0;
	if (adjust_with_progress)
		printf("[");
	for (stage = CFG_PREREQ; stage < __CFG_LAST; stage++) {
		r = _run_deferred_cmds(stage);
		if (r) {
			if (!adjust_with_progress)
				return 1; /* FIXME r? */
			ret = 1;
		}
	}
	if (adjust_with_progress)
		printf("\n]\n");
	return ret;
}

static int sh_nop(const struct cfg_ctx *ctx)
{
	return 0;
}

static int sh_resources(const struct cfg_ctx *ctx)
{
	struct d_resource *res;
	int first = 1;

	for_each_resource(res, &config) {
		if (res->ignore)
			continue;
		if (is_drbd_top != res->stacked)
			continue;
		printf(first ? "%s" : " %s", esc(res->name));
		first = 0;
	}
	if (!first)
		printf("\n");

	return 0;
}

static int sh_resource(const struct cfg_ctx *ctx)
{
	printf("%s\n", ctx->res->name);
	return 0;
}

static int sh_dev(const struct cfg_ctx *ctx)
{
	printf("%s\n", ctx->vol->device);
	return 0;
}

static int sh_udev(const struct cfg_ctx *ctx)
{
	struct d_resource *res = ctx->res;
	struct d_volume *vol = ctx->vol;

	/* No shell escape necessary. Udev does not handle it anyways... */
	if (!vol) {
		fprintf(stderr, "volume not specified\n");
		return 1;
	}

	if (!strncmp(vol->device, "/dev/drbd", 9))
		printf("DEVICE=%s\n", vol->device + 5);
	else
		printf("DEVICE=drbd%u\n", vol->device_minor);

	printf("SYMLINK=");
	if (vol->implicit)
		printf("drbd/by-res/%s", res->name);
	else
		printf("drbd/by-res/%s/%u", res->name, vol->vnr);
	if (vol->disk) {
		if (!strncmp(vol->disk, "/dev/", 5))
			printf(" drbd/by-disk/%s", vol->disk + 5);
		else
			printf(" drbd/by-disk/%s", vol->disk);
	}
	printf("\n");

	return 0;
}

static int sh_minor(const struct cfg_ctx *ctx)
{
	printf("%d\n", ctx->vol->device_minor);
	return 0;
}

static int sh_ip(const struct cfg_ctx *ctx)
{
	printf("%s\n", ctx->res->me->address.addr);
	return 0;
}

static int sh_lres(const struct cfg_ctx *ctx)
{
	struct d_resource *res = ctx->res;
	if (!is_drbd_top) {
		fprintf(stderr,
			"sh-lower-resource only available in stacked mode\n");
		exit(E_USAGE);
	}
	if (!res->stacked) {
		fprintf(stderr, "'%s' is not stacked on this host (%s)\n",
			res->name, canonname);
		exit(E_USAGE);
	}
	printf("%s\n", res->me->lower->name);

	return 0;
}

static int sh_ll_dev(const struct cfg_ctx *ctx)
{
	printf("%s\n", ctx->vol->disk);
	return 0;
}


static int sh_md_dev(const struct cfg_ctx *ctx)
{
	struct d_volume *vol = ctx->vol;
	char *r;

	if (strcmp("internal", vol->meta_disk) == 0)
		r = vol->disk;
	else
		r = vol->meta_disk;

	printf("%s\n", r);
	return 0;
}

static int sh_md_idx(const struct cfg_ctx *ctx)
{
	printf("%s\n", ctx->vol->meta_index);
	return 0;
}

/* FIXME this module parameter will go */
static int sh_mod_parms(const struct cfg_ctx *ctx)
{
	int mc = global_options.minor_count;

	if (mc == 0) {
		mc = number_of_minors + 3;
		if (mc > DRBD_MINOR_COUNT_MAX)
			mc = DRBD_MINOR_COUNT_MAX;

		if (mc < DRBD_MINOR_COUNT_DEF)
			mc = DRBD_MINOR_COUNT_DEF;
	}
	printf("minor_count=%d\n", mc);
	return 0;
}

static void free_volume(struct d_volume *vol)
{
	if (!vol)
		return;

	free(vol->device);
	free(vol->disk);
	free(vol->meta_disk);
	free(vol->meta_index);
	free(vol);
}

static void free_host_info(struct d_host_info *hi)
{
	struct d_volume *vol, *n;

	if (!hi)
		return;

	free_names(&hi->on_hosts);
	vol = STAILQ_FIRST(&hi->volumes);
	while (vol) {
		n = STAILQ_NEXT(vol, link);
		free_volume(vol);
		vol = n;
	}
	free(hi->address.addr);
	free(hi->address.af);
	free(hi->address.port);
}

static void free_options(struct options *options)
{
	struct d_option *f, *option = STAILQ_FIRST(options);
	while (option) {
		free(option->name);
		free(option->value);
		f = option;
		option = STAILQ_NEXT(option, link);
		free(f);
	}
}

static void free_config()
{
	struct d_resource *f, *t;
	struct d_host_info *host;

	f = STAILQ_FIRST(&config);
	while (f) {
		free(f->name);
		for_each_host(host, &f->all_hosts)
			free_host_info(host);
		free_options(&f->net_options);
		free_options(&f->disk_options);
		free_options(&f->startup_options);
		free_options(&f->proxy_options);
		free_options(&f->handlers);
		t = STAILQ_NEXT(f, link);
		free(f);
		f = t;
	}
	if (common) {
		free_options(&common->net_options);
		free_options(&common->disk_options);
		free_options(&common->startup_options);
		free_options(&common->proxy_options);
		free_options(&common->handlers);
		free(common);
	}
	if (ifreq_list)
		free(ifreq_list);
}

static void find_drbdcmd(char **cmd, char **pathes)
{
	char **path;

	path = pathes;
	while (*path) {
		if (access(*path, X_OK) == 0) {
			*cmd = *path;
			return;
		}
		path++;
	}

	fprintf(stderr, "Can not find command (drbdsetup/drbdmeta)\n");
	exit(E_EXEC_ERROR);
}

static void alarm_handler(int __attribute((unused)) signo)
{
	alarm_raised = 1;
}

void m__system(char **argv, int flags, const char *res_name, pid_t *kid, int *fd, int *ex)
{
	pid_t pid;
	int status, rv = -1;
	int timeout = 0;
	char **cmdline = argv;
	int pipe_fds[2];

	struct sigaction so;
	struct sigaction sa;

	sa.sa_handler = &alarm_handler;
	sigemptyset(&sa.sa_mask);
	sa.sa_flags = 0;

	if (dry_run || verbose) {
		if (sh_varname && *cmdline)
			printf("%s=%s\n", sh_varname,
					res_name ? shell_escape(res_name) : "");
		while (*cmdline) {
			printf("%s ", shell_escape(*cmdline++));
		}
		printf("\n");
		if (dry_run) {
			if (kid)
				*kid = -1;
			if (fd)
				*fd = 0;
			if (ex)
				*ex = 0;
			return;
		}
	}

	/* flush stdout and stderr, so output of drbdadm
	 * and helper binaries is reported in order! */
	fflush(stdout);
	fflush(stderr);

	if (adjust_with_progress && !(flags & RETURN_STDERR_FD))
		flags |= SUPRESS_STDERR;

	if (flags & (RETURN_STDOUT_FD | RETURN_STDERR_FD)) {
		if (pipe(pipe_fds) < 0) {
			perror("pipe");
			fprintf(stderr, "Error in pipe, giving up.\n");
			exit(E_EXEC_ERROR);
		}
	}

	pid = fork();
	if (pid == -1) {
		fprintf(stderr, "Can not fork\n");
		exit(E_EXEC_ERROR);
	}
	if (pid == 0) {
		if (flags & RETURN_STDOUT_FD) {
			close(pipe_fds[0]);
			dup2(pipe_fds[1], 1);
		}
		if (flags & RETURN_STDERR_FD) {
			close(pipe_fds[0]);
			dup2(pipe_fds[1], 2);
		}
		if (flags & SUPRESS_STDERR)
			fclose(stderr);
		execvp(argv[0], argv);
		fprintf(stderr, "Can not exec\n");
		exit(E_EXEC_ERROR);
	}

	if (flags & (RETURN_STDOUT_FD | RETURN_STDERR_FD))
		close(pipe_fds[1]);

	if (flags & SLEEPS_FINITE) {
		sigaction(SIGALRM, &sa, &so);
		alarm_raised = 0;
		switch (flags & SLEEPS_MASK) {
		case SLEEPS_SHORT:
			timeout = 5;
			break;
		case SLEEPS_LONG:
			timeout = COMM_TIMEOUT + 1;
			break;
		case SLEEPS_VERY_LONG:
			timeout = 600;
			break;
		default:
			fprintf(stderr, "logic bug in %s:%d\n", __FILE__,
				__LINE__);
			exit(E_THINKO);
		}
		alarm(timeout);
	}

	if (kid)
		*kid = pid;
	if (fd)
		*fd = pipe_fds[0];

	if (flags & (RETURN_STDOUT_FD | RETURN_STDERR_FD)
	||  flags == RETURN_PID)
		return;

	while (1) {
		if (waitpid(pid, &status, 0) == -1) {
			if (errno != EINTR)
				break;
			if (alarm_raised) {
				alarm(0);
				sigaction(SIGALRM, &so, NULL);
				rv = 0x100;
				break;
			} else {
				fprintf(stderr, "logic bug in %s:%d\n",
					__FILE__, __LINE__);
				exit(E_EXEC_ERROR);
			}
		} else {
			if (WIFEXITED(status)) {
				rv = WEXITSTATUS(status);
				break;
			}
		}
	}

	if (flags & SLEEPS_FINITE) {
		if (rv >= 10
		    && !(flags & (DONT_REPORT_FAILED | SUPRESS_STDERR))) {
			fprintf(stderr, "Command '");
			for (cmdline = argv; *cmdline; cmdline++) {
				fprintf(stderr, "%s", *cmdline);
				if (cmdline[1])
					fputc(' ', stderr);
			}
			if (alarm_raised) {
				fprintf(stderr,
					"' did not terminate within %u seconds\n",
					timeout);
				exit(E_EXEC_ERROR);
			} else {
				fprintf(stderr,
					"' terminated with exit code %d\n", rv);
			}
		}
	}
	fflush(stdout);
	fflush(stderr);

	if (ex)
		*ex = rv;
}

#define NA(ARGC) \
  ({ if((ARGC) >= MAX_ARGS) { fprintf(stderr,"MAX_ARGS too small\n"); \
       exit(E_THINKO); \
     } \
     (ARGC)++; \
  })

static void add_setup_options(char **argv, int *argcp)
{
	int argc = *argcp;
	int i;

	if (!setup_options)
		return;

	for (i = 0; setup_options[i].option; i++)
		argv[NA(argc)] = setup_options[i].option;
	*argcp = argc;
}

#define make_option(ARG, OPT) do {					\
	if(OPT->value)							\
		ARG = ssprintf("--%s=%s", OPT->name, OPT->value);	\
	else 								\
		ARG = ssprintf("--%s", OPT->name);			\
} while (0)

#define make_options(ARG, OPTIONS) do {					\
	struct d_option *option;					\
	STAILQ_FOREACH(option, OPTIONS, link) 				\
		make_option(ARG, option);				\
} while (0)

#define ssprintf_addr(A)					\
ssprintf(strcmp((A)->af, "ipv6") ? "%s:%s:%s" : "%s:[%s]:%s",	\
	 (A)->af, (A)->addr, (A)->port);

static int adm_attach(const struct cfg_ctx *ctx)
{
	struct d_volume *vol = ctx->vol;
	char *argv[MAX_ARGS];
	int argc = 0;
	bool do_attach = (ctx->cmd == &attach_cmd);
	bool reset = (ctx->cmd == &disk_options_defaults_cmd);

	if (do_attach) {
		int rv = call_cmd_fn(&apply_al_cmd, ctx, KEEP_RUNNING);
		if (rv)
			return rv;
	}

	argv[NA(argc)] = drbdsetup;
	argv[NA(argc)] = (char *)ctx->cmd->name; /* "attach" : "disk-options"; */
	argv[NA(argc)] = ssprintf("%d", vol->device_minor);
	if (do_attach) {
		argv[NA(argc)] = vol->disk;
		if (!strcmp(vol->meta_disk, "internal")) {
			argv[NA(argc)] = vol->disk;
		} else {
			argv[NA(argc)] = vol->meta_disk;
		}
		argv[NA(argc)] = vol->meta_index;
	}
	if (reset)
		argv[NA(argc)] = "--set-defaults";
	if (reset || do_attach) {
		if (!do_attach) {
			struct d_option *option;
			STAILQ_FOREACH(option, &ctx->vol->disk_options, link)
				if (!option->adj_skip)
					make_option(argv[NA(argc)], option);
		} else {
			make_options(argv[NA(argc)], &ctx->vol->disk_options);
		}
	}
	add_setup_options(argv, &argc);
	argv[NA(argc)] = 0;

	return m_system_ex(argv, SLEEPS_LONG, ctx->res->name);
}

struct d_option *find_opt(struct options *base, const char *name)
{
	struct d_option *option;

	STAILQ_FOREACH(option, base, link)
		if (!strcmp(option->name, name))
			return option;

	return NULL;
}

int adm_new_minor(const struct cfg_ctx *ctx)
{
	char *argv[MAX_ARGS];
	int argc = 0, ex;

	argv[NA(argc)] = drbdsetup;
	argv[NA(argc)] = "new-minor";
	argv[NA(argc)] = ssprintf("%s", ctx->res->name);
	argv[NA(argc)] = ssprintf("%u", ctx->vol->device_minor);
	argv[NA(argc)] = ssprintf("%u", ctx->vol->vnr);
	argv[NA(argc)] = NULL;

	ex = m_system_ex(argv, SLEEPS_SHORT, ctx->res->name);
	if (!ex && do_register)
		register_minor(ctx->vol->device_minor, config_save);
	return ex;
}

static int adm_resource(const struct cfg_ctx *ctx)
{
	struct d_resource *res = ctx->res;
	char *argv[MAX_ARGS];
	int argc = 0, ex;
	bool do_new_resource = (ctx->cmd == &new_resource_cmd);
	bool reset = (ctx->cmd == &res_options_defaults_cmd);

	argv[NA(argc)] = drbdsetup;
	argv[NA(argc)] = (char *)ctx->cmd->name; /* "new-resource" or "resource-options" */
	argv[NA(argc)] = ssprintf("%s", res->name);
	if (do_new_resource)
		argv[NA(argc)] = ctx->res->me->node_id;
	if (reset)
		argv[NA(argc)] = "--set-defaults";
	if (reset || do_new_resource)
		make_options(argv[NA(argc)], &res->res_options);
	add_setup_options(argv, &argc);
	argv[NA(argc)] = NULL;

	ex = m_system_ex(argv, SLEEPS_SHORT, res->name);
	if (!ex && do_new_resource && do_register)
		register_resource(res->name, config_save);
	return ex;
}

int adm_resize(const struct cfg_ctx *ctx)
{
	char *argv[MAX_ARGS];
	struct d_option *opt;
	int argc = 0;
	int silent;
	int ex;

	argv[NA(argc)] = drbdsetup;
	argv[NA(argc)] = "resize";
	argv[NA(argc)] = ssprintf("%d", ctx->vol->device_minor);
	opt = find_opt(&ctx->vol->disk_options, "size");
	if (!opt)
		opt = find_opt(&ctx->res->disk_options, "size");
	if (opt)
		argv[NA(argc)] = ssprintf("--%s=%s", opt->name, opt->value);
	add_setup_options(argv, &argc);
	argv[NA(argc)] = 0;

	/* if this is not "resize", but "check-resize", be silent! */
	silent = !strcmp(ctx->cmd->name, "check-resize") ? SUPRESS_STDERR : 0;
	ex = m_system_ex(argv, SLEEPS_SHORT | silent, ctx->res->name);

	if (ex)
		return ex;

	/* Record last-known bdev info.
	 * Unfortunately drbdsetup did not have enough information
	 * when doing the "resize", and in theory, _our_ information
	 * about the backing device may even be wrong.
	 * Call drbdsetup again, tell it to ask the kernel for
	 * current config, and update the last known bdev info
	 * according to that. */
	/* argv[0] = drbdsetup; */
	argv[1] = "check-resize";
	/* argv[2] = minor; */
	argv[3] = NULL;
	/* ignore exit code */
	m_system_ex(argv, SLEEPS_SHORT | silent, ctx->res->name);

	return 0;
}

int _adm_drbdmeta(const struct cfg_ctx *ctx, int flags, char *argument)
{
	struct d_volume *vol = ctx->vol;
	char *argv[MAX_ARGS];
	int argc = 0;

	argv[NA(argc)] = drbdmeta;
	argv[NA(argc)] = ssprintf("%d", vol->device_minor);
	argv[NA(argc)] = "v09";
	if (!strcmp(vol->meta_disk, "internal")) {
		argv[NA(argc)] = vol->disk;
	} else {
		argv[NA(argc)] = vol->meta_disk;
	}
	if (!strcmp(vol->meta_index, "flexible")) {
		if (!strcmp(vol->meta_disk, "internal")) {
			argv[NA(argc)] = "flex-internal";
		} else {
			argv[NA(argc)] = "flex-external";
		}
	} else {
		argv[NA(argc)] = vol->meta_index;
	}
	if (ctx->cmd->need_peer)
		argv[NA(argc)] = ssprintf("--node-id=%s", ctx->conn->peer->node_id);
	argv[NA(argc)] = (char *)ctx->cmd->name;
	if (argument)
		argv[NA(argc)] = argument;
	add_setup_options(argv, &argc);
	argv[NA(argc)] = 0;

	return m_system_ex(argv, flags, ctx->res->name);
}

static int adm_drbdmeta(const struct cfg_ctx *ctx)
{
	return _adm_drbdmeta(ctx, SLEEPS_VERY_LONG, NULL);
}

static void __adm_drbdsetup(const struct cfg_ctx *ctx, int flags, pid_t *pid, int *fd, int *ex)
{
	char *argv[MAX_ARGS];
	int argc = 0;

	argv[NA(argc)] = drbdsetup;
	argv[NA(argc)] = (char *)ctx->cmd->name;
	if (ctx->vol)
		argv[NA(argc)] = ssprintf("%d", ctx->vol->device_minor);
	else if (ctx->cmd->backend_res_name && ctx->res)
		argv[NA(argc)] = ssprintf("%s", ctx->res->name);

	if (ctx->cmd->need_peer) {
		argv[NA(argc)] = ssprintf_addr(ctx->conn->my_address);
		argv[NA(argc)] = ssprintf_addr(ctx->conn->connect_to);
	}

	if (ctx->cmd == &forget_peer_setup_cmd)
		argv[NA(argc)] = ssprintf("%s", ctx->conn->peer->node_id);

	add_setup_options(argv, &argc);

	if (ctx->cmd == &invalidate_setup_cmd && ctx->conn)
		argv[NA(argc)] = ssprintf("--sync-from-peer-node-id=%s", ctx->conn->peer->node_id);

	argv[NA(argc)] = 0;

	if (ctx->res)
		setenv("DRBD_RESOURCE", ctx->res->name, 1);

	m__system(argv, flags, ctx->res ? ctx->res->name : NULL, pid, fd, ex);
}

static int _adm_drbdsetup(const struct cfg_ctx *ctx, int flags)
{
	int ex;
	__adm_drbdsetup(ctx, flags, NULL, NULL, &ex);
	return ex;
}

static int adm_drbdsetup(const struct cfg_ctx *ctx)
{
	return _adm_drbdsetup(ctx, ctx->cmd->takes_long ? SLEEPS_LONG : SLEEPS_SHORT);
}

static int __adm_drbdsetup_silent(const struct cfg_ctx *ctx)
{
	char buffer[4096];
	int fd, status, rv = 0, rr, s = 0;
	pid_t pid;

	__adm_drbdsetup(ctx, SLEEPS_SHORT | RETURN_STDERR_FD, &pid, &fd, NULL);

	if (fd < 0) {
		fprintf(stderr, "Strange: got negative fd.\n");
		exit(E_THINKO);
	}

	if (!dry_run) {
		while (1) {
			rr = read(fd, buffer + s, 4096 - s);
			if (rr <= 0)
				break;
			s += rr;
		}

		close(fd);
		rr = waitpid(pid, &status, 0);
		alarm(0);

		if (WIFEXITED(status))
			rv = WEXITSTATUS(status);
		if (alarm_raised) {
			rv = 0x100;
		}
	}

	/* see drbdsetup.c, print_config_error():
	 *  11: some unspecific state change error. (ignore for invalidate)
	 *  17: SS_NO_UP_TO_DATE_DISK */
	if ((strcmp(ctx->cmd->name, "invalidate") && rv == 11) || rv == 17)
		rr = write(fileno(stderr), buffer, s);

	return rv;
}

int sh_status(const struct cfg_ctx *ctx)
{
	struct cfg_ctx tmp_ctx = *ctx;
	struct d_resource *r;
	struct d_volume *vol, *lower_vol;
	int rv = 0;

	if (!dry_run) {
		printf("_drbd_version=%s\n_drbd_api=%u\n",
		       shell_escape(REL_VERSION), API_VERSION);
		printf("_config_file=%s\n\n\n", shell_escape(config_save));
	}

	for_each_resource(r, &config) {
		if (r->ignore)
			continue;
		tmp_ctx.res = r;

		printf("_conf_res_name=%s\n", shell_escape(r->name));
		printf("_conf_file_line=%s:%u\n\n", shell_escape(r->config_file), r->start_line);
		if (r->stacked && r->me->lower) {
			printf("_stacked_on=%s\n", shell_escape(r->me->lower->name));
			lower_vol = STAILQ_FIRST(&r->me->lower->me->volumes);
		} else {
			/* reset stuff */
			printf("_stacked_on=\n");
			printf("_stacked_on_device=\n");
			printf("_stacked_on_minor=\n");
			lower_vol = NULL;
		}
		/* TODO: remove this loop, have drbdsetup use dump
		 * and optionally filter on resource name.
		 * "stacked" information is not directly known to drbdsetup, though.
		 */
		for_each_volume(vol, &r->me->volumes) {
			/* do not continue in this loop,
			 * or lower_vol will get out of sync */
			if (lower_vol) {
				printf("_stacked_on_device=%s\n", shell_escape(lower_vol->device));
				printf("_stacked_on_minor=%d\n", lower_vol->device_minor);
			} else if (r->stacked && r->me->lower) {
				/* ASSERT */
				fprintf(stderr, "in %s: stacked volume[%u] without lower volume\n",
						r->name, vol->vnr);
				abort();
			}
			printf("_conf_volume=%d\n", vol->vnr);

			tmp_ctx.vol = vol;
			rv = _adm_drbdsetup(&tmp_ctx, SLEEPS_SHORT);
			if (rv)
				return rv;

			if (lower_vol)
				lower_vol = STAILQ_NEXT(lower_vol, link);
			/* vol is advanced by for_each_volume */
		}
	}
	return 0;
}

static int adm_outdate(const struct cfg_ctx *ctx)
{
	int rv;

	rv = _adm_drbdsetup(ctx, SLEEPS_SHORT | SUPRESS_STDERR);
	/* special cases for outdate:
	 * 17: drbdsetup outdate, but is primary and thus cannot be outdated.
	 *  5: drbdsetup outdate, and is inconsistent or worse anyways. */
	if (rv == 17)
		return rv;

	if (rv == 5) {
		/* That might mean it is diskless. */
		rv = adm_drbdmeta(ctx);
		if (rv)
			rv = 5;
		return rv;
	}

	if (rv || dry_run) {
		rv = adm_drbdmeta(ctx);
	}
	return rv;
}

/* shell equivalent:
 * ( drbdsetup resize && drbdsetup check-resize ) || drbdmeta check-resize */
static int adm_chk_resize(const struct cfg_ctx *ctx)
{
	/* drbdsetup resize && drbdsetup check-resize */
	int ex = adm_resize(ctx);
	if (ex == 0)
		return 0;

	/* try drbdmeta check-resize */
	return adm_drbdmeta(ctx);
}

static int adm_setup_and_meta(const struct cfg_ctx *ctx)
{
	int rv;

	rv = __adm_drbdsetup_silent(ctx);

	if (rv == 11 || rv == 17) {
		/* see drbdsetup.c, print_config_error():
		 *  11: some unspecific state change error. (ignore for invalidate)
		 *  17: SS_NO_UP_TO_DATE_DISK */
		return rv;
	}

	if (rv || dry_run)
		rv = adm_drbdmeta(ctx);

	return rv;
}

static int adm_invalidate(const struct cfg_ctx *ctx)
{
	static const struct adm_cmd invalidate_meta_cmd = {
		"invalidate",
		adm_drbdmeta,
		ACF1_DEFAULT .disk_required = 1
	};

	int rv;

	rv = call_cmd(&invalidate_setup_cmd, ctx, KEEP_RUNNING);
	if (rv == 11 || rv == 17) {
		/* see drbdsetup.c, print_config_error():
		 *  11: some unspecific state change error.
		 *       Means that there are multiple peers
		 *  17: SS_NO_UP_TO_DATE_DISK */
		return rv;
	}

	if (rv || dry_run == 1)
		rv = call_cmd(&invalidate_meta_cmd, ctx, KEEP_RUNNING);

	return rv;
}

static int adm_forget_peer(const struct cfg_ctx *ctx)
{
	static const struct adm_cmd forget_peer_meta_cmd = {
		"forget-peer",
		adm_drbdmeta,
		ACF1_PEER_DEVICE .disk_required = 1
	};

	int rv;

	rv = call_cmd(&forget_peer_setup_cmd, ctx, KEEP_RUNNING);
	if (rv == 11 || rv == 17)
		return rv;

	if (rv || dry_run == 1)
		rv = call_cmd(&forget_peer_meta_cmd, ctx, KEEP_RUNNING);

	return rv;
}

static int adm_khelper(const struct cfg_ctx *ctx)
{
	struct d_resource *res = ctx->res;
	int rv = 0;
	char *sh_cmd;
	char *argv[] = { "/bin/sh", "-c", NULL, NULL };

	if ((sh_cmd = get_opt_val(&res->handlers, ctx->cmd->name, NULL))) {
		argv[2] = sh_cmd;
		rv = m_system_ex(argv, SLEEPS_VERY_LONG, res->name);
	}
	return rv;
}

static int adm_connect(const struct cfg_ctx *ctx)
{
	struct d_resource *res = ctx->res;
	struct connection *conn = ctx->conn;
	char *argv[MAX_ARGS];
	int argc = 0;
	bool do_connect = (ctx->cmd == &connect_cmd);
	bool reset = (ctx->cmd == &net_options_defaults_cmd);

	argv[NA(argc)] = drbdsetup;
	argv[NA(argc)] = (char *)ctx->cmd->name; /* "connect" : "net-options"; */
	if (do_connect)
		argv[NA(argc)] = ssprintf("%s", res->name);
	argv[NA(argc)] = ssprintf_addr(conn->my_address);
	argv[NA(argc)] = ssprintf_addr(conn->connect_to);

	if (reset)
		argv[NA(argc)] = "--set-defaults";
	if (do_connect)
		argv[NA(argc)] = ssprintf("--peer-node-id=%s", conn->peer->node_id);
	if (reset || do_connect)
		make_options(argv[NA(argc)], &conn->net_options);

	add_setup_options(argv, &argc);
	argv[NA(argc)] = 0;

	return m_system_ex(argv, SLEEPS_SHORT, res->name);
}

void free_opt(struct d_option *item)
{
	free(item->name);
	free(item->value);
	free(item);
}

<<<<<<< HEAD
char *proxy_connection_name(const struct cfg_ctx *ctx)
{
	struct d_resource *res = ctx->res;
	struct connection *conn = ctx->conn;
	static char conn_name[128];
	int counter;

	counter = snprintf(conn_name, sizeof(conn_name), "%s-%s-%s",
			 res->name,
			 names_to_str_c(&conn->peer->proxy->on_hosts, '_'),
			 names_to_str_c(&res->me->proxy->on_hosts, '_')
			 );
	if (counter >= sizeof(conn_name)-3) {
		fprintf(stderr,
				"The connection name in resource %s got too long.\n",
				res->name);
		exit(E_CONFIG_INVALID);
	}
=======
int _proxy_connect_name_len(struct d_resource *res)
{
	return strlen(res->name) +
		strlen(names_to_str_c(res->peer->proxy->on_hosts, '_')) +
		strlen(names_to_str_c(res->me->proxy->on_hosts, '_')) +
		3 /* for the two dashes and the trailing 0 character */;
}
>>>>>>> 65b97d04

char *_proxy_connection_name(char *conn_name, struct d_resource *res)
{
	sprintf(conn_name, "%s-%s-%s",
		res->name,
		names_to_str_c(res->peer->proxy->on_hosts, '_'),
		names_to_str_c(res->me->proxy->on_hosts, '_'));
	return conn_name;
}

int do_proxy_conn_up(const struct cfg_ctx *ctx)
{
	struct d_resource *res = ctx->res;
	struct connection *conn = ctx->conn;
	char *argv[4] = { drbd_proxy_ctl, "-c", NULL, NULL };
	char *conn_name;
	int rv;

	conn_name = proxy_connection_name(ctx);

	argv[2] = ssprintf(
		 "add connection %s %s:%s %s:%s %s:%s %s:%s",
		 conn_name,
		 res->me->proxy->inside.addr,
		 res->me->proxy->inside.port,
		 conn->peer->proxy->outside.addr,
		 conn->peer->proxy->outside.port,
		 res->me->proxy->outside.addr,
		 res->me->proxy->outside.port,
		 res->me->address.addr,
		 res->me->address.port);

	rv = m_system_ex(argv, SLEEPS_SHORT, res->name);
	return rv;
}

int do_proxy_conn_plugins(const struct cfg_ctx *ctx)
{
	struct d_resource *res = ctx->res;
	char *argv[MAX_ARGS];
	char *conn_name;
	int argc = 0;
	struct d_option *opt;
	int counter;

	conn_name = proxy_connection_name(ctx);

	argc = 0;
	argv[NA(argc)] = drbd_proxy_ctl;
	STAILQ_FOREACH(opt, &res->proxy_options, link) {
		argv[NA(argc)] = "-c";
		argv[NA(argc)] = ssprintf("set %s %s %s",
			 opt->name, conn_name, opt->value);
	}

	counter = 0;
	/* Don't send the "set plugin ... END" line if no plugins are defined
	 * - that's incompatible with the drbd proxy version 1. */
	if (!STAILQ_EMPTY(&res->proxy_plugins)) {
		STAILQ_FOREACH(opt, &res->proxy_options, link) {
			argv[NA(argc)] = "-c";
			argv[NA(argc)] = ssprintf("set plugin %s %d %s",
					conn_name, counter, opt->name);
			counter++;
		}
		argv[NA(argc)] = ssprintf("set plugin %s %d END", conn_name, counter);
	}

	argv[NA(argc)] = 0;
	if (argc > 2)
		return m_system_ex(argv, SLEEPS_SHORT, res->name);

	return 0;
}

int do_proxy_conn_down(const struct cfg_ctx *ctx)
{
	struct d_resource *res = ctx->res;
	char *conn_name;
	char *argv[4] = { drbd_proxy_ctl, "-c", NULL, NULL};
	int rv;

	conn_name = proxy_connection_name(ctx);
	argv[2] = ssprintf("del connection %s", conn_name);

	rv = m_system_ex(argv, SLEEPS_SHORT, res->name);
	return rv;
}

static int check_proxy(const struct cfg_ctx *ctx, int do_up)
{
	struct d_resource *res = ctx->res;
	struct connection *conn = ctx->conn;
	int rv;

	if (!res->me->proxy) {
		if (all_resources)
			return 0;
		fprintf(stderr,
			"There is no proxy config for host %s in resource %s.\n",
			canonname, res->name);
		exit(E_CONFIG_INVALID);
	}

	if (!hostname_in_list(canonname, &res->me->proxy->on_hosts)) {
		if (all_resources)
			return 0;
		fprintf(stderr,
			"The proxy config in resource %s is not for %s.\n",
			res->name, canonname);
		exit(E_CONFIG_INVALID);
	}

	if (!conn->peer->proxy) {
		fprintf(stderr,
			"There is no proxy config for the peer in resource %s.\n",
			res->name);
		if (all_resources)
			return 0;
		exit(E_CONFIG_INVALID);
	}


	if (do_up) {
		rv = do_proxy_conn_up(ctx);
		if (!rv)
			rv = do_proxy_conn_plugins(ctx);
	}
	else
		rv = do_proxy_conn_down(ctx);

	return rv;
}

static int adm_proxy_up(const struct cfg_ctx *ctx)
{
	return check_proxy(ctx, 1);
}

static int adm_proxy_down(const struct cfg_ctx *ctx)
{
	return check_proxy(ctx, 0);
}

/* The "main" loop iterates over resources.
 * This "sorts" the drbdsetup commands to bring those up
 * so we will later first create all objects,
 * then attach all local disks,
 * adjust various settings,
 * and then configure the network part */
static int adm_up(const struct cfg_ctx *ctx)
{
	struct cfg_ctx tmp_ctx = *ctx;
	struct connection *conn;
	struct d_volume *vol;

	schedule_deferred_cmd(&new_resource_cmd, ctx, CFG_PREREQ);

	set_peer_in_resource(ctx->res, true);
	for_each_connection(conn, &ctx->res->connections) {
		if (conn->ignore)
			continue;

		tmp_ctx.conn = conn;
		schedule_deferred_cmd(&connect_cmd, &tmp_ctx, CFG_NET);
	}
	tmp_ctx.conn = NULL;

	for_each_volume(vol, &ctx->res->me->volumes) {
		tmp_ctx.vol = vol;
		schedule_deferred_cmd(&new_minor_cmd, &tmp_ctx, CFG_PREREQ);
		if (vol->disk)
			schedule_deferred_cmd(&attach_cmd, &tmp_ctx, CFG_DISK);
	}

	return 0;
}

/* The stacked-timeouts switch in the startup sections allows us
   to enforce the use of the specified timeouts instead the use
   of a sane value. Should only be used if the third node should
   never become primary. */
static int adm_wait_c(const struct cfg_ctx *ctx)
{
	struct d_resource *res = ctx->res;
	struct d_volume *vol = ctx->vol;
	char *argv[MAX_ARGS];
	int argc = 0, rv;

	argv[NA(argc)] = drbdsetup;
	if (ctx->vol && ctx->conn) {
		argv[NA(argc)] = ssprintf("%s-%s", ctx->cmd->name, "volume");
		argv[NA(argc)] = ssprintf("%d", vol->vnr);
		argv[NA(argc)] = ssprintf_addr(ctx->conn->my_address);
		argv[NA(argc)] = ssprintf_addr(ctx->conn->connect_to);
	} else if (ctx->conn) {
		argv[NA(argc)] = ssprintf("%s-%s", ctx->cmd->name, "connection");
		argv[NA(argc)] = res->name;
		argv[NA(argc)] = ssprintf_addr(ctx->conn->my_address);
		argv[NA(argc)] = ssprintf_addr(ctx->conn->connect_to);
	} else {
		argv[NA(argc)] = ssprintf("%s-%s", ctx->cmd->name, "resource");
		argv[NA(argc)] = res->name;
	}

	if (is_drbd_top && !res->stacked_timeouts) {
		struct d_option *opt;
		unsigned long timeout = 20;
		if ((opt = find_opt(&res->net_options, "connect-int"))) {
			timeout = strtoul(opt->value, NULL, 10);
			// one connect-interval? two?
			timeout *= 2;
		}
		argv[argc++] = "-t";
		argv[argc] = ssprintf("%lu", timeout);
		argc++;
	} else
		make_options(argv[NA(argc)], &res->startup_options);
	argv[NA(argc)] = 0;

	rv = m_system_ex(argv, SLEEPS_FOREVER, res->name);

	return rv;
}

static unsigned minor_by_id(const char *id)
{
	if (strncmp(id, "minor-", 6))
		return -1U;
	return m_strtoll(id + 6, 1);
}

int ctx_by_minor(struct cfg_ctx *ctx, const char *id)
{
	struct d_resource *res;
	struct d_volume *vol;
	unsigned int mm;

	mm = minor_by_id(id);
	if (mm == -1U)
		return -ENOENT;

	for_each_resource(res, &config) {
		if (res->ignore)
			continue;
		for_each_volume(vol, &res->me->volumes) {
			if (mm == vol->device_minor) {
				is_drbd_top = res->stacked;
				ctx->res = res;
				ctx->vol = vol;
				return 0;
			}
		}
	}
	return -ENOENT;
}

struct d_volume *volume_by_vnr(struct volumes *volumes, int vnr)
{
	struct d_volume *vol;

	for_each_volume(vol, volumes)
		if (vnr == vol->vnr)
			return vol;

	return NULL;
}

int ctx_by_name(struct cfg_ctx *ctx, const char *id)
{
	struct d_resource *res;
	struct d_volume *vol;
	struct connection *conn;
	char *input = strdupa(id);
	char *vol_id;
	char *res_name, *conn_name;
	unsigned vol_nr = ~0U;

	res_name = input;
	vol_id = strrchr(input, '/');
	if (vol_id) {
		*vol_id++ = '\0';
		vol_nr = m_strtoll(vol_id, 0);
	}
	conn_name = strchr(input, ':');
	if (conn_name)
		*conn_name++ = '\0';

	res = res_by_name(res_name);
	if (!res || res->ignore)
		return -ENOENT;
	ctx->res = res;

	set_peer_in_resource(res, 1);

	if (conn_name) {
		ctx->conn = NULL;
		for_each_connection(conn, &res->connections) {
			struct d_option *opt;

			opt = find_opt(&conn->net_options, "_name");
			if (opt && !strcmp(opt->value, conn_name))
				goto found;
		}
		fprintf(stderr,	"Connection/peer name '%s' is not a peer\n", conn_name);
		return -ENOENT;
	} else if (connect_to_host) {
		struct d_host_info *hi;

		hi = find_host_info_by_name(res, connect_to_host);
		if (!hi) {
			fprintf(stderr,
				"Host name '%s' (given with --peer option) is not "
				"mentioned in any connection section\n", connect_to_host);
			return -ENOENT;
		}
		if (res->me == hi) {
			fprintf(stderr,
				"Host name '%s' (given with --peer option) is not a "
				"peer, but the local node\n", connect_to_host);
			return -ENOENT;
		}
		ctx->conn = NULL;
		for_each_connection(conn, &res->connections) {
			if (conn->peer == hi)
				goto found;
		}
		return -ENOENT;
	}
	if (0) {
	found:
		if (conn->ignore) {
			fprintf(stderr, "Connection '%s' has the ignore flag set\n", conn_name);
			return -ENOENT;
		}

		ctx->conn = conn;
	}

	if (!vol_id) {
		/* We could assign implicit volumes here.
		 * But that broke "drbdadm up specific-resource".
		 */
		ctx->vol = NULL;
		return 0;
	}

	vol = volume_by_vnr(&res->me->volumes, vol_nr);
	if (vol_nr != ~0U) {
		if (vol) {
			ctx->vol = vol;
			return 0;
		} else {
			fprintf(stderr, "Resource '%s' has no volume %d\n", res_name, vol_nr);
			return -ENOENT;
		}
	}

	return -ENOENT;
}

/* In case a child exited, or exits, its return code is stored as
   negative number in the pids[i] array */
static int childs_running(pid_t * pids, int opts)
{
	int i = 0, wr, rv = 0, status;
	int N = nr_volumes[is_drbd_top ? STACKED : NORMAL];

	for (i = 0; i < N; i++) {
		if (pids[i] <= 0)
			continue;
		wr = waitpid(pids[i], &status, opts);
		if (wr == -1) {	// Wait error.
			if (errno == ECHILD) {
				printf("No exit code for %d\n", pids[i]);
				pids[i] = 0;	// Child exited before ?
				continue;
			}
			perror("waitpid");
			exit(E_EXEC_ERROR);
		}
		if (wr == 0)
			rv = 1;	// Child still running.
		if (wr > 0) {
			pids[i] = 0;
			if (WIFEXITED(status))
				pids[i] = -WEXITSTATUS(status);
			if (WIFSIGNALED(status))
				pids[i] = -1000;
		}
	}
	return rv;
}

static void kill_childs(pid_t * pids)
{
	int i;
	int N = nr_volumes[is_drbd_top ? STACKED : NORMAL];

	for (i = 0; i < N; i++) {
		if (pids[i] <= 0)
			continue;
		kill(pids[i], SIGINT);
	}
}

/*
  returns:
  -1 ... all childs terminated
   0 ... timeout expired
   1 ... a string was read
 */
int gets_timeout(pid_t * pids, char *s, int size, int timeout)
{
	int pr, rr, n = 0;
	struct pollfd pfd;

	if (s) {
		pfd.fd = fileno(stdin);
		pfd.events = POLLIN | POLLHUP | POLLERR | POLLNVAL;
		n = 1;
	}

	if (!childs_running(pids, WNOHANG)) {
		pr = -1;
		goto out;
	}

	do {
		pr = poll(&pfd, n, timeout);

		if (pr == -1) {	// Poll error.
			if (errno == EINTR) {
				if (childs_running(pids, WNOHANG))
					continue;
				goto out;	// pr = -1 here.
			}
			perror("poll");
			exit(E_EXEC_ERROR);
		}
	} while (pr == -1);

	if (pr == 1) {		// Input available.
		rr = read(fileno(stdin), s, size - 1);
		if (rr == -1) {
			perror("read");
			exit(E_EXEC_ERROR);
		}
		s[rr] = 0;
	}

out:
	return pr;
}

static char *get_opt_val(struct options *base, const char *name, char *def)
{
	struct d_option *option;

	option = find_opt(base, name);
	return option ? option->value : def;
}

void chld_sig_hand(int __attribute((unused)) unused)
{
	// do nothing. But interrupt systemcalls :)
}

static int check_exit_codes(pid_t * pids)
{
	struct d_resource *res;
	int i = 0, rv = 0;

	for_each_resource(res, &config) {
		if (res->ignore)
			continue;
		if (is_drbd_top != res->stacked)
			continue;
		if (pids[i] == -5 || pids[i] == -1000) {
			pids[i] = 0;
		}
		if (pids[i] == -20)
			rv = 20;
		i++;
	}
	return rv;
}

static int adm_wait_ci(const struct cfg_ctx *ctx)
{
	struct d_resource *res;
	char *argv[20], answer[40];
	pid_t *pids;
	int rr, wtime, argc, i = 0;
	time_t start;
	int saved_stdin, saved_stdout, fd;
	int N;
	struct sigaction so, sa;

	saved_stdin = -1;
	saved_stdout = -1;
	if (no_tty) {
		fprintf(stderr,
			"WARN: stdin/stdout is not a TTY; using /dev/console");
		fprintf(stdout,
			"WARN: stdin/stdout is not a TTY; using /dev/console");
		saved_stdin = dup(fileno(stdin));
		if (saved_stdin == -1)
			perror("dup(stdin)");
		saved_stdout = dup(fileno(stdout));
		if (saved_stdin == -1)
			perror("dup(stdout)");
		fd = open("/dev/console", O_RDONLY);
		if (fd == -1)
			perror("open('/dev/console, O_RDONLY)");
		dup2(fd, fileno(stdin));
		fd = open("/dev/console", O_WRONLY);
		if (fd == -1)
			perror("open('/dev/console, O_WRONLY)");
		dup2(fd, fileno(stdout));
	}

	sa.sa_handler = chld_sig_hand;
	sigemptyset(&sa.sa_mask);
	sa.sa_flags = SA_NOCLDSTOP;
	sigaction(SIGCHLD, &sa, &so);

	N = nr_volumes[is_drbd_top ? STACKED : NORMAL];
	pids = alloca(N * sizeof(pid_t));
	/* alloca can not fail, it can "only" overflow the stack :)
	 * but it needs to be initialized anyways! */
	memset(pids, 0, N * sizeof(pid_t));

	for_each_resource(res, &config) {
		if (res->ignore)
			continue;
		if (is_drbd_top != res->stacked)
			continue;

		/* ctx is not used */
		argc = 0;
		argv[NA(argc)] = drbdsetup;
		argv[NA(argc)] = "wait-connect-resource";
		argv[NA(argc)] = res->name;
		make_options(argv[NA(argc)], &res->startup_options);
		argv[NA(argc)] = 0;

		m__system(argv, RETURN_PID, res->name, &pids[i++], NULL, NULL);
	}

	wtime = global_options.dialog_refresh ? : -1;

	start = time(0);
	for (i = 0; i < 10; i++) {
		// no string, but timeout
		rr = gets_timeout(pids, 0, 0, 1 * 1000);
		if (rr < 0)
			break;
		putchar('.');
		fflush(stdout);
		check_exit_codes(pids);
	}

	if (rr == 0) {
		/* track a "yes", as well as ctrl-d and ctrl-c,
		 * in case our tty is stuck in "raw" mode, and
		 * we get it one character a time (-icanon) */
		char yes_string[] = "yes\n";
		char *yes_expect = yes_string;
		int ctrl_c_count = 0;
		int ctrl_d_count = 0;

		/* Just in case, if plymouth or usplash is running,
		 * tell them to step aside.
		 * Also try to force canonical tty mode. */
		if (system("exec > /dev/null 2>&1; plymouth quit ; usplash_write QUIT ; "
			   "stty echo icanon icrnl"))
			/* Ignore return value. Cannot do anything about it anyways. */;

		printf
		    ("\n***************************************************************\n"
		     " DRBD's startup script waits for the peer node(s) to appear.\n"
		     " - If this node was already a degraded cluster before the\n"
		     "   reboot, the timeout is %s seconds. [degr-wfc-timeout]\n"
		     " - If the peer was available before the reboot, the timeout\n"
		     "   is %s seconds. [wfc-timeout]\n"
		     "   (These values are for resource '%s'; 0 sec -> wait forever)\n",
		     get_opt_val(&STAILQ_FIRST(&config)->startup_options, "degr-wfc-timeout",
				 "0"), get_opt_val(&STAILQ_FIRST(&config)->startup_options,
						   "wfc-timeout", "0"),
		     STAILQ_FIRST(&config)->name);

		printf(" To abort waiting enter 'yes' [ -- ]: ");
		do {
			printf("\e[s\e[31G[%4d]:\e[u", (int)(time(0) - start));	// Redraw sec.
			fflush(stdout);
			rr = gets_timeout(pids, answer, 40, wtime * 1000);
			check_exit_codes(pids);

			if (rr != 1)
				continue;

			/* If our tty is in "sane" or "canonical" mode,
			 * we get whole lines.
			 * If it still is in "raw" mode, even though we
			 * tried to set ICANON above, possibly some other
			 * "boot splash thingy" is in operation.
			 * We may be lucky to get single characters.
			 * If a sysadmin sees things stuck during boot,
			 * I expect that ctrl-c or ctrl-d will be one
			 * of the first things that are tried.
			 * In raw mode, we get these characters directly.
			 * But I want them to try that three times ;)
			 */
			if (answer[0] && answer[1] == 0) {
				if (answer[0] == '\3')
					++ctrl_c_count;
				if (answer[0] == '\4')
					++ctrl_d_count;
				if (yes_expect && answer[0] == *yes_expect)
					++yes_expect;
				else if (answer[0] == '\n')
					yes_expect = yes_string;
				else
					yes_expect = NULL;
			}

			if (!strcmp(answer, "yes\n") ||
			    (yes_expect && *yes_expect == '\0') ||
			    ctrl_c_count >= 3 ||
			    ctrl_d_count >= 3) {
				kill_childs(pids);
				childs_running(pids, 0);
				check_exit_codes(pids);
				break;
			}

			printf(" To abort waiting enter 'yes' [ -- ]:");
		} while (rr != -1);
		printf("\n");
	}

	if (saved_stdin != -1) {
		dup2(saved_stdin, fileno(stdin));
		dup2(saved_stdout, fileno(stdout));
	}

	return 0;
}

static int adm_cmd_cmp(const void *a, const void *b)
{
	return strcmp((*(struct adm_cmd **)a)->name,
		      (*(struct adm_cmd **)b)->name);
}

static void print_cmds(int level)
{
	const struct adm_cmd **cmds2;
	int i, j, half;

	cmds2 = alloca(ARRAY_SIZE(cmds) * sizeof(struct adm_cmd));
	for (i = 0, j = 0; i < ARRAY_SIZE(cmds); i++) {
		if (cmds[i]->show_in_usage != level)
			continue;
		cmds2[j++] = cmds[i];
	}
	qsort(cmds2, j, sizeof(struct adm_cmd *), adm_cmd_cmp);
	half = (j + 1) / 2;
	for (i = 0; i < half; i++) {
		if (i + half < j)
			printf(" %-35s %-35s\n",
			       cmds2[i]->name,
			       cmds2[i + half]->name);
		else
			printf(" %-35s\n",
			       cmds2[i]->name);
	}
}

static int hidden_cmds(const struct cfg_ctx *ignored __attribute((unused)))
{
	printf("\nThese additional commands might be useful for writing\n"
	       "nifty shell scripts around drbdadm:\n\n");

	print_cmds(2);

	printf("\nThese commands are used by the kernel part of DRBD to\n"
	       "invoke user mode helper programs:\n\n");

	print_cmds(3);

	printf
	    ("\nThese commands ought to be used by experts and developers:\n\n");

	print_cmds(4);

	printf("\n");

	exit(0);
}

static void field_to_option(const struct field_def *field, struct option *option)
{
	option->name = field->name;
	option->has_arg = field->argument_is_optional ?
		optional_argument : required_argument;
	option->flag = NULL;
	option->val = 257;
}

static void print_option(struct option *opt)
{
	if (opt->has_arg == required_argument) {
		printf("  --%s=...", opt->name);
		if (opt->val > 1 && opt->val < 256)
			 printf(", -%c ...", opt->val);
		printf("\n");
	} else if (opt->has_arg == optional_argument) {
		printf("  --%s[=...]", opt->name);
		if (opt->val > 1 && opt->val < 256)
			 printf(", -%c...", opt->val);
		printf("\n");
	} else {
		printf("  --%s", opt->name);
		if (opt->val > 1 && opt->val < 256)
			 printf(", -%c", opt->val);
		printf("\n");
	}
}

void print_usage_and_exit(struct adm_cmd *cmd, const char *addinfo, int status)
{
	struct option *opt;

	printf("\nUSAGE: %s %s [OPTION...] {all|RESOURCE...}\n\n"
	       "GENERAL OPTIONS:\n", progname, cmd ? cmd->name : "COMMAND");

	for (opt = general_admopt; opt->name; opt++)
		print_option(opt);
	if (cmd && cmd->drbdsetup_ctx) {
		const struct field_def *field;

		printf("\nOPTIONS FOR %s:\n", cmd->name);
		for (field = cmd->drbdsetup_ctx->fields; field->name; field++) {
			struct option opt;

			field_to_option(field, &opt);
			print_option(&opt);
		}
	}

	if (!cmd) {
		printf("\nCOMMANDS:\n");

		print_cmds(1);
	}

	printf("\nVersion: " REL_VERSION " (api:%d)\n%s\n",
	       API_VERSION, drbd_buildtag());

	if (addinfo)
		printf("\n%s\n", addinfo);

	exit(status);
}

/*
 * I'd really rather parse the output of
 *   ip -o a s
 * once, and be done.
 * But anyways....
 */

static struct ifreq *get_ifreq(void)
{
	int sockfd, num_ifaces;
	struct ifreq *ifr;
	struct ifconf ifc;
	size_t buf_size;

	if (0 > (sockfd = socket(AF_INET, SOCK_STREAM, IPPROTO_TCP))) {
		perror("Cannot open socket");
		exit(EXIT_FAILURE);
	}

	num_ifaces = 0;
	ifc.ifc_req = NULL;

	/* realloc buffer size until no overflow occurs  */
	do {
		num_ifaces += 16;	/* initial guess and increment */
		buf_size = ++num_ifaces * sizeof(struct ifreq);
		ifc.ifc_len = buf_size;
		if (NULL == (ifc.ifc_req = realloc(ifc.ifc_req, ifc.ifc_len))) {
			fprintf(stderr, "Out of memory.\n");
			return NULL;
		}
		if (ioctl(sockfd, SIOCGIFCONF, &ifc)) {
			perror("ioctl SIOCFIFCONF");
			free(ifc.ifc_req);
			return NULL;
		}
	} while (buf_size <= (size_t) ifc.ifc_len);

	num_ifaces = ifc.ifc_len / sizeof(struct ifreq);
	/* Since we allocated at least one more than necessary,
	 * this serves as a stop marker for the iteration in
	 * have_ip() */
	ifc.ifc_req[num_ifaces].ifr_name[0] = 0;
	for (ifr = ifc.ifc_req; ifr->ifr_name[0] != 0; ifr++) {
		/* we only want to look up the presence or absence of a certain address
		 * here. but we want to skip "down" interfaces.  if an interface is down,
		 * we store an invalid sa_family, so the lookup will skip it.
		 */
		struct ifreq ifr_for_flags = *ifr;	/* get a copy to work with */
		if (ioctl(sockfd, SIOCGIFFLAGS, &ifr_for_flags) < 0) {
			perror("ioctl SIOCGIFFLAGS");
			ifr->ifr_addr.sa_family = -1;	/* what's wrong here? anyways: skip */
			continue;
		}
		if (!(ifr_for_flags.ifr_flags & IFF_UP)) {
			ifr->ifr_addr.sa_family = -1;	/* is not up: skip */
			continue;
		}
	}
	close(sockfd);
	return ifc.ifc_req;
}

int have_ip_ipv4(const char *ip)
{
	struct ifreq *ifr;
	struct in_addr query_addr;

	query_addr.s_addr = inet_addr(ip);

	if (!ifreq_list)
		ifreq_list = get_ifreq();

	for (ifr = ifreq_list; ifr && ifr->ifr_name[0] != 0; ifr++) {
		/* SIOCGIFCONF only supports AF_INET */
		struct sockaddr_in *list_addr =
		    (struct sockaddr_in *)&ifr->ifr_addr;
		if (ifr->ifr_addr.sa_family != AF_INET)
			continue;
		if (query_addr.s_addr == list_addr->sin_addr.s_addr)
			return 1;
	}
	return 0;
}

int have_ip_ipv6(const char *ip)
{
	FILE *if_inet6;
	struct in6_addr addr6, query_addr;
	unsigned int b[4];
	char tmp_ip[INET6_ADDRSTRLEN+1];
	char name[20]; /* IFNAMSIZ aka IF_NAMESIZE is 16 */
	int i;

	/* don't want to do getaddrinfo lookup, but inet_pton get's confused by
	 * %eth0 link local scope specifiers. So we have a temporary copy
	 * without that part. */
	for (i=0; ip[i] && ip[i] != '%' && i < INET6_ADDRSTRLEN; i++)
		tmp_ip[i] = ip[i];
	tmp_ip[i] = 0;

	if (inet_pton(AF_INET6, tmp_ip, &query_addr) <= 0)
		return 0;

#define PROC_IF_INET6 "/proc/net/if_inet6"
	if_inet6 = fopen(PROC_IF_INET6, "r");
	if (!if_inet6) {
		if (errno != ENOENT)
			perror("open of " PROC_IF_INET6 " failed:");
#undef PROC_IF_INET6
		return 0;
	}

	while (fscanf
	       (if_inet6,
		X32(08) X32(08) X32(08) X32(08) " %*02x %*02x %*02x %*02x %s",
		b, b + 1, b + 2, b + 3, name) > 0) {
		for (i = 0; i < 4; i++)
			addr6.s6_addr32[i] = cpu_to_be32(b[i]);

		if (memcmp(&query_addr, &addr6, sizeof(struct in6_addr)) == 0) {
			fclose(if_inet6);
			return 1;
		}
	}
	fclose(if_inet6);
	return 0;
}

int have_ip(const char *af, const char *ip)
{
	if (!strcmp(af, "ipv4"))
		return have_ip_ipv4(ip);
	else if (!strcmp(af, "ipv6"))
		return have_ip_ipv6(ip);

	return 1;		/* SCI */
}

void verify_ips(struct d_resource *res)
{
	if (global_options.disable_ip_verification)
		return;
	if (dry_run == 1 || do_verify_ips == 0)
		return;
	if (res->ignore)
		return;
	if (res->stacked && !is_drbd_top)
		return;
	if (!res->me->address.addr)
		return;

	if (!have_ip(res->me->address.af, res->me->address.addr)) {
		ENTRY e, *ep;
		e.key = e.data = ep = NULL;
		m_asprintf(&e.key, "%s:%s", res->me->address.addr, res->me->address.port);
		hsearch_r(e, FIND, &ep, &global_htable);
		fprintf(stderr, "%s: in resource %s, on %s:\n\t"
			"IP %s not found on this host.\n",
			ep ? (char *)ep->data : res->config_file,
			res->name, names_to_str(&res->me->on_hosts),
			res->me->address.addr);
		if (INVALID_IP_IS_INVALID_CONF)
			config_valid = 0;
	}
}

static char *conf_file[] = {
	DRBD_CONFIG_DIR "/drbd-90.conf",
	DRBD_CONFIG_DIR "/drbd-84.conf",
	DRBD_CONFIG_DIR "/drbd-83.conf",
	DRBD_CONFIG_DIR "/drbd-82.conf",
	DRBD_CONFIG_DIR "/drbd-08.conf",
	DRBD_CONFIG_DIR "/drbd.conf",
	0
};


/*
 * returns a pointer to an malloced area that contains
 * an absolute, canonical, version of path.
 * aborts if any allocation or syscall fails.
 * return value should be free()d, once no longer needed.
 */
char *canonify_path(char *path)
{
	int cwd_fd = -1;
	char *last_slash;
	char *tmp;
	char *that_wd;
	char *abs_path;

	if (!path || !path[0]) {
		fprintf(stderr, "cannot canonify an empty path\n");
		exit(E_USAGE);
	}

	tmp = strdupa(path);
	last_slash = strrchr(tmp, '/');

	if (last_slash) {
		*last_slash++ = '\0';
		cwd_fd = open(".", O_RDONLY);
		if (cwd_fd < 0) {
			fprintf(stderr, "open(\".\") failed: %m\n");
			exit(E_USAGE);
		}
		if (chdir(tmp)) {
			fprintf(stderr, "chdir(\"%s\") failed: %m\n", tmp);
			exit(E_USAGE);
		}
	} else {
		last_slash = tmp;
	}

	that_wd = getcwd(NULL, 0);
	if (!that_wd) {
		fprintf(stderr, "getcwd() failed: %m\n");
		exit(E_USAGE);
	}

	if (!strcmp("/", that_wd))
		m_asprintf(&abs_path, "/%s", last_slash);
	else
		m_asprintf(&abs_path, "%s/%s", that_wd, last_slash);

	free(that_wd);
	if (cwd_fd >= 0) {
		if (fchdir(cwd_fd) < 0) {
			fprintf(stderr, "fchdir() failed: %m\n");
			exit(E_USAGE);
		}
	}

	return abs_path;
}

void assign_command_names_from_argv0(char **argv)
{
	struct cmd_helper {
		char *name;
		char **var;
	};
	static struct cmd_helper helpers[] = {
		{"drbdsetup", &drbdsetup},
		{"drbdmeta", &drbdmeta},
		{"drbd-proxy-ctl", &drbd_proxy_ctl},
		{"drbdadm-83", &drbdadm_83},
		{"drbdadm-84", &drbdadm_84},
		{NULL, NULL}
	};
	struct cmd_helper *c;

	/* in case drbdadm is called with an absolute or relative pathname
	 * look for the drbdsetup binary in the same location,
	 * otherwise, just let execvp sort it out... */
	if ((progname = strrchr(argv[0], '/')) == NULL) {
		progname = argv[0];
		for (c = helpers; c->name; ++c)
			*(c->var) = strdup(c->name);
	} else {
		size_t len_dir, l;

		++progname;
		len_dir = progname - argv[0];

		for (c = helpers; c->name; ++c) {
			l = len_dir + strlen(c->name) + 1;
			*(c->var) = malloc(l);
			if (*(c->var)) {
				strncpy(*(c->var), argv[0], len_dir);
				strcpy(*(c->var) + len_dir, c->name);
				if (access(*(c->var), X_OK))
					strcpy(*(c->var), c->name); /* see add_lib_drbd_to_path() */
			}
		}

		/* for pretty printing, truncate to basename */
		argv[0] = progname;
	}
}

static void recognize_all_drbdsetup_options(void)
{
	int i;

	for (i = 0; i < ARRAY_SIZE(cmds); i++) {
		const struct adm_cmd *cmd = cmds[i];
		const struct field_def *field;

		if (!cmd->drbdsetup_ctx)
			continue;

		for (field = cmd->drbdsetup_ctx->fields; field->name; field++) {
			struct option opt;
			int n;

			field_to_option(field, &opt);
			for (n = 0; admopt[n].name; n++) {
				if (!strcmp(admopt[n].name, field->name)) {
					if (admopt[n].val == 257)
						assert (admopt[n].has_arg == opt.has_arg);
					else {
						fprintf(stderr, "Warning: drbdsetup %s option --%s "
							"can only be passed as -W--%s\n",
							cmd->name, admopt[n].name, admopt[n].name);
						goto skip;
					}
				}
			}

			if (admopt == general_admopt) {
				admopt = malloc((n + 2) * sizeof(*admopt));
				memcpy(admopt, general_admopt, (n + 1) * sizeof(*admopt));
			} else
				admopt = realloc(admopt, (n + 2) * sizeof(*admopt));
			memcpy(&admopt[n+1], &admopt[n], sizeof(*admopt));
			admopt[n] = opt;

		    skip:
			/* dummy statement required because of label */ ;
		}
	}
}

struct adm_cmd *find_cmd(char *cmdname);

int parse_options(int argc, char **argv, struct adm_cmd **cmd, char ***resource_names)
{
	const char *optstring = make_optstring(admopt);
	int longindex, first_arg_index;
	int i;

	*cmd = NULL;
	*resource_names = malloc(sizeof(char **));
	(*resource_names)[0] = NULL;

	opterr = 1;
	optind = 0;
	while (1) {
		int c;

		c = getopt_long(argc, argv, optstring, admopt, &longindex);
		if (c == -1)
			break;
		switch (c) {
		case 257:  /* drbdsetup option */
			{
				struct option *option = &admopt[longindex];
				char *opt;
				int len;

				len = strlen(option->name) + 2;
				if (optarg)
					len += 1 + strlen(optarg);
				opt = malloc(len + 1);
				if (optarg)
					sprintf(opt, "--%s=%s", option->name, optarg);
				else
					sprintf(opt, "--%s", option->name);
				add_setup_option(false, opt);
			}
			break;
		case 'S':
			is_drbd_top = 1;
			break;
		case 'v':
			verbose++;
			break;
		case 'd':
			dry_run++;
			break;
		case 'c':
			if (!strcmp(optarg, "-")) {
				yyin = stdin;
				if (asprintf(&config_file, "STDIN") < 0) {
					fprintf(stderr,
						"asprintf(config_file): %m\n");
					return 20;
				}
				config_from_stdin = 1;
			} else {
				yyin = fopen(optarg, "r");
				if (!yyin) {
					fprintf(stderr, "Can not open '%s'.\n.",
						optarg);
					exit(E_EXEC_ERROR);
				}
				if (asprintf(&config_file, "%s", optarg) < 0) {
					fprintf(stderr,
						"asprintf(config_file): %m\n");
					return 20;
				}
			}
			break;
		case 't':
			config_test = optarg;
			break;
		case 's':
			{
				char *pathes[2];
				pathes[0] = optarg;
				pathes[1] = 0;
				find_drbdcmd(&drbdsetup, pathes);
			}
			break;
		case 'm':
			{
				char *pathes[2];
				pathes[0] = optarg;
				pathes[1] = 0;
				find_drbdcmd(&drbdmeta, pathes);
			}
			break;
		case 'p':
			{
				char *pathes[2];
				pathes[0] = optarg;
				pathes[1] = 0;
				find_drbdcmd(&drbd_proxy_ctl, pathes);
			}
			break;
		case 'n':
			{
				char *c;
				int shell_var_name_ok = 1;
				for (c = optarg; *c && shell_var_name_ok; c++) {
					switch (*c) {
					case 'a'...'z':
					case 'A'...'Z':
					case '0'...'9':
					case '_':
						break;
					default:
						shell_var_name_ok = 0;
					}
				}
				if (shell_var_name_ok)
					sh_varname = optarg;
				else
					fprintf(stderr,
						"ignored --sh-varname=%s: "
						"contains suspect characters, allowed set is [a-zA-Z0-9_]\n",
						optarg);
			}
			break;
		case 'V':
			printf("DRBDADM_BUILDTAG=%s\n", shell_escape(drbd_buildtag()));
			printf("DRBDADM_API_VERSION=%u\n", API_VERSION);
			printf("DRBD_KERNEL_VERSION_CODE=0x%06x\n", version_code_kernel());
			printf("DRBDADM_VERSION_CODE=0x%06x\n", version_code_userland());
			printf("DRBDADM_VERSION=%s\n", shell_escape(REL_VERSION));
			exit(0);
			break;
		case 'P':
			connect_to_host = optarg;
			break;
		case 'W':
			add_setup_option(true, optarg);
			break;
		case 'h':
			help = true;
			break;
		case '?':
			goto help;
		}
	}

	first_arg_index = optind;
	for (; optind < argc; optind++) {
		optarg = argv[optind];
		if (*cmd) {
			int n;
			for (n = 0; (*resource_names)[n]; n++)
				/* do nothing */ ;
			*resource_names = realloc(*resource_names,
						  (n + 2) * sizeof(char **));
			(*resource_names)[n++] = optarg;
			(*resource_names)[n] = NULL;
		} else if (!strcmp(optarg, "help"))
			help = true;
		else {
			*cmd = find_cmd(optarg);
			if (!*cmd) {
				/* Passing drbdsetup options like this is discouraged! */
				add_setup_option(true, optarg);
			}
		}
	}

	if (help)
		print_usage_and_exit(*cmd, 0, 0);

	if (*cmd == NULL) {
		if (first_arg_index < argc) {
			fprintf(stderr, "%s: Unknown command '%s'\n",
				progname, argv[first_arg_index]);
			return E_USAGE;
		}
		print_usage_and_exit(*cmd, "No command specified", E_USAGE);
	}

	if (setup_options) {
		/*
		 * The drbdsetup options are command specific.  Make sure that only
		 * setup options that this command recognizes are used.
		 */
		for (i = 0; setup_options[i].option; i++) {
			const struct field_def *field;
			const char *option;
			int len;

			if (setup_options[i].explicit)
				continue;

			option = setup_options[i].option;
			for (len = 0; option[len]; len++)
				if (option[len] == '=')
					break;

			field = NULL;
			if (option[0] == '-' && option[1] == '-' && (*cmd)->drbdsetup_ctx) {
				for (field = (*cmd)->drbdsetup_ctx->fields; field->name; field++) {
					if (strlen(field->name) == len - 2 &&
					    !strncmp(option + 2, field->name, len - 2))
						break;
				}
				if (!field->name)
					field = NULL;
			}
			if (!field) {
				fprintf(stderr, "%s: unrecognized option '%.*s'\n",
					progname, len, option);
				goto help;
			}
		}
	}

	return 0;

help:
	if (*cmd)
		fprintf(stderr, "try '%s help %s'\n", progname, (*cmd)->name);
	else
		fprintf(stderr, "try '%s help'\n", progname);
	return E_USAGE;
}

static void substitute_deprecated_cmd(char **c, char *deprecated,
				      char *substitution)
{
	if (!strcmp(*c, deprecated)) {
		fprintf(stderr, "'%s %s' is deprecated, use '%s %s' instead.\n",
			progname, deprecated, progname, substitution);
		*c = substitution;
	}
}

struct adm_cmd *find_cmd(char *cmdname)
{
	struct adm_cmd *cmd = NULL;
	unsigned int i;
	if (!strcmp("hidden-commands", cmdname)) {
		// before parsing the configuration file...
		hidden_cmds(NULL);
		exit(0);
	}

	/* R_PRIMARY / R_SECONDARY is not a state, but a role.  Whatever that
	 * means, actually.  But anyways, we decided to start using _role_ as
	 * the terminus of choice, and deprecate "state". */
	substitute_deprecated_cmd(&cmdname, "state", "role");

	/* "outdate-peer" got renamed to fence-peer,
	 * it is not required to actually outdate the peer,
	 * depending on situation it may be sufficient to power-reset it
	 * or do some other fencing action, or even call out to "meatware".
	 * The name of the handler should not imply something that is not done. */
	substitute_deprecated_cmd(&cmdname, "outdate-peer", "fence-peer");

	for (i = 0; i < ARRAY_SIZE(cmds); i++) {
		if (!strcmp(cmds[i]->name, cmdname)) {
			cmd = cmds[i];
			break;
		}
	}
	return cmd;
}

char *config_file_from_arg(char *arg)
{
	char *f;
	int minor = minor_by_id(arg);

	if (minor >= 0) {
		f = lookup_minor(minor);
		if (!f) {
			fprintf(stderr, "Don't know which config file belongs "
					"to minor %d, trying default ones...\n",
				minor);
			return NULL;
		}
	} else {
		f = lookup_resource(arg);
		if (!f) {
			fprintf(stderr, "Don't know which config file belongs "
					"to resource %s, trying default "
					"ones...\n",
				arg);
			return NULL;
		}
	}

	yyin = fopen(f, "r");
	if (yyin == NULL) {
		fprintf(stderr,
			"Couldn't open file %s for reading, reason: %m\n"
			"trying default config file...\n", config_file);
		return NULL;
	}
	return f;
}

void assign_default_config_file(void)
{
	int i;
	for (i = 0; conf_file[i]; i++) {
		yyin = fopen(conf_file[i], "r");
		if (yyin) {
			config_file = conf_file[i];
			break;
		}
	}
	if (!config_file) {
		fprintf(stderr, "Can not open '%s': %m\n", conf_file[i - 1]);
		exit(E_CONFIG_INVALID);
	}
}

void count_resources_or_die(void)
{
	int m, mc = global_options.minor_count;
	struct d_resource *res;
	struct d_volume *vol;

	highest_minor = 0;
	number_of_minors = 0;
	for_each_resource(res, &config) {
		if (res->ignore) {
			nr_resources[IGNORED]++;
			/* How can we count ignored volumes?
			 * Do we want to? */
			continue;
		} else if (res->stacked)
			nr_resources[STACKED]++;
		else
			nr_resources[NORMAL]++;

		for_each_volume(vol, &res->me->volumes) {
			number_of_minors++;
			m = vol->device_minor;
			if (m > highest_minor)
				highest_minor = m;
			if (res->stacked)
				nr_volumes[STACKED]++;
			/* res->ignored won't come here */
			else
				nr_volumes[NORMAL]++;
		}
	}

	// Just for the case that minor_of_res() returned 0 for all devices.
	if (nr_volumes[NORMAL]+nr_volumes[STACKED] > (highest_minor + 1))
		highest_minor = nr_volumes[NORMAL] + nr_volumes[STACKED] -1;

	if (mc && mc < (highest_minor + 1)) {
		fprintf(stderr,
			"The highest minor you have in your config is %d"
			"but a minor_count of %d in your config!\n",
			highest_minor, mc);
		exit(E_USAGE);
	}
}

void die_if_no_resources(void)
{
	if (!is_drbd_top && nr_resources[IGNORED] > 0 && nr_resources[NORMAL] == 0) {
		fprintf(stderr,
			"WARN: no normal resources defined for this host (%s)!?\n"
			"Misspelled name of the local machine with the 'on' keyword ?\n",
			canonname);
		exit(E_USAGE);
	}
	if (!is_drbd_top && nr_resources[NORMAL] == 0) {
		fprintf(stderr,
			"WARN: no normal resources defined for this host (%s)!?\n",
			canonname);
		exit(E_USAGE);
	}
	if (is_drbd_top && nr_resources[STACKED] == 0) {
		fprintf(stderr, "WARN: nothing stacked for this host (%s), "
			"nothing to do in stacked mode!\n", canonname);
		exit(E_USAGE);
	}
}

int main(int argc, char **argv)
{
	size_t i;
	int rv = 0;
	struct adm_cmd *cmd = NULL;
	char **resource_names = NULL;
	struct d_resource *res;
	char *env_drbd_nodename = NULL;
	int is_dump_xml;
	int is_dump;
	struct cfg_ctx ctx = { };

	initialize_deferred_cmds();
	yyin = NULL;
	canonname = strdup(canonical_hostname());
	no_tty = (!isatty(fileno(stdin)) || !isatty(fileno(stdout)));

	env_drbd_nodename = getenv("__DRBD_NODE__");
	if (env_drbd_nodename && *env_drbd_nodename) {
		canonname = strdup(env_drbd_nodename);
		fprintf(stderr, "\n"
			"   found __DRBD_NODE__ in environment\n"
			"   PRETENDING that I am >>%s<<\n\n",
			canonname);
	}

	assign_command_names_from_argv0(argv);

	if (drbdsetup == NULL || drbdmeta == NULL || drbd_proxy_ctl == NULL) {
		fprintf(stderr, "could not strdup argv[0].\n");
		exit(E_EXEC_ERROR);
	}

	if (!getenv("DRBD_DONT_WARN_ON_VERSION_MISMATCH"))
		warn_on_version_mismatch();

	maybe_exec_legacy_drbdadm(argv);

	recognize_all_drbdsetup_options();
	rv = parse_options(argc, argv, &cmd, &resource_names);
	if (rv)
		return rv;

	if (config_test && !cmd->test_config) {
		fprintf(stderr, "The --config-to-test (-t) option is only allowed "
			"with the dump and sh-nop commands\n");
		exit(E_USAGE);
	}

	do_verify_ips = cmd->verify_ips;

	is_dump_xml = (cmd == &dump_xml_cmd);
	is_dump = (is_dump_xml || cmd == &dump_cmd);

	if (!resource_names[0]) {
		if (is_dump)
			all_resources = 1;
		else if (cmd->res_name_required)
			print_usage_and_exit(cmd, "No resource names specified", E_USAGE);
	} else if (resource_names[0] && resource_names[1]) {
		if (!cmd->res_name_required)
			fprintf(stderr,
				"This command will ignore resource names!\n");
		else if (cmd->use_cached_config_file)
			fprintf(stderr,
				"You should not use this command with multiple resources!\n");
	}

	if (!config_file && cmd->use_cached_config_file)
		config_file = config_file_from_arg(resource_names[0]);

	if (!config_file)
		/* may exit if no config file can be used! */
		assign_default_config_file();

	/* for error-reporting reasons config_file may be re-assigned by adm_adjust,
	 * we need the current value for register_minor, though.
	 * save that. */
	if (config_from_stdin)
		config_save = config_file;
	else
		config_save = canonify_path(config_file);

	my_parse();

	if (config_test) {
		char *saved_config_file = config_file;
		char *saved_config_save = config_save;

		config_file = config_test;
		config_save = canonify_path(config_test);

		fclose(yyin);
		yyin = fopen(config_test, "r");
		if (!yyin) {
			fprintf(stderr, "Can not open '%s'.\n.", config_test);
			exit(E_EXEC_ERROR);
		}
		my_parse();

		config_file = saved_config_file;
		config_save = saved_config_save;
	}

	if (!config_valid)
		exit(E_CONFIG_INVALID);

	post_parse(&config, cmd->is_proxy_cmd ? MATCH_ON_PROXY : 0);

	if (!is_dump || dry_run || verbose)
		expand_common();
	if (dry_run || config_from_stdin)
		do_register = 0;

	count_resources_or_die();

	if (cmd->uc_dialog)
		uc_node(global_options.usage_count);

	ctx.cmd = cmd;
	if (cmd->res_name_required || resource_names[0]) {
		if (STAILQ_EMPTY(&config)) {
			fprintf(stderr, "no resources defined!\n");
			exit(E_USAGE);
		}

		global_validate_maybe_expand_die_if_invalid(!is_dump,
							    cmd->is_proxy_cmd ? MATCH_ON_PROXY : 0);

		if (!resource_names[0] || !strcmp(resource_names[0], "all")) {
			/* either no resource arguments at all,
			 * but command is dump / dump-xml, so implicit "all",
			 * or an explicit "all" argument is given */
			all_resources = 1;
			if (!is_dump)
				die_if_no_resources();
			/* verify ips first, for all of them */
			for_each_resource(res, &config) {
				verify_ips(res);
			}
			if (!config_valid)
				exit(E_CONFIG_INVALID);

			if (is_dump_xml)
				print_dump_xml_header();
			else if (is_dump)
				print_dump_header();

			for_each_resource(res, &config) {
				if (!is_dump && res->ignore)
					continue;

				if (!is_dump && is_drbd_top != res->stacked)
					continue;
				ctx.res = res;
				ctx.vol = NULL;
				int r = call_cmd(cmd, &ctx, EXIT_ON_FAIL);	/* does exit for r >= 20! */
				/* this super positioning of return values is soo ugly
				 * anyone any better idea? */
				if (r > rv)
					rv = r;
			}
			if (is_dump_xml)
				printf("</config>\n");
		} else {
			/* explicit list of resources to work on */
			for (i = 0; resource_names[i]; i++) {
				int rv;
				ctx.res = NULL;
				ctx.vol = NULL;
				rv = ctx_by_name(&ctx, resource_names[i]);
				if (!ctx.res) {
					ctx_by_minor(&ctx, resource_names[i]);
					rv = 0;
				}
				if (!ctx.res) {
					fprintf(stderr,
						"'%s' not defined in your config (for this host).\n",
						resource_names[i]);
					exit(E_USAGE);
				}
				if (rv)
					exit(E_USAGE);
				if (!cmd->vol_id_required && !cmd->iterate_volumes && ctx.vol != NULL && !cmd->vol_id_optional) {
					if (ctx.vol->implicit)
						ctx.vol = NULL;
					else {
						fprintf(stderr, "%s operates on whole resources, but you specified a specific volume!\n",
								cmd->name);
						exit(E_USAGE);
					}
				}
				if (cmd->vol_id_required && !ctx.vol && STAILQ_FIRST(&ctx.res->me->volumes)->implicit)
					ctx.vol = STAILQ_FIRST(&ctx.res->me->volumes);
				if (cmd->vol_id_required && !ctx.vol) {
					fprintf(stderr, "%s requires a specific volume id, but none is specified.\n"
							"Try '%s minor-<minor_number>' or '%s %s/<vnr>'\n",
							cmd->name, cmd->name,
							cmd->name, resource_names[i]);
					exit(E_USAGE);
				}
				if (ctx.res->ignore && !is_dump) {
					fprintf(stderr,
						"'%s' ignored, since this host (%s) is not mentioned with an 'on' keyword.\n",
						ctx.res->name, canonname);
					rv = E_USAGE;
					continue;
				}
				if (is_drbd_top != ctx.res->stacked && !is_dump) {
					fprintf(stderr,
						"'%s' is a %s resource, and not available in %s mode.\n",
						ctx.res->name,
						ctx.res->stacked ? "stacked" : "normal",
						is_drbd_top ? "stacked" :
						"normal");
					rv = E_USAGE;
					continue;
				}
				verify_ips(ctx.res);
				if (!is_dump && !config_valid)
					exit(E_CONFIG_INVALID);
				rv = call_cmd(cmd, &ctx, EXIT_ON_FAIL);	/* does exit for rv >= 20! */
			}
		}
	} else {		// Commands which do not need a resource name
		/* no call_cmd, as that implies register_minor,
		 * which does not make sense for resource independent commands.
		 * It does also not need to iterate over volumes: it does not even know the resource. */
		ctx.cmd = cmd;
		rv = __call_cmd_fn(&ctx, KEEP_RUNNING);
		if (rv >= 10) {	/* why do we special case the "generic sh-*" commands? */
			fprintf(stderr, "command %s exited with code %d\n",
				cmd->name, rv);
			exit(rv);
		}
	}

	/* do we really have to bitor the exit code?
	 * it is even only a Boolean value in this case! */
	rv |= run_deferred_cmds();

	free_config();
	free(resource_names);
	if (admopt != general_admopt)
		free(admopt);

	return rv;
}

void yyerror(char *text)
{
	fprintf(stderr, "%s:%d: %s\n", config_file, line, text);
	exit(E_SYNTAX);
}<|MERGE_RESOLUTION|>--- conflicted
+++ resolved
@@ -1626,41 +1626,26 @@
 	free(item);
 }
 
-<<<<<<< HEAD
-char *proxy_connection_name(const struct cfg_ctx *ctx)
+int _proxy_connect_name_len(const struct cfg_ctx *ctx)
 {
 	struct d_resource *res = ctx->res;
 	struct connection *conn = ctx->conn;
-	static char conn_name[128];
-	int counter;
-
-	counter = snprintf(conn_name, sizeof(conn_name), "%s-%s-%s",
-			 res->name,
-			 names_to_str_c(&conn->peer->proxy->on_hosts, '_'),
-			 names_to_str_c(&res->me->proxy->on_hosts, '_')
-			 );
-	if (counter >= sizeof(conn_name)-3) {
-		fprintf(stderr,
-				"The connection name in resource %s got too long.\n",
-				res->name);
-		exit(E_CONFIG_INVALID);
-	}
-=======
-int _proxy_connect_name_len(struct d_resource *res)
-{
+
 	return strlen(res->name) +
-		strlen(names_to_str_c(res->peer->proxy->on_hosts, '_')) +
-		strlen(names_to_str_c(res->me->proxy->on_hosts, '_')) +
+		strlen(names_to_str_c(&conn->peer->proxy->on_hosts, '_')) +
+		strlen(names_to_str_c(&res->me->proxy->on_hosts, '_')) +
 		3 /* for the two dashes and the trailing 0 character */;
 }
->>>>>>> 65b97d04
-
-char *_proxy_connection_name(char *conn_name, struct d_resource *res)
-{
+
+char *_proxy_connection_name(char *conn_name, const struct cfg_ctx *ctx)
+{
+	struct d_resource *res = ctx->res;
+	struct connection *conn = ctx->conn;
+
 	sprintf(conn_name, "%s-%s-%s",
 		res->name,
-		names_to_str_c(res->peer->proxy->on_hosts, '_'),
-		names_to_str_c(res->me->proxy->on_hosts, '_'));
+		names_to_str_c(&conn->peer->proxy->on_hosts, '_'),
+		names_to_str_c(&res->me->proxy->on_hosts, '_'));
 	return conn_name;
 }
 
