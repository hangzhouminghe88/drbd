--- conflicted
+++ resolved
@@ -47,7 +47,6 @@
 #include <getopt.h>
 #include <signal.h>
 #include <time.h>
-#include <dirent.h>
 #include "drbdtool_common.h"
 #include "drbdadm.h"
 
@@ -192,7 +191,6 @@
 		perror("calloc");
 		exit(E_exec_error);
 	}
-<<<<<<< HEAD
 
 	d->function = function;
 	d->res = res;
@@ -202,17 +200,6 @@
 	if (!deferred_cmds[order])
 		deferred_cmds[order] = d;
 
-=======
-
-	d->function = function;
-	d->res = res;
-	d->arg = arg;
-
-	/* first to come is head */
-	if (!deferred_cmds[order])
-		deferred_cmds[order] = d;
-
->>>>>>> d9e008af
 	/* link it in at tail */
 	t = deferred_cmds_tail[order];
 	if (t)
@@ -222,7 +209,6 @@
 	deferred_cmds_tail[order] = d;
 }
 
-<<<<<<< HEAD
 static int adm_generic(struct d_resource* res,const char* cmd,int flags);
 
 /* Returns non-zero if the resource is down. */
@@ -244,44 +230,6 @@
 		exit(E_thinko);
 	}
 
-=======
-static int dt_minor_of_res(struct d_resource *res)
-{
-	int m;
-	if (res->me_minor >= 0)
-		return res->me_minor;
-	if (res->me_minor < -1)
-		return -1;
-	m = dt_minor_of_dev(res->me->device);
-	if (m < 0)
-		res->me_minor = -2;
-	else
-		res->me_minor = m;
-	return m;
-}
-
-static int adm_generic(struct d_resource* res,const char* cmd,int flags);
-
-/* Returns non-zero if the resource is down. */
-static int test_if_resource_is_down(struct d_resource *res)
-{
-	char buf[1024];
-	char *line;
-	int fd;
-	FILE *f;
-
-	if (dry_run) {
-		fprintf(stderr, "Logic bug: should not be dry-running here.\n");
-		exit(E_thinko);
-	}
-	fd = adm_generic(res, "state", RETURN_STDOUT_FD | SUPRESS_STDERR);
-
-	if (fd < 0) {
-		fprintf(stderr, "Strange: got negative fd.\n");
-		exit(E_thinko);
-	}
-
->>>>>>> d9e008af
 	f = fdopen(fd, "r");
 	if (f == NULL) {
 		fprintf(stderr, "Bad: could not fdopen file descriptor.\n");
@@ -307,11 +255,7 @@
 enum do_register
 if_conf_differs_confirm_or_abort(struct d_resource *res)
 {
-<<<<<<< HEAD
 	int minor = res->me->device_minor;
-=======
-	int minor = dt_minor_of_res(res);
->>>>>>> d9e008af
 	char *f;
 
 	/* if the resource was down,
@@ -351,11 +295,7 @@
 
 static void register_config_file(struct d_resource *res, const char* cfname)
 {
-<<<<<<< HEAD
 	int minor = res->me->device_minor;
-=======
-	int minor = dt_minor_of_res(res);
->>>>>>> d9e008af
 	if (test_if_resource_is_down(res))
 		unregister_minor(minor);
 	else
@@ -514,11 +454,7 @@
         { "wait-con-int",          adm_wait_ci,
 		.show_in_usage = 1, .verify_ips = 1, },
         { "status",                adm_status_xml,  DRBD_acf2_gen_shell },
-<<<<<<< HEAD
         { "role",                  adm_generic_s,   DRBD_acf1_default   },
-=======
-        { "state",                 adm_generic_s,   DRBD_acf1_default   },
->>>>>>> d9e008af
         { "cstate",                adm_generic_s,   DRBD_acf1_default   },
         { "dstate",                adm_generic_b,   DRBD_acf1_default   },
 
@@ -545,17 +481,10 @@
         { "sh-ip",                 sh_ip,           DRBD_acf2_shell     },
         { "sh-lr-of",              sh_lres,         DRBD_acf2_shell     },
         { "sh-b-pri",              sh_b_pri,        DRBD_acf2_shell     },
-<<<<<<< HEAD
         { "sh-status",             sh_status,       DRBD_acf2_gen_shell },
 
         { "proxy-up",              adm_proxy_up,    DRBD_acf2_proxy     },
         { "proxy-down",            adm_proxy_down,  DRBD_acf2_proxy     },
-=======
-        { "sh-status",             adm_generic_s,   DRBD_acf2_shell     },
-
-        { "proxy-up",              adm_proxy_up,    DRBD_acf2_shell     },
-        { "proxy-down",            adm_proxy_down,  DRBD_acf2_shell     },
->>>>>>> d9e008af
 
         { "before-resync-target",  adm_khelper,     DRBD_acf3_handler   },
         { "after-resync-target",   adm_khelper,     DRBD_acf3_handler   },
@@ -706,17 +635,10 @@
 
 static void dump_proxy_info(struct d_proxy_info* pi)
 {
-<<<<<<< HEAD
 	printI("proxy on %s {\n", names_to_str(pi->on_hosts)); ++indent;
 	dump_address("inside", pi->inside_addr, pi->inside_port, pi->inside_af);
 	dump_address("outside", pi->outside_addr, pi->outside_port, pi->outside_af);
 	--indent; printI("}\n");
-=======
-  printI("proxy on %s {\n",esc(pi->name)); ++indent;
-  dump_address("inside", pi->inside_addr, pi->inside_port, pi->inside_af);
-  dump_address("outside", pi->outside_addr, pi->outside_port, pi->outside_af);
-  --indent; printI("}\n");
->>>>>>> d9e008af
 }
 
 static void dump_host_info(struct d_host_info* hi)
@@ -726,7 +648,6 @@
     return;
   }
 
-<<<<<<< HEAD
   if (hi->lower) {
     printI("stacked-on-top-of %s {\n",esc(hi->lower->name)); ++indent;
     printI("# on %s \n",names_to_str(hi->on_hosts));
@@ -746,18 +667,6 @@
     else
       printI(MDISK,"meta-disk", esc(hi->meta_disk), hi->meta_index);
   }
-=======
-  printI("on %s {\n",esc(hi->name)); ++indent;
-  printA("device", esc(hi->device));
-  printA("disk"  , esc(hi->disk));
-  dump_address("address", hi->address, hi->port, hi->address_family);
-  if (!strncmp(hi->meta_index,"flex",4))
-    printI(FMDISK,"flexible-meta-disk", esc(hi->meta_disk));
-  else if (!strcmp(hi->meta_index,"internal"))
-    printA("meta-disk", "internal");
-  else
-    printI(MDISK,"meta-disk", esc(hi->meta_disk), hi->meta_index);
->>>>>>> d9e008af
   if(hi->proxy) dump_proxy_info(hi->proxy);
   --indent; printI("}\n");
 }
@@ -809,17 +718,10 @@
 
 static void dump_proxy_info_xml(struct d_proxy_info* pi)
 {
-<<<<<<< HEAD
 	printI("<proxy hostname=\"%s\">\n",names_to_str(pi->on_hosts)); ++indent;
 	printI("<inside family=\"%s\" port=\"%s\">%s</inside>\n", pi->inside_af, pi->inside_port, pi->inside_addr);
 	printI("<outside family=\"%s\" port=\"%s\">%s</outside>\n", pi->outside_af, pi->outside_port, pi->outside_addr);
 	--indent; printI("</proxy>\n");
-=======
-  printI("<proxy hostname=\"%s\">\n",esc_xml(pi->name)); ++indent;
-  printI("<inside family=\"%s\" port=\"%s\">%s</inside>\n", pi->inside_af, pi->inside_port, pi->inside_addr);
-  printI("<outside family=\"%s\" port=\"%s\">%s</outside>\n", pi->outside_af, pi->outside_port, pi->outside_addr);
-  --indent; printI("</proxy>\n");
->>>>>>> d9e008af
 }
 
 static void dump_host_info_xml(struct d_host_info* hi)
@@ -1125,7 +1027,6 @@
 		}
 	}
 
-<<<<<<< HEAD
 	if (!common)
 		return;
 
@@ -1184,19 +1085,6 @@
 	for_each_resource(res, tmp, config)
 		if (res->stacked_on_one)
 			set_disk_in_res(res); // Needs "me" set in all res
-=======
-  for_each_resource(res,tmp,config) {
-    expand_opts(common->net_options,     &res->net_options);
-    expand_opts(common->disk_options,    &res->disk_options);
-    expand_opts(common->sync_options,    &res->sync_options);
-    expand_opts(common->startup_options, &res->startup_options);
-    expand_opts(common->proxy_options,   &res->proxy_options);
-    expand_opts(common->handlers,        &res->handlers);
-    if(common->protocol && ! res->protocol) {
-      res->protocol = strdup(common->protocol);
-    }
-  }
->>>>>>> d9e008af
 }
 
 static void find_drbdcmd(char** cmd, char** pathes)
@@ -1364,13 +1252,6 @@
     ssprintf(argv[NA(argc)],"%s:%s", ADDR, PORT); \
   }
 
-#define make_address(ADDR, PORT, AF)		\
-  if (strcmp(AF, "ipv4")) { \
-    ssprintf(argv[NA(argc)],"%s:%s:%s", AF, ADDR, PORT); \
-  } else { \
-    ssprintf(argv[NA(argc)],"%s:%s", ADDR, PORT); \
-  }
-
 int adm_attach(struct d_resource* res,const char* unused __attribute((unused)))
 {
   char* argv[MAX_ARGS];
@@ -1507,7 +1388,6 @@
   return rv;
 }
 
-<<<<<<< HEAD
 int sh_status(struct d_resource* res,const char* cmd)
 {
   struct d_resource *r, *t;
@@ -1536,8 +1416,6 @@
   return rv;
 }
 
-=======
->>>>>>> d9e008af
 int adm_generic_l(struct d_resource* res,const char* cmd)
 {
   return adm_generic(res,cmd,SLEEPS_LONG);
@@ -1586,14 +1464,10 @@
   char *argv[] = { "/bin/sh", "-c", NULL , NULL };
 
   setenv("DRBD_RESOURCE",res->name,1);
-<<<<<<< HEAD
   setenv("DRBD_PEER",res->peer->on_hosts->name,1);     /* deprecated */
   setenv("DRBD_PEERS",names_to_str(res->peer->on_hosts),1); /* since 8.3.0 */
   setenv("DRBD_PEER_AF", res->peer->address_family,1); /* since 8.3.0 */
   setenv("DRBD_PEER_ADDRESS", res->peer->address,1);   /* since 8.3.0 */
-=======
-  setenv("DRBD_PEER",res->peer->name,1);
->>>>>>> d9e008af
   setenv("DRBD_CONF",config_save,1);
 
   if( (sh_cmd = get_opt_val(res->handlers,cmd,NULL)) ) {
@@ -1690,7 +1564,6 @@
 
   if ( (opt = find_opt(res->sync_options, "after")) ) {
     char *ptr;
-<<<<<<< HEAD
     depends_on_res = res_by_name(opt->value);
     if(depends_on_res->ignore) {
       res->sync_options = del_opt(res->sync_options, opt);
@@ -1741,11 +1614,6 @@
 	     names_to_str_c(res->me->proxy->on_hosts, '_'),
 	     res->name,
 	     names_to_str_c(res->peer->proxy->on_hosts, '_'));
-=======
-    ssprintf(ptr,"%d",dt_minor_of_res(res_by_name(opt->value)));
-    free(opt->value);
-    opt->value=strdup(ptr);
->>>>>>> d9e008af
   }
   argv[NA(argc)]=0;
 
@@ -1781,74 +1649,6 @@
   return do_proxy(res, 0);
 }
 
-static int do_proxy(struct d_resource* res, int do_up)
-{
-  char* argv[MAX_ARGS];
-  int argc=0, rv;
-  struct d_option* opt;
-
-  if(!res->me->proxy) {
-    if (all_resources) return 0;
-    fprintf(stderr,"There is no proxy config for host %s in resource %s.\n",
-	    nodeinfo.nodename, res->name);
-    exit(E_config_invalid);
-  }
-
-  if(strcmp(res->me->proxy->name,nodeinfo.nodename)) {
-    if (all_resources) return 0;
-    fprintf(stderr,"The proxy config in resource %s is for %s, this is %s.\n",
-	    res->name, res->me->proxy->name,nodeinfo.nodename);
-    exit(E_config_invalid);
-  }
-
-  argv[NA(argc)]=drbd_proxy_ctl;
-  argv[NA(argc)]="-c";
-  if (do_up) {
-    ssprintf(argv[NA(argc)],
-	     "add connection %s-%s-%s %s:%s %s:%s %s:%s %s:%s",
-	     res->me->name, res->name, res->peer->name,
-	     res->me->proxy->inside_addr, res->me->proxy->inside_port,
-	     res->peer->proxy->outside_addr, res->peer->proxy->outside_port,
-	     res->me->proxy->outside_addr, res->me->proxy->outside_port,
-	     res->me->address, res->me->port);
-  } else {
-    ssprintf(argv[NA(argc)],
-             "del connection %s-%s-%s",
-	     res->me->name, res->name, res->peer->name);
-  }
-  argv[NA(argc)]=0;
-
-  rv = m_system(argv, SLEEPS_SHORT, res);
-  if(rv != 0) return rv;
-
-  if (!do_up) return rv;
-
-  argc=0;
-  argv[NA(argc)]=drbd_proxy_ctl;
-  opt = res->proxy_options;
-  while(opt) {
-    argv[NA(argc)]="-c";
-    ssprintf(argv[NA(argc)], "set %s %s-%s-%s %s",
-	     opt->name, res->me->name, res->name, res->peer->name, opt->value);
-    opt=opt->next;
-  }
-  argv[NA(argc)]=0;
-  if(argc > 2) return m_system(argv, SLEEPS_SHORT, res);
-  return rv;
-}
-
-
-static int adm_proxy_up(struct d_resource* res, const char* unused __attribute((unused)))
-{
-  return do_proxy(res, 1);
-}
-
-
-static int adm_proxy_down(struct d_resource* res, const char* unused __attribute((unused)))
-{
-  return do_proxy(res, 0);
-}
-
 int adm_syncer(struct d_resource* res,const char* unused __attribute((unused)))
 {
   char* argv[MAX_ARGS];
@@ -1925,15 +1725,11 @@
   if (mm < 0) return NULL;
 
   for_each_resource(res,t,config) {
-<<<<<<< HEAD
     if (res->ignore) continue;
     if (mm == res->me->device_minor) {
       is_drbd_top = res->stacked;
       return res;
     }
-=======
-    if (mm == dt_minor_of_res(res)) return res;
->>>>>>> d9e008af
   }
   return NULL;
 }
@@ -2390,10 +2186,7 @@
 }
 
 static char* conf_file[] = {
-<<<<<<< HEAD
     "/etc/drbd-83.conf",
-=======
->>>>>>> d9e008af
     "/etc/drbd-82.conf",
     "/etc/drbd-08.conf",
     "/etc/drbd.conf",
@@ -2427,11 +2220,7 @@
  * strictly speaking we don't need to check for uniqueness of disk and device names,
  * but for uniqueness of their major:minor numbers ;-)
  */
-<<<<<<< HEAD
 int vcheck_uniq(const char* what, const char *fmt, va_list ap)
-=======
-int check_uniq(const char* what, const char *fmt, ...)
->>>>>>> d9e008af
 {
   int rv;
   ENTRY e, *ep;
@@ -2666,7 +2455,6 @@
 
   if (( res->me->proxy == NULL ) != (res->peer->proxy == NULL)) {
 	fprintf(stderr,
-<<<<<<< HEAD
 		"%s:%d: in resource %s:\n\t"
 		"Either both 'on' sections must contain a proxy subsection, or none.\n",
 		res->config_file, res->start_line, res->name);
@@ -2684,12 +2472,6 @@
 		  config_valid = 0;
 	  }
   }
-=======
-		"Incomplete proxy configuration. in resource %s.\n",
-		res->name);
-	config_valid = 0;
-  }
->>>>>>> d9e008af
 }
 
 static void global_validate_maybe_expand_die_if_invalid(int expand)
@@ -2697,17 +2479,13 @@
 	struct d_resource *res, *tmp;
 	for_each_resource(res, tmp, config) {
 		validate_resource(res);
-<<<<<<< HEAD
 		if (!config_valid)
 			exit(E_config_invalid);
-=======
->>>>>>> d9e008af
 		if (expand) {
 			convert_after_option(res);
 			convert_discard_opt(res);
 		}
 	}
-<<<<<<< HEAD
 }
 
 /*
@@ -2817,119 +2595,6 @@
 	}
 }
 
-=======
-	if (!config_valid)
-		exit(E_config_invalid);
-}
-
-/*
- * returns a pointer to an malloced area that contains
- * an absolute, canonical, version of path.
- * aborts if any allocation or syscall fails.
- * return value should be free()d, once no longer needed.
- */
-char *canonify_path(char *path)
-{
-	int cwd_fd = -1;
-	char *last_slash;
-	char *tmp;
-	char *that_wd;
-	char *abs_path;
-	int len;
-
-	if (!path || !path[0]) {
-		fprintf(stderr, "cannot canonify an empty path\n");
-		exit(E_usage);
-	}
-
-	tmp = strdupa(path);
-	last_slash = strrchr(tmp, '/');
-
-	if (last_slash) {
-		*last_slash++ = '\0';
-		cwd_fd = open(".", O_RDONLY);
-		if (cwd_fd < 0) {
-			fprintf(stderr, "open(\".\") failed: %m\n");
-			exit(E_usage);
-		}
-		if (chdir(tmp)) {
-			fprintf(stderr, "chdir(\"%s\") failed: %m\n", tmp);
-			exit(E_usage);
-		}
-	} else {
-		last_slash = tmp;
-	}
-
-	that_wd = getcwd(NULL, 0);
-	if (!that_wd) {
-		fprintf(stderr, "getcwd() failed: %m\n");
-		exit(E_usage);
-	}
-
-	if (!strcmp("/", that_wd))
-		len = asprintf(&abs_path, "/%s", last_slash);
-	else
-		len = asprintf(&abs_path, "%s/%s", that_wd, last_slash);
-
-	if (len < 0) {
-		fprintf(stderr, "out of memory during asprintf in %s\n",
-			__func__);
-		exit(E_usage);
-	}
-
-	free(that_wd);
-	if (cwd_fd >= 0) {
-		if (fchdir(cwd_fd) < 0) {
-			fprintf(stderr, "fchdir() failed: %m\n");
-			exit(E_usage);
-		}
-	}
-
-	return abs_path;
-}
-
-void assign_command_names_from_argv0(char **argv)
-{
-	/* in case drbdadm is called with an absolut or relative pathname
-	 * look for the drbdsetup binary in the same location,
-	 * otherwise, just let execvp sort it out... */
-	if ((progname = strrchr(argv[0], '/')) == 0) {
-		progname = argv[0];
-		drbdsetup = strdup("drbdsetup");
-		drbdmeta = strdup("drbdmeta");
-		drbd_proxy_ctl = strdup("drbd-proxy-ctl");
-	} else {
-		struct cmd_helper {
-			char *name;
-			char **var;
-		};
-		struct cmd_helper helpers[] = {
-			{"drbdsetup", &drbdsetup},
-			{"drbdmeta", &drbdmeta},
-			{"drbd-proxy-ctl", &drbd_proxy_ctl},
-			{NULL, NULL}
-		};
-		size_t len_dir, l;
-		struct cmd_helper *c;
-
-		++progname;
-		len_dir  = progname - argv[0];
-
-		for (c = helpers; c->name; ++c) {
-			l = len_dir + strlen(c->name) + 1;
-			*(c->var) = malloc(l);
-			if (*(c->var)) {
-				strncpy(*(c->var), argv[0], len_dir);
-				strcpy(*(c->var) + len_dir, c->name);
-			}
-		}
-
-		/* for pretty printing, truncate to basename */
-		argv[0] = progname;
-	}
-}
-
->>>>>>> d9e008af
 int parse_options(int argc, char **argv)
 {
 	opterr = 1;
@@ -2942,12 +2607,9 @@
 		if (c == -1)
 			break;
 		switch (c) {
-<<<<<<< HEAD
 		case 'S':
 			is_drbd_top = 1;
 			break;
-=======
->>>>>>> d9e008af
 		case 'v':
 			verbose++;
 			break;
@@ -3051,7 +2713,6 @@
 	}
 }
 
-<<<<<<< HEAD
 static void substitute_deprecated_cmd(char **c, char *deprecated, char *substitution)
 {
 	if (!strcmp(*c, deprecated)) {
@@ -3061,8 +2722,6 @@
 	}
 }
 
-=======
->>>>>>> d9e008af
 struct adm_cmd *find_cmd(char *cmdname)
 {
 	struct adm_cmd *cmd = NULL;
@@ -3075,7 +2734,6 @@
 	if (!strncmp("help", cmdname, 5))
 		print_usage_and_exit(0);
 
-<<<<<<< HEAD
 	/* Primary / Secondary is not a state, but a role.  Whatever that
 	 * means, actually.  But anyways, we decided to start using _role_ as
 	 * the terminus of choice, and deprecate "state". */
@@ -3088,8 +2746,6 @@
 	 * The name of the handler should not imply something that is not done. */
 	substitute_deprecated_cmd(&cmdname, "outdate-peer", "fence-peer");
 
-=======
->>>>>>> d9e008af
 	for (i = 0; i < ARRY_SIZE(cmds); i++) {
 		if (!strcmp(cmds[i].name, cmdname)) {
 			cmd = cmds + i;
@@ -3142,27 +2798,18 @@
 		}
 	}
 	if (!config_file) {
-<<<<<<< HEAD
 		fprintf(stderr, "Can not open '%s': %m\n", conf_file[i - 1]);
-=======
-		fprintf(stderr, "Can not open '%s': %m", conf_file[i - 1]);
->>>>>>> d9e008af
 		exit(E_config_invalid);
 	}
 }
 
-<<<<<<< HEAD
 void count_resources_or_die(void)
-=======
-void count_resources_die_if_minor_count_is_nonsense(void)
->>>>>>> d9e008af
 {
 	int mc = global_options.minor_count;
 	struct d_resource *res, *tmp;
 
 	highest_minor = 0;
 	for_each_resource(res, tmp, config) {
-<<<<<<< HEAD
 		int m = res->me->device_minor;
 
 		if (res->ignore)
@@ -3173,12 +2820,6 @@
 		if      (res->stacked) nr_stacked++;
 		else if (res->ignore)  nr_ignore++;
 		else                   nr_normal++;
-=======
-		int m = dt_minor_of_res(res);
-		if (m > highest_minor)
-			highest_minor = m;
-		nr_resources++;
->>>>>>> d9e008af
 	}
 
 	// Just for the case that minor_of_res() returned 0 for all devices.
@@ -3194,7 +2835,6 @@
 	}
 }
 
-<<<<<<< HEAD
 void die_if_no_resources(void)
 {
 	if (!is_drbd_top && nr_ignore > 0 && nr_normal == 0) {
@@ -3213,8 +2853,6 @@
 	}
 }
 
-=======
->>>>>>> d9e008af
 void print_dump_xml_header(void)
 {
 	printf("<config file=\"%s\">\n", config_save);
@@ -3277,7 +2915,6 @@
   }
   do_verify_ips = cmd->verify_ips;
   optind++;
-<<<<<<< HEAD
 
   is_dump_xml = (cmd->function == adm_dump_xml);
   is_dump = (is_dump_xml || cmd->function == adm_dump);
@@ -3316,79 +2953,27 @@
   check_uniq_init();
 
   /* yydebug = 1; */
-=======
-
-  is_dump_xml = (cmd->function == adm_dump_xml);
-  is_dump = (is_dump_xml || cmd->function == adm_dump);
-
-  /* remaining argv are expected to be resource names
-   * optind     == argc: no resourcenames given.
-   * optind + 1 == argc: exactly one resource name (or "all") given
-   * optind + 1  < argc: multiple resource names given. */
-  if (optind == argc) {
-	if (is_dump)
-		all_resources = 1;
-	else if (cmd->res_name_required)
-		print_usage_and_exit("missing resourcename arguments");
-  } else if (optind + 1 < argc) {
-	if (!cmd->res_name_required)
-		fprintf(stderr, "this command will ignore resource names!\n");
-	else if (cmd->use_cached_config_file)
-		fprintf(stderr, "You should not use this command with multiple resources!\n");
-  }
-
-  if (!config_file && cmd->use_cached_config_file)
-	config_file = config_file_from_arg(argv[optind]);
-
-  if (!config_file)
-	/* may exit if no config file can be used! */
-	assign_default_config_file();
-
-  /* for error-reporting reasons config_file may be re-assigned by adm_adjust,
-   * we need the current value for register_minor, though.
-   * save that. */
-  if (config_from_stdin)
-    config_save = config_file;
-  else
-    config_save = canonify_path(config_file);
-
-  check_uniq_init();
-
-  /* yydebug = 1; */
   if (!getenv("DRBD_DONT_WARN_ON_VERSION_MISMATCH"))
 	warn_on_version_mismatch();
 
->>>>>>> d9e008af
   my_parse();
 
   if (!config_valid)
     exit(E_config_invalid);
-<<<<<<< HEAD
-=======
+
+  post_parse();
 
   if (!is_dump || dry_run || verbose)
     expand_common();
   if (is_dump || dry_run || config_from_stdin)
     do_register_minor = 0;
->>>>>>> d9e008af
-
-  post_parse();
-
-  if (!is_dump || dry_run || verbose)
-    expand_common();
-  if (is_dump || dry_run || config_from_stdin)
-    do_register_minor = 0;
 
   if (config == NULL) {
     fprintf(stderr, "no resources defined!\n");
     exit(0); /* THINK exit here? what code? */
   }
 
-<<<<<<< HEAD
   count_resources_or_die();
-=======
-  count_resources_die_if_minor_count_is_nonsense();
->>>>>>> d9e008af
 
   uc_node(global_options.usage_count);
 
@@ -3400,11 +2985,8 @@
 	 * but command is dump / dump-xml, so implitict "all",
 	 * or an explicit "all" argument is given */
 	all_resources = 1;
-<<<<<<< HEAD
 	if (!is_dump || !force)
 		die_if_no_resources();
-=======
->>>>>>> d9e008af
 	/* verify ips first, for all of them */
         for_each_resource(res,tmp,config) {
 	  verify_ips(res);
@@ -3418,14 +3000,11 @@
 		print_dump_header();
 
 	for_each_resource(res,tmp,config) {
-<<<<<<< HEAD
 		if (!is_dump && res->ignore)
 			continue;
 
 	  if (!is_dump && is_drbd_top != res->stacked)
 		  continue;
-=======
->>>>>>> d9e008af
 	  int r = call_cmd(cmd, res, EXIT_ON_FAIL); /* does exit for r >= 20! */
 	  /* this super positioning of return values is soo ugly
 	   * anyone any better idea? */
