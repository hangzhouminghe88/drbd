/*
   drbdadm_main.c

   This file is part of DRBD by Philipp Reisner and Lars Ellenberg.

   Copyright (C) 2002-2008, LINBIT Information Technologies GmbH.
   Copyright (C) 2002-2008, Philipp Reisner <philipp.reisner@linbit.com>.
   Copyright (C) 2002-2008, Lars Ellenberg <lars.ellenberg@linbit.com>.

   drbd is free software; you can redistribute it and/or modify
   it under the terms of the GNU General Public License as published by
   the Free Software Foundation; either version 2, or (at your option)
   any later version.

   drbd is distributed in the hope that it will be useful,
   but WITHOUT ANY WARRANTY; without even the implied warranty of
   MERCHANTABILITY or FITNESS FOR A PARTICULAR PURPOSE.  See the
   GNU General Public License for more details.

   You should have received a copy of the GNU General Public License
   along with drbd; see the file COPYING.  If not, write to
   the Free Software Foundation, 675 Mass Ave, Cambridge, MA 02139, USA.

 */

#define _GNU_SOURCE

#include <stdio.h>
#include <stdarg.h>
#include <string.h>
#include <ctype.h>
#include <stdlib.h>
#include <search.h>

#include <sys/types.h>
#include <sys/wait.h>
#include <sys/poll.h>
#include <sys/socket.h>
#include <sys/ioctl.h>
#include <netinet/in.h>
#include <arpa/inet.h>
#include <fcntl.h>
#include <unistd.h>
#include <errno.h>
#include <getopt.h>
#include <signal.h>
#include <time.h>
#include "drbdtool_common.h"
#include "drbdadm.h"

#define MAX_ARGS 40

static int indent = 0;
#define INDENT_WIDTH 4
#define BFMT  "%s;\n"
#define IPFMT "%-16s %s:%s;\n"
#define MDISK "%-16s %s [%s];\n"
#define FMDISK "%-16s %s;\n"
#define printI(fmt, args... ) printf("%*s" fmt,INDENT_WIDTH * indent,"" , ## args )
#define printA(name, val ) \
	printf("%*s%*s %3s;\n", \
	  INDENT_WIDTH * indent,"" , \
	  -24+INDENT_WIDTH * indent, \
	  name, val )

char* progname;

struct adm_cmd {
  const char* name;
  int (* function)(struct d_resource*,const char* );
  unsigned int show_in_usage     :3;
  unsigned int res_name_required :1;
  unsigned int verify_ips        :1;
  unsigned int me_is_localhost   :1;
};

struct deferred_cmd
{
  int (* function)(struct d_resource*,const char* );
  char *arg;
  struct d_resource* res;
  struct deferred_cmd* next;
};

extern int my_parse();
extern int yydebug;
extern FILE* yyin;

int adm_attach(struct d_resource* ,const char* );
int adm_connect(struct d_resource* ,const char* );
int adm_generic_s(struct d_resource* ,const char* );
int adm_generic_l(struct d_resource* ,const char* );
int adm_resize(struct d_resource* ,const char* );
int adm_syncer(struct d_resource* ,const char* );
static int adm_up(struct d_resource* ,const char* );
extern int adm_adjust(struct d_resource* ,const char* );
static int adm_dump(struct d_resource* ,const char* );
static int adm_dump_xml(struct d_resource* ,const char* );
static int adm_wait_c(struct d_resource* ,const char* );
static int adm_wait_ci(struct d_resource* ,const char* );
static int adm_proxy_up(struct d_resource* ,const char* );
static int sh_nop(struct d_resource* ,const char* );
static int sh_resources(struct d_resource* ,const char* );
static int sh_mod_parms(struct d_resource* ,const char* );
static int sh_dev(struct d_resource* ,const char* );
static int sh_ip(struct d_resource* ,const char* );
static int sh_ll_dev(struct d_resource* ,const char* );
static int sh_md_dev(struct d_resource* ,const char* );
static int sh_md_idx(struct d_resource* ,const char* );
static int sh_b_pri(struct d_resource* ,const char* );
static int admm_generic(struct d_resource* ,const char* );
static int adm_khelper(struct d_resource* ,const char* );
static int adm_generic_b(struct d_resource* ,const char* );
static int hidden_cmds(struct d_resource* ,const char* );

static char* get_opt_val(struct d_option*,const char*,char*);

static struct ifreq* get_ifreq();

char ss_buffer[255];
struct utsname nodeinfo;
int line=1;
int fline, c_resource_start;
struct d_globals global_options = { 0, 0, 0, 1, UC_ASK };
char *config_file = NULL;
struct d_resource* config = NULL;
struct d_resource* common = NULL;
struct ifreq *ifreq_list = NULL;
int nr_resources;
int highest_minor;
int config_valid=1;
int no_tty;
int dry_run;
int verbose;
int do_verify_ips;
char* drbdsetup;
char* drbdmeta;
char* drbd_proxy_ctl;
char* sh_varname = NULL;
char* setup_opts[10];
int soi=0;
volatile int alarm_raised;

struct deferred_cmd *deferred_cmds[3] = { NULL, NULL, NULL };

void schedule_dcmd( int (* function)(struct d_resource*,const char* ),
		    struct d_resource* res,
		    char* arg,
		    int order)
{
  struct deferred_cmd *d;

  if( (d = malloc(sizeof(struct deferred_cmd))) == NULL)
    {
      perror("malloc");
      exit(E_exec_error);
    }

  d->function = function;
  d->res = res;
  d->arg = arg;
  d->next = deferred_cmds[order];

  deferred_cmds[order] = d;
}

int _run_dcmds(struct deferred_cmd *d)
{
  int rv;
  if(d == NULL) return 0;

  if(d->next == NULL)
    {
      rv = d->function(d->res,d->arg);
      free(d);
      return rv;
    }

  rv = _run_dcmds(d->next);
  if(!rv) rv |= d->function(d->res,d->arg);
  free(d);

  return rv;
}

int run_dcmds(void)
{
  return _run_dcmds(deferred_cmds[0]) ||
    _run_dcmds(deferred_cmds[1]) ||
    _run_dcmds(deferred_cmds[2]);
}

struct option admopt[] = {
  { "dry-run",      no_argument,      0, 'd' },
  { "verbose",      no_argument,      0, 'v' },
  { "config-file",  required_argument,0, 'c' },
  { "drbdsetup",    required_argument,0, 's' },
  { "drbdmeta",     required_argument,0, 'm' },
  { "drbd-proxy-ctl",required_argument,0,'p' },
  { "sh-varname",   required_argument,0, 'n' },
  { 0,              0,                0, 0   }
};

struct adm_cmd cmds[] = {
/*   name, function,                  show, needs res, verify_ips, me_localhost */
  { "attach",            adm_attach,    1,1,0,1 },
  { "detach",            adm_generic_s, 1,1,0,1 },
  { "connect",           adm_connect,   1,1,1,1 },
  { "disconnect",        adm_generic_s, 1,1,0,1 },
  { "up",                adm_up,        1,1,1,1 },
  { "down",              adm_generic_s, 1,1,0,1 },
  { "primary",           adm_generic_l, 1,1,0,1 },
  { "secondary",         adm_generic_l, 1,1,0,1 },
  { "invalidate",        adm_generic_b, 1,1,0,1 },
  { "invalidate-remote", adm_generic_l, 1,1,1,1 },
  { "outdate",           adm_generic_b, 1,1,0,1 },
  { "resize",            adm_resize,    1,1,1,1 },
  { "syncer",            adm_syncer,    1,1,1,1 },
  { "pause-sync",        adm_generic_s, 1,1,1,1 },
  { "resume-sync",       adm_generic_s, 1,1,1,1 },
  { "adjust",            adm_adjust,    1,1,1,1 },
  { "wait-connect",      adm_wait_c,    1,1,1,1 },
  { "state",             adm_generic_s, 1,1,0,1 },
  { "cstate",            adm_generic_s, 1,1,0,1 },
  { "dstate",            adm_generic_b, 1,1,0,1 },
  { "dump",              adm_dump,      1,1,1,0 },
  { "dump-xml",          adm_dump_xml,  1,1,1,0 },
  { "create-md",         adm_create_md, 1,1,0,1 },
  { "show-gi",           adm_generic_b, 1,1,0,1 },
  { "get-gi",            adm_generic_b, 1,1,0,1 },
  { "dump-md",           admm_generic,  1,1,0,1 },
  { "wipe-md",           admm_generic,  1,1,0,1 },
  { "wait-con-int",      adm_wait_ci,   1,0,1,1 },
  { "hidden-commands",   hidden_cmds,   1,0,0,0 },
  { "verify",            adm_generic_s, 1,1,0,0 },
  { "proxy-up",          adm_proxy_up,  2,1,0,0 },
  { "sh-nop",            sh_nop,        2,0,0,0 },
  { "sh-resources",      sh_resources,  2,0,0,0 },
  { "sh-mod-parms",      sh_mod_parms,  2,0,0,0 },
  { "sh-dev",            sh_dev,        2,1,0,0 },
  { "sh-ll-dev",         sh_ll_dev,     2,1,0,0 },
  { "sh-md-dev",         sh_md_dev,     2,1,0,0 },
  { "sh-md-idx",         sh_md_idx,     2,1,0,0 },
  { "sh-ip",             sh_ip,         0,1,0,0 },
  { "sh-b-pri",          sh_b_pri,      2,1,0,0 },
  { "pri-on-incon-degr", adm_khelper,   3,1,0,1 },
  { "pri-lost-after-sb", adm_khelper,   3,1,0,1 },
  { "outdate-peer",      adm_khelper,   3,1,0,1 },
  { "local-io-error",    adm_khelper,   3,1,0,1 },
  { "pri-lost",          adm_khelper,   3,1,0,1 },
  { "split-brain",       adm_khelper,   3,1,0,1 },
  { "out-of-sync",       adm_khelper,   3,1,0,1 },
  { "before-resync-target",adm_khelper,   3,1,0,1 },
  { "after-resync-target",adm_khelper,   3,1,0,1 },
  { "set-gi",            admm_generic,  4,1,0,1 },
  { "suspend-io",        adm_generic_s, 4,1,0,1 },
  { "resume-io",         adm_generic_s, 4,1,0,1 },
};

/*** These functions are used to the print the config ***/

static char* esc(char* str)
{
  static char buffer[1024];
  char *ue = str, *e = buffer;

  if (!str || !str[0]) {
	return "\"\"";
  }
  if(strchr(str,' ')||strchr(str,'\t')||strchr(str,'\\')) {
    *e++ = '"';
    while(*ue) {
      if (*ue == '"' || *ue == '\\') {
	  *e++ = '\\';
      }
      if (e-buffer >= 1022) { fprintf(stderr,"string too long.\n"); exit(E_syntax); }
      *e++ = *ue++;
      if (e-buffer >= 1022) { fprintf(stderr,"string too long.\n"); exit(E_syntax); }
    }
    *e++ = '"';
    *e++ = '\0';
    return buffer;
  }
  return str;
}

static char* esc_xml(char* str)
{
  static char buffer[1024];
  char *ue = str, *e = buffer;

  if (!str || !str[0]) {
	return "";
  }
  if (strchr(str,'"') || strchr(str,'\'') || strchr(str,'<') ||
      strchr(str,'>') || strchr(str,'&') || strchr(str,'\\')) {
    while(*ue) {
      if (*ue == '"' || *ue == '\\') {
	  *e++ = '\\';
	  if (e-buffer >= 1021) {
	     fprintf(stderr,"string too long.\n");
	     exit(E_syntax);
	  }
	  *e++ = *ue++;
      } else if (*ue == '\'' || *ue == '<' || *ue == '>' || *ue == '&') {
	  if (*ue == '\'' && e-buffer < 1017) {
	    strcpy(e, "&apos;");
	    e += 6;
	  } else if (*ue == '<' && e-buffer < 1019) {
	    strcpy(e, "&lt;");
	    e += 4;
	  } else if (*ue == '>' && e-buffer < 1019) {
	    strcpy(e, "&gt;");
	    e += 4;
	  } else if (*ue == '&' && e-buffer < 1018) {
	    strcpy(e, "&amp;");
	    e += 5;
	  } else {
	    fprintf(stderr,"string too long.\n");
	    exit(E_syntax);
	  }
	  ue++;
      } else {
	  *e++ = *ue++;
	  if (e-buffer >= 1022) {
	    fprintf(stderr,"string too long.\n");
	    exit(E_syntax);
	  }
      }
    }
    *e++ = '\0';
    return buffer;
  }
  return str;
}

static void dump_options(char* name,struct d_option* opts)
{
  if(!opts) return;

  printI("%s {\n",name); ++indent;
  while(opts) {
    if(opts->value) printA(opts->name,esc(opts->value));
    else            printI(BFMT,opts->name);
    opts=opts->next;
  }
  --indent;
  printI("}\n");
}

static void dump_global_info()
{
  if (  !global_options.minor_count
     && !global_options.disable_ip_verification
     &&  global_options.dialog_refresh == 1 ) return;
  printI("global {\n"); ++indent;
  if (global_options.disable_ip_verification)
    printI("disable-ip-verification;\n");
  if (global_options.minor_count)
    printI("minor-count %i;\n", global_options.minor_count);
  if (global_options.dialog_refresh != 1)
    printI("dialog-refresh %i;\n", global_options.dialog_refresh);
  --indent; printI("}\n\n");
}

static void dump_common_info()
{
  if(!common) return;
  printI("common {\n"); ++indent;
  if(common->protocol) printA("protocol",common->protocol);
  dump_options("net",common->net_options);
  dump_options("disk",common->disk_options);
  dump_options("syncer",common->sync_options);
  dump_options("startup",common->startup_options);
  dump_options("proxy",common->proxy_options);
  dump_options("handlers",common->handlers);
  --indent; printf("}\n\n");
}

static void dump_proxy_info(struct d_proxy_info* pi)
{
  printI("proxy on %s {\n",esc(pi->name)); ++indent;
  printI(IPFMT,"inside", pi->inside_addr, pi->inside_port);
  printI(IPFMT,"outside", pi->outside_addr, pi->outside_port);
  --indent; printI("}\n");
}

static void dump_host_info(struct d_host_info* hi)
{
  if(!hi) {
    printI("  # No host section data available.\n");
    return;
  }

  printI("on %s {\n",esc(hi->name)); ++indent;
  printA("device", esc(hi->device));
  printA("disk"  , esc(hi->disk));
  printI(IPFMT,"address"   , hi->address, hi->port);
  if (!strncmp(hi->meta_index,"flex",4))
    printI(FMDISK,"flexible-meta-disk", esc(hi->meta_disk));
  else if (!strcmp(hi->meta_index,"internal"))
    printA("meta-disk", "internal");
  else
    printI(MDISK,"meta-disk", esc(hi->meta_disk), hi->meta_index);
  if(hi->proxy) dump_proxy_info(hi->proxy);
  --indent; printI("}\n");
}

static void dump_options_xml(char* name,struct d_option* opts)
{
  if(!opts) return;

  printI("<section name=\"%s\">\n",name); ++indent;
  while(opts) {
    if(opts->value) printI("<option name=\"%s\" value=\"%s\"/>\n", opts->name, esc_xml(opts->value));
    else            printI("<option name=\"%s\"/>\n", opts->name);
    opts=opts->next;
  }
  --indent;
  printI("</section>\n");
}

static void dump_global_info_xml()
{
  if (  !global_options.minor_count
     && !global_options.disable_ip_verification
     &&  global_options.dialog_refresh == 1 ) return;
  printI("<global>\n"); ++indent;
  if (global_options.disable_ip_verification)
    printI("<disable-ip-verification/>\n");
  if (global_options.minor_count)
    printI("<minor-count count=\"%i\"/>\n", global_options.minor_count);
  if (global_options.dialog_refresh != 1)
    printI("<dialog-refresh refresh=\"%i\"/>\n", global_options.dialog_refresh);
  --indent; printI("</global>\n");
}

static void dump_common_info_xml()
{
  if(!common) return;
  printI("<common");
  if(common->protocol) printf(" protocol=\"%s\"",common->protocol);
  printf(">\n"); ++indent;
  dump_options_xml("net",common->net_options);
  dump_options_xml("disk",common->disk_options);
  dump_options_xml("syncer",common->sync_options);
  dump_options_xml("startup",common->startup_options);
  dump_options_xml("proxy",common->proxy_options);
  dump_options_xml("handlers",common->handlers);
  --indent; printI("</common>\n");
}

static void dump_proxy_info_xml(struct d_proxy_info* pi)
{
  printI("<proxy hostname=\"%s\">\n",esc_xml(pi->name)); ++indent;
  printI("<inside port=\"%s\">%s</inside>\n", pi->inside_port, pi->inside_addr);
  printI("<outside port=\"%s\">%s</outside>\n", pi->outside_port, pi->outside_addr);
  --indent; printI("</proxy>\n");
}

static void dump_host_info_xml(struct d_host_info* hi)
{
  if(!hi) {
    printI("<!-- No host section data available. -->\n");
    return;
  }

  printI("<host name=\"%s\">\n",esc_xml(hi->name)); ++indent;
  printI("<device>%s</device>\n", esc_xml(hi->device));
  printI("<disk>%s</disk>\n", esc_xml(hi->disk));
  printI("<address port=\"%s\">%s</address>\n", hi->port, hi->address);
  if (!strncmp(hi->meta_index,"flex",4))
    printI("<flexible-meta-disk>%s</flexible-meta-disk>\n", esc_xml(hi->meta_disk));
  else if (!strcmp(hi->meta_index,"internal"))
    printI("<meta-disk>internal</meta-disk>\n");
  else {
    printI("<meta-disk index=\"%s\">%s</meta-disk>\n", hi->meta_index, esc_xml(hi->meta_disk));
  }
  if(hi->proxy) dump_proxy_info_xml(hi->proxy);
  --indent; printI("</host>\n");
}

static int adm_dump(struct d_resource* res,const char* unused __attribute((unused)))
{
  printI("resource %s {\n",esc(res->name)); ++indent;
  if(res->protocol) printA("protocol",res->protocol);
  // else if (common && common->protocol) printA("# common protocol", common->protocol);
  dump_host_info(res->me);
  dump_host_info(res->peer);
  dump_options("net",res->net_options);
  dump_options("disk",res->disk_options);
  dump_options("syncer",res->sync_options);
  dump_options("startup",res->startup_options);
  dump_options("proxy",res->proxy_options);
  dump_options("handlers",res->handlers);
  --indent; printf("}\n\n");

  return 0;
}

static int adm_dump_xml(struct d_resource* res,const char* unused __attribute((unused)))
{
  printI("<resource name=\"%s\"",esc_xml(res->name));
  if(res->protocol) printf(" protocol=\"%s\"",res->protocol);
  printf(">\n"); ++indent;
  // else if (common && common->protocol) printA("# common protocol", common->protocol);
  dump_host_info_xml(res->me);
  dump_host_info_xml(res->peer);
  dump_options_xml("net",res->net_options);
  dump_options_xml("disk",res->disk_options);
  dump_options_xml("syncer",res->sync_options);
  dump_options_xml("startup",res->startup_options);
  dump_options_xml("proxy",res->proxy_options);
  dump_options_xml("handlers",res->handlers);
  --indent; printI("</resource>\n");

  return 0;
}

static int sh_nop(struct d_resource* ignored __attribute((unused)),
		  const char* unused __attribute((unused)))
{
  return 0;
}

static int sh_resources(struct d_resource* ignored __attribute((unused)),const char* unused __attribute((unused)))
{
  struct d_resource *res,*t;
  int first=1;

  for_each_resource(res,t,config) {
    printf(first?"%s":" %s",esc(res->name));
    first=0;
  }
  printf("\n");

  return 0;
}

static int sh_dev(struct d_resource* res,const char* unused __attribute((unused)))
{
  printf("%s\n",res->me->device);

  return 0;
}

static int sh_ip(struct d_resource* res,const char* unused __attribute((unused)))
{
  printf("%s\n",res->me->address);

  return 0;
}

static int sh_ll_dev(struct d_resource* res,const char* unused __attribute((unused)))
{
  printf("%s\n",res->me->disk);

  return 0;
}

static int sh_md_dev(struct d_resource* res,const char* unused __attribute((unused)))
{
  char *r;

  if(strcmp("internal",res->me->meta_disk)==0) r = res->me->disk;
  else r = res->me->meta_disk;

  printf("%s\n",r);

  return 0;
}

static int sh_md_idx(struct d_resource* res,const char* unused __attribute((unused)))
{
  printf("%s\n",res->me->meta_index);

  return 0;
}

static int sh_b_pri(struct d_resource *res,const char* unused __attribute((unused)))
{
  char* val;

  val = get_opt_val(res->startup_options, "become-primary-on", NULL);
  if ( val && ( !strcmp(val,nodeinfo.nodename) ||
		!strcmp(val,"both") ) ) {
    return adm_generic_s(res,"primary");
  }
  return 0;
}

static int sh_mod_parms(struct d_resource* res __attribute((unused)),const char* unused __attribute((unused)))
{
  int mc=global_options.minor_count;

  if( mc == 0) mc = highest_minor+11;
  if( mc < 32) mc = 32;
  printf("minor_count=%d\n",mc);
  return 0;
}

static void free_host_info(struct d_host_info* hi)
{
  if(!hi) return;

  free(hi->name);
  free(hi->device);
  free(hi->disk);
  free(hi->address);
  free(hi->port);
  free(hi->meta_disk);
  free(hi->meta_index);
}

static void free_options(struct d_option* opts)
{
  struct d_option* f;
  while(opts) {
    free(opts->name);
    free(opts->value);
    f=opts;
    opts=opts->next;
    free(f);
  }
}

static void free_config(struct d_resource* res)
{
  struct d_resource *f,*t;
  for_each_resource(f,t,res) {
    free(f->name);
    free(f->protocol);
    free(f->device);
    free(f->disk);
    free(f->meta_disk);
    free(f->meta_index);
    free_host_info(f->me);
    free_host_info(f->peer);
    free_options(f->net_options);
    free_options(f->disk_options);
    free_options(f->sync_options);
    free_options(f->startup_options);
    free_options(f->proxy_options);
    free_options(f->handlers);
    free(f);
  }
  if(common) {
    free_options(common->net_options);
    free_options(common->disk_options);
    free_options(common->sync_options);
    free_options(common->startup_options);
    free_options(common->proxy_options);
    free_options(common->handlers);
    free(common);
  }
  if (ifreq_list) free(ifreq_list);
}

static void expand_opts(struct d_option* co, struct d_option** opts)
{
  struct d_option* no;

  while(co) {
    if(!find_opt(*opts,co->name)) {
      // prepend new item to opts
      no = new_opt(strdup(co->name), co->value ? strdup(co->value) : NULL);
      no->next = *opts;
      *opts = no;
    }
    co=co->next;
  }
}

static void expand_common(void)
{
  struct d_resource *res,*tmp;

  if(!common) return;

  for_each_resource(res,tmp,config) {
    expand_opts(common->net_options,     &res->net_options);
    expand_opts(common->disk_options,    &res->disk_options);
    expand_opts(common->sync_options,    &res->sync_options);
    expand_opts(common->startup_options, &res->startup_options);
    expand_opts(common->proxy_options,   &res->proxy_options);
    expand_opts(common->handlers,        &res->handlers);
    if(common->protocol && ! res->protocol) {
      res->protocol = strdup(common->protocol);
    }
  }
}

static void find_drbdcmd(char** cmd, char** pathes)
{
  char **path;

  path=pathes;
  while(*path) {
    if(access(*path,X_OK)==0) {
      *cmd=*path;
      return;
    }
    path++;
  }

  fprintf(stderr,"Can not find command (drbdsetup/drbdmeta)\n");
  exit(E_exec_error);
}

static void alarm_handler(int __attribute((unused)) signo)
{
  alarm_raised=1;
}

static inline const char* shell_escape(char* s)
{
	/* ugly static buffer. so what. */
	static char buffer[1024];
	char *c = buffer;

	if (s == NULL)
		return s;

	while (*s) {
		if (buffer + sizeof(buffer) < c+2)
			break;

		switch(*s) {
		/* set of 'clean' characters */
		case '%': case '+': case '-': case '.': case '/':
		case '0' ... '9':
		case ':': case '=': case '@':
		case 'A' ... 'Z':
		case '_':
		case 'a' ... 'z':
			break;
		/* escape everything else */
		default:
			*c++ = '\\';
		}
		*c++ = *s++;
	}
	*c = '\0';
	return buffer;
}

pid_t m_system(char** argv, int flags, struct d_resource *res)
{
  pid_t pid;
  int status,rv=-1;
  int timeout = 0;
  char **cmdline = argv;

  struct sigaction so;
  struct sigaction sa;

  sa.sa_handler=&alarm_handler;
  sigemptyset(&sa.sa_mask);
  sa.sa_flags=0;

  if(dry_run || verbose) {
    if (sh_varname && *cmdline)
      fprintf(stdout,"%s=%s\n", sh_varname, shell_escape(res->name));
    while(*cmdline) {
      fprintf(stdout,"%s ", shell_escape(*cmdline++));
    }
    fprintf(stdout,"\n");
    if (dry_run) return 0;
  }

  pid = fork();
  if(pid == -1) {
    fprintf(stderr,"Can not fork\n");
    exit(E_exec_error);
  }
  if(pid == 0) {
    if(flags & SUPRESS_STDERR) fclose(stderr);
    execvp(argv[0],argv);
    fprintf(stderr,"Can not exec\n");
    exit(E_exec_error);
  }

  if( flags & SLEEPS_FINITE ) {
    sigaction(SIGALRM,&sa,&so);
    alarm_raised=0;
    switch(flags & SLEEPS_MASK) {
    case SLEEPS_SHORT:     timeout = 5; break;
    case SLEEPS_LONG:      timeout = COMM_TIMEOUT+1; break;
    case SLEEPS_VERY_LONG: timeout = 600; break;
    default:
	fprintf(stderr,"logic bug in %s:%d\n",__FILE__,__LINE__);
	exit(E_thinko);
    }
    alarm(timeout);
  }

  if( flags == RETURN_PID ) {
    return pid;
  }

  while(1) {
    if (waitpid(pid, &status, 0) == -1) {
      if (errno != EINTR) break;
      if (alarm_raised) {
	alarm(0);
	sigaction(SIGALRM,&so,NULL);
	rv = 0x100;
	break;
      } else {
	fprintf(stderr,"logic bug in %s:%d\n",__FILE__,__LINE__);
	exit(E_exec_error);
      }
    } else {
      if(WIFEXITED(status)) {
	rv=WEXITSTATUS(status);
	break;
      }
    }
  }

  if (flags & SLEEPS_FINITE) {
    if (rv >= 10 && !(flags & (DONT_REPORT_FAILED|SUPRESS_STDERR))) {
      fprintf(stderr,"Command '");
<<<<<<< HEAD
      while(*argv) {
	fprintf(stderr,"%s",esc(*argv++));
	if (*argv) fputc(' ',stderr);
=======
      for (cmdline = argv; *cmdline; cmdline++) {
	fprintf(stderr, "%s", *cmdline);
	if (cmdline[1]) fputc(' ',stderr);
      }
      if (alarm_raised) {
	fprintf(stderr,"' did not terminate within %u seconds\n", timeout);
	exit(E_exec_error);
      } else {
	fprintf(stderr,"' terminated with exit code %d\n",rv);
>>>>>>> 0861645b
      }
    }
  }

  return rv;
}

#define NA(ARGC) \
  ({ if((ARGC) >= MAX_ARGS) { fprintf(stderr,"MAX_ARGS too small\n"); \
       exit(E_thinko); \
     } \
     (ARGC)++; \
  })

#define make_options(OPT) \
  while(OPT) { \
    if(OPT->value) { \
      ssprintf(argv[NA(argc)],"--%s=%s",OPT->name,OPT->value); \
    } else { \
      ssprintf(argv[NA(argc)],"--%s",OPT->name); \
    } \
    OPT=OPT->next; \
  }

#define make_options_wait(OPT) \
  while(OPT) { \
    if(!strcmp(OPT->name,"become-primary-on")) {\
      OPT=OPT->next; continue; \
    } \
    if(OPT->value) { \
      ssprintf(argv[NA(argc)],"--%s=%s",OPT->name,OPT->value); \
    } else { \
      ssprintf(argv[NA(argc)],"--%s",OPT->name); \
    } \
    OPT=OPT->next; \
  }

int adm_attach(struct d_resource* res,const char* unused __attribute((unused)))
{
  char* argv[MAX_ARGS];
  struct d_option* opt;
  int argc=0;

  argv[NA(argc)]=drbdsetup;
  argv[NA(argc)]=res->me->device;
  argv[NA(argc)]="disk";
  argv[NA(argc)]=res->me->disk;
  if(!strcmp(res->me->meta_disk,"internal")) {
    argv[NA(argc)]=res->me->disk;
  } else {
    argv[NA(argc)]=res->me->meta_disk;
  }
  argv[NA(argc)]=res->me->meta_index;
  argv[NA(argc)]="--set-defaults";
  argv[NA(argc)]="--create-device";
  opt=res->disk_options;
  make_options(opt);
  argv[NA(argc)]=0;

  return m_system(argv, SLEEPS_LONG, res);
}

struct d_option* find_opt(struct d_option* base,char* name)
{
  while(base) {
    if(!strcmp(base->name,name)) {
      return base;
    }
    base=base->next;
  }
  return 0;
}

int adm_resize(struct d_resource* res,const char* unused __attribute((unused)))
{
  char* argv[MAX_ARGS];
  struct d_option* opt;
  int i,argc=0;

  argv[NA(argc)]=drbdsetup;
  argv[NA(argc)]=res->me->device;
  argv[NA(argc)]="resize";
  opt=find_opt(res->disk_options,"size");
  if(opt) ssprintf(argv[NA(argc)],"--%s=%s",opt->name,opt->value);
  for(i=0;i<soi;i++) {
    argv[NA(argc)]=setup_opts[i];
  }
  argv[NA(argc)]=0;

  return m_system(argv, SLEEPS_SHORT, res);
}

int _admm_generic(struct d_resource* res ,const char* cmd, int flags)
{
  char* argv[MAX_ARGS];
  int argc=0,i;

  argv[NA(argc)]=drbdmeta;
  argv[NA(argc)]=res->me->device;
  argv[NA(argc)]="v08";
  if(!strcmp(res->me->meta_disk,"internal")) {
    argv[NA(argc)]=res->me->disk;
  } else {
    argv[NA(argc)]=res->me->meta_disk;
  }
  if(!strcmp(res->me->meta_index,"flexible")) {
	if(!strcmp(res->me->meta_disk,"internal")) {
		argv[NA(argc)]="flex-internal";
	} else {
		argv[NA(argc)]="flex-external";
	}
  } else {
	  argv[NA(argc)]=res->me->meta_index;
  }
  argv[NA(argc)]=(char*)cmd;
  for(i=0;i<soi;i++) {
    argv[NA(argc)]=setup_opts[i];
  }

  argv[NA(argc)]=0;

  return m_system(argv, flags, res);
}

static int admm_generic(struct d_resource* res ,const char* cmd)
{
  return _admm_generic(res, cmd, SLEEPS_VERY_LONG);
}

static int adm_generic(struct d_resource* res,const char* cmd,int flags)
{
  char* argv[MAX_ARGS];
  int argc=0,i;

  argv[NA(argc)]=drbdsetup;
  argv[NA(argc)]=res->me->device;
  argv[NA(argc)]=(char*)cmd;
  for(i=0;i<soi;i++) {
    argv[NA(argc)]=setup_opts[i];
  }
  argv[NA(argc)]=0;

  return m_system(argv, flags, res);
}

int adm_generic_s(struct d_resource* res,const char* cmd)
{
  return adm_generic(res,cmd,SLEEPS_SHORT);
}

int adm_generic_l(struct d_resource* res,const char* cmd)
{
  return adm_generic(res,cmd,SLEEPS_LONG);
}

static int adm_generic_b(struct d_resource* res,const char* cmd)
{
  int rv;

  rv=adm_generic(res,cmd,SLEEPS_SHORT|SUPRESS_STDERR);
  /* 17: drbdsetup outdate, but is primary and thus cannot be outdated.
   *  5: drbdsetup outdate, and is inconsistent or worse anyways */
  if (rv == 17 || rv == 5)
    return rv;

  if (rv || dry_run) {
    rv = admm_generic(res,cmd);
  }
  return rv;
}

static int adm_khelper(struct d_resource* res ,const char* cmd)
{
  int rv=0;
  char *sh_cmd;
  char *argv[] = { "/bin/sh", "-c", NULL , NULL };

  setenv("DRBD_RESOURCE",res->name,1);
  setenv("DRBD_PEER",res->peer->name,1);

  if( (sh_cmd = get_opt_val(res->handlers,cmd,NULL)) ) {
    argv[2]=sh_cmd;
    rv = m_system(argv, SLEEPS_VERY_LONG, res);
  }
  return rv;
}

// need to convert discard-node-nodename to discard-local or discard-remote.
void convert_discard_opt(struct d_resource* res)
{
  struct d_option* opt;

  if (res==NULL) return;

  if ( (opt = find_opt(res->net_options, "after-sb-0pri")) ) {
    if(!strncmp(opt->value,"discard-node-",13)) {
      if(!strcmp(nodeinfo.nodename,opt->value+13)) {
	free(opt->value);
	opt->value=strdup("discard-local");
      } else {
	free(opt->value);
	opt->value=strdup("discard-remote");
      }
    }
  }
}

int adm_connect(struct d_resource* res,const char* unused __attribute((unused)))
{
  char* argv[MAX_ARGS];
  struct d_option* opt;
  int i;
  int argc=0;

  argv[NA(argc)]=drbdsetup;
  argv[NA(argc)]=res->me->device;
  argv[NA(argc)]="net";
  ssprintf(argv[NA(argc)],"%s:%s",res->me->address,res->me->port);
  if(res->me->proxy) {
    ssprintf(argv[NA(argc)],"%s:%s",res->me->proxy->inside_addr,res->me->proxy->inside_port);
  } else {
    ssprintf(argv[NA(argc)],"%s:%s",res->peer->address,res->peer->port);
  }
  argv[NA(argc)]=res->protocol;

  argv[NA(argc)]="--set-defaults";
  argv[NA(argc)]="--create-device";
  opt=res->net_options;
  make_options(opt);

  for(i=0;i<soi;i++) {
    argv[NA(argc)]=setup_opts[i];
  }

  argv[NA(argc)]=0;

  return m_system(argv, SLEEPS_SHORT, res);
}

struct d_resource* res_by_name(const char *name);

// Need to convert after from resourcename to minor_number.
void convert_after_option(struct d_resource* res)
{
  struct d_option* opt;

  if (res==NULL) return;

  if ( (opt = find_opt(res->sync_options, "after")) ) {
    char *ptr;
    ssprintf(ptr,"%d",dt_minor_of_dev(res_by_name(opt->value)->me->device));
    free(opt->value);
    opt->value=strdup(ptr);
  }
}

static int adm_proxy_up(struct d_resource* res, const char* unused __attribute((unused)))
{
  char* argv[MAX_ARGS];
  int argc=0, rv;
  struct d_option* opt;

  if(!res->me->proxy) {
    fprintf(stderr,"There is no proxy config for host %s in resource %s.\n",
	    nodeinfo.nodename, res->name);
    exit(E_config_invalid);
  }

  if(strcmp(res->me->proxy->name,nodeinfo.nodename)) {
    fprintf(stderr,"The proxy config in resource %s is for %s, this is %s.\n",
	    res->name, res->me->proxy->name,nodeinfo.nodename);
    exit(E_config_invalid);
  }

  argv[NA(argc)]=drbd_proxy_ctl;
  argv[NA(argc)]="-c";
  ssprintf(argv[NA(argc)],
	   "add connection %s-%s-%s %s:%s %s:%s %s:%s %s:%s",
	   res->me->name, res->name, res->peer->name,
	   res->me->proxy->inside_addr, res->me->proxy->inside_port,
	   res->peer->proxy->outside_addr, res->peer->proxy->outside_port,
	   res->me->proxy->outside_addr, res->me->proxy->outside_port,
	   res->me->address, res->me->port);
  argv[NA(argc)]=0;

  rv = m_system(argv, SLEEPS_SHORT, res);
  if(rv != 0) return rv;

  argc=0;
  argv[NA(argc)]=drbd_proxy_ctl;
  opt = res->proxy_options;
  while(opt) {
    argv[NA(argc)]="-c";
    ssprintf(argv[NA(argc)], "set %s %s-%s-%s %s",
	     opt->name, res->me->name, res->name, res->peer->name, opt->value);
    opt=opt->next; 
  }
  argv[NA(argc)]=0;
  if(argc > 2) return m_system(argv, SLEEPS_SHORT, res);  
  return rv;
}


int adm_syncer(struct d_resource* res,const char* unused __attribute((unused)))
{
  char* argv[MAX_ARGS];
  struct d_option* opt;
  int argc=0;

  argv[NA(argc)]=drbdsetup;
  argv[NA(argc)]=res->me->device;
  argv[NA(argc)]="syncer";

  argv[NA(argc)]="--set-defaults";
  argv[NA(argc)]="--create-device";
  opt=res->sync_options;
  make_options(opt);
  argv[NA(argc)]=0;

  return m_system(argv, SLEEPS_SHORT, res);
}

static int adm_up(struct d_resource* res,const char* unused __attribute((unused)))
{
  schedule_dcmd(adm_attach,res,NULL,0);
  schedule_dcmd(adm_syncer,res,NULL,1);
  schedule_dcmd(adm_connect,res,NULL,2);

  return 0;
}

static int adm_wait_c(struct d_resource* res ,const char* unused __attribute((unused)))
{
  char* argv[MAX_ARGS];
  struct d_option* opt;
  int argc=0,rv;

  argv[NA(argc)]=drbdsetup;
  argv[NA(argc)]=res->me->device;
  argv[NA(argc)]="wait-connect";
  opt=res->startup_options;
  make_options_wait(opt);
  argv[NA(argc)]=0;

  rv = m_system(argv, SLEEPS_FOREVER, res);

  return rv;
}

struct d_resource* res_by_minor(const char *id)
{
  struct d_resource *res,*t;
  int mm;
  if(strncmp(id,"minor-",6)) return NULL;

  mm = m_strtoll(id+6,1);

  for_each_resource(res,t,config) {
    if( mm == dt_minor_of_dev(res->me->device)) return res;
  }
  return NULL;
}

struct d_resource* res_by_name(const char *name)
{
  struct d_resource *res,*t;

  for_each_resource(res,t,config) {
    if( strcmp(name,res->name) == 0 ) return res;
  }
  return NULL;
}

/* In case a child exited, or exits, its return code is stored as
   negative number in the pids[i] array */
static int childs_running(pid_t* pids,int opts)
{
  int i=0,wr,rv=0,status;

  for(i=0;i<nr_resources;i++) {
    if(pids[i]<=0) continue;
    wr = waitpid(pids[i], &status, opts);
    if( wr == -1) {            // Wait error.
      if (errno == ECHILD) {
	printf("No exit code for %d\n",pids[i]);
	pids[i] = 0;           // Child exited before ?
	continue;
      }
      perror("waitpid");
      exit(E_exec_error);
    }
    if( wr == 0 ) rv = 1;      // Child still running.
    if( wr > 0 ) {
      pids[i] = 0;
      if( WIFEXITED(status) ) pids[i] = -WEXITSTATUS(status);
      if( WIFSIGNALED(status) ) pids[i] = -1000;
    }
  }
  return rv;
}

static void kill_childs(pid_t* pids)
{
  int i;

  for(i=0;i<nr_resources;i++) {
    if(pids[i]<=0) continue;
    kill(pids[i],SIGINT);
  }
}

/*
  returns:
  -1 ... all childs terminated
   0 ... timeout expired
   1 ... a string was read
 */
int gets_timeout(pid_t* pids, char* s, int size, int timeout)
{
  int pr,rr,n=0;
  struct pollfd pfd;

  if(s) {
    pfd.fd = fileno(stdin);
    pfd.events = POLLIN | POLLHUP | POLLERR | POLLNVAL;
    n=1;
  }

  if(!childs_running(pids,WNOHANG)) {
    pr = -1;
    goto out;
  }

  do {
    pr = poll(&pfd, n, timeout);

    if( pr == -1 ) {   // Poll error.
      if (errno == EINTR) {
	if(childs_running(pids,WNOHANG)) continue;
	goto out; // pr = -1 here.
      }
      perror("poll");
      exit(E_exec_error);
    }
  } while(pr == -1);

  if( pr == 1 ) {  // Input available.
    rr = read(fileno(stdin),s,size-1);
    if(rr == -1) {
      perror("read");
      exit(E_exec_error);
    }
    s[rr]=0;
  }

 out:
   return pr;
}

static char* get_opt_val(struct d_option* base,const char* name,char* def)
{
  while(base) {
    if(!strcmp(base->name,name)) {
      return base->value;
    }
    base=base->next;
  }
  return def;
}

void chld_sig_hand(int __attribute((unused)) unused)
{
  // do nothing. But interrupt systemcalls :)
}

static int check_exit_codes(pid_t* pids)
{
  struct d_resource *res,*t;
  int i=0,rv=0;

  for_each_resource(res,t,config) {
    if (pids[i] == -5 || pids[i] == -1000) {
      pids[i]=0;
    }
    if (pids[i] == -20) rv = 20;
    i++;
  }
  return rv;
}

static int adm_wait_ci(struct d_resource* ignored __attribute((unused)),const char* unused __attribute((unused)))
{
  struct d_resource *res,*t;
  char *argv[20], answer[40];
  pid_t* pids;
  struct d_option* opt;
  int rr,wtime,argc,i=0;
  time_t start;
  int saved_stdin,saved_stdout,fd;

  struct sigaction so,sa;

  saved_stdin = -1;
  saved_stdout = -1;
  if (no_tty) {
    fprintf(stderr,"WARN: stdin/stdout is not a TTY; using /dev/console");
    fprintf(stdout,"WARN: stdin/stdout is not a TTY; using /dev/console");
    saved_stdin  = dup(fileno(stdin));
    if( saved_stdin == -1) perror("dup(stdin)");
    saved_stdout = dup(fileno(stdout));
    if( saved_stdin == -1) perror("dup(stdout)");
    fd = open( "/dev/console", O_RDONLY);
    if(fd == -1) perror("open('/dev/console, O_RDONLY)");
    dup2(fd, fileno(stdin) );
    fd = open( "/dev/console", O_WRONLY);
    if(fd == -1) perror("open('/dev/console, O_WRONLY)");
    dup2(fd, fileno(stdout) );
  }

  sa.sa_handler=chld_sig_hand;
  sigemptyset(&sa.sa_mask);
  sa.sa_flags=SA_NOCLDSTOP;
  sigaction(SIGCHLD,&sa,&so);

  pids = alloca( nr_resources * sizeof(pid_t) );
  /* alloca can not fail, it can "only" overflow the stack :)
   * but it needs to be initialized anyways! */
  memset(pids,0,nr_resources * sizeof(pid_t));

  for_each_resource(res,t,config) {
    argc=0;
    argv[NA(argc)]=drbdsetup;
    argv[NA(argc)]=res->me->device;
    argv[NA(argc)]="wait-connect";
    opt=res->startup_options;
    make_options_wait(opt);
    argv[NA(argc)]=0;

    pids[i++]=m_system(argv, RETURN_PID, res);
  }

  wtime = global_options.dialog_refresh ?: -1;

  start = time(0);
  for (i = 0; i < 10; i++) {
    // no string, but timeout
    rr = gets_timeout(pids,0,0,1*1000);
    if (rr < 0) break;
    putchar('.');
    fflush(stdout);
    check_exit_codes(pids);
  }

  if(rr == 0) {
    printf("\n***************************************************************\n"
	   " DRBD's startup script waits for the peer node(s) to appear.\n"
	   " - In case this node was already a degraded cluster before the\n"
	   "   reboot the timeout is %s seconds. [degr-wfc-timeout]\n"
	   " - If the peer was available before the reboot the timeout will\n"
	   "   expire after %s seconds. [wfc-timeout]\n"
	   "   (These values are for resource '%s'; 0 sec -> wait forever)\n",
	   get_opt_val(config->startup_options,"degr-wfc-timeout","0"),
	   get_opt_val(config->startup_options,"wfc-timeout","0"),
	   config->name);

    printf(" To abort waiting enter 'yes' [ -- ]:");
    do {
      printf("\e[s\e[31G[%4d]:\e[u",(int)(time(0)-start)); // Redraw sec.
      fflush(stdout);
      rr = gets_timeout(pids,answer,40,wtime*1000);
      check_exit_codes(pids);

      if(rr==1) {
	if(!strcmp(answer,"yes\n")) {
	  kill_childs(pids);
	  childs_running(pids,0);
	  check_exit_codes(pids);
	  rr = -1;
	} else {
	  printf(" To abort waiting enter 'yes' [ -- ]:");
	}
      }
    } while( rr != -1 );
    printf("\n");
  }

  if( saved_stdin != -1 ) {
    dup2(saved_stdin,  fileno(stdin ) );
    dup2(saved_stdout, fileno(stdout) );
  }

  return 0;
}

static void print_cmds(int level)
{
  size_t i;
  int j=0;

  for(i=0;i<ARRY_SIZE(cmds);i++) {
    if(cmds[i].show_in_usage!=level) continue;
    if(j++ % 2) {
      printf("%-35s\n",cmds[i].name);
    } else {
      printf(" %-35s",cmds[i].name);
    }
  }
  if(j % 2) printf("\n");
}

static int hidden_cmds(struct d_resource* ignored __attribute((unused)),
		       const char* ignored2 __attribute((unused)) )
{
  printf("\nThese additional commands might be usefull for writing\n"
	 "nifty shell scripts around drbdadm\n\n");

  print_cmds(2);

  printf("\nThese command are used by the kernel part of DRBD to\n"
	 "invoke user mode helper programs\n\n");

  print_cmds(3);

  printf("\nThese commands ought to be used by experts and developers\n\n");

  print_cmds(4);

  printf("\n");

  exit(0);
}

void print_usage_and_exit(const char* addinfo)
{
  struct option *opt;

  printf("\nUSAGE: %s [OPTION...] [-- DRBDSETUP-OPTION...] COMMAND "
	 "{all|RESOURCE...}\n\n"
	 "OPTIONS:\n",progname);

  opt=admopt;
  while(opt->name) {
    if(opt->has_arg == required_argument)
      printf(" {--%s|-%c} val\n",opt->name,opt->val);
    else
      printf(" {--%s|-%c}\n",opt->name,opt->val);
    opt++;
  }

  printf("\nCOMMANDS:\n");

  print_cmds(1);

  printf("\nVersion: "REL_VERSION" (api:%d)\n%s\n",
		  API_VERSION, drbd_buildtag());

  if (addinfo)
      printf("\n%s\n",addinfo);

  exit(E_usage);
}

/*
 * I'd really rather parse the output of
 *   ip -o a s
 * once, and be done.
 * But anyways....
 */

static struct ifreq * get_ifreq(void)
{
  int                sockfd, num_ifaces;
  struct ifreq       *ifr;
  struct ifconf      ifc;
  size_t buf_size;

  if (0 > (sockfd = socket(AF_INET, SOCK_STREAM, IPPROTO_TCP ))) {
    perror("Cannot open socket");
    exit(EXIT_FAILURE);
  }

  num_ifaces = 0;
  ifc.ifc_req = NULL;

  /* realloc buffer size until no overflow occurs  */
  do {
    num_ifaces += 16; /* initial guess and increment */
    buf_size = ++num_ifaces * sizeof(struct ifreq);
    ifc.ifc_len = buf_size;
    if (NULL == (ifc.ifc_req = realloc(ifc.ifc_req, ifc.ifc_len))) {
      fprintf(stderr, "Out of memory.\n");
      return NULL;
    }
    if (ioctl(sockfd, SIOCGIFCONF, &ifc)) {
      perror("ioctl SIOCFIFCONF");
      free(ifc.ifc_req);
      return NULL;
    }
  } while  (buf_size <= (size_t)ifc.ifc_len);

  num_ifaces = ifc.ifc_len / sizeof(struct ifreq);
  /* Since we allocated at least one more than neccessary,
   * this serves as a stop marker for the iteration in
   * have_ip() */
  ifc.ifc_req[num_ifaces].ifr_name[0] = 0;
  for (ifr = ifc.ifc_req; ifr->ifr_name[0] != 0; ifr++) {
    /* we only want to look up the presence or absence of a certain address
     * here. but we want to skip "down" interfaces.  if an interface is down,
     * we store an invalid sa_family, so the lookup will skip it.
     */
    struct ifreq ifr_for_flags = *ifr; /* get a copy to work with */
    if (ioctl(sockfd, SIOCGIFFLAGS, &ifr_for_flags) < 0) {
      perror("ioctl SIOCGIFFLAGS");
      ifr->ifr_addr.sa_family = -1; /* what's wrong here? anyways: skip */
      continue;
    }
    if (!(ifr_for_flags.ifr_flags & IFF_UP)) {
      ifr->ifr_addr.sa_family = -1; /* is not up: skip */
      continue;
    }
  }
  close(sockfd);
  return ifc.ifc_req;
}

int have_ip(const char *ip)
{
  struct ifreq *ifr;
  struct in_addr query_addr;

  query_addr.s_addr = inet_addr(ip);

  if (!ifreq_list) ifreq_list = get_ifreq();

  for (ifr = ifreq_list; ifr && ifr->ifr_name[0] != 0; ifr++) {
    /* currently we only support AF_INET */
    struct sockaddr_in * list_addr = (struct sockaddr_in *)&ifr->ifr_addr;
    if (ifr->ifr_addr.sa_family != AF_INET)
      continue;
    if (query_addr.s_addr == list_addr->sin_addr.s_addr)
      return 1;
  }
  return 0;
}

void verify_ips(struct d_resource *res)
{
  if (global_options.disable_ip_verification) return;
  if (dry_run == 1 || do_verify_ips == 0) return;

  if (! have_ip(res->me->address)) {
    ENTRY e, *ep;
    e.key = e.data = ep = NULL;
    asprintf(&e.key, "%s:%s", res->me->address, res->me->port);
    ep = hsearch(e, FIND);
    fprintf(stderr, "%s:%d: in resource %s, on %s:\n\t"
      "IP %s not found on this host.\n",
      config_file, (int)(long)ep->data, res->name,
      res->me->name, res->me->address);
    if (INVALID_IP_IS_INVALID_CONF)
      config_valid = 0;
  }
}

static char* conf_file[] = {
    "/etc/drbd-82.conf",
    "/etc/drbd-08.conf",
    "/etc/drbd.conf",
    0
};

/* FIXME
 * strictly speaking we don't need to check for uniqueness of disk and device names,
 * but for uniqueness of their major:minor numbers ;-)
 */

int check_uniq(const char* what, const char *fmt, ...)
{
  va_list ap;
  int rv;
  ENTRY e, *ep;
  e.key = e.data = ep = NULL;

  /* if we are done parsing the config file,
   * switch off this paranoia */
  if (config_valid >= 2)
	  return 1;

  va_start(ap, fmt);
  rv=vasprintf(&e.key,fmt,ap);
  va_end(ap);

  if (rv < 0) { perror("vasprintf"); exit(E_thinko); }

  if (EXIT_ON_CONFLICT && !what) {
    fprintf(stderr,"Oops, unset argument in %s:%d.\n", __FILE__ , __LINE__ );
    exit(E_thinko);
  }
  e.data = (void*)(long)fline;
  ep = hsearch(e, FIND);
  // fprintf(stderr,"%s: FIND %s: %p\n",res->name,e.key,ep);
  if (ep) {
    if (what) {
      fprintf(stderr,
	      "%s:%d: conflicting use of %s '%s' ...\n"
	      "%s:%d: %s '%s' first used here.\n",
	      config_file, line, what, ep->key,
	      config_file, (int)(long)ep->data, what, ep->key );
    }
    free(e.key);
    config_valid = 0;
  } else {
    ep = hsearch(e, ENTER);
    // fprintf(stderr,"%s: ENTER %s as %s: %p\n",res->name,e.key,ep->key,ep);
    if (!ep) {
      fprintf(stderr, "entry failed.\n");
      exit(E_thinko);
    }
    ep = NULL;
  }
  if (EXIT_ON_CONFLICT && ep) exit(E_config_invalid);
  return !ep;
}

int sanity_check_abs_cmd(char* cmd_name)
{
  struct stat sb;

  if (stat(cmd_name,&sb)) {
    /* If stat fails, just ignore this sanity check,
     * we are still iterating over $PATH probably. */
    return 0;
  }

  if(!sb.st_mode&S_ISUID || sb.st_mode&S_IXOTH || sb.st_gid==0) {
    static int did_header = 0;
    if (!did_header)
      fprintf(stderr,
	"WARN:\n"
	"  You are using the 'drbd-peer-outdater' as outdate-peer program.\n"
	"  If you use that mechanism the dopd heartbeat plugin program needs\n"
	"  to be able to call drbdsetup and drbdmeta with root privileges.\n\n"
	"  You need to fix this with these commands:\n");
    did_header = 1;
    fprintf(stderr,
	"  chgrp haclient %s\n"
	"  chmod o-x %s\n"
	"  chmod u+s %s\n\n", cmd_name, cmd_name, cmd_name);
  }
  return 1;
}

void sanity_check_cmd(char* cmd_name)
{
  char *path,*pp,*c;
  char abs_path[100];

  if( strchr(cmd_name,'/') ) {
    sanity_check_abs_cmd(cmd_name);
  } else {
    path = pp = c = strdup(getenv("PATH"));

    while(1) {
      c = strchr(pp,':');
      if(c) *c = 0;
      snprintf(abs_path,100,"%s/%s",pp,cmd_name);
      if(sanity_check_abs_cmd(abs_path)) break;
      if(!c) break;
      c++;
      if(!*c) break;
      pp = c;
    }
    free(path);
  }
}

/* if the config file is not readable by haclient,
 * dopd cannot work.
 * NOTE: we assume that any gid != 0 will be the group dopd will run as,
 * typically haclient. */
void sanity_check_conf(char *c)
{
	struct stat sb;

	/* if we cannot stat the config file,
	* we have other things to worry about. */
	if (stat(c,&sb))
		return;

	/* permissions are funny: if it is world readable,
	 * but not group readable, and it belongs to my group,
	 * I am denied access.
	 * For the file to be readable by dopd (hacluster:haclient),
	 * it is not enough to be world readable. */

	/* ok if world readable, and NOT group haclient (see NOTE above) */
	if (sb.st_mode & S_IROTH && sb.st_gid == 0)
		return;

	/* ok if group readable, and group haclient (see NOTE above) */
	if (sb.st_mode & S_IRGRP && sb.st_gid != 0)
		return;

	fprintf(stderr,
		"WARN:\n"
		"  You are using the 'drbd-peer-outdater' as outdate-peer program.\n"
		"  If you use that mechanism the dopd heartbeat plugin program needs\n"
		"  to be able to read the drbd.config file.\n\n"
		"  You need to fix this with these commands:\n"
		"  chgrp haclient %s\n"
		"  chmod g+r %s\n\n", c, c);
}

void sanity_check_perm()
{
  static int checked=0;
  if (checked)
	  return;

  sanity_check_cmd(drbdsetup);
  sanity_check_cmd(drbdmeta);
  sanity_check_conf(config_file);
  checked = 1;
}

void validate_resource(struct d_resource * res)
{
  struct d_option* opt;
  char *bpo;

  if (!res->protocol) {
    if (!common || !common->protocol) {
      fprintf(stderr,
	      "%s:%d: in resource %s:\n\tprotocol definition missing.\n",
	      config_file, c_resource_start, res->name);
      config_valid = 0;
    } /* else:
       * may not have been expanded yet for "dump" subcommand */
  } else {
    res->protocol[0] = toupper(res->protocol[0]);
  }
  if (!res->me) {
    fprintf(stderr,
	    "%s:%d: in resource %s:\n\tmissing section 'on %s { ... }'.\n",
	    config_file, c_resource_start, res->name, nodeinfo.nodename);
    config_valid = 0;
  }
  if (!res->peer) {
    fprintf(stderr,
	    "%s:%d: in resource %s:\n\t"
	    "missing section 'on <PEER> { ... }'.\n",
	    config_file, c_resource_start, res->name);
    config_valid = 0;
  }
  if ( (opt = find_opt(res->sync_options, "after")) ) {
    if (res_by_name(opt->value) == NULL) {
      fprintf(stderr,"In resource %s:\n\tresource '%s' mentioned in "
	      "'after' option is not known.\n",res->name,opt->value);
      config_valid=0;
    }
  }
  // need to verify that in the discard-node-nodename options only known
  // nodenames are mentioned.
  if ( (opt = find_opt(res->net_options, "after-sb-0pri")) ) {
    if(!strncmp(opt->value,"discard-node-",13)) {
      if(strcmp(res->peer->name,opt->value+13) &&
	 strcmp(res->me->name,opt->value+13)) {
	fprintf(stderr,
		" in resource %s:\n\t"
		"the nodename in the '%s' option is "
		"not known.\n\t"
		"valid nodenames are: '%s' and '%s'.\n",
		res->name, opt->value,
		res->me->name, res->peer->name );
	config_valid = 0;
      }
    }
  }
  if (res->me && res->peer) {
    verify_ips(res);
  }

  if ( (opt = find_opt(res->handlers, "outdate-peer")) ) {
    if(strstr(opt->value,"drbd-peer-outdater")) sanity_check_perm();
  }

  bpo = get_opt_val(res->startup_options, "become-primary-on", "undef");
  opt = find_opt(res->net_options, "allow-two-primaries");
  if(!strcmp(bpo,"both") && opt == NULL) {
    fprintf(stderr,
	    "In resource %s:\n"
	    "become-primary-on is set to both, but allow-two-primaries "
	    "is not set.\n", res->name);
    config_valid = 0;
  }

  if (( res->me->proxy == NULL ) != (res->peer->proxy == NULL)) {
	fprintf(stderr,
		"Incomplete proxy configuration. in resource %s.\n",
		res->name);
	config_valid = 0;
  }
}

static void global_validate(void)
{
  struct d_resource *res,*tmp;
  for_each_resource(res,tmp,config) {
    validate_resource(res);
  }
}


int main(int argc, char** argv)
{
  size_t i;
  int rv=0;
  struct adm_cmd *cmd;
  struct d_resource *res,*tmp;
  char *env_drbd_nodename = NULL;
  int is_dump_xml;
  int is_dump;

  drbdsetup=NULL;
  drbdmeta=NULL;
  dry_run=0;
  verbose=0;
  yyin=NULL;
  uname(&nodeinfo); /* FIXME maybe fold to lower case ? */
  no_tty = (!isatty(fileno(stdin)) || !isatty(fileno(stdout)));

  env_drbd_nodename = getenv("__DRBD_NODE__");
  if (env_drbd_nodename && *env_drbd_nodename) {
    strncpy(nodeinfo.nodename,env_drbd_nodename,sizeof(nodeinfo.nodename)-1);
    nodeinfo.nodename[sizeof(nodeinfo.nodename)-1] = 0;
    fprintf(stderr, "\n"
	    "   found __DRBD_NODE__ in environment\n"
	    "   PRETENDING that I am >>%s<<\n\n",nodeinfo.nodename);
  }

  /* in case drbdadm is called with an absolut or relative pathname
   * look for the drbdsetup binary in the same location,
   * otherwise, just let execvp sort it out... */
  if( (progname=strrchr(argv[0],'/')) == 0 ) {
    progname=argv[0];
    drbdsetup = strdup("drbdsetup");
    drbdmeta = strdup("drbdmeta");
    drbd_proxy_ctl = strdup("drbd-proxy-ctl");
  } else {
    size_t len = strlen(argv[0]) + 1;
    ++progname;

    len += strlen("drbdsetup") - strlen(progname);
    drbdsetup = malloc(len);
    if (drbdsetup) {
      strncpy(drbdsetup, argv[0], (progname - argv[0]));
      strcpy(drbdsetup + (progname - argv[0]), "drbdsetup");
    }

    len += strlen("drbdmeta") - strlen(progname);
    drbdmeta = malloc(len);
    if (drbdmeta) {
      strncpy(drbdmeta, argv[0], (progname - argv[0]));
      strcpy(drbdmeta + (progname - argv[0]), "drbdmeta");
    }

    len += strlen("drbd-proxy-ctl") - strlen(progname);
    drbd_proxy_ctl = malloc(len);
    if (drbd_proxy_ctl) {
      strncpy(drbd_proxy_ctl, argv[0], (progname - argv[0]));
      strcpy(drbd_proxy_ctl + (progname - argv[0]), "drbd-proxy-ctl");
    }

    argv[0] = progname;
  }

  if(argc == 1) print_usage_and_exit("missing arguments"); // arguments missing.

  if (drbdsetup == NULL || drbdmeta == NULL || drbd_proxy_ctl == NULL) {
    fprintf(stderr,"could not strdup argv[0].\n");
    exit(E_exec_error);
  }

  opterr=1;
  optind=0;
  while(1)
    {
      int c;

      c = getopt_long(argc,argv,make_optstring(admopt,0),admopt,0);
      if(c == -1) break;
      switch(c)
	{
	case 'v':
	  verbose++;
	  break;
	case 'd':
	  dry_run++;
	  break;
	case 'c':
	  if(!strcmp(optarg,"-")) {
	    yyin=stdin;
	    ssprintf(config_file,"STDIN");
	  } else {
	    yyin=fopen(optarg,"r");
	    if(!yyin) {
	      fprintf(stderr,"Can not open '%s'.\n.",optarg);
	      exit(E_exec_error);
	    }
	    ssprintf(config_file,"%s",optarg);
	  }
	  break;
	case 's':
	  {
	    char* pathes[2];
	    pathes[0]=optarg;
	    pathes[1]=0;
	    find_drbdcmd(&drbdsetup,pathes);
	  }
	  break;
	case 'm':
	  {
	    char* pathes[2];
	    pathes[0]=optarg;
	    pathes[1]=0;
	    find_drbdcmd(&drbdmeta,pathes);
	  }
	  break;
	case 'p':
	  {
	    char* pathes[2];
	    pathes[0]=optarg;
	    pathes[1]=0;
	    find_drbdcmd(&drbd_proxy_ctl,pathes);
	  }
	  break;
	case 'n':
	  {
	    char *c;
            int shell_var_name_ok = 1;
	    for (c = optarg; *c && shell_var_name_ok; c++) {
	      switch(*c) {
		case 'a' ... 'z':
                case 'A' ... 'Z':
                case '0' ... '9':
                case '_':
                  break;
                default:
                  shell_var_name_ok = 0;
              }
            }
            if (shell_var_name_ok)
              sh_varname = optarg;
            else
              fprintf(stderr,"ignored --sh-varname=%s: "
                  "contains suspect characters, allowed set is [a-zA-Z0-9_]\n",
                  optarg);
	  }
	  break;
	case '?':
	  // commented out, since opterr=1
	  //fprintf(stderr,"Unknown option %s\n",argv[optind-1]);
	  fprintf(stderr,"try '%s help'\n",progname);
	  return 20;
	  break;
	}
    }

  if ( optind == argc ) print_usage_and_exit(0);

  while(argv[optind][0]=='-' || argv[optind][0]==':' ||
	isdigit(argv[optind][0]) ) {
    setup_opts[soi++]=argv[optind++];
    if (optind == argc) print_usage_and_exit(0);
  }
  if (optind == argc) print_usage_and_exit(0);

  if(!strcmp("hidden-commands",argv[optind])) {
    // before parsing the configuration file...
    hidden_cmds(NULL,NULL);
    exit(0);
  }

  cmd=NULL;
  for(i=0;i<ARRY_SIZE(cmds);i++) {
      if(!strcmp(cmds[i].name,argv[optind])) {
	cmd=cmds+i;
	break;
      }
  }

  if(cmd==NULL) {
    if (!strncmp("help",argv[optind],5)) print_usage_and_exit(0);
    fprintf(stderr,"Unknown command '%s'.\n",argv[optind]);
    exit(E_usage);
  }
  optind++;
  do_verify_ips = cmd->verify_ips;

  if (!config_file) {
    i=0;
    do {
      yyin = fopen(conf_file[i],"r");
      if(yyin != 0) {
	config_file = conf_file[i];
	break;
      }
    } while (conf_file[++i]);
  }
  if(!config_file) {
    fprintf(stderr,"Can not open '%s': ",conf_file[i-1]);
    perror("");
    exit(E_config_invalid);
  }

  /*
   * for check_uniq: check uniqueness of
   * resource names, ip:port, node:disk and node:device combinations
   * as well as resource:section ...
   * hash table to test for uniqness of these values...
   *  256  (max minors)
   *  *(
   *       2 (host sections) * 4 (res ip:port node:disk node:device)
   *     + 4 (other sections)
   *     + some more,
   *       if we want to check for scoped uniqueness of *every* option
   *   )
   *     since nobody (?) will actually use more than a dozend minors,
   *     this should be more than enough.
   */
  if (!hcreate(256*((2*4)+4))) {
    fprintf(stderr,"Insufficient memory.\n");
    exit(E_exec_error);
  };

  //yydebug = 1;
  my_parse();

  if(!config_valid) exit(E_config_invalid);

  /* disable check_uniq, so it won't interfere
   * with parsing of drbdsetup show output */
  config_valid = 2;

  if (config == NULL) {
    fprintf(stderr, "no resources defined!\n");
    exit(0); /* THINK exit here? what code? */
  }

  { /* block for mc to avoid compiler warnings */
    int mc=global_options.minor_count;

    highest_minor=0;
    for_each_resource(res,tmp,config) {
      int m = dt_minor_of_dev(res->me->device);
      if ( m > highest_minor ) highest_minor = m;
      nr_resources++;
    }

    // Just for the case that minor_of_res() returned 0 for all devices.
    if( nr_resources > (highest_minor+1) ) highest_minor=nr_resources-1;

    if( mc && mc<(highest_minor+1) ) {
      fprintf(stderr,"The highest minor you have in your config is %d"
	      "but a minor_count of %d in your config!\n", highest_minor,mc);
      exit(E_usage);
    }
  }

  uc_node(global_options.usage_count);

  is_dump_xml = (cmd->function == adm_dump_xml);
  is_dump = (is_dump_xml || cmd->function == adm_dump);
  if (!is_dump || dry_run) expand_common();

  if(cmd->res_name_required)
    {
      if (optind + 1 > argc && !is_dump)
	print_usage_and_exit("missing arguments"); // arguments missing.

      global_validate();
      if (!is_dump) {
	for_each_resource(res,tmp,config) {
	  convert_after_option(res);
	  convert_discard_opt(res);

	  if(cmd->me_is_localhost) {
	    if(strcmp(res->me->name, nodeinfo.nodename)) {
	      fprintf(stderr,"In resource %s there is no host section for this"
		      " host %s\n.", res->name, nodeinfo.nodename);
	      config_valid=0;
	    }
	  }
	}
	if(!config_valid) exit(E_config_invalid);
      }

      if ( optind==argc || !strcmp(argv[optind],"all") ) {
	if (is_dump) {
	  if (is_dump_xml) {
	    printf("<config file=\"%s\">\n", config_file); ++indent;
	    dump_global_info_xml();
	    dump_common_info_xml();
	  } else {
	    printf("# %s\n",config_file);
	    dump_global_info();
	    dump_common_info();
	  }
	}
	for_each_resource(res,tmp,config) {
	  if( (rv |= cmd->function(res,cmd->name)) >= 10 ) {
	    fprintf(stderr,"command exited with code %d\n",rv);
	    exit(E_exec_error);
	  }
	}
	if (is_dump_xml) {
	    --indent; printf("</config>\n");
	}
      } else {
	for(i=optind;(int)i<argc;i++) {
	  res = res_by_name(argv[i]);
	  if( !res ) res=res_by_minor(argv[i]);
	  if( !res ) {
	    fprintf(stderr,"'%s' not defined in your config.\n",argv[i]);
	    exit(E_usage);
	  }
	  if( (rv=cmd->function(res,cmd->name)) >= 20 ) {
	    fprintf(stderr,"drbdadm aborting\n");
	    exit(rv);
	  }
	}
      }
    } else { // Commands which do not need a resource name
      if( (rv=cmd->function(config,cmd->name)) >= 10) {
	fprintf(stderr,"command exited with code %d\n",rv);
	exit(E_exec_error);
      }
    }

  rv |= run_dcmds();

  free_config(config);

  return rv;
}

void yyerror(char* text)
{
  fprintf(stderr,"%s:%d: %s\n",config_file,line,text);
  exit(E_syntax);
}<|MERGE_RESOLUTION|>--- conflicted
+++ resolved
@@ -821,11 +821,6 @@
   if (flags & SLEEPS_FINITE) {
     if (rv >= 10 && !(flags & (DONT_REPORT_FAILED|SUPRESS_STDERR))) {
       fprintf(stderr,"Command '");
-<<<<<<< HEAD
-      while(*argv) {
-	fprintf(stderr,"%s",esc(*argv++));
-	if (*argv) fputc(' ',stderr);
-=======
       for (cmdline = argv; *cmdline; cmdline++) {
 	fprintf(stderr, "%s", *cmdline);
 	if (cmdline[1]) fputc(' ',stderr);
@@ -835,7 +830,6 @@
 	exit(E_exec_error);
       } else {
 	fprintf(stderr,"' terminated with exit code %d\n",rv);
->>>>>>> 0861645b
       }
     }
   }
