--- conflicted
+++ resolved
@@ -214,15 +214,6 @@
 };
 
 const char *asb0p_n[] = {
-<<<<<<< HEAD
-	[Disconnect]        = "disconnect",
-	[DiscardYoungerPri] = "discard-younger-primary",
-	[DiscardOlderPri]   = "discard-older-primary",
-	[DiscardZeroChg]    = "discard-zero-changes",
-	[DiscardLeastChg]   = "discard-least-changes",
-	[DiscardLocal]      = "discard-local",
-	[DiscardRemote]     = "discard-remote"
-=======
         [ASB_DISCONNECT]        = "disconnect",
 	[ASB_DISCARD_YOUNGER_PRI] = "discard-younger-primary",
 	[ASB_DISCARD_OLDER_PRI]   = "discard-older-primary",
@@ -230,7 +221,6 @@
 	[ASB_DISCARD_LEAST_CHG]   = "discard-least-changes",
 	[ASB_DISCARD_LOCAL]      = "discard-local",
 	[ASB_DISCARD_REMOTE]     = "discard-remote"
->>>>>>> 5f87618f
 };
 
 const char *asb1p_n[] = {
@@ -417,7 +407,6 @@
 	"\t==> Use 'drbdadm create-md res' to initialize meta-data area. <==\n",
 	EM(ERR_AUTH_ALG) = "The 'cram-hmac-alg' you specified is not known in "
 	"the kernel. (Maybe you need to modprobe it, or modprobe hmac?)",
-<<<<<<< HEAD
 	EM(CRAMAlgNotDigest) = "The 'cram-hmac-alg' you specified is not a digest.",
 	EM(KMallocFailed) = "kmalloc() failed. Out of memory?",
 	EM(DiscardNotAllowed) = "--discard-my-data not allowed when primary.",
@@ -446,28 +435,6 @@
 	EM(VERIFYIsRunning) = "Can not change verify-alg while online verify runs",
 	EM(DataOfWrongCurrent) = "Can only attach to the data we lost last (see kernel log).",
 	EM(MayNotBeConnected) = "Not possible while connected",
-=======
-	EM(ERR_AUTH_ALG_ND) = "The 'cram-hmac-alg' you specified is not a digest.",
-	EM(ERR_NOMEM) = "kmalloc() failed. Out of memory?",
-	EM(ERR_DISCARD) = "--discard-my-data not allowed when primary.",
-	EM(ERR_DISK_CONFIGURED) = "Device is attached to a disk (use detach first)",
-	EM(ERR_NET_CONFIGURED) = "Device has a net-config (use disconnect first)",
-	EM(ERR_MANDATORY_TAG) = "UnknownMandatoryTag",
-	EM(ERR_MINOR_INVALID) = "Device minor not allocated",
-	EM(128) = "Resulting device state would be invalid",
-	EM(ERR_INTR) = "Interrupted by Signal",
-	EM(ERR_RESIZE_RESYNC) = "Resize not allowed during resync.",
-	EM(ERR_NO_PRIMARY) = "Need one Primary node to resize.",
-	EM(ERR_SYNC_AFTER) = "The sync-after minor number is invalid",
-	EM(ERR_SYNC_AFTER_CYCLE) = "This would cause a sync-after dependency cycle",
-	EM(ERR_PAUSE_IS_SET) = "Sync-pause flag is already set",
-	EM(ERR_PAUSE_IS_CLEAR) = "Sync-pause flag is already cleared",
-	EM(136) = "Disk state is lower than outdated",
-	EM(ERR_NO_DISK) = "Device does not have a disk-config",
-	EM(ERR_NOT_PROTO_C) = "Protocol C required",
-	EM(ERR_NOMEM_BITMAP) = "vmalloc() failed. Out of memory?",
-	EM(ERR_DATA_NOT_CURRENT) = "Can only attach to the data we lost last (see kernel log).",
->>>>>>> 5f87618f
 };
 #define MAX_ERROR (sizeof(error_messages)/sizeof(*error_messages))
 const char * error_to_string(int err_no)
@@ -958,18 +925,10 @@
 	if (err_no == OTHER_ERROR)
 		return 20;
 
-<<<<<<< HEAD
 	if ( ( err_no >= AfterLastRetCode || err_no <= RetCodeBase ) &&
 	     ( err_no > SS_CW_NoNeed || err_no < SS_NotSupported) ) {
 		fprintf(stderr,"Error code %d unknown.\n"
 			"You should update the drbd userland tools.\n",err_no);
-=======
-	if ( ( err_no >= AFTER_LAST_ERR_CODE || err_no <= ERR_CODE_BASE ) &&
-	     ( err_no > SS_CW_NO_NEED || err_no < SS_LOWER_THAN_OUTDATED) ) {
-		fprintf(stderr,"%s: Error code %d unknown.\n"
-			"You should updated the drbd userland tools.\n",
-			devname, err_no);
->>>>>>> 5f87618f
 		rv = 20;
 	} else {
 		if(err_no > ERR_CODE_BASE ) {
@@ -1364,16 +1323,12 @@
 	reply = (struct drbd_nl_cfg_reply *)
 		((struct cn_msg *)NLMSG_DATA(buffer))->data;
 
-<<<<<<< HEAD
 	/* if there was an error, report and abort --
 	 * unless it was "this device is not there",
 	 * and command was "status" */
 	if (reply->ret_code != NoError &&
 	   !(reply->ret_code == MinorNotKnown &&
 	     cm->gp.show_function == status_xml_scmd))
-=======
-	if (reply->ret_code != NO_ERROR)
->>>>>>> 5f87618f
 		return print_config_error(reply->ret_code);
 
 	rv = cm->gp.show_function(cm,minor,reply->tag_list);
