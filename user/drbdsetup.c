--- conflicted
+++ resolved
@@ -1561,43 +1561,23 @@
 	} a;
 	char buffer[INET6_ADDRSTRLEN];
 
-<<<<<<< HEAD
-	addr = (struct sockaddr *)address;
-	if (addr->sa_family == AF_INET
-	|| addr->sa_family == get_af_ssocks(0)
-	|| addr->sa_family == AF_INET_SDP) {
-		addr4 = (struct sockaddr_in *)address;
-		printI("address\t\t\t%s %s:%d;\n",
-		       af_to_str(addr4->sin_family),
-		       inet_ntoa(addr4->sin_addr),
-		       ntohs(addr4->sin_port));
-	} else if (addr->sa_family == AF_INET6) {
-		addr6 = (struct sockaddr_in6 *)address;
-		printI("address\t\t\t%s [%s]:%d;\n",
-		       af_to_str(addr6->sin6_family),
-		       inet_ntop(addr6->sin6_family, &addr6->sin6_addr, buffer, INET6_ADDRSTRLEN),
-		       ntohs(addr6->sin6_port));
-	} else {
-		printI("address\t\t\t[unknown af=%d, len=%d]\n", addr->sa_family, addr_len);
-=======
 	/* avoid alignment issues on certain platforms (e.g. armel) */
 	memset(&a, 0, sizeof(a));
 	memcpy(&a.addr, address, addr_len);
 	if (a.addr.sa_family == AF_INET
 	|| a.addr.sa_family == get_af_ssocks(0)
 	|| a.addr.sa_family == AF_INET_SDP) {
-		printf("\taddress\t\t\t%s %s:%d;\n",
+		printI("address\t\t\t%s %s:%d;\n",
 		       af_to_str(a.addr4.sin_family),
 		       inet_ntoa(a.addr4.sin_addr),
 		       ntohs(a.addr4.sin_port));
 	} else if (a.addr.sa_family == AF_INET6) {
-		printf("\taddress\t\t\t%s [%s]:%d;\n",
+		printI("address\t\t\t%s [%s]:%d;\n",
 		       af_to_str(a.addr6.sin6_family),
 		       inet_ntop(a.addr6.sin6_family, &a.addr6.sin6_addr, buffer, INET6_ADDRSTRLEN),
 		       ntohs(a.addr6.sin6_port));
 	} else {
-		printf("\taddress\t\t\t[unknown af=%d, len=%d]\n", a.addr.sa_family, addr_len);
->>>>>>> 75e48ed7
+		printI("address\t\t\t[unknown af=%d, len=%d]\n", a.addr.sa_family, addr_len);
 	}
 }
 
