/*
 * DRBD setup via genetlink
 *
 * This file is part of DRBD by Philipp Reisner and Lars Ellenberg.
 *
 * Copyright (C) 2001-2008, LINBIT Information Technologies GmbH.
 * Copyright (C) 1999-2008, Philipp Reisner <philipp.reisner@linbit.com>.
 * Copyright (C) 2002-2008, Lars Ellenberg <lars.ellenberg@linbit.com>.
 *
 * drbd is free software; you can redistribute it and/or modify
 * it under the terms of the GNU General Public License as published by
 * the Free Software Foundation; either version 2, or (at your option)
 * any later version.
 *
 * drbd is distributed in the hope that it will be useful,
 * but WITHOUT ANY WARRANTY; without even the implied warranty of
 * MERCHANTABILITY or FITNESS FOR A PARTICULAR PURPOSE.  See the
 * GNU General Public License for more details.
 *
 * You should have received a copy of the GNU General Public License
 * along with drbd; see the file COPYING.  If not, write to
 * the Free Software Foundation, 675 Mass Ave, Cambridge, MA 02139, USA.
 */

#define _GNU_SOURCE
#define _XOPEN_SOURCE 600
#define _FILE_OFFSET_BITS 64

#include <stdbool.h>
#include <errno.h>
#include <unistd.h>
#include <fcntl.h>
#include <sys/types.h>
#include <sys/stat.h>
#include <sys/socket.h>
#include <sys/time.h>
#include <poll.h>
#include <netinet/in.h>
#include <arpa/inet.h>
#include <netdb.h>
#include <stdio.h>
#include <string.h>
#include <getopt.h>
#include <stdlib.h>
#include <time.h>
#include <signal.h>
#include <assert.h>
#include <stdarg.h>
#include <libgen.h>
#include <time.h>
#include <search.h>

#include <linux/netlink.h>
#include <linux/genetlink.h>

#define EXIT_NOMEM 20
#define EXIT_NO_FAMILY 20
#define EXIT_SEND_ERR 20
#define EXIT_RECV_ERR 20
#define EXIT_TIMED_OUT 20
#define EXIT_NOSOCK 30
#define EXIT_THINKO 42

/*
 * We are not using libnl,
 * using its API for the few things we want to do
 * ends up being almost as much lines of code as
 * coding the necessary bits right here.
 */

#include "libgenl.h"
#include "drbd_nla.h"
#include <linux/drbd_config.h>
#include <linux/drbd_genl_api.h>
#include <linux/drbd_limits.h>
#include "drbdtool_common.h"
#include <linux/genl_magic_func.h>
#include "drbd_strings.h"
#include "registry.h"
#include "config.h"
#include "config_flags.h"
#include "wrap_printf.h"
#include "drbdsetup_colors.h"

char *progname;

/* for parsing of messages */
static struct nlattr *global_attrs[128];
/* there is an other table, nested_attr_tb, defined in genl_magic_func.h,
 * which can be used after <struct>_from_attrs,
 * to check for presence of struct fields. */
#define ntb(t)	nested_attr_tb[__nla_type(t)]

#ifdef PRINT_NLMSG_LEN
/* I'm to lazy to check the maximum possible nlmsg length by hand */
int main(void)
{
	static __u16 nla_attr_minlen[NLA_TYPE_MAX+1] __read_mostly = {
		[NLA_U8]        = sizeof(__u8),
		[NLA_U16]       = sizeof(__u16),
		[NLA_U32]       = sizeof(__u32),
		[NLA_U64]       = sizeof(__u64),
		[NLA_NESTED]    = NLA_HDRLEN,
	};
	int i;
	int sum_total = 0;
#define LEN__(policy) do {					\
	int sum = 0;						\
	for (i = 0; i < ARRAY_SIZE(policy); i++) {		\
		sum += nla_total_size(policy[i].len ?:		\
			nla_attr_minlen[policy[i].type]);	\
								\
	}							\
	sum += 4;						\
	sum_total += sum;					\
	printf("%-30s %4u [%4u]\n",				\
			#policy ":", sum, sum_total);		\
} while (0)
#define LEN_(p) LEN__(p ## _nl_policy)
	LEN_(disk_conf);
	LEN_(syncer_conf);
	LEN_(net_conf);
	LEN_(set_role_parms);
	LEN_(resize_parms);
	LEN_(state_info);
	LEN_(start_ov_parms);
	LEN_(new_c_uuid_parms);
	sum_total += sizeof(struct nlmsghdr) + sizeof(struct genlmsghdr)
		+ sizeof(struct drbd_genlmsghdr);
	printf("sum total inclusive hdr overhead: %4u\n", sum_total);
	return 0;
}
#else

#ifndef AF_INET_SDP
#define AF_INET_SDP 27
#define PF_INET_SDP AF_INET_SDP
#endif

#define MULTIPLE_TIMEOUTS (-2)

/* pretty print helpers */
static int indent = 0;
#define INDENT_WIDTH	4
#define printI(fmt, args... ) printf("%*s" fmt,INDENT_WIDTH * indent,"" , ## args )

enum usage_type {
	BRIEF,
	FULL,
	XML,
};

struct drbd_argument {
	const char* name;
	__u16 nla_type;
	int (*convert_function)(struct drbd_argument *,
				struct msg_buff *,
				struct drbd_genlmsghdr *dhdr,
				char *);
};

/* Configuration requests typically need a context to operate on.
 * Possible keys are device minor/volume id (both fit in the drbd_genlmsghdr),
 * the replication link (aka connection) name,
 * and/or the replication group (aka resource) name */
enum cfg_ctx_key {
	/* Only one of these can be present in a command: */
	CTX_RESOURCE = 1,
	CTX_MINOR = 2,
	CTX_VOLUME = 4,
	CTX_MY_ADDR = 8,
	CTX_PEER_ADDR = 16,
	CTX_ALL = 32,

	CTX_MULTIPLE_ARGUMENTS = 64,

	CTX_CONNECTION = CTX_MY_ADDR | CTX_PEER_ADDR | CTX_MULTIPLE_ARGUMENTS,
	CTX_PEER_DEVICE = CTX_MY_ADDR | CTX_PEER_ADDR | CTX_VOLUME | CTX_MULTIPLE_ARGUMENTS,
};

enum cfg_ctx_key ctx_next_arg(enum cfg_ctx_key *key)
{
	enum cfg_ctx_key next_arg;

	if (*key & CTX_MULTIPLE_ARGUMENTS) {
		next_arg = *key & ~(*key - 1);  /* the lowest set bit */
		next_arg &= ~CTX_MULTIPLE_ARGUMENTS;
	} else
		next_arg = *key;

	*key &= ~next_arg;
	return next_arg;
}

const char *ctx_arg_string(enum cfg_ctx_key key, enum usage_type ut)
{
	bool xml = (ut == XML);

	switch(key) {
	case CTX_RESOURCE:
		return xml ? "resource" : "{resource}";
	case CTX_MINOR:
		return xml ? "minor" : "{minor}";
	case CTX_VOLUME:
		return xml ? "volume" : "{volume}";
	case CTX_MY_ADDR:
		return xml ? "local_addr" : "[local:][{af}:]{local_addr}[:{port}]";
	case CTX_PEER_ADDR:
		return xml ? "remote_addr" : "[peer:][{af}:]{remote_addr}[:{port}]";
	case CTX_ALL:
		return "all";
	default:
		assert(0);
	}
}

struct drbd_cmd {
	const char* cmd;
	enum cfg_ctx_key ctx_key;
	int cmd_id;
	int tla_id; /* top level attribute id */
	int (*function)(struct drbd_cmd *, int, char **);
	struct drbd_argument *drbd_args;
	int (*show_function)(struct drbd_cmd*, struct genl_info *, void *u_ptr);
	struct option *options;
	bool missing_ok;
	bool continuous_poll;
	bool set_defaults;
	bool lockless;
	struct context_def *ctx;
	const char *summary;
};

// other functions
static int get_af_ssocks(int warn);
static void print_command_usage(struct drbd_cmd *cm, enum usage_type);
static void print_usage_and_exit(const char* addinfo);

// command functions
static int generic_config_cmd(struct drbd_cmd *cm, int argc, char **argv);
static int down_cmd(struct drbd_cmd *cm, int argc, char **argv);
static int generic_get_cmd(struct drbd_cmd *cm, int argc, char **argv);
static int del_minor_cmd(struct drbd_cmd *cm, int argc, char **argv);
static int del_resource_cmd(struct drbd_cmd *cm, int argc, char **argv);
static int show_cmd(struct drbd_cmd *cm, int argc, char **argv);
static int status_cmd(struct drbd_cmd *cm, int argc, char **argv);
static int role_cmd(struct drbd_cmd *cm, int argc, char **argv);
static int cstate_cmd(struct drbd_cmd *cm, int argc, char **argv);
static int dstate_cmd(struct drbd_cmd *cm, int argc, char **argv);
static int check_resize_cmd(struct drbd_cmd *cm, int argc, char **argv);
static int show_or_get_gi_cmd(struct drbd_cmd *cm, int argc, char **argv);

// sub commands for generic_get_cmd
static int print_notifications(struct drbd_cmd *, struct genl_info *, void *);
static int wait_for_family(struct drbd_cmd *, struct genl_info *, void *);
static int show_current_volume(struct drbd_cmd *, struct genl_info *, void *);
static int print_current_connection(struct drbd_cmd *, struct genl_info *, void *);
static int remember_resource(struct drbd_cmd *, struct genl_info *, void *);
static int remember_device(struct drbd_cmd *, struct genl_info *, void *);
static int remember_connection(struct drbd_cmd *, struct genl_info *, void *);
static int remember_peer_device(struct drbd_cmd *, struct genl_info *, void *);

#define ADDRESS_STR_MAX 256
static char *address_str(char *buffer, void* address, int addr_len);

// convert functions for arguments
static int conv_block_dev(struct drbd_argument *ad, struct msg_buff *msg, struct drbd_genlmsghdr *dhdr, char* arg);
static int conv_md_idx(struct drbd_argument *ad, struct msg_buff *msg, struct drbd_genlmsghdr *dhdr, char* arg);
static int conv_u32(struct drbd_argument *, struct msg_buff *, struct drbd_genlmsghdr *, char *);

struct resources_list {
	struct resources_list *next;
	char *name;
	struct nlattr *res_opts;
	struct resource_info info;
	struct resource_statistics statistics;
};
static struct resources_list *list_resources(void);
static struct resources_list *sort_resources(struct resources_list *);
static void free_resources(struct resources_list *);

struct devices_list {
	struct devices_list *next;
	unsigned minor;
	struct drbd_cfg_context ctx;
	struct disk_conf disk_conf;
	struct device_info info;
	struct device_statistics statistics;
};
static struct devices_list *list_devices(char *);
static void free_devices(struct devices_list *);

struct connections_list {
	struct connections_list *next;
	struct drbd_cfg_context ctx;
	struct nlattr *net_conf;
	struct connection_info info;
	struct connection_statistics statistics;
};
static struct connections_list *sort_connections(struct connections_list *);
static struct connections_list *list_connections(char *);
static void free_connections(struct connections_list *);

struct peer_devices_list {
	struct peer_devices_list *next;
	struct drbd_cfg_context ctx;
	struct peer_device_info info;
	struct peer_device_statistics statistics;
	struct devices_list *device;
	int timeout_ms; /* used only by wait_for_family() */
};
static struct peer_devices_list *list_peer_devices(char *);
static void free_peer_devices(struct peer_devices_list *);

struct option wait_cmds_options[] = {
	{ "wfc-timeout", required_argument, 0, 't' },
	{ "degr-wfc-timeout", required_argument, 0, 'd'},
	{ "outdated-wfc-timeout", required_argument, 0, 'o'},
	{ "wait-after-sb", optional_argument, 0, 'w'},
	{ }
};

struct option events_cmd_options[] = {
	{ "timestamps", no_argument, 0, 'T' },
	{ "statistics", no_argument, 0, 's' },
	{ "now", no_argument, 0, 'n' },
	{ }
};

struct option show_cmd_options[] = {
	{ "show-defaults", no_argument, 0, 'D' },
	{ }
};

static struct option status_cmd_options[] = {
	{ "verbose", no_argument, 0, 'v' },
	{ "statistics", no_argument, 0, 's' },
	{ "color", optional_argument, 0, 'c' },
	{ }
};

#define F_CONFIG_CMD	generic_config_cmd
#define NO_PAYLOAD	0
#define F_NEW_EVENTS_CMD(scmd)	DRBD_ADM_GET_INITIAL_STATE, NO_PAYLOAD, generic_get_cmd, \
			.show_function = scmd

struct drbd_cmd commands[] = {
	{"primary", CTX_RESOURCE, DRBD_ADM_PRIMARY, DRBD_NLA_SET_ROLE_PARMS,
		F_CONFIG_CMD,
	 .ctx = &primary_cmd_ctx,
	 .summary = "Change the role of a node in a resource to primary." },

	{"secondary", CTX_RESOURCE, DRBD_ADM_SECONDARY, NO_PAYLOAD, F_CONFIG_CMD,
	 .summary = "Change the role of a node in a resource to secondary." },

	{"attach", CTX_MINOR, DRBD_ADM_ATTACH, DRBD_NLA_DISK_CONF,
		F_CONFIG_CMD,
	 .drbd_args = (struct drbd_argument[]) {
		 { "lower_dev",		T_backing_dev,	conv_block_dev },
		 { "meta_data_dev",	T_meta_dev,	conv_block_dev },
		 { "meta_data_index",	T_meta_dev_idx,	conv_md_idx },
		 { } },
	 .ctx = &attach_cmd_ctx,
	 .summary = "Attach a lower-level device to an existing replicated device." },

	{"disk-options", CTX_MINOR, DRBD_ADM_CHG_DISK_OPTS, DRBD_NLA_DISK_CONF,
		F_CONFIG_CMD,
	 .set_defaults = true,
	 .ctx = &disk_options_ctx,
	 .summary = "Change the disk options of an attached lower-level device." },

	{"detach", CTX_MINOR, DRBD_ADM_DETACH, DRBD_NLA_DETACH_PARMS, F_CONFIG_CMD,
	 .ctx = &detach_cmd_ctx,
	 .summary = "Detach the lower-level device of a replicated device." },

	{"connect", CTX_RESOURCE | CTX_CONNECTION,
		DRBD_ADM_CONNECT, DRBD_NLA_NET_CONF,
		F_CONFIG_CMD,
	 .ctx = &connect_cmd_ctx,
	 .summary = "Connect a resource to a peer host." },

	{"net-options", CTX_CONNECTION, DRBD_ADM_CHG_NET_OPTS, DRBD_NLA_NET_CONF,
		F_CONFIG_CMD,
	 .set_defaults = true,
	 .ctx = &net_options_ctx,
	 .summary = "Change the network options of a connection." },

	{"disconnect", CTX_CONNECTION, DRBD_ADM_DISCONNECT, DRBD_NLA_DISCONNECT_PARMS,
		F_CONFIG_CMD,
	 .ctx = &disconnect_cmd_ctx,
	 .summary = "Remove a connection to a peer host." },

	{"resize", CTX_MINOR, DRBD_ADM_RESIZE, DRBD_NLA_RESIZE_PARMS,
		F_CONFIG_CMD,
	 .ctx = &resize_cmd_ctx,
	 .summary = "Reexamine the lower-level device sizes to resize a replicated device." },

	{"resource-options", CTX_RESOURCE, DRBD_ADM_RESOURCE_OPTS, DRBD_NLA_RESOURCE_OPTS,
		F_CONFIG_CMD,
	 .set_defaults = true,
	 .ctx = &resource_options_ctx,
	 .summary = "Change the resource options of an existing resource." },

	{"new-current-uuid", CTX_MINOR, DRBD_ADM_NEW_C_UUID, DRBD_NLA_NEW_C_UUID_PARMS,
		F_CONFIG_CMD,
	 .ctx = &new_current_uuid_cmd_ctx,
	 .summary = "Generate a new current UUID." },

	{"invalidate", CTX_MINOR, DRBD_ADM_INVALIDATE, DRBD_NLA_INVALIDATE_PARMS, F_CONFIG_CMD,
	 .ctx = &invalidate_ctx,
	 .summary = "Replace the local data of a volume with that of a peer." },
	{"invalidate-remote", CTX_PEER_DEVICE, DRBD_ADM_INVAL_PEER, NO_PAYLOAD, F_CONFIG_CMD,
	 .summary = "Replace a peer's data of a volume with the local data." },
	{"pause-sync", CTX_PEER_DEVICE, DRBD_ADM_PAUSE_SYNC, NO_PAYLOAD, F_CONFIG_CMD,
	 .summary = "Stop resynchronizing between a local and a peer device." },
	{"resume-sync", CTX_PEER_DEVICE, DRBD_ADM_RESUME_SYNC, NO_PAYLOAD, F_CONFIG_CMD,
	 .summary = "Allow resynchronization to resume on a replicated device." },
	{"suspend-io", CTX_MINOR, DRBD_ADM_SUSPEND_IO, NO_PAYLOAD, F_CONFIG_CMD,
	 .summary = "Suspend I/O on a replicated device." },
	{"resume-io", CTX_MINOR, DRBD_ADM_RESUME_IO, NO_PAYLOAD, F_CONFIG_CMD,
	 .summary = "Resume I/O on a replicated device." },
	{"outdate", CTX_MINOR, DRBD_ADM_OUTDATE, NO_PAYLOAD, F_CONFIG_CMD,
	 .summary = "Mark the data on a lower-level device as outdated." },
	{"verify", CTX_PEER_DEVICE, DRBD_ADM_START_OV, DRBD_NLA_START_OV_PARMS, F_CONFIG_CMD,
	 .ctx = &verify_cmd_ctx,
	 .summary = "Verify the data on a lower-level device against a peer device." },
	{"down", CTX_RESOURCE | CTX_ALL, DRBD_ADM_DOWN, NO_PAYLOAD, down_cmd,
	 .missing_ok = true,
	 .summary = "Take a resource down." },
	{"role", CTX_RESOURCE, 0, NO_PAYLOAD, role_cmd,
	 .lockless = true,
	 .summary = "Show the current role of a resource." },
	{"cstate", CTX_CONNECTION, 0, NO_PAYLOAD, cstate_cmd,
	 .lockless = true,
	 .summary = "Show the current state of a connection." },
	{"dstate", CTX_MINOR, 0, NO_PAYLOAD, dstate_cmd,
	 .lockless = true,
	 .summary = "Show the current disk state of a lower-level device." },
	{"show-gi", CTX_PEER_DEVICE, 0, NO_PAYLOAD, show_or_get_gi_cmd,
	 .lockless = true,
	 .summary = "Show the data generation identifiers for a device on a particular connection, with explanations." },
	{"get-gi", CTX_PEER_DEVICE, 0, NO_PAYLOAD, show_or_get_gi_cmd,
	 .lockless = true,
	 .summary = "Show the data generation identifiers for a device on a particular connection." },
	{"show", CTX_RESOURCE | CTX_ALL, 0, 0, show_cmd,
	 .options = show_cmd_options,
	 .lockless = true,
	 .summary = "Show the current configuration of a resource, or of all resources." },
	{"status", CTX_RESOURCE | CTX_ALL, 0, 0, status_cmd,
	 .options = status_cmd_options,
	 .lockless = true,
	 .summary = "Show the status of a resource, or of all resources." },
	{"check-resize", CTX_MINOR, 0, NO_PAYLOAD, check_resize_cmd,
	 .lockless = true,
	 .summary = "Remember the current size of a lower-level device." },
	{"events", CTX_RESOURCE | CTX_ALL, F_NEW_EVENTS_CMD(print_notifications),
	 .options = events_cmd_options,
	 .missing_ok = true,
	 .continuous_poll = true,
	 .lockless = true,
	 .summary = "Show the current state and all state changes of all resources." },
	{"wait-sync-volume", CTX_PEER_DEVICE, F_NEW_EVENTS_CMD(wait_for_family),
	 .options = wait_cmds_options,
	 .continuous_poll = true,
	 .lockless = true,
	 .summary = "Wait until resync finished on a volume." },
	{"wait-sync-connection", CTX_RESOURCE | CTX_CONNECTION, F_NEW_EVENTS_CMD(wait_for_family),
	 .options = wait_cmds_options,
	 .continuous_poll = true,
	 .lockless = true,
	 .summary = "Wait until resync finished on all volumes of a connection." },
	{"wait-sync-resource", CTX_RESOURCE, F_NEW_EVENTS_CMD(wait_for_family),
	 .options = wait_cmds_options,
	 .continuous_poll = true,
	 .lockless = true,
	 .summary = "Wait until resync finished on all volumes." },
	{"wait-connect-volume", CTX_PEER_DEVICE, F_NEW_EVENTS_CMD(wait_for_family),
	 .options = wait_cmds_options,
	 .continuous_poll = true,
	 .lockless = true,
	 .summary = "Wait until a device on a peer is visible." },
	{"wait-connect-connection", CTX_RESOURCE | CTX_CONNECTION, F_NEW_EVENTS_CMD(wait_for_family),
	 .options = wait_cmds_options,
	 .continuous_poll = true,
	 .lockless = true,
	 .summary = "Wait until all peer volumes of connection are visible." },
	{"wait-connect-resource", CTX_RESOURCE, F_NEW_EVENTS_CMD(wait_for_family),
	 .options = wait_cmds_options,
	 .continuous_poll = true,
	 .lockless = true,
	 .summary = "Wait until all connections are establised." },

	{"new-resource", CTX_RESOURCE, DRBD_ADM_NEW_RESOURCE, DRBD_NLA_RESOURCE_OPTS, F_CONFIG_CMD,
	 .drbd_args = (struct drbd_argument[]) {
		 { "node_id",		T_node_id,	conv_u32 },
		 { } },
	 .ctx = &resource_options_ctx,
	 .summary = "Create a new resource." },

	/* only payload is resource name and volume number */
	{"new-minor", CTX_RESOURCE | CTX_MINOR | CTX_VOLUME | CTX_MULTIPLE_ARGUMENTS,
		DRBD_ADM_NEW_MINOR, DRBD_NLA_CFG_CONTEXT,
		F_CONFIG_CMD,
	 .ctx = &device_options_ctx,
	 .summary = "Create a new replicated device within a resource." },

	{"del-minor", CTX_MINOR, DRBD_ADM_DEL_MINOR, NO_PAYLOAD, del_minor_cmd,
	 .summary = "Remove a replicated device." },
	{"del-resource", CTX_RESOURCE, DRBD_ADM_DEL_RESOURCE, NO_PAYLOAD, del_resource_cmd,
	 .summary = "Remove a resource." },
	{"forget-peer", CTX_RESOURCE, DRBD_ADM_FORGET_PEER, DRBD_NLA_FORGET_PEER_PARMS, F_CONFIG_CMD,
	 .drbd_args = (struct drbd_argument[]) {
		 { "peer_node_id",	T_forget_peer_node_id,	conv_u32 },
		 { } },
	 .summary = "Completely remove any reference to a unconnected peer from meta-data." },
};

bool show_defaults;
bool wait_after_split_brain;

#define OTHER_ERROR 900

#define EM(C) [ C - ERR_CODE_BASE ]

/* The EM(123) are used for old error messages. */
static const char *error_messages[] = {
	EM(NO_ERROR) = "No further Information available.",
	EM(ERR_LOCAL_ADDR) = "Local address(port) already in use.",
	EM(ERR_PEER_ADDR) = "Remote address(port) already in use.",
	EM(ERR_OPEN_DISK) = "Can not open backing device.",
	EM(ERR_OPEN_MD_DISK) = "Can not open meta device.",
	EM(106) = "Lower device already in use.",
	EM(ERR_DISK_NOT_BDEV) = "Lower device is not a block device.",
	EM(ERR_MD_NOT_BDEV) = "Meta device is not a block device.",
	EM(109) = "Open of lower device failed.",
	EM(110) = "Open of meta device failed.",
	EM(ERR_DISK_TOO_SMALL) = "Low.dev. smaller than requested DRBD-dev. size.",
	EM(ERR_MD_DISK_TOO_SMALL) = "Meta device too small.",
	EM(113) = "You have to use the disk command first.",
	EM(ERR_BDCLAIM_DISK) = "Lower device is already claimed. This usually means it is mounted.",
	EM(ERR_BDCLAIM_MD_DISK) = "Meta device is already claimed. This usually means it is mounted.",
	EM(ERR_MD_IDX_INVALID) = "Lower device / meta device / index combination invalid.",
	EM(117) = "Currently we only support devices up to 3.998TB.\n"
	"(up to 2TB in case you do not have CONFIG_LBD set)\n"
	"Contact office@linbit.com, if you need more.",
	EM(ERR_IO_MD_DISK) = "IO error(s) occurred during initial access to meta-data.\n",
	EM(ERR_MD_UNCLEAN) = "Unclean meta-data found.\nYou need to 'drbdadm apply-al res'\n",
	EM(ERR_MD_INVALID) = "No valid meta-data signature found.\n\n"
	"\t==> Use 'drbdadm create-md res' to initialize meta-data area. <==\n",
	EM(ERR_AUTH_ALG) = "The 'cram-hmac-alg' you specified is not known in "
	"the kernel. (Maybe you need to modprobe it, or modprobe hmac?)",
	EM(ERR_AUTH_ALG_ND) = "The 'cram-hmac-alg' you specified is not a digest.",
	EM(ERR_NOMEM) = "kmalloc() failed. Out of memory?",
	EM(ERR_DISCARD_IMPOSSIBLE) = "--discard-my-data not allowed when primary.",
	EM(ERR_DISK_CONFIGURED) = "Device is attached to a disk (use detach first)",
	EM(ERR_NET_CONFIGURED) = "Device has a net-config (use disconnect first)",
	EM(ERR_MANDATORY_TAG) = "UnknownMandatoryTag",
	EM(ERR_MINOR_INVALID) = "Device minor not allocated",
	EM(128) = "Resulting device state would be invalid",
	EM(ERR_INTR) = "Interrupted by Signal",
	EM(ERR_RESIZE_RESYNC) = "Resize not allowed during resync.",
	EM(ERR_NO_PRIMARY) = "Need one Primary node to resize.",
	EM(ERR_RESYNC_AFTER) = "The resync-after minor number is invalid",
	EM(ERR_RESYNC_AFTER_CYCLE) = "This would cause a resync-after dependency cycle",
	EM(ERR_PAUSE_IS_SET) = "Sync-pause flag is already set",
	EM(ERR_PAUSE_IS_CLEAR) = "Sync-pause flag is already cleared",
	EM(136) = "Disk state is lower than outdated",
	EM(ERR_PACKET_NR) = "Kernel does not know how to handle your request.\n"
	"Maybe API_VERSION mismatch?",
	EM(ERR_NO_DISK) = "Device does not have a disk-config",
	EM(ERR_NOT_PROTO_C) = "Protocol C required",
	EM(ERR_NOMEM_BITMAP) = "vmalloc() failed. Out of memory?",
	EM(ERR_INTEGRITY_ALG) = "The 'data-integrity-alg' you specified is not known in "
	"the kernel. (Maybe you need to modprobe it, or modprobe hmac?)",
	EM(ERR_INTEGRITY_ALG_ND) = "The 'data-integrity-alg' you specified is not a digest.",
	EM(ERR_CPU_MASK_PARSE) = "Invalid cpu-mask.",
	EM(ERR_VERIFY_ALG) = "VERIFYAlgNotAvail",
	EM(ERR_VERIFY_ALG_ND) = "VERIFYAlgNotDigest",
	EM(ERR_VERIFY_RUNNING) = "Can not change verify-alg while online verify runs",
	EM(ERR_DATA_NOT_CURRENT) = "Can only attach to the data we lost last (see kernel log).",
	EM(ERR_CONNECTED) = "Need to be StandAlone",
	EM(ERR_CSUMS_ALG) = "CSUMSAlgNotAvail",
	EM(ERR_CSUMS_ALG_ND) = "CSUMSAlgNotDigest",
	EM(ERR_CSUMS_RESYNC_RUNNING) = "Can not change csums-alg while resync is in progress",
	EM(ERR_PERM) = "Permission denied. CAP_SYS_ADMIN necessary",
	EM(ERR_NEED_APV_93) = "Protocol version 93 required to use --assume-clean",
	EM(ERR_STONITH_AND_PROT_A) = "Fencing policy resource-and-stonith only with prot B or C allowed",
	EM(ERR_CONG_NOT_PROTO_A) = "on-congestion policy pull-ahead only with prot A allowed",
	EM(ERR_PIC_AFTER_DEP) = "Sync-pause flag is already cleared.\n"
	"Note: Resync pause caused by a local resync-after dependency.",
	EM(ERR_PIC_PEER_DEP) = "Sync-pause flag is already cleared.\n"
	"Note: Resync pause caused by the peer node.",
	EM(ERR_RES_NOT_KNOWN) = "Unknown resource",
	EM(ERR_RES_IN_USE) = "Resource still in use (delete all minors first)",
	EM(ERR_MINOR_CONFIGURED) = "Minor still configured (down it first)",
	EM(ERR_MINOR_OR_VOLUME_EXISTS) = "Minor or volume exists already (delete it first)",
	EM(ERR_INVALID_REQUEST) = "Invalid configuration request",
	EM(ERR_NEED_APV_100) = "Prot version 100 required in order to change\n"
	"these network options while connected",
	EM(ERR_NEED_ALLOW_TWO_PRI) = "Can not clear allow_two_primaries as long as\n"
	"there a primaries on both sides",
<<<<<<< HEAD
	EM(ERR_INVALID_PEER_NODE_ID) = "Invalid peer-node-id\n",
=======
	EM(ERR_MD_LAYOUT_CONNECTED) = "DRBD need to be connected for online MD layout change\n",
	EM(ERR_MD_LAYOUT_TOO_BIG) = "Resulting AL area too big\n",
	EM(ERR_MD_LAYOUT_TOO_SMALL) = "Resulting AL are too small\n",
	EM(ERR_MD_LAYOUT_NO_FIT) = "Resulting AL does not fit into available meta data space\n",
	EM(ERR_IMPLICIT_SHRINK) = "Implicit device shrinking not allowed. See kernel log.\n",
>>>>>>> 08050c71
};
#define MAX_ERROR (sizeof(error_messages)/sizeof(*error_messages))
const char * error_to_string(int err_no)
{
	const unsigned int idx = err_no - ERR_CODE_BASE;
	if (idx >= MAX_ERROR) return "Unknown... maybe API_VERSION mismatch?";
	return error_messages[idx];
}
#undef MAX_ERROR

char *cmdname = NULL; /* "drbdsetup" for reporting in usage etc. */

/*
 * In CTX_MINOR, CTX_RESOURCE, CTX_ALL, objname and minor refer to the object
 * the command operates on.
 */
char *objname;
unsigned minor = -1U;
struct drbd_cfg_context global_ctx;
enum cfg_ctx_key context;

int debug_dump_argv = 0; /* enabled by setting DRBD_DEBUG_DUMP_ARGV in the environment */
int lock_fd;

struct genl_sock *drbd_sock = NULL;
int try_genl = 1;

struct genl_family drbd_genl_family = {
	.name = "drbd",
	.version = GENL_MAGIC_VERSION,
	.hdrsize = GENL_MAGIC_FAMILY_HDRSZ,
};

static bool endpoints_equal(struct drbd_cfg_context *a, struct drbd_cfg_context *b)
{
	return a->ctx_my_addr_len == b->ctx_my_addr_len &&
	       a->ctx_peer_addr_len == b->ctx_peer_addr_len &&
	       !memcmp(a->ctx_my_addr, b->ctx_my_addr, a->ctx_my_addr_len) &&
	       !memcmp(a->ctx_peer_addr, b->ctx_peer_addr, a->ctx_peer_addr_len);
}

static int conv_block_dev(struct drbd_argument *ad, struct msg_buff *msg,
			  struct drbd_genlmsghdr *dhdr, char* arg)
{
	struct stat sb;
	int device_fd;
	int err;

	if ((device_fd = open(arg,O_RDWR))==-1) {
		PERROR("Can not open device '%s'", arg);
		return OTHER_ERROR;
	}

	if ( (err=fstat(device_fd, &sb)) ) {
		PERROR("fstat(%s) failed", arg);
		return OTHER_ERROR;
	}

	if(!S_ISBLK(sb.st_mode)) {
		fprintf(stderr, "%s is not a block device!\n", arg);
		return OTHER_ERROR;
	}

	close(device_fd);

	nla_put_string(msg, ad->nla_type, arg);

	return NO_ERROR;
}

static int conv_md_idx(struct drbd_argument *ad, struct msg_buff *msg,
		       struct drbd_genlmsghdr *dhdr, char* arg)
{
	int idx;

	if(!strcmp(arg,"internal")) idx = DRBD_MD_INDEX_FLEX_INT;
	else if(!strcmp(arg,"flexible")) idx = DRBD_MD_INDEX_FLEX_EXT;
	else idx = m_strtoll(arg,1);

	nla_put_u32(msg, ad->nla_type, idx);

	return NO_ERROR;
}

static int conv_u32(struct drbd_argument *ad, struct msg_buff *msg,
		    struct drbd_genlmsghdr *dhdr, char* arg)
{
	unsigned int i = m_strtoll(arg, 1);

	nla_put_u32(msg, ad->nla_type, i);

	return NO_ERROR;
}

static void resolv6(const char *name, struct sockaddr_in6 *addr)
{
	struct addrinfo hints, *res, *tmp;
	int err;

	memset(&hints, 0, sizeof(hints));
	hints.ai_family = AF_INET6;
	hints.ai_socktype = SOCK_STREAM;
	hints.ai_protocol = IPPROTO_TCP;

	err = getaddrinfo(name, 0, &hints, &res);
	if (err) {
		fprintf(stderr, "getaddrinfo %s: %s\n", name, gai_strerror(err));
		exit(20);
	}

	/* Yes, it is a list. We use only the first result. The loop is only
	 * there to document that we know it is a list */
	for (tmp = res; tmp; tmp = tmp->ai_next) {
		memcpy(addr, tmp->ai_addr, sizeof(*addr));
		break;
	}
	freeaddrinfo(res);
	if (0) { /* debug output */
		char ip[INET6_ADDRSTRLEN];
		inet_ntop(AF_INET6, &addr->sin6_addr, ip, sizeof(ip));
		fprintf(stderr, "%s -> %02x %04x %08x %s %08x\n",
				name,
				addr->sin6_family,
				addr->sin6_port,
				addr->sin6_flowinfo,
				ip,
				addr->sin6_scope_id);
	}
}

static unsigned long resolv(const char* name)
{
	unsigned long retval;

	if((retval = inet_addr(name)) == INADDR_NONE ) {
		struct hostent *he;
		he = gethostbyname(name);
		if (!he) {
			fprintf(stderr, "can not resolve the hostname: gethostbyname(%s): %s\n",
					name, hstrerror(h_errno));
			exit(20);
		}
		retval = ((struct in_addr *)(he->h_addr_list[0]))->s_addr;
	}
	return retval;
}

static void split_ipv6_addr(const char **address, int *port)
{
	/* ipv6:[fe80::0234:5678:9abc:def1]:8000; */
	char *b = strrchr(*address,']');
	if (address[0][0] != '[' || b == NULL ||
		(b[1] != ':' && b[1] != '\0')) {
		fprintf(stderr, "unexpected ipv6 format: %s\n",
				*address);
		exit(20);
	}

	*b = 0;
	*address += 1; /* skip '[' */
	if (b[1] == ':')
		*port = m_strtoll(b+2,1); /* b+2: "]:" */
	else
		*port = 7788; /* will we ever get rid of that default port? */
}

static void split_address(const char* text, int *af, const char** address, int* port)
{
	static struct { char* text; int af; } afs[] = {
		{ "ipv4:", AF_INET  },
		{ "ipv6:", AF_INET6 },
		{ "sdp:",  AF_INET_SDP },
		{ "ssocks:",  -1 },
	};

	unsigned int i;
	char *b;

	*af=AF_INET;
	*address = text;
	for (i=0; i<ARRAY_SIZE(afs); i++) {
		if (!strncmp(text, afs[i].text, strlen(afs[i].text))) {
			*af = afs[i].af;
			*address = text + strlen(afs[i].text);
			break;
		}
	}

	if (*af == AF_INET6 && address[0][0] == '[')
		return split_ipv6_addr(address, port);

	if (*af == -1)
		*af = get_af_ssocks(1);

	b=strrchr(text,':');
	if (b) {
		*b = 0;
		if (*af == AF_INET6) {
			/* compatibility handling of ipv6 addresses,
			 * in the style expected before drbd 8.3.9.
			 * may go wrong without explicit port */
			fprintf(stderr, "interpreting ipv6:%s:%s as ipv6:[%s]:%s\n",
					*address, b+1, *address, b+1);
		}
		*port = m_strtoll(b+1,1);
	} else
		*port = 7788;
}

static int sockaddr_from_str(struct sockaddr_storage *storage, const char *str)
{
	int af, port;
	const char *address;

	split_address(str, &af, &address, &port);
	if (af == AF_INET6) {
		struct sockaddr_in6 *sin6 = (struct sockaddr_in6 *)storage;

		memset(sin6, 0, sizeof(*sin6));
		resolv6(address, sin6);
		sin6->sin6_port = htons(port);
		/* sin6->sin6_len = sizeof(*sin6); */
		return sizeof(*sin6);
	} else {
		/* AF_INET, AF_SDP, AF_SSOCKS,
		 * all use the IPv4 addressing scheme */
		struct sockaddr_in *sin = (struct sockaddr_in *)storage;

		memset(sin, 0, sizeof(*sin));
		sin->sin_port = htons(port);
		sin->sin_family = af;
		sin->sin_addr.s_addr = resolv(address);
		return sizeof(*sin);
	}
	return 0;
}

/* It will only print the WARNING if the warn flag is set
   with the _first_ call! */
#define PROC_NET_AF_SCI_FAMILY "/proc/net/af_sci/family"
#define PROC_NET_AF_SSOCKS_FAMILY "/proc/net/af_ssocks/family"

static int get_af_ssocks(int warn_and_use_default)
{
	char buf[16];
	int c, fd;
	static int af = -1;

	if (af > 0)
		return af;

	fd = open(PROC_NET_AF_SSOCKS_FAMILY, O_RDONLY);

	if (fd < 0)
		fd = open(PROC_NET_AF_SCI_FAMILY, O_RDONLY);

	if (fd < 0) {
		if (warn_and_use_default) {
			fprintf(stderr, "open(" PROC_NET_AF_SSOCKS_FAMILY ") "
				"failed: %m\n WARNING: assuming AF_SSOCKS = 27. "
				"Socket creation may fail.\n");
			af = 27;
		}
		return af;
	}
	c = read(fd, buf, sizeof(buf)-1);
	if (c > 0) {
		buf[c] = 0;
		if (buf[c-1] == '\n')
			buf[c-1] = 0;
		af = m_strtoll(buf,1);
	} else {
		if (warn_and_use_default) {
			fprintf(stderr, "read(" PROC_NET_AF_SSOCKS_FAMILY ") "
				"failed: %m\n WARNING: assuming AF_SSOCKS = 27. "
				"Socket creation may fail.\n");
			af = 27;
		}
	}
	close(fd);
	return af;
}

static struct option *make_longoptions(struct drbd_cmd *cm)
{
	static struct option buffer[42];
	int i = 0;
	int primary_force_index = -1;
	int connect_tentative_index = -1;

	if (cm->ctx) {
		struct field_def *field;

		/*
		 * Make sure to keep cm->ctx->fields first: we use the index
		 * returned by getopt_long() to access cm->ctx->fields.
		 */
		for (field = cm->ctx->fields; field->name; field++) {
			assert(i < ARRAY_SIZE(buffer));
			buffer[i].name = field->name;
			buffer[i].has_arg = field->argument_is_optional ?
				optional_argument : required_argument;
			buffer[i].flag = NULL;
			buffer[i].val = 0;
			if (!strcmp(cm->cmd, "primary") && !strcmp(field->name, "force"))
				primary_force_index = i;
			if (!strcmp(cm->cmd, "connect") && !strcmp(field->name, "tentative"))
				connect_tentative_index = i;
			i++;
		}
		assert(field - cm->ctx->fields == i);
	}

	if (primary_force_index != -1) {
		/*
		 * For backward compatibility, add --overwrite-data-of-peer as
		 * an alias to --force.
		 */
		assert(i < ARRAY_SIZE(buffer));
		buffer[i] = buffer[primary_force_index];
		buffer[i].name = "overwrite-data-of-peer";
		buffer[i].val = 1000 + primary_force_index;
		i++;
	}

	if (connect_tentative_index != -1) {
		/*
		 * For backward compatibility, add --dry-run as an alias to
		 * --tentative.
		 */
		assert(i < ARRAY_SIZE(buffer));
		buffer[i] = buffer[connect_tentative_index];
		buffer[i].name = "dry-run";
		buffer[i].val = 1000 + connect_tentative_index;
		i++;
	}

	if (cm->set_defaults) {
		assert(i < ARRAY_SIZE(buffer));
		buffer[i].name = "set-defaults";
		buffer[i].has_arg = 0;
		buffer[i].flag = NULL;
		buffer[i].val = '(';
		i++;
	}

	assert(i < ARRAY_SIZE(buffer));
	buffer[i].name = NULL;
	buffer[i].has_arg = 0;
	buffer[i].flag = NULL;
	buffer[i].val = 0;

	return buffer;
}

/* prepends global objname to output (if any) */
static int check_error(int err_no, char *desc, bool quiet)
{
	int rv = 0;

	if (err_no == NO_ERROR || err_no == SS_SUCCESS)
		return 0;

	if (err_no == OTHER_ERROR) {
		if (!quiet && desc)
			fprintf(stderr,"%s: %s\n", objname, desc);
		return 20;
	}

	if ( ( err_no >= AFTER_LAST_ERR_CODE || err_no <= ERR_CODE_BASE ) &&
	     ( err_no > SS_CW_NO_NEED || err_no <= SS_AFTER_LAST_ERROR) ) {
		if (!quiet)
			fprintf(stderr,"%s: Error code %d unknown.\n"
				"You should update the drbd userland tools.\n",
				objname, err_no);
		rv = 20;
	} else {
		if(err_no > ERR_CODE_BASE ) {
			if (!quiet)
				fprintf(stderr,"%s: Failure: (%d) %s\n",
					objname, err_no, desc ?: error_to_string(err_no));
			rv = 10;
		} else if (err_no == SS_UNKNOWN_ERROR) {
			if (!quiet)
				fprintf(stderr,"%s: State change failed: (%d)"
					"unknown error.\n", objname, err_no);
			rv = 11;
		} else if (err_no > SS_TWO_PRIMARIES) {
			// Ignore SS_SUCCESS, SS_NOTHING_TO_DO, SS_CW_Success...
		} else {
			if (!quiet)
				fprintf(stderr,"%s: State change failed: (%d) %s\n",
					objname, err_no, drbd_set_st_err_str(err_no));
			if (err_no == SS_NO_UP_TO_DATE_DISK) {
				/* all available disks are inconsistent,
				 * or I am consistent, but cannot outdate the peer. */
				rv = 17;
			} else if (err_no == SS_LOWER_THAN_OUTDATED) {
				/* was inconsistent anyways */
				rv = 5;
			} else if (err_no == SS_NO_LOCAL_DISK) {
				/* Can not start resync, no local disks, try with drbdmeta */
				rv = 16;
			} else {
				rv = 11;
			}
		}
	}
	if (global_attrs[DRBD_NLA_CFG_REPLY] &&
	    global_attrs[DRBD_NLA_CFG_REPLY]->nla_len &&
	    !quiet) {
		struct nlattr *nla;
		int rem;
		fprintf(stderr, "additional info from kernel:\n");
		nla_for_each_nested(nla, global_attrs[DRBD_NLA_CFG_REPLY], rem) {
			if (nla_type(nla) == __nla_type(T_info_text))
				fprintf(stderr, "%s\n", (char*)nla_data(nla));
		}
	}
	return rv;
}

static void warn_print_excess_args(int argc, char **argv, int i)
{
	fprintf(stderr, "Excess arguments:");
	for (; i < argc; i++)
		fprintf(stderr, " %s", argv[i]);
	printf("\n");
}

static void dump_argv(int argc, char **argv, int first_non_option, int n_known_args)
{
	int i;
	if (!debug_dump_argv)
		return;
	fprintf(stderr, ",-- ARGV dump (optind %d, known_args %d, argc %u):\n",
		first_non_option, n_known_args, argc);
	for (i = 0; i < argc; i++) {
		if (i == 1)
			fprintf(stderr, "-- consumed options:");
		if (i == first_non_option)
			fprintf(stderr, "-- known args:");
		if (i == (first_non_option + n_known_args))
			fprintf(stderr, "-- unexpected args:");
		fprintf(stderr, "| %2u: %s\n", i, argv[i]);
	}
	fprintf(stderr, "`--\n");
}

int drbd_tla_parse(struct nlmsghdr *nlh)
{
	return nla_parse(global_attrs, ARRAY_SIZE(drbd_tla_nl_policy)-1,
		nlmsg_attrdata(nlh, GENL_HDRLEN + drbd_genl_family.hdrsize),
		nlmsg_attrlen(nlh, GENL_HDRLEN + drbd_genl_family.hdrsize),
		drbd_tla_nl_policy);
}

#define ASSERT(exp) if (!(exp)) \
		fprintf(stderr,"ASSERT( " #exp " ) in %s:%d\n", __FILE__,__LINE__);

static int _generic_config_cmd(struct drbd_cmd *cm, int argc,
			       char **argv, int quiet)
{
	struct drbd_argument *ad = cm->drbd_args;
	struct nlattr *nla;
	struct option *lo;
	int c, i;
	int n_args;
	int rv;
	char *desc = NULL; /* error description from kernel reply message */

	struct drbd_genlmsghdr *dhdr;
	struct msg_buff *smsg;
	struct iovec iov;
	struct nlmsghdr *nlh;
	struct drbd_genlmsghdr *dh;
	struct timespec retry_timeout = {
		.tv_nsec = 62500000L,  /* 1/16 second */
	};

	/* pre allocate request message and reply buffer */
	iov.iov_len = DEFAULT_MSG_SIZE;
	iov.iov_base = malloc(iov.iov_len);
	smsg = msg_new(DEFAULT_MSG_SIZE);
	if (!smsg || !iov.iov_base) {
		desc = "could not allocate netlink messages";
		rv = OTHER_ERROR;
		goto error;
	}
	nlh = (struct nlmsghdr*)iov.iov_base;
	dh = genlmsg_data(nlmsg_data(nlh));

	dhdr = genlmsg_put(smsg, &drbd_genl_family, 0, cm->cmd_id);
	dhdr->minor = -1;
	dhdr->flags = 0;

	if (context & CTX_MINOR)
		dhdr->minor = minor;

	if (context & ~CTX_MINOR) {
		nla = nla_nest_start(smsg, DRBD_NLA_CFG_CONTEXT);
		if (context & CTX_RESOURCE)
			nla_put_string(smsg, T_ctx_resource_name, objname);
		if (context & CTX_VOLUME)
			nla_put_u32(smsg, T_ctx_volume, global_ctx.ctx_volume);
		if (context & CTX_MY_ADDR)
			nla_put(smsg, T_ctx_my_addr, global_ctx.ctx_my_addr_len, &global_ctx.ctx_my_addr);
		if (context & CTX_PEER_ADDR)
			nla_put(smsg, T_ctx_peer_addr, global_ctx.ctx_peer_addr_len, &global_ctx.ctx_peer_addr);
		nla_nest_end(smsg, nla);
	}

	nla = NULL;
	for (i = 1, ad = cm->drbd_args; ad && ad->name; i++) {
		if (argc < i + 1) {
			fprintf(stderr, "Missing argument '%s'\n", ad->name);
			print_command_usage(cm, FULL);
			rv = OTHER_ERROR;
			goto error;
		}
		if (!nla) {
			assert (cm->tla_id != NO_PAYLOAD);
			nla = nla_nest_start(smsg, cm->tla_id);
		}
		rv = ad->convert_function(ad, smsg, dhdr, argv[i]);
		if (rv != NO_ERROR)
			goto error;
		ad++;
	}
	n_args = i - 1;  /* command name "doesn't count" here */

	/* dhdr->minor may have been set by one of the convert functions. */
	minor = dhdr->minor;

	lo = make_longoptions(cm);
	optind = 0;  /* reset getopt_long() */
	for (;;) {
		int idx;

		c = getopt_long(argc, argv, "(", lo, &idx);
		if (c == -1)
			break;
		if (c >= 1000) {
			/* This is a field alias. */
			idx = c - 1000;
			c = 0;
		}
		if (c == 0) {
			struct field_def *field = &cm->ctx->fields[idx];
			assert (field->name == lo[idx].name);
			if (!nla) {
				assert (cm->tla_id != NO_PAYLOAD);
				nla = nla_nest_start(smsg, cm->tla_id);
			}
			if (!field->put(cm->ctx, field, smsg, optarg)) {
				if (!quiet)
					fprintf(stderr, "Option --%s: invalid "
						"argument '%s'\n",
						field->name, optarg);
				rv = OTHER_ERROR;
				goto error;
			}
		} else if (c == '(')
			dhdr->flags |= DRBD_GENL_F_SET_DEFAULTS;
		else {
			rv = OTHER_ERROR;
			goto error;
		}
	}
	if (nla)
		nla_nest_end(smsg, nla);

	/* argc should be cmd + n options + n args;
	 * if it is more, we did not understand some */
	if (n_args + optind < argc) {
		warn_print_excess_args(argc, argv, optind + n_args);
		rv = OTHER_ERROR;
		goto error;
	}

	dump_argv(argc, argv, optind, i - 1);

	for(;;) {
		if (genl_send(drbd_sock, smsg)) {
			desc = "error sending config command";
			rv = OTHER_ERROR;
			goto error;
		}
		do {
			int received;

			/* reduce timeout! limit retries */
			received = genl_recv_msgs(drbd_sock, &iov, &desc, 120000);
			if (received <= 0) {
				if (received == -E_RCV_ERROR_REPLY && !errno)
					continue;
				if (!desc)
					desc = "error receiving config reply";
				rv = OTHER_ERROR;
				goto error;
			}
		} while (false);
		ASSERT(dh->minor == minor);
		rv = dh->ret_code;
		if (rv != SS_IN_TRANSIENT_STATE)
			break;
		nanosleep(&retry_timeout, NULL);
		/* Double the timeout, up to 10 seconds. */
		if (retry_timeout.tv_sec < 10) {
			retry_timeout.tv_sec *= 2;
			retry_timeout.tv_nsec *= 2;
			if (retry_timeout.tv_nsec > 1000000000L) {
				retry_timeout.tv_sec++;
				retry_timeout.tv_nsec -= 1000000000L;
			}
		}
	}
	if (rv == ERR_RES_NOT_KNOWN && cm->missing_ok)
		rv = NO_ERROR;
	drbd_tla_parse(nlh);

error:
	msg_free(smsg);

	rv = check_error(rv, desc, quiet);
	free(iov.iov_base);
	return rv;
}

static int generic_config_cmd(struct drbd_cmd *cm, int argc, char **argv)
{
	return _generic_config_cmd(cm, argc, argv, 0);
}

static int del_minor_cmd(struct drbd_cmd *cm, int argc, char **argv)
{
	int rv;

	rv = generic_config_cmd(cm, argc, argv);
	if (!rv)
		unregister_minor(minor);
	return rv;
}

static int del_resource_cmd(struct drbd_cmd *cm, int argc, char **argv)
{
	int rv;

	rv = generic_config_cmd(cm, argc, argv);
	if (!rv)
		unregister_resource(objname);
	return rv;
}

static struct drbd_cmd *find_cmd_by_name(const char *name)
{
	unsigned int i;

	for (i = 0; i < ARRAY_SIZE(commands); i++) {
		if (!strcmp(name, commands[i].cmd)) {
			return commands + i;
		}
	}
	return NULL;
}

static void print_options(struct nlattr *attr, struct context_def *ctx, const char *sect_name)
{
	struct field_def *field;
	int opened = 0;

	if (!attr)
		return;

	if (drbd_nla_parse_nested(nested_attr_tb, ctx->nla_policy_size - 1,
				  attr, ctx->nla_policy)) {
		fprintf(stderr, "nla_policy violation for %s payload!\n", sect_name);
		/* still, print those that validated ok */
	}

	for (field = ctx->fields; field->name; field++) {
		struct nlattr *nlattr;
		const char *str;
		bool is_default;

		nlattr = ntb(field->nla_type);
		if (!nlattr)
			continue;
		str = field->get(ctx, field, nlattr);
		is_default = field->is_default(field, str);
		if (is_default && !show_defaults)
			continue;
		if (!opened) {
			opened=1;
			printI("%s {\n",sect_name);
			++indent;
		}
		if (field->needs_double_quoting)
			str = double_quote_string(str);
		printI("%-16s\t%s;",field->name, str);
		if (field->unit || is_default) {
				printf(" # ");
			if (field->unit)
				printf("%s", field->unit);
			if (field->unit && is_default)
				printf(", ");
			if (is_default)
				printf("default");
		}
		printf("\n");
	}
	if(opened) {
		--indent;
		printI("}\n");
	}
}

static void print_current_options(struct context_def *ctx, const char *sect_name)
{
	print_options(global_attrs[ctx->nla_type], ctx, sect_name);
}

struct choose_timeout_ctx {
	struct drbd_cfg_context ctx;
	struct msg_buff *smsg;
	struct iovec *iov;
	int timeout;
	int wfc_timeout;
	int degr_wfc_timeout;
	int outdated_wfc_timeout;
};

int choose_timeout(struct choose_timeout_ctx *ctx)
{
	char *desc = NULL;
	struct drbd_genlmsghdr *dhdr;
	struct nlattr *nla;
	int rr;

	if (0 < ctx->wfc_timeout &&
	      (ctx->wfc_timeout < ctx->degr_wfc_timeout || ctx->degr_wfc_timeout == 0)) {
		ctx->degr_wfc_timeout = ctx->wfc_timeout;
		fprintf(stderr, "degr-wfc-timeout has to be shorter than wfc-timeout\n"
				"degr-wfc-timeout implicitly set to wfc-timeout (%ds)\n",
				ctx->degr_wfc_timeout);
	}

	if (0 < ctx->degr_wfc_timeout &&
	    (ctx->degr_wfc_timeout < ctx->outdated_wfc_timeout || ctx->outdated_wfc_timeout == 0)) {
		ctx->outdated_wfc_timeout = ctx->wfc_timeout;
		fprintf(stderr, "outdated-wfc-timeout has to be shorter than degr-wfc-timeout\n"
				"outdated-wfc-timeout implicitly set to degr-wfc-timeout (%ds)\n",
				ctx->degr_wfc_timeout);
	}
	dhdr = genlmsg_put(ctx->smsg, &drbd_genl_family, 0, DRBD_ADM_GET_TIMEOUT_TYPE);
	dhdr->minor = -1;
	dhdr->flags = 0;

	nla = nla_nest_start(ctx->smsg, DRBD_NLA_CFG_CONTEXT);
	nla_put_u32(ctx->smsg, T_ctx_volume, ctx->ctx.ctx_volume);
	nla_put(ctx->smsg, T_ctx_my_addr, ctx->ctx.ctx_my_addr_len, &ctx->ctx.ctx_my_addr);
	nla_put(ctx->smsg, T_ctx_peer_addr, ctx->ctx.ctx_peer_addr_len, &ctx->ctx.ctx_peer_addr);
	nla_nest_end(ctx->smsg, nla);

	if (genl_send(drbd_sock, ctx->smsg)) {
		desc = "error sending config command";
		goto error;
	}

	rr = genl_recv_msgs(drbd_sock, ctx->iov, &desc, 120000);
	if (rr > 0) {
		struct nlmsghdr *nlh = (struct nlmsghdr*)ctx->iov->iov_base;
		struct genl_info info = {
			.seq = nlh->nlmsg_seq,
			.nlhdr = nlh,
			.genlhdr = nlmsg_data(nlh),
			.userhdr = genlmsg_data(nlmsg_data(nlh)),
			.attrs = global_attrs,
		};
		struct drbd_genlmsghdr *dh = info.userhdr;
		struct timeout_parms parms;
		rr = dh->ret_code;
		if (rr == ERR_MINOR_INVALID) {
			desc = "minor not available";
			goto error;
		}
		if (rr != NO_ERROR)
			goto error;
		if (drbd_tla_parse(nlh)
		|| timeout_parms_from_attrs(&parms, &info)) {
			desc = "reply did not validate - "
				"do you need to upgrade your userland tools?";
			goto error;
		}
		rr = parms.timeout_type;
		ctx->timeout =
			(rr == UT_DEGRADED) ? ctx->degr_wfc_timeout :
			(rr == UT_PEER_OUTDATED) ? ctx->outdated_wfc_timeout :
			ctx->wfc_timeout;
		return 0;
	}
error:
	if (!desc)
		desc = "error receiving netlink reply";
	fprintf(stderr, "error determining which timeout to use: %s\n",
			desc);
	return 20;
}

#include <sys/utsname.h>
static bool kernel_older_than(int version, int patchlevel, int sublevel)
{
	struct utsname utsname;
	char *rel;
	int l;

	if (uname(&utsname) != 0)
		return false;
	rel = utsname.release;
	l = strtol(rel, &rel, 10);
	if (l > version)
		return false;
	else if (l < version || *rel == 0)
		return true;
	l = strtol(rel + 1, &rel, 10);
	if (l > patchlevel)
		return false;
	else if (l < patchlevel || *rel == 0)
		return true;
	l = strtol(rel + 1, &rel, 10);
	if (l >= sublevel)
		return false;
	return true;
}

static int shortest_timeout(struct peer_devices_list *peer_devices)
{
	struct peer_devices_list *peer_device;
	int timeout = -1;

	for (peer_device = peer_devices; peer_device; peer_device = peer_device->next) {
		if (peer_device->timeout_ms > 0 &&
		    (peer_device->timeout_ms < timeout || timeout == -1))
			timeout = peer_device->timeout_ms;
	}

	return timeout;
}

static bool update_timeouts(struct peer_devices_list *peer_devices, int elapsed)
{
	struct peer_devices_list *peer_device;
	bool all_expired = true;

	for (peer_device = peer_devices; peer_device; peer_device = peer_device->next) {
		if (peer_device->timeout_ms != -1) {
			peer_device->timeout_ms -= elapsed;
			if (peer_device->timeout_ms < 0)
				peer_device->timeout_ms = 0;
		}
		if (peer_device->timeout_ms != 0)
			all_expired = false;
	}

	return all_expired;
}

static bool opt_now;
static bool opt_verbose;
static bool opt_statistics;
static bool opt_timestamps;

static int generic_get(struct drbd_cmd *cm, int timeout_arg, void *u_ptr)
{
	char *desc = NULL;
	struct drbd_genlmsghdr *dhdr;
	struct msg_buff *smsg;
	struct iovec iov;
	int timeout_ms, flags;
	int rv = NO_ERROR;
	int err = 0;

	/* pre allocate request message and reply buffer */
	iov.iov_len = DEFAULT_MSG_SIZE;
	iov.iov_base = malloc(iov.iov_len);
	smsg = msg_new(DEFAULT_MSG_SIZE);
	if (!smsg || !iov.iov_base) {
		desc = "could not allocate netlink messages";
		rv = OTHER_ERROR;
		goto out;
	}

	if (cm->continuous_poll) {
		if (genl_join_mc_group(drbd_sock, "events") &&
		    !kernel_older_than(2, 6, 23)) {
			desc = "unable to join drbd events multicast group";
			rv = OTHER_ERROR;
			goto out2;
		}
	}

	flags = 0;
	if (minor == -1U)
		flags |= NLM_F_DUMP;
	dhdr = genlmsg_put(smsg, &drbd_genl_family, flags, cm->cmd_id);
	dhdr->minor = minor;
	dhdr->flags = 0;
	if (minor == -1U && strcmp(objname, "all")) {
		/* Restrict the dump to a single resource. */
		struct nlattr *nla;
		nla = nla_nest_start(smsg, DRBD_NLA_CFG_CONTEXT);
		nla_put_string(smsg, T_ctx_resource_name, objname);
		nla_nest_end(smsg, nla);
	}

	if (genl_send(drbd_sock, smsg)) {
		desc = "error sending config command";
		rv = OTHER_ERROR;
		goto out2;
	}

	/* disable sequence number check in genl_recv_msgs */
	drbd_sock->s_seq_expect = 0;

	for (;;) {
		int received, rem;
		struct nlmsghdr *nlh = (struct nlmsghdr *)iov.iov_base;
		struct timeval before;

		gettimeofday(&before, NULL);

		timeout_ms =
			timeout_arg == MULTIPLE_TIMEOUTS ? shortest_timeout(u_ptr) : timeout_arg;

		received = genl_recv_msgs(drbd_sock, &iov, &desc, timeout_ms);
		if (received < 0) {
			switch(received) {
			case E_RCV_TIMEDOUT:
				err = 5;
				goto out2;
			case -E_RCV_FAILED:
				err = 20;
				goto out2;
			case -E_RCV_NO_SOURCE_ADDR:
				continue; /* ignore invalid message */
			case -E_RCV_SEQ_MISMATCH:
				/* we disabled it, so it should not happen */
				err = 20;
				goto out2;
			case -E_RCV_MSG_TRUNC:
				continue;
			case -E_RCV_UNEXPECTED_TYPE:
				continue;
			case -E_RCV_NLMSG_DONE:
				if (cm->continuous_poll)
					continue;
				err = cm->show_function(cm, NULL, u_ptr);
				if (err)
					goto out2;
				err = -*(int*)nlmsg_data(nlh);
				if (err &&
				    (err != ENODEV || !cm->missing_ok)) {
					fprintf(stderr, "received netlink error reply: %s\n",
						strerror(err));
					err = 20;
				}
				goto out2;
			case -E_RCV_ERROR_REPLY:
				if (!errno) /* positive ACK message */
					continue;
				if (!desc)
					desc = strerror(errno);
				fprintf(stderr, "received netlink error reply: %s\n",
					       desc);
				err = 20;
				goto out2;
			default:
				if (!desc)
					desc = "error receiving config reply";
				err = 20;
				goto out2;
			}
		}

		if (timeout_ms != -1) {
			struct timeval after;
			int elapsed_ms;
			bool exit;

			gettimeofday(&after, NULL);
			elapsed_ms =
				(after.tv_sec - before.tv_sec) * 1000 +
				(after.tv_usec - before.tv_usec) / 1000;

			if (timeout_arg == MULTIPLE_TIMEOUTS) {
				exit = update_timeouts(u_ptr, elapsed_ms);
			} else {
				timeout_ms -= elapsed_ms;
				exit = timeout_ms <= 0;
			}

			if (exit) {
				err = 5;
				goto out2;
			}
		}

		/* There may be multiple messages in one datagram (for dump replies). */
		nlmsg_for_each_msg(nlh, nlh, received, rem) {
			struct drbd_genlmsghdr *dh = genlmsg_data(nlmsg_data(nlh));
			struct genl_info info = (struct genl_info){
				.seq = nlh->nlmsg_seq,
				.nlhdr = nlh,
				.genlhdr = nlmsg_data(nlh),
				.userhdr = genlmsg_data(nlmsg_data(nlh)),
				.attrs = global_attrs,
			};

			/* parse early, otherwise drbd_cfg_context_from_attrs
			 * can not work */
			if (drbd_tla_parse(nlh)) {
				/* FIXME
				 * should continuous_poll continue?
				 */
				desc = "reply did not validate - "
					"do you need to upgrade your userland tools?";
				rv = OTHER_ERROR;
				goto out2;
			}
			if (cm->continuous_poll) {
				struct drbd_cfg_context ctx;
				/*
				 * We will receive all events and have to
				 * filter for what we want ourself.
				 */
				/* FIXME
				 * Do we want to ignore broadcasts until the
				 * initial get/dump requests is done? */

				if (!drbd_cfg_context_from_attrs(&ctx, &info)) {
					switch ((int)cm->ctx_key) {
					case CTX_MINOR:
						/* Assert that, for an unicast reply,
						 * reply minor matches request minor.
						 * "unsolicited" kernel broadcasts are "pid=0" (netlink "port id")
						 * (and expected to be genlmsghdr.cmd == DRBD_EVENT) */
						if (minor != dh->minor) {
							if (info.nlhdr->nlmsg_pid != 0)
								dbg(1, "received netlink packet for minor %u, while expecting %u\n",
									dh->minor, minor);
							continue;
						}
						break;
					case CTX_RESOURCE:
					case CTX_RESOURCE | CTX_ALL:
						if (!strcmp(objname, "all"))
							break;

						if (strcmp(objname, ctx.ctx_resource_name))
							continue;

						break;
					case CTX_CONNECTION:
					case CTX_CONNECTION | CTX_RESOURCE:
						if (!endpoints_equal(&ctx, &global_ctx))
							continue;
						break;
					case CTX_PEER_DEVICE:
						if (!endpoints_equal(&ctx, &global_ctx) ||
						    ctx.ctx_volume != global_ctx.ctx_volume)
							continue;
						break;
					default:
						assert(0);
					}
				}
			}
			rv = dh->ret_code;
			if (rv == ERR_MINOR_INVALID && cm->missing_ok)
				rv = NO_ERROR;
			if (rv != NO_ERROR)
				goto out2;
			err = cm->show_function(cm, &info, u_ptr);
			if (err) {
				if (err < 0)
					err = 0;
				goto out2;
			}
		}
		if (!cm->continuous_poll && !(flags & NLM_F_DUMP)) {
			/* There will be no more reply packets.  */
			err = cm->show_function(cm, NULL, u_ptr);
			goto out2;
		}
	}

out2:
	msg_free(smsg);

out:
	err = check_error(rv, desc, false);
	free(iov.iov_base);
	return err;
}

static int generic_get_cmd(struct drbd_cmd *cm, int argc, char **argv)
{
	static struct option no_options[] = { { } };
	struct choose_timeout_ctx timeo_ctx = {
		.wfc_timeout = DRBD_WFC_TIMEOUT_DEF,
		.degr_wfc_timeout = DRBD_DEGR_WFC_TIMEOUT_DEF,
		.outdated_wfc_timeout = DRBD_OUTDATED_WFC_TIMEOUT_DEF,
	};
	int c, timeout_ms, err = NO_ERROR;
	struct peer_devices_list *peer_devices = NULL;
	struct option *options = cm->options ? cm->options : no_options;
	const char *opts = make_optstring(options);

	optind = 0;  /* reset getopt_long() */
	for(;;) {
		c = getopt_long(argc, argv, opts, options, 0);
		if (c == -1)
			break;
		switch(c) {
		default:
		case '?':
			return 20;
		case 't':
			timeo_ctx.wfc_timeout = m_strtoll(optarg, 1);
			if(DRBD_WFC_TIMEOUT_MIN > timeo_ctx.wfc_timeout ||
			   timeo_ctx.wfc_timeout > DRBD_WFC_TIMEOUT_MAX) {
				fprintf(stderr, "wfc_timeout => %d"
					" out of range [%d..%d]\n",
					timeo_ctx.wfc_timeout,
					DRBD_WFC_TIMEOUT_MIN,
					DRBD_WFC_TIMEOUT_MAX);
				return 20;
			}
			break;
		case 'd':
			timeo_ctx.degr_wfc_timeout = m_strtoll(optarg, 1);
			if(DRBD_DEGR_WFC_TIMEOUT_MIN > timeo_ctx.degr_wfc_timeout ||
			   timeo_ctx.degr_wfc_timeout > DRBD_DEGR_WFC_TIMEOUT_MAX) {
				fprintf(stderr, "degr_wfc_timeout => %d"
					" out of range [%d..%d]\n",
					timeo_ctx.degr_wfc_timeout,
					DRBD_DEGR_WFC_TIMEOUT_MIN,
					DRBD_DEGR_WFC_TIMEOUT_MAX);
				return 20;
			}
			break;
		case 'o':
			timeo_ctx.outdated_wfc_timeout = m_strtoll(optarg, 1);
			if(DRBD_OUTDATED_WFC_TIMEOUT_MIN > timeo_ctx.outdated_wfc_timeout ||
			   timeo_ctx.outdated_wfc_timeout > DRBD_OUTDATED_WFC_TIMEOUT_MAX) {
				fprintf(stderr, "outdated_wfc_timeout => %d"
					" out of range [%d..%d]\n",
					timeo_ctx.outdated_wfc_timeout,
					DRBD_OUTDATED_WFC_TIMEOUT_MIN,
					DRBD_OUTDATED_WFC_TIMEOUT_MAX);
				return 20;
			}
			break;

		case 'n':
			opt_now = true;
			break;

		case 's':
			opt_verbose = true;
			opt_statistics = true;
			break;

		case 'w':
			if (!optarg || !strcmp(optarg, "yes"))
				wait_after_split_brain = true;
			break;

		case 'D':
			show_defaults = true;
			break;

		case 'T':
			opt_timestamps = true;
			break;
		}
	}
	if (optind + 1 < argc) {
		warn_print_excess_args(argc, argv, optind + 1);
		return 20;
	}

	dump_argv(argc, argv, optind, 0);

	timeout_ms = -1;
	if (cm->show_function == &wait_for_family) {
		struct peer_devices_list *peer_device;
		struct msg_buff *smsg;
		struct iovec iov;
		int rr;
		char *res_name = cm->ctx_key & CTX_RESOURCE ? objname : "all";

		peer_devices = list_peer_devices(res_name);

		iov.iov_len = DEFAULT_MSG_SIZE;
		iov.iov_base = malloc(iov.iov_len);
		smsg = msg_new(DEFAULT_MSG_SIZE);
		if (!smsg || !iov.iov_base) {
			fprintf(stderr, "could not allocate netlink messages\n");
			return 20;
		}

		timeo_ctx.smsg = smsg;
		timeo_ctx.iov = &iov;

		for (peer_device = peer_devices;
		     peer_device;
		     peer_device = peer_device->next) {

			timeo_ctx.ctx = peer_device->ctx;
			rr = choose_timeout(&timeo_ctx);

			if (rr)
				return rr;

			peer_device->timeout_ms =
				timeo_ctx.timeout ? timeo_ctx.timeout * 1000 : -1;

			/* rewind send message buffer */
			smsg->tail = smsg->data;
		}

		msg_free(smsg);
		free(iov.iov_base);

		timeout_ms = MULTIPLE_TIMEOUTS;
	}

	if (!cm->continuous_poll)
		timeout_ms = 120000; /* normal "get" request, or "show" */

	err = generic_get(cm, timeout_ms, peer_devices);

	free_peer_devices(peer_devices);

	return err;
}

static int print_current_connection(struct drbd_cmd *cm, struct genl_info *info, void * u)
{
	struct drbd_cfg_context cfg = { .ctx_volume = -1U };

	if (!info)
		return 0;

	drbd_cfg_context_from_attrs(&cfg, info);

	printI("connection {\n");
	++indent;
	if (cfg.ctx_my_addr_len) {
		char address[ADDRESS_STR_MAX];
		if (address_str(address, cfg.ctx_my_addr, cfg.ctx_my_addr_len)) {
			char *colon = strchr(address, ':');
			if (colon)
				*colon = ' ';
			printI("_this_host %s;\n", address);
		}
	}
	if (cfg.ctx_peer_addr_len) {
		char address[ADDRESS_STR_MAX];
		if (address_str(address, cfg.ctx_peer_addr, cfg.ctx_peer_addr_len)) {
			char *colon = strchr(address, ':');
			if (colon)
				*colon = ' ';
			printI("_remote_host %s;\n", address);
		}
	}
	print_current_options(&net_options_ctx, "net");
	--indent;
	printI("}\n");

	return 0;
}

static int show_cmd(struct drbd_cmd *cm, int argc, char **argv)
{
	struct resources_list *resources_list, *resource;
	char *old_objname = objname;
	int c;

	optind = 0;  /* reset getopt_long() */
	for (;;) {
		c = getopt_long(argc, argv, "D", show_cmd_options, 0);
		if (c == -1)
			break;
		switch(c) {
		default:
		case '?':
			return 20;
		case 'D':
			show_defaults = true;
			break;
		}
	}

	resources_list = sort_resources(list_resources());

	for (resource = resources_list; resource; resource = resource->next) {
		struct drbd_cmd cmd = {};
		struct nlattr *nla;

		if (strcmp(old_objname, "all") && strcmp(old_objname, resource->name))
			continue;

		objname = resource->name;

		printI("resource %s {\n", resource->name);
		++indent;

		print_options(resource->res_opts, &resource_options_ctx, "options");

		printI("_this_host {\n");
		++indent;

		nla = nla_find_nested(resource->res_opts, __nla_type(T_node_id));
		if (nla)
			printI("node-id\t\t\t%d;\n", *(uint32_t *)nla_data(nla));

		cmd.cmd_id = DRBD_ADM_GET_DEVICES;
		cmd.show_function = show_current_volume;
		generic_get(&cmd, 120000, NULL);

		--indent;
		printI("}\n");

		cmd.cmd_id = DRBD_ADM_GET_CONNECTIONS;
		cmd.show_function = print_current_connection;
		generic_get(&cmd, 120000, NULL);

		--indent;
		printI("}\n\n");
	}

	free(resources_list);
	objname = old_objname;
	return 0;
}

static const char *susp_str(struct resource_info *info)
{
	static char buffer[32];

	*buffer = 0;
	if (info->res_susp)
		strcat(buffer, ",user" + (*buffer == 0));
	if (info->res_susp_nod)
		strcat(buffer, ",no-data" + (*buffer == 0));
	if (info->res_susp_fen)
		strcat(buffer, ",fencing" + (*buffer == 0));
	if (*buffer == 0)
		strcat(buffer, "no");

	return buffer;
}

int nowrap_printf(int indent, const char *format, ...)
{
	va_list ap;
	int ret;

	va_start(ap, format);
	ret = vprintf(format, ap);
	va_end(ap);

	return ret;
}

void print_resource_statistics(int indent,
			       struct resource_statistics *old,
			       struct resource_statistics *new,
			       int (*wrap_printf)(int, const char *, ...))
{
	static const char *write_ordering_str[] = {
		[WO_NONE] = "none",
		[WO_DRAIN_IO] = "drain",
		[WO_BDEV_FLUSH] = "flush",
		[WO_BIO_BARRIER] = "barrier",
	};
	uint32_t wo = new->res_stat_write_ordering;

	if ((!old ||
	     old->res_stat_write_ordering != wo) &&
	    wo < ARRAY_SIZE(write_ordering_str) &&
	    write_ordering_str[wo]) {
		wrap_printf(indent, " write-ordering:%s", write_ordering_str[wo]);
	}
}

void print_device_statistics(int indent,
			     struct device_statistics *old,
			     struct device_statistics *new,
			     int (*wrap_printf)(int, const char *, ...))
{
	if (opt_statistics) {
		if (opt_verbose)
			wrap_printf(indent, " size:" U64,
				    (uint64_t)new->dev_size / 2);
		wrap_printf(indent, " read:" U64,
			    (uint64_t)new->dev_read / 2);
		wrap_printf(indent, " written:" U64,
			    (uint64_t)new->dev_write / 2);
		if (opt_verbose) {
			wrap_printf(indent, " al-writes:" U64,
				    (uint64_t)new->dev_al_writes);
			wrap_printf(indent, " bm-writes:" U64,
				    (uint64_t)new->dev_bm_writes);
			wrap_printf(indent, " upper-pending:" U32,
				    new->dev_upper_pending);
			wrap_printf(indent, " lower-pending:" U32,
				    new->dev_lower_pending);
			if (!old ||
			    old->dev_al_suspended != new->dev_al_suspended)
				wrap_printf(indent, " al-suspended:%s",
					    new->dev_al_suspended ? "yes" : "no");
		}
	}
	if ((!old ||
	     old->dev_upper_blocked != new->dev_upper_blocked ||
	     old->dev_lower_blocked != new->dev_lower_blocked) &&
	    new->dev_size != -1 &&
	    (opt_verbose ||
	     new->dev_upper_blocked ||
	     new->dev_lower_blocked)) {
		const char *x1 = "", *x2 = "";
		bool first = true;

		if (new->dev_upper_blocked) {
			x1 = ",upper" + first;
			first = false;
		}
		if (new->dev_lower_blocked) {
			x2 = ",lower" + first;
			first = false;
		}
		if (first)
			x1 = "no";

		wrap_printf(indent, " blocked:%s%s", x1, x2);
	}
}

void print_connection_statistics(int indent,
				 struct connection_statistics *old,
				 struct connection_statistics *new,
				 int (*wrap_printf)(int, const char *, ...))
{
	if (!old ||
	    old->conn_congested != new->conn_congested)
		wrap_printf(indent, " congested:%s", new->conn_congested ? "yes" : "no");
}

void print_peer_device_statistics(int indent,
				  struct peer_device_statistics *old,
				  struct peer_device_statistics *new,
				  int (*wrap_printf)(int, const char *, ...))
{
	wrap_printf(indent, " received:" U64,
		    (uint64_t)new->peer_dev_received / 2);
	wrap_printf(indent, " sent:" U64,
		    (uint64_t)new->peer_dev_sent / 2);
	if (opt_verbose || new->peer_dev_out_of_sync)
		wrap_printf(indent, " out-of-sync:" U64,
			    (uint64_t)new->peer_dev_out_of_sync / 2);
	if (opt_verbose) {
		wrap_printf(indent, " pending:" U32,
			    new->peer_dev_pending);
		wrap_printf(indent, " unacked:" U32,
			    new->peer_dev_unacked);
	}
}

void resource_status(struct resources_list *resource)
{
	enum drbd_role role = resource->info.res_role;

	wrap_printf(0, "%s", resource->name);
	if (opt_verbose) {
		struct nlattr *nla;

		nla = nla_find_nested(resource->res_opts, __nla_type(T_node_id));
		if (nla)
			wrap_printf(4, " node-id:%d", *(uint32_t *)nla_data(nla));
	}
	wrap_printf(4, " role:%s%s%s",
		    role_color_start(role, true),
		    drbd_role_str(role),
		    role_color_stop(role, true));
	if (opt_verbose ||
	    resource->info.res_susp ||
	    resource->info.res_susp_nod ||
	    resource->info.res_susp_fen)
		wrap_printf(4, " suspended:%s", susp_str(&resource->info));
	if (opt_verbose || resource->info.res_weak)
		wrap_printf(4, " weak:%s",
			    resource->info.res_weak ? "yes" : "no");
	if (opt_statistics && opt_verbose) {
		wrap_printf(4, "\n");
		print_resource_statistics(4, NULL, &resource->statistics, wrap_printf);
	}
	wrap_printf(0, "\n");
}

static void device_status(struct devices_list *device, bool single_device)
{
	enum drbd_disk_state disk_state = device->info.dev_disk_state;
	int indent = 2;

	if (opt_verbose || !(single_device && device->ctx.ctx_volume == 0)) {
		wrap_printf(indent, "volume:%u",  device->ctx.ctx_volume);
		indent = 6;
		if (opt_verbose)
			wrap_printf(indent, " minor:%u", device->minor);
	}
	wrap_printf(indent, " disk:%s%s%s",
		    disk_state_color_start(disk_state, true),
		    drbd_disk_str(disk_state),
		    disk_state_color_stop(disk_state, true));
	indent = 6;
	if (device->statistics.dev_size != -1) {
		if (opt_statistics)
			wrap_printf(indent, "\n");
		print_device_statistics(indent, NULL, &device->statistics, wrap_printf);
	}
	wrap_printf(indent, "\n");
}

static const char *resync_susp_str(struct peer_device_info *info)
{
	static char buffer[64];

	*buffer = 0;
	if (info->peer_resync_susp_user)
		strcat(buffer, ",user" + (*buffer == 0));
	if (info->peer_resync_susp_peer)
		strcat(buffer, ",peer" + (*buffer == 0));
	if (info->peer_resync_susp_dependency)
		strcat(buffer, ",dependency" + (*buffer == 0));
	if (*buffer == 0)
		strcat(buffer, "no");

	return buffer;
}

static void peer_device_status(struct peer_devices_list *peer_device, bool single_device)
{
	int indent = 4;

	if (opt_verbose || !(single_device && peer_device->ctx.ctx_volume == 0)) {
		wrap_printf(indent, "volume:%d", peer_device->ctx.ctx_volume);
		indent = 8;
	}
	if (opt_verbose || peer_device->info.peer_repl_state > L_ESTABLISHED) {
		enum drbd_repl_state repl_state = peer_device->info.peer_repl_state;

		wrap_printf(indent, " replication:%s%s%s",
			    repl_state_color_start(repl_state),
			    drbd_repl_str(repl_state),
			    repl_state_color_stop(repl_state));
		indent = 8;
	}
	if (opt_verbose || opt_statistics ||
	    peer_device->info.peer_repl_state != L_OFF ||
	    peer_device->info.peer_disk_state != D_UNKNOWN) {
		enum drbd_disk_state disk_state = peer_device->info.peer_disk_state;

		wrap_printf(indent, " disk:%s%s%s",
			    disk_state_color_start(disk_state, false),
			    drbd_disk_str(disk_state),
			    disk_state_color_stop(disk_state, false));
		indent = 8;
		if (peer_device->info.peer_repl_state >= L_SYNC_SOURCE &&
		    peer_device->info.peer_repl_state <= L_PAUSED_SYNC_T) {
			wrap_printf(indent, " done:%.2f", 100 * (1 -
				(double)peer_device->statistics.peer_dev_out_of_sync /
				(double)peer_device->device->statistics.dev_size));
		}
		if (opt_verbose ||
		    peer_device->info.peer_resync_susp_user ||
		    peer_device->info.peer_resync_susp_peer ||
		    peer_device->info.peer_resync_susp_dependency)
			wrap_printf(indent, " resync-suspended:%s",
				    resync_susp_str(&peer_device->info));
		if (opt_statistics && peer_device->statistics.peer_dev_received != -1) {
			wrap_printf(indent, "\n");
			print_peer_device_statistics(indent, NULL, &peer_device->statistics, wrap_printf);
		}
	}

	wrap_printf(0, "\n");
}

static void peer_devices_status(struct drbd_cfg_context *ctx, struct peer_devices_list *peer_devices, bool single_device)
{
	struct peer_devices_list *peer_device;

	for (peer_device = peer_devices; peer_device; peer_device = peer_device->next) {
		if (!endpoints_equal(ctx, &peer_device->ctx))
			continue;
		peer_device_status(peer_device, single_device);
	}
}

static void connection_status(struct connections_list *connection,
			      struct peer_devices_list *peer_devices,
			      bool single_device)
{
	char local_addr[ADDRESS_STR_MAX], peer_addr[ADDRESS_STR_MAX];

	if (connection->ctx.ctx_conn_name_len)
		wrap_printf(2, "%s", connection->ctx.ctx_conn_name);

	if (opt_verbose || connection->ctx.ctx_conn_name_len == 0) {
		if (!address_str(local_addr, connection->ctx.ctx_my_addr, connection->ctx.ctx_my_addr_len))
			strcpy(local_addr, "?");
		if (!address_str(peer_addr, connection->ctx.ctx_peer_addr, connection->ctx.ctx_peer_addr_len))
			strcpy(peer_addr, "?");
		/* FIXME: Reject undefined endpoints once the kernel stops creating NULL connections. */
		if (connection->ctx.ctx_conn_name_len == 0)
			wrap_printf(2, "local:%s", local_addr);
		else
			wrap_printf(6, " local:%s", local_addr);
		wrap_printf(6, " peer:%s", peer_addr);
	}
	if (opt_verbose) {
		struct nlattr *nla;

		nla = nla_find_nested(connection->net_conf, __nla_type(T_peer_node_id));
		if (nla)
			wrap_printf(6, " node-id:%d", *(uint32_t *)nla_data(nla));
	}
	if (opt_verbose || connection->info.conn_connection_state != C_CONNECTED) {
		enum drbd_conn_state cstate = connection->info.conn_connection_state;
		wrap_printf(6, " connection:%s%s%s",
			    cstate_color_start(cstate),
			    drbd_conn_str(cstate),
			    cstate_color_stop(cstate));
	}
	if (opt_verbose || connection->info.conn_connection_state == C_CONNECTED) {
		enum drbd_role role = connection->info.conn_role;
		wrap_printf(6, " role:%s%s%s",
			    role_color_start(role, false),
			    drbd_role_str(role),
			    role_color_stop(role, false));
	}
	if (opt_verbose || connection->statistics.conn_congested > 0)
		print_connection_statistics(6, NULL, &connection->statistics, wrap_printf);
	wrap_printf(0, "\n");
	if (opt_verbose || opt_statistics || connection->info.conn_connection_state == C_CONNECTED)
		peer_devices_status(&connection->ctx, peer_devices, single_device);
}

static void stop_colors(int sig)
{
	printf("%s", stop_color_code());
	kill(getpid(), sig);
}

static void link_peer_devices_to_devices(struct peer_devices_list *peer_devices, struct devices_list *devices)
{
	struct peer_devices_list *peer_device;
	struct devices_list *device;

	for (peer_device = peer_devices; peer_device; peer_device = peer_device->next) {
		for (device = devices; device; device = device->next) {
			if (peer_device->ctx.ctx_volume == device->ctx.ctx_volume) {
				peer_device->device = device;
				break;
			}
		}
	}
}

static int status_cmd(struct drbd_cmd *cm, int argc, char **argv)
{
	struct resources_list *resources, *resource;
	struct sigaction sa = {
		.sa_handler = stop_colors,
		.sa_flags = SA_RESETHAND,
	};
	bool found = false;
	int c;

	optind = 0;  /* reset getopt_long() */
	for (;;) {
		c = getopt_long(argc, argv, make_optstring(cm->options), cm->options, 0);
		if (c == -1)
			break;
		switch(c) {
		default:
		case '?':
			return 20;
		case 'v':
			opt_verbose = true;
			break;
		case 's':
			opt_statistics = true;
			break;
		case 'c':
			if (!optarg || !strcmp(optarg, "always"))
				opt_color = ALWAYS_COLOR;
			else if (!strcmp(optarg, "never"))
				opt_color = NEVER_COLOR;
			else if (!strcmp(optarg, "auto"))
				opt_color = AUTO_COLOR;
			else
				print_usage_and_exit("unknown --color argument");
			break;
		}
	}

	resources = sort_resources(list_resources());

	sigaction(SIGHUP, &sa, NULL);
	sigaction(SIGINT, &sa, NULL);
	sigaction(SIGPIPE, &sa, NULL);
	sigaction(SIGTERM, &sa, NULL);

	for (resource = resources; resource; resource = resource->next) {
		struct devices_list *devices, *device;
		struct connections_list *connections, *connection;
		struct peer_devices_list *peer_devices = NULL;
		bool single_device;

		if (strcmp(objname, "all") && strcmp(objname, resource->name))
			continue;

		devices = list_devices(resource->name);
		connections = sort_connections(list_connections(resource->name));
		if (devices && connections)
			peer_devices = list_peer_devices(resource->name);

		link_peer_devices_to_devices(peer_devices, devices);

		resource_status(resource);
		single_device = devices && !devices->next;
		for (device = devices; device; device = device->next)
			device_status(device, single_device);
		for (connection = connections; connection; connection = connection->next)
			connection_status(connection, peer_devices, single_device);
		wrap_printf(0, "\n");

		free_connections(connections);
		free_devices(devices);
		free_peer_devices(peer_devices);
		found = true;
	}

	free_resources(resources);
	if (!found && strcmp(objname, "all")) {
		fprintf(stderr, "%s: No such resource\n", objname);
		return 10;
	}
	return 0;
}

static int role_cmd(struct drbd_cmd *cm, int argc, char **argv)
{
	struct resources_list *resources, *resource;
	int ret = ERR_RES_NOT_KNOWN;

	resources = list_resources();

	for (resource = resources; resource; resource = resource->next) {
		if (strcmp(objname, resource->name))
			continue;

		printf("%s\n", drbd_role_str(resource->info.res_role));
		ret = NO_ERROR;
		break;
	}

	free_resources(resources);

	if (ret != NO_ERROR) {
		fprintf(stderr, "%s: %s\n", objname, error_to_string(ret));
		return 10;
	}
	return 0;
}

static int cstate_cmd(struct drbd_cmd *cm, int argc, char **argv)
{
	struct connections_list *connections, *connection;
	bool found = false;

	connections = list_connections(NULL);
	for (connection = connections; connection; connection = connection->next) {
		if (!endpoints_equal(&connection->ctx, &global_ctx))
			continue;

		printf("%s\n", drbd_conn_str(connection->info.conn_connection_state));
		found = true;
		break;
	}
	free_connections(connections);

	if (!found) {
		fprintf(stderr, "%s: No such connection\n", objname);
		return 10;
	}
	return 0;
}

static int dstate_cmd(struct drbd_cmd *cm, int argc, char **argv)
{
	struct devices_list *devices, *device;
	bool found = false;

	devices = list_devices(NULL);
	for (device = devices; device; device = device->next) {
		if (device->minor != minor)
			continue;

		printf("%s\n", drbd_disk_str(device->info.dev_disk_state));
		/* printf("%s/%s\n",drbd_disk_str(state.disk),drbd_disk_str(state.pdsk)); */
		found = true;
		break;
	}
	free_devices(devices);

	if (!found) {
		fprintf(stderr, "%s: No such device\n", objname);
		return 10;
	}
	return 0;
}

static char *af_to_str(int af)
{
	if (af == AF_INET)
		return "ipv4";
	else if (af == AF_INET6)
		return "ipv6";
	/* AF_SSOCKS typically is 27, the same as AF_INET_SDP.
	 * But with warn_and_use_default = 0, it will stay at -1 if not available.
	 * Just keep the test on ssocks before the one on SDP (which is hard-coded),
	 * and all should be fine.  */
	else if (af == get_af_ssocks(0))
		return "ssocks";
	else if (af == AF_INET_SDP)
		return "sdp";
	else return "unknown";
}

static char *address_str(char *buffer, void* address, int addr_len)
{
	union {
		struct sockaddr     addr;
		struct sockaddr_in  addr4;
		struct sockaddr_in6 addr6;
	} a;

	/* avoid alignment issues on certain platforms (e.g. armel) */
	memset(&a, 0, sizeof(a));
	memcpy(&a.addr, address, addr_len);
	if (a.addr.sa_family == AF_INET
	|| a.addr.sa_family == get_af_ssocks(0)
	|| a.addr.sa_family == AF_INET_SDP) {
		snprintf(buffer, ADDRESS_STR_MAX, "%s:%s:%u",
			 af_to_str(a.addr4.sin_family),
			 inet_ntoa(a.addr4.sin_addr),
			 ntohs(a.addr4.sin_port));
		return buffer;
	} else if (a.addr.sa_family == AF_INET6) {
		char buffer2[INET6_ADDRSTRLEN];
		snprintf(buffer, ADDRESS_STR_MAX, "%s:[%s]:%u",
		        af_to_str(a.addr6.sin6_family),
		        inet_ntop(a.addr6.sin6_family, &a.addr6.sin6_addr, buffer2, INET6_ADDRSTRLEN),
		        ntohs(a.addr6.sin6_port));
		return buffer;
	} else
		return NULL;
}

static int remember_resource(struct drbd_cmd *cmd, struct genl_info *info, void *u_ptr)
{
	struct resources_list ***tail = u_ptr;
	struct drbd_cfg_context cfg = { .ctx_volume = -1U };

	if (!info)
		return 0;

	drbd_cfg_context_from_attrs(&cfg, info);
	if (cfg.ctx_resource_name) {
		struct resources_list *r = malloc(sizeof(*r));
		struct nlattr *res_opts = global_attrs[DRBD_NLA_RESOURCE_OPTS];

		memset(r, 0, sizeof(*r));
		r->name = strdup(cfg.ctx_resource_name);
		if (res_opts) {
			int size = nla_total_size(nla_len(res_opts));

			r->res_opts = malloc(size);
			memcpy(r->res_opts, res_opts, size);
		}
		resource_info_from_attrs(&r->info, info);
		memset(&r->statistics, -1, sizeof(r->statistics));
		resource_statistics_from_attrs(&r->statistics, info);
		**tail = r;
		*tail = &r->next;
	}
	return 0;
}

static void free_resources(struct resources_list *resources)
{
	while (resources) {
		struct resources_list *r = resources;
		resources = resources->next;
		free(r->name);
		free(r->res_opts);
		free(r);
	}
}

static int resource_name_cmp(const struct resources_list * const *a, const struct resources_list * const *b)
{
	return strcmp((*a)->name, (*b)->name);
}

static struct resources_list *sort_resources(struct resources_list *resources)
{
	struct resources_list *r;
	int n;

	for (r = resources, n = 0; r; r = r->next)
		n++;
	if (n > 1) {
		struct resources_list **array;

		array = malloc(sizeof(*array) * n);
		for (r = resources, n = 0; r; r = r->next)
			array[n++] = r;
		qsort(array, n, sizeof(*array), (int (*)(const void *, const void *)) resource_name_cmp);
		n--;
		array[n]->next = NULL;
		for (; n > 0; n--)
			array[n - 1]->next = array[n];
		resources = array[0];
		free(array);
	}
	return resources;
}

/*
 * Expects objname to be set to the resource name or "all".
 */
static struct resources_list *list_resources(void)
{
	struct drbd_cmd cmd = {
		.cmd_id = DRBD_ADM_GET_RESOURCES,
		.show_function = remember_resource,
		.missing_ok = false,
	};
	struct resources_list *list = NULL, **tail = &list;
	char *old_objname = objname;
	unsigned old_minor = minor;
	int old_my_addr_len = global_ctx.ctx_my_addr_len;
	int old_peer_addr_len = global_ctx.ctx_peer_addr_len;
	int err;

	objname = "all";
	minor = -1;
	global_ctx.ctx_my_addr_len = 0;
	global_ctx.ctx_peer_addr_len = 0;
	err = generic_get(&cmd, 120000, &tail);
	objname = old_objname;
	minor = old_minor;
	global_ctx.ctx_my_addr_len = old_my_addr_len;
	global_ctx.ctx_peer_addr_len = old_peer_addr_len;
	if (err) {
		free_resources(list);
		list = NULL;
	}

	return list;
}

static int remember_device(struct drbd_cmd *cm, struct genl_info *info, void *u_ptr)
{
	struct devices_list ***tail = u_ptr;
	struct drbd_cfg_context ctx = { .ctx_volume = -1U };

	if (!info)
		return 0;

	drbd_cfg_context_from_attrs(&ctx, info);

	if (ctx.ctx_volume != -1U) {
		struct devices_list *d = malloc(sizeof(*d));

		memset(d, 0, sizeof(*d));
		d->minor =  ((struct drbd_genlmsghdr*)(info->userhdr))->minor;
		d->ctx = ctx;
		disk_conf_from_attrs(&d->disk_conf, info);
		d->info.dev_disk_state = D_DISKLESS;
		device_info_from_attrs(&d->info, info);
		memset(&d->statistics, -1, sizeof(d->statistics));
		device_statistics_from_attrs(&d->statistics, info);
		**tail = d;
		*tail = &d->next;
	}
	return 0;
}

/*
 * Expects objname to be set to the resource name or "all".
 */
static struct devices_list *list_devices(char *resource_name)
{
	struct drbd_cmd cmd = {
		.cmd_id = DRBD_ADM_GET_DEVICES,
		.show_function = remember_device,
		.missing_ok = false,
	};
	struct devices_list *list = NULL, **tail = &list;
	char *old_objname = objname;
	unsigned old_minor = minor;
	int old_my_addr_len = global_ctx.ctx_my_addr_len;
	int old_peer_addr_len = global_ctx.ctx_peer_addr_len;
	int err;

	objname = resource_name ? resource_name : "all";
	minor = -1;
	global_ctx.ctx_my_addr_len = 0;
	global_ctx.ctx_peer_addr_len = 0;
	err = generic_get(&cmd, 120000, &tail);
	objname = old_objname;
	minor = old_minor;
	global_ctx.ctx_my_addr_len = old_my_addr_len;
	global_ctx.ctx_peer_addr_len = old_peer_addr_len;
	if (err) {
		free_devices(list);
		list = NULL;
	}
	return list;
}

static void free_devices(struct devices_list *devices)
{
	while (devices) {
		struct devices_list *d = devices;
		devices = devices->next;
		free(d);
	}
}

static int remember_connection(struct drbd_cmd *cmd, struct genl_info *info, void *u_ptr)
{
	struct connections_list ***tail = u_ptr;
	struct drbd_cfg_context ctx = { .ctx_volume = -1U };

	if (!info)
		return 0;

	drbd_cfg_context_from_attrs(&ctx, info);
	if (ctx.ctx_resource_name) {
		struct connections_list *c = malloc(sizeof(*c));
		struct nlattr *net_conf = global_attrs[DRBD_NLA_NET_CONF];

		memset(c, 0, sizeof(*c));
		c->ctx = ctx;
		if (net_conf) {
			int size = nla_total_size(nla_len(net_conf));

			c->net_conf = malloc(size);
			memcpy(c->net_conf, net_conf, size);
		}
		connection_info_from_attrs(&c->info, info);
		memset(&c->statistics, -1, sizeof(c->statistics));
		connection_statistics_from_attrs(&c->statistics, info);
		**tail = c;
		*tail = &c->next;
	}
	return 0;
}

static int connection_name_cmp(const struct connections_list * const *a, const struct connections_list * const *b)
{
	if (!(*a)->ctx.ctx_conn_name_len != !(*b)->ctx.ctx_conn_name_len)
		return !(*b)->ctx.ctx_conn_name_len;
	return strcmp((*a)->ctx.ctx_conn_name, (*b)->ctx.ctx_conn_name);
}

static struct connections_list *sort_connections(struct connections_list *connections)
{
	struct connections_list *c;
	int n;

	for (c = connections, n = 0; c; c = c->next)
		n++;
	if (n > 1) {
		struct connections_list **array;

		array = malloc(sizeof(*array) * n);
		for (c = connections, n = 0; c; c = c->next)
			array[n++] = c;
		qsort(array, n, sizeof(*array), (int (*)(const void *, const void *)) connection_name_cmp);
		n--;
		array[n]->next = NULL;
		for (; n > 0; n--)
			array[n - 1]->next = array[n];
		connections = array[0];
		free(array);
	}
	return connections;
}

/*
 * Expects objname to be set to the resource name or "all".
 */
static struct connections_list *list_connections(char *resource_name)
{
	struct drbd_cmd cmd = {
		.cmd_id = DRBD_ADM_GET_CONNECTIONS,
		.show_function = remember_connection,
		.missing_ok = true,
	};
	struct connections_list *list = NULL, **tail = &list;
	char *old_objname = objname;
	unsigned old_minor = minor;
	int old_my_addr_len = global_ctx.ctx_my_addr_len;
	int old_peer_addr_len = global_ctx.ctx_peer_addr_len;
	int err;

	objname = resource_name ? resource_name : "all";
	minor = -1;
	global_ctx.ctx_my_addr_len = 0;
	global_ctx.ctx_peer_addr_len = 0;
	err = generic_get(&cmd, 120000, &tail);
	objname = old_objname;
	minor = old_minor;
	global_ctx.ctx_my_addr_len = old_my_addr_len;
	global_ctx.ctx_peer_addr_len = old_peer_addr_len;
	if (err) {
		free_connections(list);
		list = NULL;
	}
	return list;
}

static void free_connections(struct connections_list *connections)
{
	while (connections) {
		struct connections_list *l = connections;
		connections = connections->next;
		free(l);
	}
}

static int remember_peer_device(struct drbd_cmd *cmd, struct genl_info *info, void *u_ptr)
{
	struct peer_devices_list ***tail = u_ptr;
	struct drbd_cfg_context ctx = { .ctx_volume = -1U };

	if (!info)
		return 0;

	drbd_cfg_context_from_attrs(&ctx, info);
	if (ctx.ctx_resource_name) {
		struct peer_devices_list *p = malloc(sizeof(*p));

		memset(p, 0, sizeof(*p));
		p->ctx = ctx;
		peer_device_info_from_attrs(&p->info, info);
		memset(&p->statistics, -1, sizeof(p->statistics));
		peer_device_statistics_from_attrs(&p->statistics, info);
		**tail = p;
		*tail = &p->next;
	}
	return 0;
}

/*
 * Expects objname to be set to the resource name or "all".
 */
static struct peer_devices_list *list_peer_devices(char *resource_name)
{
	struct drbd_cmd cmd = {
		.cmd_id = DRBD_ADM_GET_PEER_DEVICES,
		.show_function = remember_peer_device,
		.missing_ok = false,
	};
	struct peer_devices_list *list, **tail = &list;
	char *old_objname = objname;
	unsigned old_minor = minor;
	int old_my_addr_len = global_ctx.ctx_my_addr_len;
	int old_peer_addr_len = global_ctx.ctx_peer_addr_len;
	int err;

	objname = resource_name ? resource_name : "all";
	minor = -1;
	global_ctx.ctx_my_addr_len = 0;
	global_ctx.ctx_peer_addr_len = 0;
	err = generic_get(&cmd, 120000, &tail);
	objname = old_objname;
	minor = old_minor;
	global_ctx.ctx_my_addr_len = old_my_addr_len;
	global_ctx.ctx_peer_addr_len = old_peer_addr_len;
	if (err) {
		free_peer_devices(list);
		list = NULL;
	}
	return list;
}

static void free_peer_devices(struct peer_devices_list *peer_devices)
{
	while (peer_devices) {
		struct peer_devices_list *p = peer_devices;
		peer_devices = peer_devices->next;
		free(p);
	}
}

static int show_current_volume(struct drbd_cmd *cm, struct genl_info *info, void *u_ptr)
{
	unsigned minor;
	struct drbd_cfg_context cfg = { .ctx_volume = -1U };
	struct disk_conf dc = { .disk_size = 0, };

	if (!info)
		return 0;

	minor = ((struct drbd_genlmsghdr*)(info->userhdr))->minor;
	drbd_cfg_context_from_attrs(&cfg, info);
	disk_conf_from_attrs(&dc, info);

	printI("volume %d {\n", cfg.ctx_volume);
	++indent;
	printI("device\t\t\tminor %d;\n", minor);
	if (global_attrs[DRBD_NLA_DISK_CONF]) {
		if (dc.backing_dev[0]) {
			printI("disk\t\t\t\"%s\";\n", dc.backing_dev);
			printI("meta-disk\t\t\t");
			switch(dc.meta_dev_idx) {
			case DRBD_MD_INDEX_INTERNAL:
			case DRBD_MD_INDEX_FLEX_INT:
				printf("internal;\n");
				break;
			case DRBD_MD_INDEX_FLEX_EXT:
				printf("%s;\n",
				       double_quote_string(dc.meta_dev));
				break;
			default:
				printf("%s [ %d ];\n",
				       double_quote_string(dc.meta_dev),
				       dc.meta_dev_idx);
			 }
		}
	}
	print_current_options(&attach_cmd_ctx, "disk");
	--indent;
	printI("}\n"); /* close volume */

	return 0;
}

static int check_resize_cmd(struct drbd_cmd *cm, int argc, char **argv)
{
	struct devices_list *devices, *device;
	bool found = false;
	bool ret = 0;

	devices = list_devices(NULL);
	for (device = devices; device; device = device->next) {
		struct bdev_info bd = { 0, };
		uint64_t bd_size;
		int fd;

		if (device->minor != minor)
			continue;
		found = true;

		if (!device->disk_conf.backing_dev) {
			fprintf(stderr, "Has no disk config, try with drbdmeta.\n");
			ret = 1;
			break;
		}

		if (device->disk_conf.meta_dev_idx >= 0 ||
		    device->disk_conf.meta_dev_idx == DRBD_MD_INDEX_FLEX_EXT) {
			lk_bdev_delete(minor);
			break;
		}

		fd = open(device->disk_conf.backing_dev, O_RDONLY);
		if (fd == -1) {
			fprintf(stderr, "Could not open %s: %m.\n", device->disk_conf.backing_dev);
			ret = 1;
			break;
		}
		bd_size = bdev_size(fd);
		close(fd);

		if (lk_bdev_load(minor, &bd) == 0 &&
		    bd.bd_size == bd_size &&
		    bd.bd_name && !strcmp(bd.bd_name, device->disk_conf.backing_dev))
			break;	/* nothing changed. */

		bd.bd_size = bd_size;
		bd.bd_name = device->disk_conf.backing_dev;
		lk_bdev_save(minor, &bd);
		break;
	}
	free_devices(devices);

	if (!found) {
		fprintf(stderr, "%s: No such device\n", objname);
		return 10;
	}
	return ret;
}

static int show_or_get_gi_cmd(struct drbd_cmd *cm, int argc, char **argv)
{
	struct peer_devices_list *peer_devices, *peer_device;
	struct devices_list *devices = NULL, *device;
	uint64_t uuids[UI_SIZE];
	int ret = 0, i;

	peer_devices = list_peer_devices(NULL);
	for (peer_device = peer_devices; peer_device; peer_device = peer_device->next) {
		if (!endpoints_equal(&peer_device->ctx, &global_ctx) ||
		    peer_device->ctx.ctx_volume != global_ctx.ctx_volume)
			continue;

		devices = list_devices(peer_device->ctx.ctx_resource_name);
		for (device = devices; device; device = device->next) {
			if (device->ctx.ctx_volume == global_ctx.ctx_volume)
				goto found;
		}
	}
	fprintf(stderr, "%s: No such peer device\n", objname);
	ret = 10;

out:
	free_devices(devices);
	free_peer_devices(peer_devices);
	return ret;

found:
	if (peer_device->info.peer_repl_state == L_OFF &&
	    device->info.dev_disk_state == D_DISKLESS) {
		fprintf(stderr, "Device is unconfigured\n");
		ret = 1;
		goto out;
	}
	if (device->info.dev_disk_state == D_DISKLESS) {
		/* XXX we could print the exposed_data_uuid anyways: */
		if (0)
			printf(X64(016)"\n", (uint64_t)device->statistics.dev_exposed_data_uuid);
		fprintf(stderr, "Device has no disk\n");
		ret = 1;
		goto out;
	}
	memset(uuids, 0, sizeof(uuids));
	uuids[UI_CURRENT] = device->statistics.dev_current_uuid;
	uuids[UI_BITMAP] = peer_device->statistics.peer_dev_bitmap_uuid;
	i = device->statistics.history_uuids_len / 8;
	if (i >= HISTORY_UUIDS_V08)
		i = HISTORY_UUIDS_V08 - 1;
	for (; i >= 0; i--)
		uuids[UI_HISTORY_START + i] =
			((uint64_t *)device->statistics.history_uuids)[i];
	if(!strcmp(cm->cmd, "show-gi"))
		dt_pretty_print_v9_uuids(uuids, device->statistics.dev_disk_flags,
					 peer_device->statistics.peer_dev_flags);
	else
		dt_print_v9_uuids(uuids, device->statistics.dev_disk_flags,
				  peer_device->statistics.peer_dev_flags);
	goto out;
}

static int down_cmd(struct drbd_cmd *cm, int argc, char **argv)
{
	struct resources_list *resources, *resource;
	char *old_objname;
	int rv = 0;

	if(argc > 2) {
		warn_print_excess_args(argc, argv, 2);
		return OTHER_ERROR;
	}

	old_objname = objname;
	context = CTX_RESOURCE;

	resources = list_resources();
	for (resource = resources; resource; resource = resource->next) {
		struct devices_list *devices;
		int rv2;

		if (strcmp(old_objname, "all") && strcmp(old_objname, resource->name))
			continue;

		objname = resource->name;
		devices = list_devices(objname);
		rv2 = _generic_config_cmd(cm, argc, argv, 1);
		if (!rv2) {
			struct devices_list *device;

			for (device = devices; device; device = device->next)
				unregister_minor(device->minor);
			unregister_resource(objname);
		}
		if (!rv)
			rv = rv2;
		free_devices(devices);
	}
	free_resources(resources);
	return rv;
}

static int event_key(char *key, int size, const char *name, unsigned minor,
		     struct drbd_cfg_context *ctx)
{
	char addr[ADDRESS_STR_MAX];
	int ret, pos = 0;

	ret = snprintf(key + pos, size,
		       "%s", name);
	if (ret < 0)
		return ret;
	pos += ret;
	if (size)
		size -= ret;
	if (ctx->ctx_resource_name) {
		ret = snprintf(key + pos, size,
			       " name:%s", ctx->ctx_resource_name);
		if (ret < 0)
			return ret;
		pos += ret;
		if (size)
			size -= ret;
	}
	if (ctx->ctx_conn_name_len) {
		ret = snprintf(key + pos, size,
			       " conn-name:%s", ctx->ctx_conn_name);
		if (ret < 0)
			return ret;
		pos += ret;
		if (size)
			size -= ret;
	}
	if (ctx->ctx_my_addr_len &&
	    address_str(addr, ctx->ctx_my_addr, ctx->ctx_my_addr_len)) {
		ret = snprintf(key + pos, size,
			      " local:%s", addr);
		if (ret < 0)
			return ret;
		pos += ret;
		if (size)
			size -= ret;
	}
	if (ctx->ctx_peer_addr_len &&
	    address_str(addr, ctx->ctx_peer_addr, ctx->ctx_peer_addr_len)) {
		ret = snprintf(key + pos, size,
			      " peer:%s", addr);
		if (ret < 0)
			return ret;
		pos += ret;
		if (size)
			size -= ret;
	}
	if (ctx->ctx_volume != -1U) {
		ret = snprintf(key + pos, size,
			      " volume:%u", ctx->ctx_volume);
		if (ret < 0)
			return ret;
		pos += ret;
		if (size)
			size -= ret;
	}
	if (minor != -1U) {
		ret = snprintf(key + pos, size,
			      " minor:%u", minor);
		if (ret < 0)
			return ret;
		pos += ret;
		if (size)
			size -= ret;
	}
	return pos;
}

static void *update_info(char **key, void *value, size_t size)
{
	static struct hsearch_data *known_objects;

	struct entry entry = {
		.key = *key,
	}, *found = NULL;

	if (!known_objects) {
		known_objects = malloc(sizeof(*known_objects));
		memset(known_objects, 0, sizeof(*known_objects));
		if (!known_objects || !hcreate_r(64, known_objects))
			goto fail;
	}

	if (value) {
		entry.data = malloc(size);
		if (!entry.data)
			goto fail;
		memcpy(entry.data, value, size);
	}
	if (!hsearch_r(entry, ENTER, &found, known_objects))
		goto fail;
	if (found->key == entry.key) {
		*key = NULL;
		return NULL;
	} else {
		if (value) {
			void *old_value = found->data;
			found->data = entry.data;
			return old_value;
		} else {
			free(found->data);
			found->data = NULL;
			return NULL;
		}
	}

fail:
	perror(progname);
	exit(20);
}

static int print_notifications(struct drbd_cmd *cm, struct genl_info *info, void *u_ptr)
{
	static const char *action_name[] = {
		[NOTIFY_EXISTS] = "exists",
		[NOTIFY_CREATE] = "create",
		[NOTIFY_CHANGE] = "change",
		[NOTIFY_DESTROY] = "destroy",
		[NOTIFY_CALL] = "call",
		[NOTIFY_RESPONSE] = "response",
	};
	static char *object_name[] = {
		[DRBD_RESOURCE_STATE] = "resource",
		[DRBD_DEVICE_STATE] = "device",
		[DRBD_CONNECTION_STATE] = "connection",
		[DRBD_PEER_DEVICE_STATE] = "peer-device",
		[DRBD_HELPER] = "helper",
	};
	static uint32_t last_seq;
	static bool last_seq_known;

	struct drbd_cfg_context ctx = { .ctx_volume = -1U };
	struct drbd_notification_header nh = { .nh_type = -1U };
	enum drbd_notification_type action;
	struct drbd_genlmsghdr *dh;
	char *key = NULL;

	if (!info)
		return 0;

	dh = info->userhdr;
	if (dh->ret_code == ERR_MINOR_INVALID && cm->missing_ok)
		return 0;
	if (dh->ret_code != NO_ERROR)
		return dh->ret_code;

	if (drbd_notification_header_from_attrs(&nh, info))
		return 0;
	action = nh.nh_type & ~NOTIFY_FLAGS;
	if (action >= ARRAY_SIZE(action_name) ||
	    !action_name[action]) {
		dbg(1, "unknown notification type\n");
		goto out;
	}

	if (opt_now && action != NOTIFY_EXISTS)
		return 0;

	if (info->genlhdr->cmd != DRBD_INITIAL_STATE_DONE) {
		if (drbd_cfg_context_from_attrs(&ctx, info))
			return 0;
		if (info->genlhdr->cmd >= ARRAY_SIZE(object_name) ||
		    !object_name[info->genlhdr->cmd]) {
			dbg(1, "unknown notification\n");
			goto out;
		}
	}

	if (action != NOTIFY_EXISTS) {
		if (last_seq_known) {
			uint32_t skipped = info->nlhdr->nlmsg_seq - (last_seq + 1);

			if (skipped)
				printf("- skipped %u\n", skipped);
		}
		last_seq = info->nlhdr->nlmsg_seq;
		last_seq_known = true;
	}

	if (opt_timestamps) {
		struct timeval tv;
		struct tm *tm;

		gettimeofday(&tv, NULL);
		tm = localtime(&tv.tv_sec);
		printf("%04u-%02u-%02uT%02u:%02u:%02u.%06u%+03d:%02u ",
		       tm->tm_year + 1900, tm->tm_mon + 1, tm->tm_mday,
		       tm->tm_hour, tm->tm_min, tm->tm_sec,
		       (int)tv.tv_usec,
		       (int)(tm->tm_gmtoff / 3600),
		       (int)((abs(tm->tm_gmtoff) / 60) % 60));
	}
	if (info->genlhdr->cmd != DRBD_INITIAL_STATE_DONE) {
		const char *name = object_name[info->genlhdr->cmd];
		int size;

		size = event_key(NULL, 0, name, dh->minor, &ctx);
		if (size < 0)
			goto fail;
		key = malloc(size + 1);
		if (!key)
			goto fail;
		event_key(key, size + 1, name, dh->minor, &ctx);
	}
	printf("%u%s %s %s",
	       nh.nh_id,
	       (nh.nh_type & NOTIFY_CONTINUES) ? "*" : "",
	       action_name[action],
	       key ? key : "-");

	switch(info->genlhdr->cmd) {
	case DRBD_RESOURCE_STATE:
		if (action != NOTIFY_DESTROY) {
			struct {
				struct resource_info i;
				struct resource_statistics s;
			} *old, new;

			if (resource_info_from_attrs(&new.i, info) ||
			    resource_statistics_from_attrs(&new.s, info)) {
				dbg(1, "resource info or statistics missing\n");
				goto out;
			}
			old = update_info(&key, &new, sizeof(new));
			if (!old || new.i.res_role != old->i.res_role)
				printf(" role:%s",
				       drbd_role_str(new.i.res_role));
			if (!old ||
			    new.i.res_susp != old->i.res_susp ||
			    new.i.res_susp_nod != old->i.res_susp_nod ||
			    new.i.res_susp_fen != old->i.res_susp_fen)
				printf(" suspended:%s",
				       susp_str(&new.i));
			if (opt_statistics)
				print_resource_statistics(0, old ? &old->s : NULL,
							  &new.s, nowrap_printf);
			free(old);
		} else
			update_info(&key, NULL, 0);
		break;
	case DRBD_DEVICE_STATE:
		if (action != NOTIFY_DESTROY) {
			struct {
				struct device_info i;
				struct device_statistics s;
			} *old, new;

			if (device_info_from_attrs(&new.i, info) ||
			    device_statistics_from_attrs(&new.s, info)) {
				dbg(1, "device info or statistics missing\n");
				goto out;
			}
			old = update_info(&key, &new, sizeof(new));
			if (!old || new.i.dev_disk_state != old->i.dev_disk_state)
				printf(" disk:%s",
				       drbd_disk_str(new.i.dev_disk_state));
			if (opt_statistics)
				print_device_statistics(0, old ? &old->s : NULL,
							&new.s, nowrap_printf);
			free(old);
		} else
			update_info(&key, NULL, 0);
		break;
	case DRBD_CONNECTION_STATE:
		if (action != NOTIFY_DESTROY) {
			struct {
				struct connection_info i;
				struct connection_statistics s;
			} *old, new;

			if (connection_info_from_attrs(&new.i, info) ||
			    connection_statistics_from_attrs(&new.s, info)) {
				dbg(1, "connection info or statistics missing\n");
				goto out;
			}
			old = update_info(&key, &new, sizeof(new));
			if (!old ||
			    new.i.conn_connection_state != old->i.conn_connection_state)
				printf(" connection:%s",
				       drbd_conn_str(new.i.conn_connection_state));
			if (!old ||
			    new.i.conn_role != old->i.conn_role)
				printf(" role:%s",
				       drbd_role_str(new.i.conn_role));
			if (opt_statistics)
				print_connection_statistics(0, old ? &old->s : NULL,
							    &new.s, nowrap_printf);
			free(old);
		} else
			update_info(&key, NULL, 0);
		break;
	case DRBD_PEER_DEVICE_STATE:
		if (action != NOTIFY_DESTROY) {
			struct {
				struct peer_device_info i;
				struct peer_device_statistics s;
			} *old, new;

			if (peer_device_info_from_attrs(&new.i, info) ||
			    peer_device_statistics_from_attrs(&new.s, info)) {
				dbg(1, "peer device info or statistics missing\n");
				goto out;
			}
			old = update_info(&key, &new, sizeof(new));
			if (!old || new.i.peer_repl_state != old->i.peer_repl_state)
				printf(" replication:%s",
				       drbd_repl_str(new.i.peer_repl_state));
			if (!old || new.i.peer_disk_state != old->i.peer_disk_state)
				printf(" disk:%s",
				       drbd_disk_str(new.i.peer_disk_state));
			if (!old ||
			    new.i.peer_resync_susp_user != old->i.peer_resync_susp_user ||
			    new.i.peer_resync_susp_peer != old->i.peer_resync_susp_peer ||
			    new.i.peer_resync_susp_dependency != old->i.peer_resync_susp_dependency)
				printf(" resync-suspended:%s",
				       resync_susp_str(&new.i));
			if (opt_statistics)
				print_peer_device_statistics(0, old ? &old->s : NULL,
							     &new.s, nowrap_printf);
			free(old);
		} else
			update_info(&key, NULL, 0);
		break;
	case DRBD_HELPER: {
		struct drbd_helper_info helper_info;

		if (!drbd_helper_info_from_attrs(&helper_info, info)) {
			printf(" helper:%s", helper_info.helper_name);
			if (action == NOTIFY_RESPONSE)
				printf(" status:%u", helper_info.helper_status);
		} else {
			dbg(1, "helper info missing\n");
			goto out;
		}
		}
		break;
	case DRBD_INITIAL_STATE_DONE:
		break;
	}
	printf("\n");
	free(key);

out:
	fflush(stdout);
	if (opt_now && info->genlhdr->cmd == DRBD_INITIAL_STATE_DONE)
		return -1;
	return 0;

fail:
	perror(progname);
	exit(20);
}

void peer_devices_append(struct peer_devices_list *peer_devices, struct genl_info *info)
{
	struct peer_devices_list *peer_device, **tail;

	for (peer_device = peer_devices; peer_device; peer_device = peer_device->next)
		tail = &peer_device->next;

	remember_peer_device(NULL, info, &tail);
}

/* Actually waits for all volumes of a connection... */
static int wait_for_family(struct drbd_cmd *cm, struct genl_info *info, void *u_ptr)
{
	struct peer_devices_list *peer_devices = u_ptr;
	struct drbd_cfg_context ctx = { .ctx_volume = -1U };
	struct drbd_notification_header nh = { .nh_type = -1U };
	struct drbd_genlmsghdr *dh;

	if (!info)
		return 0;

	if (drbd_cfg_context_from_attrs(&ctx, info) ||
	    drbd_notification_header_from_attrs(&nh, info))
		return 0;

	dh = info->userhdr;
	if (dh->ret_code != NO_ERROR)
		return dh->ret_code;

	if ((nh.nh_type & ~NOTIFY_FLAGS) == NOTIFY_DESTROY)
		return 0;

	switch(info->genlhdr->cmd) {
	case DRBD_CONNECTION_STATE: {
		struct connection_info connection_info;

		if ((nh.nh_type & ~NOTIFY_FLAGS) == NOTIFY_CREATE)
			break; /* Ignore C_STANDALONE while creating it */

		if (connection_info_from_attrs(&connection_info, info)) {
			dbg(1, "connection info missing\n");
			break;
		}
		if (connection_info.conn_connection_state < C_UNCONNECTED) {
			if (!wait_after_split_brain)
				return -1;  /* done waiting */

			fprintf(stderr, "\ndrbd%u (%s[%u]) is %s, "
				       "but I'm configured to wait anways (--wait-after-sb)\n",
				       dh->minor,
				       ctx.ctx_resource_name, ctx.ctx_volume,
				       drbd_conn_str(connection_info.conn_connection_state));
		}
		break;
	}
	case DRBD_PEER_DEVICE_STATE: {
		struct peer_device_info peer_device_info;
		struct peer_devices_list *peer_device;
		int nr_peer_devices = 0, nr_done = 0;
		bool wait_connect;

		if (peer_device_info_from_attrs(&peer_device_info, info)) {
			dbg(1, "peer device info missing\n");
			break;
		}

		wait_connect = strstr(cm->cmd, "sync") == NULL;

		if ((nh.nh_type & ~NOTIFY_FLAGS) == NOTIFY_CREATE)
			peer_devices_append(peer_devices, info);

		for (peer_device = peer_devices;
		     peer_device;
		     peer_device = peer_device->next) {
			enum drbd_repl_state rs;

			if (endpoints_equal(&ctx, &peer_device->ctx) &&
			    ctx.ctx_volume == peer_device->ctx.ctx_volume)
				peer_device->info = peer_device_info;

			if ((cm->ctx_key == CTX_PEER_DEVICE &&
			    (endpoints_equal(&peer_device->ctx, &global_ctx) &&
			     peer_device->ctx.ctx_volume == global_ctx.ctx_volume)) ||
			    (cm->ctx_key == (CTX_RESOURCE | CTX_CONNECTION) &&
			     endpoints_equal(&peer_device->ctx, &global_ctx)) ||
			    cm->ctx_key == CTX_RESOURCE) {
				nr_peer_devices++;

				rs = peer_device->info.peer_repl_state;
				if (rs == L_ESTABLISHED ||
				    (wait_connect && rs > L_ESTABLISHED) ||
				    peer_device->timeout_ms == 0)
					nr_done++;
			}
		}

		if (nr_peer_devices == nr_done)
			return -1; /* Done with waiting */

		break;
	}
	}

	return 0;
}

/*
 * Check if an integer is a power of two.
 */
static bool power_of_two(int i)
{
	return i && !(i & (i - 1));
}

static void print_command_usage(struct drbd_cmd *cm, enum usage_type ut)
{
	struct drbd_argument *args;

	if(ut == XML) {
		printf("<command name=\"%s\">\n", cm->cmd);
		if (cm->summary)
			printf("\t<summary>%s</summary>\n", cm->summary);
		if (cm->ctx_key && ut != BRIEF) {
			enum cfg_ctx_key ctx = cm->ctx_key, arg;
			bool more_than_one_choice =
				!power_of_two(ctx & ~CTX_MULTIPLE_ARGUMENTS) &&
				!(ctx & CTX_MULTIPLE_ARGUMENTS);
			const char *indent = "\t\t" + !more_than_one_choice;

			if (more_than_one_choice)
				printf("\t<group>\n");
			ctx |= CTX_MULTIPLE_ARGUMENTS;
			for (arg = ctx_next_arg(&ctx); arg; arg = ctx_next_arg(&ctx))
				printf("%s<argument>%s</argument>\n",
				       indent, ctx_arg_string(arg, ut));
			if (more_than_one_choice)
				printf("\t</group>\n");
		}

		if(cm->drbd_args) {
			for (args = cm->drbd_args; args->name; args++) {
				printf("\t<argument>%s</argument>\n",
				       args->name);
			}
		}

		if (cm->options) {
			struct option *option;

			for (option = cm->options; option->name; option++) {
				/*
				 * The "string" options here really are
				 * timeouts, but we can't describe them
				 * in a resonable way here.
				 */
				printf("\t<option name=\"%s\" type=\"%s\">\n"
				       "\t</option>\n",
				       option->name,
				       option->has_arg == no_argument ?
					 "flag" : "string");
			}
		}

		if (cm->set_defaults)
			printf("\t<option name=\"set-defaults\" type=\"flag\">\n"
			       "\t</option>\n");

		if (cm->ctx) {
			struct field_def *field;

			for (field = cm->ctx->fields; field->name; field++)
				field->describe_xml(field);
		}
		printf("</command>\n");
		return;
	}

	if (ut == BRIEF) {
		wrap_printf(4, "%s - ", cm->cmd);
		if (cm->summary)
			wrap_printf_wordwise(8, cm->summary);
		wrap_printf(4, "\n");
	} else {
		wrap_printf(0, "%s %s", progname, cm->cmd);
		if (cm->summary)
			wrap_printf(4, " - %s", cm->summary);
		wrap_printf(4, "\n\n");

		wrap_printf(0, "USAGE: %s %s", progname, cm->cmd);

		if (cm->ctx_key && ut != BRIEF) {
			enum cfg_ctx_key ctx = cm->ctx_key, arg;
			bool more_than_one_choice =
				!power_of_two(ctx & ~CTX_MULTIPLE_ARGUMENTS) &&
				!(ctx & CTX_MULTIPLE_ARGUMENTS);
			bool first = true;

			if (more_than_one_choice)
				wrap_printf(4, " {");
			ctx |= CTX_MULTIPLE_ARGUMENTS;
			for (arg = ctx_next_arg(&ctx); arg; arg = ctx_next_arg(&ctx)) {
				if (more_than_one_choice && !first)
					wrap_printf(4, " |");
				first = false;
				wrap_printf(4, " %s", ctx_arg_string(arg, ut));
			}
			if (more_than_one_choice)
				wrap_printf(4, " }");
		}

		if (cm->drbd_args) {
			for (args = cm->drbd_args; args->name; args++)
				wrap_printf(4, " {%s}", args->name);
		}

		if (cm->options || cm->set_defaults || cm->ctx)
			wrap_printf(4, "\n");

		if (cm->options) {
			struct option *option;

			for (option = cm->options; option->name; option++)
				wrap_printf(4, " [--%s%s]",
					    option->name,
					    option->has_arg == no_argument ?
					        "" : "=...");
		}

		if (cm->set_defaults)
			wrap_printf(4, " [--set-defaults]");

		if (cm->ctx) {
			struct field_def *field;

			for (field = cm->ctx->fields; field->name; field++) {
				char buffer[300];
				int n;
				n = field->usage(field, buffer, sizeof(buffer));
				assert(n < sizeof(buffer));
				wrap_printf(4, " %s", buffer);
			}
		}
		wrap_printf(4, "\n");
	}
}

static void print_usage_and_exit(const char* addinfo)
{
	size_t i;

	printf("drbdsetup - Configure the DRBD kernel module.\n\n"
	       "USAGE: %s command {arguments} [options]\n"
	       "\nCommands:\n",cmdname);


	for (i = 0; i < ARRAY_SIZE(commands); i++)
		print_command_usage(&commands[i], BRIEF);

	printf("\nUse 'drbdsetup help command' for command-specific help.\n\n");
	if (addinfo)  /* FIXME: ?! */
		printf("\n%s\n",addinfo);

	exit(20);
}

static int modprobe_drbd(void)
{
	struct stat sb;
	int ret, retries = 10;

	ret = stat("/proc/drbd", &sb);
	if (ret && errno == ENOENT) {
		ret = system("/sbin/modprobe drbd");
		if (ret != 0) {
			fprintf(stderr, "Failed to modprobe drbd (%m)\n");
			return 0;
		}
		for(;;) {
			struct timespec ts = {
				.tv_nsec = 1000000,
			};

			ret = stat("/proc/drbd", &sb);
			if (!ret || retries-- == 0)
				break;
			nanosleep(&ts, NULL);
		}
	}
	if (ret) {
		fprintf(stderr, "Could not stat /proc/drbd: %m\n");
		fprintf(stderr, "Make sure that the DRBD kernel module is installed "
				"and can be loaded!\n");
	}
	return ret == 0;
}

void exec_legacy_drbdsetup(char **argv)
{
#ifdef DRBD_LEGACY_83
	static const char * const legacy_drbdsetup = "drbdsetup-83";
	char *progname, *drbdsetup;

	/* in case drbdsetup is called with an absolute or relative pathname
	 * look for the legacy drbdsetup binary in the same location,
	 * otherwise, just let execvp sort it out... */
	if ((progname = strrchr(argv[0], '/')) == 0) {
		drbdsetup = strdup(legacy_drbdsetup);
	} else {
		size_t len_dir, l;

		++progname;
		len_dir = progname - argv[0];

		l = len_dir + strlen(legacy_drbdsetup) + 1;
		drbdsetup = malloc(l);
		if (!drbdsetup) {
			fprintf(stderr, "Malloc() failed\n");
			exit(20);
		}
		strncpy(drbdsetup, argv[0], len_dir);
		strcpy(drbdsetup + len_dir, legacy_drbdsetup);
	}
	execvp(drbdsetup, argv);
#else
	fprintf(stderr, "This drbdsetup was not built with support for legacy drbd-8.3\n"
		"Eventually rebuild with ./configure --with-legacy-connector\n");
#endif
}

int main(int argc, char **argv)
{
	struct drbd_cmd *cmd;
	int rv=0;

	progname = basename(argv[0]);

	if (chdir("/")) {
		/* highly unlikely, but gcc is picky */
		perror("cannot chdir /");
		return -111;
	}

	cmdname = strrchr(argv[0],'/');
	if (cmdname)
		argv[0] = ++cmdname;
	else
		cmdname = argv[0];

	if (argc > 2 && (!strcmp(argv[2], "--help")  || !strcmp(argv[2], "-h"))) {
		char *swap = argv[1];
		argv[1] = argv[2];
		argv[2] = swap;
	}

	if (argc > 1 && (!strcmp(argv[1], "help") || !strcmp(argv[1], "xml-help")  ||
			 !strcmp(argv[1], "--help")  || !strcmp(argv[1], "-h"))) {
		enum usage_type usage_type = !strcmp(argv[1], "xml-help") ? XML : FULL;
		if(argc > 2) {
			cmd = find_cmd_by_name(argv[2]);
			if(cmd) {
				print_command_usage(cmd, usage_type);
				exit(0);
			} else
				print_usage_and_exit("unknown command");
		} else
			print_usage_and_exit(0);
	}

	/*
	 * drbdsetup previously took the object to operate on as its first argument,
	 * followed by the command.  For backwards compatibility, still support his.
	 */
	if (argc >= 3 && !find_cmd_by_name(argv[1]) && find_cmd_by_name(argv[2])) {
		char *swap = argv[1];
		argv[1] = argv[2];
		argv[2] = swap;
	}

	/* it is enough to set it, value is ignored */
	if (getenv("DRBD_DEBUG_DUMP_ARGV"))
		debug_dump_argv = 1;

	if (argc < 2)
		print_usage_and_exit(0);

	cmd = find_cmd_by_name(argv[1]);
	if (!cmd)
		print_usage_and_exit("invalid command");

	if (!modprobe_drbd()) {
		if (!strcmp(argv[1], "down") ||
		    !strcmp(argv[1], "secondary") ||
		    !strcmp(argv[1], "disconnect") ||
		    !strcmp(argv[1], "detach"))
			return 0; /* "down" succeeds even if drbd is missing */
		return 20;
	}

	if (try_genl) {
		if (cmd->continuous_poll)
			drbd_genl_family.nl_groups = -1;
		drbd_sock = genl_connect_to_family(&drbd_genl_family);
		if (!drbd_sock) {
			try_genl = 0;
			exec_legacy_drbdsetup(argv);
			/* Only reached in case exec() failed... */
			fprintf(stderr, "Could not connect to 'drbd' generic netlink family\n");
			return 20;
		}
		if (drbd_genl_family.version != API_VERSION ||
		    drbd_genl_family.hdrsize != sizeof(struct drbd_genlmsghdr)) {
			fprintf(stderr, "API mismatch!\n\t"
				"API version drbdsetup: %u kernel: %u\n\t"
				"header size drbdsetup: %u kernel: %u\n",
				API_VERSION, drbd_genl_family.version,
				(unsigned)sizeof(struct drbd_genlmsghdr),
				drbd_genl_family.hdrsize);
			return 20;
		}
	}

	context = 0;
	enum cfg_ctx_key ctx_key = cmd->ctx_key, next_arg;
	for (next_arg = ctx_next_arg(&ctx_key), optind = 2;
	     next_arg;
	     next_arg = ctx_next_arg(&ctx_key), optind++) {
		if ((argc == optind || argv[optind][0] == '-') &&
		    !(ctx_key & CTX_MULTIPLE_ARGUMENTS) && (next_arg & CTX_ALL)) {
			context |= CTX_ALL;  /* assume "all" if no argument is given */
			break;
		} else if (argc <= optind) {
			fprintf(stderr, "Missing argument %d\n", optind);
			print_command_usage(cmd, FULL);
			exit(20);
		} else if (next_arg & (CTX_RESOURCE | CTX_MINOR | CTX_ALL)) {
			if (!objname)
				objname = argv[optind];
			if (!strcmp(argv[optind], "all")) {
				if (!(next_arg & CTX_ALL))
					print_usage_and_exit("command does not accept argument 'all'");
				context |= CTX_ALL;
			} else if (next_arg & CTX_MINOR) {
				minor = dt_minor_of_dev(argv[optind]);
				if (minor == -1U && next_arg == CTX_MINOR) {
					fprintf(stderr, "Cannot determine minor device number of "
							"device '%s'\n",
						argv[optind]);
					exit(20);
				}
				context |= CTX_MINOR;
			} else if (strcmp(argv[optind], "all")) {
				if (!(next_arg & CTX_RESOURCE)) {
					fprintf(stderr, "command does not accept argument '%s'\n",
						objname);
					print_command_usage(cmd, FULL);
					exit(20);
				}
				context |= CTX_RESOURCE;
			}
		} else {
			if (next_arg == CTX_MY_ADDR) {
				const char *str = argv[optind];
				struct sockaddr_storage *x;

				if (strncmp(str, "local:", 6) == 0)
					str += 6;
				assert(sizeof(global_ctx.ctx_my_addr) >= sizeof(*x));
				x = (struct sockaddr_storage *)&global_ctx.ctx_my_addr;
				global_ctx.ctx_my_addr_len = sockaddr_from_str(x, str);
			} else if (next_arg == CTX_PEER_ADDR) {
				const char *str = argv[optind];
				struct sockaddr_storage *x;

				if (strncmp(str, "peer:", 5) == 0)
					str += 5;
				assert(sizeof(global_ctx.ctx_peer_addr) >= sizeof(*x));
				x = (struct sockaddr_storage *)&global_ctx.ctx_peer_addr;
				global_ctx.ctx_peer_addr_len = sockaddr_from_str(x, str);
			} else if (next_arg == CTX_VOLUME)
				global_ctx.ctx_volume = m_strtoll(argv[optind], 1);
			context |= next_arg;
		}
	}

	if (objname == NULL) {
		if ((context & CTX_MY_ADDR) && (context & CTX_PEER_ADDR) && (context & CTX_VOLUME))
			m_asprintf(&objname, "peer device %s %s %s", argv[2], argv[3], argv[4]);
		if ((context & CTX_MY_ADDR) && (context & CTX_PEER_ADDR))
			m_asprintf(&objname, "connection %s %s", argv[2], argv[3]);
		else
			objname = "all";
	}

	if ((context & CTX_MINOR) && !cmd->lockless)
		lock_fd = dt_lock_drbd(minor);

	/* Make it so that argv[0] is the command name. */
	optind--;
	argv[optind] = argv[1];
	rv = cmd->function(cmd, argc - optind, argv + optind);

	if ((context & CTX_MINOR) && !cmd->lockless)
		dt_unlock_drbd(lock_fd);
	return rv;
}
#endif<|MERGE_RESOLUTION|>--- conflicted
+++ resolved
@@ -599,15 +599,12 @@
 	"these network options while connected",
 	EM(ERR_NEED_ALLOW_TWO_PRI) = "Can not clear allow_two_primaries as long as\n"
 	"there a primaries on both sides",
-<<<<<<< HEAD
-	EM(ERR_INVALID_PEER_NODE_ID) = "Invalid peer-node-id\n",
-=======
 	EM(ERR_MD_LAYOUT_CONNECTED) = "DRBD need to be connected for online MD layout change\n",
 	EM(ERR_MD_LAYOUT_TOO_BIG) = "Resulting AL area too big\n",
 	EM(ERR_MD_LAYOUT_TOO_SMALL) = "Resulting AL are too small\n",
 	EM(ERR_MD_LAYOUT_NO_FIT) = "Resulting AL does not fit into available meta data space\n",
 	EM(ERR_IMPLICIT_SHRINK) = "Implicit device shrinking not allowed. See kernel log.\n",
->>>>>>> 08050c71
+	EM(ERR_INVALID_PEER_NODE_ID) = "Invalid peer-node-id\n",
 };
 #define MAX_ERROR (sizeof(error_messages)/sizeof(*error_messages))
 const char * error_to_string(int err_no)
