/*
   drbdsetup.c

   This file is part of DRBD by Philipp Reisner and Lars Ellenberg.

   Copyright (C) 2001-2008, LINBIT Information Technologies GmbH.
   Copyright (C) 1999-2008, Philipp Reisner <philipp.reisner@linbit.com>.
   Copyright (C) 2002-2008, Lars Ellenberg <lars.ellenberg@linbit.com>.

   drbd is free software; you can redistribute it and/or modify
   it under the terms of the GNU General Public License as published by
   the Free Software Foundation; either version 2, or (at your option)
   any later version.

   drbd is distributed in the hope that it will be useful,
   but WITHOUT ANY WARRANTY; without even the implied warranty of
   MERCHANTABILITY or FITNESS FOR A PARTICULAR PURPOSE.  See the
   GNU General Public License for more details.

   You should have received a copy of the GNU General Public License
   along with drbd; see the file COPYING.  If not, write to
   the Free Software Foundation, 675 Mass Ave, Cambridge, MA 02139, USA.

 */

#define _GNU_SOURCE

#include <errno.h>
#include <unistd.h>
#include <dirent.h>
#include <mntent.h>
#include <fcntl.h>
#include <sys/types.h>
#include <sys/stat.h>
#include <sys/socket.h>
#include <sys/poll.h>
#include <netinet/in.h>
#include <arpa/inet.h>
#include <netdb.h>
#include <unistd.h>
#include <stdio.h>
#include <string.h>
#include <getopt.h>
#include <stdlib.h>
#include <sys/time.h>
#include <time.h>

#define __bitwise /* Build-workaround for broken RHEL4 kernels (2.6.9_78.0.1) */
#include <linux/netlink.h>
#include <linux/connector.h>

#include <linux/drbd.h>
#include <linux/drbd_config.h>
#include <linux/drbd_tag_magic.h>
#include <linux/drbd_limits.h>

#include "drbdtool_common.h"

#ifndef __CONNECTOR_H
#error "You need to set KDIR while building drbdsetup."
#endif

enum usage_type {
	BRIEF,
	FULL,
	XML,
};

struct drbd_tag_list {
	struct nlmsghdr *nl_header;
	struct cn_msg   *cn_header;
	struct drbd_nl_cfg_req* drbd_p_header;
	unsigned short *tag_list_start;
	unsigned short *tag_list_cpos;
	int    tag_size;
};

struct drbd_argument {
	const char* name;
	const enum drbd_tags tag;
	int (*convert_function)(struct drbd_argument *,
				struct drbd_tag_list *,
				char *);
};

struct drbd_option {
	const char* name;
	const char short_name;
	const enum drbd_tags tag;
	int (*convert_function)(struct drbd_option *,
				struct drbd_tag_list *,
				char *);
	void (*show_function)(struct drbd_option *,unsigned short*);
	int (*usage_function)(struct drbd_option *, char*, int);
	void (*xml_function)(struct drbd_option *);
	union {
		struct {
			const long long min;
			const long long max;
			const long long def;
			const unsigned char unit_prefix;
			const char* unit;
		} numeric_param; // for conv_numeric
		struct {
			const char** handler_names;
			const int number_of_handlers;
			const int def;
		} handler_param; // conv_handler
	};
};

struct drbd_cmd {
	const char* cmd;
	const int packet_id;
	int (*function)(struct drbd_cmd *, int, int, char **);
	void (*usage)(struct drbd_cmd *, enum usage_type);
	union {
		struct {
			struct drbd_argument *args;
			struct drbd_option *options;
		} cp; // for generic_config_cmd, config_usage
		struct {
			int (*show_function)(struct drbd_cmd *, int,
					     unsigned short* );
		} gp; // for generic_get_cmd, get_usage
		struct {
			struct option *options;
			int (*proc_event)(unsigned int, int,
					  struct drbd_nl_cfg_reply *);
		} ep; // for events_cmd, events_usage
	};
};


// Connector functions
#define NL_TIME (COMM_TIMEOUT*1000)
int open_cn();
int send_cn(int sk_nl, struct nlmsghdr* nl_hdr, int size);
int receive_cn(int sk_nl, struct nlmsghdr* nl_hdr, int size, int timeout_ms);
int call_drbd(int sk_nl, struct drbd_tag_list *tl, struct nlmsghdr* nl_hdr,
	      int size, int timeout_ms);
void close_cn(int sk_nl);

// other functions
int get_af_sci(int warn);
void print_command_usage(int i, const char *addinfo, enum usage_type);

// command functions
int generic_config_cmd(struct drbd_cmd *cm, int minor, int argc, char **argv);
int down_cmd(struct drbd_cmd *cm, int minor, int argc, char **argv);
int generic_get_cmd(struct drbd_cmd *cm, int minor, int argc, char **argv);
int events_cmd(struct drbd_cmd *cm, int minor, int argc,char **argv);

// usage functions
void config_usage(struct drbd_cmd *cm, enum usage_type);
void get_usage(struct drbd_cmd *cm, enum usage_type);
void events_usage(struct drbd_cmd *cm, enum usage_type);

// sub usage functions for config_usage
int numeric_opt_usage(struct drbd_option *option, char* str, int strlen);
int handler_opt_usage(struct drbd_option *option, char* str, int strlen);
int bit_opt_usage(struct drbd_option *option, char* str, int strlen);
int string_opt_usage(struct drbd_option *option, char* str, int strlen);

// sub usage function for config_usage as xml
void numeric_opt_xml(struct drbd_option *option);
void handler_opt_xml(struct drbd_option *option);
void bit_opt_xml(struct drbd_option *option);
void string_opt_xml(struct drbd_option *option);

// sub commands for generic_get_cmd
int show_scmd(struct drbd_cmd *cm, int minor, unsigned short *rtl);
<<<<<<< HEAD
int role_scmd(struct drbd_cmd *cm, int minor, unsigned short *rtl);
=======
int state_scmd(struct drbd_cmd *cm, int minor, unsigned short *rtl);
>>>>>>> d9e008af
int status_xml_scmd(struct drbd_cmd *cm, int minor, unsigned short *rtl);
int sh_status_scmd(struct drbd_cmd *cm, int minor, unsigned short *rtl);
int cstate_scmd(struct drbd_cmd *cm, int minor, unsigned short *rtl);
int dstate_scmd(struct drbd_cmd *cm, int minor, unsigned short *rtl);
int uuids_scmd(struct drbd_cmd *cm, int minor, unsigned short *rtl);

// convert functions for arguments
int conv_block_dev(struct drbd_argument *ad, struct drbd_tag_list *tl, char* arg);
int conv_md_idx(struct drbd_argument *ad, struct drbd_tag_list *tl, char* arg);
int conv_address(struct drbd_argument *ad, struct drbd_tag_list *tl, char* arg);
int conv_protocol(struct drbd_argument *ad, struct drbd_tag_list *tl, char* arg);

// convert functions for options
int conv_numeric(struct drbd_option *od, struct drbd_tag_list *tl, char* arg);
int conv_sndbuf(struct drbd_option *od, struct drbd_tag_list *tl, char* arg);
int conv_handler(struct drbd_option *od, struct drbd_tag_list *tl, char* arg);
int conv_bit(struct drbd_option *od, struct drbd_tag_list *tl, char* arg);
int conv_string(struct drbd_option *od, struct drbd_tag_list *tl, char* arg);

// show functions for options (used by show_scmd)
void show_numeric(struct drbd_option *od, unsigned short* tp);
void show_handler(struct drbd_option *od, unsigned short* tp);
void show_bit(struct drbd_option *od, unsigned short* tp);
void show_string(struct drbd_option *od, unsigned short* tp);

// sub functions for events_cmd
int print_broadcast_events(unsigned int seq, int, struct drbd_nl_cfg_reply *reply);
int w_connected_state(unsigned int seq, int, struct drbd_nl_cfg_reply *reply);
int w_synced_state(unsigned int seq, int, struct drbd_nl_cfg_reply *reply);

const char *on_error[] = {
	[PassOn]         = "pass_on",
	[CallIOEHelper]  = "call-local-io-error",
	[Detach]         = "detach",
};

const char *fencing_n[] = {
	[DontCare] = "dont-care",
	[Resource] = "resource-only",
	[Stonith]  = "resource-and-stonith",
};

const char *asb0p_n[] = {
	[Disconnect]        = "disconnect",
	[DiscardYoungerPri] = "discard-younger-primary",
	[DiscardOlderPri]   = "discard-older-primary",
	[DiscardZeroChg]    = "discard-zero-changes",
	[DiscardLeastChg]   = "discard-least-changes",
	[DiscardLocal]      = "discard-local",
	[DiscardRemote]     = "discard-remote"
};

const char *asb1p_n[] = {
	[Disconnect]        = "disconnect",
	[Consensus]         = "consensus",
	[Violently]         = "violently-as0p",
	[DiscardSecondary]  = "discard-secondary",
	[CallHelper]        = "call-pri-lost-after-sb"
};

const char *asb2p_n[] = {
	[Disconnect]        = "disconnect",
	[Violently]         = "violently-as0p",
	[CallHelper]        = "call-pri-lost-after-sb"
};

const char *rrcf_n[] = {
	[Disconnect]        = "disconnect",
	[Violently]         = "violently",
	[CallHelper]        = "call-pri-lost"
};

struct option wait_cmds_options[] = {
	{ "wfc-timeout",required_argument, 0, 't' },
	{ "degr-wfc-timeout",required_argument,0,'d'},
	{ "outdated-wfc-timeout",required_argument,0,'o'},
	{ "wait-after-sb",no_argument,0,'w'},
	{ 0,            0,           0,  0  }
};

#define EN(N,U,UN) \
	conv_numeric, show_numeric, numeric_opt_usage, numeric_opt_xml, \
	{ .numeric_param = { DRBD_ ## N ## _MIN, DRBD_ ## N ## _MAX, \
		DRBD_ ## N ## _DEF ,U,UN  } }
#define EN_sndbuf(N,U,UN) \
	conv_sndbuf, show_numeric, numeric_opt_usage, numeric_opt_xml, \
	{ .numeric_param = { DRBD_ ## N ## _MIN, DRBD_ ## N ## _MAX, \
		DRBD_ ## N ## _DEF ,U,UN  } }
#define EH(N,D) \
	conv_handler, show_handler, handler_opt_usage, handler_opt_xml, \
	{ .handler_param = { N, ARRY_SIZE(N), \
	DRBD_ ## D ## _DEF } }
#define EB      conv_bit, show_bit, bit_opt_usage, bit_opt_xml, { }
#define ES      conv_string, show_string, string_opt_usage, string_opt_xml, { }
#define CLOSE_OPTIONS  { NULL,0,0,NULL,NULL,NULL, NULL, { } }

#define F_CONFIG_CMD	generic_config_cmd, config_usage
#define F_GET_CMD	generic_get_cmd, get_usage
#define F_EVENTS_CMD	events_cmd, events_usage

struct drbd_cmd commands[] = {
	{"primary", P_primary, F_CONFIG_CMD, {{ NULL,
	 (struct drbd_option[]) {
		 { "overwrite-data-of-peer",'o',T_overwrite_peer, EB   },
		 CLOSE_OPTIONS }} }, },

	{"secondary", P_secondary, F_CONFIG_CMD, {{NULL, NULL}} },

	{"disk", P_disk_conf, F_CONFIG_CMD, {{
	 (struct drbd_argument[]) {
		 { "lower_dev",		T_backing_dev,	conv_block_dev },
		 { "meta_data_dev",	T_meta_dev,	conv_block_dev },
		 { "meta_data_index",	T_meta_dev_idx,	conv_md_idx },
		 { NULL,                0,           	NULL}, },
	 (struct drbd_option[]) {
		 { "size",'d',		T_disk_size,	EN(DISK_SIZE_SECT,'s',"bytes") },
		 { "on-io-error",'e',	T_on_io_error,	EH(on_error,ON_IO_ERROR) },
		 { "fencing",'f',	T_fencing,      EH(fencing_n,FENCING) },
		 { "use-bmbv",'b',	T_use_bmbv,     EB },
		 { "no-disk-barrier",'a',T_no_disk_barrier,EB },
		 { "no-disk-flushes",'i',T_no_disk_flush,EB },
		 { "no-disk-drain",'D', T_no_disk_drain,EB },
		 { "no-md-flushes",'m', T_no_md_flush,  EB },
		 { "max-bio-bvecs",'s',	T_max_bio_bvecs,EN(MAX_BIO_BVECS,1,NULL) },
		 CLOSE_OPTIONS }} }, },

	{"detach", P_detach, F_CONFIG_CMD, {{NULL, NULL}} },

	{"net", P_net_conf, F_CONFIG_CMD, {{
	 (struct drbd_argument[]) {
		 { "[af:]local_addr[:port]",T_my_addr,	conv_address },
		 { "[af:]remote_addr[:port]",T_peer_addr,conv_address },
		 { "protocol",		T_wire_protocol,conv_protocol },
		 { NULL,                0,           	NULL}, },
	 (struct drbd_option[]) {
		 { "timeout",'t',	T_timeout,	EN(TIMEOUT,1,"1/10 seconds") },
		 { "max-epoch-size",'e',T_max_epoch_size,EN(MAX_EPOCH_SIZE,1,NULL) },
		 { "max-buffers",'b',	T_max_buffers,	EN(MAX_BUFFERS,1,NULL) },
		 { "unplug-watermark",'u',T_unplug_watermark, EN(UNPLUG_WATERMARK,1,NULL) },
		 { "connect-int",'c',	T_try_connect_int, EN(CONNECT_INT,1,"seconds") },
		 { "ping-int",'i',	T_ping_int,	   EN(PING_INT,1,"seconds") },
		 { "sndbuf-size",'S',	T_sndbuf_size,	   EN_sndbuf(SNDBUF_SIZE,1,"bytes") },
		 { "ko-count",'k',	T_ko_count,	   EN(KO_COUNT,1,NULL) },
		 { "allow-two-primaries",'m',T_two_primaries, EB },
		 { "cram-hmac-alg",'a',	T_cram_hmac_alg,   ES },
		 { "shared-secret",'x',	T_shared_secret,   ES },
		 { "after-sb-0pri",'A',	T_after_sb_0p,EH(asb0p_n,AFTER_SB_0P) },
		 { "after-sb-1pri",'B',	T_after_sb_1p,EH(asb1p_n,AFTER_SB_1P) },
		 { "after-sb-2pri",'C',	T_after_sb_2p,EH(asb2p_n,AFTER_SB_2P) },
		 { "always-asbp",'P',   T_always_asbp,     EB },
		 { "rr-conflict",'R',	T_rr_conflict,EH(rrcf_n,RR_CONFLICT) },
		 { "ping-timeout",'p',  T_ping_timeo,	   EN(PING_TIMEO,1,"1/10 seconds") },
		 { "discard-my-data",'D', T_want_lose,     EB },
		 { "data-integrity-alg",'d', T_integrity_alg,     ES },
		 { "no-tcp-cork",'o',   T_no_cork,         EB },
		 CLOSE_OPTIONS }} }, },

	{"disconnect", P_disconnect, F_CONFIG_CMD, {{NULL, NULL}} },

	{"resize", P_resize, F_CONFIG_CMD, {{ NULL,
	 (struct drbd_option[]) {
		 { "size",'s',T_resize_size,		EN(DISK_SIZE_SECT,'s',"bytes") },
		 CLOSE_OPTIONS }} }, },

	{"syncer", P_syncer_conf, F_CONFIG_CMD, {{ NULL,
	 (struct drbd_option[]) {
		 { "rate",'r',T_rate,			EN(RATE,'k',"bytes/second") },
		 { "after",'a',T_after,			EN(AFTER,1,NULL) },
		 { "al-extents",'e',T_al_extents,	EN(AL_EXTENTS,1,NULL) },
<<<<<<< HEAD
		 { "csums-alg", 'C',T_csums_alg,        ES },
		 { "verify-alg", 'v',T_verify_alg,      ES },
		 { "cpu-mask",'c',T_cpu_mask,           ES },
		 { "use-rle-encoding",'R',T_use_rle_encoding,   EB },
=======
		 { "verify-alg", 'v',T_verify_alg,      ES },
		 { "cpu-mask",'c',T_cpu_mask,           ES },
>>>>>>> d9e008af
		 CLOSE_OPTIONS }} }, },

	{"new-current-uuid", P_new_c_uuid, F_CONFIG_CMD, {{NULL,
	 (struct drbd_option[]) {
		 { "clear-bitmap",'c',T_clear_bm, EB   },
		 CLOSE_OPTIONS }} }, },

	{"invalidate", P_invalidate, F_CONFIG_CMD, {{ NULL, NULL }} },
	{"invalidate-remote", P_invalidate_peer, F_CONFIG_CMD, {{NULL, NULL}} },
	{"pause-sync", P_pause_sync, F_CONFIG_CMD, {{ NULL, NULL }} },
	{"resume-sync", P_resume_sync, F_CONFIG_CMD, {{ NULL, NULL }} },
	{"suspend-io", P_suspend_io, F_CONFIG_CMD, {{ NULL, NULL }} },
	{"resume-io", P_resume_io, F_CONFIG_CMD, {{ NULL, NULL }} },
	{"outdate", P_outdate, F_CONFIG_CMD, {{ NULL, NULL }} },
	{"verify", P_start_ov, F_CONFIG_CMD, {{NULL, NULL}} },
	{"down",            0, down_cmd, get_usage, { {NULL, NULL }} },
<<<<<<< HEAD
	/* "state" is deprecated! please use "role".
	 * find_cmd_by_name still understands "state", however. */
	{"role", P_get_state, F_GET_CMD, { .gp={ role_scmd} } },
=======
	{"state", P_get_state, F_GET_CMD, { .gp={ state_scmd} } },
>>>>>>> d9e008af
	{"status", P_get_state, F_GET_CMD, {.gp={ status_xml_scmd } } },
	{"sh-status", P_get_state, F_GET_CMD, {.gp={ sh_status_scmd } } },
	{"cstate", P_get_state, F_GET_CMD, {.gp={ cstate_scmd} } },
	{"dstate", P_get_state, F_GET_CMD, {.gp={ dstate_scmd} } },
	{"show-gi", P_get_uuids, F_GET_CMD, {.gp={ uuids_scmd} }},
	{"get-gi", P_get_uuids, F_GET_CMD, {.gp={ uuids_scmd} } },
	{"show", P_get_config, F_GET_CMD, {.gp={ show_scmd} } },
	{"events",          0, F_EVENTS_CMD, { .ep = {
		(struct option[]) {
			{ "unfiltered", no_argument, 0, 'u' },
			{ "all-devices",no_argument, 0, 'a' },
			{ 0,            0,           0,  0  } },
		print_broadcast_events } } },
	{"wait-connect", 0, F_EVENTS_CMD, { .ep = {
		wait_cmds_options, w_connected_state } } },
	{"wait-sync", 0, F_EVENTS_CMD, { .ep = {
		wait_cmds_options, w_synced_state } } },
};

#define OTHER_ERROR 900

#define EM(C) [ C - RetCodeBase ]

static const char *error_messages[] = {
	EM(NoError) = "No further Information available.",
	EM(LAAlreadyInUse) = "Local address(port) already in use.",
	EM(OAAlreadyInUse) = "Remote address(port) already in use.",
	EM(LDNameInvalid) = "Can not open backing device.",
	EM(MDNameInvalid) = "Can not open meta device.",
	EM(LDAlreadyInUse) = "Lower device already in use.",
	EM(LDNoBlockDev) = "Lower device is not a block device.",
	EM(MDNoBlockDev) = "Meta device is not a block device.",
	EM(LDOpenFailed) = "Open of lower device failed.",
	EM(MDOpenFailed) = "Open of meta device failed.",
	EM(LDDeviceTooSmall) = "Low.dev. smaller than requested DRBD-dev. size.",
	EM(MDDeviceTooSmall) = "Meta device too small.",
	EM(LDNoConfig) = "You have to use the disk command first.",
	EM(LDMounted) = "Lower device is already claimed. This usually means it is mounted.",
	EM(MDMounted) = "Meta device is already claimed. This usually means it is mounted.",
	EM(LDMDInvalid) = "Lower device / meta device / index combination invalid.",
	EM(LDDeviceTooLarge) = "Currently we only support devices up to 3.998TB.\n"
	"(up to 2TB in case you do not have CONFIG_LBD set)\n"
	"Contact office@linbit.com, if you need more.",
	EM(MDIOError) = "IO error(s) occurred during initial access to meta-data.\n",
	EM(MDInvalid) = "No valid meta-data signature found.\n\n"
	"\t==> Use 'drbdadm create-md res' to initialize meta-data area. <==\n",
	EM(CRAMAlgNotAvail) = "The 'cram-hmac-alg' you specified is not known in "
	"the kernel. (Maybe you need to modprobe it, or modprobe hmac?)",
	EM(CRAMAlgNotDigest) = "The 'cram-hmac-alg' you specified is not a digest.",
	EM(KMallocFailed) = "kmalloc() failed. Out of memory?",
	EM(DiscardNotAllowed) = "--discard-my-data not allowed when primary.",
	EM(HaveDiskConfig) = "Device is attached to a disk (use detach first)",
	EM(HaveNetConfig) = "Device has a net-config (use disconnect first)",
	EM(UnknownMandatoryTag) = "UnknownMandatoryTag",
	EM(MinorNotKnown) = "Device minor not allocated",
	EM(StateNotAllowed) = "Resulting device state would be invalid",
	EM(GotSignal) = "Interrupted by Signal",
	EM(NoResizeDuringResync) = "Resize not allowed during resync.",
	EM(APrimaryNodeNeeded) = "Need one Primary node to resize.",
	EM(SyncAfterInvalid) = "The sync-after minor number is invalid",
	EM(SyncAfterCycle) = "This would cause a sync-after dependency cycle",
	EM(PauseFlagAlreadySet) = "Sync-pause flag is already set",
	EM(PauseFlagAlreadyClear) = "Sync-pause flag is already cleared",
	EM(DiskLowerThanOutdated) = "Disk state is lower than outdated",
	EM(HaveNoDiskConfig) = "Device does not have a disk-config",
	EM(ProtocolCRequired) = "Protocol C required",
	EM(VMallocFailed) = "vmalloc() failed. Out of memory?",
	EM(IntegrityAlgNotAvail) = "The 'data-integrity-alg' you specified is not known in "
	"the kernel. (Maybe you need to modprobe it, or modprobe hmac?)",
	EM(IntegrityAlgNotDigest) = "The 'data-integrity-alg' you specified is not a digest.",
	EM(CPUMaskParseFailed) = "Invalid cpu-mask.",
	EM(VERIFYAlgNotAvail) = "VERIFYAlgNotAvail",
	EM(VERIFYAlgNotDigest) = "VERIFYAlgNotDigest",
	EM(VERIFYIsRunning) = "Can not change verify-alg while online verify runs",
	EM(DataOfWrongCurrent) = "Can only attach to the data we lost last (see kernel log).",
	EM(MayNotBeConnected) = "Not possible while connected",
<<<<<<< HEAD
	EM(CSUMSAlgNotAvail) = "CSUMSAlgNotAvail",
	EM(CSUMSAlgNotDigest) = "CSUMSAlgNotDigest",
	EM(CSUMSResyncRunning) = "Can not change csums-alg while resync is in progress",
=======
>>>>>>> d9e008af
};
#define MAX_ERROR (sizeof(error_messages)/sizeof(*error_messages))
const char * error_to_string(int err_no)
{
	const unsigned int idx = err_no - RetCodeBase;
	if (idx >= MAX_ERROR) return "Unknown... maybe API_VERSION mismatch?";
	return error_messages[idx];
}
#undef MAX_ERROR

char *cmdname = NULL; /* "drbdsetup" for reporting in usage etc. */
char *devname = NULL; /* "/dev/drbd12" for reporting in print_config_error */
char *resname = NULL; /* for pretty printing in "status" only,
			 taken from environment variable DRBD_RESOURCE */
int debug_dump_argv = 0; /* enabled by setting DRBD_DEBUG_DUMP_ARGV in the environment */
int lock_fd;
unsigned int cn_idx;

int dump_tag_list(unsigned short *tlc)
{
	enum drbd_tags tag;
	unsigned int tag_nr;
	int len;
	int integer;
	char bit;
	__u64 int64;
	const char* string;
	int found_unknown=0;

	while( (tag = *tlc++ ) != TT_END) {
		len = *tlc++;
		if(tag == TT_REMOVED) goto skip;

		tag_nr = tag_number(tag);
		if(tag_nr<ARRY_SIZE(tag_descriptions)) {
			string = tag_descriptions[tag_nr].name;
		} else {
			string = "unknown tag";
			found_unknown=1;
		}
		printf("# (%2d) %16s = ",tag_nr,string);
		switch(tag_type(tag)) {
		case TT_INTEGER:
			integer = *(int*)tlc;
			printf("(integer) %d",integer);
			break;
		case TT_INT64:
			int64 = *(__u64*)tlc;
			printf("(int64) %lld",(long long)int64);
			break;
		case TT_BIT:
			bit = *(char*)tlc;
			printf("(bit) %s", bit ? "on" : "off");
			break;
		case TT_STRING:
			string = (char*)tlc;
			printf("(string)'%s'",string);
			break;
		}
		printf(" \t[len: %u]\n",len);
	skip:
		tlc = (unsigned short*)((char*)tlc + len);
	}

	return found_unknown;
}

struct drbd_tag_list *create_tag_list(int size)
{
	struct drbd_tag_list *tl;

	tl = malloc(sizeof(struct drbd_tag_list));
	tl->nl_header  = malloc(NLMSG_SPACE( sizeof(struct cn_msg) +
					     sizeof(struct drbd_nl_cfg_req) +
					     size) );
	tl->cn_header = NLMSG_DATA(tl->nl_header);
	tl->drbd_p_header = (struct drbd_nl_cfg_req*) tl->cn_header->data;
	tl->tag_list_start = tl->drbd_p_header->tag_list;
	tl->tag_list_cpos = tl->tag_list_start;
	tl->tag_size = size;

	return tl;
}

void add_tag(struct drbd_tag_list *tl, int tag, void *data, int data_len)
{
	if(data_len > tag_descriptions[tag_number(tag)].max_len) {
		fprintf(stderr, "The value for %s may only be %d byte long."
			" You requested %d.\n",
			tag_descriptions[tag_number(tag)].name,
			tag_descriptions[tag_number(tag)].max_len,
			data_len);
		exit(20);
	}

	if( (tl->tag_list_cpos - tl->tag_list_start) + data_len
	    > tl->tag_size ) {
		fprintf(stderr, "Tag list size exceeded!\n");
		exit(20);
	}
	*tl->tag_list_cpos++ = tag;
	*tl->tag_list_cpos++ = data_len;
	memcpy(tl->tag_list_cpos,data,data_len);
	tl->tag_list_cpos = (unsigned short*)((char*)tl->tag_list_cpos + data_len);
}

void free_tag_list(struct drbd_tag_list *tl)
{
	free(tl->nl_header);
	free(tl);
}

int conv_block_dev(struct drbd_argument *ad, struct drbd_tag_list *tl, char* arg)
{
	struct stat sb;
	int device_fd;
	int err;

	if ((device_fd = open(arg,O_RDWR))==-1) {
		PERROR("Can not open device '%s'", arg);
		return OTHER_ERROR;
	}

	if ( (err=fstat(device_fd, &sb)) ) {
		PERROR("fstat(%s) failed", arg);
		return OTHER_ERROR;
	}

	if(!S_ISBLK(sb.st_mode)) {
		fprintf(stderr, "%s is not a block device!\n", arg);
		return OTHER_ERROR;
	}

	close(device_fd);

	add_tag(tl,ad->tag,arg,strlen(arg)+1); // include the null byte.

	return NoError;
}

int conv_md_idx(struct drbd_argument *ad, struct drbd_tag_list *tl, char* arg)
{
	int idx;

	if(!strcmp(arg,"internal")) idx = DRBD_MD_INDEX_FLEX_INT;
	else if(!strcmp(arg,"flexible")) idx = DRBD_MD_INDEX_FLEX_EXT;
	else idx = m_strtoll(arg,1);

	add_tag(tl,ad->tag,&idx,sizeof(idx));

	return NoError;
}

const char* addr_part(const char* s)
{
	static char buffer[200];
	char *b;

	b=strchr(s,':');
	if(b) {
		strncpy(buffer,s,b-s);
		buffer[b-s]=0;
		return buffer;
	}
	return s;
}

int port_part(const char* s)
{
	char *b;

	b=strchr(s,':');

	// m_strtoll_range(b+1,1, "port", DRBD_PORT_MIN, DRBD_PORT_MAX);
	if(b) return m_strtoll(b+1,1);
	return 7788;
}

void resolv6(char *name, struct in6_addr *addr)
{
	int rv;
	struct hostent *he;

	rv = inet_pton(AF_INET6, name, addr);
	if (rv > 0)
		return;
	else if (rv == 0) {
		he = gethostbyname2(name, AF_INET6);
		if (!he) {
			PERROR("can not resolv the hostname");
			exit(20);
		}
		memcpy(addr, he->h_addr_list[0], sizeof(struct in6_addr));
	}
}

unsigned long resolv(const char* name)
{
	unsigned long retval;

	if((retval = inet_addr(name)) == INADDR_NONE ) {
		struct hostent *he;
		he = gethostbyname(name);
		if (!he) {
			PERROR("can not resolv the hostname");
			exit(20);
		}
		retval = ((struct in_addr *)(he->h_addr_list[0]))->s_addr;
	}
	return retval;
}

static void split_address(char* text, int *af, char** address, int* port)
{
	static struct { char* text; int af; } afs[] = {
		{ "ipv4:", AF_INET  },
		{ "ipv6:", AF_INET6 },
		{ "sci:",  -1 },
	};

	unsigned int i;
	char *b;

	*af=AF_INET;
	*address = text;
	for (i=0; i<ARRY_SIZE(afs); i++) {
		if (!strncmp(text, afs[i].text, strlen(afs[i].text))) {
			*af = afs[i].af;
			*address = text + strlen(afs[i].text);
			break;
		}
	}
	if (*af == -1)
		*af = get_af_sci(1);

	b=strrchr(text,':');
	if (b) {
		*b = 0;
		*port = m_strtoll(b+1,1);
	} else
		*port = 7788;
}

int conv_address(struct drbd_argument *ad, struct drbd_tag_list *tl, char* arg)
{
	static int mind_af_set = 0;
	struct sockaddr_in addr;
	struct sockaddr_in6 addr6;
	int af, port;
	char *address, bit=0;

	split_address(arg, &af, &address, &port);

	/* The mind_af tag is mandatory. I.e. the module may not silently ignore it.
	   That means that an older DRBD module must fail the operation since it does
	   not know the mind_af tag. We set it in case we use an other AF then AF_INET,
	   so that the alternate AF is not silently ignored by the DRBD module */
	if (af != AF_INET && !mind_af_set) {
		add_tag(tl,T_mind_af,&bit,sizeof(bit));
		mind_af_set=1;
	}

	if (af == AF_INET6) {
		memset(&addr6, 0, sizeof(struct sockaddr_in6));
		addr6.sin6_port = htons(port);
		addr6.sin6_family = AF_INET6;
		resolv6(address, &addr6.sin6_addr);
		/* addr6.sin6_len = sizeof(addr6); */
		add_tag(tl,ad->tag,&addr6,sizeof(addr6));
	} else {
		/* AF_INET and AF_SCI */
		addr.sin_port = htons(port);
		addr.sin_family = af;
		addr.sin_addr.s_addr = resolv(address);
		add_tag(tl,ad->tag,&addr,sizeof(addr));
	}

	return NoError;
}

int conv_protocol(struct drbd_argument *ad, struct drbd_tag_list *tl, char* arg)
{
	int prot;

	if(!strcmp(arg,"A") || !strcmp(arg,"a")) {
		prot=DRBD_PROT_A;
	} else if (!strcmp(arg,"B") || !strcmp(arg,"b")) {
		prot=DRBD_PROT_B;
	} else if (!strcmp(arg,"C") || !strcmp(arg,"c")) {
		prot=DRBD_PROT_C;
	} else {
		fprintf(stderr, "'%s' is no valid protocol.\n", arg);
		return OTHER_ERROR;
	}

	add_tag(tl,ad->tag,&prot,sizeof(prot));

	return NoError;
}

int conv_bit(struct drbd_option *od, struct drbd_tag_list *tl, char* arg __attribute((unused)))
{
	char bit=1;

	add_tag(tl,od->tag,&bit,sizeof(bit));

	return NoError;
}

/* It will only print the WARNING if the warn flag is set
   with the _first_ call! */
#define PROC_NET_AF_SCI_FAMILY "/proc/net/af_sci/family"
int get_af_sci(int warn)
{
	char buf[16];
	int c, fd;
	static int af = -1;

	if (af > 0)
		return af;

	fd = open(PROC_NET_AF_SCI_FAMILY, O_RDONLY);
	if (fd < 0) {
		if (warn)
			fprintf(stderr, "open(" PROC_NET_AF_SCI_FAMILY ") "
				"failed: %m\n WARNING: assuming AF_SCI = 27. "
				"Socket creation will probabely fail.\n");
		af = 27;
		return af;
	}
	c = read(fd, buf, sizeof(buf)-1);
	if (c > 0) {
		buf[c] = 0;
		if (buf[c-1] == '\n')
			buf[c-1] = 0;
		af = m_strtoll(buf,1);
	} else {
		if (warn)
			fprintf(stderr, "read(" PROC_NET_AF_SCI_FAMILY ") "
				"failed: %m\n WARNING: assuming AF_SCI = 27. "
				"Socket creation will probabely fail.\n");
		af = 27;
	}
	close(fd);
	return af;
}

int conv_sndbuf(struct drbd_option *od, struct drbd_tag_list *tl, char* arg)
{
	int err = conv_numeric(od, tl, arg);
	long long l = m_strtoll(arg, 0);
	char bit = 0;

	if (err != NoError || l != 0)
		return err;
	/* this is a mandatory bit,
	 * to avoid newer userland to configure older modules with
	 * a sndbuf size of zero, which would lead to Oops. */
	add_tag(tl, T_auto_sndbuf_size, &bit, sizeof(bit));
	return NoError;
}

int conv_numeric(struct drbd_option *od, struct drbd_tag_list *tl, char* arg)
{
	const long long min = od->numeric_param.min;
	const long long max = od->numeric_param.max;
	const unsigned char unit_prefix = od->numeric_param.unit_prefix;
	long long l;
	int i;
	char unit[] = {0,0};

	l = m_strtoll(arg, unit_prefix);

	if (min > l || l > max) {
		unit[0] = unit_prefix > 1 ? unit_prefix : 0;
		fprintf(stderr,"%s %s => %llu%s out of range [%llu..%llu]%s\n",
			od->name, arg, l, unit, min, max, unit);
		return OTHER_ERROR;
	}

	switch(tag_type(od->tag)) {
	case TT_INT64:
		add_tag(tl,od->tag,&l,sizeof(l));
		break;
	case TT_INTEGER:
		i=l;
		add_tag(tl,od->tag,&i,sizeof(i));
		break;
	default:
		fprintf(stderr, "internal error in conv_numeric()\n");
	}
	return NoError;
}

int conv_handler(struct drbd_option *od, struct drbd_tag_list *tl, char* arg)
{
	const char** handler_names = od->handler_param.handler_names;
	const int number_of_handlers = od->handler_param.number_of_handlers;
	int i;

	for(i=0;i<number_of_handlers;i++) {
		if(handler_names[i]==NULL) continue;
		if(strcmp(arg,handler_names[i])==0) {
			add_tag(tl,od->tag,&i,sizeof(i));
			return NoError;
		}
	}

	fprintf(stderr, "%s-handler '%s' not known\n", od->name, arg);
	fprintf(stderr, "known %s-handlers:\n", od->name);
	for (i = 0; i < number_of_handlers; i++) {
		if (handler_names[i])
			printf("\t%s\n", handler_names[i]);
	}
	return OTHER_ERROR;
}

int conv_string(struct drbd_option *od, struct drbd_tag_list *tl, char* arg)
{
	add_tag(tl,od->tag,arg,strlen(arg)+1);

	return NoError;
}


struct option *	make_longoptions(struct drbd_option* od)
{
	/* room for up to N options,
	 * plus set-defaults, create-device, and the terminating NULL */
#define N 20
	static struct option buffer[N+3];
	int i=0;

	while(od && od->name) {
		buffer[i].name = od->name;
		buffer[i].has_arg = tag_type(od->tag) == TT_BIT ?
			no_argument : required_argument ;
		buffer[i].flag = NULL;
		buffer[i].val = od->short_name;
		if (i++ == N) {
			/* we must not leave this loop with i > N */
			fprintf(stderr,"buffer in make_longoptions to small.\n");
			abort();
		}
		od++;
	}
#undef N

	// The two omnipresent options:
	buffer[i].name = "set-defaults";
	buffer[i].has_arg = 0;
	buffer[i].flag = NULL;
	buffer[i].val = '(';
	i++;

	buffer[i].name = "create-device";
	buffer[i].has_arg = 0;
	buffer[i].flag = NULL;
	buffer[i].val = ')';
	i++;

	buffer[i].name = NULL;
	buffer[i].has_arg = 0;
	buffer[i].flag = NULL;
	buffer[i].val = 0;

	return buffer;
}

struct drbd_option *find_opt_by_short_name(struct drbd_option *od, int c)
{
	if(!od) return NULL;
	while(od->name) {
		if(od->short_name == c) return od;
		od++;
	}

	return NULL;
}

/* prepends global devname to output (if any) */
int print_config_error(int err_no)
{
	int rv=0;

	if (err_no == NoError || err_no == SS_Success)
		return 0;
	if (err_no == OTHER_ERROR)
		return 20;

	if ( ( err_no >= AfterLastRetCode || err_no <= RetCodeBase ) &&
	     ( err_no > SS_CW_NoNeed || err_no < SS_NotSupported) ) {
		fprintf(stderr,"Error code %d unknown.\n"
			"You should update the drbd userland tools.\n",err_no);
		rv = 20;
	} else {
		if(err_no > RetCodeBase ) {
			fprintf(stderr,"%s: Failure: (%d) %s\n",
				devname, err_no, error_to_string(err_no));
			rv = 10;
		} else if (err_no == SS_UnknownError) {
			fprintf(stderr,"%s: State change failed: (%d)"
				"unknown error.\n", devname, err_no);
			rv = 11;
		} else if (err_no > SS_TwoPrimaries) {
			// Ignore SS_Success, SS_NothingToDo, SS_CW_Success...
		} else {
			fprintf(stderr,"%s: State change failed: (%d) %s\n",
				devname, err_no, set_st_err_name(err_no));
			if (err_no == SS_NoUpToDateDisk) {
				/* am Primary, cannot outdate */
				rv = 17;
			} else if (err_no == SS_LowerThanOutdated) {
				/* was inconsistent anyways */
				rv = 5;
			} else {
				rv = 11;
			}
		}
	}
	return rv;
}

#define RCV_SIZE NLMSG_SPACE(sizeof(struct cn_msg)+sizeof(struct drbd_nl_cfg_reply))

/* cmdname and optind are global variables */
void warn_unrecognized_option(char **argv)
{
	fprintf(stderr, "%s %s: unrecognized option '%s'\n",
		cmdname, argv[0], argv[optind - 1]);
}

void warn_missing_required_arg(char **argv)
{
	fprintf(stderr, "%s %s: option '%s' requires an argument\n",
		cmdname, argv[0], argv[optind - 1]);
}

void warn_print_excess_args(int argc, char **argv, int i)
{
	fprintf(stderr, "Ignoring excess arguments:");
	for (; i < argc; i++)
		fprintf(stderr, " %s", argv[i]);
	printf("\n");
}

void dump_argv(int argc, char **argv, int first_non_option, int n_known_args)
{
	int i;
	if (!debug_dump_argv)
		return;
	fprintf(stderr, ",-- ARGV dump (optind %d, known_args %d, argc %u):\n",
		first_non_option, n_known_args, argc);
	for (i = 0; i < argc; i++) {
		if (i == 1)
			fprintf(stderr, "-- consumed options:");
		if (i == first_non_option)
			fprintf(stderr, "-- known args:");
		if (i == (first_non_option + n_known_args))
			fprintf(stderr, "-- unexpected args:");
		fprintf(stderr, "| %2u: %s\n", i, argv[i]);
	}
	fprintf(stderr, "`--\n");
}

int _generic_config_cmd(struct drbd_cmd *cm, int minor, int argc, char **argv)
{
	char buffer[ RCV_SIZE ];
	struct drbd_nl_cfg_reply *reply;
	struct drbd_argument *ad = cm->cp.args;
	struct drbd_option *od;
	struct option *lo;
	struct drbd_tag_list *tl;
	int c,i=1,rv=NoError,sk_nl;
	int flags=0;
	int n_args;

	tl = create_tag_list(4096);

	while(ad && ad->name) {
		if(argc < i+1) {
			fprintf(stderr,"Missing argument '%s'\n", ad->name);
			print_command_usage(cm-commands, "",FULL);
			rv = OTHER_ERROR;
			goto error;
		}
		rv = ad->convert_function(ad,tl,argv[i++]);
		if (rv != NoError)
			goto error;
		ad++;
	}
	n_args = i - 1;

	lo = make_longoptions(cm->cp.options);
	opterr=0;
	while( (c=getopt_long(argc,argv,make_optstring(lo,':'),lo,0)) != -1 ) {
		od = find_opt_by_short_name(cm->cp.options,c);
		if (od)
			rv = od->convert_function(od,tl,optarg);
		else {
			if(c=='(') flags |= DRBD_NL_SET_DEFAULTS;
			else if(c==')') flags |= DRBD_NL_CREATE_DEVICE;
			else {
				if (c == ':') {
					warn_missing_required_arg(argv);
					rv = OTHER_ERROR;
					goto error;
				}
				warn_unrecognized_option(argv);
				rv = OTHER_ERROR;
				goto error;
			}
		}
		if (rv != NoError)
			goto error;
	}

	/* argc should be cmd + n options + n args;
	 * if it is more, we did not understand some */
	if (n_args + optind < argc)
		warn_print_excess_args(argc, argv, optind + n_args);

	dump_argv(argc, argv, optind, i - 1);

	add_tag(tl,TT_END,NULL,0); // close the tag list

	if(rv == NoError) {
		//dump_tag_list(tl->tag_list_start);
		int received;
		sk_nl = open_cn();
		if (sk_nl < 0) {
			rv = OTHER_ERROR;
			goto error;
		}

		tl->drbd_p_header->packet_type = cm->packet_id;
		tl->drbd_p_header->drbd_minor = minor;
		tl->drbd_p_header->flags = flags;

		received = call_drbd(sk_nl,tl, (struct nlmsghdr*)buffer,RCV_SIZE,NL_TIME);

		close_cn(sk_nl);

		if (received >= 0) {
			reply = (struct drbd_nl_cfg_reply *)
				((struct cn_msg *)NLMSG_DATA(buffer))->data;
			rv = reply->ret_code;
		}
	}
error:
	free_tag_list(tl);

	return rv;
}

int generic_config_cmd(struct drbd_cmd *cm, int minor, int argc, char **argv)
{
	return print_config_error(_generic_config_cmd(cm, minor, argc, argv));
}

#define ASSERT(exp) if (!(exp)) \
		fprintf(stderr,"ASSERT( " #exp " ) in %s:%d\n", __FILE__,__LINE__);

void show_af(struct drbd_option *od, unsigned short* tp)
{
	int af_sci = get_af_sci(0);
	int val;
	const char *msg;

	ASSERT(tag_type(*tp++) == TT_INTEGER);
	ASSERT( *tp++ == sizeof(int) );
	val = *(int*)tp;

	msg = (val == af_sci) ? "sci" :
	      (val == AF_INET) ? "IPv4" :
	      "UNKNOWN";
	printf("\t%-16s\t%s", od->name, msg);
	if (val == AF_INET) printf(" _is_default");
	if (val != AF_INET && val != af_sci)
		printf("; # %u ??\n", val);
	else
		printf(";\n");
}

void show_numeric(struct drbd_option *od, unsigned short* tp)
{
	long long val;
	const unsigned char unit_prefix = od->numeric_param.unit_prefix;

	switch(tag_type(*tp++)) {
	case TT_INTEGER:
		ASSERT( *tp++ == sizeof(int) );
		val = *(int*)tp;
		break;
	case TT_INT64:
		ASSERT( *tp++ == sizeof(__u64) );
		val = *(__u64*)tp;
		break;
	default:
		ASSERT(0);
		val=0;
	}

	if(unit_prefix == 1) printf("\t%-16s\t%lld",od->name,val);
	else printf("\t%-16s\t%lld%c",od->name,val,unit_prefix);
	if(val == (long long) od->numeric_param.def) printf(" _is_default");
	if(od->numeric_param.unit) {
		printf("; # %s\n",od->numeric_param.unit);
	} else {
		printf(";\n");
	}
}

void show_handler(struct drbd_option *od, unsigned short* tp)
{
	const char** handler_names = od->handler_param.handler_names;
	int i;

	ASSERT( tag_type(*tp++) == TT_INTEGER );
	ASSERT( *tp++ == sizeof(int) );
	i = *(int*)tp;
	printf("\t%-16s\t%s",od->name,handler_names[i]);
	if( i == (long long)od->numeric_param.def) printf(" _is_default");
	printf(";\n");
}

void show_bit(struct drbd_option *od, unsigned short* tp)
{
	ASSERT( tag_type(*tp++) == TT_BIT );
	ASSERT( *tp++ == sizeof(char) );
	if(*(char*)tp) printf("\t%-16s;\n",od->name);
}

void show_string(struct drbd_option *od, unsigned short* tp)
{
	ASSERT( tag_type(*tp++) == TT_STRING );
	if( *tp++ > 0 && *(char*)tp) printf("\t%-16s\t\"%s\";\n",od->name,(char*)tp);
}

unsigned short *look_for_tag(unsigned short *tlc, unsigned short tag)
{
	enum drbd_tags t;
	int len;

	while( (t = *tlc) != TT_END ) {
		if(t == tag) return tlc;
		tlc++;
		len = *tlc++;
		tlc = (unsigned short*)((char*)tlc + len);
	}
	return NULL;
}

void print_options(struct drbd_option *od, unsigned short *tlc, const char* sect_name)
{
	unsigned short *tp;
	int opened = 0;

	while(od->name) {
		tp = look_for_tag(tlc,od->tag);
		if(tp) {
			if(!opened) {
				opened=1;
				printf("%s {\n",sect_name);
			}
			od->show_function(od,tp);
			*tp = TT_REMOVED;
		}
		od++;
	}
	if(opened) {
		printf("}\n");
	}
}


int consume_tag_blob(enum drbd_tags tag, unsigned short *tlc,
		     char** val, unsigned int* len)
{
	unsigned short *tp;
	tp = look_for_tag(tlc,tag);
	if(tp) {
		*tp++ = TT_REMOVED;
		*len = *tp++;
		*val = (char*)tp;
		return 1;
	}
	return 0;
}

int consume_tag_string(enum drbd_tags tag, unsigned short *tlc, char** val)
{
	unsigned short *tp;
	tp = look_for_tag(tlc,tag);
	if(tp) {
		*tp++ = TT_REMOVED;
		if( *tp++ > 0 )
			*val = (char*)tp;
		else
			*val = "";
		return 1;
	}
	return 0;
}

int consume_tag_int(enum drbd_tags tag, unsigned short *tlc, int* val)
{
	unsigned short *tp;
	tp = look_for_tag(tlc,tag);
	if(tp) {
		*tp++ = TT_REMOVED;
		tp++;
		*val = *(int *)tp;
		return 1;
	}
	return 0;
}

int consume_tag_u64(enum drbd_tags tag, unsigned short *tlc, unsigned long long* val)
{
	unsigned short *tp;
	unsigned short len;
	tp = look_for_tag(tlc,tag);
	if(tp) {
		*tp++ = TT_REMOVED;
		len = *tp++;
		/* check the data size.
		 * actually it has to be long long, but I'm paranoid */
		if (len == sizeof(int))
			*val = *(unsigned int*)tp;
		else if (len == sizeof(long))
			*val = *(unsigned long *)tp;
		else if (len == sizeof(long long))
			*val = *(unsigned long long *)tp;
		else {
			fprintf(stderr, "%s: unexpected tag len: %u\n",
					__func__ , len);
			return 0;
		}
		return 1;
	}
	return 0;
}

int consume_tag_bit(enum drbd_tags tag, unsigned short *tlc, int* val)
{
	unsigned short *tp;
	tp = look_for_tag(tlc,tag);
	if(tp) {
		*tp++ = TT_REMOVED;
		tp++;
		*val = (int)(*(char *)tp);
		return 1;
	}
	return 0;
}

int generic_get_cmd(struct drbd_cmd *cm, int minor, int argc,
		    char **argv __attribute((unused)))
{
	char buffer[ 4096 ];
	struct drbd_tag_list *tl;
	struct drbd_nl_cfg_reply *reply;
	int sk_nl,rv;
<<<<<<< HEAD
	int ignore_minor_not_known;
=======
>>>>>>> d9e008af
	int dummy;

	if (argc > 1)
		warn_print_excess_args(argc, argv, 1);

	dump_argv(argc, argv, 1, 0);

	tl = create_tag_list(2);
	add_tag(tl,TT_END,NULL,0); // close the tag list

	sk_nl = open_cn();
	if(sk_nl < 0) return 20;

	tl->drbd_p_header->packet_type = cm->packet_id;
	tl->drbd_p_header->drbd_minor = minor;
	tl->drbd_p_header->flags = 0;

	memset(buffer,0,sizeof(buffer));
	call_drbd(sk_nl,tl, (struct nlmsghdr*)buffer,4096,NL_TIME);

	close_cn(sk_nl);
	reply = (struct drbd_nl_cfg_reply *)
		((struct cn_msg *)NLMSG_DATA(buffer))->data;

	/* if there was an error, report and abort --
	 * unless it was "this device is not there",
	 * and command was "status" */
<<<<<<< HEAD
	ignore_minor_not_known =
		cm->gp.show_function == status_xml_scmd ||
		cm->gp.show_function == sh_status_scmd;
	if (reply->ret_code != NoError &&
	   !(reply->ret_code == MinorNotKnown && ignore_minor_not_known))
=======
	if (reply->ret_code != NoError &&
	   !(reply->ret_code == MinorNotKnown &&
	     cm->gp.show_function == status_xml_scmd))
>>>>>>> d9e008af
		return print_config_error(reply->ret_code);

	rv = cm->gp.show_function(cm,minor,reply->tag_list);

	/* in case cm->packet_id == P_get_state, and the gp.show_function did
	 * nothing with the sync_progress info, consume it here, so it won't
	 * confuse users because it gets dumped below. */
	consume_tag_int(T_sync_progress, reply->tag_list, &dummy);

	if(dump_tag_list(reply->tag_list)) {
		printf("# Found unknown tags, you should update your\n"
		       "# userland tools\n");
	}

	return rv;
}

char *af_to_str(int af)
{
	if (af == AF_INET)
		return "ipv4";
	else if (af == AF_INET6)
		return "ipv6";
	else if (af == get_af_sci(0))
		return "sci";
	else return "unknown";
}

void show_address(void* address, int addr_len)
{
	struct sockaddr     *addr;
	struct sockaddr_in  *addr4;
	struct sockaddr_in6 *addr6;
	char buffer[INET6_ADDRSTRLEN];

	addr = (struct sockaddr *)address;
	if (addr->sa_family == AF_INET || addr->sa_family == get_af_sci(0)) {
		addr4 = (struct sockaddr_in *)address;
		printf("\taddress\t\t\t%s %s:%d;\n",
		       af_to_str(addr4->sin_family),
		       inet_ntoa(addr4->sin_addr),
		       ntohs(addr4->sin_port));
	} else if (addr->sa_family == AF_INET6) {
		addr6 = (struct sockaddr_in6 *)address;
		printf("\taddress\t\t\t%s [%s]:%d;\n",
		       af_to_str(addr6->sin6_family),
		       inet_ntop(addr6->sin6_family, &addr6->sin6_addr, buffer, INET6_ADDRSTRLEN),
		       ntohs(addr6->sin6_port));
	} else {
		printf("\taddress\t\t\t[unknown af=%d, len=%d]\n", addr->sa_family, addr_len);
	}
}

int show_scmd(struct drbd_cmd *cm, int minor, unsigned short *rtl)
{
	int idx = idx;
	char *str, *backing_dev, *address;
	unsigned int addr_len = 0;

	// find all commands that have options and print those...
	for ( cm = commands ; cm < commands + ARRY_SIZE(commands) ; cm++ ) {
		if(cm->function == generic_config_cmd && cm->cp.options )
			print_options(cm->cp.options, rtl, cm->cmd);
	}

	// start of spagethi code...
	if(consume_tag_int(T_wire_protocol,rtl,&idx))
		printf("protocol %c;\n",'A'+idx-1);
	backing_dev = address = NULL;
	consume_tag_string(T_backing_dev,rtl,&backing_dev);
	consume_tag_blob(T_my_addr, rtl, &address, &addr_len);
	if(backing_dev || address) {
		printf("_this_host {\n");
		printf("\tdevice\t\t\tminor %d;\n",minor);
		if(backing_dev) {
			printf("\tdisk\t\t\t\"%s\";\n",backing_dev);
			consume_tag_int(T_meta_dev_idx,rtl,&idx);
			consume_tag_string(T_meta_dev,rtl,&str);
			switch(idx) {
			case DRBD_MD_INDEX_INTERNAL:
			case DRBD_MD_INDEX_FLEX_INT:
				printf("\tmeta-disk\t\tinternal;\n");
				break;
			case DRBD_MD_INDEX_FLEX_EXT:
				printf("\tflexible-meta-disk\t\"%s\";\n",str);
				break;
			default:
				printf("\tmeta-disk\t\t\"%s\" [ %d ];\n",str,
				       idx);
			 }
		}
		if(address)
			show_address(address, addr_len);
		printf("}\n");
	}

	if(consume_tag_blob(T_peer_addr, rtl, &address, &addr_len)) {
		printf("_remote_host {\n");
		show_address(address, addr_len);
		printf("}\n");
	}
	consume_tag_bit(T_mind_af, rtl, &idx); /* consume it, its value has no relevance */
	consume_tag_bit(T_auto_sndbuf_size, rtl, &idx); /* consume it, its value has no relevance */

	return 0;
}

int status_xml_scmd(struct drbd_cmd *cm __attribute((unused)),
		int minor, unsigned short *rtl)
{
	union drbd_state_t state = { .i = 0 };
	int synced = 0;

	if (!consume_tag_int(T_state_i,rtl,(int*)&state.i)) {
		printf( "<!-- resource minor=\"%u\"", minor);
		if (resname)
			printf(" name=\"%s\"", resname);
		printf(" not available or not yet created -->\n");
		return 0;
	}
	printf("<resource minor=\"%u\"", minor);
	if (resname)
		printf(" name=\"%s\"", resname);

	if (state.conn == StandAlone && state.disk == Diskless) {
		printf(" cs=\"Unconfigured\" />\n");
		return 0;
	}

	printf( /* connection state */
		" cs=\"%s\""
		/* role */
<<<<<<< HEAD
		" ro1=\"%s\" ro2=\"%s\""
=======
		" st1=\"%s\" st2=\"%s\""
>>>>>>> d9e008af
		/* disk state */
		" ds1=\"%s\" ds2=\"%s\"",
	       conns_to_name(state.conn),
	       roles_to_name(state.role),
	       roles_to_name(state.peer),
	       disks_to_name(state.disk),
	       disks_to_name(state.pdsk));

	/* io suspended ? */
	if (state.susp)
		printf(" suspended");
	/* reason why sync is paused */
	if (state.aftr_isp)
		printf(" aftr_isp");
	if (state.peer_isp)
		printf(" peer_isp");
	if (state.user_isp)
		printf(" user_isp");

	if (consume_tag_int(T_sync_progress, rtl, &synced))
		printf(" resynced_percent=\"%i.%i\"", synced / 10, synced % 10);

	printf(" />\n");
	return 0;
}

int sh_status_scmd(struct drbd_cmd *cm __attribute((unused)),
		int minor, unsigned short *rtl)
{
/* variable prefix; maybe rather make that a command line parameter?
 * or use "drbd_sh_status"? */
#define _P ""
	union drbd_state_t state = { .i = 0 };
	int available = 0;
	int synced = 0;

	printf("%s_minor=%u\n", _P, minor);
	printf("%s_res_name=%s\n", _P, shell_escape(resname ?: "UNKNOWN"));

	available = consume_tag_int(T_state_i,rtl,(int*)&state.i);

	if (state.conn == StandAlone && state.disk == Diskless) {
		printf("%s_known=%s\n\n", _P,
			available ? "Unconfigured"
			          : "NA # not available or not yet created");
		printf("%s_cstate=Unconfigured\n", _P);
		printf("%s_role=\n", _P);
		printf("%s_peer=\n", _P);
		printf("%s_disk=\n", _P);
		printf("%s_pdisk=\n", _P);
		printf("%s_flags_susp=\n", _P);
		printf("%s_flags_aftr_isp=\n", _P);
		printf("%s_flags_peer_isp=\n", _P);
		printf("%s_flags_user_isp=\n", _P);
		printf("%s_resynced_percent=\n", _P);
		return 0;
	}

	printf( "%s_known=Configured\n\n"
		/* connection state */
		"%s_cstate=%s\n"
		/* role */
		"%s_role=%s\n"
		"%s_peer=%s\n"
		/* disk state */
		"%s_disk=%s\n"
		"%s_pdsk=%s\n\n",
		_P,
		_P, conns_to_name(state.conn),
		_P, roles_to_name(state.role),
		_P, roles_to_name(state.peer),
		_P, disks_to_name(state.disk),
		_P, disks_to_name(state.pdsk));

	/* io suspended ? */
	printf("%s_flags_susp=%s\n", _P, state.susp ? "1" : "");
	/* reason why sync is paused */
	printf("%s_flags_aftr_isp=%s\n", _P, state.aftr_isp ? "1" : "");
	printf("%s_flags_peer_isp=%s\n", _P, state.peer_isp ? "1" : "");
	printf("%s_flags_user_isp=%s\n\n", _P, state.user_isp ? "1" : "");

	printf("%s_resynced_percent=", _P);

	if (consume_tag_int(T_sync_progress, rtl, &synced))
		printf("%i.%i\n", synced / 10, synced % 10);
	else
		printf("\n");

<<<<<<< HEAD
	printf("\n_sh_status_process\n\n\n");

=======
>>>>>>> d9e008af
	fflush(stdout);
	return 0;
#undef _P
}

<<<<<<< HEAD
int role_scmd(struct drbd_cmd *cm __attribute((unused)),
=======
int state_scmd(struct drbd_cmd *cm __attribute((unused)),
>>>>>>> d9e008af
	       int minor __attribute((unused)),
	       unsigned short *rtl)
{
	union drbd_state_t state = { .i = 0 };
	consume_tag_int(T_state_i,rtl,(int*)&state.i);
	if ( state.conn == StandAlone &&
	     state.disk == Diskless) {
		printf("Unconfigured\n");
	} else {
		printf("%s/%s\n",roles_to_name(state.role),roles_to_name(state.peer));
	}
	return 0;
}

int cstate_scmd(struct drbd_cmd *cm __attribute((unused)),
		int minor __attribute((unused)),
		unsigned short *rtl)
{
	union drbd_state_t state = { .i = 0 };
	consume_tag_int(T_state_i,rtl,(int*)&state.i);
	if ( state.conn == StandAlone &&
	     state.disk == Diskless) {
		printf("Unconfigured\n");
	} else {
		printf("%s\n",conns_to_name(state.conn));
	}
	return 0;
}

int dstate_scmd(struct drbd_cmd *cm __attribute((unused)),
		int minor __attribute((unused)),
		unsigned short *rtl)
{
	union drbd_state_t state = { .i = 0 };
	consume_tag_int(T_state_i,rtl,(int*)&state.i);
	if ( state.conn == StandAlone &&
	     state.disk == Diskless) {
		printf("Unconfigured\n");
	} else {
		printf("%s/%s\n",disks_to_name(state.disk),disks_to_name(state.pdsk));
	}
	return 0;
}

int uuids_scmd(struct drbd_cmd *cm,
	       int minor __attribute((unused)),
	       unsigned short *rtl)
{
	__u64 *uuids;
	int flags = flags;
	unsigned int len;

	if(!consume_tag_blob(T_uuids,rtl,(char **) &uuids,&len)) {
		fprintf(stderr,"Reply payload did not carry an uuid-tag,\n"
			"Probabely the device has no disk!\n");
		return 1;
	}
	consume_tag_int(T_uuids_flags,rtl,&flags);
	if( len == UUID_SIZE * sizeof(__u64)) {
		if(!strcmp(cm->cmd,"show-gi")) {
			dt_pretty_print_uuids(uuids,flags);
		} else if(!strcmp(cm->cmd,"get-gi")) {
			dt_print_uuids(uuids,flags);
		} else {
			ASSERT( 0 );
		}
	} else {
		fprintf(stderr, "Unexpected length of T_uuids tag. "
			"You should upgrade your userland tools\n");
	}
	return 0;
}

static struct drbd_cmd *find_cmd_by_name(char *name)
{
	unsigned int i;

	if (!strcmp(name, "state")) {
		fprintf(stderr, "'%s ... state' is deprecated, use '%s ... role' instead.\n",
			cmdname, cmdname);
		name = "role";
	}

	for (i = 0; i < ARRY_SIZE(commands); i++) {
		if (!strcmp(name, commands[i].cmd)) {
			return commands + i;
		}
	}
	return NULL;
}

int down_cmd(struct drbd_cmd *cm, int minor, int argc, char **argv)
{
	int rv;
	int success;

	if(argc > 1) {
		fprintf(stderr,"Ignoring excess arguments\n");
	}

	cm = find_cmd_by_name("secondary");
	rv = _generic_config_cmd(cm, minor, argc, argv); // No error messages
	if (rv == MinorNotKnown)
		return 0;
	success = (rv >= SS_Success && rv < RetCodeBase) || rv == NoError;
	if (!success)
		return print_config_error(rv);
	cm = find_cmd_by_name("disconnect");
	cm->function(cm,minor,argc,argv);
	cm = find_cmd_by_name("detach");
	return cm->function(cm,minor,argc,argv);
}


void print_digest(const char* label, const int len, const unsigned char *hash)
{
	int i;
	printf("\t%s: ", label);
	for (i = 0; i < len; i++)
		printf("%02x",hash[i]);
	printf("\n");
}

static inline char printable_or_dot(char c)
{
	return (' ' < c && c <= '~') ? c : '.';
}

void print_hex_line(int offset, unsigned char *data)
{

	printf(	" %04x:"
		" %02x %02x %02x %02x %02x %02x %02x %02x "
		" %02x %02x %02x %02x %02x %02x %02x %02x"
		"  %c%c%c%c%c%c%c%c%c%c%c%c%c%c%c%c\n",
		offset,
		data[0], data[1], data[2], data[3],
		data[4], data[5], data[6], data[7],
		data[8], data[9], data[10], data[11],
		data[12], data[13], data[14], data[15],
		printable_or_dot(data[0]), printable_or_dot(data[1]),
		printable_or_dot(data[2]), printable_or_dot(data[3]),
		printable_or_dot(data[4]), printable_or_dot(data[5]),
		printable_or_dot(data[6]), printable_or_dot(data[7]),
		printable_or_dot(data[8]), printable_or_dot(data[9]),
		printable_or_dot(data[10]), printable_or_dot(data[11]),
		printable_or_dot(data[12]), printable_or_dot(data[13]),
		printable_or_dot(data[14]), printable_or_dot(data[15]));
}

/* successive identical lines are collapsed into just printing one star */
void print_hex_dump(int len, void *data)
{
	int i;
	int star = 0;
	for (i = 0; i < len-15; i += 16) {
		if (i == 0 || memcmp(data + i, data + i - 16, 16)) {
			print_hex_line(i, data + i);
			star = 0;
		} else if (!star)  {
			printf(" *\n");
			star = 1;
		}
	}
	/* yes, I ignore remainders of len not modulo 16 here.
	 * so what, usage is currently to dump bios, which are
	 * multiple of 512. */
	/* for good measure, print the total size as offset now,
	 * last line may have been a '*' */
	printf(" %04x.\n", len);
}

void print_dump_ee(struct drbd_nl_cfg_reply *reply)
{
	unsigned long long sector = -1ULL;
	unsigned long long block_id = 0;
	char *reason = "UNKNOWN REASON";
	char *dig_in = NULL;
	char *dig_vv = NULL;
	unsigned int dgs_in = 0, dgs_vv = 0;
	unsigned int size = 0;
	char *data = NULL;

	if (!consume_tag_string(T_dump_ee_reason, reply->tag_list, &reason))
		printf("\tno reason?\n");
	if (!consume_tag_blob(T_seen_digest, reply->tag_list, &dig_in, &dgs_in))
		printf("\tno digest in?\n");
	if (!consume_tag_blob(T_calc_digest, reply->tag_list, &dig_vv, &dgs_vv))
		printf("\tno digest out?\n");
	if (!consume_tag_u64(T_ee_sector, reply->tag_list, &sector))
		printf("\tno sector?\n");
	if (!consume_tag_u64(T_ee_block_id, reply->tag_list, &block_id))
		printf("\tno block_id?\n");
	if (!consume_tag_blob(T_ee_data, reply->tag_list, &data, &size))
		printf("\tno data?\n");

	printf("\tdumping ee, reason: %s\n", reason);
	printf("\tsector: %llu block_id: 0x%llx size: %u\n",
			sector, block_id, size);
	
	/* "input sanitation". Did I mention yet that I'm paranoid? */
	if (!data) size = 0;
	if (!dig_in) dgs_in = 0;
	if (!dig_vv) dgs_vv = 0;
	if (dgs_in > SHARED_SECRET_MAX) dgs_in = SHARED_SECRET_MAX;
	if (dgs_vv > SHARED_SECRET_MAX) dgs_vv = SHARED_SECRET_MAX;

	print_digest("received digest", dgs_in, (unsigned char*)dig_in);
	print_digest("verified digest", dgs_vv, (unsigned char*)dig_vv);

	/* dump at most 32 K */
	if (size > 0x8000) {
		size = 0x8000;
		printf("\tWARNING truncating data to %u!\n", 0x8000);
	}
	print_hex_dump(size,data);
}

int print_broadcast_events(unsigned int seq, int u __attribute((unused)),
			   struct drbd_nl_cfg_reply *reply)
{
	union drbd_state_t state;
	char* str;
	int synced = 0;

	/* Ignore error replies */
	if (reply->ret_code != NoError)
		return 1;

	switch (reply->packet_type) {
	case P_get_state:
		if(consume_tag_int(T_state_i,reply->tag_list,(int*)&state.i)) {
			printf("%u ST %d { cs:%s ro:%s/%s ds:%s/%s %c%c%c%c }\n",
			       seq,
			       reply->minor,
			       conns_to_name(state.conn),
			       roles_to_name(state.role),
			       roles_to_name(state.peer),
			       disks_to_name(state.disk),
			       disks_to_name(state.pdsk),
			       state.susp ? 's' : 'r',
			       state.aftr_isp ? 'a' : '-',
			       state.peer_isp ? 'p' : '-',
			       state.user_isp ? 'u' : '-' );
		} else fprintf(stderr,"Missing tag !?\n");
		break;
	case P_call_helper:
		if(consume_tag_string(T_helper,reply->tag_list,&str)) {
			printf("%u UH %d %s\n", seq, reply->minor, str);
		} else fprintf(stderr,"Missing tag !?\n");
		break;
	case P_sync_progress:
		if (consume_tag_int(T_sync_progress, reply->tag_list, &synced)) {
			printf("%u SP %d %i.%i\n",
				seq,
				reply->minor,
				synced / 10,
				synced % 10);
		} else fprintf(stderr,"Missing tag !?\n");
		break;
	case P_dump_ee:
		printf("%u DE %d\n", seq, reply->minor);
		print_dump_ee(reply);
		break;
	default:
		printf("%u ?? %d <other message>\n",seq, reply->minor);
		break;
	}

	fflush(stdout);

	return 1;
}

int w_connected_state(unsigned int seq __attribute((unused)),
		      int wait_after_sb,
		      struct drbd_nl_cfg_reply *reply)
{
	union drbd_state_t state;

	if(reply->packet_type == P_get_state) {
		if(consume_tag_int(T_state_i,reply->tag_list,(int*)&state.i)) {
			if(state.conn >= Connected) return 0;
			if(!wait_after_sb && state.conn < Unconnected) return 0;
		} else fprintf(stderr,"Missing tag !?\n");
	}

	return 1;
}

int w_synced_state(unsigned int seq __attribute((unused)),
		   int wait_after_sb,
		   struct drbd_nl_cfg_reply *reply)
{
	union drbd_state_t state;

	if(reply->packet_type == P_get_state) {
		if(consume_tag_int(T_state_i,reply->tag_list,(int*)&state.i)) {
			if(state.conn == Connected) return 0;
			if(!wait_after_sb && state.conn < Unconnected) return 0;
		} else fprintf(stderr,"Missing tag !?\n");
	}
	return 1;
}

int events_cmd(struct drbd_cmd *cm, int minor, int argc ,char **argv)
{
	void *buffer;
	struct cn_msg *cn_reply;
	struct drbd_nl_cfg_reply *reply;
	struct drbd_tag_list *tl;
	struct option *lo;
	unsigned int b_seq=0, r_seq=0;
	int sk_nl,c,cont=1,rr = rr,i,last;
	int unfiltered=0, all_devices=0, timeout_ms=0;
	int wfc_timeout=DRBD_WFC_TIMEOUT_DEF;
	int degr_wfc_timeout=DRBD_DEGR_WFC_TIMEOUT_DEF;
	int outdated_wfc_timeout=DRBD_OUTDATED_WFC_TIMEOUT_DEF;
	struct timeval before,after;
	int wasb=0;

	lo = cm->ep.options;

	while( (c=getopt_long(argc,argv,make_optstring(lo,':'),lo,0)) != -1 ) {
		switch(c) {
		default:
		case '?':
			warn_unrecognized_option(argv);
			return 20;
		case ':':
			warn_missing_required_arg(argv);
			return 20;
		case 'u': unfiltered=1; break;
		case 'a': all_devices=1; break;
		case 't':
			wfc_timeout=m_strtoll(optarg,1);
			if(DRBD_WFC_TIMEOUT_MIN > wfc_timeout ||
			   wfc_timeout > DRBD_WFC_TIMEOUT_MAX) {
				fprintf(stderr, "wfc_timeout => %d"
					" out of range [%d..%d]\n",
					wfc_timeout, DRBD_WFC_TIMEOUT_MIN,
					DRBD_WFC_TIMEOUT_MAX);
				return 20;
			}
			break;
		case 'd':
			degr_wfc_timeout=m_strtoll(optarg,1);
			if(DRBD_DEGR_WFC_TIMEOUT_MIN > degr_wfc_timeout ||
			   degr_wfc_timeout > DRBD_DEGR_WFC_TIMEOUT_MAX) {
				fprintf(stderr, "degr_wfc_timeout => %d"
					" out of range [%d..%d]\n",
					degr_wfc_timeout, DRBD_DEGR_WFC_TIMEOUT_MIN,
					DRBD_DEGR_WFC_TIMEOUT_MAX);
				return 20;
			}
			break;
		case 'o':
			outdated_wfc_timeout=m_strtoll(optarg,1);
			if(DRBD_OUTDATED_WFC_TIMEOUT_MIN > degr_wfc_timeout ||
			   degr_wfc_timeout > DRBD_OUTDATED_WFC_TIMEOUT_MAX) {
				fprintf(stderr, "degr_wfc_timeout => %d"
					" out of range [%d..%d]\n",
					outdated_wfc_timeout, DRBD_OUTDATED_WFC_TIMEOUT_MIN,
					DRBD_OUTDATED_WFC_TIMEOUT_MAX);
				return 20;
			}
			break;

		case 'w':
			wasb=1;
			break;
		}
	}

	if (optind < argc)
		warn_print_excess_args(argc, argv, optind);

	dump_argv(argc, argv, optind, 0);

	tl = create_tag_list(2);
	add_tag(tl,TT_END,NULL,0); // close the tag list

	sk_nl = open_cn();
	if(sk_nl < 0) return 20;

	// Find out which timeout value to use.
	tl->drbd_p_header->packet_type = P_get_timeout_flag;
	tl->drbd_p_header->drbd_minor = minor;
	tl->drbd_p_header->flags = 0;

	/* allocate 64k to be on the safe side. */
#define NL_BUFFER_SIZE (64 << 10)
	buffer = malloc(NL_BUFFER_SIZE);
	if (!buffer) {
		fprintf(stderr, "could not allocate buffer of %u bytes\n", NL_BUFFER_SIZE);
		exit(20);
	}

	call_drbd(sk_nl,tl, buffer, NL_BUFFER_SIZE, NL_TIME);

	cn_reply = (struct cn_msg *)NLMSG_DATA(buffer);
	reply = (struct drbd_nl_cfg_reply *)cn_reply->data;
	consume_tag_bit(T_use_degraded,reply->tag_list,&rr);
	if (rr != UT_Default) {
		if (0 < wfc_timeout &&
		      (wfc_timeout < degr_wfc_timeout || degr_wfc_timeout == 0)) {
			degr_wfc_timeout = wfc_timeout;
			fprintf(stderr, "degr-wfc-timeout has to be shorter than wfc-timeout\n"
					"degr-wfc-timeout implicitly set to wfc-timeout (%ds)\n",
					degr_wfc_timeout);
		}

		if (0 < degr_wfc_timeout &&
		    (degr_wfc_timeout < outdated_wfc_timeout || outdated_wfc_timeout == 0)) {
			outdated_wfc_timeout = wfc_timeout;
			fprintf(stderr, "outdate-wfc-timeout has to be shorter than degr-wfc-timeout\n"
					"outdate-wfc-timeout implicitly set to degr-wfc-timeout (%ds)\n",
					degr_wfc_timeout);
		}

	}

	switch (rr) {
	case UT_Default:
		timeout_ms = wfc_timeout;
		break;
	case UT_Degraded:
		timeout_ms = degr_wfc_timeout;
		break;
	case UT_PeerOutdated:
		timeout_ms = outdated_wfc_timeout;
		break;
	}
	timeout_ms = timeout_ms * 1000 - 1; /* 0 -> -1 "infinite", 1000 -> 999, nobody cares...  */

	// ask for the current state before waiting for state updates...
	if (all_devices) {
		i = 0;
		last = 255;
	}
	else {
		i = last = minor;
	}

	while (i <= last) {
		tl->drbd_p_header->packet_type = P_get_state;
		tl->drbd_p_header->drbd_minor = i;
		tl->drbd_p_header->flags = 0;
		send_cn(sk_nl,tl->nl_header,(char*)tl->tag_list_cpos-(char*)tl->nl_header);
		i++;
	}

	dt_unlock_drbd(lock_fd);
	lock_fd=-1;

	do {
		gettimeofday(&before,NULL);
		rr = receive_cn(sk_nl, buffer, NL_BUFFER_SIZE, timeout_ms);
		gettimeofday(&after,NULL);
		if(rr == -2) break; // timeout expired.

		if(timeout_ms > 0 ) {
			timeout_ms -= ( (after.tv_sec - before.tv_sec) * 1000 +
					(after.tv_usec - before.tv_usec) / 1000 );
		}

		cn_reply = (struct cn_msg *)NLMSG_DATA(buffer);
		reply = (struct drbd_nl_cfg_reply *)cn_reply->data;

		// dump_tag_list(reply->tag_list);

		/* There are two value spaces for sequence numbers. The first
		   is the one created by this drbdsetup instance, the kernel's
		   reply packets simply echo those sequence numbers.
		   The second is created by the kernel's broadcast packets. */
		if (!unfiltered) {
			if (cn_reply->ack == 0) { // broadcasts
				if (cn_reply->seq <= b_seq) continue;
				b_seq = cn_reply->seq;
			} else if (minor == (int)reply->minor && cn_reply->ack == (__u32)getpid() + 1) {
				// replies to drbdsetup packes and for this device.
				if (cn_reply->seq <= r_seq) continue;
				r_seq = cn_reply->seq;
			}
		}

		if( all_devices || minor == (int)reply->minor ) {
			cont=cm->ep.proc_event(cn_reply->seq, wasb, reply);
		}
	} while(cont);

	free(buffer);

	close_cn(sk_nl);

	/* return code becomes exit code.
	 * timeout? => exit 5
	 * else     => exit 0 */
	return (rr == -2) ? 5 : 0;
}

int numeric_opt_usage(struct drbd_option *option, char* str, int strlen)
{
	return snprintf(str,strlen," [{--%s|-%c} %lld ... %lld]",
			option->name, option->short_name,
			option->numeric_param.min,
			option->numeric_param.max);
}

int handler_opt_usage(struct drbd_option *option, char* str, int strlen)
{
	const char** handlers;
	int i, chars=0,first=1;

	chars += snprintf(str,strlen," [{--%s|-%c} {",
			  option->name, option->short_name);
	handlers = option->handler_param.handler_names;
	for(i=0;i<option->handler_param.number_of_handlers;i++) {
		if(handlers[i]) {
			if(!first) chars += snprintf(str+chars,strlen,"|");
			first=0;
			chars += snprintf(str+chars,strlen,
					  "%s",handlers[i]);
		}
	}
	chars += snprintf(str+chars,strlen,"}]");
	return chars;
}

int bit_opt_usage(struct drbd_option *option, char* str, int strlen)
{
	return snprintf(str,strlen," [{--%s|-%c}]",
			option->name, option->short_name);
}

int string_opt_usage(struct drbd_option *option, char* str, int strlen)
{
	return snprintf(str,strlen," [{--%s|-%c} <str>]",
			option->name, option->short_name);
}

void af_opt_xml(struct drbd_option *option)
{
	printf("\t<option name=\"%s\" type=\"addrfamily\">\n",option->name);
	printf("\t\t<addrfamily>%s</addrfamily>\n", "IPv4");
	printf("\t\t<addrfamily>%s</addrfamily>\n", "SCI");
	printf("\t</option>\n");
}

void numeric_opt_xml(struct drbd_option *option)
{
	printf("\t<option name=\"%s\" type=\"numeric\">\n",option->name);
	printf("\t\t<min>%lld</min>\n",option->numeric_param.min);
	printf("\t\t<max>%lld</max>\n",option->numeric_param.max);
	printf("\t\t<default>%lld</default>\n",option->numeric_param.def);
	if(option->numeric_param.unit_prefix==1) {
		printf("\t\t<unit_prefix>1</unit_prefix>\n");
	} else {
		printf("\t\t<unit_prefix>%c</unit_prefix>\n",
		       option->numeric_param.unit_prefix);
	}
	if(option->numeric_param.unit) {
		printf("\t\t<unit>%s</unit>\n",option->numeric_param.unit);
	}
	printf("\t</option>\n");
}

void handler_opt_xml(struct drbd_option *option)
{
	const char** handlers;
	int i;

	printf("\t<option name=\"%s\" type=\"handler\">\n",option->name);
	handlers = option->handler_param.handler_names;
	for(i=0;i<option->handler_param.number_of_handlers;i++) {
		if(handlers[i]) {
			printf("\t\t<handler>%s</handler>\n",handlers[i]);
		}
	}
	printf("\t</option>\n");
}

void bit_opt_xml(struct drbd_option *option)
{
	printf("\t<option name=\"%s\" type=\"boolean\">\n",option->name);
	printf("\t</option>\n");
}

void string_opt_xml(struct drbd_option *option)
{
	printf("\t<option name=\"%s\" type=\"string\">\n",option->name);
	printf("\t</option>\n");
}


void config_usage(struct drbd_cmd *cm, enum usage_type ut)
{
	struct drbd_argument *args;
	struct drbd_option *options;
	static char line[300];
	int maxcol,col,prevcol,startcol,toolong;
	char *colstr;

	if(ut == XML) {
		printf("<command name=\"%s\">\n",cm->cmd);
		if( (args = cm->cp.args) ) {
			while (args->name) {
				printf("\t<argument>%s</argument>\n",
				       args->name);
				args++;
			}
		}

		options = cm->cp.options;
		while (options && options->name) {
			options->xml_function(options);
			options++;
		}
		printf("</command>\n");
		return;
	}

	prevcol=col=0;
	maxcol=100;

	if((colstr=getenv("COLUMNS"))) maxcol=atoi(colstr)-1;

	col += snprintf(line+col, maxcol-col, " %s", cm->cmd);

	if( (args = cm->cp.args) ) {
		if(ut == BRIEF) {
			col += snprintf(line+col, maxcol-col, " [args...]");
		} else {
			while (args->name) {
				col += snprintf(line+col, maxcol-col, " %s",
						args->name);
				args++;
			}
		}
	}

	if (col > maxcol) {
		printf("%s\n",line);
		col=0;
	}
	startcol=prevcol=col;

	options = cm->cp.options;
	if(ut == BRIEF) {
		if(options)
			col += snprintf(line+col, maxcol-col, " [opts...]");
		printf("%-40s",line);
		return;
	}

	while (options && options->name) {
		col += options->usage_function(options, line+col, maxcol-col);
		if (col >= maxcol) {
			toolong = (prevcol == startcol);
			if( !toolong ) line[prevcol]=0;
			printf("%s\n",line);
			startcol=prevcol=col = sprintf(line,"    ");
			if( toolong) options++;
		} else {
			prevcol=col;
			options++;
		}
	}
	line[col]=0;

	printf("%s\n",line);
}

void get_usage(struct drbd_cmd *cm, enum usage_type ut)
{
	if(ut == BRIEF) {
		printf(" %-39s", cm->cmd);
	} else {
		printf(" %s\n", cm->cmd);
	}
}

void events_usage(struct drbd_cmd *cm, enum usage_type ut)
{
	struct option *lo;
	char line[41];

	if(ut == BRIEF) {
		sprintf(line,"%s [opts...]", cm->cmd);
		printf(" %-39s",line);
	} else {
		printf(" %s", cm->cmd);
		lo = cm->ep.options;
		while(lo && lo->name) {
			printf(" [{--%s|-%c}]",lo->name,lo->val);
			lo++;
		}
		printf("\n");
	}
}

void print_command_usage(int i, const char *addinfo, enum usage_type ut)
{
	if(ut != XML) printf("USAGE:\n");
	commands[i].usage(commands+i,ut);

	if (addinfo) {
		printf("%s\n",addinfo);
		exit(20);
	}
}

void print_usage(const char* addinfo)
{
	size_t i;

	printf("\nUSAGE: %s device command arguments options\n\n"
	       "Device is usually /dev/drbdX or /dev/drbd/X.\n"
	       "General options: --create-device, --set-defaults\n"
	       "\nCommands are:\n",cmdname);


	for (i = 0; i < ARRY_SIZE(commands); i++) {
		commands[i].usage(commands+i,BRIEF);
		if(i%2==1) printf("\n");
	}

	printf("\n\n"
	       "To get more details about a command issue "
	       "'drbdsetup help cmd'.\n"
	       "\n");
	/*
	printf("\n\nVersion: "REL_VERSION" (api:%d)\n%s\n",
	       API_VERSION, drbd_buildtag());
	*/
	if (addinfo)
		printf("\n%s\n",addinfo);

	exit(20);
}

int open_cn()
{
	int sk_nl;
	int err;
	struct sockaddr_nl my_nla;

	sk_nl = socket(AF_NETLINK, SOCK_DGRAM, NETLINK_CONNECTOR);
	if (sk_nl == -1) {
		perror("socket() failed");
		return -1;
	}

	my_nla.nl_family = AF_NETLINK;
	my_nla.nl_groups = -1; //cn_idx
	my_nla.nl_pid = getpid();

	err = bind(sk_nl, (struct sockaddr *)&my_nla, sizeof(my_nla));
	if (err == -1) {
		err = errno;
		perror("bind() failed");
		switch(err) {
		case ENOENT:
			fprintf(stderr,"Connector module not loaded? Try 'modprobe cn'.\n");
			break;
		case EPERM:
			fprintf(stderr,"Missing privileges? You should run this as root.\n");
			break;
		}
		return -1;
	}

	return sk_nl;
}


void prepare_nl_header(struct nlmsghdr* nl_hdr, int size)
{
	static __u32 cn_seq = 1;
	struct cn_msg *cn_hdr;
	cn_hdr = (struct cn_msg *)NLMSG_DATA(nl_hdr);

	/* fill the netlink header */
	nl_hdr->nlmsg_len = NLMSG_LENGTH(size - sizeof(struct nlmsghdr));
	nl_hdr->nlmsg_type = NLMSG_DONE;
	nl_hdr->nlmsg_flags = 0;
	nl_hdr->nlmsg_seq = cn_seq;
	nl_hdr->nlmsg_pid = getpid();
	/* fill the connector header */
	cn_hdr->id.val = CN_VAL_DRBD;
	cn_hdr->id.idx = cn_idx;
	cn_hdr->seq = cn_seq++;
	cn_hdr->ack = getpid();
	cn_hdr->len = size - sizeof(struct nlmsghdr) - sizeof(struct cn_msg);
}


int send_cn(int sk_nl, struct nlmsghdr* nl_hdr, int size)
{
	int rr;

	prepare_nl_header(nl_hdr,size);

	rr = send(sk_nl,nl_hdr,nl_hdr->nlmsg_len,0);
	if( rr != (ssize_t)nl_hdr->nlmsg_len) {
		perror("send() failed");
		return -1;
	}
	return rr;
}

int receive_cn(int sk_nl, struct nlmsghdr* nl_hdr, int size, int timeout_ms)
{
	struct pollfd pfd;
	int rr;

	pfd.fd = sk_nl;
	pfd.events = POLLIN;

	rr = poll(&pfd,1,timeout_ms);
	if(rr == 0) return -2; // timeout expired.

	rr = recv(sk_nl,nl_hdr,size,0);

	if( rr < 0 ) {
		perror("recv() failed");
		return -1;
	}
	return rr;
}

int receive_reply_cn(int sk_nl, struct drbd_tag_list *tl, struct nlmsghdr* nl_hdr,
		     int size, int timeout_ms)
{
	struct cn_msg *request_cn_hdr;
	struct cn_msg *reply_cn_hdr;
	int rr;

	request_cn_hdr = (struct cn_msg *)NLMSG_DATA(tl->nl_header);
	reply_cn_hdr = (struct cn_msg *)NLMSG_DATA(nl_hdr);

	while(1) {
		rr = receive_cn(sk_nl,nl_hdr,size,timeout_ms);
		if( rr < 0 ) return rr;
		if(reply_cn_hdr->seq == request_cn_hdr->seq &&
		   reply_cn_hdr->ack == request_cn_hdr->ack+1 ) return rr;
		/* printf("INFO: got other message \n"
		   "got seq: %d ; ack %d \n"
		   "exp seq: %d ; ack %d \n",
		   reply_cn_hdr->seq,reply_cn_hdr->ack,
		   request_cn_hdr->seq,request_cn_hdr->ack); */
	}

	return rr;
}

int call_drbd(int sk_nl, struct drbd_tag_list *tl, struct nlmsghdr* nl_hdr,
		     int size, int timeout_ms)
{
	int rr;
	prepare_nl_header(tl->nl_header, (char*)tl->tag_list_cpos -
			  (char*)tl->nl_header);

	rr = send(sk_nl,tl->nl_header,tl->nl_header->nlmsg_len,0);
	if( rr != (ssize_t)tl->nl_header->nlmsg_len) {
		perror("send() failed");
		return -1;
	}

	rr = receive_reply_cn(sk_nl,tl,nl_hdr,size,timeout_ms);

	if( rr == -2) {
		fprintf(stderr,"No response from the DRBD driver!"
			" Is the module loaded?\n");
	}
	return rr;
}

void close_cn(int sk_nl)
{
	close(sk_nl);
}

int is_drbd_driver_missing(void)
{
	struct stat sb;
	FILE *cn_idx_file;
	int err;

	cn_idx = CN_IDX_DRBD;
	cn_idx_file = fopen("/sys/module/drbd/parameters/cn_idx", "r");
	if (cn_idx_file) {
		unsigned int idx; /* gcc is picky */
		if (fscanf(cn_idx_file, "%u", &idx))
			cn_idx = idx;
		fclose(cn_idx_file);
	}

	err = stat("/proc/drbd", &sb);
	if (!err)
		return 0;

	if (err == ENOENT)
		fprintf(stderr, "DRBD driver appears to be missing\n");
	else
		fprintf(stderr, "Could not stat(\"/proc/drbd\"): %m\n");

	return 1;
}

int main(int argc, char** argv)
{
	int minor;
	struct drbd_cmd *cmd;
	int rv=0;

	if (chdir("/")) {
		/* highliy unlikely, but gcc is picky */
		perror("cannot chdir /");
		return -111;
	}

	cmdname = strrchr(argv[0],'/');
	if (cmdname)
		argv[0] = ++cmdname;
	else
		cmdname = argv[0];

	/* == '-' catches -h, --help, and similar */
	if (argc > 1 && (!strcmp(argv[1],"help") || argv[1][0] == '-')) {
		if(argc >= 3) {
			cmd=find_cmd_by_name(argv[2]);
			if(cmd) print_command_usage(cmd-commands,NULL,FULL);
			else print_usage("unknown command");
			exit(0);
		}
	}

	/* it is enough to set it, value is ignored */
	if (getenv("DRBD_DEBUG_DUMP_ARGV"))
		debug_dump_argv = 1;
	resname = getenv("DRBD_RESOURCE");

	if (argc > 1 && (!strcmp(argv[1],"xml"))) {
		if(argc >= 3) {
			cmd=find_cmd_by_name(argv[2]);
			if(cmd) print_command_usage(cmd-commands,NULL,XML);
			else print_usage("unknown command");
			exit(0);
		}
	}

	if (argc < 3) print_usage(argc==1 ? 0 : " Insufficient arguments");

	cmd=find_cmd_by_name(argv[2]);

	if (is_drbd_driver_missing()) {
		if (!strcmp(argv[2], "down") ||
		    !strcmp(argv[2], "secondary") ||
		    !strcmp(argv[2], "disconnect") ||
		    !strcmp(argv[2], "detach"))
			return 0; /* "down" succeeds even if drbd is missing */

		fprintf(stderr, "do you need to load the module?\n"
				"try: modprobe drbd\n");
		return 20;
	}

	if(cmd) {
		lock_fd = dt_lock_drbd(argv[1]);
		minor=dt_minor_of_dev(argv[1]);
		/* maybe rather canonicalize, using asprintf? */
		devname = argv[1];
		// by passing argc-2, argv+2 the function has the command name
		// in argv[0], e.g. "syncer"
		rv = cmd->function(cmd,minor,argc-2,argv+2);
		dt_unlock_drbd(lock_fd);
	} else {
		print_usage("invalid command");
	}

	return rv;
}<|MERGE_RESOLUTION|>--- conflicted
+++ resolved
@@ -170,11 +170,7 @@
 
 // sub commands for generic_get_cmd
 int show_scmd(struct drbd_cmd *cm, int minor, unsigned short *rtl);
-<<<<<<< HEAD
 int role_scmd(struct drbd_cmd *cm, int minor, unsigned short *rtl);
-=======
-int state_scmd(struct drbd_cmd *cm, int minor, unsigned short *rtl);
->>>>>>> d9e008af
 int status_xml_scmd(struct drbd_cmd *cm, int minor, unsigned short *rtl);
 int sh_status_scmd(struct drbd_cmd *cm, int minor, unsigned short *rtl);
 int cstate_scmd(struct drbd_cmd *cm, int minor, unsigned short *rtl);
@@ -344,15 +340,10 @@
 		 { "rate",'r',T_rate,			EN(RATE,'k',"bytes/second") },
 		 { "after",'a',T_after,			EN(AFTER,1,NULL) },
 		 { "al-extents",'e',T_al_extents,	EN(AL_EXTENTS,1,NULL) },
-<<<<<<< HEAD
 		 { "csums-alg", 'C',T_csums_alg,        ES },
 		 { "verify-alg", 'v',T_verify_alg,      ES },
 		 { "cpu-mask",'c',T_cpu_mask,           ES },
 		 { "use-rle-encoding",'R',T_use_rle_encoding,   EB },
-=======
-		 { "verify-alg", 'v',T_verify_alg,      ES },
-		 { "cpu-mask",'c',T_cpu_mask,           ES },
->>>>>>> d9e008af
 		 CLOSE_OPTIONS }} }, },
 
 	{"new-current-uuid", P_new_c_uuid, F_CONFIG_CMD, {{NULL,
@@ -369,13 +360,9 @@
 	{"outdate", P_outdate, F_CONFIG_CMD, {{ NULL, NULL }} },
 	{"verify", P_start_ov, F_CONFIG_CMD, {{NULL, NULL}} },
 	{"down",            0, down_cmd, get_usage, { {NULL, NULL }} },
-<<<<<<< HEAD
 	/* "state" is deprecated! please use "role".
 	 * find_cmd_by_name still understands "state", however. */
 	{"role", P_get_state, F_GET_CMD, { .gp={ role_scmd} } },
-=======
-	{"state", P_get_state, F_GET_CMD, { .gp={ state_scmd} } },
->>>>>>> d9e008af
 	{"status", P_get_state, F_GET_CMD, {.gp={ status_xml_scmd } } },
 	{"sh-status", P_get_state, F_GET_CMD, {.gp={ sh_status_scmd } } },
 	{"cstate", P_get_state, F_GET_CMD, {.gp={ cstate_scmd} } },
@@ -452,12 +439,9 @@
 	EM(VERIFYIsRunning) = "Can not change verify-alg while online verify runs",
 	EM(DataOfWrongCurrent) = "Can only attach to the data we lost last (see kernel log).",
 	EM(MayNotBeConnected) = "Not possible while connected",
-<<<<<<< HEAD
 	EM(CSUMSAlgNotAvail) = "CSUMSAlgNotAvail",
 	EM(CSUMSAlgNotDigest) = "CSUMSAlgNotDigest",
 	EM(CSUMSResyncRunning) = "Can not change csums-alg while resync is in progress",
-=======
->>>>>>> d9e008af
 };
 #define MAX_ERROR (sizeof(error_messages)/sizeof(*error_messages))
 const char * error_to_string(int err_no)
@@ -1322,10 +1306,7 @@
 	struct drbd_tag_list *tl;
 	struct drbd_nl_cfg_reply *reply;
 	int sk_nl,rv;
-<<<<<<< HEAD
 	int ignore_minor_not_known;
-=======
->>>>>>> d9e008af
 	int dummy;
 
 	if (argc > 1)
@@ -1353,17 +1334,11 @@
 	/* if there was an error, report and abort --
 	 * unless it was "this device is not there",
 	 * and command was "status" */
-<<<<<<< HEAD
 	ignore_minor_not_known =
 		cm->gp.show_function == status_xml_scmd ||
 		cm->gp.show_function == sh_status_scmd;
 	if (reply->ret_code != NoError &&
 	   !(reply->ret_code == MinorNotKnown && ignore_minor_not_known))
-=======
-	if (reply->ret_code != NoError &&
-	   !(reply->ret_code == MinorNotKnown &&
-	     cm->gp.show_function == status_xml_scmd))
->>>>>>> d9e008af
 		return print_config_error(reply->ret_code);
 
 	rv = cm->gp.show_function(cm,minor,reply->tag_list);
@@ -1496,11 +1471,7 @@
 	printf( /* connection state */
 		" cs=\"%s\""
 		/* role */
-<<<<<<< HEAD
 		" ro1=\"%s\" ro2=\"%s\""
-=======
-		" st1=\"%s\" st2=\"%s\""
->>>>>>> d9e008af
 		/* disk state */
 		" ds1=\"%s\" ds2=\"%s\"",
 	       conns_to_name(state.conn),
@@ -1589,21 +1560,14 @@
 	else
 		printf("\n");
 
-<<<<<<< HEAD
 	printf("\n_sh_status_process\n\n\n");
 
-=======
->>>>>>> d9e008af
 	fflush(stdout);
 	return 0;
 #undef _P
 }
 
-<<<<<<< HEAD
 int role_scmd(struct drbd_cmd *cm __attribute((unused)),
-=======
-int state_scmd(struct drbd_cmd *cm __attribute((unused)),
->>>>>>> d9e008af
 	       int minor __attribute((unused)),
 	       unsigned short *rtl)
 {
