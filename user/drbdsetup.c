--- conflicted
+++ resolved
@@ -1304,11 +1304,8 @@
 	struct drbd_tag_list *tl;
 	struct drbd_nl_cfg_reply *reply;
 	int sk_nl,rv;
-<<<<<<< HEAD
 	int ignore_minor_not_known;
-=======
 	int dummy;
->>>>>>> 1df6fcc9
 
 	if (argc > 1)
 		warn_print_excess_args(argc, argv, 1);
@@ -1397,11 +1394,7 @@
 {
 	int idx = idx;
 	char *str, *backing_dev, *address;
-<<<<<<< HEAD
-	unsigned int addr_len = addr_len;
-=======
 	unsigned int addr_len = 0;
->>>>>>> 1df6fcc9
 
 	// find all commands that have options and print those...
 	for ( cm = commands ; cm < commands + ARRY_SIZE(commands) ; cm++ ) {
