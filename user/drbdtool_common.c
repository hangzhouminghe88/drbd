--- conflicted
+++ resolved
@@ -380,7 +380,6 @@
 	for ( i=UI_HISTORY_START ; i<=UI_HISTORY_END ; i++ ) {
 		printf(X64(016)":", uuid[i]);
 	}
-<<<<<<< HEAD
 	printf("%d:%d:%d:%d:%d:%d:%d\n",
 	       flags & MDF_Consistent ? 1 : 0,
 	       flags & MDF_WasUpToDate ? 1 : 0,
@@ -389,15 +388,6 @@
 	       flags & MDF_FullSync ? 1 : 0,
 	       flags & MDF_PeerOutDated ? 1 : 0,
 	       flags & MDF_CrashedPrimary ? 1 : 0);
-=======
-	printf("%d:%d:%d:%d:%d:%d\n",
-	       flags & MDF_CONSISTENT ? 1 : 0,
-	       flags & MDF_WAS_UP_TO_DATE ? 1 : 0,
-	       flags & MDF_PRIMARY_IND ? 1 : 0,
-	       flags & MDF_CONNECTED_IND ? 1 : 0,
-	       flags & MDF_FULL_SYNC ? 1 : 0,
-	       flags & MDF_PEER_OUT_DATED ? 1 : 0);
->>>>>>> ff327744
 }
 
 void dt_pretty_print_uuids(const __u64* uuid, unsigned int flags)
