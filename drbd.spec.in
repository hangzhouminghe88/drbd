--- conflicted
+++ resolved
@@ -317,13 +317,8 @@
 * Sun Dec 22 2013 Philipp Reisner <phil@linbit.com> - 9.0.0pre7-1
 - New upstream release.
 
-<<<<<<< HEAD
 * Wed Aug 14 2013 Philipp Reisner <phil@linbit.com> - 9.0.0pre6-1
 - New upstream release.
-=======
-* Tue Oct 15 2013 Lars Ellenberg <lars@linbit.com> - 8.4.4-3
-- fix /sbin/drbd* -> /usr/sbin/drbd* symlinks
->>>>>>> 466ebe86
 
 * Fri Jul 12 2013 Philipp Reisner <phil@linbit.com> - 9.0.0pre5-1
 - New upstream release.
