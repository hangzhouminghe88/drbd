# Makefile for scripts
#
# This file is part of DRBD by Philipp Reisner & Lars Ellenberg.
#
# Copright 2001-2008 LINBIT Information Technologies
# Philipp Reisner, Lars Ellenberg
#
# drbd is free software; you can redistribute it and/or modify
# it under the terms of the GNU General Public License as published by
# the Free Software Foundation; either version 2, or (at your option)
# any later version.
#
# drbd is distributed in the hope that it will be useful,
# but WITHOUT ANY WARRANTY; without even the implied warranty of
# MERCHANTABILITY or FITNESS FOR A PARTICULAR PURPOSE.  See the
# GNU General Public License for more details.
#
# You should have received a copy of the GNU General Public License
# along with drbd; see the file COPYING.  If not, write to
# the Free Software Foundation, 675 Mass Ave, Cambridge, MA 02139, USA.
#
# for Debian:
#   update-rc.d drbd defaults 70 08
#

SCRIPT=drbd
DIST            :=$(strip \
  $(if $(wildcard /etc/gentoo-release),gentoo,\
  $(if $(wildcard /etc/redhat-release),redhat,\
  $(if $(wildcard /etc/slackware-version),slackware,\
  $(if $(wildcard /sbin/rcsyslog),suselike,)))))

ifeq ($(DIST),slackware)
  INITD=$(PREFIX)/etc/rc.d/
endif

ifeq ($(DIST),gentoo)
  INITD=$(PREFIX)/etc/init.d/
  SCRIPT=drbd.gentoo
endif

ifeq ($(DIST),redhat)
  INITD=$(PREFIX)/etc/rc.d/init.d/
endif

ifeq ($(INITD),)
   INITD=$(PREFIX)/etc/init.d/
   $(warning No special distribution INITD)
   $(warning setting INITD=$(INITD) according to LSB)
endif

ifeq ($(DIST),suselike)
   COMPLETION=drbdadm.sh
else
   COMPLETION=drbdadm
endif

all:

install:
	mkdir -p $(PREFIX)/etc/ha.d/resource.d
	install -d $(INITD)
	install -m 755 $(SCRIPT) $(INITD)drbd
	@ if [ ! -e $(PREFIX)/etc/drbd.conf ]; then \
		install -d $(PREFIX)/etc/; \
		install -m 644 drbd.conf $(PREFIX)/etc/; \
	fi
	install -m 755 drbddisk $(PREFIX)/etc/ha.d/resource.d
	install -d $(PREFIX)/usr/lib/drbd
	install -m 755 outdate-peer.sh $(PREFIX)/usr/lib/drbd
	install -m 755 snapshot-resync-target-lvm.sh $(PREFIX)/usr/lib/drbd
	( cd $(PREFIX)/usr/lib/drbd ;\
	  ln -sf snapshot-resync-target-lvm.sh unsnapshot-resync-target-lvm.sh )
	install -m 755 notify.sh $(PREFIX)/usr/lib/drbd
	( cd $(PREFIX)/usr/lib/drbd ;\
	  ln -sf notify.sh notify-split-brain.sh ;\
	  ln -sf notify.sh notify-out-of-sync.sh; )
	mkdir -p $(PREFIX)/etc/xen/scripts
	install -m 755 block-drbd $(PREFIX)/etc/xen/scripts
<<<<<<< HEAD
ifneq ($(DIST),redhat)
 ifneq ($(DIST),slackware)
	mkdir -p $(PREFIX)/etc/bash_completion.d
	install -m 644 drbdadm.bash_completion $(PREFIX)/etc/bash_completion.d/$(COMPLETION)
 endif
endif
=======
	install -d $(PREFIX)/usr/sbin
	install -m 755 drbd-overview.pl $(PREFIX)/usr/sbin
>>>>>>> ef858a96
ifeq ($(DIST),suselike)
	ln -sf ../etc/init.d/drbd $(PREFIX)/sbin/rcdrbd
endif
ifeq ($(DIST),redhat)
	mkdir -p $(PREFIX)/usr/share/cluster
	install -m 755 drbd.sh.rhcs $(PREFIX)/usr/share/cluster/drbd.sh
	install -m 644 drbd.metadata.rhcs $(PREFIX)/usr/share/cluster/drbd.metadata
endif
	@ echo
	@ echo "Don't forget to run update-rc.d or chkconfig"

clean:
	rm -f *~
	rm -f datadisk

distclean: clean

uninstall:
	rm $(INITD)drbd
	rm $(PREFIX)/etc/ha.d/resource.d/drbddisk
	rm $(PREFIX)/etc/xen/scripts/block-drbd
	rm $(PREFIX)/etc/bash_completion.d/$(COMPLETION)
	! test -L $(PREFIX)/sbin/rcdrbd || rm $(PREFIX)/sbin/rcdrbd<|MERGE_RESOLUTION|>--- conflicted
+++ resolved
@@ -77,17 +77,14 @@
 	  ln -sf notify.sh notify-out-of-sync.sh; )
 	mkdir -p $(PREFIX)/etc/xen/scripts
 	install -m 755 block-drbd $(PREFIX)/etc/xen/scripts
-<<<<<<< HEAD
 ifneq ($(DIST),redhat)
  ifneq ($(DIST),slackware)
 	mkdir -p $(PREFIX)/etc/bash_completion.d
 	install -m 644 drbdadm.bash_completion $(PREFIX)/etc/bash_completion.d/$(COMPLETION)
  endif
 endif
-=======
 	install -d $(PREFIX)/usr/sbin
 	install -m 755 drbd-overview.pl $(PREFIX)/usr/sbin
->>>>>>> ef858a96
 ifeq ($(DIST),suselike)
 	ln -sf ../etc/init.d/drbd $(PREFIX)/sbin/rcdrbd
 endif
