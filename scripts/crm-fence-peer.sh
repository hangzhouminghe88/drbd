#!/bin/bash
#

sed_rsc_location_suitable_for_string_compare()
{
	# expected input: exactly one tag per line: "^[[:space:]]*<.*/?>$"
	sed -ne '
	# within the rsc_location constraint with that id,
	/<rsc_location .*\bid="'"$1"'"/, /<\/rsc_location>/ {
		/<\/rsc_location>/q # done, if closing tag is found
		s/^[[:space:]]*//   # trim spaces
		s/ *\bid="[^"]*"//  # remove id tag
		# print each attribute on its own line, by
		: attr
		h # remember the current (tail of the) line
		# remove all but the first attribute, and print,
		s/^\([^[:space:]]*[[:space:]][^= ]*="[^"]*"\).*$/\1/p
		g # then restore the remembered line,
		# and remove the first attribute.
		s/^\([^[:space:]]*\)[[:space:]][^= ]*="[^"]*"\(.*\)$/\1\2/
		# then repeat, until no more attributes are left
		t attr
	}' | sort
}

cibadmin_invocations=0
set_constraint()
{
	cibadmin_invocations=$(( $cibadmin_invocations + 1 ))
	cibadmin -C -o constraints -X "$new_constraint"
}

remove_constraint()
{
	cibadmin_invocations=$(( $cibadmin_invocations + 1 ))
	cibadmin -D -X "<rsc_location rsc=\"$master_id\" id=\"$id_prefix-$master_id\"/>"
}

cib_xml=""
get_cib_xml() {
	cibadmin_invocations=$(( $cibadmin_invocations + 1 ))
	cib_xml=$( set +x; cibadmin "$@" )
}


# if not passed in, try to "guess" it from the cib
# we only know the DRBD_RESOURCE.
fence_peer_init()
{
	# we know which instance we are: $OCF_RESOURCE_INSTANCE.
	# but we do not know the xml ID of the <master/> :(
	# cibadmin -Ql --xpath \
	# '//master[primitive[@type="drbd" and instance_attributes/nvpair[@name = "drbd_resource" and @value="r0"]]]/@id'
	# but I'd have to pipe that through sed anyways, because @attribute
	# xpath queries are not supported.
	# and I'd be incompatible with older cibadmin not supporting --xpath.
	# be cool, sed it out:
	: ${master_id=$(set +x; echo "$cib_xml" |
		sed -ne '/<master /,/<\/master>/ {
			   /<master / h;
			     /<primitive/,/<\/primitive/ {
			       /<instance_attributes/,/<\/instance_attributes/ {
				 /<nvpair .*\bname="drbd_resource"/ {
				   /.*\bvalue="'"$DRBD_RESOURCE"'"/! d
				   x
				   s/^.*\bid="\([^"]*\)".*/\1/p
				   q
				 };};};}')}
	if [[ -z $master_id ]] ; then
		echo WARNING "drbd-fencing could not determine the master id of drbd resource $DRBD_RESOURCE"
		return 1;
	fi
	have_constraint=$(set +x; echo "$cib_xml" |
		sed_rsc_location_suitable_for_string_compare "$id_prefix-$master_id")
	return 0
}

# drbd_fence_peer_exit_code is per the exit code
# convention of the DRBD "fence-peer" handler,
# obviously.
# 3: peer is already outdated or worse (e.g. inconsistent)
# 4: peer has been successfully fenced
# 5: peer not reachable, assumed to be dead
# 6: please outdate yourself, peer is known (or likely)
#    to have better data, or is even currently primary.
#    (actually, currently it is "peer is active primary now", but I'd like to
#    change that meaning slightly towards the above meaning)
# 7: peer has been STONITHed, thus assumed to be properly fenced
#    XXX IMO, this should rather be handled like 5, not 4.

# NOTE:
#    On loss of all cluster comm (cluster split-brain),
#    without STONITH configured, you always still risk data divergence.
#
# There are different timeouts:
#
# --timeout is how long we poll the DC for a definite "unreachable" node state,
# before we give up and say "unknown".
# This should be longer than "dead time" or "stonith timeout",
# the time it takes the cluster manager to declare the other node dead and
# shoot it, just to be sure.
#
# --dc-timeout is how long we try to contact a DC before we give up.
# This is neccessary, because placing the constraint will fail (with some
# internal timeout) if no DC was available when we request the constraint.
# Which is likely if the DC crashed. Then the surviving DRBD Primary needs
# to wait for a new DC to be elected. Usually such election takes only
# fractions of a second, but it can take much longer (the default election
# timeout in pacemaker is ~2 minutes!).
#
# --network-hickup is how long we wait for the replication link to recover,
# if crmadmin confirms that the peer is in fact still alive.
# It may have been just a network hickup. If so, no need to potentially trigger
# node level fencing.
#
# a) Small-ish (1s) timeout, medium (10..20s) dc-timeout:
#    Intended use case: fencing resource-only, no STONITH configured.
#
#    Even with STONITH properly configured, on cluster-split-brain this method
#    risks to complete transactions to user space which can be lost due to
#    STONITH later.
#
#    With dual-primary setup (cluster file system),
#    you should use method b).
#
# b) timeout >= deadtime, dc-timeout > timeout
#    Intended use case: fencing resource-and-stonith, STONITH configured.
#
#    Difference to a)
#
#       If peer is still reachable according to the cib,
#	we first poll the cib/try to confirm with crmadmin,
#	until either crmadim confirms reachability, timeout has elapsed,
#	or the peer becomes definetely unreachable.
#
#	This gives STONITH the chance to kill us.
#	With "fencing resource-and-stontith;" this protects us against
#	completing transactions to userland which might otherwise be lost.
#
#	We then place the constraint (if we are UpToDate), as explained below,
#	and return reachable/unreachable according to our last cib status poll
#	or crmadmin -S result.
#

#
#    replication link loss, current Primary calls this handler:
#	We are UpToDate, but we potentially need to wait for a DC election.
#	Once we have contacted the DC, we poll the cib until the peer is
#	confirmed unreachable, or crmadmin -S confirms it as reachable,
#	or timeout expired.
#	Then we place the constraint, and are done.
#
#	If it is complete communications loss, one will stonith the other.
#	For two-node clusters with no-quorum-policy=ignore, we will have a
#	deathmatch shoot-out, which the former DC is likely to win.
#
#	In dual-primary setups, if it is only replication link loss, both nodes
#	will call this handler, but only one will succeed to place the
#	constraint. The other will then typically need to "commit suicide".
#	With stonith enabled, and --suicide-on-failure-if-primary,
#	we will trigger a node level fencing, telling
#	pacemaker to "terminate" that node,
#	and scheduling a reboot -f just in case.
#
#    Primary crash, promotion of former Secondary:
#	DC-election, if any, will have taken place already.
#	We are UpToDate, we place the constraint, done.
#
#    node or cluster crash, promotion of Secondary with replication link down:
#	We are "Only" Consistent.  Usually any "init-dead-time" or similar has
#	expired already, and the cib node states are already authoritative
#	without doing additional waiting.  If the peer is still reachable, we
#	place the constraint - if the peer had better data, it should have a
#	higher master score, and we should not have been asked to become
#	primary.  If the peer is not reachable, we don't do anything, and drbd
#	will refuse to be promoted. This is neccessary to avoid problems
#	With data diversion, in case this "crash" was due to a STONITH operation,
#	maybe the reboot did not fix our cluster communications!
#
#	Note that typically, if STONITH is in use, it has been done on any
#	unreachable node _before_ we are promoted, so the cib should already
#	know that the peer is dead - if it is.
#

# slightly different logic than crm_is_true
crm_is_not_false()
{
	case $1 in
	no|n|false|0|off)
		false ;;
	*)
		true ;;
	esac
}

check_cluster_properties()
{
	local x properties=$(set +x; echo "$cib_xml" |
		sed -n -e '/<crm_config/,/<\/crm_config/ !d;' \
			-e '/<cluster_property_set/,/<\/cluster_property_set/ !d;' \
			-e '/<nvpair / !d' \
			-e 's/^.* name="\([^"]*\)".* value="\([^"]*\)".*$/\1=\2/p' \
			-e 's/^.* value="\([^"]*\)".* name="\([^"]*\)".*$/\2=\1/p')

	for x in $properties ; do
		case $x in
		startup[-_]fencing=*)	startup_fencing=${x#*=} ;;
		stonith[-_]enabled=*)	stonith_enabled=${x#*=} ;;
		esac
	done

	crm_is_not_false $startup_fencing && startup_fencing=true || startup_fencing=false
	crm_is_not_false $stonith_enabled && stonith_enabled=true || stonith_enabled=false
}

try_place_constraint()
{
	local peer_state
	local startup_fencing stonith_enabled

	rc=1

	check_cluster_properties

	while :; do
		check_peer_node_reachable
		[[ $peer_state != "reachable" ]] && break
		# if it really is still reachable, maybe the replication link
		# recovers by itself, and we can get away without taking action?
		(( $net_hickup_time > $SECONDS )) || break
		sleep $(( net_hickup_time - SECONDS ))
	done

	set_states_from_proc_drbd
	: == DEBUG == DRBD_peer=${DRBD_peer[*]} ===
	case "${DRBD_peer[*]}" in
	*Secondary*|*Primary*)
		# WTF? We are supposed to fence the peer,
		# but the replication link is just fine?
		echo WARNING "peer is not Unknown, did not place the constraint!"
		rc=0
		return
		;;
	esac
	: == DEBUG == CTS_mode=$CTS_mode ==
	: == DEBUG == DRBD_disk_all_consistent=$DRBD_disk_all_consistent ==
	: == DEBUG == DRBD_disk_all_uptodate=$DRBD_disk_all_uptodate ==
	: == DEBUG == $peer_state/${DRBD_disk[*]}/$unreachable_peer_is ==
	if [[ ${#DRBD_disk[*]} = 0 ]]; then
		# Someone called this script, without the corresponding drbd
		# resource being configured. That's not very useful.
		echo WARNING "could not determine my disk state: did not place the constraint!"
		rc=0
		# keep drbd_fence_peer_exit_code at "generic error",
		# which will cause a "script is broken" message in case it was
		# indeed called as handler from within drbd
<<<<<<< HEAD
	elif [[ $peer_state = reachable ]] && $DRBD_disk_all_consistent; then
		set_constraint &&
		drbd_fence_peer_exit_code=4 rc=0 &&
		echo INFO "peer is $peer_state, my disk is ${DRBD_disk[*]}: placed constraint '$id_prefix-$master_id'"
	elif $DRBD_disk_all_uptodate ; then
=======
		;;

	# No, NOT fenced/Consistent:
	# just because we have been able to shoot him
	# does not make our data any better.
	reachable/Consistent/*|\
	reachable/UpToDate/*)
		set_constraint &&
		drbd_fence_peer_exit_code=4 rc=0 &&
		echo INFO "peer is $peer_state, my disk is $DRBD_disk: placed constraint '$id_prefix-$master_id'"
		;;

	fenced/UpToDate/*)
		set_constraint &&
		drbd_fence_peer_exit_code=7 rc=0 &&
		echo INFO "peer is $peer_state, my disk is $DRBD_disk: placed constraint '$id_prefix-$master_id'"
		;;

	# Peer is neither "reachable" nor "fenced" (above would have matched)
	# So we just hit some timeout.
	# As long as we are UpToDate, place the constraint and continue.
	# If you don't like that, use a ridiculously high timeout,
	# or patch this script.
	*/UpToDate/*)
>>>>>>> 5d7c00ff
		# We could differentiate between unreachable,
		# and DC-unreachable.  In the latter case, placing the
		# constraint will fail anyways, and  drbd_fence_peer_exit_code
		# will stay at "generic error".
		set_constraint &&
		drbd_fence_peer_exit_code=5 rc=0 &&
		echo INFO "peer is not reachable, my disk is UpToDate: placed constraint '$id_prefix-$master_id'"

	# This block is reachable by operator intervention only
	# (unless you are hacking this script and know what you are doing)
	elif [[ $peer_state != reachable ]] && [[ $unreachable_peer_is = outdated ]] && $DRBD_disk_all_consistent; then
		# If the peer is not reachable, but we are only Consistent, we
		# may need some way to still allow promotion.
		# Easy way out: --force primary with drbdsetup.
		# But that would not place the constraint, nor outdate the
		# peer.  With this --unreachable-peer-is-outdated, we still try
		# to set the constraint.  Next promotion attempt will find the
		# "correct" constraint, consider the peer as successfully
		# fenced, and continue.
		set_constraint &&
		drbd_fence_peer_exit_code=5 rc=0 &&
		echo WARNING "peer is unreachable, my disk is only Consistent: --unreachable-peer-is-outdated FORCED constraint '$id_prefix-$master_id'" &&
		echo WARNING "This MAY RISK DATA INTEGRITY"

	# So I'm not UpToDate, and peer is not reachable.
	# Tell the module about "not reachable", and don't do anything else.
	else
		echo WARNING "peer is $peer_state, my disk is ${DRBD_disk[*]}: did not place the constraint!"
		drbd_fence_peer_exit_code=5 rc=0
		# I'd like to return 6 here, otherwise pacemaker will retry
		# forever to promote, even though 6 is not strictly correct.
	fi
	return $rc
}

commit_suicide()
{
	local reboot_timeout=20
	local extra_msg

	if $stonith_enabled ; then
		# avoid double fence, tell pacemaker to kill me
		echo WARNING "trying to have pacemaker kill me now!"
		crm_attribute -t status -N $HOSTNAME -n terminate -v 1
		echo WARNING "told pacemaker to kill me, but scheduling reboot -f in 300 seconds just in case"

		# -------------------------
		echo WARNING $'\n'"    told pacemaker to kill me,"\
			     $'\n'"    but scheduling reboot -f in 300 seconds just in case."\
			     $'\n'"    kill $$ # to cancel" | wall
		# -------------------------

		reboot_timeout=300
		extra_msg="Pacemaker terminate pending. If that fails, I'm "

	else
		# -------------------------
		echo WARNING $'\n'"    going to reboot -f in $reboot_timeout seconds"\
			     $'\n'"    kill $$ # to cancel!" | wall
		# -------------------------
	fi

	reboot_timeout=$(( reboot_timeout + SECONDS ))
	# pacemaker apparently cannot kill me.
	while (( $SECONDS  > $reboot_timeout )); do
		echo WARNING "${extra_msg}going to reboot -f in $(( reboot_timeout - SECONDS )) seconds! To cancel: kill $$"
		sleep 2
	done
	echo WARNING "going to reboot -f now!"
	reboot -f
	sleep 864000
}

# drbd_peer_fencing fence|unfence
drbd_peer_fencing()
{
	local rc
	# input to fence_peer_init:
	# $DRBD_RESOURCE is set by command line of from environment.
	# $id_prefix is set by command line or default.
	# $master_id is set by command line or will be parsed from the cib.
	# output of fence_peer_init:
	local have_constraint new_constraint

	# if I cannot query the local cib, give up
	get_cib_xml -Ql || return
	fence_peer_init || return

	case $1 in
	fence)
		if [[ $fencing_attribute = "#uname" ]]; then
			fencing_value=$HOSTNAME
		elif ! fencing_value=$(crm_attribute -Q -t nodes -n $fencing_attribute 2>/dev/null); then
			fencing_attribute="#uname"
			fencing_value=$HOSTNAME
		fi
		# double negation: do not run but with my data.
		new_constraint="\
<rsc_location rsc=\"$master_id\" id=\"$id_prefix-$master_id\">
  <rule role=\"$role\" score=\"-INFINITY\" id=\"$id_prefix-rule-$master_id\">
    <expression attribute=\"$fencing_attribute\" operation=\"ne\" value=\"$fencing_value\" id=\"$id_prefix-expr-$master_id\"/>
  </rule>
</rsc_location>"
		if [[ -z $have_constraint ]] ; then
			# try to place it.

			# interessting:
			# In case this is a two-node cluster (still common with
			# drbd clusters) it does not have real quorum.
			# If it is configured to do stonith, and reboot,
			# and after reboot that stonithed node cluster comm is
			# still broken, it will shoot the still online node,
			# and try to go online with stale data.
			# Exactly what this "fence" hanler should prevent.
			# But setting contraints in a cluster partition with
			# "no-quorum-policy=ignore" will usually succeed.
			#
			# So we need to differentiate between node reachable or
			# not, and DRBD "Consistent" or "UpToDate".

			try_place_constraint && return

			# maybe callback and operator raced for the same constraint?
			# before we potentially trigger node level fencing
			# or keep IO frozen, double check.
			# try_place_constraint has updated cib_xml from DC

			have_constraint=$(set +x; echo "$cib_xml" |
				sed_rsc_location_suitable_for_string_compare "$id_prefix-$master_id")
		fi

		if [[ "$have_constraint" = "$(set +x; echo "$new_constraint" |
			sed_rsc_location_suitable_for_string_compare "$id_prefix-$master_id")" ]]; then
			echo INFO "suitable constraint already placed: '$id_prefix-$master_id'"
			drbd_fence_peer_exit_code=4
			rc=0
		elif [[ -n "$have_constraint" ]] ; then
			# if this id already exists, but looks different, we may have lost a shootout
			echo WARNING "constraint "$have_constraint" already exists"
			# anything != 0 will do;
			# 21 happend to be "The object already exists" with my cibadmin
			rc=21

			# maybe: drbd_fence_peer_exit_code=6
			# as this is not the constraint we'd like to set,
			# it is likely the inverse, so we probably can assume
			# that the peer is active primary, or at least has
			# better data than us, and wants us outdated.
		fi

		if [[ $rc != 0 ]]; then
			# at least we tried.
			# maybe it was already in place?
			echo WARNING "DATA INTEGRITY at RISK: could not place the fencing constraint!"
		fi

		# XXX policy decision:
		if $suicide_on_failure_if_primary && [[ $DRBD_role = Primary ]] &&
			[[ $drbd_fence_peer_exit_code != [3457] ]]; then
			commit_suicide
		fi

		return $rc
		;;
	unfence)
		if [[ -n $have_constraint ]]; then
			# remove it based on that id
			remove_constraint
		else
			return 0
		fi
	esac
}

guess_if_pacemaker_will_fence()
{
	# try to guess whether it is useful to wait and poll again,
	# (node fencing in progress...),
	# or if pacemaker thinks the node is "clean" dead.
	local x

	# "return values:"
	crmd= in_ccm= expected= join= will_fence=false

	# Older pacemaker has an "ha" attribute, too.
	# For stonith-enabled=false, the "crmd" attribute may stay "online",
	# but once ha="dead", we can stop waiting for changes.
	ha_dead=false

	for x in ${node_state%/>} ; do
		case $x in
		in_ccm=\"*\")	x=${x#*=\"}; x=${x%\"}; in_ccm=$x ;;
		crmd=\"*\")	x=${x#*=\"}; x=${x%\"}; crmd=$x ;;
		expected=\"*\")	x=${x#*=\"}; x=${x%\"}; expected=$x ;;
		join=\"*\")	x=${x#*=\"}; x=${x%\"}; join=$x ;;
		ha=\"dead\")	ha_dead=true ;;
		esac
	done

	# if it is not enabled, no point in waiting for it.
	if ! $stonith_enabled ; then
		# "normalize" the rest of the logic
		# where this is called.
		# for stonith-enabled=false, and ha="dead",
		# reset crmd="offline".
		# Then we stop polling the cib for changes.

		$ha_dead && crmd="offline"
		return
	fi

	if [[ -z $node_state ]] ; then
		# if we don't know nothing about the peer,
		# and startup_fencing is explicitly disabled,
		# no fencing will take place.
		$startup_fencing || return
	fi

	# for further inspiration, see pacemaker:lib/pengine/unpack.c, determine_online_status_fencing()
	[[ -z $in_ccm ]] && will_fence=true
	[[ $crmd = "banned" ]] && will_fence=true
	if [[ ${expected-down} = "down" && $in_ccm = "false"  && $crmd != "online" ]]; then
		: "pacemaker considers this as clean down"
	elif [[ $in_ccm = false ]] || [[ $crmd != "online" ]]; then
		will_fence=true
	fi
}

# return value in $peer_state:
# DC-unreachable
#	We have not been able to contact the DC.
# fenced
#	According to the node_state recorded in the cib,
#	the peer is offline and expected down
#	(which means successfully fenced, if stonith is enabled)
# reachable
#	cib says it's online, and crmadmin -S says peer state is "ok"
# unreachable
#	cib says it's offline (but does not yet say "expected" down)
#	and we reached the timeout
# unknown
#	cib does not say it was offline (or we don't know who the peer is)
#	and we reached the timeout
#
check_peer_node_reachable()
{
	# we are going to increase the cib timeout with every timeout (see below).
	# for the actual invocation, we use int(cibtimeout/10).
	# scaled by 5 / 4 with each iteration,
	# this results in a timeout sequence of 1 2 2 3 4 5 6 7 9 ... seconds 
	local cibtimeout=18
	local full_timeout
	local nr_other_nodes
	local other_node_uname_attrs

	# we have a cibadmin -Ql in cib_xml already
	# filter out <node uname, but ignore type="ping" nodes,
	# they don't run resources
	other_node_uname_attrs=$(set +x; echo "$cib_xml" |
		sed -e '/<node /!d; / type="ping"/d;s/^.* \(uname="[^"]*"\).*>$/\1/' |
		grep -v -F uname=\"$HOSTNAME\")
	set -- $other_node_uname_attrs
	nr_other_nodes=$#

	while :; do
		local state_lines= node_state=
		local crmd= in_ccm= expected= join= will_fence= ha_dead=

		while :; do
			local t=$SECONDS
			#
			# Update our view of the cib, ask the DC this time.
			# Timeout, in case no DC is available.
			# Caution, some cibadmin (pacemaker 0.6 and earlier)
			# apparently use -t use milliseconds, so will timeout
			# many times until a suitably long timeout is reached
			# by increasing below.
			#
			# Why not use the default timeout?
			# Because that would unecessarily wait for 30 seconds
			# or longer, even if the DC is re-elected right now,
			# and available within the next second.
			#
			get_cib_xml -Q -t $(( cibtimeout/10 )) && break

			# bash magic $SECONDS is seconds since shell invocation.
			if (( $SECONDS > $dc_timeout )) ; then
				# unreachable: cannot even reach the DC
				peer_state="DC-unreachable"
				return
			fi

			# avoid busy loop
			[[ $t = $SECONDS ]] && sleep 1

			# try again, longer timeout.
			let "cibtimeout = cibtimeout * 5 / 4"
		done
		state_lines=$( set +x; echo "$cib_xml" | grep '<node_state ' |
			grep -F -e "$other_node_uname_attrs" )

		if $CTS_mode; then
			# CTS requires startup-fencing=false.
			# For PartialStart, NearQuorumPoint and similar tests,
			# we would likely stay Consistent, and refuse to Promote.
			# And CTS would be very unhappy.
			# Pretend that the peer was reachable if we are missing a node_state entry for it.
			if [[ $DRBD_PEER ]] && ! echo "$state_lines" | grep -q -F uname=\"$DRBD_PEER\" ; then
				peer_state="reachable"
				echo WARNING "CTS-mode: pretending that unseen node $DRBD_PEER was reachable"
				return
			fi
		fi

		# very unlikely: no DRBD_PEER passed in,
		# but in fact only one other cluster node.
		# Use that one as DRBD_PEER.
		if [[ -z $DRBD_PEER ]] && [[ $nr_other_nodes = 1 ]]; then
			DRBD_PEER=${other_node_uname_attrs#uname=\"}
			DRBD_PEER=${DRBD_PEER%\"}
		fi

		if [[ -z $DRBD_PEER ]]; then
			# Multi node cluster, but unknown DRBD Peer.
			# This should not be a problem, unless you have
			# no_quorum_policy=ignore in an N > 2 cluster.
			# (yes, I've seen such beasts in the wild!)
			# As we don't know the peer,
			# we could only safely return here if *all*
			# potential peers are confirmed down.
			# Don't try to be smart, just wait for the full
			# timeout, which should allow STONITH to
			# complete.
			full_timeout=$(( $timeout - $SECONDS ))
			if (( $full_timeout > 0 )) ; then
				echo WARNING "don't know who my peer is; sleep $full_timeout seconds just in case"
				sleep $full_timeout
			fi

			# In the unlikely case that we don't know our DRBD peer,
			#	there is no point in polling the cib again,
			#	that won't teach us who our DRBD peer is.
			#
			#	We waited $full_timeout seconds already,
			#	to allow for node level fencing to shoot us.
			#
			#	So if we are still alive, then obviously no-one has shot us.
			#

			peer_state="unknown"
			return
		fi

		#
		# we know the peer or/and are a two node cluster
		#

		node_state=$(set +x; echo "$state_lines" | grep -F uname=\"$DRBD_PEER\")

		# populates in_ccm, crmd, exxpected, join, will_fence=[false|true]
		guess_if_pacemaker_will_fence

		if ! $will_fence && [[ $crmd != "online" ]] ; then

			# "legacy" cman + pacemaker clusters older than 1.1.10
			# may "forget" about startup fencing.
			# We can detect this because the "expected" attribute is missing.
			# Does not make much difference for our logic, though.
			[[ $expected/$in_ccm = "down/false" ]] && peer_state="fenced" || peer_state="unreachable"

			return
		fi

		# So the cib does still indicate the peer was reachable.
		#
		# try crmadmin; if we can sucessfully query the state of the remote crmd,
		# it is obviously reachable.
		#
		# Do this only after we have been able to reach a DC above.
		# Note: crmadmin timeout is in milli-seconds, and defaults to 30000 (30 seconds).
		# Our variable $cibtimeout should be in deci-seconds (see above)
		# (unless you use a very old version of pacemaker, so don't do that).
		# Convert deci-seconds to milli-seconds, and double it.
		if [[ $crmd = "online" ]] ; then
			local out
			if out=$( crmadmin -t $(( cibtimeout * 200 )) -S $DRBD_PEER ) \
			&& [[ $out = *"(ok)" ]]; then
				peer_state="reachable"
				return
			fi
		fi

		# We know our DRBD peer.
		# We are still not sure about its status, though.
		#
		# It is not (yet) "expected down" per the cib, but it is not
		# reliably reachable via crmadmin -S either.
		#
		# If we already polled for longer than timeout, give up.
		#
		# For a resource-and-stonith setup, or dual-primaries (which
		# you should only use with resource-and-stonith, anyways),
		# the recommended timeout is larger than the deadtime or
		# stonith timeout, and according to beekhof maybe should be
		# tuned up to the election-timeout (which, btw, defaults to 2
		# minutes!).
		#
		if (( $SECONDS >= $timeout )) ; then
			[[ $crmd = offline ]] && peer_state="unreachable" || peer_state="unknown"
			return
		fi

		# wait a bit before we poll the DC again
		sleep 2
	done
	# NOT REACHED
}

set_states_from_proc_drbd()
{
	local IFS line lines i disk
	# DRBD_MINOR exported by drbdadm since 8.3.3
	[[ $DRBD_MINOR ]] || DRBD_MINOR=$(drbdadm ${DRBD_CONF:+ -c "$DRBD_CONF"} sh-minor $DRBD_RESOURCE) || return

	# if we have more than one minor, do a word split, ...
	set -- $DRBD_MINOR
	# ... and convert into regex:
	IFS="|$IFS"; DRBD_MINOR="($*)"; IFS=${IFS#?}

	# We must not recurse into netlink,
	# this may be a callback triggered by "drbdsetup primary".
	# grep /proc/drbd instead
	# This magic does not work, if 
	#

	DRBD_peer=()
	DRBD_role=()
	DRBD_disk=()
	DRBD_disk_all_uptodate=true
	DRBD_disk_all_consistent=true

	IFS=$'\n'
	lines=($(sed -nre "/^ *$DRBD_MINOR: cs:/ { s/:/ /g; p; }" /proc/drbd))
	IFS=$' \t\n'

	i=0
	for line in "${lines[@]}"; do
		set -- $line
		DRBD_peer[i]=${5#*/}
		DRBD_role[i]=${5%/*}
		disk=${7%/*}
		DRBD_disk[i]=${disk:-Unconfigured}
		case $disk in
		UpToDate) ;;
		Consistent)
			DRBD_disk_all_uptodate=false ;;
		*)
			DRBD_disk_all_uptodate=false
			DRBD_disk_all_consistent=false ;;
		esac
		let i++
	done
	if (( i = 0 )) ; then
		DRBD_disk_all_uptodate=false
		DRBD_disk_all_consistent=false
	fi
}
############################################################

# try to get possible output on stdout/err to syslog
PROG=${0##*/}
redirect_to_logger()
{
	local lf=${1:-local5}
	case $lf in 
	# do we want to exclude some?
	auth|authpriv|cron|daemon|ftp|kern|lpr|mail|news|syslog|user|uucp|local[0-7])
		: OK ;;
	*)
		echo >&2 "invalid logfacility: $lf"
		return
		;;
	esac
	exec > >(2>&- ; logger -t "$PROG[$$]" -p $lf.info) 2>&1
}
if [[ $- != *x* ]]; then
	# you may override with --logfacility below
	redirect_to_logger local5
fi

# clean environment just in case.
unset fencing_attribute id_prefix timeout dc_timeout unreachable_peer_is
CTS_mode=false
suicide_on_failure_if_primary=false

# poor mans command line argument parsing,
# allow for command line overrides
while [[ $# != 0 ]]; do
	case $1 in
	--logfacility=*)
		redirect_to_logger ${1#*=}
		;;
	--logfacility)
		redirect_to_logger $2
		shift
		;;
	--resource=*)
		DRBD_RESOURCE=${1#*=}
		;;
	-r|--resource)
		DRBD_RESOURCE=$2
		shift
		;;
	--master-id=*)
		master_id=${1#*=}
		;;
	-i|--master-id)
		master_id=$2
		shift
		;;
	--role=*)
		role=${1#*=}
		;;
	-l|--role)
		role=${2}
		shift
		;;
	--fencing-attribute=*)
		fencing_attribute=${1#*=}
		;;
	-a|--fencing-attribute)
		fencing_attribute=$2
		shift
		;;
	--id-prefix=*)
		id_prefix=${1#*=}
		;;
	-p|--id-prefix)
		id_prefix=$2
		shift
		;;
	--timeout=*)
		timeout=${1#*=}
		;;
	-t|--timeout)
		timeout=$2
		shift
		;;
	--dc-timeout=*)
		dc_timeout=${1#*=}
		;;
	-d|--dc-timeout)
		dc_timeout=$2
		shift
		;;
	--net-hickup=*|--network-hickup=*)
		net_hickup_time=${1#*=}
		;;
	--net-hickup|--network-hickup)
		net_hickup_time=$2
		shift
		;;
	--CTS-mode)
		CTS_mode=true
		;;
	--unreachable-peer-is-outdated)
		# This is NOT to be scripted.
		# Or people will put this into the handler definition in
		# drbd.conf, and all this nice work was useless.
		test -t 0 &&
		unreachable_peer_is=outdated
		;;
	--suicide-on-failure-if-primary)
		suicide_on_failure_if_primary=true
		;;
	-*)
		echo >&2 "ignoring unknown option $1"
		;;
	*)
		echo >&2 "ignoring unexpected argument $1"
		;;
	esac
	shift
done
# DRBD_RESOURCE: from environment
# master_id: parsed from cib

: "== unreachable_peer_is == ${unreachable_peer_is:=unknown}"
# apply defaults:
: "== fencing_attribute   == ${fencing_attribute:="#uname"}"
: "== id_prefix           == ${id_prefix:="drbd-fence-by-handler"}"
: "== role                == ${role:="Master"}"

# defaults suitable for most cases
: "== net_hickup_time     == ${net_hickup_time:=0}"
: "== timeout             == ${timeout:=1}"
: "== dc_timeout          == ${dc_timeout:=$[20+timeout]}"

# check envars normally passed in by drbdadm
# TODO DRBD_CONF is also passed in.  we may need to use it in the
# xpath query, in case someone is crazy enough to use different
# conf files with the _same_ resource name.
# for now: do not do that, or hardcode the cib id of the master
# in the handler section of your drbd conf file.
for var in DRBD_RESOURCE; do
	if [ -z "${!var}" ]; then
		echo "Environment variable \$$var not found (this is normally passed in by drbdadm)." >&2
		exit 1
	fi
done

# Fixup id-prefix to include the resource name
# There may be multiple drbd instances part of the same M/S Group, pointing to
# the same master-id. Still they need to all have their own constraint, to be
# able to unfence independently when they finish their resync independently.
# Be nice to people who already explicitly configure an id prefix containing
# the resource name.
if [[ $id_prefix != *"-$DRBD_RESOURCE" ]] ; then
	id_prefix="$id_prefix-$DRBD_RESOURCE"
	: "== id_prefix           == ${id_prefix}"
fi

# make sure it contains what we expect
HOSTNAME=$(uname -n)

echo "invoked for $DRBD_RESOURCE${master_id:+" (master-id: $master_id)"}"

# to be set by drbd_peer_fencing()
drbd_fence_peer_exit_code=1

case $PROG in
    crm-fence-peer.sh)
	if drbd_peer_fencing fence; then
		: == DEBUG == $cibadmin_invocations cibadmin calls ==
		: == DEBUG == $SECONDS seconds ==
		exit $drbd_fence_peer_exit_code
	fi
	;;
    crm-unfence-peer.sh)
	if drbd_peer_fencing unfence; then
		: == DEBUG == $cibadmin_invocations cibadmin calls ==
		: == DEBUG == $SECONDS seconds ==
		exit 0
	fi
esac

# 1: unexpected error
exit 1<|MERGE_RESOLUTION|>--- conflicted
+++ resolved
@@ -254,38 +254,28 @@
 		# keep drbd_fence_peer_exit_code at "generic error",
 		# which will cause a "script is broken" message in case it was
 		# indeed called as handler from within drbd
-<<<<<<< HEAD
+
+	# No, NOT fenced/Consistent:
+	# just because we have been able to shoot him
+	# does not make our data any better.
 	elif [[ $peer_state = reachable ]] && $DRBD_disk_all_consistent; then
+		#           = reachable ]] && $DRBD_disk_all_uptodate
+		#	is implicitly handled here as well.
 		set_constraint &&
 		drbd_fence_peer_exit_code=4 rc=0 &&
 		echo INFO "peer is $peer_state, my disk is ${DRBD_disk[*]}: placed constraint '$id_prefix-$master_id'"
-	elif $DRBD_disk_all_uptodate ; then
-=======
-		;;
-
-	# No, NOT fenced/Consistent:
-	# just because we have been able to shoot him
-	# does not make our data any better.
-	reachable/Consistent/*|\
-	reachable/UpToDate/*)
-		set_constraint &&
-		drbd_fence_peer_exit_code=4 rc=0 &&
-		echo INFO "peer is $peer_state, my disk is $DRBD_disk: placed constraint '$id_prefix-$master_id'"
-		;;
-
-	fenced/UpToDate/*)
+
+	elif [[ $peer_state = fenced ]] && $DRBD_disk_all_uptodate ; then
 		set_constraint &&
 		drbd_fence_peer_exit_code=7 rc=0 &&
 		echo INFO "peer is $peer_state, my disk is $DRBD_disk: placed constraint '$id_prefix-$master_id'"
-		;;
 
 	# Peer is neither "reachable" nor "fenced" (above would have matched)
 	# So we just hit some timeout.
 	# As long as we are UpToDate, place the constraint and continue.
 	# If you don't like that, use a ridiculously high timeout,
 	# or patch this script.
-	*/UpToDate/*)
->>>>>>> 5d7c00ff
+	elif $DRBD_disk_all_uptodate ; then
 		# We could differentiate between unreachable,
 		# and DC-unreachable.  In the latter case, placing the
 		# constraint will fail anyways, and  drbd_fence_peer_exit_code
