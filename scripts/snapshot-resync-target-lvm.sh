#!/bin/bash
#
#  snapshot-resync-target-lvm.sh
#  This file is part of DRBD by Philipp Reisner and Lars Ellenberg.
#
# The caller (drbdadm) sets for us:
# DRBD_RESOURCE, DRBD_VOLUME, DRBD_MINOR, DRBD_LL_DISK etc.
#
###########
#
# There will be no resync if this script terminates with an
# exit code != 0. So be carefull with the exit code!
#

<<<<<<< HEAD
if [ -z "$DRBD_RESOURCE" || -z "$DRBD_LL_DISK" ]; then
	echo "DRBD_RESOURCE/DRBD_LL_DISK is not set. This script is supposed to"
=======
export LC_ALL=C LANG=C

if [ -z "$DRBD_RESOURCE" ]; then
	echo "DRBD_RESOURCE not set. This script is supposed to"
>>>>>>> ae1815b5
	echo "get called by drbdadm as a handler script"
	exit 0
fi

PROG=$(basename $0)
exec > >(exec 2>&- ; logger -t "$PROG[$$]" -p local5.info) 2>&1
echo "invoked for $DRBD_RESOURCE/$DRBD_VOLUME (drbd$DRBD_MINOR)"

TEMP=$(getopt -o p:a:nv --long percent:,additional:,disconnect-on-error,verbose -- "$@")

if [ $? != 0 ]; then
	echo "getopt failed"
	exit 0
fi

<<<<<<< HEAD
lvdisplay "$DRBD_LL_DISK" > /dev/null || exit 0 # not a LV
=======
if BACKING_BDEV=$(drbdadm sh-ll-dev "$DRBD_RESOURCE"); then
	is_stacked=false
elif BACKING_BDEV=$(drbdadm sh-ll-dev "$(drbdadm -S sh-lr-of "$DRBD_RESOURCE")"); then
	is_stacked=true
else
	echo "Cannot determine lower level device of resource $DRBD_RESOURCE, sorry."
	exit 0
fi

set_vg_lv_size()
{
	local X
	if ! X=$(lvs --noheadings --nosuffix --units s -o vg_name,lv_name,lv_size "$BACKING_BDEV") ; then
		# if lvs cannot tell me the info I need,
		# this is:
		echo "Cannot create snapshot of $BACKING_BDEV, apparently no LVM LV."
		return 1
	fi
	set -- $X
	VG_NAME=$1 LV_NAME=$2 LV_SIZE_K=$[$3 / 2]
	return 0
}
set_vg_lv_size || exit 0 # clean exit if not an lvm lv

>>>>>>> ae1815b5

SNAP_PERC=10
SNAP_ADDITIONAL=10240
DISCONNECT_ON_ERROR=0
LVC_OPTIONS=""
BE_VERBOSE=0
<<<<<<< HEAD
SNAP_NAME=${DRBD_LL_DISK##*/}-before-resync
=======
SNAP_NAME=$LV_NAME-before-resync
$is_stacked && SNAP_NAME=$SNAP_NAME-stacked
>>>>>>> ae1815b5
DEFAULTFILE="/etc/default/drbd-snapshot"

if [ -f $DEFAULTFILE ]; then
	. $DEFAULTFILE
fi

## command line parameters override default file

eval set -- "$TEMP"
while true; do
	case $1 in
	-p|--percent)
		SNAP_PERC="$2"
		shift
		;;
	-a|--additional)
		SNAP_ADDITIONAL="$2"
		shift
		;;
	-n|--disconnect-on-error)
		DISCONNECT_ON_ERROR=1
		;;
	-v|--verbose)
		BE_VERBOSE=1
		;;
	--)
		break
		;;
	esac
	shift
done
shift # the --

LVC_OPTIONS="$@"

if [[ $0 == *unsnapshot* ]]; then
	[ $BE_VERBOSE = 1 ] && set -x
<<<<<<< HEAD
	VG_PATH=${DRBD_LL_DISK%/*}
	lvremove -f ${VG_PATH}/${SNAP_NAME}
=======
	lvremove -f $VG_NAME/$SNAP_NAME
>>>>>>> ae1815b5
	exit 0
else
	(
		set -e
		[ $BE_VERBOSE = 1 ] && set -x
<<<<<<< HEAD
=======
		case $DRBD_MINOR in
			*[!0-9]*|"")
			if $is_stacked; then
				DRBD_MINOR=$(drbdadm -S sh-minor "$DRBD_RESOURCE")
			else
				DRBD_MINOR=$(drbdadm sh-minor "$DRBD_RESOURCE")
			fi
			;;
		*)
			:;; # ok, already exported by drbdadm
		esac

>>>>>>> ae1815b5
		OUT_OF_SYNC=$(sed -ne "/^ *$DRBD_MINOR:/ "'{
				n;
				s/^.* oos:\([0-9]*\).*$/\1/;
				s/^$/0/; # default if not found
				p;
				q; }' < /proc/drbd) # unit KiB
<<<<<<< HEAD
		_BDS=$(blockdev --getsize64 $DRBD_LL_DISK)
		BACKING=$((_BDS / 1024)) # unit KiB
		SNAP_SIZE=$((OUT_OF_SYNC + SNAP_ADDITIONAL + BACKING * SNAP_PERC / 100))
		lvcreate -s -n $SNAP_NAME -L ${SNAP_SIZE}k $LVC_OPTIONS $DRBD_LL_DISK
=======
		SNAP_SIZE=$((OUT_OF_SYNC + SNAP_ADDITIONAL + LV_SIZE_K * SNAP_PERC / 100))
		lvcreate -s -n $SNAP_NAME -L ${SNAP_SIZE}k $LVC_OPTIONS $VG_NAME/$LV_NAME
>>>>>>> ae1815b5
	)
	RV=$?
	[ $DISCONNECT_ON_ERROR = 0 ] && exit 0
	exit $RV
fi<|MERGE_RESOLUTION|>--- conflicted
+++ resolved
@@ -12,15 +12,10 @@
 # exit code != 0. So be carefull with the exit code!
 #
 
-<<<<<<< HEAD
-if [ -z "$DRBD_RESOURCE" || -z "$DRBD_LL_DISK" ]; then
-	echo "DRBD_RESOURCE/DRBD_LL_DISK is not set. This script is supposed to"
-=======
 export LC_ALL=C LANG=C
 
-if [ -z "$DRBD_RESOURCE" ]; then
-	echo "DRBD_RESOURCE not set. This script is supposed to"
->>>>>>> ae1815b5
+if [[ -z "$DRBD_RESOURCE" || -z "$DRBD_LL_DISK" ]]; then
+	echo "DRBD_RESOURCE/DRBD_LL_DISK is not set. This script is supposed to"
 	echo "get called by drbdadm as a handler script"
 	exit 0
 fi
@@ -36,15 +31,12 @@
 	exit 0
 fi
 
-<<<<<<< HEAD
-lvdisplay "$DRBD_LL_DISK" > /dev/null || exit 0 # not a LV
-=======
-if BACKING_BDEV=$(drbdadm sh-ll-dev "$DRBD_RESOURCE"); then
+if BACKING_BDEV=$(drbdadm sh-ll-dev "$DRBD_RESOURCE/$DRBD_VOLUME"); then
 	is_stacked=false
-elif BACKING_BDEV=$(drbdadm sh-ll-dev "$(drbdadm -S sh-lr-of "$DRBD_RESOURCE")"); then
+elif BACKING_BDEV=$(drbdadm sh-ll-dev "$(drbdadm -S sh-lr-of "$DRBD_RESOURCE")/$DRBD_VOLUME"); then
 	is_stacked=true
 else
-	echo "Cannot determine lower level device of resource $DRBD_RESOURCE, sorry."
+	echo "Cannot determine lower level device of resource $DRBD_RESOURCE/$DRBD_VOLUME, sorry."
 	exit 0
 fi
 
@@ -63,19 +55,14 @@
 }
 set_vg_lv_size || exit 0 # clean exit if not an lvm lv
 
->>>>>>> ae1815b5
 
 SNAP_PERC=10
 SNAP_ADDITIONAL=10240
 DISCONNECT_ON_ERROR=0
 LVC_OPTIONS=""
 BE_VERBOSE=0
-<<<<<<< HEAD
-SNAP_NAME=${DRBD_LL_DISK##*/}-before-resync
-=======
 SNAP_NAME=$LV_NAME-before-resync
 $is_stacked && SNAP_NAME=$SNAP_NAME-stacked
->>>>>>> ae1815b5
 DEFAULTFILE="/etc/default/drbd-snapshot"
 
 if [ -f $DEFAULTFILE ]; then
@@ -113,19 +100,12 @@
 
 if [[ $0 == *unsnapshot* ]]; then
 	[ $BE_VERBOSE = 1 ] && set -x
-<<<<<<< HEAD
-	VG_PATH=${DRBD_LL_DISK%/*}
-	lvremove -f ${VG_PATH}/${SNAP_NAME}
-=======
 	lvremove -f $VG_NAME/$SNAP_NAME
->>>>>>> ae1815b5
 	exit 0
 else
 	(
 		set -e
 		[ $BE_VERBOSE = 1 ] && set -x
-<<<<<<< HEAD
-=======
 		case $DRBD_MINOR in
 			*[!0-9]*|"")
 			if $is_stacked; then
@@ -138,22 +118,14 @@
 			:;; # ok, already exported by drbdadm
 		esac
 
->>>>>>> ae1815b5
 		OUT_OF_SYNC=$(sed -ne "/^ *$DRBD_MINOR:/ "'{
 				n;
 				s/^.* oos:\([0-9]*\).*$/\1/;
 				s/^$/0/; # default if not found
 				p;
 				q; }' < /proc/drbd) # unit KiB
-<<<<<<< HEAD
-		_BDS=$(blockdev --getsize64 $DRBD_LL_DISK)
-		BACKING=$((_BDS / 1024)) # unit KiB
-		SNAP_SIZE=$((OUT_OF_SYNC + SNAP_ADDITIONAL + BACKING * SNAP_PERC / 100))
-		lvcreate -s -n $SNAP_NAME -L ${SNAP_SIZE}k $LVC_OPTIONS $DRBD_LL_DISK
-=======
 		SNAP_SIZE=$((OUT_OF_SYNC + SNAP_ADDITIONAL + LV_SIZE_K * SNAP_PERC / 100))
 		lvcreate -s -n $SNAP_NAME -L ${SNAP_SIZE}k $LVC_OPTIONS $VG_NAME/$LV_NAME
->>>>>>> ae1815b5
 	)
 	RV=$?
 	[ $DISCONNECT_ON_ERROR = 0 ] && exit 0
