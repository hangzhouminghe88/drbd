Latest:
------
 For even more detail, use "git log" or visit http://git.drbd.org/.

<<<<<<< HEAD
8.2.7rc2 (api:86/proto:86-88)
--------
 * Fixed possible Oops on connection loss during sync handshake
 * Fixed various possible deadlocks in the disconnect/reconnect and
   online-verify code
 * Fixed possible access-after-free
 * Added support for TCP buffer autotuning
 * Added support for AF_SCI aka "Super Sockets"
 * Added support for IPV6
 * latency improvements
 * Support for using barriers to enforce write ordering on the secondary
   node. New config options: no-disk-barrier, no-disk-drain
 * Merged all changes from 8.0.12 -> 8.0.14 into 8.2

8.2.6 (api:86/proto:86-88)
--------
 * The details of the LRU data structures is now hidden from
   /proc/drbd but can be re-enabled by echoing 1 to
   /sys/module/drbd/parameters/proc_details
 * Bash completion support for drbdadm (Installs on all distributions
   but RedHat, since they lack the /etc/bash_completion.d directory)
 * Fixed the out-of-sync handler it never fired.
 * Added the before-resync-target handler, and a default
   implementation of a handler that snapshots the target
   of a resynchronisation in case it is a LVM2 logic volume.
 * Improved error messages and documentation in regards to
   false positives of online verify and data-integrity-alg
   mechanisms in the presence of ReiserFS or the Linux
   swap code.
 * Added the max-bio-bvecs option to workaround issues in
   a stack of DRBD/LVM/Xen.
 * Merged all changes from 8.0.11 -> 8.0.12 into 8.2
 * Fixed online resizing in case it is triggered from the
   secondary node.

8.2.5 (api:86/proto:86-88)
--------
 * Fixed a race between online-verify and application writes.
   It caused drbd to report false positives, and very likely
   deadlocked immediately afterwards.
 * When DRBD is build for kernels older than 2.6.16 mutexes are
   provided by a wrapper include file which is shipped with DRBD.
   We had a bug in there that caused one of DRBD's threads to
   lockup after the first connection loss. Fixed.
 * Merged all changes from 8.0.8 -> 8.0.11 into 8.2

8.2.4 (api:86/proto:86-88)
--------
 * Fixed the online-verify and data-integrity-alg features.
   While preparing DRBD for Linux-2.6.24 a bug was introduced
   that rendered most digest based functionality in DRBD useless.

8.2.3 (api:86/proto:86-88)
--------
 * Released the online-verify feature from DRBD+ into drbd-8.2
 * Fixed the data-integrity-alg feature to work correctly
   in 'allow-two-primaries' mode.
 * Significant latency improvement: Implemented sane default
   CPU bindings (affinity mask) of threads, and added the tuning
   option 'cpu-mask'.
 * A completely new drbdmeta - finally dealing with
   all drbd-0.7 to drbd-8.x conversion cases correctly.
 * Merged all changes from 8.0.7 -> 8.0.8 into 8.2

8.2.1 (api:86/proto:86-87)
--------
 * Fixed the OOPS when _not_ using a shared secret on kernel 
   before Linux-2.6.19 (=old crypto API).
 * Support for drbd-proxy's configuration directives in drbdadm.
 * Look for /etc/drbd-82.conf before drbd-08.conf before drbd.conf
 * drbdadm now allows one to move the device, disk and meta-disk
   statements out of the host ("on") sections into the resource
   section. This allows you to shorten your config files.
 * Merged all changes from 8.0.6 -> 8.0.7 to 8.2

8.2.0 (api:86/proto:86-87)
--------
 * Branch for new features after 8.1 and 8.0. We will do a number of
   features that do not fiddle with the general architecture of DRBD.
   This will be like the the current Linux-2.6 development model.
 * Implemented the data-integrity-alg option. When this is set to
   one of the kernel's hash algorithms, such a hash is shipped with
   every user-data carrying packet. In case user-data is corrupted
   on the network DRBD protests by dropping the connection.


Changelog for fixes propagated from 8.0.x:
------------------------------------------

8.0.14 (api:86/proto:86)
=======
8.0.14rc1 (api:86/proto:86)
>>>>>>> c12f9af4
--------
 * fixed some access-after-free corner cases
 * fixed some potential deadlocks on state changes
 * don't use bounce buffers (reduce unnecessary buffer page bounces on 32bit)
 * properly serialize IO operations on the whole bitmap
 * reduce race possibilities in our thread restart code
 * linux 2.6.27 compatibility
 * latency improvements using TCP_QUICKACK
 * reduced spurious coding differrences between drbd-8.0 and drbd-8.2
 * drbdsetup now checks for /proc/drbd instead of playing netlink ping-pong
   to determin whether the drbd kernel module is present.
 * fixed (harmless but annoying) stack corruption in drbdadm
 * adjusted timeouts on 'detach' and 'down'
 * fixed unit conversion of disk size configuration parameter
 * fixed drbdadm/drbdsetup default unit mismatch
   for disk size configuration parameter
 * drbd.spec file update
 * documentation update

8.0.13 (api:86/proto:86)
--------
 * Fixed online resizing if there is application IO on the fly when the
   resize is triggered.
 * Fixed online resizing if it is triggered from the secondary node.
 * Fixed a possible deadlock in case "become-primary-on-both" is used, and
   a resync starts
 * Fixed the invocation of the pri-on-incon-degr handler
 * Fixed the exit codes of drbdsetup
 * sock_create_lite() to avoid a socket->sk leak
 * Auto-tune socket buffers if sndbuf-size is set to zero
 * Made it to compile on Linux-2.6.26

8.0.12 (api:86/proto:86)
--------
 * Corrected lock-out of application IO during bitmap IO.
   (Only triggered issues with multi-terrabyte volumes)
 * If an attach would causes a split-brain,
   abort the attach, do not drop the connection
 * A node without data (no disk, no connection) only accepts data
   (attach or connect) if that data matches the last-known data
 * Fixed various race conditions between state transitions
 * Various bugfixes to issues found by using the sparse tool
 * Corrected the exit codes of drbdsetup/drbdadm to match
   the expectations of dopd (drbd-outdate-peer-daemon)
 * Corrected the online changing of the number of AL extents while
   application IO is in flight.
 * Two new config options no-disk-flushes and no-md-flushes to disable
   the use of io subsystem flushes and barrier BIOs.
 * Make it compile on Linux-2.6.25
 * Support for standard disk stats
 * Work on stalling issues of the resync process
 * drbdsetup /dev/drbdX down no longer fails for non-existing minors
 * Added wipe-md to drbdadm

8.0.11 (api:86/proto:86)
--------
 * If we had no IO while a device was connected it could happen that
   the pending count was erroneously decreased to -1 at disconnect.
   Fixed.
 * Fixed a race that could deadlock worker and receiver while
   disconnecting a diskless node from a primary peer.
 * Fixed a minimal meory leak, upon each module unload of DRBD.

8.0.10 (api:86/proto:86)
--------
 * Fixed a race condition in the disconnect code path that could cause
   the pending count to not return to zero. This means that the
   next role change will block forever.

8.0.9 (api:86/proto:86)
--------
 * In case our backing devices support write barriers and cache
   flushes, we use these means to ensure data integrity in
   the presence of volatile disk write caches and power outages.
 * Fixed DRBD to no longer log
   "Sync bitmap getting lost (drbd_bm_set_bits_in_irq: (!b->bm))"
   endlessly after the local disk was lost.
 * Fixed protocol A for BIOs larger than the page size. If you
   hit the bug, DBBD would simply lose connection.
 * Don't accidentally truncate the device in case a secondary with
   a too small disk gets connected.
 * Changed state processing so that state changes visible
   via the drbdsetup events interface are always in the right order.
 * Made drbddisk's exit codes more LSB compliant.
 * Back-ported the new drbdmeta to drbd-8.0 (from drbd-8.2).
 * More robustness to the code that establishes connections.
 * Made '/etc/init.d/drbd status' to print a nice overview.
 * Made it to compile on Linux-2.6.24.

8.0.8 (api:86/proto:86)
--------
 * Improvements to the bitmap code. (The old code might re-enable
   interrupts by accident)
 * Fixed a endianness issue in the write protocol. C bit-fields are
   might by laid out differently on little/big endian machines.
 * Drbdadm's adjust forgot sometimes to adjust options values that
   where inherited from the common section, fixed that.
 * Removed dopd. It gets (and should be) shipped with heartbeat.
 * When peer authentication is enabled, you could trick drbd to send
   a state report packet before it authenticated itself. Fixed that.
 * Added robustness to resync pause/continue.
 * Drbdsetup should not report a random error if no netlink
   answer is received from the drbd module.
 * Fixes to error code paths. ( drbd_drain_block() and lc_alloc() )
 * Fixed a possible OOPS in case one manages to loose disk and
   network concurrently. (iSCSI disk and network over same switch)
 * Fixed the broadcasting of state change events to userspace.

8.0.7 (api:86/proto:86)
--------
 * Fixed drbdmeta's conversion of 07 style meta data.
 * Handle the failure of vmalloc() in the bitmap code more gracefully.
 * Do not pause resync on unconfigured devices.
 * Added missing pieces of the implementation of the "pri-lost" handler.
 * Added the "split-brain" handler.
 * Drop the network config after failure to authenticate.
 * Made it to compile on Linux-2.6.24-rc1.
 * Fixed an unlikely race that could cause a device to get stuck
   in SyncPause.
 * Online resizing failed to start resync properly (although it
   set up all the meta data correct). Fixed that.
 * Minor improvements to documentation and error messages.

8.0.6 (api:86/proto:86)
--------
 * Fixed DRBD to not deadlock while doing bitmap updates on Linux
   2.6.22 and later.
 * Make it compile on Linux-2.6.22 and later.
 * Removed a hard coded path to docbook DTDs from our SGML files,
   maybe improving the situation with building the documentation.
 * When a drbd connect attempt gets accepted onto a other program,
   that simply closes the socket, drbd stays for some seconds in the
   "BrokenPipe" network state. When one removed the network
   config during that time, drbd OOPSed. This is fixed now.
 * drbdmeta can now also initialize meta data on meta devices
   smaller than 128MB.
 * Added an explicit NULL argument to our ioctl() calls in drbdmeta.
 * Added scripts/block-drbd, which is a nice way hand over DRBD
   role assignment to Xen, allowing one to do Xen live migrations
   in a sane way.
 * Added scripts/pretty-proc-drbd.sh
 * Added an option to drbd.conf which instructs the init script
   to promote DRBD devices to primary role upon machine start up.

8.0.5 (api:86/proto:86)
--------
 * Changed the default behavior of the init script. Now the init
   script terminates in case the devices refuse to because they 
   had a split brain. Introduced an option to preserve the old
   behavior.
 * Fixed a bug where the local_cnt could get imbalanced upon a 
   state change.
 * Fixed an bug in the UUID algorithm, that could lead to both
   sides in cs:WFBitMapT state. It was triggered when the disk
   on the SyncTarget gets detached and attached.
 * Implemented proper size checking on strings that get communicated
   with DRBD's netlink protocol.
 * Changed the maximal length of device names from 32 characters to
   128 characters. (udev based disk names might be very long nowadays)
 * Fixed the after-sb-0pri policies discard-younger/discard-older
 * When the resync speed was changed to a considerably lower 
   value while resync was running, it could happen that we erroneously
   decremented the local_cnt too often.
 * Fixed a bug in the UUID code, that caused drbd to erroneously report 
   a split brain after changing the role of a diskless node multiple 
   times.
 * Both nodes ended up in SyncSource when a state change occurred on 
   one node while the disk state on the other node is in the temporal 
   'Negotiating' state. Fixed got fixed.
 * drbdmeta's parse/scan code for meta-data dumps got fixed for 
   huge devices, and an improved error reporting.
 * drbdadm had difficulties with option values of type string that
   start with an digit. Fixed.
 * Fixed a code path that should it make possible to unload the
   module even in case some of our receive buffers leaked.
 * The usermode helper program is now user definable. It is no
   longer hardcoded set to 'drbdadm'.

8.0.4 (api:86/proto:86)
--------
 * Fixed an OOPS in case you do an invalidate on an diskless device. And
   made invalidates on diskless devices possible by using drbdmeta.
 * Fix for an possible OOPS in drbd_al_to_on_disk_bm().
 * Fix for a possible OOPS. This issue was triggered when you do an
   attach very soon (ms) after the disk was dropped.
 * Fix for a race condition in receive_state(). Symptom was that the
   resync stalls at 100% on a node.
 * Some block devices fail requests by clearing the BIO_UPTODATE flag
   (that is ok), but not returning an error (that is strange). 
   We now deal with that correctly.
 * Drbdadm's parser will now reject config files with resources with 
   missing "on" sections. (Instead of segfaulting)
 * Init script continues in case the setup of a single resource fails.
 * Improvements to the "drbdsetup events" interface: Updates about
   the resync progress and initial state of all devices if called with "-a".
 * The benchmark/dm program can now also create custom bandwidth loads.

8.0.3 (api:86/proto:86)
--------
 * Fixed a race condition that could cause us to continue to traverse a bio
   after it was freed. (led to an OOPS)
 * Fixed a race condition that could cause us to use members of an ee, after
   it was freed. (led to various weirdness)
 * Language fixes for the man pages.
 * The drbdsetup commands (events, wait-connect,...) release the lock now.
 * Minor fixes and updates to the user land tools and to the peer outdater.

8.0.2 (api:86/proto:86)
--------
 * Removed a bug that could cause an OOPS in drbd_al_to_on_disk_bm()
 * Improved the robustness of the UUID based algorithm that decides
   about the resync direction.
 * Fixed the error handling in case a the open() of a backing
   block device fails.
 * Fixed a race condition that could cause a "drbdadm disconnect" to hang.
 * More verbosity in we can not claim a backing block device.
 * More verbosity and paranoia in the bitmap area.
 * On some vendor kernels 8.0.1 did not load because of kzalloc. fixed.
 * Fault injection can now not only be turned on or off, but can be 
   enabled on a per device basis.
 * Fixed the scripts and files needed to build drbd into a kernel.

8.0.1 (api:86/proto:86)
--------
 * Fixed some race conditions that could trigger an OOPS when the local disk
   fails and DRBD detaches itself from the failing disk.
 * Added a missing call to drbd_try_outdate_peer().
 * LVM's LVs expose ambiguous queue settings. When a RAID-0 (md) PV is
   used the present a segment size of 64k but at the same time allow only
   8 sectors. Fixed DRBD to deal with that fact correctly.
 * New option "always-asbp" to also use the after-after-split-brain-policy
   handlers, even it is not possible to determine from the UUIDs that
   the data of the two nodes was related in the past.
 * More verbosity in case a bio_add_page() fails.
 * Replaced kmalloc()/memset() with kzmalloc(), and a wrapper for older kernels
 * A fast version of drbd_al_to_on_disk_bm(). This is necessary for short
   (even sub-second) switchover times while having large "al-extents" settings.
 * Fixed drbdadm's array overflows (of on stack objects)
 * drbdsetup can now dump its usage in a XML format
 * New init script for gentoo
 * Fixed Typos in the usage of /proc/sysrq-trigger in the example config.

8.0.0 (api:86/proto:86)
--------
 * No effective changes to rc2.

8.0rc2 (api:86/proto:86)
--------
 * Added the well known automagically adjust drbd_config.h to
   make drbd compile on every by vendor's backports defaced 
   kernel. ( Linux-2.6.x only of course )
 * Fixed races with starting and finishing resync processes 
   while heavy application IO is going on.
 * Ported DRBD to the new crypto API (and added a emulation of the
   now API on top of the old one for older 2.6.x kernels)
 * Code to perform better on Ethernet networks with jumbo
   frames.
 * Bugfixes to our request code (race conditions).
 * Every error code that is returned by drbdsetup has a 
   textual description by now.

8.0rc1 (api:86/proto:85)
--------
 * The drbd-peer-outdater got updated to work in multi node heartbeat
   clusters. (But we still not succeeded to get this into Heartbeat's
   repository accepted.)
 * Fixed resync decision after a crash in a pri-pri cluster.
 * Implemented the ping-timeout option for "sub-second" failover clusters.
 * Implemented all the "violently" options in the reconnect handling.
 * Updated man pages of drbd.conf and drbdsetup.
 * Removed the "self-claiming" on secondary nodes.
 * Fixed an uncountable number of bugs.

8.0pre6 (api:85/proto:85)
--------
 * All panic() calls where removed from DRBD.
 * IO errors while accessing the backing storage device are now handled
   correct.
 * Conflict detection for two primaries is in place and tested.
 * More tracing stuff
 * Lots of bugs found and fixed

8.0pre5 (api:84/proto:83)
--------
 * The request code was completely rewritten.
 * The write conflict detection code for primary-primary is currently
   broken, but will be fixed soon.
 * drbdsetup is no longer based on IOCTL but works now via
   netlink/connector.
 * drbd_panic() is on its way out.
 * A runtime configurable tracing framework got added.
 * A lot of effort was put into finding and fixing bugs.

8.0pre4 (api:83/proto:82)
--------
 * Added the "drbd-peer-outdater" heartbeat plugin.
 * New ("cluster wide") state changes. (Cluster wide serialization of
   major state changes, like becoming primary, invalidating a disk etc...)
 * Write requests are now sent by the worker instead out of the process's
   context that calls make_request().
 * The worker thread no longer gets restarted upon loss of connection.
 * A test suite developed by students of 'FH Hagenberg' was added.

8.0pre3 (api:82/proto:80)
--------
 * Now it works on device mapper (LVM) as well as on "real" block devices.
 * Finally (after years) a sane "drbdadm adjust" implementation, which is
   really really robust.
 * Fixes for 64bit kernel / 32 bit userland environments
 * Fixes in the sys-v init script
 * Renamed "--do-what-I-say" to "--overwrite-data-of-peer". Hopefully
   people now understand what this option does.

8.0-pre2 (api:81/proto:80)
--------
 * removed the "on-disconnect" and "split-brain-fix" config options and
   added the "fencing" config option instead.
 * Updated all man pages to cover drbd-8.0
 * /proc/drbd shows the whole drbd_state_t, as well the logging of state
   changes shows every field of drbd_state_t now.
 * Deactivated most of the TCQ code for now, since it changed again
   in the mainline kernel.
 * Minor other fixes.

8.0_pre1 (api:80/proto:80)
--------
 * Removed support for Linux-2.4.x
 * Cleanup of the wire protocol.
 * Added optional peer authentication with a shared secret.
 * Consolidated state changes into a central function.
 * Improved, tunable after-split-brain recovery strategies.
 * Always verify all IDs used in the protocol that are used as pointers.
 * Introduced the "outdate" disk state, and commands for managing it.
 * Introduced the "drbdmeta" command, and require the user to create
   meta-data explicitly.
 * Support for primary/primary (for OCFS2, GFS...)
 * Replaced the sync-groups with the sync-after mechanism.
 * The "common" section in the configuration file.
 * Replaced the generation counters (GCs) with data-generation-UUIDs
 * Improved performance by using Linux-2.6's BIOs with up to 32k per
   IO request. Before we transferred only up to 4k per IO request.
 * A Warning if the disk sizes are more than 10% different.
 * A connection teardown packet to differentiate between a crash
   of the peer and a peer that is shut down gracefully.
 * External imposable SyncPause states, to serialize DRBD's resynchronization
   with the resynchronization of backing storage's RAID configurations.
 * Backing storage can be hot added to disk less nodes.
 * Prepared for advanced integration to Heartbeat-2.0
 * Changed internal APIs so that missed writes of the meta-data super
   block are reported as they happen.
 * The http://usage.drbd.org sub project.
 * Rewrote the scanner/parser of drbd.conf. 10 times smaller/faster and
   easier to maintain.
 * Asynchronous meta-data IO [ Code drop from the DRBD+ branch ]<|MERGE_RESOLUTION|>--- conflicted
+++ resolved
@@ -2,7 +2,6 @@
 ------
  For even more detail, use "git log" or visit http://git.drbd.org/.
 
-<<<<<<< HEAD
 8.2.7rc2 (api:86/proto:86-88)
 --------
  * Fixed possible Oops on connection loss during sync handshake
@@ -93,9 +92,6 @@
 ------------------------------------------
 
 8.0.14 (api:86/proto:86)
-=======
-8.0.14rc1 (api:86/proto:86)
->>>>>>> c12f9af4
 --------
  * fixed some access-after-free corner cases
  * fixed some potential deadlocks on state changes
