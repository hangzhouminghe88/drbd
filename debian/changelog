--- conflicted
+++ resolved
@@ -1,14 +1,10 @@
-<<<<<<< HEAD
-drbd8 (8.2.5-0) unstable; urgency=low
-=======
-drbd8 (8.0.12rc1-0) unstable; urgency=low
+drbd8 (8.2.6rc1-0) unstable; urgency=low
 
   * New upstream release.
 
- -- Philipp Reisner <phil@linbit.com>  Tue, 8 Apr 2008 16:18:34 +0200
+ -- Philipp Reisner <phil@linbit.com>  Fri, 11 Apr 2008 13:18:35 +0200
 
-drbd8 (8.0.11-0) unstable; urgency=low
->>>>>>> 0861645b
+drbd8 (8.2.5-0) unstable; urgency=low
 
   * New upstream release.
 
