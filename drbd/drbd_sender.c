// SPDX-License-Identifier: GPL-2.0-or-later
/*
   drbd_sender.c

   This file is part of DRBD by Philipp Reisner and Lars Ellenberg.

   Copyright (C) 2001-2008, LINBIT Information Technologies GmbH.
   Copyright (C) 1999-2008, Philipp Reisner <philipp.reisner@linbit.com>.
   Copyright (C) 2002-2008, Lars Ellenberg <lars.ellenberg@linbit.com>.


 */

#include <linux/module.h>
#include <linux/drbd.h>
#include <linux/sched.h>
#include <linux/sched/signal.h>
#include <linux/wait.h>
#include <linux/mm.h>
#include <linux/memcontrol.h>
#include <linux/mm_inline.h>
#include <linux/slab.h>
#include <linux/random.h>
#include <linux/scatterlist.h>
#include <linux/overflow.h>
#include <linux/part_stat.h>

#include "drbd_int.h"
#include "drbd_protocol.h"
#include "drbd_req.h"

void drbd_panic_after_delayed_completion_of_aborted_request(struct drbd_device *device);

static int make_ov_request(struct drbd_peer_device *, unsigned int sect_in);
static int make_resync_request(struct drbd_peer_device *, unsigned int sect_in);
static bool should_send_barrier(struct drbd_connection *, unsigned int epoch);
static void maybe_send_barrier(struct drbd_connection *, unsigned int);
static unsigned long get_work_bits(const unsigned long mask, unsigned long *flags);

/* endio handlers:
 *   drbd_md_endio (defined here)
 *   drbd_request_endio (defined here)
 *   drbd_peer_request_endio (defined here)
 *   drbd_bm_endio (defined in drbd_bitmap.c)
 *
 * For all these callbacks, note the following:
 * The callbacks will be called in irq context by the IDE drivers,
 * and in Softirqs/Tasklets/BH context by the SCSI drivers.
 * Try to get the locking right :)
 *
 */

/* used for synchronous meta data and bitmap IO
 * submitted by drbd_md_sync_page_io()
 */
void drbd_md_endio(struct bio *bio)
{
	struct drbd_device *device;

	blk_status_t status = bio->bi_status;

	device = bio->bi_private;
	device->md_io.error = blk_status_to_errno(status);

	/* special case: drbd_md_read() during drbd_adm_attach() */
	if (device->ldev)
		put_ldev(device);
	bio_put(bio);

	/* We grabbed an extra reference in _drbd_md_sync_page_io() to be able
	 * to timeout on the lower level device, and eventually detach from it.
	 * If this io completion runs after that timeout expired, this
	 * drbd_md_put_buffer() may allow us to finally try and re-attach.
	 * During normal operation, this only puts that extra reference
	 * down to 1 again.
	 * Make sure we first drop the reference, and only then signal
	 * completion, or we may (in drbd_al_read_log()) cycle so fast into the
	 * next drbd_md_sync_page_io(), that we trigger the
	 * ASSERT(atomic_read(&mdev->md_io_in_use) == 1) there.
	 */
	drbd_md_put_buffer(device);
	device->md_io.done = 1;
	wake_up(&device->misc_wait);
}

/* reads on behalf of the partner,
 * "submitted" by the receiver
 */
static void drbd_endio_read_sec_final(struct drbd_peer_request *peer_req) __releases(local)
{
	unsigned long flags = 0;
	struct drbd_peer_device *peer_device = peer_req->peer_device;
	struct drbd_device *device = peer_device->device;
	struct drbd_connection *connection = peer_device->connection;

	spin_lock_irqsave(&connection->peer_reqs_lock, flags);
	device->read_cnt += peer_req->i.size >> 9;
	list_del(&peer_req->w.list);
	if (list_empty(&connection->read_ee))
		wake_up(&connection->ee_wait);
	if (test_bit(__EE_WAS_ERROR, &peer_req->flags))
		__drbd_chk_io_error(device, DRBD_READ_ERROR);
	spin_unlock_irqrestore(&connection->peer_reqs_lock, flags);

	drbd_queue_work(&connection->sender_work, &peer_req->w);
	put_ldev(device);
}

static int is_failed_barrier(int ee_flags)
{
	return (ee_flags & (EE_IS_BARRIER|EE_WAS_ERROR|EE_RESUBMITTED|EE_TRIM|EE_ZEROOUT))
		== (EE_IS_BARRIER|EE_WAS_ERROR);
}

/* writes on behalf of the partner, or resync writes,
 * "submitted" by the receiver, final stage.  */
void drbd_endio_write_sec_final(struct drbd_peer_request *peer_req) __releases(local)
{
	unsigned long flags = 0;
	struct drbd_peer_device *peer_device = peer_req->peer_device;
	struct drbd_device *device = peer_device->device;
	struct drbd_connection *connection = peer_device->connection;
	sector_t sector;
	int do_wake;
	u64 block_id;

	/* if this is a failed barrier request, disable use of barriers,
	 * and schedule for resubmission */
	if (is_failed_barrier(peer_req->flags)) {
		drbd_bump_write_ordering(device->resource, device->ldev, WO_BDEV_FLUSH);
		spin_lock_irqsave(&connection->peer_reqs_lock, flags);
		list_del(&peer_req->w.list);
		peer_req->flags = (peer_req->flags & ~EE_WAS_ERROR) | EE_RESUBMITTED;
		peer_req->w.cb = w_e_reissue;
		/* put_ldev actually happens below, once we come here again. */
		__release(local);
		spin_unlock_irqrestore(&connection->peer_reqs_lock, flags);
		drbd_queue_work(&connection->sender_work, &peer_req->w);
		if (atomic_dec_and_test(&connection->active_ee_cnt))
			wake_up(&connection->ee_wait);
		return;
	}

	/* after we moved peer_req to done_ee,
	 * we may no longer access it,
	 * it may be freed/reused already!
	 * (as soon as we release the peer_reqs_lock) */
	sector = peer_req->i.sector;
	block_id = peer_req->block_id;

	if (peer_req->flags & EE_WAS_ERROR) {
                /* In protocol != C, we usually do not send write acks.
                 * In case of a write error, send the neg ack anyways. */
                if (!__test_and_set_bit(__EE_SEND_WRITE_ACK, &peer_req->flags))
                        inc_unacked(peer_device);
                drbd_set_out_of_sync(peer_device, peer_req->i.sector, peer_req->i.size);
        }

	spin_lock_irqsave(&connection->peer_reqs_lock, flags);
	device->writ_cnt += peer_req->i.size >> 9;
	atomic_inc(&connection->done_ee_cnt);
	list_move_tail(&peer_req->w.list, &connection->done_ee);

	/*
	 * Do not remove from the write_requests tree here: we did not send the
	 * Ack yet and did not wake possibly waiting conflicting requests.
	 * Removed from the tree from "drbd_process_done_ee" within the
	 * appropriate callback (e_end_block/e_end_resync_block) or from
	 * _drbd_clear_done_ee.
	 */

	if (block_id == ID_SYNCER)
		do_wake = list_empty(&connection->sync_ee);
	else
		do_wake = atomic_dec_and_test(&connection->active_ee_cnt);

	/* FIXME do we want to detach for failed REQ_OP_DISCARD?
	 * ((peer_req->flags & (EE_WAS_ERROR|EE_TRIM)) == EE_WAS_ERROR) */
	if (peer_req->flags & EE_WAS_ERROR)
		__drbd_chk_io_error(device, DRBD_WRITE_ERROR);

	if (connection->cstate[NOW] == C_CONNECTED)
		queue_work(connection->ack_sender, &connection->send_acks_work);
	spin_unlock_irqrestore(&connection->peer_reqs_lock, flags);

	if (block_id == ID_SYNCER)
		drbd_rs_complete_io(peer_device, sector);

	if (do_wake)
		wake_up(&connection->ee_wait);

	put_ldev(device);
}

/* writes on behalf of the partner, or resync writes,
 * "submitted" by the receiver.
 */
void drbd_peer_request_endio(struct bio *bio)
{
	struct drbd_peer_request *peer_req = bio->bi_private;
	struct drbd_device *device = peer_req->peer_device->device;
	bool is_write = bio_data_dir(bio) == WRITE;
	bool is_discard = bio_op(bio) == REQ_OP_WRITE_ZEROES ||
			  bio_op(bio) == REQ_OP_DISCARD;

	blk_status_t status = bio->bi_status;

	if (status && drbd_ratelimit())
		drbd_warn(device, "%s: error=%d s=%llus\n",
				is_write ? (is_discard ? "discard" : "write")
					: "read", status,
				(unsigned long long)peer_req->i.sector);

	if (status)
		set_bit(__EE_WAS_ERROR, &peer_req->flags);

	bio_put(bio); /* no need for the bio anymore */
	if (atomic_dec_and_test(&peer_req->pending_bios)) {
		if (is_write)
			drbd_endio_write_sec_final(peer_req);
		else
			drbd_endio_read_sec_final(peer_req);
	}
}

/* Not static to increase the likelyhood that it will show up in a stack trace */
void drbd_panic_after_delayed_completion_of_aborted_request(struct drbd_device *device)
{
	panic("drbd%u %s/%u potential random memory corruption caused by delayed completion of aborted local request\n",
		device->minor, device->resource->name, device->vnr);
}


/* read, readA or write requests on R_PRIMARY coming from drbd_submit_bio
 */
void drbd_request_endio(struct bio *bio)
{
	unsigned long flags;
	struct drbd_request *req = bio->bi_private;
	struct drbd_device *device = req->device;
	struct bio_and_error m;
	enum drbd_req_event what;

	blk_status_t status = bio->bi_status;

	/* If this request was aborted locally before,
	 * but now was completed "successfully",
	 * chances are that this caused arbitrary data corruption.
	 *
	 * "aborting" requests, or force-detaching the disk, is intended for
	 * completely blocked/hung local backing devices which do no longer
	 * complete requests at all, not even do error completions.  In this
	 * situation, usually a hard-reset and failover is the only way out.
	 *
	 * By "aborting", basically faking a local error-completion,
	 * we allow for a more graceful switchover by cleanly migrating services.
	 * Still the affected node has to be rebooted "soon".
	 *
	 * By completing these requests, we allow the upper layers to re-use
	 * the associated data pages.
	 *
	 * If later the local backing device "recovers", and now DMAs some data
	 * from disk into the original request pages, in the best case it will
	 * just put random data into unused pages; but typically it will corrupt
	 * meanwhile completely unrelated data, causing all sorts of damage.
	 *
	 * Which means delayed successful completion,
	 * especially for READ requests,
	 * is a reason to panic().
	 *
	 * We assume that a delayed *error* completion is OK,
	 * though we still will complain noisily about it.
	 */
	if (unlikely(req->local_rq_state & RQ_LOCAL_ABORTED)) {
		if (drbd_ratelimit())
			drbd_emerg(device, "delayed completion of aborted local request; disk-timeout may be too aggressive\n");

		if (!status)
			drbd_panic_after_delayed_completion_of_aborted_request(device);
	}

	/* to avoid recursion in __req_mod */
	if (unlikely(status)) {
		unsigned int op = bio_op(bio);
		if (op == REQ_OP_DISCARD || op == REQ_OP_WRITE_ZEROES) {
			if (status == BLK_STS_NOTSUPP)
				what = DISCARD_COMPLETED_NOTSUPP;
			else
				what = DISCARD_COMPLETED_WITH_ERROR;
		} else if (op == REQ_OP_READ) {
			if (bio->bi_opf & REQ_RAHEAD)
				what = READ_AHEAD_COMPLETED_WITH_ERROR;
			else
				what = READ_COMPLETED_WITH_ERROR;
		} else {
			what = WRITE_COMPLETED_WITH_ERROR;
		}
	} else {
		what = COMPLETED_OK;
	}

	bio_put(req->private_bio);
	req->private_bio = ERR_PTR(blk_status_to_errno(status));

	/* not req_mod(), we need irqsave here! */
	read_lock_irqsave(&device->resource->state_rwlock, flags);
	__req_mod(req, what, NULL, &m);
	read_unlock_irqrestore(&device->resource->state_rwlock, flags);
	put_ldev(device);

	if (m.bio)
		complete_master_bio(device, &m);
}

void drbd_csum_pages(struct crypto_shash *tfm, struct page *page, void *digest)
{
	SHASH_DESC_ON_STACK(desc, tfm);

	desc->tfm = tfm;

	crypto_shash_init(desc);

	page_chain_for_each(page) {
		unsigned off = page_chain_offset(page);
		unsigned len = page_chain_size(page);
		u8 *src;
		src = kmap_atomic(page);
		crypto_shash_update(desc, src + off, len);
		kunmap_atomic(src);
	}
	crypto_shash_final(desc, digest);
	shash_desc_zero(desc);
}

void drbd_csum_bio(struct crypto_shash *tfm, struct bio *bio, void *digest)
{
	struct bio_vec bvec;
	struct bvec_iter iter;
	SHASH_DESC_ON_STACK(desc, tfm);

	desc->tfm = tfm;

	crypto_shash_init(desc);

	bio_for_each_segment(bvec, bio, iter) {
		u8 *src;
		src = kmap_atomic(bvec.bv_page);
		crypto_shash_update(desc, src + bvec.bv_offset, bvec.bv_len);
		kunmap_atomic(src);
		/* WRITE_SAME has only one segment,
		 * checksum the payload only once. */
		if (bio_op(bio) == REQ_OP_WRITE_SAME)
			break;
	}
	crypto_shash_final(desc, digest);
	shash_desc_zero(desc);
}

/* MAYBE merge common code with w_e_end_ov_req */
static int w_e_send_csum(struct drbd_work *w, int cancel)
{
	struct drbd_peer_request *peer_req = container_of(w, struct drbd_peer_request, w);
	struct drbd_peer_device *peer_device = peer_req->peer_device;
	int digest_size;
	void *digest;
	int err = 0;

	if (unlikely(cancel))
		goto out;

	if (unlikely((peer_req->flags & EE_WAS_ERROR) != 0))
		goto out;

	digest_size = crypto_shash_digestsize(peer_device->connection->csums_tfm);
	digest = drbd_prepare_drequest_csum(peer_req, digest_size);
	if (digest) {
		drbd_csum_pages(peer_device->connection->csums_tfm, peer_req->page_chain.head, digest);
		/* Free peer_req and pages before send.
		 * In case we block on congestion, we could otherwise run into
		 * some distributed deadlock, if the other side blocks on
		 * congestion as well, because our receiver blocks in
		 * drbd_alloc_pages due to pp_in_use > max_buffers. */
		drbd_free_peer_req(peer_req);
		peer_req = NULL;
		inc_rs_pending(peer_device);
		err = drbd_send_command(peer_device, P_CSUM_RS_REQUEST, DATA_STREAM);
	} else {
		drbd_err(peer_device, "kmalloc() of digest failed.\n");
		err = -ENOMEM;
	}

out:
	if (peer_req)
		drbd_free_peer_req(peer_req);

	if (unlikely(err))
		drbd_err(peer_device, "drbd_send_drequest(..., csum) failed\n");
	return err;
}

static int read_for_csum(struct drbd_peer_device *peer_device, sector_t sector, int size)
{
	struct drbd_connection *connection = peer_device->connection;
	struct drbd_device *device = peer_device->device;
	struct drbd_peer_request *peer_req;

	if (!get_ldev(device))
		return -EIO;

	/* Do not wait if no memory is immediately available.  */
	peer_req = drbd_alloc_peer_req(peer_device, GFP_TRY & ~__GFP_RECLAIM);
	if (!peer_req)
		goto defer;
	if (size) {
		drbd_alloc_page_chain(&connection->transport,
			&peer_req->page_chain, DIV_ROUND_UP(size, PAGE_SIZE), GFP_TRY);
		if (!peer_req->page_chain.head)
			goto defer2;
	}
	peer_req->i.size = size;
	peer_req->i.sector = sector;
	peer_req->block_id = ID_SYNCER; /* unused */

	peer_req->w.cb = w_e_send_csum;
	peer_req->opf = REQ_OP_READ;
	spin_lock_irq(&connection->peer_reqs_lock);
	list_add_tail(&peer_req->w.list, &connection->read_ee);
	spin_unlock_irq(&connection->peer_reqs_lock);

	atomic_add(size >> 9, &device->rs_sect_ev);
	if (drbd_submit_peer_request(peer_req) == 0)
		return 0;

	/* If it failed because of ENOMEM, retry should help.  If it failed
	 * because bio_add_page failed (probably broken lower level driver),
	 * retry may or may not help.
	 * If it does not, you may need to force disconnect. */
	spin_lock_irq(&connection->peer_reqs_lock);
	list_del(&peer_req->w.list);
	spin_unlock_irq(&connection->peer_reqs_lock);

defer2:
	drbd_free_peer_req(peer_req);
defer:
	put_ldev(device);
	return -EAGAIN;
}

static void drbd_device_resync_request(struct drbd_device *device)
{
	struct drbd_peer_device *peer_device;
	struct drbd_peer_device *peer_device_active = NULL;
	struct drbd_peer_device *peer_device_target = NULL;
	unsigned int sect_in_target = 0;  /* Number of sectors that came in since the last turn for peer to which we are target. */
	bool other_peer_active;

	rcu_read_lock();
	for_each_peer_device_rcu(peer_device, device) {
		unsigned int sect_in;  /* Number of sectors that came in since the last turn */

		sect_in = atomic_xchg(&peer_device->rs_sect_in, 0);
		peer_device->rs_in_flight -= sect_in;

		if (peer_device->repl_state[NOW] == L_VERIFY_S || peer_device->repl_state[NOW] == L_SYNC_TARGET) {
			if (peer_device_target && drbd_ratelimit())
				drbd_warn(device, "%s to peer %d while %s to %d\n",
						drbd_repl_str(peer_device_target->repl_state[NOW]),
						peer_device_target->connection->peer_node_id,
						drbd_repl_str(peer_device->repl_state[NOW]),
						peer_device->connection->peer_node_id);
			peer_device_target = peer_device;
			sect_in_target = sect_in;
		}

		if (peer_device->connection->cstate[NOW] == C_CONNECTED && peer_device->rs_in_flight > 0) {
			if (peer_device_active && drbd_ratelimit())
				drbd_warn(device, "resync requests in-flight with peer %d and peer %d\n",
						peer_device_active->connection->peer_node_id,
						peer_device->connection->peer_node_id);
			peer_device_active = peer_device;
		}
	}

	other_peer_active = peer_device_active && peer_device_target != peer_device_active;
	if (!peer_device_target || /* Nothing to do. */
			other_peer_active || /* Wait for activity to drain before making requests to other peer. */
			test_bit(SYNC_TARGET_TO_BEHIND, &peer_device_target->flags)) {
		rcu_read_unlock();
		return;
	}

	kref_get(&peer_device_target->connection->kref);
	rcu_read_unlock();

	mutex_lock(&peer_device_target->resync_next_bit_mutex);
	switch (peer_device_target->repl_state[NOW]) {
	case L_VERIFY_S:
		make_ov_request(peer_device_target, sect_in_target);
		break;
	case L_SYNC_TARGET:
		make_resync_request(peer_device_target, sect_in_target);
		break;
	default:
		break;
	}
	mutex_unlock(&peer_device_target->resync_next_bit_mutex);

	kref_put(&peer_device_target->connection->kref, drbd_destroy_connection);
	return;
}

int w_send_uuids(struct drbd_work *w, int cancel)
{
	struct drbd_peer_device *peer_device =
		container_of(w, struct drbd_peer_device, propagate_uuids_work);

	if (peer_device->repl_state[NOW] < L_ESTABLISHED ||
	    !test_bit(INITIAL_STATE_SENT, &peer_device->flags))
		return 0;

	drbd_send_uuids(peer_device, 0, 0);

	return 0;
}

void resync_timer_fn(struct timer_list *t)
{
	struct drbd_peer_device *peer_device = from_timer(peer_device, t, resync_timer);

	if (test_bit(SYNC_TARGET_TO_BEHIND, &peer_device->flags))
		return;

	/* Post work for the device regardless of the peer_device to which this
	 * timer is attached. This may result in some extra runs of the resync
	 * work, but that is harmless. */
	drbd_device_post_work(peer_device->device, MAKE_RESYNC_REQUEST);
}

static void fifo_set(struct fifo_buffer *fb, int value)
{
	int i;

	for (i = 0; i < fb->size; i++)
		fb->values[i] = value;
}

static int fifo_push(struct fifo_buffer *fb, int value)
{
	int ov;

	ov = fb->values[fb->head_index];
	fb->values[fb->head_index++] = value;

	if (fb->head_index >= fb->size)
		fb->head_index = 0;

	return ov;
}

static void fifo_add_val(struct fifo_buffer *fb, int value)
{
	int i;

	for (i = 0; i < fb->size; i++)
		fb->values[i] += value;
}

struct fifo_buffer *fifo_alloc(unsigned int fifo_size)
{
	struct fifo_buffer *fb;

	fb = kzalloc(struct_size(fb, values, fifo_size), GFP_NOIO);
	if (!fb)
		return NULL;

	fb->head_index = 0;
	fb->size = fifo_size;
	fb->total = 0;

	return fb;
}

/* FIXME by choosing to calculate in nano seconds, we now have several do_div()
 * in here, which I find very ugly.
 */
static int drbd_rs_controller(struct drbd_peer_device *peer_device, u64 sect_in, u64 duration_ns)
{
	const u64 max_duration_ns = RS_MAKE_REQS_INTV_NS * 10;
	struct peer_device_conf *pdc;
	unsigned int want;     /* The number of sectors we want in-flight */
	int req_sect; /* Number of sectors to request in this turn */
	int correction; /* Number of sectors more we need in-flight */
	int cps; /* correction per invocation of drbd_rs_controller() */
	int steps; /* Number of time steps to plan ahead */
	int curr_corr;
	u64 max_sect;
	struct fifo_buffer *plan;
	u64 duration_ms;

	if (duration_ns == 0)
		duration_ns = 1;
	else if (duration_ns > max_duration_ns)
		duration_ns = max_duration_ns;

	/* Scale sect_in so that it represents the number of sectors which
	 * would have arrived if the cycle had lasted the normal time
	 * (RS_MAKE_REQS_INTV). */
	sect_in = sect_in * RS_MAKE_REQS_INTV_NS;
	do_div(sect_in, duration_ns);

	pdc = rcu_dereference(peer_device->conf);
	plan = rcu_dereference(peer_device->rs_plan_s);

	steps = plan->size; /* (pdc->c_plan_ahead * 10 * RS_MAKE_REQS_INTV) / HZ; */

	if (peer_device->rs_in_flight + sect_in == 0) { /* At start of resync */
		want = ((pdc->resync_rate * 2 * RS_MAKE_REQS_INTV) / HZ) * steps;
	} else { /* normal path */
		if (pdc->c_fill_target) {
			want = pdc->c_fill_target;
		} else {
			u64 tmp = sect_in * pdc->c_delay_target * NSEC_PER_SEC;
			do_div(tmp, (duration_ns * 10));
			want = tmp;
		}
	}

	correction = want - peer_device->rs_in_flight - plan->total;

	/* Plan ahead */
	cps = correction / steps;
	fifo_add_val(plan, cps);
	plan->total += cps * steps;

	/* What we do in this step */
	curr_corr = fifo_push(plan, 0);
	plan->total -= curr_corr;

	req_sect = sect_in + curr_corr;
	if (req_sect < 0)
		req_sect = 0;

	if (pdc->c_max_rate == 0) {
		/* No rate limiting. */
		max_sect = ~0ULL;
	} else {
		max_sect = (u64)pdc->c_max_rate * 2 * duration_ns;
		do_div(max_sect, NSEC_PER_SEC);
	}

	duration_ms = duration_ns;
	do_div(duration_ms, NSEC_PER_MSEC);
	dynamic_drbd_dbg(peer_device, "dur=%lluns (%llums) sect_in=%llu in_flight=%d wa=%u co=%d st=%d cps=%d cc=%d rs=%d mx=%llu\n",
		 duration_ns, duration_ms, sect_in, peer_device->rs_in_flight, want, correction,
		 steps, cps, curr_corr, req_sect, max_sect);

	if (req_sect > max_sect)
		req_sect = max_sect;

	return req_sect;
}

static int drbd_rs_number_requests(struct drbd_peer_device *peer_device, unsigned int sect_in)
{
	struct net_conf *nc;
	ktime_t duration, now;
	int number, mxb;

	now = ktime_get();
	duration = ktime_sub(now, peer_device->rs_last_mk_req_kt);
	peer_device->rs_last_mk_req_kt = now;

	rcu_read_lock();
	nc = rcu_dereference(peer_device->connection->transport.net_conf);
	mxb = nc ? nc->max_buffers : 0;
	if (rcu_dereference(peer_device->rs_plan_s)->size) {
		number = drbd_rs_controller(peer_device, sect_in, ktime_to_ns(duration)) >> (BM_BLOCK_SHIFT - 9);
		peer_device->c_sync_rate = number * HZ * (BM_BLOCK_SIZE / 1024) / RS_MAKE_REQS_INTV;
	} else {
		peer_device->c_sync_rate = rcu_dereference(peer_device->conf)->resync_rate;
		number = RS_MAKE_REQS_INTV * peer_device->c_sync_rate  / ((BM_BLOCK_SIZE / 1024) * HZ);
	}
	rcu_read_unlock();

	/* Don't have more than "max-buffers"/2 in-flight.
	 * Otherwise we may cause the remote site to stall on drbd_alloc_pages(),
	 * potentially causing a distributed deadlock on congestion during
	 * online-verify or (checksum-based) resync, if max-buffers,
	 * socket buffer sizes and resync rate settings are mis-configured. */
	/* note that "number" is in units of "BM_BLOCK_SIZE" (which is 4k),
	 * mxb (as used here, and in drbd_alloc_pages on the peer) is
	 * "number of pages" (typically also 4k),
	 * but "rs_in_flight" is in "sectors" (512 Byte). */
	if (mxb - peer_device->rs_in_flight/8 < number)
		number = mxb - peer_device->rs_in_flight/8;

	return number;
}

static int drbd_resync_delay(struct drbd_peer_device *peer_device)
{
	struct peer_device_conf *pdc;
	unsigned long delay;

	if (peer_device->rs_in_flight > 0) {
		/* Requests in-flight. Use the standard delay. If all responses
		 * are received before this time, the resync work will be
		 * scheduled immediately. */
		return RS_MAKE_REQS_INTV;
	}

	rcu_read_lock();
	pdc = rcu_dereference(peer_device->conf);
	if (rcu_dereference(peer_device->rs_plan_s)->size) {
		if (pdc->c_max_rate == 0) {
			/* Dynamic resync with no rate limiting. This should
			 * not happen under normal circumstances. Use the
			 * standard delay. */
			delay = RS_MAKE_REQS_INTV;
		} else {
			/* Dynamic resync with rate limiting. This occurs when
			 * the peer responds so quickly to the resync requests
			 * that the rate limiting prevents any new requests
			 * from being made. Wait just long enough so that we
			 * can request some data next time. */
			delay = DIV_ROUND_UP((unsigned long)(HZ * BM_SECT_PER_BIT / 2), pdc->c_max_rate);
		}
	} else {
		/* Fixed resync rate. Use the standard delay. */
		delay = RS_MAKE_REQS_INTV;
	}
	rcu_read_unlock();

	return delay;
}

static int make_resync_request(struct drbd_peer_device *peer_device, unsigned int sect_in)
{
	struct drbd_device *device = peer_device->device;
	struct drbd_transport *transport = &peer_device->connection->transport;
	unsigned long bit;
	sector_t sector;
	const sector_t capacity = get_capacity(device->vdisk);
	int max_bio_size;
	int number, rollback_i, size;
	int align;
	int i;
	int discard_granularity = 0;

	if (peer_device->rs_total == 0) {
		/* empty resync? */
		drbd_resync_finished(peer_device, D_MASK);
		return 0;
	}

	if (test_bit(SYNC_TARGET_TO_BEHIND, &peer_device->flags)) {
		/* If a P_RS_CANCEL_AHEAD on control socket overtook the
		 * already queued data and state change to Ahead/Behind,
		 * don't add more resync requests, just wait it out. */
		if (drbd_ratelimit())
			drbd_info(peer_device, "peer pulled ahead during resync\n");
		return 0;
	}

	if (!get_ldev(device)) {
		/* Since we only need to access device->rsync a
		   get_ldev_if_state(device,D_FAILED) would be sufficient, but
		   to continue resync with a broken disk makes no sense at
		   all */
		drbd_err(device, "Disk broke down during resync!\n");
		return 0;
	}

	if (peer_device->connection->agreed_features & DRBD_FF_THIN_RESYNC) {
		rcu_read_lock();
		discard_granularity = rcu_dereference(device->ldev->disk_conf)->rs_discard_granularity;
		rcu_read_unlock();
	}

	max_bio_size = queue_max_hw_sectors(device->rq_queue) << 9;
	number = drbd_rs_number_requests(peer_device, sect_in);
	/* don't let rs_sectors_came_in() re-schedule us "early"
	 * just because the first reply came "fast", ... */
	peer_device->rs_in_flight += number * BM_SECT_PER_BIT;

	for (i = 0; i < number; i++) {
		bool send_buffer_ok = true;
		/* Stop generating RS requests, when half of the send buffer is filled */
		mutex_lock(&peer_device->connection->mutex[DATA_STREAM]);
		if (transport->ops->stream_ok(transport, DATA_STREAM)) {
			struct drbd_transport_stats transport_stats;
			int queued, sndbuf;

			transport->ops->stats(transport, &transport_stats);
			queued = transport_stats.send_buffer_used;
			sndbuf = transport_stats.send_buffer_size;
			if (queued > sndbuf / 2) {
				send_buffer_ok = false;
				transport->ops->hint(transport, DATA_STREAM, NOSPACE);
			}
		} else
			send_buffer_ok = false;
		mutex_unlock(&peer_device->connection->mutex[DATA_STREAM]);
		if (!send_buffer_ok)
			goto request_done;

next_sector:
		size = BM_BLOCK_SIZE;
		bit  = drbd_bm_find_next(peer_device, peer_device->resync_next_bit);

		if (bit == DRBD_END_OF_BITMAP) {
			peer_device->resync_next_bit = drbd_bm_bits(device);
			goto request_done;
		}

		sector = BM_BIT_TO_SECT(bit);

		if (drbd_try_rs_begin_io(peer_device, sector, true)) {
			peer_device->resync_next_bit = bit;
			goto request_done;
		}

		if (unlikely(drbd_bm_test_bit(peer_device, bit) == 0)) {
			peer_device->resync_next_bit = bit + 1;
			drbd_rs_complete_io(peer_device, sector);
			goto next_sector;
		}

		/* try to find some adjacent bits.
		 * we stop if we have already the maximum req size.
		 *
		 * Additionally always align bigger requests, in order to
		 * be prepared for all stripe sizes of software RAIDs.
		 */
		align = 1;
		rollback_i = i;
		while (i + 1 < number) {
			if (size + BM_BLOCK_SIZE > max_bio_size)
				break;

			/* Be always aligned */
			if (sector & ((1<<(align+3))-1))
				break;

			if (discard_granularity && size == discard_granularity)
				break;

			/* do not cross extent boundaries */
			if (((bit+1) & BM_BLOCKS_PER_BM_EXT_MASK) == 0)
				break;
			/* now, is it actually dirty, after all?
			 * caution, drbd_bm_test_bit is tri-state for some
			 * obscure reason; ( b == 0 ) would get the out-of-band
			 * only accidentally right because of the "oddly sized"
			 * adjustment below */
			if (drbd_bm_test_bit(peer_device, bit + 1) != 1)
				break;
			bit++;
			size += BM_BLOCK_SIZE;
			if ((BM_BLOCK_SIZE << align) <= size)
				align++;
			i++;
		}
		/* set the offset to start the next drbd_bm_find_next from */
		peer_device->resync_next_bit = bit + 1;

		/* adjust very last sectors, in case we are oddly sized */
		if (sector + (size>>9) > capacity)
			size = (capacity-sector)<<9;

		if (peer_device->use_csums) {
			switch (read_for_csum(peer_device, sector, size)) {
			case -EIO: /* Disk failure */
				put_ldev(device);
				return -EIO;
			case -EAGAIN: /* allocation failed, or ldev busy */
				drbd_rs_complete_io(peer_device, sector);
				peer_device->resync_next_bit = BM_SECT_TO_BIT(sector);
				i = rollback_i;
				goto request_done;
			case 0:
				/* everything ok */
				break;
			default:
				BUG();
			}
		} else {
			int err;

			inc_rs_pending(peer_device);
			err = drbd_send_drequest(peer_device,
						 size == discard_granularity ? P_RS_THIN_REQ : P_RS_DATA_REQUEST,
						 sector, size, ID_SYNCER);
			if (err) {
				drbd_err(device, "drbd_send_drequest() failed, aborting...\n");
				dec_rs_pending(peer_device);
				put_ldev(device);
				return err;
			}
		}
	}

request_done:
	/* ... but do a correction, in case we had to break/goto request_done; */
	peer_device->rs_in_flight -= (number - i) * BM_SECT_PER_BIT;

	if (peer_device->resync_next_bit >= drbd_bm_bits(device)) {
		/* last syncer _request_ was sent,
		 * but the P_RS_DATA_REPLY not yet received.  sync will end (and
		 * next sync group will resume), as soon as we receive the last
		 * resync data block, and the last bit is cleared.
		 * until then resync "work" is "inactive" ...
		 */
		put_ldev(device);
		return 0;
	}

	/* and in case that raced with the receiver, reschedule ourselves right now */
	if (i > 0 && atomic_read(&peer_device->rs_sect_in) >= peer_device->rs_in_flight) {
		drbd_device_post_work(device, MAKE_RESYNC_REQUEST);
	} else {
		mod_timer(&peer_device->resync_timer, jiffies + drbd_resync_delay(peer_device));
	}
	put_ldev(device);
	return 0;
}

static int make_ov_request(struct drbd_peer_device *peer_device, unsigned int sect_in)
{
	struct drbd_device *device = peer_device->device;
	int number, i, size;
	sector_t sector;
	const sector_t capacity = get_capacity(device->vdisk);
	bool stop_sector_reached = false;

	number = drbd_rs_number_requests(peer_device, sect_in);
	sector = peer_device->ov_position;

	/* don't let rs_sectors_came_in() re-schedule us "early"
	 * just because the first reply came "fast", ... */
	peer_device->rs_in_flight += number * BM_SECT_PER_BIT;
	for (i = 0; i < number; i++) {
		if (sector >= capacity)
			break;

		/* We check for "finished" only in the reply path:
		 * w_e_end_ov_reply().
		 * We need to send at least one request out. */
<<<<<<< HEAD
		stop_sector_reached = i > 0
=======
		stop_sector_reached = sector > peer_device->ov_start_sector
			&& verify_can_do_stop_sector(peer_device)
>>>>>>> 263ac567
			&& sector >= peer_device->ov_stop_sector;
		if (stop_sector_reached)
			break;

		size = BM_BLOCK_SIZE;

		if (drbd_try_rs_begin_io(peer_device, sector, true))
			break;

		if (sector + (size>>9) > capacity)
			size = (capacity-sector)<<9;

		inc_rs_pending(peer_device);
		if (drbd_send_ov_request(peer_device, sector, size)) {
			dec_rs_pending(peer_device);
			return 0;
		}
		sector += BM_SECT_PER_BIT;
	}
	/* ... but do a correction, in case we had to break; ... */
	peer_device->rs_in_flight -= (number-i) * BM_SECT_PER_BIT;
	peer_device->ov_position = sector;
	if (stop_sector_reached)
		return 1;
	/* ... and in case that raced with the receiver,
	 * reschedule ourselves right now */
	if (i > 0 && atomic_read(&peer_device->rs_sect_in) >= peer_device->rs_in_flight)
		drbd_device_post_work(device, MAKE_RESYNC_REQUEST);
	if (i == 0)
		mod_timer(&peer_device->resync_timer, jiffies + RS_MAKE_REQS_INTV);
	return 1;
}

struct resync_finished_work {
	struct drbd_peer_device_work pdw;
	enum drbd_disk_state new_peer_disk_state;
};

static int w_resync_finished(struct drbd_work *w, int cancel)
{
	struct resync_finished_work *rfw = container_of(
		container_of(w, struct drbd_peer_device_work, w),
		struct resync_finished_work, pdw);

	drbd_resync_finished(rfw->pdw.peer_device, rfw->new_peer_disk_state);
	kfree(rfw);

	return 0;
}

void drbd_ping_peer(struct drbd_connection *connection)
{
	clear_bit(GOT_PING_ACK, &connection->flags);
	request_ping(connection);
	wait_event(connection->resource->state_wait,
		   test_bit(GOT_PING_ACK, &connection->flags) ||
		   connection->cstate[NOW] < C_CONNECTED);
}

/* caller needs to hold rcu_read_lock, state_rwlock, adm_mutex or conf_update */
struct drbd_peer_device *peer_device_by_node_id(struct drbd_device *device, int node_id)
{
	struct drbd_peer_device *peer_device;

	for_each_peer_device_rcu(peer_device, device) {
		if (peer_device->node_id == node_id)
			return peer_device;
	}

	return NULL;
}

static void __outdate_peer_disk_by_mask(struct drbd_device *device, u64 nodes)
{
	struct drbd_peer_device *peer_device;
	int node_id;

	for (node_id = 0; node_id < DRBD_NODE_ID_MAX; node_id++) {
		if (!(nodes & NODE_MASK(node_id)))
			continue;
		peer_device = peer_device_by_node_id(device, node_id);
		if (peer_device && peer_device->disk_state[NEW] >= D_CONSISTENT)
			__change_peer_disk_state(peer_device, D_OUTDATED);
	}
}

/* An annoying corner case is if we are resync target towards a bunch
   of nodes. One of the resyncs finished as STABLE_RESYNC, the others
   as UNSTABLE_RESYNC. */
static bool was_resync_stable(struct drbd_peer_device *peer_device)
{
	struct drbd_device *device = peer_device->device;

	if (test_bit(UNSTABLE_RESYNC, &peer_device->flags) &&
	    !test_bit(STABLE_RESYNC, &device->flags))
		return false;

	set_bit(STABLE_RESYNC, &device->flags);
	/* that STABLE_RESYNC bit gets reset if in any other ongoing resync
	   we receive something from a resync source that is marked with
	   UNSTABLE RESYNC. */

	return true;
}

static u64 __cancel_other_resyncs(struct drbd_device *device)
{
	struct drbd_peer_device *peer_device;
	u64 target_m = 0;

	for_each_peer_device(peer_device, device) {
		if (peer_device->repl_state[NEW] == L_PAUSED_SYNC_T) {
			target_m |= NODE_MASK(peer_device->node_id);
			__change_repl_state(peer_device, L_ESTABLISHED);
		}
	}

	return target_m;
}

static void resync_again(struct drbd_device *device, u64 source_m, u64 target_m)
{
	struct drbd_peer_device *peer_device;

	for_each_peer_device(peer_device, device) {
		if (peer_device->resync_again) {
			u64 m = NODE_MASK(peer_device->node_id);
			enum drbd_repl_state new_repl_state =
				source_m & m ? L_WF_BITMAP_S :
				target_m & m ? L_WF_BITMAP_T :
				L_ESTABLISHED;

			if (new_repl_state != L_ESTABLISHED) {
				peer_device->resync_again--;
				begin_state_change_locked(device->resource, CS_VERBOSE);
				__change_repl_state(peer_device, new_repl_state);
				end_state_change_locked(device->resource);
			}
		}
	}
}

static void init_resync_stable_bits(struct drbd_peer_device *first_target_pd)
{
	struct drbd_device *device = first_target_pd->device;
	struct drbd_peer_device *peer_device;

	clear_bit(UNSTABLE_RESYNC, &first_target_pd->flags);

	/* Clear the device wide STABLE_RESYNC flag when becoming
	   resync target on the first peer_device. */
	for_each_peer_device(peer_device, device) {
		enum drbd_repl_state repl_state = peer_device->repl_state[NOW];
		if (peer_device == first_target_pd)
			continue;
		if (repl_state == L_SYNC_TARGET || repl_state == L_PAUSED_SYNC_T)
			return;
	}
	clear_bit(STABLE_RESYNC, &device->flags);
}

static void after_reconciliation_resync(struct drbd_connection *connection)
{
	struct drbd_connection *lost_peer =
		drbd_get_connection_by_node_id(connection->resource,
					       connection->after_reconciliation.lost_node_id);

	if (lost_peer) {
		if (lost_peer->cstate[NOW] < C_CONNECTED)
			lost_peer->last_dagtag_sector =
				connection->after_reconciliation.dagtag_sector;

		kref_put(&lost_peer->kref, drbd_destroy_connection);
	}

	connection->after_reconciliation.lost_node_id = -1;
}

static void try_to_get_resynced_from_primary(struct drbd_device *device)
{
	struct drbd_resource *resource = device->resource;
	struct drbd_peer_device *peer_device;
	struct drbd_connection *connection;

	read_lock_irq(&resource->state_rwlock);
	for_each_peer_device(peer_device, device) {
		if (peer_device->connection->peer_role[NEW] == R_PRIMARY &&
		    peer_device->disk_state[NEW] == D_UP_TO_DATE)
			goto found;
	}
	peer_device = NULL;
found:
	read_unlock_irq(&resource->state_rwlock);

	if (!peer_device)
		return;

	connection = peer_device->connection;
	if (connection->agreed_pro_version < 118) {
		drbd_warn(connection,
			  "peer is lower than protocol vers 118, reconnecting to get resynced\n");
		change_cstate(connection, C_PROTOCOL_ERROR, CS_HARD);
		return;
	}

	drbd_send_uuids(peer_device, 0, 0);
	drbd_start_resync(peer_device, L_SYNC_TARGET);
}

int drbd_resync_finished(struct drbd_peer_device *peer_device,
			 enum drbd_disk_state new_peer_disk_state)
{
	struct drbd_device *device = peer_device->device;
	struct drbd_connection *connection = peer_device->connection;
	enum drbd_repl_state *repl_state = peer_device->repl_state;
	enum drbd_repl_state old_repl_state = L_ESTABLISHED;
	bool try_to_get_resynced_from_primary_flag = false;
	u64 source_m = 0, target_m = 0;
	unsigned long db, dt, dbdt;
	unsigned long n_oos;
	char *khelper_cmd = NULL;
	int verify_done = 0;
	bool aborted = false;

	if (repl_state[NOW] == L_SYNC_SOURCE || repl_state[NOW] == L_PAUSED_SYNC_S ||
			repl_state[NOW] == L_SYNC_TARGET || repl_state[NOW] == L_PAUSED_SYNC_T) {
		/* Make sure all queued w_update_peers()/consider_sending_peers_in_sync()
		 * executed before killing the resync_lru with drbd_rs_del_all().
		 *
		 * Also make sure w_after_state_change has run and sent notifications
		 * for the new state before potentially calling a usermode helper
		 * corresponding to the new sync target state. */
		if (current == device->resource->worker.task)
			goto queue_on_sender_workq;
		else
			drbd_flush_workqueue(&device->resource->work);
	}

	/* Remove all elements from the resync LRU. Since future actions
	 * might set bits in the (main) bitmap, then the entries in the
	 * resync LRU would be wrong. */
	if (drbd_rs_del_all(peer_device)) {
		struct resync_finished_work *rfw;

		/* In case this is not possible now, most probably because
		 * there are P_RS_DATA_REPLY Packets lingering on the sender's
		 * queue (or even the read operations for those packets
		 * is not finished by now).   Retry in 100ms. */
		schedule_timeout_interruptible(HZ / 10);
	queue_on_sender_workq:
		rfw = kmalloc(sizeof(*rfw), GFP_ATOMIC);
		if (rfw) {
			rfw->pdw.w.cb = w_resync_finished;
			rfw->pdw.peer_device = peer_device;
			rfw->new_peer_disk_state = new_peer_disk_state;
			drbd_queue_work(&connection->sender_work, &rfw->pdw.w);
			return 1;
		}
		drbd_err(peer_device, "Warn failed to kmalloc(dw).\n");
	}

	dt = (jiffies - peer_device->rs_start - peer_device->rs_paused) / HZ;
	if (dt <= 0)
		dt = 1;
	db = peer_device->rs_total;
	/* adjust for verify start and stop sectors, respective reached position */
	if (repl_state[NOW] == L_VERIFY_S || repl_state[NOW] == L_VERIFY_T)
		db -= peer_device->ov_left;

	dbdt = Bit2KB(db/dt);
	peer_device->rs_paused /= HZ;

	if (!get_ldev(device))
		goto out;

	drbd_ping_peer(connection);

	down_write(&device->uuid_sem);
	write_lock_irq(&device->resource->state_rwlock);
	begin_state_change_locked(device->resource, CS_VERBOSE);
	old_repl_state = repl_state[NOW];

	verify_done = (repl_state[NOW] == L_VERIFY_S || repl_state[NOW] == L_VERIFY_T);

	/* This protects us against multiple calls (that can happen in the presence
	   of application IO), and against connectivity loss just before we arrive here. */
	if (peer_device->repl_state[NOW] <= L_ESTABLISHED)
		goto out_unlock;
	__change_repl_state(peer_device, L_ESTABLISHED);

	aborted = device->disk_state[NOW] == D_OUTDATED && new_peer_disk_state == D_INCONSISTENT;
	{
	char tmp[sizeof(" but 01234567890123456789 4k blocks skipped")] = "";
	if (verify_done && peer_device->ov_skipped)
		snprintf(tmp, sizeof(tmp), " but %lu %dk blocks skipped",
			peer_device->ov_skipped, Bit2KB(1));
	drbd_info(peer_device, "%s %s%s (total %lu sec; paused %lu sec; %lu K/sec)\n",
		  verify_done ? "Online verify" : "Resync",
		  aborted ? "aborted" : "done", tmp,
		  dt + peer_device->rs_paused, peer_device->rs_paused, dbdt);
	}

	n_oos = drbd_bm_total_weight(peer_device);

	if (repl_state[NOW] == L_VERIFY_S || repl_state[NOW] == L_VERIFY_T) {
		if (n_oos) {
			drbd_alert(peer_device, "Online verify found %lu %dk blocks out of sync!\n",
			      n_oos, Bit2KB(1));
			khelper_cmd = "out-of-sync";
		}
	} else {
		if (!aborted && (n_oos - peer_device->rs_failed != 0)) {
			drbd_warn(peer_device, "expected n_oos:%lu to be equal to rs_failed:%lu\n",
				n_oos, peer_device->rs_failed);
		}

		if (repl_state[NOW] == L_SYNC_TARGET || repl_state[NOW] == L_PAUSED_SYNC_T)
			khelper_cmd = "after-resync-target";

		if (peer_device->use_csums && peer_device->rs_total) {
			const unsigned long s = peer_device->rs_same_csum;
			const unsigned long t = peer_device->rs_total;
			const int ratio =
				(t == 0)     ? 0 :
			(t < 100000) ? ((s*100)/t) : (s/(t/100));
			drbd_info(peer_device, "%u %% had equal checksums, eliminated: %luK; "
			     "transferred %luK total %luK\n",
			     ratio,
			     Bit2KB(peer_device->rs_same_csum),
			     Bit2KB(peer_device->rs_total - peer_device->rs_same_csum),
			     Bit2KB(peer_device->rs_total));
		}
	}

	if (peer_device->rs_failed) {
		drbd_info(peer_device, "            %lu failed blocks\n", peer_device->rs_failed);

		if (repl_state[NOW] == L_SYNC_TARGET || repl_state[NOW] == L_PAUSED_SYNC_T) {
			__change_disk_state(device, D_INCONSISTENT);
			__change_peer_disk_state(peer_device, D_UP_TO_DATE);
		} else {
			__change_disk_state(device, D_UP_TO_DATE);
			__change_peer_disk_state(peer_device, D_INCONSISTENT);
		}
	} else {
		if (repl_state[NOW] == L_SYNC_TARGET || repl_state[NOW] == L_PAUSED_SYNC_T) {
			bool stable_resync = was_resync_stable(peer_device);
			if (stable_resync) {
				enum drbd_disk_state new_disk_state = peer_device->disk_state[NOW];
				if (new_disk_state < D_UP_TO_DATE &&
				    test_bit(SYNC_SRC_CRASHED_PRI, &peer_device->flags)) {
					try_to_get_resynced_from_primary_flag = true;
					set_bit(CRASHED_PRIMARY, &device->flags);
				}
				__change_disk_state(device, new_disk_state);
			}

			if (device->disk_state[NEW] == D_UP_TO_DATE)
				target_m = __cancel_other_resyncs(device);

			if (stable_resync && peer_device->uuids_received) {
				const int node_id = device->resource->res_opts.node_id;
				int i;

				u64 newer = drbd_uuid_resync_finished(peer_device);
				__outdate_peer_disk_by_mask(device, newer);
				drbd_print_uuids(peer_device, "updated UUIDs");

				/* Now the two UUID sets are equal, update what we
				 * know of the peer. */
				peer_device->current_uuid = drbd_current_uuid(device);
				peer_device->bitmap_uuids[node_id] = drbd_bitmap_uuid(peer_device);
				for (i = 0; i < ARRAY_SIZE(peer_device->history_uuids); i++)
					peer_device->history_uuids[i] =
						drbd_history_uuid(device, i);
			} else {
				if (!peer_device->uuids_received)
					drbd_err(peer_device, "BUG: uuids were not received!\n");

				if (test_bit(UNSTABLE_RESYNC, &peer_device->flags))
					drbd_info(peer_device, "Peer was unstable during resync\n");
			}
		} else if (repl_state[NOW] == L_SYNC_SOURCE || repl_state[NOW] == L_PAUSED_SYNC_S) {
			if (new_peer_disk_state != D_MASK)
				__change_peer_disk_state(peer_device, new_peer_disk_state);
		}
	}

out_unlock:
	end_state_change_locked(device->resource);

	put_ldev(device);

	peer_device->rs_total  = 0;
	peer_device->rs_failed = 0;
	peer_device->rs_paused = 0;

	if (old_repl_state == L_SYNC_TARGET || old_repl_state == L_PAUSED_SYNC_T)
		target_m |= NODE_MASK(peer_device->node_id);
	else if (old_repl_state == L_SYNC_SOURCE || old_repl_state == L_PAUSED_SYNC_S)
		source_m |= NODE_MASK(peer_device->node_id);

	resync_again(device, source_m, target_m);
	write_unlock_irq(&device->resource->state_rwlock);
	up_write(&device->uuid_sem);
	if (connection->after_reconciliation.lost_node_id != -1)
		after_reconciliation_resync(connection);

out:
	/* reset start sector, if we reached end of device */
	if (verify_done && peer_device->ov_left == 0)
		peer_device->ov_start_sector = 0;

	drbd_md_sync_if_dirty(device);

	if (khelper_cmd)
		drbd_maybe_khelper(device, connection, khelper_cmd);

	/* If we have been sync source, and have an effective fencing-policy,
	 * once *all* volumes are back in sync, call "unfence". */
	if (old_repl_state == L_SYNC_SOURCE || old_repl_state == L_PAUSED_SYNC_S) {
		enum drbd_disk_state disk_state = D_MASK;
		enum drbd_disk_state pdsk_state = D_MASK;
		enum drbd_fencing_policy fencing_policy = FP_DONT_CARE;

		rcu_read_lock();
		fencing_policy = connection->fencing_policy;
		if (fencing_policy != FP_DONT_CARE) {
			struct drbd_peer_device *peer_device;
			int vnr;
			idr_for_each_entry(&connection->peer_devices, peer_device, vnr) {
				struct drbd_device *device = peer_device->device;
				disk_state = min_t(enum drbd_disk_state, disk_state, device->disk_state[NOW]);
				pdsk_state = min_t(enum drbd_disk_state, pdsk_state, peer_device->disk_state[NOW]);
			}
		}
		rcu_read_unlock();
		if (disk_state == D_UP_TO_DATE && pdsk_state == D_UP_TO_DATE)
			drbd_maybe_khelper(NULL, connection, "unfence-peer");
	}

	if (try_to_get_resynced_from_primary_flag)
		try_to_get_resynced_from_primary(device);

	return 1;
}

/* helper */
static void move_to_net_ee_or_free(struct drbd_connection *connection, struct drbd_peer_request *peer_req)
{
	if (drbd_peer_req_has_active_page(peer_req)) {
		/* This might happen if sendpage() has not finished */
		struct drbd_resource *resource = connection->resource;
		int i = DIV_ROUND_UP(peer_req->i.size, PAGE_SIZE);
		atomic_add(i, &connection->pp_in_use_by_net);
		atomic_sub(i, &connection->pp_in_use);
		spin_lock_irq(&connection->peer_reqs_lock);
		list_add_tail(&peer_req->w.list, &peer_req->peer_device->connection->net_ee);
		spin_unlock_irq(&connection->peer_reqs_lock);
		wake_up(&resource->pp_wait);
	} else
		drbd_free_peer_req(peer_req);
}

/**
 * w_e_end_data_req() - Worker callback, to send a P_DATA_REPLY packet in response to a P_DATA_REQUEST
 * @w:		work object.
 * @cancel:	The connection will be closed anyways
 */
int w_e_end_data_req(struct drbd_work *w, int cancel)
{
	struct drbd_peer_request *peer_req = container_of(w, struct drbd_peer_request, w);
	struct drbd_peer_device *peer_device = peer_req->peer_device;
	int err;

	if (unlikely(cancel)) {
		drbd_free_peer_req(peer_req);
		dec_unacked(peer_device);
		return 0;
	}

	if (likely((peer_req->flags & EE_WAS_ERROR) == 0)) {
		err = drbd_send_block(peer_device, P_DATA_REPLY, peer_req);
	} else {
		if (drbd_ratelimit())
			drbd_err(peer_device, "Sending NegDReply. sector=%llus.\n",
			    (unsigned long long)peer_req->i.sector);

		err = drbd_send_ack(peer_device, P_NEG_DREPLY, peer_req);
	}

	dec_unacked(peer_device);

	move_to_net_ee_or_free(peer_device->connection, peer_req);

	if (unlikely(err))
		drbd_err(peer_device, "drbd_send_block() failed\n");
	return err;
}

static bool all_zero(struct drbd_peer_request *peer_req)
{
	struct page *page = peer_req->page_chain.head;
	unsigned int len = peer_req->i.size;

	page_chain_for_each(page) {
		unsigned int l = min_t(unsigned int, len, PAGE_SIZE);
		unsigned int i, words = l / sizeof(long);
		unsigned long *d;

		d = kmap_atomic(page);
		for (i = 0; i < words; i++) {
			if (d[i]) {
				kunmap_atomic(d);
				return false;
			}
		}
		kunmap_atomic(d);
		len -= l;
	}

	return true;
}

/**
 * w_e_end_rsdata_req() - Worker callback to send a P_RS_DATA_REPLY packet in response to a P_RS_DATA_REQUEST
 * @w:		work object.
 * @cancel:	The connection will be closed anyways
 */
int w_e_end_rsdata_req(struct drbd_work *w, int cancel)
{
	struct drbd_peer_request *peer_req = container_of(w, struct drbd_peer_request, w);
	struct drbd_peer_device *peer_device = peer_req->peer_device;
	struct drbd_connection *connection = peer_device->connection;
	struct drbd_device *device = peer_device->device;
	int err;

	if (unlikely(cancel)) {
		drbd_free_peer_req(peer_req);
		dec_unacked(peer_device);
		return 0;
	}

	if (get_ldev_if_state(device, D_DETACHING)) {
		drbd_rs_complete_io(peer_device, peer_req->i.sector);
		put_ldev(device);
	}

	if (peer_device->repl_state[NOW] == L_AHEAD) {
		err = drbd_send_ack(peer_device, P_RS_CANCEL, peer_req);
	} else if (likely((peer_req->flags & EE_WAS_ERROR) == 0)) {
		if (likely(peer_device->disk_state[NOW] >= D_INCONSISTENT)) {
			inc_rs_pending(peer_device);
			/* If we send back as P_RS_DATA_REPLY,
			 * this is overestimating "in-flight" accounting.
			 * But needed to be properly balanced with
			 * the atomic_sub() in got_BlockAck.
			 * TODO: to fix that, we'd need a protocol bump. */
			atomic_add(peer_req->i.size >> 9, &connection->rs_in_flight);
			if (peer_req->flags & EE_RS_THIN_REQ && all_zero(peer_req)) {
				err = drbd_send_rs_deallocated(peer_device, peer_req);
			} else {
				err = drbd_send_block(peer_device, P_RS_DATA_REPLY, peer_req);
			}
		} else {
			if (drbd_ratelimit())
				drbd_err(peer_device, "Not sending RSDataReply, "
				    "partner DISKLESS!\n");
			err = 0;
		}
	} else {
		if (drbd_ratelimit())
			drbd_err(peer_device, "Sending NegRSDReply. sector %llus.\n",
			    (unsigned long long)peer_req->i.sector);

		err = drbd_send_ack(peer_device, P_NEG_RS_DREPLY, peer_req);

		/* update resync data with failure */
		drbd_rs_failed_io(peer_device, peer_req->i.sector, peer_req->i.size);
	}

	dec_unacked(peer_device);

	move_to_net_ee_or_free(peer_device->connection, peer_req);

	if (unlikely(err))
		drbd_err(peer_device, "drbd_send_block() failed\n");
	return err;
}

int w_e_end_csum_rs_req(struct drbd_work *w, int cancel)
{
	struct drbd_peer_request *peer_req = container_of(w, struct drbd_peer_request, w);
	struct drbd_peer_device *peer_device = peer_req->peer_device;
	struct drbd_device *device = peer_device->device;
	struct digest_info *di;
	int digest_size;
	void *digest = NULL;
	int err, eq = 0;

	if (unlikely(cancel)) {
		drbd_free_peer_req(peer_req);
		dec_unacked(peer_device);
		return 0;
	}

	if (get_ldev(device)) {
		drbd_rs_complete_io(peer_device, peer_req->i.sector);
		put_ldev(device);
	}

	di = peer_req->digest;

	if (likely((peer_req->flags & EE_WAS_ERROR) == 0)) {
		/* quick hack to try to avoid a race against reconfiguration.
		 * a real fix would be much more involved,
		 * introducing more locking mechanisms */
		if (peer_device->connection->csums_tfm) {
			digest_size = crypto_shash_digestsize(peer_device->connection->csums_tfm);
			D_ASSERT(device, digest_size == di->digest_size);
			digest = kmalloc(digest_size, GFP_NOIO);
			if (digest) {
				drbd_csum_pages(peer_device->connection->csums_tfm, peer_req->page_chain.head, digest);
				eq = !memcmp(digest, di->digest, digest_size);
				kfree(digest);
			}
		}

		if (eq) {
			drbd_set_in_sync(peer_device, peer_req->i.sector, peer_req->i.size);
			/* rs_same_csums unit is BM_BLOCK_SIZE */
			peer_device->rs_same_csum += peer_req->i.size >> BM_BLOCK_SHIFT;
			err = drbd_send_ack(peer_device, P_RS_IS_IN_SYNC, peer_req);
		} else {
			inc_rs_pending(peer_device);
			peer_req->block_id = ID_SYNCER; /* By setting block_id, digest pointer becomes invalid! */
			peer_req->flags &= ~EE_HAS_DIGEST; /* This peer request no longer has a digest pointer */
			kfree(di);
			atomic_add(peer_req->i.size >> 9, &peer_device->connection->rs_in_flight);
			err = drbd_send_block(peer_device, P_RS_DATA_REPLY, peer_req);
		}
	} else {
		err = drbd_send_ack(peer_device, P_NEG_RS_DREPLY, peer_req);
		if (drbd_ratelimit())
			drbd_err(device, "Sending NegDReply. I guess it gets messy.\n");
	}

	dec_unacked(peer_device);
	move_to_net_ee_or_free(peer_device->connection, peer_req);

	if (unlikely(err))
		drbd_err(device, "drbd_send_block/ack() failed\n");
	return err;
}

int w_e_end_ov_req(struct drbd_work *w, int cancel)
{
	struct drbd_peer_request *peer_req = container_of(w, struct drbd_peer_request, w);
	struct drbd_peer_device *peer_device = peer_req->peer_device;
	int digest_size;
	void *digest;
	int err = 0;

	if (unlikely(cancel))
		goto out;

	digest_size = crypto_shash_digestsize(peer_device->connection->verify_tfm);
	/* FIXME if this allocation fails, online verify will not terminate! */
	digest = drbd_prepare_drequest_csum(peer_req, digest_size);
	if (!digest) {
		err = -ENOMEM;
		goto out;
	}

	if (!(peer_req->flags & EE_WAS_ERROR))
		drbd_csum_pages(peer_device->connection->verify_tfm, peer_req->page_chain.head, digest);
	else
		memset(digest, 0, digest_size);

	/* Free peer_req and pages before send.
	 * In case we block on congestion, we could otherwise run into
	 * some distributed deadlock, if the other side blocks on
	 * congestion as well, because our receiver blocks in
	 * drbd_alloc_pages due to pp_in_use > max_buffers. */
	drbd_free_peer_req(peer_req);
	peer_req = NULL;

	inc_rs_pending(peer_device);
	err = drbd_send_command(peer_device, P_OV_REPLY, DATA_STREAM);
	if (err)
		dec_rs_pending(peer_device);

out:
	if (peer_req)
		drbd_free_peer_req(peer_req);
	dec_unacked(peer_device);
	return err;
}

void drbd_ov_out_of_sync_found(struct drbd_peer_device *peer_device, sector_t sector, int size)
{
	if (peer_device->ov_last_oos_start + peer_device->ov_last_oos_size == sector) {
		peer_device->ov_last_oos_size += size>>9;
	} else {
		ov_out_of_sync_print(peer_device);
		peer_device->ov_last_oos_start = sector;
		peer_device->ov_last_oos_size = size>>9;
	}
	drbd_set_out_of_sync(peer_device, sector, size);
}

void verify_progress(struct drbd_peer_device *peer_device,
		const sector_t sector, const unsigned int size)
{
	bool stop_sector_reached =
		(peer_device->repl_state[NOW] == L_VERIFY_S) &&
		(sector + (size>>9)) >= peer_device->ov_stop_sector;

	--peer_device->ov_left;

	/* let's advance progress step marks only for every other megabyte */
	if ((peer_device->ov_left & 0x1ff) == 0)
		drbd_advance_rs_marks(peer_device, peer_device->ov_left);

	if (peer_device->ov_left == 0 || stop_sector_reached)
		drbd_peer_device_post_work(peer_device, RS_DONE);
}

int w_e_end_ov_reply(struct drbd_work *w, int cancel)
{
	struct drbd_peer_request *peer_req = container_of(w, struct drbd_peer_request, w);
	struct drbd_peer_device *peer_device = peer_req->peer_device;
	struct drbd_device *device = peer_device->device;
	struct digest_info *di;
	void *digest;
	sector_t sector = peer_req->i.sector;
	unsigned int size = peer_req->i.size;
	int digest_size;
	int err, eq = 0;

	if (unlikely(cancel)) {
		drbd_free_peer_req(peer_req);
		dec_unacked(peer_device);
		return 0;
	}

	/* after "cancel", because after drbd_disconnect/drbd_rs_cancel_all
	 * the resync lru has been cleaned up already */
	if (get_ldev(device)) {
		drbd_rs_complete_io(peer_device, peer_req->i.sector);
		put_ldev(device);
	}

	di = peer_req->digest;

	if (likely((peer_req->flags & EE_WAS_ERROR) == 0)) {
		digest_size = crypto_shash_digestsize(peer_device->connection->verify_tfm);
		digest = kmalloc(digest_size, GFP_NOIO);
		if (digest) {
			drbd_csum_pages(peer_device->connection->verify_tfm, peer_req->page_chain.head, digest);

			D_ASSERT(device, digest_size == di->digest_size);
			eq = !memcmp(digest, di->digest, digest_size);
			kfree(digest);
		}
	}

	/* Free peer_req and pages before send.
	 * In case we block on congestion, we could otherwise run into
	 * some distributed deadlock, if the other side blocks on
	 * congestion as well, because our receiver blocks in
	 * drbd_alloc_pages due to pp_in_use > max_buffers. */
	drbd_free_peer_req(peer_req);
	if (!eq)
		drbd_ov_out_of_sync_found(peer_device, sector, size);
	else
		ov_out_of_sync_print(peer_device);

	err = drbd_send_ack_ex(peer_device, P_OV_RESULT, sector, size,
			       eq ? ID_IN_SYNC : ID_OUT_OF_SYNC);

	dec_unacked(peer_device);

	verify_progress(peer_device, sector, size);

	return err;
}

/* FIXME
 * We need to track the number of pending barrier acks,
 * and to be able to wait for them.
 * See also comment in drbd_adm_attach before drbd_suspend_io.
 */
static int drbd_send_barrier(struct drbd_connection *connection)
{
	struct p_barrier *p;
	int err;

	p = conn_prepare_command(connection, sizeof(*p), DATA_STREAM);
	if (!p)
		return -EIO;

	p->barrier = connection->send.current_epoch_nr;
	p->pad = 0;
	connection->send.last_sent_epoch_nr = connection->send.current_epoch_nr;
	connection->send.current_epoch_writes = 0;
	connection->send.last_sent_barrier_jif = jiffies;

	set_bit(BARRIER_ACK_PENDING, &connection->flags);
	err = send_command(connection, -1, P_BARRIER, DATA_STREAM);
	if (err) {
		clear_bit(BARRIER_ACK_PENDING, &connection->flags);
		wake_up(&connection->resource->barrier_wait);
	}
	return err;
}

static bool need_unplug(struct drbd_connection *connection)
{
	unsigned i = connection->todo.unplug_slot;
	return dagtag_newer_eq(connection->send.current_dagtag_sector,
			connection->todo.unplug_dagtag_sector[i]);
}

static void maybe_send_unplug_remote(struct drbd_connection *connection, bool send_anyways)
{
	if (need_unplug(connection)) {
		/* Yes, this is non-atomic wrt. its use in drbd_unplug_fn.
		 * We save a spin_lock_irq, and worst case
		 * we occasionally miss an unplug event. */

		/* Paranoia: to avoid a continuous stream of unplug-hints,
		 * in case we never get any unplug events */
		connection->todo.unplug_dagtag_sector[connection->todo.unplug_slot] =
			connection->send.current_dagtag_sector + (1ULL << 63);
		/* advance the current unplug slot */
		connection->todo.unplug_slot ^= 1;
	} else if (!send_anyways)
		return;

	if (connection->cstate[NOW] < C_CONNECTED)
		return;

	if (!conn_prepare_command(connection, 0, DATA_STREAM))
		return;

	send_command(connection, -1, P_UNPLUG_REMOTE, DATA_STREAM);
}

static bool __drbd_may_sync_now(struct drbd_peer_device *peer_device)
{
	struct drbd_device *other_device = peer_device->device;
	int ret = true;

	rcu_read_lock();
	while (1) {
		struct drbd_peer_device *other_peer_device;
		int resync_after;

		if (!other_device->ldev || other_device->disk_state[NOW] == D_DISKLESS)
			break;
		resync_after = rcu_dereference(other_device->ldev->disk_conf)->resync_after;
		if (resync_after == -1)
			break;
		other_device = minor_to_device(resync_after);
		if (!other_device)
			break;
		for_each_peer_device_rcu(other_peer_device, other_device) {
			if ((other_peer_device->repl_state[NOW] >= L_SYNC_SOURCE &&
			     other_peer_device->repl_state[NOW] <= L_PAUSED_SYNC_T) ||
			    other_peer_device->resync_susp_dependency[NOW] ||
			    other_peer_device->resync_susp_peer[NOW] ||
			    other_peer_device->resync_susp_user[NOW]) {
				ret = false;
				goto break_unlock;
			}
		}
	}
break_unlock:
	rcu_read_unlock();

	return ret;
}

/**
 * drbd_pause_after() - Pause resync on all devices that may not resync now
 * @device:	DRBD device.
 *
 * Called from process context only (admin command and after_state_ch).
 */
static bool drbd_pause_after(struct drbd_device *device)
{
	struct drbd_device *other_device;
	bool changed = false;
	int vnr;

	/* FIXME seriously inefficient with many devices,
	 * while also ignoring the input "device" argument :-( */
	rcu_read_lock();
	idr_for_each_entry(&drbd_devices, other_device, vnr) {
		struct drbd_peer_device *other_peer_device;

		begin_state_change_locked(other_device->resource, CS_HARD);
		if (other_device->disk_state[NOW] == D_DISKLESS) {
			abort_state_change_locked(other_device->resource);
			continue;
		}
		for_each_peer_device_rcu(other_peer_device, other_device) {
			if (other_peer_device->repl_state[NOW] == L_OFF)
				continue;
			if (!__drbd_may_sync_now(other_peer_device))
				__change_resync_susp_dependency(other_peer_device, true);
		}
		if (end_state_change_locked(other_device->resource) != SS_NOTHING_TO_DO)
			changed = true;
	}
	rcu_read_unlock();
	return changed;
}

/**
 * drbd_resume_next() - Resume resync on all devices that may resync now
 * @device:	DRBD device.
 *
 * Called from process context only (admin command and sender).
 */
static bool drbd_resume_next(struct drbd_device *device)
{
	struct drbd_device *other_device;
	bool changed = false;
	int vnr;

	/* FIXME seriously inefficient with many devices,
	 * while also ignoring the input "device" argument :-( */
	rcu_read_lock();
	idr_for_each_entry(&drbd_devices, other_device, vnr) {
		struct drbd_peer_device *other_peer_device;

		begin_state_change_locked(other_device->resource, CS_HARD);
		if (other_device->disk_state[NOW] == D_DISKLESS) {
			abort_state_change_locked(other_device->resource);
			continue;
		}
		for_each_peer_device_rcu(other_peer_device, other_device) {
			if (other_peer_device->repl_state[NOW] == L_OFF)
				continue;
			if (other_peer_device->resync_susp_dependency[NOW] &&
			    __drbd_may_sync_now(other_peer_device))
				__change_resync_susp_dependency(other_peer_device, false);
		}
		if (end_state_change_locked(other_device->resource) != SS_NOTHING_TO_DO)
			changed = true;
	}
	rcu_read_unlock();
	return changed;
}

void resume_next_sg(struct drbd_device *device)
{
	lock_all_resources();
	drbd_resume_next(device);
	unlock_all_resources();
}

void suspend_other_sg(struct drbd_device *device)
{
	lock_all_resources();
	drbd_pause_after(device);
	unlock_all_resources();
}

/* caller must hold resources_mutex */
enum drbd_ret_code drbd_resync_after_valid(struct drbd_device *device, int resync_after)
{
	struct drbd_device *other_device;
	int rv = NO_ERROR;

	if (resync_after == -1)
		return NO_ERROR;
	if (resync_after < -1)
		return ERR_RESYNC_AFTER;
	other_device = minor_to_device(resync_after);

	/* You are free to depend on diskless, non-existing,
	 * or not yet/no longer existing minors.
	 * We only reject dependency loops.
	 * We cannot follow the dependency chain beyond a detached or
	 * missing minor.
	 */
	if (!other_device)
		return NO_ERROR;

	/* check for loops */
	rcu_read_lock();
	while (1) {
		if (other_device == device) {
			rv = ERR_RESYNC_AFTER_CYCLE;
			break;
		}

		if (!other_device)
			break;

		if (!get_ldev_if_state(other_device, D_NEGOTIATING))
			break;
		resync_after = rcu_dereference(other_device->ldev->disk_conf)->resync_after;
		put_ldev(other_device);

		/* dependency chain ends here, no cycles. */
		if (resync_after == -1)
			break;

		/* follow the dependency chain */
		other_device = minor_to_device(resync_after);
	}
	rcu_read_unlock();

	return rv;
}

/* caller must hold resources_mutex */
void drbd_resync_after_changed(struct drbd_device *device)
{
	while (drbd_pause_after(device) || drbd_resume_next(device))
		/* do nothing */ ;
}

void drbd_rs_controller_reset(struct drbd_peer_device *peer_device)
{
	struct gendisk *disk = peer_device->device->ldev->backing_bdev->bd_disk;
	struct fifo_buffer *plan;

	atomic_set(&peer_device->rs_sect_in, 0);
	atomic_set(&peer_device->device->rs_sect_ev, 0);  /* FIXME: ??? */
	peer_device->rs_last_mk_req_kt = ktime_get();
	peer_device->rs_in_flight = 0;
	peer_device->rs_last_events = (int)part_stat_read_accum(disk->part0, sectors);

	/* Updating the RCU protected object in place is necessary since
	   this function gets called from atomic context.
	   It is valid since all other updates also lead to an completely
	   empty fifo */
	rcu_read_lock();
	plan = rcu_dereference(peer_device->rs_plan_s);
	plan->total = 0;
	fifo_set(plan, 0);
	rcu_read_unlock();

	/* Clearing rs_in_flight may release some other resync. */
	drbd_device_post_work(peer_device->device, MAKE_RESYNC_REQUEST);
}

void start_resync_timer_fn(struct timer_list *t)
{
	struct drbd_peer_device *peer_device = from_timer(peer_device, t, start_resync_timer);
	drbd_peer_device_post_work(peer_device, RS_START);
}

bool drbd_stable_sync_source_present(struct drbd_peer_device *except_peer_device, enum which_state which)
{
	struct drbd_device *device = except_peer_device->device;
	struct drbd_peer_device *peer_device;
	u64 authoritative_nodes = 0;
	bool rv = false;

	if (!(except_peer_device->uuid_flags & UUID_FLAG_STABLE))
		authoritative_nodes = except_peer_device->uuid_node_mask;

	/* If a peer considers himself as unstable and sees me as an authoritative
	   node, then we have a stable resync source! */
	if (authoritative_nodes & NODE_MASK(device->resource->res_opts.node_id))
		return true;

	rcu_read_lock();
	for_each_peer_device_rcu(peer_device, device) {
		enum drbd_repl_state repl_state;
		struct net_conf *nc;

		if (peer_device == except_peer_device)
			continue;

		repl_state = peer_device->repl_state[which];

		if (repl_state == L_ESTABLISHED ||
				repl_state == L_WF_BITMAP_S ||
				(repl_state >= L_SYNC_SOURCE && repl_state < L_AHEAD)) {
			if (authoritative_nodes & NODE_MASK(peer_device->node_id)) {
				rv = true;
				break;
			}

			nc = rcu_dereference(peer_device->connection->transport.net_conf);
			/* Restricting the clause the two_primaries not allowed, otherwise
			   we need to ensure here that we are neighbor of all primaries,
			   and that is a lot more challenging. */

			if ((!nc->two_primaries &&
			     peer_device->connection->peer_role[which] == R_PRIMARY) ||
			    ((repl_state == L_SYNC_TARGET || repl_state == L_PAUSED_SYNC_T) &&
			     peer_device->uuid_flags & UUID_FLAG_STABLE)) {
				rv = true;
				break;
			}
		}
	}
	rcu_read_unlock();

	return rv;
}

static void do_start_resync(struct drbd_peer_device *peer_device)
{
	if (atomic_read(&peer_device->unacked_cnt) ||
	    atomic_read(&peer_device->rs_pending_cnt)) {
		drbd_warn(peer_device, "postponing start_resync ...\n");
		peer_device->start_resync_timer.expires = jiffies + HZ/10;
		add_timer(&peer_device->start_resync_timer);
		return;
	}

	drbd_start_resync(peer_device, peer_device->start_resync_side);
	clear_bit(AHEAD_TO_SYNC_SOURCE, &peer_device->flags);
}

static void handle_congestion(struct drbd_peer_device *peer_device)
{
	struct drbd_resource *resource = peer_device->device->resource;
	unsigned long irq_flags;
	struct net_conf *nc;
	enum drbd_on_congestion on_congestion;

	rcu_read_lock();
	nc = rcu_dereference(peer_device->connection->transport.net_conf);
	if (nc) {
		on_congestion = nc->on_congestion;

		begin_state_change(resource, &irq_flags, CS_VERBOSE | CS_HARD);
		/* congestion may have cleared since it was detected */
		if (atomic_read(&peer_device->connection->ap_in_flight) > 0) {
			if (on_congestion == OC_PULL_AHEAD)
				__change_repl_state(peer_device, L_AHEAD);
			else if (on_congestion == OC_DISCONNECT)
				__change_cstate(peer_device->connection, C_DISCONNECTING);
		}
		end_state_change(resource, &irq_flags);
	}
	rcu_read_unlock();

	clear_bit(HANDLING_CONGESTION, &peer_device->flags);
}

static bool use_checksum_based_resync(struct drbd_connection *connection, struct drbd_device *device)
{
	bool csums_after_crash_only;
	rcu_read_lock();
	csums_after_crash_only = rcu_dereference(connection->transport.net_conf)->csums_after_crash_only;
	rcu_read_unlock();
	return connection->csums_tfm &&				/* configured? */
		(csums_after_crash_only == false		/* use for each resync? */
		 || test_bit(CRASHED_PRIMARY, &device->flags));	/* or only after Primary crash? */
}

/**
 * drbd_start_resync() - Start the resync process
 * @side:	Either L_SYNC_SOURCE or L_SYNC_TARGET
 *
 * This function might bring you directly into one of the
 * C_PAUSED_SYNC_* states.
 */
void drbd_start_resync(struct drbd_peer_device *peer_device, enum drbd_repl_state side)
{
	struct drbd_device *device = peer_device->device;
	struct drbd_connection *connection = peer_device->connection;
	enum drbd_disk_state finished_resync_pdsk = D_UNKNOWN;
	enum drbd_repl_state repl_state;
	int r;

	read_lock_irq(&device->resource->state_rwlock);
	repl_state = peer_device->repl_state[NOW];
	read_unlock_irq(&device->resource->state_rwlock);
	if (repl_state < L_ESTABLISHED) {
		/* Connection closed meanwhile. */
		return;
	}
	if (repl_state >= L_SYNC_SOURCE && repl_state < L_AHEAD) {
		drbd_err(peer_device, "Resync already running!\n");
		return;
	}

	if (!test_bit(B_RS_H_DONE, &peer_device->flags)) {
		if (side == L_SYNC_TARGET) {
			r = drbd_maybe_khelper(device, connection, "before-resync-target");
			if (r == DRBD_UMH_DISABLED)
				goto skip_helper;

			r = (r >> 8) & 0xff;
			if (r > 0) {
				drbd_info(device, "before-resync-target handler returned %d, "
					 "dropping connection.\n", r);
				change_cstate(connection, C_DISCONNECTING, CS_HARD);
				return;
			}
		} else /* L_SYNC_SOURCE */ {
			r = drbd_maybe_khelper(device, connection, "before-resync-source");
			if (r == DRBD_UMH_DISABLED)
				goto skip_helper;

			r = (r >> 8) & 0xff;
			if (r > 0) {
				if (r == 3) {
					drbd_info(device, "before-resync-source handler returned %d, "
						 "ignoring. Old userland tools?", r);
				} else {
					drbd_info(device, "before-resync-source handler returned %d, "
						 "dropping connection.\n", r);
					change_cstate(connection, C_DISCONNECTING, CS_HARD);
					return;
				}
			}
		}
	}

skip_helper:

	if (side == L_SYNC_TARGET && drbd_current_uuid(device) == UUID_JUST_CREATED) {
		/* prepare to continue an interrupted initial resync later */
		if (get_ldev(device)) {
			const int my_node_id = device->resource->res_opts.node_id;
			u64 peer_bitmap_uuid = peer_device->bitmap_uuids[my_node_id];

			if (peer_bitmap_uuid) {
				down_write(&device->uuid_sem);
				_drbd_uuid_set_current(device, peer_bitmap_uuid);
				up_write(&device->uuid_sem);
				drbd_print_uuids(peer_device, "setting UUIDs to");
			}
			put_ldev(device);
		}
	}

	if (down_trylock(&device->resource->state_sem)) {
		/* Retry later and let the worker make progress in the
		 * meantime; two-phase commits depend on that.  */
		set_bit(B_RS_H_DONE, &peer_device->flags);
		peer_device->start_resync_side = side;
		peer_device->start_resync_timer.expires = jiffies + HZ/5;
		add_timer(&peer_device->start_resync_timer);
		return;
	}

	lock_all_resources();
	clear_bit(B_RS_H_DONE, &peer_device->flags);
	if (connection->cstate[NOW] < C_CONNECTED ||
	    !get_ldev_if_state(device, D_NEGOTIATING)) {
		unlock_all_resources();
		goto out;
	}

	begin_state_change_locked(device->resource, CS_VERBOSE);
	__change_resync_susp_dependency(peer_device, !__drbd_may_sync_now(peer_device));
	__change_repl_state(peer_device, side);
	if (side == L_SYNC_TARGET)
		init_resync_stable_bits(peer_device);
	finished_resync_pdsk = peer_device->resync_finished_pdsk;
	peer_device->resync_finished_pdsk = D_UNKNOWN;
	r = end_state_change_locked(device->resource);
	repl_state = peer_device->repl_state[NOW];

	if (repl_state < L_ESTABLISHED)
		r = SS_UNKNOWN_ERROR;

	if (r == SS_SUCCESS) {
		if (side == L_SYNC_TARGET)
			drbd_set_exposed_data_uuid(device, peer_device->current_uuid);

		drbd_pause_after(device);
		/* Forget potentially stale cached per resync extent bit-counts.
		 * Open coded drbd_rs_cancel_all(device), we already have IRQs
		 * disabled, and know the disk state is ok. */
		spin_lock(&device->al_lock);
		lc_reset(peer_device->resync_lru);
		peer_device->resync_locked = 0;
		peer_device->resync_wenr = LC_FREE;
		spin_unlock(&device->al_lock);
	}

	unlock_all_resources();

	if (r == SS_SUCCESS) {
		drbd_info(peer_device, "Began resync as %s (will sync %lu KB [%lu bits set]).\n",
		     drbd_repl_str(repl_state),
		     (unsigned long) peer_device->rs_total << (BM_BLOCK_SHIFT-10),
		     (unsigned long) peer_device->rs_total);
		peer_device->use_csums = side == L_SYNC_TARGET ?
			use_checksum_based_resync(connection, device) : false;

		if ((side == L_SYNC_TARGET || side == L_PAUSED_SYNC_T) &&
		    !(peer_device->uuid_flags & UUID_FLAG_STABLE) &&
		    !drbd_stable_sync_source_present(peer_device, NOW))
			set_bit(UNSTABLE_RESYNC, &peer_device->flags);

		/* ns.conn may already be != peer_device->repl_state[NOW],
		 * we may have been paused in between, or become paused until
		 * the timer triggers.
		 * No matter, that is handled in resync_timer_fn() */
		if (repl_state == L_SYNC_TARGET) {
			drbd_uuid_resync_starting(peer_device);
			drbd_device_post_work(peer_device->device, MAKE_RESYNC_REQUEST);
		}

		drbd_md_sync_if_dirty(device);
	}
	put_ldev(device);
    out:
	up(&device->resource->state_sem);
	if (finished_resync_pdsk != D_UNKNOWN)
		drbd_resync_finished(peer_device, finished_resync_pdsk);
}

static void update_on_disk_bitmap(struct drbd_peer_device *peer_device, bool resync_done)
{
	struct drbd_device *device = peer_device->device;
	peer_device->rs_last_writeout = jiffies;

	if (!get_ldev(device))
		return;

	drbd_bm_write_lazy(device, 0);

	if (resync_done) {
		if (is_verify_state(peer_device, NOW)) {
			ov_out_of_sync_print(peer_device);
			ov_skipped_print(peer_device);
		} else
			resync_done = is_sync_state(peer_device, NOW);
	}
	if (resync_done)
		drbd_resync_finished(peer_device, D_MASK);

	/* update timestamp, in case it took a while to write out stuff */
	peer_device->rs_last_writeout = jiffies;
	put_ldev(device);
}

static void drbd_ldev_destroy(struct drbd_device *device)
{
        struct drbd_peer_device *peer_device;

        rcu_read_lock();
        for_each_peer_device_rcu(peer_device, device) {
                lc_destroy(peer_device->resync_lru);
                peer_device->resync_lru = NULL;
        }
        rcu_read_unlock();
        lc_destroy(device->act_log);
        device->act_log = NULL;
	__acquire(local);
	drbd_backing_dev_free(device, device->ldev);
	device->ldev = NULL;
	__release(local);

        clear_bit(GOING_DISKLESS, &device->flags);
	wake_up(&device->misc_wait);
}

static void go_diskless(struct drbd_device *device)
{
	D_ASSERT(device, device->disk_state[NOW] == D_FAILED ||
			 device->disk_state[NOW] == D_DETACHING);
	/* we cannot assert local_cnt == 0 here, as get_ldev_if_state will
	 * inc/dec it frequently. Once we are D_DISKLESS, no one will touch
	 * the protected members anymore, though, so once put_ldev reaches zero
	 * again, it will be safe to free them. */

	/* Try to write changed bitmap pages, read errors may have just
	 * set some bits outside the area covered by the activity log.
	 *
	 * If we have an IO error during the bitmap writeout,
	 * we will want a full sync next time, just in case.
	 * (Do we want a specific meta data flag for this?)
	 *
	 * If that does not make it to stable storage either,
	 * we cannot do anything about that anymore.
	 *
	 * We still need to check if both bitmap and ldev are present, we may
	 * end up here after a failed attach, before ldev was even assigned.
	 */
	if (device->bitmap && device->ldev) {
		if (drbd_bitmap_io_from_worker(device, drbd_bm_write,
					       "detach",
					       BM_LOCK_SET | BM_LOCK_CLEAR | BM_LOCK_BULK,
					       NULL)) {
			if (test_bit(CRASHED_PRIMARY, &device->flags)) {
				struct drbd_peer_device *peer_device;

				rcu_read_lock();
				for_each_peer_device_rcu(peer_device, device)
					drbd_md_set_peer_flag(peer_device, MDF_PEER_FULL_SYNC);
				rcu_read_unlock();
				drbd_md_sync_if_dirty(device);
			}
		}
	}

	change_disk_state(device, D_DISKLESS, CS_HARD, NULL);
}

static int do_md_sync(struct drbd_device *device)
{
	drbd_warn(device, "md_sync_timer expired! Worker calls drbd_md_sync().\n");
	drbd_md_sync(device);
	return 0;
}

void repost_up_to_date_fn(struct timer_list *t)
{
	struct drbd_resource *resource = from_timer(resource, t, repost_up_to_date_timer);
	drbd_post_work(resource, TRY_BECOME_UP_TO_DATE);
}

static int try_become_up_to_date(struct drbd_resource *resource)
{
	enum drbd_state_rv rv;

	/* Doing a two_phase_commit from worker context is only possible
	 * if twopc_work is not queued. Let it get executed first.
	 *
	 * Avoid deadlock on state_sem, in case someone holds it while
	 * waiting for the completion of some after-state-change work.
	 */
	if (list_empty(&resource->twopc_work.list)) {
		if (down_trylock(&resource->state_sem))
			goto repost;
		rv = change_from_consistent(resource, CS_ALREADY_SERIALIZED |
			CS_VERBOSE | CS_SERIALIZE | CS_DONT_RETRY);
		up(&resource->state_sem);
		if (rv == SS_TIMEOUT || rv == SS_CONCURRENT_ST_CHG)
			goto repost;
		drbd_notify_peers_lost_primary(resource);
	} else {
	repost:
		mod_timer(&resource->repost_up_to_date_timer, jiffies + HZ/10);
	}

	return 0;
}

/* only called from drbd_worker thread, no locking */
void __update_timing_details(
		struct drbd_thread_timing_details *tdp,
		unsigned int *cb_nr,
		void *cb,
		const char *fn, const unsigned int line)
{
	unsigned int i = *cb_nr % DRBD_THREAD_DETAILS_HIST;
	struct drbd_thread_timing_details *td = tdp + i;

	td->start_jif = jiffies;
	td->cb_addr = cb;
	td->caller_fn = fn;
	td->line = line;
	td->cb_nr = *cb_nr;

	i = (i+1) % DRBD_THREAD_DETAILS_HIST;
	td = tdp + i;
	memset(td, 0, sizeof(*td));

	++(*cb_nr);
}

static bool all_peers_responded(struct drbd_resource *resource)
{
	struct drbd_connection *connection;
	bool all_responded = true;

	rcu_read_lock();
	for_each_connection_rcu(connection, resource) {
		if (!test_bit(CHECKING_PEER, &connection->flags))
			continue;
		if (connection->cstate[NOW] < C_CONNECTED) {
			clear_bit(CHECKING_PEER, &connection->flags);
			continue;
		}
		if (!test_bit(GOT_PING_ACK, &connection->flags)) {
			all_responded = false;
			break;
		}
	}
	rcu_read_unlock();

	return all_responded;
}

void drbd_check_peers(struct drbd_resource *resource)
{
	struct drbd_connection *connection;
	bool check_ongoing;
	u64 im;

	check_ongoing = test_and_set_bit(CHECKING_PEERS, &resource->flags);
	if (check_ongoing) {
		wait_event(resource->state_wait,
			   !test_bit(CHECKING_PEERS, &resource->flags));
		return;
	}

	for_each_connection_ref(connection, im, resource) {
		if (connection->cstate[NOW] < C_CONNECTED)
			continue;
		clear_bit(GOT_PING_ACK, &connection->flags);
		set_bit(CHECKING_PEER, &connection->flags);
		request_ping(connection);
	}

	wait_event(resource->state_wait, all_peers_responded(resource));

	clear_bit(CHECKING_PEERS, &resource->flags);
	wake_up(&resource->state_wait);
}

void drbd_check_peers_new_current_uuid(struct drbd_device *device)
{
	struct drbd_resource *resource = device->resource;

	drbd_check_peers(resource);

	if (device->have_quorum[NOW] && drbd_data_accessible(device, NOW))
		drbd_uuid_new_current(device, false);
}

static void make_new_current_uuid(struct drbd_device *device)
{
	drbd_check_peers_new_current_uuid(device);

	get_work_bits(1UL << NEW_CUR_UUID | 1UL << WRITING_NEW_CUR_UUID, &device->flags);
	wake_up(&device->misc_wait);
}

static void do_device_work(struct drbd_device *device, const unsigned long todo)
{
	if (test_bit(MD_SYNC, &todo))
		do_md_sync(device);
	if (test_bit(GO_DISKLESS, &todo))
		go_diskless(device);
	if (test_bit(DESTROY_DISK, &todo))
		drbd_ldev_destroy(device);
	if (test_bit(MAKE_NEW_CUR_UUID, &todo))
		make_new_current_uuid(device);
	if (test_bit(MAKE_RESYNC_REQUEST, &todo))
		drbd_device_resync_request(device);
}

static void do_peer_device_work(struct drbd_peer_device *peer_device, const unsigned long todo)
{
	if (test_bit(RS_PROGRESS, &todo))
		drbd_broadcast_peer_device_state(peer_device);
	if (test_bit(RS_DONE, &todo) ||
	    test_bit(RS_LAZY_BM_WRITE, &todo))
		update_on_disk_bitmap(peer_device, test_bit(RS_DONE, &todo));
	if (test_bit(RS_START, &todo))
		do_start_resync(peer_device);
	if (test_bit(HANDLE_CONGESTION, &todo))
		handle_congestion(peer_device);
}

#define DRBD_RESOURCE_WORK_MASK	\
	(1UL << TRY_BECOME_UP_TO_DATE)

#define DRBD_DEVICE_WORK_MASK	\
	((1UL << GO_DISKLESS)	\
	|(1UL << DESTROY_DISK)	\
	|(1UL << MD_SYNC)	\
	|(1UL << MAKE_NEW_CUR_UUID)\
	|(1UL << MAKE_RESYNC_REQUEST)\
	)

#define DRBD_PEER_DEVICE_WORK_MASK	\
	((1UL << RS_START)		\
	|(1UL << RS_LAZY_BM_WRITE)	\
	|(1UL << RS_PROGRESS)		\
	|(1UL << RS_DONE)		\
	|(1UL << HANDLE_CONGESTION)     \
	)

static unsigned long get_work_bits(const unsigned long mask, unsigned long *flags)
{
	unsigned long old, new;
	do {
		old = *flags;
		new = old & ~mask;
	} while (cmpxchg(flags, old, new) != old);
	return old & mask;
}

static void __do_unqueued_peer_device_work(struct drbd_connection *connection)
{
	struct drbd_peer_device *peer_device;
	int vnr;

	rcu_read_lock();
	idr_for_each_entry(&connection->peer_devices, peer_device, vnr) {
		struct drbd_device *device = peer_device->device;
		unsigned long todo = get_work_bits(DRBD_PEER_DEVICE_WORK_MASK, &peer_device->flags);
		if (!todo)
			continue;

		kref_get(&device->kref);
		rcu_read_unlock();
		do_peer_device_work(peer_device, todo);
		kref_put(&device->kref, drbd_destroy_device);
		rcu_read_lock();
	}
	rcu_read_unlock();
}

static void do_unqueued_peer_device_work(struct drbd_resource *resource)
{
	struct drbd_connection *connection;
	u64 im;

	for_each_connection_ref(connection, im, resource)
		__do_unqueued_peer_device_work(connection);
}

static void do_unqueued_device_work(struct drbd_resource *resource)
{
	struct drbd_device *device;
	int vnr;

	rcu_read_lock();
	idr_for_each_entry(&resource->devices, device, vnr) {
		unsigned long todo = get_work_bits(DRBD_DEVICE_WORK_MASK, &device->flags);
		if (!todo)
			continue;

		kref_get(&device->kref);
		rcu_read_unlock();
		do_device_work(device, todo);
		kref_put(&device->kref, drbd_destroy_device);
		rcu_read_lock();
	}
	rcu_read_unlock();
}

static void do_unqueued_resource_work(struct drbd_resource *resource)
{
	unsigned long todo = get_work_bits(DRBD_RESOURCE_WORK_MASK, &resource->flags);

	if (test_bit(TRY_BECOME_UP_TO_DATE, &todo))
		try_become_up_to_date(resource);
}

static bool dequeue_work_batch(struct drbd_work_queue *queue, struct list_head *work_list)
{
	spin_lock_irq(&queue->q_lock);
	list_splice_tail_init(&queue->q, work_list);
	spin_unlock_irq(&queue->q_lock);
	return !list_empty(work_list);
}

static struct drbd_request *__next_request_for_connection(
		struct drbd_connection *connection)
{
	struct drbd_request *req;

	list_for_each_entry_rcu(req, &connection->resource->transfer_log, tl_requests) {
		unsigned s = req->net_rq_state[connection->peer_node_id];
		if (!(s & RQ_NET_QUEUED))
			continue;
		return req;
	}
	return NULL;
}

/* holds rcu_read_lock on entry, may give up and reacquire temporarily */
static struct drbd_request *tl_mark_for_resend_by_connection(struct drbd_connection *connection)
{
	struct bio_and_error m;
	struct drbd_request *req;
	struct drbd_request *req_oldest = NULL;
	struct drbd_request *tmp = NULL;
	struct drbd_device *device;
	struct drbd_peer_device *peer_device;
	unsigned s;

	/* In the unlikely case that we need to give up the rcu_read_lock
	 * temporarily below, we need to restart the loop, as the request
	 * pointer, or any next pointers, may become invalid meanwhile.
	 *
	 * We can restart from a known safe position, though:
	 * the last request we successfully marked for resend,
	 * without it disappearing.
	 */
restart:
	req = list_prepare_entry(tmp, &connection->resource->transfer_log, tl_requests);
	list_for_each_entry_continue_rcu(req, &connection->resource->transfer_log, tl_requests) {
		/* potentially needed in complete_master_bio below */
		device = req->device;
		peer_device = conn_peer_device(connection, device->vnr);
		s = req->net_rq_state[peer_device->node_id];

		if (!(s & RQ_NET_MASK))
			continue;

		/* if it is marked QUEUED, it can not be an old one,
		 * so we can stop marking for RESEND here. */
		if (s & RQ_NET_QUEUED)
			break;

		/* Skip old requests which are uninteresting for this connection.
		 * Could happen, if this connection was restarted,
		 * while some other connection was lagging seriously. */
		if (s & RQ_NET_DONE)
			continue;

		/* FIXME what about QUEUE_FOR_SEND_OOS?
		 * Is it even possible to encounter those here?
		 * It should not.
		 */
		if (drbd_req_is_write(req))
			expect(peer_device, s & RQ_EXP_BARR_ACK);

		read_lock_irq(&connection->resource->state_rwlock);
		__req_mod(req, RESEND, peer_device, &m);
		read_unlock_irq(&connection->resource->state_rwlock);

		/* If this is now RQ_NET_PENDING (it should), it won't
		 * disappear, even if we give up the rcu_read_lock below. */
		if (req->net_rq_state[peer_device->node_id] & RQ_NET_PENDING)
			tmp = req;

		/* We crunch through a potentially very long list, so be nice
		 * and eventually temporarily give up the rcu_read_lock/re-enable
		 * preemption.
		 *
		 * Also, in the very unlikely case that trying to mark it for
		 * RESEND actually caused this request to be finished off, we
		 * complete the master bio, outside of the RCU critical
		 * section. */
		if (m.bio || need_resched()) {
			rcu_read_unlock();
			if (m.bio)
				complete_master_bio(device, &m);
			cond_resched();
			rcu_read_lock();
			goto restart;
		}
		if (!req_oldest)
			req_oldest = req;
	}
	return req_oldest;
}

static struct drbd_request *tl_next_request_for_connection(struct drbd_connection *connection)
{
	if (connection->todo.req_next == TL_NEXT_REQUEST_RESEND)
		connection->todo.req_next = tl_mark_for_resend_by_connection(connection);

	else if (connection->todo.req_next == NULL)
		connection->todo.req_next = __next_request_for_connection(connection);

	connection->todo.req = connection->todo.req_next;

	/* advancement of todo.req_next happens in advance_conn_req_next(),
	 * called from mod_rq_state() */

	return connection->todo.req;
}

static void maybe_send_state_afer_ahead(struct drbd_connection *connection)
{
	struct drbd_peer_device *peer_device;
	int vnr;

	rcu_read_lock();
	idr_for_each_entry(&connection->peer_devices, peer_device, vnr) {
		if (test_and_clear_bit(SEND_STATE_AFTER_AHEAD, &peer_device->flags)) {
			peer_device->todo.was_ahead = false;
			rcu_read_unlock();
			drbd_send_current_state(peer_device);
			rcu_read_lock();
		}
	}
	rcu_read_unlock();
}

/* This finds the next not yet processed request from
 * connection->resource->transfer_log.
 * It also moves all currently queued connection->sender_work
 * to connection->todo.work_list.
 */
static bool check_sender_todo(struct drbd_connection *connection)
{
	rcu_read_lock();
	tl_next_request_for_connection(connection);

	/* FIXME can we get rid of this additional lock? */
	spin_lock_irq(&connection->sender_work.q_lock);
	list_splice_tail_init(&connection->sender_work.q, &connection->todo.work_list);
	spin_unlock_irq(&connection->sender_work.q_lock);
	rcu_read_unlock();

	return connection->todo.req
		|| need_unplug(connection)
		|| !list_empty(&connection->todo.work_list);
}

static int ap_write_cnt_total(struct drbd_resource *resource)
{
	struct drbd_device *device;
	int vnr;
	int ap_bio_cnt_total = 0;

	idr_for_each_entry(&resource->devices, device, vnr)
		ap_bio_cnt_total += atomic_read(&device->ap_bio_cnt[WRITE]);

	return ap_bio_cnt_total;
}

static void wait_for_sender_todo(struct drbd_connection *connection)
{
	DEFINE_WAIT(wait);
	struct net_conf *nc;
	int uncork, cork;
	bool got_something = 0;

	got_something = check_sender_todo(connection);
	if (got_something)
		return;

	/* Still nothing to do?
	 * Maybe we still need to close the current epoch,
	 * even if no new requests are queued yet.
	 *
	 * Also, poke TCP, just in case.
	 * Then wait for new work (or signal). */
	rcu_read_lock();
	nc = rcu_dereference(connection->transport.net_conf);
	uncork = nc ? nc->tcp_cork : 0;
	rcu_read_unlock();
	if (uncork)
		drbd_uncork(connection, DATA_STREAM);

	for (;;) {
		int send_barrier;
		prepare_to_wait(&connection->sender_work.q_wait, &wait,
				TASK_INTERRUPTIBLE);
		if (check_sender_todo(connection) || signal_pending(current)) {
			break;
		}

		/* We found nothing new to do, no to-be-communicated request,
		 * no other work item.  We may still need to close the last
		 * epoch.  Next incoming request epoch will be connection ->
		 * current transfer log epoch number.  If that is different
		 * from the epoch of the last request we communicated, it is
		 * safe to send the epoch separating barrier now.
		 */
		send_barrier = should_send_barrier(connection,
					atomic_read(&connection->resource->current_tle_nr));

		if (send_barrier) {
			/* Do not send a barrier if there are active app
			 * writes, because they may belong to the old epoch.
			 * If there are active app writes belonging to the new
			 * epoch, we will soon process them and send a barrier
			 * before sending the write. */
			if (!ap_write_cnt_total(connection->resource)) {
				finish_wait(&connection->sender_work.q_wait, &wait);
				maybe_send_barrier(connection,
						connection->send.current_epoch_nr + 1);
				continue;
			}
		}

		if (test_and_clear_bit(SEND_STATE_AFTER_AHEAD_C, &connection->flags)) {
			finish_wait(&connection->sender_work.q_wait, &wait);
			maybe_send_state_afer_ahead(connection);
			continue;
		}

		/* drbd_send() may have called flush_signals() */
		if (get_t_state(&connection->sender) != RUNNING)
			break;

		schedule();
		/* may be woken up for other things but new work, too,
		 * e.g. if the current epoch got closed.
		 * In which case we send the barrier above. */
	}
	finish_wait(&connection->sender_work.q_wait, &wait);

	/* someone may have changed the config while we have been waiting above. */
	rcu_read_lock();
	nc = rcu_dereference(connection->transport.net_conf);
	cork = nc ? nc->tcp_cork : 0;
	rcu_read_unlock();

	if (cork)
		drbd_cork(connection, DATA_STREAM);
	else if (!uncork)
		drbd_uncork(connection, DATA_STREAM);
}

static void re_init_if_first_write(struct drbd_connection *connection, unsigned int epoch)
{
	if (!connection->send.seen_any_write_yet) {
		connection->send.seen_any_write_yet = true;
		connection->send.current_epoch_nr = epoch;
		connection->send.current_epoch_writes = 0;
		connection->send.last_sent_barrier_jif = jiffies;
		connection->send.current_dagtag_sector =
			connection->resource->dagtag_sector - ((BIO_MAX_VECS << PAGE_SHIFT) >> 9) - 1;
	}
}

static bool should_send_barrier(struct drbd_connection *connection, unsigned int epoch)
{
	if (!connection->send.seen_any_write_yet)
		return false;
	return connection->send.current_epoch_nr != epoch;
}
static void maybe_send_barrier(struct drbd_connection *connection, unsigned int epoch)
{
	/* re-init if first write on this connection */
	if (should_send_barrier(connection, epoch)) {
		if (connection->send.current_epoch_writes)
			drbd_send_barrier(connection);
		connection->send.current_epoch_nr = epoch;
	}
}

static bool is_write_in_flight(struct drbd_peer_device *peer_device, struct drbd_interval *in)
{
	struct drbd_device *device = peer_device->device;
	struct drbd_request *req;
	struct drbd_interval *i;
	sector_t sector = in->sector;
	int size = in->size;
	int idx = peer_device->node_id;
	int s;
	bool in_flight = false;

	if (idx < 0 || idx >= DRBD_NODE_ID_MAX) {
		drbd_warn(peer_device, "is_write_in_flight: BAD idx: %d\n", idx);
		return false;
	}

	read_lock_irq(&device->resource->state_rwlock);
	spin_lock(&device->interval_lock);
	drbd_for_each_overlap(i, &device->write_requests, sector, size) {
		if (i == in)
			continue;
		if (!i->local)
			continue;
		/* don't care for i->completed, in DRBD_PROT_A we
		 * are more interested in RQ_NET_DONE instead */
		req = container_of(i, struct drbd_request, i);
		s = req->net_rq_state[idx];
		if ((s & RQ_NET_SENT) == 0) /* not even sent: ignore */
			continue;
		if ((s & RQ_NET_DONE) == RQ_NET_DONE) /* already done: ignore */
			continue;
		in_flight = true;
		break;
	}
	spin_unlock(&device->interval_lock);
	read_unlock_irq(&device->resource->state_rwlock);
	return in_flight;
}

static int process_one_request(struct drbd_connection *connection)
{
	struct bio_and_error m;
	struct drbd_request *req = connection->todo.req;
	struct drbd_device *device = req->device;
	struct drbd_peer_device *peer_device =
			conn_peer_device(connection, device->vnr);
	unsigned s = req->net_rq_state[peer_device->node_id];
	bool do_send_unplug = req->local_rq_state & RQ_UNPLUG;
	int err = 0;
	enum drbd_req_event what;

	/* pre_send_jif[] is used in net_timeout_reached() */
	req->pre_send_jif[peer_device->node_id] = jiffies;
	ktime_get_accounting(req->pre_send_kt[peer_device->node_id]);
	if (drbd_req_is_write(req)) {
		/* If a WRITE does not expect a barrier ack,
		 * we are supposed to only send an "out of sync" info packet */
		if (s & RQ_EXP_BARR_ACK) {
			u64 current_dagtag_sector =
				req->dagtag_sector - (req->i.size >> 9);

			re_init_if_first_write(connection, req->epoch);
			maybe_send_barrier(connection, req->epoch);
			if (current_dagtag_sector != connection->send.current_dagtag_sector)
				drbd_send_dagtag(connection, current_dagtag_sector);

			connection->send.current_epoch_writes++;
			connection->send.current_dagtag_sector = req->dagtag_sector;

			if (peer_device->todo.was_ahead) {
				clear_bit(SEND_STATE_AFTER_AHEAD, &peer_device->flags);
				peer_device->todo.was_ahead = false;
				drbd_send_current_state(peer_device);
			}

			err = drbd_send_dblock(peer_device, req);
			what = err ? SEND_FAILED : HANDED_OVER_TO_NETWORK;
		} else {
			/* this time, no connection->send.current_epoch_writes++;
			 * If it was sent, it was the closing barrier for the last
			 * replicated epoch, before we went into AHEAD mode.
			 * No more barriers will be sent, until we leave AHEAD mode again. */
			maybe_send_barrier(connection, req->epoch);

			/* make sure the state change to L_AHEAD/L_BEHIND
			 * arrives before the first set-out-of-sync information */
			if (!peer_device->todo.was_ahead) {
				peer_device->todo.was_ahead = true;
				drbd_send_current_state(peer_device);
			}

			/* Scenario:
			 * L_ESTABLISHED -> L_AHEAD -> L_SYNC_SOURCE -> L_AHEAD
			 *  a) during first L_AHEAD, we send, and set, out-of-sync,
			 *  b) during L_SYNC_SOURCE, we send a normal write (above),
			 *  c) during second L_AHEAD, we again send + set out-of-sync
			 * all for the same block.
			 * The "normal write during resync" may set the block
			 * in-sync on completion/destruction.
			 * We must make sure that won't race
			 * race with the second set out-of-sync.
			 *
			 * In drbd_send_and_submit(), we introduce a dependency
			 * via req->destroy_next, where the older (WRITE) requests
			 * hold a kref on the younger ones, so we can be sure the
			 * destructor is processed in oldest-to-youngest order.
			 *
			 * Even if the P_RS_WRITE_ACK for the write
			 * during-resync (b) is received *after* the completion
			 * of the second send+set out-of-sync (c), the ordering
			 * of the destructors will only temporarily set
			 * in-sync, then set out-of-sync again "soon enough",
			 * at least on this node.
			 *
			 * As an optimization, if during L_AHEAD the same
			 * block(s) are overwritten several times, we may skip
			 * the send-out-of-sync, if we know we told the peer
			 * before. But we must NOT skip, if there is still a
			 * normal write in-flight to the peer (as per the
			 * scenario above).  We check using our interval tree.
			 */
			if (drbd_set_out_of_sync(peer_device, req->i.sector, req->i.size) ||
			    is_write_in_flight(peer_device, &req->i))
				err = drbd_send_out_of_sync(peer_device, req->i.sector, req->i.size);
			what = OOS_HANDED_TO_NETWORK; /* Well, most of the time, anyways. */
		}
	} else {
		maybe_send_barrier(connection, req->epoch);
		err = drbd_send_drequest(peer_device, P_DATA_REQUEST,
				req->i.sector, req->i.size, (unsigned long)req);
		what = err ? SEND_FAILED : HANDED_OVER_TO_NETWORK;
	}

	read_lock_irq(&connection->resource->state_rwlock);
	__req_mod(req, what, peer_device, &m);
	read_unlock_irq(&connection->resource->state_rwlock);

	check_sender_todo(connection);

	if (m.bio)
		complete_master_bio(device, &m);

	do_send_unplug = do_send_unplug && what == HANDED_OVER_TO_NETWORK;
	maybe_send_unplug_remote(connection, do_send_unplug);

	return err;
}

static int process_sender_todo(struct drbd_connection *connection)
{
	struct drbd_work *w = NULL;

	/* Process all currently pending work items,
	 * or requests from the transfer log.
	 *
	 * Right now, work items do not require any strict ordering wrt. the
	 * request stream, so lets just do simple interleaved processing.
	 *
	 * Stop processing as soon as an error is encountered.
	 */
	if (!connection->todo.req) {
		update_sender_timing_details(connection, maybe_send_unplug_remote);
		maybe_send_unplug_remote(connection, false);
	}
	else if (list_empty(&connection->todo.work_list)) {
		update_sender_timing_details(connection, process_one_request);
		return process_one_request(connection);
	}

	while (!list_empty(&connection->todo.work_list)) {
		int err;

		w = list_first_entry(&connection->todo.work_list, struct drbd_work, list);
		list_del_init(&w->list);
		update_sender_timing_details(connection, w->cb);
		err = w->cb(w, connection->cstate[NOW] < C_CONNECTED);
		if (err)
			return err;

		/* If we would need strict ordering for work items, we could
		 * add a dagtag member to struct drbd_work, and serialize based on that.
		 * && !dagtag_newer(connection->todo.req->dagtag_sector, w->dagtag_sector))
		 * to the following condition. */
		if (connection->todo.req) {
			update_sender_timing_details(connection, process_one_request);
			err = process_one_request(connection);
		}
		if (err)
			return err;
	}

	return 0;
}

int drbd_sender(struct drbd_thread *thi)
{
	struct drbd_connection *connection = thi->connection;
	struct drbd_work *w;
	struct drbd_peer_device *peer_device;
	int vnr;
	int err;

	/* Should we drop this? Or reset even more stuff? */
	rcu_read_lock();
	idr_for_each_entry(&connection->peer_devices, peer_device, vnr) {
		peer_device->send_cnt = 0;
		peer_device->recv_cnt = 0;
	}
	rcu_read_unlock();

	while (get_t_state(thi) == RUNNING) {
		drbd_thread_current_set_cpu(thi);

		if (list_empty(&connection->todo.work_list) &&
		    connection->todo.req == NULL) {
			update_sender_timing_details(connection, wait_for_sender_todo);
			wait_for_sender_todo(connection);
		}

		if (signal_pending(current)) {
			flush_signals(current);
			if (get_t_state(thi) == RUNNING) {
				drbd_warn(connection, "Sender got an unexpected signal\n");
				continue;
			}
			break;
		}

		if (get_t_state(thi) != RUNNING)
			break;

		err = process_sender_todo(connection);
		if (err)
			change_cstate(connection, C_NETWORK_FAILURE, CS_HARD);
	}

	/* cleanup all currently unprocessed requests */
	if (!connection->todo.req) {
		rcu_read_lock();
		tl_next_request_for_connection(connection);
		rcu_read_unlock();
	}
	while (connection->todo.req) {
		struct bio_and_error m;
		struct drbd_request *req = connection->todo.req;
		struct drbd_device *device = req->device;
		peer_device = conn_peer_device(connection, device->vnr);

		read_lock_irq(&connection->resource->state_rwlock);
		__req_mod(req, SEND_CANCELED, peer_device, &m);
		read_unlock_irq(&connection->resource->state_rwlock);
		if (m.bio)
			complete_master_bio(device, &m);

		rcu_read_lock();
		tl_next_request_for_connection(connection);
		rcu_read_unlock();
	}

	/* cancel all still pending works */
	do {
		while (!list_empty(&connection->todo.work_list)) {
			w = list_first_entry(&connection->todo.work_list, struct drbd_work, list);
			list_del_init(&w->list);
			w->cb(w, 1);
		}
		dequeue_work_batch(&connection->sender_work, &connection->todo.work_list);
	} while (!list_empty(&connection->todo.work_list));

	return 0;
}

int drbd_worker(struct drbd_thread *thi)
{
	LIST_HEAD(work_list);
	struct drbd_resource *resource = thi->resource;
	struct drbd_work *w;

	while (get_t_state(thi) == RUNNING) {
		drbd_thread_current_set_cpu(thi);

		if (list_empty(&work_list)) {
			bool w, r, d, p;

			update_worker_timing_details(resource, dequeue_work_batch);
			wait_event_interruptible(resource->work.q_wait,
				(w = dequeue_work_batch(&resource->work, &work_list),
				 r = test_and_clear_bit(RESOURCE_WORK_PENDING, &resource->flags),
				 d = test_and_clear_bit(DEVICE_WORK_PENDING, &resource->flags),
				 p = test_and_clear_bit(PEER_DEVICE_WORK_PENDING, &resource->flags),
				 w || r || d || p));

			if (p) {
				update_worker_timing_details(resource, do_unqueued_peer_device_work);
				do_unqueued_peer_device_work(resource);
			}

			if (d) {
				update_worker_timing_details(resource, do_unqueued_device_work);
				do_unqueued_device_work(resource);
			}
			if (r) {
				update_worker_timing_details(resource, do_unqueued_resource_work);
				do_unqueued_resource_work(resource);
			}
		}

		if (signal_pending(current)) {
			flush_signals(current);
			if (get_t_state(thi) == RUNNING) {
				drbd_warn(resource, "Worker got an unexpected signal\n");
				continue;
			}
			break;
		}

		if (get_t_state(thi) != RUNNING)
			break;


		while (!list_empty(&work_list)) {
			w = list_first_entry(&work_list, struct drbd_work, list);
			list_del_init(&w->list);
			update_worker_timing_details(resource, w->cb);
			w->cb(w, 0);
		}
	}

	do {
		if (test_and_clear_bit(RESOURCE_WORK_PENDING, &resource->flags)) {
			update_worker_timing_details(resource, do_unqueued_resource_work);
			do_unqueued_resource_work(resource);
		}
		if (test_and_clear_bit(DEVICE_WORK_PENDING, &resource->flags)) {
			update_worker_timing_details(resource, do_unqueued_device_work);
			do_unqueued_device_work(resource);
		}
		if (test_and_clear_bit(PEER_DEVICE_WORK_PENDING, &resource->flags)) {
			update_worker_timing_details(resource, do_unqueued_peer_device_work);
			do_unqueued_peer_device_work(resource);
		}
		while (!list_empty(&work_list)) {
			w = list_first_entry(&work_list, struct drbd_work, list);
			list_del_init(&w->list);
			update_worker_timing_details(resource, w->cb);
			w->cb(w, 1);
		}
		dequeue_work_batch(&resource->work, &work_list);
	} while (!list_empty(&work_list) ||
		 test_bit(DEVICE_WORK_PENDING, &resource->flags) ||
		 test_bit(PEER_DEVICE_WORK_PENDING, &resource->flags));

	return 0;
}<|MERGE_RESOLUTION|>--- conflicted
+++ resolved
@@ -946,12 +946,7 @@
 		/* We check for "finished" only in the reply path:
 		 * w_e_end_ov_reply().
 		 * We need to send at least one request out. */
-<<<<<<< HEAD
-		stop_sector_reached = i > 0
-=======
 		stop_sector_reached = sector > peer_device->ov_start_sector
-			&& verify_can_do_stop_sector(peer_device)
->>>>>>> 263ac567
 			&& sector >= peer_device->ov_stop_sector;
 		if (stop_sector_reached)
 			break;
