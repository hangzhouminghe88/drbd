// SPDX-License-Identifier: GPL-2.0-or-later
/*
   drbd_sender.c

   This file is part of DRBD by Philipp Reisner and Lars Ellenberg.

   Copyright (C) 2001-2008, LINBIT Information Technologies GmbH.
   Copyright (C) 1999-2008, Philipp Reisner <philipp.reisner@linbit.com>.
   Copyright (C) 2002-2008, Lars Ellenberg <lars.ellenberg@linbit.com>.


 */

#include <linux/module.h>
#include <linux/drbd.h>
#include <linux/sched.h>
#include <linux/sched/signal.h>
#include <linux/wait.h>
#include <linux/mm.h>
#include <linux/memcontrol.h>
#include <linux/mm_inline.h>
#include <linux/slab.h>
#include <linux/random.h>
#include <linux/scatterlist.h>

#include "drbd_int.h"
#include "drbd_protocol.h"
#include "drbd_req.h"

void drbd_panic_after_delayed_completion_of_aborted_request(struct drbd_device *device);

static int make_ov_request(struct drbd_peer_device *, int);
static int make_resync_request(struct drbd_peer_device *, int);
static bool should_send_barrier(struct drbd_connection *, unsigned int epoch);
static void maybe_send_barrier(struct drbd_connection *, unsigned int);
static unsigned long get_work_bits(const unsigned long mask, unsigned long *flags);

/* endio handlers:
 *   drbd_md_endio (defined here)
 *   drbd_request_endio (defined here)
 *   drbd_peer_request_endio (defined here)
 *   drbd_bm_endio (defined in drbd_bitmap.c)
 *
 * For all these callbacks, note the following:
 * The callbacks will be called in irq context by the IDE drivers,
 * and in Softirqs/Tasklets/BH context by the SCSI drivers.
 * Try to get the locking right :)
 *
 */

struct mutex resources_mutex;

/* used for synchronous meta data and bitmap IO
 * submitted by drbd_md_sync_page_io()
 */
void drbd_md_endio(struct bio *bio)
{
	struct drbd_device *device;

	blk_status_t status = bio->bi_status;

	device = bio->bi_private;
	device->md_io.error = blk_status_to_errno(status);

	/* special case: drbd_md_read() during drbd_adm_attach() */
	if (device->ldev)
		put_ldev(device);
	bio_put(bio);

	/* We grabbed an extra reference in _drbd_md_sync_page_io() to be able
	 * to timeout on the lower level device, and eventually detach from it.
	 * If this io completion runs after that timeout expired, this
	 * drbd_md_put_buffer() may allow us to finally try and re-attach.
	 * During normal operation, this only puts that extra reference
	 * down to 1 again.
	 * Make sure we first drop the reference, and only then signal
	 * completion, or we may (in drbd_al_read_log()) cycle so fast into the
	 * next drbd_md_sync_page_io(), that we trigger the
	 * ASSERT(atomic_read(&mdev->md_io_in_use) == 1) there.
	 */
	drbd_md_put_buffer(device);
	device->md_io.done = 1;
	wake_up(&device->misc_wait);
}

/* reads on behalf of the partner,
 * "submitted" by the receiver
 */
static void drbd_endio_read_sec_final(struct drbd_peer_request *peer_req) __releases(local)
{
	unsigned long flags = 0;
	struct drbd_peer_device *peer_device = peer_req->peer_device;
	struct drbd_device *device = peer_device->device;
	struct drbd_connection *connection = peer_device->connection;

	spin_lock_irqsave(&connection->peer_reqs_lock, flags);
	device->read_cnt += peer_req->i.size >> 9;
	list_del(&peer_req->w.list);
	if (list_empty(&connection->read_ee))
		wake_up(&connection->ee_wait);
	if (test_bit(__EE_WAS_ERROR, &peer_req->flags))
		__drbd_chk_io_error(device, DRBD_READ_ERROR);
	spin_unlock_irqrestore(&connection->peer_reqs_lock, flags);

	drbd_queue_work(&connection->sender_work, &peer_req->w);
	put_ldev(device);
}

static int is_failed_barrier(int ee_flags)
{
	return (ee_flags & (EE_IS_BARRIER|EE_WAS_ERROR|EE_RESUBMITTED|EE_TRIM|EE_ZEROOUT))
		== (EE_IS_BARRIER|EE_WAS_ERROR);
}

/* writes on behalf of the partner, or resync writes,
 * "submitted" by the receiver, final stage.  */
void drbd_endio_write_sec_final(struct drbd_peer_request *peer_req) __releases(local)
{
	unsigned long flags = 0;
	struct drbd_peer_device *peer_device = peer_req->peer_device;
	struct drbd_device *device = peer_device->device;
	struct drbd_connection *connection = peer_device->connection;
	sector_t sector;
	int do_wake;
	u64 block_id;

	/* if this is a failed barrier request, disable use of barriers,
	 * and schedule for resubmission */
	if (is_failed_barrier(peer_req->flags)) {
		drbd_bump_write_ordering(device->resource, device->ldev, WO_BDEV_FLUSH);
		spin_lock_irqsave(&connection->peer_reqs_lock, flags);
		list_del(&peer_req->w.list);
		peer_req->flags = (peer_req->flags & ~EE_WAS_ERROR) | EE_RESUBMITTED;
		peer_req->w.cb = w_e_reissue;
		/* put_ldev actually happens below, once we come here again. */
		__release(local);
		spin_unlock_irqrestore(&connection->peer_reqs_lock, flags);
		drbd_queue_work(&connection->sender_work, &peer_req->w);
		if (atomic_dec_and_test(&connection->active_ee_cnt))
			wake_up(&connection->ee_wait);
		return;
	}

	/* after we moved peer_req to done_ee,
	 * we may no longer access it,
	 * it may be freed/reused already!
	 * (as soon as we release the peer_reqs_lock) */
	sector = peer_req->i.sector;
	block_id = peer_req->block_id;

	if (peer_req->flags & EE_WAS_ERROR) {
                /* In protocol != C, we usually do not send write acks.
                 * In case of a write error, send the neg ack anyways. */
                if (!__test_and_set_bit(__EE_SEND_WRITE_ACK, &peer_req->flags))
                        inc_unacked(peer_device);
                drbd_set_out_of_sync(peer_device, peer_req->i.sector, peer_req->i.size);
        }

	spin_lock_irqsave(&connection->peer_reqs_lock, flags);
	device->writ_cnt += peer_req->i.size >> 9;
	atomic_inc(&connection->done_ee_cnt);
	list_move_tail(&peer_req->w.list, &connection->done_ee);

	/*
	 * Do not remove from the write_requests tree here: we did not send the
	 * Ack yet and did not wake possibly waiting conflicting requests.
	 * Removed from the tree from "drbd_process_done_ee" within the
	 * appropriate callback (e_end_block/e_end_resync_block) or from
	 * _drbd_clear_done_ee.
	 */

	if (block_id == ID_SYNCER)
		do_wake = list_empty(&connection->sync_ee);
	else
		do_wake = atomic_dec_and_test(&connection->active_ee_cnt);

	/* FIXME do we want to detach for failed REQ_OP_DISCARD?
	 * ((peer_req->flags & (EE_WAS_ERROR|EE_TRIM)) == EE_WAS_ERROR) */
	if (peer_req->flags & EE_WAS_ERROR)
		__drbd_chk_io_error(device, DRBD_WRITE_ERROR);

	if (connection->cstate[NOW] == C_CONNECTED)
		queue_work(connection->ack_sender, &connection->send_acks_work);
	spin_unlock_irqrestore(&connection->peer_reqs_lock, flags);

	if (block_id == ID_SYNCER)
		drbd_rs_complete_io(peer_device, sector);

	if (do_wake)
		wake_up(&connection->ee_wait);

	put_ldev(device);
}

/* writes on behalf of the partner, or resync writes,
 * "submitted" by the receiver.
 */
void drbd_peer_request_endio(struct bio *bio)
{
	struct drbd_peer_request *peer_req = bio->bi_private;
	struct drbd_device *device = peer_req->peer_device->device;
	bool is_write = bio_data_dir(bio) == WRITE;
	bool is_discard = bio_op(bio) == REQ_OP_WRITE_ZEROES ||
			  bio_op(bio) == REQ_OP_DISCARD;

	blk_status_t status = bio->bi_status;

	if (status && drbd_ratelimit())
		drbd_warn(device, "%s: error=%d s=%llus\n",
				is_write ? (is_discard ? "discard" : "write")
					: "read", status,
				(unsigned long long)peer_req->i.sector);

	if (status)
		set_bit(__EE_WAS_ERROR, &peer_req->flags);

	bio_put(bio); /* no need for the bio anymore */
	if (atomic_dec_and_test(&peer_req->pending_bios)) {
		if (is_write)
			drbd_endio_write_sec_final(peer_req);
		else
			drbd_endio_read_sec_final(peer_req);
	}
}

/* Not static to increase the likelyhood that it will show up in a stack trace */
void drbd_panic_after_delayed_completion_of_aborted_request(struct drbd_device *device)
{
	panic("drbd%u %s/%u potential random memory corruption caused by delayed completion of aborted local request\n",
		device->minor, device->resource->name, device->vnr);
}


/* read, readA or write requests on R_PRIMARY coming from drbd_make_request
 */
void drbd_request_endio(struct bio *bio)
{
	unsigned long flags;
	struct drbd_request *req = bio->bi_private;
	struct drbd_device *device = req->device;
	struct bio_and_error m;
	enum drbd_req_event what;

	blk_status_t status = bio->bi_status;

	/* If this request was aborted locally before,
	 * but now was completed "successfully",
	 * chances are that this caused arbitrary data corruption.
	 *
	 * "aborting" requests, or force-detaching the disk, is intended for
	 * completely blocked/hung local backing devices which do no longer
	 * complete requests at all, not even do error completions.  In this
	 * situation, usually a hard-reset and failover is the only way out.
	 *
	 * By "aborting", basically faking a local error-completion,
	 * we allow for a more graceful switchover by cleanly migrating services.
	 * Still the affected node has to be rebooted "soon".
	 *
	 * By completing these requests, we allow the upper layers to re-use
	 * the associated data pages.
	 *
	 * If later the local backing device "recovers", and now DMAs some data
	 * from disk into the original request pages, in the best case it will
	 * just put random data into unused pages; but typically it will corrupt
	 * meanwhile completely unrelated data, causing all sorts of damage.
	 *
	 * Which means delayed successful completion,
	 * especially for READ requests,
	 * is a reason to panic().
	 *
	 * We assume that a delayed *error* completion is OK,
	 * though we still will complain noisily about it.
	 */
	if (unlikely(req->local_rq_state & RQ_LOCAL_ABORTED)) {
		if (drbd_ratelimit())
			drbd_emerg(device, "delayed completion of aborted local request; disk-timeout may be too aggressive\n");

		if (!status)
			drbd_panic_after_delayed_completion_of_aborted_request(device);
	}

	/* to avoid recursion in __req_mod */
	if (unlikely(status)) {
		unsigned int op = bio_op(bio);
		if (op == REQ_OP_DISCARD || op == REQ_OP_WRITE_ZEROES) {
			if (status == BLK_STS_NOTSUPP)
				what = DISCARD_COMPLETED_NOTSUPP;
			else
				what = DISCARD_COMPLETED_WITH_ERROR;
		} else if (op == REQ_OP_READ) {
			if (bio->bi_opf & REQ_RAHEAD)
				what = READ_AHEAD_COMPLETED_WITH_ERROR;
			else
				what = READ_COMPLETED_WITH_ERROR;
		} else {
			what = WRITE_COMPLETED_WITH_ERROR;
		}
	} else {
		what = COMPLETED_OK;
	}

	bio_put(req->private_bio);
	req->private_bio = ERR_PTR(blk_status_to_errno(status));

	/* not req_mod(), we need irqsave here! */
	read_lock_irqsave(&device->resource->state_rwlock, flags);
	__req_mod(req, what, NULL, &m);
	read_unlock_irqrestore(&device->resource->state_rwlock, flags);
	put_ldev(device);

	if (m.bio)
		complete_master_bio(device, &m);
}

void drbd_csum_pages(struct crypto_shash *tfm, struct page *page, void *digest)
{
	SHASH_DESC_ON_STACK(desc, tfm);

	desc->tfm = tfm;

	crypto_shash_init(desc);

	page_chain_for_each(page) {
		unsigned off = page_chain_offset(page);
		unsigned len = page_chain_size(page);
		u8 *src;
		src = kmap_atomic(page);
		crypto_shash_update(desc, src + off, len);
		kunmap_atomic(src);
	}
	crypto_shash_final(desc, digest);
	shash_desc_zero(desc);
}

void drbd_csum_bio(struct crypto_shash *tfm, struct bio *bio, void *digest)
{
	struct bio_vec bvec;
	struct bvec_iter iter;
	SHASH_DESC_ON_STACK(desc, tfm);

	desc->tfm = tfm;

	crypto_shash_init(desc);

	bio_for_each_segment(bvec, bio, iter) {
		u8 *src;
		src = kmap_atomic(bvec.bv_page);
		crypto_shash_update(desc, src + bvec.bv_offset, bvec.bv_len);
		kunmap_atomic(src);
		/* WRITE_SAME has only one segment,
		 * checksum the payload only once. */
		if (bio_op(bio) == REQ_OP_WRITE_SAME)
			break;
	}
	crypto_shash_final(desc, digest);
	shash_desc_zero(desc);
}

/* MAYBE merge common code with w_e_end_ov_req */
static int w_e_send_csum(struct drbd_work *w, int cancel)
{
	struct drbd_peer_request *peer_req = container_of(w, struct drbd_peer_request, w);
	struct drbd_peer_device *peer_device = peer_req->peer_device;
	int digest_size;
	void *digest;
	int err = 0;

	if (unlikely(cancel))
		goto out;

	if (unlikely((peer_req->flags & EE_WAS_ERROR) != 0))
		goto out;

	digest_size = crypto_shash_digestsize(peer_device->connection->csums_tfm);
	digest = drbd_prepare_drequest_csum(peer_req, digest_size);
	if (digest) {
		drbd_csum_pages(peer_device->connection->csums_tfm, peer_req->page_chain.head, digest);
		/* Free peer_req and pages before send.
		 * In case we block on congestion, we could otherwise run into
		 * some distributed deadlock, if the other side blocks on
		 * congestion as well, because our receiver blocks in
		 * drbd_alloc_pages due to pp_in_use > max_buffers. */
		drbd_free_peer_req(peer_req);
		peer_req = NULL;
		inc_rs_pending(peer_device);
		err = drbd_send_command(peer_device, P_CSUM_RS_REQUEST, DATA_STREAM);
	} else {
		drbd_err(peer_device, "kmalloc() of digest failed.\n");
		err = -ENOMEM;
	}

out:
	if (peer_req)
		drbd_free_peer_req(peer_req);

	if (unlikely(err))
		drbd_err(peer_device, "drbd_send_drequest(..., csum) failed\n");
	return err;
}

static int read_for_csum(struct drbd_peer_device *peer_device, sector_t sector, int size)
{
	struct drbd_connection *connection = peer_device->connection;
	struct drbd_device *device = peer_device->device;
	struct drbd_peer_request *peer_req;

	if (!get_ldev(device))
		return -EIO;

	/* Do not wait if no memory is immediately available.  */
	peer_req = drbd_alloc_peer_req(peer_device, GFP_TRY & ~__GFP_RECLAIM);
	if (!peer_req)
		goto defer;
	if (size) {
		drbd_alloc_page_chain(&connection->transport,
			&peer_req->page_chain, DIV_ROUND_UP(size, PAGE_SIZE), GFP_TRY);
		if (!peer_req->page_chain.head)
			goto defer2;
	}
	peer_req->i.size = size;
	peer_req->i.sector = sector;
	peer_req->block_id = ID_SYNCER; /* unused */

	peer_req->w.cb = w_e_send_csum;
	peer_req->opf = REQ_OP_READ;
	spin_lock_irq(&connection->peer_reqs_lock);
	list_add_tail(&peer_req->w.list, &connection->read_ee);
	spin_unlock_irq(&connection->peer_reqs_lock);

	atomic_add(size >> 9, &device->rs_sect_ev);
	if (drbd_submit_peer_request(peer_req) == 0)
		return 0;

	/* If it failed because of ENOMEM, retry should help.  If it failed
	 * because bio_add_page failed (probably broken lower level driver),
	 * retry may or may not help.
	 * If it does not, you may need to force disconnect. */
	spin_lock_irq(&connection->peer_reqs_lock);
	list_del(&peer_req->w.list);
	spin_unlock_irq(&connection->peer_reqs_lock);

defer2:
	drbd_free_peer_req(peer_req);
defer:
	put_ldev(device);
	return -EAGAIN;
}

int w_resync_timer(struct drbd_work *w, int cancel)
{
	struct drbd_peer_device *peer_device =
		container_of(w, struct drbd_peer_device, resync_work);

	if (test_bit(SYNC_TARGET_TO_BEHIND, &peer_device->flags))
		return 0;

	mutex_lock(&peer_device->resync_next_bit_mutex);
	switch (peer_device->repl_state[NOW]) {
	case L_VERIFY_S:
		make_ov_request(peer_device, cancel);
		break;
	case L_SYNC_TARGET:
		make_resync_request(peer_device, cancel);
		break;
	default:
		break;
	}
	mutex_unlock(&peer_device->resync_next_bit_mutex);

	return 0;
}

int w_send_uuids(struct drbd_work *w, int cancel)
{
	struct drbd_peer_device *peer_device =
		container_of(w, struct drbd_peer_device, propagate_uuids_work);

	if (peer_device->repl_state[NOW] < L_ESTABLISHED ||
	    !test_bit(INITIAL_STATE_SENT, &peer_device->flags))
		return 0;

	drbd_send_uuids(peer_device, 0, 0);

	return 0;
}

void resync_timer_fn(struct timer_list *t)
{
	struct drbd_peer_device *peer_device = from_timer(peer_device, t, resync_timer);

	if (test_bit(SYNC_TARGET_TO_BEHIND, &peer_device->flags))
		return;

	drbd_queue_work_if_unqueued(
		&peer_device->connection->sender_work,
		&peer_device->resync_work);
}

static void fifo_set(struct fifo_buffer *fb, int value)
{
	int i;

	for (i = 0; i < fb->size; i++)
		fb->values[i] = value;
}

static int fifo_push(struct fifo_buffer *fb, int value)
{
	int ov;

	ov = fb->values[fb->head_index];
	fb->values[fb->head_index++] = value;

	if (fb->head_index >= fb->size)
		fb->head_index = 0;

	return ov;
}

static void fifo_add_val(struct fifo_buffer *fb, int value)
{
	int i;

	for (i = 0; i < fb->size; i++)
		fb->values[i] += value;
}

struct fifo_buffer *fifo_alloc(int fifo_size)
{
	struct fifo_buffer *fb;

	fb = kzalloc(sizeof(struct fifo_buffer) + sizeof(int) * fifo_size, GFP_NOIO);
	if (!fb)
		return NULL;

	fb->head_index = 0;
	fb->size = fifo_size;
	fb->total = 0;

	return fb;
}

/* FIXME by choosing to calculate in nano seconds, we now have several do_div()
 * in here, which I find very ugly.
 */
static int drbd_rs_controller(struct drbd_peer_device *peer_device, u64 sect_in, u64 duration_ns)
{
	const u64 max_duration_ns = RS_MAKE_REQS_INTV_NS * 10;
	struct peer_device_conf *pdc;
	unsigned int want;     /* The number of sectors we want in-flight */
	int req_sect; /* Number of sectors to request in this turn */
	int correction; /* Number of sectors more we need in-flight */
	int cps; /* correction per invocation of drbd_rs_controller() */
	int steps; /* Number of time steps to plan ahead */
	int curr_corr;
	u64 max_sect;
	struct fifo_buffer *plan;

	if (duration_ns == 0)
		duration_ns = 1;
	else if (duration_ns > max_duration_ns)
		duration_ns = max_duration_ns;

	sect_in = sect_in * RS_MAKE_REQS_INTV_NS;
	do_div(sect_in, duration_ns);

	pdc = rcu_dereference(peer_device->conf);
	plan = rcu_dereference(peer_device->rs_plan_s);

	steps = plan->size; /* (pdc->c_plan_ahead * 10 * RS_MAKE_REQS_INTV) / HZ; */

	if (peer_device->rs_in_flight + sect_in == 0) { /* At start of resync */
		want = ((pdc->resync_rate * 2 * RS_MAKE_REQS_INTV) / HZ) * steps;
	} else { /* normal path */
		if (pdc->c_fill_target) {
			want = pdc->c_fill_target;
		} else {
			u64 tmp = sect_in * pdc->c_delay_target * NSEC_PER_SEC;
			do_div(tmp, (duration_ns * 10));
			want = tmp;
		}
	}

	correction = want - peer_device->rs_in_flight - plan->total;

	/* Plan ahead */
	cps = correction / steps;
	fifo_add_val(plan, cps);
	plan->total += cps * steps;

	/* What we do in this step */
	curr_corr = fifo_push(plan, 0);
	plan->total -= curr_corr;

	req_sect = sect_in + curr_corr;
	if (req_sect < 0)
		req_sect = 0;

	max_sect = (u64)pdc->c_max_rate * 2 * duration_ns;
	do_div(max_sect, NSEC_PER_SEC);

	dynamic_drbd_dbg(peer_device, "dur=%lluns sect_in=%llu in_flight=%d wa=%u co=%d st=%d cps=%d cc=%d rs=%d mx=%llu\n",
		 duration_ns, sect_in, peer_device->rs_in_flight, want, correction,
		 steps, cps, curr_corr, req_sect, max_sect);

	if (req_sect > max_sect)
		req_sect = max_sect;

	return req_sect;
}

static int drbd_rs_number_requests(struct drbd_peer_device *peer_device)
{
	struct net_conf *nc;
	ktime_t duration, now;
	unsigned int sect_in;  /* Number of sectors that came in since the last turn */
	int number, mxb;

	sect_in = atomic_xchg(&peer_device->rs_sect_in, 0);
	peer_device->rs_in_flight -= sect_in;

	now = ktime_get();
	duration = ktime_sub(now, peer_device->rs_last_mk_req_kt);
	peer_device->rs_last_mk_req_kt = now;

	rcu_read_lock();
	nc = rcu_dereference(peer_device->connection->transport.net_conf);
	mxb = nc ? nc->max_buffers : 0;
	if (rcu_dereference(peer_device->rs_plan_s)->size) {
		number = drbd_rs_controller(peer_device, sect_in, ktime_to_ns(duration)) >> (BM_BLOCK_SHIFT - 9);
		peer_device->c_sync_rate = number * HZ * (BM_BLOCK_SIZE / 1024) / RS_MAKE_REQS_INTV;
	} else {
		peer_device->c_sync_rate = rcu_dereference(peer_device->conf)->resync_rate;
		number = RS_MAKE_REQS_INTV * peer_device->c_sync_rate  / ((BM_BLOCK_SIZE / 1024) * HZ);
	}
	rcu_read_unlock();

	/* Don't have more than "max-buffers"/2 in-flight.
	 * Otherwise we may cause the remote site to stall on drbd_alloc_pages(),
	 * potentially causing a distributed deadlock on congestion during
	 * online-verify or (checksum-based) resync, if max-buffers,
	 * socket buffer sizes and resync rate settings are mis-configured. */
	/* note that "number" is in units of "BM_BLOCK_SIZE" (which is 4k),
	 * mxb (as used here, and in drbd_alloc_pages on the peer) is
	 * "number of pages" (typically also 4k),
	 * but "rs_in_flight" is in "sectors" (512 Byte). */
	if (mxb - peer_device->rs_in_flight/8 < number)
		number = mxb - peer_device->rs_in_flight/8;

	return number;
}

static int make_resync_request(struct drbd_peer_device *peer_device, int cancel)
{
	struct drbd_device *device = peer_device->device;
	struct drbd_transport *transport = &peer_device->connection->transport;
	unsigned long bit;
	sector_t sector;
	const sector_t capacity = drbd_get_capacity(device->this_bdev);
	int max_bio_size;
	int number, rollback_i, size;
	int align;
	int i;
	int discard_granularity = 0;

	if (unlikely(cancel))
		return 0;

	if (peer_device->rs_total == 0) {
		/* empty resync? */
		drbd_resync_finished(peer_device, D_MASK);
		return 0;
	}

	if (test_bit(SYNC_TARGET_TO_BEHIND, &peer_device->flags)) {
		/* If a P_RS_CANCEL_AHEAD on control socket overtook the
		 * already queued data and state change to Ahead/Behind,
		 * don't add more resync requests, just wait it out. */
		if (drbd_ratelimit())
			drbd_info(peer_device, "peer pulled ahead during resync\n");
		return 0;
	}

	if (!get_ldev(device)) {
		/* Since we only need to access device->rsync a
		   get_ldev_if_state(device,D_FAILED) would be sufficient, but
		   to continue resync with a broken disk makes no sense at
		   all */
		drbd_err(device, "Disk broke down during resync!\n");
		return 0;
	}

	if (peer_device->connection->agreed_features & DRBD_FF_THIN_RESYNC) {
		rcu_read_lock();
		discard_granularity = rcu_dereference(device->ldev->disk_conf)->rs_discard_granularity;
		rcu_read_unlock();
	}

	max_bio_size = queue_max_hw_sectors(device->rq_queue) << 9;
	number = drbd_rs_number_requests(peer_device);
	/* don't let rs_sectors_came_in() re-schedule us "early"
	 * just because the first reply came "fast", ... */
	peer_device->rs_in_flight += number * BM_SECT_PER_BIT;

	for (i = 0; i < number; i++) {
		bool send_buffer_ok = true;
		/* Stop generating RS requests, when half of the send buffer is filled */
		mutex_lock(&peer_device->connection->mutex[DATA_STREAM]);
		if (transport->ops->stream_ok(transport, DATA_STREAM)) {
			struct drbd_transport_stats transport_stats;
			int queued, sndbuf;

			transport->ops->stats(transport, &transport_stats);
			queued = transport_stats.send_buffer_used;
			sndbuf = transport_stats.send_buffer_size;
			if (queued > sndbuf / 2) {
				send_buffer_ok = false;
				transport->ops->hint(transport, DATA_STREAM, NOSPACE);
			}
		} else
			send_buffer_ok = false;
		mutex_unlock(&peer_device->connection->mutex[DATA_STREAM]);
		if (!send_buffer_ok)
			goto request_done;

next_sector:
		size = BM_BLOCK_SIZE;
		bit  = drbd_bm_find_next(peer_device, peer_device->resync_next_bit);

		if (bit == DRBD_END_OF_BITMAP) {
			peer_device->resync_next_bit = drbd_bm_bits(device);
			goto request_done;
		}

		sector = BM_BIT_TO_SECT(bit);

		if (drbd_try_rs_begin_io(peer_device, sector, true)) {
			peer_device->resync_next_bit = bit;
			goto request_done;
		}

		if (unlikely(drbd_bm_test_bit(peer_device, bit) == 0)) {
			peer_device->resync_next_bit = bit + 1;
			drbd_rs_complete_io(peer_device, sector);
			goto next_sector;
		}

		/* try to find some adjacent bits.
		 * we stop if we have already the maximum req size.
		 *
		 * Additionally always align bigger requests, in order to
		 * be prepared for all stripe sizes of software RAIDs.
		 */
		align = 1;
		rollback_i = i;
		while (i + 1 < number) {
			if (size + BM_BLOCK_SIZE > max_bio_size)
				break;

			/* Be always aligned */
			if (sector & ((1<<(align+3))-1))
				break;

			if (discard_granularity && size == discard_granularity)
				break;

			/* do not cross extent boundaries */
			if (((bit+1) & BM_BLOCKS_PER_BM_EXT_MASK) == 0)
				break;
			/* now, is it actually dirty, after all?
			 * caution, drbd_bm_test_bit is tri-state for some
			 * obscure reason; ( b == 0 ) would get the out-of-band
			 * only accidentally right because of the "oddly sized"
			 * adjustment below */
			if (drbd_bm_test_bit(peer_device, bit + 1) != 1)
				break;
			bit++;
			size += BM_BLOCK_SIZE;
			if ((BM_BLOCK_SIZE << align) <= size)
				align++;
			i++;
		}
		/* set the offset to start the next drbd_bm_find_next from */
		peer_device->resync_next_bit = bit + 1;

		/* adjust very last sectors, in case we are oddly sized */
		if (sector + (size>>9) > capacity)
			size = (capacity-sector)<<9;

		if (peer_device->use_csums) {
			switch (read_for_csum(peer_device, sector, size)) {
			case -EIO: /* Disk failure */
				put_ldev(device);
				return -EIO;
			case -EAGAIN: /* allocation failed, or ldev busy */
				drbd_rs_complete_io(peer_device, sector);
				peer_device->resync_next_bit = BM_SECT_TO_BIT(sector);
				i = rollback_i;
				goto request_done;
			case 0:
				/* everything ok */
				break;
			default:
				BUG();
			}
		} else {
			int err;

			inc_rs_pending(peer_device);
			err = drbd_send_drequest(peer_device,
						 size == discard_granularity ? P_RS_THIN_REQ : P_RS_DATA_REQUEST,
						 sector, size, ID_SYNCER);
			if (err) {
				drbd_err(device, "drbd_send_drequest() failed, aborting...\n");
				dec_rs_pending(peer_device);
				put_ldev(device);
				return err;
			}
		}
	}

request_done:
	/* ... but do a correction, in case we had to break/goto request_done; */
	peer_device->rs_in_flight -= (number - i) * BM_SECT_PER_BIT;

	if (peer_device->resync_next_bit >= drbd_bm_bits(device)) {
		/* last syncer _request_ was sent,
		 * but the P_RS_DATA_REPLY not yet received.  sync will end (and
		 * next sync group will resume), as soon as we receive the last
		 * resync data block, and the last bit is cleared.
		 * until then resync "work" is "inactive" ...
		 */
		put_ldev(device);
		return 0;
	}

	/* and in case that raced with the receiver, reschedule ourselves right now */
	if (i > 0 && atomic_read(&peer_device->rs_sect_in) >= peer_device->rs_in_flight)
		drbd_queue_work_if_unqueued(
			&peer_device->connection->sender_work,
			&peer_device->resync_work);
	else
		mod_timer(&peer_device->resync_timer, jiffies + RS_MAKE_REQS_INTV);
	put_ldev(device);
	return 0;
}

static int make_ov_request(struct drbd_peer_device *peer_device, int cancel)
{
	struct drbd_device *device = peer_device->device;
	int number, i, size;
	sector_t sector;
	const sector_t capacity = drbd_get_capacity(device->this_bdev);
	bool stop_sector_reached = false;

	if (unlikely(cancel))
		return 1;

	number = drbd_rs_number_requests(peer_device);
	sector = peer_device->ov_position;

	/* don't let rs_sectors_came_in() re-schedule us "early"
	 * just because the first reply came "fast", ... */
	peer_device->rs_in_flight += number * BM_SECT_PER_BIT;
	for (i = 0; i < number; i++) {
		if (sector >= capacity)
			break;

		/* We check for "finished" only in the reply path:
		 * w_e_end_ov_reply().
		 * We need to send at least one request out. */
		stop_sector_reached = i > 0
			&& sector >= peer_device->ov_stop_sector;
		if (stop_sector_reached)
			break;

		size = BM_BLOCK_SIZE;

		if (drbd_try_rs_begin_io(peer_device, sector, true))
			break;

		if (sector + (size>>9) > capacity)
			size = (capacity-sector)<<9;

		inc_rs_pending(peer_device);
		if (drbd_send_ov_request(peer_device, sector, size)) {
			dec_rs_pending(peer_device);
			return 0;
		}
		sector += BM_SECT_PER_BIT;
	}
	/* ... but do a correction, in case we had to break; ... */
	peer_device->rs_in_flight -= (number-i) * BM_SECT_PER_BIT;
	peer_device->ov_position = sector;
	if (stop_sector_reached)
		return 1;
	/* ... and in case that raced with the receiver,
	 * reschedule ourselves right now */
	if (i > 0 && atomic_read(&peer_device->rs_sect_in) >= peer_device->rs_in_flight)
		drbd_queue_work_if_unqueued(
			&peer_device->connection->sender_work,
			&peer_device->resync_work);
	if (i == 0)
		mod_timer(&peer_device->resync_timer, jiffies + RS_MAKE_REQS_INTV);
	return 1;
}

struct resync_finished_work {
	struct drbd_peer_device_work pdw;
	enum drbd_disk_state new_peer_disk_state;
};

static int w_resync_finished(struct drbd_work *w, int cancel)
{
	struct resync_finished_work *rfw = container_of(
		container_of(w, struct drbd_peer_device_work, w),
		struct resync_finished_work, pdw);

	drbd_resync_finished(rfw->pdw.peer_device, rfw->new_peer_disk_state);
	kfree(rfw);

	return 0;
}

void drbd_ping_peer(struct drbd_connection *connection)
{
	clear_bit(GOT_PING_ACK, &connection->flags);
	request_ping(connection);
	wait_event(connection->resource->state_wait,
		   test_bit(GOT_PING_ACK, &connection->flags) ||
		   connection->cstate[NOW] < C_CONNECTED);
}

/* caller needs to hold rcu_read_lock, state_rwlock, adm_mutex or conf_update */
struct drbd_peer_device *peer_device_by_node_id(struct drbd_device *device, int node_id)
{
	struct drbd_peer_device *peer_device;

	for_each_peer_device_rcu(peer_device, device) {
		if (peer_device->node_id == node_id)
			return peer_device;
	}

	return NULL;
}

static void __outdate_peer_disk_by_mask(struct drbd_device *device, u64 nodes)
{
	struct drbd_peer_device *peer_device;
	int node_id;

	for (node_id = 0; node_id < DRBD_NODE_ID_MAX; node_id++) {
		if (!(nodes & NODE_MASK(node_id)))
			continue;
		peer_device = peer_device_by_node_id(device, node_id);
		if (peer_device && peer_device->disk_state[NEW] >= D_CONSISTENT)
			__change_peer_disk_state(peer_device, D_OUTDATED);
	}
}

/* An annoying corner case is if we are resync target towards a bunch
   of nodes. One of the resyncs finished as STABLE_RESYNC, the others
   as UNSTABLE_RESYNC. */
static bool was_resync_stable(struct drbd_peer_device *peer_device)
{
	struct drbd_device *device = peer_device->device;

	if (test_bit(UNSTABLE_RESYNC, &peer_device->flags) &&
	    !test_bit(STABLE_RESYNC, &device->flags))
		return false;

	set_bit(STABLE_RESYNC, &device->flags);
	/* that STABLE_RESYNC bit gets reset if in any other ongoing resync
	   we receive something from a resync source that is marked with
	   UNSTABLE RESYNC. */

	return true;
}

static u64 __cancel_other_resyncs(struct drbd_device *device)
{
	struct drbd_peer_device *peer_device;
	u64 target_m = 0;

	for_each_peer_device(peer_device, device) {
		if (peer_device->repl_state[NEW] == L_PAUSED_SYNC_T) {
			target_m |= NODE_MASK(peer_device->node_id);
			__change_repl_state(peer_device, L_ESTABLISHED);
		}
	}

	return target_m;
}

static void resync_again(struct drbd_device *device, u64 source_m, u64 target_m)
{
	struct drbd_peer_device *peer_device;

	for_each_peer_device(peer_device, device) {
		if (peer_device->resync_again) {
			u64 m = NODE_MASK(peer_device->node_id);
			enum drbd_repl_state new_repl_state =
				source_m & m ? L_WF_BITMAP_S :
				target_m & m ? L_WF_BITMAP_T :
				L_ESTABLISHED;

			if (new_repl_state != L_ESTABLISHED) {
				peer_device->resync_again--;
				begin_state_change_locked(device->resource, CS_VERBOSE);
				__change_repl_state(peer_device, new_repl_state);
				end_state_change_locked(device->resource);
			}
		}
	}
}

static void init_resync_stable_bits(struct drbd_peer_device *first_target_pd)
{
	struct drbd_device *device = first_target_pd->device;
	struct drbd_peer_device *peer_device;

	clear_bit(UNSTABLE_RESYNC, &first_target_pd->flags);

	/* Clear the device wide STABLE_RESYNC flag when becoming
	   resync target on the first peer_device. */
	for_each_peer_device(peer_device, device) {
		enum drbd_repl_state repl_state = peer_device->repl_state[NOW];
		if (peer_device == first_target_pd)
			continue;
		if (repl_state == L_SYNC_TARGET || repl_state == L_PAUSED_SYNC_T)
			return;
	}
	clear_bit(STABLE_RESYNC, &device->flags);
}

static void after_reconciliation_resync(struct drbd_connection *connection)
{
	struct drbd_connection *lost_peer =
		drbd_get_connection_by_node_id(connection->resource,
					       connection->after_reconciliation.lost_node_id);

	if (lost_peer) {
		if (lost_peer->cstate[NOW] < C_CONNECTED)
			lost_peer->last_dagtag_sector =
				connection->after_reconciliation.dagtag_sector;

		kref_put(&lost_peer->kref, drbd_destroy_connection);
	}

	connection->after_reconciliation.lost_node_id = -1;
}

int drbd_resync_finished(struct drbd_peer_device *peer_device,
			 enum drbd_disk_state new_peer_disk_state)
{
	struct drbd_device *device = peer_device->device;
	struct drbd_connection *connection = peer_device->connection;
	enum drbd_repl_state *repl_state = peer_device->repl_state;
	enum drbd_repl_state old_repl_state = L_ESTABLISHED;
	u64 source_m = 0, target_m = 0;
	unsigned long db, dt, dbdt;
	unsigned long n_oos;
	char *khelper_cmd = NULL;
	int verify_done = 0;
	bool aborted = false;


	if (repl_state[NOW] == L_SYNC_SOURCE || repl_state[NOW] == L_PAUSED_SYNC_S) {
		/* Make sure all queued w_update_peers()/consider_sending_peers_in_sync()
		   executed before killing the resync_lru with drbd_rs_del_all() */
		if (current == device->resource->worker.task)
			goto queue_on_sender_workq;
		else
			drbd_flush_workqueue(&device->resource->work);
	}

	/* Remove all elements from the resync LRU. Since future actions
	 * might set bits in the (main) bitmap, then the entries in the
	 * resync LRU would be wrong. */
	if (drbd_rs_del_all(peer_device)) {
		struct resync_finished_work *rfw;

		/* In case this is not possible now, most probably because
		 * there are P_RS_DATA_REPLY Packets lingering on the sender's
		 * queue (or even the read operations for those packets
		 * is not finished by now).   Retry in 100ms. */
		schedule_timeout_interruptible(HZ / 10);
	queue_on_sender_workq:
		rfw = kmalloc(sizeof(*rfw), GFP_ATOMIC);
		if (rfw) {
			rfw->pdw.w.cb = w_resync_finished;
			rfw->pdw.peer_device = peer_device;
			rfw->new_peer_disk_state = new_peer_disk_state;
			drbd_queue_work(&connection->sender_work, &rfw->pdw.w);
			return 1;
		}
		drbd_err(peer_device, "Warn failed to kmalloc(dw).\n");
	}

	dt = (jiffies - peer_device->rs_start - peer_device->rs_paused) / HZ;
	if (dt <= 0)
		dt = 1;
	db = peer_device->rs_total;
	/* adjust for verify start and stop sectors, respective reached position */
	if (repl_state[NOW] == L_VERIFY_S || repl_state[NOW] == L_VERIFY_T)
		db -= peer_device->ov_left;

	dbdt = Bit2KB(db/dt);
	peer_device->rs_paused /= HZ;

	if (!get_ldev(device))
		goto out;

	drbd_ping_peer(connection);

	write_lock_irq(&device->resource->state_rwlock);
	begin_state_change_locked(device->resource, CS_VERBOSE);
	old_repl_state = repl_state[NOW];

	verify_done = (repl_state[NOW] == L_VERIFY_S || repl_state[NOW] == L_VERIFY_T);

	/* This protects us against multiple calls (that can happen in the presence
	   of application IO), and against connectivity loss just before we arrive here. */
	if (peer_device->repl_state[NOW] <= L_ESTABLISHED)
		goto out_unlock;
	__change_repl_state(peer_device, L_ESTABLISHED);

	aborted = device->disk_state[NOW] == D_OUTDATED && new_peer_disk_state == D_INCONSISTENT;
	{
	char tmp[sizeof(" but 01234567890123456789 4k blocks skipped")] = "";
	if (verify_done && peer_device->ov_skipped)
		snprintf(tmp, sizeof(tmp), " but %lu %dk blocks skipped",
			peer_device->ov_skipped, Bit2KB(1));
	drbd_info(peer_device, "%s %s%s (total %lu sec; paused %lu sec; %lu K/sec)\n",
		  verify_done ? "Online verify" : "Resync",
		  aborted ? "aborted" : "done", tmp,
		  dt + peer_device->rs_paused, peer_device->rs_paused, dbdt);
	}

	n_oos = drbd_bm_total_weight(peer_device);

	if (repl_state[NOW] == L_VERIFY_S || repl_state[NOW] == L_VERIFY_T) {
		if (n_oos) {
			drbd_alert(peer_device, "Online verify found %lu %dk blocks out of sync!\n",
			      n_oos, Bit2KB(1));
			khelper_cmd = "out-of-sync";
		}
	} else {
		if (!aborted && (n_oos - peer_device->rs_failed != 0)) {
			drbd_warn(peer_device, "expected n_oos:%lu to be equal to rs_failed:%lu\n",
				n_oos, peer_device->rs_failed);
		}

		if (repl_state[NOW] == L_SYNC_TARGET || repl_state[NOW] == L_PAUSED_SYNC_T)
			khelper_cmd = "after-resync-target";

		if (peer_device->use_csums && peer_device->rs_total) {
			const unsigned long s = peer_device->rs_same_csum;
			const unsigned long t = peer_device->rs_total;
			const int ratio =
				(t == 0)     ? 0 :
			(t < 100000) ? ((s*100)/t) : (s/(t/100));
			drbd_info(peer_device, "%u %% had equal checksums, eliminated: %luK; "
			     "transferred %luK total %luK\n",
			     ratio,
			     Bit2KB(peer_device->rs_same_csum),
			     Bit2KB(peer_device->rs_total - peer_device->rs_same_csum),
			     Bit2KB(peer_device->rs_total));
		}
	}

	if (peer_device->rs_failed) {
		drbd_info(peer_device, "            %lu failed blocks\n", peer_device->rs_failed);

		if (repl_state[NOW] == L_SYNC_TARGET || repl_state[NOW] == L_PAUSED_SYNC_T) {
			__change_disk_state(device, D_INCONSISTENT);
			__change_peer_disk_state(peer_device, D_UP_TO_DATE);
		} else {
			__change_disk_state(device, D_UP_TO_DATE);
			__change_peer_disk_state(peer_device, D_INCONSISTENT);
		}
	} else {
		if (repl_state[NOW] == L_SYNC_TARGET || repl_state[NOW] == L_PAUSED_SYNC_T) {
			bool stable_resync = was_resync_stable(peer_device);
			if (stable_resync)
				__change_disk_state(device, peer_device->disk_state[NOW]);

			if (device->disk_state[NEW] == D_UP_TO_DATE)
				target_m = __cancel_other_resyncs(device);

			if (stable_resync &&
			    !test_bit(RECONCILIATION_RESYNC, &peer_device->flags) &&
			    peer_device->uuids_received) {
				u64 newer = drbd_uuid_resync_finished(peer_device);
				__outdate_peer_disk_by_mask(device, newer);
			} else {
				if (!peer_device->uuids_received)
					drbd_err(peer_device, "BUG: uuids were not received!\n");

				if (test_bit(UNSTABLE_RESYNC, &peer_device->flags))
					drbd_info(peer_device, "Peer was unstable during resync\n");
			}

			if (stable_resync && peer_device->uuids_received) {
				/* Now the two UUID sets are equal, update what we
				 * know of the peer. */
				const int node_id = device->resource->res_opts.node_id;
				int i;

				drbd_print_uuids(peer_device, "updated UUIDs");
				peer_device->current_uuid = drbd_current_uuid(device);
				peer_device->bitmap_uuids[node_id] = drbd_bitmap_uuid(peer_device);
				for (i = 0; i < ARRAY_SIZE(peer_device->history_uuids); i++)
					peer_device->history_uuids[i] =
						drbd_history_uuid(device, i);
			}
		} else if (repl_state[NOW] == L_SYNC_SOURCE || repl_state[NOW] == L_PAUSED_SYNC_S) {
			if (new_peer_disk_state != D_MASK)
				__change_peer_disk_state(peer_device, new_peer_disk_state);
<<<<<<< HEAD
=======
			if (connection->agreed_pro_version < 110) {
				drbd_uuid_set_bitmap(peer_device, 0UL);
				drbd_print_uuids(peer_device, "updated UUIDs");
			}
>>>>>>> 215814e0
		}
	}

out_unlock:
	end_state_change_locked(device->resource);

	put_ldev(device);

	peer_device->rs_total  = 0;
	peer_device->rs_failed = 0;
	peer_device->rs_paused = 0;

	if (old_repl_state == L_SYNC_TARGET || old_repl_state == L_PAUSED_SYNC_T)
		target_m |= NODE_MASK(peer_device->node_id);
	else if (old_repl_state == L_SYNC_SOURCE || old_repl_state == L_PAUSED_SYNC_S)
		source_m |= NODE_MASK(peer_device->node_id);

	resync_again(device, source_m, target_m);
<<<<<<< HEAD
	write_unlock_irq(&device->resource->state_rwlock);
=======
	spin_unlock_irq(&device->resource->req_lock);
	if (connection->after_reconciliation.lost_node_id != -1)
		after_reconciliation_resync(connection);
>>>>>>> 215814e0

out:
	/* reset start sector, if we reached end of device */
	if (verify_done && peer_device->ov_left == 0)
		peer_device->ov_start_sector = 0;

	drbd_md_sync_if_dirty(device);

	if (khelper_cmd)
		drbd_maybe_khelper(device, connection, khelper_cmd);

	/* If we have been sync source, and have an effective fencing-policy,
	 * once *all* volumes are back in sync, call "unfence". */
	if (old_repl_state == L_SYNC_SOURCE || old_repl_state == L_PAUSED_SYNC_S) {
		enum drbd_disk_state disk_state = D_MASK;
		enum drbd_disk_state pdsk_state = D_MASK;
		enum drbd_fencing_policy fencing_policy = FP_DONT_CARE;

		rcu_read_lock();
		fencing_policy = connection->fencing_policy;
		if (fencing_policy != FP_DONT_CARE) {
			struct drbd_peer_device *peer_device;
			int vnr;
			idr_for_each_entry(&connection->peer_devices, peer_device, vnr) {
				struct drbd_device *device = peer_device->device;
				disk_state = min_t(enum drbd_disk_state, disk_state, device->disk_state[NOW]);
				pdsk_state = min_t(enum drbd_disk_state, pdsk_state, peer_device->disk_state[NOW]);
			}
		}
		rcu_read_unlock();
		if (disk_state == D_UP_TO_DATE && pdsk_state == D_UP_TO_DATE)
			drbd_maybe_khelper(NULL, connection, "unfence-peer");
	}

	return 1;
}

/* helper */
static void move_to_net_ee_or_free(struct drbd_connection *connection, struct drbd_peer_request *peer_req)
{
	if (drbd_peer_req_has_active_page(peer_req)) {
		/* This might happen if sendpage() has not finished */
		int i = DIV_ROUND_UP(peer_req->i.size, PAGE_SIZE);
		atomic_add(i, &connection->pp_in_use_by_net);
		atomic_sub(i, &connection->pp_in_use);
		spin_lock_irq(&connection->peer_reqs_lock);
		list_add_tail(&peer_req->w.list, &peer_req->peer_device->connection->net_ee);
		spin_unlock_irq(&connection->peer_reqs_lock);
		wake_up(&drbd_pp_wait);
	} else
		drbd_free_peer_req(peer_req);
}

/**
 * w_e_end_data_req() - Worker callback, to send a P_DATA_REPLY packet in response to a P_DATA_REQUEST
 * @w:		work object.
 * @cancel:	The connection will be closed anyways
 */
int w_e_end_data_req(struct drbd_work *w, int cancel)
{
	struct drbd_peer_request *peer_req = container_of(w, struct drbd_peer_request, w);
	struct drbd_peer_device *peer_device = peer_req->peer_device;
	int err;

	if (unlikely(cancel)) {
		drbd_free_peer_req(peer_req);
		dec_unacked(peer_device);
		return 0;
	}

	if (likely((peer_req->flags & EE_WAS_ERROR) == 0)) {
		err = drbd_send_block(peer_device, P_DATA_REPLY, peer_req);
	} else {
		if (drbd_ratelimit())
			drbd_err(peer_device, "Sending NegDReply. sector=%llus.\n",
			    (unsigned long long)peer_req->i.sector);

		err = drbd_send_ack(peer_device, P_NEG_DREPLY, peer_req);
	}

	dec_unacked(peer_device);

	move_to_net_ee_or_free(peer_device->connection, peer_req);

	if (unlikely(err))
		drbd_err(peer_device, "drbd_send_block() failed\n");
	return err;
}

static bool all_zero(struct drbd_peer_request *peer_req)
{
	struct page *page = peer_req->page_chain.head;
	unsigned int len = peer_req->i.size;

	page_chain_for_each(page) {
		unsigned int l = min_t(unsigned int, len, PAGE_SIZE);
		unsigned int i, words = l / sizeof(long);
		unsigned long *d;

		d = kmap_atomic(page);
		for (i = 0; i < words; i++) {
			if (d[i]) {
				kunmap_atomic(d);
				return false;
			}
		}
		kunmap_atomic(d);
		len -= l;
	}

	return true;
}

/**
 * w_e_end_rsdata_req() - Worker callback to send a P_RS_DATA_REPLY packet in response to a P_RS_DATA_REQUEST
 * @w:		work object.
 * @cancel:	The connection will be closed anyways
 */
int w_e_end_rsdata_req(struct drbd_work *w, int cancel)
{
	struct drbd_peer_request *peer_req = container_of(w, struct drbd_peer_request, w);
	struct drbd_peer_device *peer_device = peer_req->peer_device;
	struct drbd_connection *connection = peer_device->connection;
	struct drbd_device *device = peer_device->device;
	int err;

	if (unlikely(cancel)) {
		drbd_free_peer_req(peer_req);
		dec_unacked(peer_device);
		return 0;
	}

	if (get_ldev_if_state(device, D_DETACHING)) {
		drbd_rs_complete_io(peer_device, peer_req->i.sector);
		put_ldev(device);
	}

	if (peer_device->repl_state[NOW] == L_AHEAD) {
		err = drbd_send_ack(peer_device, P_RS_CANCEL, peer_req);
	} else if (likely((peer_req->flags & EE_WAS_ERROR) == 0)) {
		if (likely(peer_device->disk_state[NOW] >= D_INCONSISTENT)) {
			inc_rs_pending(peer_device);
			/* If we send back as P_RS_DATA_REPLY,
			 * this is overestimating "in-flight" accounting.
			 * But needed to be properly balanced with
			 * the atomic_sub() in got_BlockAck.
			 * TODO: to fix that, we'd need a protocol bump. */
			atomic_add(peer_req->i.size >> 9, &connection->rs_in_flight);
			if (peer_req->flags & EE_RS_THIN_REQ && all_zero(peer_req)) {
				err = drbd_send_rs_deallocated(peer_device, peer_req);
			} else {
				err = drbd_send_block(peer_device, P_RS_DATA_REPLY, peer_req);
			}
		} else {
			if (drbd_ratelimit())
				drbd_err(peer_device, "Not sending RSDataReply, "
				    "partner DISKLESS!\n");
			err = 0;
		}
	} else {
		if (drbd_ratelimit())
			drbd_err(peer_device, "Sending NegRSDReply. sector %llus.\n",
			    (unsigned long long)peer_req->i.sector);

		err = drbd_send_ack(peer_device, P_NEG_RS_DREPLY, peer_req);

		/* update resync data with failure */
		drbd_rs_failed_io(peer_device, peer_req->i.sector, peer_req->i.size);
	}

	dec_unacked(peer_device);

	move_to_net_ee_or_free(peer_device->connection, peer_req);

	if (unlikely(err))
		drbd_err(peer_device, "drbd_send_block() failed\n");
	return err;
}

int w_e_end_csum_rs_req(struct drbd_work *w, int cancel)
{
	struct drbd_peer_request *peer_req = container_of(w, struct drbd_peer_request, w);
	struct drbd_peer_device *peer_device = peer_req->peer_device;
	struct drbd_device *device = peer_device->device;
	struct digest_info *di;
	int digest_size;
	void *digest = NULL;
	int err, eq = 0;

	if (unlikely(cancel)) {
		drbd_free_peer_req(peer_req);
		dec_unacked(peer_device);
		return 0;
	}

	if (get_ldev(device)) {
		drbd_rs_complete_io(peer_device, peer_req->i.sector);
		put_ldev(device);
	}

	di = peer_req->digest;

	if (likely((peer_req->flags & EE_WAS_ERROR) == 0)) {
		/* quick hack to try to avoid a race against reconfiguration.
		 * a real fix would be much more involved,
		 * introducing more locking mechanisms */
		if (peer_device->connection->csums_tfm) {
			digest_size = crypto_shash_digestsize(peer_device->connection->csums_tfm);
			D_ASSERT(device, digest_size == di->digest_size);
			digest = kmalloc(digest_size, GFP_NOIO);
			if (digest) {
				drbd_csum_pages(peer_device->connection->csums_tfm, peer_req->page_chain.head, digest);
				eq = !memcmp(digest, di->digest, digest_size);
				kfree(digest);
			}
		}

		if (eq) {
			drbd_set_in_sync(peer_device, peer_req->i.sector, peer_req->i.size);
			/* rs_same_csums unit is BM_BLOCK_SIZE */
			peer_device->rs_same_csum += peer_req->i.size >> BM_BLOCK_SHIFT;
			err = drbd_send_ack(peer_device, P_RS_IS_IN_SYNC, peer_req);
		} else {
			inc_rs_pending(peer_device);
			peer_req->block_id = ID_SYNCER; /* By setting block_id, digest pointer becomes invalid! */
			peer_req->flags &= ~EE_HAS_DIGEST; /* This peer request no longer has a digest pointer */
			kfree(di);
			atomic_add(peer_req->i.size >> 9, &peer_device->connection->rs_in_flight);
			err = drbd_send_block(peer_device, P_RS_DATA_REPLY, peer_req);
		}
	} else {
		err = drbd_send_ack(peer_device, P_NEG_RS_DREPLY, peer_req);
		if (drbd_ratelimit())
			drbd_err(device, "Sending NegDReply. I guess it gets messy.\n");
	}

	dec_unacked(peer_device);
	move_to_net_ee_or_free(peer_device->connection, peer_req);

	if (unlikely(err))
		drbd_err(device, "drbd_send_block/ack() failed\n");
	return err;
}

int w_e_end_ov_req(struct drbd_work *w, int cancel)
{
	struct drbd_peer_request *peer_req = container_of(w, struct drbd_peer_request, w);
	struct drbd_peer_device *peer_device = peer_req->peer_device;
	int digest_size;
	void *digest;
	int err = 0;

	if (unlikely(cancel))
		goto out;

	digest_size = crypto_shash_digestsize(peer_device->connection->verify_tfm);
	/* FIXME if this allocation fails, online verify will not terminate! */
	digest = drbd_prepare_drequest_csum(peer_req, digest_size);
	if (!digest) {
		err = -ENOMEM;
		goto out;
	}

	if (!(peer_req->flags & EE_WAS_ERROR))
		drbd_csum_pages(peer_device->connection->verify_tfm, peer_req->page_chain.head, digest);
	else
		memset(digest, 0, digest_size);

	/* Free peer_req and pages before send.
	 * In case we block on congestion, we could otherwise run into
	 * some distributed deadlock, if the other side blocks on
	 * congestion as well, because our receiver blocks in
	 * drbd_alloc_pages due to pp_in_use > max_buffers. */
	drbd_free_peer_req(peer_req);
	peer_req = NULL;

	inc_rs_pending(peer_device);
	err = drbd_send_command(peer_device, P_OV_REPLY, DATA_STREAM);
	if (err)
		dec_rs_pending(peer_device);

out:
	if (peer_req)
		drbd_free_peer_req(peer_req);
	dec_unacked(peer_device);
	return err;
}

void drbd_ov_out_of_sync_found(struct drbd_peer_device *peer_device, sector_t sector, int size)
{
	if (peer_device->ov_last_oos_start + peer_device->ov_last_oos_size == sector) {
		peer_device->ov_last_oos_size += size>>9;
	} else {
		ov_out_of_sync_print(peer_device);
		peer_device->ov_last_oos_start = sector;
		peer_device->ov_last_oos_size = size>>9;
	}
	drbd_set_out_of_sync(peer_device, sector, size);
}

void verify_progress(struct drbd_peer_device *peer_device,
		const sector_t sector, const unsigned int size)
{
	bool stop_sector_reached =
		(peer_device->repl_state[NOW] == L_VERIFY_S) &&
		(sector + (size>>9)) >= peer_device->ov_stop_sector;

	--peer_device->ov_left;

	/* let's advance progress step marks only for every other megabyte */
	if ((peer_device->ov_left & 0x1ff) == 0)
		drbd_advance_rs_marks(peer_device, peer_device->ov_left);

	if (peer_device->ov_left == 0 || stop_sector_reached)
		drbd_peer_device_post_work(peer_device, RS_DONE);
}

int w_e_end_ov_reply(struct drbd_work *w, int cancel)
{
	struct drbd_peer_request *peer_req = container_of(w, struct drbd_peer_request, w);
	struct drbd_peer_device *peer_device = peer_req->peer_device;
	struct drbd_device *device = peer_device->device;
	struct digest_info *di;
	void *digest;
	sector_t sector = peer_req->i.sector;
	unsigned int size = peer_req->i.size;
	int digest_size;
	int err, eq = 0;

	if (unlikely(cancel)) {
		drbd_free_peer_req(peer_req);
		dec_unacked(peer_device);
		return 0;
	}

	/* after "cancel", because after drbd_disconnect/drbd_rs_cancel_all
	 * the resync lru has been cleaned up already */
	if (get_ldev(device)) {
		drbd_rs_complete_io(peer_device, peer_req->i.sector);
		put_ldev(device);
	}

	di = peer_req->digest;

	if (likely((peer_req->flags & EE_WAS_ERROR) == 0)) {
		digest_size = crypto_shash_digestsize(peer_device->connection->verify_tfm);
		digest = kmalloc(digest_size, GFP_NOIO);
		if (digest) {
			drbd_csum_pages(peer_device->connection->verify_tfm, peer_req->page_chain.head, digest);

			D_ASSERT(device, digest_size == di->digest_size);
			eq = !memcmp(digest, di->digest, digest_size);
			kfree(digest);
		}
	}

	/* Free peer_req and pages before send.
	 * In case we block on congestion, we could otherwise run into
	 * some distributed deadlock, if the other side blocks on
	 * congestion as well, because our receiver blocks in
	 * drbd_alloc_pages due to pp_in_use > max_buffers. */
	drbd_free_peer_req(peer_req);
	if (!eq)
		drbd_ov_out_of_sync_found(peer_device, sector, size);
	else
		ov_out_of_sync_print(peer_device);

	err = drbd_send_ack_ex(peer_device, P_OV_RESULT, sector, size,
			       eq ? ID_IN_SYNC : ID_OUT_OF_SYNC);

	dec_unacked(peer_device);

	verify_progress(peer_device, sector, size);

	return err;
}

/* FIXME
 * We need to track the number of pending barrier acks,
 * and to be able to wait for them.
 * See also comment in drbd_adm_attach before drbd_suspend_io.
 */
static int drbd_send_barrier(struct drbd_connection *connection)
{
	struct p_barrier *p;
	int err;

	p = conn_prepare_command(connection, sizeof(*p), DATA_STREAM);
	if (!p)
		return -EIO;

	p->barrier = connection->send.current_epoch_nr;
	p->pad = 0;
	connection->send.last_sent_epoch_nr = connection->send.current_epoch_nr;
	connection->send.current_epoch_writes = 0;
	connection->send.last_sent_barrier_jif = jiffies;

	set_bit(BARRIER_ACK_PENDING, &connection->flags);
	err = send_command(connection, -1, P_BARRIER, DATA_STREAM);
	if (err) {
		clear_bit(BARRIER_ACK_PENDING, &connection->flags);
		wake_up(&connection->resource->barrier_wait);
	}
	return err;
}

static bool need_unplug(struct drbd_connection *connection)
{
	unsigned i = connection->todo.unplug_slot;
	return dagtag_newer_eq(connection->send.current_dagtag_sector,
			connection->todo.unplug_dagtag_sector[i]);
}

static void maybe_send_unplug_remote(struct drbd_connection *connection, bool send_anyways)
{
	if (need_unplug(connection)) {
		/* Yes, this is non-atomic wrt. its use in drbd_unplug_fn.
		 * We save a spin_lock_irq, and worst case
		 * we occasionally miss an unplug event. */

		/* Paranoia: to avoid a continuous stream of unplug-hints,
		 * in case we never get any unplug events */
		connection->todo.unplug_dagtag_sector[connection->todo.unplug_slot] =
			connection->send.current_dagtag_sector + (1ULL << 63);
		/* advance the current unplug slot */
		connection->todo.unplug_slot ^= 1;
	} else if (!send_anyways)
		return;

	if (connection->cstate[NOW] < C_CONNECTED)
		return;

	if (!conn_prepare_command(connection, 0, DATA_STREAM))
		return;

	send_command(connection, -1, P_UNPLUG_REMOTE, DATA_STREAM);
}

static bool __drbd_may_sync_now(struct drbd_peer_device *peer_device)
{
	struct drbd_device *other_device = peer_device->device;
	int ret = true;

	rcu_read_lock();
	while (1) {
		struct drbd_peer_device *other_peer_device;
		int resync_after;

		if (!other_device->ldev || other_device->disk_state[NOW] == D_DISKLESS)
			break;
		resync_after = rcu_dereference(other_device->ldev->disk_conf)->resync_after;
		if (resync_after == -1)
			break;
		other_device = minor_to_device(resync_after);
		if (!other_device)
			break;
		for_each_peer_device_rcu(other_peer_device, other_device) {
			if ((other_peer_device->repl_state[NOW] >= L_SYNC_SOURCE &&
			     other_peer_device->repl_state[NOW] <= L_PAUSED_SYNC_T) ||
			    other_peer_device->resync_susp_dependency[NOW] ||
			    other_peer_device->resync_susp_peer[NOW] ||
			    other_peer_device->resync_susp_user[NOW]) {
				ret = false;
				goto break_unlock;
			}
		}
	}
break_unlock:
	rcu_read_unlock();

	return ret;
}

/**
 * drbd_pause_after() - Pause resync on all devices that may not resync now
 * @device:	DRBD device.
 *
 * Called from process context only (admin command and after_state_ch).
 */
static bool drbd_pause_after(struct drbd_device *device)
{
	struct drbd_device *other_device;
	bool changed = false;
	int vnr;

	/* FIXME seriously inefficient with many devices,
	 * while also ignoring the input "device" argument :-( */
	rcu_read_lock();
	idr_for_each_entry(&drbd_devices, other_device, vnr) {
		struct drbd_peer_device *other_peer_device;

		begin_state_change_locked(other_device->resource, CS_HARD);
		if (other_device->disk_state[NOW] == D_DISKLESS) {
			abort_state_change_locked(other_device->resource);
			continue;
		}
		for_each_peer_device_rcu(other_peer_device, other_device) {
			if (other_peer_device->repl_state[NOW] == L_OFF)
				continue;
			if (!__drbd_may_sync_now(other_peer_device))
				__change_resync_susp_dependency(other_peer_device, true);
		}
		if (end_state_change_locked(other_device->resource) != SS_NOTHING_TO_DO)
			changed = true;
	}
	rcu_read_unlock();
	return changed;
}

/**
 * drbd_resume_next() - Resume resync on all devices that may resync now
 * @device:	DRBD device.
 *
 * Called from process context only (admin command and sender).
 */
static bool drbd_resume_next(struct drbd_device *device)
{
	struct drbd_device *other_device;
	bool changed = false;
	int vnr;

	/* FIXME seriously inefficient with many devices,
	 * while also ignoring the input "device" argument :-( */
	rcu_read_lock();
	idr_for_each_entry(&drbd_devices, other_device, vnr) {
		struct drbd_peer_device *other_peer_device;

		begin_state_change_locked(other_device->resource, CS_HARD);
		if (other_device->disk_state[NOW] == D_DISKLESS) {
			abort_state_change_locked(other_device->resource);
			continue;
		}
		for_each_peer_device_rcu(other_peer_device, other_device) {
			if (other_peer_device->repl_state[NOW] == L_OFF)
				continue;
			if (other_peer_device->resync_susp_dependency[NOW] &&
			    __drbd_may_sync_now(other_peer_device))
				__change_resync_susp_dependency(other_peer_device, false);
		}
		if (end_state_change_locked(other_device->resource) != SS_NOTHING_TO_DO)
			changed = true;
	}
	rcu_read_unlock();
	return changed;
}

void resume_next_sg(struct drbd_device *device)
{
	lock_all_resources();
	drbd_resume_next(device);
	unlock_all_resources();
}

void suspend_other_sg(struct drbd_device *device)
{
	lock_all_resources();
	drbd_pause_after(device);
	unlock_all_resources();
}

/* caller must hold resources_mutex */
enum drbd_ret_code drbd_resync_after_valid(struct drbd_device *device, int resync_after)
{
	struct drbd_device *other_device;
	int rv = NO_ERROR;

	if (resync_after == -1)
		return NO_ERROR;
	if (resync_after < -1)
		return ERR_RESYNC_AFTER;
	other_device = minor_to_device(resync_after);

	/* You are free to depend on diskless, non-existing,
	 * or not yet/no longer existing minors.
	 * We only reject dependency loops.
	 * We cannot follow the dependency chain beyond a detached or
	 * missing minor.
	 */
	if (!other_device)
		return NO_ERROR;

	/* check for loops */
	rcu_read_lock();
	while (1) {
		if (other_device == device) {
			rv = ERR_RESYNC_AFTER_CYCLE;
			break;
		}

		if (!other_device)
			break;

		if (!get_ldev_if_state(other_device, D_NEGOTIATING))
			break;
		resync_after = rcu_dereference(other_device->ldev->disk_conf)->resync_after;
		put_ldev(other_device);

		/* dependency chain ends here, no cycles. */
		if (resync_after == -1)
			break;

		/* follow the dependency chain */
		other_device = minor_to_device(resync_after);
	}
	rcu_read_unlock();

	return rv;
}

/* caller must hold resources_mutex */
void drbd_resync_after_changed(struct drbd_device *device)
{
	while (drbd_pause_after(device) || drbd_resume_next(device))
		/* do nothing */ ;
}

void drbd_rs_controller_reset(struct drbd_peer_device *peer_device)
{
	struct fifo_buffer *plan;

	atomic_set(&peer_device->rs_sect_in, 0);
	atomic_set(&peer_device->device->rs_sect_ev, 0);  /* FIXME: ??? */
	peer_device->rs_last_mk_req_kt = ktime_get();
	peer_device->rs_in_flight = 0;
	peer_device->rs_last_events =
		drbd_backing_bdev_events(peer_device->device);

	/* Updating the RCU protected object in place is necessary since
	   this function gets called from atomic context.
	   It is valid since all other updates also lead to an completely
	   empty fifo */
	rcu_read_lock();
	plan = rcu_dereference(peer_device->rs_plan_s);
	plan->total = 0;
	fifo_set(plan, 0);
	rcu_read_unlock();
}

void start_resync_timer_fn(struct timer_list *t)
{
	struct drbd_peer_device *peer_device = from_timer(peer_device, t, start_resync_timer);
	drbd_peer_device_post_work(peer_device, RS_START);
}

bool drbd_stable_sync_source_present(struct drbd_peer_device *except_peer_device, enum which_state which)
{
	struct drbd_device *device = except_peer_device->device;
	struct drbd_peer_device *peer_device;
	u64 authoritative_nodes = 0;
	bool rv = false;

	if (!(except_peer_device->uuid_flags & UUID_FLAG_STABLE))
		authoritative_nodes = except_peer_device->uuid_node_mask;

	/* If a peer considers himself as unstable and sees me as an authoritative
	   node, then we have a stable resync source! */
	if (authoritative_nodes & NODE_MASK(device->resource->res_opts.node_id))
		return true;

	rcu_read_lock();
	for_each_peer_device_rcu(peer_device, device) {
		enum drbd_repl_state repl_state;
		struct net_conf *nc;

		if (peer_device == except_peer_device)
			continue;

		repl_state = peer_device->repl_state[which];

		if (repl_state == L_ESTABLISHED ||
				repl_state == L_WF_BITMAP_S ||
				(repl_state >= L_SYNC_SOURCE && repl_state < L_AHEAD)) {
			if (authoritative_nodes & NODE_MASK(peer_device->node_id)) {
				rv = true;
				break;
			}

			nc = rcu_dereference(peer_device->connection->transport.net_conf);
			/* Restricting the clause the two_primaries not allowed, otherwise
			   we need to ensure here that we are neighbor of all primaries,
			   and that is a lot more challenging. */

			if ((!nc->two_primaries &&
			     peer_device->connection->peer_role[which] == R_PRIMARY) ||
			    ((repl_state == L_SYNC_TARGET || repl_state == L_PAUSED_SYNC_T) &&
			     peer_device->uuid_flags & UUID_FLAG_STABLE)) {
				rv = true;
				break;
			}
		}
	}
	rcu_read_unlock();

	return rv;
}

static void do_start_resync(struct drbd_peer_device *peer_device)
{
	if (atomic_read(&peer_device->unacked_cnt) ||
	    atomic_read(&peer_device->rs_pending_cnt)) {
		drbd_warn(peer_device, "postponing start_resync ...\n");
		peer_device->start_resync_timer.expires = jiffies + HZ/10;
		add_timer(&peer_device->start_resync_timer);
		return;
	}

	drbd_start_resync(peer_device, peer_device->start_resync_side);
	clear_bit(AHEAD_TO_SYNC_SOURCE, &peer_device->flags);
}

static void handle_congestion(struct drbd_peer_device *peer_device)
{
	struct drbd_resource *resource = peer_device->device->resource;
	unsigned long irq_flags;
	struct net_conf *nc;
	enum drbd_on_congestion on_congestion;

	rcu_read_lock();
	nc = rcu_dereference(peer_device->connection->transport.net_conf);
	if (nc) {
		on_congestion = nc->on_congestion;

		begin_state_change(resource, &irq_flags, CS_VERBOSE | CS_HARD);
		/* congestion may have cleared since it was detected */
		if (atomic_read(&peer_device->connection->ap_in_flight) > 0) {
			if (on_congestion == OC_PULL_AHEAD)
				__change_repl_state(peer_device, L_AHEAD);
			else if (on_congestion == OC_DISCONNECT)
				__change_cstate(peer_device->connection, C_DISCONNECTING);
		}
		end_state_change(resource, &irq_flags);
	}
	rcu_read_unlock();

	clear_bit(HANDLING_CONGESTION, &peer_device->flags);
}

static bool use_checksum_based_resync(struct drbd_connection *connection, struct drbd_device *device)
{
	bool csums_after_crash_only;
	rcu_read_lock();
	csums_after_crash_only = rcu_dereference(connection->transport.net_conf)->csums_after_crash_only;
	rcu_read_unlock();
	return connection->csums_tfm &&				/* configured? */
		(csums_after_crash_only == false		/* use for each resync? */
		 || test_bit(CRASHED_PRIMARY, &device->flags));	/* or only after Primary crash? */
}

/**
 * drbd_start_resync() - Start the resync process
 * @side:	Either L_SYNC_SOURCE or L_SYNC_TARGET
 *
 * This function might bring you directly into one of the
 * C_PAUSED_SYNC_* states.
 */
void drbd_start_resync(struct drbd_peer_device *peer_device, enum drbd_repl_state side)
{
	struct drbd_device *device = peer_device->device;
	struct drbd_connection *connection = peer_device->connection;
	enum drbd_disk_state finished_resync_pdsk = D_UNKNOWN;
	enum drbd_repl_state repl_state;
	int r;

	read_lock_irq(&device->resource->state_rwlock);
	repl_state = peer_device->repl_state[NOW];
	read_unlock_irq(&device->resource->state_rwlock);
	if (repl_state < L_ESTABLISHED) {
		/* Connection closed meanwhile. */
		return;
	}
	if (repl_state >= L_SYNC_SOURCE && repl_state < L_AHEAD) {
		drbd_err(peer_device, "Resync already running!\n");
		return;
	}

	if (!test_bit(B_RS_H_DONE, &peer_device->flags)) {
		if (side == L_SYNC_TARGET) {
			r = drbd_maybe_khelper(device, connection, "before-resync-target");
			if (r == DRBD_UMH_DISABLED)
				goto skip_helper;

			r = (r >> 8) & 0xff;
			if (r > 0) {
				drbd_info(device, "before-resync-target handler returned %d, "
					 "dropping connection.\n", r);
				change_cstate(connection, C_DISCONNECTING, CS_HARD);
				return;
			}
		} else /* L_SYNC_SOURCE */ {
			r = drbd_maybe_khelper(device, connection, "before-resync-source");
			if (r == DRBD_UMH_DISABLED)
				goto skip_helper;

			r = (r >> 8) & 0xff;
			if (r > 0) {
				if (r == 3) {
					drbd_info(device, "before-resync-source handler returned %d, "
						 "ignoring. Old userland tools?", r);
				} else {
					drbd_info(device, "before-resync-source handler returned %d, "
						 "dropping connection.\n", r);
					change_cstate(connection, C_DISCONNECTING, CS_HARD);
					return;
				}
			}
		}
	}

skip_helper:

	if (down_trylock(&device->resource->state_sem)) {
		/* Retry later and let the worker make progress in the
		 * meantime; two-phase commits depend on that.  */
		set_bit(B_RS_H_DONE, &peer_device->flags);
		peer_device->start_resync_side = side;
		peer_device->start_resync_timer.expires = jiffies + HZ/5;
		add_timer(&peer_device->start_resync_timer);
		return;
	}
	lock_all_resources();
	clear_bit(B_RS_H_DONE, &peer_device->flags);
	if (connection->cstate[NOW] < C_CONNECTED ||
	    !get_ldev_if_state(device, D_NEGOTIATING)) {
		unlock_all_resources();
		goto out;
	}

	begin_state_change_locked(device->resource, CS_VERBOSE);
	__change_resync_susp_dependency(peer_device, !__drbd_may_sync_now(peer_device));
	__change_repl_state(peer_device, side);
	if (side == L_SYNC_TARGET) {
		__change_disk_state(device, D_INCONSISTENT);
		init_resync_stable_bits(peer_device);
	} else /* side == L_SYNC_SOURCE */
		__change_peer_disk_state(peer_device, D_INCONSISTENT);
	finished_resync_pdsk = peer_device->resync_finished_pdsk;
	peer_device->resync_finished_pdsk = D_UNKNOWN;
	r = end_state_change_locked(device->resource);
	repl_state = peer_device->repl_state[NOW];

	if (repl_state < L_ESTABLISHED)
		r = SS_UNKNOWN_ERROR;

	if (r == SS_SUCCESS) {
		drbd_pause_after(device);
		/* Forget potentially stale cached per resync extent bit-counts.
		 * Open coded drbd_rs_cancel_all(device), we already have IRQs
		 * disabled, and know the disk state is ok. */
		spin_lock(&device->al_lock);
		lc_reset(peer_device->resync_lru);
		peer_device->resync_locked = 0;
		peer_device->resync_wenr = LC_FREE;
		spin_unlock(&device->al_lock);
	}

	unlock_all_resources();

	if (r == SS_SUCCESS) {
		drbd_info(peer_device, "Began resync as %s (will sync %lu KB [%lu bits set]).\n",
		     drbd_repl_str(repl_state),
		     (unsigned long) peer_device->rs_total << (BM_BLOCK_SHIFT-10),
		     (unsigned long) peer_device->rs_total);
		if (side == L_SYNC_TARGET) {
			peer_device->resync_next_bit = 0;
			peer_device->use_csums = use_checksum_based_resync(connection, device);
		} else {
			peer_device->use_csums = false;
		}

		if ((side == L_SYNC_TARGET || side == L_PAUSED_SYNC_T) &&
		    !(peer_device->uuid_flags & UUID_FLAG_STABLE) &&
		    !drbd_stable_sync_source_present(peer_device, NOW))
			set_bit(UNSTABLE_RESYNC, &peer_device->flags);

		/* ns.conn may already be != peer_device->repl_state[NOW],
		 * we may have been paused in between, or become paused until
		 * the timer triggers.
		 * No matter, that is handled in resync_timer_fn() */
		if (repl_state == L_SYNC_TARGET) {
			drbd_uuid_resync_starting(peer_device);
			mod_timer(&peer_device->resync_timer, jiffies);
		}

		drbd_md_sync_if_dirty(device);
	}
	put_ldev(device);
    out:
	up(&device->resource->state_sem);
	if (finished_resync_pdsk != D_UNKNOWN)
		drbd_resync_finished(peer_device, finished_resync_pdsk);
}

static void update_on_disk_bitmap(struct drbd_peer_device *peer_device, bool resync_done)
{
	struct drbd_device *device = peer_device->device;
	peer_device->rs_last_writeout = jiffies;

	if (!get_ldev(device))
		return;

	drbd_bm_write_lazy(device, 0);

	if (resync_done) {
		if (is_verify_state(peer_device, NOW)) {
			ov_out_of_sync_print(peer_device);
			ov_skipped_print(peer_device);
		} else
			resync_done = is_sync_state(peer_device, NOW);
	}
	if (resync_done)
		drbd_resync_finished(peer_device, D_MASK);

	/* update timestamp, in case it took a while to write out stuff */
	peer_device->rs_last_writeout = jiffies;
	put_ldev(device);
}

static void drbd_ldev_destroy(struct drbd_device *device)
{
        struct drbd_peer_device *peer_device;

        rcu_read_lock();
        for_each_peer_device_rcu(peer_device, device) {
                lc_destroy(peer_device->resync_lru);
                peer_device->resync_lru = NULL;
        }
        rcu_read_unlock();
        lc_destroy(device->act_log);
        device->act_log = NULL;
	__acquire(local);
	drbd_backing_dev_free(device, device->ldev);
	device->ldev = NULL;
	__release(local);

        clear_bit(GOING_DISKLESS, &device->flags);
	wake_up(&device->misc_wait);
}

static void go_diskless(struct drbd_device *device)
{
	D_ASSERT(device, device->disk_state[NOW] == D_FAILED ||
			 device->disk_state[NOW] == D_DETACHING);
	/* we cannot assert local_cnt == 0 here, as get_ldev_if_state will
	 * inc/dec it frequently. Once we are D_DISKLESS, no one will touch
	 * the protected members anymore, though, so once put_ldev reaches zero
	 * again, it will be safe to free them. */

	/* Try to write changed bitmap pages, read errors may have just
	 * set some bits outside the area covered by the activity log.
	 *
	 * If we have an IO error during the bitmap writeout,
	 * we will want a full sync next time, just in case.
	 * (Do we want a specific meta data flag for this?)
	 *
	 * If that does not make it to stable storage either,
	 * we cannot do anything about that anymore.
	 *
	 * We still need to check if both bitmap and ldev are present, we may
	 * end up here after a failed attach, before ldev was even assigned.
	 */
	if (device->bitmap && device->ldev) {
		if (drbd_bitmap_io_from_worker(device, drbd_bm_write,
					       "detach",
					       BM_LOCK_SET | BM_LOCK_CLEAR | BM_LOCK_BULK,
					       NULL)) {
			if (test_bit(CRASHED_PRIMARY, &device->flags)) {
				struct drbd_peer_device *peer_device;

				rcu_read_lock();
				for_each_peer_device_rcu(peer_device, device)
					drbd_md_set_peer_flag(peer_device, MDF_PEER_FULL_SYNC);
				rcu_read_unlock();
				drbd_md_sync_if_dirty(device);
			}
		}
	}

	change_disk_state(device, D_DISKLESS, CS_HARD, NULL);
}

static int do_md_sync(struct drbd_device *device)
{
	drbd_warn(device, "md_sync_timer expired! Worker calls drbd_md_sync().\n");
#ifdef DRBD_DEBUG_MD_SYNC
	drbd_warn(device, "last md_mark_dirty: %s:%u\n",
		device->last_md_mark_dirty.func, device->last_md_mark_dirty.line);
#endif
	drbd_md_sync(device);
	return 0;
}

void repost_up_to_date_fn(struct timer_list *t)
{
	struct drbd_resource *resource = from_timer(resource, t, repost_up_to_date_timer);
	drbd_post_work(resource, TRY_BECOME_UP_TO_DATE);
}

static int try_become_up_to_date(struct drbd_resource *resource)
{
	enum drbd_state_rv rv;

	/* Doing a two_phase_commit from worker context is only possible
	 * if twopc_work is not queued. Let it get executed first.
	 *
	 * Avoid deadlock on state_sem, in case someone holds it while
	 * waiting for the completion of some after-state-change work.
	 */
	if (list_empty(&resource->twopc_work.list)) {
		if (down_trylock(&resource->state_sem))
			goto repost;
		rv = change_from_consistent(resource, CS_ALREADY_SERIALIZED |
			CS_VERBOSE | CS_SERIALIZE | CS_DONT_RETRY);
		up(&resource->state_sem);
		if (rv == SS_TIMEOUT || rv == SS_CONCURRENT_ST_CHG)
			goto repost;
		drbd_notify_peers_lost_primary(resource);
	} else {
	repost:
		mod_timer(&resource->repost_up_to_date_timer, jiffies + HZ/10);
	}

	return 0;
}

/* only called from drbd_worker thread, no locking */
void __update_timing_details(
		struct drbd_thread_timing_details *tdp,
		unsigned int *cb_nr,
		void *cb,
		const char *fn, const unsigned int line)
{
	unsigned int i = *cb_nr % DRBD_THREAD_DETAILS_HIST;
	struct drbd_thread_timing_details *td = tdp + i;

	td->start_jif = jiffies;
	td->cb_addr = cb;
	td->caller_fn = fn;
	td->line = line;
	td->cb_nr = *cb_nr;

	i = (i+1) % DRBD_THREAD_DETAILS_HIST;
	td = tdp + i;
	memset(td, 0, sizeof(*td));

	++(*cb_nr);
}

static bool all_peers_responded(struct drbd_device *device)
{
	struct drbd_resource *resource = device->resource;
	struct drbd_connection *connection;
	bool all_responded = true;

	rcu_read_lock();
	for_each_connection_rcu(connection, resource) {
		if (!test_bit(CHECKING_PEER, &connection->flags))
			continue;
		if (connection->cstate[NOW] < C_CONNECTED) {
			clear_bit(CHECKING_PEER, &connection->flags);
			continue;
		}
		if (!test_bit(GOT_PING_ACK, &connection->flags)) {
			all_responded = false;
			break;
		}
	}
	rcu_read_unlock();

	return all_responded;
}

void drbd_check_peers_new_current_uuid(struct drbd_device *device)
{
	struct drbd_resource *resource = device->resource;
	struct drbd_connection *connection;
	u64 im;

	for_each_connection_ref(connection, im, resource) {
		if (connection->cstate[NOW] < C_CONNECTED)
			continue;
		clear_bit(GOT_PING_ACK, &connection->flags);
		set_bit(CHECKING_PEER, &connection->flags);
		request_ping(connection);
	}
	wait_event(resource->state_wait, all_peers_responded(device));

	if (device->have_quorum[NOW] && drbd_data_accessible(device, NOW)) {
		mutex_lock(&resource->conf_update);
		drbd_uuid_new_current(device, false);
		mutex_unlock(&resource->conf_update);
	}
}

static void make_new_current_uuid(struct drbd_device *device)
{
	drbd_check_peers_new_current_uuid(device);

	get_work_bits(1UL << NEW_CUR_UUID | 1UL << WRITING_NEW_CUR_UUID, &device->flags);
	wake_up(&device->misc_wait);
}

static void do_device_work(struct drbd_device *device, const unsigned long todo)
{
	if (test_bit(MD_SYNC, &todo))
		do_md_sync(device);
	if (test_bit(GO_DISKLESS, &todo))
		go_diskless(device);
	if (test_bit(DESTROY_DISK, &todo))
		drbd_ldev_destroy(device);
	if (test_bit(MAKE_NEW_CUR_UUID, &todo))
		make_new_current_uuid(device);
}

static void do_peer_device_work(struct drbd_peer_device *peer_device, const unsigned long todo)
{
	if (test_bit(RS_PROGRESS, &todo))
		drbd_broadcast_sync_progress(peer_device);
	if (test_bit(RS_DONE, &todo) ||
	    test_bit(RS_LAZY_BM_WRITE, &todo))
		update_on_disk_bitmap(peer_device, test_bit(RS_DONE, &todo));
	if (test_bit(RS_START, &todo))
		do_start_resync(peer_device);
	if (test_bit(HANDLE_CONGESTION, &todo))
		handle_congestion(peer_device);
}

#define DRBD_RESOURCE_WORK_MASK	\
	(1UL << TRY_BECOME_UP_TO_DATE)

#define DRBD_DEVICE_WORK_MASK	\
	((1UL << GO_DISKLESS)	\
	|(1UL << DESTROY_DISK)	\
	|(1UL << MD_SYNC)	\
	|(1UL << MAKE_NEW_CUR_UUID)\
	)

#define DRBD_PEER_DEVICE_WORK_MASK	\
	((1UL << RS_START)		\
	|(1UL << RS_LAZY_BM_WRITE)	\
	|(1UL << RS_PROGRESS)		\
	|(1UL << RS_DONE)		\
	|(1UL << HANDLE_CONGESTION)     \
	)

static unsigned long get_work_bits(const unsigned long mask, unsigned long *flags)
{
	unsigned long old, new;
	do {
		old = *flags;
		new = old & ~mask;
	} while (cmpxchg(flags, old, new) != old);
	return old & mask;
}

static void __do_unqueued_peer_device_work(struct drbd_connection *connection)
{
	struct drbd_peer_device *peer_device;
	int vnr;

	rcu_read_lock();
	idr_for_each_entry(&connection->peer_devices, peer_device, vnr) {
		struct drbd_device *device = peer_device->device;
		unsigned long todo = get_work_bits(DRBD_PEER_DEVICE_WORK_MASK, &peer_device->flags);
		if (!todo)
			continue;

		kref_get(&device->kref);
		rcu_read_unlock();
		do_peer_device_work(peer_device, todo);
		kref_put(&device->kref, drbd_destroy_device);
		rcu_read_lock();
	}
	rcu_read_unlock();
}

static void do_unqueued_peer_device_work(struct drbd_resource *resource)
{
	struct drbd_connection *connection;
	u64 im;

	for_each_connection_ref(connection, im, resource)
		__do_unqueued_peer_device_work(connection);
}

static void do_unqueued_device_work(struct drbd_resource *resource)
{
	struct drbd_device *device;
	int vnr;

	rcu_read_lock();
	idr_for_each_entry(&resource->devices, device, vnr) {
		unsigned long todo = get_work_bits(DRBD_DEVICE_WORK_MASK, &device->flags);
		if (!todo)
			continue;

		kref_get(&device->kref);
		rcu_read_unlock();
		do_device_work(device, todo);
		kref_put(&device->kref, drbd_destroy_device);
		rcu_read_lock();
	}
	rcu_read_unlock();
}

static void do_unqueued_resource_work(struct drbd_resource *resource)
{
	unsigned long todo = get_work_bits(DRBD_RESOURCE_WORK_MASK, &resource->flags);

	if (test_bit(TRY_BECOME_UP_TO_DATE, &todo))
		try_become_up_to_date(resource);
}

static bool dequeue_work_batch(struct drbd_work_queue *queue, struct list_head *work_list)
{
	spin_lock_irq(&queue->q_lock);
	list_splice_tail_init(&queue->q, work_list);
	spin_unlock_irq(&queue->q_lock);
	return !list_empty(work_list);
}

static struct drbd_request *__next_request_for_connection(
		struct drbd_connection *connection)
{
	struct drbd_request *req;

	list_for_each_entry_rcu(req, &connection->resource->transfer_log, tl_requests) {
		unsigned s = req->net_rq_state[connection->peer_node_id];
		if (!(s & RQ_NET_QUEUED))
			continue;
		return req;
	}
	return NULL;
}

/* holds rcu_read_lock on entry, may give up and reacquire temporarily */
static struct drbd_request *tl_mark_for_resend_by_connection(struct drbd_connection *connection)
{
	struct bio_and_error m;
	struct drbd_request *req;
	struct drbd_request *req_oldest = NULL;
	struct drbd_request *tmp = NULL;
	struct drbd_device *device;
	struct drbd_peer_device *peer_device;
	unsigned s;

	/* In the unlikely case that we need to give up the rcu_read_lock
	 * temporarily below, we need to restart the loop, as the request
	 * pointer, or any next pointers, may become invalid meanwhile.
	 *
	 * We can restart from a known safe position, though:
	 * the last request we successfully marked for resend,
	 * without it disappearing.
	 */
restart:
	req = list_prepare_entry(tmp, &connection->resource->transfer_log, tl_requests);
	list_for_each_entry_continue_rcu(req, &connection->resource->transfer_log, tl_requests) {
		/* potentially needed in complete_master_bio below */
		device = req->device;
		peer_device = conn_peer_device(connection, device->vnr);
		s = req->net_rq_state[peer_device->node_id];

		if (!(s & RQ_NET_MASK))
			continue;

		/* if it is marked QUEUED, it can not be an old one,
		 * so we can stop marking for RESEND here. */
		if (s & RQ_NET_QUEUED)
			break;

		/* Skip old requests which are uninteresting for this connection.
		 * Could happen, if this connection was restarted,
		 * while some other connection was lagging seriously. */
		if (s & RQ_NET_DONE)
			continue;

		/* FIXME what about QUEUE_FOR_SEND_OOS?
		 * Is it even possible to encounter those here?
		 * It should not.
		 */
		if (drbd_req_is_write(req))
			expect(peer_device, s & RQ_EXP_BARR_ACK);

		read_lock_irq(&connection->resource->state_rwlock);
		__req_mod(req, RESEND, peer_device, &m);
		read_unlock_irq(&connection->resource->state_rwlock);

		/* If this is now RQ_NET_PENDING (it should), it won't
		 * disappear, even if we give up the rcu_read_lock below. */
		if (req->net_rq_state[peer_device->node_id] & RQ_NET_PENDING)
			tmp = req;

		/* We crunch through a potentially very long list, so be nice
		 * and eventually temporarily give up the rcu_read_lock/re-enable
		 * preemption.
		 *
		 * Also, in the very unlikely case that trying to mark it for
		 * RESEND actually caused this request to be finished off, we
		 * complete the master bio, outside of the RCU critical
		 * section. */
		if (m.bio || need_resched()) {
			rcu_read_unlock();
			if (m.bio)
				complete_master_bio(device, &m);
			cond_resched();
			rcu_read_lock();
			goto restart;
		}
		if (!req_oldest)
			req_oldest = req;
	}
	return req_oldest;
}

static struct drbd_request *tl_next_request_for_connection(struct drbd_connection *connection)
{
	if (connection->todo.req_next == TL_NEXT_REQUEST_RESEND)
		connection->todo.req_next = tl_mark_for_resend_by_connection(connection);

	else if (connection->todo.req_next == NULL)
		connection->todo.req_next = __next_request_for_connection(connection);

	connection->todo.req = connection->todo.req_next;

	/* advancement of todo.req_next happens in advance_conn_req_next(),
	 * called from mod_rq_state() */

	return connection->todo.req;
}

static void maybe_send_state_afer_ahead(struct drbd_connection *connection)
{
	struct drbd_peer_device *peer_device;
	int vnr;

	rcu_read_lock();
	idr_for_each_entry(&connection->peer_devices, peer_device, vnr) {
		if (test_and_clear_bit(SEND_STATE_AFTER_AHEAD, &peer_device->flags)) {
			peer_device->todo.was_ahead = false;
			rcu_read_unlock();
			drbd_send_current_state(peer_device);
			rcu_read_lock();
		}
	}
	rcu_read_unlock();
}

/* This finds the next not yet processed request from
 * connection->resource->transfer_log.
 * It also moves all currently queued connection->sender_work
 * to connection->todo.work_list.
 */
static bool check_sender_todo(struct drbd_connection *connection)
{
	rcu_read_lock();
	tl_next_request_for_connection(connection);

	/* FIXME can we get rid of this additional lock? */
	spin_lock_irq(&connection->sender_work.q_lock);
	list_splice_tail_init(&connection->sender_work.q, &connection->todo.work_list);
	spin_unlock_irq(&connection->sender_work.q_lock);
	rcu_read_unlock();

	return connection->todo.req
		|| need_unplug(connection)
		|| !list_empty(&connection->todo.work_list);
}

static int ap_write_cnt_total(struct drbd_resource *resource)
{
	struct drbd_device *device;
	int vnr;
	int ap_bio_cnt_total = 0;

	idr_for_each_entry(&resource->devices, device, vnr)
		ap_bio_cnt_total += atomic_read(&device->ap_bio_cnt[WRITE]);

	return ap_bio_cnt_total;
}

static void wait_for_sender_todo(struct drbd_connection *connection)
{
	DEFINE_WAIT(wait);
	struct net_conf *nc;
	int uncork, cork;
	bool got_something = 0;

	got_something = check_sender_todo(connection);
	if (got_something)
		return;

	/* Still nothing to do?
	 * Maybe we still need to close the current epoch,
	 * even if no new requests are queued yet.
	 *
	 * Also, poke TCP, just in case.
	 * Then wait for new work (or signal). */
	rcu_read_lock();
	nc = rcu_dereference(connection->transport.net_conf);
	uncork = nc ? nc->tcp_cork : 0;
	rcu_read_unlock();
	if (uncork)
		drbd_uncork(connection, DATA_STREAM);

	for (;;) {
		int send_barrier;
		prepare_to_wait(&connection->sender_work.q_wait, &wait,
				TASK_INTERRUPTIBLE);
		if (check_sender_todo(connection) || signal_pending(current)) {
			break;
		}

		/* We found nothing new to do, no to-be-communicated request,
		 * no other work item.  We may still need to close the last
		 * epoch.  Next incoming request epoch will be connection ->
		 * current transfer log epoch number.  If that is different
		 * from the epoch of the last request we communicated, it is
		 * safe to send the epoch separating barrier now.
		 */
		send_barrier = should_send_barrier(connection,
					atomic_read(&connection->resource->current_tle_nr));

		if (send_barrier) {
			/* Do not send a barrier if there are active app
			 * writes, because they may belong to the old epoch.
			 * If there are active app writes belonging to the new
			 * epoch, we will soon process them and send a barrier
			 * before sending the write. */
			if (!ap_write_cnt_total(connection->resource)) {
				finish_wait(&connection->sender_work.q_wait, &wait);
				maybe_send_barrier(connection,
						connection->send.current_epoch_nr + 1);
				continue;
			}
		}

		if (test_and_clear_bit(SEND_STATE_AFTER_AHEAD_C, &connection->flags)) {
			finish_wait(&connection->sender_work.q_wait, &wait);
			maybe_send_state_afer_ahead(connection);
			continue;
		}

		/* drbd_send() may have called flush_signals() */
		if (get_t_state(&connection->sender) != RUNNING)
			break;

		schedule();
		/* may be woken up for other things but new work, too,
		 * e.g. if the current epoch got closed.
		 * In which case we send the barrier above. */
	}
	finish_wait(&connection->sender_work.q_wait, &wait);

	/* someone may have changed the config while we have been waiting above. */
	rcu_read_lock();
	nc = rcu_dereference(connection->transport.net_conf);
	cork = nc ? nc->tcp_cork : 0;
	rcu_read_unlock();

	if (cork)
		drbd_cork(connection, DATA_STREAM);
	else if (!uncork)
		drbd_uncork(connection, DATA_STREAM);
}

static void re_init_if_first_write(struct drbd_connection *connection, unsigned int epoch)
{
	if (!connection->send.seen_any_write_yet) {
		connection->send.seen_any_write_yet = true;
		connection->send.current_epoch_nr = epoch;
		connection->send.current_epoch_writes = 0;
		connection->send.last_sent_barrier_jif = jiffies;
		connection->send.current_dagtag_sector =
			connection->resource->dagtag_sector - ((BIO_MAX_PAGES << PAGE_SHIFT) >> 9) - 1;
	}
}

static bool should_send_barrier(struct drbd_connection *connection, unsigned int epoch)
{
	if (!connection->send.seen_any_write_yet)
		return false;
	return connection->send.current_epoch_nr != epoch;
}
static void maybe_send_barrier(struct drbd_connection *connection, unsigned int epoch)
{
	/* re-init if first write on this connection */
	if (should_send_barrier(connection, epoch)) {
		if (connection->send.current_epoch_writes)
			drbd_send_barrier(connection);
		connection->send.current_epoch_nr = epoch;
	}
}

static bool is_write_in_flight(struct drbd_peer_device *peer_device, struct drbd_interval *in)
{
	struct drbd_device *device = peer_device->device;
	struct drbd_request *req;
	struct drbd_interval *i;
	sector_t sector = in->sector;
	int size = in->size;
	int idx = peer_device->node_id;
	int s;
	bool in_flight = false;

	if (idx < 0 || idx >= DRBD_NODE_ID_MAX) {
		drbd_warn(peer_device, "is_write_in_flight: BAD idx: %d\n", idx);
		return false;
	}

	read_lock_irq(&device->resource->state_rwlock);
	spin_lock(&device->interval_lock);
	drbd_for_each_overlap(i, &device->write_requests, sector, size) {
		if (i == in)
			continue;
		if (!i->local)
			continue;
		/* don't care for i->completed, in DRBD_PROT_A we
		 * are more interested in RQ_NET_DONE instead */
		req = container_of(i, struct drbd_request, i);
		s = req->net_rq_state[idx];
		if ((s & RQ_NET_SENT) == 0) /* not even sent: ignore */
			continue;
		if ((s & RQ_NET_DONE) == RQ_NET_DONE) /* already done: ignore */
			continue;
		in_flight = true;
		break;
	}
	spin_unlock(&device->interval_lock);
	read_unlock_irq(&device->resource->state_rwlock);
	return in_flight;
}

static int process_one_request(struct drbd_connection *connection)
{
	struct bio_and_error m;
	struct drbd_request *req = connection->todo.req;
	struct drbd_device *device = req->device;
	struct drbd_peer_device *peer_device =
			conn_peer_device(connection, device->vnr);
	unsigned s = req->net_rq_state[peer_device->node_id];
	bool do_send_unplug = req->local_rq_state & RQ_UNPLUG;
	int err = 0;
	enum drbd_req_event what;

	/* pre_send_jif[] is used in net_timeout_reached() */
	req->pre_send_jif[peer_device->node_id] = jiffies;
	ktime_get_accounting(req->pre_send_kt[peer_device->node_id]);
	if (drbd_req_is_write(req)) {
		/* If a WRITE does not expect a barrier ack,
		 * we are supposed to only send an "out of sync" info packet */
		if (s & RQ_EXP_BARR_ACK) {
			u64 current_dagtag_sector =
				req->dagtag_sector - (req->i.size >> 9);

			re_init_if_first_write(connection, req->epoch);
			maybe_send_barrier(connection, req->epoch);
			if (current_dagtag_sector != connection->send.current_dagtag_sector)
				drbd_send_dagtag(connection, current_dagtag_sector);

			connection->send.current_epoch_writes++;
			connection->send.current_dagtag_sector = req->dagtag_sector;

			if (peer_device->todo.was_ahead) {
				clear_bit(SEND_STATE_AFTER_AHEAD, &peer_device->flags);
				peer_device->todo.was_ahead = false;
				drbd_send_current_state(peer_device);
			}

			err = drbd_send_dblock(peer_device, req);
			what = err ? SEND_FAILED : HANDED_OVER_TO_NETWORK;
		} else {
			/* this time, no connection->send.current_epoch_writes++;
			 * If it was sent, it was the closing barrier for the last
			 * replicated epoch, before we went into AHEAD mode.
			 * No more barriers will be sent, until we leave AHEAD mode again. */
			maybe_send_barrier(connection, req->epoch);

			/* make sure the state change to L_AHEAD/L_BEHIND
			 * arrives before the first set-out-of-sync information */
			if (!peer_device->todo.was_ahead) {
				peer_device->todo.was_ahead = true;
				drbd_send_current_state(peer_device);
			}

			/* Scenario:
			 * L_ESTABLISHED -> L_AHEAD -> L_SYNC_SOURCE -> L_AHEAD
			 *  a) during first L_AHEAD, we send, and set, out-of-sync,
			 *  b) during L_SYNC_SOURCE, we send a normal write (above),
			 *  c) during second L_AHEAD, we again send + set out-of-sync
			 * all for the same block.
			 * The "normal write during resync" may set the block
			 * in-sync on completion/destruction.
			 * We must make sure that won't race
			 * race with the second set out-of-sync.
			 *
			 * In drbd_send_and_submit(), we introduce a dependency
			 * via req->destroy_next, where the older (WRITE) requests
			 * hold a kref on the younger ones, so we can be sure the
			 * destructor is processed in oldest-to-youngest order.
			 *
			 * Even if the P_RS_WRITE_ACK for the write
			 * during-resync (b) is received *after* the completion
			 * of the second send+set out-of-sync (c), the ordering
			 * of the destructors will only temporarily set
			 * in-sync, then set out-of-sync again "soon enough",
			 * at least on this node.
			 *
			 * As an optimization, if during L_AHEAD the same
			 * block(s) are overwritten several times, we may skip
			 * the send-out-of-sync, if we know we told the peer
			 * before. But we must NOT skip, if there is still a
			 * normal write in-flight to the peer (as per the
			 * scenario above).  We check using our interval tree.
			 */
			if (drbd_set_out_of_sync(peer_device, req->i.sector, req->i.size) ||
			    is_write_in_flight(peer_device, &req->i))
				err = drbd_send_out_of_sync(peer_device, &req->i);
			what = OOS_HANDED_TO_NETWORK; /* Well, most of the time, anyways. */
		}
	} else {
		maybe_send_barrier(connection, req->epoch);
		err = drbd_send_drequest(peer_device, P_DATA_REQUEST,
				req->i.sector, req->i.size, (unsigned long)req);
		what = err ? SEND_FAILED : HANDED_OVER_TO_NETWORK;
	}

	read_lock_irq(&connection->resource->state_rwlock);
	__req_mod(req, what, peer_device, &m);
	read_unlock_irq(&connection->resource->state_rwlock);

	check_sender_todo(connection);

	if (m.bio)
		complete_master_bio(device, &m);

	do_send_unplug = do_send_unplug && what == HANDED_OVER_TO_NETWORK;
	maybe_send_unplug_remote(connection, do_send_unplug);

	return err;
}

static int process_sender_todo(struct drbd_connection *connection)
{
	struct drbd_work *w = NULL;

	/* Process all currently pending work items,
	 * or requests from the transfer log.
	 *
	 * Right now, work items do not require any strict ordering wrt. the
	 * request stream, so lets just do simple interleaved processing.
	 *
	 * Stop processing as soon as an error is encountered.
	 */
	if (!connection->todo.req) {
		update_sender_timing_details(connection, maybe_send_unplug_remote);
		maybe_send_unplug_remote(connection, false);
	}
	else if (list_empty(&connection->todo.work_list)) {
		update_sender_timing_details(connection, process_one_request);
		return process_one_request(connection);
	}

	while (!list_empty(&connection->todo.work_list)) {
		int err;

		w = list_first_entry(&connection->todo.work_list, struct drbd_work, list);
		list_del_init(&w->list);
		update_sender_timing_details(connection, w->cb);
		err = w->cb(w, connection->cstate[NOW] < C_CONNECTED);
		if (err)
			return err;

		/* If we would need strict ordering for work items, we could
		 * add a dagtag member to struct drbd_work, and serialize based on that.
		 * && !dagtag_newer(connection->todo.req->dagtag_sector, w->dagtag_sector))
		 * to the following condition. */
		if (connection->todo.req) {
			update_sender_timing_details(connection, process_one_request);
			err = process_one_request(connection);
		}
		if (err)
			return err;
	}

	return 0;
}

int drbd_sender(struct drbd_thread *thi)
{
	struct drbd_connection *connection = thi->connection;
	struct drbd_work *w;
	struct drbd_peer_device *peer_device;
	int vnr;
	int err;

	/* Should we drop this? Or reset even more stuff? */
	rcu_read_lock();
	idr_for_each_entry(&connection->peer_devices, peer_device, vnr) {
		peer_device->send_cnt = 0;
		peer_device->recv_cnt = 0;
	}
	rcu_read_unlock();

	while (get_t_state(thi) == RUNNING) {
		drbd_thread_current_set_cpu(thi);

		if (list_empty(&connection->todo.work_list) &&
		    connection->todo.req == NULL) {
			update_sender_timing_details(connection, wait_for_sender_todo);
			wait_for_sender_todo(connection);
		}

		if (signal_pending(current)) {
			flush_signals(current);
			if (get_t_state(thi) == RUNNING) {
				drbd_warn(connection, "Sender got an unexpected signal\n");
				continue;
			}
			break;
		}

		if (get_t_state(thi) != RUNNING)
			break;

		err = process_sender_todo(connection);
		if (err)
			change_cstate(connection, C_NETWORK_FAILURE, CS_HARD);
	}

	/* cleanup all currently unprocessed requests */
	if (!connection->todo.req) {
		rcu_read_lock();
		tl_next_request_for_connection(connection);
		rcu_read_unlock();
	}
	while (connection->todo.req) {
		struct bio_and_error m;
		struct drbd_request *req = connection->todo.req;
		struct drbd_device *device = req->device;
		peer_device = conn_peer_device(connection, device->vnr);

		read_lock_irq(&connection->resource->state_rwlock);
		__req_mod(req, SEND_CANCELED, peer_device, &m);
		read_unlock_irq(&connection->resource->state_rwlock);
		if (m.bio)
			complete_master_bio(device, &m);

		rcu_read_lock();
		tl_next_request_for_connection(connection);
		rcu_read_unlock();
	}

	/* cancel all still pending works */
	do {
		while (!list_empty(&connection->todo.work_list)) {
			w = list_first_entry(&connection->todo.work_list, struct drbd_work, list);
			list_del_init(&w->list);
			w->cb(w, 1);
		}
		dequeue_work_batch(&connection->sender_work, &connection->todo.work_list);
	} while (!list_empty(&connection->todo.work_list));

	return 0;
}

int drbd_worker(struct drbd_thread *thi)
{
	LIST_HEAD(work_list);
	struct drbd_resource *resource = thi->resource;
	struct drbd_work *w;

	while (get_t_state(thi) == RUNNING) {
		drbd_thread_current_set_cpu(thi);

		if (list_empty(&work_list)) {
			bool w, r, d, p;

			update_worker_timing_details(resource, dequeue_work_batch);
			wait_event_interruptible(resource->work.q_wait,
				(w = dequeue_work_batch(&resource->work, &work_list),
				 r = test_and_clear_bit(RESOURCE_WORK_PENDING, &resource->flags),
				 d = test_and_clear_bit(DEVICE_WORK_PENDING, &resource->flags),
				 p = test_and_clear_bit(PEER_DEVICE_WORK_PENDING, &resource->flags),
				 w || r || d || p));

			if (p) {
				update_worker_timing_details(resource, do_unqueued_peer_device_work);
				do_unqueued_peer_device_work(resource);
			}

			if (d) {
				update_worker_timing_details(resource, do_unqueued_device_work);
				do_unqueued_device_work(resource);
			}
			if (r) {
				update_worker_timing_details(resource, do_unqueued_resource_work);
				do_unqueued_resource_work(resource);
			}
		}

		if (signal_pending(current)) {
			flush_signals(current);
			if (get_t_state(thi) == RUNNING) {
				drbd_warn(resource, "Worker got an unexpected signal\n");
				continue;
			}
			break;
		}

		if (get_t_state(thi) != RUNNING)
			break;


		while (!list_empty(&work_list)) {
			w = list_first_entry(&work_list, struct drbd_work, list);
			list_del_init(&w->list);
			update_worker_timing_details(resource, w->cb);
			w->cb(w, 0);
		}
	}

	do {
		if (test_and_clear_bit(RESOURCE_WORK_PENDING, &resource->flags)) {
			update_worker_timing_details(resource, do_unqueued_resource_work);
			do_unqueued_resource_work(resource);
		}
		if (test_and_clear_bit(DEVICE_WORK_PENDING, &resource->flags)) {
			update_worker_timing_details(resource, do_unqueued_device_work);
			do_unqueued_device_work(resource);
		}
		if (test_and_clear_bit(PEER_DEVICE_WORK_PENDING, &resource->flags)) {
			update_worker_timing_details(resource, do_unqueued_peer_device_work);
			do_unqueued_peer_device_work(resource);
		}
		while (!list_empty(&work_list)) {
			w = list_first_entry(&work_list, struct drbd_work, list);
			list_del_init(&w->list);
			update_worker_timing_details(resource, w->cb);
			w->cb(w, 1);
		}
		dequeue_work_batch(&resource->work, &work_list);
	} while (!list_empty(&work_list) ||
		 test_bit(DEVICE_WORK_PENDING, &resource->flags) ||
		 test_bit(PEER_DEVICE_WORK_PENDING, &resource->flags));

	return 0;
}<|MERGE_RESOLUTION|>--- conflicted
+++ resolved
@@ -1217,13 +1217,6 @@
 		} else if (repl_state[NOW] == L_SYNC_SOURCE || repl_state[NOW] == L_PAUSED_SYNC_S) {
 			if (new_peer_disk_state != D_MASK)
 				__change_peer_disk_state(peer_device, new_peer_disk_state);
-<<<<<<< HEAD
-=======
-			if (connection->agreed_pro_version < 110) {
-				drbd_uuid_set_bitmap(peer_device, 0UL);
-				drbd_print_uuids(peer_device, "updated UUIDs");
-			}
->>>>>>> 215814e0
 		}
 	}
 
@@ -1242,13 +1235,9 @@
 		source_m |= NODE_MASK(peer_device->node_id);
 
 	resync_again(device, source_m, target_m);
-<<<<<<< HEAD
 	write_unlock_irq(&device->resource->state_rwlock);
-=======
-	spin_unlock_irq(&device->resource->req_lock);
 	if (connection->after_reconciliation.lost_node_id != -1)
 		after_reconciliation_resync(connection);
->>>>>>> 215814e0
 
 out:
 	/* reset start sector, if we reached end of device */
