/*
  drbd_int.h

  This file is part of DRBD by Philipp Reisner and Lars Ellenberg.

  Copyright (C) 2001-2008, LINBIT Information Technologies GmbH.
  Copyright (C) 1999-2008, Philipp Reisner <philipp.reisner@linbit.com>.
  Copyright (C) 2002-2008, Lars Ellenberg <lars.ellenberg@linbit.com>.

  drbd is free software; you can redistribute it and/or modify
  it under the terms of the GNU General Public License as published by
  the Free Software Foundation; either version 2, or (at your option)
  any later version.

  drbd is distributed in the hope that it will be useful,
  but WITHOUT ANY WARRANTY; without even the implied warranty of
  MERCHANTABILITY or FITNESS FOR A PARTICULAR PURPOSE.	See the
  GNU General Public License for more details.

  You should have received a copy of the GNU General Public License
  along with drbd; see the file COPYING.  If not, write to
  the Free Software Foundation, 675 Mass Ave, Cambridge, MA 02139, USA.

*/

#ifndef _DRBD_INT_H
#define _DRBD_INT_H

#include <linux/compiler.h>
#include <linux/types.h>
#include <linux/version.h>
#include <linux/list.h>
#include <linux/sched.h>
#include <linux/bitops.h>
#include <linux/slab.h>
#include <linux/crypto.h>
#include <linux/ratelimit.h>
#include <linux/tcp.h>
#include <linux/mutex.h>
#include <linux/genhd.h>
#include <linux/idr.h>
#include <net/tcp.h>
#include <linux/lru_cache.h>
#include <linux/prefetch.h>
#include <linux/drbd_genl_api.h>
#include <linux/drbd.h>
#include <linux/drbd_config.h>

#include "drbd_strings.h"
#include "compat.h"
#include "drbd_state.h"
#include "drbd_protocol.h"

#ifdef __CHECKER__
# define __protected_by(x)       __attribute__((require_context(x,1,999,"rdwr")))
# define __protected_read_by(x)  __attribute__((require_context(x,1,999,"read")))
# define __protected_write_by(x) __attribute__((require_context(x,1,999,"write")))
# define __must_hold(x)       __attribute__((context(x,1,1), require_context(x,1,999,"call")))
#else
# define __protected_by(x)
# define __protected_read_by(x)
# define __protected_write_by(x)
# define __must_hold(x)
#endif

#define __no_warn(lock, stmt) do { __acquire(lock); stmt; __release(lock); } while (0)

/* Compatibility for older kernels */
#undef __cond_lock
#ifdef __CHECKER__
# ifndef __acquires
#  define __acquires(x)	__attribute__((context(x,0,1)))
#  define __releases(x)	__attribute__((context(x,1,0)))
#  define __acquire(x)	__context__(x,1)
#  define __release(x)	__context__(x,-1)
# endif
# define __cond_lock(x,c)	((c) ? ({ __acquire(x); 1; }) : 0)
#else
# ifndef __acquires
#  define __acquires(x)
#  define __releases(x)
#  define __acquire(x)	(void)0
#  define __release(x)	(void)0
# endif
# define __cond_lock(x,c) (c)
#endif

/* module parameter, defined in drbd_main.c */
extern unsigned int minor_count;
extern bool disable_sendpage;
extern bool allow_oos;

#ifdef DRBD_ENABLE_FAULTS
extern int enable_faults;
extern int fault_rate;
extern int fault_devs;
#endif

extern char usermode_helper[];

#include <linux/major.h>
#ifndef DRBD_MAJOR
# define DRBD_MAJOR 147
#endif

#include <linux/blkdev.h>
#include <linux/bio.h>

/* I don't remember why XCPU ...
 * This is used to wake the asender,
 * and to interrupt sending the sending task
 * on disconnect.
 */
#define DRBD_SIG SIGXCPU

/* This is used to stop/restart our threads.
 * Cannot use SIGTERM nor SIGKILL, since these
 * are sent out by init on runlevel changes
 * I choose SIGHUP for now.
 *
 * FIXME btw, we should register some reboot notifier.
 */
#define DRBD_SIGKILL SIGHUP

#define ID_IN_SYNC      (4711ULL)
#define ID_OUT_OF_SYNC  (4712ULL)
#define ID_SYNCER (-1ULL)

#define UUID_NEW_BM_OFFSET ((u64)0x0001000000000000ULL)

struct drbd_device;
struct drbd_connection;

#ifdef DBG_ALL_SYMBOLS
# define STATIC
#else
# define STATIC static
#endif

/*
 * dev_printk() and dev_dbg() exist since "forever".
 * dynamic_dev_dbg() and disk_to_dev() exists since v2.6.28-rc1.
 */
#if defined(disk_to_dev)
#define __drbd_printk_device(level, device, fmt, args...) \
	dev_printk(level, disk_to_dev((device)->vdisk), fmt, ## args)
#define __drbd_printk_peer_device(level, peer_device, fmt, args...) \
	dev_printk(level, disk_to_dev((peer_device)->device->vdisk), "%s: " fmt, \
		   rcu_dereference((peer_device)->connection->net_conf)->name, ## args)
#else
#define __drbd_printk_device(level, device, fmt, args...) \
	printk(level "block drbd%u: " fmt, (device)->minor, ## args)
#define __drbd_printk_peer_device(level, peer_device, fmt, args...) \
	printk(level "block drbd%u %s: " fmt, (peer_device)->device->minor, \
	       rcu_dereference((peer_device)->connection->net_conf)->name, ## args)
#endif

#define __drbd_printk_resource(level, resource, fmt, args...) \
	printk(level "drbd %s: " fmt, (resource)->name, ## args)

#define __drbd_printk_connection(level, connection, fmt, args...) \
	printk(level "drbd %s %s: " fmt, (connection)->resource->name,  \
	       rcu_dereference((connection)->net_conf)->name, ## args)

void drbd_printk_with_wrong_object_type(void);

#define __drbd_printk_if_same_type(obj, type, func, level, fmt, args...) \
	(__builtin_types_compatible_p(typeof(obj), type) || \
	 __builtin_types_compatible_p(typeof(obj), const type)), \
	func(level, (const type)(obj), fmt, ## args)

#define drbd_printk(level, obj, fmt, args...) \
	__builtin_choose_expr( \
	  __drbd_printk_if_same_type(obj, struct drbd_device *, \
			     __drbd_printk_device, level, fmt, ## args), \
	  __builtin_choose_expr( \
	    __drbd_printk_if_same_type(obj, struct drbd_resource *, \
			       __drbd_printk_resource, level, fmt, ## args), \
	    __builtin_choose_expr( \
	      __drbd_printk_if_same_type(obj, struct drbd_connection *, \
				 __drbd_printk_connection, level, fmt, ## args), \
	      __builtin_choose_expr( \
		__drbd_printk_if_same_type(obj, struct drbd_peer_device *, \
				 __drbd_printk_peer_device, level, fmt, ## args), \
	        drbd_printk_with_wrong_object_type()))))

#if defined(disk_to_dev)
#define drbd_dbg(device, fmt, args...) \
	dev_dbg(disk_to_dev(device->vdisk), fmt, ## args)
#elif defined(DEBUG)
#define drbd_dbg(device, fmt, args...) \
	drbd_printk(KERN_DEBUG, device, fmt, ## args)
#else
#define drbd_dbg(device, fmt, args...) \
	do { if (0) drbd_printk(KERN_DEBUG, device, fmt, ## args); } while (0)
#endif

#if defined(dynamic_dev_dbg) && defined(disk_to_dev)
#define dynamic_drbd_dbg(device, fmt, args...) \
	dynamic_dev_dbg(disk_to_dev(device->vdisk), fmt, ## args)
#else
#define dynamic_drbd_dbg(device, fmt, args...) \
	drbd_dbg(device, fmt, ## args)
#endif

#define drbd_alert(device, fmt, args...) \
	drbd_printk(KERN_ALERT, device, fmt, ## args)
#define drbd_err(device, fmt, args...) \
	drbd_printk(KERN_ERR, device, fmt, ## args)
#define drbd_warn(device, fmt, args...) \
	drbd_printk(KERN_WARNING, device, fmt, ## args)
#define drbd_info(device, fmt, args...) \
	drbd_printk(KERN_INFO, device, fmt, ## args)

extern struct ratelimit_state drbd_ratelimit_state;

static inline int drbd_ratelimit(void)
{
	return __ratelimit(&drbd_ratelimit_state);
}

# define D_ASSERT(device, exp)	if (!(exp)) \
	 drbd_err(device, "ASSERT( " #exp " ) in %s:%d\n", __FILE__, __LINE__)

/**
 * expect  -  Make an assertion
 *
 * Unlike the assert macro, this macro returns a boolean result.
 */
#define expect(x, exp) ({								\
		bool _bool = (exp);						\
		if (!_bool)							\
			drbd_err(x, "ASSERTION %s FAILED in %s\n",		\
			        #exp, __func__);				\
		_bool;								\
		})

/* Defines to control fault insertion */
enum {
	DRBD_FAULT_MD_WR = 0,	/* meta data write */
	DRBD_FAULT_MD_RD = 1,	/*           read  */
	DRBD_FAULT_RS_WR = 2,	/* resync          */
	DRBD_FAULT_RS_RD = 3,
	DRBD_FAULT_DT_WR = 4,	/* data            */
	DRBD_FAULT_DT_RD = 5,
	DRBD_FAULT_DT_RA = 6,	/* data read ahead */
	DRBD_FAULT_BM_ALLOC = 7,	/* bitmap allocation */
	DRBD_FAULT_AL_EE = 8,	/* alloc ee */
	DRBD_FAULT_RECEIVE = 9, /* Changes some bytes upon receiving a [rs]data block */

	DRBD_FAULT_MAX,
};

extern unsigned int
_drbd_insert_fault(struct drbd_device *device, unsigned int type);

static inline int
drbd_insert_fault(struct drbd_device *device, unsigned int type) {
#ifdef DRBD_ENABLE_FAULTS
	return fault_rate &&
		(enable_faults & (1<<type)) &&
		_drbd_insert_fault(device, type);
#else
	return 0;
#endif
}

/*
 * our structs
 *************************/

#define SET_MDEV_MAGIC(x) \
	({ typecheck(struct drbd_device*, x); \
	  (x)->magic = (long)(x) ^ DRBD_MAGIC; })
#define IS_VALID_MDEV(x)  \
	(typecheck(struct drbd_device*, x) && \
	  ((x) ? (((x)->magic ^ DRBD_MAGIC) == (long)(x)) : 0))

extern struct idr drbd_devices; /* RCU, updates: genl_lock() */
extern struct list_head drbd_resources; /* RCU, updates: genl_lock() */

extern const char *cmdname(enum drbd_packet cmd);

/* for sending/receiving the bitmap,
 * possibly in some encoding scheme */
struct bm_xfer_ctx {
	/* "const"
	 * stores total bits and long words
	 * of the bitmap, so we don't need to
	 * call the accessor functions over and again. */
	unsigned long bm_bits;
	unsigned long bm_words;
	/* during xfer, current position within the bitmap */
	unsigned long bit_offset;
	unsigned long word_offset;

	/* statistics; index: (h->command == P_BITMAP) */
	unsigned packets[2];
	unsigned bytes[2];
};

extern void INFO_bm_xfer_stats(struct drbd_peer_device *, const char *, struct bm_xfer_ctx *);

static inline void bm_xfer_ctx_bit_to_word_offset(struct bm_xfer_ctx *c)
{
	/* word_offset counts "native long words" (32 or 64 bit),
	 * aligned at 64 bit.
	 * Encoded packet may end at an unaligned bit offset.
	 * In case a fallback clear text packet is transmitted in
	 * between, we adjust this offset back to the last 64bit
	 * aligned "native long word", which makes coding and decoding
	 * the plain text bitmap much more convenient.  */
#if BITS_PER_LONG == 64
	c->word_offset = c->bit_offset >> 6;
#elif BITS_PER_LONG == 32
	c->word_offset = c->bit_offset >> 5;
	c->word_offset &= ~(1UL);
#else
# error "unsupported BITS_PER_LONG"
#endif
}

extern unsigned int drbd_header_size(struct drbd_connection *connection);

/**********************************************************************/
enum drbd_thread_state {
	NONE,
	RUNNING,
	EXITING,
	RESTARTING
};

struct drbd_thread {
	spinlock_t t_lock;
	struct task_struct *task;
	struct completion startstop;
	enum drbd_thread_state t_state;
	int (*function) (struct drbd_thread *);
	struct drbd_resource *resource;
	struct drbd_connection *connection;
	int reset_cpu_mask;
	const char *name;
};

static inline enum drbd_thread_state get_t_state(struct drbd_thread *thi)
{
	/* THINK testing the t_state seems to be uncritical in all cases
	 * (but thread_{start,stop}), so we can read it *without* the lock.
	 *	--lge */

	smp_rmb();
	return thi->t_state;
}

struct drbd_work {
	struct list_head list;
	int (*cb)(struct drbd_work *, int cancel);
};

struct drbd_peer_device_work {
	struct drbd_work w;
	struct drbd_peer_device *peer_device;
};

#include "drbd_interval.h"

extern int drbd_wait_misc(struct drbd_device *, struct drbd_peer_device *, struct drbd_interval *);
extern bool idr_is_empty(struct idr *idr);

extern void lock_all_resources(void);
extern void unlock_all_resources(void);

extern enum drbd_disk_state negotiated_disk_state(struct drbd_device *);

/* sequence arithmetic for dagtag (data generation tag) sector numbers.
 * dagtag_newer_eq: true, if a is newer than b */
#define dagtag_newer_eq(a,b)      \
	(typecheck(u64, a) && \
	 typecheck(u64, b) && \
	((s64)(a) - (s64)(b) >= 0))

struct drbd_request {
	struct drbd_device *device;

	/* if local IO is not allowed, will be NULL.
	 * if local IO _is_ allowed, holds the locally submitted bio clone,
	 * or, after local IO completion, the ERR_PTR(error).
	 * see drbd_request_endio(). */
	struct bio *private_bio;

	struct drbd_interval i;

	/* epoch: used to check on "completion" whether this req was in
	 * the current epoch, and we therefore have to close it,
	 * causing a p_barrier packet to be send, starting a new epoch.
	 *
	 * This corresponds to "barrier" in struct p_barrier[_ack],
	 * and to "barrier_nr" in struct drbd_epoch (and various
	 * comments/function parameters/local variable names).
	 */
	unsigned int epoch;

	/* Position of this request in the serialized per-resource change
	 * stream. Can be used to serialize with other events when
	 * communicating the change stream via multiple connections.
	 * Assigned from device->resource->dagtag_sector.
	 *
	 * Given that some IO backends write several GB per second meanwhile,
	 * lets just use a 64bit sequence space. */
	u64 dagtag_sector;

	struct list_head tl_requests; /* ring list in the transfer log */
	struct bio *master_bio;       /* master bio pointer */
	unsigned long start_time;

	/* once it hits 0, we may complete the master_bio */
	atomic_t completion_ref;
	/* once it hits 0, we may destroy this drbd_request object */
	struct kref kref;

	/* rq_state[0] is for local disk,
	 * rest is indexed by peer_device->bitmap_index + 1 */
	unsigned rq_state[1 + MAX_PEERS];
};

struct drbd_epoch {
	struct drbd_connection *connection;
	struct list_head list;
	unsigned int barrier_nr;
	atomic_t epoch_size; /* increased on every request added. */
	atomic_t active;     /* increased on every req. added, and dec on every finished. */
	unsigned long flags;
};

/* drbd_epoch flag bits */
enum {
	DE_BARRIER_IN_NEXT_EPOCH_ISSUED,
	DE_BARRIER_IN_NEXT_EPOCH_DONE,
	DE_CONTAINS_A_BARRIER,
	DE_HAVE_BARRIER_NUMBER,
	DE_IS_FINISHING,
};

enum epoch_event {
	EV_PUT,
	EV_GOT_BARRIER_NR,
	EV_BARRIER_DONE,
	EV_BECAME_LAST,
	EV_CLEANUP = 32, /* used as flag */
};

struct digest_info {
	int digest_size;
	void *digest;
};

struct drbd_peer_request {
	struct drbd_work w;
	struct drbd_peer_device *peer_device;
	struct drbd_epoch *epoch; /* for writes */
	struct page *pages;
	atomic_t pending_bios;
	struct drbd_interval i;
	/* see comments on ee flag bits below */
	unsigned long flags;
	union {
		u64 block_id;
		struct digest_info *digest;
	};
};

/* ee flag bits.
 * While corresponding bios are in flight, the only modification will be
 * set_bit WAS_ERROR, which has to be atomic.
 * If no bios are in flight yet, or all have been completed,
 * non-atomic modification to ee->flags is ok.
 */
enum {
	__EE_CALL_AL_COMPLETE_IO,
	__EE_MAY_SET_IN_SYNC,

	/* This peer request closes an epoch using a barrier.
	 * On successful completion, the epoch is released,
	 * and the P_BARRIER_ACK send. */
	__EE_IS_BARRIER,

	/* In case a barrier failed,
	 * we need to resubmit without the barrier flag. */
	__EE_RESUBMITTED,

	/* we may have several bios per peer request.
	 * if any of those fail, we set this flag atomically
	 * from the endio callback */
	__EE_WAS_ERROR,

	/* This ee has a pointer to a digest instead of a block id */
	__EE_HAS_DIGEST,

	/* Conflicting local requests need to be restarted after this request */
	__EE_RESTART_REQUESTS,

	/* The peer wants a write ACK for this (wire proto C) */
	__EE_SEND_WRITE_ACK,

	/* Is set when net_conf had two_primaries set while creating this peer_req */
	__EE_IN_INTERVAL_TREE,
};
#define EE_CALL_AL_COMPLETE_IO (1<<__EE_CALL_AL_COMPLETE_IO)
#define EE_MAY_SET_IN_SYNC     (1<<__EE_MAY_SET_IN_SYNC)
#define EE_IS_BARRIER          (1<<__EE_IS_BARRIER)
#define	EE_RESUBMITTED         (1<<__EE_RESUBMITTED)
#define EE_WAS_ERROR           (1<<__EE_WAS_ERROR)
#define EE_HAS_DIGEST          (1<<__EE_HAS_DIGEST)
#define EE_RESTART_REQUESTS	(1<<__EE_RESTART_REQUESTS)
#define EE_SEND_WRITE_ACK	(1<<__EE_SEND_WRITE_ACK)
#define EE_IN_INTERVAL_TREE	(1<<__EE_IN_INTERVAL_TREE)

/* flag bits per device */
enum {
	UNPLUG_QUEUED,		/* only relevant with kernel 2.4 */
	UNPLUG_REMOTE,		/* sending a "UnplugRemote" could help */
	MD_DIRTY,		/* current uuids and flags not yet on disk */
	CRASHED_PRIMARY,	/* This node was a crashed primary.
				 * Gets cleared when the state.conn
				 * goes into L_CONNECTED state. */
	MD_NO_BARRIER,		/* meta data device does not support barriers,
				   so don't even try */
	SUSPEND_IO,		/* suspend application io */
	GO_DISKLESS,		/* Disk is being detached, on io-error or admin request. */
	WAS_IO_ERROR,		/* Local disk failed returned IO error */
	FORCE_DETACH,		/* Force-detach from local disk, aborting any pending local IO */
	NEW_CUR_UUID,		/* Create new current UUID when thawing IO */
	AL_SUSPENDED,		/* Activity logging is currently suspended. */
	AHEAD_TO_SYNC_SOURCE,   /* Ahead -> SyncSource queued */
};

/* flag bits per peer device */
enum {
	CONSIDER_RESYNC,
	RESYNC_AFTER_NEG,       /* Resync after online grow after the attach&negotiate finished. */
	RESIZE_PENDING,		/* Size change detected locally, waiting for the response from
				 * the peer, if it changed there as well. */
	B_RS_H_DONE,		/* Before resync handler done (already executed) */
	DISCARD_MY_DATA,	/* discard_my_data flag per volume */
	USE_DEGR_WFC_T,		/* degr-wfc-timeout instead of wfc-timeout. */
	READ_BALANCE_RR,
};

/* definition of bits in bm_flags to be used in drbd_bm_lock
 * and drbd_bitmap_io and friends. */
enum bm_flag {
	BM_P_VMALLOCED = 0x10000,  /* do we need to kfree or vfree bm_pages? */

	/*
	 * The bitmap can be locked to prevent others from clearing, setting,
	 * and/or testing bits.  The following combinations of lock flags make
	 * sense:
	 *
	 *   BM_LOCK_CLEAR,
	 *   BM_LOCK_SET, | BM_LOCK_CLEAR,
	 *   BM_LOCK_TEST | BM_LOCK_SET | BM_LOCK_CLEAR.
	 */

	BM_LOCK_TEST = 0x1,
	BM_LOCK_SET = 0x2,
	BM_LOCK_CLEAR = 0x4,
	BM_LOCK_BULK = 0x8, /* locked for bulk operation, allow all non-bulk operations */

	BM_LOCK_ALL = BM_LOCK_TEST | BM_LOCK_SET | BM_LOCK_CLEAR | BM_LOCK_BULK,
};

struct drbd_bitmap {
	struct page **bm_pages;
	spinlock_t bm_lock;

	unsigned long bm_set[MAX_PEERS]; /* number of bits set */
	unsigned long bm_bits;  /* bits per peer */
	size_t   bm_words;
	size_t   bm_number_of_pages;
	sector_t bm_dev_capacity;
	struct mutex bm_change; /* serializes resize operations */

	wait_queue_head_t bm_io_wait; /* used to serialize IO of single pages */

	enum bm_flag bm_flags;
	unsigned int bm_max_peers;

	/* debugging aid, in case we are still racy somewhere */
	char          *bm_why;
	struct task_struct *bm_task;
};

struct drbd_work_queue {
	struct list_head q;
	spinlock_t q_lock;  /* to protect the list. */
	wait_queue_head_t q_wait;
};

struct drbd_socket {
	struct mutex mutex;
	struct socket    *socket;
	/* this way we get our
	 * send/receive buffers off the stack */
	void *sbuf;
	void *rbuf;
};

struct drbd_md_peer {
	u64 uuid[UI_HISTORY_END - UI_BITMAP + 1];
	u32 addr_hash;
	u32 flags;
};

struct drbd_md {
	u64 md_offset;		/* sector offset to 'super' block */

	u64 effective_size;	/* last agreed size (sectors) */
	u64 current_uuid;
	u64 device_uuid;
	u32 flags;
	u32 md_size_sect;

	s32 al_offset;	/* signed relative sector offset to al area */
	s32 bm_offset;	/* signed relative sector offset to bitmap */

	/* u32 al_nr_extents;	   important for restoring the AL
	 * is stored into  ldev->dc.al_extents, which in turn
	 * gets applied to act_log->nr_elements
	 */

	struct drbd_md_peer *peers;
};

struct drbd_backing_dev {
	struct block_device *backing_bdev;
	struct block_device *md_bdev;
	struct drbd_md md;
	struct disk_conf *disk_conf; /* RCU, for updates: resource->conf_update */
	sector_t known_size; /* last known size of that backing device */
};

struct drbd_md_io {
	unsigned int done;
	int error;
};

struct bm_io_work {
	struct drbd_work w;
	struct drbd_device *device;
	struct drbd_peer_device *peer_device;
	char *why;
	enum bm_flag flags;
	int (*io_fn)(struct drbd_device *, struct drbd_peer_device *);
	void (*done)(struct drbd_device *device, struct drbd_peer_device *, int rv);
};

struct fifo_buffer {
	/* singly linked list to accumulate multiple such struct fifo_buffers,
	 * to be freed after a single syncronize_rcu(),
	 * outside a critical section. */
	struct fifo_buffer *next;
	unsigned int head_index;
	unsigned int size;
	int total; /* sum of all values */
	int values[0];
};
extern struct fifo_buffer *fifo_alloc(int fifo_size);

/* flag bits per connection */
enum {
	NET_CONGESTED,		/* The data socket is congested */
	DISCARD_CONCURRENT,	/* Set on one node, cleared on the peer! */
	SEND_PING,		/* whether asender should send a ping asap */
	SIGNAL_ASENDER,		/* whether asender wants to be interrupted */
	GOT_PING_ACK,		/* set when we receive a ping_ack packet, ping_wait gets woken */
	CONN_WD_ST_CHG_REQ,
	CONN_WD_ST_CHG_OKAY,
	CONN_WD_ST_CHG_FAIL,
	CONN_DRY_RUN,		/* Expect disconnect after resync handshake. */
	CREATE_BARRIER,		/* next P_DATA is preceded by a P_BARRIER */
<<<<<<< HEAD
	INITIAL_STATE_SENT,
	INITIAL_STATE_RECEIVED,
=======
	STATE_SENT,		/* Do not change state/UUIDs while this is set */
	CALLBACK_PENDING,	/* Whether we have a call_usermodehelper(, UMH_WAIT_PROC)
				 * pending, from drbd worker context.
				 * If set, bdi_write_congested() returns true,
				 * so shrink_page_list() would not recurse into,
				 * and potentially deadlock on, this drbd worker.
				 */
>>>>>>> e9824063
};

/* flag bits per resource */
enum {
	EXPLICIT_PRIMARY,
};

enum which_state { NOW, OLD = NOW, NEW };

struct drbd_resource {
	char *name;
	struct kref kref;
	struct idr devices;		/* volume number to device mapping */
	struct list_head connections;
	struct list_head resources;
	struct res_opts res_opts;
	/* conf_update protects the devices, connections, peer devices, net_conf, disk_conf */
	struct mutex conf_update;
	int open_rw_cnt, open_ro_cnt;
	spinlock_t req_lock;
	u64 dagtag_sector;		/* Protected by req_lock.
					 * See also dagtag_sector in
					 * &drbd_request */
	unsigned long flags;

	struct list_head transfer_log;	/* all requests not yet fully processed */

	struct mutex state_mutex;
	wait_queue_head_t state_wait;  /* upon each state change. */
	enum chg_state_flags state_change_flags;
	bool remote_state_change;  /* remote state change in progress */
	struct drbd_connection *remote_state_change_prepared;  /* prepared on behalf of peer */

	enum drbd_role role[2];
	bool susp[2];			/* IO suspended by user */
	bool susp_nod[2];		/* IO suspended because no data */
	bool susp_fen[2];		/* IO suspended because fence peer handler runs */

	enum write_ordering_e write_ordering;
	atomic_t current_tle_nr;	/* transfer log epoch number */
	unsigned current_tle_writes;	/* writes seen within this tl epoch */


#if LINUX_VERSION_CODE < KERNEL_VERSION(2,6,30) && !defined(cpumask_bits)
	cpumask_t cpu_mask[1];
#else
	cpumask_var_t cpu_mask;
#endif

	struct drbd_work_queue work;
	struct drbd_thread worker;
};

struct drbd_connection {			/* is a resource from the config file */
	struct list_head connections;
	struct drbd_resource *resource;
	struct kref kref;
	struct idr peer_devices;	/* volume number to peer device mapping */
	enum drbd_conn_state cstate[2];
	enum drbd_role peer_role[2];

	unsigned long flags;
	struct net_conf *net_conf;	/* content protected by rcu */
	enum drbd_fencing_policy fencing_policy;
	wait_queue_head_t ping_wait;	/* Woken upon reception of a ping, and a state change */

	struct sockaddr_storage my_addr;
	int my_addr_len;
	struct sockaddr_storage peer_addr;
	int peer_addr_len;

	struct drbd_socket data;	/* data/barrier/cstate/parameter packets */
	struct drbd_socket meta;	/* ping/ack (metadata) packets */
	int agreed_pro_version;		/* actually used protocol version */
	unsigned long last_received;	/* in jiffies, either socket */
	unsigned int ko_count;

	struct crypto_hash *cram_hmac_tfm;
	struct crypto_hash *integrity_tfm;  /* checksums we compute, updates protected by connection->data->mutex */
	struct crypto_hash *peer_integrity_tfm;  /* checksums we verify, only accessed from receiver thread  */
	struct crypto_hash *csums_tfm;
	struct crypto_hash *verify_tfm;
	void *int_dig_in;
	void *int_dig_vv;

	/* receiver side */
	struct drbd_epoch *current_epoch;
	spinlock_t epoch_lock;
	unsigned int epochs;

	unsigned long last_reconnect_jif;
	struct drbd_thread receiver;
	struct drbd_thread sender;
	struct drbd_thread asender;

	/* sender side */
	struct drbd_work_queue sender_work;

	/* For limiting logging verbosity of the asender thread */
	enum drbd_state_rv last_remote_state_error;
	unsigned long last_remote_state_error_jiffies;

	struct sender_todo {
		struct list_head work_list;

#ifdef blk_queue_plugged
		/* For older kernels that do and need explicit unplug,
		 * we store here the resource->dagtag_sector of unplug events
		 * when they occur.
		 *
		 * If upper layers trigger an unplug on this side, we want to
		 * send and unplug hint over to the peer.  Sending it too
		 * early, or missing it completely, causes a potential latency
		 * penalty (requests idling too long in the remote queue).
		 * There is no harm done if we occasionally send one too many
		 * such unplug hints.
		 *
		 * We have two slots, which are used in an alternating fashion:
		 * If a new unplug event happens while the current pending one
		 * has not even been processed yet, we overwrite the next
		 * pending slot: there is not much point in unplugging on the
		 * remote side, if we have a full request queue to be send on
		 * this side still, and not even reached the position in the
		 * change stream when the previous local unplug happened.
		 */
		u64 unplug_dagtag_sector[2];
		unsigned int unplug_slot; /* 0 or 1 */
#endif

		/* the currently (or last) processed request,
		 * see process_sender_todo() */
		struct drbd_request *req;

		/* Points to the next request on the resource->transfer_log,
		 * which is RQ_NET_QUEUED for this connection, and so can
		 * safely be used as next starting point for the list walk
		 * in tl_next_request_for_connection().
		 *
		 * If it is NULL (we walked off the tail last time), it will be
		 * set by __req_mod( QUEUE_FOR.* ), so fast connections don't
		 * need to walk the full transfer_log list every time, even if
		 * the list is kept long by some slow connections.
		 *
		 * There is also a special value to reliably re-start
		 * the transfer log walk after having scheduled the requests
		 * for RESEND. */
#define TL_NEXT_REQUEST_RESEND	((void*)1)
		struct drbd_request *req_next;
	} todo;

	struct {
		/* whether this sender thread
		 * has processed a single write yet. */
		bool seen_any_write_yet;

		/* Which barrier number to send with the next P_BARRIER */
		int current_epoch_nr;

		/* how many write requests have been sent
		 * with req->epoch == current_epoch_nr.
		 * If none, no P_BARRIER will be sent. */
		unsigned current_epoch_writes;

		/* position in change stream */
		u64 current_dagtag_sector;
	} send;
};

struct drbd_peer_device {
	struct list_head peer_devices;
	struct drbd_device *device;
	struct drbd_connection *connection;
	enum drbd_disk_state disk_state[2];
	enum drbd_repl_state repl_state[2];
	bool resync_susp_user[2];
	bool resync_susp_peer[2];
	bool resync_susp_dependency[2];
	unsigned int send_cnt;
	unsigned int recv_cnt;
	atomic_t packet_seq;
	unsigned int peer_seq;
	spinlock_t peer_seq_lock;
	unsigned int max_bio_size;
	sector_t max_size;  /* maximum disk size allowed by peer */
	int bitmap_index;

	unsigned long flags;

	struct drbd_work start_resync_work;
	struct timer_list start_resync_timer;
	struct drbd_work resync_work;
	struct timer_list resync_timer;

	/* Used to track operations of resync... */
	struct lru_cache *resync_lru;
	/* Number of locked elements in resync LRU */
	unsigned int resync_locked;
	/* resync extent number waiting for application requests */
	unsigned int resync_wenr;

	atomic_t ap_pending_cnt; /* AP data packets on the wire, ack expected */
	atomic_t unacked_cnt;	 /* Need to send replies for */
	atomic_t rs_pending_cnt; /* RS request/data packets on the wire */

	/* blocks to resync in this run [unit BM_BLOCK_SIZE] */
	unsigned long rs_total;
	/* number of resync blocks that failed in this run */
	unsigned long rs_failed;
	/* Syncer's start time [unit jiffies] */
	unsigned long rs_start;
	/* cumulated time in PausedSyncX state [unit jiffies] */
	unsigned long rs_paused;
	/* skipped because csum was equal [unit BM_BLOCK_SIZE] */
	unsigned long rs_same_csum;
#define DRBD_SYNC_MARKS 8
#define DRBD_SYNC_MARK_STEP (3*HZ)
	/* block not up-to-date at mark [unit BM_BLOCK_SIZE] */
	unsigned long rs_mark_left[DRBD_SYNC_MARKS];
	/* marks's time [unit jiffies] */
	unsigned long rs_mark_time[DRBD_SYNC_MARKS];
	/* current index into rs_mark_{left,time} */
	int rs_last_mark;

	/* where does the admin want us to start? (sector) */
	sector_t ov_start_sector;
	/* where are we now? (sector) */
	sector_t ov_position;
	/* Start sector of out of sync range (to merge printk reporting). */
	sector_t ov_last_oos_start;
	/* size of out-of-sync range in sectors. */
	sector_t ov_last_oos_size;
	int c_sync_rate; /* current resync rate after syncer throttle magic */
	struct fifo_buffer *rs_plan_s; /* correction values of resync planer (RCU, connection->conn_update) */
	atomic_t rs_sect_in; /* for incoming resync data rate, SyncTarget */
	int rs_last_sect_ev; /* counter to compare with */
	int rs_last_events;  /* counter of read or write "events" (unit sectors)
			      * on the lower level device when we last looked. */
	int rs_in_flight; /* resync sectors in flight (to proxy, in proxy and from proxy) */
	unsigned long ov_left; /* in bits */

	u64 *p_uuid; /* The peer's UUIDs */
	unsigned long comm_bm_set; /* communicated number of set bits. */
};

struct drbd_device {
#ifdef PARANOIA
	long magic;
#endif
	struct drbd_resource *resource;
	struct list_head peer_devices;
	int vnr;			/* volume number within the connection */
	struct kref kref;

	/* things that are stored as / read from meta data on disk */
	unsigned long flags;

	/* configured by drbdsetup */
	struct drbd_backing_dev *ldev __protected_by(local);

	struct request_queue *rq_queue;
	struct block_device *this_bdev;
	struct gendisk	    *vdisk;

	unsigned long last_reattach_jif;
	struct drbd_work go_diskless;
	struct drbd_work md_sync_work;

	struct timer_list md_sync_timer;
	struct timer_list request_timer;
#ifdef DRBD_DEBUG_MD_SYNC
	struct {
		unsigned int line;
		const char* func;
	} last_md_mark_dirty;
#endif

	enum drbd_disk_state disk_state[2];
	wait_queue_head_t misc_wait;
	unsigned int read_cnt;
	unsigned int writ_cnt;
	unsigned int al_writ_cnt;
	unsigned int bm_writ_cnt;
	atomic_t ap_bio_cnt;	 /* Requests we need to complete */
	atomic_t local_cnt;	 /* Waiting for local completion */

	/* Interval trees of pending local requests */
	struct rb_root read_requests;
	struct rb_root write_requests;

	struct drbd_bitmap *bitmap;
	unsigned long bm_resync_fo; /* bit offset for drbd_bm_find_next */

	/* FIXME clean comments, restructure so it is more obvious which
	 * members are protected by what */

	struct list_head active_ee; /* IO in progress (P_DATA gets written to disk) */
	struct list_head sync_ee;   /* IO in progress (P_RS_DATA_REPLY gets written to disk) */
	struct list_head done_ee;   /* need to send P_WRITE_ACK */
	struct list_head read_ee;   /* [RS]P_DATA_REQUEST being read */
	struct list_head net_ee;    /* zero-copy network send in progress */

	int next_barrier_nr;
	atomic_t pp_in_use;		/* allocated from page pool */
	atomic_t pp_in_use_by_net;	/* sendpage()d, still referenced by tcp */
	wait_queue_head_t ee_wait;
	struct page *md_io_page;	/* one page buffer for md_io */
	struct drbd_md_io md_io;
	atomic_t md_io_in_use;		/* protects the md_io, md_io_page and md_io_tmpp */
	spinlock_t al_lock;
	wait_queue_head_t al_wait;
	struct lru_cache *act_log;	/* activity log */
	unsigned int al_tr_number;
	int al_tr_cycle;
	int al_tr_pos;   /* position of the next transaction in the journal */
	wait_queue_head_t seq_wait;
	unsigned int minor;
	u64 exposed_data_uuid; /* UUID of the exposed data */
	atomic_t rs_sect_ev; /* for submitted resync data rate, both */
	atomic_t ap_in_flight; /* App sectors in flight (waiting for ack) */
	struct list_head pending_bitmap_work;
	struct device_conf device_conf;
};

static inline struct drbd_device *minor_to_mdev(unsigned int minor)
{
	return (struct drbd_device *)idr_find(&drbd_devices, minor);
}


static inline struct drbd_peer_device *
conn_peer_device(struct drbd_connection *connection, int volume_number)
{
	return idr_find(&connection->peer_devices, volume_number);
}

static inline unsigned drbd_req_state_by_peer_device(struct drbd_request *req,
		struct drbd_peer_device *peer_device)
{
	int idx = peer_device->bitmap_index;
	if (idx < 0 || idx >= MAX_PEERS) {
		drbd_warn(peer_device, "FIXME: bitmap_index: %d\n", idx);
		/* WARN(1, "bitmap_index: %d", idx); */
		return 0;
	}
	return req->rq_state[1 + idx];
}

static inline unsigned drbd_req_state_by_conn(struct drbd_request *req,
		struct drbd_connection *connection)
{
	return drbd_req_state_by_peer_device(req,
			conn_peer_device(connection, req->device->vnr));
}

#define for_each_resource(resource, _resources) \
	list_for_each_entry(resource, _resources, resources)

#define for_each_resource_rcu(resource, _resources) \
	list_for_each_entry_rcu(resource, _resources, resources)

#define for_each_resource_safe(resource, tmp, _resources) \
	list_for_each_entry_safe(resource, tmp, _resources, resources)

#define for_each_connection(connection, resource) \
	list_for_each_entry(connection, &resource->connections, connections)

#define for_each_connection_rcu(connection, resource) \
	list_for_each_entry_rcu(connection, &resource->connections, connections)

#define for_each_connection_safe(connection, tmp, resource) \
	list_for_each_entry_safe(connection, tmp, &resource->connections, connections)

#define for_each_peer_device(peer_device, device) \
	list_for_each_entry(peer_device, &device->peer_devices, peer_devices)

#define for_each_peer_device_rcu(peer_device, device) \
	list_for_each_entry_rcu(peer_device, &device->peer_devices, peer_devices)

#define for_each_peer_device_safe(peer_device, tmp, device) \
	list_for_each_entry_safe(peer_device, tmp, &device->peer_devices, peer_devices)

static inline unsigned int device_to_minor(struct drbd_device *device)
{
	return device->minor;
}

/*
 * function declarations
 *************************/

/* drbd_main.c */

enum dds_flags {
	DDSF_FORCED    = 1,
	DDSF_NO_RESYNC = 2, /* Do not run a resync for the new space */
};

extern int  drbd_thread_start(struct drbd_thread *thi);
extern void _drbd_thread_stop(struct drbd_thread *thi, int restart, int wait);
#ifdef CONFIG_SMP
extern void drbd_thread_current_set_cpu(struct drbd_thread *thi);
#else
#define drbd_thread_current_set_cpu(A) ({})
#endif
extern void tl_release(struct drbd_connection *, unsigned int barrier_nr,
		       unsigned int set_size);
extern void tl_clear(struct drbd_connection *);
extern void drbd_free_sock(struct drbd_connection *connection);
extern int drbd_send(struct drbd_connection *connection, struct socket *sock,
		     void *buf, size_t size, unsigned msg_flags);
extern int drbd_send_all(struct drbd_connection *, struct socket *, void *, size_t,
			 unsigned);

extern int __drbd_send_protocol(struct drbd_connection *connection, enum drbd_packet cmd);
extern int drbd_send_protocol(struct drbd_connection *connection);
extern int drbd_send_uuids(struct drbd_peer_device *);
extern int drbd_send_uuids_skip_initial_sync(struct drbd_peer_device *);
extern void drbd_gen_and_send_sync_uuid(struct drbd_peer_device *);
extern int drbd_attach_peer_device(struct drbd_peer_device *);
extern int drbd_validate_bitmap_index(struct drbd_peer_device *);
extern int drbd_send_sizes(struct drbd_peer_device *, int trigger_reply, enum dds_flags flags);
extern int drbd_send_state(struct drbd_peer_device *, union drbd_state);
extern int conn_send_state(struct drbd_connection *, union drbd_state);
extern int drbd_send_current_state(struct drbd_peer_device *);
extern int conn_send_current_state(struct drbd_connection *, bool);
extern int drbd_send_sync_param(struct drbd_peer_device *);
extern void drbd_send_b_ack(struct drbd_connection *connection, u32 barrier_nr, u32 set_size);
extern int drbd_send_ack(struct drbd_peer_device *, enum drbd_packet,
			 struct drbd_peer_request *);
extern void drbd_send_ack_rp(struct drbd_peer_device *, enum drbd_packet,
			     struct p_block_req *rp);
extern void drbd_send_ack_dp(struct drbd_peer_device *, enum drbd_packet,
			     struct p_data *dp, int data_size);
extern int drbd_send_ack_ex(struct drbd_peer_device *, enum drbd_packet,
			    sector_t sector, int blksize, u64 block_id);
extern int drbd_send_out_of_sync(struct drbd_peer_device *, struct drbd_request *);
extern int drbd_send_block(struct drbd_peer_device *, enum drbd_packet,
			   struct drbd_peer_request *);
extern int drbd_send_dblock(struct drbd_peer_device *, struct drbd_request *req);
extern int drbd_send_drequest(struct drbd_peer_device *, int cmd,
			      sector_t sector, int size, u64 block_id);
extern int drbd_send_drequest_csum(struct drbd_peer_device *, sector_t sector,
				   int size, void *digest, int digest_size,
				   enum drbd_packet cmd);
extern int drbd_send_ov_request(struct drbd_peer_device *, sector_t sector, int size);

extern int drbd_send_bitmap(struct drbd_device *, struct drbd_peer_device *);
extern void drbd_send_sr_reply(struct drbd_peer_device *, enum drbd_state_rv retcode);
extern void conn_send_sr_reply(struct drbd_connection *connection, enum drbd_state_rv retcode);
extern void drbd_free_bc(struct drbd_backing_dev *ldev);
extern void drbd_cleanup_device(struct drbd_device *device);
void drbd_print_uuids(struct drbd_peer_device *peer_device, const char *text);

extern void drbd_md_set_sector_offsets(struct drbd_device *device,
				       struct drbd_backing_dev *bdev);
extern void drbd_md_sync(struct drbd_device *device);
extern int  drbd_md_read(struct drbd_device *device, struct drbd_backing_dev *bdev);
extern void drbd_uuid_set(struct drbd_peer_device *peer_device, int idx, u64 val) __must_hold(local);
extern void _drbd_uuid_set(struct drbd_peer_device *peer_device, int idx, u64 val) __must_hold(local);
extern void _drbd_uuid_set_current(struct drbd_device *device, u64 val) __must_hold(local);
extern void _drbd_uuid_new_current(struct drbd_device *device, bool forced) __must_hold(local);
extern void drbd_uuid_set_bm(struct drbd_peer_device *peer_device, u64 val) __must_hold(local);
extern void drbd_md_set_flag(struct drbd_device *device, enum mdf_flag) __must_hold(local);
extern void drbd_md_clear_flag(struct drbd_device *device, enum mdf_flag)__must_hold(local);
extern int drbd_md_test_flag(struct drbd_backing_dev *, enum mdf_flag);
extern void drbd_md_set_peer_flag(struct drbd_peer_device *, enum mdf_peer_flag);
extern void drbd_md_clear_peer_flag(struct drbd_peer_device *, enum mdf_peer_flag);
extern bool drbd_md_test_peer_flag(struct drbd_peer_device *, enum mdf_peer_flag);
#ifndef DRBD_DEBUG_MD_SYNC
extern void drbd_md_mark_dirty(struct drbd_device *device);
#else
#define drbd_md_mark_dirty(m)	drbd_md_mark_dirty_(m, __LINE__ , __func__ )
extern void drbd_md_mark_dirty_(struct drbd_device *device,
		unsigned int line, const char *func);
#endif
extern void drbd_queue_bitmap_io(struct drbd_device *,
				 int (*io_fn)(struct drbd_device *, struct drbd_peer_device *),
				 void (*done)(struct drbd_device *, struct drbd_peer_device *, int),
				 char *why, enum bm_flag flags,
				 struct drbd_peer_device *);
extern int drbd_bitmap_io(struct drbd_device *,
		int (*io_fn)(struct drbd_device *, struct drbd_peer_device *),
		char *why, enum bm_flag flags,
		struct drbd_peer_device *);
extern int drbd_bmio_set_n_write(struct drbd_device *device, struct drbd_peer_device *);
extern int drbd_bmio_clear_n_write(struct drbd_device *device, struct drbd_peer_device *);
extern void drbd_go_diskless(struct drbd_device *device);
extern void drbd_ldev_destroy(struct drbd_device *device);

static inline void drbd_uuid_new_current(struct drbd_device *device) __must_hold(local)
{
	_drbd_uuid_new_current(device, false);
}

/* Meta data layout
   We reserve a 128MB Block (4k aligned)
   * either at the end of the backing device
   * or on a separate meta data device. */

/* The following numbers are sectors */
/* Allows up to about 3.8TB, so if you want more,
 * you need to use the "flexible" meta data format. */
#define MD_RESERVED_SECT (128LU << 11)  /* 128 MB, unit sectors */
#define MD_AL_OFFSET	8    /* 8 Sectors after start of meta area */
#define MD_AL_SECTORS	64   /* = 32 kB on disk activity log ring buffer */
#define MD_BM_OFFSET (MD_AL_OFFSET + MD_AL_SECTORS)

/* we do all meta data IO in 4k blocks */
#define MD_BLOCK_SHIFT	12
#define MD_BLOCK_SIZE	(1<<MD_BLOCK_SHIFT)

/* One activity log extent represents 4M of storage */
#define AL_EXTENT_SHIFT 22
#define AL_EXTENT_SIZE (1<<AL_EXTENT_SHIFT)

/* We could make these currently hardcoded constants configurable
 * variables at create-md time (or even re-configurable at runtime?).
 * Which will require some more changes to the DRBD "super block"
 * and attach code.
 *
 * updates per transaction:
 *   This many changes to the active set can be logged with one transaction.
 *   This number is arbitrary.
 * context per transaction:
 *   This many context extent numbers are logged with each transaction.
 *   This number is resulting from the transaction block size (4k), the layout
 *   of the transaction header, and the number of updates per transaction.
 *   See drbd_actlog.c:struct al_transaction_on_disk
 * */
#define AL_UPDATES_PER_TRANSACTION	 64	// arbitrary
#define AL_CONTEXT_PER_TRANSACTION	919	// (4096 - 36 - 6*64)/4

#if BITS_PER_LONG == 32
#define LN2_BPL 5
#define cpu_to_lel(A) cpu_to_le32(A)
#define lel_to_cpu(A) le32_to_cpu(A)
#elif BITS_PER_LONG == 64
#define LN2_BPL 6
#define cpu_to_lel(A) cpu_to_le64(A)
#define lel_to_cpu(A) le64_to_cpu(A)
#else
#error "LN2 of BITS_PER_LONG unknown!"
#endif

/* drbd_bitmap.c */
/*
 * We need to store one bit for a block.
 * Example: 1GB disk @ 4096 byte blocks ==> we need 32 KB bitmap.
 * Bit 0 ==> local node thinks this block is binary identical on both nodes
 * Bit 1 ==> local node thinks this block needs to be synced.
 */

#define SLEEP_TIME (HZ/10)

/* We do bitmap IO in units of 4k blocks.
 * We also still have a hardcoded 4k per bit relation. */
#define BM_BLOCK_SHIFT	12			 /* 4k per bit */
#define BM_BLOCK_SIZE	 (1<<BM_BLOCK_SHIFT)
/* mostly arbitrarily set the represented size of one bitmap extent,
 * aka resync extent, to 16 MiB (which is also 512 Byte worth of bitmap
 * at 4k per bit resolution) */
#define BM_EXT_SHIFT	 24	/* 16 MiB per resync extent */
#define BM_EXT_SIZE	 (1<<BM_EXT_SHIFT)

#if (BM_EXT_SHIFT != 24) || (BM_BLOCK_SHIFT != 12)
#error "HAVE YOU FIXED drbdmeta AS WELL??"
#endif

/* thus many _storage_ sectors are described by one bit */
#define BM_SECT_TO_BIT(x)   ((x)>>(BM_BLOCK_SHIFT-9))
#define BM_BIT_TO_SECT(x)   ((sector_t)(x)<<(BM_BLOCK_SHIFT-9))
#define BM_SECT_PER_BIT     BM_BIT_TO_SECT(1)

/* bit to represented kilo byte conversion */
#define Bit2KB(bits) ((bits)<<(BM_BLOCK_SHIFT-10))

/* in which _bitmap_ extent (resp. sector) the bit for a certain
 * _storage_ sector is located in */
#define BM_SECT_TO_EXT(x)   ((x)>>(BM_EXT_SHIFT-9))

/* how much _storage_ sectors we have per bitmap sector */
#define BM_EXT_TO_SECT(x)   ((sector_t)(x) << (BM_EXT_SHIFT-9))
#define BM_SECT_PER_EXT     BM_EXT_TO_SECT(1)

/* in one sector of the bitmap, we have this many activity_log extents. */
#define AL_EXT_PER_BM_SECT  (1 << (BM_EXT_SHIFT - AL_EXTENT_SHIFT))
#define BM_WORDS_PER_AL_EXT (1 << (AL_EXTENT_SHIFT-BM_BLOCK_SHIFT-LN2_BPL))

#define BM_BLOCKS_PER_BM_EXT_B (BM_EXT_SHIFT - BM_BLOCK_SHIFT)
#define BM_BLOCKS_PER_BM_EXT_MASK  ((1<<BM_BLOCKS_PER_BM_EXT_B) - 1)

/* the extent in "PER_EXTENT" below is an activity log extent
 * we need that many (long words/bytes) to store the bitmap
 *		     of one AL_EXTENT_SIZE chunk of storage.
 * we can store the bitmap for that many AL_EXTENTS within
 * one sector of the _on_disk_ bitmap:
 * bit	 0	  bit 37   bit 38	     bit (512*8)-1
 *	     ...|........|........|.. // ..|........|
 * sect. 0	 `296	  `304			   ^(512*8*8)-1
 *
#define BM_WORDS_PER_EXT    ( (AL_EXT_SIZE/BM_BLOCK_SIZE) / BITS_PER_LONG )
#define BM_BYTES_PER_EXT    ( (AL_EXT_SIZE/BM_BLOCK_SIZE) / 8 )  // 128
#define BM_EXT_PER_SECT	    ( 512 / BM_BYTES_PER_EXTENT )	 //   4
 */

#define DRBD_MAX_SECTORS_32 (0xffffffffLU)
#define DRBD_MAX_SECTORS_BM \
	  ((MD_RESERVED_SECT - MD_BM_OFFSET) * (1LL<<(BM_EXT_SHIFT-9)))
#if DRBD_MAX_SECTORS_BM < DRBD_MAX_SECTORS_32
#define DRBD_MAX_SECTORS      DRBD_MAX_SECTORS_BM
#define DRBD_MAX_SECTORS_FLEX DRBD_MAX_SECTORS_BM
#elif !defined(CONFIG_LBDAF) && !defined(CONFIG_LBD) && BITS_PER_LONG == 32
#define DRBD_MAX_SECTORS      DRBD_MAX_SECTORS_32
#define DRBD_MAX_SECTORS_FLEX DRBD_MAX_SECTORS_32
#else
#define DRBD_MAX_SECTORS      DRBD_MAX_SECTORS_BM
/* 16 TB in units of sectors */
#if BITS_PER_LONG == 32
/* adjust by one page worth of bitmap,
 * so we won't wrap around in drbd_bm_find_next_bit.
 * you should use 64bit OS for that much storage, anyways. */
#define DRBD_MAX_SECTORS_FLEX BM_BIT_TO_SECT(0xffff7fff)
#else
/* we allow up to 1 PiB now on 64bit architecture with "flexible" meta data */
#define DRBD_MAX_SECTORS_FLEX (1UL << 51)
/* corresponds to (1UL << 38) bits right now. */
#endif
#endif

/* BIO_MAX_SIZE is 256 * PAGE_CACHE_SIZE,
 * so for typical PAGE_CACHE_SIZE of 4k, that is (1<<20) Byte.
 * Since we may live in a mixed-platform cluster,
 * we limit us to a platform agnostic constant here for now.
 * A followup commit may allow even bigger BIO sizes,
 * once we thought that through. */
#if DRBD_MAX_BIO_SIZE > BIO_MAX_SIZE
#error Architecture not supported: DRBD_MAX_BIO_SIZE > BIO_MAX_SIZE
#endif

#define DRBD_MAX_SIZE_H80_PACKET (1 << 15) /* Header 80 only allows packets up to 32KiB data */
#define DRBD_MAX_BIO_SIZE_P95    (1 << 17) /* Protocol 95 to 99 allows bios up to 128KiB */

extern struct drbd_bitmap *drbd_bm_alloc(void);
extern int  drbd_bm_resize(struct drbd_device *device, sector_t sectors, int set_new_bits);
void drbd_bm_free(struct drbd_bitmap *bitmap);
extern void drbd_bm_set_all(struct drbd_device *device);
extern void drbd_bm_clear_all(struct drbd_device *device);
/* set/clear/test only a few bits at a time */
extern unsigned int drbd_bm_set_bits(struct drbd_device *, unsigned int, unsigned long, unsigned long);
extern unsigned int drbd_bm_clear_bits(struct drbd_device *, unsigned int, unsigned long, unsigned long);
extern int drbd_bm_count_bits(struct drbd_device *, unsigned int, unsigned long, unsigned long);
/* bm_set_bits variant for use while holding drbd_bm_lock,
 * may process the whole bitmap in one go */
extern void drbd_bm_set_many_bits(struct drbd_peer_device *, unsigned long, unsigned long);
extern int drbd_bm_test_bit(struct drbd_peer_device *, unsigned long);
extern int drbd_bm_write_range(struct drbd_peer_device *, unsigned long, unsigned long) __must_hold(local);
extern int  drbd_bm_read(struct drbd_device *, struct drbd_peer_device *) __must_hold(local);
extern void drbd_bm_mark_range_for_writeout(struct drbd_device *, unsigned long, unsigned long);
extern int  drbd_bm_write(struct drbd_device *, struct drbd_peer_device *) __must_hold(local);
extern int  drbd_bm_write_hinted(struct drbd_device *device) __must_hold(local);
extern int drbd_bm_write_copy_pages(struct drbd_device *, struct drbd_peer_device *) __must_hold(local);
extern size_t	     drbd_bm_words(struct drbd_device *device);
extern unsigned long drbd_bm_bits(struct drbd_device *device);
extern sector_t      drbd_bm_capacity(struct drbd_device *device);

#define DRBD_END_OF_BITMAP	(~(unsigned long)0)
extern unsigned long drbd_bm_find_next(struct drbd_peer_device *, unsigned long);
/* bm_find_next variants for use while you hold drbd_bm_lock() */
extern unsigned long _drbd_bm_find_next(struct drbd_peer_device *, unsigned long);
extern unsigned long _drbd_bm_find_next_zero(struct drbd_peer_device *, unsigned long);
extern unsigned long _drbd_bm_total_weight(struct drbd_peer_device *);
extern unsigned long drbd_bm_total_weight(struct drbd_peer_device *);
extern int drbd_bm_rs_done(struct drbd_device *device);
/* for receive_bitmap */
extern void drbd_bm_merge_lel(struct drbd_peer_device *peer_device, size_t offset,
		size_t number, unsigned long *buffer);
/* for _drbd_send_bitmap */
extern void drbd_bm_get_lel(struct drbd_peer_device *peer_device, size_t offset,
		size_t number, unsigned long *buffer);

extern void drbd_bm_lock(struct drbd_device *device, char *why, enum bm_flag flags);
extern void drbd_bm_unlock(struct drbd_device *device);
/* drbd_main.c */

/* needs to be included here,
 * because of kmem_cache_t weirdness */
#include "drbd_wrappers.h"

extern struct kmem_cache *drbd_request_cache;
extern struct kmem_cache *drbd_ee_cache;	/* peer requests */
extern struct kmem_cache *drbd_bm_ext_cache;	/* bitmap extents */
extern struct kmem_cache *drbd_al_ext_cache;	/* activity log extents */
extern mempool_t *drbd_request_mempool;
extern mempool_t *drbd_ee_mempool;

/* drbd's page pool, used to buffer data received from the peer,
 * or data requested by the peer.
 *
 * This does not have an emergency reserve.
 *
 * When allocating from this pool, it first takes pages from the pool.
 * Only if the pool is depleted will try to allocate from the system.
 *
 * The assumption is that pages taken from this pool will be processed,
 * and given back, "quickly", and then can be recycled, so we can avoid
 * frequent calls to alloc_page(), and still will be able to make progress even
 * under memory pressure.
 */
extern struct page *drbd_pp_pool;
extern spinlock_t   drbd_pp_lock;
extern int	    drbd_pp_vacant;
extern wait_queue_head_t drbd_pp_wait;

/* We also need a standard (emergency-reserve backed) page pool
 * for meta data IO (activity log, bitmap).
 * We can keep it global, as long as it is used as "N pages at a time".
 * 128 should be plenty, currently we probably can get away with as few as 1.
 */
#define DRBD_MIN_POOL_PAGES	128
extern mempool_t *drbd_md_io_page_pool;

/* We also need to make sure we get a bio
 * when we need it for housekeeping purposes */
extern struct bio_set *drbd_md_io_bio_set;
/* to allocate from that set */
extern struct bio *bio_alloc_drbd(gfp_t gfp_mask);

extern struct mutex global_state_mutex;

extern int conn_lowest_minor(struct drbd_connection *connection);
extern struct drbd_peer_device *create_peer_device(struct drbd_device *, struct drbd_connection *);
extern enum drbd_ret_code drbd_create_device(struct drbd_resource *, unsigned int, int,
					     struct device_conf *, struct drbd_device **);
extern void drbd_destroy_device(struct kref *kref);
extern void drbd_unregister_device(struct drbd_device *);
extern void drbd_put_device(struct drbd_device *);
extern void drbd_unregister_connection(struct drbd_connection *);
extern void drbd_put_connection(struct drbd_connection *);

extern struct drbd_resource *drbd_create_resource(const char *, struct res_opts *);
extern void drbd_free_resource(struct drbd_resource *resource);

extern int set_resource_options(struct drbd_resource *resource, struct res_opts *res_opts);
extern struct drbd_connection *drbd_create_connection(struct drbd_resource *);
extern void drbd_destroy_connection(struct kref *kref);
extern struct drbd_connection *conn_get_by_addrs(void *my_addr, int my_addr_len,
						 void *peer_addr, int peer_addr_len);
extern struct drbd_resource *drbd_find_resource(const char *name);
extern void drbd_destroy_resource(struct kref *kref);
extern void conn_free_crypto(struct drbd_connection *connection);

extern int proc_details;

/* drbd_req */
extern void __drbd_make_request(struct drbd_device *, struct bio *, unsigned long);
extern MAKE_REQUEST_TYPE drbd_make_request(struct request_queue *q, struct bio *bio);
extern int drbd_read_remote(struct drbd_device *device, struct drbd_request *req);
extern int drbd_merge_bvec(struct request_queue *q,
#ifdef HAVE_bvec_merge_data
		struct bvec_merge_data *bvm,
#else
		struct bio *bvm,
#endif
		struct bio_vec *bvec);
extern int is_valid_ar_handle(struct drbd_request *, sector_t);


/* drbd_nl.c */
extern void drbd_suspend_io(struct drbd_device *device);
extern void drbd_resume_io(struct drbd_device *device);
extern char *ppsize(char *buf, unsigned long long size);
extern sector_t drbd_new_dev_size(struct drbd_device *, sector_t, int);
enum determine_dev_size { DEV_SIZE_ERROR = -1, UNCHANGED = 0, SHRUNK = 1, GREW = 2 };
extern enum determine_dev_size drbd_determine_dev_size(struct drbd_device *, enum dds_flags) __must_hold(local);
extern void resync_after_online_grow(struct drbd_peer_device *);
extern void drbd_reconsider_max_bio_size(struct drbd_device *device);
extern enum drbd_state_rv drbd_set_role(struct drbd_resource *, enum drbd_role, bool);
extern bool conn_try_outdate_peer(struct drbd_connection *connection);
extern void conn_try_outdate_peer_async(struct drbd_connection *connection);
extern int drbd_khelper(struct drbd_device *, struct drbd_connection *, char *);

/* drbd_sender.c */
extern int drbd_sender(struct drbd_thread *thi);
extern int drbd_worker(struct drbd_thread *thi);
enum drbd_ret_code drbd_resync_after_valid(struct drbd_device *device, int o_minor);
void drbd_resync_after_changed(struct drbd_device *device);
extern void drbd_start_resync(struct drbd_peer_device *, enum drbd_repl_state);
extern void resume_next_sg(struct drbd_device *device);
extern void suspend_other_sg(struct drbd_device *device);
extern int drbd_resync_finished(struct drbd_peer_device *);
/* maybe rather drbd_main.c ? */
extern void *drbd_md_get_buffer(struct drbd_device *device);
extern void drbd_md_put_buffer(struct drbd_device *device);
extern int drbd_md_sync_page_io(struct drbd_device *device,
		struct drbd_backing_dev *bdev, sector_t sector, int rw);
extern void drbd_ov_out_of_sync_found(struct drbd_peer_device *, sector_t, int);
extern void wait_until_done_or_disk_failure(struct drbd_device *device, struct drbd_backing_dev *bdev,
					    unsigned int *done);
extern void drbd_rs_controller_reset(struct drbd_peer_device *);

static inline void ov_out_of_sync_print(struct drbd_peer_device *peer_device)
{
	if (peer_device->ov_last_oos_size) {
		drbd_err(peer_device, "Out of sync: start=%llu, size=%lu (sectors)\n",
		     (unsigned long long)peer_device->ov_last_oos_start,
		     (unsigned long)peer_device->ov_last_oos_size);
	}
	peer_device->ov_last_oos_size = 0;
}


extern void drbd_csum_bio(struct crypto_hash *, struct bio *, void *);
extern void drbd_csum_ee(struct crypto_hash *, struct drbd_peer_request *, void *);
/* worker callbacks */
extern int w_e_end_data_req(struct drbd_work *, int);
extern int w_e_end_rsdata_req(struct drbd_work *, int);
extern int w_e_end_csum_rs_req(struct drbd_work *, int);
extern int w_e_end_ov_reply(struct drbd_work *, int);
extern int w_e_end_ov_req(struct drbd_work *, int);
extern int w_ov_finished(struct drbd_work *, int);
extern int w_resync_timer(struct drbd_work *, int);
extern int w_send_dblock(struct drbd_work *, int);
extern int w_send_read_req(struct drbd_work *, int);
extern int w_e_reissue(struct drbd_work *, int);
extern int w_restart_disk_io(struct drbd_work *, int);
extern int w_send_out_of_sync(struct drbd_work *, int);
extern int w_start_resync(struct drbd_work *, int);

extern void resync_timer_fn(unsigned long data);
extern void start_resync_timer_fn(unsigned long data);

/* drbd_receiver.c */
extern int drbd_receiver(struct drbd_thread *thi);
extern int drbd_asender(struct drbd_thread *thi);
extern int drbd_rs_should_slow_down(struct drbd_peer_device *, sector_t);
extern int drbd_submit_peer_request(struct drbd_device *,
				    struct drbd_peer_request *, const unsigned,
				    const int);
extern int drbd_free_peer_reqs(struct drbd_device *, struct list_head *);
extern struct drbd_peer_request *drbd_alloc_peer_req(struct drbd_peer_device *, u64,
						     sector_t, unsigned int,
						     gfp_t) __must_hold(local);
extern void __drbd_free_peer_req(struct drbd_device *, struct drbd_peer_request *,
				 int);
#define drbd_free_peer_req(m,e) __drbd_free_peer_req(m, e, 0)
#define drbd_free_net_peer_req(m,e) __drbd_free_peer_req(m, e, 1)
extern struct page *drbd_alloc_pages(struct drbd_peer_device *, unsigned int, bool);
extern void drbd_set_recv_tcq(struct drbd_device *device, int tcq_enabled);
extern void _drbd_clear_done_ee(struct drbd_device *device, struct list_head *to_be_freed);
extern int drbd_connected(struct drbd_peer_device *);

/* Yes, there is kernel_setsockopt, but only since 2.6.18.
 * So we have our own copy of it here. */
static inline int drbd_setsockopt(struct socket *sock, int level, int optname,
				  char *optval, int optlen)
{
	mm_segment_t oldfs = get_fs();
	char __user *uoptval;
	int err;

	uoptval = (char __user __force *)optval;

	set_fs(KERNEL_DS);
	if (level == SOL_SOCKET)
		err = sock_setsockopt(sock, level, optname, uoptval, optlen);
	else
		err = sock->ops->setsockopt(sock, level, optname, uoptval,
					    optlen);
	set_fs(oldfs);
	return err;
}

static inline void drbd_tcp_cork(struct socket *sock)
{
	int val = 1;
	(void) drbd_setsockopt(sock, SOL_TCP, TCP_CORK,
			(char*)&val, sizeof(val));
}

static inline void drbd_tcp_uncork(struct socket *sock)
{
	int val = 0;
	(void) drbd_setsockopt(sock, SOL_TCP, TCP_CORK,
			(char*)&val, sizeof(val));
}

static inline void drbd_tcp_nodelay(struct socket *sock)
{
	int val = 1;
	(void) drbd_setsockopt(sock, SOL_TCP, TCP_NODELAY,
			(char*)&val, sizeof(val));
}

static inline void drbd_tcp_quickack(struct socket *sock)
{
	int val = 2;
	(void) drbd_setsockopt(sock, SOL_TCP, TCP_QUICKACK,
			(char*)&val, sizeof(val));
}

void drbd_bump_write_ordering(struct drbd_resource *resource, enum write_ordering_e wo);

/* drbd_proc.c */
extern struct proc_dir_entry *drbd_proc;
extern const struct file_operations drbd_proc_fops;
extern const char *drbd_conn_str(enum drbd_conn_state s);
extern const char *drbd_role_str(enum drbd_role s);

/* drbd_actlog.c */
extern void drbd_al_begin_io(struct drbd_device *device, struct drbd_interval *i, bool delegate);
extern void drbd_al_complete_io(struct drbd_device *device, struct drbd_interval *i);
extern void drbd_rs_complete_io(struct drbd_peer_device *, sector_t);
extern int drbd_rs_begin_io(struct drbd_peer_device *, sector_t);
extern int drbd_try_rs_begin_io(struct drbd_peer_device *, sector_t);
extern void drbd_rs_cancel_all(struct drbd_peer_device *);
extern int drbd_rs_del_all(struct drbd_peer_device *);
extern void drbd_rs_failed_io(struct drbd_peer_device *, sector_t, int);
extern void drbd_advance_rs_marks(struct drbd_peer_device *, unsigned long);
extern void drbd_set_in_sync(struct drbd_peer_device *, sector_t, int);
extern void drbd_set_all_in_sync(struct drbd_device *, sector_t, int);
extern int drbd_set_out_of_sync(struct drbd_peer_device *, sector_t, int);
extern int drbd_set_all_out_of_sync(struct drbd_device *, sector_t, int);
extern void drbd_al_shrink(struct drbd_device *device);

/* drbd_nl.c */

extern atomic_t drbd_notify_id;
extern atomic_t drbd_genl_seq;

extern void notify_resource_state(struct sk_buff *,
				  unsigned int,
				  struct drbd_resource *,
				  struct resource_info *,
				  enum drbd_notification_type,
				  unsigned int);
extern void notify_device_state(struct sk_buff *,
				unsigned int,
				struct drbd_device *,
				struct device_info *,
				enum drbd_notification_type,
				unsigned int);
extern void notify_connection_state(struct sk_buff *,
				    unsigned int,
				    struct drbd_connection *,
				    struct connection_info *,
				    enum drbd_notification_type,
				    unsigned int);
extern void notify_peer_device_state(struct sk_buff *,
				     unsigned int,
				     struct drbd_peer_device *,
				     struct peer_device_info *,
				     enum drbd_notification_type,
				     unsigned int);
extern void notify_helper(enum drbd_notification_type, struct drbd_device *,
			  struct drbd_connection *, const char *, int);

/*
 * inline helper functions
 *************************/

/* see also page_chain_add and friends in drbd_receiver.c */
static inline struct page *page_chain_next(struct page *page)
{
	return (struct page *)page_private(page);
}
#define page_chain_for_each(page) \
	for (; page && ({ prefetch(page_chain_next(page)); 1; }); \
			page = page_chain_next(page))
#define page_chain_for_each_safe(page, n) \
	for (; page && ({ n = page_chain_next(page); 1; }); page = n)


static inline int drbd_peer_req_has_active_page(struct drbd_peer_request *peer_req)
{
	struct page *page = peer_req->pages;
	page_chain_for_each(page) {
		if (page_count(page) > 1)
			return 1;
	}
	return 0;
}

/*
 * When a device has a replication state above L_STANDALONE, it must be
 * connected.  Otherwise, we report the connection state, which has values up
 * to C_CONNECTED == L_STANDALONE.
 */
static inline int combined_conn_state(struct drbd_peer_device *peer_device, enum which_state which)
{
	enum drbd_repl_state repl_state = peer_device->repl_state[which];

	if (repl_state > L_STANDALONE)
		return repl_state;
	else
		return peer_device->connection->cstate[which];
}

enum drbd_force_detach_flags {
	DRBD_IO_ERROR,
	DRBD_META_IO_ERROR,
	DRBD_FORCE_DETACH,
};

#define __drbd_chk_io_error(m,f) __drbd_chk_io_error_(m,f, __func__)
static inline void __drbd_chk_io_error_(struct drbd_device *device,
					enum drbd_force_detach_flags forcedetach,
					const char *where)
{
	enum drbd_io_error_p ep;

	rcu_read_lock();
	ep = rcu_dereference(device->ldev->disk_conf)->on_io_error;
	rcu_read_unlock();
	switch (ep) {
	case EP_PASS_ON: /* FIXME would this be better named "Ignore"? */
		if (forcedetach == DRBD_IO_ERROR) {
			if (drbd_ratelimit())
				drbd_err(device, "Local IO failed in %s.\n", where);
			if (device->disk_state[NOW] > D_INCONSISTENT) {
				begin_state_change_locked(device->resource, CS_HARD);
				__change_disk_state(device, D_INCONSISTENT);
				end_state_change_locked(device->resource);
			}
			break;
		}
		/* NOTE fall through to detach case if forcedetach set */
	case EP_DETACH:
	case EP_CALL_HELPER:
		set_bit(WAS_IO_ERROR, &device->flags);
		if (forcedetach == DRBD_FORCE_DETACH)
			set_bit(FORCE_DETACH, &device->flags);
		if (device->disk_state[NOW] > D_FAILED) {
			begin_state_change_locked(device->resource, CS_HARD);
			__change_disk_state(device, D_FAILED);
			end_state_change_locked(device->resource);
			drbd_err(device,
				"Local IO failed in %s. Detaching...\n", where);
		}
		break;
	}
}

/**
 * drbd_chk_io_error: Handle the on_io_error setting, should be called from all io completion handlers
 * @device:	 DRBD device.
 * @error:	 Error code passed to the IO completion callback
 * @forcedetach: Force detach. I.e. the error happened while accessing the meta data
 *
 * See also drbd_main.c:after_state_ch() if (os.disk > D_FAILED && ns.disk == D_FAILED)
 */
#define drbd_chk_io_error(m,e,f) drbd_chk_io_error_(m,e,f, __func__)
static inline void drbd_chk_io_error_(struct drbd_device *device,
	int error, enum drbd_force_detach_flags forcedetach, const char *where)
{
	if (error) {
		unsigned long flags;
		spin_lock_irqsave(&device->resource->req_lock, flags);
		__drbd_chk_io_error_(device, forcedetach, where);
		spin_unlock_irqrestore(&device->resource->req_lock, flags);
	}
}


/**
 * drbd_md_first_sector() - Returns the first sector number of the meta data area
 * @bdev:	Meta data block device.
 *
 * BTW, for internal meta data, this happens to be the maximum capacity
 * we could agree upon with our peer node.
 */
static inline sector_t _drbd_md_first_sector(int meta_dev_idx, struct drbd_backing_dev *bdev)
{
	switch (meta_dev_idx) {
	case DRBD_MD_INDEX_INTERNAL:
	case DRBD_MD_INDEX_FLEX_INT:
		return bdev->md.md_offset + bdev->md.bm_offset;
	case DRBD_MD_INDEX_FLEX_EXT:
	default:
		return bdev->md.md_offset;
	}
}

static inline sector_t drbd_md_first_sector(struct drbd_backing_dev *bdev)
{
	int meta_dev_idx;

	rcu_read_lock();
	meta_dev_idx = rcu_dereference(bdev->disk_conf)->meta_dev_idx;
	rcu_read_unlock();

	return _drbd_md_first_sector(meta_dev_idx, bdev);
}

/**
 * drbd_md_last_sector() - Return the last sector number of the meta data area
 * @bdev:	Meta data block device.
 */
static inline sector_t drbd_md_last_sector(struct drbd_backing_dev *bdev)
{
	int meta_dev_idx;

	rcu_read_lock();
	meta_dev_idx = rcu_dereference(bdev->disk_conf)->meta_dev_idx;
	rcu_read_unlock();

	switch (meta_dev_idx) {
	case DRBD_MD_INDEX_INTERNAL:
	case DRBD_MD_INDEX_FLEX_INT:
		return bdev->md.md_offset + MD_AL_OFFSET - 1;
	case DRBD_MD_INDEX_FLEX_EXT:
	default:
		return bdev->md.md_offset + bdev->md.md_size_sect;
	}
}

/**
 * drbd_get_max_capacity() - Returns the capacity we announce to out peer
 * @bdev:	Meta data block device.
 *
 * returns the capacity we announce to out peer.  we clip ourselves at the
 * various MAX_SECTORS, because if we don't, current implementation will
 * oops sooner or later
 */
static inline sector_t drbd_get_max_capacity(struct drbd_backing_dev *bdev)
{
	sector_t s;
	int meta_dev_idx;

	rcu_read_lock();
	meta_dev_idx = rcu_dereference(bdev->disk_conf)->meta_dev_idx;
	rcu_read_unlock();

	switch (meta_dev_idx) {
	case DRBD_MD_INDEX_INTERNAL:
	case DRBD_MD_INDEX_FLEX_INT:
		s = drbd_get_capacity(bdev->backing_bdev)
			? min_t(sector_t, DRBD_MAX_SECTORS_FLEX,
				_drbd_md_first_sector(meta_dev_idx, bdev))
			: 0;
		break;
	case DRBD_MD_INDEX_FLEX_EXT:
		s = min_t(sector_t, DRBD_MAX_SECTORS_FLEX,
				drbd_get_capacity(bdev->backing_bdev));
		/* clip at maximum size the meta device can support */
		s = min_t(sector_t, s,
			BM_EXT_TO_SECT(bdev->md.md_size_sect
				     - bdev->md.bm_offset));
		break;
	default:
		s = min_t(sector_t, DRBD_MAX_SECTORS,
				drbd_get_capacity(bdev->backing_bdev));
	}
	return s;
}

/**
 * drbd_md_ss__() - Return the sector number of our meta data super block
 * @device:	DRBD device.
 * @bdev:	Meta data block device.
 */
static inline sector_t drbd_md_ss__(struct drbd_device *device,
				    struct drbd_backing_dev *bdev)
{
	int meta_dev_idx;

	rcu_read_lock();
	meta_dev_idx = rcu_dereference(bdev->disk_conf)->meta_dev_idx;
	rcu_read_unlock();

	switch (meta_dev_idx) {
	default: /* external, some index */
		return MD_RESERVED_SECT * meta_dev_idx;
	case DRBD_MD_INDEX_INTERNAL:
		/* with drbd08, internal meta data is always "flexible" */
	case DRBD_MD_INDEX_FLEX_INT:
		/* sizeof(struct md_on_disk_07) == 4k
		 * position: last 4k aligned block of 4k size */
		if (!bdev->backing_bdev) {
			if (drbd_ratelimit()) {
				drbd_err(device, "bdev->backing_bdev==NULL\n");
				dump_stack();
			}
			return 0;
		}
		return (drbd_get_capacity(bdev->backing_bdev) & ~7ULL)
			- MD_AL_OFFSET;
	case DRBD_MD_INDEX_FLEX_EXT:
		return 0;
	}
}

static inline void
drbd_queue_work(struct drbd_work_queue *q, struct drbd_work *w)
{
	unsigned long flags;
	spin_lock_irqsave(&q->q_lock, flags);
	list_add_tail(&w->list, &q->q);
	spin_unlock_irqrestore(&q->q_lock, flags);
	wake_up(&q->q_wait);
}

extern void drbd_flush_workqueue(struct drbd_work_queue *work_queue);

static inline void wake_asender(struct drbd_connection *connection)
{
	if (test_bit(SIGNAL_ASENDER, &connection->flags))
		force_sig(DRBD_SIG, connection->asender.task);
}

static inline void request_ping(struct drbd_connection *connection)
{
	set_bit(SEND_PING, &connection->flags);
	wake_asender(connection);
}

extern void *conn_prepare_command(struct drbd_connection *, struct drbd_socket *);
extern void *drbd_prepare_command(struct drbd_peer_device *, struct drbd_socket *);
extern int conn_send_command(struct drbd_connection *, struct drbd_socket *,
			     enum drbd_packet, unsigned int, void *,
			     unsigned int);
extern int drbd_send_command(struct drbd_peer_device *, struct drbd_socket *,
			     enum drbd_packet, unsigned int, void *,
			     unsigned int);

extern int drbd_send_ping(struct drbd_connection *connection);
extern int drbd_send_ping_ack(struct drbd_connection *connection);
extern int conn_send_state_req(struct drbd_connection *, int vnr, enum drbd_packet, union drbd_state, union drbd_state);

static inline void drbd_thread_stop(struct drbd_thread *thi)
{
	_drbd_thread_stop(thi, false, true);
}

static inline void drbd_thread_stop_nowait(struct drbd_thread *thi)
{
	_drbd_thread_stop(thi, false, false);
}

static inline void drbd_thread_restart_nowait(struct drbd_thread *thi)
{
	_drbd_thread_stop(thi, true, false);
}

/* counts how many answer packets packets we expect from our peer,
 * for either explicit application requests,
 * or implicit barrier packets as necessary.
 * increased:
 *  w_send_barrier
 *  _req_mod(req, QUEUE_FOR_NET_WRITE or QUEUE_FOR_NET_READ);
 *    it is much easier and equally valid to count what we queue for the
 *    sender, even before it actually was queued or sent.
 *    (drbd_make_request_common; recovery path on read io-error)
 * decreased:
 *  got_BarrierAck (respective tl_clear, tl_clear_barrier)
 *  _req_mod(req, DATA_RECEIVED)
 *     [from receive_DataReply]
 *  _req_mod(req, WRITE_ACKED_BY_PEER or RECV_ACKED_BY_PEER or NEG_ACKED)
 *     [from got_BlockAck (P_WRITE_ACK, P_RECV_ACK)]
 *     FIXME
 *     for some reason it is NOT decreased in got_NegAck,
 *     but in the resulting cleanup code from report_params.
 *     we should try to remember the reason for that...
 *  _req_mod(req, SEND_FAILED or SEND_CANCELED)
 *  _req_mod(req, CONNECTION_LOST_WHILE_PENDING)
 *     [from tl_clear_barrier]
 */
static inline void inc_ap_pending(struct drbd_peer_device *peer_device)
{
	atomic_inc(&peer_device->ap_pending_cnt);
}

#define dec_ap_pending(peer_device) \
	((void)expect((peer_device), __dec_ap_pending(peer_device) >= 0))
static inline int __dec_ap_pending(struct drbd_peer_device *peer_device)
{
	int ap_pending_cnt = atomic_dec_return(&peer_device->ap_pending_cnt);
	if (ap_pending_cnt == 0)
		wake_up(&peer_device->device->misc_wait);
	return ap_pending_cnt;
}

/* counts how many resync-related answers we still expect from the peer
 *		     increase			decrease
 * L_SYNC_TARGET sends P_RS_DATA_REQUEST (and expects P_RS_DATA_REPLY)
 * L_SYNC_SOURCE sends P_RS_DATA_REPLY   (and expects P_WRITE_ACK with ID_SYNCER)
 *					   (or P_NEG_ACK with ID_SYNCER)
 */
static inline void inc_rs_pending(struct drbd_peer_device *peer_device)
{
	atomic_inc(&peer_device->rs_pending_cnt);
}

#define dec_rs_pending(peer_device) \
	((void)expect((peer_device), __dec_rs_pending(peer_device) >= 0))
static inline int __dec_rs_pending(struct drbd_peer_device *peer_device)
{
	return atomic_dec_return(&peer_device->rs_pending_cnt);
}

/* counts how many answers we still need to send to the peer.
 * increased on
 *  receive_Data	unless protocol A;
 *			we need to send a P_RECV_ACK (proto B)
 *			or P_WRITE_ACK (proto C)
 *  receive_RSDataReply (recv_resync_read) we need to send a P_WRITE_ACK
 *  receive_DataRequest (receive_RSDataRequest) we need to send back P_DATA
 *  receive_Barrier_*	we need to send a P_BARRIER_ACK
 */
static inline void inc_unacked(struct drbd_peer_device *peer_device)
{
	atomic_inc(&peer_device->unacked_cnt);
}

#define dec_unacked(peer_device) \
	((void)expect(peer_device, __dec_unacked(peer_device) >= 0))
static inline int __dec_unacked(struct drbd_peer_device *peer_device)
{
	return atomic_dec_return(&peer_device->unacked_cnt);
}

#define sub_unacked(peer_device, n) \
	((void)expect(peer_device, __sub_unacked(peer_device) >= 0))
static inline int __sub_unacked(struct drbd_peer_device *peer_device, int n)
{
	return atomic_sub_return(n, &peer_device->unacked_cnt);
}

/**
 * get_ldev() - Increase the ref count on device->ldev. Returns 0 if there is no ldev
 * @M:		DRBD device.
 *
 * You have to call put_ldev() when finished working with device->ldev.
 */
#define get_ldev(M) __cond_lock(local, _get_ldev_if_state(M,D_INCONSISTENT))
#define get_ldev_if_state(M,MINS) __cond_lock(local, _get_ldev_if_state(M,MINS))

static inline void put_ldev(struct drbd_device *device)
{
	int i = atomic_dec_return(&device->local_cnt);

	/* This may be called from some endio handler,
	 * so we must not sleep here. */

	__release(local);
	D_ASSERT(device, i >= 0);
	if (i == 0) {
		if (device->disk_state[NOW] == D_DISKLESS)
			/* even internal references gone, safe to destroy */
			drbd_ldev_destroy(device);
		if (device->disk_state[NOW] == D_FAILED)
			/* all application IO references gone. */
			drbd_go_diskless(device);
		wake_up(&device->misc_wait);
	}
}

#ifndef __CHECKER__
static inline int _get_ldev_if_state(struct drbd_device *device, enum drbd_disk_state mins)
{
	int io_allowed;

	/* never get a reference while D_DISKLESS */
	if (device->disk_state[NOW] == D_DISKLESS)
		return 0;

	atomic_inc(&device->local_cnt);
	io_allowed = (device->disk_state[NOW] >= mins);
	if (!io_allowed)
		put_ldev(device);
	return io_allowed;
}
#else
extern int _get_ldev_if_state(struct drbd_device *device, enum drbd_disk_state mins);
#endif

static inline bool drbd_state_is_stable(struct drbd_device *device)
{
	struct drbd_peer_device *peer_device;
	bool stable = true;

	/* DO NOT add a default clause, we want the compiler to warn us
	 * for any newly introduced state we may have forgotten to add here */

	rcu_read_lock();
	for_each_peer_device(peer_device, device) {
		switch (peer_device->repl_state[NOW]) {
		/* New io is only accepted when the peer device is unknown or there is
		 * a well-established connection. */
		case L_STANDALONE:
		case L_CONNECTED:
		case L_SYNC_SOURCE:
		case L_SYNC_TARGET:
		case L_VERIFY_S:
		case L_VERIFY_T:
		case L_PAUSED_SYNC_S:
		case L_PAUSED_SYNC_T:
		case L_AHEAD:
		case L_BEHIND:
		case L_STARTING_SYNC_S:
		case L_STARTING_SYNC_T:
			break;

			/* Allow IO in BM exchange states with new protocols */
		case L_WF_BITMAP_S:
			if (peer_device->connection->agreed_pro_version < 96)
				stable = false;
			break;

			/* no new io accepted in these states */
		case L_WF_BITMAP_T:
		case L_WF_SYNC_UUID:
			stable = false;
			break;
		}
		if (!stable)
			break;
	}
	rcu_read_unlock();

	switch (device->disk_state[NOW]) {
	case D_DISKLESS:
	case D_INCONSISTENT:
	case D_OUTDATED:
	case D_CONSISTENT:
	case D_UP_TO_DATE:
	case D_FAILED:
		/* disk state is stable as well. */
		break;

	/* no new io accepted during transitional states */
	case D_ATTACHING:
	case D_NEGOTIATING:
	case D_UNKNOWN:
	case D_MASK:
		stable = false;
	}

	return stable;
}

extern void drbd_queue_pending_bitmap_work(struct drbd_device *);

static inline void dec_ap_bio(struct drbd_device *device)
{
	int ap_bio = atomic_dec_return(&device->ap_bio_cnt);

	D_ASSERT(device, ap_bio >= 0);
	/* this currently does wake_up for every dec_ap_bio!
	 * maybe rather introduce some type of hysteresis?
	 * e.g. (ap_bio == max_buffers/2 || ap_bio == 0) ? */
	if (ap_bio < device->device_conf.max_buffers)
		wake_up(&device->misc_wait);
	if (ap_bio == 0) {
		smp_rmb();
		if (!list_empty(&device->pending_bitmap_work))
			drbd_queue_pending_bitmap_work(device);
	}
}

static inline int drbd_suspended(struct drbd_device *device)
{
	struct drbd_resource *resource = device->resource;

	return resource->susp[NOW] || resource->susp_fen[NOW] || resource->susp_nod[NOW];
}

static inline bool may_inc_ap_bio(struct drbd_device *device)
{
	if (drbd_suspended(device))
		return false;
	if (test_bit(SUSPEND_IO, &device->flags))
		return false;

	/* to avoid potential deadlock or bitmap corruption,
	 * in various places, we only allow new application io
	 * to start during "stable" states. */

	/* no new io accepted when attaching or detaching the disk */
	if (!drbd_state_is_stable(device))
		return false;

	/* since some older kernels don't have atomic_add_unless,
	 * and we are within the spinlock anyways, we have this workaround.  */
	if (atomic_read(&device->ap_bio_cnt) > device->device_conf.max_buffers)
		return false;
	if (!list_empty(&device->pending_bitmap_work))
		return false;
	return true;
}

static inline bool inc_ap_bio_cond(struct drbd_device *device)
{
	bool rv = false;

	spin_lock_irq(&device->resource->req_lock);
	rv = may_inc_ap_bio(device);
	if (rv)
		atomic_inc(&device->ap_bio_cnt);
	spin_unlock_irq(&device->resource->req_lock);

	return rv;
}

static inline void inc_ap_bio(struct drbd_device *device)
{
	/* we wait here
	 *    as long as the device is suspended
	 *    until the bitmap is no longer on the fly during connection
	 *    handshake as long as we would exceed the max_buffer limit.
	 *
	 * to avoid races with the reconnect code,
	 * we need to atomic_inc within the spinlock. */

	wait_event(device->misc_wait, inc_ap_bio_cond(device));
}

static inline int drbd_set_exposed_data_uuid(struct drbd_device *device, u64 val)
{
	int changed = device->exposed_data_uuid != val;
	device->exposed_data_uuid = val;
	return changed;
}

static inline u64 drbd_current_uuid(struct drbd_device *device)
{
	if (!device->ldev)
		return 0;
	return device->ldev->md.current_uuid;
}

static inline u64 drbd_peer_uuid(struct drbd_peer_device *peer_device, enum drbd_uuid_index i)
{
	struct drbd_device *device = peer_device->device;

	if (!device->ldev)
		return 0;

	if (peer_device->bitmap_index != -1)
		return device->ldev->md.peers[peer_device->bitmap_index].uuid[MD_UI(i)];
	else
		return 0;
}

static inline int drbd_queue_order_type(struct drbd_device *device)
{
	/* sorry, we currently have no working implementation
	 * of distributed TCQ stuff */
#ifndef QUEUE_ORDERED_NONE
#define QUEUE_ORDERED_NONE 0
#endif
	return QUEUE_ORDERED_NONE;
}

#ifdef blk_queue_plugged
static inline void drbd_blk_run_queue(struct request_queue *q)
{
	if (q && q->unplug_fn)
		q->unplug_fn(q);
}

static inline void drbd_kick_lo(struct drbd_device *device)
{
	if (get_ldev(device)) {
		drbd_blk_run_queue(bdev_get_queue(device->ldev->backing_bdev));
		put_ldev(device);
	}
}
#else
static inline void drbd_blk_run_queue(struct request_queue *q)
{
}
static inline void drbd_kick_lo(struct drbd_device *device)
{
}
#endif

static inline void drbd_md_flush(struct drbd_device *device)
{
	int r;

	if (test_bit(MD_NO_BARRIER, &device->flags))
		return;

	r = blkdev_issue_flush(device->ldev->md_bdev, GFP_KERNEL, NULL);
	if (r) {
		set_bit(MD_NO_BARRIER, &device->flags);
		drbd_err(device, "meta data flush failed with status %d, disabling md-flushes\n", r);
	}
}

/* resync bitmap */
/* 16MB sized 'bitmap extent' to track syncer usage */
struct bm_extent {
	int rs_left; /* number of bits set (out of sync) in this extent. */
	int rs_failed; /* number of failed resync requests in this extent. */
	unsigned long flags;
	struct lc_element lce;
};

#define BME_NO_WRITES  0  /* bm_extent.flags: no more requests on this one! */
#define BME_LOCKED     1  /* bm_extent.flags: syncer active on this one. */
#define BME_PRIORITY   2  /* finish resync IO on this extent ASAP! App IO waiting! */

/* should be moved to idr.h */
/**
 * idr_for_each_entry - iterate over an idr's elements of a given type
 * @idp:     idr handle
 * @entry:   the type * to use as cursor
 * @id:      id entry's key
 */
#define idr_for_each_entry(idp, entry, id)				\
	for (id = 0, entry = (typeof(entry))idr_get_next((idp), &(id)); \
	     entry != NULL;						\
	     ++id, entry = (typeof(entry))idr_get_next((idp), &(id)))

#define idr_for_each_entry_continue(idp, entry, id)			\
	for (entry = (typeof(entry))idr_get_next((idp), &(id));		\
	     entry;							\
	     ++id, entry = (typeof(entry))idr_get_next((idp), &(id)))

static inline struct drbd_connection *first_connection(struct drbd_resource *resource)
{
	return list_first_entry(&resource->connections, struct drbd_connection, connections);
}

#endif<|MERGE_RESOLUTION|>--- conflicted
+++ resolved
@@ -678,23 +678,19 @@
 	CONN_WD_ST_CHG_FAIL,
 	CONN_DRY_RUN,		/* Expect disconnect after resync handshake. */
 	CREATE_BARRIER,		/* next P_DATA is preceded by a P_BARRIER */
-<<<<<<< HEAD
 	INITIAL_STATE_SENT,
 	INITIAL_STATE_RECEIVED,
-=======
-	STATE_SENT,		/* Do not change state/UUIDs while this is set */
+};
+
+/* flag bits per resource */
+enum {
+	EXPLICIT_PRIMARY,
 	CALLBACK_PENDING,	/* Whether we have a call_usermodehelper(, UMH_WAIT_PROC)
 				 * pending, from drbd worker context.
 				 * If set, bdi_write_congested() returns true,
 				 * so shrink_page_list() would not recurse into,
 				 * and potentially deadlock on, this drbd worker.
 				 */
->>>>>>> e9824063
-};
-
-/* flag bits per resource */
-enum {
-	EXPLICIT_PRIMARY,
 };
 
 enum which_state { NOW, OLD = NOW, NEW };
