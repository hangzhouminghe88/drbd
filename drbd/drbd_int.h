--- conflicted
+++ resolved
@@ -90,16 +90,10 @@
 extern bool drbd_allow_oos;
 
 #ifdef CONFIG_DRBD_FAULT_INJECTION
-<<<<<<< HEAD
-extern int enable_faults;
-extern int fault_rate;
-extern int fault_devs;
-extern int two_phase_commit_fail;
-=======
 extern int drbd_enable_faults;
 extern int drbd_fault_rate;
 extern int drbd_fault_devs;
->>>>>>> caaab2e3
+extern int drbd_two_phase_commit_fail;
 #endif
 
 extern char drbd_usermode_helper[];
@@ -1803,11 +1797,6 @@
 extern void drbd_destroy_connection(struct kref *kref);
 extern void conn_free_crypto(struct drbd_connection *connection);
 
-<<<<<<< HEAD
-=======
-extern int drbd_proc_details;
-
->>>>>>> caaab2e3
 /* drbd_req */
 extern void do_submit(struct work_struct *ws);
 extern void __drbd_make_request(struct drbd_device *, struct bio *, ktime_t);
