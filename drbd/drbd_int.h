/*
  drbd_int.h
  Kernel module for 2.6.x Kernels

  This file is part of DRBD by Philipp Reisner and Lars Ellenberg.

  Copyright (C) 2001-2007, LINBIT Information Technologies GmbH.
  Copyright (C) 1999-2007, Philipp Reisner <philipp.reisner@linbit.com>.
  Copyright (C) 2002-2007, Lars Ellenberg <lars.ellenberg@linbit.com>.

  drbd is free software; you can redistribute it and/or modify
  it under the terms of the GNU General Public License as published by
  the Free Software Foundation; either version 2, or (at your option)
  any later version.

  drbd is distributed in the hope that it will be useful,
  but WITHOUT ANY WARRANTY; without even the implied warranty of
  MERCHANTABILITY or FITNESS FOR A PARTICULAR PURPOSE.	See the
  GNU General Public License for more details.

  You should have received a copy of the GNU General Public License
  along with drbd; see the file COPYING.  If not, write to
  the Free Software Foundation, 675 Mass Ave, Cambridge, MA 02139, USA.

*/

#ifndef _DRBD_INT_H
#define _DRBD_INT_H

#include <linux/compiler.h>
#include <linux/types.h>
#include <linux/version.h>
#include <linux/list.h>
#include <linux/sched.h>
#include <linux/bitops.h>
#include <linux/slab.h>
#include <linux/crypto.h>
#include <linux/tcp.h>
#include <net/tcp.h>
#include "lru_cache.h"

/* module parameter, defined in drbd_main.c */
extern int minor_count;
extern int allow_oos;

#ifdef DRBD_ENABLE_FAULTS
extern int enable_faults;
extern int fault_rate;
extern int fault_devs;
#endif

extern char usermode_helper[];

#include <linux/major.h>
#ifndef DRBD_MAJOR
# define DRBD_MAJOR 147
#endif

#include <linux/blkdev.h>
#include <linux/bio.h>

// XXX do we need this?
#ifndef TRUE
#define TRUE 1
#endif
#ifndef FALSE
#define FALSE 0
#endif

/* I don't remember why XCPU ...
 * This is used to wake the asender,
 * and to interrupt sending the sending task
 * on disconnect.
 */
#define DRBD_SIG SIGXCPU

/* This is used to stop/restart our threads.
 * Cannot use SIGTERM nor SIGKILL, since these
 * are sent out by init on runlevel changes
 * I choose SIGHUP for now.
 *
 * FIXME btw, we should register some reboot notifier.
 */
#define DRBD_SIGKILL SIGHUP

/* All EEs on the free list should have ID_VACANT (== 0)
 * freshly allocated EEs get !ID_VACANT (== 1)
 * so if it says "cannot dereference null pointer at adress 0x00000001",
 * it is most likely one of these :( */
#define ID_SYNCER (-1ULL)
#define ID_VACANT 0
#define is_syncer_block_id(id) ((id) == ID_SYNCER)

struct drbd_conf;

#define STATIC

#ifdef PARANOIA
# define PARANOIA_BUG_ON(x) BUG_ON(x)
#else
# define PARANOIA_BUG_ON(x)
#endif

/*
 * Some Message Macros
 *************************/

/* handy macro: DUMPP(somepointer) */
#define DUMPP(A)   ERR( #A " = %p in %s:%d\n", (A), __FILE__, __LINE__);
#define DUMPLU(A)  ERR( #A " = %lu in %s:%d\n", (unsigned long)(A), __FILE__, __LINE__);
#define DUMPLLU(A) ERR( #A " = %llu in %s:%d\n", (unsigned long long)(A), __FILE__, __LINE__);
#define DUMPLX(A)  ERR( #A " = %lx in %s:%d\n", (A), __FILE__, __LINE__);
#define DUMPI(A)   ERR( #A " = %d in %s:%d\n", (int)(A), __FILE__, __LINE__);

#define DUMPST(A) DUMPLLU((unsigned long long)(A))

#if 0
#define D_DUMPP(A)   DUMPP(A)
#define D_DUMPLU(A)  DUMPLU(A)
#define D_DUMPLLU(A) DUMPLLU(A)
#define D_DUMPLX(A)  DUMPLX(A)
#define D_DUMPI(A)   DUMPI(A)
#else
#define D_DUMPP(A)
#define D_DUMPLU(A)
#define D_DUMPLLU(A)
#define D_DUMPLX(A)
#define D_DUMPI(A)
#endif

/* Info: do not remove the spaces around the "," before ##
 *	 Otherwise this is not portable from gcc-2.95 to gcc-3.3 */
#define PRINTK(level, fmt, args...) \
	printk(level "drbd%d: " fmt, \
		mdev->minor , ##args)

#define ALERT(fmt, args...) PRINTK(KERN_ALERT, fmt , ##args)
#define ERR(fmt, args...)   PRINTK(KERN_ERR, fmt , ##args)
#define WARN(fmt, args...)  PRINTK(KERN_WARNING, fmt , ##args)
#define INFO(fmt, args...)  PRINTK(KERN_INFO, fmt , ##args)
#define DBG(fmt, args...)   PRINTK(KERN_DEBUG, fmt , ##args)

/* see kernel/printk.c:printk_ratelimit
 * macro, so it is easy do have independend rate limits at different locations
 * "initializer element not constant ..." with kernel 2.4 :(
 * so I initialize toks to something large
 */
#define DRBD_ratelimit(ratelimit_jiffies, ratelimit_burst)	\
({								\
	int __ret;						\
	static unsigned long toks = 0x80000000UL;		\
	static unsigned long last_msg;				\
	static int missed;					\
	unsigned long now = jiffies;				\
	toks += now - last_msg;					\
	last_msg = now;						\
	if (toks > (ratelimit_burst * ratelimit_jiffies))	\
		toks = ratelimit_burst * ratelimit_jiffies;	\
	if (toks >= ratelimit_jiffies) {			\
		int lost = missed;				\
		missed = 0;					\
		toks -= ratelimit_jiffies;			\
		if (lost)					\
			WARN("%d messages suppressed in %s:%d.\n", \
				lost , __FILE__ , __LINE__ );	\
		__ret = 1;					\
	} else {						\
		missed++;					\
		__ret = 0;					\
	}							\
	__ret;							\
})


#ifdef DBG_ASSERTS
extern void drbd_assert_breakpoint(struct drbd_conf *, char *, char *, int );
# define D_ASSERT(exp)	if (!(exp)) \
	 drbd_assert_breakpoint(mdev, #exp, __FILE__, __LINE__)
#else
# define D_ASSERT(exp)	if (!(exp)) \
	 ERR("ASSERT( " #exp " ) in %s:%d\n", __FILE__, __LINE__)
#endif
#define ERR_IF(exp) if (({				\
	int _b = (exp) != 0;				\
	if (_b)						\
		ERR("%s: (" #exp ") in %s:%d\n",	\
		__func__, __FILE__, __LINE__);		\
	 _b;						\
	}))

/* Defines to control fault insertion */
enum {
    DRBD_FAULT_MD_WR = 0,	/* meta data write */
    DRBD_FAULT_MD_RD,		/*           read  */
    DRBD_FAULT_RS_WR,		/* resync          */
    DRBD_FAULT_RS_RD,
    DRBD_FAULT_DT_WR,		/* data            */
    DRBD_FAULT_DT_RD,
    DRBD_FAULT_DT_RA,		/* data read ahead */

    DRBD_FAULT_MAX,
};

#ifdef DRBD_ENABLE_FAULTS
extern unsigned int
_drbd_insert_fault(struct drbd_conf *mdev, unsigned int type);
static inline int
drbd_insert_fault(struct drbd_conf *mdev, unsigned int type) {
    return (fault_rate &&
	    (enable_faults & (1<<type)) &&
	    _drbd_insert_fault(mdev, type));
}
#define FAULT_ACTIVE(_m, _t) (drbd_insert_fault((_m), (_t)))

#else
#define FAULT_ACTIVE(_m, _t) (0)
#endif

#include <linux/stringify.h>
/* integer division, round _UP_ to the next integer */
#define div_ceil(A, B) ( (A)/(B) + ((A)%(B) ? 1 : 0) )
/* usual integer division */
#define div_floor(A, B) ( (A)/(B) )

/*
 * Compatibility Section
 *************************/

#define LOCK_SIGMASK(task, flags)   spin_lock_irqsave(&task->sighand->siglock, flags)
#define UNLOCK_SIGMASK(task, flags) spin_unlock_irqrestore(&task->sighand->siglock, flags)
#define RECALC_SIGPENDING()	    recalc_sigpending();

#if defined(DBG_SPINLOCKS) && defined(__SMP__)
# define MUST_HOLD(lock) if (!spin_is_locked(lock)) { ERR("Not holding lock! in %s\n", __FUNCTION__ ); }
#else
# define MUST_HOLD(lock)
#endif

#if LINUX_VERSION_CODE >= KERNEL_VERSION(2,6,8)
# define HAVE_KERNEL_SENDMSG 1
#else
# define HAVE_KERNEL_SENDMSG 0
#endif


/*
 * our structs
 *************************/

#define SET_MDEV_MAGIC(x) \
	({ typecheck(struct drbd_conf*, x); \
	  (x)->magic = (long)(x) ^ DRBD_MAGIC; })
#define IS_VALID_MDEV(x)  \
	( typecheck(struct drbd_conf*, x) && \
	  ((x) ? (((x)->magic ^ DRBD_MAGIC) == (long)(x)):0))

/* drbd_meta-data.c (still in drbd_main.c) */
/* 4th incarnation of the disk layout. */
#define DRBD_MD_MAGIC (DRBD_MAGIC+4)

extern struct drbd_conf **minor_table;

/***
 * on the wire
 *********************************************************************/

enum Drbd_Packet_Cmd {
	Data,
	DataReply,     /* Response to DataRequest */
	RSDataReply,   /* Response to RSDataRequest */
	Barrier,
	ReportBitMap,
	BecomeSyncTarget,
	BecomeSyncSource,
	UnplugRemote,  /* Used at various times to hint the peer */
	DataRequest,   /* Used to ask for a data block */
	RSDataRequest, /* Used to ask for a data block for resync */
	SyncParam,
	ReportProtocol,
	ReportUUIDs,
	ReportSizes,
	ReportState,
	ReportSyncUUID,
	AuthChallenge,
	AuthResponse,
	StateChgRequest,

	/* These are sent on the meta socket... */
	Ping,
	PingAck,
	RecvAck,      /* Used in protocol B */
	WriteAck,     /* Used in protocol C */
	RSWriteAck,   /* Is a WriteAck, additionally call set_in_sync(). */
	DiscardAck,   /* Used in proto C, two-primaries conflict detection */
	NegAck,       /* Sent if local disk is unusable */
	NegDReply,    /* Local disk is broken... */
	NegRSDReply,  /* Local disk is broken... */
	BarrierAck,
	StateChgReply,

	MAX_CMD,
	MayIgnore = 0x100, /* Flag to test if (cmd > MayIgnore) ... */
	MAX_OPT_CMD,

	/* FIXME
	 * to get a more useful error message with drbd-8 <-> drbd 0.7.x,
	 * these could be reimplemented as special case of HandShake. */
	HandShakeM = 0xfff1, /* First Packet on the MetaSock */
	HandShakeS = 0xfff2, /* First Packet on the Socket */

	HandShake  = 0xfffe  /* FIXED for the next century! */
};

static inline const char *cmdname(enum Drbd_Packet_Cmd cmd)
{
	/* THINK may need to become several global tables
	 * when we want to support more than
	 * one PRO_VERSION */
	static const char *cmdnames[] = {
		[Data]		   = "Data",
		[DataReply]	   = "DataReply",
		[RSDataReply]	   = "RSDataReply",
		[Barrier]	   = "Barrier",
		[ReportBitMap]	   = "ReportBitMap",
		[BecomeSyncTarget] = "BecomeSyncTarget",
		[BecomeSyncSource] = "BecomeSyncSource",
		[UnplugRemote]	   = "UnplugRemote",
		[DataRequest]	   = "DataRequest",
		[RSDataRequest]    = "RSDataRequest",
		[SyncParam]	   = "SyncParam",
		[ReportProtocol]   = "ReportProtocol",
		[ReportUUIDs]	   = "ReportUUIDs",
		[ReportSizes]	   = "ReportSizes",
		[ReportState]	   = "ReportState",
		[ReportSyncUUID]   = "ReportSyncUUID",
		[AuthChallenge]    = "AuthChallenge",
		[AuthResponse]	   = "AuthResponse",
		[Ping]		   = "Ping",
		[PingAck]	   = "PingAck",
		[RecvAck]	   = "RecvAck",
		[WriteAck]	   = "WriteAck",
		[RSWriteAck]	   = "RSWriteAck",
		[DiscardAck]	   = "DiscardAck",
		[NegAck]	   = "NegAck",
		[NegDReply]	   = "NegDReply",
		[NegRSDReply]	   = "NegRSDReply",
		[BarrierAck]	   = "BarrierAck",
		[StateChgRequest]  = "StateChgRequest",
		[StateChgReply]    = "StateChgReply"
	};

	if (Data > cmd || cmd >= MAX_CMD) {
	    switch (cmd) {
	    case HandShakeM:
		return "HandShakeM";
		break;
	    case HandShakeS:
		return "HandShakeS";
		break;
	    case HandShake:
		return "HandShake";
		break;
	    default:
		return "Unknown";
		break;
	    }
	}
	return cmdnames[cmd];
}


/* This is the layout for a packet on the wire.
 * The byteorder is the network byte order.
 *     (except block_id and barrier fields.
 *	these are pointers to local structs
 *	and have no relevance for the partner,
 *	which just echoes them as received.)
 *
 * NOTE that the payload starts at a long aligned offset,
 * regardless of 32 or 64 bit arch!
 */
struct Drbd_Header {
	u32	  magic;
	u16	  command;
	u16	  length;	/* bytes of data after this header */
	char	  payload[0];
} __attribute((packed));
/* 8 bytes. packet FIXED for the next century! */

/*
 * short commands, packets without payload, plain Drbd_Header:
 *   Ping
 *   PingAck
 *   BecomeSyncTarget
 *   BecomeSyncSource
 *   UnplugRemote
 */

/*
 * commands with out-of-struct payload:
 *   ReportBitMap    (no additional fields)
 *   Data, DataReply (see Drbd_Data_Packet)
 */

#define DP_HARDBARRIER	      1
#define DP_RW_SYNC	      2
#define DP_MAY_SET_IN_SYNC    4

struct Drbd_Data_Packet {
	struct Drbd_Header head;
	u64	    sector;    /* 64 bits sector number */
	u64	    block_id;  /* to identify the request in protocol B&C */
	u32	    seq_num;
	u32	    dp_flags;
} __attribute((packed));

/*
 * commands which share a struct:
 *  Drbd_BlockAck_Packet:
 *   RecvAck (proto B), WriteAck (proto C),
 *   DiscardAck (proto C, two-primaries conflict detection)
 *  Drbd_BlockRequest_Packet:
 *   DataRequest, RSDataRequest
 */
struct Drbd_BlockAck_Packet {
	struct Drbd_Header head;
	u64	    sector;
	u64	    block_id;
	u32	    blksize;
	u32	    seq_num;
} __attribute((packed));


struct Drbd_BlockRequest_Packet {
	struct Drbd_Header head;
	u64 sector;
	u64 block_id;
	u32 blksize;
	u32 pad;	/* to multiple of 8 Byte */
} __attribute((packed));

/*
 * commands with their own struct for additional fields:
 *   HandShake
 *   Barrier
 *   BarrierAck
 *   SyncParam
 *   ReportParams
 */

struct Drbd_HandShake_Packet {
	struct Drbd_Header head;	/* 8 bytes */
	u32 protocol_version;
	u32 feature_flags;

	/* should be more than enough for future enhancements
	 * for now, feature_flags and the reserverd array shall be zero.
	 */

	u64 reserverd[8];
} __attribute((packed));
/* 80 bytes, FIXED for the next century */

struct Drbd_Barrier_Packet {
	struct Drbd_Header head;
	u32 barrier;	/* barrier number _handle_ only */
	u32 pad;	/* to multiple of 8 Byte */
} __attribute((packed));

struct Drbd_BarrierAck_Packet {
	struct Drbd_Header head;
	u32 barrier;
	u32 set_size;
} __attribute((packed));

struct Drbd_SyncParam_Packet {
	struct Drbd_Header head;
	u32 rate;
} __attribute((packed));

struct Drbd_Protocol_Packet {
	struct Drbd_Header head;
	u32 protocol;
	u32 after_sb_0p;
	u32 after_sb_1p;
	u32 after_sb_2p;
	u32 want_lose;
	u32 two_primaries;
} __attribute((packed));

struct Drbd_GenCnt_Packet {
	struct Drbd_Header head;
	u64 uuid[EXT_UUID_SIZE];
} __attribute((packed));

struct Drbd_SyncUUID_Packet {
	struct Drbd_Header head;
	u64	    uuid;
} __attribute((packed));

struct Drbd_Sizes_Packet {
	struct Drbd_Header head;
	u64	    d_size;  /* size of disk */
	u64	    u_size;  /* user requested size */
	u64	    c_size;  /* current exported size */
	u32	    max_segment_size;  /* Maximal size of a BIO */
	u32	    queue_order_type;
} __attribute((packed));

struct Drbd_State_Packet {
	struct Drbd_Header head;
	u32	    state;
} __attribute((packed));

struct Drbd_Req_State_Packet {
	struct Drbd_Header head;
	u32	    mask;
	u32	    val;
} __attribute((packed));

struct Drbd_RqS_Reply_Packet {
	struct Drbd_Header head;
	u32	    retcode;
} __attribute((packed));

struct Drbd06_Parameter_P {
	u64	  size;
	u32	  state;
	u32	  blksize;
	u32	  protocol;
	u32	  version;
	u32	  gen_cnt[5];
	u32	  bit_map_gen[5];
} __attribute((packed));

struct Drbd_Discard_Packet {
	struct Drbd_Header head;
	u64	    block_id;
	u32	    seq_num;
	u32	    pad;
} __attribute((packed));

union Drbd_Polymorph_Packet {
	struct Drbd_Header		head;
	struct Drbd_HandShake_Packet	HandShake;
	struct Drbd_Data_Packet		Data;
	struct Drbd_BlockAck_Packet	BlockAck;
	struct Drbd_Barrier_Packet	Barrier;
	struct Drbd_BarrierAck_Packet	BarrierAck;
	struct Drbd_SyncParam_Packet	SyncParam;
	struct Drbd_Protocol_Packet	Protocol;
	struct Drbd_Sizes_Packet	Sizes;
	struct Drbd_GenCnt_Packet	GenCnt;
	struct Drbd_State_Packet	State;
	struct Drbd_Req_State_Packet	ReqState;
	struct Drbd_RqS_Reply_Packet	RqSReply;
	struct Drbd_BlockRequest_Packet	BlockRequest;
} __attribute((packed));

/**********************************************************************/

enum Drbd_thread_state {
	None,
	Running,
	Exiting,
	Restarting
};

struct Drbd_thread {
	spinlock_t t_lock;
	struct task_struct *task;
	struct completion startstop;
	enum Drbd_thread_state t_state;
	int (*function) (struct Drbd_thread *);
	struct drbd_conf *mdev;
};

static inline enum Drbd_thread_state get_t_state(struct Drbd_thread *thi)
{
	/* THINK testing the t_state seems to be uncritical in all cases
	 * (but thread_{start,stop}), so we can read it *without* the lock.
	 *	--lge */

	smp_rmb();
	return thi->t_state;
}


/*
 * Having this as the first member of a struct provides sort of "inheritance".
 * "derived" structs can be "drbd_queue_work()"ed.
 * The callback should know and cast back to the descendant struct.
 * drbd_request and Tl_epoch_entry are descendants of drbd_work.
 */
struct drbd_work;
typedef int (*drbd_work_cb)(struct drbd_conf *, struct drbd_work *, int cancel);
struct drbd_work {
	struct list_head list;
	drbd_work_cb cb;
};

struct drbd_barrier;
struct drbd_request {
	struct drbd_work w;
	struct drbd_conf *mdev;
	struct bio *private_bio;
	struct hlist_node colision;
	sector_t sector;
	unsigned int size;
	unsigned int epoch; /* barrier_nr */

	/* barrier_nr: used to check on "completion" whether this req was in
	 * the current epoch, and we therefore have to close it,
	 * starting a new epoch...
	 */

	/* up to here, the struct layout is identical to Tl_epoch_entry;
	 * we might be able to use that to our advantage...  */

	struct list_head tl_requests; /* ring list in the transfer log */
	struct bio *master_bio;       /* master bio pointer */
	unsigned long rq_state; /* see comments above _req_mod() */
	int seq_num;
};

struct drbd_barrier {
	struct drbd_work w;
	struct list_head requests; /* requests before */
	struct drbd_barrier *next; /* pointer to the next barrier */
	unsigned int br_number;  /* the barriers identifier. */
	int n_req;	/* number of requests attached before this barrier */
};

struct drbd_request;

/* These Tl_epoch_entries may be in one of 6 lists:
   active_ee .. data packet being written
   sync_ee   .. syncer block being written
   done_ee   .. block written, need to send WriteAck
   read_ee   .. [RS]DataRequest being read
*/

struct Tl_epoch_entry {
	struct drbd_work    w;
	struct drbd_conf *mdev;
	struct bio *private_bio;
	struct hlist_node colision;
	sector_t sector;
	unsigned int size;
	unsigned int barrier_nr;

	/* up to here, the struct layout is identical to drbd_request;
	 * we might be able to use that to our advantage...  */

	unsigned int barrier_nr2;
	/* If we issue the bio with BIO_RW_BARRIER we have to
	   send a barrier ACK before we send the ACK to this
	   write. We store the barrier number in here.
	   In case the barrier after this write has been coalesced
	   as well, we set it's barrier_nr into barrier_nr2 */

	unsigned int flags;
	u64    block_id;
};

/* ee flag bits */
enum {
	__EE_CALL_AL_COMPLETE_IO,
	__EE_CONFLICT_PENDING,
	__EE_MAY_SET_IN_SYNC,
};
#define EE_CALL_AL_COMPLETE_IO (1<<__EE_CALL_AL_COMPLETE_IO)
#define EE_CONFLICT_PENDING    (1<<__EE_CONFLICT_PENDING)
#define EE_MAY_SET_IN_SYNC     (1<<__EE_MAY_SET_IN_SYNC)

/* global flag bits */
enum {
	ISSUE_BARRIER,		/* next Data is preceeded by a Barrier */
	SIGNAL_ASENDER,		/* whether asender wants to be interrupted */
	SEND_PING,		/* whether asender should send a ping asap */
	WRITE_ACK_PENDING,	/* so BarrierAck won't overtake WriteAck */
	WORK_PENDING,		/* completion flag for drbd_disconnect */
	STOP_SYNC_TIMER,	/* tell timer to cancel itself */
	UNPLUG_QUEUED,		/* only relevant with kernel 2.4 */
	UNPLUG_REMOTE,		/* sending a "UnplugRemote" could help */
	MD_DIRTY,		/* current uuids and flags not yet on disk */
	DISCARD_CONCURRENT,	/* Set on one node, cleared on the peer! */
	USE_DEGR_WFC_T,		/* degr-wfc-timeout instead of wfc-timeout. */
	CLUSTER_ST_CHANGE,	/* Cluster wide state change going on... */
	CL_ST_CHG_SUCCESS,
	CL_ST_CHG_FAIL,
	CRASHED_PRIMARY,	/* This node was a crashed primary.
				 * Gets cleared when the state.conn
				 * goes into Connected state. */
	WRITE_BM_AFTER_RESYNC	/* A kmalloc() during resync failed */
};

struct drbd_bitmap; /* opaque for drbd_conf */

/* TODO sort members for performance
 * MAYBE group them further */

/* THINK maybe we actually want to use the default "event/%s" worker threads
 * or similar in linux 2.6, which uses per cpu data and threads.
 *
 * To be general, this might need a spin_lock member.
 * For now, please use the mdev->req_lock to protect list_head,
 * see drbd_queue_work below.
 */
struct drbd_work_queue {
	struct list_head q;
	struct semaphore s; /* producers up it, worker down()s it */
	spinlock_t q_lock;  /* to protect the list. */
};

/* If Philipp agrees, we remove the "mutex", and make_request will only
 * (throttle on "queue full" condition and) queue it to the worker thread...
 * which then is free to do whatever is needed, and has exclusive send access
 * to the data socket ...
 */
struct drbd_socket {
	struct drbd_work_queue work;
	struct semaphore  mutex;
	struct socket	 *socket;
	/* this way we get our
	 * send/receive buffers off the stack */
	union Drbd_Polymorph_Packet sbuf;
	union Drbd_Polymorph_Packet rbuf;
};

struct drbd_md {
	u64 md_offset;		/* sector offset to 'super' block */

	u64 la_size_sect;	/* last agreed size, unit sectors */
	u64 uuid[UUID_SIZE];
	u64 device_uuid;
	u32 flags;
	u32 md_size_sect;

	s32 al_offset;	/* signed relative sector offset to al area */
	s32 bm_offset;	/* signed relative sector offset to bitmap */

	/* u32 al_nr_extents;	   important for restoring the AL
	 * is stored into  sync_conf.al_extents, which in turn
	 * gets applied to act_log->nr_elements
	 */
};

<<<<<<< HEAD
/* for sync_conf and other types... */
#define PACKET(name, number, fields) struct name { fields };
#define INTEGER(pn, pr, member) int member;
#define INT64(pn, pr, member) __u64 member;
#define BIT(pn, pr, member) unsigned member : 1;
#define STRING(pn, pr, member, len) \
	unsigned char member[len]; int member ## _len;
=======
// for sync_conf and other types...
#define NL_PACKET(name, number, fields) struct name { fields };
#define NL_INTEGER(pn,pr,member) int member;
#define NL_INT64(pn,pr,member) __u64 member;
#define NL_BIT(pn,pr,member)   unsigned member : 1;
#define NL_STRING(pn,pr,member,len) unsigned char member[len]; int member ## _len;
>>>>>>> 97adefe1
#include "linux/drbd_nl.h"

struct drbd_backing_dev {
	struct block_device *backing_bdev;
	struct block_device *md_bdev;
	struct file *lo_file;
	struct file *md_file;
	struct drbd_md md;
	struct disk_conf dc; /* The user provided config... */
};

struct drbd_conf {
#ifdef PARANOIA
	long magic;
#endif
	/* things that are stored as / read from meta data on disk */
	unsigned long flags;

	/* configured by drbdsetup */
	struct net_conf *net_conf; /* protected by inc_net() and dec_net() */
	struct syncer_conf sync_conf;
	struct drbd_backing_dev *bc; /* protected by inc_local() dec_local() */

	sector_t p_size;     /* partner's disk size */
	struct request_queue *rq_queue;
	struct block_device *this_bdev;
	struct gendisk	    *vdisk;

	struct drbd_socket data; /* data/barrier/cstate/parameter packets */
	struct drbd_socket meta; /* ping/ack (metadata) packets */
	unsigned long last_received; /* in jiffies, either socket */
	unsigned int ko_count;
	struct drbd_work  resync_work,
			  unplug_work,
			  md_sync_work;
	struct timer_list resync_timer;
	struct timer_list md_sync_timer;

	/* Used after attach while negotiating new disk state. */
	union drbd_state_t new_state_tmp;

	union drbd_state_t state;
	wait_queue_head_t misc_wait;
	wait_queue_head_t state_wait;  /* upon each state change. */
	unsigned int send_cnt;
	unsigned int recv_cnt;
	unsigned int read_cnt;
	unsigned int writ_cnt;
	unsigned int al_writ_cnt;
	unsigned int bm_writ_cnt;
	atomic_t ap_bio_cnt;	 /* Requests we need to complete */
	atomic_t ap_pending_cnt; /* AP data packets on the wire, ack expected */
	atomic_t rs_pending_cnt; /* RS request/data packets on the wire */
	atomic_t unacked_cnt;	 /* Need to send replys for */
	atomic_t local_cnt;	 /* Waiting for local completion */
	atomic_t net_cnt;	 /* Users of net_conf */
	spinlock_t req_lock;
	struct drbd_barrier *unused_spare_barrier; /* for pre-allocation */
	struct drbd_barrier *newest_barrier;
	struct drbd_barrier *oldest_barrier;
	struct hlist_head *tl_hash;
	unsigned int tl_hash_s;

	/* blocks to sync in this run [unit BM_BLOCK_SIZE] */
	unsigned long rs_total;
	/* number of sync IOs that failed in this run */
	unsigned long rs_failed;
	/* Syncer's start time [unit jiffies] */
	unsigned long rs_start;
	/* cumulated time in PausedSyncX state [unit jiffies] */
	unsigned long rs_paused;
	/* block not up-to-date at mark [unit BM_BLOCK_SIZE] */
	unsigned long rs_mark_left;
	/* marks's time [unit jiffies] */
	unsigned long rs_mark_time;

	struct Drbd_thread receiver;
	struct Drbd_thread worker;
	struct Drbd_thread asender;
	struct drbd_bitmap *bitmap;

	/* Used to track operations of resync... */
	struct lru_cache *resync;
	/* Number of locked elements in resync LRU */
	unsigned int resync_locked;
	/* resync extent number waiting for application requests */
	unsigned int resync_wenr;

	int open_cnt;
	u64 *p_uuid;
	/* FIXME clean comments, restructure so it is more obvious which
	 * members are protected by what */
	unsigned int epoch_size;
	struct list_head active_ee; /* IO in progress */
	struct list_head sync_ee;   /* IO in progress */
	struct list_head done_ee;   /* send ack */
	struct list_head read_ee;   /* IO in progress */
	struct list_head net_ee;    /* zero-copy network send in progress */
	struct hlist_head *ee_hash; /* is proteced by req_lock! */
	unsigned int ee_hash_s;

	/* this one is protected by ee_lock, single thread */
	struct Tl_epoch_entry *last_write_w_barrier;

	int next_barrier_nr;
	struct hlist_head *app_reads_hash; /* is proteced by req_lock */
	struct list_head resync_reads;
	atomic_t pp_in_use;
	wait_queue_head_t ee_wait;
	struct page *md_io_page;	/* one page buffer for md_io */
	struct page *md_io_tmpp;	/* for hardsect != 512 [s390 only?] */
	struct semaphore md_io_mutex;	/* protects the md_io_buffer */
	spinlock_t al_lock;
	wait_queue_head_t al_wait;
	struct lru_cache *act_log;	/* activity log */
	unsigned int al_tr_number;
	int al_tr_cycle;
	int al_tr_pos;   /* position of the next transaction in the journal */
	struct crypto_hash *cram_hmac_tfm;
	wait_queue_head_t seq_wait;
	atomic_t packet_seq;
	unsigned int peer_seq;
	spinlock_t peer_seq_lock;
	int minor;
	unsigned long comm_bm_set; /* communicated number of set bits. */
};

static inline struct drbd_conf *minor_to_mdev(int minor)
{
	struct drbd_conf *mdev;

	mdev = minor < minor_count ? minor_table[minor] : NULL;

	return mdev;
}

static inline int mdev_to_minor(struct drbd_conf *mdev)
{
	return mdev->minor;
}

/* returns 1 if it was successfull,
 * returns 0 if there was no data socket.
 * so wherever you are going to use the data.socket, e.g. do
 * if (!drbd_get_data_sock(mdev))
 *	return 0;
 *	CODE();
 * drbd_put_data_sock(mdev);
 */
static inline int drbd_get_data_sock(struct drbd_conf *mdev)
{
	down(&mdev->data.mutex);
	/* drbd_disconnect() could have called drbd_free_sock()
	 * while we were waiting in down()... */
	if (unlikely(mdev->data.socket == NULL)) {
		up(&mdev->data.mutex);
		return 0;
	}
	return 1;
}

static inline void drbd_put_data_sock(struct drbd_conf *mdev)
{
	up(&mdev->data.mutex);
}


/*
 * function declarations
 *************************/

/* drbd_main.c */

enum chg_state_flags {
	ChgStateHard	= 1,
	ChgStateVerbose = 2,
	ScheduleAfter	= 4,
};

extern void drbd_init_set_defaults(struct drbd_conf *mdev);
extern int drbd_change_state(struct drbd_conf *mdev, enum chg_state_flags f,
			union drbd_state_t mask, union drbd_state_t val);
extern void drbd_force_state(struct drbd_conf *, union drbd_state_t,
			union drbd_state_t);
extern int _drbd_request_state(struct drbd_conf *, union drbd_state_t,
			union drbd_state_t, enum chg_state_flags);
extern int _drbd_set_state(struct drbd_conf *, union drbd_state_t,
			enum chg_state_flags );
extern void print_st_err(struct drbd_conf *, union drbd_state_t,
			union drbd_state_t, int );
extern void after_state_ch(struct drbd_conf *mdev, union drbd_state_t os,
			union drbd_state_t ns, enum chg_state_flags);
extern int  drbd_thread_start(struct Drbd_thread *thi);
extern void _drbd_thread_stop(struct Drbd_thread *thi, int restart, int wait);
extern void drbd_thread_signal(struct Drbd_thread *thi);
extern void drbd_free_resources(struct drbd_conf *mdev);
extern void tl_release(struct drbd_conf *mdev, unsigned int barrier_nr,
		       unsigned int set_size);
extern void tl_clear(struct drbd_conf *mdev);
extern struct drbd_barrier *_tl_add_barrier(struct drbd_conf *,
			struct drbd_barrier *);
extern void drbd_free_sock(struct drbd_conf *mdev);
extern int drbd_send(struct drbd_conf *mdev, struct socket *sock,
			void *buf, size_t size, unsigned msg_flags);
extern int drbd_send_protocol(struct drbd_conf *mdev);
extern int drbd_send_uuids(struct drbd_conf *mdev);
extern int drbd_send_sync_uuid(struct drbd_conf *mdev, u64 val);
extern int drbd_send_sizes(struct drbd_conf *mdev);
extern int drbd_send_state(struct drbd_conf *mdev);
extern int _drbd_send_cmd(struct drbd_conf *mdev, struct socket *sock,
			enum Drbd_Packet_Cmd cmd, struct Drbd_Header *h,
			size_t size, unsigned msg_flags);
#define USE_DATA_SOCKET 1
#define USE_META_SOCKET 0
extern int drbd_send_cmd(struct drbd_conf *mdev, int use_data_socket,
			enum Drbd_Packet_Cmd cmd, struct Drbd_Header *h,
			size_t size);
extern int drbd_send_cmd2(struct drbd_conf *mdev, enum Drbd_Packet_Cmd cmd,
			char *data, size_t size);
extern int drbd_send_sync_param(struct drbd_conf *mdev, struct syncer_conf *sc);
extern int drbd_send_b_ack(struct drbd_conf *mdev, u32 barrier_nr,
			u32 set_size);
extern int drbd_send_ack(struct drbd_conf *mdev, enum Drbd_Packet_Cmd cmd,
			struct Tl_epoch_entry *e);
extern int drbd_send_ack_rp(struct drbd_conf *mdev, enum Drbd_Packet_Cmd cmd,
			struct Drbd_BlockRequest_Packet *rp);
extern int drbd_send_ack_dp(struct drbd_conf *mdev, enum Drbd_Packet_Cmd cmd,
			struct Drbd_Data_Packet *dp);
extern int _drbd_send_page(struct drbd_conf *mdev, struct page *page,
			int offset, size_t size);
extern int drbd_send_block(struct drbd_conf *mdev, enum Drbd_Packet_Cmd cmd,
			   struct Tl_epoch_entry *e);
extern int drbd_send_dblock(struct drbd_conf *mdev, struct drbd_request *req);
extern int _drbd_send_barrier(struct drbd_conf *mdev,
			struct drbd_barrier *barrier);
extern int drbd_send_drequest(struct drbd_conf *mdev, int cmd,
			      sector_t sector, int size, u64 block_id);
extern int drbd_send_bitmap(struct drbd_conf *mdev);
extern int _drbd_send_bitmap(struct drbd_conf *mdev);
extern int drbd_send_sr_reply(struct drbd_conf *mdev, int retcode);
extern void drbd_free_bc(struct drbd_backing_dev *bc);
extern int drbd_io_error(struct drbd_conf *mdev, int forcedetach);
extern void drbd_mdev_cleanup(struct drbd_conf *mdev);

/* drbd_meta-data.c (still in drbd_main.c) */
extern void drbd_md_sync(struct drbd_conf *mdev);
extern int  drbd_md_read(struct drbd_conf *mdev, struct drbd_backing_dev *bdev);
/* maybe define them below as inline? */
extern void drbd_uuid_set(struct drbd_conf *mdev, int idx, u64 val);
extern void _drbd_uuid_set(struct drbd_conf *mdev, int idx, u64 val);
extern void drbd_uuid_new_current(struct drbd_conf *mdev);
extern void drbd_uuid_set_bm(struct drbd_conf *mdev, u64 val);
extern void drbd_md_set_flag(struct drbd_conf *mdev, int flags);
extern void drbd_md_clear_flag(struct drbd_conf *mdev, int flags);
extern int drbd_md_test_flag(struct drbd_backing_dev *, int);
extern void drbd_md_mark_dirty(struct drbd_conf *mdev);

/* Meta data layout
   We reserve a 128MB Block (4k aligned)
   * either at the end of the backing device
   * or on a seperate meta data device. */

#define MD_RESERVED_SECT ( 128LU << 11 )  /* 128 MB, unit sectors */
/* The following numbers are sectors */
#define MD_AL_OFFSET 8	    /* 8 Sectors after start of meta area */
#define MD_AL_MAX_SIZE 64   /* = 32 kb LOG  ~ 3776 extents ~ 14 GB Storage */
/* Allows up to about 3.8TB */
#define MD_BM_OFFSET (MD_AL_OFFSET + MD_AL_MAX_SIZE)

/* Since the smalles IO unit is usually 512 byte */
#define MD_HARDSECT_B	 9
#define MD_HARDSECT	 (1<<MD_HARDSECT_B)

/* activity log */
#define AL_EXTENTS_PT ((MD_HARDSECT-12)/8-1) /* 61 ; Extents per 512B sector */
#define AL_EXTENT_SIZE_B 22		 /* One extent represents 4M Storage */
#define AL_EXTENT_SIZE (1<<AL_EXTENT_SIZE_B)

#if BITS_PER_LONG == 32
#define LN2_BPL 5
#define cpu_to_lel(A) cpu_to_le32(A)
#define lel_to_cpu(A) le32_to_cpu(A)
#elif BITS_PER_LONG == 64
#define LN2_BPL 6
#define cpu_to_lel(A) cpu_to_le64(A)
#define lel_to_cpu(A) le64_to_cpu(A)
#else
#error "LN2 of BITS_PER_LONG unknown!"
#endif

/* resync bitmap */
/* 16MB sized 'bitmap extent' to track syncer usage */
struct bm_extent {
	struct lc_element lce;
	int rs_left; /* number of bits set (out of sync) in this extent. */
	int rs_failed; /* number of failed resync requests in this extent. */
	unsigned long flags;
};

#define BME_NO_WRITES  0  /* bm_extent.flags: no more requests on this one! */
#define BME_LOCKED     1  /* bm_extent.flags: syncer active on this one. */

/* drbd_bitmap.c */
/*
 * We need to store one bit for a block.
 * Example: 1GB disk @ 4096 byte blocks ==> we need 32 KB bitmap.
 * Bit 0 ==> local node thinks this block is binary identical on both nodes
 * Bit 1 ==> local node thinks this block needs to be synced.
 */

#define BM_BLOCK_SIZE_B  12			 /* 4k per bit */
#define BM_BLOCK_SIZE	 (1<<BM_BLOCK_SIZE_B)
/* (9+3) : 512 bytes @ 8 bits; representing 16M storage
 * per sector of on disk bitmap */
#define BM_EXT_SIZE_B	 (BM_BLOCK_SIZE_B + MD_HARDSECT_B + 3 )  /* = 24 */
#define BM_EXT_SIZE	 (1<<BM_EXT_SIZE_B)

#if (BM_EXT_SIZE_B != 24) || (BM_BLOCK_SIZE_B != 12)
#error "HAVE YOU FIXED drbdmeta AS WELL??"
#endif

/* thus many _storage_ sectors are described by one bit */
#define BM_SECT_TO_BIT(x)   ((x)>>(BM_BLOCK_SIZE_B-9))
#define BM_BIT_TO_SECT(x)   ((sector_t)(x)<<(BM_BLOCK_SIZE_B-9))
#define BM_SECT_PER_BIT     BM_BIT_TO_SECT(1)

/* bit to represented kilo byte conversion */
#define Bit2KB(bits) ((bits)<<(BM_BLOCK_SIZE_B-10))

/* in which _bitmap_ extent (resp. sector) the bit for a certain
 * _storage_ sector is located in */
#define BM_SECT_TO_EXT(x)   ((x)>>(BM_EXT_SIZE_B-9))

/* who much _storage_ sectors we have per bitmap sector */
#define BM_SECT_PER_EXT     (1ULL << (BM_EXT_SIZE_B-9))

/* in one sector of the bitmap, we have this many activity_log extents. */
#define AL_EXT_PER_BM_SECT  (1 << (BM_EXT_SIZE_B - AL_EXTENT_SIZE_B) )
#define BM_WORDS_PER_AL_EXT (1 << (AL_EXTENT_SIZE_B-BM_BLOCK_SIZE_B-LN2_BPL))


#define BM_BLOCKS_PER_BM_EXT_B ( BM_EXT_SIZE_B - BM_BLOCK_SIZE_B )
#define BM_BLOCKS_PER_BM_EXT_MASK  ( (1<<BM_BLOCKS_PER_BM_EXT_B) - 1 )

/* I want the packet to fit within one page
 * THINK maybe use a special bitmap header,
 * including offset and compression scheme and whatnot
 * Do not use PAGE_SIZE here! Use a architecture agnostic constant!
 */
#define BM_PACKET_WORDS ((4096-sizeof(struct Drbd_Header))/sizeof(long))

/* the extent in "PER_EXTENT" below is an activity log extent
 * we need that many (long words/bytes) to store the bitmap
 *		     of one AL_EXTENT_SIZE chunk of storage.
 * we can store the bitmap for that many AL_EXTENTS within
 * one sector of the _on_disk_ bitmap:
 * bit	 0	  bit 37   bit 38	     bit (512*8)-1
 *	     ...|........|........|.. // ..|........|
 * sect. 0	 `296	  `304			   ^(512*8*8)-1
 *
#define BM_WORDS_PER_EXT    ( (AL_EXT_SIZE/BM_BLOCK_SIZE) / BITS_PER_LONG )
#define BM_BYTES_PER_EXT    ( (AL_EXT_SIZE/BM_BLOCK_SIZE) / 8 )  // 128
#define BM_EXT_PER_SECT	    ( 512 / BM_BYTES_PER_EXTENT )	 //   4
 */

#define DRBD_MAX_SECTORS_32 (0xffffffffLU)
#define DRBD_MAX_SECTORS_BM \
	  ( (MD_RESERVED_SECT - MD_BM_OFFSET) * (1LL<<(BM_EXT_SIZE_B-9)) )
#if DRBD_MAX_SECTORS_BM < DRBD_MAX_SECTORS_32
#define DRBD_MAX_SECTORS      DRBD_MAX_SECTORS_BM
#define DRBD_MAX_SECTORS_FLEX DRBD_MAX_SECTORS_BM
#elif   !defined(CONFIG_LBD) && BITS_PER_LONG == 32
#define DRBD_MAX_SECTORS      DRBD_MAX_SECTORS_32
#define DRBD_MAX_SECTORS_FLEX DRBD_MAX_SECTORS_32
#else
#define DRBD_MAX_SECTORS      DRBD_MAX_SECTORS_BM
/* 16 TB in units of sectors */
#define DRBD_MAX_SECTORS_FLEX (1ULL<<(32+BM_BLOCK_SIZE_B-9))
#endif

/* Sector shift value for the "hash" functions of tl_hash and ee_hash tables.
 * With a value of 6 all IO in one 32K block make it to the same slot of the
 * hash table. */
#define HT_SHIFT 6
#define DRBD_MAX_SEGMENT_SIZE (1U<<(9+HT_SHIFT))

/* Number of elements in the app_reads_hash */
#define APP_R_HSIZE 15

extern int  drbd_bm_init(struct drbd_conf *mdev);
extern int  drbd_bm_resize(struct drbd_conf *mdev, sector_t sectors);
extern void drbd_bm_cleanup(struct drbd_conf *mdev);
extern void drbd_bm_set_all(struct drbd_conf *mdev);
extern void drbd_bm_clear_all(struct drbd_conf *mdev);
extern void drbd_bm_reset_find(struct drbd_conf *mdev);
extern int  drbd_bm_set_bit(struct drbd_conf *mdev, unsigned long bitnr);
extern int  drbd_bm_set_bits_in_irq(
		struct drbd_conf *mdev, unsigned long s, unsigned long e);
extern int  drbd_bm_test_bit(struct drbd_conf *mdev, unsigned long bitnr);
extern int  drbd_bm_clear_bit(struct drbd_conf *mdev, unsigned long bitnr);
extern int  drbd_bm_e_weight(struct drbd_conf *mdev, unsigned long enr);
extern int  drbd_bm_read_sect(struct drbd_conf *mdev, unsigned long enr);
extern int  drbd_bm_write_sect(struct drbd_conf *mdev, unsigned long enr);
extern int  drbd_bm_read(struct drbd_conf *mdev);
extern int  drbd_bm_write(struct drbd_conf *mdev);
extern unsigned long drbd_bm_ALe_set_all(struct drbd_conf *mdev,
		unsigned long al_enr);
extern size_t	     drbd_bm_words(struct drbd_conf *mdev);
extern sector_t      drbd_bm_capacity(struct drbd_conf *mdev);
extern unsigned long drbd_bm_find_next(struct drbd_conf *mdev);
extern void drbd_bm_set_find(struct drbd_conf *mdev, unsigned long i);
extern unsigned long drbd_bm_total_weight(struct drbd_conf *mdev);
extern int drbd_bm_rs_done(struct drbd_conf *mdev);
/* for receive_bitmap */
extern void drbd_bm_merge_lel(struct drbd_conf *mdev, size_t offset,
		size_t number, unsigned long *buffer);
/* for _drbd_send_bitmap and drbd_bm_write_sect */
extern void drbd_bm_get_lel(struct drbd_conf *mdev, size_t offset,
		size_t number, unsigned long *buffer);

extern void __drbd_bm_lock(struct drbd_conf *mdev, char *file, int line);
extern void drbd_bm_unlock(struct drbd_conf *mdev);
#define drbd_bm_lock(mdev)    __drbd_bm_lock(mdev, __FILE__, __LINE__ )

extern void _drbd_bm_recount_bits(struct drbd_conf *mdev, char *file, int line);
#define drbd_bm_recount_bits(mdev) \
	_drbd_bm_recount_bits(mdev, __FILE__, __LINE__ )
/* drbd_main.c */

/* needs to be included here,
 * because of kmem_cache_t weirdness */
#include "drbd_wrappers.h"

extern int minor_count;
extern struct kmem_cache *drbd_request_cache;
extern struct kmem_cache *drbd_ee_cache;
extern mempool_t *drbd_request_mempool;
extern mempool_t *drbd_ee_mempool;

extern struct page *drbd_pp_pool; /* drbd's page pool */
extern spinlock_t   drbd_pp_lock;
extern int	    drbd_pp_vacant;
extern wait_queue_head_t drbd_pp_wait;

extern struct drbd_conf *drbd_new_device(int minor);

/* Dynamic tracing framework */
#ifdef ENABLE_DYNAMIC_TRACE

extern int trace_type;
extern int trace_devs;
extern int trace_level;

enum {
	TraceLvlAlways = 0,
	TraceLvlSummary,
	TraceLvlMetrics,
	TraceLvlAll,
	TraceLvlMax
};

enum {
	TraceTypePacket = 0x00000001,
	TraceTypeRq	= 0x00000002,
	TraceTypeUuid	= 0x00000004,
	TraceTypeResync = 0x00000008,
	TraceTypeEE	= 0x00000010,
	TraceTypeUnplug = 0x00000020,
	TraceTypeNl	= 0x00000040,
	TraceTypeALExts = 0x00000080,
};

static inline int
is_trace(unsigned int type, unsigned int level) {
	return ((trace_level >= level) && (type & trace_type));
}
static inline int
is_mdev_trace(struct drbd_conf *mdev, unsigned int type, unsigned int level) {
	return (is_trace(type, level) &&
		( ( 1 << mdev_to_minor(mdev)) & trace_devs));
}

#define MTRACE(type, lvl, code...) \
do { \
	if (unlikely(is_mdev_trace(mdev, type, lvl))) { \
		code \
	} \
} while (0)

#define TRACE(type, lvl, code...) \
do { \
	if (unlikely(is_trace(type, lvl))) { \
		code \
	} \
} while (0)

/* Buffer printing support
 * dbg_print_flags: used for Flags arg to drbd_print_buffer
 * - DBGPRINT_BUFFADDR; if set, each line starts with the
 *	 virtual address of the line being output. If clear,
 *	 each line starts with the offset from the beginning
 *	 of the buffer. */
enum dbg_print_flags {
    DBGPRINT_BUFFADDR = 0x0001,
};

extern void drbd_print_uuid(struct drbd_conf *mdev, unsigned int idx);

extern void drbd_print_buffer(const char *prefix, unsigned int flags, int size,
			      const void *buffer, const void *buffer_va,
			      unsigned int length);

/* Bio printing support */
extern void _dump_bio(struct drbd_conf *mdev, struct bio *bio, int complete);

static inline void dump_bio(struct drbd_conf *mdev,
		struct bio *bio, int complete)
{
	MTRACE(TraceTypeRq, TraceLvlSummary,
	       _dump_bio(mdev, bio, complete);
		);
}

/* Packet dumping support */
extern void _dump_packet(struct drbd_conf *mdev, struct socket *sock,
			 int recv, union Drbd_Polymorph_Packet *p,
			 char *file, int line);

static inline void
dump_packet(struct drbd_conf *mdev, struct socket *sock,
	    int recv, union Drbd_Polymorph_Packet *p, char *file, int line)
{
	MTRACE(TraceTypePacket, TraceLvlSummary,
	       _dump_packet(mdev, sock, recv, p, file, line);
		);
}

#else

#define MTRACE(ignored...) ((void)0)
#define TRACE(ignored...) ((void)0)

#define dump_bio(ignored...) ((void)0)
#define dump_packet(ignored...) ((void)0)
#endif

/* drbd_req */
extern int drbd_make_request_26(struct request_queue *q, struct bio *bio);
extern int drbd_read_remote(struct drbd_conf *mdev, struct drbd_request *req);
extern int drbd_merge_bvec(struct request_queue *, struct bio *, struct bio_vec *);
extern int is_valid_ar_handle(struct drbd_request *, sector_t);


<<<<<<< HEAD
/* drbd_nl.c */
extern char *ppsize(char *buf, unsigned long long size);
extern sector_t drbd_new_dev_size(struct drbd_conf *,
		struct drbd_backing_dev *);
extern int drbd_determin_dev_size(struct drbd_conf *);
extern void drbd_setup_queue_param(struct drbd_conf *mdev, unsigned int);
extern int drbd_set_role(struct drbd_conf *mdev, enum drbd_role new_role,
		int force);
=======
// drbd_nl.c
extern char* ppsize(char* buf, unsigned long long size);
extern sector_t drbd_new_dev_size(struct Drbd_Conf*, struct drbd_backing_dev*);
enum determin_dev_size_enum { unchanged = 0, shrunk = 1, grew = 2 };
extern enum determin_dev_size_enum drbd_determin_dev_size(drbd_dev*);
extern void resync_after_online_grow(drbd_dev *mdev);
extern void drbd_setup_queue_param(drbd_dev *mdev, unsigned int);
extern int drbd_set_role(drbd_dev *mdev, drbd_role_t new_role, int force);
>>>>>>> 97adefe1
extern int drbd_ioctl(struct inode *inode, struct file *file,
		      unsigned int cmd, unsigned long arg);
enum drbd_disk_state drbd_try_outdate_peer(struct drbd_conf *mdev);
extern long drbd_compat_ioctl(struct file *f, unsigned cmd, unsigned long arg);
extern int drbd_khelper(struct drbd_conf *mdev, char *cmd);

/* drbd_worker.c */
extern int drbd_worker(struct Drbd_thread *thi);
extern void drbd_alter_sa(struct drbd_conf *mdev, int na);
extern void drbd_start_resync(struct drbd_conf *mdev, enum drbd_conns side);
extern void resume_next_sg(struct drbd_conf *mdev);
extern void suspend_other_sg(struct drbd_conf *mdev);
extern int drbd_resync_finished(struct drbd_conf *mdev);
/* maybe rather drbd_main.c ? */
extern int drbd_md_sync_page_io(struct drbd_conf *mdev,
		struct drbd_backing_dev *bdev, sector_t sector, int rw);
/* worker callbacks */
extern int w_req_cancel_conflict(struct drbd_conf *, struct drbd_work *, int);
extern int w_read_retry_remote(struct drbd_conf *, struct drbd_work *, int);
extern int w_e_end_data_req(struct drbd_conf *, struct drbd_work *, int);
extern int w_e_end_rsdata_req(struct drbd_conf *, struct drbd_work *, int);
extern int w_resync_inactive(struct drbd_conf *, struct drbd_work *, int);
extern int w_resume_next_sg(struct drbd_conf *, struct drbd_work *, int);
extern int w_io_error(struct drbd_conf *, struct drbd_work *, int);
extern int w_send_write_hint(struct drbd_conf *, struct drbd_work *, int);
extern int w_make_resync_request(struct drbd_conf *, struct drbd_work *, int);
extern int w_send_dblock(struct drbd_conf *, struct drbd_work *, int);
extern int w_send_barrier(struct drbd_conf *, struct drbd_work *, int);
extern int w_send_read_req(struct drbd_conf *, struct drbd_work *, int);
extern int w_prev_work_done(struct drbd_conf *, struct drbd_work *, int);

extern void resync_timer_fn(unsigned long data);

/* drbd_receiver.c */
extern int drbd_release_ee(struct drbd_conf *mdev, struct list_head *list);
extern struct Tl_epoch_entry *drbd_alloc_ee(struct drbd_conf *mdev,
					    u64 id,
					    sector_t sector,
					    unsigned int data_size,
					    unsigned int gfp_mask);
extern void drbd_free_ee(struct drbd_conf *mdev, struct Tl_epoch_entry *e);
extern void drbd_wait_ee_list_empty(struct drbd_conf *mdev,
		struct list_head *head);
extern void _drbd_wait_ee_list_empty(struct drbd_conf *mdev,
		struct list_head *head);
extern void drbd_set_recv_tcq(struct drbd_conf *mdev, int tcq_enabled);
extern void _drbd_clear_done_ee(struct drbd_conf *mdev);

static inline void drbd_tcp_cork(struct socket *sock)
{
#if 1
	mm_segment_t oldfs = get_fs();
	int val = 1;

	set_fs(KERNEL_DS);
	tcp_setsockopt(sock->sk, SOL_TCP, TCP_CORK, (char *)&val, sizeof(val) );
	set_fs(oldfs);
#else
	tcp_sk(sock->sk)->nonagle |= TCP_NAGLE_CORK;
#endif
}

static inline void drbd_tcp_flush(struct socket *sock)
{
#if 1
	mm_segment_t oldfs = get_fs();
	int val = 0;

	set_fs(KERNEL_DS);
	tcp_setsockopt(sock->sk, SOL_TCP, TCP_CORK, (char *)&val, sizeof(val) );
	set_fs(oldfs);
#else
	tcp_sk(sock->sk)->nonagle &= ~TCP_NAGLE_CORK;
	tcp_push_pending_frames(sock->sk, tcp_sk(sock->sk));
#endif
}

/* drbd_proc.c */
extern struct proc_dir_entry *drbd_proc;
extern struct file_operations drbd_proc_fops;
extern const char *conns_to_name(enum drbd_conns s);
extern const char *roles_to_name(enum drbd_role s);

/* drbd_actlog.c */
extern void drbd_al_begin_io(struct drbd_conf *mdev, sector_t sector);
extern void drbd_al_complete_io(struct drbd_conf *mdev, sector_t sector);
extern void drbd_rs_complete_io(struct drbd_conf *mdev, sector_t sector);
extern int drbd_rs_begin_io(struct drbd_conf *mdev, sector_t sector);
extern int drbd_try_rs_begin_io(struct drbd_conf *mdev, sector_t sector);
extern void drbd_rs_cancel_all(struct drbd_conf *mdev);
extern int drbd_rs_del_all(struct drbd_conf *mdev);
extern void drbd_rs_failed_io(struct drbd_conf *mdev,
		sector_t sector, int size);
extern int drbd_al_read_log(struct drbd_conf *mdev, struct drbd_backing_dev *);
extern void __drbd_set_in_sync(struct drbd_conf *mdev, sector_t sector,
		int size, const char *file, const unsigned int line);
#define drbd_set_in_sync(mdev, sector, size) \
	__drbd_set_in_sync(mdev, sector, size, __FILE__, __LINE__ )
extern void __drbd_set_out_of_sync(struct drbd_conf *mdev, sector_t sector,
		int size, const char *file, const unsigned int line);
#define drbd_set_out_of_sync(mdev, sector, size) \
	__drbd_set_out_of_sync(mdev, sector, size, __FILE__, __LINE__ )
extern void drbd_al_apply_to_bm(struct drbd_conf *mdev);
extern void drbd_al_to_on_disk_bm(struct drbd_conf *mdev);
extern void drbd_al_shrink(struct drbd_conf *mdev);


/* drbd_nl.c */

void drbd_nl_cleanup(void);
int __init drbd_nl_init(void);
void drbd_bcast_state(struct drbd_conf *mdev);
void drbd_bcast_sync_progress(struct drbd_conf *mdev);

/*
 * inline helper functions
 *************************/

#define peer_mask role_mask
#define pdsk_mask disk_mask
#define susp_mask 1
#define user_isp_mask 1
#define aftr_isp_mask 1

#define NS(T, S) \
	({ union drbd_state_t mask; mask.i = 0; mask.T = T##_mask; mask; }), \
	({ union drbd_state_t val; val.i = 0; val.T = (S); val; })
#define NS2(T1, S1, T2, S2) \
	({ union drbd_state_t mask; mask.i = 0; mask.T1 = T1##_mask; \
	  mask.T2 = T2##_mask; mask; }), \
	({ union drbd_state_t val; val.i = 0; val.T1 = (S1); \
	  val.T2 = (S2); val; })
#define NS3(T1, S1, T2, S2, T3, S3) \
	({ union drbd_state_t mask; mask.i = 0; mask.T1 = T1##_mask; \
	  mask.T2 = T2##_mask; mask.T3 = T3##_mask; mask; }), \
	({ union drbd_state_t val; val.i = 0; val.T1 = (S1); \
	  val.T2 = (S2); val.T3 = (S3); val; })

#define _NS(D, T, S) \
	D, ({ union drbd_state_t ns; ns.i = D->state.i; ns.T = (S); ns; })
#define _NS2(D, T1, S1, T2, S2) \
	D, ({ union drbd_state_t ns; ns.i = D->state.i; ns.T1 = (S1); \
	ns.T2 = (S2); ns; })
#define _NS3(D, T1, S1, T2, S2, T3, S3) \
	D, ({ union drbd_state_t ns; ns.i = D->state.i; ns.T1 = (S1); \
	ns.T2 = (S2); ns.T3 = (S3); ns; })

static inline void drbd_state_lock(struct drbd_conf *mdev)
{
	wait_event(mdev->misc_wait,
		   !test_and_set_bit(CLUSTER_ST_CHANGE, &mdev->flags));
}

static inline void drbd_state_unlock(struct drbd_conf *mdev)
{
	clear_bit(CLUSTER_ST_CHANGE, &mdev->flags);
	wake_up(&mdev->misc_wait);
}

static inline int drbd_request_state(struct drbd_conf *mdev,
				     union drbd_state_t mask,
				     union drbd_state_t val)
{
	return _drbd_request_state(mdev, mask, val, ChgStateVerbose);
}

/**
 * drbd_chk_io_error: Handles the on_io_error setting, should be called from
 * all io completion handlers. See also drbd_io_error().
 */
static inline void __drbd_chk_io_error(struct drbd_conf *mdev, int forcedetach)
{
	switch (mdev->bc->dc.on_io_error) {
	case PassOn: /* FIXME would this be better named "Ignore"? */
		if (!forcedetach) {
			if (printk_ratelimit())
				ERR("Local IO failed. Passing error on...\n");
			break;
		}
		/* NOTE fall through to detach case if forcedetach set */
	case Detach:
	case CallIOEHelper:
		if (mdev->state.disk > Failed) {
			_drbd_set_state(_NS(mdev, disk, Failed),
					ChgStateHard|ScheduleAfter);
			ERR("Local IO failed. Detaching...\n");
		}
		break;
	}
}

static inline void drbd_chk_io_error(struct drbd_conf *mdev,
	int error, int forcedetach)
{
	if (error) {
		unsigned long flags;
		spin_lock_irqsave(&mdev->req_lock, flags);
		__drbd_chk_io_error(mdev, forcedetach);
		spin_unlock_irqrestore(&mdev->req_lock, flags);
	}
}

static inline int semaphore_is_locked(struct semaphore *s)
{
	if (!down_trylock(s)) {
		up(s);
		return 0;
	}
	return 1;
}

/* Returns the first sector number of our meta data,
 * which, for internal meta data, happens to be the maximum capacity
 * we could agree upon with our peer
 */
static inline sector_t drbd_md_first_sector(struct drbd_backing_dev *bdev)
{
	switch (bdev->dc.meta_dev_idx) {
	case DRBD_MD_INDEX_INTERNAL:
	case DRBD_MD_INDEX_FLEX_INT:
		return bdev->md.md_offset + bdev->md.bm_offset;
	case DRBD_MD_INDEX_FLEX_EXT:
	default:
		return bdev->md.md_offset;
	}
}

/* returns the last sector number of our meta data,
 * to be able to catch out of band md access */
static inline sector_t drbd_md_last_sector(struct drbd_backing_dev *bdev)
{
	switch (bdev->dc.meta_dev_idx) {
	case DRBD_MD_INDEX_INTERNAL:
	case DRBD_MD_INDEX_FLEX_INT:
		return bdev->md.md_offset + MD_AL_OFFSET -1;
	case DRBD_MD_INDEX_FLEX_EXT:
	default:
		return bdev->md.md_offset + bdev->md.md_size_sect;
	}
}

/* returns the capacity we announce to out peer */
static inline sector_t drbd_get_max_capacity(struct drbd_backing_dev *bdev)
{
	switch (bdev->dc.meta_dev_idx) {
	case DRBD_MD_INDEX_INTERNAL:
	case DRBD_MD_INDEX_FLEX_INT:
		return drbd_get_capacity(bdev->backing_bdev)
			? drbd_md_first_sector(bdev)
			: 0;
	case DRBD_MD_INDEX_FLEX_EXT:
	default:
		return drbd_get_capacity(bdev->backing_bdev);
	}
}

/* returns the sector number of our meta data 'super' block */
static inline sector_t drbd_md_ss__(struct drbd_conf *mdev,
				    struct drbd_backing_dev *bdev)
{
	switch (bdev->dc.meta_dev_idx) {
	default: /* external, some index */
		return MD_RESERVED_SECT * bdev->dc.meta_dev_idx;
	case DRBD_MD_INDEX_INTERNAL:
		/* with drbd08, internal meta data is always "flexible" */
	case DRBD_MD_INDEX_FLEX_INT:
		/* sizeof(struct md_on_disk_07) == 4k
		 * position: last 4k aligned block of 4k size */
		if (!bdev->backing_bdev) {
			if (DRBD_ratelimit(5*HZ, 5)) {
				ERR("bdev->backing_bdev==NULL\n");
				dump_stack();
			}
			return 0;
		}
		return (drbd_get_capacity(bdev->backing_bdev) & ~7ULL)
			- MD_AL_OFFSET;
	case DRBD_MD_INDEX_FLEX_EXT:
		return 0;
	}
}

static inline void
_drbd_queue_work(struct drbd_work_queue *q, struct drbd_work *w)
{
	list_add_tail(&w->list, &q->q);
	up(&q->s);
}

static inline void
drbd_queue_work_front(struct drbd_work_queue *q, struct drbd_work *w)
{
	unsigned long flags;
	spin_lock_irqsave(&q->q_lock, flags);
	list_add(&w->list, &q->q);
	up(&q->s); /* within the spinlock,
		      see comment near end of drbd_worker() */
	spin_unlock_irqrestore(&q->q_lock, flags);
}

static inline void
drbd_queue_work(struct drbd_work_queue *q, struct drbd_work *w)
{
	unsigned long flags;
	spin_lock_irqsave(&q->q_lock, flags);
	list_add_tail(&w->list, &q->q);
	up(&q->s); /* within the spinlock,
		      see comment near end of drbd_worker() */
	spin_unlock_irqrestore(&q->q_lock, flags);
}

static inline void wake_asender(struct drbd_conf *mdev)
{
	if (test_bit(SIGNAL_ASENDER, &mdev->flags))
		force_sig(DRBD_SIG, mdev->asender.task);
}

static inline void request_ping(struct drbd_conf *mdev)
{
	set_bit(SEND_PING, &mdev->flags);
	wake_asender(mdev);
}

static inline int drbd_send_short_cmd(struct drbd_conf *mdev,
	enum Drbd_Packet_Cmd cmd)
{
	struct Drbd_Header h;
	return drbd_send_cmd(mdev, USE_DATA_SOCKET, cmd, &h, sizeof(h));
}

static inline int drbd_send_ping(struct drbd_conf *mdev)
{
	struct Drbd_Header h;
	return drbd_send_cmd(mdev, USE_META_SOCKET, Ping, &h, sizeof(h));
}

static inline int drbd_send_ping_ack(struct drbd_conf *mdev)
{
	struct Drbd_Header h;
	return drbd_send_cmd(mdev, USE_META_SOCKET, PingAck, &h, sizeof(h));
}

static inline void drbd_thread_stop(struct Drbd_thread *thi)
{
	_drbd_thread_stop(thi, FALSE, TRUE);
}

static inline void drbd_thread_stop_nowait(struct Drbd_thread *thi)
{
	_drbd_thread_stop(thi, FALSE, FALSE);
}

static inline void drbd_thread_restart_nowait(struct Drbd_thread *thi)
{
	_drbd_thread_stop(thi, TRUE, FALSE);
}

/* counts how many answer packets packets we expect from our peer,
 * for either explicit application requests,
 * or implicit barrier packets as necessary.
 * increased:
 *  w_send_barrier
 *  _req_mod(req, queue_for_net_write or queue_for_net_read);
 *    it is much easier and equally valid to count what we queue for the
 *    worker, even before it actually was queued or send.
 *    (drbd_make_request_common; recovery path on read io-error)
 * decreased:
 *  got_BarrierAck (respective tl_clear, tl_clear_barrier)
 *  _req_mod(req, data_received)
 *     [from receive_DataReply]
 *  _req_mod(req, write_acked_by_peer or recv_acked_by_peer or neg_acked)
 *     [from got_BlockAck (WriteAck, RecvAck)]
 *     FIXME
 *     for some reason it is NOT decreased in got_NegAck,
 *     but in the resulting cleanup code from report_params.
 *     we should try to remember the reason for that...
 *  _req_mod(req, send_failed or send_canceled)
 *  _req_mod(req, connection_lost_while_pending)
 *     [from tl_clear_barrier]
 */
static inline void inc_ap_pending(struct drbd_conf *mdev)
{
	atomic_inc(&mdev->ap_pending_cnt);
}

#define ERR_IF_CNT_IS_NEGATIVE(which)				\
	if (atomic_read(&mdev->which) < 0)			\
		ERR("in %s:%d: " #which " = %d < 0 !\n",	\
		    __func__ , __LINE__ ,			\
		    atomic_read(&mdev->which))

#define dec_ap_pending(mdev)	do {				\
	typecheck(struct drbd_conf *, mdev);				\
	if (atomic_dec_and_test(&mdev->ap_pending_cnt))		\
		wake_up(&mdev->misc_wait);			\
	ERR_IF_CNT_IS_NEGATIVE(ap_pending_cnt); } while (0)

/* counts how many resync-related answers we still expect from the peer
 *		     increase			decrease
 * SyncTarget sends RSDataRequest (and expects RSDataReply)
 * SyncSource sends RSDataReply   (and expects WriteAck whith ID_SYNCER)
 *					   (or NegAck with ID_SYNCER)
 */
static inline void inc_rs_pending(struct drbd_conf *mdev)
{
	atomic_inc(&mdev->rs_pending_cnt);
}

#define dec_rs_pending(mdev)	do {				\
	typecheck(struct drbd_conf *, mdev);				\
	atomic_dec(&mdev->rs_pending_cnt);			\
	ERR_IF_CNT_IS_NEGATIVE(rs_pending_cnt); } while (0)

/* counts how many answers we still need to send to the peer.
 * increased on
 *  receive_Data	unless protocol A;
 *			we need to send a RecvAck (proto B)
 *			or WriteAck (proto C)
 *  receive_RSDataReply (recv_resync_read) we need to send a WriteAck
 *  receive_DataRequest (receive_RSDataRequest) we need to send back Data
 *  receive_Barrier_*	we need to send a BarrierAck
 */
static inline void inc_unacked(struct drbd_conf *mdev)
{
	atomic_inc(&mdev->unacked_cnt);
}

#define dec_unacked(mdev)	do {				\
	typecheck(struct drbd_conf *, mdev);				\
	atomic_dec(&mdev->unacked_cnt);				\
	ERR_IF_CNT_IS_NEGATIVE(unacked_cnt); } while (0)

#define sub_unacked(mdev, n)	do {				\
	typecheck(struct drbd_conf *, mdev);				\
	atomic_sub(n, &mdev->unacked_cnt);			\
	ERR_IF_CNT_IS_NEGATIVE(unacked_cnt); } while (0)


static inline void dec_net(struct drbd_conf *mdev)
{
	if (atomic_dec_and_test(&mdev->net_cnt))
		wake_up(&mdev->misc_wait);
}

/**
 * inc_net: Returns TRUE when it is ok to access mdev->net_conf. You
 * should call dec_net() when finished looking at mdev->net_conf.
 */
static inline int inc_net(struct drbd_conf *mdev)
{
	int have_net_conf;

	atomic_inc(&mdev->net_cnt);
	have_net_conf = mdev->state.conn >= Unconnected;
	if (!have_net_conf)
		dec_net(mdev);
	return have_net_conf;
}

/* strictly speaking,
 * these would have to hold the req_lock while looking at
 * the disk state. But since we cannot submit within a spinlock,
 * this is mood...
 */

static inline void dec_local(struct drbd_conf *mdev)
{
	if (atomic_dec_and_test(&mdev->local_cnt))
		wake_up(&mdev->misc_wait);
	D_ASSERT(atomic_read(&mdev->local_cnt) >= 0);
}
/**
 * inc_local: Returns TRUE when local IO is possible. If it returns
 * TRUE you should call dec_local() after IO is completed.
 */
static inline int inc_local_if_state(struct drbd_conf *mdev,
	enum drbd_disk_state mins)
{
	int io_allowed;

	atomic_inc(&mdev->local_cnt);
	io_allowed = (mdev->state.disk >= mins );
	if (!io_allowed)
		dec_local(mdev);
	return io_allowed;
}
static inline int inc_local(struct drbd_conf *mdev)
{
	return inc_local_if_state(mdev, Inconsistent);
}

/* this throttles on-the-fly application requests
 * according to max_buffers settings;
 * maybe re-implement using semaphores? */
static inline int drbd_get_max_buffers(struct drbd_conf *mdev)
{
	int mxb = 1000000; /* arbitrary limit on open requests */
	if (inc_net(mdev)) {
		mxb = mdev->net_conf->max_buffers;
		dec_net(mdev);
	}
	return mxb;
}

static inline int __inc_ap_bio_cond(struct drbd_conf *mdev)
{
	int mxb = drbd_get_max_buffers(mdev);
	if (mdev->state.susp)
		return 0;
	if (mdev->state.conn == WFBitMapS)
		return 0;
	if (mdev->state.conn == WFBitMapT)
		return 0;
	/* since some older kernels don't have atomic_add_unless,
	 * and we are within the spinlock anyways, we have this workaround.  */
	if (atomic_read(&mdev->ap_bio_cnt) > mxb) return 0;
	atomic_inc(&mdev->ap_bio_cnt);
	return 1;
}

/* I'd like to use wait_event_lock_irq,
 * but I'm not sure when it got introduced,
 * and not sure when it has 3 or 4 arguments */
static inline void inc_ap_bio(struct drbd_conf *mdev)
{
	/* compare with after_state_ch,
	 * os.conn != WFBitMapS && ns.conn == WFBitMapS */
	DEFINE_WAIT(wait);

	/* we wait here
	 *    as long as the device is suspended
	 *    until the bitmap is no longer on the fly during connection
	 *    handshake as long as we would exeed the max_buffer limit.
	 *
	 * to avoid races with the reconnect code,
	 * we need to atomic_inc within the spinlock. */

	spin_lock_irq(&mdev->req_lock);
	while (!__inc_ap_bio_cond(mdev)) {
		prepare_to_wait(&mdev->misc_wait, &wait, TASK_UNINTERRUPTIBLE);
		spin_unlock_irq(&mdev->req_lock);
		schedule();
		finish_wait(&mdev->misc_wait, &wait);
		spin_lock_irq(&mdev->req_lock);
	}
	spin_unlock_irq(&mdev->req_lock);
}

static inline void dec_ap_bio(struct drbd_conf *mdev)
{
	int mxb = drbd_get_max_buffers(mdev);
	int ap_bio = atomic_dec_return(&mdev->ap_bio_cnt);

	D_ASSERT(ap_bio >= 0);
	if (ap_bio < mxb)
		wake_up(&mdev->misc_wait);
}

static inline int seq_cmp(u32 a, u32 b)
{
	/* we assume wrap around at 32bit.
	 * for wrap around at 24bit (old atomic_t),
	 * we'd have to
	 *  a <<= 8; b <<= 8;
	 */
	return ((s32)(a) - (s32)(b));
}
#define seq_lt(a, b) (seq_cmp((a), (b)) < 0)
#define seq_gt(a, b) (seq_cmp((a), (b)) > 0)
#define seq_ge(a, b) (seq_cmp((a), (b)) >= 0)
#define seq_le(a, b) (seq_cmp((a), (b)) <= 0)
/* CAUTION: please no side effects in arguments! */
#define seq_max(a, b) ((u32)(seq_gt((a), (b)) ? (a) : (b)))

static inline void update_peer_seq(struct drbd_conf *mdev, unsigned int new_seq)
{
	unsigned int m;
	spin_lock(&mdev->peer_seq_lock);
	m = seq_max(mdev->peer_seq, new_seq);
	mdev->peer_seq = m;
	spin_unlock(&mdev->peer_seq_lock);
	if (m == new_seq)
		wake_up(&mdev->seq_wait);
}

static inline int drbd_queue_order_type(struct drbd_conf *mdev)
{
	/* sorry, we currently have no working implementation
	 * of distributed TCQ stuff */
#ifndef QUEUE_ORDERED_NONE
#define QUEUE_ORDERED_NONE 0
#endif
	return QUEUE_ORDERED_NONE;
}

/*
 * FIXME investigate what makes most sense:
 * a) blk_run_queue(q);
 *
 * b) struct backing_dev_info *bdi;
 *    b1) bdi = &q->backing_dev_info;
 *    b2) bdi = mdev->bc->backing_bdev->bd_inode->i_mapping->backing_dev_info;
 *    blk_run_backing_dev(bdi,NULL);
 *
 * c) generic_unplug(q) ? __generic_unplug(q) ?
 *
 * d) q->unplug_fn(q), which is what all the drivers/md/ stuff uses...
 *
 */
static inline void drbd_blk_run_queue(struct request_queue *q)
{
	if (q && q->unplug_fn)
		q->unplug_fn(q);
}

static inline void drbd_kick_lo(struct drbd_conf *mdev)
{
	if (!mdev->bc->backing_bdev) {
		if (DRBD_ratelimit(5*HZ, 5)) {
			ERR("backing_bdev==NULL in drbd_kick_lo! "
			    "The following call trace is for "
			    "debuggin purposes only. Don't worry.\n");
			dump_stack();
		}
	} else {
		drbd_blk_run_queue(bdev_get_queue(mdev->bc->backing_bdev));
	}
}
#endif<|MERGE_RESOLUTION|>--- conflicted
+++ resolved
@@ -746,22 +746,12 @@
 	 */
 };
 
-<<<<<<< HEAD
-/* for sync_conf and other types... */
-#define PACKET(name, number, fields) struct name { fields };
-#define INTEGER(pn, pr, member) int member;
-#define INT64(pn, pr, member) __u64 member;
-#define BIT(pn, pr, member) unsigned member : 1;
-#define STRING(pn, pr, member, len) \
-	unsigned char member[len]; int member ## _len;
-=======
 // for sync_conf and other types...
 #define NL_PACKET(name, number, fields) struct name { fields };
 #define NL_INTEGER(pn,pr,member) int member;
 #define NL_INT64(pn,pr,member) __u64 member;
 #define NL_BIT(pn,pr,member)   unsigned member : 1;
 #define NL_STRING(pn,pr,member,len) unsigned char member[len]; int member ## _len;
->>>>>>> 97adefe1
 #include "linux/drbd_nl.h"
 
 struct drbd_backing_dev {
@@ -1315,25 +1305,16 @@
 extern int is_valid_ar_handle(struct drbd_request *, sector_t);
 
 
-<<<<<<< HEAD
 /* drbd_nl.c */
 extern char *ppsize(char *buf, unsigned long long size);
 extern sector_t drbd_new_dev_size(struct drbd_conf *,
 		struct drbd_backing_dev *);
-extern int drbd_determin_dev_size(struct drbd_conf *);
+enum determin_dev_size_enum { unchanged = 0, shrunk = 1, grew = 2 };
+extern enum determin_dev_size_enum drbd_determin_dev_size(struct drbd_conf *);
+extern void resync_after_online_grow(struct drbd_conf *);
 extern void drbd_setup_queue_param(struct drbd_conf *mdev, unsigned int);
 extern int drbd_set_role(struct drbd_conf *mdev, enum drbd_role new_role,
 		int force);
-=======
-// drbd_nl.c
-extern char* ppsize(char* buf, unsigned long long size);
-extern sector_t drbd_new_dev_size(struct Drbd_Conf*, struct drbd_backing_dev*);
-enum determin_dev_size_enum { unchanged = 0, shrunk = 1, grew = 2 };
-extern enum determin_dev_size_enum drbd_determin_dev_size(drbd_dev*);
-extern void resync_after_online_grow(drbd_dev *mdev);
-extern void drbd_setup_queue_param(drbd_dev *mdev, unsigned int);
-extern int drbd_set_role(drbd_dev *mdev, drbd_role_t new_role, int force);
->>>>>>> 97adefe1
 extern int drbd_ioctl(struct inode *inode, struct file *file,
 		      unsigned int cmd, unsigned long arg);
 enum drbd_disk_state drbd_try_outdate_peer(struct drbd_conf *mdev);
