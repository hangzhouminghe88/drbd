--- conflicted
+++ resolved
@@ -284,13 +284,8 @@
 	AuthResponse,
 	StateChgRequest,
 
-<<<<<<< HEAD
-	/* These are sent on the meta socket... */
-	Ping,
-=======
 	FIRST_ASENDER_CMD,
 	Ping = FIRST_ASENDER_CMD,
->>>>>>> 94c72e15
 	PingAck,
 	RecvAck,      /* Used in protocol B */
 	WriteAck,     /* Used in protocol C */
@@ -966,37 +961,21 @@
 extern void drbd_free_resources(struct drbd_conf *mdev);
 extern void tl_release(struct drbd_conf *mdev, unsigned int barrier_nr,
 		       unsigned int set_size);
-<<<<<<< HEAD
 extern void tl_clear(struct drbd_conf *mdev);
 extern void _tl_add_barrier(struct drbd_conf *, struct drbd_barrier *);
 extern void drbd_free_sock(struct drbd_conf *mdev);
 extern int drbd_send(struct drbd_conf *mdev, struct socket *sock,
 			void *buf, size_t size, unsigned msg_flags);
 extern int drbd_send_protocol(struct drbd_conf *mdev);
+extern int _drbd_send_uuids(struct drbd_conf *mdev);
 extern int drbd_send_uuids(struct drbd_conf *mdev);
 extern int drbd_send_sync_uuid(struct drbd_conf *mdev, u64 val);
 extern int drbd_send_sizes(struct drbd_conf *mdev);
+extern int _drbd_send_state(struct drbd_conf *mdev);
 extern int drbd_send_state(struct drbd_conf *mdev);
 extern int _drbd_send_cmd(struct drbd_conf *mdev, struct socket *sock,
 			enum Drbd_Packet_Cmd cmd, struct Drbd_Header *h,
 			size_t size, unsigned msg_flags);
-=======
-extern void tl_clear(drbd_dev *mdev);
-extern void _tl_add_barrier(drbd_dev *, struct drbd_barrier *);
-extern void drbd_free_sock(drbd_dev *mdev);
-extern int drbd_send(drbd_dev *mdev, struct socket *sock,
-		     void* buf, size_t size, unsigned msg_flags);
-extern int drbd_send_protocol(drbd_dev *mdev);
-extern int _drbd_send_uuids(drbd_dev *mdev);
-extern int drbd_send_uuids(drbd_dev *mdev);
-extern int drbd_send_sync_uuid(drbd_dev *mdev, u64 val);
-extern int drbd_send_sizes(drbd_dev *mdev);
-extern int _drbd_send_state(drbd_dev *mdev);
-extern int drbd_send_state(drbd_dev *mdev);
-extern int _drbd_send_cmd(drbd_dev *mdev, struct socket *sock,
-			  Drbd_Packet_Cmd cmd, Drbd_Header *h,
-			  size_t size, unsigned msg_flags);
->>>>>>> 94c72e15
 #define USE_DATA_SOCKET 1
 #define USE_META_SOCKET 0
 extern int drbd_send_cmd(struct drbd_conf *mdev, int use_data_socket,
@@ -1207,17 +1186,11 @@
 extern void drbd_bm_unlock(struct drbd_conf *mdev);
 #define drbd_bm_lock(mdev)    __drbd_bm_lock(mdev, __FILE__, __LINE__ )
 
-<<<<<<< HEAD
 extern void _drbd_bm_recount_bits(struct drbd_conf *mdev, char *file, int line);
 #define drbd_bm_recount_bits(mdev) \
 	_drbd_bm_recount_bits(mdev, __FILE__, __LINE__ )
+extern int drbd_bm_count_bits(struct drbd_conf *mdev, const unsigned long s, const unsigned long e);
 /* drbd_main.c */
-=======
-extern void _drbd_bm_recount_bits(drbd_dev *mdev, char* file, int line);
-#define drbd_bm_recount_bits(mdev) _drbd_bm_recount_bits(mdev,  __FILE__, __LINE__ )
-extern int drbd_bm_count_bits(drbd_dev *mdev, const unsigned long s, const unsigned long e);
-// drbd_main.c
->>>>>>> 94c72e15
 
 /* needs to be included here,
  * because of kmem_cache_t weirdness */
@@ -1351,27 +1324,16 @@
 extern int is_valid_ar_handle(struct drbd_request *, sector_t);
 
 
-<<<<<<< HEAD
 /* drbd_nl.c */
 extern char *ppsize(char *buf, unsigned long long size);
 extern sector_t drbd_new_dev_size(struct drbd_conf *,
 		struct drbd_backing_dev *);
-enum determin_dev_size_enum { unchanged = 0, shrunk = 1, grew = 2 };
+enum determin_dev_size_enum { dev_size_error = -1, unchanged = 0, shrunk = 1, grew = 2 };
 extern enum determin_dev_size_enum drbd_determin_dev_size(struct drbd_conf *);
 extern void resync_after_online_grow(struct drbd_conf *);
 extern void drbd_setup_queue_param(struct drbd_conf *mdev, unsigned int);
 extern int drbd_set_role(struct drbd_conf *mdev, enum drbd_role new_role,
 		int force);
-=======
-// drbd_nl.c
-extern char* ppsize(char* buf, unsigned long long size);
-extern sector_t drbd_new_dev_size(struct Drbd_Conf*, struct drbd_backing_dev*);
-enum determin_dev_size_enum { dev_size_error = -1, unchanged = 0, shrunk = 1, grew = 2 };
-extern enum determin_dev_size_enum drbd_determin_dev_size(drbd_dev*);
-extern void resync_after_online_grow(drbd_dev *mdev);
-extern void drbd_setup_queue_param(drbd_dev *mdev, unsigned int);
-extern int drbd_set_role(drbd_dev *mdev, drbd_role_t new_role, int force);
->>>>>>> 94c72e15
 extern int drbd_ioctl(struct inode *inode, struct file *file,
 		      unsigned int cmd, unsigned long arg);
 enum drbd_disk_state drbd_try_outdate_peer(struct drbd_conf *mdev);
