--- conflicted
+++ resolved
@@ -1037,12 +1037,7 @@
 	struct sender_todo {
 		struct list_head work_list;
 
-#ifdef blk_queue_plugged
-		/* For older kernels that do and need explicit unplug,
-		 * we store here the resource->dagtag_sector of unplug events
-		 * when they occur.
-		 *
-		 * If upper layers trigger an unplug on this side, we want to
+		/* If upper layers trigger an unplug on this side, we want to
 		 * send and unplug hint over to the peer.  Sending it too
 		 * early, or missing it completely, causes a potential latency
 		 * penalty (requests idling too long in the remote queue).
@@ -1059,7 +1054,6 @@
 		 */
 		u64 unplug_dagtag_sector[2];
 		unsigned int unplug_slot; /* 0 or 1 */
-#endif
 
 		/* the currently (or last) processed request,
 		 * see process_sender_todo() */
@@ -1506,14 +1500,9 @@
 extern int drbd_send_peer_dagtag(struct drbd_connection *connection, struct drbd_connection *lost_peer);
 extern void drbd_send_current_uuid(struct drbd_peer_device *peer_device, u64 current_uuid, u64 weak_nodes);
 extern void drbd_backing_dev_free(struct drbd_device *device, struct drbd_backing_dev *ldev);
-<<<<<<< HEAD
 extern void drbd_cleanup_device(struct drbd_device *device);
-void drbd_print_uuids(struct drbd_peer_device *peer_device, const char *text);
-=======
-extern void drbd_device_cleanup(struct drbd_device *device);
-extern void drbd_print_uuids(struct drbd_device *device, const char *text);
+extern void drbd_print_uuids(struct drbd_peer_device *peer_device, const char *text);
 extern void drbd_queue_unplug(struct drbd_device *device);
->>>>>>> 85f53015
 
 extern u64 drbd_capacity_to_on_disk_bm_sect(u64 capacity_sect, unsigned int max_peers);
 extern void drbd_md_set_sector_offsets(struct drbd_device *device,
