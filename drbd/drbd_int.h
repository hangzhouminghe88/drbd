/* SPDX-License-Identifier: GPL-2.0-or-later */
/*
  drbd_int.h

  This file is part of DRBD by Philipp Reisner and Lars Ellenberg.

  Copyright (C) 2001-2008, LINBIT Information Technologies GmbH.
  Copyright (C) 1999-2008, Philipp Reisner <philipp.reisner@linbit.com>.
  Copyright (C) 2002-2008, Lars Ellenberg <lars.ellenberg@linbit.com>.


*/

#ifndef _DRBD_INT_H
#define _DRBD_INT_H

#include <crypto/hash.h>
#include <linux/compiler.h>
#include <linux/types.h>
#include <linux/version.h>
#include <linux/list.h>
#include <linux/sched.h>
#include <linux/sched/signal.h>
#include <linux/bitops.h>
#include <linux/slab.h>
#include <linux/ratelimit.h>
#include <linux/mutex.h>
#include <linux/major.h>
#include <linux/blkdev.h>
#include <linux/backing-dev.h>
#include <linux/genhd.h>
#include <linux/idr.h>
#include <linux/lru_cache.h>
#include <linux/prefetch.h>
#include <linux/drbd_genl_api.h>
#include <linux/drbd.h>
#include <linux/drbd_config.h>

#include "drbd_wrappers.h"
#include "drbd_strings.h"
#include "compat.h"
#include "drbd_state.h"
#include "drbd_protocol.h"
#include "drbd_kref_debug.h"
#include "drbd_transport.h"
#include "drbd_polymorph_printk.h"

#ifdef __CHECKER__
# define __protected_by(x)       __attribute__((require_context(x,1,999,"rdwr")))
# define __protected_read_by(x)  __attribute__((require_context(x,1,999,"read")))
# define __protected_write_by(x) __attribute__((require_context(x,1,999,"write")))
# define __must_hold(x)       __attribute__((context(x,1,1), require_context(x,1,999,"call")))
#else
# define __protected_by(x)
# define __protected_read_by(x)
# define __protected_write_by(x)
# define __must_hold(x)
#endif

/* module parameter, defined in drbd_main.c */
extern unsigned int drbd_minor_count;
extern unsigned int drbd_protocol_version_min;

#ifdef CONFIG_DRBD_FAULT_INJECTION
extern int drbd_enable_faults;
extern int drbd_fault_rate;
#endif

extern char drbd_usermode_helper[];
enum {
	/* drbd_khelper returns >= 0, we can use negative values as flags for drbd_maybe_khelper */
	DRBD_UMH_DISABLED = INT_MIN,
};

#ifndef DRBD_MAJOR
# define DRBD_MAJOR 147
#endif

/* This is used to stop/restart our threads.
 * Cannot use SIGTERM nor SIGKILL, since these
 * are sent out by init on runlevel changes
 * I choose SIGHUP for now.
 *
 * FIXME btw, we should register some reboot notifier.
 */
#define DRBD_SIGKILL SIGHUP

#define ID_IN_SYNC      (4711ULL)
#define ID_OUT_OF_SYNC  (4712ULL)
#define ID_SYNCER (-1ULL)

#define UUID_NEW_BM_OFFSET ((u64)0x0001000000000000ULL)

struct drbd_device;
struct drbd_connection;

/* I want to be able to grep for "drbd $resource_name"
 * and get all relevant log lines. */

/* Defines to control fault insertion */
enum {
	DRBD_FAULT_MD_WR = 0,	/* meta data write */
	DRBD_FAULT_MD_RD = 1,	/*           read  */
	DRBD_FAULT_RS_WR = 2,	/* resync          */
	DRBD_FAULT_RS_RD = 3,
	DRBD_FAULT_DT_WR = 4,	/* data            */
	DRBD_FAULT_DT_RD = 5,
	DRBD_FAULT_DT_RA = 6,	/* data read ahead */
	DRBD_FAULT_BM_ALLOC = 7,	/* bitmap allocation */
	DRBD_FAULT_AL_EE = 8,	/* alloc ee */
	DRBD_FAULT_RECEIVE = 9, /* Changes some bytes upon receiving a [rs]data block */

	DRBD_FAULT_MAX,
};

extern unsigned int
_drbd_insert_fault(struct drbd_device *device, unsigned int type);

static inline int
drbd_insert_fault(struct drbd_device *device, unsigned int type) {
#ifdef CONFIG_DRBD_FAULT_INJECTION
	return drbd_fault_rate &&
		(drbd_enable_faults & (1<<type)) &&
		_drbd_insert_fault(device, type);
#else
	return 0;
#endif
}

/*
 * our structs
 *************************/

#define SET_MDEV_MAGIC(x) \
	({ typecheck(struct drbd_device*, x); \
	  (x)->magic = (long)(x) ^ DRBD_MAGIC; })
#define IS_VALID_MDEV(x)  \
	(typecheck(struct drbd_device*, x) && \
	  ((x) ? (((x)->magic ^ DRBD_MAGIC) == (long)(x)) : 0))

extern struct idr drbd_devices; /* RCU, updates: genl_lock() */
extern struct list_head drbd_resources; /* RCU, updates: resources_mutex */
extern struct mutex resources_mutex;

/* for sending/receiving the bitmap,
 * possibly in some encoding scheme */
struct bm_xfer_ctx {
	/* "const"
	 * stores total bits and long words
	 * of the bitmap, so we don't need to
	 * call the accessor functions over and again. */
	unsigned long bm_bits;
	unsigned long bm_words;
	/* during xfer, current position within the bitmap */
	unsigned long bit_offset;
	unsigned long word_offset;

	/* statistics; index: (h->command == P_BITMAP) */
	unsigned packets[2];
	unsigned bytes[2];
};

extern void INFO_bm_xfer_stats(struct drbd_peer_device *, const char *, struct bm_xfer_ctx *);

static inline void bm_xfer_ctx_bit_to_word_offset(struct bm_xfer_ctx *c)
{
	/* word_offset counts "native long words" (32 or 64 bit),
	 * aligned at 64 bit.
	 * Encoded packet may end at an unaligned bit offset.
	 * In case a fallback clear text packet is transmitted in
	 * between, we adjust this offset back to the last 64bit
	 * aligned "native long word", which makes coding and decoding
	 * the plain text bitmap much more convenient.  */
#if BITS_PER_LONG == 64
	c->word_offset = c->bit_offset >> 6;
#elif BITS_PER_LONG == 32
	c->word_offset = c->bit_offset >> 5;
	c->word_offset &= ~(1UL);
#else
# error "unsupported BITS_PER_LONG"
#endif
}

extern unsigned int drbd_header_size(struct drbd_connection *connection);

/**********************************************************************/
enum drbd_thread_state {
	NONE,
	RUNNING,
	EXITING,
	RESTARTING
};

struct drbd_thread {
	spinlock_t t_lock;
	struct task_struct *task;
	struct completion stop;
	enum drbd_thread_state t_state;
	int (*function) (struct drbd_thread *);
	struct drbd_resource *resource;
	struct drbd_connection *connection;
	int reset_cpu_mask;
	const char *name;
};

static inline enum drbd_thread_state get_t_state(struct drbd_thread *thi)
{
	/* THINK testing the t_state seems to be uncritical in all cases
	 * (but thread_{start,stop}), so we can read it *without* the lock.
	 *	--lge */

	smp_rmb();
	return thi->t_state;
}

struct drbd_work {
	struct list_head list;
	int (*cb)(struct drbd_work *, int cancel);
};

struct drbd_peer_device_work {
	struct drbd_work w;
	struct drbd_peer_device *peer_device;
};

enum drbd_stream;

#include "drbd_interval.h"

extern int drbd_wait_misc(struct drbd_device *, struct drbd_peer_device *, struct drbd_interval *);

extern void lock_all_resources(void);
extern void unlock_all_resources(void);

extern enum drbd_disk_state disk_state_from_md(struct drbd_device *);
extern bool want_bitmap(struct drbd_peer_device *peer_device);
extern void device_to_info(struct device_info *, struct drbd_device *);
extern long twopc_timeout(struct drbd_resource *);
extern long twopc_retry_timeout(struct drbd_resource *, int);
extern void twopc_connection_down(struct drbd_connection *);
extern u64 directly_connected_nodes(struct drbd_resource *, enum which_state);

/* sequence arithmetic for dagtag (data generation tag) sector numbers.
 * dagtag_newer_eq: true, if a is newer than b */
#define dagtag_newer_eq(a,b)      \
	(typecheck(u64, a) && \
	 typecheck(u64, b) && \
	((s64)(a) - (s64)(b) >= 0))

#define dagtag_newer(a,b)      \
	(typecheck(u64, a) && \
	 typecheck(u64, b) && \
	((s64)(a) - (s64)(b) > 0))

/* An application I/O request.
 *
 * Fields marked as "immutable" may only be modified when the request is
 * exclusively owned, e.g. when the request is created or is being retried.
 */
struct drbd_request {
	/* "immutable" */
	struct drbd_device *device;

	/* if local IO is not allowed, will be NULL.
	 * if local IO _is_ allowed, holds the locally submitted bio clone,
	 * or, after local IO completion, the ERR_PTR(error).
	 * see drbd_request_endio().
	 *
	 * Only accessed by app/submitter/endio - strictly sequential,
	 * no serialization required. */
	struct bio *private_bio;

	/* Fields sector and size are "immutable". Otherwise protected by
	 * interval_lock. */
	struct drbd_interval i;

	/* epoch: used to check on "completion" whether this req was in
	 * the current epoch, and we therefore have to close it,
	 * causing a p_barrier packet to be send, starting a new epoch.
	 *
	 * This corresponds to "barrier" in struct p_barrier[_ack],
	 * and to "barrier_nr" in struct drbd_epoch (and various
	 * comments/function parameters/local variable names).
	 *
	 * "immutable"
	 */
	unsigned int epoch;

	/* Position of this request in the serialized per-resource change
	 * stream. Can be used to serialize with other events when
	 * communicating the change stream via multiple connections.
	 * Assigned from device->resource->dagtag_sector.
	 *
	 * Given that some IO backends write several GB per second meanwhile,
	 * lets just use a 64bit sequence space.
	 *
	 * "immutable"
	 */
	u64 dagtag_sector;

	/* list entry in transfer log (protected by RCU) */
	struct list_head tl_requests;

	/* list entry in submitter lists, peer ack list, or retry lists;
	 * protected by the locks for those lists */
	struct list_head list;

	/* master bio pointer; "immutable" */
	struct bio *master_bio;

	/* see struct drbd_device */
	struct list_head req_pending_master_completion;
	struct list_head req_pending_local;

	/* for generic IO accounting; "immutable" */
	unsigned long start_jif;

	/* for request_timer_fn() */
	unsigned long pre_submit_jif;
	unsigned long pre_send_jif[DRBD_PEERS_MAX];

#ifdef CONFIG_DRBD_TIMING_STATS
	/* for DRBD internal statistics */
	ktime_t start_kt;

	/* before actual request processing */
	ktime_t in_actlog_kt;

	/* local disk */
	ktime_t pre_submit_kt;

	/* per connection */
	ktime_t pre_send_kt[DRBD_PEERS_MAX];
	ktime_t acked_kt[DRBD_PEERS_MAX];
	ktime_t net_done_kt[DRBD_PEERS_MAX];
#endif
	/* Possibly even more detail to track each phase:
	 *  master_completion_kt
	 *      how long did it take to complete the master bio
	 *      (application visible latency)
	 *  allocated_kt
	 *      how long the master bio was blocked until we finally allocated
	 *      a tracking struct
	 *  in_actlog_kt
	 *      how long did we wait for activity log transactions
	 *
	 *  net_queued_kt
	 *      when did we finally queue it for sending
	 *  pre_send_kt
	 *      when did we start sending it
	 *  post_send_kt
	 *      how long did we block in the network stack trying to send it
	 *  acked_kt
	 *      when did we receive (or fake, in protocol A) a remote ACK
	 *  net_done_kt
	 *      when did we receive final acknowledgement (P_BARRIER_ACK),
	 *      or decide, e.g. on connection loss, that we do no longer expect
	 *      anything from this peer for this request.
	 *
	 *  pre_submit_kt
	 *  post_sub_kt
	 *      when did we start submiting to the lower level device,
	 *      and how long did we block in that submit function
	 *  local_completion_kt
	 *      how long did it take the lower level device to complete this request
	 */


	/* once it hits 0, we may complete the master_bio */
	atomic_t completion_ref;
	/* once it hits 0, we may destroy this drbd_request object */
	struct kref kref;

	/* Creates a dependency chain between writes so that we know that a
	 * peer ack can be sent when kref reaches zero.
	 *
	 * If not NULL, destruction of this drbd_request will
	 * cause kref_put() on ->destroy_next.
	 *
	 * "immutable" */
	struct drbd_request *destroy_next;

	/* lock to protect state flags */
	spinlock_t rq_lock;
	unsigned int local_rq_state;
	u16 net_rq_state[DRBD_NODE_ID_MAX];

	/* for reclaim from transfer log */
	struct rcu_head rcu;
};

/* Used to multicast peer acks. */
struct drbd_peer_ack {
	struct drbd_resource *resource;
	struct list_head list;
	u64 pending_mask;
	u64 mask;
	u64 dagtag_sector;
};

/* Tracks received writes grouped in epochs. Protected by epoch_lock. */
struct drbd_epoch {
	struct drbd_connection *connection;
	struct drbd_peer_request *oldest_unconfirmed_peer_req;
	struct list_head list;
	unsigned int barrier_nr;
	atomic_t epoch_size; /* increased on every request added. */
	atomic_t active;     /* increased on every req. added, and dec on every finished. */
	atomic_t confirmed;  /* adjusted for every P_CONFIRM_STABLE */
	unsigned long flags;
};

/* drbd_epoch flag bits */
enum {
	DE_BARRIER_IN_NEXT_EPOCH_ISSUED,
	DE_BARRIER_IN_NEXT_EPOCH_DONE,
	DE_CONTAINS_A_BARRIER,
	DE_HAVE_BARRIER_NUMBER,
	DE_IS_FINISHING,
};

struct digest_info {
	int digest_size;
	void *digest;
};

struct drbd_peer_request {
	struct drbd_work w;
	struct drbd_peer_device *peer_device;
	struct list_head recv_order; /* writes only */
	/* writes only, blocked on activity log;
	 * FIXME merge with rcv_order or w.list? */
	struct list_head wait_for_actlog;

	struct drbd_page_chain_head page_chain;
	unsigned int opf; /* to be used as bi_opf */
	atomic_t pending_bios;
	struct drbd_interval i;
	unsigned long flags;	/* see comments on ee flag bits below */
	union {
		struct { /* regular peer_request */
			struct drbd_epoch *epoch; /* for writes */
			unsigned long submit_jif;
			union {
				u64 block_id;
				struct digest_info *digest;
			};
			u64 dagtag_sector;

		};
		struct { /* reused object to queue send OOS to other nodes */
			u64 sent_oos_nodes; /* Used to notify L_SYNC_TARGETs about new out_of_sync bits */
			struct drbd_peer_device *send_oos_peer_device;
			u64 send_oos_in_sync;
		};
	};
};

/* Equivalent to bio_op and req_op. */
#define peer_req_op(peer_req) \
	((peer_req)->opf & REQ_OP_MASK)

/* ee flag bits.
 * While corresponding bios are in flight, the only modification will be
 * set_bit WAS_ERROR, which has to be atomic.
 * If no bios are in flight yet, or all have been completed,
 * non-atomic modification to ee->flags is ok.
 */
enum {
	/* If successfully written,
	 * we may clear the corresponding out-of-sync bits */
	__EE_MAY_SET_IN_SYNC,

	/* Peer did not write this one, we must set-out-of-sync
	 * before actually submitting ourselves */
	__EE_SET_OUT_OF_SYNC,

	/* This peer request closes an epoch using a barrier.
	 * On successful completion, the epoch is released,
	 * and the P_BARRIER_ACK send. */
	__EE_IS_BARRIER,

	/* is this a TRIM aka REQ_OP_DISCARD? */
	__EE_TRIM,
	/* explicit zero-out requested, or
	 * our lower level cannot handle trim,
	 * and we want to fall back to zeroout instead */
	__EE_ZEROOUT,

	/* In case a barrier failed,
	 * we need to resubmit without the barrier flag. */
	__EE_RESUBMITTED,

	/* we may have several bios per peer request.
	 * if any of those fail, we set this flag atomically
	 * from the endio callback */
	__EE_WAS_ERROR,

	/* This ee has a pointer to a digest instead of a block id */
	__EE_HAS_DIGEST,

	/* Conflicting local requests need to be restarted after this request */
	__EE_RESTART_REQUESTS,

	/* The peer wants a write ACK for this (wire proto C) */
	__EE_SEND_WRITE_ACK,

	/* Is set when net_conf had two_primaries set while creating this peer_req */
	__EE_IN_INTERVAL_TREE,

	/* for debugfs: */
	/* has this been submitted, or does it still wait for something else? */
	__EE_SUBMITTED,

	/* this is/was a write request */
	__EE_WRITE,

	/* this is/was a write same request */
	__EE_WRITE_SAME,

	/* this originates from application on peer
	 * (not some resync or verify or other DRBD internal request) */
	__EE_APPLICATION,

	/* If it contains only 0 bytes, send back P_RS_DEALLOCATED */
	__EE_RS_THIN_REQ,

	/* Hold reference in activity log */
	__EE_IN_ACTLOG,
};
#define EE_MAY_SET_IN_SYNC     (1<<__EE_MAY_SET_IN_SYNC)
#define EE_SET_OUT_OF_SYNC     (1<<__EE_SET_OUT_OF_SYNC)
#define EE_IS_BARRIER          (1<<__EE_IS_BARRIER)
#define EE_TRIM                (1<<__EE_TRIM)
#define EE_ZEROOUT             (1<<__EE_ZEROOUT)
#define EE_RESUBMITTED         (1<<__EE_RESUBMITTED)
#define EE_WAS_ERROR           (1<<__EE_WAS_ERROR)
#define EE_HAS_DIGEST          (1<<__EE_HAS_DIGEST)
#define EE_RESTART_REQUESTS	(1<<__EE_RESTART_REQUESTS)
#define EE_SEND_WRITE_ACK	(1<<__EE_SEND_WRITE_ACK)
#define EE_IN_INTERVAL_TREE	(1<<__EE_IN_INTERVAL_TREE)
#define EE_SUBMITTED		(1<<__EE_SUBMITTED)
#define EE_WRITE		(1<<__EE_WRITE)
#define EE_WRITE_SAME		(1<<__EE_WRITE_SAME)
#define EE_APPLICATION		(1<<__EE_APPLICATION)
#define EE_RS_THIN_REQ		(1<<__EE_RS_THIN_REQ)
#define EE_IN_ACTLOG		(1<<__EE_IN_ACTLOG)

/* flag bits per device */
enum device_flag {
	UNPLUG_QUEUED,		/* only relevant with kernel 2.4 */
	UNPLUG_REMOTE,		/* sending a "UnplugRemote" could help */
	MD_DIRTY,		/* current uuids and flags not yet on disk */
	CRASHED_PRIMARY,	/* This node was a crashed primary.
				 * Gets cleared when the state.conn
				 * goes into L_ESTABLISHED state. */
	MD_NO_FUA,		/* meta data device does not support barriers,
				   so don't even try */
	WAS_READ_ERROR,		/* Local disk READ failed, returned IO error */
	FORCE_DETACH,		/* Force-detach from local disk, aborting any pending local IO */
	NEW_CUR_UUID,		/* Create new current UUID when thawing IO or issuing local IO */
	__NEW_CUR_UUID,		/* Set NEW_CUR_UUID as soon as state change visible */
	WRITING_NEW_CUR_UUID,	/* Set while the new current ID gets generated. */
	AL_SUSPENDED,		/* Activity logging is currently suspended. */
	UNREGISTERED,
	FLUSH_PENDING,		/* if set, device->flush_jif is when we submitted that flush
				 * from drbd_flush_after_epoch() */

        /* cleared only after backing device related structures have been destroyed. */
        GOING_DISKLESS,         /* Disk is being detached, because of io-error, or admin request. */

        /* to be used in drbd_device_post_work() */
        GO_DISKLESS,            /* tell worker to schedule cleanup before detach */
        DESTROY_DISK,           /* tell worker to close backing devices and destroy related structures. */
	MD_SYNC,		/* tell worker to call drbd_md_sync() */
	MAKE_NEW_CUR_UUID,	/* tell worker to ping peers and eventually write new current uuid */

	HAVE_LDEV,
	STABLE_RESYNC,		/* One peer_device finished the resync stable! */
	READ_BALANCE_RR,
	PRIMARY_LOST_QUORUM,
	DESTROYING_DEV,
};

/* flag bits per peer device */
enum peer_device_flag {
	CONSIDER_RESYNC,
	RESYNC_AFTER_NEG,       /* Resync after online grow after the attach&negotiate finished. */
	RESIZE_PENDING,		/* Size change detected locally, waiting for the response from
				 * the peer, if it changed there as well. */
	RS_START,		/* tell worker to start resync/OV */
	RS_PROGRESS,		/* tell worker that resync made significant progress */
	RS_LAZY_BM_WRITE,	/*  -"- and bitmap writeout should be efficient now */
	RS_DONE,		/* tell worker that resync is done */
	B_RS_H_DONE,		/* Before resync handler done (already executed) */
	DISCARD_MY_DATA,	/* discard_my_data flag per volume */
	USE_DEGR_WFC_T,		/* degr-wfc-timeout instead of wfc-timeout. */
	INITIAL_STATE_SENT,
	INITIAL_STATE_RECEIVED,
	RECONCILIATION_RESYNC,
	UNSTABLE_RESYNC,	/* Sync source went unstable during resync. */
	SEND_STATE_AFTER_AHEAD,
	GOT_NEG_ACK,		/* got a neg_ack while primary, wait until peer_disk is lower than
				   D_UP_TO_DATE before becoming secondary! */
	AHEAD_TO_SYNC_SOURCE,   /* Ahead -> SyncSource queued */
	SYNC_TARGET_TO_BEHIND,  /* SyncTarget, wait for Behind */
<<<<<<< HEAD
	HANDLING_CONGESTION,    /* Set while testing for congestion and handling it */
	HANDLE_CONGESTION,      /* tell worker to change state due to congestion */
=======
	HOLDING_UUID_READ_LOCK, /* did a down_read(&device->uuid_sem) */
>>>>>>> 9f19be58
};

/* We could make these currently hardcoded constants configurable
 * variables at create-md time (or even re-configurable at runtime?).
 * Which will require some more changes to the DRBD "super block"
 * and attach code.
 *
 * updates per transaction:
 *   This many changes to the active set can be logged with one transaction.
 *   This number is arbitrary.
 * context per transaction:
 *   This many context extent numbers are logged with each transaction.
 *   This number is resulting from the transaction block size (4k), the layout
 *   of the transaction header, and the number of updates per transaction.
 *   See drbd_actlog.c:struct al_transaction_on_disk
 * */
#define AL_UPDATES_PER_TRANSACTION	 64	// arbitrary
#define AL_CONTEXT_PER_TRANSACTION	919	// (4096 - 36 - 6*64)/4

/* definition of bits in bm_flags to be used in drbd_bm_lock
 * and drbd_bitmap_io and friends. */
enum bm_flag {
	/*
	 * The bitmap can be locked to prevent others from clearing, setting,
	 * and/or testing bits.  The following combinations of lock flags make
	 * sense:
	 *
	 *   BM_LOCK_CLEAR,
	 *   BM_LOCK_SET, | BM_LOCK_CLEAR,
	 *   BM_LOCK_TEST | BM_LOCK_SET | BM_LOCK_CLEAR.
	 */

	BM_LOCK_TEST = 0x1,
	BM_LOCK_SET = 0x2,
	BM_LOCK_CLEAR = 0x4,
	BM_LOCK_BULK = 0x8, /* locked for bulk operation, allow all non-bulk operations */

	BM_LOCK_ALL = BM_LOCK_TEST | BM_LOCK_SET | BM_LOCK_CLEAR | BM_LOCK_BULK,

	BM_LOCK_SINGLE_SLOT = 0x10,
	BM_ON_DAX_PMEM = 0x10000,
};

struct drbd_bitmap {
	union {
		struct page **bm_pages;
		void *bm_on_pmem;
	};
	spinlock_t bm_lock;

	unsigned long bm_set[DRBD_PEERS_MAX]; /* number of bits set */
	unsigned long bm_bits;  /* bits per peer */
	size_t   bm_words; /* platform specitif word size; not 32bit!! */
	size_t   bm_number_of_pages;
	sector_t bm_dev_capacity;
	struct mutex bm_change; /* serializes resize operations */

	wait_queue_head_t bm_io_wait; /* used to serialize IO of single pages */

	enum bm_flag bm_flags;
	unsigned int bm_max_peers;

	/* exclusively to be used by __al_write_transaction(),
	 * and drbd_bm_write_hinted() -> bm_rw() called from there.
	 * One activity log extent represents 4MB of storage, which are 1024
	 * bits (at 4k per bit), times at most DRBD_PEERS_MAX (currently 32).
	 * The bitmap is created interleaved, with a potentially odd number
	 * of peer slots determined at create-md time.  Which means that one
	 * AL-extent may be associated with one or two bitmap pages.
	 */
	unsigned int n_bitmap_hints;
	unsigned int al_bitmap_hints[2*AL_UPDATES_PER_TRANSACTION];

	/* debugging aid, in case we are still racy somewhere */
	char          *bm_why;
	char          bm_task_comm[TASK_COMM_LEN];
	pid_t         bm_task_pid;
	struct drbd_peer_device *bm_locked_peer;
};

struct drbd_work_queue {
	struct list_head q;
	spinlock_t q_lock;  /* to protect the list. */
	wait_queue_head_t q_wait;
};

struct drbd_peer_md {
	u64 bitmap_uuid;
	u64 bitmap_dagtag;
	u32 flags;
	s32 bitmap_index;
};

struct drbd_md {
	u64 md_offset;		/* sector offset to 'super' block */

	u64 effective_size;	/* last agreed size (sectors) */
	spinlock_t uuid_lock;
	u64 current_uuid;
	u64 device_uuid;
	u32 flags;
	s32 node_id;
	u32 md_size_sect;

	s32 al_offset;	/* signed relative sector offset to activity log */
	s32 bm_offset;	/* signed relative sector offset to bitmap */

	struct drbd_peer_md peers[DRBD_NODE_ID_MAX];
	u64 history_uuids[HISTORY_UUIDS];

	/* cached value of bdev->disk_conf->meta_dev_idx */
	s32 meta_dev_idx;

	/* see al_tr_number_to_on_disk_sector() */
	u32 al_stripes;
	u32 al_stripe_size_4k;
	u32 al_size_4k; /* cached product of the above */
};

struct drbd_backing_dev {
	struct block_device *backing_bdev;
	struct block_device *md_bdev;
	struct drbd_md md;
	struct disk_conf *disk_conf; /* RCU, for updates: resource->conf_update */
	sector_t known_size; /* last known size of that backing device */
#if IS_ENABLED(CONFIG_DEV_DAX_PMEM) && !defined(DAX_PMEM_IS_INCOMPLETE)
	struct dax_device *dax_dev;
	struct meta_data_on_disk_9 *md_on_pmem; /* address of md_offset */
	struct al_on_pmem *al_on_pmem;
#endif
};

struct drbd_md_io {
	struct page *page;
	unsigned long start_jif;	/* last call to drbd_md_get_buffer */
	unsigned long submit_jif;	/* last _drbd_md_sync_page_io() submit */
	const char *current_use;
	atomic_t in_use;
	unsigned int done;
	int error;
};

struct bm_io_work {
	struct drbd_work w;
	struct drbd_device *device;
	struct drbd_peer_device *peer_device;
	char *why;
	enum bm_flag flags;
	int (*io_fn)(struct drbd_device *, struct drbd_peer_device *);
	void (*done)(struct drbd_device *device, struct drbd_peer_device *, int rv);
};

struct fifo_buffer {
	/* singly linked list to accumulate multiple such struct fifo_buffers,
	 * to be freed after a single syncronize_rcu(),
	 * outside a critical section. */
	struct fifo_buffer *next;
	unsigned int head_index;
	unsigned int size;
	int total; /* sum of all values */
	int values[0];
};
extern struct fifo_buffer *fifo_alloc(int fifo_size);

/* flag bits per connection */
enum connection_flag {
	SEND_PING,
	GOT_PING_ACK,		/* set when we receive a ping_ack packet, state_wait gets woken */
	TWOPC_PREPARED,
	TWOPC_YES,
	TWOPC_NO,
	TWOPC_RETRY,
	CONN_DRY_RUN,		/* Expect disconnect after resync handshake. */
	CREATE_BARRIER,		/* next P_DATA is preceded by a P_BARRIER */
	DISCONNECT_EXPECTED,
	BARRIER_ACK_PENDING,
	CORKED,
	DATA_CORKED = CORKED,
	CONTROL_CORKED,
	C_UNREGISTERED,
	RECONNECT,
	CONN_DISCARD_MY_DATA,
	SEND_STATE_AFTER_AHEAD_C,
	NOTIFY_PEERS_LOST_PRIMARY,
	CHECKING_PEER,		/* used by make_new_urrent_uuid() to check liveliness */
	CONN_CONGESTED,
};

/* flag bits per resource */
enum resource_flag {
	EXPLICIT_PRIMARY,
	CALLBACK_PENDING,	/* Whether we have a call_usermodehelper(, UMH_WAIT_PROC)
				 * pending, from drbd worker context.
				 * If set, bdi_write_congested() returns true,
				 * so shrink_page_list() would not recurse into,
				 * and potentially deadlock on, this drbd worker.
				 */
	TWOPC_ABORT_LOCAL,
	TWOPC_EXECUTED,         /* Commited or aborted */
	DEVICE_WORK_PENDING,	/* tell worker that some device has pending work */
	PEER_DEVICE_WORK_PENDING,/* tell worker that some peer_device has pending work */
	RESOURCE_WORK_PENDING,  /* tell worker that some peer_device has pending work */

        /* to be used in drbd_post_work() */
	TRY_BECOME_UP_TO_DATE,  /* try to become D_UP_TO_DATE */
	R_UNREGISTERED,
	DOWN_IN_PROGRESS,
	CHECKING_PEERS,
};

enum which_state { NOW, OLD = NOW, NEW };

enum twopc_type {
	TWOPC_STATE_CHANGE,
	TWOPC_RESIZE,
};

struct twopc_reply {
	int vnr;
	unsigned int tid;  /* transaction identifier */
	int initiator_node_id;  /* initiator of the transaction */
	int target_node_id;  /* target of the transaction (or -1) */
	u64 target_reachable_nodes;  /* behind the target node */
	u64 reachable_nodes;  /* behind other nodes */
	union {
		struct { /* type == TWOPC_STATE_CHANGE */
			u64 primary_nodes;
			u64 weak_nodes;
		};
		struct { /* type == TWOPC_RESIZE */
			u64 diskful_primary_nodes;
			u64 max_possible_size;
		};
	};
	unsigned int is_disconnect:1;
	unsigned int is_aborted:1;
};

struct drbd_thread_timing_details
{
	unsigned long start_jif;
	void *cb_addr;
	const char *caller_fn;
	unsigned int line;
	unsigned int cb_nr;
};
#define DRBD_THREAD_DETAILS_HIST	16

struct drbd_send_buffer {
	struct page *page;  /* current buffer page for sending data */
	char *unsent;  /* start of unsent area != pos if corked... */
	char *pos; /* position within that page */
	int allocated_size; /* currently allocated space */
	int additional_size;  /* additional space to be added to next packet's size */
};


struct drbd_resource {
	char *name;
#ifdef CONFIG_DEBUG_FS
	struct dentry *debugfs_res;
	struct dentry *debugfs_res_volumes;
	struct dentry *debugfs_res_connections;
	struct dentry *debugfs_res_in_flight_summary;
	struct dentry *debugfs_res_state_twopc;
#endif
	struct kref kref;
	struct kref_debug_info kref_debug;

	/* Volume number to device mapping. Updates protected by conf_update. */
	struct idr devices;

	/* RCU list. Updates protected by adm_mutex, conf_update and state_rwlock. */
	struct list_head connections;

	struct list_head resources;     /* list entry in global resources list */
	struct res_opts res_opts;
	int max_node_id;
	struct mutex conf_update;	/* for read-copy-update of net_conf and disk_conf
					   and devices, connection and peer_devices lists */
	struct mutex adm_mutex;		/* mutex to serialize administrative requests */
	struct mutex open_release;	/* serialize open/release */
	rwlock_t state_rwlock;          /* serialize state changes */
	u64 dagtag_sector;		/* Protected by tl_update_lock.
					 * See also dagtag_sector in
					 * &drbd_request */
	unsigned long flags;

	/* Protects updates to the transfer log and related counters. */
	spinlock_t tl_update_lock;
	struct list_head transfer_log;	/* all requests not yet fully processed */
	struct drbd_request *tl_previous_write;

	spinlock_t peer_ack_lock;
	struct list_head peer_ack_req_list;  /* requests to send peer acks for */
	struct list_head peer_ack_list;  /* peer acks to send */
	struct drbd_work peer_ack_work;
	u64 last_peer_acked_dagtag;  /* dagtag of last PEER_ACK'ed request */
	struct drbd_request *peer_ack_req;  /* last request not yet PEER_ACK'ed */

	struct semaphore state_sem;
	wait_queue_head_t state_wait;  /* upon each state change. */
	enum chg_state_flags state_change_flags;
	const char **state_change_err_str;
	bool remote_state_change;  /* remote state change in progress */
	enum twopc_type twopc_type; /* from prepare phase */
	enum drbd_packet twopc_prepare_reply_cmd; /* this node's answer to the prepare phase or 0 */
	struct list_head twopc_parents;  /* prepared on behalf of peer */
	u64 twopc_parent_nodes;
	struct twopc_reply twopc_reply;
	struct timer_list twopc_timer;
	struct drbd_work twopc_work;
	wait_queue_head_t twopc_wait;
	struct twopc_resize {
		int dds_flags;            /* from prepare phase */
		sector_t user_size;       /* from prepare phase */
		u64 diskful_primary_nodes;/* added in commit phase */
		u64 new_size;             /* added in commit phase */
	} twopc_resize;
	struct list_head queued_twopc;
	spinlock_t queued_twopc_lock;
	struct timer_list queued_twopc_timer;
	struct queued_twopc *starting_queued_twopc;

	enum drbd_role role[2];
	bool susp_user[2];			/* IO suspended by user */
	bool susp_nod[2];		/* IO suspended because no data */
	bool cached_susp;		/* cached result of looking at all different suspend bits */
	bool cached_all_devices_have_quorum;

	enum write_ordering_e write_ordering;

	/* Protects the current transfer log (tle) fields. */
	spinlock_t current_tle_lock;
	atomic_t current_tle_nr;	/* transfer log epoch number */
	unsigned current_tle_writes;	/* writes seen within this tl epoch */

	unsigned cached_min_aggreed_protocol_version;

	cpumask_var_t cpu_mask;

	struct drbd_work_queue work;
	struct drbd_thread worker;

	struct list_head listeners;
	spinlock_t listeners_lock;

	struct timer_list peer_ack_timer; /* send a P_PEER_ACK after last completion */
	struct timer_list repost_up_to_date_timer;

	unsigned int w_cb_nr; /* keeps counting up */
	struct drbd_thread_timing_details w_timing_details[DRBD_THREAD_DETAILS_HIST];
	wait_queue_head_t barrier_wait;  /* upon each state change. */
	struct rcu_head rcu;
};

struct drbd_connection {
	struct list_head connections;
	struct drbd_resource *resource;
#ifdef CONFIG_DEBUG_FS
	struct dentry *debugfs_conn;
	struct dentry *debugfs_conn_callback_history;
	struct dentry *debugfs_conn_oldest_requests;
	struct dentry *debugfs_conn_transport;
	struct dentry *debugfs_conn_debug;
#endif
	struct kref kref;
	struct kref_debug_info kref_debug;
	struct idr peer_devices;	/* volume number to peer device mapping */
	enum drbd_conn_state cstate[2];
	enum drbd_role peer_role[2];
	bool susp_fen[2];		/* IO suspended because fence peer handler runs */

	unsigned long flags;
	enum drbd_fencing_policy fencing_policy;

	struct drbd_send_buffer send_buffer[2];
	struct mutex mutex[2]; /* Protect assembling of new packet until sending it (in send_buffer) */
	/* scratch buffers for use while "owning" the DATA_STREAM send_buffer,
	 * to avoid larger on-stack temporary variables,
	 * introduced for holding digests in drbd_send_dblock() */
	union {
		/* MAX_DIGEST_SIZE in the linux kernel at this point is 64 byte, afaik */
		struct {
			char before[64];
			char after[64];
		} d;
	} scratch_buffer;

	int agreed_pro_version;		/* actually used protocol version */
	u32 agreed_features;
	unsigned long last_received;	/* in jiffies, either socket */
	atomic_t ap_in_flight; /* App sectors in flight (waiting for ack) */
	atomic_t rs_in_flight; /* Resync sectors in flight */

	struct drbd_work connect_timer_work;
	struct timer_list connect_timer;

	struct crypto_shash *cram_hmac_tfm;
	struct crypto_shash *integrity_tfm;  /* checksums we compute, updates protected by connection->mutex[DATA_STREAM] */
	struct crypto_shash *peer_integrity_tfm;  /* checksums we verify, only accessed from receiver thread  */
	struct crypto_shash *csums_tfm;
	struct crypto_shash *verify_tfm;

	void *int_dig_in;
	void *int_dig_vv;

	/* receiver side */
	struct drbd_epoch *current_epoch;
	spinlock_t epoch_lock;
	unsigned int epochs;

	unsigned long last_reconnect_jif;
	/* empty member on older kernels without blk_start_plug() */
	struct blk_plug receiver_plug;
	struct drbd_thread receiver;
	struct drbd_thread sender;
	struct drbd_thread ack_receiver;
	struct workqueue_struct *ack_sender;
	struct work_struct peer_ack_work;
	u64 last_dagtag_sector;

	atomic_t active_ee_cnt;
	spinlock_t peer_reqs_lock;
	struct list_head peer_requests; /* All peer requests in the order we received them.. */
	struct list_head active_ee; /* IO in progress (P_DATA gets written to disk) */
	struct list_head sync_ee;   /* IO in progress (P_RS_DATA_REPLY gets written to disk) */
	struct list_head read_ee;   /* [RS]P_DATA_REQUEST being read */
	struct list_head net_ee;    /* zero-copy network send in progress */
	struct list_head done_ee;   /* need to send P_WRITE_ACK */
	atomic_t done_ee_cnt;
	struct work_struct send_acks_work;
	wait_queue_head_t ee_wait;

	atomic_t pp_in_use;		/* allocated from page pool */
	atomic_t pp_in_use_by_net;	/* sendpage()d, still referenced by transport */
	/* sender side */
	struct drbd_work_queue sender_work;

	struct sender_todo {
		struct list_head work_list;

		/* If upper layers trigger an unplug on this side, we want to
		 * send and unplug hint over to the peer.  Sending it too
		 * early, or missing it completely, causes a potential latency
		 * penalty (requests idling too long in the remote queue).
		 * There is no harm done if we occasionally send one too many
		 * such unplug hints.
		 *
		 * We have two slots, which are used in an alternating fashion:
		 * If a new unplug event happens while the current pending one
		 * has not even been processed yet, we overwrite the next
		 * pending slot: there is not much point in unplugging on the
		 * remote side, if we have a full request queue to be send on
		 * this side still, and not even reached the position in the
		 * change stream when the previous local unplug happened.
		 */
		u64 unplug_dagtag_sector[2];
		unsigned int unplug_slot; /* 0 or 1 */

		/* the currently (or last) processed request,
		 * see process_sender_todo() */
		struct drbd_request *req;

		/* Points to the next request on the resource->transfer_log,
		 * which is RQ_NET_QUEUED for this connection, and so can
		 * safely be used as next starting point for the list walk
		 * in tl_next_request_for_connection().
		 *
		 * If it is NULL (we walked off the tail last time), it will be
		 * set by __req_mod( QUEUE_FOR.* ), so fast connections don't
		 * need to walk the full transfer_log list every time, even if
		 * the list is kept long by some slow connections.
		 *
		 * There is also a special value to reliably re-start
		 * the transfer log walk after having scheduled the requests
		 * for RESEND.
		 *
		 * req_next is only accessed by drbd_sender thread, in
		 * case of a resend from some worker, but then regular IO
		 * is suspended.
		 */
#define TL_NEXT_REQUEST_RESEND	((void*)1)
		struct drbd_request *req_next;
	} todo;

	/* cached pointers,
	 * so we can look up the oldest pending requests more quickly.
	 * TODO: RCU */
	struct drbd_request *req_ack_pending;
	struct drbd_request *req_not_net_done;

	unsigned int s_cb_nr; /* keeps counting up */
	unsigned int r_cb_nr; /* keeps counting up */
	struct drbd_thread_timing_details s_timing_details[DRBD_THREAD_DETAILS_HIST];
	struct drbd_thread_timing_details r_timing_details[DRBD_THREAD_DETAILS_HIST];

	struct {
		unsigned long last_sent_barrier_jif;
		int last_sent_epoch_nr;

		/* whether this sender thread
		 * has processed a single write yet. */
		bool seen_any_write_yet;

		/* Which barrier number to send with the next P_BARRIER */
		int current_epoch_nr;

		/* how many write requests have been sent
		 * with req->epoch == current_epoch_nr.
		 * If none, no P_BARRIER will be sent. */
		unsigned current_epoch_writes;

		/* position in change stream */
		u64 current_dagtag_sector;
	} send;

	struct {
		u64 dagtag_sector;
		int lost_node_id;
	} after_reconciliation;

	unsigned int peer_node_id;
	struct list_head twopc_parent_list;
	struct rcu_head rcu;

	struct drbd_transport transport; /* The transport needs to be the last member. The acutal
					    implementation might have more members than the
					    abstract one. */
};

/* used to get the next lower or next higher peer_device depending on device node-id */
enum drbd_neighbor {
	NEXT_LOWER,
	NEXT_HIGHER
};

struct drbd_peer_device {
	struct list_head peer_devices;
	struct drbd_device *device;
	struct drbd_connection *connection;
	struct peer_device_conf *conf; /* RCU, for updates: resource->conf_update */
	enum drbd_disk_state disk_state[2];
	enum drbd_repl_state repl_state[2];
	bool resync_susp_user[2];
	bool resync_susp_peer[2];
	bool resync_susp_dependency[2];
	bool resync_susp_other_c[2];
	enum drbd_repl_state negotiation_result; /* To find disk state after attach */
	unsigned int send_cnt;
	unsigned int recv_cnt;
	atomic_t packet_seq;
	unsigned int peer_seq;
	spinlock_t peer_seq_lock;
	unsigned int max_bio_size;
	uint64_t d_size;  /* size of disk */
	uint64_t u_size;  /* user requested size */
	uint64_t c_size;  /* current exported size */
	uint64_t max_size;
	int bitmap_index;
	int node_id;

	unsigned long flags;

	enum drbd_repl_state start_resync_side;
	enum drbd_repl_state last_repl_state; /* What we received from the peer */
	struct timer_list start_resync_timer;
	struct drbd_work resync_work;
	struct timer_list resync_timer;
	struct drbd_work propagate_uuids_work;

	/* Used to track operations of resync... */
	struct lru_cache *resync_lru;
	/* Number of locked elements in resync LRU */
	unsigned int resync_locked;
	/* resync extent number waiting for application requests */
	unsigned int resync_wenr;
	enum drbd_disk_state resync_finished_pdsk; /* Finished while starting resync */
	int resync_again; /* decided to resync again while resync running */
	unsigned long resync_next_bit; /* bitmap bit to search from for next resync request */
	struct mutex resync_next_bit_mutex;

	atomic_t ap_pending_cnt; /* AP data packets on the wire, ack expected */
	atomic_t unacked_cnt;	 /* Need to send replies for */
	atomic_t rs_pending_cnt; /* RS request/data packets on the wire */

	/* use checksums for *this* resync */
	bool use_csums;
	/* blocks to resync in this run [unit BM_BLOCK_SIZE] */
	unsigned long rs_total;
	/* number of resync blocks that failed in this run */
	unsigned long rs_failed;
	/* Syncer's start time [unit jiffies] */
	unsigned long rs_start;
	/* cumulated time in PausedSyncX state [unit jiffies] */
	unsigned long rs_paused;
	/* skipped because csum was equal [unit BM_BLOCK_SIZE] */
	unsigned long rs_same_csum;
#define DRBD_SYNC_MARKS 8
#define DRBD_SYNC_MARK_STEP (3*HZ)
	/* block not up-to-date at mark [unit BM_BLOCK_SIZE] */
	unsigned long rs_mark_left[DRBD_SYNC_MARKS];
	/* marks's time [unit jiffies] */
	unsigned long rs_mark_time[DRBD_SYNC_MARKS];
	/* current index into rs_mark_{left,time} */
	int rs_last_mark;
	unsigned long rs_last_writeout;

	/* where does the admin want us to start? (sector) */
	sector_t ov_start_sector;
	sector_t ov_stop_sector;
	/* where are we now? (sector) */
	sector_t ov_position;
	/* Start sector of out of sync range (to merge printk reporting). */
	sector_t ov_last_oos_start;
	/* size of out-of-sync range in sectors. */
	sector_t ov_last_oos_size;
	/* Start sector of skipped range (to merge printk reporting). */
	sector_t ov_last_skipped_start;
	/* size of skipped range in sectors. */
	sector_t ov_last_skipped_size;
	int c_sync_rate; /* current resync rate after syncer throttle magic */
	struct fifo_buffer *rs_plan_s; /* correction values of resync planer (RCU, connection->conn_update) */
	atomic_t rs_sect_in; /* for incoming resync data rate, SyncTarget */
	int rs_last_sect_ev; /* counter to compare with */
	int rs_last_events;  /* counter of read or write "events" (unit sectors)
			      * on the lower level device when we last looked. */
	int rs_in_flight; /* resync sectors in flight (to proxy, in proxy and from proxy) */
	ktime_t rs_last_mk_req_kt;
	unsigned long ov_left; /* in bits */
	unsigned long ov_skipped; /* in bits */
	u64 rs_start_uuid;

	u64 current_uuid;
	u64 bitmap_uuids[DRBD_PEERS_MAX];
	u64 history_uuids[HISTORY_UUIDS];
	u64 dirty_bits;
	u64 uuid_flags;
	u64 uuid_node_mask; /* might be authoritative_nodes or weak_nodes */
	bool uuids_received;

	unsigned long comm_bm_set; /* communicated number of set bits. */
	u64 comm_current_uuid; /* communicated current UUID */
	u64 comm_uuid_flags; /* communicated UUID flags */

#ifdef CONFIG_DEBUG_FS
	struct dentry *debugfs_peer_dev;
	struct dentry *debugfs_peer_dev_resync_extents;
	struct dentry *debugfs_peer_dev_proc_drbd;
#endif
	ktime_t pre_send_kt;
	ktime_t acked_kt;
	ktime_t net_done_kt;

	struct {/* sender todo per peer_device */
		bool was_ahead;
	} todo;
};

struct submit_worker {
	struct workqueue_struct *wq;
	struct work_struct worker;

	spinlock_t lock;
	struct list_head writes;
	struct list_head peer_writes;
};

struct opener {
	struct list_head list;
	char comm[TASK_COMM_LEN];
	pid_t pid;
	ktime_t opened;
};

struct drbd_device {
#ifdef PARANOIA
	long magic;
#endif
	struct drbd_resource *resource;

	/* RCU list. Updates protected by adm_mutex, conf_update and state_rwlock. */
	struct list_head peer_devices;

	spinlock_t pending_bmio_lock;
	struct list_head pending_bitmap_io;

	struct opener openers;

	unsigned long flush_jif;
#ifdef CONFIG_DEBUG_FS
	struct dentry *debugfs_minor;
	struct dentry *debugfs_vol;
	struct dentry *debugfs_vol_oldest_requests;
	struct dentry *debugfs_vol_act_log_extents;
	struct dentry *debugfs_vol_act_log_histogram;
	struct dentry *debugfs_vol_data_gen_id;
	struct dentry *debugfs_vol_io_frozen;
	struct dentry *debugfs_vol_ed_gen_id;
	struct dentry *debugfs_vol_openers;
	struct dentry *debugfs_vol_md_io;
#ifdef CONFIG_DRBD_TIMING_STATS
	struct dentry *debugfs_vol_req_timing;
#endif
#endif

	unsigned int vnr;	/* volume number within the connection */
	unsigned int minor;	/* device minor number */

	struct kref kref;
	struct kref_debug_info kref_debug;

	/* things that are stored as / read from meta data on disk */
	unsigned long flags;

	/* configured by drbdsetup */
	struct drbd_backing_dev *ldev __protected_by(local);

	struct request_queue *rq_queue;
	struct block_device *this_bdev;
	struct gendisk	    *vdisk;

	unsigned long last_reattach_jif;
	struct timer_list md_sync_timer;
	struct timer_list request_timer;
#ifdef DRBD_DEBUG_MD_SYNC
	struct {
		unsigned int line;
		const char* func;
	} last_md_mark_dirty;
#endif

	enum drbd_disk_state disk_state[2];
	wait_queue_head_t misc_wait;
	unsigned int read_cnt;
	unsigned int writ_cnt;
	unsigned int al_writ_cnt;
	unsigned int bm_writ_cnt;
	atomic_t ap_bio_cnt[2];	 /* Requests we need to complete. [READ] and [WRITE] */
	atomic_t local_cnt;	 /* Waiting for local completion */
	atomic_t ap_actlog_cnt;  /* Requests waiting for activity log */
	atomic_t wait_for_actlog; /* Peer requests waiting for activity log */
	/* worst case extent count needed to satisfy both requests and peer requests
	 * currently waiting for the activity log */
	atomic_t wait_for_actlog_ecnt;

	atomic_t suspend_cnt;	/* recursive suspend counter, if non-zero, IO will be blocked. */

	/* Interval trees of pending local requests */
	spinlock_t interval_lock;
	struct rb_root read_requests;
	struct rb_root write_requests;

	/* for statistics and timeouts */
	/* [0] read, [1] write */
	spinlock_t pending_completion_lock;
	struct list_head pending_master_completion[2];
	struct list_head pending_completion[2];

	struct drbd_bitmap *bitmap;

	int open_rw_cnt, open_ro_cnt;
	/* FIXME clean comments, restructure so it is more obvious which
	 * members are protected by what */

	int next_barrier_nr;
	struct drbd_md_io md_io;
	spinlock_t al_lock;
	wait_queue_head_t al_wait;
	struct lru_cache *act_log;	/* activity log */
	unsigned al_histogram[AL_UPDATES_PER_TRANSACTION+1];
	unsigned int al_tr_number;
	int al_tr_cycle;
	wait_queue_head_t seq_wait;
	u64 exposed_data_uuid; /* UUID of the exposed data */
	u64 next_exposed_data_uuid;
	struct rw_semaphore uuid_sem;
	atomic_t rs_sect_ev; /* for submitted resync data rate, both */
	struct pending_bitmap_work_s {
		atomic_t n;		/* inc when queued here, */
		spinlock_t q_lock;	/* dec only once finished. */
		struct list_head q;	/* n > 0 even if q already empty */
	} pending_bitmap_work;
	struct device_conf device_conf;

	/* any requests that would block in drbd_make_request()
	 * are deferred to this single-threaded work queue */
	struct submit_worker submit;
	u64 read_nodes; /* used for balancing read requests among peers */
	bool have_quorum[2];	/* no quorum -> suspend IO or error IO */
	bool cached_state_unstable; /* updates with each state change */
	bool cached_err_io; /* complete all IOs with error */

#ifdef CONFIG_DRBD_TIMING_STATS
	spinlock_t timing_lock;
	unsigned long reqs;
	ktime_t in_actlog_kt;
	ktime_t pre_submit_kt; /* sum over over all reqs */

	ktime_t before_queue_kt; /* sum over all al_misses */
	ktime_t before_al_begin_io_kt;

	ktime_t al_before_bm_write_hinted_kt; /* sum over all al_writ_cnt */
	ktime_t al_mid_kt;
	ktime_t al_after_sync_page_kt;
#endif

	struct rcu_head rcu;
	struct work_struct finalize_work;
};

struct drbd_bm_aio_ctx {
	struct drbd_device *device;
	struct list_head list; /* on device->pending_bitmap_io */
	unsigned long start_jif;
	atomic_t in_flight;
	unsigned int done;
	unsigned flags;
#define BM_AIO_COPY_PAGES	1
#define BM_AIO_WRITE_HINTED	2
#define BM_AIO_WRITE_ALL_PAGES	4
#define BM_AIO_READ	        8
#define BM_AIO_WRITE_LAZY      16
	int error;
	struct kref kref;
};

struct drbd_config_context {
	/* assigned from drbd_genlmsghdr */
	unsigned int minor;
	/* assigned from request attributes, if present */
	unsigned int volume;
#define VOLUME_UNSPECIFIED		(-1U)
	unsigned int peer_node_id;
#define PEER_NODE_ID_UNSPECIFIED	(-1U)
	/* pointer into the request skb,
	 * limited lifetime! */
	char *resource_name;
	struct nlattr *my_addr;
	struct nlattr *peer_addr;

	/* reply buffer */
	struct sk_buff *reply_skb;
	/* pointer into reply buffer */
	struct drbd_genlmsghdr *reply_dh;
	/* resolved from attributes, if possible */
	struct drbd_device *device;
	struct drbd_resource *resource;
	struct drbd_connection *connection;
	struct drbd_peer_device *peer_device;
};

static inline struct drbd_device *minor_to_device(unsigned int minor)
{
	return (struct drbd_device *)idr_find(&drbd_devices, minor);
}


static inline struct drbd_peer_device *
conn_peer_device(struct drbd_connection *connection, int volume_number)
{
	return idr_find(&connection->peer_devices, volume_number);
}

#define for_each_resource(resource, _resources) \
	list_for_each_entry(resource, _resources, resources)

#define for_each_resource_rcu(resource, _resources) \
	list_for_each_entry_rcu(resource, _resources, resources)

/* see drbd_resource.connections for locking requirements */
#define for_each_connection(connection, resource) \
	list_for_each_entry(connection, &resource->connections, connections)

#define for_each_connection_rcu(connection, resource) \
	list_for_each_entry_rcu(connection, &resource->connections, connections)

#define for_each_connection_ref(connection, m, resource)		\
	for (connection = __drbd_next_connection_ref(&m, NULL, resource); \
	     connection;						\
	     connection = __drbd_next_connection_ref(&m, connection, resource))

/* see drbd_device.peer_devices for locking requirements */
#define for_each_peer_device(peer_device, device) \
	list_for_each_entry(peer_device, &device->peer_devices, peer_devices)

#define for_each_peer_device_rcu(peer_device, device) \
	list_for_each_entry_rcu(peer_device, &device->peer_devices, peer_devices)

#define for_each_peer_device_safe(peer_device, tmp, device) \
	list_for_each_entry_safe(peer_device, tmp, &device->peer_devices, peer_devices)

#define for_each_peer_device_ref(peer_device, m, device)		\
	for (peer_device = __drbd_next_peer_device_ref(&m, NULL, device); \
	     peer_device;						\
	     peer_device = __drbd_next_peer_device_ref(&m, peer_device, device))

static inline unsigned int device_to_minor(struct drbd_device *device)
{
	return device->minor;
}

/*
 * function declarations
 *************************/

/* drbd_main.c */

enum dds_flags {
	/* This enum is part of the wire protocol!
	 * See P_SIZES, struct p_sizes; */
	DDSF_ASSUME_UNCONNECTED_PEER_HAS_SPACE    = 1,
	DDSF_NO_RESYNC = 2, /* Do not run a resync for the new space */
	DDSF_IGNORE_PEER_CONSTRAINTS = 4,
	DDSF_2PC = 8, /* local only, not on the wire */
};
struct meta_data_on_disk_9;

extern int  drbd_thread_start(struct drbd_thread *thi);
extern void _drbd_thread_stop(struct drbd_thread *thi, int restart, int wait);
#ifdef CONFIG_SMP
extern void drbd_thread_current_set_cpu(struct drbd_thread *thi);
#else
#define drbd_thread_current_set_cpu(A) ({})
#endif
extern void tl_release(struct drbd_connection *,
			uint64_t o_block_id,
			uint64_t y_block_id,
			unsigned int barrier_nr,
			unsigned int set_size);
extern void drbd_free_sock(struct drbd_connection *connection);

extern int __drbd_send_protocol(struct drbd_connection *connection, enum drbd_packet cmd);
extern int drbd_send_protocol(struct drbd_connection *connection);
extern u64 drbd_collect_local_uuid_flags(struct drbd_peer_device *peer_device, u64 *authoritative_mask);
extern int drbd_send_uuids(struct drbd_peer_device *, u64 uuid_flags, u64 weak_nodes);
extern int drbd_attach_peer_device(struct drbd_peer_device *);
extern int drbd_send_sizes(struct drbd_peer_device *, uint64_t u_size_diskless, enum dds_flags flags);
extern int conn_send_state(struct drbd_connection *, union drbd_state);
extern int drbd_send_state(struct drbd_peer_device *, union drbd_state);
extern int drbd_send_current_state(struct drbd_peer_device *);
extern int drbd_send_sync_param(struct drbd_peer_device *);
extern int drbd_send_out_of_sync(struct drbd_peer_device *, struct drbd_interval *);
extern int drbd_send_block(struct drbd_peer_device *, enum drbd_packet,
			   struct drbd_peer_request *);
extern int drbd_send_dblock(struct drbd_peer_device *, struct drbd_request *req);
extern int drbd_send_drequest(struct drbd_peer_device *, int cmd,
			      sector_t sector, int size, u64 block_id);
extern void *drbd_prepare_drequest_csum(struct drbd_peer_request *peer_req, int digest_size);
extern int drbd_send_ov_request(struct drbd_peer_device *, sector_t sector, int size);

extern int drbd_send_bitmap(struct drbd_device *, struct drbd_peer_device *);
extern int drbd_send_dagtag(struct drbd_connection *connection, u64 dagtag);
extern int drbd_send_rs_deallocated(struct drbd_peer_device *, struct drbd_peer_request *);
extern void drbd_send_twopc_reply(struct drbd_connection *connection,
				  enum drbd_packet, struct twopc_reply *);
extern void drbd_send_peers_in_sync(struct drbd_peer_device *, u64, sector_t, int);
extern int drbd_send_peer_dagtag(struct drbd_connection *connection, struct drbd_connection *lost_peer);
extern int drbd_send_current_uuid(struct drbd_peer_device *peer_device, u64 current_uuid, u64 weak_nodes);
extern void drbd_backing_dev_free(struct drbd_device *device, struct drbd_backing_dev *ldev);
extern void drbd_cleanup_device(struct drbd_device *device);
extern void drbd_print_uuids(struct drbd_peer_device *peer_device, const char *text);
extern void drbd_queue_unplug(struct drbd_device *device);

extern u64 drbd_capacity_to_on_disk_bm_sect(u64 capacity_sect, unsigned int max_peers);
extern void drbd_md_set_sector_offsets(struct drbd_device *device,
				       struct drbd_backing_dev *bdev);
extern int drbd_md_write(struct drbd_device *device, struct meta_data_on_disk_9 *buffer);
extern int drbd_md_sync(struct drbd_device *device);
extern int drbd_md_sync_if_dirty(struct drbd_device *device);
extern int drbd_md_read(struct drbd_device *device, struct drbd_backing_dev *bdev);
extern void drbd_uuid_received_new_current(struct drbd_peer_device *, u64 , u64) __must_hold(local);
extern void drbd_uuid_set_bitmap(struct drbd_peer_device *peer_device, u64 val) __must_hold(local);
extern void _drbd_uuid_set_bitmap(struct drbd_peer_device *peer_device, u64 val) __must_hold(local);
extern void _drbd_uuid_set_current(struct drbd_device *device, u64 val) __must_hold(local);
extern void drbd_uuid_new_current(struct drbd_device *device, bool forced);
extern void drbd_uuid_new_current_by_user(struct drbd_device *device);
extern void _drbd_uuid_push_history(struct drbd_device *device, u64 val) __must_hold(local);
extern u64 _drbd_uuid_pull_history(struct drbd_peer_device *peer_device) __must_hold(local);
extern void __drbd_uuid_set_bitmap(struct drbd_peer_device *peer_device, u64 val) __must_hold(local);
extern void drbd_uuid_resync_starting(struct drbd_peer_device *peer_device); __must_hold(local);
extern u64 drbd_uuid_resync_finished(struct drbd_peer_device *peer_device) __must_hold(local);
extern void drbd_uuid_detect_finished_resyncs(struct drbd_peer_device *peer_device) __must_hold(local);
extern u64 drbd_weak_nodes_device(struct drbd_device *device);
extern void drbd_md_set_flag(struct drbd_device *device, enum mdf_flag) __must_hold(local);
extern void drbd_md_clear_flag(struct drbd_device *device, enum mdf_flag)__must_hold(local);
extern int drbd_md_test_flag(struct drbd_backing_dev *, enum mdf_flag);
extern void drbd_md_set_peer_flag(struct drbd_peer_device *, enum mdf_peer_flag);
extern void drbd_md_clear_peer_flag(struct drbd_peer_device *, enum mdf_peer_flag);
extern bool drbd_md_test_peer_flag(struct drbd_peer_device *, enum mdf_peer_flag);
#ifndef DRBD_DEBUG_MD_SYNC
extern void drbd_md_mark_dirty(struct drbd_device *device);
#else
#define drbd_md_mark_dirty(m)	drbd_md_mark_dirty_(m, __LINE__ , __func__ )
extern void drbd_md_mark_dirty_(struct drbd_device *device,
		unsigned int line, const char *func);
#endif
extern void drbd_queue_bitmap_io(struct drbd_device *,
				 int (*io_fn)(struct drbd_device *, struct drbd_peer_device *),
				 void (*done)(struct drbd_device *, struct drbd_peer_device *, int),
				 char *why, enum bm_flag flags,
				 struct drbd_peer_device *);
extern int drbd_bitmap_io(struct drbd_device *,
		int (*io_fn)(struct drbd_device *, struct drbd_peer_device *),
		char *why, enum bm_flag flags,
		struct drbd_peer_device *);
extern int drbd_bitmap_io_from_worker(struct drbd_device *,
		int (*io_fn)(struct drbd_device *, struct drbd_peer_device *),
		char *why, enum bm_flag flags,
		struct drbd_peer_device *);
extern int drbd_bmio_set_n_write(struct drbd_device *device, struct drbd_peer_device *) __must_hold(local);
extern int drbd_bmio_clear_all_n_write(struct drbd_device *device, struct drbd_peer_device *) __must_hold(local);
extern int drbd_bmio_set_all_n_write(struct drbd_device *device, struct drbd_peer_device *) __must_hold(local);
extern bool drbd_device_stable(struct drbd_device *device, u64 *authoritative);
extern void drbd_flush_peer_acks(struct drbd_resource *resource);
extern void drbd_cork(struct drbd_connection *connection, enum drbd_stream stream);
extern void drbd_uncork(struct drbd_connection *connection, enum drbd_stream stream);
extern void drbd_open_counts(struct drbd_resource *resource, int *rw_count_ptr, int *ro_count_ptr);

extern struct drbd_connection *
__drbd_next_connection_ref(u64 *, struct drbd_connection *, struct drbd_resource *);

extern struct drbd_peer_device *
__drbd_next_peer_device_ref(u64 *, struct drbd_peer_device *, struct drbd_device *);

extern void tl_abort_disk_io(struct drbd_device *device);

extern sector_t drbd_get_max_capacity(
		struct drbd_device *device, struct drbd_backing_dev *bdev, bool warn);

/* Meta data layout
 *
 * We currently have two possible layouts.
 * Offsets in (512 byte) sectors.
 * external:
 *   |----------- md_size_sect ------------------|
 *   [ 4k superblock ][ activity log ][  Bitmap  ]
 *   | al_offset == 8 |
 *   | bm_offset = al_offset + X      |
 *  ==> bitmap sectors = md_size_sect - bm_offset
 *
 *  Variants:
 *     old, indexed fixed size meta data:
 *
 * internal:
 *            |----------- md_size_sect ------------------|
 * [data.....][  Bitmap  ][ activity log ][ 4k superblock ][padding*]
 *                        | al_offset < 0 |
 *            | bm_offset = al_offset - Y |
 *  ==> bitmap sectors = Y = al_offset - bm_offset
 *
 *  [padding*] are zero or up to 7 unused 512 Byte sectors to the
 *  end of the device, so that the [4k superblock] will be 4k aligned.
 *
 *  The activity log consists of 4k transaction blocks,
 *  which are written in a ring-buffer, or striped ring-buffer like fashion,
 *  which are writtensize used to be fixed 32kB,
 *  but is about to become configurable.
 */

/* One activity log extent represents 4M of storage */
#define AL_EXTENT_SHIFT 22
#define AL_EXTENT_SIZE (1<<AL_EXTENT_SHIFT)

/* drbd_bitmap.c */
/*
 * We need to store one bit for a block.
 * Example: 1GB disk @ 4096 byte blocks ==> we need 32 KB bitmap.
 * Bit 0 ==> local node thinks this block is binary identical on both nodes
 * Bit 1 ==> local node thinks this block needs to be synced.
 */

#define RS_MAKE_REQS_INTV    (HZ/10)
#define RS_MAKE_REQS_INTV_NS (NSEC_PER_SEC/10)

/* We do bitmap IO in units of 4k blocks.
 * We also still have a hardcoded 4k per bit relation. */
#define BM_BLOCK_SHIFT	12			 /* 4k per bit */
#define BM_BLOCK_SIZE	 (1<<BM_BLOCK_SHIFT)
/* mostly arbitrarily set the represented size of one bitmap extent,
 * aka resync extent, to 128 MiB (which is also 4096 Byte worth of bitmap
 * at 4k per bit resolution) */
#define BM_EXT_SHIFT	 27	/* 128 MiB per resync extent */
#define BM_EXT_SIZE	 (1<<BM_EXT_SHIFT)

#if (BM_BLOCK_SHIFT != 12)
#error "HAVE YOU FIXED drbdmeta AS WELL??"
#endif

/* thus many _storage_ sectors are described by one bit */
#define BM_SECT_TO_BIT(x)   ((x)>>(BM_BLOCK_SHIFT-9))
#define BM_BIT_TO_SECT(x)   ((sector_t)(x)<<(BM_BLOCK_SHIFT-9))
#define BM_SECT_PER_BIT     BM_BIT_TO_SECT(1)

/* bit to represented kilo byte conversion */
#define Bit2KB(bits) ((bits)<<(BM_BLOCK_SHIFT-10))

/* in which _bitmap_ extent (resp. sector) the bit for a certain
 * _storage_ sector is located in */
#define BM_SECT_TO_EXT(x)   ((x)>>(BM_EXT_SHIFT-9))
#define BM_BIT_TO_EXT(x)    ((x) >> (BM_EXT_SHIFT - BM_BLOCK_SHIFT))

/* first storage sector a bitmap extent corresponds to */
#define BM_EXT_TO_SECT(x)   ((sector_t)(x) << (BM_EXT_SHIFT-9))
/* how much _storage_ sectors we have per bitmap extent */
#define BM_SECT_PER_EXT     BM_EXT_TO_SECT(1)
/* how many bits are covered by one bitmap extent (resync extent) */
#define BM_BITS_PER_EXT     (1UL << (BM_EXT_SHIFT - BM_BLOCK_SHIFT))

#define BM_BLOCKS_PER_BM_EXT_MASK  (BM_BITS_PER_EXT - 1)


/* in one sector of the bitmap, we have this many activity_log extents. */
#define AL_EXT_PER_BM_SECT  (1 << (BM_EXT_SHIFT - AL_EXTENT_SHIFT))

/* Indexed external meta data has a fixed on-disk size of 128MiB, of which
 * 4KiB are our "superblock", and 32KiB are the fixed size activity
 * log, leaving this many sectors for the bitmap.
 */
#define DRBD_BM_SECTORS_INDEXED \
	  (((128 << 20) - (32 << 10) - (4 << 10)) >> SECTOR_SHIFT)

#if BITS_PER_LONG == 32
#if !defined(CONFIG_LBDAF) && !defined(CONFIG_LBD)
#define DRBD_MAX_SECTORS (0xffffffffLU)
#else
/* With large block device support, the size is limited by the fact that we
 * want to be able to address bitmap bits with a long. Additionally adjust by
 * one page worth of bitmap, so we don't wrap around when iterating. */
#define DRBD_MAX_SECTORS BM_BIT_TO_SECT(0xffff7fff)
#endif
#else
/* We allow up to 1 PiB on 64 bit architectures as long as our meta data
 * is large enough. */
#define DRBD_MAX_SECTORS (1UL << (50 - SECTOR_SHIFT))
#endif

/* BIO_MAX_SIZE is 256 * PAGE_SIZE,
 * so for typical PAGE_SIZE of 4k, that is (1<<20) Byte.
 * Since we may live in a mixed-platform cluster,
 * we limit us to a platform agnostic constant here for now.
 * A followup commit may allow even bigger BIO sizes,
 * once we thought that through. */
#if DRBD_MAX_BIO_SIZE > (BIO_MAX_PAGES << PAGE_SHIFT)
#error Architecture not supported: DRBD_MAX_BIO_SIZE > (BIO_MAX_PAGES << PAGE_SHIFT)
#endif

#define DRBD_MAX_SIZE_H80_PACKET (1U << 15) /* Header 80 only allows packets up to 32KiB data */
#define DRBD_MAX_BIO_SIZE_P95    (1U << 17) /* Protocol 95 to 99 allows bios up to 128KiB */

/* For now, don't allow more than half of what we can "activate" in one
 * activity log transaction to be discarded in one go. We may need to rework
 * drbd_al_begin_io() to allow for even larger discard ranges */
#define DRBD_MAX_BATCH_BIO_SIZE	 (AL_UPDATES_PER_TRANSACTION/2*AL_EXTENT_SIZE)
#define DRBD_MAX_BBIO_SECTORS    (DRBD_MAX_BATCH_BIO_SIZE >> 9)

/* how many activity log extents are touched by this interval? */
static inline int interval_to_al_extents(struct drbd_interval *i)
{
	unsigned int first = i->sector >> (AL_EXTENT_SHIFT-9);
	unsigned int last = i->size == 0 ? first : (i->sector + (i->size >> 9) - 1) >> (AL_EXTENT_SHIFT-9);
	return 1 + last - first; /* worst case: all touched extends are cold. */
}

extern struct drbd_bitmap *drbd_bm_alloc(void);
extern int  drbd_bm_resize(struct drbd_device *device, sector_t sectors, bool set_new_bits);
void drbd_bm_free(struct drbd_bitmap *bitmap);
extern void drbd_bm_set_all(struct drbd_device *device);
extern void drbd_bm_clear_all(struct drbd_device *device);
/* set/clear/test only a few bits at a time */
extern unsigned int drbd_bm_set_bits(struct drbd_device *, unsigned int, unsigned long, unsigned long);
extern unsigned int drbd_bm_clear_bits(struct drbd_device *, unsigned int, unsigned long, unsigned long);
extern int drbd_bm_count_bits(struct drbd_device *, unsigned int, unsigned long, unsigned long);
/* bm_set_bits variant for use while holding drbd_bm_lock,
 * may process the whole bitmap in one go */
extern void drbd_bm_set_many_bits(struct drbd_peer_device *, unsigned long, unsigned long);
extern void drbd_bm_clear_many_bits(struct drbd_peer_device *, unsigned long, unsigned long);
extern void _drbd_bm_clear_many_bits(struct drbd_device *, int, unsigned long, unsigned long);
extern void _drbd_bm_set_many_bits(struct drbd_device *, int, unsigned long, unsigned long);
extern int drbd_bm_test_bit(struct drbd_peer_device *, unsigned long);
extern int  drbd_bm_read(struct drbd_device *, struct drbd_peer_device *) __must_hold(local);
extern void drbd_bm_reset_al_hints(struct drbd_device *device) __must_hold(local);
extern void drbd_bm_mark_range_for_writeout(struct drbd_device *, unsigned long, unsigned long);
extern int  drbd_bm_write(struct drbd_device *, struct drbd_peer_device *) __must_hold(local);
extern int  drbd_bm_write_hinted(struct drbd_device *device) __must_hold(local);
extern int  drbd_bm_write_lazy(struct drbd_device *device, unsigned upper_idx) __must_hold(local);
extern int drbd_bm_write_all(struct drbd_device *, struct drbd_peer_device *) __must_hold(local);
extern int drbd_bm_write_copy_pages(struct drbd_device *, struct drbd_peer_device *) __must_hold(local);
extern size_t	     drbd_bm_words(struct drbd_device *device);
extern unsigned long drbd_bm_bits(struct drbd_device *device);
extern sector_t      drbd_bm_capacity(struct drbd_device *device);

#define DRBD_END_OF_BITMAP	(~(unsigned long)0)
extern unsigned long drbd_bm_find_next(struct drbd_peer_device *, unsigned long);
/* bm_find_next variants for use while you hold drbd_bm_lock() */
extern unsigned long _drbd_bm_find_next(struct drbd_peer_device *, unsigned long);
extern unsigned long _drbd_bm_find_next_zero(struct drbd_peer_device *, unsigned long);
extern unsigned long _drbd_bm_total_weight(struct drbd_device *, int);
extern unsigned long drbd_bm_total_weight(struct drbd_peer_device *);
/* for receive_bitmap */
extern void drbd_bm_merge_lel(struct drbd_peer_device *peer_device, size_t offset,
		size_t number, unsigned long *buffer);
/* for _drbd_send_bitmap */
extern void drbd_bm_get_lel(struct drbd_peer_device *peer_device, size_t offset,
		size_t number, unsigned long *buffer);

extern void drbd_bm_lock(struct drbd_device *device, char *why, enum bm_flag flags);
extern void drbd_bm_unlock(struct drbd_device *device);
extern void drbd_bm_slot_lock(struct drbd_peer_device *peer_device, char *why, enum bm_flag flags);
extern void drbd_bm_slot_unlock(struct drbd_peer_device *peer_device);
extern void drbd_bm_copy_slot(struct drbd_device *device, unsigned int from_index, unsigned int to_index);
/* drbd_main.c */

extern struct kmem_cache *drbd_request_cache;
extern struct kmem_cache *drbd_ee_cache;	/* peer requests */
extern struct kmem_cache *drbd_bm_ext_cache;	/* bitmap extents */
extern struct kmem_cache *drbd_al_ext_cache;	/* activity log extents */
extern mempool_t drbd_request_mempool;
extern mempool_t drbd_ee_mempool;

/* drbd's page pool, used to buffer data received from the peer,
 * or data requested by the peer.
 *
 * This does not have an emergency reserve.
 *
 * When allocating from this pool, it first takes pages from the pool.
 * Only if the pool is depleted will try to allocate from the system.
 *
 * The assumption is that pages taken from this pool will be processed,
 * and given back, "quickly", and then can be recycled, so we can avoid
 * frequent calls to alloc_page(), and still will be able to make progress even
 * under memory pressure.
 */
extern struct page *drbd_pp_pool;
extern spinlock_t   drbd_pp_lock;
extern int	    drbd_pp_vacant;
extern wait_queue_head_t drbd_pp_wait;

/* We also need a standard (emergency-reserve backed) page pool
 * for meta data IO (activity log, bitmap).
 * We can keep it global, as long as it is used as "N pages at a time".
 * 128 should be plenty, currently we probably can get away with as few as 1.
 */
#define DRBD_MIN_POOL_PAGES	128
extern mempool_t drbd_md_io_page_pool;

/* We also need to make sure we get a bio
 * when we need it for housekeeping purposes */
extern struct bio_set drbd_md_io_bio_set;
/* to allocate from that set */
extern struct bio *bio_alloc_drbd(gfp_t gfp_mask);

/* And a bio_set for cloning */
extern struct bio_set drbd_io_bio_set;

extern struct drbd_peer_device *create_peer_device(struct drbd_device *, struct drbd_connection *);
extern enum drbd_ret_code drbd_create_device(struct drbd_config_context *adm_ctx, unsigned int minor,
					     struct device_conf *device_conf, struct drbd_device **p_device);
extern void drbd_unregister_device(struct drbd_device *);
extern void drbd_reclaim_device(struct rcu_head *);
extern void drbd_unregister_connection(struct drbd_connection *);
extern void drbd_reclaim_connection(struct rcu_head *);
void del_connect_timer(struct drbd_connection *connection);

extern struct drbd_resource *drbd_create_resource(const char *, struct res_opts *);
extern void drbd_reclaim_resource(struct rcu_head *rp);
extern void drbd_req_destroy_lock(struct kref *kref);
extern struct drbd_resource *drbd_find_resource(const char *name);
extern void drbd_destroy_resource(struct kref *kref);

extern void drbd_destroy_device(struct kref *kref);

extern int set_resource_options(struct drbd_resource *resource, struct res_opts *res_opts);
extern struct drbd_connection *drbd_create_connection(struct drbd_resource *resource,
						      struct drbd_transport_class *tc);
extern void drbd_transport_shutdown(struct drbd_connection *connection, enum drbd_tr_free_op op);
extern void drbd_destroy_connection(struct kref *kref);
extern void conn_free_crypto(struct drbd_connection *connection);

/* drbd_req */
extern void drbd_wake_all_senders(struct drbd_resource *resource);
extern void do_submit(struct work_struct *ws);
#ifndef CONFIG_DRBD_TIMING_STATS
#define __drbd_make_request(d,b,k,j) __drbd_make_request(d,b,j)
#endif
extern void __drbd_make_request(struct drbd_device *, struct bio *, ktime_t, unsigned long);
extern blk_qc_t drbd_make_request(struct request_queue *q, struct bio *bio);

/* drbd_nl.c */
enum suspend_scope {
	READ_AND_WRITE,
	WRITE_ONLY
};
extern void drbd_suspend_io(struct drbd_device *device, enum suspend_scope);
extern void drbd_resume_io(struct drbd_device *device);
extern char *ppsize(char *buf, unsigned long long size);
extern sector_t drbd_new_dev_size(struct drbd_device *,
		sector_t current_size, /* need at least this much */
		sector_t user_capped_size, /* want (at most) this much */
		enum dds_flags flags) __must_hold(local);
enum determine_dev_size {
	DS_2PC_ERR = -5,
	DS_2PC_NOT_SUPPORTED = -4,
	DS_ERROR_SHRINK = -3,
	DS_ERROR_SPACE_MD = -2,
	DS_ERROR = -1,
	DS_UNCHANGED = 0,
	DS_SHRUNK = 1,
	DS_GREW = 2,
	DS_GREW_FROM_ZERO = 3,
};
extern enum determine_dev_size
drbd_determine_dev_size(struct drbd_device *, sector_t peer_current_size,
			enum dds_flags, struct resize_parms *) __must_hold(local);
extern void resync_after_online_grow(struct drbd_peer_device *);
extern void drbd_reconsider_queue_parameters(struct drbd_device *device,
			struct drbd_backing_dev *bdev, struct o_qlim *o);
extern enum drbd_state_rv drbd_set_role(struct drbd_resource *, enum drbd_role, bool, struct sk_buff *);
extern bool conn_try_outdate_peer(struct drbd_connection *connection);
extern void conn_try_outdate_peer_async(struct drbd_connection *connection);
extern int drbd_maybe_khelper(struct drbd_device *, struct drbd_connection *, char *);
extern int drbd_create_peer_device_default_config(struct drbd_peer_device *peer_device);
extern int drbd_unallocated_index(struct drbd_backing_dev *bdev, int bm_max_peers);

/* drbd_sender.c */
extern int drbd_sender(struct drbd_thread *thi);
extern int drbd_worker(struct drbd_thread *thi);
enum drbd_ret_code drbd_resync_after_valid(struct drbd_device *device, int o_minor);
void drbd_resync_after_changed(struct drbd_device *device);
extern bool drbd_stable_sync_source_present(struct drbd_peer_device *, enum which_state);
extern void drbd_start_resync(struct drbd_peer_device *, enum drbd_repl_state);
extern void resume_next_sg(struct drbd_device *device);
extern void suspend_other_sg(struct drbd_device *device);
extern int drbd_resync_finished(struct drbd_peer_device *, enum drbd_disk_state);
extern void verify_progress(struct drbd_peer_device *peer_device,
		const sector_t sector, const unsigned int size);
/* maybe rather drbd_main.c ? */
extern void *drbd_md_get_buffer(struct drbd_device *device, const char *intent);
extern void drbd_md_put_buffer(struct drbd_device *device);
extern int drbd_md_sync_page_io(struct drbd_device *device,
		struct drbd_backing_dev *bdev, sector_t sector, int op);
extern void drbd_ov_out_of_sync_found(struct drbd_peer_device *, sector_t, int);
extern void wait_until_done_or_force_detached(struct drbd_device *device,
		struct drbd_backing_dev *bdev, unsigned int *done);
extern void drbd_rs_controller_reset(struct drbd_peer_device *);
extern void drbd_check_peers(struct drbd_resource *resource);
extern void drbd_check_peers_new_current_uuid(struct drbd_device *);
extern void drbd_ping_peer(struct drbd_connection *connection);
extern struct drbd_peer_device *peer_device_by_node_id(struct drbd_device *, int);
extern void repost_up_to_date_fn(struct timer_list *t);

static inline void ov_out_of_sync_print(struct drbd_peer_device *peer_device)
{
	if (peer_device->ov_last_oos_size) {
		drbd_err(peer_device, "Out of sync: start=%llu, size=%lu (sectors)\n",
		     (unsigned long long)peer_device->ov_last_oos_start,
		     (unsigned long)peer_device->ov_last_oos_size);
	}
	peer_device->ov_last_oos_size = 0;
}

static inline void ov_skipped_print(struct drbd_peer_device *peer_device)
{
	if (peer_device->ov_last_skipped_size) {
		drbd_info(peer_device, "Skipped verify, too busy: start=%llu, size=%lu (sectors)\n",
		     (unsigned long long)peer_device->ov_last_skipped_start,
		     (unsigned long)peer_device->ov_last_skipped_size);
	}
	peer_device->ov_last_skipped_size = 0;
}

extern void drbd_csum_bio(struct crypto_shash *, struct bio *, void *);
extern void drbd_csum_pages(struct crypto_shash *, struct page *, void *);
/* worker callbacks */
extern int w_e_end_data_req(struct drbd_work *, int);
extern int w_e_end_rsdata_req(struct drbd_work *, int);
extern int w_e_end_csum_rs_req(struct drbd_work *, int);
extern int w_e_end_ov_reply(struct drbd_work *, int);
extern int w_e_end_ov_req(struct drbd_work *, int);
extern int w_resync_timer(struct drbd_work *, int);
extern int w_send_dblock(struct drbd_work *, int);
extern int w_send_read_req(struct drbd_work *, int);
extern int w_e_reissue(struct drbd_work *, int);
extern int w_restart_disk_io(struct drbd_work *, int);
extern int w_start_resync(struct drbd_work *, int);
extern int w_send_uuids(struct drbd_work *, int);

extern void resync_timer_fn(struct timer_list *t);
extern void start_resync_timer_fn(struct timer_list *t);

extern void drbd_endio_write_sec_final(struct drbd_peer_request *peer_req);

/* bi_end_io handlers */
extern void drbd_md_endio(struct bio *bio);
extern void drbd_peer_request_endio(struct bio *bio);
extern void drbd_request_endio(struct bio *bio);

void __update_timing_details(
		struct drbd_thread_timing_details *tdp,
		unsigned int *cb_nr,
		void *cb,
		const char *fn, const unsigned int line);

#define update_sender_timing_details(c, cb) \
	__update_timing_details(c->s_timing_details, &c->s_cb_nr, cb, __func__ , __LINE__ )
#define update_receiver_timing_details(c, cb) \
	__update_timing_details(c->r_timing_details, &c->r_cb_nr, cb, __func__ , __LINE__ )
#define update_worker_timing_details(r, cb) \
	__update_timing_details(r->w_timing_details, &r->w_cb_nr, cb, __func__ , __LINE__ )

/* drbd_receiver.c */
struct packet_info {
	enum drbd_packet cmd;
	unsigned int size;
	int vnr;
	void *data;
};

/* packet_info->data is just a pointer into some temporary buffer
 * owned by the transport. As soon as we call into the transport for
 * any further receive operation, the data it points to is undefined.
 * The buffer may be freed/recycled/re-used already.
 * Convert and store the relevant information for any incoming data
 * in drbd_peer_request_detail.
 */

struct drbd_peer_request_details {
	uint64_t sector;	/* be64_to_cpu(p_data.sector) */
	uint64_t block_id;	/* unmodified p_data.block_id */
	uint32_t peer_seq;	/* be32_to_cpu(p_data.seq_num) */
	uint32_t dp_flags;	/* be32_to_cpu(p_data.dp_flags) */
	uint32_t length;	/* endian converted p_head*.length */
	uint32_t bi_size;	/* resulting bio size */
	/* for non-discards: bi_size = length - digest_size */
	uint32_t digest_size;
};

struct queued_twopc {
	struct drbd_work w;
	unsigned long start_jif;
	struct drbd_connection *connection;
	struct twopc_reply reply;
	struct packet_info packet_info;
	struct p_twopc_request packet_data;
};

extern int drbd_issue_discard_or_zero_out(struct drbd_device *device,
		sector_t start, unsigned int nr_sectors, int flags);
extern int drbd_send_ack(struct drbd_peer_device *, enum drbd_packet,
			 struct drbd_peer_request *);
extern int drbd_send_ack_ex(struct drbd_peer_device *, enum drbd_packet,
			    sector_t sector, int blksize, u64 block_id);
extern int drbd_receiver(struct drbd_thread *thi);
extern int drbd_ack_receiver(struct drbd_thread *thi);
extern void drbd_send_ping_wf(struct work_struct *ws);
extern void drbd_send_acks_wf(struct work_struct *ws);
extern void drbd_send_peer_ack_wf(struct work_struct *ws);
extern bool drbd_rs_c_min_rate_throttle(struct drbd_peer_device *);
extern bool drbd_rs_should_slow_down(struct drbd_peer_device *, sector_t,
				     bool throttle_if_app_is_waiting);
extern int drbd_submit_peer_request(struct drbd_peer_request *);
extern void drbd_cleanup_after_failed_submit_peer_request(struct drbd_peer_request *peer_req);
extern void drbd_cleanup_peer_requests_wfa(struct drbd_device *device, struct list_head *cleanup);
extern int drbd_free_peer_reqs(struct drbd_connection *, struct list_head *, bool is_net_ee);
extern struct drbd_peer_request *drbd_alloc_peer_req(struct drbd_peer_device *, gfp_t) __must_hold(local);
extern void __drbd_free_peer_req(struct drbd_peer_request *, int);
#define drbd_free_peer_req(pr) __drbd_free_peer_req(pr, 0)
#define drbd_free_net_peer_req(pr) __drbd_free_peer_req(pr, 1)
extern void _drbd_clear_done_ee(struct drbd_device *device, struct list_head *to_be_freed);
extern int drbd_connected(struct drbd_peer_device *);
extern void apply_unacked_peer_requests(struct drbd_connection *connection);
extern struct drbd_connection *drbd_connection_by_node_id(struct drbd_resource *, int);
extern struct drbd_connection *drbd_get_connection_by_node_id(struct drbd_resource *, int);
extern void queue_queued_twopc(struct drbd_resource *resource);
extern void queued_twopc_timer_fn(struct timer_list *t);
extern bool drbd_have_local_disk(struct drbd_resource *resource);
extern enum drbd_state_rv drbd_support_2pc_resize(struct drbd_resource *resource);
extern enum determine_dev_size
drbd_commit_size_change(struct drbd_device *device, struct resize_parms *rs, u64 nodes_to_reach);

static inline sector_t drbd_get_capacity(struct block_device *bdev)
{
	/* return bdev ? get_capacity(bdev->bd_disk) : 0; */
	return bdev ? i_size_read(bdev->bd_inode) >> 9 : 0;
}

/* sets the number of 512 byte sectors of our virtual device */
void drbd_set_my_capacity(struct drbd_device *device, sector_t size);

static inline void drbd_kobject_uevent(struct drbd_device *device)
{
	kobject_uevent(&disk_to_dev(device->vdisk)->kobj, KOBJ_CHANGE);
}

/*
 * used to submit our private bio
 */
static inline void drbd_generic_make_request(struct drbd_device *device,
					     int fault_type, struct bio *bio)
{
	__release(local);

	if (drbd_insert_fault(device, fault_type)) {
		bio->bi_status = BLK_STS_IOERR;
		bio_endio(bio);
	} else {
		generic_make_request(bio);
	}
}

void drbd_bump_write_ordering(struct drbd_resource *resource, struct drbd_backing_dev *bdev,
			      enum write_ordering_e wo);

extern void twopc_timer_fn(struct timer_list *t);
extern void connect_timer_fn(struct timer_list *t);

/* drbd_proc.c */
extern struct proc_dir_entry *drbd_proc;
int drbd_seq_show(struct seq_file *seq, void *v);

/* drbd_actlog.c */
extern bool drbd_al_try_lock(struct drbd_device *device);
extern bool drbd_al_try_lock_for_transaction(struct drbd_device *device);
extern int drbd_al_begin_io_nonblock(struct drbd_device *device, struct drbd_interval *i);
extern void drbd_al_begin_io_commit(struct drbd_device *device);
extern bool drbd_al_begin_io_fastpath(struct drbd_device *device, struct drbd_interval *i);
extern int drbd_al_begin_io_for_peer(struct drbd_peer_device *peer_device, struct drbd_interval *i);
extern bool drbd_al_complete_io(struct drbd_device *device, struct drbd_interval *i);
extern void drbd_rs_complete_io(struct drbd_peer_device *, sector_t);
extern int drbd_rs_begin_io(struct drbd_peer_device *, sector_t);
extern int drbd_try_rs_begin_io(struct drbd_peer_device *, sector_t, bool);
extern void drbd_rs_cancel_all(struct drbd_peer_device *);
extern int drbd_rs_del_all(struct drbd_peer_device *);
extern void drbd_rs_failed_io(struct drbd_peer_device *, sector_t, int);
extern void drbd_advance_rs_marks(struct drbd_peer_device *, unsigned long);
extern bool drbd_set_all_out_of_sync(struct drbd_device *, sector_t, int);
extern bool drbd_set_sync(struct drbd_device *, sector_t, int, unsigned long, unsigned long);
enum update_sync_bits_mode { RECORD_RS_FAILED, SET_OUT_OF_SYNC, SET_IN_SYNC };
extern int __drbd_change_sync(struct drbd_peer_device *peer_device, sector_t sector, int size,
		enum update_sync_bits_mode mode);
#define drbd_set_in_sync(peer_device, sector, size) \
	__drbd_change_sync(peer_device, sector, size, SET_IN_SYNC)
#define drbd_set_out_of_sync(peer_device, sector, size) \
	__drbd_change_sync(peer_device, sector, size, SET_OUT_OF_SYNC)
#define drbd_rs_failed_io(peer_device, sector, size) \
	__drbd_change_sync(peer_device, sector, size, RECORD_RS_FAILED)
extern void drbd_al_shrink(struct drbd_device *device);
extern bool drbd_sector_has_priority(struct drbd_peer_device *, sector_t);
extern int drbd_al_initialize(struct drbd_device *, void *);

/* drbd_nl.c */

extern struct mutex notification_mutex;
extern atomic_t drbd_genl_seq;

extern void notify_resource_state(struct sk_buff *,
				  unsigned int,
				  struct drbd_resource *,
				  struct resource_info *,
				  enum drbd_notification_type);
extern void notify_device_state(struct sk_buff *,
				unsigned int,
				struct drbd_device *,
				struct device_info *,
				enum drbd_notification_type);
extern void notify_connection_state(struct sk_buff *,
				    unsigned int,
				    struct drbd_connection *,
				    struct connection_info *,
				    enum drbd_notification_type);
extern void notify_peer_device_state(struct sk_buff *,
				     unsigned int,
				     struct drbd_peer_device *,
				     struct peer_device_info *,
				     enum drbd_notification_type);
extern void notify_helper(enum drbd_notification_type, struct drbd_device *,
			  struct drbd_connection *, const char *, int);
extern void notify_path(struct drbd_connection *, struct drbd_path *,
			enum drbd_notification_type);
extern void drbd_broadcast_sync_progress(struct drbd_peer_device *);

extern sector_t drbd_local_max_size(struct drbd_device *device) __must_hold(local);
extern int drbd_open_ro_count(struct drbd_resource *resource);
/*
 * inline helper functions
 *************************/

static inline int drbd_peer_req_has_active_page(struct drbd_peer_request *peer_req)
{
	struct page *page = peer_req->page_chain.head;
	page_chain_for_each(page) {
		if (page_count(page) > 1)
			return 1;
	}
	return 0;
}

/*
 * When a device has a replication state above L_OFF, it must be
 * connected.  Otherwise, we report the connection state, which has values up
 * to C_CONNECTED == L_OFF.
 */
static inline int combined_conn_state(struct drbd_peer_device *peer_device, enum which_state which)
{
	enum drbd_repl_state repl_state = peer_device->repl_state[which];

	if (repl_state > L_OFF)
		return repl_state;
	else
		return peer_device->connection->cstate[which];
}

enum drbd_force_detach_flags {
	DRBD_READ_ERROR,
	DRBD_WRITE_ERROR,
	DRBD_META_IO_ERROR,
	DRBD_FORCE_DETACH,
};

#define __drbd_chk_io_error(m,f) __drbd_chk_io_error_(m,f, __func__)
static inline void __drbd_chk_io_error_(struct drbd_device *device,
					enum drbd_force_detach_flags df,
					const char *where)
{
	enum drbd_io_error_p ep;

	rcu_read_lock();
	ep = rcu_dereference(device->ldev->disk_conf)->on_io_error;
	rcu_read_unlock();
	switch (ep) {
	case EP_PASS_ON: /* FIXME would this be better named "Ignore"? */
		if (df == DRBD_READ_ERROR ||  df == DRBD_WRITE_ERROR) {
			if (drbd_ratelimit())
				drbd_err(device, "Local IO failed in %s.\n", where);
			if (device->disk_state[NOW] > D_INCONSISTENT) {
				begin_state_change_locked(device->resource, CS_HARD);
				__change_disk_state(device, D_INCONSISTENT);
				end_state_change_locked(device->resource);
			}
			break;
		}
		/* fall through - for DRBD_META_IO_ERROR or DRBD_FORCE_DETACH */
	case EP_DETACH:
	case EP_CALL_HELPER:
		/* Remember whether we saw a READ or WRITE error.
		 *
		 * Recovery of the affected area for WRITE failure is covered
		 * by the activity log.
		 * READ errors may fall outside that area though. Certain READ
		 * errors can be "healed" by writing good data to the affected
		 * blocks, which triggers block re-allocation in lower layers.
		 *
		 * If we can not write the bitmap after a READ error,
		 * we may need to trigger a full sync (see w_go_diskless()).
		 *
		 * Force-detach is not really an IO error, but rather a
		 * desperate measure to try to deal with a completely
		 * unresponsive lower level IO stack.
		 * Still it should be treated as a WRITE error.
		 *
		 * Meta IO error is always WRITE error:
		 * we read meta data only once during attach,
		 * which will fail in case of errors.
		 */
		if (df == DRBD_READ_ERROR)
			set_bit(WAS_READ_ERROR, &device->flags);
		if (df == DRBD_FORCE_DETACH)
			set_bit(FORCE_DETACH, &device->flags);
		if (device->disk_state[NOW] > D_FAILED) {
			begin_state_change_locked(device->resource, CS_HARD);
			__change_disk_state(device, D_FAILED);
			end_state_change_locked(device->resource);
			drbd_err(device,
				"Local IO failed in %s. Detaching...\n", where);
		}
		break;
	}
}

/**
 * drbd_chk_io_error: Handle the on_io_error setting, should be called from all io completion handlers
 * @device:	 DRBD device.
 * @error:	 Error code passed to the IO completion callback
 * @forcedetach: Force detach. I.e. the error happened while accessing the meta data
 *
 * See also drbd_main.c:after_state_ch() if (os.disk > D_FAILED && ns.disk == D_FAILED)
 */
#define drbd_chk_io_error(m,e,f) drbd_chk_io_error_(m,e,f, __func__)
static inline void drbd_chk_io_error_(struct drbd_device *device,
	int error, enum drbd_force_detach_flags forcedetach, const char *where)
{
	if (error) {
		unsigned long flags;
		write_lock_irqsave(&device->resource->state_rwlock, flags);
		__drbd_chk_io_error_(device, forcedetach, where);
		write_unlock_irqrestore(&device->resource->state_rwlock,
					flags);
	}
}

static inline int drbd_backing_bdev_events(struct drbd_device *device)
{
	struct hd_struct *part = &device->ldev->backing_bdev->bd_contains->bd_disk->part0;
	return (int)part_stat_read(part, sectors[0])
	     + (int)part_stat_read(part, sectors[1]);
}

/**
 * drbd_md_first_sector() - Returns the first sector number of the meta data area
 * @bdev:	Meta data block device.
 *
 * BTW, for internal meta data, this happens to be the maximum capacity
 * we could agree upon with our peer node.
 */
static inline sector_t drbd_md_first_sector(struct drbd_backing_dev *bdev)
{
	switch (bdev->md.meta_dev_idx) {
	case DRBD_MD_INDEX_INTERNAL:
	case DRBD_MD_INDEX_FLEX_INT:
		return bdev->md.md_offset + bdev->md.bm_offset;
	case DRBD_MD_INDEX_FLEX_EXT:
	default:
		return bdev->md.md_offset;
	}
}

/**
 * drbd_md_last_sector() - Return the last sector number of the meta data area
 * @bdev:	Meta data block device.
 */
static inline sector_t drbd_md_last_sector(struct drbd_backing_dev *bdev)
{
	switch (bdev->md.meta_dev_idx) {
	case DRBD_MD_INDEX_INTERNAL:
	case DRBD_MD_INDEX_FLEX_INT:
		return bdev->md.md_offset + (4096 >> 9) -1;
	case DRBD_MD_INDEX_FLEX_EXT:
	default:
		return bdev->md.md_offset + bdev->md.md_size_sect -1;
	}
}

/**
 * drbd_md_ss() - Return the sector number of our meta data super block
 * @bdev:	Meta data block device.
 */
static inline sector_t drbd_md_ss(struct drbd_backing_dev *bdev)
{
	const int meta_dev_idx = bdev->md.meta_dev_idx;

	if (meta_dev_idx == DRBD_MD_INDEX_FLEX_EXT)
		return 0;

	/* Since drbd08, internal meta data is always "flexible".
	 * position: last 4k aligned block of 4k size */
	if (meta_dev_idx == DRBD_MD_INDEX_INTERNAL ||
	    meta_dev_idx == DRBD_MD_INDEX_FLEX_INT)
		return (drbd_get_capacity(bdev->backing_bdev) & ~7ULL) - 8;

	/* external, some index; this is the old fixed size layout */
	return (128 << 20 >> 9) * bdev->md.meta_dev_idx;
}

void drbd_queue_work(struct drbd_work_queue *, struct drbd_work *);

static inline void
drbd_queue_work_if_unqueued(struct drbd_work_queue *q, struct drbd_work *w)
{
	unsigned long flags;
	spin_lock_irqsave(&q->q_lock, flags);
	if (list_empty_careful(&w->list))
		list_add_tail(&w->list, &q->q);
	spin_unlock_irqrestore(&q->q_lock, flags);
	wake_up(&q->q_wait);
}

static inline void
drbd_device_post_work(struct drbd_device *device, int work_bit)
{
	if (!test_and_set_bit(work_bit, &device->flags)) {
		struct drbd_resource *resource = device->resource;
		struct drbd_work_queue *q = &resource->work;
		if (!test_and_set_bit(DEVICE_WORK_PENDING, &resource->flags))
			wake_up(&q->q_wait);
	}
}

static inline void
drbd_peer_device_post_work(struct drbd_peer_device *peer_device, int work_bit)
{
	if (!test_and_set_bit(work_bit, &peer_device->flags)) {
		struct drbd_resource *resource = peer_device->device->resource;
		struct drbd_work_queue *q = &resource->work;
		if (!test_and_set_bit(PEER_DEVICE_WORK_PENDING, &resource->flags))
			wake_up(&q->q_wait);
	}
}

static inline void
drbd_post_work(struct drbd_resource *resource, int work_bit)
{
	if (!test_and_set_bit(work_bit, &resource->flags)) {
		struct drbd_work_queue *q = &resource->work;
		if (!test_and_set_bit(RESOURCE_WORK_PENDING, &resource->flags))
			wake_up(&q->q_wait);
	}
}

extern void drbd_flush_workqueue(struct drbd_work_queue *work_queue);

/* To get the ack_receiver out of the blocking network stack,
 * so it can change its sk_rcvtimeo from idle- to ping-timeout,
 * and send a ping, we need to send a signal.
 * Which signal we send is irrelevant. */
static inline void wake_ack_receiver(struct drbd_connection *connection)
{
	struct task_struct *task = connection->ack_receiver.task;
	if (task && get_t_state(&connection->ack_receiver) == RUNNING)
		send_sig(SIGXCPU, task, 1);
}

static inline void request_ping(struct drbd_connection *connection)
{
	set_bit(SEND_PING, &connection->flags);
	wake_ack_receiver(connection);
}

extern void *__conn_prepare_command(struct drbd_connection *, int, enum drbd_stream);
extern void *conn_prepare_command(struct drbd_connection *, int, enum drbd_stream);
extern void *drbd_prepare_command(struct drbd_peer_device *, int, enum drbd_stream);
extern int __send_command(struct drbd_connection *, int, enum drbd_packet, enum drbd_stream);
extern int send_command(struct drbd_connection *, int, enum drbd_packet, enum drbd_stream);
extern int drbd_send_command(struct drbd_peer_device *, enum drbd_packet, enum drbd_stream);

extern int drbd_send_ping(struct drbd_connection *connection);
extern int drbd_send_ping_ack(struct drbd_connection *connection);
extern int conn_send_state_req(struct drbd_connection *, int vnr, enum drbd_packet, union drbd_state, union drbd_state);
extern int conn_send_twopc_request(struct drbd_connection *, int vnr, enum drbd_packet, struct p_twopc_request *);
extern int drbd_send_peer_ack(struct drbd_connection *, struct drbd_peer_ack *);

static inline void drbd_thread_stop(struct drbd_thread *thi)
{
	_drbd_thread_stop(thi, false, true);
}

static inline void drbd_thread_stop_nowait(struct drbd_thread *thi)
{
	_drbd_thread_stop(thi, false, false);
}

static inline void drbd_thread_restart_nowait(struct drbd_thread *thi)
{
	_drbd_thread_stop(thi, true, false);
}

/* counts how many answer packets packets we expect from our peer,
 * for either explicit application requests,
 * or implicit barrier packets as necessary.
 * increased:
 *  w_send_barrier
 *  _req_mod(req, QUEUE_FOR_NET_WRITE or QUEUE_FOR_NET_READ);
 *    it is much easier and equally valid to count what we queue for the
 *    sender, even before it actually was queued or sent.
 *    (drbd_make_request_common; recovery path on read io-error)
 * decreased:
 *  got_BarrierAck (respective tl_clear, tl_clear_barrier)
 *  _req_mod(req, DATA_RECEIVED)
 *     [from receive_DataReply]
 *  _req_mod(req, WRITE_ACKED_BY_PEER or RECV_ACKED_BY_PEER or NEG_ACKED)
 *     [from got_BlockAck (P_WRITE_ACK, P_RECV_ACK)]
 *     FIXME
 *     for some reason it is NOT decreased in got_NegAck,
 *     but in the resulting cleanup code from report_params.
 *     we should try to remember the reason for that...
 *  _req_mod(req, SEND_FAILED or SEND_CANCELED)
 *  _req_mod(req, CONNECTION_LOST_WHILE_PENDING)
 *     [from tl_clear_barrier]
 */
static inline void inc_ap_pending(struct drbd_peer_device *peer_device)
{
	atomic_inc(&peer_device->ap_pending_cnt);
}

#define dec_ap_pending(peer_device) \
	((void)expect((peer_device), __dec_ap_pending(peer_device) >= 0))
static inline int __dec_ap_pending(struct drbd_peer_device *peer_device)
{
	int ap_pending_cnt = atomic_dec_return(&peer_device->ap_pending_cnt);
	if (ap_pending_cnt == 0)
		wake_up(&peer_device->device->misc_wait);
	return ap_pending_cnt;
}

/* counts how many resync-related answers we still expect from the peer
 *		     increase			decrease
 * L_SYNC_TARGET sends P_RS_DATA_REQUEST (and expects P_RS_DATA_REPLY)
 * L_SYNC_SOURCE sends P_RS_DATA_REPLY   (and expects P_WRITE_ACK with ID_SYNCER)
 *					   (or P_NEG_ACK with ID_SYNCER)
 */
static inline void inc_rs_pending(struct drbd_peer_device *peer_device)
{
	atomic_inc(&peer_device->rs_pending_cnt);
}

#define dec_rs_pending(peer_device) \
	((void)expect((peer_device), __dec_rs_pending(peer_device) >= 0))
static inline int __dec_rs_pending(struct drbd_peer_device *peer_device)
{
	return atomic_dec_return(&peer_device->rs_pending_cnt);
}

/* counts how many answers we still need to send to the peer.
 * increased on
 *  receive_Data	unless protocol A;
 *			we need to send a P_RECV_ACK (proto B)
 *			or P_WRITE_ACK (proto C)
 *  receive_RSDataReply (recv_resync_read) we need to send a P_WRITE_ACK
 *  receive_DataRequest (receive_RSDataRequest) we need to send back P_DATA
 *  receive_Barrier_*	we need to send a P_BARRIER_ACK
 */
static inline void inc_unacked(struct drbd_peer_device *peer_device)
{
	atomic_inc(&peer_device->unacked_cnt);
}

#define dec_unacked(peer_device) \
	((void)expect(peer_device, __dec_unacked(peer_device) >= 0))
static inline int __dec_unacked(struct drbd_peer_device *peer_device)
{
	return atomic_dec_return(&peer_device->unacked_cnt);
}

#define sub_unacked(peer_device, n) \
	((void)expect(peer_device, __sub_unacked(peer_device) >= 0))
static inline int __sub_unacked(struct drbd_peer_device *peer_device, int n)
{
	return atomic_sub_return(n, &peer_device->unacked_cnt);
}

static inline bool is_sync_target_state(struct drbd_peer_device *peer_device,
					enum which_state which)
{
	enum drbd_repl_state repl_state = peer_device->repl_state[which];

	return repl_state == L_SYNC_TARGET || repl_state == L_PAUSED_SYNC_T;
}

static inline bool is_sync_source_state(struct drbd_peer_device *peer_device,
					enum which_state which)
{
	enum drbd_repl_state repl_state = peer_device->repl_state[which];

	return repl_state == L_SYNC_SOURCE || repl_state == L_PAUSED_SYNC_S;
}

static inline bool is_sync_state(struct drbd_peer_device *peer_device,
				 enum which_state which)
{
	return is_sync_source_state(peer_device, which) ||
		is_sync_target_state(peer_device, which);
}

static inline bool is_verify_state(struct drbd_peer_device *peer_device,
				   enum which_state which)
{
	enum drbd_repl_state repl_state = peer_device->repl_state[which];
	return repl_state == L_VERIFY_S || repl_state == L_VERIFY_T;
}

/**
 * get_ldev() - Increase the ref count on device->ldev. Returns 0 if there is no ldev
 * @_device:		DRBD device.
 * @_min_state:		Minimum device state required for success.
 *
 * You have to call put_ldev() when finished working with device->ldev.
 */
#define get_ldev_if_state(_device, _min_state)				\
	(_get_ldev_if_state((_device), (_min_state)) ?			\
	 ({ __acquire(x); true; }) : false)
#define get_ldev(_device) get_ldev_if_state(_device, D_INCONSISTENT)

static inline void put_ldev(struct drbd_device *device)
{
	enum drbd_disk_state disk_state = device->disk_state[NOW];
	/* We must check the state *before* the atomic_dec becomes visible,
	 * or we have a theoretical race where someone hitting zero,
	 * while state still D_FAILED, will then see D_DISKLESS in the
	 * condition below and calling into destroy, where he must not, yet. */
	int i = atomic_dec_return(&device->local_cnt);

	/* This may be called from some endio handler,
	 * so we must not sleep here. */

	__release(local);
	D_ASSERT(device, i >= 0);
	if (i == 0) {
		if (disk_state == D_DISKLESS)
			/* even internal references gone, safe to destroy */
			drbd_device_post_work(device, DESTROY_DISK);
		if (disk_state == D_FAILED || disk_state == D_DETACHING)
			/* all application IO references gone. */
			if (!test_and_set_bit(GOING_DISKLESS, &device->flags))
				drbd_device_post_work(device, GO_DISKLESS);
		wake_up(&device->misc_wait);
	}
}

#ifndef __CHECKER__
static inline int _get_ldev_if_state(struct drbd_device *device, enum drbd_disk_state mins)
{
	int io_allowed;

	/* never get a reference while D_DISKLESS */
	if (device->disk_state[NOW] == D_DISKLESS)
		return 0;

	atomic_inc(&device->local_cnt);
	io_allowed = (device->disk_state[NOW] >= mins);
	if (!io_allowed)
		put_ldev(device);
	return io_allowed;
}
#else
extern int _get_ldev_if_state(struct drbd_device *device, enum drbd_disk_state mins);
#endif

extern void drbd_queue_pending_bitmap_work(struct drbd_device *);

/* rw = READ or WRITE (0 or 1); nothing else. */
static inline void dec_ap_bio(struct drbd_device *device, int rw)
{
	unsigned int nr_requests = device->resource->res_opts.nr_requests;
	int ap_bio = atomic_dec_return(&device->ap_bio_cnt[rw]);

	D_ASSERT(device, ap_bio >= 0);

	if (ap_bio == 0 && rw == WRITE) {
		/* Check for list_empty outside the lock is ok.  Worst case it queues
		 * nothing because someone else just now did.  During list_add, a
		 * refcount on ap_bio_cnt[WRITE] is held, so the bitmap work will be
		 * queued when that is released if we miss it here.
		 * Checking pending_bitmap_work.n is not correct,
		 * it has a different lifetime. */
		if (!list_empty(&device->pending_bitmap_work.q))
			drbd_queue_pending_bitmap_work(device);

		/* Barrier may not have been sent because of active application
		 * writes belonging to unknown epochs. Wake senders now to
		 * give them a chance to send the barrier. */
		drbd_wake_all_senders(device->resource);
	}

	if (ap_bio == 0 || ap_bio == nr_requests-1)
		wake_up(&device->misc_wait);
}

static inline bool drbd_suspended(struct drbd_device *device)
{
	return device->resource->cached_susp;
}

static inline bool may_inc_ap_bio(struct drbd_device *device)
{
	if (drbd_suspended(device))
		return false;
	if (atomic_read(&device->suspend_cnt))
		return false;

	/* to avoid potential deadlock or bitmap corruption,
	 * in various places, we only allow new application io
	 * to start during "stable" states. */

	/* no new io accepted when attaching or detaching the disk */
	if (device->cached_state_unstable)
		return false;

	if (atomic_read(&device->pending_bitmap_work.n))
		return false;
	return true;
}

static inline bool drbd_set_exposed_data_uuid(struct drbd_device *device, u64 val)
{
	bool changed = (device->exposed_data_uuid & ~UUID_PRIMARY) != (val & ~UUID_PRIMARY);
	device->exposed_data_uuid = val;
	return changed;
}

static inline u64 drbd_current_uuid(struct drbd_device *device)
{
	if (!device->ldev)
		return 0;
	return device->ldev->md.current_uuid;
}

static inline u64 drbd_bitmap_uuid(struct drbd_peer_device *peer_device)
{
	struct drbd_device *device = peer_device->device;
	struct drbd_peer_md *peer_md;

	if (!device->ldev)
		return 0;

	peer_md = &device->ldev->md.peers[peer_device->node_id];
	return peer_md->bitmap_uuid;
}

static inline u64 drbd_history_uuid(struct drbd_device *device, int i)
{
	if (!device->ldev || i >= ARRAY_SIZE(device->ldev->md.history_uuids))
		return 0;

	return device->ldev->md.history_uuids[i];
}

static inline int drbd_queue_order_type(struct drbd_device *device)
{
	/* sorry, we currently have no working implementation
	 * of distributed TCQ stuff */
#ifndef QUEUE_ORDERED_NONE
#define QUEUE_ORDERED_NONE 0
#endif
	return QUEUE_ORDERED_NONE;
}

/* resync bitmap */
/* 128MB sized 'bitmap extent' to track syncer usage */
struct bm_extent {
	int rs_left; /* number of bits set (out of sync) in this extent. */
	int rs_failed; /* number of failed resync requests in this extent. */
	unsigned long flags;
	struct lc_element lce;
};

#define BME_NO_WRITES  0  /* bm_extent.flags: no more requests on this one! */
#define BME_LOCKED     1  /* bm_extent.flags: syncer active on this one. */
#define BME_PRIORITY   2  /* finish resync IO on this extent ASAP! App IO waiting! */

static inline struct drbd_connection *first_connection(struct drbd_resource *resource)
{
	return list_first_entry_or_null(&resource->connections,
				struct drbd_connection, connections);
}

#define NODE_MASK(id) ((u64)1 << (id))

#ifdef CONFIG_DRBD_TIMING_STATS
#define ktime_aggregate_delta(D, ST, M) D->M = ktime_add(D->M, ktime_sub(ktime_get(), ST))
#define ktime_aggregate(D, R, M) D->M = ktime_add(D->M, ktime_sub(R->M, R->start_kt))
#define ktime_aggregate_pd(P, N, R, M) P->M = ktime_add(P->M, ktime_sub(R->M[N], R->start_kt))
#define ktime_get_accounting(V) V = ktime_get()
#define ktime_get_accounting_assign(V, T) V = T
#define ktime_var_for_accounting(V) ktime_t V = ktime_get()
#else
#define ktime_aggregate_delta(D, ST, M)
#define ktime_aggregate(D, R, M)
#define ktime_aggregate_pd(P, N, R, M)
#define ktime_get_accounting(V)
#define ktime_get_accounting_assign(V, T)
#define ktime_var_for_accounting(V)
#endif

#endif<|MERGE_RESOLUTION|>--- conflicted
+++ resolved
@@ -604,12 +604,9 @@
 				   D_UP_TO_DATE before becoming secondary! */
 	AHEAD_TO_SYNC_SOURCE,   /* Ahead -> SyncSource queued */
 	SYNC_TARGET_TO_BEHIND,  /* SyncTarget, wait for Behind */
-<<<<<<< HEAD
 	HANDLING_CONGESTION,    /* Set while testing for congestion and handling it */
 	HANDLE_CONGESTION,      /* tell worker to change state due to congestion */
-=======
 	HOLDING_UUID_READ_LOCK, /* did a down_read(&device->uuid_sem) */
->>>>>>> 9f19be58
 };
 
 /* We could make these currently hardcoded constants configurable
