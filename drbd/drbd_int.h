/*
  drbd_int.h

  This file is part of DRBD by Philipp Reisner and Lars Ellenberg.

  Copyright (C) 2001-2008, LINBIT Information Technologies GmbH.
  Copyright (C) 1999-2008, Philipp Reisner <philipp.reisner@linbit.com>.
  Copyright (C) 2002-2008, Lars Ellenberg <lars.ellenberg@linbit.com>.

  drbd is free software; you can redistribute it and/or modify
  it under the terms of the GNU General Public License as published by
  the Free Software Foundation; either version 2, or (at your option)
  any later version.

  drbd is distributed in the hope that it will be useful,
  but WITHOUT ANY WARRANTY; without even the implied warranty of
  MERCHANTABILITY or FITNESS FOR A PARTICULAR PURPOSE.	See the
  GNU General Public License for more details.

  You should have received a copy of the GNU General Public License
  along with drbd; see the file COPYING.  If not, write to
  the Free Software Foundation, 675 Mass Ave, Cambridge, MA 02139, USA.

*/

#ifndef _DRBD_INT_H
#define _DRBD_INT_H

#include <crypto/hash.h>
#include <linux/compiler.h>
#include <linux/types.h>
#include <linux/version.h>
#include <linux/list.h>
#include <linux/sched.h>
#include <linux/bitops.h>
#include <linux/slab.h>
#include <linux/ratelimit.h>
#include <linux/mutex.h>
#include <linux/major.h>
#include <linux/blkdev.h>
#include <linux/backing-dev.h>
#include <linux/genhd.h>
#include <linux/idr.h>
#include <linux/lru_cache.h>
#include <linux/prefetch.h>
#include <linux/drbd_genl_api.h>
#include <linux/drbd.h>
#include <linux/drbd_config.h>

#include "drbd_wrappers.h"
#include "drbd_strings.h"
#include "compat.h"
#include "drbd_state.h"
#include "drbd_protocol.h"
#include "drbd_kref_debug.h"
#include "drbd_transport.h"

#ifdef __CHECKER__
# define __protected_by(x)       __attribute__((require_context(x,1,999,"rdwr")))
# define __protected_read_by(x)  __attribute__((require_context(x,1,999,"read")))
# define __protected_write_by(x) __attribute__((require_context(x,1,999,"write")))
# define __must_hold(x)       __attribute__((context(x,1,1), require_context(x,1,999,"call")))
#else
# define __protected_by(x)
# define __protected_read_by(x)
# define __protected_write_by(x)
# define __must_hold(x)
#endif

/* Compatibility for older kernels */
#ifndef __acquires
# ifdef __CHECKER__
#  define __acquires(x)	__attribute__((context(x,0,1)))
#  define __releases(x)	__attribute__((context(x,1,0)))
#  define __acquire(x)	__context__(x,1)
#  define __release(x)	__context__(x,-1)
# else
#  define __acquires(x)
#  define __releases(x)
#  define __acquire(x)	(void)0
#  define __release(x)	(void)0
# endif
#endif

/* module parameter, defined in drbd_main.c */
extern unsigned int minor_count;
extern bool disable_sendpage;
extern bool allow_oos;

#ifdef CONFIG_DRBD_FAULT_INJECTION
extern int enable_faults;
extern int fault_rate;
extern int fault_devs;
extern int two_phase_commit_fail;
#endif

extern char usermode_helper[];

#ifndef DRBD_MAJOR
# define DRBD_MAJOR 147
#endif

/* This is used to stop/restart our threads.
 * Cannot use SIGTERM nor SIGKILL, since these
 * are sent out by init on runlevel changes
 * I choose SIGHUP for now.
 *
 * FIXME btw, we should register some reboot notifier.
 */
#define DRBD_SIGKILL SIGHUP

#define ID_IN_SYNC      (4711ULL)
#define ID_OUT_OF_SYNC  (4712ULL)
#define ID_SYNCER (-1ULL)

#define UUID_NEW_BM_OFFSET ((u64)0x0001000000000000ULL)

struct drbd_device;
struct drbd_connection;

/* I want to be able to grep for "drbd $resource_name"
 * and get all relevant log lines. */
#define __drbd_printk_device(level, device, fmt, args...)		\
	({								\
		const struct drbd_device *__d = (device);		\
		const struct drbd_resource *__r = __d->resource;	\
		printk(level "drbd %s/%u drbd%u: " fmt,			\
			__r->name, __d->vnr, __d->minor, ## args);	\
	})

#define __drbd_printk_peer_device(level, peer_device, fmt, args...)	\
	({								\
		const struct drbd_device *__d;				\
		const struct drbd_connection *__c;			\
		const struct drbd_resource *__r;			\
		const char *__cn;					\
		rcu_read_lock();					\
		__d = (peer_device)->device;				\
		__c = (peer_device)->connection;			\
		__r = __d->resource;					\
		__cn = rcu_dereference(__c->transport.net_conf)->name;	\
		printk(level "drbd %s/%u drbd%u %s: " fmt,		\
			__r->name, __d->vnr, __d->minor, __cn, ## args);\
		rcu_read_unlock();					\
	})

#define __drbd_printk_resource(level, resource, fmt, args...) \
	printk(level "drbd %s: " fmt, (resource)->name, ## args)

#define __drbd_printk_connection(level, connection, fmt, args...) \
	({	rcu_read_lock(); \
		printk(level "drbd %s %s: " fmt, (connection)->resource->name,  \
		       rcu_dereference((connection)->transport.net_conf)->name, ## args); \
		rcu_read_unlock(); \
	})

void drbd_printk_with_wrong_object_type(void);

#define __drbd_printk_if_same_type(obj, type, func, level, fmt, args...) \
	(__builtin_types_compatible_p(typeof(obj), type) || \
	 __builtin_types_compatible_p(typeof(obj), const type)), \
	func(level, (const type)(obj), fmt, ## args)

#define drbd_printk(level, obj, fmt, args...) \
	__builtin_choose_expr( \
	  __drbd_printk_if_same_type(obj, struct drbd_device *, \
			     __drbd_printk_device, level, fmt, ## args), \
	  __builtin_choose_expr( \
	    __drbd_printk_if_same_type(obj, struct drbd_resource *, \
			       __drbd_printk_resource, level, fmt, ## args), \
	    __builtin_choose_expr( \
	      __drbd_printk_if_same_type(obj, struct drbd_connection *, \
				 __drbd_printk_connection, level, fmt, ## args), \
	      __builtin_choose_expr( \
		__drbd_printk_if_same_type(obj, struct drbd_peer_device *, \
				 __drbd_printk_peer_device, level, fmt, ## args), \
	        drbd_printk_with_wrong_object_type()))))

#if defined(disk_to_dev)
#define drbd_dbg(device, fmt, args...) \
	dev_dbg(disk_to_dev(device->vdisk), fmt, ## args)
#elif defined(DEBUG)
#define drbd_dbg(device, fmt, args...) \
	drbd_printk(KERN_DEBUG, device, fmt, ## args)
#else
#define drbd_dbg(device, fmt, args...) \
	do { if (0) drbd_printk(KERN_DEBUG, device, fmt, ## args); } while (0)
#endif

#if defined(dynamic_dev_dbg) && defined(disk_to_dev)
#define dynamic_drbd_dbg(device, fmt, args...) \
	dynamic_dev_dbg(disk_to_dev(device->vdisk), fmt, ## args)
#else
#define dynamic_drbd_dbg(device, fmt, args...) \
	drbd_dbg(device, fmt, ## args)
#endif

#define drbd_emerg(device, fmt, args...) \
	drbd_printk(KERN_EMERG, device, fmt, ## args)
#define drbd_alert(device, fmt, args...) \
	drbd_printk(KERN_ALERT, device, fmt, ## args)
#define drbd_err(device, fmt, args...) \
	drbd_printk(KERN_ERR, device, fmt, ## args)
#define drbd_warn(device, fmt, args...) \
	drbd_printk(KERN_WARNING, device, fmt, ## args)
#define drbd_info(device, fmt, args...) \
	drbd_printk(KERN_INFO, device, fmt, ## args)

#if defined(DEBUG)
#define drbd_debug(obj, fmt, args...) \
	drbd_printk(KERN_DEBUG, obj, fmt, ## args)
#else
#define drbd_debug(obj, fmt, args...)
#endif


#define drbd_ratelimit() \
({						\
	static DEFINE_RATELIMIT_STATE(_rs,	\
		DEFAULT_RATELIMIT_INTERVAL,	\
		DEFAULT_RATELIMIT_BURST);	\
	__ratelimit(&_rs);			\
})

#define D_ASSERT(x, exp)							\
	do {									\
		if (!(exp))							\
			drbd_err(x, "ASSERTION %s FAILED in %s\n",		\
				 #exp, __func__);				\
	} while (0)

/**
 * expect  -  Make an assertion
 *
 * Unlike the assert macro, this macro returns a boolean result.
 */
#define expect(x, exp) ({							\
		bool _bool = (exp);						\
		if (!_bool && drbd_ratelimit())					\
			drbd_err(x, "ASSERTION %s FAILED in %s\n",		\
			        #exp, __func__);				\
		_bool;								\
		})

/* Defines to control fault insertion */
enum {
	DRBD_FAULT_MD_WR = 0,	/* meta data write */
	DRBD_FAULT_MD_RD = 1,	/*           read  */
	DRBD_FAULT_RS_WR = 2,	/* resync          */
	DRBD_FAULT_RS_RD = 3,
	DRBD_FAULT_DT_WR = 4,	/* data            */
	DRBD_FAULT_DT_RD = 5,
	DRBD_FAULT_DT_RA = 6,	/* data read ahead */
	DRBD_FAULT_BM_ALLOC = 7,	/* bitmap allocation */
	DRBD_FAULT_AL_EE = 8,	/* alloc ee */
	DRBD_FAULT_RECEIVE = 9, /* Changes some bytes upon receiving a [rs]data block */

	DRBD_FAULT_MAX,
};

extern unsigned int
_drbd_insert_fault(struct drbd_device *device, unsigned int type);

static inline int
drbd_insert_fault(struct drbd_device *device, unsigned int type) {
#ifdef CONFIG_DRBD_FAULT_INJECTION
	return fault_rate &&
		(enable_faults & (1<<type)) &&
		_drbd_insert_fault(device, type);
#else
	return 0;
#endif
}

/*
 * our structs
 *************************/

#define SET_MDEV_MAGIC(x) \
	({ typecheck(struct drbd_device*, x); \
	  (x)->magic = (long)(x) ^ DRBD_MAGIC; })
#define IS_VALID_MDEV(x)  \
	(typecheck(struct drbd_device*, x) && \
	  ((x) ? (((x)->magic ^ DRBD_MAGIC) == (long)(x)) : 0))

extern struct idr drbd_devices; /* RCU, updates: genl_lock() */
extern struct list_head drbd_resources; /* RCU, updates: resources_mutex */
extern struct mutex resources_mutex;

/* for sending/receiving the bitmap,
 * possibly in some encoding scheme */
struct bm_xfer_ctx {
	/* "const"
	 * stores total bits and long words
	 * of the bitmap, so we don't need to
	 * call the accessor functions over and again. */
	unsigned long bm_bits;
	unsigned long bm_words;
	/* during xfer, current position within the bitmap */
	unsigned long bit_offset;
	unsigned long word_offset;

	/* statistics; index: (h->command == P_BITMAP) */
	unsigned packets[2];
	unsigned bytes[2];
};

extern void INFO_bm_xfer_stats(struct drbd_peer_device *, const char *, struct bm_xfer_ctx *);

static inline void bm_xfer_ctx_bit_to_word_offset(struct bm_xfer_ctx *c)
{
	/* word_offset counts "native long words" (32 or 64 bit),
	 * aligned at 64 bit.
	 * Encoded packet may end at an unaligned bit offset.
	 * In case a fallback clear text packet is transmitted in
	 * between, we adjust this offset back to the last 64bit
	 * aligned "native long word", which makes coding and decoding
	 * the plain text bitmap much more convenient.  */
#if BITS_PER_LONG == 64
	c->word_offset = c->bit_offset >> 6;
#elif BITS_PER_LONG == 32
	c->word_offset = c->bit_offset >> 5;
	c->word_offset &= ~(1UL);
#else
# error "unsupported BITS_PER_LONG"
#endif
}

extern unsigned int drbd_header_size(struct drbd_connection *connection);

/**********************************************************************/
enum drbd_thread_state {
	NONE,
	RUNNING,
	EXITING,
	RESTARTING
};

struct drbd_thread {
	spinlock_t t_lock;
	struct task_struct *task;
	struct completion stop;
	enum drbd_thread_state t_state;
	int (*function) (struct drbd_thread *);
	struct drbd_resource *resource;
	struct drbd_connection *connection;
	int reset_cpu_mask;
	const char *name;
};

static inline enum drbd_thread_state get_t_state(struct drbd_thread *thi)
{
	/* THINK testing the t_state seems to be uncritical in all cases
	 * (but thread_{start,stop}), so we can read it *without* the lock.
	 *	--lge */

	smp_rmb();
	return thi->t_state;
}

struct drbd_work {
	struct list_head list;
	int (*cb)(struct drbd_work *, int cancel);
};

struct drbd_peer_device_work {
	struct drbd_work w;
	struct drbd_peer_device *peer_device;
};

enum drbd_stream;

#include "drbd_interval.h"

extern int drbd_wait_misc(struct drbd_device *, struct drbd_peer_device *, struct drbd_interval *);
extern bool idr_is_empty(struct idr *idr);

extern void lock_all_resources(void);
extern void unlock_all_resources(void);

extern enum drbd_disk_state disk_state_from_md(struct drbd_device *);
extern long twopc_timeout(struct drbd_resource *);
extern long twopc_retry_timeout(struct drbd_resource *, int);
extern void twopc_connection_down(struct drbd_connection *);
extern u64 directly_connected_nodes(struct drbd_resource *, enum which_state);

/* sequence arithmetic for dagtag (data generation tag) sector numbers.
 * dagtag_newer_eq: true, if a is newer than b */
#define dagtag_newer_eq(a,b)      \
	(typecheck(u64, a) && \
	 typecheck(u64, b) && \
	((s64)(a) - (s64)(b) >= 0))

#define dagtag_newer(a,b)      \
	(typecheck(u64, a) && \
	 typecheck(u64, b) && \
	((s64)(a) - (s64)(b) > 0))

struct drbd_request {
	struct drbd_device *device;

	/* if local IO is not allowed, will be NULL.
	 * if local IO _is_ allowed, holds the locally submitted bio clone,
	 * or, after local IO completion, the ERR_PTR(error).
	 * see drbd_request_endio(). */
	struct bio *private_bio;

	struct drbd_interval i;

	/* epoch: used to check on "completion" whether this req was in
	 * the current epoch, and we therefore have to close it,
	 * causing a p_barrier packet to be send, starting a new epoch.
	 *
	 * This corresponds to "barrier" in struct p_barrier[_ack],
	 * and to "barrier_nr" in struct drbd_epoch (and various
	 * comments/function parameters/local variable names).
	 */
	unsigned int epoch;

	/* Position of this request in the serialized per-resource change
	 * stream. Can be used to serialize with other events when
	 * communicating the change stream via multiple connections.
	 * Assigned from device->resource->dagtag_sector.
	 *
	 * Given that some IO backends write several GB per second meanwhile,
	 * lets just use a 64bit sequence space. */
	u64 dagtag_sector;

	struct list_head tl_requests; /* ring list in the transfer log */
	struct bio *master_bio;       /* master bio pointer */

	/* see struct drbd_device */
	struct list_head req_pending_master_completion;
	struct list_head req_pending_local;

	/* for generic IO accounting */
	unsigned long start_jif;

	/* for DRBD internal statistics */

	/* Minimal set of time stamps to determine if we wait for activity log
	 * transactions, local disk or peer.  32 bit "jiffies" are good enough,
	 * we don't expect a DRBD request to be stalled for several month.
	 */

	/* before actual request processing */
	unsigned long in_actlog_jif;

	/* local disk */
	unsigned long pre_submit_jif;

	/* per connection */
	unsigned long pre_send_jif[DRBD_PEERS_MAX];
	unsigned long acked_jif[DRBD_PEERS_MAX];
	unsigned long net_done_jif[DRBD_PEERS_MAX];

	/* Possibly even more detail to track each phase:
	 *  master_completion_jif
	 *      how long did it take to complete the master bio
	 *      (application visible latency)
	 *  allocated_jif
	 *      how long the master bio was blocked until we finally allocated
	 *      a tracking struct
	 *  in_actlog_jif
	 *      how long did we wait for activity log transactions
	 *
	 *  net_queued_jif
	 *      when did we finally queue it for sending
	 *  pre_send_jif
	 *      when did we start sending it
	 *  post_send_jif
	 *      how long did we block in the network stack trying to send it
	 *  acked_jif
	 *      when did we receive (or fake, in protocol A) a remote ACK
	 *  net_done_jif
	 *      when did we receive final acknowledgement (P_BARRIER_ACK),
	 *      or decide, e.g. on connection loss, that we do no longer expect
	 *      anything from this peer for this request.
	 *
	 *  pre_submit_jif
	 *  post_sub_jif
	 *      when did we start submiting to the lower level device,
	 *      and how long did we block in that submit function
	 *  local_completion_jif
	 *      how long did it take the lower level device to complete this request
	 */


	/* once it hits 0, we may complete the master_bio */
	atomic_t completion_ref;
	/* once it hits 0, we may destroy this drbd_request object */
	struct kref kref;

	/* If not NULL, destruction of this drbd_request will
	 * cause kref_put() on ->destroy_next. */
	struct drbd_request *destroy_next;

	/* rq_state[0] is for local disk,
	 * rest is indexed by peer_device->bitmap_index + 1 */
	unsigned rq_state[1 + DRBD_NODE_ID_MAX];
};

struct drbd_epoch {
	struct drbd_connection *connection;
	struct list_head list;
	unsigned int barrier_nr;
	atomic_t epoch_size; /* increased on every request added. */
	atomic_t active;     /* increased on every req. added, and dec on every finished. */
	unsigned long flags;
};

/* drbd_epoch flag bits */
enum {
	DE_BARRIER_IN_NEXT_EPOCH_ISSUED,
	DE_BARRIER_IN_NEXT_EPOCH_DONE,
	DE_CONTAINS_A_BARRIER,
	DE_HAVE_BARRIER_NUMBER,
	DE_IS_FINISHING,
};

enum epoch_event {
	EV_PUT,
	EV_GOT_BARRIER_NR,
	EV_BARRIER_DONE,
	EV_BECAME_LAST,
	EV_CLEANUP = 32, /* used as flag */
};

struct digest_info {
	int digest_size;
	void *digest;
};

struct drbd_peer_request {
	struct drbd_work w;
	struct drbd_peer_device *peer_device;
	struct list_head recv_order; /* writes only */
	struct drbd_page_chain_head page_chain;
	atomic_t pending_bios;
	struct drbd_interval i;
	unsigned long flags; 	/* see comments on ee flag bits below */
	union {
		struct { /* regular peer_request */
			struct drbd_epoch *epoch; /* for writes */
			unsigned long submit_jif;
			union {
				u64 block_id;
				struct digest_info *digest;
			};
			u64 dagtag_sector;

		};
		struct { /* reused object to queue send OOS to other nodes */
			u64 sent_oos_nodes; /* Used to notify L_SYNC_TARGETs about new out_of_sync bits */
			struct drbd_peer_device *send_oos_peer_device;
			u64 send_oos_in_sync;
		};
	};
};

/* ee flag bits.
 * While corresponding bios are in flight, the only modification will be
 * set_bit WAS_ERROR, which has to be atomic.
 * If no bios are in flight yet, or all have been completed,
 * non-atomic modification to ee->flags is ok.
 */
enum {
	__EE_MAY_SET_IN_SYNC,

	/* This peer request closes an epoch using a barrier.
	 * On successful completion, the epoch is released,
	 * and the P_BARRIER_ACK send. */
	__EE_IS_BARRIER,

	/* is this a TRIM aka REQ_DISCARD? */
	__EE_IS_TRIM,
	/* our lower level cannot handle trim,
	 * and we want to fall back to zeroout instead */
	__EE_IS_TRIM_USE_ZEROOUT,

	/* In case a barrier failed,
	 * we need to resubmit without the barrier flag. */
	__EE_RESUBMITTED,

	/* we may have several bios per peer request.
	 * if any of those fail, we set this flag atomically
	 * from the endio callback */
	__EE_WAS_ERROR,

	/* This ee has a pointer to a digest instead of a block id */
	__EE_HAS_DIGEST,

	/* Conflicting local requests need to be restarted after this request */
	__EE_RESTART_REQUESTS,

	/* The peer wants a write ACK for this (wire proto C) */
	__EE_SEND_WRITE_ACK,

	/* Is set when net_conf had two_primaries set while creating this peer_req */
	__EE_IN_INTERVAL_TREE,

	/* for debugfs: */
	/* has this been submitted, or does it still wait for something else? */
	__EE_SUBMITTED,

	/* this is/was a write request */
	__EE_WRITE,

	/* this is/was a write same request */
	__EE_WRITE_SAME,

	/* this originates from application on peer
	 * (not some resync or verify or other DRBD internal request) */
	__EE_APPLICATION,

	/* If it contains only 0 bytes, send back P_RS_DEALLOCATED */
	__EE_RS_THIN_REQ,
};
#define EE_MAY_SET_IN_SYNC     (1<<__EE_MAY_SET_IN_SYNC)
#define EE_IS_BARRIER          (1<<__EE_IS_BARRIER)
#define EE_IS_TRIM             (1<<__EE_IS_TRIM)
#define EE_IS_TRIM_USE_ZEROOUT (1<<__EE_IS_TRIM_USE_ZEROOUT)
#define EE_RESUBMITTED         (1<<__EE_RESUBMITTED)
#define EE_WAS_ERROR           (1<<__EE_WAS_ERROR)
#define EE_HAS_DIGEST          (1<<__EE_HAS_DIGEST)
#define EE_RESTART_REQUESTS	(1<<__EE_RESTART_REQUESTS)
#define EE_SEND_WRITE_ACK	(1<<__EE_SEND_WRITE_ACK)
#define EE_IN_INTERVAL_TREE	(1<<__EE_IN_INTERVAL_TREE)
#define EE_SUBMITTED		(1<<__EE_SUBMITTED)
#define EE_WRITE		(1<<__EE_WRITE)
#define EE_WRITE_SAME		(1<<__EE_WRITE_SAME)
#define EE_APPLICATION		(1<<__EE_APPLICATION)
#define EE_RS_THIN_REQ		(1<<__EE_RS_THIN_REQ)

/* flag bits per device */
enum {
	UNPLUG_QUEUED,		/* only relevant with kernel 2.4 */
	UNPLUG_REMOTE,		/* sending a "UnplugRemote" could help */
	MD_DIRTY,		/* current uuids and flags not yet on disk */
	CRASHED_PRIMARY,	/* This node was a crashed primary.
				 * Gets cleared when the state.conn
				 * goes into L_ESTABLISHED state. */
	MD_NO_FUA,		/* meta data device does not support barriers,
				   so don't even try */
	WAS_READ_ERROR,		/* Local disk READ failed, returned IO error */
	FORCE_DETACH,		/* Force-detach from local disk, aborting any pending local IO */
	NEW_CUR_UUID,		/* Create new current UUID when thawing IO or issuing local IO */
	__NEW_CUR_UUID,		/* Set NEW_CUR_UUID as soon as state change visible */
	AL_SUSPENDED,		/* Activity logging is currently suspended. */
	AHEAD_TO_SYNC_SOURCE,   /* Ahead -> SyncSource queued */
	UNREGISTERED,
	FLUSH_PENDING,		/* if set, device->flush_jif is when we submitted that flush
				 * from drbd_flush_after_epoch() */

        /* cleared only after backing device related structures have been destroyed. */
        GOING_DISKLESS,         /* Disk is being detached, because of io-error, or admin request. */

        /* to be used in drbd_device_post_work() */
        GO_DISKLESS,            /* tell worker to schedule cleanup before detach */
        DESTROY_DISK,           /* tell worker to close backing devices and destroy related structures. */
	MD_SYNC,		/* tell worker to call drbd_md_sync() */

	HAVE_LDEV,
	STABLE_RESYNC,		/* One peer_device finished the resync stable! */
	READ_BALANCE_RR,
};

/* flag bits per peer device */
enum {
	CONSIDER_RESYNC,
	RESYNC_AFTER_NEG,       /* Resync after online grow after the attach&negotiate finished. */
	RESIZE_PENDING,		/* Size change detected locally, waiting for the response from
				 * the peer, if it changed there as well. */
	RS_START,		/* tell worker to start resync/OV */
	RS_PROGRESS,		/* tell worker that resync made significant progress */
	RS_DONE,		/* tell worker that resync is done */
	B_RS_H_DONE,		/* Before resync handler done (already executed) */
	DISCARD_MY_DATA,	/* discard_my_data flag per volume */
	USE_DEGR_WFC_T,		/* degr-wfc-timeout instead of wfc-timeout. */
	INITIAL_STATE_SENT,
	INITIAL_STATE_RECEIVED,
	RECONCILIATION_RESYNC,
	UNSTABLE_RESYNC,	/* Sync source went unstable during resync. */
	SEND_STATE_AFTER_AHEAD,
	GOT_NEG_ACK,		/* got a neg_ack while primary, wait until peer_disk is lower than
				   D_UP_TO_DATE before becoming secondary! */
};

/* We could make these currently hardcoded constants configurable
 * variables at create-md time (or even re-configurable at runtime?).
 * Which will require some more changes to the DRBD "super block"
 * and attach code.
 *
 * updates per transaction:
 *   This many changes to the active set can be logged with one transaction.
 *   This number is arbitrary.
 * context per transaction:
 *   This many context extent numbers are logged with each transaction.
 *   This number is resulting from the transaction block size (4k), the layout
 *   of the transaction header, and the number of updates per transaction.
 *   See drbd_actlog.c:struct al_transaction_on_disk
 * */
#define AL_UPDATES_PER_TRANSACTION	 64	// arbitrary
#define AL_CONTEXT_PER_TRANSACTION	919	// (4096 - 36 - 6*64)/4

/* definition of bits in bm_flags to be used in drbd_bm_lock
 * and drbd_bitmap_io and friends. */
enum bm_flag {
	/*
	 * The bitmap can be locked to prevent others from clearing, setting,
	 * and/or testing bits.  The following combinations of lock flags make
	 * sense:
	 *
	 *   BM_LOCK_CLEAR,
	 *   BM_LOCK_SET, | BM_LOCK_CLEAR,
	 *   BM_LOCK_TEST | BM_LOCK_SET | BM_LOCK_CLEAR.
	 */

	BM_LOCK_TEST = 0x1,
	BM_LOCK_SET = 0x2,
	BM_LOCK_CLEAR = 0x4,
	BM_LOCK_BULK = 0x8, /* locked for bulk operation, allow all non-bulk operations */

	BM_LOCK_ALL = BM_LOCK_TEST | BM_LOCK_SET | BM_LOCK_CLEAR | BM_LOCK_BULK,

	BM_LOCK_SINGLE_SLOT = 0x10,
};

struct drbd_bitmap {
	struct page **bm_pages;
	spinlock_t bm_lock;

	unsigned long bm_set[DRBD_PEERS_MAX]; /* number of bits set */
	unsigned long bm_bits;  /* bits per peer */
	size_t   bm_words;
	size_t   bm_number_of_pages;
	sector_t bm_dev_capacity;
	struct mutex bm_change; /* serializes resize operations */

	wait_queue_head_t bm_io_wait; /* used to serialize IO of single pages */

	enum bm_flag bm_flags;
	unsigned int bm_max_peers;

	/* exclusively to be used by __al_write_transaction(),
	 * and drbd_bm_write_hinted() -> bm_rw() called from there.
	 * One activity log extent represents 4MB of storage, which are 1024
	 * bits (at 4k per bit), times at most DRBD_PEERS_MAX (currently 32).
	 * The bitmap is created interleaved, with a potentially odd number
	 * of peer slots determined at create-md time.  Which means that one
	 * AL-extent may be associated with one or two bitmap pages.
	 */
	unsigned int n_bitmap_hints;
	unsigned int al_bitmap_hints[2*AL_UPDATES_PER_TRANSACTION];

	/* debugging aid, in case we are still racy somewhere */
	char          *bm_why;
	struct task_struct *bm_task;
	struct drbd_peer_device *bm_locked_peer;
};

struct drbd_work_queue {
	struct list_head q;
	spinlock_t q_lock;  /* to protect the list. */
	wait_queue_head_t q_wait;
};

struct drbd_peer_md {
	u64 bitmap_uuid;
	u64 bitmap_dagtag;
	u32 flags;
	s32 bitmap_index;
};

struct drbd_md {
	u64 md_offset;		/* sector offset to 'super' block */

	u64 effective_size;	/* last agreed size (sectors) */
	spinlock_t uuid_lock;
	u64 current_uuid;
	u64 device_uuid;
	u32 flags;
	s32 node_id;
	u32 md_size_sect;

	s32 al_offset;	/* signed relative sector offset to activity log */
	s32 bm_offset;	/* signed relative sector offset to bitmap */

	struct drbd_peer_md peers[DRBD_NODE_ID_MAX];
	u64 history_uuids[HISTORY_UUIDS];

	/* cached value of bdev->disk_conf->meta_dev_idx */
	s32 meta_dev_idx;

	/* see al_tr_number_to_on_disk_sector() */
	u32 al_stripes;
	u32 al_stripe_size_4k;
	u32 al_size_4k; /* cached product of the above */
};

struct drbd_backing_dev {
	struct block_device *backing_bdev;
	struct block_device *md_bdev;
	struct drbd_md md;
	struct disk_conf *disk_conf; /* RCU, for updates: resource->conf_update */
	sector_t known_size; /* last known size of that backing device */
};

struct drbd_md_io {
	struct page *page;
	unsigned long start_jif;	/* last call to drbd_md_get_buffer */
	unsigned long submit_jif;	/* last _drbd_md_sync_page_io() submit */
	const char *current_use;
	atomic_t in_use;
	unsigned int done;
	int error;
};

struct bm_io_work {
	struct drbd_work w;
	struct drbd_device *device;
	struct drbd_peer_device *peer_device;
	char *why;
	enum bm_flag flags;
	int (*io_fn)(struct drbd_device *, struct drbd_peer_device *);
	void (*done)(struct drbd_device *device, struct drbd_peer_device *, int rv);
};

struct fifo_buffer {
	/* singly linked list to accumulate multiple such struct fifo_buffers,
	 * to be freed after a single syncronize_rcu(),
	 * outside a critical section. */
	struct fifo_buffer *next;
	unsigned int head_index;
	unsigned int size;
	int total; /* sum of all values */
	int values[0];
};
extern struct fifo_buffer *fifo_alloc(int fifo_size);

/* flag bits per connection */
enum {
	SEND_PING,
	GOT_PING_ACK,		/* set when we receive a ping_ack packet, ping_wait gets woken */
	TWOPC_PREPARED,
	TWOPC_YES,
	TWOPC_NO,
	TWOPC_RETRY,
	CONN_DRY_RUN,		/* Expect disconnect after resync handshake. */
	CREATE_BARRIER,		/* next P_DATA is preceded by a P_BARRIER */
	DISCONNECT_EXPECTED,
	BARRIER_ACK_PENDING,
	CORKED,
	DATA_CORKED = CORKED,
	CONTROL_CORKED,
	C_UNREGISTERED,
	RECONNECT,
	CONN_DISCARD_MY_DATA,
	SEND_STATE_AFTER_AHEAD_C,
};

/* flag bits per resource */
enum {
	EXPLICIT_PRIMARY,
	CALLBACK_PENDING,	/* Whether we have a call_usermodehelper(, UMH_WAIT_PROC)
				 * pending, from drbd worker context.
				 * If set, bdi_write_congested() returns true,
				 * so shrink_page_list() would not recurse into,
				 * and potentially deadlock on, this drbd worker.
				 */
	NEGOTIATION_RESULT_TOUCHED,
	TWOPC_ABORT_LOCAL,
	TWOPC_EXECUTED,         /* Commited or aborted */
	DEVICE_WORK_PENDING,	/* tell worker that some device has pending work */
	PEER_DEVICE_WORK_PENDING,/* tell worker that some peer_device has pending work */
	RESOURCE_WORK_PENDING,  /* tell worker that some peer_device has pending work */

        /* to be used in drbd_post_work() */
	TRY_BECOME_UP_TO_DATE,  /* try to become D_UP_TO_DATE */
};

enum which_state { NOW, OLD = NOW, NEW };

enum twopc_type {
	TWOPC_STATE_CHANGE,
	TWOPC_RESIZE,
};

struct twopc_reply {
	int vnr;
	unsigned int tid;  /* transaction identifier */
	int initiator_node_id;  /* initiator of the transaction */
	int target_node_id;  /* target of the transaction (or -1) */
	u64 target_reachable_nodes;  /* behind the target node */
	u64 reachable_nodes;  /* behind other nodes */
	union {
		struct { /* type == TWOPC_STATE_CHANGE */
			u64 primary_nodes;
			u64 weak_nodes;
		};
		struct { /* type == TWOPC_RESIZE */
			u64 diskful_primary_nodes;
			u64 max_possible_size;
		};
	};
	int is_disconnect:1;
	int is_aborted:1;
};

struct drbd_thread_timing_details
{
	unsigned long start_jif;
	void *cb_addr;
	const char *caller_fn;
	unsigned int line;
	unsigned int cb_nr;
};
#define DRBD_THREAD_DETAILS_HIST	16

struct drbd_send_buffer {
	struct page *page;  /* current buffer page for sending data */
	char *unsent;  /* start of unsent area != pos if corked... */
	char *pos; /* position within that page */
	int allocated_size; /* currently allocated space */
	int additional_size;  /* additional space to be added to next packet's size */
};


struct drbd_resource {
	char *name;
#ifdef CONFIG_DEBUG_FS
	struct dentry *debugfs_res;
	struct dentry *debugfs_res_volumes;
	struct dentry *debugfs_res_connections;
	struct dentry *debugfs_res_in_flight_summary;
	struct dentry *debugfs_res_state_twopc;
#endif
	struct kref kref;
	struct kref_debug_info kref_debug;
	struct idr devices;		/* volume number to device mapping */
	struct list_head connections;
	struct list_head resources;
	struct res_opts res_opts;
	int max_node_id;
	struct mutex conf_update;	/* for ready-copy-update of net_conf and disk_conf
					   and devices, connection and peer_devices lists */
	struct mutex adm_mutex;		/* mutex to serialize administrative requests */
	spinlock_t req_lock;
	u64 dagtag_sector;		/* Protected by req_lock.
					 * See also dagtag_sector in
					 * &drbd_request */
	unsigned long flags;

	struct list_head transfer_log;	/* all requests not yet fully processed */

	struct list_head peer_ack_list;  /* requests to send peer acks for */
	u64 last_peer_acked_dagtag;  /* dagtag of last PEER_ACK'ed request */
	struct drbd_request *peer_ack_req;  /* last request not yet PEER_ACK'ed */

	struct semaphore state_sem;
	wait_queue_head_t state_wait;  /* upon each state change. */
	enum chg_state_flags state_change_flags;
	bool remote_state_change;  /* remote state change in progress */
	enum twopc_type twopc_type; /* from prepare phase */
	enum drbd_packet twopc_prepare_reply_cmd; /* this node's answer to the prepare phase or 0 */
	struct list_head twopc_parents;  /* prepared on behalf of peer */
	u64 twopc_parent_nodes;
	struct twopc_reply twopc_reply;
	struct timer_list twopc_timer;
	struct drbd_work twopc_work;
	wait_queue_head_t twopc_wait;
	struct twopc_resize {
		int dds_flags;            /* from prepare phase */
		sector_t user_size;       /* from prepare phase */
		u64 diskful_primary_nodes;/* added in commit phase */
		u64 new_size;             /* added in commit phase */
	} twopc_resize;
	struct list_head queued_twopc;
	spinlock_t queued_twopc_lock;
	struct timer_list queued_twopc_timer;
	struct queued_twopc *starting_queued_twopc;

	enum drbd_role role[2];
	bool susp[2];			/* IO suspended by user */
	bool susp_nod[2];		/* IO suspended because no data */
	bool susp_fen[2];		/* IO suspended because fence peer handler runs */

	enum write_ordering_e write_ordering;
	atomic_t current_tle_nr;	/* transfer log epoch number */
	unsigned current_tle_writes;	/* writes seen within this tl epoch */


#if LINUX_VERSION_CODE < KERNEL_VERSION(2,6,30) && !defined(cpumask_bits)
	cpumask_t cpu_mask[1];
#else
	cpumask_var_t cpu_mask;
#endif

	struct drbd_work_queue work;
	struct drbd_thread worker;

	struct list_head listeners;
	spinlock_t listeners_lock;

	struct timer_list peer_ack_timer; /* send a P_PEER_ACK after last completion */
	struct timer_list repost_up_to_date_timer;

	unsigned int w_cb_nr; /* keeps counting up */
	struct drbd_thread_timing_details w_timing_details[DRBD_THREAD_DETAILS_HIST];
	wait_queue_head_t barrier_wait;  /* upon each state change. */
};

struct drbd_connection {
	struct list_head connections;
	struct drbd_resource *resource;
#ifdef CONFIG_DEBUG_FS
	struct dentry *debugfs_conn;
	struct dentry *debugfs_conn_callback_history;
	struct dentry *debugfs_conn_oldest_requests;
	struct dentry *debugfs_conn_transport;
	struct dentry *debugfs_conn_debug;
#endif
	struct kref kref;
	struct kref_debug_info kref_debug;
	struct idr peer_devices;	/* volume number to peer device mapping */
	enum drbd_conn_state cstate[2];
	enum drbd_role peer_role[2];

	unsigned long flags;
	enum drbd_fencing_policy fencing_policy;
	wait_queue_head_t ping_wait;	/* Woken upon reception of a ping, and a state change */

	struct drbd_send_buffer send_buffer[2];
	struct mutex mutex[2]; /* Protect assembling of new packet until sending it (in send_buffer) */
	int agreed_pro_version;		/* actually used protocol version */
	u32 agreed_features;
	unsigned long last_received;	/* in jiffies, either socket */
	atomic_t ap_in_flight; /* App sectors in flight (waiting for ack) */

	struct drbd_work connect_timer_work;
	struct timer_list connect_timer;

	struct crypto_shash *cram_hmac_tfm;
	struct crypto_ahash *integrity_tfm;  /* checksums we compute, updates protected by connection->mutex[DATA_STREAM] */
	struct crypto_ahash *peer_integrity_tfm;  /* checksums we verify, only accessed from receiver thread  */
	struct crypto_ahash *csums_tfm;
	struct crypto_ahash *verify_tfm;

	void *int_dig_in;
	void *int_dig_vv;

	/* receiver side */
	struct drbd_epoch *current_epoch;
	spinlock_t epoch_lock;
	unsigned int epochs;

	unsigned long last_reconnect_jif;
	/* empty member on older kernels without blk_start_plug() */
	struct blk_plug receiver_plug;
	struct drbd_thread receiver;
	struct drbd_thread sender;
	struct drbd_thread ack_receiver;
	struct workqueue_struct *ack_sender;
	struct work_struct peer_ack_work;

	struct list_head peer_requests; /* All peer requests in the order we received them.. */
	u64 last_dagtag_sector;

	struct list_head net_ee;    /* zero-copy network send in progress */

	atomic_t pp_in_use;		/* allocated from page pool */
	atomic_t pp_in_use_by_net;	/* sendpage()d, still referenced by transport */
	/* sender side */
	struct drbd_work_queue sender_work;

	struct sender_todo {
		struct list_head work_list;

		/* If upper layers trigger an unplug on this side, we want to
		 * send and unplug hint over to the peer.  Sending it too
		 * early, or missing it completely, causes a potential latency
		 * penalty (requests idling too long in the remote queue).
		 * There is no harm done if we occasionally send one too many
		 * such unplug hints.
		 *
		 * We have two slots, which are used in an alternating fashion:
		 * If a new unplug event happens while the current pending one
		 * has not even been processed yet, we overwrite the next
		 * pending slot: there is not much point in unplugging on the
		 * remote side, if we have a full request queue to be send on
		 * this side still, and not even reached the position in the
		 * change stream when the previous local unplug happened.
		 */
		u64 unplug_dagtag_sector[2];
		unsigned int unplug_slot; /* 0 or 1 */

		/* the currently (or last) processed request,
		 * see process_sender_todo() */
		struct drbd_request *req;

		/* Points to the next request on the resource->transfer_log,
		 * which is RQ_NET_QUEUED for this connection, and so can
		 * safely be used as next starting point for the list walk
		 * in tl_next_request_for_connection().
		 *
		 * If it is NULL (we walked off the tail last time), it will be
		 * set by __req_mod( QUEUE_FOR.* ), so fast connections don't
		 * need to walk the full transfer_log list every time, even if
		 * the list is kept long by some slow connections.
		 *
		 * There is also a special value to reliably re-start
		 * the transfer log walk after having scheduled the requests
		 * for RESEND. */
#define TL_NEXT_REQUEST_RESEND	((void*)1)
		struct drbd_request *req_next;
	} todo;

	/* cached pointers,
	 * so we can look up the oldest pending requests more quickly.
	 * protected by resource->req_lock */
	struct drbd_request *req_ack_pending;
	struct drbd_request *req_not_net_done;

	unsigned int s_cb_nr; /* keeps counting up */
	unsigned int r_cb_nr; /* keeps counting up */
	struct drbd_thread_timing_details s_timing_details[DRBD_THREAD_DETAILS_HIST];
	struct drbd_thread_timing_details r_timing_details[DRBD_THREAD_DETAILS_HIST];

	struct {
		unsigned long last_sent_barrier_jif;
		int last_sent_epoch_nr;

		/* whether this sender thread
		 * has processed a single write yet. */
		bool seen_any_write_yet;

		/* Which barrier number to send with the next P_BARRIER */
		int current_epoch_nr;

		/* how many write requests have been sent
		 * with req->epoch == current_epoch_nr.
		 * If none, no P_BARRIER will be sent. */
		unsigned current_epoch_writes;

		/* position in change stream */
		u64 current_dagtag_sector;
	} send;

	unsigned int peer_node_id;
	struct list_head twopc_parent_list;
	struct drbd_transport transport; /* The transport needs to be the last member. The acutal
					    implementation might have more members than the
					    abstract one. */
};

/* used to get the next lower or next higher peer_device depending on device node-id */
enum drbd_neighbor {
	NEXT_LOWER,
	NEXT_HIGHER
};

struct drbd_peer_device {
	struct list_head peer_devices;
	struct drbd_device *device;
	struct drbd_connection *connection;
	struct work_struct send_acks_work;
	struct peer_device_conf *conf; /* RCU, for updates: resource->conf_update */
	enum drbd_disk_state disk_state[2];
	enum drbd_repl_state repl_state[2];
	bool resync_susp_user[2];
	bool resync_susp_peer[2];
	bool resync_susp_dependency[2];
	bool resync_susp_other_c[2];
	enum drbd_repl_state negotiation_result; /* To find disk state after attach */
	unsigned int send_cnt;
	unsigned int recv_cnt;
	atomic_t packet_seq;
	unsigned int peer_seq;
	spinlock_t peer_seq_lock;
	unsigned int max_bio_size;
	uint64_t d_size;  /* size of disk */
	uint64_t u_size;  /* user requested size */
	uint64_t c_size;  /* current exported size */
	uint64_t max_size;
	int bitmap_index;
	int node_id;

	unsigned long flags;

	enum drbd_repl_state start_resync_side;
	enum drbd_repl_state last_repl_state; /* What we received from the peer */
	struct timer_list start_resync_timer;
	struct drbd_work resync_work;
	struct timer_list resync_timer;
	struct drbd_work propagate_uuids_work;

	/* Used to track operations of resync... */
	struct lru_cache *resync_lru;
	/* Number of locked elements in resync LRU */
	unsigned int resync_locked;
	/* resync extent number waiting for application requests */
	unsigned int resync_wenr;
	enum drbd_disk_state resync_finished_pdsk; /* Finished while starting resync */
	int resync_again; /* decided to resync again while resync running */

	atomic_t ap_pending_cnt; /* AP data packets on the wire, ack expected */
	atomic_t unacked_cnt;	 /* Need to send replies for */
	atomic_t rs_pending_cnt; /* RS request/data packets on the wire */

	/* use checksums for *this* resync */
	bool use_csums;
	/* blocks to resync in this run [unit BM_BLOCK_SIZE] */
	unsigned long rs_total;
	/* number of resync blocks that failed in this run */
	unsigned long rs_failed;
	/* Syncer's start time [unit jiffies] */
	unsigned long rs_start;
	/* cumulated time in PausedSyncX state [unit jiffies] */
	unsigned long rs_paused;
	/* skipped because csum was equal [unit BM_BLOCK_SIZE] */
	unsigned long rs_same_csum;
#define DRBD_SYNC_MARKS 8
#define DRBD_SYNC_MARK_STEP (3*HZ)
	/* block not up-to-date at mark [unit BM_BLOCK_SIZE] */
	unsigned long rs_mark_left[DRBD_SYNC_MARKS];
	/* marks's time [unit jiffies] */
	unsigned long rs_mark_time[DRBD_SYNC_MARKS];
	/* current index into rs_mark_{left,time} */
	int rs_last_mark;
	unsigned long rs_last_writeout;

	/* where does the admin want us to start? (sector) */
	sector_t ov_start_sector;
	sector_t ov_stop_sector;
	/* where are we now? (sector) */
	sector_t ov_position;
	/* Start sector of out of sync range (to merge printk reporting). */
	sector_t ov_last_oos_start;
	/* size of out-of-sync range in sectors. */
	sector_t ov_last_oos_size;
	int c_sync_rate; /* current resync rate after syncer throttle magic */
	struct fifo_buffer *rs_plan_s; /* correction values of resync planer (RCU, connection->conn_update) */
	atomic_t rs_sect_in; /* for incoming resync data rate, SyncTarget */
	int rs_last_sect_ev; /* counter to compare with */
	int rs_last_events;  /* counter of read or write "events" (unit sectors)
			      * on the lower level device when we last looked. */
	int rs_in_flight; /* resync sectors in flight (to proxy, in proxy and from proxy) */
	unsigned long ov_left; /* in bits */

	u64 current_uuid;
	u64 bitmap_uuids[DRBD_PEERS_MAX];
	u64 history_uuids[HISTORY_UUIDS];
	u64 dirty_bits;
	u64 uuid_flags;
	u64 uuid_authoritative_nodes; /* when then UUID_FLAG_STABLE is cleared the peer thinks it is
					 not stable. It does that because it thinks these nodes
					 are authoritative */
	bool uuids_received;

	unsigned long comm_bm_set; /* communicated number of set bits. */

#ifdef CONFIG_DEBUG_FS
	struct dentry *debugfs_peer_dev;
	struct dentry *debugfs_peer_dev_resync_extents;
	struct dentry *debugfs_peer_dev_proc_drbd;
#endif
	struct {/* sender todo per peer_device */
		bool was_ahead;
	} todo;
};

struct submit_worker {
	struct workqueue_struct *wq;
	struct work_struct worker;

	/* protected by ..->resource->req_lock */
	struct list_head writes;
};

struct drbd_device {
#ifdef PARANOIA
	long magic;
#endif
	struct drbd_resource *resource;
	struct list_head peer_devices;
	struct list_head pending_bitmap_io;

	unsigned long flush_jif;
#ifdef CONFIG_DEBUG_FS
	struct dentry *debugfs_minor;
	struct dentry *debugfs_vol;
	struct dentry *debugfs_vol_oldest_requests;
	struct dentry *debugfs_vol_act_log_extents;
	struct dentry *debugfs_vol_data_gen_id;
	struct dentry *debugfs_vol_io_frozen;
	struct dentry *debugfs_vol_ed_gen_id;
#endif

	unsigned int vnr;	/* volume number within the connection */
	unsigned int minor;	/* device minor number */

	struct kref kref;
	struct kref_debug_info kref_debug;

	/* things that are stored as / read from meta data on disk */
	unsigned long flags;

	/* configured by drbdsetup */
	struct drbd_backing_dev *ldev __protected_by(local);

	struct request_queue *rq_queue;
	struct block_device *this_bdev;
	struct gendisk	    *vdisk;

	unsigned long last_reattach_jif;
	struct timer_list md_sync_timer;
	struct timer_list request_timer;
#ifdef DRBD_DEBUG_MD_SYNC
	struct {
		unsigned int line;
		const char* func;
	} last_md_mark_dirty;
#endif

	enum drbd_disk_state disk_state[2];
	wait_queue_head_t misc_wait;
	unsigned int read_cnt;
	unsigned int writ_cnt;
	unsigned int al_writ_cnt;
	unsigned int bm_writ_cnt;
	atomic_t ap_bio_cnt[2];	 /* Requests we need to complete. [READ] and [WRITE] */
	atomic_t ap_actlog_cnt;  /* Requests waiting for activity log */
	atomic_t local_cnt;	 /* Waiting for local completion */
	atomic_t suspend_cnt;

	/* Interval trees of pending local requests */
	struct rb_root read_requests;
	struct rb_root write_requests;

	/* for statistics and timeouts */
	/* [0] read, [1] write */
	struct list_head pending_master_completion[2];
	struct list_head pending_completion[2];

	struct drbd_bitmap *bitmap;
	unsigned long bm_resync_fo; /* bit offset for drbd_bm_find_next */
	struct mutex bm_resync_fo_mutex;

	int open_rw_cnt, open_ro_cnt;
	/* FIXME clean comments, restructure so it is more obvious which
	 * members are protected by what */

	struct list_head active_ee; /* IO in progress (P_DATA gets written to disk) */
	struct list_head sync_ee;   /* IO in progress (P_RS_DATA_REPLY gets written to disk) */
	struct list_head done_ee;   /* need to send P_WRITE_ACK */
	struct list_head read_ee;   /* [RS]P_DATA_REQUEST being read */
	/* see also net_ee in the connection */

	int next_barrier_nr;
	wait_queue_head_t ee_wait;
	struct drbd_md_io md_io;
	spinlock_t al_lock;
	wait_queue_head_t al_wait;
	struct lru_cache *act_log;	/* activity log */
	unsigned int al_tr_number;
	int al_tr_cycle;
	wait_queue_head_t seq_wait;
	u64 exposed_data_uuid; /* UUID of the exposed data */
	u64 next_exposed_data_uuid;
	atomic_t rs_sect_ev; /* for submitted resync data rate, both */
	struct pending_bitmap_work_s {
		atomic_t n;		/* inc when queued here, */
		spinlock_t q_lock;	/* dec only once finished. */
		struct list_head q;	/* n > 0 even if q already empty */
	} pending_bitmap_work;
	struct device_conf device_conf;

	/* any requests that would block in drbd_make_request()
	 * are deferred to this single-threaded work queue */
	struct submit_worker submit;
	u64 read_nodes; /* used for balancing read requests among peers */
};

struct drbd_bm_aio_ctx {
	struct drbd_device *device;
	struct list_head list; /* on device->pending_bitmap_io */;
	unsigned long start_jif;
	atomic_t in_flight;
	unsigned int done;
	unsigned flags;
#define BM_AIO_COPY_PAGES	1
#define BM_AIO_WRITE_HINTED	2
#define BM_AIO_WRITE_ALL_PAGES	4
#define BM_AIO_READ	        8
#define BM_AIO_WRITE_LAZY      16
	int error;
	struct kref kref;
};

struct drbd_config_context {
	/* assigned from drbd_genlmsghdr */
	unsigned int minor;
	/* assigned from request attributes, if present */
	unsigned int volume;
#define VOLUME_UNSPECIFIED		(-1U)
	unsigned int peer_node_id;
#define PEER_NODE_ID_UNSPECIFIED	(-1U)
	/* pointer into the request skb,
	 * limited lifetime! */
	char *resource_name;
	struct nlattr *my_addr;
	struct nlattr *peer_addr;

	/* reply buffer */
	struct sk_buff *reply_skb;
	/* pointer into reply buffer */
	struct drbd_genlmsghdr *reply_dh;
	/* resolved from attributes, if possible */
	struct drbd_device *device;
	struct drbd_resource *resource;
	struct drbd_connection *connection;
	struct drbd_peer_device *peer_device;
};

static inline struct drbd_device *minor_to_device(unsigned int minor)
{
	return (struct drbd_device *)idr_find(&drbd_devices, minor);
}


static inline struct drbd_peer_device *
conn_peer_device(struct drbd_connection *connection, int volume_number)
{
	return idr_find(&connection->peer_devices, volume_number);
}

static inline unsigned drbd_req_state_by_peer_device(struct drbd_request *req,
		struct drbd_peer_device *peer_device)
{
	int idx = peer_device->node_id;
	if (idx < 0 || idx >= DRBD_NODE_ID_MAX) {
		drbd_warn(peer_device, "FIXME: node_id: %d\n", idx);
		/* WARN(1, "bitmap_index: %d", idx); */
		return 0;
	}
	return req->rq_state[1 + idx];
}

#define for_each_resource(resource, _resources) \
	list_for_each_entry(resource, _resources, resources)

#define for_each_resource_rcu(resource, _resources) \
	list_for_each_entry_rcu(resource, _resources, resources)

#define for_each_resource_safe(resource, tmp, _resources) \
	list_for_each_entry_safe(resource, tmp, _resources, resources)

/* Each caller of for_each_connect() must hold req_lock or adm_mutex or conf_update.
   The update locations hold all three! */
#define for_each_connection(connection, resource) \
	list_for_each_entry(connection, &resource->connections, connections)

#define for_each_connection_rcu(connection, resource) \
	list_for_each_entry_rcu(connection, &resource->connections, connections)

#define for_each_connection_safe(connection, tmp, resource) \
	list_for_each_entry_safe(connection, tmp, &resource->connections, connections)

#define for_each_connection_ref(connection, m, resource)		\
	for (connection = __drbd_next_connection_ref(&m, NULL, resource); \
	     connection;						\
	     connection = __drbd_next_connection_ref(&m, connection, resource))

/* Each caller of for_each_peer_device() must hold req_lock or adm_mutex or conf_update.
   The update locations hold all three! */
#define for_each_peer_device(peer_device, device) \
	list_for_each_entry(peer_device, &device->peer_devices, peer_devices)

#define for_each_peer_device_rcu(peer_device, device) \
	list_for_each_entry_rcu(peer_device, &device->peer_devices, peer_devices)

#define for_each_peer_device_safe(peer_device, tmp, device) \
	list_for_each_entry_safe(peer_device, tmp, &device->peer_devices, peer_devices)

#define for_each_peer_device_ref(peer_device, m, device)		\
	for (peer_device = __drbd_next_peer_device_ref(&m, NULL, device); \
	     peer_device;						\
	     peer_device = __drbd_next_peer_device_ref(&m, peer_device, device))

static inline unsigned int device_to_minor(struct drbd_device *device)
{
	return device->minor;
}

/*
 * function declarations
 *************************/

/* drbd_main.c */

enum dds_flags {
	/* This enum is part of the wire protocol!
	 * See P_SIZES, struct p_sizes; */
	DDSF_ASSUME_UNCONNECTED_PEER_HAS_SPACE    = 1,
	DDSF_NO_RESYNC = 2, /* Do not run a resync for the new space */
	DDSF_IGNORE_PEER_CONSTRAINTS = 4,
	DDSF_2PC = 8, /* local only, not on the wire */
};

extern int  drbd_thread_start(struct drbd_thread *thi);
extern void _drbd_thread_stop(struct drbd_thread *thi, int restart, int wait);
#ifdef CONFIG_SMP
extern void drbd_thread_current_set_cpu(struct drbd_thread *thi);
#else
#define drbd_thread_current_set_cpu(A) ({})
#endif
extern void tl_release(struct drbd_connection *, unsigned int barrier_nr,
		       unsigned int set_size);
extern void tl_clear(struct drbd_connection *);
extern void drbd_free_sock(struct drbd_connection *connection);

extern int __drbd_send_protocol(struct drbd_connection *connection, enum drbd_packet cmd);
extern int drbd_send_protocol(struct drbd_connection *connection);
extern int drbd_send_uuids(struct drbd_peer_device *, u64 uuid_flags, u64 weak_nodes);
extern void drbd_gen_and_send_sync_uuid(struct drbd_peer_device *);
extern int drbd_attach_peer_device(struct drbd_peer_device *);
extern int drbd_send_sizes(struct drbd_peer_device *, uint64_t u_size_diskless, enum dds_flags flags);
extern int conn_send_state(struct drbd_connection *, union drbd_state);
extern int drbd_send_state(struct drbd_peer_device *, union drbd_state);
extern int drbd_send_current_state(struct drbd_peer_device *);
extern int drbd_send_sync_param(struct drbd_peer_device *);
extern void drbd_send_b_ack(struct drbd_connection *connection, u32 barrier_nr, u32 set_size);
extern int drbd_send_out_of_sync(struct drbd_peer_device *, struct drbd_interval *);
extern int drbd_send_block(struct drbd_peer_device *, enum drbd_packet,
			   struct drbd_peer_request *);
extern int drbd_send_dblock(struct drbd_peer_device *, struct drbd_request *req);
extern int drbd_send_drequest(struct drbd_peer_device *, int cmd,
			      sector_t sector, int size, u64 block_id);
extern void *drbd_prepare_drequest_csum(struct drbd_peer_request *peer_req, int digest_size);
extern int drbd_send_ov_request(struct drbd_peer_device *, sector_t sector, int size);

extern int drbd_send_bitmap(struct drbd_device *, struct drbd_peer_device *);
extern int drbd_send_dagtag(struct drbd_connection *connection, u64 dagtag);
extern void drbd_send_sr_reply(struct drbd_connection *connection, int vnr,
			       enum drbd_state_rv retcode);
extern int drbd_send_rs_deallocated(struct drbd_peer_device *, struct drbd_peer_request *);
extern void drbd_send_twopc_reply(struct drbd_connection *connection,
				  enum drbd_packet, struct twopc_reply *);
extern void drbd_send_peers_in_sync(struct drbd_peer_device *, u64, sector_t, int);
extern int drbd_send_peer_dagtag(struct drbd_connection *connection, struct drbd_connection *lost_peer);
extern void drbd_send_current_uuid(struct drbd_peer_device *peer_device, u64 current_uuid, u64 weak_nodes);
extern void drbd_backing_dev_free(struct drbd_device *device, struct drbd_backing_dev *ldev);
extern void drbd_cleanup_device(struct drbd_device *device);
extern void drbd_print_uuids(struct drbd_peer_device *peer_device, const char *text);
extern void drbd_queue_unplug(struct drbd_device *device);

extern u64 drbd_capacity_to_on_disk_bm_sect(u64 capacity_sect, unsigned int max_peers);
extern void drbd_md_set_sector_offsets(struct drbd_device *device,
				       struct drbd_backing_dev *bdev);
extern void drbd_md_write(struct drbd_device *device, void *buffer);
extern void drbd_md_sync(struct drbd_device *device);
extern void drbd_md_sync_if_dirty(struct drbd_device *device);
extern int  drbd_md_read(struct drbd_device *device, struct drbd_backing_dev *bdev);
extern void drbd_uuid_received_new_current(struct drbd_peer_device *, u64 , u64) __must_hold(local);
extern void drbd_uuid_set_bitmap(struct drbd_peer_device *peer_device, u64 val) __must_hold(local);
extern void _drbd_uuid_set_bitmap(struct drbd_peer_device *peer_device, u64 val) __must_hold(local);
extern void _drbd_uuid_set_current(struct drbd_device *device, u64 val) __must_hold(local);
extern void drbd_uuid_new_current(struct drbd_device *device, bool forced);
extern void drbd_uuid_new_current_by_user(struct drbd_device *device);
extern void _drbd_uuid_push_history(struct drbd_device *device, u64 val) __must_hold(local);
extern u64 _drbd_uuid_pull_history(struct drbd_peer_device *peer_device) __must_hold(local);
extern void __drbd_uuid_set_bitmap(struct drbd_peer_device *peer_device, u64 val) __must_hold(local);
extern u64 drbd_uuid_resync_finished(struct drbd_peer_device *peer_device) __must_hold(local);
extern void drbd_uuid_detect_finished_resyncs(struct drbd_peer_device *peer_device) __must_hold(local);
extern u64 drbd_weak_nodes_device(struct drbd_device *device);
extern void drbd_md_set_flag(struct drbd_device *device, enum mdf_flag) __must_hold(local);
extern void drbd_md_clear_flag(struct drbd_device *device, enum mdf_flag)__must_hold(local);
extern int drbd_md_test_flag(struct drbd_backing_dev *, enum mdf_flag);
extern void drbd_md_set_peer_flag(struct drbd_peer_device *, enum mdf_peer_flag);
extern void drbd_md_clear_peer_flag(struct drbd_peer_device *, enum mdf_peer_flag);
extern bool drbd_md_test_peer_flag(struct drbd_peer_device *, enum mdf_peer_flag);
#ifndef DRBD_DEBUG_MD_SYNC
extern void drbd_md_mark_dirty(struct drbd_device *device);
#else
#define drbd_md_mark_dirty(m)	drbd_md_mark_dirty_(m, __LINE__ , __func__ )
extern void drbd_md_mark_dirty_(struct drbd_device *device,
		unsigned int line, const char *func);
#endif
extern void drbd_queue_bitmap_io(struct drbd_device *,
				 int (*io_fn)(struct drbd_device *, struct drbd_peer_device *),
				 void (*done)(struct drbd_device *, struct drbd_peer_device *, int),
				 char *why, enum bm_flag flags,
				 struct drbd_peer_device *);
extern int drbd_bitmap_io(struct drbd_device *,
		int (*io_fn)(struct drbd_device *, struct drbd_peer_device *),
		char *why, enum bm_flag flags,
		struct drbd_peer_device *);
extern int drbd_bitmap_io_from_worker(struct drbd_device *,
		int (*io_fn)(struct drbd_device *, struct drbd_peer_device *),
		char *why, enum bm_flag flags,
		struct drbd_peer_device *);
extern int drbd_bmio_set_n_write(struct drbd_device *device, struct drbd_peer_device *) __must_hold(local);
extern int drbd_bmio_clear_all_n_write(struct drbd_device *device, struct drbd_peer_device *) __must_hold(local);
extern int drbd_bmio_set_all_n_write(struct drbd_device *device, struct drbd_peer_device *) __must_hold(local);
extern bool drbd_device_stable(struct drbd_device *device, u64 *authoritative);
extern void drbd_flush_peer_acks(struct drbd_resource *resource);
extern void drbd_drop_unsent(struct drbd_connection* connection);
extern void drbd_cork(struct drbd_connection *connection, enum drbd_stream stream);
extern void drbd_uncork(struct drbd_connection *connection, enum drbd_stream stream);

extern struct drbd_connection *
__drbd_next_connection_ref(u64 *, struct drbd_connection *, struct drbd_resource *);

extern struct drbd_peer_device *
__drbd_next_peer_device_ref(u64 *, struct drbd_peer_device *, struct drbd_device *);

extern void tl_abort_disk_io(struct drbd_device *device);

/* Meta data layout
 *
 * We currently have two possible layouts.
 * Offsets in (512 byte) sectors.
 * external:
 *   |----------- md_size_sect ------------------|
 *   [ 4k superblock ][ activity log ][  Bitmap  ]
 *   | al_offset == 8 |
 *   | bm_offset = al_offset + X      |
 *  ==> bitmap sectors = md_size_sect - bm_offset
 *
 *  Variants:
 *     old, indexed fixed size meta data:
 *
 * internal:
 *            |----------- md_size_sect ------------------|
 * [data.....][  Bitmap  ][ activity log ][ 4k superblock ][padding*]
 *                        | al_offset < 0 |
 *            | bm_offset = al_offset - Y |
 *  ==> bitmap sectors = Y = al_offset - bm_offset
 *
 *  [padding*] are zero or up to 7 unused 512 Byte sectors to the
 *  end of the device, so that the [4k superblock] will be 4k aligned.
 *
 *  The activity log consists of 4k transaction blocks,
 *  which are written in a ring-buffer, or striped ring-buffer like fashion,
 *  which are writtensize used to be fixed 32kB,
 *  but is about to become configurable.
 */

/* One activity log extent represents 4M of storage */
#define AL_EXTENT_SHIFT 22
#define AL_EXTENT_SIZE (1<<AL_EXTENT_SHIFT)

/* drbd_bitmap.c */
/*
 * We need to store one bit for a block.
 * Example: 1GB disk @ 4096 byte blocks ==> we need 32 KB bitmap.
 * Bit 0 ==> local node thinks this block is binary identical on both nodes
 * Bit 1 ==> local node thinks this block needs to be synced.
 */

#define SLEEP_TIME (HZ/10)

/* We do bitmap IO in units of 4k blocks.
 * We also still have a hardcoded 4k per bit relation. */
#define BM_BLOCK_SHIFT	12			 /* 4k per bit */
#define BM_BLOCK_SIZE	 (1<<BM_BLOCK_SHIFT)
/* mostly arbitrarily set the represented size of one bitmap extent,
 * aka resync extent, to 128 MiB (which is also 4096 Byte worth of bitmap
 * at 4k per bit resolution) */
#define BM_EXT_SHIFT	 27	/* 128 MiB per resync extent */
#define BM_EXT_SIZE	 (1<<BM_EXT_SHIFT)

#if (BM_BLOCK_SHIFT != 12)
#error "HAVE YOU FIXED drbdmeta AS WELL??"
#endif

/* thus many _storage_ sectors are described by one bit */
#define BM_SECT_TO_BIT(x)   ((x)>>(BM_BLOCK_SHIFT-9))
#define BM_BIT_TO_SECT(x)   ((sector_t)(x)<<(BM_BLOCK_SHIFT-9))
#define BM_SECT_PER_BIT     BM_BIT_TO_SECT(1)

/* bit to represented kilo byte conversion */
#define Bit2KB(bits) ((bits)<<(BM_BLOCK_SHIFT-10))

/* in which _bitmap_ extent (resp. sector) the bit for a certain
 * _storage_ sector is located in */
#define BM_SECT_TO_EXT(x)   ((x)>>(BM_EXT_SHIFT-9))
#define BM_BIT_TO_EXT(x)    ((x) >> (BM_EXT_SHIFT - BM_BLOCK_SHIFT))

/* first storage sector a bitmap extent corresponds to */
#define BM_EXT_TO_SECT(x)   ((sector_t)(x) << (BM_EXT_SHIFT-9))
/* how much _storage_ sectors we have per bitmap extent */
#define BM_SECT_PER_EXT     BM_EXT_TO_SECT(1)
/* how many bits are covered by one bitmap extent (resync extent) */
#define BM_BITS_PER_EXT     (1UL << (BM_EXT_SHIFT - BM_BLOCK_SHIFT))

#define BM_BLOCKS_PER_BM_EXT_MASK  (BM_BITS_PER_EXT - 1)


/* in one sector of the bitmap, we have this many activity_log extents. */
#define AL_EXT_PER_BM_SECT  (1 << (BM_EXT_SHIFT - AL_EXTENT_SHIFT))

/* the extent in "PER_EXTENT" below is an activity log extent
 * we need that many (long words/bytes) to store the bitmap
 *		     of one AL_EXTENT_SIZE chunk of storage.
 * we can store the bitmap for that many AL_EXTENTS within
 * one sector of the _on_disk_ bitmap:
 * bit	 0	  bit 37   bit 38	     bit (512*8)-1
 *	     ...|........|........|.. // ..|........|
 * sect. 0	 `296	  `304			   ^(512*8*8)-1
 *
#define BM_WORDS_PER_EXT    ( (AL_EXT_SIZE/BM_BLOCK_SIZE) / BITS_PER_LONG )
#define BM_BYTES_PER_EXT    ( (AL_EXT_SIZE/BM_BLOCK_SIZE) / 8 )  // 128
#define BM_EXT_PER_SECT	    ( 512 / BM_BYTES_PER_EXTENT )	 //   4
 */

#define DRBD_MAX_SECTORS_32 (0xffffffffLU)
/* we have a certain meta data variant that has a fixed on-disk size of 128
 * MiB, of which 4k are our "superblock", and 32k are the fixed size activity
 * log, leaving this many sectors for the bitmap.
 */

#define DRBD_MAX_SECTORS_FIXED_BM \
	  (((128 << 20 >> 9) - (32768 >> 9) - (4096 >> 9)) * (1LL<<(BM_EXT_SHIFT-9)))
#if !defined(CONFIG_LBDAF) && !defined(CONFIG_LBD) && BITS_PER_LONG == 32
#define DRBD_MAX_SECTORS      DRBD_MAX_SECTORS_32
#define DRBD_MAX_SECTORS_FLEX DRBD_MAX_SECTORS_32
#else
#define DRBD_MAX_SECTORS      DRBD_MAX_SECTORS_FIXED_BM
/* 16 TB in units of sectors */
#if BITS_PER_LONG == 32
/* adjust by one page worth of bitmap,
 * so we won't wrap around in drbd_bm_find_next_bit.
 * you should use 64bit OS for that much storage, anyways. */
#define DRBD_MAX_SECTORS_FLEX BM_BIT_TO_SECT(0xffff7fff)
#else
/* we allow up to 1 PiB now on 64bit architecture with "flexible" meta data */
#define DRBD_MAX_SECTORS_FLEX (1UL << 51)
/* corresponds to (1UL << 38) bits right now. */
#endif
#endif

/* BIO_MAX_SIZE is 256 * PAGE_SIZE,
 * so for typical PAGE_SIZE of 4k, that is (1<<20) Byte.
 * Since we may live in a mixed-platform cluster,
 * we limit us to a platform agnostic constant here for now.
 * A followup commit may allow even bigger BIO sizes,
 * once we thought that through. */
#if DRBD_MAX_BIO_SIZE > (BIO_MAX_PAGES << PAGE_SHIFT)
#error Architecture not supported: DRBD_MAX_BIO_SIZE > (BIO_MAX_PAGES << PAGE_SHIFT)
#endif

#define DRBD_MAX_SIZE_H80_PACKET (1U << 15) /* Header 80 only allows packets up to 32KiB data */
#define DRBD_MAX_BIO_SIZE_P95    (1U << 17) /* Protocol 95 to 99 allows bios up to 128KiB */

/* For now, don't allow more than half of what we can "activate" in one
 * activity log transaction to be discarded in one go. We may need to rework
 * drbd_al_begin_io() to allow for even larger discard ranges */
#define DRBD_MAX_BATCH_BIO_SIZE	 (AL_UPDATES_PER_TRANSACTION/2*AL_EXTENT_SIZE)
#define DRBD_MAX_BBIO_SECTORS    (DRBD_MAX_BATCH_BIO_SIZE >> 9)

extern struct drbd_bitmap *drbd_bm_alloc(void);
extern int  drbd_bm_resize(struct drbd_device *device, sector_t sectors, int set_new_bits);
void drbd_bm_free(struct drbd_bitmap *bitmap);
extern void drbd_bm_set_all(struct drbd_device *device);
extern void drbd_bm_clear_all(struct drbd_device *device);
/* set/clear/test only a few bits at a time */
extern unsigned int drbd_bm_set_bits(struct drbd_device *, unsigned int, unsigned long, unsigned long);
extern unsigned int drbd_bm_clear_bits(struct drbd_device *, unsigned int, unsigned long, unsigned long);
extern int drbd_bm_count_bits(struct drbd_device *, unsigned int, unsigned long, unsigned long);
/* bm_set_bits variant for use while holding drbd_bm_lock,
 * may process the whole bitmap in one go */
extern void drbd_bm_set_many_bits(struct drbd_peer_device *, unsigned long, unsigned long);
extern void drbd_bm_clear_many_bits(struct drbd_peer_device *, unsigned long, unsigned long);
extern void _drbd_bm_clear_many_bits(struct drbd_device *, int, unsigned long, unsigned long);
extern int drbd_bm_test_bit(struct drbd_peer_device *, unsigned long);
extern int  drbd_bm_read(struct drbd_device *, struct drbd_peer_device *) __must_hold(local);
extern void drbd_bm_reset_al_hints(struct drbd_device *device) __must_hold(local);
extern void drbd_bm_mark_range_for_writeout(struct drbd_device *, unsigned long, unsigned long);
extern int  drbd_bm_write(struct drbd_device *, struct drbd_peer_device *) __must_hold(local);
extern int  drbd_bm_write_hinted(struct drbd_device *device) __must_hold(local);
extern int  drbd_bm_write_lazy(struct drbd_device *device, unsigned upper_idx) __must_hold(local);
extern int drbd_bm_write_all(struct drbd_device *, struct drbd_peer_device *) __must_hold(local);
extern int drbd_bm_write_copy_pages(struct drbd_device *, struct drbd_peer_device *) __must_hold(local);
extern size_t	     drbd_bm_words(struct drbd_device *device);
extern unsigned long drbd_bm_bits(struct drbd_device *device);
extern sector_t      drbd_bm_capacity(struct drbd_device *device);

#define DRBD_END_OF_BITMAP	(~(unsigned long)0)
extern unsigned long drbd_bm_find_next(struct drbd_peer_device *, unsigned long);
/* bm_find_next variants for use while you hold drbd_bm_lock() */
extern unsigned long _drbd_bm_find_next(struct drbd_peer_device *, unsigned long);
extern unsigned long _drbd_bm_find_next_zero(struct drbd_peer_device *, unsigned long);
extern unsigned long _drbd_bm_total_weight(struct drbd_device *, int);
extern unsigned long drbd_bm_total_weight(struct drbd_peer_device *);
/* for receive_bitmap */
extern void drbd_bm_merge_lel(struct drbd_peer_device *peer_device, size_t offset,
		size_t number, unsigned long *buffer);
/* for _drbd_send_bitmap */
extern void drbd_bm_get_lel(struct drbd_peer_device *peer_device, size_t offset,
		size_t number, unsigned long *buffer);

extern void drbd_bm_lock(struct drbd_device *device, char *why, enum bm_flag flags);
extern void drbd_bm_unlock(struct drbd_device *device);
extern void drbd_bm_slot_lock(struct drbd_peer_device *peer_device, char *why, enum bm_flag flags);
extern void drbd_bm_slot_unlock(struct drbd_peer_device *peer_device);
extern void drbd_bm_copy_slot(struct drbd_device *device, unsigned int from_index, unsigned int to_index);
/* drbd_main.c */

extern struct kmem_cache *drbd_request_cache;
extern struct kmem_cache *drbd_ee_cache;	/* peer requests */
extern struct kmem_cache *drbd_bm_ext_cache;	/* bitmap extents */
extern struct kmem_cache *drbd_al_ext_cache;	/* activity log extents */
extern mempool_t *drbd_request_mempool;
extern mempool_t *drbd_ee_mempool;

/* drbd's page pool, used to buffer data received from the peer,
 * or data requested by the peer.
 *
 * This does not have an emergency reserve.
 *
 * When allocating from this pool, it first takes pages from the pool.
 * Only if the pool is depleted will try to allocate from the system.
 *
 * The assumption is that pages taken from this pool will be processed,
 * and given back, "quickly", and then can be recycled, so we can avoid
 * frequent calls to alloc_page(), and still will be able to make progress even
 * under memory pressure.
 */
extern struct page *drbd_pp_pool;
extern spinlock_t   drbd_pp_lock;
extern int	    drbd_pp_vacant;
extern wait_queue_head_t drbd_pp_wait;

/* We also need a standard (emergency-reserve backed) page pool
 * for meta data IO (activity log, bitmap).
 * We can keep it global, as long as it is used as "N pages at a time".
 * 128 should be plenty, currently we probably can get away with as few as 1.
 */
#define DRBD_MIN_POOL_PAGES	128
extern mempool_t *drbd_md_io_page_pool;

/* We also need to make sure we get a bio
 * when we need it for housekeeping purposes */
extern struct bio_set *drbd_md_io_bio_set;
/* to allocate from that set */
extern struct bio *bio_alloc_drbd(gfp_t gfp_mask);

extern int conn_lowest_minor(struct drbd_connection *connection);
extern struct drbd_peer_device *create_peer_device(struct drbd_device *, struct drbd_connection *);
extern enum drbd_ret_code drbd_create_device(struct drbd_config_context *adm_ctx, unsigned int minor,
					     struct device_conf *device_conf, struct drbd_device **p_device);
extern void drbd_unregister_device(struct drbd_device *);
extern void drbd_put_device(struct drbd_device *);
extern void drbd_unregister_connection(struct drbd_connection *);
extern void drbd_put_connection(struct drbd_connection *);
void del_connect_timer(struct drbd_connection *connection);

extern struct drbd_resource *drbd_create_resource(const char *, struct res_opts *);
extern void drbd_free_resource(struct drbd_resource *resource);

extern void drbd_destroy_device(struct kref *kref);

extern int set_resource_options(struct drbd_resource *resource, struct res_opts *res_opts);
extern struct drbd_connection *drbd_create_connection(struct drbd_resource *resource,
						      struct drbd_transport_class *tc);
extern void drbd_transport_shutdown(struct drbd_connection *connection, enum drbd_tr_free_op op);
extern void drbd_destroy_connection(struct kref *kref);
extern struct drbd_resource *drbd_find_resource(const char *name);
extern void drbd_destroy_resource(struct kref *kref);
extern void conn_free_crypto(struct drbd_connection *connection);

/* drbd_req */
extern void do_submit(struct work_struct *ws);
extern void __drbd_make_request(struct drbd_device *, struct bio *, unsigned long);
extern MAKE_REQUEST_TYPE drbd_make_request(struct request_queue *q, struct bio *bio);
#ifdef COMPAT_HAVE_BLK_QUEUE_MERGE_BVEC
extern int drbd_merge_bvec(struct request_queue *, struct bvec_merge_data *, struct bio_vec *);
#endif
extern int is_valid_ar_handle(struct drbd_request *, sector_t);


/* drbd_nl.c */
enum suspend_scope {
	READ_AND_WRITE,
	WRITE_ONLY
};
extern void drbd_suspend_io(struct drbd_device *device, enum suspend_scope);
extern void drbd_resume_io(struct drbd_device *device);
extern char *ppsize(char *buf, unsigned long long size);
extern sector_t drbd_new_dev_size(struct drbd_device *,
		sector_t current_size, /* need at least this much */
		sector_t user_capped_size, /* want (at most) this much */
		enum dds_flags flags) __must_hold(local);
enum determine_dev_size {
	DS_2PC_ERR = -5,
	DS_2PC_NOT_SUPPORTED = -4,
	DS_ERROR_SHRINK = -3,
	DS_ERROR_SPACE_MD = -2,
	DS_ERROR = -1,
	DS_UNCHANGED = 0,
	DS_SHRUNK = 1,
	DS_GREW = 2,
	DS_GREW_FROM_ZERO = 3,
};
extern enum determine_dev_size
drbd_determine_dev_size(struct drbd_device *, sector_t peer_current_size,
			enum dds_flags, struct resize_parms *) __must_hold(local);
extern void resync_after_online_grow(struct drbd_peer_device *);
extern void drbd_reconsider_queue_parameters(struct drbd_device *device,
			struct drbd_backing_dev *bdev, struct o_qlim *o);
extern enum drbd_state_rv drbd_set_role(struct drbd_resource *, enum drbd_role, bool);
extern bool conn_try_outdate_peer(struct drbd_connection *connection);
extern void conn_try_outdate_peer_async(struct drbd_connection *connection);
extern int drbd_khelper(struct drbd_device *, struct drbd_connection *, char *);
extern int drbd_create_peer_device_default_config(struct drbd_peer_device *peer_device);

/* drbd_sender.c */
extern int drbd_sender(struct drbd_thread *thi);
extern int drbd_worker(struct drbd_thread *thi);
enum drbd_ret_code drbd_resync_after_valid(struct drbd_device *device, int o_minor);
void drbd_resync_after_changed(struct drbd_device *device);
extern bool drbd_stable_sync_source_present(struct drbd_peer_device *, enum which_state);
extern void drbd_start_resync(struct drbd_peer_device *, enum drbd_repl_state);
extern void resume_next_sg(struct drbd_device *device);
extern void suspend_other_sg(struct drbd_device *device);
extern int drbd_resync_finished(struct drbd_peer_device *, enum drbd_disk_state);
/* maybe rather drbd_main.c ? */
extern void *drbd_md_get_buffer(struct drbd_device *device, const char *intent);
extern void drbd_md_put_buffer(struct drbd_device *device);
extern int drbd_md_sync_page_io(struct drbd_device *device,
<<<<<<< HEAD
		struct drbd_backing_dev *bdev, sector_t sector, int rw);
extern void drbd_ov_out_of_sync_found(struct drbd_peer_device *, sector_t, int);
=======
		struct drbd_backing_dev *bdev, sector_t sector, int op);
extern void drbd_ov_out_of_sync_found(struct drbd_device *, sector_t, int);
>>>>>>> e7e73bcf
extern void wait_until_done_or_force_detached(struct drbd_device *device,
		struct drbd_backing_dev *bdev, unsigned int *done);
extern void drbd_rs_controller_reset(struct drbd_peer_device *);
extern void drbd_ping_peer(struct drbd_connection *connection);
extern struct drbd_peer_device *peer_device_by_node_id(struct drbd_device *, int);
extern void repost_up_to_date_fn(unsigned long data);

static inline void ov_out_of_sync_print(struct drbd_peer_device *peer_device)
{
	if (peer_device->ov_last_oos_size) {
		drbd_err(peer_device, "Out of sync: start=%llu, size=%lu (sectors)\n",
		     (unsigned long long)peer_device->ov_last_oos_start,
		     (unsigned long)peer_device->ov_last_oos_size);
	}
	peer_device->ov_last_oos_size = 0;
}


extern void drbd_csum_bio(struct crypto_ahash *, struct bio *, void *);
extern void drbd_csum_pages(struct crypto_ahash *, struct page *, void *);
/* worker callbacks */
extern int w_e_end_data_req(struct drbd_work *, int);
extern int w_e_end_rsdata_req(struct drbd_work *, int);
extern int w_e_end_csum_rs_req(struct drbd_work *, int);
extern int w_e_end_ov_reply(struct drbd_work *, int);
extern int w_e_end_ov_req(struct drbd_work *, int);
extern int w_ov_finished(struct drbd_work *, int);
extern int w_resync_timer(struct drbd_work *, int);
extern int w_send_dblock(struct drbd_work *, int);
extern int w_send_read_req(struct drbd_work *, int);
extern int w_e_reissue(struct drbd_work *, int);
extern int w_restart_disk_io(struct drbd_work *, int);
extern int w_start_resync(struct drbd_work *, int);
extern int w_send_uuids(struct drbd_work *, int);

extern void resync_timer_fn(unsigned long data);
extern void start_resync_timer_fn(unsigned long data);

extern void drbd_endio_write_sec_final(struct drbd_peer_request *peer_req);

void __update_timing_details(
		struct drbd_thread_timing_details *tdp,
		unsigned int *cb_nr,
		void *cb,
		const char *fn, const unsigned int line);

#define update_sender_timing_details(c, cb) \
	__update_timing_details(c->s_timing_details, &c->s_cb_nr, cb, __func__ , __LINE__ )
#define update_receiver_timing_details(c, cb) \
	__update_timing_details(c->r_timing_details, &c->r_cb_nr, cb, __func__ , __LINE__ )
#define update_worker_timing_details(r, cb) \
	__update_timing_details(r->w_timing_details, &r->w_cb_nr, cb, __func__ , __LINE__ )

/* drbd_receiver.c */
struct packet_info {
	enum drbd_packet cmd;
	unsigned int size;
	int vnr;
	void *data;
};

/* packet_info->data is just a pointer into some temporary buffer
 * owned by the transport. As soon as we call into the transport for
 * any further receive operation, the data it points to is undefined.
 * The buffer may be freed/recycled/re-used already.
 * Convert and store the relevant information for any incoming data
 * in drbd_peer_request_detail.
 */

struct drbd_peer_request_details {
	uint64_t sector;	/* be64_to_cpu(p_data.sector) */
	uint64_t block_id;	/* unmodified p_data.block_id */
	uint32_t peer_seq;	/* be32_to_cpu(p_data.seq_num) */
	uint32_t dp_flags;	/* be32_to_cpu(p_data.dp_flags) */
	uint32_t length;	/* endian converted p_head*.length */
	uint32_t bi_size;	/* resulting bio size */
	/* for non-discards: bi_size = length - digest_size */
	uint32_t digest_size;
};

struct queued_twopc {
	struct drbd_work w;
	unsigned long start_jif;
	struct drbd_connection *connection;
	struct twopc_reply reply;
	struct packet_info packet_info;
	struct p_twopc_request packet_data;
};

extern int drbd_issue_discard_or_zero_out(struct drbd_device *device,
		sector_t start, unsigned int nr_sectors, bool discard);
extern int drbd_send_ack(struct drbd_peer_device *, enum drbd_packet,
			 struct drbd_peer_request *);
extern int drbd_send_ack_ex(struct drbd_peer_device *, enum drbd_packet,
			    sector_t sector, int blksize, u64 block_id);
extern int drbd_receiver(struct drbd_thread *thi);
extern int drbd_ack_receiver(struct drbd_thread *thi);
extern void drbd_send_ping_wf(struct work_struct *ws);
extern void drbd_send_acks_wf(struct work_struct *ws);
extern void drbd_send_peer_ack_wf(struct work_struct *ws);
extern bool drbd_rs_c_min_rate_throttle(struct drbd_peer_device *);
extern bool drbd_rs_should_slow_down(struct drbd_peer_device *, sector_t,
				     bool throttle_if_app_is_waiting);
extern int drbd_submit_peer_request(struct drbd_device *,
				    struct drbd_peer_request *, const unsigned,
<<<<<<< HEAD
				    const int);
extern int drbd_free_peer_reqs(struct drbd_resource *, struct list_head *, bool is_net_ee);
extern struct drbd_peer_request *drbd_alloc_peer_req(struct drbd_peer_device *, gfp_t) __must_hold(local);
extern void __drbd_free_peer_req(struct drbd_peer_request *, int);
#define drbd_free_peer_req(pr) __drbd_free_peer_req(pr, 0)
#define drbd_free_net_peer_req(pr) __drbd_free_peer_req(pr, 1)
=======
				    const unsigned, const int);
extern int drbd_free_peer_reqs(struct drbd_device *, struct list_head *);
extern struct drbd_peer_request *drbd_alloc_peer_req(struct drbd_peer_device *, u64,
						     sector_t, unsigned int,
						     unsigned int,
						     gfp_t) __must_hold(local);
extern void __drbd_free_peer_req(struct drbd_device *, struct drbd_peer_request *,
				 int);
#define drbd_free_peer_req(m,e) __drbd_free_peer_req(m, e, 0)
#define drbd_free_net_peer_req(m,e) __drbd_free_peer_req(m, e, 1)
extern struct page *drbd_alloc_pages(struct drbd_peer_device *, unsigned int, bool);
>>>>>>> e7e73bcf
extern void drbd_set_recv_tcq(struct drbd_device *device, int tcq_enabled);
extern void _drbd_clear_done_ee(struct drbd_device *device, struct list_head *to_be_freed);
extern int drbd_connected(struct drbd_peer_device *);
extern void apply_unacked_peer_requests(struct drbd_connection *connection);
extern struct drbd_connection *drbd_connection_by_node_id(struct drbd_resource *, int);
extern struct drbd_connection *drbd_get_connection_by_node_id(struct drbd_resource *, int);
extern void queue_queued_twopc(struct drbd_resource *resource);
extern void queued_twopc_timer_fn(unsigned long data);
extern bool drbd_have_local_disk(struct drbd_resource *resource);
extern enum drbd_state_rv drbd_support_2pc_resize(struct drbd_resource *resource);
extern enum determine_dev_size
drbd_commit_size_change(struct drbd_device *device, struct resize_parms *rs, u64 nodes_to_reach);

static inline sector_t drbd_get_capacity(struct block_device *bdev)
{
	/* return bdev ? get_capacity(bdev->bd_disk) : 0; */
	return bdev ? i_size_read(bdev->bd_inode) >> 9 : 0;
}

/* sets the number of 512 byte sectors of our virtual device */
static inline void drbd_set_my_capacity(struct drbd_device *device,
					sector_t size)
{
	/* set_capacity(device->this_bdev->bd_disk, size); */
	set_capacity(device->vdisk, size);
	device->this_bdev->bd_inode->i_size = (loff_t)size << 9;
}

static inline void drbd_kobject_uevent(struct drbd_device *device)
{
	kobject_uevent(disk_to_kobj(device->vdisk), KOBJ_CHANGE);
	/* rhel4 / sles9 and older don't have this at all,
	 * which means user space (udev) won't get events about possible changes of
	 * corresponding resource + disk names after the initial drbd minor creation.
	 */
}

/*
 * used to submit our private bio
 */
static inline void drbd_generic_make_request(struct drbd_device *device,
					     int fault_type, struct bio *bio)
{
	__release(local);
	if (!bio->bi_bdev) {
		drbd_err(device, "drbd_generic_make_request: bio->bi_bdev == NULL\n");
		bio_endio(bio, -ENODEV);
		return;
	}

	if (drbd_insert_fault(device, fault_type))
		bio_endio(bio, -EIO);
	else
		generic_make_request(bio);
}

void drbd_bump_write_ordering(struct drbd_resource *resource, struct drbd_backing_dev *bdev,
			      enum write_ordering_e wo);

extern void twopc_timer_fn(unsigned long);
extern void connect_timer_fn(unsigned long);

/* drbd_proc.c */
extern struct proc_dir_entry *drbd_proc;
extern const struct file_operations drbd_proc_fops;

/* drbd_actlog.c */
extern bool drbd_al_begin_io_prepare(struct drbd_device *device, struct drbd_interval *i);
extern int drbd_al_begin_io_nonblock(struct drbd_device *device, struct drbd_interval *i);
extern void drbd_al_begin_io_commit(struct drbd_device *device);
extern bool drbd_al_begin_io_fastpath(struct drbd_device *device, struct drbd_interval *i);
extern void drbd_al_begin_io(struct drbd_device *device, struct drbd_interval *i);
extern int drbd_al_begin_io_for_peer(struct drbd_peer_device *peer_device, struct drbd_interval *i);
extern bool drbd_al_complete_io(struct drbd_device *device, struct drbd_interval *i);
extern void drbd_rs_complete_io(struct drbd_peer_device *, sector_t);
extern int drbd_rs_begin_io(struct drbd_peer_device *, sector_t);
extern int drbd_try_rs_begin_io(struct drbd_peer_device *, sector_t, bool);
extern void drbd_rs_cancel_all(struct drbd_peer_device *);
extern int drbd_rs_del_all(struct drbd_peer_device *);
extern void drbd_rs_failed_io(struct drbd_peer_device *, sector_t, int);
extern void drbd_advance_rs_marks(struct drbd_peer_device *, unsigned long);
extern bool drbd_set_all_out_of_sync(struct drbd_device *, sector_t, int);
extern bool drbd_set_sync(struct drbd_device *, sector_t, int, unsigned long, unsigned long);
enum update_sync_bits_mode { RECORD_RS_FAILED, SET_OUT_OF_SYNC, SET_IN_SYNC };
extern int __drbd_change_sync(struct drbd_peer_device *peer_device, sector_t sector, int size,
		enum update_sync_bits_mode mode);
#define drbd_set_in_sync(peer_device, sector, size) \
	__drbd_change_sync(peer_device, sector, size, SET_IN_SYNC)
#define drbd_set_out_of_sync(peer_device, sector, size) \
	__drbd_change_sync(peer_device, sector, size, SET_OUT_OF_SYNC)
#define drbd_rs_failed_io(peer_device, sector, size) \
	__drbd_change_sync(peer_device, sector, size, RECORD_RS_FAILED)
extern void drbd_al_shrink(struct drbd_device *device);
extern bool drbd_sector_has_priority(struct drbd_peer_device *, sector_t);
extern int drbd_al_initialize(struct drbd_device *, void *);

/* drbd_nl.c */

extern struct mutex notification_mutex;
extern atomic_t drbd_genl_seq;

extern void notify_resource_state(struct sk_buff *,
				  unsigned int,
				  struct drbd_resource *,
				  struct resource_info *,
				  enum drbd_notification_type);
extern void notify_device_state(struct sk_buff *,
				unsigned int,
				struct drbd_device *,
				struct device_info *,
				enum drbd_notification_type);
extern void notify_connection_state(struct sk_buff *,
				    unsigned int,
				    struct drbd_connection *,
				    struct connection_info *,
				    enum drbd_notification_type);
extern void notify_peer_device_state(struct sk_buff *,
				     unsigned int,
				     struct drbd_peer_device *,
				     struct peer_device_info *,
				     enum drbd_notification_type);
extern void notify_helper(enum drbd_notification_type, struct drbd_device *,
			  struct drbd_connection *, const char *, int);
extern void notify_path(struct drbd_connection *, struct drbd_path *,
			enum drbd_notification_type);

extern sector_t drbd_local_max_size(struct drbd_device *device) __must_hold(local);
/*
 * inline helper functions
 *************************/

static inline int drbd_peer_req_has_active_page(struct drbd_peer_request *peer_req)
{
	struct page *page = peer_req->page_chain.head;
	page_chain_for_each(page) {
		if (page_count(page) > 1)
			return 1;
	}
	return 0;
}

/*
 * When a device has a replication state above L_OFF, it must be
 * connected.  Otherwise, we report the connection state, which has values up
 * to C_CONNECTED == L_OFF.
 */
static inline int combined_conn_state(struct drbd_peer_device *peer_device, enum which_state which)
{
	enum drbd_repl_state repl_state = peer_device->repl_state[which];

	if (repl_state > L_OFF)
		return repl_state;
	else
		return peer_device->connection->cstate[which];
}

enum drbd_force_detach_flags {
	DRBD_READ_ERROR,
	DRBD_WRITE_ERROR,
	DRBD_META_IO_ERROR,
	DRBD_FORCE_DETACH,
};

#define __drbd_chk_io_error(m,f) __drbd_chk_io_error_(m,f, __func__)
static inline void __drbd_chk_io_error_(struct drbd_device *device,
					enum drbd_force_detach_flags df,
					const char *where)
{
	enum drbd_io_error_p ep;

	rcu_read_lock();
	ep = rcu_dereference(device->ldev->disk_conf)->on_io_error;
	rcu_read_unlock();
	switch (ep) {
	case EP_PASS_ON: /* FIXME would this be better named "Ignore"? */
		if (df == DRBD_READ_ERROR ||  df == DRBD_WRITE_ERROR) {
			if (drbd_ratelimit())
				drbd_err(device, "Local IO failed in %s.\n", where);
			if (device->disk_state[NOW] > D_INCONSISTENT) {
				begin_state_change_locked(device->resource, CS_HARD);
				__change_disk_state(device, D_INCONSISTENT);
				end_state_change_locked(device->resource);
			}
			break;
		}
		/* NOTE fall through for DRBD_META_IO_ERROR or DRBD_FORCE_DETACH */
	case EP_DETACH:
	case EP_CALL_HELPER:
		/* Remember whether we saw a READ or WRITE error.
		 *
		 * Recovery of the affected area for WRITE failure is covered
		 * by the activity log.
		 * READ errors may fall outside that area though. Certain READ
		 * errors can be "healed" by writing good data to the affected
		 * blocks, which triggers block re-allocation in lower layers.
		 *
		 * If we can not write the bitmap after a READ error,
		 * we may need to trigger a full sync (see w_go_diskless()).
		 *
		 * Force-detach is not really an IO error, but rather a
		 * desperate measure to try to deal with a completely
		 * unresponsive lower level IO stack.
		 * Still it should be treated as a WRITE error.
		 *
		 * Meta IO error is always WRITE error:
		 * we read meta data only once during attach,
		 * which will fail in case of errors.
		 */
		if (df == DRBD_READ_ERROR)
			set_bit(WAS_READ_ERROR, &device->flags);
		if (df == DRBD_FORCE_DETACH)
			set_bit(FORCE_DETACH, &device->flags);
		if (device->disk_state[NOW] > D_FAILED) {
			begin_state_change_locked(device->resource, CS_HARD);
			__change_disk_state(device, D_FAILED);
			end_state_change_locked(device->resource);
			drbd_err(device,
				"Local IO failed in %s. Detaching...\n", where);
		}
		break;
	}
}

/**
 * drbd_chk_io_error: Handle the on_io_error setting, should be called from all io completion handlers
 * @device:	 DRBD device.
 * @error:	 Error code passed to the IO completion callback
 * @forcedetach: Force detach. I.e. the error happened while accessing the meta data
 *
 * See also drbd_main.c:after_state_ch() if (os.disk > D_FAILED && ns.disk == D_FAILED)
 */
#define drbd_chk_io_error(m,e,f) drbd_chk_io_error_(m,e,f, __func__)
static inline void drbd_chk_io_error_(struct drbd_device *device,
	int error, enum drbd_force_detach_flags forcedetach, const char *where)
{
	if (error) {
		unsigned long flags;
		spin_lock_irqsave(&device->resource->req_lock, flags);
		__drbd_chk_io_error_(device, forcedetach, where);
		spin_unlock_irqrestore(&device->resource->req_lock, flags);
	}
}


/**
 * drbd_md_first_sector() - Returns the first sector number of the meta data area
 * @bdev:	Meta data block device.
 *
 * BTW, for internal meta data, this happens to be the maximum capacity
 * we could agree upon with our peer node.
 */
static inline sector_t drbd_md_first_sector(struct drbd_backing_dev *bdev)
{
	switch (bdev->md.meta_dev_idx) {
	case DRBD_MD_INDEX_INTERNAL:
	case DRBD_MD_INDEX_FLEX_INT:
		return bdev->md.md_offset + bdev->md.bm_offset;
	case DRBD_MD_INDEX_FLEX_EXT:
	default:
		return bdev->md.md_offset;
	}
}

/**
 * drbd_md_last_sector() - Return the last sector number of the meta data area
 * @bdev:	Meta data block device.
 */
static inline sector_t drbd_md_last_sector(struct drbd_backing_dev *bdev)
{
	switch (bdev->md.meta_dev_idx) {
	case DRBD_MD_INDEX_INTERNAL:
	case DRBD_MD_INDEX_FLEX_INT:
		return bdev->md.md_offset + (4096 >> 9) -1;
	case DRBD_MD_INDEX_FLEX_EXT:
	default:
		return bdev->md.md_offset + bdev->md.md_size_sect -1;
	}
}

/**
 * drbd_get_max_capacity() - Returns the capacity we announce to out peer
 * @bdev:	Meta data block device.
 *
 * returns the capacity we announce to out peer.  we clip ourselves at the
 * various MAX_SECTORS, because if we don't, current implementation will
 * oops sooner or later
 */
static inline sector_t drbd_get_max_capacity(struct drbd_backing_dev *bdev)
{
	sector_t s;

	switch (bdev->md.meta_dev_idx) {
	case DRBD_MD_INDEX_INTERNAL:
	case DRBD_MD_INDEX_FLEX_INT:
		s = drbd_get_capacity(bdev->backing_bdev)
			? min_t(sector_t, DRBD_MAX_SECTORS_FLEX,
				drbd_md_first_sector(bdev))
			: 0;
		break;
	case DRBD_MD_INDEX_FLEX_EXT:
		s = min_t(sector_t, DRBD_MAX_SECTORS_FLEX,
				drbd_get_capacity(bdev->backing_bdev));
		/* clip at maximum size the meta device can support */
		s = min_t(sector_t, s,
			BM_EXT_TO_SECT(bdev->md.md_size_sect
				     - bdev->md.bm_offset));
		break;
	default:
		s = min_t(sector_t, DRBD_MAX_SECTORS,
				drbd_get_capacity(bdev->backing_bdev));
	}
	return s;
}

/**
 * drbd_md_ss() - Return the sector number of our meta data super block
 * @bdev:	Meta data block device.
 */
static inline sector_t drbd_md_ss(struct drbd_backing_dev *bdev)
{
	const int meta_dev_idx = bdev->md.meta_dev_idx;

	if (meta_dev_idx == DRBD_MD_INDEX_FLEX_EXT)
		return 0;

	/* Since drbd08, internal meta data is always "flexible".
	 * position: last 4k aligned block of 4k size */
	if (meta_dev_idx == DRBD_MD_INDEX_INTERNAL ||
	    meta_dev_idx == DRBD_MD_INDEX_FLEX_INT)
		return (drbd_get_capacity(bdev->backing_bdev) & ~7ULL) - 8;

	/* external, some index; this is the old fixed size layout */
	return (128 << 20 >> 9) * bdev->md.meta_dev_idx;
}

void drbd_queue_work(struct drbd_work_queue *, struct drbd_work *);

static inline void
drbd_queue_work_if_unqueued(struct drbd_work_queue *q, struct drbd_work *w)
{
	unsigned long flags;
	spin_lock_irqsave(&q->q_lock, flags);
	if (list_empty_careful(&w->list))
		list_add_tail(&w->list, &q->q);
	spin_unlock_irqrestore(&q->q_lock, flags);
	wake_up(&q->q_wait);
}

static inline void
drbd_device_post_work(struct drbd_device *device, int work_bit)
{
	if (!test_and_set_bit(work_bit, &device->flags)) {
		struct drbd_resource *resource = device->resource;
		struct drbd_work_queue *q = &resource->work;
		if (!test_and_set_bit(DEVICE_WORK_PENDING, &resource->flags))
			wake_up(&q->q_wait);
	}
}

static inline void
drbd_peer_device_post_work(struct drbd_peer_device *peer_device, int work_bit)
{
	if (!test_and_set_bit(work_bit, &peer_device->flags)) {
		struct drbd_resource *resource = peer_device->device->resource;
		struct drbd_work_queue *q = &resource->work;
		if (!test_and_set_bit(PEER_DEVICE_WORK_PENDING, &resource->flags))
			wake_up(&q->q_wait);
	}
}

static inline void
drbd_post_work(struct drbd_resource *resource, int work_bit)
{
	if (!test_and_set_bit(work_bit, &resource->flags)) {
		struct drbd_work_queue *q = &resource->work;
		if (!test_and_set_bit(RESOURCE_WORK_PENDING, &resource->flags))
			wake_up(&q->q_wait);
	}
}

extern void drbd_flush_workqueue(struct drbd_work_queue *work_queue);

/* To get the ack_receiver out of the blocking network stack,
 * so it can change its sk_rcvtimeo from idle- to ping-timeout,
 * and send a ping, we need to send a signal.
 * Which signal we send is irrelevant. */
static inline void wake_ack_receiver(struct drbd_connection *connection)
{
	struct task_struct *task = connection->ack_receiver.task;
	if (task && get_t_state(&connection->ack_receiver) == RUNNING)
		force_sig(SIGXCPU, task);
}

static inline void request_ping(struct drbd_connection *connection)
{
	set_bit(SEND_PING, &connection->flags);
	wake_ack_receiver(connection);
}

extern void *conn_prepare_command(struct drbd_connection *, int, enum drbd_stream);
extern void *drbd_prepare_command(struct drbd_peer_device *, int, enum drbd_stream);
extern int send_command(struct drbd_connection *, int, enum drbd_packet, enum drbd_stream);
extern int drbd_send_command(struct drbd_peer_device *, enum drbd_packet, enum drbd_stream);

extern int drbd_send_ping(struct drbd_connection *connection);
extern int drbd_send_ping_ack(struct drbd_connection *connection);
extern int conn_send_state_req(struct drbd_connection *, int vnr, enum drbd_packet, union drbd_state, union drbd_state);
extern int conn_send_twopc_request(struct drbd_connection *, int vnr, enum drbd_packet, struct p_twopc_request *);
extern int drbd_send_peer_ack(struct drbd_connection *, struct drbd_request *);

static inline void drbd_thread_stop(struct drbd_thread *thi)
{
	_drbd_thread_stop(thi, false, true);
}

static inline void drbd_thread_stop_nowait(struct drbd_thread *thi)
{
	_drbd_thread_stop(thi, false, false);
}

static inline void drbd_thread_restart_nowait(struct drbd_thread *thi)
{
	_drbd_thread_stop(thi, true, false);
}

/* counts how many answer packets packets we expect from our peer,
 * for either explicit application requests,
 * or implicit barrier packets as necessary.
 * increased:
 *  w_send_barrier
 *  _req_mod(req, QUEUE_FOR_NET_WRITE or QUEUE_FOR_NET_READ);
 *    it is much easier and equally valid to count what we queue for the
 *    sender, even before it actually was queued or sent.
 *    (drbd_make_request_common; recovery path on read io-error)
 * decreased:
 *  got_BarrierAck (respective tl_clear, tl_clear_barrier)
 *  _req_mod(req, DATA_RECEIVED)
 *     [from receive_DataReply]
 *  _req_mod(req, WRITE_ACKED_BY_PEER or RECV_ACKED_BY_PEER or NEG_ACKED)
 *     [from got_BlockAck (P_WRITE_ACK, P_RECV_ACK)]
 *     FIXME
 *     for some reason it is NOT decreased in got_NegAck,
 *     but in the resulting cleanup code from report_params.
 *     we should try to remember the reason for that...
 *  _req_mod(req, SEND_FAILED or SEND_CANCELED)
 *  _req_mod(req, CONNECTION_LOST_WHILE_PENDING)
 *     [from tl_clear_barrier]
 */
static inline void inc_ap_pending(struct drbd_peer_device *peer_device)
{
	atomic_inc(&peer_device->ap_pending_cnt);
}

#define dec_ap_pending(peer_device) \
	((void)expect((peer_device), __dec_ap_pending(peer_device) >= 0))
static inline int __dec_ap_pending(struct drbd_peer_device *peer_device)
{
	int ap_pending_cnt = atomic_dec_return(&peer_device->ap_pending_cnt);
	if (ap_pending_cnt == 0)
		wake_up(&peer_device->device->misc_wait);
	return ap_pending_cnt;
}

/* counts how many resync-related answers we still expect from the peer
 *		     increase			decrease
 * L_SYNC_TARGET sends P_RS_DATA_REQUEST (and expects P_RS_DATA_REPLY)
 * L_SYNC_SOURCE sends P_RS_DATA_REPLY   (and expects P_WRITE_ACK with ID_SYNCER)
 *					   (or P_NEG_ACK with ID_SYNCER)
 */
static inline void inc_rs_pending(struct drbd_peer_device *peer_device)
{
	atomic_inc(&peer_device->rs_pending_cnt);
}

#define dec_rs_pending(peer_device) \
	((void)expect((peer_device), __dec_rs_pending(peer_device) >= 0))
static inline int __dec_rs_pending(struct drbd_peer_device *peer_device)
{
	return atomic_dec_return(&peer_device->rs_pending_cnt);
}

/* counts how many answers we still need to send to the peer.
 * increased on
 *  receive_Data	unless protocol A;
 *			we need to send a P_RECV_ACK (proto B)
 *			or P_WRITE_ACK (proto C)
 *  receive_RSDataReply (recv_resync_read) we need to send a P_WRITE_ACK
 *  receive_DataRequest (receive_RSDataRequest) we need to send back P_DATA
 *  receive_Barrier_*	we need to send a P_BARRIER_ACK
 */
static inline void inc_unacked(struct drbd_peer_device *peer_device)
{
	atomic_inc(&peer_device->unacked_cnt);
}

#define dec_unacked(peer_device) \
	((void)expect(peer_device, __dec_unacked(peer_device) >= 0))
static inline int __dec_unacked(struct drbd_peer_device *peer_device)
{
	return atomic_dec_return(&peer_device->unacked_cnt);
}

#define sub_unacked(peer_device, n) \
	((void)expect(peer_device, __sub_unacked(peer_device) >= 0))
static inline int __sub_unacked(struct drbd_peer_device *peer_device, int n)
{
	return atomic_sub_return(n, &peer_device->unacked_cnt);
}

static inline bool is_sync_target_state(struct drbd_peer_device *peer_device,
					enum which_state which)
{
	enum drbd_repl_state repl_state = peer_device->repl_state[which];

	return repl_state == L_SYNC_TARGET || repl_state == L_PAUSED_SYNC_T;
}

static inline bool is_sync_source_state(struct drbd_peer_device *peer_device,
					enum which_state which)
{
	enum drbd_repl_state repl_state = peer_device->repl_state[which];

	return repl_state == L_SYNC_SOURCE || repl_state == L_PAUSED_SYNC_S;
}

static inline bool is_sync_state(struct drbd_peer_device *peer_device,
				 enum which_state which)
{
	return is_sync_source_state(peer_device, which) ||
		is_sync_target_state(peer_device, which);
}

/**
 * get_ldev() - Increase the ref count on device->ldev. Returns 0 if there is no ldev
 * @_device:		DRBD device.
 * @_min_state:		Minimum device state required for success.
 *
 * You have to call put_ldev() when finished working with device->ldev.
 */
#define get_ldev_if_state(_device, _min_state)				\
	(_get_ldev_if_state((_device), (_min_state)) ?			\
	 ({ __acquire(x); true; }) : false)
#define get_ldev(_device) get_ldev_if_state(_device, D_INCONSISTENT)

static inline void put_ldev(struct drbd_device *device)
{
	enum drbd_disk_state disk_state = device->disk_state[NOW];
	/* We must check the state *before* the atomic_dec becomes visible,
	 * or we have a theoretical race where someone hitting zero,
	 * while state still D_FAILED, will then see D_DISKLESS in the
	 * condition below and calling into destroy, where he must not, yet. */
	int i = atomic_dec_return(&device->local_cnt);

	/* This may be called from some endio handler,
	 * so we must not sleep here. */

	__release(local);
	D_ASSERT(device, i >= 0);
	if (i == 0) {
		if (disk_state == D_DISKLESS)
			/* even internal references gone, safe to destroy */
			drbd_device_post_work(device, DESTROY_DISK);
		if (disk_state == D_FAILED || disk_state == D_DETACHING)
			/* all application IO references gone. */
			if (!test_and_set_bit(GOING_DISKLESS, &device->flags))
				drbd_device_post_work(device, GO_DISKLESS);
		wake_up(&device->misc_wait);
	}
}

#ifndef __CHECKER__
static inline int _get_ldev_if_state(struct drbd_device *device, enum drbd_disk_state mins)
{
	int io_allowed;

	/* never get a reference while D_DISKLESS */
	if (device->disk_state[NOW] == D_DISKLESS)
		return 0;

	atomic_inc(&device->local_cnt);
	io_allowed = (device->disk_state[NOW] >= mins);
	if (!io_allowed)
		put_ldev(device);
	return io_allowed;
}
#else
extern int _get_ldev_if_state(struct drbd_device *device, enum drbd_disk_state mins);
#endif

static inline bool drbd_state_is_stable(struct drbd_device *device)
{
	struct drbd_peer_device *peer_device;
	bool stable = true;

	/* DO NOT add a default clause, we want the compiler to warn us
	 * for any newly introduced state we may have forgotten to add here */

	rcu_read_lock();
	for_each_peer_device_rcu(peer_device, device) {
		switch (peer_device->repl_state[NOW]) {
		/* New io is only accepted when the peer device is unknown or there is
		 * a well-established connection. */
		case L_OFF:
		case L_ESTABLISHED:
		case L_SYNC_SOURCE:
		case L_SYNC_TARGET:
		case L_VERIFY_S:
		case L_VERIFY_T:
		case L_PAUSED_SYNC_S:
		case L_PAUSED_SYNC_T:
		case L_AHEAD:
		case L_BEHIND:
		case L_STARTING_SYNC_S:
		case L_STARTING_SYNC_T:
			break;

			/* Allow IO in BM exchange states with new protocols */
		case L_WF_BITMAP_S:
			if (peer_device->connection->agreed_pro_version < 96)
				stable = false;
			break;

			/* no new io accepted in these states */
		case L_WF_BITMAP_T:
		case L_WF_SYNC_UUID:
			stable = false;
			break;
		}
		if (!stable)
			break;
	}
	rcu_read_unlock();

	switch (device->disk_state[NOW]) {
	case D_DISKLESS:
	case D_INCONSISTENT:
	case D_OUTDATED:
	case D_CONSISTENT:
	case D_UP_TO_DATE:
	case D_FAILED:
	case D_DETACHING:
		/* disk state is stable as well. */
		break;

	/* no new io accepted during transitional states */
	case D_ATTACHING:
	case D_NEGOTIATING:
	case D_UNKNOWN:
	case D_MASK:
		stable = false;
	}

	return stable;
}

extern void drbd_queue_pending_bitmap_work(struct drbd_device *);

/* rw = READ or WRITE (0 or 1); nothing else. */
static inline void dec_ap_bio(struct drbd_device *device, int rw)
{
	unsigned int nr_requests = device->resource->res_opts.nr_requests;
	int ap_bio = atomic_dec_return(&device->ap_bio_cnt[rw]);

	D_ASSERT(device, ap_bio >= 0);

	/* Check for list_empty outside the lock is ok.  Worst case it queues
	 * nothing because someone else just now did.  During list_add, both
	 * resource->req_lock *and* a refcount on ap_bio_cnt[WRITE] are held,
	 * a list_add cannot race with this code path.
	 * Checking pending_bitmap_work.n is not correct,
	 * it has a different lifetime. */
	if (ap_bio == 0 && rw == WRITE && !list_empty(&device->pending_bitmap_work.q))
		drbd_queue_pending_bitmap_work(device);

	if (ap_bio == 0 || ap_bio == nr_requests-1)
		wake_up(&device->misc_wait);
}

static inline bool resource_is_suspended(struct drbd_resource *resource)
{
	return resource->susp[NOW] || resource->susp_fen[NOW] || resource->susp_nod[NOW];
}

static inline bool drbd_suspended(struct drbd_device *device)
{
	return resource_is_suspended(device->resource);
}

static inline bool may_inc_ap_bio(struct drbd_device *device)
{
	if (drbd_suspended(device))
		return false;
	if (atomic_read(&device->suspend_cnt))
		return false;

	/* to avoid potential deadlock or bitmap corruption,
	 * in various places, we only allow new application io
	 * to start during "stable" states. */

	/* no new io accepted when attaching or detaching the disk */
	if (!drbd_state_is_stable(device))
		return false;

	if (atomic_read(&device->pending_bitmap_work.n))
		return false;
	return true;
}

static inline bool inc_ap_bio_cond(struct drbd_device *device, int rw)
{
	bool rv = false;
	unsigned int nr_requests;

	spin_lock_irq(&device->resource->req_lock);
	nr_requests = device->resource->res_opts.nr_requests;
	rv = may_inc_ap_bio(device) && atomic_read(&device->ap_bio_cnt[rw]) < nr_requests;
	if (rv)
		atomic_inc(&device->ap_bio_cnt[rw]);
	spin_unlock_irq(&device->resource->req_lock);

	return rv;
}

static inline void inc_ap_bio(struct drbd_device *device, int rw)
{
	/* we wait here
	 *    as long as the device is suspended
	 *    until the bitmap is no longer on the fly during connection
	 *    handshake as long as we would exceed the max_buffer limit.
	 *
	 * to avoid races with the reconnect code,
	 * we need to atomic_inc within the spinlock. */

	wait_event(device->misc_wait, inc_ap_bio_cond(device, rw));
}

static inline int drbd_set_exposed_data_uuid(struct drbd_device *device, u64 val)
{
	int changed = device->exposed_data_uuid != val;
	device->exposed_data_uuid = val;
	return changed;
}

static inline u64 drbd_current_uuid(struct drbd_device *device)
{
	if (!device->ldev)
		return 0;
	return device->ldev->md.current_uuid;
}

static inline bool verify_can_do_stop_sector(struct drbd_peer_device *peer_device)
{
	return peer_device->connection->agreed_pro_version >= 97 &&
		peer_device->connection->agreed_pro_version != 100;
}

static inline u64 drbd_bitmap_uuid(struct drbd_peer_device *peer_device)
{
	struct drbd_device *device = peer_device->device;
	struct drbd_peer_md *peer_md;

	if (!device->ldev)
		return 0;

	peer_md = &device->ldev->md.peers[peer_device->node_id];
	return peer_md->bitmap_uuid;
}

static inline u64 drbd_history_uuid(struct drbd_device *device, int i)
{
	if (!device->ldev || i >= ARRAY_SIZE(device->ldev->md.history_uuids))
		return 0;

	return device->ldev->md.history_uuids[i];
}

static inline int drbd_queue_order_type(struct drbd_device *device)
{
	/* sorry, we currently have no working implementation
	 * of distributed TCQ stuff */
#ifndef QUEUE_ORDERED_NONE
#define QUEUE_ORDERED_NONE 0
#endif
	return QUEUE_ORDERED_NONE;
}

#ifdef blk_queue_plugged
static inline void drbd_blk_run_queue(struct request_queue *q)
{
	if (q && q->unplug_fn)
		q->unplug_fn(q);
}

static inline void drbd_kick_lo(struct drbd_device *device)
{
	if (get_ldev(device)) {
		drbd_blk_run_queue(bdev_get_queue(device->ldev->backing_bdev));
		put_ldev(device);
	}
}
#else
static inline void drbd_blk_run_queue(struct request_queue *q)
{
}
static inline void drbd_kick_lo(struct drbd_device *device)
{
}
#endif

/* resync bitmap */
/* 128MB sized 'bitmap extent' to track syncer usage */
struct bm_extent {
	int rs_left; /* number of bits set (out of sync) in this extent. */
	int rs_failed; /* number of failed resync requests in this extent. */
	unsigned long flags;
	struct lc_element lce;
};

#define BME_NO_WRITES  0  /* bm_extent.flags: no more requests on this one! */
#define BME_LOCKED     1  /* bm_extent.flags: syncer active on this one. */
#define BME_PRIORITY   2  /* finish resync IO on this extent ASAP! App IO waiting! */

/* should be moved to idr.h */
/**
 * idr_for_each_entry - iterate over an idr's elements of a given type
 * @idp:     idr handle
 * @entry:   the type * to use as cursor
 * @id:      id entry's key
 */
#ifndef idr_for_each_entry
#define idr_for_each_entry(idp, entry, id)				\
	for (id = 0, entry = (typeof(entry))idr_get_next((idp), &(id)); \
	     entry != NULL;						\
	     ++id, entry = (typeof(entry))idr_get_next((idp), &(id)))
#endif

#ifndef idr_for_each_entry_continue
#define idr_for_each_entry_continue(idp, entry, id)			\
	for (entry = (typeof(entry))idr_get_next((idp), &(id));		\
	     entry;							\
	     ++id, entry = (typeof(entry))idr_get_next((idp), &(id)))
#endif

static inline struct drbd_connection *first_connection(struct drbd_resource *resource)
{
	return list_first_entry_or_null(&resource->connections,
				struct drbd_connection, connections);
}

#define NODE_MASK(id) ((u64)1 << (id))

#endif<|MERGE_RESOLUTION|>--- conflicted
+++ resolved
@@ -1929,13 +1929,8 @@
 extern void *drbd_md_get_buffer(struct drbd_device *device, const char *intent);
 extern void drbd_md_put_buffer(struct drbd_device *device);
 extern int drbd_md_sync_page_io(struct drbd_device *device,
-<<<<<<< HEAD
-		struct drbd_backing_dev *bdev, sector_t sector, int rw);
+		struct drbd_backing_dev *bdev, sector_t sector, int op);
 extern void drbd_ov_out_of_sync_found(struct drbd_peer_device *, sector_t, int);
-=======
-		struct drbd_backing_dev *bdev, sector_t sector, int op);
-extern void drbd_ov_out_of_sync_found(struct drbd_device *, sector_t, int);
->>>>>>> e7e73bcf
 extern void wait_until_done_or_force_detached(struct drbd_device *device,
 		struct drbd_backing_dev *bdev, unsigned int *done);
 extern void drbd_rs_controller_reset(struct drbd_peer_device *);
@@ -2041,26 +2036,12 @@
 				     bool throttle_if_app_is_waiting);
 extern int drbd_submit_peer_request(struct drbd_device *,
 				    struct drbd_peer_request *, const unsigned,
-<<<<<<< HEAD
-				    const int);
+				    const unsigned, const int);
 extern int drbd_free_peer_reqs(struct drbd_resource *, struct list_head *, bool is_net_ee);
 extern struct drbd_peer_request *drbd_alloc_peer_req(struct drbd_peer_device *, gfp_t) __must_hold(local);
 extern void __drbd_free_peer_req(struct drbd_peer_request *, int);
 #define drbd_free_peer_req(pr) __drbd_free_peer_req(pr, 0)
 #define drbd_free_net_peer_req(pr) __drbd_free_peer_req(pr, 1)
-=======
-				    const unsigned, const int);
-extern int drbd_free_peer_reqs(struct drbd_device *, struct list_head *);
-extern struct drbd_peer_request *drbd_alloc_peer_req(struct drbd_peer_device *, u64,
-						     sector_t, unsigned int,
-						     unsigned int,
-						     gfp_t) __must_hold(local);
-extern void __drbd_free_peer_req(struct drbd_device *, struct drbd_peer_request *,
-				 int);
-#define drbd_free_peer_req(m,e) __drbd_free_peer_req(m, e, 0)
-#define drbd_free_net_peer_req(m,e) __drbd_free_peer_req(m, e, 1)
-extern struct page *drbd_alloc_pages(struct drbd_peer_device *, unsigned int, bool);
->>>>>>> e7e73bcf
 extern void drbd_set_recv_tcq(struct drbd_device *device, int tcq_enabled);
 extern void _drbd_clear_done_ee(struct drbd_device *device, struct list_head *to_be_freed);
 extern int drbd_connected(struct drbd_peer_device *);
