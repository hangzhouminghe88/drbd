--- conflicted
+++ resolved
@@ -1721,13 +1721,10 @@
 	__drbd_set_out_of_sync(mdev, sector, size, __FILE__, __LINE__)
 extern void drbd_al_shrink(struct drbd_conf *mdev);
 
-<<<<<<< HEAD
-=======
 /* drbd_sysfs.c */
 extern struct kobj_type drbd_bdev_kobj_type;
 extern struct attribute_group drbd_md_attr_group;
 
->>>>>>> ae46aa9c
 /* drbd_nl.c */
 /* state info broadcast */
 struct sib_info {
