/*
  drbd_int.h

  This file is part of DRBD by Philipp Reisner and Lars Ellenberg.

  Copyright (C) 2001-2008, LINBIT Information Technologies GmbH.
  Copyright (C) 1999-2008, Philipp Reisner <philipp.reisner@linbit.com>.
  Copyright (C) 2002-2008, Lars Ellenberg <lars.ellenberg@linbit.com>.

  drbd is free software; you can redistribute it and/or modify
  it under the terms of the GNU General Public License as published by
  the Free Software Foundation; either version 2, or (at your option)
  any later version.

  drbd is distributed in the hope that it will be useful,
  but WITHOUT ANY WARRANTY; without even the implied warranty of
  MERCHANTABILITY or FITNESS FOR A PARTICULAR PURPOSE.	See the
  GNU General Public License for more details.

  You should have received a copy of the GNU General Public License
  along with drbd; see the file COPYING.  If not, write to
  the Free Software Foundation, 675 Mass Ave, Cambridge, MA 02139, USA.

*/

#ifndef _DRBD_INT_H
#define _DRBD_INT_H

#include <linux/compiler.h>
#include <linux/types.h>
#include <linux/version.h>
#include <linux/list.h>
#include <linux/sched.h>
#include <linux/bitops.h>
#include <linux/slab.h>
#include <linux/crypto.h>
#include <linux/ratelimit.h>
#include <linux/mutex.h>
#include <linux/major.h>
#include <linux/blkdev.h>
#include <linux/backing-dev.h>
#include <linux/genhd.h>
#include <linux/idr.h>
#include <linux/lru_cache.h>
#include <linux/prefetch.h>
#include <linux/drbd_genl_api.h>
#include <linux/drbd.h>
#include <linux/drbd_config.h>

#include "drbd_wrappers.h"
#include "drbd_strings.h"
#include "compat.h"
#include "drbd_state.h"
#include "drbd_protocol.h"
#include "drbd_kref_debug.h"
#include "drbd_transport.h"

#ifdef __CHECKER__
# define __protected_by(x)       __attribute__((require_context(x,1,999,"rdwr")))
# define __protected_read_by(x)  __attribute__((require_context(x,1,999,"read")))
# define __protected_write_by(x) __attribute__((require_context(x,1,999,"write")))
# define __must_hold(x)       __attribute__((context(x,1,1), require_context(x,1,999,"call")))
#else
# define __protected_by(x)
# define __protected_read_by(x)
# define __protected_write_by(x)
# define __must_hold(x)
#endif

/* Compatibility for older kernels */
#ifndef __acquires
# ifdef __CHECKER__
#  define __acquires(x)	__attribute__((context(x,0,1)))
#  define __releases(x)	__attribute__((context(x,1,0)))
#  define __acquire(x)	__context__(x,1)
#  define __release(x)	__context__(x,-1)
# else
#  define __acquires(x)
#  define __releases(x)
#  define __acquire(x)	(void)0
#  define __release(x)	(void)0
# endif
#endif

/* module parameter, defined in drbd_main.c */
extern unsigned int minor_count;
extern bool disable_sendpage;
extern bool allow_oos;

#ifdef CONFIG_DRBD_FAULT_INJECTION
extern int enable_faults;
extern int fault_rate;
extern int fault_devs;
extern int two_phase_commit_fail;
#endif

extern char usermode_helper[];

#ifndef DRBD_MAJOR
# define DRBD_MAJOR 147
#endif

/* This is used to stop/restart our threads.
 * Cannot use SIGTERM nor SIGKILL, since these
 * are sent out by init on runlevel changes
 * I choose SIGHUP for now.
 *
 * FIXME btw, we should register some reboot notifier.
 */
#define DRBD_SIGKILL SIGHUP

#define ID_IN_SYNC      (4711ULL)
#define ID_OUT_OF_SYNC  (4712ULL)
#define ID_SYNCER (-1ULL)

#define UUID_NEW_BM_OFFSET ((u64)0x0001000000000000ULL)

struct drbd_device;
struct drbd_connection;

/* I want to be able to grep for "drbd $resource_name"
 * and get all relevant log lines. */
#define __drbd_printk_device(level, device, fmt, args...)		\
	({								\
		const struct drbd_device *__d = (device);		\
		const struct drbd_resource *__r = __d->resource;	\
		printk(level "drbd %s/%u drbd%u: " fmt,			\
			__r->name, __d->vnr, __d->minor, ## args);	\
	})

#define __drbd_printk_peer_device(level, peer_device, fmt, args...)	\
	({								\
		const struct drbd_device *__d;				\
		const struct drbd_connection *__c;			\
		const struct drbd_resource *__r;			\
		const char *__cn;					\
		rcu_read_lock();					\
		__d = (peer_device)->device;				\
		__c = (peer_device)->connection;			\
		__r = __d->resource;					\
		__cn = rcu_dereference(__c->transport.net_conf)->name;	\
		printk(level "drbd %s/%u drbd%u %s: " fmt,		\
			__r->name, __d->vnr, __d->minor, __cn, ## args);\
		rcu_read_unlock();					\
	})

#define __drbd_printk_resource(level, resource, fmt, args...) \
	printk(level "drbd %s: " fmt, (resource)->name, ## args)

#define __drbd_printk_connection(level, connection, fmt, args...) \
	({	rcu_read_lock(); \
		printk(level "drbd %s %s: " fmt, (connection)->resource->name,  \
		       rcu_dereference((connection)->transport.net_conf)->name, ## args); \
		rcu_read_unlock(); \
	})

void drbd_printk_with_wrong_object_type(void);

#define __drbd_printk_if_same_type(obj, type, func, level, fmt, args...) \
	(__builtin_types_compatible_p(typeof(obj), type) || \
	 __builtin_types_compatible_p(typeof(obj), const type)), \
	func(level, (const type)(obj), fmt, ## args)

#define drbd_printk(level, obj, fmt, args...) \
	__builtin_choose_expr( \
	  __drbd_printk_if_same_type(obj, struct drbd_device *, \
			     __drbd_printk_device, level, fmt, ## args), \
	  __builtin_choose_expr( \
	    __drbd_printk_if_same_type(obj, struct drbd_resource *, \
			       __drbd_printk_resource, level, fmt, ## args), \
	    __builtin_choose_expr( \
	      __drbd_printk_if_same_type(obj, struct drbd_connection *, \
				 __drbd_printk_connection, level, fmt, ## args), \
	      __builtin_choose_expr( \
		__drbd_printk_if_same_type(obj, struct drbd_peer_device *, \
				 __drbd_printk_peer_device, level, fmt, ## args), \
	        drbd_printk_with_wrong_object_type()))))

#if defined(disk_to_dev)
#define drbd_dbg(device, fmt, args...) \
	dev_dbg(disk_to_dev(device->vdisk), fmt, ## args)
#elif defined(DEBUG)
#define drbd_dbg(device, fmt, args...) \
	drbd_printk(KERN_DEBUG, device, fmt, ## args)
#else
#define drbd_dbg(device, fmt, args...) \
	do { if (0) drbd_printk(KERN_DEBUG, device, fmt, ## args); } while (0)
#endif

#if defined(dynamic_dev_dbg) && defined(disk_to_dev)
#define dynamic_drbd_dbg(device, fmt, args...) \
	dynamic_dev_dbg(disk_to_dev(device->vdisk), fmt, ## args)
#else
#define dynamic_drbd_dbg(device, fmt, args...) \
	drbd_dbg(device, fmt, ## args)
#endif

#define drbd_emerg(device, fmt, args...) \
	drbd_printk(KERN_EMERG, device, fmt, ## args)
#define drbd_alert(device, fmt, args...) \
	drbd_printk(KERN_ALERT, device, fmt, ## args)
#define drbd_err(device, fmt, args...) \
	drbd_printk(KERN_ERR, device, fmt, ## args)
#define drbd_warn(device, fmt, args...) \
	drbd_printk(KERN_WARNING, device, fmt, ## args)
#define drbd_info(device, fmt, args...) \
	drbd_printk(KERN_INFO, device, fmt, ## args)

#if defined(DEBUG)
#define drbd_debug(obj, fmt, args...) \
	drbd_printk(KERN_DEBUG, obj, fmt, ## args)
#else
#define drbd_debug(obj, fmt, args...)
#endif

extern struct ratelimit_state drbd_ratelimit_state;

static inline int drbd_ratelimit(void)
{
	return __ratelimit(&drbd_ratelimit_state);
}

#define D_ASSERT(x, exp)							\
	do {									\
		if (!(exp))							\
			drbd_err(x, "ASSERTION %s FAILED in %s\n",		\
				 #exp, __func__);				\
	} while (0)

/**
 * expect  -  Make an assertion
 *
 * Unlike the assert macro, this macro returns a boolean result.
 */
#define expect(x, exp) ({							\
		bool _bool = (exp);						\
		if (!_bool)							\
			drbd_err(x, "ASSERTION %s FAILED in %s\n",		\
			        #exp, __func__);				\
		_bool;								\
		})

/* Defines to control fault insertion */
enum {
	DRBD_FAULT_MD_WR = 0,	/* meta data write */
	DRBD_FAULT_MD_RD = 1,	/*           read  */
	DRBD_FAULT_RS_WR = 2,	/* resync          */
	DRBD_FAULT_RS_RD = 3,
	DRBD_FAULT_DT_WR = 4,	/* data            */
	DRBD_FAULT_DT_RD = 5,
	DRBD_FAULT_DT_RA = 6,	/* data read ahead */
	DRBD_FAULT_BM_ALLOC = 7,	/* bitmap allocation */
	DRBD_FAULT_AL_EE = 8,	/* alloc ee */
	DRBD_FAULT_RECEIVE = 9, /* Changes some bytes upon receiving a [rs]data block */

	DRBD_FAULT_MAX,
};

extern unsigned int
_drbd_insert_fault(struct drbd_device *device, unsigned int type);

static inline int
drbd_insert_fault(struct drbd_device *device, unsigned int type) {
#ifdef CONFIG_DRBD_FAULT_INJECTION
	return fault_rate &&
		(enable_faults & (1<<type)) &&
		_drbd_insert_fault(device, type);
#else
	return 0;
#endif
}

/*
 * our structs
 *************************/

#define SET_MDEV_MAGIC(x) \
	({ typecheck(struct drbd_device*, x); \
	  (x)->magic = (long)(x) ^ DRBD_MAGIC; })
#define IS_VALID_MDEV(x)  \
	(typecheck(struct drbd_device*, x) && \
	  ((x) ? (((x)->magic ^ DRBD_MAGIC) == (long)(x)) : 0))

extern struct idr drbd_devices; /* RCU, updates: genl_lock() */
extern struct list_head drbd_resources; /* RCU, updates: resources_mutex */
extern struct mutex resources_mutex;

/* for sending/receiving the bitmap,
 * possibly in some encoding scheme */
struct bm_xfer_ctx {
	/* "const"
	 * stores total bits and long words
	 * of the bitmap, so we don't need to
	 * call the accessor functions over and again. */
	unsigned long bm_bits;
	unsigned long bm_words;
	/* during xfer, current position within the bitmap */
	unsigned long bit_offset;
	unsigned long word_offset;

	/* statistics; index: (h->command == P_BITMAP) */
	unsigned packets[2];
	unsigned bytes[2];
};

extern void INFO_bm_xfer_stats(struct drbd_peer_device *, const char *, struct bm_xfer_ctx *);

static inline void bm_xfer_ctx_bit_to_word_offset(struct bm_xfer_ctx *c)
{
	/* word_offset counts "native long words" (32 or 64 bit),
	 * aligned at 64 bit.
	 * Encoded packet may end at an unaligned bit offset.
	 * In case a fallback clear text packet is transmitted in
	 * between, we adjust this offset back to the last 64bit
	 * aligned "native long word", which makes coding and decoding
	 * the plain text bitmap much more convenient.  */
#if BITS_PER_LONG == 64
	c->word_offset = c->bit_offset >> 6;
#elif BITS_PER_LONG == 32
	c->word_offset = c->bit_offset >> 5;
	c->word_offset &= ~(1UL);
#else
# error "unsupported BITS_PER_LONG"
#endif
}

extern unsigned int drbd_header_size(struct drbd_connection *connection);

/**********************************************************************/
enum drbd_thread_state {
	NONE,
	RUNNING,
	EXITING,
	RESTARTING
};

struct drbd_thread {
	spinlock_t t_lock;
	struct task_struct *task;
	struct completion stop;
	enum drbd_thread_state t_state;
	int (*function) (struct drbd_thread *);
	struct drbd_resource *resource;
	struct drbd_connection *connection;
	int reset_cpu_mask;
	const char *name;
};

static inline enum drbd_thread_state get_t_state(struct drbd_thread *thi)
{
	/* THINK testing the t_state seems to be uncritical in all cases
	 * (but thread_{start,stop}), so we can read it *without* the lock.
	 *	--lge */

	smp_rmb();
	return thi->t_state;
}

struct drbd_work {
	struct list_head list;
	int (*cb)(struct drbd_work *, int cancel);
};

struct drbd_peer_device_work {
	struct drbd_work w;
	struct drbd_peer_device *peer_device;
};

enum drbd_stream;

#include "drbd_interval.h"

extern int drbd_wait_misc(struct drbd_device *, struct drbd_peer_device *, struct drbd_interval *);
extern bool idr_is_empty(struct idr *idr);

extern void lock_all_resources(void);
extern void unlock_all_resources(void);

extern enum drbd_disk_state disk_state_from_md(struct drbd_device *);
extern long twopc_timeout(struct drbd_resource *);
extern long twopc_retry_timeout(struct drbd_resource *, int);
extern void twopc_connection_down(struct drbd_connection *);
extern u64 directly_connected_nodes(struct drbd_resource *, enum which_state);

/* sequence arithmetic for dagtag (data generation tag) sector numbers.
 * dagtag_newer_eq: true, if a is newer than b */
#define dagtag_newer_eq(a,b)      \
	(typecheck(u64, a) && \
	 typecheck(u64, b) && \
	((s64)(a) - (s64)(b) >= 0))

#define dagtag_newer(a,b)      \
	(typecheck(u64, a) && \
	 typecheck(u64, b) && \
	((s64)(a) - (s64)(b) > 0))

struct drbd_request {
	struct drbd_device *device;

	/* if local IO is not allowed, will be NULL.
	 * if local IO _is_ allowed, holds the locally submitted bio clone,
	 * or, after local IO completion, the ERR_PTR(error).
	 * see drbd_request_endio(). */
	struct bio *private_bio;

	struct drbd_interval i;

	/* epoch: used to check on "completion" whether this req was in
	 * the current epoch, and we therefore have to close it,
	 * causing a p_barrier packet to be send, starting a new epoch.
	 *
	 * This corresponds to "barrier" in struct p_barrier[_ack],
	 * and to "barrier_nr" in struct drbd_epoch (and various
	 * comments/function parameters/local variable names).
	 */
	unsigned int epoch;

	/* Position of this request in the serialized per-resource change
	 * stream. Can be used to serialize with other events when
	 * communicating the change stream via multiple connections.
	 * Assigned from device->resource->dagtag_sector.
	 *
	 * Given that some IO backends write several GB per second meanwhile,
	 * lets just use a 64bit sequence space. */
	u64 dagtag_sector;

	struct list_head tl_requests; /* ring list in the transfer log */
	struct bio *master_bio;       /* master bio pointer */

	/* see struct drbd_device */
	struct list_head req_pending_master_completion;
	struct list_head req_pending_local;

	/* for generic IO accounting */
	unsigned long start_jif;

	/* for DRBD internal statistics */

	/* Minimal set of time stamps to determine if we wait for activity log
	 * transactions, local disk or peer.  32 bit "jiffies" are good enough,
	 * we don't expect a DRBD request to be stalled for several month.
	 */

	/* before actual request processing */
	unsigned long in_actlog_jif;

	/* local disk */
	unsigned long pre_submit_jif;

	/* per connection */
	unsigned long pre_send_jif[DRBD_PEERS_MAX];
	unsigned long acked_jif[DRBD_PEERS_MAX];
	unsigned long net_done_jif[DRBD_PEERS_MAX];

	/* Possibly even more detail to track each phase:
	 *  master_completion_jif
	 *      how long did it take to complete the master bio
	 *      (application visible latency)
	 *  allocated_jif
	 *      how long the master bio was blocked until we finally allocated
	 *      a tracking struct
	 *  in_actlog_jif
	 *      how long did we wait for activity log transactions
	 *
	 *  net_queued_jif
	 *      when did we finally queue it for sending
	 *  pre_send_jif
	 *      when did we start sending it
	 *  post_send_jif
	 *      how long did we block in the network stack trying to send it
	 *  acked_jif
	 *      when did we receive (or fake, in protocol A) a remote ACK
	 *  net_done_jif
	 *      when did we receive final acknowledgement (P_BARRIER_ACK),
	 *      or decide, e.g. on connection loss, that we do no longer expect
	 *      anything from this peer for this request.
	 *
	 *  pre_submit_jif
	 *  post_sub_jif
	 *      when did we start submiting to the lower level device,
	 *      and how long did we block in that submit function
	 *  local_completion_jif
	 *      how long did it take the lower level device to complete this request
	 */


	/* once it hits 0, we may complete the master_bio */
	atomic_t completion_ref;
	/* once it hits 0, we may destroy this drbd_request object */
	struct kref kref;

	/* rq_state[0] is for local disk,
	 * rest is indexed by peer_device->bitmap_index + 1 */
	unsigned rq_state[1 + DRBD_NODE_ID_MAX];
};

struct drbd_epoch {
	struct drbd_connection *connection;
	struct list_head list;
	unsigned int barrier_nr;
	atomic_t epoch_size; /* increased on every request added. */
	atomic_t active;     /* increased on every req. added, and dec on every finished. */
	unsigned long flags;
};

/* drbd_epoch flag bits */
enum {
	DE_BARRIER_IN_NEXT_EPOCH_ISSUED,
	DE_BARRIER_IN_NEXT_EPOCH_DONE,
	DE_CONTAINS_A_BARRIER,
	DE_HAVE_BARRIER_NUMBER,
	DE_IS_FINISHING,
};

enum epoch_event {
	EV_PUT,
	EV_GOT_BARRIER_NR,
	EV_BARRIER_DONE,
	EV_BECAME_LAST,
	EV_CLEANUP = 32, /* used as flag */
};

struct digest_info {
	int digest_size;
	void *digest;
};

struct drbd_peer_request {
	struct drbd_work w;
	struct drbd_peer_device *peer_device;
	struct list_head recv_order; /* writes only */
	struct drbd_epoch *epoch; /* for writes */
	struct drbd_page_chain_head page_chain;
	atomic_t pending_bios;
	struct drbd_interval i;
	/* see comments on ee flag bits below */
	unsigned long flags;
	unsigned long submit_jif;
	union {
		u64 block_id;
		struct digest_info *digest;
	};
	u64 dagtag_sector;
};

/* ee flag bits.
 * While corresponding bios are in flight, the only modification will be
 * set_bit WAS_ERROR, which has to be atomic.
 * If no bios are in flight yet, or all have been completed,
 * non-atomic modification to ee->flags is ok.
 */
enum {
	__EE_MAY_SET_IN_SYNC,

	/* This peer request closes an epoch using a barrier.
	 * On successful completion, the epoch is released,
	 * and the P_BARRIER_ACK send. */
	__EE_IS_BARRIER,

	/* is this a TRIM aka REQ_DISCARD? */
	__EE_IS_TRIM,
	/* our lower level cannot handle trim,
	 * and we want to fall back to zeroout instead */
	__EE_IS_TRIM_USE_ZEROOUT,

	/* In case a barrier failed,
	 * we need to resubmit without the barrier flag. */
	__EE_RESUBMITTED,

	/* we may have several bios per peer request.
	 * if any of those fail, we set this flag atomically
	 * from the endio callback */
	__EE_WAS_ERROR,

	/* This ee has a pointer to a digest instead of a block id */
	__EE_HAS_DIGEST,

	/* Conflicting local requests need to be restarted after this request */
	__EE_RESTART_REQUESTS,

	/* The peer wants a write ACK for this (wire proto C) */
	__EE_SEND_WRITE_ACK,

	/* Is set when net_conf had two_primaries set while creating this peer_req */
	__EE_IN_INTERVAL_TREE,

	/* for debugfs: */
	/* has this been submitted, or does it still wait for something else? */
	__EE_SUBMITTED,

	/* this is/was a write request */
	__EE_WRITE,

	/* this originates from application on peer
	 * (not some resync or verify or other DRBD internal request) */
	__EE_APPLICATION,

	/* If it contains only 0 bytes, send back P_RS_DEALLOCATED */
	__EE_RS_THIN_REQ,
};
#define EE_MAY_SET_IN_SYNC     (1<<__EE_MAY_SET_IN_SYNC)
#define EE_IS_BARRIER          (1<<__EE_IS_BARRIER)
#define EE_IS_TRIM             (1<<__EE_IS_TRIM)
#define EE_IS_TRIM_USE_ZEROOUT (1<<__EE_IS_TRIM_USE_ZEROOUT)
#define EE_RESUBMITTED         (1<<__EE_RESUBMITTED)
#define EE_WAS_ERROR           (1<<__EE_WAS_ERROR)
#define EE_HAS_DIGEST          (1<<__EE_HAS_DIGEST)
#define EE_RESTART_REQUESTS	(1<<__EE_RESTART_REQUESTS)
#define EE_SEND_WRITE_ACK	(1<<__EE_SEND_WRITE_ACK)
#define EE_IN_INTERVAL_TREE	(1<<__EE_IN_INTERVAL_TREE)
#define EE_SUBMITTED		(1<<__EE_SUBMITTED)
#define EE_WRITE		(1<<__EE_WRITE)
#define EE_APPLICATION		(1<<__EE_APPLICATION)
#define EE_RS_THIN_REQ		(1<<__EE_RS_THIN_REQ)

/* flag bits per device */
enum {
	UNPLUG_QUEUED,		/* only relevant with kernel 2.4 */
	UNPLUG_REMOTE,		/* sending a "UnplugRemote" could help */
	MD_DIRTY,		/* current uuids and flags not yet on disk */
	CRASHED_PRIMARY,	/* This node was a crashed primary.
				 * Gets cleared when the state.conn
				 * goes into L_ESTABLISHED state. */
	MD_NO_BARRIER,		/* meta data device does not support barriers,
				   so don't even try */
	WAS_READ_ERROR,		/* Local disk READ failed, returned IO error */
	FORCE_DETACH,		/* Force-detach from local disk, aborting any pending local IO */
	NEW_CUR_UUID,		/* Create new current UUID when thawing IO or issuing local IO */
	AL_SUSPENDED,		/* Activity logging is currently suspended. */
	AHEAD_TO_SYNC_SOURCE,   /* Ahead -> SyncSource queued */
	UNREGISTERED,
	FLUSH_PENDING,		/* if set, device->flush_jif is when we submitted that flush
				 * from drbd_flush_after_epoch() */

        /* cleared only after backing device related structures have been destroyed. */
        GOING_DISKLESS,         /* Disk is being detached, because of io-error, or admin request. */

        /* to be used in drbd_device_post_work() */
        GO_DISKLESS,            /* tell worker to schedule cleanup before detach */
        DESTROY_DISK,           /* tell worker to close backing devices and destroy related structures. */
	MD_SYNC,		/* tell worker to call drbd_md_sync() */

	HAVE_LDEV,
	STABLE_RESYNC,		/* One peer_device finished the resync stable! */
};

/* flag bits per peer device */
enum {
	CONSIDER_RESYNC,
	RESYNC_AFTER_NEG,       /* Resync after online grow after the attach&negotiate finished. */
	RESIZE_PENDING,		/* Size change detected locally, waiting for the response from
				 * the peer, if it changed there as well. */
	RS_START,		/* tell worker to start resync/OV */
	RS_PROGRESS,		/* tell worker that resync made significant progress */
	RS_DONE,		/* tell worker that resync is done */
	B_RS_H_DONE,		/* Before resync handler done (already executed) */
	DISCARD_MY_DATA,	/* discard_my_data flag per volume */
	USE_DEGR_WFC_T,		/* degr-wfc-timeout instead of wfc-timeout. */
	READ_BALANCE_RR,
	INITIAL_STATE_SENT,
	INITIAL_STATE_RECEIVED,
	RECONCILIATION_RESYNC,
	UNSTABLE_RESYNC,	/* Sync source went unstable during resync. */
};

/* definition of bits in bm_flags to be used in drbd_bm_lock
 * and drbd_bitmap_io and friends. */
enum bm_flag {
	BM_P_VMALLOCED = 0x10000,  /* do we need to kfree or vfree bm_pages? */

	/*
	 * The bitmap can be locked to prevent others from clearing, setting,
	 * and/or testing bits.  The following combinations of lock flags make
	 * sense:
	 *
	 *   BM_LOCK_CLEAR,
	 *   BM_LOCK_SET, | BM_LOCK_CLEAR,
	 *   BM_LOCK_TEST | BM_LOCK_SET | BM_LOCK_CLEAR.
	 */

	BM_LOCK_TEST = 0x1,
	BM_LOCK_SET = 0x2,
	BM_LOCK_CLEAR = 0x4,
	BM_LOCK_BULK = 0x8, /* locked for bulk operation, allow all non-bulk operations */

	BM_LOCK_ALL = BM_LOCK_TEST | BM_LOCK_SET | BM_LOCK_CLEAR | BM_LOCK_BULK,

	BM_LOCK_SINGLE_SLOT = 0x10,
};

struct drbd_bitmap {
	struct page **bm_pages;
	spinlock_t bm_lock;

	unsigned long bm_set[DRBD_PEERS_MAX]; /* number of bits set */
	unsigned long bm_bits;  /* bits per peer */
	size_t   bm_words;
	size_t   bm_number_of_pages;
	sector_t bm_dev_capacity;
	struct mutex bm_change; /* serializes resize operations */

	wait_queue_head_t bm_io_wait; /* used to serialize IO of single pages */

	enum bm_flag bm_flags;
	unsigned int bm_max_peers;

	/* debugging aid, in case we are still racy somewhere */
	char          *bm_why;
	struct task_struct *bm_task;
	struct drbd_peer_device *bm_locked_peer;
};

struct drbd_work_queue {
	struct list_head q;
	spinlock_t q_lock;  /* to protect the list. */
	wait_queue_head_t q_wait;
};

struct drbd_peer_md {
	u64 bitmap_uuid;
	u64 bitmap_dagtag;
	u32 flags;
	s32 bitmap_index;
};

struct drbd_md {
	u64 md_offset;		/* sector offset to 'super' block */

	u64 effective_size;	/* last agreed size (sectors) */
	spinlock_t uuid_lock;
	u64 current_uuid;
	u64 device_uuid;
	u32 flags;
	s32 node_id;
	u32 md_size_sect;

	s32 al_offset;	/* signed relative sector offset to activity log */
	s32 bm_offset;	/* signed relative sector offset to bitmap */

	struct drbd_peer_md peers[DRBD_NODE_ID_MAX];
	u64 history_uuids[HISTORY_UUIDS];

	/* cached value of bdev->disk_conf->meta_dev_idx */
	s32 meta_dev_idx;

	/* see al_tr_number_to_on_disk_sector() */
	u32 al_stripes;
	u32 al_stripe_size_4k;
	u32 al_size_4k; /* cached product of the above */
};

struct drbd_backing_dev {
	struct block_device *backing_bdev;
	struct block_device *md_bdev;
	struct drbd_md md;
	struct disk_conf *disk_conf; /* RCU, for updates: resource->conf_update */
	sector_t known_size; /* last known size of that backing device */
};

struct drbd_md_io {
	struct page *page;
	unsigned long start_jif;	/* last call to drbd_md_get_buffer */
	unsigned long submit_jif;	/* last _drbd_md_sync_page_io() submit */
	const char *current_use;
	atomic_t in_use;
	unsigned int done;
	int error;
};

struct bm_io_work {
	struct drbd_work w;
	struct drbd_device *device;
	struct drbd_peer_device *peer_device;
	char *why;
	enum bm_flag flags;
	int (*io_fn)(struct drbd_device *, struct drbd_peer_device *);
	void (*done)(struct drbd_device *device, struct drbd_peer_device *, int rv);
};

struct fifo_buffer {
	/* singly linked list to accumulate multiple such struct fifo_buffers,
	 * to be freed after a single syncronize_rcu(),
	 * outside a critical section. */
	struct fifo_buffer *next;
	unsigned int head_index;
	unsigned int size;
	int total; /* sum of all values */
	int values[0];
};
extern struct fifo_buffer *fifo_alloc(int fifo_size);

/* flag bits per connection */
enum {
	SEND_PING,
	GOT_PING_ACK,		/* set when we receive a ping_ack packet, ping_wait gets woken */
	TWOPC_PREPARED,
	TWOPC_YES,
	TWOPC_NO,
	TWOPC_RETRY,
	CONN_DRY_RUN,		/* Expect disconnect after resync handshake. */
	CREATE_BARRIER,		/* next P_DATA is preceded by a P_BARRIER */
	DISCONNECT_EXPECTED,
	BARRIER_ACK_PENDING,
	CORKED,
	DATA_CORKED = CORKED,
	CONTROL_CORKED,
	C_UNREGISTERED,
	RECONNECT,
	CONN_DISCARD_MY_DATA,
};

/* flag bits per resource */
enum {
	EXPLICIT_PRIMARY,
	CALLBACK_PENDING,	/* Whether we have a call_usermodehelper(, UMH_WAIT_PROC)
				 * pending, from drbd worker context.
				 * If set, bdi_write_congested() returns true,
				 * so shrink_page_list() would not recurse into,
				 * and potentially deadlock on, this drbd worker.
				 */
	NEGOTIATION_RESULT_TOCHED,
	TWOPC_ABORT_LOCAL,
	DEVICE_WORK_PENDING,	/* tell worker that some device has pending work */
	PEER_DEVICE_WORK_PENDING,/* tell worker that some peer_device has pending work */
	RESOURCE_WORK_PENDING,  /* tell worker that some peer_device has pending work */

        /* to be used in drbd_post_work() */
	TRY_BECOME_UP_TO_DATE,  /* try to become D_UP_TO_DATE */
};

enum which_state { NOW, OLD = NOW, NEW };

struct twopc_reply {
	int vnr;
	unsigned int tid;  /* transaction identifier */
	int initiator_node_id;  /* initiator of the transaction */
	int target_node_id;  /* target of the transaction (or -1) */
	u64 target_reachable_nodes;  /* behind the target node */
	u64 reachable_nodes;  /* behind other nodes */
	u64 primary_nodes;
	u64 weak_nodes;
	int is_disconnect:1;
	int is_aborted:1;
};

struct drbd_thread_timing_details
{
	unsigned long start_jif;
	void *cb_addr;
	const char *caller_fn;
	unsigned int line;
	unsigned int cb_nr;
};
#define DRBD_THREAD_DETAILS_HIST	16

struct drbd_send_buffer {
	struct page *page;  /* current buffer page for sending data */
	char *unsent;  /* start of unsent area != pos if corked... */
	char *pos; /* position within that page */
	int allocated_size; /* currently allocated space */
	int additional_size;  /* additional space to be added to next packet's size */
};


struct drbd_resource {
	char *name;
#ifdef CONFIG_DEBUG_FS
	struct dentry *debugfs_res;
	struct dentry *debugfs_res_volumes;
	struct dentry *debugfs_res_connections;
	struct dentry *debugfs_res_in_flight_summary;
	struct dentry *debugfs_res_state_twopc;
#endif
	struct kref kref;
	struct kref_debug_info kref_debug;
	struct idr devices;		/* volume number to device mapping */
	struct list_head connections;
	struct list_head resources;
	struct res_opts res_opts;
	int max_node_id;
	struct mutex conf_update;	/* for ready-copy-update of net_conf and disk_conf
					   and devices, connection and peer_devices lists */
	struct mutex adm_mutex;		/* mutex to serialize administrative requests */
	spinlock_t req_lock;
	u64 dagtag_sector;		/* Protected by req_lock.
					 * See also dagtag_sector in
					 * &drbd_request */
	unsigned long flags;

	struct list_head transfer_log;	/* all requests not yet fully processed */

	struct list_head peer_ack_list;  /* requests to send peer acks for */
	u64 last_peer_acked_dagtag;  /* dagtag of last PEER_ACK'ed request */
	struct drbd_request *peer_ack_req;  /* last request not yet PEER_ACK'ed */

	struct semaphore state_sem;
	wait_queue_head_t state_wait;  /* upon each state change. */
	enum chg_state_flags state_change_flags;
	bool remote_state_change;  /* remote state change in progress */
	struct drbd_connection *twopc_parent;  /* prepared on behalf of peer */
	struct twopc_reply twopc_reply;
	struct timer_list twopc_timer;
	struct drbd_work twopc_work;
	wait_queue_head_t twopc_wait;
	struct list_head queued_twopc;
	spinlock_t queued_twopc_lock;
	struct timer_list queued_twopc_timer;
	struct queued_twopc *starting_queued_twopc;

	enum drbd_role role[2];
	bool susp[2];			/* IO suspended by user */
	bool susp_nod[2];		/* IO suspended because no data */
	bool susp_fen[2];		/* IO suspended because fence peer handler runs */

	enum write_ordering_e write_ordering;
	atomic_t current_tle_nr;	/* transfer log epoch number */
	unsigned current_tle_writes;	/* writes seen within this tl epoch */


#if LINUX_VERSION_CODE < KERNEL_VERSION(2,6,30) && !defined(cpumask_bits)
	cpumask_t cpu_mask[1];
#else
	cpumask_var_t cpu_mask;
#endif

	struct drbd_work_queue work;
	struct drbd_thread worker;

	struct list_head listeners;
	spinlock_t listeners_lock;

	struct timer_list peer_ack_timer; /* send a P_PEER_ACK after last completion */

	unsigned int w_cb_nr; /* keeps counting up */
	struct drbd_thread_timing_details w_timing_details[DRBD_THREAD_DETAILS_HIST];
	wait_queue_head_t barrier_wait;  /* upon each state change. */
};

struct drbd_connection {
	struct list_head connections;
	struct drbd_resource *resource;
#ifdef CONFIG_DEBUG_FS
	struct dentry *debugfs_conn;
	struct dentry *debugfs_conn_callback_history;
	struct dentry *debugfs_conn_oldest_requests;
	struct dentry *debugfs_conn_transport;
	struct dentry *debugfs_conn_debug;
#endif
	struct kref kref;
	struct kref_debug_info kref_debug;
	struct idr peer_devices;	/* volume number to peer device mapping */
	enum drbd_conn_state cstate[2];
	enum drbd_role peer_role[2];

	unsigned long flags;
	enum drbd_fencing_policy fencing_policy;
	wait_queue_head_t ping_wait;	/* Woken upon reception of a ping, and a state change */

	struct sockaddr_storage my_addr;
	int my_addr_len;
	struct sockaddr_storage peer_addr;
	int peer_addr_len;

	struct drbd_send_buffer send_buffer[2];
	struct mutex mutex[2]; /* Protect assembling of new packet until sending it (in send_buffer) */
	int agreed_pro_version;		/* actually used protocol version */
	u32 agreed_features;
	unsigned long last_received;	/* in jiffies, either socket */
	atomic_t ap_in_flight; /* App sectors in flight (waiting for ack) */

	struct drbd_work connect_timer_work;
	struct timer_list connect_timer;

	struct crypto_hash *cram_hmac_tfm;
	struct crypto_hash *integrity_tfm;  /* checksums we compute, updates protected by connection->mutex[DATA_STREAM] */
	struct crypto_hash *peer_integrity_tfm;  /* checksums we verify, only accessed from receiver thread  */
	struct crypto_hash *csums_tfm;
	struct crypto_hash *verify_tfm;
	void *int_dig_in;
	void *int_dig_vv;

	/* receiver side */
	struct drbd_epoch *current_epoch;
	spinlock_t epoch_lock;
	unsigned int epochs;

	unsigned long last_reconnect_jif;
	struct drbd_thread receiver;
	struct drbd_thread sender;
	struct drbd_thread ack_receiver;
	struct workqueue_struct *ack_sender;
	struct work_struct peer_ack_work;

	struct list_head peer_requests; /* All peer requests in the order we received them.. */
	u64 last_dagtag_sector;

	struct list_head net_ee;    /* zero-copy network send in progress */

	atomic_t pp_in_use;		/* allocated from page pool */
	atomic_t pp_in_use_by_net;	/* sendpage()d, still referenced by transport */
	/* sender side */
	struct drbd_work_queue sender_work;

	struct sender_todo {
		struct list_head work_list;

#ifdef blk_queue_plugged
		/* For older kernels that do and need explicit unplug,
		 * we store here the resource->dagtag_sector of unplug events
		 * when they occur.
		 *
		 * If upper layers trigger an unplug on this side, we want to
		 * send and unplug hint over to the peer.  Sending it too
		 * early, or missing it completely, causes a potential latency
		 * penalty (requests idling too long in the remote queue).
		 * There is no harm done if we occasionally send one too many
		 * such unplug hints.
		 *
		 * We have two slots, which are used in an alternating fashion:
		 * If a new unplug event happens while the current pending one
		 * has not even been processed yet, we overwrite the next
		 * pending slot: there is not much point in unplugging on the
		 * remote side, if we have a full request queue to be send on
		 * this side still, and not even reached the position in the
		 * change stream when the previous local unplug happened.
		 */
		u64 unplug_dagtag_sector[2];
		unsigned int unplug_slot; /* 0 or 1 */
#endif

		/* the currently (or last) processed request,
		 * see process_sender_todo() */
		struct drbd_request *req;

		/* Points to the next request on the resource->transfer_log,
		 * which is RQ_NET_QUEUED for this connection, and so can
		 * safely be used as next starting point for the list walk
		 * in tl_next_request_for_connection().
		 *
		 * If it is NULL (we walked off the tail last time), it will be
		 * set by __req_mod( QUEUE_FOR.* ), so fast connections don't
		 * need to walk the full transfer_log list every time, even if
		 * the list is kept long by some slow connections.
		 *
		 * There is also a special value to reliably re-start
		 * the transfer log walk after having scheduled the requests
		 * for RESEND. */
#define TL_NEXT_REQUEST_RESEND	((void*)1)
		struct drbd_request *req_next;
	} todo;

	/* cached pointers,
	 * so we can look up the oldest pending requests more quickly.
	 * protected by resource->req_lock */
	struct drbd_request *req_ack_pending;
	struct drbd_request *req_not_net_done;

	unsigned int s_cb_nr; /* keeps counting up */
	unsigned int r_cb_nr; /* keeps counting up */
	struct drbd_thread_timing_details s_timing_details[DRBD_THREAD_DETAILS_HIST];
	struct drbd_thread_timing_details r_timing_details[DRBD_THREAD_DETAILS_HIST];

	struct {
		unsigned long last_sent_barrier_jif;

		/* whether this sender thread
		 * has processed a single write yet. */
		bool seen_any_write_yet;

		/* Which barrier number to send with the next P_BARRIER */
		int current_epoch_nr;

		/* how many write requests have been sent
		 * with req->epoch == current_epoch_nr.
		 * If none, no P_BARRIER will be sent. */
		unsigned current_epoch_writes;

		/* position in change stream */
		u64 current_dagtag_sector;
	} send;

	unsigned int peer_node_id;
	struct drbd_transport transport; /* The transport needs to be the last member. The acutal
					    implementation might have more members than the
					    abstract one. */
};

struct drbd_peer_device {
	struct list_head peer_devices;
	struct drbd_device *device;
	struct drbd_connection *connection;
	struct work_struct send_acks_work;
	struct peer_device_conf *conf; /* RCU, for updates: resource->conf_update */
	enum drbd_disk_state disk_state[2];
	enum drbd_repl_state repl_state[2];
	bool resync_susp_user[2];
	bool resync_susp_peer[2];
	bool resync_susp_dependency[2];
	bool resync_susp_other_c[2];
	enum drbd_repl_state negotiation_result; /* To find disk state after attach */
	unsigned int send_cnt;
	unsigned int recv_cnt;
	atomic_t packet_seq;
	unsigned int peer_seq;
	spinlock_t peer_seq_lock;
	unsigned int max_bio_size;
	sector_t max_size;  /* maximum disk size allowed by peer */
	int bitmap_index;
	int node_id;

	unsigned long flags;

	enum drbd_repl_state start_resync_side;
	enum drbd_repl_state last_repl_state; /* What we received from the peer */
	struct timer_list start_resync_timer;
	struct drbd_work resync_work;
	struct timer_list resync_timer;
	struct drbd_work propagate_uuids_work;

	/* Used to track operations of resync... */
	struct lru_cache *resync_lru;
	/* Number of locked elements in resync LRU */
	unsigned int resync_locked;
	/* resync extent number waiting for application requests */
	unsigned int resync_wenr;
	enum drbd_disk_state resync_finished_pdsk; /* Finished while starting resync */
	int resync_again; /* decided to resync again while resync running */

	atomic_t ap_pending_cnt; /* AP data packets on the wire, ack expected */
	atomic_t unacked_cnt;	 /* Need to send replies for */
	atomic_t rs_pending_cnt; /* RS request/data packets on the wire */

	/* use checksums for *this* resync */
	bool use_csums;
	/* blocks to resync in this run [unit BM_BLOCK_SIZE] */
	unsigned long rs_total;
	/* number of resync blocks that failed in this run */
	unsigned long rs_failed;
	/* Syncer's start time [unit jiffies] */
	unsigned long rs_start;
	/* cumulated time in PausedSyncX state [unit jiffies] */
	unsigned long rs_paused;
	/* skipped because csum was equal [unit BM_BLOCK_SIZE] */
	unsigned long rs_same_csum;
#define DRBD_SYNC_MARKS 8
#define DRBD_SYNC_MARK_STEP (3*HZ)
	/* block not up-to-date at mark [unit BM_BLOCK_SIZE] */
	unsigned long rs_mark_left[DRBD_SYNC_MARKS];
	/* marks's time [unit jiffies] */
	unsigned long rs_mark_time[DRBD_SYNC_MARKS];
	/* current index into rs_mark_{left,time} */
	int rs_last_mark;
	unsigned long rs_last_writeout;

	/* where does the admin want us to start? (sector) */
	sector_t ov_start_sector;
	sector_t ov_stop_sector;
	/* where are we now? (sector) */
	sector_t ov_position;
	/* Start sector of out of sync range (to merge printk reporting). */
	sector_t ov_last_oos_start;
	/* size of out-of-sync range in sectors. */
	sector_t ov_last_oos_size;
	int c_sync_rate; /* current resync rate after syncer throttle magic */
	struct fifo_buffer *rs_plan_s; /* correction values of resync planer (RCU, connection->conn_update) */
	atomic_t rs_sect_in; /* for incoming resync data rate, SyncTarget */
	int rs_last_sect_ev; /* counter to compare with */
	int rs_last_events;  /* counter of read or write "events" (unit sectors)
			      * on the lower level device when we last looked. */
	int rs_in_flight; /* resync sectors in flight (to proxy, in proxy and from proxy) */
	unsigned long ov_left; /* in bits */

	u64 current_uuid;
	u64 bitmap_uuids[DRBD_PEERS_MAX];
	u64 history_uuids[HISTORY_UUIDS];
	u64 dirty_bits;
	u64 uuid_flags;
	u64 uuid_authoritative_nodes; /* when then UUID_FLAG_STABLE is cleared the peer thinks it is
					 not stable. It does that because it thinks these nodes
					 are authoritative */
	bool uuids_received;

	unsigned long comm_bm_set; /* communicated number of set bits. */

#ifdef CONFIG_DEBUG_FS
	struct dentry *debugfs_peer_dev;
	struct dentry *debugfs_peer_dev_resync_extents;
#endif
};

struct submit_worker {
	struct workqueue_struct *wq;
	struct work_struct worker;

	/* protected by ..->resource->req_lock */
	struct list_head writes;
};

struct drbd_device {
#ifdef PARANOIA
	long magic;
#endif
	struct drbd_resource *resource;
	struct list_head peer_devices;
	struct list_head pending_bitmap_io;

	unsigned long flush_jif;
#ifdef CONFIG_DEBUG_FS
	struct dentry *debugfs_minor;
	struct dentry *debugfs_vol;
	struct dentry *debugfs_vol_oldest_requests;
	struct dentry *debugfs_vol_act_log_extents;
	struct dentry *debugfs_vol_data_gen_id;
	struct dentry *debugfs_vol_io_frozen;
	struct dentry *debugfs_vol_ed_gen_id;
#endif

	unsigned int vnr;	/* volume number within the connection */
	unsigned int minor;	/* device minor number */

	struct kref kref;
	struct kref_debug_info kref_debug;

	/* things that are stored as / read from meta data on disk */
	unsigned long flags;

	/* configured by drbdsetup */
	struct drbd_backing_dev *ldev __protected_by(local);

	struct request_queue *rq_queue;
	struct block_device *this_bdev;
	struct gendisk	    *vdisk;

	unsigned long last_reattach_jif;
	struct timer_list md_sync_timer;
	struct timer_list request_timer;
#ifdef DRBD_DEBUG_MD_SYNC
	struct {
		unsigned int line;
		const char* func;
	} last_md_mark_dirty;
#endif

	enum drbd_disk_state disk_state[2];
	wait_queue_head_t misc_wait;
	unsigned int read_cnt;
	unsigned int writ_cnt;
	unsigned int al_writ_cnt;
	unsigned int bm_writ_cnt;
	atomic_t ap_bio_cnt[2];	 /* Requests we need to complete. [READ] and [WRITE] */
	atomic_t ap_actlog_cnt;  /* Requests waiting for activity log */
	atomic_t local_cnt;	 /* Waiting for local completion */
	atomic_t suspend_cnt;

	/* Interval trees of pending local requests */
	struct rb_root read_requests;
	struct rb_root write_requests;

	/* for statistics and timeouts */
	/* [0] read, [1] write */
	struct list_head pending_master_completion[2];
	struct list_head pending_completion[2];

	struct drbd_bitmap *bitmap;
	unsigned long bm_resync_fo; /* bit offset for drbd_bm_find_next */
	struct mutex bm_resync_fo_mutex;

	int open_rw_cnt, open_ro_cnt;
	/* FIXME clean comments, restructure so it is more obvious which
	 * members are protected by what */

	struct list_head active_ee; /* IO in progress (P_DATA gets written to disk) */
	struct list_head sync_ee;   /* IO in progress (P_RS_DATA_REPLY gets written to disk) */
	struct list_head done_ee;   /* need to send P_WRITE_ACK */
	struct list_head read_ee;   /* [RS]P_DATA_REQUEST being read */
	/* see also net_ee in the connection */

	int next_barrier_nr;
	wait_queue_head_t ee_wait;
	struct drbd_md_io md_io;
	spinlock_t al_lock;
	wait_queue_head_t al_wait;
	struct lru_cache *act_log;	/* activity log */
	unsigned int al_tr_number;
	int al_tr_cycle;
	wait_queue_head_t seq_wait;
	u64 exposed_data_uuid; /* UUID of the exposed data */
	u64 next_exposed_data_uuid;
	atomic_t rs_sect_ev; /* for submitted resync data rate, both */
	struct pending_bitmap_work_s {
		atomic_t n;		/* inc when queued here, */
		spinlock_t q_lock;	/* dec only once finished. */
		struct list_head q;	/* n > 0 even if q already empty */
	} pending_bitmap_work;
	struct device_conf device_conf;

	/* any requests that would block in drbd_make_request()
	 * are deferred to this single-threaded work queue */
	struct submit_worker submit;
};

struct drbd_bm_aio_ctx {
	struct drbd_device *device;
	struct list_head list; /* on device->pending_bitmap_io */;
	unsigned long start_jif;
	atomic_t in_flight;
	unsigned int done;
	unsigned flags;
#define BM_AIO_COPY_PAGES	1
#define BM_AIO_WRITE_HINTED	2
#define BM_AIO_WRITE_ALL_PAGES	4
#define BM_AIO_READ	        8
#define BM_AIO_WRITE_LAZY      16
	int error;
	struct kref kref;
};

struct drbd_config_context {
	/* assigned from drbd_genlmsghdr */
	unsigned int minor;
	/* assigned from request attributes, if present */
	unsigned int volume;
#define VOLUME_UNSPECIFIED		(-1U)
	unsigned int peer_node_id;
#define PEER_NODE_ID_UNSPECIFIED	(-1U)
	/* pointer into the request skb,
	 * limited lifetime! */
	char *resource_name;
	struct nlattr *my_addr;
	struct nlattr *peer_addr;

	/* reply buffer */
	struct sk_buff *reply_skb;
	/* pointer into reply buffer */
	struct drbd_genlmsghdr *reply_dh;
	/* resolved from attributes, if possible */
	struct drbd_device *device;
	struct drbd_resource *resource;
	struct drbd_connection *connection;
	struct drbd_peer_device *peer_device;
};

static inline struct drbd_device *minor_to_device(unsigned int minor)
{
	return (struct drbd_device *)idr_find(&drbd_devices, minor);
}


static inline struct drbd_peer_device *
conn_peer_device(struct drbd_connection *connection, int volume_number)
{
	return idr_find(&connection->peer_devices, volume_number);
}

static inline unsigned drbd_req_state_by_peer_device(struct drbd_request *req,
		struct drbd_peer_device *peer_device)
{
	int idx = peer_device->node_id;
	if (idx < 0 || idx >= DRBD_NODE_ID_MAX) {
		drbd_warn(peer_device, "FIXME: node_id: %d\n", idx);
		/* WARN(1, "bitmap_index: %d", idx); */
		return 0;
	}
	return req->rq_state[1 + idx];
}

#define for_each_resource(resource, _resources) \
	list_for_each_entry(resource, _resources, resources)

#define for_each_resource_rcu(resource, _resources) \
	list_for_each_entry_rcu(resource, _resources, resources)

#define for_each_resource_safe(resource, tmp, _resources) \
	list_for_each_entry_safe(resource, tmp, _resources, resources)

/* Each caller of for_each_connect() must hold req_lock or adm_mutex or conf_update.
   The update locations hold all three! */
#define for_each_connection(connection, resource) \
	list_for_each_entry(connection, &resource->connections, connections)

#define for_each_connection_rcu(connection, resource) \
	list_for_each_entry_rcu(connection, &resource->connections, connections)

#define for_each_connection_safe(connection, tmp, resource) \
	list_for_each_entry_safe(connection, tmp, &resource->connections, connections)

#define for_each_connection_ref(connection, m, resource)		\
	for (connection = __drbd_next_connection_ref(&m, NULL, resource); \
	     connection;						\
	     connection = __drbd_next_connection_ref(&m, connection, resource))

/* Each caller of for_each_peer_device() must hold req_lock or adm_mutex or conf_update.
   The update locations hold all three! */
#define for_each_peer_device(peer_device, device) \
	list_for_each_entry(peer_device, &device->peer_devices, peer_devices)

#define for_each_peer_device_rcu(peer_device, device) \
	list_for_each_entry_rcu(peer_device, &device->peer_devices, peer_devices)

#define for_each_peer_device_safe(peer_device, tmp, device) \
	list_for_each_entry_safe(peer_device, tmp, &device->peer_devices, peer_devices)

#define for_each_peer_device_ref(peer_device, m, resource)		\
	for (peer_device = __drbd_next_peer_device_ref(&m, NULL, resource); \
	     peer_device;						\
	     peer_device = __drbd_next_peer_device_ref(&m, peer_device, resource))

static inline unsigned int device_to_minor(struct drbd_device *device)
{
	return device->minor;
}

/*
 * function declarations
 *************************/

/* drbd_main.c */

enum dds_flags {
	DDSF_FORCED    = 1,
	DDSF_NO_RESYNC = 2, /* Do not run a resync for the new space */
};

extern int  drbd_thread_start(struct drbd_thread *thi);
extern void _drbd_thread_stop(struct drbd_thread *thi, int restart, int wait);
#ifdef CONFIG_SMP
extern void drbd_thread_current_set_cpu(struct drbd_thread *thi);
#else
#define drbd_thread_current_set_cpu(A) ({})
#endif
extern void tl_release(struct drbd_connection *, unsigned int barrier_nr,
		       unsigned int set_size);
extern void tl_clear(struct drbd_connection *);
extern void drbd_free_sock(struct drbd_connection *connection);

extern int __drbd_send_protocol(struct drbd_connection *connection, enum drbd_packet cmd);
extern int drbd_send_protocol(struct drbd_connection *connection);
extern int drbd_send_uuids(struct drbd_peer_device *, u64 uuid_flags, u64 weak_nodes);
extern void drbd_gen_and_send_sync_uuid(struct drbd_peer_device *);
extern int drbd_attach_peer_device(struct drbd_peer_device *);
extern int drbd_send_sizes(struct drbd_peer_device *, int trigger_reply, enum dds_flags flags);
extern int conn_send_state(struct drbd_connection *, union drbd_state);
extern int drbd_send_state(struct drbd_peer_device *, union drbd_state);
extern int drbd_send_current_state(struct drbd_peer_device *);
extern int drbd_send_sync_param(struct drbd_peer_device *);
extern void drbd_send_b_ack(struct drbd_connection *connection, u32 barrier_nr, u32 set_size);
extern int drbd_send_out_of_sync(struct drbd_peer_device *, struct drbd_request *);
extern int drbd_send_block(struct drbd_peer_device *, enum drbd_packet,
			   struct drbd_peer_request *);
extern int drbd_send_dblock(struct drbd_peer_device *, struct drbd_request *req);
extern int drbd_send_drequest(struct drbd_peer_device *, int cmd,
			      sector_t sector, int size, u64 block_id);
extern void *drbd_prepare_drequest_csum(struct drbd_peer_request *peer_req, int digest_size);
extern int drbd_send_ov_request(struct drbd_peer_device *, sector_t sector, int size);

extern int drbd_send_bitmap(struct drbd_device *, struct drbd_peer_device *);
extern int drbd_send_dagtag(struct drbd_connection *connection, u64 dagtag);
extern void drbd_send_sr_reply(struct drbd_connection *connection, int vnr,
			       enum drbd_state_rv retcode);
extern int drbd_send_rs_deallocated(struct drbd_peer_device *, struct drbd_peer_request *);
extern void drbd_send_twopc_reply(struct drbd_connection *connection,
				  enum drbd_packet, struct twopc_reply *);
extern void drbd_send_peers_in_sync(struct drbd_peer_device *, u64, sector_t, int);
extern int drbd_send_peer_dagtag(struct drbd_connection *connection, struct drbd_connection *lost_peer);
extern void drbd_send_current_uuid(struct drbd_peer_device *peer_device, u64 current_uuid, u64 weak_nodes);
extern void drbd_backing_dev_free(struct drbd_device *device, struct drbd_backing_dev *ldev);
extern void drbd_cleanup_device(struct drbd_device *device);
void drbd_print_uuids(struct drbd_peer_device *peer_device, const char *text);

extern u64 drbd_capacity_to_on_disk_bm_sect(u64 capacity_sect, unsigned int max_peers);
extern void drbd_md_set_sector_offsets(struct drbd_device *device,
				       struct drbd_backing_dev *bdev);
extern void drbd_md_write(struct drbd_device *device, void *buffer);
extern void drbd_md_sync(struct drbd_device *device);
extern int  drbd_md_read(struct drbd_device *device, struct drbd_backing_dev *bdev);
extern void drbd_uuid_received_new_current(struct drbd_peer_device *, u64 , u64) __must_hold(local);
extern void drbd_uuid_set_bitmap(struct drbd_peer_device *peer_device, u64 val) __must_hold(local);
extern void _drbd_uuid_set_bitmap(struct drbd_peer_device *peer_device, u64 val) __must_hold(local);
extern void _drbd_uuid_set_current(struct drbd_device *device, u64 val) __must_hold(local);
extern void drbd_uuid_new_current(struct drbd_device *device, bool forced);
extern void _drbd_uuid_push_history(struct drbd_device *device, u64 val) __must_hold(local);
extern u64 _drbd_uuid_pull_history(struct drbd_peer_device *peer_device) __must_hold(local);
extern void __drbd_uuid_set_bitmap(struct drbd_peer_device *peer_device, u64 val) __must_hold(local);
extern u64 drbd_uuid_resync_finished(struct drbd_peer_device *peer_device) __must_hold(local);
extern void drbd_uuid_detect_finished_resyncs(struct drbd_peer_device *peer_device) __must_hold(local);
extern u64 drbd_weak_nodes_device(struct drbd_device *device);
extern void drbd_md_set_flag(struct drbd_device *device, enum mdf_flag) __must_hold(local);
extern void drbd_md_clear_flag(struct drbd_device *device, enum mdf_flag)__must_hold(local);
extern int drbd_md_test_flag(struct drbd_backing_dev *, enum mdf_flag);
extern void drbd_md_set_peer_flag(struct drbd_peer_device *, enum mdf_peer_flag);
extern void drbd_md_clear_peer_flag(struct drbd_peer_device *, enum mdf_peer_flag);
extern bool drbd_md_test_peer_flag(struct drbd_peer_device *, enum mdf_peer_flag);
#ifndef DRBD_DEBUG_MD_SYNC
extern void drbd_md_mark_dirty(struct drbd_device *device);
#else
#define drbd_md_mark_dirty(m)	drbd_md_mark_dirty_(m, __LINE__ , __func__ )
extern void drbd_md_mark_dirty_(struct drbd_device *device,
		unsigned int line, const char *func);
#endif
extern void drbd_queue_bitmap_io(struct drbd_device *,
				 int (*io_fn)(struct drbd_device *, struct drbd_peer_device *),
				 void (*done)(struct drbd_device *, struct drbd_peer_device *, int),
				 char *why, enum bm_flag flags,
				 struct drbd_peer_device *);
extern int drbd_bitmap_io(struct drbd_device *,
		int (*io_fn)(struct drbd_device *, struct drbd_peer_device *),
		char *why, enum bm_flag flags,
		struct drbd_peer_device *);
extern int drbd_bitmap_io_from_worker(struct drbd_device *,
		int (*io_fn)(struct drbd_device *, struct drbd_peer_device *),
		char *why, enum bm_flag flags,
		struct drbd_peer_device *);
extern int drbd_bmio_set_n_write(struct drbd_device *device, struct drbd_peer_device *) __must_hold(local);
extern int drbd_bmio_clear_all_n_write(struct drbd_device *device, struct drbd_peer_device *) __must_hold(local);
extern int drbd_bmio_set_all_n_write(struct drbd_device *device, struct drbd_peer_device *) __must_hold(local);
extern bool drbd_device_stable(struct drbd_device *device, u64 *authoritative);
extern void drbd_flush_peer_acks(struct drbd_resource *resource);
extern void drbd_drop_unsent(struct drbd_connection* connection);
extern void drbd_cork(struct drbd_connection *connection, enum drbd_stream stream);
extern void drbd_uncork(struct drbd_connection *connection, enum drbd_stream stream);

extern struct drbd_connection *
__drbd_next_connection_ref(u64 *, struct drbd_connection *, struct drbd_resource *);

extern struct drbd_peer_device *
__drbd_next_peer_device_ref(u64 *, struct drbd_peer_device *, struct drbd_device *);


/* Meta data layout
 *
 * We currently have two possible layouts.
 * Offsets in (512 byte) sectors.
 * external:
 *   |----------- md_size_sect ------------------|
 *   [ 4k superblock ][ activity log ][  Bitmap  ]
 *   | al_offset == 8 |
 *   | bm_offset = al_offset + X      |
 *  ==> bitmap sectors = md_size_sect - bm_offset
 *
 *  Variants:
 *     old, indexed fixed size meta data:
 *
 * internal:
 *            |----------- md_size_sect ------------------|
 * [data.....][  Bitmap  ][ activity log ][ 4k superblock ][padding*]
 *                        | al_offset < 0 |
 *            | bm_offset = al_offset - Y |
 *  ==> bitmap sectors = Y = al_offset - bm_offset
 *
 *  [padding*] are zero or up to 7 unused 512 Byte sectors to the
 *  end of the device, so that the [4k superblock] will be 4k aligned.
 *
 *  The activity log consists of 4k transaction blocks,
 *  which are written in a ring-buffer, or striped ring-buffer like fashion,
 *  which are writtensize used to be fixed 32kB,
 *  but is about to become configurable.
 */

/* One activity log extent represents 4M of storage */
#define AL_EXTENT_SHIFT 22
#define AL_EXTENT_SIZE (1<<AL_EXTENT_SHIFT)

/* We could make these currently hardcoded constants configurable
 * variables at create-md time (or even re-configurable at runtime?).
 * Which will require some more changes to the DRBD "super block"
 * and attach code.
 *
 * updates per transaction:
 *   This many changes to the active set can be logged with one transaction.
 *   This number is arbitrary.
 * context per transaction:
 *   This many context extent numbers are logged with each transaction.
 *   This number is resulting from the transaction block size (4k), the layout
 *   of the transaction header, and the number of updates per transaction.
 *   See drbd_actlog.c:struct al_transaction_on_disk
 * */
#define AL_UPDATES_PER_TRANSACTION	 64	// arbitrary
#define AL_CONTEXT_PER_TRANSACTION	919	// (4096 - 36 - 6*64)/4

/* drbd_bitmap.c */
/*
 * We need to store one bit for a block.
 * Example: 1GB disk @ 4096 byte blocks ==> we need 32 KB bitmap.
 * Bit 0 ==> local node thinks this block is binary identical on both nodes
 * Bit 1 ==> local node thinks this block needs to be synced.
 */

#define SLEEP_TIME (HZ/10)

/* We do bitmap IO in units of 4k blocks.
 * We also still have a hardcoded 4k per bit relation. */
#define BM_BLOCK_SHIFT	12			 /* 4k per bit */
#define BM_BLOCK_SIZE	 (1<<BM_BLOCK_SHIFT)
/* mostly arbitrarily set the represented size of one bitmap extent,
 * aka resync extent, to 128 MiB (which is also 4096 Byte worth of bitmap
 * at 4k per bit resolution) */
#define BM_EXT_SHIFT	 27	/* 128 MiB per resync extent */
#define BM_EXT_SIZE	 (1<<BM_EXT_SHIFT)

#if (BM_BLOCK_SHIFT != 12)
#error "HAVE YOU FIXED drbdmeta AS WELL??"
#endif

/* thus many _storage_ sectors are described by one bit */
#define BM_SECT_TO_BIT(x)   ((x)>>(BM_BLOCK_SHIFT-9))
#define BM_BIT_TO_SECT(x)   ((sector_t)(x)<<(BM_BLOCK_SHIFT-9))
#define BM_SECT_PER_BIT     BM_BIT_TO_SECT(1)

/* bit to represented kilo byte conversion */
#define Bit2KB(bits) ((bits)<<(BM_BLOCK_SHIFT-10))

/* in which _bitmap_ extent (resp. sector) the bit for a certain
 * _storage_ sector is located in */
#define BM_SECT_TO_EXT(x)   ((x)>>(BM_EXT_SHIFT-9))
#define BM_BIT_TO_EXT(x)    ((x) >> (BM_EXT_SHIFT - BM_BLOCK_SHIFT))

/* first storage sector a bitmap extent corresponds to */
#define BM_EXT_TO_SECT(x)   ((sector_t)(x) << (BM_EXT_SHIFT-9))
/* how much _storage_ sectors we have per bitmap extent */
#define BM_SECT_PER_EXT     BM_EXT_TO_SECT(1)
/* how many bits are covered by one bitmap extent (resync extent) */
#define BM_BITS_PER_EXT     (1UL << (BM_EXT_SHIFT - BM_BLOCK_SHIFT))

#define BM_BLOCKS_PER_BM_EXT_MASK  (BM_BITS_PER_EXT - 1)


/* in one sector of the bitmap, we have this many activity_log extents. */
#define AL_EXT_PER_BM_SECT  (1 << (BM_EXT_SHIFT - AL_EXTENT_SHIFT))

/* the extent in "PER_EXTENT" below is an activity log extent
 * we need that many (long words/bytes) to store the bitmap
 *		     of one AL_EXTENT_SIZE chunk of storage.
 * we can store the bitmap for that many AL_EXTENTS within
 * one sector of the _on_disk_ bitmap:
 * bit	 0	  bit 37   bit 38	     bit (512*8)-1
 *	     ...|........|........|.. // ..|........|
 * sect. 0	 `296	  `304			   ^(512*8*8)-1
 *
#define BM_WORDS_PER_EXT    ( (AL_EXT_SIZE/BM_BLOCK_SIZE) / BITS_PER_LONG )
#define BM_BYTES_PER_EXT    ( (AL_EXT_SIZE/BM_BLOCK_SIZE) / 8 )  // 128
#define BM_EXT_PER_SECT	    ( 512 / BM_BYTES_PER_EXTENT )	 //   4
 */

#define DRBD_MAX_SECTORS_32 (0xffffffffLU)
/* we have a certain meta data variant that has a fixed on-disk size of 128
 * MiB, of which 4k are our "superblock", and 32k are the fixed size activity
 * log, leaving this many sectors for the bitmap.
 */

#define DRBD_MAX_SECTORS_FIXED_BM \
	  (((128 << 20 >> 9) - (32768 >> 9) - (4096 >> 9)) * (1LL<<(BM_EXT_SHIFT-9)))
#if !defined(CONFIG_LBDAF) && !defined(CONFIG_LBD) && BITS_PER_LONG == 32
#define DRBD_MAX_SECTORS      DRBD_MAX_SECTORS_32
#define DRBD_MAX_SECTORS_FLEX DRBD_MAX_SECTORS_32
#else
#define DRBD_MAX_SECTORS      DRBD_MAX_SECTORS_FIXED_BM
/* 16 TB in units of sectors */
#if BITS_PER_LONG == 32
/* adjust by one page worth of bitmap,
 * so we won't wrap around in drbd_bm_find_next_bit.
 * you should use 64bit OS for that much storage, anyways. */
#define DRBD_MAX_SECTORS_FLEX BM_BIT_TO_SECT(0xffff7fff)
#else
/* we allow up to 1 PiB now on 64bit architecture with "flexible" meta data */
#define DRBD_MAX_SECTORS_FLEX (1UL << 51)
/* corresponds to (1UL << 38) bits right now. */
#endif
#endif

/* BIO_MAX_SIZE is 256 * PAGE_CACHE_SIZE,
 * so for typical PAGE_CACHE_SIZE of 4k, that is (1<<20) Byte.
 * Since we may live in a mixed-platform cluster,
 * we limit us to a platform agnostic constant here for now.
 * A followup commit may allow even bigger BIO sizes,
 * once we thought that through. */
#if DRBD_MAX_BIO_SIZE > BIO_MAX_SIZE
#error Architecture not supported: DRBD_MAX_BIO_SIZE > BIO_MAX_SIZE
#endif

#define DRBD_MAX_SIZE_H80_PACKET (1U << 15) /* Header 80 only allows packets up to 32KiB data */
#define DRBD_MAX_BIO_SIZE_P95    (1U << 17) /* Protocol 95 to 99 allows bios up to 128KiB */

/* For now, don't allow more than half of what we can "activate" in one
 * activity log transaction to be discarded in one go. We may need to rework
 * drbd_al_begin_io() to allow for even larger discard ranges */
#define DRBD_MAX_DISCARD_SIZE	(AL_UPDATES_PER_TRANSACTION/2*AL_EXTENT_SIZE)
#define DRBD_MAX_DISCARD_SECTORS (DRBD_MAX_DISCARD_SIZE >> 9)

extern struct drbd_bitmap *drbd_bm_alloc(void);
extern int  drbd_bm_resize(struct drbd_device *device, sector_t sectors, int set_new_bits);
void drbd_bm_free(struct drbd_bitmap *bitmap);
extern void drbd_bm_set_all(struct drbd_device *device);
extern void drbd_bm_clear_all(struct drbd_device *device);
/* set/clear/test only a few bits at a time */
extern unsigned int drbd_bm_set_bits(struct drbd_device *, unsigned int, unsigned long, unsigned long);
extern unsigned int drbd_bm_clear_bits(struct drbd_device *, unsigned int, unsigned long, unsigned long);
extern int drbd_bm_count_bits(struct drbd_device *, unsigned int, unsigned long, unsigned long);
/* bm_set_bits variant for use while holding drbd_bm_lock,
 * may process the whole bitmap in one go */
extern void drbd_bm_set_many_bits(struct drbd_peer_device *, unsigned long, unsigned long);
extern void drbd_bm_clear_many_bits(struct drbd_peer_device *, unsigned long, unsigned long);
extern void _drbd_bm_clear_many_bits(struct drbd_device *, int, unsigned long, unsigned long);
extern int drbd_bm_test_bit(struct drbd_peer_device *, unsigned long);
extern int  drbd_bm_read(struct drbd_device *, struct drbd_peer_device *) __must_hold(local);
extern void drbd_bm_mark_range_for_writeout(struct drbd_device *, unsigned long, unsigned long);
extern int  drbd_bm_write(struct drbd_device *, struct drbd_peer_device *) __must_hold(local);
extern int  drbd_bm_write_hinted(struct drbd_device *device) __must_hold(local);
extern int  drbd_bm_write_lazy(struct drbd_device *device, unsigned upper_idx) __must_hold(local);
extern int drbd_bm_write_all(struct drbd_device *, struct drbd_peer_device *) __must_hold(local);
extern int drbd_bm_write_copy_pages(struct drbd_device *, struct drbd_peer_device *) __must_hold(local);
extern size_t	     drbd_bm_words(struct drbd_device *device);
extern unsigned long drbd_bm_bits(struct drbd_device *device);
extern sector_t      drbd_bm_capacity(struct drbd_device *device);

#define DRBD_END_OF_BITMAP	(~(unsigned long)0)
extern unsigned long drbd_bm_find_next(struct drbd_peer_device *, unsigned long);
/* bm_find_next variants for use while you hold drbd_bm_lock() */
extern unsigned long _drbd_bm_find_next(struct drbd_peer_device *, unsigned long);
extern unsigned long _drbd_bm_find_next_zero(struct drbd_peer_device *, unsigned long);
extern unsigned long _drbd_bm_total_weight(struct drbd_device *, int);
extern unsigned long drbd_bm_total_weight(struct drbd_peer_device *);
/* for receive_bitmap */
extern void drbd_bm_merge_lel(struct drbd_peer_device *peer_device, size_t offset,
		size_t number, unsigned long *buffer);
/* for _drbd_send_bitmap */
extern void drbd_bm_get_lel(struct drbd_peer_device *peer_device, size_t offset,
		size_t number, unsigned long *buffer);

extern void drbd_bm_lock(struct drbd_device *device, char *why, enum bm_flag flags);
extern void drbd_bm_unlock(struct drbd_device *device);
extern void drbd_bm_slot_lock(struct drbd_peer_device *peer_device, char *why, enum bm_flag flags);
extern void drbd_bm_slot_unlock(struct drbd_peer_device *peer_device);
extern void drbd_bm_copy_slot(struct drbd_device *device, unsigned int from_index, unsigned int to_index);
/* drbd_main.c */

extern struct kmem_cache *drbd_request_cache;
extern struct kmem_cache *drbd_ee_cache;	/* peer requests */
extern struct kmem_cache *drbd_bm_ext_cache;	/* bitmap extents */
extern struct kmem_cache *drbd_al_ext_cache;	/* activity log extents */
extern mempool_t *drbd_request_mempool;
extern mempool_t *drbd_ee_mempool;

/* drbd's page pool, used to buffer data received from the peer,
 * or data requested by the peer.
 *
 * This does not have an emergency reserve.
 *
 * When allocating from this pool, it first takes pages from the pool.
 * Only if the pool is depleted will try to allocate from the system.
 *
 * The assumption is that pages taken from this pool will be processed,
 * and given back, "quickly", and then can be recycled, so we can avoid
 * frequent calls to alloc_page(), and still will be able to make progress even
 * under memory pressure.
 */
extern struct page *drbd_pp_pool;
extern spinlock_t   drbd_pp_lock;
extern int	    drbd_pp_vacant;
extern wait_queue_head_t drbd_pp_wait;

/* We also need a standard (emergency-reserve backed) page pool
 * for meta data IO (activity log, bitmap).
 * We can keep it global, as long as it is used as "N pages at a time".
 * 128 should be plenty, currently we probably can get away with as few as 1.
 */
#define DRBD_MIN_POOL_PAGES	128
extern mempool_t *drbd_md_io_page_pool;

/* We also need to make sure we get a bio
 * when we need it for housekeeping purposes */
extern struct bio_set *drbd_md_io_bio_set;
/* to allocate from that set */
extern struct bio *bio_alloc_drbd(gfp_t gfp_mask);

extern int conn_lowest_minor(struct drbd_connection *connection);
extern struct drbd_peer_device *create_peer_device(struct drbd_device *, struct drbd_connection *);
extern enum drbd_ret_code drbd_create_device(struct drbd_config_context *adm_ctx, unsigned int minor,
					     struct device_conf *device_conf, struct drbd_device **p_device);
extern void drbd_unregister_device(struct drbd_device *);
extern void drbd_put_device(struct drbd_device *);
extern void drbd_unregister_connection(struct drbd_connection *);
extern void drbd_put_connection(struct drbd_connection *);
void del_connect_timer(struct drbd_connection *connection);

extern struct drbd_resource *drbd_create_resource(const char *, struct res_opts *);
extern void drbd_free_resource(struct drbd_resource *resource);

extern void drbd_destroy_device(struct kref *kref);

extern int set_resource_options(struct drbd_resource *resource, struct res_opts *res_opts);
extern struct drbd_connection *drbd_create_connection(struct drbd_resource *resource,
						      struct drbd_transport_class *tc);
extern void drbd_transport_shutdown(struct drbd_connection *connection, enum drbd_tr_free_op op);
extern void drbd_destroy_connection(struct kref *kref);
extern struct drbd_resource *drbd_find_resource(const char *name);
extern void drbd_destroy_resource(struct kref *kref);
extern void conn_free_crypto(struct drbd_connection *connection);

/* drbd_req */
extern void do_submit(struct work_struct *ws);
extern void __drbd_make_request(struct drbd_device *, struct bio *, unsigned long);
extern MAKE_REQUEST_TYPE drbd_make_request(struct request_queue *q, struct bio *bio);
<<<<<<< HEAD
extern int drbd_merge_bvec(struct request_queue *, struct bvec_merge_data *, struct bio_vec *);
=======
extern int drbd_read_remote(struct drbd_device *device, struct drbd_request *req);
#ifdef COMPAT_HAVE_BLK_QUEUE_MERGE_BVEC
extern int drbd_merge_bvec(struct request_queue *q,
#ifdef HAVE_bvec_merge_data
		struct bvec_merge_data *bvm,
#else
		struct bio *bvm,
#endif
		struct bio_vec *bvec);
#endif
>>>>>>> 5337d0c6
extern int is_valid_ar_handle(struct drbd_request *, sector_t);


/* drbd_nl.c */
enum suspend_scope {
	READ_AND_WRITE,
	WRITE_ONLY
};
extern void drbd_suspend_io(struct drbd_device *device, enum suspend_scope);
extern void drbd_resume_io(struct drbd_device *device);
extern char *ppsize(char *buf, unsigned long long size);
extern sector_t drbd_new_dev_size(struct drbd_device *, sector_t, int) __must_hold(local);
enum determine_dev_size {
	DS_ERROR_SHRINK = -3,
	DS_ERROR_SPACE_MD = -2,
	DS_ERROR = -1,
	DS_UNCHANGED = 0,
	DS_SHRUNK = 1,
	DS_GREW = 2,
	DS_GREW_FROM_ZERO = 3,
};
extern enum determine_dev_size
drbd_determine_dev_size(struct drbd_device *, enum dds_flags, struct resize_parms *) __must_hold(local);
extern void resync_after_online_grow(struct drbd_peer_device *);
extern void drbd_reconsider_queue_parameters(struct drbd_device *device, struct drbd_backing_dev *bdev);
extern enum drbd_state_rv drbd_set_role(struct drbd_resource *, enum drbd_role, bool);
extern bool conn_try_outdate_peer(struct drbd_connection *connection);
extern void conn_try_outdate_peer_async(struct drbd_connection *connection);
extern int drbd_khelper(struct drbd_device *, struct drbd_connection *, char *);
extern int drbd_create_peer_device_default_config(struct drbd_peer_device *peer_device);

/* drbd_sender.c */
extern int drbd_sender(struct drbd_thread *thi);
extern int drbd_worker(struct drbd_thread *thi);
enum drbd_ret_code drbd_resync_after_valid(struct drbd_device *device, int o_minor);
void drbd_resync_after_changed(struct drbd_device *device);
extern bool drbd_stable_sync_source_present(struct drbd_peer_device *, enum which_state);
extern void drbd_start_resync(struct drbd_peer_device *, enum drbd_repl_state);
extern void resume_next_sg(struct drbd_device *device);
extern void suspend_other_sg(struct drbd_device *device);
extern int drbd_resync_finished(struct drbd_peer_device *, enum drbd_disk_state);
/* maybe rather drbd_main.c ? */
extern void *drbd_md_get_buffer(struct drbd_device *device, const char *intent);
extern void drbd_md_put_buffer(struct drbd_device *device);
extern int drbd_md_sync_page_io(struct drbd_device *device,
		struct drbd_backing_dev *bdev, sector_t sector, int rw);
extern void drbd_ov_out_of_sync_found(struct drbd_peer_device *, sector_t, int);
extern void wait_until_done_or_force_detached(struct drbd_device *device,
		struct drbd_backing_dev *bdev, unsigned int *done);
extern void drbd_rs_controller_reset(struct drbd_peer_device *);
extern void drbd_ping_peer(struct drbd_connection *connection);
extern struct drbd_peer_device *peer_device_by_node_id(struct drbd_device *, int);

static inline void ov_out_of_sync_print(struct drbd_peer_device *peer_device)
{
	if (peer_device->ov_last_oos_size) {
		drbd_err(peer_device, "Out of sync: start=%llu, size=%lu (sectors)\n",
		     (unsigned long long)peer_device->ov_last_oos_start,
		     (unsigned long)peer_device->ov_last_oos_size);
	}
	peer_device->ov_last_oos_size = 0;
}


extern void drbd_csum_bio(struct crypto_hash *, struct bio *, void *);
extern void drbd_csum_pages(struct crypto_hash *, struct page *, void *);
/* worker callbacks */
extern int w_e_end_data_req(struct drbd_work *, int);
extern int w_e_end_rsdata_req(struct drbd_work *, int);
extern int w_e_end_csum_rs_req(struct drbd_work *, int);
extern int w_e_end_ov_reply(struct drbd_work *, int);
extern int w_e_end_ov_req(struct drbd_work *, int);
extern int w_ov_finished(struct drbd_work *, int);
extern int w_resync_timer(struct drbd_work *, int);
extern int w_send_dblock(struct drbd_work *, int);
extern int w_send_read_req(struct drbd_work *, int);
extern int w_e_reissue(struct drbd_work *, int);
extern int w_restart_disk_io(struct drbd_work *, int);
extern int w_send_out_of_sync(struct drbd_work *, int);
extern int w_start_resync(struct drbd_work *, int);
extern int w_send_uuids(struct drbd_work *, int);

extern void resync_timer_fn(unsigned long data);
extern void start_resync_timer_fn(unsigned long data);

extern void drbd_endio_write_sec_final(struct drbd_peer_request *peer_req);

void __update_timing_details(
		struct drbd_thread_timing_details *tdp,
		unsigned int *cb_nr,
		void *cb,
		const char *fn, const unsigned int line);

#define update_sender_timing_details(c, cb) \
	__update_timing_details(c->s_timing_details, &c->s_cb_nr, cb, __func__ , __LINE__ )
#define update_receiver_timing_details(c, cb) \
	__update_timing_details(c->r_timing_details, &c->r_cb_nr, cb, __func__ , __LINE__ )
#define update_worker_timing_details(r, cb) \
	__update_timing_details(r->w_timing_details, &r->w_cb_nr, cb, __func__ , __LINE__ )

/* drbd_receiver.c */
struct packet_info {
	enum drbd_packet cmd;
	unsigned int size;
	int vnr;
	void *data;
};

/* packet_info->data is just a pointer into some temporary buffer
 * owned by the transport. As soon as we call into the transport for
 * any further receive operation, the data it points to is undefined.
 * The buffer may be freed/recycled/re-used already.
 * Convert and store the relevant information for any incoming data
 * in drbd_peer_request_detail.
 */

struct drbd_peer_request_details {
	uint64_t sector;	/* be64_to_cpu(p_data.sector) */
	uint64_t block_id;	/* unmodified p_data.block_id */
	uint32_t peer_seq;	/* be32_to_cpu(p_data.seq_num) */
	uint32_t dp_flags;	/* be32_to_cpu(p_data.dp_flags) */
	uint32_t length;	/* endian converted p_head*.length */
	uint32_t bi_size;	/* resulting bio size */
	/* for non-discards: bi_size = length - digest_size */
};

struct queued_twopc {
	struct drbd_work w;
	unsigned long start_jif;
	struct drbd_connection *connection;
	struct twopc_reply reply;
	struct packet_info packet_info;
	struct p_twopc_request packet_data;
};

extern int drbd_issue_discard_or_zero_out(struct drbd_device *device,
		sector_t start, unsigned int nr_sectors, bool discard);
extern int drbd_send_ack(struct drbd_peer_device *, enum drbd_packet,
			 struct drbd_peer_request *);
extern int drbd_send_ack_ex(struct drbd_peer_device *, enum drbd_packet,
			    sector_t sector, int blksize, u64 block_id);
extern int drbd_receiver(struct drbd_thread *thi);
extern int drbd_ack_receiver(struct drbd_thread *thi);
extern void drbd_send_ping_wf(struct work_struct *ws);
extern void drbd_send_acks_wf(struct work_struct *ws);
extern void drbd_send_peer_ack_wf(struct work_struct *ws);
extern bool drbd_rs_c_min_rate_throttle(struct drbd_peer_device *);
extern bool drbd_rs_should_slow_down(struct drbd_peer_device *, sector_t,
				     bool throttle_if_app_is_waiting);
extern int drbd_submit_peer_request(struct drbd_device *,
				    struct drbd_peer_request *, const unsigned,
				    const int);
extern int drbd_free_peer_reqs(struct drbd_resource *, struct list_head *, bool is_net_ee);
extern struct drbd_peer_request *drbd_alloc_peer_req(struct drbd_peer_device *, gfp_t) __must_hold(local);
extern void __drbd_free_peer_req(struct drbd_peer_request *, int);
#define drbd_free_peer_req(pr) __drbd_free_peer_req(pr, 0)
#define drbd_free_net_peer_req(pr) __drbd_free_peer_req(pr, 1)
extern void drbd_set_recv_tcq(struct drbd_device *device, int tcq_enabled);
extern void _drbd_clear_done_ee(struct drbd_device *device, struct list_head *to_be_freed);
extern int drbd_connected(struct drbd_peer_device *);
extern void apply_unacked_peer_requests(struct drbd_connection *connection);
extern struct drbd_connection *drbd_connection_by_node_id(struct drbd_resource *, int);
extern struct drbd_connection *drbd_get_connection_by_node_id(struct drbd_resource *, int);
extern void queue_queued_twopc(struct drbd_resource *resource);
extern void queued_twopc_timer_fn(unsigned long data);


static inline sector_t drbd_get_capacity(struct block_device *bdev)
{
	/* return bdev ? get_capacity(bdev->bd_disk) : 0; */
	return bdev ? i_size_read(bdev->bd_inode) >> 9 : 0;
}

/* sets the number of 512 byte sectors of our virtual device */
static inline void drbd_set_my_capacity(struct drbd_device *device,
					sector_t size)
{
	/* set_capacity(device->this_bdev->bd_disk, size); */
	set_capacity(device->vdisk, size);
	device->this_bdev->bd_inode->i_size = (loff_t)size << 9;
}

static inline void drbd_kobject_uevent(struct drbd_device *device)
{
	kobject_uevent(disk_to_kobj(device->vdisk), KOBJ_CHANGE);
	/* rhel4 / sles9 and older don't have this at all,
	 * which means user space (udev) won't get events about possible changes of
	 * corresponding resource + disk names after the initial drbd minor creation.
	 */
}

/*
 * used to submit our private bio
 */
static inline void drbd_generic_make_request(struct drbd_device *device,
					     int fault_type, struct bio *bio)
{
	__release(local);
	if (!bio->bi_bdev) {
		drbd_err(device, "drbd_generic_make_request: bio->bi_bdev == NULL\n");
		bio_endio(bio, -ENODEV);
		return;
	}

	if (drbd_insert_fault(device, fault_type))
		bio_endio(bio, -EIO);
	else
		generic_make_request(bio);
}

void drbd_bump_write_ordering(struct drbd_resource *resource, struct drbd_backing_dev *bdev,
			      enum write_ordering_e wo);

extern void twopc_timer_fn(unsigned long);
extern void connect_timer_fn(unsigned long);

/* drbd_proc.c */
extern struct proc_dir_entry *drbd_proc;
extern const struct file_operations drbd_proc_fops;

/* drbd_actlog.c */
extern bool drbd_al_begin_io_prepare(struct drbd_device *device, struct drbd_interval *i);
extern int drbd_al_begin_io_nonblock(struct drbd_device *device, struct drbd_interval *i);
extern void drbd_al_begin_io_commit(struct drbd_device *device);
extern bool drbd_al_begin_io_fastpath(struct drbd_device *device, struct drbd_interval *i);
extern void drbd_al_begin_io(struct drbd_device *device, struct drbd_interval *i);
extern int drbd_al_begin_io_for_peer(struct drbd_peer_device *peer_device, struct drbd_interval *i);
extern void drbd_al_complete_io(struct drbd_device *device, struct drbd_interval *i);
extern void drbd_rs_complete_io(struct drbd_peer_device *, sector_t);
extern int drbd_rs_begin_io(struct drbd_peer_device *, sector_t);
extern int drbd_try_rs_begin_io(struct drbd_peer_device *, sector_t, bool);
extern void drbd_rs_cancel_all(struct drbd_peer_device *);
extern int drbd_rs_del_all(struct drbd_peer_device *);
extern void drbd_rs_failed_io(struct drbd_peer_device *, sector_t, int);
extern void drbd_advance_rs_marks(struct drbd_peer_device *, unsigned long);
extern bool drbd_set_all_out_of_sync(struct drbd_device *, sector_t, int);
extern bool drbd_set_sync(struct drbd_device *, sector_t, int, unsigned long, unsigned long);
enum update_sync_bits_mode { RECORD_RS_FAILED, SET_OUT_OF_SYNC, SET_IN_SYNC };
extern int __drbd_change_sync(struct drbd_peer_device *peer_device, sector_t sector, int size,
		enum update_sync_bits_mode mode);
#define drbd_set_in_sync(peer_device, sector, size) \
	__drbd_change_sync(peer_device, sector, size, SET_IN_SYNC)
#define drbd_set_out_of_sync(peer_device, sector, size) \
	__drbd_change_sync(peer_device, sector, size, SET_OUT_OF_SYNC)
#define drbd_rs_failed_io(peer_device, sector, size) \
	__drbd_change_sync(peer_device, sector, size, RECORD_RS_FAILED)
extern void drbd_al_shrink(struct drbd_device *device);
extern bool drbd_sector_has_priority(struct drbd_peer_device *, sector_t);
extern int drbd_al_initialize(struct drbd_device *, void *);

/* drbd_nl.c */

extern struct mutex notification_mutex;
extern atomic_t drbd_genl_seq;

extern void notify_resource_state(struct sk_buff *,
				  unsigned int,
				  struct drbd_resource *,
				  struct resource_info *,
				  enum drbd_notification_type);
extern void notify_device_state(struct sk_buff *,
				unsigned int,
				struct drbd_device *,
				struct device_info *,
				enum drbd_notification_type);
extern void notify_connection_state(struct sk_buff *,
				    unsigned int,
				    struct drbd_connection *,
				    struct connection_info *,
				    enum drbd_notification_type);
extern void notify_peer_device_state(struct sk_buff *,
				     unsigned int,
				     struct drbd_peer_device *,
				     struct peer_device_info *,
				     enum drbd_notification_type);
extern void notify_helper(enum drbd_notification_type, struct drbd_device *,
			  struct drbd_connection *, const char *, int);
extern void notify_path(struct drbd_connection *, struct drbd_path *,
			enum drbd_notification_type);

/*
 * inline helper functions
 *************************/

static inline int drbd_peer_req_has_active_page(struct drbd_peer_request *peer_req)
{
	struct page *page = peer_req->page_chain.head;
	page_chain_for_each(page) {
		if (page_count(page) > 1)
			return 1;
	}
	return 0;
}

/*
 * When a device has a replication state above L_OFF, it must be
 * connected.  Otherwise, we report the connection state, which has values up
 * to C_CONNECTED == L_OFF.
 */
static inline int combined_conn_state(struct drbd_peer_device *peer_device, enum which_state which)
{
	enum drbd_repl_state repl_state = peer_device->repl_state[which];

	if (repl_state > L_OFF)
		return repl_state;
	else
		return peer_device->connection->cstate[which];
}

enum drbd_force_detach_flags {
	DRBD_READ_ERROR,
	DRBD_WRITE_ERROR,
	DRBD_META_IO_ERROR,
	DRBD_FORCE_DETACH,
};

#define __drbd_chk_io_error(m,f) __drbd_chk_io_error_(m,f, __func__)
static inline void __drbd_chk_io_error_(struct drbd_device *device,
					enum drbd_force_detach_flags df,
					const char *where)
{
	enum drbd_io_error_p ep;

	rcu_read_lock();
	ep = rcu_dereference(device->ldev->disk_conf)->on_io_error;
	rcu_read_unlock();
	switch (ep) {
	case EP_PASS_ON: /* FIXME would this be better named "Ignore"? */
		if (df == DRBD_READ_ERROR ||  df == DRBD_WRITE_ERROR) {
			if (drbd_ratelimit())
				drbd_err(device, "Local IO failed in %s.\n", where);
			if (device->disk_state[NOW] > D_INCONSISTENT) {
				begin_state_change_locked(device->resource, CS_HARD);
				__change_disk_state(device, D_INCONSISTENT);
				end_state_change_locked(device->resource);
			}
			break;
		}
		/* NOTE fall through for DRBD_META_IO_ERROR or DRBD_FORCE_DETACH */
	case EP_DETACH:
	case EP_CALL_HELPER:
		/* Remember whether we saw a READ or WRITE error.
		 *
		 * Recovery of the affected area for WRITE failure is covered
		 * by the activity log.
		 * READ errors may fall outside that area though. Certain READ
		 * errors can be "healed" by writing good data to the affected
		 * blocks, which triggers block re-allocation in lower layers.
		 *
		 * If we can not write the bitmap after a READ error,
		 * we may need to trigger a full sync (see w_go_diskless()).
		 *
		 * Force-detach is not really an IO error, but rather a
		 * desperate measure to try to deal with a completely
		 * unresponsive lower level IO stack.
		 * Still it should be treated as a WRITE error.
		 *
		 * Meta IO error is always WRITE error:
		 * we read meta data only once during attach,
		 * which will fail in case of errors.
		 */
		if (df == DRBD_READ_ERROR)
			set_bit(WAS_READ_ERROR, &device->flags);
		if (df == DRBD_FORCE_DETACH)
			set_bit(FORCE_DETACH, &device->flags);
		if (device->disk_state[NOW] > D_FAILED) {
			begin_state_change_locked(device->resource, CS_HARD);
			__change_disk_state(device, D_FAILED);
			end_state_change_locked(device->resource);
			drbd_err(device,
				"Local IO failed in %s. Detaching...\n", where);
		}
		break;
	}
}

/**
 * drbd_chk_io_error: Handle the on_io_error setting, should be called from all io completion handlers
 * @device:	 DRBD device.
 * @error:	 Error code passed to the IO completion callback
 * @forcedetach: Force detach. I.e. the error happened while accessing the meta data
 *
 * See also drbd_main.c:after_state_ch() if (os.disk > D_FAILED && ns.disk == D_FAILED)
 */
#define drbd_chk_io_error(m,e,f) drbd_chk_io_error_(m,e,f, __func__)
static inline void drbd_chk_io_error_(struct drbd_device *device,
	int error, enum drbd_force_detach_flags forcedetach, const char *where)
{
	if (error) {
		unsigned long flags;
		spin_lock_irqsave(&device->resource->req_lock, flags);
		__drbd_chk_io_error_(device, forcedetach, where);
		spin_unlock_irqrestore(&device->resource->req_lock, flags);
	}
}


/**
 * drbd_md_first_sector() - Returns the first sector number of the meta data area
 * @bdev:	Meta data block device.
 *
 * BTW, for internal meta data, this happens to be the maximum capacity
 * we could agree upon with our peer node.
 */
static inline sector_t drbd_md_first_sector(struct drbd_backing_dev *bdev)
{
	switch (bdev->md.meta_dev_idx) {
	case DRBD_MD_INDEX_INTERNAL:
	case DRBD_MD_INDEX_FLEX_INT:
		return bdev->md.md_offset + bdev->md.bm_offset;
	case DRBD_MD_INDEX_FLEX_EXT:
	default:
		return bdev->md.md_offset;
	}
}

/**
 * drbd_md_last_sector() - Return the last sector number of the meta data area
 * @bdev:	Meta data block device.
 */
static inline sector_t drbd_md_last_sector(struct drbd_backing_dev *bdev)
{
	switch (bdev->md.meta_dev_idx) {
	case DRBD_MD_INDEX_INTERNAL:
	case DRBD_MD_INDEX_FLEX_INT:
		return bdev->md.md_offset + (4096 >> 9) -1;
	case DRBD_MD_INDEX_FLEX_EXT:
	default:
		return bdev->md.md_offset + bdev->md.md_size_sect -1;
	}
}

/**
 * drbd_get_max_capacity() - Returns the capacity we announce to out peer
 * @bdev:	Meta data block device.
 *
 * returns the capacity we announce to out peer.  we clip ourselves at the
 * various MAX_SECTORS, because if we don't, current implementation will
 * oops sooner or later
 */
static inline sector_t drbd_get_max_capacity(struct drbd_backing_dev *bdev)
{
	sector_t s;

	switch (bdev->md.meta_dev_idx) {
	case DRBD_MD_INDEX_INTERNAL:
	case DRBD_MD_INDEX_FLEX_INT:
		s = drbd_get_capacity(bdev->backing_bdev)
			? min_t(sector_t, DRBD_MAX_SECTORS_FLEX,
				drbd_md_first_sector(bdev))
			: 0;
		break;
	case DRBD_MD_INDEX_FLEX_EXT:
		s = min_t(sector_t, DRBD_MAX_SECTORS_FLEX,
				drbd_get_capacity(bdev->backing_bdev));
		/* clip at maximum size the meta device can support */
		s = min_t(sector_t, s,
			BM_EXT_TO_SECT(bdev->md.md_size_sect
				     - bdev->md.bm_offset));
		break;
	default:
		s = min_t(sector_t, DRBD_MAX_SECTORS,
				drbd_get_capacity(bdev->backing_bdev));
	}
	return s;
}

/**
 * drbd_md_ss() - Return the sector number of our meta data super block
 * @bdev:	Meta data block device.
 */
static inline sector_t drbd_md_ss(struct drbd_backing_dev *bdev)
{
	const int meta_dev_idx = bdev->md.meta_dev_idx;

	if (meta_dev_idx == DRBD_MD_INDEX_FLEX_EXT)
		return 0;

	/* Since drbd08, internal meta data is always "flexible".
	 * position: last 4k aligned block of 4k size */
	if (meta_dev_idx == DRBD_MD_INDEX_INTERNAL ||
	    meta_dev_idx == DRBD_MD_INDEX_FLEX_INT)
		return (drbd_get_capacity(bdev->backing_bdev) & ~7ULL) - 8;

	/* external, some index; this is the old fixed size layout */
	return (128 << 20 >> 9) * bdev->md.meta_dev_idx;
}

void drbd_queue_work(struct drbd_work_queue *, struct drbd_work *);

static inline void
drbd_queue_work_if_unqueued(struct drbd_work_queue *q, struct drbd_work *w)
{
	unsigned long flags;
	spin_lock_irqsave(&q->q_lock, flags);
	if (list_empty_careful(&w->list))
		list_add_tail(&w->list, &q->q);
	spin_unlock_irqrestore(&q->q_lock, flags);
	wake_up(&q->q_wait);
}

static inline void
drbd_device_post_work(struct drbd_device *device, int work_bit)
{
	if (!test_and_set_bit(work_bit, &device->flags)) {
		struct drbd_resource *resource = device->resource;
		struct drbd_work_queue *q = &resource->work;
		if (!test_and_set_bit(DEVICE_WORK_PENDING, &resource->flags))
			wake_up(&q->q_wait);
	}
}

static inline void
drbd_peer_device_post_work(struct drbd_peer_device *peer_device, int work_bit)
{
	if (!test_and_set_bit(work_bit, &peer_device->flags)) {
		struct drbd_resource *resource = peer_device->device->resource;
		struct drbd_work_queue *q = &resource->work;
		if (!test_and_set_bit(PEER_DEVICE_WORK_PENDING, &resource->flags))
			wake_up(&q->q_wait);
	}
}

static inline void
drbd_post_work(struct drbd_resource *resource, int work_bit)
{
	if (!test_and_set_bit(work_bit, &resource->flags)) {
		struct drbd_work_queue *q = &resource->work;
		if (!test_and_set_bit(RESOURCE_WORK_PENDING, &resource->flags))
			wake_up(&q->q_wait);
	}
}

extern void drbd_flush_workqueue(struct drbd_work_queue *work_queue);

/* To get the ack_receiver out of the blocking network stack,
 * so it can change its sk_rcvtimeo from idle- to ping-timeout,
 * and send a ping, we need to send a signal.
 * Which signal we send is irrelevant. */
static inline void wake_ack_receiver(struct drbd_connection *connection)
{
	struct task_struct *task = connection->ack_receiver.task;
	if (task && get_t_state(&connection->ack_receiver) == RUNNING)
		force_sig(SIGXCPU, task);
}

static inline void request_ping(struct drbd_connection *connection)
{
	set_bit(SEND_PING, &connection->flags);
	wake_ack_receiver(connection);
}

extern void *conn_prepare_command(struct drbd_connection *, int, enum drbd_stream);
extern void *drbd_prepare_command(struct drbd_peer_device *, int, enum drbd_stream);
extern int send_command(struct drbd_connection *, int, enum drbd_packet, enum drbd_stream);
extern int drbd_send_command(struct drbd_peer_device *, enum drbd_packet, enum drbd_stream);

extern int drbd_send_ping(struct drbd_connection *connection);
extern int drbd_send_ping_ack(struct drbd_connection *connection);
extern int conn_send_state_req(struct drbd_connection *, int vnr, enum drbd_packet, union drbd_state, union drbd_state);
extern int conn_send_twopc_request(struct drbd_connection *, int vnr, enum drbd_packet, struct p_twopc_request *);
extern int drbd_send_peer_ack(struct drbd_connection *, struct drbd_request *);

static inline void drbd_thread_stop(struct drbd_thread *thi)
{
	_drbd_thread_stop(thi, false, true);
}

static inline void drbd_thread_stop_nowait(struct drbd_thread *thi)
{
	_drbd_thread_stop(thi, false, false);
}

static inline void drbd_thread_restart_nowait(struct drbd_thread *thi)
{
	_drbd_thread_stop(thi, true, false);
}

/* counts how many answer packets packets we expect from our peer,
 * for either explicit application requests,
 * or implicit barrier packets as necessary.
 * increased:
 *  w_send_barrier
 *  _req_mod(req, QUEUE_FOR_NET_WRITE or QUEUE_FOR_NET_READ);
 *    it is much easier and equally valid to count what we queue for the
 *    sender, even before it actually was queued or sent.
 *    (drbd_make_request_common; recovery path on read io-error)
 * decreased:
 *  got_BarrierAck (respective tl_clear, tl_clear_barrier)
 *  _req_mod(req, DATA_RECEIVED)
 *     [from receive_DataReply]
 *  _req_mod(req, WRITE_ACKED_BY_PEER or RECV_ACKED_BY_PEER or NEG_ACKED)
 *     [from got_BlockAck (P_WRITE_ACK, P_RECV_ACK)]
 *     FIXME
 *     for some reason it is NOT decreased in got_NegAck,
 *     but in the resulting cleanup code from report_params.
 *     we should try to remember the reason for that...
 *  _req_mod(req, SEND_FAILED or SEND_CANCELED)
 *  _req_mod(req, CONNECTION_LOST_WHILE_PENDING)
 *     [from tl_clear_barrier]
 */
static inline void inc_ap_pending(struct drbd_peer_device *peer_device)
{
	atomic_inc(&peer_device->ap_pending_cnt);
}

#define dec_ap_pending(peer_device) \
	((void)expect((peer_device), __dec_ap_pending(peer_device) >= 0))
static inline int __dec_ap_pending(struct drbd_peer_device *peer_device)
{
	int ap_pending_cnt = atomic_dec_return(&peer_device->ap_pending_cnt);
	if (ap_pending_cnt == 0)
		wake_up(&peer_device->device->misc_wait);
	return ap_pending_cnt;
}

/* counts how many resync-related answers we still expect from the peer
 *		     increase			decrease
 * L_SYNC_TARGET sends P_RS_DATA_REQUEST (and expects P_RS_DATA_REPLY)
 * L_SYNC_SOURCE sends P_RS_DATA_REPLY   (and expects P_WRITE_ACK with ID_SYNCER)
 *					   (or P_NEG_ACK with ID_SYNCER)
 */
static inline void inc_rs_pending(struct drbd_peer_device *peer_device)
{
	atomic_inc(&peer_device->rs_pending_cnt);
}

#define dec_rs_pending(peer_device) \
	((void)expect((peer_device), __dec_rs_pending(peer_device) >= 0))
static inline int __dec_rs_pending(struct drbd_peer_device *peer_device)
{
	return atomic_dec_return(&peer_device->rs_pending_cnt);
}

/* counts how many answers we still need to send to the peer.
 * increased on
 *  receive_Data	unless protocol A;
 *			we need to send a P_RECV_ACK (proto B)
 *			or P_WRITE_ACK (proto C)
 *  receive_RSDataReply (recv_resync_read) we need to send a P_WRITE_ACK
 *  receive_DataRequest (receive_RSDataRequest) we need to send back P_DATA
 *  receive_Barrier_*	we need to send a P_BARRIER_ACK
 */
static inline void inc_unacked(struct drbd_peer_device *peer_device)
{
	atomic_inc(&peer_device->unacked_cnt);
}

#define dec_unacked(peer_device) \
	((void)expect(peer_device, __dec_unacked(peer_device) >= 0))
static inline int __dec_unacked(struct drbd_peer_device *peer_device)
{
	return atomic_dec_return(&peer_device->unacked_cnt);
}

#define sub_unacked(peer_device, n) \
	((void)expect(peer_device, __sub_unacked(peer_device) >= 0))
static inline int __sub_unacked(struct drbd_peer_device *peer_device, int n)
{
	return atomic_sub_return(n, &peer_device->unacked_cnt);
}

static inline bool is_sync_state(struct drbd_peer_device *peer_device,
				 enum which_state which)
{
	enum drbd_repl_state repl_state = peer_device->repl_state[which];

	return repl_state == L_SYNC_SOURCE
		|| repl_state == L_SYNC_TARGET
		|| repl_state == L_PAUSED_SYNC_S
		|| repl_state  == L_PAUSED_SYNC_T;
}

/**
 * get_ldev() - Increase the ref count on device->ldev. Returns 0 if there is no ldev
 * @_device:		DRBD device.
 * @_min_state:		Minimum device state required for success.
 *
 * You have to call put_ldev() when finished working with device->ldev.
 */
#define get_ldev_if_state(_device, _min_state)				\
	(_get_ldev_if_state((_device), (_min_state)) ?			\
	 ({ __acquire(x); true; }) : false)
#define get_ldev(_device) get_ldev_if_state(_device, D_INCONSISTENT)

static inline void put_ldev(struct drbd_device *device)
{
	enum drbd_disk_state disk_state = device->disk_state[NOW];
	/* We must check the state *before* the atomic_dec becomes visible,
	 * or we have a theoretical race where someone hitting zero,
	 * while state still D_FAILED, will then see D_DISKLESS in the
	 * condition below and calling into destroy, where he must not, yet. */
	int i = atomic_dec_return(&device->local_cnt);

	/* This may be called from some endio handler,
	 * so we must not sleep here. */

	__release(local);
	D_ASSERT(device, i >= 0);
	if (i == 0) {
		if (disk_state == D_DISKLESS)
			/* even internal references gone, safe to destroy */
			drbd_device_post_work(device, DESTROY_DISK);
		if (disk_state == D_FAILED || disk_state == D_DETACHING)
			/* all application IO references gone. */
			if (!test_and_set_bit(GOING_DISKLESS, &device->flags))
				drbd_device_post_work(device, GO_DISKLESS);
		wake_up(&device->misc_wait);
	}
}

#ifndef __CHECKER__
static inline int _get_ldev_if_state(struct drbd_device *device, enum drbd_disk_state mins)
{
	int io_allowed;

	/* never get a reference while D_DISKLESS */
	if (device->disk_state[NOW] == D_DISKLESS)
		return 0;

	atomic_inc(&device->local_cnt);
	io_allowed = (device->disk_state[NOW] >= mins);
	if (!io_allowed)
		put_ldev(device);
	return io_allowed;
}
#else
extern int _get_ldev_if_state(struct drbd_device *device, enum drbd_disk_state mins);
#endif

static inline bool drbd_state_is_stable(struct drbd_device *device)
{
	struct drbd_peer_device *peer_device;
	bool stable = true;

	/* DO NOT add a default clause, we want the compiler to warn us
	 * for any newly introduced state we may have forgotten to add here */

	rcu_read_lock();
	for_each_peer_device_rcu(peer_device, device) {
		switch (peer_device->repl_state[NOW]) {
		/* New io is only accepted when the peer device is unknown or there is
		 * a well-established connection. */
		case L_OFF:
		case L_ESTABLISHED:
		case L_SYNC_SOURCE:
		case L_SYNC_TARGET:
		case L_VERIFY_S:
		case L_VERIFY_T:
		case L_PAUSED_SYNC_S:
		case L_PAUSED_SYNC_T:
		case L_AHEAD:
		case L_BEHIND:
		case L_STARTING_SYNC_S:
		case L_STARTING_SYNC_T:
			break;

			/* Allow IO in BM exchange states with new protocols */
		case L_WF_BITMAP_S:
			if (peer_device->connection->agreed_pro_version < 96)
				stable = false;
			break;

			/* no new io accepted in these states */
		case L_WF_BITMAP_T:
		case L_WF_SYNC_UUID:
			stable = false;
			break;
		}
		if (!stable)
			break;
	}
	rcu_read_unlock();

	switch (device->disk_state[NOW]) {
	case D_DISKLESS:
	case D_INCONSISTENT:
	case D_OUTDATED:
	case D_CONSISTENT:
	case D_UP_TO_DATE:
	case D_FAILED:
	case D_DETACHING:
		/* disk state is stable as well. */
		break;

	/* no new io accepted during transitional states */
	case D_ATTACHING:
	case D_NEGOTIATING:
	case D_UNKNOWN:
	case D_MASK:
		stable = false;
	}

	return stable;
}

extern void drbd_queue_pending_bitmap_work(struct drbd_device *);

/* rw = READ or WRITE (0 or 1); nothing else. */
static inline void dec_ap_bio(struct drbd_device *device, int rw)
{
	int ap_bio = atomic_dec_return(&device->ap_bio_cnt[rw]);

	D_ASSERT(device, ap_bio >= 0);

	/* Check for list_empty outside the lock is ok.  Worst case it queues
	 * nothing because someone else just now did.  During list_add, both
	 * resource->req_lock *and* a refcount on ap_bio_cnt[WRITE] are held,
	 * a list_add cannot race with this code path.
	 * Checking pending_bitmap_work.n is not correct,
	 * it has a different lifetime. */
	if (ap_bio == 0 && rw == WRITE && !list_empty(&device->pending_bitmap_work.q))
		drbd_queue_pending_bitmap_work(device);

	if (ap_bio == 0)
		wake_up(&device->misc_wait);
}

static inline int drbd_suspended(struct drbd_device *device)
{
	struct drbd_resource *resource = device->resource;

	return resource->susp[NOW] || resource->susp_fen[NOW] || resource->susp_nod[NOW];
}

static inline bool may_inc_ap_bio(struct drbd_device *device)
{
	if (drbd_suspended(device))
		return false;
	if (atomic_read(&device->suspend_cnt))
		return false;

	/* to avoid potential deadlock or bitmap corruption,
	 * in various places, we only allow new application io
	 * to start during "stable" states. */

	/* no new io accepted when attaching or detaching the disk */
	if (!drbd_state_is_stable(device))
		return false;

	if (atomic_read(&device->pending_bitmap_work.n))
		return false;
	return true;
}

static inline bool inc_ap_bio_cond(struct drbd_device *device, int rw)
{
	bool rv = false;

	spin_lock_irq(&device->resource->req_lock);
	rv = may_inc_ap_bio(device);
	if (rv)
		atomic_inc(&device->ap_bio_cnt[rw]);
	spin_unlock_irq(&device->resource->req_lock);

	return rv;
}

static inline void inc_ap_bio(struct drbd_device *device, int rw)
{
	/* we wait here
	 *    as long as the device is suspended
	 *    until the bitmap is no longer on the fly during connection
	 *    handshake as long as we would exceed the max_buffer limit.
	 *
	 * to avoid races with the reconnect code,
	 * we need to atomic_inc within the spinlock. */

	wait_event(device->misc_wait, inc_ap_bio_cond(device, rw));
}

static inline int drbd_set_exposed_data_uuid(struct drbd_device *device, u64 val)
{
	int changed = device->exposed_data_uuid != val;
	device->exposed_data_uuid = val;
	return changed;
}

static inline u64 drbd_current_uuid(struct drbd_device *device)
{
	if (!device->ldev)
		return 0;
	return device->ldev->md.current_uuid;
}

static inline bool verify_can_do_stop_sector(struct drbd_peer_device *peer_device)
{
	return peer_device->connection->agreed_pro_version >= 97 &&
		peer_device->connection->agreed_pro_version != 100;
}

static inline u64 drbd_bitmap_uuid(struct drbd_peer_device *peer_device)
{
	struct drbd_device *device = peer_device->device;
	struct drbd_peer_md *peer_md;

	if (!device->ldev)
		return 0;

	peer_md = &device->ldev->md.peers[peer_device->node_id];
	return peer_md->bitmap_uuid;
}

static inline u64 drbd_history_uuid(struct drbd_device *device, int i)
{
	if (!device->ldev || i >= ARRAY_SIZE(device->ldev->md.history_uuids))
		return 0;

	return device->ldev->md.history_uuids[i];
}

static inline int drbd_queue_order_type(struct drbd_device *device)
{
	/* sorry, we currently have no working implementation
	 * of distributed TCQ stuff */
#ifndef QUEUE_ORDERED_NONE
#define QUEUE_ORDERED_NONE 0
#endif
	return QUEUE_ORDERED_NONE;
}

#ifdef blk_queue_plugged
static inline void drbd_blk_run_queue(struct request_queue *q)
{
	if (q && q->unplug_fn)
		q->unplug_fn(q);
}

static inline void drbd_kick_lo(struct drbd_device *device)
{
	if (get_ldev(device)) {
		drbd_blk_run_queue(bdev_get_queue(device->ldev->backing_bdev));
		put_ldev(device);
	}
}
#else
static inline void drbd_blk_run_queue(struct request_queue *q)
{
}
static inline void drbd_kick_lo(struct drbd_device *device)
{
}
#endif

/* resync bitmap */
/* 128MB sized 'bitmap extent' to track syncer usage */
struct bm_extent {
	int rs_left; /* number of bits set (out of sync) in this extent. */
	int rs_failed; /* number of failed resync requests in this extent. */
	unsigned long flags;
	struct lc_element lce;
};

#define BME_NO_WRITES  0  /* bm_extent.flags: no more requests on this one! */
#define BME_LOCKED     1  /* bm_extent.flags: syncer active on this one. */
#define BME_PRIORITY   2  /* finish resync IO on this extent ASAP! App IO waiting! */

/* should be moved to idr.h */
/**
 * idr_for_each_entry - iterate over an idr's elements of a given type
 * @idp:     idr handle
 * @entry:   the type * to use as cursor
 * @id:      id entry's key
 */
#ifndef idr_for_each_entry
#define idr_for_each_entry(idp, entry, id)				\
	for (id = 0, entry = (typeof(entry))idr_get_next((idp), &(id)); \
	     entry != NULL;						\
	     ++id, entry = (typeof(entry))idr_get_next((idp), &(id)))
#endif

#ifndef idr_for_each_entry_continue
#define idr_for_each_entry_continue(idp, entry, id)			\
	for (entry = (typeof(entry))idr_get_next((idp), &(id));		\
	     entry;							\
	     ++id, entry = (typeof(entry))idr_get_next((idp), &(id)))
#endif

static inline struct drbd_connection *first_connection(struct drbd_resource *resource)
{
	return list_first_entry_or_null(&resource->connections,
				struct drbd_connection, connections);
}

#define NODE_MASK(id) ((u64)1 << (id))

#endif<|MERGE_RESOLUTION|>--- conflicted
+++ resolved
@@ -1800,20 +1800,9 @@
 extern void do_submit(struct work_struct *ws);
 extern void __drbd_make_request(struct drbd_device *, struct bio *, unsigned long);
 extern MAKE_REQUEST_TYPE drbd_make_request(struct request_queue *q, struct bio *bio);
-<<<<<<< HEAD
+#ifdef COMPAT_HAVE_BLK_QUEUE_MERGE_BVEC
 extern int drbd_merge_bvec(struct request_queue *, struct bvec_merge_data *, struct bio_vec *);
-=======
-extern int drbd_read_remote(struct drbd_device *device, struct drbd_request *req);
-#ifdef COMPAT_HAVE_BLK_QUEUE_MERGE_BVEC
-extern int drbd_merge_bvec(struct request_queue *q,
-#ifdef HAVE_bvec_merge_data
-		struct bvec_merge_data *bvm,
-#else
-		struct bio *bvm,
-#endif
-		struct bio_vec *bvec);
-#endif
->>>>>>> 5337d0c6
+#endif
 extern int is_valid_ar_handle(struct drbd_request *, sector_t);
 
 
