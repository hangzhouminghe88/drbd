--- conflicted
+++ resolved
@@ -1167,11 +1167,7 @@
 	unsigned int minor;	/* device minor number */
 
 	struct kref kref;
-<<<<<<< HEAD
 	struct kref_debug_info kref_debug;
-	struct kobject kobj;
-=======
->>>>>>> c9414a80
 
 	/* things that are stored as / read from meta data on disk */
 	unsigned long flags;
@@ -1710,7 +1706,6 @@
 extern struct mutex global_state_mutex;
 
 extern int conn_lowest_minor(struct drbd_connection *connection);
-<<<<<<< HEAD
 extern struct drbd_peer_device *create_peer_device(struct drbd_device *, struct drbd_connection *);
 extern enum drbd_ret_code drbd_create_device(struct drbd_config_context *adm_ctx, unsigned int minor,
 					     struct device_conf *device_conf, struct drbd_device **p_device);
@@ -1721,13 +1716,6 @@
 void del_connect_timer(struct drbd_connection *connection);
 
 extern struct drbd_resource *drbd_create_resource(const char *, struct res_opts *);
-=======
-extern enum drbd_ret_code drbd_create_device(struct drbd_config_context *adm_ctx, unsigned int minor);
-extern void drbd_delete_device(struct drbd_device *device);
-extern void drbd_destroy_device(struct kref *kref);
-
-extern struct drbd_resource *drbd_create_resource(const char *name);
->>>>>>> c9414a80
 extern void drbd_free_resource(struct drbd_resource *resource);
 
 extern void drbd_destroy_device(struct kref *kref);
