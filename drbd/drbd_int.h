--- conflicted
+++ resolved
@@ -966,6 +966,7 @@
 	struct drbd_tl_epoch *newest_tle;
 	struct drbd_tl_epoch *oldest_tle;
 	struct list_head out_of_sequence_requests;
+	struct list_head barrier_acked_requests;
 
 	struct crypto_hash *cram_hmac_tfm;
 	struct crypto_hash *integrity_tfm;  /* checksums we compute, updates protected by tconn->data->mutex */
@@ -1037,22 +1038,10 @@
 	atomic_t rs_pending_cnt; /* RS request/data packets on the wire */
 	atomic_t unacked_cnt;	 /* Need to send replies for */
 	atomic_t local_cnt;	 /* Waiting for local completion */
-<<<<<<< HEAD
 
 	/* Interval tree of pending local write requests */
 	struct rb_root read_requests;
 	struct rb_root write_requests;
-=======
-	atomic_t net_cnt;	 /* Users of net_conf */
-	spinlock_t req_lock;
-	struct drbd_tl_epoch *unused_spare_tle; /* for pre-allocation */
-	struct drbd_tl_epoch *newest_tle;
-	struct drbd_tl_epoch *oldest_tle;
-	struct list_head out_of_sequence_requests;
-	struct list_head barrier_acked_requests;
-	struct hlist_head *tl_hash;
-	unsigned int tl_hash_s;
->>>>>>> 8825bf9f
 
 	/* blocks to resync in this run [unit BM_BLOCK_SIZE] */
 	unsigned long rs_total;
@@ -1113,13 +1102,8 @@
 	atomic_t pp_in_use_by_net;	/* sendpage()d, still referenced by tcp */
 	wait_queue_head_t ee_wait;
 	struct page *md_io_page;	/* one page buffer for md_io */
-<<<<<<< HEAD
-	struct mutex md_io_mutex;	/* protects the md_io_buffer */
-=======
-	struct page *md_io_tmpp;	/* for logical_block_size != 512 */
 	struct drbd_md_io md_io;
 	atomic_t md_io_in_use;		/* protects the md_io, md_io_page and md_io_tmpp */
->>>>>>> 8825bf9f
 	spinlock_t al_lock;
 	wait_queue_head_t al_wait;
 	struct lru_cache *act_log;	/* activity log */
@@ -1565,14 +1549,9 @@
 extern void *drbd_md_get_buffer(struct drbd_conf *mdev);
 extern void drbd_md_put_buffer(struct drbd_conf *mdev);
 extern int drbd_md_sync_page_io(struct drbd_conf *mdev,
-<<<<<<< HEAD
 		struct drbd_backing_dev *bdev, sector_t sector, int rw);
 extern void drbd_ov_out_of_sync_found(struct drbd_conf *, sector_t, int);
-=======
-				struct drbd_backing_dev *bdev, sector_t sector, int rw);
 extern void wait_until_done_or_disk_failure(struct drbd_conf *mdev, unsigned int *done);
-extern void drbd_ov_oos_found(struct drbd_conf*, sector_t, int);
->>>>>>> 8825bf9f
 extern void drbd_rs_controller_reset(struct drbd_conf *mdev);
 
 static inline void ov_out_of_sync_print(struct drbd_conf *mdev)
