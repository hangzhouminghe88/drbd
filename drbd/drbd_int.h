--- conflicted
+++ resolved
@@ -1140,7 +1140,6 @@
 static inline struct drbd_peer_device *
 conn_peer_device(struct drbd_connection *connection, int volume_number)
 {
-<<<<<<< HEAD
 	return idr_find(&connection->peer_devices, volume_number);
 }
 
@@ -1154,9 +1153,6 @@
 		return 0;
 	}
 	return req->rq_state[1 + idx];
-=======
-	return list_first_entry_or_null(&device->peer_devices, struct drbd_peer_device, peer_devices);
->>>>>>> 01381bfc
 }
 
 #define for_each_resource(resource, _resources) \
@@ -2521,12 +2517,8 @@
 
 static inline struct drbd_connection *first_connection(struct drbd_resource *resource)
 {
-<<<<<<< HEAD
-	return list_first_entry(&resource->connections, struct drbd_connection, connections);
-=======
 	return list_first_entry_or_null(&resource->connections,
 				struct drbd_connection, connections);
->>>>>>> 01381bfc
 }
 
 #define NODE_MASK(id) ((u64)1 << (id))
