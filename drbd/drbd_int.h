--- conflicted
+++ resolved
@@ -1185,11 +1185,15 @@
 extern int drbd_send_uuids_skip_initial_sync(struct drbd_conf *mdev);
 extern void drbd_gen_and_send_sync_uuid(struct drbd_conf *mdev);
 extern int drbd_send_sizes(struct drbd_conf *mdev, int trigger_reply, enum dds_flags flags);
-<<<<<<< HEAD
 extern int _conn_send_state_req(struct drbd_tconn *, int vnr, enum drbd_packet cmd,
 				union drbd_state, union drbd_state);
-#define drbd_send_state(m) drbd_send_state_(m, __func__ , __LINE__ )
-extern int drbd_send_state_(struct drbd_conf *mdev, const char *func, unsigned int line);
+#define drbd_send_state(m, s) drbd_send_state_(m, s, __func__ , __LINE__ )
+#define drbd_send_current_state(m) drbd_send_current_state_(m, __func__ , __LINE__ )
+extern int drbd_send_state_(struct drbd_conf *mdev,
+               union drbd_state s,
+               const char *func, unsigned int line);
+extern int drbd_send_current_state_(struct drbd_conf *mdev,
+               const char *func, unsigned int line);
 extern int drbd_send_sync_param(struct drbd_conf *mdev);
 extern void drbd_send_b_ack(struct drbd_conf *mdev, u32 barrier_nr,
 			    u32 set_size);
@@ -1200,35 +1204,6 @@
 extern void drbd_send_ack_dp(struct drbd_conf *mdev, enum drbd_packet cmd,
 			     struct p_data *dp, int data_size);
 extern int drbd_send_ack_ex(struct drbd_conf *mdev, enum drbd_packet cmd,
-=======
-#define drbd_send_state(m, s) drbd_send_state_(m, s, __func__ , __LINE__ )
-#define drbd_send_current_state(m) drbd_send_current_state_(m, __func__ , __LINE__ )
-extern int drbd_send_state_(struct drbd_conf *mdev,
-		union drbd_state s,
-		const char *func, unsigned int line);
-extern int drbd_send_current_state_(struct drbd_conf *mdev,
-		const char *func, unsigned int line);
-extern int _drbd_send_cmd(struct drbd_conf *mdev, struct socket *sock,
-			enum drbd_packets cmd, struct p_header80 *h,
-			size_t size, unsigned msg_flags);
-#define USE_DATA_SOCKET 1
-#define USE_META_SOCKET 0
-extern int drbd_send_cmd(struct drbd_conf *mdev, int use_data_socket,
-			enum drbd_packets cmd, struct p_header80 *h,
-			size_t size);
-extern int drbd_send_cmd2(struct drbd_conf *mdev, enum drbd_packets cmd,
-			char *data, size_t size);
-extern int drbd_send_sync_param(struct drbd_conf *mdev, struct syncer_conf *sc);
-extern int drbd_send_b_ack(struct drbd_conf *mdev, u32 barrier_nr,
-			u32 set_size);
-extern int drbd_send_ack(struct drbd_conf *mdev, enum drbd_packets cmd,
-			struct drbd_epoch_entry *e);
-extern int drbd_send_ack_rp(struct drbd_conf *mdev, enum drbd_packets cmd,
-			struct p_block_req *rp);
-extern int drbd_send_ack_dp(struct drbd_conf *mdev, enum drbd_packets cmd,
-			struct p_data *dp, int data_size);
-extern int drbd_send_ack_ex(struct drbd_conf *mdev, enum drbd_packets cmd,
->>>>>>> c1332e13
 			    sector_t sector, int blksize, u64 block_id);
 extern int drbd_send_out_of_sync(struct drbd_conf *, struct drbd_request *);
 extern int drbd_send_block(struct drbd_conf *, enum drbd_packet,
