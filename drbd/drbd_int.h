/*
  drbd_int.h

  This file is part of DRBD by Philipp Reisner and Lars Ellenberg.

  Copyright (C) 2001-2008, LINBIT Information Technologies GmbH.
  Copyright (C) 1999-2008, Philipp Reisner <philipp.reisner@linbit.com>.
  Copyright (C) 2002-2008, Lars Ellenberg <lars.ellenberg@linbit.com>.

  drbd is free software; you can redistribute it and/or modify
  it under the terms of the GNU General Public License as published by
  the Free Software Foundation; either version 2, or (at your option)
  any later version.

  drbd is distributed in the hope that it will be useful,
  but WITHOUT ANY WARRANTY; without even the implied warranty of
  MERCHANTABILITY or FITNESS FOR A PARTICULAR PURPOSE.	See the
  GNU General Public License for more details.

  You should have received a copy of the GNU General Public License
  along with drbd; see the file COPYING.  If not, write to
  the Free Software Foundation, 675 Mass Ave, Cambridge, MA 02139, USA.

*/

#ifndef _DRBD_INT_H
#define _DRBD_INT_H

#include <linux/compiler.h>
#include <linux/types.h>
#include <linux/version.h>
#include <linux/list.h>
#include <linux/sched.h>
#include <linux/bitops.h>
#include <linux/slab.h>
#include <linux/crypto.h>
#include <linux/ratelimit.h>
#include <linux/tcp.h>
#include <linux/mutex.h>
#include <linux/genhd.h>
#include <linux/idr.h>
#include <net/tcp.h>
#include <linux/lru_cache.h>
#include <linux/prefetch.h>
#include <linux/drbd_genl_api.h>
#include <linux/drbd.h>
#include <linux/drbd_config.h>

<<<<<<< HEAD
=======
#include "drbd_wrappers.h"
>>>>>>> 2798a44b
#include "drbd_strings.h"
#include "compat.h"
#include "drbd_state.h"
#include "drbd_protocol.h"

#ifdef __CHECKER__
# define __protected_by(x)       __attribute__((require_context(x,1,999,"rdwr")))
# define __protected_read_by(x)  __attribute__((require_context(x,1,999,"read")))
# define __protected_write_by(x) __attribute__((require_context(x,1,999,"write")))
# define __must_hold(x)       __attribute__((context(x,1,1), require_context(x,1,999,"call")))
#else
# define __protected_by(x)
# define __protected_read_by(x)
# define __protected_write_by(x)
# define __must_hold(x)
#endif

#define __no_warn(lock, stmt) do { __acquire(lock); stmt; __release(lock); } while (0)

/* Compatibility for older kernels */
#undef __cond_lock
#ifdef __CHECKER__
# ifndef __acquires
#  define __acquires(x)	__attribute__((context(x,0,1)))
#  define __releases(x)	__attribute__((context(x,1,0)))
#  define __acquire(x)	__context__(x,1)
#  define __release(x)	__context__(x,-1)
# endif
# define __cond_lock(x,c)	((c) ? ({ __acquire(x); 1; }) : 0)
#else
# ifndef __acquires
#  define __acquires(x)
#  define __releases(x)
#  define __acquire(x)	(void)0
#  define __release(x)	(void)0
# endif
# define __cond_lock(x,c) (c)
#endif

/* module parameter, defined in drbd_main.c */
extern unsigned int minor_count;
extern bool disable_sendpage;
extern bool allow_oos;

#ifdef CONFIG_DRBD_FAULT_INJECTION
extern int enable_faults;
extern int fault_rate;
extern int fault_devs;
extern int two_phase_commit_fail;
#endif

extern char usermode_helper[];

#include <linux/major.h>
#ifndef DRBD_MAJOR
# define DRBD_MAJOR 147
#endif

#include <linux/blkdev.h>
#include <linux/bio.h>

/* I don't remember why XCPU ...
 * This is used to wake the asender,
 * and to interrupt sending the sending task
 * on disconnect.
 */
#define DRBD_SIG SIGXCPU

/* This is used to stop/restart our threads.
 * Cannot use SIGTERM nor SIGKILL, since these
 * are sent out by init on runlevel changes
 * I choose SIGHUP for now.
 *
 * FIXME btw, we should register some reboot notifier.
 */
#define DRBD_SIGKILL SIGHUP

#define ID_IN_SYNC      (4711ULL)
#define ID_OUT_OF_SYNC  (4712ULL)
#define ID_SYNCER (-1ULL)

#define UUID_NEW_BM_OFFSET ((u64)0x0001000000000000ULL)

struct drbd_device;
struct drbd_connection;

/*
 * dev_printk() and dev_dbg() exist since "forever".
 * dynamic_dev_dbg() and disk_to_dev() exists since v2.6.28-rc1.
 */
#if defined(disk_to_dev)
#define __drbd_printk_device(level, device, fmt, args...) \
	dev_printk(level, disk_to_dev((device)->vdisk), fmt, ## args)
#define __drbd_printk_peer_device(level, peer_device, fmt, args...) \
	dev_printk(level, disk_to_dev((peer_device)->device->vdisk), "%s: " fmt, \
		   rcu_dereference((peer_device)->connection->net_conf)->name, ## args)
#else
#define __drbd_printk_device(level, device, fmt, args...) \
	printk(level "block drbd%u: " fmt, (device)->minor, ## args)
#define __drbd_printk_peer_device(level, peer_device, fmt, args...) \
	printk(level "block drbd%u %s: " fmt, (peer_device)->device->minor, \
	       rcu_dereference((peer_device)->connection->net_conf)->name, ## args)
#endif

#define __drbd_printk_resource(level, resource, fmt, args...) \
	printk(level "drbd %s: " fmt, (resource)->name, ## args)

#define __drbd_printk_connection(level, connection, fmt, args...) \
	printk(level "drbd %s %s: " fmt, (connection)->resource->name,  \
	       rcu_dereference((connection)->net_conf)->name, ## args)

void drbd_printk_with_wrong_object_type(void);

#define __drbd_printk_if_same_type(obj, type, func, level, fmt, args...) \
	(__builtin_types_compatible_p(typeof(obj), type) || \
	 __builtin_types_compatible_p(typeof(obj), const type)), \
	func(level, (const type)(obj), fmt, ## args)

#define drbd_printk(level, obj, fmt, args...) \
	__builtin_choose_expr( \
	  __drbd_printk_if_same_type(obj, struct drbd_device *, \
			     __drbd_printk_device, level, fmt, ## args), \
	  __builtin_choose_expr( \
	    __drbd_printk_if_same_type(obj, struct drbd_resource *, \
			       __drbd_printk_resource, level, fmt, ## args), \
	    __builtin_choose_expr( \
	      __drbd_printk_if_same_type(obj, struct drbd_connection *, \
				 __drbd_printk_connection, level, fmt, ## args), \
	      __builtin_choose_expr( \
		__drbd_printk_if_same_type(obj, struct drbd_peer_device *, \
				 __drbd_printk_peer_device, level, fmt, ## args), \
	        drbd_printk_with_wrong_object_type()))))

#if defined(disk_to_dev)
#define drbd_dbg(device, fmt, args...) \
	dev_dbg(disk_to_dev(device->vdisk), fmt, ## args)
#elif defined(DEBUG)
#define drbd_dbg(device, fmt, args...) \
	drbd_printk(KERN_DEBUG, device, fmt, ## args)
#else
#define drbd_dbg(device, fmt, args...) \
	do { if (0) drbd_printk(KERN_DEBUG, device, fmt, ## args); } while (0)
#endif

#if defined(dynamic_dev_dbg) && defined(disk_to_dev)
#define dynamic_drbd_dbg(device, fmt, args...) \
	dynamic_dev_dbg(disk_to_dev(device->vdisk), fmt, ## args)
#else
#define dynamic_drbd_dbg(device, fmt, args...) \
	drbd_dbg(device, fmt, ## args)
#endif

#define drbd_emerg(device, fmt, args...) \
	drbd_printk(KERN_EMERG, device, fmt, ## args)
#define drbd_alert(device, fmt, args...) \
	drbd_printk(KERN_ALERT, device, fmt, ## args)
#define drbd_err(device, fmt, args...) \
	drbd_printk(KERN_ERR, device, fmt, ## args)
#define drbd_warn(device, fmt, args...) \
	drbd_printk(KERN_WARNING, device, fmt, ## args)
#define drbd_info(device, fmt, args...) \
	drbd_printk(KERN_INFO, device, fmt, ## args)

#if defined(DEBUG)
#define drbd_debug(obj, fmt, args...) \
	drbd_printk(KERN_DEBUG, obj, fmt, ## args)
#else
#define drbd_debug(obj, fmt, args...)
#endif

extern struct ratelimit_state drbd_ratelimit_state;

static inline int drbd_ratelimit(void)
{
	return __ratelimit(&drbd_ratelimit_state);
}

# define D_ASSERT(device, exp)	if (!(exp)) \
	 drbd_err(device, "ASSERT( " #exp " ) in %s:%d\n", __FILE__, __LINE__)

/**
 * expect  -  Make an assertion
 *
 * Unlike the assert macro, this macro returns a boolean result.
 */
#define expect(x, exp) ({								\
		bool _bool = (exp);						\
		if (!_bool)							\
			drbd_err(x, "ASSERTION %s FAILED in %s\n",		\
			        #exp, __func__);				\
		_bool;								\
		})

/* Defines to control fault insertion */
enum {
	DRBD_FAULT_MD_WR = 0,	/* meta data write */
	DRBD_FAULT_MD_RD = 1,	/*           read  */
	DRBD_FAULT_RS_WR = 2,	/* resync          */
	DRBD_FAULT_RS_RD = 3,
	DRBD_FAULT_DT_WR = 4,	/* data            */
	DRBD_FAULT_DT_RD = 5,
	DRBD_FAULT_DT_RA = 6,	/* data read ahead */
	DRBD_FAULT_BM_ALLOC = 7,	/* bitmap allocation */
	DRBD_FAULT_AL_EE = 8,	/* alloc ee */
	DRBD_FAULT_RECEIVE = 9, /* Changes some bytes upon receiving a [rs]data block */

	DRBD_FAULT_MAX,
};

extern unsigned int
_drbd_insert_fault(struct drbd_device *device, unsigned int type);

static inline int
drbd_insert_fault(struct drbd_device *device, unsigned int type) {
#ifdef CONFIG_DRBD_FAULT_INJECTION
	return fault_rate &&
		(enable_faults & (1<<type)) &&
		_drbd_insert_fault(device, type);
#else
	return 0;
#endif
}

/*
 * our structs
 *************************/

#define SET_MDEV_MAGIC(x) \
	({ typecheck(struct drbd_device*, x); \
	  (x)->magic = (long)(x) ^ DRBD_MAGIC; })
#define IS_VALID_MDEV(x)  \
	(typecheck(struct drbd_device*, x) && \
	  ((x) ? (((x)->magic ^ DRBD_MAGIC) == (long)(x)) : 0))

extern struct idr drbd_devices; /* RCU, updates: genl_lock() */
extern struct list_head drbd_resources; /* RCU, updates: genl_lock() */

extern const char *cmdname(enum drbd_packet cmd);

/* for sending/receiving the bitmap,
 * possibly in some encoding scheme */
struct bm_xfer_ctx {
	/* "const"
	 * stores total bits and long words
	 * of the bitmap, so we don't need to
	 * call the accessor functions over and again. */
	unsigned long bm_bits;
	unsigned long bm_words;
	/* during xfer, current position within the bitmap */
	unsigned long bit_offset;
	unsigned long word_offset;

	/* statistics; index: (h->command == P_BITMAP) */
	unsigned packets[2];
	unsigned bytes[2];
};

extern void INFO_bm_xfer_stats(struct drbd_peer_device *, const char *, struct bm_xfer_ctx *);

static inline void bm_xfer_ctx_bit_to_word_offset(struct bm_xfer_ctx *c)
{
	/* word_offset counts "native long words" (32 or 64 bit),
	 * aligned at 64 bit.
	 * Encoded packet may end at an unaligned bit offset.
	 * In case a fallback clear text packet is transmitted in
	 * between, we adjust this offset back to the last 64bit
	 * aligned "native long word", which makes coding and decoding
	 * the plain text bitmap much more convenient.  */
#if BITS_PER_LONG == 64
	c->word_offset = c->bit_offset >> 6;
#elif BITS_PER_LONG == 32
	c->word_offset = c->bit_offset >> 5;
	c->word_offset &= ~(1UL);
#else
# error "unsupported BITS_PER_LONG"
#endif
}

extern unsigned int drbd_header_size(struct drbd_connection *connection);

/**********************************************************************/
enum drbd_thread_state {
	NONE,
	RUNNING,
	EXITING,
	RESTARTING
};

struct drbd_thread {
	spinlock_t t_lock;
	struct task_struct *task;
	struct completion stop;
	enum drbd_thread_state t_state;
	int (*function) (struct drbd_thread *);
	struct drbd_resource *resource;
	struct drbd_connection *connection;
	int reset_cpu_mask;
	const char *name;
};

static inline enum drbd_thread_state get_t_state(struct drbd_thread *thi)
{
	/* THINK testing the t_state seems to be uncritical in all cases
	 * (but thread_{start,stop}), so we can read it *without* the lock.
	 *	--lge */

	smp_rmb();
	return thi->t_state;
}

struct drbd_work {
	struct list_head list;
	int (*cb)(struct drbd_work *, int cancel);
};

struct drbd_peer_device_work {
	struct drbd_work w;
	struct drbd_peer_device *peer_device;
};

#include "drbd_interval.h"

extern int drbd_wait_misc(struct drbd_device *, struct drbd_peer_device *, struct drbd_interval *);
extern bool idr_is_empty(struct idr *idr);

extern void lock_all_resources(void);
extern void unlock_all_resources(void);

extern enum drbd_disk_state disk_state_from_md(struct drbd_device *);
extern long twopc_timeout(struct drbd_resource *);
extern long twopc_retry_timeout(struct drbd_resource *, int);

/* sequence arithmetic for dagtag (data generation tag) sector numbers.
 * dagtag_newer_eq: true, if a is newer than b */
#define dagtag_newer_eq(a,b)      \
	(typecheck(u64, a) && \
	 typecheck(u64, b) && \
	((s64)(a) - (s64)(b) >= 0))

struct drbd_request {
	struct drbd_device *device;

	/* if local IO is not allowed, will be NULL.
	 * if local IO _is_ allowed, holds the locally submitted bio clone,
	 * or, after local IO completion, the ERR_PTR(error).
	 * see drbd_request_endio(). */
	struct bio *private_bio;

	struct drbd_interval i;

	/* epoch: used to check on "completion" whether this req was in
	 * the current epoch, and we therefore have to close it,
	 * causing a p_barrier packet to be send, starting a new epoch.
	 *
	 * This corresponds to "barrier" in struct p_barrier[_ack],
	 * and to "barrier_nr" in struct drbd_epoch (and various
	 * comments/function parameters/local variable names).
	 */
	unsigned int epoch;

	/* Position of this request in the serialized per-resource change
	 * stream. Can be used to serialize with other events when
	 * communicating the change stream via multiple connections.
	 * Assigned from device->resource->dagtag_sector.
	 *
	 * Given that some IO backends write several GB per second meanwhile,
	 * lets just use a 64bit sequence space. */
	u64 dagtag_sector;

	struct list_head tl_requests; /* ring list in the transfer log */
	struct bio *master_bio;       /* master bio pointer */
	unsigned long start_time;

	/* once it hits 0, we may complete the master_bio */
	atomic_t completion_ref;
	/* once it hits 0, we may destroy this drbd_request object */
	struct kref kref;

	/* rq_state[0] is for local disk,
	 * rest is indexed by peer_device->bitmap_index + 1 */
	unsigned rq_state[1 + MAX_PEERS];
};

struct drbd_epoch {
	struct drbd_connection *connection;
	struct list_head list;
	unsigned int barrier_nr;
	atomic_t epoch_size; /* increased on every request added. */
	atomic_t active;     /* increased on every req. added, and dec on every finished. */
	unsigned long flags;
};

/* drbd_epoch flag bits */
enum {
	DE_BARRIER_IN_NEXT_EPOCH_ISSUED,
	DE_BARRIER_IN_NEXT_EPOCH_DONE,
	DE_CONTAINS_A_BARRIER,
	DE_HAVE_BARRIER_NUMBER,
	DE_IS_FINISHING,
};

enum epoch_event {
	EV_PUT,
	EV_GOT_BARRIER_NR,
	EV_BARRIER_DONE,
	EV_BECAME_LAST,
	EV_CLEANUP = 32, /* used as flag */
};

struct digest_info {
	int digest_size;
	void *digest;
};

struct drbd_peer_request {
	struct drbd_work w;
	struct drbd_peer_device *peer_device;
	struct list_head recv_order; /* writes only */
	struct drbd_epoch *epoch; /* for writes */
	struct page *pages;
	atomic_t pending_bios;
	struct drbd_interval i;
	/* see comments on ee flag bits below */
	unsigned long flags;
	union {
		u64 block_id;
		struct digest_info *digest;
	};
	u64 dagtag_sector;
};

/* ee flag bits.
 * While corresponding bios are in flight, the only modification will be
 * set_bit WAS_ERROR, which has to be atomic.
 * If no bios are in flight yet, or all have been completed,
 * non-atomic modification to ee->flags is ok.
 */
enum {
	__EE_MAY_SET_IN_SYNC,

	/* This peer request closes an epoch using a barrier.
	 * On successful completion, the epoch is released,
	 * and the P_BARRIER_ACK send. */
	__EE_IS_BARRIER,

	/* In case a barrier failed,
	 * we need to resubmit without the barrier flag. */
	__EE_RESUBMITTED,

	/* we may have several bios per peer request.
	 * if any of those fail, we set this flag atomically
	 * from the endio callback */
	__EE_WAS_ERROR,

	/* This ee has a pointer to a digest instead of a block id */
	__EE_HAS_DIGEST,

	/* Conflicting local requests need to be restarted after this request */
	__EE_RESTART_REQUESTS,

	/* The peer wants a write ACK for this (wire proto C) */
	__EE_SEND_WRITE_ACK,

	/* Is set when net_conf had two_primaries set while creating this peer_req */
	__EE_IN_INTERVAL_TREE,
};
#define EE_CALL_AL_COMPLETE_IO (1<<__EE_CALL_AL_COMPLETE_IO)
#define EE_MAY_SET_IN_SYNC     (1<<__EE_MAY_SET_IN_SYNC)
#define EE_IS_BARRIER          (1<<__EE_IS_BARRIER)
#define	EE_RESUBMITTED         (1<<__EE_RESUBMITTED)
#define EE_WAS_ERROR           (1<<__EE_WAS_ERROR)
#define EE_HAS_DIGEST          (1<<__EE_HAS_DIGEST)
#define EE_RESTART_REQUESTS	(1<<__EE_RESTART_REQUESTS)
#define EE_SEND_WRITE_ACK	(1<<__EE_SEND_WRITE_ACK)
#define EE_IN_INTERVAL_TREE	(1<<__EE_IN_INTERVAL_TREE)

/* flag bits per device */
enum {
	UNPLUG_QUEUED,		/* only relevant with kernel 2.4 */
	UNPLUG_REMOTE,		/* sending a "UnplugRemote" could help */
	MD_DIRTY,		/* current uuids and flags not yet on disk */
	CRASHED_PRIMARY,	/* This node was a crashed primary.
				 * Gets cleared when the state.conn
				 * goes into L_ESTABLISHED state. */
	MD_NO_BARRIER,		/* meta data device does not support barriers,
				   so don't even try */
	GO_DISKLESS,		/* Disk is being detached, on io-error or admin request. */
	WAS_IO_ERROR,		/* Local disk failed, returned IO error */
	WAS_READ_ERROR,		/* Local disk READ failed (set additionally to the above) */
	FORCE_DETACH,		/* Force-detach from local disk, aborting any pending local IO */
	NEW_CUR_UUID,		/* Create new current UUID when thawing IO */
	AL_SUSPENDED,		/* Activity logging is currently suspended. */
	AHEAD_TO_SYNC_SOURCE,   /* Ahead -> SyncSource queued */
};

/* flag bits per peer device */
enum {
	CONSIDER_RESYNC,
	RESYNC_AFTER_NEG,       /* Resync after online grow after the attach&negotiate finished. */
	RESIZE_PENDING,		/* Size change detected locally, waiting for the response from
				 * the peer, if it changed there as well. */
	B_RS_H_DONE,		/* Before resync handler done (already executed) */
	DISCARD_MY_DATA,	/* discard_my_data flag per volume */
	USE_DEGR_WFC_T,		/* degr-wfc-timeout instead of wfc-timeout. */
	READ_BALANCE_RR,
	INITIAL_STATE_SENT,
	INITIAL_STATE_RECEIVED,
	RECONCILIATION_RESYNC,
	WEAK_WHILE_RESYNC,
};

/* definition of bits in bm_flags to be used in drbd_bm_lock
 * and drbd_bitmap_io and friends. */
enum bm_flag {
	BM_P_VMALLOCED = 0x10000,  /* do we need to kfree or vfree bm_pages? */

	/*
	 * The bitmap can be locked to prevent others from clearing, setting,
	 * and/or testing bits.  The following combinations of lock flags make
	 * sense:
	 *
	 *   BM_LOCK_CLEAR,
	 *   BM_LOCK_SET, | BM_LOCK_CLEAR,
	 *   BM_LOCK_TEST | BM_LOCK_SET | BM_LOCK_CLEAR.
	 */

	BM_LOCK_TEST = 0x1,
	BM_LOCK_SET = 0x2,
	BM_LOCK_CLEAR = 0x4,
	BM_LOCK_BULK = 0x8, /* locked for bulk operation, allow all non-bulk operations */

	BM_LOCK_ALL = BM_LOCK_TEST | BM_LOCK_SET | BM_LOCK_CLEAR | BM_LOCK_BULK,

	BM_LOCK_SINGLE_SLOT = 0x10,
};

struct drbd_bitmap {
	struct page **bm_pages;
	spinlock_t bm_lock;

	unsigned long bm_set[MAX_PEERS]; /* number of bits set */
	unsigned long bm_bits;  /* bits per peer */
	size_t   bm_words;
	size_t   bm_number_of_pages;
	sector_t bm_dev_capacity;
	struct mutex bm_change; /* serializes resize operations */

	wait_queue_head_t bm_io_wait; /* used to serialize IO of single pages */

	enum bm_flag bm_flags;
	unsigned int bm_max_peers;

	/* debugging aid, in case we are still racy somewhere */
	char          *bm_why;
	struct task_struct *bm_task;
	struct drbd_peer_device *bm_locked_peer;
};

struct drbd_work_queue {
	struct list_head q;
	spinlock_t q_lock;  /* to protect the list. */
	wait_queue_head_t q_wait;
};

struct drbd_socket {
	struct mutex mutex;
	struct socket    *socket;
	/* this way we get our
	 * send/receive buffers off the stack */
	void *sbuf;
	void *rbuf;
};

struct drbd_peer_md {
	u64 bitmap_uuid;
	u32 flags;
	s32 node_id;
};

struct drbd_md {
	u64 md_offset;		/* sector offset to 'super' block */

	u64 effective_size;	/* last agreed size (sectors) */
	spinlock_t uuid_lock;
	u64 current_uuid;
	u64 device_uuid;
	u32 flags;
	s32 node_id;
	u32 md_size_sect;

	s32 al_offset;	/* signed relative sector offset to activity log */
	s32 bm_offset;	/* signed relative sector offset to bitmap */

	struct drbd_peer_md *peers;
	u64 history_uuids[HISTORY_UUIDS];

	/* cached value of bdev->disk_conf->meta_dev_idx */
	s32 meta_dev_idx;

	/* see al_tr_number_to_on_disk_sector() */
	u32 al_stripes;
	u32 al_stripe_size_4k;
	u32 al_size_4k; /* cached product of the above */
};

struct drbd_backing_dev {
	struct kobject kobject;
	struct block_device *backing_bdev;
	struct block_device *md_bdev;
	struct drbd_md md;
	struct disk_conf *disk_conf; /* RCU, for updates: resource->conf_update */
	sector_t known_size; /* last known size of that backing device */
	char id_to_bit[MAX_PEERS];
};

struct drbd_md_io {
	unsigned int done;
	int error;
};

struct bm_io_work {
	struct drbd_work w;
	struct drbd_device *device;
	struct drbd_peer_device *peer_device;
	char *why;
	enum bm_flag flags;
	int (*io_fn)(struct drbd_device *, struct drbd_peer_device *);
	void (*done)(struct drbd_device *device, struct drbd_peer_device *, int rv);
};

struct fifo_buffer {
	/* singly linked list to accumulate multiple such struct fifo_buffers,
	 * to be freed after a single syncronize_rcu(),
	 * outside a critical section. */
	struct fifo_buffer *next;
	unsigned int head_index;
	unsigned int size;
	int total; /* sum of all values */
	int values[0];
};
extern struct fifo_buffer *fifo_alloc(int fifo_size);

/* flag bits per connection */
enum {
	NET_CONGESTED,		/* The data socket is congested */
	RESOLVE_CONFLICTS,	/* Set on one node, cleared on the peer! */
	SEND_PING,		/* whether asender should send a ping asap */
	SIGNAL_ASENDER,		/* whether asender wants to be interrupted */
	GOT_PING_ACK,		/* set when we receive a ping_ack packet, ping_wait gets woken */
	TWOPC_PREPARED,
	TWOPC_YES,
	TWOPC_NO,
	TWOPC_RETRY,
	CONN_DRY_RUN,		/* Expect disconnect after resync handshake. */
	CREATE_BARRIER,		/* next P_DATA is preceded by a P_BARRIER */
	DISCONNECT_EXPECTED,
};

/* flag bits per resource */
enum {
	EXPLICIT_PRIMARY,
	CALLBACK_PENDING,	/* Whether we have a call_usermodehelper(, UMH_WAIT_PROC)
				 * pending, from drbd worker context.
				 * If set, bdi_write_congested() returns true,
				 * so shrink_page_list() would not recurse into,
				 * and potentially deadlock on, this drbd worker.
				 */
};

enum which_state { NOW, OLD = NOW, NEW };

struct twopc_reply {
	int vnr;
	unsigned int tid;  /* transaction identifier */
	int initiator_node_id;  /* initiator of the transaction */
	int target_node_id;  /* target of the transaction (or -1) */
	u64 target_reachable_nodes;  /* behind the target node */
	u64 reachable_nodes;  /* behind other nodes */
	u64 primary_nodes;
	u64 target_weak_nodes;  /* behind the target node */
	u64 weak_nodes;  /* behind other nodes */
	bool is_disconnect;
};

struct drbd_resource {
	char *name;
	struct kref kref;
	struct idr devices;		/* volume number to device mapping */
	struct list_head connections;
	struct list_head resources;
	struct res_opts res_opts;
	int max_node_id;
	/* conf_update protects the devices, connections, peer devices, net_conf, disk_conf */
	struct mutex conf_update;
	int open_rw_cnt, open_ro_cnt;
	spinlock_t req_lock;
	u64 dagtag_sector;		/* Protected by req_lock.
					 * See also dagtag_sector in
					 * &drbd_request */
	unsigned long flags;

	struct list_head transfer_log;	/* all requests not yet fully processed */

	struct list_head peer_ack_list;  /* requests to send peer acks for */
	u64 last_peer_acked_dagtag;  /* dagtag of last PEER_ACK'ed request */
	struct drbd_request *peer_ack_req;  /* last request not yet PEER_ACK'ed */

	struct semaphore state_sem;
	wait_queue_head_t state_wait;  /* upon each state change. */
	enum chg_state_flags state_change_flags;
	bool remote_state_change;  /* remote state change in progress */
	struct drbd_connection *twopc_parent;  /* prepared on behalf of peer */
	struct twopc_reply twopc_reply;
	struct timer_list twopc_timer;
	struct drbd_work twopc_work;
	wait_queue_head_t twopc_wait;

	enum drbd_role role[2];
	bool susp[2];			/* IO suspended by user */
	bool susp_nod[2];		/* IO suspended because no data */
	bool susp_fen[2];		/* IO suspended because fence peer handler runs */
	bool weak[2];

	enum write_ordering_e write_ordering;
	atomic_t current_tle_nr;	/* transfer log epoch number */
	unsigned current_tle_writes;	/* writes seen within this tl epoch */


#if LINUX_VERSION_CODE < KERNEL_VERSION(2,6,30) && !defined(cpumask_bits)
	cpumask_t cpu_mask[1];
#else
	cpumask_var_t cpu_mask;
#endif

	struct drbd_work_queue work;
	struct drbd_thread worker;

	struct list_head listeners;
	spinlock_t listeners_lock;

	struct timer_list peer_ack_timer; /* send a P_PEER_ACK after last completion */
};

struct drbd_connection {			/* is a resource from the config file */
	struct list_head connections;
	struct drbd_resource *resource;
	struct kref kref;
	struct idr peer_devices;	/* volume number to peer device mapping */
	enum drbd_conn_state cstate[2];
	enum drbd_role peer_role[2];
	u64 primary_mask; /* received over this connection */
	u64 primary_mask_sent; /* last primary_mask sent on this connection */
	bool peer_weak[2];

	unsigned long flags;
	struct net_conf *net_conf;	/* content protected by rcu */
	enum drbd_fencing_policy fencing_policy;
	wait_queue_head_t ping_wait;	/* Woken upon reception of a ping, and a state change */

	struct sockaddr_storage my_addr;
	int my_addr_len;
	struct sockaddr_storage peer_addr;
	int peer_addr_len;

	struct drbd_socket data;	/* data/barrier/cstate/parameter packets */
	struct drbd_socket meta;	/* ping/ack (metadata) packets */
	int agreed_pro_version;		/* actually used protocol version */
	unsigned long last_received;	/* in jiffies, either socket */
	unsigned int ko_count;
	atomic_t ap_in_flight; /* App sectors in flight (waiting for ack) */

	struct drbd_work connect_timer_work;
	struct timer_list connect_timer;

	struct crypto_hash *cram_hmac_tfm;
	struct crypto_hash *integrity_tfm;  /* checksums we compute, updates protected by connection->data->mutex */
	struct crypto_hash *peer_integrity_tfm;  /* checksums we verify, only accessed from receiver thread  */
	struct crypto_hash *csums_tfm;
	struct crypto_hash *verify_tfm;
	void *int_dig_in;
	void *int_dig_vv;

	/* receiver side */
	struct drbd_epoch *current_epoch;
	spinlock_t epoch_lock;
	unsigned int epochs;

	unsigned long last_reconnect_jif;
	struct drbd_thread receiver;
	struct drbd_thread sender;
	struct drbd_thread asender;
	struct list_head peer_requests; /* All peer requests in the order we received them.. */
	u64 last_dagtag_sector;

	/* sender side */
	struct drbd_work_queue sender_work;

	struct sender_todo {
		struct list_head work_list;

#ifdef blk_queue_plugged
		/* For older kernels that do and need explicit unplug,
		 * we store here the resource->dagtag_sector of unplug events
		 * when they occur.
		 *
		 * If upper layers trigger an unplug on this side, we want to
		 * send and unplug hint over to the peer.  Sending it too
		 * early, or missing it completely, causes a potential latency
		 * penalty (requests idling too long in the remote queue).
		 * There is no harm done if we occasionally send one too many
		 * such unplug hints.
		 *
		 * We have two slots, which are used in an alternating fashion:
		 * If a new unplug event happens while the current pending one
		 * has not even been processed yet, we overwrite the next
		 * pending slot: there is not much point in unplugging on the
		 * remote side, if we have a full request queue to be send on
		 * this side still, and not even reached the position in the
		 * change stream when the previous local unplug happened.
		 */
		u64 unplug_dagtag_sector[2];
		unsigned int unplug_slot; /* 0 or 1 */
#endif

		/* the currently (or last) processed request,
		 * see process_sender_todo() */
		struct drbd_request *req;

		/* Points to the next request on the resource->transfer_log,
		 * which is RQ_NET_QUEUED for this connection, and so can
		 * safely be used as next starting point for the list walk
		 * in tl_next_request_for_connection().
		 *
		 * If it is NULL (we walked off the tail last time), it will be
		 * set by __req_mod( QUEUE_FOR.* ), so fast connections don't
		 * need to walk the full transfer_log list every time, even if
		 * the list is kept long by some slow connections.
		 *
		 * There is also a special value to reliably re-start
		 * the transfer log walk after having scheduled the requests
		 * for RESEND. */
#define TL_NEXT_REQUEST_RESEND	((void*)1)
		struct drbd_request *req_next;
	} todo;

	struct {
		/* whether this sender thread
		 * has processed a single write yet. */
		bool seen_any_write_yet;

		/* Which barrier number to send with the next P_BARRIER */
		int current_epoch_nr;

		/* how many write requests have been sent
		 * with req->epoch == current_epoch_nr.
		 * If none, no P_BARRIER will be sent. */
		unsigned current_epoch_writes;

		/* position in change stream */
		u64 current_dagtag_sector;
	} send;
};

struct drbd_peer_device {
	struct list_head peer_devices;
	struct drbd_device *device;
	struct drbd_connection *connection;
	enum drbd_disk_state disk_state[2];
	enum drbd_repl_state repl_state[2];
	bool resync_susp_user[2];
	bool resync_susp_peer[2];
	bool resync_susp_dependency[2];
	bool resync_susp_other_c[2];
	unsigned int send_cnt;
	unsigned int recv_cnt;
	atomic_t packet_seq;
	unsigned int peer_seq;
	spinlock_t peer_seq_lock;
	unsigned int max_bio_size;
	sector_t max_size;  /* maximum disk size allowed by peer */
	int bitmap_index;
	int node_id;

	unsigned long flags;

	struct drbd_work start_resync_work;
	struct timer_list start_resync_timer;
	struct drbd_work resync_work;
	struct timer_list resync_timer;
	struct drbd_work propagate_uuids_work;

	/* Used to track operations of resync... */
	struct lru_cache *resync_lru;
	/* Number of locked elements in resync LRU */
	unsigned int resync_locked;
	/* resync extent number waiting for application requests */
	unsigned int resync_wenr;

	atomic_t ap_pending_cnt; /* AP data packets on the wire, ack expected */
	atomic_t unacked_cnt;	 /* Need to send replies for */
	atomic_t rs_pending_cnt; /* RS request/data packets on the wire */

	/* blocks to resync in this run [unit BM_BLOCK_SIZE] */
	unsigned long rs_total;
	/* number of resync blocks that failed in this run */
	unsigned long rs_failed;
	/* Syncer's start time [unit jiffies] */
	unsigned long rs_start;
	/* cumulated time in PausedSyncX state [unit jiffies] */
	unsigned long rs_paused;
	/* skipped because csum was equal [unit BM_BLOCK_SIZE] */
	unsigned long rs_same_csum;
#define DRBD_SYNC_MARKS 8
#define DRBD_SYNC_MARK_STEP (3*HZ)
	/* block not up-to-date at mark [unit BM_BLOCK_SIZE] */
	unsigned long rs_mark_left[DRBD_SYNC_MARKS];
	/* marks's time [unit jiffies] */
	unsigned long rs_mark_time[DRBD_SYNC_MARKS];
	/* current index into rs_mark_{left,time} */
	int rs_last_mark;

	/* where does the admin want us to start? (sector) */
	sector_t ov_start_sector;
	sector_t ov_stop_sector;
	/* where are we now? (sector) */
	sector_t ov_position;
	/* Start sector of out of sync range (to merge printk reporting). */
	sector_t ov_last_oos_start;
	/* size of out-of-sync range in sectors. */
	sector_t ov_last_oos_size;
	int c_sync_rate; /* current resync rate after syncer throttle magic */
	struct fifo_buffer *rs_plan_s; /* correction values of resync planer (RCU, connection->conn_update) */
	atomic_t rs_sect_in; /* for incoming resync data rate, SyncTarget */
	int rs_last_sect_ev; /* counter to compare with */
	int rs_last_events;  /* counter of read or write "events" (unit sectors)
			      * on the lower level device when we last looked. */
	int rs_in_flight; /* resync sectors in flight (to proxy, in proxy and from proxy) */
	unsigned long ov_left; /* in bits */

	u64 current_uuid;
	u64 bitmap_uuids[MAX_PEERS];
	u64 history_uuids[HISTORY_UUIDS];
	u64 dirty_bits;
	u64 uuid_flags;
	bool uuids_received;

	unsigned long comm_bm_set; /* communicated number of set bits. */
};

struct submit_worker {
	struct workqueue_struct *wq;
	struct work_struct worker;

	spinlock_t lock;
	struct list_head writes;
};

struct drbd_device {
#ifdef PARANOIA
	long magic;
#endif
	struct drbd_resource *resource;
	struct list_head peer_devices;
	int vnr;			/* volume number within the connection */
	struct kobject kobj;

	/* things that are stored as / read from meta data on disk */
	unsigned long flags;

	/* configured by drbdsetup */
	struct drbd_backing_dev *ldev __protected_by(local);

	struct request_queue *rq_queue;
	struct block_device *this_bdev;
	struct gendisk	    *vdisk;

	unsigned long last_reattach_jif;
	struct drbd_work go_diskless;
	struct drbd_work md_sync_work;

	struct timer_list md_sync_timer;
	struct timer_list request_timer;
#ifdef DRBD_DEBUG_MD_SYNC
	struct {
		unsigned int line;
		const char* func;
	} last_md_mark_dirty;
#endif

	enum drbd_disk_state disk_state[2];
	wait_queue_head_t misc_wait;
	unsigned int read_cnt;
	unsigned int writ_cnt;
	unsigned int al_writ_cnt;
	unsigned int bm_writ_cnt;
	atomic_t ap_bio_cnt;	 /* Requests we need to complete */
	atomic_t local_cnt;	 /* Waiting for local completion */
	atomic_t suspend_cnt;

	/* Interval trees of pending local requests */
	struct rb_root read_requests;
	struct rb_root write_requests;

	struct drbd_bitmap *bitmap;
	unsigned long bm_resync_fo; /* bit offset for drbd_bm_find_next */

	/* FIXME clean comments, restructure so it is more obvious which
	 * members are protected by what */

	struct list_head active_ee; /* IO in progress (P_DATA gets written to disk) */
	struct list_head sync_ee;   /* IO in progress (P_RS_DATA_REPLY gets written to disk) */
	struct list_head done_ee;   /* need to send P_WRITE_ACK */
	struct list_head read_ee;   /* [RS]P_DATA_REQUEST being read */
	struct list_head net_ee;    /* zero-copy network send in progress */

	int next_barrier_nr;
	atomic_t pp_in_use;		/* allocated from page pool */
	atomic_t pp_in_use_by_net;	/* sendpage()d, still referenced by tcp */
	wait_queue_head_t ee_wait;
	struct page *md_io_page;	/* one page buffer for md_io */
	struct drbd_md_io md_io;
	atomic_t md_io_in_use;		/* protects the md_io, md_io_page and md_io_tmpp */
	spinlock_t al_lock;
	wait_queue_head_t al_wait;
	struct lru_cache *act_log;	/* activity log */
	unsigned int al_tr_number;
	int al_tr_cycle;
	wait_queue_head_t seq_wait;
	unsigned int minor;
	u64 exposed_data_uuid; /* UUID of the exposed data */
	u64 next_exposed_data_uuid;
	atomic_t rs_sect_ev; /* for submitted resync data rate, both */
	struct list_head pending_bitmap_work;
	struct device_conf device_conf;

	/* any requests that would block in drbd_make_request()
	 * are deferred to this single-threaded work queue */
	struct submit_worker submit;
};

static inline struct drbd_device *minor_to_mdev(unsigned int minor)
{
	return (struct drbd_device *)idr_find(&drbd_devices, minor);
}


static inline struct drbd_peer_device *
conn_peer_device(struct drbd_connection *connection, int volume_number)
{
	return idr_find(&connection->peer_devices, volume_number);
}

static inline unsigned drbd_req_state_by_peer_device(struct drbd_request *req,
		struct drbd_peer_device *peer_device)
{
	int idx = peer_device->node_id;
	if (idx < 0 || idx >= MAX_PEERS) {
		drbd_warn(peer_device, "FIXME: bitmap_index: %d\n", idx);
		/* WARN(1, "bitmap_index: %d", idx); */
		return 0;
	}
	return req->rq_state[1 + idx];
}

#define for_each_resource(resource, _resources) \
	list_for_each_entry(resource, _resources, resources)

#define for_each_resource_rcu(resource, _resources) \
	list_for_each_entry_rcu(resource, _resources, resources)

#define for_each_resource_safe(resource, tmp, _resources) \
	list_for_each_entry_safe(resource, tmp, _resources, resources)

#define for_each_connection(connection, resource) \
	list_for_each_entry(connection, &resource->connections, connections)

#define for_each_connection_rcu(connection, resource) \
	list_for_each_entry_rcu(connection, &resource->connections, connections)

#define for_each_connection_safe(connection, tmp, resource) \
	list_for_each_entry_safe(connection, tmp, &resource->connections, connections)

#define for_each_peer_device(peer_device, device) \
	list_for_each_entry(peer_device, &device->peer_devices, peer_devices)

#define for_each_peer_device_rcu(peer_device, device) \
	list_for_each_entry_rcu(peer_device, &device->peer_devices, peer_devices)

#define for_each_peer_device_safe(peer_device, tmp, device) \
	list_for_each_entry_safe(peer_device, tmp, &device->peer_devices, peer_devices)

static inline unsigned int device_to_minor(struct drbd_device *device)
{
	return device->minor;
}

/*
 * function declarations
 *************************/

/* drbd_main.c */

enum dds_flags {
	DDSF_FORCED    = 1,
	DDSF_NO_RESYNC = 2, /* Do not run a resync for the new space */
};

extern int  drbd_thread_start(struct drbd_thread *thi);
extern void _drbd_thread_stop(struct drbd_thread *thi, int restart, int wait);
#ifdef CONFIG_SMP
extern void drbd_thread_current_set_cpu(struct drbd_thread *thi);
#else
#define drbd_thread_current_set_cpu(A) ({})
#endif
extern void tl_release(struct drbd_connection *, unsigned int barrier_nr,
		       unsigned int set_size);
extern void tl_clear(struct drbd_connection *);
extern void drbd_free_sock(struct drbd_connection *connection);
extern int drbd_send(struct drbd_connection *connection, struct socket *sock,
		     void *buf, size_t size, unsigned msg_flags);
extern int drbd_send_all(struct drbd_connection *, struct socket *, void *, size_t,
			 unsigned);

extern int __drbd_send_protocol(struct drbd_connection *connection, enum drbd_packet cmd);
extern int drbd_send_protocol(struct drbd_connection *connection);
extern int drbd_send_uuids(struct drbd_peer_device *, u64 uuid_flags, u64 mask);
extern void drbd_gen_and_send_sync_uuid(struct drbd_peer_device *);
extern int drbd_attach_peer_device(struct drbd_peer_device *);
extern int drbd_send_sizes(struct drbd_peer_device *, int trigger_reply, enum dds_flags flags);
extern int drbd_send_state(struct drbd_peer_device *, union drbd_state);
extern int drbd_send_current_state(struct drbd_peer_device *);
extern int drbd_send_sync_param(struct drbd_peer_device *);
extern void drbd_send_b_ack(struct drbd_connection *connection, u32 barrier_nr, u32 set_size);
extern int drbd_send_ack(struct drbd_peer_device *, enum drbd_packet,
			 struct drbd_peer_request *);
extern void drbd_send_ack_rp(struct drbd_peer_device *, enum drbd_packet,
			     struct p_block_req *rp);
extern void drbd_send_ack_dp(struct drbd_peer_device *, enum drbd_packet,
			     struct p_data *dp, int data_size);
extern int drbd_send_ack_ex(struct drbd_peer_device *, enum drbd_packet,
			    sector_t sector, int blksize, u64 block_id);
extern int drbd_send_out_of_sync(struct drbd_peer_device *, struct drbd_request *);
extern int drbd_send_block(struct drbd_peer_device *, enum drbd_packet,
			   struct drbd_peer_request *);
extern int drbd_send_dblock(struct drbd_peer_device *, struct drbd_request *req);
extern int drbd_send_drequest(struct drbd_peer_device *, int cmd,
			      sector_t sector, int size, u64 block_id);
extern int drbd_send_drequest_csum(struct drbd_peer_device *, sector_t sector,
				   int size, void *digest, int digest_size,
				   enum drbd_packet cmd);
extern int drbd_send_ov_request(struct drbd_peer_device *, sector_t sector, int size);

extern int drbd_send_bitmap(struct drbd_device *, struct drbd_peer_device *);
extern int drbd_send_dagtag(struct drbd_connection *connection, u64 dagtag);
extern void drbd_send_sr_reply(struct drbd_connection *connection, int vnr,
			       enum drbd_state_rv retcode);
extern void drbd_send_twopc_reply(struct drbd_connection *connection,
				  enum drbd_packet, struct twopc_reply *);
extern void drbd_send_peers_in_sync(struct drbd_peer_device *, u64, sector_t, int);
extern int drbd_send_peer_dagtag(struct drbd_connection *connection, struct drbd_connection *lost_peer);
extern void drbd_send_current_uuid(struct drbd_peer_device *peer_device, u64 current_uuid);
extern int drbd_propagate_reachability(struct drbd_connection *connection);
extern void drbd_free_bc(struct drbd_backing_dev *ldev);
extern void drbd_cleanup_device(struct drbd_device *device);
void drbd_print_uuids(struct drbd_peer_device *peer_device, const char *text);

extern u64 drbd_capacity_to_on_disk_bm_sect(u64 capacity_sect, unsigned int max_peers);
extern void drbd_md_set_sector_offsets(struct drbd_device *device,
				       struct drbd_backing_dev *bdev);
extern void drbd_md_write(struct drbd_device *device, void *buffer);
extern void drbd_md_sync(struct drbd_device *device);
extern int  drbd_md_read(struct drbd_device *device, struct drbd_backing_dev *bdev);
extern void drbd_uuid_received_new_current(struct drbd_device *, u64 , u64) __must_hold(local);
extern void drbd_uuid_set_bitmap(struct drbd_peer_device *peer_device, u64 val) __must_hold(local);
extern void _drbd_uuid_set_bitmap(struct drbd_peer_device *peer_device, u64 val) __must_hold(local);
extern void _drbd_uuid_set_current(struct drbd_device *device, u64 val) __must_hold(local);
extern void _drbd_uuid_new_current(struct drbd_device *device, bool forced) __must_hold(local);
extern void drbd_uuid_set_bm(struct drbd_peer_device *peer_device, u64 val) __must_hold(local);
extern void _drbd_uuid_push_history(struct drbd_peer_device *peer_device, u64 val) __must_hold(local);
extern u64 _drbd_uuid_pull_history(struct drbd_peer_device *peer_device) __must_hold(local);
extern void __drbd_uuid_set_bitmap(struct drbd_peer_device *peer_device, u64 val) __must_hold(local);
extern void drbd_uuid_resync_finished(struct drbd_peer_device *peer_device) __must_hold(local);
extern void drbd_md_set_flag(struct drbd_device *device, enum mdf_flag) __must_hold(local);
extern void drbd_md_clear_flag(struct drbd_device *device, enum mdf_flag)__must_hold(local);
extern int drbd_md_test_flag(struct drbd_backing_dev *, enum mdf_flag);
extern void drbd_md_set_peer_flag(struct drbd_peer_device *, enum mdf_peer_flag);
extern void drbd_md_clear_peer_flag(struct drbd_peer_device *, enum mdf_peer_flag);
extern bool drbd_md_test_peer_flag(struct drbd_peer_device *, enum mdf_peer_flag);
#ifndef DRBD_DEBUG_MD_SYNC
extern void drbd_md_mark_dirty(struct drbd_device *device);
#else
#define drbd_md_mark_dirty(m)	drbd_md_mark_dirty_(m, __LINE__ , __func__ )
extern void drbd_md_mark_dirty_(struct drbd_device *device,
		unsigned int line, const char *func);
#endif
extern void drbd_queue_bitmap_io(struct drbd_device *,
				 int (*io_fn)(struct drbd_device *, struct drbd_peer_device *),
				 void (*done)(struct drbd_device *, struct drbd_peer_device *, int),
				 char *why, enum bm_flag flags,
				 struct drbd_peer_device *);
extern int drbd_bitmap_io(struct drbd_device *,
		int (*io_fn)(struct drbd_device *, struct drbd_peer_device *),
		char *why, enum bm_flag flags,
		struct drbd_peer_device *);
extern int drbd_bitmap_io_from_worker(struct drbd_device *,
		int (*io_fn)(struct drbd_device *, struct drbd_peer_device *),
		char *why, enum bm_flag flags,
		struct drbd_peer_device *);
extern int drbd_bmio_set_n_write(struct drbd_device *device, struct drbd_peer_device *);
extern int drbd_bmio_clear_n_write(struct drbd_device *device, struct drbd_peer_device *);
extern int drbd_bmio_set_all_n_write(struct drbd_device *device, struct drbd_peer_device *);

extern void drbd_ldev_destroy(struct drbd_device *device);

static inline void drbd_uuid_new_current(struct drbd_device *device) __must_hold(local)
{
	_drbd_uuid_new_current(device, false);
}

/* Meta data layout
 *
 * We currently have two possible layouts.
 * Offsets in (512 byte) sectors.
 * external:
 *   |----------- md_size_sect ------------------|
 *   [ 4k superblock ][ activity log ][  Bitmap  ]
 *   | al_offset == 8 |
 *   | bm_offset = al_offset + X      |
 *  ==> bitmap sectors = md_size_sect - bm_offset
 *
 *  Variants:
 *     old, indexed fixed size meta data:
 *
 * internal:
 *            |----------- md_size_sect ------------------|
 * [data.....][  Bitmap  ][ activity log ][ 4k superblock ][padding*]
 *                        | al_offset < 0 |
 *            | bm_offset = al_offset - Y |
 *  ==> bitmap sectors = Y = al_offset - bm_offset
 *
 *  [padding*] are zero or up to 7 unused 512 Byte sectors to the
 *  end of the device, so that the [4k superblock] will be 4k aligned.
 *
 *  The activity log consists of 4k transaction blocks,
 *  which are written in a ring-buffer, or striped ring-buffer like fashion,
 *  which are writtensize used to be fixed 32kB,
 *  but is about to become configurable.
 */

/* One activity log extent represents 4M of storage */
#define AL_EXTENT_SHIFT 22
#define AL_EXTENT_SIZE (1<<AL_EXTENT_SHIFT)

/* We could make these currently hardcoded constants configurable
 * variables at create-md time (or even re-configurable at runtime?).
 * Which will require some more changes to the DRBD "super block"
 * and attach code.
 *
 * updates per transaction:
 *   This many changes to the active set can be logged with one transaction.
 *   This number is arbitrary.
 * context per transaction:
 *   This many context extent numbers are logged with each transaction.
 *   This number is resulting from the transaction block size (4k), the layout
 *   of the transaction header, and the number of updates per transaction.
 *   See drbd_actlog.c:struct al_transaction_on_disk
 * */
#define AL_UPDATES_PER_TRANSACTION	 64	// arbitrary
#define AL_CONTEXT_PER_TRANSACTION	919	// (4096 - 36 - 6*64)/4

/* drbd_bitmap.c */
/*
 * We need to store one bit for a block.
 * Example: 1GB disk @ 4096 byte blocks ==> we need 32 KB bitmap.
 * Bit 0 ==> local node thinks this block is binary identical on both nodes
 * Bit 1 ==> local node thinks this block needs to be synced.
 */

#define SLEEP_TIME (HZ/10)

/* We do bitmap IO in units of 4k blocks.
 * We also still have a hardcoded 4k per bit relation. */
#define BM_BLOCK_SHIFT	12			 /* 4k per bit */
#define BM_BLOCK_SIZE	 (1<<BM_BLOCK_SHIFT)
/* mostly arbitrarily set the represented size of one bitmap extent,
 * aka resync extent, to 128 MiB (which is also 4096 Byte worth of bitmap
 * at 4k per bit resolution) */
#define BM_EXT_SHIFT	 27	/* 128 MiB per resync extent */
#define BM_EXT_SIZE	 (1<<BM_EXT_SHIFT)

#if (BM_BLOCK_SHIFT != 12)
#error "HAVE YOU FIXED drbdmeta AS WELL??"
#endif

/* thus many _storage_ sectors are described by one bit */
#define BM_SECT_TO_BIT(x)   ((x)>>(BM_BLOCK_SHIFT-9))
#define BM_BIT_TO_SECT(x)   ((sector_t)(x)<<(BM_BLOCK_SHIFT-9))
#define BM_SECT_PER_BIT     BM_BIT_TO_SECT(1)

/* bit to represented kilo byte conversion */
#define Bit2KB(bits) ((bits)<<(BM_BLOCK_SHIFT-10))

/* in which _bitmap_ extent (resp. sector) the bit for a certain
 * _storage_ sector is located in */
#define BM_SECT_TO_EXT(x)   ((x)>>(BM_EXT_SHIFT-9))

/* how much _storage_ sectors we have per bitmap sector */
#define BM_EXT_TO_SECT(x)   ((sector_t)(x) << (BM_EXT_SHIFT-9))
#define BM_SECT_PER_EXT     BM_EXT_TO_SECT(1)

/* in one sector of the bitmap, we have this many activity_log extents. */
#define AL_EXT_PER_BM_SECT  (1 << (BM_EXT_SHIFT - AL_EXTENT_SHIFT))

#define BM_BLOCKS_PER_BM_EXT_B (BM_EXT_SHIFT - BM_BLOCK_SHIFT)
#define BM_BLOCKS_PER_BM_EXT_MASK  ((1<<BM_BLOCKS_PER_BM_EXT_B) - 1)

/* the extent in "PER_EXTENT" below is an activity log extent
 * we need that many (long words/bytes) to store the bitmap
 *		     of one AL_EXTENT_SIZE chunk of storage.
 * we can store the bitmap for that many AL_EXTENTS within
 * one sector of the _on_disk_ bitmap:
 * bit	 0	  bit 37   bit 38	     bit (512*8)-1
 *	     ...|........|........|.. // ..|........|
 * sect. 0	 `296	  `304			   ^(512*8*8)-1
 *
#define BM_WORDS_PER_EXT    ( (AL_EXT_SIZE/BM_BLOCK_SIZE) / BITS_PER_LONG )
#define BM_BYTES_PER_EXT    ( (AL_EXT_SIZE/BM_BLOCK_SIZE) / 8 )  // 128
#define BM_EXT_PER_SECT	    ( 512 / BM_BYTES_PER_EXTENT )	 //   4
 */

#define DRBD_MAX_SECTORS_32 (0xffffffffLU)
/* we have a certain meta data variant that has a fixed on-disk size of 128
 * MiB, of which 4k are our "superblock", and 32k are the fixed size activity
 * log, leaving this many sectors for the bitmap.
 */

#define DRBD_MAX_SECTORS_FIXED_BM \
	  (((128 << 20 >> 9) - (32768 >> 9) - (4096 >> 9)) * (1LL<<(BM_EXT_SHIFT-9)))
#if !defined(CONFIG_LBDAF) && !defined(CONFIG_LBD) && BITS_PER_LONG == 32
#define DRBD_MAX_SECTORS      DRBD_MAX_SECTORS_32
#define DRBD_MAX_SECTORS_FLEX DRBD_MAX_SECTORS_32
#else
#define DRBD_MAX_SECTORS      DRBD_MAX_SECTORS_FIXED_BM
/* 16 TB in units of sectors */
#if BITS_PER_LONG == 32
/* adjust by one page worth of bitmap,
 * so we won't wrap around in drbd_bm_find_next_bit.
 * you should use 64bit OS for that much storage, anyways. */
#define DRBD_MAX_SECTORS_FLEX BM_BIT_TO_SECT(0xffff7fff)
#else
/* we allow up to 1 PiB now on 64bit architecture with "flexible" meta data */
#define DRBD_MAX_SECTORS_FLEX (1UL << 51)
/* corresponds to (1UL << 38) bits right now. */
#endif
#endif

/* BIO_MAX_SIZE is 256 * PAGE_CACHE_SIZE,
 * so for typical PAGE_CACHE_SIZE of 4k, that is (1<<20) Byte.
 * Since we may live in a mixed-platform cluster,
 * we limit us to a platform agnostic constant here for now.
 * A followup commit may allow even bigger BIO sizes,
 * once we thought that through. */
#if DRBD_MAX_BIO_SIZE > BIO_MAX_SIZE
#error Architecture not supported: DRBD_MAX_BIO_SIZE > BIO_MAX_SIZE
#endif

#define DRBD_MAX_SIZE_H80_PACKET (1U << 15) /* Header 80 only allows packets up to 32KiB data */
#define DRBD_MAX_BIO_SIZE_P95    (1U << 17) /* Protocol 95 to 99 allows bios up to 128KiB */

extern struct drbd_bitmap *drbd_bm_alloc(void);
extern int  drbd_bm_resize(struct drbd_device *device, sector_t sectors, int set_new_bits);
void drbd_bm_free(struct drbd_bitmap *bitmap);
extern void drbd_bm_set_all(struct drbd_device *device);
extern void drbd_bm_clear_all(struct drbd_device *device);
/* set/clear/test only a few bits at a time */
extern unsigned int drbd_bm_set_bits(struct drbd_device *, unsigned int, unsigned long, unsigned long);
extern unsigned int drbd_bm_clear_bits(struct drbd_device *, unsigned int, unsigned long, unsigned long);
extern int drbd_bm_count_bits(struct drbd_device *, unsigned int, unsigned long, unsigned long);
/* bm_set_bits variant for use while holding drbd_bm_lock,
 * may process the whole bitmap in one go */
extern void drbd_bm_set_many_bits(struct drbd_peer_device *, unsigned long, unsigned long);
extern void drbd_bm_clear_many_bits(struct drbd_peer_device *, unsigned long, unsigned long);
extern int drbd_bm_test_bit(struct drbd_peer_device *, unsigned long);
extern int drbd_bm_write_range(struct drbd_peer_device *, unsigned long, unsigned long) __must_hold(local);
extern int  drbd_bm_read(struct drbd_device *, struct drbd_peer_device *) __must_hold(local);
extern void drbd_bm_mark_range_for_writeout(struct drbd_device *, unsigned long, unsigned long);
extern int  drbd_bm_write(struct drbd_device *, struct drbd_peer_device *) __must_hold(local);
extern int  drbd_bm_write_hinted(struct drbd_device *device) __must_hold(local);
extern int drbd_bm_write_all(struct drbd_device *, struct drbd_peer_device *) __must_hold(local);
extern int drbd_bm_write_copy_pages(struct drbd_device *, struct drbd_peer_device *) __must_hold(local);
extern size_t	     drbd_bm_words(struct drbd_device *device);
extern unsigned long drbd_bm_bits(struct drbd_device *device);
extern sector_t      drbd_bm_capacity(struct drbd_device *device);

#define DRBD_END_OF_BITMAP	(~(unsigned long)0)
extern unsigned long drbd_bm_find_next(struct drbd_peer_device *, unsigned long);
/* bm_find_next variants for use while you hold drbd_bm_lock() */
extern unsigned long _drbd_bm_find_next(struct drbd_peer_device *, unsigned long);
extern unsigned long _drbd_bm_find_next_zero(struct drbd_peer_device *, unsigned long);
extern unsigned long _drbd_bm_total_weight(struct drbd_device *, int);
extern unsigned long drbd_bm_total_weight(struct drbd_peer_device *);
extern int drbd_bm_rs_done(struct drbd_device *device);
/* for receive_bitmap */
extern void drbd_bm_merge_lel(struct drbd_peer_device *peer_device, size_t offset,
		size_t number, unsigned long *buffer);
/* for _drbd_send_bitmap */
extern void drbd_bm_get_lel(struct drbd_peer_device *peer_device, size_t offset,
		size_t number, unsigned long *buffer);

extern void drbd_bm_lock(struct drbd_device *device, char *why, enum bm_flag flags);
extern void drbd_bm_unlock(struct drbd_device *device);
extern void drbd_bm_slot_lock(struct drbd_peer_device *peer_device, char *why, enum bm_flag flags);
extern void drbd_bm_slot_unlock(struct drbd_peer_device *peer_device);
extern void drbd_bm_copy_slot(struct drbd_device *device, unsigned int from_index, unsigned int to_index);
/* drbd_main.c */

extern struct kmem_cache *drbd_request_cache;
extern struct kmem_cache *drbd_ee_cache;	/* peer requests */
extern struct kmem_cache *drbd_bm_ext_cache;	/* bitmap extents */
extern struct kmem_cache *drbd_al_ext_cache;	/* activity log extents */
extern mempool_t *drbd_request_mempool;
extern mempool_t *drbd_ee_mempool;

/* drbd's page pool, used to buffer data received from the peer,
 * or data requested by the peer.
 *
 * This does not have an emergency reserve.
 *
 * When allocating from this pool, it first takes pages from the pool.
 * Only if the pool is depleted will try to allocate from the system.
 *
 * The assumption is that pages taken from this pool will be processed,
 * and given back, "quickly", and then can be recycled, so we can avoid
 * frequent calls to alloc_page(), and still will be able to make progress even
 * under memory pressure.
 */
extern struct page *drbd_pp_pool;
extern spinlock_t   drbd_pp_lock;
extern int	    drbd_pp_vacant;
extern wait_queue_head_t drbd_pp_wait;

/* We also need a standard (emergency-reserve backed) page pool
 * for meta data IO (activity log, bitmap).
 * We can keep it global, as long as it is used as "N pages at a time".
 * 128 should be plenty, currently we probably can get away with as few as 1.
 */
#define DRBD_MIN_POOL_PAGES	128
extern mempool_t *drbd_md_io_page_pool;

/* We also need to make sure we get a bio
 * when we need it for housekeeping purposes */
extern struct bio_set *drbd_md_io_bio_set;
/* to allocate from that set */
extern struct bio *bio_alloc_drbd(gfp_t gfp_mask);

extern struct mutex global_state_mutex;

extern int conn_lowest_minor(struct drbd_connection *connection);
extern struct drbd_peer_device *create_peer_device(struct drbd_device *, struct drbd_connection *);
extern enum drbd_ret_code drbd_create_device(struct drbd_resource *, unsigned int, int,
					     struct device_conf *, struct drbd_device **);
extern void drbd_unregister_device(struct drbd_device *);
extern void drbd_put_device(struct drbd_device *);
extern void drbd_unregister_connection(struct drbd_connection *);
extern void drbd_put_connection(struct drbd_connection *);

extern struct drbd_resource *drbd_create_resource(const char *, struct res_opts *);
extern void drbd_free_resource(struct drbd_resource *resource);

extern int set_resource_options(struct drbd_resource *resource, struct res_opts *res_opts);
extern struct drbd_connection *drbd_create_connection(struct drbd_resource *);
extern void drbd_destroy_connection(struct kref *kref);
extern struct drbd_connection *conn_get_by_addrs(void *my_addr, int my_addr_len,
						 void *peer_addr, int peer_addr_len);
extern struct drbd_resource *drbd_find_resource(const char *name);
extern void drbd_destroy_resource(struct kref *kref);
extern void conn_free_crypto(struct drbd_connection *connection);

/* drbd_req */
extern void do_submit(struct work_struct *ws);
extern void __drbd_make_request(struct drbd_device *, struct bio *, unsigned long);
extern MAKE_REQUEST_TYPE drbd_make_request(struct request_queue *q, struct bio *bio);
extern int drbd_read_remote(struct drbd_device *device, struct drbd_request *req);
extern int drbd_merge_bvec(struct request_queue *q,
#ifdef HAVE_bvec_merge_data
		struct bvec_merge_data *bvm,
#else
		struct bio *bvm,
#endif
		struct bio_vec *bvec);
extern int is_valid_ar_handle(struct drbd_request *, sector_t);


/* drbd_nl.c */
extern void drbd_suspend_io(struct drbd_device *device);
extern void drbd_resume_io(struct drbd_device *device);
extern char *ppsize(char *buf, unsigned long long size);
extern sector_t drbd_new_dev_size(struct drbd_device *, sector_t, int);
enum determine_dev_size {
	DS_ERROR_SHRINK = -3,
	DS_ERROR_SPACE_MD = -2,
	DS_ERROR = -1,
	DS_UNCHANGED = 0,
	DS_SHRUNK = 1,
	DS_GREW = 2,
	DS_GREW_FROM_ZERO = 3,
};
extern enum determine_dev_size
drbd_determine_dev_size(struct drbd_device *, enum dds_flags, struct resize_parms *) __must_hold(local);
extern void resync_after_online_grow(struct drbd_peer_device *);
extern void drbd_reconsider_max_bio_size(struct drbd_device *device);
extern enum drbd_state_rv drbd_set_role(struct drbd_resource *, enum drbd_role, bool);
extern bool conn_try_outdate_peer(struct drbd_connection *connection);
extern void conn_try_outdate_peer_async(struct drbd_connection *connection);
extern int drbd_khelper(struct drbd_device *, struct drbd_connection *, char *);

/* drbd_sender.c */
extern int drbd_sender(struct drbd_thread *thi);
extern int drbd_worker(struct drbd_thread *thi);
enum drbd_ret_code drbd_resync_after_valid(struct drbd_device *device, int o_minor);
void drbd_resync_after_changed(struct drbd_device *device);
extern void drbd_start_resync(struct drbd_peer_device *, enum drbd_repl_state);
extern void resume_next_sg(struct drbd_device *device);
extern void suspend_other_sg(struct drbd_device *device);
extern int drbd_resync_finished(struct drbd_peer_device *, enum drbd_disk_state);
/* maybe rather drbd_main.c ? */
extern void *drbd_md_get_buffer(struct drbd_device *device);
extern void drbd_md_put_buffer(struct drbd_device *device);
extern int drbd_md_sync_page_io(struct drbd_device *device,
		struct drbd_backing_dev *bdev, sector_t sector, int rw);
extern void drbd_ov_out_of_sync_found(struct drbd_peer_device *, sector_t, int);
extern void wait_until_done_or_force_detached(struct drbd_device *device,
		struct drbd_backing_dev *bdev, unsigned int *done);
extern void drbd_rs_controller_reset(struct drbd_peer_device *);
extern void drbd_ping_peer(struct drbd_connection *connection);

static inline void ov_out_of_sync_print(struct drbd_peer_device *peer_device)
{
	if (peer_device->ov_last_oos_size) {
		drbd_err(peer_device, "Out of sync: start=%llu, size=%lu (sectors)\n",
		     (unsigned long long)peer_device->ov_last_oos_start,
		     (unsigned long)peer_device->ov_last_oos_size);
	}
	peer_device->ov_last_oos_size = 0;
}


extern void drbd_csum_bio(struct crypto_hash *, struct bio *, void *);
extern void drbd_csum_ee(struct crypto_hash *, struct drbd_peer_request *, void *);
/* worker callbacks */
extern int w_e_end_data_req(struct drbd_work *, int);
extern int w_e_end_rsdata_req(struct drbd_work *, int);
extern int w_e_end_csum_rs_req(struct drbd_work *, int);
extern int w_e_end_ov_reply(struct drbd_work *, int);
extern int w_e_end_ov_req(struct drbd_work *, int);
extern int w_ov_finished(struct drbd_work *, int);
extern int w_resync_timer(struct drbd_work *, int);
extern int w_send_dblock(struct drbd_work *, int);
extern int w_send_read_req(struct drbd_work *, int);
extern int w_e_reissue(struct drbd_work *, int);
extern int w_restart_disk_io(struct drbd_work *, int);
extern int w_send_out_of_sync(struct drbd_work *, int);
extern int w_start_resync(struct drbd_work *, int);
extern int w_send_uuids(struct drbd_work *, int);

extern void resync_timer_fn(unsigned long data);
extern void start_resync_timer_fn(unsigned long data);

/* drbd_receiver.c */
extern int drbd_receiver(struct drbd_thread *thi);
extern int drbd_asender(struct drbd_thread *thi);
extern int drbd_rs_should_slow_down(struct drbd_peer_device *, sector_t);
extern int drbd_submit_peer_request(struct drbd_device *,
				    struct drbd_peer_request *, const unsigned,
				    const int);
extern int drbd_free_peer_reqs(struct drbd_device *, struct list_head *);
extern struct drbd_peer_request *drbd_alloc_peer_req(struct drbd_peer_device *, u64,
						     sector_t, unsigned int,
						     gfp_t) __must_hold(local);
extern void __drbd_free_peer_req(struct drbd_device *, struct drbd_peer_request *,
				 int);
#define drbd_free_peer_req(m,e) __drbd_free_peer_req(m, e, 0)
#define drbd_free_net_peer_req(m,e) __drbd_free_peer_req(m, e, 1)
extern struct page *drbd_alloc_pages(struct drbd_peer_device *, unsigned int, bool);
extern void drbd_set_recv_tcq(struct drbd_device *device, int tcq_enabled);
extern void _drbd_clear_done_ee(struct drbd_device *device, struct list_head *to_be_freed);
extern int drbd_connected(struct drbd_peer_device *);
extern void apply_unacked_peer_requests(struct drbd_connection *connection);
extern struct drbd_connection *drbd_connection_by_node_id(struct drbd_resource *, int);

/* Yes, there is kernel_setsockopt, but only since 2.6.18.
 * So we have our own copy of it here. */
static inline int drbd_setsockopt(struct socket *sock, int level, int optname,
				  char *optval, int optlen)
{
	mm_segment_t oldfs = get_fs();
	char __user *uoptval;
	int err;

	uoptval = (char __user __force *)optval;

	set_fs(KERNEL_DS);
	if (level == SOL_SOCKET)
		err = sock_setsockopt(sock, level, optname, uoptval, optlen);
	else
		err = sock->ops->setsockopt(sock, level, optname, uoptval,
					    optlen);
	set_fs(oldfs);
	return err;
}

static inline void drbd_tcp_cork(struct socket *sock)
{
	int val = 1;
	(void) drbd_setsockopt(sock, SOL_TCP, TCP_CORK,
			(char*)&val, sizeof(val));
}

static inline void drbd_tcp_uncork(struct socket *sock)
{
	int val = 0;
	(void) drbd_setsockopt(sock, SOL_TCP, TCP_CORK,
			(char*)&val, sizeof(val));
}

static inline void drbd_tcp_nodelay(struct socket *sock)
{
	int val = 1;
	(void) drbd_setsockopt(sock, SOL_TCP, TCP_NODELAY,
			(char*)&val, sizeof(val));
}

static inline void drbd_tcp_quickack(struct socket *sock)
{
	int val = 2;
	(void) drbd_setsockopt(sock, SOL_TCP, TCP_QUICKACK,
			(char*)&val, sizeof(val));
}

<<<<<<< HEAD
void drbd_bump_write_ordering(struct drbd_resource *resource, enum write_ordering_e wo);

extern void twopc_timer_fn(unsigned long);
extern void connect_timer_fn(unsigned long);
int connect_timer_work(struct drbd_work *, int);
=======
static inline sector_t drbd_get_capacity(struct block_device *bdev)
{
	/* return bdev ? get_capacity(bdev->bd_disk) : 0; */
	return bdev ? i_size_read(bdev->bd_inode) >> 9 : 0;
}

/* sets the number of 512 byte sectors of our virtual device */
static inline void drbd_set_my_capacity(struct drbd_device *device,
					sector_t size)
{
	/* set_capacity(device->this_bdev->bd_disk, size); */
	set_capacity(device->vdisk, size);
	device->this_bdev->bd_inode->i_size = (loff_t)size << 9;
}

static inline void drbd_kobject_uevent(struct drbd_device *device)
{
	kobject_uevent(disk_to_kobj(device->vdisk), KOBJ_CHANGE);
	/* rhel4 / sles9 and older don't have this at all,
	 * which means user space (udev) won't get events about possible changes of
	 * corresponding resource + disk names after the initial drbd minor creation.
	 */
}

/*
 * used to submit our private bio
 */
static inline void drbd_generic_make_request(struct drbd_device *device,
					     int fault_type, struct bio *bio)
{
	__release(local);
	if (!bio->bi_bdev) {
		printk(KERN_ERR "drbd%d: drbd_generic_make_request: "
				"bio->bi_bdev == NULL\n",
		       device_to_minor(device));
		dump_stack();
		bio_endio(bio, -ENODEV);
		return;
	}

	if (drbd_insert_fault(device, fault_type))
		bio_endio(bio, -EIO);
	else
		generic_make_request(bio);
}

void drbd_bump_write_ordering(struct drbd_connection *connection, enum write_ordering_e wo);
>>>>>>> 2798a44b

/* drbd_proc.c */
extern struct proc_dir_entry *drbd_proc;
extern const struct file_operations drbd_proc_fops;

/* drbd_actlog.c */
extern int drbd_al_begin_io_nonblock(struct drbd_device *device, struct drbd_interval *i);
extern void drbd_al_begin_io_commit(struct drbd_device *device, bool defer_to_worker);
extern bool drbd_al_begin_io_fastpath(struct drbd_device *device, struct drbd_interval *i);
extern void drbd_al_begin_io(struct drbd_device *device, struct drbd_interval *i, bool delegate);
extern void drbd_al_begin_io_for_peer(struct drbd_peer_device *peer_device, struct drbd_interval *i);
extern void drbd_al_complete_io(struct drbd_device *device, struct drbd_interval *i);
extern void drbd_rs_complete_io(struct drbd_peer_device *, sector_t);
extern int drbd_rs_begin_io(struct drbd_peer_device *, sector_t);
extern int drbd_try_rs_begin_io(struct drbd_peer_device *, sector_t);
extern void drbd_rs_cancel_all(struct drbd_peer_device *);
extern int drbd_rs_del_all(struct drbd_peer_device *);
extern void drbd_rs_failed_io(struct drbd_peer_device *, sector_t, int);
extern void drbd_advance_rs_marks(struct drbd_peer_device *, unsigned long);
extern void drbd_set_in_sync(struct drbd_peer_device *, sector_t, int);
extern bool drbd_set_out_of_sync(struct drbd_peer_device *, sector_t, int);
extern bool drbd_set_all_out_of_sync(struct drbd_device *, sector_t, int);
extern bool drbd_set_sync(struct drbd_device *, sector_t, int, unsigned long, unsigned long);
extern void drbd_al_shrink(struct drbd_device *device);
extern bool drbd_sector_has_priority(struct drbd_peer_device *, sector_t);
extern int drbd_initialize_al(struct drbd_device *, void *);

/* drbd_sysfs.c */
extern struct kobj_type drbd_bdev_kobj_type;

/* drbd_nl.c */

extern atomic_t drbd_notify_id;
extern atomic_t drbd_genl_seq;

extern void notify_resource_state(struct sk_buff *,
				  unsigned int,
				  struct drbd_resource *,
				  struct resource_info *,
				  enum drbd_notification_type,
				  unsigned int);
extern void notify_device_state(struct sk_buff *,
				unsigned int,
				struct drbd_device *,
				struct device_info *,
				enum drbd_notification_type,
				unsigned int);
extern void notify_connection_state(struct sk_buff *,
				    unsigned int,
				    struct drbd_connection *,
				    struct connection_info *,
				    enum drbd_notification_type,
				    unsigned int);
extern void notify_peer_device_state(struct sk_buff *,
				     unsigned int,
				     struct drbd_peer_device *,
				     struct peer_device_info *,
				     enum drbd_notification_type,
				     unsigned int);
extern void notify_helper(enum drbd_notification_type, struct drbd_device *,
			  struct drbd_connection *, const char *, int);

/*
 * inline helper functions
 *************************/

/* see also page_chain_add and friends in drbd_receiver.c */
static inline struct page *page_chain_next(struct page *page)
{
	return (struct page *)page_private(page);
}
#define page_chain_for_each(page) \
	for (; page && ({ prefetch(page_chain_next(page)); 1; }); \
			page = page_chain_next(page))
#define page_chain_for_each_safe(page, n) \
	for (; page && ({ n = page_chain_next(page); 1; }); page = n)


static inline int drbd_peer_req_has_active_page(struct drbd_peer_request *peer_req)
{
	struct page *page = peer_req->pages;
	page_chain_for_each(page) {
		if (page_count(page) > 1)
			return 1;
	}
	return 0;
}

/*
 * When a device has a replication state above L_OFF, it must be
 * connected.  Otherwise, we report the connection state, which has values up
 * to C_CONNECTED == L_OFF.
 */
static inline int combined_conn_state(struct drbd_peer_device *peer_device, enum which_state which)
{
	enum drbd_repl_state repl_state = peer_device->repl_state[which];

	if (repl_state > L_OFF)
		return repl_state;
	else
		return peer_device->connection->cstate[which];
}

enum drbd_force_detach_flags {
	DRBD_READ_ERROR,
	DRBD_WRITE_ERROR,
	DRBD_META_IO_ERROR,
	DRBD_FORCE_DETACH,
};

#define __drbd_chk_io_error(m,f) __drbd_chk_io_error_(m,f, __func__)
static inline void __drbd_chk_io_error_(struct drbd_device *device,
					enum drbd_force_detach_flags df,
					const char *where)
{
	enum drbd_io_error_p ep;

	rcu_read_lock();
	ep = rcu_dereference(device->ldev->disk_conf)->on_io_error;
	rcu_read_unlock();
	switch (ep) {
	case EP_PASS_ON: /* FIXME would this be better named "Ignore"? */
		if (df == DRBD_READ_ERROR ||  df == DRBD_WRITE_ERROR) {
			if (drbd_ratelimit())
				drbd_err(device, "Local IO failed in %s.\n", where);
			if (device->disk_state[NOW] > D_INCONSISTENT) {
				begin_state_change_locked(device->resource, CS_HARD);
				__change_disk_state(device, D_INCONSISTENT);
				end_state_change_locked(device->resource);
			}
			break;
		}
		/* NOTE fall through for DRBD_META_IO_ERROR or DRBD_FORCE_DETACH */
	case EP_DETACH:
	case EP_CALL_HELPER:
		/* Remember whether we saw a READ or WRITE error.
		 *
		 * Recovery of the affected area for WRITE failure is covered
		 * by the activity log.
		 * READ errors may fall outside that area though. Certain READ
		 * errors can be "healed" by writing good data to the affected
		 * blocks, which triggers block re-allocation in lower layers.
		 *
		 * If we can not write the bitmap after a READ error,
		 * we may need to trigger a full sync (see w_go_diskless()).
		 *
		 * Force-detach is not really an IO error, but rather a
		 * desperate measure to try to deal with a completely
		 * unresponsive lower level IO stack.
		 * Still it should be treated as a WRITE error.
		 *
		 * Meta IO error is always WRITE error:
		 * we read meta data only once during attach,
		 * which will fail in case of errors.
		 */
		set_bit(WAS_IO_ERROR, &device->flags);
		if (df == DRBD_READ_ERROR)
			set_bit(WAS_READ_ERROR, &device->flags);
		if (df == DRBD_FORCE_DETACH)
			set_bit(FORCE_DETACH, &device->flags);
		if (device->disk_state[NOW] > D_FAILED) {
			begin_state_change_locked(device->resource, CS_HARD);
			__change_disk_state(device, D_FAILED);
			end_state_change_locked(device->resource);
			drbd_err(device,
				"Local IO failed in %s. Detaching...\n", where);
		}
		break;
	}
}

/**
 * drbd_chk_io_error: Handle the on_io_error setting, should be called from all io completion handlers
 * @device:	 DRBD device.
 * @error:	 Error code passed to the IO completion callback
 * @forcedetach: Force detach. I.e. the error happened while accessing the meta data
 *
 * See also drbd_main.c:after_state_ch() if (os.disk > D_FAILED && ns.disk == D_FAILED)
 */
#define drbd_chk_io_error(m,e,f) drbd_chk_io_error_(m,e,f, __func__)
static inline void drbd_chk_io_error_(struct drbd_device *device,
	int error, enum drbd_force_detach_flags forcedetach, const char *where)
{
	if (error) {
		unsigned long flags;
		spin_lock_irqsave(&device->resource->req_lock, flags);
		__drbd_chk_io_error_(device, forcedetach, where);
		spin_unlock_irqrestore(&device->resource->req_lock, flags);
	}
}


/**
 * drbd_md_first_sector() - Returns the first sector number of the meta data area
 * @bdev:	Meta data block device.
 *
 * BTW, for internal meta data, this happens to be the maximum capacity
 * we could agree upon with our peer node.
 */
static inline sector_t drbd_md_first_sector(struct drbd_backing_dev *bdev)
{
	switch (bdev->md.meta_dev_idx) {
	case DRBD_MD_INDEX_INTERNAL:
	case DRBD_MD_INDEX_FLEX_INT:
		return bdev->md.md_offset + bdev->md.bm_offset;
	case DRBD_MD_INDEX_FLEX_EXT:
	default:
		return bdev->md.md_offset;
	}
}

/**
 * drbd_md_last_sector() - Return the last sector number of the meta data area
 * @bdev:	Meta data block device.
 */
static inline sector_t drbd_md_last_sector(struct drbd_backing_dev *bdev)
{
	switch (bdev->md.meta_dev_idx) {
	case DRBD_MD_INDEX_INTERNAL:
	case DRBD_MD_INDEX_FLEX_INT:
		return bdev->md.md_offset + (4096 >> 9) -1;
	case DRBD_MD_INDEX_FLEX_EXT:
	default:
		return bdev->md.md_offset + bdev->md.md_size_sect -1;
	}
}

/**
 * drbd_get_max_capacity() - Returns the capacity we announce to out peer
 * @bdev:	Meta data block device.
 *
 * returns the capacity we announce to out peer.  we clip ourselves at the
 * various MAX_SECTORS, because if we don't, current implementation will
 * oops sooner or later
 */
static inline sector_t drbd_get_max_capacity(struct drbd_backing_dev *bdev)
{
	sector_t s;

	switch (bdev->md.meta_dev_idx) {
	case DRBD_MD_INDEX_INTERNAL:
	case DRBD_MD_INDEX_FLEX_INT:
		s = drbd_get_capacity(bdev->backing_bdev)
			? min_t(sector_t, DRBD_MAX_SECTORS_FLEX,
				drbd_md_first_sector(bdev))
			: 0;
		break;
	case DRBD_MD_INDEX_FLEX_EXT:
		s = min_t(sector_t, DRBD_MAX_SECTORS_FLEX,
				drbd_get_capacity(bdev->backing_bdev));
		/* clip at maximum size the meta device can support */
		s = min_t(sector_t, s,
			BM_EXT_TO_SECT(bdev->md.md_size_sect
				     - bdev->md.bm_offset));
		break;
	default:
		s = min_t(sector_t, DRBD_MAX_SECTORS,
				drbd_get_capacity(bdev->backing_bdev));
	}
	return s;
}

/**
 * drbd_md_ss() - Return the sector number of our meta data super block
 * @bdev:	Meta data block device.
 */
static inline sector_t drbd_md_ss(struct drbd_backing_dev *bdev)
{
	const int meta_dev_idx = bdev->md.meta_dev_idx;

	if (meta_dev_idx == DRBD_MD_INDEX_FLEX_EXT)
		return 0;

	/* Since drbd08, internal meta data is always "flexible".
	 * position: last 4k aligned block of 4k size */
	if (meta_dev_idx == DRBD_MD_INDEX_INTERNAL ||
	    meta_dev_idx == DRBD_MD_INDEX_FLEX_INT)
		return (drbd_get_capacity(bdev->backing_bdev) & ~7ULL) - 8;

	/* external, some index; this is the old fixed size layout */
	return (128 << 20 >> 9) * bdev->md.meta_dev_idx;
}

static inline void
drbd_queue_work(struct drbd_work_queue *q, struct drbd_work *w)
{
	unsigned long flags;
	spin_lock_irqsave(&q->q_lock, flags);
	list_add_tail(&w->list, &q->q);
	spin_unlock_irqrestore(&q->q_lock, flags);
	wake_up(&q->q_wait);
}

extern void drbd_flush_workqueue(struct drbd_work_queue *work_queue);

static inline void wake_asender(struct drbd_connection *connection)
{
	if (test_and_clear_bit(SIGNAL_ASENDER, &connection->flags))
		force_sig(DRBD_SIG, connection->asender.task);
}

static inline void request_ping(struct drbd_connection *connection)
{
	set_bit(SEND_PING, &connection->flags);
	wake_asender(connection);
}

extern void *conn_prepare_command(struct drbd_connection *, struct drbd_socket *);
extern void *drbd_prepare_command(struct drbd_peer_device *, struct drbd_socket *);
extern int send_command(struct drbd_connection *, int, struct drbd_socket *,
			enum drbd_packet, unsigned int, void *, unsigned int);
extern int drbd_send_command(struct drbd_peer_device *, struct drbd_socket *,
			     enum drbd_packet, unsigned int, void *,
			     unsigned int);

extern int drbd_send_ping(struct drbd_connection *connection);
extern int drbd_send_ping_ack(struct drbd_connection *connection);
extern int conn_send_state_req(struct drbd_connection *, int vnr, enum drbd_packet, union drbd_state, union drbd_state);
extern int conn_send_twopc_request(struct drbd_connection *, int vnr, enum drbd_packet, struct p_twopc_request *);
extern int drbd_send_peer_ack(struct drbd_connection *, struct drbd_request *);

static inline void drbd_thread_stop(struct drbd_thread *thi)
{
	_drbd_thread_stop(thi, false, true);
}

static inline void drbd_thread_stop_nowait(struct drbd_thread *thi)
{
	_drbd_thread_stop(thi, false, false);
}

static inline void drbd_thread_restart_nowait(struct drbd_thread *thi)
{
	_drbd_thread_stop(thi, true, false);
}

/* counts how many answer packets packets we expect from our peer,
 * for either explicit application requests,
 * or implicit barrier packets as necessary.
 * increased:
 *  w_send_barrier
 *  _req_mod(req, QUEUE_FOR_NET_WRITE or QUEUE_FOR_NET_READ);
 *    it is much easier and equally valid to count what we queue for the
 *    sender, even before it actually was queued or sent.
 *    (drbd_make_request_common; recovery path on read io-error)
 * decreased:
 *  got_BarrierAck (respective tl_clear, tl_clear_barrier)
 *  _req_mod(req, DATA_RECEIVED)
 *     [from receive_DataReply]
 *  _req_mod(req, WRITE_ACKED_BY_PEER or RECV_ACKED_BY_PEER or NEG_ACKED)
 *     [from got_BlockAck (P_WRITE_ACK, P_RECV_ACK)]
 *     FIXME
 *     for some reason it is NOT decreased in got_NegAck,
 *     but in the resulting cleanup code from report_params.
 *     we should try to remember the reason for that...
 *  _req_mod(req, SEND_FAILED or SEND_CANCELED)
 *  _req_mod(req, CONNECTION_LOST_WHILE_PENDING)
 *     [from tl_clear_barrier]
 */
static inline void inc_ap_pending(struct drbd_peer_device *peer_device)
{
	atomic_inc(&peer_device->ap_pending_cnt);
}

#define dec_ap_pending(peer_device) \
	((void)expect((peer_device), __dec_ap_pending(peer_device) >= 0))
static inline int __dec_ap_pending(struct drbd_peer_device *peer_device)
{
	int ap_pending_cnt = atomic_dec_return(&peer_device->ap_pending_cnt);
	if (ap_pending_cnt == 0)
		wake_up(&peer_device->device->misc_wait);
	return ap_pending_cnt;
}

/* counts how many resync-related answers we still expect from the peer
 *		     increase			decrease
 * L_SYNC_TARGET sends P_RS_DATA_REQUEST (and expects P_RS_DATA_REPLY)
 * L_SYNC_SOURCE sends P_RS_DATA_REPLY   (and expects P_WRITE_ACK with ID_SYNCER)
 *					   (or P_NEG_ACK with ID_SYNCER)
 */
static inline void inc_rs_pending(struct drbd_peer_device *peer_device)
{
	atomic_inc(&peer_device->rs_pending_cnt);
}

#define dec_rs_pending(peer_device) \
	((void)expect((peer_device), __dec_rs_pending(peer_device) >= 0))
static inline int __dec_rs_pending(struct drbd_peer_device *peer_device)
{
	return atomic_dec_return(&peer_device->rs_pending_cnt);
}

/* counts how many answers we still need to send to the peer.
 * increased on
 *  receive_Data	unless protocol A;
 *			we need to send a P_RECV_ACK (proto B)
 *			or P_WRITE_ACK (proto C)
 *  receive_RSDataReply (recv_resync_read) we need to send a P_WRITE_ACK
 *  receive_DataRequest (receive_RSDataRequest) we need to send back P_DATA
 *  receive_Barrier_*	we need to send a P_BARRIER_ACK
 */
static inline void inc_unacked(struct drbd_peer_device *peer_device)
{
	atomic_inc(&peer_device->unacked_cnt);
}

#define dec_unacked(peer_device) \
	((void)expect(peer_device, __dec_unacked(peer_device) >= 0))
static inline int __dec_unacked(struct drbd_peer_device *peer_device)
{
	return atomic_dec_return(&peer_device->unacked_cnt);
}

#define sub_unacked(peer_device, n) \
	((void)expect(peer_device, __sub_unacked(peer_device) >= 0))
static inline int __sub_unacked(struct drbd_peer_device *peer_device, int n)
{
	return atomic_sub_return(n, &peer_device->unacked_cnt);
}

/**
 * get_ldev() - Increase the ref count on device->ldev. Returns 0 if there is no ldev
 * @M:		DRBD device.
 *
 * You have to call put_ldev() when finished working with device->ldev.
 */
#define get_ldev(M) __cond_lock(local, _get_ldev_if_state(M,D_INCONSISTENT))
#define get_ldev_if_state(M,MINS) __cond_lock(local, _get_ldev_if_state(M,MINS))

static inline void put_ldev(struct drbd_device *device)
{
	int i = atomic_dec_return(&device->local_cnt);

	/* This may be called from some endio handler,
	 * so we must not sleep here. */

	__release(local);
	D_ASSERT(device, i >= 0);
	if (i == 0) {
		if (device->disk_state[NOW] == D_DISKLESS)
			/* even internal references gone, safe to destroy */
			drbd_ldev_destroy(device);
		if (device->disk_state[NOW] == D_FAILED)
			/* all application IO references gone. */
			if (!test_and_set_bit(GO_DISKLESS, &device->flags))
				drbd_queue_work(&device->resource->work, &device->go_diskless);
		wake_up(&device->misc_wait);
	}
}

#ifndef __CHECKER__
static inline int _get_ldev_if_state(struct drbd_device *device, enum drbd_disk_state mins)
{
	int io_allowed;

	/* never get a reference while D_DISKLESS */
	if (device->disk_state[NOW] == D_DISKLESS)
		return 0;

	atomic_inc(&device->local_cnt);
	io_allowed = (device->disk_state[NOW] >= mins);
	if (!io_allowed)
		put_ldev(device);
	return io_allowed;
}
#else
extern int _get_ldev_if_state(struct drbd_device *device, enum drbd_disk_state mins);
#endif

static inline bool drbd_state_is_stable(struct drbd_device *device)
{
	struct drbd_peer_device *peer_device;
	bool stable = true;

	/* DO NOT add a default clause, we want the compiler to warn us
	 * for any newly introduced state we may have forgotten to add here */

	rcu_read_lock();
	for_each_peer_device(peer_device, device) {
		switch (peer_device->repl_state[NOW]) {
		/* New io is only accepted when the peer device is unknown or there is
		 * a well-established connection. */
		case L_OFF:
		case L_ESTABLISHED:
		case L_SYNC_SOURCE:
		case L_SYNC_TARGET:
		case L_VERIFY_S:
		case L_VERIFY_T:
		case L_PAUSED_SYNC_S:
		case L_PAUSED_SYNC_T:
		case L_AHEAD:
		case L_BEHIND:
		case L_STARTING_SYNC_S:
		case L_STARTING_SYNC_T:
			break;

			/* Allow IO in BM exchange states with new protocols */
		case L_WF_BITMAP_S:
			if (peer_device->connection->agreed_pro_version < 96)
				stable = false;
			break;

			/* no new io accepted in these states */
		case L_WF_BITMAP_T:
		case L_WF_SYNC_UUID:
			stable = false;
			break;
		}
		if (!stable)
			break;
	}
	rcu_read_unlock();

	switch (device->disk_state[NOW]) {
	case D_DISKLESS:
	case D_INCONSISTENT:
	case D_OUTDATED:
	case D_CONSISTENT:
	case D_UP_TO_DATE:
	case D_FAILED:
		/* disk state is stable as well. */
		break;

	/* no new io accepted during transitional states */
	case D_ATTACHING:
	case D_NEGOTIATING:
	case D_UNKNOWN:
	case D_MASK:
		stable = false;
	}

	return stable;
}

extern void drbd_queue_pending_bitmap_work(struct drbd_device *);

static inline void dec_ap_bio(struct drbd_device *device)
{
	int ap_bio = atomic_dec_return(&device->ap_bio_cnt);

	D_ASSERT(device, ap_bio >= 0);

	if (ap_bio == 0 && !list_empty(&device->pending_bitmap_work))
		drbd_queue_pending_bitmap_work(device);

	/* this currently does wake_up for every dec_ap_bio!
	 * maybe rather introduce some type of hysteresis?
	 * e.g. (ap_bio == max_buffers/2 || ap_bio == 0) ? */
	if (ap_bio < device->device_conf.max_buffers)
		wake_up(&device->misc_wait);
}

static inline int drbd_suspended(struct drbd_device *device)
{
	struct drbd_resource *resource = device->resource;

	return resource->susp[NOW] || resource->susp_fen[NOW] || resource->susp_nod[NOW];
}

static inline bool may_inc_ap_bio(struct drbd_device *device)
{
	if (drbd_suspended(device))
		return false;
	if (atomic_read(&device->suspend_cnt))
		return false;

	/* to avoid potential deadlock or bitmap corruption,
	 * in various places, we only allow new application io
	 * to start during "stable" states. */

	/* no new io accepted when attaching or detaching the disk */
	if (!drbd_state_is_stable(device))
		return false;

	/* since some older kernels don't have atomic_add_unless,
	 * and we are within the spinlock anyways, we have this workaround.  */
	if (atomic_read(&device->ap_bio_cnt) > device->device_conf.max_buffers)
		return false;
	if (!list_empty(&device->pending_bitmap_work))
		return false;
	return true;
}

static inline bool inc_ap_bio_cond(struct drbd_device *device)
{
	bool rv = false;

	spin_lock_irq(&device->resource->req_lock);
	rv = may_inc_ap_bio(device);
	if (rv)
		atomic_inc(&device->ap_bio_cnt);
	spin_unlock_irq(&device->resource->req_lock);

	return rv;
}

static inline void inc_ap_bio(struct drbd_device *device)
{
	/* we wait here
	 *    as long as the device is suspended
	 *    until the bitmap is no longer on the fly during connection
	 *    handshake as long as we would exceed the max_buffer limit.
	 *
	 * to avoid races with the reconnect code,
	 * we need to atomic_inc within the spinlock. */

	wait_event(device->misc_wait, inc_ap_bio_cond(device));
}

static inline int drbd_set_exposed_data_uuid(struct drbd_device *device, u64 val)
{
	int changed = device->exposed_data_uuid != val;
	device->exposed_data_uuid = val;
	return changed;
}

static inline u64 drbd_current_uuid(struct drbd_device *device)
{
	if (!device->ldev)
		return 0;
	return device->ldev->md.current_uuid;
}

static inline bool verify_can_do_stop_sector(struct drbd_peer_device *peer_device)
{
	return peer_device->connection->agreed_pro_version >= 97 &&
		peer_device->connection->agreed_pro_version != 100;
}

static inline u64 drbd_bitmap_uuid(struct drbd_peer_device *peer_device)
{
	struct drbd_device *device = peer_device->device;
	struct drbd_peer_md *peer_md;

	if (!device->ldev)
		return 0;

	peer_md = &device->ldev->md.peers[peer_device->bitmap_index];
	return peer_md->bitmap_uuid;
}

static inline u64 drbd_history_uuid(struct drbd_device *device, int i)
{
	if (!device->ldev || i >= ARRAY_SIZE(device->ldev->md.history_uuids))
		return 0;

	return device->ldev->md.history_uuids[i];
}

static inline int drbd_queue_order_type(struct drbd_device *device)
{
	/* sorry, we currently have no working implementation
	 * of distributed TCQ stuff */
#ifndef QUEUE_ORDERED_NONE
#define QUEUE_ORDERED_NONE 0
#endif
	return QUEUE_ORDERED_NONE;
}

#ifdef blk_queue_plugged
static inline void drbd_blk_run_queue(struct request_queue *q)
{
	if (q && q->unplug_fn)
		q->unplug_fn(q);
}

static inline void drbd_kick_lo(struct drbd_device *device)
{
	if (get_ldev(device)) {
		drbd_blk_run_queue(bdev_get_queue(device->ldev->backing_bdev));
		put_ldev(device);
	}
}
#else
static inline void drbd_blk_run_queue(struct request_queue *q)
{
}
static inline void drbd_kick_lo(struct drbd_device *device)
{
}
#endif

static inline void drbd_md_flush(struct drbd_device *device)
{
	int r;

	if (device->ldev == NULL) {
		drbd_warn(device, "device->ldev == NULL in drbd_md_flush\n");
		return;
	}

	if (test_bit(MD_NO_BARRIER, &device->flags))
		return;

	r = blkdev_issue_flush(device->ldev->md_bdev, GFP_NOIO, NULL);
	if (r) {
		set_bit(MD_NO_BARRIER, &device->flags);
		drbd_err(device, "meta data flush failed with status %d, disabling md-flushes\n", r);
	}
}

/* resync bitmap */
/* 16MB sized 'bitmap extent' to track syncer usage */
struct bm_extent {
	int rs_left; /* number of bits set (out of sync) in this extent. */
	int rs_failed; /* number of failed resync requests in this extent. */
	unsigned long flags;
	struct lc_element lce;
};

/* should be moved to idr.h */
/**
 * idr_for_each_entry - iterate over an idr's elements of a given type
 * @idp:     idr handle
 * @entry:   the type * to use as cursor
 * @id:      id entry's key
 */
#ifndef idr_for_each_entry
#define idr_for_each_entry(idp, entry, id)				\
	for (id = 0, entry = (typeof(entry))idr_get_next((idp), &(id)); \
	     entry != NULL;						\
	     ++id, entry = (typeof(entry))idr_get_next((idp), &(id)))
#endif

#ifndef idr_for_each_entry_continue
#define idr_for_each_entry_continue(idp, entry, id)			\
	for (entry = (typeof(entry))idr_get_next((idp), &(id));		\
	     entry;							\
	     ++id, entry = (typeof(entry))idr_get_next((idp), &(id)))
#endif

static inline struct drbd_connection *first_connection(struct drbd_resource *resource)
{
	return list_first_entry(&resource->connections, struct drbd_connection, connections);
}

#define NODE_MASK(id) ((u64)1 << (id))

#endif<|MERGE_RESOLUTION|>--- conflicted
+++ resolved
@@ -46,10 +46,7 @@
 #include <linux/drbd.h>
 #include <linux/drbd_config.h>
 
-<<<<<<< HEAD
-=======
 #include "drbd_wrappers.h"
->>>>>>> 2798a44b
 #include "drbd_strings.h"
 #include "compat.h"
 #include "drbd_state.h"
@@ -1689,13 +1686,6 @@
 			(char*)&val, sizeof(val));
 }
 
-<<<<<<< HEAD
-void drbd_bump_write_ordering(struct drbd_resource *resource, enum write_ordering_e wo);
-
-extern void twopc_timer_fn(unsigned long);
-extern void connect_timer_fn(unsigned long);
-int connect_timer_work(struct drbd_work *, int);
-=======
 static inline sector_t drbd_get_capacity(struct block_device *bdev)
 {
 	/* return bdev ? get_capacity(bdev->bd_disk) : 0; */
@@ -1742,8 +1732,11 @@
 		generic_make_request(bio);
 }
 
-void drbd_bump_write_ordering(struct drbd_connection *connection, enum write_ordering_e wo);
->>>>>>> 2798a44b
+void drbd_bump_write_ordering(struct drbd_resource *resource, enum write_ordering_e wo);
+
+extern void twopc_timer_fn(unsigned long);
+extern void connect_timer_fn(unsigned long);
+int connect_timer_work(struct drbd_work *, int);
 
 /* drbd_proc.c */
 extern struct proc_dir_entry *drbd_proc;
