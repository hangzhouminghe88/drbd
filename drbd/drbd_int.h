--- conflicted
+++ resolved
@@ -784,14 +784,6 @@
 
 /* flag bits per mdev */
 enum {
-<<<<<<< HEAD
-	UNPLUG_QUEUED,		/* only relevant with kernel 2.4 */
-=======
-	CREATE_BARRIER,		/* next P_DATA is preceded by a P_BARRIER */
-	SIGNAL_ASENDER,		/* whether asender wants to be interrupted */
-	SEND_PING,		/* whether asender should send a ping asap */
-
->>>>>>> c4e7bba7
 	UNPLUG_REMOTE,		/* sending a "UnplugRemote" could help */
 	MD_DIRTY,		/* current uuids and flags not yet on disk */
 	USE_DEGR_WFC_T,		/* degr-wfc-timeout instead of wfc-timeout. */
