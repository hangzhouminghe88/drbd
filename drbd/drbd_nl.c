/*
   drbd_nl.c

   This file is part of DRBD by Philipp Reisner and Lars Ellenberg.

   Copyright (C) 2001-2008, LINBIT Information Technologies GmbH.
   Copyright (C) 1999-2008, Philipp Reisner <philipp.reisner@linbit.com>.
   Copyright (C) 2002-2008, Lars Ellenberg <lars.ellenberg@linbit.com>.

   drbd is free software; you can redistribute it and/or modify
   it under the terms of the GNU General Public License as published by
   the Free Software Foundation; either version 2, or (at your option)
   any later version.

   drbd is distributed in the hope that it will be useful,
   but WITHOUT ANY WARRANTY; without even the implied warranty of
   MERCHANTABILITY or FITNESS FOR A PARTICULAR PURPOSE.  See the
   GNU General Public License for more details.

   You should have received a copy of the GNU General Public License
   along with drbd; see the file COPYING.  If not, write to
   the Free Software Foundation, 675 Mass Ave, Cambridge, MA 02139, USA.

 */

#define pr_fmt(fmt)	"drbd: " fmt

#include <linux/module.h>
#include <linux/drbd.h>
#include <linux/in.h>
#include <linux/fs.h>
#include <linux/file.h>
#include <linux/slab.h>
#include <linux/blkpg.h>
#include <linux/cpumask.h>
#include "drbd_int.h"
#include "drbd_protocol.h"
#include "drbd_req.h"
#include "drbd_state_change.h"
#include <asm/unaligned.h>
#include <linux/drbd_limits.h>
#include <linux/kthread.h>

#include <net/genetlink.h>
#if LINUX_VERSION_CODE < KERNEL_VERSION(2,6,31)
/*
 * copied from more recent kernel source
 */
int genl_register_family_with_ops(struct genl_family *family,
	struct genl_ops *ops, size_t n_ops)
{
	int err, i;

	err = genl_register_family(family);
	if (err)
		return err;

	for (i = 0; i < n_ops; ++i, ++ops) {
		err = genl_register_ops(family, ops);
		if (err)
			goto err_out;
	}
	return 0;
err_out:
	genl_unregister_family(family);
	return err;
}
#endif

/* .doit */
// int drbd_adm_create_resource(struct sk_buff *skb, struct genl_info *info);
// int drbd_adm_delete_resource(struct sk_buff *skb, struct genl_info *info);

int drbd_adm_new_minor(struct sk_buff *skb, struct genl_info *info);
int drbd_adm_del_minor(struct sk_buff *skb, struct genl_info *info);

int drbd_adm_new_resource(struct sk_buff *skb, struct genl_info *info);
int drbd_adm_del_resource(struct sk_buff *skb, struct genl_info *info);
int drbd_adm_down(struct sk_buff *skb, struct genl_info *info);

int drbd_adm_set_role(struct sk_buff *skb, struct genl_info *info);
int drbd_adm_attach(struct sk_buff *skb, struct genl_info *info);
int drbd_adm_disk_opts(struct sk_buff *skb, struct genl_info *info);
int drbd_adm_detach(struct sk_buff *skb, struct genl_info *info);
int drbd_adm_connect(struct sk_buff *skb, struct genl_info *info);
int drbd_adm_net_opts(struct sk_buff *skb, struct genl_info *info);
int drbd_adm_resize(struct sk_buff *skb, struct genl_info *info);
int drbd_adm_start_ov(struct sk_buff *skb, struct genl_info *info);
int drbd_adm_new_c_uuid(struct sk_buff *skb, struct genl_info *info);
int drbd_adm_disconnect(struct sk_buff *skb, struct genl_info *info);
int drbd_adm_invalidate(struct sk_buff *skb, struct genl_info *info);
int drbd_adm_invalidate_peer(struct sk_buff *skb, struct genl_info *info);
int drbd_adm_pause_sync(struct sk_buff *skb, struct genl_info *info);
int drbd_adm_resume_sync(struct sk_buff *skb, struct genl_info *info);
int drbd_adm_suspend_io(struct sk_buff *skb, struct genl_info *info);
int drbd_adm_resume_io(struct sk_buff *skb, struct genl_info *info);
int drbd_adm_outdate(struct sk_buff *skb, struct genl_info *info);
int drbd_adm_resource_opts(struct sk_buff *skb, struct genl_info *info);
int drbd_adm_get_status(struct sk_buff *skb, struct genl_info *info);
int drbd_adm_get_timeout_type(struct sk_buff *skb, struct genl_info *info);
int drbd_adm_forget_peer(struct sk_buff *skb, struct genl_info *info);
/* .dumpit */
int drbd_adm_get_status_all(struct sk_buff *skb, struct netlink_callback *cb);
int drbd_adm_dump_resources(struct sk_buff *skb, struct netlink_callback *cb);
int drbd_adm_dump_devices(struct sk_buff *skb, struct netlink_callback *cb);
int drbd_adm_dump_devices_done(struct netlink_callback *cb);
int drbd_adm_dump_connections(struct sk_buff *skb, struct netlink_callback *cb);
int drbd_adm_dump_connections_done(struct netlink_callback *cb);
int drbd_adm_dump_peer_devices(struct sk_buff *skb, struct netlink_callback *cb);
int drbd_adm_dump_peer_devices_done(struct netlink_callback *cb);
int drbd_adm_get_initial_state(struct sk_buff *skb, struct netlink_callback *cb);

#include <linux/drbd_genl_api.h>
#include "drbd_nla.h"
#include <linux/genl_magic_func.h>

atomic_t drbd_genl_seq = ATOMIC_INIT(2); /* two. */

DEFINE_MUTEX(notification_mutex);

/* used blkdev_get_by_path, to claim our meta data device(s) */
static char *drbd_m_holder = "Hands off! this is DRBD's meta data device.";

static void drbd_adm_send_reply(struct sk_buff *skb, struct genl_info *info)
{
	genlmsg_end(skb, genlmsg_data(nlmsg_data(nlmsg_hdr(skb))));
	if (genlmsg_reply(skb, info))
		pr_err("error sending genl reply\n");
}

/* Used on a fresh "drbd_adm_prepare"d reply_skb, this cannot fail: The only
 * reason it could fail was no space in skb, and there are 4k available. */
int drbd_msg_put_info(struct sk_buff *skb, const char *info)
{
	struct nlattr *nla;
	int err = -EMSGSIZE;

	if (!info || !info[0])
		return 0;

	nla = nla_nest_start(skb, DRBD_NLA_CFG_REPLY);
	if (!nla)
		return err;

	err = nla_put_string(skb, T_info_text, info);
	if (err) {
		nla_nest_cancel(skb, nla);
		return err;
	} else
		nla_nest_end(skb, nla);
	return 0;
}

static int drbd_adm_finish(struct drbd_config_context *, struct genl_info *, int);

extern struct genl_ops drbd_genl_ops[];

#ifdef COMPAT_HAVE_SECURITY_NETLINK_RECV
#define drbd_security_netlink_recv(skb, cap) \
	security_netlink_recv(skb, cap)
#else
/* see
 * fd77846 security: remove the security_netlink_recv hook as it is equivalent to capable()
 */
static inline bool drbd_security_netlink_recv(struct sk_buff *skb, int cap)
{
	return !capable(cap);
}
#endif

/* This would be a good candidate for a "pre_doit" hook,
 * and per-family private info->pointers.
 * But we need to stay compatible with older kernels.
 * If it returns successfully, adm_ctx members are valid.
 *
 * At this point, we still rely on the global genl_lock().
 * If we want to avoid that, and allow "genl_family.parallel_ops", we may need
 * to add additional synchronization against object destruction/modification.
 */
#define DRBD_ADM_NEED_MINOR	1
#define DRBD_ADM_NEED_RESOURCE	2
#define DRBD_ADM_NEED_CONNECTION 4
#define DRBD_ADM_NEED_PEER_DEVICE 8
static int drbd_adm_prepare(struct drbd_config_context *adm_ctx,
	struct sk_buff *skb, struct genl_info *info, unsigned flags)
{
	struct drbd_genlmsghdr *d_in = info->userhdr;
	const u8 cmd = info->genlhdr->cmd;
	int err;

	memset(adm_ctx, 0, sizeof(*adm_ctx));

	/*
	 * genl_rcv_msg() only checks if commands with the GENL_ADMIN_PERM flag
	 * set have CAP_NET_ADMIN; we also require CAP_SYS_ADMIN for
	 * administrative commands.
	 */
	if ((drbd_genl_ops[cmd].flags & GENL_ADMIN_PERM) &&
	    drbd_security_netlink_recv(skb, CAP_SYS_ADMIN))
		return -EPERM;

	adm_ctx->reply_skb = genlmsg_new(NLMSG_GOODSIZE, GFP_KERNEL);
	if (!adm_ctx->reply_skb) {
		err = -ENOMEM;
		goto fail;
	}

	adm_ctx->reply_dh = genlmsg_put_reply(adm_ctx->reply_skb,
					info, &drbd_genl_family, 0, cmd);
	/* put of a few bytes into a fresh skb of >= 4k will always succeed.
	 * but anyways */
	if (!adm_ctx->reply_dh) {
		err = -ENOMEM;
		goto fail;
	}

	adm_ctx->reply_dh->minor = d_in->minor;
	adm_ctx->reply_dh->ret_code = NO_ERROR;

	adm_ctx->volume = VOLUME_UNSPECIFIED;
	if (info->attrs[DRBD_NLA_CFG_CONTEXT]) {
		struct nlattr *nla;
		/* parse and validate only */
		err = drbd_cfg_context_from_attrs(NULL, info);
		if (err)
			goto fail;

		/* It was present, and valid,
		 * copy it over to the reply skb. */
		err = nla_put_nohdr(adm_ctx->reply_skb,
				info->attrs[DRBD_NLA_CFG_CONTEXT]->nla_len,
				info->attrs[DRBD_NLA_CFG_CONTEXT]);
		if (err)
			goto fail;

		/* and assign stuff to the adm_ctx */
		nla = nested_attr_tb[__nla_type(T_ctx_volume)];
		if (nla)
			adm_ctx->volume = nla_get_u32(nla);
		nla = nested_attr_tb[__nla_type(T_ctx_resource_name)];
		if (nla)
			adm_ctx->resource_name = nla_data(nla);
		adm_ctx->my_addr = nested_attr_tb[__nla_type(T_ctx_my_addr)];
		adm_ctx->peer_addr = nested_attr_tb[__nla_type(T_ctx_peer_addr)];
		if ((adm_ctx->my_addr &&
		     nla_len(adm_ctx->my_addr) > sizeof(adm_ctx->connection->my_addr)) ||
		    (adm_ctx->peer_addr &&
		     nla_len(adm_ctx->peer_addr) > sizeof(adm_ctx->connection->peer_addr))) {
			err = -EINVAL;
			goto fail;
		}
	}

	adm_ctx->minor = d_in->minor;
	adm_ctx->device = minor_to_device(d_in->minor);

	/* We are protected by the global genl_lock().
	 * But we may explicitly drop it/retake it in drbd_adm_set_role(),
	 * so make sure this object stays around. */
	if (adm_ctx->device) {
		kobject_get(&adm_ctx->device->kobj);
		kref_debug_get(&adm_ctx->device->kref_debug, 4);
	}

	if (adm_ctx->resource_name) {
		adm_ctx->resource = drbd_find_resource(adm_ctx->resource_name);
		if (adm_ctx->resource)
			kref_debug_get(&adm_ctx->resource->kref_debug, 2);
	}

	if (!adm_ctx->device && (flags & DRBD_ADM_NEED_MINOR)) {
		drbd_msg_put_info(adm_ctx->reply_skb, "unknown minor");
		err = ERR_MINOR_INVALID;
		goto finish;
	}
	if (!adm_ctx->resource && (flags & DRBD_ADM_NEED_RESOURCE)) {
		drbd_msg_put_info(adm_ctx->reply_skb, "unknown resource");
		err = ERR_INVALID_REQUEST;
		if (adm_ctx->resource_name)
			err = ERR_RES_NOT_KNOWN;
		goto finish;
	}

	if (flags & (DRBD_ADM_NEED_CONNECTION | DRBD_ADM_NEED_PEER_DEVICE)) {
		if (adm_ctx->resource) {
			drbd_msg_put_info(adm_ctx->reply_skb, "no resource name expected");
			err = ERR_INVALID_REQUEST;
			goto finish;
		}
		if (adm_ctx->device) {
			drbd_msg_put_info(adm_ctx->reply_skb, "no minor number expected");
			err = ERR_INVALID_REQUEST;
			goto finish;
		}
		if (adm_ctx->my_addr && adm_ctx->peer_addr)
			adm_ctx->connection = conn_get_by_addrs(
				nla_data(adm_ctx->my_addr), nla_len(adm_ctx->my_addr),
				nla_data(adm_ctx->peer_addr), nla_len(adm_ctx->peer_addr));
		if (!adm_ctx->connection) {
			drbd_msg_put_info(adm_ctx->reply_skb, "unknown connection");
			err = ERR_INVALID_REQUEST;
			goto finish;
		}
		kref_debug_get(&adm_ctx->connection->kref_debug, 2);
	}
	if (flags & DRBD_ADM_NEED_PEER_DEVICE) {
		if (adm_ctx->volume != VOLUME_UNSPECIFIED)
			adm_ctx->peer_device =
				idr_find(&adm_ctx->connection->peer_devices,
					 adm_ctx->volume);
		if (!adm_ctx->peer_device) {
			drbd_msg_put_info(adm_ctx->reply_skb, "unknown volume");
			err = ERR_INVALID_REQUEST;
			goto finish;
		}
	}

	/* some more paranoia, if the request was over-determined */
	if (adm_ctx->device && adm_ctx->resource &&
	    adm_ctx->device->resource != adm_ctx->resource) {
		pr_warning("request: minor=%u, resource=%s; but that minor belongs to resource %s\n",
				adm_ctx->minor, adm_ctx->resource->name,
				adm_ctx->device->resource->name);
		drbd_msg_put_info(adm_ctx->reply_skb, "minor exists in different resource");
		err = ERR_INVALID_REQUEST;
		goto finish;
	}
	if (adm_ctx->device &&
	    adm_ctx->volume != VOLUME_UNSPECIFIED &&
	    adm_ctx->volume != adm_ctx->device->vnr) {
		pr_warning("request: minor=%u, volume=%u; but that minor is volume %u in %s\n",
				adm_ctx->minor, adm_ctx->volume,
				adm_ctx->device->vnr,
				adm_ctx->device->resource->name);
		drbd_msg_put_info(adm_ctx->reply_skb, "minor exists as different volume");
		err = ERR_INVALID_REQUEST;
		goto finish;
	}

	/* still, provide adm_ctx->resource always, if possible. */
	if (!adm_ctx->resource) {
		adm_ctx->resource = adm_ctx->device ? adm_ctx->device->resource
			: adm_ctx->connection ? adm_ctx->connection->resource : NULL;
		if (adm_ctx->resource) {
			kref_get(&adm_ctx->resource->kref);
			kref_debug_get(&adm_ctx->resource->kref_debug, 2);
		}
	}

	return NO_ERROR;

fail:
	nlmsg_free(adm_ctx->reply_skb);
	adm_ctx->reply_skb = NULL;
	return err;

finish:
	return drbd_adm_finish(adm_ctx, info, err);
}

static int drbd_adm_finish(struct drbd_config_context *adm_ctx, struct genl_info *info, int retcode)
{
	if (adm_ctx->device) {
		kref_debug_put(&adm_ctx->device->kref_debug, 4);
		kobject_put(&adm_ctx->device->kobj);
		adm_ctx->device = NULL;
	}
	if (adm_ctx->connection) {
		kref_debug_put(&adm_ctx->connection->kref_debug, 2);
		kref_put(&adm_ctx->connection->kref, drbd_destroy_connection);
		adm_ctx->connection = NULL;
	}
	if (adm_ctx->resource) {
		kref_debug_put(&adm_ctx->resource->kref_debug, 2);
		kref_put(&adm_ctx->resource->kref, drbd_destroy_resource);
		adm_ctx->resource = NULL;
	}

	if (!adm_ctx->reply_skb)
		return -ENOMEM;

	adm_ctx->reply_dh->ret_code = retcode;
	drbd_adm_send_reply(adm_ctx->reply_skb, info);
	adm_ctx->reply_skb = NULL;
	return 0;
}

static void conn_md_sync(struct drbd_connection *connection)
{
	struct drbd_peer_device *peer_device;
	int vnr;

	rcu_read_lock();
	idr_for_each_entry(&connection->peer_devices, peer_device, vnr) {
		struct drbd_device *device = peer_device->device;
		kobject_get(&device->kobj);
		rcu_read_unlock();
		drbd_md_sync(device);
		kobject_put(&device->kobj);
		rcu_read_lock();
	}
	rcu_read_unlock();
}

/* Buffer to construct the environment of a user-space helper in. */
struct env {
	char *buffer;
	int size, pos;
};

/* Print into an env buffer. */
static __printf(2, 3) int env_print(struct env *env, const char *fmt, ...)
{
	va_list args;
	int pos, ret;

	pos = env->pos;
	if (pos < 0)
		return pos;
	va_start(args, fmt);
	ret = vsnprintf(env->buffer + pos, env->size - pos, fmt, args);
	va_end(args);
	if (ret < 0) {
		env->pos = ret;
		goto out;
	}
	if (ret >= env->size - pos) {
		ret = env->pos = -ENOMEM;
		goto out;
	}
	env->pos += ret + 1;
    out:
	return ret;
}

/* Put env variables for an address into an env buffer. */
static void env_print_address(struct env *env, const char *prefix,
			      struct sockaddr_storage *storage)
{
	const char *afs;

	switch (storage->ss_family) {
	case AF_INET6:
		afs = "ipv6";
		env_print(env, "%sADDRESS=%pI6", prefix,
			  &((struct sockaddr_in6 *)storage)->sin6_addr);
		break;
	case AF_INET:
		afs = "ipv4";
		env_print(env, "%sADDRESS=%pI4", prefix,
			  &((struct sockaddr_in *)storage)->sin_addr);
		break;
	default:
		afs = "ssocks";
		env_print(env, "%sADDRESS=%pI4", prefix,
			  &((struct sockaddr_in *)storage)->sin_addr);
	}
	env_print(env, "%sAF=%s", prefix, afs);
}

/* Construct char **envp inside an env buffer. */
static char **make_envp(struct env *env)
{
	char **envp, *b;
	unsigned int n;

	if (env->pos < 0)
		return NULL;
	if (env->pos >= env->size)
		goto out_nomem;
	env->buffer[env->pos++] = 0;
	for (b = env->buffer, n = 1; *b; n++)
		b = strchr(b, 0) + 1;
	if (env->size - env->pos < sizeof(envp) * n)
		goto out_nomem;
	envp = (char **)(env->buffer + env->size) - n;

	for (b = env->buffer; *b; ) {
		*envp++ = b;
		b = strchr(b, 0) + 1;
	}
	*envp++ = NULL;
	return envp - n;

    out_nomem:
	env->pos = -ENOMEM;
	return NULL;
}

/* Macro refers to local variables peer_device, device and connection! */
#define magic_printk(level, fmt, args...)				\
	if (peer_device)						\
		__drbd_printk_peer_device(level, peer_device, fmt, args); \
	else if (device)						\
		__drbd_printk_device(level, device, fmt, args);		\
	else								\
		__drbd_printk_connection(level, connection, fmt, args);

int drbd_khelper(struct drbd_device *device, struct drbd_connection *connection, char *cmd)
{
	struct drbd_resource *resource = device ? device->resource : connection->resource;
	char *argv[] = {usermode_helper, cmd, resource->name, NULL };
	struct drbd_peer_device *peer_device = NULL;
	struct env env = { .size = PAGE_SIZE };
	char **envp;
	int ret;

    enlarge_buffer:
	env.buffer = (char *)__get_free_pages(GFP_NOIO, get_order(env.size));
	if (!env.buffer) {
		ret = -ENOMEM;
		goto out_err;
	}
	env.pos = 0;

	rcu_read_lock();
	env_print(&env, "HOME=/");
	env_print(&env, "TERM=linux");
	env_print(&env, "PATH=/sbin:/usr/sbin:/bin:/usr/bin");
	if (device) {
		env_print(&env, "DRBD_MINOR=%u", device_to_minor(device));
		env_print(&env, "DRBD_VOLUME=%u", device->vnr);
		if (get_ldev(device)) {
			struct disk_conf *disk_conf =
				rcu_dereference(device->ldev->disk_conf);
			env_print(&env, "DRBD_BACKING_DEV=%s",
				  disk_conf->backing_dev);
			put_ldev(device);
		}
	}
	if (connection) {
		env_print_address(&env, "DRBD_MY_", &connection->my_addr);
		env_print_address(&env, "DRBD_PEER_", &connection->peer_addr);
	}
	if (connection && !device) {
		struct drbd_peer_device *peer_device;
		int vnr;

		idr_for_each_entry(&connection->peer_devices, peer_device, vnr) {
			struct drbd_device *device = peer_device->device;

			env_print(&env, "DRBD_MINOR_%u=%u",
				  vnr, peer_device->device->minor);
			if (get_ldev(device)) {
				struct disk_conf *disk_conf =
					rcu_dereference(device->ldev->disk_conf);
				env_print(&env, "DRBD_BACKING_DEV_%u=%s",
					  vnr, disk_conf->backing_dev);
				put_ldev(device);
			}
		}
	}
	rcu_read_unlock();

	envp = make_envp(&env);
	if (!envp) {
		if (env.pos == -ENOMEM) {
			free_pages((unsigned long)env.buffer, get_order(env.size));
			env.size += PAGE_SIZE;
			goto enlarge_buffer;
		}
		ret = env.pos;
		goto out_err;
	}

	if (current == resource->worker.task)
		set_bit(CALLBACK_PENDING, &resource->flags);

	/* The helper may take some time.
	 * write out any unsynced meta data changes now */
	if (device)
		drbd_md_sync(device);
	else if (connection)
		conn_md_sync(connection);

	if (connection && device)
		peer_device = conn_peer_device(connection, device->vnr);

	magic_printk(KERN_INFO, "helper command: %s %s\n", usermode_helper, cmd);
	notify_helper(NOTIFY_CALL, device, connection, cmd, 0);
	ret = call_usermodehelper(usermode_helper, argv, envp, UMH_WAIT_PROC);
	magic_printk(ret ? KERN_WARNING : KERN_INFO,
		     "helper command: %s %s exit code %u (0x%x)\n",
		     usermode_helper, cmd,
		     (ret >> 8) & 0xff, ret);
	notify_helper(NOTIFY_RESPONSE, device, connection, cmd, ret);

	if (current == resource->worker.task)
		clear_bit(CALLBACK_PENDING, &resource->flags);

	if (ret < 0) /* Ignore any ERRNOs we got. */
		ret = 0;

	free_pages((unsigned long)env.buffer, get_order(env.size));
	return ret;

    out_err:
	drbd_err(resource, "Could not call %s user-space helper: error %d"
		 "out of memory\n", cmd, ret);
	return 0;
}

#undef magic_printk

static bool initial_states_pending(struct drbd_connection *connection)
{
	struct drbd_peer_device *peer_device;
	int vnr;
	bool pending = false;

	rcu_read_lock();
	idr_for_each_entry(&connection->peer_devices, peer_device, vnr) {
		if (test_bit(INITIAL_STATE_SENT, &peer_device->flags) &&
		    !test_bit(INITIAL_STATE_RECEIVED, &peer_device->flags)) {
			pending = true;
			break;
		}
	}
	rcu_read_unlock();
	return pending;
}

bool conn_try_outdate_peer(struct drbd_connection *connection)
{
	unsigned long last_reconnect_jif;
	enum drbd_fencing_policy fencing_policy;
	char *ex_to_string;
	int r;
	unsigned long irq_flags;

	spin_lock_irq(&connection->resource->req_lock);
	if (connection->cstate[NOW] >= C_CONNECTED) {
		drbd_err(connection, "Expected cstate < C_CONNECTED\n");
		spin_unlock_irq(&connection->resource->req_lock);
		return false;
	}

	last_reconnect_jif = connection->last_reconnect_jif;
	spin_unlock_irq(&connection->resource->req_lock);

	fencing_policy = connection->fencing_policy;
	if (fencing_policy == FP_DONT_CARE)
		return true;

	r = drbd_khelper(NULL, connection, "fence-peer");

	begin_state_change(connection->resource, &irq_flags, CS_VERBOSE);
	switch ((r>>8) & 0xff) {
	case 3: /* peer is inconsistent */
		ex_to_string = "peer is inconsistent or worse";
		__change_peer_disk_states(connection, D_INCONSISTENT);
		break;
	case 4: /* peer got outdated, or was already outdated */
		ex_to_string = "peer was fenced";
		__change_peer_disk_states(connection, D_OUTDATED);
		break;
	case 5: /* peer was down */
		if (conn_highest_disk(connection) == D_UP_TO_DATE) {
			/* we will(have) create(d) a new UUID anyways... */
			ex_to_string = "peer is unreachable, assumed to be dead";
			__change_peer_disk_states(connection, D_OUTDATED);
		} else {
			ex_to_string = "peer unreachable, doing nothing since disk != UpToDate";
		}
		break;
	case 6: /* Peer is primary, voluntarily outdate myself.
		 * This is useful when an unconnected R_SECONDARY is asked to
		 * become R_PRIMARY, but finds the other peer being active. */
		ex_to_string = "peer is active";
		drbd_warn(connection, "Peer is primary, outdating myself.\n");
		__change_disk_states(connection->resource, D_OUTDATED);
		break;
	case 7:
		/* THINK: do we need to handle this
		 * like case 4, or more like case 5? */
		if (fencing_policy != FP_STONITH)
			drbd_err(connection, "fence-peer() = 7 && fencing != Stonith !!!\n");
		ex_to_string = "peer was stonithed";
		__change_peer_disk_states(connection, D_OUTDATED);
		break;
	default:
		/* The script is broken ... */
		drbd_err(connection, "fence-peer helper broken, returned %d\n", (r>>8)&0xff);
		abort_state_change(connection->resource, &irq_flags);
		return false; /* Eventually leave IO frozen */
	}

	drbd_info(connection, "fence-peer helper returned %d (%s)\n",
		  (r>>8) & 0xff, ex_to_string);

	if (connection->cstate[NOW] >= C_CONNECTED ||
	    initial_states_pending(connection)) {
		/* connection re-established; do not fence */
		goto abort;
	}
	if (connection->last_reconnect_jif != last_reconnect_jif) {
		/* In case the connection was established and dropped
		   while the fence-peer handler was running, ignore it */
		drbd_info(connection, "Ignoring fence-peer exit code\n");
		goto abort;
	}

	end_state_change(connection->resource, &irq_flags);

	goto out;
 abort:
	abort_state_change(connection->resource, &irq_flags);
 out:
	return conn_highest_pdsk(connection) <= D_OUTDATED;
}

static int _try_outdate_peer_async(void *data)
{
	struct drbd_connection *connection = (struct drbd_connection *)data;

	conn_try_outdate_peer(connection);

	kref_debug_put(&connection->kref_debug, 4);
	kref_put(&connection->kref, drbd_destroy_connection);
	return 0;
}

void conn_try_outdate_peer_async(struct drbd_connection *connection)
{
	struct task_struct *opa;

	kref_get(&connection->kref);
	kref_debug_get(&connection->kref_debug, 4);
	opa = kthread_run(_try_outdate_peer_async, connection, "drbd_async_h");
	if (IS_ERR(opa)) {
		drbd_err(connection, "out of mem, failed to invoke fence-peer helper\n");
		kref_debug_put(&connection->kref_debug, 4);
		kref_put(&connection->kref, drbd_destroy_connection);
	}
}

static bool no_more_ap_pending(struct drbd_device *device)
{
	struct drbd_peer_device *peer_device;

	for_each_peer_device(peer_device, device)
		if (atomic_read(&peer_device->ap_pending_cnt) != 0)
			return false;
	return true;
}

enum drbd_state_rv
drbd_set_role(struct drbd_resource *resource, enum drbd_role role, bool force)
{
	struct drbd_device *device;
	int minor;
	const int max_tries = 4;
	enum drbd_state_rv rv = SS_UNKNOWN_ERROR;
	int try = 0;
	int forced = 0;
	bool with_force = false;

	down(&resource->state_sem);

	if (role == R_PRIMARY) {
		struct drbd_connection *connection;

		/* Detect dead peers as soon as possible.  */

		for_each_connection(connection, resource)
			request_ping(connection);
	}

	while (try++ < max_tries) {
		rv = stable_state_change(resource,
			change_role(resource, role,
				    CS_ALREADY_SERIALIZED | CS_WAIT_COMPLETE,
				    with_force));

		/* in case we first succeeded to outdate,
		 * but now suddenly could establish a connection */
		if (rv == SS_CW_FAILED_BY_PEER) {
			with_force = false;
			continue;
		}

		if (rv == SS_NO_UP_TO_DATE_DISK && force && !with_force) {
			with_force = true;
			forced = 1;
			continue;
		}

		if (rv == SS_NO_UP_TO_DATE_DISK && !with_force) {
			struct drbd_connection *connection;

			for_each_connection(connection, resource) {
				struct drbd_peer_device *peer_device;
				int vnr;

				if (conn_highest_pdsk(connection) != D_UNKNOWN)
					continue;

				idr_for_each_entry(&connection->peer_devices, peer_device, vnr) {
					struct drbd_device *device = peer_device->device;

					if (device->disk_state[NOW] != D_CONSISTENT)
						continue;

					if (conn_try_outdate_peer(connection))
						with_force = true;
				}
			}
			if (with_force)
				continue;
		}

		if (rv == SS_NOTHING_TO_DO)
			goto out;
		if (rv == SS_PRIMARY_NOP && !with_force) {
			struct drbd_connection *connection;

			for_each_connection(connection, resource) {
				if (!conn_try_outdate_peer(connection) && force) {
					drbd_warn(connection, "Forced into split brain situation!\n");
					with_force = true;
				}
			}
			if (with_force)
				continue;
		}

		if (rv == SS_TWO_PRIMARIES) {
			struct drbd_connection *connection;
			struct net_conf *nc;
			int timeout = 0;

			/*
			 * Catch the case where we discover that the other
			 * primary has died soon after the state change
			 * failure: retry once after a short timeout.
			 */

			for_each_connection(connection, resource) {
				rcu_read_lock();
				nc = rcu_dereference(connection->net_conf);
				if (nc && nc->ping_timeo > timeout)
					timeout = nc->ping_timeo;
				rcu_read_unlock();
			}
			timeout = timeout * HZ / 10;
			if (timeout == 0)
				timeout = 1;

			schedule_timeout_interruptible(timeout);
			if (try < max_tries)
				try = max_tries - 1;
			continue;
		}

		if (rv < SS_SUCCESS) {
			rv = stable_state_change(resource,
				change_role(resource, role,
					    CS_VERBOSE | CS_ALREADY_SERIALIZED | CS_WAIT_COMPLETE,
					    with_force));
			if (rv < SS_SUCCESS)
				goto out;
		}
		break;
	}

	if (rv < SS_SUCCESS)
		goto out;

	if (forced)
		drbd_warn(resource, "Forced to consider local data as UpToDate!\n");

	idr_for_each_entry(&resource->devices, device, minor)
		wait_event(device->misc_wait, no_more_ap_pending(device));

	/* FIXME also wait for all pending P_BARRIER_ACK? */

	if (role == R_SECONDARY) {
		idr_for_each_entry(&resource->devices, device, minor) {
			if (get_ldev(device)) {
				device->ldev->md.current_uuid &= ~UUID_PRIMARY;
				put_ldev(device);
			}
		}
	} else {
		struct drbd_connection *connection;


		mutex_lock(&resource->conf_update);
		for_each_connection(connection, resource) {
			struct net_conf *nc;

			nc = connection->net_conf;
			if (nc)
				nc->discard_my_data = 0; /* without copy; single bit op is atomic */
		}
		mutex_unlock(&resource->conf_update);

		idr_for_each_entry(&resource->devices, device, minor) {
			if (get_ldev(device)) {
				drbd_uuid_new_current(device, forced);
				put_ldev(device);
			} else {
				struct drbd_peer_device *peer_device;
				/* The peers will store the new current UUID... */
				u64 current_uuid;
				get_random_bytes(&current_uuid, sizeof(u64));
				drbd_set_exposed_data_uuid(device, current_uuid);

				for_each_peer_device(peer_device, device)
					drbd_send_current_uuid(peer_device, current_uuid);
			}
		}
	}

	idr_for_each_entry(&resource->devices, device, minor) {
		 struct drbd_peer_device *peer_device;

		for_each_peer_device(peer_device, device) {
			/* writeout of activity log covered areas of the bitmap
			 * to stable storage done in after state change already */

			if (peer_device->connection->cstate[NOW] == C_CONNECTED) {
				/* if this was forced, we should consider sync */
				if (forced) {
					drbd_send_uuids(peer_device, 0, 0);
					set_bit(CONSIDER_RESYNC, &peer_device->flags);
				}
				drbd_send_current_state(peer_device);
			}
		}
	}

	idr_for_each_entry(&resource->devices, device, minor) {
		drbd_md_sync(device);
		set_disk_ro(device->vdisk, role == R_SECONDARY);
		if (!resource->res_opts.auto_promote && role == R_PRIMARY)
			drbd_kobject_uevent(device);
	}

out:
	up(&resource->state_sem);
	return rv;
}

static const char *from_attrs_err_to_txt(int err)
{
	return	err == -ENOMSG ? "required attribute missing" :
		err == -EOPNOTSUPP ? "unknown mandatory attribute" :
		err == -EEXIST ? "can not change invariant setting" :
		"invalid attribute value";
}

int drbd_adm_set_role(struct sk_buff *skb, struct genl_info *info)
{
	struct drbd_config_context adm_ctx;
	struct set_role_parms parms;
	int err;
	enum drbd_state_rv retcode;

	retcode = drbd_adm_prepare(&adm_ctx, skb, info, DRBD_ADM_NEED_RESOURCE);
	if (!adm_ctx.reply_skb)
		return retcode;

	memset(&parms, 0, sizeof(parms));
	if (info->attrs[DRBD_NLA_SET_ROLE_PARMS]) {
		err = set_role_parms_from_attrs(&parms, info);
		if (err) {
			retcode = ERR_MANDATORY_TAG;
			drbd_msg_put_info(adm_ctx.reply_skb, from_attrs_err_to_txt(err));
			goto out;
		}
	}
	genl_unlock();
	mutex_lock(&adm_ctx.resource->adm_mutex);

	if (info->genlhdr->cmd == DRBD_ADM_PRIMARY) {
		retcode = drbd_set_role(adm_ctx.resource, R_PRIMARY, parms.assume_uptodate);
		if (retcode >= SS_SUCCESS)
			set_bit(EXPLICIT_PRIMARY, &adm_ctx.resource->flags);
	} else {
		retcode = drbd_set_role(adm_ctx.resource, R_SECONDARY, false);
		if (retcode >= SS_SUCCESS)
			clear_bit(EXPLICIT_PRIMARY, &adm_ctx.resource->flags);
	}

	mutex_unlock(&adm_ctx.resource->adm_mutex);
	genl_lock();
out:
	drbd_adm_finish(&adm_ctx, info, (enum drbd_ret_code)retcode);
	return 0;
}

u64 drbd_capacity_to_on_disk_bm_sect(u64 capacity_sect, unsigned int max_peers)
{
	u64 bits, bytes;

	/* round up storage sectors to full "bitmap sectors per bit", then
	 * convert to number of bits needed, and round that up to 64bit words
	 * to ease interoperability between 32bit and 64bit architectures.
	 */
	bits = ALIGN(BM_SECT_TO_BIT(ALIGN(capacity_sect, BM_SECT_PER_BIT)), 64);

	/* convert to bytes, multiply by number of peers,
	 * and, because we do all our meta data IO in 4k blocks,
	 * round up to full 4k
	 */
	bytes = ALIGN(bits / 8 * max_peers, 4096);

	/* convert to number of sectors */
	return bytes >> 9;
}

/* Initializes the md.*_offset members, so we are able to find
 * the on disk meta data.
 *
 * We currently have two possible layouts:
 * external:
 *   |----------- md_size_sect ------------------|
 *   [ 4k superblock ][ activity log ][  Bitmap  ]
 *   | al_offset == 8 |
 *   | bm_offset = al_offset + X      |
 *  ==> bitmap sectors = md_size_sect - bm_offset
 *
 * internal:
 *            |----------- md_size_sect ------------------|
 * [data.....][  Bitmap  ][ activity log ][ 4k superblock ]
 *                        | al_offset < 0 |
 *            | bm_offset = al_offset - Y |
 *  ==> bitmap sectors = Y = al_offset - bm_offset
 *
 *  Activity log size used to be fixed 32kB,
 *  but is about to become configurable.
 */
void drbd_md_set_sector_offsets(struct drbd_device *device,
				struct drbd_backing_dev *bdev)
{
	sector_t md_size_sect = 0;
	unsigned int al_size_sect = bdev->md.al_size_4k * 8;
	int max_peers;

	if (device->bitmap)
		max_peers = device->bitmap->bm_max_peers;
	else
		max_peers = 1;

	bdev->md.md_offset = drbd_md_ss(bdev);

	switch (bdev->md.meta_dev_idx) {
	default:
		/* v07 style fixed size indexed meta data */
		/* FIXME we should drop support for this! */
		bdev->md.md_size_sect = (128 << 20 >> 9);
		bdev->md.al_offset = (4096 >> 9);
		bdev->md.bm_offset = (4096 >> 9) + al_size_sect;
		break;
	case DRBD_MD_INDEX_FLEX_EXT:
		/* just occupy the full device; unit: sectors */
		bdev->md.md_size_sect = drbd_get_capacity(bdev->md_bdev);
		bdev->md.al_offset = (4096 >> 9);
		bdev->md.bm_offset = (4096 >> 9) + al_size_sect;
		break;
	case DRBD_MD_INDEX_INTERNAL:
	case DRBD_MD_INDEX_FLEX_INT:
		bdev->md.al_offset = -al_size_sect;

		/* enough bitmap to cover the storage,
		 * plus the "drbd meta data super block",
		 * and the activity log; */
		md_size_sect = drbd_capacity_to_on_disk_bm_sect(
				drbd_get_capacity(bdev->backing_bdev),
				max_peers)
			+ (4096 >> 9) + al_size_sect;

		bdev->md.md_size_sect = md_size_sect;
		/* bitmap offset is adjusted by 'super' block size */
		bdev->md.bm_offset   = -md_size_sect + (4096 >> 9);
		break;
	}
}

/* input size is expected to be in KB */
char *ppsize(char *buf, unsigned long long size)
{
	/* Needs 9 bytes at max including trailing NUL:
	 * -1ULL ==> "16384 EB" */
	static char units[] = { 'K', 'M', 'G', 'T', 'P', 'E' };
	int base = 0;
	while (size >= 10000 && base < sizeof(units)-1) {
		/* shift + round */
		size = (size >> 10) + !!(size & (1<<9));
		base++;
	}
	sprintf(buf, "%u %cB", (unsigned)size, units[base]);

	return buf;
}

/* there is still a theoretical deadlock when called from receiver
 * on an D_INCONSISTENT R_PRIMARY:
 *  remote READ does inc_ap_bio, receiver would need to receive answer
 *  packet from remote to dec_ap_bio again.
 *  receiver receive_sizes(), comes here,
 *  waits for ap_bio_cnt == 0. -> deadlock.
 * but this cannot happen, actually, because:
 *  R_PRIMARY D_INCONSISTENT, and peer's disk is unreachable
 *  (not connected, or bad/no disk on peer):
 *  see drbd_fail_request_early, ap_bio_cnt is zero.
 *  R_PRIMARY D_INCONSISTENT, and L_SYNC_TARGET:
 *  peer may not initiate a resize.
 */
/* Note these are not to be confused with
 * drbd_adm_suspend_io/drbd_adm_resume_io,
 * which are (sub) state changes triggered by admin (drbdsetup),
 * and can be long lived.
 * This changes an device->flag, is triggered by drbd internals,
 * and should be short-lived. */
/* It needs to be a counter, since multiple threads might
   independently suspend and resume IO. */
void drbd_suspend_io(struct drbd_device *device)
{
	atomic_inc(&device->suspend_cnt);
	if (drbd_suspended(device))
		return;
	wait_event(device->misc_wait, !atomic_read(&device->ap_bio_cnt));
}

void drbd_resume_io(struct drbd_device *device)
{
	if (atomic_dec_and_test(&device->suspend_cnt))
		wake_up(&device->misc_wait);
}

/**
 * effective_disk_size_determined()  -  is the effective disk size "fixed" already?
 *
 * When a device is configured in a cluster, the size of the replicated disk is
 * determined by the minimum size of the disks on all nodes.  Additional nodes
 * can be added, and this can still change the effective size of the replicated
 * disk.
 *
 * When the disk on any node becomes D_UP_TO_DATE, the effective disk size
 * becomes "fixed".  It is written to the metadata so that it will not be
 * forgotten across node restarts.  Further nodes can only be added if their
 * disks are big enough.
 */
static bool effective_disk_size_determined(struct drbd_device *device)
{
	struct drbd_peer_device *peer_device;

	if (device->ldev->md.effective_size != 0)
		return true;
	if (device->disk_state[NEW] == D_UP_TO_DATE)
		return true;

	for_each_peer_device(peer_device, device) {
		if (peer_device->disk_state[NEW] == D_UP_TO_DATE)
			return true;
	}
	return false;
}

/**
 * drbd_determine_dev_size() -  Sets the right device size obeying all constraints
 * @device:	DRBD device.
 *
 * You should call drbd_md_sync() after calling this function.
 */
enum determine_dev_size
drbd_determine_dev_size(struct drbd_device *device, enum dds_flags flags, struct resize_parms *rs) __must_hold(local)
{
	sector_t prev_first_sect, prev_size; /* previous meta location */
	sector_t la_size, u_size;
	struct drbd_md *md = &device->ldev->md;
	u32 prev_al_stripe_size_4k;
	u32 prev_al_stripes;
	sector_t size;
	char ppb[10];
	void *buffer;

	int md_moved, la_size_changed;
	enum determine_dev_size rv = DS_UNCHANGED;

	/* race:
	 * application request passes inc_ap_bio,
	 * but then cannot get an AL-reference.
	 * this function later may wait on ap_bio_cnt == 0. -> deadlock.
	 *
	 * to avoid that:
	 * Suspend IO right here.
	 * still lock the act_log to not trigger ASSERTs there.
	 */
	drbd_suspend_io(device);
	buffer = drbd_md_get_buffer(device, __func__); /* Lock meta-data IO */
	if (!buffer) {
		drbd_resume_io(device);
		return DS_ERROR;
	}

	/* no wait necessary anymore, actually we could assert that */
	wait_event(device->al_wait, lc_try_lock(device->act_log));

	prev_first_sect = drbd_md_first_sector(device->ldev);
	prev_size = device->ldev->md.md_size_sect;
	la_size = device->ldev->md.effective_size;

	if (rs) {
		/* rs is non NULL if we should change the AL layout only */

		prev_al_stripes = md->al_stripes;
		prev_al_stripe_size_4k = md->al_stripe_size_4k;

		md->al_stripes = rs->al_stripes;
		md->al_stripe_size_4k = rs->al_stripe_size / 4;
		md->al_size_4k = (u64)rs->al_stripes * rs->al_stripe_size / 4;
	}

	drbd_md_set_sector_offsets(device, device->ldev);

	rcu_read_lock();
	u_size = rcu_dereference(device->ldev->disk_conf)->disk_size;
	rcu_read_unlock();
	size = drbd_new_dev_size(device, u_size, flags & DDSF_FORCED);

	if (size < la_size) {
		if (rs && u_size == 0) {
			/* Remove "rs &&" later. This check should always be active, but
			   right now the receiver expects the permissive behavior */
			drbd_warn(device, "Implicit shrink not allowed. "
				 "Use --size=%llus for explicit shrink.\n",
				 (unsigned long long)size);
			rv = DS_ERROR_SHRINK;
		}
		if (u_size > size)
			rv = DS_ERROR_SPACE_MD;
		if (rv != DS_UNCHANGED)
			goto err_out;
	}

	if (drbd_get_capacity(device->this_bdev) != size ||
	    drbd_bm_capacity(device) != size) {
		int err;
		err = drbd_bm_resize(device, size, !(flags & DDSF_NO_RESYNC));
		if (unlikely(err)) {
			/* currently there is only one error: ENOMEM! */
			size = drbd_bm_capacity(device)>>1;
			if (size == 0) {
				drbd_err(device, "OUT OF MEMORY! "
				    "Could not allocate bitmap!\n");
			} else {
				drbd_err(device, "BM resizing failed. "
				    "Leaving size unchanged at size = %lu KB\n",
				    (unsigned long)size);
			}
			rv = DS_ERROR;
		}
		/* racy, see comments above. */
		drbd_set_my_capacity(device, size);
		if (effective_disk_size_determined(device)) {
			device->ldev->md.effective_size = size;
			drbd_info(device, "size = %s (%llu KB)\n", ppsize(ppb, size >> 1),
			     (unsigned long long)size >> 1);
		}
	}
	if (rv <= DS_ERROR)
		goto err_out;

	la_size_changed = (la_size != device->ldev->md.effective_size);

	md_moved = prev_first_sect != drbd_md_first_sector(device->ldev)
		|| prev_size	   != device->ldev->md.md_size_sect;

	if (la_size_changed || md_moved || rs) {
		u32 prev_flags;

		/* We do some synchronous IO below, which may take some time.
		 * Clear the timer, to avoid scary "timer expired!" messages,
		 * "Superblock" is written out at least twice below, anyways. */
		del_timer(&device->md_sync_timer);
		drbd_al_shrink(device); /* All extents inactive. */

		prev_flags = md->flags;
		md->flags &= ~MDF_PRIMARY_IND;
		drbd_md_write(device, buffer);

		drbd_info(device, "Writing the whole bitmap, %s\n",
			 la_size_changed && md_moved ? "size changed and md moved" :
			 la_size_changed ? "size changed" : "md moved");
		/* next line implicitly does drbd_suspend_io()+drbd_resume_io() */
		drbd_bitmap_io(device, md_moved ? &drbd_bm_write_all : &drbd_bm_write,
			       "size changed", BM_LOCK_ALL, NULL);
		drbd_initialize_al(device, buffer);

		md->flags = prev_flags;
		drbd_md_write(device, buffer);

		if (rs)
			drbd_info(device, "Changed AL layout to al-stripes = %d, al-stripe-size-kB = %d\n",
				 md->al_stripes, md->al_stripe_size_4k * 4);
	}

	if (size > la_size)
		rv = la_size ? DS_GREW : DS_GREW_FROM_ZERO;
	if (size < la_size)
		rv = DS_SHRUNK;

	if (0) {
	err_out:
		if (rs) {
			md->al_stripes = prev_al_stripes;
			md->al_stripe_size_4k = prev_al_stripe_size_4k;
			md->al_size_4k = (u64)prev_al_stripes * prev_al_stripe_size_4k;

			drbd_md_set_sector_offsets(device, device->ldev);
		}
	}
	lc_unlock(device->act_log);
	wake_up(&device->al_wait);
	drbd_md_put_buffer(device);
	drbd_resume_io(device);

	return rv;
}

/**
 * all_known_peer_devices_connected()
 *
 * Check if all peer devices that have bitmap slots assigned in the metadata
 * are connected.
 */
static bool all_known_peer_devices_connected(struct drbd_device *device) __must_hold(local)
{
	int bitmap_index, max_peers;
	bool all_known;

	all_known = true;
	max_peers = device->bitmap->bm_max_peers;
	for (bitmap_index = 0; bitmap_index < max_peers; bitmap_index++) {
		struct drbd_peer_device *peer_device;

		if (!device->ldev->md.peers[bitmap_index].bitmap_uuid)
			continue;
		for_each_peer_device(peer_device, device) {
			if (peer_device->bitmap_index == bitmap_index &&
			    peer_device->repl_state[NOW] >= L_ESTABLISHED)
				goto next_bitmap_index;
		}
		all_known = false;
		break;

	    next_bitmap_index:
		/* nothing */ ;
	}
	return all_known;
}

sector_t
drbd_new_dev_size(struct drbd_device *device, sector_t u_size, int assume_peer_has_space) __must_hold(local)
{
	struct drbd_peer_device *peer_device;
	sector_t p_size = 0;
	sector_t la_size = device->ldev->md.effective_size; /* last agreed size */
	sector_t m_size; /* my size */
	sector_t size = 0;

	for_each_peer_device(peer_device, device) {
		if (peer_device->repl_state[NOW] < L_ESTABLISHED)
			continue;
		p_size = min_not_zero(p_size, peer_device->max_size);
	}

	m_size = drbd_get_max_capacity(device->ldev);

	if (assume_peer_has_space && !all_known_peer_devices_connected(device)) {
		drbd_warn(device, "Resize while not connected was forced by the user!\n");
		p_size = m_size;
	}

	if (p_size && m_size) {
		size = min_t(sector_t, p_size, m_size);
	} else {
		if (la_size) {
			size = la_size;
			if (m_size && m_size < size)
				size = m_size;
			if (p_size && p_size < size)
				size = p_size;
		} else {
			if (m_size)
				size = m_size;
			if (p_size)
				size = p_size;
		}
	}

	if (size == 0)
		drbd_err(device, "Both nodes diskless!\n");

	if (u_size) {
		if (u_size > size)
			drbd_err(device, "Requested disk size is too big (%lu > %lu)\n",
			    (unsigned long)u_size>>1, (unsigned long)size>>1);
		else
			size = u_size;
	}

	return size;
}

/**
 * drbd_check_al_size() - Ensures that the AL is of the right size
 * @device:	DRBD device.
 *
 * Returns -EBUSY if current al lru is still used, -ENOMEM when allocation
 * failed, and 0 on success. You should call drbd_md_sync() after you called
 * this function.
 */
static int drbd_check_al_size(struct drbd_device *device, struct disk_conf *dc)
{
	struct lru_cache *n, *t;
	struct lc_element *e;
	unsigned int in_use;
	int i;

	if (device->act_log &&
	    device->act_log->nr_elements == dc->al_extents)
		return 0;

	in_use = 0;
	t = device->act_log;
	n = lc_create("act_log", drbd_al_ext_cache, AL_UPDATES_PER_TRANSACTION,
		dc->al_extents, sizeof(struct lc_element), 0);

	if (n == NULL) {
		drbd_err(device, "Cannot allocate act_log lru!\n");
		return -ENOMEM;
	}
	spin_lock_irq(&device->al_lock);
	if (t) {
		for (i = 0; i < t->nr_elements; i++) {
			e = lc_element_by_index(t, i);
			if (e->refcnt)
				drbd_err(device, "refcnt(%d)==%d\n",
				    e->lc_number, e->refcnt);
			in_use += e->refcnt;
		}
	}
	if (!in_use)
		device->act_log = n;
	spin_unlock_irq(&device->al_lock);
	if (in_use) {
		drbd_err(device, "Activity log still in use!\n");
		lc_destroy(n);
		return -EBUSY;
	} else {
		if (t)
			lc_destroy(t);
	}
	drbd_md_mark_dirty(device); /* we changed device->act_log->nr_elemens */
	return 0;
}

static u32 common_connection_features(struct drbd_resource *resource)
{
	struct drbd_connection *connection;
	u32 features = -1;

	for_each_connection(connection, resource) {
		if (connection->cstate[NOW] < C_CONNECTED)
			continue;
		features &= connection->agreed_features;
	}

	return features;
}

static void drbd_setup_queue_param(struct drbd_device *device, struct drbd_backing_dev *bdev,
				   unsigned int max_bio_size)
{
	struct request_queue * const q = device->rq_queue;
	unsigned int max_hw_sectors = max_bio_size >> 9;
	struct request_queue *b = NULL;

	if (bdev) {
		b = bdev->backing_bdev->bd_disk->queue;

		max_hw_sectors = min(queue_max_hw_sectors(b), max_bio_size >> 9);

		blk_set_stacking_limits(&q->limits);
#ifdef REQ_WRITE_SAME
		blk_queue_max_write_same_sectors(q, 0);
#endif
	}

	blk_queue_logical_block_size(q, 512);
	blk_queue_max_hw_sectors(q, max_hw_sectors);
	/* This is the workaround for "bio would need to, but cannot, be split" */
	blk_queue_segment_boundary(q, PAGE_CACHE_SIZE-1);

	if (b) {
		struct request_queue * const b = device->ldev->backing_bdev->bd_disk->queue;
		u32 agreed_featurs = common_connection_features(device->resource);

		if (blk_queue_discard(b) && (agreed_featurs & FF_TRIM)) {
			/* For now, don't allow more than one activity log extent worth of data
			 * to be discarded in one go. We may need to rework drbd_al_begin_io()
			 * to allow for even larger discard ranges */
			q->limits.max_discard_sectors = DRBD_MAX_DISCARD_SECTORS;

			queue_flag_set_unlocked(QUEUE_FLAG_DISCARD, q);
			/* REALLY? Is stacking secdiscard "legal"? */
			if (blk_queue_secdiscard(b))
				queue_flag_set_unlocked(QUEUE_FLAG_SECDISCARD, q);
		} else {
			q->limits.max_discard_sectors = 0;
			queue_flag_clear_unlocked(QUEUE_FLAG_DISCARD, q);
			queue_flag_clear_unlocked(QUEUE_FLAG_SECDISCARD, q);
		}

		blk_queue_stack_limits(q, b);

		if (q->backing_dev_info.ra_pages != b->backing_dev_info.ra_pages) {
			drbd_info(device, "Adjusting my ra_pages to backing device's (%lu -> %lu)\n",
				 q->backing_dev_info.ra_pages,
				 b->backing_dev_info.ra_pages);
			q->backing_dev_info.ra_pages = b->backing_dev_info.ra_pages;
		}
	}
}

void drbd_reconsider_max_bio_size(struct drbd_device *device, struct drbd_backing_dev *bdev)
{
	unsigned int max_bio_size = device->device_conf.max_bio_size;
	struct drbd_peer_device *peer_device;

	if (bdev) {
		max_bio_size = min(max_bio_size,
			queue_max_hw_sectors(bdev->backing_bdev->bd_disk->queue) << 9);
	}

	spin_lock_irq(&device->resource->req_lock);
	rcu_read_lock();
	for_each_peer_device(peer_device, device) {
		if (peer_device->repl_state[NOW] >= L_ESTABLISHED)
			max_bio_size = min(max_bio_size, peer_device->max_bio_size);
	}
	rcu_read_unlock();
	spin_unlock_irq(&device->resource->req_lock);

	drbd_setup_queue_param(device, bdev, max_bio_size);
}

/* Make sure IO is suspended before calling this function(). */
static void drbd_try_suspend_al(struct drbd_device *device)
{
	struct drbd_peer_device *peer_device;
	bool suspend = true;
	int max_peers = device->bitmap->bm_max_peers, bitmap_index;

	for (bitmap_index = 0; bitmap_index < max_peers; bitmap_index++) {
		if (_drbd_bm_total_weight(device, bitmap_index) !=
		    drbd_bm_bits(device))
			return;
	}

	if (!lc_try_lock(device->act_log)) {
		drbd_warn(device, "Failed to lock al in %s()", __func__);
		return;
	}

	drbd_al_shrink(device);
	spin_lock_irq(&device->resource->req_lock);
	for_each_peer_device(peer_device, device) {
		if (peer_device->repl_state[NOW] >= L_ESTABLISHED) {
			suspend = false;
			break;
		}
	}
	if (suspend)
		suspend = !test_and_set_bit(AL_SUSPENDED, &device->flags);
	spin_unlock_irq(&device->resource->req_lock);
	lc_unlock(device->act_log);

	if (suspend)
		drbd_info(device, "Suspended AL updates\n");
}


static bool should_set_defaults(struct genl_info *info)
{
	unsigned flags = ((struct drbd_genlmsghdr*)info->userhdr)->flags;
	return 0 != (flags & DRBD_GENL_F_SET_DEFAULTS);
}

static unsigned int drbd_al_extents_max(struct drbd_backing_dev *bdev)
{
	/* This is limited by 16 bit "slot" numbers,
	 * and by available on-disk context storage.
	 *
	 * Also (u16)~0 is special (denotes a "free" extent).
	 *
	 * One transaction occupies one 4kB on-disk block,
	 * we have n such blocks in the on disk ring buffer,
	 * the "current" transaction may fail (n-1),
	 * and there is 919 slot numbers context information per transaction.
	 *
	 * 72 transaction blocks amounts to more than 2**16 context slots,
	 * so cap there first.
	 */
	const unsigned int max_al_nr = DRBD_AL_EXTENTS_MAX;
	const unsigned int sufficient_on_disk =
		(max_al_nr + AL_CONTEXT_PER_TRANSACTION -1)
		/AL_CONTEXT_PER_TRANSACTION;

	unsigned int al_size_4k = bdev->md.al_size_4k;

	if (al_size_4k > sufficient_on_disk)
		return max_al_nr;

	return (al_size_4k - 1) * AL_CONTEXT_PER_TRANSACTION;
}

static bool write_ordering_changed(struct disk_conf *a, struct disk_conf *b)
{
	return	a->disk_barrier != b->disk_barrier ||
		a->disk_flushes != b->disk_flushes ||
		a->disk_drain != b->disk_drain;
}

int drbd_adm_disk_opts(struct sk_buff *skb, struct genl_info *info)
{
	struct drbd_config_context adm_ctx;
	enum drbd_ret_code retcode;
	struct drbd_device *device;
	struct disk_conf *new_disk_conf, *old_disk_conf;
	int err, fifo_size;
	struct drbd_peer_device *peer_device;
	struct fifo_buffer *fifo_to_be_freed = NULL;

	retcode = drbd_adm_prepare(&adm_ctx, skb, info, DRBD_ADM_NEED_MINOR);
	if (!adm_ctx.reply_skb)
		return retcode;

	device = adm_ctx.device;
	mutex_lock(&adm_ctx.resource->adm_mutex);

	/* we also need a disk
	 * to change the options on */
	if (!get_ldev(device)) {
		retcode = ERR_NO_DISK;
		goto out;
	}

	new_disk_conf = kmalloc(sizeof(struct disk_conf), GFP_KERNEL);
	if (!new_disk_conf) {
		retcode = ERR_NOMEM;
		goto fail;
	}

	mutex_lock(&device->resource->conf_update);
	old_disk_conf = device->ldev->disk_conf;
	*new_disk_conf = *old_disk_conf;
	if (should_set_defaults(info))
		set_disk_conf_defaults(new_disk_conf);

	err = disk_conf_from_attrs_for_change(new_disk_conf, info);
	if (err && err != -ENOMSG) {
		retcode = ERR_MANDATORY_TAG;
		drbd_msg_put_info(adm_ctx.reply_skb, from_attrs_err_to_txt(err));
		goto fail_unlock;
	}

	if (!expect(device, new_disk_conf->resync_rate >= 1))
		new_disk_conf->resync_rate = 1;

	if (new_disk_conf->al_extents < DRBD_AL_EXTENTS_MIN)
		new_disk_conf->al_extents = DRBD_AL_EXTENTS_MIN;
	if (new_disk_conf->al_extents > drbd_al_extents_max(device->ldev))
		new_disk_conf->al_extents = drbd_al_extents_max(device->ldev);

	if (new_disk_conf->c_plan_ahead > DRBD_C_PLAN_AHEAD_MAX)
		new_disk_conf->c_plan_ahead = DRBD_C_PLAN_AHEAD_MAX;

	fifo_size = (new_disk_conf->c_plan_ahead * 10 * SLEEP_TIME) / HZ;
	for_each_peer_device(peer_device, device) {
		struct fifo_buffer *old_plan, *new_plan;
		old_plan = rcu_dereference(peer_device->rs_plan_s);
		if (!old_plan || fifo_size != old_plan->size) {
			new_plan = fifo_alloc(fifo_size);
			if (!new_plan) {
				drbd_err(peer_device, "kmalloc of fifo_buffer failed");
				retcode = ERR_NOMEM;
				goto fail_unlock;
			}
			rcu_assign_pointer(peer_device->rs_plan_s, new_plan);
			if (old_plan) {
				old_plan->next = fifo_to_be_freed;
				fifo_to_be_freed = old_plan;
			}
		}
	}

	drbd_suspend_io(device);
	wait_event(device->al_wait, lc_try_lock(device->act_log));
	drbd_al_shrink(device);
	err = drbd_check_al_size(device, new_disk_conf);
	lc_unlock(device->act_log);
	wake_up(&device->al_wait);
	drbd_resume_io(device);

	if (err) {
		retcode = ERR_NOMEM;
		goto fail_unlock;
	}

	lock_all_resources();
	retcode = drbd_resync_after_valid(device, new_disk_conf->resync_after);
	if (retcode == NO_ERROR) {
		rcu_assign_pointer(device->ldev->disk_conf, new_disk_conf);
		drbd_resync_after_changed(device);
	}
	unlock_all_resources();

	if (retcode != NO_ERROR)
		goto fail_unlock;

	mutex_unlock(&device->resource->conf_update);

	if (new_disk_conf->al_updates)
		device->ldev->md.flags &= ~MDF_AL_DISABLED;
	else
		device->ldev->md.flags |= MDF_AL_DISABLED;

	if (new_disk_conf->md_flushes)
		clear_bit(MD_NO_BARRIER, &device->flags);
	else
		set_bit(MD_NO_BARRIER, &device->flags);

	if (write_ordering_changed(old_disk_conf, new_disk_conf))
		drbd_bump_write_ordering(device->resource, NULL, WO_BIO_BARRIER);

	drbd_md_sync(device);

	for_each_peer_device(peer_device, device) {
		if (peer_device->repl_state[NOW] >= L_ESTABLISHED)
			drbd_send_sync_param(peer_device);
	}

	synchronize_rcu();
	kfree(old_disk_conf);
	mod_timer(&device->request_timer, jiffies + HZ);
	goto success;

fail_unlock:
	mutex_unlock(&device->resource->conf_update);
 fail:
	kfree(new_disk_conf);
success:
	if (retcode != NO_ERROR)
		synchronize_rcu();
	while (fifo_to_be_freed) {
		struct fifo_buffer *next = fifo_to_be_freed->next;
		kfree(fifo_to_be_freed);
		fifo_to_be_freed = next;
	}
	put_ldev(device);
 out:
	mutex_unlock(&adm_ctx.resource->adm_mutex);
	drbd_adm_finish(&adm_ctx, info, retcode);
	return 0;
}

int drbd_adm_attach(struct sk_buff *skb, struct genl_info *info)
{
	struct drbd_config_context adm_ctx;
	struct drbd_device *device;
	struct drbd_resource *resource;
	int n, err;
	enum drbd_ret_code retcode;
	enum determine_dev_size dd;
	sector_t max_possible_sectors;
	sector_t min_md_device_sectors;
	struct drbd_backing_dev *nbc; /* new_backing_conf */
	struct disk_conf *new_disk_conf = NULL;
	struct block_device *bdev;
	enum drbd_state_rv rv;
	struct drbd_peer_device *peer_device;
	unsigned int bitmap_index, slots_needed = 0;

	retcode = drbd_adm_prepare(&adm_ctx, skb, info, DRBD_ADM_NEED_MINOR);
	if (!adm_ctx.reply_skb)
		return retcode;
	device = adm_ctx.device;
	resource = device->resource;
	mutex_lock(&resource->adm_mutex);

	/* allocation not in the IO path, drbdsetup context */
	nbc = kzalloc(sizeof(struct drbd_backing_dev), GFP_KERNEL);
	if (!nbc) {
		retcode = ERR_NOMEM;
		goto fail;
	}
	spin_lock_init(&nbc->md.uuid_lock);
	for (n = 0; n < ARRAY_SIZE(nbc->id_to_bit); n++)
		nbc->id_to_bit[n] = -1;

	new_disk_conf = kzalloc(sizeof(struct disk_conf), GFP_KERNEL);
	if (!new_disk_conf) {
		retcode = ERR_NOMEM;
		goto fail;
	}
	nbc->disk_conf = new_disk_conf;

	set_disk_conf_defaults(new_disk_conf);
	err = disk_conf_from_attrs(new_disk_conf, info);
	if (err) {
		retcode = ERR_MANDATORY_TAG;
		drbd_msg_put_info(adm_ctx.reply_skb, from_attrs_err_to_txt(err));
		goto fail;
	}

	if (new_disk_conf->c_plan_ahead > DRBD_C_PLAN_AHEAD_MAX)
		new_disk_conf->c_plan_ahead = DRBD_C_PLAN_AHEAD_MAX;

	if (new_disk_conf->meta_dev_idx < DRBD_MD_INDEX_FLEX_INT) {
		retcode = ERR_MD_IDX_INVALID;
		goto fail;
	}

	lock_all_resources();
	retcode = drbd_resync_after_valid(device, new_disk_conf->resync_after);
	unlock_all_resources();
	if (retcode != NO_ERROR)
		goto fail;

	bdev = blkdev_get_by_path(new_disk_conf->backing_dev,
				  FMODE_READ | FMODE_WRITE | FMODE_EXCL, device);
	if (IS_ERR(bdev)) {
		drbd_err(device, "open(\"%s\") failed with %ld\n", new_disk_conf->backing_dev,
			PTR_ERR(bdev));
		retcode = ERR_OPEN_DISK;
		goto fail;
	}
	nbc->backing_bdev = bdev;

	/*
	 * meta_dev_idx >= 0: external fixed size, possibly multiple
	 * drbd sharing one meta device.  TODO in that case, paranoia
	 * check that [md_bdev, meta_dev_idx] is not yet used by some
	 * other drbd minor!  (if you use drbd.conf + drbdadm, that
	 * should check it for you already; but if you don't, or
	 * someone fooled it, we need to double check here)
	 */
	bdev = blkdev_get_by_path(new_disk_conf->meta_dev,
				  FMODE_READ | FMODE_WRITE | FMODE_EXCL,
				  (new_disk_conf->meta_dev_idx < 0) ?
				  (void *)device : (void *)drbd_m_holder);
	if (IS_ERR(bdev)) {
		drbd_err(device, "open(\"%s\") failed with %ld\n", new_disk_conf->meta_dev,
			PTR_ERR(bdev));
		retcode = ERR_OPEN_MD_DISK;
		goto fail;
	}
	nbc->md_bdev = bdev;

	if ((nbc->backing_bdev == nbc->md_bdev) !=
	    (new_disk_conf->meta_dev_idx == DRBD_MD_INDEX_INTERNAL ||
	     new_disk_conf->meta_dev_idx == DRBD_MD_INDEX_FLEX_INT)) {
		retcode = ERR_MD_IDX_INVALID;
		goto fail;
	}

	mutex_lock(&resource->conf_update);

	/* if you want to reconfigure, please tear down first */
	if (device->disk_state[NOW] > D_DISKLESS) {
		retcode = ERR_DISK_CONFIGURED;
		goto fail;
	}
	/* It may just now have detached because of IO error.  Make sure
	 * drbd_ldev_destroy is done already, we may end up here very fast,
	 * e.g. if someone calls attach from the on-io-error handler,
	 * to realize a "hot spare" feature (not that I'd recommend that) */
	wait_event(device->misc_wait, !test_bit(GOING_DISKLESS, &device->flags));

	/* make sure there is no leftover from previous force-detach attempts */
	clear_bit(FORCE_DETACH, &device->flags);
	clear_bit(WAS_READ_ERROR, &device->flags);

	/* and no leftover from previously aborted resync or verify, either */
	rcu_read_lock();
	for_each_peer_device(peer_device, device) {
		peer_device->rs_total = 0;
		peer_device->rs_failed = 0;
		atomic_set(&peer_device->rs_pending_cnt, 0);
	}
	rcu_read_unlock();

	if (!device->bitmap) {
		device->bitmap = drbd_bm_alloc();
		if (!device->bitmap) {
			retcode = ERR_NOMEM;
			goto fail;
		}
	}

	/* Read our meta data super block early.
	 * This also sets other on-disk offsets. */
	retcode = drbd_md_read(device, nbc);
	if (retcode != NO_ERROR)
		goto fail;

	if (new_disk_conf->al_extents < DRBD_AL_EXTENTS_MIN)
		new_disk_conf->al_extents = DRBD_AL_EXTENTS_MIN;
	if (new_disk_conf->al_extents > drbd_al_extents_max(nbc))
		new_disk_conf->al_extents = drbd_al_extents_max(nbc);

	if (drbd_get_max_capacity(nbc) < new_disk_conf->disk_size) {
		drbd_err(device, "max capacity %llu smaller than disk size %llu\n",
			(unsigned long long) drbd_get_max_capacity(nbc),
			(unsigned long long) new_disk_conf->disk_size);
		retcode = ERR_DISK_TOO_SMALL;
		goto fail;
	}

	if (new_disk_conf->meta_dev_idx < 0) {
		max_possible_sectors = DRBD_MAX_SECTORS_FLEX;
		/* at least one MB, otherwise it does not make sense */
		min_md_device_sectors = (2<<10);
	} else {
		max_possible_sectors = DRBD_MAX_SECTORS;
		min_md_device_sectors = (128 << 20 >> 9) * (new_disk_conf->meta_dev_idx + 1);
	}

	if (drbd_get_capacity(nbc->md_bdev) < min_md_device_sectors) {
		retcode = ERR_MD_DISK_TOO_SMALL;
		drbd_warn(device, "refusing attach: md-device too small, "
		     "at least %llu sectors needed for this meta-disk type\n",
		     (unsigned long long) min_md_device_sectors);
		goto fail;
	}

	/* Make sure the new disk is big enough
	 * (we may currently be R_PRIMARY with no local disk...) */
	if (drbd_get_max_capacity(nbc) <
	    drbd_get_capacity(device->this_bdev)) {
		retcode = ERR_DISK_TOO_SMALL;
		goto fail;
	}

	nbc->known_size = drbd_get_capacity(nbc->backing_bdev);

	if (nbc->known_size > max_possible_sectors) {
		drbd_warn(device, "==> truncating very big lower level device "
			"to currently maximum possible %llu sectors <==\n",
			(unsigned long long) max_possible_sectors);
		if (new_disk_conf->meta_dev_idx >= 0)
			drbd_warn(device, "==>> using internal or flexible "
				      "meta data may help <<==\n");
	}

	drbd_suspend_io(device);
	/* also wait for the last barrier ack. */
	/* FIXME see also https://daiquiri.linbit/cgi-bin/bugzilla/show_bug.cgi?id=171
	 * We need a way to either ignore barrier acks for barriers sent before a device
	 * was attached, or a way to wait for all pending barrier acks to come in.
	 * As barriers are counted per resource,
	 * we'd need to suspend io on all devices of a resource.
	 */
	for_each_peer_device(peer_device, device)
		wait_event(device->misc_wait,
			   (!atomic_read(&peer_device->ap_pending_cnt) ||
			    drbd_suspended(device)));
	/* and for other previously queued resource work */
	drbd_flush_workqueue(&resource->work);

	rv = stable_state_change(resource,
		change_disk_state(device, D_ATTACHING, CS_VERBOSE | CS_SERIALIZE));
	retcode = rv;  /* FIXME: Type mismatch. */
	drbd_resume_io(device);
	if (rv < SS_SUCCESS)
		goto fail;

	if (!get_ldev_if_state(device, D_ATTACHING))
		goto force_diskless;

	drbd_info(device, "Maximum number of peer devices = %u\n",
		  device->bitmap->bm_max_peers);

	/* Make sure the local node id matches or is unassigned */
	if (nbc->md.node_id != -1 && nbc->md.node_id != resource->res_opts.node_id) {
		drbd_err(device, "Local node id %d differs from local "
			 "node id %d on device\n",
			 resource->res_opts.node_id,
			 nbc->md.node_id);
		retcode = ERR_INVALID_REQUEST;
		goto force_diskless_dec;
	}

	/* Make sure no bitmap slot has our own node id */
	for (bitmap_index = 0; bitmap_index < device->bitmap->bm_max_peers; bitmap_index++) {
		struct drbd_peer_md *peer_md = &nbc->md.peers[bitmap_index];

		if (peer_md->node_id == resource->res_opts.node_id) {
			drbd_err(device, "Peer %d node id %d is identical to "
				 "this resource's node id\n",
				 bitmap_index,
				 resource->res_opts.node_id);
			retcode = ERR_INVALID_REQUEST;
			goto force_diskless_dec;
		}

		if (peer_md->node_id != -1)
			nbc->id_to_bit[peer_md->node_id] = bitmap_index;
	}

	/* Make sure we have a bitmap slot for each peer id */
	for_each_peer_device(peer_device, device) {
		struct drbd_connection *connection = peer_device->connection;

		for (bitmap_index = 0; bitmap_index < device->bitmap->bm_max_peers; bitmap_index++) {
			struct drbd_peer_md *peer_md = &nbc->md.peers[bitmap_index];

			if (peer_md->node_id == connection->net_conf->peer_node_id) {
				peer_device->bitmap_index = bitmap_index;
				goto next_peer_device_1;
			}
		}
		slots_needed++;

	    next_peer_device_1: ;
	}
	if (slots_needed) {
		unsigned int slots_available = 0;

		for (bitmap_index = 0; bitmap_index < device->bitmap->bm_max_peers; bitmap_index++) {
			struct drbd_peer_md *peer_md = &nbc->md.peers[bitmap_index];

			if (peer_md->node_id == -1)
				slots_available++;
		}
		if (slots_needed > slots_available) {
			drbd_err(device, "Not enough free bitmap "
				 "slots (available=%d, needed=%d)\n",
				 slots_available,
				 slots_needed);
			retcode = ERR_INVALID_REQUEST;
			goto force_diskless_dec;
		}
		for_each_peer_device(peer_device, device) {
			struct drbd_connection *connection = peer_device->connection;

			for (bitmap_index = 0; bitmap_index < device->bitmap->bm_max_peers; bitmap_index++) {
				struct drbd_peer_md *peer_md = &nbc->md.peers[bitmap_index];

				if (peer_md->node_id == connection->net_conf->peer_node_id)
					goto next_peer_device_2;
			}
			for (bitmap_index = 0; bitmap_index < device->bitmap->bm_max_peers; bitmap_index++) {
				struct drbd_peer_md *peer_md = &nbc->md.peers[bitmap_index];

				if (peer_md->node_id == -1) {
					peer_md->node_id = connection->net_conf->peer_node_id;
					peer_device->bitmap_index = bitmap_index;
					nbc->id_to_bit[peer_md->node_id] = bitmap_index;
					break;
				}
			}
		    next_peer_device_2: ;
		}
	}

	/* Assign the local node id (if not assigned already) */
	nbc->md.node_id = resource->res_opts.node_id;

	if (resource->role[NOW] == R_PRIMARY && device->exposed_data_uuid &&
	    (device->exposed_data_uuid & ~UUID_PRIMARY) !=
	    (nbc->md.current_uuid & ~UUID_PRIMARY)) {
		int data_present = false;
		for_each_peer_device(peer_device, device) {
			if (peer_device->disk_state[NOW] == D_UP_TO_DATE)
				data_present = true;
		}
		if (!data_present) {
			drbd_err(device, "Can only attach to data with current UUID=%016llX\n",
				 (unsigned long long)device->exposed_data_uuid);
			retcode = ERR_DATA_NOT_CURRENT;
			goto force_diskless_dec;
		}
	}

	/* Since we are diskless, fix the activity log first... */
	if (drbd_check_al_size(device, new_disk_conf)) {
		retcode = ERR_NOMEM;
		goto force_diskless_dec;
	}

	/* Point of no return reached.
	 * Devices and memory are no longer released by error cleanup below.
	 * now device takes over responsibility, and the state engine should
	 * clean it up somewhere.  */
	D_ASSERT(device, device->ldev == NULL);
	device->ldev = nbc;
	nbc = NULL;
	new_disk_conf = NULL;

	for_each_peer_device(peer_device, device) {
		err = drbd_attach_peer_device(peer_device);
		if (err) {
			retcode = ERR_NOMEM;
			goto force_diskless_dec;
		}
	}

	lock_all_resources();
	retcode = drbd_resync_after_valid(device, device->ldev->disk_conf->resync_after);
	if (retcode != NO_ERROR) {
		unlock_all_resources();
		goto force_diskless_dec;
	}

	/* Reset the "barriers don't work" bits here, then force meta data to
	 * be written, to ensure we determine if barriers are supported. */
	if (device->ldev->disk_conf->md_flushes)
		clear_bit(MD_NO_BARRIER, &device->flags);
	else
		set_bit(MD_NO_BARRIER, &device->flags);

	drbd_resync_after_changed(device);
	drbd_bump_write_ordering(resource, device->ldev, WO_BIO_BARRIER);
	unlock_all_resources();

	/* Prevent shrinking of consistent devices ! */
	if (drbd_md_test_flag(device->ldev, MDF_CONSISTENT) &&
	    drbd_new_dev_size(device, device->ldev->disk_conf->disk_size, 0) <
	    device->ldev->md.effective_size) {
		drbd_warn(device, "refusing to truncate a consistent device\n");
		retcode = ERR_DISK_TOO_SMALL;
		goto force_diskless_dec;
	}

	if (kobject_init_and_add(&device->ldev->kobject, &drbd_bdev_kobj_type,
				 &device->kobj, "meta_data")) {
		retcode = ERR_NOMEM;
		goto remove_kobject;
	}

	if (drbd_md_test_flag(device->ldev, MDF_CRASHED_PRIMARY))
		set_bit(CRASHED_PRIMARY, &device->flags);
	else
		clear_bit(CRASHED_PRIMARY, &device->flags);

	if (drbd_md_test_flag(device->ldev, MDF_PRIMARY_IND) &&
	    !(resource->role[NOW] == R_PRIMARY && resource->susp_nod[NOW]))
		set_bit(CRASHED_PRIMARY, &device->flags);

	device->read_cnt = 0;
	device->writ_cnt = 0;

	drbd_reconsider_max_bio_size(device, device->ldev);

	/* If I am currently not R_PRIMARY,
	 * but meta data primary indicator is set,
	 * I just now recover from a hard crash,
	 * and have been R_PRIMARY before that crash.
	 *
	 * Now, if I had no connection before that crash
	 * (have been degraded R_PRIMARY), chances are that
	 * I won't find my peer now either.
	 *
	 * In that case, and _only_ in that case,
	 * we use the degr-wfc-timeout instead of the default,
	 * so we can automatically recover from a crash of a
	 * degraded but active "cluster" after a certain timeout.
	 */
	rcu_read_lock();
	for_each_peer_device(peer_device, device) {
		clear_bit(USE_DEGR_WFC_T, &peer_device->flags);
		if (resource->role[NOW] != R_PRIMARY &&
		    drbd_md_test_flag(device->ldev, MDF_PRIMARY_IND) &&
		    !drbd_md_test_peer_flag(peer_device, MDF_PEER_CONNECTED))
			set_bit(USE_DEGR_WFC_T, &peer_device->flags);
	}
	rcu_read_unlock();

	dd = drbd_determine_dev_size(device, 0, NULL);
	if (dd == DS_ERROR) {
		retcode = ERR_NOMEM_BITMAP;
		goto remove_kobject;
	} else if (dd == DS_GREW) {
		for_each_peer_device(peer_device, device)
			set_bit(RESYNC_AFTER_NEG, &peer_device->flags);
	}

	if (drbd_bitmap_io(device, &drbd_bm_read,
		"read from attaching", BM_LOCK_ALL,
		NULL)) {
		retcode = ERR_IO_MD_DISK;
		goto remove_kobject;
	}

	for_each_peer_device(peer_device, device) {
		if ((test_bit(CRASHED_PRIMARY, &device->flags) &&
		     drbd_md_test_flag(device->ldev, MDF_AL_DISABLED)) ||
		    drbd_md_test_peer_flag(peer_device, MDF_PEER_FULL_SYNC)) {
			drbd_info(peer_device, "Assuming that all blocks are out of sync "
				  "(aka FullSync)\n");
			if (drbd_bitmap_io(device, &drbd_bmio_set_n_write,
				"set_n_write from attaching", BM_LOCK_ALL,
				peer_device)) {
				retcode = ERR_IO_MD_DISK;
				goto remove_kobject;
			}
		}
	}

	drbd_try_suspend_al(device); /* IO is still suspended here... */

	rcu_read_lock();
	if (rcu_dereference(device->ldev->disk_conf)->al_updates)
		device->ldev->md.flags &= ~MDF_AL_DISABLED;
	else
		device->ldev->md.flags |= MDF_AL_DISABLED;
	rcu_read_unlock();

	/* change_disk_state uses disk_state_from_md(device); in case D_NEGOTIATING not
	   necessary, and falls back to a local state change */
	rv = stable_state_change(resource,
		change_disk_state(device, D_NEGOTIATING, CS_VERBOSE | CS_SERIALIZE));

	if (rv < SS_SUCCESS)
		goto remove_kobject;

	mod_timer(&device->request_timer, jiffies + HZ);

	if (resource->role[NOW] == R_PRIMARY)
		device->ldev->md.current_uuid |= UUID_PRIMARY;
	else
		device->ldev->md.current_uuid &= ~UUID_PRIMARY;

	drbd_md_mark_dirty(device);
	drbd_md_sync(device);

	drbd_kobject_uevent(device);
	put_ldev(device);
	mutex_unlock(&resource->conf_update);
	mutex_unlock(&resource->adm_mutex);
	drbd_adm_finish(&adm_ctx, info, retcode);
	return 0;

 remove_kobject:
	drbd_free_ldev(nbc);
	nbc = NULL;
 force_diskless_dec:
	put_ldev(device);
 force_diskless:
	change_disk_state(device, D_DISKLESS, CS_HARD);
	drbd_md_sync(device);
 fail:
	if (nbc) {
		if (nbc->backing_bdev)
			blkdev_put(nbc->backing_bdev,
				   FMODE_READ | FMODE_WRITE | FMODE_EXCL);
		if (nbc->md_bdev)
			blkdev_put(nbc->md_bdev,
				   FMODE_READ | FMODE_WRITE | FMODE_EXCL);
		kfree(nbc);
	}
	kfree(new_disk_conf);

	mutex_unlock(&resource->conf_update);
	mutex_unlock(&resource->adm_mutex);
	drbd_adm_finish(&adm_ctx, info, retcode);
	return 0;
}

static enum drbd_disk_state get_disk_state(struct drbd_device *device)
{
	struct drbd_resource *resource = device->resource;
	enum drbd_disk_state disk_state;

	spin_lock_irq(&resource->req_lock);
	disk_state = device->disk_state[NOW];
	spin_unlock_irq(&resource->req_lock);
	return disk_state;
}

static int adm_detach(struct drbd_device *device, int force)
{
	enum drbd_state_rv retcode;
	int ret;

	if (force) {
		set_bit(FORCE_DETACH, &device->flags);
		change_disk_state(device, D_DETACHING, CS_HARD);
		retcode = SS_SUCCESS;
		goto out;
	}

	drbd_suspend_io(device); /* so no-one is stuck in drbd_al_begin_io */
<<<<<<< HEAD
	retcode = stable_state_change(device->resource,
		change_disk_state(device, D_DETACHING,
			CS_VERBOSE | CS_WAIT_COMPLETE | CS_SERIALIZE));
	/* D_DETACHING will transition to DISKLESS. */
=======
	drbd_md_get_buffer(device, __func__); /* make sure there is no in-flight meta-data IO */
	retcode = drbd_request_state(device, NS(disk, D_FAILED));
	drbd_md_put_buffer(device);
	/* D_FAILED will transition to DISKLESS. */
>>>>>>> 331c2fc5
	ret = wait_event_interruptible(device->misc_wait,
			get_disk_state(device) != D_DETACHING);
	if (retcode >= SS_SUCCESS)
		drbd_cleanup_device(device);
	drbd_resume_io(device);
	if (retcode == SS_IS_DISKLESS)
		retcode = SS_NOTHING_TO_DO;
	if (ret)
		retcode = ERR_INTR;
out:
	return retcode;
}

/* Detaching the disk is a process in multiple stages.  First we need to lock
 * out application IO, in-flight IO, IO stuck in drbd_al_begin_io.
 * Then we transition to D_DISKLESS, and wait for put_ldev() to return all
 * internal references as well.
 * Only then we have finally detached. */
int drbd_adm_detach(struct sk_buff *skb, struct genl_info *info)
{
	struct drbd_config_context adm_ctx;
	enum drbd_ret_code retcode;
	struct detach_parms parms = { };
	int err;

	retcode = drbd_adm_prepare(&adm_ctx, skb, info, DRBD_ADM_NEED_MINOR);
	if (!adm_ctx.reply_skb)
		return retcode;

	if (info->attrs[DRBD_NLA_DETACH_PARMS]) {
		err = detach_parms_from_attrs(&parms, info);
		if (err) {
			retcode = ERR_MANDATORY_TAG;
			drbd_msg_put_info(adm_ctx.reply_skb, from_attrs_err_to_txt(err));
			goto out;
		}
	}

	mutex_lock(&adm_ctx.resource->adm_mutex);
	retcode = adm_detach(adm_ctx.device, parms.force_detach);
	mutex_unlock(&adm_ctx.resource->adm_mutex);
out:
	drbd_adm_finish(&adm_ctx, info, retcode);
	return 0;
}

static bool conn_resync_running(struct drbd_connection *connection)
{
	struct drbd_peer_device *peer_device;
	bool rv = false;
	int vnr;

	rcu_read_lock();
	idr_for_each_entry(&connection->peer_devices, peer_device, vnr) {
		if (peer_device->repl_state[NOW] == L_SYNC_SOURCE ||
		    peer_device->repl_state[NOW] == L_SYNC_TARGET ||
		    peer_device->repl_state[NOW] == L_PAUSED_SYNC_S ||
		    peer_device->repl_state[NOW] == L_PAUSED_SYNC_T) {
			rv = true;
			break;
		}
	}
	rcu_read_unlock();

	return rv;
}

static bool conn_ov_running(struct drbd_connection *connection)
{
	struct drbd_peer_device *peer_device;
	bool rv = false;
	int vnr;

	rcu_read_lock();
	idr_for_each_entry(&connection->peer_devices, peer_device, vnr) {
		if (peer_device->repl_state[NOW] == L_VERIFY_S ||
		    peer_device->repl_state[NOW] == L_VERIFY_T) {
			rv = true;
			break;
		}
	}
	rcu_read_unlock();

	return rv;
}

static enum drbd_ret_code
_check_net_options(struct drbd_connection *connection, struct net_conf *old_net_conf, struct net_conf *new_net_conf)
{
	if (old_net_conf && connection->cstate[NOW] == C_CONNECTED && connection->agreed_pro_version < 100) {
		if (new_net_conf->wire_protocol != old_net_conf->wire_protocol)
			return ERR_NEED_APV_100;

		if (new_net_conf->two_primaries != old_net_conf->two_primaries)
			return ERR_NEED_APV_100;

		if (!new_net_conf->integrity_alg != !old_net_conf->integrity_alg)
			return ERR_NEED_APV_100;

		if (strcmp(new_net_conf->integrity_alg, old_net_conf->integrity_alg))
			return ERR_NEED_APV_100;
	}

	if (!new_net_conf->two_primaries &&
	    connection->resource->role[NOW] == R_PRIMARY &&
	    connection->peer_role[NOW] == R_PRIMARY)
		return ERR_NEED_ALLOW_TWO_PRI;

	if (new_net_conf->two_primaries &&
	    (new_net_conf->wire_protocol != DRBD_PROT_C))
		return ERR_NOT_PROTO_C;

	if (new_net_conf->wire_protocol == DRBD_PROT_A &&
	    new_net_conf->fencing_policy == FP_STONITH)
		return ERR_STONITH_AND_PROT_A;

	if (connection->resource->role[NOW] == R_PRIMARY &&
	    new_net_conf->discard_my_data)
		return ERR_DISCARD_IMPOSSIBLE;

	if (new_net_conf->on_congestion != OC_BLOCK &&
	    new_net_conf->wire_protocol != DRBD_PROT_A)
		return ERR_CONG_NOT_PROTO_A;

	return NO_ERROR;
}

static enum drbd_ret_code
check_net_options(struct drbd_connection *connection, struct net_conf *new_net_conf)
{
	static enum drbd_ret_code rv;
	struct drbd_device *device;
	int i;

	rcu_read_lock();
	rv = _check_net_options(connection, rcu_dereference(connection->net_conf), new_net_conf);
	rcu_read_unlock();

	/* connection->volumes protected by genl_lock() here */
	idr_for_each_entry(&connection->resource->devices, device, i) {
		if (!device->bitmap) {
			device->bitmap = drbd_bm_alloc();
			if (!device->bitmap)
				return ERR_NOMEM;
		}
	}

	return rv;
}

struct crypto {
	struct crypto_hash *verify_tfm;
	struct crypto_hash *csums_tfm;
	struct crypto_hash *cram_hmac_tfm;
	struct crypto_hash *integrity_tfm;
};

static int
alloc_hash(struct crypto_hash **tfm, char *tfm_name, int err_alg)
{
	if (!tfm_name[0])
		return NO_ERROR;

	*tfm = crypto_alloc_hash(tfm_name, 0, CRYPTO_ALG_ASYNC);
	if (IS_ERR(*tfm)) {
		*tfm = NULL;
		return err_alg;
	}

	return NO_ERROR;
}

static enum drbd_ret_code
alloc_crypto(struct crypto *crypto, struct net_conf *new_net_conf)
{
	char hmac_name[CRYPTO_MAX_ALG_NAME];
	enum drbd_ret_code rv;

	rv = alloc_hash(&crypto->csums_tfm, new_net_conf->csums_alg,
		       ERR_CSUMS_ALG);
	if (rv != NO_ERROR)
		return rv;
	rv = alloc_hash(&crypto->verify_tfm, new_net_conf->verify_alg,
		       ERR_VERIFY_ALG);
	if (rv != NO_ERROR)
		return rv;
	rv = alloc_hash(&crypto->integrity_tfm, new_net_conf->integrity_alg,
		       ERR_INTEGRITY_ALG);
	if (rv != NO_ERROR)
		return rv;
	if (new_net_conf->cram_hmac_alg[0] != 0) {
		snprintf(hmac_name, CRYPTO_MAX_ALG_NAME, "hmac(%s)",
			 new_net_conf->cram_hmac_alg);

		rv = alloc_hash(&crypto->cram_hmac_tfm, hmac_name,
			       ERR_AUTH_ALG);
	}

	return rv;
}

static void free_crypto(struct crypto *crypto)
{
	crypto_free_hash(crypto->cram_hmac_tfm);
	crypto_free_hash(crypto->integrity_tfm);
	crypto_free_hash(crypto->csums_tfm);
	crypto_free_hash(crypto->verify_tfm);
}

int drbd_adm_net_opts(struct sk_buff *skb, struct genl_info *info)
{
	struct drbd_config_context adm_ctx;
	enum drbd_ret_code retcode;
	struct drbd_connection *connection;
	struct net_conf *old_net_conf, *new_net_conf = NULL;
	int err;
	int ovr; /* online verify running */
	int rsr; /* re-sync running */
	struct crypto crypto = { };

	retcode = drbd_adm_prepare(&adm_ctx, skb, info, DRBD_ADM_NEED_CONNECTION);
	if (!adm_ctx.reply_skb)
		return retcode;

	connection = adm_ctx.connection;
	mutex_lock(&adm_ctx.resource->adm_mutex);

	new_net_conf = kzalloc(sizeof(struct net_conf), GFP_KERNEL);
	if (!new_net_conf) {
		retcode = ERR_NOMEM;
		goto out;
	}

	drbd_flush_workqueue(&connection->sender_work);

	mutex_lock(&connection->data.mutex);
	mutex_lock(&connection->resource->conf_update);
	old_net_conf = connection->net_conf;

	if (!old_net_conf) {
		drbd_msg_put_info(adm_ctx.reply_skb, "net conf missing, try connect");
		retcode = ERR_INVALID_REQUEST;
		goto fail;
	}

	*new_net_conf = *old_net_conf;
	if (should_set_defaults(info))
		set_net_conf_defaults(new_net_conf);

	err = net_conf_from_attrs_for_change(new_net_conf, info);
	if (err && err != -ENOMSG) {
		retcode = ERR_MANDATORY_TAG;
		drbd_msg_put_info(adm_ctx.reply_skb, from_attrs_err_to_txt(err));
		goto fail;
	}

	retcode = check_net_options(connection, new_net_conf);
	if (retcode != NO_ERROR)
		goto fail;

	/* re-sync running */
	rsr = conn_resync_running(connection);
	if (rsr && strcmp(new_net_conf->csums_alg, old_net_conf->csums_alg)) {
		retcode = ERR_CSUMS_RESYNC_RUNNING;
		goto fail;
	}

	/* online verify running */
	ovr = conn_ov_running(connection);
	if (ovr && strcmp(new_net_conf->verify_alg, old_net_conf->verify_alg)) {
		retcode = ERR_VERIFY_RUNNING;
		goto fail;
	}

	retcode = alloc_crypto(&crypto, new_net_conf);
	if (retcode != NO_ERROR)
		goto fail;

	rcu_assign_pointer(connection->net_conf, new_net_conf);
	connection->fencing_policy = new_net_conf->fencing_policy;

	if (!rsr) {
		crypto_free_hash(connection->csums_tfm);
		connection->csums_tfm = crypto.csums_tfm;
		crypto.csums_tfm = NULL;
	}
	if (!ovr) {
		crypto_free_hash(connection->verify_tfm);
		connection->verify_tfm = crypto.verify_tfm;
		crypto.verify_tfm = NULL;
	}

	crypto_free_hash(connection->integrity_tfm);
	connection->integrity_tfm = crypto.integrity_tfm;
	if (connection->cstate[NOW] >= C_CONNECTED && connection->agreed_pro_version >= 100)
		/* Do this without trying to take connection->data.mutex again.  */
		__drbd_send_protocol(connection, P_PROTOCOL_UPDATE);

	crypto_free_hash(connection->cram_hmac_tfm);
	connection->cram_hmac_tfm = crypto.cram_hmac_tfm;

	mutex_unlock(&connection->resource->conf_update);
	mutex_unlock(&connection->data.mutex);
	synchronize_rcu();
	kfree(old_net_conf);

	if (connection->cstate[NOW] >= C_CONNECTED) {
		struct drbd_peer_device *peer_device;
		int vnr;

		idr_for_each_entry(&connection->peer_devices, peer_device, vnr)
			drbd_send_sync_param(peer_device);
	}

	goto out;

 fail:
	mutex_unlock(&connection->resource->conf_update);
	mutex_unlock(&connection->data.mutex);
	free_crypto(&crypto);
	kfree(new_net_conf);
 out:
	mutex_unlock(&adm_ctx.resource->adm_mutex);
	drbd_adm_finish(&adm_ctx, info, retcode);
	return 0;
}

static void connection_to_info(struct connection_info *info,
			       struct drbd_connection *connection,
			       enum which_state which)
{
	info->conn_connection_state = connection->cstate[which];
	info->conn_role = connection->peer_role[which];
}

static void peer_device_to_info(struct peer_device_info *info,
				struct drbd_peer_device *peer_device,
				enum which_state which)
{
	info->peer_repl_state = peer_device->repl_state[which];
	info->peer_disk_state = peer_device->disk_state[which];
	info->peer_resync_susp_user = peer_device->resync_susp_user[which];
	info->peer_resync_susp_peer = peer_device->resync_susp_peer[which];
	info->peer_resync_susp_dependency = peer_device->resync_susp_dependency[which];
}

int drbd_adm_connect(struct sk_buff *skb, struct genl_info *info)
{
	struct drbd_config_context adm_ctx;
	struct connection_info connection_info;
	enum drbd_notification_type flags;
	unsigned int peer_devices = 0;
	struct drbd_device *device;
	struct drbd_peer_device *peer_device;
	struct net_conf *old_net_conf, *new_net_conf = NULL;
	struct crypto crypto = { };
	struct drbd_resource *resource;
	struct drbd_connection *connection;
	enum drbd_ret_code retcode;
	int i;
	int err;
	bool allocate_bitmap_slots;

	retcode = drbd_adm_prepare(&adm_ctx, skb, info, DRBD_ADM_NEED_RESOURCE);
	if (!adm_ctx.reply_skb)
		return retcode;

	mutex_lock(&adm_ctx.resource->adm_mutex);

	if (!(adm_ctx.my_addr && adm_ctx.peer_addr)) {
		drbd_msg_put_info(adm_ctx.reply_skb, "connection endpoint(s) missing");
		retcode = ERR_INVALID_REQUEST;
		goto out;
	}

	/* No need for _rcu here. All reconfiguration is
	 * strictly serialized on genl_lock(). We are protected against
	 * concurrent reconfiguration/addition/deletion */
	for_each_resource(resource, &drbd_resources) {
		for_each_connection(connection, resource) {
			if (resource != adm_ctx.resource &&
			    nla_len(adm_ctx.my_addr) == connection->my_addr_len &&
			    !memcmp(nla_data(adm_ctx.my_addr), &connection->my_addr,
				    connection->my_addr_len)) {
				retcode = ERR_LOCAL_ADDR;
				goto out;
			}

			if (nla_len(adm_ctx.peer_addr) == connection->peer_addr_len &&
			    !memcmp(nla_data(adm_ctx.peer_addr), &connection->peer_addr,
				    connection->peer_addr_len)) {
				retcode = ERR_PEER_ADDR;
				goto out;
			}
		}
	}

	/* allocation not in the IO path, drbdsetup / netlink process context */
	new_net_conf = kzalloc(sizeof(*new_net_conf), GFP_KERNEL);
	if (!new_net_conf) {
		retcode = ERR_NOMEM;
		goto out;
	}

	set_net_conf_defaults(new_net_conf);

	err = net_conf_from_attrs(new_net_conf, info);
	if (err && err != -ENOMSG) {
		retcode = ERR_MANDATORY_TAG;
		drbd_msg_put_info(adm_ctx.reply_skb, from_attrs_err_to_txt(err));
		goto fail;
	}

	retcode = 0;
	if (adm_ctx.resource->res_opts.node_id == new_net_conf->peer_node_id)
		retcode = ERR_INVALID_REQUEST;
	for_each_connection(connection, adm_ctx.resource) {
		if (connection->net_conf->peer_node_id == new_net_conf->peer_node_id)
			retcode = ERR_INVALID_REQUEST;
	}
	if (retcode) {
		drbd_err(adm_ctx.resource, "Peer node id %d is not unique\n",
			 new_net_conf->peer_node_id);
		retcode = ERR_INVALID_REQUEST;
		goto fail;
	}

	connection = drbd_create_connection(adm_ctx.resource);
	if (!connection) {
		retcode = ERR_NOMEM;
		goto fail;
	}
	INIT_LIST_HEAD(&connection->connections);

	retcode = check_net_options(connection, new_net_conf);
	if (retcode != NO_ERROR)
		goto fail_free_connection;

	retcode = alloc_crypto(&crypto, new_net_conf);
	if (retcode != NO_ERROR)
		goto fail_free_connection;

	((char *)new_net_conf->shared_secret)[SHARED_SECRET_MAX-1] = 0;

	mutex_lock(&adm_ctx.resource->conf_update);
	idr_for_each_entry(&adm_ctx.resource->devices, device, i) {
		int id;

		retcode = ERR_NOMEM;
		peer_device = create_peer_device(device, connection);
		if (!peer_device)
			goto unlock_fail_free_connection;
		id = idr_alloc(&connection->peer_devices, peer_device,
			       device->vnr, device->vnr + 1, GFP_KERNEL);
		if (id < 0)
			goto unlock_fail_free_connection;
	}

	spin_lock_irq(&adm_ctx.resource->req_lock);
	kref_get(&adm_ctx.resource->kref);
	kref_debug_get(&adm_ctx.resource->kref_debug, 3);
	list_add_tail_rcu(&connection->connections, &adm_ctx.resource->connections);
	idr_for_each_entry(&connection->peer_devices, peer_device, i) {
		struct drbd_device *device = peer_device->device;

		list_add_rcu(&peer_device->peer_devices, &device->peer_devices);
		kref_get(&connection->kref);
		kref_debug_get(&connection->kref_debug, 3);
		kobject_get(&device->kobj);
		kref_debug_get(&device->kref_debug, 1);
		peer_devices++;
	}
	spin_unlock_irq(&adm_ctx.resource->req_lock);

	old_net_conf = connection->net_conf;
	if (old_net_conf) {
		retcode = ERR_NET_CONFIGURED;
		goto unlock_fail_free_connection;
	}
	rcu_assign_pointer(connection->net_conf, new_net_conf);
	connection->fencing_policy = new_net_conf->fencing_policy;

	connection->cram_hmac_tfm = crypto.cram_hmac_tfm;
	connection->integrity_tfm = crypto.integrity_tfm;
	connection->csums_tfm = crypto.csums_tfm;
	connection->verify_tfm = crypto.verify_tfm;

	connection->my_addr_len = nla_len(adm_ctx.my_addr);
	memcpy(&connection->my_addr, nla_data(adm_ctx.my_addr), connection->my_addr_len);
	connection->peer_addr_len = nla_len(adm_ctx.peer_addr);
	memcpy(&connection->peer_addr, nla_data(adm_ctx.peer_addr), connection->peer_addr_len);

	idr_for_each_entry(&connection->peer_devices, peer_device, i)
		peer_device->node_id = connection->net_conf->peer_node_id;

	if (connection->net_conf->peer_node_id > adm_ctx.resource->max_node_id)
		adm_ctx.resource->max_node_id = connection->net_conf->peer_node_id;

	/* Make sure we have a bitmap slot for this peer id on each device */
	allocate_bitmap_slots = false;
	idr_for_each_entry(&connection->peer_devices, peer_device, i) {
		unsigned int bitmap_index, slots_available = 0;

		device = peer_device->device;
		if (!get_ldev(device))
			continue;
		for (bitmap_index = 0; bitmap_index < device->bitmap->bm_max_peers; bitmap_index++) {
			struct drbd_peer_md *peer_md = &device->ldev->md.peers[bitmap_index];

			if (new_net_conf->peer_node_id == peer_md->node_id) {
				peer_device->bitmap_index = bitmap_index;
				device->ldev->id_to_bit[peer_md->node_id] = bitmap_index;
				goto next_device_1;
			}
			if (peer_md->node_id == -1)
				slots_available++;
		}
		allocate_bitmap_slots = true;
		if (!slots_available) {
			drbd_err(device, "Not enough free bitmap "
				 "slots (available=%d, needed=%d)\n",
				 0, 1);
			put_ldev(device);
			retcode = ERR_INVALID_REQUEST;
			goto unlock_fail_free_connection;
		}
	    next_device_1:
		put_ldev(device);
	}
	if (allocate_bitmap_slots) {
		idr_for_each_entry(&connection->peer_devices, peer_device, i) {
			unsigned int bitmap_index;

			device = peer_device->device;
			if (!get_ldev(device))
				continue;
			for (bitmap_index = 0; bitmap_index < device->bitmap->bm_max_peers; bitmap_index++) {
				struct drbd_peer_md *peer_md = &device->ldev->md.peers[bitmap_index];

				if (new_net_conf->peer_node_id == peer_md->node_id)
					goto next_device_2;
			}
			for (bitmap_index = 0; bitmap_index < device->bitmap->bm_max_peers; bitmap_index++) {
				struct drbd_peer_md *peer_md = &device->ldev->md.peers[bitmap_index];

				if (peer_md->node_id == -1) {
					peer_md->node_id = new_net_conf->peer_node_id;
					drbd_md_mark_dirty(device);
					peer_device->bitmap_index = bitmap_index;
					device->ldev->id_to_bit[peer_md->node_id] = bitmap_index;
					break;
				}
			}
		    next_device_2:
			put_ldev(device);
		}
	}

	connection_to_info(&connection_info, connection, NOW);
	flags = (peer_devices--) ? NOTIFY_CONTINUES : 0;
	mutex_lock(&notification_mutex);
	notify_connection_state(NULL, 0, connection, &connection_info, NOTIFY_CREATE | flags);
	idr_for_each_entry(&connection->peer_devices, peer_device, i) {
		struct peer_device_info peer_device_info;

		peer_device_to_info(&peer_device_info, peer_device, NOW);
		flags = (peer_devices--) ? NOTIFY_CONTINUES : 0;
		notify_peer_device_state(NULL, 0, peer_device, &peer_device_info, NOTIFY_CREATE | flags);
	}
	mutex_unlock(&notification_mutex);
	mutex_unlock(&adm_ctx.resource->conf_update);

	idr_for_each_entry(&connection->peer_devices, peer_device, i) {
		if (get_ldev_if_state(peer_device->device, D_NEGOTIATING)) {
			err = drbd_attach_peer_device(peer_device);
			put_ldev(peer_device->device);
			if (err) {
				retcode = ERR_NOMEM;
				goto fail_free_connection;
			}
		}
		peer_device->send_cnt = 0;
		peer_device->recv_cnt = 0;
	}

	retcode = change_cstate(connection, C_UNCONNECTED, CS_VERBOSE);

	drbd_thread_start(&connection->sender);
	goto out;

unlock_fail_free_connection:
	mutex_unlock(&adm_ctx.resource->conf_update);
fail_free_connection:
	if (!list_empty(&connection->connections)) {
		spin_lock_irq(&adm_ctx.resource->req_lock);
		drbd_unregister_connection(connection);
		spin_unlock_irq(&adm_ctx.resource->req_lock);
		synchronize_rcu();
	}
	drbd_put_connection(connection);
	goto out;
fail:
	free_crypto(&crypto);
	kfree(new_net_conf);
out:
	mutex_unlock(&adm_ctx.resource->adm_mutex);
	drbd_adm_finish(&adm_ctx, info, retcode);
	return 0;
}

static enum drbd_state_rv conn_try_disconnect(struct drbd_connection *connection, bool force)
{
	enum drbd_state_rv rv;

    repeat:
	rv = change_cstate(connection, C_DISCONNECTING, force ? CS_HARD : 0);
	if (rv == SS_CW_FAILED_BY_PEER) {
		enum drbd_conn_state cstate;

		spin_lock_irq(&connection->resource->req_lock);
		cstate = connection->cstate[NOW];
		spin_unlock_irq(&connection->resource->req_lock);
		if (cstate < C_CONNECTED)
			goto repeat;
	}

	switch (rv) {
	case SS_ALREADY_STANDALONE:
		rv = SS_SUCCESS;
		break;
	case SS_IS_DISKLESS:
	case SS_LOWER_THAN_OUTDATED:
		rv = change_cstate(connection, C_DISCONNECTING, CS_HARD);
	default:;
		/* no special handling necessary */
	}

	if (rv >= SS_SUCCESS) {
		enum drbd_state_rv rv2;
		long irq_flags;

		/* No one else can reconfigure the network while I am here.
		 * The state handling only uses drbd_thread_stop_nowait(),
		 * we want to really wait here until the receiver is no more.
		 */
		drbd_thread_stop(&connection->receiver);

		/* Race breaker.  This additional state change request may be
		 * necessary, if this was a forced disconnect during a receiver
		 * restart.  We may have "killed" the receiver thread just
		 * after drbd_receiver() returned.  Typically, we should be
		 * C_STANDALONE already, now, and this becomes a no-op.
		 */
		rv2 = change_cstate(connection, C_STANDALONE, CS_VERBOSE | CS_HARD);
		if (rv2 < SS_SUCCESS)
			drbd_err(connection,
				"unexpected rv2=%d in conn_try_disconnect()\n",
				rv2);
		/* Make sure the sender thread has actually stopped: state
		 * handling only does drbd_thread_stop_nowait().
		 */
		drbd_thread_stop(&connection->sender);
		state_change_lock(connection->resource, &irq_flags, 0);
		drbd_unregister_connection(connection);
		state_change_unlock(connection->resource, &irq_flags);
		synchronize_rcu();
		drbd_put_connection(connection);
	}
	return rv;
}

int drbd_adm_disconnect(struct sk_buff *skb, struct genl_info *info)
{
	struct drbd_config_context adm_ctx;
	struct disconnect_parms parms;
	struct drbd_connection *connection;
	enum drbd_state_rv rv;
	enum drbd_ret_code retcode;
	int err;

	retcode = drbd_adm_prepare(&adm_ctx, skb, info, DRBD_ADM_NEED_CONNECTION);
	if (!adm_ctx.reply_skb)
		return retcode;

	connection = adm_ctx.connection;
	memset(&parms, 0, sizeof(parms));
	if (info->attrs[DRBD_NLA_DISCONNECT_PARMS]) {
		err = disconnect_parms_from_attrs(&parms, info);
		if (err) {
			retcode = ERR_MANDATORY_TAG;
			drbd_msg_put_info(adm_ctx.reply_skb, from_attrs_err_to_txt(err));
			goto fail;
		}
	}

	mutex_lock(&adm_ctx.resource->adm_mutex);
	mutex_lock(&connection->resource->conf_update);
	rv = conn_try_disconnect(connection, parms.force_disconnect);
	mutex_unlock(&connection->resource->conf_update);
	if (rv < SS_SUCCESS)
		retcode = rv;  /* FIXME: Type mismatch. */
	else
		retcode = NO_ERROR;
	mutex_unlock(&adm_ctx.resource->adm_mutex);
 fail:
	drbd_adm_finish(&adm_ctx, info, retcode);
	return 0;
}

void resync_after_online_grow(struct drbd_peer_device *peer_device)
{
	struct drbd_connection *connection = peer_device->connection;
	struct drbd_device *device = peer_device->device;
	bool sync_source;

	drbd_info(peer_device, "Resync of new storage after online grow\n");
	if (device->resource->role[NOW] != connection->peer_role[NOW])
		sync_source = (device->resource->role[NOW] == R_PRIMARY);
	else
		sync_source = test_bit(RESOLVE_CONFLICTS,
				       &peer_device->connection->flags);

	if (!sync_source && connection->agreed_pro_version < 110) {
		stable_change_repl_state(peer_device, L_WF_SYNC_UUID,
					 CS_VERBOSE | CS_SERIALIZE);
		return;
	}
	drbd_start_resync(peer_device, sync_source ? L_SYNC_SOURCE : L_SYNC_TARGET);
}

int drbd_adm_resize(struct sk_buff *skb, struct genl_info *info)
{
	struct drbd_config_context adm_ctx;
	struct disk_conf *old_disk_conf, *new_disk_conf = NULL;
	struct resize_parms rs;
	struct drbd_device *device;
	enum drbd_ret_code retcode;
	enum determine_dev_size dd;
	bool change_al_layout = false;
	enum dds_flags ddsf;
	sector_t u_size;
	int err;
	struct drbd_peer_device *peer_device;
	bool has_primary;

	retcode = drbd_adm_prepare(&adm_ctx, skb, info, DRBD_ADM_NEED_MINOR);
	if (!adm_ctx.reply_skb)
		return retcode;

	mutex_lock(&adm_ctx.resource->adm_mutex);
	device = adm_ctx.device;
	if (!get_ldev(device)) {
		retcode = ERR_NO_DISK;
		goto fail;
	}

	memset(&rs, 0, sizeof(struct resize_parms));
	rs.al_stripes = device->ldev->md.al_stripes;
	rs.al_stripe_size = device->ldev->md.al_stripe_size_4k * 4;
	if (info->attrs[DRBD_NLA_RESIZE_PARMS]) {
		err = resize_parms_from_attrs(&rs, info);
		if (err) {
			retcode = ERR_MANDATORY_TAG;
			drbd_msg_put_info(adm_ctx.reply_skb, from_attrs_err_to_txt(err));
			goto fail_ldev;
		}
	}

	device = adm_ctx.device;
	for_each_peer_device(peer_device, device) {
		if (peer_device->repl_state[NOW] > L_ESTABLISHED) {
			retcode = ERR_RESIZE_RESYNC;
			goto fail_ldev;
		}
	}

	has_primary = device->resource->role[NOW] == R_PRIMARY;
	if (!has_primary) {
		for_each_peer_device(peer_device, device) {
			if (peer_device->connection->peer_role[NOW] == R_PRIMARY) {
				has_primary = true;
				break;
			}
		}
	}
	if (!has_primary) {
		retcode = ERR_NO_PRIMARY;
		goto fail_ldev;
	}

	for_each_peer_device(peer_device, device) {
		if (rs.no_resync && peer_device->connection->agreed_pro_version < 93) {
			retcode = ERR_NEED_APV_93;
			goto fail_ldev;
		}
	}

	rcu_read_lock();
	u_size = rcu_dereference(device->ldev->disk_conf)->disk_size;
	rcu_read_unlock();
	if (u_size != (sector_t)rs.resize_size) {
		new_disk_conf = kmalloc(sizeof(struct disk_conf), GFP_KERNEL);
		if (!new_disk_conf) {
			retcode = ERR_NOMEM;
			goto fail_ldev;
		}
	}

	if (device->ldev->md.al_stripes != rs.al_stripes ||
	    device->ldev->md.al_stripe_size_4k != rs.al_stripe_size / 4) {
		u32 al_size_k = rs.al_stripes * rs.al_stripe_size;

		if (al_size_k > (16 * 1024 * 1024)) {
			retcode = ERR_MD_LAYOUT_TOO_BIG;
			goto fail_ldev;
		}

		if (al_size_k < (32768 >> 10)) {
			retcode = ERR_MD_LAYOUT_TOO_SMALL;
			goto fail_ldev;
		}

		/* Removed this pre-condition while merging from 8.4 to 9.0
		if (device->state.conn != C_CONNECTED && !rs.resize_force) {
			retcode = ERR_MD_LAYOUT_CONNECTED;
			goto fail_ldev;
		} */

		change_al_layout = true;
	}

	device->ldev->known_size = drbd_get_capacity(device->ldev->backing_bdev);

	if (new_disk_conf) {
		mutex_lock(&device->resource->conf_update);
		old_disk_conf = device->ldev->disk_conf;
		*new_disk_conf = *old_disk_conf;
		new_disk_conf->disk_size = (sector_t)rs.resize_size;
		rcu_assign_pointer(device->ldev->disk_conf, new_disk_conf);
		mutex_unlock(&device->resource->conf_update);
		synchronize_rcu();
		kfree(old_disk_conf);
	}

	ddsf = (rs.resize_force ? DDSF_FORCED : 0) | (rs.no_resync ? DDSF_NO_RESYNC : 0);
	dd = drbd_determine_dev_size(device, ddsf, change_al_layout ? &rs : NULL);
	drbd_md_sync(device);
	put_ldev(device);
	if (dd == DS_ERROR) {
		retcode = ERR_NOMEM_BITMAP;
		goto fail;
	} else if (dd == DS_ERROR_SPACE_MD) {
		retcode = ERR_MD_LAYOUT_NO_FIT;
		goto fail;
	} else if (dd == DS_ERROR_SHRINK) {
		retcode = ERR_IMPLICIT_SHRINK;
		goto fail;
	}

	for_each_peer_device(peer_device, device) {
		if (peer_device->repl_state[NOW] == L_ESTABLISHED) {
			if (dd == DS_GREW)
				set_bit(RESIZE_PENDING, &peer_device->flags);
			drbd_send_uuids(peer_device, 0, 0);
			drbd_send_sizes(peer_device, 1, ddsf);
		}
	}

 fail:
	mutex_unlock(&adm_ctx.resource->adm_mutex);
	drbd_adm_finish(&adm_ctx, info, retcode);
	return 0;

 fail_ldev:
	put_ldev(device);
	goto fail;
}

int drbd_adm_resource_opts(struct sk_buff *skb, struct genl_info *info)
{
	struct drbd_config_context adm_ctx;
	enum drbd_ret_code retcode;
	struct res_opts res_opts;
	int err;

	retcode = drbd_adm_prepare(&adm_ctx, skb, info, DRBD_ADM_NEED_RESOURCE);
	if (!adm_ctx.reply_skb)
		return retcode;

	res_opts = adm_ctx.resource->res_opts;
	if (should_set_defaults(info))
		set_res_opts_defaults(&res_opts);

	err = res_opts_from_attrs_for_change(&res_opts, info);
	if (err) {
		retcode = ERR_MANDATORY_TAG;
		drbd_msg_put_info(adm_ctx.reply_skb, from_attrs_err_to_txt(err));
		goto fail;
	}

	mutex_lock(&adm_ctx.resource->adm_mutex);
	err = set_resource_options(adm_ctx.resource, &res_opts);
	if (err) {
		retcode = ERR_INVALID_REQUEST;
		if (err == -ENOMEM)
			retcode = ERR_NOMEM;
	}
	mutex_unlock(&adm_ctx.resource->adm_mutex);

fail:
	drbd_adm_finish(&adm_ctx, info, retcode);
	return 0;
}

static enum drbd_state_rv invalidate_resync(struct drbd_peer_device *peer_device)
{
	enum drbd_state_rv rv;

	drbd_flush_workqueue(&peer_device->connection->sender_work);

	rv = change_repl_state(peer_device, L_STARTING_SYNC_T,
			       CS_WAIT_COMPLETE | CS_SERIALIZE);

	if (rv < SS_SUCCESS && rv != SS_NEED_CONNECTION)
		rv = stable_change_repl_state(peer_device, L_STARTING_SYNC_T,
			CS_VERBOSE | CS_WAIT_COMPLETE | CS_SERIALIZE);

	return rv;
}

static enum drbd_state_rv invalidate_no_resync(struct drbd_device *device) __must_hold(local)
{
	struct drbd_resource *resource = device->resource;
	struct drbd_peer_device *peer_device;
	struct drbd_connection *connection;
	unsigned long irq_flags;
	enum drbd_state_rv rv;

	begin_state_change(resource, &irq_flags, CS_VERBOSE);
	for_each_connection(connection, resource) {
		peer_device = conn_peer_device(connection, device->vnr);
		if (peer_device->repl_state[NOW] >= L_ESTABLISHED) {
			abort_state_change(resource, &irq_flags);
			return SS_UNKNOWN_ERROR;
		}
	}
	__change_disk_state(device, D_INCONSISTENT);
	rv = end_state_change(resource, &irq_flags);

	if (rv >= SS_SUCCESS) {
		drbd_bitmap_io(device, &drbd_bmio_set_all_n_write,
			       "set_n_write from invalidate",
			       BM_LOCK_CLEAR | BM_LOCK_BULK,
			       NULL);
	}

	return rv;
}

int drbd_adm_invalidate(struct sk_buff *skb, struct genl_info *info)
{
	struct drbd_config_context adm_ctx;
	struct drbd_peer_device *sync_from_peer_device = NULL;
	struct drbd_resource *resource;
	struct drbd_device *device;
	int retcode = 0; /* enum drbd_ret_code rsp. enum drbd_state_rv */

	retcode = drbd_adm_prepare(&adm_ctx, skb, info, DRBD_ADM_NEED_MINOR);
	if (!adm_ctx.reply_skb)
		return retcode;

	device = adm_ctx.device;

	if (!get_ldev(device)) {
		retcode = ERR_NO_DISK;
		goto out_no_ldev;
	}

	resource = device->resource;

	if (info->attrs[DRBD_NLA_INVALIDATE_PARMS]) {
		struct invalidate_parms inv = {};
		int err;

		inv.sync_from_peer_node_id = -1;
		err = invalidate_parms_from_attrs(&inv, info);
		if (err) {
			retcode = ERR_MANDATORY_TAG;
			drbd_msg_put_info(adm_ctx.reply_skb, from_attrs_err_to_txt(err));
			goto out_no_adm_mutex;
		}

		if (inv.sync_from_peer_node_id != -1) {
			struct drbd_connection *connection =
				drbd_connection_by_node_id(resource, inv.sync_from_peer_node_id);
			sync_from_peer_device = conn_peer_device(connection, device->vnr);
		}
	}

	mutex_lock(&resource->adm_mutex);

	/* If there is still bitmap IO pending, probably because of a previous
	 * resync just being finished, wait for it before requesting a new resync.
	 * Also wait for its after_state_ch(). */
	drbd_suspend_io(device);
	wait_event(device->misc_wait, list_empty(&device->pending_bitmap_work));

	do {
		struct drbd_connection *connection;

		if (sync_from_peer_device) {
			retcode = invalidate_resync(sync_from_peer_device);

			if (retcode >= SS_SUCCESS)
				break;
		}

		for_each_connection(connection, resource) {
			struct drbd_peer_device *peer_device;

			peer_device = conn_peer_device(connection, device->vnr);
			retcode = invalidate_resync(peer_device);
			if (retcode >= SS_SUCCESS)
				goto out;
		}

		retcode = invalidate_no_resync(device);
	} while (retcode == SS_UNKNOWN_ERROR);

out:
	drbd_resume_io(device);
	mutex_unlock(&resource->adm_mutex);
out_no_adm_mutex:
	put_ldev(device);
out_no_ldev:
	drbd_adm_finish(&adm_ctx, info, retcode);
	return 0;
}

static int drbd_bmio_set_susp_al(struct drbd_device *device, struct drbd_peer_device *peer_device) __must_hold(local)
{
	int rv;

	rv = drbd_bmio_set_n_write(device, peer_device);
	drbd_try_suspend_al(device);
	return rv;
}

int drbd_adm_invalidate_peer(struct sk_buff *skb, struct genl_info *info)
{
	struct drbd_config_context adm_ctx;
	struct drbd_peer_device *peer_device;
	struct drbd_resource *resource;
	struct drbd_device *device;
	int retcode; /* enum drbd_ret_code rsp. enum drbd_state_rv */

	retcode = drbd_adm_prepare(&adm_ctx, skb, info, DRBD_ADM_NEED_PEER_DEVICE);
	if (!adm_ctx.reply_skb)
		return retcode;

	peer_device = adm_ctx.peer_device;
	device = peer_device->device;
	resource = device->resource;

	if (!get_ldev(device)) {
		retcode = ERR_NO_DISK;
		goto out;
	}

	mutex_lock(&resource->adm_mutex);

	drbd_suspend_io(device);
	wait_event(device->misc_wait, list_empty(&device->pending_bitmap_work));
	drbd_flush_workqueue(&peer_device->connection->sender_work);
	retcode = stable_change_repl_state(peer_device, L_STARTING_SYNC_S,
					   CS_WAIT_COMPLETE | CS_SERIALIZE);
	if (retcode < SS_SUCCESS) {
		if (retcode == SS_NEED_CONNECTION && resource->role[NOW] == R_PRIMARY) {
			/* The peer will get a resync upon connect anyways.
			 * Just make that into a full resync. */
			retcode = change_peer_disk_state(peer_device, D_INCONSISTENT,
							 CS_VERBOSE | CS_WAIT_COMPLETE | CS_SERIALIZE);
			if (retcode >= SS_SUCCESS) {
				if (drbd_bitmap_io(adm_ctx.device, &drbd_bmio_set_susp_al,
						   "set_n_write from invalidate_peer",
						   BM_LOCK_CLEAR | BM_LOCK_BULK, peer_device))
					retcode = ERR_IO_MD_DISK;
			}
		} else
			retcode = stable_change_repl_state(peer_device, L_STARTING_SYNC_S,
							   CS_VERBOSE | CS_WAIT_COMPLETE | CS_SERIALIZE);
	}
	drbd_resume_io(device);

	mutex_unlock(&resource->adm_mutex);
	put_ldev(device);
out:
	drbd_adm_finish(&adm_ctx, info, retcode);
	return 0;
}

int drbd_adm_pause_sync(struct sk_buff *skb, struct genl_info *info)
{
	struct drbd_config_context adm_ctx;
	struct drbd_peer_device *peer_device;
	enum drbd_ret_code retcode;

	retcode = drbd_adm_prepare(&adm_ctx, skb, info, DRBD_ADM_NEED_PEER_DEVICE);
	if (!adm_ctx.reply_skb)
		return retcode;

	mutex_lock(&adm_ctx.resource->adm_mutex);

	peer_device = adm_ctx.peer_device;
	if (change_resync_susp_user(peer_device, true,
			CS_VERBOSE | CS_WAIT_COMPLETE | CS_SERIALIZE) == SS_NOTHING_TO_DO)
		retcode = ERR_PAUSE_IS_SET;

	mutex_unlock(&adm_ctx.resource->adm_mutex);
	drbd_adm_finish(&adm_ctx, info, retcode);
	return 0;
}

int drbd_adm_resume_sync(struct sk_buff *skb, struct genl_info *info)
{
	struct drbd_config_context adm_ctx;
	struct drbd_peer_device *peer_device;
	enum drbd_ret_code retcode;

	retcode = drbd_adm_prepare(&adm_ctx, skb, info, DRBD_ADM_NEED_PEER_DEVICE);
	if (!adm_ctx.reply_skb)
		return retcode;

	mutex_lock(&adm_ctx.resource->adm_mutex);

	peer_device = adm_ctx.peer_device;
	if (change_resync_susp_user(peer_device, false,
			CS_VERBOSE | CS_WAIT_COMPLETE | CS_SERIALIZE) == SS_NOTHING_TO_DO) {

		if (peer_device->repl_state[NOW] == L_PAUSED_SYNC_S ||
		    peer_device->repl_state[NOW] == L_PAUSED_SYNC_T) {
			if (peer_device->resync_susp_dependency[NOW])
				retcode = ERR_PIC_AFTER_DEP;
			else if (peer_device->resync_susp_peer[NOW])
				retcode = ERR_PIC_PEER_DEP;
			else
				retcode = ERR_PAUSE_IS_CLEAR;
		} else {
			retcode = ERR_PAUSE_IS_CLEAR;
		}
	}

	mutex_unlock(&adm_ctx.resource->adm_mutex);
	drbd_adm_finish(&adm_ctx, info, retcode);
	return 0;
}

int drbd_adm_suspend_io(struct sk_buff *skb, struct genl_info *info)
{
	struct drbd_config_context adm_ctx;
	struct drbd_resource *resource;
	enum drbd_ret_code retcode;

	retcode = drbd_adm_prepare(&adm_ctx, skb, info, DRBD_ADM_NEED_MINOR);
	if (!adm_ctx.reply_skb)
		return retcode;
	resource = adm_ctx.device->resource;
	mutex_lock(&resource->adm_mutex);

	retcode = stable_state_change(resource,
		change_io_susp_user(resource, true,
			      CS_VERBOSE | CS_WAIT_COMPLETE | CS_SERIALIZE));

	mutex_unlock(&resource->adm_mutex);
	drbd_adm_finish(&adm_ctx, info, retcode);
	return 0;
}

int drbd_adm_resume_io(struct sk_buff *skb, struct genl_info *info)
{
	struct drbd_config_context adm_ctx;
	struct drbd_resource *resource;
	struct drbd_device *device;
	unsigned long irq_flags;
	int retcode; /* enum drbd_ret_code rsp. enum drbd_state_rv */

	retcode = drbd_adm_prepare(&adm_ctx, skb, info, DRBD_ADM_NEED_MINOR);
	if (!adm_ctx.reply_skb)
		return retcode;

	mutex_lock(&adm_ctx.resource->adm_mutex);
	device = adm_ctx.device;
	resource = device->resource;
	if (test_bit(NEW_CUR_UUID, &device->flags)) {
		drbd_uuid_new_current(device, false);
		clear_bit(NEW_CUR_UUID, &device->flags);
	}
	drbd_suspend_io(device);
	begin_state_change(resource, &irq_flags, CS_VERBOSE | CS_WAIT_COMPLETE | CS_SERIALIZE);
	__change_io_susp_user(resource, false);
	__change_io_susp_no_data(resource, false);
	__change_io_susp_fencing(resource, false);
	retcode = end_state_change(resource, &irq_flags);
	if (retcode == SS_SUCCESS) {
		struct drbd_peer_device *peer_device;

		for_each_peer_device(peer_device, device) {
			struct drbd_connection *connection = peer_device->connection;

			if (peer_device->repl_state[NOW] < L_ESTABLISHED)
				tl_clear(connection);
			if (device->disk_state[NOW] == D_DISKLESS ||
			    device->disk_state[NOW] == D_FAILED ||
			    device->disk_state[NOW] == D_DETACHING)
				tl_restart(connection, FAIL_FROZEN_DISK_IO);
		}
	}
	drbd_resume_io(device);
	mutex_unlock(&adm_ctx.resource->adm_mutex);
	drbd_adm_finish(&adm_ctx, info, retcode);
	return 0;
}

int drbd_adm_outdate(struct sk_buff *skb, struct genl_info *info)
{
	struct drbd_config_context adm_ctx;
	enum drbd_ret_code retcode;

	retcode = drbd_adm_prepare(&adm_ctx, skb, info, DRBD_ADM_NEED_MINOR);
	if (!adm_ctx.reply_skb)
		return retcode;
	mutex_lock(&adm_ctx.resource->adm_mutex);

	retcode = stable_state_change(adm_ctx.device->resource,
		change_disk_state(adm_ctx.device, D_OUTDATED,
			      CS_VERBOSE | CS_WAIT_COMPLETE | CS_SERIALIZE));

	mutex_unlock(&adm_ctx.resource->adm_mutex);
	drbd_adm_finish(&adm_ctx, info, retcode);
	return 0;
}

static int nla_put_drbd_cfg_context(struct sk_buff *skb,
				    struct drbd_resource *resource,
				    struct drbd_connection *connection,
				    struct drbd_device *device)
{
	struct nlattr *nla;
	nla = nla_nest_start(skb, DRBD_NLA_CFG_CONTEXT);
	if (!nla)
		goto nla_put_failure;
	if (device)
		nla_put_u32(skb, T_ctx_volume, device->vnr);
	if (resource)
		nla_put_string(skb, T_ctx_resource_name, resource->name);
	if (connection) {
		if (connection->my_addr_len)
			nla_put(skb, T_ctx_my_addr,
				connection->my_addr_len, &connection->my_addr);
		if (connection->peer_addr_len)
			nla_put(skb, T_ctx_peer_addr,
				connection->peer_addr_len, &connection->peer_addr);
		rcu_read_lock();
		if (connection->net_conf && connection->net_conf->name)
			nla_put_string(skb, T_ctx_conn_name, connection->net_conf->name);
		rcu_read_unlock();
	}
	nla_nest_end(skb, nla);
	return 0;

nla_put_failure:
	if (nla)
		nla_nest_cancel(skb, nla);
	return -EMSGSIZE;
}

/*
 * The generic netlink dump callbacks are called outside the genl_lock(), so
 * they cannot use the simple attribute parsing code which uses global
 * attribute tables.
 */
static struct nlattr *find_cfg_context_attr(const struct nlmsghdr *nlh, int attr)
{
	const unsigned hdrlen = GENL_HDRLEN + GENL_MAGIC_FAMILY_HDRSZ;
	const int maxtype = ARRAY_SIZE(drbd_cfg_context_nl_policy) - 1;
	struct nlattr *nla;

	nla = nla_find(nlmsg_attrdata(nlh, hdrlen), nlmsg_attrlen(nlh, hdrlen),
		       DRBD_NLA_CFG_CONTEXT);
	if (!nla)
		return NULL;
	return drbd_nla_find_nested(maxtype, nla, __nla_type(attr));
}

int drbd_adm_dump_resources(struct sk_buff *skb, struct netlink_callback *cb)
{
	struct drbd_genlmsghdr *dh;
	struct drbd_resource *resource;
	struct resource_info resource_info;
	struct resource_statistics resource_statistics;
	int err;

	rcu_read_lock();
	if (cb->args[0]) {
		for_each_resource_rcu(resource, &drbd_resources)
			if (resource == (struct drbd_resource *)cb->args[0])
				goto found_resource;
		err = 0;  /* resource was probably deleted */
		goto out;
	}
	resource = list_entry(&drbd_resources,
			      struct drbd_resource, resources);

found_resource:
	list_for_each_entry_continue_rcu(resource, &drbd_resources, resources) {
		goto put_result;
	}
	err = 0;
	goto out;

put_result:
	dh = genlmsg_put(skb, NETLINK_CB_PORTID(cb->skb),
			cb->nlh->nlmsg_seq, &drbd_genl_family,
			NLM_F_MULTI, DRBD_ADM_GET_RESOURCES);
	err = -ENOMEM;
	if (!dh)
		goto out;
	dh->minor = -1U;
	dh->ret_code = NO_ERROR;
	err = nla_put_drbd_cfg_context(skb, resource, NULL, NULL);
	if (err)
		goto out;
	err = res_opts_to_skb(skb, &resource->res_opts, !capable(CAP_SYS_ADMIN));
	if (err)
		goto out;
	resource_info.res_role = resource->role[NOW];
	resource_info.res_susp = resource->susp[NOW];
	resource_info.res_susp_nod = resource->susp_nod[NOW];
	resource_info.res_susp_fen = resource->susp_fen[NOW];
	err = resource_info_to_skb(skb, &resource_info, !capable(CAP_SYS_ADMIN));
	if (err)
		goto out;
	resource_statistics.res_stat_write_ordering = resource->write_ordering;
	err = resource_statistics_to_skb(skb, &resource_statistics, !capable(CAP_SYS_ADMIN));
	if (err)
		goto out;
	cb->args[0] = (long)resource;
	genlmsg_end(skb, dh);
	err = 0;

out:
	rcu_read_unlock();
	if (err)
		return err;
	return skb->len;
}

static void device_to_statistics(struct device_statistics *s,
				 struct drbd_device *device)
{
	memset(s, 0, sizeof(*s));
	s->dev_upper_blocked = !may_inc_ap_bio(device);
	if (get_ldev(device)) {
		struct drbd_md *md = &device->ldev->md;
		u64 *history_uuids = (u64 *)s->history_uuids;
		struct request_queue *q;
		int n;

		spin_lock_irq(&md->uuid_lock);
		s->dev_current_uuid = md->current_uuid;
		BUILD_BUG_ON(sizeof(s->history_uuids) != sizeof(md->history_uuids));
		for (n = 0; n < ARRAY_SIZE(md->history_uuids); n++)
			history_uuids[n] = md->history_uuids[n];
		s->history_uuids_len = sizeof(s->history_uuids);
		spin_unlock_irq(&md->uuid_lock);

		s->dev_disk_flags = md->flags;
		q = bdev_get_queue(device->ldev->backing_bdev);
		s->dev_lower_blocked =
			bdi_congested(&q->backing_dev_info,
				      (1 << BDI_async_congested) |
				      (1 << BDI_sync_congested));
		put_ldev(device);
	}
	s->dev_size = drbd_get_capacity(device->this_bdev);
	s->dev_read = device->read_cnt;
	s->dev_write = device->writ_cnt;
	s->dev_al_writes = device->al_writ_cnt;
	s->dev_bm_writes = device->bm_writ_cnt;
	s->dev_upper_pending = atomic_read(&device->ap_bio_cnt);
	s->dev_lower_pending = atomic_read(&device->local_cnt);
	s->dev_al_suspended = test_bit(AL_SUSPENDED, &device->flags);
	s->dev_exposed_data_uuid = device->exposed_data_uuid;
}

static int put_resource_in_arg0(struct netlink_callback *cb, int holder_nr)
{
	if (cb->args[0]) {
		struct drbd_resource *resource =
			(struct drbd_resource *)cb->args[0];
		kref_debug_put(&resource->kref_debug, holder_nr); /* , 6); , 7); */
		kref_put(&resource->kref, drbd_destroy_resource);
	}

	return 0;
}

int drbd_adm_dump_devices_done(struct netlink_callback *cb) {
	return put_resource_in_arg0(cb, 7);
}

int drbd_adm_dump_devices(struct sk_buff *skb, struct netlink_callback *cb)
{
	struct nlattr *resource_filter;
	struct drbd_resource *resource;
	struct drbd_device *uninitialized_var(device);
	int minor, err, retcode;
	struct drbd_genlmsghdr *dh;
	struct device_info device_info;
	struct device_statistics device_statistics;
	struct idr *idr_to_search;

	resource = (struct drbd_resource *)cb->args[0];
	if (!cb->args[0] && !cb->args[1]) {
		resource_filter = find_cfg_context_attr(cb->nlh, T_ctx_resource_name);
		if (resource_filter) {
			retcode = ERR_RES_NOT_KNOWN;
			resource = drbd_find_resource(nla_data(resource_filter));
			if (!resource)
				goto put_result;
			kref_debug_get(&resource->kref_debug, 7);
			cb->args[0] = (long)resource;
		}
	}

	rcu_read_lock();
	minor = cb->args[1];
	idr_to_search = resource ? &resource->devices : &drbd_devices;
	device = idr_get_next(idr_to_search, &minor);
	if (!device) {
		err = 0;
		goto out;
	}
	idr_for_each_entry_continue(idr_to_search, device, minor) {
		retcode = NO_ERROR;
		goto put_result;  /* only one iteration */
	}
	err = 0;
	goto out;  /* no more devices */

put_result:
	dh = genlmsg_put(skb, NETLINK_CB_PORTID(cb->skb),
			cb->nlh->nlmsg_seq, &drbd_genl_family,
			NLM_F_MULTI, DRBD_ADM_GET_DEVICES);
	err = -ENOMEM;
	if (!dh)
		goto out;
	dh->ret_code = retcode;
	dh->minor = -1U;
	if (retcode == NO_ERROR) {
		dh->minor = device->minor;
		err = nla_put_drbd_cfg_context(skb, device->resource, NULL, device);
		if (err)
			goto out;
		if (get_ldev(device)) {
			struct disk_conf *disk_conf =
				rcu_dereference(device->ldev->disk_conf);

			err = disk_conf_to_skb(skb, disk_conf, !capable(CAP_SYS_ADMIN));
			put_ldev(device);
			if (err)
				goto out;
		}
		err = device_conf_to_skb(skb, &device->device_conf, !capable(CAP_SYS_ADMIN));
		if (err)
			goto out;
		device_info.dev_disk_state = device->disk_state[NOW];
		err = device_info_to_skb(skb, &device_info, !capable(CAP_SYS_ADMIN));
		if (err)
			goto out;

		device_to_statistics(&device_statistics, device);
		err = device_statistics_to_skb(skb, &device_statistics, !capable(CAP_SYS_ADMIN));
		if (err)
			goto out;
		cb->args[1] = minor + 1;
	}
	genlmsg_end(skb, dh);
	err = 0;

out:
	rcu_read_unlock();
	if (err)
		return err;
	return skb->len;
}

int drbd_adm_dump_connections_done(struct netlink_callback *cb)
{
	return put_resource_in_arg0(cb, 6);
}

enum { SINGLE_RESOURCE, ITERATE_RESOURCES };

int drbd_adm_dump_connections(struct sk_buff *skb, struct netlink_callback *cb)
{
	struct nlattr *resource_filter;
	struct drbd_resource *resource = NULL, *next_resource;
	struct drbd_connection *uninitialized_var(connection);
	int err = 0, retcode;
	struct drbd_genlmsghdr *dh;
	struct connection_info connection_info;
	struct connection_statistics connection_statistics;

	rcu_read_lock();
	resource = (struct drbd_resource *)cb->args[0];
	if (!cb->args[0]) {
		resource_filter = find_cfg_context_attr(cb->nlh, T_ctx_resource_name);
		if (resource_filter) {
			retcode = ERR_RES_NOT_KNOWN;
			resource = drbd_find_resource(nla_data(resource_filter));
			if (!resource)
				goto put_result;
			kref_debug_get(&resource->kref_debug, 6);
			cb->args[0] = (long)resource;
			cb->args[1] = SINGLE_RESOURCE;
		}
	}
	if (!resource) {
		if (list_empty(&drbd_resources))
			goto out;
		resource = list_first_entry(&drbd_resources, struct drbd_resource, resources);
		kref_get(&resource->kref);
		kref_debug_get(&resource->kref_debug, 6);
		cb->args[0] = (long)resource;
		cb->args[1] = ITERATE_RESOURCES;
	}

    next_resource:
	rcu_read_unlock();
	mutex_lock(&resource->conf_update);
	rcu_read_lock();
	if (cb->args[2]) {
		for_each_connection_rcu(connection, resource)
			if (connection == (struct drbd_connection *)cb->args[2])
				goto found_connection;
		/* connection was probably deleted */
		goto no_more_connections;
	}
	connection = list_entry(&resource->connections, struct drbd_connection, connections);

found_connection:
	list_for_each_entry_continue_rcu(connection, &resource->connections, connections) {
		retcode = NO_ERROR;
		goto put_result;  /* only one iteration */
	}

no_more_connections:
	if (cb->args[1] == ITERATE_RESOURCES) {
		for_each_resource_rcu(next_resource, &drbd_resources) {
			if (next_resource == resource)
				goto found_resource;
		}
		/* resource was probably deleted */
	}
	goto out;

found_resource:
	list_for_each_entry_continue_rcu(next_resource, &drbd_resources, resources) {
		mutex_unlock(&resource->conf_update);
		kref_debug_put(&resource->kref_debug, 6);
		kref_put(&resource->kref, drbd_destroy_resource);
		resource = next_resource;
		kref_get(&resource->kref);
		kref_debug_get(&resource->kref_debug, 6);
		cb->args[0] = (long)resource;
		cb->args[2] = 0;
		goto next_resource;
	}
	goto out;  /* no more resources */

put_result:
	dh = genlmsg_put(skb, NETLINK_CB_PORTID(cb->skb),
			cb->nlh->nlmsg_seq, &drbd_genl_family,
			NLM_F_MULTI, DRBD_ADM_GET_CONNECTIONS);
	err = -ENOMEM;
	if (!dh)
		goto out;
	dh->ret_code = retcode;
	dh->minor = -1U;
	if (retcode == NO_ERROR) {
		struct net_conf *net_conf;

		err = nla_put_drbd_cfg_context(skb, resource, connection, NULL);
		if (err)
			goto out;
		net_conf = rcu_dereference(connection->net_conf);
		if (net_conf) {
			err = net_conf_to_skb(skb, net_conf, !capable(CAP_SYS_ADMIN));
			if (err)
				goto out;
		}
		connection_to_info(&connection_info, connection, NOW);
		err = connection_info_to_skb(skb, &connection_info, !capable(CAP_SYS_ADMIN));
		if (err)
			goto out;
		connection_statistics.conn_congested = test_bit(NET_CONGESTED, &connection->flags);
		err = connection_statistics_to_skb(skb, &connection_statistics, !capable(CAP_SYS_ADMIN));
		if (err)
			goto out;
		cb->args[2] = (long)connection;
	}
	genlmsg_end(skb, dh);
	err = 0;

out:
	rcu_read_unlock();
	if (resource)
		mutex_unlock(&resource->conf_update);
	if (err)
		return err;
	return skb->len;
}

static void peer_device_to_statistics(struct peer_device_statistics *s,
				      struct drbd_peer_device *peer_device)
{
	struct drbd_device *device = peer_device->device;

	memset(s, 0, sizeof(*s));
	s->peer_dev_received = peer_device->recv_cnt;
	s->peer_dev_sent = peer_device->send_cnt;
	s->peer_dev_pending = atomic_read(&peer_device->ap_pending_cnt) +
			      atomic_read(&peer_device->rs_pending_cnt);
	s->peer_dev_unacked = atomic_read(&peer_device->unacked_cnt);
	s->peer_dev_out_of_sync = drbd_bm_total_weight(peer_device) << (BM_BLOCK_SHIFT - 9);
	s->peer_dev_resync_failed = peer_device->rs_failed << (BM_BLOCK_SHIFT - 9);
	if (get_ldev(device)) {
		struct drbd_md *md = &device->ldev->md;
		struct drbd_peer_md *peer_md = &md->peers[peer_device->bitmap_index];

		spin_lock_irq(&md->uuid_lock);
		s->peer_dev_bitmap_uuid = peer_md->bitmap_uuid;
		spin_unlock_irq(&md->uuid_lock);
		s->peer_dev_flags = peer_md->flags;
		put_ldev(device);
	}
}

int drbd_adm_dump_peer_devices_done(struct netlink_callback *cb)
{
	return put_resource_in_arg0(cb, 9);
}

int drbd_adm_dump_peer_devices(struct sk_buff *skb, struct netlink_callback *cb)
{
	struct nlattr *resource_filter;
	struct drbd_resource *resource;
	struct drbd_device *uninitialized_var(device);
	struct drbd_peer_device *peer_device = NULL;
	int minor, err, retcode;
	struct drbd_genlmsghdr *dh;
	struct idr *idr_to_search;

	resource = (struct drbd_resource *)cb->args[0];
	if (!cb->args[0] && !cb->args[1]) {
		resource_filter = find_cfg_context_attr(cb->nlh, T_ctx_resource_name);
		if (resource_filter) {
			retcode = ERR_RES_NOT_KNOWN;
			resource = drbd_find_resource(nla_data(resource_filter));
			if (!resource)
				goto put_result;
			kref_debug_get(&resource->kref_debug, 9);
		}
		cb->args[0] = (long)resource;
	}

	rcu_read_lock();
	minor = cb->args[1];
	idr_to_search = resource ? &resource->devices : &drbd_devices;
	device = idr_find(idr_to_search, minor);
	if (!device) {
next_device:
		minor++;
		cb->args[2] = 0;
		device = idr_get_next(idr_to_search, &minor);
		if (!device) {
			err = 0;
			goto out;
		}
	}
	if (cb->args[2]) {
		for_each_peer_device(peer_device, device)
			if (peer_device == (struct drbd_peer_device *)cb->args[2])
				goto found_peer_device;
		/* peer device was probably deleted */
		goto next_device;
	}
	/* Make peer_device point to the list head (not the first entry). */
	peer_device = list_entry(&device->peer_devices, struct drbd_peer_device, peer_devices);

found_peer_device:
	list_for_each_entry_continue_rcu(peer_device, &device->peer_devices, peer_devices) {
		retcode = NO_ERROR;
		goto put_result;  /* only one iteration */
	}
	goto next_device;

put_result:
	dh = genlmsg_put(skb, NETLINK_CB_PORTID(cb->skb),
			cb->nlh->nlmsg_seq, &drbd_genl_family,
			NLM_F_MULTI, DRBD_ADM_GET_PEER_DEVICES);
	err = -ENOMEM;
	if (!dh)
		goto out;
	dh->ret_code = retcode;
	dh->minor = -1U;
	if (retcode == NO_ERROR) {
		struct peer_device_info peer_device_info;
		struct peer_device_statistics peer_device_statistics;

		dh->minor = minor;
		err = nla_put_drbd_cfg_context(skb, device->resource, peer_device->connection, device);
		if (err)
			goto out;
		peer_device_info.peer_disk_state = peer_device->disk_state[NOW];
		peer_device_info.peer_repl_state = peer_device->repl_state[NOW];
		peer_device_info.peer_resync_susp_user =
			peer_device->resync_susp_user[NOW];
		peer_device_info.peer_resync_susp_peer =
			peer_device->resync_susp_peer[NOW];
		peer_device_info.peer_resync_susp_dependency =
			peer_device->resync_susp_dependency[NOW];
		err = peer_device_info_to_skb(skb, &peer_device_info, !capable(CAP_SYS_ADMIN));
		if (err)
			goto out;
		peer_device_to_statistics(&peer_device_statistics, peer_device);
		err = peer_device_statistics_to_skb(skb, &peer_device_statistics, !capable(CAP_SYS_ADMIN));
		if (err)
			goto out;
		cb->args[1] = minor;
		cb->args[2] = (long)peer_device;
	}
	genlmsg_end(skb, dh);
	err = 0;

out:
	rcu_read_unlock();
	if (err)
		return err;
	return skb->len;
}

int drbd_adm_get_timeout_type(struct sk_buff *skb, struct genl_info *info)
{
	struct drbd_config_context adm_ctx;
	struct drbd_peer_device *peer_device;
	enum drbd_ret_code retcode;
	struct timeout_parms tp;
	int err;

	retcode = drbd_adm_prepare(&adm_ctx, skb, info, DRBD_ADM_NEED_PEER_DEVICE);
	if (!adm_ctx.reply_skb)
		return retcode;
	peer_device = adm_ctx.peer_device;

	tp.timeout_type =
		peer_device->disk_state[NOW] == D_OUTDATED ? UT_PEER_OUTDATED :
		test_bit(USE_DEGR_WFC_T, &peer_device->flags) ? UT_DEGRADED :
		UT_DEFAULT;

	err = timeout_parms_to_priv_skb(adm_ctx.reply_skb, &tp);
	if (err) {
		nlmsg_free(adm_ctx.reply_skb);
		return err;
	}

	drbd_adm_finish(&adm_ctx, info, retcode);
	return 0;
}

int drbd_adm_start_ov(struct sk_buff *skb, struct genl_info *info)
{
	struct drbd_config_context adm_ctx;
	struct drbd_device *device;
	struct drbd_peer_device *peer_device;
	enum drbd_ret_code retcode;
	struct start_ov_parms parms;

	retcode = drbd_adm_prepare(&adm_ctx, skb, info, DRBD_ADM_NEED_PEER_DEVICE);
	if (!adm_ctx.reply_skb)
		return retcode;

	peer_device = adm_ctx.peer_device;
	device = peer_device->device;

	/* resume from last known position, if possible */
	parms.ov_start_sector = peer_device->ov_start_sector;
	parms.ov_stop_sector = ULLONG_MAX;
	if (info->attrs[DRBD_NLA_START_OV_PARMS]) {
		int err = start_ov_parms_from_attrs(&parms, info);
		if (err) {
			retcode = ERR_MANDATORY_TAG;
			drbd_msg_put_info(adm_ctx.reply_skb, from_attrs_err_to_txt(err));
			goto out;
		}
	}
	mutex_lock(&adm_ctx.resource->adm_mutex);

	/* w_make_ov_request expects position to be aligned */
	peer_device->ov_start_sector = parms.ov_start_sector & ~(BM_SECT_PER_BIT-1);
	peer_device->ov_stop_sector = parms.ov_stop_sector;

	/* If there is still bitmap IO pending, e.g. previous resync or verify
	 * just being finished, wait for it before requesting a new resync. */
	drbd_suspend_io(device);
	wait_event(device->misc_wait, list_empty(&device->pending_bitmap_work));
	retcode = stable_change_repl_state(peer_device,
		L_VERIFY_S, CS_VERBOSE | CS_WAIT_COMPLETE | CS_SERIALIZE);
	drbd_resume_io(device);

	mutex_unlock(&adm_ctx.resource->adm_mutex);
out:
	drbd_adm_finish(&adm_ctx, info, retcode);
	return 0;
}

static bool should_skip_initial_sync(struct drbd_peer_device *peer_device)
{
	return peer_device->repl_state[NOW] == L_ESTABLISHED &&
	       peer_device->connection->agreed_pro_version >= 90 &&
	       drbd_current_uuid(peer_device->device) == UUID_JUST_CREATED;
}

int drbd_adm_new_c_uuid(struct sk_buff *skb, struct genl_info *info)
{
	struct drbd_config_context adm_ctx;
	struct drbd_device *device;
	struct drbd_peer_device *peer_device;
	enum drbd_ret_code retcode;
	int err;
	struct new_c_uuid_parms args;

	retcode = drbd_adm_prepare(&adm_ctx, skb, info, DRBD_ADM_NEED_MINOR);
	if (!adm_ctx.reply_skb)
		return retcode;

	device = adm_ctx.device;
	memset(&args, 0, sizeof(args));
	if (info->attrs[DRBD_NLA_NEW_C_UUID_PARMS]) {
		err = new_c_uuid_parms_from_attrs(&args, info);
		if (err) {
			retcode = ERR_MANDATORY_TAG;
			drbd_msg_put_info(adm_ctx.reply_skb, from_attrs_err_to_txt(err));
			goto out_nolock;
		}
	}

	mutex_lock(&adm_ctx.resource->adm_mutex);
	down(&device->resource->state_sem);

	if (!get_ldev(device)) {
		retcode = ERR_NO_DISK;
		goto out;
	}

	/* this is "skip initial sync", assume to be clean */
	for_each_peer_device(peer_device, device) {
		if (args.clear_bm && should_skip_initial_sync(peer_device))
			drbd_info(peer_device, "Preparing to skip initial sync\n");
		else if (peer_device->repl_state[NOW] != L_OFF) {
			retcode = ERR_CONNECTED;
			goto out_dec;
		}
	}

	for_each_peer_device(peer_device, device)
		drbd_uuid_set_bitmap(peer_device, 0); /* Rotate UI_BITMAP to History 1, etc... */
	drbd_uuid_new_current(device, false); /* New current, previous to UI_BITMAP */

	if (args.clear_bm) {
		unsigned long irq_flags;

		err = drbd_bitmap_io(device, &drbd_bmio_clear_all_n_write,
			"clear_n_write from new_c_uuid", BM_LOCK_ALL, NULL);
		if (err) {
			drbd_err(device, "Writing bitmap failed with %d\n",err);
			retcode = ERR_IO_MD_DISK;
		}
		for_each_peer_device(peer_device, device) {
			if (should_skip_initial_sync(peer_device)) {
				drbd_send_uuids(peer_device, UUID_FLAG_SKIP_INITIAL_SYNC, 0);
				_drbd_uuid_set_bitmap(peer_device, 0);
				drbd_print_uuids(peer_device, "cleared bitmap UUID");
			}
		}
		begin_state_change(device->resource, &irq_flags, CS_VERBOSE);
		__change_disk_state(device, D_UP_TO_DATE);
		for_each_peer_device(peer_device, device) {
			if (should_skip_initial_sync(peer_device))
				__change_peer_disk_state(peer_device, D_UP_TO_DATE);
		}
		end_state_change(device->resource, &irq_flags);
	}

	drbd_md_sync(device);
out_dec:
	put_ldev(device);
out:
	up(&device->resource->state_sem);
out_nolock:
	mutex_unlock(&adm_ctx.resource->adm_mutex);
	drbd_adm_finish(&adm_ctx, info, retcode);
	return 0;
}

static enum drbd_ret_code
drbd_check_resource_name(struct drbd_config_context *adm_ctx)
{
	const char *name = adm_ctx->resource_name;
	if (!name || !name[0]) {
		drbd_msg_put_info(adm_ctx->reply_skb, "resource name missing");
		return ERR_MANDATORY_TAG;
	}
	/* if we want to use these in sysfs/configfs/debugfs some day,
	 * we must not allow slashes */
	if (strchr(name, '/')) {
		drbd_msg_put_info(adm_ctx->reply_skb, "invalid resource name");
		return ERR_INVALID_REQUEST;
	}
	return NO_ERROR;
}

static void resource_to_info(struct resource_info *info,
			     struct drbd_resource *resource,
			     enum which_state which)
{
	info->res_role = resource->role[which];
	info->res_susp = resource->susp[which];
	info->res_susp_nod = resource->susp_nod[which];
	info->res_susp_fen = resource->susp_fen[which];
}

int drbd_adm_new_resource(struct sk_buff *skb, struct genl_info *info)
{
	struct drbd_config_context adm_ctx;
	struct drbd_resource *resource;
	enum drbd_ret_code retcode;
	struct res_opts res_opts;
	int err;

	retcode = drbd_adm_prepare(&adm_ctx, skb, info, 0);
	if (!adm_ctx.reply_skb)
		return retcode;

	set_res_opts_defaults(&res_opts);
	err = res_opts_from_attrs(&res_opts, info);
	if (err && err != -ENOMSG) {
		retcode = ERR_MANDATORY_TAG;
		drbd_msg_put_info(adm_ctx.reply_skb, from_attrs_err_to_txt(err));
		goto out;
	}

	retcode = drbd_check_resource_name(&adm_ctx);
	if (retcode != NO_ERROR)
		goto out;

	if (adm_ctx.resource)
		goto out;

	if (!try_module_get(THIS_MODULE)) {
		pr_err("drbd: Could not get a module reference\n");
		retcode = ERR_INVALID_REQUEST;
		goto out;
	}

	mutex_lock(&global_state_mutex);
	resource = drbd_create_resource(adm_ctx.resource_name, &res_opts);
	mutex_unlock(&global_state_mutex);

	if (resource) {
		struct resource_info resource_info;

		mutex_lock(&notification_mutex);
		resource_to_info(&resource_info, resource, NOW);
		notify_resource_state(NULL, 0, resource, &resource_info, NOTIFY_CREATE);
		mutex_unlock(&notification_mutex);
	} else {
		module_put(THIS_MODULE);
		retcode = ERR_NOMEM;
	}

out:
	drbd_adm_finish(&adm_ctx, info, retcode);
	return 0;
}

static void device_to_info(struct device_info *info,
			   struct drbd_device *device,
			   enum which_state which)
{
	info->dev_disk_state = device->disk_state[which];
}

int drbd_adm_new_minor(struct sk_buff *skb, struct genl_info *info)
{
	struct drbd_config_context adm_ctx;
	struct drbd_genlmsghdr *dh = info->userhdr;
	struct device_conf device_conf;
	struct drbd_resource *resource;
	struct drbd_device *device;
	enum drbd_ret_code retcode;
	int err;

	retcode = drbd_adm_prepare(&adm_ctx, skb, info, DRBD_ADM_NEED_RESOURCE);
	if (!adm_ctx.reply_skb)
		return retcode;

	set_device_conf_defaults(&device_conf);
	err = device_conf_from_attrs(&device_conf, info);
	if (err && err != -ENOMSG) {
		retcode = ERR_MANDATORY_TAG;
		drbd_msg_put_info(adm_ctx.reply_skb, from_attrs_err_to_txt(err));
		goto out;
	}

	if (dh->minor > MINORMASK) {
		drbd_msg_put_info(adm_ctx.reply_skb, "requested minor out of range");
		retcode = ERR_INVALID_REQUEST;
		goto out;
	}
	if (adm_ctx.volume > DRBD_VOLUME_MAX) {
		drbd_msg_put_info(adm_ctx.reply_skb, "requested volume id out of range");
		retcode = ERR_INVALID_REQUEST;
		goto out;
	}

	if (adm_ctx.device)
		goto out;

	resource = adm_ctx.resource;
	mutex_lock(&resource->conf_update);
	for(;;) {
		retcode = drbd_create_device(&adm_ctx, dh->minor, &device_conf, &device);
		if (retcode != ERR_NOMEM ||
		    schedule_timeout_interruptible(HZ / 10))
			break;
		/* Keep retrying until the memory allocations eventually succeed. */
	}
	if (retcode == NO_ERROR) {
		struct drbd_peer_device *peer_device;
		struct device_info info;
		unsigned int peer_devices = 0;
		enum drbd_notification_type flags;

		for_each_peer_device(peer_device, device)
			peer_devices++;

		device_to_info(&info, device, NOW);
		mutex_lock(&notification_mutex);
		flags = (peer_devices--) ? NOTIFY_CONTINUES : 0;
		notify_device_state(NULL, 0, device, &info, NOTIFY_CREATE | flags);
		for_each_peer_device(peer_device, device) {
			struct peer_device_info peer_device_info;

			peer_device_to_info(&peer_device_info, peer_device, NOW);
			flags = (peer_devices--) ? NOTIFY_CONTINUES : 0;
			notify_peer_device_state(NULL, 0, peer_device, &peer_device_info,
						 NOTIFY_CREATE | flags);
		}
		mutex_unlock(&notification_mutex);
	}
	mutex_unlock(&resource->conf_update);
out:
	drbd_adm_finish(&adm_ctx, info, retcode);
	return 0;
}

static enum drbd_ret_code adm_del_minor(struct drbd_device *device)
{
	struct drbd_resource *resource = device->resource;
	struct drbd_peer_device *peer_device;
	enum drbd_ret_code ret;

	spin_lock_irq(&resource->req_lock);
	if (device->disk_state[NOW] == D_DISKLESS &&
	    device->open_ro_cnt == 0 && device->open_rw_cnt == 0) {
		set_bit(UNREGISTERED, &device->flags);
		ret = NO_ERROR;
	} else {
		ret = ERR_MINOR_CONFIGURED;
	}
	spin_unlock_irq(&resource->req_lock);

	if (ret != NO_ERROR)
		return ret;

	for_each_peer_device(peer_device, device)
		stable_change_repl_state(peer_device, L_OFF,
					 CS_VERBOSE | CS_WAIT_COMPLETE);

	spin_lock_irq(&resource->req_lock);
	drbd_unregister_device(device);
	spin_unlock_irq(&resource->req_lock);

	mutex_lock(&notification_mutex);
	for_each_peer_device(peer_device, device)
		notify_peer_device_state(NULL, 0, peer_device, NULL,
					 NOTIFY_DESTROY | NOTIFY_CONTINUES);
	notify_device_state(NULL, 0, device, NULL, NOTIFY_DESTROY);
	mutex_unlock(&notification_mutex);
	kobject_del(&device->kobj);
	synchronize_rcu();
	drbd_put_device(device);

	return ret;
}

int drbd_adm_del_minor(struct sk_buff *skb, struct genl_info *info)
{
	struct drbd_config_context adm_ctx;
	struct drbd_resource *resource;
	enum drbd_ret_code retcode;

	retcode = drbd_adm_prepare(&adm_ctx, skb, info, DRBD_ADM_NEED_MINOR);
	if (!adm_ctx.reply_skb)
		return retcode;

	resource = adm_ctx.device->resource;
	mutex_lock(&adm_ctx.resource->adm_mutex);
	retcode = adm_del_minor(adm_ctx.device);
	mutex_unlock(&adm_ctx.resource->adm_mutex);

	drbd_adm_finish(&adm_ctx, info, retcode);
	return 0;
}

static int adm_del_resource(struct drbd_resource *resource)
{
	struct drbd_connection *connection;
	int err;

	mutex_lock(&global_state_mutex);
	err = ERR_NET_CONFIGURED;
	if (!list_empty(&resource->connections))
		goto out;
	err = ERR_RES_IN_USE;
	if (!idr_is_empty(&resource->devices))
		goto out;
	err = NO_ERROR;

	mutex_lock(&notification_mutex);
	for_each_connection(connection, resource)
		notify_connection_state(NULL, 0, connection, NULL,
					NOTIFY_DESTROY | NOTIFY_CONTINUES);
	notify_resource_state(NULL, 0, resource, NULL, NOTIFY_DESTROY);
	mutex_unlock(&notification_mutex);

	list_del_rcu(&resource->resources);
	synchronize_rcu();
	drbd_free_resource(resource);
out:
	mutex_unlock(&global_state_mutex);
	return err;
}

int drbd_adm_down(struct sk_buff *skb, struct genl_info *info)
{
	struct drbd_config_context adm_ctx;
	struct drbd_resource *resource;
	struct drbd_connection *connection, *tmp;
	struct drbd_device *device;
	int retcode; /* enum drbd_ret_code rsp. enum drbd_state_rv */
	unsigned i;

	retcode = drbd_adm_prepare(&adm_ctx, skb, info, DRBD_ADM_NEED_RESOURCE);
	if (!adm_ctx.reply_skb)
		return retcode;

	resource = adm_ctx.resource;
	mutex_lock(&resource->adm_mutex);
	/* demote */
	retcode = drbd_set_role(resource, R_SECONDARY, false);
	if (retcode < SS_SUCCESS) {
		drbd_msg_put_info(adm_ctx.reply_skb, "failed to demote");
		goto out;
	}

	mutex_lock(&resource->conf_update);
	for_each_connection_safe(connection, tmp, resource) {
		retcode = conn_try_disconnect(connection, 0);
		if (retcode < SS_SUCCESS) {
			drbd_msg_put_info(adm_ctx.reply_skb, "failed to disconnect");
			goto unlock_out;
		}
	}

	/* detach */
	idr_for_each_entry(&resource->devices, device, i) {
		retcode = adm_detach(device, 0);
		if (retcode < SS_SUCCESS || retcode > NO_ERROR) {
			drbd_msg_put_info(adm_ctx.reply_skb, "failed to detach");
			goto unlock_out;
		}
	}

	/* delete volumes */
	idr_for_each_entry(&resource->devices, device, i) {
		retcode = adm_del_minor(device);
		if (retcode != NO_ERROR) {
			/* "can not happen" */
			drbd_msg_put_info(adm_ctx.reply_skb, "failed to delete volume");
			goto unlock_out;
		}
	}

	retcode = adm_del_resource(resource);

unlock_out:
	mutex_unlock(&resource->conf_update);
out:
	mutex_unlock(&resource->adm_mutex);
	drbd_adm_finish(&adm_ctx, info, retcode);
	return 0;
}

int drbd_adm_del_resource(struct sk_buff *skb, struct genl_info *info)
{
	struct drbd_config_context adm_ctx;
	enum drbd_ret_code retcode;

	retcode = drbd_adm_prepare(&adm_ctx, skb, info, DRBD_ADM_NEED_RESOURCE);
	if (!adm_ctx.reply_skb)
		return retcode;

	retcode = adm_del_resource(adm_ctx.resource);

	drbd_adm_finish(&adm_ctx, info, retcode);
	return 0;
}

static int nla_put_notification_header(struct sk_buff *msg,
				       enum drbd_notification_type type)
{
	struct drbd_notification_header nh = {
		.nh_type = type,
	};

	return drbd_notification_header_to_skb(msg, &nh, true);
}

void notify_resource_state(struct sk_buff *skb,
			   unsigned int seq,
			   struct drbd_resource *resource,
			   struct resource_info *resource_info,
			   enum drbd_notification_type type)
{
	struct resource_statistics resource_statistics;
	struct drbd_genlmsghdr *dh;
	bool multicast = false;
	int err;

	if (!skb) {
		seq = atomic_inc_return(&drbd_genl_seq);
		skb = genlmsg_new(NLMSG_GOODSIZE, GFP_NOIO);
		err = -ENOMEM;
		if (!skb)
			goto failed;
		multicast = true;
	}

	err = -EMSGSIZE;
	dh = genlmsg_put(skb, 0, seq, &drbd_genl_family, 0, DRBD_RESOURCE_STATE);
	if (!dh)
		goto nla_put_failure;
	dh->minor = -1U;
	dh->ret_code = NO_ERROR;
	if (nla_put_drbd_cfg_context(skb, resource, NULL, NULL) ||
	    nla_put_notification_header(skb, type) ||
	    ((type & ~NOTIFY_FLAGS) != NOTIFY_DESTROY &&
	     resource_info_to_skb(skb, resource_info, true)))
		goto nla_put_failure;
	resource_statistics.res_stat_write_ordering = resource->write_ordering;
	err = resource_statistics_to_skb(skb, &resource_statistics, !capable(CAP_SYS_ADMIN));
	if (err)
		goto nla_put_failure;
	genlmsg_end(skb, dh);
	if (multicast) {
		err = drbd_genl_multicast_events(skb, 0);
		/* skb has been consumed or freed in netlink_broadcast() */
		if (err && err != -ESRCH)
			goto failed;
	}
	return;

nla_put_failure:
	nlmsg_free(skb);
failed:
	drbd_err(resource, "Error %d while broadcasting event. Event seq:%u\n",
			err, seq);
}

void notify_device_state(struct sk_buff *skb,
			 unsigned int seq,
			 struct drbd_device *device,
			 struct device_info *device_info,
			 enum drbd_notification_type type)
{
	struct device_statistics device_statistics;
	struct drbd_genlmsghdr *dh;
	bool multicast = false;
	int err;

	if (!skb) {
		seq = atomic_inc_return(&drbd_genl_seq);
		skb = genlmsg_new(NLMSG_GOODSIZE, GFP_NOIO);
		err = -ENOMEM;
		if (!skb)
			goto failed;
		multicast = true;
	}

	err = -EMSGSIZE;
	dh = genlmsg_put(skb, 0, seq, &drbd_genl_family, 0, DRBD_DEVICE_STATE);
	if (!dh)
		goto nla_put_failure;
	dh->minor = device->minor;
	dh->ret_code = NO_ERROR;
	if (nla_put_drbd_cfg_context(skb, device->resource, NULL, device) ||
	    nla_put_notification_header(skb, type) ||
	    ((type & ~NOTIFY_FLAGS) != NOTIFY_DESTROY &&
	     device_info_to_skb(skb, device_info, true)))
		goto nla_put_failure;
	device_to_statistics(&device_statistics, device);
	device_statistics_to_skb(skb, &device_statistics, !capable(CAP_SYS_ADMIN));
	genlmsg_end(skb, dh);
	if (multicast) {
		err = drbd_genl_multicast_events(skb, 0);
		/* skb has been consumed or freed in netlink_broadcast() */
		if (err && err != -ESRCH)
			goto failed;
	}
	return;

nla_put_failure:
	nlmsg_free(skb);
failed:
	drbd_err(device, "Error %d while broadcasting event. Event seq:%u\n",
		 err, seq);
}

void notify_connection_state(struct sk_buff *skb,
			     unsigned int seq,
			     struct drbd_connection *connection,
			     struct connection_info *connection_info,
			     enum drbd_notification_type type)
{
	struct connection_statistics connection_statistics;
	struct drbd_genlmsghdr *dh;
	bool multicast = false;
	int err;

	if (!skb) {
		seq = atomic_inc_return(&drbd_genl_seq);
		skb = genlmsg_new(NLMSG_GOODSIZE, GFP_NOIO);
		err = -ENOMEM;
		if (!skb)
			goto failed;
		multicast = true;
	}

	err = -EMSGSIZE;
	dh = genlmsg_put(skb, 0, seq, &drbd_genl_family, 0, DRBD_CONNECTION_STATE);
	if (!dh)
		goto nla_put_failure;
	dh->minor = -1U;
	dh->ret_code = NO_ERROR;
	if (nla_put_drbd_cfg_context(skb, connection->resource, connection, NULL) ||
	    nla_put_notification_header(skb, type) ||
	    ((type & ~NOTIFY_FLAGS) != NOTIFY_DESTROY &&
	     connection_info_to_skb(skb, connection_info, true)))
		goto nla_put_failure;
	connection_statistics.conn_congested = test_bit(NET_CONGESTED, &connection->flags);
	connection_statistics_to_skb(skb, &connection_statistics, !capable(CAP_SYS_ADMIN));
	genlmsg_end(skb, dh);
	if (multicast) {
		err = drbd_genl_multicast_events(skb, 0);
		/* skb has been consumed or freed in netlink_broadcast() */
		if (err && err != -ESRCH)
			goto failed;
	}
	return;

nla_put_failure:
	nlmsg_free(skb);
failed:
	drbd_err(connection, "Error %d while broadcasting event. Event seq:%u\n",
		 err, seq);
}

void notify_peer_device_state(struct sk_buff *skb,
			      unsigned int seq,
			      struct drbd_peer_device *peer_device,
			      struct peer_device_info *peer_device_info,
			      enum drbd_notification_type type)
{
	struct peer_device_statistics peer_device_statistics;
	struct drbd_resource *resource = peer_device->device->resource;
	struct drbd_genlmsghdr *dh;
	bool multicast = false;
	int err;

	if (!skb) {
		seq = atomic_inc_return(&drbd_genl_seq);
		skb = genlmsg_new(NLMSG_GOODSIZE, GFP_NOIO);
		err = -ENOMEM;
		if (!skb)
			goto failed;
		multicast = true;
	}

	err = -EMSGSIZE;
	dh = genlmsg_put(skb, 0, seq, &drbd_genl_family, 0, DRBD_PEER_DEVICE_STATE);
	if (!dh)
		goto nla_put_failure;
	dh->minor = -1U;
	dh->ret_code = NO_ERROR;
	if (nla_put_drbd_cfg_context(skb, resource, peer_device->connection, peer_device->device) ||
	    nla_put_notification_header(skb, type) ||
	    ((type & ~NOTIFY_FLAGS) != NOTIFY_DESTROY &&
	     peer_device_info_to_skb(skb, peer_device_info, true)))
		goto nla_put_failure;
	peer_device_to_statistics(&peer_device_statistics, peer_device);
	peer_device_statistics_to_skb(skb, &peer_device_statistics, !capable(CAP_SYS_ADMIN));
	genlmsg_end(skb, dh);
	if (multicast) {
		err = drbd_genl_multicast_events(skb, 0);
		/* skb has been consumed or freed in netlink_broadcast() */
		if (err && err != -ESRCH)
			goto failed;
	}
	return;

nla_put_failure:
	nlmsg_free(skb);
failed:
	drbd_err(peer_device, "Error %d while broadcasting event. Event seq:%u\n",
		 err, seq);
}

void notify_helper(enum drbd_notification_type type,
		   struct drbd_device *device, struct drbd_connection *connection,
		   const char *name, int status)
{
	struct drbd_resource *resource = device ? device->resource : connection->resource;
	struct drbd_helper_info helper_info;
	unsigned int seq = atomic_inc_return(&drbd_genl_seq);
	struct sk_buff *skb = NULL;
	struct drbd_genlmsghdr *dh;
	int err;

	strlcpy(helper_info.helper_name, name, sizeof(helper_info.helper_name));
	helper_info.helper_name_len = min(strlen(name), sizeof(helper_info.helper_name));
	helper_info.helper_status = status;

	skb = genlmsg_new(NLMSG_GOODSIZE, GFP_NOIO);
	err = -ENOMEM;
	if (!skb)
		goto fail;

	err = -EMSGSIZE;
	dh = genlmsg_put(skb, 0, seq, &drbd_genl_family, 0, DRBD_HELPER);
	if (!dh)
		goto fail;
	dh->minor = device ? device->minor : -1;
	dh->ret_code = NO_ERROR;
	mutex_lock(&notification_mutex);
	if (nla_put_drbd_cfg_context(skb, resource, connection, device) ||
	    nla_put_notification_header(skb, type) ||
	    drbd_helper_info_to_skb(skb, &helper_info, true))
		goto unlock_fail;
	genlmsg_end(skb, dh);
	err = drbd_genl_multicast_events(skb, 0);
	skb = NULL;
	/* skb has been consumed or freed in netlink_broadcast() */
	if (err && err != -ESRCH)
		goto unlock_fail;
	mutex_unlock(&notification_mutex);
	return;

unlock_fail:
	mutex_unlock(&notification_mutex);
fail:
	nlmsg_free(skb);
	drbd_err(resource, "Error %d while broadcasting event. Event seq:%u\n",
		 err, seq);
}

static void notify_initial_state_done(struct sk_buff *skb, unsigned int seq)
{
	struct drbd_genlmsghdr *dh;
	int err;

	err = -EMSGSIZE;
	dh = genlmsg_put(skb, 0, seq, &drbd_genl_family, 0, DRBD_INITIAL_STATE_DONE);
	if (!dh)
		goto nla_put_failure;
	dh->minor = -1U;
	dh->ret_code = NO_ERROR;
	if (nla_put_notification_header(skb, NOTIFY_EXISTS))
		goto nla_put_failure;
	genlmsg_end(skb, dh);
	return;

nla_put_failure:
	nlmsg_free(skb);
	pr_err("Error %d sending event. Event seq:%u\n", err, seq);
}

static void free_state_changes(struct list_head *list)
{
	while (!list_empty(list)) {
		struct drbd_state_change *state_change =
			list_first_entry(list, struct drbd_state_change, list);
		list_del(&state_change->list);
		forget_state_change(state_change);
	}
}

static unsigned int notifications_for_state_change(struct drbd_state_change *state_change)
{
	return 1 +
	       state_change->n_connections +
	       state_change->n_devices +
	       state_change->n_devices * state_change->n_connections;
}

static int get_initial_state(struct sk_buff *skb, struct netlink_callback *cb)
{
	struct drbd_state_change *state_change = (struct drbd_state_change *)cb->args[0];
	unsigned int seq = cb->args[2];
	unsigned int n;
	enum drbd_notification_type flags = 0;

	/* There is no need for taking notification_mutex here: it doesn't
	   matter if the initial state events mix with later state chage
	   events; we can always tell the events apart by the NOTIFY_EXISTS
	   flag. */

	cb->args[5]--;
	if (cb->args[5] == 1) {
		notify_initial_state_done(skb, seq);
		goto out;
	}
	n = cb->args[4]++;
	if (cb->args[4] < cb->args[3])
		flags |= NOTIFY_CONTINUES;
	if (n < 1) {
		notify_resource_state_change(skb, seq, state_change->resource,
					     OLD, NOTIFY_EXISTS | flags);
		goto next;
	}
	n--;
	if (n < state_change->n_connections) {
		notify_connection_state_change(skb, seq, &state_change->connections[n],
					       OLD, NOTIFY_EXISTS | flags);
		goto next;
	}
	n -= state_change->n_connections;
	if (n < state_change->n_devices) {
		notify_device_state_change(skb, seq, &state_change->devices[n],
					   OLD, NOTIFY_EXISTS | flags);
		goto next;
	}
	n -= state_change->n_devices;
	if (n < state_change->n_devices * state_change->n_connections) {
		notify_peer_device_state_change(skb, seq, &state_change->peer_devices[n],
						OLD, NOTIFY_EXISTS | flags);
		goto next;
	}

next:
	if (cb->args[4] == cb->args[3]) {
		struct drbd_state_change *next_state_change =
			list_entry(state_change->list.next,
				   struct drbd_state_change, list);
		cb->args[0] = (long)next_state_change;
		cb->args[3] = notifications_for_state_change(next_state_change);
		cb->args[4] = 0;
	}
out:
	return skb->len;
}

int drbd_adm_get_initial_state(struct sk_buff *skb, struct netlink_callback *cb)
{
	struct drbd_resource *resource;
	LIST_HEAD(head);

	if (cb->args[5] >= 1) {
		if (cb->args[5] > 1)
			return get_initial_state(skb, cb);
		if (cb->args[0]) {
			struct drbd_state_change *state_change =
				(struct drbd_state_change *)cb->args[0];

			/* connect list to head */
			list_add(&head, &state_change->list);
			free_state_changes(&head);
		}
		return 0;
	}

	cb->args[5] = 2;  /* number of iterations */
	mutex_lock(&global_state_mutex);
	for_each_resource(resource, &drbd_resources) {
		struct drbd_state_change *state_change;

		state_change = remember_state_change(resource, GFP_KERNEL);
		if (!state_change) {
			if (!list_empty(&head))
				free_state_changes(&head);
			mutex_unlock(&global_state_mutex);
			return -ENOMEM;
		}
		list_add_tail(&state_change->list, &head);
		cb->args[5] += notifications_for_state_change(state_change);
	}
	mutex_unlock(&global_state_mutex);

	if (!list_empty(&head)) {
		struct drbd_state_change *state_change =
			list_entry(head.next, struct drbd_state_change, list);
		cb->args[0] = (long)state_change;
		cb->args[3] = notifications_for_state_change(state_change);
		list_del(&head);  /* detach list from head */
	}

	cb->args[2] = cb->nlh->nlmsg_seq;
	return get_initial_state(skb, cb);
}

int drbd_adm_forget_peer(struct sk_buff *skb, struct genl_info *info)
{
	struct drbd_config_context adm_ctx;
	struct drbd_resource *resource;
	struct drbd_device *device;
	struct forget_peer_parms parms = { };
	enum drbd_state_rv retcode;
	int minor, peer_node_id, err;

	retcode = drbd_adm_prepare(&adm_ctx, skb, info, DRBD_ADM_NEED_RESOURCE);
	if (!adm_ctx.reply_skb)
		return retcode;

	resource = adm_ctx.resource;

	err = forget_peer_parms_from_attrs(&parms, info);
	if (err) {
		retcode = ERR_MANDATORY_TAG;
		drbd_msg_put_info(adm_ctx.reply_skb, from_attrs_err_to_txt(err));
		goto out;
	}

	peer_node_id = parms.forget_peer_node_id;
	if (drbd_connection_by_node_id(resource, peer_node_id)) {
		retcode = ERR_NET_CONFIGURED;
		goto out;
	}

	if (peer_node_id < 0 || peer_node_id >= MAX_PEERS) {
		retcode = ERR_INVALID_PEER_NODE_ID;
		goto out;
	}

	mutex_lock(&resource->adm_mutex);
	idr_for_each_entry(&resource->devices, device, minor) {
		struct drbd_peer_md *peer_md;
		int bitmap_index;

		if (!get_ldev(device))
			continue;

		bitmap_index = device->ldev->id_to_bit[peer_node_id];
		if (bitmap_index < 0) {
			put_ldev(device);
			retcode = ERR_INVALID_PEER_NODE_ID;
			break;
		}

		peer_md = &device->ldev->md.peers[bitmap_index];
		peer_md->bitmap_uuid = 0;
		peer_md->flags = 0;
		peer_md->node_id = -1;
		device->ldev->id_to_bit[peer_node_id] = -1;

		drbd_md_sync(device);
		put_ldev(device);
	}
	mutex_unlock(&resource->adm_mutex);
out:
	drbd_adm_finish(&adm_ctx, info, (enum drbd_ret_code)retcode);
	return 0;

}<|MERGE_RESOLUTION|>--- conflicted
+++ resolved
@@ -2297,17 +2297,10 @@
 	}
 
 	drbd_suspend_io(device); /* so no-one is stuck in drbd_al_begin_io */
-<<<<<<< HEAD
 	retcode = stable_state_change(device->resource,
 		change_disk_state(device, D_DETACHING,
 			CS_VERBOSE | CS_WAIT_COMPLETE | CS_SERIALIZE));
 	/* D_DETACHING will transition to DISKLESS. */
-=======
-	drbd_md_get_buffer(device, __func__); /* make sure there is no in-flight meta-data IO */
-	retcode = drbd_request_state(device, NS(disk, D_FAILED));
-	drbd_md_put_buffer(device);
-	/* D_FAILED will transition to DISKLESS. */
->>>>>>> 331c2fc5
 	ret = wait_event_interruptible(device->misc_wait,
 			get_disk_state(device) != D_DETACHING);
 	if (retcode >= SS_SUCCESS)
