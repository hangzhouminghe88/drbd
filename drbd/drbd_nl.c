--- conflicted
+++ resolved
@@ -725,14 +725,10 @@
 			     struct drbd_nl_cfg_reply *reply)
 {
 	enum ret_codes retcode;
-<<<<<<< HEAD
-	struct drbd_backing_dev *nbc = NULL; /* new_backing_conf */
-=======
 	enum determin_dev_size_enum dd;
 	sector_t max_possible_sectors;
 	sector_t min_md_device_sectors;
-	struct drbd_backing_dev* nbc=NULL; // new_backing_conf
->>>>>>> ae30028d
+	struct drbd_backing_dev *nbc = NULL; /* new_backing_conf */
 	struct inode *inode, *inode2;
 	struct lru_cache *resync_lru = NULL;
 	union drbd_state_t ns, os;
@@ -860,9 +856,6 @@
 		goto release_bdev2_fail;
 	}
 
-<<<<<<< HEAD
-/* TODO check whether backing device size is within plausible limits */
-=======
 	if (nbc->dc.meta_dev_idx < 0) {
 		max_possible_sectors = DRBD_MAX_SECTORS_FLEX;
 		/* at least one MB, otherwise it does not make sense */
@@ -885,7 +878,6 @@
 		     (unsigned long long) min_md_device_sectors);
 		goto release_bdev2_fail;
 	}
->>>>>>> ae30028d
 
 	/* Make sure the new disk is big enough
 	 * (we may currently be Primary with no local disk...) */
@@ -927,16 +919,10 @@
 		goto force_diskless_dec;
 	}
 
-<<<<<<< HEAD
 	/* Prevent shrinking of consistent devices ! */
 	if (drbd_md_test_flag(nbc, MDF_Consistent) &&
 	   drbd_new_dev_size(mdev, nbc) < nbc->md.la_size_sect) {
-=======
-	// Prevent shrinking of consistent devices !
-	if(drbd_md_test_flag(nbc,MDF_Consistent) &&
-	   drbd_new_dev_size(mdev,nbc) < nbc->md.la_size_sect) {
 		WARN("refusing to truncate a consistent device\n");
->>>>>>> ae30028d
 		retcode = LDDeviceTooSmall;
 		goto force_diskless_dec;
 	}
