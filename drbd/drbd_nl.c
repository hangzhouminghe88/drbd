--- conflicted
+++ resolved
@@ -1592,14 +1592,23 @@
 	q->limits.discard_granularity = granularity;
 }
 
-static unsigned int drbd_max_discard_sectors(struct drbd_connection *connection)
-{
+static unsigned int drbd_max_discard_sectors(struct drbd_resource *resource)
+{
+	struct drbd_connection *connection;
+	unsigned int s = DRBD_MAX_BBIO_SECTORS;
+
 	/* when we introduced REQ_WRITE_SAME support, we also bumped
 	 * our maximum supported batch bio size used for discards. */
-	if (connection->agreed_features & DRBD_FF_WSAME)
-		return DRBD_MAX_BBIO_SECTORS;
-	/* before, with DRBD <= 8.4.6, we only allowed up to one AL_EXTENT_SIZE. */
-	return AL_EXTENT_SIZE >> 9;
+	rcu_read_lock();
+	for_each_connection_rcu(connection, resource) {
+		if (!(connection->agreed_features & DRBD_FF_WSAME)) {
+			/* before, with DRBD <= 8.4.6, we only allowed up to one AL_EXTENT_SIZE. */
+			s = AL_EXTENT_SIZE >> 9;
+		}
+	}
+	rcu_read_unlock();
+
+	return s;
 }
 
 static void decide_on_discard_support(struct drbd_device *device,
@@ -1617,11 +1626,7 @@
 		can_do = false;
 		drbd_info(device, "discard_zeroes_data=0 and discard_zeroes_if_aligned=no: disabling discards\n");
 	}
-<<<<<<< HEAD
-	if (can_do && (common_connection_features(device->resource) & FF_TRIM)) {
-=======
-	if (can_do && connection->cstate >= C_CONNECTED && !(connection->agreed_features & DRBD_FF_TRIM)) {
->>>>>>> aeee107e
+	if (can_do && (common_connection_features(device->resource) & DRBD_FF_TRIM)) {
 		can_do = false;
 		drbd_info(device, "peer DRBD too old, does not support TRIM: disabling discards\n");
 	}
@@ -1633,7 +1638,7 @@
 		 * you care, you need to use devices with similar
 		 * topology on all peers. */
 		blk_queue_discard_granularity(q, 512);
-		q->limits.max_discard_sectors = drbd_max_discard_sectors(connection);
+		q->limits.max_discard_sectors = drbd_max_discard_sectors(device->resource);
 		queue_flag_set_unlocked(QUEUE_FLAG_DISCARD, q);
 	} else {
 		queue_flag_clear_unlocked(QUEUE_FLAG_DISCARD, q);
@@ -1653,34 +1658,19 @@
 		blk_queue_discard_granularity(q, 0);
 	}
 }
-<<<<<<< HEAD
-=======
-#else /* kernel does not know about discard yet */
-static void decide_on_discard_support(struct drbd_device *device,
-			struct request_queue *q,
-			struct request_queue *b,
-			bool discard_zeroes_if_aligned)
-{
-}
-static void fixup_discard_if_not_supported(struct request_queue *q)
-{
-}
-#endif
 
 static void decide_on_write_same_support(struct drbd_device *device,
 			struct request_queue *q,
 			struct request_queue *b, struct o_qlim *o)
 {
-	struct drbd_peer_device *peer_device = first_peer_device(device);
 #ifndef REQ_WRITE_SAME
-	drbd_dbg(peer_device, "This kernel is too old, no WRITE_SAME support.\n");
+	drbd_dbg(device, "This kernel is too old, no WRITE_SAME support.\n");
 #else
-	struct drbd_connection *connection = peer_device->connection;
 	bool can_do = b ? b->limits.max_write_same_sectors : true;
 
-	if (can_do && connection->cstate >= C_CONNECTED && !(connection->agreed_features & DRBD_FF_WSAME)) {
+	if (can_do && common_connection_features(device->resource) & DRBD_FF_WSAME) {
 		can_do = false;
-		drbd_info(peer_device, "peer does not support WRITE_SAME\n");
+		drbd_info(device, "peer does not support WRITE_SAME\n");
 	}
 
 	if (o) {
@@ -1697,10 +1687,10 @@
 			can_do = false;
 		}
 		if (me_lbs_b != peer_lbs) {
-			drbd_warn(peer_device, "logical block sizes do not match (me:%u, peer:%u); this may cause problems.\n",
+			drbd_warn(device, "logical block sizes do not match (me:%u, peer:%u); this may cause problems.\n",
 				me_lbs, peer_lbs);
 			if (can_do) {
-				drbd_dbg(peer_device, "logical block size mismatch: WRITE_SAME disabled.\n");
+				drbd_dbg(device, "logical block size mismatch: WRITE_SAME disabled.\n");
 				can_do = false;
 			}
 			me_lbs = max(me_lbs, me_lbs_b);
@@ -1708,11 +1698,11 @@
 			 * We can only hope that access happens to be properly aligned.
 			 * If not, the peer will likely produce an IO error, and detach. */
 			if (peer_lbs > me_lbs) {
-				if (device->state.role != R_PRIMARY) {
+				if (device->resource->role[NOW] != R_PRIMARY) {
 					blk_queue_logical_block_size(q, peer_lbs);
-					drbd_warn(peer_device, "logical block size set to %u\n", peer_lbs);
+					drbd_warn(device, "logical block size set to %u\n", peer_lbs);
 				} else {
-					drbd_warn(peer_device,
+					drbd_warn(device,
 						"current Primary must NOT adjust logical block size (%u -> %u); hope for the best.\n",
 						me_lbs, peer_lbs);
 				}
@@ -1721,7 +1711,7 @@
 		if (can_do && !o->write_same_capable) {
 			/* If we introduce an open-coded write-same loop on the receiving side,
 			 * the peer would present itself as "capable". */
-			drbd_dbg(peer_device, "WRITE_SAME disabled (peer device not capable)\n");
+			drbd_dbg(device, "WRITE_SAME disabled (peer device not capable)\n");
 			can_do = false;
 		}
 	}
@@ -1729,7 +1719,6 @@
 	blk_queue_max_write_same_sectors(q, can_do ? DRBD_MAX_BBIO_SECTORS : 0);
 #endif
 }
->>>>>>> aeee107e
 
 static void drbd_setup_queue_param(struct drbd_device *device, struct drbd_backing_dev *bdev,
 				   unsigned int max_bio_size, struct o_qlim *o)
@@ -1749,14 +1738,7 @@
 		discard_zeroes_if_aligned = dc->discard_zeroes_if_aligned;
 		rcu_read_unlock();
 
-<<<<<<< HEAD
 		blk_set_stacking_limits(&q->limits);
-#ifdef REQ_WRITE_SAME
-		blk_queue_max_write_same_sectors(q, 0);
-#endif
-=======
-		blk_set_stacking_limits(DRBD_QUEUE_LIMITS(q));
->>>>>>> aeee107e
 	}
 
 	blk_queue_max_hw_sectors(q, max_hw_sectors);
@@ -1795,11 +1777,7 @@
 	}
 	spin_unlock_irq(&device->resource->req_lock);
 
-<<<<<<< HEAD
-	drbd_setup_queue_param(device, bdev, max_bio_size);
-=======
-	drbd_setup_queue_param(device, bdev, new, o);
->>>>>>> aeee107e
+	drbd_setup_queue_param(device, bdev, max_bio_size, o);
 }
 
 /* Make sure IO is suspended before calling this function(). */
