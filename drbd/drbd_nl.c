/*
   drbd_nl.c

   This file is part of DRBD by Philipp Reisner and Lars Ellenberg.

   Copyright (C) 2001-2008, LINBIT Information Technologies GmbH.
   Copyright (C) 1999-2008, Philipp Reisner <philipp.reisner@linbit.com>.
   Copyright (C) 2002-2008, Lars Ellenberg <lars.ellenberg@linbit.com>.

   drbd is free software; you can redistribute it and/or modify
   it under the terms of the GNU General Public License as published by
   the Free Software Foundation; either version 2, or (at your option)
   any later version.

   drbd is distributed in the hope that it will be useful,
   but WITHOUT ANY WARRANTY; without even the implied warranty of
   MERCHANTABILITY or FITNESS FOR A PARTICULAR PURPOSE.  See the
   GNU General Public License for more details.

   You should have received a copy of the GNU General Public License
   along with drbd; see the file COPYING.  If not, write to
   the Free Software Foundation, 675 Mass Ave, Cambridge, MA 02139, USA.

 */

#include <linux/module.h>
#include <linux/drbd.h>
#include <linux/in.h>
#include <linux/fs.h>
#include <linux/file.h>
#include <linux/slab.h>
#include <linux/blkpg.h>
#include <linux/cpumask.h>
#include "drbd_int.h"
#include "drbd_req.h"
#include <asm/unaligned.h>
#include <linux/drbd_limits.h>
#include <linux/kthread.h>

#include <net/genetlink.h>
#if LINUX_VERSION_CODE < KERNEL_VERSION(2,6,31)
/*
 * copied from more recent kernel source
 */
int genl_register_family_with_ops(struct genl_family *family,
	struct genl_ops *ops, size_t n_ops)
{
	int err, i;

	err = genl_register_family(family);
	if (err)
		return err;

	for (i = 0; i < n_ops; ++i, ++ops) {
		err = genl_register_ops(family, ops);
		if (err)
			goto err_out;
	}
	return 0;
err_out:
	genl_unregister_family(family);
	return err;
}
#endif

/* .doit */
// int drbd_adm_create_resource(struct sk_buff *skb, struct genl_info *info);
// int drbd_adm_delete_resource(struct sk_buff *skb, struct genl_info *info);

int drbd_adm_add_minor(struct sk_buff *skb, struct genl_info *info);
int drbd_adm_delete_minor(struct sk_buff *skb, struct genl_info *info);

int drbd_adm_new_resource(struct sk_buff *skb, struct genl_info *info);
int drbd_adm_del_resource(struct sk_buff *skb, struct genl_info *info);
int drbd_adm_down(struct sk_buff *skb, struct genl_info *info);

int drbd_adm_set_role(struct sk_buff *skb, struct genl_info *info);
int drbd_adm_attach(struct sk_buff *skb, struct genl_info *info);
int drbd_adm_disk_opts(struct sk_buff *skb, struct genl_info *info);
int drbd_adm_detach(struct sk_buff *skb, struct genl_info *info);
int drbd_adm_connect(struct sk_buff *skb, struct genl_info *info);
int drbd_adm_net_opts(struct sk_buff *skb, struct genl_info *info);
int drbd_adm_resize(struct sk_buff *skb, struct genl_info *info);
int drbd_adm_start_ov(struct sk_buff *skb, struct genl_info *info);
int drbd_adm_new_c_uuid(struct sk_buff *skb, struct genl_info *info);
int drbd_adm_disconnect(struct sk_buff *skb, struct genl_info *info);
int drbd_adm_invalidate(struct sk_buff *skb, struct genl_info *info);
int drbd_adm_invalidate_peer(struct sk_buff *skb, struct genl_info *info);
int drbd_adm_pause_sync(struct sk_buff *skb, struct genl_info *info);
int drbd_adm_resume_sync(struct sk_buff *skb, struct genl_info *info);
int drbd_adm_suspend_io(struct sk_buff *skb, struct genl_info *info);
int drbd_adm_resume_io(struct sk_buff *skb, struct genl_info *info);
int drbd_adm_outdate(struct sk_buff *skb, struct genl_info *info);
int drbd_adm_resource_opts(struct sk_buff *skb, struct genl_info *info);
int drbd_adm_get_status(struct sk_buff *skb, struct genl_info *info);
int drbd_adm_get_timeout_type(struct sk_buff *skb, struct genl_info *info);
/* .dumpit */
int drbd_adm_get_status_all(struct sk_buff *skb, struct netlink_callback *cb);

#include <linux/drbd_genl_api.h>
#include "drbd_nla.h"
#include <linux/genl_magic_func.h>

/* used blkdev_get_by_path, to claim our meta data device(s) */
static char *drbd_m_holder = "Hands off! this is DRBD's meta data device.";

/* Configuration is strictly serialized, because generic netlink message
 * processing is strictly serialized by the genl_lock().
 * Which means we can use one static global drbd_config_context struct.
 */
static struct drbd_config_context {
	/* assigned from drbd_genlmsghdr */
	unsigned int minor;
	/* assigned from request attributes, if present */
	unsigned int volume;
#define VOLUME_UNSPECIFIED		(-1U)
	/* pointer into the request skb,
	 * limited lifetime! */
	char *resource_name;
	struct nlattr *my_addr;
	struct nlattr *peer_addr;

	/* reply buffer */
	struct sk_buff *reply_skb;
	/* pointer into reply buffer */
	struct drbd_genlmsghdr *reply_dh;
	/* resolved from attributes, if possible */
	struct drbd_conf *mdev;
	struct drbd_tconn *tconn;
} adm_ctx;

static void drbd_adm_send_reply(struct sk_buff *skb, struct genl_info *info)
{
	genlmsg_end(skb, genlmsg_data(nlmsg_data(nlmsg_hdr(skb))));
	if (genlmsg_reply(skb, info))
		printk(KERN_ERR "drbd: error sending genl reply\n");
}

/* Used on a fresh "drbd_adm_prepare"d reply_skb, this cannot fail: The only
 * reason it could fail was no space in skb, and there are 4k available. */
int drbd_msg_put_info(const char *info)
{
	struct sk_buff *skb = adm_ctx.reply_skb;
	struct nlattr *nla;
	int err = -EMSGSIZE;

	if (!info || !info[0])
		return 0;

	nla = nla_nest_start(skb, DRBD_NLA_CFG_REPLY);
	if (!nla)
		return err;

	err = nla_put_string(skb, T_info_text, info);
	if (err) {
		nla_nest_cancel(skb, nla);
		return err;
	} else
		nla_nest_end(skb, nla);
	return 0;
}

#ifdef COMPAT_HAVE_SECURITY_NETLINK_RECV
#define drbd_security_netlink_recv(skb, cap) \
	security_netlink_recv(skb, cap)
#else
/* see
 * fd77846 security: remove the security_netlink_recv hook as it is equivalent to capable()
 */
static inline bool drbd_security_netlink_recv(struct sk_buff *skb, int cap)
{
	return !capable(cap);
}
#endif

/* This would be a good candidate for a "pre_doit" hook,
 * and per-family private info->pointers.
 * But we need to stay compatible with older kernels.
 * If it returns successfully, adm_ctx members are valid.
 */
#define DRBD_ADM_NEED_MINOR	1
#define DRBD_ADM_NEED_RESOURCE	2
#define DRBD_ADM_NEED_CONNECTION 4
static int drbd_adm_prepare(struct sk_buff *skb, struct genl_info *info,
		unsigned flags)
{
	struct drbd_genlmsghdr *d_in = info->userhdr;
	const u8 cmd = info->genlhdr->cmd;
	int err;

	memset(&adm_ctx, 0, sizeof(adm_ctx));

	/* genl_rcv_msg only checks for CAP_NET_ADMIN on "GENL_ADMIN_PERM" :( */
	if (cmd != DRBD_ADM_GET_STATUS
	&& drbd_security_netlink_recv(skb, CAP_SYS_ADMIN))
	       return -EPERM;

	adm_ctx.reply_skb = genlmsg_new(NLMSG_GOODSIZE, GFP_KERNEL);
	if (!adm_ctx.reply_skb) {
		err = -ENOMEM;
		goto fail;
	}

	adm_ctx.reply_dh = genlmsg_put_reply(adm_ctx.reply_skb,
					info, &drbd_genl_family, 0, cmd);
	/* put of a few bytes into a fresh skb of >= 4k will always succeed.
	 * but anyways */
	if (!adm_ctx.reply_dh) {
		err = -ENOMEM;
		goto fail;
	}

	adm_ctx.reply_dh->minor = d_in->minor;
	adm_ctx.reply_dh->ret_code = NO_ERROR;

	adm_ctx.volume = VOLUME_UNSPECIFIED;
	if (info->attrs[DRBD_NLA_CFG_CONTEXT]) {
		struct nlattr *nla;
		/* parse and validate only */
		err = drbd_cfg_context_from_attrs(NULL, info);
		if (err)
			goto fail;

		/* It was present, and valid,
		 * copy it over to the reply skb. */
		err = nla_put_nohdr(adm_ctx.reply_skb,
				info->attrs[DRBD_NLA_CFG_CONTEXT]->nla_len,
				info->attrs[DRBD_NLA_CFG_CONTEXT]);
		if (err)
			goto fail;

		/* and assign stuff to the global adm_ctx */
		nla = nested_attr_tb[__nla_type(T_ctx_volume)];
		if (nla)
			adm_ctx.volume = nla_get_u32(nla);
		nla = nested_attr_tb[__nla_type(T_ctx_resource_name)];
		if (nla)
			adm_ctx.resource_name = nla_data(nla);
		adm_ctx.my_addr = nested_attr_tb[__nla_type(T_ctx_my_addr)];
		adm_ctx.peer_addr = nested_attr_tb[__nla_type(T_ctx_peer_addr)];
		if ((adm_ctx.my_addr &&
		     nla_len(adm_ctx.my_addr) > sizeof(adm_ctx.tconn->my_addr)) ||
		    (adm_ctx.peer_addr &&
		     nla_len(adm_ctx.peer_addr) > sizeof(adm_ctx.tconn->peer_addr))) {
			err = -EINVAL;
			goto fail;
		}
	}

	adm_ctx.minor = d_in->minor;
	adm_ctx.mdev = minor_to_mdev(d_in->minor);
	adm_ctx.tconn = conn_get_by_name(adm_ctx.resource_name);

	if (!adm_ctx.mdev && (flags & DRBD_ADM_NEED_MINOR)) {
		drbd_msg_put_info("unknown minor");
		return ERR_MINOR_INVALID;
	}
	if (!adm_ctx.tconn && (flags & DRBD_ADM_NEED_RESOURCE)) {
		drbd_msg_put_info("unknown resource");
		return ERR_INVALID_REQUEST;
	}

	if (flags & DRBD_ADM_NEED_CONNECTION) {
		if (adm_ctx.tconn && !(flags & DRBD_ADM_NEED_RESOURCE)) {
			drbd_msg_put_info("no resource name expected");
			return ERR_INVALID_REQUEST;
		}
		if (adm_ctx.mdev) {
			drbd_msg_put_info("no minor number expected");
			return ERR_INVALID_REQUEST;
		}
		if (adm_ctx.my_addr && adm_ctx.peer_addr)
			adm_ctx.tconn = conn_get_by_addrs(nla_data(adm_ctx.my_addr),
							  nla_len(adm_ctx.my_addr),
							  nla_data(adm_ctx.peer_addr),
							  nla_len(adm_ctx.peer_addr));
		if (!adm_ctx.tconn) {
			drbd_msg_put_info("unknown connection");
			return ERR_INVALID_REQUEST;
		}
	}

	/* some more paranoia, if the request was over-determined */
	if (adm_ctx.mdev && adm_ctx.tconn &&
	    adm_ctx.mdev->tconn != adm_ctx.tconn) {
		pr_warning("request: minor=%u, resource=%s; but that minor belongs to connection %s\n",
				adm_ctx.minor, adm_ctx.resource_name,
				adm_ctx.mdev->tconn->name);
		drbd_msg_put_info("minor exists in different resource");
		return ERR_INVALID_REQUEST;
	}
	if (adm_ctx.mdev &&
	    adm_ctx.volume != VOLUME_UNSPECIFIED &&
	    adm_ctx.volume != adm_ctx.mdev->vnr) {
		pr_warning("request: minor=%u, volume=%u; but that minor is volume %u in %s\n",
				adm_ctx.minor, adm_ctx.volume,
				adm_ctx.mdev->vnr, adm_ctx.mdev->tconn->name);
		drbd_msg_put_info("minor exists as different volume");
		return ERR_INVALID_REQUEST;
	}

	return NO_ERROR;

fail:
	nlmsg_free(adm_ctx.reply_skb);
	adm_ctx.reply_skb = NULL;
	return err;
}

static int drbd_adm_finish(struct genl_info *info, int retcode)
{
	if (adm_ctx.tconn) {
		kref_put(&adm_ctx.tconn->kref, &conn_destroy);
		adm_ctx.tconn = NULL;
	}

	if (!adm_ctx.reply_skb)
		return -ENOMEM;

	adm_ctx.reply_dh->ret_code = retcode;
	drbd_adm_send_reply(adm_ctx.reply_skb, info);
	return 0;
}

static void setup_khelper_env(struct drbd_tconn *tconn, char **envp)
{
	char *afs;

	/* FIXME: A future version will not allow this case. */
	if (tconn->my_addr_len == 0 || tconn->peer_addr_len == 0)
		return;

	switch (((struct sockaddr *)&tconn->peer_addr)->sa_family) {
	case AF_INET6:
		afs = "ipv6";
		snprintf(envp[4], 60, "DRBD_PEER_ADDRESS=%pI6",
			 &((struct sockaddr_in6 *)&tconn->peer_addr)->sin6_addr);
		break;
	case AF_INET:
		afs = "ipv4";
		snprintf(envp[4], 60, "DRBD_PEER_ADDRESS=%pI4",
			 &((struct sockaddr_in *)&tconn->peer_addr)->sin_addr);
		break;
	default:
		afs = "ssocks";
		snprintf(envp[4], 60, "DRBD_PEER_ADDRESS=%pI4",
			 &((struct sockaddr_in *)&tconn->peer_addr)->sin_addr);
	}
	snprintf(envp[3], 20, "DRBD_PEER_AF=%s", afs);
}

int drbd_khelper(struct drbd_conf *mdev, char *cmd)
{
	char *envp[] = { "HOME=/",
			"TERM=linux",
			"PATH=/sbin:/usr/sbin:/bin:/usr/bin",
			 (char[20]) { }, /* address family */
			 (char[60]) { }, /* address */
			NULL };
	char mb[12];
	char *argv[] = {usermode_helper, cmd, mb, NULL };
	struct drbd_tconn *tconn = mdev->tconn;
	struct sib_info sib;
	int ret;

	if (current == tconn->worker.task)
		set_bit(CALLBACK_PENDING, &tconn->flags);

	snprintf(mb, 12, "minor-%d", mdev_to_minor(mdev));
	setup_khelper_env(tconn, envp);

	/* The helper may take some time.
	 * write out any unsynced meta data changes now */
	drbd_md_sync(mdev);

	dev_info(DEV, "helper command: %s %s %s\n", usermode_helper, cmd, mb);
	sib.sib_reason = SIB_HELPER_PRE;
	sib.helper_name = cmd;
	drbd_bcast_event(mdev, &sib);
	ret = call_usermodehelper(usermode_helper, argv, envp, UMH_WAIT_PROC);
	if (ret)
		dev_warn(DEV, "helper command: %s %s %s exit code %u (0x%x)\n",
				usermode_helper, cmd, mb,
				(ret >> 8) & 0xff, ret);
	else
		dev_info(DEV, "helper command: %s %s %s exit code %u (0x%x)\n",
				usermode_helper, cmd, mb,
				(ret >> 8) & 0xff, ret);
	sib.sib_reason = SIB_HELPER_POST;
	sib.helper_exit_code = ret;
	drbd_bcast_event(mdev, &sib);

	if (current == tconn->worker.task)
		clear_bit(CALLBACK_PENDING, &tconn->flags);

	if (ret < 0) /* Ignore any ERRNOs we got. */
		ret = 0;

	return ret;
}

int conn_khelper(struct drbd_tconn *tconn, char *cmd)
{
	char *envp[] = { "HOME=/",
			"TERM=linux",
			"PATH=/sbin:/usr/sbin:/bin:/usr/bin",
			 (char[20]) { }, /* address family */
			 (char[60]) { }, /* address */
			NULL };
	char *argv[] = {usermode_helper, cmd, tconn->name, NULL };
	int ret;

	setup_khelper_env(tconn, envp);
	conn_md_sync(tconn);

	conn_info(tconn, "helper command: %s %s %s\n", usermode_helper, cmd, tconn->name);
	/* TODO: conn_bcast_event() ?? */

	ret = call_usermodehelper(usermode_helper, argv, envp, UMH_WAIT_PROC);
	if (ret)
		conn_warn(tconn, "helper command: %s %s %s exit code %u (0x%x)\n",
			  usermode_helper, cmd, tconn->name,
			  (ret >> 8) & 0xff, ret);
	else
		conn_info(tconn, "helper command: %s %s %s exit code %u (0x%x)\n",
			  usermode_helper, cmd, tconn->name,
			  (ret >> 8) & 0xff, ret);
	/* TODO: conn_bcast_event() ?? */

	if (ret < 0) /* Ignore any ERRNOs we got. */
		ret = 0;

	return ret;
}

static enum drbd_fencing_p highest_fencing_policy(struct drbd_tconn *tconn)
{
	enum drbd_fencing_p fp = FP_NOT_AVAIL;
	struct drbd_conf *mdev;
	int vnr;

	rcu_read_lock();
	idr_for_each_entry(&tconn->volumes, mdev, vnr) {
		if (get_ldev_if_state(mdev, D_CONSISTENT)) {
			fp = max_t(enum drbd_fencing_p, fp,
				   rcu_dereference(mdev->ldev->disk_conf)->fencing);
			put_ldev(mdev);
		}
	}
	rcu_read_unlock();

	return fp;
}

bool conn_try_outdate_peer(struct drbd_tconn *tconn)
{
	union drbd_state mask = { };
	union drbd_state val = { };
	enum drbd_fencing_p fp;
	char *ex_to_string;
	int r;

	if (tconn->cstate >= C_WF_REPORT_PARAMS) {
		conn_err(tconn, "Expected cstate < C_WF_REPORT_PARAMS\n");
		return false;
	}

	fp = highest_fencing_policy(tconn);
	switch (fp) {
	case FP_NOT_AVAIL:
		conn_warn(tconn, "Not fencing peer, I'm not even Consistent myself.\n");
		goto out;
	case FP_DONT_CARE:
		return true;
	default: ;
	}

	r = conn_khelper(tconn, "fence-peer");

	switch ((r>>8) & 0xff) {
	case 3: /* peer is inconsistent */
		ex_to_string = "peer is inconsistent or worse";
		mask.pdsk = D_MASK;
		val.pdsk = D_INCONSISTENT;
		break;
	case 4: /* peer got outdated, or was already outdated */
		ex_to_string = "peer was fenced";
		mask.pdsk = D_MASK;
		val.pdsk = D_OUTDATED;
		break;
	case 5: /* peer was down */
		if (conn_highest_disk(tconn) == D_UP_TO_DATE) {
			/* we will(have) create(d) a new UUID anyways... */
			ex_to_string = "peer is unreachable, assumed to be dead";
			mask.pdsk = D_MASK;
			val.pdsk = D_OUTDATED;
		} else {
			ex_to_string = "peer unreachable, doing nothing since disk != UpToDate";
		}
		break;
	case 6: /* Peer is primary, voluntarily outdate myself.
		 * This is useful when an unconnected R_SECONDARY is asked to
		 * become R_PRIMARY, but finds the other peer being active. */
		ex_to_string = "peer is active";
		conn_warn(tconn, "Peer is primary, outdating myself.\n");
		mask.disk = D_MASK;
		val.disk = D_OUTDATED;
		break;
	case 7:
		/* THINK: do we need to handle this
		 * like case 4, or more like case 5? */
		if (fp != FP_STONITH)
			conn_err(tconn, "fence-peer() = 7 && fencing != Stonith !!!\n");
		ex_to_string = "peer was stonithed";
		mask.pdsk = D_MASK;
		val.pdsk = D_OUTDATED;
		break;
	default:
		/* The script is broken ... */
		conn_err(tconn, "fence-peer helper broken, returned %d\n", (r>>8)&0xff);
		return false; /* Eventually leave IO frozen */
	}

	conn_info(tconn, "fence-peer helper returned %d (%s)\n",
		  (r>>8) & 0xff, ex_to_string);

 out:

	/* Not using
	   conn_request_state(tconn, mask, val, CS_VERBOSE);
	   here, because we might were able to re-establish the connection in the
	   meantime. */
	spin_lock_irq(&tconn->req_lock);
	if (tconn->cstate < C_WF_REPORT_PARAMS && !test_bit(STATE_SENT, &tconn->flags))
		_conn_request_state(tconn, mask, val, CS_VERBOSE);
	spin_unlock_irq(&tconn->req_lock);

	return conn_highest_pdsk(tconn) <= D_OUTDATED;
}

static int _try_outdate_peer_async(void *data)
{
	struct drbd_tconn *tconn = (struct drbd_tconn *)data;

	conn_try_outdate_peer(tconn);

	kref_put(&tconn->kref, &conn_destroy);
	return 0;
}

void conn_try_outdate_peer_async(struct drbd_tconn *tconn)
{
	struct task_struct *opa;

	kref_get(&tconn->kref);
	opa = kthread_run(_try_outdate_peer_async, tconn, "drbd_async_h");
	if (IS_ERR(opa)) {
		conn_err(tconn, "out of mem, failed to invoke fence-peer helper\n");
		kref_put(&tconn->kref, &conn_destroy);
	}
}

enum drbd_state_rv
drbd_set_role(struct drbd_conf *mdev, enum drbd_role new_role, int force)
{
	const int max_tries = 4;
	enum drbd_state_rv rv = SS_UNKNOWN_ERROR;
	struct net_conf *nc;
	int try = 0;
	int forced = 0;
	union drbd_state mask, val;

	if (new_role == R_PRIMARY)
		request_ping(mdev->tconn); /* Detect a dead peer ASAP */

	mutex_lock(mdev->state_mutex);

	mask.i = 0; mask.role = R_MASK;
	val.i  = 0; val.role  = new_role;

	while (try++ < max_tries) {
		rv = _drbd_request_state(mdev, mask, val, CS_WAIT_COMPLETE);

		/* in case we first succeeded to outdate,
		 * but now suddenly could establish a connection */
		if (rv == SS_CW_FAILED_BY_PEER && mask.pdsk != 0) {
			val.pdsk = 0;
			mask.pdsk = 0;
			continue;
		}

		if (rv == SS_NO_UP_TO_DATE_DISK && force &&
		    (mdev->state.disk < D_UP_TO_DATE &&
		     mdev->state.disk >= D_INCONSISTENT)) {
			mask.disk = D_MASK;
			val.disk  = D_UP_TO_DATE;
			forced = 1;
			continue;
		}

		if (rv == SS_NO_UP_TO_DATE_DISK &&
		    mdev->state.disk == D_CONSISTENT && mask.pdsk == 0) {
			D_ASSERT(mdev->state.pdsk == D_UNKNOWN);

			if (conn_try_outdate_peer(mdev->tconn)) {
				val.disk = D_UP_TO_DATE;
				mask.disk = D_MASK;
			}
			continue;
		}

		if (rv == SS_NOTHING_TO_DO)
			goto out;
		if (rv == SS_PRIMARY_NOP && mask.pdsk == 0) {
			if (!conn_try_outdate_peer(mdev->tconn) && force) {
				dev_warn(DEV, "Forced into split brain situation!\n");
				mask.pdsk = D_MASK;
				val.pdsk  = D_OUTDATED;

			}
			continue;
		}
		if (rv == SS_TWO_PRIMARIES) {
			/* Maybe the peer is detected as dead very soon...
			   retry at most once more in this case. */
			int timeo;
			rcu_read_lock();
			nc = rcu_dereference(mdev->tconn->net_conf);
			timeo = nc ? (nc->ping_timeo + 1) * HZ / 10 : 1;
			rcu_read_unlock();
			schedule_timeout_interruptible(timeo);
			if (try < max_tries)
				try = max_tries - 1;
			continue;
		}
		if (rv < SS_SUCCESS) {
			rv = _drbd_request_state(mdev, mask, val,
						CS_VERBOSE + CS_WAIT_COMPLETE);
			if (rv < SS_SUCCESS)
				goto out;
		}
		break;
	}

	if (rv < SS_SUCCESS)
		goto out;

	if (forced)
		dev_warn(DEV, "Forced to consider local data as UpToDate!\n");

	/* Wait until nothing is on the fly :) */
	wait_event(mdev->misc_wait, atomic_read(&mdev->ap_pending_cnt) == 0);

	/* FIXME also wait for all pending P_BARRIER_ACK? */

	if (new_role == R_SECONDARY) {
		set_disk_ro(mdev->vdisk, true);
		if (get_ldev(mdev)) {
			mdev->ldev->md.uuid[UI_CURRENT] &= ~(u64)1;
			put_ldev(mdev);
		}
	} else {
		mutex_lock(&mdev->tconn->conf_update);
		nc = mdev->tconn->net_conf;
		if (nc)
			nc->discard_my_data = 0; /* without copy; single bit op is atomic */
		mutex_unlock(&mdev->tconn->conf_update);

		set_disk_ro(mdev->vdisk, false);
		if (get_ldev(mdev)) {
			if (((mdev->state.conn < C_CONNECTED ||
			       mdev->state.pdsk <= D_FAILED)
			      && mdev->ldev->md.uuid[UI_BITMAP] == 0) || forced)
				drbd_uuid_new_current(mdev);

			mdev->ldev->md.uuid[UI_CURRENT] |=  (u64)1;
			put_ldev(mdev);
		}
	}

	/* writeout of activity log covered areas of the bitmap
	 * to stable storage done in after state change already */

	if (mdev->state.conn >= C_WF_REPORT_PARAMS) {
		/* if this was forced, we should consider sync */
		if (forced)
			drbd_send_uuids(mdev);
		drbd_send_current_state(mdev);
	}

	drbd_md_sync(mdev);

	drbd_kobject_uevent(mdev);
out:
	mutex_unlock(mdev->state_mutex);
	return rv;
}

static const char *from_attrs_err_to_txt(int err)
{
	return	err == -ENOMSG ? "required attribute missing" :
		err == -EOPNOTSUPP ? "unknown mandatory attribute" :
		err == -EEXIST ? "can not change invariant setting" :
		"invalid attribute value";
}

int drbd_adm_set_role(struct sk_buff *skb, struct genl_info *info)
{
	struct set_role_parms parms;
	int err;
	enum drbd_ret_code retcode;

	retcode = drbd_adm_prepare(skb, info, DRBD_ADM_NEED_MINOR);
	if (!adm_ctx.reply_skb)
		return retcode;
	if (retcode != NO_ERROR)
		goto out;

	memset(&parms, 0, sizeof(parms));
	if (info->attrs[DRBD_NLA_SET_ROLE_PARMS]) {
		err = set_role_parms_from_attrs(&parms, info);
		if (err) {
			retcode = ERR_MANDATORY_TAG;
			drbd_msg_put_info(from_attrs_err_to_txt(err));
			goto out;
		}
	}

	if (info->genlhdr->cmd == DRBD_ADM_PRIMARY)
		retcode = drbd_set_role(adm_ctx.mdev, R_PRIMARY, parms.assume_uptodate);
	else
		retcode = drbd_set_role(adm_ctx.mdev, R_SECONDARY, 0);
out:
	drbd_adm_finish(info, retcode);
	return 0;
}

/* initializes the md.*_offset members, so we are able to find
 * the on disk meta data */
STATIC void drbd_md_set_sector_offsets(struct drbd_conf *mdev,
				       struct drbd_backing_dev *bdev)
{
	sector_t md_size_sect = 0;
	int meta_dev_idx;

	rcu_read_lock();
	meta_dev_idx = rcu_dereference(bdev->disk_conf)->meta_dev_idx;

	switch (meta_dev_idx) {
	default:
		/* v07 style fixed size indexed meta data */
		bdev->md.md_size_sect = MD_RESERVED_SECT;
		bdev->md.md_offset = drbd_md_ss__(mdev, bdev);
		bdev->md.al_offset = MD_AL_OFFSET;
		bdev->md.bm_offset = MD_BM_OFFSET;
		break;
	case DRBD_MD_INDEX_FLEX_EXT:
		/* just occupy the full device; unit: sectors */
		bdev->md.md_size_sect = drbd_get_capacity(bdev->md_bdev);
		bdev->md.md_offset = 0;
		bdev->md.al_offset = MD_AL_OFFSET;
		bdev->md.bm_offset = MD_BM_OFFSET;
		break;
	case DRBD_MD_INDEX_INTERNAL:
	case DRBD_MD_INDEX_FLEX_INT:
		bdev->md.md_offset = drbd_md_ss__(mdev, bdev);
		/* al size is still fixed */
		bdev->md.al_offset = -MD_AL_SECTORS;
		/* we need (slightly less than) ~ this much bitmap sectors: */
		md_size_sect = drbd_get_capacity(bdev->backing_bdev);
		md_size_sect = ALIGN(md_size_sect, BM_SECT_PER_EXT);
		md_size_sect = BM_SECT_TO_EXT(md_size_sect);
		md_size_sect = ALIGN(md_size_sect, 8);

		/* plus the "drbd meta data super block",
		 * and the activity log; */
		md_size_sect += MD_BM_OFFSET;

		bdev->md.md_size_sect = md_size_sect;
		/* bitmap offset is adjusted by 'super' block size */
		bdev->md.bm_offset   = -md_size_sect + MD_AL_OFFSET;
		break;
	}
	rcu_read_unlock();
}

/* input size is expected to be in KB */
char *ppsize(char *buf, unsigned long long size)
{
	/* Needs 9 bytes at max including trailing NUL:
	 * -1ULL ==> "16384 EB" */
	static char units[] = { 'K', 'M', 'G', 'T', 'P', 'E' };
	int base = 0;
	while (size >= 10000 && base < sizeof(units)-1) {
		/* shift + round */
		size = (size >> 10) + !!(size & (1<<9));
		base++;
	}
	sprintf(buf, "%u %cB", (unsigned)size, units[base]);

	return buf;
}

/* there is still a theoretical deadlock when called from receiver
 * on an D_INCONSISTENT R_PRIMARY:
 *  remote READ does inc_ap_bio, receiver would need to receive answer
 *  packet from remote to dec_ap_bio again.
 *  receiver receive_sizes(), comes here,
 *  waits for ap_bio_cnt == 0. -> deadlock.
 * but this cannot happen, actually, because:
 *  R_PRIMARY D_INCONSISTENT, and peer's disk is unreachable
 *  (not connected, or bad/no disk on peer):
 *  see drbd_fail_request_early, ap_bio_cnt is zero.
 *  R_PRIMARY D_INCONSISTENT, and C_SYNC_TARGET:
 *  peer may not initiate a resize.
 */
/* Note these are not to be confused with
 * drbd_adm_suspend_io/drbd_adm_resume_io,
 * which are (sub) state changes triggered by admin (drbdsetup),
 * and can be long lived.
 * This changes an mdev->flag, is triggered by drbd internals,
 * and should be short-lived. */
void drbd_suspend_io(struct drbd_conf *mdev)
{
	drbd_set_flag(mdev, SUSPEND_IO);
	if (drbd_suspended(mdev))
		return;
	wait_event(mdev->misc_wait, !atomic_read(&mdev->ap_bio_cnt));
}

void drbd_resume_io(struct drbd_conf *mdev)
{
	drbd_clear_flag(mdev, SUSPEND_IO);
	wake_up(&mdev->misc_wait);
}

/**
 * drbd_determine_dev_size() -  Sets the right device size obeying all constraints
 * @mdev:	DRBD device.
 *
 * Returns 0 on success, negative return values indicate errors.
 * You should call drbd_md_sync() after calling this function.
 */
enum determine_dev_size drbd_determine_dev_size(struct drbd_conf *mdev, enum dds_flags flags) __must_hold(local)
{
	sector_t prev_first_sect, prev_size; /* previous meta location */
	sector_t la_size, u_size;
	sector_t size;
	char ppb[10];

	int md_moved, la_size_changed;
	enum determine_dev_size rv = unchanged;

	/* race:
	 * application request passes inc_ap_bio,
	 * but then cannot get an AL-reference.
	 * this function later may wait on ap_bio_cnt == 0. -> deadlock.
	 *
	 * to avoid that:
	 * Suspend IO right here.
	 * still lock the act_log to not trigger ASSERTs there.
	 */
	drbd_suspend_io(mdev);

	/* no wait necessary anymore, actually we could assert that */
	wait_event(mdev->al_wait, lc_try_lock(mdev->act_log));

	prev_first_sect = drbd_md_first_sector(mdev->ldev);
	prev_size = mdev->ldev->md.md_size_sect;
	la_size = mdev->ldev->md.la_size_sect;

	/* TODO: should only be some assert here, not (re)init... */
	drbd_md_set_sector_offsets(mdev, mdev->ldev);

	rcu_read_lock();
	u_size = rcu_dereference(mdev->ldev->disk_conf)->disk_size;
	rcu_read_unlock();
	size = drbd_new_dev_size(mdev, mdev->ldev, u_size, flags & DDSF_FORCED);

	if (drbd_get_capacity(mdev->this_bdev) != size ||
	    drbd_bm_capacity(mdev) != size) {
		int err;
		err = drbd_bm_resize(mdev, size, !(flags & DDSF_NO_RESYNC));
		if (unlikely(err)) {
			/* currently there is only one error: ENOMEM! */
			size = drbd_bm_capacity(mdev)>>1;
			if (size == 0) {
				dev_err(DEV, "OUT OF MEMORY! "
				    "Could not allocate bitmap!\n");
			} else {
				dev_err(DEV, "BM resizing failed. "
				    "Leaving size unchanged at size = %lu KB\n",
				    (unsigned long)size);
			}
			rv = dev_size_error;
		}
		/* racy, see comments above. */
		drbd_set_my_capacity(mdev, size);
		mdev->ldev->md.la_size_sect = size;
		dev_info(DEV, "size = %s (%llu KB)\n", ppsize(ppb, size>>1),
		     (unsigned long long)size>>1);
	}
	if (rv == dev_size_error)
		goto out;

	la_size_changed = (la_size != mdev->ldev->md.la_size_sect);

	md_moved = prev_first_sect != drbd_md_first_sector(mdev->ldev)
		|| prev_size	   != mdev->ldev->md.md_size_sect;

	if (la_size_changed || md_moved) {
		int err;

		drbd_al_shrink(mdev); /* All extents inactive. */
		dev_info(DEV, "Writing the whole bitmap, %s\n",
			 la_size_changed && md_moved ? "size changed and md moved" :
			 la_size_changed ? "size changed" : "md moved");
		/* next line implicitly does drbd_suspend_io()+drbd_resume_io() */
		err = drbd_bitmap_io(mdev, md_moved ? &drbd_bm_write_all : &drbd_bm_write,
				     "size changed", BM_LOCKED_MASK);
		if (err) {
			rv = dev_size_error;
			goto out;
		}
		drbd_md_mark_dirty(mdev);
	}

	if (size > la_size)
		rv = grew;
	if (size < la_size)
		rv = shrunk;
out:
	lc_unlock(mdev->act_log);
	wake_up(&mdev->al_wait);
	drbd_resume_io(mdev);

	return rv;
}

sector_t
drbd_new_dev_size(struct drbd_conf *mdev, struct drbd_backing_dev *bdev,
		  sector_t u_size, int assume_peer_has_space)
{
	sector_t p_size = mdev->p_size;   /* partner's disk size. */
	sector_t la_size = bdev->md.la_size_sect; /* last agreed size. */
	sector_t m_size; /* my size */
	sector_t size = 0;

	m_size = drbd_get_max_capacity(bdev);

	if (mdev->state.conn < C_CONNECTED && assume_peer_has_space) {
		dev_warn(DEV, "Resize while not connected was forced by the user!\n");
		p_size = m_size;
	}

	if (p_size && m_size) {
		size = min_t(sector_t, p_size, m_size);
	} else {
		if (la_size) {
			size = la_size;
			if (m_size && m_size < size)
				size = m_size;
			if (p_size && p_size < size)
				size = p_size;
		} else {
			if (m_size)
				size = m_size;
			if (p_size)
				size = p_size;
		}
	}

	if (size == 0)
		dev_err(DEV, "Both nodes diskless!\n");

	if (u_size) {
		if (u_size > size)
			dev_err(DEV, "Requested disk size is too big (%lu > %lu)\n",
			    (unsigned long)u_size>>1, (unsigned long)size>>1);
		else
			size = u_size;
	}

	return size;
}

/**
 * drbd_check_al_size() - Ensures that the AL is of the right size
 * @mdev:	DRBD device.
 *
 * Returns -EBUSY if current al lru is still used, -ENOMEM when allocation
 * failed, and 0 on success. You should call drbd_md_sync() after you called
 * this function.
 */
STATIC int drbd_check_al_size(struct drbd_conf *mdev, struct disk_conf *dc)
{
	struct lru_cache *n, *t;
	struct lc_element *e;
	unsigned int in_use;
	int i;

	if (mdev->act_log &&
	    mdev->act_log->nr_elements == dc->al_extents)
		return 0;

	in_use = 0;
	t = mdev->act_log;
	n = lc_create("act_log", drbd_al_ext_cache, AL_UPDATES_PER_TRANSACTION,
		dc->al_extents, sizeof(struct lc_element), 0);

	if (n == NULL) {
		dev_err(DEV, "Cannot allocate act_log lru!\n");
		return -ENOMEM;
	}
	spin_lock_irq(&mdev->al_lock);
	if (t) {
		for (i = 0; i < t->nr_elements; i++) {
			e = lc_element_by_index(t, i);
			if (e->refcnt)
				dev_err(DEV, "refcnt(%d)==%d\n",
				    e->lc_number, e->refcnt);
			in_use += e->refcnt;
		}
	}
	if (!in_use)
		mdev->act_log = n;
	spin_unlock_irq(&mdev->al_lock);
	if (in_use) {
		dev_err(DEV, "Activity log still in use!\n");
		lc_destroy(n);
		return -EBUSY;
	} else {
		if (t)
			lc_destroy(t);
	}
	drbd_md_mark_dirty(mdev); /* we changed mdev->act_log->nr_elemens */
	return 0;
}

static void drbd_setup_queue_param(struct drbd_conf *mdev, unsigned int max_bio_size)
{
	struct request_queue * const q = mdev->rq_queue;
	unsigned int max_hw_sectors = max_bio_size >> 9;
	unsigned int max_segments = 0;

	if (get_ldev_if_state(mdev, D_ATTACHING)) {
		struct request_queue * const b = mdev->ldev->backing_bdev->bd_disk->queue;

		max_hw_sectors = min(queue_max_hw_sectors(b), max_bio_size >> 9);
		rcu_read_lock();
		max_segments = rcu_dereference(mdev->ldev->disk_conf)->max_bio_bvecs;
		rcu_read_unlock();
		put_ldev(mdev);
	}

	blk_queue_logical_block_size(q, 512);
	blk_queue_max_hw_sectors(q, max_hw_sectors);
	/* This is the workaround for "bio would need to, but cannot, be split" */
	blk_queue_max_segments(q, max_segments ? max_segments : BLK_MAX_SEGMENTS);
	blk_queue_segment_boundary(q, PAGE_CACHE_SIZE-1);

	if (get_ldev_if_state(mdev, D_ATTACHING)) {
		struct request_queue * const b = mdev->ldev->backing_bdev->bd_disk->queue;

		blk_queue_stack_limits(q, b);

		if (q->backing_dev_info.ra_pages != b->backing_dev_info.ra_pages) {
			dev_info(DEV, "Adjusting my ra_pages to backing device's (%lu -> %lu)\n",
				 q->backing_dev_info.ra_pages,
				 b->backing_dev_info.ra_pages);
			q->backing_dev_info.ra_pages = b->backing_dev_info.ra_pages;
		}
		put_ldev(mdev);
	}
}

void drbd_reconsider_max_bio_size(struct drbd_conf *mdev)
{
	unsigned int now, new, local, peer;

	now = queue_max_hw_sectors(mdev->rq_queue) << 9;
	local = mdev->local_max_bio_size; /* Eventually last known value, from volatile memory */
	peer = mdev->peer_max_bio_size; /* Eventually last known value, from meta data */

	if (get_ldev_if_state(mdev, D_ATTACHING)) {
		local = queue_max_hw_sectors(mdev->ldev->backing_bdev->bd_disk->queue) << 9;
		mdev->local_max_bio_size = local;
		put_ldev(mdev);
	}
	local = min(local, DRBD_MAX_BIO_SIZE);

	/* We may ignore peer limits if the peer is modern enough.
	   Because new from 8.3.8 onwards the peer can use multiple
	   BIOs for a single peer_request */
	if (mdev->state.conn >= C_CONNECTED) {
		if (mdev->tconn->agreed_pro_version < 94)
			peer = min( mdev->peer_max_bio_size, DRBD_MAX_SIZE_H80_PACKET);
			/* Correct old drbd (up to 8.3.7) if it believes it can do more than 32KiB */
		else if (mdev->tconn->agreed_pro_version == 94)
			peer = DRBD_MAX_SIZE_H80_PACKET;
		else if (mdev->tconn->agreed_pro_version < 100)
			peer = DRBD_MAX_BIO_SIZE_P95;  /* drbd 8.3.8 onwards, before 8.4.0 */
		else
			peer = DRBD_MAX_BIO_SIZE;
	}

	new = min(local, peer);

	if (mdev->state.role == R_PRIMARY && new < now)
		dev_err(DEV, "ASSERT FAILED new < now; (%u < %u)\n", new, now);

	if (new != now)
		dev_info(DEV, "max BIO size = %u\n", new);

	drbd_setup_queue_param(mdev, new);
}

/* Starts the worker thread */
static void conn_reconfig_start(struct drbd_tconn *tconn)
{
	drbd_thread_start(&tconn->worker);
	conn_flush_workqueue(tconn);
}

/* if still unconfigured, stops worker again. */
static void conn_reconfig_done(struct drbd_tconn *tconn)
{
	bool stop_threads;
	spin_lock_irq(&tconn->req_lock);
	stop_threads = conn_all_vols_unconf(tconn) &&
		tconn->cstate == C_STANDALONE;
	spin_unlock_irq(&tconn->req_lock);
	if (stop_threads) {
		/* asender is implicitly stopped by receiver
		 * in conn_disconnect() */
		drbd_thread_stop(&tconn->receiver);
		drbd_thread_stop(&tconn->worker);
	}
}

/* Make sure IO is suspended before calling this function(). */
static void drbd_suspend_al(struct drbd_conf *mdev)
{
	int s = 0;

	if (!lc_try_lock(mdev->act_log)) {
		dev_warn(DEV, "Failed to lock al in drbd_suspend_al()\n");
		return;
	}

	drbd_al_shrink(mdev);
	spin_lock_irq(&mdev->tconn->req_lock);
	if (mdev->state.conn < C_CONNECTED)
		s = !drbd_test_and_set_flag(mdev, AL_SUSPENDED);
	spin_unlock_irq(&mdev->tconn->req_lock);
	lc_unlock(mdev->act_log);

	if (s)
		dev_info(DEV, "Suspended AL updates\n");
}


static bool should_set_defaults(struct genl_info *info)
{
	unsigned flags = ((struct drbd_genlmsghdr*)info->userhdr)->flags;
	return 0 != (flags & DRBD_GENL_F_SET_DEFAULTS);
}

static void enforce_disk_conf_limits(struct disk_conf *dc)
{
	if (dc->al_extents < DRBD_AL_EXTENTS_MIN)
		dc->al_extents = DRBD_AL_EXTENTS_MIN;
	if (dc->al_extents > DRBD_AL_EXTENTS_MAX)
		dc->al_extents = DRBD_AL_EXTENTS_MAX;

	if (dc->c_plan_ahead > DRBD_C_PLAN_AHEAD_MAX)
		dc->c_plan_ahead = DRBD_C_PLAN_AHEAD_MAX;
}

<<<<<<< HEAD
int drbd_adm_disk_opts(struct sk_buff *skb, struct genl_info *info)
{
	enum drbd_ret_code retcode;
	struct drbd_conf *mdev;
	struct disk_conf *new_disk_conf, *old_disk_conf;
	struct fifo_buffer *old_plan = NULL, *new_plan = NULL;
	int err, fifo_size;
=======
	/* make sure there is no leftover from previous force-detach attempts */
	drbd_clear_flag(mdev, FORCE_DETACH);
	drbd_clear_flag(mdev, WAS_IO_ERROR);
	drbd_clear_flag(mdev, WAS_READ_ERROR);
>>>>>>> 686638ea

	retcode = drbd_adm_prepare(skb, info, DRBD_ADM_NEED_MINOR);
	if (!adm_ctx.reply_skb)
		return retcode;
	if (retcode != NO_ERROR)
		goto out;

	mdev = adm_ctx.mdev;

	/* we also need a disk
	 * to change the options on */
	if (!get_ldev(mdev)) {
		retcode = ERR_NO_DISK;
		goto out;
	}

	new_disk_conf = kmalloc(sizeof(struct disk_conf), GFP_KERNEL);
	if (!new_disk_conf) {
		retcode = ERR_NOMEM;
		goto fail;
	}

	mutex_lock(&mdev->tconn->conf_update);
	old_disk_conf = mdev->ldev->disk_conf;
	*new_disk_conf = *old_disk_conf;
	if (should_set_defaults(info))
		set_disk_conf_defaults(new_disk_conf);

	err = disk_conf_from_attrs_for_change(new_disk_conf, info);
	if (err && err != -ENOMSG) {
		retcode = ERR_MANDATORY_TAG;
		drbd_msg_put_info(from_attrs_err_to_txt(err));
	}

	if (!expect(new_disk_conf->resync_rate >= 1))
		new_disk_conf->resync_rate = 1;

	enforce_disk_conf_limits(new_disk_conf);

	fifo_size = (new_disk_conf->c_plan_ahead * 10 * SLEEP_TIME) / HZ;
	if (fifo_size != mdev->rs_plan_s->size) {
		new_plan = fifo_alloc(fifo_size);
		if (!new_plan) {
			dev_err(DEV, "kmalloc of fifo_buffer failed");
			retcode = ERR_NOMEM;
			goto fail_unlock;
		}
	}

	drbd_suspend_io(mdev);
	wait_event(mdev->al_wait, lc_try_lock(mdev->act_log));
	drbd_al_shrink(mdev);
	err = drbd_check_al_size(mdev, new_disk_conf);
	lc_unlock(mdev->act_log);
	wake_up(&mdev->al_wait);
	drbd_resume_io(mdev);

	if (err) {
		retcode = ERR_NOMEM;
		goto fail_unlock;
	}

	write_lock_irq(&global_state_lock);
	retcode = drbd_resync_after_valid(mdev, new_disk_conf->resync_after);
	if (retcode == NO_ERROR) {
		rcu_assign_pointer(mdev->ldev->disk_conf, new_disk_conf);
		drbd_resync_after_changed(mdev);
	}
	write_unlock_irq(&global_state_lock);

	if (retcode != NO_ERROR)
		goto fail_unlock;

	if (new_plan) {
		old_plan = mdev->rs_plan_s;
		rcu_assign_pointer(mdev->rs_plan_s, new_plan);
	}

	mutex_unlock(&mdev->tconn->conf_update);

	if (new_disk_conf->al_updates)
		mdev->ldev->md.flags &= MDF_AL_DISABLED;
	else
		mdev->ldev->md.flags |= MDF_AL_DISABLED;

	drbd_bump_write_ordering(mdev->tconn, WO_bio_barrier);

	drbd_md_sync(mdev);

	if (mdev->state.conn >= C_CONNECTED)
		drbd_send_sync_param(mdev);

	synchronize_rcu();
	kfree(old_disk_conf);
	kfree(old_plan);
	mod_timer(&mdev->request_timer, jiffies + HZ);
	goto success;

fail_unlock:
	mutex_unlock(&mdev->tconn->conf_update);
 fail:
	kfree(new_disk_conf);
	kfree(new_plan);
success:
	put_ldev(mdev);
 out:
	drbd_adm_finish(info, retcode);
	return 0;
}

int drbd_adm_attach(struct sk_buff *skb, struct genl_info *info)
{
	struct drbd_conf *mdev;
	int err;
	enum drbd_ret_code retcode;
	enum determine_dev_size dd;
	sector_t max_possible_sectors;
	sector_t min_md_device_sectors;
	struct drbd_backing_dev *nbc = NULL; /* new_backing_conf */
	struct disk_conf *new_disk_conf = NULL;
	struct block_device *bdev;
	struct lru_cache *resync_lru = NULL;
	struct fifo_buffer *new_plan = NULL;
	union drbd_state ns, os;
	enum drbd_state_rv rv;
	struct net_conf *nc;

	retcode = drbd_adm_prepare(skb, info, DRBD_ADM_NEED_MINOR);
	if (!adm_ctx.reply_skb)
		return retcode;
	if (retcode != NO_ERROR)
		goto finish;

	mdev = adm_ctx.mdev;
	conn_reconfig_start(mdev->tconn);

	/* if you want to reconfigure, please tear down first */
	if (mdev->state.disk > D_DISKLESS) {
		retcode = ERR_DISK_CONFIGURED;
		goto fail;
	}
	/* It may just now have detached because of IO error.  Make sure
	 * drbd_ldev_destroy is done already, we may end up here very fast,
	 * e.g. if someone calls attach from the on-io-error handler,
	 * to realize a "hot spare" feature (not that I'd recommend that) */
	wait_event(mdev->misc_wait, !atomic_read(&mdev->local_cnt));

	/* make sure there is no leftover from previous force-detach attempts */
	drbd_clear_flag(mdev, FORCE_DETACH);

	/* and no leftover from previously aborted resync or verify, either */
	mdev->rs_total = 0;
	mdev->rs_failed = 0;
	atomic_set(&mdev->rs_pending_cnt, 0);

	/* allocation not in the IO path, drbdsetup context */
	nbc = kzalloc(sizeof(struct drbd_backing_dev), GFP_KERNEL);
	if (!nbc) {
		retcode = ERR_NOMEM;
		goto fail;
	}
	spin_lock_init(&nbc->md.uuid_lock);

	new_disk_conf = kzalloc(sizeof(struct disk_conf), GFP_KERNEL);
	if (!new_disk_conf) {
		retcode = ERR_NOMEM;
		goto fail;
	}
	nbc->disk_conf = new_disk_conf;

	set_disk_conf_defaults(new_disk_conf);
	err = disk_conf_from_attrs(new_disk_conf, info);
	if (err) {
		retcode = ERR_MANDATORY_TAG;
		drbd_msg_put_info(from_attrs_err_to_txt(err));
		goto fail;
	}

	enforce_disk_conf_limits(new_disk_conf);

	new_plan = fifo_alloc((new_disk_conf->c_plan_ahead * 10 * SLEEP_TIME) / HZ);
	if (!new_plan) {
		retcode = ERR_NOMEM;
		goto fail;
	}

	if (new_disk_conf->meta_dev_idx < DRBD_MD_INDEX_FLEX_INT) {
		retcode = ERR_MD_IDX_INVALID;
		goto fail;
	}

	rcu_read_lock();
	nc = rcu_dereference(mdev->tconn->net_conf);
	if (nc) {
		if (new_disk_conf->fencing == FP_STONITH && nc->wire_protocol == DRBD_PROT_A) {
			rcu_read_unlock();
			retcode = ERR_STONITH_AND_PROT_A;
			goto fail;
		}
	}
	rcu_read_unlock();

	bdev = blkdev_get_by_path(new_disk_conf->backing_dev,
				  FMODE_READ | FMODE_WRITE | FMODE_EXCL, mdev);
	if (IS_ERR(bdev)) {
		dev_err(DEV, "open(\"%s\") failed with %ld\n", new_disk_conf->backing_dev,
			PTR_ERR(bdev));
		retcode = ERR_OPEN_DISK;
		goto fail;
	}
	nbc->backing_bdev = bdev;

	/*
	 * meta_dev_idx >= 0: external fixed size, possibly multiple
	 * drbd sharing one meta device.  TODO in that case, paranoia
	 * check that [md_bdev, meta_dev_idx] is not yet used by some
	 * other drbd minor!  (if you use drbd.conf + drbdadm, that
	 * should check it for you already; but if you don't, or
	 * someone fooled it, we need to double check here)
	 */
	bdev = blkdev_get_by_path(new_disk_conf->meta_dev,
				  FMODE_READ | FMODE_WRITE | FMODE_EXCL,
				  (new_disk_conf->meta_dev_idx < 0) ?
				  (void *)mdev : (void *)drbd_m_holder);
	if (IS_ERR(bdev)) {
		dev_err(DEV, "open(\"%s\") failed with %ld\n", new_disk_conf->meta_dev,
			PTR_ERR(bdev));
		retcode = ERR_OPEN_MD_DISK;
		goto fail;
	}
	nbc->md_bdev = bdev;

	if ((nbc->backing_bdev == nbc->md_bdev) !=
	    (new_disk_conf->meta_dev_idx == DRBD_MD_INDEX_INTERNAL ||
	     new_disk_conf->meta_dev_idx == DRBD_MD_INDEX_FLEX_INT)) {
		retcode = ERR_MD_IDX_INVALID;
		goto fail;
	}

	resync_lru = lc_create("resync", drbd_bm_ext_cache,
			1, 61, sizeof(struct bm_extent),
			offsetof(struct bm_extent, lce));
	if (!resync_lru) {
		retcode = ERR_NOMEM;
		goto fail;
	}

	/* RT - for drbd_get_max_capacity() DRBD_MD_INDEX_FLEX_INT */
	drbd_md_set_sector_offsets(mdev, nbc);

	if (drbd_get_max_capacity(nbc) < new_disk_conf->disk_size) {
		dev_err(DEV, "max capacity %llu smaller than disk size %llu\n",
			(unsigned long long) drbd_get_max_capacity(nbc),
			(unsigned long long) new_disk_conf->disk_size);
		retcode = ERR_DISK_TOO_SMALL;
		goto fail;
	}

	if (new_disk_conf->meta_dev_idx < 0) {
		max_possible_sectors = DRBD_MAX_SECTORS_FLEX;
		/* at least one MB, otherwise it does not make sense */
		min_md_device_sectors = (2<<10);
	} else {
		max_possible_sectors = DRBD_MAX_SECTORS;
		min_md_device_sectors = MD_RESERVED_SECT * (new_disk_conf->meta_dev_idx + 1);
	}

	if (drbd_get_capacity(nbc->md_bdev) < min_md_device_sectors) {
		retcode = ERR_MD_DISK_TOO_SMALL;
		dev_warn(DEV, "refusing attach: md-device too small, "
		     "at least %llu sectors needed for this meta-disk type\n",
		     (unsigned long long) min_md_device_sectors);
		goto fail;
	}

	/* Make sure the new disk is big enough
	 * (we may currently be R_PRIMARY with no local disk...) */
	if (drbd_get_max_capacity(nbc) <
	    drbd_get_capacity(mdev->this_bdev)) {
		retcode = ERR_DISK_TOO_SMALL;
		goto fail;
	}

	nbc->known_size = drbd_get_capacity(nbc->backing_bdev);

	if (nbc->known_size > max_possible_sectors) {
		dev_warn(DEV, "==> truncating very big lower level device "
			"to currently maximum possible %llu sectors <==\n",
			(unsigned long long) max_possible_sectors);
		if (new_disk_conf->meta_dev_idx >= 0)
			dev_warn(DEV, "==>> using internal or flexible "
				      "meta data may help <<==\n");
	}

	drbd_suspend_io(mdev);
	/* also wait for the last barrier ack. */
	/* FIXME see also https://daiquiri.linbit/cgi-bin/bugzilla/show_bug.cgi?id=171
	 * We need a way to either ignore barrier acks for barriers sent before a device
	 * was attached, or a way to wait for all pending barrier acks to come in.
	 * As barriers are counted per resource,
	 * we'd need to suspend io on all devices of a resource.
	 */
	wait_event(mdev->misc_wait, !atomic_read(&mdev->ap_pending_cnt) || drbd_suspended(mdev));
	/* and for any other previously queued work */
	drbd_flush_workqueue(mdev);

	rv = _drbd_request_state(mdev, NS(disk, D_ATTACHING), CS_VERBOSE);
	retcode = rv;  /* FIXME: Type mismatch. */
	drbd_resume_io(mdev);
	if (rv < SS_SUCCESS)
		goto fail;

	if (!get_ldev_if_state(mdev, D_ATTACHING))
		goto force_diskless;

	drbd_md_set_sector_offsets(mdev, nbc);

	if (!mdev->bitmap) {
		if (drbd_bm_init(mdev)) {
			retcode = ERR_NOMEM;
			goto force_diskless_dec;
		}
	}

	retcode = drbd_md_read(mdev, nbc);
	if (retcode != NO_ERROR)
		goto force_diskless_dec;

	if (mdev->state.conn < C_CONNECTED &&
	    mdev->state.role == R_PRIMARY &&
	    (mdev->ed_uuid & ~((u64)1)) != (nbc->md.uuid[UI_CURRENT] & ~((u64)1))) {
		dev_err(DEV, "Can only attach to data with current UUID=%016llX\n",
		    (unsigned long long)mdev->ed_uuid);
		retcode = ERR_DATA_NOT_CURRENT;
		goto force_diskless_dec;
	}

	/* Since we are diskless, fix the activity log first... */
	if (drbd_check_al_size(mdev, new_disk_conf)) {
		retcode = ERR_NOMEM;
		goto force_diskless_dec;
	}

	/* Prevent shrinking of consistent devices ! */
	if (drbd_md_test_flag(nbc, MDF_CONSISTENT) &&
	    drbd_new_dev_size(mdev, nbc, nbc->disk_conf->disk_size, 0) < nbc->md.la_size_sect) {
		dev_warn(DEV, "refusing to truncate a consistent device\n");
		retcode = ERR_DISK_TOO_SMALL;
		goto force_diskless_dec;
	}

	if (kobject_init_and_add(&nbc->kobject, &drbd_bdev_kobj_type, &mdev->kobj, "meta_data")) {
		retcode = ERR_NOMEM;
		goto remove_kobject;
	}

	/* Reset the "barriers don't work" bits here, then force meta data to
	 * be written, to ensure we determine if barriers are supported. */
	if (new_disk_conf->md_flushes)
		drbd_clear_flag(mdev, MD_NO_BARRIER);
	else
		drbd_set_flag(mdev, MD_NO_BARRIER);

	/* Point of no return reached.
	 * Devices and memory are no longer released by error cleanup below.
	 * now mdev takes over responsibility, and the state engine should
	 * clean it up somewhere.  */
	D_ASSERT(mdev->ldev == NULL);
	mdev->ldev = nbc;
	mdev->resync = resync_lru;
	mdev->rs_plan_s = new_plan;
	nbc = NULL;
	resync_lru = NULL;
	new_disk_conf = NULL;
	new_plan = NULL;

	drbd_bump_write_ordering(mdev->tconn, WO_bio_barrier);

	if (drbd_md_test_flag(mdev->ldev, MDF_CRASHED_PRIMARY))
		drbd_set_flag(mdev, CRASHED_PRIMARY);
	else
		drbd_clear_flag(mdev, CRASHED_PRIMARY);

	if (drbd_md_test_flag(mdev->ldev, MDF_PRIMARY_IND) &&
	    !(mdev->state.role == R_PRIMARY && mdev->tconn->susp_nod))
		drbd_set_flag(mdev, CRASHED_PRIMARY);

	mdev->send_cnt = 0;
	mdev->recv_cnt = 0;
	mdev->read_cnt = 0;
	mdev->writ_cnt = 0;

	drbd_reconsider_max_bio_size(mdev);

	/* If I am currently not R_PRIMARY,
	 * but meta data primary indicator is set,
	 * I just now recover from a hard crash,
	 * and have been R_PRIMARY before that crash.
	 *
	 * Now, if I had no connection before that crash
	 * (have been degraded R_PRIMARY), chances are that
	 * I won't find my peer now either.
	 *
	 * In that case, and _only_ in that case,
	 * we use the degr-wfc-timeout instead of the default,
	 * so we can automatically recover from a crash of a
	 * degraded but active "cluster" after a certain timeout.
	 */
	drbd_clear_flag(mdev, USE_DEGR_WFC_T);
	if (mdev->state.role != R_PRIMARY &&
	     drbd_md_test_flag(mdev->ldev, MDF_PRIMARY_IND) &&
	    !drbd_md_test_flag(mdev->ldev, MDF_CONNECTED_IND))
		drbd_set_flag(mdev, USE_DEGR_WFC_T);

	dd = drbd_determine_dev_size(mdev, 0);
	if (dd == dev_size_error) {
		retcode = ERR_NOMEM_BITMAP;
		goto remove_kobject;
	} else if (dd == grew)
		drbd_set_flag(mdev, RESYNC_AFTER_NEG);

	if (drbd_md_test_flag(mdev->ldev, MDF_FULL_SYNC) ||
	    (drbd_test_flag(mdev, CRASHED_PRIMARY) &&
	     drbd_md_test_flag(mdev->ldev, MDF_AL_DISABLED))) {
		dev_info(DEV, "Assuming that all blocks are out of sync "
		     "(aka FullSync)\n");
		if (drbd_bitmap_io(mdev, &drbd_bmio_set_n_write,
			"set_n_write from attaching", BM_LOCKED_MASK)) {
			retcode = ERR_IO_MD_DISK;
			goto remove_kobject;
		}
	} else {
		if (drbd_bitmap_io(mdev, &drbd_bm_read,
			"read from attaching", BM_LOCKED_MASK)) {
			retcode = ERR_IO_MD_DISK;
			goto remove_kobject;
		}
	}

	if (_drbd_bm_total_weight(mdev) == drbd_bm_bits(mdev))
		drbd_suspend_al(mdev); /* IO is still suspended here... */

	spin_lock_irq(&mdev->tconn->req_lock);
	os = drbd_read_state(mdev);
	ns = os;
	/* If MDF_CONSISTENT is not set go into inconsistent state,
	   otherwise investigate MDF_WasUpToDate...
	   If MDF_WAS_UP_TO_DATE is not set go into D_OUTDATED disk state,
	   otherwise into D_CONSISTENT state.
	*/
	if (drbd_md_test_flag(mdev->ldev, MDF_CONSISTENT)) {
		if (drbd_md_test_flag(mdev->ldev, MDF_WAS_UP_TO_DATE))
			ns.disk = D_CONSISTENT;
		else
			ns.disk = D_OUTDATED;
	} else {
		ns.disk = D_INCONSISTENT;
	}

	if (drbd_md_test_flag(mdev->ldev, MDF_PEER_OUT_DATED))
		ns.pdsk = D_OUTDATED;

	rcu_read_lock();
	if (ns.disk == D_CONSISTENT &&
	    (ns.pdsk == D_OUTDATED || rcu_dereference(mdev->ldev->disk_conf)->fencing == FP_DONT_CARE))
		ns.disk = D_UP_TO_DATE;

	/* All tests on MDF_PRIMARY_IND, MDF_CONNECTED_IND,
	   MDF_CONSISTENT and MDF_WAS_UP_TO_DATE must happen before
	   this point, because drbd_request_state() modifies these
	   flags. */

	if (rcu_dereference(mdev->ldev->disk_conf)->al_updates)
		mdev->ldev->md.flags &= MDF_AL_DISABLED;
	else
		mdev->ldev->md.flags |= MDF_AL_DISABLED;

	rcu_read_unlock();

	/* In case we are C_CONNECTED postpone any decision on the new disk
	   state after the negotiation phase. */
	if (mdev->state.conn == C_CONNECTED) {
		mdev->new_state_tmp.i = ns.i;
		ns.i = os.i;
		ns.disk = D_NEGOTIATING;

		/* We expect to receive up-to-date UUIDs soon.
		   To avoid a race in receive_state, free p_uuid while
		   holding req_lock. I.e. atomic with the state change */
		kfree(mdev->p_uuid);
		mdev->p_uuid = NULL;
	}

	rv = _drbd_set_state(mdev, ns, CS_VERBOSE, NULL);
	spin_unlock_irq(&mdev->tconn->req_lock);

	if (rv < SS_SUCCESS)
		goto remove_kobject;

	mod_timer(&mdev->request_timer, jiffies + HZ);

	if (mdev->state.role == R_PRIMARY)
		mdev->ldev->md.uuid[UI_CURRENT] |=  (u64)1;
	else
		mdev->ldev->md.uuid[UI_CURRENT] &= ~(u64)1;

	drbd_md_mark_dirty(mdev);
	drbd_md_sync(mdev);

	drbd_kobject_uevent(mdev);
	put_ldev(mdev);
	conn_reconfig_done(mdev->tconn);
	drbd_adm_finish(info, retcode);
	return 0;

 remove_kobject:
	drbd_free_bc(nbc);
	nbc = NULL;
 force_diskless_dec:
	put_ldev(mdev);
 force_diskless:
	drbd_force_state(mdev, NS(disk, D_DISKLESS));
	drbd_md_sync(mdev);
 fail:
	conn_reconfig_done(mdev->tconn);
	if (nbc) {
		if (nbc->backing_bdev)
			blkdev_put(nbc->backing_bdev,
				   FMODE_READ | FMODE_WRITE | FMODE_EXCL);
		if (nbc->md_bdev)
			blkdev_put(nbc->md_bdev,
				   FMODE_READ | FMODE_WRITE | FMODE_EXCL);
		kfree(nbc);
	}
	kfree(new_disk_conf);
	lc_destroy(resync_lru);
	kfree(new_plan);

 finish:
	drbd_adm_finish(info, retcode);
	return 0;
}

static int adm_detach(struct drbd_conf *mdev, int force)
{
	enum drbd_state_rv retcode;
	int ret;

	if (force) {
		drbd_set_flag(mdev, FORCE_DETACH);
		drbd_force_state(mdev, NS(disk, D_FAILED));
		retcode = SS_SUCCESS;
		goto out;
	}

	drbd_suspend_io(mdev); /* so no-one is stuck in drbd_al_begin_io */
	drbd_md_get_buffer(mdev); /* make sure there is no in-flight meta-data IO */
	retcode = drbd_request_state(mdev, NS(disk, D_FAILED));
	drbd_md_put_buffer(mdev);
	/* D_FAILED will transition to DISKLESS. */
	ret = wait_event_interruptible(mdev->misc_wait,
			mdev->state.disk != D_FAILED);
	drbd_resume_io(mdev);
	if (retcode == SS_IS_DISKLESS)
		retcode = SS_NOTHING_TO_DO;
	if (ret)
		retcode = ERR_INTR;
out:
	return retcode;
}

/* Detaching the disk is a process in multiple stages.  First we need to lock
 * out application IO, in-flight IO, IO stuck in drbd_al_begin_io.
 * Then we transition to D_DISKLESS, and wait for put_ldev() to return all
 * internal references as well.
 * Only then we have finally detached. */
int drbd_adm_detach(struct sk_buff *skb, struct genl_info *info)
{
	enum drbd_ret_code retcode;
	struct detach_parms parms = { };
	int err;

	retcode = drbd_adm_prepare(skb, info, DRBD_ADM_NEED_MINOR);
	if (!adm_ctx.reply_skb)
		return retcode;
	if (retcode != NO_ERROR)
		goto out;

	if (info->attrs[DRBD_NLA_DETACH_PARMS]) {
		err = detach_parms_from_attrs(&parms, info);
		if (err) {
			retcode = ERR_MANDATORY_TAG;
			drbd_msg_put_info(from_attrs_err_to_txt(err));
			goto out;
		}
	}

	retcode = adm_detach(adm_ctx.mdev, parms.force_detach);
out:
	drbd_adm_finish(info, retcode);
	return 0;
}

static bool conn_resync_running(struct drbd_tconn *tconn)
{
	struct drbd_conf *mdev;
	bool rv = false;
	int vnr;

	rcu_read_lock();
	idr_for_each_entry(&tconn->volumes, mdev, vnr) {
		if (mdev->state.conn == C_SYNC_SOURCE ||
		    mdev->state.conn == C_SYNC_TARGET ||
		    mdev->state.conn == C_PAUSED_SYNC_S ||
		    mdev->state.conn == C_PAUSED_SYNC_T) {
			rv = true;
			break;
		}
	}
	rcu_read_unlock();

	return rv;
}

static bool conn_ov_running(struct drbd_tconn *tconn)
{
	struct drbd_conf *mdev;
	bool rv = false;
	int vnr;

	rcu_read_lock();
	idr_for_each_entry(&tconn->volumes, mdev, vnr) {
		if (mdev->state.conn == C_VERIFY_S ||
		    mdev->state.conn == C_VERIFY_T) {
			rv = true;
			break;
		}
	}
	rcu_read_unlock();

	return rv;
}

static enum drbd_ret_code
_check_net_options(struct drbd_tconn *tconn, struct net_conf *old_conf, struct net_conf *new_conf)
{
	struct drbd_conf *mdev;
	int i;

	if (old_conf && tconn->cstate == C_WF_REPORT_PARAMS && tconn->agreed_pro_version < 100) {
		if (new_conf->wire_protocol != old_conf->wire_protocol)
			return ERR_NEED_APV_100;

		if (new_conf->two_primaries != old_conf->two_primaries)
			return ERR_NEED_APV_100;

		if (strcmp(new_conf->integrity_alg, old_conf->integrity_alg))
			return ERR_NEED_APV_100;
	}

	if (!new_conf->two_primaries &&
	    conn_highest_role(tconn) == R_PRIMARY &&
	    conn_highest_peer(tconn) == R_PRIMARY)
		return ERR_NEED_ALLOW_TWO_PRI;

	if (new_conf->two_primaries &&
	    (new_conf->wire_protocol != DRBD_PROT_C))
		return ERR_NOT_PROTO_C;

	idr_for_each_entry(&tconn->volumes, mdev, i) {
		if (get_ldev(mdev)) {
			enum drbd_fencing_p fp = rcu_dereference(mdev->ldev->disk_conf)->fencing;
			put_ldev(mdev);
			if (new_conf->wire_protocol == DRBD_PROT_A && fp == FP_STONITH)
				return ERR_STONITH_AND_PROT_A;
		}
		if (mdev->state.role == R_PRIMARY && new_conf->discard_my_data)
			return ERR_DISCARD_IMPOSSIBLE;
	}

	if (new_conf->on_congestion != OC_BLOCK && new_conf->wire_protocol != DRBD_PROT_A)
		return ERR_CONG_NOT_PROTO_A;

	return NO_ERROR;
}

static enum drbd_ret_code
check_net_options(struct drbd_tconn *tconn, struct net_conf *new_conf)
{
	static enum drbd_ret_code rv;
	struct drbd_conf *mdev;
	int i;

	rcu_read_lock();
	rv = _check_net_options(tconn, rcu_dereference(tconn->net_conf), new_conf);
	rcu_read_unlock();

	/* tconn->volumes protected by genl_lock() here */
	idr_for_each_entry(&tconn->volumes, mdev, i) {
		if (!mdev->bitmap) {
			if(drbd_bm_init(mdev))
				return ERR_NOMEM;
		}
	}

	return rv;
}

struct crypto {
	struct crypto_hash *verify_tfm;
	struct crypto_hash *csums_tfm;
	struct crypto_hash *cram_hmac_tfm;
	struct crypto_hash *integrity_tfm;
};

static int
alloc_hash(struct crypto_hash **tfm, char *tfm_name, int err_alg)
{
	if (!tfm_name[0])
		return NO_ERROR;

	*tfm = crypto_alloc_hash(tfm_name, 0, CRYPTO_ALG_ASYNC);
	if (IS_ERR(*tfm)) {
		*tfm = NULL;
		return err_alg;
	}

	return NO_ERROR;
}

static enum drbd_ret_code
alloc_crypto(struct crypto *crypto, struct net_conf *new_conf)
{
	char hmac_name[CRYPTO_MAX_ALG_NAME];
	enum drbd_ret_code rv;

	rv = alloc_hash(&crypto->csums_tfm, new_conf->csums_alg,
		       ERR_CSUMS_ALG);
	if (rv != NO_ERROR)
		return rv;
	rv = alloc_hash(&crypto->verify_tfm, new_conf->verify_alg,
		       ERR_VERIFY_ALG);
	if (rv != NO_ERROR)
		return rv;
	rv = alloc_hash(&crypto->integrity_tfm, new_conf->integrity_alg,
		       ERR_INTEGRITY_ALG);
	if (rv != NO_ERROR)
		return rv;
	if (new_conf->cram_hmac_alg[0] != 0) {
		snprintf(hmac_name, CRYPTO_MAX_ALG_NAME, "hmac(%s)",
			 new_conf->cram_hmac_alg);

		rv = alloc_hash(&crypto->cram_hmac_tfm, hmac_name,
			       ERR_AUTH_ALG);
	}

	return rv;
}

static void free_crypto(struct crypto *crypto)
{
	crypto_free_hash(crypto->cram_hmac_tfm);
	crypto_free_hash(crypto->integrity_tfm);
	crypto_free_hash(crypto->csums_tfm);
	crypto_free_hash(crypto->verify_tfm);
}

int drbd_adm_net_opts(struct sk_buff *skb, struct genl_info *info)
{
	enum drbd_ret_code retcode;
	struct drbd_tconn *tconn;
	struct net_conf *old_conf, *new_conf = NULL;
	int err;
	int ovr; /* online verify running */
	int rsr; /* re-sync running */
	struct crypto crypto = { };

	retcode = drbd_adm_prepare(skb, info, DRBD_ADM_NEED_CONNECTION);
	if (!adm_ctx.reply_skb)
		return retcode;
	if (retcode != NO_ERROR)
		goto out;

	tconn = adm_ctx.tconn;

	new_conf = kzalloc(sizeof(struct net_conf), GFP_KERNEL);
	if (!new_conf) {
		retcode = ERR_NOMEM;
		goto out;
	}

	conn_reconfig_start(tconn);

	mutex_lock(&tconn->data.mutex);
	mutex_lock(&tconn->conf_update);
	old_conf = tconn->net_conf;

	if (!old_conf) {
		drbd_msg_put_info("net conf missing, try connect");
		retcode = ERR_INVALID_REQUEST;
		goto fail;
	}

	*new_conf = *old_conf;
	if (should_set_defaults(info))
		set_net_conf_defaults(new_conf);

	err = net_conf_from_attrs_for_change(new_conf, info);
	if (err && err != -ENOMSG) {
		retcode = ERR_MANDATORY_TAG;
		drbd_msg_put_info(from_attrs_err_to_txt(err));
		goto fail;
	}

	retcode = check_net_options(tconn, new_conf);
	if (retcode != NO_ERROR)
		goto fail;

	/* re-sync running */
	rsr = conn_resync_running(tconn);
	if (rsr && strcmp(new_conf->csums_alg, old_conf->csums_alg)) {
		retcode = ERR_CSUMS_RESYNC_RUNNING;
		goto fail;
	}

	/* online verify running */
	ovr = conn_ov_running(tconn);
	if (ovr && strcmp(new_conf->verify_alg, old_conf->verify_alg)) {
		retcode = ERR_VERIFY_RUNNING;
		goto fail;
	}

	retcode = alloc_crypto(&crypto, new_conf);
	if (retcode != NO_ERROR)
		goto fail;

	rcu_assign_pointer(tconn->net_conf, new_conf);

	if (!rsr) {
		crypto_free_hash(tconn->csums_tfm);
		tconn->csums_tfm = crypto.csums_tfm;
		crypto.csums_tfm = NULL;
	}
	if (!ovr) {
		crypto_free_hash(tconn->verify_tfm);
		tconn->verify_tfm = crypto.verify_tfm;
		crypto.verify_tfm = NULL;
	}

	crypto_free_hash(tconn->integrity_tfm);
	tconn->integrity_tfm = crypto.integrity_tfm;
	if (tconn->cstate >= C_WF_REPORT_PARAMS && tconn->agreed_pro_version >= 100)
		/* Do this without trying to take tconn->data.mutex again.  */
		__drbd_send_protocol(tconn, P_PROTOCOL_UPDATE);

	crypto_free_hash(tconn->cram_hmac_tfm);
	tconn->cram_hmac_tfm = crypto.cram_hmac_tfm;

	mutex_unlock(&tconn->conf_update);
	mutex_unlock(&tconn->data.mutex);
	synchronize_rcu();
	kfree(old_conf);

	if (tconn->cstate >= C_WF_REPORT_PARAMS)
		drbd_send_sync_param(minor_to_mdev(conn_lowest_minor(tconn)));

	goto done;

 fail:
	mutex_unlock(&tconn->conf_update);
	mutex_unlock(&tconn->data.mutex);
	free_crypto(&crypto);
	kfree(new_conf);
 done:
	conn_reconfig_done(tconn);
 out:
	drbd_adm_finish(info, retcode);
	return 0;
}

int drbd_adm_connect(struct sk_buff *skb, struct genl_info *info)
{
	struct drbd_conf *mdev;
	struct net_conf *old_conf, *new_conf = NULL;
	struct crypto crypto = { };
	struct drbd_tconn *tconn;
	enum drbd_ret_code retcode;
	int i;
	int err;

	retcode = drbd_adm_prepare(skb, info, DRBD_ADM_NEED_RESOURCE);

	if (!adm_ctx.reply_skb)
		return retcode;
	if (retcode != NO_ERROR)
		goto out;
	if (!(adm_ctx.my_addr && adm_ctx.peer_addr)) {
		drbd_msg_put_info("connection endpoint(s) missing");
		retcode = ERR_INVALID_REQUEST;
		goto out;
	}

	/* No need for _rcu here. All reconfiguration is
	 * strictly serialized on genl_lock(). We are protected against
	 * concurrent reconfiguration/addition/deletion */
	list_for_each_entry(tconn, &drbd_tconns, all_tconn) {
		if (nla_len(adm_ctx.my_addr) == tconn->my_addr_len &&
		    !memcmp(nla_data(adm_ctx.my_addr), &tconn->my_addr, tconn->my_addr_len)) {
			retcode = ERR_LOCAL_ADDR;
			goto out;
		}

		if (nla_len(adm_ctx.peer_addr) == tconn->peer_addr_len &&
		    !memcmp(nla_data(adm_ctx.peer_addr), &tconn->peer_addr, tconn->peer_addr_len)) {
			retcode = ERR_PEER_ADDR;
			goto out;
		}
	}

	tconn = adm_ctx.tconn;
	conn_reconfig_start(tconn);

	if (tconn->cstate > C_STANDALONE) {
		retcode = ERR_NET_CONFIGURED;
		goto fail;
	}

	/* allocation not in the IO path, drbdsetup / netlink process context */
	new_conf = kzalloc(sizeof(*new_conf), GFP_KERNEL);
	if (!new_conf) {
		retcode = ERR_NOMEM;
		goto fail;
	}

	set_net_conf_defaults(new_conf);

	err = net_conf_from_attrs(new_conf, info);
	if (err && err != -ENOMSG) {
		retcode = ERR_MANDATORY_TAG;
		drbd_msg_put_info(from_attrs_err_to_txt(err));
		goto fail;
	}

	retcode = check_net_options(tconn, new_conf);
	if (retcode != NO_ERROR)
		goto fail;

	retcode = alloc_crypto(&crypto, new_conf);
	if (retcode != NO_ERROR)
		goto fail;

	((char *)new_conf->shared_secret)[SHARED_SECRET_MAX-1] = 0;

	conn_flush_workqueue(tconn);

	mutex_lock(&tconn->conf_update);
	old_conf = tconn->net_conf;
	if (old_conf) {
		retcode = ERR_NET_CONFIGURED;
		mutex_unlock(&tconn->conf_update);
		goto fail;
	}
	rcu_assign_pointer(tconn->net_conf, new_conf);

	conn_free_crypto(tconn);
	tconn->cram_hmac_tfm = crypto.cram_hmac_tfm;
	tconn->integrity_tfm = crypto.integrity_tfm;
	tconn->csums_tfm = crypto.csums_tfm;
	tconn->verify_tfm = crypto.verify_tfm;

	tconn->my_addr_len = nla_len(adm_ctx.my_addr);
	memcpy(&tconn->my_addr, nla_data(adm_ctx.my_addr), tconn->my_addr_len);
	tconn->peer_addr_len = nla_len(adm_ctx.peer_addr);
	memcpy(&tconn->peer_addr, nla_data(adm_ctx.peer_addr), tconn->peer_addr_len);

	mutex_unlock(&tconn->conf_update);

	rcu_read_lock();
	idr_for_each_entry(&tconn->volumes, mdev, i) {
		mdev->send_cnt = 0;
		mdev->recv_cnt = 0;
	}
	rcu_read_unlock();

	retcode = conn_request_state(tconn, NS(conn, C_UNCONNECTED), CS_VERBOSE);

	conn_reconfig_done(tconn);
	drbd_adm_finish(info, retcode);
	return 0;

fail:
	free_crypto(&crypto);
	kfree(new_conf);

	conn_reconfig_done(tconn);
out:
	drbd_adm_finish(info, retcode);
	return 0;
}

static enum drbd_state_rv conn_try_disconnect(struct drbd_tconn *tconn, bool force)
{
	enum drbd_state_rv rv;

	rv = conn_request_state(tconn, NS(conn, C_DISCONNECTING),
			force ? CS_HARD : 0);

	switch (rv) {
	case SS_NOTHING_TO_DO:
		break;
	case SS_ALREADY_STANDALONE:
		return SS_SUCCESS;
	case SS_PRIMARY_NOP:
		/* Our state checking code wants to see the peer outdated. */
		rv = conn_request_state(tconn, NS2(conn, C_DISCONNECTING,
						pdsk, D_OUTDATED), CS_VERBOSE);
		break;
	case SS_CW_FAILED_BY_PEER:
		/* The peer probably wants to see us outdated. */
		rv = conn_request_state(tconn, NS2(conn, C_DISCONNECTING,
							disk, D_OUTDATED), 0);
		if (rv == SS_IS_DISKLESS || rv == SS_LOWER_THAN_OUTDATED) {
			rv = conn_request_state(tconn, NS(conn, C_DISCONNECTING),
					CS_HARD);
		}
		break;
	default:;
		/* no special handling necessary */
	}

	if (rv >= SS_SUCCESS) {
		enum drbd_state_rv rv2;
		/* No one else can reconfigure the network while I am here.
		 * The state handling only uses drbd_thread_stop_nowait(),
		 * we want to really wait here until the receiver is no more.
		 */
		drbd_thread_stop(&adm_ctx.tconn->receiver);

		/* Race breaker.  This additional state change request may be
		 * necessary, if this was a forced disconnect during a receiver
		 * restart.  We may have "killed" the receiver thread just
		 * after drbdd_init() returned.  Typically, we should be
		 * C_STANDALONE already, now, and this becomes a no-op.
		 */
		rv2 = conn_request_state(tconn, NS(conn, C_STANDALONE),
				CS_VERBOSE | CS_HARD);
		if (rv2 < SS_SUCCESS)
			conn_err(tconn,
				"unexpected rv2=%d in conn_try_disconnect()\n",
				rv2);
	}
	return rv;
}

int drbd_adm_disconnect(struct sk_buff *skb, struct genl_info *info)
{
	struct disconnect_parms parms;
	struct drbd_tconn *tconn;
	enum drbd_state_rv rv;
	enum drbd_ret_code retcode;
	int err;

	retcode = drbd_adm_prepare(skb, info, DRBD_ADM_NEED_CONNECTION);
	if (!adm_ctx.reply_skb)
		return retcode;
	if (retcode != NO_ERROR)
		goto fail;

	tconn = adm_ctx.tconn;
	memset(&parms, 0, sizeof(parms));
	if (info->attrs[DRBD_NLA_DISCONNECT_PARMS]) {
		err = disconnect_parms_from_attrs(&parms, info);
		if (err) {
			retcode = ERR_MANDATORY_TAG;
			drbd_msg_put_info(from_attrs_err_to_txt(err));
			goto fail;
		}
	}

	rv = conn_try_disconnect(tconn, parms.force_disconnect);
	if (rv < SS_SUCCESS)
		retcode = rv;  /* FIXME: Type mismatch. */
	else
		retcode = NO_ERROR;
 fail:
	drbd_adm_finish(info, retcode);
	return 0;
}

void resync_after_online_grow(struct drbd_conf *mdev)
{
	int iass; /* I am sync source */

	dev_info(DEV, "Resync of new storage after online grow\n");
	if (mdev->state.role != mdev->state.peer)
		iass = (mdev->state.role == R_PRIMARY);
	else
		iass = test_bit(RESOLVE_CONFLICTS, &mdev->tconn->flags);

	if (iass)
		drbd_start_resync(mdev, C_SYNC_SOURCE);
	else
		_drbd_request_state(mdev, NS(conn, C_WF_SYNC_UUID), CS_VERBOSE + CS_SERIALIZE);
}

int drbd_adm_resize(struct sk_buff *skb, struct genl_info *info)
{
	struct disk_conf *old_disk_conf, *new_disk_conf = NULL;
	struct resize_parms rs;
	struct drbd_conf *mdev;
	enum drbd_ret_code retcode;
	enum determine_dev_size dd;
	enum dds_flags ddsf;
	sector_t u_size;
	int err;

	retcode = drbd_adm_prepare(skb, info, DRBD_ADM_NEED_MINOR);
	if (!adm_ctx.reply_skb)
		return retcode;
	if (retcode != NO_ERROR)
		goto fail;

	memset(&rs, 0, sizeof(struct resize_parms));
	if (info->attrs[DRBD_NLA_RESIZE_PARMS]) {
		err = resize_parms_from_attrs(&rs, info);
		if (err) {
			retcode = ERR_MANDATORY_TAG;
			drbd_msg_put_info(from_attrs_err_to_txt(err));
			goto fail;
		}
	}

	mdev = adm_ctx.mdev;
	if (mdev->state.conn > C_CONNECTED) {
		retcode = ERR_RESIZE_RESYNC;
		goto fail;
	}

	if (mdev->state.role == R_SECONDARY &&
	    mdev->state.peer == R_SECONDARY) {
		retcode = ERR_NO_PRIMARY;
		goto fail;
	}

	if (!get_ldev(mdev)) {
		retcode = ERR_NO_DISK;
		goto fail;
	}

	if (rs.no_resync && mdev->tconn->agreed_pro_version < 93) {
		retcode = ERR_NEED_APV_93;
		goto fail_ldev;
	}

	rcu_read_lock();
	u_size = rcu_dereference(mdev->ldev->disk_conf)->disk_size;
	rcu_read_unlock();
	if (u_size != (sector_t)rs.resize_size) {
		new_disk_conf = kmalloc(sizeof(struct disk_conf), GFP_KERNEL);
		if (!new_disk_conf) {
			retcode = ERR_NOMEM;
			goto fail_ldev;
		}
	}

	if (mdev->ldev->known_size != drbd_get_capacity(mdev->ldev->backing_bdev))
		mdev->ldev->known_size = drbd_get_capacity(mdev->ldev->backing_bdev);

	if (new_disk_conf) {
		mutex_lock(&mdev->tconn->conf_update);
		old_disk_conf = mdev->ldev->disk_conf;
		*new_disk_conf = *old_disk_conf;
		new_disk_conf->disk_size = (sector_t)rs.resize_size;
		rcu_assign_pointer(mdev->ldev->disk_conf, new_disk_conf);
		mutex_unlock(&mdev->tconn->conf_update);
		synchronize_rcu();
		kfree(old_disk_conf);
	}

	ddsf = (rs.resize_force ? DDSF_FORCED : 0) | (rs.no_resync ? DDSF_NO_RESYNC : 0);
	dd = drbd_determine_dev_size(mdev, ddsf);
	drbd_md_sync(mdev);
	put_ldev(mdev);
	if (dd == dev_size_error) {
		retcode = ERR_NOMEM_BITMAP;
		goto fail;
	}

	if (mdev->state.conn == C_CONNECTED) {
		if (dd == grew)
			drbd_set_flag(mdev, RESIZE_PENDING);

		drbd_send_uuids(mdev);
		drbd_send_sizes(mdev, 1, ddsf);
	}

 fail:
	drbd_adm_finish(info, retcode);
	return 0;

 fail_ldev:
	put_ldev(mdev);
	goto fail;
}

int drbd_adm_resource_opts(struct sk_buff *skb, struct genl_info *info)
{
	enum drbd_ret_code retcode;
	struct drbd_tconn *tconn;
	struct res_opts res_opts;
	int err;

	retcode = drbd_adm_prepare(skb, info, DRBD_ADM_NEED_RESOURCE);
	if (!adm_ctx.reply_skb)
		return retcode;
	if (retcode != NO_ERROR)
		goto fail;
	tconn = adm_ctx.tconn;

	res_opts = tconn->res_opts;
	if (should_set_defaults(info))
		set_res_opts_defaults(&res_opts);

	err = res_opts_from_attrs(&res_opts, info);
	if (err && err != -ENOMSG) {
		retcode = ERR_MANDATORY_TAG;
		drbd_msg_put_info(from_attrs_err_to_txt(err));
		goto fail;
	}

	err = set_resource_options(tconn, &res_opts);
	if (err) {
		retcode = ERR_INVALID_REQUEST;
		if (err == -ENOMEM)
			retcode = ERR_NOMEM;
	}

fail:
	drbd_adm_finish(info, retcode);
	return 0;
}

int drbd_adm_invalidate(struct sk_buff *skb, struct genl_info *info)
{
	struct drbd_conf *mdev;
	int retcode; /* enum drbd_ret_code rsp. enum drbd_state_rv */

	retcode = drbd_adm_prepare(skb, info, DRBD_ADM_NEED_MINOR);
	if (!adm_ctx.reply_skb)
		return retcode;
	if (retcode != NO_ERROR)
		goto out;

	mdev = adm_ctx.mdev;

	/* If there is still bitmap IO pending, probably because of a previous
	 * resync just being finished, wait for it before requesting a new resync.
	 * Also wait for it's after_state_ch(). */
	drbd_suspend_io(mdev);
	wait_event(mdev->misc_wait, !drbd_test_flag(mdev, BITMAP_IO));
	drbd_flush_workqueue(mdev);

	retcode = _drbd_request_state(mdev, NS(conn, C_STARTING_SYNC_T), CS_ORDERED);

	if (retcode < SS_SUCCESS && retcode != SS_NEED_CONNECTION)
		retcode = drbd_request_state(mdev, NS(conn, C_STARTING_SYNC_T));

	while (retcode == SS_NEED_CONNECTION) {
		spin_lock_irq(&mdev->tconn->req_lock);
		if (mdev->state.conn < C_CONNECTED)
			retcode = _drbd_set_state(_NS(mdev, disk, D_INCONSISTENT), CS_VERBOSE, NULL);
		spin_unlock_irq(&mdev->tconn->req_lock);

		if (retcode != SS_NEED_CONNECTION)
			break;

		retcode = drbd_request_state(mdev, NS(conn, C_STARTING_SYNC_T));
	}
	drbd_resume_io(mdev);

out:
	drbd_adm_finish(info, retcode);
	return 0;
}

static int drbd_adm_simple_request_state(struct sk_buff *skb, struct genl_info *info,
		union drbd_state mask, union drbd_state val)
{
	enum drbd_ret_code retcode;

	retcode = drbd_adm_prepare(skb, info, DRBD_ADM_NEED_MINOR);
	if (!adm_ctx.reply_skb)
		return retcode;
	if (retcode != NO_ERROR)
		goto out;

	retcode = drbd_request_state(adm_ctx.mdev, mask, val);
out:
	drbd_adm_finish(info, retcode);
	return 0;
}

static int drbd_bmio_set_susp_al(struct drbd_conf *mdev)
{
	int rv;

	rv = drbd_bmio_set_n_write(mdev);
	drbd_suspend_al(mdev);
	return rv;
}

int drbd_adm_invalidate_peer(struct sk_buff *skb, struct genl_info *info)
{
	int retcode; /* drbd_ret_code, drbd_state_rv */
	struct drbd_conf *mdev;

	retcode = drbd_adm_prepare(skb, info, DRBD_ADM_NEED_MINOR);
	if (!adm_ctx.reply_skb)
		return retcode;
	if (retcode != NO_ERROR)
		goto out;

	mdev = adm_ctx.mdev;

	/* If there is still bitmap IO pending, probably because of a previous
	 * resync just being finished, wait for it before requesting a new resync.
	 * Also wait for it's after_state_ch(). */
	drbd_suspend_io(mdev);
	wait_event(mdev->misc_wait, !drbd_test_flag(mdev, BITMAP_IO));
	drbd_flush_workqueue(mdev);

	retcode = _drbd_request_state(mdev, NS(conn, C_STARTING_SYNC_S), CS_ORDERED);
	if (retcode < SS_SUCCESS) {
		if (retcode == SS_NEED_CONNECTION && mdev->state.role == R_PRIMARY) {
			/* The peer will get a resync upon connect anyways.
			 * Just make that into a full resync. */
			retcode = drbd_request_state(mdev, NS(pdsk, D_INCONSISTENT));
			if (retcode >= SS_SUCCESS) {
				if (drbd_bitmap_io(mdev, &drbd_bmio_set_susp_al,
						   "set_n_write from invalidate_peer",
						   BM_LOCKED_SET_ALLOWED))
					retcode = ERR_IO_MD_DISK;
			}
		} else
			retcode = drbd_request_state(mdev, NS(conn, C_STARTING_SYNC_S));
	}
	drbd_resume_io(mdev);

out:
	drbd_adm_finish(info, retcode);
	return 0;
}

int drbd_adm_pause_sync(struct sk_buff *skb, struct genl_info *info)
{
	enum drbd_ret_code retcode;

	retcode = drbd_adm_prepare(skb, info, DRBD_ADM_NEED_MINOR);
	if (!adm_ctx.reply_skb)
		return retcode;
	if (retcode != NO_ERROR)
		goto out;

	if (drbd_request_state(adm_ctx.mdev, NS(user_isp, 1)) == SS_NOTHING_TO_DO)
		retcode = ERR_PAUSE_IS_SET;
out:
	drbd_adm_finish(info, retcode);
	return 0;
}

int drbd_adm_resume_sync(struct sk_buff *skb, struct genl_info *info)
{
	union drbd_dev_state s;
	enum drbd_ret_code retcode;

	retcode = drbd_adm_prepare(skb, info, DRBD_ADM_NEED_MINOR);
	if (!adm_ctx.reply_skb)
		return retcode;
	if (retcode != NO_ERROR)
		goto out;

	if (drbd_request_state(adm_ctx.mdev, NS(user_isp, 0)) == SS_NOTHING_TO_DO) {
		s = adm_ctx.mdev->state;
		if (s.conn == C_PAUSED_SYNC_S || s.conn == C_PAUSED_SYNC_T) {
			retcode = s.aftr_isp ? ERR_PIC_AFTER_DEP :
				  s.peer_isp ? ERR_PIC_PEER_DEP : ERR_PAUSE_IS_CLEAR;
		} else {
			retcode = ERR_PAUSE_IS_CLEAR;
		}
	}

out:
	drbd_adm_finish(info, retcode);
	return 0;
}

int drbd_adm_suspend_io(struct sk_buff *skb, struct genl_info *info)
{
	return drbd_adm_simple_request_state(skb, info, NS(susp, 1));
}

int drbd_adm_resume_io(struct sk_buff *skb, struct genl_info *info)
{
	struct drbd_conf *mdev;
	int retcode; /* enum drbd_ret_code rsp. enum drbd_state_rv */

	retcode = drbd_adm_prepare(skb, info, DRBD_ADM_NEED_MINOR);
	if (!adm_ctx.reply_skb)
		return retcode;
	if (retcode != NO_ERROR)
		goto out;

	mdev = adm_ctx.mdev;
	if (drbd_test_flag(mdev, NEW_CUR_UUID)) {
		drbd_uuid_new_current(mdev);
		drbd_clear_flag(mdev, NEW_CUR_UUID);
	}
	drbd_suspend_io(mdev);
	retcode = drbd_request_state(mdev, NS3(susp, 0, susp_nod, 0, susp_fen, 0));
	if (retcode == SS_SUCCESS) {
		if (mdev->state.conn < C_CONNECTED)
			tl_clear(mdev->tconn);
		if (mdev->state.disk == D_DISKLESS || mdev->state.disk == D_FAILED)
			tl_restart(mdev->tconn, FAIL_FROZEN_DISK_IO);
	}
	drbd_resume_io(mdev);

out:
	drbd_adm_finish(info, retcode);
	return 0;
}

int drbd_adm_outdate(struct sk_buff *skb, struct genl_info *info)
{
	return drbd_adm_simple_request_state(skb, info, NS(disk, D_OUTDATED));
}

int nla_put_drbd_cfg_context(struct sk_buff *skb, struct drbd_tconn *tconn, unsigned vnr)
{
	struct nlattr *nla;
	nla = nla_nest_start(skb, DRBD_NLA_CFG_CONTEXT);
	if (!nla)
		goto nla_put_failure;
	if (vnr != VOLUME_UNSPECIFIED &&
	    nla_put_u32(skb, T_ctx_volume, vnr))
		goto nla_put_failure;
	if (nla_put_string(skb, T_ctx_resource_name, tconn->name))
		goto nla_put_failure;
	if (tconn->my_addr_len &&
	    nla_put(skb, T_ctx_my_addr, tconn->my_addr_len, &tconn->my_addr))
		goto nla_put_failure;
	if (tconn->peer_addr_len &&
	    nla_put(skb, T_ctx_peer_addr, tconn->peer_addr_len, &tconn->peer_addr))
		goto nla_put_failure;
	nla_nest_end(skb, nla);
	return 0;

nla_put_failure:
	if (nla)
		nla_nest_cancel(skb, nla);
	return -EMSGSIZE;
}

int nla_put_status_info(struct sk_buff *skb, struct drbd_conf *mdev,
		const struct sib_info *sib)
{
	struct state_info *si = NULL; /* for sizeof(si->member); */
	struct net_conf *nc;
	struct nlattr *nla;
	int got_ldev;
	int err = 0;
	int exclude_sensitive;

	/* If sib != NULL, this is drbd_bcast_event, which anyone can listen
	 * to.  So we better exclude_sensitive information.
	 *
	 * If sib == NULL, this is drbd_adm_get_status, executed synchronously
	 * in the context of the requesting user process. Exclude sensitive
	 * information, unless current has superuser.
	 *
	 * NOTE: for drbd_adm_get_status_all(), this is a netlink dump, and
	 * relies on the current implementation of netlink_dump(), which
	 * executes the dump callback successively from netlink_recvmsg(),
	 * always in the context of the receiving process */
	exclude_sensitive = sib || !capable(CAP_SYS_ADMIN);

	got_ldev = get_ldev(mdev);

	/* We need to add connection name and volume number information still.
	 * Minor number is in drbd_genlmsghdr. */
	if (nla_put_drbd_cfg_context(skb, mdev->tconn, mdev->vnr))
		goto nla_put_failure;

	if (res_opts_to_skb(skb, &mdev->tconn->res_opts, exclude_sensitive))
		goto nla_put_failure;

	rcu_read_lock();
	if (got_ldev)
		if (disk_conf_to_skb(skb, rcu_dereference(mdev->ldev->disk_conf), exclude_sensitive))
			goto nla_put_failure;

	nc = rcu_dereference(mdev->tconn->net_conf);
	if (nc)
		err = net_conf_to_skb(skb, nc, exclude_sensitive);
	rcu_read_unlock();
	if (err)
		goto nla_put_failure;

	nla = nla_nest_start(skb, DRBD_NLA_STATE_INFO);
	if (!nla)
		goto nla_put_failure;
	if (nla_put_u32(skb, T_sib_reason, sib ? sib->sib_reason : SIB_GET_STATUS_REPLY) ||
	    nla_put_u32(skb, T_current_state, mdev->state.i) ||
	    nla_put_u64(skb, T_ed_uuid, mdev->ed_uuid) ||
	    nla_put_u64(skb, T_capacity, drbd_get_capacity(mdev->this_bdev)) ||
	    nla_put_u64(skb, T_send_cnt, mdev->send_cnt) ||
	    nla_put_u64(skb, T_recv_cnt, mdev->recv_cnt) ||
	    nla_put_u64(skb, T_read_cnt, mdev->read_cnt) ||
	    nla_put_u64(skb, T_writ_cnt, mdev->writ_cnt) ||
	    nla_put_u64(skb, T_al_writ_cnt, mdev->al_writ_cnt) ||
	    nla_put_u64(skb, T_bm_writ_cnt, mdev->bm_writ_cnt) ||
	    nla_put_u32(skb, T_ap_bio_cnt, atomic_read(&mdev->ap_bio_cnt)) ||
	    nla_put_u32(skb, T_ap_pending_cnt, atomic_read(&mdev->ap_pending_cnt)) ||
	    nla_put_u32(skb, T_rs_pending_cnt, atomic_read(&mdev->rs_pending_cnt)))
		goto nla_put_failure;

	if (got_ldev) {
		int err;

		spin_lock_irq(&mdev->ldev->md.uuid_lock);
		err = nla_put(skb, T_uuids, sizeof(si->uuids), mdev->ldev->md.uuid);
		spin_unlock_irq(&mdev->ldev->md.uuid_lock);

		if (err)
			goto nla_put_failure;

		if (nla_put_u32(skb, T_disk_flags, mdev->ldev->md.flags) ||
		    nla_put_u64(skb, T_bits_total, drbd_bm_bits(mdev)) ||
		    nla_put_u64(skb, T_bits_oos, drbd_bm_total_weight(mdev)))
			goto nla_put_failure;
		if (C_SYNC_SOURCE <= mdev->state.conn &&
		    C_PAUSED_SYNC_T >= mdev->state.conn) {
			if (nla_put_u64(skb, T_bits_rs_total, mdev->rs_total) ||
			    nla_put_u64(skb, T_bits_rs_failed, mdev->rs_failed))
				goto nla_put_failure;
		}
	}

	if (sib) {
		switch(sib->sib_reason) {
		case SIB_SYNC_PROGRESS:
		case SIB_GET_STATUS_REPLY:
			break;
		case SIB_STATE_CHANGE:
			if (nla_put_u32(skb, T_prev_state, sib->os.i) ||
			    nla_put_u32(skb, T_new_state, sib->ns.i))
				goto nla_put_failure;
			break;
		case SIB_HELPER_POST:
			if (nla_put_u32(skb, T_helper_exit_code,
					sib->helper_exit_code))
				goto nla_put_failure;
			/* fall through */
		case SIB_HELPER_PRE:
			if (nla_put_string(skb, T_helper, sib->helper_name))
				goto nla_put_failure;
			break;
		}
	}
	nla_nest_end(skb, nla);

	if (0)
nla_put_failure:
		err = -EMSGSIZE;
	if (got_ldev)
		put_ldev(mdev);
	return err;
}

int drbd_adm_get_status(struct sk_buff *skb, struct genl_info *info)
{
	enum drbd_ret_code retcode;
	int err;

	retcode = drbd_adm_prepare(skb, info, DRBD_ADM_NEED_MINOR);
	if (!adm_ctx.reply_skb)
		return retcode;
	if (retcode != NO_ERROR)
		goto out;

	err = nla_put_status_info(adm_ctx.reply_skb, adm_ctx.mdev, NULL);
	if (err) {
		nlmsg_free(adm_ctx.reply_skb);
		return err;
	}
out:
	drbd_adm_finish(info, retcode);
	return 0;
}

int get_one_status(struct sk_buff *skb, struct netlink_callback *cb)
{
	struct drbd_conf *mdev;
	struct drbd_genlmsghdr *dh;
	struct drbd_tconn *pos = (struct drbd_tconn*)cb->args[0];
	struct drbd_tconn *tconn = NULL;
	struct drbd_tconn *tmp;
	unsigned volume = cb->args[1];

	/* Open coded, deferred, iteration:
	 * list_for_each_entry_safe(tconn, tmp, &drbd_tconns, all_tconn) {
	 *	idr_for_each_entry(&tconn->volumes, mdev, i) {
	 *	  ...
	 *	}
	 * }
	 * where tconn is cb->args[0];
	 * and i is cb->args[1];
	 *
	 * cb->args[2] indicates if we shall loop over all resources,
	 * or just dump all volumes of a single resource.
	 *
	 * This may miss entries inserted after this dump started,
	 * or entries deleted before they are reached.
	 *
	 * We need to make sure the mdev won't disappear while
	 * we are looking at it, and revalidate our iterators
	 * on each iteration.
	 */

	/* synchronize with conn_create()/conn_destroy() */
	rcu_read_lock();
	/* revalidate iterator position */
	list_for_each_entry_rcu(tmp, &drbd_tconns, all_tconn) {
		if (pos == NULL) {
			/* first iteration */
			pos = tmp;
			tconn = pos;
			break;
		}
		if (tmp == pos) {
			tconn = pos;
			break;
		}
	}
	if (tconn) {
next_tconn:
		mdev = idr_get_next(&tconn->volumes, &volume);
		if (!mdev) {
			/* No more volumes to dump on this tconn.
			 * Advance tconn iterator. */
			pos = list_entry_rcu(tconn->all_tconn.next,
					     struct drbd_tconn, all_tconn);
			/* Did we dump any volume on this tconn yet? */
			if (volume != 0) {
				/* If we reached the end of the list,
				 * or only a single resource dump was requested,
				 * we are done. */
				if (&pos->all_tconn == &drbd_tconns || cb->args[2])
					goto out;
				volume = 0;
				tconn = pos;
				goto next_tconn;
			}
		}

		dh = genlmsg_put(skb, NETLINK_CB(cb->skb).pid,
				cb->nlh->nlmsg_seq, &drbd_genl_family,
				NLM_F_MULTI, DRBD_ADM_GET_STATUS);
		if (!dh)
			goto out;

		if (!mdev) {
			/* This is a tconn without a single volume.
			 * Suprisingly enough, it may have a network
			 * configuration. */
			struct net_conf *nc;
			dh->minor = -1U;
			dh->ret_code = NO_ERROR;
			if (nla_put_drbd_cfg_context(skb, tconn, VOLUME_UNSPECIFIED))
				goto cancel;
			nc = rcu_dereference(tconn->net_conf);
			if (nc && net_conf_to_skb(skb, nc, 1) != 0)
				goto cancel;
			goto done;
		}

		D_ASSERT(mdev->vnr == volume);
		D_ASSERT(mdev->tconn == tconn);

		dh->minor = mdev_to_minor(mdev);
		dh->ret_code = NO_ERROR;

		if (nla_put_status_info(skb, mdev, NULL)) {
cancel:
			genlmsg_cancel(skb, dh);
			goto out;
		}
done:
		genlmsg_end(skb, dh);
        }

out:
	rcu_read_unlock();
	/* where to start the next iteration */
        cb->args[0] = (long)pos;
        cb->args[1] = (pos == tconn) ? volume + 1 : 0;

	/* No more tconns/volumes/minors found results in an empty skb.
	 * Which will terminate the dump. */
        return skb->len;
}

/*
 * Request status of all resources, or of all volumes within a single resource.
 *
 * This is a dump, as the answer may not fit in a single reply skb otherwise.
 * Which means we cannot use the family->attrbuf or other such members, because
 * dump is NOT protected by the genl_lock().  During dump, we only have access
 * to the incoming skb, and need to opencode "parsing" of the nlattr payload.
 *
 * Once things are setup properly, we call into get_one_status().
 */
int drbd_adm_get_status_all(struct sk_buff *skb, struct netlink_callback *cb)
{
	const unsigned hdrlen = GENL_HDRLEN + GENL_MAGIC_FAMILY_HDRSZ;
	struct nlattr *nla;
	const char *resource_name;
	struct drbd_tconn *tconn;
	int maxtype;

	/* Is this a followup call? */
	if (cb->args[0]) {
		/* ... of a single resource dump,
		 * and the resource iterator has been advanced already? */
		if (cb->args[2] && cb->args[2] != cb->args[0])
			return 0; /* DONE. */
		goto dump;
	}

	/* First call (from netlink_dump_start).  We need to figure out
	 * which resource(s) the user wants us to dump. */
	nla = nla_find(nlmsg_attrdata(cb->nlh, hdrlen),
			nlmsg_attrlen(cb->nlh, hdrlen),
			DRBD_NLA_CFG_CONTEXT);

	/* No explicit context given.  Dump all. */
	if (!nla)
		goto dump;
	maxtype = ARRAY_SIZE(drbd_cfg_context_nl_policy) - 1;
	nla = drbd_nla_find_nested(maxtype, nla, __nla_type(T_ctx_resource_name));
	if (IS_ERR(nla))
		return PTR_ERR(nla);
	/* context given, but no name present? */
	if (!nla)
		return -EINVAL;
	resource_name = nla_data(nla);
	tconn = conn_get_by_name(resource_name);

	if (!tconn)
		return -ENODEV;

	kref_put(&tconn->kref, &conn_destroy); /* get_one_status() (re)validates tconn by itself */

	/* prime iterators, and set "filter" mode mark:
	 * only dump this tconn. */
	cb->args[0] = (long)tconn;
	/* cb->args[1] = 0; passed in this way. */
	cb->args[2] = (long)tconn;

dump:
	return get_one_status(skb, cb);
}

int drbd_adm_get_timeout_type(struct sk_buff *skb, struct genl_info *info)
{
	enum drbd_ret_code retcode;
	struct timeout_parms tp;
	int err;

	retcode = drbd_adm_prepare(skb, info, DRBD_ADM_NEED_MINOR);
	if (!adm_ctx.reply_skb)
		return retcode;
	if (retcode != NO_ERROR)
		goto out;

	tp.timeout_type =
		adm_ctx.mdev->state.pdsk == D_OUTDATED ? UT_PEER_OUTDATED :
		drbd_test_flag(adm_ctx.mdev, USE_DEGR_WFC_T) ? UT_DEGRADED :
		UT_DEFAULT;

	err = timeout_parms_to_priv_skb(adm_ctx.reply_skb, &tp);
	if (err) {
		nlmsg_free(adm_ctx.reply_skb);
		return err;
	}
out:
	drbd_adm_finish(info, retcode);
	return 0;
}

int drbd_adm_start_ov(struct sk_buff *skb, struct genl_info *info)
{
	struct drbd_conf *mdev;
	enum drbd_ret_code retcode;
	struct start_ov_parms parms;

	retcode = drbd_adm_prepare(skb, info, DRBD_ADM_NEED_MINOR);
	if (!adm_ctx.reply_skb)
		return retcode;
	if (retcode != NO_ERROR)
		goto out;

	mdev = adm_ctx.mdev;

	/* resume from last known position, if possible */
	parms.ov_start_sector = mdev->ov_start_sector;
	parms.ov_stop_sector = ULLONG_MAX;
	if (info->attrs[DRBD_NLA_START_OV_PARMS]) {
		int err = start_ov_parms_from_attrs(&parms, info);
		if (err) {
			retcode = ERR_MANDATORY_TAG;
			drbd_msg_put_info(from_attrs_err_to_txt(err));
			goto out;
		}
	}
	/* w_make_ov_request expects position to be aligned */
	mdev->ov_start_sector = parms.ov_start_sector & ~(BM_SECT_PER_BIT-1);
	mdev->ov_stop_sector = parms.ov_stop_sector;

	/* If there is still bitmap IO pending, e.g. previous resync or verify
	 * just being finished, wait for it before requesting a new resync. */
	drbd_suspend_io(mdev);
	wait_event(mdev->misc_wait, !drbd_test_flag(mdev, BITMAP_IO));
	retcode = drbd_request_state(mdev,NS(conn,C_VERIFY_S));
	drbd_resume_io(mdev);
out:
	drbd_adm_finish(info, retcode);
	return 0;
}


int drbd_adm_new_c_uuid(struct sk_buff *skb, struct genl_info *info)
{
	struct drbd_conf *mdev;
	enum drbd_ret_code retcode;
	int skip_initial_sync = 0;
	int err;
	struct new_c_uuid_parms args;

	retcode = drbd_adm_prepare(skb, info, DRBD_ADM_NEED_MINOR);
	if (!adm_ctx.reply_skb)
		return retcode;
	if (retcode != NO_ERROR)
		goto out_nolock;

	mdev = adm_ctx.mdev;
	memset(&args, 0, sizeof(args));
	if (info->attrs[DRBD_NLA_NEW_C_UUID_PARMS]) {
		err = new_c_uuid_parms_from_attrs(&args, info);
		if (err) {
			retcode = ERR_MANDATORY_TAG;
			drbd_msg_put_info(from_attrs_err_to_txt(err));
			goto out_nolock;
		}
	}

	mutex_lock(mdev->state_mutex); /* Protects us against serialized state changes. */

	if (!get_ldev(mdev)) {
		retcode = ERR_NO_DISK;
		goto out;
	}

	/* this is "skip initial sync", assume to be clean */
	if (mdev->state.conn == C_CONNECTED && mdev->tconn->agreed_pro_version >= 90 &&
	    mdev->ldev->md.uuid[UI_CURRENT] == UUID_JUST_CREATED && args.clear_bm) {
		dev_info(DEV, "Preparing to skip initial sync\n");
		skip_initial_sync = 1;
	} else if (mdev->state.conn != C_STANDALONE) {
		retcode = ERR_CONNECTED;
		goto out_dec;
	}

	drbd_uuid_set(mdev, UI_BITMAP, 0); /* Rotate UI_BITMAP to History 1, etc... */
	drbd_uuid_new_current(mdev); /* New current, previous to UI_BITMAP */

	if (args.clear_bm) {
		err = drbd_bitmap_io(mdev, &drbd_bmio_clear_n_write,
			"clear_n_write from new_c_uuid", BM_LOCKED_MASK);
		if (err) {
			dev_err(DEV, "Writing bitmap failed with %d\n",err);
			retcode = ERR_IO_MD_DISK;
		}
		if (skip_initial_sync) {
			drbd_send_uuids_skip_initial_sync(mdev);
			_drbd_uuid_set(mdev, UI_BITMAP, 0);
			drbd_print_uuids(mdev, "cleared bitmap UUID");
			spin_lock_irq(&mdev->tconn->req_lock);
			_drbd_set_state(_NS2(mdev, disk, D_UP_TO_DATE, pdsk, D_UP_TO_DATE),
					CS_VERBOSE, NULL);
			spin_unlock_irq(&mdev->tconn->req_lock);
		}
	}

	drbd_md_sync(mdev);
out_dec:
	put_ldev(mdev);
out:
	mutex_unlock(mdev->state_mutex);
out_nolock:
	drbd_adm_finish(info, retcode);
	return 0;
}

static enum drbd_ret_code
drbd_check_resource_name(const char *name)
{
	if (!name || !name[0]) {
		drbd_msg_put_info("resource name missing");
		return ERR_MANDATORY_TAG;
	}
	/* if we want to use these in sysfs/configfs/debugfs some day,
	 * we must not allow slashes */
	if (strchr(name, '/')) {
		drbd_msg_put_info("invalid resource name");
		return ERR_INVALID_REQUEST;
	}
	return NO_ERROR;
}

int drbd_adm_new_resource(struct sk_buff *skb, struct genl_info *info)
{
	enum drbd_ret_code retcode;
	struct res_opts res_opts;
	int err;

	retcode = drbd_adm_prepare(skb, info, 0);
	if (!adm_ctx.reply_skb)
		return retcode;
	if (retcode != NO_ERROR)
		goto out;

	set_res_opts_defaults(&res_opts);
	err = res_opts_from_attrs(&res_opts, info);
	if (err && err != -ENOMSG) {
		retcode = ERR_MANDATORY_TAG;
		drbd_msg_put_info(from_attrs_err_to_txt(err));
		goto out;
	}

	retcode = drbd_check_resource_name(adm_ctx.resource_name);
	if (retcode != NO_ERROR)
		goto out;

	if (adm_ctx.tconn)
		goto out;

	if (!conn_create(adm_ctx.resource_name, &res_opts))
		retcode = ERR_NOMEM;
out:
	drbd_adm_finish(info, retcode);
	return 0;
}

int drbd_adm_add_minor(struct sk_buff *skb, struct genl_info *info)
{
	struct drbd_genlmsghdr *dh = info->userhdr;
	enum drbd_ret_code retcode;

	retcode = drbd_adm_prepare(skb, info, DRBD_ADM_NEED_RESOURCE);
	if (!adm_ctx.reply_skb)
		return retcode;
	if (retcode != NO_ERROR)
		goto out;

	if (dh->minor > MINORMASK) {
		drbd_msg_put_info("requested minor out of range");
		retcode = ERR_INVALID_REQUEST;
		goto out;
	}
	if (adm_ctx.volume > DRBD_VOLUME_MAX) {
		drbd_msg_put_info("requested volume id out of range");
		retcode = ERR_INVALID_REQUEST;
		goto out;
	}

	if (adm_ctx.mdev)
		goto out;

	retcode = conn_new_minor(adm_ctx.tconn, dh->minor, adm_ctx.volume);
out:
	drbd_adm_finish(info, retcode);
	return 0;
}

static enum drbd_ret_code adm_delete_minor(struct drbd_conf *mdev)
{
	if (mdev->state.disk == D_DISKLESS &&
	    /* no need to be mdev->state.conn == C_STANDALONE &&
	     * we may want to delete a minor from a live replication group.
	     */
	    mdev->state.role == R_SECONDARY) {
		_drbd_request_state(mdev, NS(conn, C_WF_REPORT_PARAMS),
				    CS_VERBOSE + CS_WAIT_COMPLETE);
		idr_remove(&mdev->tconn->volumes, mdev->vnr);
		idr_remove(&minors, mdev_to_minor(mdev));
		del_gendisk(mdev->vdisk);
		kobject_del(&mdev->kobj);
		synchronize_rcu();
		kobject_put(&mdev->kobj);
		return NO_ERROR;
	} else
		return ERR_MINOR_CONFIGURED;
}

int drbd_adm_delete_minor(struct sk_buff *skb, struct genl_info *info)
{
	enum drbd_ret_code retcode;

	retcode = drbd_adm_prepare(skb, info, DRBD_ADM_NEED_MINOR);
	if (!adm_ctx.reply_skb)
		return retcode;
	if (retcode != NO_ERROR)
		goto out;

	retcode = adm_delete_minor(adm_ctx.mdev);
out:
	drbd_adm_finish(info, retcode);
	return 0;
}

int drbd_adm_down(struct sk_buff *skb, struct genl_info *info)
{
	int retcode; /* enum drbd_ret_code rsp. enum drbd_state_rv */
	struct drbd_conf *mdev;
	unsigned i;

	retcode = drbd_adm_prepare(skb, info, 0);
	if (!adm_ctx.reply_skb)
		return retcode;
	if (retcode != NO_ERROR)
		goto out;

	if (!adm_ctx.tconn) {
		retcode = ERR_RES_NOT_KNOWN;
		goto out;
	}

	/* demote */
	idr_for_each_entry(&adm_ctx.tconn->volumes, mdev, i) {
		retcode = drbd_set_role(mdev, R_SECONDARY, 0);
		if (retcode < SS_SUCCESS) {
			drbd_msg_put_info("failed to demote");
			goto out;
		}
	}

	retcode = conn_try_disconnect(adm_ctx.tconn, 0);
	if (retcode < SS_SUCCESS) {
		drbd_msg_put_info("failed to disconnect");
		goto out;
	}

	/* detach */
	idr_for_each_entry(&adm_ctx.tconn->volumes, mdev, i) {
		retcode = adm_detach(mdev, 0);
		if (retcode < SS_SUCCESS || retcode > NO_ERROR) {
			drbd_msg_put_info("failed to detach");
			goto out;
		}
	}

	/* If we reach this, all volumes (of this tconn) are Secondary,
	 * Disconnected, Diskless, aka Unconfigured. Make sure all threads have
	 * actually stopped, state handling only does drbd_thread_stop_nowait(). */
	drbd_thread_stop(&adm_ctx.tconn->worker);

	/* Now, nothing can fail anymore */

	/* delete volumes */
	idr_for_each_entry(&adm_ctx.tconn->volumes, mdev, i) {
		retcode = adm_delete_minor(mdev);
		if (retcode != NO_ERROR) {
			/* "can not happen" */
			drbd_msg_put_info("failed to delete volume");
			goto out;
		}
	}

	/* delete connection */
	if (conn_lowest_minor(adm_ctx.tconn) < 0) {
		list_del_rcu(&adm_ctx.tconn->all_tconn);
		synchronize_rcu();
		kref_put(&adm_ctx.tconn->kref, &conn_destroy);

		retcode = NO_ERROR;
	} else {
		/* "can not happen" */
		retcode = ERR_RES_IN_USE;
		drbd_msg_put_info("failed to delete connection");
	}
	goto out;
out:
	drbd_adm_finish(info, retcode);
	return 0;
}

int drbd_adm_del_resource(struct sk_buff *skb, struct genl_info *info)
{
	enum drbd_ret_code retcode;

	retcode = drbd_adm_prepare(skb, info, DRBD_ADM_NEED_RESOURCE);
	if (!adm_ctx.reply_skb)
		return retcode;
	if (retcode != NO_ERROR)
		goto out;

	if (conn_lowest_minor(adm_ctx.tconn) < 0) {
		list_del_rcu(&adm_ctx.tconn->all_tconn);
		synchronize_rcu();
		kref_put(&adm_ctx.tconn->kref, &conn_destroy);

		retcode = NO_ERROR;
	} else {
		retcode = ERR_RES_IN_USE;
	}

	if (retcode == NO_ERROR)
		drbd_thread_stop(&adm_ctx.tconn->worker);
out:
	drbd_adm_finish(info, retcode);
	return 0;
}

void drbd_bcast_event(struct drbd_conf *mdev, const struct sib_info *sib)
{
	static atomic_t drbd_genl_seq = ATOMIC_INIT(2); /* two. */
	struct sk_buff *msg;
	struct drbd_genlmsghdr *d_out;
	unsigned seq;
	int err = -ENOMEM;

	seq = atomic_inc_return(&drbd_genl_seq);
	msg = genlmsg_new(NLMSG_GOODSIZE, GFP_NOIO);
	if (!msg)
		goto failed;

	err = -EMSGSIZE;
	d_out = genlmsg_put(msg, 0, seq, &drbd_genl_family, 0, DRBD_EVENT);
	if (!d_out) /* cannot happen, but anyways. */
		goto nla_put_failure;
	d_out->minor = mdev_to_minor(mdev);
	d_out->ret_code = NO_ERROR;

	if (nla_put_status_info(msg, mdev, sib))
		goto nla_put_failure;
	genlmsg_end(msg, d_out);
	err = drbd_genl_multicast_events(msg, 0);
	/* msg has been consumed or freed in netlink_broadcast() */
	if (err && err != -ESRCH)
		goto failed;

	return;

nla_put_failure:
	nlmsg_free(msg);
failed:
	dev_err(DEV, "Error %d while broadcasting event. "
			"Event seq:%u sib_reason:%u\n",
			err, seq, sib->sib_reason);
}<|MERGE_RESOLUTION|>--- conflicted
+++ resolved
@@ -1177,7 +1177,6 @@
 		dc->c_plan_ahead = DRBD_C_PLAN_AHEAD_MAX;
 }
 
-<<<<<<< HEAD
 int drbd_adm_disk_opts(struct sk_buff *skb, struct genl_info *info)
 {
 	enum drbd_ret_code retcode;
@@ -1185,12 +1184,6 @@
 	struct disk_conf *new_disk_conf, *old_disk_conf;
 	struct fifo_buffer *old_plan = NULL, *new_plan = NULL;
 	int err, fifo_size;
-=======
-	/* make sure there is no leftover from previous force-detach attempts */
-	drbd_clear_flag(mdev, FORCE_DETACH);
-	drbd_clear_flag(mdev, WAS_IO_ERROR);
-	drbd_clear_flag(mdev, WAS_READ_ERROR);
->>>>>>> 686638ea
 
 	retcode = drbd_adm_prepare(skb, info, DRBD_ADM_NEED_MINOR);
 	if (!adm_ctx.reply_skb)
@@ -1340,6 +1333,8 @@
 
 	/* make sure there is no leftover from previous force-detach attempts */
 	drbd_clear_flag(mdev, FORCE_DETACH);
+	drbd_clear_flag(mdev, WAS_IO_ERROR);
+	drbd_clear_flag(mdev, WAS_READ_ERROR);
 
 	/* and no leftover from previously aborted resync or verify, either */
 	mdev->rs_total = 0;
