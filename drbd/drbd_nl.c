/*
   drbd_nl.c

   This file is part of DRBD by Philipp Reisner and Lars Ellenberg.

   Copyright (C) 2001-2008, LINBIT Information Technologies GmbH.
   Copyright (C) 1999-2008, Philipp Reisner <philipp.reisner@linbit.com>.
   Copyright (C) 2002-2008, Lars Ellenberg <lars.ellenberg@linbit.com>.

   drbd is free software; you can redistribute it and/or modify
   it under the terms of the GNU General Public License as published by
   the Free Software Foundation; either version 2, or (at your option)
   any later version.

   drbd is distributed in the hope that it will be useful,
   but WITHOUT ANY WARRANTY; without even the implied warranty of
   MERCHANTABILITY or FITNESS FOR A PARTICULAR PURPOSE.  See the
   GNU General Public License for more details.

   You should have received a copy of the GNU General Public License
   along with drbd; see the file COPYING.  If not, write to
   the Free Software Foundation, 675 Mass Ave, Cambridge, MA 02139, USA.

 */

#include <linux/autoconf.h>
#include <linux/module.h>
#include <linux/in.h>
#include <linux/fs.h>
#include <linux/buffer_head.h> /* for fsync_bdev */
#include <linux/file.h>
#include <linux/slab.h>
#include <linux/connector.h>
#include <linux/drbd.h>
#include <linux/blkpg.h>
#include <linux/cpumask.h>

#include "drbd_int.h"
#include <linux/drbd_tag_magic.h>
#include <linux/drbd_limits.h>

/* see get_sb_bdev and bd_claim */
static char *drbd_m_holder = "Hands off! this is DRBD's meta data device.";

/* Generate the tag_list to struct functions */
#define NL_PACKET(name, number, fields) \
STATIC int name ## _from_tags(struct drbd_conf *mdev, \
	unsigned short *tags, struct name *arg) \
{ \
	int tag; \
	int dlen; \
	\
	while ((tag = *tags++) != TT_END) { \
		dlen = *tags++; \
		switch (tag_number(tag)) { \
		fields \
		default: \
			if (tag & T_MANDATORY) { \
				dev_err(DEV, "Unknown tag: %d\n", tag_number(tag)); \
				return 0; \
			} \
		} \
		tags = (unsigned short *)((char *)tags + dlen); \
	} \
	return 1; \
}
#define NL_INTEGER(pn, pr, member) \
	case pn: /* D_ASSERT( tag_type(tag) == TT_INTEGER ); */ \
		 arg->member = *(int *)(tags); \
		 break;
#define NL_INT64(pn, pr, member) \
	case pn: /* D_ASSERT( tag_type(tag) == TT_INT64 ); */ \
		 arg->member = *(u64 *)(tags); \
		 break;
#define NL_BIT(pn, pr, member) \
	case pn: /* D_ASSERT( tag_type(tag) == TT_BIT ); */ \
		 arg->member = *(char *)(tags) ? 1 : 0; \
		 break;
#define NL_STRING(pn, pr, member, len) \
	case pn: /* D_ASSERT( tag_type(tag) == TT_STRING ); */ \
		if (dlen > len) { \
			dev_err(DEV, "arg too long: %s (%u wanted, max len: %u bytes)\n", \
				#member, dlen, (unsigned int)len); \
			return 0; \
		} \
		 arg->member ## _len = dlen; \
		 memcpy(arg->member, tags, min_t(size_t, dlen, len)); \
		 break;
#include "linux/drbd_nl.h"

/* Generate the struct to tag_list functions */
#define NL_PACKET(name, number, fields) \
STATIC unsigned short* \
name ## _to_tags(struct drbd_conf *mdev, \
	struct name *arg, unsigned short *tags) \
{ \
	fields \
	return tags; \
}

#define NL_INTEGER(pn, pr, member) \
	*tags++ = pn | pr | TT_INTEGER; \
	*tags++ = sizeof(int); \
	*(int *)tags = arg->member; \
	tags = (unsigned short *)((char *)tags+sizeof(int));
#define NL_INT64(pn, pr, member) \
	*tags++ = pn | pr | TT_INT64; \
	*tags++ = sizeof(u64); \
	*(u64 *)tags = arg->member; \
	tags = (unsigned short *)((char *)tags+sizeof(u64));
#define NL_BIT(pn, pr, member) \
	*tags++ = pn | pr | TT_BIT; \
	*tags++ = sizeof(char); \
	*(char *)tags = arg->member; \
	tags = (unsigned short *)((char *)tags+sizeof(char));
#define NL_STRING(pn, pr, member, len) \
	*tags++ = pn | pr | TT_STRING; \
	*tags++ = arg->member ## _len; \
	memcpy(tags, arg->member, arg->member ## _len); \
	tags = (unsigned short *)((char *)tags + arg->member ## _len);
#include "linux/drbd_nl.h"

void drbd_bcast_ev_helper(struct drbd_conf *mdev, char *helper_name);
void drbd_nl_send_reply(struct cn_msg *, int);

STATIC char *nl_packet_name(int packet_type)
{
/* Generate packet type strings */
#define NL_PACKET(name, number, fields) \
	[P_ ## name] = # name,
#define NL_INTEGER Argh!
#define NL_BIT Argh!
#define NL_INT64 Argh!
#define NL_STRING Argh!

	static char *nl_tag_name[P_nl_after_last_packet] = {
#include "linux/drbd_nl.h"
	};

	return (packet_type < sizeof(nl_tag_name)/sizeof(nl_tag_name[0])) ?
	    nl_tag_name[packet_type] : "*Unknown*";
}

STATIC void nl_trace_packet(void *data)
{
	struct cn_msg *req = data;
	struct drbd_nl_cfg_req *nlp = (struct drbd_nl_cfg_req *)req->data;

	printk(KERN_INFO "drbd%d: "
	       "Netlink: << %s (%d) - seq: %x, ack: %x, len: %x\n",
	       nlp->drbd_minor,
	       nl_packet_name(nlp->packet_type),
	       nlp->packet_type,
	       req->seq, req->ack, req->len);
}

STATIC void nl_trace_reply(void *data)
{
	struct cn_msg *req = data;
	struct drbd_nl_cfg_reply *nlp = (struct drbd_nl_cfg_reply *)req->data;

	printk(KERN_INFO "drbd%d: "
	       "Netlink: >> %s (%d) - seq: %x, ack: %x, len: %x\n",
	       nlp->minor,
	       nlp->packet_type == P_nl_after_last_packet ?
		   "Empty-Reply" : nl_packet_name(nlp->packet_type),
	       nlp->packet_type,
	       req->seq, req->ack, req->len);
}

int drbd_khelper(struct drbd_conf *mdev, char *cmd)
{
	char mb[12];
	char *argv[] = {usermode_helper, cmd, mb, NULL };
	int ret;
	static char *envp[] = { "HOME=/",
				"TERM=linux",
				"PATH=/sbin:/usr/sbin:/bin:/usr/bin",
				NULL };

	snprintf(mb, 12, "minor-%d", mdev_to_minor(mdev));

	dev_info(DEV, "helper command: %s %s %s\n", usermode_helper, cmd, mb);

	drbd_bcast_ev_helper(mdev, cmd);
	ret = call_usermodehelper(usermode_helper, argv, envp, 1);
	if (ret)
		dev_warn(DEV, "helper command: %s %s %s exit code %u (0x%x)\n",
				usermode_helper, cmd, mb,
				(ret >> 8) & 0xff, ret);
	else
		dev_info(DEV, "helper command: %s %s %s exit code %u (0x%x)\n",
				usermode_helper, cmd, mb,
				(ret >> 8) & 0xff, ret);

	if (ret < 0) /* Ignore any ERRNOs we got. */
		ret = 0;

	return ret;
}

enum drbd_disk_state drbd_try_outdate_peer(struct drbd_conf *mdev)
{
	char *ex_to_string;
	int r;
	enum drbd_disk_state nps;
	enum drbd_fencing_p fp;

	D_ASSERT(mdev->state.pdsk == D_UNKNOWN);

	if (inc_local_if_state(mdev, D_CONSISTENT)) {
		fp = mdev->bc->dc.fencing;
		dec_local(mdev);
	} else {
		dev_warn(DEV, "Not fencing peer, I'm not even Consistent myself.\n");
		return mdev->state.pdsk;
	}

	if (fp == FP_STONITH)
		_drbd_request_state(mdev, NS(susp, 1), CS_WAIT_COMPLETE);

	r = drbd_khelper(mdev, "fence-peer");

	switch ((r>>8) & 0xff) {
	case 3: /* peer is inconsistent */
		ex_to_string = "peer is inconsistent or worse";
		nps = D_INCONSISTENT;
		break;
	case 4:
		ex_to_string = "peer is outdated";
		nps = D_OUTDATED;
		break;
	case 5: /* peer was down, we will(have) create(d) a new UUID anyways... */
		/* If we would be more strict, we would return D_UNKNOWN here. */
		ex_to_string = "peer is unreachable, assumed to be dead";
		nps = D_OUTDATED;
		break;
	case 6: /* Peer is primary, voluntarily outdate myself.
		 * This is useful when an unconnected R_SECONDARY is asked to
		 * become R_PRIMARY, but findes the other peer being active. */
		ex_to_string = "peer is active";
		dev_warn(DEV, "Peer is primary, outdating myself.\n");
		nps = D_UNKNOWN;
		_drbd_request_state(mdev, NS(disk, D_OUTDATED), CS_WAIT_COMPLETE);
		break;
	case 7:
		if (fp != FP_STONITH)
			dev_err(DEV, "fence-peer() = 7 && fencing != Stonith !!!\n");
		ex_to_string = "peer was stonithed";
		nps = D_OUTDATED;
		break;
	default:
		/* The script is broken ... */
		nps = D_UNKNOWN;
		dev_err(DEV, "fence-peer helper broken, returned %d\n", (r>>8)&0xff);
		return nps;
	}

	dev_info(DEV, "fence-peer helper returned %d (%s)\n",
			(r>>8) & 0xff, ex_to_string);
	return nps;
}


int drbd_set_role(struct drbd_conf *mdev, enum drbd_role new_role, int force)
{
	const int max_tries = 4;
	int r = 0;
	int try = 0;
	int forced = 0;
	union drbd_state mask, val;
	enum drbd_disk_state nps;

	if (new_role == R_PRIMARY)
		request_ping(mdev); /* Detect a dead peer ASAP */

	mutex_lock(&mdev->state_mutex);

	mask.i = 0; mask.role = R_MASK;
	val.i  = 0; val.role  = new_role;

	while (try++ < max_tries) {
		DRBD_STATE_DEBUG_INIT_VAL(val);
		r = _drbd_request_state(mdev, mask, val, CS_WAIT_COMPLETE);

		/* in case we first succeeded to outdate,
		 * but now suddenly could establish a connection */
		if (r == SS_CW_FAILED_BY_PEER && mask.pdsk != 0) {
			val.pdsk = 0;
			mask.pdsk = 0;
			continue;
		}

		if (r == SS_NO_UP_TO_DATE_DISK && force &&
		    (mdev->state.disk == D_INCONSISTENT ||
		     mdev->state.disk == D_OUTDATED)) {
			mask.disk = D_MASK;
			val.disk  = D_UP_TO_DATE;
			forced = 1;
			continue;
		}

		if (r == SS_NO_UP_TO_DATE_DISK &&
		    mdev->state.disk == D_CONSISTENT) {
			D_ASSERT(mdev->state.pdsk == D_UNKNOWN);
			nps = drbd_try_outdate_peer(mdev);

			if (nps == D_OUTDATED) {
				val.disk = D_UP_TO_DATE;
				mask.disk = D_MASK;
			}

			val.pdsk = nps;
			mask.pdsk = D_MASK;

			continue;
		}

		if (r == SS_NOTHING_TO_DO)
			goto fail;
		if (r == SS_PRIMARY_NOP) {
			nps = drbd_try_outdate_peer(mdev);

			if (force && nps > D_OUTDATED) {
				dev_warn(DEV, "Forced into split brain situation!\n");
				nps = D_OUTDATED;
			}

			mask.pdsk = D_MASK;
			val.pdsk  = nps;

			continue;
		}
		if (r == SS_TWO_PRIMARIES) {
			/* Maybe the peer is detected as dead very soon...
			   retry at most once more in this case. */
			__set_current_state(TASK_INTERRUPTIBLE);
			schedule_timeout((mdev->net_conf->ping_timeo+1)*HZ/10);
			if (try < max_tries)
				try = max_tries - 1;
			continue;
		}
		if (r < SS_SUCCESS) {
			DRBD_STATE_DEBUG_INIT_VAL(val);
			r = _drbd_request_state(mdev, mask, val,
						CS_VERBOSE + CS_WAIT_COMPLETE);
			if (r < SS_SUCCESS)
				goto fail;
		}
		break;
	}

	if (forced)
		dev_warn(DEV, "Forced to consider local data as UpToDate!\n");

	fsync_bdev(mdev->this_bdev);

	/* Wait until nothing is on the fly :) */
	wait_event(mdev->misc_wait, atomic_read(&mdev->ap_pending_cnt) == 0);

	if (new_role == R_SECONDARY) {
		set_disk_ro(mdev->vdisk, TRUE);
		if (inc_local(mdev)) {
			mdev->bc->md.uuid[UI_CURRENT] &= ~(u64)1;
			dec_local(mdev);
		}
	} else {
		if (inc_net(mdev)) {
			mdev->net_conf->want_lose = 0;
			dec_net(mdev);
		}
		set_disk_ro(mdev->vdisk, FALSE);
		if (inc_local(mdev)) {
			if (((mdev->state.conn < C_CONNECTED ||
			       mdev->state.pdsk <= D_FAILED)
			      && mdev->bc->md.uuid[UI_BITMAP] == 0) || forced)
				drbd_uuid_new_current(mdev);

			mdev->bc->md.uuid[UI_CURRENT] |=  (u64)1;
			dec_local(mdev);
		}
	}

	if ((new_role == R_SECONDARY) && inc_local(mdev)) {
		drbd_al_to_on_disk_bm(mdev);
		dec_local(mdev);
	}

	if (mdev->state.conn >= C_WF_REPORT_PARAMS) {
		/* if this was forced, we should consider sync */
		if (forced)
			drbd_send_uuids(mdev);
		drbd_send_state(mdev);
	}

	drbd_md_sync(mdev);

	drbd_kobject_uevent(mdev);
 fail:
	mutex_unlock(&mdev->state_mutex);
	return r;
}


STATIC int drbd_nl_primary(struct drbd_conf *mdev, struct drbd_nl_cfg_req *nlp,
			   struct drbd_nl_cfg_reply *reply)
{
	struct primary primary_args;

	memset(&primary_args, 0, sizeof(struct primary));
	if (!primary_from_tags(mdev, nlp->tag_list, &primary_args)) {
		reply->ret_code = ERR_MANDATORY_TAG;
		return 0;
	}

	reply->ret_code =
		drbd_set_role(mdev, R_PRIMARY, primary_args.overwrite_peer);

	return 0;
}

STATIC int drbd_nl_secondary(struct drbd_conf *mdev, struct drbd_nl_cfg_req *nlp,
			     struct drbd_nl_cfg_reply *reply)
{
	reply->ret_code = drbd_set_role(mdev, R_SECONDARY, 0);

	return 0;
}

/* initializes the md.*_offset members, so we are able to find
 * the on disk meta data */
STATIC void drbd_md_set_sector_offsets(struct drbd_conf *mdev,
				       struct drbd_backing_dev *bdev)
{
	sector_t md_size_sect = 0;
	switch (bdev->dc.meta_dev_idx) {
	default:
		/* v07 style fixed size indexed meta data */
		bdev->md.md_size_sect = MD_RESERVED_SECT;
		bdev->md.md_offset = drbd_md_ss__(mdev, bdev);
		bdev->md.al_offset = MD_AL_OFFSET;
		bdev->md.bm_offset = MD_BM_OFFSET;
		break;
	case DRBD_MD_INDEX_FLEX_EXT:
		/* just occupy the full device; unit: sectors */
		bdev->md.md_size_sect = drbd_get_capacity(bdev->md_bdev);
		bdev->md.md_offset = 0;
		bdev->md.al_offset = MD_AL_OFFSET;
		bdev->md.bm_offset = MD_BM_OFFSET;
		break;
	case DRBD_MD_INDEX_INTERNAL:
	case DRBD_MD_INDEX_FLEX_INT:
		bdev->md.md_offset = drbd_md_ss__(mdev, bdev);
		/* al size is still fixed */
		bdev->md.al_offset = -MD_AL_MAX_SIZE;
		/* we need (slightly less than) ~ this much bitmap sectors: */
		md_size_sect = drbd_get_capacity(bdev->backing_bdev);
		md_size_sect = ALIGN(md_size_sect, BM_SECT_PER_EXT);
		md_size_sect = BM_SECT_TO_EXT(md_size_sect);
		md_size_sect = ALIGN(md_size_sect, 8);

		/* plus the "drbd meta data super block",
		 * and the activity log; */
		md_size_sect += MD_BM_OFFSET;

		bdev->md.md_size_sect = md_size_sect;
		/* bitmap offset is adjusted by 'super' block size */
		bdev->md.bm_offset   = -md_size_sect + MD_AL_OFFSET;
		break;
	}
}

char *ppsize(char *buf, unsigned long long size)
{
	/* Needs 9 bytes at max. */
	static char units[] = { 'K', 'M', 'G', 'T', 'P', 'E' };
	int base = 0;
	while (size >= 10000) {
		/* shift + round */
		size = (size >> 10) + !!(size & (1<<9));
		base++;
	}
	sprintf(buf, "%lu %cB", (long)size, units[base]);

	return buf;
}

/* there is still a theoretical deadlock when called from receiver
 * on an D_INCONSISTENT R_PRIMARY:
 *  remote READ does inc_ap_bio, receiver would need to receive answer
 *  packet from remote to dec_ap_bio again.
 *  receiver receive_sizes(), comes here,
 *  waits for ap_bio_cnt == 0. -> deadlock.
 * but this cannot happen, actually, because:
 *  R_PRIMARY D_INCONSISTENT, and peer's disk is unreachable
 *  (not connected, or bad/no disk on peer):
 *  see drbd_fail_request_early, ap_bio_cnt is zero.
 *  R_PRIMARY D_INCONSISTENT, and C_SYNC_TARGET:
 *  peer may not initiate a resize.
 */
void drbd_suspend_io(struct drbd_conf *mdev)
{
	set_bit(SUSPEND_IO, &mdev->flags);
	wait_event(mdev->misc_wait, !atomic_read(&mdev->ap_bio_cnt));
}

void drbd_resume_io(struct drbd_conf *mdev)
{
	clear_bit(SUSPEND_IO, &mdev->flags);
	wake_up(&mdev->misc_wait);
}

/**
 * drbd_determin_dev_size:
 * Evaluates all constraints and sets our correct device size.
 * Negative return values indicate errors. 0 and positive values
 * indicate success.
 * You should call drbd_md_sync() after calling this function.
 */
enum determine_dev_size drbd_determin_dev_size(struct drbd_conf *mdev) __must_hold(local)
{
	sector_t prev_first_sect, prev_size; /* previous meta location */
	sector_t la_size;
	sector_t size;
	char ppb[10];

	int md_moved, la_size_changed;
	enum determine_dev_size rv = unchanged;

	/* race:
	 * application request passes inc_ap_bio,
	 * but then cannot get an AL-reference.
	 * this function later may wait on ap_bio_cnt == 0. -> deadlock.
	 *
	 * to avoid that:
	 * Suspend IO right here.
	 * still lock the act_log to not trigger ASSERTs there.
	 */
	drbd_suspend_io(mdev);

	/* no wait necessary anymore, actually we could assert that */
	wait_event(mdev->al_wait, lc_try_lock(mdev->act_log));

	prev_first_sect = drbd_md_first_sector(mdev->bc);
	prev_size = mdev->bc->md.md_size_sect;
	la_size = mdev->bc->md.la_size_sect;

	/* TODO: should only be some assert here, not (re)init... */
	drbd_md_set_sector_offsets(mdev, mdev->bc);

	size = drbd_new_dev_size(mdev, mdev->bc);

	if (drbd_get_capacity(mdev->this_bdev) != size ||
	    drbd_bm_capacity(mdev) != size) {
		int err;
		err = drbd_bm_resize(mdev, size);
		if (unlikely(err)) {
			/* currently there is only one error: ENOMEM! */
			size = drbd_bm_capacity(mdev)>>1;
			if (size == 0) {
				dev_err(DEV, "OUT OF MEMORY! "
				    "Could not allocate bitmap!\n");
			} else {
				dev_err(DEV, "BM resizing failed. "
				    "Leaving size unchanged at size = %lu KB\n",
				    (unsigned long)size);
			}
			rv = dev_size_error;
		}
		/* racy, see comments above. */
		drbd_set_my_capacity(mdev, size);
		mdev->bc->md.la_size_sect = size;
		dev_info(DEV, "size = %s (%llu KB)\n", ppsize(ppb, size>>1),
		     (unsigned long long)size>>1);
	}
	if (rv == dev_size_error)
		goto out;

	la_size_changed = (la_size != mdev->bc->md.la_size_sect);

	md_moved = prev_first_sect != drbd_md_first_sector(mdev->bc)
		|| prev_size	   != mdev->bc->md.md_size_sect;

	if (md_moved) {
		dev_warn(DEV, "Moving meta-data.\n");
		/* assert: (flexible) internal meta data */
	}

	if (la_size_changed || md_moved) {
		drbd_al_shrink(mdev); /* All extents inactive. */
		dev_info(DEV, "Writing the whole bitmap, size changed\n");
		rv = drbd_bitmap_io(mdev, &drbd_bm_write, "size changed");
		drbd_md_mark_dirty(mdev);
	}

	if (size > la_size)
		rv = grew;
	if (size < la_size)
		rv = shrunk;
out:
	lc_unlock(mdev->act_log);
	wake_up(&mdev->al_wait);
	drbd_resume_io(mdev);

	return rv;
}

sector_t
drbd_new_dev_size(struct drbd_conf *mdev, struct drbd_backing_dev *bdev)
{
	sector_t p_size = mdev->p_size;   /* partner's disk size. */
	sector_t la_size = bdev->md.la_size_sect; /* last agreed size. */
	sector_t m_size; /* my size */
	sector_t u_size = bdev->dc.disk_size; /* size requested by user. */
	sector_t size = 0;

	m_size = drbd_get_max_capacity(bdev);

	if (p_size && m_size) {
		size = min_t(sector_t, p_size, m_size);
	} else {
		if (la_size) {
			size = la_size;
			if (m_size && m_size < size)
				size = m_size;
			if (p_size && p_size < size)
				size = p_size;
		} else {
			if (m_size)
				size = m_size;
			if (p_size)
				size = p_size;
		}
	}

	if (size == 0)
		dev_err(DEV, "Both nodes diskless!\n");

	if (u_size) {
		if (u_size > size)
			dev_err(DEV, "Requested disk size is too big (%lu > %lu)\n",
			    (unsigned long)u_size>>1, (unsigned long)size>>1);
		else
			size = u_size;
	}

	return size;
}

/**
 * drbd_check_al_size:
 * checks that the al lru is of requested size, and if neccessary tries to
 * allocate a new one. returns -EBUSY if current al lru is still used,
 * -ENOMEM when allocation failed, and 0 on success. You should call
 * drbd_md_sync() after you called this function.
 */
STATIC int drbd_check_al_size(struct drbd_conf *mdev)
{
	struct lru_cache *n, *t;
	struct lc_element *e;
	unsigned int in_use;
	int i;

	ERR_IF(mdev->sync_conf.al_extents < 7)
		mdev->sync_conf.al_extents = 127;

	if (mdev->act_log &&
	    mdev->act_log->nr_elements == mdev->sync_conf.al_extents)
		return 0;

	in_use = 0;
	t = mdev->act_log;
	n = lc_alloc("act_log", mdev->sync_conf.al_extents,
		     sizeof(struct lc_element), mdev);

	if (n == NULL) {
		dev_err(DEV, "Cannot allocate act_log lru!\n");
		return -ENOMEM;
	}
	spin_lock_irq(&mdev->al_lock);
	if (t) {
		for (i = 0; i < t->nr_elements; i++) {
			e = lc_entry(t, i);
			if (e->refcnt)
				dev_err(DEV, "refcnt(%d)==%d\n",
				    e->lc_number, e->refcnt);
			in_use += e->refcnt;
		}
	}
	if (!in_use)
		mdev->act_log = n;
	spin_unlock_irq(&mdev->al_lock);
	if (in_use) {
		dev_err(DEV, "Activity log still in use!\n");
		lc_free(n);
		return -EBUSY;
	} else {
		if (t)
			lc_free(t);
	}
	drbd_md_mark_dirty(mdev); /* we changed mdev->act_log->nr_elemens */
	return 0;
}

void drbd_setup_queue_param(struct drbd_conf *mdev, unsigned int max_seg_s) __must_hold(local)
{
	struct request_queue * const q = mdev->rq_queue;
	struct request_queue * const b = mdev->bc->backing_bdev->bd_disk->queue;
	/* unsigned int old_max_seg_s = q->max_segment_size; */
	int max_segments = mdev->bc->dc.max_bio_bvecs;

	if (b->merge_bvec_fn && !mdev->bc->dc.use_bmbv)
		max_seg_s = PAGE_SIZE;

	max_seg_s = min(b->max_sectors * b->hardsect_size, max_seg_s);

	MTRACE(TRACE_TYPE_RQ, TRACE_LVL_SUMMARY,
	       DUMPI(b->max_sectors);
	       DUMPI(b->max_phys_segments);
	       DUMPI(b->max_hw_segments);
	       DUMPI(b->max_segment_size);
	       DUMPI(b->hardsect_size);
	       DUMPI(b->seg_boundary_mask);
	       );

	q->max_sectors	     = max_seg_s >> 9;
	if (max_segments) {
		q->max_phys_segments = max_segments;
		q->max_hw_segments   = max_segments;
	} else {
		q->max_phys_segments = MAX_PHYS_SEGMENTS;
		q->max_hw_segments   = MAX_HW_SEGMENTS;
	}
	q->max_segment_size  = max_seg_s;
	q->hardsect_size     = 512;
	q->seg_boundary_mask = PAGE_SIZE-1;
	blk_queue_stack_limits(q, b);

	/* KERNEL BUG. in ll_rw_blk.c ??
	 * t->max_segment_size = min(t->max_segment_size,b->max_segment_size);
	 * should be
	 * t->max_segment_size = min_not_zero(...,...)
	 * workaround here: */
	if (q->max_segment_size == 0)
		q->max_segment_size = max_seg_s;

	MTRACE(TRACE_TYPE_RQ, TRACE_LVL_SUMMARY,
	       DUMPI(q->max_sectors);
	       DUMPI(q->max_phys_segments);
	       DUMPI(q->max_hw_segments);
	       DUMPI(q->max_segment_size);
	       DUMPI(q->hardsect_size);
	       DUMPI(q->seg_boundary_mask);
	       );

	if (b->merge_bvec_fn)
		dev_warn(DEV, "Backing device's merge_bvec_fn() = %p\n",
		     b->merge_bvec_fn);
	dev_info(DEV, "max_segment_size ( = BIO size ) = %u\n", q->max_segment_size);

	if (q->backing_dev_info.ra_pages != b->backing_dev_info.ra_pages) {
		dev_info(DEV, "Adjusting my ra_pages to backing device's (%lu -> %lu)\n",
		     q->backing_dev_info.ra_pages,
		     b->backing_dev_info.ra_pages);
		q->backing_dev_info.ra_pages = b->backing_dev_info.ra_pages;
	}
}

/* serialize deconfig (worker exiting, doing cleanup)
 * and reconfig (drbdsetup disk, drbdsetup net)
 *
 * wait for a potentially exiting worker, then restart it,
 * or start a new one.
 */
static void drbd_reconfig_start(struct drbd_conf *mdev)
{
	wait_event(mdev->state_wait, test_and_set_bit(CONFIG_PENDING, &mdev->flags));
	wait_event(mdev->state_wait, !test_bit(DEVICE_DYING, &mdev->flags));
	drbd_thread_start(&mdev->worker);
}

/* if still unconfigured, stops worker again.
 * if configured now, clears CONFIG_PENDING.
 * wakes potential waiters */
static void drbd_reconfig_done(struct drbd_conf *mdev)
{
	spin_lock_irq(&mdev->req_lock);
	if (mdev->state.disk == D_DISKLESS &&
	    mdev->state.conn == C_STANDALONE &&
	    mdev->state.role == R_SECONDARY) {
		set_bit(DEVICE_DYING, &mdev->flags);
		drbd_thread_stop_nowait(&mdev->worker);
	} else
		clear_bit(CONFIG_PENDING, &mdev->flags);
	spin_unlock_irq(&mdev->req_lock);
	wake_up(&mdev->state_wait);
}

/* does always return 0;
 * interesting return code is in reply->ret_code */
STATIC int drbd_nl_disk_conf(struct drbd_conf *mdev, struct drbd_nl_cfg_req *nlp,
			     struct drbd_nl_cfg_reply *reply)
{
	enum drbd_ret_codes retcode;
	enum determine_dev_size dd;
	sector_t max_possible_sectors;
	sector_t min_md_device_sectors;
	struct drbd_backing_dev *nbc = NULL; /* new_backing_conf */
	struct inode *inode, *inode2;
	struct lru_cache *resync_lru = NULL;
	union drbd_state ns, os;
<<<<<<< HEAD
	int rv, ntries = 0;
	int cp_discovered = 0;
	int hardsect;
=======
	int rv;

	drbd_reconfig_start(mdev);
>>>>>>> 93edff9e

	/* if you want to reconfigure, please tear down first */
	if (mdev->state.disk > D_DISKLESS) {
		retcode = ERR_DISK_CONFIGURED;
		goto fail;
	}

<<<<<<< HEAD
	/*
	* We may have gotten here very quickly from a detach. Wait for a bit
	* then fail.
	*/
	while (1) {
		__no_warn(local, nbc = mdev->bc;);
		if (nbc == NULL)
			break;
		if (ntries++ >= 5) {
			dev_warn(DEV, "drbd_nl_disk_conf: mdev->bc not NULL.\n");
			retcode = ERR_DISK_CONFIGURED;
			goto fail;
		}
		__set_current_state(TASK_INTERRUPTIBLE);
		schedule_timeout(HZ/10);
	}

=======
>>>>>>> 93edff9e
	nbc = kmalloc(sizeof(struct drbd_backing_dev), GFP_KERNEL);
	if (!nbc) {
		retcode = ERR_NOMEM;
		goto fail;
	}

	memset(&nbc->md, 0, sizeof(struct drbd_md));
<<<<<<< HEAD

	if (!(nlp->flags & DRBD_NL_SET_DEFAULTS) && inc_local(mdev)) {
		memcpy(&nbc->dc, &mdev->bc->dc, sizeof(struct disk_conf));
		dec_local(mdev);
	} else {
		memset(&nbc->dc, 0, sizeof(struct disk_conf));
		nbc->dc.disk_size   = DRBD_DISK_SIZE_SECT_DEF;
		nbc->dc.on_io_error = DRBD_ON_IO_ERROR_DEF;
		nbc->dc.fencing     = DRBD_FENCING_DEF;
		nbc->dc.max_bio_bvecs = DRBD_MAX_BIO_BVECS_DEF;
	}
=======
	memset(&nbc->dc, 0, sizeof(struct disk_conf));
	nbc->dc.disk_size     = DRBD_DISK_SIZE_SECT_DEF;
	nbc->dc.on_io_error   = DRBD_ON_IO_ERROR_DEF;
	nbc->dc.fencing       = DRBD_FENCING_DEF;
	nbc->dc.max_bio_bvecs = DRBD_MAX_BIO_BVECS_DEF;
>>>>>>> 93edff9e

	if (!disk_conf_from_tags(mdev, nlp->tag_list, &nbc->dc)) {
		retcode = ERR_MANDATORY_TAG;
		goto fail;
	}

	nbc->lo_file = NULL;
	nbc->md_file = NULL;

	if (nbc->dc.meta_dev_idx < DRBD_MD_INDEX_FLEX_INT) {
		retcode = ERR_MD_IDX_INVALID;
		goto fail;
	}

	nbc->lo_file = filp_open(nbc->dc.backing_dev, O_RDWR, 0);
	if (IS_ERR(nbc->lo_file)) {
		dev_err(DEV, "open(\"%s\") failed with %ld\n", nbc->dc.backing_dev,
		    PTR_ERR(nbc->lo_file));
		nbc->lo_file = NULL;
		retcode = ERR_OPEN_DISK;
		goto fail;
	}

	inode = nbc->lo_file->f_dentry->d_inode;

	if (!S_ISBLK(inode->i_mode)) {
		retcode = ERR_DISK_NOT_BDEV;
		goto fail;
	}

	nbc->md_file = filp_open(nbc->dc.meta_dev, O_RDWR, 0);
	if (IS_ERR(nbc->md_file)) {
		dev_err(DEV, "open(\"%s\") failed with %ld\n", nbc->dc.meta_dev,
		    PTR_ERR(nbc->md_file));
		nbc->md_file = NULL;
		retcode = ERR_OPEN_MD_DISK;
		goto fail;
	}

	inode2 = nbc->md_file->f_dentry->d_inode;

	if (!S_ISBLK(inode2->i_mode)) {
		retcode = ERR_MD_NOT_BDEV;
		goto fail;
	}

	nbc->backing_bdev = inode->i_bdev;
	if (bd_claim(nbc->backing_bdev, mdev)) {
		printk(KERN_ERR "drbd: bd_claim(%p,%p); failed [%p;%p;%u]\n",
		       nbc->backing_bdev, mdev,
		       nbc->backing_bdev->bd_holder,
		       nbc->backing_bdev->bd_contains->bd_holder,
		       nbc->backing_bdev->bd_holders);
		retcode = ERR_BDCLAIM_DISK;
		goto fail;
	}

	resync_lru = lc_alloc("resync", 61, sizeof(struct bm_extent), mdev);
	if (!resync_lru) {
		retcode = ERR_NOMEM;
		goto release_bdev_fail;
	}

<<<<<<< HEAD
	if (!mdev->bitmap) {
		if (drbd_bm_init(mdev)) {
			retcode = ERR_NOMEM;
			goto release_bdev_fail;
		}
	}

=======
>>>>>>> 93edff9e
	nbc->md_bdev = inode2->i_bdev;
	if (bd_claim(nbc->md_bdev,
		     (nbc->dc.meta_dev_idx == DRBD_MD_INDEX_INTERNAL ||
		      nbc->dc.meta_dev_idx == DRBD_MD_INDEX_FLEX_INT) ?
		     (void *)mdev : (void *) drbd_m_holder)) {
		retcode = ERR_BDCLAIM_MD_DISK;
		goto release_bdev_fail;
	}

	if ((nbc->backing_bdev == nbc->md_bdev) !=
	    (nbc->dc.meta_dev_idx == DRBD_MD_INDEX_INTERNAL ||
	     nbc->dc.meta_dev_idx == DRBD_MD_INDEX_FLEX_INT)) {
		retcode = ERR_MD_IDX_INVALID;
		goto release_bdev2_fail;
	}

	/* RT - for drbd_get_max_capacity() DRBD_MD_INDEX_FLEX_INT */
	drbd_md_set_sector_offsets(mdev, nbc);

	if (drbd_get_max_capacity(nbc) < nbc->dc.disk_size) {
		dev_err(DEV, "max capacity %llu smaller than disk size %llu\n",
			(unsigned long long) drbd_get_max_capacity(nbc),
			(unsigned long long) nbc->dc.disk_size);
		retcode = ERR_DISK_TO_SMALL;
		goto release_bdev2_fail;
	}

	if (nbc->dc.meta_dev_idx < 0) {
		max_possible_sectors = DRBD_MAX_SECTORS_FLEX;
		/* at least one MB, otherwise it does not make sense */
		min_md_device_sectors = (2<<10);
	} else {
		max_possible_sectors = DRBD_MAX_SECTORS;
		min_md_device_sectors = MD_RESERVED_SECT * (nbc->dc.meta_dev_idx + 1);
	}

	if (drbd_get_capacity(nbc->md_bdev) > max_possible_sectors)
		dev_warn(DEV, "truncating very big lower level device "
		     "to currently maximum possible %llu sectors\n",
		     (unsigned long long) max_possible_sectors);

	if (drbd_get_capacity(nbc->md_bdev) < min_md_device_sectors) {
		retcode = ERR_MD_DISK_TO_SMALL;
		dev_warn(DEV, "refusing attach: md-device too small, "
		     "at least %llu sectors needed for this meta-disk type\n",
		     (unsigned long long) min_md_device_sectors);
		goto release_bdev2_fail;
	}

	/* Make sure the new disk is big enough
	 * (we may currently be R_PRIMARY with no local disk...) */
	if (drbd_get_max_capacity(nbc) <
	    drbd_get_capacity(mdev->this_bdev)) {
		retcode = ERR_DISK_TO_SMALL;
		goto release_bdev2_fail;
	}

	nbc->known_size = drbd_get_capacity(nbc->backing_bdev);

	drbd_suspend_io(mdev);
	/* also wait for the last barrier ack. */
	wait_event(mdev->misc_wait, !atomic_read(&mdev->ap_pending_cnt));

	retcode = _drbd_request_state(mdev, NS(disk, D_ATTACHING), CS_VERBOSE);
	drbd_resume_io(mdev);
	if (retcode < SS_SUCCESS)
		goto release_bdev2_fail;

	if (!inc_local_if_state(mdev, D_ATTACHING))
		goto force_diskless;

	drbd_md_set_sector_offsets(mdev, nbc);

	if (!mdev->bitmap) {
		if (drbd_bm_init(mdev)) {
			retcode = ERR_NOMEM;
			goto force_diskless_dec;
		}
	}

	retcode = drbd_md_read(mdev, nbc);
	if (retcode != NO_ERROR)
		goto force_diskless_dec;

	if (mdev->state.conn < C_CONNECTED &&
	    mdev->state.role == R_PRIMARY &&
	    (mdev->ed_uuid & ~((u64)1)) != (nbc->md.uuid[UI_CURRENT] & ~((u64)1))) {
		dev_err(DEV, "Can only attach to data with current UUID=%016llX\n",
		    (unsigned long long)mdev->ed_uuid);
		retcode = ERR_DATA_NOT_CURRENT;
		goto force_diskless_dec;
	}

	/* Since we are diskless, fix the AL first... */
	if (drbd_check_al_size(mdev)) {
		retcode = ERR_NOMEM;
		goto force_diskless_dec;
	}

	/* Prevent shrinking of consistent devices ! */
	if (drbd_md_test_flag(nbc, MDF_CONSISTENT) &&
	   drbd_new_dev_size(mdev, nbc) < nbc->md.la_size_sect) {
		dev_warn(DEV, "refusing to truncate a consistent device\n");
		retcode = ERR_DISK_TO_SMALL;
		goto force_diskless_dec;
	}

	if (!drbd_al_read_log(mdev, nbc)) {
		retcode = ERR_IO_MD_DISK;
		goto force_diskless_dec;
	}

	/* allocate a second IO page if hardsect != 512 */
	hardsect = drbd_get_hardsect(nbc->md_bdev);
	if (hardsect == 0)
		hardsect = MD_HARDSECT;

	if (hardsect != MD_HARDSECT) {
		if (!mdev->md_io_tmpp) {
			struct page *page = alloc_page(GFP_NOIO);
			if (!page)
				goto force_diskless_dec;

			dev_warn(DEV, "Meta data's bdev hardsect = %d != %d\n",
			     hardsect, MD_HARDSECT);
			dev_warn(DEV, "Workaround engaged (has performace impact).\n");

			mdev->md_io_tmpp = page;
		}
	}

	/* Reset the "barriers don't work" bits here, then force meta data to
	 * be written, to ensure we determine if barriers are supported. */
	if (nbc->dc.no_md_flush)
		set_bit(MD_NO_BARRIER, &mdev->flags);
	else
		clear_bit(MD_NO_BARRIER, &mdev->flags);

	/* Point of no return reached.
	 * Devices and memory are no longer released by error cleanup below.
	 * now mdev takes over responsibility, and the state engine should
	 * clean it up somewhere.  */
	D_ASSERT(mdev->bc == NULL);
	mdev->bc = nbc;
	mdev->resync = resync_lru;
	nbc = NULL;
	resync_lru = NULL;

	mdev->write_ordering = WO_bio_barrier;
	drbd_bump_write_ordering(mdev, WO_bio_barrier);

	if (drbd_md_test_flag(mdev->bc, MDF_CRASHED_PRIMARY))
		set_bit(CRASHED_PRIMARY, &mdev->flags);
	else
		clear_bit(CRASHED_PRIMARY, &mdev->flags);

	if (drbd_md_test_flag(mdev->bc, MDF_PRIMARY_IND)) {
		set_bit(CRASHED_PRIMARY, &mdev->flags);
		cp_discovered = 1;
	}

	mdev->send_cnt = 0;
	mdev->recv_cnt = 0;
	mdev->read_cnt = 0;
	mdev->writ_cnt = 0;

	drbd_setup_queue_param(mdev, DRBD_MAX_SEGMENT_SIZE);

	/* If I am currently not R_PRIMARY,
	 * but meta data primary indicator is set,
	 * I just now recover from a hard crash,
	 * and have been R_PRIMARY before that crash.
	 *
	 * Now, if I had no connection before that crash
	 * (have been degraded R_PRIMARY), chances are that
	 * I won't find my peer now either.
	 *
	 * In that case, and _only_ in that case,
	 * we use the degr-wfc-timeout instead of the default,
	 * so we can automatically recover from a crash of a
	 * degraded but active "cluster" after a certain timeout.
	 */
	clear_bit(USE_DEGR_WFC_T, &mdev->flags);
	if (mdev->state.role != R_PRIMARY &&
	     drbd_md_test_flag(mdev->bc, MDF_PRIMARY_IND) &&
	    !drbd_md_test_flag(mdev->bc, MDF_CONNECTED_IND))
		set_bit(USE_DEGR_WFC_T, &mdev->flags);

	dd = drbd_determin_dev_size(mdev);
	if (dd == dev_size_error) {
		retcode = ERR_NOMEM_BITMAP;
		goto force_diskless_dec;
	} else if (dd == grew)
		set_bit(RESYNC_AFTER_NEG, &mdev->flags);

	if (drbd_md_test_flag(mdev->bc, MDF_FULL_SYNC)) {
		dev_info(DEV, "Assuming that all blocks are out of sync "
		     "(aka FullSync)\n");
		if (drbd_bitmap_io(mdev, &drbd_bmio_set_n_write, "set_n_write from attaching")) {
			retcode = ERR_IO_MD_DISK;
			goto force_diskless_dec;
		}
	} else {
		if (drbd_bitmap_io(mdev, &drbd_bm_read, "read from attaching") < 0) {
			retcode = ERR_IO_MD_DISK;
			goto force_diskless_dec;
		}
	}

	if (cp_discovered) {
		drbd_al_apply_to_bm(mdev);
		drbd_al_to_on_disk_bm(mdev);
	}

	spin_lock_irq(&mdev->req_lock);
	os = mdev->state;
	ns.i = os.i;
	/* If MDF_CONSISTENT is not set go into inconsistent state,
	   otherwise investige MDF_WasUpToDate...
	   If MDF_WAS_UP_TO_DATE is not set go into D_OUTDATED disk state,
	   otherwise into D_CONSISTENT state.
	*/
	if (drbd_md_test_flag(mdev->bc, MDF_CONSISTENT)) {
		if (drbd_md_test_flag(mdev->bc, MDF_WAS_UP_TO_DATE))
			ns.disk = D_CONSISTENT;
		else
			ns.disk = D_OUTDATED;
	} else {
		ns.disk = D_INCONSISTENT;
	}

	if (drbd_md_test_flag(mdev->bc, MDF_PEER_OUT_DATED))
		ns.pdsk = D_OUTDATED;

	if ( ns.disk == D_CONSISTENT &&
	    (ns.pdsk == D_OUTDATED || mdev->bc->dc.fencing == FP_DONT_CARE))
		ns.disk = D_UP_TO_DATE;

	/* All tests on MDF_PRIMARY_IND, MDF_CONNECTED_IND,
	   MDF_CONSISTENT and MDF_WAS_UP_TO_DATE must happen before
	   this point, because drbd_request_state() modifies these
	   flags. */

	/* In case we are C_CONNECTED postpone any desicion on the new disk
	   state after the negotiation phase. */
	if (mdev->state.conn == C_CONNECTED) {
		mdev->new_state_tmp.i = ns.i;
		ns.i = os.i;
		ns.disk = D_NEGOTIATING;
	}

	DRBD_STATE_DEBUG_INIT_VAL(ns);
	rv = _drbd_set_state(mdev, ns, CS_VERBOSE, NULL);
	ns = mdev->state;
	spin_unlock_irq(&mdev->req_lock);

	if (rv < SS_SUCCESS)
		goto force_diskless_dec;

	if (mdev->state.role == R_PRIMARY)
		mdev->bc->md.uuid[UI_CURRENT] |=  (u64)1;
	else
		mdev->bc->md.uuid[UI_CURRENT] &= ~(u64)1;

	drbd_md_mark_dirty(mdev);
	drbd_md_sync(mdev);

	drbd_kobject_uevent(mdev);
	dec_local(mdev);
	reply->ret_code = retcode;
	drbd_reconfig_done(mdev);
	return 0;

 force_diskless_dec:
	dec_local(mdev);
 force_diskless:
	drbd_force_state(mdev, NS(disk, D_DISKLESS));
	drbd_md_sync(mdev);
 release_bdev2_fail:
	if (nbc)
		bd_release(nbc->md_bdev);
 release_bdev_fail:
	if (nbc)
		bd_release(nbc->backing_bdev);
 fail:
	if (nbc) {
		if (nbc->lo_file)
			fput(nbc->lo_file);
		if (nbc->md_file)
			fput(nbc->md_file);
		kfree(nbc);
	}
	if (resync_lru)
		lc_free(resync_lru);

	reply->ret_code = retcode;
	drbd_reconfig_done(mdev);
	return 0;
}

STATIC int drbd_nl_detach(struct drbd_conf *mdev, struct drbd_nl_cfg_req *nlp,
			  struct drbd_nl_cfg_reply *reply)
{
	fsync_bdev(mdev->this_bdev);
	reply->ret_code = drbd_request_state(mdev, NS(disk, D_DISKLESS));

	return 0;
}

STATIC int drbd_nl_net_conf(struct drbd_conf *mdev, struct drbd_nl_cfg_req *nlp,
			    struct drbd_nl_cfg_reply *reply)
{
	int i, ns;
	enum drbd_ret_codes retcode;
	struct net_conf *new_conf = NULL;
	struct crypto_hash *tfm = NULL;
	struct crypto_hash *integrity_w_tfm = NULL;
	struct crypto_hash *integrity_r_tfm = NULL;
	struct hlist_head *new_tl_hash = NULL;
	struct hlist_head *new_ee_hash = NULL;
	struct drbd_conf *odev;
	char hmac_name[CRYPTO_MAX_ALG_NAME];
	void *int_dig_out = NULL;
	void *int_dig_in = NULL;
	void *int_dig_vv = NULL;
	struct sockaddr *new_my_addr, *new_peer_addr, *taken_addr;

	drbd_reconfig_start(mdev);

	if (mdev->state.conn > C_STANDALONE) {
		retcode = ERR_NET_CONFIGURED;
		goto fail;
	}

	new_conf = kmalloc(sizeof(struct net_conf), GFP_KERNEL);
	if (!new_conf) {
		retcode = ERR_NOMEM;
		goto fail;
	}

	memset(new_conf, 0, sizeof(struct net_conf));
	new_conf->timeout	   = DRBD_TIMEOUT_DEF;
	new_conf->try_connect_int  = DRBD_CONNECT_INT_DEF;
	new_conf->ping_int	   = DRBD_PING_INT_DEF;
	new_conf->max_epoch_size   = DRBD_MAX_EPOCH_SIZE_DEF;
	new_conf->max_buffers	   = DRBD_MAX_BUFFERS_DEF;
	new_conf->unplug_watermark = DRBD_UNPLUG_WATERMARK_DEF;
	new_conf->sndbuf_size	   = DRBD_SNDBUF_SIZE_DEF;
	new_conf->ko_count	   = DRBD_KO_COUNT_DEF;
	new_conf->after_sb_0p	   = DRBD_AFTER_SB_0P_DEF;
	new_conf->after_sb_1p	   = DRBD_AFTER_SB_1P_DEF;
	new_conf->after_sb_2p	   = DRBD_AFTER_SB_2P_DEF;
	new_conf->want_lose	   = 0;
	new_conf->two_primaries    = 0;
	new_conf->wire_protocol    = DRBD_PROT_C;
	new_conf->ping_timeo	   = DRBD_PING_TIMEO_DEF;
	new_conf->rr_conflict	   = DRBD_RR_CONFLICT_DEF;

	if (!net_conf_from_tags(mdev, nlp->tag_list, new_conf)) {
		retcode = ERR_MANDATORY_TAG;
		goto fail;
	}

	if (new_conf->two_primaries
	&& (new_conf->wire_protocol != DRBD_PROT_C)) {
		retcode = ERR_NOT_PROTO_C;
		goto fail;
	};

	if (mdev->state.role == R_PRIMARY && new_conf->want_lose) {
		retcode = ERR_DISCARD;
		goto fail;
	}

	retcode = NO_ERROR;

	new_my_addr = (struct sockaddr *)&new_conf->my_addr;
	new_peer_addr = (struct sockaddr *)&new_conf->peer_addr;
	for (i = 0; i < minor_count; i++) {
		odev = minor_to_mdev(i);
		if (!odev || odev == mdev)
			continue;
		if (inc_net(odev)) {
			taken_addr = (struct sockaddr *)&odev->net_conf->my_addr;
			if (new_conf->my_addr_len == odev->net_conf->my_addr_len &&
			    !memcmp(new_my_addr, taken_addr, new_conf->my_addr_len))
				retcode = ERR_LOCAL_ADDR;

			taken_addr = (struct sockaddr *)&odev->net_conf->peer_addr;
			if (new_conf->peer_addr_len == odev->net_conf->peer_addr_len &&
			    !memcmp(new_peer_addr, taken_addr, new_conf->peer_addr_len))
				retcode = ERR_PEER_ADDR;

			dec_net(odev);
			if (retcode != NO_ERROR)
				goto fail;
		}
	}

	if (new_conf->cram_hmac_alg[0] != 0) {
		snprintf(hmac_name, CRYPTO_MAX_ALG_NAME, "hmac(%s)",
			new_conf->cram_hmac_alg);
		tfm = crypto_alloc_hash(hmac_name, 0, CRYPTO_ALG_ASYNC);
		if (IS_ERR(tfm)) {
			tfm = NULL;
			retcode = ERR_AUTH_ALG;
			goto fail;
		}

		if (crypto_tfm_alg_type(crypto_hash_tfm(tfm))
						!= CRYPTO_ALG_TYPE_HASH) {
			retcode = ERR_AUTH_ALG_ND;
			goto fail;
		}
	}

	if (new_conf->integrity_alg[0]) {
		integrity_w_tfm = crypto_alloc_hash(new_conf->integrity_alg, 0, CRYPTO_ALG_ASYNC);
		if (IS_ERR(integrity_w_tfm)) {
			integrity_w_tfm = NULL;
			retcode=ERR_INTEGRITY_ALG;
			goto fail;
		}

		if (!drbd_crypto_is_hash(crypto_hash_tfm(integrity_w_tfm))) {
			retcode=ERR_INTEGRITY_ALG_ND;
			goto fail;
		}

		integrity_r_tfm = crypto_alloc_hash(new_conf->integrity_alg, 0, CRYPTO_ALG_ASYNC);
		if (IS_ERR(integrity_r_tfm)) {
			integrity_r_tfm = NULL;
			retcode=ERR_INTEGRITY_ALG;
			goto fail;
		}
	}

	ns = new_conf->max_epoch_size/8;
	if (mdev->tl_hash_s != ns) {
		new_tl_hash = kzalloc(ns*sizeof(void *), GFP_KERNEL);
		if (!new_tl_hash) {
			retcode = ERR_NOMEM;
			goto fail;
		}
	}

	ns = new_conf->max_buffers/8;
	if (new_conf->two_primaries && (mdev->ee_hash_s != ns)) {
		new_ee_hash = kzalloc(ns*sizeof(void *), GFP_KERNEL);
		if (!new_ee_hash) {
			retcode = ERR_NOMEM;
			goto fail;
		}
	}

	((char *)new_conf->shared_secret)[SHARED_SECRET_MAX-1] = 0;

#if 0
	/* for the connection loss logic in drbd_recv
	 * I _need_ the resulting timeo in jiffies to be
	 * non-zero and different
	 *
	 * XXX maybe rather store the value scaled to jiffies?
	 * Note: MAX_SCHEDULE_TIMEOUT/HZ*HZ != MAX_SCHEDULE_TIMEOUT
	 *	 and HZ > 10; which is unlikely to change...
	 *	 Thus, if interrupted by a signal,
	 *	 sock_{send,recv}msg returns -EINTR,
	 *	 if the timeout expires, -EAGAIN.
	 */
	/* unlikely: someone disabled the timeouts ...
	 * just put some huge values in there. */
	if (!new_conf->ping_int)
		new_conf->ping_int = MAX_SCHEDULE_TIMEOUT/HZ;
	if (!new_conf->timeout)
		new_conf->timeout = MAX_SCHEDULE_TIMEOUT/HZ*10;
	if (new_conf->ping_int*10 < new_conf->timeout)
		new_conf->timeout = new_conf->ping_int*10/6;
	if (new_conf->ping_int*10 == new_conf->timeout)
		new_conf->ping_int = new_conf->ping_int+1;
#endif

	if (integrity_w_tfm) {
		i = crypto_hash_digestsize(integrity_w_tfm);
		int_dig_out = kmalloc(i, GFP_KERNEL);
		if (!int_dig_out) {
			retcode = ERR_NOMEM;
			goto fail;
		}
		int_dig_in = kmalloc(i, GFP_KERNEL);
		if (!int_dig_in) {
			retcode = ERR_NOMEM;
			goto fail;
		}
		int_dig_vv = kmalloc(i, GFP_KERNEL);
		if (!int_dig_vv) {
			retcode = ERR_NOMEM;
			goto fail;
		}
	}

	if (!mdev->bitmap) {
		if(drbd_bm_init(mdev)) {
			retcode = ERR_NOMEM;
			goto fail;
		}
	}

	spin_lock_irq(&mdev->req_lock);
	if (mdev->net_conf != NULL) {
		retcode = ERR_NET_CONFIGURED;
		spin_unlock_irq(&mdev->req_lock);
		goto fail;
	}
	mdev->net_conf = new_conf;

	mdev->send_cnt = 0;
	mdev->recv_cnt = 0;

	if (new_tl_hash) {
		kfree(mdev->tl_hash);
		mdev->tl_hash_s = mdev->net_conf->max_epoch_size/8;
		mdev->tl_hash = new_tl_hash;
	}

	if (new_ee_hash) {
		kfree(mdev->ee_hash);
		mdev->ee_hash_s = mdev->net_conf->max_buffers/8;
		mdev->ee_hash = new_ee_hash;
	}

	crypto_free_hash(mdev->cram_hmac_tfm);
	mdev->cram_hmac_tfm = tfm;

	crypto_free_hash(mdev->integrity_w_tfm);
	mdev->integrity_w_tfm = integrity_w_tfm;

	crypto_free_hash(mdev->integrity_r_tfm);
	mdev->integrity_r_tfm = integrity_r_tfm;

	kfree(mdev->int_dig_out);
	kfree(mdev->int_dig_in);
	kfree(mdev->int_dig_vv);
	mdev->int_dig_out=int_dig_out;
	mdev->int_dig_in=int_dig_in;
	mdev->int_dig_vv=int_dig_vv;
	spin_unlock_irq(&mdev->req_lock);

	retcode = _drbd_request_state(mdev, NS(conn, C_UNCONNECTED), CS_VERBOSE);
<<<<<<< HEAD
	if (retcode >= SS_SUCCESS)
		drbd_thread_start(&mdev->worker);

	drbd_kobject_uevent(mdev);
=======
>>>>>>> 93edff9e
	reply->ret_code = retcode;
	drbd_reconfig_done(mdev);
	return 0;

fail:
	kfree(int_dig_out);
	kfree(int_dig_in);
	kfree(int_dig_vv);
	crypto_free_hash(tfm);
	crypto_free_hash(integrity_w_tfm);
	crypto_free_hash(integrity_r_tfm);
	kfree(new_tl_hash);
	kfree(new_ee_hash);
	kfree(new_conf);

	reply->ret_code = retcode;
	drbd_reconfig_done(mdev);
	return 0;
}

STATIC int drbd_nl_disconnect(struct drbd_conf *mdev, struct drbd_nl_cfg_req *nlp,
			      struct drbd_nl_cfg_reply *reply)
{
	int retcode;

	retcode = _drbd_request_state(mdev, NS(conn, C_DISCONNECTING), CS_ORDERED);

	if (retcode == SS_NOTHING_TO_DO)
		goto done;
	else if (retcode == SS_ALREADY_STANDALONE)
		goto done;
	else if (retcode == SS_PRIMARY_NOP) {
		/* Our statche checking code wants to see the peer outdated. */
		retcode = drbd_request_state(mdev, NS2(conn, C_DISCONNECTING,
						      pdsk, D_OUTDATED));
	} else if (retcode == SS_CW_FAILED_BY_PEER) {
		/* The peer probabely wants to see us outdated. */
		retcode = _drbd_request_state(mdev, NS2(conn, C_DISCONNECTING,
							disk, D_OUTDATED),
					      CS_ORDERED);
		if (retcode == SS_IS_DISKLESS || retcode == SS_LOWER_THAN_OUTDATED) {
			drbd_force_state(mdev, NS(conn, C_DISCONNECTING));
			retcode = SS_SUCCESS;
		}
	}

	if (retcode < SS_SUCCESS)
		goto fail;

	if (wait_event_interruptible(mdev->state_wait,
				     mdev->state.conn != C_DISCONNECTING)) {
		/* Do not test for mdev->state.conn == C_STANDALONE, since
		   someone else might connect us in the mean time! */
		retcode = ERR_INTR;
		goto fail;
	}

 done:
	retcode = NO_ERROR;
 fail:
	drbd_md_sync(mdev);
	reply->ret_code = retcode;
	return 0;
}

void resync_after_online_grow(struct drbd_conf *mdev)
{
	int iass; /* I am sync source */

	dev_info(DEV, "Resync of new storage after online grow\n");
	if (mdev->state.role != mdev->state.peer)
		iass = (mdev->state.role == R_PRIMARY);
	else
		iass = test_bit(DISCARD_CONCURRENT, &mdev->flags);

	if (iass)
		drbd_start_resync(mdev, C_SYNC_SOURCE);
	else
		_drbd_request_state(mdev, NS(conn, C_WF_SYNC_UUID), CS_VERBOSE + CS_SERIALIZE);
}

STATIC int drbd_nl_resize(struct drbd_conf *mdev, struct drbd_nl_cfg_req *nlp,
			  struct drbd_nl_cfg_reply *reply)
{
	struct resize rs;
	int retcode = NO_ERROR;
	int ldsc = 0; /* local disk size changed */
	enum determine_dev_size dd;

	memset(&rs, 0, sizeof(struct resize));
	if (!resize_from_tags(mdev, nlp->tag_list, &rs)) {
		retcode = ERR_MANDATORY_TAG;
		goto fail;
	}

	if (mdev->state.conn > C_CONNECTED) {
		retcode = ERR_RESIZE_RESYNC;
		goto fail;
	}

	if (mdev->state.role == R_SECONDARY &&
	    mdev->state.peer == R_SECONDARY) {
		retcode = ERR_NO_PRIMARY;
		goto fail;
	}

	if (!inc_local(mdev)) {
		retcode = ERR_NO_DISK;
		goto fail;
	}

	if (mdev->bc->known_size != drbd_get_capacity(mdev->bc->backing_bdev)) {
		mdev->bc->known_size = drbd_get_capacity(mdev->bc->backing_bdev);
		ldsc = 1;
	}

	mdev->bc->dc.disk_size = (sector_t)rs.resize_size;
	dd = drbd_determin_dev_size(mdev);
	drbd_md_sync(mdev);
	dec_local(mdev);
	if (dd == dev_size_error) {
		retcode = ERR_NOMEM_BITMAP;
		goto fail;
	}

	if (mdev->state.conn == C_CONNECTED && (dd != unchanged || ldsc)) {
		drbd_send_uuids(mdev);
		drbd_send_sizes(mdev);
		if (dd == grew)
			resync_after_online_grow(mdev);
	}

 fail:
	reply->ret_code = retcode;
	return 0;
}

STATIC int drbd_nl_syncer_conf(struct drbd_conf *mdev, struct drbd_nl_cfg_req *nlp,
			       struct drbd_nl_cfg_reply *reply)
{
	int retcode = NO_ERROR;
	int err;
	int ovr; /* online verify running */
	int rsr; /* re-sync running */
	struct drbd_conf *odev;
	struct crypto_hash *verify_tfm = NULL;
	struct crypto_hash *csums_tfm = NULL;
	struct syncer_conf sc;
	cpumask_t n_cpu_mask = CPU_MASK_NONE;

	memcpy(&sc, &mdev->sync_conf, sizeof(struct syncer_conf));

	if (nlp->flags & DRBD_NL_SET_DEFAULTS) {
		memset(&sc, 0, sizeof(struct syncer_conf));
		sc.rate       = DRBD_RATE_DEF;
		sc.after      = DRBD_AFTER_DEF;
		sc.al_extents = DRBD_AL_EXTENTS_DEF;
	}

	if (!syncer_conf_from_tags(mdev, nlp->tag_list, &sc)) {
		retcode = ERR_MANDATORY_TAG;
		goto fail;
	}

	if (sc.after != -1) {
		if (sc.after < -1 || minor_to_mdev(sc.after) == NULL) {
			retcode = ERR_SYNC_AFTER;
			goto fail;
		}
		odev = minor_to_mdev(sc.after); /* check against loops in */
		while (1) {
			if (odev == mdev) {
				retcode = ERR_SYNC_AFTER_CYCLE;
				goto fail;
			}
			if (odev->sync_conf.after == -1)
				break; /* no cycles. */
			odev = minor_to_mdev(odev->sync_conf.after);
		}
	}

	/* re-sync running */
	rsr = (	mdev->state.conn == C_SYNC_SOURCE ||
		mdev->state.conn == C_SYNC_TARGET ||
		mdev->state.conn == C_PAUSED_SYNC_S ||
		mdev->state.conn == C_PAUSED_SYNC_T );

	if (rsr && strcmp(sc.csums_alg, mdev->sync_conf.csums_alg)) {
		retcode = ERR_CSUMS_RESYNC_RUNNING;
		goto fail;
	}

	if (!rsr && sc.csums_alg[0]) {
		csums_tfm = crypto_alloc_hash(sc.csums_alg, 0, CRYPTO_ALG_ASYNC);
		if (IS_ERR(csums_tfm)) {
			csums_tfm = NULL;
			retcode = ERR_CSUMS_ALG;
			goto fail;
		}

		if (!drbd_crypto_is_hash(crypto_hash_tfm(csums_tfm))) {
			retcode = ERR_CSUMS_ALG_ND;
			goto fail;
		}
	}

	/* online verify running */
	ovr = (mdev->state.conn == C_VERIFY_S || mdev->state.conn == C_VERIFY_T);

	if (ovr) {
		if (strcmp(sc.verify_alg, mdev->sync_conf.verify_alg)) {
			retcode = ERR_VERIFY_RUNNING;
			goto fail;
		}
	}

	if (!ovr && sc.verify_alg[0]) {
		verify_tfm = crypto_alloc_hash(sc.verify_alg, 0, CRYPTO_ALG_ASYNC);
		if (IS_ERR(verify_tfm)) {
			verify_tfm = NULL;
			retcode = ERR_VERIFY_ALG;
			goto fail;
		}

		if (!drbd_crypto_is_hash(crypto_hash_tfm(verify_tfm))) {
			retcode = ERR_VERIFY_ALG_ND;
			goto fail;
		}
	}

	if (sc.cpu_mask[0] != 0) {
		err = __bitmap_parse(sc.cpu_mask, 32, 0, (unsigned long *)&n_cpu_mask, NR_CPUS);
		if (err) {
			dev_warn(DEV, "__bitmap_parse() failed with %d\n", err);
			retcode = ERR_CPU_MASK_PARSE;
			goto fail;
		}
	}

	ERR_IF (sc.rate < 1) sc.rate = 1;
	ERR_IF (sc.al_extents < 7) sc.al_extents = 127; /* arbitrary minimum */
#define AL_MAX ((MD_AL_MAX_SIZE-1) * AL_EXTENTS_PT)
	if (sc.al_extents > AL_MAX) {
		dev_err(DEV, "sc.al_extents > %d\n", AL_MAX);
		sc.al_extents = AL_MAX;
	}
#undef AL_MAX

	spin_lock(&mdev->peer_seq_lock);
	/* lock against receive_SyncParam() */
	mdev->sync_conf = sc;

	if (!rsr) {
		crypto_free_hash(mdev->csums_tfm);
		mdev->csums_tfm = csums_tfm;
		csums_tfm = NULL;
	}

	if (!ovr) {
		crypto_free_hash(mdev->verify_tfm);
		mdev->verify_tfm = verify_tfm;
		verify_tfm = NULL;
	}
	spin_unlock(&mdev->peer_seq_lock);

	if (inc_local(mdev)) {
		wait_event(mdev->al_wait, lc_try_lock(mdev->act_log));
		drbd_al_shrink(mdev);
		err = drbd_check_al_size(mdev);
		lc_unlock(mdev->act_log);
		wake_up(&mdev->al_wait);

		dec_local(mdev);
		drbd_md_sync(mdev);

		if (err) {
			retcode = ERR_NOMEM;
			goto fail;
		}
	}

	if (mdev->state.conn >= C_CONNECTED)
		drbd_send_sync_param(mdev, &sc);

	drbd_alter_sa(mdev, sc.after);

	if (!cpus_equal(mdev->cpu_mask, n_cpu_mask)) {
		mdev->cpu_mask = n_cpu_mask;
		mdev->cpu_mask = drbd_calc_cpu_mask(mdev);
		mdev->receiver.reset_cpu_mask = 1;
		mdev->asender.reset_cpu_mask = 1;
		mdev->worker.reset_cpu_mask = 1;
	}

	drbd_kobject_uevent(mdev);
fail:
	crypto_free_hash(csums_tfm);
	crypto_free_hash(verify_tfm);
	reply->ret_code = retcode;
	return 0;
}

STATIC int drbd_nl_invalidate(struct drbd_conf *mdev, struct drbd_nl_cfg_req *nlp,
			      struct drbd_nl_cfg_reply *reply)
{
	int retcode;

	retcode = _drbd_request_state(mdev, NS(conn, C_STARTING_SYNC_T), CS_ORDERED);

	if (retcode < SS_SUCCESS && retcode != SS_NEED_CONNECTION)
		retcode = drbd_request_state(mdev, NS(conn, C_STARTING_SYNC_T));

	while (retcode == SS_NEED_CONNECTION) {
		spin_lock_irq(&mdev->req_lock);
		if (mdev->state.conn < C_CONNECTED)
			retcode = _drbd_set_state(_NS(mdev, disk, D_INCONSISTENT), CS_VERBOSE, NULL);
		spin_unlock_irq(&mdev->req_lock);

		if (retcode != SS_NEED_CONNECTION)
			break;

		retcode = drbd_request_state(mdev, NS(conn, C_STARTING_SYNC_T));
	}

	reply->ret_code = retcode;
	return 0;
}

STATIC int drbd_nl_invalidate_peer(struct drbd_conf *mdev, struct drbd_nl_cfg_req *nlp,
				   struct drbd_nl_cfg_reply *reply)
{

	reply->ret_code = drbd_request_state(mdev, NS(conn, C_STARTING_SYNC_S));

	return 0;
}

STATIC int drbd_nl_pause_sync(struct drbd_conf *mdev, struct drbd_nl_cfg_req *nlp,
			      struct drbd_nl_cfg_reply *reply)
{
	int retcode = NO_ERROR;

	if (drbd_request_state(mdev, NS(user_isp, 1)) == SS_NOTHING_TO_DO)
		retcode = ERR_PAUSE_IS_SET;

	reply->ret_code = retcode;
	return 0;
}

STATIC int drbd_nl_resume_sync(struct drbd_conf *mdev, struct drbd_nl_cfg_req *nlp,
			       struct drbd_nl_cfg_reply *reply)
{
	int retcode = NO_ERROR;

	if (drbd_request_state(mdev, NS(user_isp, 0)) == SS_NOTHING_TO_DO)
		retcode = ERR_PAUSE_IS_CLEAR;

	reply->ret_code = retcode;
	return 0;
}

STATIC int drbd_nl_suspend_io(struct drbd_conf *mdev, struct drbd_nl_cfg_req *nlp,
			      struct drbd_nl_cfg_reply *reply)
{
	reply->ret_code = drbd_request_state(mdev, NS(susp, 1));

	return 0;
}

STATIC int drbd_nl_resume_io(struct drbd_conf *mdev, struct drbd_nl_cfg_req *nlp,
			     struct drbd_nl_cfg_reply *reply)
{
	reply->ret_code = drbd_request_state(mdev, NS(susp, 0));
	return 0;
}

STATIC int drbd_nl_outdate(struct drbd_conf *mdev, struct drbd_nl_cfg_req *nlp,
			   struct drbd_nl_cfg_reply *reply)
{
	reply->ret_code = drbd_request_state(mdev, NS(disk, D_OUTDATED));
	return 0;
}

STATIC int drbd_nl_get_config(struct drbd_conf *mdev, struct drbd_nl_cfg_req *nlp,
			   struct drbd_nl_cfg_reply *reply)
{
	unsigned short *tl;

	tl = reply->tag_list;

	if (inc_local(mdev)) {
		tl = disk_conf_to_tags(mdev, &mdev->bc->dc, tl);
		dec_local(mdev);
	}

	if (inc_net(mdev)) {
		tl = net_conf_to_tags(mdev, mdev->net_conf, tl);
		dec_net(mdev);
	}
	tl = syncer_conf_to_tags(mdev, &mdev->sync_conf, tl);

	*tl++ = TT_END; /* Close the tag list */

	return (int)((char *)tl - (char *)reply->tag_list);
}

STATIC int drbd_nl_get_state(struct drbd_conf *mdev, struct drbd_nl_cfg_req *nlp,
			     struct drbd_nl_cfg_reply *reply)
{
	unsigned short *tl = reply->tag_list;
	union drbd_state s = mdev->state;
	unsigned long rs_left;
	unsigned int res;

	tl = get_state_to_tags(mdev, (struct get_state *)&s, tl);

	/* no local ref, no bitmap, no syncer progress. */
	if (s.conn >= C_SYNC_SOURCE && s.conn <= C_PAUSED_SYNC_T) {
		if (inc_local(mdev)) {
			drbd_get_syncer_progress(mdev, &rs_left, &res);
			*tl++ = T_sync_progress;
			*tl++ = sizeof(int);
			memcpy(tl, &res, sizeof(int));
			tl = (unsigned short *)((char *)tl + sizeof(int));
			dec_local(mdev);
		}
	}
	*tl++ = TT_END; /* Close the tag list */

	return (int)((char *)tl - (char *)reply->tag_list);
}

STATIC int drbd_nl_get_uuids(struct drbd_conf *mdev, struct drbd_nl_cfg_req *nlp,
			     struct drbd_nl_cfg_reply *reply)
{
	unsigned short *tl;

	tl = reply->tag_list;

	if (inc_local(mdev)) {
		/* This is a hand crafted add tag ;) */
		*tl++ = T_uuids;
		*tl++ = UI_SIZE*sizeof(u64);
		memcpy(tl, mdev->bc->md.uuid, UI_SIZE*sizeof(u64));
		tl = (unsigned short *)((char *)tl + UI_SIZE*sizeof(u64));
		*tl++ = T_uuids_flags;
		*tl++ = sizeof(int);
		memcpy(tl, &mdev->bc->md.flags, sizeof(int));
		tl = (unsigned short *)((char *)tl + sizeof(int));
		dec_local(mdev);
	}
	*tl++ = TT_END; /* Close the tag list */

	return (int)((char *)tl - (char *)reply->tag_list);
}

/**
 * drbd_nl_get_timeout_flag:
 * Is used by drbdsetup to find out which timeout value to use.
 */
STATIC int drbd_nl_get_timeout_flag(struct drbd_conf *mdev, struct drbd_nl_cfg_req *nlp,
				    struct drbd_nl_cfg_reply *reply)
{
	unsigned short *tl;
	char rv;

	tl = reply->tag_list;

	rv = mdev->state.pdsk == D_OUTDATED        ? UT_PEER_OUTDATED :
	  test_bit(USE_DEGR_WFC_T, &mdev->flags) ? UT_DEGRADED : UT_DEFAULT;

	/* This is a hand crafted add tag ;) */
	*tl++ = T_use_degraded;
	*tl++ = sizeof(char);
	*((char *)tl) = rv;
	tl = (unsigned short *)((char *)tl + sizeof(char));
	*tl++ = TT_END;

	return (int)((char *)tl - (char *)reply->tag_list);
}

STATIC int drbd_nl_start_ov(struct drbd_conf *mdev, struct drbd_nl_cfg_req *nlp,
				    struct drbd_nl_cfg_reply *reply)
{
	reply->ret_code = drbd_request_state(mdev,NS(conn,C_VERIFY_S));

	return 0;
}


STATIC int drbd_nl_new_c_uuid(struct drbd_conf *mdev, struct drbd_nl_cfg_req *nlp,
			      struct drbd_nl_cfg_reply *reply)
{
	int retcode = NO_ERROR;
	int skip_initial_sync = 0;
	int err;

	struct new_c_uuid args;

	memset(&args, 0, sizeof(struct new_c_uuid));
	if (!new_c_uuid_from_tags(mdev, nlp->tag_list, &args)) {
		reply->ret_code = ERR_MANDATORY_TAG;
		return 0;
	}

	mutex_lock(&mdev->state_mutex); /* Protects us against serialized state changes. */

	if (!inc_local(mdev)) {
		retcode = ERR_NO_DISK;
		goto out;
	}

	/* this is "skip initial sync", assume to be clean */
	if (mdev->state.conn == C_CONNECTED && mdev->agreed_pro_version >= 90 &&
	    mdev->bc->md.uuid[UI_CURRENT] == UUID_JUST_CREATED && args.clear_bm) {
		dev_info(DEV, "Preparing to skip initial sync\n");
		skip_initial_sync = 1;
	} else if (mdev->state.conn >= C_CONNECTED) {
		retcode = ERR_CONNECTED;
		goto out_dec;
	}

	drbd_uuid_set(mdev, UI_BITMAP, 0); /* Rotate UI_BITMAP to History 1, etc... */
	drbd_uuid_new_current(mdev); /* New current, previous to UI_BITMAP */

	if (args.clear_bm) {
		err = drbd_bitmap_io(mdev, &drbd_bmio_clear_n_write, "clear_n_write from new_c_uuid");
		if (err) {
			dev_err(DEV, "Writing bitmap failed with %d\n",err);
			retcode = ERR_IO_MD_DISK;
		}
		if (skip_initial_sync) {
			drbd_send_uuids_skip_initial_sync(mdev);
			_drbd_uuid_set(mdev, UI_BITMAP, 0);
			spin_lock_irq(&mdev->req_lock);
			_drbd_set_state(_NS2(mdev, disk, D_UP_TO_DATE, pdsk, D_UP_TO_DATE),
					CS_VERBOSE, NULL);
			spin_unlock_irq(&mdev->req_lock);
		}
	}

	drbd_md_sync(mdev);
out_dec:
	dec_local(mdev);
out:
	mutex_unlock(&mdev->state_mutex);

	reply->ret_code = retcode;
	return 0;
}

STATIC struct drbd_conf *ensure_mdev(struct drbd_nl_cfg_req *nlp)
{
	struct drbd_conf *mdev;

	if (nlp->drbd_minor >= minor_count)
		return NULL;

	mdev = minor_to_mdev(nlp->drbd_minor);

	if (!mdev && (nlp->flags & DRBD_NL_CREATE_DEVICE)) {
		struct gendisk *disk = NULL;
		mdev = drbd_new_device(nlp->drbd_minor);

		spin_lock_irq(&drbd_pp_lock);
		if (minor_table[nlp->drbd_minor] == NULL) {
			minor_table[nlp->drbd_minor] = mdev;
			disk = mdev->vdisk;
			mdev = NULL;
		} /* else: we lost the race */
		spin_unlock_irq(&drbd_pp_lock);

		if (disk) /* we won the race above */
			/* in case we ever add a drbd_delete_device(),
			 * don't forget the del_gendisk! */
			add_disk(disk);
		else /* we lost the race above */
			drbd_free_mdev(mdev);

		mdev = minor_to_mdev(nlp->drbd_minor);
	}

	return mdev;
}

struct cn_handler_struct {
	int (*function)(struct drbd_conf *,
			 struct drbd_nl_cfg_req *,
			 struct drbd_nl_cfg_reply *);
	int reply_body_size;
};

static struct cn_handler_struct cnd_table[] = {
	[ P_primary ]		= { &drbd_nl_primary,		0 },
	[ P_secondary ]		= { &drbd_nl_secondary,		0 },
	[ P_disk_conf ]		= { &drbd_nl_disk_conf,		0 },
	[ P_detach ]		= { &drbd_nl_detach,		0 },
	[ P_net_conf ]		= { &drbd_nl_net_conf,		0 },
	[ P_disconnect ]	= { &drbd_nl_disconnect,	0 },
	[ P_resize ]		= { &drbd_nl_resize,		0 },
	[ P_syncer_conf ]	= { &drbd_nl_syncer_conf,	0 },
	[ P_invalidate ]	= { &drbd_nl_invalidate,	0 },
	[ P_invalidate_peer ]	= { &drbd_nl_invalidate_peer,	0 },
	[ P_pause_sync ]	= { &drbd_nl_pause_sync,	0 },
	[ P_resume_sync ]	= { &drbd_nl_resume_sync,	0 },
	[ P_suspend_io ]	= { &drbd_nl_suspend_io,	0 },
	[ P_resume_io ]		= { &drbd_nl_resume_io,		0 },
	[ P_outdate ]		= { &drbd_nl_outdate,		0 },
	[ P_get_config ]	= { &drbd_nl_get_config,
				    sizeof(struct syncer_conf_tag_len_struct) +
				    sizeof(struct disk_conf_tag_len_struct) +
				    sizeof(struct net_conf_tag_len_struct) },
	[ P_get_state ]		= { &drbd_nl_get_state,
				    sizeof(struct get_state_tag_len_struct) +
				    sizeof(struct sync_progress_tag_len_struct)	},
	[ P_get_uuids ]		= { &drbd_nl_get_uuids,
				    sizeof(struct get_uuids_tag_len_struct) },
	[ P_get_timeout_flag ]	= { &drbd_nl_get_timeout_flag,
				    sizeof(struct get_timeout_flag_tag_len_struct)},
	[ P_start_ov ]		= { &drbd_nl_start_ov,		0 },
	[ P_new_c_uuid ]	= { &drbd_nl_new_c_uuid,	0 },
};

STATIC void drbd_connector_callback(void *data)
{
	struct cn_msg *req = data;
	struct drbd_nl_cfg_req *nlp = (struct drbd_nl_cfg_req *)req->data;
	struct cn_handler_struct *cm;
	struct cn_msg *cn_reply;
	struct drbd_nl_cfg_reply *reply;
	struct drbd_conf *mdev;
	int retcode, rr;
	int reply_size = sizeof(struct cn_msg)
		+ sizeof(struct drbd_nl_cfg_reply)
		+ sizeof(short int);

	if (!try_module_get(THIS_MODULE)) {
		printk(KERN_ERR "drbd: try_module_get() failed!\n");
		return;
	}

	mdev = ensure_mdev(nlp);
	if (!mdev) {
		retcode = ERR_MINOR_INVALID;
		goto fail;
	}

	TRACE(TRACE_TYPE_NL, TRACE_LVL_SUMMARY, nl_trace_packet(data););

	if (nlp->packet_type >= P_nl_after_last_packet) {
		retcode = ERR_PACKET_NR;
		goto fail;
	}

	cm = cnd_table + nlp->packet_type;

	/* This may happen if packet number is 0: */
	if (cm->function == NULL) {
		retcode = ERR_PACKET_NR;
		goto fail;
	}

	reply_size += cm->reply_body_size;

	cn_reply = kmalloc(reply_size, GFP_KERNEL);
	if (!cn_reply) {
		retcode = ERR_NOMEM;
		goto fail;
	}
	reply = (struct drbd_nl_cfg_reply *) cn_reply->data;

	reply->packet_type =
		cm->reply_body_size ? nlp->packet_type : P_nl_after_last_packet;
	reply->minor = nlp->drbd_minor;
	reply->ret_code = NO_ERROR; /* Might by modified by cm->function. */
	/* reply->tag_list; might be modified by cm->fucntion. */

	rr = cm->function(mdev, nlp, reply);

	cn_reply->id = req->id;
	cn_reply->seq = req->seq;
	cn_reply->ack = req->ack  + 1;
	cn_reply->len = sizeof(struct drbd_nl_cfg_reply) + rr;
	cn_reply->flags = 0;

	TRACE(TRACE_TYPE_NL, TRACE_LVL_SUMMARY, nl_trace_reply(cn_reply););

	rr = cn_netlink_send(cn_reply, CN_IDX_DRBD, GFP_KERNEL);
	if (rr && rr != -ESRCH)
		printk(KERN_INFO "drbd: cn_netlink_send()=%d\n", rr);

	kfree(cn_reply);
	module_put(THIS_MODULE);
	return;
 fail:
	drbd_nl_send_reply(req, retcode);
	module_put(THIS_MODULE);
}

static atomic_t drbd_nl_seq = ATOMIC_INIT(2); /* two. */

static inline unsigned short *
__tl_add_blob(unsigned short *tl, enum drbd_tags tag, const void *data,
	int len, int nul_terminated)
{
	int l = tag_descriptions[tag_number(tag)].max_len;
	l = (len < l) ? len :  l;
	*tl++ = tag;
	*tl++ = len;
	memcpy(tl, data, len);
	/* TODO
	 * maybe we need to add some padding to the data stream.
	 * otherwise we may get strange effects on architectures
	 * that require certain data types to be strictly aligned,
	 * because now the next "unsigned short" may be misaligned. */
	tl = (unsigned short*)((char*)tl + len);
	if (nul_terminated)
		*((char*)tl - 1) = 0;
	return tl;
}

static inline unsigned short *
tl_add_blob(unsigned short *tl, enum drbd_tags tag, const void *data, int len)
{
	return __tl_add_blob(tl, tag, data, len, 0);
}

static inline unsigned short *
tl_add_str(unsigned short *tl, enum drbd_tags tag, const char *str)
{
	return __tl_add_blob(tl, tag, str, strlen(str)+1, 0);
}

static inline unsigned short *
tl_add_int(unsigned short *tl, enum drbd_tags tag, const void *val)
{
	switch(tag_type(tag)) {
	case TT_INTEGER:
		*tl++ = tag;
		*tl++ = sizeof(int);
		*(int*)tl = *(int*)val;
		tl = (unsigned short*)((char*)tl+sizeof(int));
		break;
	case TT_INT64:
		*tl++ = tag;
		*tl++ = sizeof(u64);
		*(u64*)tl = *(u64*)val;
		tl = (unsigned short*)((char*)tl+sizeof(u64));
		break;
	default:
		/* someone did something stupid. */
		;
	}
	return tl;
}

void drbd_bcast_state(struct drbd_conf *mdev, union drbd_state state)
{
	char buffer[sizeof(struct cn_msg)+
		    sizeof(struct drbd_nl_cfg_reply)+
		    sizeof(struct get_state_tag_len_struct)+
		    sizeof(short int)];
	struct cn_msg *cn_reply = (struct cn_msg *) buffer;
	struct drbd_nl_cfg_reply *reply =
		(struct drbd_nl_cfg_reply *)cn_reply->data;
	unsigned short *tl = reply->tag_list;

	/* dev_warn(DEV, "drbd_bcast_state() got called\n"); */

	tl = get_state_to_tags(mdev, (struct get_state *)&state, tl);
	*tl++ = TT_END; /* Close the tag list */

	cn_reply->id.idx = CN_IDX_DRBD;
	cn_reply->id.val = CN_VAL_DRBD;

	cn_reply->seq = atomic_add_return(1, &drbd_nl_seq);
	cn_reply->ack = 0; /* not used here. */
	cn_reply->len = sizeof(struct drbd_nl_cfg_reply) +
		(int)((char *)tl - (char *)reply->tag_list);
	cn_reply->flags = 0;

	reply->packet_type = P_get_state;
	reply->minor = mdev_to_minor(mdev);
	reply->ret_code = NO_ERROR;

	TRACE(TRACE_TYPE_NL, TRACE_LVL_SUMMARY, nl_trace_reply(cn_reply););

	cn_netlink_send(cn_reply, CN_IDX_DRBD, GFP_KERNEL);
}

void drbd_bcast_ev_helper(struct drbd_conf *mdev, char *helper_name)
{
	char buffer[sizeof(struct cn_msg)+
		    sizeof(struct drbd_nl_cfg_reply)+
		    sizeof(struct call_helper_tag_len_struct)+
		    sizeof(short int)];
	struct cn_msg *cn_reply = (struct cn_msg *) buffer;
	struct drbd_nl_cfg_reply *reply =
		(struct drbd_nl_cfg_reply *)cn_reply->data;
	unsigned short *tl = reply->tag_list;
	int str_len;

	/* dev_warn(DEV, "drbd_bcast_state() got called\n"); */

	str_len = strlen(helper_name)+1;
	*tl++ = T_helper;
	*tl++ = str_len;
	memcpy(tl, helper_name, str_len);
	tl = (unsigned short *)((char *)tl + str_len);
	*tl++ = TT_END; /* Close the tag list */

	cn_reply->id.idx = CN_IDX_DRBD;
	cn_reply->id.val = CN_VAL_DRBD;

	cn_reply->seq = atomic_add_return(1, &drbd_nl_seq);
	cn_reply->ack = 0; /* not used here. */
	cn_reply->len = sizeof(struct drbd_nl_cfg_reply) +
		(int)((char *)tl - (char *)reply->tag_list);
	cn_reply->flags = 0;

	reply->packet_type = P_call_helper;
	reply->minor = mdev_to_minor(mdev);
	reply->ret_code = NO_ERROR;

	TRACE(TRACE_TYPE_NL, TRACE_LVL_SUMMARY, nl_trace_reply(cn_reply););

	cn_netlink_send(cn_reply, CN_IDX_DRBD, GFP_KERNEL);
}

void drbd_bcast_ee(struct drbd_conf *mdev,
		const char *reason, const int dgs,
		const char* seen_hash, const char* calc_hash,
		const struct drbd_epoch_entry* e)
{
	struct cn_msg *cn_reply;
	struct drbd_nl_cfg_reply *reply;
	struct bio_vec *bvec;
	unsigned short *tl;
	int i;

	if (!e)
		return;
	if (!reason || !reason[0])
		return;

	/* aparently we have to memcpy twice, first to prepare the data for the
	 * struct cn_msg, then within cn_netlink_send from the cn_msg to the
	 * netlink skb. */
	cn_reply = kmalloc(
		sizeof(struct cn_msg)+
		sizeof(struct drbd_nl_cfg_reply)+
		sizeof(struct dump_ee_tag_len_struct)+
		sizeof(short int)
		, GFP_KERNEL);

	if (!cn_reply) {
		dev_err(DEV, "could not kmalloc buffer for drbd_bcast_ee, sector %llu, size %u\n",
				(unsigned long long)e->sector, e->size);
		return;
	}

	reply = (struct drbd_nl_cfg_reply*)cn_reply->data;
	tl = reply->tag_list;

	tl = tl_add_str(tl, T_dump_ee_reason, reason);
	tl = tl_add_blob(tl, T_seen_digest, seen_hash, dgs);
	tl = tl_add_blob(tl, T_calc_digest, calc_hash, dgs);
	tl = tl_add_int(tl, T_ee_sector, &e->sector);
	tl = tl_add_int(tl, T_ee_block_id, &e->block_id);

	*tl++ = T_ee_data;
	*tl++ = e->size;

	__bio_for_each_segment(bvec, e->private_bio, i, 0) {
		void *d = kmap(bvec->bv_page);
		memcpy(tl, d + bvec->bv_offset, bvec->bv_len);
		kunmap(bvec->bv_page);
		tl=(unsigned short*)((char*)tl + bvec->bv_len);
	}
	*tl++ = TT_END; /* Close the tag list */

	cn_reply->id.idx = CN_IDX_DRBD;
	cn_reply->id.val = CN_VAL_DRBD;

	cn_reply->seq = atomic_add_return(1,&drbd_nl_seq);
	cn_reply->ack = 0; // not used here.
	cn_reply->len = sizeof(struct drbd_nl_cfg_reply) +
		(int)((char*)tl - (char*)reply->tag_list);
	cn_reply->flags = 0;

	reply->packet_type = P_dump_ee;
	reply->minor = mdev_to_minor(mdev);
	reply->ret_code = NO_ERROR;

	TRACE(TRACE_TYPE_NL, TRACE_LVL_SUMMARY, nl_trace_reply(cn_reply););

	cn_netlink_send(cn_reply, CN_IDX_DRBD, GFP_KERNEL);
	kfree(cn_reply);
}

void drbd_bcast_sync_progress(struct drbd_conf *mdev)
{
	char buffer[sizeof(struct cn_msg)+
		    sizeof(struct drbd_nl_cfg_reply)+
		    sizeof(struct sync_progress_tag_len_struct)+
		    sizeof(short int)];
	struct cn_msg *cn_reply = (struct cn_msg *) buffer;
	struct drbd_nl_cfg_reply *reply =
		(struct drbd_nl_cfg_reply *)cn_reply->data;
	unsigned short *tl = reply->tag_list;
	unsigned long rs_left;
	unsigned int res;

	/* no local ref, no bitmap, no syncer progress, no broadcast. */
	if (!inc_local(mdev))
		return;
	drbd_get_syncer_progress(mdev, &rs_left, &res);
	dec_local(mdev);

	*tl++ = T_sync_progress;
	*tl++ = sizeof(int);
	memcpy(tl, &res, sizeof(int));
	tl = (unsigned short *)((char *)tl + sizeof(int));
	*tl++ = TT_END; /* Close the tag list */

	cn_reply->id.idx = CN_IDX_DRBD;
	cn_reply->id.val = CN_VAL_DRBD;

	cn_reply->seq = atomic_add_return(1, &drbd_nl_seq);
	cn_reply->ack = 0; /* not used here. */
	cn_reply->len = sizeof(struct drbd_nl_cfg_reply) +
		(int)((char *)tl - (char *)reply->tag_list);
	cn_reply->flags = 0;

	reply->packet_type = P_sync_progress;
	reply->minor = mdev_to_minor(mdev);
	reply->ret_code = NO_ERROR;

	TRACE(TRACE_TYPE_NL, TRACE_LVL_SUMMARY, nl_trace_reply(cn_reply););

	cn_netlink_send(cn_reply, CN_IDX_DRBD, GFP_KERNEL);
}

#ifdef NETLINK_ROUTE6
int __init cn_init(void);
void __exit cn_fini(void);
#endif

int __init drbd_nl_init(void)
{
	static struct cb_id cn_id_drbd;
	int err, try=10;

#ifdef NETLINK_ROUTE6
	/* pre 2.6.16 */
	err = cn_init();
	if (err)
		return err;
#endif
	cn_id_drbd.val = CN_VAL_DRBD;
	do {
		cn_id_drbd.idx = cn_idx;
		err = cn_add_callback(&cn_id_drbd, "cn_drbd", &drbd_connector_callback);
		if (!err)
			break;
		cn_idx = (cn_idx + CN_IDX_STEP);
	} while (try--);

	if (err) {
		printk(KERN_ERR "drbd: cn_drbd failed to register\n");
		return err;
	}

	return 0;
}

void drbd_nl_cleanup(void)
{
	static struct cb_id cn_id_drbd;

	cn_id_drbd.idx = cn_idx;
	cn_id_drbd.val = CN_VAL_DRBD;

	cn_del_callback(&cn_id_drbd);

#ifdef NETLINK_ROUTE6
	/* pre 2.6.16 */
	cn_fini();
#endif
}

void drbd_nl_send_reply(struct cn_msg *req, int ret_code)
{
	char buffer[sizeof(struct cn_msg)+sizeof(struct drbd_nl_cfg_reply)];
	struct cn_msg *cn_reply = (struct cn_msg *) buffer;
	struct drbd_nl_cfg_reply *reply =
		(struct drbd_nl_cfg_reply *)cn_reply->data;
	int rr;

	cn_reply->id = req->id;

	cn_reply->seq = req->seq;
	cn_reply->ack = req->ack  + 1;
	cn_reply->len = sizeof(struct drbd_nl_cfg_reply);
	cn_reply->flags = 0;

	reply->minor = ((struct drbd_nl_cfg_req *)req->data)->drbd_minor;
	reply->ret_code = ret_code;

	TRACE(TRACE_TYPE_NL, TRACE_LVL_SUMMARY, nl_trace_reply(cn_reply););

	rr = cn_netlink_send(cn_reply, CN_IDX_DRBD, GFP_KERNEL);
	if (rr && rr != -ESRCH)
		printk(KERN_INFO "drbd: cn_netlink_send()=%d\n", rr);
}
<|MERGE_RESOLUTION|>--- conflicted
+++ resolved
@@ -809,15 +809,11 @@
 	struct inode *inode, *inode2;
 	struct lru_cache *resync_lru = NULL;
 	union drbd_state ns, os;
-<<<<<<< HEAD
-	int rv, ntries = 0;
+	int rv;
 	int cp_discovered = 0;
 	int hardsect;
-=======
-	int rv;
 
 	drbd_reconfig_start(mdev);
->>>>>>> 93edff9e
 
 	/* if you want to reconfigure, please tear down first */
 	if (mdev->state.disk > D_DISKLESS) {
@@ -825,26 +821,6 @@
 		goto fail;
 	}
 
-<<<<<<< HEAD
-	/*
-	* We may have gotten here very quickly from a detach. Wait for a bit
-	* then fail.
-	*/
-	while (1) {
-		__no_warn(local, nbc = mdev->bc;);
-		if (nbc == NULL)
-			break;
-		if (ntries++ >= 5) {
-			dev_warn(DEV, "drbd_nl_disk_conf: mdev->bc not NULL.\n");
-			retcode = ERR_DISK_CONFIGURED;
-			goto fail;
-		}
-		__set_current_state(TASK_INTERRUPTIBLE);
-		schedule_timeout(HZ/10);
-	}
-
-=======
->>>>>>> 93edff9e
 	nbc = kmalloc(sizeof(struct drbd_backing_dev), GFP_KERNEL);
 	if (!nbc) {
 		retcode = ERR_NOMEM;
@@ -852,25 +828,11 @@
 	}
 
 	memset(&nbc->md, 0, sizeof(struct drbd_md));
-<<<<<<< HEAD
-
-	if (!(nlp->flags & DRBD_NL_SET_DEFAULTS) && inc_local(mdev)) {
-		memcpy(&nbc->dc, &mdev->bc->dc, sizeof(struct disk_conf));
-		dec_local(mdev);
-	} else {
-		memset(&nbc->dc, 0, sizeof(struct disk_conf));
-		nbc->dc.disk_size   = DRBD_DISK_SIZE_SECT_DEF;
-		nbc->dc.on_io_error = DRBD_ON_IO_ERROR_DEF;
-		nbc->dc.fencing     = DRBD_FENCING_DEF;
-		nbc->dc.max_bio_bvecs = DRBD_MAX_BIO_BVECS_DEF;
-	}
-=======
 	memset(&nbc->dc, 0, sizeof(struct disk_conf));
 	nbc->dc.disk_size     = DRBD_DISK_SIZE_SECT_DEF;
 	nbc->dc.on_io_error   = DRBD_ON_IO_ERROR_DEF;
 	nbc->dc.fencing       = DRBD_FENCING_DEF;
 	nbc->dc.max_bio_bvecs = DRBD_MAX_BIO_BVECS_DEF;
->>>>>>> 93edff9e
 
 	if (!disk_conf_from_tags(mdev, nlp->tag_list, &nbc->dc)) {
 		retcode = ERR_MANDATORY_TAG;
@@ -934,16 +896,6 @@
 		goto release_bdev_fail;
 	}
 
-<<<<<<< HEAD
-	if (!mdev->bitmap) {
-		if (drbd_bm_init(mdev)) {
-			retcode = ERR_NOMEM;
-			goto release_bdev_fail;
-		}
-	}
-
-=======
->>>>>>> 93edff9e
 	nbc->md_bdev = inode2->i_bdev;
 	if (bd_claim(nbc->md_bdev,
 		     (nbc->dc.meta_dev_idx == DRBD_MD_INDEX_INTERNAL ||
@@ -1492,13 +1444,8 @@
 	spin_unlock_irq(&mdev->req_lock);
 
 	retcode = _drbd_request_state(mdev, NS(conn, C_UNCONNECTED), CS_VERBOSE);
-<<<<<<< HEAD
-	if (retcode >= SS_SUCCESS)
-		drbd_thread_start(&mdev->worker);
 
 	drbd_kobject_uevent(mdev);
-=======
->>>>>>> 93edff9e
 	reply->ret_code = retcode;
 	drbd_reconfig_done(mdev);
 	return 0;
