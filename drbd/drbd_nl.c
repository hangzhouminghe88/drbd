--- conflicted
+++ resolved
@@ -2650,17 +2650,11 @@
 	device = peer_device->device;
 
 	/* If there is still bitmap IO pending, probably because of a previous
-<<<<<<< HEAD
-	 * resync just being finished, wait for it before requesting a new resync. */
+	 * resync just being finished, wait for it before requesting a new resync.
+	 * Also wait for it's after_state_ch(). */
 	drbd_suspend_io(device);
 	wait_event(device->misc_wait, list_empty(&device->pending_bitmap_work));
-=======
-	 * resync just being finished, wait for it before requesting a new resync.
-	 * Also wait for it's after_state_ch(). */
-	drbd_suspend_io(mdev);
-	wait_event(mdev->misc_wait, !test_bit(BITMAP_IO, &mdev->flags));
-	drbd_flush_workqueue(mdev);
->>>>>>> b9fc8d2e
+	drbd_flush_workqueue(&peer_device->connection->sender_work);
 
 	retcode = stable_change_repl_state(peer_device, L_STARTING_SYNC_T,
 					   CS_WAIT_COMPLETE | CS_SERIALIZE);
@@ -2714,21 +2708,11 @@
 	resource = adm_ctx.device->resource;
 	device = adm_ctx.device;
 
-<<<<<<< HEAD
 	drbd_suspend_io(device);
 	wait_event(device->misc_wait, list_empty(&device->pending_bitmap_work));
+	drbd_flush_workqueue(&peer_device->connection->sender_work);
 	retcode = stable_change_repl_state(peer_device, L_STARTING_SYNC_S,
 					   CS_WAIT_COMPLETE | CS_SERIALIZE);
-=======
-	/* If there is still bitmap IO pending, probably because of a previous
-	 * resync just being finished, wait for it before requesting a new resync.
-	 * Also wait for it's after_state_ch(). */
-	drbd_suspend_io(mdev);
-	wait_event(mdev->misc_wait, !test_bit(BITMAP_IO, &mdev->flags));
-	drbd_flush_workqueue(mdev);
-
-	retcode = _drbd_request_state(mdev, NS(conn, C_STARTING_SYNC_S), CS_ORDERED);
->>>>>>> b9fc8d2e
 	if (retcode < SS_SUCCESS) {
 		if (retcode == SS_NEED_CONNECTION && resource->role[NOW] == R_PRIMARY) {
 			/* The peer will get a resync upon connect anyways.
