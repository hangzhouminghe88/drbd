/*
   drbd_nl.c

   This file is part of DRBD by Philipp Reisner and Lars Ellenberg.

   Copyright (C) 2001-2008, LINBIT Information Technologies GmbH.
   Copyright (C) 1999-2008, Philipp Reisner <philipp.reisner@linbit.com>.
   Copyright (C) 2002-2008, Lars Ellenberg <lars.ellenberg@linbit.com>.

   drbd is free software; you can redistribute it and/or modify
   it under the terms of the GNU General Public License as published by
   the Free Software Foundation; either version 2, or (at your option)
   any later version.

   drbd is distributed in the hope that it will be useful,
   but WITHOUT ANY WARRANTY; without even the implied warranty of
   MERCHANTABILITY or FITNESS FOR A PARTICULAR PURPOSE.  See the
   GNU General Public License for more details.

   You should have received a copy of the GNU General Public License
   along with drbd; see the file COPYING.  If not, write to
   the Free Software Foundation, 675 Mass Ave, Cambridge, MA 02139, USA.

 */

#include <linux/autoconf.h>
#include <linux/module.h>
#include <linux/drbd.h>
#include <linux/in.h>
#include <linux/fs.h>
#include <linux/file.h>
#include <linux/slab.h>
#include <linux/blkpg.h>
#include <linux/cpumask.h>
#include "drbd_int.h"
#include "drbd_protocol.h"
#include "drbd_req.h"
#include "drbd_state_change.h"
#include <asm/unaligned.h>
#include <linux/drbd_limits.h>
#include <linux/kthread.h>

#include <net/genetlink.h>
#if LINUX_VERSION_CODE < KERNEL_VERSION(2,6,31)
/*
 * copied from more recent kernel source
 */
int genl_register_family_with_ops(struct genl_family *family,
	struct genl_ops *ops, size_t n_ops)
{
	int err, i;

	err = genl_register_family(family);
	if (err)
		return err;

	for (i = 0; i < n_ops; ++i, ++ops) {
		err = genl_register_ops(family, ops);
		if (err)
			goto err_out;
	}
	return 0;
err_out:
	genl_unregister_family(family);
	return err;
}
#endif

/* .doit */
// int drbd_adm_create_resource(struct sk_buff *skb, struct genl_info *info);
// int drbd_adm_delete_resource(struct sk_buff *skb, struct genl_info *info);

int drbd_adm_new_minor(struct sk_buff *skb, struct genl_info *info);
int drbd_adm_del_minor(struct sk_buff *skb, struct genl_info *info);

int drbd_adm_new_resource(struct sk_buff *skb, struct genl_info *info);
int drbd_adm_del_resource(struct sk_buff *skb, struct genl_info *info);
int drbd_adm_down(struct sk_buff *skb, struct genl_info *info);

int drbd_adm_set_role(struct sk_buff *skb, struct genl_info *info);
int drbd_adm_attach(struct sk_buff *skb, struct genl_info *info);
int drbd_adm_disk_opts(struct sk_buff *skb, struct genl_info *info);
int drbd_adm_detach(struct sk_buff *skb, struct genl_info *info);
int drbd_adm_connect(struct sk_buff *skb, struct genl_info *info);
int drbd_adm_net_opts(struct sk_buff *skb, struct genl_info *info);
int drbd_adm_resize(struct sk_buff *skb, struct genl_info *info);
int drbd_adm_start_ov(struct sk_buff *skb, struct genl_info *info);
int drbd_adm_new_c_uuid(struct sk_buff *skb, struct genl_info *info);
int drbd_adm_disconnect(struct sk_buff *skb, struct genl_info *info);
int drbd_adm_invalidate(struct sk_buff *skb, struct genl_info *info);
int drbd_adm_invalidate_peer(struct sk_buff *skb, struct genl_info *info);
int drbd_adm_pause_sync(struct sk_buff *skb, struct genl_info *info);
int drbd_adm_resume_sync(struct sk_buff *skb, struct genl_info *info);
int drbd_adm_suspend_io(struct sk_buff *skb, struct genl_info *info);
int drbd_adm_resume_io(struct sk_buff *skb, struct genl_info *info);
int drbd_adm_outdate(struct sk_buff *skb, struct genl_info *info);
int drbd_adm_resource_opts(struct sk_buff *skb, struct genl_info *info);
int drbd_adm_get_status(struct sk_buff *skb, struct genl_info *info);
int drbd_adm_get_timeout_type(struct sk_buff *skb, struct genl_info *info);
/* .dumpit */
int drbd_adm_get_status_all(struct sk_buff *skb, struct netlink_callback *cb);
int drbd_adm_dump_resources(struct sk_buff *skb, struct netlink_callback *cb);
int drbd_adm_dump_devices(struct sk_buff *skb, struct netlink_callback *cb);
int drbd_adm_dump_devices_done(struct netlink_callback *cb);
int drbd_adm_dump_connections(struct sk_buff *skb, struct netlink_callback *cb);
int drbd_adm_dump_connections_done(struct netlink_callback *cb);
int drbd_adm_dump_peer_devices(struct sk_buff *skb, struct netlink_callback *cb);
int drbd_adm_get_initial_state(struct sk_buff *skb, struct netlink_callback *cb);

#include <linux/drbd_genl_api.h>
#include "drbd_nla.h"
#include <linux/genl_magic_func.h>

atomic_t drbd_genl_seq = ATOMIC_INIT(2); /* two. */
atomic_t drbd_notify_id = ATOMIC_INIT(0);

/* used blkdev_get_by_path, to claim our meta data device(s) */
static char *drbd_m_holder = "Hands off! this is DRBD's meta data device.";

/* Configuration is strictly serialized, because generic netlink message
 * processing is strictly serialized by the genl_lock().
 * Which means we can use one static global drbd_config_context struct.
 */
static struct drbd_config_context {
	/* assigned from drbd_genlmsghdr */
	unsigned int minor;
	/* assigned from request attributes, if present */
	unsigned int volume;
#define VOLUME_UNSPECIFIED		(-1U)
	/* pointer into the request skb,
	 * limited lifetime! */
	char *resource_name;
	struct nlattr *my_addr;
	struct nlattr *peer_addr;

	/* reply buffer */
	struct sk_buff *reply_skb;
	/* pointer into reply buffer */
	struct drbd_genlmsghdr *reply_dh;
	/* resolved from attributes, if possible */
	struct drbd_device *device;
	struct drbd_resource *resource;
	struct drbd_connection *connection;
	struct drbd_peer_device *peer_device;
} adm_ctx;

static void drbd_adm_send_reply(struct sk_buff *skb, struct genl_info *info)
{
	genlmsg_end(skb, genlmsg_data(nlmsg_data(nlmsg_hdr(skb))));
	if (genlmsg_reply(skb, info))
		printk(KERN_ERR "drbd: error sending genl reply\n");
}

/* Used on a fresh "drbd_adm_prepare"d reply_skb, this cannot fail: The only
 * reason it could fail was no space in skb, and there are 4k available. */
static int drbd_msg_put_info(const char *info)
{
	struct sk_buff *skb = adm_ctx.reply_skb;
	struct nlattr *nla;
	int err = -EMSGSIZE;

	if (!info || !info[0])
		return 0;

	nla = nla_nest_start(skb, DRBD_NLA_CFG_REPLY);
	if (!nla)
		return err;

	err = nla_put_string(skb, T_info_text, info);
	if (err) {
		nla_nest_cancel(skb, nla);
		return err;
	} else
		nla_nest_end(skb, nla);
	return 0;
}

static int drbd_adm_finish(struct genl_info *info, int retcode);

extern struct genl_ops drbd_genl_ops[];

#ifdef COMPAT_HAVE_SECURITY_NETLINK_RECV
#define drbd_security_netlink_recv(skb, cap) \
	security_netlink_recv(skb, cap)
#else
/* see
 * fd77846 security: remove the security_netlink_recv hook as it is equivalent to capable()
 */
static inline bool drbd_security_netlink_recv(struct sk_buff *skb, int cap)
{
	return !capable(cap);
}
#endif

/* This would be a good candidate for a "pre_doit" hook,
 * and per-family private info->pointers.
 * But we need to stay compatible with older kernels.
 * If it returns successfully, adm_ctx members are valid.
 */
#define DRBD_ADM_NEED_MINOR	1
#define DRBD_ADM_NEED_RESOURCE	2
#define DRBD_ADM_NEED_CONNECTION 4
#define DRBD_ADM_NEED_PEER_DEVICE 8
static int drbd_adm_prepare(struct sk_buff *skb, struct genl_info *info,
		unsigned flags)
{
	struct drbd_genlmsghdr *d_in = info->userhdr;
	const u8 cmd = info->genlhdr->cmd;
	int err;

	memset(&adm_ctx, 0, sizeof(adm_ctx));

	/*
	 * genl_rcv_msg() only checks if commands with the GENL_ADMIN_PERM flag
	 * set have CAP_NET_ADMIN; we also require CAP_SYS_ADMIN for
	 * administrative commands.
	 */
	if ((drbd_genl_ops[cmd].flags & GENL_ADMIN_PERM) &&
	    drbd_security_netlink_recv(skb, CAP_SYS_ADMIN))
		return -EPERM;

	adm_ctx.reply_skb = genlmsg_new(NLMSG_GOODSIZE, GFP_KERNEL);
	if (!adm_ctx.reply_skb) {
		err = -ENOMEM;
		goto fail;
	}

	adm_ctx.reply_dh = genlmsg_put_reply(adm_ctx.reply_skb,
					info, &drbd_genl_family, 0, cmd);
	/* put of a few bytes into a fresh skb of >= 4k will always succeed.
	 * but anyways */
	if (!adm_ctx.reply_dh) {
		err = -ENOMEM;
		goto fail;
	}

	adm_ctx.reply_dh->minor = d_in->minor;
	adm_ctx.reply_dh->ret_code = NO_ERROR;

	adm_ctx.volume = VOLUME_UNSPECIFIED;
	if (info->attrs[DRBD_NLA_CFG_CONTEXT]) {
		struct nlattr *nla;
		/* parse and validate only */
		err = drbd_cfg_context_from_attrs(NULL, info);
		if (err)
			goto fail;

		/* It was present, and valid,
		 * copy it over to the reply skb. */
		err = nla_put_nohdr(adm_ctx.reply_skb,
				info->attrs[DRBD_NLA_CFG_CONTEXT]->nla_len,
				info->attrs[DRBD_NLA_CFG_CONTEXT]);
		if (err)
			goto fail;

		/* and assign stuff to the global adm_ctx */
		nla = nested_attr_tb[__nla_type(T_ctx_volume)];
		if (nla)
			adm_ctx.volume = nla_get_u32(nla);
		nla = nested_attr_tb[__nla_type(T_ctx_resource_name)];
		if (nla)
			adm_ctx.resource_name = nla_data(nla);
		adm_ctx.my_addr = nested_attr_tb[__nla_type(T_ctx_my_addr)];
		adm_ctx.peer_addr = nested_attr_tb[__nla_type(T_ctx_peer_addr)];
		if ((adm_ctx.my_addr &&
		     nla_len(adm_ctx.my_addr) > sizeof(adm_ctx.connection->my_addr)) ||
		    (adm_ctx.peer_addr &&
		     nla_len(adm_ctx.peer_addr) > sizeof(adm_ctx.connection->peer_addr))) {
			err = -EINVAL;
			goto fail;
		}
	}

	adm_ctx.minor = d_in->minor;
	adm_ctx.device = minor_to_mdev(d_in->minor);
	if (adm_ctx.resource_name) {
		adm_ctx.resource = drbd_find_resource(adm_ctx.resource_name);
	}

	if (!adm_ctx.device && (flags & DRBD_ADM_NEED_MINOR)) {
		drbd_msg_put_info("unknown minor");
		err = ERR_MINOR_INVALID;
		goto finish;
	}
	if (!adm_ctx.resource && (flags & DRBD_ADM_NEED_RESOURCE)) {
		drbd_msg_put_info("unknown resource");
		err = ERR_INVALID_REQUEST;
		if (adm_ctx.resource_name)
			err = ERR_RES_NOT_KNOWN;
		goto finish;
	}

	if (flags & (DRBD_ADM_NEED_CONNECTION | DRBD_ADM_NEED_PEER_DEVICE)) {
		if (adm_ctx.resource) {
			drbd_msg_put_info("no resource name expected");
			err = ERR_INVALID_REQUEST;
			goto finish;
		}
		if (adm_ctx.device) {
			drbd_msg_put_info("no minor number expected");
			err = ERR_INVALID_REQUEST;
			goto finish;
		}
		if (adm_ctx.my_addr && adm_ctx.peer_addr)
			adm_ctx.connection = conn_get_by_addrs(
				nla_data(adm_ctx.my_addr), nla_len(adm_ctx.my_addr),
				nla_data(adm_ctx.peer_addr), nla_len(adm_ctx.peer_addr));
		if (!adm_ctx.connection) {
			drbd_msg_put_info("unknown connection");
			err = ERR_INVALID_REQUEST;
			goto finish;
		}
	}
	if (flags & DRBD_ADM_NEED_PEER_DEVICE) {
		if (adm_ctx.volume != VOLUME_UNSPECIFIED)
			adm_ctx.peer_device =
				idr_find(&adm_ctx.connection->peer_devices,
					 adm_ctx.volume);
		if (!adm_ctx.peer_device) {
			drbd_msg_put_info("unknown volume");
			err = ERR_INVALID_REQUEST;
			goto finish;
		}
	}

	/* some more paranoia, if the request was over-determined */
	if (adm_ctx.device && adm_ctx.resource &&
	    adm_ctx.device->resource != adm_ctx.resource) {
		pr_warning("request: minor=%u, resource=%s; but that minor belongs to resource %s\n",
				adm_ctx.minor, adm_ctx.resource->name,
				adm_ctx.device->resource->name);
		drbd_msg_put_info("minor exists in different resource");
		err = ERR_INVALID_REQUEST;
		goto finish;
	}
	if (adm_ctx.device &&
	    adm_ctx.volume != VOLUME_UNSPECIFIED &&
	    adm_ctx.volume != adm_ctx.device->vnr) {
		pr_warning("request: minor=%u, volume=%u; but that minor is volume %u in %s\n",
				adm_ctx.minor, adm_ctx.volume,
				adm_ctx.device->vnr,
				adm_ctx.device->resource->name);
		drbd_msg_put_info("minor exists as different volume");
		err = ERR_INVALID_REQUEST;
		goto finish;
	}

	return NO_ERROR;

fail:
	nlmsg_free(adm_ctx.reply_skb);
	adm_ctx.reply_skb = NULL;
	return err;

finish:
	drbd_adm_finish(info, err);
	return err;
}

static int drbd_adm_finish(struct genl_info *info, int retcode)
{
	if (adm_ctx.connection) {
		kref_put(&adm_ctx.connection->kref, drbd_destroy_connection);
		adm_ctx.connection = NULL;
	}
	if (adm_ctx.resource) {
		kref_put(&adm_ctx.resource->kref, drbd_destroy_resource);
		adm_ctx.resource = NULL;
	}

	if (!adm_ctx.reply_skb)
		return -ENOMEM;

	adm_ctx.reply_dh->ret_code = retcode;
	drbd_adm_send_reply(adm_ctx.reply_skb, info);
	adm_ctx.reply_skb = NULL;
	return 0;
}

static void conn_md_sync(struct drbd_connection *connection)
{
	struct drbd_peer_device *peer_device;
	int vnr;

	rcu_read_lock();
	idr_for_each_entry(&connection->peer_devices, peer_device, vnr) {
		struct drbd_device *device = peer_device->device;
		kref_get(&device->kref);
		rcu_read_unlock();
		drbd_md_sync(device);
		kref_put(&device->kref, drbd_destroy_device);
		rcu_read_lock();
	}
	rcu_read_unlock();
}

struct khelper_address_buffer {
	char family[20];
	char address[60];
};

static void khelper_put_address(struct khelper_address_buffer *buffer,
				const char *prefix, struct sockaddr_storage *storage)
{
	char *afs;

	switch (((struct sockaddr *)storage)->sa_family) {
	case AF_INET6:
		afs = "ipv6";
		snprintf(buffer->address, sizeof(buffer->address),
			 "%sADDRESS=%pI6", prefix,
			 &((struct sockaddr_in6 *)storage)->sin6_addr);
		break;
	case AF_INET:
		afs = "ipv4";
		snprintf(buffer->address, sizeof(buffer->address),
			 "%sADDRESS=%pI4", prefix,
			 &((struct sockaddr_in *)storage)->sin_addr);
		break;
	default:
		afs = "ssocks";
		snprintf(buffer->address, sizeof(buffer->address),
			 "%sADDRESS=%pI4", prefix,
			 &((struct sockaddr_in *)storage)->sin_addr);
	}
	snprintf(buffer->family, sizeof(buffer->family), "%sAF=%s", prefix, afs);
}

int drbd_khelper(struct drbd_device *device, struct drbd_connection *connection, char *cmd)
{
	struct drbd_resource *resource = device ? device->resource : connection->resource;
	char *argv[] = {usermode_helper, cmd, NULL };
	char resource_name[14 + 128];
	char minor[30];
	char volume[30];
	struct khelper_address_buffer my_addr, peer_addr;
	char *envp[11];
	int envi = 0, ret;

	envp[envi++] = "HOME=/";
	envp[envi++] = "TERM=linux";
	envp[envi++] = "PATH=/sbin:/usr/sbin:/bin:/usr/bin";
	snprintf(resource_name, sizeof(resource_name), "DRBD_RESOURCE=%s", resource->name);
	envp[envi++] = resource_name;
	if (device) {
		snprintf(minor, sizeof(minor), "DRBD_MINOR=%u", device_to_minor(device));
		envp[envi++] = minor;
		snprintf(volume, sizeof(volume), "DRBD_VOLUME=%u", device->vnr);
		envp[envi++] = volume;
	}
	if (connection) {
			khelper_put_address(&my_addr, "DRBD_MY_", &connection->my_addr);
			envp[envi++] = my_addr.family;
			envp[envi++] = my_addr.address;
			khelper_put_address(&peer_addr, "DRBD_PEER_", &connection->peer_addr);
			envp[envi++] = peer_addr.family;
			envp[envi++] = peer_addr.address;
	}
	envp[envi++] = NULL;
	BUG_ON(envi > ARRAY_SIZE(envp));

	/* The helper may take some time.
	 * write out any unsynced meta data changes now */
	if (device)
		drbd_md_sync(device);
	else if (connection)
		conn_md_sync(connection);

	drbd_info(resource, "helper command: %s %s\n", usermode_helper, cmd);
	notify_helper(NOTIFY_CALL, device, connection, cmd, 0);
	ret = call_usermodehelper(usermode_helper, argv, envp, UMH_WAIT_PROC);
	if (ret)
		drbd_warn(resource, "helper command: %s %s exit code %u (0x%x)\n",
				usermode_helper, cmd,
				(ret >> 8) & 0xff, ret);
	else
		drbd_info(resource, "helper command: %s %s exit code %u (0x%x)\n",
				usermode_helper, cmd,
				(ret >> 8) & 0xff, ret);
	notify_helper(NOTIFY_RESPONSE, device, connection, cmd, ret);

	if (ret < 0) /* Ignore any ERRNOs we got. */
		ret = 0;

	return ret;
}

bool conn_try_outdate_peer(struct drbd_connection *connection)
{
	enum drbd_fencing_policy fencing_policy;
	char *ex_to_string;
	int r;
	unsigned long irq_flags;

	if (connection->cstate[NOW] >= C_CONNECTED) {
		drbd_err(connection, "Expected cstate < C_CONNECTED\n");
		return false;
	}

	fencing_policy = connection->fencing_policy;
	switch (fencing_policy) {
	case FP_NOT_AVAIL:
		drbd_warn(connection, "Not fencing peer, I'm not even Consistent myself.\n");
		goto out;
	case FP_DONT_CARE:
		return true;
	default: ;
	}

	r = drbd_khelper(NULL, connection, "fence-peer");

	begin_state_change(connection->resource, &irq_flags, CS_VERBOSE);
	switch ((r>>8) & 0xff) {
	case 3: /* peer is inconsistent */
		ex_to_string = "peer is inconsistent or worse";
		__change_peer_disk_states(connection, D_INCONSISTENT);
		break;
	case 4: /* peer got outdated, or was already outdated */
		ex_to_string = "peer was fenced";
		__change_peer_disk_states(connection, D_OUTDATED);
		break;
	case 5: /* peer was down */
		if (conn_highest_disk(connection) == D_UP_TO_DATE) {
			/* we will(have) create(d) a new UUID anyways... */
			ex_to_string = "peer is unreachable, assumed to be dead";
			__change_peer_disk_states(connection, D_OUTDATED);
		} else {
			ex_to_string = "peer unreachable, doing nothing since disk != UpToDate";
		}
		break;
	case 6: /* Peer is primary, voluntarily outdate myself.
		 * This is useful when an unconnected R_SECONDARY is asked to
		 * become R_PRIMARY, but finds the other peer being active. */
		ex_to_string = "peer is active";
		drbd_warn(connection, "Peer is primary, outdating myself.\n");
		__change_disk_states(connection->resource, D_OUTDATED);
		break;
	case 7:
		/* THINK: do we need to handle this
		 * like case 4, or more like case 5? */
		if (fencing_policy != FP_STONITH)
			drbd_err(connection, "fence-peer() = 7 && fencing != Stonith !!!\n");
		ex_to_string = "peer was stonithed";
		__change_peer_disk_states(connection, D_OUTDATED);
		break;
	default:
		/* The script is broken ... */
		drbd_err(connection, "fence-peer helper broken, returned %d\n", (r>>8)&0xff);
		abort_state_change(connection->resource, &irq_flags);
		return false; /* Eventually leave IO frozen */
	}

	drbd_info(connection, "fence-peer helper returned %d (%s)\n",
		  (r>>8) & 0xff, ex_to_string);

	if (connection->cstate[NOW] >= C_CONNECTED ||
	    (test_bit(INITIAL_STATE_SENT, &connection->flags) &&
	     !test_bit(INITIAL_STATE_RECEIVED, &connection->flags))) {
		/* connection re-established; do not fence */
		abort_state_change(connection->resource, &irq_flags);
		goto out;
	}
	end_state_change(connection->resource, &irq_flags);

 out:
	return conn_highest_pdsk(connection) <= D_OUTDATED;
}

static int _try_outdate_peer_async(void *data)
{
	struct drbd_connection *connection = (struct drbd_connection *)data;

	conn_try_outdate_peer(connection);

	kref_put(&connection->kref, drbd_destroy_connection);
	return 0;
}

void conn_try_outdate_peer_async(struct drbd_connection *connection)
{
	struct task_struct *opa;

	kref_get(&connection->kref);
	opa = kthread_run(_try_outdate_peer_async, connection, "drbd_async_h");
	if (IS_ERR(opa)) {
		drbd_err(connection, "out of mem, failed to invoke fence-peer helper\n");
		kref_put(&connection->kref, drbd_destroy_connection);
	}
}

static bool no_more_ap_pending(struct drbd_device *device)
{
	struct drbd_peer_device *peer_device;

	for_each_peer_device(peer_device, device)
		if (atomic_read(&peer_device->ap_pending_cnt) != 0)
			return false;
	return true;
}

enum drbd_state_rv
drbd_set_role(struct drbd_resource *resource, enum drbd_role role, bool force)
{
	struct drbd_device *device;
	int minor;
	const int max_tries = 4;
	enum drbd_state_rv rv = SS_UNKNOWN_ERROR;
	int try = 0;
	int forced = 0;
	bool with_force = false;

	mutex_lock(&resource->conf_update);
	mutex_lock(&resource->state_mutex);

	if (role == R_PRIMARY) {
		struct drbd_connection *connection;

		/* Detect dead peers as soon as possible.  */

		for_each_connection(connection, resource)
			request_ping(connection);
	}

	while (try++ < max_tries) {
		rv = stable_state_change(resource,
			change_role(resource, role,
				    CS_ALREADY_SERIALIZED | CS_WAIT_COMPLETE,
				    with_force));

		/* in case we first succeeded to outdate,
		 * but now suddenly could establish a connection */
		if (rv == SS_CW_FAILED_BY_PEER) {
			with_force = false;
			continue;
		}

		if (rv == SS_NO_UP_TO_DATE_DISK && force && !with_force) {
			with_force = true;
			forced = 1;
			continue;
		}

		if (rv == SS_NO_UP_TO_DATE_DISK && !with_force) {
			struct drbd_connection *connection;

			for_each_connection(connection, resource) {
				struct drbd_peer_device *peer_device;
				int vnr;

				if (conn_highest_pdsk(connection) != D_UNKNOWN)
					continue;

				idr_for_each_entry(&connection->peer_devices, peer_device, vnr) {
					struct drbd_device *device = peer_device->device;

					if (device->disk_state[NOW] != D_CONSISTENT)
						continue;

					if (conn_try_outdate_peer(connection))
						with_force = true;
				}
			}
			if (with_force)
				continue;
		}

		if (rv == SS_NOTHING_TO_DO)
			goto out;
		if (rv == SS_PRIMARY_NOP && !with_force) {
			struct drbd_connection *connection;

			for_each_connection(connection, resource) {
				if (!conn_try_outdate_peer(connection) && force) {
					drbd_warn(connection, "Forced into split brain situation!\n");
					with_force = true;
				}
			}
			if (with_force)
				continue;
		}

		if (rv == SS_TWO_PRIMARIES) {
			struct drbd_connection *connection;
			struct net_conf *nc;
			int timeout = 0;

			/*
			 * Catch the case where we discover that the other
			 * primary has died soon after the state change
			 * failure: retry once after a short timeout.
			 */

			for_each_connection(connection, resource) {
				rcu_read_lock();
				nc = rcu_dereference(connection->net_conf);
				if (nc && nc->ping_timeo > timeout)
					timeout = nc->ping_timeo;
				rcu_read_unlock();
			}
			timeout = timeout * HZ / 10;
			if (timeout == 0)
				timeout = 1;

			schedule_timeout_interruptible(timeout);
			if (try < max_tries)
				try = max_tries - 1;
			continue;
		}

		if (rv < SS_SUCCESS) {
			rv = stable_state_change(resource,
				change_role(resource, role,
					    CS_VERBOSE | CS_ALREADY_SERIALIZED | CS_WAIT_COMPLETE,
					    with_force));
			if (rv < SS_SUCCESS)
				goto out;
		}
		break;
	}

	if (rv < SS_SUCCESS)
		goto out;

	if (forced)
		drbd_warn(resource, "Forced to consider local data as UpToDate!\n");

	idr_for_each_entry(&resource->devices, device, minor)
		wait_event(device->misc_wait, no_more_ap_pending(device));

	/* FIXME also wait for all pending P_BARRIER_ACK? */

	if (role == R_SECONDARY) {
		idr_for_each_entry(&resource->devices, device, minor) {
			set_disk_ro(device->vdisk, true);
			if (get_ldev(device)) {
				device->ldev->md.current_uuid &= ~(u64)1;
				put_ldev(device);
			}
		}
	} else {
		struct drbd_connection *connection;

		for_each_connection(connection, resource) {
			struct net_conf *nc;

			nc = connection->net_conf;
			if (nc)
				nc->discard_my_data = 0; /* without copy; single bit op is atomic */
		}

		idr_for_each_entry(&resource->devices, device, minor) {
			set_disk_ro(device->vdisk, false);
			if (get_ldev(device)) {
				_drbd_uuid_new_current(device, forced);
				put_ldev(device);
			}
		}
	}

	if (role == R_SECONDARY) {
		struct drbd_connection *connection;

		/* When changing our role from primary to secondary, we inform
		 * peers about the state change with a per-connection packet:
		 * otherwise, if no volumes were defined, the peer wouldn't be
		 * notified.
		 */
		for_each_connection(connection, resource) {
			if (connection->cstate[NOW] == C_CONNECTED)
				conn_send_current_state(connection, true);
		}
	}

	idr_for_each_entry(&resource->devices, device, minor) {
		 struct drbd_peer_device *peer_device;

		for_each_peer_device(peer_device, device) {
			/* writeout of activity log covered areas of the bitmap
			 * to stable storage done in after state change already */

			if (peer_device->repl_state[NOW] >= L_STANDALONE) {
				/* if this was forced, we should consider sync */
				if (forced)
					drbd_send_uuids(peer_device);
				drbd_send_current_state(peer_device);
			}
		}
	}

	idr_for_each_entry(&resource->devices, device, minor) {
		drbd_md_sync(device);
		if (!resource->res_opts.auto_promote && role == R_PRIMARY)
			drbd_kobject_uevent(device);
	}

out:
	mutex_unlock(&resource->state_mutex);
	mutex_unlock(&resource->conf_update);
	return rv;
}

static const char *from_attrs_err_to_txt(int err)
{
	return	err == -ENOMSG ? "required attribute missing" :
		err == -EOPNOTSUPP ? "unknown mandatory attribute" :
		err == -EEXIST ? "can not change invariant setting" :
		"invalid attribute value";
}

int drbd_adm_set_role(struct sk_buff *skb, struct genl_info *info)
{
	struct set_role_parms parms;
	int err;
	enum drbd_state_rv retcode;

	retcode = drbd_adm_prepare(skb, info, DRBD_ADM_NEED_RESOURCE);
	if (!adm_ctx.reply_skb)
		return retcode;

	memset(&parms, 0, sizeof(parms));
	if (info->attrs[DRBD_NLA_SET_ROLE_PARMS]) {
		err = set_role_parms_from_attrs(&parms, info);
		if (err) {
			retcode = ERR_MANDATORY_TAG;
			drbd_msg_put_info(from_attrs_err_to_txt(err));
			goto out;
		}
	}

	if (info->genlhdr->cmd == DRBD_ADM_PRIMARY) {
		retcode = drbd_set_role(adm_ctx.resource, R_PRIMARY, parms.assume_uptodate);
		if (retcode >= SS_SUCCESS)
			set_bit(EXPLICIT_PRIMARY, &adm_ctx.resource->flags);
	} else {
		retcode = drbd_set_role(adm_ctx.resource, R_SECONDARY, false);
		if (retcode >= SS_SUCCESS)
			clear_bit(EXPLICIT_PRIMARY, &adm_ctx.resource->flags);
	}
out:
	drbd_adm_finish(info, (enum drbd_ret_code)retcode);
	return 0;
}

/* initializes the md.*_offset members, so we are able to find
 * the on disk meta data */
void drbd_md_set_sector_offsets(struct drbd_device *device,
				struct drbd_backing_dev *bdev)
{
	sector_t capacity_sect, bits, bytes, md_size_sect = 0;
	int meta_dev_idx, max_peers;

	rcu_read_lock();
	meta_dev_idx = rcu_dereference(bdev->disk_conf)->meta_dev_idx;

	if (device->bitmap)
		max_peers = device->bitmap->bm_max_peers;
	else
		max_peers = 1;

	switch (meta_dev_idx) {
	default:
		/* v07 style fixed size indexed meta data */
		bdev->md.md_size_sect = MD_RESERVED_SECT;
		bdev->md.md_offset = drbd_md_ss__(device, bdev);
		bdev->md.al_offset = MD_AL_OFFSET;
		bdev->md.bm_offset = MD_BM_OFFSET;
		break;
	case DRBD_MD_INDEX_FLEX_EXT:
		/* just occupy the full device; unit: sectors */
		bdev->md.md_size_sect = drbd_get_capacity(bdev->md_bdev);
		bdev->md.md_offset = 0;
		bdev->md.al_offset = MD_AL_OFFSET;
		bdev->md.bm_offset = MD_BM_OFFSET;
		break;
	case DRBD_MD_INDEX_INTERNAL:
	case DRBD_MD_INDEX_FLEX_INT:
		bdev->md.md_offset = drbd_md_ss__(device, bdev);
		/* al size is still fixed */
		bdev->md.al_offset = -MD_AL_SECTORS;

		capacity_sect = drbd_get_capacity(bdev->backing_bdev);
		bits = ALIGN(BM_SECT_TO_BIT(ALIGN(capacity_sect, BM_SECT_PER_BIT)), 64);
		bytes = ALIGN(bits / 8 * max_peers, BM_BLOCK_SIZE);
		md_size_sect = bytes >> 9;

		/* plus the "drbd meta data super block",
		 * and the activity log; */
		md_size_sect += MD_BM_OFFSET;

		bdev->md.md_size_sect = md_size_sect;
		/* bitmap offset is adjusted by 'super' block size */
		bdev->md.bm_offset   = -md_size_sect + MD_AL_OFFSET;
		break;
	}
	rcu_read_unlock();
}

/* input size is expected to be in KB */
char *ppsize(char *buf, unsigned long long size)
{
	/* Needs 9 bytes at max including trailing NUL:
	 * -1ULL ==> "16384 EB" */
	static char units[] = { 'K', 'M', 'G', 'T', 'P', 'E' };
	int base = 0;
	while (size >= 10000 && base < sizeof(units)-1) {
		/* shift + round */
		size = (size >> 10) + !!(size & (1<<9));
		base++;
	}
	sprintf(buf, "%u %cB", (unsigned)size, units[base]);

	return buf;
}

/* there is still a theoretical deadlock when called from receiver
 * on an D_INCONSISTENT R_PRIMARY:
 *  remote READ does inc_ap_bio, receiver would need to receive answer
 *  packet from remote to dec_ap_bio again.
 *  receiver receive_sizes(), comes here,
 *  waits for ap_bio_cnt == 0. -> deadlock.
 * but this cannot happen, actually, because:
 *  R_PRIMARY D_INCONSISTENT, and peer's disk is unreachable
 *  (not connected, or bad/no disk on peer):
 *  see drbd_fail_request_early, ap_bio_cnt is zero.
 *  R_PRIMARY D_INCONSISTENT, and L_SYNC_TARGET:
 *  peer may not initiate a resize.
 */
/* Note these are not to be confused with
 * drbd_adm_suspend_io/drbd_adm_resume_io,
 * which are (sub) state changes triggered by admin (drbdsetup),
 * and can be long lived.
 * This changes an device->flag, is triggered by drbd internals,
 * and should be short-lived. */
void drbd_suspend_io(struct drbd_device *device)
{
	set_bit(SUSPEND_IO, &device->flags);
	if (drbd_suspended(device))
		return;
	wait_event(device->misc_wait, !atomic_read(&device->ap_bio_cnt));
}

void drbd_resume_io(struct drbd_device *device)
{
	clear_bit(SUSPEND_IO, &device->flags);
	wake_up(&device->misc_wait);
}

/**
 * effective_disk_size_determined()  -  is the effective disk size "fixed" already?
 *
 * When a device is configured in a cluster, the size of the replicated disk is
 * determined by the minimum size of the disks on all nodes.  Additional nodes
 * can be added, and this can still change the effective size of the replicated
 * disk.
 *
 * When the disk on any node becomes D_UP_TO_DATE, the effective disk size
 * becomes "fixed".  It is written to the metadata so that it will not be
 * forgotten across node restarts.  Further nodes can only be added if their
 * disks are big enough.
 */
static bool effective_disk_size_determined(struct drbd_device *device)
{
	struct drbd_peer_device *peer_device;

	if (device->ldev->md.effective_size != 0)
		return true;
	if (device->disk_state[NEW] == D_UP_TO_DATE)
		return true;

	for_each_peer_device(peer_device, device) {
		if (peer_device->disk_state[NEW] == D_UP_TO_DATE)
			return true;
	}
	return false;
}

/**
 * drbd_determine_dev_size() -  Sets the right device size obeying all constraints
 * @device:	DRBD device.
 *
 * You should call drbd_md_sync() after calling this function.
 */
enum determine_dev_size drbd_determine_dev_size(struct drbd_device *device, enum dds_flags flags) __must_hold(local)
{
	sector_t prev_first_sect, prev_size; /* previous meta location */
	sector_t la_size, u_size;
	sector_t size;
	char ppb[10];

	int md_moved, la_size_changed;
	enum determine_dev_size rv = UNCHANGED;

	if (!get_ldev_if_state(device, D_ATTACHING)) {
		struct drbd_peer_device *peer_device;

		/* I am diskless, need to accept the peer disk sizes. */
		size = 0;
		for_each_peer_device(peer_device, device) {
			if (peer_device->repl_state[NOW] < L_CONNECTED)
				continue;
			size = min_not_zero(size, peer_device->max_size);
		}
		if (size)
			drbd_set_my_capacity(device, size);
		return rv;
	}

	/* race:
	 * application request passes inc_ap_bio,
	 * but then cannot get an AL-reference.
	 * this function later may wait on ap_bio_cnt == 0. -> deadlock.
	 *
	 * to avoid that:
	 * Suspend IO right here.
	 * still lock the act_log to not trigger ASSERTs there.
	 */
	drbd_suspend_io(device);

	/* no wait necessary anymore, actually we could assert that */
	wait_event(device->al_wait, lc_try_lock(device->act_log));

	prev_first_sect = drbd_md_first_sector(device->ldev);
	prev_size = device->ldev->md.md_size_sect;
	la_size = device->ldev->md.effective_size;

	/* TODO: should only be some assert here, not (re)init... */
	drbd_md_set_sector_offsets(device, device->ldev);

	rcu_read_lock();
	u_size = rcu_dereference(device->ldev->disk_conf)->disk_size;
	rcu_read_unlock();
	size = drbd_new_dev_size(device, u_size, flags & DDSF_FORCED);

	if (drbd_get_capacity(device->this_bdev) != size ||
	    drbd_bm_capacity(device) != size) {
		int err;
		err = drbd_bm_resize(device, size, !(flags & DDSF_NO_RESYNC));
		if (unlikely(err)) {
			/* currently there is only one error: ENOMEM! */
			size = drbd_bm_capacity(device)>>1;
			if (size == 0) {
				drbd_err(device, "OUT OF MEMORY! "
				    "Could not allocate bitmap!\n");
			} else {
				drbd_err(device, "BM resizing failed. "
				    "Leaving size unchanged at size = %lu KB\n",
				    (unsigned long)size);
			}
			rv = DEV_SIZE_ERROR;
		}
		/* racy, see comments above. */
		drbd_set_my_capacity(device, size);
		if (effective_disk_size_determined(device)) {
			device->ldev->md.effective_size = size;
			drbd_info(device, "size = %s (%llu KB)\n", ppsize(ppb, size >> 1),
			     (unsigned long long)size >> 1);
		}
	}
	if (rv == DEV_SIZE_ERROR)
		goto out;

	la_size_changed = (la_size != device->ldev->md.effective_size);

	md_moved = prev_first_sect != drbd_md_first_sector(device->ldev)
		|| prev_size	   != device->ldev->md.md_size_sect;

	if (la_size_changed || md_moved) {
		int err;

		drbd_al_shrink(device); /* All extents inactive. */
		drbd_info(device, "Writing the whole bitmap, %s\n",
			 la_size_changed && md_moved ? "size changed and md moved" :
			 la_size_changed ? "size changed" : "md moved");
		/* next line implicitly does drbd_suspend_io()+drbd_resume_io() */
		err = drbd_bitmap_io(device, &drbd_bm_write,
				"size changed", BM_LOCK_ALL, NULL);
		if (err) {
			rv = DEV_SIZE_ERROR;
			goto out;
		}
		drbd_md_mark_dirty(device);
	}

	if (size > la_size)
		rv = GREW;
	if (size < la_size)
		rv = SHRUNK;
out:
	lc_unlock(device->act_log);
	wake_up(&device->al_wait);
	drbd_resume_io(device);
	put_ldev(device);
	return rv;
}

/**
 * all_known_peer_devices_connected()
 *
 * Check if all peer devices that have bitmap slots assigned in the metadata
 * are connected.
 */
static bool all_known_peer_devices_connected(struct drbd_device *device)
{
	int bitmap_index, max_peers;
	bool all_known;

	if (!get_ldev_if_state(device, D_ATTACHING))
		return true;

	all_known = true;
	max_peers = device->bitmap->bm_max_peers;
	for (bitmap_index = 0; bitmap_index < max_peers; bitmap_index++) {
		struct drbd_peer_device *peer_device;

		if (!device->ldev->md.peers[bitmap_index].uuid[MD_UI(UI_BITMAP)])
			continue;
		for_each_peer_device(peer_device, device) {
			if (peer_device->bitmap_index == bitmap_index &&
			    peer_device->repl_state[NOW] >= L_CONNECTED)
				goto next_bitmap_index;
		}
		all_known = false;
		break;

	    next_bitmap_index:
		/* nothing */ ;
	}
	put_ldev(device);
	return all_known;
}

sector_t
drbd_new_dev_size(struct drbd_device *device, sector_t u_size, int assume_peer_has_space)
{
	struct drbd_peer_device *peer_device;
	sector_t p_size = 0;
	sector_t la_size = device->ldev->md.effective_size; /* last agreed size */
	sector_t m_size; /* my size */
	sector_t size = 0;

	for_each_peer_device(peer_device, device) {
		if (peer_device->repl_state[NOW] < L_CONNECTED)
			continue;
		p_size = min_not_zero(p_size, peer_device->max_size);
	}

	m_size = drbd_get_max_capacity(device->ldev);

	if (assume_peer_has_space && !all_known_peer_devices_connected(device)) {
		drbd_warn(device, "Resize while not connected was forced by the user!\n");
		p_size = m_size;
	}

	if (p_size && m_size) {
		size = min_t(sector_t, p_size, m_size);
	} else {
		if (la_size) {
			size = la_size;
			if (m_size && m_size < size)
				size = m_size;
			if (p_size && p_size < size)
				size = p_size;
		} else {
			if (m_size)
				size = m_size;
			if (p_size)
				size = p_size;
		}
	}

	if (size == 0)
		drbd_err(device, "Both nodes diskless!\n");

	if (u_size) {
		if (u_size > size)
			drbd_err(device, "Requested disk size is too big (%lu > %lu)\n",
			    (unsigned long)u_size>>1, (unsigned long)size>>1);
		else
			size = u_size;
	}

	return size;
}

/**
 * drbd_check_al_size() - Ensures that the AL is of the right size
 * @device:	DRBD device.
 *
 * Returns -EBUSY if current al lru is still used, -ENOMEM when allocation
 * failed, and 0 on success. You should call drbd_md_sync() after you called
 * this function.
 */
STATIC int drbd_check_al_size(struct drbd_device *device, struct disk_conf *dc)
{
	struct lru_cache *n, *t;
	struct lc_element *e;
	unsigned int in_use;
	int i;

	if (device->act_log &&
	    device->act_log->nr_elements == dc->al_extents)
		return 0;

	in_use = 0;
	t = device->act_log;
	n = lc_create("act_log", drbd_al_ext_cache, AL_UPDATES_PER_TRANSACTION,
		dc->al_extents, sizeof(struct lc_element), 0);

	if (n == NULL) {
		drbd_err(device, "Cannot allocate act_log lru!\n");
		return -ENOMEM;
	}
	spin_lock_irq(&device->al_lock);
	if (t) {
		for (i = 0; i < t->nr_elements; i++) {
			e = lc_element_by_index(t, i);
			if (e->refcnt)
				drbd_err(device, "refcnt(%d)==%d\n",
				    e->lc_number, e->refcnt);
			in_use += e->refcnt;
		}
	}
	if (!in_use)
		device->act_log = n;
	spin_unlock_irq(&device->al_lock);
	if (in_use) {
		drbd_err(device, "Activity log still in use!\n");
		lc_destroy(n);
		return -EBUSY;
	} else {
		if (t)
			lc_destroy(t);
	}
	drbd_md_mark_dirty(device); /* we changed device->act_log->nr_elemens */
	return 0;
}

static void drbd_setup_queue_param(struct drbd_device *device, unsigned int max_bio_size)
{
	struct request_queue * const q = device->rq_queue;
	int max_hw_sectors = max_bio_size >> 9;
	int max_segments = 0;

	if (get_ldev_if_state(device, D_ATTACHING)) {
		struct request_queue * const b = device->ldev->backing_bdev->bd_disk->queue;

		max_hw_sectors = min(queue_max_hw_sectors(b), max_bio_size >> 9);
		rcu_read_lock();
		max_segments = rcu_dereference(device->ldev->disk_conf)->max_bio_bvecs;
		rcu_read_unlock();
		put_ldev(device);
	}

	blk_queue_logical_block_size(q, 512);
	blk_queue_max_hw_sectors(q, max_hw_sectors);
	/* This is the workaround for "bio would need to, but cannot, be split" */
	blk_queue_max_segments(q, max_segments ? max_segments : BLK_MAX_SEGMENTS);
	blk_queue_segment_boundary(q, PAGE_CACHE_SIZE-1);

	if (get_ldev_if_state(device, D_ATTACHING)) {
		struct request_queue * const b = device->ldev->backing_bdev->bd_disk->queue;

		blk_queue_stack_limits(q, b);

		if (q->backing_dev_info.ra_pages != b->backing_dev_info.ra_pages) {
			drbd_info(device, "Adjusting my ra_pages to backing device's (%lu -> %lu)\n",
				 q->backing_dev_info.ra_pages,
				 b->backing_dev_info.ra_pages);
			q->backing_dev_info.ra_pages = b->backing_dev_info.ra_pages;
		}
		put_ldev(device);
	}
}

void drbd_reconsider_max_bio_size(struct drbd_device *device)
{
	unsigned int max_bio_size = device->device_conf.max_bio_size;
	struct drbd_peer_device *peer_device;

	if (get_ldev_if_state(device, D_ATTACHING)) {
		max_bio_size = min(max_bio_size, queue_max_hw_sectors(
			device->ldev->backing_bdev->bd_disk->queue) << 9);
		put_ldev(device);
	}

	spin_lock_irq(&device->resource->req_lock);
	rcu_read_lock();
	for_each_peer_device(peer_device, device) {
		if (peer_device->repl_state[NOW] >= L_CONNECTED)
			max_bio_size = min(max_bio_size, peer_device->max_bio_size);
	}
	rcu_read_unlock();
	spin_unlock_irq(&device->resource->req_lock);

	drbd_setup_queue_param(device, max_bio_size);
}

/* Make sure IO is suspended before calling this function(). */
static void drbd_try_suspend_al(struct drbd_device *device)
{
	struct drbd_peer_device *peer_device;
	bool suspend = true;

	for_each_peer_device(peer_device, device) {
		if (_drbd_bm_total_weight(peer_device) != drbd_bm_bits(device))
			return;
	}

	if (!lc_try_lock(device->act_log)) {
		drbd_warn(device, "Failed to lock al in %s()", __func__);
		return;
	}

	drbd_al_shrink(device);
	spin_lock_irq(&device->resource->req_lock);
	for_each_peer_device(peer_device, device) {
		if (peer_device->repl_state[NOW] >= L_CONNECTED) {
			suspend = false;
			break;
		}
	}
	if (suspend)
		suspend = !test_and_set_bit(AL_SUSPENDED, &device->flags);
	spin_unlock_irq(&device->resource->req_lock);
	lc_unlock(device->act_log);

	if (suspend)
		drbd_info(device, "Suspended AL updates\n");
}


static bool should_set_defaults(struct genl_info *info)
{
	unsigned flags = ((struct drbd_genlmsghdr*)info->userhdr)->flags;
	return 0 != (flags & DRBD_GENL_F_SET_DEFAULTS);
}

static void enforce_disk_conf_limits(struct disk_conf *dc)
{
	if (dc->al_extents < DRBD_AL_EXTENTS_MIN)
		dc->al_extents = DRBD_AL_EXTENTS_MIN;
	if (dc->al_extents > DRBD_AL_EXTENTS_MAX)
		dc->al_extents = DRBD_AL_EXTENTS_MAX;

	if (dc->c_plan_ahead > DRBD_C_PLAN_AHEAD_MAX)
		dc->c_plan_ahead = DRBD_C_PLAN_AHEAD_MAX;
}

int drbd_adm_disk_opts(struct sk_buff *skb, struct genl_info *info)
{
	enum drbd_ret_code retcode;
	struct drbd_device *device;
	struct disk_conf *new_disk_conf, *old_disk_conf;
	int err, fifo_size;
	struct drbd_peer_device *peer_device;
	struct fifo_buffer *fifo_to_be_freed = NULL;

	retcode = drbd_adm_prepare(skb, info, DRBD_ADM_NEED_MINOR);
	if (!adm_ctx.reply_skb)
		return retcode;

	device = adm_ctx.device;

	/* we also need a disk
	 * to change the options on */
	if (!get_ldev(device)) {
		retcode = ERR_NO_DISK;
		goto out;
	}

	new_disk_conf = kmalloc(sizeof(struct disk_conf), GFP_KERNEL);
	if (!new_disk_conf) {
		retcode = ERR_NOMEM;
		goto fail;
	}

	mutex_lock(&device->resource->conf_update);
	old_disk_conf = device->ldev->disk_conf;
	*new_disk_conf = *old_disk_conf;
	if (should_set_defaults(info))
		set_disk_conf_defaults(new_disk_conf);

	err = disk_conf_from_attrs_for_change(new_disk_conf, info);
	if (err && err != -ENOMSG) {
		retcode = ERR_MANDATORY_TAG;
		drbd_msg_put_info(from_attrs_err_to_txt(err));
	}

	if (!expect(device, new_disk_conf->resync_rate >= 1))
		new_disk_conf->resync_rate = 1;

	enforce_disk_conf_limits(new_disk_conf);

	fifo_size = (new_disk_conf->c_plan_ahead * 10 * SLEEP_TIME) / HZ;
	for_each_peer_device(peer_device, device) {
		struct fifo_buffer *old_plan, *new_plan;
		old_plan = rcu_dereference(peer_device->rs_plan_s);
		if (!old_plan || fifo_size != old_plan->size) {
			new_plan = fifo_alloc(fifo_size);
			if (!new_plan) {
				drbd_err(peer_device, "kmalloc of fifo_buffer failed");
				retcode = ERR_NOMEM;
				goto fail_unlock;
			}
			rcu_assign_pointer(peer_device->rs_plan_s, new_plan);
			if (old_plan) {
				old_plan->next = fifo_to_be_freed;
				fifo_to_be_freed = old_plan;
			}
		}
	}

	wait_event(device->al_wait, lc_try_lock(device->act_log));
	drbd_al_shrink(device);
	err = drbd_check_al_size(device, new_disk_conf);
	lc_unlock(device->act_log);
	wake_up(&device->al_wait);

	if (err) {
		retcode = ERR_NOMEM;
		goto fail_unlock;
	}

	lock_all_resources();
	retcode = drbd_resync_after_valid(device, new_disk_conf->resync_after);
	if (retcode == NO_ERROR) {
		rcu_assign_pointer(device->ldev->disk_conf, new_disk_conf);
		drbd_resync_after_changed(device);
	}
	unlock_all_resources();

	if (retcode != NO_ERROR)
		goto fail_unlock;

	mutex_unlock(&device->resource->conf_update);

<<<<<<< HEAD
	drbd_bump_write_ordering(device->resource, WO_BIO_BARRIER);
=======
	if (new_disk_conf->al_updates)
		mdev->ldev->md.flags &= MDF_AL_DISABLED;
	else
		mdev->ldev->md.flags |= MDF_AL_DISABLED;

	drbd_bump_write_ordering(mdev->tconn, WO_bio_barrier);
>>>>>>> 8bb03c36

	drbd_md_sync(device);

	for_each_peer_device(peer_device, device) {
		if (peer_device->repl_state[NOW] >= L_CONNECTED)
			drbd_send_sync_param(peer_device);
	}

	synchronize_rcu();
	kfree(old_disk_conf);
	mod_timer(&device->request_timer, jiffies + HZ);
	goto success;

fail_unlock:
	mutex_unlock(&device->resource->conf_update);
 fail:
	kfree(new_disk_conf);
success:
	if (retcode != NO_ERROR)
		synchronize_rcu();
	while (fifo_to_be_freed) {
		struct fifo_buffer *next = fifo_to_be_freed->next;
		kfree(fifo_to_be_freed);
		fifo_to_be_freed = next;
	}
	put_ldev(device);
 out:
	drbd_adm_finish(info, retcode);
	return 0;
}

int drbd_adm_attach(struct sk_buff *skb, struct genl_info *info)
{
	struct drbd_device *device;
	struct drbd_resource *resource;
	int err;
	enum drbd_ret_code retcode;
	enum determine_dev_size dd;
	sector_t max_possible_sectors;
	sector_t min_md_device_sectors;
	struct drbd_backing_dev *nbc = NULL; /* new_backing_conf */
	struct disk_conf *new_disk_conf = NULL;
	struct block_device *bdev;
	enum drbd_state_rv rv;
	struct drbd_peer_device *peer_device;
	unsigned long irq_flags;
	enum drbd_disk_state disk_state;

	retcode = drbd_adm_prepare(skb, info, DRBD_ADM_NEED_MINOR);
	if (!adm_ctx.reply_skb)
		return retcode;
	device = adm_ctx.device;
	resource = device->resource;
	mutex_lock(&resource->conf_update);

	/* if you want to reconfigure, please tear down first */
	if (device->disk_state[NOW] > D_DISKLESS) {
		retcode = ERR_DISK_CONFIGURED;
		goto fail;
	}
	/* It may just now have detached because of IO error.  Make sure
	 * drbd_ldev_destroy is done already, we may end up here very fast,
	 * e.g. if someone calls attach from the on-io-error handler,
	 * to realize a "hot spare" feature (not that I'd recommend that) */
	wait_event(device->misc_wait, !atomic_read(&device->local_cnt));

	/* allocation not in the IO path, drbdsetup context */
	nbc = kzalloc(sizeof(struct drbd_backing_dev), GFP_KERNEL);
	if (!nbc) {
		retcode = ERR_NOMEM;
		goto fail;
	}
	new_disk_conf = kzalloc(sizeof(struct disk_conf), GFP_KERNEL);
	if (!new_disk_conf) {
		retcode = ERR_NOMEM;
		goto fail;
	}
	nbc->disk_conf = new_disk_conf;

	set_disk_conf_defaults(new_disk_conf);
	err = disk_conf_from_attrs(new_disk_conf, info);
	if (err) {
		retcode = ERR_MANDATORY_TAG;
		drbd_msg_put_info(from_attrs_err_to_txt(err));
		goto fail;
	}

	enforce_disk_conf_limits(new_disk_conf);

	if (new_disk_conf->meta_dev_idx < DRBD_MD_INDEX_FLEX_INT) {
		retcode = ERR_MD_IDX_INVALID;
		goto fail;
	}

	bdev = blkdev_get_by_path(new_disk_conf->backing_dev,
				  FMODE_READ | FMODE_WRITE | FMODE_EXCL, device);
	if (IS_ERR(bdev)) {
		drbd_err(device, "open(\"%s\") failed with %ld\n", new_disk_conf->backing_dev,
			PTR_ERR(bdev));
		retcode = ERR_OPEN_DISK;
		goto fail;
	}
	nbc->backing_bdev = bdev;

	/*
	 * meta_dev_idx >= 0: external fixed size, possibly multiple
	 * drbd sharing one meta device.  TODO in that case, paranoia
	 * check that [md_bdev, meta_dev_idx] is not yet used by some
	 * other drbd minor!  (if you use drbd.conf + drbdadm, that
	 * should check it for you already; but if you don't, or
	 * someone fooled it, we need to double check here)
	 */
	bdev = blkdev_get_by_path(new_disk_conf->meta_dev,
				  FMODE_READ | FMODE_WRITE | FMODE_EXCL,
				  (new_disk_conf->meta_dev_idx < 0) ?
				  (void *)device : (void *)drbd_m_holder);
	if (IS_ERR(bdev)) {
		drbd_err(device, "open(\"%s\") failed with %ld\n", new_disk_conf->meta_dev,
			PTR_ERR(bdev));
		retcode = ERR_OPEN_MD_DISK;
		goto fail;
	}
	nbc->md_bdev = bdev;

	if ((nbc->backing_bdev == nbc->md_bdev) !=
	    (new_disk_conf->meta_dev_idx == DRBD_MD_INDEX_INTERNAL ||
	     new_disk_conf->meta_dev_idx == DRBD_MD_INDEX_FLEX_INT)) {
		retcode = ERR_MD_IDX_INVALID;
		goto fail;
	}

	/* RT - for drbd_get_max_capacity() DRBD_MD_INDEX_FLEX_INT */
	drbd_md_set_sector_offsets(device, nbc);

	if (drbd_get_max_capacity(nbc) < new_disk_conf->disk_size) {
		drbd_err(device, "max capacity %llu smaller than disk size %llu\n",
			(unsigned long long) drbd_get_max_capacity(nbc),
			(unsigned long long) new_disk_conf->disk_size);
		retcode = ERR_DISK_TOO_SMALL;
		goto fail;
	}

	if (new_disk_conf->meta_dev_idx < 0) {
		max_possible_sectors = DRBD_MAX_SECTORS_FLEX;
		/* at least one MB, otherwise it does not make sense */
		min_md_device_sectors = (2<<10);
	} else {
		max_possible_sectors = DRBD_MAX_SECTORS;
		min_md_device_sectors = MD_RESERVED_SECT * (new_disk_conf->meta_dev_idx + 1);
	}

	if (drbd_get_capacity(nbc->md_bdev) < min_md_device_sectors) {
		retcode = ERR_MD_DISK_TOO_SMALL;
		drbd_warn(device, "refusing attach: md-device too small, "
		     "at least %llu sectors needed for this meta-disk type\n",
		     (unsigned long long) min_md_device_sectors);
		goto fail;
	}

	/* Make sure the new disk is big enough
	 * (we may currently be R_PRIMARY with no local disk...) */
	if (drbd_get_max_capacity(nbc) <
	    drbd_get_capacity(device->this_bdev)) {
		retcode = ERR_DISK_TOO_SMALL;
		goto fail;
	}

	nbc->known_size = drbd_get_capacity(nbc->backing_bdev);

	if (nbc->known_size > max_possible_sectors) {
		drbd_warn(device, "==> truncating very big lower level device "
			"to currently maximum possible %llu sectors <==\n",
			(unsigned long long) max_possible_sectors);
		if (new_disk_conf->meta_dev_idx >= 0)
			drbd_warn(device, "==>> using internal or flexible "
				      "meta data may help <<==\n");
	}

	drbd_suspend_io(device);
	/* also wait for the last barrier ack. */
	/* FIXME see also https://daiquiri.linbit/cgi-bin/bugzilla/show_bug.cgi?id=171
	 * We need a way to either ignore barrier acks for barriers sent before a device
	 * was attached, or a way to wait for all pending barrier acks to come in.
	 * As barriers are counted per resource,
	 * we'd need to suspend io on all devices of a resource.
	 */
	for_each_peer_device(peer_device, device)
		wait_event(device->misc_wait,
			   (!atomic_read(&peer_device->ap_pending_cnt) ||
			    drbd_suspended(device)));
	/* and for other previously queued resource work */
	drbd_flush_workqueue(&device->resource->work);

	rv = stable_state_change(device->resource,
		change_disk_state(device, D_ATTACHING, CS_VERBOSE));
	retcode = rv;  /* FIXME: Type mismatch. */
	drbd_resume_io(device);
	if (rv < SS_SUCCESS)
		goto fail;

	if (!get_ldev_if_state(device, D_ATTACHING))
		goto force_diskless;

	if (!device->bitmap) {
		device->bitmap = drbd_bm_alloc();
		if (!device->bitmap) {
			retcode = ERR_NOMEM;
			goto force_diskless_dec;
		}
	}

	drbd_md_set_sector_offsets(device, nbc);
	retcode = drbd_md_read(device, nbc);
	if (retcode != NO_ERROR)
		goto force_diskless_dec;

	drbd_info(device, "Maximum number of peer devices = %u\n",
		  device->bitmap->bm_max_peers);

	for_each_peer_device(peer_device, device) {
		if (peer_device->repl_state[NOW] < L_CONNECTED &&
		    device->resource->role[NOW] == R_PRIMARY &&
		    (device->exposed_data_uuid & ~((u64)1)) != (nbc->md.current_uuid & ~((u64)1))) {
			drbd_err(device, "Can only attach to data with current UUID=%016llX\n",
			    (unsigned long long)device->exposed_data_uuid);
			retcode = ERR_DATA_NOT_CURRENT;
			goto force_diskless_dec;
		}
	}

	/* Since we are diskless, fix the activity log first... */
	if (drbd_check_al_size(device, new_disk_conf)) {
		retcode = ERR_NOMEM;
		goto force_diskless_dec;
	}

	/* Point of no return reached.
	 * Devices and memory are no longer released by error cleanup below.
	 * now device takes over responsibility, and the state engine should
	 * clean it up somewhere.  */
	D_ASSERT(device, device->ldev == NULL);
	device->ldev = nbc;
	nbc = NULL;
	new_disk_conf = NULL;

	for_each_peer_device(peer_device, device) {
		err = drbd_attach_peer_device(peer_device);
		if (err) {
			retcode = ERR_NOMEM;
			goto force_diskless_dec;
		}
	}

	lock_all_resources();
	retcode = drbd_resync_after_valid(device, device->ldev->disk_conf->resync_after);
	if (retcode != NO_ERROR) {
		unlock_all_resources();
		goto force_diskless_dec;
	}

	/* Reset the "barriers don't work" bits here, then force meta data to
	 * be written, to ensure we determine if barriers are supported. */
	if (device->ldev->disk_conf->md_flushes)
		clear_bit(MD_NO_BARRIER, &device->flags);
	else
		set_bit(MD_NO_BARRIER, &device->flags);

	drbd_resync_after_changed(device);
	drbd_bump_write_ordering(device->resource, WO_BIO_BARRIER);
	unlock_all_resources();

	/* Prevent shrinking of consistent devices ! */
	if (drbd_md_test_flag(device->ldev, MDF_CONSISTENT) &&
	    drbd_new_dev_size(device, device->ldev->disk_conf->disk_size, 0) <
	    device->ldev->md.effective_size) {
		drbd_warn(device, "refusing to truncate a consistent device\n");
		retcode = ERR_DISK_TOO_SMALL;
		goto force_diskless_dec;
	}

	if (drbd_md_test_flag(device->ldev, MDF_CRASHED_PRIMARY))
		set_bit(CRASHED_PRIMARY, &device->flags);
	else
		clear_bit(CRASHED_PRIMARY, &device->flags);

	if (drbd_md_test_flag(device->ldev, MDF_PRIMARY_IND) &&
	    !(device->resource->role[NOW] == R_PRIMARY && device->resource->susp_nod[NOW]))
		set_bit(CRASHED_PRIMARY, &device->flags);

	device->read_cnt = 0;
	device->writ_cnt = 0;

	drbd_reconsider_max_bio_size(device);

	/* If I am currently not R_PRIMARY,
	 * but meta data primary indicator is set,
	 * I just now recover from a hard crash,
	 * and have been R_PRIMARY before that crash.
	 *
	 * Now, if I had no connection before that crash
	 * (have been degraded R_PRIMARY), chances are that
	 * I won't find my peer now either.
	 *
	 * In that case, and _only_ in that case,
	 * we use the degr-wfc-timeout instead of the default,
	 * so we can automatically recover from a crash of a
	 * degraded but active "cluster" after a certain timeout.
	 */
	rcu_read_lock();
	for_each_peer_device(peer_device, device) {
		clear_bit(USE_DEGR_WFC_T, &peer_device->flags);
		if (device->resource->role[NOW] != R_PRIMARY &&
		    drbd_md_test_flag(device->ldev, MDF_PRIMARY_IND) &&
		    !drbd_md_test_peer_flag(peer_device, MDF_PEER_CONNECTED))
			set_bit(USE_DEGR_WFC_T, &peer_device->flags);
	}
	rcu_read_unlock();

	dd = drbd_determine_dev_size(device, 0);
	if (dd == DEV_SIZE_ERROR) {
		retcode = ERR_NOMEM_BITMAP;
		goto force_diskless_dec;
<<<<<<< HEAD
	} else if (dd == GREW) {
		for_each_peer_device(peer_device, device)
			set_bit(RESYNC_AFTER_NEG, &peer_device->flags);
=======
	} else if (dd == grew)
		set_bit(RESYNC_AFTER_NEG, &mdev->flags);

	if (drbd_md_test_flag(mdev->ldev, MDF_FULL_SYNC) ||
	    (test_bit(CRASHED_PRIMARY, &mdev->flags) &&
	     drbd_md_test_flag(mdev->ldev, MDF_AL_DISABLED))) {
		dev_info(DEV, "Assuming that all blocks are out of sync "
		     "(aka FullSync)\n");
		if (drbd_bitmap_io(mdev, &drbd_bmio_set_n_write,
			"set_n_write from attaching", BM_LOCKED_MASK)) {
			retcode = ERR_IO_MD_DISK;
			goto force_diskless_dec;
		}
	} else {
		if (drbd_bitmap_io(mdev, &drbd_bm_read,
			"read from attaching", BM_LOCKED_MASK)) {
			retcode = ERR_IO_MD_DISK;
			goto force_diskless_dec;
		}
>>>>>>> 8bb03c36
	}

	if (drbd_bitmap_io(device, &drbd_bm_read,
		"read from attaching", BM_LOCK_ALL,
		NULL)) {
		retcode = ERR_IO_MD_DISK;
		goto force_diskless_dec;
	}

	for_each_peer_device(peer_device, device) {
		if (drbd_md_test_peer_flag(peer_device, MDF_PEER_FULL_SYNC)) {
			drbd_info(peer_device, "Assuming that all blocks are out of sync "
			     "(aka FullSync)\n");
			if (drbd_bitmap_io(device, &drbd_bmio_set_n_write,
				"set_n_write from attaching", BM_LOCK_ALL,
				peer_device)) {
				retcode = ERR_IO_MD_DISK;
				goto force_diskless_dec;
			}
		}
	}

<<<<<<< HEAD
	drbd_try_suspend_al(device); /* IO is still suspended here... */
=======
	rcu_read_lock();
	if (ns.disk == D_CONSISTENT &&
	    (ns.pdsk == D_OUTDATED || rcu_dereference(mdev->ldev->disk_conf)->fencing == FP_DONT_CARE))
		ns.disk = D_UP_TO_DATE;
>>>>>>> 8bb03c36

	begin_state_change(device->resource, &irq_flags, CS_VERBOSE);

<<<<<<< HEAD
	/* In case we are L_CONNECTED postpone any decision on the new disk
=======
	if (rcu_dereference(mdev->ldev->disk_conf)->al_updates)
		mdev->ldev->md.flags &= MDF_AL_DISABLED;
	else
		mdev->ldev->md.flags |= MDF_AL_DISABLED;

	rcu_read_unlock();

	/* In case we are C_CONNECTED postpone any decision on the new disk
>>>>>>> 8bb03c36
	   state after the negotiation phase. */
	for_each_peer_device(peer_device, device) {
		if (peer_device->connection->cstate[NOW] == C_CONNECTED) {
			/* We expect to receive up-to-date UUIDs soon.
			   To avoid a race in receive_state, free p_uuid while
			   holding req_lock. I.e. atomic with the state change */
			kfree(peer_device->p_uuid);
			peer_device->p_uuid = NULL;
		}
	}
	__change_disk_state(device, D_NEGOTIATING);
	disk_state = negotiated_disk_state(device);
	if (disk_state != D_NEGOTIATING)
		__change_disk_state(device, disk_state);

	rv = end_state_change(device->resource, &irq_flags);

	if (rv < SS_SUCCESS)
		goto force_diskless_dec;

	mod_timer(&device->request_timer, jiffies + HZ);

	if (device->resource->role[NOW] == R_PRIMARY)
		device->ldev->md.current_uuid |=  (u64)1;
	else
		device->ldev->md.current_uuid &= ~(u64)1;

	drbd_md_mark_dirty(device);
	drbd_md_sync(device);

	drbd_kobject_uevent(device);
	put_ldev(device);
	mutex_unlock(&resource->conf_update);
	drbd_adm_finish(info, retcode);
	return 0;

 force_diskless_dec:
	put_ldev(device);
 force_diskless:
	change_disk_state(device, D_DISKLESS, CS_HARD);
	drbd_md_sync(device);
 fail:
	if (nbc) {
		if (nbc->backing_bdev)
			blkdev_put(nbc->backing_bdev,
				   FMODE_READ | FMODE_WRITE | FMODE_EXCL);
		if (nbc->md_bdev)
			blkdev_put(nbc->md_bdev,
				   FMODE_READ | FMODE_WRITE | FMODE_EXCL);
		kfree(nbc);
	}
	kfree(new_disk_conf);

	mutex_unlock(&resource->conf_update);
	drbd_adm_finish(info, retcode);
	return 0;
}

static int adm_detach(struct drbd_device *device, int force)
{
	enum drbd_state_rv retcode;
	int ret;

	if (force) {
		change_disk_state(device, D_FAILED, CS_HARD);
		retcode = SS_SUCCESS;
		goto out;
	}

	drbd_suspend_io(device); /* so no-one is stuck in drbd_al_begin_io */
	drbd_md_get_buffer(device); /* make sure there is no in-flight meta-data IO */
	retcode = stable_state_change(device->resource,
		change_disk_state(device, D_FAILED,
			CS_VERBOSE | CS_WAIT_COMPLETE | CS_SERIALIZE));
	drbd_md_put_buffer(device);
	/* D_FAILED will transition to DISKLESS. */
	ret = wait_event_interruptible(device->misc_wait,
			device->disk_state[NOW] != D_FAILED);
	if (retcode >= SS_SUCCESS)
		drbd_cleanup_device(device);
	drbd_resume_io(device);
	if (retcode == SS_IS_DISKLESS)
		retcode = SS_NOTHING_TO_DO;
	if (ret)
		retcode = ERR_INTR;
out:
	return retcode;
}

/* Detaching the disk is a process in multiple stages.  First we need to lock
 * out application IO, in-flight IO, IO stuck in drbd_al_begin_io.
 * Then we transition to D_DISKLESS, and wait for put_ldev() to return all
 * internal references as well.
 * Only then we have finally detached. */
int drbd_adm_detach(struct sk_buff *skb, struct genl_info *info)
{
	enum drbd_ret_code retcode;
	struct detach_parms parms = { };
	int err;

	retcode = drbd_adm_prepare(skb, info, DRBD_ADM_NEED_MINOR);
	if (!adm_ctx.reply_skb)
		return retcode;

	if (info->attrs[DRBD_NLA_DETACH_PARMS]) {
		err = detach_parms_from_attrs(&parms, info);
		if (err) {
			retcode = ERR_MANDATORY_TAG;
			drbd_msg_put_info(from_attrs_err_to_txt(err));
			goto out;
		}
	}

	retcode = adm_detach(adm_ctx.device, parms.force_detach);
out:
	drbd_adm_finish(info, retcode);
	return 0;
}

static bool conn_resync_running(struct drbd_connection *connection)
{
	struct drbd_peer_device *peer_device;
	bool rv = false;
	int vnr;

	rcu_read_lock();
	idr_for_each_entry(&connection->peer_devices, peer_device, vnr) {
		if (peer_device->repl_state[NOW] == L_SYNC_SOURCE ||
		    peer_device->repl_state[NOW] == L_SYNC_TARGET ||
		    peer_device->repl_state[NOW] == L_PAUSED_SYNC_S ||
		    peer_device->repl_state[NOW] == L_PAUSED_SYNC_T) {
			rv = true;
			break;
		}
	}
	rcu_read_unlock();

	return rv;
}

static bool conn_ov_running(struct drbd_connection *connection)
{
	struct drbd_peer_device *peer_device;
	bool rv = false;
	int vnr;

	rcu_read_lock();
	idr_for_each_entry(&connection->peer_devices, peer_device, vnr) {
		if (peer_device->repl_state[NOW] == L_VERIFY_S ||
		    peer_device->repl_state[NOW] == L_VERIFY_T) {
			rv = true;
			break;
		}
	}
	rcu_read_unlock();

	return rv;
}

static enum drbd_ret_code
_check_net_options(struct drbd_connection *connection, struct net_conf *old_net_conf, struct net_conf *new_net_conf)
{
	if (old_net_conf && connection->cstate[NOW] == C_CONNECTED && connection->agreed_pro_version < 100) {
		if (new_net_conf->wire_protocol != old_net_conf->wire_protocol)
			return ERR_NEED_APV_100;

		if (new_net_conf->two_primaries != old_net_conf->two_primaries)
			return ERR_NEED_APV_100;

		if (!new_net_conf->integrity_alg != !old_net_conf->integrity_alg)
			return ERR_NEED_APV_100;

		if (strcmp(new_net_conf->integrity_alg, old_net_conf->integrity_alg))
			return ERR_NEED_APV_100;
	}

	if (!new_net_conf->two_primaries &&
	    connection->resource->role[NOW] == R_PRIMARY &&
	    connection->peer_role[NOW] == R_PRIMARY)
		return ERR_NEED_ALLOW_TWO_PRI;

	if (new_net_conf->two_primaries &&
	    (new_net_conf->wire_protocol != DRBD_PROT_C))
		return ERR_NOT_PROTO_C;

	if (new_net_conf->wire_protocol == DRBD_PROT_A &&
	    new_net_conf->fencing_policy == FP_STONITH)
		return ERR_STONITH_AND_PROT_A;

	if (connection->resource->role[NOW] == R_PRIMARY &&
	    new_net_conf->discard_my_data)
		return ERR_DISCARD;

	if (new_net_conf->on_congestion != OC_BLOCK &&
	    new_net_conf->wire_protocol != DRBD_PROT_A)
		return ERR_CONG_NOT_PROTO_A;

	return NO_ERROR;
}

static enum drbd_ret_code
check_net_options(struct drbd_connection *connection, struct net_conf *new_net_conf)
{
	static enum drbd_ret_code rv;
	struct drbd_device *device;
	int i;

	rcu_read_lock();
	rv = _check_net_options(connection, rcu_dereference(connection->net_conf), new_net_conf);
	rcu_read_unlock();

	/* connection->volumes protected by genl_lock() here */
	idr_for_each_entry(&connection->resource->devices, device, i) {
		if (!device->bitmap) {
			device->bitmap = drbd_bm_alloc();
			if (!device->bitmap)
				return ERR_NOMEM;
		}
	}

	return rv;
}

struct crypto {
	struct crypto_hash *verify_tfm;
	struct crypto_hash *csums_tfm;
	struct crypto_hash *cram_hmac_tfm;
	struct crypto_hash *integrity_tfm;
};

static int
alloc_hash(struct crypto_hash **tfm, char *tfm_name, int err_alg)
{
	if (!tfm_name[0])
		return NO_ERROR;

	*tfm = crypto_alloc_hash(tfm_name, 0, CRYPTO_ALG_ASYNC);
	if (IS_ERR(*tfm)) {
		*tfm = NULL;
		return err_alg;
	}

	return NO_ERROR;
}

static enum drbd_ret_code
alloc_crypto(struct crypto *crypto, struct net_conf *new_net_conf)
{
	char hmac_name[CRYPTO_MAX_ALG_NAME];
	enum drbd_ret_code rv;

	rv = alloc_hash(&crypto->csums_tfm, new_net_conf->csums_alg,
		       ERR_CSUMS_ALG);
	if (rv != NO_ERROR)
		return rv;
	rv = alloc_hash(&crypto->verify_tfm, new_net_conf->verify_alg,
		       ERR_VERIFY_ALG);
	if (rv != NO_ERROR)
		return rv;
	rv = alloc_hash(&crypto->integrity_tfm, new_net_conf->integrity_alg,
		       ERR_INTEGRITY_ALG);
	if (rv != NO_ERROR)
		return rv;
	if (new_net_conf->cram_hmac_alg[0] != 0) {
		snprintf(hmac_name, CRYPTO_MAX_ALG_NAME, "hmac(%s)",
			 new_net_conf->cram_hmac_alg);

		rv = alloc_hash(&crypto->cram_hmac_tfm, hmac_name,
			       ERR_AUTH_ALG);
	}

	return rv;
}

static void free_crypto(struct crypto *crypto)
{
	crypto_free_hash(crypto->cram_hmac_tfm);
	crypto_free_hash(crypto->integrity_tfm);
	crypto_free_hash(crypto->csums_tfm);
	crypto_free_hash(crypto->verify_tfm);
}

int drbd_adm_net_opts(struct sk_buff *skb, struct genl_info *info)
{
	enum drbd_ret_code retcode;
	struct drbd_connection *connection;
	struct net_conf *old_net_conf, *new_net_conf = NULL;
	int err;
	int ovr; /* online verify running */
	int rsr; /* re-sync running */
	struct crypto crypto = { };

	retcode = drbd_adm_prepare(skb, info, DRBD_ADM_NEED_CONNECTION);
	if (!adm_ctx.reply_skb)
		return retcode;

	connection = adm_ctx.connection;

	new_net_conf = kzalloc(sizeof(struct net_conf), GFP_KERNEL);
	if (!new_net_conf) {
		retcode = ERR_NOMEM;
		goto out;
	}

	drbd_flush_workqueue(&connection->sender_work);

	mutex_lock(&connection->data.mutex);
	mutex_lock(&connection->resource->conf_update);
	old_net_conf = connection->net_conf;

	if (!old_net_conf) {
		drbd_msg_put_info("net conf missing, try connect");
		retcode = ERR_INVALID_REQUEST;
		goto fail;
	}

	*new_net_conf = *old_net_conf;
	if (should_set_defaults(info))
		set_net_conf_defaults(new_net_conf);

	err = net_conf_from_attrs_for_change(new_net_conf, info);
	if (err && err != -ENOMSG) {
		retcode = ERR_MANDATORY_TAG;
		drbd_msg_put_info(from_attrs_err_to_txt(err));
		goto fail;
	}

	retcode = check_net_options(connection, new_net_conf);
	if (retcode != NO_ERROR)
		goto fail;

	/* re-sync running */
	rsr = conn_resync_running(connection);
	if (rsr && strcmp(new_net_conf->csums_alg, old_net_conf->csums_alg)) {
		retcode = ERR_CSUMS_RESYNC_RUNNING;
		goto fail;
	}

	/* online verify running */
	ovr = conn_ov_running(connection);
	if (ovr && strcmp(new_net_conf->verify_alg, old_net_conf->verify_alg)) {
		retcode = ERR_VERIFY_RUNNING;
		goto fail;
	}

	retcode = alloc_crypto(&crypto, new_net_conf);
	if (retcode != NO_ERROR)
		goto fail;

	rcu_assign_pointer(connection->net_conf, new_net_conf);
	connection->fencing_policy = new_net_conf->fencing_policy;

	if (!rsr) {
		crypto_free_hash(connection->csums_tfm);
		connection->csums_tfm = crypto.csums_tfm;
		crypto.csums_tfm = NULL;
	}
	if (!ovr) {
		crypto_free_hash(connection->verify_tfm);
		connection->verify_tfm = crypto.verify_tfm;
		crypto.verify_tfm = NULL;
	}

	crypto_free_hash(connection->integrity_tfm);
	connection->integrity_tfm = crypto.integrity_tfm;
	if (connection->cstate[NOW] >= C_CONNECTED && connection->agreed_pro_version >= 100)
		/* Do this without trying to take connection->data.mutex again.  */
		__drbd_send_protocol(connection, P_PROTOCOL_UPDATE);

	crypto_free_hash(connection->cram_hmac_tfm);
	connection->cram_hmac_tfm = crypto.cram_hmac_tfm;

	mutex_unlock(&connection->resource->conf_update);
	mutex_unlock(&connection->data.mutex);
	synchronize_rcu();
	kfree(old_net_conf);

	if (connection->cstate[NOW] >= C_CONNECTED) {
		struct drbd_peer_device *peer_device;
		int vnr;

		idr_for_each_entry(&connection->peer_devices, peer_device, vnr)
			drbd_send_sync_param(peer_device);
	}

	goto out;

 fail:
	mutex_unlock(&connection->resource->conf_update);
	mutex_unlock(&connection->data.mutex);
	free_crypto(&crypto);
	kfree(new_net_conf);
 out:
	drbd_adm_finish(info, retcode);
	return 0;
}

static void connection_to_info(struct connection_info *info,
			       struct drbd_connection *connection,
			       enum which_state which)
{
	info->conn_connection_state = connection->cstate[which];
	info->conn_role = connection->peer_role[which];
}

static void peer_device_to_info(struct peer_device_info *info,
				struct drbd_peer_device *peer_device,
				enum which_state which)
{
	info->peer_repl_state = peer_device->repl_state[which];
	info->peer_disk_state = peer_device->disk_state[which];
	info->peer_resync_susp_user = peer_device->resync_susp_user[which];
	info->peer_resync_susp_peer = peer_device->resync_susp_peer[which];
	info->peer_resync_susp_dependency = peer_device->resync_susp_dependency[which];
}

int drbd_adm_connect(struct sk_buff *skb, struct genl_info *info)
{
	unsigned int id = atomic_inc_return(&drbd_notify_id);
	struct connection_info connection_info;
	enum drbd_notification_type flags;
	unsigned int peer_devices = 0;
	struct drbd_device *device;
	struct drbd_peer_device *peer_device;
	struct net_conf *old_net_conf, *new_net_conf = NULL;
	struct crypto crypto = { };
	struct drbd_resource *resource;
	struct drbd_connection *connection;
	enum drbd_ret_code retcode;
	int i;
	int err;

	retcode = drbd_adm_prepare(skb, info, DRBD_ADM_NEED_RESOURCE);
	if (!adm_ctx.reply_skb)
		return retcode;

	if (!(adm_ctx.my_addr && adm_ctx.peer_addr)) {
		drbd_msg_put_info("connection endpoint(s) missing");
		retcode = ERR_INVALID_REQUEST;
		goto out;
	}

	/* No need for _rcu here. All reconfiguration is
	 * strictly serialized on genl_lock(). We are protected against
	 * concurrent reconfiguration/addition/deletion */
	for_each_resource(resource, &drbd_resources) {
		for_each_connection(connection, resource) {
			if (nla_len(adm_ctx.my_addr) == connection->my_addr_len &&
			    !memcmp(nla_data(adm_ctx.my_addr), &connection->my_addr,
				    connection->my_addr_len)) {
				retcode = ERR_LOCAL_ADDR;
				goto out;
			}

			if (nla_len(adm_ctx.peer_addr) == connection->peer_addr_len &&
			    !memcmp(nla_data(adm_ctx.peer_addr), &connection->peer_addr,
				    connection->peer_addr_len)) {
				retcode = ERR_PEER_ADDR;
				goto out;
			}
		}
	}

	connection = drbd_create_connection(adm_ctx.resource);
	if (!connection) {
		retcode = ERR_NOMEM;
		goto fail;
	}

	/* allocation not in the IO path, drbdsetup / netlink process context */
	new_net_conf = kzalloc(sizeof(*new_net_conf), GFP_KERNEL);
	if (!new_net_conf) {
		retcode = ERR_NOMEM;
		goto fail_free_connection;
	}

	set_net_conf_defaults(new_net_conf);

	err = net_conf_from_attrs(new_net_conf, info);
	if (err && err != -ENOMSG) {
		retcode = ERR_MANDATORY_TAG;
		drbd_msg_put_info(from_attrs_err_to_txt(err));
		goto fail_free_connection;
	}

	retcode = check_net_options(connection, new_net_conf);
	if (retcode != NO_ERROR)
		goto fail_free_connection;

	retcode = alloc_crypto(&crypto, new_net_conf);
	if (retcode != NO_ERROR)
		goto fail_free_connection;

	((char *)new_net_conf->shared_secret)[SHARED_SECRET_MAX-1] = 0;

	mutex_lock(&adm_ctx.resource->conf_update);
	idr_for_each_entry(&adm_ctx.resource->devices, device, i) {
		if (!create_peer_device(device, connection)) {
			retcode = ERR_NOMEM;
			goto unlock_fail_free_connection;
		}
		peer_devices++;
	}
	old_net_conf = connection->net_conf;
	if (old_net_conf) {
		retcode = ERR_NET_CONFIGURED;
		goto unlock_fail_free_connection;
	}
	rcu_assign_pointer(connection->net_conf, new_net_conf);
	connection->fencing_policy = new_net_conf->fencing_policy;

	connection->cram_hmac_tfm = crypto.cram_hmac_tfm;
	connection->integrity_tfm = crypto.integrity_tfm;
	connection->csums_tfm = crypto.csums_tfm;
	connection->verify_tfm = crypto.verify_tfm;

	connection->my_addr_len = nla_len(adm_ctx.my_addr);
	memcpy(&connection->my_addr, nla_data(adm_ctx.my_addr), connection->my_addr_len);
	connection->peer_addr_len = nla_len(adm_ctx.peer_addr);
	memcpy(&connection->peer_addr, nla_data(adm_ctx.peer_addr), connection->peer_addr_len);

	connection_to_info(&connection_info, connection, NOW);
	flags = (peer_devices--) ? NOTIFY_CONTINUED : 0;
	notify_connection_state(NULL, 0, connection, &connection_info, NOTIFY_CREATE | flags, id);
	idr_for_each_entry(&connection->peer_devices, peer_device, i) {
		struct peer_device_info peer_device_info;

		peer_device_to_info(&peer_device_info, peer_device, NOW);
		flags = (peer_devices--) ? NOTIFY_CONTINUED : 0;
		notify_peer_device_state(NULL, 0, peer_device, &peer_device_info, NOTIFY_CREATE | flags, id);
	}

	mutex_unlock(&adm_ctx.resource->conf_update);

	idr_for_each_entry(&connection->peer_devices, peer_device, i) {
		err = drbd_attach_peer_device(peer_device);
		if (err) {
			retcode = ERR_NOMEM;
			goto fail_free_connection;
		}
		peer_device->send_cnt = 0;
		peer_device->recv_cnt = 0;
	}

	retcode = change_cstate(connection, C_UNCONNECTED, CS_VERBOSE);

	drbd_thread_start(&connection->sender);
	goto out;

unlock_fail_free_connection:
	mutex_unlock(&adm_ctx.resource->conf_update);
fail_free_connection:
	idr_for_each_entry(&connection->peer_devices, peer_device, i) {
		idr_remove(&connection->peer_devices, peer_device->device->vnr);
		kref_put(&peer_device->device->kref, drbd_destroy_device);
	}
	list_del(&connection->connections);
	kref_put(&connection->kref, drbd_destroy_connection);
fail:
	free_crypto(&crypto);
	kfree(new_net_conf);
out:
	drbd_adm_finish(info, retcode);
	return 0;
}

static enum drbd_state_rv conn_try_disconnect(struct drbd_connection *connection, bool force)
{
	enum drbd_state_rv rv;

	rv = change_cstate(connection, C_DISCONNECTING, force ? CS_HARD : 0);

	switch (rv) {
	case SS_ALREADY_STANDALONE:
		rv = SS_SUCCESS;
		break;
	case SS_IS_DISKLESS:
	case SS_LOWER_THAN_OUTDATED:
		rv = change_cstate(connection, C_DISCONNECTING, CS_HARD);
	default:;
		/* no special handling necessary */
	}

	if (rv >= SS_SUCCESS) {
		enum drbd_state_rv rv2;
		long irq_flags;

		/* No one else can reconfigure the network while I am here.
		 * The state handling only uses drbd_thread_stop_nowait(),
		 * we want to really wait here until the receiver is no more.
		 */
		drbd_thread_stop(&connection->receiver);

		/* Race breaker.  This additional state change request may be
		 * necessary, if this was a forced disconnect during a receiver
		 * restart.  We may have "killed" the receiver thread just
		 * after drbd_receiver() returned.  Typically, we should be
		 * C_STANDALONE already, now, and this becomes a no-op.
		 */
		rv2 = change_cstate(connection, C_STANDALONE, CS_VERBOSE | CS_HARD);
		if (rv2 < SS_SUCCESS)
			drbd_err(connection,
				"unexpected rv2=%d in conn_try_disconnect()\n",
				rv2);
		/* Make sure the sender thread has actually stopped: state
		 * handling only does drbd_thread_stop_nowait().
		 */
		drbd_thread_stop(&connection->sender);
		state_change_lock(connection->resource, &irq_flags, 0);
		drbd_unregister_connection(connection);
		state_change_unlock(connection->resource, &irq_flags);
		synchronize_rcu();
		drbd_put_connection(connection);
	}
	return rv;
}

int drbd_adm_disconnect(struct sk_buff *skb, struct genl_info *info)
{
	struct disconnect_parms parms;
	struct drbd_connection *connection;
	enum drbd_state_rv rv;
	enum drbd_ret_code retcode;
	int err;

	retcode = drbd_adm_prepare(skb, info, DRBD_ADM_NEED_CONNECTION);
	if (!adm_ctx.reply_skb)
		return retcode;

	connection = adm_ctx.connection;
	memset(&parms, 0, sizeof(parms));
	if (info->attrs[DRBD_NLA_DISCONNECT_PARMS]) {
		err = disconnect_parms_from_attrs(&parms, info);
		if (err) {
			retcode = ERR_MANDATORY_TAG;
			drbd_msg_put_info(from_attrs_err_to_txt(err));
			goto fail;
		}
	}

	mutex_lock(&connection->resource->conf_update);
	rv = conn_try_disconnect(connection, parms.force_disconnect);
	mutex_unlock(&connection->resource->conf_update);
	if (rv < SS_SUCCESS)
		retcode = rv;  /* FIXME: Type mismatch. */
	else
		retcode = NO_ERROR;
 fail:
	drbd_adm_finish(info, retcode);
	return 0;
}

void resync_after_online_grow(struct drbd_peer_device *peer_device)
{
	struct drbd_device *device = peer_device->device;
	bool sync_source;

	drbd_info(peer_device, "Resync of new storage after online grow\n");
	if (device->resource->role[NOW] != peer_device->connection->peer_role[NOW])
		sync_source = (device->resource->role[NOW] == R_PRIMARY);
	else
		sync_source = test_bit(DISCARD_CONCURRENT,
				       &peer_device->connection->flags);

	if (sync_source)
		drbd_start_resync(peer_device, L_SYNC_SOURCE);
	else
		stable_change_repl_state(peer_device, L_WF_SYNC_UUID,
					 CS_VERBOSE | CS_SERIALIZE);
}

int drbd_adm_resize(struct sk_buff *skb, struct genl_info *info)
{
	struct disk_conf *old_disk_conf, *new_disk_conf = NULL;
	struct resize_parms rs;
	struct drbd_device *device;
	enum drbd_ret_code retcode;
	enum determine_dev_size dd;
	enum dds_flags ddsf;
	sector_t u_size;
	int err;
	struct drbd_peer_device *peer_device;
	bool has_primary;

	retcode = drbd_adm_prepare(skb, info, DRBD_ADM_NEED_MINOR);
	if (!adm_ctx.reply_skb)
		return retcode;

	memset(&rs, 0, sizeof(struct resize_parms));
	if (info->attrs[DRBD_NLA_RESIZE_PARMS]) {
		err = resize_parms_from_attrs(&rs, info);
		if (err) {
			retcode = ERR_MANDATORY_TAG;
			drbd_msg_put_info(from_attrs_err_to_txt(err));
			goto fail;
		}
	}

	device = adm_ctx.device;
	for_each_peer_device(peer_device, device) {
		if (peer_device->repl_state[NOW] > L_CONNECTED) {
			retcode = ERR_RESIZE_RESYNC;
			goto fail;
		}
	}

	has_primary = device->resource->role[NOW] == R_PRIMARY;
	if (!has_primary) {
		for_each_peer_device(peer_device, device) {
			if (peer_device->connection->peer_role[NOW] == R_PRIMARY) {
				has_primary = true;
				break;
			}
		}
	}
	if (!has_primary) {
		retcode = ERR_NO_PRIMARY;
		goto fail;
	}

	if (!get_ldev(device)) {
		retcode = ERR_NO_DISK;
		goto fail;
	}

	for_each_peer_device(peer_device, device) {
		if (rs.no_resync && peer_device->connection->agreed_pro_version < 93) {
			retcode = ERR_NEED_APV_93;
			goto fail_ldev;
		}
	}

	rcu_read_lock();
	u_size = rcu_dereference(device->ldev->disk_conf)->disk_size;
	rcu_read_unlock();
	if (u_size != (sector_t)rs.resize_size) {
		new_disk_conf = kmalloc(sizeof(struct disk_conf), GFP_KERNEL);
		if (!new_disk_conf) {
			retcode = ERR_NOMEM;
			goto fail_ldev;
		}
	}

	device->ldev->known_size = drbd_get_capacity(device->ldev->backing_bdev);

	if (new_disk_conf) {
		mutex_lock(&device->resource->conf_update);
		old_disk_conf = device->ldev->disk_conf;
		*new_disk_conf = *old_disk_conf;
		new_disk_conf->disk_size = (sector_t)rs.resize_size;
		rcu_assign_pointer(device->ldev->disk_conf, new_disk_conf);
		mutex_unlock(&device->resource->conf_update);
		synchronize_rcu();
		kfree(old_disk_conf);
	}

	ddsf = (rs.resize_force ? DDSF_FORCED : 0) | (rs.no_resync ? DDSF_NO_RESYNC : 0);
	dd = drbd_determine_dev_size(device, ddsf);
	drbd_md_sync(device);
	put_ldev(device);
	if (dd == DEV_SIZE_ERROR) {
		retcode = ERR_NOMEM_BITMAP;
		goto fail;
	}

	for_each_peer_device(peer_device, device) {
		if (peer_device->repl_state[NOW] == L_CONNECTED) {
			if (dd == GREW)
				set_bit(RESIZE_PENDING, &peer_device->flags);
			drbd_send_uuids(peer_device);
			drbd_send_sizes(peer_device, 1, ddsf);
		}
	}

 fail:
	drbd_adm_finish(info, retcode);
	return 0;

 fail_ldev:
	put_ldev(device);
	goto fail;
}

int drbd_adm_resource_opts(struct sk_buff *skb, struct genl_info *info)
{
	enum drbd_ret_code retcode;
	struct res_opts res_opts;
	int err;

	retcode = drbd_adm_prepare(skb, info, DRBD_ADM_NEED_RESOURCE);
	if (!adm_ctx.reply_skb)
		return retcode;

	res_opts = adm_ctx.resource->res_opts;
	if (should_set_defaults(info))
		set_res_opts_defaults(&res_opts);

	err = res_opts_from_attrs(&res_opts, info);
	if (err && err != -ENOMSG) {
		retcode = ERR_MANDATORY_TAG;
		drbd_msg_put_info(from_attrs_err_to_txt(err));
		goto fail;
	}

	err = set_resource_options(adm_ctx.resource, &res_opts);
	if (err) {
		retcode = ERR_INVALID_REQUEST;
		if (err == -ENOMEM)
			retcode = ERR_NOMEM;
	}

fail:
	drbd_adm_finish(info, retcode);
	return 0;
}

int drbd_adm_invalidate(struct sk_buff *skb, struct genl_info *info)
{
	struct drbd_peer_device *peer_device;
	struct drbd_device *device;
	int retcode; /* enum drbd_ret_code rsp. enum drbd_state_rv */

	retcode = drbd_adm_prepare(skb, info, DRBD_ADM_NEED_PEER_DEVICE);
	if (!adm_ctx.reply_skb)
		return retcode;

	peer_device = adm_ctx.peer_device;
	device = peer_device->device;

	/* If there is still bitmap IO pending, probably because of a previous
	 * resync just being finished, wait for it before requesting a new resync. */
	drbd_suspend_io(device);
	wait_event(device->misc_wait, list_empty(&device->pending_bitmap_work));

	retcode = stable_change_repl_state(peer_device, L_STARTING_SYNC_T,
					   CS_WAIT_COMPLETE | CS_SERIALIZE);

	if (retcode < SS_SUCCESS && retcode != SS_NEED_CONNECTION)
		retcode = stable_change_repl_state(peer_device, L_STARTING_SYNC_T,
			CS_VERBOSE | CS_WAIT_COMPLETE | CS_SERIALIZE);

	while (retcode == SS_NEED_CONNECTION) {
		unsigned long irq_flags;

		begin_state_change(device->resource, &irq_flags, CS_VERBOSE);
		if (peer_device->repl_state[NOW] < L_CONNECTED)
			__change_disk_state(device, D_INCONSISTENT);
		retcode = end_state_change(device->resource, &irq_flags);

		if (retcode != SS_NEED_CONNECTION)
			break;

		retcode = stable_change_repl_state(peer_device, L_STARTING_SYNC_T,
			CS_VERBOSE | CS_WAIT_COMPLETE | CS_SERIALIZE);
	}
	drbd_resume_io(device);

	drbd_adm_finish(info, retcode);
	return 0;
}

static int drbd_bmio_set_susp_al(struct drbd_device *device,
				 struct drbd_peer_device *peer_device)
{
	int rv;

	rv = drbd_bmio_set_n_write(device, peer_device);
	drbd_try_suspend_al(device);
	return rv;
}

int drbd_adm_invalidate_peer(struct sk_buff *skb, struct genl_info *info)
{
	struct drbd_peer_device *peer_device;
	struct drbd_resource *resource;
	struct drbd_device *device;
	int retcode; /* enum drbd_ret_code rsp. enum drbd_state_rv */

	retcode = drbd_adm_prepare(skb, info, DRBD_ADM_NEED_PEER_DEVICE);
	if (!adm_ctx.reply_skb)
		return retcode;

	peer_device = adm_ctx.peer_device;
	resource = adm_ctx.device->resource;
	device = adm_ctx.device;

	drbd_suspend_io(device);
	wait_event(device->misc_wait, list_empty(&device->pending_bitmap_work));
	retcode = stable_change_repl_state(peer_device, L_STARTING_SYNC_S,
					   CS_WAIT_COMPLETE | CS_SERIALIZE);
	if (retcode < SS_SUCCESS) {
		if (retcode == SS_NEED_CONNECTION && resource->role[NOW] == R_PRIMARY) {
			/* The peer will get a resync upon connect anyways.
			 * Just make that into a full resync. */
			retcode = change_peer_disk_state(peer_device, D_INCONSISTENT,
							 CS_VERBOSE | CS_WAIT_COMPLETE | CS_SERIALIZE);
			if (retcode >= SS_SUCCESS) {
				if (drbd_bitmap_io(adm_ctx.device, &drbd_bmio_set_susp_al,
						   "set_n_write from invalidate_peer",
						   BM_LOCK_CLEAR | BM_LOCK_BULK, peer_device))
					retcode = ERR_IO_MD_DISK;
			}
		} else
			retcode = stable_change_repl_state(peer_device, L_STARTING_SYNC_S,
							   CS_VERBOSE | CS_WAIT_COMPLETE | CS_SERIALIZE);
	}
	drbd_resume_io(device);

	drbd_adm_finish(info, retcode);
	return 0;
}

int drbd_adm_pause_sync(struct sk_buff *skb, struct genl_info *info)
{
	struct drbd_peer_device *peer_device;
	enum drbd_ret_code retcode;

	retcode = drbd_adm_prepare(skb, info, DRBD_ADM_NEED_PEER_DEVICE);
	if (!adm_ctx.reply_skb)
		return retcode;

	peer_device = adm_ctx.peer_device;
	if (change_resync_susp_user(peer_device, true,
			CS_VERBOSE | CS_WAIT_COMPLETE | CS_SERIALIZE) == SS_NOTHING_TO_DO)
		retcode = ERR_PAUSE_IS_SET;

	drbd_adm_finish(info, retcode);
	return 0;
}

int drbd_adm_resume_sync(struct sk_buff *skb, struct genl_info *info)
{
	struct drbd_peer_device *peer_device;
	enum drbd_ret_code retcode;

	retcode = drbd_adm_prepare(skb, info, DRBD_ADM_NEED_PEER_DEVICE);
	if (!adm_ctx.reply_skb)
		return retcode;

	peer_device = adm_ctx.peer_device;
	if (change_resync_susp_user(peer_device, false,
			CS_VERBOSE | CS_WAIT_COMPLETE | CS_SERIALIZE) == SS_NOTHING_TO_DO) {

		if (peer_device->repl_state[NOW] == L_PAUSED_SYNC_S ||
		    peer_device->repl_state[NOW] == L_PAUSED_SYNC_T) {
			if (peer_device->resync_susp_dependency[NOW])
				retcode = ERR_PIC_AFTER_DEP;
			else if (peer_device->resync_susp_peer[NOW])
				retcode = ERR_PIC_PEER_DEP;
			else
				retcode = ERR_PAUSE_IS_CLEAR;
		} else {
			retcode = ERR_PAUSE_IS_CLEAR;
		}
	}

	drbd_adm_finish(info, retcode);
	return 0;
}

int drbd_adm_suspend_io(struct sk_buff *skb, struct genl_info *info)
{
	struct drbd_resource *resource;
	enum drbd_ret_code retcode;

	retcode = drbd_adm_prepare(skb, info, DRBD_ADM_NEED_MINOR);
	if (!adm_ctx.reply_skb)
		return retcode;
	resource = adm_ctx.device->resource;

	retcode = stable_state_change(resource,
		change_io_susp_user(resource, true,
			      CS_VERBOSE | CS_WAIT_COMPLETE | CS_SERIALIZE));

	drbd_adm_finish(info, retcode);
	return 0;
}

int drbd_adm_resume_io(struct sk_buff *skb, struct genl_info *info)
{
	struct drbd_resource *resource;
	struct drbd_device *device;
	unsigned long irq_flags;
	int retcode; /* enum drbd_ret_code rsp. enum drbd_state_rv */

	retcode = drbd_adm_prepare(skb, info, DRBD_ADM_NEED_MINOR);
	if (!adm_ctx.reply_skb)
		return retcode;

	device = adm_ctx.device;
	resource = device->resource;
	if (test_bit(NEW_CUR_UUID, &device->flags)) {
		drbd_uuid_new_current(device);
		clear_bit(NEW_CUR_UUID, &device->flags);
	}
	drbd_suspend_io(device);
	begin_state_change(resource, &irq_flags, CS_VERBOSE | CS_WAIT_COMPLETE | CS_SERIALIZE);
	__change_io_susp_user(resource, false);
	__change_io_susp_no_data(resource, false);
	__change_io_susp_fencing(resource, false);
	retcode = end_state_change(resource, &irq_flags);
	if (retcode == SS_SUCCESS) {
		struct drbd_peer_device *peer_device;

		for_each_peer_device(peer_device, device) {
			struct drbd_connection *connection = peer_device->connection;

			if (peer_device->repl_state[NOW] < L_CONNECTED)
				tl_clear(connection);
			if (device->disk_state[NOW] == D_DISKLESS ||
			    device->disk_state[NOW] == D_FAILED)
				tl_restart(connection, FAIL_FROZEN_DISK_IO);
		}
	}
	drbd_resume_io(device);

	drbd_adm_finish(info, retcode);
	return 0;
}

int drbd_adm_outdate(struct sk_buff *skb, struct genl_info *info)
{
	enum drbd_ret_code retcode;

	retcode = drbd_adm_prepare(skb, info, DRBD_ADM_NEED_MINOR);
	if (!adm_ctx.reply_skb)
		return retcode;

	retcode = stable_state_change(adm_ctx.device->resource,
		change_disk_state(adm_ctx.device, D_OUTDATED,
			      CS_VERBOSE | CS_WAIT_COMPLETE | CS_SERIALIZE));

	drbd_adm_finish(info, retcode);
	return 0;
}

static int nla_put_drbd_cfg_context(struct sk_buff *skb,
				    struct drbd_resource *resource,
				    struct drbd_connection *connection,
				    struct drbd_device *device)
{
	struct nlattr *nla;
	nla = nla_nest_start(skb, DRBD_NLA_CFG_CONTEXT);
	if (!nla)
		goto nla_put_failure;
	if (device)
		nla_put_u32(skb, T_ctx_volume, device->vnr);
	if (resource)
		nla_put_string(skb, T_ctx_resource_name, resource->name);
	if (connection) {
		if (connection->my_addr_len)
			nla_put(skb, T_ctx_my_addr,
				connection->my_addr_len, &connection->my_addr);
		if (connection->peer_addr_len)
			nla_put(skb, T_ctx_peer_addr,
				connection->peer_addr_len, &connection->peer_addr);
	}
	nla_nest_end(skb, nla);
	return 0;

nla_put_failure:
	if (nla)
		nla_nest_cancel(skb, nla);
	return -EMSGSIZE;
}

/*
 * The generic netlink dump callbacks are called outside the genl_lock(), so
 * they cannot use the simple attribute parsing code which uses global
 * attribute tables.
 */
static struct nlattr *find_cfg_context_attr(const struct nlmsghdr *nlh, int attr)
{
	const unsigned hdrlen = GENL_HDRLEN + GENL_MAGIC_FAMILY_HDRSZ;
	const int maxtype = ARRAY_SIZE(drbd_cfg_context_nl_policy) - 1;
	struct nlattr *nla;

	nla = nla_find(nlmsg_attrdata(nlh, hdrlen), nlmsg_attrlen(nlh, hdrlen),
		       DRBD_NLA_CFG_CONTEXT);
	if (!nla)
		return NULL;
	return drbd_nla_find_nested(maxtype, nla, __nla_type(attr));
}

int drbd_adm_dump_resources(struct sk_buff *skb, struct netlink_callback *cb)
{
	struct drbd_genlmsghdr *dh;
	struct drbd_resource *resource;
	struct resource_info resource_info;
	struct resource_statistics resource_statistics;
	int err;

	rcu_read_lock();
	if (cb->args[0]) {
		for_each_resource_rcu(resource, &drbd_resources)
			if (resource == (struct drbd_resource *)cb->args[0])
				goto found_resource;
		err = 0;  /* resource was probably deleted */
		goto out;
	}
	resource = list_entry(&drbd_resources,
			      struct drbd_resource, resources);

found_resource:
	list_for_each_entry_continue_rcu(resource, &drbd_resources, resources) {
		goto put_result;
	}
	err = 0;
	goto out;

put_result:
	dh = genlmsg_put(skb, NETLINK_CB(cb->skb).pid,
			cb->nlh->nlmsg_seq, &drbd_genl_family,
			NLM_F_MULTI, DRBD_ADM_GET_RESOURCES);
	err = -ENOMEM;
	if (!dh)
		goto out;
	dh->minor = -1U;
	dh->ret_code = NO_ERROR;
	err = nla_put_drbd_cfg_context(skb, resource, NULL, NULL);
	if (err)
		goto out;
	err = res_opts_to_skb(skb, &resource->res_opts, !capable(CAP_SYS_ADMIN));
	if (err)
		goto out;
	resource_info.res_role = resource->role[NOW];
	resource_info.res_susp = resource->susp[NOW];
	resource_info.res_susp_nod = resource->susp_nod[NOW];
	resource_info.res_susp_fen = resource->susp_fen[NOW];
	err = resource_info_to_skb(skb, &resource_info, !capable(CAP_SYS_ADMIN));
	if (err)
		goto out;
	resource_statistics.res_stat_write_ordering = resource->write_ordering;
	err = resource_statistics_to_skb(skb, &resource_statistics, !capable(CAP_SYS_ADMIN));
	if (err)
		goto out;
	cb->args[0] = (long)resource;
	genlmsg_end(skb, dh);
	err = 0;

out:
	rcu_read_unlock();
	if (err)
		return err;
	return skb->len;
}

static void device_to_statistics(struct device_statistics *s,
				 struct drbd_device *device)
{
	memset(s, 0, sizeof(*s));
	s->dev_upper_blocked = !may_inc_ap_bio(device);
	if (get_ldev(device)) {
		struct request_queue *q;

		s->dev_current_uuid = device->ldev->md.current_uuid;
		s->dev_disk_flags = device->ldev->md.flags;
		q = bdev_get_queue(device->ldev->backing_bdev);
		s->dev_lower_blocked =
			bdi_congested(&q->backing_dev_info,
				      (1 << BDI_async_congested) |
				      (1 << BDI_sync_congested));
		put_ldev(device);
	}
	s->dev_size = drbd_get_capacity(device->this_bdev);
	s->dev_read = device->read_cnt;
	s->dev_write = device->writ_cnt;
	s->dev_al_writes = device->al_writ_cnt;
	s->dev_bm_writes = device->bm_writ_cnt;
	s->dev_upper_pending = atomic_read(&device->ap_bio_cnt);
	s->dev_lower_pending = atomic_read(&device->local_cnt);
	s->dev_al_suspended = test_bit(AL_SUSPENDED, &device->flags);
	s->dev_exposed_data_uuid = device->exposed_data_uuid;
}

static int put_resource_in_arg0(struct netlink_callback *cb)
{
	if (cb->args[0]) {
		struct drbd_resource *resource =
			(struct drbd_resource *)cb->args[0];

		kref_put(&resource->kref, drbd_destroy_resource);
	}
	return 0;
}

int drbd_adm_dump_devices_done(struct netlink_callback *cb) {
	return put_resource_in_arg0(cb);
}

int drbd_adm_dump_devices(struct sk_buff *skb, struct netlink_callback *cb)
{
	struct nlattr *resource_filter;
	struct drbd_resource *resource;
	struct drbd_device *uninitialized_var(device);
	int minor, err, retcode;
	struct drbd_genlmsghdr *dh;
	struct device_info device_info;
	struct device_statistics device_statistics;
	struct idr *idr_to_search;

	resource = (struct drbd_resource *)cb->args[0];
	if (!cb->args[0] && !cb->args[1]) {
		resource_filter = find_cfg_context_attr(cb->nlh, T_ctx_resource_name);
		if (resource_filter) {
			retcode = ERR_RES_NOT_KNOWN;
			resource = drbd_find_resource(nla_data(resource_filter));
			if (!resource)
				goto put_result;
			cb->args[0] = (long)resource;
		}
	}

	rcu_read_lock();
	minor = cb->args[1];
	idr_to_search = resource ? &resource->devices : &drbd_devices;
	device = idr_get_next(idr_to_search, &minor);
	if (!device) {
		err = 0;
		goto out;
	}
	idr_for_each_entry_continue(idr_to_search, device, minor) {
		retcode = NO_ERROR;
		goto put_result;  /* only one iteration */
	}
	err = 0;
	goto out;  /* no more devices */

put_result:
	dh = genlmsg_put(skb, NETLINK_CB(cb->skb).pid,
			cb->nlh->nlmsg_seq, &drbd_genl_family,
			NLM_F_MULTI, DRBD_ADM_GET_DEVICES);
	err = -ENOMEM;
	if (!dh)
		goto out;
	dh->ret_code = retcode;
	dh->minor = -1U;
	if (retcode == NO_ERROR) {
		dh->minor = device->minor;
		err = nla_put_drbd_cfg_context(skb, device->resource, NULL, device);
		if (err)
			goto out;
		if (get_ldev(device)) {
			struct disk_conf *disk_conf =
				rcu_dereference(device->ldev->disk_conf);

			err = disk_conf_to_skb(skb, disk_conf, !capable(CAP_SYS_ADMIN));
			put_ldev(device);
			if (err)
				goto out;
		}
		err = device_conf_to_skb(skb, &device->device_conf, !capable(CAP_SYS_ADMIN));
		if (err)
			goto out;
		device_info.dev_disk_state = device->disk_state[NOW];
		err = device_info_to_skb(skb, &device_info, !capable(CAP_SYS_ADMIN));
		if (err)
			goto out;

		device_to_statistics(&device_statistics, device);
		err = device_statistics_to_skb(skb, &device_statistics, !capable(CAP_SYS_ADMIN));
		if (err)
			goto out;
		cb->args[1] = minor + 1;
	}
	genlmsg_end(skb, dh);
	err = 0;

out:
	rcu_read_unlock();
	if (err)
		return err;
	return skb->len;
}

int drbd_adm_dump_connections_done(struct netlink_callback *cb)
{
	return put_resource_in_arg0(cb);
}

enum { SINGLE_RESOURCE, ITERATE_RESOURCES };

int drbd_adm_dump_connections(struct sk_buff *skb, struct netlink_callback *cb)
{
	struct nlattr *resource_filter;
	struct drbd_resource *resource = NULL, *next_resource;
	struct drbd_connection *uninitialized_var(connection);
	int err = 0, retcode;
	struct drbd_genlmsghdr *dh;
	struct connection_info connection_info;
	struct connection_statistics connection_statistics;

	rcu_read_lock();
	resource = (struct drbd_resource *)cb->args[0];
	if (!cb->args[0]) {
		resource_filter = find_cfg_context_attr(cb->nlh, T_ctx_resource_name);
		if (resource_filter) {
			retcode = ERR_RES_NOT_KNOWN;
			resource = drbd_find_resource(nla_data(resource_filter));
			if (!resource)
				goto put_result;
			cb->args[0] = (long)resource;
			cb->args[1] = SINGLE_RESOURCE;
		}
	}
	if (!resource) {
		if (list_empty(&drbd_resources))
			goto out;
		resource = list_first_entry(&drbd_resources, struct drbd_resource, resources);
		kref_get(&resource->kref);
		cb->args[0] = (long)resource;
		cb->args[1] = ITERATE_RESOURCES;
	}

    next_resource:
	rcu_read_unlock();
	mutex_lock(&resource->conf_update);
	rcu_read_lock();
	if (cb->args[2]) {
		for_each_connection_rcu(connection, resource)
			if (connection == (struct drbd_connection *)cb->args[2])
				goto found_connection;
		/* connection was probably deleted */
		goto no_more_connections;
	}
	connection = list_entry(&resource->connections, struct drbd_connection, connections);

found_connection:
	list_for_each_entry_continue_rcu(connection, &resource->connections, connections) {
		retcode = NO_ERROR;
		goto put_result;  /* only one iteration */
	}

no_more_connections:
	if (cb->args[1] == ITERATE_RESOURCES) {
		for_each_resource_rcu(next_resource, &drbd_resources) {
			if (next_resource == resource)
				goto found_resource;
		}
		/* resource was probably deleted */
	}
	goto out;

found_resource:
	list_for_each_entry_continue_rcu(next_resource, &drbd_resources, resources) {
		mutex_unlock(&resource->conf_update);
		kref_put(&resource->kref, drbd_destroy_resource);
		resource = next_resource;
		kref_get(&resource->kref);
		cb->args[0] = (long)resource;
		cb->args[2] = 0;
		goto next_resource;
	}
	goto out;  /* no more resources */

put_result:
	dh = genlmsg_put(skb, NETLINK_CB(cb->skb).pid,
			cb->nlh->nlmsg_seq, &drbd_genl_family,
			NLM_F_MULTI, DRBD_ADM_GET_CONNECTIONS);
	err = -ENOMEM;
	if (!dh)
		goto out;
	dh->ret_code = retcode;
	dh->minor = -1U;
	if (retcode == NO_ERROR) {
		struct net_conf *net_conf;

		err = nla_put_drbd_cfg_context(skb, resource, connection, NULL);
		if (err)
			goto out;
		net_conf = rcu_dereference(connection->net_conf);
		if (net_conf) {
			err = net_conf_to_skb(skb, net_conf, !capable(CAP_SYS_ADMIN));
			if (err)
				goto out;
		}
		connection_info.conn_connection_state = connection->cstate[NOW];
		connection_info.conn_role = connection->peer_role[NOW];
		err = connection_info_to_skb(skb, &connection_info, !capable(CAP_SYS_ADMIN));
		if (err)
			goto out;
		connection_statistics.conn_congested = test_bit(NET_CONGESTED, &connection->flags);
		err = connection_statistics_to_skb(skb, &connection_statistics, !capable(CAP_SYS_ADMIN));
		if (err)
			goto out;
		cb->args[2] = (long)connection;
	}
	genlmsg_end(skb, dh);
	err = 0;

out:
	rcu_read_unlock();
	if (resource)
		mutex_unlock(&resource->conf_update);
	if (err)
		return err;
	return skb->len;
}

static void peer_device_to_statistics(struct peer_device_statistics *s,
				      struct drbd_peer_device *peer_device)
{
	struct drbd_device *device = peer_device->device;

	memset(s, 0, sizeof(*s));
	s->peer_dev_received = peer_device->recv_cnt;
	s->peer_dev_sent = peer_device->send_cnt;
	s->peer_dev_pending = atomic_read(&peer_device->ap_pending_cnt) +
			      atomic_read(&peer_device->rs_pending_cnt);
	s->peer_dev_unacked = atomic_read(&peer_device->unacked_cnt);
	s->peer_dev_out_of_sync = drbd_bm_total_weight(peer_device) << (BM_BLOCK_SHIFT - 9);
	s->peer_dev_resync_failed = peer_device->rs_failed << (BM_BLOCK_SHIFT - 9);
	if (peer_device->bitmap_index != -1 && get_ldev(device)) {
		u64 *peer_device_uuids = device->ldev->md.peers[peer_device->bitmap_index].uuid;
		u64 *history_uuids = (u64 *)s->peer_dev_history_uuids;
		int n;

		s->peer_dev_bitmap_uuid = peer_device_uuids[MD_UI(UI_BITMAP)];
		for (n = 0; n < HISTORY_UUIDS; n++)
			history_uuids[n] = peer_device_uuids[MD_UI(UI_HISTORY_START + n)];
		s->peer_dev_history_uuids_len = HISTORY_UUIDS * sizeof(u64);
		put_ldev(device);
	}
}

int drbd_adm_dump_peer_devices(struct sk_buff *skb, struct netlink_callback *cb)
{
	struct nlattr *resource_filter;
	struct drbd_resource *resource;
	struct drbd_device *uninitialized_var(device);
	struct drbd_peer_device *peer_device = NULL;
	int minor, err, retcode;
	struct drbd_genlmsghdr *dh;
	struct idr *idr_to_search;

	resource = (struct drbd_resource *)cb->args[0];
	if (!cb->args[0] && !cb->args[1]) {
		resource_filter = find_cfg_context_attr(cb->nlh, T_ctx_resource_name);
		if (resource_filter) {
			retcode = ERR_RES_NOT_KNOWN;
			resource = drbd_find_resource(nla_data(resource_filter));
			if (!resource)
				goto put_result;
		}
		cb->args[0] = (long)resource;
	}

	rcu_read_lock();
	minor = cb->args[1];
	idr_to_search = resource ? &resource->devices : &drbd_devices;
	device = idr_find(idr_to_search, minor);
	if (!device) {
next_device:
		minor++;
		cb->args[2] = 0;
		device = idr_get_next(idr_to_search, &minor);
		if (!device) {
			err = 0;
			goto out;
		}
	}
	if (cb->args[2]) {
		for_each_peer_device(peer_device, device)
			if (peer_device == (struct drbd_peer_device *)cb->args[2])
				goto found_peer_device;
	}
	peer_device = list_first_entry(&device->peer_devices, struct drbd_peer_device, peer_devices);
	retcode = NO_ERROR;
	goto put_result;

found_peer_device:
	list_for_each_entry_continue_rcu(peer_device, &device->peer_devices, peer_devices) {
		retcode = NO_ERROR;
		goto put_result;  /* only one iteration */
	}
	goto next_device;

put_result:
	dh = genlmsg_put(skb, NETLINK_CB(cb->skb).pid,
			cb->nlh->nlmsg_seq, &drbd_genl_family,
			NLM_F_MULTI, DRBD_ADM_GET_PEER_DEVICES);
	err = -ENOMEM;
	if (!dh)
		goto out;
	dh->ret_code = retcode;
	dh->minor = -1U;
	if (retcode == NO_ERROR) {
		struct peer_device_info peer_device_info;
		struct peer_device_statistics peer_device_statistics;

		dh->minor = minor;
		err = nla_put_drbd_cfg_context(skb, device->resource, peer_device->connection, device);
		if (err)
			goto out;
		peer_device_info.peer_disk_state = peer_device->disk_state[NOW];
		peer_device_info.peer_repl_state = peer_device->repl_state[NOW];
		peer_device_info.peer_resync_susp_user =
			peer_device->resync_susp_user[NOW];
		peer_device_info.peer_resync_susp_peer =
			peer_device->resync_susp_peer[NOW];
		peer_device_info.peer_resync_susp_dependency =
			peer_device->resync_susp_dependency[NOW];
		err = peer_device_info_to_skb(skb, &peer_device_info, !capable(CAP_SYS_ADMIN));
		if (err)
			goto out;
		peer_device_to_statistics(&peer_device_statistics, peer_device);
		err = peer_device_statistics_to_skb(skb, &peer_device_statistics, !capable(CAP_SYS_ADMIN));
		if (err)
			goto out;
		cb->args[1] = minor;
		cb->args[2] = (long)peer_device;
	}
	genlmsg_end(skb, dh);
	err = 0;

out:
	rcu_read_unlock();
	if (err)
		return err;
	return skb->len;
}

int drbd_adm_get_timeout_type(struct sk_buff *skb, struct genl_info *info)
{
	struct drbd_peer_device *peer_device;
	enum drbd_ret_code retcode;
	struct timeout_parms tp;
	int err;

	retcode = drbd_adm_prepare(skb, info, DRBD_ADM_NEED_PEER_DEVICE);
	if (!adm_ctx.reply_skb)
		return retcode;
	peer_device = adm_ctx.peer_device;

	tp.timeout_type =
		peer_device->disk_state[NOW] == D_OUTDATED ? UT_PEER_OUTDATED :
		test_bit(USE_DEGR_WFC_T, &peer_device->flags) ? UT_DEGRADED :
		UT_DEFAULT;

	err = timeout_parms_to_priv_skb(adm_ctx.reply_skb, &tp);
	if (err) {
		nlmsg_free(adm_ctx.reply_skb);
		return err;
	}

	drbd_adm_finish(info, retcode);
	return 0;
}

int drbd_adm_start_ov(struct sk_buff *skb, struct genl_info *info)
{
	struct drbd_device *device;
	struct drbd_peer_device *peer_device;
	enum drbd_ret_code retcode;

	retcode = drbd_adm_prepare(skb, info, DRBD_ADM_NEED_PEER_DEVICE);
	if (!adm_ctx.reply_skb)
		return retcode;

	peer_device = adm_ctx.peer_device;
	device = peer_device->device;
	if (info->attrs[DRBD_NLA_START_OV_PARMS]) {
		/* resume from last known position, if possible */
		struct start_ov_parms parms =
			{ .ov_start_sector = peer_device->ov_start_sector };
		int err = start_ov_parms_from_attrs(&parms, info);
		if (err) {
			retcode = ERR_MANDATORY_TAG;
			drbd_msg_put_info(from_attrs_err_to_txt(err));
			goto out;
		}
		/* w_make_ov_request expects position to be aligned */
		peer_device->ov_start_sector = parms.ov_start_sector & ~BM_SECT_PER_BIT;
	}
	/* If there is still bitmap IO pending, e.g. previous resync or verify
	 * just being finished, wait for it before requesting a new resync. */
	drbd_suspend_io(device);
	wait_event(device->misc_wait, list_empty(&device->pending_bitmap_work));
	retcode = stable_change_repl_state(peer_device,
		L_VERIFY_S, CS_VERBOSE | CS_WAIT_COMPLETE | CS_SERIALIZE);
	drbd_resume_io(device);
out:
	drbd_adm_finish(info, retcode);
	return 0;
}

static bool should_skip_initial_sync(struct drbd_peer_device *peer_device)
{
	return peer_device->repl_state[NOW] == L_CONNECTED &&
	       peer_device->connection->agreed_pro_version >= 90 &&
	       drbd_current_uuid(peer_device->device) == UUID_JUST_CREATED;
}

int drbd_adm_new_c_uuid(struct sk_buff *skb, struct genl_info *info)
{
	struct drbd_device *device;
	struct drbd_peer_device *peer_device;
	enum drbd_ret_code retcode;
	int err;
	struct new_c_uuid_parms args;

	retcode = drbd_adm_prepare(skb, info, DRBD_ADM_NEED_MINOR);
	if (!adm_ctx.reply_skb)
		return retcode;

	device = adm_ctx.device;
	memset(&args, 0, sizeof(args));
	if (info->attrs[DRBD_NLA_NEW_C_UUID_PARMS]) {
		err = new_c_uuid_parms_from_attrs(&args, info);
		if (err) {
			retcode = ERR_MANDATORY_TAG;
			drbd_msg_put_info(from_attrs_err_to_txt(err));
			goto out_nolock;
		}
	}

	mutex_lock(&device->resource->state_mutex);

	if (!get_ldev(device)) {
		retcode = ERR_NO_DISK;
		goto out;
	}

	/* this is "skip initial sync", assume to be clean */
	for_each_peer_device(peer_device, device) {
		if (args.clear_bm && should_skip_initial_sync(peer_device))
			drbd_info(peer_device, "Preparing to skip initial sync\n");
		else if (peer_device->repl_state[NOW] != L_STANDALONE) {
			retcode = ERR_CONNECTED;
			goto out_dec;
		}
	}

	for_each_peer_device(peer_device, device)
		drbd_uuid_set(peer_device, UI_BITMAP, 0); /* Rotate UI_BITMAP to History 1, etc... */
	drbd_uuid_new_current(device); /* New current, previous to UI_BITMAP */

	if (args.clear_bm) {
		unsigned long irq_flags;

		err = drbd_bitmap_io(device, &drbd_bmio_clear_n_write,
			"clear_n_write from new_c_uuid", BM_LOCK_ALL, NULL);
		if (err) {
			drbd_err(device, "Writing bitmap failed with %d\n",err);
			retcode = ERR_IO_MD_DISK;
		}
		for_each_peer_device(peer_device, device) {
			if (should_skip_initial_sync(peer_device)) {
				drbd_send_uuids_skip_initial_sync(peer_device);
				_drbd_uuid_set(peer_device, UI_BITMAP, 0);
				drbd_print_uuids(peer_device, "cleared bitmap UUID");
			}
		}
		begin_state_change(device->resource, &irq_flags, CS_VERBOSE);
		__change_disk_state(device, D_UP_TO_DATE);
		for_each_peer_device(peer_device, device) {
			if (should_skip_initial_sync(peer_device))
				__change_peer_disk_state(peer_device, D_UP_TO_DATE);
		}
		end_state_change(device->resource, &irq_flags);
	}

	drbd_md_sync(device);
out_dec:
	put_ldev(device);
out:
	mutex_unlock(&device->resource->state_mutex);
out_nolock:
	drbd_adm_finish(info, retcode);
	return 0;
}

static enum drbd_ret_code
drbd_check_resource_name(const char *name)
{
	if (!name || !name[0]) {
		drbd_msg_put_info("resource name missing");
		return ERR_MANDATORY_TAG;
	}
	/* if we want to use these in sysfs/configfs/debugfs some day,
	 * we must not allow slashes */
	if (strchr(name, '/')) {
		drbd_msg_put_info("invalid resource name");
		return ERR_INVALID_REQUEST;
	}
	return NO_ERROR;
}

static void resource_to_info(struct resource_info *info,
			     struct drbd_resource *resource,
			     enum which_state which)
{
	info->res_role = resource->role[which];
	info->res_susp = resource->susp[which];
	info->res_susp_nod = resource->susp_nod[which];
	info->res_susp_fen = resource->susp_fen[which];
}

int drbd_adm_new_resource(struct sk_buff *skb, struct genl_info *info)
{
	struct drbd_resource *resource;
	enum drbd_ret_code retcode;
	struct res_opts res_opts;
	int err;

	retcode = drbd_adm_prepare(skb, info, 0);
	if (!adm_ctx.reply_skb)
		return retcode;

	set_res_opts_defaults(&res_opts);
	err = res_opts_from_attrs(&res_opts, info);
	if (err && err != -ENOMSG) {
		retcode = ERR_MANDATORY_TAG;
		drbd_msg_put_info(from_attrs_err_to_txt(err));
		goto out;
	}

	retcode = drbd_check_resource_name(adm_ctx.resource_name);
	if (retcode != NO_ERROR)
		goto out;

	if (adm_ctx.resource)
		goto out;

	mutex_lock(&global_state_mutex);
	resource = drbd_create_resource(adm_ctx.resource_name, &res_opts);
	if (!resource)
		retcode = ERR_NOMEM;
	mutex_unlock(&global_state_mutex);

	if (resource) {
		struct resource_info resource_info;
		unsigned int id = atomic_inc_return(&drbd_notify_id);

		resource_to_info(&resource_info, resource, NOW);
		notify_resource_state(NULL, 0, resource, &resource_info, NOTIFY_CREATE, id);
	}

out:
	drbd_adm_finish(info, retcode);
	return 0;
}

static void device_to_info(struct device_info *info,
			   struct drbd_device *device,
			   enum which_state which)
{
	info->dev_disk_state = device->disk_state[which];
}

int drbd_adm_new_minor(struct sk_buff *skb, struct genl_info *info)
{
	struct drbd_genlmsghdr *dh = info->userhdr;
	struct device_conf device_conf;
	struct drbd_resource *resource;
	struct drbd_device *device;
	enum drbd_ret_code retcode;
	int err;

	retcode = drbd_adm_prepare(skb, info, DRBD_ADM_NEED_RESOURCE);
	if (!adm_ctx.reply_skb)
		return retcode;

	set_device_conf_defaults(&device_conf);
	err = device_conf_from_attrs(&device_conf, info);
	if (err && err != -ENOMSG) {
		retcode = ERR_MANDATORY_TAG;
		drbd_msg_put_info(from_attrs_err_to_txt(err));
		goto out;
	}

	if (dh->minor > MINORMASK) {
		drbd_msg_put_info("requested minor out of range");
		retcode = ERR_INVALID_REQUEST;
		goto out;
	}
	if (adm_ctx.volume > DRBD_VOLUME_MAX) {
		drbd_msg_put_info("requested volume id out of range");
		retcode = ERR_INVALID_REQUEST;
		goto out;
	}

	if (adm_ctx.device)
		goto out;

	resource = adm_ctx.resource;
	mutex_lock(&resource->conf_update);
	retcode = drbd_create_device(resource, dh->minor, adm_ctx.volume, &device_conf, &device);
	if (retcode == NO_ERROR) {
		struct drbd_peer_device *peer_device;
		struct device_info info;
		unsigned int id = atomic_inc_return(&drbd_notify_id);
		unsigned int peer_devices = 0;
		enum drbd_notification_type flags;

		for_each_peer_device(peer_device, device)
			peer_devices++;

		device_to_info(&info, device, NOW);
		flags = (peer_devices--) ? NOTIFY_CONTINUED : 0;
		notify_device_state(NULL, 0, device, &info, NOTIFY_CREATE | flags, id);
		for_each_peer_device(peer_device, device) {
			struct peer_device_info peer_device_info;

			peer_device_to_info(&peer_device_info, peer_device, NOW);
			flags = (peer_devices--) ? NOTIFY_CONTINUED : 0;
			notify_peer_device_state(NULL, 0, peer_device, &peer_device_info,
						 NOTIFY_CREATE | flags, id);
		}
	}
	mutex_unlock(&resource->conf_update);
out:
	drbd_adm_finish(info, retcode);
	return 0;
}

static enum drbd_ret_code adm_del_minor(struct drbd_device *device)
{
	if (device->disk_state[NOW] == D_DISKLESS &&
	    /* no need to be repl_state[NOW] == L_STANDALONE &&
	     * we may want to delete a minor from a live replication group.
	     */
	    device->resource->role[NOW] == R_SECONDARY) {
		struct drbd_peer_device *peer_device;
		unsigned int id = atomic_inc_return(&drbd_notify_id);
		long irq_flags;

		for_each_peer_device(peer_device, device)
			stable_change_repl_state(peer_device, L_STANDALONE,
						 CS_VERBOSE | CS_WAIT_COMPLETE);
		state_change_lock(device->resource, &irq_flags, 0);
		drbd_unregister_device(device);
		state_change_unlock(device->resource, &irq_flags);
		for_each_peer_device(peer_device, device)
			notify_peer_device_state(NULL, 0, peer_device, NULL,
						 NOTIFY_DESTROY | NOTIFY_CONTINUED, id);
		notify_device_state(NULL, 0, device, NULL, NOTIFY_DESTROY, id);
		synchronize_rcu();
		drbd_put_device(device);
		return NO_ERROR;
	} else
		return ERR_MINOR_CONFIGURED;
}

int drbd_adm_del_minor(struct sk_buff *skb, struct genl_info *info)
{
	struct drbd_resource *resource;
	enum drbd_ret_code retcode;

	retcode = drbd_adm_prepare(skb, info, DRBD_ADM_NEED_MINOR);
	if (!adm_ctx.reply_skb)
		return retcode;

	resource = adm_ctx.device->resource;
	mutex_lock(&resource->conf_update);
	retcode = adm_del_minor(adm_ctx.device);
	mutex_unlock(&resource->conf_update);

	drbd_adm_finish(info, retcode);
	return 0;
}

static int adm_del_resource(struct drbd_resource *resource)
{
	struct drbd_connection *connection;
	unsigned int id = atomic_inc_return(&drbd_notify_id);
	int err;

	mutex_lock(&global_state_mutex);
	err = ERR_NET_CONFIGURED;
	for_each_connection(connection, resource)
		goto out;
	err = ERR_RES_IN_USE;
	if (!idr_is_empty(&resource->devices))
		goto out;
	err = NO_ERROR;

	for_each_connection(connection, resource)
		notify_connection_state(NULL, 0, connection, NULL,
					NOTIFY_DESTROY | NOTIFY_CONTINUED, id);
	notify_resource_state(NULL, 0, resource, NULL, NOTIFY_DESTROY, id);

	list_del_rcu(&resource->resources);
	synchronize_rcu();
	drbd_free_resource(resource);
out:
	mutex_unlock(&global_state_mutex);
	return err;
}

int drbd_adm_down(struct sk_buff *skb, struct genl_info *info)
{
	struct drbd_resource *resource;
	struct drbd_connection *connection, *tmp;
	struct drbd_device *device;
	int retcode; /* enum drbd_ret_code rsp. enum drbd_state_rv */
	unsigned i;

	retcode = drbd_adm_prepare(skb, info, DRBD_ADM_NEED_RESOURCE);
	if (!adm_ctx.reply_skb)
		return retcode;

	resource = adm_ctx.resource;
	/* demote */
	retcode = drbd_set_role(resource, R_SECONDARY, false);
	if (retcode < SS_SUCCESS) {
		drbd_msg_put_info("failed to demote");
		goto out;
	}

	mutex_lock(&resource->conf_update);
	for_each_connection_safe(connection, tmp, resource) {
		retcode = conn_try_disconnect(connection, 0);
		if (retcode < SS_SUCCESS) {
			drbd_msg_put_info("failed to disconnect");
			goto unlock_out;
		}
	}

	/* detach */
	idr_for_each_entry(&resource->devices, device, i) {
		retcode = adm_detach(device, 0);
		if (retcode < SS_SUCCESS) {
			drbd_msg_put_info("failed to detach");
			goto unlock_out;
		}
	}

	/* delete volumes */
	idr_for_each_entry(&resource->devices, device, i) {
		retcode = adm_del_minor(device);
		if (retcode != NO_ERROR) {
			/* "can not happen" */
			drbd_msg_put_info("failed to delete volume");
			goto unlock_out;
		}
	}

	retcode = adm_del_resource(resource);

unlock_out:
	mutex_unlock(&resource->conf_update);
out:
	drbd_adm_finish(info, retcode);
	return 0;
}

int drbd_adm_del_resource(struct sk_buff *skb, struct genl_info *info)
{
	enum drbd_ret_code retcode;

	retcode = drbd_adm_prepare(skb, info, DRBD_ADM_NEED_RESOURCE);
	if (!adm_ctx.reply_skb)
		return retcode;

	retcode = adm_del_resource(adm_ctx.resource);

	drbd_adm_finish(info, retcode);
	return 0;
}

static int nla_put_notification_header(struct sk_buff *msg,
				       enum drbd_notification_type type,
				       unsigned int id)
{
	struct drbd_notification_header nh = {
		.nh_type = type,
		.nh_id = id,
	};

	return drbd_notification_header_to_skb(msg, &nh, true);
}

void notify_resource_state(struct sk_buff *skb,
			   unsigned int seq,
			   struct drbd_resource *resource,
			   struct resource_info *resource_info,
			   enum drbd_notification_type type,
			   unsigned int id)
{
	struct drbd_genlmsghdr *dh;
	bool multicast = false;
	int err;

	if (!skb) {
		seq = atomic_inc_return(&drbd_genl_seq);
		skb = genlmsg_new(NLMSG_GOODSIZE, GFP_NOIO);
		err = -ENOMEM;
		if (!skb)
			goto failed;
		multicast = true;
	}

	err = -EMSGSIZE;
	dh = genlmsg_put(skb, 0, seq, &drbd_genl_family, 0, DRBD_RESOURCE_STATE);
	if (!dh)
		goto nla_put_failure;
	dh->minor = -1U;
	dh->ret_code = NO_ERROR;
	if (nla_put_drbd_cfg_context(skb, resource, NULL, NULL) ||
	    nla_put_notification_header(skb, type, id) ||
	    ((type & ~NOTIFY_FLAGS) != NOTIFY_DESTROY &&
	     resource_info_to_skb(skb, resource_info, true)))
		goto nla_put_failure;
	genlmsg_end(skb, dh);
	if (multicast) {
		err = drbd_genl_multicast_events(skb, 0);
		/* skb has been consumed or freed in netlink_broadcast() */
		if (err && err != -ESRCH)
			goto failed;
	}
	return;

nla_put_failure:
	nlmsg_free(skb);
failed:
	drbd_err(resource, "Error %d while broadcasting event. Event seq:%u\n",
			err, seq);
}

void notify_device_state(struct sk_buff *skb,
			 unsigned int seq,
			 struct drbd_device *device,
			 struct device_info *device_info,
			 enum drbd_notification_type type,
			 unsigned int id)
{
	struct drbd_genlmsghdr *dh;
	bool multicast = false;
	int err;

	if (!skb) {
		seq = atomic_inc_return(&drbd_genl_seq);
		skb = genlmsg_new(NLMSG_GOODSIZE, GFP_NOIO);
		err = -ENOMEM;
		if (!skb)
			goto failed;
		multicast = true;
	}

	err = -EMSGSIZE;
	dh = genlmsg_put(skb, 0, seq, &drbd_genl_family, 0, DRBD_DEVICE_STATE);
	if (!dh)
		goto nla_put_failure;
	dh->minor = device->minor;
	dh->ret_code = NO_ERROR;
	if (nla_put_drbd_cfg_context(skb, device->resource, NULL, device) ||
	    nla_put_notification_header(skb, type, id) ||
	    ((type & ~NOTIFY_FLAGS) != NOTIFY_DESTROY &&
	     device_info_to_skb(skb, device_info, true)))
		goto nla_put_failure;
	genlmsg_end(skb, dh);
	if (multicast) {
		err = drbd_genl_multicast_events(skb, 0);
		/* skb has been consumed or freed in netlink_broadcast() */
		if (err && err != -ESRCH)
			goto failed;
	}
	return;

nla_put_failure:
	nlmsg_free(skb);
failed:
	drbd_err(device, "Error %d while broadcasting event. Event seq:%u\n",
		 err, seq);
}

void notify_connection_state(struct sk_buff *skb,
			     unsigned int seq,
			     struct drbd_connection *connection,
			     struct connection_info *connection_info,
			     enum drbd_notification_type type,
			     unsigned int id)
{
	struct drbd_genlmsghdr *dh;
	bool multicast = false;
	int err;

	if (!skb) {
		seq = atomic_inc_return(&drbd_genl_seq);
		skb = genlmsg_new(NLMSG_GOODSIZE, GFP_NOIO);
		err = -ENOMEM;
		if (!skb)
			goto failed;
		multicast = true;
	}

	err = -EMSGSIZE;
	dh = genlmsg_put(skb, 0, seq, &drbd_genl_family, 0, DRBD_CONNECTION_STATE);
	if (!dh)
		goto nla_put_failure;
	dh->minor = -1U;
	dh->ret_code = NO_ERROR;
	if (nla_put_drbd_cfg_context(skb, connection->resource, connection, NULL) ||
	    nla_put_notification_header(skb, type, id) ||
	    ((type & ~NOTIFY_FLAGS) != NOTIFY_DESTROY &&
	     connection_info_to_skb(skb, connection_info, true)))
		goto nla_put_failure;
	genlmsg_end(skb, dh);
	if (multicast) {
		err = drbd_genl_multicast_events(skb, 0);
		/* skb has been consumed or freed in netlink_broadcast() */
		if (err && err != -ESRCH)
			goto failed;
	}
	return;

nla_put_failure:
	nlmsg_free(skb);
failed:
	drbd_err(connection, "Error %d while broadcasting event. Event seq:%u\n",
		 err, seq);
}

void notify_peer_device_state(struct sk_buff *skb,
			      unsigned int seq,
			      struct drbd_peer_device *peer_device,
			      struct peer_device_info *peer_device_info,
			      enum drbd_notification_type type,
			      unsigned int id)
{
	struct drbd_resource *resource = peer_device->device->resource;
	struct drbd_genlmsghdr *dh;
	bool multicast = false;
	int err;

	if (!skb) {
		seq = atomic_inc_return(&drbd_genl_seq);
		skb = genlmsg_new(NLMSG_GOODSIZE, GFP_NOIO);
		err = -ENOMEM;
		if (!skb)
			goto failed;
		multicast = true;
	}

	err = -EMSGSIZE;
	dh = genlmsg_put(skb, 0, seq, &drbd_genl_family, 0, DRBD_PEER_DEVICE_STATE);
	if (!dh)
		goto nla_put_failure;
	dh->minor = -1U;
	dh->ret_code = NO_ERROR;
	if (nla_put_drbd_cfg_context(skb, resource, peer_device->connection, peer_device->device) ||
	    nla_put_notification_header(skb, type, id) ||
	    ((type & ~NOTIFY_FLAGS) != NOTIFY_DESTROY &&
	     peer_device_info_to_skb(skb, peer_device_info, true)))
		goto nla_put_failure;
	genlmsg_end(skb, dh);
	if (multicast) {
		err = drbd_genl_multicast_events(skb, 0);
		/* skb has been consumed or freed in netlink_broadcast() */
		if (err && err != -ESRCH)
			goto failed;
	}
	return;

nla_put_failure:
	nlmsg_free(skb);
failed:
	drbd_err(peer_device, "Error %d while broadcasting event. Event seq:%u\n",
		 err, seq);
}

void notify_helper(enum drbd_notification_type type,
		   struct drbd_device *device, struct drbd_connection *connection,
		   const char *name, int status)
{
	struct drbd_resource *resource = device ? device->resource : connection->resource;
	struct drbd_helper_info helper_info;
	unsigned int seq = atomic_inc_return(&drbd_genl_seq);
	unsigned int id = atomic_inc_return(&drbd_notify_id);
	struct sk_buff *skb;
	struct drbd_genlmsghdr *dh;
	int err;

	strlcpy(helper_info.helper_name, name, sizeof(helper_info.helper_name));
	helper_info.helper_status = status;

	skb = genlmsg_new(NLMSG_GOODSIZE, GFP_NOIO);
	err = -ENOMEM;
	if (!skb)
		goto failed;

	err = -EMSGSIZE;
	dh = genlmsg_put(skb, 0, seq, &drbd_genl_family, 0, DRBD_HELPER);
	if (!dh)
		goto nla_put_failure;
	dh->minor = device ? device->minor : -1;
	dh->ret_code = NO_ERROR;
	if (nla_put_drbd_cfg_context(skb, resource, connection, device) ||
	    nla_put_notification_header(skb, type, id) ||
	    drbd_helper_info_to_skb(skb, &helper_info, true))
		goto nla_put_failure;
	genlmsg_end(skb, dh);
	err = drbd_genl_multicast_events(skb, 0);
	/* skb has been consumed or freed in netlink_broadcast() */
	if (err && err != -ESRCH)
		goto failed;
	return;

nla_put_failure:
	nlmsg_free(skb);
failed:
	drbd_err(resource, "Error %d while broadcasting event. Event seq:%u\n",
		 err, seq);
}

static void free_state_changes(struct list_head *list)
{
	while (!list_empty(list)) {
		struct drbd_state_change *state_change =
			list_first_entry(list, struct drbd_state_change, list);
		list_del(&state_change->list);
		forget_state_change(state_change);
	}
}

static int get_initial_state(struct sk_buff *skb, struct netlink_callback *cb)
{
	struct drbd_state_change *state_change;
	unsigned int id = cb->args[3];
	unsigned int seq = cb->args[4];
	struct list_head head;
	unsigned int n;
	enum drbd_notification_type flags = 0;

    next_resource:
	state_change = list_entry((struct list_head *)cb->args[0],
				  struct drbd_state_change, list);
	n = cb->args[2];
	if (n < state_change->n_connections + state_change->n_devices +
	    state_change->n_devices * state_change->n_connections)
		flags |= NOTIFY_CONTINUED;

	if (n < 1) {
		notify_resource_state_change(skb, seq, state_change->resource,
					     OLD, NOTIFY_EXISTS | flags, id);
		goto next;
	}
	n--;
	if (n < state_change->n_connections) {
		notify_connection_state_change(skb, seq, &state_change->connections[n],
					       OLD, NOTIFY_EXISTS | flags, id);
		goto next;
	}
	n -= state_change->n_connections;
	if (n < state_change->n_devices) {
		notify_device_state_change(skb, seq, &state_change->devices[n],
					   OLD, NOTIFY_EXISTS | flags, id);
		goto next;
	}
	n -= state_change->n_devices;
	if (n < state_change->n_devices * state_change->n_connections) {
		notify_peer_device_state_change(skb, seq, &state_change->peer_devices[n],
						OLD, NOTIFY_EXISTS | flags, id);
		goto next;
	}

	cb->args[1]--;
	if (cb->args[1] > 0) {
		cb->args[0] = (long)state_change->list.next;
		cb->args[2] = 0;
		goto next_resource;
	}

	/* connect list to head */
	list_add(&head, (struct list_head *)cb->args[0]);
	free_state_changes(&head);
	return 0;

next:
	cb->args[2]++;
	return skb->len;
}

int drbd_adm_get_initial_state(struct sk_buff *skb, struct netlink_callback *cb)
{
	struct drbd_resource *resource;
	LIST_HEAD(head);
	unsigned int number_of_resources = 0;

	if (cb->args[0])
		return get_initial_state(skb, cb);

	mutex_lock(&global_state_mutex);
	for_each_resource(resource, &drbd_resources) {
		struct drbd_state_change *state_change;

		state_change = remember_state_change(resource, GFP_KERNEL);
		if (!state_change) {
			if (!list_empty(&head))
				free_state_changes(&head);
			return -ENOMEM;
		}
		list_add_tail(&state_change->list, &head);
		number_of_resources++;
	}
	mutex_unlock(&global_state_mutex);

	if (list_empty(&head))
		return 0;
	cb->args[0] = (long)head.next;
	list_del(&head);  /* disconnect list from head */
	cb->args[1] = number_of_resources;
	cb->args[3] = atomic_inc_return(&drbd_notify_id);
	cb->args[4] = cb->nlh->nlmsg_seq;
	return get_initial_state(skb, cb);
}<|MERGE_RESOLUTION|>--- conflicted
+++ resolved
@@ -1434,16 +1434,12 @@
 
 	mutex_unlock(&device->resource->conf_update);
 
-<<<<<<< HEAD
+	if (new_disk_conf->al_updates)
+		device->ldev->md.flags &= MDF_AL_DISABLED;
+	else
+		device->ldev->md.flags |= MDF_AL_DISABLED;
+
 	drbd_bump_write_ordering(device->resource, WO_BIO_BARRIER);
-=======
-	if (new_disk_conf->al_updates)
-		mdev->ldev->md.flags &= MDF_AL_DISABLED;
-	else
-		mdev->ldev->md.flags |= MDF_AL_DISABLED;
-
-	drbd_bump_write_ordering(mdev->tconn, WO_bio_barrier);
->>>>>>> 8bb03c36
 
 	drbd_md_sync(device);
 
@@ -1766,31 +1762,9 @@
 	if (dd == DEV_SIZE_ERROR) {
 		retcode = ERR_NOMEM_BITMAP;
 		goto force_diskless_dec;
-<<<<<<< HEAD
 	} else if (dd == GREW) {
 		for_each_peer_device(peer_device, device)
 			set_bit(RESYNC_AFTER_NEG, &peer_device->flags);
-=======
-	} else if (dd == grew)
-		set_bit(RESYNC_AFTER_NEG, &mdev->flags);
-
-	if (drbd_md_test_flag(mdev->ldev, MDF_FULL_SYNC) ||
-	    (test_bit(CRASHED_PRIMARY, &mdev->flags) &&
-	     drbd_md_test_flag(mdev->ldev, MDF_AL_DISABLED))) {
-		dev_info(DEV, "Assuming that all blocks are out of sync "
-		     "(aka FullSync)\n");
-		if (drbd_bitmap_io(mdev, &drbd_bmio_set_n_write,
-			"set_n_write from attaching", BM_LOCKED_MASK)) {
-			retcode = ERR_IO_MD_DISK;
-			goto force_diskless_dec;
-		}
-	} else {
-		if (drbd_bitmap_io(mdev, &drbd_bm_read,
-			"read from attaching", BM_LOCKED_MASK)) {
-			retcode = ERR_IO_MD_DISK;
-			goto force_diskless_dec;
-		}
->>>>>>> 8bb03c36
 	}
 
 	if (drbd_bitmap_io(device, &drbd_bm_read,
@@ -1801,9 +1775,11 @@
 	}
 
 	for_each_peer_device(peer_device, device) {
-		if (drbd_md_test_peer_flag(peer_device, MDF_PEER_FULL_SYNC)) {
+		if ((test_bit(CRASHED_PRIMARY, &device->flags) &&
+		     drbd_md_test_flag(device->ldev, MDF_AL_DISABLED)) ||
+		    drbd_md_test_peer_flag(peer_device, MDF_PEER_FULL_SYNC)) {
 			drbd_info(peer_device, "Assuming that all blocks are out of sync "
-			     "(aka FullSync)\n");
+				  "(aka FullSync)\n");
 			if (drbd_bitmap_io(device, &drbd_bmio_set_n_write,
 				"set_n_write from attaching", BM_LOCK_ALL,
 				peer_device)) {
@@ -1813,29 +1789,18 @@
 		}
 	}
 
-<<<<<<< HEAD
 	drbd_try_suspend_al(device); /* IO is still suspended here... */
-=======
+
 	rcu_read_lock();
-	if (ns.disk == D_CONSISTENT &&
-	    (ns.pdsk == D_OUTDATED || rcu_dereference(mdev->ldev->disk_conf)->fencing == FP_DONT_CARE))
-		ns.disk = D_UP_TO_DATE;
->>>>>>> 8bb03c36
+	if (rcu_dereference(device->ldev->disk_conf)->al_updates)
+		device->ldev->md.flags &= MDF_AL_DISABLED;
+	else
+		device->ldev->md.flags |= MDF_AL_DISABLED;
+	rcu_read_unlock();
 
 	begin_state_change(device->resource, &irq_flags, CS_VERBOSE);
 
-<<<<<<< HEAD
 	/* In case we are L_CONNECTED postpone any decision on the new disk
-=======
-	if (rcu_dereference(mdev->ldev->disk_conf)->al_updates)
-		mdev->ldev->md.flags &= MDF_AL_DISABLED;
-	else
-		mdev->ldev->md.flags |= MDF_AL_DISABLED;
-
-	rcu_read_unlock();
-
-	/* In case we are C_CONNECTED postpone any decision on the new disk
->>>>>>> 8bb03c36
 	   state after the negotiation phase. */
 	for_each_peer_device(peer_device, device) {
 		if (peer_device->connection->cstate[NOW] == C_CONNECTED) {
