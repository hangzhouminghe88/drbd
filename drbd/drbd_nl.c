--- conflicted
+++ resolved
@@ -3029,12 +3029,8 @@
 			goto fail_ldev;
 		}
 
-<<<<<<< HEAD
 		/* Removed this pre-condition while merging from 8.4 to 9.0
-		if (device->state.conn != C_CONNECTED) {
-=======
 		if (device->state.conn != C_CONNECTED && !rs.resize_force) {
->>>>>>> 5059e97c
 			retcode = ERR_MD_LAYOUT_CONNECTED;
 			goto fail_ldev;
 		} */
