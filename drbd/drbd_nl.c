/*
   drbd_nl.c

   This file is part of DRBD by Philipp Reisner and Lars Ellenberg.

   Copyright (C) 2001-2008, LINBIT Information Technologies GmbH.
   Copyright (C) 1999-2008, Philipp Reisner <philipp.reisner@linbit.com>.
   Copyright (C) 2002-2008, Lars Ellenberg <lars.ellenberg@linbit.com>.

   drbd is free software; you can redistribute it and/or modify
   it under the terms of the GNU General Public License as published by
   the Free Software Foundation; either version 2, or (at your option)
   any later version.

   drbd is distributed in the hope that it will be useful,
   but WITHOUT ANY WARRANTY; without even the implied warranty of
   MERCHANTABILITY or FITNESS FOR A PARTICULAR PURPOSE.  See the
   GNU General Public License for more details.

   You should have received a copy of the GNU General Public License
   along with drbd; see the file COPYING.  If not, write to
   the Free Software Foundation, 675 Mass Ave, Cambridge, MA 02139, USA.

 */

#define pr_fmt(fmt)	KBUILD_MODNAME ": " fmt

#include <linux/module.h>
#include <linux/drbd.h>
#include <linux/in.h>
#include <linux/fs.h>
#include <linux/file.h>
#include <linux/slab.h>
#include <linux/blkpg.h>
#include <linux/cpumask.h>
#include "drbd_int.h"
#include "drbd_protocol.h"
#include "drbd_req.h"
#include "drbd_state_change.h"
#include "drbd_debugfs.h"
#include <asm/unaligned.h>
#include <linux/drbd_limits.h>
#include <linux/kthread.h>
#include <linux/security.h>
#include <net/genetlink.h>
#if LINUX_VERSION_CODE < KERNEL_VERSION(2,6,31)
/*
 * copied from more recent kernel source
 */
int genl_register_family_with_ops(struct genl_family *family,
	struct genl_ops *ops, size_t n_ops)
{
	int err, i;

	err = genl_register_family(family);
	if (err)
		return err;

	for (i = 0; i < n_ops; ++i, ++ops) {
		err = genl_register_ops(family, ops);
		if (err)
			goto err_out;
	}
	return 0;
err_out:
	genl_unregister_family(family);
	return err;
}
#endif

/* .doit */
// int drbd_adm_create_resource(struct sk_buff *skb, struct genl_info *info);
// int drbd_adm_delete_resource(struct sk_buff *skb, struct genl_info *info);

int drbd_adm_new_minor(struct sk_buff *skb, struct genl_info *info);
int drbd_adm_del_minor(struct sk_buff *skb, struct genl_info *info);

int drbd_adm_new_resource(struct sk_buff *skb, struct genl_info *info);
int drbd_adm_del_resource(struct sk_buff *skb, struct genl_info *info);
int drbd_adm_down(struct sk_buff *skb, struct genl_info *info);

int drbd_adm_set_role(struct sk_buff *skb, struct genl_info *info);
int drbd_adm_attach(struct sk_buff *skb, struct genl_info *info);
int drbd_adm_disk_opts(struct sk_buff *skb, struct genl_info *info);
int drbd_adm_detach(struct sk_buff *skb, struct genl_info *info);
int drbd_adm_connect(struct sk_buff *skb, struct genl_info *info);
int drbd_adm_net_opts(struct sk_buff *skb, struct genl_info *info);
int drbd_adm_peer_device_opts(struct sk_buff *skb, struct genl_info *info);
int drbd_adm_resize(struct sk_buff *skb, struct genl_info *info);
int drbd_adm_start_ov(struct sk_buff *skb, struct genl_info *info);
int drbd_adm_new_c_uuid(struct sk_buff *skb, struct genl_info *info);
int drbd_adm_disconnect(struct sk_buff *skb, struct genl_info *info);
int drbd_adm_invalidate(struct sk_buff *skb, struct genl_info *info);
int drbd_adm_invalidate_peer(struct sk_buff *skb, struct genl_info *info);
int drbd_adm_pause_sync(struct sk_buff *skb, struct genl_info *info);
int drbd_adm_resume_sync(struct sk_buff *skb, struct genl_info *info);
int drbd_adm_suspend_io(struct sk_buff *skb, struct genl_info *info);
int drbd_adm_resume_io(struct sk_buff *skb, struct genl_info *info);
int drbd_adm_outdate(struct sk_buff *skb, struct genl_info *info);
int drbd_adm_resource_opts(struct sk_buff *skb, struct genl_info *info);
int drbd_adm_get_status(struct sk_buff *skb, struct genl_info *info);
int drbd_adm_get_timeout_type(struct sk_buff *skb, struct genl_info *info);
int drbd_adm_forget_peer(struct sk_buff *skb, struct genl_info *info);
/* .dumpit */
int drbd_adm_dump_resources(struct sk_buff *skb, struct netlink_callback *cb);
int drbd_adm_dump_devices(struct sk_buff *skb, struct netlink_callback *cb);
int drbd_adm_dump_devices_done(struct netlink_callback *cb);
int drbd_adm_dump_connections(struct sk_buff *skb, struct netlink_callback *cb);
int drbd_adm_dump_connections_done(struct netlink_callback *cb);
int drbd_adm_dump_peer_devices(struct sk_buff *skb, struct netlink_callback *cb);
int drbd_adm_dump_peer_devices_done(struct netlink_callback *cb);
int drbd_adm_get_initial_state(struct sk_buff *skb, struct netlink_callback *cb);

#include <linux/drbd_genl_api.h>
#include "drbd_nla.h"
#include <linux/genl_magic_func.h>

atomic_t drbd_genl_seq = ATOMIC_INIT(2); /* two. */

DEFINE_MUTEX(notification_mutex);

/* used blkdev_get_by_path, to claim our meta data device(s) */
static char *drbd_m_holder = "Hands off! this is DRBD's meta data device.";

static void drbd_adm_send_reply(struct sk_buff *skb, struct genl_info *info)
{
	genlmsg_end(skb, genlmsg_data(nlmsg_data(nlmsg_hdr(skb))));
	if (genlmsg_reply(skb, info))
		pr_err("error sending genl reply\n");
}

/* Used on a fresh "drbd_adm_prepare"d reply_skb, this cannot fail: The only
 * reason it could fail was no space in skb, and there are 4k available. */
static int drbd_msg_put_info(struct sk_buff *skb, const char *info)
{
	struct nlattr *nla;
	int err = -EMSGSIZE;

	if (!info || !info[0])
		return 0;

	nla = nla_nest_start(skb, DRBD_NLA_CFG_REPLY);
	if (!nla)
		return err;

	err = nla_put_string(skb, T_info_text, info);
	if (err) {
		nla_nest_cancel(skb, nla);
		return err;
	} else
		nla_nest_end(skb, nla);
	return 0;
}

static int drbd_adm_finish(struct drbd_config_context *, struct genl_info *, int);

extern struct genl_ops drbd_genl_ops[];

#ifdef COMPAT_HAVE_SECURITY_NETLINK_RECV
#define drbd_security_netlink_recv(skb, cap) \
	security_netlink_recv(skb, cap)
#else
/* see
 * fd77846 security: remove the security_netlink_recv hook as it is equivalent to capable()
 */
static inline bool drbd_security_netlink_recv(struct sk_buff *skb, int cap)
{
	return !capable(cap);
}
#endif

/* This would be a good candidate for a "pre_doit" hook,
 * and per-family private info->pointers.
 * But we need to stay compatible with older kernels.
 * If it returns successfully, adm_ctx members are valid.
 *
 * At this point, we still rely on the global genl_lock().
 * If we want to avoid that, and allow "genl_family.parallel_ops", we may need
 * to add additional synchronization against object destruction/modification.
 */
#define DRBD_ADM_NEED_MINOR	1
#define DRBD_ADM_NEED_RESOURCE	2
#define DRBD_ADM_NEED_CONNECTION 4
#define DRBD_ADM_NEED_PEER_DEVICE 8
static int drbd_adm_prepare(struct drbd_config_context *adm_ctx,
	struct sk_buff *skb, struct genl_info *info, unsigned flags)
{
	struct drbd_genlmsghdr *d_in = info->userhdr;
	const u8 cmd = info->genlhdr->cmd;
	int err;

	memset(adm_ctx, 0, sizeof(*adm_ctx));

	/*
	 * genl_rcv_msg() only checks if commands with the GENL_ADMIN_PERM flag
	 * set have CAP_NET_ADMIN; we also require CAP_SYS_ADMIN for
	 * administrative commands.
	 */
	if ((drbd_genl_ops[cmd].flags & GENL_ADMIN_PERM) &&
	    drbd_security_netlink_recv(skb, CAP_SYS_ADMIN))
		return -EPERM;

	adm_ctx->reply_skb = genlmsg_new(NLMSG_GOODSIZE, GFP_KERNEL);
	if (!adm_ctx->reply_skb) {
		err = -ENOMEM;
		goto fail;
	}

	adm_ctx->reply_dh = genlmsg_put_reply(adm_ctx->reply_skb,
					info, &drbd_genl_family, 0, cmd);
	/* put of a few bytes into a fresh skb of >= 4k will always succeed.
	 * but anyways */
	if (!adm_ctx->reply_dh) {
		err = -ENOMEM;
		goto fail;
	}

	adm_ctx->reply_dh->minor = d_in->minor;
	adm_ctx->reply_dh->ret_code = NO_ERROR;

	adm_ctx->volume = VOLUME_UNSPECIFIED;
	if (info->attrs[DRBD_NLA_CFG_CONTEXT]) {
		struct nlattr *nla;
		/* parse and validate only */
		err = drbd_cfg_context_from_attrs(NULL, info);
		if (err)
			goto fail;

		/* It was present, and valid,
		 * copy it over to the reply skb. */
		err = nla_put_nohdr(adm_ctx->reply_skb,
				info->attrs[DRBD_NLA_CFG_CONTEXT]->nla_len,
				info->attrs[DRBD_NLA_CFG_CONTEXT]);
		if (err)
			goto fail;

		/* and assign stuff to the adm_ctx */
		nla = nested_attr_tb[__nla_type(T_ctx_volume)];
		if (nla)
			adm_ctx->volume = nla_get_u32(nla);
		nla = nested_attr_tb[__nla_type(T_ctx_resource_name)];
		if (nla)
			adm_ctx->resource_name = nla_data(nla);
		adm_ctx->my_addr = nested_attr_tb[__nla_type(T_ctx_my_addr)];
		adm_ctx->peer_addr = nested_attr_tb[__nla_type(T_ctx_peer_addr)];
		if ((adm_ctx->my_addr &&
		     nla_len(adm_ctx->my_addr) > sizeof(adm_ctx->connection->transport.my_addr)) ||
		    (adm_ctx->peer_addr &&
		     nla_len(adm_ctx->peer_addr) > sizeof(adm_ctx->connection->transport.peer_addr))) {
			err = -EINVAL;
			goto fail;
		}
	}

	adm_ctx->minor = d_in->minor;
	adm_ctx->device = minor_to_device(d_in->minor);

	/* We are protected by the global genl_lock().
	 * But we may explicitly drop it/retake it in drbd_adm_set_role(),
	 * so make sure this object stays around. */
	if (adm_ctx->device) {
		kref_get(&adm_ctx->device->kref);
		kref_debug_get(&adm_ctx->device->kref_debug, 4);
	}

	if (adm_ctx->resource_name) {
		adm_ctx->resource = drbd_find_resource(adm_ctx->resource_name);
		if (adm_ctx->resource)
			kref_debug_get(&adm_ctx->resource->kref_debug, 2);
	}

	if (!adm_ctx->device && (flags & DRBD_ADM_NEED_MINOR)) {
		drbd_msg_put_info(adm_ctx->reply_skb, "unknown minor");
		err = ERR_MINOR_INVALID;
		goto finish;
	}
	if (!adm_ctx->resource && (flags & DRBD_ADM_NEED_RESOURCE)) {
		drbd_msg_put_info(adm_ctx->reply_skb, "unknown resource");
		err = ERR_INVALID_REQUEST;
		if (adm_ctx->resource_name)
			err = ERR_RES_NOT_KNOWN;
		goto finish;
	}

	if (flags & (DRBD_ADM_NEED_CONNECTION | DRBD_ADM_NEED_PEER_DEVICE)) {
		if (adm_ctx->resource) {
			drbd_msg_put_info(adm_ctx->reply_skb, "no resource name expected");
			err = ERR_INVALID_REQUEST;
			goto finish;
		}
		if (adm_ctx->device) {
			drbd_msg_put_info(adm_ctx->reply_skb, "no minor number expected");
			err = ERR_INVALID_REQUEST;
			goto finish;
		}
		if (adm_ctx->my_addr && adm_ctx->peer_addr)
			adm_ctx->connection = conn_get_by_addrs(
				nla_data(adm_ctx->my_addr), nla_len(adm_ctx->my_addr),
				nla_data(adm_ctx->peer_addr), nla_len(adm_ctx->peer_addr));
		if (!adm_ctx->connection) {
			drbd_msg_put_info(adm_ctx->reply_skb, "unknown connection");
			err = ERR_INVALID_REQUEST;
			goto finish;
		}
		kref_debug_get(&adm_ctx->connection->kref_debug, 2);
	}
	if (flags & DRBD_ADM_NEED_PEER_DEVICE) {
		if (adm_ctx->volume != VOLUME_UNSPECIFIED)
			adm_ctx->peer_device =
				idr_find(&adm_ctx->connection->peer_devices,
					 adm_ctx->volume);
		if (!adm_ctx->peer_device) {
			drbd_msg_put_info(adm_ctx->reply_skb, "unknown volume");
			err = ERR_INVALID_REQUEST;
			goto finish;
		}
	}

	/* some more paranoia, if the request was over-determined */
	if (adm_ctx->device && adm_ctx->resource &&
	    adm_ctx->device->resource != adm_ctx->resource) {
		pr_warning("request: minor=%u, resource=%s; but that minor belongs to resource %s\n",
				adm_ctx->minor, adm_ctx->resource->name,
				adm_ctx->device->resource->name);
		drbd_msg_put_info(adm_ctx->reply_skb, "minor exists in different resource");
		err = ERR_INVALID_REQUEST;
		goto finish;
	}
	if (adm_ctx->device &&
	    adm_ctx->volume != VOLUME_UNSPECIFIED &&
	    adm_ctx->volume != adm_ctx->device->vnr) {
		pr_warning("request: minor=%u, volume=%u; but that minor is volume %u in %s\n",
				adm_ctx->minor, adm_ctx->volume,
				adm_ctx->device->vnr,
				adm_ctx->device->resource->name);
		drbd_msg_put_info(adm_ctx->reply_skb, "minor exists as different volume");
		err = ERR_INVALID_REQUEST;
		goto finish;
	}

	/* still, provide adm_ctx->resource always, if possible. */
	if (!adm_ctx->resource) {
		adm_ctx->resource = adm_ctx->device ? adm_ctx->device->resource
			: adm_ctx->connection ? adm_ctx->connection->resource : NULL;
		if (adm_ctx->resource) {
			kref_get(&adm_ctx->resource->kref);
			kref_debug_get(&adm_ctx->resource->kref_debug, 2);
		}
	}

	return NO_ERROR;

fail:
	nlmsg_free(adm_ctx->reply_skb);
	adm_ctx->reply_skb = NULL;
	return err;

finish:
	return drbd_adm_finish(adm_ctx, info, err);
}

static int drbd_adm_finish(struct drbd_config_context *adm_ctx, struct genl_info *info, int retcode)
{
	if (adm_ctx->device) {
		kref_debug_put(&adm_ctx->device->kref_debug, 4);
		kref_put(&adm_ctx->device->kref, drbd_destroy_device);
		adm_ctx->device = NULL;
	}
	if (adm_ctx->connection) {
		kref_debug_put(&adm_ctx->connection->kref_debug, 2);
		kref_put(&adm_ctx->connection->kref, drbd_destroy_connection);
		adm_ctx->connection = NULL;
	}
	if (adm_ctx->resource) {
		kref_debug_put(&adm_ctx->resource->kref_debug, 2);
		kref_put(&adm_ctx->resource->kref, drbd_destroy_resource);
		adm_ctx->resource = NULL;
	}

	if (!adm_ctx->reply_skb)
		return -ENOMEM;

	adm_ctx->reply_dh->ret_code = retcode;
	drbd_adm_send_reply(adm_ctx->reply_skb, info);
	adm_ctx->reply_skb = NULL;
	return 0;
}

static void conn_md_sync(struct drbd_connection *connection)
{
	struct drbd_peer_device *peer_device;
	int vnr;

	rcu_read_lock();
	idr_for_each_entry(&connection->peer_devices, peer_device, vnr) {
		struct drbd_device *device = peer_device->device;
		kref_get(&device->kref);
		rcu_read_unlock();
		drbd_md_sync(device);
		kref_put(&device->kref, drbd_destroy_device);
		rcu_read_lock();
	}
	rcu_read_unlock();
}

/* Buffer to construct the environment of a user-space helper in. */
struct env {
	char *buffer;
	int size, pos;
};

/* Print into an env buffer. */
static __printf(2, 3) int env_print(struct env *env, const char *fmt, ...)
{
	va_list args;
	int pos, ret;

	pos = env->pos;
	if (pos < 0)
		return pos;
	va_start(args, fmt);
	ret = vsnprintf(env->buffer + pos, env->size - pos, fmt, args);
	va_end(args);
	if (ret < 0) {
		env->pos = ret;
		goto out;
	}
	if (ret >= env->size - pos) {
		ret = env->pos = -ENOMEM;
		goto out;
	}
	env->pos += ret + 1;
    out:
	return ret;
}

/* Put env variables for an address into an env buffer. */
static void env_print_address(struct env *env, const char *prefix,
			      struct sockaddr_storage *storage)
{
	const char *afs;

	switch (storage->ss_family) {
	case AF_INET6:
		afs = "ipv6";
		env_print(env, "%sADDRESS=%pI6", prefix,
			  &((struct sockaddr_in6 *)storage)->sin6_addr);
		break;
	case AF_INET:
		afs = "ipv4";
		env_print(env, "%sADDRESS=%pI4", prefix,
			  &((struct sockaddr_in *)storage)->sin_addr);
		break;
	default:
		afs = "ssocks";
		env_print(env, "%sADDRESS=%pI4", prefix,
			  &((struct sockaddr_in *)storage)->sin_addr);
	}
	env_print(env, "%sAF=%s", prefix, afs);
}

/* Construct char **envp inside an env buffer. */
static char **make_envp(struct env *env)
{
	char **envp, *b;
	unsigned int n;

	if (env->pos < 0)
		return NULL;
	if (env->pos >= env->size)
		goto out_nomem;
	env->buffer[env->pos++] = 0;
	for (b = env->buffer, n = 1; *b; n++)
		b = strchr(b, 0) + 1;
	if (env->size - env->pos < sizeof(envp) * n)
		goto out_nomem;
	envp = (char **)(env->buffer + env->size) - n;

	for (b = env->buffer; *b; ) {
		*envp++ = b;
		b = strchr(b, 0) + 1;
	}
	*envp++ = NULL;
	return envp - n;

    out_nomem:
	env->pos = -ENOMEM;
	return NULL;
}

/* Macro refers to local variables peer_device, device and connection! */
#define magic_printk(level, fmt, args...)				\
	if (peer_device)						\
		__drbd_printk_peer_device(level, peer_device, fmt, args); \
	else if (device)						\
		__drbd_printk_device(level, device, fmt, args);		\
	else								\
		__drbd_printk_connection(level, connection, fmt, args);

int drbd_khelper(struct drbd_device *device, struct drbd_connection *connection, char *cmd)
{
	struct drbd_resource *resource = device ? device->resource : connection->resource;
	char *argv[] = {usermode_helper, cmd, resource->name, NULL };
	struct drbd_peer_device *peer_device = NULL;
	struct env env = { .size = PAGE_SIZE };
	char **envp;
	int ret;

    enlarge_buffer:
	env.buffer = (char *)__get_free_pages(GFP_NOIO, get_order(env.size));
	if (!env.buffer) {
		ret = -ENOMEM;
		goto out_err;
	}
	env.pos = 0;

	rcu_read_lock();
	env_print(&env, "HOME=/");
	env_print(&env, "TERM=linux");
	env_print(&env, "PATH=/sbin:/usr/sbin:/bin:/usr/bin");
	if (device) {
		env_print(&env, "DRBD_MINOR=%u", device_to_minor(device));
		env_print(&env, "DRBD_VOLUME=%u", device->vnr);
		if (get_ldev(device)) {
			struct disk_conf *disk_conf =
				rcu_dereference(device->ldev->disk_conf);
			env_print(&env, "DRBD_BACKING_DEV=%s",
				  disk_conf->backing_dev);
			put_ldev(device);
		}
	}
	if (connection) {
		env_print_address(&env, "DRBD_MY_", &connection->transport.my_addr);
		env_print_address(&env, "DRBD_PEER_", &connection->transport.peer_addr);
	}
	if (connection && !device) {
		struct drbd_peer_device *peer_device;
		int vnr;

		idr_for_each_entry(&connection->peer_devices, peer_device, vnr) {
			struct drbd_device *device = peer_device->device;

			env_print(&env, "DRBD_MINOR_%u=%u",
				  vnr, peer_device->device->minor);
			if (get_ldev(device)) {
				struct disk_conf *disk_conf =
					rcu_dereference(device->ldev->disk_conf);
				env_print(&env, "DRBD_BACKING_DEV_%u=%s",
					  vnr, disk_conf->backing_dev);
				put_ldev(device);
			}
		}
	}
	rcu_read_unlock();

	envp = make_envp(&env);
	if (!envp) {
		if (env.pos == -ENOMEM) {
			free_pages((unsigned long)env.buffer, get_order(env.size));
			env.size += PAGE_SIZE;
			goto enlarge_buffer;
		}
		ret = env.pos;
		goto out_err;
	}

	if (current == resource->worker.task)
		set_bit(CALLBACK_PENDING, &resource->flags);

	/* The helper may take some time.
	 * write out any unsynced meta data changes now */
	if (device)
		drbd_md_sync(device);
	else if (connection)
		conn_md_sync(connection);

	if (connection && device)
		peer_device = conn_peer_device(connection, device->vnr);

	magic_printk(KERN_INFO, "helper command: %s %s\n", usermode_helper, cmd);
	notify_helper(NOTIFY_CALL, device, connection, cmd, 0);
	ret = call_usermodehelper(usermode_helper, argv, envp, UMH_WAIT_PROC);
	magic_printk(ret ? KERN_WARNING : KERN_INFO,
		     "helper command: %s %s exit code %u (0x%x)\n",
		     usermode_helper, cmd,
		     (ret >> 8) & 0xff, ret);
	notify_helper(NOTIFY_RESPONSE, device, connection, cmd, ret);

	if (current == resource->worker.task)
		clear_bit(CALLBACK_PENDING, &resource->flags);

	if (ret < 0) /* Ignore any ERRNOs we got. */
		ret = 0;

	free_pages((unsigned long)env.buffer, get_order(env.size));
	return ret;

    out_err:
	drbd_err(resource, "Could not call %s user-space helper: error %d"
		 "out of memory\n", cmd, ret);
	return 0;
}

#undef magic_printk

static bool initial_states_pending(struct drbd_connection *connection)
{
	struct drbd_peer_device *peer_device;
	int vnr;
	bool pending = false;

	rcu_read_lock();
	idr_for_each_entry(&connection->peer_devices, peer_device, vnr) {
		if (test_bit(INITIAL_STATE_SENT, &peer_device->flags) &&
		    !test_bit(INITIAL_STATE_RECEIVED, &peer_device->flags)) {
			pending = true;
			break;
		}
	}
	rcu_read_unlock();
	return pending;
}

bool conn_try_outdate_peer(struct drbd_connection *connection)
{
	unsigned long last_reconnect_jif;
	enum drbd_fencing_policy fencing_policy;
	char *ex_to_string;
	int r;
	unsigned long irq_flags;

	spin_lock_irq(&connection->resource->req_lock);
	if (connection->cstate[NOW] >= C_CONNECTED) {
		drbd_err(connection, "Expected cstate < C_CONNECTED\n");
		spin_unlock_irq(&connection->resource->req_lock);
		return false;
	}

	last_reconnect_jif = connection->last_reconnect_jif;
	spin_unlock_irq(&connection->resource->req_lock);

	fencing_policy = connection->fencing_policy;
	if (fencing_policy == FP_DONT_CARE)
		return true;

	r = drbd_khelper(NULL, connection, "fence-peer");

	begin_state_change(connection->resource, &irq_flags, CS_VERBOSE);
	switch ((r>>8) & 0xff) {
	case 3: /* peer is inconsistent */
		ex_to_string = "peer is inconsistent or worse";
		__change_peer_disk_states(connection, D_INCONSISTENT);
		break;
	case 4: /* peer got outdated, or was already outdated */
		ex_to_string = "peer was fenced";
		__change_peer_disk_states(connection, D_OUTDATED);
		break;
	case 5: /* peer was down */
		if (conn_highest_disk(connection) == D_UP_TO_DATE) {
			/* we will(have) create(d) a new UUID anyways... */
			ex_to_string = "peer is unreachable, assumed to be dead";
			__change_peer_disk_states(connection, D_OUTDATED);
		} else {
			ex_to_string = "peer unreachable, doing nothing since disk != UpToDate";
		}
		break;
	case 6: /* Peer is primary, voluntarily outdate myself.
		 * This is useful when an unconnected R_SECONDARY is asked to
		 * become R_PRIMARY, but finds the other peer being active. */
		ex_to_string = "peer is active";
		drbd_warn(connection, "Peer is primary, outdating myself.\n");
		__change_disk_states(connection->resource, D_OUTDATED);
		break;
	case 7:
		/* THINK: do we need to handle this
		 * like case 4, or more like case 5? */
		if (fencing_policy != FP_STONITH)
			drbd_err(connection, "fence-peer() = 7 && fencing != Stonith !!!\n");
		ex_to_string = "peer was stonithed";
		__change_peer_disk_states(connection, D_OUTDATED);
		break;
	default:
		/* The script is broken ... */
		drbd_err(connection, "fence-peer helper broken, returned %d\n", (r>>8)&0xff);
		abort_state_change(connection->resource, &irq_flags);
		return false; /* Eventually leave IO frozen */
	}

	drbd_info(connection, "fence-peer helper returned %d (%s)\n",
		  (r>>8) & 0xff, ex_to_string);

	if (connection->cstate[NOW] >= C_CONNECTED ||
	    initial_states_pending(connection)) {
		/* connection re-established; do not fence */
		goto abort;
	}
	if (connection->last_reconnect_jif != last_reconnect_jif) {
		/* In case the connection was established and dropped
		   while the fence-peer handler was running, ignore it */
		drbd_info(connection, "Ignoring fence-peer exit code\n");
		goto abort;
	}

	end_state_change(connection->resource, &irq_flags);

	goto out;
 abort:
	abort_state_change(connection->resource, &irq_flags);
 out:
	return conn_highest_pdsk(connection) <= D_OUTDATED;
}

static int _try_outdate_peer_async(void *data)
{
	struct drbd_connection *connection = (struct drbd_connection *)data;

	conn_try_outdate_peer(connection);

	kref_debug_put(&connection->kref_debug, 4);
	kref_put(&connection->kref, drbd_destroy_connection);
	return 0;
}

void conn_try_outdate_peer_async(struct drbd_connection *connection)
{
	struct task_struct *opa;

	kref_get(&connection->kref);
	kref_debug_get(&connection->kref_debug, 4);
	/* We may just have force_sig()'ed this thread
	 * to get it out of some blocking network function.
	 * Clear signals; otherwise kthread_run(), which internally uses
	 * wait_on_completion_killable(), will mistake our pending signal
	 * for a new fatal signal and fail. */
	flush_signals(current);
	opa = kthread_run(_try_outdate_peer_async, connection, "drbd_async_h");
	if (IS_ERR(opa)) {
		drbd_err(connection, "out of mem, failed to invoke fence-peer helper\n");
		kref_debug_put(&connection->kref_debug, 4);
		kref_put(&connection->kref, drbd_destroy_connection);
	}
}

static bool barrier_pending(struct drbd_resource *resource)
{
	struct drbd_connection *connection;

	for_each_connection(connection, resource) {
		if (test_bit(BARRIER_ACK_PENDING, &connection->flags))
			return true;
	}

	return false;
}

enum drbd_state_rv
drbd_set_role(struct drbd_resource *resource, enum drbd_role role, bool force)
{
	struct drbd_device *device;
	int vnr;
	const int max_tries = 4;
	enum drbd_state_rv rv = SS_UNKNOWN_ERROR;
	int try = 0;
	int forced = 0;
	bool with_force = false;


retry:
	down(&resource->state_sem);

	if (role == R_PRIMARY) {
		struct drbd_connection *connection;

		/* Detect dead peers as soon as possible.  */

		for_each_connection(connection, resource)
			request_ping(connection);
	} else /* (role == R_SECONDARY) */ {
		if (start_new_tl_epoch(resource)) {
			struct drbd_connection *connection;

			for_each_connection(connection, resource)
				drbd_flush_workqueue(&connection->sender_work);
		}
		wait_event(resource->barrier_wait, !barrier_pending(resource));
		/* In case switching from R_PRIMARY to R_SECONDARY works
		   out, there is no rw opener at this point. Thus, no new
		   writes can come in. -> Flushing queued peer acks is
		   necessary and sufficient.
		   The cluster wide role change required packets to be
		   received by the aserder. -> We can be sure that the
		   peer_acks queued on asender's TODO list go out before
		   we send the two phase commit packet.
		*/
		drbd_flush_peer_acks(resource);
	}

	while (try++ < max_tries) {
		rv = stable_state_change(resource,
			change_role(resource, role,
				    CS_ALREADY_SERIALIZED | CS_WAIT_COMPLETE,
				    with_force));

		if (rv == SS_CONCURRENT_ST_CHG)
			continue;

		if (rv == SS_TIMEOUT) {
			long timeout = twopc_retry_timeout(resource, try);
			/* It might be that the receiver tries to start resync, and
			   sleeps on state_sem. Give it up, and retry in a short
			   while */
			up(&resource->state_sem);
			schedule_timeout_interruptible(timeout);
			goto retry;
		}
		/* in case we first succeeded to outdate,
		 * but now suddenly could establish a connection */
		if (rv == SS_CW_FAILED_BY_PEER) {
			with_force = false;
			continue;
		}

		if (rv == SS_NO_UP_TO_DATE_DISK && force && !with_force) {
			with_force = true;
			forced = 1;
			continue;
		}

		if (rv == SS_NO_UP_TO_DATE_DISK && !with_force) {
			struct drbd_connection *connection;

			for_each_connection(connection, resource) {
				struct drbd_peer_device *peer_device;
				int vnr;

				if (conn_highest_pdsk(connection) != D_UNKNOWN)
					continue;

				idr_for_each_entry(&connection->peer_devices, peer_device, vnr) {
					struct drbd_device *device = peer_device->device;

					if (device->disk_state[NOW] != D_CONSISTENT)
						continue;

					if (conn_try_outdate_peer(connection))
						with_force = true;
				}
			}
			if (with_force)
				continue;
		}

		if (rv == SS_NOTHING_TO_DO)
			goto out;
		if (rv == SS_PRIMARY_NOP && !with_force) {
			struct drbd_connection *connection;

			for_each_connection(connection, resource) {
				if (!conn_try_outdate_peer(connection) && force) {
					drbd_warn(connection, "Forced into split brain situation!\n");
					with_force = true;
				}
			}
			if (with_force)
				continue;
		}

		if (rv == SS_TWO_PRIMARIES) {
			struct drbd_connection *connection;
			struct net_conf *nc;
			int timeout = 0;

			/*
			 * Catch the case where we discover that the other
			 * primary has died soon after the state change
			 * failure: retry once after a short timeout.
			 */

			for_each_connection(connection, resource) {
				rcu_read_lock();
				nc = rcu_dereference(connection->transport.net_conf);
				if (nc && nc->ping_timeo > timeout)
					timeout = nc->ping_timeo;
				rcu_read_unlock();
			}
			timeout = timeout * HZ / 10;
			if (timeout == 0)
				timeout = 1;

			schedule_timeout_interruptible(timeout);
			if (try < max_tries)
				try = max_tries - 1;
			continue;
		}

		if (rv < SS_SUCCESS) {
			rv = stable_state_change(resource,
				change_role(resource, role,
					    CS_VERBOSE | CS_ALREADY_SERIALIZED | CS_WAIT_COMPLETE,
					    with_force));
			if (rv < SS_SUCCESS)
				goto out;
		}
		break;
	}

	if (rv < SS_SUCCESS)
		goto out;

	if (forced)
		drbd_warn(resource, "Forced to consider local data as UpToDate!\n");

	if (role == R_SECONDARY) {
		idr_for_each_entry(&resource->devices, device, vnr) {
			if (get_ldev(device)) {
				device->ldev->md.current_uuid &= ~UUID_PRIMARY;
				put_ldev(device);
			}
		}
	} else {
		struct drbd_connection *connection;


		mutex_lock(&resource->conf_update);
		for_each_connection(connection, resource) {
			struct net_conf *nc;

			nc = connection->transport.net_conf;
			if (nc)
				nc->discard_my_data = 0; /* without copy; single bit op is atomic */
		}
		mutex_unlock(&resource->conf_update);

		idr_for_each_entry(&resource->devices, device, vnr) {
			if (forced)
				drbd_uuid_new_current(device, true);
			else
				set_bit(NEW_CUR_UUID, &device->flags);
		}
	}

	idr_for_each_entry(&resource->devices, device, vnr) {
		 struct drbd_peer_device *peer_device;

		for_each_peer_device(peer_device, device) {
			/* writeout of activity log covered areas of the bitmap
			 * to stable storage done in after state change already */

			if (peer_device->connection->cstate[NOW] == C_CONNECTED) {
				/* if this was forced, we should consider sync */
				if (forced) {
					drbd_send_uuids(peer_device, 0, 0);
					set_bit(CONSIDER_RESYNC, &peer_device->flags);
				}
				drbd_send_current_state(peer_device);
			}
		}
	}

	idr_for_each_entry(&resource->devices, device, vnr) {
		drbd_md_sync(device);
		set_disk_ro(device->vdisk, role == R_SECONDARY);
		if (!resource->res_opts.auto_promote && role == R_PRIMARY)
			drbd_kobject_uevent(device);
	}

out:
	up(&resource->state_sem);
	return rv;
}

static const char *from_attrs_err_to_txt(int err)
{
	return	err == -ENOMSG ? "required attribute missing" :
		err == -EOPNOTSUPP ? "unknown mandatory attribute" :
		err == -EEXIST ? "can not change invariant setting" :
		"invalid attribute value";
}

int drbd_adm_set_role(struct sk_buff *skb, struct genl_info *info)
{
	struct drbd_config_context adm_ctx;
	struct set_role_parms parms;
	int err;
	enum drbd_state_rv retcode;

	retcode = drbd_adm_prepare(&adm_ctx, skb, info, DRBD_ADM_NEED_RESOURCE);
	if (!adm_ctx.reply_skb)
		return retcode;

	memset(&parms, 0, sizeof(parms));
	if (info->attrs[DRBD_NLA_SET_ROLE_PARMS]) {
		err = set_role_parms_from_attrs(&parms, info);
		if (err) {
			retcode = ERR_MANDATORY_TAG;
			drbd_msg_put_info(adm_ctx.reply_skb, from_attrs_err_to_txt(err));
			goto out;
		}
	}
	genl_unlock();
	mutex_lock(&adm_ctx.resource->adm_mutex);

	if (info->genlhdr->cmd == DRBD_ADM_PRIMARY) {
		retcode = drbd_set_role(adm_ctx.resource, R_PRIMARY, parms.assume_uptodate);
		if (retcode >= SS_SUCCESS)
			set_bit(EXPLICIT_PRIMARY, &adm_ctx.resource->flags);
	} else {
		retcode = drbd_set_role(adm_ctx.resource, R_SECONDARY, false);
		if (retcode >= SS_SUCCESS)
			clear_bit(EXPLICIT_PRIMARY, &adm_ctx.resource->flags);
	}

	mutex_unlock(&adm_ctx.resource->adm_mutex);
	genl_lock();
out:
	drbd_adm_finish(&adm_ctx, info, (enum drbd_ret_code)retcode);
	return 0;
}

u64 drbd_capacity_to_on_disk_bm_sect(u64 capacity_sect, unsigned int max_peers)
{
	u64 bits, bytes;

	/* round up storage sectors to full "bitmap sectors per bit", then
	 * convert to number of bits needed, and round that up to 64bit words
	 * to ease interoperability between 32bit and 64bit architectures.
	 */
	bits = ALIGN(BM_SECT_TO_BIT(ALIGN(capacity_sect, BM_SECT_PER_BIT)), 64);

	/* convert to bytes, multiply by number of peers,
	 * and, because we do all our meta data IO in 4k blocks,
	 * round up to full 4k
	 */
	bytes = ALIGN(bits / 8 * max_peers, 4096);

	/* convert to number of sectors */
	return bytes >> 9;
}

/* Initializes the md.*_offset members, so we are able to find
 * the on disk meta data.
 *
 * We currently have two possible layouts:
 * external:
 *   |----------- md_size_sect ------------------|
 *   [ 4k superblock ][ activity log ][  Bitmap  ]
 *   | al_offset == 8 |
 *   | bm_offset = al_offset + X      |
 *  ==> bitmap sectors = md_size_sect - bm_offset
 *
 * internal:
 *            |----------- md_size_sect ------------------|
 * [data.....][  Bitmap  ][ activity log ][ 4k superblock ]
 *                        | al_offset < 0 |
 *            | bm_offset = al_offset - Y |
 *  ==> bitmap sectors = Y = al_offset - bm_offset
 *
 *  Activity log size used to be fixed 32kB,
 *  but is about to become configurable.
 */
void drbd_md_set_sector_offsets(struct drbd_device *device,
				struct drbd_backing_dev *bdev)
{
	sector_t md_size_sect = 0;
	unsigned int al_size_sect = bdev->md.al_size_4k * 8;
	int max_peers;

	if (device->bitmap)
		max_peers = device->bitmap->bm_max_peers;
	else
		max_peers = 1;

	bdev->md.md_offset = drbd_md_ss(bdev);

	switch (bdev->md.meta_dev_idx) {
	default:
		/* v07 style fixed size indexed meta data */
		/* FIXME we should drop support for this! */
		bdev->md.md_size_sect = (128 << 20 >> 9);
		bdev->md.al_offset = (4096 >> 9);
		bdev->md.bm_offset = (4096 >> 9) + al_size_sect;
		break;
	case DRBD_MD_INDEX_FLEX_EXT:
		/* just occupy the full device; unit: sectors */
		bdev->md.md_size_sect = drbd_get_capacity(bdev->md_bdev);
		bdev->md.al_offset = (4096 >> 9);
		bdev->md.bm_offset = (4096 >> 9) + al_size_sect;
		break;
	case DRBD_MD_INDEX_INTERNAL:
	case DRBD_MD_INDEX_FLEX_INT:
		bdev->md.al_offset = -al_size_sect;

		/* enough bitmap to cover the storage,
		 * plus the "drbd meta data super block",
		 * and the activity log; */
		md_size_sect = drbd_capacity_to_on_disk_bm_sect(
				drbd_get_capacity(bdev->backing_bdev),
				max_peers)
			+ (4096 >> 9) + al_size_sect;

		bdev->md.md_size_sect = md_size_sect;
		/* bitmap offset is adjusted by 'super' block size */
		bdev->md.bm_offset   = -md_size_sect + (4096 >> 9);
		break;
	}
}

/* input size is expected to be in KB */
char *ppsize(char *buf, unsigned long long size)
{
	/* Needs 9 bytes at max including trailing NUL:
	 * -1ULL ==> "16384 EB" */
	static char units[] = { 'K', 'M', 'G', 'T', 'P', 'E' };
	int base = 0;
	while (size >= 10000 && base < sizeof(units)-1) {
		/* shift + round */
		size = (size >> 10) + !!(size & (1<<9));
		base++;
	}
	sprintf(buf, "%u %cB", (unsigned)size, units[base]);

	return buf;
}

/* The receiver may call drbd_suspend_io(device, WRITE_ONLY).
 * It should not call drbd_suspend_io(device, READ_AND_WRITE) since
 * if the node is an D_INCONSISTENT R_PRIMARY (L_SYNC_TARGET) it
 * may need to issue remote READs. Those is turn need the receiver
 * to complete. -> calling drbd_suspend_io(device, READ_AND_WRITE) deadlocks.
 */
/* Note these are not to be confused with
 * drbd_adm_suspend_io/drbd_adm_resume_io,
 * which are (sub) state changes triggered by admin (drbdsetup),
 * and can be long lived.
 * This changes an device->flag, is triggered by drbd internals,
 * and should be short-lived. */
/* It needs to be a counter, since multiple threads might
   independently suspend and resume IO. */
void drbd_suspend_io(struct drbd_device *device, enum suspend_scope ss)
{
	atomic_inc(&device->suspend_cnt);
	if (drbd_suspended(device))
		return;
	wait_event(device->misc_wait,
		   (atomic_read(&device->ap_bio_cnt[WRITE]) +
		    ss == READ_AND_WRITE ? atomic_read(&device->ap_bio_cnt[READ]) : 0) == 0);
}

void drbd_resume_io(struct drbd_device *device)
{
	if (atomic_dec_and_test(&device->suspend_cnt))
		wake_up(&device->misc_wait);
}

/**
 * effective_disk_size_determined()  -  is the effective disk size "fixed" already?
 *
 * When a device is configured in a cluster, the size of the replicated disk is
 * determined by the minimum size of the disks on all nodes.  Additional nodes
 * can be added, and this can still change the effective size of the replicated
 * disk.
 *
 * When the disk on any node becomes D_UP_TO_DATE, the effective disk size
 * becomes "fixed".  It is written to the metadata so that it will not be
 * forgotten across node restarts.  Further nodes can only be added if their
 * disks are big enough.
 */
static bool effective_disk_size_determined(struct drbd_device *device)
{
	struct drbd_peer_device *peer_device;

	if (device->ldev->md.effective_size != 0)
		return true;
	if (device->disk_state[NEW] == D_UP_TO_DATE)
		return true;

	for_each_peer_device(peer_device, device) {
		if (peer_device->disk_state[NEW] == D_UP_TO_DATE)
			return true;
	}
	return false;
}

/**
 * drbd_determine_dev_size() -  Sets the right device size obeying all constraints
 * @device:	DRBD device.
 *
 * You should call drbd_md_sync() after calling this function.
 */
enum determine_dev_size
drbd_determine_dev_size(struct drbd_device *device, enum dds_flags flags, struct resize_parms *rs) __must_hold(local)
{
	sector_t prev_first_sect, prev_size; /* previous meta location */
	sector_t la_size, u_size;
	struct drbd_md *md = &device->ldev->md;
	u32 prev_al_stripe_size_4k;
	u32 prev_al_stripes;
	sector_t size;
	char ppb[10];
	void *buffer;

	int md_moved, la_size_changed;
	enum determine_dev_size rv = DS_UNCHANGED;

	/* race:
	 * application request passes inc_ap_bio,
	 * but then cannot get an AL-reference.
	 * this function later may wait on ap_bio_cnt == 0. -> deadlock.
	 *
	 * to avoid that:
	 * Suspend IO right here.
	 * still lock the act_log to not trigger ASSERTs there.
	 */
	drbd_suspend_io(device, READ_AND_WRITE);
	buffer = drbd_md_get_buffer(device, __func__); /* Lock meta-data IO */
	if (!buffer) {
		drbd_resume_io(device);
		return DS_ERROR;
	}

	/* no wait necessary anymore, actually we could assert that */
	wait_event(device->al_wait, lc_try_lock(device->act_log));

	prev_first_sect = drbd_md_first_sector(device->ldev);
	prev_size = device->ldev->md.md_size_sect;
	la_size = device->ldev->md.effective_size;

	if (rs) {
		/* rs is non NULL if we should change the AL layout only */

		prev_al_stripes = md->al_stripes;
		prev_al_stripe_size_4k = md->al_stripe_size_4k;

		md->al_stripes = rs->al_stripes;
		md->al_stripe_size_4k = rs->al_stripe_size / 4;
		md->al_size_4k = (u64)rs->al_stripes * rs->al_stripe_size / 4;
	}

	drbd_md_set_sector_offsets(device, device->ldev);

	rcu_read_lock();
	u_size = rcu_dereference(device->ldev->disk_conf)->disk_size;
	rcu_read_unlock();
	size = drbd_new_dev_size(device, u_size, flags & DDSF_FORCED);

	if (size < la_size) {
		if (rs && u_size == 0) {
			/* Remove "rs &&" later. This check should always be active, but
			   right now the receiver expects the permissive behavior */
			drbd_warn(device, "Implicit shrink not allowed. "
				 "Use --size=%llus for explicit shrink.\n",
				 (unsigned long long)size);
			rv = DS_ERROR_SHRINK;
		}
		if (u_size > size)
			rv = DS_ERROR_SPACE_MD;
		if (rv != DS_UNCHANGED)
			goto err_out;
	}

	if (drbd_get_capacity(device->this_bdev) != size ||
	    drbd_bm_capacity(device) != size) {
		int err;
		err = drbd_bm_resize(device, size, !(flags & DDSF_NO_RESYNC));
		if (unlikely(err)) {
			/* currently there is only one error: ENOMEM! */
			size = drbd_bm_capacity(device)>>1;
			if (size == 0) {
				drbd_err(device, "OUT OF MEMORY! "
				    "Could not allocate bitmap!\n");
			} else {
				drbd_err(device, "BM resizing failed. "
				    "Leaving size unchanged at size = %lu KB\n",
				    (unsigned long)size);
			}
			rv = DS_ERROR;
		}
		/* racy, see comments above. */
		drbd_set_my_capacity(device, size);
		if (effective_disk_size_determined(device)) {
			device->ldev->md.effective_size = size;
			drbd_info(device, "size = %s (%llu KB)\n", ppsize(ppb, size >> 1),
			     (unsigned long long)size >> 1);
		}
	}
	if (rv <= DS_ERROR)
		goto err_out;

	la_size_changed = (la_size != device->ldev->md.effective_size);

	md_moved = prev_first_sect != drbd_md_first_sector(device->ldev)
		|| prev_size	   != device->ldev->md.md_size_sect;

	if (la_size_changed || md_moved || rs) {
		u32 prev_flags;

		/* We do some synchronous IO below, which may take some time.
		 * Clear the timer, to avoid scary "timer expired!" messages,
		 * "Superblock" is written out at least twice below, anyways. */
		del_timer(&device->md_sync_timer);
		drbd_al_shrink(device); /* All extents inactive. */

		prev_flags = md->flags;
		md->flags &= ~MDF_PRIMARY_IND;
		drbd_md_write(device, buffer);

		drbd_info(device, "Writing the whole bitmap, %s\n",
			 la_size_changed && md_moved ? "size changed and md moved" :
			 la_size_changed ? "size changed" : "md moved");
		/* next line implicitly does drbd_suspend_io()+drbd_resume_io() */
		drbd_bitmap_io(device, md_moved ? &drbd_bm_write_all : &drbd_bm_write,
			       "size changed", BM_LOCK_ALL, NULL);
		drbd_initialize_al(device, buffer);

		md->flags = prev_flags;
		drbd_md_write(device, buffer);

		if (rs)
			drbd_info(device, "Changed AL layout to al-stripes = %d, al-stripe-size-kB = %d\n",
				 md->al_stripes, md->al_stripe_size_4k * 4);
	}

	if (size > la_size)
		rv = la_size ? DS_GREW : DS_GREW_FROM_ZERO;
	if (size < la_size)
		rv = DS_SHRUNK;

	if (0) {
	err_out:
		if (rs) {
			md->al_stripes = prev_al_stripes;
			md->al_stripe_size_4k = prev_al_stripe_size_4k;
			md->al_size_4k = (u64)prev_al_stripes * prev_al_stripe_size_4k;

			drbd_md_set_sector_offsets(device, device->ldev);
		}
	}
	lc_unlock(device->act_log);
	wake_up(&device->al_wait);
	drbd_md_put_buffer(device);
	drbd_resume_io(device);

	return rv;
}

/**
 * all_known_peer_devices_connected()
 *
 * Check if all peer devices that have bitmap slots assigned in the metadata
 * are connected.
 */
static bool all_known_peer_devices_connected(struct drbd_device *device) __must_hold(local)
{
	int node_id;
	bool all_known;

	all_known = true;
	for (node_id = 0; node_id < DRBD_NODE_ID_MAX; node_id++) {
		struct drbd_peer_device *peer_device;

		if (device->ldev->md.peers[node_id].bitmap_index == -1 ||
		    !device->ldev->md.peers[node_id].bitmap_uuid)
			continue;
		peer_device = peer_device_by_node_id(device, node_id);
		if (peer_device && peer_device->repl_state[NOW] >= L_ESTABLISHED)
			continue;

		all_known = false;
		break;
	}
	return all_known;
}

sector_t
drbd_new_dev_size(struct drbd_device *device, sector_t u_size, int assume_peer_has_space) __must_hold(local)
{
	struct drbd_peer_device *peer_device;
	sector_t p_size = 0;
	sector_t la_size = device->ldev->md.effective_size; /* last agreed size */
	sector_t m_size; /* my size */
	sector_t size = 0;

	for_each_peer_device(peer_device, device) {
		if (peer_device->repl_state[NOW] < L_ESTABLISHED)
			continue;
		p_size = min_not_zero(p_size, peer_device->max_size);
	}

	m_size = drbd_get_max_capacity(device->ldev);

	if (assume_peer_has_space && !all_known_peer_devices_connected(device)) {
		drbd_warn(device, "Resize while not connected was forced by the user!\n");
		p_size = m_size;
	}

	if (p_size && m_size) {
		size = min_t(sector_t, p_size, m_size);
	} else {
		if (la_size) {
			size = la_size;
			if (m_size && m_size < size)
				size = m_size;
			if (p_size && p_size < size)
				size = p_size;
		} else {
			if (m_size)
				size = m_size;
			if (p_size)
				size = p_size;
		}
	}

	if (size == 0)
		drbd_err(device, "Both nodes diskless!\n");

	if (u_size) {
		if (u_size > size)
			drbd_err(device, "Requested disk size is too big (%lu > %lu)\n",
			    (unsigned long)u_size>>1, (unsigned long)size>>1);
		else
			size = u_size;
	}

	return size;
}

/**
 * drbd_check_al_size() - Ensures that the AL is of the right size
 * @device:	DRBD device.
 *
 * Returns -EBUSY if current al lru is still used, -ENOMEM when allocation
 * failed, and 0 on success. You should call drbd_md_sync() after you called
 * this function.
 */
static int drbd_check_al_size(struct drbd_device *device, struct disk_conf *dc)
{
	struct lru_cache *n, *t;
	struct lc_element *e;
	unsigned int in_use;
	int i;

	if (device->act_log &&
	    device->act_log->nr_elements == dc->al_extents)
		return 0;

	in_use = 0;
	t = device->act_log;
	n = lc_create("act_log", drbd_al_ext_cache, AL_UPDATES_PER_TRANSACTION,
		dc->al_extents, sizeof(struct lc_element), 0);

	if (n == NULL) {
		drbd_err(device, "Cannot allocate act_log lru!\n");
		return -ENOMEM;
	}
	spin_lock_irq(&device->al_lock);
	if (t) {
		for (i = 0; i < t->nr_elements; i++) {
			e = lc_element_by_index(t, i);
			if (e->refcnt)
				drbd_err(device, "refcnt(%d)==%d\n",
				    e->lc_number, e->refcnt);
			in_use += e->refcnt;
		}
	}
	if (!in_use)
		device->act_log = n;
	spin_unlock_irq(&device->al_lock);
	if (in_use) {
		drbd_err(device, "Activity log still in use!\n");
		lc_destroy(n);
		return -EBUSY;
	} else {
		lc_destroy(t);
	}
	drbd_md_mark_dirty(device); /* we changed device->act_log->nr_elemens */
	return 0;
}

static u32 common_connection_features(struct drbd_resource *resource)
{
	struct drbd_connection *connection;
	u32 features = -1;

	for_each_connection(connection, resource) {
		if (connection->cstate[NOW] < C_CONNECTED)
			continue;
		features &= connection->agreed_features;
	}

	return features;
}

static void drbd_setup_queue_param(struct drbd_device *device, struct drbd_backing_dev *bdev,
				   unsigned int max_bio_size)
{
	struct request_queue * const q = device->rq_queue;
	unsigned int max_hw_sectors = max_bio_size >> 9;
	struct request_queue *b = NULL;

	if (bdev) {
		b = bdev->backing_bdev->bd_disk->queue;

		max_hw_sectors = min(queue_max_hw_sectors(b), max_bio_size >> 9);

		blk_set_stacking_limits(&q->limits);
#ifdef REQ_WRITE_SAME
		blk_queue_max_write_same_sectors(q, 0);
#endif
	}

	blk_queue_logical_block_size(q, 512);
	blk_queue_max_hw_sectors(q, max_hw_sectors);
	/* This is the workaround for "bio would need to, but cannot, be split" */
	blk_queue_segment_boundary(q, PAGE_CACHE_SIZE-1);

	if (b) {
		struct request_queue * const b = device->ldev->backing_bdev->bd_disk->queue;
		u32 agreed_featurs = common_connection_features(device->resource);

		if (blk_queue_discard(b) && (agreed_featurs & FF_TRIM)) {
			/* For now, don't allow more than one activity log extent worth of data
			 * to be discarded in one go. We may need to rework drbd_al_begin_io()
			 * to allow for even larger discard ranges */
			q->limits.max_discard_sectors = DRBD_MAX_DISCARD_SECTORS;

			queue_flag_set_unlocked(QUEUE_FLAG_DISCARD, q);
			/* REALLY? Is stacking secdiscard "legal"? */
			if (blk_queue_secdiscard(b))
				queue_flag_set_unlocked(QUEUE_FLAG_SECDISCARD, q);
		} else {
			q->limits.max_discard_sectors = 0;
			queue_flag_clear_unlocked(QUEUE_FLAG_DISCARD, q);
			queue_flag_clear_unlocked(QUEUE_FLAG_SECDISCARD, q);
		}

		blk_queue_stack_limits(q, b);

		if (q->backing_dev_info.ra_pages != b->backing_dev_info.ra_pages) {
			drbd_info(device, "Adjusting my ra_pages to backing device's (%lu -> %lu)\n",
				 q->backing_dev_info.ra_pages,
				 b->backing_dev_info.ra_pages);
			q->backing_dev_info.ra_pages = b->backing_dev_info.ra_pages;
		}
	}
}

void drbd_reconsider_max_bio_size(struct drbd_device *device, struct drbd_backing_dev *bdev)
{
	unsigned int max_bio_size = device->device_conf.max_bio_size;
	struct drbd_peer_device *peer_device;

	if (bdev) {
		max_bio_size = min(max_bio_size,
			queue_max_hw_sectors(bdev->backing_bdev->bd_disk->queue) << 9);
	}

	spin_lock_irq(&device->resource->req_lock);
	rcu_read_lock();
	for_each_peer_device(peer_device, device) {
		if (peer_device->repl_state[NOW] >= L_ESTABLISHED)
			max_bio_size = min(max_bio_size, peer_device->max_bio_size);
	}
	rcu_read_unlock();
	spin_unlock_irq(&device->resource->req_lock);

	drbd_setup_queue_param(device, bdev, max_bio_size);
}

/* Make sure IO is suspended before calling this function(). */
static void drbd_try_suspend_al(struct drbd_device *device)
{
	struct drbd_peer_device *peer_device;
	bool suspend = true;
	int max_peers = device->bitmap->bm_max_peers, bitmap_index;

	for (bitmap_index = 0; bitmap_index < max_peers; bitmap_index++) {
		if (_drbd_bm_total_weight(device, bitmap_index) !=
		    drbd_bm_bits(device))
			return;
	}

	if (!lc_try_lock(device->act_log)) {
		drbd_warn(device, "Failed to lock al in %s()", __func__);
		return;
	}

	drbd_al_shrink(device);
	spin_lock_irq(&device->resource->req_lock);
	for_each_peer_device(peer_device, device) {
		if (peer_device->repl_state[NOW] >= L_ESTABLISHED) {
			suspend = false;
			break;
		}
	}
	if (suspend)
		suspend = !test_and_set_bit(AL_SUSPENDED, &device->flags);
	spin_unlock_irq(&device->resource->req_lock);
	lc_unlock(device->act_log);

	if (suspend)
		drbd_info(device, "Suspended AL updates\n");
}


static bool should_set_defaults(struct genl_info *info)
{
	unsigned flags = ((struct drbd_genlmsghdr*)info->userhdr)->flags;
	return 0 != (flags & DRBD_GENL_F_SET_DEFAULTS);
}

static unsigned int drbd_al_extents_max(struct drbd_backing_dev *bdev)
{
	/* This is limited by 16 bit "slot" numbers,
	 * and by available on-disk context storage.
	 *
	 * Also (u16)~0 is special (denotes a "free" extent).
	 *
	 * One transaction occupies one 4kB on-disk block,
	 * we have n such blocks in the on disk ring buffer,
	 * the "current" transaction may fail (n-1),
	 * and there is 919 slot numbers context information per transaction.
	 *
	 * 72 transaction blocks amounts to more than 2**16 context slots,
	 * so cap there first.
	 */
	const unsigned int max_al_nr = DRBD_AL_EXTENTS_MAX;
	const unsigned int sufficient_on_disk =
		(max_al_nr + AL_CONTEXT_PER_TRANSACTION -1)
		/AL_CONTEXT_PER_TRANSACTION;

	unsigned int al_size_4k = bdev->md.al_size_4k;

	if (al_size_4k > sufficient_on_disk)
		return max_al_nr;

	return (al_size_4k - 1) * AL_CONTEXT_PER_TRANSACTION;
}

static bool write_ordering_changed(struct disk_conf *a, struct disk_conf *b)
{
	return	a->disk_barrier != b->disk_barrier ||
		a->disk_flushes != b->disk_flushes ||
		a->disk_drain != b->disk_drain;
}

int drbd_adm_disk_opts(struct sk_buff *skb, struct genl_info *info)
{
	struct drbd_config_context adm_ctx;
	enum drbd_ret_code retcode;
	struct drbd_device *device;
	struct drbd_resource *resource;
	struct disk_conf *new_disk_conf, *old_disk_conf;
	struct drbd_peer_device *peer_device;
	int err;

	retcode = drbd_adm_prepare(&adm_ctx, skb, info, DRBD_ADM_NEED_MINOR);
	if (!adm_ctx.reply_skb)
		return retcode;

	device = adm_ctx.device;
	resource = device->resource;
	mutex_lock(&adm_ctx.resource->adm_mutex);

	/* we also need a disk
	 * to change the options on */
	if (!get_ldev(device)) {
		retcode = ERR_NO_DISK;
		goto out;
	}

	new_disk_conf = kmalloc(sizeof(struct disk_conf), GFP_KERNEL);
	if (!new_disk_conf) {
		retcode = ERR_NOMEM;
		goto fail;
	}

	mutex_lock(&resource->conf_update);
	old_disk_conf = device->ldev->disk_conf;
	*new_disk_conf = *old_disk_conf;
	if (should_set_defaults(info))
		set_disk_conf_defaults(new_disk_conf);

	err = disk_conf_from_attrs_for_change(new_disk_conf, info);
	if (err && err != -ENOMSG) {
		retcode = ERR_MANDATORY_TAG;
		drbd_msg_put_info(adm_ctx.reply_skb, from_attrs_err_to_txt(err));
		goto fail_unlock;
	}

	if (new_disk_conf->al_extents < DRBD_AL_EXTENTS_MIN)
		new_disk_conf->al_extents = DRBD_AL_EXTENTS_MIN;
	if (new_disk_conf->al_extents > drbd_al_extents_max(device->ldev))
		new_disk_conf->al_extents = drbd_al_extents_max(device->ldev);

	drbd_suspend_io(device, READ_AND_WRITE);
	wait_event(device->al_wait, lc_try_lock(device->act_log));
	drbd_al_shrink(device);
	err = drbd_check_al_size(device, new_disk_conf);
	lc_unlock(device->act_log);
	wake_up(&device->al_wait);
	drbd_resume_io(device);

	if (err) {
		retcode = ERR_NOMEM;
		goto fail_unlock;
	}

	lock_all_resources();
	retcode = drbd_resync_after_valid(device, new_disk_conf->resync_after);
	if (retcode == NO_ERROR) {
		rcu_assign_pointer(device->ldev->disk_conf, new_disk_conf);
		drbd_resync_after_changed(device);
	}
	unlock_all_resources();

	if (retcode != NO_ERROR)
		goto fail_unlock;

	mutex_unlock(&resource->conf_update);

	if (new_disk_conf->al_updates)
		device->ldev->md.flags &= ~MDF_AL_DISABLED;
	else
		device->ldev->md.flags |= MDF_AL_DISABLED;

	if (new_disk_conf->md_flushes)
		clear_bit(MD_NO_BARRIER, &device->flags);
	else
		set_bit(MD_NO_BARRIER, &device->flags);

	if (write_ordering_changed(old_disk_conf, new_disk_conf))
		drbd_bump_write_ordering(device->resource, NULL, WO_BIO_BARRIER);

	drbd_md_sync(device);

	for_each_peer_device(peer_device, device) {
		if (peer_device->repl_state[NOW] >= L_ESTABLISHED)
			drbd_send_sync_param(peer_device);
	}

	synchronize_rcu();
	kfree(old_disk_conf);
	mod_timer(&device->request_timer, jiffies + HZ);
	goto success;

fail_unlock:
	mutex_unlock(&resource->conf_update);
 fail:
	kfree(new_disk_conf);
success:
	if (retcode != NO_ERROR)
		synchronize_rcu();
	put_ldev(device);
 out:
	mutex_unlock(&adm_ctx.resource->adm_mutex);
	drbd_adm_finish(&adm_ctx, info, retcode);
	return 0;
}

static void mutex_unlock_cond(struct mutex *mutex, bool *have_mutex)
{
	if (*have_mutex) {
		mutex_unlock(mutex);
		*have_mutex = false;
	}
}

static void update_resource_dagtag(struct drbd_resource *resource, struct drbd_backing_dev *bdev)
{
	u64 dagtag = 0;
	int node_id;

	for (node_id = 0; node_id < DRBD_NODE_ID_MAX; node_id++) {
		struct drbd_peer_md *peer_md;
		if (bdev->md.node_id == node_id)
			continue;

		peer_md = &bdev->md.peers[node_id];

		if (peer_md->bitmap_uuid)
			dagtag = max(peer_md->bitmap_dagtag, dagtag);
	}
	if (dagtag > resource->dagtag_sector)
		resource->dagtag_sector = dagtag;
}

static int used_bitmap_slots(struct drbd_backing_dev *bdev)
{
	int node_id;
	int used = 0;

	for (node_id = 0; node_id < DRBD_NODE_ID_MAX; node_id++) {
		struct drbd_peer_md *peer_md = &bdev->md.peers[node_id];

		if (peer_md->bitmap_index != -1)
			used++;
	}

	return used;
}

static bool bitmap_index_vacant(struct drbd_backing_dev *bdev, int bitmap_index)
{
	int node_id;

	for (node_id = 0; node_id < DRBD_NODE_ID_MAX; node_id++) {
		struct drbd_peer_md *peer_md = &bdev->md.peers[node_id];

		if (peer_md->bitmap_index == bitmap_index)
			return false;
	}
	return true;
}

int drbd_adm_attach(struct sk_buff *skb, struct genl_info *info)
{
	struct drbd_config_context adm_ctx;
	struct drbd_device *device;
	struct drbd_resource *resource;
	int err;
	enum drbd_ret_code retcode;
	enum determine_dev_size dd;
	sector_t max_possible_sectors;
	sector_t min_md_device_sectors;
	struct drbd_backing_dev *nbc; /* new_backing_conf */
	struct disk_conf *new_disk_conf = NULL;
	struct block_device *bdev;
	enum drbd_state_rv rv;
	struct drbd_peer_device *peer_device;
	unsigned int slots_needed = 0;
	bool have_conf_update = false;

	retcode = drbd_adm_prepare(&adm_ctx, skb, info, DRBD_ADM_NEED_MINOR);
	if (!adm_ctx.reply_skb)
		return retcode;
	device = adm_ctx.device;
	resource = device->resource;
	mutex_lock(&resource->adm_mutex);

	/* allocation not in the IO path, drbdsetup context */
	nbc = kzalloc(sizeof(struct drbd_backing_dev), GFP_KERNEL);
	if (!nbc) {
		retcode = ERR_NOMEM;
		goto fail;
	}
	spin_lock_init(&nbc->md.uuid_lock);

	new_disk_conf = kzalloc(sizeof(struct disk_conf), GFP_KERNEL);
	if (!new_disk_conf) {
		retcode = ERR_NOMEM;
		goto fail;
	}
	nbc->disk_conf = new_disk_conf;

	set_disk_conf_defaults(new_disk_conf);
	err = disk_conf_from_attrs(new_disk_conf, info);
	if (err) {
		retcode = ERR_MANDATORY_TAG;
		drbd_msg_put_info(adm_ctx.reply_skb, from_attrs_err_to_txt(err));
		goto fail;
	}

	if (new_disk_conf->meta_dev_idx < DRBD_MD_INDEX_FLEX_INT) {
		retcode = ERR_MD_IDX_INVALID;
		goto fail;
	}

	lock_all_resources();
	retcode = drbd_resync_after_valid(device, new_disk_conf->resync_after);
	unlock_all_resources();
	if (retcode != NO_ERROR)
		goto fail;

	bdev = blkdev_get_by_path(new_disk_conf->backing_dev,
				  FMODE_READ | FMODE_WRITE | FMODE_EXCL, device);
	if (IS_ERR(bdev)) {
		drbd_err(device, "open(\"%s\") failed with %ld\n", new_disk_conf->backing_dev,
			PTR_ERR(bdev));
		retcode = ERR_OPEN_DISK;
		goto fail;
	}
	nbc->backing_bdev = bdev;

	/*
	 * meta_dev_idx >= 0: external fixed size, possibly multiple
	 * drbd sharing one meta device.  TODO in that case, paranoia
	 * check that [md_bdev, meta_dev_idx] is not yet used by some
	 * other drbd minor!  (if you use drbd.conf + drbdadm, that
	 * should check it for you already; but if you don't, or
	 * someone fooled it, we need to double check here)
	 */
	bdev = blkdev_get_by_path(new_disk_conf->meta_dev,
				  FMODE_READ | FMODE_WRITE | FMODE_EXCL,
				  (new_disk_conf->meta_dev_idx < 0) ?
				  (void *)device : (void *)drbd_m_holder);
	if (IS_ERR(bdev)) {
		drbd_err(device, "open(\"%s\") failed with %ld\n", new_disk_conf->meta_dev,
			PTR_ERR(bdev));
		retcode = ERR_OPEN_MD_DISK;
		goto fail;
	}
	nbc->md_bdev = bdev;

	if ((nbc->backing_bdev == nbc->md_bdev) !=
	    (new_disk_conf->meta_dev_idx == DRBD_MD_INDEX_INTERNAL ||
	     new_disk_conf->meta_dev_idx == DRBD_MD_INDEX_FLEX_INT)) {
		retcode = ERR_MD_IDX_INVALID;
		goto fail;
	}

	mutex_lock(&resource->conf_update);
	have_conf_update = true;

	/* if you want to reconfigure, please tear down first */
	if (device->disk_state[NOW] > D_DISKLESS) {
		retcode = ERR_DISK_CONFIGURED;
		goto fail;
	}
	/* It may just now have detached because of IO error.  Make sure
	 * drbd_ldev_destroy is done already, we may end up here very fast,
	 * e.g. if someone calls attach from the on-io-error handler,
	 * to realize a "hot spare" feature (not that I'd recommend that) */
	wait_event(device->misc_wait, !test_bit(GOING_DISKLESS, &device->flags));

	/* make sure there is no leftover from previous force-detach attempts */
	clear_bit(FORCE_DETACH, &device->flags);
	clear_bit(WAS_READ_ERROR, &device->flags);

	/* and no leftover from previously aborted resync or verify, either */
	rcu_read_lock();
	for_each_peer_device(peer_device, device) {
		peer_device->rs_total = 0;
		peer_device->rs_failed = 0;
		atomic_set(&peer_device->rs_pending_cnt, 0);
	}
	rcu_read_unlock();

	if (!device->bitmap) {
		device->bitmap = drbd_bm_alloc();
		if (!device->bitmap) {
			retcode = ERR_NOMEM;
			goto fail;
		}
	}

	/* Read our meta data super block early.
	 * This also sets other on-disk offsets. */
	retcode = drbd_md_read(device, nbc);
	if (retcode != NO_ERROR)
		goto fail;

	if (new_disk_conf->al_extents < DRBD_AL_EXTENTS_MIN)
		new_disk_conf->al_extents = DRBD_AL_EXTENTS_MIN;
	if (new_disk_conf->al_extents > drbd_al_extents_max(nbc))
		new_disk_conf->al_extents = drbd_al_extents_max(nbc);

	if (drbd_get_max_capacity(nbc) < new_disk_conf->disk_size) {
		drbd_err(device, "max capacity %llu smaller than disk size %llu\n",
			(unsigned long long) drbd_get_max_capacity(nbc),
			(unsigned long long) new_disk_conf->disk_size);
		retcode = ERR_DISK_TOO_SMALL;
		goto fail;
	}

	if (new_disk_conf->meta_dev_idx < 0) {
		max_possible_sectors = DRBD_MAX_SECTORS_FLEX;
		/* at least one MB, otherwise it does not make sense */
		min_md_device_sectors = (2<<10);
	} else {
		max_possible_sectors = DRBD_MAX_SECTORS;
		min_md_device_sectors = (128 << 20 >> 9) * (new_disk_conf->meta_dev_idx + 1);
	}

	if (drbd_get_capacity(nbc->md_bdev) < min_md_device_sectors) {
		retcode = ERR_MD_DISK_TOO_SMALL;
		drbd_warn(device, "refusing attach: md-device too small, "
		     "at least %llu sectors needed for this meta-disk type\n",
		     (unsigned long long) min_md_device_sectors);
		goto fail;
	}

	/* Make sure the new disk is big enough
	 * (we may currently be R_PRIMARY with no local disk...) */
	if (drbd_get_max_capacity(nbc) <
	    drbd_get_capacity(device->this_bdev)) {
		retcode = ERR_DISK_TOO_SMALL;
		goto fail;
	}

	nbc->known_size = drbd_get_capacity(nbc->backing_bdev);

	if (nbc->known_size > max_possible_sectors) {
		drbd_warn(device, "==> truncating very big lower level device "
			"to currently maximum possible %llu sectors <==\n",
			(unsigned long long) max_possible_sectors);
		if (new_disk_conf->meta_dev_idx >= 0)
			drbd_warn(device, "==>> using internal or flexible "
				      "meta data may help <<==\n");
	}

	drbd_suspend_io(device, READ_AND_WRITE);
	wait_event(resource->barrier_wait, !barrier_pending(resource));
	for_each_peer_device(peer_device, device)
		wait_event(device->misc_wait,
			   (!atomic_read(&peer_device->ap_pending_cnt) ||
			    drbd_suspended(device)));
	/* and for other previously queued resource work */
	drbd_flush_workqueue(&resource->work);

	rv = stable_state_change(resource,
		change_disk_state(device, D_ATTACHING, CS_VERBOSE | CS_SERIALIZE));
	retcode = rv;  /* FIXME: Type mismatch. */
	if (rv >= SS_SUCCESS)
		update_resource_dagtag(resource, nbc);
	drbd_resume_io(device);
	if (rv < SS_SUCCESS)
		goto fail;

	if (!get_ldev_if_state(device, D_ATTACHING))
		goto force_diskless;

	drbd_info(device, "Maximum number of peer devices = %u\n",
		  device->bitmap->bm_max_peers);

	/* Make sure the local node id matches or is unassigned */
	if (nbc->md.node_id != -1 && nbc->md.node_id != resource->res_opts.node_id) {
		drbd_err(device, "Local node id %d differs from local "
			 "node id %d on device\n",
			 resource->res_opts.node_id,
			 nbc->md.node_id);
		retcode = ERR_INVALID_REQUEST;
		goto force_diskless_dec;
	}

	/* Make sure no bitmap slot has our own node id */
	if (nbc->md.peers[resource->res_opts.node_id].bitmap_index != -1) {
		drbd_err(device, "There is a bitmap for my own node id (%d)\n",
			 resource->res_opts.node_id);
		retcode = ERR_INVALID_REQUEST;
		goto force_diskless_dec;
	}

	/* Make sure we have a bitmap slot for each peer id */
	for_each_peer_device(peer_device, device) {
		struct drbd_connection *connection = peer_device->connection;
		int bitmap_index;

		bitmap_index = nbc->md.peers[connection->transport.net_conf->peer_node_id].bitmap_index;
		if (bitmap_index != -1)
			peer_device->bitmap_index = bitmap_index;
		else
			slots_needed++;
	}
	if (slots_needed) {
		int slots_available = device->bitmap->bm_max_peers - used_bitmap_slots(nbc);

		if (slots_needed > slots_available) {
			drbd_err(device, "Not enough free bitmap "
				 "slots (available=%d, needed=%d)\n",
				 slots_available,
				 slots_needed);
			retcode = ERR_INVALID_REQUEST;
			goto force_diskless_dec;
		}
		for_each_peer_device(peer_device, device) {
			struct drbd_connection *connection = peer_device->connection;
			int bitmap_index;

			if (peer_device->bitmap_index != -1)
				continue;

			for (bitmap_index = 0; bitmap_index < device->bitmap->bm_max_peers; bitmap_index++) {
				if (bitmap_index_vacant(nbc, bitmap_index)) {
					const int node_id = connection->transport.net_conf->peer_node_id;
					struct drbd_peer_md *peer_md = &nbc->md.peers[node_id];

					peer_md->bitmap_index = bitmap_index;
					peer_device->bitmap_index = bitmap_index;
					peer_md->flags &= ~MDF_NODE_EXISTS; /* it is a peer now */
					goto next_device;
				}
			}
			drbd_err(device, "Not enough free bitmap slots\n");
			retcode = ERR_INVALID_REQUEST;
			goto force_diskless_dec;
		next_device:
			/* nothing to do */;
		}
	}

	/* Assign the local node id (if not assigned already) */
	nbc->md.node_id = resource->res_opts.node_id;

	if (resource->role[NOW] == R_PRIMARY && device->exposed_data_uuid &&
	    (device->exposed_data_uuid & ~UUID_PRIMARY) !=
	    (nbc->md.current_uuid & ~UUID_PRIMARY)) {
		int data_present = false;
		for_each_peer_device(peer_device, device) {
			if (peer_device->disk_state[NOW] == D_UP_TO_DATE)
				data_present = true;
		}
		if (!data_present) {
			drbd_err(device, "Can only attach to data with current UUID=%016llX\n",
				 (unsigned long long)device->exposed_data_uuid);
			retcode = ERR_DATA_NOT_CURRENT;
			goto force_diskless_dec;
		}
	}

	/* Since we are diskless, fix the activity log first... */
	if (drbd_check_al_size(device, new_disk_conf)) {
		retcode = ERR_NOMEM;
		goto force_diskless_dec;
	}

	/* Point of no return reached.
	 * Devices and memory are no longer released by error cleanup below.
	 * now device takes over responsibility, and the state engine should
	 * clean it up somewhere.  */
	D_ASSERT(device, device->ldev == NULL);
	device->ldev = nbc;
	nbc = NULL;
	new_disk_conf = NULL;

	for_each_peer_device(peer_device, device) {
		err = drbd_attach_peer_device(peer_device);
		if (err) {
			retcode = ERR_NOMEM;
			goto force_diskless_dec;
		}
	}

	lock_all_resources();
	retcode = drbd_resync_after_valid(device, device->ldev->disk_conf->resync_after);
	if (retcode != NO_ERROR) {
		unlock_all_resources();
		goto force_diskless_dec;
	}

	/* Reset the "barriers don't work" bits here, then force meta data to
	 * be written, to ensure we determine if barriers are supported. */
	if (device->ldev->disk_conf->md_flushes)
		clear_bit(MD_NO_BARRIER, &device->flags);
	else
		set_bit(MD_NO_BARRIER, &device->flags);

	drbd_resync_after_changed(device);
	drbd_bump_write_ordering(resource, device->ldev, WO_BIO_BARRIER);
	unlock_all_resources();

	/* Prevent shrinking of consistent devices ! */
	if (drbd_md_test_flag(device->ldev, MDF_CONSISTENT) &&
	    drbd_new_dev_size(device, device->ldev->disk_conf->disk_size, 0) <
	    device->ldev->md.effective_size) {
		drbd_warn(device, "refusing to truncate a consistent device\n");
		retcode = ERR_DISK_TOO_SMALL;
		goto force_diskless_dec;
	}

	if (drbd_md_test_flag(device->ldev, MDF_CRASHED_PRIMARY))
		set_bit(CRASHED_PRIMARY, &device->flags);
	else
		clear_bit(CRASHED_PRIMARY, &device->flags);

	if (drbd_md_test_flag(device->ldev, MDF_PRIMARY_IND) &&
	    !(resource->role[NOW] == R_PRIMARY && resource->susp_nod[NOW]))
		set_bit(CRASHED_PRIMARY, &device->flags);

	device->read_cnt = 0;
	device->writ_cnt = 0;

	drbd_reconsider_max_bio_size(device, device->ldev);

	/* If I am currently not R_PRIMARY,
	 * but meta data primary indicator is set,
	 * I just now recover from a hard crash,
	 * and have been R_PRIMARY before that crash.
	 *
	 * Now, if I had no connection before that crash
	 * (have been degraded R_PRIMARY), chances are that
	 * I won't find my peer now either.
	 *
	 * In that case, and _only_ in that case,
	 * we use the degr-wfc-timeout instead of the default,
	 * so we can automatically recover from a crash of a
	 * degraded but active "cluster" after a certain timeout.
	 */
	rcu_read_lock();
	for_each_peer_device(peer_device, device) {
		clear_bit(USE_DEGR_WFC_T, &peer_device->flags);
		if (resource->role[NOW] != R_PRIMARY &&
		    drbd_md_test_flag(device->ldev, MDF_PRIMARY_IND) &&
		    !drbd_md_test_peer_flag(peer_device, MDF_PEER_CONNECTED))
			set_bit(USE_DEGR_WFC_T, &peer_device->flags);
	}
	rcu_read_unlock();

	dd = drbd_determine_dev_size(device, 0, NULL);
	if (dd == DS_ERROR) {
		retcode = ERR_NOMEM_BITMAP;
		goto force_diskless_dec;
	} else if (dd == DS_GREW) {
		for_each_peer_device(peer_device, device)
			set_bit(RESYNC_AFTER_NEG, &peer_device->flags);
	}

	if (drbd_bitmap_io(device, &drbd_bm_read,
		"read from attaching", BM_LOCK_ALL,
		NULL)) {
		retcode = ERR_IO_MD_DISK;
		goto force_diskless_dec;
	}

	for_each_peer_device(peer_device, device) {
		if ((test_bit(CRASHED_PRIMARY, &device->flags) &&
		     drbd_md_test_flag(device->ldev, MDF_AL_DISABLED)) ||
		    drbd_md_test_peer_flag(peer_device, MDF_PEER_FULL_SYNC)) {
			drbd_info(peer_device, "Assuming that all blocks are out of sync "
				  "(aka FullSync)\n");
			if (drbd_bitmap_io(device, &drbd_bmio_set_n_write,
				"set_n_write from attaching", BM_LOCK_ALL,
				peer_device)) {
				retcode = ERR_IO_MD_DISK;
				goto force_diskless_dec;
			}
		}
	}

	drbd_try_suspend_al(device); /* IO is still suspended here... */

	rcu_read_lock();
	if (rcu_dereference(device->ldev->disk_conf)->al_updates)
		device->ldev->md.flags &= ~MDF_AL_DISABLED;
	else
		device->ldev->md.flags |= MDF_AL_DISABLED;
	rcu_read_unlock();

	/* change_disk_state uses disk_state_from_md(device); in case D_NEGOTIATING not
	   necessary, and falls back to a local state change */
	rv = stable_state_change(resource,
		change_disk_state(device, D_NEGOTIATING, CS_VERBOSE | CS_SERIALIZE));

	if (rv < SS_SUCCESS)
		goto force_diskless_dec;

	mod_timer(&device->request_timer, jiffies + HZ);

	if (resource->role[NOW] == R_PRIMARY)
		device->ldev->md.current_uuid |= UUID_PRIMARY;
	else
		device->ldev->md.current_uuid &= ~UUID_PRIMARY;

	drbd_md_mark_dirty(device);
	drbd_md_sync(device);

	drbd_kobject_uevent(device);
	put_ldev(device);
	mutex_unlock(&resource->conf_update);
	mutex_unlock(&resource->adm_mutex);
	drbd_adm_finish(&adm_ctx, info, retcode);
	return 0;

 force_diskless_dec:
	put_ldev(device);
 force_diskless:
	change_disk_state(device, D_DISKLESS, CS_HARD);
	drbd_md_sync(device);
 fail:
	mutex_unlock_cond(&resource->conf_update, &have_conf_update);
	drbd_free_ldev(nbc); /* frees also new_disk_conf */

	mutex_unlock(&resource->adm_mutex);
	drbd_adm_finish(&adm_ctx, info, retcode);
	return 0;
}

static enum drbd_disk_state get_disk_state(struct drbd_device *device)
{
	struct drbd_resource *resource = device->resource;
	enum drbd_disk_state disk_state;

	spin_lock_irq(&resource->req_lock);
	disk_state = device->disk_state[NOW];
	spin_unlock_irq(&resource->req_lock);
	return disk_state;
}

static int adm_detach(struct drbd_device *device, int force)
{
	enum drbd_state_rv retcode;
	int ret;

	if (force) {
		set_bit(FORCE_DETACH, &device->flags);
		change_disk_state(device, D_DETACHING, CS_HARD);
		retcode = SS_SUCCESS;
		goto out;
	}

<<<<<<< HEAD
	drbd_suspend_io(device, READ_AND_WRITE); /* so no-one is stuck in drbd_al_begin_io */
	retcode = stable_state_change(device->resource,
		change_disk_state(device, D_DETACHING,
			CS_VERBOSE | CS_WAIT_COMPLETE | CS_SERIALIZE));
	/* D_DETACHING will transition to DISKLESS. */
	ret = wait_event_interruptible(device->misc_wait,
			get_disk_state(device) != D_DETACHING);
	if (retcode >= SS_SUCCESS)
		drbd_cleanup_device(device);
	drbd_resume_io(device);
=======
	drbd_suspend_io(device); /* so no-one is stuck in drbd_al_begin_io */
	drbd_md_get_buffer(device, __func__); /* make sure there is no in-flight meta-data IO */
	retcode = drbd_request_state(device, NS(disk, D_FAILED));
	drbd_md_put_buffer(device);
	/* D_FAILED will transition to DISKLESS. */
	drbd_resume_io(device);
	ret = wait_event_interruptible(device->misc_wait,
			device->state.disk != D_FAILED);
>>>>>>> d44615c9
	if (retcode == SS_IS_DISKLESS)
		retcode = SS_NOTHING_TO_DO;
	if (ret)
		retcode = ERR_INTR;
out:
	return retcode;
}

/* Detaching the disk is a process in multiple stages.  First we need to lock
 * out application IO, in-flight IO, IO stuck in drbd_al_begin_io.
 * Then we transition to D_DISKLESS, and wait for put_ldev() to return all
 * internal references as well.
 * Only then we have finally detached. */
int drbd_adm_detach(struct sk_buff *skb, struct genl_info *info)
{
	struct drbd_config_context adm_ctx;
	enum drbd_ret_code retcode;
	struct detach_parms parms = { };
	int err;

	retcode = drbd_adm_prepare(&adm_ctx, skb, info, DRBD_ADM_NEED_MINOR);
	if (!adm_ctx.reply_skb)
		return retcode;

	if (info->attrs[DRBD_NLA_DETACH_PARMS]) {
		err = detach_parms_from_attrs(&parms, info);
		if (err) {
			retcode = ERR_MANDATORY_TAG;
			drbd_msg_put_info(adm_ctx.reply_skb, from_attrs_err_to_txt(err));
			goto out;
		}
	}

	mutex_lock(&adm_ctx.resource->adm_mutex);
	retcode = adm_detach(adm_ctx.device, parms.force_detach);
	mutex_unlock(&adm_ctx.resource->adm_mutex);
out:
	drbd_adm_finish(&adm_ctx, info, retcode);
	return 0;
}

static bool conn_resync_running(struct drbd_connection *connection)
{
	struct drbd_peer_device *peer_device;
	bool rv = false;
	int vnr;

	rcu_read_lock();
	idr_for_each_entry(&connection->peer_devices, peer_device, vnr) {
		if (peer_device->repl_state[NOW] == L_SYNC_SOURCE ||
		    peer_device->repl_state[NOW] == L_SYNC_TARGET ||
		    peer_device->repl_state[NOW] == L_PAUSED_SYNC_S ||
		    peer_device->repl_state[NOW] == L_PAUSED_SYNC_T) {
			rv = true;
			break;
		}
	}
	rcu_read_unlock();

	return rv;
}

static bool conn_ov_running(struct drbd_connection *connection)
{
	struct drbd_peer_device *peer_device;
	bool rv = false;
	int vnr;

	rcu_read_lock();
	idr_for_each_entry(&connection->peer_devices, peer_device, vnr) {
		if (peer_device->repl_state[NOW] == L_VERIFY_S ||
		    peer_device->repl_state[NOW] == L_VERIFY_T) {
			rv = true;
			break;
		}
	}
	rcu_read_unlock();

	return rv;
}

static enum drbd_ret_code
_check_net_options(struct drbd_connection *connection, struct net_conf *old_net_conf, struct net_conf *new_net_conf)
{
	if (old_net_conf && connection->cstate[NOW] == C_CONNECTED && connection->agreed_pro_version < 100) {
		if (new_net_conf->wire_protocol != old_net_conf->wire_protocol)
			return ERR_NEED_APV_100;

		if (new_net_conf->two_primaries != old_net_conf->two_primaries)
			return ERR_NEED_APV_100;

		if (!new_net_conf->integrity_alg != !old_net_conf->integrity_alg)
			return ERR_NEED_APV_100;

		if (strcmp(new_net_conf->integrity_alg, old_net_conf->integrity_alg))
			return ERR_NEED_APV_100;
	}

	if (!new_net_conf->two_primaries &&
	    connection->resource->role[NOW] == R_PRIMARY &&
	    connection->peer_role[NOW] == R_PRIMARY)
		return ERR_NEED_ALLOW_TWO_PRI;

	if (new_net_conf->two_primaries &&
	    (new_net_conf->wire_protocol != DRBD_PROT_C))
		return ERR_NOT_PROTO_C;

	if (new_net_conf->wire_protocol == DRBD_PROT_A &&
	    new_net_conf->fencing_policy == FP_STONITH)
		return ERR_STONITH_AND_PROT_A;

	if (connection->resource->role[NOW] == R_PRIMARY &&
	    new_net_conf->discard_my_data)
		return ERR_DISCARD_IMPOSSIBLE;

	if (new_net_conf->on_congestion != OC_BLOCK &&
	    new_net_conf->wire_protocol != DRBD_PROT_A)
		return ERR_CONG_NOT_PROTO_A;

	return NO_ERROR;
}

static enum drbd_ret_code
check_net_options(struct drbd_connection *connection, struct net_conf *new_net_conf)
{
	static enum drbd_ret_code rv;
	struct drbd_peer_device *peer_device;
	int i;

	rcu_read_lock();
	rv = _check_net_options(connection, rcu_dereference(connection->transport.net_conf), new_net_conf);
	rcu_read_unlock();

	/* connection->peer_devices protected by genl_lock() here */
	idr_for_each_entry(&connection->peer_devices, peer_device, i) {
		struct drbd_device *device = peer_device->device;
		if (!device->bitmap) {
			device->bitmap = drbd_bm_alloc();
			if (!device->bitmap)
				return ERR_NOMEM;
		}
	}

	return rv;
}

struct crypto {
	struct crypto_hash *verify_tfm;
	struct crypto_hash *csums_tfm;
	struct crypto_hash *cram_hmac_tfm;
	struct crypto_hash *integrity_tfm;
};

static int
alloc_hash(struct crypto_hash **tfm, char *tfm_name, int err_alg)
{
	if (!tfm_name[0])
		return NO_ERROR;

	*tfm = crypto_alloc_hash(tfm_name, 0, CRYPTO_ALG_ASYNC);
	if (IS_ERR(*tfm)) {
		*tfm = NULL;
		return err_alg;
	}

	return NO_ERROR;
}

static enum drbd_ret_code
alloc_crypto(struct crypto *crypto, struct net_conf *new_net_conf)
{
	char hmac_name[CRYPTO_MAX_ALG_NAME];
	enum drbd_ret_code rv;

	rv = alloc_hash(&crypto->csums_tfm, new_net_conf->csums_alg,
		       ERR_CSUMS_ALG);
	if (rv != NO_ERROR)
		return rv;
	rv = alloc_hash(&crypto->verify_tfm, new_net_conf->verify_alg,
		       ERR_VERIFY_ALG);
	if (rv != NO_ERROR)
		return rv;
	rv = alloc_hash(&crypto->integrity_tfm, new_net_conf->integrity_alg,
		       ERR_INTEGRITY_ALG);
	if (rv != NO_ERROR)
		return rv;
	if (new_net_conf->cram_hmac_alg[0] != 0) {
		snprintf(hmac_name, CRYPTO_MAX_ALG_NAME, "hmac(%s)",
			 new_net_conf->cram_hmac_alg);

		rv = alloc_hash(&crypto->cram_hmac_tfm, hmac_name,
			       ERR_AUTH_ALG);
	}

	return rv;
}

static void free_crypto(struct crypto *crypto)
{
	crypto_free_hash(crypto->cram_hmac_tfm);
	crypto_free_hash(crypto->integrity_tfm);
	crypto_free_hash(crypto->csums_tfm);
	crypto_free_hash(crypto->verify_tfm);
}

int drbd_adm_net_opts(struct sk_buff *skb, struct genl_info *info)
{
	struct drbd_config_context adm_ctx;
	enum drbd_ret_code retcode;
	struct drbd_connection *connection;
	struct net_conf *old_net_conf, *new_net_conf = NULL;
	int err;
	int ovr; /* online verify running */
	int rsr; /* re-sync running */
	struct crypto crypto = { };

	retcode = drbd_adm_prepare(&adm_ctx, skb, info, DRBD_ADM_NEED_CONNECTION);
	if (!adm_ctx.reply_skb)
		return retcode;

	connection = adm_ctx.connection;
	mutex_lock(&adm_ctx.resource->adm_mutex);

	new_net_conf = kzalloc(sizeof(struct net_conf), GFP_KERNEL);
	if (!new_net_conf) {
		retcode = ERR_NOMEM;
		goto out;
	}

	drbd_flush_workqueue(&connection->sender_work);

	mutex_lock(&connection->resource->conf_update);
	mutex_lock(&connection->mutex[DATA_STREAM]);
	old_net_conf = connection->transport.net_conf;

	if (!old_net_conf) {
		drbd_msg_put_info(adm_ctx.reply_skb, "net conf missing, try connect");
		retcode = ERR_INVALID_REQUEST;
		goto fail;
	}

	*new_net_conf = *old_net_conf;
	if (should_set_defaults(info))
		set_net_conf_defaults(new_net_conf);

	err = net_conf_from_attrs_for_change(new_net_conf, info);
	if (err && err != -ENOMSG) {
		retcode = ERR_MANDATORY_TAG;
		drbd_msg_put_info(adm_ctx.reply_skb, from_attrs_err_to_txt(err));
		goto fail;
	}

	retcode = check_net_options(connection, new_net_conf);
	if (retcode != NO_ERROR)
		goto fail;

	/* re-sync running */
	rsr = conn_resync_running(connection);
	if (rsr && strcmp(new_net_conf->csums_alg, old_net_conf->csums_alg)) {
		retcode = ERR_CSUMS_RESYNC_RUNNING;
		goto fail;
	}

	/* online verify running */
	ovr = conn_ov_running(connection);
	if (ovr && strcmp(new_net_conf->verify_alg, old_net_conf->verify_alg)) {
		retcode = ERR_VERIFY_RUNNING;
		goto fail;
	}

	retcode = alloc_crypto(&crypto, new_net_conf);
	if (retcode != NO_ERROR)
		goto fail;

	rcu_assign_pointer(connection->transport.net_conf, new_net_conf);
	connection->fencing_policy = new_net_conf->fencing_policy;

	if (!rsr) {
		crypto_free_hash(connection->csums_tfm);
		connection->csums_tfm = crypto.csums_tfm;
		crypto.csums_tfm = NULL;
	}
	if (!ovr) {
		crypto_free_hash(connection->verify_tfm);
		connection->verify_tfm = crypto.verify_tfm;
		crypto.verify_tfm = NULL;
	}

	crypto_free_hash(connection->integrity_tfm);
	connection->integrity_tfm = crypto.integrity_tfm;
	if (connection->cstate[NOW] >= C_CONNECTED && connection->agreed_pro_version >= 100)
		/* Do this without trying to take connection->data.mutex again.  */
		__drbd_send_protocol(connection, P_PROTOCOL_UPDATE);

	crypto_free_hash(connection->cram_hmac_tfm);
	connection->cram_hmac_tfm = crypto.cram_hmac_tfm;

	mutex_unlock(&connection->mutex[DATA_STREAM]);
	mutex_unlock(&connection->resource->conf_update);
	synchronize_rcu();
	kfree(old_net_conf);

	if (connection->cstate[NOW] >= C_CONNECTED) {
		struct drbd_peer_device *peer_device;
		int vnr;

		idr_for_each_entry(&connection->peer_devices, peer_device, vnr)
			drbd_send_sync_param(peer_device);
	}

	goto out;

 fail:
	mutex_unlock(&connection->mutex[DATA_STREAM]);
	mutex_unlock(&connection->resource->conf_update);
	free_crypto(&crypto);
	kfree(new_net_conf);
 out:
	mutex_unlock(&adm_ctx.resource->adm_mutex);
	drbd_adm_finish(&adm_ctx, info, retcode);
	return 0;
}

static int adjust_resync_fifo(struct drbd_peer_device *peer_device,
			      struct peer_device_conf *conf,
			      struct fifo_buffer **pp_old_plan)
{
	struct fifo_buffer *old_plan, *new_plan = NULL;
	int fifo_size;

	fifo_size = (conf->c_plan_ahead * 10 * SLEEP_TIME) / HZ;

	old_plan = rcu_dereference_protected(peer_device->rs_plan_s,
					     lockdep_is_held(&resource->conf_update));
	if (!old_plan || fifo_size != old_plan->size) {
		new_plan = fifo_alloc(fifo_size);
		if (!new_plan) {
			drbd_err(peer_device, "kmalloc of fifo_buffer failed");
			return -ENOMEM;
		}
		rcu_assign_pointer(peer_device->rs_plan_s, new_plan);
		if (pp_old_plan)
			*pp_old_plan = old_plan;
	}

	return 0;
}

int drbd_adm_peer_device_opts(struct sk_buff *skb, struct genl_info *info)
{
	struct drbd_config_context adm_ctx;
	enum drbd_ret_code retcode;
	struct drbd_peer_device *peer_device;
	struct peer_device_conf *old_peer_device_conf, *new_peer_device_conf = NULL;
	struct fifo_buffer *old_plan = NULL;
	int err;

	retcode = drbd_adm_prepare(&adm_ctx, skb, info, DRBD_ADM_NEED_PEER_DEVICE);
	if (!adm_ctx.reply_skb)
		return retcode;

	peer_device = adm_ctx.peer_device;

	mutex_lock(&adm_ctx.resource->adm_mutex);

	new_peer_device_conf = kzalloc(sizeof(struct peer_device_conf), GFP_KERNEL);
	if (!new_peer_device_conf)
		goto fail;

	old_peer_device_conf = peer_device->conf;
	*new_peer_device_conf = *old_peer_device_conf;
	if (should_set_defaults(info))
		set_peer_device_conf_defaults(new_peer_device_conf);

	err = peer_device_conf_from_attrs_for_change(new_peer_device_conf, info);
	if (err && err != -ENOMSG) {
		retcode = ERR_MANDATORY_TAG;
		drbd_msg_put_info(adm_ctx.reply_skb, from_attrs_err_to_txt(err));
		goto fail;
	}

	if (!expect(peer_device, new_peer_device_conf->resync_rate >= 1))
		new_peer_device_conf->resync_rate = 1;

	if (new_peer_device_conf->c_plan_ahead > DRBD_C_PLAN_AHEAD_MAX)
		new_peer_device_conf->c_plan_ahead = DRBD_C_PLAN_AHEAD_MAX;

	err = adjust_resync_fifo(peer_device, new_peer_device_conf, &old_plan);
	if (err)
		goto fail;

	rcu_assign_pointer(peer_device->conf, new_peer_device_conf);

	synchronize_rcu();
	kfree(old_peer_device_conf);
	kfree(old_plan);

	if (0) {
fail:
		retcode = ERR_NOMEM;
		kfree(new_peer_device_conf);
	}

	mutex_unlock(&adm_ctx.resource->adm_mutex);
	drbd_adm_finish(&adm_ctx, info, retcode);
	return 0;

}

int drbd_create_peer_device_default_config(struct drbd_peer_device *peer_device)
{
	struct peer_device_conf *conf;
	int err;

	conf = kzalloc(sizeof(*conf), GFP_KERNEL);
	if (!conf)
		return -ENOMEM;

	set_peer_device_conf_defaults(conf);
	err = adjust_resync_fifo(peer_device, conf, NULL);
	if (err)
		return err;

	peer_device->conf = conf;

	return 0;
}

static void connection_to_info(struct connection_info *info,
			       struct drbd_connection *connection)
{
	info->conn_connection_state = connection->cstate[NOW];
	info->conn_role = connection->peer_role[NOW];
}

static void peer_device_to_info(struct peer_device_info *info,
				struct drbd_peer_device *peer_device)
{
	info->peer_repl_state = peer_device->repl_state[NOW];
	info->peer_disk_state = peer_device->disk_state[NOW];
	info->peer_resync_susp_user = peer_device->resync_susp_user[NOW];
	info->peer_resync_susp_peer = peer_device->resync_susp_peer[NOW];
	info->peer_resync_susp_dependency = peer_device->resync_susp_dependency[NOW];
}

static bool is_resync_target_in_other_connection(struct drbd_peer_device *peer_device)
{
	struct drbd_device *device = peer_device->device;
	struct drbd_peer_device *p;

	for_each_peer_device(p, device) {
		if (p == peer_device)
			continue;

		if (p->repl_state[NEW] == L_SYNC_TARGET)
			return true;
	}

	return false;
}

int drbd_adm_connect(struct sk_buff *skb, struct genl_info *info)
{
	struct drbd_config_context adm_ctx;
	struct connection_info connection_info;
	enum drbd_notification_type flags;
	unsigned int peer_devices = 0;
	struct drbd_device *device;
	struct drbd_peer_device *peer_device;
	struct net_conf *old_net_conf, *new_net_conf = NULL;
	struct crypto crypto = { };
	struct drbd_resource *resource;
	struct drbd_connection *connection;
	struct drbd_transport *transport;
	enum drbd_ret_code retcode;
	int i, err;
	bool allocate_bitmap_slots = false;
	char *transport_name;
	struct drbd_transport_class *tr_class;

	retcode = drbd_adm_prepare(&adm_ctx, skb, info, DRBD_ADM_NEED_RESOURCE);
	if (!adm_ctx.reply_skb)
		return retcode;

	mutex_lock(&adm_ctx.resource->adm_mutex);

	if (!(adm_ctx.my_addr && adm_ctx.peer_addr)) {
		drbd_msg_put_info(adm_ctx.reply_skb, "connection endpoint(s) missing");
		retcode = ERR_INVALID_REQUEST;
		goto out;
	}

	/* No need for _rcu here. All reconfiguration is
	 * strictly serialized on genl_lock(). We are protected against
	 * concurrent reconfiguration/addition/deletion */
	for_each_resource(resource, &drbd_resources) {
		for_each_connection(connection, resource) {
			if (resource != adm_ctx.resource &&
			    nla_len(adm_ctx.my_addr) == connection->transport.my_addr_len &&
			    !memcmp(nla_data(adm_ctx.my_addr), &connection->transport.my_addr,
				    connection->transport.my_addr_len)) {
				retcode = ERR_LOCAL_ADDR;
				goto out;
			}

			if (nla_len(adm_ctx.peer_addr) == connection->transport.peer_addr_len &&
			    !memcmp(nla_data(adm_ctx.peer_addr), &connection->transport.peer_addr,
				    connection->transport.peer_addr_len)) {
				retcode = ERR_PEER_ADDR;
				goto out;
			}
		}
	}

	/* allocation not in the IO path, drbdsetup / netlink process context */
	new_net_conf = kzalloc(sizeof(*new_net_conf), GFP_KERNEL);
	if (!new_net_conf) {
		retcode = ERR_NOMEM;
		goto out;
	}

	set_net_conf_defaults(new_net_conf);

	err = net_conf_from_attrs(new_net_conf, info);
	if (err && err != -ENOMSG) {
		retcode = ERR_MANDATORY_TAG;
		drbd_msg_put_info(adm_ctx.reply_skb, from_attrs_err_to_txt(err));
		goto fail;
	}

	retcode = 0;
	if (adm_ctx.resource->res_opts.node_id == new_net_conf->peer_node_id)
		retcode = ERR_INVALID_REQUEST;
	for_each_connection(connection, adm_ctx.resource) {
		if (connection->transport.net_conf->peer_node_id == new_net_conf->peer_node_id)
			retcode = ERR_INVALID_REQUEST;
	}
	if (retcode) {
		drbd_err(adm_ctx.resource, "Peer node id %d is not unique\n",
			 new_net_conf->peer_node_id);
		retcode = ERR_INVALID_REQUEST;
		goto fail;
	}

	transport_name = new_net_conf->transport_name[0] ? new_net_conf->transport_name : "tcp";
	tr_class = drbd_find_transport_class(transport_name);
	if (!tr_class) {
		retcode = ERR_CREATE_TRANSPORT;
		goto fail;
	}

	if (!try_module_get(tr_class->module)) {
		retcode = ERR_CREATE_TRANSPORT;
		goto fail;
	}

	connection = drbd_create_connection(adm_ctx.resource, tr_class->instance_size);
	if (!connection) {
		retcode = ERR_NOMEM;
		goto fail_put_transport;
	}

	transport = &connection->transport;
	err = tr_class->init(transport);
	if (err) {
		retcode = ERR_CREATE_TRANSPORT;
		goto fail_free_connection;
	}

	retcode = check_net_options(connection, new_net_conf);
	if (retcode != NO_ERROR)
		goto fail_free_connection;

	retcode = alloc_crypto(&crypto, new_net_conf);
	if (retcode != NO_ERROR)
		goto fail_free_connection;

	((char *)new_net_conf->shared_secret)[SHARED_SECRET_MAX-1] = 0;

	mutex_lock(&adm_ctx.resource->conf_update);
	idr_for_each_entry(&adm_ctx.resource->devices, device, i) {
		int id;

		retcode = ERR_NOMEM;
		peer_device = create_peer_device(device, connection);
		if (!peer_device)
			goto unlock_fail_free_connection;
		id = idr_alloc(&connection->peer_devices, peer_device,
			       device->vnr, device->vnr + 1, GFP_KERNEL);
		if (id < 0)
			goto unlock_fail_free_connection;
	}

	spin_lock_irq(&adm_ctx.resource->req_lock);
	list_add_tail_rcu(&connection->connections, &adm_ctx.resource->connections);
	idr_for_each_entry(&connection->peer_devices, peer_device, i) {
		struct drbd_device *device = peer_device->device;

		peer_device->resync_susp_other_c[NOW] =
			is_resync_target_in_other_connection(peer_device);
		list_add_rcu(&peer_device->peer_devices, &device->peer_devices);
		kref_get(&connection->kref);
		kref_debug_get(&connection->kref_debug, 3);
		kref_get(&device->kref);
		kref_debug_get(&device->kref_debug, 1);
		peer_devices++;
	}
	spin_unlock_irq(&adm_ctx.resource->req_lock);

	old_net_conf = connection->transport.net_conf;
	if (old_net_conf) {
		retcode = ERR_NET_CONFIGURED;
		goto unlock_fail_free_connection;
	}
	rcu_assign_pointer(connection->transport.net_conf, new_net_conf);
	connection->fencing_policy = new_net_conf->fencing_policy;

	connection->cram_hmac_tfm = crypto.cram_hmac_tfm;
	connection->integrity_tfm = crypto.integrity_tfm;
	connection->csums_tfm = crypto.csums_tfm;
	connection->verify_tfm = crypto.verify_tfm;

	transport->my_addr_len = nla_len(adm_ctx.my_addr);
	memcpy(&transport->my_addr, nla_data(adm_ctx.my_addr), transport->my_addr_len);
	transport->peer_addr_len = nla_len(adm_ctx.peer_addr);
	memcpy(&transport->peer_addr, nla_data(adm_ctx.peer_addr), transport->peer_addr_len);

	idr_for_each_entry(&connection->peer_devices, peer_device, i)
		peer_device->node_id = connection->transport.net_conf->peer_node_id;

	if (connection->transport.net_conf->peer_node_id > adm_ctx.resource->max_node_id)
		adm_ctx.resource->max_node_id = connection->transport.net_conf->peer_node_id;

	/* Make sure we have a bitmap slot for this peer id on each device */
	idr_for_each_entry(&connection->peer_devices, peer_device, i) {
		unsigned int bitmap_index;

		device = peer_device->device;
		if (!get_ldev(device))
			continue;

		bitmap_index = device->ldev->md.peers[new_net_conf->peer_node_id].bitmap_index;
		if (bitmap_index != -1) {
			peer_device->bitmap_index = bitmap_index;
		} else {
			int slots_available;

			allocate_bitmap_slots = true;

			slots_available = device->bitmap->bm_max_peers - used_bitmap_slots(device->ldev);
			if (slots_available <= 0) {
				drbd_err(device, "Not enough free bitmap "
					 "slots (available=%d, needed=%d)\n",
					 slots_available, 1);
				put_ldev(device);
				retcode = ERR_INVALID_REQUEST;
				goto unlock_fail_free_connection;
			}
		}

		put_ldev(device);
	}
	if (allocate_bitmap_slots) {
		idr_for_each_entry(&connection->peer_devices, peer_device, i) {
			unsigned int bitmap_index;

			device = peer_device->device;
			if (!get_ldev(device))
				continue;
			if (peer_device->bitmap_index != -1)
				goto next_device_2;
			for (bitmap_index = 0; bitmap_index < device->bitmap->bm_max_peers; bitmap_index++) {
				if (bitmap_index_vacant(device->ldev, bitmap_index)) {
					const int node_id = new_net_conf->peer_node_id;
					struct drbd_peer_md *peer_md = &device->ldev->md.peers[node_id];

					peer_md->bitmap_index = bitmap_index;
					drbd_md_mark_dirty(device);
					peer_device->bitmap_index = bitmap_index;
					peer_md->flags &= ~MDF_NODE_EXISTS; /* it is a peer now */
					goto next_device_2;
				}
			}
			drbd_err(device, "Not enough free bitmap slots\n");
			put_ldev(device);
			retcode = ERR_INVALID_REQUEST;
			goto unlock_fail_free_connection;

		next_device_2:
			put_ldev(device);
		}
	}

	connection_to_info(&connection_info, connection);
	flags = (peer_devices--) ? NOTIFY_CONTINUES : 0;
	mutex_lock(&notification_mutex);
	notify_connection_state(NULL, 0, connection, &connection_info, NOTIFY_CREATE | flags);
	idr_for_each_entry(&connection->peer_devices, peer_device, i) {
		struct peer_device_info peer_device_info;

		peer_device_to_info(&peer_device_info, peer_device);
		flags = (peer_devices--) ? NOTIFY_CONTINUES : 0;
		notify_peer_device_state(NULL, 0, peer_device, &peer_device_info, NOTIFY_CREATE | flags);
	}
	mutex_unlock(&notification_mutex);
	mutex_unlock(&adm_ctx.resource->conf_update);

	idr_for_each_entry(&connection->peer_devices, peer_device, i) {
		if (get_ldev_if_state(peer_device->device, D_NEGOTIATING)) {
			err = drbd_attach_peer_device(peer_device);
			put_ldev(peer_device->device);
			if (err) {
				retcode = ERR_NOMEM;
				goto fail_free_connection;
			}
		}
		peer_device->send_cnt = 0;
		peer_device->recv_cnt = 0;
	}

	retcode = change_cstate(connection, C_UNCONNECTED, CS_VERBOSE);

	drbd_debugfs_connection_add(connection); /* after ->net_conf was assigned */
	drbd_thread_start(&connection->sender);
	goto out;

unlock_fail_free_connection:
	mutex_unlock(&adm_ctx.resource->conf_update);
fail_free_connection:
	drbd_transport_shutdown(connection, DESTROY_TRANSPORT);

	if (!list_empty(&connection->connections)) {
		drbd_unregister_connection(connection);
		synchronize_rcu();
	}
	drbd_put_connection(connection);
	goto out;
fail_put_transport:
	module_put(tr_class->module);
fail:
	free_crypto(&crypto);
	kfree(new_net_conf);
out:
	mutex_unlock(&adm_ctx.resource->adm_mutex);
	drbd_adm_finish(&adm_ctx, info, retcode);
	return 0;
}

static enum drbd_state_rv conn_try_disconnect(struct drbd_connection *connection, bool force)
{
	struct drbd_resource *resource = connection->resource;
	enum drbd_state_rv rv;

    repeat:
	rv = change_cstate(connection, C_DISCONNECTING, force ? CS_HARD : 0);
	if (rv == SS_CW_FAILED_BY_PEER) {
		enum drbd_conn_state cstate;

		spin_lock_irq(&resource->req_lock);
		cstate = connection->cstate[NOW];
		spin_unlock_irq(&resource->req_lock);
		if (cstate < C_CONNECTED)
			goto repeat;
	}

	switch (rv) {
	case SS_ALREADY_STANDALONE:
		rv = SS_SUCCESS;
		break;
	case SS_IS_DISKLESS:
	case SS_LOWER_THAN_OUTDATED:
		rv = change_cstate(connection, C_DISCONNECTING, CS_HARD);
	default:;
		/* no special handling necessary */
	}

	if (rv >= SS_SUCCESS) {
		enum drbd_state_rv rv2;
		struct drbd_peer_device *peer_device;
		int vnr;

		/* No one else can reconfigure the network while I am here.
		 * The state handling only uses drbd_thread_stop_nowait(),
		 * we want to really wait here until the receiver is no more.
		 */
		drbd_thread_stop(&connection->receiver);

		/* Race breaker.  This additional state change request may be
		 * necessary, if this was a forced disconnect during a receiver
		 * restart.  We may have "killed" the receiver thread just
		 * after drbd_receiver() returned.  Typically, we should be
		 * C_STANDALONE already, now, and this becomes a no-op.
		 */
		rv2 = change_cstate(connection, C_STANDALONE, CS_VERBOSE | CS_HARD);
		if (rv2 < SS_SUCCESS)
			drbd_err(connection,
				"unexpected rv2=%d in conn_try_disconnect()\n",
				rv2);
		/* Make sure the sender thread has actually stopped: state
		 * handling only does drbd_thread_stop_nowait().
		 */
		drbd_thread_stop(&connection->sender);

		drbd_unregister_connection(connection);

		/*
		 * Flush the resource work queue to make sure that no more
		 * events like state change notifications for this connection
		 * are queued: we want the "destroy" event to come last.
		 */
		drbd_flush_workqueue(&resource->work);

		mutex_lock(&notification_mutex);
		idr_for_each_entry(&connection->peer_devices, peer_device, vnr)
			notify_peer_device_state(NULL, 0, peer_device, NULL,
						 NOTIFY_DESTROY | NOTIFY_CONTINUES);
		notify_connection_state(NULL, 0, connection, NULL, NOTIFY_DESTROY);
		mutex_unlock(&notification_mutex);
		synchronize_rcu();
		drbd_put_connection(connection);
	}
	return rv;
}

int drbd_adm_disconnect(struct sk_buff *skb, struct genl_info *info)
{
	struct drbd_config_context adm_ctx;
	struct disconnect_parms parms;
	struct drbd_connection *connection;
	enum drbd_state_rv rv;
	enum drbd_ret_code retcode;
	int err;

	retcode = drbd_adm_prepare(&adm_ctx, skb, info, DRBD_ADM_NEED_CONNECTION);
	if (!adm_ctx.reply_skb)
		return retcode;

	connection = adm_ctx.connection;
	memset(&parms, 0, sizeof(parms));
	if (info->attrs[DRBD_NLA_DISCONNECT_PARMS]) {
		err = disconnect_parms_from_attrs(&parms, info);
		if (err) {
			retcode = ERR_MANDATORY_TAG;
			drbd_msg_put_info(adm_ctx.reply_skb, from_attrs_err_to_txt(err));
			goto fail;
		}
	}

	mutex_lock(&adm_ctx.resource->adm_mutex);
	mutex_lock(&connection->resource->conf_update);
	rv = conn_try_disconnect(connection, parms.force_disconnect);
	mutex_unlock(&connection->resource->conf_update);
	if (rv < SS_SUCCESS)
		retcode = rv;  /* FIXME: Type mismatch. */
	else
		retcode = NO_ERROR;
	mutex_unlock(&adm_ctx.resource->adm_mutex);
 fail:
	drbd_adm_finish(&adm_ctx, info, retcode);
	return 0;
}

void resync_after_online_grow(struct drbd_peer_device *peer_device)
{
	struct drbd_connection *connection = peer_device->connection;
	struct drbd_device *device = peer_device->device;
	bool sync_source;

	drbd_info(peer_device, "Resync of new storage after online grow\n");
	if (device->resource->role[NOW] != connection->peer_role[NOW])
		sync_source = (device->resource->role[NOW] == R_PRIMARY);
	else
		sync_source = test_bit(RESOLVE_CONFLICTS,
				       &peer_device->connection->transport.flags);

	if (!sync_source && connection->agreed_pro_version < 110) {
		stable_change_repl_state(peer_device, L_WF_SYNC_UUID,
					 CS_VERBOSE | CS_SERIALIZE);
		return;
	}
	drbd_start_resync(peer_device, sync_source ? L_SYNC_SOURCE : L_SYNC_TARGET);
}

int drbd_adm_resize(struct sk_buff *skb, struct genl_info *info)
{
	struct drbd_config_context adm_ctx;
	struct disk_conf *old_disk_conf, *new_disk_conf = NULL;
	struct resize_parms rs;
	struct drbd_device *device;
	enum drbd_ret_code retcode;
	enum determine_dev_size dd;
	bool change_al_layout = false;
	enum dds_flags ddsf;
	sector_t u_size;
	int err;
	struct drbd_peer_device *peer_device;
	bool has_primary;

	retcode = drbd_adm_prepare(&adm_ctx, skb, info, DRBD_ADM_NEED_MINOR);
	if (!adm_ctx.reply_skb)
		return retcode;

	mutex_lock(&adm_ctx.resource->adm_mutex);
	device = adm_ctx.device;
	if (!get_ldev(device)) {
		retcode = ERR_NO_DISK;
		goto fail;
	}

	memset(&rs, 0, sizeof(struct resize_parms));
	rs.al_stripes = device->ldev->md.al_stripes;
	rs.al_stripe_size = device->ldev->md.al_stripe_size_4k * 4;
	if (info->attrs[DRBD_NLA_RESIZE_PARMS]) {
		err = resize_parms_from_attrs(&rs, info);
		if (err) {
			retcode = ERR_MANDATORY_TAG;
			drbd_msg_put_info(adm_ctx.reply_skb, from_attrs_err_to_txt(err));
			goto fail_ldev;
		}
	}

	device = adm_ctx.device;
	for_each_peer_device(peer_device, device) {
		if (peer_device->repl_state[NOW] > L_ESTABLISHED) {
			retcode = ERR_RESIZE_RESYNC;
			goto fail_ldev;
		}
	}

	has_primary = device->resource->role[NOW] == R_PRIMARY;
	if (!has_primary) {
		for_each_peer_device(peer_device, device) {
			if (peer_device->connection->peer_role[NOW] == R_PRIMARY) {
				has_primary = true;
				break;
			}
		}
	}
	if (!has_primary) {
		retcode = ERR_NO_PRIMARY;
		goto fail_ldev;
	}

	for_each_peer_device(peer_device, device) {
		if (rs.no_resync && peer_device->connection->agreed_pro_version < 93) {
			retcode = ERR_NEED_APV_93;
			goto fail_ldev;
		}
	}

	rcu_read_lock();
	u_size = rcu_dereference(device->ldev->disk_conf)->disk_size;
	rcu_read_unlock();
	if (u_size != (sector_t)rs.resize_size) {
		new_disk_conf = kmalloc(sizeof(struct disk_conf), GFP_KERNEL);
		if (!new_disk_conf) {
			retcode = ERR_NOMEM;
			goto fail_ldev;
		}
	}

	if (device->ldev->md.al_stripes != rs.al_stripes ||
	    device->ldev->md.al_stripe_size_4k != rs.al_stripe_size / 4) {
		u32 al_size_k = rs.al_stripes * rs.al_stripe_size;

		if (al_size_k > (16 * 1024 * 1024)) {
			retcode = ERR_MD_LAYOUT_TOO_BIG;
			goto fail_ldev;
		}

		if (al_size_k < (32768 >> 10)) {
			retcode = ERR_MD_LAYOUT_TOO_SMALL;
			goto fail_ldev;
		}

		/* Removed this pre-condition while merging from 8.4 to 9.0
		if (device->state.conn != C_CONNECTED && !rs.resize_force) {
			retcode = ERR_MD_LAYOUT_CONNECTED;
			goto fail_ldev;
		} */

		change_al_layout = true;
	}

	device->ldev->known_size = drbd_get_capacity(device->ldev->backing_bdev);

	if (new_disk_conf) {
		mutex_lock(&device->resource->conf_update);
		old_disk_conf = device->ldev->disk_conf;
		*new_disk_conf = *old_disk_conf;
		new_disk_conf->disk_size = (sector_t)rs.resize_size;
		rcu_assign_pointer(device->ldev->disk_conf, new_disk_conf);
		mutex_unlock(&device->resource->conf_update);
		synchronize_rcu();
		kfree(old_disk_conf);
	}

	ddsf = (rs.resize_force ? DDSF_FORCED : 0) | (rs.no_resync ? DDSF_NO_RESYNC : 0);
	dd = drbd_determine_dev_size(device, ddsf, change_al_layout ? &rs : NULL);
	drbd_md_sync(device);
	put_ldev(device);
	if (dd == DS_ERROR) {
		retcode = ERR_NOMEM_BITMAP;
		goto fail;
	} else if (dd == DS_ERROR_SPACE_MD) {
		retcode = ERR_MD_LAYOUT_NO_FIT;
		goto fail;
	} else if (dd == DS_ERROR_SHRINK) {
		retcode = ERR_IMPLICIT_SHRINK;
		goto fail;
	}

	for_each_peer_device(peer_device, device) {
		if (peer_device->repl_state[NOW] == L_ESTABLISHED) {
			if (dd == DS_GREW)
				set_bit(RESIZE_PENDING, &peer_device->flags);
			drbd_send_uuids(peer_device, 0, 0);
			drbd_send_sizes(peer_device, 1, ddsf);
		}
	}

 fail:
	mutex_unlock(&adm_ctx.resource->adm_mutex);
	drbd_adm_finish(&adm_ctx, info, retcode);
	return 0;

 fail_ldev:
	put_ldev(device);
	goto fail;
}

int drbd_adm_resource_opts(struct sk_buff *skb, struct genl_info *info)
{
	struct drbd_config_context adm_ctx;
	enum drbd_ret_code retcode;
	struct res_opts res_opts;
	int err;

	retcode = drbd_adm_prepare(&adm_ctx, skb, info, DRBD_ADM_NEED_RESOURCE);
	if (!adm_ctx.reply_skb)
		return retcode;

	res_opts = adm_ctx.resource->res_opts;
	if (should_set_defaults(info))
		set_res_opts_defaults(&res_opts);

	err = res_opts_from_attrs_for_change(&res_opts, info);
	if (err) {
		retcode = ERR_MANDATORY_TAG;
		drbd_msg_put_info(adm_ctx.reply_skb, from_attrs_err_to_txt(err));
		goto fail;
	}

	mutex_lock(&adm_ctx.resource->adm_mutex);
	err = set_resource_options(adm_ctx.resource, &res_opts);
	if (err) {
		retcode = ERR_INVALID_REQUEST;
		if (err == -ENOMEM)
			retcode = ERR_NOMEM;
	}
	mutex_unlock(&adm_ctx.resource->adm_mutex);

fail:
	drbd_adm_finish(&adm_ctx, info, retcode);
	return 0;
}

static enum drbd_state_rv invalidate_resync(struct drbd_peer_device *peer_device)
{
	struct drbd_resource *resource = peer_device->connection->resource;
	enum drbd_state_rv rv;

	drbd_flush_workqueue(&peer_device->connection->sender_work);

	rv = change_repl_state(peer_device, L_STARTING_SYNC_T, CS_SERIALIZE);

	if (rv < SS_SUCCESS && rv != SS_NEED_CONNECTION)
		rv = stable_change_repl_state(peer_device, L_STARTING_SYNC_T,
			CS_VERBOSE | CS_SERIALIZE);

	wait_event_interruptible(resource->state_wait,
				 peer_device->repl_state[NOW] != L_STARTING_SYNC_T);

	return rv;
}

static enum drbd_state_rv invalidate_no_resync(struct drbd_device *device) __must_hold(local)
{
	struct drbd_resource *resource = device->resource;
	struct drbd_peer_device *peer_device;
	struct drbd_connection *connection;
	unsigned long irq_flags;
	enum drbd_state_rv rv;

	begin_state_change(resource, &irq_flags, CS_VERBOSE);
	for_each_connection(connection, resource) {
		peer_device = conn_peer_device(connection, device->vnr);
		if (peer_device->repl_state[NOW] >= L_ESTABLISHED) {
			abort_state_change(resource, &irq_flags);
			return SS_UNKNOWN_ERROR;
		}
	}
	__change_disk_state(device, D_INCONSISTENT);
	rv = end_state_change(resource, &irq_flags);

	if (rv >= SS_SUCCESS) {
		drbd_bitmap_io(device, &drbd_bmio_set_all_n_write,
			       "set_n_write from invalidate",
			       BM_LOCK_CLEAR | BM_LOCK_BULK,
			       NULL);
	}

	return rv;
}

int drbd_adm_invalidate(struct sk_buff *skb, struct genl_info *info)
{
	struct drbd_config_context adm_ctx;
	struct drbd_peer_device *sync_from_peer_device = NULL;
	struct drbd_resource *resource;
	struct drbd_device *device;
	int retcode = 0; /* enum drbd_ret_code rsp. enum drbd_state_rv */

	retcode = drbd_adm_prepare(&adm_ctx, skb, info, DRBD_ADM_NEED_MINOR);
	if (!adm_ctx.reply_skb)
		return retcode;

	device = adm_ctx.device;

	if (!get_ldev(device)) {
		retcode = ERR_NO_DISK;
		goto out_no_ldev;
	}

	resource = device->resource;

	if (info->attrs[DRBD_NLA_INVALIDATE_PARMS]) {
		struct invalidate_parms inv = {};
		int err;

		inv.sync_from_peer_node_id = -1;
		err = invalidate_parms_from_attrs(&inv, info);
		if (err) {
			retcode = ERR_MANDATORY_TAG;
			drbd_msg_put_info(adm_ctx.reply_skb, from_attrs_err_to_txt(err));
			goto out_no_adm_mutex;
		}

		if (inv.sync_from_peer_node_id != -1) {
			struct drbd_connection *connection =
				drbd_connection_by_node_id(resource, inv.sync_from_peer_node_id);
			sync_from_peer_device = conn_peer_device(connection, device->vnr);
		}
	}

	mutex_lock(&resource->adm_mutex);

	/* If there is still bitmap IO pending, probably because of a previous
	 * resync just being finished, wait for it before requesting a new resync.
	 * Also wait for its after_state_ch(). */
	drbd_suspend_io(device, READ_AND_WRITE);
	wait_event(device->misc_wait, list_empty(&device->pending_bitmap_work));

	do {
		struct drbd_connection *connection;

		if (sync_from_peer_device) {
			retcode = invalidate_resync(sync_from_peer_device);

			if (retcode >= SS_SUCCESS)
				break;
		}

		for_each_connection(connection, resource) {
			struct drbd_peer_device *peer_device;

			peer_device = conn_peer_device(connection, device->vnr);
			retcode = invalidate_resync(peer_device);
			if (retcode >= SS_SUCCESS)
				goto out;
		}

		retcode = invalidate_no_resync(device);
	} while (retcode == SS_UNKNOWN_ERROR);

out:
	drbd_resume_io(device);
	mutex_unlock(&resource->adm_mutex);
out_no_adm_mutex:
	put_ldev(device);
out_no_ldev:
	drbd_adm_finish(&adm_ctx, info, retcode);
	return 0;
}

static int drbd_bmio_set_susp_al(struct drbd_device *device, struct drbd_peer_device *peer_device) __must_hold(local)
{
	int rv;

	rv = drbd_bmio_set_n_write(device, peer_device);
	drbd_try_suspend_al(device);
	return rv;
}

int drbd_adm_invalidate_peer(struct sk_buff *skb, struct genl_info *info)
{
	struct drbd_config_context adm_ctx;
	struct drbd_peer_device *peer_device;
	struct drbd_resource *resource;
	struct drbd_device *device;
	int retcode; /* enum drbd_ret_code rsp. enum drbd_state_rv */

	retcode = drbd_adm_prepare(&adm_ctx, skb, info, DRBD_ADM_NEED_PEER_DEVICE);
	if (!adm_ctx.reply_skb)
		return retcode;

	peer_device = adm_ctx.peer_device;
	device = peer_device->device;
	resource = device->resource;

	if (!get_ldev(device)) {
		retcode = ERR_NO_DISK;
		goto out;
	}

	mutex_lock(&resource->adm_mutex);

	drbd_suspend_io(device, READ_AND_WRITE);
	wait_event(device->misc_wait, list_empty(&device->pending_bitmap_work));
	drbd_flush_workqueue(&peer_device->connection->sender_work);
	retcode = stable_change_repl_state(peer_device, L_STARTING_SYNC_S, CS_SERIALIZE);

	if (retcode < SS_SUCCESS) {
		if (retcode == SS_NEED_CONNECTION && resource->role[NOW] == R_PRIMARY) {
			/* The peer will get a resync upon connect anyways.
			 * Just make that into a full resync. */
			retcode = change_peer_disk_state(peer_device, D_INCONSISTENT,
							 CS_VERBOSE | CS_WAIT_COMPLETE | CS_SERIALIZE);
			if (retcode >= SS_SUCCESS) {
				if (drbd_bitmap_io(adm_ctx.device, &drbd_bmio_set_susp_al,
						   "set_n_write from invalidate_peer",
						   BM_LOCK_CLEAR | BM_LOCK_BULK, peer_device))
					retcode = ERR_IO_MD_DISK;
			}
		} else
			retcode = stable_change_repl_state(peer_device, L_STARTING_SYNC_S,
							   CS_VERBOSE | CS_SERIALIZE);
	}
	drbd_resume_io(device);

	mutex_unlock(&resource->adm_mutex);
	put_ldev(device);
out:
	drbd_adm_finish(&adm_ctx, info, retcode);
	return 0;
}

int drbd_adm_pause_sync(struct sk_buff *skb, struct genl_info *info)
{
	struct drbd_config_context adm_ctx;
	struct drbd_peer_device *peer_device;
	enum drbd_ret_code retcode;

	retcode = drbd_adm_prepare(&adm_ctx, skb, info, DRBD_ADM_NEED_PEER_DEVICE);
	if (!adm_ctx.reply_skb)
		return retcode;

	mutex_lock(&adm_ctx.resource->adm_mutex);

	peer_device = adm_ctx.peer_device;
	if (change_resync_susp_user(peer_device, true,
			CS_VERBOSE | CS_WAIT_COMPLETE | CS_SERIALIZE) == SS_NOTHING_TO_DO)
		retcode = ERR_PAUSE_IS_SET;

	mutex_unlock(&adm_ctx.resource->adm_mutex);
	drbd_adm_finish(&adm_ctx, info, retcode);
	return 0;
}

int drbd_adm_resume_sync(struct sk_buff *skb, struct genl_info *info)
{
	struct drbd_config_context adm_ctx;
	struct drbd_peer_device *peer_device;
	enum drbd_ret_code retcode;

	retcode = drbd_adm_prepare(&adm_ctx, skb, info, DRBD_ADM_NEED_PEER_DEVICE);
	if (!adm_ctx.reply_skb)
		return retcode;

	mutex_lock(&adm_ctx.resource->adm_mutex);

	peer_device = adm_ctx.peer_device;
	if (change_resync_susp_user(peer_device, false,
			CS_VERBOSE | CS_WAIT_COMPLETE | CS_SERIALIZE) == SS_NOTHING_TO_DO) {

		if (peer_device->repl_state[NOW] == L_PAUSED_SYNC_S ||
		    peer_device->repl_state[NOW] == L_PAUSED_SYNC_T) {
			if (peer_device->resync_susp_dependency[NOW])
				retcode = ERR_PIC_AFTER_DEP;
			else if (peer_device->resync_susp_peer[NOW])
				retcode = ERR_PIC_PEER_DEP;
			else
				retcode = ERR_PAUSE_IS_CLEAR;
		} else {
			retcode = ERR_PAUSE_IS_CLEAR;
		}
	}

	mutex_unlock(&adm_ctx.resource->adm_mutex);
	drbd_adm_finish(&adm_ctx, info, retcode);
	return 0;
}

int drbd_adm_suspend_io(struct sk_buff *skb, struct genl_info *info)
{
	struct drbd_config_context adm_ctx;
	struct drbd_resource *resource;
	enum drbd_ret_code retcode;

	retcode = drbd_adm_prepare(&adm_ctx, skb, info, DRBD_ADM_NEED_MINOR);
	if (!adm_ctx.reply_skb)
		return retcode;
	resource = adm_ctx.device->resource;
	mutex_lock(&resource->adm_mutex);

	retcode = stable_state_change(resource,
		change_io_susp_user(resource, true,
			      CS_VERBOSE | CS_WAIT_COMPLETE | CS_SERIALIZE));

	mutex_unlock(&resource->adm_mutex);
	drbd_adm_finish(&adm_ctx, info, retcode);
	return 0;
}

int drbd_adm_resume_io(struct sk_buff *skb, struct genl_info *info)
{
	struct drbd_config_context adm_ctx;
	struct drbd_resource *resource;
	struct drbd_device *device;
	unsigned long irq_flags;
	int retcode; /* enum drbd_ret_code rsp. enum drbd_state_rv */

	retcode = drbd_adm_prepare(&adm_ctx, skb, info, DRBD_ADM_NEED_MINOR);
	if (!adm_ctx.reply_skb)
		return retcode;

	mutex_lock(&adm_ctx.resource->adm_mutex);
	device = adm_ctx.device;
	resource = device->resource;
	if (test_and_clear_bit(NEW_CUR_UUID, &device->flags))
		drbd_uuid_new_current(device, false);
	drbd_suspend_io(device, READ_AND_WRITE);
	begin_state_change(resource, &irq_flags, CS_VERBOSE | CS_WAIT_COMPLETE | CS_SERIALIZE);
	__change_io_susp_user(resource, false);
	__change_io_susp_no_data(resource, false);
	__change_io_susp_fencing(resource, false);
	retcode = end_state_change(resource, &irq_flags);
	if (retcode == SS_SUCCESS) {
		struct drbd_peer_device *peer_device;

		for_each_peer_device(peer_device, device) {
			struct drbd_connection *connection = peer_device->connection;

			if (peer_device->repl_state[NOW] < L_ESTABLISHED)
				tl_clear(connection);
			if (device->disk_state[NOW] == D_DISKLESS ||
			    device->disk_state[NOW] == D_FAILED ||
			    device->disk_state[NOW] == D_DETACHING)
				tl_restart(connection, FAIL_FROZEN_DISK_IO);
		}
	}
	drbd_resume_io(device);
	mutex_unlock(&adm_ctx.resource->adm_mutex);
	drbd_adm_finish(&adm_ctx, info, retcode);
	return 0;
}

int drbd_adm_outdate(struct sk_buff *skb, struct genl_info *info)
{
	struct drbd_config_context adm_ctx;
	enum drbd_ret_code retcode;

	retcode = drbd_adm_prepare(&adm_ctx, skb, info, DRBD_ADM_NEED_MINOR);
	if (!adm_ctx.reply_skb)
		return retcode;
	mutex_lock(&adm_ctx.resource->adm_mutex);

	retcode = stable_state_change(adm_ctx.device->resource,
		change_disk_state(adm_ctx.device, D_OUTDATED,
			      CS_VERBOSE | CS_WAIT_COMPLETE | CS_SERIALIZE));

	mutex_unlock(&adm_ctx.resource->adm_mutex);
	drbd_adm_finish(&adm_ctx, info, retcode);
	return 0;
}

static int nla_put_drbd_cfg_context(struct sk_buff *skb,
				    struct drbd_resource *resource,
				    struct drbd_connection *connection,
				    struct drbd_device *device)
{
	struct nlattr *nla;
	nla = nla_nest_start(skb, DRBD_NLA_CFG_CONTEXT);
	if (!nla)
		goto nla_put_failure;
	if (device)
		nla_put_u32(skb, T_ctx_volume, device->vnr);
	if (resource)
		nla_put_string(skb, T_ctx_resource_name, resource->name);
	if (connection) {
		if (connection->transport.my_addr_len)
			nla_put(skb, T_ctx_my_addr,
				connection->transport.my_addr_len, &connection->transport.my_addr);
		if (connection->transport.peer_addr_len)
			nla_put(skb, T_ctx_peer_addr,
				connection->transport.peer_addr_len, &connection->transport.peer_addr);
		rcu_read_lock();
		if (connection->transport.net_conf && connection->transport.net_conf->name)
			nla_put_string(skb, T_ctx_conn_name, connection->transport.net_conf->name);
		rcu_read_unlock();
	}
	nla_nest_end(skb, nla);
	return 0;

nla_put_failure:
	if (nla)
		nla_nest_cancel(skb, nla);
	return -EMSGSIZE;
}

/*
 * The generic netlink dump callbacks are called outside the genl_lock(), so
 * they cannot use the simple attribute parsing code which uses global
 * attribute tables.
 */
static struct nlattr *find_cfg_context_attr(const struct nlmsghdr *nlh, int attr)
{
	const unsigned hdrlen = GENL_HDRLEN + GENL_MAGIC_FAMILY_HDRSZ;
	const int maxtype = ARRAY_SIZE(drbd_cfg_context_nl_policy) - 1;
	struct nlattr *nla;

	nla = nla_find(nlmsg_attrdata(nlh, hdrlen), nlmsg_attrlen(nlh, hdrlen),
		       DRBD_NLA_CFG_CONTEXT);
	if (!nla)
		return NULL;
	return drbd_nla_find_nested(maxtype, nla, __nla_type(attr));
}

static void resource_to_info(struct resource_info *, struct drbd_resource *);

int drbd_adm_dump_resources(struct sk_buff *skb, struct netlink_callback *cb)
{
	struct drbd_genlmsghdr *dh;
	struct drbd_resource *resource;
	struct resource_info resource_info;
	struct resource_statistics resource_statistics;
	int err;

	rcu_read_lock();
	if (cb->args[0]) {
		for_each_resource_rcu(resource, &drbd_resources)
			if (resource == (struct drbd_resource *)cb->args[0])
				goto found_resource;
		err = 0;  /* resource was probably deleted */
		goto out;
	}
	resource = list_entry(&drbd_resources,
			      struct drbd_resource, resources);

found_resource:
	list_for_each_entry_continue_rcu(resource, &drbd_resources, resources) {
		goto put_result;
	}
	err = 0;
	goto out;

put_result:
	dh = genlmsg_put(skb, NETLINK_CB_PORTID(cb->skb),
			cb->nlh->nlmsg_seq, &drbd_genl_family,
			NLM_F_MULTI, DRBD_ADM_GET_RESOURCES);
	err = -ENOMEM;
	if (!dh)
		goto out;
	dh->minor = -1U;
	dh->ret_code = NO_ERROR;
	err = nla_put_drbd_cfg_context(skb, resource, NULL, NULL);
	if (err)
		goto out;
	err = res_opts_to_skb(skb, &resource->res_opts, !capable(CAP_SYS_ADMIN));
	if (err)
		goto out;
	resource_to_info(&resource_info, resource);
	err = resource_info_to_skb(skb, &resource_info, !capable(CAP_SYS_ADMIN));
	if (err)
		goto out;
	resource_statistics.res_stat_write_ordering = resource->write_ordering;
	err = resource_statistics_to_skb(skb, &resource_statistics, !capable(CAP_SYS_ADMIN));
	if (err)
		goto out;
	cb->args[0] = (long)resource;
	genlmsg_end(skb, dh);
	err = 0;

out:
	rcu_read_unlock();
	if (err)
		return err;
	return skb->len;
}

static void device_to_statistics(struct device_statistics *s,
				 struct drbd_device *device)
{
	memset(s, 0, sizeof(*s));
	s->dev_upper_blocked = !may_inc_ap_bio(device);
	if (get_ldev(device)) {
		struct drbd_md *md = &device->ldev->md;
		u64 *history_uuids = (u64 *)s->history_uuids;
		struct request_queue *q;
		int n;

		spin_lock_irq(&md->uuid_lock);
		s->dev_current_uuid = md->current_uuid;
		BUILD_BUG_ON(sizeof(s->history_uuids) != sizeof(md->history_uuids));
		for (n = 0; n < ARRAY_SIZE(md->history_uuids); n++)
			history_uuids[n] = md->history_uuids[n];
		s->history_uuids_len = sizeof(s->history_uuids);
		spin_unlock_irq(&md->uuid_lock);

		s->dev_disk_flags = md->flags;
		q = bdev_get_queue(device->ldev->backing_bdev);
		s->dev_lower_blocked =
			bdi_congested(&q->backing_dev_info,
				      (1 << BDI_async_congested) |
				      (1 << BDI_sync_congested));
		put_ldev(device);
	}
	s->dev_size = drbd_get_capacity(device->this_bdev);
	s->dev_read = device->read_cnt;
	s->dev_write = device->writ_cnt;
	s->dev_al_writes = device->al_writ_cnt;
	s->dev_bm_writes = device->bm_writ_cnt;
	s->dev_upper_pending = atomic_read(&device->ap_bio_cnt[READ]) +
		atomic_read(&device->ap_bio_cnt[WRITE]);
	s->dev_lower_pending = atomic_read(&device->local_cnt);
	s->dev_al_suspended = test_bit(AL_SUSPENDED, &device->flags);
	s->dev_exposed_data_uuid = device->exposed_data_uuid;
}

static int put_resource_in_arg0(struct netlink_callback *cb, int holder_nr)
{
	if (cb->args[0]) {
		struct drbd_resource *resource =
			(struct drbd_resource *)cb->args[0];
		kref_debug_put(&resource->kref_debug, holder_nr); /* , 6); , 7); */
		kref_put(&resource->kref, drbd_destroy_resource);
	}

	return 0;
}

int drbd_adm_dump_devices_done(struct netlink_callback *cb) {
	return put_resource_in_arg0(cb, 7);
}

static void device_to_info(struct device_info *, struct drbd_device *);

int drbd_adm_dump_devices(struct sk_buff *skb, struct netlink_callback *cb)
{
	struct nlattr *resource_filter;
	struct drbd_resource *resource;
	struct drbd_device *uninitialized_var(device);
	int minor, err, retcode;
	struct drbd_genlmsghdr *dh;
	struct device_info device_info;
	struct device_statistics device_statistics;
	struct idr *idr_to_search;

	resource = (struct drbd_resource *)cb->args[0];
	if (!cb->args[0] && !cb->args[1]) {
		resource_filter = find_cfg_context_attr(cb->nlh, T_ctx_resource_name);
		if (resource_filter) {
			retcode = ERR_RES_NOT_KNOWN;
			resource = drbd_find_resource(nla_data(resource_filter));
			if (!resource)
				goto put_result;
			kref_debug_get(&resource->kref_debug, 7);
			cb->args[0] = (long)resource;
		}
	}

	rcu_read_lock();
	minor = cb->args[1];
	idr_to_search = resource ? &resource->devices : &drbd_devices;
	device = idr_get_next(idr_to_search, &minor);
	if (!device) {
		err = 0;
		goto out;
	}
	idr_for_each_entry_continue(idr_to_search, device, minor) {
		retcode = NO_ERROR;
		goto put_result;  /* only one iteration */
	}
	err = 0;
	goto out;  /* no more devices */

put_result:
	dh = genlmsg_put(skb, NETLINK_CB_PORTID(cb->skb),
			cb->nlh->nlmsg_seq, &drbd_genl_family,
			NLM_F_MULTI, DRBD_ADM_GET_DEVICES);
	err = -ENOMEM;
	if (!dh)
		goto out;
	dh->ret_code = retcode;
	dh->minor = -1U;
	if (retcode == NO_ERROR) {
		dh->minor = device->minor;
		err = nla_put_drbd_cfg_context(skb, device->resource, NULL, device);
		if (err)
			goto out;
		if (get_ldev(device)) {
			struct disk_conf *disk_conf =
				rcu_dereference(device->ldev->disk_conf);

			err = disk_conf_to_skb(skb, disk_conf, !capable(CAP_SYS_ADMIN));
			put_ldev(device);
			if (err)
				goto out;
		}
		err = device_conf_to_skb(skb, &device->device_conf, !capable(CAP_SYS_ADMIN));
		if (err)
			goto out;
		device_to_info(&device_info, device);
		err = device_info_to_skb(skb, &device_info, !capable(CAP_SYS_ADMIN));
		if (err)
			goto out;

		device_to_statistics(&device_statistics, device);
		err = device_statistics_to_skb(skb, &device_statistics, !capable(CAP_SYS_ADMIN));
		if (err)
			goto out;
		cb->args[1] = minor + 1;
	}
	genlmsg_end(skb, dh);
	err = 0;

out:
	rcu_read_unlock();
	if (err)
		return err;
	return skb->len;
}

int drbd_adm_dump_connections_done(struct netlink_callback *cb)
{
	return put_resource_in_arg0(cb, 6);
}

enum { SINGLE_RESOURCE, ITERATE_RESOURCES };

int drbd_adm_dump_connections(struct sk_buff *skb, struct netlink_callback *cb)
{
	struct nlattr *resource_filter;
	struct drbd_resource *resource = NULL, *next_resource;
	struct drbd_connection *uninitialized_var(connection);
	int err = 0, retcode;
	struct drbd_genlmsghdr *dh;
	struct connection_info connection_info;
	struct connection_statistics connection_statistics;

	rcu_read_lock();
	resource = (struct drbd_resource *)cb->args[0];
	if (!cb->args[0]) {
		resource_filter = find_cfg_context_attr(cb->nlh, T_ctx_resource_name);
		if (resource_filter) {
			retcode = ERR_RES_NOT_KNOWN;
			resource = drbd_find_resource(nla_data(resource_filter));
			if (!resource)
				goto put_result;
			kref_debug_get(&resource->kref_debug, 6);
			cb->args[0] = (long)resource;
			cb->args[1] = SINGLE_RESOURCE;
		}
	}
	if (!resource) {
		if (list_empty(&drbd_resources))
			goto out;
		resource = list_first_entry(&drbd_resources, struct drbd_resource, resources);
		kref_get(&resource->kref);
		kref_debug_get(&resource->kref_debug, 6);
		cb->args[0] = (long)resource;
		cb->args[1] = ITERATE_RESOURCES;
	}

    next_resource:
	rcu_read_unlock();
	mutex_lock(&resource->conf_update);
	rcu_read_lock();
	if (cb->args[2]) {
		for_each_connection_rcu(connection, resource)
			if (connection == (struct drbd_connection *)cb->args[2])
				goto found_connection;
		/* connection was probably deleted */
		goto no_more_connections;
	}
	connection = list_entry(&resource->connections, struct drbd_connection, connections);

found_connection:
	list_for_each_entry_continue_rcu(connection, &resource->connections, connections) {
		retcode = NO_ERROR;
		goto put_result;  /* only one iteration */
	}

no_more_connections:
	if (cb->args[1] == ITERATE_RESOURCES) {
		for_each_resource_rcu(next_resource, &drbd_resources) {
			if (next_resource == resource)
				goto found_resource;
		}
		/* resource was probably deleted */
	}
	goto out;

found_resource:
	list_for_each_entry_continue_rcu(next_resource, &drbd_resources, resources) {
		mutex_unlock(&resource->conf_update);
		kref_debug_put(&resource->kref_debug, 6);
		kref_put(&resource->kref, drbd_destroy_resource);
		resource = next_resource;
		kref_get(&resource->kref);
		kref_debug_get(&resource->kref_debug, 6);
		cb->args[0] = (long)resource;
		cb->args[2] = 0;
		goto next_resource;
	}
	goto out;  /* no more resources */

put_result:
	dh = genlmsg_put(skb, NETLINK_CB_PORTID(cb->skb),
			cb->nlh->nlmsg_seq, &drbd_genl_family,
			NLM_F_MULTI, DRBD_ADM_GET_CONNECTIONS);
	err = -ENOMEM;
	if (!dh)
		goto out;
	dh->ret_code = retcode;
	dh->minor = -1U;
	if (retcode == NO_ERROR) {
		struct net_conf *net_conf;

		err = nla_put_drbd_cfg_context(skb, resource, connection, NULL);
		if (err)
			goto out;
		net_conf = rcu_dereference(connection->transport.net_conf);
		if (net_conf) {
			err = net_conf_to_skb(skb, net_conf, !capable(CAP_SYS_ADMIN));
			if (err)
				goto out;
		}
		connection_to_info(&connection_info, connection);
		err = connection_info_to_skb(skb, &connection_info, !capable(CAP_SYS_ADMIN));
		if (err)
			goto out;
		connection_statistics.conn_congested = test_bit(NET_CONGESTED, &connection->transport.flags);
		err = connection_statistics_to_skb(skb, &connection_statistics, !capable(CAP_SYS_ADMIN));
		if (err)
			goto out;
		cb->args[2] = (long)connection;
	}
	genlmsg_end(skb, dh);
	err = 0;

out:
	rcu_read_unlock();
	if (resource)
		mutex_unlock(&resource->conf_update);
	if (err)
		return err;
	return skb->len;
}

static void peer_device_to_statistics(struct peer_device_statistics *s,
				      struct drbd_peer_device *peer_device)
{
	struct drbd_device *device = peer_device->device;

	memset(s, 0, sizeof(*s));
	s->peer_dev_received = peer_device->recv_cnt;
	s->peer_dev_sent = peer_device->send_cnt;
	s->peer_dev_pending = atomic_read(&peer_device->ap_pending_cnt) +
			      atomic_read(&peer_device->rs_pending_cnt);
	s->peer_dev_unacked = atomic_read(&peer_device->unacked_cnt);
	s->peer_dev_out_of_sync = drbd_bm_total_weight(peer_device) << (BM_BLOCK_SHIFT - 9);
	s->peer_dev_resync_failed = peer_device->rs_failed << (BM_BLOCK_SHIFT - 9);
	if (get_ldev(device)) {
		struct drbd_md *md = &device->ldev->md;
		struct drbd_peer_md *peer_md = &md->peers[peer_device->node_id];

		spin_lock_irq(&md->uuid_lock);
		s->peer_dev_bitmap_uuid = peer_md->bitmap_uuid;
		spin_unlock_irq(&md->uuid_lock);
		s->peer_dev_flags = peer_md->flags;
		put_ldev(device);
	}
}

int drbd_adm_dump_peer_devices_done(struct netlink_callback *cb)
{
	return put_resource_in_arg0(cb, 9);
}

int drbd_adm_dump_peer_devices(struct sk_buff *skb, struct netlink_callback *cb)
{
	struct nlattr *resource_filter;
	struct drbd_resource *resource;
	struct drbd_device *uninitialized_var(device);
	struct drbd_peer_device *peer_device = NULL;
	int minor, err, retcode;
	struct drbd_genlmsghdr *dh;
	struct idr *idr_to_search;

	resource = (struct drbd_resource *)cb->args[0];
	if (!cb->args[0] && !cb->args[1]) {
		resource_filter = find_cfg_context_attr(cb->nlh, T_ctx_resource_name);
		if (resource_filter) {
			retcode = ERR_RES_NOT_KNOWN;
			resource = drbd_find_resource(nla_data(resource_filter));
			if (!resource)
				goto put_result;
			kref_debug_get(&resource->kref_debug, 9);
		}
		cb->args[0] = (long)resource;
	}

	rcu_read_lock();
	minor = cb->args[1];
	idr_to_search = resource ? &resource->devices : &drbd_devices;
	device = idr_find(idr_to_search, minor);
	if (!device) {
next_device:
		minor++;
		cb->args[2] = 0;
		device = idr_get_next(idr_to_search, &minor);
		if (!device) {
			err = 0;
			goto out;
		}
	}
	if (cb->args[2]) {
		for_each_peer_device(peer_device, device)
			if (peer_device == (struct drbd_peer_device *)cb->args[2])
				goto found_peer_device;
		/* peer device was probably deleted */
		goto next_device;
	}
	/* Make peer_device point to the list head (not the first entry). */
	peer_device = list_entry(&device->peer_devices, struct drbd_peer_device, peer_devices);

found_peer_device:
	list_for_each_entry_continue_rcu(peer_device, &device->peer_devices, peer_devices) {
		retcode = NO_ERROR;
		goto put_result;  /* only one iteration */
	}
	goto next_device;

put_result:
	dh = genlmsg_put(skb, NETLINK_CB_PORTID(cb->skb),
			cb->nlh->nlmsg_seq, &drbd_genl_family,
			NLM_F_MULTI, DRBD_ADM_GET_PEER_DEVICES);
	err = -ENOMEM;
	if (!dh)
		goto out;
	dh->ret_code = retcode;
	dh->minor = -1U;
	if (retcode == NO_ERROR) {
		struct peer_device_info peer_device_info;
		struct peer_device_statistics peer_device_statistics;
		struct peer_device_conf *peer_device_conf;

		dh->minor = minor;
		err = nla_put_drbd_cfg_context(skb, device->resource, peer_device->connection, device);
		if (err)
			goto out;
		peer_device_to_info(&peer_device_info, peer_device);
		err = peer_device_info_to_skb(skb, &peer_device_info, !capable(CAP_SYS_ADMIN));
		if (err)
			goto out;
		peer_device_to_statistics(&peer_device_statistics, peer_device);
		err = peer_device_statistics_to_skb(skb, &peer_device_statistics, !capable(CAP_SYS_ADMIN));
		if (err)
			goto out;
		peer_device_conf = rcu_dereference(peer_device->conf);
		if (peer_device_conf) {
			err = peer_device_conf_to_skb(skb, peer_device_conf, !capable(CAP_SYS_ADMIN));
			if (err)
				goto out;
		}

		cb->args[1] = minor;
		cb->args[2] = (long)peer_device;
	}
	genlmsg_end(skb, dh);
	err = 0;

out:
	rcu_read_unlock();
	if (err)
		return err;
	return skb->len;
}

int drbd_adm_get_timeout_type(struct sk_buff *skb, struct genl_info *info)
{
	struct drbd_config_context adm_ctx;
	struct drbd_peer_device *peer_device;
	enum drbd_ret_code retcode;
	struct timeout_parms tp;
	int err;

	retcode = drbd_adm_prepare(&adm_ctx, skb, info, DRBD_ADM_NEED_PEER_DEVICE);
	if (!adm_ctx.reply_skb)
		return retcode;
	peer_device = adm_ctx.peer_device;

	tp.timeout_type =
		peer_device->disk_state[NOW] == D_OUTDATED ? UT_PEER_OUTDATED :
		test_bit(USE_DEGR_WFC_T, &peer_device->flags) ? UT_DEGRADED :
		UT_DEFAULT;

	err = timeout_parms_to_priv_skb(adm_ctx.reply_skb, &tp);
	if (err) {
		nlmsg_free(adm_ctx.reply_skb);
		return err;
	}

	drbd_adm_finish(&adm_ctx, info, retcode);
	return 0;
}

int drbd_adm_start_ov(struct sk_buff *skb, struct genl_info *info)
{
	struct drbd_config_context adm_ctx;
	struct drbd_device *device;
	struct drbd_peer_device *peer_device;
	enum drbd_ret_code retcode;
	struct start_ov_parms parms;

	retcode = drbd_adm_prepare(&adm_ctx, skb, info, DRBD_ADM_NEED_PEER_DEVICE);
	if (!adm_ctx.reply_skb)
		return retcode;

	peer_device = adm_ctx.peer_device;
	device = peer_device->device;

	/* resume from last known position, if possible */
	parms.ov_start_sector = peer_device->ov_start_sector;
	parms.ov_stop_sector = ULLONG_MAX;
	if (info->attrs[DRBD_NLA_START_OV_PARMS]) {
		int err = start_ov_parms_from_attrs(&parms, info);
		if (err) {
			retcode = ERR_MANDATORY_TAG;
			drbd_msg_put_info(adm_ctx.reply_skb, from_attrs_err_to_txt(err));
			goto out;
		}
	}
	mutex_lock(&adm_ctx.resource->adm_mutex);

	/* w_make_ov_request expects position to be aligned */
	peer_device->ov_start_sector = parms.ov_start_sector & ~(BM_SECT_PER_BIT-1);
	peer_device->ov_stop_sector = parms.ov_stop_sector;

	/* If there is still bitmap IO pending, e.g. previous resync or verify
	 * just being finished, wait for it before requesting a new resync. */
	drbd_suspend_io(device, READ_AND_WRITE);
	wait_event(device->misc_wait, list_empty(&device->pending_bitmap_work));
	retcode = stable_change_repl_state(peer_device,
		L_VERIFY_S, CS_VERBOSE | CS_WAIT_COMPLETE | CS_SERIALIZE);
	drbd_resume_io(device);

	mutex_unlock(&adm_ctx.resource->adm_mutex);
out:
	drbd_adm_finish(&adm_ctx, info, retcode);
	return 0;
}

static bool should_skip_initial_sync(struct drbd_peer_device *peer_device)
{
	return peer_device->repl_state[NOW] == L_ESTABLISHED &&
	       peer_device->connection->agreed_pro_version >= 90 &&
	       drbd_current_uuid(peer_device->device) == UUID_JUST_CREATED;
}

int drbd_adm_new_c_uuid(struct sk_buff *skb, struct genl_info *info)
{
	struct drbd_config_context adm_ctx;
	struct drbd_device *device;
	struct drbd_peer_device *peer_device;
	enum drbd_ret_code retcode;
	int err;
	struct new_c_uuid_parms args;

	retcode = drbd_adm_prepare(&adm_ctx, skb, info, DRBD_ADM_NEED_MINOR);
	if (!adm_ctx.reply_skb)
		return retcode;

	device = adm_ctx.device;
	memset(&args, 0, sizeof(args));
	if (info->attrs[DRBD_NLA_NEW_C_UUID_PARMS]) {
		err = new_c_uuid_parms_from_attrs(&args, info);
		if (err) {
			retcode = ERR_MANDATORY_TAG;
			drbd_msg_put_info(adm_ctx.reply_skb, from_attrs_err_to_txt(err));
			goto out_nolock;
		}
	}

	mutex_lock(&adm_ctx.resource->adm_mutex);
	down(&device->resource->state_sem);

	if (!get_ldev(device)) {
		retcode = ERR_NO_DISK;
		goto out;
	}

	/* this is "skip initial sync", assume to be clean */
	for_each_peer_device(peer_device, device) {
		if (args.clear_bm && should_skip_initial_sync(peer_device))
			drbd_info(peer_device, "Preparing to skip initial sync\n");
		else if (peer_device->repl_state[NOW] != L_OFF) {
			retcode = ERR_CONNECTED;
			goto out_dec;
		}
	}

	for_each_peer_device(peer_device, device)
		drbd_uuid_set_bitmap(peer_device, 0); /* Rotate UI_BITMAP to History 1, etc... */
	drbd_uuid_new_current(device, false); /* New current, previous to UI_BITMAP */

	if (args.clear_bm) {
		unsigned long irq_flags;

		err = drbd_bitmap_io(device, &drbd_bmio_clear_all_n_write,
			"clear_n_write from new_c_uuid", BM_LOCK_ALL, NULL);
		if (err) {
			drbd_err(device, "Writing bitmap failed with %d\n",err);
			retcode = ERR_IO_MD_DISK;
		}
		for_each_peer_device(peer_device, device) {
			if (should_skip_initial_sync(peer_device)) {
				drbd_send_uuids(peer_device, UUID_FLAG_SKIP_INITIAL_SYNC, 0);
				_drbd_uuid_set_bitmap(peer_device, 0);
				drbd_print_uuids(peer_device, "cleared bitmap UUID");
			}
		}
		begin_state_change(device->resource, &irq_flags, CS_VERBOSE);
		__change_disk_state(device, D_UP_TO_DATE);
		for_each_peer_device(peer_device, device) {
			if (should_skip_initial_sync(peer_device))
				__change_peer_disk_state(peer_device, D_UP_TO_DATE);
		}
		end_state_change(device->resource, &irq_flags);
	}

	drbd_md_sync(device);
out_dec:
	put_ldev(device);
out:
	up(&device->resource->state_sem);
out_nolock:
	mutex_unlock(&adm_ctx.resource->adm_mutex);
	drbd_adm_finish(&adm_ctx, info, retcode);
	return 0;
}

static enum drbd_ret_code
drbd_check_resource_name(struct drbd_config_context *adm_ctx)
{
	const char *name = adm_ctx->resource_name;
	if (!name || !name[0]) {
		drbd_msg_put_info(adm_ctx->reply_skb, "resource name missing");
		return ERR_MANDATORY_TAG;
	}
	/* if we want to use these in sysfs/configfs/debugfs some day,
	 * we must not allow slashes */
	if (strchr(name, '/')) {
		drbd_msg_put_info(adm_ctx->reply_skb, "invalid resource name");
		return ERR_INVALID_REQUEST;
	}
	return NO_ERROR;
}

static void resource_to_info(struct resource_info *info,
			     struct drbd_resource *resource)
{
	info->res_role = resource->role[NOW];
	info->res_susp = resource->susp[NOW];
	info->res_susp_nod = resource->susp_nod[NOW];
	info->res_susp_fen = resource->susp_fen[NOW];
}

int drbd_adm_new_resource(struct sk_buff *skb, struct genl_info *info)
{
	struct drbd_config_context adm_ctx;
	struct drbd_resource *resource;
	enum drbd_ret_code retcode;
	struct res_opts res_opts;
	int err;

	retcode = drbd_adm_prepare(&adm_ctx, skb, info, 0);
	if (!adm_ctx.reply_skb)
		return retcode;

	set_res_opts_defaults(&res_opts);
	err = res_opts_from_attrs(&res_opts, info);
	if (err && err != -ENOMSG) {
		retcode = ERR_MANDATORY_TAG;
		drbd_msg_put_info(adm_ctx.reply_skb, from_attrs_err_to_txt(err));
		goto out;
	}

	retcode = drbd_check_resource_name(&adm_ctx);
	if (retcode != NO_ERROR)
		goto out;

	if (adm_ctx.resource)
		goto out;

	if (!try_module_get(THIS_MODULE)) {
		pr_err("drbd: Could not get a module reference\n");
		retcode = ERR_INVALID_REQUEST;
		goto out;
	}

	mutex_lock(&resources_mutex);
	resource = drbd_create_resource(adm_ctx.resource_name, &res_opts);
	mutex_unlock(&resources_mutex);

	if (resource) {
		struct resource_info resource_info;

		mutex_lock(&notification_mutex);
		resource_to_info(&resource_info, resource);
		notify_resource_state(NULL, 0, resource, &resource_info, NOTIFY_CREATE);
		mutex_unlock(&notification_mutex);
	} else {
		module_put(THIS_MODULE);
		retcode = ERR_NOMEM;
	}

out:
	drbd_adm_finish(&adm_ctx, info, retcode);
	return 0;
}

static void device_to_info(struct device_info *info,
			   struct drbd_device *device)
{
	info->dev_disk_state = device->disk_state[NOW];
}

int drbd_adm_new_minor(struct sk_buff *skb, struct genl_info *info)
{
	struct drbd_config_context adm_ctx;
	struct drbd_genlmsghdr *dh = info->userhdr;
	struct device_conf device_conf;
	struct drbd_resource *resource;
	struct drbd_device *device;
	enum drbd_ret_code retcode;
	int err;

	retcode = drbd_adm_prepare(&adm_ctx, skb, info, DRBD_ADM_NEED_RESOURCE);
	if (!adm_ctx.reply_skb)
		return retcode;

	set_device_conf_defaults(&device_conf);
	err = device_conf_from_attrs(&device_conf, info);
	if (err && err != -ENOMSG) {
		retcode = ERR_MANDATORY_TAG;
		drbd_msg_put_info(adm_ctx.reply_skb, from_attrs_err_to_txt(err));
		goto out;
	}

	if (dh->minor > MINORMASK) {
		drbd_msg_put_info(adm_ctx.reply_skb, "requested minor out of range");
		retcode = ERR_INVALID_REQUEST;
		goto out;
	}
	if (adm_ctx.volume > DRBD_VOLUME_MAX) {
		drbd_msg_put_info(adm_ctx.reply_skb, "requested volume id out of range");
		retcode = ERR_INVALID_REQUEST;
		goto out;
	}

	if (adm_ctx.device)
		goto out;

	resource = adm_ctx.resource;
	mutex_lock(&resource->conf_update);
	for(;;) {
		retcode = drbd_create_device(&adm_ctx, dh->minor, &device_conf, &device);
		if (retcode != ERR_NOMEM ||
		    schedule_timeout_interruptible(HZ / 10))
			break;
		/* Keep retrying until the memory allocations eventually succeed. */
	}
	if (retcode == NO_ERROR) {
		struct drbd_peer_device *peer_device;
		struct device_info info;
		unsigned int peer_devices = 0;
		enum drbd_notification_type flags;

		for_each_peer_device(peer_device, device)
			peer_devices++;

		device_to_info(&info, device);
		mutex_lock(&notification_mutex);
		flags = (peer_devices--) ? NOTIFY_CONTINUES : 0;
		notify_device_state(NULL, 0, device, &info, NOTIFY_CREATE | flags);
		for_each_peer_device(peer_device, device) {
			struct peer_device_info peer_device_info;

			peer_device_to_info(&peer_device_info, peer_device);
			flags = (peer_devices--) ? NOTIFY_CONTINUES : 0;
			notify_peer_device_state(NULL, 0, peer_device, &peer_device_info,
						 NOTIFY_CREATE | flags);
		}
		mutex_unlock(&notification_mutex);
	}
	mutex_unlock(&resource->conf_update);
out:
	drbd_adm_finish(&adm_ctx, info, retcode);
	return 0;
}

static enum drbd_ret_code adm_del_minor(struct drbd_device *device)
{
	struct drbd_resource *resource = device->resource;
	struct drbd_peer_device *peer_device;
	enum drbd_ret_code ret;

	spin_lock_irq(&resource->req_lock);
	if (device->disk_state[NOW] == D_DISKLESS &&
	    device->open_ro_cnt == 0 && device->open_rw_cnt == 0) {
		set_bit(UNREGISTERED, &device->flags);
		ret = NO_ERROR;
	} else {
		ret = ERR_MINOR_CONFIGURED;
	}
	spin_unlock_irq(&resource->req_lock);

	if (ret != NO_ERROR)
		return ret;

	for_each_peer_device(peer_device, device)
		stable_change_repl_state(peer_device, L_OFF,
					 CS_VERBOSE | CS_WAIT_COMPLETE);

	/*
	 * Flush the resource work queue to make sure that no more events like
	 * state change notifications for this device are queued: we want the
	 * "destroy" event to come last.
	 */
	drbd_flush_workqueue(&resource->work);

	drbd_unregister_device(device);

	mutex_lock(&notification_mutex);
	for_each_peer_device(peer_device, device)
		notify_peer_device_state(NULL, 0, peer_device, NULL,
					 NOTIFY_DESTROY | NOTIFY_CONTINUES);
	notify_device_state(NULL, 0, device, NULL, NOTIFY_DESTROY);
	mutex_unlock(&notification_mutex);
	synchronize_rcu();
	drbd_put_device(device);

	return ret;
}

int drbd_adm_del_minor(struct sk_buff *skb, struct genl_info *info)
{
	struct drbd_config_context adm_ctx;
	enum drbd_ret_code retcode;

	retcode = drbd_adm_prepare(&adm_ctx, skb, info, DRBD_ADM_NEED_MINOR);
	if (!adm_ctx.reply_skb)
		return retcode;

	mutex_lock(&adm_ctx.resource->adm_mutex);
	retcode = adm_del_minor(adm_ctx.device);
	mutex_unlock(&adm_ctx.resource->adm_mutex);

	drbd_adm_finish(&adm_ctx, info, retcode);
	return 0;
}

static int adm_del_resource(struct drbd_resource *resource)
{
	int err;

	/*
	 * Flush the resource work queue to make sure that no more events like
	 * state change notifications are queued: we want the "destroy" event
	 * to come last.
	 */
	drbd_flush_workqueue(&resource->work);

	mutex_lock(&resources_mutex);
	err = ERR_NET_CONFIGURED;
	if (!list_empty(&resource->connections))
		goto out;
	err = ERR_RES_IN_USE;
	if (!idr_is_empty(&resource->devices))
		goto out;
	err = NO_ERROR;

	mutex_lock(&notification_mutex);
	notify_resource_state(NULL, 0, resource, NULL, NOTIFY_DESTROY);
	mutex_unlock(&notification_mutex);

	list_del_rcu(&resource->resources);
	drbd_debugfs_resource_cleanup(resource);
	synchronize_rcu();
	drbd_free_resource(resource);
out:
	mutex_unlock(&resources_mutex);
	return err;
}

int drbd_adm_down(struct sk_buff *skb, struct genl_info *info)
{
	struct drbd_config_context adm_ctx;
	struct drbd_resource *resource;
	struct drbd_connection *connection, *tmp;
	struct drbd_device *device;
	int retcode; /* enum drbd_ret_code rsp. enum drbd_state_rv */
	unsigned i;

	retcode = drbd_adm_prepare(&adm_ctx, skb, info, DRBD_ADM_NEED_RESOURCE);
	if (!adm_ctx.reply_skb)
		return retcode;

	resource = adm_ctx.resource;
	mutex_lock(&resource->adm_mutex);
	/* demote */
	retcode = drbd_set_role(resource, R_SECONDARY, false);
	if (retcode < SS_SUCCESS) {
		drbd_msg_put_info(adm_ctx.reply_skb, "failed to demote");
		goto out;
	}

	mutex_lock(&resource->conf_update);
	for_each_connection_safe(connection, tmp, resource) {
		retcode = conn_try_disconnect(connection, 0);
		if (retcode < SS_SUCCESS) {
			drbd_msg_put_info(adm_ctx.reply_skb, "failed to disconnect");
			goto unlock_out;
		}
	}

	/* detach */
	idr_for_each_entry(&resource->devices, device, i) {
		retcode = adm_detach(device, 0);
		if (retcode < SS_SUCCESS || retcode > NO_ERROR) {
			drbd_msg_put_info(adm_ctx.reply_skb, "failed to detach");
			goto unlock_out;
		}
	}

	/* delete volumes */
	idr_for_each_entry(&resource->devices, device, i) {
		retcode = adm_del_minor(device);
		if (retcode != NO_ERROR) {
			/* "can not happen" */
			drbd_msg_put_info(adm_ctx.reply_skb, "failed to delete volume");
			goto unlock_out;
		}
	}

	retcode = adm_del_resource(resource);

unlock_out:
	mutex_unlock(&resource->conf_update);
out:
	mutex_unlock(&resource->adm_mutex);
	drbd_adm_finish(&adm_ctx, info, retcode);
	return 0;
}

int drbd_adm_del_resource(struct sk_buff *skb, struct genl_info *info)
{
	struct drbd_config_context adm_ctx;
	enum drbd_ret_code retcode;

	retcode = drbd_adm_prepare(&adm_ctx, skb, info, DRBD_ADM_NEED_RESOURCE);
	if (!adm_ctx.reply_skb)
		return retcode;

	retcode = adm_del_resource(adm_ctx.resource);

	drbd_adm_finish(&adm_ctx, info, retcode);
	return 0;
}

static int nla_put_notification_header(struct sk_buff *msg,
				       enum drbd_notification_type type)
{
	struct drbd_notification_header nh = {
		.nh_type = type,
	};

	return drbd_notification_header_to_skb(msg, &nh, true);
}

void notify_resource_state(struct sk_buff *skb,
			   unsigned int seq,
			   struct drbd_resource *resource,
			   struct resource_info *resource_info,
			   enum drbd_notification_type type)
{
	struct resource_statistics resource_statistics;
	struct drbd_genlmsghdr *dh;
	bool multicast = false;
	int err;

	if (!skb) {
		seq = atomic_inc_return(&drbd_genl_seq);
		skb = genlmsg_new(NLMSG_GOODSIZE, GFP_NOIO);
		err = -ENOMEM;
		if (!skb)
			goto failed;
		multicast = true;
	}

	err = -EMSGSIZE;
	dh = genlmsg_put(skb, 0, seq, &drbd_genl_family, 0, DRBD_RESOURCE_STATE);
	if (!dh)
		goto nla_put_failure;
	dh->minor = -1U;
	dh->ret_code = NO_ERROR;
	if (nla_put_drbd_cfg_context(skb, resource, NULL, NULL) ||
	    nla_put_notification_header(skb, type) ||
	    ((type & ~NOTIFY_FLAGS) != NOTIFY_DESTROY &&
	     resource_info_to_skb(skb, resource_info, true)))
		goto nla_put_failure;
	resource_statistics.res_stat_write_ordering = resource->write_ordering;
	err = resource_statistics_to_skb(skb, &resource_statistics, !capable(CAP_SYS_ADMIN));
	if (err)
		goto nla_put_failure;
	genlmsg_end(skb, dh);
	if (multicast) {
		err = drbd_genl_multicast_events(skb, GFP_NOWAIT);
		/* skb has been consumed or freed in netlink_broadcast() */
		if (err && err != -ESRCH)
			goto failed;
	}
	return;

nla_put_failure:
	nlmsg_free(skb);
failed:
	drbd_err(resource, "Error %d while broadcasting event. Event seq:%u\n",
			err, seq);
}

void notify_device_state(struct sk_buff *skb,
			 unsigned int seq,
			 struct drbd_device *device,
			 struct device_info *device_info,
			 enum drbd_notification_type type)
{
	struct device_statistics device_statistics;
	struct drbd_genlmsghdr *dh;
	bool multicast = false;
	int err;

	if (!skb) {
		seq = atomic_inc_return(&drbd_genl_seq);
		skb = genlmsg_new(NLMSG_GOODSIZE, GFP_NOIO);
		err = -ENOMEM;
		if (!skb)
			goto failed;
		multicast = true;
	}

	err = -EMSGSIZE;
	dh = genlmsg_put(skb, 0, seq, &drbd_genl_family, 0, DRBD_DEVICE_STATE);
	if (!dh)
		goto nla_put_failure;
	dh->minor = device->minor;
	dh->ret_code = NO_ERROR;
	if (nla_put_drbd_cfg_context(skb, device->resource, NULL, device) ||
	    nla_put_notification_header(skb, type) ||
	    ((type & ~NOTIFY_FLAGS) != NOTIFY_DESTROY &&
	     device_info_to_skb(skb, device_info, true)))
		goto nla_put_failure;
	device_to_statistics(&device_statistics, device);
	device_statistics_to_skb(skb, &device_statistics, !capable(CAP_SYS_ADMIN));
	genlmsg_end(skb, dh);
	if (multicast) {
		err = drbd_genl_multicast_events(skb, GFP_NOWAIT);
		/* skb has been consumed or freed in netlink_broadcast() */
		if (err && err != -ESRCH)
			goto failed;
	}
	return;

nla_put_failure:
	nlmsg_free(skb);
failed:
	drbd_err(device, "Error %d while broadcasting event. Event seq:%u\n",
		 err, seq);
}

void notify_connection_state(struct sk_buff *skb,
			     unsigned int seq,
			     struct drbd_connection *connection,
			     struct connection_info *connection_info,
			     enum drbd_notification_type type)
{
	struct connection_statistics connection_statistics;
	struct drbd_genlmsghdr *dh;
	bool multicast = false;
	int err;

	if (!skb) {
		seq = atomic_inc_return(&drbd_genl_seq);
		skb = genlmsg_new(NLMSG_GOODSIZE, GFP_NOIO);
		err = -ENOMEM;
		if (!skb)
			goto failed;
		multicast = true;
	}

	err = -EMSGSIZE;
	dh = genlmsg_put(skb, 0, seq, &drbd_genl_family, 0, DRBD_CONNECTION_STATE);
	if (!dh)
		goto nla_put_failure;
	dh->minor = -1U;
	dh->ret_code = NO_ERROR;
	if (nla_put_drbd_cfg_context(skb, connection->resource, connection, NULL) ||
	    nla_put_notification_header(skb, type) ||
	    ((type & ~NOTIFY_FLAGS) != NOTIFY_DESTROY &&
	     connection_info_to_skb(skb, connection_info, true)))
		goto nla_put_failure;
	connection_statistics.conn_congested = test_bit(NET_CONGESTED, &connection->transport.flags);
	connection_statistics_to_skb(skb, &connection_statistics, !capable(CAP_SYS_ADMIN));
	genlmsg_end(skb, dh);
	if (multicast) {
		err = drbd_genl_multicast_events(skb, GFP_NOWAIT);
		/* skb has been consumed or freed in netlink_broadcast() */
		if (err && err != -ESRCH)
			goto failed;
	}
	return;

nla_put_failure:
	nlmsg_free(skb);
failed:
	drbd_err(connection, "Error %d while broadcasting event. Event seq:%u\n",
		 err, seq);
}

void notify_peer_device_state(struct sk_buff *skb,
			      unsigned int seq,
			      struct drbd_peer_device *peer_device,
			      struct peer_device_info *peer_device_info,
			      enum drbd_notification_type type)
{
	struct peer_device_statistics peer_device_statistics;
	struct drbd_resource *resource = peer_device->device->resource;
	struct drbd_genlmsghdr *dh;
	bool multicast = false;
	int err;

	if (!skb) {
		seq = atomic_inc_return(&drbd_genl_seq);
		skb = genlmsg_new(NLMSG_GOODSIZE, GFP_NOIO);
		err = -ENOMEM;
		if (!skb)
			goto failed;
		multicast = true;
	}

	err = -EMSGSIZE;
	dh = genlmsg_put(skb, 0, seq, &drbd_genl_family, 0, DRBD_PEER_DEVICE_STATE);
	if (!dh)
		goto nla_put_failure;
	dh->minor = -1U;
	dh->ret_code = NO_ERROR;
	if (nla_put_drbd_cfg_context(skb, resource, peer_device->connection, peer_device->device) ||
	    nla_put_notification_header(skb, type) ||
	    ((type & ~NOTIFY_FLAGS) != NOTIFY_DESTROY &&
	     peer_device_info_to_skb(skb, peer_device_info, true)))
		goto nla_put_failure;
	peer_device_to_statistics(&peer_device_statistics, peer_device);
	peer_device_statistics_to_skb(skb, &peer_device_statistics, !capable(CAP_SYS_ADMIN));
	genlmsg_end(skb, dh);
	if (multicast) {
		err = drbd_genl_multicast_events(skb, GFP_NOWAIT);
		/* skb has been consumed or freed in netlink_broadcast() */
		if (err && err != -ESRCH)
			goto failed;
	}
	return;

nla_put_failure:
	nlmsg_free(skb);
failed:
	drbd_err(peer_device, "Error %d while broadcasting event. Event seq:%u\n",
		 err, seq);
}

void notify_helper(enum drbd_notification_type type,
		   struct drbd_device *device, struct drbd_connection *connection,
		   const char *name, int status)
{
	struct drbd_resource *resource = device ? device->resource : connection->resource;
	struct drbd_helper_info helper_info;
	unsigned int seq = atomic_inc_return(&drbd_genl_seq);
	struct sk_buff *skb = NULL;
	struct drbd_genlmsghdr *dh;
	int err;

	strlcpy(helper_info.helper_name, name, sizeof(helper_info.helper_name));
	helper_info.helper_name_len = min(strlen(name), sizeof(helper_info.helper_name));
	helper_info.helper_status = status;

	skb = genlmsg_new(NLMSG_GOODSIZE, GFP_NOIO);
	err = -ENOMEM;
	if (!skb)
		goto fail;

	err = -EMSGSIZE;
	dh = genlmsg_put(skb, 0, seq, &drbd_genl_family, 0, DRBD_HELPER);
	if (!dh)
		goto fail;
	dh->minor = device ? device->minor : -1;
	dh->ret_code = NO_ERROR;
	mutex_lock(&notification_mutex);
	if (nla_put_drbd_cfg_context(skb, resource, connection, device) ||
	    nla_put_notification_header(skb, type) ||
	    drbd_helper_info_to_skb(skb, &helper_info, true))
		goto unlock_fail;
	genlmsg_end(skb, dh);
	err = drbd_genl_multicast_events(skb, GFP_NOWAIT);
	skb = NULL;
	/* skb has been consumed or freed in netlink_broadcast() */
	if (err && err != -ESRCH)
		goto unlock_fail;
	mutex_unlock(&notification_mutex);
	return;

unlock_fail:
	mutex_unlock(&notification_mutex);
fail:
	nlmsg_free(skb);
	drbd_err(resource, "Error %d while broadcasting event. Event seq:%u\n",
		 err, seq);
}

static void notify_initial_state_done(struct sk_buff *skb, unsigned int seq)
{
	struct drbd_genlmsghdr *dh;
	int err;

	err = -EMSGSIZE;
	dh = genlmsg_put(skb, 0, seq, &drbd_genl_family, 0, DRBD_INITIAL_STATE_DONE);
	if (!dh)
		goto nla_put_failure;
	dh->minor = -1U;
	dh->ret_code = NO_ERROR;
	if (nla_put_notification_header(skb, NOTIFY_EXISTS))
		goto nla_put_failure;
	genlmsg_end(skb, dh);
	return;

nla_put_failure:
	nlmsg_free(skb);
	pr_err("Error %d sending event. Event seq:%u\n", err, seq);
}

static void free_state_changes(struct list_head *list)
{
	while (!list_empty(list)) {
		struct drbd_state_change *state_change =
			list_first_entry(list, struct drbd_state_change, list);
		list_del(&state_change->list);
		forget_state_change(state_change);
	}
}

static unsigned int notifications_for_state_change(struct drbd_state_change *state_change)
{
	return 1 +
	       state_change->n_connections +
	       state_change->n_devices +
	       state_change->n_devices * state_change->n_connections;
}

static int get_initial_state(struct sk_buff *skb, struct netlink_callback *cb)
{
	struct drbd_state_change *state_change = (struct drbd_state_change *)cb->args[0];
	unsigned int seq = cb->args[2];
	unsigned int n;
	enum drbd_notification_type flags = 0;

	/* There is no need for taking notification_mutex here: it doesn't
	   matter if the initial state events mix with later state chage
	   events; we can always tell the events apart by the NOTIFY_EXISTS
	   flag. */

	cb->args[5]--;
	if (cb->args[5] == 1) {
		notify_initial_state_done(skb, seq);
		goto out;
	}
	n = cb->args[4]++;
	if (cb->args[4] < cb->args[3])
		flags |= NOTIFY_CONTINUES;
	if (n < 1) {
		notify_resource_state_change(skb, seq, state_change->resource,
					     NOTIFY_EXISTS | flags);
		goto next;
	}
	n--;
	if (n < state_change->n_connections) {
		notify_connection_state_change(skb, seq, &state_change->connections[n],
					       NOTIFY_EXISTS | flags);
		goto next;
	}
	n -= state_change->n_connections;
	if (n < state_change->n_devices) {
		notify_device_state_change(skb, seq, &state_change->devices[n],
					   NOTIFY_EXISTS | flags);
		goto next;
	}
	n -= state_change->n_devices;
	if (n < state_change->n_devices * state_change->n_connections) {
		notify_peer_device_state_change(skb, seq, &state_change->peer_devices[n],
						NOTIFY_EXISTS | flags);
		goto next;
	}

next:
	if (cb->args[4] == cb->args[3]) {
		struct drbd_state_change *next_state_change =
			list_entry(state_change->list.next,
				   struct drbd_state_change, list);
		cb->args[0] = (long)next_state_change;
		cb->args[3] = notifications_for_state_change(next_state_change);
		cb->args[4] = 0;
	}
out:
	return skb->len;
}

int drbd_adm_get_initial_state(struct sk_buff *skb, struct netlink_callback *cb)
{
	struct drbd_resource *resource;
	LIST_HEAD(head);

	if (cb->args[5] >= 1) {
		if (cb->args[5] > 1)
			return get_initial_state(skb, cb);
		if (cb->args[0]) {
			struct drbd_state_change *state_change =
				(struct drbd_state_change *)cb->args[0];

			/* connect list to head */
			list_add(&head, &state_change->list);
			free_state_changes(&head);
		}
		return 0;
	}

	cb->args[5] = 2;  /* number of iterations */
	mutex_lock(&resources_mutex);
	for_each_resource(resource, &drbd_resources) {
		struct drbd_state_change *state_change;

		state_change = remember_state_change(resource, GFP_KERNEL);
		if (!state_change) {
			if (!list_empty(&head))
				free_state_changes(&head);
			mutex_unlock(&resources_mutex);
			return -ENOMEM;
		}
		copy_old_to_new_state_change(state_change);
		list_add_tail(&state_change->list, &head);
		cb->args[5] += notifications_for_state_change(state_change);
	}
	mutex_unlock(&resources_mutex);

	if (!list_empty(&head)) {
		struct drbd_state_change *state_change =
			list_entry(head.next, struct drbd_state_change, list);
		cb->args[0] = (long)state_change;
		cb->args[3] = notifications_for_state_change(state_change);
		list_del(&head);  /* detach list from head */
	}

	cb->args[2] = cb->nlh->nlmsg_seq;
	return get_initial_state(skb, cb);
}

int drbd_adm_forget_peer(struct sk_buff *skb, struct genl_info *info)
{
	struct drbd_config_context adm_ctx;
	struct drbd_resource *resource;
	struct drbd_device *device;
	struct forget_peer_parms parms = { };
	enum drbd_state_rv retcode;
	int vnr, peer_node_id, err;

	retcode = drbd_adm_prepare(&adm_ctx, skb, info, DRBD_ADM_NEED_RESOURCE);
	if (!adm_ctx.reply_skb)
		return retcode;

	resource = adm_ctx.resource;

	err = forget_peer_parms_from_attrs(&parms, info);
	if (err) {
		retcode = ERR_MANDATORY_TAG;
		drbd_msg_put_info(adm_ctx.reply_skb, from_attrs_err_to_txt(err));
		goto out;
	}

	peer_node_id = parms.forget_peer_node_id;
	if (drbd_connection_by_node_id(resource, peer_node_id)) {
		retcode = ERR_NET_CONFIGURED;
		goto out;
	}

	if (peer_node_id < 0 || peer_node_id >= DRBD_NODE_ID_MAX) {
		retcode = ERR_INVALID_PEER_NODE_ID;
		goto out;
	}

	mutex_lock(&resource->adm_mutex);
	idr_for_each_entry(&resource->devices, device, vnr) {
		struct drbd_peer_md *peer_md;

		if (!get_ldev(device))
			continue;

		peer_md = &device->ldev->md.peers[peer_node_id];
		if (peer_md->bitmap_index == -1) {
			put_ldev(device);
			retcode = ERR_INVALID_PEER_NODE_ID;
			break;
		}

		peer_md->bitmap_uuid = 0;
		peer_md->flags = 0;
		peer_md->bitmap_index = -1;

		drbd_md_sync(device);
		put_ldev(device);
	}
	mutex_unlock(&resource->adm_mutex);
out:
	drbd_adm_finish(&adm_ctx, info, (enum drbd_ret_code)retcode);
	return 0;

}<|MERGE_RESOLUTION|>--- conflicted
+++ resolved
@@ -2297,27 +2297,16 @@
 		goto out;
 	}
 
-<<<<<<< HEAD
 	drbd_suspend_io(device, READ_AND_WRITE); /* so no-one is stuck in drbd_al_begin_io */
 	retcode = stable_state_change(device->resource,
 		change_disk_state(device, D_DETACHING,
 			CS_VERBOSE | CS_WAIT_COMPLETE | CS_SERIALIZE));
 	/* D_DETACHING will transition to DISKLESS. */
+	drbd_resume_io(device);
 	ret = wait_event_interruptible(device->misc_wait,
 			get_disk_state(device) != D_DETACHING);
 	if (retcode >= SS_SUCCESS)
 		drbd_cleanup_device(device);
-	drbd_resume_io(device);
-=======
-	drbd_suspend_io(device); /* so no-one is stuck in drbd_al_begin_io */
-	drbd_md_get_buffer(device, __func__); /* make sure there is no in-flight meta-data IO */
-	retcode = drbd_request_state(device, NS(disk, D_FAILED));
-	drbd_md_put_buffer(device);
-	/* D_FAILED will transition to DISKLESS. */
-	drbd_resume_io(device);
-	ret = wait_event_interruptible(device->misc_wait,
-			device->state.disk != D_FAILED);
->>>>>>> d44615c9
 	if (retcode == SS_IS_DISKLESS)
 		retcode = SS_NOTHING_TO_DO;
 	if (ret)
