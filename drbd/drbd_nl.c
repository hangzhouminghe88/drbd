/*
   drbd_nl.c

   This file is part of DRBD by Philipp Reisner and Lars Ellenberg.

   Copyright (C) 2001-2008, LINBIT Information Technologies GmbH.
   Copyright (C) 1999-2008, Philipp Reisner <philipp.reisner@linbit.com>.
   Copyright (C) 2002-2008, Lars Ellenberg <lars.ellenberg@linbit.com>.

   drbd is free software; you can redistribute it and/or modify
   it under the terms of the GNU General Public License as published by
   the Free Software Foundation; either version 2, or (at your option)
   any later version.

   drbd is distributed in the hope that it will be useful,
   but WITHOUT ANY WARRANTY; without even the implied warranty of
   MERCHANTABILITY or FITNESS FOR A PARTICULAR PURPOSE.  See the
   GNU General Public License for more details.

   You should have received a copy of the GNU General Public License
   along with drbd; see the file COPYING.  If not, write to
   the Free Software Foundation, 675 Mass Ave, Cambridge, MA 02139, USA.

 */

#include <linux/autoconf.h>
#include <linux/module.h>
#include <linux/drbd.h>
#include <linux/in.h>
#include <linux/fs.h>
#include <linux/file.h>
#include <linux/slab.h>
#include <linux/blkpg.h>
#include <linux/cpumask.h>
#include "drbd_int.h"
#include "drbd_req.h"
#include <asm/unaligned.h>
#include <linux/drbd_limits.h>
#include <linux/kthread.h>

#include <net/genetlink.h>
#if LINUX_VERSION_CODE < KERNEL_VERSION(2,6,31)
/*
 * copied from more recent kernel source
 */
int genl_register_family_with_ops(struct genl_family *family,
	struct genl_ops *ops, size_t n_ops)
{
	int err, i;

	err = genl_register_family(family);
	if (err)
		return err;

<<<<<<< HEAD
	for (i = 0; i < n_ops; ++i, ++ops) {
		err = genl_register_ops(family, ops);
		if (err)
			goto err_out;
	}
	return 0;
err_out:
	genl_unregister_family(family);
	return err;
}
#endif

/* .doit */
// int drbd_adm_create_resource(struct sk_buff *skb, struct genl_info *info);
// int drbd_adm_delete_resource(struct sk_buff *skb, struct genl_info *info);

int drbd_adm_add_minor(struct sk_buff *skb, struct genl_info *info);
int drbd_adm_delete_minor(struct sk_buff *skb, struct genl_info *info);

int drbd_adm_new_resource(struct sk_buff *skb, struct genl_info *info);
int drbd_adm_del_resource(struct sk_buff *skb, struct genl_info *info);
int drbd_adm_down(struct sk_buff *skb, struct genl_info *info);

int drbd_adm_set_role(struct sk_buff *skb, struct genl_info *info);
int drbd_adm_attach(struct sk_buff *skb, struct genl_info *info);
int drbd_adm_disk_opts(struct sk_buff *skb, struct genl_info *info);
int drbd_adm_detach(struct sk_buff *skb, struct genl_info *info);
int drbd_adm_connect(struct sk_buff *skb, struct genl_info *info);
int drbd_adm_net_opts(struct sk_buff *skb, struct genl_info *info);
int drbd_adm_resize(struct sk_buff *skb, struct genl_info *info);
int drbd_adm_start_ov(struct sk_buff *skb, struct genl_info *info);
int drbd_adm_new_c_uuid(struct sk_buff *skb, struct genl_info *info);
int drbd_adm_disconnect(struct sk_buff *skb, struct genl_info *info);
int drbd_adm_invalidate(struct sk_buff *skb, struct genl_info *info);
int drbd_adm_invalidate_peer(struct sk_buff *skb, struct genl_info *info);
int drbd_adm_pause_sync(struct sk_buff *skb, struct genl_info *info);
int drbd_adm_resume_sync(struct sk_buff *skb, struct genl_info *info);
int drbd_adm_suspend_io(struct sk_buff *skb, struct genl_info *info);
int drbd_adm_resume_io(struct sk_buff *skb, struct genl_info *info);
int drbd_adm_outdate(struct sk_buff *skb, struct genl_info *info);
int drbd_adm_resource_opts(struct sk_buff *skb, struct genl_info *info);
int drbd_adm_get_status(struct sk_buff *skb, struct genl_info *info);
int drbd_adm_get_timeout_type(struct sk_buff *skb, struct genl_info *info);
/* .dumpit */
int drbd_adm_get_status_all(struct sk_buff *skb, struct netlink_callback *cb);

#include <linux/drbd_genl_api.h>
#include "drbd_nla.h"
#include <linux/genl_magic_func.h>

/* used blkdev_get_by_path, to claim our meta data device(s) */
static char *drbd_m_holder = "Hands off! this is DRBD's meta data device.";

/* Configuration is strictly serialized, because generic netlink message
 * processing is strictly serialized by the genl_lock().
 * Which means we can use one static global drbd_config_context struct.
 */
static struct drbd_config_context {
	/* assigned from drbd_genlmsghdr */
	unsigned int minor;
	/* assigned from request attributes, if present */
	unsigned int volume;
#define VOLUME_UNSPECIFIED		(-1U)
	/* pointer into the request skb,
	 * limited lifetime! */
	char *resource_name;
	struct nlattr *my_addr;
	struct nlattr *peer_addr;

	/* reply buffer */
	struct sk_buff *reply_skb;
	/* pointer into reply buffer */
	struct drbd_genlmsghdr *reply_dh;
	/* resolved from attributes, if possible */
	struct drbd_conf *mdev;
	struct drbd_tconn *tconn;
} adm_ctx;

struct drbd_md_attribute {
	struct attribute attr;
	ssize_t (*show)(struct drbd_backing_dev *bdev, char *buf);
	/* ssize_t (*store)(struct drbd_backing_dev *bdev, const char *buf, size_t count); */
};

STATIC ssize_t drbd_md_attr_show(struct kobject *, struct attribute *, char *);
static ssize_t current_show(struct drbd_backing_dev *, char *);
static ssize_t bitmap_show(struct drbd_backing_dev *, char *);
static ssize_t history1_show(struct drbd_backing_dev *, char *);
static ssize_t history2_show(struct drbd_backing_dev *, char *);
static void backing_dev_release(struct kobject *kobj);

static struct kobj_type drbd_bdev_kobj_type = {
	.release = backing_dev_release,
	.sysfs_ops = &(struct sysfs_ops) {
		.show = drbd_md_attr_show,
		.store = NULL,
	},
};

#define DRBD_MD_ATTR(_name) struct drbd_md_attribute drbd_md_attr_##_name = __ATTR_RO(_name)

/* since "current" is a macro, the expansion of DRBD_MD_ATTR(current) does not work: */
static struct drbd_md_attribute drbd_md_attr_current = {
	.attr = { .name = "current", .mode = 0444 },
	.show = current_show,
};
static DRBD_MD_ATTR(bitmap);
static DRBD_MD_ATTR(history1);
static DRBD_MD_ATTR(history2);

static struct attribute *drbd_md_attrs[] = {
	&drbd_md_attr_current.attr,
	&drbd_md_attr_bitmap.attr,
	&drbd_md_attr_history1.attr,
	&drbd_md_attr_history2.attr,
	NULL,
};

struct attribute_group drbd_md_attr_group = {
	.attrs = drbd_md_attrs,
	.name = "data_gen_id",
};

STATIC ssize_t drbd_md_attr_show(struct kobject *kobj, struct attribute *attr, char *buffer)
{
	struct drbd_backing_dev *bdev = container_of(kobj, struct drbd_backing_dev, kobject);
	struct drbd_md_attribute *drbd_md_attr = container_of(attr, struct drbd_md_attribute, attr);

	return drbd_md_attr->show(bdev, buffer);
}

static ssize_t show_uuid_value(struct drbd_backing_dev *bdev, enum drbd_uuid_index idx, char *buf)
{
	ssize_t size = 0;

	size = sprintf(buf, "0x%016llX\n", bdev->md.uuid[idx]);

	return size;
}

static ssize_t current_show(struct drbd_backing_dev *bdev, char *buf)
{
	return show_uuid_value(bdev, UI_CURRENT, buf);
}

static ssize_t bitmap_show(struct drbd_backing_dev *bdev, char *buf)
{
	return show_uuid_value(bdev, UI_BITMAP, buf);
}

static ssize_t history1_show(struct drbd_backing_dev *bdev, char *buf)
{
	return show_uuid_value(bdev, UI_HISTORY_START, buf);
}

static ssize_t history2_show(struct drbd_backing_dev *bdev, char *buf)
{
	return show_uuid_value(bdev, UI_HISTORY_END, buf);
}

static void backing_dev_release(struct kobject *kobj)
{
	struct drbd_backing_dev *bdev = container_of(kobj, struct drbd_backing_dev, kobject);
	kfree(bdev);
}

static void drbd_adm_send_reply(struct sk_buff *skb, struct genl_info *info)
{
	genlmsg_end(skb, genlmsg_data(nlmsg_data(nlmsg_hdr(skb))));
	if (genlmsg_reply(skb, info))
		printk(KERN_ERR "drbd: error sending genl reply\n");
}

/* Used on a fresh "drbd_adm_prepare"d reply_skb, this cannot fail: The only
 * reason it could fail was no space in skb, and there are 4k available. */
int drbd_msg_put_info(const char *info)
{
	struct sk_buff *skb = adm_ctx.reply_skb;
	struct nlattr *nla;
	int err = -EMSGSIZE;

	if (!info || !info[0])
		return 0;

	nla = nla_nest_start(skb, DRBD_NLA_CFG_REPLY);
	if (!nla)
		return err;

	err = nla_put_string(skb, T_info_text, info);
	if (err) {
		nla_nest_cancel(skb, nla);
		return err;
	} else
		nla_nest_end(skb, nla);
	return 0;
}

#ifdef COMPAT_HAVE_SECURITY_NETLINK_RECV
#define drbd_security_netlink_recv(skb, cap) \
	security_netlink_recv(skb, cap)
#else
/* see
 * fd77846 security: remove the security_netlink_recv hook as it is equivalent to capable()
 */
static inline bool drbd_security_netlink_recv(struct sk_buff *skb, int cap)
{
	return !capable(cap);
}
#endif

/* This would be a good candidate for a "pre_doit" hook,
 * and per-family private info->pointers.
 * But we need to stay compatible with older kernels.
 * If it returns successfully, adm_ctx members are valid.
 */
#define DRBD_ADM_NEED_MINOR	1
#define DRBD_ADM_NEED_RESOURCE	2
#define DRBD_ADM_NEED_CONNECTION 4
static int drbd_adm_prepare(struct sk_buff *skb, struct genl_info *info,
		unsigned flags)
{
	struct drbd_genlmsghdr *d_in = info->userhdr;
	const u8 cmd = info->genlhdr->cmd;
	int err;

	memset(&adm_ctx, 0, sizeof(adm_ctx));

	/* genl_rcv_msg only checks for CAP_NET_ADMIN on "GENL_ADMIN_PERM" :( */
	if (cmd != DRBD_ADM_GET_STATUS
	&& drbd_security_netlink_recv(skb, CAP_SYS_ADMIN))
	       return -EPERM;

	adm_ctx.reply_skb = genlmsg_new(NLMSG_GOODSIZE, GFP_KERNEL);
	if (!adm_ctx.reply_skb) {
		err = -ENOMEM;
		goto fail;
	}

	adm_ctx.reply_dh = genlmsg_put_reply(adm_ctx.reply_skb,
					info, &drbd_genl_family, 0, cmd);
	/* put of a few bytes into a fresh skb of >= 4k will always succeed.
	 * but anyways */
	if (!adm_ctx.reply_dh) {
		err = -ENOMEM;
		goto fail;
	}

	adm_ctx.reply_dh->minor = d_in->minor;
	adm_ctx.reply_dh->ret_code = NO_ERROR;

	adm_ctx.volume = VOLUME_UNSPECIFIED;
	if (info->attrs[DRBD_NLA_CFG_CONTEXT]) {
		struct nlattr *nla;
		/* parse and validate only */
		err = drbd_cfg_context_from_attrs(NULL, info);
		if (err)
			goto fail;

		/* It was present, and valid,
		 * copy it over to the reply skb. */
		err = nla_put_nohdr(adm_ctx.reply_skb,
				info->attrs[DRBD_NLA_CFG_CONTEXT]->nla_len,
				info->attrs[DRBD_NLA_CFG_CONTEXT]);
		if (err)
			goto fail;

		/* and assign stuff to the global adm_ctx */
		nla = nested_attr_tb[__nla_type(T_ctx_volume)];
		if (nla)
			adm_ctx.volume = nla_get_u32(nla);
		nla = nested_attr_tb[__nla_type(T_ctx_resource_name)];
		if (nla)
			adm_ctx.resource_name = nla_data(nla);
		adm_ctx.my_addr = nested_attr_tb[__nla_type(T_ctx_my_addr)];
		adm_ctx.peer_addr = nested_attr_tb[__nla_type(T_ctx_peer_addr)];
		if ((adm_ctx.my_addr &&
		     nla_len(adm_ctx.my_addr) > sizeof(adm_ctx.tconn->my_addr)) ||
		    (adm_ctx.peer_addr &&
		     nla_len(adm_ctx.peer_addr) > sizeof(adm_ctx.tconn->peer_addr))) {
			err = -EINVAL;
			goto fail;
		}
	}

	adm_ctx.minor = d_in->minor;
	adm_ctx.mdev = minor_to_mdev(d_in->minor);
	adm_ctx.tconn = conn_get_by_name(adm_ctx.resource_name);

	if (!adm_ctx.mdev && (flags & DRBD_ADM_NEED_MINOR)) {
		drbd_msg_put_info("unknown minor");
		return ERR_MINOR_INVALID;
	}
	if (!adm_ctx.tconn && (flags & DRBD_ADM_NEED_RESOURCE)) {
		drbd_msg_put_info("unknown resource");
		return ERR_INVALID_REQUEST;
	}

	if (flags & DRBD_ADM_NEED_CONNECTION) {
		if (adm_ctx.tconn && !(flags & DRBD_ADM_NEED_RESOURCE)) {
			drbd_msg_put_info("no resource name expected");
			return ERR_INVALID_REQUEST;
		}
		if (adm_ctx.mdev) {
			drbd_msg_put_info("no minor number expected");
			return ERR_INVALID_REQUEST;
		}
		if (adm_ctx.my_addr && adm_ctx.peer_addr)
			adm_ctx.tconn = conn_get_by_addrs(nla_data(adm_ctx.my_addr),
							  nla_len(adm_ctx.my_addr),
							  nla_data(adm_ctx.peer_addr),
							  nla_len(adm_ctx.peer_addr));
		if (!adm_ctx.tconn) {
			drbd_msg_put_info("unknown connection");
			return ERR_INVALID_REQUEST;
		}
	}

	/* some more paranoia, if the request was over-determined */
	if (adm_ctx.mdev && adm_ctx.tconn &&
	    adm_ctx.mdev->tconn != adm_ctx.tconn) {
		pr_warning("request: minor=%u, resource=%s; but that minor belongs to connection %s\n",
				adm_ctx.minor, adm_ctx.resource_name,
				adm_ctx.mdev->tconn->name);
		drbd_msg_put_info("minor exists in different resource");
		return ERR_INVALID_REQUEST;
	}
	if (adm_ctx.mdev &&
	    adm_ctx.volume != VOLUME_UNSPECIFIED &&
	    adm_ctx.volume != adm_ctx.mdev->vnr) {
		pr_warning("request: minor=%u, volume=%u; but that minor is volume %u in %s\n",
				adm_ctx.minor, adm_ctx.volume,
				adm_ctx.mdev->vnr, adm_ctx.mdev->tconn->name);
		drbd_msg_put_info("minor exists as different volume");
		return ERR_INVALID_REQUEST;
	}

	return NO_ERROR;

fail:
	nlmsg_free(adm_ctx.reply_skb);
	adm_ctx.reply_skb = NULL;
	return err;
}

static int drbd_adm_finish(struct genl_info *info, int retcode)
{
	if (adm_ctx.tconn) {
		kref_put(&adm_ctx.tconn->kref, &conn_destroy);
		adm_ctx.tconn = NULL;
	}

	if (!adm_ctx.reply_skb)
		return -ENOMEM;

	adm_ctx.reply_dh->ret_code = retcode;
	drbd_adm_send_reply(adm_ctx.reply_skb, info);
	return 0;
}

static void setup_khelper_env(struct drbd_tconn *tconn, char **envp)
{
	char *afs;

	/* FIXME: A future version will not allow this case. */
	if (tconn->my_addr_len == 0 || tconn->peer_addr_len == 0)
		return;

	switch (((struct sockaddr *)&tconn->peer_addr)->sa_family) {
	case AF_INET6:
		afs = "ipv6";
		snprintf(envp[4], 60, "DRBD_PEER_ADDRESS=%pI6",
			 &((struct sockaddr_in6 *)&tconn->peer_addr)->sin6_addr);
		break;
	case AF_INET:
		afs = "ipv4";
		snprintf(envp[4], 60, "DRBD_PEER_ADDRESS=%pI4",
			 &((struct sockaddr_in *)&tconn->peer_addr)->sin_addr);
		break;
	default:
		afs = "ssocks";
		snprintf(envp[4], 60, "DRBD_PEER_ADDRESS=%pI4",
			 &((struct sockaddr_in *)&tconn->peer_addr)->sin_addr);
	}
	snprintf(envp[3], 20, "DRBD_PEER_AF=%s", afs);
}
=======
/* Generate the tag_list to struct functions */
#define NL_PACKET(name, number, fields) \
STATIC int name ## _from_tags(struct drbd_conf *mdev, \
	unsigned short *tags, struct name *arg) __attribute__ ((unused)); \
STATIC int name ## _from_tags(struct drbd_conf *mdev, \
	unsigned short *tags, struct name *arg) \
{ \
	int tag; \
	int dlen; \
	\
	while ((tag = get_unaligned(tags++)) != TT_END) {	\
		dlen = get_unaligned(tags++);			\
		switch (tag_number(tag)) { \
		fields \
		default: \
			if (tag & T_MANDATORY) { \
				dev_err(DEV, "Unknown tag: %d\n", tag_number(tag)); \
				return 0; \
			} \
		} \
		tags = (unsigned short *)((char *)tags + dlen); \
	} \
	return 1; \
}
#define NL_INTEGER(pn, pr, member) \
	case pn: /* D_ASSERT( tag_type(tag) == TT_INTEGER ); */ \
		arg->member = get_unaligned((int *)(tags));	\
		break;
#define NL_INT64(pn, pr, member) \
	case pn: /* D_ASSERT( tag_type(tag) == TT_INT64 ); */ \
		arg->member = get_unaligned((u64 *)(tags));	\
		break;
#define NL_BIT(pn, pr, member) \
	case pn: /* D_ASSERT( tag_type(tag) == TT_BIT ); */ \
		arg->member = *(char *)(tags) ? 1 : 0; \
		break;
#define NL_STRING(pn, pr, member, len) \
	case pn: /* D_ASSERT( tag_type(tag) == TT_STRING ); */ \
		if (dlen > len) { \
			dev_err(DEV, "arg too long: %s (%u wanted, max len: %u bytes)\n", \
				#member, dlen, (unsigned int)len); \
			return 0; \
		} \
		 arg->member ## _len = dlen; \
		 memcpy(arg->member, tags, min_t(size_t, dlen, len)); \
		 break;
#include <linux/drbd_nl.h>

/* Generate the struct to tag_list functions */
#define NL_PACKET(name, number, fields) \
STATIC unsigned short* \
name ## _to_tags(struct drbd_conf *mdev, \
	struct name *arg, unsigned short *tags) __attribute__ ((unused)); \
STATIC unsigned short* \
name ## _to_tags(struct drbd_conf *mdev, \
	struct name *arg, unsigned short *tags) \
{ \
	fields \
	return tags; \
}

#define NL_INTEGER(pn, pr, member) \
	put_unaligned(pn | pr | TT_INTEGER, tags++);	\
	put_unaligned(sizeof(int), tags++);		\
	put_unaligned(arg->member, (int *)tags);	\
	tags = (unsigned short *)((char *)tags+sizeof(int));
#define NL_INT64(pn, pr, member) \
	put_unaligned(pn | pr | TT_INT64, tags++);	\
	put_unaligned(sizeof(u64), tags++);		\
	put_unaligned(arg->member, (u64 *)tags);	\
	tags = (unsigned short *)((char *)tags+sizeof(u64));
#define NL_BIT(pn, pr, member) \
	put_unaligned(pn | pr | TT_BIT, tags++);	\
	put_unaligned(sizeof(char), tags++);		\
	*(char *)tags = arg->member; \
	tags = (unsigned short *)((char *)tags+sizeof(char));
#define NL_STRING(pn, pr, member, len) \
	put_unaligned(pn | pr | TT_STRING, tags++);	\
	put_unaligned(arg->member ## _len, tags++);	\
	memcpy(tags, arg->member, arg->member ## _len); \
	tags = (unsigned short *)((char *)tags + arg->member ## _len);
#include <linux/drbd_nl.h>

void drbd_bcast_ev_helper(struct drbd_conf *mdev, char *helper_name);
void drbd_nl_send_reply(struct cn_msg *, int);
>>>>>>> ae46aa9c

int drbd_khelper(struct drbd_conf *mdev, char *cmd)
{
	char *envp[] = { "HOME=/",
			"TERM=linux",
			"PATH=/sbin:/usr/sbin:/bin:/usr/bin",
			 (char[20]) { }, /* address family */
			 (char[60]) { }, /* address */
			NULL };
	char mb[12];
	char *argv[] = {usermode_helper, cmd, mb, NULL };
	struct drbd_tconn *tconn = mdev->tconn;
	struct sib_info sib;
	int ret;

	if (current == tconn->worker.task)
		set_bit(CALLBACK_PENDING, &tconn->flags);

	snprintf(mb, 12, "minor-%d", mdev_to_minor(mdev));
	setup_khelper_env(tconn, envp);

	/* The helper may take some time.
	 * write out any unsynced meta data changes now */
	drbd_md_sync(mdev);

	dev_info(DEV, "helper command: %s %s %s\n", usermode_helper, cmd, mb);
	sib.sib_reason = SIB_HELPER_PRE;
	sib.helper_name = cmd;
	drbd_bcast_event(mdev, &sib);
	ret = call_usermodehelper(usermode_helper, argv, envp, UMH_WAIT_PROC);
	if (ret)
		dev_warn(DEV, "helper command: %s %s %s exit code %u (0x%x)\n",
				usermode_helper, cmd, mb,
				(ret >> 8) & 0xff, ret);
	else
		dev_info(DEV, "helper command: %s %s %s exit code %u (0x%x)\n",
				usermode_helper, cmd, mb,
				(ret >> 8) & 0xff, ret);
	sib.sib_reason = SIB_HELPER_POST;
	sib.helper_exit_code = ret;
	drbd_bcast_event(mdev, &sib);

	if (current == tconn->worker.task)
		clear_bit(CALLBACK_PENDING, &tconn->flags);

	if (ret < 0) /* Ignore any ERRNOs we got. */
		ret = 0;

	return ret;
}

static void conn_md_sync(struct drbd_tconn *tconn)
{
	struct drbd_conf *mdev;
	int vnr;

	rcu_read_lock();
	idr_for_each_entry(&tconn->volumes, mdev, vnr) {
		kobject_get(&mdev->kobj);
		rcu_read_unlock();
		drbd_md_sync(mdev);
		kobject_put(&mdev->kobj);
		rcu_read_lock();
	}
	rcu_read_unlock();
}

int conn_khelper(struct drbd_tconn *tconn, char *cmd)
{
	char *envp[] = { "HOME=/",
			"TERM=linux",
			"PATH=/sbin:/usr/sbin:/bin:/usr/bin",
			 (char[20]) { }, /* address family */
			 (char[60]) { }, /* address */
			NULL };
	char *argv[] = {usermode_helper, cmd, tconn->name, NULL };
	int ret;

	setup_khelper_env(tconn, envp);
	conn_md_sync(tconn);

	conn_info(tconn, "helper command: %s %s %s\n", usermode_helper, cmd, tconn->name);
	/* TODO: conn_bcast_event() ?? */

	ret = call_usermodehelper(usermode_helper, argv, envp, UMH_WAIT_PROC);
	if (ret)
		conn_warn(tconn, "helper command: %s %s %s exit code %u (0x%x)\n",
			  usermode_helper, cmd, tconn->name,
			  (ret >> 8) & 0xff, ret);
	else
		conn_info(tconn, "helper command: %s %s %s exit code %u (0x%x)\n",
			  usermode_helper, cmd, tconn->name,
			  (ret >> 8) & 0xff, ret);
	/* TODO: conn_bcast_event() ?? */

	if (ret < 0) /* Ignore any ERRNOs we got. */
		ret = 0;

	return ret;
}

static enum drbd_fencing_p highest_fencing_policy(struct drbd_tconn *tconn)
{
	enum drbd_fencing_p fp = FP_NOT_AVAIL;
	struct drbd_conf *mdev;
	int vnr;

	rcu_read_lock();
	idr_for_each_entry(&tconn->volumes, mdev, vnr) {
		if (get_ldev_if_state(mdev, D_CONSISTENT)) {
			fp = max_t(enum drbd_fencing_p, fp,
				   rcu_dereference(mdev->ldev->disk_conf)->fencing);
			put_ldev(mdev);
		}
	}
	rcu_read_unlock();

	return fp;
}

bool conn_try_outdate_peer(struct drbd_tconn *tconn)
{
	union drbd_state mask = { };
	union drbd_state val = { };
	enum drbd_fencing_p fp;
	char *ex_to_string;
	int r;

	if (tconn->cstate >= C_WF_REPORT_PARAMS) {
		conn_err(tconn, "Expected cstate < C_WF_REPORT_PARAMS\n");
		return false;
	}

	fp = highest_fencing_policy(tconn);
	switch (fp) {
	case FP_NOT_AVAIL:
		conn_warn(tconn, "Not fencing peer, I'm not even Consistent myself.\n");
		goto out;
	case FP_DONT_CARE:
		return true;
	default: ;
	}

	r = conn_khelper(tconn, "fence-peer");

	switch ((r>>8) & 0xff) {
	case 3: /* peer is inconsistent */
		ex_to_string = "peer is inconsistent or worse";
		mask.pdsk = D_MASK;
		val.pdsk = D_INCONSISTENT;
		break;
	case 4: /* peer got outdated, or was already outdated */
		ex_to_string = "peer was fenced";
		mask.pdsk = D_MASK;
		val.pdsk = D_OUTDATED;
		break;
	case 5: /* peer was down */
		if (conn_highest_disk(tconn) == D_UP_TO_DATE) {
			/* we will(have) create(d) a new UUID anyways... */
			ex_to_string = "peer is unreachable, assumed to be dead";
			mask.pdsk = D_MASK;
			val.pdsk = D_OUTDATED;
		} else {
			ex_to_string = "peer unreachable, doing nothing since disk != UpToDate";
		}
		break;
	case 6: /* Peer is primary, voluntarily outdate myself.
		 * This is useful when an unconnected R_SECONDARY is asked to
		 * become R_PRIMARY, but finds the other peer being active. */
		ex_to_string = "peer is active";
		conn_warn(tconn, "Peer is primary, outdating myself.\n");
		mask.disk = D_MASK;
		val.disk = D_OUTDATED;
		break;
	case 7:
		/* THINK: do we need to handle this
		 * like case 4, or more like case 5? */
		if (fp != FP_STONITH)
			conn_err(tconn, "fence-peer() = 7 && fencing != Stonith !!!\n");
		ex_to_string = "peer was stonithed";
		mask.pdsk = D_MASK;
		val.pdsk = D_OUTDATED;
		break;
	default:
		/* The script is broken ... */
		conn_err(tconn, "fence-peer helper broken, returned %d\n", (r>>8)&0xff);
		return false; /* Eventually leave IO frozen */
	}

	conn_info(tconn, "fence-peer helper returned %d (%s)\n",
		  (r>>8) & 0xff, ex_to_string);

 out:

	/* Not using
	   conn_request_state(tconn, mask, val, CS_VERBOSE);
	   here, because we might were able to re-establish the connection in the
	   meantime. */
	spin_lock_irq(&tconn->req_lock);
	if (tconn->cstate < C_WF_REPORT_PARAMS && !test_bit(STATE_SENT, &tconn->flags))
		_conn_request_state(tconn, mask, val, CS_VERBOSE);
	spin_unlock_irq(&tconn->req_lock);

	return conn_highest_pdsk(tconn) <= D_OUTDATED;
}

static int _try_outdate_peer_async(void *data)
{
	struct drbd_tconn *tconn = (struct drbd_tconn *)data;

	conn_try_outdate_peer(tconn);

	kref_put(&tconn->kref, &conn_destroy);
	return 0;
}

void conn_try_outdate_peer_async(struct drbd_tconn *tconn)
{
	struct task_struct *opa;

	kref_get(&tconn->kref);
	opa = kthread_run(_try_outdate_peer_async, tconn, "drbd_async_h");
	if (IS_ERR(opa)) {
		conn_err(tconn, "out of mem, failed to invoke fence-peer helper\n");
		kref_put(&tconn->kref, &conn_destroy);
	}
}

enum drbd_state_rv
drbd_set_role(struct drbd_conf *mdev, enum drbd_role new_role, int force)
{
	const int max_tries = 4;
	enum drbd_state_rv rv = SS_UNKNOWN_ERROR;
	struct net_conf *nc;
	int try = 0;
	int forced = 0;
	union drbd_state mask, val;

	if (new_role == R_PRIMARY)
		request_ping(mdev->tconn); /* Detect a dead peer ASAP */

	mutex_lock(mdev->state_mutex);

	mask.i = 0; mask.role = R_MASK;
	val.i  = 0; val.role  = new_role;

	while (try++ < max_tries) {
		rv = _drbd_request_state(mdev, mask, val, CS_WAIT_COMPLETE);

		/* in case we first succeeded to outdate,
		 * but now suddenly could establish a connection */
		if (rv == SS_CW_FAILED_BY_PEER && mask.pdsk != 0) {
			val.pdsk = 0;
			mask.pdsk = 0;
			continue;
		}

		if (rv == SS_NO_UP_TO_DATE_DISK && force &&
		    (mdev->state.disk < D_UP_TO_DATE &&
		     mdev->state.disk >= D_INCONSISTENT)) {
			mask.disk = D_MASK;
			val.disk  = D_UP_TO_DATE;
			forced = 1;
			continue;
		}

		if (rv == SS_NO_UP_TO_DATE_DISK &&
		    mdev->state.disk == D_CONSISTENT && mask.pdsk == 0) {
			D_ASSERT(mdev->state.pdsk == D_UNKNOWN);

			if (conn_try_outdate_peer(mdev->tconn)) {
				val.disk = D_UP_TO_DATE;
				mask.disk = D_MASK;
			}
			continue;
		}

		if (rv == SS_NOTHING_TO_DO)
			goto out;
		if (rv == SS_PRIMARY_NOP && mask.pdsk == 0) {
			if (!conn_try_outdate_peer(mdev->tconn) && force) {
				dev_warn(DEV, "Forced into split brain situation!\n");
				mask.pdsk = D_MASK;
				val.pdsk  = D_OUTDATED;

			}
			continue;
		}
		if (rv == SS_TWO_PRIMARIES) {
			/* Maybe the peer is detected as dead very soon...
			   retry at most once more in this case. */
			int timeo;
			rcu_read_lock();
			nc = rcu_dereference(mdev->tconn->net_conf);
			timeo = nc ? (nc->ping_timeo + 1) * HZ / 10 : 1;
			rcu_read_unlock();
			schedule_timeout_interruptible(timeo);
			if (try < max_tries)
				try = max_tries - 1;
			continue;
		}
		if (rv < SS_SUCCESS) {
			rv = _drbd_request_state(mdev, mask, val,
						CS_VERBOSE + CS_WAIT_COMPLETE);
			if (rv < SS_SUCCESS)
				goto out;
		}
		break;
	}

	if (rv < SS_SUCCESS)
		goto out;

	if (forced)
		dev_warn(DEV, "Forced to consider local data as UpToDate!\n");

	/* Wait until nothing is on the fly :) */
	wait_event(mdev->misc_wait, atomic_read(&mdev->ap_pending_cnt) == 0);

	/* FIXME also wait for all pending P_BARRIER_ACK? */

	if (new_role == R_SECONDARY) {
		set_disk_ro(mdev->vdisk, true);
		if (get_ldev(mdev)) {
			mdev->ldev->md.uuid[UI_CURRENT] &= ~(u64)1;
			put_ldev(mdev);
		}
	} else {
		mutex_lock(&mdev->tconn->conf_update);
		nc = mdev->tconn->net_conf;
		if (nc)
			nc->discard_my_data = 0; /* without copy; single bit op is atomic */
		mutex_unlock(&mdev->tconn->conf_update);

		set_disk_ro(mdev->vdisk, false);
		if (get_ldev(mdev)) {
			if (((mdev->state.conn < C_CONNECTED ||
			       mdev->state.pdsk <= D_FAILED)
			      && mdev->ldev->md.uuid[UI_BITMAP] == 0) || forced)
				drbd_uuid_new_current(mdev);

			mdev->ldev->md.uuid[UI_CURRENT] |=  (u64)1;
			put_ldev(mdev);
		}
	}

	/* writeout of activity log covered areas of the bitmap
	 * to stable storage done in after state change already */

	if (mdev->state.conn >= C_WF_REPORT_PARAMS) {
		/* if this was forced, we should consider sync */
		if (forced)
			drbd_send_uuids(mdev);
		drbd_send_current_state(mdev);
	}

	drbd_md_sync(mdev);

	drbd_kobject_uevent(mdev);
out:
	mutex_unlock(mdev->state_mutex);
	return rv;
}

static const char *from_attrs_err_to_txt(int err)
{
	return	err == -ENOMSG ? "required attribute missing" :
		err == -EOPNOTSUPP ? "unknown mandatory attribute" :
		err == -EEXIST ? "can not change invariant setting" :
		"invalid attribute value";
}

int drbd_adm_set_role(struct sk_buff *skb, struct genl_info *info)
{
	struct set_role_parms parms;
	int err;
	enum drbd_ret_code retcode;

	retcode = drbd_adm_prepare(skb, info, DRBD_ADM_NEED_MINOR);
	if (!adm_ctx.reply_skb)
		return retcode;
	if (retcode != NO_ERROR)
		goto out;

	memset(&parms, 0, sizeof(parms));
	if (info->attrs[DRBD_NLA_SET_ROLE_PARMS]) {
		err = set_role_parms_from_attrs(&parms, info);
		if (err) {
			retcode = ERR_MANDATORY_TAG;
			drbd_msg_put_info(from_attrs_err_to_txt(err));
			goto out;
		}
	}

	if (info->genlhdr->cmd == DRBD_ADM_PRIMARY)
		retcode = drbd_set_role(adm_ctx.mdev, R_PRIMARY, parms.assume_uptodate);
	else
		retcode = drbd_set_role(adm_ctx.mdev, R_SECONDARY, 0);
out:
	drbd_adm_finish(info, retcode);
	return 0;
}

/* initializes the md.*_offset members, so we are able to find
 * the on disk meta data */
STATIC void drbd_md_set_sector_offsets(struct drbd_conf *mdev,
				       struct drbd_backing_dev *bdev)
{
	sector_t md_size_sect = 0;
	int meta_dev_idx;

	rcu_read_lock();
	meta_dev_idx = rcu_dereference(bdev->disk_conf)->meta_dev_idx;

	switch (meta_dev_idx) {
	default:
		/* v07 style fixed size indexed meta data */
		bdev->md.md_size_sect = MD_RESERVED_SECT;
		bdev->md.md_offset = drbd_md_ss__(mdev, bdev);
		bdev->md.al_offset = MD_AL_OFFSET;
		bdev->md.bm_offset = MD_BM_OFFSET;
		break;
	case DRBD_MD_INDEX_FLEX_EXT:
		/* just occupy the full device; unit: sectors */
		bdev->md.md_size_sect = drbd_get_capacity(bdev->md_bdev);
		bdev->md.md_offset = 0;
		bdev->md.al_offset = MD_AL_OFFSET;
		bdev->md.bm_offset = MD_BM_OFFSET;
		break;
	case DRBD_MD_INDEX_INTERNAL:
	case DRBD_MD_INDEX_FLEX_INT:
		bdev->md.md_offset = drbd_md_ss__(mdev, bdev);
		/* al size is still fixed */
		bdev->md.al_offset = -MD_AL_SECTORS;
		/* we need (slightly less than) ~ this much bitmap sectors: */
		md_size_sect = drbd_get_capacity(bdev->backing_bdev);
		md_size_sect = ALIGN(md_size_sect, BM_SECT_PER_EXT);
		md_size_sect = BM_SECT_TO_EXT(md_size_sect);
		md_size_sect = ALIGN(md_size_sect, 8);

		/* plus the "drbd meta data super block",
		 * and the activity log; */
		md_size_sect += MD_BM_OFFSET;

		bdev->md.md_size_sect = md_size_sect;
		/* bitmap offset is adjusted by 'super' block size */
		bdev->md.bm_offset   = -md_size_sect + MD_AL_OFFSET;
		break;
	}
	rcu_read_unlock();
}

/* input size is expected to be in KB */
char *ppsize(char *buf, unsigned long long size)
{
	/* Needs 9 bytes at max including trailing NUL:
	 * -1ULL ==> "16384 EB" */
	static char units[] = { 'K', 'M', 'G', 'T', 'P', 'E' };
	int base = 0;
	while (size >= 10000 && base < sizeof(units)-1) {
		/* shift + round */
		size = (size >> 10) + !!(size & (1<<9));
		base++;
	}
	sprintf(buf, "%u %cB", (unsigned)size, units[base]);

	return buf;
}

/* there is still a theoretical deadlock when called from receiver
 * on an D_INCONSISTENT R_PRIMARY:
 *  remote READ does inc_ap_bio, receiver would need to receive answer
 *  packet from remote to dec_ap_bio again.
 *  receiver receive_sizes(), comes here,
 *  waits for ap_bio_cnt == 0. -> deadlock.
 * but this cannot happen, actually, because:
 *  R_PRIMARY D_INCONSISTENT, and peer's disk is unreachable
 *  (not connected, or bad/no disk on peer):
 *  see drbd_fail_request_early, ap_bio_cnt is zero.
 *  R_PRIMARY D_INCONSISTENT, and C_SYNC_TARGET:
 *  peer may not initiate a resize.
 */
/* Note these are not to be confused with
 * drbd_adm_suspend_io/drbd_adm_resume_io,
 * which are (sub) state changes triggered by admin (drbdsetup),
 * and can be long lived.
 * This changes an mdev->flag, is triggered by drbd internals,
 * and should be short-lived. */
void drbd_suspend_io(struct drbd_conf *mdev)
{
	set_bit(SUSPEND_IO, &mdev->flags);
	if (drbd_suspended(mdev))
		return;
	wait_event(mdev->misc_wait, !atomic_read(&mdev->ap_bio_cnt));
}

void drbd_resume_io(struct drbd_conf *mdev)
{
	clear_bit(SUSPEND_IO, &mdev->flags);
	wake_up(&mdev->misc_wait);
}

/**
 * drbd_determine_dev_size() -  Sets the right device size obeying all constraints
 * @mdev:	DRBD device.
 *
 * Returns 0 on success, negative return values indicate errors.
 * You should call drbd_md_sync() after calling this function.
 */
enum determine_dev_size drbd_determine_dev_size(struct drbd_conf *mdev, enum dds_flags flags) __must_hold(local)
{
	sector_t prev_first_sect, prev_size; /* previous meta location */
	sector_t la_size, u_size;
	sector_t size;
	char ppb[10];

	int md_moved, la_size_changed;
	enum determine_dev_size rv = unchanged;

	/* race:
	 * application request passes inc_ap_bio,
	 * but then cannot get an AL-reference.
	 * this function later may wait on ap_bio_cnt == 0. -> deadlock.
	 *
	 * to avoid that:
	 * Suspend IO right here.
	 * still lock the act_log to not trigger ASSERTs there.
	 */
	drbd_suspend_io(mdev);

	/* no wait necessary anymore, actually we could assert that */
	wait_event(mdev->al_wait, lc_try_lock(mdev->act_log));

	prev_first_sect = drbd_md_first_sector(mdev->ldev);
	prev_size = mdev->ldev->md.md_size_sect;
	la_size = mdev->ldev->md.la_size_sect;

	/* TODO: should only be some assert here, not (re)init... */
	drbd_md_set_sector_offsets(mdev, mdev->ldev);

	rcu_read_lock();
	u_size = rcu_dereference(mdev->ldev->disk_conf)->disk_size;
	rcu_read_unlock();
	size = drbd_new_dev_size(mdev, mdev->ldev, u_size, flags & DDSF_FORCED);

	if (drbd_get_capacity(mdev->this_bdev) != size ||
	    drbd_bm_capacity(mdev) != size) {
		int err;
		err = drbd_bm_resize(mdev, size, !(flags & DDSF_NO_RESYNC));
		if (unlikely(err)) {
			/* currently there is only one error: ENOMEM! */
			size = drbd_bm_capacity(mdev)>>1;
			if (size == 0) {
				dev_err(DEV, "OUT OF MEMORY! "
				    "Could not allocate bitmap!\n");
			} else {
				dev_err(DEV, "BM resizing failed. "
				    "Leaving size unchanged at size = %lu KB\n",
				    (unsigned long)size);
			}
			rv = dev_size_error;
		}
		/* racy, see comments above. */
		drbd_set_my_capacity(mdev, size);
		mdev->ldev->md.la_size_sect = size;
		dev_info(DEV, "size = %s (%llu KB)\n", ppsize(ppb, size>>1),
		     (unsigned long long)size>>1);
	}
	if (rv == dev_size_error)
		goto out;

	la_size_changed = (la_size != mdev->ldev->md.la_size_sect);

	md_moved = prev_first_sect != drbd_md_first_sector(mdev->ldev)
		|| prev_size	   != mdev->ldev->md.md_size_sect;

	if (la_size_changed || md_moved) {
		int err;

		drbd_al_shrink(mdev); /* All extents inactive. */
		dev_info(DEV, "Writing the whole bitmap, %s\n",
			 la_size_changed && md_moved ? "size changed and md moved" :
			 la_size_changed ? "size changed" : "md moved");
		/* next line implicitly does drbd_suspend_io()+drbd_resume_io() */
		err = drbd_bitmap_io(mdev, md_moved ? &drbd_bm_write_all : &drbd_bm_write,
				     "size changed", BM_LOCKED_MASK);
		if (err) {
			rv = dev_size_error;
			goto out;
		}
		drbd_md_mark_dirty(mdev);
	}

	if (size > la_size)
		rv = grew;
	if (size < la_size)
		rv = shrunk;
out:
	lc_unlock(mdev->act_log);
	wake_up(&mdev->al_wait);
	drbd_resume_io(mdev);

	return rv;
}

sector_t
drbd_new_dev_size(struct drbd_conf *mdev, struct drbd_backing_dev *bdev,
		  sector_t u_size, int assume_peer_has_space)
{
	sector_t p_size = mdev->p_size;   /* partner's disk size. */
	sector_t la_size = bdev->md.la_size_sect; /* last agreed size. */
	sector_t m_size; /* my size */
	sector_t size = 0;

	m_size = drbd_get_max_capacity(bdev);

	if (mdev->state.conn < C_CONNECTED && assume_peer_has_space) {
		dev_warn(DEV, "Resize while not connected was forced by the user!\n");
		p_size = m_size;
	}

	if (p_size && m_size) {
		size = min_t(sector_t, p_size, m_size);
	} else {
		if (la_size) {
			size = la_size;
			if (m_size && m_size < size)
				size = m_size;
			if (p_size && p_size < size)
				size = p_size;
		} else {
			if (m_size)
				size = m_size;
			if (p_size)
				size = p_size;
		}
	}

	if (size == 0)
		dev_err(DEV, "Both nodes diskless!\n");

	if (u_size) {
		if (u_size > size)
			dev_err(DEV, "Requested disk size is too big (%lu > %lu)\n",
			    (unsigned long)u_size>>1, (unsigned long)size>>1);
		else
			size = u_size;
	}

	return size;
}

/**
 * drbd_check_al_size() - Ensures that the AL is of the right size
 * @mdev:	DRBD device.
 *
 * Returns -EBUSY if current al lru is still used, -ENOMEM when allocation
 * failed, and 0 on success. You should call drbd_md_sync() after you called
 * this function.
 */
STATIC int drbd_check_al_size(struct drbd_conf *mdev, struct disk_conf *dc)
{
	struct lru_cache *n, *t;
	struct lc_element *e;
	unsigned int in_use;
	int i;

	if (mdev->act_log &&
	    mdev->act_log->nr_elements == dc->al_extents)
		return 0;

	in_use = 0;
	t = mdev->act_log;
	n = lc_create("act_log", drbd_al_ext_cache, AL_UPDATES_PER_TRANSACTION,
		dc->al_extents, sizeof(struct lc_element), 0);

	if (n == NULL) {
		dev_err(DEV, "Cannot allocate act_log lru!\n");
		return -ENOMEM;
	}
	spin_lock_irq(&mdev->al_lock);
	if (t) {
		for (i = 0; i < t->nr_elements; i++) {
			e = lc_element_by_index(t, i);
			if (e->refcnt)
				dev_err(DEV, "refcnt(%d)==%d\n",
				    e->lc_number, e->refcnt);
			in_use += e->refcnt;
		}
	}
	if (!in_use)
		mdev->act_log = n;
	spin_unlock_irq(&mdev->al_lock);
	if (in_use) {
		dev_err(DEV, "Activity log still in use!\n");
		lc_destroy(n);
		return -EBUSY;
	} else {
		if (t)
			lc_destroy(t);
	}
	drbd_md_mark_dirty(mdev); /* we changed mdev->act_log->nr_elemens */
	return 0;
}

static void drbd_setup_queue_param(struct drbd_conf *mdev, unsigned int max_bio_size)
{
	struct request_queue * const q = mdev->rq_queue;
	unsigned int max_hw_sectors = max_bio_size >> 9;
	unsigned int max_segments = 0;

	if (get_ldev_if_state(mdev, D_ATTACHING)) {
		struct request_queue * const b = mdev->ldev->backing_bdev->bd_disk->queue;

		max_hw_sectors = min(queue_max_hw_sectors(b), max_bio_size >> 9);
		rcu_read_lock();
		max_segments = rcu_dereference(mdev->ldev->disk_conf)->max_bio_bvecs;
		rcu_read_unlock();
		put_ldev(mdev);
	}

	blk_queue_logical_block_size(q, 512);
	blk_queue_max_hw_sectors(q, max_hw_sectors);
	/* This is the workaround for "bio would need to, but cannot, be split" */
	blk_queue_max_segments(q, max_segments ? max_segments : BLK_MAX_SEGMENTS);
	blk_queue_segment_boundary(q, PAGE_CACHE_SIZE-1);

	if (get_ldev_if_state(mdev, D_ATTACHING)) {
		struct request_queue * const b = mdev->ldev->backing_bdev->bd_disk->queue;

		blk_queue_stack_limits(q, b);

		if (q->backing_dev_info.ra_pages != b->backing_dev_info.ra_pages) {
			dev_info(DEV, "Adjusting my ra_pages to backing device's (%lu -> %lu)\n",
				 q->backing_dev_info.ra_pages,
				 b->backing_dev_info.ra_pages);
			q->backing_dev_info.ra_pages = b->backing_dev_info.ra_pages;
		}
		put_ldev(mdev);
	}
}

void drbd_reconsider_max_bio_size(struct drbd_conf *mdev)
{
	unsigned int now, new, local, peer;

	now = queue_max_hw_sectors(mdev->rq_queue) << 9;
	local = mdev->local_max_bio_size; /* Eventually last known value, from volatile memory */
	peer = mdev->peer_max_bio_size; /* Eventually last known value, from meta data */

	if (get_ldev_if_state(mdev, D_ATTACHING)) {
		local = queue_max_hw_sectors(mdev->ldev->backing_bdev->bd_disk->queue) << 9;
		mdev->local_max_bio_size = local;
		put_ldev(mdev);
	}
	local = min(local, DRBD_MAX_BIO_SIZE);

	/* We may ignore peer limits if the peer is modern enough.
	   Because new from 8.3.8 onwards the peer can use multiple
	   BIOs for a single peer_request */
	if (mdev->state.conn >= C_CONNECTED) {
		if (mdev->tconn->agreed_pro_version < 94)
			peer = min( mdev->peer_max_bio_size, DRBD_MAX_SIZE_H80_PACKET);
			/* Correct old drbd (up to 8.3.7) if it believes it can do more than 32KiB */
		else if (mdev->tconn->agreed_pro_version == 94)
			peer = DRBD_MAX_SIZE_H80_PACKET;
		else if (mdev->tconn->agreed_pro_version < 100)
			peer = DRBD_MAX_BIO_SIZE_P95;  /* drbd 8.3.8 onwards, before 8.4.0 */
		else
			peer = DRBD_MAX_BIO_SIZE;
	}

	new = min(local, peer);

	if (mdev->state.role == R_PRIMARY && new < now)
		dev_err(DEV, "ASSERT FAILED new < now; (%u < %u)\n", new, now);

	if (new != now)
		dev_info(DEV, "max BIO size = %u\n", new);

	drbd_setup_queue_param(mdev, new);
}

/* Starts the worker thread */
static void conn_reconfig_start(struct drbd_tconn *tconn)
{
	drbd_thread_start(&tconn->worker);
	conn_flush_workqueue(tconn);
}

/* if still unconfigured, stops worker again. */
static void conn_reconfig_done(struct drbd_tconn *tconn)
{
	bool stop_threads;
	spin_lock_irq(&tconn->req_lock);
	stop_threads = conn_all_vols_unconf(tconn) &&
		tconn->cstate == C_STANDALONE;
	spin_unlock_irq(&tconn->req_lock);
	if (stop_threads) {
		/* asender is implicitly stopped by receiver
		 * in conn_disconnect() */
		drbd_thread_stop(&tconn->receiver);
		drbd_thread_stop(&tconn->worker);
	}
}

/* Make sure IO is suspended before calling this function(). */
static void drbd_suspend_al(struct drbd_conf *mdev)
{
	int s = 0;

	if (!lc_try_lock(mdev->act_log)) {
		dev_warn(DEV, "Failed to lock al in drbd_suspend_al()\n");
		return;
	}

	drbd_al_shrink(mdev);
	spin_lock_irq(&mdev->tconn->req_lock);
	if (mdev->state.conn < C_CONNECTED)
		s = !test_and_set_bit(AL_SUSPENDED, &mdev->flags);
	spin_unlock_irq(&mdev->tconn->req_lock);
	lc_unlock(mdev->act_log);

	if (s)
		dev_info(DEV, "Suspended AL updates\n");
}


static bool should_set_defaults(struct genl_info *info)
{
	unsigned flags = ((struct drbd_genlmsghdr*)info->userhdr)->flags;
	return 0 != (flags & DRBD_GENL_F_SET_DEFAULTS);
}

static void enforce_disk_conf_limits(struct disk_conf *dc)
{
	if (dc->al_extents < DRBD_AL_EXTENTS_MIN)
		dc->al_extents = DRBD_AL_EXTENTS_MIN;
	if (dc->al_extents > DRBD_AL_EXTENTS_MAX)
		dc->al_extents = DRBD_AL_EXTENTS_MAX;

	if (dc->c_plan_ahead > DRBD_C_PLAN_AHEAD_MAX)
		dc->c_plan_ahead = DRBD_C_PLAN_AHEAD_MAX;
}

int drbd_adm_disk_opts(struct sk_buff *skb, struct genl_info *info)
{
	enum drbd_ret_code retcode;
	struct drbd_conf *mdev;
	struct disk_conf *new_disk_conf, *old_disk_conf;
	struct fifo_buffer *old_plan = NULL, *new_plan = NULL;
	int err, fifo_size;

	retcode = drbd_adm_prepare(skb, info, DRBD_ADM_NEED_MINOR);
	if (!adm_ctx.reply_skb)
		return retcode;
	if (retcode != NO_ERROR)
		goto out;

	mdev = adm_ctx.mdev;

	/* we also need a disk
	 * to change the options on */
	if (!get_ldev(mdev)) {
		retcode = ERR_NO_DISK;
		goto out;
	}

	new_disk_conf = kmalloc(sizeof(struct disk_conf), GFP_KERNEL);
	if (!new_disk_conf) {
		retcode = ERR_NOMEM;
		goto fail;
	}

	mutex_lock(&mdev->tconn->conf_update);
	old_disk_conf = mdev->ldev->disk_conf;
	*new_disk_conf = *old_disk_conf;
	if (should_set_defaults(info))
		set_disk_conf_defaults(new_disk_conf);

	err = disk_conf_from_attrs_for_change(new_disk_conf, info);
	if (err && err != -ENOMSG) {
		retcode = ERR_MANDATORY_TAG;
		drbd_msg_put_info(from_attrs_err_to_txt(err));
	}

	if (!expect(new_disk_conf->resync_rate >= 1))
		new_disk_conf->resync_rate = 1;

	enforce_disk_conf_limits(new_disk_conf);

	fifo_size = (new_disk_conf->c_plan_ahead * 10 * SLEEP_TIME) / HZ;
	if (fifo_size != mdev->rs_plan_s->size) {
		new_plan = fifo_alloc(fifo_size);
		if (!new_plan) {
			dev_err(DEV, "kmalloc of fifo_buffer failed");
			retcode = ERR_NOMEM;
			goto fail_unlock;
		}
	}

	wait_event(mdev->al_wait, lc_try_lock(mdev->act_log));
	drbd_al_shrink(mdev);
	err = drbd_check_al_size(mdev, new_disk_conf);
	lc_unlock(mdev->act_log);
	wake_up(&mdev->al_wait);

	if (err) {
		retcode = ERR_NOMEM;
		goto fail_unlock;
	}

	write_lock_irq(&global_state_lock);
	retcode = drbd_resync_after_valid(mdev, new_disk_conf->resync_after);
	if (retcode == NO_ERROR) {
		rcu_assign_pointer(mdev->ldev->disk_conf, new_disk_conf);
		drbd_resync_after_changed(mdev);
	}
	write_unlock_irq(&global_state_lock);

	if (retcode != NO_ERROR)
		goto fail_unlock;

	if (new_plan) {
		old_plan = mdev->rs_plan_s;
		rcu_assign_pointer(mdev->rs_plan_s, new_plan);
	}

	mutex_unlock(&mdev->tconn->conf_update);

	if (new_disk_conf->al_updates)
		mdev->ldev->md.flags &= MDF_AL_DISABLED;
	else
		mdev->ldev->md.flags |= MDF_AL_DISABLED;

	drbd_bump_write_ordering(mdev->tconn, WO_bio_barrier);

	drbd_md_sync(mdev);

	if (mdev->state.conn >= C_CONNECTED)
		drbd_send_sync_param(mdev);

	synchronize_rcu();
	kfree(old_disk_conf);
	kfree(old_plan);
	mod_timer(&mdev->request_timer, jiffies + HZ);
	goto success;

fail_unlock:
	mutex_unlock(&mdev->tconn->conf_update);
 fail:
	kfree(new_disk_conf);
	kfree(new_plan);
success:
	put_ldev(mdev);
 out:
	drbd_adm_finish(info, retcode);
	return 0;
}

int drbd_adm_attach(struct sk_buff *skb, struct genl_info *info)
{
	struct drbd_conf *mdev;
	int err;
	enum drbd_ret_code retcode;
	enum determine_dev_size dd;
	sector_t max_possible_sectors;
	sector_t min_md_device_sectors;
	struct drbd_backing_dev *nbc = NULL; /* new_backing_conf */
	struct disk_conf *new_disk_conf = NULL;
	struct block_device *bdev;
	struct lru_cache *resync_lru = NULL;
	struct fifo_buffer *new_plan = NULL;
	union drbd_state ns, os;
	enum drbd_state_rv rv;
	struct net_conf *nc;

	retcode = drbd_adm_prepare(skb, info, DRBD_ADM_NEED_MINOR);
	if (!adm_ctx.reply_skb)
		return retcode;
	if (retcode != NO_ERROR)
		goto finish;

	mdev = adm_ctx.mdev;
	conn_reconfig_start(mdev->tconn);

	/* if you want to reconfigure, please tear down first */
	if (mdev->state.disk > D_DISKLESS) {
		retcode = ERR_DISK_CONFIGURED;
		goto fail;
	}
	/* It may just now have detached because of IO error.  Make sure
	 * drbd_ldev_destroy is done already, we may end up here very fast,
	 * e.g. if someone calls attach from the on-io-error handler,
	 * to realize a "hot spare" feature (not that I'd recommend that) */
	wait_event(mdev->misc_wait, !atomic_read(&mdev->local_cnt));

	/* make sure there is no leftover from previous force-detach attempts */
	clear_bit(FORCE_DETACH, &mdev->flags);

	/* and no leftover from previously aborted resync or verify, either */
	mdev->rs_total = 0;
	mdev->rs_failed = 0;
	atomic_set(&mdev->rs_pending_cnt, 0);

	/* allocation not in the IO path, drbdsetup context */
	nbc = kzalloc(sizeof(struct drbd_backing_dev), GFP_KERNEL);
	if (!nbc) {
		retcode = ERR_NOMEM;
		goto fail;
	}
	new_disk_conf = kzalloc(sizeof(struct disk_conf), GFP_KERNEL);
	if (!new_disk_conf) {
		retcode = ERR_NOMEM;
		goto fail;
	}
	nbc->disk_conf = new_disk_conf;

	set_disk_conf_defaults(new_disk_conf);
	err = disk_conf_from_attrs(new_disk_conf, info);
	if (err) {
		retcode = ERR_MANDATORY_TAG;
		drbd_msg_put_info(from_attrs_err_to_txt(err));
		goto fail;
	}

	enforce_disk_conf_limits(new_disk_conf);

	new_plan = fifo_alloc((new_disk_conf->c_plan_ahead * 10 * SLEEP_TIME) / HZ);
	if (!new_plan) {
		retcode = ERR_NOMEM;
		goto fail;
	}

	if (new_disk_conf->meta_dev_idx < DRBD_MD_INDEX_FLEX_INT) {
		retcode = ERR_MD_IDX_INVALID;
		goto fail;
	}

	rcu_read_lock();
	nc = rcu_dereference(mdev->tconn->net_conf);
	if (nc) {
		if (new_disk_conf->fencing == FP_STONITH && nc->wire_protocol == DRBD_PROT_A) {
			rcu_read_unlock();
			retcode = ERR_STONITH_AND_PROT_A;
			goto fail;
		}
	}
	rcu_read_unlock();

	bdev = blkdev_get_by_path(new_disk_conf->backing_dev,
				  FMODE_READ | FMODE_WRITE | FMODE_EXCL, mdev);
	if (IS_ERR(bdev)) {
		dev_err(DEV, "open(\"%s\") failed with %ld\n", new_disk_conf->backing_dev,
			PTR_ERR(bdev));
		retcode = ERR_OPEN_DISK;
		goto fail;
	}
	nbc->backing_bdev = bdev;

	/*
	 * meta_dev_idx >= 0: external fixed size, possibly multiple
	 * drbd sharing one meta device.  TODO in that case, paranoia
	 * check that [md_bdev, meta_dev_idx] is not yet used by some
	 * other drbd minor!  (if you use drbd.conf + drbdadm, that
	 * should check it for you already; but if you don't, or
	 * someone fooled it, we need to double check here)
	 */
	bdev = blkdev_get_by_path(new_disk_conf->meta_dev,
				  FMODE_READ | FMODE_WRITE | FMODE_EXCL,
				  (new_disk_conf->meta_dev_idx < 0) ?
				  (void *)mdev : (void *)drbd_m_holder);
	if (IS_ERR(bdev)) {
		dev_err(DEV, "open(\"%s\") failed with %ld\n", new_disk_conf->meta_dev,
			PTR_ERR(bdev));
		retcode = ERR_OPEN_MD_DISK;
		goto fail;
	}
	nbc->md_bdev = bdev;

	if ((nbc->backing_bdev == nbc->md_bdev) !=
	    (new_disk_conf->meta_dev_idx == DRBD_MD_INDEX_INTERNAL ||
	     new_disk_conf->meta_dev_idx == DRBD_MD_INDEX_FLEX_INT)) {
		retcode = ERR_MD_IDX_INVALID;
		goto fail;
	}

	resync_lru = lc_create("resync", drbd_bm_ext_cache,
			1, 61, sizeof(struct bm_extent),
			offsetof(struct bm_extent, lce));
	if (!resync_lru) {
		retcode = ERR_NOMEM;
		goto fail;
	}

	/* RT - for drbd_get_max_capacity() DRBD_MD_INDEX_FLEX_INT */
	drbd_md_set_sector_offsets(mdev, nbc);

	if (drbd_get_max_capacity(nbc) < new_disk_conf->disk_size) {
		dev_err(DEV, "max capacity %llu smaller than disk size %llu\n",
			(unsigned long long) drbd_get_max_capacity(nbc),
			(unsigned long long) new_disk_conf->disk_size);
		retcode = ERR_DISK_TOO_SMALL;
		goto fail;
	}

	if (new_disk_conf->meta_dev_idx < 0) {
		max_possible_sectors = DRBD_MAX_SECTORS_FLEX;
		/* at least one MB, otherwise it does not make sense */
		min_md_device_sectors = (2<<10);
	} else {
		max_possible_sectors = DRBD_MAX_SECTORS;
		min_md_device_sectors = MD_RESERVED_SECT * (new_disk_conf->meta_dev_idx + 1);
	}

	if (drbd_get_capacity(nbc->md_bdev) < min_md_device_sectors) {
		retcode = ERR_MD_DISK_TOO_SMALL;
		dev_warn(DEV, "refusing attach: md-device too small, "
		     "at least %llu sectors needed for this meta-disk type\n",
		     (unsigned long long) min_md_device_sectors);
		goto fail;
	}

	/* Make sure the new disk is big enough
	 * (we may currently be R_PRIMARY with no local disk...) */
	if (drbd_get_max_capacity(nbc) <
	    drbd_get_capacity(mdev->this_bdev)) {
		retcode = ERR_DISK_TOO_SMALL;
		goto fail;
	}

	nbc->known_size = drbd_get_capacity(nbc->backing_bdev);

	if (nbc->known_size > max_possible_sectors) {
		dev_warn(DEV, "==> truncating very big lower level device "
			"to currently maximum possible %llu sectors <==\n",
			(unsigned long long) max_possible_sectors);
		if (new_disk_conf->meta_dev_idx >= 0)
			dev_warn(DEV, "==>> using internal or flexible "
				      "meta data may help <<==\n");
	}

	drbd_suspend_io(mdev);
	/* also wait for the last barrier ack. */
	/* FIXME see also https://daiquiri.linbit/cgi-bin/bugzilla/show_bug.cgi?id=171
	 * We need a way to either ignore barrier acks for barriers sent before a device
	 * was attached, or a way to wait for all pending barrier acks to come in.
	 * As barriers are counted per resource,
	 * we'd need to suspend io on all devices of a resource.
	 */
	wait_event(mdev->misc_wait, !atomic_read(&mdev->ap_pending_cnt) || drbd_suspended(mdev));
	/* and for any other previously queued work */
	drbd_flush_workqueue(mdev);

	rv = _drbd_request_state(mdev, NS(disk, D_ATTACHING), CS_VERBOSE);
	retcode = rv;  /* FIXME: Type mismatch. */
	drbd_resume_io(mdev);
	if (rv < SS_SUCCESS)
		goto fail;

	if (!get_ldev_if_state(mdev, D_ATTACHING))
		goto force_diskless;

	drbd_md_set_sector_offsets(mdev, nbc);

	if (!mdev->bitmap) {
		if (drbd_bm_init(mdev)) {
			retcode = ERR_NOMEM;
			goto force_diskless_dec;
		}
	}

	retcode = drbd_md_read(mdev, nbc);
	if (retcode != NO_ERROR)
		goto force_diskless_dec;

	if (mdev->state.conn < C_CONNECTED &&
	    mdev->state.role == R_PRIMARY &&
	    (mdev->ed_uuid & ~((u64)1)) != (nbc->md.uuid[UI_CURRENT] & ~((u64)1))) {
		dev_err(DEV, "Can only attach to data with current UUID=%016llX\n",
		    (unsigned long long)mdev->ed_uuid);
		retcode = ERR_DATA_NOT_CURRENT;
		goto force_diskless_dec;
	}

	/* Since we are diskless, fix the activity log first... */
	if (drbd_check_al_size(mdev, new_disk_conf)) {
		retcode = ERR_NOMEM;
		goto force_diskless_dec;
	}

	/* Prevent shrinking of consistent devices ! */
	if (drbd_md_test_flag(nbc, MDF_CONSISTENT) &&
	    drbd_new_dev_size(mdev, nbc, nbc->disk_conf->disk_size, 0) < nbc->md.la_size_sect) {
		dev_warn(DEV, "refusing to truncate a consistent device\n");
		retcode = ERR_DISK_TOO_SMALL;
		goto force_diskless_dec;
	}

	if (kobject_init_and_add(&nbc->kobject, &drbd_bdev_kobj_type, &mdev->kobj, "meta_data")) {
		retcode = ERR_NOMEM;
		goto remove_kobject;
	}

	if (sysfs_create_group(&nbc->kobject, &drbd_md_attr_group))
		goto remove_kobject;

	/* Reset the "barriers don't work" bits here, then force meta data to
	 * be written, to ensure we determine if barriers are supported. */
	if (new_disk_conf->md_flushes)
		clear_bit(MD_NO_BARRIER, &mdev->flags);
	else
		set_bit(MD_NO_BARRIER, &mdev->flags);

	/* Point of no return reached.
	 * Devices and memory are no longer released by error cleanup below.
	 * now mdev takes over responsibility, and the state engine should
	 * clean it up somewhere.  */
	D_ASSERT(mdev->ldev == NULL);
	mdev->ldev = nbc;
	mdev->resync = resync_lru;
	mdev->rs_plan_s = new_plan;
	nbc = NULL;
	resync_lru = NULL;
	new_disk_conf = NULL;
	new_plan = NULL;

	drbd_bump_write_ordering(mdev->tconn, WO_bio_barrier);

	if (drbd_md_test_flag(mdev->ldev, MDF_CRASHED_PRIMARY))
		set_bit(CRASHED_PRIMARY, &mdev->flags);
	else
		clear_bit(CRASHED_PRIMARY, &mdev->flags);

	if (drbd_md_test_flag(mdev->ldev, MDF_PRIMARY_IND) &&
	    !(mdev->state.role == R_PRIMARY && mdev->tconn->susp_nod))
		set_bit(CRASHED_PRIMARY, &mdev->flags);

	mdev->send_cnt = 0;
	mdev->recv_cnt = 0;
	mdev->read_cnt = 0;
	mdev->writ_cnt = 0;

	drbd_reconsider_max_bio_size(mdev);

	/* If I am currently not R_PRIMARY,
	 * but meta data primary indicator is set,
	 * I just now recover from a hard crash,
	 * and have been R_PRIMARY before that crash.
	 *
	 * Now, if I had no connection before that crash
	 * (have been degraded R_PRIMARY), chances are that
	 * I won't find my peer now either.
	 *
	 * In that case, and _only_ in that case,
	 * we use the degr-wfc-timeout instead of the default,
	 * so we can automatically recover from a crash of a
	 * degraded but active "cluster" after a certain timeout.
	 */
	clear_bit(USE_DEGR_WFC_T, &mdev->flags);
	if (mdev->state.role != R_PRIMARY &&
	     drbd_md_test_flag(mdev->ldev, MDF_PRIMARY_IND) &&
	    !drbd_md_test_flag(mdev->ldev, MDF_CONNECTED_IND))
		set_bit(USE_DEGR_WFC_T, &mdev->flags);

	dd = drbd_determine_dev_size(mdev, 0);
	if (dd == dev_size_error) {
		retcode = ERR_NOMEM_BITMAP;
		goto remove_kobject;
	} else if (dd == grew)
		set_bit(RESYNC_AFTER_NEG, &mdev->flags);

	if (drbd_md_test_flag(mdev->ldev, MDF_FULL_SYNC) ||
	    (test_bit(CRASHED_PRIMARY, &mdev->flags) &&
	     drbd_md_test_flag(mdev->ldev, MDF_AL_DISABLED))) {
		dev_info(DEV, "Assuming that all blocks are out of sync "
		     "(aka FullSync)\n");
		if (drbd_bitmap_io(mdev, &drbd_bmio_set_n_write,
			"set_n_write from attaching", BM_LOCKED_MASK)) {
			retcode = ERR_IO_MD_DISK;
			goto remove_kobject;
		}
	} else {
		if (drbd_bitmap_io(mdev, &drbd_bm_read,
			"read from attaching", BM_LOCKED_MASK)) {
			retcode = ERR_IO_MD_DISK;
			goto remove_kobject;
		}
	}

	if (_drbd_bm_total_weight(mdev) == drbd_bm_bits(mdev))
		drbd_suspend_al(mdev); /* IO is still suspended here... */

	spin_lock_irq(&mdev->tconn->req_lock);
	os = drbd_read_state(mdev);
	ns = os;
	/* If MDF_CONSISTENT is not set go into inconsistent state,
	   otherwise investigate MDF_WasUpToDate...
	   If MDF_WAS_UP_TO_DATE is not set go into D_OUTDATED disk state,
	   otherwise into D_CONSISTENT state.
	*/
	if (drbd_md_test_flag(mdev->ldev, MDF_CONSISTENT)) {
		if (drbd_md_test_flag(mdev->ldev, MDF_WAS_UP_TO_DATE))
			ns.disk = D_CONSISTENT;
		else
			ns.disk = D_OUTDATED;
	} else {
		ns.disk = D_INCONSISTENT;
	}

	if (drbd_md_test_flag(mdev->ldev, MDF_PEER_OUT_DATED))
		ns.pdsk = D_OUTDATED;

	rcu_read_lock();
	if (ns.disk == D_CONSISTENT &&
	    (ns.pdsk == D_OUTDATED || rcu_dereference(mdev->ldev->disk_conf)->fencing == FP_DONT_CARE))
		ns.disk = D_UP_TO_DATE;

	/* All tests on MDF_PRIMARY_IND, MDF_CONNECTED_IND,
	   MDF_CONSISTENT and MDF_WAS_UP_TO_DATE must happen before
	   this point, because drbd_request_state() modifies these
	   flags. */

	if (rcu_dereference(mdev->ldev->disk_conf)->al_updates)
		mdev->ldev->md.flags &= MDF_AL_DISABLED;
	else
		mdev->ldev->md.flags |= MDF_AL_DISABLED;

	rcu_read_unlock();

	/* In case we are C_CONNECTED postpone any decision on the new disk
	   state after the negotiation phase. */
	if (mdev->state.conn == C_CONNECTED) {
		mdev->new_state_tmp.i = ns.i;
		ns.i = os.i;
		ns.disk = D_NEGOTIATING;

		/* We expect to receive up-to-date UUIDs soon.
		   To avoid a race in receive_state, free p_uuid while
		   holding req_lock. I.e. atomic with the state change */
		kfree(mdev->p_uuid);
		mdev->p_uuid = NULL;
	}

	rv = _drbd_set_state(mdev, ns, CS_VERBOSE, NULL);
	spin_unlock_irq(&mdev->tconn->req_lock);

	if (rv < SS_SUCCESS)
		goto remove_kobject;

	mod_timer(&mdev->request_timer, jiffies + HZ);

	if (mdev->state.role == R_PRIMARY)
		mdev->ldev->md.uuid[UI_CURRENT] |=  (u64)1;
	else
		mdev->ldev->md.uuid[UI_CURRENT] &= ~(u64)1;

	drbd_md_mark_dirty(mdev);
	drbd_md_sync(mdev);

	drbd_kobject_uevent(mdev);
	put_ldev(mdev);
	conn_reconfig_done(mdev->tconn);
	drbd_adm_finish(info, retcode);
	return 0;

 remove_kobject:
	drbd_free_bc(nbc);
	nbc = NULL;
 force_diskless_dec:
	put_ldev(mdev);
 force_diskless:
	drbd_force_state(mdev, NS(disk, D_DISKLESS));
	drbd_md_sync(mdev);
 fail:
	conn_reconfig_done(mdev->tconn);
	if (nbc) {
		if (nbc->backing_bdev)
			blkdev_put(nbc->backing_bdev,
				   FMODE_READ | FMODE_WRITE | FMODE_EXCL);
		if (nbc->md_bdev)
			blkdev_put(nbc->md_bdev,
				   FMODE_READ | FMODE_WRITE | FMODE_EXCL);
		kfree(nbc);
	}
	kfree(new_disk_conf);
	lc_destroy(resync_lru);
	kfree(new_plan);

 finish:
	drbd_adm_finish(info, retcode);
	return 0;
}

static int adm_detach(struct drbd_conf *mdev, int force)
{
	enum drbd_state_rv retcode;
	int ret;

	if (force) {
		set_bit(FORCE_DETACH, &mdev->flags);
		drbd_force_state(mdev, NS(disk, D_FAILED));
		retcode = SS_SUCCESS;
		goto out;
	}

	drbd_suspend_io(mdev); /* so no-one is stuck in drbd_al_begin_io */
	drbd_md_get_buffer(mdev); /* make sure there is no in-flight meta-data IO */
	retcode = drbd_request_state(mdev, NS(disk, D_FAILED));
	drbd_md_put_buffer(mdev);
	/* D_FAILED will transition to DISKLESS. */
	ret = wait_event_interruptible(mdev->misc_wait,
			mdev->state.disk != D_FAILED);
	drbd_resume_io(mdev);
	if (retcode == SS_IS_DISKLESS)
		retcode = SS_NOTHING_TO_DO;
	if (ret)
		retcode = ERR_INTR;
out:
	return retcode;
}

/* Detaching the disk is a process in multiple stages.  First we need to lock
 * out application IO, in-flight IO, IO stuck in drbd_al_begin_io.
 * Then we transition to D_DISKLESS, and wait for put_ldev() to return all
 * internal references as well.
 * Only then we have finally detached. */
int drbd_adm_detach(struct sk_buff *skb, struct genl_info *info)
{
	enum drbd_ret_code retcode;
	struct detach_parms parms = { };
	int err;

	retcode = drbd_adm_prepare(skb, info, DRBD_ADM_NEED_MINOR);
	if (!adm_ctx.reply_skb)
		return retcode;
	if (retcode != NO_ERROR)
		goto out;

	if (info->attrs[DRBD_NLA_DETACH_PARMS]) {
		err = detach_parms_from_attrs(&parms, info);
		if (err) {
			retcode = ERR_MANDATORY_TAG;
			drbd_msg_put_info(from_attrs_err_to_txt(err));
			goto out;
		}
	}

	retcode = adm_detach(adm_ctx.mdev, parms.force_detach);
out:
	drbd_adm_finish(info, retcode);
	return 0;
}

static bool conn_resync_running(struct drbd_tconn *tconn)
{
	struct drbd_conf *mdev;
	bool rv = false;
	int vnr;

	rcu_read_lock();
	idr_for_each_entry(&tconn->volumes, mdev, vnr) {
		if (mdev->state.conn == C_SYNC_SOURCE ||
		    mdev->state.conn == C_SYNC_TARGET ||
		    mdev->state.conn == C_PAUSED_SYNC_S ||
		    mdev->state.conn == C_PAUSED_SYNC_T) {
			rv = true;
			break;
		}
	}
	rcu_read_unlock();

	return rv;
}

static bool conn_ov_running(struct drbd_tconn *tconn)
{
	struct drbd_conf *mdev;
	bool rv = false;
	int vnr;

	rcu_read_lock();
	idr_for_each_entry(&tconn->volumes, mdev, vnr) {
		if (mdev->state.conn == C_VERIFY_S ||
		    mdev->state.conn == C_VERIFY_T) {
			rv = true;
			break;
		}
	}
	rcu_read_unlock();

	return rv;
}

static enum drbd_ret_code
_check_net_options(struct drbd_tconn *tconn, struct net_conf *old_conf, struct net_conf *new_conf)
{
	struct drbd_conf *mdev;
	int i;

	if (old_conf && tconn->cstate == C_WF_REPORT_PARAMS && tconn->agreed_pro_version < 100) {
		if (new_conf->wire_protocol != old_conf->wire_protocol)
			return ERR_NEED_APV_100;

		if (new_conf->two_primaries != old_conf->two_primaries)
			return ERR_NEED_APV_100;

		if (strcmp(new_conf->integrity_alg, old_conf->integrity_alg))
			return ERR_NEED_APV_100;
	}

	if (!new_conf->two_primaries &&
	    conn_highest_role(tconn) == R_PRIMARY &&
	    conn_highest_peer(tconn) == R_PRIMARY)
		return ERR_NEED_ALLOW_TWO_PRI;

	if (new_conf->two_primaries &&
	    (new_conf->wire_protocol != DRBD_PROT_C))
		return ERR_NOT_PROTO_C;

	idr_for_each_entry(&tconn->volumes, mdev, i) {
		if (get_ldev(mdev)) {
			enum drbd_fencing_p fp = rcu_dereference(mdev->ldev->disk_conf)->fencing;
			put_ldev(mdev);
			if (new_conf->wire_protocol == DRBD_PROT_A && fp == FP_STONITH)
				return ERR_STONITH_AND_PROT_A;
		}
		if (mdev->state.role == R_PRIMARY && new_conf->discard_my_data)
			return ERR_DISCARD_IMPOSSIBLE;
	}

	if (new_conf->on_congestion != OC_BLOCK && new_conf->wire_protocol != DRBD_PROT_A)
		return ERR_CONG_NOT_PROTO_A;

	return NO_ERROR;
}

static enum drbd_ret_code
check_net_options(struct drbd_tconn *tconn, struct net_conf *new_conf)
{
	static enum drbd_ret_code rv;
	struct drbd_conf *mdev;
	int i;

	rcu_read_lock();
	rv = _check_net_options(tconn, rcu_dereference(tconn->net_conf), new_conf);
	rcu_read_unlock();

	/* tconn->volumes protected by genl_lock() here */
	idr_for_each_entry(&tconn->volumes, mdev, i) {
		if (!mdev->bitmap) {
			if(drbd_bm_init(mdev))
				return ERR_NOMEM;
		}
	}

	return rv;
}

struct crypto {
	struct crypto_hash *verify_tfm;
	struct crypto_hash *csums_tfm;
	struct crypto_hash *cram_hmac_tfm;
	struct crypto_hash *integrity_tfm;
};

static int
alloc_hash(struct crypto_hash **tfm, char *tfm_name, int err_alg)
{
	if (!tfm_name[0])
		return NO_ERROR;

	*tfm = crypto_alloc_hash(tfm_name, 0, CRYPTO_ALG_ASYNC);
	if (IS_ERR(*tfm)) {
		*tfm = NULL;
		return err_alg;
	}

	return NO_ERROR;
}

static enum drbd_ret_code
alloc_crypto(struct crypto *crypto, struct net_conf *new_conf)
{
	char hmac_name[CRYPTO_MAX_ALG_NAME];
	enum drbd_ret_code rv;

	rv = alloc_hash(&crypto->csums_tfm, new_conf->csums_alg,
		       ERR_CSUMS_ALG);
	if (rv != NO_ERROR)
		return rv;
	rv = alloc_hash(&crypto->verify_tfm, new_conf->verify_alg,
		       ERR_VERIFY_ALG);
	if (rv != NO_ERROR)
		return rv;
	rv = alloc_hash(&crypto->integrity_tfm, new_conf->integrity_alg,
		       ERR_INTEGRITY_ALG);
	if (rv != NO_ERROR)
		return rv;
	if (new_conf->cram_hmac_alg[0] != 0) {
		snprintf(hmac_name, CRYPTO_MAX_ALG_NAME, "hmac(%s)",
			 new_conf->cram_hmac_alg);

		rv = alloc_hash(&crypto->cram_hmac_tfm, hmac_name,
			       ERR_AUTH_ALG);
	}

	return rv;
}

static void free_crypto(struct crypto *crypto)
{
	crypto_free_hash(crypto->cram_hmac_tfm);
	crypto_free_hash(crypto->integrity_tfm);
	crypto_free_hash(crypto->csums_tfm);
	crypto_free_hash(crypto->verify_tfm);
}

int drbd_adm_net_opts(struct sk_buff *skb, struct genl_info *info)
{
	enum drbd_ret_code retcode;
	struct drbd_tconn *tconn;
	struct net_conf *old_conf, *new_conf = NULL;
	int err;
	int ovr; /* online verify running */
	int rsr; /* re-sync running */
	struct crypto crypto = { };

	retcode = drbd_adm_prepare(skb, info, DRBD_ADM_NEED_CONNECTION);
	if (!adm_ctx.reply_skb)
		return retcode;
	if (retcode != NO_ERROR)
		goto out;

	tconn = adm_ctx.tconn;

	new_conf = kzalloc(sizeof(struct net_conf), GFP_KERNEL);
	if (!new_conf) {
		retcode = ERR_NOMEM;
		goto out;
	}

	conn_reconfig_start(tconn);

	mutex_lock(&tconn->data.mutex);
	mutex_lock(&tconn->conf_update);
	old_conf = tconn->net_conf;

	if (!old_conf) {
		drbd_msg_put_info("net conf missing, try connect");
		retcode = ERR_INVALID_REQUEST;
		goto fail;
	}

	*new_conf = *old_conf;
	if (should_set_defaults(info))
		set_net_conf_defaults(new_conf);

	err = net_conf_from_attrs_for_change(new_conf, info);
	if (err && err != -ENOMSG) {
		retcode = ERR_MANDATORY_TAG;
		drbd_msg_put_info(from_attrs_err_to_txt(err));
		goto fail;
	}

	retcode = check_net_options(tconn, new_conf);
	if (retcode != NO_ERROR)
		goto fail;

	/* re-sync running */
	rsr = conn_resync_running(tconn);
	if (rsr && strcmp(new_conf->csums_alg, old_conf->csums_alg)) {
		retcode = ERR_CSUMS_RESYNC_RUNNING;
		goto fail;
	}

	/* online verify running */
	ovr = conn_ov_running(tconn);
	if (ovr && strcmp(new_conf->verify_alg, old_conf->verify_alg)) {
		retcode = ERR_VERIFY_RUNNING;
		goto fail;
	}

	retcode = alloc_crypto(&crypto, new_conf);
	if (retcode != NO_ERROR)
		goto fail;

	rcu_assign_pointer(tconn->net_conf, new_conf);

	if (!rsr) {
		crypto_free_hash(tconn->csums_tfm);
		tconn->csums_tfm = crypto.csums_tfm;
		crypto.csums_tfm = NULL;
	}
	if (!ovr) {
		crypto_free_hash(tconn->verify_tfm);
		tconn->verify_tfm = crypto.verify_tfm;
		crypto.verify_tfm = NULL;
	}

	crypto_free_hash(tconn->integrity_tfm);
	tconn->integrity_tfm = crypto.integrity_tfm;
	if (tconn->cstate >= C_WF_REPORT_PARAMS && tconn->agreed_pro_version >= 100)
		/* Do this without trying to take tconn->data.mutex again.  */
		__drbd_send_protocol(tconn, P_PROTOCOL_UPDATE);

	crypto_free_hash(tconn->cram_hmac_tfm);
	tconn->cram_hmac_tfm = crypto.cram_hmac_tfm;

	mutex_unlock(&tconn->conf_update);
	mutex_unlock(&tconn->data.mutex);
	synchronize_rcu();
	kfree(old_conf);

	if (tconn->cstate >= C_WF_REPORT_PARAMS)
		drbd_send_sync_param(minor_to_mdev(conn_lowest_minor(tconn)));

	goto done;

 fail:
	mutex_unlock(&tconn->conf_update);
	mutex_unlock(&tconn->data.mutex);
	free_crypto(&crypto);
	kfree(new_conf);
 done:
	conn_reconfig_done(tconn);
 out:
	drbd_adm_finish(info, retcode);
	return 0;
}

int drbd_adm_connect(struct sk_buff *skb, struct genl_info *info)
{
	struct drbd_conf *mdev;
	struct net_conf *old_conf, *new_conf = NULL;
	struct crypto crypto = { };
	struct drbd_tconn *tconn;
	enum drbd_ret_code retcode;
	int i;
	int err;

	retcode = drbd_adm_prepare(skb, info, DRBD_ADM_NEED_RESOURCE);

	if (!adm_ctx.reply_skb)
		return retcode;
	if (retcode != NO_ERROR)
		goto out;
	if (!(adm_ctx.my_addr && adm_ctx.peer_addr)) {
		drbd_msg_put_info("connection endpoint(s) missing");
		retcode = ERR_INVALID_REQUEST;
		goto out;
	}

	/* No need for _rcu here. All reconfiguration is
	 * strictly serialized on genl_lock(). We are protected against
	 * concurrent reconfiguration/addition/deletion */
	list_for_each_entry(tconn, &drbd_tconns, all_tconn) {
		if (nla_len(adm_ctx.my_addr) == tconn->my_addr_len &&
		    !memcmp(nla_data(adm_ctx.my_addr), &tconn->my_addr, tconn->my_addr_len)) {
			retcode = ERR_LOCAL_ADDR;
			goto out;
		}

		if (nla_len(adm_ctx.peer_addr) == tconn->peer_addr_len &&
		    !memcmp(nla_data(adm_ctx.peer_addr), &tconn->peer_addr, tconn->peer_addr_len)) {
			retcode = ERR_PEER_ADDR;
			goto out;
		}
	}

	tconn = adm_ctx.tconn;
	conn_reconfig_start(tconn);

	if (tconn->cstate > C_STANDALONE) {
		retcode = ERR_NET_CONFIGURED;
		goto fail;
	}

	/* allocation not in the IO path, drbdsetup / netlink process context */
	new_conf = kzalloc(sizeof(*new_conf), GFP_KERNEL);
	if (!new_conf) {
		retcode = ERR_NOMEM;
		goto fail;
	}

	set_net_conf_defaults(new_conf);

	err = net_conf_from_attrs(new_conf, info);
	if (err && err != -ENOMSG) {
		retcode = ERR_MANDATORY_TAG;
		drbd_msg_put_info(from_attrs_err_to_txt(err));
		goto fail;
	}

	retcode = check_net_options(tconn, new_conf);
	if (retcode != NO_ERROR)
		goto fail;

	retcode = alloc_crypto(&crypto, new_conf);
	if (retcode != NO_ERROR)
		goto fail;

	((char *)new_conf->shared_secret)[SHARED_SECRET_MAX-1] = 0;

	conn_flush_workqueue(tconn);

	mutex_lock(&tconn->conf_update);
	old_conf = tconn->net_conf;
	if (old_conf) {
		retcode = ERR_NET_CONFIGURED;
		mutex_unlock(&tconn->conf_update);
		goto fail;
	}
	rcu_assign_pointer(tconn->net_conf, new_conf);

	conn_free_crypto(tconn);
	tconn->cram_hmac_tfm = crypto.cram_hmac_tfm;
	tconn->integrity_tfm = crypto.integrity_tfm;
	tconn->csums_tfm = crypto.csums_tfm;
	tconn->verify_tfm = crypto.verify_tfm;

	tconn->my_addr_len = nla_len(adm_ctx.my_addr);
	memcpy(&tconn->my_addr, nla_data(adm_ctx.my_addr), tconn->my_addr_len);
	tconn->peer_addr_len = nla_len(adm_ctx.peer_addr);
	memcpy(&tconn->peer_addr, nla_data(adm_ctx.peer_addr), tconn->peer_addr_len);

	mutex_unlock(&tconn->conf_update);

	rcu_read_lock();
	idr_for_each_entry(&tconn->volumes, mdev, i) {
		mdev->send_cnt = 0;
		mdev->recv_cnt = 0;
	}
	rcu_read_unlock();

	retcode = conn_request_state(tconn, NS(conn, C_UNCONNECTED), CS_VERBOSE);

	conn_reconfig_done(tconn);
	drbd_adm_finish(info, retcode);
	return 0;

fail:
	free_crypto(&crypto);
	kfree(new_conf);

	conn_reconfig_done(tconn);
out:
	drbd_adm_finish(info, retcode);
	return 0;
}

static enum drbd_state_rv conn_try_disconnect(struct drbd_tconn *tconn, bool force)
{
	enum drbd_state_rv rv;

	rv = conn_request_state(tconn, NS(conn, C_DISCONNECTING),
			force ? CS_HARD : 0);

	switch (rv) {
	case SS_NOTHING_TO_DO:
		break;
	case SS_ALREADY_STANDALONE:
		return SS_SUCCESS;
	case SS_PRIMARY_NOP:
		/* Our state checking code wants to see the peer outdated. */
		rv = conn_request_state(tconn, NS2(conn, C_DISCONNECTING,
						pdsk, D_OUTDATED), CS_VERBOSE);
		break;
	case SS_CW_FAILED_BY_PEER:
		/* The peer probably wants to see us outdated. */
		rv = conn_request_state(tconn, NS2(conn, C_DISCONNECTING,
							disk, D_OUTDATED), 0);
		if (rv == SS_IS_DISKLESS || rv == SS_LOWER_THAN_OUTDATED) {
			rv = conn_request_state(tconn, NS(conn, C_DISCONNECTING),
					CS_HARD);
		}
		break;
	default:;
		/* no special handling necessary */
	}

	if (rv >= SS_SUCCESS) {
		enum drbd_state_rv rv2;
		/* No one else can reconfigure the network while I am here.
		 * The state handling only uses drbd_thread_stop_nowait(),
		 * we want to really wait here until the receiver is no more.
		 */
		drbd_thread_stop(&adm_ctx.tconn->receiver);

		/* Race breaker.  This additional state change request may be
		 * necessary, if this was a forced disconnect during a receiver
		 * restart.  We may have "killed" the receiver thread just
		 * after drbdd_init() returned.  Typically, we should be
		 * C_STANDALONE already, now, and this becomes a no-op.
		 */
		rv2 = conn_request_state(tconn, NS(conn, C_STANDALONE),
				CS_VERBOSE | CS_HARD);
		if (rv2 < SS_SUCCESS)
			conn_err(tconn,
				"unexpected rv2=%d in conn_try_disconnect()\n",
				rv2);
	}
	return rv;
}

int drbd_adm_disconnect(struct sk_buff *skb, struct genl_info *info)
{
	struct disconnect_parms parms;
	struct drbd_tconn *tconn;
	enum drbd_state_rv rv;
	enum drbd_ret_code retcode;
	int err;

	retcode = drbd_adm_prepare(skb, info, DRBD_ADM_NEED_CONNECTION);
	if (!adm_ctx.reply_skb)
		return retcode;
	if (retcode != NO_ERROR)
		goto fail;

	tconn = adm_ctx.tconn;
	memset(&parms, 0, sizeof(parms));
	if (info->attrs[DRBD_NLA_DISCONNECT_PARMS]) {
		err = disconnect_parms_from_attrs(&parms, info);
		if (err) {
			retcode = ERR_MANDATORY_TAG;
			drbd_msg_put_info(from_attrs_err_to_txt(err));
			goto fail;
		}
	}

	rv = conn_try_disconnect(tconn, parms.force_disconnect);
	if (rv < SS_SUCCESS)
		retcode = rv;  /* FIXME: Type mismatch. */
	else
		retcode = NO_ERROR;
 fail:
	drbd_adm_finish(info, retcode);
	return 0;
}

void resync_after_online_grow(struct drbd_conf *mdev)
{
	int iass; /* I am sync source */

	dev_info(DEV, "Resync of new storage after online grow\n");
	if (mdev->state.role != mdev->state.peer)
		iass = (mdev->state.role == R_PRIMARY);
	else
		iass = test_bit(RESOLVE_CONFLICTS, &mdev->tconn->flags);

	if (iass)
		drbd_start_resync(mdev, C_SYNC_SOURCE);
	else
		_drbd_request_state(mdev, NS(conn, C_WF_SYNC_UUID), CS_VERBOSE + CS_SERIALIZE);
}

int drbd_adm_resize(struct sk_buff *skb, struct genl_info *info)
{
	struct disk_conf *old_disk_conf, *new_disk_conf = NULL;
	struct resize_parms rs;
	struct drbd_conf *mdev;
	enum drbd_ret_code retcode;
	enum determine_dev_size dd;
	enum dds_flags ddsf;
	sector_t u_size;
	int err;

	retcode = drbd_adm_prepare(skb, info, DRBD_ADM_NEED_MINOR);
	if (!adm_ctx.reply_skb)
		return retcode;
	if (retcode != NO_ERROR)
		goto fail;

	memset(&rs, 0, sizeof(struct resize_parms));
	if (info->attrs[DRBD_NLA_RESIZE_PARMS]) {
		err = resize_parms_from_attrs(&rs, info);
		if (err) {
			retcode = ERR_MANDATORY_TAG;
			drbd_msg_put_info(from_attrs_err_to_txt(err));
			goto fail;
		}
	}

	mdev = adm_ctx.mdev;
	if (mdev->state.conn > C_CONNECTED) {
		retcode = ERR_RESIZE_RESYNC;
		goto fail;
	}

	if (mdev->state.role == R_SECONDARY &&
	    mdev->state.peer == R_SECONDARY) {
		retcode = ERR_NO_PRIMARY;
		goto fail;
	}

	if (!get_ldev(mdev)) {
		retcode = ERR_NO_DISK;
		goto fail;
	}

	if (rs.no_resync && mdev->tconn->agreed_pro_version < 93) {
		retcode = ERR_NEED_APV_93;
		goto fail_ldev;
	}

	rcu_read_lock();
	u_size = rcu_dereference(mdev->ldev->disk_conf)->disk_size;
	rcu_read_unlock();
	if (u_size != (sector_t)rs.resize_size) {
		new_disk_conf = kmalloc(sizeof(struct disk_conf), GFP_KERNEL);
		if (!new_disk_conf) {
			retcode = ERR_NOMEM;
			goto fail_ldev;
		}
	}

	if (mdev->ldev->known_size != drbd_get_capacity(mdev->ldev->backing_bdev))
		mdev->ldev->known_size = drbd_get_capacity(mdev->ldev->backing_bdev);

	if (new_disk_conf) {
		mutex_lock(&mdev->tconn->conf_update);
		old_disk_conf = mdev->ldev->disk_conf;
		*new_disk_conf = *old_disk_conf;
		new_disk_conf->disk_size = (sector_t)rs.resize_size;
		rcu_assign_pointer(mdev->ldev->disk_conf, new_disk_conf);
		mutex_unlock(&mdev->tconn->conf_update);
		synchronize_rcu();
		kfree(old_disk_conf);
	}

	ddsf = (rs.resize_force ? DDSF_FORCED : 0) | (rs.no_resync ? DDSF_NO_RESYNC : 0);
	dd = drbd_determine_dev_size(mdev, ddsf);
	drbd_md_sync(mdev);
	put_ldev(mdev);
	if (dd == dev_size_error) {
		retcode = ERR_NOMEM_BITMAP;
		goto fail;
	}

	if (mdev->state.conn == C_CONNECTED) {
		if (dd == grew)
			set_bit(RESIZE_PENDING, &mdev->flags);

		drbd_send_uuids(mdev);
		drbd_send_sizes(mdev, 1, ddsf);
	}

 fail:
	drbd_adm_finish(info, retcode);
	return 0;

 fail_ldev:
	put_ldev(mdev);
	goto fail;
}

int drbd_adm_resource_opts(struct sk_buff *skb, struct genl_info *info)
{
	enum drbd_ret_code retcode;
	struct drbd_tconn *tconn;
	struct res_opts res_opts;
	int err;

	retcode = drbd_adm_prepare(skb, info, DRBD_ADM_NEED_RESOURCE);
	if (!adm_ctx.reply_skb)
		return retcode;
	if (retcode != NO_ERROR)
		goto fail;
	tconn = adm_ctx.tconn;

	res_opts = tconn->res_opts;
	if (should_set_defaults(info))
		set_res_opts_defaults(&res_opts);

	err = res_opts_from_attrs(&res_opts, info);
	if (err && err != -ENOMSG) {
		retcode = ERR_MANDATORY_TAG;
		drbd_msg_put_info(from_attrs_err_to_txt(err));
		goto fail;
	}

	err = set_resource_options(tconn, &res_opts);
	if (err) {
		retcode = ERR_INVALID_REQUEST;
		if (err == -ENOMEM)
			retcode = ERR_NOMEM;
	}

fail:
	drbd_adm_finish(info, retcode);
	return 0;
}

int drbd_adm_invalidate(struct sk_buff *skb, struct genl_info *info)
{
	struct drbd_conf *mdev;
	int retcode; /* enum drbd_ret_code rsp. enum drbd_state_rv */

	retcode = drbd_adm_prepare(skb, info, DRBD_ADM_NEED_MINOR);
	if (!adm_ctx.reply_skb)
		return retcode;
	if (retcode != NO_ERROR)
		goto out;

	mdev = adm_ctx.mdev;

	/* If there is still bitmap IO pending, probably because of a previous
	 * resync just being finished, wait for it before requesting a new resync.
	 * Also wait for it's after_state_ch(). */
	drbd_suspend_io(mdev);
	wait_event(mdev->misc_wait, !test_bit(BITMAP_IO, &mdev->flags));
	drbd_flush_workqueue(mdev);

	retcode = _drbd_request_state(mdev, NS(conn, C_STARTING_SYNC_T), CS_ORDERED);

	if (retcode < SS_SUCCESS && retcode != SS_NEED_CONNECTION)
		retcode = drbd_request_state(mdev, NS(conn, C_STARTING_SYNC_T));

	while (retcode == SS_NEED_CONNECTION) {
		spin_lock_irq(&mdev->tconn->req_lock);
		if (mdev->state.conn < C_CONNECTED)
			retcode = _drbd_set_state(_NS(mdev, disk, D_INCONSISTENT), CS_VERBOSE, NULL);
		spin_unlock_irq(&mdev->tconn->req_lock);

		if (retcode != SS_NEED_CONNECTION)
			break;

		retcode = drbd_request_state(mdev, NS(conn, C_STARTING_SYNC_T));
	}
	drbd_resume_io(mdev);

out:
	drbd_adm_finish(info, retcode);
	return 0;
}

static int drbd_adm_simple_request_state(struct sk_buff *skb, struct genl_info *info,
		union drbd_state mask, union drbd_state val)
{
	enum drbd_ret_code retcode;

	retcode = drbd_adm_prepare(skb, info, DRBD_ADM_NEED_MINOR);
	if (!adm_ctx.reply_skb)
		return retcode;
	if (retcode != NO_ERROR)
		goto out;

	retcode = drbd_request_state(adm_ctx.mdev, mask, val);
out:
	drbd_adm_finish(info, retcode);
	return 0;
}

static int drbd_bmio_set_susp_al(struct drbd_conf *mdev)
{
	int rv;

	rv = drbd_bmio_set_n_write(mdev);
	drbd_suspend_al(mdev);
	return rv;
}

int drbd_adm_invalidate_peer(struct sk_buff *skb, struct genl_info *info)
{
	int retcode; /* drbd_ret_code, drbd_state_rv */
	struct drbd_conf *mdev;

	retcode = drbd_adm_prepare(skb, info, DRBD_ADM_NEED_MINOR);
	if (!adm_ctx.reply_skb)
		return retcode;
	if (retcode != NO_ERROR)
		goto out;

	mdev = adm_ctx.mdev;

	/* If there is still bitmap IO pending, probably because of a previous
	 * resync just being finished, wait for it before requesting a new resync.
	 * Also wait for it's after_state_ch(). */
	drbd_suspend_io(mdev);
	wait_event(mdev->misc_wait, !test_bit(BITMAP_IO, &mdev->flags));
	drbd_flush_workqueue(mdev);

	retcode = _drbd_request_state(mdev, NS(conn, C_STARTING_SYNC_S), CS_ORDERED);
	if (retcode < SS_SUCCESS) {
		if (retcode == SS_NEED_CONNECTION && mdev->state.role == R_PRIMARY) {
			/* The peer will get a resync upon connect anyways.
			 * Just make that into a full resync. */
			retcode = drbd_request_state(mdev, NS(pdsk, D_INCONSISTENT));
			if (retcode >= SS_SUCCESS) {
				if (drbd_bitmap_io(mdev, &drbd_bmio_set_susp_al,
						   "set_n_write from invalidate_peer",
						   BM_LOCKED_SET_ALLOWED))
					retcode = ERR_IO_MD_DISK;
			}
		} else
			retcode = drbd_request_state(mdev, NS(conn, C_STARTING_SYNC_S));
	}
	drbd_resume_io(mdev);

out:
	drbd_adm_finish(info, retcode);
	return 0;
}

int drbd_adm_pause_sync(struct sk_buff *skb, struct genl_info *info)
{
	enum drbd_ret_code retcode;

	retcode = drbd_adm_prepare(skb, info, DRBD_ADM_NEED_MINOR);
	if (!adm_ctx.reply_skb)
		return retcode;
	if (retcode != NO_ERROR)
		goto out;

	if (drbd_request_state(adm_ctx.mdev, NS(user_isp, 1)) == SS_NOTHING_TO_DO)
		retcode = ERR_PAUSE_IS_SET;
out:
	drbd_adm_finish(info, retcode);
	return 0;
}

int drbd_adm_resume_sync(struct sk_buff *skb, struct genl_info *info)
{
	union drbd_dev_state s;
	enum drbd_ret_code retcode;

	retcode = drbd_adm_prepare(skb, info, DRBD_ADM_NEED_MINOR);
	if (!adm_ctx.reply_skb)
		return retcode;
	if (retcode != NO_ERROR)
		goto out;

	if (drbd_request_state(adm_ctx.mdev, NS(user_isp, 0)) == SS_NOTHING_TO_DO) {
		s = adm_ctx.mdev->state;
		if (s.conn == C_PAUSED_SYNC_S || s.conn == C_PAUSED_SYNC_T) {
			retcode = s.aftr_isp ? ERR_PIC_AFTER_DEP :
				  s.peer_isp ? ERR_PIC_PEER_DEP : ERR_PAUSE_IS_CLEAR;
		} else {
			retcode = ERR_PAUSE_IS_CLEAR;
		}
	}

out:
	drbd_adm_finish(info, retcode);
	return 0;
}

int drbd_adm_suspend_io(struct sk_buff *skb, struct genl_info *info)
{
	return drbd_adm_simple_request_state(skb, info, NS(susp, 1));
}

int drbd_adm_resume_io(struct sk_buff *skb, struct genl_info *info)
{
	struct drbd_conf *mdev;
	int retcode; /* enum drbd_ret_code rsp. enum drbd_state_rv */

	retcode = drbd_adm_prepare(skb, info, DRBD_ADM_NEED_MINOR);
	if (!adm_ctx.reply_skb)
		return retcode;
	if (retcode != NO_ERROR)
		goto out;

	mdev = adm_ctx.mdev;
	if (test_bit(NEW_CUR_UUID, &mdev->flags)) {
		drbd_uuid_new_current(mdev);
		clear_bit(NEW_CUR_UUID, &mdev->flags);
	}
	drbd_suspend_io(mdev);
	retcode = drbd_request_state(mdev, NS3(susp, 0, susp_nod, 0, susp_fen, 0));
	if (retcode == SS_SUCCESS) {
		if (mdev->state.conn < C_CONNECTED)
			tl_clear(mdev->tconn);
		if (mdev->state.disk == D_DISKLESS || mdev->state.disk == D_FAILED)
			tl_restart(mdev->tconn, FAIL_FROZEN_DISK_IO);
	}
	drbd_resume_io(mdev);

out:
	drbd_adm_finish(info, retcode);
	return 0;
}

int drbd_adm_outdate(struct sk_buff *skb, struct genl_info *info)
{
	return drbd_adm_simple_request_state(skb, info, NS(disk, D_OUTDATED));
}

int nla_put_drbd_cfg_context(struct sk_buff *skb, struct drbd_tconn *tconn, unsigned vnr)
{
	struct nlattr *nla;
	nla = nla_nest_start(skb, DRBD_NLA_CFG_CONTEXT);
	if (!nla)
		goto nla_put_failure;
	if (vnr != VOLUME_UNSPECIFIED &&
	    nla_put_u32(skb, T_ctx_volume, vnr))
		goto nla_put_failure;
	if (nla_put_string(skb, T_ctx_resource_name, tconn->name))
		goto nla_put_failure;
	if (tconn->my_addr_len &&
	    nla_put(skb, T_ctx_my_addr, tconn->my_addr_len, &tconn->my_addr))
		goto nla_put_failure;
	if (tconn->peer_addr_len &&
	    nla_put(skb, T_ctx_peer_addr, tconn->peer_addr_len, &tconn->peer_addr))
		goto nla_put_failure;
	nla_nest_end(skb, nla);
	return 0;

nla_put_failure:
	if (nla)
		nla_nest_cancel(skb, nla);
	return -EMSGSIZE;
}

int nla_put_status_info(struct sk_buff *skb, struct drbd_conf *mdev,
		const struct sib_info *sib)
{
	struct state_info *si = NULL; /* for sizeof(si->member); */
	struct net_conf *nc;
	struct nlattr *nla;
	int got_ldev;
	int err = 0;
	int exclude_sensitive;

	/* If sib != NULL, this is drbd_bcast_event, which anyone can listen
	 * to.  So we better exclude_sensitive information.
	 *
	 * If sib == NULL, this is drbd_adm_get_status, executed synchronously
	 * in the context of the requesting user process. Exclude sensitive
	 * information, unless current has superuser.
	 *
	 * NOTE: for drbd_adm_get_status_all(), this is a netlink dump, and
	 * relies on the current implementation of netlink_dump(), which
	 * executes the dump callback successively from netlink_recvmsg(),
	 * always in the context of the receiving process */
	exclude_sensitive = sib || !capable(CAP_SYS_ADMIN);

	got_ldev = get_ldev(mdev);

	/* We need to add connection name and volume number information still.
	 * Minor number is in drbd_genlmsghdr. */
	if (nla_put_drbd_cfg_context(skb, mdev->tconn, mdev->vnr))
		goto nla_put_failure;

	if (res_opts_to_skb(skb, &mdev->tconn->res_opts, exclude_sensitive))
		goto nla_put_failure;

	rcu_read_lock();
	if (got_ldev)
		if (disk_conf_to_skb(skb, rcu_dereference(mdev->ldev->disk_conf), exclude_sensitive))
			goto nla_put_failure;

	nc = rcu_dereference(mdev->tconn->net_conf);
	if (nc)
		err = net_conf_to_skb(skb, nc, exclude_sensitive);
	rcu_read_unlock();
	if (err)
		goto nla_put_failure;

	nla = nla_nest_start(skb, DRBD_NLA_STATE_INFO);
	if (!nla)
		goto nla_put_failure;
	if (nla_put_u32(skb, T_sib_reason, sib ? sib->sib_reason : SIB_GET_STATUS_REPLY) ||
	    nla_put_u32(skb, T_current_state, mdev->state.i) ||
	    nla_put_u64(skb, T_ed_uuid, mdev->ed_uuid) ||
	    nla_put_u64(skb, T_capacity, drbd_get_capacity(mdev->this_bdev)) ||
	    nla_put_u64(skb, T_send_cnt, mdev->send_cnt) ||
	    nla_put_u64(skb, T_recv_cnt, mdev->recv_cnt) ||
	    nla_put_u64(skb, T_read_cnt, mdev->read_cnt) ||
	    nla_put_u64(skb, T_writ_cnt, mdev->writ_cnt) ||
	    nla_put_u64(skb, T_al_writ_cnt, mdev->al_writ_cnt) ||
	    nla_put_u64(skb, T_bm_writ_cnt, mdev->bm_writ_cnt) ||
	    nla_put_u32(skb, T_ap_bio_cnt, atomic_read(&mdev->ap_bio_cnt)) ||
	    nla_put_u32(skb, T_ap_pending_cnt, atomic_read(&mdev->ap_pending_cnt)) ||
	    nla_put_u32(skb, T_rs_pending_cnt, atomic_read(&mdev->rs_pending_cnt)))
		goto nla_put_failure;

	if (got_ldev) {
		if (nla_put_u32(skb, T_disk_flags, mdev->ldev->md.flags) ||
		    nla_put(skb, T_uuids, sizeof(si->uuids), mdev->ldev->md.uuid) ||
		    nla_put_u64(skb, T_bits_total, drbd_bm_bits(mdev)) ||
		    nla_put_u64(skb, T_bits_oos, drbd_bm_total_weight(mdev)))
			goto nla_put_failure;
		if (C_SYNC_SOURCE <= mdev->state.conn &&
		    C_PAUSED_SYNC_T >= mdev->state.conn) {
			if (nla_put_u64(skb, T_bits_rs_total, mdev->rs_total) ||
			    nla_put_u64(skb, T_bits_rs_failed, mdev->rs_failed))
				goto nla_put_failure;
		}
	}

	if (sib) {
		switch(sib->sib_reason) {
		case SIB_SYNC_PROGRESS:
		case SIB_GET_STATUS_REPLY:
			break;
		case SIB_STATE_CHANGE:
			if (nla_put_u32(skb, T_prev_state, sib->os.i) ||
			    nla_put_u32(skb, T_new_state, sib->ns.i))
				goto nla_put_failure;
			break;
		case SIB_HELPER_POST:
			if (nla_put_u32(skb, T_helper_exit_code,
					sib->helper_exit_code))
				goto nla_put_failure;
			/* fall through */
		case SIB_HELPER_PRE:
			if (nla_put_string(skb, T_helper, sib->helper_name))
				goto nla_put_failure;
			break;
		}
	}
	nla_nest_end(skb, nla);

	if (0)
nla_put_failure:
		err = -EMSGSIZE;
	if (got_ldev)
		put_ldev(mdev);
	return err;
}

int drbd_adm_get_status(struct sk_buff *skb, struct genl_info *info)
{
	enum drbd_ret_code retcode;
	int err;

	retcode = drbd_adm_prepare(skb, info, DRBD_ADM_NEED_MINOR);
	if (!adm_ctx.reply_skb)
		return retcode;
	if (retcode != NO_ERROR)
		goto out;

	err = nla_put_status_info(adm_ctx.reply_skb, adm_ctx.mdev, NULL);
	if (err) {
		nlmsg_free(adm_ctx.reply_skb);
		return err;
	}
out:
	drbd_adm_finish(info, retcode);
	return 0;
}

int get_one_status(struct sk_buff *skb, struct netlink_callback *cb)
{
	struct drbd_conf *mdev;
	struct drbd_genlmsghdr *dh;
	struct drbd_tconn *pos = (struct drbd_tconn*)cb->args[0];
	struct drbd_tconn *tconn = NULL;
	struct drbd_tconn *tmp;
	unsigned volume = cb->args[1];

	/* Open coded, deferred, iteration:
	 * list_for_each_entry_safe(tconn, tmp, &drbd_tconns, all_tconn) {
	 *	idr_for_each_entry(&tconn->volumes, mdev, i) {
	 *	  ...
	 *	}
	 * }
	 * where tconn is cb->args[0];
	 * and i is cb->args[1];
	 *
	 * cb->args[2] indicates if we shall loop over all resources,
	 * or just dump all volumes of a single resource.
	 *
	 * This may miss entries inserted after this dump started,
	 * or entries deleted before they are reached.
	 *
	 * We need to make sure the mdev won't disappear while
	 * we are looking at it, and revalidate our iterators
	 * on each iteration.
	 */

	/* synchronize with conn_create()/conn_destroy() */
	rcu_read_lock();
	/* revalidate iterator position */
	list_for_each_entry_rcu(tmp, &drbd_tconns, all_tconn) {
		if (pos == NULL) {
			/* first iteration */
			pos = tmp;
			tconn = pos;
			break;
		}
		if (tmp == pos) {
			tconn = pos;
			break;
		}
	}
	if (tconn) {
next_tconn:
		mdev = idr_get_next(&tconn->volumes, &volume);
		if (!mdev) {
			/* No more volumes to dump on this tconn.
			 * Advance tconn iterator. */
			pos = list_entry_rcu(tconn->all_tconn.next,
					     struct drbd_tconn, all_tconn);
			/* Did we dump any volume on this tconn yet? */
			if (volume != 0) {
				/* If we reached the end of the list,
				 * or only a single resource dump was requested,
				 * we are done. */
				if (&pos->all_tconn == &drbd_tconns || cb->args[2])
					goto out;
				volume = 0;
				tconn = pos;
				goto next_tconn;
			}
		}

		dh = genlmsg_put(skb, NETLINK_CB(cb->skb).pid,
				cb->nlh->nlmsg_seq, &drbd_genl_family,
				NLM_F_MULTI, DRBD_ADM_GET_STATUS);
		if (!dh)
			goto out;

		if (!mdev) {
			/* This is a tconn without a single volume.
			 * Suprisingly enough, it may have a network
			 * configuration. */
			struct net_conf *nc;
			dh->minor = -1U;
			dh->ret_code = NO_ERROR;
			if (nla_put_drbd_cfg_context(skb, tconn, VOLUME_UNSPECIFIED))
				goto cancel;
			nc = rcu_dereference(tconn->net_conf);
			if (nc && net_conf_to_skb(skb, nc, 1) != 0)
				goto cancel;
			goto done;
		}

		D_ASSERT(mdev->vnr == volume);
		D_ASSERT(mdev->tconn == tconn);

		dh->minor = mdev_to_minor(mdev);
		dh->ret_code = NO_ERROR;

		if (nla_put_status_info(skb, mdev, NULL)) {
cancel:
			genlmsg_cancel(skb, dh);
			goto out;
		}
done:
		genlmsg_end(skb, dh);
        }

out:
	rcu_read_unlock();
	/* where to start the next iteration */
        cb->args[0] = (long)pos;
        cb->args[1] = (pos == tconn) ? volume + 1 : 0;

	/* No more tconns/volumes/minors found results in an empty skb.
	 * Which will terminate the dump. */
        return skb->len;
}

/*
 * Request status of all resources, or of all volumes within a single resource.
 *
 * This is a dump, as the answer may not fit in a single reply skb otherwise.
 * Which means we cannot use the family->attrbuf or other such members, because
 * dump is NOT protected by the genl_lock().  During dump, we only have access
 * to the incoming skb, and need to opencode "parsing" of the nlattr payload.
 *
 * Once things are setup properly, we call into get_one_status().
 */
int drbd_adm_get_status_all(struct sk_buff *skb, struct netlink_callback *cb)
{
	const unsigned hdrlen = GENL_HDRLEN + GENL_MAGIC_FAMILY_HDRSZ;
	struct nlattr *nla;
	const char *resource_name;
	struct drbd_tconn *tconn;
	int maxtype;

	/* Is this a followup call? */
	if (cb->args[0]) {
		/* ... of a single resource dump,
		 * and the resource iterator has been advanced already? */
		if (cb->args[2] && cb->args[2] != cb->args[0])
			return 0; /* DONE. */
		goto dump;
	}

	/* First call (from netlink_dump_start).  We need to figure out
	 * which resource(s) the user wants us to dump. */
	nla = nla_find(nlmsg_attrdata(cb->nlh, hdrlen),
			nlmsg_attrlen(cb->nlh, hdrlen),
			DRBD_NLA_CFG_CONTEXT);

	/* No explicit context given.  Dump all. */
	if (!nla)
		goto dump;
	maxtype = ARRAY_SIZE(drbd_cfg_context_nl_policy) - 1;
	nla = drbd_nla_find_nested(maxtype, nla, __nla_type(T_ctx_resource_name));
	if (IS_ERR(nla))
		return PTR_ERR(nla);
	/* context given, but no name present? */
	if (!nla)
		return -EINVAL;
	resource_name = nla_data(nla);
	tconn = conn_get_by_name(resource_name);

	if (!tconn)
		return -ENODEV;

	kref_put(&tconn->kref, &conn_destroy); /* get_one_status() (re)validates tconn by itself */

	/* prime iterators, and set "filter" mode mark:
	 * only dump this tconn. */
	cb->args[0] = (long)tconn;
	/* cb->args[1] = 0; passed in this way. */
	cb->args[2] = (long)tconn;

dump:
	return get_one_status(skb, cb);
}

int drbd_adm_get_timeout_type(struct sk_buff *skb, struct genl_info *info)
{
	enum drbd_ret_code retcode;
	struct timeout_parms tp;
	int err;

	retcode = drbd_adm_prepare(skb, info, DRBD_ADM_NEED_MINOR);
	if (!adm_ctx.reply_skb)
		return retcode;
	if (retcode != NO_ERROR)
		goto out;

	tp.timeout_type =
		adm_ctx.mdev->state.pdsk == D_OUTDATED ? UT_PEER_OUTDATED :
		test_bit(USE_DEGR_WFC_T, &adm_ctx.mdev->flags) ? UT_DEGRADED :
		UT_DEFAULT;

	err = timeout_parms_to_priv_skb(adm_ctx.reply_skb, &tp);
	if (err) {
		nlmsg_free(adm_ctx.reply_skb);
		return err;
	}
out:
	drbd_adm_finish(info, retcode);
	return 0;
}

int drbd_adm_start_ov(struct sk_buff *skb, struct genl_info *info)
{
	struct drbd_conf *mdev;
	enum drbd_ret_code retcode;
	struct start_ov_parms parms;

	retcode = drbd_adm_prepare(skb, info, DRBD_ADM_NEED_MINOR);
	if (!adm_ctx.reply_skb)
		return retcode;
	if (retcode != NO_ERROR)
		goto out;

	mdev = adm_ctx.mdev;

	/* resume from last known position, if possible */
	parms.ov_start_sector = mdev->ov_start_sector;
	parms.ov_stop_sector = ULLONG_MAX;
	if (info->attrs[DRBD_NLA_START_OV_PARMS]) {
		int err = start_ov_parms_from_attrs(&parms, info);
		if (err) {
			retcode = ERR_MANDATORY_TAG;
			drbd_msg_put_info(from_attrs_err_to_txt(err));
			goto out;
		}
	}
	/* w_make_ov_request expects position to be aligned */
	mdev->ov_start_sector = parms.ov_start_sector & ~(BM_SECT_PER_BIT-1);
	mdev->ov_stop_sector = parms.ov_stop_sector;

	/* If there is still bitmap IO pending, e.g. previous resync or verify
	 * just being finished, wait for it before requesting a new resync. */
	drbd_suspend_io(mdev);
	wait_event(mdev->misc_wait, !test_bit(BITMAP_IO, &mdev->flags));
	retcode = drbd_request_state(mdev,NS(conn,C_VERIFY_S));
	drbd_resume_io(mdev);
out:
	drbd_adm_finish(info, retcode);
	return 0;
}


int drbd_adm_new_c_uuid(struct sk_buff *skb, struct genl_info *info)
{
	struct drbd_conf *mdev;
	enum drbd_ret_code retcode;
	int skip_initial_sync = 0;
	int err;
	struct new_c_uuid_parms args;

	retcode = drbd_adm_prepare(skb, info, DRBD_ADM_NEED_MINOR);
	if (!adm_ctx.reply_skb)
		return retcode;
	if (retcode != NO_ERROR)
		goto out_nolock;

	mdev = adm_ctx.mdev;
	memset(&args, 0, sizeof(args));
	if (info->attrs[DRBD_NLA_NEW_C_UUID_PARMS]) {
		err = new_c_uuid_parms_from_attrs(&args, info);
		if (err) {
			retcode = ERR_MANDATORY_TAG;
			drbd_msg_put_info(from_attrs_err_to_txt(err));
			goto out_nolock;
		}
	}

	mutex_lock(mdev->state_mutex); /* Protects us against serialized state changes. */

	if (!get_ldev(mdev)) {
		retcode = ERR_NO_DISK;
		goto out;
	}

	/* this is "skip initial sync", assume to be clean */
	if (mdev->state.conn == C_CONNECTED && mdev->tconn->agreed_pro_version >= 90 &&
	    mdev->ldev->md.uuid[UI_CURRENT] == UUID_JUST_CREATED && args.clear_bm) {
		dev_info(DEV, "Preparing to skip initial sync\n");
		skip_initial_sync = 1;
	} else if (mdev->state.conn != C_STANDALONE) {
		retcode = ERR_CONNECTED;
		goto out_dec;
	}

	drbd_uuid_set(mdev, UI_BITMAP, 0); /* Rotate UI_BITMAP to History 1, etc... */
	drbd_uuid_new_current(mdev); /* New current, previous to UI_BITMAP */

	if (args.clear_bm) {
		err = drbd_bitmap_io(mdev, &drbd_bmio_clear_n_write,
			"clear_n_write from new_c_uuid", BM_LOCKED_MASK);
		if (err) {
			dev_err(DEV, "Writing bitmap failed with %d\n",err);
			retcode = ERR_IO_MD_DISK;
		}
		if (skip_initial_sync) {
			drbd_send_uuids_skip_initial_sync(mdev);
			_drbd_uuid_set(mdev, UI_BITMAP, 0);
			drbd_print_uuids(mdev, "cleared bitmap UUID");
			spin_lock_irq(&mdev->tconn->req_lock);
			_drbd_set_state(_NS2(mdev, disk, D_UP_TO_DATE, pdsk, D_UP_TO_DATE),
					CS_VERBOSE, NULL);
			spin_unlock_irq(&mdev->tconn->req_lock);
		}
	}

	drbd_md_sync(mdev);
out_dec:
	put_ldev(mdev);
out:
	mutex_unlock(mdev->state_mutex);
out_nolock:
	drbd_adm_finish(info, retcode);
	return 0;
}

static enum drbd_ret_code
drbd_check_resource_name(const char *name)
{
	if (!name || !name[0]) {
		drbd_msg_put_info("resource name missing");
		return ERR_MANDATORY_TAG;
	}
	/* if we want to use these in sysfs/configfs/debugfs some day,
	 * we must not allow slashes */
	if (strchr(name, '/')) {
		drbd_msg_put_info("invalid resource name");
		return ERR_INVALID_REQUEST;
	}
	return NO_ERROR;
}

int drbd_adm_new_resource(struct sk_buff *skb, struct genl_info *info)
{
	enum drbd_ret_code retcode;
	struct res_opts res_opts;
	int err;

	retcode = drbd_adm_prepare(skb, info, 0);
	if (!adm_ctx.reply_skb)
		return retcode;
	if (retcode != NO_ERROR)
		goto out;

	set_res_opts_defaults(&res_opts);
	err = res_opts_from_attrs(&res_opts, info);
	if (err && err != -ENOMSG) {
		retcode = ERR_MANDATORY_TAG;
		drbd_msg_put_info(from_attrs_err_to_txt(err));
		goto out;
	}

	retcode = drbd_check_resource_name(adm_ctx.resource_name);
	if (retcode != NO_ERROR)
		goto out;

	if (adm_ctx.tconn)
		goto out;

	if (!conn_create(adm_ctx.resource_name, &res_opts))
		retcode = ERR_NOMEM;
out:
	drbd_adm_finish(info, retcode);
	return 0;
}

int drbd_adm_add_minor(struct sk_buff *skb, struct genl_info *info)
{
	struct drbd_genlmsghdr *dh = info->userhdr;
	enum drbd_ret_code retcode;

	retcode = drbd_adm_prepare(skb, info, DRBD_ADM_NEED_RESOURCE);
	if (!adm_ctx.reply_skb)
		return retcode;
	if (retcode != NO_ERROR)
		goto out;

	if (dh->minor > MINORMASK) {
		drbd_msg_put_info("requested minor out of range");
		retcode = ERR_INVALID_REQUEST;
		goto out;
	}
	if (adm_ctx.volume > DRBD_VOLUME_MAX) {
		drbd_msg_put_info("requested volume id out of range");
		retcode = ERR_INVALID_REQUEST;
		goto out;
	}

	if (adm_ctx.mdev)
		goto out;

	retcode = conn_new_minor(adm_ctx.tconn, dh->minor, adm_ctx.volume);
out:
	drbd_adm_finish(info, retcode);
	return 0;
}

static enum drbd_ret_code adm_delete_minor(struct drbd_conf *mdev)
{
	if (mdev->state.disk == D_DISKLESS &&
	    /* no need to be mdev->state.conn == C_STANDALONE &&
	     * we may want to delete a minor from a live replication group.
	     */
	    mdev->state.role == R_SECONDARY) {
		_drbd_request_state(mdev, NS(conn, C_WF_REPORT_PARAMS),
				    CS_VERBOSE + CS_WAIT_COMPLETE);
		idr_remove(&mdev->tconn->volumes, mdev->vnr);
		idr_remove(&minors, mdev_to_minor(mdev));
		del_gendisk(mdev->vdisk);
		kobject_del(&mdev->kobj);
		synchronize_rcu();
		kobject_put(&mdev->kobj);
		return NO_ERROR;
	} else
		return ERR_MINOR_CONFIGURED;
}

int drbd_adm_delete_minor(struct sk_buff *skb, struct genl_info *info)
{
	enum drbd_ret_code retcode;

	retcode = drbd_adm_prepare(skb, info, DRBD_ADM_NEED_MINOR);
	if (!adm_ctx.reply_skb)
		return retcode;
	if (retcode != NO_ERROR)
		goto out;

	retcode = adm_delete_minor(adm_ctx.mdev);
out:
	drbd_adm_finish(info, retcode);
	return 0;
}

int drbd_adm_down(struct sk_buff *skb, struct genl_info *info)
{
	int retcode; /* enum drbd_ret_code rsp. enum drbd_state_rv */
	struct drbd_conf *mdev;
	unsigned i;

	retcode = drbd_adm_prepare(skb, info, 0);
	if (!adm_ctx.reply_skb)
		return retcode;
	if (retcode != NO_ERROR)
		goto out;

	if (!adm_ctx.tconn) {
		retcode = ERR_RES_NOT_KNOWN;
		goto out;
	}

	/* demote */
	idr_for_each_entry(&adm_ctx.tconn->volumes, mdev, i) {
		retcode = drbd_set_role(mdev, R_SECONDARY, 0);
		if (retcode < SS_SUCCESS) {
			drbd_msg_put_info("failed to demote");
			goto out;
		}
	}

	retcode = conn_try_disconnect(adm_ctx.tconn, 0);
	if (retcode < SS_SUCCESS) {
		drbd_msg_put_info("failed to disconnect");
		goto out;
	}

	/* detach */
	idr_for_each_entry(&adm_ctx.tconn->volumes, mdev, i) {
		retcode = adm_detach(mdev, 0);
		if (retcode < SS_SUCCESS || retcode > NO_ERROR) {
			drbd_msg_put_info("failed to detach");
			goto out;
		}
	}

	/* If we reach this, all volumes (of this tconn) are Secondary,
	 * Disconnected, Diskless, aka Unconfigured. Make sure all threads have
	 * actually stopped, state handling only does drbd_thread_stop_nowait(). */
	drbd_thread_stop(&adm_ctx.tconn->worker);

	/* Now, nothing can fail anymore */

	/* delete volumes */
	idr_for_each_entry(&adm_ctx.tconn->volumes, mdev, i) {
		retcode = adm_delete_minor(mdev);
		if (retcode != NO_ERROR) {
			/* "can not happen" */
			drbd_msg_put_info("failed to delete volume");
			goto out;
		}
	}

	/* delete connection */
	if (conn_lowest_minor(adm_ctx.tconn) < 0) {
		list_del_rcu(&adm_ctx.tconn->all_tconn);
		synchronize_rcu();
		kref_put(&adm_ctx.tconn->kref, &conn_destroy);

		retcode = NO_ERROR;
	} else {
		/* "can not happen" */
		retcode = ERR_RES_IN_USE;
		drbd_msg_put_info("failed to delete connection");
	}
	goto out;
out:
	drbd_adm_finish(info, retcode);
	return 0;
}

int drbd_adm_del_resource(struct sk_buff *skb, struct genl_info *info)
{
	enum drbd_ret_code retcode;

	retcode = drbd_adm_prepare(skb, info, DRBD_ADM_NEED_RESOURCE);
	if (!adm_ctx.reply_skb)
		return retcode;
	if (retcode != NO_ERROR)
		goto out;

	if (conn_lowest_minor(adm_ctx.tconn) < 0) {
		list_del_rcu(&adm_ctx.tconn->all_tconn);
		synchronize_rcu();
		kref_put(&adm_ctx.tconn->kref, &conn_destroy);

		retcode = NO_ERROR;
	} else {
		retcode = ERR_RES_IN_USE;
	}

	if (retcode == NO_ERROR)
		drbd_thread_stop(&adm_ctx.tconn->worker);
out:
	drbd_adm_finish(info, retcode);
	return 0;
}

void drbd_bcast_event(struct drbd_conf *mdev, const struct sib_info *sib)
{
	static atomic_t drbd_genl_seq = ATOMIC_INIT(2); /* two. */
	struct sk_buff *msg;
	struct drbd_genlmsghdr *d_out;
	unsigned seq;
	int err = -ENOMEM;

	seq = atomic_inc_return(&drbd_genl_seq);
	msg = genlmsg_new(NLMSG_GOODSIZE, GFP_NOIO);
	if (!msg)
		goto failed;

	err = -EMSGSIZE;
	d_out = genlmsg_put(msg, 0, seq, &drbd_genl_family, 0, DRBD_EVENT);
	if (!d_out) /* cannot happen, but anyways. */
		goto nla_put_failure;
	d_out->minor = mdev_to_minor(mdev);
	d_out->ret_code = NO_ERROR;

	if (nla_put_status_info(msg, mdev, sib))
		goto nla_put_failure;
	genlmsg_end(msg, d_out);
	err = drbd_genl_multicast_events(msg, 0);
	/* msg has been consumed or freed in netlink_broadcast() */
	if (err && err != -ESRCH)
		goto failed;

	return;

nla_put_failure:
	nlmsg_free(msg);
failed:
	dev_err(DEV, "Error %d while broadcasting event. "
			"Event seq:%u sib_reason:%u\n",
			err, seq, sib->sib_reason);
}<|MERGE_RESOLUTION|>--- conflicted
+++ resolved
@@ -52,7 +52,6 @@
 	if (err)
 		return err;
 
-<<<<<<< HEAD
 	for (i = 0; i < n_ops; ++i, ++ops) {
 		err = genl_register_ops(family, ops);
 		if (err)
@@ -131,94 +130,6 @@
 	struct drbd_tconn *tconn;
 } adm_ctx;
 
-struct drbd_md_attribute {
-	struct attribute attr;
-	ssize_t (*show)(struct drbd_backing_dev *bdev, char *buf);
-	/* ssize_t (*store)(struct drbd_backing_dev *bdev, const char *buf, size_t count); */
-};
-
-STATIC ssize_t drbd_md_attr_show(struct kobject *, struct attribute *, char *);
-static ssize_t current_show(struct drbd_backing_dev *, char *);
-static ssize_t bitmap_show(struct drbd_backing_dev *, char *);
-static ssize_t history1_show(struct drbd_backing_dev *, char *);
-static ssize_t history2_show(struct drbd_backing_dev *, char *);
-static void backing_dev_release(struct kobject *kobj);
-
-static struct kobj_type drbd_bdev_kobj_type = {
-	.release = backing_dev_release,
-	.sysfs_ops = &(struct sysfs_ops) {
-		.show = drbd_md_attr_show,
-		.store = NULL,
-	},
-};
-
-#define DRBD_MD_ATTR(_name) struct drbd_md_attribute drbd_md_attr_##_name = __ATTR_RO(_name)
-
-/* since "current" is a macro, the expansion of DRBD_MD_ATTR(current) does not work: */
-static struct drbd_md_attribute drbd_md_attr_current = {
-	.attr = { .name = "current", .mode = 0444 },
-	.show = current_show,
-};
-static DRBD_MD_ATTR(bitmap);
-static DRBD_MD_ATTR(history1);
-static DRBD_MD_ATTR(history2);
-
-static struct attribute *drbd_md_attrs[] = {
-	&drbd_md_attr_current.attr,
-	&drbd_md_attr_bitmap.attr,
-	&drbd_md_attr_history1.attr,
-	&drbd_md_attr_history2.attr,
-	NULL,
-};
-
-struct attribute_group drbd_md_attr_group = {
-	.attrs = drbd_md_attrs,
-	.name = "data_gen_id",
-};
-
-STATIC ssize_t drbd_md_attr_show(struct kobject *kobj, struct attribute *attr, char *buffer)
-{
-	struct drbd_backing_dev *bdev = container_of(kobj, struct drbd_backing_dev, kobject);
-	struct drbd_md_attribute *drbd_md_attr = container_of(attr, struct drbd_md_attribute, attr);
-
-	return drbd_md_attr->show(bdev, buffer);
-}
-
-static ssize_t show_uuid_value(struct drbd_backing_dev *bdev, enum drbd_uuid_index idx, char *buf)
-{
-	ssize_t size = 0;
-
-	size = sprintf(buf, "0x%016llX\n", bdev->md.uuid[idx]);
-
-	return size;
-}
-
-static ssize_t current_show(struct drbd_backing_dev *bdev, char *buf)
-{
-	return show_uuid_value(bdev, UI_CURRENT, buf);
-}
-
-static ssize_t bitmap_show(struct drbd_backing_dev *bdev, char *buf)
-{
-	return show_uuid_value(bdev, UI_BITMAP, buf);
-}
-
-static ssize_t history1_show(struct drbd_backing_dev *bdev, char *buf)
-{
-	return show_uuid_value(bdev, UI_HISTORY_START, buf);
-}
-
-static ssize_t history2_show(struct drbd_backing_dev *bdev, char *buf)
-{
-	return show_uuid_value(bdev, UI_HISTORY_END, buf);
-}
-
-static void backing_dev_release(struct kobject *kobj)
-{
-	struct drbd_backing_dev *bdev = container_of(kobj, struct drbd_backing_dev, kobject);
-	kfree(bdev);
-}
-
 static void drbd_adm_send_reply(struct sk_buff *skb, struct genl_info *info)
 {
 	genlmsg_end(skb, genlmsg_data(nlmsg_data(nlmsg_hdr(skb))));
@@ -438,93 +349,6 @@
 	}
 	snprintf(envp[3], 20, "DRBD_PEER_AF=%s", afs);
 }
-=======
-/* Generate the tag_list to struct functions */
-#define NL_PACKET(name, number, fields) \
-STATIC int name ## _from_tags(struct drbd_conf *mdev, \
-	unsigned short *tags, struct name *arg) __attribute__ ((unused)); \
-STATIC int name ## _from_tags(struct drbd_conf *mdev, \
-	unsigned short *tags, struct name *arg) \
-{ \
-	int tag; \
-	int dlen; \
-	\
-	while ((tag = get_unaligned(tags++)) != TT_END) {	\
-		dlen = get_unaligned(tags++);			\
-		switch (tag_number(tag)) { \
-		fields \
-		default: \
-			if (tag & T_MANDATORY) { \
-				dev_err(DEV, "Unknown tag: %d\n", tag_number(tag)); \
-				return 0; \
-			} \
-		} \
-		tags = (unsigned short *)((char *)tags + dlen); \
-	} \
-	return 1; \
-}
-#define NL_INTEGER(pn, pr, member) \
-	case pn: /* D_ASSERT( tag_type(tag) == TT_INTEGER ); */ \
-		arg->member = get_unaligned((int *)(tags));	\
-		break;
-#define NL_INT64(pn, pr, member) \
-	case pn: /* D_ASSERT( tag_type(tag) == TT_INT64 ); */ \
-		arg->member = get_unaligned((u64 *)(tags));	\
-		break;
-#define NL_BIT(pn, pr, member) \
-	case pn: /* D_ASSERT( tag_type(tag) == TT_BIT ); */ \
-		arg->member = *(char *)(tags) ? 1 : 0; \
-		break;
-#define NL_STRING(pn, pr, member, len) \
-	case pn: /* D_ASSERT( tag_type(tag) == TT_STRING ); */ \
-		if (dlen > len) { \
-			dev_err(DEV, "arg too long: %s (%u wanted, max len: %u bytes)\n", \
-				#member, dlen, (unsigned int)len); \
-			return 0; \
-		} \
-		 arg->member ## _len = dlen; \
-		 memcpy(arg->member, tags, min_t(size_t, dlen, len)); \
-		 break;
-#include <linux/drbd_nl.h>
-
-/* Generate the struct to tag_list functions */
-#define NL_PACKET(name, number, fields) \
-STATIC unsigned short* \
-name ## _to_tags(struct drbd_conf *mdev, \
-	struct name *arg, unsigned short *tags) __attribute__ ((unused)); \
-STATIC unsigned short* \
-name ## _to_tags(struct drbd_conf *mdev, \
-	struct name *arg, unsigned short *tags) \
-{ \
-	fields \
-	return tags; \
-}
-
-#define NL_INTEGER(pn, pr, member) \
-	put_unaligned(pn | pr | TT_INTEGER, tags++);	\
-	put_unaligned(sizeof(int), tags++);		\
-	put_unaligned(arg->member, (int *)tags);	\
-	tags = (unsigned short *)((char *)tags+sizeof(int));
-#define NL_INT64(pn, pr, member) \
-	put_unaligned(pn | pr | TT_INT64, tags++);	\
-	put_unaligned(sizeof(u64), tags++);		\
-	put_unaligned(arg->member, (u64 *)tags);	\
-	tags = (unsigned short *)((char *)tags+sizeof(u64));
-#define NL_BIT(pn, pr, member) \
-	put_unaligned(pn | pr | TT_BIT, tags++);	\
-	put_unaligned(sizeof(char), tags++);		\
-	*(char *)tags = arg->member; \
-	tags = (unsigned short *)((char *)tags+sizeof(char));
-#define NL_STRING(pn, pr, member, len) \
-	put_unaligned(pn | pr | TT_STRING, tags++);	\
-	put_unaligned(arg->member ## _len, tags++);	\
-	memcpy(tags, arg->member, arg->member ## _len); \
-	tags = (unsigned short *)((char *)tags + arg->member ## _len);
-#include <linux/drbd_nl.h>
-
-void drbd_bcast_ev_helper(struct drbd_conf *mdev, char *helper_name);
-void drbd_nl_send_reply(struct cn_msg *, int);
->>>>>>> ae46aa9c
 
 int drbd_khelper(struct drbd_conf *mdev, char *cmd)
 {
