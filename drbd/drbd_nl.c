--- conflicted
+++ resolved
@@ -520,19 +520,12 @@
 		/* assert: (flexible) internal meta data */
 	}
 
-<<<<<<< HEAD
 	if (la_size_changed || md_moved) {
 		if ( inc_local_if_state(mdev, Attaching) ) {
 			drbd_al_shrink(mdev);
 			/* All extents inactive now...
 			 * write bitmap, then mdev->la_size to disk */
-			rv = drbd_bm_write(mdev);
-=======
-	if ( la_size_changed || md_moved ) {
-		if( inc_local_if_state(mdev,Attaching) ) {
-			drbd_al_shrink(mdev); // All extents inactive.
 			rv = drbd_bitmap_io(mdev, &drbd_bm_write);
->>>>>>> 958acfc1
 			drbd_md_mark_dirty(mdev);
 			dec_local(mdev);
 		}
@@ -920,33 +913,18 @@
 	    !drbd_md_test_flag(mdev->bc, MDF_ConnectedInd) )
 		set_bit(USE_DEGR_WFC_T, &mdev->flags);
 
-<<<<<<< HEAD
-	drbd_bm_lock(mdev); /* racy... */
-=======
->>>>>>> 958acfc1
 	if (drbd_determin_dev_size(mdev) == dev_size_error) {
 		retcode = VMallocFailed;
 		goto force_diskless;
 	}
 
-<<<<<<< HEAD
 	if (drbd_md_test_flag(mdev->bc, MDF_FullSync)) {
 		INFO("Assuming that all blocks are out of sync "
 		     "(aka FullSync)\n");
-		drbd_bm_set_all(mdev);
-		if (unlikely(drbd_bm_write(mdev) < 0)) {
-=======
-	if (drbd_md_test_flag(mdev->bc,MDF_FullSync)) {
-		INFO("Assuming that all blocks are out of sync (aka FullSync)\n");
 		if (drbd_bitmap_io(mdev, &drbd_bmio_set_n_write)) {
->>>>>>> 958acfc1
 			retcode = MDIOError;
 			goto force_diskless;
 		}
-<<<<<<< HEAD
-		drbd_md_clear_flag(mdev, MDF_FullSync);
-=======
->>>>>>> 958acfc1
 	} else {
 		if (drbd_bitmap_io(mdev, &drbd_bm_read) < 0) {
 			retcode = MDIOError;
@@ -1003,26 +981,14 @@
 	ns = mdev->state;
 	spin_unlock_irq(&mdev->req_lock);
 
-<<<<<<< HEAD
 	if (rv < SS_Success)
-		goto unlock_bm;
-
-	drbd_bm_unlock(mdev);
+		goto force_diskless;
 
 	if (inc_local_if_state(mdev, Attaching)) {
 		if (mdev->state.role == Primary)
-			mdev->bc->md.uuid[Current] |=	(u64)1;
+			mdev->bc->md.uuid[Current] |=  (u64)1;
 		else
 			mdev->bc->md.uuid[Current] &= ~(u64)1;
-=======
-	if (rv < SS_Success) {
-		goto force_diskless;
-	}
-
-	if(inc_local_if_state(mdev,Attaching)) {
-		if(mdev->state.role == Primary) mdev->bc->md.uuid[Current] |=  (u64)1;
-		else                            mdev->bc->md.uuid[Current] &= ~(u64)1;
->>>>>>> 958acfc1
 		dec_local(mdev);
 	}
 
