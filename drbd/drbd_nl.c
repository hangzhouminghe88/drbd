--- conflicted
+++ resolved
@@ -1586,14 +1586,10 @@
 		b = bdev->backing_bdev->bd_disk->queue;
 
 		max_hw_sectors = min(queue_max_hw_sectors(b), max_bio_size >> 9);
-<<<<<<< HEAD
-=======
 		rcu_read_lock();
 		dc = rcu_dereference(device->ldev->disk_conf);
-		max_segments = dc->max_bio_bvecs;
 		discard_zeroes_if_aligned = dc->discard_zeroes_if_aligned;
 		rcu_read_unlock();
->>>>>>> 5204727f
 
 		blk_set_stacking_limits(&q->limits);
 #ifdef REQ_WRITE_SAME
@@ -1611,12 +1607,8 @@
 
 		q->limits.max_discard_sectors = DRBD_MAX_DISCARD_SECTORS;
 
-<<<<<<< HEAD
-		if (blk_queue_discard(b) && (agreed_featurs & FF_TRIM)) {
-=======
 		if (blk_queue_discard(b) && (b->limits.discard_zeroes_data || discard_zeroes_if_aligned) &&
-		    (connection->cstate < C_CONNECTED || connection->agreed_features & FF_TRIM)) {
->>>>>>> 5204727f
+		    (agreed_featurs & FF_TRIM)) {
 			/* We don't care, stacking below should fix it for the local device.
 			 * Whether or not it is a suitable granularity on the remote device
 			 * is not our problem, really. If you care, you need to
