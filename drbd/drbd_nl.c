/*
   drbd_nl.c

   This file is part of DRBD by Philipp Reisner and Lars Ellenberg.

   Copyright (C) 2001-2008, LINBIT Information Technologies GmbH.
   Copyright (C) 1999-2008, Philipp Reisner <philipp.reisner@linbit.com>.
   Copyright (C) 2002-2008, Lars Ellenberg <lars.ellenberg@linbit.com>.

   drbd is free software; you can redistribute it and/or modify
   it under the terms of the GNU General Public License as published by
   the Free Software Foundation; either version 2, or (at your option)
   any later version.

   drbd is distributed in the hope that it will be useful,
   but WITHOUT ANY WARRANTY; without even the implied warranty of
   MERCHANTABILITY or FITNESS FOR A PARTICULAR PURPOSE.  See the
   GNU General Public License for more details.

   You should have received a copy of the GNU General Public License
   along with drbd; see the file COPYING.  If not, write to
   the Free Software Foundation, 675 Mass Ave, Cambridge, MA 02139, USA.

 */

#define pr_fmt(fmt)	KBUILD_MODNAME ": " fmt

#include <linux/module.h>
#include <linux/drbd.h>
#include <linux/in.h>
#include <linux/fs.h>
#include <linux/file.h>
#include <linux/slab.h>
#include <linux/blkpg.h>
#include <linux/cpumask.h>
#include "drbd_int.h"
#include "drbd_protocol.h"
#include "drbd_req.h"
#include "drbd_state_change.h"
#include "drbd_debugfs.h"
#include <asm/unaligned.h>
#include <linux/drbd_limits.h>
#include <linux/kthread.h>

#include <net/genetlink.h>
#if LINUX_VERSION_CODE < KERNEL_VERSION(2,6,31)
/*
 * copied from more recent kernel source
 */
int genl_register_family_with_ops(struct genl_family *family,
	struct genl_ops *ops, size_t n_ops)
{
	int err, i;

	err = genl_register_family(family);
	if (err)
		return err;

	for (i = 0; i < n_ops; ++i, ++ops) {
		err = genl_register_ops(family, ops);
		if (err)
			goto err_out;
	}
	return 0;
err_out:
	genl_unregister_family(family);
	return err;
}
#endif

/* .doit */
// int drbd_adm_create_resource(struct sk_buff *skb, struct genl_info *info);
// int drbd_adm_delete_resource(struct sk_buff *skb, struct genl_info *info);

int drbd_adm_new_minor(struct sk_buff *skb, struct genl_info *info);
int drbd_adm_del_minor(struct sk_buff *skb, struct genl_info *info);

int drbd_adm_new_resource(struct sk_buff *skb, struct genl_info *info);
int drbd_adm_del_resource(struct sk_buff *skb, struct genl_info *info);
int drbd_adm_down(struct sk_buff *skb, struct genl_info *info);

int drbd_adm_set_role(struct sk_buff *skb, struct genl_info *info);
int drbd_adm_attach(struct sk_buff *skb, struct genl_info *info);
int drbd_adm_disk_opts(struct sk_buff *skb, struct genl_info *info);
int drbd_adm_detach(struct sk_buff *skb, struct genl_info *info);
int drbd_adm_connect(struct sk_buff *skb, struct genl_info *info);
int drbd_adm_net_opts(struct sk_buff *skb, struct genl_info *info);
int drbd_adm_resize(struct sk_buff *skb, struct genl_info *info);
int drbd_adm_start_ov(struct sk_buff *skb, struct genl_info *info);
int drbd_adm_new_c_uuid(struct sk_buff *skb, struct genl_info *info);
int drbd_adm_disconnect(struct sk_buff *skb, struct genl_info *info);
int drbd_adm_invalidate(struct sk_buff *skb, struct genl_info *info);
int drbd_adm_invalidate_peer(struct sk_buff *skb, struct genl_info *info);
int drbd_adm_pause_sync(struct sk_buff *skb, struct genl_info *info);
int drbd_adm_resume_sync(struct sk_buff *skb, struct genl_info *info);
int drbd_adm_suspend_io(struct sk_buff *skb, struct genl_info *info);
int drbd_adm_resume_io(struct sk_buff *skb, struct genl_info *info);
int drbd_adm_outdate(struct sk_buff *skb, struct genl_info *info);
int drbd_adm_resource_opts(struct sk_buff *skb, struct genl_info *info);
int drbd_adm_get_status(struct sk_buff *skb, struct genl_info *info);
int drbd_adm_get_timeout_type(struct sk_buff *skb, struct genl_info *info);
int drbd_adm_forget_peer(struct sk_buff *skb, struct genl_info *info);
/* .dumpit */
int drbd_adm_dump_resources(struct sk_buff *skb, struct netlink_callback *cb);
int drbd_adm_dump_devices(struct sk_buff *skb, struct netlink_callback *cb);
int drbd_adm_dump_devices_done(struct netlink_callback *cb);
int drbd_adm_dump_connections(struct sk_buff *skb, struct netlink_callback *cb);
int drbd_adm_dump_connections_done(struct netlink_callback *cb);
int drbd_adm_dump_peer_devices(struct sk_buff *skb, struct netlink_callback *cb);
int drbd_adm_dump_peer_devices_done(struct netlink_callback *cb);
int drbd_adm_get_initial_state(struct sk_buff *skb, struct netlink_callback *cb);

#include <linux/drbd_genl_api.h>
#include "drbd_nla.h"
#include <linux/genl_magic_func.h>

atomic_t drbd_genl_seq = ATOMIC_INIT(2); /* two. */

DEFINE_MUTEX(notification_mutex);

/* used blkdev_get_by_path, to claim our meta data device(s) */
static char *drbd_m_holder = "Hands off! this is DRBD's meta data device.";

static void drbd_adm_send_reply(struct sk_buff *skb, struct genl_info *info)
{
	genlmsg_end(skb, genlmsg_data(nlmsg_data(nlmsg_hdr(skb))));
	if (genlmsg_reply(skb, info))
		pr_err("error sending genl reply\n");
}

/* Used on a fresh "drbd_adm_prepare"d reply_skb, this cannot fail: The only
 * reason it could fail was no space in skb, and there are 4k available. */
static int drbd_msg_put_info(struct sk_buff *skb, const char *info)
{
	struct nlattr *nla;
	int err = -EMSGSIZE;

	if (!info || !info[0])
		return 0;

	nla = nla_nest_start(skb, DRBD_NLA_CFG_REPLY);
	if (!nla)
		return err;

	err = nla_put_string(skb, T_info_text, info);
	if (err) {
		nla_nest_cancel(skb, nla);
		return err;
	} else
		nla_nest_end(skb, nla);
	return 0;
}

static int drbd_adm_finish(struct drbd_config_context *, struct genl_info *, int);

extern struct genl_ops drbd_genl_ops[];

#ifdef COMPAT_HAVE_SECURITY_NETLINK_RECV
#define drbd_security_netlink_recv(skb, cap) \
	security_netlink_recv(skb, cap)
#else
/* see
 * fd77846 security: remove the security_netlink_recv hook as it is equivalent to capable()
 */
static inline bool drbd_security_netlink_recv(struct sk_buff *skb, int cap)
{
	return !capable(cap);
}
#endif

/* This would be a good candidate for a "pre_doit" hook,
 * and per-family private info->pointers.
 * But we need to stay compatible with older kernels.
 * If it returns successfully, adm_ctx members are valid.
 *
 * At this point, we still rely on the global genl_lock().
 * If we want to avoid that, and allow "genl_family.parallel_ops", we may need
 * to add additional synchronization against object destruction/modification.
 */
#define DRBD_ADM_NEED_MINOR	1
#define DRBD_ADM_NEED_RESOURCE	2
#define DRBD_ADM_NEED_CONNECTION 4
#define DRBD_ADM_NEED_PEER_DEVICE 8
static int drbd_adm_prepare(struct drbd_config_context *adm_ctx,
	struct sk_buff *skb, struct genl_info *info, unsigned flags)
{
	struct drbd_genlmsghdr *d_in = info->userhdr;
	const u8 cmd = info->genlhdr->cmd;
	int err;

	memset(adm_ctx, 0, sizeof(*adm_ctx));

	/*
	 * genl_rcv_msg() only checks if commands with the GENL_ADMIN_PERM flag
	 * set have CAP_NET_ADMIN; we also require CAP_SYS_ADMIN for
	 * administrative commands.
	 */
	if ((drbd_genl_ops[cmd].flags & GENL_ADMIN_PERM) &&
	    drbd_security_netlink_recv(skb, CAP_SYS_ADMIN))
		return -EPERM;

	adm_ctx->reply_skb = genlmsg_new(NLMSG_GOODSIZE, GFP_KERNEL);
	if (!adm_ctx->reply_skb) {
		err = -ENOMEM;
		goto fail;
	}

	adm_ctx->reply_dh = genlmsg_put_reply(adm_ctx->reply_skb,
					info, &drbd_genl_family, 0, cmd);
	/* put of a few bytes into a fresh skb of >= 4k will always succeed.
	 * but anyways */
	if (!adm_ctx->reply_dh) {
		err = -ENOMEM;
		goto fail;
	}

	adm_ctx->reply_dh->minor = d_in->minor;
	adm_ctx->reply_dh->ret_code = NO_ERROR;

	adm_ctx->volume = VOLUME_UNSPECIFIED;
	if (info->attrs[DRBD_NLA_CFG_CONTEXT]) {
		struct nlattr *nla;
		/* parse and validate only */
		err = drbd_cfg_context_from_attrs(NULL, info);
		if (err)
			goto fail;

		/* It was present, and valid,
		 * copy it over to the reply skb. */
		err = nla_put_nohdr(adm_ctx->reply_skb,
				info->attrs[DRBD_NLA_CFG_CONTEXT]->nla_len,
				info->attrs[DRBD_NLA_CFG_CONTEXT]);
		if (err)
			goto fail;

		/* and assign stuff to the adm_ctx */
		nla = nested_attr_tb[__nla_type(T_ctx_volume)];
		if (nla)
			adm_ctx->volume = nla_get_u32(nla);
		nla = nested_attr_tb[__nla_type(T_ctx_resource_name)];
		if (nla)
			adm_ctx->resource_name = nla_data(nla);
		adm_ctx->my_addr = nested_attr_tb[__nla_type(T_ctx_my_addr)];
		adm_ctx->peer_addr = nested_attr_tb[__nla_type(T_ctx_peer_addr)];
		if ((adm_ctx->my_addr &&
		     nla_len(adm_ctx->my_addr) > sizeof(adm_ctx->connection->my_addr)) ||
		    (adm_ctx->peer_addr &&
		     nla_len(adm_ctx->peer_addr) > sizeof(adm_ctx->connection->peer_addr))) {
			err = -EINVAL;
			goto fail;
		}
	}

	adm_ctx->minor = d_in->minor;
	adm_ctx->device = minor_to_device(d_in->minor);

	/* We are protected by the global genl_lock().
	 * But we may explicitly drop it/retake it in drbd_adm_set_role(),
	 * so make sure this object stays around. */
	if (adm_ctx->device) {
		kref_get(&adm_ctx->device->kref);
		kref_debug_get(&adm_ctx->device->kref_debug, 4);
	}

	if (adm_ctx->resource_name) {
		adm_ctx->resource = drbd_find_resource(adm_ctx->resource_name);
		if (adm_ctx->resource)
			kref_debug_get(&adm_ctx->resource->kref_debug, 2);
	}

	if (!adm_ctx->device && (flags & DRBD_ADM_NEED_MINOR)) {
		drbd_msg_put_info(adm_ctx->reply_skb, "unknown minor");
		err = ERR_MINOR_INVALID;
		goto finish;
	}
	if (!adm_ctx->resource && (flags & DRBD_ADM_NEED_RESOURCE)) {
		drbd_msg_put_info(adm_ctx->reply_skb, "unknown resource");
		err = ERR_INVALID_REQUEST;
		if (adm_ctx->resource_name)
			err = ERR_RES_NOT_KNOWN;
		goto finish;
	}

	if (flags & (DRBD_ADM_NEED_CONNECTION | DRBD_ADM_NEED_PEER_DEVICE)) {
		if (adm_ctx->resource) {
			drbd_msg_put_info(adm_ctx->reply_skb, "no resource name expected");
			err = ERR_INVALID_REQUEST;
			goto finish;
		}
		if (adm_ctx->device) {
			drbd_msg_put_info(adm_ctx->reply_skb, "no minor number expected");
			err = ERR_INVALID_REQUEST;
			goto finish;
		}
		if (adm_ctx->my_addr && adm_ctx->peer_addr)
			adm_ctx->connection = conn_get_by_addrs(
				nla_data(adm_ctx->my_addr), nla_len(adm_ctx->my_addr),
				nla_data(adm_ctx->peer_addr), nla_len(adm_ctx->peer_addr));
		if (!adm_ctx->connection) {
			drbd_msg_put_info(adm_ctx->reply_skb, "unknown connection");
			err = ERR_INVALID_REQUEST;
			goto finish;
		}
		kref_debug_get(&adm_ctx->connection->kref_debug, 2);
	}
	if (flags & DRBD_ADM_NEED_PEER_DEVICE) {
		if (adm_ctx->volume != VOLUME_UNSPECIFIED)
			adm_ctx->peer_device =
				idr_find(&adm_ctx->connection->peer_devices,
					 adm_ctx->volume);
		if (!adm_ctx->peer_device) {
			drbd_msg_put_info(adm_ctx->reply_skb, "unknown volume");
			err = ERR_INVALID_REQUEST;
			goto finish;
		}
	}

	/* some more paranoia, if the request was over-determined */
	if (adm_ctx->device && adm_ctx->resource &&
	    adm_ctx->device->resource != adm_ctx->resource) {
		pr_warning("request: minor=%u, resource=%s; but that minor belongs to resource %s\n",
				adm_ctx->minor, adm_ctx->resource->name,
				adm_ctx->device->resource->name);
		drbd_msg_put_info(adm_ctx->reply_skb, "minor exists in different resource");
		err = ERR_INVALID_REQUEST;
		goto finish;
	}
	if (adm_ctx->device &&
	    adm_ctx->volume != VOLUME_UNSPECIFIED &&
	    adm_ctx->volume != adm_ctx->device->vnr) {
		pr_warning("request: minor=%u, volume=%u; but that minor is volume %u in %s\n",
				adm_ctx->minor, adm_ctx->volume,
				adm_ctx->device->vnr,
				adm_ctx->device->resource->name);
		drbd_msg_put_info(adm_ctx->reply_skb, "minor exists as different volume");
		err = ERR_INVALID_REQUEST;
		goto finish;
	}

	/* still, provide adm_ctx->resource always, if possible. */
	if (!adm_ctx->resource) {
		adm_ctx->resource = adm_ctx->device ? adm_ctx->device->resource
			: adm_ctx->connection ? adm_ctx->connection->resource : NULL;
		if (adm_ctx->resource) {
			kref_get(&adm_ctx->resource->kref);
			kref_debug_get(&adm_ctx->resource->kref_debug, 2);
		}
	}

	return NO_ERROR;

fail:
	nlmsg_free(adm_ctx->reply_skb);
	adm_ctx->reply_skb = NULL;
	return err;

finish:
	return drbd_adm_finish(adm_ctx, info, err);
}

static int drbd_adm_finish(struct drbd_config_context *adm_ctx, struct genl_info *info, int retcode)
{
	if (adm_ctx->device) {
		kref_debug_put(&adm_ctx->device->kref_debug, 4);
		kref_put(&adm_ctx->device->kref, drbd_destroy_device);
		adm_ctx->device = NULL;
	}
	if (adm_ctx->connection) {
		kref_debug_put(&adm_ctx->connection->kref_debug, 2);
		kref_put(&adm_ctx->connection->kref, drbd_destroy_connection);
		adm_ctx->connection = NULL;
	}
	if (adm_ctx->resource) {
		kref_debug_put(&adm_ctx->resource->kref_debug, 2);
		kref_put(&adm_ctx->resource->kref, drbd_destroy_resource);
		adm_ctx->resource = NULL;
	}

	if (!adm_ctx->reply_skb)
		return -ENOMEM;

	adm_ctx->reply_dh->ret_code = retcode;
	drbd_adm_send_reply(adm_ctx->reply_skb, info);
	adm_ctx->reply_skb = NULL;
	return 0;
}

static void conn_md_sync(struct drbd_connection *connection)
{
	struct drbd_peer_device *peer_device;
	int vnr;

	rcu_read_lock();
	idr_for_each_entry(&connection->peer_devices, peer_device, vnr) {
		struct drbd_device *device = peer_device->device;
		kref_get(&device->kref);
		rcu_read_unlock();
		drbd_md_sync(device);
		kref_put(&device->kref, drbd_destroy_device);
		rcu_read_lock();
	}
	rcu_read_unlock();
}

/* Buffer to construct the environment of a user-space helper in. */
struct env {
	char *buffer;
	int size, pos;
};

/* Print into an env buffer. */
static __printf(2, 3) int env_print(struct env *env, const char *fmt, ...)
{
	va_list args;
	int pos, ret;

	pos = env->pos;
	if (pos < 0)
		return pos;
	va_start(args, fmt);
	ret = vsnprintf(env->buffer + pos, env->size - pos, fmt, args);
	va_end(args);
	if (ret < 0) {
		env->pos = ret;
		goto out;
	}
	if (ret >= env->size - pos) {
		ret = env->pos = -ENOMEM;
		goto out;
	}
	env->pos += ret + 1;
    out:
	return ret;
}

/* Put env variables for an address into an env buffer. */
static void env_print_address(struct env *env, const char *prefix,
			      struct sockaddr_storage *storage)
{
	const char *afs;

	switch (storage->ss_family) {
	case AF_INET6:
		afs = "ipv6";
		env_print(env, "%sADDRESS=%pI6", prefix,
			  &((struct sockaddr_in6 *)storage)->sin6_addr);
		break;
	case AF_INET:
		afs = "ipv4";
		env_print(env, "%sADDRESS=%pI4", prefix,
			  &((struct sockaddr_in *)storage)->sin_addr);
		break;
	default:
		afs = "ssocks";
		env_print(env, "%sADDRESS=%pI4", prefix,
			  &((struct sockaddr_in *)storage)->sin_addr);
	}
	env_print(env, "%sAF=%s", prefix, afs);
}

/* Construct char **envp inside an env buffer. */
static char **make_envp(struct env *env)
{
	char **envp, *b;
	unsigned int n;

	if (env->pos < 0)
		return NULL;
	if (env->pos >= env->size)
		goto out_nomem;
	env->buffer[env->pos++] = 0;
	for (b = env->buffer, n = 1; *b; n++)
		b = strchr(b, 0) + 1;
	if (env->size - env->pos < sizeof(envp) * n)
		goto out_nomem;
	envp = (char **)(env->buffer + env->size) - n;

	for (b = env->buffer; *b; ) {
		*envp++ = b;
		b = strchr(b, 0) + 1;
	}
	*envp++ = NULL;
	return envp - n;

    out_nomem:
	env->pos = -ENOMEM;
	return NULL;
}

/* Macro refers to local variables peer_device, device and connection! */
#define magic_printk(level, fmt, args...)				\
	if (peer_device)						\
		__drbd_printk_peer_device(level, peer_device, fmt, args); \
	else if (device)						\
		__drbd_printk_device(level, device, fmt, args);		\
	else								\
		__drbd_printk_connection(level, connection, fmt, args);

int drbd_khelper(struct drbd_device *device, struct drbd_connection *connection, char *cmd)
{
	struct drbd_resource *resource = device ? device->resource : connection->resource;
	char *argv[] = {usermode_helper, cmd, resource->name, NULL };
	struct drbd_peer_device *peer_device = NULL;
	struct env env = { .size = PAGE_SIZE };
	char **envp;
	int ret;

    enlarge_buffer:
	env.buffer = (char *)__get_free_pages(GFP_NOIO, get_order(env.size));
	if (!env.buffer) {
		ret = -ENOMEM;
		goto out_err;
	}
	env.pos = 0;

	rcu_read_lock();
	env_print(&env, "HOME=/");
	env_print(&env, "TERM=linux");
	env_print(&env, "PATH=/sbin:/usr/sbin:/bin:/usr/bin");
	if (device) {
		env_print(&env, "DRBD_MINOR=%u", device_to_minor(device));
		env_print(&env, "DRBD_VOLUME=%u", device->vnr);
		if (get_ldev(device)) {
			struct disk_conf *disk_conf =
				rcu_dereference(device->ldev->disk_conf);
			env_print(&env, "DRBD_BACKING_DEV=%s",
				  disk_conf->backing_dev);
			put_ldev(device);
		}
	}
	if (connection) {
		env_print_address(&env, "DRBD_MY_", &connection->my_addr);
		env_print_address(&env, "DRBD_PEER_", &connection->peer_addr);
	}
	if (connection && !device) {
		struct drbd_peer_device *peer_device;
		int vnr;

		idr_for_each_entry(&connection->peer_devices, peer_device, vnr) {
			struct drbd_device *device = peer_device->device;

			env_print(&env, "DRBD_MINOR_%u=%u",
				  vnr, peer_device->device->minor);
			if (get_ldev(device)) {
				struct disk_conf *disk_conf =
					rcu_dereference(device->ldev->disk_conf);
				env_print(&env, "DRBD_BACKING_DEV_%u=%s",
					  vnr, disk_conf->backing_dev);
				put_ldev(device);
			}
		}
	}
	rcu_read_unlock();

	envp = make_envp(&env);
	if (!envp) {
		if (env.pos == -ENOMEM) {
			free_pages((unsigned long)env.buffer, get_order(env.size));
			env.size += PAGE_SIZE;
			goto enlarge_buffer;
		}
		ret = env.pos;
		goto out_err;
	}

	if (current == resource->worker.task)
		set_bit(CALLBACK_PENDING, &resource->flags);

	/* The helper may take some time.
	 * write out any unsynced meta data changes now */
	if (device)
		drbd_md_sync(device);
	else if (connection)
		conn_md_sync(connection);

	if (connection && device)
		peer_device = conn_peer_device(connection, device->vnr);

	magic_printk(KERN_INFO, "helper command: %s %s\n", usermode_helper, cmd);
	notify_helper(NOTIFY_CALL, device, connection, cmd, 0);
	ret = call_usermodehelper(usermode_helper, argv, envp, UMH_WAIT_PROC);
	magic_printk(ret ? KERN_WARNING : KERN_INFO,
		     "helper command: %s %s exit code %u (0x%x)\n",
		     usermode_helper, cmd,
		     (ret >> 8) & 0xff, ret);
	notify_helper(NOTIFY_RESPONSE, device, connection, cmd, ret);

	if (current == resource->worker.task)
		clear_bit(CALLBACK_PENDING, &resource->flags);

	if (ret < 0) /* Ignore any ERRNOs we got. */
		ret = 0;

	free_pages((unsigned long)env.buffer, get_order(env.size));
	return ret;

    out_err:
	drbd_err(resource, "Could not call %s user-space helper: error %d"
		 "out of memory\n", cmd, ret);
	return 0;
}

#undef magic_printk

static bool initial_states_pending(struct drbd_connection *connection)
{
	struct drbd_peer_device *peer_device;
	int vnr;
	bool pending = false;

	rcu_read_lock();
	idr_for_each_entry(&connection->peer_devices, peer_device, vnr) {
		if (test_bit(INITIAL_STATE_SENT, &peer_device->flags) &&
		    !test_bit(INITIAL_STATE_RECEIVED, &peer_device->flags)) {
			pending = true;
			break;
		}
	}
	rcu_read_unlock();
	return pending;
}

bool conn_try_outdate_peer(struct drbd_connection *connection)
{
	unsigned long last_reconnect_jif;
	enum drbd_fencing_policy fencing_policy;
	char *ex_to_string;
	int r;
	unsigned long irq_flags;

	spin_lock_irq(&connection->resource->req_lock);
	if (connection->cstate[NOW] >= C_CONNECTED) {
		drbd_err(connection, "Expected cstate < C_CONNECTED\n");
		spin_unlock_irq(&connection->resource->req_lock);
		return false;
	}

	last_reconnect_jif = connection->last_reconnect_jif;
	spin_unlock_irq(&connection->resource->req_lock);

	fencing_policy = connection->fencing_policy;
	if (fencing_policy == FP_DONT_CARE)
		return true;

	r = drbd_khelper(NULL, connection, "fence-peer");

	begin_state_change(connection->resource, &irq_flags, CS_VERBOSE);
	switch ((r>>8) & 0xff) {
	case 3: /* peer is inconsistent */
		ex_to_string = "peer is inconsistent or worse";
		__change_peer_disk_states(connection, D_INCONSISTENT);
		break;
	case 4: /* peer got outdated, or was already outdated */
		ex_to_string = "peer was fenced";
		__change_peer_disk_states(connection, D_OUTDATED);
		break;
	case 5: /* peer was down */
		if (conn_highest_disk(connection) == D_UP_TO_DATE) {
			/* we will(have) create(d) a new UUID anyways... */
			ex_to_string = "peer is unreachable, assumed to be dead";
			__change_peer_disk_states(connection, D_OUTDATED);
		} else {
			ex_to_string = "peer unreachable, doing nothing since disk != UpToDate";
		}
		break;
	case 6: /* Peer is primary, voluntarily outdate myself.
		 * This is useful when an unconnected R_SECONDARY is asked to
		 * become R_PRIMARY, but finds the other peer being active. */
		ex_to_string = "peer is active";
		drbd_warn(connection, "Peer is primary, outdating myself.\n");
		__change_disk_states(connection->resource, D_OUTDATED);
		break;
	case 7:
		/* THINK: do we need to handle this
		 * like case 4, or more like case 5? */
		if (fencing_policy != FP_STONITH)
			drbd_err(connection, "fence-peer() = 7 && fencing != Stonith !!!\n");
		ex_to_string = "peer was stonithed";
		__change_peer_disk_states(connection, D_OUTDATED);
		break;
	default:
		/* The script is broken ... */
		drbd_err(connection, "fence-peer helper broken, returned %d\n", (r>>8)&0xff);
		abort_state_change(connection->resource, &irq_flags);
		return false; /* Eventually leave IO frozen */
	}

	drbd_info(connection, "fence-peer helper returned %d (%s)\n",
		  (r>>8) & 0xff, ex_to_string);

	if (connection->cstate[NOW] >= C_CONNECTED ||
	    initial_states_pending(connection)) {
		/* connection re-established; do not fence */
		goto abort;
	}
	if (connection->last_reconnect_jif != last_reconnect_jif) {
		/* In case the connection was established and dropped
		   while the fence-peer handler was running, ignore it */
		drbd_info(connection, "Ignoring fence-peer exit code\n");
		goto abort;
	}

	end_state_change(connection->resource, &irq_flags);

	goto out;
 abort:
	abort_state_change(connection->resource, &irq_flags);
 out:
	return conn_highest_pdsk(connection) <= D_OUTDATED;
}

static int _try_outdate_peer_async(void *data)
{
	struct drbd_connection *connection = (struct drbd_connection *)data;

	conn_try_outdate_peer(connection);

	kref_debug_put(&connection->kref_debug, 4);
	kref_put(&connection->kref, drbd_destroy_connection);
	return 0;
}

void conn_try_outdate_peer_async(struct drbd_connection *connection)
{
	struct task_struct *opa;

	kref_get(&connection->kref);
	kref_debug_get(&connection->kref_debug, 4);
	/* We may just have force_sig()'ed this thread
	 * to get it out of some blocking network function.
	 * Clear signals; otherwise kthread_run(), which internally uses
	 * wait_on_completion_killable(), will mistake our pending signal
	 * for a new fatal signal and fail. */
	flush_signals(current);
	opa = kthread_run(_try_outdate_peer_async, connection, "drbd_async_h");
	if (IS_ERR(opa)) {
		drbd_err(connection, "out of mem, failed to invoke fence-peer helper\n");
		kref_debug_put(&connection->kref_debug, 4);
		kref_put(&connection->kref, drbd_destroy_connection);
	}
}

static bool no_more_ap_pending(struct drbd_device *device)
{
	struct drbd_peer_device *peer_device;

	for_each_peer_device(peer_device, device)
		if (atomic_read(&peer_device->ap_pending_cnt) != 0)
			return false;
	return true;
}

enum drbd_state_rv
drbd_set_role(struct drbd_resource *resource, enum drbd_role role, bool force)
{
	struct drbd_device *device;
	int vnr;
	const int max_tries = 4;
	enum drbd_state_rv rv = SS_UNKNOWN_ERROR;
	int try = 0;
	int forced = 0;
	bool with_force = false;

	down(&resource->state_sem);

	if (role == R_PRIMARY) {
		struct drbd_connection *connection;

		/* Detect dead peers as soon as possible.  */

		for_each_connection(connection, resource)
			request_ping(connection);
	}

	while (try++ < max_tries) {
		rv = stable_state_change(resource,
			change_role(resource, role,
				    CS_ALREADY_SERIALIZED | CS_WAIT_COMPLETE,
				    with_force));

		/* in case we first succeeded to outdate,
		 * but now suddenly could establish a connection */
		if (rv == SS_CW_FAILED_BY_PEER) {
			with_force = false;
			continue;
		}

		if (rv == SS_NO_UP_TO_DATE_DISK && force && !with_force) {
			with_force = true;
			forced = 1;
			continue;
		}

		if (rv == SS_NO_UP_TO_DATE_DISK && !with_force) {
			struct drbd_connection *connection;

			for_each_connection(connection, resource) {
				struct drbd_peer_device *peer_device;
				int vnr;

				if (conn_highest_pdsk(connection) != D_UNKNOWN)
					continue;

				idr_for_each_entry(&connection->peer_devices, peer_device, vnr) {
					struct drbd_device *device = peer_device->device;

					if (device->disk_state[NOW] != D_CONSISTENT)
						continue;

					if (conn_try_outdate_peer(connection))
						with_force = true;
				}
			}
			if (with_force)
				continue;
		}

		if (rv == SS_NOTHING_TO_DO)
			goto out;
		if (rv == SS_PRIMARY_NOP && !with_force) {
			struct drbd_connection *connection;

			for_each_connection(connection, resource) {
				if (!conn_try_outdate_peer(connection) && force) {
					drbd_warn(connection, "Forced into split brain situation!\n");
					with_force = true;
				}
			}
			if (with_force)
				continue;
		}

		if (rv == SS_TWO_PRIMARIES) {
			struct drbd_connection *connection;
			struct net_conf *nc;
			int timeout = 0;

			/*
			 * Catch the case where we discover that the other
			 * primary has died soon after the state change
			 * failure: retry once after a short timeout.
			 */

			for_each_connection(connection, resource) {
				rcu_read_lock();
				nc = rcu_dereference(connection->net_conf);
				if (nc && nc->ping_timeo > timeout)
					timeout = nc->ping_timeo;
				rcu_read_unlock();
			}
			timeout = timeout * HZ / 10;
			if (timeout == 0)
				timeout = 1;

			schedule_timeout_interruptible(timeout);
			if (try < max_tries)
				try = max_tries - 1;
			continue;
		}

		if (rv < SS_SUCCESS) {
			rv = stable_state_change(resource,
				change_role(resource, role,
					    CS_VERBOSE | CS_ALREADY_SERIALIZED | CS_WAIT_COMPLETE,
					    with_force));
			if (rv < SS_SUCCESS)
				goto out;
		}
		break;
	}

	if (rv < SS_SUCCESS)
		goto out;

	if (forced)
		drbd_warn(resource, "Forced to consider local data as UpToDate!\n");

	idr_for_each_entry(&resource->devices, device, vnr)
		wait_event(device->misc_wait, no_more_ap_pending(device));

	/* FIXME also wait for all pending P_BARRIER_ACK? */

	if (role == R_SECONDARY) {
		idr_for_each_entry(&resource->devices, device, vnr) {
			if (get_ldev(device)) {
				device->ldev->md.current_uuid &= ~UUID_PRIMARY;
				put_ldev(device);
			}
		}
	} else {
		struct drbd_connection *connection;


		mutex_lock(&resource->conf_update);
		for_each_connection(connection, resource) {
			struct net_conf *nc;

			nc = connection->net_conf;
			if (nc)
				nc->discard_my_data = 0; /* without copy; single bit op is atomic */
		}
		mutex_unlock(&resource->conf_update);

		idr_for_each_entry(&resource->devices, device, vnr) {
			if (get_ldev(device)) {
				drbd_uuid_new_current(device, forced);
				put_ldev(device);
			} else {
				struct drbd_peer_device *peer_device;
				/* The peers will store the new current UUID... */
				u64 current_uuid;
				get_random_bytes(&current_uuid, sizeof(u64));
				drbd_set_exposed_data_uuid(device, current_uuid);

				for_each_peer_device(peer_device, device)
					drbd_send_current_uuid(peer_device, current_uuid);
			}
		}
	}

	idr_for_each_entry(&resource->devices, device, vnr) {
		 struct drbd_peer_device *peer_device;

		for_each_peer_device(peer_device, device) {
			/* writeout of activity log covered areas of the bitmap
			 * to stable storage done in after state change already */

			if (peer_device->connection->cstate[NOW] == C_CONNECTED) {
				/* if this was forced, we should consider sync */
				if (forced) {
					drbd_send_uuids(peer_device, 0, 0);
					set_bit(CONSIDER_RESYNC, &peer_device->flags);
				}
				drbd_send_current_state(peer_device);
			}
		}
	}

	idr_for_each_entry(&resource->devices, device, vnr) {
		drbd_md_sync(device);
		set_disk_ro(device->vdisk, role == R_SECONDARY);
		if (!resource->res_opts.auto_promote && role == R_PRIMARY)
			drbd_kobject_uevent(device);
	}

out:
	up(&resource->state_sem);
	return rv;
}

static const char *from_attrs_err_to_txt(int err)
{
	return	err == -ENOMSG ? "required attribute missing" :
		err == -EOPNOTSUPP ? "unknown mandatory attribute" :
		err == -EEXIST ? "can not change invariant setting" :
		"invalid attribute value";
}

int drbd_adm_set_role(struct sk_buff *skb, struct genl_info *info)
{
	struct drbd_config_context adm_ctx;
	struct set_role_parms parms;
	int err;
	enum drbd_state_rv retcode;

	retcode = drbd_adm_prepare(&adm_ctx, skb, info, DRBD_ADM_NEED_RESOURCE);
	if (!adm_ctx.reply_skb)
		return retcode;

	memset(&parms, 0, sizeof(parms));
	if (info->attrs[DRBD_NLA_SET_ROLE_PARMS]) {
		err = set_role_parms_from_attrs(&parms, info);
		if (err) {
			retcode = ERR_MANDATORY_TAG;
			drbd_msg_put_info(adm_ctx.reply_skb, from_attrs_err_to_txt(err));
			goto out;
		}
	}
	genl_unlock();
	mutex_lock(&adm_ctx.resource->adm_mutex);

	if (info->genlhdr->cmd == DRBD_ADM_PRIMARY) {
		retcode = drbd_set_role(adm_ctx.resource, R_PRIMARY, parms.assume_uptodate);
		if (retcode >= SS_SUCCESS)
			set_bit(EXPLICIT_PRIMARY, &adm_ctx.resource->flags);
	} else {
		retcode = drbd_set_role(adm_ctx.resource, R_SECONDARY, false);
		if (retcode >= SS_SUCCESS)
			clear_bit(EXPLICIT_PRIMARY, &adm_ctx.resource->flags);
	}

	mutex_unlock(&adm_ctx.resource->adm_mutex);
	genl_lock();
out:
	drbd_adm_finish(&adm_ctx, info, (enum drbd_ret_code)retcode);
	return 0;
}

u64 drbd_capacity_to_on_disk_bm_sect(u64 capacity_sect, unsigned int max_peers)
{
	u64 bits, bytes;

	/* round up storage sectors to full "bitmap sectors per bit", then
	 * convert to number of bits needed, and round that up to 64bit words
	 * to ease interoperability between 32bit and 64bit architectures.
	 */
	bits = ALIGN(BM_SECT_TO_BIT(ALIGN(capacity_sect, BM_SECT_PER_BIT)), 64);

	/* convert to bytes, multiply by number of peers,
	 * and, because we do all our meta data IO in 4k blocks,
	 * round up to full 4k
	 */
	bytes = ALIGN(bits / 8 * max_peers, 4096);

	/* convert to number of sectors */
	return bytes >> 9;
}

/* Initializes the md.*_offset members, so we are able to find
 * the on disk meta data.
 *
 * We currently have two possible layouts:
 * external:
 *   |----------- md_size_sect ------------------|
 *   [ 4k superblock ][ activity log ][  Bitmap  ]
 *   | al_offset == 8 |
 *   | bm_offset = al_offset + X      |
 *  ==> bitmap sectors = md_size_sect - bm_offset
 *
 * internal:
 *            |----------- md_size_sect ------------------|
 * [data.....][  Bitmap  ][ activity log ][ 4k superblock ]
 *                        | al_offset < 0 |
 *            | bm_offset = al_offset - Y |
 *  ==> bitmap sectors = Y = al_offset - bm_offset
 *
 *  Activity log size used to be fixed 32kB,
 *  but is about to become configurable.
 */
void drbd_md_set_sector_offsets(struct drbd_device *device,
				struct drbd_backing_dev *bdev)
{
	sector_t md_size_sect = 0;
	unsigned int al_size_sect = bdev->md.al_size_4k * 8;
	int max_peers;

	if (device->bitmap)
		max_peers = device->bitmap->bm_max_peers;
	else
		max_peers = 1;

	bdev->md.md_offset = drbd_md_ss(bdev);

	switch (bdev->md.meta_dev_idx) {
	default:
		/* v07 style fixed size indexed meta data */
		/* FIXME we should drop support for this! */
		bdev->md.md_size_sect = (128 << 20 >> 9);
		bdev->md.al_offset = (4096 >> 9);
		bdev->md.bm_offset = (4096 >> 9) + al_size_sect;
		break;
	case DRBD_MD_INDEX_FLEX_EXT:
		/* just occupy the full device; unit: sectors */
		bdev->md.md_size_sect = drbd_get_capacity(bdev->md_bdev);
		bdev->md.al_offset = (4096 >> 9);
		bdev->md.bm_offset = (4096 >> 9) + al_size_sect;
		break;
	case DRBD_MD_INDEX_INTERNAL:
	case DRBD_MD_INDEX_FLEX_INT:
		bdev->md.al_offset = -al_size_sect;

		/* enough bitmap to cover the storage,
		 * plus the "drbd meta data super block",
		 * and the activity log; */
		md_size_sect = drbd_capacity_to_on_disk_bm_sect(
				drbd_get_capacity(bdev->backing_bdev),
				max_peers)
			+ (4096 >> 9) + al_size_sect;

		bdev->md.md_size_sect = md_size_sect;
		/* bitmap offset is adjusted by 'super' block size */
		bdev->md.bm_offset   = -md_size_sect + (4096 >> 9);
		break;
	}
}

/* input size is expected to be in KB */
char *ppsize(char *buf, unsigned long long size)
{
	/* Needs 9 bytes at max including trailing NUL:
	 * -1ULL ==> "16384 EB" */
	static char units[] = { 'K', 'M', 'G', 'T', 'P', 'E' };
	int base = 0;
	while (size >= 10000 && base < sizeof(units)-1) {
		/* shift + round */
		size = (size >> 10) + !!(size & (1<<9));
		base++;
	}
	sprintf(buf, "%u %cB", (unsigned)size, units[base]);

	return buf;
}

/* there is still a theoretical deadlock when called from receiver
 * on an D_INCONSISTENT R_PRIMARY:
 *  remote READ does inc_ap_bio, receiver would need to receive answer
 *  packet from remote to dec_ap_bio again.
 *  receiver receive_sizes(), comes here,
 *  waits for ap_bio_cnt == 0. -> deadlock.
 * but this cannot happen, actually, because:
 *  R_PRIMARY D_INCONSISTENT, and peer's disk is unreachable
 *  (not connected, or bad/no disk on peer):
 *  see drbd_fail_request_early, ap_bio_cnt is zero.
 *  R_PRIMARY D_INCONSISTENT, and L_SYNC_TARGET:
 *  peer may not initiate a resize.
 */
/* Note these are not to be confused with
 * drbd_adm_suspend_io/drbd_adm_resume_io,
 * which are (sub) state changes triggered by admin (drbdsetup),
 * and can be long lived.
 * This changes an device->flag, is triggered by drbd internals,
 * and should be short-lived. */
/* It needs to be a counter, since multiple threads might
   independently suspend and resume IO. */
void drbd_suspend_io(struct drbd_device *device)
{
	atomic_inc(&device->suspend_cnt);
	if (drbd_suspended(device))
		return;
	wait_event(device->misc_wait, !atomic_read(&device->ap_bio_cnt));
}

void drbd_resume_io(struct drbd_device *device)
{
	if (atomic_dec_and_test(&device->suspend_cnt))
		wake_up(&device->misc_wait);
}

/**
 * effective_disk_size_determined()  -  is the effective disk size "fixed" already?
 *
 * When a device is configured in a cluster, the size of the replicated disk is
 * determined by the minimum size of the disks on all nodes.  Additional nodes
 * can be added, and this can still change the effective size of the replicated
 * disk.
 *
 * When the disk on any node becomes D_UP_TO_DATE, the effective disk size
 * becomes "fixed".  It is written to the metadata so that it will not be
 * forgotten across node restarts.  Further nodes can only be added if their
 * disks are big enough.
 */
static bool effective_disk_size_determined(struct drbd_device *device)
{
	struct drbd_peer_device *peer_device;

	if (device->ldev->md.effective_size != 0)
		return true;
	if (device->disk_state[NEW] == D_UP_TO_DATE)
		return true;

	for_each_peer_device(peer_device, device) {
		if (peer_device->disk_state[NEW] == D_UP_TO_DATE)
			return true;
	}
	return false;
}

/**
 * drbd_determine_dev_size() -  Sets the right device size obeying all constraints
 * @device:	DRBD device.
 *
 * You should call drbd_md_sync() after calling this function.
 */
enum determine_dev_size
drbd_determine_dev_size(struct drbd_device *device, enum dds_flags flags, struct resize_parms *rs) __must_hold(local)
{
	sector_t prev_first_sect, prev_size; /* previous meta location */
	sector_t la_size, u_size;
	struct drbd_md *md = &device->ldev->md;
	u32 prev_al_stripe_size_4k;
	u32 prev_al_stripes;
	sector_t size;
	char ppb[10];
	void *buffer;

	int md_moved, la_size_changed;
	enum determine_dev_size rv = DS_UNCHANGED;

	/* race:
	 * application request passes inc_ap_bio,
	 * but then cannot get an AL-reference.
	 * this function later may wait on ap_bio_cnt == 0. -> deadlock.
	 *
	 * to avoid that:
	 * Suspend IO right here.
	 * still lock the act_log to not trigger ASSERTs there.
	 */
	drbd_suspend_io(device);
	buffer = drbd_md_get_buffer(device, __func__); /* Lock meta-data IO */
	if (!buffer) {
		drbd_resume_io(device);
		return DS_ERROR;
	}

	/* no wait necessary anymore, actually we could assert that */
	wait_event(device->al_wait, lc_try_lock(device->act_log));

	prev_first_sect = drbd_md_first_sector(device->ldev);
	prev_size = device->ldev->md.md_size_sect;
	la_size = device->ldev->md.effective_size;

	if (rs) {
		/* rs is non NULL if we should change the AL layout only */

		prev_al_stripes = md->al_stripes;
		prev_al_stripe_size_4k = md->al_stripe_size_4k;

		md->al_stripes = rs->al_stripes;
		md->al_stripe_size_4k = rs->al_stripe_size / 4;
		md->al_size_4k = (u64)rs->al_stripes * rs->al_stripe_size / 4;
	}

	drbd_md_set_sector_offsets(device, device->ldev);

	rcu_read_lock();
	u_size = rcu_dereference(device->ldev->disk_conf)->disk_size;
	rcu_read_unlock();
	size = drbd_new_dev_size(device, u_size, flags & DDSF_FORCED);

	if (size < la_size) {
		if (rs && u_size == 0) {
			/* Remove "rs &&" later. This check should always be active, but
			   right now the receiver expects the permissive behavior */
			drbd_warn(device, "Implicit shrink not allowed. "
				 "Use --size=%llus for explicit shrink.\n",
				 (unsigned long long)size);
			rv = DS_ERROR_SHRINK;
		}
		if (u_size > size)
			rv = DS_ERROR_SPACE_MD;
		if (rv != DS_UNCHANGED)
			goto err_out;
	}

	if (drbd_get_capacity(device->this_bdev) != size ||
	    drbd_bm_capacity(device) != size) {
		int err;
		err = drbd_bm_resize(device, size, !(flags & DDSF_NO_RESYNC));
		if (unlikely(err)) {
			/* currently there is only one error: ENOMEM! */
			size = drbd_bm_capacity(device)>>1;
			if (size == 0) {
				drbd_err(device, "OUT OF MEMORY! "
				    "Could not allocate bitmap!\n");
			} else {
				drbd_err(device, "BM resizing failed. "
				    "Leaving size unchanged at size = %lu KB\n",
				    (unsigned long)size);
			}
			rv = DS_ERROR;
		}
		/* racy, see comments above. */
		drbd_set_my_capacity(device, size);
		if (effective_disk_size_determined(device)) {
			device->ldev->md.effective_size = size;
			drbd_info(device, "size = %s (%llu KB)\n", ppsize(ppb, size >> 1),
			     (unsigned long long)size >> 1);
		}
	}
	if (rv <= DS_ERROR)
		goto err_out;

	la_size_changed = (la_size != device->ldev->md.effective_size);

	md_moved = prev_first_sect != drbd_md_first_sector(device->ldev)
		|| prev_size	   != device->ldev->md.md_size_sect;

	if (la_size_changed || md_moved || rs) {
		u32 prev_flags;

		/* We do some synchronous IO below, which may take some time.
		 * Clear the timer, to avoid scary "timer expired!" messages,
		 * "Superblock" is written out at least twice below, anyways. */
		del_timer(&device->md_sync_timer);
		drbd_al_shrink(device); /* All extents inactive. */

		prev_flags = md->flags;
		md->flags &= ~MDF_PRIMARY_IND;
		drbd_md_write(device, buffer);

		drbd_info(device, "Writing the whole bitmap, %s\n",
			 la_size_changed && md_moved ? "size changed and md moved" :
			 la_size_changed ? "size changed" : "md moved");
		/* next line implicitly does drbd_suspend_io()+drbd_resume_io() */
		drbd_bitmap_io(device, md_moved ? &drbd_bm_write_all : &drbd_bm_write,
			       "size changed", BM_LOCK_ALL, NULL);
		drbd_initialize_al(device, buffer);

		md->flags = prev_flags;
		drbd_md_write(device, buffer);

		if (rs)
			drbd_info(device, "Changed AL layout to al-stripes = %d, al-stripe-size-kB = %d\n",
				 md->al_stripes, md->al_stripe_size_4k * 4);
	}

	if (size > la_size)
		rv = la_size ? DS_GREW : DS_GREW_FROM_ZERO;
	if (size < la_size)
		rv = DS_SHRUNK;

	if (0) {
	err_out:
		if (rs) {
			md->al_stripes = prev_al_stripes;
			md->al_stripe_size_4k = prev_al_stripe_size_4k;
			md->al_size_4k = (u64)prev_al_stripes * prev_al_stripe_size_4k;

			drbd_md_set_sector_offsets(device, device->ldev);
		}
	}
	lc_unlock(device->act_log);
	wake_up(&device->al_wait);
	drbd_md_put_buffer(device);
	drbd_resume_io(device);

	return rv;
}

/**
 * all_known_peer_devices_connected()
 *
 * Check if all peer devices that have bitmap slots assigned in the metadata
 * are connected.
 */
static bool all_known_peer_devices_connected(struct drbd_device *device) __must_hold(local)
{
	int bitmap_index, max_peers;
	bool all_known;

	all_known = true;
	max_peers = device->bitmap->bm_max_peers;
	for (bitmap_index = 0; bitmap_index < max_peers; bitmap_index++) {
		struct drbd_peer_device *peer_device;

		if (!device->ldev->md.peers[bitmap_index].bitmap_uuid)
			continue;
		for_each_peer_device(peer_device, device) {
			if (peer_device->bitmap_index == bitmap_index &&
			    peer_device->repl_state[NOW] >= L_ESTABLISHED)
				goto next_bitmap_index;
		}
		all_known = false;
		break;

	    next_bitmap_index:
		/* nothing */ ;
	}
	return all_known;
}

sector_t
drbd_new_dev_size(struct drbd_device *device, sector_t u_size, int assume_peer_has_space) __must_hold(local)
{
	struct drbd_peer_device *peer_device;
	sector_t p_size = 0;
	sector_t la_size = device->ldev->md.effective_size; /* last agreed size */
	sector_t m_size; /* my size */
	sector_t size = 0;

	for_each_peer_device(peer_device, device) {
		if (peer_device->repl_state[NOW] < L_ESTABLISHED)
			continue;
		p_size = min_not_zero(p_size, peer_device->max_size);
	}

	m_size = drbd_get_max_capacity(device->ldev);

	if (assume_peer_has_space && !all_known_peer_devices_connected(device)) {
		drbd_warn(device, "Resize while not connected was forced by the user!\n");
		p_size = m_size;
	}

	if (p_size && m_size) {
		size = min_t(sector_t, p_size, m_size);
	} else {
		if (la_size) {
			size = la_size;
			if (m_size && m_size < size)
				size = m_size;
			if (p_size && p_size < size)
				size = p_size;
		} else {
			if (m_size)
				size = m_size;
			if (p_size)
				size = p_size;
		}
	}

	if (size == 0)
		drbd_err(device, "Both nodes diskless!\n");

	if (u_size) {
		if (u_size > size)
			drbd_err(device, "Requested disk size is too big (%lu > %lu)\n",
			    (unsigned long)u_size>>1, (unsigned long)size>>1);
		else
			size = u_size;
	}

	return size;
}

/**
 * drbd_check_al_size() - Ensures that the AL is of the right size
 * @device:	DRBD device.
 *
 * Returns -EBUSY if current al lru is still used, -ENOMEM when allocation
 * failed, and 0 on success. You should call drbd_md_sync() after you called
 * this function.
 */
static int drbd_check_al_size(struct drbd_device *device, struct disk_conf *dc)
{
	struct lru_cache *n, *t;
	struct lc_element *e;
	unsigned int in_use;
	int i;

	if (device->act_log &&
	    device->act_log->nr_elements == dc->al_extents)
		return 0;

	in_use = 0;
	t = device->act_log;
	n = lc_create("act_log", drbd_al_ext_cache, AL_UPDATES_PER_TRANSACTION,
		dc->al_extents, sizeof(struct lc_element), 0);

	if (n == NULL) {
		drbd_err(device, "Cannot allocate act_log lru!\n");
		return -ENOMEM;
	}
	spin_lock_irq(&device->al_lock);
	if (t) {
		for (i = 0; i < t->nr_elements; i++) {
			e = lc_element_by_index(t, i);
			if (e->refcnt)
				drbd_err(device, "refcnt(%d)==%d\n",
				    e->lc_number, e->refcnt);
			in_use += e->refcnt;
		}
	}
	if (!in_use)
		device->act_log = n;
	spin_unlock_irq(&device->al_lock);
	if (in_use) {
		drbd_err(device, "Activity log still in use!\n");
		lc_destroy(n);
		return -EBUSY;
	} else {
		if (t)
			lc_destroy(t);
	}
	drbd_md_mark_dirty(device); /* we changed device->act_log->nr_elemens */
	return 0;
}

static u32 common_connection_features(struct drbd_resource *resource)
{
	struct drbd_connection *connection;
	u32 features = -1;

	for_each_connection(connection, resource) {
		if (connection->cstate[NOW] < C_CONNECTED)
			continue;
		features &= connection->agreed_features;
	}

	return features;
}

static void drbd_setup_queue_param(struct drbd_device *device, struct drbd_backing_dev *bdev,
				   unsigned int max_bio_size)
{
	struct request_queue * const q = device->rq_queue;
	unsigned int max_hw_sectors = max_bio_size >> 9;
	struct request_queue *b = NULL;

	if (bdev) {
		b = bdev->backing_bdev->bd_disk->queue;

		max_hw_sectors = min(queue_max_hw_sectors(b), max_bio_size >> 9);

		blk_set_stacking_limits(&q->limits);
#ifdef REQ_WRITE_SAME
		blk_queue_max_write_same_sectors(q, 0);
#endif
	}

	blk_queue_logical_block_size(q, 512);
	blk_queue_max_hw_sectors(q, max_hw_sectors);
	/* This is the workaround for "bio would need to, but cannot, be split" */
	blk_queue_segment_boundary(q, PAGE_CACHE_SIZE-1);

	if (b) {
		struct request_queue * const b = device->ldev->backing_bdev->bd_disk->queue;
		u32 agreed_featurs = common_connection_features(device->resource);

		if (blk_queue_discard(b) && (agreed_featurs & FF_TRIM)) {
			/* For now, don't allow more than one activity log extent worth of data
			 * to be discarded in one go. We may need to rework drbd_al_begin_io()
			 * to allow for even larger discard ranges */
			q->limits.max_discard_sectors = DRBD_MAX_DISCARD_SECTORS;

			queue_flag_set_unlocked(QUEUE_FLAG_DISCARD, q);
			/* REALLY? Is stacking secdiscard "legal"? */
			if (blk_queue_secdiscard(b))
				queue_flag_set_unlocked(QUEUE_FLAG_SECDISCARD, q);
		} else {
			q->limits.max_discard_sectors = 0;
			queue_flag_clear_unlocked(QUEUE_FLAG_DISCARD, q);
			queue_flag_clear_unlocked(QUEUE_FLAG_SECDISCARD, q);
		}

		blk_queue_stack_limits(q, b);

		if (q->backing_dev_info.ra_pages != b->backing_dev_info.ra_pages) {
			drbd_info(device, "Adjusting my ra_pages to backing device's (%lu -> %lu)\n",
				 q->backing_dev_info.ra_pages,
				 b->backing_dev_info.ra_pages);
			q->backing_dev_info.ra_pages = b->backing_dev_info.ra_pages;
		}
	}
}

void drbd_reconsider_max_bio_size(struct drbd_device *device, struct drbd_backing_dev *bdev)
{
	unsigned int max_bio_size = device->device_conf.max_bio_size;
	struct drbd_peer_device *peer_device;

	if (bdev) {
		max_bio_size = min(max_bio_size,
			queue_max_hw_sectors(bdev->backing_bdev->bd_disk->queue) << 9);
	}

	spin_lock_irq(&device->resource->req_lock);
	rcu_read_lock();
	for_each_peer_device(peer_device, device) {
		if (peer_device->repl_state[NOW] >= L_ESTABLISHED)
			max_bio_size = min(max_bio_size, peer_device->max_bio_size);
	}
	rcu_read_unlock();
	spin_unlock_irq(&device->resource->req_lock);

	drbd_setup_queue_param(device, bdev, max_bio_size);
}

/* Make sure IO is suspended before calling this function(). */
static void drbd_try_suspend_al(struct drbd_device *device)
{
	struct drbd_peer_device *peer_device;
	bool suspend = true;
	int max_peers = device->bitmap->bm_max_peers, bitmap_index;

	for (bitmap_index = 0; bitmap_index < max_peers; bitmap_index++) {
		if (_drbd_bm_total_weight(device, bitmap_index) !=
		    drbd_bm_bits(device))
			return;
	}

	if (!lc_try_lock(device->act_log)) {
		drbd_warn(device, "Failed to lock al in %s()", __func__);
		return;
	}

	drbd_al_shrink(device);
	spin_lock_irq(&device->resource->req_lock);
	for_each_peer_device(peer_device, device) {
		if (peer_device->repl_state[NOW] >= L_ESTABLISHED) {
			suspend = false;
			break;
		}
	}
	if (suspend)
		suspend = !test_and_set_bit(AL_SUSPENDED, &device->flags);
	spin_unlock_irq(&device->resource->req_lock);
	lc_unlock(device->act_log);

	if (suspend)
		drbd_info(device, "Suspended AL updates\n");
}


static bool should_set_defaults(struct genl_info *info)
{
	unsigned flags = ((struct drbd_genlmsghdr*)info->userhdr)->flags;
	return 0 != (flags & DRBD_GENL_F_SET_DEFAULTS);
}

static unsigned int drbd_al_extents_max(struct drbd_backing_dev *bdev)
{
	/* This is limited by 16 bit "slot" numbers,
	 * and by available on-disk context storage.
	 *
	 * Also (u16)~0 is special (denotes a "free" extent).
	 *
	 * One transaction occupies one 4kB on-disk block,
	 * we have n such blocks in the on disk ring buffer,
	 * the "current" transaction may fail (n-1),
	 * and there is 919 slot numbers context information per transaction.
	 *
	 * 72 transaction blocks amounts to more than 2**16 context slots,
	 * so cap there first.
	 */
	const unsigned int max_al_nr = DRBD_AL_EXTENTS_MAX;
	const unsigned int sufficient_on_disk =
		(max_al_nr + AL_CONTEXT_PER_TRANSACTION -1)
		/AL_CONTEXT_PER_TRANSACTION;

	unsigned int al_size_4k = bdev->md.al_size_4k;

	if (al_size_4k > sufficient_on_disk)
		return max_al_nr;

	return (al_size_4k - 1) * AL_CONTEXT_PER_TRANSACTION;
}

static bool write_ordering_changed(struct disk_conf *a, struct disk_conf *b)
{
	return	a->disk_barrier != b->disk_barrier ||
		a->disk_flushes != b->disk_flushes ||
		a->disk_drain != b->disk_drain;
}

int drbd_adm_disk_opts(struct sk_buff *skb, struct genl_info *info)
{
	struct drbd_config_context adm_ctx;
	enum drbd_ret_code retcode;
	struct drbd_device *device;
	struct drbd_resource *resource;
	struct disk_conf *new_disk_conf, *old_disk_conf;
	int err, fifo_size;
	struct drbd_peer_device *peer_device;
	struct fifo_buffer *fifo_to_be_freed = NULL;

	retcode = drbd_adm_prepare(&adm_ctx, skb, info, DRBD_ADM_NEED_MINOR);
	if (!adm_ctx.reply_skb)
		return retcode;

	device = adm_ctx.device;
	resource = device->resource;
	mutex_lock(&adm_ctx.resource->adm_mutex);

	/* we also need a disk
	 * to change the options on */
	if (!get_ldev(device)) {
		retcode = ERR_NO_DISK;
		goto out;
	}

	new_disk_conf = kmalloc(sizeof(struct disk_conf), GFP_KERNEL);
	if (!new_disk_conf) {
		retcode = ERR_NOMEM;
		goto fail;
	}

	mutex_lock(&resource->conf_update);
	old_disk_conf = device->ldev->disk_conf;
	*new_disk_conf = *old_disk_conf;
	if (should_set_defaults(info))
		set_disk_conf_defaults(new_disk_conf);

	err = disk_conf_from_attrs_for_change(new_disk_conf, info);
	if (err && err != -ENOMSG) {
		retcode = ERR_MANDATORY_TAG;
		drbd_msg_put_info(adm_ctx.reply_skb, from_attrs_err_to_txt(err));
		goto fail_unlock;
	}

	if (!expect(device, new_disk_conf->resync_rate >= 1))
		new_disk_conf->resync_rate = 1;

	if (new_disk_conf->al_extents < DRBD_AL_EXTENTS_MIN)
		new_disk_conf->al_extents = DRBD_AL_EXTENTS_MIN;
	if (new_disk_conf->al_extents > drbd_al_extents_max(device->ldev))
		new_disk_conf->al_extents = drbd_al_extents_max(device->ldev);

	if (new_disk_conf->c_plan_ahead > DRBD_C_PLAN_AHEAD_MAX)
		new_disk_conf->c_plan_ahead = DRBD_C_PLAN_AHEAD_MAX;

	fifo_size = (new_disk_conf->c_plan_ahead * 10 * SLEEP_TIME) / HZ;
	for_each_peer_device(peer_device, device) {
		struct fifo_buffer *old_plan, *new_plan;
		old_plan = rcu_dereference_protected(peer_device->rs_plan_s,
			lockdep_is_held(&resource->conf_update));
		if (!old_plan || fifo_size != old_plan->size) {
			new_plan = fifo_alloc(fifo_size);
			if (!new_plan) {
				drbd_err(peer_device, "kmalloc of fifo_buffer failed");
				retcode = ERR_NOMEM;
				goto fail_unlock;
			}
			rcu_assign_pointer(peer_device->rs_plan_s, new_plan);
			if (old_plan) {
				old_plan->next = fifo_to_be_freed;
				fifo_to_be_freed = old_plan;
			}
		}
	}

	drbd_suspend_io(device);
	wait_event(device->al_wait, lc_try_lock(device->act_log));
	drbd_al_shrink(device);
	err = drbd_check_al_size(device, new_disk_conf);
	lc_unlock(device->act_log);
	wake_up(&device->al_wait);
	drbd_resume_io(device);

	if (err) {
		retcode = ERR_NOMEM;
		goto fail_unlock;
	}

	lock_all_resources();
	retcode = drbd_resync_after_valid(device, new_disk_conf->resync_after);
	if (retcode == NO_ERROR) {
		rcu_assign_pointer(device->ldev->disk_conf, new_disk_conf);
		drbd_resync_after_changed(device);
	}
	unlock_all_resources();

	if (retcode != NO_ERROR)
		goto fail_unlock;

	mutex_unlock(&resource->conf_update);

	if (new_disk_conf->al_updates)
		device->ldev->md.flags &= ~MDF_AL_DISABLED;
	else
		device->ldev->md.flags |= MDF_AL_DISABLED;

	if (new_disk_conf->md_flushes)
		clear_bit(MD_NO_BARRIER, &device->flags);
	else
		set_bit(MD_NO_BARRIER, &device->flags);

	if (write_ordering_changed(old_disk_conf, new_disk_conf))
		drbd_bump_write_ordering(device->resource, NULL, WO_BIO_BARRIER);

	drbd_md_sync(device);

	for_each_peer_device(peer_device, device) {
		if (peer_device->repl_state[NOW] >= L_ESTABLISHED)
			drbd_send_sync_param(peer_device);
	}

	synchronize_rcu();
	kfree(old_disk_conf);
	mod_timer(&device->request_timer, jiffies + HZ);
	goto success;

fail_unlock:
	mutex_unlock(&resource->conf_update);
 fail:
	kfree(new_disk_conf);
success:
	if (retcode != NO_ERROR)
		synchronize_rcu();
	while (fifo_to_be_freed) {
		struct fifo_buffer *next = fifo_to_be_freed->next;
		kfree(fifo_to_be_freed);
		fifo_to_be_freed = next;
	}
	put_ldev(device);
 out:
	mutex_unlock(&adm_ctx.resource->adm_mutex);
	drbd_adm_finish(&adm_ctx, info, retcode);
	return 0;
}

static void mutex_unlock_cond(struct mutex *mutex, bool *have_mutex)
{
	if (*have_mutex) {
		mutex_unlock(mutex);
		*have_mutex = false;
	}
}

static void update_resource_dagtag(struct drbd_resource *resource, struct drbd_backing_dev *bdev, int nr_peers)
{
	u64 dagtag = 0;
	int i;

	for (i = 0; i < nr_peers; i++) {
		struct drbd_peer_md *peer_md = &bdev->md.peers[i];
		if (peer_md->bitmap_uuid)
			dagtag = max(peer_md->bitmap_dagtag, dagtag);
	}
	if (dagtag > resource->dagtag_sector)
		resource->dagtag_sector = dagtag;
}

int drbd_adm_attach(struct sk_buff *skb, struct genl_info *info)
{
	struct drbd_config_context adm_ctx;
	struct drbd_device *device;
	struct drbd_resource *resource;
	int n, err;
	enum drbd_ret_code retcode;
	enum determine_dev_size dd;
	sector_t max_possible_sectors;
	sector_t min_md_device_sectors;
	struct drbd_backing_dev *nbc; /* new_backing_conf */
	struct disk_conf *new_disk_conf = NULL;
	struct block_device *bdev;
	enum drbd_state_rv rv;
	struct drbd_peer_device *peer_device;
	unsigned int bitmap_index, slots_needed = 0;
	bool have_conf_update = false;

	retcode = drbd_adm_prepare(&adm_ctx, skb, info, DRBD_ADM_NEED_MINOR);
	if (!adm_ctx.reply_skb)
		return retcode;
	device = adm_ctx.device;
	resource = device->resource;
	mutex_lock(&resource->adm_mutex);

	/* allocation not in the IO path, drbdsetup context */
	nbc = kzalloc(sizeof(struct drbd_backing_dev), GFP_KERNEL);
	if (!nbc) {
		retcode = ERR_NOMEM;
		goto fail;
	}
	spin_lock_init(&nbc->md.uuid_lock);
	for (n = 0; n < ARRAY_SIZE(nbc->id_to_bit); n++)
		nbc->id_to_bit[n] = -1;

	new_disk_conf = kzalloc(sizeof(struct disk_conf), GFP_KERNEL);
	if (!new_disk_conf) {
		retcode = ERR_NOMEM;
		goto fail;
	}
	nbc->disk_conf = new_disk_conf;

	set_disk_conf_defaults(new_disk_conf);
	err = disk_conf_from_attrs(new_disk_conf, info);
	if (err) {
		retcode = ERR_MANDATORY_TAG;
		drbd_msg_put_info(adm_ctx.reply_skb, from_attrs_err_to_txt(err));
		goto fail;
	}

	if (new_disk_conf->c_plan_ahead > DRBD_C_PLAN_AHEAD_MAX)
		new_disk_conf->c_plan_ahead = DRBD_C_PLAN_AHEAD_MAX;

	if (new_disk_conf->meta_dev_idx < DRBD_MD_INDEX_FLEX_INT) {
		retcode = ERR_MD_IDX_INVALID;
		goto fail;
	}

	lock_all_resources();
	retcode = drbd_resync_after_valid(device, new_disk_conf->resync_after);
	unlock_all_resources();
	if (retcode != NO_ERROR)
		goto fail;

	bdev = blkdev_get_by_path(new_disk_conf->backing_dev,
				  FMODE_READ | FMODE_WRITE | FMODE_EXCL, device);
	if (IS_ERR(bdev)) {
		drbd_err(device, "open(\"%s\") failed with %ld\n", new_disk_conf->backing_dev,
			PTR_ERR(bdev));
		retcode = ERR_OPEN_DISK;
		goto fail;
	}
	nbc->backing_bdev = bdev;

	/*
	 * meta_dev_idx >= 0: external fixed size, possibly multiple
	 * drbd sharing one meta device.  TODO in that case, paranoia
	 * check that [md_bdev, meta_dev_idx] is not yet used by some
	 * other drbd minor!  (if you use drbd.conf + drbdadm, that
	 * should check it for you already; but if you don't, or
	 * someone fooled it, we need to double check here)
	 */
	bdev = blkdev_get_by_path(new_disk_conf->meta_dev,
				  FMODE_READ | FMODE_WRITE | FMODE_EXCL,
				  (new_disk_conf->meta_dev_idx < 0) ?
				  (void *)device : (void *)drbd_m_holder);
	if (IS_ERR(bdev)) {
		drbd_err(device, "open(\"%s\") failed with %ld\n", new_disk_conf->meta_dev,
			PTR_ERR(bdev));
		retcode = ERR_OPEN_MD_DISK;
		goto fail;
	}
	nbc->md_bdev = bdev;

	if ((nbc->backing_bdev == nbc->md_bdev) !=
	    (new_disk_conf->meta_dev_idx == DRBD_MD_INDEX_INTERNAL ||
	     new_disk_conf->meta_dev_idx == DRBD_MD_INDEX_FLEX_INT)) {
		retcode = ERR_MD_IDX_INVALID;
		goto fail;
	}

	mutex_lock(&resource->conf_update);
	have_conf_update = true;

	/* if you want to reconfigure, please tear down first */
	if (device->disk_state[NOW] > D_DISKLESS) {
		retcode = ERR_DISK_CONFIGURED;
		goto fail;
	}
	/* It may just now have detached because of IO error.  Make sure
	 * drbd_ldev_destroy is done already, we may end up here very fast,
	 * e.g. if someone calls attach from the on-io-error handler,
	 * to realize a "hot spare" feature (not that I'd recommend that) */
	wait_event(device->misc_wait, !test_bit(GOING_DISKLESS, &device->flags));

	/* make sure there is no leftover from previous force-detach attempts */
	clear_bit(FORCE_DETACH, &device->flags);
	clear_bit(WAS_READ_ERROR, &device->flags);

	/* and no leftover from previously aborted resync or verify, either */
	rcu_read_lock();
	for_each_peer_device(peer_device, device) {
		peer_device->rs_total = 0;
		peer_device->rs_failed = 0;
		atomic_set(&peer_device->rs_pending_cnt, 0);
	}
	rcu_read_unlock();

	if (!device->bitmap) {
		device->bitmap = drbd_bm_alloc();
		if (!device->bitmap) {
			retcode = ERR_NOMEM;
			goto fail;
		}
	}

	/* Read our meta data super block early.
	 * This also sets other on-disk offsets. */
	retcode = drbd_md_read(device, nbc);
	if (retcode != NO_ERROR)
		goto fail;

	if (new_disk_conf->al_extents < DRBD_AL_EXTENTS_MIN)
		new_disk_conf->al_extents = DRBD_AL_EXTENTS_MIN;
	if (new_disk_conf->al_extents > drbd_al_extents_max(nbc))
		new_disk_conf->al_extents = drbd_al_extents_max(nbc);

	if (drbd_get_max_capacity(nbc) < new_disk_conf->disk_size) {
		drbd_err(device, "max capacity %llu smaller than disk size %llu\n",
			(unsigned long long) drbd_get_max_capacity(nbc),
			(unsigned long long) new_disk_conf->disk_size);
		retcode = ERR_DISK_TOO_SMALL;
		goto fail;
	}

	if (new_disk_conf->meta_dev_idx < 0) {
		max_possible_sectors = DRBD_MAX_SECTORS_FLEX;
		/* at least one MB, otherwise it does not make sense */
		min_md_device_sectors = (2<<10);
	} else {
		max_possible_sectors = DRBD_MAX_SECTORS;
		min_md_device_sectors = (128 << 20 >> 9) * (new_disk_conf->meta_dev_idx + 1);
	}

	if (drbd_get_capacity(nbc->md_bdev) < min_md_device_sectors) {
		retcode = ERR_MD_DISK_TOO_SMALL;
		drbd_warn(device, "refusing attach: md-device too small, "
		     "at least %llu sectors needed for this meta-disk type\n",
		     (unsigned long long) min_md_device_sectors);
		goto fail;
	}

	/* Make sure the new disk is big enough
	 * (we may currently be R_PRIMARY with no local disk...) */
	if (drbd_get_max_capacity(nbc) <
	    drbd_get_capacity(device->this_bdev)) {
		retcode = ERR_DISK_TOO_SMALL;
		goto fail;
	}

	nbc->known_size = drbd_get_capacity(nbc->backing_bdev);

	if (nbc->known_size > max_possible_sectors) {
		drbd_warn(device, "==> truncating very big lower level device "
			"to currently maximum possible %llu sectors <==\n",
			(unsigned long long) max_possible_sectors);
		if (new_disk_conf->meta_dev_idx >= 0)
			drbd_warn(device, "==>> using internal or flexible "
				      "meta data may help <<==\n");
	}

	drbd_suspend_io(device);
	/* also wait for the last barrier ack. */
	/* FIXME see also https://daiquiri.linbit/cgi-bin/bugzilla/show_bug.cgi?id=171
	 * We need a way to either ignore barrier acks for barriers sent before a device
	 * was attached, or a way to wait for all pending barrier acks to come in.
	 * As barriers are counted per resource,
	 * we'd need to suspend io on all devices of a resource.
	 */
	for_each_peer_device(peer_device, device)
		wait_event(device->misc_wait,
			   (!atomic_read(&peer_device->ap_pending_cnt) ||
			    drbd_suspended(device)));
	/* and for other previously queued resource work */
	drbd_flush_workqueue(&resource->work);

	rv = stable_state_change(resource,
		change_disk_state(device, D_ATTACHING, CS_VERBOSE | CS_SERIALIZE));
	retcode = rv;  /* FIXME: Type mismatch. */
	if (rv >= SS_SUCCESS)
		update_resource_dagtag(resource, nbc, device->bitmap->bm_max_peers);
	drbd_resume_io(device);
	if (rv < SS_SUCCESS)
		goto fail;

	if (!get_ldev_if_state(device, D_ATTACHING))
		goto force_diskless;

	drbd_info(device, "Maximum number of peer devices = %u\n",
		  device->bitmap->bm_max_peers);

	/* Make sure the local node id matches or is unassigned */
	if (nbc->md.node_id != -1 && nbc->md.node_id != resource->res_opts.node_id) {
		drbd_err(device, "Local node id %d differs from local "
			 "node id %d on device\n",
			 resource->res_opts.node_id,
			 nbc->md.node_id);
		retcode = ERR_INVALID_REQUEST;
		goto force_diskless_dec;
	}

	/* Make sure no bitmap slot has our own node id */
	for (bitmap_index = 0; bitmap_index < device->bitmap->bm_max_peers; bitmap_index++) {
		struct drbd_peer_md *peer_md = &nbc->md.peers[bitmap_index];

		if (peer_md->node_id == resource->res_opts.node_id) {
			drbd_err(device, "Peer %d node id %d is identical to "
				 "this resource's node id\n",
				 bitmap_index,
				 resource->res_opts.node_id);
			retcode = ERR_INVALID_REQUEST;
			goto force_diskless_dec;
		}

		if (peer_md->node_id != -1)
			nbc->id_to_bit[peer_md->node_id] = bitmap_index;
	}

	/* Make sure we have a bitmap slot for each peer id */
	for_each_peer_device(peer_device, device) {
		struct drbd_connection *connection = peer_device->connection;

		for (bitmap_index = 0; bitmap_index < device->bitmap->bm_max_peers; bitmap_index++) {
			struct drbd_peer_md *peer_md = &nbc->md.peers[bitmap_index];

			if (peer_md->node_id == connection->net_conf->peer_node_id) {
				peer_device->bitmap_index = bitmap_index;
				goto next_peer_device_1;
			}
		}
		slots_needed++;

	    next_peer_device_1: ;
	}
	if (slots_needed) {
		unsigned int slots_available = 0;

		for (bitmap_index = 0; bitmap_index < device->bitmap->bm_max_peers; bitmap_index++) {
			struct drbd_peer_md *peer_md = &nbc->md.peers[bitmap_index];

			if (peer_md->node_id == -1)
				slots_available++;
		}
		if (slots_needed > slots_available) {
			drbd_err(device, "Not enough free bitmap "
				 "slots (available=%d, needed=%d)\n",
				 slots_available,
				 slots_needed);
			retcode = ERR_INVALID_REQUEST;
			goto force_diskless_dec;
		}
		for_each_peer_device(peer_device, device) {
			struct drbd_connection *connection = peer_device->connection;

			for (bitmap_index = 0; bitmap_index < device->bitmap->bm_max_peers; bitmap_index++) {
				struct drbd_peer_md *peer_md = &nbc->md.peers[bitmap_index];

				if (peer_md->node_id == connection->net_conf->peer_node_id)
					goto next_peer_device_2;
			}
			for (bitmap_index = 0; bitmap_index < device->bitmap->bm_max_peers; bitmap_index++) {
				struct drbd_peer_md *peer_md = &nbc->md.peers[bitmap_index];

				if (peer_md->node_id == -1) {
					peer_md->node_id = connection->net_conf->peer_node_id;
					peer_device->bitmap_index = bitmap_index;
					nbc->id_to_bit[peer_md->node_id] = bitmap_index;
					break;
				}
			}
		    next_peer_device_2: ;
		}
	}

	/* Assign the local node id (if not assigned already) */
	nbc->md.node_id = resource->res_opts.node_id;

	if (resource->role[NOW] == R_PRIMARY && device->exposed_data_uuid &&
	    (device->exposed_data_uuid & ~UUID_PRIMARY) !=
	    (nbc->md.current_uuid & ~UUID_PRIMARY)) {
		int data_present = false;
		for_each_peer_device(peer_device, device) {
			if (peer_device->disk_state[NOW] == D_UP_TO_DATE)
				data_present = true;
		}
		if (!data_present) {
			drbd_err(device, "Can only attach to data with current UUID=%016llX\n",
				 (unsigned long long)device->exposed_data_uuid);
			retcode = ERR_DATA_NOT_CURRENT;
			goto force_diskless_dec;
		}
	}

	/* Since we are diskless, fix the activity log first... */
	if (drbd_check_al_size(device, new_disk_conf)) {
		retcode = ERR_NOMEM;
		goto force_diskless_dec;
	}

	/* Point of no return reached.
	 * Devices and memory are no longer released by error cleanup below.
	 * now device takes over responsibility, and the state engine should
	 * clean it up somewhere.  */
	D_ASSERT(device, device->ldev == NULL);
	device->ldev = nbc;
	nbc = NULL;
	new_disk_conf = NULL;

	for_each_peer_device(peer_device, device) {
		err = drbd_attach_peer_device(peer_device);
		if (err) {
			retcode = ERR_NOMEM;
			goto force_diskless_dec;
		}
	}

	lock_all_resources();
	retcode = drbd_resync_after_valid(device, device->ldev->disk_conf->resync_after);
	if (retcode != NO_ERROR) {
		unlock_all_resources();
		goto force_diskless_dec;
	}

	/* Reset the "barriers don't work" bits here, then force meta data to
	 * be written, to ensure we determine if barriers are supported. */
	if (device->ldev->disk_conf->md_flushes)
		clear_bit(MD_NO_BARRIER, &device->flags);
	else
		set_bit(MD_NO_BARRIER, &device->flags);

	drbd_resync_after_changed(device);
	drbd_bump_write_ordering(resource, device->ldev, WO_BIO_BARRIER);
	unlock_all_resources();

	/* Prevent shrinking of consistent devices ! */
	if (drbd_md_test_flag(device->ldev, MDF_CONSISTENT) &&
	    drbd_new_dev_size(device, device->ldev->disk_conf->disk_size, 0) <
	    device->ldev->md.effective_size) {
		drbd_warn(device, "refusing to truncate a consistent device\n");
		retcode = ERR_DISK_TOO_SMALL;
		goto force_diskless_dec;
	}

	if (drbd_md_test_flag(device->ldev, MDF_CRASHED_PRIMARY))
		set_bit(CRASHED_PRIMARY, &device->flags);
	else
		clear_bit(CRASHED_PRIMARY, &device->flags);

	if (drbd_md_test_flag(device->ldev, MDF_PRIMARY_IND) &&
	    !(resource->role[NOW] == R_PRIMARY && resource->susp_nod[NOW]))
		set_bit(CRASHED_PRIMARY, &device->flags);

	device->read_cnt = 0;
	device->writ_cnt = 0;

	drbd_reconsider_max_bio_size(device, device->ldev);

	/* If I am currently not R_PRIMARY,
	 * but meta data primary indicator is set,
	 * I just now recover from a hard crash,
	 * and have been R_PRIMARY before that crash.
	 *
	 * Now, if I had no connection before that crash
	 * (have been degraded R_PRIMARY), chances are that
	 * I won't find my peer now either.
	 *
	 * In that case, and _only_ in that case,
	 * we use the degr-wfc-timeout instead of the default,
	 * so we can automatically recover from a crash of a
	 * degraded but active "cluster" after a certain timeout.
	 */
	rcu_read_lock();
	for_each_peer_device(peer_device, device) {
		clear_bit(USE_DEGR_WFC_T, &peer_device->flags);
		if (resource->role[NOW] != R_PRIMARY &&
		    drbd_md_test_flag(device->ldev, MDF_PRIMARY_IND) &&
		    !drbd_md_test_peer_flag(peer_device, MDF_PEER_CONNECTED))
			set_bit(USE_DEGR_WFC_T, &peer_device->flags);
	}
	rcu_read_unlock();

	dd = drbd_determine_dev_size(device, 0, NULL);
	if (dd == DS_ERROR) {
		retcode = ERR_NOMEM_BITMAP;
		goto force_diskless_dec;
	} else if (dd == DS_GREW) {
		for_each_peer_device(peer_device, device)
			set_bit(RESYNC_AFTER_NEG, &peer_device->flags);
	}

	if (drbd_bitmap_io(device, &drbd_bm_read,
		"read from attaching", BM_LOCK_ALL,
		NULL)) {
		retcode = ERR_IO_MD_DISK;
		goto force_diskless_dec;
	}

	for_each_peer_device(peer_device, device) {
		if ((test_bit(CRASHED_PRIMARY, &device->flags) &&
		     drbd_md_test_flag(device->ldev, MDF_AL_DISABLED)) ||
		    drbd_md_test_peer_flag(peer_device, MDF_PEER_FULL_SYNC)) {
			drbd_info(peer_device, "Assuming that all blocks are out of sync "
				  "(aka FullSync)\n");
			if (drbd_bitmap_io(device, &drbd_bmio_set_n_write,
				"set_n_write from attaching", BM_LOCK_ALL,
				peer_device)) {
				retcode = ERR_IO_MD_DISK;
				goto force_diskless_dec;
			}
		}
	}

	drbd_try_suspend_al(device); /* IO is still suspended here... */

	rcu_read_lock();
	if (rcu_dereference(device->ldev->disk_conf)->al_updates)
		device->ldev->md.flags &= ~MDF_AL_DISABLED;
	else
		device->ldev->md.flags |= MDF_AL_DISABLED;
	rcu_read_unlock();

	/* change_disk_state uses disk_state_from_md(device); in case D_NEGOTIATING not
	   necessary, and falls back to a local state change */
	rv = stable_state_change(resource,
		change_disk_state(device, D_NEGOTIATING, CS_VERBOSE | CS_SERIALIZE));

	if (rv < SS_SUCCESS)
		goto force_diskless_dec;

	mod_timer(&device->request_timer, jiffies + HZ);

	if (resource->role[NOW] == R_PRIMARY)
		device->ldev->md.current_uuid |= UUID_PRIMARY;
	else
		device->ldev->md.current_uuid &= ~UUID_PRIMARY;

	drbd_md_mark_dirty(device);
	drbd_md_sync(device);

	drbd_kobject_uevent(device);
	put_ldev(device);
	mutex_unlock(&resource->conf_update);
	mutex_unlock(&resource->adm_mutex);
	drbd_adm_finish(&adm_ctx, info, retcode);
	return 0;

 force_diskless_dec:
	put_ldev(device);
 force_diskless:
	change_disk_state(device, D_DISKLESS, CS_HARD);
	drbd_md_sync(device);
 fail:
	mutex_unlock_cond(&resource->conf_update, &have_conf_update);
	drbd_free_ldev(nbc); /* frees also new_disk_conf */

	mutex_unlock(&resource->adm_mutex);
	drbd_adm_finish(&adm_ctx, info, retcode);
	return 0;
}

static enum drbd_disk_state get_disk_state(struct drbd_device *device)
{
	struct drbd_resource *resource = device->resource;
	enum drbd_disk_state disk_state;

	spin_lock_irq(&resource->req_lock);
	disk_state = device->disk_state[NOW];
	spin_unlock_irq(&resource->req_lock);
	return disk_state;
}

static int adm_detach(struct drbd_device *device, int force)
{
	enum drbd_state_rv retcode;
	int ret;

	if (force) {
		set_bit(FORCE_DETACH, &device->flags);
		change_disk_state(device, D_DETACHING, CS_HARD);
		retcode = SS_SUCCESS;
		goto out;
	}

	drbd_suspend_io(device); /* so no-one is stuck in drbd_al_begin_io */
	retcode = stable_state_change(device->resource,
		change_disk_state(device, D_DETACHING,
			CS_VERBOSE | CS_WAIT_COMPLETE | CS_SERIALIZE));
	/* D_DETACHING will transition to DISKLESS. */
	ret = wait_event_interruptible(device->misc_wait,
			get_disk_state(device) != D_DETACHING);
	if (retcode >= SS_SUCCESS)
		drbd_cleanup_device(device);
	drbd_resume_io(device);
	if (retcode == SS_IS_DISKLESS)
		retcode = SS_NOTHING_TO_DO;
	if (ret)
		retcode = ERR_INTR;
out:
	return retcode;
}

/* Detaching the disk is a process in multiple stages.  First we need to lock
 * out application IO, in-flight IO, IO stuck in drbd_al_begin_io.
 * Then we transition to D_DISKLESS, and wait for put_ldev() to return all
 * internal references as well.
 * Only then we have finally detached. */
int drbd_adm_detach(struct sk_buff *skb, struct genl_info *info)
{
	struct drbd_config_context adm_ctx;
	enum drbd_ret_code retcode;
	struct detach_parms parms = { };
	int err;

	retcode = drbd_adm_prepare(&adm_ctx, skb, info, DRBD_ADM_NEED_MINOR);
	if (!adm_ctx.reply_skb)
		return retcode;

	if (info->attrs[DRBD_NLA_DETACH_PARMS]) {
		err = detach_parms_from_attrs(&parms, info);
		if (err) {
			retcode = ERR_MANDATORY_TAG;
			drbd_msg_put_info(adm_ctx.reply_skb, from_attrs_err_to_txt(err));
			goto out;
		}
	}

	mutex_lock(&adm_ctx.resource->adm_mutex);
	retcode = adm_detach(adm_ctx.device, parms.force_detach);
	mutex_unlock(&adm_ctx.resource->adm_mutex);
out:
	drbd_adm_finish(&adm_ctx, info, retcode);
	return 0;
}

static bool conn_resync_running(struct drbd_connection *connection)
{
	struct drbd_peer_device *peer_device;
	bool rv = false;
	int vnr;

	rcu_read_lock();
	idr_for_each_entry(&connection->peer_devices, peer_device, vnr) {
		if (peer_device->repl_state[NOW] == L_SYNC_SOURCE ||
		    peer_device->repl_state[NOW] == L_SYNC_TARGET ||
		    peer_device->repl_state[NOW] == L_PAUSED_SYNC_S ||
		    peer_device->repl_state[NOW] == L_PAUSED_SYNC_T) {
			rv = true;
			break;
		}
	}
	rcu_read_unlock();

	return rv;
}

static bool conn_ov_running(struct drbd_connection *connection)
{
	struct drbd_peer_device *peer_device;
	bool rv = false;
	int vnr;

	rcu_read_lock();
	idr_for_each_entry(&connection->peer_devices, peer_device, vnr) {
		if (peer_device->repl_state[NOW] == L_VERIFY_S ||
		    peer_device->repl_state[NOW] == L_VERIFY_T) {
			rv = true;
			break;
		}
	}
	rcu_read_unlock();

	return rv;
}

static enum drbd_ret_code
_check_net_options(struct drbd_connection *connection, struct net_conf *old_net_conf, struct net_conf *new_net_conf)
{
	if (old_net_conf && connection->cstate[NOW] == C_CONNECTED && connection->agreed_pro_version < 100) {
		if (new_net_conf->wire_protocol != old_net_conf->wire_protocol)
			return ERR_NEED_APV_100;

		if (new_net_conf->two_primaries != old_net_conf->two_primaries)
			return ERR_NEED_APV_100;

		if (!new_net_conf->integrity_alg != !old_net_conf->integrity_alg)
			return ERR_NEED_APV_100;

		if (strcmp(new_net_conf->integrity_alg, old_net_conf->integrity_alg))
			return ERR_NEED_APV_100;
	}

	if (!new_net_conf->two_primaries &&
	    connection->resource->role[NOW] == R_PRIMARY &&
	    connection->peer_role[NOW] == R_PRIMARY)
		return ERR_NEED_ALLOW_TWO_PRI;

	if (new_net_conf->two_primaries &&
	    (new_net_conf->wire_protocol != DRBD_PROT_C))
		return ERR_NOT_PROTO_C;

	if (new_net_conf->wire_protocol == DRBD_PROT_A &&
	    new_net_conf->fencing_policy == FP_STONITH)
		return ERR_STONITH_AND_PROT_A;

	if (connection->resource->role[NOW] == R_PRIMARY &&
	    new_net_conf->discard_my_data)
		return ERR_DISCARD_IMPOSSIBLE;

	if (new_net_conf->on_congestion != OC_BLOCK &&
	    new_net_conf->wire_protocol != DRBD_PROT_A)
		return ERR_CONG_NOT_PROTO_A;

	return NO_ERROR;
}

static enum drbd_ret_code
check_net_options(struct drbd_connection *connection, struct net_conf *new_net_conf)
{
	static enum drbd_ret_code rv;
	struct drbd_device *device;
	int i;

	rcu_read_lock();
	rv = _check_net_options(connection, rcu_dereference(connection->net_conf), new_net_conf);
	rcu_read_unlock();

<<<<<<< HEAD
	/* connection->volumes protected by genl_lock() here */
	idr_for_each_entry(&connection->resource->devices, device, i) {
=======
	/* connection->peer_devices protected by genl_lock() here */
	idr_for_each_entry(&connection->peer_devices, peer_device, i) {
		struct drbd_device *device = peer_device->device;
>>>>>>> fcf33c5f
		if (!device->bitmap) {
			device->bitmap = drbd_bm_alloc();
			if (!device->bitmap)
				return ERR_NOMEM;
		}
	}

	return rv;
}

struct crypto {
	struct crypto_hash *verify_tfm;
	struct crypto_hash *csums_tfm;
	struct crypto_hash *cram_hmac_tfm;
	struct crypto_hash *integrity_tfm;
};

static int
alloc_hash(struct crypto_hash **tfm, char *tfm_name, int err_alg)
{
	if (!tfm_name[0])
		return NO_ERROR;

	*tfm = crypto_alloc_hash(tfm_name, 0, CRYPTO_ALG_ASYNC);
	if (IS_ERR(*tfm)) {
		*tfm = NULL;
		return err_alg;
	}

	return NO_ERROR;
}

static enum drbd_ret_code
alloc_crypto(struct crypto *crypto, struct net_conf *new_net_conf)
{
	char hmac_name[CRYPTO_MAX_ALG_NAME];
	enum drbd_ret_code rv;

	rv = alloc_hash(&crypto->csums_tfm, new_net_conf->csums_alg,
		       ERR_CSUMS_ALG);
	if (rv != NO_ERROR)
		return rv;
	rv = alloc_hash(&crypto->verify_tfm, new_net_conf->verify_alg,
		       ERR_VERIFY_ALG);
	if (rv != NO_ERROR)
		return rv;
	rv = alloc_hash(&crypto->integrity_tfm, new_net_conf->integrity_alg,
		       ERR_INTEGRITY_ALG);
	if (rv != NO_ERROR)
		return rv;
	if (new_net_conf->cram_hmac_alg[0] != 0) {
		snprintf(hmac_name, CRYPTO_MAX_ALG_NAME, "hmac(%s)",
			 new_net_conf->cram_hmac_alg);

		rv = alloc_hash(&crypto->cram_hmac_tfm, hmac_name,
			       ERR_AUTH_ALG);
	}

	return rv;
}

static void free_crypto(struct crypto *crypto)
{
	crypto_free_hash(crypto->cram_hmac_tfm);
	crypto_free_hash(crypto->integrity_tfm);
	crypto_free_hash(crypto->csums_tfm);
	crypto_free_hash(crypto->verify_tfm);
}

int drbd_adm_net_opts(struct sk_buff *skb, struct genl_info *info)
{
	struct drbd_config_context adm_ctx;
	enum drbd_ret_code retcode;
	struct drbd_connection *connection;
	struct net_conf *old_net_conf, *new_net_conf = NULL;
	int err;
	int ovr; /* online verify running */
	int rsr; /* re-sync running */
	struct crypto crypto = { };

	retcode = drbd_adm_prepare(&adm_ctx, skb, info, DRBD_ADM_NEED_CONNECTION);
	if (!adm_ctx.reply_skb)
		return retcode;

	connection = adm_ctx.connection;
	mutex_lock(&adm_ctx.resource->adm_mutex);

	new_net_conf = kzalloc(sizeof(struct net_conf), GFP_KERNEL);
	if (!new_net_conf) {
		retcode = ERR_NOMEM;
		goto out;
	}

	drbd_flush_workqueue(&connection->sender_work);

	mutex_lock(&connection->resource->conf_update);
	mutex_lock(&connection->data.mutex);
	old_net_conf = connection->net_conf;

	if (!old_net_conf) {
		drbd_msg_put_info(adm_ctx.reply_skb, "net conf missing, try connect");
		retcode = ERR_INVALID_REQUEST;
		goto fail;
	}

	*new_net_conf = *old_net_conf;
	if (should_set_defaults(info))
		set_net_conf_defaults(new_net_conf);

	err = net_conf_from_attrs_for_change(new_net_conf, info);
	if (err && err != -ENOMSG) {
		retcode = ERR_MANDATORY_TAG;
		drbd_msg_put_info(adm_ctx.reply_skb, from_attrs_err_to_txt(err));
		goto fail;
	}

	retcode = check_net_options(connection, new_net_conf);
	if (retcode != NO_ERROR)
		goto fail;

	/* re-sync running */
	rsr = conn_resync_running(connection);
	if (rsr && strcmp(new_net_conf->csums_alg, old_net_conf->csums_alg)) {
		retcode = ERR_CSUMS_RESYNC_RUNNING;
		goto fail;
	}

	/* online verify running */
	ovr = conn_ov_running(connection);
	if (ovr && strcmp(new_net_conf->verify_alg, old_net_conf->verify_alg)) {
		retcode = ERR_VERIFY_RUNNING;
		goto fail;
	}

	retcode = alloc_crypto(&crypto, new_net_conf);
	if (retcode != NO_ERROR)
		goto fail;

	rcu_assign_pointer(connection->net_conf, new_net_conf);
	connection->fencing_policy = new_net_conf->fencing_policy;

	if (!rsr) {
		crypto_free_hash(connection->csums_tfm);
		connection->csums_tfm = crypto.csums_tfm;
		crypto.csums_tfm = NULL;
	}
	if (!ovr) {
		crypto_free_hash(connection->verify_tfm);
		connection->verify_tfm = crypto.verify_tfm;
		crypto.verify_tfm = NULL;
	}

	crypto_free_hash(connection->integrity_tfm);
	connection->integrity_tfm = crypto.integrity_tfm;
	if (connection->cstate[NOW] >= C_CONNECTED && connection->agreed_pro_version >= 100)
		/* Do this without trying to take connection->data.mutex again.  */
		__drbd_send_protocol(connection, P_PROTOCOL_UPDATE);

	crypto_free_hash(connection->cram_hmac_tfm);
	connection->cram_hmac_tfm = crypto.cram_hmac_tfm;

	mutex_unlock(&connection->data.mutex);
	mutex_unlock(&connection->resource->conf_update);
	synchronize_rcu();
	kfree(old_net_conf);

	if (connection->cstate[NOW] >= C_CONNECTED) {
		struct drbd_peer_device *peer_device;
		int vnr;

		idr_for_each_entry(&connection->peer_devices, peer_device, vnr)
			drbd_send_sync_param(peer_device);
	}

	goto out;

 fail:
	mutex_unlock(&connection->data.mutex);
	mutex_unlock(&connection->resource->conf_update);
	free_crypto(&crypto);
	kfree(new_net_conf);
 out:
	mutex_unlock(&adm_ctx.resource->adm_mutex);
	drbd_adm_finish(&adm_ctx, info, retcode);
	return 0;
}

static void connection_to_info(struct connection_info *info,
			       struct drbd_connection *connection)
{
	info->conn_connection_state = connection->cstate[NOW];
	info->conn_role = connection->peer_role[NOW];
}

static void peer_device_to_info(struct peer_device_info *info,
				struct drbd_peer_device *peer_device)
{
	info->peer_repl_state = peer_device->repl_state[NOW];
	info->peer_disk_state = peer_device->disk_state[NOW];
	info->peer_resync_susp_user = peer_device->resync_susp_user[NOW];
	info->peer_resync_susp_peer = peer_device->resync_susp_peer[NOW];
	info->peer_resync_susp_dependency = peer_device->resync_susp_dependency[NOW];
}

int drbd_adm_connect(struct sk_buff *skb, struct genl_info *info)
{
	struct drbd_config_context adm_ctx;
	struct connection_info connection_info;
	enum drbd_notification_type flags;
	unsigned int peer_devices = 0;
	struct drbd_device *device;
	struct drbd_peer_device *peer_device;
	struct net_conf *old_net_conf, *new_net_conf = NULL;
	struct crypto crypto = { };
	struct drbd_resource *resource;
	struct drbd_connection *connection;
	enum drbd_ret_code retcode;
	int i;
	int err;
	bool allocate_bitmap_slots;

	retcode = drbd_adm_prepare(&adm_ctx, skb, info, DRBD_ADM_NEED_RESOURCE);
	if (!adm_ctx.reply_skb)
		return retcode;

	mutex_lock(&adm_ctx.resource->adm_mutex);

	if (!(adm_ctx.my_addr && adm_ctx.peer_addr)) {
		drbd_msg_put_info(adm_ctx.reply_skb, "connection endpoint(s) missing");
		retcode = ERR_INVALID_REQUEST;
		goto out;
	}

	/* No need for _rcu here. All reconfiguration is
	 * strictly serialized on genl_lock(). We are protected against
	 * concurrent reconfiguration/addition/deletion */
	for_each_resource(resource, &drbd_resources) {
		for_each_connection(connection, resource) {
			if (resource != adm_ctx.resource &&
			    nla_len(adm_ctx.my_addr) == connection->my_addr_len &&
			    !memcmp(nla_data(adm_ctx.my_addr), &connection->my_addr,
				    connection->my_addr_len)) {
				retcode = ERR_LOCAL_ADDR;
				goto out;
			}

			if (nla_len(adm_ctx.peer_addr) == connection->peer_addr_len &&
			    !memcmp(nla_data(adm_ctx.peer_addr), &connection->peer_addr,
				    connection->peer_addr_len)) {
				retcode = ERR_PEER_ADDR;
				goto out;
			}
		}
	}

	/* allocation not in the IO path, drbdsetup / netlink process context */
	new_net_conf = kzalloc(sizeof(*new_net_conf), GFP_KERNEL);
	if (!new_net_conf) {
		retcode = ERR_NOMEM;
		goto out;
	}

	set_net_conf_defaults(new_net_conf);

	err = net_conf_from_attrs(new_net_conf, info);
	if (err && err != -ENOMSG) {
		retcode = ERR_MANDATORY_TAG;
		drbd_msg_put_info(adm_ctx.reply_skb, from_attrs_err_to_txt(err));
		goto fail;
	}

	retcode = 0;
	if (adm_ctx.resource->res_opts.node_id == new_net_conf->peer_node_id)
		retcode = ERR_INVALID_REQUEST;
	for_each_connection(connection, adm_ctx.resource) {
		if (connection->net_conf->peer_node_id == new_net_conf->peer_node_id)
			retcode = ERR_INVALID_REQUEST;
	}
	if (retcode) {
		drbd_err(adm_ctx.resource, "Peer node id %d is not unique\n",
			 new_net_conf->peer_node_id);
		retcode = ERR_INVALID_REQUEST;
		goto fail;
	}

	connection = drbd_create_connection(adm_ctx.resource);
	if (!connection) {
		retcode = ERR_NOMEM;
		goto fail;
	}
	INIT_LIST_HEAD(&connection->connections);

	retcode = check_net_options(connection, new_net_conf);
	if (retcode != NO_ERROR)
		goto fail_free_connection;

	retcode = alloc_crypto(&crypto, new_net_conf);
	if (retcode != NO_ERROR)
		goto fail_free_connection;

	((char *)new_net_conf->shared_secret)[SHARED_SECRET_MAX-1] = 0;

	mutex_lock(&adm_ctx.resource->conf_update);
	idr_for_each_entry(&adm_ctx.resource->devices, device, i) {
		int id;

		retcode = ERR_NOMEM;
		peer_device = create_peer_device(device, connection);
		if (!peer_device)
			goto unlock_fail_free_connection;
		id = idr_alloc(&connection->peer_devices, peer_device,
			       device->vnr, device->vnr + 1, GFP_KERNEL);
		if (id < 0)
			goto unlock_fail_free_connection;
	}

	spin_lock_irq(&adm_ctx.resource->req_lock);
	kref_get(&adm_ctx.resource->kref);
	kref_debug_get(&adm_ctx.resource->kref_debug, 3);
	list_add_tail_rcu(&connection->connections, &adm_ctx.resource->connections);
	idr_for_each_entry(&connection->peer_devices, peer_device, i) {
		struct drbd_device *device = peer_device->device;

		list_add_rcu(&peer_device->peer_devices, &device->peer_devices);
		kref_get(&connection->kref);
		kref_debug_get(&connection->kref_debug, 3);
		kref_get(&device->kref);
		kref_debug_get(&device->kref_debug, 1);
		peer_devices++;
	}
	spin_unlock_irq(&adm_ctx.resource->req_lock);

	old_net_conf = connection->net_conf;
	if (old_net_conf) {
		retcode = ERR_NET_CONFIGURED;
		goto unlock_fail_free_connection;
	}
	rcu_assign_pointer(connection->net_conf, new_net_conf);
	connection->fencing_policy = new_net_conf->fencing_policy;

	connection->cram_hmac_tfm = crypto.cram_hmac_tfm;
	connection->integrity_tfm = crypto.integrity_tfm;
	connection->csums_tfm = crypto.csums_tfm;
	connection->verify_tfm = crypto.verify_tfm;

	connection->my_addr_len = nla_len(adm_ctx.my_addr);
	memcpy(&connection->my_addr, nla_data(adm_ctx.my_addr), connection->my_addr_len);
	connection->peer_addr_len = nla_len(adm_ctx.peer_addr);
	memcpy(&connection->peer_addr, nla_data(adm_ctx.peer_addr), connection->peer_addr_len);

	idr_for_each_entry(&connection->peer_devices, peer_device, i)
		peer_device->node_id = connection->net_conf->peer_node_id;

	if (connection->net_conf->peer_node_id > adm_ctx.resource->max_node_id)
		adm_ctx.resource->max_node_id = connection->net_conf->peer_node_id;

	/* Make sure we have a bitmap slot for this peer id on each device */
	allocate_bitmap_slots = false;
	idr_for_each_entry(&connection->peer_devices, peer_device, i) {
		unsigned int bitmap_index, slots_available = 0;

		device = peer_device->device;
		if (!get_ldev(device))
			continue;
		for (bitmap_index = 0; bitmap_index < device->bitmap->bm_max_peers; bitmap_index++) {
			struct drbd_peer_md *peer_md = &device->ldev->md.peers[bitmap_index];

			if (new_net_conf->peer_node_id == peer_md->node_id) {
				peer_device->bitmap_index = bitmap_index;
				device->ldev->id_to_bit[peer_md->node_id] = bitmap_index;
				goto next_device_1;
			}
			if (peer_md->node_id == -1)
				slots_available++;
		}
		allocate_bitmap_slots = true;
		if (!slots_available) {
			drbd_err(device, "Not enough free bitmap "
				 "slots (available=%d, needed=%d)\n",
				 0, 1);
			put_ldev(device);
			retcode = ERR_INVALID_REQUEST;
			goto unlock_fail_free_connection;
		}
	    next_device_1:
		put_ldev(device);
	}
	if (allocate_bitmap_slots) {
		idr_for_each_entry(&connection->peer_devices, peer_device, i) {
			unsigned int bitmap_index;

			device = peer_device->device;
			if (!get_ldev(device))
				continue;
			for (bitmap_index = 0; bitmap_index < device->bitmap->bm_max_peers; bitmap_index++) {
				struct drbd_peer_md *peer_md = &device->ldev->md.peers[bitmap_index];

				if (new_net_conf->peer_node_id == peer_md->node_id)
					goto next_device_2;
			}
			for (bitmap_index = 0; bitmap_index < device->bitmap->bm_max_peers; bitmap_index++) {
				struct drbd_peer_md *peer_md = &device->ldev->md.peers[bitmap_index];

				if (peer_md->node_id == -1) {
					peer_md->node_id = new_net_conf->peer_node_id;
					drbd_md_mark_dirty(device);
					peer_device->bitmap_index = bitmap_index;
					device->ldev->id_to_bit[peer_md->node_id] = bitmap_index;
					break;
				}
			}
		    next_device_2:
			put_ldev(device);
		}
	}

	connection_to_info(&connection_info, connection);
	flags = (peer_devices--) ? NOTIFY_CONTINUES : 0;
	mutex_lock(&notification_mutex);
	notify_connection_state(NULL, 0, connection, &connection_info, NOTIFY_CREATE | flags);
	idr_for_each_entry(&connection->peer_devices, peer_device, i) {
		struct peer_device_info peer_device_info;

		peer_device_to_info(&peer_device_info, peer_device);
		flags = (peer_devices--) ? NOTIFY_CONTINUES : 0;
		notify_peer_device_state(NULL, 0, peer_device, &peer_device_info, NOTIFY_CREATE | flags);
	}
	mutex_unlock(&notification_mutex);
	mutex_unlock(&adm_ctx.resource->conf_update);

	idr_for_each_entry(&connection->peer_devices, peer_device, i) {
		if (get_ldev_if_state(peer_device->device, D_NEGOTIATING)) {
			err = drbd_attach_peer_device(peer_device);
			put_ldev(peer_device->device);
			if (err) {
				retcode = ERR_NOMEM;
				goto fail_free_connection;
			}
		}
		peer_device->send_cnt = 0;
		peer_device->recv_cnt = 0;
	}

	retcode = change_cstate(connection, C_UNCONNECTED, CS_VERBOSE);

	drbd_debugfs_connection_add(connection); /* after ->net_conf was assigned */
	drbd_thread_start(&connection->sender);
	goto out;

unlock_fail_free_connection:
	mutex_unlock(&adm_ctx.resource->conf_update);
fail_free_connection:
	if (!list_empty(&connection->connections)) {
		drbd_unregister_connection(connection);
		synchronize_rcu();
	}
	drbd_put_connection(connection);
	goto out;
fail:
	free_crypto(&crypto);
	kfree(new_net_conf);
out:
	mutex_unlock(&adm_ctx.resource->adm_mutex);
	drbd_adm_finish(&adm_ctx, info, retcode);
	return 0;
}

static enum drbd_state_rv conn_try_disconnect(struct drbd_connection *connection, bool force)
{
	struct drbd_resource *resource = connection->resource;
	enum drbd_state_rv rv;

    repeat:
	rv = change_cstate(connection, C_DISCONNECTING, force ? CS_HARD : 0);
	if (rv == SS_CW_FAILED_BY_PEER) {
		enum drbd_conn_state cstate;

		spin_lock_irq(&resource->req_lock);
		cstate = connection->cstate[NOW];
		spin_unlock_irq(&resource->req_lock);
		if (cstate < C_CONNECTED)
			goto repeat;
	}

	switch (rv) {
	case SS_ALREADY_STANDALONE:
		rv = SS_SUCCESS;
		break;
	case SS_IS_DISKLESS:
	case SS_LOWER_THAN_OUTDATED:
		rv = change_cstate(connection, C_DISCONNECTING, CS_HARD);
	default:;
		/* no special handling necessary */
	}

	if (rv >= SS_SUCCESS) {
		enum drbd_state_rv rv2;
		struct drbd_peer_device *peer_device;
		int vnr;

		/* No one else can reconfigure the network while I am here.
		 * The state handling only uses drbd_thread_stop_nowait(),
		 * we want to really wait here until the receiver is no more.
		 */
		drbd_thread_stop(&connection->receiver);

		/* Race breaker.  This additional state change request may be
		 * necessary, if this was a forced disconnect during a receiver
		 * restart.  We may have "killed" the receiver thread just
		 * after drbd_receiver() returned.  Typically, we should be
		 * C_STANDALONE already, now, and this becomes a no-op.
		 */
		rv2 = change_cstate(connection, C_STANDALONE, CS_VERBOSE | CS_HARD);
		if (rv2 < SS_SUCCESS)
			drbd_err(connection,
				"unexpected rv2=%d in conn_try_disconnect()\n",
				rv2);
		/* Make sure the sender thread has actually stopped: state
		 * handling only does drbd_thread_stop_nowait().
		 */
		drbd_thread_stop(&connection->sender);

		drbd_unregister_connection(connection);

		/*
		 * Flush the resource work queue to make sure that no more
		 * events like state change notifications for this connection
		 * are queued: we want the "destroy" event to come last.
		 */
		drbd_flush_workqueue(&resource->work);

		mutex_lock(&notification_mutex);
		idr_for_each_entry(&connection->peer_devices, peer_device, vnr)
			notify_peer_device_state(NULL, 0, peer_device, NULL,
						 NOTIFY_DESTROY | NOTIFY_CONTINUES);
		notify_connection_state(NULL, 0, connection, NULL, NOTIFY_DESTROY);
		mutex_unlock(&notification_mutex);
		synchronize_rcu();
		drbd_put_connection(connection);
	}
	return rv;
}

int drbd_adm_disconnect(struct sk_buff *skb, struct genl_info *info)
{
	struct drbd_config_context adm_ctx;
	struct disconnect_parms parms;
	struct drbd_connection *connection;
	enum drbd_state_rv rv;
	enum drbd_ret_code retcode;
	int err;

	retcode = drbd_adm_prepare(&adm_ctx, skb, info, DRBD_ADM_NEED_CONNECTION);
	if (!adm_ctx.reply_skb)
		return retcode;

	connection = adm_ctx.connection;
	memset(&parms, 0, sizeof(parms));
	if (info->attrs[DRBD_NLA_DISCONNECT_PARMS]) {
		err = disconnect_parms_from_attrs(&parms, info);
		if (err) {
			retcode = ERR_MANDATORY_TAG;
			drbd_msg_put_info(adm_ctx.reply_skb, from_attrs_err_to_txt(err));
			goto fail;
		}
	}

	mutex_lock(&adm_ctx.resource->adm_mutex);
	mutex_lock(&connection->resource->conf_update);
	rv = conn_try_disconnect(connection, parms.force_disconnect);
	mutex_unlock(&connection->resource->conf_update);
	if (rv < SS_SUCCESS)
		retcode = rv;  /* FIXME: Type mismatch. */
	else
		retcode = NO_ERROR;
	mutex_unlock(&adm_ctx.resource->adm_mutex);
 fail:
	drbd_adm_finish(&adm_ctx, info, retcode);
	return 0;
}

void resync_after_online_grow(struct drbd_peer_device *peer_device)
{
	struct drbd_connection *connection = peer_device->connection;
	struct drbd_device *device = peer_device->device;
	bool sync_source;

	drbd_info(peer_device, "Resync of new storage after online grow\n");
	if (device->resource->role[NOW] != connection->peer_role[NOW])
		sync_source = (device->resource->role[NOW] == R_PRIMARY);
	else
		sync_source = test_bit(RESOLVE_CONFLICTS,
				       &peer_device->connection->flags);

	if (!sync_source && connection->agreed_pro_version < 110) {
		stable_change_repl_state(peer_device, L_WF_SYNC_UUID,
					 CS_VERBOSE | CS_SERIALIZE);
		return;
	}
	drbd_start_resync(peer_device, sync_source ? L_SYNC_SOURCE : L_SYNC_TARGET);
}

int drbd_adm_resize(struct sk_buff *skb, struct genl_info *info)
{
	struct drbd_config_context adm_ctx;
	struct disk_conf *old_disk_conf, *new_disk_conf = NULL;
	struct resize_parms rs;
	struct drbd_device *device;
	enum drbd_ret_code retcode;
	enum determine_dev_size dd;
	bool change_al_layout = false;
	enum dds_flags ddsf;
	sector_t u_size;
	int err;
	struct drbd_peer_device *peer_device;
	bool has_primary;

	retcode = drbd_adm_prepare(&adm_ctx, skb, info, DRBD_ADM_NEED_MINOR);
	if (!adm_ctx.reply_skb)
		return retcode;

	mutex_lock(&adm_ctx.resource->adm_mutex);
	device = adm_ctx.device;
	if (!get_ldev(device)) {
		retcode = ERR_NO_DISK;
		goto fail;
	}

	memset(&rs, 0, sizeof(struct resize_parms));
	rs.al_stripes = device->ldev->md.al_stripes;
	rs.al_stripe_size = device->ldev->md.al_stripe_size_4k * 4;
	if (info->attrs[DRBD_NLA_RESIZE_PARMS]) {
		err = resize_parms_from_attrs(&rs, info);
		if (err) {
			retcode = ERR_MANDATORY_TAG;
			drbd_msg_put_info(adm_ctx.reply_skb, from_attrs_err_to_txt(err));
			goto fail_ldev;
		}
	}

	device = adm_ctx.device;
	for_each_peer_device(peer_device, device) {
		if (peer_device->repl_state[NOW] > L_ESTABLISHED) {
			retcode = ERR_RESIZE_RESYNC;
			goto fail_ldev;
		}
	}

	has_primary = device->resource->role[NOW] == R_PRIMARY;
	if (!has_primary) {
		for_each_peer_device(peer_device, device) {
			if (peer_device->connection->peer_role[NOW] == R_PRIMARY) {
				has_primary = true;
				break;
			}
		}
	}
	if (!has_primary) {
		retcode = ERR_NO_PRIMARY;
		goto fail_ldev;
	}

	for_each_peer_device(peer_device, device) {
		if (rs.no_resync && peer_device->connection->agreed_pro_version < 93) {
			retcode = ERR_NEED_APV_93;
			goto fail_ldev;
		}
	}

	rcu_read_lock();
	u_size = rcu_dereference(device->ldev->disk_conf)->disk_size;
	rcu_read_unlock();
	if (u_size != (sector_t)rs.resize_size) {
		new_disk_conf = kmalloc(sizeof(struct disk_conf), GFP_KERNEL);
		if (!new_disk_conf) {
			retcode = ERR_NOMEM;
			goto fail_ldev;
		}
	}

	if (device->ldev->md.al_stripes != rs.al_stripes ||
	    device->ldev->md.al_stripe_size_4k != rs.al_stripe_size / 4) {
		u32 al_size_k = rs.al_stripes * rs.al_stripe_size;

		if (al_size_k > (16 * 1024 * 1024)) {
			retcode = ERR_MD_LAYOUT_TOO_BIG;
			goto fail_ldev;
		}

		if (al_size_k < (32768 >> 10)) {
			retcode = ERR_MD_LAYOUT_TOO_SMALL;
			goto fail_ldev;
		}

		/* Removed this pre-condition while merging from 8.4 to 9.0
		if (device->state.conn != C_CONNECTED && !rs.resize_force) {
			retcode = ERR_MD_LAYOUT_CONNECTED;
			goto fail_ldev;
		} */

		change_al_layout = true;
	}

	device->ldev->known_size = drbd_get_capacity(device->ldev->backing_bdev);

	if (new_disk_conf) {
		mutex_lock(&device->resource->conf_update);
		old_disk_conf = device->ldev->disk_conf;
		*new_disk_conf = *old_disk_conf;
		new_disk_conf->disk_size = (sector_t)rs.resize_size;
		rcu_assign_pointer(device->ldev->disk_conf, new_disk_conf);
		mutex_unlock(&device->resource->conf_update);
		synchronize_rcu();
		kfree(old_disk_conf);
	}

	ddsf = (rs.resize_force ? DDSF_FORCED : 0) | (rs.no_resync ? DDSF_NO_RESYNC : 0);
	dd = drbd_determine_dev_size(device, ddsf, change_al_layout ? &rs : NULL);
	drbd_md_sync(device);
	put_ldev(device);
	if (dd == DS_ERROR) {
		retcode = ERR_NOMEM_BITMAP;
		goto fail;
	} else if (dd == DS_ERROR_SPACE_MD) {
		retcode = ERR_MD_LAYOUT_NO_FIT;
		goto fail;
	} else if (dd == DS_ERROR_SHRINK) {
		retcode = ERR_IMPLICIT_SHRINK;
		goto fail;
	}

	for_each_peer_device(peer_device, device) {
		if (peer_device->repl_state[NOW] == L_ESTABLISHED) {
			if (dd == DS_GREW)
				set_bit(RESIZE_PENDING, &peer_device->flags);
			drbd_send_uuids(peer_device, 0, 0);
			drbd_send_sizes(peer_device, 1, ddsf);
		}
	}

 fail:
	mutex_unlock(&adm_ctx.resource->adm_mutex);
	drbd_adm_finish(&adm_ctx, info, retcode);
	return 0;

 fail_ldev:
	put_ldev(device);
	goto fail;
}

int drbd_adm_resource_opts(struct sk_buff *skb, struct genl_info *info)
{
	struct drbd_config_context adm_ctx;
	enum drbd_ret_code retcode;
	struct res_opts res_opts;
	int err;

	retcode = drbd_adm_prepare(&adm_ctx, skb, info, DRBD_ADM_NEED_RESOURCE);
	if (!adm_ctx.reply_skb)
		return retcode;

	res_opts = adm_ctx.resource->res_opts;
	if (should_set_defaults(info))
		set_res_opts_defaults(&res_opts);

	err = res_opts_from_attrs_for_change(&res_opts, info);
	if (err) {
		retcode = ERR_MANDATORY_TAG;
		drbd_msg_put_info(adm_ctx.reply_skb, from_attrs_err_to_txt(err));
		goto fail;
	}

	mutex_lock(&adm_ctx.resource->adm_mutex);
	err = set_resource_options(adm_ctx.resource, &res_opts);
	if (err) {
		retcode = ERR_INVALID_REQUEST;
		if (err == -ENOMEM)
			retcode = ERR_NOMEM;
	}
	mutex_unlock(&adm_ctx.resource->adm_mutex);

fail:
	drbd_adm_finish(&adm_ctx, info, retcode);
	return 0;
}

static enum drbd_state_rv invalidate_resync(struct drbd_peer_device *peer_device)
{
	enum drbd_state_rv rv;

	drbd_flush_workqueue(&peer_device->connection->sender_work);

	rv = change_repl_state(peer_device, L_STARTING_SYNC_T,
			       CS_WAIT_COMPLETE | CS_SERIALIZE);

	if (rv < SS_SUCCESS && rv != SS_NEED_CONNECTION)
		rv = stable_change_repl_state(peer_device, L_STARTING_SYNC_T,
			CS_VERBOSE | CS_WAIT_COMPLETE | CS_SERIALIZE);

	return rv;
}

static enum drbd_state_rv invalidate_no_resync(struct drbd_device *device) __must_hold(local)
{
	struct drbd_resource *resource = device->resource;
	struct drbd_peer_device *peer_device;
	struct drbd_connection *connection;
	unsigned long irq_flags;
	enum drbd_state_rv rv;

	begin_state_change(resource, &irq_flags, CS_VERBOSE);
	for_each_connection(connection, resource) {
		peer_device = conn_peer_device(connection, device->vnr);
		if (peer_device->repl_state[NOW] >= L_ESTABLISHED) {
			abort_state_change(resource, &irq_flags);
			return SS_UNKNOWN_ERROR;
		}
	}
	__change_disk_state(device, D_INCONSISTENT);
	rv = end_state_change(resource, &irq_flags);

	if (rv >= SS_SUCCESS) {
		drbd_bitmap_io(device, &drbd_bmio_set_all_n_write,
			       "set_n_write from invalidate",
			       BM_LOCK_CLEAR | BM_LOCK_BULK,
			       NULL);
	}

	return rv;
}

int drbd_adm_invalidate(struct sk_buff *skb, struct genl_info *info)
{
	struct drbd_config_context adm_ctx;
	struct drbd_peer_device *sync_from_peer_device = NULL;
	struct drbd_resource *resource;
	struct drbd_device *device;
	int retcode = 0; /* enum drbd_ret_code rsp. enum drbd_state_rv */

	retcode = drbd_adm_prepare(&adm_ctx, skb, info, DRBD_ADM_NEED_MINOR);
	if (!adm_ctx.reply_skb)
		return retcode;

	device = adm_ctx.device;

	if (!get_ldev(device)) {
		retcode = ERR_NO_DISK;
		goto out_no_ldev;
	}

	resource = device->resource;

	if (info->attrs[DRBD_NLA_INVALIDATE_PARMS]) {
		struct invalidate_parms inv = {};
		int err;

		inv.sync_from_peer_node_id = -1;
		err = invalidate_parms_from_attrs(&inv, info);
		if (err) {
			retcode = ERR_MANDATORY_TAG;
			drbd_msg_put_info(adm_ctx.reply_skb, from_attrs_err_to_txt(err));
			goto out_no_adm_mutex;
		}

		if (inv.sync_from_peer_node_id != -1) {
			struct drbd_connection *connection =
				drbd_connection_by_node_id(resource, inv.sync_from_peer_node_id);
			sync_from_peer_device = conn_peer_device(connection, device->vnr);
		}
	}

	mutex_lock(&resource->adm_mutex);

	/* If there is still bitmap IO pending, probably because of a previous
	 * resync just being finished, wait for it before requesting a new resync.
	 * Also wait for its after_state_ch(). */
	drbd_suspend_io(device);
	wait_event(device->misc_wait, list_empty(&device->pending_bitmap_work));

	do {
		struct drbd_connection *connection;

		if (sync_from_peer_device) {
			retcode = invalidate_resync(sync_from_peer_device);

			if (retcode >= SS_SUCCESS)
				break;
		}

		for_each_connection(connection, resource) {
			struct drbd_peer_device *peer_device;

			peer_device = conn_peer_device(connection, device->vnr);
			retcode = invalidate_resync(peer_device);
			if (retcode >= SS_SUCCESS)
				goto out;
		}

		retcode = invalidate_no_resync(device);
	} while (retcode == SS_UNKNOWN_ERROR);

out:
	drbd_resume_io(device);
	mutex_unlock(&resource->adm_mutex);
out_no_adm_mutex:
	put_ldev(device);
out_no_ldev:
	drbd_adm_finish(&adm_ctx, info, retcode);
	return 0;
}

static int drbd_bmio_set_susp_al(struct drbd_device *device, struct drbd_peer_device *peer_device) __must_hold(local)
{
	int rv;

	rv = drbd_bmio_set_n_write(device, peer_device);
	drbd_try_suspend_al(device);
	return rv;
}

int drbd_adm_invalidate_peer(struct sk_buff *skb, struct genl_info *info)
{
	struct drbd_config_context adm_ctx;
	struct drbd_peer_device *peer_device;
	struct drbd_resource *resource;
	struct drbd_device *device;
	int retcode; /* enum drbd_ret_code rsp. enum drbd_state_rv */

	retcode = drbd_adm_prepare(&adm_ctx, skb, info, DRBD_ADM_NEED_PEER_DEVICE);
	if (!adm_ctx.reply_skb)
		return retcode;

	peer_device = adm_ctx.peer_device;
	device = peer_device->device;
	resource = device->resource;

	if (!get_ldev(device)) {
		retcode = ERR_NO_DISK;
		goto out;
	}

	mutex_lock(&resource->adm_mutex);

	drbd_suspend_io(device);
	wait_event(device->misc_wait, list_empty(&device->pending_bitmap_work));
	drbd_flush_workqueue(&peer_device->connection->sender_work);
	retcode = stable_change_repl_state(peer_device, L_STARTING_SYNC_S,
					   CS_WAIT_COMPLETE | CS_SERIALIZE);
	if (retcode < SS_SUCCESS) {
		if (retcode == SS_NEED_CONNECTION && resource->role[NOW] == R_PRIMARY) {
			/* The peer will get a resync upon connect anyways.
			 * Just make that into a full resync. */
			retcode = change_peer_disk_state(peer_device, D_INCONSISTENT,
							 CS_VERBOSE | CS_WAIT_COMPLETE | CS_SERIALIZE);
			if (retcode >= SS_SUCCESS) {
				if (drbd_bitmap_io(adm_ctx.device, &drbd_bmio_set_susp_al,
						   "set_n_write from invalidate_peer",
						   BM_LOCK_CLEAR | BM_LOCK_BULK, peer_device))
					retcode = ERR_IO_MD_DISK;
			}
		} else
			retcode = stable_change_repl_state(peer_device, L_STARTING_SYNC_S,
							   CS_VERBOSE | CS_WAIT_COMPLETE | CS_SERIALIZE);
	}
	drbd_resume_io(device);

	mutex_unlock(&resource->adm_mutex);
	put_ldev(device);
out:
	drbd_adm_finish(&adm_ctx, info, retcode);
	return 0;
}

int drbd_adm_pause_sync(struct sk_buff *skb, struct genl_info *info)
{
	struct drbd_config_context adm_ctx;
	struct drbd_peer_device *peer_device;
	enum drbd_ret_code retcode;

	retcode = drbd_adm_prepare(&adm_ctx, skb, info, DRBD_ADM_NEED_PEER_DEVICE);
	if (!adm_ctx.reply_skb)
		return retcode;

	mutex_lock(&adm_ctx.resource->adm_mutex);

	peer_device = adm_ctx.peer_device;
	if (change_resync_susp_user(peer_device, true,
			CS_VERBOSE | CS_WAIT_COMPLETE | CS_SERIALIZE) == SS_NOTHING_TO_DO)
		retcode = ERR_PAUSE_IS_SET;

	mutex_unlock(&adm_ctx.resource->adm_mutex);
	drbd_adm_finish(&adm_ctx, info, retcode);
	return 0;
}

int drbd_adm_resume_sync(struct sk_buff *skb, struct genl_info *info)
{
	struct drbd_config_context adm_ctx;
	struct drbd_peer_device *peer_device;
	enum drbd_ret_code retcode;

	retcode = drbd_adm_prepare(&adm_ctx, skb, info, DRBD_ADM_NEED_PEER_DEVICE);
	if (!adm_ctx.reply_skb)
		return retcode;

	mutex_lock(&adm_ctx.resource->adm_mutex);

	peer_device = adm_ctx.peer_device;
	if (change_resync_susp_user(peer_device, false,
			CS_VERBOSE | CS_WAIT_COMPLETE | CS_SERIALIZE) == SS_NOTHING_TO_DO) {

		if (peer_device->repl_state[NOW] == L_PAUSED_SYNC_S ||
		    peer_device->repl_state[NOW] == L_PAUSED_SYNC_T) {
			if (peer_device->resync_susp_dependency[NOW])
				retcode = ERR_PIC_AFTER_DEP;
			else if (peer_device->resync_susp_peer[NOW])
				retcode = ERR_PIC_PEER_DEP;
			else
				retcode = ERR_PAUSE_IS_CLEAR;
		} else {
			retcode = ERR_PAUSE_IS_CLEAR;
		}
	}

	mutex_unlock(&adm_ctx.resource->adm_mutex);
	drbd_adm_finish(&adm_ctx, info, retcode);
	return 0;
}

int drbd_adm_suspend_io(struct sk_buff *skb, struct genl_info *info)
{
	struct drbd_config_context adm_ctx;
	struct drbd_resource *resource;
	enum drbd_ret_code retcode;

	retcode = drbd_adm_prepare(&adm_ctx, skb, info, DRBD_ADM_NEED_MINOR);
	if (!adm_ctx.reply_skb)
		return retcode;
	resource = adm_ctx.device->resource;
	mutex_lock(&resource->adm_mutex);

	retcode = stable_state_change(resource,
		change_io_susp_user(resource, true,
			      CS_VERBOSE | CS_WAIT_COMPLETE | CS_SERIALIZE));

	mutex_unlock(&resource->adm_mutex);
	drbd_adm_finish(&adm_ctx, info, retcode);
	return 0;
}

int drbd_adm_resume_io(struct sk_buff *skb, struct genl_info *info)
{
	struct drbd_config_context adm_ctx;
	struct drbd_resource *resource;
	struct drbd_device *device;
	unsigned long irq_flags;
	int retcode; /* enum drbd_ret_code rsp. enum drbd_state_rv */

	retcode = drbd_adm_prepare(&adm_ctx, skb, info, DRBD_ADM_NEED_MINOR);
	if (!adm_ctx.reply_skb)
		return retcode;

	mutex_lock(&adm_ctx.resource->adm_mutex);
	device = adm_ctx.device;
	resource = device->resource;
	if (test_bit(NEW_CUR_UUID, &device->flags)) {
		drbd_uuid_new_current(device, false);
		clear_bit(NEW_CUR_UUID, &device->flags);
	}
	drbd_suspend_io(device);
	begin_state_change(resource, &irq_flags, CS_VERBOSE | CS_WAIT_COMPLETE | CS_SERIALIZE);
	__change_io_susp_user(resource, false);
	__change_io_susp_no_data(resource, false);
	__change_io_susp_fencing(resource, false);
	retcode = end_state_change(resource, &irq_flags);
	if (retcode == SS_SUCCESS) {
		struct drbd_peer_device *peer_device;

		for_each_peer_device(peer_device, device) {
			struct drbd_connection *connection = peer_device->connection;

			if (peer_device->repl_state[NOW] < L_ESTABLISHED)
				tl_clear(connection);
			if (device->disk_state[NOW] == D_DISKLESS ||
			    device->disk_state[NOW] == D_FAILED ||
			    device->disk_state[NOW] == D_DETACHING)
				tl_restart(connection, FAIL_FROZEN_DISK_IO);
		}
	}
	drbd_resume_io(device);
	mutex_unlock(&adm_ctx.resource->adm_mutex);
	drbd_adm_finish(&adm_ctx, info, retcode);
	return 0;
}

int drbd_adm_outdate(struct sk_buff *skb, struct genl_info *info)
{
	struct drbd_config_context adm_ctx;
	enum drbd_ret_code retcode;

	retcode = drbd_adm_prepare(&adm_ctx, skb, info, DRBD_ADM_NEED_MINOR);
	if (!adm_ctx.reply_skb)
		return retcode;
	mutex_lock(&adm_ctx.resource->adm_mutex);

	retcode = stable_state_change(adm_ctx.device->resource,
		change_disk_state(adm_ctx.device, D_OUTDATED,
			      CS_VERBOSE | CS_WAIT_COMPLETE | CS_SERIALIZE));

	mutex_unlock(&adm_ctx.resource->adm_mutex);
	drbd_adm_finish(&adm_ctx, info, retcode);
	return 0;
}

static int nla_put_drbd_cfg_context(struct sk_buff *skb,
				    struct drbd_resource *resource,
				    struct drbd_connection *connection,
				    struct drbd_device *device)
{
	struct nlattr *nla;
	nla = nla_nest_start(skb, DRBD_NLA_CFG_CONTEXT);
	if (!nla)
		goto nla_put_failure;
	if (device)
		nla_put_u32(skb, T_ctx_volume, device->vnr);
	if (resource)
		nla_put_string(skb, T_ctx_resource_name, resource->name);
	if (connection) {
		if (connection->my_addr_len)
			nla_put(skb, T_ctx_my_addr,
				connection->my_addr_len, &connection->my_addr);
		if (connection->peer_addr_len)
			nla_put(skb, T_ctx_peer_addr,
				connection->peer_addr_len, &connection->peer_addr);
		rcu_read_lock();
		if (connection->net_conf && connection->net_conf->name)
			nla_put_string(skb, T_ctx_conn_name, connection->net_conf->name);
		rcu_read_unlock();
	}
	nla_nest_end(skb, nla);
	return 0;

nla_put_failure:
	if (nla)
		nla_nest_cancel(skb, nla);
	return -EMSGSIZE;
}

/*
 * The generic netlink dump callbacks are called outside the genl_lock(), so
 * they cannot use the simple attribute parsing code which uses global
 * attribute tables.
 */
static struct nlattr *find_cfg_context_attr(const struct nlmsghdr *nlh, int attr)
{
	const unsigned hdrlen = GENL_HDRLEN + GENL_MAGIC_FAMILY_HDRSZ;
	const int maxtype = ARRAY_SIZE(drbd_cfg_context_nl_policy) - 1;
	struct nlattr *nla;

	nla = nla_find(nlmsg_attrdata(nlh, hdrlen), nlmsg_attrlen(nlh, hdrlen),
		       DRBD_NLA_CFG_CONTEXT);
	if (!nla)
		return NULL;
	return drbd_nla_find_nested(maxtype, nla, __nla_type(attr));
}

static void resource_to_info(struct resource_info *, struct drbd_resource *);

int drbd_adm_dump_resources(struct sk_buff *skb, struct netlink_callback *cb)
{
	struct drbd_genlmsghdr *dh;
	struct drbd_resource *resource;
	struct resource_info resource_info;
	struct resource_statistics resource_statistics;
	int err;

	rcu_read_lock();
	if (cb->args[0]) {
		for_each_resource_rcu(resource, &drbd_resources)
			if (resource == (struct drbd_resource *)cb->args[0])
				goto found_resource;
		err = 0;  /* resource was probably deleted */
		goto out;
	}
	resource = list_entry(&drbd_resources,
			      struct drbd_resource, resources);

found_resource:
	list_for_each_entry_continue_rcu(resource, &drbd_resources, resources) {
		goto put_result;
	}
	err = 0;
	goto out;

put_result:
	dh = genlmsg_put(skb, NETLINK_CB_PORTID(cb->skb),
			cb->nlh->nlmsg_seq, &drbd_genl_family,
			NLM_F_MULTI, DRBD_ADM_GET_RESOURCES);
	err = -ENOMEM;
	if (!dh)
		goto out;
	dh->minor = -1U;
	dh->ret_code = NO_ERROR;
	err = nla_put_drbd_cfg_context(skb, resource, NULL, NULL);
	if (err)
		goto out;
	err = res_opts_to_skb(skb, &resource->res_opts, !capable(CAP_SYS_ADMIN));
	if (err)
		goto out;
	resource_to_info(&resource_info, resource);
	err = resource_info_to_skb(skb, &resource_info, !capable(CAP_SYS_ADMIN));
	if (err)
		goto out;
	resource_statistics.res_stat_write_ordering = resource->write_ordering;
	err = resource_statistics_to_skb(skb, &resource_statistics, !capable(CAP_SYS_ADMIN));
	if (err)
		goto out;
	cb->args[0] = (long)resource;
	genlmsg_end(skb, dh);
	err = 0;

out:
	rcu_read_unlock();
	if (err)
		return err;
	return skb->len;
}

static void device_to_statistics(struct device_statistics *s,
				 struct drbd_device *device)
{
	memset(s, 0, sizeof(*s));
	s->dev_upper_blocked = !may_inc_ap_bio(device);
	if (get_ldev(device)) {
		struct drbd_md *md = &device->ldev->md;
		u64 *history_uuids = (u64 *)s->history_uuids;
		struct request_queue *q;
		int n;

		spin_lock_irq(&md->uuid_lock);
		s->dev_current_uuid = md->current_uuid;
		BUILD_BUG_ON(sizeof(s->history_uuids) != sizeof(md->history_uuids));
		for (n = 0; n < ARRAY_SIZE(md->history_uuids); n++)
			history_uuids[n] = md->history_uuids[n];
		s->history_uuids_len = sizeof(s->history_uuids);
		spin_unlock_irq(&md->uuid_lock);

		s->dev_disk_flags = md->flags;
		q = bdev_get_queue(device->ldev->backing_bdev);
		s->dev_lower_blocked =
			bdi_congested(&q->backing_dev_info,
				      (1 << BDI_async_congested) |
				      (1 << BDI_sync_congested));
		put_ldev(device);
	}
	s->dev_size = drbd_get_capacity(device->this_bdev);
	s->dev_read = device->read_cnt;
	s->dev_write = device->writ_cnt;
	s->dev_al_writes = device->al_writ_cnt;
	s->dev_bm_writes = device->bm_writ_cnt;
	s->dev_upper_pending = atomic_read(&device->ap_bio_cnt);
	s->dev_lower_pending = atomic_read(&device->local_cnt);
	s->dev_al_suspended = test_bit(AL_SUSPENDED, &device->flags);
	s->dev_exposed_data_uuid = device->exposed_data_uuid;
}

static int put_resource_in_arg0(struct netlink_callback *cb, int holder_nr)
{
	if (cb->args[0]) {
		struct drbd_resource *resource =
			(struct drbd_resource *)cb->args[0];
		kref_debug_put(&resource->kref_debug, holder_nr); /* , 6); , 7); */
		kref_put(&resource->kref, drbd_destroy_resource);
	}

	return 0;
}

int drbd_adm_dump_devices_done(struct netlink_callback *cb) {
	return put_resource_in_arg0(cb, 7);
}

static void device_to_info(struct device_info *, struct drbd_device *);

int drbd_adm_dump_devices(struct sk_buff *skb, struct netlink_callback *cb)
{
	struct nlattr *resource_filter;
	struct drbd_resource *resource;
	struct drbd_device *uninitialized_var(device);
	int minor, err, retcode;
	struct drbd_genlmsghdr *dh;
	struct device_info device_info;
	struct device_statistics device_statistics;
	struct idr *idr_to_search;

	resource = (struct drbd_resource *)cb->args[0];
	if (!cb->args[0] && !cb->args[1]) {
		resource_filter = find_cfg_context_attr(cb->nlh, T_ctx_resource_name);
		if (resource_filter) {
			retcode = ERR_RES_NOT_KNOWN;
			resource = drbd_find_resource(nla_data(resource_filter));
			if (!resource)
				goto put_result;
			kref_debug_get(&resource->kref_debug, 7);
			cb->args[0] = (long)resource;
		}
	}

	rcu_read_lock();
	minor = cb->args[1];
	idr_to_search = resource ? &resource->devices : &drbd_devices;
	device = idr_get_next(idr_to_search, &minor);
	if (!device) {
		err = 0;
		goto out;
	}
	idr_for_each_entry_continue(idr_to_search, device, minor) {
		retcode = NO_ERROR;
		goto put_result;  /* only one iteration */
	}
	err = 0;
	goto out;  /* no more devices */

put_result:
	dh = genlmsg_put(skb, NETLINK_CB_PORTID(cb->skb),
			cb->nlh->nlmsg_seq, &drbd_genl_family,
			NLM_F_MULTI, DRBD_ADM_GET_DEVICES);
	err = -ENOMEM;
	if (!dh)
		goto out;
	dh->ret_code = retcode;
	dh->minor = -1U;
	if (retcode == NO_ERROR) {
		dh->minor = device->minor;
		err = nla_put_drbd_cfg_context(skb, device->resource, NULL, device);
		if (err)
			goto out;
		if (get_ldev(device)) {
			struct disk_conf *disk_conf =
				rcu_dereference(device->ldev->disk_conf);

			err = disk_conf_to_skb(skb, disk_conf, !capable(CAP_SYS_ADMIN));
			put_ldev(device);
			if (err)
				goto out;
		}
		err = device_conf_to_skb(skb, &device->device_conf, !capable(CAP_SYS_ADMIN));
		if (err)
			goto out;
		device_to_info(&device_info, device);
		err = device_info_to_skb(skb, &device_info, !capable(CAP_SYS_ADMIN));
		if (err)
			goto out;

		device_to_statistics(&device_statistics, device);
		err = device_statistics_to_skb(skb, &device_statistics, !capable(CAP_SYS_ADMIN));
		if (err)
			goto out;
		cb->args[1] = minor + 1;
	}
	genlmsg_end(skb, dh);
	err = 0;

out:
	rcu_read_unlock();
	if (err)
		return err;
	return skb->len;
}

int drbd_adm_dump_connections_done(struct netlink_callback *cb)
{
	return put_resource_in_arg0(cb, 6);
}

enum { SINGLE_RESOURCE, ITERATE_RESOURCES };

int drbd_adm_dump_connections(struct sk_buff *skb, struct netlink_callback *cb)
{
	struct nlattr *resource_filter;
	struct drbd_resource *resource = NULL, *next_resource;
	struct drbd_connection *uninitialized_var(connection);
	int err = 0, retcode;
	struct drbd_genlmsghdr *dh;
	struct connection_info connection_info;
	struct connection_statistics connection_statistics;

	rcu_read_lock();
	resource = (struct drbd_resource *)cb->args[0];
	if (!cb->args[0]) {
		resource_filter = find_cfg_context_attr(cb->nlh, T_ctx_resource_name);
		if (resource_filter) {
			retcode = ERR_RES_NOT_KNOWN;
			resource = drbd_find_resource(nla_data(resource_filter));
			if (!resource)
				goto put_result;
			kref_debug_get(&resource->kref_debug, 6);
			cb->args[0] = (long)resource;
			cb->args[1] = SINGLE_RESOURCE;
		}
	}
	if (!resource) {
		if (list_empty(&drbd_resources))
			goto out;
		resource = list_first_entry(&drbd_resources, struct drbd_resource, resources);
		kref_get(&resource->kref);
		kref_debug_get(&resource->kref_debug, 6);
		cb->args[0] = (long)resource;
		cb->args[1] = ITERATE_RESOURCES;
	}

    next_resource:
	rcu_read_unlock();
	mutex_lock(&resource->conf_update);
	rcu_read_lock();
	if (cb->args[2]) {
		for_each_connection_rcu(connection, resource)
			if (connection == (struct drbd_connection *)cb->args[2])
				goto found_connection;
		/* connection was probably deleted */
		goto no_more_connections;
	}
	connection = list_entry(&resource->connections, struct drbd_connection, connections);

found_connection:
	list_for_each_entry_continue_rcu(connection, &resource->connections, connections) {
		retcode = NO_ERROR;
		goto put_result;  /* only one iteration */
	}

no_more_connections:
	if (cb->args[1] == ITERATE_RESOURCES) {
		for_each_resource_rcu(next_resource, &drbd_resources) {
			if (next_resource == resource)
				goto found_resource;
		}
		/* resource was probably deleted */
	}
	goto out;

found_resource:
	list_for_each_entry_continue_rcu(next_resource, &drbd_resources, resources) {
		mutex_unlock(&resource->conf_update);
		kref_debug_put(&resource->kref_debug, 6);
		kref_put(&resource->kref, drbd_destroy_resource);
		resource = next_resource;
		kref_get(&resource->kref);
		kref_debug_get(&resource->kref_debug, 6);
		cb->args[0] = (long)resource;
		cb->args[2] = 0;
		goto next_resource;
	}
	goto out;  /* no more resources */

put_result:
	dh = genlmsg_put(skb, NETLINK_CB_PORTID(cb->skb),
			cb->nlh->nlmsg_seq, &drbd_genl_family,
			NLM_F_MULTI, DRBD_ADM_GET_CONNECTIONS);
	err = -ENOMEM;
	if (!dh)
		goto out;
	dh->ret_code = retcode;
	dh->minor = -1U;
	if (retcode == NO_ERROR) {
		struct net_conf *net_conf;

		err = nla_put_drbd_cfg_context(skb, resource, connection, NULL);
		if (err)
			goto out;
		net_conf = rcu_dereference(connection->net_conf);
		if (net_conf) {
			err = net_conf_to_skb(skb, net_conf, !capable(CAP_SYS_ADMIN));
			if (err)
				goto out;
		}
		connection_to_info(&connection_info, connection);
		err = connection_info_to_skb(skb, &connection_info, !capable(CAP_SYS_ADMIN));
		if (err)
			goto out;
		connection_statistics.conn_congested = test_bit(NET_CONGESTED, &connection->flags);
		err = connection_statistics_to_skb(skb, &connection_statistics, !capable(CAP_SYS_ADMIN));
		if (err)
			goto out;
		cb->args[2] = (long)connection;
	}
	genlmsg_end(skb, dh);
	err = 0;

out:
	rcu_read_unlock();
	if (resource)
		mutex_unlock(&resource->conf_update);
	if (err)
		return err;
	return skb->len;
}

static void peer_device_to_statistics(struct peer_device_statistics *s,
				      struct drbd_peer_device *peer_device)
{
	struct drbd_device *device = peer_device->device;

	memset(s, 0, sizeof(*s));
	s->peer_dev_received = peer_device->recv_cnt;
	s->peer_dev_sent = peer_device->send_cnt;
	s->peer_dev_pending = atomic_read(&peer_device->ap_pending_cnt) +
			      atomic_read(&peer_device->rs_pending_cnt);
	s->peer_dev_unacked = atomic_read(&peer_device->unacked_cnt);
	s->peer_dev_out_of_sync = drbd_bm_total_weight(peer_device) << (BM_BLOCK_SHIFT - 9);
	s->peer_dev_resync_failed = peer_device->rs_failed << (BM_BLOCK_SHIFT - 9);
	if (get_ldev(device)) {
		struct drbd_md *md = &device->ldev->md;
		struct drbd_peer_md *peer_md = &md->peers[peer_device->bitmap_index];

		spin_lock_irq(&md->uuid_lock);
		s->peer_dev_bitmap_uuid = peer_md->bitmap_uuid;
		spin_unlock_irq(&md->uuid_lock);
		s->peer_dev_flags = peer_md->flags;
		put_ldev(device);
	}
}

int drbd_adm_dump_peer_devices_done(struct netlink_callback *cb)
{
	return put_resource_in_arg0(cb, 9);
}

int drbd_adm_dump_peer_devices(struct sk_buff *skb, struct netlink_callback *cb)
{
	struct nlattr *resource_filter;
	struct drbd_resource *resource;
	struct drbd_device *uninitialized_var(device);
	struct drbd_peer_device *peer_device = NULL;
	int minor, err, retcode;
	struct drbd_genlmsghdr *dh;
	struct idr *idr_to_search;

	resource = (struct drbd_resource *)cb->args[0];
	if (!cb->args[0] && !cb->args[1]) {
		resource_filter = find_cfg_context_attr(cb->nlh, T_ctx_resource_name);
		if (resource_filter) {
			retcode = ERR_RES_NOT_KNOWN;
			resource = drbd_find_resource(nla_data(resource_filter));
			if (!resource)
				goto put_result;
			kref_debug_get(&resource->kref_debug, 9);
		}
		cb->args[0] = (long)resource;
	}

	rcu_read_lock();
	minor = cb->args[1];
	idr_to_search = resource ? &resource->devices : &drbd_devices;
	device = idr_find(idr_to_search, minor);
	if (!device) {
next_device:
		minor++;
		cb->args[2] = 0;
		device = idr_get_next(idr_to_search, &minor);
		if (!device) {
			err = 0;
			goto out;
		}
	}
	if (cb->args[2]) {
		for_each_peer_device(peer_device, device)
			if (peer_device == (struct drbd_peer_device *)cb->args[2])
				goto found_peer_device;
		/* peer device was probably deleted */
		goto next_device;
	}
	/* Make peer_device point to the list head (not the first entry). */
	peer_device = list_entry(&device->peer_devices, struct drbd_peer_device, peer_devices);

found_peer_device:
	list_for_each_entry_continue_rcu(peer_device, &device->peer_devices, peer_devices) {
		retcode = NO_ERROR;
		goto put_result;  /* only one iteration */
	}
	goto next_device;

put_result:
	dh = genlmsg_put(skb, NETLINK_CB_PORTID(cb->skb),
			cb->nlh->nlmsg_seq, &drbd_genl_family,
			NLM_F_MULTI, DRBD_ADM_GET_PEER_DEVICES);
	err = -ENOMEM;
	if (!dh)
		goto out;
	dh->ret_code = retcode;
	dh->minor = -1U;
	if (retcode == NO_ERROR) {
		struct peer_device_info peer_device_info;
		struct peer_device_statistics peer_device_statistics;

		dh->minor = minor;
		err = nla_put_drbd_cfg_context(skb, device->resource, peer_device->connection, device);
		if (err)
			goto out;
		peer_device_to_info(&peer_device_info, peer_device);
		err = peer_device_info_to_skb(skb, &peer_device_info, !capable(CAP_SYS_ADMIN));
		if (err)
			goto out;
		peer_device_to_statistics(&peer_device_statistics, peer_device);
		err = peer_device_statistics_to_skb(skb, &peer_device_statistics, !capable(CAP_SYS_ADMIN));
		if (err)
			goto out;
		cb->args[1] = minor;
		cb->args[2] = (long)peer_device;
	}
	genlmsg_end(skb, dh);
	err = 0;

out:
	rcu_read_unlock();
	if (err)
		return err;
	return skb->len;
}

int drbd_adm_get_timeout_type(struct sk_buff *skb, struct genl_info *info)
{
	struct drbd_config_context adm_ctx;
	struct drbd_peer_device *peer_device;
	enum drbd_ret_code retcode;
	struct timeout_parms tp;
	int err;

	retcode = drbd_adm_prepare(&adm_ctx, skb, info, DRBD_ADM_NEED_PEER_DEVICE);
	if (!adm_ctx.reply_skb)
		return retcode;
	peer_device = adm_ctx.peer_device;

	tp.timeout_type =
		peer_device->disk_state[NOW] == D_OUTDATED ? UT_PEER_OUTDATED :
		test_bit(USE_DEGR_WFC_T, &peer_device->flags) ? UT_DEGRADED :
		UT_DEFAULT;

	err = timeout_parms_to_priv_skb(adm_ctx.reply_skb, &tp);
	if (err) {
		nlmsg_free(adm_ctx.reply_skb);
		return err;
	}

	drbd_adm_finish(&adm_ctx, info, retcode);
	return 0;
}

int drbd_adm_start_ov(struct sk_buff *skb, struct genl_info *info)
{
	struct drbd_config_context adm_ctx;
	struct drbd_device *device;
	struct drbd_peer_device *peer_device;
	enum drbd_ret_code retcode;
	struct start_ov_parms parms;

	retcode = drbd_adm_prepare(&adm_ctx, skb, info, DRBD_ADM_NEED_PEER_DEVICE);
	if (!adm_ctx.reply_skb)
		return retcode;

	peer_device = adm_ctx.peer_device;
	device = peer_device->device;

	/* resume from last known position, if possible */
	parms.ov_start_sector = peer_device->ov_start_sector;
	parms.ov_stop_sector = ULLONG_MAX;
	if (info->attrs[DRBD_NLA_START_OV_PARMS]) {
		int err = start_ov_parms_from_attrs(&parms, info);
		if (err) {
			retcode = ERR_MANDATORY_TAG;
			drbd_msg_put_info(adm_ctx.reply_skb, from_attrs_err_to_txt(err));
			goto out;
		}
	}
	mutex_lock(&adm_ctx.resource->adm_mutex);

	/* w_make_ov_request expects position to be aligned */
	peer_device->ov_start_sector = parms.ov_start_sector & ~(BM_SECT_PER_BIT-1);
	peer_device->ov_stop_sector = parms.ov_stop_sector;

	/* If there is still bitmap IO pending, e.g. previous resync or verify
	 * just being finished, wait for it before requesting a new resync. */
	drbd_suspend_io(device);
	wait_event(device->misc_wait, list_empty(&device->pending_bitmap_work));
	retcode = stable_change_repl_state(peer_device,
		L_VERIFY_S, CS_VERBOSE | CS_WAIT_COMPLETE | CS_SERIALIZE);
	drbd_resume_io(device);

	mutex_unlock(&adm_ctx.resource->adm_mutex);
out:
	drbd_adm_finish(&adm_ctx, info, retcode);
	return 0;
}

static bool should_skip_initial_sync(struct drbd_peer_device *peer_device)
{
	return peer_device->repl_state[NOW] == L_ESTABLISHED &&
	       peer_device->connection->agreed_pro_version >= 90 &&
	       drbd_current_uuid(peer_device->device) == UUID_JUST_CREATED;
}

int drbd_adm_new_c_uuid(struct sk_buff *skb, struct genl_info *info)
{
	struct drbd_config_context adm_ctx;
	struct drbd_device *device;
	struct drbd_peer_device *peer_device;
	enum drbd_ret_code retcode;
	int err;
	struct new_c_uuid_parms args;

	retcode = drbd_adm_prepare(&adm_ctx, skb, info, DRBD_ADM_NEED_MINOR);
	if (!adm_ctx.reply_skb)
		return retcode;

	device = adm_ctx.device;
	memset(&args, 0, sizeof(args));
	if (info->attrs[DRBD_NLA_NEW_C_UUID_PARMS]) {
		err = new_c_uuid_parms_from_attrs(&args, info);
		if (err) {
			retcode = ERR_MANDATORY_TAG;
			drbd_msg_put_info(adm_ctx.reply_skb, from_attrs_err_to_txt(err));
			goto out_nolock;
		}
	}

	mutex_lock(&adm_ctx.resource->adm_mutex);
	down(&device->resource->state_sem);

	if (!get_ldev(device)) {
		retcode = ERR_NO_DISK;
		goto out;
	}

	/* this is "skip initial sync", assume to be clean */
	for_each_peer_device(peer_device, device) {
		if (args.clear_bm && should_skip_initial_sync(peer_device))
			drbd_info(peer_device, "Preparing to skip initial sync\n");
		else if (peer_device->repl_state[NOW] != L_OFF) {
			retcode = ERR_CONNECTED;
			goto out_dec;
		}
	}

	for_each_peer_device(peer_device, device)
		drbd_uuid_set_bitmap(peer_device, 0); /* Rotate UI_BITMAP to History 1, etc... */
	drbd_uuid_new_current(device, false); /* New current, previous to UI_BITMAP */

	if (args.clear_bm) {
		unsigned long irq_flags;

		err = drbd_bitmap_io(device, &drbd_bmio_clear_all_n_write,
			"clear_n_write from new_c_uuid", BM_LOCK_ALL, NULL);
		if (err) {
			drbd_err(device, "Writing bitmap failed with %d\n",err);
			retcode = ERR_IO_MD_DISK;
		}
		for_each_peer_device(peer_device, device) {
			if (should_skip_initial_sync(peer_device)) {
				drbd_send_uuids(peer_device, UUID_FLAG_SKIP_INITIAL_SYNC, 0);
				_drbd_uuid_set_bitmap(peer_device, 0);
				drbd_print_uuids(peer_device, "cleared bitmap UUID");
			}
		}
		begin_state_change(device->resource, &irq_flags, CS_VERBOSE);
		__change_disk_state(device, D_UP_TO_DATE);
		for_each_peer_device(peer_device, device) {
			if (should_skip_initial_sync(peer_device))
				__change_peer_disk_state(peer_device, D_UP_TO_DATE);
		}
		end_state_change(device->resource, &irq_flags);
	}

	drbd_md_sync(device);
out_dec:
	put_ldev(device);
out:
	up(&device->resource->state_sem);
out_nolock:
	mutex_unlock(&adm_ctx.resource->adm_mutex);
	drbd_adm_finish(&adm_ctx, info, retcode);
	return 0;
}

static enum drbd_ret_code
drbd_check_resource_name(struct drbd_config_context *adm_ctx)
{
	const char *name = adm_ctx->resource_name;
	if (!name || !name[0]) {
		drbd_msg_put_info(adm_ctx->reply_skb, "resource name missing");
		return ERR_MANDATORY_TAG;
	}
	/* if we want to use these in sysfs/configfs/debugfs some day,
	 * we must not allow slashes */
	if (strchr(name, '/')) {
		drbd_msg_put_info(adm_ctx->reply_skb, "invalid resource name");
		return ERR_INVALID_REQUEST;
	}
	return NO_ERROR;
}

static void resource_to_info(struct resource_info *info,
			     struct drbd_resource *resource)
{
	info->res_role = resource->role[NOW];
	info->res_susp = resource->susp[NOW];
	info->res_susp_nod = resource->susp_nod[NOW];
	info->res_susp_fen = resource->susp_fen[NOW];
}

int drbd_adm_new_resource(struct sk_buff *skb, struct genl_info *info)
{
	struct drbd_config_context adm_ctx;
	struct drbd_resource *resource;
	enum drbd_ret_code retcode;
	struct res_opts res_opts;
	int err;

	retcode = drbd_adm_prepare(&adm_ctx, skb, info, 0);
	if (!adm_ctx.reply_skb)
		return retcode;

	set_res_opts_defaults(&res_opts);
	err = res_opts_from_attrs(&res_opts, info);
	if (err && err != -ENOMSG) {
		retcode = ERR_MANDATORY_TAG;
		drbd_msg_put_info(adm_ctx.reply_skb, from_attrs_err_to_txt(err));
		goto out;
	}

	retcode = drbd_check_resource_name(&adm_ctx);
	if (retcode != NO_ERROR)
		goto out;

	if (adm_ctx.resource)
		goto out;

	if (!try_module_get(THIS_MODULE)) {
		pr_err("drbd: Could not get a module reference\n");
		retcode = ERR_INVALID_REQUEST;
		goto out;
	}

	mutex_lock(&resources_mutex);
	resource = drbd_create_resource(adm_ctx.resource_name, &res_opts);
	mutex_unlock(&resources_mutex);

	if (resource) {
		struct resource_info resource_info;

		mutex_lock(&notification_mutex);
		resource_to_info(&resource_info, resource);
		notify_resource_state(NULL, 0, resource, &resource_info, NOTIFY_CREATE);
		mutex_unlock(&notification_mutex);
	} else {
		module_put(THIS_MODULE);
		retcode = ERR_NOMEM;
	}

out:
	drbd_adm_finish(&adm_ctx, info, retcode);
	return 0;
}

static void device_to_info(struct device_info *info,
			   struct drbd_device *device)
{
	info->dev_disk_state = device->disk_state[NOW];
}

int drbd_adm_new_minor(struct sk_buff *skb, struct genl_info *info)
{
	struct drbd_config_context adm_ctx;
	struct drbd_genlmsghdr *dh = info->userhdr;
	struct device_conf device_conf;
	struct drbd_resource *resource;
	struct drbd_device *device;
	enum drbd_ret_code retcode;
	int err;

	retcode = drbd_adm_prepare(&adm_ctx, skb, info, DRBD_ADM_NEED_RESOURCE);
	if (!adm_ctx.reply_skb)
		return retcode;

	set_device_conf_defaults(&device_conf);
	err = device_conf_from_attrs(&device_conf, info);
	if (err && err != -ENOMSG) {
		retcode = ERR_MANDATORY_TAG;
		drbd_msg_put_info(adm_ctx.reply_skb, from_attrs_err_to_txt(err));
		goto out;
	}

	if (dh->minor > MINORMASK) {
		drbd_msg_put_info(adm_ctx.reply_skb, "requested minor out of range");
		retcode = ERR_INVALID_REQUEST;
		goto out;
	}
	if (adm_ctx.volume > DRBD_VOLUME_MAX) {
		drbd_msg_put_info(adm_ctx.reply_skb, "requested volume id out of range");
		retcode = ERR_INVALID_REQUEST;
		goto out;
	}

	if (adm_ctx.device)
		goto out;

	resource = adm_ctx.resource;
	mutex_lock(&resource->conf_update);
	for(;;) {
		retcode = drbd_create_device(&adm_ctx, dh->minor, &device_conf, &device);
		if (retcode != ERR_NOMEM ||
		    schedule_timeout_interruptible(HZ / 10))
			break;
		/* Keep retrying until the memory allocations eventually succeed. */
	}
	if (retcode == NO_ERROR) {
		struct drbd_peer_device *peer_device;
		struct device_info info;
		unsigned int peer_devices = 0;
		enum drbd_notification_type flags;

		for_each_peer_device(peer_device, device)
			peer_devices++;

		device_to_info(&info, device);
		mutex_lock(&notification_mutex);
		flags = (peer_devices--) ? NOTIFY_CONTINUES : 0;
		notify_device_state(NULL, 0, device, &info, NOTIFY_CREATE | flags);
		for_each_peer_device(peer_device, device) {
			struct peer_device_info peer_device_info;

			peer_device_to_info(&peer_device_info, peer_device);
			flags = (peer_devices--) ? NOTIFY_CONTINUES : 0;
			notify_peer_device_state(NULL, 0, peer_device, &peer_device_info,
						 NOTIFY_CREATE | flags);
		}
		mutex_unlock(&notification_mutex);
	}
	mutex_unlock(&resource->conf_update);
out:
	drbd_adm_finish(&adm_ctx, info, retcode);
	return 0;
}

static enum drbd_ret_code adm_del_minor(struct drbd_device *device)
{
	struct drbd_resource *resource = device->resource;
	struct drbd_peer_device *peer_device;
	enum drbd_ret_code ret;

	spin_lock_irq(&resource->req_lock);
	if (device->disk_state[NOW] == D_DISKLESS &&
	    device->open_ro_cnt == 0 && device->open_rw_cnt == 0) {
		set_bit(UNREGISTERED, &device->flags);
		ret = NO_ERROR;
	} else {
		ret = ERR_MINOR_CONFIGURED;
	}
	spin_unlock_irq(&resource->req_lock);

	if (ret != NO_ERROR)
		return ret;

	for_each_peer_device(peer_device, device)
		stable_change_repl_state(peer_device, L_OFF,
					 CS_VERBOSE | CS_WAIT_COMPLETE);

	/*
	 * Flush the resource work queue to make sure that no more events like
	 * state change notifications for this device are queued: we want the
	 * "destroy" event to come last.
	 */
	drbd_flush_workqueue(&resource->work);

	drbd_unregister_device(device);

	mutex_lock(&notification_mutex);
	for_each_peer_device(peer_device, device)
		notify_peer_device_state(NULL, 0, peer_device, NULL,
					 NOTIFY_DESTROY | NOTIFY_CONTINUES);
	notify_device_state(NULL, 0, device, NULL, NOTIFY_DESTROY);
	mutex_unlock(&notification_mutex);
	synchronize_rcu();
	drbd_put_device(device);

	return ret;
}

int drbd_adm_del_minor(struct sk_buff *skb, struct genl_info *info)
{
	struct drbd_config_context adm_ctx;
	struct drbd_resource *resource;
	enum drbd_ret_code retcode;

	retcode = drbd_adm_prepare(&adm_ctx, skb, info, DRBD_ADM_NEED_MINOR);
	if (!adm_ctx.reply_skb)
		return retcode;

	resource = adm_ctx.device->resource;
	mutex_lock(&adm_ctx.resource->adm_mutex);
	retcode = adm_del_minor(adm_ctx.device);
	mutex_unlock(&adm_ctx.resource->adm_mutex);

	drbd_adm_finish(&adm_ctx, info, retcode);
	return 0;
}

static int adm_del_resource(struct drbd_resource *resource)
{
	int err;

	/*
	 * Flush the resource work queue to make sure that no more events like
	 * state change notifications are queued: we want the "destroy" event
	 * to come last.
	 */
	drbd_flush_workqueue(&resource->work);

	mutex_lock(&resources_mutex);
	err = ERR_NET_CONFIGURED;
	if (!list_empty(&resource->connections))
		goto out;
	err = ERR_RES_IN_USE;
	if (!idr_is_empty(&resource->devices))
		goto out;
	err = NO_ERROR;

	mutex_lock(&notification_mutex);
	notify_resource_state(NULL, 0, resource, NULL, NOTIFY_DESTROY);
	mutex_unlock(&notification_mutex);

	list_del_rcu(&resource->resources);
	drbd_debugfs_resource_cleanup(resource);
	synchronize_rcu();
	drbd_free_resource(resource);
out:
	mutex_unlock(&resources_mutex);
	return err;
}

int drbd_adm_down(struct sk_buff *skb, struct genl_info *info)
{
	struct drbd_config_context adm_ctx;
	struct drbd_resource *resource;
	struct drbd_connection *connection, *tmp;
	struct drbd_device *device;
	int retcode; /* enum drbd_ret_code rsp. enum drbd_state_rv */
	unsigned i;

	retcode = drbd_adm_prepare(&adm_ctx, skb, info, DRBD_ADM_NEED_RESOURCE);
	if (!adm_ctx.reply_skb)
		return retcode;

	resource = adm_ctx.resource;
	mutex_lock(&resource->adm_mutex);
	/* demote */
	retcode = drbd_set_role(resource, R_SECONDARY, false);
	if (retcode < SS_SUCCESS) {
		drbd_msg_put_info(adm_ctx.reply_skb, "failed to demote");
		goto out;
	}

	mutex_lock(&resource->conf_update);
	for_each_connection_safe(connection, tmp, resource) {
		retcode = conn_try_disconnect(connection, 0);
		if (retcode < SS_SUCCESS) {
			drbd_msg_put_info(adm_ctx.reply_skb, "failed to disconnect");
			goto unlock_out;
		}
	}

	/* detach */
	idr_for_each_entry(&resource->devices, device, i) {
		retcode = adm_detach(device, 0);
		if (retcode < SS_SUCCESS || retcode > NO_ERROR) {
			drbd_msg_put_info(adm_ctx.reply_skb, "failed to detach");
			goto unlock_out;
		}
	}

	/* delete volumes */
	idr_for_each_entry(&resource->devices, device, i) {
		retcode = adm_del_minor(device);
		if (retcode != NO_ERROR) {
			/* "can not happen" */
			drbd_msg_put_info(adm_ctx.reply_skb, "failed to delete volume");
			goto unlock_out;
		}
	}

	retcode = adm_del_resource(resource);

unlock_out:
	mutex_unlock(&resource->conf_update);
out:
	mutex_unlock(&resource->adm_mutex);
	drbd_adm_finish(&adm_ctx, info, retcode);
	return 0;
}

int drbd_adm_del_resource(struct sk_buff *skb, struct genl_info *info)
{
	struct drbd_config_context adm_ctx;
	enum drbd_ret_code retcode;

	retcode = drbd_adm_prepare(&adm_ctx, skb, info, DRBD_ADM_NEED_RESOURCE);
	if (!adm_ctx.reply_skb)
		return retcode;

	retcode = adm_del_resource(adm_ctx.resource);

	drbd_adm_finish(&adm_ctx, info, retcode);
	return 0;
}

static int nla_put_notification_header(struct sk_buff *msg,
				       enum drbd_notification_type type)
{
	struct drbd_notification_header nh = {
		.nh_type = type,
	};

	return drbd_notification_header_to_skb(msg, &nh, true);
}

void notify_resource_state(struct sk_buff *skb,
			   unsigned int seq,
			   struct drbd_resource *resource,
			   struct resource_info *resource_info,
			   enum drbd_notification_type type)
{
	struct resource_statistics resource_statistics;
	struct drbd_genlmsghdr *dh;
	bool multicast = false;
	int err;

	if (!skb) {
		seq = atomic_inc_return(&drbd_genl_seq);
		skb = genlmsg_new(NLMSG_GOODSIZE, GFP_NOIO);
		err = -ENOMEM;
		if (!skb)
			goto failed;
		multicast = true;
	}

	err = -EMSGSIZE;
	dh = genlmsg_put(skb, 0, seq, &drbd_genl_family, 0, DRBD_RESOURCE_STATE);
	if (!dh)
		goto nla_put_failure;
	dh->minor = -1U;
	dh->ret_code = NO_ERROR;
	if (nla_put_drbd_cfg_context(skb, resource, NULL, NULL) ||
	    nla_put_notification_header(skb, type) ||
	    ((type & ~NOTIFY_FLAGS) != NOTIFY_DESTROY &&
	     resource_info_to_skb(skb, resource_info, true)))
		goto nla_put_failure;
	resource_statistics.res_stat_write_ordering = resource->write_ordering;
	err = resource_statistics_to_skb(skb, &resource_statistics, !capable(CAP_SYS_ADMIN));
	if (err)
		goto nla_put_failure;
	genlmsg_end(skb, dh);
	if (multicast) {
		err = drbd_genl_multicast_events(skb, 0);
		/* skb has been consumed or freed in netlink_broadcast() */
		if (err && err != -ESRCH)
			goto failed;
	}
	return;

nla_put_failure:
	nlmsg_free(skb);
failed:
	drbd_err(resource, "Error %d while broadcasting event. Event seq:%u\n",
			err, seq);
}

void notify_device_state(struct sk_buff *skb,
			 unsigned int seq,
			 struct drbd_device *device,
			 struct device_info *device_info,
			 enum drbd_notification_type type)
{
	struct device_statistics device_statistics;
	struct drbd_genlmsghdr *dh;
	bool multicast = false;
	int err;

	if (!skb) {
		seq = atomic_inc_return(&drbd_genl_seq);
		skb = genlmsg_new(NLMSG_GOODSIZE, GFP_NOIO);
		err = -ENOMEM;
		if (!skb)
			goto failed;
		multicast = true;
	}

	err = -EMSGSIZE;
	dh = genlmsg_put(skb, 0, seq, &drbd_genl_family, 0, DRBD_DEVICE_STATE);
	if (!dh)
		goto nla_put_failure;
	dh->minor = device->minor;
	dh->ret_code = NO_ERROR;
	if (nla_put_drbd_cfg_context(skb, device->resource, NULL, device) ||
	    nla_put_notification_header(skb, type) ||
	    ((type & ~NOTIFY_FLAGS) != NOTIFY_DESTROY &&
	     device_info_to_skb(skb, device_info, true)))
		goto nla_put_failure;
	device_to_statistics(&device_statistics, device);
	device_statistics_to_skb(skb, &device_statistics, !capable(CAP_SYS_ADMIN));
	genlmsg_end(skb, dh);
	if (multicast) {
		err = drbd_genl_multicast_events(skb, 0);
		/* skb has been consumed or freed in netlink_broadcast() */
		if (err && err != -ESRCH)
			goto failed;
	}
	return;

nla_put_failure:
	nlmsg_free(skb);
failed:
	drbd_err(device, "Error %d while broadcasting event. Event seq:%u\n",
		 err, seq);
}

void notify_connection_state(struct sk_buff *skb,
			     unsigned int seq,
			     struct drbd_connection *connection,
			     struct connection_info *connection_info,
			     enum drbd_notification_type type)
{
	struct connection_statistics connection_statistics;
	struct drbd_genlmsghdr *dh;
	bool multicast = false;
	int err;

	if (!skb) {
		seq = atomic_inc_return(&drbd_genl_seq);
		skb = genlmsg_new(NLMSG_GOODSIZE, GFP_NOIO);
		err = -ENOMEM;
		if (!skb)
			goto failed;
		multicast = true;
	}

	err = -EMSGSIZE;
	dh = genlmsg_put(skb, 0, seq, &drbd_genl_family, 0, DRBD_CONNECTION_STATE);
	if (!dh)
		goto nla_put_failure;
	dh->minor = -1U;
	dh->ret_code = NO_ERROR;
	if (nla_put_drbd_cfg_context(skb, connection->resource, connection, NULL) ||
	    nla_put_notification_header(skb, type) ||
	    ((type & ~NOTIFY_FLAGS) != NOTIFY_DESTROY &&
	     connection_info_to_skb(skb, connection_info, true)))
		goto nla_put_failure;
	connection_statistics.conn_congested = test_bit(NET_CONGESTED, &connection->flags);
	connection_statistics_to_skb(skb, &connection_statistics, !capable(CAP_SYS_ADMIN));
	genlmsg_end(skb, dh);
	if (multicast) {
		err = drbd_genl_multicast_events(skb, 0);
		/* skb has been consumed or freed in netlink_broadcast() */
		if (err && err != -ESRCH)
			goto failed;
	}
	return;

nla_put_failure:
	nlmsg_free(skb);
failed:
	drbd_err(connection, "Error %d while broadcasting event. Event seq:%u\n",
		 err, seq);
}

void notify_peer_device_state(struct sk_buff *skb,
			      unsigned int seq,
			      struct drbd_peer_device *peer_device,
			      struct peer_device_info *peer_device_info,
			      enum drbd_notification_type type)
{
	struct peer_device_statistics peer_device_statistics;
	struct drbd_resource *resource = peer_device->device->resource;
	struct drbd_genlmsghdr *dh;
	bool multicast = false;
	int err;

	if (!skb) {
		seq = atomic_inc_return(&drbd_genl_seq);
		skb = genlmsg_new(NLMSG_GOODSIZE, GFP_NOIO);
		err = -ENOMEM;
		if (!skb)
			goto failed;
		multicast = true;
	}

	err = -EMSGSIZE;
	dh = genlmsg_put(skb, 0, seq, &drbd_genl_family, 0, DRBD_PEER_DEVICE_STATE);
	if (!dh)
		goto nla_put_failure;
	dh->minor = -1U;
	dh->ret_code = NO_ERROR;
	if (nla_put_drbd_cfg_context(skb, resource, peer_device->connection, peer_device->device) ||
	    nla_put_notification_header(skb, type) ||
	    ((type & ~NOTIFY_FLAGS) != NOTIFY_DESTROY &&
	     peer_device_info_to_skb(skb, peer_device_info, true)))
		goto nla_put_failure;
	peer_device_to_statistics(&peer_device_statistics, peer_device);
	peer_device_statistics_to_skb(skb, &peer_device_statistics, !capable(CAP_SYS_ADMIN));
	genlmsg_end(skb, dh);
	if (multicast) {
		err = drbd_genl_multicast_events(skb, 0);
		/* skb has been consumed or freed in netlink_broadcast() */
		if (err && err != -ESRCH)
			goto failed;
	}
	return;

nla_put_failure:
	nlmsg_free(skb);
failed:
	drbd_err(peer_device, "Error %d while broadcasting event. Event seq:%u\n",
		 err, seq);
}

void notify_helper(enum drbd_notification_type type,
		   struct drbd_device *device, struct drbd_connection *connection,
		   const char *name, int status)
{
	struct drbd_resource *resource = device ? device->resource : connection->resource;
	struct drbd_helper_info helper_info;
	unsigned int seq = atomic_inc_return(&drbd_genl_seq);
	struct sk_buff *skb = NULL;
	struct drbd_genlmsghdr *dh;
	int err;

	strlcpy(helper_info.helper_name, name, sizeof(helper_info.helper_name));
	helper_info.helper_name_len = min(strlen(name), sizeof(helper_info.helper_name));
	helper_info.helper_status = status;

	skb = genlmsg_new(NLMSG_GOODSIZE, GFP_NOIO);
	err = -ENOMEM;
	if (!skb)
		goto fail;

	err = -EMSGSIZE;
	dh = genlmsg_put(skb, 0, seq, &drbd_genl_family, 0, DRBD_HELPER);
	if (!dh)
		goto fail;
	dh->minor = device ? device->minor : -1;
	dh->ret_code = NO_ERROR;
	mutex_lock(&notification_mutex);
	if (nla_put_drbd_cfg_context(skb, resource, connection, device) ||
	    nla_put_notification_header(skb, type) ||
	    drbd_helper_info_to_skb(skb, &helper_info, true))
		goto unlock_fail;
	genlmsg_end(skb, dh);
	err = drbd_genl_multicast_events(skb, 0);
	skb = NULL;
	/* skb has been consumed or freed in netlink_broadcast() */
	if (err && err != -ESRCH)
		goto unlock_fail;
	mutex_unlock(&notification_mutex);
	return;

unlock_fail:
	mutex_unlock(&notification_mutex);
fail:
	nlmsg_free(skb);
	drbd_err(resource, "Error %d while broadcasting event. Event seq:%u\n",
		 err, seq);
}

static void notify_initial_state_done(struct sk_buff *skb, unsigned int seq)
{
	struct drbd_genlmsghdr *dh;
	int err;

	err = -EMSGSIZE;
	dh = genlmsg_put(skb, 0, seq, &drbd_genl_family, 0, DRBD_INITIAL_STATE_DONE);
	if (!dh)
		goto nla_put_failure;
	dh->minor = -1U;
	dh->ret_code = NO_ERROR;
	if (nla_put_notification_header(skb, NOTIFY_EXISTS))
		goto nla_put_failure;
	genlmsg_end(skb, dh);
	return;

nla_put_failure:
	nlmsg_free(skb);
	pr_err("Error %d sending event. Event seq:%u\n", err, seq);
}

static void free_state_changes(struct list_head *list)
{
	while (!list_empty(list)) {
		struct drbd_state_change *state_change =
			list_first_entry(list, struct drbd_state_change, list);
		list_del(&state_change->list);
		forget_state_change(state_change);
	}
}

static unsigned int notifications_for_state_change(struct drbd_state_change *state_change)
{
	return 1 +
	       state_change->n_connections +
	       state_change->n_devices +
	       state_change->n_devices * state_change->n_connections;
}

static int get_initial_state(struct sk_buff *skb, struct netlink_callback *cb)
{
	struct drbd_state_change *state_change = (struct drbd_state_change *)cb->args[0];
	unsigned int seq = cb->args[2];
	unsigned int n;
	enum drbd_notification_type flags = 0;

	/* There is no need for taking notification_mutex here: it doesn't
	   matter if the initial state events mix with later state chage
	   events; we can always tell the events apart by the NOTIFY_EXISTS
	   flag. */

	cb->args[5]--;
	if (cb->args[5] == 1) {
		notify_initial_state_done(skb, seq);
		goto out;
	}
	n = cb->args[4]++;
	if (cb->args[4] < cb->args[3])
		flags |= NOTIFY_CONTINUES;
	if (n < 1) {
		notify_resource_state_change(skb, seq, state_change->resource,
					     NOTIFY_EXISTS | flags);
		goto next;
	}
	n--;
	if (n < state_change->n_connections) {
		notify_connection_state_change(skb, seq, &state_change->connections[n],
					       NOTIFY_EXISTS | flags);
		goto next;
	}
	n -= state_change->n_connections;
	if (n < state_change->n_devices) {
		notify_device_state_change(skb, seq, &state_change->devices[n],
					   NOTIFY_EXISTS | flags);
		goto next;
	}
	n -= state_change->n_devices;
	if (n < state_change->n_devices * state_change->n_connections) {
		notify_peer_device_state_change(skb, seq, &state_change->peer_devices[n],
						NOTIFY_EXISTS | flags);
		goto next;
	}

next:
	if (cb->args[4] == cb->args[3]) {
		struct drbd_state_change *next_state_change =
			list_entry(state_change->list.next,
				   struct drbd_state_change, list);
		cb->args[0] = (long)next_state_change;
		cb->args[3] = notifications_for_state_change(next_state_change);
		cb->args[4] = 0;
	}
out:
	return skb->len;
}

int drbd_adm_get_initial_state(struct sk_buff *skb, struct netlink_callback *cb)
{
	struct drbd_resource *resource;
	LIST_HEAD(head);

	if (cb->args[5] >= 1) {
		if (cb->args[5] > 1)
			return get_initial_state(skb, cb);
		if (cb->args[0]) {
			struct drbd_state_change *state_change =
				(struct drbd_state_change *)cb->args[0];

			/* connect list to head */
			list_add(&head, &state_change->list);
			free_state_changes(&head);
		}
		return 0;
	}

	cb->args[5] = 2;  /* number of iterations */
	mutex_lock(&resources_mutex);
	for_each_resource(resource, &drbd_resources) {
		struct drbd_state_change *state_change;

		state_change = remember_state_change(resource, GFP_KERNEL);
		if (!state_change) {
			if (!list_empty(&head))
				free_state_changes(&head);
			mutex_unlock(&resources_mutex);
			return -ENOMEM;
		}
		copy_old_to_new_state_change(state_change);
		list_add_tail(&state_change->list, &head);
		cb->args[5] += notifications_for_state_change(state_change);
	}
	mutex_unlock(&resources_mutex);

	if (!list_empty(&head)) {
		struct drbd_state_change *state_change =
			list_entry(head.next, struct drbd_state_change, list);
		cb->args[0] = (long)state_change;
		cb->args[3] = notifications_for_state_change(state_change);
		list_del(&head);  /* detach list from head */
	}

	cb->args[2] = cb->nlh->nlmsg_seq;
	return get_initial_state(skb, cb);
}

int drbd_adm_forget_peer(struct sk_buff *skb, struct genl_info *info)
{
	struct drbd_config_context adm_ctx;
	struct drbd_resource *resource;
	struct drbd_device *device;
	struct forget_peer_parms parms = { };
	enum drbd_state_rv retcode;
	int vnr, peer_node_id, err;

	retcode = drbd_adm_prepare(&adm_ctx, skb, info, DRBD_ADM_NEED_RESOURCE);
	if (!adm_ctx.reply_skb)
		return retcode;

	resource = adm_ctx.resource;

	err = forget_peer_parms_from_attrs(&parms, info);
	if (err) {
		retcode = ERR_MANDATORY_TAG;
		drbd_msg_put_info(adm_ctx.reply_skb, from_attrs_err_to_txt(err));
		goto out;
	}

	peer_node_id = parms.forget_peer_node_id;
	if (drbd_connection_by_node_id(resource, peer_node_id)) {
		retcode = ERR_NET_CONFIGURED;
		goto out;
	}

	if (peer_node_id < 0 || peer_node_id >= MAX_PEERS) {
		retcode = ERR_INVALID_PEER_NODE_ID;
		goto out;
	}

	mutex_lock(&resource->adm_mutex);
	idr_for_each_entry(&resource->devices, device, vnr) {
		struct drbd_peer_md *peer_md;
		int bitmap_index;

		if (!get_ldev(device))
			continue;

		bitmap_index = device->ldev->id_to_bit[peer_node_id];
		if (bitmap_index < 0) {
			put_ldev(device);
			retcode = ERR_INVALID_PEER_NODE_ID;
			break;
		}

		peer_md = &device->ldev->md.peers[bitmap_index];
		peer_md->bitmap_uuid = 0;
		peer_md->flags = 0;
		peer_md->node_id = -1;
		device->ldev->id_to_bit[peer_node_id] = -1;

		drbd_md_sync(device);
		put_ldev(device);
	}
	mutex_unlock(&resource->adm_mutex);
out:
	drbd_adm_finish(&adm_ctx, info, (enum drbd_ret_code)retcode);
	return 0;

}<|MERGE_RESOLUTION|>--- conflicted
+++ resolved
@@ -2449,21 +2449,16 @@
 check_net_options(struct drbd_connection *connection, struct net_conf *new_net_conf)
 {
 	static enum drbd_ret_code rv;
-	struct drbd_device *device;
+	struct drbd_peer_device *peer_device;
 	int i;
 
 	rcu_read_lock();
 	rv = _check_net_options(connection, rcu_dereference(connection->net_conf), new_net_conf);
 	rcu_read_unlock();
 
-<<<<<<< HEAD
-	/* connection->volumes protected by genl_lock() here */
-	idr_for_each_entry(&connection->resource->devices, device, i) {
-=======
 	/* connection->peer_devices protected by genl_lock() here */
 	idr_for_each_entry(&connection->peer_devices, peer_device, i) {
 		struct drbd_device *device = peer_device->device;
->>>>>>> fcf33c5f
 		if (!device->bitmap) {
 			device->bitmap = drbd_bm_alloc();
 			if (!device->bitmap)
