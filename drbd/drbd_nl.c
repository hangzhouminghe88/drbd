--- conflicted
+++ resolved
@@ -1449,25 +1449,14 @@
 {
 	struct request_queue * const q = device->rq_queue;
 	unsigned int max_hw_sectors = max_bio_size >> 9;
-<<<<<<< HEAD
-=======
-	unsigned int max_segments = 0;
 	struct request_queue *b = NULL;
->>>>>>> 65cb87e1
 
 	if (get_ldev_if_state(device, D_ATTACHING)) {
 		b = device->ldev->backing_bdev->bd_disk->queue;
 
 		max_hw_sectors = min(queue_max_hw_sectors(b), max_bio_size >> 9);
-<<<<<<< HEAD
-		put_ldev(device);
-=======
-		rcu_read_lock();
-		max_segments = rcu_dereference(device->ldev->disk_conf)->max_bio_bvecs;
-		rcu_read_unlock();
 
 		blk_set_stacking_limits(&q->limits);
->>>>>>> 65cb87e1
 	}
 
 	blk_queue_logical_block_size(q, 512);
@@ -1475,22 +1464,11 @@
 	/* This is the workaround for "bio would need to, but cannot, be split" */
 	blk_queue_segment_boundary(q, PAGE_CACHE_SIZE-1);
 
-<<<<<<< HEAD
-	if (get_ldev_if_state(device, D_ATTACHING)) {
+	if (b) {
 		struct request_queue * const b = device->ldev->backing_bdev->bd_disk->queue;
 		u32 agreed_featurs = common_connection_features(device->resource);
 
 		if (blk_queue_discard(b) && (agreed_featurs & FF_TRIM)) {
-			/* inherit from backing queue */
-			q->limits.discard_zeroes_data = 1;
-=======
-	if (b) {
-		struct drbd_connection *connection = first_peer_device(device)->connection;
-
-#if QUEUE_FLAG_DISCARD != -1 /* If this is not defined, the there is might be no q->limits */
-		if (blk_queue_discard(b) &&
-		    (connection->cstate < C_CONNECTED || connection->agreed_features & FF_TRIM)) {
->>>>>>> 65cb87e1
 			/* For now, don't allow more than one activity log extent worth of data
 			 * to be discarded in one go. We may need to rework drbd_al_begin_io()
 			 * to allow for even larger discard ranges */
