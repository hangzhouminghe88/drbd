--- conflicted
+++ resolved
@@ -2120,13 +2120,13 @@
 	    device->act_log->nr_elements == dc->al_extents)
 		return 0;
 
-	drbd_suspend_io(device);
+	drbd_suspend_io(device, READ_AND_WRITE);
 	/* If IO completion is currently blocked, we would likely wait
 	 * "forever" for the activity log to become unused. So we don't. */
-	if (atomic_read(&device->ap_bio_cnt))
+	if (atomic_read(&device->ap_bio_cnt[WRITE]) || atomic_read(&device->ap_bio_cnt[READ]))
 		goto out;
 
-	wait_event(device->al_wait, lc_try_lock(device->act_log));
+	wait_event(device->al_wait, drbd_al_try_lock(device));
 	drbd_al_shrink(device);
 	err = drbd_check_al_size(device, dc);
 	lc_unlock(device->act_log);
@@ -2182,31 +2182,7 @@
 
 	sanitize_disk_conf(device, new_disk_conf, device->ldev);
 
-<<<<<<< HEAD
-	drbd_suspend_io(device, READ_AND_WRITE);
-	wait_event(device->al_wait, drbd_al_try_lock(device));
-	drbd_al_shrink(device);
-	err = drbd_check_al_size(device, new_disk_conf);
-	lc_unlock(device->act_log);
-	wake_up(&device->al_wait);
-	drbd_resume_io(device);
-
-=======
-	if (new_disk_conf->c_plan_ahead > DRBD_C_PLAN_AHEAD_MAX)
-		new_disk_conf->c_plan_ahead = DRBD_C_PLAN_AHEAD_MAX;
-
-	fifo_size = (new_disk_conf->c_plan_ahead * 10 * SLEEP_TIME) / HZ;
-	if (fifo_size != device->rs_plan_s->size) {
-		new_plan = fifo_alloc(fifo_size);
-		if (!new_plan) {
-			drbd_err(device, "kmalloc of fifo_buffer failed");
-			retcode = ERR_NOMEM;
-			goto fail_unlock;
-		}
-	}
-
 	err = disk_opts_check_al_size(device, new_disk_conf);
->>>>>>> 8a2f6963
 	if (err) {
 		/* Could be just "busy". Ignore?
 		 * Introduce dedicated error code? */
