--- conflicted
+++ resolved
@@ -1149,8 +1149,7 @@
 	char ppb[10];
 
 	int md_moved, la_size_changed;
-<<<<<<< HEAD
-	enum determine_dev_size rv = UNCHANGED;
+	enum determine_dev_size rv = DS_UNCHANGED;
 
 	if (!get_ldev_if_state(device, D_ATTACHING)) {
 		struct drbd_peer_device *peer_device;
@@ -1166,9 +1165,6 @@
 			drbd_set_my_capacity(device, size);
 		return rv;
 	}
-=======
-	enum determine_dev_size rv = DS_UNCHANGED;
->>>>>>> b5cf9cca
 
 	/* race:
 	 * application request passes inc_ap_bio,
@@ -1211,11 +1207,7 @@
 				    "Leaving size unchanged at size = %lu KB\n",
 				    (unsigned long)size);
 			}
-<<<<<<< HEAD
-			rv = DEV_SIZE_ERROR;
-=======
 			rv = DS_ERROR;
->>>>>>> b5cf9cca
 		}
 		/* racy, see comments above. */
 		drbd_set_my_capacity(device, size);
@@ -1225,11 +1217,7 @@
 			     (unsigned long long)size >> 1);
 		}
 	}
-<<<<<<< HEAD
-	if (rv == DEV_SIZE_ERROR)
-=======
 	if (rv == DS_ERROR)
->>>>>>> b5cf9cca
 		goto out;
 
 	la_size_changed = (la_size != device->ldev->md.effective_size);
@@ -1248,27 +1236,16 @@
 		err = drbd_bitmap_io(device, md_moved ? &drbd_bm_write_all : &drbd_bm_write,
 				"size changed", BM_LOCK_ALL, NULL);
 		if (err) {
-<<<<<<< HEAD
-			rv = DEV_SIZE_ERROR;
-=======
 			rv = DS_ERROR;
->>>>>>> b5cf9cca
 			goto out;
 		}
 		drbd_md_mark_dirty(device);
 	}
 
-<<<<<<< HEAD
 	if (size > la_size)
-		rv = GREW;
+		rv = DS_GREW;
 	if (size < la_size)
-		rv = SHRUNK;
-=======
-	if (size > la_size_sect)
-		rv = DS_GREW;
-	if (size < la_size_sect)
 		rv = DS_SHRUNK;
->>>>>>> b5cf9cca
 out:
 	lc_unlock(device->act_log);
 	wake_up(&device->al_wait);
@@ -2081,7 +2058,6 @@
 	 * so we can automatically recover from a crash of a
 	 * degraded but active "cluster" after a certain timeout.
 	 */
-<<<<<<< HEAD
 	rcu_read_lock();
 	for_each_peer_device(peer_device, device) {
 		clear_bit(USE_DEGR_WFC_T, &peer_device->flags);
@@ -2093,43 +2069,12 @@
 	rcu_read_unlock();
 
 	dd = drbd_determine_dev_size(device, 0);
-	if (dd == DEV_SIZE_ERROR) {
-		retcode = ERR_NOMEM_BITMAP;
-		goto remove_kobject;
-	} else if (dd == GREW) {
-		for_each_peer_device(peer_device, device)
-			set_bit(RESYNC_AFTER_NEG, &peer_device->flags);
-=======
-	clear_bit(USE_DEGR_WFC_T, &mdev->flags);
-	if (mdev->state.role != R_PRIMARY &&
-	     drbd_md_test_flag(mdev->ldev, MDF_PRIMARY_IND) &&
-	    !drbd_md_test_flag(mdev->ldev, MDF_CONNECTED_IND))
-		set_bit(USE_DEGR_WFC_T, &mdev->flags);
-
-	dd = drbd_determine_dev_size(mdev, 0);
 	if (dd == DS_ERROR) {
 		retcode = ERR_NOMEM_BITMAP;
 		goto remove_kobject;
-	} else if (dd == DS_GREW)
-		set_bit(RESYNC_AFTER_NEG, &mdev->flags);
-
-	if (drbd_md_test_flag(mdev->ldev, MDF_FULL_SYNC) ||
-	    (test_bit(CRASHED_PRIMARY, &mdev->flags) &&
-	     drbd_md_test_flag(mdev->ldev, MDF_AL_DISABLED))) {
-		dev_info(DEV, "Assuming that all blocks are out of sync "
-		     "(aka FullSync)\n");
-		if (drbd_bitmap_io(mdev, &drbd_bmio_set_n_write,
-			"set_n_write from attaching", BM_LOCKED_MASK)) {
-			retcode = ERR_IO_MD_DISK;
-			goto remove_kobject;
-		}
-	} else {
-		if (drbd_bitmap_io(mdev, &drbd_bm_read,
-			"read from attaching", BM_LOCKED_MASK)) {
-			retcode = ERR_IO_MD_DISK;
-			goto remove_kobject;
-		}
->>>>>>> b5cf9cca
+	} else if (dd == DS_GREW) {
+		for_each_peer_device(peer_device, device)
+			set_bit(RESYNC_AFTER_NEG, &peer_device->flags);
 	}
 
 	if (drbd_bitmap_io(device, &drbd_bm_read,
@@ -3030,37 +2975,21 @@
 	}
 
 	ddsf = (rs.resize_force ? DDSF_FORCED : 0) | (rs.no_resync ? DDSF_NO_RESYNC : 0);
-<<<<<<< HEAD
 	dd = drbd_determine_dev_size(device, ddsf);
 	drbd_md_sync(device);
 	put_ldev(device);
-	if (dd == DEV_SIZE_ERROR) {
-=======
-	dd = drbd_determine_dev_size(mdev, ddsf);
-	drbd_md_sync(mdev);
-	put_ldev(mdev);
 	if (dd == DS_ERROR) {
->>>>>>> b5cf9cca
 		retcode = ERR_NOMEM_BITMAP;
 		goto fail;
 	}
 
-<<<<<<< HEAD
 	for_each_peer_device(peer_device, device) {
 		if (peer_device->repl_state[NOW] == L_ESTABLISHED) {
-			if (dd == GREW)
+			if (dd == DS_GREW)
 				set_bit(RESIZE_PENDING, &peer_device->flags);
 			drbd_send_uuids(peer_device, 0, 0);
 			drbd_send_sizes(peer_device, 1, ddsf);
 		}
-=======
-	if (mdev->state.conn == C_CONNECTED) {
-		if (dd == DS_GREW)
-			set_bit(RESIZE_PENDING, &mdev->flags);
-
-		drbd_send_uuids(mdev);
-		drbd_send_sizes(mdev, 1, ddsf);
->>>>>>> b5cf9cca
 	}
 
  fail:
