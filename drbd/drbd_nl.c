--- conflicted
+++ resolved
@@ -1739,16 +1739,11 @@
 	if (disk_conf->al_extents > drbd_al_extents_max(nbc))
 		disk_conf->al_extents = drbd_al_extents_max(nbc);
 
-#ifdef QUEUE_FLAG_DISCARD
 	if (!blk_queue_discard(q) || !q->limits.discard_zeroes_data) {
 		disk_conf->rs_discard_granularity = 0; /* disable feature */
 		drbd_info(device, "rs_discard_granularity feature disabled\n");
 	}
-#else
-	disk_conf->rs_discard_granularity = 0;
-#endif
-
-#ifdef COMPAT_QUEUE_LIMITS_HAS_DISCARD_GRANULARITY
+
 	if (disk_conf->rs_discard_granularity) {
 		int orig_value = disk_conf->rs_discard_granularity;
 		int remainder;
@@ -1766,7 +1761,6 @@
 			drbd_info(device, "rs_discard_granularity changed to %d\n",
 				  disk_conf->rs_discard_granularity);
 	}
-#endif
 }
 
 int drbd_adm_disk_opts(struct sk_buff *skb, struct genl_info *info)
@@ -1813,14 +1807,7 @@
 		goto fail_unlock;
 	}
 
-<<<<<<< HEAD
-	sanitize_disk_conf(new_disk_conf, device->ldev);
-=======
-	if (!expect(new_disk_conf->resync_rate >= 1))
-		new_disk_conf->resync_rate = 1;
-
 	sanitize_disk_conf(device, new_disk_conf, device->ldev);
->>>>>>> 4c7521e1
 
 	drbd_suspend_io(device, READ_AND_WRITE);
 	wait_event(device->al_wait, lc_try_lock(device->act_log));
