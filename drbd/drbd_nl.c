/*
   drbd_nl.c

   This file is part of DRBD by Philipp Reisner and Lars Ellenberg.

   Copyright (C) 2001-2008, LINBIT Information Technologies GmbH.
   Copyright (C) 1999-2008, Philipp Reisner <philipp.reisner@linbit.com>.
   Copyright (C) 2002-2008, Lars Ellenberg <lars.ellenberg@linbit.com>.

   drbd is free software; you can redistribute it and/or modify
   it under the terms of the GNU General Public License as published by
   the Free Software Foundation; either version 2, or (at your option)
   any later version.

   drbd is distributed in the hope that it will be useful,
   but WITHOUT ANY WARRANTY; without even the implied warranty of
   MERCHANTABILITY or FITNESS FOR A PARTICULAR PURPOSE.  See the
   GNU General Public License for more details.

   You should have received a copy of the GNU General Public License
   along with drbd; see the file COPYING.  If not, write to
   the Free Software Foundation, 675 Mass Ave, Cambridge, MA 02139, USA.

 */

#include <linux/autoconf.h>
#include <linux/module.h>
#include <linux/drbd.h>
#include <linux/in.h>
#include <linux/fs.h>
#include <linux/file.h>
#include <linux/slab.h>
#include <linux/blkpg.h>
#include <linux/cpumask.h>
#include "drbd_int.h"
#include "drbd_protocol.h"
#include "drbd_req.h"
#include "drbd_state_change.h"
#include <asm/unaligned.h>
#include <linux/drbd_limits.h>
#include <linux/kthread.h>

#include <net/genetlink.h>
#if LINUX_VERSION_CODE < KERNEL_VERSION(2,6,31)
/*
 * copied from more recent kernel source
 */
int genl_register_family_with_ops(struct genl_family *family,
	struct genl_ops *ops, size_t n_ops)
{
	int err, i;

	err = genl_register_family(family);
	if (err)
		return err;

	for (i = 0; i < n_ops; ++i, ++ops) {
		err = genl_register_ops(family, ops);
		if (err)
			goto err_out;
	}
	return 0;
err_out:
	genl_unregister_family(family);
	return err;
}
#endif

/* .doit */
// int drbd_adm_create_resource(struct sk_buff *skb, struct genl_info *info);
// int drbd_adm_delete_resource(struct sk_buff *skb, struct genl_info *info);

int drbd_adm_new_minor(struct sk_buff *skb, struct genl_info *info);
int drbd_adm_del_minor(struct sk_buff *skb, struct genl_info *info);

int drbd_adm_new_resource(struct sk_buff *skb, struct genl_info *info);
int drbd_adm_del_resource(struct sk_buff *skb, struct genl_info *info);
int drbd_adm_down(struct sk_buff *skb, struct genl_info *info);

int drbd_adm_set_role(struct sk_buff *skb, struct genl_info *info);
int drbd_adm_attach(struct sk_buff *skb, struct genl_info *info);
int drbd_adm_disk_opts(struct sk_buff *skb, struct genl_info *info);
int drbd_adm_detach(struct sk_buff *skb, struct genl_info *info);
int drbd_adm_connect(struct sk_buff *skb, struct genl_info *info);
int drbd_adm_net_opts(struct sk_buff *skb, struct genl_info *info);
int drbd_adm_resize(struct sk_buff *skb, struct genl_info *info);
int drbd_adm_start_ov(struct sk_buff *skb, struct genl_info *info);
int drbd_adm_new_c_uuid(struct sk_buff *skb, struct genl_info *info);
int drbd_adm_disconnect(struct sk_buff *skb, struct genl_info *info);
int drbd_adm_invalidate(struct sk_buff *skb, struct genl_info *info);
int drbd_adm_invalidate_peer(struct sk_buff *skb, struct genl_info *info);
int drbd_adm_pause_sync(struct sk_buff *skb, struct genl_info *info);
int drbd_adm_resume_sync(struct sk_buff *skb, struct genl_info *info);
int drbd_adm_suspend_io(struct sk_buff *skb, struct genl_info *info);
int drbd_adm_resume_io(struct sk_buff *skb, struct genl_info *info);
int drbd_adm_outdate(struct sk_buff *skb, struct genl_info *info);
int drbd_adm_resource_opts(struct sk_buff *skb, struct genl_info *info);
int drbd_adm_get_status(struct sk_buff *skb, struct genl_info *info);
int drbd_adm_get_timeout_type(struct sk_buff *skb, struct genl_info *info);
/* .dumpit */
int drbd_adm_get_status_all(struct sk_buff *skb, struct netlink_callback *cb);
int drbd_adm_dump_resources(struct sk_buff *skb, struct netlink_callback *cb);
int drbd_adm_dump_devices(struct sk_buff *skb, struct netlink_callback *cb);
int drbd_adm_dump_devices_done(struct netlink_callback *cb);
int drbd_adm_dump_connections(struct sk_buff *skb, struct netlink_callback *cb);
int drbd_adm_dump_connections_done(struct netlink_callback *cb);
int drbd_adm_dump_peer_devices(struct sk_buff *skb, struct netlink_callback *cb);
int drbd_adm_get_initial_state(struct sk_buff *skb, struct netlink_callback *cb);

#include <linux/drbd_genl_api.h>
#include "drbd_nla.h"
#include <linux/genl_magic_func.h>

atomic_t drbd_genl_seq = ATOMIC_INIT(2); /* two. */
atomic_t drbd_notify_id = ATOMIC_INIT(0);

/* used blkdev_get_by_path, to claim our meta data device(s) */
static char *drbd_m_holder = "Hands off! this is DRBD's meta data device.";

/* Configuration is strictly serialized, because generic netlink message
 * processing is strictly serialized by the genl_lock().
 * Which means we can use one static global drbd_config_context struct.
 */
static struct drbd_config_context {
	/* assigned from drbd_genlmsghdr */
	unsigned int minor;
	/* assigned from request attributes, if present */
	unsigned int volume;
#define VOLUME_UNSPECIFIED		(-1U)
	/* pointer into the request skb,
	 * limited lifetime! */
	char *resource_name;
	struct nlattr *my_addr;
	struct nlattr *peer_addr;

	/* reply buffer */
	struct sk_buff *reply_skb;
	/* pointer into reply buffer */
	struct drbd_genlmsghdr *reply_dh;
	/* resolved from attributes, if possible */
	struct drbd_device *device;
	struct drbd_resource *resource;
	struct drbd_connection *connection;
	struct drbd_peer_device *peer_device;
} adm_ctx;

static void drbd_adm_send_reply(struct sk_buff *skb, struct genl_info *info)
{
	genlmsg_end(skb, genlmsg_data(nlmsg_data(nlmsg_hdr(skb))));
	if (genlmsg_reply(skb, info))
		printk(KERN_ERR "drbd: error sending genl reply\n");
}

/* Used on a fresh "drbd_adm_prepare"d reply_skb, this cannot fail: The only
 * reason it could fail was no space in skb, and there are 4k available. */
static int drbd_msg_put_info(const char *info)
{
	struct sk_buff *skb = adm_ctx.reply_skb;
	struct nlattr *nla;
	int err = -EMSGSIZE;

	if (!info || !info[0])
		return 0;

	nla = nla_nest_start(skb, DRBD_NLA_CFG_REPLY);
	if (!nla)
		return err;

	err = nla_put_string(skb, T_info_text, info);
	if (err) {
		nla_nest_cancel(skb, nla);
		return err;
	} else
		nla_nest_end(skb, nla);
	return 0;
}

static int drbd_adm_finish(struct genl_info *info, int retcode);

extern struct genl_ops drbd_genl_ops[];

/* This would be a good candidate for a "pre_doit" hook,
 * and per-family private info->pointers.
 * But we need to stay compatible with older kernels.
 * If it returns successfully, adm_ctx members are valid.
 */
#define DRBD_ADM_NEED_MINOR	1
#define DRBD_ADM_NEED_RESOURCE	2
#define DRBD_ADM_NEED_CONNECTION 4
#define DRBD_ADM_NEED_PEER_DEVICE 8
static int drbd_adm_prepare(struct sk_buff *skb, struct genl_info *info,
		unsigned flags)
{
	struct drbd_genlmsghdr *d_in = info->userhdr;
	const u8 cmd = info->genlhdr->cmd;
	int err;

	memset(&adm_ctx, 0, sizeof(adm_ctx));

	/*
	 * genl_rcv_msg() only checks if commands with the GENL_ADMIN_PERM flag
	 * set have CAP_NET_ADMIN; we also require CAP_SYS_ADMIN for
	 * administrative commands.
	 */
	if ((drbd_genl_ops[cmd].flags & GENL_ADMIN_PERM) &&
	    security_netlink_recv(skb, CAP_SYS_ADMIN))
		return -EPERM;

	adm_ctx.reply_skb = genlmsg_new(NLMSG_GOODSIZE, GFP_KERNEL);
	if (!adm_ctx.reply_skb) {
		err = -ENOMEM;
		goto fail;
	}

	adm_ctx.reply_dh = genlmsg_put_reply(adm_ctx.reply_skb,
					info, &drbd_genl_family, 0, cmd);
	/* put of a few bytes into a fresh skb of >= 4k will always succeed.
	 * but anyways */
	if (!adm_ctx.reply_dh) {
		err = -ENOMEM;
		goto fail;
	}

	adm_ctx.reply_dh->minor = d_in->minor;
	adm_ctx.reply_dh->ret_code = NO_ERROR;

	adm_ctx.volume = VOLUME_UNSPECIFIED;
	if (info->attrs[DRBD_NLA_CFG_CONTEXT]) {
		struct nlattr *nla;
		/* parse and validate only */
		err = drbd_cfg_context_from_attrs(NULL, info);
		if (err)
			goto fail;

		/* It was present, and valid,
		 * copy it over to the reply skb. */
		err = nla_put_nohdr(adm_ctx.reply_skb,
				info->attrs[DRBD_NLA_CFG_CONTEXT]->nla_len,
				info->attrs[DRBD_NLA_CFG_CONTEXT]);
		if (err)
			goto fail;

		/* and assign stuff to the global adm_ctx */
		nla = nested_attr_tb[__nla_type(T_ctx_volume)];
		if (nla)
			adm_ctx.volume = nla_get_u32(nla);
		nla = nested_attr_tb[__nla_type(T_ctx_resource_name)];
		if (nla)
			adm_ctx.resource_name = nla_data(nla);
		adm_ctx.my_addr = nested_attr_tb[__nla_type(T_ctx_my_addr)];
		adm_ctx.peer_addr = nested_attr_tb[__nla_type(T_ctx_peer_addr)];
		if ((adm_ctx.my_addr &&
		     nla_len(adm_ctx.my_addr) > sizeof(adm_ctx.connection->my_addr)) ||
		    (adm_ctx.peer_addr &&
		     nla_len(adm_ctx.peer_addr) > sizeof(adm_ctx.connection->peer_addr))) {
			err = -EINVAL;
			goto fail;
		}
	}

	adm_ctx.minor = d_in->minor;
	adm_ctx.device = minor_to_mdev(d_in->minor);
	if (adm_ctx.resource_name) {
		adm_ctx.resource = drbd_find_resource(adm_ctx.resource_name);
	}

	if (!adm_ctx.device && (flags & DRBD_ADM_NEED_MINOR)) {
		drbd_msg_put_info("unknown minor");
		err = ERR_MINOR_INVALID;
		goto finish;
	}
	if (!adm_ctx.resource && (flags & DRBD_ADM_NEED_RESOURCE)) {
		drbd_msg_put_info("unknown resource");
		err = ERR_INVALID_REQUEST;
		if (adm_ctx.resource_name)
			err = ERR_RES_NOT_KNOWN;
		goto finish;
	}

	if (flags & (DRBD_ADM_NEED_CONNECTION | DRBD_ADM_NEED_PEER_DEVICE)) {
		if (adm_ctx.resource) {
			drbd_msg_put_info("no resource name expected");
			err = ERR_INVALID_REQUEST;
			goto finish;
		}
		if (adm_ctx.device) {
			drbd_msg_put_info("no minor number expected");
			err = ERR_INVALID_REQUEST;
			goto finish;
		}
		if (adm_ctx.my_addr && adm_ctx.peer_addr)
			adm_ctx.connection = conn_get_by_addrs(
				nla_data(adm_ctx.my_addr), nla_len(adm_ctx.my_addr),
				nla_data(adm_ctx.peer_addr), nla_len(adm_ctx.peer_addr));
		if (!adm_ctx.connection) {
			drbd_msg_put_info("unknown connection");
			err = ERR_INVALID_REQUEST;
			goto finish;
		}
	}
	if (flags & DRBD_ADM_NEED_PEER_DEVICE) {
		if (adm_ctx.volume != VOLUME_UNSPECIFIED)
			adm_ctx.peer_device =
				idr_find(&adm_ctx.connection->peer_devices,
					 adm_ctx.volume);
		if (!adm_ctx.peer_device) {
			drbd_msg_put_info("unknown volume");
			err = ERR_INVALID_REQUEST;
			goto finish;
		}
	}

	/* some more paranoia, if the request was over-determined */
	if (adm_ctx.device && adm_ctx.resource &&
	    adm_ctx.device->resource != adm_ctx.resource) {
		pr_warning("request: minor=%u, resource=%s; but that minor belongs to resource %s\n",
				adm_ctx.minor, adm_ctx.resource->name,
				adm_ctx.device->resource->name);
		drbd_msg_put_info("minor exists in different resource");
		err = ERR_INVALID_REQUEST;
		goto finish;
	}
	if (adm_ctx.device &&
	    adm_ctx.volume != VOLUME_UNSPECIFIED &&
	    adm_ctx.volume != adm_ctx.device->vnr) {
		pr_warning("request: minor=%u, volume=%u; but that minor is volume %u in %s\n",
				adm_ctx.minor, adm_ctx.volume,
				adm_ctx.device->vnr,
				adm_ctx.device->resource->name);
		drbd_msg_put_info("minor exists as different volume");
		err = ERR_INVALID_REQUEST;
		goto finish;
	}

	return NO_ERROR;

fail:
	nlmsg_free(adm_ctx.reply_skb);
	adm_ctx.reply_skb = NULL;
	return err;

finish:
	drbd_adm_finish(info, err);
	return err;
}

static int drbd_adm_finish(struct genl_info *info, int retcode)
{
	if (adm_ctx.connection) {
		kref_put(&adm_ctx.connection->kref, drbd_destroy_connection);
		adm_ctx.connection = NULL;
	}
	if (adm_ctx.resource) {
		kref_put(&adm_ctx.resource->kref, drbd_destroy_resource);
		adm_ctx.resource = NULL;
	}

	if (!adm_ctx.reply_skb)
		return -ENOMEM;

	adm_ctx.reply_dh->ret_code = retcode;
	drbd_adm_send_reply(adm_ctx.reply_skb, info);
	adm_ctx.reply_skb = NULL;
	return 0;
}

static void conn_md_sync(struct drbd_connection *connection)
{
	struct drbd_peer_device *peer_device;
	int vnr;

	rcu_read_lock();
	idr_for_each_entry(&connection->peer_devices, peer_device, vnr) {
		struct drbd_device *device = peer_device->device;
		kref_get(&device->kref);
		rcu_read_unlock();
		drbd_md_sync(device);
		kref_put(&device->kref, drbd_destroy_device);
		rcu_read_lock();
	}
	rcu_read_unlock();
}

struct khelper_address_buffer {
	char family[20];
	char address[60];
};

static void khelper_put_address(struct khelper_address_buffer *buffer,
				const char *prefix, struct sockaddr_storage *storage)
{
	char *afs;

	switch (((struct sockaddr *)storage)->sa_family) {
	case AF_INET6:
		afs = "ipv6";
		snprintf(buffer->address, sizeof(buffer->address),
			 "%sADDRESS=%pI6", prefix,
			 &((struct sockaddr_in6 *)storage)->sin6_addr);
		break;
	case AF_INET:
		afs = "ipv4";
		snprintf(buffer->address, sizeof(buffer->address),
			 "%sADDRESS=%pI4", prefix,
			 &((struct sockaddr_in *)storage)->sin_addr);
		break;
	default:
		afs = "ssocks";
		snprintf(buffer->address, sizeof(buffer->address),
			 "%sADDRESS=%pI4", prefix,
			 &((struct sockaddr_in *)storage)->sin_addr);
	}
	snprintf(buffer->family, sizeof(buffer->family), "%sAF=%s", prefix, afs);
}

int drbd_khelper(struct drbd_device *device, struct drbd_connection *connection, char *cmd)
{
	struct drbd_resource *resource = device ? device->resource : connection->resource;
	char *argv[] = {usermode_helper, cmd, NULL };
	char resource_name[14 + 128];
	char minor[30];
	char volume[30];
	struct khelper_address_buffer my_addr, peer_addr;
	char *envp[11];
	int envi = 0, ret;

	envp[envi++] = "HOME=/";
	envp[envi++] = "TERM=linux";
	envp[envi++] = "PATH=/sbin:/usr/sbin:/bin:/usr/bin";
	snprintf(resource_name, sizeof(resource_name), "DRBD_RESOURCE=%s", resource->name);
	envp[envi++] = resource_name;
	if (device) {
		snprintf(minor, sizeof(minor), "DRBD_MINOR=%u", device_to_minor(device));
		envp[envi++] = minor;
		snprintf(volume, sizeof(volume), "DRBD_VOLUME=%u", device->vnr);
		envp[envi++] = volume;
	}
	if (connection) {
			khelper_put_address(&my_addr, "DRBD_MY_", &connection->my_addr);
			envp[envi++] = my_addr.family;
			envp[envi++] = my_addr.address;
			khelper_put_address(&peer_addr, "DRBD_PEER_", &connection->peer_addr);
			envp[envi++] = peer_addr.family;
			envp[envi++] = peer_addr.address;
	}
	envp[envi++] = NULL;
	BUG_ON(envi > ARRAY_SIZE(envp));

	/* The helper may take some time.
	 * write out any unsynced meta data changes now */
	if (device)
		drbd_md_sync(device);
	else if (connection)
		conn_md_sync(connection);

	drbd_info(resource, "helper command: %s %s\n", usermode_helper, cmd);
	notify_helper(NOTIFY_CALL, device, connection, cmd, 0);
	ret = call_usermodehelper(usermode_helper, argv, envp, 1);
	if (ret)
		drbd_warn(resource, "helper command: %s %s exit code %u (0x%x)\n",
				usermode_helper, cmd,
				(ret >> 8) & 0xff, ret);
	else
		drbd_info(resource, "helper command: %s %s exit code %u (0x%x)\n",
				usermode_helper, cmd,
				(ret >> 8) & 0xff, ret);
	notify_helper(NOTIFY_RESPONSE, device, connection, cmd, ret);

	if (ret < 0) /* Ignore any ERRNOs we got. */
		ret = 0;

	return ret;
}

bool conn_try_outdate_peer(struct drbd_connection *connection)
{
	enum drbd_fencing_policy fencing_policy;
	char *ex_to_string;
	int r;
	unsigned long irq_flags;

	if (connection->cstate[NOW] >= C_CONNECTED) {
		drbd_err(connection, "Expected cstate < C_CONNECTED\n");
		return false;
	}

	fencing_policy = connection->fencing_policy;
	switch (fencing_policy) {
	case FP_NOT_AVAIL:
		drbd_warn(connection, "Not fencing peer, I'm not even Consistent myself.\n");
		goto out;
	case FP_DONT_CARE:
		return true;
	default: ;
	}

	r = drbd_khelper(NULL, connection, "fence-peer");

	begin_state_change(connection->resource, &irq_flags, CS_VERBOSE);
	switch ((r>>8) & 0xff) {
	case 3: /* peer is inconsistent */
		ex_to_string = "peer is inconsistent or worse";
		__change_peer_disk_states(connection, D_INCONSISTENT);
		break;
	case 4: /* peer got outdated, or was already outdated */
		ex_to_string = "peer was fenced";
		__change_peer_disk_states(connection, D_OUTDATED);
		break;
	case 5: /* peer was down */
		if (conn_highest_disk(connection) == D_UP_TO_DATE) {
			/* we will(have) create(d) a new UUID anyways... */
			ex_to_string = "peer is unreachable, assumed to be dead";
			__change_peer_disk_states(connection, D_OUTDATED);
		} else {
			ex_to_string = "peer unreachable, doing nothing since disk != UpToDate";
		}
		break;
	case 6: /* Peer is primary, voluntarily outdate myself.
		 * This is useful when an unconnected R_SECONDARY is asked to
		 * become R_PRIMARY, but finds the other peer being active. */
		ex_to_string = "peer is active";
		drbd_warn(connection, "Peer is primary, outdating myself.\n");
		__change_disk_states(connection->resource, D_OUTDATED);
		break;
	case 7:
		/* THINK: do we need to handle this
		 * like case 4, or more like case 5? */
		if (fencing_policy != FP_STONITH)
			drbd_err(connection, "fence-peer() = 7 && fencing != Stonith !!!\n");
		ex_to_string = "peer was stonithed";
		__change_peer_disk_states(connection, D_OUTDATED);
		break;
	default:
		/* The script is broken ... */
		drbd_err(connection, "fence-peer helper broken, returned %d\n", (r>>8)&0xff);
		abort_state_change(connection->resource, &irq_flags);
		return false; /* Eventually leave IO frozen */
	}

	drbd_info(connection, "fence-peer helper returned %d (%s)\n",
		  (r>>8) & 0xff, ex_to_string);

	if (connection->cstate[NOW] >= C_CONNECTED) {
		/* connection re-established; do not fence */
		abort_state_change(connection->resource, &irq_flags);
		goto out;
	}
	end_state_change(connection->resource, &irq_flags);

 out:
	return conn_highest_pdsk(connection) <= D_OUTDATED;
}

static int _try_outdate_peer_async(void *data)
{
	struct drbd_connection *connection = (struct drbd_connection *)data;

	conn_try_outdate_peer(connection);

	kref_put(&connection->kref, drbd_destroy_connection);
	return 0;
}

void conn_try_outdate_peer_async(struct drbd_connection *connection)
{
	struct task_struct *opa;

	kref_get(&connection->kref);
	opa = kthread_run(_try_outdate_peer_async, connection, "drbd_async_h");
	if (IS_ERR(opa)) {
		drbd_err(connection, "out of mem, failed to invoke fence-peer helper\n");
		kref_put(&connection->kref, drbd_destroy_connection);
	}
}

static bool no_more_ap_pending(struct drbd_device *device)
{
	struct drbd_peer_device *peer_device;

	for_each_peer_device(peer_device, device)
		if (atomic_read(&peer_device->ap_pending_cnt) != 0)
			return false;
	return true;
}

enum drbd_state_rv
drbd_set_role(struct drbd_resource *resource, enum drbd_role role, bool force)
{
	struct drbd_device *device;
	int minor;
	const int max_tries = 4;
	enum drbd_state_rv rv = SS_UNKNOWN_ERROR;
	int try = 0;
	int forced = 0;
	bool with_force = false;

	mutex_lock(&resource->conf_update);
	mutex_lock(&resource->state_mutex);

	if (role == R_PRIMARY) {
		struct drbd_connection *connection;

		/* Detect dead peers as soon as possible.  */

		for_each_connection(connection, resource)
			request_ping(connection);
	}

	while (try++ < max_tries) {
		rv = stable_state_change(resource,
			change_role(resource, role,
				    CS_ALREADY_SERIALIZED | CS_WAIT_COMPLETE,
				    with_force));

		/* in case we first succeeded to outdate,
		 * but now suddenly could establish a connection */
		if (rv == SS_CW_FAILED_BY_PEER) {
			with_force = false;
			continue;
		}

		if (rv == SS_NO_UP_TO_DATE_DISK && force && !with_force) {
			with_force = true;
			forced = 1;
			continue;
		}

		if (rv == SS_NO_UP_TO_DATE_DISK && !with_force) {
			struct drbd_connection *connection;

			for_each_connection(connection, resource) {
				struct drbd_peer_device *peer_device;
				int vnr;

				if (conn_highest_pdsk(connection) != D_UNKNOWN)
					continue;

				idr_for_each_entry(&connection->peer_devices, peer_device, vnr) {
					struct drbd_device *device = peer_device->device;

					if (device->disk_state[NOW] != D_CONSISTENT)
						continue;

					if (conn_try_outdate_peer(connection))
						with_force = true;
				}
			}
			if (with_force)
				continue;
		}

		if (rv == SS_NOTHING_TO_DO)
			goto out;
		if (rv == SS_PRIMARY_NOP && !with_force) {
			struct drbd_connection *connection;

			for_each_connection(connection, resource) {
				if (!conn_try_outdate_peer(connection) && force) {
					drbd_warn(connection, "Forced into split brain situation!\n");
					with_force = true;
				}
			}
			if (with_force)
				continue;
		}

		if (rv == SS_TWO_PRIMARIES) {
			struct drbd_connection *connection;
			struct net_conf *nc;
			int timeout = 0;

			/*
			 * Catch the case where we discover that the other
			 * primary has died soon after the state change
			 * failure: retry once after a short timeout.
			 */

			for_each_connection(connection, resource) {
				rcu_read_lock();
				nc = rcu_dereference(connection->net_conf);
				if (nc && nc->ping_timeo > timeout)
					timeout = nc->ping_timeo;
				rcu_read_unlock();
			}
			timeout = timeout * HZ / 10;
			if (timeout == 0)
				timeout = 1;

			schedule_timeout_interruptible(timeout);
			if (try < max_tries)
				try = max_tries - 1;
			continue;
		}

		if (rv < SS_SUCCESS) {
			rv = stable_state_change(resource,
				change_role(resource, role,
					    CS_VERBOSE | CS_ALREADY_SERIALIZED | CS_WAIT_COMPLETE,
					    with_force));
			if (rv < SS_SUCCESS)
				goto out;
		}
		break;
	}

	if (rv < SS_SUCCESS)
		goto out;

	if (forced)
		drbd_warn(resource, "Forced to consider local data as UpToDate!\n");

	idr_for_each_entry(&resource->devices, device, minor)
		wait_event(device->misc_wait, no_more_ap_pending(device));

	/* FIXME also wait for all pending P_BARRIER_ACK? */

	if (role == R_SECONDARY) {
		idr_for_each_entry(&resource->devices, device, minor) {
			set_disk_ro(device->vdisk, true);
			if (get_ldev(device)) {
				device->ldev->md.current_uuid &= ~(u64)1;
				put_ldev(device);
			}
		}
	} else {
		struct drbd_connection *connection;

		for_each_connection(connection, resource) {
			struct net_conf *nc;

			nc = connection->net_conf;
			if (nc)
				nc->discard_my_data = 0; /* without copy; single bit op is atomic */
		}

		idr_for_each_entry(&resource->devices, device, minor) {
			set_disk_ro(device->vdisk, false);
			if (get_ldev(device)) {
				_drbd_uuid_new_current(device, forced);
				put_ldev(device);
			}
		}
	}

	if (role == R_SECONDARY) {
		struct drbd_connection *connection;

		/* When changing our role from primary to secondary, we inform
		 * peers about the state change with a per-connection packet:
		 * otherwise, if no volumes were defined, the peer wouldn't be
		 * notified.
		 */
		for_each_connection(connection, resource) {
			if (connection->cstate[NOW] == C_CONNECTED)
				conn_send_current_state(connection, true);
		}
	}

	idr_for_each_entry(&resource->devices, device, minor) {
		 struct drbd_peer_device *peer_device;

		for_each_peer_device(peer_device, device) {
			/* writeout of activity log covered areas of the bitmap
			 * to stable storage done in after state change already */

			if (peer_device->repl_state[NOW] >= L_STANDALONE) {
				/* if this was forced, we should consider sync */
				if (forced)
					drbd_send_uuids(peer_device);
				drbd_send_current_state(peer_device);
			}
		}
	}

	idr_for_each_entry(&resource->devices, device, minor) {
		drbd_md_sync(device);
		if (!resource->res_opts.auto_promote && role == R_PRIMARY)
			drbd_kobject_uevent(device);
	}

out:
	mutex_unlock(&resource->state_mutex);
	mutex_unlock(&resource->conf_update);
	return rv;
}

static const char *from_attrs_err_to_txt(int err)
{
	return	err == -ENOMSG ? "required attribute missing" :
		err == -EOPNOTSUPP ? "unknown mandatory attribute" :
		err == -EEXIST ? "can not change invariant setting" :
		"invalid attribute value";
}

int drbd_adm_set_role(struct sk_buff *skb, struct genl_info *info)
{
	struct set_role_parms parms;
	int err;
	enum drbd_state_rv retcode;

	retcode = drbd_adm_prepare(skb, info, DRBD_ADM_NEED_RESOURCE);
	if (!adm_ctx.reply_skb)
		return retcode;

	memset(&parms, 0, sizeof(parms));
	if (info->attrs[DRBD_NLA_SET_ROLE_PARMS]) {
		err = set_role_parms_from_attrs(&parms, info);
		if (err) {
			retcode = ERR_MANDATORY_TAG;
			drbd_msg_put_info(from_attrs_err_to_txt(err));
			goto out;
		}
	}

	if (info->genlhdr->cmd == DRBD_ADM_PRIMARY) {
		retcode = drbd_set_role(adm_ctx.resource, R_PRIMARY, parms.assume_uptodate);
		if (retcode >= SS_SUCCESS)
			set_bit(EXPLICIT_PRIMARY, &adm_ctx.resource->flags);
	} else {
		retcode = drbd_set_role(adm_ctx.resource, R_SECONDARY, false);
		if (retcode >= SS_SUCCESS)
			clear_bit(EXPLICIT_PRIMARY, &adm_ctx.resource->flags);
	}
out:
	drbd_adm_finish(info, (enum drbd_ret_code)retcode);
	return 0;
}

/* initializes the md.*_offset members, so we are able to find
 * the on disk meta data */
void drbd_md_set_sector_offsets(struct drbd_device *device,
				struct drbd_backing_dev *bdev)
{
	sector_t capacity_sect, bits, bytes, md_size_sect = 0;
	int meta_dev_idx, max_peers;

	rcu_read_lock();
	meta_dev_idx = rcu_dereference(bdev->disk_conf)->meta_dev_idx;

	if (device->bitmap)
		max_peers = device->bitmap->bm_max_peers;
	else
		max_peers = 1;

	switch (meta_dev_idx) {
	default:
		/* v07 style fixed size indexed meta data */
		bdev->md.md_size_sect = MD_RESERVED_SECT;
		bdev->md.md_offset = drbd_md_ss__(device, bdev);
		bdev->md.al_offset = MD_AL_OFFSET;
		bdev->md.bm_offset = MD_BM_OFFSET;
		break;
	case DRBD_MD_INDEX_FLEX_EXT:
		/* just occupy the full device; unit: sectors */
		bdev->md.md_size_sect = drbd_get_capacity(bdev->md_bdev);
		bdev->md.md_offset = 0;
		bdev->md.al_offset = MD_AL_OFFSET;
		bdev->md.bm_offset = MD_BM_OFFSET;
		break;
	case DRBD_MD_INDEX_INTERNAL:
	case DRBD_MD_INDEX_FLEX_INT:
		bdev->md.md_offset = drbd_md_ss__(device, bdev);
		/* al size is still fixed */
		bdev->md.al_offset = -MD_AL_SECTORS;

		capacity_sect = drbd_get_capacity(bdev->backing_bdev);
		bits = ALIGN(BM_SECT_TO_BIT(ALIGN(capacity_sect, BM_SECT_PER_BIT)), 64);
		bytes = ALIGN(bits / 8 * max_peers, BM_BLOCK_SIZE);
		md_size_sect = bytes >> 9;

		/* plus the "drbd meta data super block",
		 * and the activity log; */
		md_size_sect += MD_BM_OFFSET;

		bdev->md.md_size_sect = md_size_sect;
		/* bitmap offset is adjusted by 'super' block size */
		bdev->md.bm_offset   = -md_size_sect + MD_AL_OFFSET;
		break;
	}
	rcu_read_unlock();
}

/* input size is expected to be in KB */
char *ppsize(char *buf, unsigned long long size)
{
	/* Needs 9 bytes at max including trailing NUL:
	 * -1ULL ==> "16384 EB" */
	static char units[] = { 'K', 'M', 'G', 'T', 'P', 'E' };
	int base = 0;
	while (size >= 10000 && base < sizeof(units)-1) {
		/* shift + round */
		size = (size >> 10) + !!(size & (1<<9));
		base++;
	}
	sprintf(buf, "%u %cB", (unsigned)size, units[base]);

	return buf;
}

/* there is still a theoretical deadlock when called from receiver
 * on an D_INCONSISTENT R_PRIMARY:
 *  remote READ does inc_ap_bio, receiver would need to receive answer
 *  packet from remote to dec_ap_bio again.
 *  receiver receive_sizes(), comes here,
 *  waits for ap_bio_cnt == 0. -> deadlock.
 * but this cannot happen, actually, because:
 *  R_PRIMARY D_INCONSISTENT, and peer's disk is unreachable
 *  (not connected, or bad/no disk on peer):
 *  see drbd_fail_request_early, ap_bio_cnt is zero.
 *  R_PRIMARY D_INCONSISTENT, and L_SYNC_TARGET:
 *  peer may not initiate a resize.
 */
/* Note these are not to be confused with
 * drbd_adm_suspend_io/drbd_adm_resume_io,
 * which are (sub) state changes triggered by admin (drbdsetup),
 * and can be long lived.
 * This changes an device->flag, is triggered by drbd internals,
 * and should be short-lived. */
void drbd_suspend_io(struct drbd_device *device)
{
	set_bit(SUSPEND_IO, &device->flags);
	if (drbd_suspended(device))
		return;
	wait_event(device->misc_wait, !atomic_read(&device->ap_bio_cnt));
}

void drbd_resume_io(struct drbd_device *device)
{
	clear_bit(SUSPEND_IO, &device->flags);
	wake_up(&device->misc_wait);
}

/**
 * effective_disk_size_determined()  -  is the effective disk size "fixed" already?
 *
 * When a device is configured in a cluster, the size of the replicated disk is
 * determined by the minimum size of the disks on all nodes.  Additional nodes
 * can be added, and this can still change the effective size of the replicated
 * disk.
 *
 * When the disk on any node becomes D_UP_TO_DATE, the effective disk size
 * becomes "fixed".  It is written to the metadata so that it will not be
 * forgotten across node restarts.  Further nodes can only be added if their
 * disks are big enough.
 */
static bool effective_disk_size_determined(struct drbd_device *device)
{
	struct drbd_peer_device *peer_device;

	if (device->ldev->md.effective_size != 0)
		return true;
	if (device->disk_state[NEW] == D_UP_TO_DATE)
		return true;

	for_each_peer_device(peer_device, device) {
		if (peer_device->disk_state[NEW] == D_UP_TO_DATE)
			return true;
	}
	return false;
}

/**
 * drbd_determine_dev_size() -  Sets the right device size obeying all constraints
 * @device:	DRBD device.
 *
 * You should call drbd_md_sync() after calling this function.
 */
enum determine_dev_size drbd_determine_dev_size(struct drbd_device *device, enum dds_flags flags) __must_hold(local)
{
	sector_t prev_first_sect, prev_size; /* previous meta location */
	sector_t la_size, u_size;
	sector_t size;
	char ppb[10];

	int md_moved, la_size_changed;
	enum determine_dev_size rv = UNCHANGED;

	if (!get_ldev_if_state(device, D_ATTACHING)) {
		struct drbd_peer_device *peer_device;

		/* I am diskless, need to accept the peer disk sizes. */
		size = 0;
		for_each_peer_device(peer_device, device) {
			if (peer_device->repl_state[NOW] < L_CONNECTED)
				continue;
			size = min_not_zero(size, peer_device->max_size);
		}
		if (size)
			drbd_set_my_capacity(device, size);
		return rv;
	}

	/* race:
	 * application request passes inc_ap_bio,
	 * but then cannot get an AL-reference.
	 * this function later may wait on ap_bio_cnt == 0. -> deadlock.
	 *
	 * to avoid that:
	 * Suspend IO right here.
	 * still lock the act_log to not trigger ASSERTs there.
	 */
	drbd_suspend_io(device);

	/* no wait necessary anymore, actually we could assert that */
	wait_event(device->al_wait, lc_try_lock(device->act_log));

	prev_first_sect = drbd_md_first_sector(device->ldev);
	prev_size = device->ldev->md.md_size_sect;
	la_size = device->ldev->md.effective_size;

	/* TODO: should only be some assert here, not (re)init... */
	drbd_md_set_sector_offsets(device, device->ldev);

	rcu_read_lock();
	u_size = rcu_dereference(device->ldev->disk_conf)->disk_size;
	rcu_read_unlock();
	size = drbd_new_dev_size(device, u_size, flags & DDSF_FORCED);

	if (drbd_get_capacity(device->this_bdev) != size ||
	    drbd_bm_capacity(device) != size) {
		int err;
		err = drbd_bm_resize(device, size, !(flags & DDSF_NO_RESYNC));
		if (unlikely(err)) {
			/* currently there is only one error: ENOMEM! */
			size = drbd_bm_capacity(device)>>1;
			if (size == 0) {
				drbd_err(device, "OUT OF MEMORY! "
				    "Could not allocate bitmap!\n");
			} else {
				drbd_err(device, "BM resizing failed. "
				    "Leaving size unchanged at size = %lu KB\n",
				    (unsigned long)size);
			}
			rv = DEV_SIZE_ERROR;
		}
		/* racy, see comments above. */
		drbd_set_my_capacity(device, size);
		if (effective_disk_size_determined(device)) {
			device->ldev->md.effective_size = size;
			drbd_info(device, "size = %s (%llu KB)\n", ppsize(ppb, size >> 1),
			     (unsigned long long)size >> 1);
		}
	}
	if (rv == DEV_SIZE_ERROR)
		goto out;

	la_size_changed = (la_size != device->ldev->md.effective_size);

	md_moved = prev_first_sect != drbd_md_first_sector(device->ldev)
		|| prev_size	   != device->ldev->md.md_size_sect;

	if (la_size_changed || md_moved) {
		int err;

		drbd_al_shrink(device); /* All extents inactive. */
		drbd_info(device, "Writing the whole bitmap, %s\n",
			 la_size_changed && md_moved ? "size changed and md moved" :
			 la_size_changed ? "size changed" : "md moved");
		/* next line implicitly does drbd_suspend_io()+drbd_resume_io() */
		err = drbd_bitmap_io(device, &drbd_bm_write,
				"size changed", BM_LOCK_ALL, NULL);
		if (err) {
			rv = DEV_SIZE_ERROR;
			goto out;
		}
		drbd_md_mark_dirty(device);
	}

	if (size > la_size)
		rv = GREW;
	if (size < la_size)
		rv = SHRUNK;
out:
	lc_unlock(device->act_log);
	wake_up(&device->al_wait);
	drbd_resume_io(device);
	put_ldev(device);
	return rv;
}

/**
 * all_known_peer_devices_connected()
 *
 * Check if all peer devices that have bitmap slots assigned in the metadata
 * are connected.
 */
static bool all_known_peer_devices_connected(struct drbd_device *device)
{
	int bitmap_index, max_peers;
	bool all_known;

	if (!get_ldev_if_state(device, D_ATTACHING))
		return true;

	all_known = true;
	max_peers = device->bitmap->bm_max_peers;
	for (bitmap_index = 0; bitmap_index < max_peers; bitmap_index++) {
		struct drbd_peer_device *peer_device;

		if (!device->ldev->md.peers[bitmap_index].uuid[MD_UI(UI_BITMAP)])
			continue;
		for_each_peer_device(peer_device, device) {
			if (peer_device->bitmap_index == bitmap_index &&
			    peer_device->repl_state[NOW] >= L_CONNECTED)
				goto next_bitmap_index;
		}
		all_known = false;
		break;

	    next_bitmap_index:
		/* nothing */ ;
	}
	put_ldev(device);
	return all_known;
}

sector_t
drbd_new_dev_size(struct drbd_device *device, sector_t u_size, int assume_peer_has_space)
{
	struct drbd_peer_device *peer_device;
	sector_t p_size = 0;
	sector_t la_size = device->ldev->md.effective_size; /* last agreed size */
	sector_t m_size; /* my size */
	sector_t size = 0;

	for_each_peer_device(peer_device, device) {
		if (peer_device->repl_state[NOW] < L_CONNECTED)
			continue;
		p_size = min_not_zero(p_size, peer_device->max_size);
	}

	m_size = drbd_get_max_capacity(device->ldev);

	if (assume_peer_has_space && !all_known_peer_devices_connected(device)) {
		drbd_warn(device, "Resize while not connected was forced by the user!\n");
		p_size = m_size;
	}

	if (p_size && m_size) {
		size = min_t(sector_t, p_size, m_size);
	} else {
		if (la_size) {
			size = la_size;
			if (m_size && m_size < size)
				size = m_size;
			if (p_size && p_size < size)
				size = p_size;
		} else {
			if (m_size)
				size = m_size;
			if (p_size)
				size = p_size;
		}
	}

	if (size == 0)
		drbd_err(device, "Both nodes diskless!\n");

	if (u_size) {
		if (u_size > size)
			drbd_err(device, "Requested disk size is too big (%lu > %lu)\n",
			    (unsigned long)u_size>>1, (unsigned long)size>>1);
		else
			size = u_size;
	}

	return size;
}

/**
 * drbd_check_al_size() - Ensures that the AL is of the right size
 * @device:	DRBD device.
 *
 * Returns -EBUSY if current al lru is still used, -ENOMEM when allocation
 * failed, and 0 on success. You should call drbd_md_sync() after you called
 * this function.
 */
STATIC int drbd_check_al_size(struct drbd_device *device, struct disk_conf *dc)
{
	struct lru_cache *n, *t;
	struct lc_element *e;
	unsigned int in_use;
	int i;

	if (device->act_log &&
	    device->act_log->nr_elements == dc->al_extents)
		return 0;

	in_use = 0;
	t = device->act_log;
	n = lc_create("act_log", drbd_al_ext_cache, AL_UPDATES_PER_TRANSACTION,
		dc->al_extents, sizeof(struct lc_element), 0);

	if (n == NULL) {
		drbd_err(device, "Cannot allocate act_log lru!\n");
		return -ENOMEM;
	}
	spin_lock_irq(&device->al_lock);
	if (t) {
		for (i = 0; i < t->nr_elements; i++) {
			e = lc_element_by_index(t, i);
			if (e->refcnt)
				drbd_err(device, "refcnt(%d)==%d\n",
				    e->lc_number, e->refcnt);
			in_use += e->refcnt;
		}
	}
	if (!in_use)
		device->act_log = n;
	spin_unlock_irq(&device->al_lock);
	if (in_use) {
		drbd_err(device, "Activity log still in use!\n");
		lc_destroy(n);
		return -EBUSY;
	} else {
		if (t)
			lc_destroy(t);
	}
	drbd_md_mark_dirty(device); /* we changed device->act_log->nr_elemens */
	return 0;
}

static void drbd_setup_queue_param(struct drbd_device *device, unsigned int max_bio_size)
{
	struct request_queue * const q = device->rq_queue;
	int max_hw_sectors = max_bio_size >> 9;
	int max_segments = 0;

	if (get_ldev_if_state(device, D_ATTACHING)) {
		struct request_queue * const b = device->ldev->backing_bdev->bd_disk->queue;

		max_hw_sectors = min(queue_max_hw_sectors(b), max_bio_size >> 9);
		rcu_read_lock();
		max_segments = rcu_dereference(device->ldev->disk_conf)->max_bio_bvecs;
		rcu_read_unlock();
		put_ldev(device);
	}

	blk_queue_logical_block_size(q, 512);
	blk_queue_max_hw_sectors(q, max_hw_sectors);
	/* This is the workaround for "bio would need to, but cannot, be split" */
	blk_queue_max_segments(q, max_segments ? max_segments : BLK_MAX_SEGMENTS);
	blk_queue_segment_boundary(q, PAGE_CACHE_SIZE-1);

	if (get_ldev_if_state(device, D_ATTACHING)) {
		struct request_queue * const b = device->ldev->backing_bdev->bd_disk->queue;

		blk_queue_stack_limits(q, b);

		if (q->backing_dev_info.ra_pages != b->backing_dev_info.ra_pages) {
			drbd_info(device, "Adjusting my ra_pages to backing device's (%lu -> %lu)\n",
				 q->backing_dev_info.ra_pages,
				 b->backing_dev_info.ra_pages);
			q->backing_dev_info.ra_pages = b->backing_dev_info.ra_pages;
		}
		put_ldev(device);
	}
}

void drbd_reconsider_max_bio_size(struct drbd_device *device)
{
	unsigned int max_bio_size = device->device_conf.max_bio_size;
	struct drbd_peer_device *peer_device;

	if (get_ldev_if_state(device, D_ATTACHING)) {
		max_bio_size = min(max_bio_size, queue_max_hw_sectors(
			device->ldev->backing_bdev->bd_disk->queue) << 9);
		put_ldev(device);
	}

	spin_lock_irq(&device->resource->req_lock);
	rcu_read_lock();
	for_each_peer_device(peer_device, device) {
		if (peer_device->repl_state[NOW] >= L_CONNECTED)
			max_bio_size = min(max_bio_size, peer_device->max_bio_size);
	}
	rcu_read_unlock();
	spin_unlock_irq(&device->resource->req_lock);

	drbd_setup_queue_param(device, max_bio_size);
}

/* Make sure IO is suspended before calling this function(). */
static void drbd_try_suspend_al(struct drbd_device *device)
{
	struct drbd_peer_device *peer_device;
	bool suspend = true;

	for_each_peer_device(peer_device, device) {
		if (_drbd_bm_total_weight(peer_device) != drbd_bm_bits(device))
			return;
	}

	if (!lc_try_lock(device->act_log)) {
		drbd_warn(device, "Failed to lock al in %s()", __func__);
		return;
	}

	drbd_al_shrink(device);
	spin_lock_irq(&device->resource->req_lock);
	for_each_peer_device(peer_device, device) {
		if (peer_device->repl_state[NOW] >= L_CONNECTED) {
			suspend = false;
			break;
		}
	}
	if (suspend)
		suspend = !test_and_set_bit(AL_SUSPENDED, &device->flags);
	spin_unlock_irq(&device->resource->req_lock);
	lc_unlock(device->act_log);

	if (suspend)
		drbd_info(device, "Suspended AL updates\n");
}


static bool should_set_defaults(struct genl_info *info)
{
	unsigned flags = ((struct drbd_genlmsghdr*)info->userhdr)->flags;
	return 0 != (flags & DRBD_GENL_F_SET_DEFAULTS);
}

static void enforce_disk_conf_limits(struct disk_conf *dc)
{
	if (dc->al_extents < DRBD_AL_EXTENTS_MIN)
		dc->al_extents = DRBD_AL_EXTENTS_MIN;
	if (dc->al_extents > DRBD_AL_EXTENTS_MAX)
		dc->al_extents = DRBD_AL_EXTENTS_MAX;

	if (dc->c_plan_ahead > DRBD_C_PLAN_AHEAD_MAX)
		dc->c_plan_ahead = DRBD_C_PLAN_AHEAD_MAX;
}

int drbd_adm_disk_opts(struct sk_buff *skb, struct genl_info *info)
{
	enum drbd_ret_code retcode;
	struct drbd_device *device;
	struct disk_conf *new_disk_conf, *old_disk_conf;
	int err, fifo_size;
	struct drbd_peer_device *peer_device;
	struct fifo_buffer *fifo_to_be_freed = NULL;

	retcode = drbd_adm_prepare(skb, info, DRBD_ADM_NEED_MINOR);
	if (!adm_ctx.reply_skb)
		return retcode;

	device = adm_ctx.device;

	/* we also need a disk
	 * to change the options on */
	if (!get_ldev(device)) {
		retcode = ERR_NO_DISK;
		goto out;
	}

	new_disk_conf = kmalloc(sizeof(struct disk_conf), GFP_KERNEL);
	if (!new_disk_conf) {
		retcode = ERR_NOMEM;
		goto fail;
	}

	mutex_lock(&device->resource->conf_update);
	old_disk_conf = device->ldev->disk_conf;
	*new_disk_conf = *old_disk_conf;
	if (should_set_defaults(info))
		set_disk_conf_defaults(new_disk_conf);

	err = disk_conf_from_attrs_for_change(new_disk_conf, info);
	if (err && err != -ENOMSG) {
		retcode = ERR_MANDATORY_TAG;
		drbd_msg_put_info(from_attrs_err_to_txt(err));
	}

	if (!expect(device, new_disk_conf->resync_rate >= 1))
		new_disk_conf->resync_rate = 1;

	enforce_disk_conf_limits(new_disk_conf);

	fifo_size = (new_disk_conf->c_plan_ahead * 10 * SLEEP_TIME) / HZ;
	for_each_peer_device(peer_device, device) {
		struct fifo_buffer *old_plan, *new_plan;
		old_plan = rcu_dereference(peer_device->rs_plan_s);
		if (!old_plan || fifo_size != old_plan->size) {
			new_plan = fifo_alloc(fifo_size);
			if (!new_plan) {
				drbd_err(peer_device, "kmalloc of fifo_buffer failed");
				retcode = ERR_NOMEM;
				goto fail_unlock;
			}
			rcu_assign_pointer(peer_device->rs_plan_s, new_plan);
			if (old_plan) {
				old_plan->next = fifo_to_be_freed;
				fifo_to_be_freed = old_plan;
			}
		}
	}

	wait_event(device->al_wait, lc_try_lock(device->act_log));
	drbd_al_shrink(device);
	err = drbd_check_al_size(device, new_disk_conf);
	lc_unlock(device->act_log);
	wake_up(&device->al_wait);

	if (err) {
		retcode = ERR_NOMEM;
		goto fail_unlock;
	}

	lock_all_resources();
	retcode = drbd_resync_after_valid(device, new_disk_conf->resync_after);
	if (retcode == NO_ERROR) {
		rcu_assign_pointer(device->ldev->disk_conf, new_disk_conf);
		drbd_resync_after_changed(device);
	}
	unlock_all_resources();

	if (retcode != NO_ERROR)
		goto fail_unlock;

<<<<<<< HEAD
	mutex_unlock(&device->resource->conf_update);
	drbd_md_sync(device);
=======
	if (new_plan) {
		old_plan = mdev->rs_plan_s;
		rcu_assign_pointer(mdev->rs_plan_s, new_plan);
	}

	mutex_unlock(&mdev->tconn->conf_update);

	drbd_bump_write_ordering(mdev->tconn, WO_bio_barrier);

	drbd_md_sync(mdev);
>>>>>>> d91afe74

	for_each_peer_device(peer_device, device) {
		if (peer_device->repl_state[NOW] >= L_CONNECTED)
			drbd_send_sync_param(peer_device);
	}

	synchronize_rcu();
	kfree(old_disk_conf);
	mod_timer(&device->request_timer, jiffies + HZ);
	goto success;

fail_unlock:
	mutex_unlock(&device->resource->conf_update);
 fail:
	kfree(new_disk_conf);
success:
	if (retcode != NO_ERROR)
		synchronize_rcu();
	while (fifo_to_be_freed) {
		struct fifo_buffer *next = fifo_to_be_freed->next;
		kfree(fifo_to_be_freed);
		fifo_to_be_freed = next;
	}
	put_ldev(device);
 out:
	drbd_adm_finish(info, retcode);
	return 0;
}

int drbd_adm_attach(struct sk_buff *skb, struct genl_info *info)
{
	struct drbd_device *device;
	struct drbd_resource *resource;
	int err;
	enum drbd_ret_code retcode;
	enum determine_dev_size dd;
	sector_t max_possible_sectors;
	sector_t min_md_device_sectors;
	struct drbd_backing_dev *nbc = NULL; /* new_backing_conf */
	struct disk_conf *new_disk_conf = NULL;
	struct block_device *bdev;
	enum drbd_state_rv rv;
	struct drbd_peer_device *peer_device;
	unsigned long irq_flags;
	enum drbd_disk_state disk_state;

	retcode = drbd_adm_prepare(skb, info, DRBD_ADM_NEED_MINOR);
	if (!adm_ctx.reply_skb)
		return retcode;
	device = adm_ctx.device;
	resource = device->resource;
	mutex_lock(&resource->conf_update);

	/* if you want to reconfigure, please tear down first */
	if (device->disk_state[NOW] > D_DISKLESS) {
		retcode = ERR_DISK_CONFIGURED;
		goto fail;
	}
	/* It may just now have detached because of IO error.  Make sure
	 * drbd_ldev_destroy is done already, we may end up here very fast,
	 * e.g. if someone calls attach from the on-io-error handler,
	 * to realize a "hot spare" feature (not that I'd recommend that) */
	wait_event(device->misc_wait, !atomic_read(&device->local_cnt));

	/* allocation not in the IO path, drbdsetup context */
	nbc = kzalloc(sizeof(struct drbd_backing_dev), GFP_KERNEL);
	if (!nbc) {
		retcode = ERR_NOMEM;
		goto fail;
	}
	new_disk_conf = kzalloc(sizeof(struct disk_conf), GFP_KERNEL);
	if (!new_disk_conf) {
		retcode = ERR_NOMEM;
		goto fail;
	}
	nbc->disk_conf = new_disk_conf;

	set_disk_conf_defaults(new_disk_conf);
	err = disk_conf_from_attrs(new_disk_conf, info);
	if (err) {
		retcode = ERR_MANDATORY_TAG;
		drbd_msg_put_info(from_attrs_err_to_txt(err));
		goto fail;
	}

	enforce_disk_conf_limits(new_disk_conf);

	if (new_disk_conf->meta_dev_idx < DRBD_MD_INDEX_FLEX_INT) {
		retcode = ERR_MD_IDX_INVALID;
		goto fail;
	}

	bdev = blkdev_get_by_path(new_disk_conf->backing_dev,
				  FMODE_READ | FMODE_WRITE | FMODE_EXCL, device);
	if (IS_ERR(bdev)) {
		drbd_err(device, "open(\"%s\") failed with %ld\n", new_disk_conf->backing_dev,
			PTR_ERR(bdev));
		retcode = ERR_OPEN_DISK;
		goto fail;
	}
	nbc->backing_bdev = bdev;

	/*
	 * meta_dev_idx >= 0: external fixed size, possibly multiple
	 * drbd sharing one meta device.  TODO in that case, paranoia
	 * check that [md_bdev, meta_dev_idx] is not yet used by some
	 * other drbd minor!  (if you use drbd.conf + drbdadm, that
	 * should check it for you already; but if you don't, or
	 * someone fooled it, we need to double check here)
	 */
	bdev = blkdev_get_by_path(new_disk_conf->meta_dev,
				  FMODE_READ | FMODE_WRITE | FMODE_EXCL,
				  (new_disk_conf->meta_dev_idx < 0) ?
				  (void *)device : (void *)drbd_m_holder);
	if (IS_ERR(bdev)) {
		drbd_err(device, "open(\"%s\") failed with %ld\n", new_disk_conf->meta_dev,
			PTR_ERR(bdev));
		retcode = ERR_OPEN_MD_DISK;
		goto fail;
	}
	nbc->md_bdev = bdev;

	if ((nbc->backing_bdev == nbc->md_bdev) !=
	    (new_disk_conf->meta_dev_idx == DRBD_MD_INDEX_INTERNAL ||
	     new_disk_conf->meta_dev_idx == DRBD_MD_INDEX_FLEX_INT)) {
		retcode = ERR_MD_IDX_INVALID;
		goto fail;
	}

	/* RT - for drbd_get_max_capacity() DRBD_MD_INDEX_FLEX_INT */
	drbd_md_set_sector_offsets(device, nbc);

	if (drbd_get_max_capacity(nbc) < new_disk_conf->disk_size) {
		drbd_err(device, "max capacity %llu smaller than disk size %llu\n",
			(unsigned long long) drbd_get_max_capacity(nbc),
			(unsigned long long) new_disk_conf->disk_size);
		retcode = ERR_DISK_TOO_SMALL;
		goto fail;
	}

	if (new_disk_conf->meta_dev_idx < 0) {
		max_possible_sectors = DRBD_MAX_SECTORS_FLEX;
		/* at least one MB, otherwise it does not make sense */
		min_md_device_sectors = (2<<10);
	} else {
		max_possible_sectors = DRBD_MAX_SECTORS;
		min_md_device_sectors = MD_RESERVED_SECT * (new_disk_conf->meta_dev_idx + 1);
	}

	if (drbd_get_capacity(nbc->md_bdev) < min_md_device_sectors) {
		retcode = ERR_MD_DISK_TOO_SMALL;
		drbd_warn(device, "refusing attach: md-device too small, "
		     "at least %llu sectors needed for this meta-disk type\n",
		     (unsigned long long) min_md_device_sectors);
		goto fail;
	}

	/* Make sure the new disk is big enough
	 * (we may currently be R_PRIMARY with no local disk...) */
	if (drbd_get_max_capacity(nbc) <
	    drbd_get_capacity(device->this_bdev)) {
		retcode = ERR_DISK_TOO_SMALL;
		goto fail;
	}

	nbc->known_size = drbd_get_capacity(nbc->backing_bdev);

	if (nbc->known_size > max_possible_sectors) {
		drbd_warn(device, "==> truncating very big lower level device "
			"to currently maximum possible %llu sectors <==\n",
			(unsigned long long) max_possible_sectors);
		if (new_disk_conf->meta_dev_idx >= 0)
			drbd_warn(device, "==>> using internal or flexible "
				      "meta data may help <<==\n");
	}

	drbd_suspend_io(device);
	/* also wait for the last barrier ack. */
	/* FIXME see also https://daiquiri.linbit/cgi-bin/bugzilla/show_bug.cgi?id=171
	 * We need a way to either ignore barrier acks for barriers sent before a device
	 * was attached, or a way to wait for all pending barrier acks to come in.
	 * As barriers are counted per resource,
	 * we'd need to suspend io on all devices of a resource.
	 */
	for_each_peer_device(peer_device, device)
		wait_event(device->misc_wait,
			   (!atomic_read(&peer_device->ap_pending_cnt) ||
			    drbd_suspended(device)));
	/* and for other previously queued resource work */
	drbd_flush_workqueue(&device->resource->work);

	rv = stable_state_change(device->resource,
		change_disk_state(device, D_ATTACHING, CS_VERBOSE));
	retcode = rv;  /* FIXME: Type mismatch. */
	drbd_resume_io(device);
	if (rv < SS_SUCCESS)
		goto fail;

	if (!get_ldev_if_state(device, D_ATTACHING))
		goto force_diskless;

	if (!device->bitmap) {
		device->bitmap = drbd_bm_alloc();
		if (!device->bitmap) {
			retcode = ERR_NOMEM;
			goto force_diskless_dec;
		}
	}

	drbd_md_set_sector_offsets(device, nbc);
	retcode = drbd_md_read(device, nbc);
	if (retcode != NO_ERROR)
		goto force_diskless_dec;

	drbd_info(device, "Maximum number of peer devices = %u\n",
		  device->bitmap->bm_max_peers);

	for_each_peer_device(peer_device, device) {
		if (peer_device->repl_state[NOW] < L_CONNECTED &&
		    device->resource->role[NOW] == R_PRIMARY &&
		    (device->exposed_data_uuid & ~((u64)1)) != (nbc->md.current_uuid & ~((u64)1))) {
			drbd_err(device, "Can only attach to data with current UUID=%016llX\n",
			    (unsigned long long)device->exposed_data_uuid);
			retcode = ERR_DATA_NOT_CURRENT;
			goto force_diskless_dec;
		}
	}

	/* Since we are diskless, fix the activity log first... */
	if (drbd_check_al_size(device, new_disk_conf)) {
		retcode = ERR_NOMEM;
		goto force_diskless_dec;
	}

	/* Point of no return reached.
	 * Devices and memory are no longer released by error cleanup below.
	 * now device takes over responsibility, and the state engine should
	 * clean it up somewhere.  */
	D_ASSERT(device, device->ldev == NULL);
	device->ldev = nbc;
	nbc = NULL;
	new_disk_conf = NULL;

	for_each_peer_device(peer_device, device) {
		err = drbd_attach_peer_device(peer_device);
		if (err) {
			retcode = ERR_NOMEM;
			goto force_diskless_dec;
		}
	}

	lock_all_resources();
	retcode = drbd_resync_after_valid(device, device->ldev->disk_conf->resync_after);
	if (retcode != NO_ERROR) {
		unlock_all_resources();
		goto force_diskless_dec;
	}

	/* Reset the "barriers don't work" bits here, then force meta data to
	 * be written, to ensure we determine if barriers are supported. */
	if (device->ldev->disk_conf->md_flushes)
		clear_bit(MD_NO_BARRIER, &device->flags);
	else
		set_bit(MD_NO_BARRIER, &device->flags);

	drbd_resync_after_changed(device);
	drbd_bump_write_ordering(device->resource, WO_BIO_BARRIER);
	unlock_all_resources();

	/* Prevent shrinking of consistent devices ! */
	if (drbd_md_test_flag(device->ldev, MDF_CONSISTENT) &&
	    drbd_new_dev_size(device, device->ldev->disk_conf->disk_size, 0) <
	    device->ldev->md.effective_size) {
		drbd_warn(device, "refusing to truncate a consistent device\n");
		retcode = ERR_DISK_TOO_SMALL;
		goto force_diskless_dec;
	}

	if (drbd_md_test_flag(device->ldev, MDF_CRASHED_PRIMARY))
		set_bit(CRASHED_PRIMARY, &device->flags);
	else
		clear_bit(CRASHED_PRIMARY, &device->flags);

	if (drbd_md_test_flag(device->ldev, MDF_PRIMARY_IND) &&
	    !(device->resource->role[NOW] == R_PRIMARY && device->resource->susp_nod[NOW]))
		set_bit(CRASHED_PRIMARY, &device->flags);

	device->read_cnt = 0;
	device->writ_cnt = 0;

	drbd_reconsider_max_bio_size(device);

	/* If I am currently not R_PRIMARY,
	 * but meta data primary indicator is set,
	 * I just now recover from a hard crash,
	 * and have been R_PRIMARY before that crash.
	 *
	 * Now, if I had no connection before that crash
	 * (have been degraded R_PRIMARY), chances are that
	 * I won't find my peer now either.
	 *
	 * In that case, and _only_ in that case,
	 * we use the degr-wfc-timeout instead of the default,
	 * so we can automatically recover from a crash of a
	 * degraded but active "cluster" after a certain timeout.
	 */
	rcu_read_lock();
	for_each_peer_device(peer_device, device) {
		clear_bit(USE_DEGR_WFC_T, &peer_device->flags);
		if (device->resource->role[NOW] != R_PRIMARY &&
		    drbd_md_test_flag(device->ldev, MDF_PRIMARY_IND) &&
		    !drbd_md_test_peer_flag(peer_device, MDF_PEER_CONNECTED))
			set_bit(USE_DEGR_WFC_T, &peer_device->flags);
	}
	rcu_read_unlock();

	dd = drbd_determine_dev_size(device, 0);
	if (dd == DEV_SIZE_ERROR) {
		retcode = ERR_NOMEM_BITMAP;
		goto force_diskless_dec;
	} else if (dd == GREW) {
		for_each_peer_device(peer_device, device)
			set_bit(RESYNC_AFTER_NEG, &peer_device->flags);
	}

	if (drbd_bitmap_io(device, &drbd_bm_read,
		"read from attaching", BM_LOCK_ALL,
		NULL)) {
		retcode = ERR_IO_MD_DISK;
		goto force_diskless_dec;
	}

	for_each_peer_device(peer_device, device) {
		if (drbd_md_test_peer_flag(peer_device, MDF_PEER_FULL_SYNC)) {
			drbd_info(peer_device, "Assuming that all blocks are out of sync "
			     "(aka FullSync)\n");
			if (drbd_bitmap_io(device, &drbd_bmio_set_n_write,
				"set_n_write from attaching", BM_LOCK_ALL,
				peer_device)) {
				retcode = ERR_IO_MD_DISK;
				goto force_diskless_dec;
			}
		}
	}

	drbd_try_suspend_al(device); /* IO is still suspended here... */

	begin_state_change(device->resource, &irq_flags, CS_VERBOSE);

	/* In case we are L_CONNECTED postpone any decision on the new disk
	   state after the negotiation phase. */
	for_each_peer_device(peer_device, device) {
		if (peer_device->connection->cstate[NOW] == C_CONNECTED) {
			/* We expect to receive up-to-date UUIDs soon.
			   To avoid a race in receive_state, free p_uuid while
			   holding req_lock. I.e. atomic with the state change */
			kfree(peer_device->p_uuid);
			peer_device->p_uuid = NULL;
		}
	}
	__change_disk_state(device, D_NEGOTIATING);
	disk_state = negotiated_disk_state(device);
	if (disk_state != D_NEGOTIATING)
		__change_disk_state(device, disk_state);

	rv = end_state_change(device->resource, &irq_flags);

	if (rv < SS_SUCCESS)
		goto force_diskless_dec;

	mod_timer(&device->request_timer, jiffies + HZ);

	if (device->resource->role[NOW] == R_PRIMARY)
		device->ldev->md.current_uuid |=  (u64)1;
	else
		device->ldev->md.current_uuid &= ~(u64)1;

	drbd_md_mark_dirty(device);
	drbd_md_sync(device);

	drbd_kobject_uevent(device);
	put_ldev(device);
	mutex_unlock(&resource->conf_update);
	drbd_adm_finish(info, retcode);
	return 0;

 force_diskless_dec:
	put_ldev(device);
 force_diskless:
	change_disk_state(device, D_DISKLESS, CS_HARD);
	drbd_md_sync(device);
 fail:
	if (nbc) {
		if (nbc->backing_bdev)
			blkdev_put(nbc->backing_bdev,
				   FMODE_READ | FMODE_WRITE | FMODE_EXCL);
		if (nbc->md_bdev)
			blkdev_put(nbc->md_bdev,
				   FMODE_READ | FMODE_WRITE | FMODE_EXCL);
		kfree(nbc);
	}
	kfree(new_disk_conf);

	mutex_unlock(&resource->conf_update);
	drbd_adm_finish(info, retcode);
	return 0;
}

static int adm_detach(struct drbd_device *device, int force)
{
	enum drbd_state_rv retcode;
	int ret;

	if (force) {
		change_disk_state(device, D_FAILED, CS_HARD);
		retcode = SS_SUCCESS;
		goto out;
	}

	drbd_suspend_io(device); /* so no-one is stuck in drbd_al_begin_io */
	drbd_md_get_buffer(device); /* make sure there is no in-flight meta-data IO */
	retcode = stable_state_change(device->resource,
		change_disk_state(device, D_FAILED,
			CS_VERBOSE | CS_WAIT_COMPLETE | CS_SERIALIZE));
	drbd_md_put_buffer(device);
	/* D_FAILED will transition to DISKLESS. */
	ret = wait_event_interruptible(device->misc_wait,
			device->disk_state[NOW] != D_FAILED);
	if (retcode >= SS_SUCCESS)
		drbd_cleanup_device(device);
	drbd_resume_io(device);
	if (retcode == SS_IS_DISKLESS)
		retcode = SS_NOTHING_TO_DO;
	if (ret)
		retcode = ERR_INTR;
out:
	return retcode;
}

/* Detaching the disk is a process in multiple stages.  First we need to lock
 * out application IO, in-flight IO, IO stuck in drbd_al_begin_io.
 * Then we transition to D_DISKLESS, and wait for put_ldev() to return all
 * internal references as well.
 * Only then we have finally detached. */
int drbd_adm_detach(struct sk_buff *skb, struct genl_info *info)
{
	enum drbd_ret_code retcode;
	struct detach_parms parms = { };
	int err;

	retcode = drbd_adm_prepare(skb, info, DRBD_ADM_NEED_MINOR);
	if (!adm_ctx.reply_skb)
		return retcode;

	if (info->attrs[DRBD_NLA_DETACH_PARMS]) {
		err = detach_parms_from_attrs(&parms, info);
		if (err) {
			retcode = ERR_MANDATORY_TAG;
			drbd_msg_put_info(from_attrs_err_to_txt(err));
			goto out;
		}
	}

	retcode = adm_detach(adm_ctx.device, parms.force_detach);
out:
	drbd_adm_finish(info, retcode);
	return 0;
}

static bool conn_resync_running(struct drbd_connection *connection)
{
	struct drbd_peer_device *peer_device;
	bool rv = false;
	int vnr;

	rcu_read_lock();
	idr_for_each_entry(&connection->peer_devices, peer_device, vnr) {
		if (peer_device->repl_state[NOW] == L_SYNC_SOURCE ||
		    peer_device->repl_state[NOW] == L_SYNC_TARGET ||
		    peer_device->repl_state[NOW] == L_PAUSED_SYNC_S ||
		    peer_device->repl_state[NOW] == L_PAUSED_SYNC_T) {
			rv = true;
			break;
		}
	}
	rcu_read_unlock();

	return rv;
}

static bool conn_ov_running(struct drbd_connection *connection)
{
	struct drbd_peer_device *peer_device;
	bool rv = false;
	int vnr;

	rcu_read_lock();
	idr_for_each_entry(&connection->peer_devices, peer_device, vnr) {
		if (peer_device->repl_state[NOW] == L_VERIFY_S ||
		    peer_device->repl_state[NOW] == L_VERIFY_T) {
			rv = true;
			break;
		}
	}
	rcu_read_unlock();

	return rv;
}

static enum drbd_ret_code
_check_net_options(struct drbd_connection *connection, struct net_conf *old_net_conf, struct net_conf *new_net_conf)
{
	if (old_net_conf && connection->cstate[NOW] == C_CONNECTED && connection->agreed_pro_version < 100) {
		if (new_net_conf->wire_protocol != old_net_conf->wire_protocol)
			return ERR_NEED_APV_100;

		if (new_net_conf->two_primaries != old_net_conf->two_primaries)
			return ERR_NEED_APV_100;

		if (!new_net_conf->integrity_alg != !old_net_conf->integrity_alg)
			return ERR_NEED_APV_100;

		if (strcmp(new_net_conf->integrity_alg, old_net_conf->integrity_alg))
			return ERR_NEED_APV_100;
	}

	if (!new_net_conf->two_primaries &&
	    connection->resource->role[NOW] == R_PRIMARY &&
	    connection->peer_role[NOW] == R_PRIMARY)
		return ERR_NEED_ALLOW_TWO_PRI;

	if (new_net_conf->two_primaries &&
	    (new_net_conf->wire_protocol != DRBD_PROT_C))
		return ERR_NOT_PROTO_C;

	if (new_net_conf->wire_protocol == DRBD_PROT_A &&
	    new_net_conf->fencing_policy == FP_STONITH)
		return ERR_STONITH_AND_PROT_A;

	if (connection->resource->role[NOW] == R_PRIMARY &&
	    new_net_conf->discard_my_data)
		return ERR_DISCARD;

	if (new_net_conf->on_congestion != OC_BLOCK &&
	    new_net_conf->wire_protocol != DRBD_PROT_A)
		return ERR_CONG_NOT_PROTO_A;

	return NO_ERROR;
}

static enum drbd_ret_code
check_net_options(struct drbd_connection *connection, struct net_conf *new_net_conf)
{
	static enum drbd_ret_code rv;
	struct drbd_device *device;
	int i;

	rcu_read_lock();
	rv = _check_net_options(connection, rcu_dereference(connection->net_conf), new_net_conf);
	rcu_read_unlock();

	/* connection->volumes protected by genl_lock() here */
	idr_for_each_entry(&connection->resource->devices, device, i) {
		if (!device->bitmap) {
			device->bitmap = drbd_bm_alloc();
			if (!device->bitmap)
				return ERR_NOMEM;
		}
	}

	return rv;
}

struct crypto {
	struct crypto_hash *verify_tfm;
	struct crypto_hash *csums_tfm;
	struct crypto_hash *cram_hmac_tfm;
	struct crypto_hash *integrity_tfm;
};

static int
alloc_hash(struct crypto_hash **tfm, char *tfm_name, int err_alg)
{
	if (!tfm_name[0])
		return NO_ERROR;

	*tfm = crypto_alloc_hash(tfm_name, 0, CRYPTO_ALG_ASYNC);
	if (IS_ERR(*tfm)) {
		*tfm = NULL;
		return err_alg;
	}

	return NO_ERROR;
}

static enum drbd_ret_code
alloc_crypto(struct crypto *crypto, struct net_conf *new_net_conf)
{
	char hmac_name[CRYPTO_MAX_ALG_NAME];
	enum drbd_ret_code rv;

	rv = alloc_hash(&crypto->csums_tfm, new_net_conf->csums_alg,
		       ERR_CSUMS_ALG);
	if (rv != NO_ERROR)
		return rv;
	rv = alloc_hash(&crypto->verify_tfm, new_net_conf->verify_alg,
		       ERR_VERIFY_ALG);
	if (rv != NO_ERROR)
		return rv;
	rv = alloc_hash(&crypto->integrity_tfm, new_net_conf->integrity_alg,
		       ERR_INTEGRITY_ALG);
	if (rv != NO_ERROR)
		return rv;
	if (new_net_conf->cram_hmac_alg[0] != 0) {
		snprintf(hmac_name, CRYPTO_MAX_ALG_NAME, "hmac(%s)",
			 new_net_conf->cram_hmac_alg);

		rv = alloc_hash(&crypto->cram_hmac_tfm, hmac_name,
			       ERR_AUTH_ALG);
	}

	return rv;
}

static void free_crypto(struct crypto *crypto)
{
	crypto_free_hash(crypto->cram_hmac_tfm);
	crypto_free_hash(crypto->integrity_tfm);
	crypto_free_hash(crypto->csums_tfm);
	crypto_free_hash(crypto->verify_tfm);
}

int drbd_adm_net_opts(struct sk_buff *skb, struct genl_info *info)
{
	enum drbd_ret_code retcode;
	struct drbd_connection *connection;
	struct net_conf *old_net_conf, *new_net_conf = NULL;
	int err;
	int ovr; /* online verify running */
	int rsr; /* re-sync running */
	struct crypto crypto = { };

	retcode = drbd_adm_prepare(skb, info, DRBD_ADM_NEED_CONNECTION);
	if (!adm_ctx.reply_skb)
		return retcode;

	connection = adm_ctx.connection;

	new_net_conf = kzalloc(sizeof(struct net_conf), GFP_KERNEL);
	if (!new_net_conf) {
		retcode = ERR_NOMEM;
		goto out;
	}

	drbd_flush_workqueue(&connection->sender_work);

	mutex_lock(&connection->data.mutex);
	mutex_lock(&connection->resource->conf_update);
	old_net_conf = connection->net_conf;

	if (!old_net_conf) {
		drbd_msg_put_info("net conf missing, try connect");
		retcode = ERR_INVALID_REQUEST;
		goto fail;
	}

	*new_net_conf = *old_net_conf;
	if (should_set_defaults(info))
		set_net_conf_defaults(new_net_conf);

	err = net_conf_from_attrs_for_change(new_net_conf, info);
	if (err && err != -ENOMSG) {
		retcode = ERR_MANDATORY_TAG;
		drbd_msg_put_info(from_attrs_err_to_txt(err));
		goto fail;
	}

	retcode = check_net_options(connection, new_net_conf);
	if (retcode != NO_ERROR)
		goto fail;

	/* re-sync running */
	rsr = conn_resync_running(connection);
	if (rsr && strcmp(new_net_conf->csums_alg, old_net_conf->csums_alg)) {
		retcode = ERR_CSUMS_RESYNC_RUNNING;
		goto fail;
	}

	/* online verify running */
	ovr = conn_ov_running(connection);
	if (ovr && strcmp(new_net_conf->verify_alg, old_net_conf->verify_alg)) {
		retcode = ERR_VERIFY_RUNNING;
		goto fail;
	}

	retcode = alloc_crypto(&crypto, new_net_conf);
	if (retcode != NO_ERROR)
		goto fail;

	rcu_assign_pointer(connection->net_conf, new_net_conf);
	connection->fencing_policy = new_net_conf->fencing_policy;

	if (!rsr) {
		crypto_free_hash(connection->csums_tfm);
		connection->csums_tfm = crypto.csums_tfm;
		crypto.csums_tfm = NULL;
	}
	if (!ovr) {
		crypto_free_hash(connection->verify_tfm);
		connection->verify_tfm = crypto.verify_tfm;
		crypto.verify_tfm = NULL;
	}

	crypto_free_hash(connection->integrity_tfm);
	connection->integrity_tfm = crypto.integrity_tfm;
	if (connection->cstate[NOW] >= C_CONNECTED && connection->agreed_pro_version >= 100)
		/* Do this without trying to take connection->data.mutex again.  */
		__drbd_send_protocol(connection, P_PROTOCOL_UPDATE);

	crypto_free_hash(connection->cram_hmac_tfm);
	connection->cram_hmac_tfm = crypto.cram_hmac_tfm;

	mutex_unlock(&connection->resource->conf_update);
	mutex_unlock(&connection->data.mutex);
	synchronize_rcu();
	kfree(old_net_conf);

	if (connection->cstate[NOW] >= C_CONNECTED) {
		struct drbd_peer_device *peer_device;
		int vnr;

		idr_for_each_entry(&connection->peer_devices, peer_device, vnr)
			drbd_send_sync_param(peer_device);
	}

	goto out;

 fail:
	mutex_unlock(&connection->resource->conf_update);
	mutex_unlock(&connection->data.mutex);
	free_crypto(&crypto);
	kfree(new_net_conf);
 out:
	drbd_adm_finish(info, retcode);
	return 0;
}

static void connection_to_info(struct connection_info *info,
			       struct drbd_connection *connection,
			       enum which_state which)
{
	info->conn_connection_state = connection->cstate[which];
	info->conn_role = connection->peer_role[which];
}

static void peer_device_to_info(struct peer_device_info *info,
				struct drbd_peer_device *peer_device,
				enum which_state which)
{
	info->peer_repl_state = peer_device->repl_state[which];
	info->peer_disk_state = peer_device->disk_state[which];
	info->peer_resync_susp_user = peer_device->resync_susp_user[which];
	info->peer_resync_susp_peer = peer_device->resync_susp_peer[which];
	info->peer_resync_susp_dependency = peer_device->resync_susp_dependency[which];
}

int drbd_adm_connect(struct sk_buff *skb, struct genl_info *info)
{
	unsigned int id = atomic_inc_return(&drbd_notify_id);
	struct connection_info connection_info;
	enum drbd_notification_type flags;
	unsigned int peer_devices = 0;
	struct drbd_device *device;
	struct drbd_peer_device *peer_device;
	struct net_conf *old_net_conf, *new_net_conf = NULL;
	struct crypto crypto = { };
	struct drbd_resource *resource;
	struct drbd_connection *connection;
	enum drbd_ret_code retcode;
	int i;
	int err;

	retcode = drbd_adm_prepare(skb, info, DRBD_ADM_NEED_RESOURCE);
	if (!adm_ctx.reply_skb)
		return retcode;

	if (!(adm_ctx.my_addr && adm_ctx.peer_addr)) {
		drbd_msg_put_info("connection endpoint(s) missing");
		retcode = ERR_INVALID_REQUEST;
		goto out;
	}

	/* No need for _rcu here. All reconfiguration is
	 * strictly serialized on genl_lock(). We are protected against
	 * concurrent reconfiguration/addition/deletion */
	for_each_resource(resource, &drbd_resources) {
		for_each_connection(connection, resource) {
			if (nla_len(adm_ctx.my_addr) == connection->my_addr_len &&
			    !memcmp(nla_data(adm_ctx.my_addr), &connection->my_addr,
				    connection->my_addr_len)) {
				retcode = ERR_LOCAL_ADDR;
				goto out;
			}

			if (nla_len(adm_ctx.peer_addr) == connection->peer_addr_len &&
			    !memcmp(nla_data(adm_ctx.peer_addr), &connection->peer_addr,
				    connection->peer_addr_len)) {
				retcode = ERR_PEER_ADDR;
				goto out;
			}
		}
	}

	connection = drbd_create_connection(adm_ctx.resource);
	if (!connection) {
		retcode = ERR_NOMEM;
		goto fail;
	}

	/* allocation not in the IO path, drbdsetup / netlink process context */
	new_net_conf = kzalloc(sizeof(*new_net_conf), GFP_KERNEL);
	if (!new_net_conf) {
		retcode = ERR_NOMEM;
		goto fail_free_connection;
	}

	set_net_conf_defaults(new_net_conf);

	err = net_conf_from_attrs(new_net_conf, info);
	if (err && err != -ENOMSG) {
		retcode = ERR_MANDATORY_TAG;
		drbd_msg_put_info(from_attrs_err_to_txt(err));
		goto fail_free_connection;
	}

	retcode = check_net_options(connection, new_net_conf);
	if (retcode != NO_ERROR)
		goto fail_free_connection;

	retcode = alloc_crypto(&crypto, new_net_conf);
	if (retcode != NO_ERROR)
		goto fail_free_connection;

	((char *)new_net_conf->shared_secret)[SHARED_SECRET_MAX-1] = 0;

	mutex_lock(&adm_ctx.resource->conf_update);
	idr_for_each_entry(&adm_ctx.resource->devices, device, i) {
		if (!create_peer_device(device, connection)) {
			retcode = ERR_NOMEM;
			goto unlock_fail_free_connection;
		}
		peer_devices++;
	}
	old_net_conf = connection->net_conf;
	if (old_net_conf) {
		retcode = ERR_NET_CONFIGURED;
		goto unlock_fail_free_connection;
	}
	rcu_assign_pointer(connection->net_conf, new_net_conf);
	connection->fencing_policy = new_net_conf->fencing_policy;

	connection->cram_hmac_tfm = crypto.cram_hmac_tfm;
	connection->integrity_tfm = crypto.integrity_tfm;
	connection->csums_tfm = crypto.csums_tfm;
	connection->verify_tfm = crypto.verify_tfm;

	connection->my_addr_len = nla_len(adm_ctx.my_addr);
	memcpy(&connection->my_addr, nla_data(adm_ctx.my_addr), connection->my_addr_len);
	connection->peer_addr_len = nla_len(adm_ctx.peer_addr);
	memcpy(&connection->peer_addr, nla_data(adm_ctx.peer_addr), connection->peer_addr_len);

	connection_to_info(&connection_info, connection, NOW);
	flags = (peer_devices--) ? NOTIFY_CONTINUED : 0;
	notify_connection_state(NULL, 0, connection, &connection_info, NOTIFY_CREATE | flags, id);
	idr_for_each_entry(&connection->peer_devices, peer_device, i) {
		struct peer_device_info peer_device_info;

		peer_device_to_info(&peer_device_info, peer_device, NOW);
		flags = (peer_devices--) ? NOTIFY_CONTINUED : 0;
		notify_peer_device_state(NULL, 0, peer_device, &peer_device_info, NOTIFY_CREATE | flags, id);
	}

	mutex_unlock(&adm_ctx.resource->conf_update);

	idr_for_each_entry(&connection->peer_devices, peer_device, i) {
		err = drbd_attach_peer_device(peer_device);
		if (err) {
			retcode = ERR_NOMEM;
			goto fail_free_connection;
		}
		peer_device->send_cnt = 0;
		peer_device->recv_cnt = 0;
	}

	retcode = change_cstate(connection, C_UNCONNECTED, CS_VERBOSE);

	drbd_thread_start(&connection->sender);
	goto out;

unlock_fail_free_connection:
	mutex_unlock(&adm_ctx.resource->conf_update);
fail_free_connection:
	idr_for_each_entry(&connection->peer_devices, peer_device, i) {
		idr_remove(&connection->peer_devices, peer_device->device->vnr);
		kref_put(&peer_device->device->kref, drbd_destroy_device);
	}
	list_del(&connection->connections);
	kref_put(&connection->kref, drbd_destroy_connection);
fail:
	free_crypto(&crypto);
	kfree(new_net_conf);
out:
	drbd_adm_finish(info, retcode);
	return 0;
}

static enum drbd_state_rv conn_try_disconnect(struct drbd_connection *connection, bool force)
{
	enum drbd_state_rv rv;

	rv = change_cstate(connection, C_DISCONNECTING, force ? CS_HARD : 0);

	switch (rv) {
	case SS_ALREADY_STANDALONE:
		rv = SS_SUCCESS;
		break;
	case SS_IS_DISKLESS:
	case SS_LOWER_THAN_OUTDATED:
		rv = change_cstate(connection, C_DISCONNECTING, CS_HARD);
	default:;
		/* no special handling necessary */
	}

	if (rv >= SS_SUCCESS) {
		enum drbd_state_rv rv2;
		long irq_flags;

		/* No one else can reconfigure the network while I am here.
		 * The state handling only uses drbd_thread_stop_nowait(),
		 * we want to really wait here until the receiver is no more.
		 */
		drbd_thread_stop(&connection->receiver);

		/* Race breaker.  This additional state change request may be
		 * necessary, if this was a forced disconnect during a receiver
		 * restart.  We may have "killed" the receiver thread just
		 * after drbd_receiver() returned.  Typically, we should be
		 * C_STANDALONE already, now, and this becomes a no-op.
		 */
		rv2 = change_cstate(connection, C_STANDALONE, CS_VERBOSE | CS_HARD);
		if (rv2 < SS_SUCCESS)
			drbd_err(connection,
				"unexpected rv2=%d in conn_try_disconnect()\n",
				rv2);
		/* Make sure the sender thread has actually stopped: state
		 * handling only does drbd_thread_stop_nowait().
		 */
		drbd_thread_stop(&connection->sender);
		state_change_lock(connection->resource, &irq_flags, 0);
		drbd_unregister_connection(connection);
		state_change_unlock(connection->resource, &irq_flags);
		synchronize_rcu();
		drbd_put_connection(connection);
	}
	return rv;
}

int drbd_adm_disconnect(struct sk_buff *skb, struct genl_info *info)
{
	struct disconnect_parms parms;
	struct drbd_connection *connection;
	enum drbd_state_rv rv;
	enum drbd_ret_code retcode;
	int err;

	retcode = drbd_adm_prepare(skb, info, DRBD_ADM_NEED_CONNECTION);
	if (!adm_ctx.reply_skb)
		return retcode;

	connection = adm_ctx.connection;
	memset(&parms, 0, sizeof(parms));
	if (info->attrs[DRBD_NLA_DISCONNECT_PARMS]) {
		err = disconnect_parms_from_attrs(&parms, info);
		if (err) {
			retcode = ERR_MANDATORY_TAG;
			drbd_msg_put_info(from_attrs_err_to_txt(err));
			goto fail;
		}
	}

	mutex_lock(&connection->resource->conf_update);
	rv = conn_try_disconnect(connection, parms.force_disconnect);
	mutex_unlock(&connection->resource->conf_update);
	if (rv < SS_SUCCESS)
		retcode = rv;  /* FIXME: Type mismatch. */
	else
		retcode = NO_ERROR;
 fail:
	drbd_adm_finish(info, retcode);
	return 0;
}

void resync_after_online_grow(struct drbd_peer_device *peer_device)
{
	struct drbd_device *device = peer_device->device;
	bool sync_source;

	drbd_info(peer_device, "Resync of new storage after online grow\n");
	if (device->resource->role[NOW] != peer_device->connection->peer_role[NOW])
		sync_source = (device->resource->role[NOW] == R_PRIMARY);
	else
		sync_source = test_bit(DISCARD_CONCURRENT,
				       &peer_device->connection->flags);

	if (sync_source)
		drbd_start_resync(peer_device, L_SYNC_SOURCE);
	else
		stable_change_repl_state(peer_device, L_WF_SYNC_UUID,
					 CS_VERBOSE | CS_SERIALIZE);
}

int drbd_adm_resize(struct sk_buff *skb, struct genl_info *info)
{
	struct disk_conf *old_disk_conf, *new_disk_conf = NULL;
	struct resize_parms rs;
	struct drbd_device *device;
	enum drbd_ret_code retcode;
	enum determine_dev_size dd;
	enum dds_flags ddsf;
	sector_t u_size;
	int err;
	struct drbd_peer_device *peer_device;
	bool has_primary;

	retcode = drbd_adm_prepare(skb, info, DRBD_ADM_NEED_MINOR);
	if (!adm_ctx.reply_skb)
		return retcode;

	memset(&rs, 0, sizeof(struct resize_parms));
	if (info->attrs[DRBD_NLA_RESIZE_PARMS]) {
		err = resize_parms_from_attrs(&rs, info);
		if (err) {
			retcode = ERR_MANDATORY_TAG;
			drbd_msg_put_info(from_attrs_err_to_txt(err));
			goto fail;
		}
	}

	device = adm_ctx.device;
	for_each_peer_device(peer_device, device) {
		if (peer_device->repl_state[NOW] > L_CONNECTED) {
			retcode = ERR_RESIZE_RESYNC;
			goto fail;
		}
	}

	has_primary = device->resource->role[NOW] == R_PRIMARY;
	if (!has_primary) {
		for_each_peer_device(peer_device, device) {
			if (peer_device->connection->peer_role[NOW] == R_PRIMARY) {
				has_primary = true;
				break;
			}
		}
	}
	if (!has_primary) {
		retcode = ERR_NO_PRIMARY;
		goto fail;
	}

	if (!get_ldev(device)) {
		retcode = ERR_NO_DISK;
		goto fail;
	}

	for_each_peer_device(peer_device, device) {
		if (rs.no_resync && peer_device->connection->agreed_pro_version < 93) {
			retcode = ERR_NEED_APV_93;
			goto fail_ldev;
		}
	}

	rcu_read_lock();
	u_size = rcu_dereference(device->ldev->disk_conf)->disk_size;
	rcu_read_unlock();
	if (u_size != (sector_t)rs.resize_size) {
		new_disk_conf = kmalloc(sizeof(struct disk_conf), GFP_KERNEL);
		if (!new_disk_conf) {
			retcode = ERR_NOMEM;
			goto fail_ldev;
		}
	}

	device->ldev->known_size = drbd_get_capacity(device->ldev->backing_bdev);

	if (new_disk_conf) {
		mutex_lock(&device->resource->conf_update);
		old_disk_conf = device->ldev->disk_conf;
		*new_disk_conf = *old_disk_conf;
		new_disk_conf->disk_size = (sector_t)rs.resize_size;
		rcu_assign_pointer(device->ldev->disk_conf, new_disk_conf);
		mutex_unlock(&device->resource->conf_update);
		synchronize_rcu();
		kfree(old_disk_conf);
	}

	ddsf = (rs.resize_force ? DDSF_FORCED : 0) | (rs.no_resync ? DDSF_NO_RESYNC : 0);
	dd = drbd_determine_dev_size(device, ddsf);
	drbd_md_sync(device);
	put_ldev(device);
	if (dd == DEV_SIZE_ERROR) {
		retcode = ERR_NOMEM_BITMAP;
		goto fail;
	}

	for_each_peer_device(peer_device, device) {
		if (peer_device->repl_state[NOW] == L_CONNECTED) {
			if (dd == GREW)
				set_bit(RESIZE_PENDING, &peer_device->flags);
			drbd_send_uuids(peer_device);
			drbd_send_sizes(peer_device, 1, ddsf);
		}
	}

 fail:
	drbd_adm_finish(info, retcode);
	return 0;

 fail_ldev:
	put_ldev(device);
	goto fail;
}

int drbd_adm_resource_opts(struct sk_buff *skb, struct genl_info *info)
{
	enum drbd_ret_code retcode;
	struct res_opts res_opts;
	int err;

	retcode = drbd_adm_prepare(skb, info, DRBD_ADM_NEED_RESOURCE);
	if (!adm_ctx.reply_skb)
		return retcode;

	res_opts = adm_ctx.resource->res_opts;
	if (should_set_defaults(info))
		set_res_opts_defaults(&res_opts);

	err = res_opts_from_attrs(&res_opts, info);
	if (err && err != -ENOMSG) {
		retcode = ERR_MANDATORY_TAG;
		drbd_msg_put_info(from_attrs_err_to_txt(err));
		goto fail;
	}

	err = set_resource_options(adm_ctx.resource, &res_opts);
	if (err) {
		retcode = ERR_INVALID_REQUEST;
		if (err == -ENOMEM)
			retcode = ERR_NOMEM;
	}

fail:
	drbd_adm_finish(info, retcode);
	return 0;
}

int drbd_adm_invalidate(struct sk_buff *skb, struct genl_info *info)
{
	struct drbd_peer_device *peer_device;
	struct drbd_device *device;
	int retcode; /* enum drbd_ret_code rsp. enum drbd_state_rv */

	retcode = drbd_adm_prepare(skb, info, DRBD_ADM_NEED_PEER_DEVICE);
	if (!adm_ctx.reply_skb)
		return retcode;

	peer_device = adm_ctx.peer_device;
	device = peer_device->device;

	/* If there is still bitmap IO pending, probably because of a previous
	 * resync just being finished, wait for it before requesting a new resync. */
	wait_event(device->misc_wait, list_empty(&device->pending_bitmap_work));

	retcode = stable_change_repl_state(peer_device, L_STARTING_SYNC_T,
					   CS_WAIT_COMPLETE | CS_SERIALIZE);

	if (retcode < SS_SUCCESS && retcode != SS_NEED_CONNECTION)
		retcode = stable_change_repl_state(peer_device, L_STARTING_SYNC_T,
			CS_VERBOSE | CS_WAIT_COMPLETE | CS_SERIALIZE);

	while (retcode == SS_NEED_CONNECTION) {
		unsigned long irq_flags;

		begin_state_change(device->resource, &irq_flags, CS_VERBOSE);
		if (peer_device->repl_state[NOW] < L_CONNECTED)
			__change_disk_state(device, D_INCONSISTENT);
		retcode = end_state_change(device->resource, &irq_flags);

		if (retcode != SS_NEED_CONNECTION)
			break;

		retcode = stable_change_repl_state(peer_device, L_STARTING_SYNC_T,
			CS_VERBOSE | CS_WAIT_COMPLETE | CS_SERIALIZE);
	}

	drbd_adm_finish(info, retcode);
	return 0;
}

static int drbd_bmio_set_susp_al(struct drbd_device *device,
				 struct drbd_peer_device *peer_device)
{
	int rv;

	rv = drbd_bmio_set_n_write(device, peer_device);
	drbd_try_suspend_al(device);
	return rv;
}

int drbd_adm_invalidate_peer(struct sk_buff *skb, struct genl_info *info)
{
	struct drbd_peer_device *peer_device;
	struct drbd_resource *resource;
	int retcode; /* enum drbd_ret_code rsp. enum drbd_state_rv */

	retcode = drbd_adm_prepare(skb, info, DRBD_ADM_NEED_PEER_DEVICE);
	if (!adm_ctx.reply_skb)
		return retcode;

	peer_device = adm_ctx.peer_device;
	resource = adm_ctx.device->resource;

	retcode = stable_change_repl_state(peer_device, L_STARTING_SYNC_S,
					   CS_WAIT_COMPLETE | CS_SERIALIZE);
	if (retcode < SS_SUCCESS) {
		if (retcode == SS_NEED_CONNECTION && resource->role[NOW] == R_PRIMARY) {
			/* The peer will get a resync upon connect anyways.
			 * Just make that into a full resync. */
			retcode = change_peer_disk_state(peer_device, D_INCONSISTENT,
							 CS_VERBOSE | CS_WAIT_COMPLETE | CS_SERIALIZE);
			if (retcode >= SS_SUCCESS) {
				if (drbd_bitmap_io(adm_ctx.device, &drbd_bmio_set_susp_al,
						   "set_n_write from invalidate_peer",
						   BM_LOCK_CLEAR, peer_device))
					retcode = ERR_IO_MD_DISK;
			}
		} else
			retcode = stable_change_repl_state(peer_device, L_STARTING_SYNC_S,
							   CS_VERBOSE | CS_WAIT_COMPLETE | CS_SERIALIZE);
	}

	drbd_adm_finish(info, retcode);
	return 0;
}

int drbd_adm_pause_sync(struct sk_buff *skb, struct genl_info *info)
{
	struct drbd_peer_device *peer_device;
	enum drbd_ret_code retcode;

	retcode = drbd_adm_prepare(skb, info, DRBD_ADM_NEED_PEER_DEVICE);
	if (!adm_ctx.reply_skb)
		return retcode;

	peer_device = adm_ctx.peer_device;
	if (change_resync_susp_user(peer_device, true,
			CS_VERBOSE | CS_WAIT_COMPLETE | CS_SERIALIZE) == SS_NOTHING_TO_DO)
		retcode = ERR_PAUSE_IS_SET;

	drbd_adm_finish(info, retcode);
	return 0;
}

int drbd_adm_resume_sync(struct sk_buff *skb, struct genl_info *info)
{
	struct drbd_peer_device *peer_device;
	enum drbd_ret_code retcode;

	retcode = drbd_adm_prepare(skb, info, DRBD_ADM_NEED_PEER_DEVICE);
	if (!adm_ctx.reply_skb)
		return retcode;

	peer_device = adm_ctx.peer_device;
	if (change_resync_susp_user(peer_device, false,
			CS_VERBOSE | CS_WAIT_COMPLETE | CS_SERIALIZE) == SS_NOTHING_TO_DO) {

		if (peer_device->repl_state[NOW] == L_PAUSED_SYNC_S ||
		    peer_device->repl_state[NOW] == L_PAUSED_SYNC_T) {
			if (peer_device->resync_susp_dependency[NOW])
				retcode = ERR_PIC_AFTER_DEP;
			else if (peer_device->resync_susp_peer[NOW])
				retcode = ERR_PIC_PEER_DEP;
			else
				retcode = ERR_PAUSE_IS_CLEAR;
		} else {
			retcode = ERR_PAUSE_IS_CLEAR;
		}
	}

	drbd_adm_finish(info, retcode);
	return 0;
}

int drbd_adm_suspend_io(struct sk_buff *skb, struct genl_info *info)
{
	struct drbd_resource *resource;
	enum drbd_ret_code retcode;

	retcode = drbd_adm_prepare(skb, info, DRBD_ADM_NEED_MINOR);
	if (!adm_ctx.reply_skb)
		return retcode;
	resource = adm_ctx.device->resource;

	retcode = stable_state_change(resource,
		change_io_susp_user(resource, true,
			      CS_VERBOSE | CS_WAIT_COMPLETE | CS_SERIALIZE));

	drbd_adm_finish(info, retcode);
	return 0;
}

int drbd_adm_resume_io(struct sk_buff *skb, struct genl_info *info)
{
	struct drbd_resource *resource;
	struct drbd_device *device;
	unsigned long irq_flags;
	int retcode; /* enum drbd_ret_code rsp. enum drbd_state_rv */

	retcode = drbd_adm_prepare(skb, info, DRBD_ADM_NEED_MINOR);
	if (!adm_ctx.reply_skb)
		return retcode;

	device = adm_ctx.device;
	resource = device->resource;
	if (test_bit(NEW_CUR_UUID, &device->flags)) {
		drbd_uuid_new_current(device);
		clear_bit(NEW_CUR_UUID, &device->flags);
	}
	drbd_suspend_io(device);
	begin_state_change(resource, &irq_flags, CS_VERBOSE | CS_WAIT_COMPLETE | CS_SERIALIZE);
	__change_io_susp_user(resource, false);
	__change_io_susp_no_data(resource, false);
	__change_io_susp_fencing(resource, false);
	retcode = end_state_change(resource, &irq_flags);
	if (retcode == SS_SUCCESS) {
		struct drbd_peer_device *peer_device;

		for_each_peer_device(peer_device, device) {
			struct drbd_connection *connection = peer_device->connection;

			if (peer_device->repl_state[NOW] < L_CONNECTED)
				tl_clear(connection);
			if (device->disk_state[NOW] == D_DISKLESS ||
			    device->disk_state[NOW] == D_FAILED)
				tl_restart(connection, FAIL_FROZEN_DISK_IO);
		}
	}
	drbd_resume_io(device);

	drbd_adm_finish(info, retcode);
	return 0;
}

int drbd_adm_outdate(struct sk_buff *skb, struct genl_info *info)
{
	enum drbd_ret_code retcode;

	retcode = drbd_adm_prepare(skb, info, DRBD_ADM_NEED_MINOR);
	if (!adm_ctx.reply_skb)
		return retcode;

	retcode = stable_state_change(adm_ctx.device->resource,
		change_disk_state(adm_ctx.device, D_OUTDATED,
			      CS_VERBOSE | CS_WAIT_COMPLETE | CS_SERIALIZE));

	drbd_adm_finish(info, retcode);
	return 0;
}

static int nla_put_drbd_cfg_context(struct sk_buff *skb,
				    struct drbd_resource *resource,
				    struct drbd_connection *connection,
				    struct drbd_device *device)
{
	struct nlattr *nla;
	nla = nla_nest_start(skb, DRBD_NLA_CFG_CONTEXT);
	if (!nla)
		goto nla_put_failure;
	if (device)
		NLA_PUT_U32(skb, T_ctx_volume, device->vnr);
	if (resource)
		NLA_PUT_STRING(skb, T_ctx_resource_name, resource->name);
	if (connection) {
		if (connection->my_addr_len)
			NLA_PUT(skb, T_ctx_my_addr,
				connection->my_addr_len, &connection->my_addr);
		if (connection->peer_addr_len)
			NLA_PUT(skb, T_ctx_peer_addr,
				connection->peer_addr_len, &connection->peer_addr);
	}
	nla_nest_end(skb, nla);
	return 0;

nla_put_failure:
	if (nla)
		nla_nest_cancel(skb, nla);
	return -EMSGSIZE;
}

/*
 * The generic netlink dump callbacks are called outside the genl_lock(), so
 * they cannot use the simple attribute parsing code which uses global
 * attribute tables.
 */
static struct nlattr *find_cfg_context_attr(const struct nlmsghdr *nlh, int attr)
{
	const unsigned hdrlen = GENL_HDRLEN + GENL_MAGIC_FAMILY_HDRSZ;
	const int maxtype = ARRAY_SIZE(drbd_cfg_context_nl_policy) - 1;
	struct nlattr *nla;

	nla = nla_find(nlmsg_attrdata(nlh, hdrlen), nlmsg_attrlen(nlh, hdrlen),
		       DRBD_NLA_CFG_CONTEXT);
	if (!nla)
		return NULL;
	return drbd_nla_find_nested(maxtype, nla, __nla_type(attr));
}

int drbd_adm_dump_resources(struct sk_buff *skb, struct netlink_callback *cb)
{
	struct drbd_genlmsghdr *dh;
	struct drbd_resource *resource;
	struct resource_info resource_info;
	struct resource_statistics resource_statistics;
	int err;

	rcu_read_lock();
	if (cb->args[0]) {
		for_each_resource_rcu(resource, &drbd_resources)
			if (resource == (struct drbd_resource *)cb->args[0])
				goto found_resource;
		err = 0;  /* resource was probably deleted */
		goto out;
	}
	resource = list_entry(&drbd_resources,
			      struct drbd_resource, resources);

found_resource:
	list_for_each_entry_continue_rcu(resource, &drbd_resources, resources) {
		goto put_result;
	}
	err = 0;
	goto out;

put_result:
	dh = genlmsg_put(skb, NETLINK_CB(cb->skb).pid,
			cb->nlh->nlmsg_seq, &drbd_genl_family,
			NLM_F_MULTI, DRBD_ADM_GET_RESOURCES);
	err = -ENOMEM;
	if (!dh)
		goto out;
	dh->minor = -1U;
	dh->ret_code = NO_ERROR;
	err = nla_put_drbd_cfg_context(skb, resource, NULL, NULL);
	if (err)
		goto out;
	err = res_opts_to_skb(skb, &resource->res_opts, !capable(CAP_SYS_ADMIN));
	if (err)
		goto out;
	resource_info.res_role = resource->role[NOW];
	resource_info.res_susp = resource->susp[NOW];
	resource_info.res_susp_nod = resource->susp_nod[NOW];
	resource_info.res_susp_fen = resource->susp_fen[NOW];
	err = resource_info_to_skb(skb, &resource_info, !capable(CAP_SYS_ADMIN));
	if (err)
		goto out;
	resource_statistics.res_stat_write_ordering = resource->write_ordering;
	err = resource_statistics_to_skb(skb, &resource_statistics, !capable(CAP_SYS_ADMIN));
	if (err)
		goto out;
	cb->args[0] = (long)resource;
	genlmsg_end(skb, dh);
	err = 0;

out:
	rcu_read_unlock();
	if (err)
		return err;
	return skb->len;
}

static void device_to_statistics(struct device_statistics *s,
				 struct drbd_device *device)
{
	memset(s, 0, sizeof(*s));
	s->dev_upper_blocked = !may_inc_ap_bio(device);
	if (get_ldev(device)) {
		struct request_queue *q;

		s->dev_current_uuid = device->ldev->md.current_uuid;
		s->dev_disk_flags = device->ldev->md.flags;
		q = bdev_get_queue(device->ldev->backing_bdev);
		s->dev_lower_blocked =
			bdi_congested(&q->backing_dev_info,
				      (1 << BDI_async_congested) |
				      (1 << BDI_sync_congested));
		put_ldev(device);
	}
	s->dev_size = drbd_get_capacity(device->this_bdev);
	s->dev_read = device->read_cnt;
	s->dev_write = device->writ_cnt;
	s->dev_al_writes = device->al_writ_cnt;
	s->dev_bm_writes = device->bm_writ_cnt;
	s->dev_upper_pending = atomic_read(&device->ap_bio_cnt);
	s->dev_lower_pending = atomic_read(&device->local_cnt);
	s->dev_al_suspended = test_bit(AL_SUSPENDED, &device->flags);
	s->dev_exposed_data_uuid = device->exposed_data_uuid;
}

static int put_resource_in_arg0(struct netlink_callback *cb)
{
	if (cb->args[0]) {
		struct drbd_resource *resource =
			(struct drbd_resource *)cb->args[0];

		kref_put(&resource->kref, drbd_destroy_resource);
	}
	return 0;
}

int drbd_adm_dump_devices_done(struct netlink_callback *cb) {
	return put_resource_in_arg0(cb);
}

int drbd_adm_dump_devices(struct sk_buff *skb, struct netlink_callback *cb)
{
	struct nlattr *resource_filter;
	struct drbd_resource *resource;
	struct drbd_device *uninitialized_var(device);
	int minor, err, retcode;
	struct drbd_genlmsghdr *dh;
	struct device_info device_info;
	struct device_statistics device_statistics;
	struct idr *idr_to_search;

	resource = (struct drbd_resource *)cb->args[0];
	if (!cb->args[0] && !cb->args[1]) {
		resource_filter = find_cfg_context_attr(cb->nlh, T_ctx_resource_name);
		if (resource_filter) {
			retcode = ERR_RES_NOT_KNOWN;
			resource = drbd_find_resource(nla_data(resource_filter));
			if (!resource)
				goto put_result;
			cb->args[0] = (long)resource;
		}
	}

	rcu_read_lock();
	minor = cb->args[1];
	idr_to_search = resource ? &resource->devices : &drbd_devices;
	device = idr_get_next(idr_to_search, &minor);
	if (!device) {
		err = 0;
		goto out;
	}
	idr_for_each_entry_continue(idr_to_search, device, minor) {
		retcode = NO_ERROR;
		goto put_result;  /* only one iteration */
	}
	err = 0;
	goto out;  /* no more devices */

put_result:
	dh = genlmsg_put(skb, NETLINK_CB(cb->skb).pid,
			cb->nlh->nlmsg_seq, &drbd_genl_family,
			NLM_F_MULTI, DRBD_ADM_GET_DEVICES);
	err = -ENOMEM;
	if (!dh)
		goto out;
	dh->ret_code = retcode;
	dh->minor = -1U;
	if (retcode == NO_ERROR) {
		dh->minor = device->minor;
		err = nla_put_drbd_cfg_context(skb, device->resource, NULL, device);
		if (err)
			goto out;
		if (get_ldev(device)) {
			struct disk_conf *disk_conf =
				rcu_dereference(device->ldev->disk_conf);

			err = disk_conf_to_skb(skb, disk_conf, !capable(CAP_SYS_ADMIN));
			put_ldev(device);
			if (err)
				goto out;
		}
		err = device_conf_to_skb(skb, &device->device_conf, !capable(CAP_SYS_ADMIN));
		if (err)
			goto out;
		device_info.dev_disk_state = device->disk_state[NOW];
		err = device_info_to_skb(skb, &device_info, !capable(CAP_SYS_ADMIN));
		if (err)
			goto out;

		device_to_statistics(&device_statistics, device);
		err = device_statistics_to_skb(skb, &device_statistics, !capable(CAP_SYS_ADMIN));
		if (err)
			goto out;
		cb->args[1] = minor + 1;
	}
	genlmsg_end(skb, dh);
	err = 0;

out:
	rcu_read_unlock();
	if (err)
		return err;
	return skb->len;
}

int drbd_adm_dump_connections_done(struct netlink_callback *cb)
{
	return put_resource_in_arg0(cb);
}

enum { SINGLE_RESOURCE, ITERATE_RESOURCES };

int drbd_adm_dump_connections(struct sk_buff *skb, struct netlink_callback *cb)
{
	struct nlattr *resource_filter;
	struct drbd_resource *resource = NULL, *next_resource;
	struct drbd_connection *uninitialized_var(connection);
	int err = 0, retcode;
	struct drbd_genlmsghdr *dh;
	struct connection_info connection_info;
	struct connection_statistics connection_statistics;

	rcu_read_lock();
	resource = (struct drbd_resource *)cb->args[0];
	if (!cb->args[0]) {
		resource_filter = find_cfg_context_attr(cb->nlh, T_ctx_resource_name);
		if (resource_filter) {
			retcode = ERR_RES_NOT_KNOWN;
			resource = drbd_find_resource(nla_data(resource_filter));
			if (!resource)
				goto put_result;
			cb->args[0] = (long)resource;
			cb->args[1] = SINGLE_RESOURCE;
		}
	}
	if (!resource) {
		if (list_empty(&drbd_resources))
			goto out;
		resource = list_first_entry(&drbd_resources, struct drbd_resource, resources);
		kref_get(&resource->kref);
		cb->args[0] = (long)resource;
		cb->args[1] = ITERATE_RESOURCES;
	}

    next_resource:
	rcu_read_unlock();
	mutex_lock(&resource->conf_update);
	rcu_read_lock();
	if (cb->args[2]) {
		for_each_connection_rcu(connection, resource)
			if (connection == (struct drbd_connection *)cb->args[2])
				goto found_connection;
		/* connection was probably deleted */
		goto no_more_connections;
	}
	connection = list_entry(&resource->connections, struct drbd_connection, connections);

found_connection:
	list_for_each_entry_continue_rcu(connection, &resource->connections, connections) {
		retcode = NO_ERROR;
		goto put_result;  /* only one iteration */
	}

no_more_connections:
	if (cb->args[1] == ITERATE_RESOURCES) {
		for_each_resource_rcu(next_resource, &drbd_resources) {
			if (next_resource == resource)
				goto found_resource;
		}
		/* resource was probably deleted */
	}
	goto out;

found_resource:
	list_for_each_entry_continue_rcu(next_resource, &drbd_resources, resources) {
		mutex_unlock(&resource->conf_update);
		kref_put(&resource->kref, drbd_destroy_resource);
		resource = next_resource;
		kref_get(&resource->kref);
		cb->args[0] = (long)resource;
		cb->args[2] = 0;
		goto next_resource;
	}
	goto out;  /* no more resources */

put_result:
	dh = genlmsg_put(skb, NETLINK_CB(cb->skb).pid,
			cb->nlh->nlmsg_seq, &drbd_genl_family,
			NLM_F_MULTI, DRBD_ADM_GET_CONNECTIONS);
	err = -ENOMEM;
	if (!dh)
		goto out;
	dh->ret_code = retcode;
	dh->minor = -1U;
	if (retcode == NO_ERROR) {
		struct net_conf *net_conf;

		err = nla_put_drbd_cfg_context(skb, resource, connection, NULL);
		if (err)
			goto out;
		net_conf = rcu_dereference(connection->net_conf);
		if (net_conf) {
			err = net_conf_to_skb(skb, net_conf, !capable(CAP_SYS_ADMIN));
			if (err)
				goto out;
		}
		connection_info.conn_connection_state = connection->cstate[NOW];
		connection_info.conn_role = connection->peer_role[NOW];
		err = connection_info_to_skb(skb, &connection_info, !capable(CAP_SYS_ADMIN));
		if (err)
			goto out;
		connection_statistics.conn_congested = test_bit(NET_CONGESTED, &connection->flags);
		err = connection_statistics_to_skb(skb, &connection_statistics, !capable(CAP_SYS_ADMIN));
		if (err)
			goto out;
		cb->args[2] = (long)connection;
	}
	genlmsg_end(skb, dh);
	err = 0;

out:
	rcu_read_unlock();
	if (resource)
		mutex_unlock(&resource->conf_update);
	if (err)
		return err;
	return skb->len;
}

static void peer_device_to_statistics(struct peer_device_statistics *s,
				      struct drbd_peer_device *peer_device)
{
	struct drbd_device *device = peer_device->device;

	memset(s, 0, sizeof(*s));
	s->peer_dev_received = peer_device->recv_cnt;
	s->peer_dev_sent = peer_device->send_cnt;
	s->peer_dev_pending = atomic_read(&peer_device->ap_pending_cnt) +
			      atomic_read(&peer_device->rs_pending_cnt);
	s->peer_dev_unacked = atomic_read(&peer_device->unacked_cnt);
	s->peer_dev_out_of_sync = drbd_bm_total_weight(peer_device) << (BM_BLOCK_SHIFT - 9);
	s->peer_dev_resync_failed = peer_device->rs_failed << (BM_BLOCK_SHIFT - 9);
	if (peer_device->bitmap_index != -1 && get_ldev(device)) {
		u64 *peer_device_uuids = device->ldev->md.peers[peer_device->bitmap_index].uuid;
		u64 *history_uuids = (u64 *)s->peer_dev_history_uuids;
		int n;

		s->peer_dev_bitmap_uuid = peer_device_uuids[MD_UI(UI_BITMAP)];
		for (n = 0; n < HISTORY_UUIDS; n++)
			history_uuids[n] = peer_device_uuids[MD_UI(UI_HISTORY_START + n)];
		s->peer_dev_history_uuids_len = HISTORY_UUIDS * sizeof(u64);
		put_ldev(device);
	}
}

int drbd_adm_dump_peer_devices(struct sk_buff *skb, struct netlink_callback *cb)
{
	struct nlattr *resource_filter;
	struct drbd_resource *resource;
	struct drbd_device *uninitialized_var(device);
	struct drbd_peer_device *peer_device = NULL;
	int minor, err, retcode;
	struct drbd_genlmsghdr *dh;
	struct idr *idr_to_search;

	resource = (struct drbd_resource *)cb->args[0];
	if (!cb->args[0] && !cb->args[1]) {
		resource_filter = find_cfg_context_attr(cb->nlh, T_ctx_resource_name);
		if (resource_filter) {
			retcode = ERR_RES_NOT_KNOWN;
			resource = drbd_find_resource(nla_data(resource_filter));
			if (!resource)
				goto put_result;
		}
		cb->args[0] = (long)resource;
	}

	rcu_read_lock();
	minor = cb->args[1];
	idr_to_search = resource ? &resource->devices : &drbd_devices;
	device = idr_find(idr_to_search, minor);
	if (!device) {
next_device:
		minor++;
		cb->args[2] = 0;
		device = idr_get_next(idr_to_search, &minor);
		if (!device) {
			err = 0;
			goto out;
		}
	}
	if (cb->args[2]) {
		for_each_peer_device(peer_device, device)
			if (peer_device == (struct drbd_peer_device *)cb->args[2])
				goto found_peer_device;
	}
	peer_device = list_first_entry(&device->peer_devices, struct drbd_peer_device, peer_devices);
	retcode = NO_ERROR;
	goto put_result;

found_peer_device:
	list_for_each_entry_continue_rcu(peer_device, &device->peer_devices, peer_devices) {
		retcode = NO_ERROR;
		goto put_result;  /* only one iteration */
	}
	goto next_device;

put_result:
	dh = genlmsg_put(skb, NETLINK_CB(cb->skb).pid,
			cb->nlh->nlmsg_seq, &drbd_genl_family,
			NLM_F_MULTI, DRBD_ADM_GET_PEER_DEVICES);
	err = -ENOMEM;
	if (!dh)
		goto out;
	dh->ret_code = retcode;
	dh->minor = -1U;
	if (retcode == NO_ERROR) {
		struct peer_device_info peer_device_info;
		struct peer_device_statistics peer_device_statistics;

		dh->minor = minor;
		err = nla_put_drbd_cfg_context(skb, device->resource, peer_device->connection, device);
		if (err)
			goto out;
		peer_device_info.peer_disk_state = peer_device->disk_state[NOW];
		peer_device_info.peer_repl_state = peer_device->repl_state[NOW];
		peer_device_info.peer_resync_susp_user =
			peer_device->resync_susp_user[NOW];
		peer_device_info.peer_resync_susp_peer =
			peer_device->resync_susp_peer[NOW];
		peer_device_info.peer_resync_susp_dependency =
			peer_device->resync_susp_dependency[NOW];
		err = peer_device_info_to_skb(skb, &peer_device_info, !capable(CAP_SYS_ADMIN));
		if (err)
			goto out;
		peer_device_to_statistics(&peer_device_statistics, peer_device);
		err = peer_device_statistics_to_skb(skb, &peer_device_statistics, !capable(CAP_SYS_ADMIN));
		if (err)
			goto out;
		cb->args[1] = minor;
		cb->args[2] = (long)peer_device;
	}
	genlmsg_end(skb, dh);
	err = 0;

out:
	rcu_read_unlock();
	if (err)
		return err;
	return skb->len;
}

int drbd_adm_get_timeout_type(struct sk_buff *skb, struct genl_info *info)
{
	struct drbd_peer_device *peer_device;
	enum drbd_ret_code retcode;
	struct timeout_parms tp;
	int err;

	retcode = drbd_adm_prepare(skb, info, DRBD_ADM_NEED_PEER_DEVICE);
	if (!adm_ctx.reply_skb)
		return retcode;
	peer_device = adm_ctx.peer_device;

	tp.timeout_type =
		peer_device->disk_state[NOW] == D_OUTDATED ? UT_PEER_OUTDATED :
		test_bit(USE_DEGR_WFC_T, &peer_device->flags) ? UT_DEGRADED :
		UT_DEFAULT;

	err = timeout_parms_to_priv_skb(adm_ctx.reply_skb, &tp);
	if (err) {
		nlmsg_free(adm_ctx.reply_skb);
		return err;
	}

	drbd_adm_finish(info, retcode);
	return 0;
}

int drbd_adm_start_ov(struct sk_buff *skb, struct genl_info *info)
{
	struct drbd_device *device;
	struct drbd_peer_device *peer_device;
	enum drbd_ret_code retcode;

	retcode = drbd_adm_prepare(skb, info, DRBD_ADM_NEED_PEER_DEVICE);
	if (!adm_ctx.reply_skb)
		return retcode;

	peer_device = adm_ctx.peer_device;
	device = peer_device->device;
	if (info->attrs[DRBD_NLA_START_OV_PARMS]) {
		/* resume from last known position, if possible */
		struct start_ov_parms parms =
			{ .ov_start_sector = peer_device->ov_start_sector };
		int err = start_ov_parms_from_attrs(&parms, info);
		if (err) {
			retcode = ERR_MANDATORY_TAG;
			drbd_msg_put_info(from_attrs_err_to_txt(err));
			goto out;
		}
		/* w_make_ov_request expects position to be aligned */
		peer_device->ov_start_sector = parms.ov_start_sector & ~BM_SECT_PER_BIT;
	}
	/* If there is still bitmap IO pending, e.g. previous resync or verify
	 * just being finished, wait for it before requesting a new resync. */
	wait_event(device->misc_wait, list_empty(&device->pending_bitmap_work));
	retcode = stable_change_repl_state(peer_device,
		L_VERIFY_S, CS_VERBOSE | CS_WAIT_COMPLETE | CS_SERIALIZE);
out:
	drbd_adm_finish(info, retcode);
	return 0;
}

static bool should_skip_initial_sync(struct drbd_peer_device *peer_device)
{
	return peer_device->repl_state[NOW] == L_CONNECTED &&
	       peer_device->connection->agreed_pro_version >= 90 &&
	       drbd_current_uuid(peer_device->device) == UUID_JUST_CREATED;
}

int drbd_adm_new_c_uuid(struct sk_buff *skb, struct genl_info *info)
{
	struct drbd_device *device;
	struct drbd_peer_device *peer_device;
	enum drbd_ret_code retcode;
	int err;
	struct new_c_uuid_parms args;

	retcode = drbd_adm_prepare(skb, info, DRBD_ADM_NEED_MINOR);
	if (!adm_ctx.reply_skb)
		return retcode;

	device = adm_ctx.device;
	memset(&args, 0, sizeof(args));
	if (info->attrs[DRBD_NLA_NEW_C_UUID_PARMS]) {
		err = new_c_uuid_parms_from_attrs(&args, info);
		if (err) {
			retcode = ERR_MANDATORY_TAG;
			drbd_msg_put_info(from_attrs_err_to_txt(err));
			goto out_nolock;
		}
	}

	mutex_lock(&device->resource->state_mutex);

	if (!get_ldev(device)) {
		retcode = ERR_NO_DISK;
		goto out;
	}

	/* this is "skip initial sync", assume to be clean */
	for_each_peer_device(peer_device, device) {
		if (args.clear_bm && should_skip_initial_sync(peer_device))
			drbd_info(peer_device, "Preparing to skip initial sync\n");
		else if (peer_device->repl_state[NOW] != L_STANDALONE) {
			retcode = ERR_CONNECTED;
			goto out_dec;
		}
	}

	for_each_peer_device(peer_device, device)
		drbd_uuid_set(peer_device, UI_BITMAP, 0); /* Rotate UI_BITMAP to History 1, etc... */
	drbd_uuid_new_current(device); /* New current, previous to UI_BITMAP */

	if (args.clear_bm) {
		unsigned long irq_flags;

		err = drbd_bitmap_io(device, &drbd_bmio_clear_n_write,
			"clear_n_write from new_c_uuid", BM_LOCK_ALL, NULL);
		if (err) {
			drbd_err(device, "Writing bitmap failed with %d\n",err);
			retcode = ERR_IO_MD_DISK;
		}
		for_each_peer_device(peer_device, device) {
			if (should_skip_initial_sync(peer_device)) {
				drbd_send_uuids_skip_initial_sync(peer_device);
				_drbd_uuid_set(peer_device, UI_BITMAP, 0);
				drbd_print_uuids(peer_device, "cleared bitmap UUID");
			}
		}
		begin_state_change(device->resource, &irq_flags, CS_VERBOSE);
		__change_disk_state(device, D_UP_TO_DATE);
		for_each_peer_device(peer_device, device) {
			if (should_skip_initial_sync(peer_device))
				__change_peer_disk_state(peer_device, D_UP_TO_DATE);
		}
		end_state_change(device->resource, &irq_flags);
	}

	drbd_md_sync(device);
out_dec:
	put_ldev(device);
out:
	mutex_unlock(&device->resource->state_mutex);
out_nolock:
	drbd_adm_finish(info, retcode);
	return 0;
}

static enum drbd_ret_code
drbd_check_resource_name(const char *name)
{
	if (!name || !name[0]) {
		drbd_msg_put_info("resource name missing");
		return ERR_MANDATORY_TAG;
	}
	/* if we want to use these in sysfs/configfs/debugfs some day,
	 * we must not allow slashes */
	if (strchr(name, '/')) {
		drbd_msg_put_info("invalid resource name");
		return ERR_INVALID_REQUEST;
	}
	return NO_ERROR;
}

static void resource_to_info(struct resource_info *info,
			     struct drbd_resource *resource,
			     enum which_state which)
{
	info->res_role = resource->role[which];
	info->res_susp = resource->susp[which];
	info->res_susp_nod = resource->susp_nod[which];
	info->res_susp_fen = resource->susp_fen[which];
}

int drbd_adm_new_resource(struct sk_buff *skb, struct genl_info *info)
{
	struct drbd_resource *resource;
	enum drbd_ret_code retcode;
	struct res_opts res_opts;
	int err;

	retcode = drbd_adm_prepare(skb, info, 0);
	if (!adm_ctx.reply_skb)
		return retcode;

	set_res_opts_defaults(&res_opts);
	err = res_opts_from_attrs(&res_opts, info);
	if (err && err != -ENOMSG) {
		retcode = ERR_MANDATORY_TAG;
		drbd_msg_put_info(from_attrs_err_to_txt(err));
		goto out;
	}

	retcode = drbd_check_resource_name(adm_ctx.resource_name);
	if (retcode != NO_ERROR)
		goto out;

	if (adm_ctx.resource)
		goto out;

	mutex_lock(&global_state_mutex);
	resource = drbd_create_resource(adm_ctx.resource_name, &res_opts);
	if (!resource)
		retcode = ERR_NOMEM;
	mutex_unlock(&global_state_mutex);

	if (resource) {
		struct resource_info resource_info;
		unsigned int id = atomic_inc_return(&drbd_notify_id);

		resource_to_info(&resource_info, resource, NOW);
		notify_resource_state(NULL, 0, resource, &resource_info, NOTIFY_CREATE, id);
	}

out:
	drbd_adm_finish(info, retcode);
	return 0;
}

static void device_to_info(struct device_info *info,
			   struct drbd_device *device,
			   enum which_state which)
{
	info->dev_disk_state = device->disk_state[which];
}

int drbd_adm_new_minor(struct sk_buff *skb, struct genl_info *info)
{
	struct drbd_genlmsghdr *dh = info->userhdr;
	struct device_conf device_conf;
	struct drbd_resource *resource;
	struct drbd_device *device;
	enum drbd_ret_code retcode;
	int err;

	retcode = drbd_adm_prepare(skb, info, DRBD_ADM_NEED_RESOURCE);
	if (!adm_ctx.reply_skb)
		return retcode;

	set_device_conf_defaults(&device_conf);
	err = device_conf_from_attrs(&device_conf, info);
	if (err && err != -ENOMSG) {
		retcode = ERR_MANDATORY_TAG;
		drbd_msg_put_info(from_attrs_err_to_txt(err));
		goto out;
	}

	if (dh->minor > MINORMASK) {
		drbd_msg_put_info("requested minor out of range");
		retcode = ERR_INVALID_REQUEST;
		goto out;
	}
	if (adm_ctx.volume > DRBD_VOLUME_MAX) {
		drbd_msg_put_info("requested volume id out of range");
		retcode = ERR_INVALID_REQUEST;
		goto out;
	}

	if (adm_ctx.device)
		goto out;

	resource = adm_ctx.resource;
	mutex_lock(&resource->conf_update);
	retcode = drbd_create_device(resource, dh->minor, adm_ctx.volume, &device_conf, &device);
	if (retcode == NO_ERROR) {
		struct drbd_peer_device *peer_device;
		struct device_info info;
		unsigned int id = atomic_inc_return(&drbd_notify_id);
		unsigned int peer_devices = 0;
		enum drbd_notification_type flags;

		for_each_peer_device(peer_device, device)
			peer_devices++;

		device_to_info(&info, device, NOW);
		flags = (peer_devices--) ? NOTIFY_CONTINUED : 0;
		notify_device_state(NULL, 0, device, &info, NOTIFY_CREATE | flags, id);
		for_each_peer_device(peer_device, device) {
			struct peer_device_info peer_device_info;

			peer_device_to_info(&peer_device_info, peer_device, NOW);
			flags = (peer_devices--) ? NOTIFY_CONTINUED : 0;
			notify_peer_device_state(NULL, 0, peer_device, &peer_device_info,
						 NOTIFY_CREATE | flags, id);
		}
	}
	mutex_unlock(&resource->conf_update);
out:
	drbd_adm_finish(info, retcode);
	return 0;
}

static enum drbd_ret_code adm_del_minor(struct drbd_device *device)
{
	if (device->disk_state[NOW] == D_DISKLESS &&
	    /* no need to be repl_state[NOW] == L_STANDALONE &&
	     * we may want to delete a minor from a live replication group.
	     */
	    device->resource->role[NOW] == R_SECONDARY) {
		struct drbd_peer_device *peer_device;
		unsigned int id = atomic_inc_return(&drbd_notify_id);
		long irq_flags;

		for_each_peer_device(peer_device, device)
			stable_change_repl_state(peer_device, L_STANDALONE,
						 CS_VERBOSE | CS_WAIT_COMPLETE);
		state_change_lock(device->resource, &irq_flags, 0);
		drbd_unregister_device(device);
		state_change_unlock(device->resource, &irq_flags);
		for_each_peer_device(peer_device, device)
			notify_peer_device_state(NULL, 0, peer_device, NULL,
						 NOTIFY_DESTROY | NOTIFY_CONTINUED, id);
		notify_device_state(NULL, 0, device, NULL, NOTIFY_DESTROY, id);
		synchronize_rcu();
		drbd_put_device(device);
		return NO_ERROR;
	} else
		return ERR_MINOR_CONFIGURED;
}

int drbd_adm_del_minor(struct sk_buff *skb, struct genl_info *info)
{
	struct drbd_resource *resource;
	enum drbd_ret_code retcode;

	retcode = drbd_adm_prepare(skb, info, DRBD_ADM_NEED_MINOR);
	if (!adm_ctx.reply_skb)
		return retcode;

	resource = adm_ctx.device->resource;
	mutex_lock(&resource->conf_update);
	retcode = adm_del_minor(adm_ctx.device);
	mutex_unlock(&resource->conf_update);

	drbd_adm_finish(info, retcode);
	return 0;
}

static int adm_del_resource(struct drbd_resource *resource)
{
	struct drbd_connection *connection;
	unsigned int id = atomic_inc_return(&drbd_notify_id);
	int err;

	mutex_lock(&global_state_mutex);
	err = ERR_NET_CONFIGURED;
	for_each_connection(connection, resource)
		goto out;
	err = ERR_RES_IN_USE;
	if (!idr_is_empty(&resource->devices))
		goto out;
	err = NO_ERROR;

	for_each_connection(connection, resource)
		notify_connection_state(NULL, 0, connection, NULL,
					NOTIFY_DESTROY | NOTIFY_CONTINUED, id);
	notify_resource_state(NULL, 0, resource, NULL, NOTIFY_DESTROY, id);

	list_del_rcu(&resource->resources);
	synchronize_rcu();
	drbd_free_resource(resource);
out:
	mutex_unlock(&global_state_mutex);
	return err;
}

int drbd_adm_down(struct sk_buff *skb, struct genl_info *info)
{
	struct drbd_resource *resource;
	struct drbd_connection *connection, *tmp;
	struct drbd_device *device;
	int retcode; /* enum drbd_ret_code rsp. enum drbd_state_rv */
	unsigned i;

	retcode = drbd_adm_prepare(skb, info, DRBD_ADM_NEED_RESOURCE);
	if (!adm_ctx.reply_skb)
		return retcode;

	resource = adm_ctx.resource;
	/* demote */
	retcode = drbd_set_role(resource, R_SECONDARY, false);
	if (retcode < SS_SUCCESS) {
		drbd_msg_put_info("failed to demote");
		goto out;
	}

	mutex_lock(&resource->conf_update);
	for_each_connection_safe(connection, tmp, resource) {
		retcode = conn_try_disconnect(connection, 0);
		if (retcode < SS_SUCCESS) {
			drbd_msg_put_info("failed to disconnect");
			goto unlock_out;
		}
	}

	/* detach */
	idr_for_each_entry(&resource->devices, device, i) {
		retcode = adm_detach(device, 0);
		if (retcode < SS_SUCCESS) {
			drbd_msg_put_info("failed to detach");
			goto unlock_out;
		}
	}

	/* delete volumes */
	idr_for_each_entry(&resource->devices, device, i) {
		retcode = adm_del_minor(device);
		if (retcode != NO_ERROR) {
			/* "can not happen" */
			drbd_msg_put_info("failed to delete volume");
			goto unlock_out;
		}
	}

	retcode = adm_del_resource(resource);

unlock_out:
	mutex_unlock(&resource->conf_update);
out:
	drbd_adm_finish(info, retcode);
	return 0;
}

int drbd_adm_del_resource(struct sk_buff *skb, struct genl_info *info)
{
	enum drbd_ret_code retcode;

	retcode = drbd_adm_prepare(skb, info, DRBD_ADM_NEED_RESOURCE);
	if (!adm_ctx.reply_skb)
		return retcode;

	retcode = adm_del_resource(adm_ctx.resource);

	drbd_adm_finish(info, retcode);
	return 0;
}

static int nla_put_notification_header(struct sk_buff *msg,
				       enum drbd_notification_type type,
				       unsigned int id)
{
	struct drbd_notification_header nh = {
		.nh_type = type,
		.nh_id = id,
	};

	return drbd_notification_header_to_skb(msg, &nh, true);
}

void notify_resource_state(struct sk_buff *skb,
			   unsigned int seq,
			   struct drbd_resource *resource,
			   struct resource_info *resource_info,
			   enum drbd_notification_type type,
			   unsigned int id)
{
	struct drbd_genlmsghdr *dh;
	bool multicast = false;
	int err;

	if (!skb) {
		seq = atomic_inc_return(&drbd_genl_seq);
		skb = genlmsg_new(NLMSG_GOODSIZE, GFP_NOIO);
		err = -ENOMEM;
		if (!skb)
			goto failed;
		multicast = true;
	}

	err = -EMSGSIZE;
	dh = genlmsg_put(skb, 0, seq, &drbd_genl_family, 0, DRBD_RESOURCE_STATE);
	if (!dh)
		goto nla_put_failure;
	dh->minor = -1U;
	dh->ret_code = NO_ERROR;
	if (nla_put_drbd_cfg_context(skb, resource, NULL, NULL) ||
	    nla_put_notification_header(skb, type, id) ||
	    ((type & ~NOTIFY_FLAGS) != NOTIFY_DESTROY &&
	     resource_info_to_skb(skb, resource_info, true)))
		goto nla_put_failure;
	genlmsg_end(skb, dh);
	if (multicast) {
		err = drbd_genl_multicast_events(skb, 0);
		/* skb has been consumed or freed in netlink_broadcast() */
		if (err && err != -ESRCH)
			goto failed;
	}
	return;

nla_put_failure:
	nlmsg_free(skb);
failed:
	drbd_err(resource, "Error %d while broadcasting event. Event seq:%u\n",
			err, seq);
}

void notify_device_state(struct sk_buff *skb,
			 unsigned int seq,
			 struct drbd_device *device,
			 struct device_info *device_info,
			 enum drbd_notification_type type,
			 unsigned int id)
{
	struct drbd_genlmsghdr *dh;
	bool multicast = false;
	int err;

	if (!skb) {
		seq = atomic_inc_return(&drbd_genl_seq);
		skb = genlmsg_new(NLMSG_GOODSIZE, GFP_NOIO);
		err = -ENOMEM;
		if (!skb)
			goto failed;
		multicast = true;
	}

	err = -EMSGSIZE;
	dh = genlmsg_put(skb, 0, seq, &drbd_genl_family, 0, DRBD_DEVICE_STATE);
	if (!dh)
		goto nla_put_failure;
	dh->minor = device->minor;
	dh->ret_code = NO_ERROR;
	if (nla_put_drbd_cfg_context(skb, device->resource, NULL, device) ||
	    nla_put_notification_header(skb, type, id) ||
	    ((type & ~NOTIFY_FLAGS) != NOTIFY_DESTROY &&
	     device_info_to_skb(skb, device_info, true)))
		goto nla_put_failure;
	genlmsg_end(skb, dh);
	if (multicast) {
		err = drbd_genl_multicast_events(skb, 0);
		/* skb has been consumed or freed in netlink_broadcast() */
		if (err && err != -ESRCH)
			goto failed;
	}
	return;

nla_put_failure:
	nlmsg_free(skb);
failed:
	drbd_err(device, "Error %d while broadcasting event. Event seq:%u\n",
		 err, seq);
}

void notify_connection_state(struct sk_buff *skb,
			     unsigned int seq,
			     struct drbd_connection *connection,
			     struct connection_info *connection_info,
			     enum drbd_notification_type type,
			     unsigned int id)
{
	struct drbd_genlmsghdr *dh;
	bool multicast = false;
	int err;

	if (!skb) {
		seq = atomic_inc_return(&drbd_genl_seq);
		skb = genlmsg_new(NLMSG_GOODSIZE, GFP_NOIO);
		err = -ENOMEM;
		if (!skb)
			goto failed;
		multicast = true;
	}

	err = -EMSGSIZE;
	dh = genlmsg_put(skb, 0, seq, &drbd_genl_family, 0, DRBD_CONNECTION_STATE);
	if (!dh)
		goto nla_put_failure;
	dh->minor = -1U;
	dh->ret_code = NO_ERROR;
	if (nla_put_drbd_cfg_context(skb, connection->resource, connection, NULL) ||
	    nla_put_notification_header(skb, type, id) ||
	    ((type & ~NOTIFY_FLAGS) != NOTIFY_DESTROY &&
	     connection_info_to_skb(skb, connection_info, true)))
		goto nla_put_failure;
	genlmsg_end(skb, dh);
	if (multicast) {
		err = drbd_genl_multicast_events(skb, 0);
		/* skb has been consumed or freed in netlink_broadcast() */
		if (err && err != -ESRCH)
			goto failed;
	}
	return;

nla_put_failure:
	nlmsg_free(skb);
failed:
	drbd_err(connection, "Error %d while broadcasting event. Event seq:%u\n",
		 err, seq);
}

void notify_peer_device_state(struct sk_buff *skb,
			      unsigned int seq,
			      struct drbd_peer_device *peer_device,
			      struct peer_device_info *peer_device_info,
			      enum drbd_notification_type type,
			      unsigned int id)
{
	struct drbd_resource *resource = peer_device->device->resource;
	struct drbd_genlmsghdr *dh;
	bool multicast = false;
	int err;

	if (!skb) {
		seq = atomic_inc_return(&drbd_genl_seq);
		skb = genlmsg_new(NLMSG_GOODSIZE, GFP_NOIO);
		err = -ENOMEM;
		if (!skb)
			goto failed;
		multicast = true;
	}

	err = -EMSGSIZE;
	dh = genlmsg_put(skb, 0, seq, &drbd_genl_family, 0, DRBD_PEER_DEVICE_STATE);
	if (!dh)
		goto nla_put_failure;
	dh->minor = -1U;
	dh->ret_code = NO_ERROR;
	if (nla_put_drbd_cfg_context(skb, resource, peer_device->connection, peer_device->device) ||
	    nla_put_notification_header(skb, type, id) ||
	    ((type & ~NOTIFY_FLAGS) != NOTIFY_DESTROY &&
	     peer_device_info_to_skb(skb, peer_device_info, true)))
		goto nla_put_failure;
	genlmsg_end(skb, dh);
	if (multicast) {
		err = drbd_genl_multicast_events(skb, 0);
		/* skb has been consumed or freed in netlink_broadcast() */
		if (err && err != -ESRCH)
			goto failed;
	}
	return;

nla_put_failure:
	nlmsg_free(skb);
failed:
	drbd_err(peer_device, "Error %d while broadcasting event. Event seq:%u\n",
		 err, seq);
}

void notify_helper(enum drbd_notification_type type,
		   struct drbd_device *device, struct drbd_connection *connection,
		   const char *name, int status)
{
	struct drbd_resource *resource = device ? device->resource : connection->resource;
	struct drbd_helper_info helper_info;
	unsigned int seq = atomic_inc_return(&drbd_genl_seq);
	unsigned int id = atomic_inc_return(&drbd_notify_id);
	struct sk_buff *skb;
	struct drbd_genlmsghdr *dh;
	int err;

	strlcpy(helper_info.helper_name, name, sizeof(helper_info.helper_name));
	helper_info.helper_status = status;

	skb = genlmsg_new(NLMSG_GOODSIZE, GFP_NOIO);
	err = -ENOMEM;
	if (!skb)
		goto failed;

	err = -EMSGSIZE;
	dh = genlmsg_put(skb, 0, seq, &drbd_genl_family, 0, DRBD_HELPER);
	if (!dh)
		goto nla_put_failure;
	dh->minor = device ? device->minor : -1;
	dh->ret_code = NO_ERROR;
	if (nla_put_drbd_cfg_context(skb, resource, connection, device) ||
	    nla_put_notification_header(skb, type, id) ||
	    drbd_helper_info_to_skb(skb, &helper_info, true))
		goto nla_put_failure;
	genlmsg_end(skb, dh);
	err = drbd_genl_multicast_events(skb, 0);
	/* skb has been consumed or freed in netlink_broadcast() */
	if (err && err != -ESRCH)
		goto failed;
	return;

nla_put_failure:
	nlmsg_free(skb);
failed:
	drbd_err(resource, "Error %d while broadcasting event. Event seq:%u\n",
		 err, seq);
}

static void free_state_changes(struct list_head *list)
{
	while (!list_empty(list)) {
		struct drbd_state_change *state_change =
			list_first_entry(list, struct drbd_state_change, list);
		list_del(&state_change->list);
		forget_state_change(state_change);
	}
}

static int get_initial_state(struct sk_buff *skb, struct netlink_callback *cb)
{
	struct drbd_state_change *state_change;
	unsigned int id = cb->args[3];
	unsigned int seq = cb->args[4];
	struct list_head head;
	unsigned int n;
	enum drbd_notification_type flags = 0;

    next_resource:
	state_change = list_entry((struct list_head *)cb->args[0],
				  struct drbd_state_change, list);
	n = cb->args[2];
	if (n < state_change->n_connections + state_change->n_devices +
	    state_change->n_devices * state_change->n_connections)
		flags |= NOTIFY_CONTINUED;

	if (n < 1) {
		notify_resource_state_change(skb, seq, state_change->resource,
					     OLD, NOTIFY_EXISTS | flags, id);
		goto next;
	}
	n--;
	if (n < state_change->n_connections) {
		notify_connection_state_change(skb, seq, &state_change->connections[n],
					       OLD, NOTIFY_EXISTS | flags, id);
		goto next;
	}
	n -= state_change->n_connections;
	if (n < state_change->n_devices) {
		notify_device_state_change(skb, seq, &state_change->devices[n],
					   OLD, NOTIFY_EXISTS | flags, id);
		goto next;
	}
	n -= state_change->n_devices;
	if (n < state_change->n_devices * state_change->n_connections) {
		notify_peer_device_state_change(skb, seq, &state_change->peer_devices[n],
						OLD, NOTIFY_EXISTS | flags, id);
		goto next;
	}

	cb->args[1]--;
	if (cb->args[1] > 0) {
		cb->args[0] = (long)state_change->list.next;
		cb->args[2] = 0;
		goto next_resource;
	}

	/* connect list to head */
	list_add(&head, (struct list_head *)cb->args[0]);
	free_state_changes(&head);
	return 0;

next:
	cb->args[2]++;
	return skb->len;
}

int drbd_adm_get_initial_state(struct sk_buff *skb, struct netlink_callback *cb)
{
	struct drbd_resource *resource;
	LIST_HEAD(head);
	unsigned int number_of_resources = 0;

	if (cb->args[0])
		return get_initial_state(skb, cb);

	mutex_lock(&global_state_mutex);
	for_each_resource(resource, &drbd_resources) {
		struct drbd_state_change *state_change;

		state_change = remember_state_change(resource, GFP_KERNEL);
		if (!state_change) {
			if (!list_empty(&head))
				free_state_changes(&head);
			return -ENOMEM;
		}
		list_add_tail(&state_change->list, &head);
		number_of_resources++;
	}
	mutex_unlock(&global_state_mutex);

	if (list_empty(&head))
		return 0;
	cb->args[0] = (long)head.next;
	list_del(&head);  /* disconnect list from head */
	cb->args[1] = number_of_resources;
	cb->args[3] = atomic_inc_return(&drbd_notify_id);
	cb->args[4] = cb->nlh->nlmsg_seq;
	return get_initial_state(skb, cb);
}<|MERGE_RESOLUTION|>--- conflicted
+++ resolved
@@ -1417,21 +1417,11 @@
 	if (retcode != NO_ERROR)
 		goto fail_unlock;
 
-<<<<<<< HEAD
 	mutex_unlock(&device->resource->conf_update);
+
+	drbd_bump_write_ordering(device->resource, WO_BIO_BARRIER);
+
 	drbd_md_sync(device);
-=======
-	if (new_plan) {
-		old_plan = mdev->rs_plan_s;
-		rcu_assign_pointer(mdev->rs_plan_s, new_plan);
-	}
-
-	mutex_unlock(&mdev->tconn->conf_update);
-
-	drbd_bump_write_ordering(mdev->tconn, WO_bio_barrier);
-
-	drbd_md_sync(mdev);
->>>>>>> d91afe74
 
 	for_each_peer_device(peer_device, device) {
 		if (peer_device->repl_state[NOW] >= L_CONNECTED)
