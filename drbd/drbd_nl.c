/*
   drbd_nl.c

   This file is part of DRBD by Philipp Reisner and Lars Ellenberg.

   Copyright (C) 2001-2008, LINBIT Information Technologies GmbH.
   Copyright (C) 1999-2008, Philipp Reisner <philipp.reisner@linbit.com>.
   Copyright (C) 2002-2008, Lars Ellenberg <lars.ellenberg@linbit.com>.

   drbd is free software; you can redistribute it and/or modify
   it under the terms of the GNU General Public License as published by
   the Free Software Foundation; either version 2, or (at your option)
   any later version.

   drbd is distributed in the hope that it will be useful,
   but WITHOUT ANY WARRANTY; without even the implied warranty of
   MERCHANTABILITY or FITNESS FOR A PARTICULAR PURPOSE.  See the
   GNU General Public License for more details.

   You should have received a copy of the GNU General Public License
   along with drbd; see the file COPYING.  If not, write to
   the Free Software Foundation, 675 Mass Ave, Cambridge, MA 02139, USA.

 */

#include <linux/autoconf.h>
#include <linux/module.h>
#include <linux/drbd.h>
#include <linux/in.h>
#include <linux/fs.h>
#include <linux/file.h>
#include <linux/slab.h>
#include <linux/blkpg.h>
#include <linux/cpumask.h>
#include "drbd_int.h"
#include "drbd_req.h"
#include <asm/unaligned.h>
#include <linux/drbd_limits.h>
#include <linux/kthread.h>

#include <net/genetlink.h>
#if LINUX_VERSION_CODE < KERNEL_VERSION(2,6,31)
/*
 * copied from more recent kernel source
 */
int genl_register_family_with_ops(struct genl_family *family,
	struct genl_ops *ops, size_t n_ops)
{
	int err, i;

	err = genl_register_family(family);
	if (err)
		return err;

	for (i = 0; i < n_ops; ++i, ++ops) {
		err = genl_register_ops(family, ops);
		if (err)
			goto err_out;
	}
	return 0;
err_out:
	genl_unregister_family(family);
	return err;
}
#endif

/* .doit */
// int drbd_adm_create_resource(struct sk_buff *skb, struct genl_info *info);
// int drbd_adm_delete_resource(struct sk_buff *skb, struct genl_info *info);

int drbd_adm_add_minor(struct sk_buff *skb, struct genl_info *info);
int drbd_adm_delete_minor(struct sk_buff *skb, struct genl_info *info);

int drbd_adm_new_resource(struct sk_buff *skb, struct genl_info *info);
int drbd_adm_del_resource(struct sk_buff *skb, struct genl_info *info);
int drbd_adm_down(struct sk_buff *skb, struct genl_info *info);

int drbd_adm_set_role(struct sk_buff *skb, struct genl_info *info);
int drbd_adm_attach(struct sk_buff *skb, struct genl_info *info);
int drbd_adm_disk_opts(struct sk_buff *skb, struct genl_info *info);
int drbd_adm_detach(struct sk_buff *skb, struct genl_info *info);
int drbd_adm_connect(struct sk_buff *skb, struct genl_info *info);
int drbd_adm_net_opts(struct sk_buff *skb, struct genl_info *info);
int drbd_adm_resize(struct sk_buff *skb, struct genl_info *info);
int drbd_adm_start_ov(struct sk_buff *skb, struct genl_info *info);
int drbd_adm_new_c_uuid(struct sk_buff *skb, struct genl_info *info);
int drbd_adm_disconnect(struct sk_buff *skb, struct genl_info *info);
int drbd_adm_invalidate(struct sk_buff *skb, struct genl_info *info);
int drbd_adm_invalidate_peer(struct sk_buff *skb, struct genl_info *info);
int drbd_adm_pause_sync(struct sk_buff *skb, struct genl_info *info);
int drbd_adm_resume_sync(struct sk_buff *skb, struct genl_info *info);
int drbd_adm_suspend_io(struct sk_buff *skb, struct genl_info *info);
int drbd_adm_resume_io(struct sk_buff *skb, struct genl_info *info);
int drbd_adm_outdate(struct sk_buff *skb, struct genl_info *info);
int drbd_adm_resource_opts(struct sk_buff *skb, struct genl_info *info);
int drbd_adm_get_status(struct sk_buff *skb, struct genl_info *info);
int drbd_adm_get_timeout_type(struct sk_buff *skb, struct genl_info *info);
/* .dumpit */
int drbd_adm_get_status_all(struct sk_buff *skb, struct netlink_callback *cb);

#include <linux/drbd_genl_api.h>
#include "drbd_nla.h"
#include <linux/genl_magic_func.h>

/* used blkdev_get_by_path, to claim our meta data device(s) */
static char *drbd_m_holder = "Hands off! this is DRBD's meta data device.";

/* Configuration is strictly serialized, because generic netlink message
 * processing is strictly serialized by the genl_lock().
 * Which means we can use one static global drbd_config_context struct.
 */
static struct drbd_config_context {
	/* assigned from drbd_genlmsghdr */
	unsigned int minor;
	/* assigned from request attributes, if present */
	unsigned int volume;
#define VOLUME_UNSPECIFIED		(-1U)
	/* pointer into the request skb,
	 * limited lifetime! */
	char *resource_name;
	struct nlattr *my_addr;
	struct nlattr *peer_addr;

	/* reply buffer */
	struct sk_buff *reply_skb;
	/* pointer into reply buffer */
	struct drbd_genlmsghdr *reply_dh;
	/* resolved from attributes, if possible */
	struct drbd_conf *mdev;
	struct drbd_tconn *tconn;
} adm_ctx;

#ifndef HAVE_KOBJECT_CREATE_AND_ADD
#include "compat/kobject.c"
#endif

struct drbd_md_attribute {
	struct attribute attr;
	ssize_t (*show)(struct drbd_backing_dev *bdev, char *buf);
	/* ssize_t (*store)(struct drbd_backing_dev *bdev, const char *buf, size_t count); */
};

static ssize_t drbd_md_attr_show(struct kobject *, struct attribute *, char *);
static ssize_t current_show(struct drbd_backing_dev *, char *);
static ssize_t bitmap_show(struct drbd_backing_dev *, char *);
static ssize_t history1_show(struct drbd_backing_dev *, char *);
static ssize_t history2_show(struct drbd_backing_dev *, char *);
static void backing_dev_release(struct kobject *kobj);

static struct kobj_type drbd_bdev_kobj_type = {
	.release = backing_dev_release,
	.sysfs_ops = &(struct sysfs_ops) {
		.show = drbd_md_attr_show,
		.store = NULL,
	},
};

#define DRBD_MD_ATTR(_name) struct drbd_md_attribute drbd_md_attr_##_name = __ATTR_RO(_name)

/* since "current" is a macro, the expansion of DRBD_MD_ATTR(current) does not work: */
static struct drbd_md_attribute drbd_md_attr_current = {
	.attr = { .name = "current", .mode = 0444 },
	.show = current_show,
};
static DRBD_MD_ATTR(bitmap);
static DRBD_MD_ATTR(history1);
static DRBD_MD_ATTR(history2);

static struct attribute *drbd_md_attrs[] = {
	&drbd_md_attr_current.attr,
	&drbd_md_attr_bitmap.attr,
	&drbd_md_attr_history1.attr,
	&drbd_md_attr_history2.attr,
	NULL,
};

struct attribute_group drbd_md_attr_group = {
	.attrs = drbd_md_attrs,
	.name = "data_gen_id",
};

static ssize_t drbd_md_attr_show(struct kobject *kobj, struct attribute *attr, char *buffer)
{
	struct drbd_backing_dev *bdev = container_of(kobj, struct drbd_backing_dev, kobject);
	struct drbd_md_attribute *drbd_md_attr = container_of(attr, struct drbd_md_attribute, attr);

	return drbd_md_attr->show(bdev, buffer);
}

static ssize_t show_uuid_value(struct drbd_backing_dev *bdev, enum drbd_uuid_index idx, char *buf)
{
	ssize_t size = 0;

	size = sprintf(buf, "0x%016llX\n", bdev->md.uuid[idx]);

	return size;
}

static ssize_t current_show(struct drbd_backing_dev *bdev, char *buf)
{
	return show_uuid_value(bdev, UI_CURRENT, buf);
}

static ssize_t bitmap_show(struct drbd_backing_dev *bdev, char *buf)
{
	return show_uuid_value(bdev, UI_BITMAP, buf);
}

static ssize_t history1_show(struct drbd_backing_dev *bdev, char *buf)
{
	return show_uuid_value(bdev, UI_HISTORY_START, buf);
}

static ssize_t history2_show(struct drbd_backing_dev *bdev, char *buf)
{
	return show_uuid_value(bdev, UI_HISTORY_END, buf);
}

static void backing_dev_release(struct kobject *kobj)
{
	struct drbd_backing_dev *bdev = container_of(kobj, struct drbd_backing_dev, kobject);
	kfree(bdev);
}

static void drbd_adm_send_reply(struct sk_buff *skb, struct genl_info *info)
{
	genlmsg_end(skb, genlmsg_data(nlmsg_data(nlmsg_hdr(skb))));
	if (genlmsg_reply(skb, info))
		printk(KERN_ERR "drbd: error sending genl reply\n");
}

/* Used on a fresh "drbd_adm_prepare"d reply_skb, this cannot fail: The only
 * reason it could fail was no space in skb, and there are 4k available. */
int drbd_msg_put_info(const char *info)
{
	struct sk_buff *skb = adm_ctx.reply_skb;
	struct nlattr *nla;
	int err = -EMSGSIZE;

	if (!info || !info[0])
		return 0;

	nla = nla_nest_start(skb, DRBD_NLA_CFG_REPLY);
	if (!nla)
		return err;

	err = nla_put_string(skb, T_info_text, info);
	if (err) {
		nla_nest_cancel(skb, nla);
		return err;
	} else
		nla_nest_end(skb, nla);
	return 0;
}

#ifdef COMPAT_HAVE_SECURITY_NETLINK_RECV
#define drbd_security_netlink_recv(skb, cap) \
	security_netlink_recv(skb, cap)
#else
/* see
 * fd77846 security: remove the security_netlink_recv hook as it is equivalent to capable()
 */
static inline bool drbd_security_netlink_recv(struct sk_buff *skb, int cap)
{
	return !capable(cap);
}
#endif

/* This would be a good candidate for a "pre_doit" hook,
 * and per-family private info->pointers.
 * But we need to stay compatible with older kernels.
 * If it returns successfully, adm_ctx members are valid.
 */
#define DRBD_ADM_NEED_MINOR	1
#define DRBD_ADM_NEED_RESOURCE	2
#define DRBD_ADM_NEED_CONNECTION 4
static int drbd_adm_prepare(struct sk_buff *skb, struct genl_info *info,
		unsigned flags)
{
	struct drbd_genlmsghdr *d_in = info->userhdr;
	const u8 cmd = info->genlhdr->cmd;
	int err;

	memset(&adm_ctx, 0, sizeof(adm_ctx));

	/* genl_rcv_msg only checks for CAP_NET_ADMIN on "GENL_ADMIN_PERM" :( */
	if (cmd != DRBD_ADM_GET_STATUS
	&& drbd_security_netlink_recv(skb, CAP_SYS_ADMIN))
	       return -EPERM;

	adm_ctx.reply_skb = genlmsg_new(NLMSG_GOODSIZE, GFP_KERNEL);
	if (!adm_ctx.reply_skb) {
		err = -ENOMEM;
		goto fail;
	}

	adm_ctx.reply_dh = genlmsg_put_reply(adm_ctx.reply_skb,
					info, &drbd_genl_family, 0, cmd);
	/* put of a few bytes into a fresh skb of >= 4k will always succeed.
	 * but anyways */
	if (!adm_ctx.reply_dh) {
		err = -ENOMEM;
		goto fail;
	}

	adm_ctx.reply_dh->minor = d_in->minor;
	adm_ctx.reply_dh->ret_code = NO_ERROR;

	adm_ctx.volume = VOLUME_UNSPECIFIED;
	if (info->attrs[DRBD_NLA_CFG_CONTEXT]) {
		struct nlattr *nla;
		/* parse and validate only */
		err = drbd_cfg_context_from_attrs(NULL, info);
		if (err)
			goto fail;

		/* It was present, and valid,
		 * copy it over to the reply skb. */
		err = nla_put_nohdr(adm_ctx.reply_skb,
				info->attrs[DRBD_NLA_CFG_CONTEXT]->nla_len,
				info->attrs[DRBD_NLA_CFG_CONTEXT]);
		if (err)
			goto fail;

		/* and assign stuff to the global adm_ctx */
		nla = nested_attr_tb[__nla_type(T_ctx_volume)];
		if (nla)
			adm_ctx.volume = nla_get_u32(nla);
		nla = nested_attr_tb[__nla_type(T_ctx_resource_name)];
		if (nla)
			adm_ctx.resource_name = nla_data(nla);
		adm_ctx.my_addr = nested_attr_tb[__nla_type(T_ctx_my_addr)];
		adm_ctx.peer_addr = nested_attr_tb[__nla_type(T_ctx_peer_addr)];
		if ((adm_ctx.my_addr &&
		     nla_len(adm_ctx.my_addr) > sizeof(adm_ctx.tconn->my_addr)) ||
		    (adm_ctx.peer_addr &&
		     nla_len(adm_ctx.peer_addr) > sizeof(adm_ctx.tconn->peer_addr))) {
			err = -EINVAL;
			goto fail;
		}
	}

	adm_ctx.minor = d_in->minor;
	adm_ctx.mdev = minor_to_mdev(d_in->minor);
	adm_ctx.tconn = conn_get_by_name(adm_ctx.resource_name);

	if (!adm_ctx.mdev && (flags & DRBD_ADM_NEED_MINOR)) {
		drbd_msg_put_info("unknown minor");
		return ERR_MINOR_INVALID;
	}
	if (!adm_ctx.tconn && (flags & DRBD_ADM_NEED_RESOURCE)) {
		drbd_msg_put_info("unknown resource");
		return ERR_INVALID_REQUEST;
	}

	if (flags & DRBD_ADM_NEED_CONNECTION) {
		if (adm_ctx.tconn && !(flags & DRBD_ADM_NEED_RESOURCE)) {
			drbd_msg_put_info("no resource name expected");
			return ERR_INVALID_REQUEST;
		}
		if (adm_ctx.mdev) {
			drbd_msg_put_info("no minor number expected");
			return ERR_INVALID_REQUEST;
		}
		if (adm_ctx.my_addr && adm_ctx.peer_addr)
			adm_ctx.tconn = conn_get_by_addrs(nla_data(adm_ctx.my_addr),
							  nla_len(adm_ctx.my_addr),
							  nla_data(adm_ctx.peer_addr),
							  nla_len(adm_ctx.peer_addr));
		if (!adm_ctx.tconn) {
			drbd_msg_put_info("unknown connection");
			return ERR_INVALID_REQUEST;
		}
	}

	/* some more paranoia, if the request was over-determined */
	if (adm_ctx.mdev && adm_ctx.tconn &&
	    adm_ctx.mdev->tconn != adm_ctx.tconn) {
		pr_warning("request: minor=%u, resource=%s; but that minor belongs to connection %s\n",
				adm_ctx.minor, adm_ctx.resource_name,
				adm_ctx.mdev->tconn->name);
		drbd_msg_put_info("minor exists in different resource");
		return ERR_INVALID_REQUEST;
	}
	if (adm_ctx.mdev &&
	    adm_ctx.volume != VOLUME_UNSPECIFIED &&
	    adm_ctx.volume != adm_ctx.mdev->vnr) {
		pr_warning("request: minor=%u, volume=%u; but that minor is volume %u in %s\n",
				adm_ctx.minor, adm_ctx.volume,
				adm_ctx.mdev->vnr, adm_ctx.mdev->tconn->name);
		drbd_msg_put_info("minor exists as different volume");
		return ERR_INVALID_REQUEST;
	}

	return NO_ERROR;

fail:
	nlmsg_free(adm_ctx.reply_skb);
	adm_ctx.reply_skb = NULL;
	return err;
}

static int drbd_adm_finish(struct genl_info *info, int retcode)
{
	if (adm_ctx.tconn) {
		kref_put(&adm_ctx.tconn->kref, &conn_destroy);
		adm_ctx.tconn = NULL;
	}

	if (!adm_ctx.reply_skb)
		return -ENOMEM;

	adm_ctx.reply_dh->ret_code = retcode;
	drbd_adm_send_reply(adm_ctx.reply_skb, info);
	return 0;
}

static void setup_khelper_env(struct drbd_tconn *tconn, char **envp)
{
	char *afs;

	/* FIXME: A future version will not allow this case. */
	if (tconn->my_addr_len == 0 || tconn->peer_addr_len == 0)
		return;

	switch (((struct sockaddr *)&tconn->peer_addr)->sa_family) {
	case AF_INET6:
		afs = "ipv6";
		snprintf(envp[4], 60, "DRBD_PEER_ADDRESS=%pI6",
			 &((struct sockaddr_in6 *)&tconn->peer_addr)->sin6_addr);
		break;
	case AF_INET:
		afs = "ipv4";
		snprintf(envp[4], 60, "DRBD_PEER_ADDRESS=%pI4",
			 &((struct sockaddr_in *)&tconn->peer_addr)->sin_addr);
		break;
	default:
		afs = "ssocks";
		snprintf(envp[4], 60, "DRBD_PEER_ADDRESS=%pI4",
			 &((struct sockaddr_in *)&tconn->peer_addr)->sin_addr);
	}
	snprintf(envp[3], 20, "DRBD_PEER_AF=%s", afs);
}

int drbd_khelper(struct drbd_conf *mdev, char *cmd)
{
	char *envp[] = { "HOME=/",
			"TERM=linux",
			"PATH=/sbin:/usr/sbin:/bin:/usr/bin",
			 (char[20]) { }, /* address family */
			 (char[60]) { }, /* address */
			NULL };
	char mb[12];
	char *argv[] = {usermode_helper, cmd, mb, NULL };
	struct drbd_tconn *tconn = mdev->tconn;
	struct sib_info sib;
	int ret;

	if (current == tconn->worker.task)
		set_bit(CALLBACK_PENDING, &tconn->flags);

	snprintf(mb, 12, "minor-%d", mdev_to_minor(mdev));
	setup_khelper_env(tconn, envp);

	/* The helper may take some time.
	 * write out any unsynced meta data changes now */
	drbd_md_sync(mdev);

	dev_info(DEV, "helper command: %s %s %s\n", usermode_helper, cmd, mb);
	sib.sib_reason = SIB_HELPER_PRE;
	sib.helper_name = cmd;
	drbd_bcast_event(mdev, &sib);
	ret = call_usermodehelper(usermode_helper, argv, envp, UMH_WAIT_PROC);
	if (ret)
		dev_warn(DEV, "helper command: %s %s %s exit code %u (0x%x)\n",
				usermode_helper, cmd, mb,
				(ret >> 8) & 0xff, ret);
	else
		dev_info(DEV, "helper command: %s %s %s exit code %u (0x%x)\n",
				usermode_helper, cmd, mb,
				(ret >> 8) & 0xff, ret);
	sib.sib_reason = SIB_HELPER_POST;
	sib.helper_exit_code = ret;
	drbd_bcast_event(mdev, &sib);

	if (current == tconn->worker.task)
		clear_bit(CALLBACK_PENDING, &tconn->flags);

	if (ret < 0) /* Ignore any ERRNOs we got. */
		ret = 0;

	return ret;
}

static void conn_md_sync(struct drbd_tconn *tconn)
{
	struct drbd_conf *mdev;
	int vnr;

	rcu_read_lock();
	idr_for_each_entry(&tconn->volumes, mdev, vnr) {
		kobject_get(&mdev->kobj);
		rcu_read_unlock();
		drbd_md_sync(mdev);
		kobject_put(&mdev->kobj);
		rcu_read_lock();
	}
	rcu_read_unlock();
}

int conn_khelper(struct drbd_tconn *tconn, char *cmd)
{
	char *envp[] = { "HOME=/",
			"TERM=linux",
			"PATH=/sbin:/usr/sbin:/bin:/usr/bin",
			 (char[20]) { }, /* address family */
			 (char[60]) { }, /* address */
			NULL };
	char *argv[] = {usermode_helper, cmd, tconn->name, NULL };
	int ret;

	setup_khelper_env(tconn, envp);
	conn_md_sync(tconn);

	conn_info(tconn, "helper command: %s %s %s\n", usermode_helper, cmd, tconn->name);
	/* TODO: conn_bcast_event() ?? */

	ret = call_usermodehelper(usermode_helper, argv, envp, UMH_WAIT_PROC);
	if (ret)
		conn_warn(tconn, "helper command: %s %s %s exit code %u (0x%x)\n",
			  usermode_helper, cmd, tconn->name,
			  (ret >> 8) & 0xff, ret);
	else
		conn_info(tconn, "helper command: %s %s %s exit code %u (0x%x)\n",
			  usermode_helper, cmd, tconn->name,
			  (ret >> 8) & 0xff, ret);
	/* TODO: conn_bcast_event() ?? */

	if (ret < 0) /* Ignore any ERRNOs we got. */
		ret = 0;

	return ret;
}

static enum drbd_fencing_p highest_fencing_policy(struct drbd_tconn *tconn)
{
	enum drbd_fencing_p fp = FP_NOT_AVAIL;
	struct drbd_conf *mdev;
	int vnr;

	rcu_read_lock();
	idr_for_each_entry(&tconn->volumes, mdev, vnr) {
		if (get_ldev_if_state(mdev, D_CONSISTENT)) {
			fp = max_t(enum drbd_fencing_p, fp,
				   rcu_dereference(mdev->ldev->disk_conf)->fencing);
			put_ldev(mdev);
		}
	}
	rcu_read_unlock();

	return fp;
}

bool conn_try_outdate_peer(struct drbd_tconn *tconn)
{
	union drbd_state mask = { };
	union drbd_state val = { };
	enum drbd_fencing_p fp;
	char *ex_to_string;
	int r;

	if (tconn->cstate >= C_WF_REPORT_PARAMS) {
		conn_err(tconn, "Expected cstate < C_WF_REPORT_PARAMS\n");
		return false;
	}

	fp = highest_fencing_policy(tconn);
	switch (fp) {
	case FP_NOT_AVAIL:
		conn_warn(tconn, "Not fencing peer, I'm not even Consistent myself.\n");
		goto out;
	case FP_DONT_CARE:
		return true;
	default: ;
	}

	r = conn_khelper(tconn, "fence-peer");

	switch ((r>>8) & 0xff) {
	case 3: /* peer is inconsistent */
		ex_to_string = "peer is inconsistent or worse";
		mask.pdsk = D_MASK;
		val.pdsk = D_INCONSISTENT;
		break;
	case 4: /* peer got outdated, or was already outdated */
		ex_to_string = "peer was fenced";
		mask.pdsk = D_MASK;
		val.pdsk = D_OUTDATED;
		break;
	case 5: /* peer was down */
		if (conn_highest_disk(tconn) == D_UP_TO_DATE) {
			/* we will(have) create(d) a new UUID anyways... */
			ex_to_string = "peer is unreachable, assumed to be dead";
			mask.pdsk = D_MASK;
			val.pdsk = D_OUTDATED;
		} else {
			ex_to_string = "peer unreachable, doing nothing since disk != UpToDate";
		}
		break;
	case 6: /* Peer is primary, voluntarily outdate myself.
		 * This is useful when an unconnected R_SECONDARY is asked to
		 * become R_PRIMARY, but finds the other peer being active. */
		ex_to_string = "peer is active";
		conn_warn(tconn, "Peer is primary, outdating myself.\n");
		mask.disk = D_MASK;
		val.disk = D_OUTDATED;
		break;
	case 7:
		/* THINK: do we need to handle this
		 * like case 4, or more like case 5? */
		if (fp != FP_STONITH)
			conn_err(tconn, "fence-peer() = 7 && fencing != Stonith !!!\n");
		ex_to_string = "peer was stonithed";
		mask.pdsk = D_MASK;
		val.pdsk = D_OUTDATED;
		break;
	default:
		/* The script is broken ... */
		conn_err(tconn, "fence-peer helper broken, returned %d\n", (r>>8)&0xff);
		return false; /* Eventually leave IO frozen */
	}

	conn_info(tconn, "fence-peer helper returned %d (%s)\n",
		  (r>>8) & 0xff, ex_to_string);

 out:

	/* Not using
	   conn_request_state(tconn, mask, val, CS_VERBOSE);
	   here, because we might were able to re-establish the connection in the
	   meantime. */
	spin_lock_irq(&tconn->req_lock);
	if (tconn->cstate < C_WF_REPORT_PARAMS && !test_bit(STATE_SENT, &tconn->flags))
		_conn_request_state(tconn, mask, val, CS_VERBOSE);
	spin_unlock_irq(&tconn->req_lock);

	return conn_highest_pdsk(tconn) <= D_OUTDATED;
}

static int _try_outdate_peer_async(void *data)
{
	struct drbd_tconn *tconn = (struct drbd_tconn *)data;

	conn_try_outdate_peer(tconn);

	kref_put(&tconn->kref, &conn_destroy);
	return 0;
}

void conn_try_outdate_peer_async(struct drbd_tconn *tconn)
{
	struct task_struct *opa;

	kref_get(&tconn->kref);
	opa = kthread_run(_try_outdate_peer_async, tconn, "drbd_async_h");
	if (IS_ERR(opa)) {
		conn_err(tconn, "out of mem, failed to invoke fence-peer helper\n");
		kref_put(&tconn->kref, &conn_destroy);
	}
}

enum drbd_state_rv
drbd_set_role(struct drbd_conf *mdev, enum drbd_role new_role, int force)
{
	const int max_tries = 4;
	enum drbd_state_rv rv = SS_UNKNOWN_ERROR;
	struct net_conf *nc;
	int try = 0;
	int forced = 0;
	union drbd_state mask, val;

	if (new_role == R_PRIMARY)
		request_ping(mdev->tconn); /* Detect a dead peer ASAP */

	mutex_lock(mdev->state_mutex);

	mask.i = 0; mask.role = R_MASK;
	val.i  = 0; val.role  = new_role;

	while (try++ < max_tries) {
		rv = _drbd_request_state(mdev, mask, val, CS_WAIT_COMPLETE);

		/* in case we first succeeded to outdate,
		 * but now suddenly could establish a connection */
		if (rv == SS_CW_FAILED_BY_PEER && mask.pdsk != 0) {
			val.pdsk = 0;
			mask.pdsk = 0;
			continue;
		}

		if (rv == SS_NO_UP_TO_DATE_DISK && force &&
		    (mdev->state.disk < D_UP_TO_DATE &&
		     mdev->state.disk >= D_INCONSISTENT)) {
			mask.disk = D_MASK;
			val.disk  = D_UP_TO_DATE;
			forced = 1;
			continue;
		}

		if (rv == SS_NO_UP_TO_DATE_DISK &&
		    mdev->state.disk == D_CONSISTENT && mask.pdsk == 0) {
			D_ASSERT(mdev->state.pdsk == D_UNKNOWN);

			if (conn_try_outdate_peer(mdev->tconn)) {
				val.disk = D_UP_TO_DATE;
				mask.disk = D_MASK;
			}
			continue;
		}

		if (rv == SS_NOTHING_TO_DO)
			goto out;
		if (rv == SS_PRIMARY_NOP && mask.pdsk == 0) {
			if (!conn_try_outdate_peer(mdev->tconn) && force) {
				dev_warn(DEV, "Forced into split brain situation!\n");
				mask.pdsk = D_MASK;
				val.pdsk  = D_OUTDATED;

			}
			continue;
		}
		if (rv == SS_TWO_PRIMARIES) {
			/* Maybe the peer is detected as dead very soon...
			   retry at most once more in this case. */
			int timeo;
			rcu_read_lock();
			nc = rcu_dereference(mdev->tconn->net_conf);
			timeo = nc ? (nc->ping_timeo + 1) * HZ / 10 : 1;
			rcu_read_unlock();
			schedule_timeout_interruptible(timeo);
			if (try < max_tries)
				try = max_tries - 1;
			continue;
		}
		if (rv < SS_SUCCESS) {
			rv = _drbd_request_state(mdev, mask, val,
						CS_VERBOSE + CS_WAIT_COMPLETE);
			if (rv < SS_SUCCESS)
				goto out;
		}
		break;
	}

	if (rv < SS_SUCCESS)
		goto out;

	if (forced)
		dev_warn(DEV, "Forced to consider local data as UpToDate!\n");

	/* Wait until nothing is on the fly :) */
	wait_event(mdev->misc_wait, atomic_read(&mdev->ap_pending_cnt) == 0);

	/* FIXME also wait for all pending P_BARRIER_ACK? */

	if (new_role == R_SECONDARY) {
		set_disk_ro(mdev->vdisk, true);
		if (get_ldev(mdev)) {
			mdev->ldev->md.uuid[UI_CURRENT] &= ~(u64)1;
			put_ldev(mdev);
		}
	} else {
		mutex_lock(&mdev->tconn->conf_update);
		nc = mdev->tconn->net_conf;
		if (nc)
			nc->discard_my_data = 0; /* without copy; single bit op is atomic */
		mutex_unlock(&mdev->tconn->conf_update);

		set_disk_ro(mdev->vdisk, false);
		if (get_ldev(mdev)) {
			if (((mdev->state.conn < C_CONNECTED ||
			       mdev->state.pdsk <= D_FAILED)
			      && mdev->ldev->md.uuid[UI_BITMAP] == 0) || forced)
				drbd_uuid_new_current(mdev);

			mdev->ldev->md.uuid[UI_CURRENT] |=  (u64)1;
			put_ldev(mdev);
		}
	}

	/* writeout of activity log covered areas of the bitmap
	 * to stable storage done in after state change already */

	if (mdev->state.conn >= C_WF_REPORT_PARAMS) {
		/* if this was forced, we should consider sync */
		if (forced)
			drbd_send_uuids(mdev);
		drbd_send_current_state(mdev);
	}

	drbd_md_sync(mdev);

	drbd_kobject_uevent(mdev);
out:
	mutex_unlock(mdev->state_mutex);
	return rv;
}

static const char *from_attrs_err_to_txt(int err)
{
<<<<<<< HEAD
	return	err == -ENOMSG ? "required attribute missing" :
		err == -EOPNOTSUPP ? "unknown mandatory attribute" :
		err == -EEXIST ? "can not change invariant setting" :
		"invalid attribute value";
=======
	struct drbd_conf *mdev;

	if (minor >= minor_count)
		return NULL;

	mdev = minor_to_mdev(minor);

	if (!mdev && create) {
		struct gendisk *disk = NULL;
		mdev = drbd_new_device(minor);

		spin_lock_irq(&drbd_pp_lock);
		if (minor_table[minor] == NULL) {
			minor_table[minor] = mdev;
			disk = mdev->vdisk;
		} /* else: we lost the race */
		spin_unlock_irq(&drbd_pp_lock);

		if (disk) {
			struct kobject *parent;

			add_disk(disk);
			parent = drbd_kobj_of_disk(disk);
			mdev->kobj = kobject_create_and_add("drbd", parent);
			if (!mdev->kobj) {
				minor_table[minor] = NULL;
				del_gendisk(mdev->vdisk);
				drbd_free_mdev(mdev);
				return NULL;
			}
		} else
			drbd_free_mdev(mdev);

		mdev = minor_to_mdev(minor);
	}

	return mdev;
>>>>>>> 3aaf3696
}

int drbd_adm_set_role(struct sk_buff *skb, struct genl_info *info)
{
	struct set_role_parms parms;
	int err;
	enum drbd_ret_code retcode;

	retcode = drbd_adm_prepare(skb, info, DRBD_ADM_NEED_MINOR);
	if (!adm_ctx.reply_skb)
		return retcode;
	if (retcode != NO_ERROR)
		goto out;

	memset(&parms, 0, sizeof(parms));
	if (info->attrs[DRBD_NLA_SET_ROLE_PARMS]) {
		err = set_role_parms_from_attrs(&parms, info);
		if (err) {
			retcode = ERR_MANDATORY_TAG;
			drbd_msg_put_info(from_attrs_err_to_txt(err));
			goto out;
		}
	}

	if (info->genlhdr->cmd == DRBD_ADM_PRIMARY)
		retcode = drbd_set_role(adm_ctx.mdev, R_PRIMARY, parms.assume_uptodate);
	else
		retcode = drbd_set_role(adm_ctx.mdev, R_SECONDARY, 0);
out:
	drbd_adm_finish(info, retcode);
	return 0;
}

/* initializes the md.*_offset members, so we are able to find
 * the on disk meta data */
STATIC void drbd_md_set_sector_offsets(struct drbd_conf *mdev,
				       struct drbd_backing_dev *bdev)
{
	sector_t md_size_sect = 0;
	int meta_dev_idx;

	rcu_read_lock();
	meta_dev_idx = rcu_dereference(bdev->disk_conf)->meta_dev_idx;

	switch (meta_dev_idx) {
	default:
		/* v07 style fixed size indexed meta data */
		bdev->md.md_size_sect = MD_RESERVED_SECT;
		bdev->md.md_offset = drbd_md_ss__(mdev, bdev);
		bdev->md.al_offset = MD_AL_OFFSET;
		bdev->md.bm_offset = MD_BM_OFFSET;
		break;
	case DRBD_MD_INDEX_FLEX_EXT:
		/* just occupy the full device; unit: sectors */
		bdev->md.md_size_sect = drbd_get_capacity(bdev->md_bdev);
		bdev->md.md_offset = 0;
		bdev->md.al_offset = MD_AL_OFFSET;
		bdev->md.bm_offset = MD_BM_OFFSET;
		break;
	case DRBD_MD_INDEX_INTERNAL:
	case DRBD_MD_INDEX_FLEX_INT:
		bdev->md.md_offset = drbd_md_ss__(mdev, bdev);
		/* al size is still fixed */
		bdev->md.al_offset = -MD_AL_SECTORS;
		/* we need (slightly less than) ~ this much bitmap sectors: */
		md_size_sect = drbd_get_capacity(bdev->backing_bdev);
		md_size_sect = ALIGN(md_size_sect, BM_SECT_PER_EXT);
		md_size_sect = BM_SECT_TO_EXT(md_size_sect);
		md_size_sect = ALIGN(md_size_sect, 8);

		/* plus the "drbd meta data super block",
		 * and the activity log; */
		md_size_sect += MD_BM_OFFSET;

		bdev->md.md_size_sect = md_size_sect;
		/* bitmap offset is adjusted by 'super' block size */
		bdev->md.bm_offset   = -md_size_sect + MD_AL_OFFSET;
		break;
	}
	rcu_read_unlock();
}

/* input size is expected to be in KB */
char *ppsize(char *buf, unsigned long long size)
{
	/* Needs 9 bytes at max including trailing NUL:
	 * -1ULL ==> "16384 EB" */
	static char units[] = { 'K', 'M', 'G', 'T', 'P', 'E' };
	int base = 0;
	while (size >= 10000 && base < sizeof(units)-1) {
		/* shift + round */
		size = (size >> 10) + !!(size & (1<<9));
		base++;
	}
	sprintf(buf, "%u %cB", (unsigned)size, units[base]);

	return buf;
}

/* there is still a theoretical deadlock when called from receiver
 * on an D_INCONSISTENT R_PRIMARY:
 *  remote READ does inc_ap_bio, receiver would need to receive answer
 *  packet from remote to dec_ap_bio again.
 *  receiver receive_sizes(), comes here,
 *  waits for ap_bio_cnt == 0. -> deadlock.
 * but this cannot happen, actually, because:
 *  R_PRIMARY D_INCONSISTENT, and peer's disk is unreachable
 *  (not connected, or bad/no disk on peer):
 *  see drbd_fail_request_early, ap_bio_cnt is zero.
 *  R_PRIMARY D_INCONSISTENT, and C_SYNC_TARGET:
 *  peer may not initiate a resize.
 */
/* Note these are not to be confused with
 * drbd_adm_suspend_io/drbd_adm_resume_io,
 * which are (sub) state changes triggered by admin (drbdsetup),
 * and can be long lived.
 * This changes an mdev->flag, is triggered by drbd internals,
 * and should be short-lived. */
void drbd_suspend_io(struct drbd_conf *mdev)
{
	set_bit(SUSPEND_IO, &mdev->flags);
	if (drbd_suspended(mdev))
		return;
	wait_event(mdev->misc_wait, !atomic_read(&mdev->ap_bio_cnt));
}

void drbd_resume_io(struct drbd_conf *mdev)
{
	clear_bit(SUSPEND_IO, &mdev->flags);
	wake_up(&mdev->misc_wait);
}

/**
 * drbd_determine_dev_size() -  Sets the right device size obeying all constraints
 * @mdev:	DRBD device.
 *
 * Returns 0 on success, negative return values indicate errors.
 * You should call drbd_md_sync() after calling this function.
 */
enum determine_dev_size drbd_determine_dev_size(struct drbd_conf *mdev, enum dds_flags flags) __must_hold(local)
{
	sector_t prev_first_sect, prev_size; /* previous meta location */
	sector_t la_size, u_size;
	sector_t size;
	char ppb[10];

	int md_moved, la_size_changed;
	enum determine_dev_size rv = unchanged;

	/* race:
	 * application request passes inc_ap_bio,
	 * but then cannot get an AL-reference.
	 * this function later may wait on ap_bio_cnt == 0. -> deadlock.
	 *
	 * to avoid that:
	 * Suspend IO right here.
	 * still lock the act_log to not trigger ASSERTs there.
	 */
	drbd_suspend_io(mdev);

	/* no wait necessary anymore, actually we could assert that */
	wait_event(mdev->al_wait, lc_try_lock(mdev->act_log));

	prev_first_sect = drbd_md_first_sector(mdev->ldev);
	prev_size = mdev->ldev->md.md_size_sect;
	la_size = mdev->ldev->md.la_size_sect;

	/* TODO: should only be some assert here, not (re)init... */
	drbd_md_set_sector_offsets(mdev, mdev->ldev);

	rcu_read_lock();
	u_size = rcu_dereference(mdev->ldev->disk_conf)->disk_size;
	rcu_read_unlock();
	size = drbd_new_dev_size(mdev, mdev->ldev, u_size, flags & DDSF_FORCED);

	if (drbd_get_capacity(mdev->this_bdev) != size ||
	    drbd_bm_capacity(mdev) != size) {
		int err;
		err = drbd_bm_resize(mdev, size, !(flags & DDSF_NO_RESYNC));
		if (unlikely(err)) {
			/* currently there is only one error: ENOMEM! */
			size = drbd_bm_capacity(mdev)>>1;
			if (size == 0) {
				dev_err(DEV, "OUT OF MEMORY! "
				    "Could not allocate bitmap!\n");
			} else {
				dev_err(DEV, "BM resizing failed. "
				    "Leaving size unchanged at size = %lu KB\n",
				    (unsigned long)size);
			}
			rv = dev_size_error;
		}
		/* racy, see comments above. */
		drbd_set_my_capacity(mdev, size);
		mdev->ldev->md.la_size_sect = size;
		dev_info(DEV, "size = %s (%llu KB)\n", ppsize(ppb, size>>1),
		     (unsigned long long)size>>1);
	}
	if (rv == dev_size_error)
		goto out;

	la_size_changed = (la_size != mdev->ldev->md.la_size_sect);

	md_moved = prev_first_sect != drbd_md_first_sector(mdev->ldev)
		|| prev_size	   != mdev->ldev->md.md_size_sect;

	if (la_size_changed || md_moved) {
		int err;

		drbd_al_shrink(mdev); /* All extents inactive. */
		dev_info(DEV, "Writing the whole bitmap, %s\n",
			 la_size_changed && md_moved ? "size changed and md moved" :
			 la_size_changed ? "size changed" : "md moved");
		/* next line implicitly does drbd_suspend_io()+drbd_resume_io() */
		err = drbd_bitmap_io(mdev, &drbd_bm_write,
				"size changed", BM_LOCKED_MASK);
		if (err) {
			rv = dev_size_error;
			goto out;
		}
		drbd_md_mark_dirty(mdev);
	}

	if (size > la_size)
		rv = grew;
	if (size < la_size)
		rv = shrunk;
out:
	lc_unlock(mdev->act_log);
	wake_up(&mdev->al_wait);
	drbd_resume_io(mdev);

	return rv;
}

sector_t
drbd_new_dev_size(struct drbd_conf *mdev, struct drbd_backing_dev *bdev,
		  sector_t u_size, int assume_peer_has_space)
{
	sector_t p_size = mdev->p_size;   /* partner's disk size. */
	sector_t la_size = bdev->md.la_size_sect; /* last agreed size. */
	sector_t m_size; /* my size */
	sector_t size = 0;

	m_size = drbd_get_max_capacity(bdev);

	if (mdev->state.conn < C_CONNECTED && assume_peer_has_space) {
		dev_warn(DEV, "Resize while not connected was forced by the user!\n");
		p_size = m_size;
	}

	if (p_size && m_size) {
		size = min_t(sector_t, p_size, m_size);
	} else {
		if (la_size) {
			size = la_size;
			if (m_size && m_size < size)
				size = m_size;
			if (p_size && p_size < size)
				size = p_size;
		} else {
			if (m_size)
				size = m_size;
			if (p_size)
				size = p_size;
		}
	}

	if (size == 0)
		dev_err(DEV, "Both nodes diskless!\n");

	if (u_size) {
		if (u_size > size)
			dev_err(DEV, "Requested disk size is too big (%lu > %lu)\n",
			    (unsigned long)u_size>>1, (unsigned long)size>>1);
		else
			size = u_size;
	}

	return size;
}

/**
 * drbd_check_al_size() - Ensures that the AL is of the right size
 * @mdev:	DRBD device.
 *
 * Returns -EBUSY if current al lru is still used, -ENOMEM when allocation
 * failed, and 0 on success. You should call drbd_md_sync() after you called
 * this function.
 */
STATIC int drbd_check_al_size(struct drbd_conf *mdev, struct disk_conf *dc)
{
	struct lru_cache *n, *t;
	struct lc_element *e;
	unsigned int in_use;
	int i;

	if (mdev->act_log &&
	    mdev->act_log->nr_elements == dc->al_extents)
		return 0;

	in_use = 0;
	t = mdev->act_log;
	n = lc_create("act_log", drbd_al_ext_cache, AL_UPDATES_PER_TRANSACTION,
		dc->al_extents, sizeof(struct lc_element), 0);

	if (n == NULL) {
		dev_err(DEV, "Cannot allocate act_log lru!\n");
		return -ENOMEM;
	}
	spin_lock_irq(&mdev->al_lock);
	if (t) {
		for (i = 0; i < t->nr_elements; i++) {
			e = lc_element_by_index(t, i);
			if (e->refcnt)
				dev_err(DEV, "refcnt(%d)==%d\n",
				    e->lc_number, e->refcnt);
			in_use += e->refcnt;
		}
	}
	if (!in_use)
		mdev->act_log = n;
	spin_unlock_irq(&mdev->al_lock);
	if (in_use) {
		dev_err(DEV, "Activity log still in use!\n");
		lc_destroy(n);
		return -EBUSY;
	} else {
		if (t)
			lc_destroy(t);
	}
	drbd_md_mark_dirty(mdev); /* we changed mdev->act_log->nr_elemens */
	return 0;
}

static void drbd_setup_queue_param(struct drbd_conf *mdev, unsigned int max_bio_size)
{
	struct request_queue * const q = mdev->rq_queue;
	int max_hw_sectors = max_bio_size >> 9;
	int max_segments = 0;

	if (get_ldev_if_state(mdev, D_ATTACHING)) {
		struct request_queue * const b = mdev->ldev->backing_bdev->bd_disk->queue;

		max_hw_sectors = min(queue_max_hw_sectors(b), max_bio_size >> 9);
		rcu_read_lock();
		max_segments = rcu_dereference(mdev->ldev->disk_conf)->max_bio_bvecs;
		rcu_read_unlock();
		put_ldev(mdev);
	}

	blk_queue_logical_block_size(q, 512);
	blk_queue_max_hw_sectors(q, max_hw_sectors);
	/* This is the workaround for "bio would need to, but cannot, be split" */
	blk_queue_max_segments(q, max_segments ? max_segments : BLK_MAX_SEGMENTS);
	blk_queue_segment_boundary(q, PAGE_CACHE_SIZE-1);

	if (get_ldev_if_state(mdev, D_ATTACHING)) {
		struct request_queue * const b = mdev->ldev->backing_bdev->bd_disk->queue;

		blk_queue_stack_limits(q, b);

		if (q->backing_dev_info.ra_pages != b->backing_dev_info.ra_pages) {
			dev_info(DEV, "Adjusting my ra_pages to backing device's (%lu -> %lu)\n",
				 q->backing_dev_info.ra_pages,
				 b->backing_dev_info.ra_pages);
			q->backing_dev_info.ra_pages = b->backing_dev_info.ra_pages;
		}
		put_ldev(mdev);
	}
}

void drbd_reconsider_max_bio_size(struct drbd_conf *mdev)
{
	int now, new, local, peer;

	now = queue_max_hw_sectors(mdev->rq_queue) << 9;
	local = mdev->local_max_bio_size; /* Eventually last known value, from volatile memory */
	peer = mdev->peer_max_bio_size; /* Eventually last known value, from meta data */

	if (get_ldev_if_state(mdev, D_ATTACHING)) {
		local = queue_max_hw_sectors(mdev->ldev->backing_bdev->bd_disk->queue) << 9;
		mdev->local_max_bio_size = local;
		put_ldev(mdev);
	}

	/* We may ignore peer limits if the peer is modern enough.
	   Because new from 8.3.8 onwards the peer can use multiple
	   BIOs for a single peer_request */
	if (mdev->state.conn >= C_CONNECTED) {
		if (mdev->tconn->agreed_pro_version < 94)
			peer = min_t(int, mdev->peer_max_bio_size, DRBD_MAX_SIZE_H80_PACKET);
			/* Correct old drbd (up to 8.3.7) if it believes it can do more than 32KiB */
		else if (mdev->tconn->agreed_pro_version == 94)
			peer = DRBD_MAX_SIZE_H80_PACKET;
		else if (mdev->tconn->agreed_pro_version < 100)
			peer = DRBD_MAX_BIO_SIZE_P95;  /* drbd 8.3.8 onwards, before 8.4.0 */
		else
			peer = DRBD_MAX_BIO_SIZE;
	}

	new = min_t(int, local, peer);

	if (mdev->state.role == R_PRIMARY && new < now)
		dev_err(DEV, "ASSERT FAILED new < now; (%d < %d)\n", new, now);

	if (new != now)
		dev_info(DEV, "max BIO size = %u\n", new);

	drbd_setup_queue_param(mdev, new);
}

/* Starts the worker thread */
static void conn_reconfig_start(struct drbd_tconn *tconn)
{
	drbd_thread_start(&tconn->worker);
	conn_flush_workqueue(tconn);
}

/* if still unconfigured, stops worker again. */
static void conn_reconfig_done(struct drbd_tconn *tconn)
{
	bool stop_threads;
	spin_lock_irq(&tconn->req_lock);
	stop_threads = conn_all_vols_unconf(tconn) &&
		tconn->cstate == C_STANDALONE;
	spin_unlock_irq(&tconn->req_lock);
	if (stop_threads) {
		/* asender is implicitly stopped by receiver
		 * in conn_disconnect() */
		drbd_thread_stop(&tconn->receiver);
		drbd_thread_stop(&tconn->worker);
	}
}

/* Make sure IO is suspended before calling this function(). */
static void drbd_suspend_al(struct drbd_conf *mdev)
{
	int s = 0;

	if (!lc_try_lock(mdev->act_log)) {
		dev_warn(DEV, "Failed to lock al in drbd_suspend_al()\n");
		return;
	}

	drbd_al_shrink(mdev);
	spin_lock_irq(&mdev->tconn->req_lock);
	if (mdev->state.conn < C_CONNECTED)
		s = !test_and_set_bit(AL_SUSPENDED, &mdev->flags);
	spin_unlock_irq(&mdev->tconn->req_lock);
	lc_unlock(mdev->act_log);

	if (s)
		dev_info(DEV, "Suspended AL updates\n");
}


static bool should_set_defaults(struct genl_info *info)
{
	unsigned flags = ((struct drbd_genlmsghdr*)info->userhdr)->flags;
	return 0 != (flags & DRBD_GENL_F_SET_DEFAULTS);
}

static void enforce_disk_conf_limits(struct disk_conf *dc)
{
	if (dc->al_extents < DRBD_AL_EXTENTS_MIN)
		dc->al_extents = DRBD_AL_EXTENTS_MIN;
	if (dc->al_extents > DRBD_AL_EXTENTS_MAX)
		dc->al_extents = DRBD_AL_EXTENTS_MAX;

	if (dc->c_plan_ahead > DRBD_C_PLAN_AHEAD_MAX)
		dc->c_plan_ahead = DRBD_C_PLAN_AHEAD_MAX;
}

int drbd_adm_disk_opts(struct sk_buff *skb, struct genl_info *info)
{
	enum drbd_ret_code retcode;
	struct drbd_conf *mdev;
	struct disk_conf *new_disk_conf, *old_disk_conf;
	struct fifo_buffer *old_plan = NULL, *new_plan = NULL;
	int err, fifo_size;

	retcode = drbd_adm_prepare(skb, info, DRBD_ADM_NEED_MINOR);
	if (!adm_ctx.reply_skb)
		return retcode;
	if (retcode != NO_ERROR)
		goto out;

	mdev = adm_ctx.mdev;

	/* we also need a disk
	 * to change the options on */
	if (!get_ldev(mdev)) {
		retcode = ERR_NO_DISK;
		goto out;
	}

	new_disk_conf = kmalloc(sizeof(struct disk_conf), GFP_KERNEL);
	if (!new_disk_conf) {
		retcode = ERR_NOMEM;
		goto fail;
	}

	mutex_lock(&mdev->tconn->conf_update);
	old_disk_conf = mdev->ldev->disk_conf;
	*new_disk_conf = *old_disk_conf;
	if (should_set_defaults(info))
		set_disk_conf_defaults(new_disk_conf);

	err = disk_conf_from_attrs_for_change(new_disk_conf, info);
	if (err && err != -ENOMSG) {
		retcode = ERR_MANDATORY_TAG;
		drbd_msg_put_info(from_attrs_err_to_txt(err));
	}

	if (!expect(new_disk_conf->resync_rate >= 1))
		new_disk_conf->resync_rate = 1;

	enforce_disk_conf_limits(new_disk_conf);

	fifo_size = (new_disk_conf->c_plan_ahead * 10 * SLEEP_TIME) / HZ;
	if (fifo_size != mdev->rs_plan_s->size) {
		new_plan = fifo_alloc(fifo_size);
		if (!new_plan) {
			dev_err(DEV, "kmalloc of fifo_buffer failed");
			retcode = ERR_NOMEM;
			goto fail_unlock;
		}
	}

	wait_event(mdev->al_wait, lc_try_lock(mdev->act_log));
	drbd_al_shrink(mdev);
	err = drbd_check_al_size(mdev, new_disk_conf);
	lc_unlock(mdev->act_log);
	wake_up(&mdev->al_wait);

	if (err) {
		retcode = ERR_NOMEM;
		goto fail_unlock;
	}

	write_lock_irq(&global_state_lock);
	retcode = drbd_resync_after_valid(mdev, new_disk_conf->resync_after);
	if (retcode == NO_ERROR) {
		rcu_assign_pointer(mdev->ldev->disk_conf, new_disk_conf);
		drbd_resync_after_changed(mdev);
	}
	write_unlock_irq(&global_state_lock);

	if (retcode != NO_ERROR)
		goto fail_unlock;

	if (new_plan) {
		old_plan = mdev->rs_plan_s;
		rcu_assign_pointer(mdev->rs_plan_s, new_plan);
	}

	mutex_unlock(&mdev->tconn->conf_update);

	if (new_disk_conf->al_updates)
		mdev->ldev->md.flags &= MDF_AL_DISABLED;
	else
		mdev->ldev->md.flags |= MDF_AL_DISABLED;

	drbd_bump_write_ordering(mdev->tconn, WO_bio_barrier);

	drbd_md_sync(mdev);

	if (mdev->state.conn >= C_CONNECTED)
		drbd_send_sync_param(mdev);

	synchronize_rcu();
	kfree(old_disk_conf);
	kfree(old_plan);
	mod_timer(&mdev->request_timer, jiffies + HZ);
	goto success;

fail_unlock:
	mutex_unlock(&mdev->tconn->conf_update);
 fail:
	kfree(new_disk_conf);
	kfree(new_plan);
success:
	put_ldev(mdev);
 out:
	drbd_adm_finish(info, retcode);
	return 0;
}

int drbd_adm_attach(struct sk_buff *skb, struct genl_info *info)
{
	struct drbd_conf *mdev;
	int err;
	enum drbd_ret_code retcode;
	enum determine_dev_size dd;
	sector_t max_possible_sectors;
	sector_t min_md_device_sectors;
	struct drbd_backing_dev *nbc = NULL; /* new_backing_conf */
	struct disk_conf *new_disk_conf = NULL;
	struct block_device *bdev;
	struct lru_cache *resync_lru = NULL;
	struct fifo_buffer *new_plan = NULL;
	union drbd_state ns, os;
	enum drbd_state_rv rv;
	struct net_conf *nc;

	retcode = drbd_adm_prepare(skb, info, DRBD_ADM_NEED_MINOR);
	if (!adm_ctx.reply_skb)
		return retcode;
	if (retcode != NO_ERROR)
		goto finish;

	mdev = adm_ctx.mdev;
	conn_reconfig_start(mdev->tconn);

	/* if you want to reconfigure, please tear down first */
	if (mdev->state.disk > D_DISKLESS) {
		retcode = ERR_DISK_CONFIGURED;
		goto fail;
	}
	/* It may just now have detached because of IO error.  Make sure
	 * drbd_ldev_destroy is done already, we may end up here very fast,
	 * e.g. if someone calls attach from the on-io-error handler,
	 * to realize a "hot spare" feature (not that I'd recommend that) */
	wait_event(mdev->misc_wait, !atomic_read(&mdev->local_cnt));

	/* make sure there is no leftover from previous force-detach attempts */
	clear_bit(FORCE_DETACH, &mdev->flags);

	/* and no leftover from previously aborted resync or verify, either */
	mdev->rs_total = 0;
	mdev->rs_failed = 0;
	atomic_set(&mdev->rs_pending_cnt, 0);

	/* allocation not in the IO path, drbdsetup context */
	nbc = kzalloc(sizeof(struct drbd_backing_dev), GFP_KERNEL);
	if (!nbc) {
		retcode = ERR_NOMEM;
		goto fail;
	}
	new_disk_conf = kzalloc(sizeof(struct disk_conf), GFP_KERNEL);
	if (!new_disk_conf) {
		retcode = ERR_NOMEM;
		goto fail;
	}
	nbc->disk_conf = new_disk_conf;

	set_disk_conf_defaults(new_disk_conf);
	err = disk_conf_from_attrs(new_disk_conf, info);
	if (err) {
		retcode = ERR_MANDATORY_TAG;
		drbd_msg_put_info(from_attrs_err_to_txt(err));
		goto fail;
	}

	enforce_disk_conf_limits(new_disk_conf);

	new_plan = fifo_alloc((new_disk_conf->c_plan_ahead * 10 * SLEEP_TIME) / HZ);
	if (!new_plan) {
		retcode = ERR_NOMEM;
		goto fail;
	}

	if (new_disk_conf->meta_dev_idx < DRBD_MD_INDEX_FLEX_INT) {
		retcode = ERR_MD_IDX_INVALID;
		goto fail;
	}

	rcu_read_lock();
	nc = rcu_dereference(mdev->tconn->net_conf);
	if (nc) {
		if (new_disk_conf->fencing == FP_STONITH && nc->wire_protocol == DRBD_PROT_A) {
			rcu_read_unlock();
			retcode = ERR_STONITH_AND_PROT_A;
			goto fail;
		}
	}
	rcu_read_unlock();

	bdev = blkdev_get_by_path(new_disk_conf->backing_dev,
				  FMODE_READ | FMODE_WRITE | FMODE_EXCL, mdev);
	if (IS_ERR(bdev)) {
		dev_err(DEV, "open(\"%s\") failed with %ld\n", new_disk_conf->backing_dev,
			PTR_ERR(bdev));
		retcode = ERR_OPEN_DISK;
		goto fail;
	}
	nbc->backing_bdev = bdev;

	/*
	 * meta_dev_idx >= 0: external fixed size, possibly multiple
	 * drbd sharing one meta device.  TODO in that case, paranoia
	 * check that [md_bdev, meta_dev_idx] is not yet used by some
	 * other drbd minor!  (if you use drbd.conf + drbdadm, that
	 * should check it for you already; but if you don't, or
	 * someone fooled it, we need to double check here)
	 */
	bdev = blkdev_get_by_path(new_disk_conf->meta_dev,
				  FMODE_READ | FMODE_WRITE | FMODE_EXCL,
				  (new_disk_conf->meta_dev_idx < 0) ?
				  (void *)mdev : (void *)drbd_m_holder);
	if (IS_ERR(bdev)) {
		dev_err(DEV, "open(\"%s\") failed with %ld\n", new_disk_conf->meta_dev,
			PTR_ERR(bdev));
		retcode = ERR_OPEN_MD_DISK;
		goto fail;
	}
	nbc->md_bdev = bdev;

	if ((nbc->backing_bdev == nbc->md_bdev) !=
	    (new_disk_conf->meta_dev_idx == DRBD_MD_INDEX_INTERNAL ||
	     new_disk_conf->meta_dev_idx == DRBD_MD_INDEX_FLEX_INT)) {
		retcode = ERR_MD_IDX_INVALID;
		goto fail;
	}

	resync_lru = lc_create("resync", drbd_bm_ext_cache,
			1, 61, sizeof(struct bm_extent),
			offsetof(struct bm_extent, lce));
	if (!resync_lru) {
		retcode = ERR_NOMEM;
		goto fail;
	}

	/* RT - for drbd_get_max_capacity() DRBD_MD_INDEX_FLEX_INT */
	drbd_md_set_sector_offsets(mdev, nbc);

	if (drbd_get_max_capacity(nbc) < new_disk_conf->disk_size) {
		dev_err(DEV, "max capacity %llu smaller than disk size %llu\n",
			(unsigned long long) drbd_get_max_capacity(nbc),
			(unsigned long long) new_disk_conf->disk_size);
		retcode = ERR_DISK_TOO_SMALL;
		goto fail;
	}

	if (new_disk_conf->meta_dev_idx < 0) {
		max_possible_sectors = DRBD_MAX_SECTORS_FLEX;
		/* at least one MB, otherwise it does not make sense */
		min_md_device_sectors = (2<<10);
	} else {
		max_possible_sectors = DRBD_MAX_SECTORS;
		min_md_device_sectors = MD_RESERVED_SECT * (new_disk_conf->meta_dev_idx + 1);
	}

	if (drbd_get_capacity(nbc->md_bdev) < min_md_device_sectors) {
		retcode = ERR_MD_DISK_TOO_SMALL;
		dev_warn(DEV, "refusing attach: md-device too small, "
		     "at least %llu sectors needed for this meta-disk type\n",
		     (unsigned long long) min_md_device_sectors);
		goto fail;
	}

	/* Make sure the new disk is big enough
	 * (we may currently be R_PRIMARY with no local disk...) */
	if (drbd_get_max_capacity(nbc) <
	    drbd_get_capacity(mdev->this_bdev)) {
		retcode = ERR_DISK_TOO_SMALL;
		goto fail;
	}

	nbc->known_size = drbd_get_capacity(nbc->backing_bdev);

	if (nbc->known_size > max_possible_sectors) {
		dev_warn(DEV, "==> truncating very big lower level device "
			"to currently maximum possible %llu sectors <==\n",
			(unsigned long long) max_possible_sectors);
		if (new_disk_conf->meta_dev_idx >= 0)
			dev_warn(DEV, "==>> using internal or flexible "
				      "meta data may help <<==\n");
	}

	drbd_suspend_io(mdev);
	/* also wait for the last barrier ack. */
	/* FIXME see also https://daiquiri.linbit/cgi-bin/bugzilla/show_bug.cgi?id=171
	 * We need a way to either ignore barrier acks for barriers sent before a device
	 * was attached, or a way to wait for all pending barrier acks to come in.
	 * As barriers are counted per resource,
	 * we'd need to suspend io on all devices of a resource.
	 */
	wait_event(mdev->misc_wait, !atomic_read(&mdev->ap_pending_cnt) || drbd_suspended(mdev));
	/* and for any other previously queued work */
	drbd_flush_workqueue(mdev);

	rv = _drbd_request_state(mdev, NS(disk, D_ATTACHING), CS_VERBOSE);
	retcode = rv;  /* FIXME: Type mismatch. */
	drbd_resume_io(mdev);
	if (rv < SS_SUCCESS)
		goto fail;

	if (!get_ldev_if_state(mdev, D_ATTACHING))
		goto force_diskless;

	drbd_md_set_sector_offsets(mdev, nbc);

	if (!mdev->bitmap) {
		if (drbd_bm_init(mdev)) {
			retcode = ERR_NOMEM;
			goto force_diskless_dec;
		}
	}

	retcode = drbd_md_read(mdev, nbc);
	if (retcode != NO_ERROR)
		goto force_diskless_dec;

	if (mdev->state.conn < C_CONNECTED &&
	    mdev->state.role == R_PRIMARY &&
	    (mdev->ed_uuid & ~((u64)1)) != (nbc->md.uuid[UI_CURRENT] & ~((u64)1))) {
		dev_err(DEV, "Can only attach to data with current UUID=%016llX\n",
		    (unsigned long long)mdev->ed_uuid);
		retcode = ERR_DATA_NOT_CURRENT;
		goto force_diskless_dec;
	}

	/* Since we are diskless, fix the activity log first... */
	if (drbd_check_al_size(mdev, new_disk_conf)) {
		retcode = ERR_NOMEM;
		goto force_diskless_dec;
	}

	/* Prevent shrinking of consistent devices ! */
	if (drbd_md_test_flag(nbc, MDF_CONSISTENT) &&
	    drbd_new_dev_size(mdev, nbc, nbc->disk_conf->disk_size, 0) < nbc->md.la_size_sect) {
		dev_warn(DEV, "refusing to truncate a consistent device\n");
		retcode = ERR_DISK_TOO_SMALL;
		goto force_diskless_dec;
	}

	if (kobject_init_and_add(&nbc->kobject, &drbd_bdev_kobj_type, &mdev->kobj, "meta_data")) {
		retcode = ERR_NOMEM;
		goto remove_kobject;
	}

	if (sysfs_create_group(&nbc->kobject, &drbd_md_attr_group))
		goto remove_kobject;

	/* Reset the "barriers don't work" bits here, then force meta data to
	 * be written, to ensure we determine if barriers are supported. */
	if (new_disk_conf->md_flushes)
		clear_bit(MD_NO_BARRIER, &mdev->flags);
	else
		set_bit(MD_NO_BARRIER, &mdev->flags);

	/* Point of no return reached.
	 * Devices and memory are no longer released by error cleanup below.
	 * now mdev takes over responsibility, and the state engine should
	 * clean it up somewhere.  */
	D_ASSERT(mdev->ldev == NULL);
	mdev->ldev = nbc;
	mdev->resync = resync_lru;
	mdev->rs_plan_s = new_plan;
	nbc = NULL;
	resync_lru = NULL;
	new_disk_conf = NULL;
	new_plan = NULL;

	drbd_bump_write_ordering(mdev->tconn, WO_bio_barrier);

	if (drbd_md_test_flag(mdev->ldev, MDF_CRASHED_PRIMARY))
		set_bit(CRASHED_PRIMARY, &mdev->flags);
	else
		clear_bit(CRASHED_PRIMARY, &mdev->flags);

	if (drbd_md_test_flag(mdev->ldev, MDF_PRIMARY_IND) &&
	    !(mdev->state.role == R_PRIMARY && mdev->tconn->susp_nod))
		set_bit(CRASHED_PRIMARY, &mdev->flags);

	mdev->send_cnt = 0;
	mdev->recv_cnt = 0;
	mdev->read_cnt = 0;
	mdev->writ_cnt = 0;

	drbd_reconsider_max_bio_size(mdev);

	/* If I am currently not R_PRIMARY,
	 * but meta data primary indicator is set,
	 * I just now recover from a hard crash,
	 * and have been R_PRIMARY before that crash.
	 *
	 * Now, if I had no connection before that crash
	 * (have been degraded R_PRIMARY), chances are that
	 * I won't find my peer now either.
	 *
	 * In that case, and _only_ in that case,
	 * we use the degr-wfc-timeout instead of the default,
	 * so we can automatically recover from a crash of a
	 * degraded but active "cluster" after a certain timeout.
	 */
	clear_bit(USE_DEGR_WFC_T, &mdev->flags);
	if (mdev->state.role != R_PRIMARY &&
	     drbd_md_test_flag(mdev->ldev, MDF_PRIMARY_IND) &&
	    !drbd_md_test_flag(mdev->ldev, MDF_CONNECTED_IND))
		set_bit(USE_DEGR_WFC_T, &mdev->flags);

	dd = drbd_determine_dev_size(mdev, 0);
	if (dd == dev_size_error) {
		retcode = ERR_NOMEM_BITMAP;
		goto remove_kobject;
	} else if (dd == grew)
		set_bit(RESYNC_AFTER_NEG, &mdev->flags);

	if (drbd_md_test_flag(mdev->ldev, MDF_FULL_SYNC) ||
	    (test_bit(CRASHED_PRIMARY, &mdev->flags) &&
	     drbd_md_test_flag(mdev->ldev, MDF_AL_DISABLED))) {
		dev_info(DEV, "Assuming that all blocks are out of sync "
		     "(aka FullSync)\n");
		if (drbd_bitmap_io(mdev, &drbd_bmio_set_n_write,
			"set_n_write from attaching", BM_LOCKED_MASK)) {
			retcode = ERR_IO_MD_DISK;
			goto remove_kobject;
		}
	} else {
		if (drbd_bitmap_io(mdev, &drbd_bm_read,
			"read from attaching", BM_LOCKED_MASK)) {
			retcode = ERR_IO_MD_DISK;
			goto remove_kobject;
		}
	}

	if (_drbd_bm_total_weight(mdev) == drbd_bm_bits(mdev))
		drbd_suspend_al(mdev); /* IO is still suspended here... */

	spin_lock_irq(&mdev->tconn->req_lock);
	os = drbd_read_state(mdev);
	ns = os;
	/* If MDF_CONSISTENT is not set go into inconsistent state,
	   otherwise investigate MDF_WasUpToDate...
	   If MDF_WAS_UP_TO_DATE is not set go into D_OUTDATED disk state,
	   otherwise into D_CONSISTENT state.
	*/
	if (drbd_md_test_flag(mdev->ldev, MDF_CONSISTENT)) {
		if (drbd_md_test_flag(mdev->ldev, MDF_WAS_UP_TO_DATE))
			ns.disk = D_CONSISTENT;
		else
			ns.disk = D_OUTDATED;
	} else {
		ns.disk = D_INCONSISTENT;
	}

	if (drbd_md_test_flag(mdev->ldev, MDF_PEER_OUT_DATED))
		ns.pdsk = D_OUTDATED;

	rcu_read_lock();
	if (ns.disk == D_CONSISTENT &&
	    (ns.pdsk == D_OUTDATED || rcu_dereference(mdev->ldev->disk_conf)->fencing == FP_DONT_CARE))
		ns.disk = D_UP_TO_DATE;

	/* All tests on MDF_PRIMARY_IND, MDF_CONNECTED_IND,
	   MDF_CONSISTENT and MDF_WAS_UP_TO_DATE must happen before
	   this point, because drbd_request_state() modifies these
	   flags. */

	if (rcu_dereference(mdev->ldev->disk_conf)->al_updates)
		mdev->ldev->md.flags &= MDF_AL_DISABLED;
	else
		mdev->ldev->md.flags |= MDF_AL_DISABLED;

	rcu_read_unlock();

	/* In case we are C_CONNECTED postpone any decision on the new disk
	   state after the negotiation phase. */
	if (mdev->state.conn == C_CONNECTED) {
		mdev->new_state_tmp.i = ns.i;
		ns.i = os.i;
		ns.disk = D_NEGOTIATING;

		/* We expect to receive up-to-date UUIDs soon.
		   To avoid a race in receive_state, free p_uuid while
		   holding req_lock. I.e. atomic with the state change */
		kfree(mdev->p_uuid);
		mdev->p_uuid = NULL;
	}

	rv = _drbd_set_state(mdev, ns, CS_VERBOSE, NULL);
	spin_unlock_irq(&mdev->tconn->req_lock);

	if (rv < SS_SUCCESS)
		goto remove_kobject;

	mod_timer(&mdev->request_timer, jiffies + HZ);

	if (mdev->state.role == R_PRIMARY)
		mdev->ldev->md.uuid[UI_CURRENT] |=  (u64)1;
	else
		mdev->ldev->md.uuid[UI_CURRENT] &= ~(u64)1;

	drbd_md_mark_dirty(mdev);
	drbd_md_sync(mdev);

	drbd_kobject_uevent(mdev);
	put_ldev(mdev);
	conn_reconfig_done(mdev->tconn);
	drbd_adm_finish(info, retcode);
	return 0;

 remove_kobject:
	drbd_free_bc(nbc);
	nbc = NULL;
 force_diskless_dec:
	put_ldev(mdev);
 force_diskless:
	drbd_force_state(mdev, NS(disk, D_DISKLESS));
	drbd_md_sync(mdev);
 fail:
	conn_reconfig_done(mdev->tconn);
	if (nbc) {
		if (nbc->backing_bdev)
			blkdev_put(nbc->backing_bdev,
				   FMODE_READ | FMODE_WRITE | FMODE_EXCL);
		if (nbc->md_bdev)
			blkdev_put(nbc->md_bdev,
				   FMODE_READ | FMODE_WRITE | FMODE_EXCL);
		kfree(nbc);
	}
	kfree(new_disk_conf);
	lc_destroy(resync_lru);
	kfree(new_plan);

 finish:
	drbd_adm_finish(info, retcode);
	return 0;
}

static int adm_detach(struct drbd_conf *mdev, int force)
{
	enum drbd_state_rv retcode;
	int ret;

	if (force) {
		set_bit(FORCE_DETACH, &mdev->flags);
		drbd_force_state(mdev, NS(disk, D_FAILED));
		retcode = SS_SUCCESS;
		goto out;
	}

	drbd_suspend_io(mdev); /* so no-one is stuck in drbd_al_begin_io */
	drbd_md_get_buffer(mdev); /* make sure there is no in-flight meta-data IO */
	retcode = drbd_request_state(mdev, NS(disk, D_FAILED));
	drbd_md_put_buffer(mdev);
	/* D_FAILED will transition to DISKLESS. */
	ret = wait_event_interruptible(mdev->misc_wait,
			mdev->state.disk != D_FAILED);
	drbd_resume_io(mdev);
	if (retcode == SS_IS_DISKLESS)
		retcode = SS_NOTHING_TO_DO;
	if (ret)
		retcode = ERR_INTR;
out:
	return retcode;
}

/* Detaching the disk is a process in multiple stages.  First we need to lock
 * out application IO, in-flight IO, IO stuck in drbd_al_begin_io.
 * Then we transition to D_DISKLESS, and wait for put_ldev() to return all
 * internal references as well.
 * Only then we have finally detached. */
int drbd_adm_detach(struct sk_buff *skb, struct genl_info *info)
{
	enum drbd_ret_code retcode;
	struct detach_parms parms = { };
	int err;

	retcode = drbd_adm_prepare(skb, info, DRBD_ADM_NEED_MINOR);
	if (!adm_ctx.reply_skb)
		return retcode;
	if (retcode != NO_ERROR)
		goto out;

	if (info->attrs[DRBD_NLA_DETACH_PARMS]) {
		err = detach_parms_from_attrs(&parms, info);
		if (err) {
			retcode = ERR_MANDATORY_TAG;
			drbd_msg_put_info(from_attrs_err_to_txt(err));
			goto out;
		}
	}

	retcode = adm_detach(adm_ctx.mdev, parms.force_detach);
out:
	drbd_adm_finish(info, retcode);
	return 0;
}

static bool conn_resync_running(struct drbd_tconn *tconn)
{
	struct drbd_conf *mdev;
	bool rv = false;
	int vnr;

	rcu_read_lock();
	idr_for_each_entry(&tconn->volumes, mdev, vnr) {
		if (mdev->state.conn == C_SYNC_SOURCE ||
		    mdev->state.conn == C_SYNC_TARGET ||
		    mdev->state.conn == C_PAUSED_SYNC_S ||
		    mdev->state.conn == C_PAUSED_SYNC_T) {
			rv = true;
			break;
		}
	}
	rcu_read_unlock();

	return rv;
}

static bool conn_ov_running(struct drbd_tconn *tconn)
{
	struct drbd_conf *mdev;
	bool rv = false;
	int vnr;

	rcu_read_lock();
	idr_for_each_entry(&tconn->volumes, mdev, vnr) {
		if (mdev->state.conn == C_VERIFY_S ||
		    mdev->state.conn == C_VERIFY_T) {
			rv = true;
			break;
		}
	}
	rcu_read_unlock();

	return rv;
}

static enum drbd_ret_code
_check_net_options(struct drbd_tconn *tconn, struct net_conf *old_conf, struct net_conf *new_conf)
{
	struct drbd_conf *mdev;
	int i;

	if (old_conf && tconn->cstate == C_WF_REPORT_PARAMS && tconn->agreed_pro_version < 100) {
		if (new_conf->wire_protocol != old_conf->wire_protocol)
			return ERR_NEED_APV_100;

		if (new_conf->two_primaries != old_conf->two_primaries)
			return ERR_NEED_APV_100;

		if (strcmp(new_conf->integrity_alg, old_conf->integrity_alg))
			return ERR_NEED_APV_100;
	}

	if (!new_conf->two_primaries &&
	    conn_highest_role(tconn) == R_PRIMARY &&
	    conn_highest_peer(tconn) == R_PRIMARY)
		return ERR_NEED_ALLOW_TWO_PRI;

	if (new_conf->two_primaries &&
	    (new_conf->wire_protocol != DRBD_PROT_C))
		return ERR_NOT_PROTO_C;

	idr_for_each_entry(&tconn->volumes, mdev, i) {
		if (get_ldev(mdev)) {
			enum drbd_fencing_p fp = rcu_dereference(mdev->ldev->disk_conf)->fencing;
			put_ldev(mdev);
			if (new_conf->wire_protocol == DRBD_PROT_A && fp == FP_STONITH)
				return ERR_STONITH_AND_PROT_A;
		}
		if (mdev->state.role == R_PRIMARY && new_conf->discard_my_data)
			return ERR_DISCARD;
	}

	if (new_conf->on_congestion != OC_BLOCK && new_conf->wire_protocol != DRBD_PROT_A)
		return ERR_CONG_NOT_PROTO_A;

	return NO_ERROR;
}

static enum drbd_ret_code
check_net_options(struct drbd_tconn *tconn, struct net_conf *new_conf)
{
	static enum drbd_ret_code rv;
	struct drbd_conf *mdev;
	int i;

	rcu_read_lock();
	rv = _check_net_options(tconn, rcu_dereference(tconn->net_conf), new_conf);
	rcu_read_unlock();

	/* tconn->volumes protected by genl_lock() here */
	idr_for_each_entry(&tconn->volumes, mdev, i) {
		if (!mdev->bitmap) {
			if(drbd_bm_init(mdev))
				return ERR_NOMEM;
		}
	}

	return rv;
}

struct crypto {
	struct crypto_hash *verify_tfm;
	struct crypto_hash *csums_tfm;
	struct crypto_hash *cram_hmac_tfm;
	struct crypto_hash *integrity_tfm;
};

static int
alloc_hash(struct crypto_hash **tfm, char *tfm_name, int err_alg)
{
	if (!tfm_name[0])
		return NO_ERROR;

	*tfm = crypto_alloc_hash(tfm_name, 0, CRYPTO_ALG_ASYNC);
	if (IS_ERR(*tfm)) {
		*tfm = NULL;
		return err_alg;
	}

	return NO_ERROR;
}

static enum drbd_ret_code
alloc_crypto(struct crypto *crypto, struct net_conf *new_conf)
{
	char hmac_name[CRYPTO_MAX_ALG_NAME];
	enum drbd_ret_code rv;

	rv = alloc_hash(&crypto->csums_tfm, new_conf->csums_alg,
		       ERR_CSUMS_ALG);
	if (rv != NO_ERROR)
		return rv;
	rv = alloc_hash(&crypto->verify_tfm, new_conf->verify_alg,
		       ERR_VERIFY_ALG);
	if (rv != NO_ERROR)
		return rv;
	rv = alloc_hash(&crypto->integrity_tfm, new_conf->integrity_alg,
		       ERR_INTEGRITY_ALG);
	if (rv != NO_ERROR)
		return rv;
	if (new_conf->cram_hmac_alg[0] != 0) {
		snprintf(hmac_name, CRYPTO_MAX_ALG_NAME, "hmac(%s)",
			 new_conf->cram_hmac_alg);

		rv = alloc_hash(&crypto->cram_hmac_tfm, hmac_name,
			       ERR_AUTH_ALG);
	}

	return rv;
}

static void free_crypto(struct crypto *crypto)
{
	crypto_free_hash(crypto->cram_hmac_tfm);
	crypto_free_hash(crypto->integrity_tfm);
	crypto_free_hash(crypto->csums_tfm);
	crypto_free_hash(crypto->verify_tfm);
}

int drbd_adm_net_opts(struct sk_buff *skb, struct genl_info *info)
{
	enum drbd_ret_code retcode;
	struct drbd_tconn *tconn;
	struct net_conf *old_conf, *new_conf = NULL;
	int err;
	int ovr; /* online verify running */
	int rsr; /* re-sync running */
	struct crypto crypto = { };

	retcode = drbd_adm_prepare(skb, info, DRBD_ADM_NEED_CONNECTION);
	if (!adm_ctx.reply_skb)
		return retcode;
	if (retcode != NO_ERROR)
		goto out;

	tconn = adm_ctx.tconn;

	new_conf = kzalloc(sizeof(struct net_conf), GFP_KERNEL);
	if (!new_conf) {
		retcode = ERR_NOMEM;
		goto out;
	}

	conn_reconfig_start(tconn);

	mutex_lock(&tconn->data.mutex);
	mutex_lock(&tconn->conf_update);
	old_conf = tconn->net_conf;

	if (!old_conf) {
		drbd_msg_put_info("net conf missing, try connect");
		retcode = ERR_INVALID_REQUEST;
		goto fail;
	}

	*new_conf = *old_conf;
	if (should_set_defaults(info))
		set_net_conf_defaults(new_conf);

	err = net_conf_from_attrs_for_change(new_conf, info);
	if (err && err != -ENOMSG) {
		retcode = ERR_MANDATORY_TAG;
		drbd_msg_put_info(from_attrs_err_to_txt(err));
		goto fail;
	}

	retcode = check_net_options(tconn, new_conf);
	if (retcode != NO_ERROR)
		goto fail;

	/* re-sync running */
	rsr = conn_resync_running(tconn);
	if (rsr && strcmp(new_conf->csums_alg, old_conf->csums_alg)) {
		retcode = ERR_CSUMS_RESYNC_RUNNING;
		goto fail;
	}

	/* online verify running */
	ovr = conn_ov_running(tconn);
	if (ovr && strcmp(new_conf->verify_alg, old_conf->verify_alg)) {
		retcode = ERR_VERIFY_RUNNING;
		goto fail;
	}

	retcode = alloc_crypto(&crypto, new_conf);
	if (retcode != NO_ERROR)
		goto fail;

	rcu_assign_pointer(tconn->net_conf, new_conf);

	if (!rsr) {
		crypto_free_hash(tconn->csums_tfm);
		tconn->csums_tfm = crypto.csums_tfm;
		crypto.csums_tfm = NULL;
	}
	if (!ovr) {
		crypto_free_hash(tconn->verify_tfm);
		tconn->verify_tfm = crypto.verify_tfm;
		crypto.verify_tfm = NULL;
	}

	crypto_free_hash(tconn->integrity_tfm);
	tconn->integrity_tfm = crypto.integrity_tfm;
	if (tconn->cstate >= C_WF_REPORT_PARAMS && tconn->agreed_pro_version >= 100)
		/* Do this without trying to take tconn->data.mutex again.  */
		__drbd_send_protocol(tconn, P_PROTOCOL_UPDATE);

	crypto_free_hash(tconn->cram_hmac_tfm);
	tconn->cram_hmac_tfm = crypto.cram_hmac_tfm;

	mutex_unlock(&tconn->conf_update);
	mutex_unlock(&tconn->data.mutex);
	synchronize_rcu();
	kfree(old_conf);

	if (tconn->cstate >= C_WF_REPORT_PARAMS)
		drbd_send_sync_param(minor_to_mdev(conn_lowest_minor(tconn)));

	goto done;

 fail:
	mutex_unlock(&tconn->conf_update);
	mutex_unlock(&tconn->data.mutex);
	free_crypto(&crypto);
	kfree(new_conf);
 done:
	conn_reconfig_done(tconn);
 out:
	drbd_adm_finish(info, retcode);
	return 0;
}

int drbd_adm_connect(struct sk_buff *skb, struct genl_info *info)
{
	struct drbd_conf *mdev;
	struct net_conf *old_conf, *new_conf = NULL;
	struct crypto crypto = { };
	struct drbd_tconn *tconn;
	enum drbd_ret_code retcode;
	int i;
	int err;

	retcode = drbd_adm_prepare(skb, info, DRBD_ADM_NEED_RESOURCE);

	if (!adm_ctx.reply_skb)
		return retcode;
	if (retcode != NO_ERROR)
		goto out;
	if (!(adm_ctx.my_addr && adm_ctx.peer_addr)) {
		drbd_msg_put_info("connection endpoint(s) missing");
		retcode = ERR_INVALID_REQUEST;
		goto out;
	}

	/* No need for _rcu here. All reconfiguration is
	 * strictly serialized on genl_lock(). We are protected against
	 * concurrent reconfiguration/addition/deletion */
	list_for_each_entry(tconn, &drbd_tconns, all_tconn) {
		if (nla_len(adm_ctx.my_addr) == tconn->my_addr_len &&
		    !memcmp(nla_data(adm_ctx.my_addr), &tconn->my_addr, tconn->my_addr_len)) {
			retcode = ERR_LOCAL_ADDR;
			goto out;
		}

		if (nla_len(adm_ctx.peer_addr) == tconn->peer_addr_len &&
		    !memcmp(nla_data(adm_ctx.peer_addr), &tconn->peer_addr, tconn->peer_addr_len)) {
			retcode = ERR_PEER_ADDR;
			goto out;
		}
	}

	tconn = adm_ctx.tconn;
	conn_reconfig_start(tconn);

	if (tconn->cstate > C_STANDALONE) {
		retcode = ERR_NET_CONFIGURED;
		goto fail;
	}

	/* allocation not in the IO path, drbdsetup / netlink process context */
	new_conf = kzalloc(sizeof(*new_conf), GFP_KERNEL);
	if (!new_conf) {
		retcode = ERR_NOMEM;
		goto fail;
	}

	set_net_conf_defaults(new_conf);

	err = net_conf_from_attrs(new_conf, info);
	if (err && err != -ENOMSG) {
		retcode = ERR_MANDATORY_TAG;
		drbd_msg_put_info(from_attrs_err_to_txt(err));
		goto fail;
	}

	retcode = check_net_options(tconn, new_conf);
	if (retcode != NO_ERROR)
		goto fail;

	retcode = alloc_crypto(&crypto, new_conf);
	if (retcode != NO_ERROR)
		goto fail;

	((char *)new_conf->shared_secret)[SHARED_SECRET_MAX-1] = 0;

	conn_flush_workqueue(tconn);

	mutex_lock(&tconn->conf_update);
	old_conf = tconn->net_conf;
	if (old_conf) {
		retcode = ERR_NET_CONFIGURED;
		mutex_unlock(&tconn->conf_update);
		goto fail;
	}
	rcu_assign_pointer(tconn->net_conf, new_conf);

	conn_free_crypto(tconn);
	tconn->cram_hmac_tfm = crypto.cram_hmac_tfm;
	tconn->integrity_tfm = crypto.integrity_tfm;
	tconn->csums_tfm = crypto.csums_tfm;
	tconn->verify_tfm = crypto.verify_tfm;

	tconn->my_addr_len = nla_len(adm_ctx.my_addr);
	memcpy(&tconn->my_addr, nla_data(adm_ctx.my_addr), tconn->my_addr_len);
	tconn->peer_addr_len = nla_len(adm_ctx.peer_addr);
	memcpy(&tconn->peer_addr, nla_data(adm_ctx.peer_addr), tconn->peer_addr_len);

	mutex_unlock(&tconn->conf_update);

	rcu_read_lock();
	idr_for_each_entry(&tconn->volumes, mdev, i) {
		mdev->send_cnt = 0;
		mdev->recv_cnt = 0;
	}
	rcu_read_unlock();

	retcode = conn_request_state(tconn, NS(conn, C_UNCONNECTED), CS_VERBOSE);

	conn_reconfig_done(tconn);
	drbd_adm_finish(info, retcode);
	return 0;

fail:
	free_crypto(&crypto);
	kfree(new_conf);

	conn_reconfig_done(tconn);
out:
	drbd_adm_finish(info, retcode);
	return 0;
}

static enum drbd_state_rv conn_try_disconnect(struct drbd_tconn *tconn, bool force)
{
	enum drbd_state_rv rv;

	rv = conn_request_state(tconn, NS(conn, C_DISCONNECTING),
			force ? CS_HARD : 0);

	switch (rv) {
	case SS_NOTHING_TO_DO:
		break;
	case SS_ALREADY_STANDALONE:
		return SS_SUCCESS;
	case SS_PRIMARY_NOP:
		/* Our state checking code wants to see the peer outdated. */
		rv = conn_request_state(tconn, NS2(conn, C_DISCONNECTING,
						pdsk, D_OUTDATED), CS_VERBOSE);
		break;
	case SS_CW_FAILED_BY_PEER:
		/* The peer probably wants to see us outdated. */
		rv = conn_request_state(tconn, NS2(conn, C_DISCONNECTING,
							disk, D_OUTDATED), 0);
		if (rv == SS_IS_DISKLESS || rv == SS_LOWER_THAN_OUTDATED) {
			rv = conn_request_state(tconn, NS(conn, C_DISCONNECTING),
					CS_HARD);
		}
		break;
	default:;
		/* no special handling necessary */
	}

	if (rv >= SS_SUCCESS) {
		enum drbd_state_rv rv2;
		/* No one else can reconfigure the network while I am here.
		 * The state handling only uses drbd_thread_stop_nowait(),
		 * we want to really wait here until the receiver is no more.
		 */
		drbd_thread_stop(&adm_ctx.tconn->receiver);

		/* Race breaker.  This additional state change request may be
		 * necessary, if this was a forced disconnect during a receiver
		 * restart.  We may have "killed" the receiver thread just
		 * after drbdd_init() returned.  Typically, we should be
		 * C_STANDALONE already, now, and this becomes a no-op.
		 */
		rv2 = conn_request_state(tconn, NS(conn, C_STANDALONE),
				CS_VERBOSE | CS_HARD);
		if (rv2 < SS_SUCCESS)
			conn_err(tconn,
				"unexpected rv2=%d in conn_try_disconnect()\n",
				rv2);
	}
	return rv;
}

int drbd_adm_disconnect(struct sk_buff *skb, struct genl_info *info)
{
	struct disconnect_parms parms;
	struct drbd_tconn *tconn;
	enum drbd_state_rv rv;
	enum drbd_ret_code retcode;
	int err;

	retcode = drbd_adm_prepare(skb, info, DRBD_ADM_NEED_CONNECTION);
	if (!adm_ctx.reply_skb)
		return retcode;
	if (retcode != NO_ERROR)
		goto fail;

	tconn = adm_ctx.tconn;
	memset(&parms, 0, sizeof(parms));
	if (info->attrs[DRBD_NLA_DISCONNECT_PARMS]) {
		err = disconnect_parms_from_attrs(&parms, info);
		if (err) {
			retcode = ERR_MANDATORY_TAG;
			drbd_msg_put_info(from_attrs_err_to_txt(err));
			goto fail;
		}
	}

	rv = conn_try_disconnect(tconn, parms.force_disconnect);
	if (rv < SS_SUCCESS)
		retcode = rv;  /* FIXME: Type mismatch. */
	else
		retcode = NO_ERROR;
 fail:
	drbd_adm_finish(info, retcode);
	return 0;
}

void resync_after_online_grow(struct drbd_conf *mdev)
{
	int iass; /* I am sync source */

	dev_info(DEV, "Resync of new storage after online grow\n");
	if (mdev->state.role != mdev->state.peer)
		iass = (mdev->state.role == R_PRIMARY);
	else
		iass = test_bit(DISCARD_CONCURRENT, &mdev->tconn->flags);

	if (iass)
		drbd_start_resync(mdev, C_SYNC_SOURCE);
	else
		_drbd_request_state(mdev, NS(conn, C_WF_SYNC_UUID), CS_VERBOSE + CS_SERIALIZE);
}

int drbd_adm_resize(struct sk_buff *skb, struct genl_info *info)
{
	struct disk_conf *old_disk_conf, *new_disk_conf = NULL;
	struct resize_parms rs;
	struct drbd_conf *mdev;
	enum drbd_ret_code retcode;
	enum determine_dev_size dd;
	enum dds_flags ddsf;
	sector_t u_size;
	int err;

	retcode = drbd_adm_prepare(skb, info, DRBD_ADM_NEED_MINOR);
	if (!adm_ctx.reply_skb)
		return retcode;
	if (retcode != NO_ERROR)
		goto fail;

	memset(&rs, 0, sizeof(struct resize_parms));
	if (info->attrs[DRBD_NLA_RESIZE_PARMS]) {
		err = resize_parms_from_attrs(&rs, info);
		if (err) {
			retcode = ERR_MANDATORY_TAG;
			drbd_msg_put_info(from_attrs_err_to_txt(err));
			goto fail;
		}
	}

	mdev = adm_ctx.mdev;
	if (mdev->state.conn > C_CONNECTED) {
		retcode = ERR_RESIZE_RESYNC;
		goto fail;
	}

	if (mdev->state.role == R_SECONDARY &&
	    mdev->state.peer == R_SECONDARY) {
		retcode = ERR_NO_PRIMARY;
		goto fail;
	}

	if (!get_ldev(mdev)) {
		retcode = ERR_NO_DISK;
		goto fail;
	}

	if (rs.no_resync && mdev->tconn->agreed_pro_version < 93) {
		retcode = ERR_NEED_APV_93;
		goto fail_ldev;
	}

	rcu_read_lock();
	u_size = rcu_dereference(mdev->ldev->disk_conf)->disk_size;
	rcu_read_unlock();
	if (u_size != (sector_t)rs.resize_size) {
		new_disk_conf = kmalloc(sizeof(struct disk_conf), GFP_KERNEL);
		if (!new_disk_conf) {
			retcode = ERR_NOMEM;
			goto fail_ldev;
		}
	}

	if (mdev->ldev->known_size != drbd_get_capacity(mdev->ldev->backing_bdev))
		mdev->ldev->known_size = drbd_get_capacity(mdev->ldev->backing_bdev);

	if (new_disk_conf) {
		mutex_lock(&mdev->tconn->conf_update);
		old_disk_conf = mdev->ldev->disk_conf;
		*new_disk_conf = *old_disk_conf;
		new_disk_conf->disk_size = (sector_t)rs.resize_size;
		rcu_assign_pointer(mdev->ldev->disk_conf, new_disk_conf);
		mutex_unlock(&mdev->tconn->conf_update);
		synchronize_rcu();
		kfree(old_disk_conf);
	}

	ddsf = (rs.resize_force ? DDSF_FORCED : 0) | (rs.no_resync ? DDSF_NO_RESYNC : 0);
	dd = drbd_determine_dev_size(mdev, ddsf);
	drbd_md_sync(mdev);
	put_ldev(mdev);
	if (dd == dev_size_error) {
		retcode = ERR_NOMEM_BITMAP;
		goto fail;
	}

	if (mdev->state.conn == C_CONNECTED) {
		if (dd == grew)
			set_bit(RESIZE_PENDING, &mdev->flags);

		drbd_send_uuids(mdev);
		drbd_send_sizes(mdev, 1, ddsf);
	}

 fail:
	drbd_adm_finish(info, retcode);
	return 0;

 fail_ldev:
	put_ldev(mdev);
	goto fail;
}

int drbd_adm_resource_opts(struct sk_buff *skb, struct genl_info *info)
{
	enum drbd_ret_code retcode;
	struct drbd_tconn *tconn;
	struct res_opts res_opts;
	int err;

	retcode = drbd_adm_prepare(skb, info, DRBD_ADM_NEED_RESOURCE);
	if (!adm_ctx.reply_skb)
		return retcode;
	if (retcode != NO_ERROR)
		goto fail;
	tconn = adm_ctx.tconn;

	res_opts = tconn->res_opts;
	if (should_set_defaults(info))
		set_res_opts_defaults(&res_opts);

	err = res_opts_from_attrs(&res_opts, info);
	if (err && err != -ENOMSG) {
		retcode = ERR_MANDATORY_TAG;
		drbd_msg_put_info(from_attrs_err_to_txt(err));
		goto fail;
	}

	err = set_resource_options(tconn, &res_opts);
	if (err) {
		retcode = ERR_INVALID_REQUEST;
		if (err == -ENOMEM)
			retcode = ERR_NOMEM;
	}

fail:
	drbd_adm_finish(info, retcode);
	return 0;
}

int drbd_adm_invalidate(struct sk_buff *skb, struct genl_info *info)
{
	struct drbd_conf *mdev;
	int retcode; /* enum drbd_ret_code rsp. enum drbd_state_rv */

	retcode = drbd_adm_prepare(skb, info, DRBD_ADM_NEED_MINOR);
	if (!adm_ctx.reply_skb)
		return retcode;
	if (retcode != NO_ERROR)
		goto out;

	mdev = adm_ctx.mdev;

	/* If there is still bitmap IO pending, probably because of a previous
	 * resync just being finished, wait for it before requesting a new resync.
	 * Also wait for it's after_state_ch(). */
	drbd_suspend_io(mdev);
	wait_event(mdev->misc_wait, !test_bit(BITMAP_IO, &mdev->flags));
	drbd_flush_workqueue(mdev);

	retcode = _drbd_request_state(mdev, NS(conn, C_STARTING_SYNC_T), CS_ORDERED);

	if (retcode < SS_SUCCESS && retcode != SS_NEED_CONNECTION)
		retcode = drbd_request_state(mdev, NS(conn, C_STARTING_SYNC_T));

	while (retcode == SS_NEED_CONNECTION) {
		spin_lock_irq(&mdev->tconn->req_lock);
		if (mdev->state.conn < C_CONNECTED)
			retcode = _drbd_set_state(_NS(mdev, disk, D_INCONSISTENT), CS_VERBOSE, NULL);
		spin_unlock_irq(&mdev->tconn->req_lock);

		if (retcode != SS_NEED_CONNECTION)
			break;

		retcode = drbd_request_state(mdev, NS(conn, C_STARTING_SYNC_T));
	}
	drbd_resume_io(mdev);

out:
	drbd_adm_finish(info, retcode);
	return 0;
}

static int drbd_adm_simple_request_state(struct sk_buff *skb, struct genl_info *info,
		union drbd_state mask, union drbd_state val)
{
	enum drbd_ret_code retcode;

	retcode = drbd_adm_prepare(skb, info, DRBD_ADM_NEED_MINOR);
	if (!adm_ctx.reply_skb)
		return retcode;
	if (retcode != NO_ERROR)
		goto out;

	retcode = drbd_request_state(adm_ctx.mdev, mask, val);
out:
	drbd_adm_finish(info, retcode);
	return 0;
}

static int drbd_bmio_set_susp_al(struct drbd_conf *mdev)
{
	int rv;

	rv = drbd_bmio_set_n_write(mdev);
	drbd_suspend_al(mdev);
	return rv;
}

int drbd_adm_invalidate_peer(struct sk_buff *skb, struct genl_info *info)
{
	int retcode; /* drbd_ret_code, drbd_state_rv */
	struct drbd_conf *mdev;

	retcode = drbd_adm_prepare(skb, info, DRBD_ADM_NEED_MINOR);
	if (!adm_ctx.reply_skb)
		return retcode;
	if (retcode != NO_ERROR)
		goto out;

	mdev = adm_ctx.mdev;

	/* If there is still bitmap IO pending, probably because of a previous
	 * resync just being finished, wait for it before requesting a new resync.
	 * Also wait for it's after_state_ch(). */
	drbd_suspend_io(mdev);
	wait_event(mdev->misc_wait, !test_bit(BITMAP_IO, &mdev->flags));
	drbd_flush_workqueue(mdev);

	retcode = _drbd_request_state(mdev, NS(conn, C_STARTING_SYNC_S), CS_ORDERED);
	if (retcode < SS_SUCCESS) {
		if (retcode == SS_NEED_CONNECTION && mdev->state.role == R_PRIMARY) {
			/* The peer will get a resync upon connect anyways.
			 * Just make that into a full resync. */
			retcode = drbd_request_state(mdev, NS(pdsk, D_INCONSISTENT));
			if (retcode >= SS_SUCCESS) {
				if (drbd_bitmap_io(mdev, &drbd_bmio_set_susp_al,
						   "set_n_write from invalidate_peer",
						   BM_LOCKED_SET_ALLOWED))
					retcode = ERR_IO_MD_DISK;
			}
		} else
			retcode = drbd_request_state(mdev, NS(conn, C_STARTING_SYNC_S));
	}
	drbd_resume_io(mdev);

out:
	drbd_adm_finish(info, retcode);
	return 0;
}

int drbd_adm_pause_sync(struct sk_buff *skb, struct genl_info *info)
{
	enum drbd_ret_code retcode;

	retcode = drbd_adm_prepare(skb, info, DRBD_ADM_NEED_MINOR);
	if (!adm_ctx.reply_skb)
		return retcode;
	if (retcode != NO_ERROR)
		goto out;

	if (drbd_request_state(adm_ctx.mdev, NS(user_isp, 1)) == SS_NOTHING_TO_DO)
		retcode = ERR_PAUSE_IS_SET;
out:
	drbd_adm_finish(info, retcode);
	return 0;
}

int drbd_adm_resume_sync(struct sk_buff *skb, struct genl_info *info)
{
	union drbd_dev_state s;
	enum drbd_ret_code retcode;

	retcode = drbd_adm_prepare(skb, info, DRBD_ADM_NEED_MINOR);
	if (!adm_ctx.reply_skb)
		return retcode;
	if (retcode != NO_ERROR)
		goto out;

	if (drbd_request_state(adm_ctx.mdev, NS(user_isp, 0)) == SS_NOTHING_TO_DO) {
		s = adm_ctx.mdev->state;
		if (s.conn == C_PAUSED_SYNC_S || s.conn == C_PAUSED_SYNC_T) {
			retcode = s.aftr_isp ? ERR_PIC_AFTER_DEP :
				  s.peer_isp ? ERR_PIC_PEER_DEP : ERR_PAUSE_IS_CLEAR;
		} else {
			retcode = ERR_PAUSE_IS_CLEAR;
		}
	}

out:
	drbd_adm_finish(info, retcode);
	return 0;
}

int drbd_adm_suspend_io(struct sk_buff *skb, struct genl_info *info)
{
	return drbd_adm_simple_request_state(skb, info, NS(susp, 1));
}

int drbd_adm_resume_io(struct sk_buff *skb, struct genl_info *info)
{
	struct drbd_conf *mdev;
	int retcode; /* enum drbd_ret_code rsp. enum drbd_state_rv */

	retcode = drbd_adm_prepare(skb, info, DRBD_ADM_NEED_MINOR);
	if (!adm_ctx.reply_skb)
		return retcode;
	if (retcode != NO_ERROR)
		goto out;

	mdev = adm_ctx.mdev;
	if (test_bit(NEW_CUR_UUID, &mdev->flags)) {
		drbd_uuid_new_current(mdev);
		clear_bit(NEW_CUR_UUID, &mdev->flags);
	}
	drbd_suspend_io(mdev);
	retcode = drbd_request_state(mdev, NS3(susp, 0, susp_nod, 0, susp_fen, 0));
	if (retcode == SS_SUCCESS) {
		if (mdev->state.conn < C_CONNECTED)
			tl_clear(mdev->tconn);
		if (mdev->state.disk == D_DISKLESS || mdev->state.disk == D_FAILED)
			tl_restart(mdev->tconn, FAIL_FROZEN_DISK_IO);
	}
	drbd_resume_io(mdev);

out:
	drbd_adm_finish(info, retcode);
	return 0;
}

int drbd_adm_outdate(struct sk_buff *skb, struct genl_info *info)
{
	return drbd_adm_simple_request_state(skb, info, NS(disk, D_OUTDATED));
}

int nla_put_drbd_cfg_context(struct sk_buff *skb, struct drbd_tconn *tconn, unsigned vnr)
{
	struct nlattr *nla;
	nla = nla_nest_start(skb, DRBD_NLA_CFG_CONTEXT);
	if (!nla)
		goto nla_put_failure;
	if (vnr != VOLUME_UNSPECIFIED &&
	    nla_put_u32(skb, T_ctx_volume, vnr))
		goto nla_put_failure;
	if (nla_put_string(skb, T_ctx_resource_name, tconn->name))
		goto nla_put_failure;
	if (tconn->my_addr_len &&
	    nla_put(skb, T_ctx_my_addr, tconn->my_addr_len, &tconn->my_addr))
		goto nla_put_failure;
	if (tconn->peer_addr_len &&
	    nla_put(skb, T_ctx_peer_addr, tconn->peer_addr_len, &tconn->peer_addr))
		goto nla_put_failure;
	nla_nest_end(skb, nla);
	return 0;

nla_put_failure:
	if (nla)
		nla_nest_cancel(skb, nla);
	return -EMSGSIZE;
}

int nla_put_status_info(struct sk_buff *skb, struct drbd_conf *mdev,
		const struct sib_info *sib)
{
	struct state_info *si = NULL; /* for sizeof(si->member); */
	struct net_conf *nc;
	struct nlattr *nla;
	int got_ldev;
	int err = 0;
	int exclude_sensitive;

	/* If sib != NULL, this is drbd_bcast_event, which anyone can listen
	 * to.  So we better exclude_sensitive information.
	 *
	 * If sib == NULL, this is drbd_adm_get_status, executed synchronously
	 * in the context of the requesting user process. Exclude sensitive
	 * information, unless current has superuser.
	 *
	 * NOTE: for drbd_adm_get_status_all(), this is a netlink dump, and
	 * relies on the current implementation of netlink_dump(), which
	 * executes the dump callback successively from netlink_recvmsg(),
	 * always in the context of the receiving process */
	exclude_sensitive = sib || !capable(CAP_SYS_ADMIN);

	got_ldev = get_ldev(mdev);

	/* We need to add connection name and volume number information still.
	 * Minor number is in drbd_genlmsghdr. */
	if (nla_put_drbd_cfg_context(skb, mdev->tconn, mdev->vnr))
		goto nla_put_failure;

	if (res_opts_to_skb(skb, &mdev->tconn->res_opts, exclude_sensitive))
		goto nla_put_failure;

	rcu_read_lock();
	if (got_ldev)
		if (disk_conf_to_skb(skb, rcu_dereference(mdev->ldev->disk_conf), exclude_sensitive))
			goto nla_put_failure;

	nc = rcu_dereference(mdev->tconn->net_conf);
	if (nc)
		err = net_conf_to_skb(skb, nc, exclude_sensitive);
	rcu_read_unlock();
	if (err)
		goto nla_put_failure;

	nla = nla_nest_start(skb, DRBD_NLA_STATE_INFO);
	if (!nla)
		goto nla_put_failure;
	if (nla_put_u32(skb, T_sib_reason, sib ? sib->sib_reason : SIB_GET_STATUS_REPLY) ||
	    nla_put_u32(skb, T_current_state, mdev->state.i) ||
	    nla_put_u64(skb, T_ed_uuid, mdev->ed_uuid) ||
	    nla_put_u64(skb, T_capacity, drbd_get_capacity(mdev->this_bdev)))
		goto nla_put_failure;

	if (got_ldev) {
		if (nla_put_u32(skb, T_disk_flags, mdev->ldev->md.flags) ||
		    nla_put(skb, T_uuids, sizeof(si->uuids), mdev->ldev->md.uuid) ||
		    nla_put_u64(skb, T_bits_total, drbd_bm_bits(mdev)) ||
		    nla_put_u64(skb, T_bits_oos, drbd_bm_total_weight(mdev)))
			goto nla_put_failure;
		if (C_SYNC_SOURCE <= mdev->state.conn &&
		    C_PAUSED_SYNC_T >= mdev->state.conn) {
			if (nla_put_u64(skb, T_bits_rs_total, mdev->rs_total) ||
			    nla_put_u64(skb, T_bits_rs_failed, mdev->rs_failed))
				goto nla_put_failure;
		}
	}

	if (sib) {
		switch(sib->sib_reason) {
		case SIB_SYNC_PROGRESS:
		case SIB_GET_STATUS_REPLY:
			break;
		case SIB_STATE_CHANGE:
			if (nla_put_u32(skb, T_prev_state, sib->os.i) ||
			    nla_put_u32(skb, T_new_state, sib->ns.i))
				goto nla_put_failure;
			break;
		case SIB_HELPER_POST:
			if (nla_put_u32(skb, T_helper_exit_code,
					sib->helper_exit_code))
				goto nla_put_failure;
			/* fall through */
		case SIB_HELPER_PRE:
			if (nla_put_string(skb, T_helper, sib->helper_name))
				goto nla_put_failure;
			break;
		}
	}
	nla_nest_end(skb, nla);

	if (0)
nla_put_failure:
		err = -EMSGSIZE;
	if (got_ldev)
		put_ldev(mdev);
	return err;
}

int drbd_adm_get_status(struct sk_buff *skb, struct genl_info *info)
{
	enum drbd_ret_code retcode;
	int err;

	retcode = drbd_adm_prepare(skb, info, DRBD_ADM_NEED_MINOR);
	if (!adm_ctx.reply_skb)
		return retcode;
	if (retcode != NO_ERROR)
		goto out;

	err = nla_put_status_info(adm_ctx.reply_skb, adm_ctx.mdev, NULL);
	if (err) {
		nlmsg_free(adm_ctx.reply_skb);
		return err;
	}
out:
	drbd_adm_finish(info, retcode);
	return 0;
}

int get_one_status(struct sk_buff *skb, struct netlink_callback *cb)
{
	struct drbd_conf *mdev;
	struct drbd_genlmsghdr *dh;
	struct drbd_tconn *pos = (struct drbd_tconn*)cb->args[0];
	struct drbd_tconn *tconn = NULL;
	struct drbd_tconn *tmp;
	unsigned volume = cb->args[1];

	/* Open coded, deferred, iteration:
	 * list_for_each_entry_safe(tconn, tmp, &drbd_tconns, all_tconn) {
	 *	idr_for_each_entry(&tconn->volumes, mdev, i) {
	 *	  ...
	 *	}
	 * }
	 * where tconn is cb->args[0];
	 * and i is cb->args[1];
	 *
	 * cb->args[2] indicates if we shall loop over all resources,
	 * or just dump all volumes of a single resource.
	 *
	 * This may miss entries inserted after this dump started,
	 * or entries deleted before they are reached.
	 *
	 * We need to make sure the mdev won't disappear while
	 * we are looking at it, and revalidate our iterators
	 * on each iteration.
	 */

	/* synchronize with conn_create()/conn_destroy() */
	rcu_read_lock();
	/* revalidate iterator position */
	list_for_each_entry_rcu(tmp, &drbd_tconns, all_tconn) {
		if (pos == NULL) {
			/* first iteration */
			pos = tmp;
			tconn = pos;
			break;
		}
		if (tmp == pos) {
			tconn = pos;
			break;
		}
	}
	if (tconn) {
next_tconn:
		mdev = idr_get_next(&tconn->volumes, &volume);
		if (!mdev) {
			/* No more volumes to dump on this tconn.
			 * Advance tconn iterator. */
			pos = list_entry_rcu(tconn->all_tconn.next,
					     struct drbd_tconn, all_tconn);
			/* Did we dump any volume on this tconn yet? */
			if (volume != 0) {
				/* If we reached the end of the list,
				 * or only a single resource dump was requested,
				 * we are done. */
				if (&pos->all_tconn == &drbd_tconns || cb->args[2])
					goto out;
				volume = 0;
				tconn = pos;
				goto next_tconn;
			}
		}

		dh = genlmsg_put(skb, NETLINK_CB(cb->skb).pid,
				cb->nlh->nlmsg_seq, &drbd_genl_family,
				NLM_F_MULTI, DRBD_ADM_GET_STATUS);
		if (!dh)
			goto out;

		if (!mdev) {
			/* This is a tconn without a single volume.
			 * Suprisingly enough, it may have a network
			 * configuration. */
			struct net_conf *nc;
			dh->minor = -1U;
			dh->ret_code = NO_ERROR;
			if (nla_put_drbd_cfg_context(skb, tconn, VOLUME_UNSPECIFIED))
				goto cancel;
			nc = rcu_dereference(tconn->net_conf);
			if (nc && net_conf_to_skb(skb, nc, 1) != 0)
				goto cancel;
			goto done;
		}

		D_ASSERT(mdev->vnr == volume);
		D_ASSERT(mdev->tconn == tconn);

		dh->minor = mdev_to_minor(mdev);
		dh->ret_code = NO_ERROR;

		if (nla_put_status_info(skb, mdev, NULL)) {
cancel:
			genlmsg_cancel(skb, dh);
			goto out;
		}
done:
		genlmsg_end(skb, dh);
        }

out:
	rcu_read_unlock();
	/* where to start the next iteration */
        cb->args[0] = (long)pos;
        cb->args[1] = (pos == tconn) ? volume + 1 : 0;

	/* No more tconns/volumes/minors found results in an empty skb.
	 * Which will terminate the dump. */
        return skb->len;
}

/*
 * Request status of all resources, or of all volumes within a single resource.
 *
 * This is a dump, as the answer may not fit in a single reply skb otherwise.
 * Which means we cannot use the family->attrbuf or other such members, because
 * dump is NOT protected by the genl_lock().  During dump, we only have access
 * to the incoming skb, and need to opencode "parsing" of the nlattr payload.
 *
 * Once things are setup properly, we call into get_one_status().
 */
int drbd_adm_get_status_all(struct sk_buff *skb, struct netlink_callback *cb)
{
	const unsigned hdrlen = GENL_HDRLEN + GENL_MAGIC_FAMILY_HDRSZ;
	struct nlattr *nla;
	const char *resource_name;
	struct drbd_tconn *tconn;
	int maxtype;

	/* Is this a followup call? */
	if (cb->args[0]) {
		/* ... of a single resource dump,
		 * and the resource iterator has been advanced already? */
		if (cb->args[2] && cb->args[2] != cb->args[0])
			return 0; /* DONE. */
		goto dump;
	}

	/* First call (from netlink_dump_start).  We need to figure out
	 * which resource(s) the user wants us to dump. */
	nla = nla_find(nlmsg_attrdata(cb->nlh, hdrlen),
			nlmsg_attrlen(cb->nlh, hdrlen),
			DRBD_NLA_CFG_CONTEXT);

	/* No explicit context given.  Dump all. */
	if (!nla)
		goto dump;
	maxtype = ARRAY_SIZE(drbd_cfg_context_nl_policy) - 1;
	nla = drbd_nla_find_nested(maxtype, nla, __nla_type(T_ctx_resource_name));
	if (IS_ERR(nla))
		return PTR_ERR(nla);
	/* context given, but no name present? */
	if (!nla)
		return -EINVAL;
	resource_name = nla_data(nla);
	tconn = conn_get_by_name(resource_name);

	if (!tconn)
		return -ENODEV;

	kref_put(&tconn->kref, &conn_destroy); /* get_one_status() (re)validates tconn by itself */

	/* prime iterators, and set "filter" mode mark:
	 * only dump this tconn. */
	cb->args[0] = (long)tconn;
	/* cb->args[1] = 0; passed in this way. */
	cb->args[2] = (long)tconn;

dump:
	return get_one_status(skb, cb);
}

int drbd_adm_get_timeout_type(struct sk_buff *skb, struct genl_info *info)
{
	enum drbd_ret_code retcode;
	struct timeout_parms tp;
	int err;

	retcode = drbd_adm_prepare(skb, info, DRBD_ADM_NEED_MINOR);
	if (!adm_ctx.reply_skb)
		return retcode;
	if (retcode != NO_ERROR)
		goto out;

	tp.timeout_type =
		adm_ctx.mdev->state.pdsk == D_OUTDATED ? UT_PEER_OUTDATED :
		test_bit(USE_DEGR_WFC_T, &adm_ctx.mdev->flags) ? UT_DEGRADED :
		UT_DEFAULT;

	err = timeout_parms_to_priv_skb(adm_ctx.reply_skb, &tp);
	if (err) {
		nlmsg_free(adm_ctx.reply_skb);
		return err;
	}
out:
	drbd_adm_finish(info, retcode);
	return 0;
}

int drbd_adm_start_ov(struct sk_buff *skb, struct genl_info *info)
{
	struct drbd_conf *mdev;
	enum drbd_ret_code retcode;
	struct start_ov_parms parms;

	retcode = drbd_adm_prepare(skb, info, DRBD_ADM_NEED_MINOR);
	if (!adm_ctx.reply_skb)
		return retcode;
	if (retcode != NO_ERROR)
		goto out;

	mdev = adm_ctx.mdev;

	/* resume from last known position, if possible */
	parms.ov_start_sector = mdev->ov_start_sector;
	parms.ov_stop_sector = ULLONG_MAX;
	if (info->attrs[DRBD_NLA_START_OV_PARMS]) {
		int err = start_ov_parms_from_attrs(&parms, info);
		if (err) {
			retcode = ERR_MANDATORY_TAG;
			drbd_msg_put_info(from_attrs_err_to_txt(err));
			goto out;
		}
	}
	/* w_make_ov_request expects position to be aligned */
	mdev->ov_start_sector = parms.ov_start_sector & ~(BM_SECT_PER_BIT-1);
	mdev->ov_stop_sector = parms.ov_stop_sector;

	/* If there is still bitmap IO pending, e.g. previous resync or verify
	 * just being finished, wait for it before requesting a new resync. */
	drbd_suspend_io(mdev);
	wait_event(mdev->misc_wait, !test_bit(BITMAP_IO, &mdev->flags));
	retcode = drbd_request_state(mdev,NS(conn,C_VERIFY_S));
	drbd_resume_io(mdev);
out:
	drbd_adm_finish(info, retcode);
	return 0;
}


int drbd_adm_new_c_uuid(struct sk_buff *skb, struct genl_info *info)
{
	struct drbd_conf *mdev;
	enum drbd_ret_code retcode;
	int skip_initial_sync = 0;
	int err;
	struct new_c_uuid_parms args;

	retcode = drbd_adm_prepare(skb, info, DRBD_ADM_NEED_MINOR);
	if (!adm_ctx.reply_skb)
		return retcode;
	if (retcode != NO_ERROR)
		goto out_nolock;

	mdev = adm_ctx.mdev;
	memset(&args, 0, sizeof(args));
	if (info->attrs[DRBD_NLA_NEW_C_UUID_PARMS]) {
		err = new_c_uuid_parms_from_attrs(&args, info);
		if (err) {
			retcode = ERR_MANDATORY_TAG;
			drbd_msg_put_info(from_attrs_err_to_txt(err));
			goto out_nolock;
		}
	}

	mutex_lock(mdev->state_mutex); /* Protects us against serialized state changes. */

	if (!get_ldev(mdev)) {
		retcode = ERR_NO_DISK;
		goto out;
	}

	/* this is "skip initial sync", assume to be clean */
	if (mdev->state.conn == C_CONNECTED && mdev->tconn->agreed_pro_version >= 90 &&
	    mdev->ldev->md.uuid[UI_CURRENT] == UUID_JUST_CREATED && args.clear_bm) {
		dev_info(DEV, "Preparing to skip initial sync\n");
		skip_initial_sync = 1;
	} else if (mdev->state.conn != C_STANDALONE) {
		retcode = ERR_CONNECTED;
		goto out_dec;
	}

	drbd_uuid_set(mdev, UI_BITMAP, 0); /* Rotate UI_BITMAP to History 1, etc... */
	drbd_uuid_new_current(mdev); /* New current, previous to UI_BITMAP */

	if (args.clear_bm) {
		err = drbd_bitmap_io(mdev, &drbd_bmio_clear_n_write,
			"clear_n_write from new_c_uuid", BM_LOCKED_MASK);
		if (err) {
			dev_err(DEV, "Writing bitmap failed with %d\n",err);
			retcode = ERR_IO_MD_DISK;
		}
		if (skip_initial_sync) {
			drbd_send_uuids_skip_initial_sync(mdev);
			_drbd_uuid_set(mdev, UI_BITMAP, 0);
			drbd_print_uuids(mdev, "cleared bitmap UUID");
			spin_lock_irq(&mdev->tconn->req_lock);
			_drbd_set_state(_NS2(mdev, disk, D_UP_TO_DATE, pdsk, D_UP_TO_DATE),
					CS_VERBOSE, NULL);
			spin_unlock_irq(&mdev->tconn->req_lock);
		}
	}

	drbd_md_sync(mdev);
out_dec:
	put_ldev(mdev);
out:
	mutex_unlock(mdev->state_mutex);
out_nolock:
	drbd_adm_finish(info, retcode);
	return 0;
}

static enum drbd_ret_code
drbd_check_resource_name(const char *name)
{
	if (!name || !name[0]) {
		drbd_msg_put_info("resource name missing");
		return ERR_MANDATORY_TAG;
	}
	/* if we want to use these in sysfs/configfs/debugfs some day,
	 * we must not allow slashes */
	if (strchr(name, '/')) {
		drbd_msg_put_info("invalid resource name");
		return ERR_INVALID_REQUEST;
	}
	return NO_ERROR;
}

int drbd_adm_new_resource(struct sk_buff *skb, struct genl_info *info)
{
	enum drbd_ret_code retcode;
	struct res_opts res_opts;
	int err;

	retcode = drbd_adm_prepare(skb, info, 0);
	if (!adm_ctx.reply_skb)
		return retcode;
	if (retcode != NO_ERROR)
		goto out;

	set_res_opts_defaults(&res_opts);
	err = res_opts_from_attrs(&res_opts, info);
	if (err && err != -ENOMSG) {
		retcode = ERR_MANDATORY_TAG;
		drbd_msg_put_info(from_attrs_err_to_txt(err));
		goto out;
	}

	retcode = drbd_check_resource_name(adm_ctx.resource_name);
	if (retcode != NO_ERROR)
		goto out;

	if (adm_ctx.tconn)
		goto out;

	if (!conn_create(adm_ctx.resource_name, &res_opts))
		retcode = ERR_NOMEM;
out:
	drbd_adm_finish(info, retcode);
	return 0;
}

int drbd_adm_add_minor(struct sk_buff *skb, struct genl_info *info)
{
	struct drbd_genlmsghdr *dh = info->userhdr;
	enum drbd_ret_code retcode;

	retcode = drbd_adm_prepare(skb, info, DRBD_ADM_NEED_RESOURCE);
	if (!adm_ctx.reply_skb)
		return retcode;
	if (retcode != NO_ERROR)
		goto out;

	if (dh->minor > MINORMASK) {
		drbd_msg_put_info("requested minor out of range");
		retcode = ERR_INVALID_REQUEST;
		goto out;
	}
	if (adm_ctx.volume > DRBD_VOLUME_MAX) {
		drbd_msg_put_info("requested volume id out of range");
		retcode = ERR_INVALID_REQUEST;
		goto out;
	}

	if (adm_ctx.mdev)
		goto out;

	retcode = conn_new_minor(adm_ctx.tconn, dh->minor, adm_ctx.volume);
out:
	drbd_adm_finish(info, retcode);
	return 0;
}

static enum drbd_ret_code adm_delete_minor(struct drbd_conf *mdev)
{
	if (mdev->state.disk == D_DISKLESS &&
	    /* no need to be mdev->state.conn == C_STANDALONE &&
	     * we may want to delete a minor from a live replication group.
	     */
	    mdev->state.role == R_SECONDARY) {
		_drbd_request_state(mdev, NS(conn, C_WF_REPORT_PARAMS),
				    CS_VERBOSE + CS_WAIT_COMPLETE);
		idr_remove(&mdev->tconn->volumes, mdev->vnr);
		idr_remove(&minors, mdev_to_minor(mdev));
		del_gendisk(mdev->vdisk);
		kobject_del(&mdev->kobj);
		synchronize_rcu();
		kobject_put(&mdev->kobj);
		return NO_ERROR;
	} else
		return ERR_MINOR_CONFIGURED;
}

int drbd_adm_delete_minor(struct sk_buff *skb, struct genl_info *info)
{
	enum drbd_ret_code retcode;

	retcode = drbd_adm_prepare(skb, info, DRBD_ADM_NEED_MINOR);
	if (!adm_ctx.reply_skb)
		return retcode;
	if (retcode != NO_ERROR)
		goto out;

	retcode = adm_delete_minor(adm_ctx.mdev);
out:
	drbd_adm_finish(info, retcode);
	return 0;
}

int drbd_adm_down(struct sk_buff *skb, struct genl_info *info)
{
	int retcode; /* enum drbd_ret_code rsp. enum drbd_state_rv */
	struct drbd_conf *mdev;
	unsigned i;

	retcode = drbd_adm_prepare(skb, info, 0);
	if (!adm_ctx.reply_skb)
		return retcode;
	if (retcode != NO_ERROR)
		goto out;

	if (!adm_ctx.tconn) {
		retcode = ERR_RES_NOT_KNOWN;
		goto out;
	}

	/* demote */
	idr_for_each_entry(&adm_ctx.tconn->volumes, mdev, i) {
		retcode = drbd_set_role(mdev, R_SECONDARY, 0);
		if (retcode < SS_SUCCESS) {
			drbd_msg_put_info("failed to demote");
			goto out;
		}
	}

	retcode = conn_try_disconnect(adm_ctx.tconn, 0);
	if (retcode < SS_SUCCESS) {
		drbd_msg_put_info("failed to disconnect");
		goto out;
	}

	/* detach */
	idr_for_each_entry(&adm_ctx.tconn->volumes, mdev, i) {
		retcode = adm_detach(mdev, 0);
		if (retcode < SS_SUCCESS || retcode > NO_ERROR) {
			drbd_msg_put_info("failed to detach");
			goto out;
		}
	}

	/* If we reach this, all volumes (of this tconn) are Secondary,
	 * Disconnected, Diskless, aka Unconfigured. Make sure all threads have
	 * actually stopped, state handling only does drbd_thread_stop_nowait(). */
	drbd_thread_stop(&adm_ctx.tconn->worker);

	/* Now, nothing can fail anymore */

	/* delete volumes */
	idr_for_each_entry(&adm_ctx.tconn->volumes, mdev, i) {
		retcode = adm_delete_minor(mdev);
		if (retcode != NO_ERROR) {
			/* "can not happen" */
			drbd_msg_put_info("failed to delete volume");
			goto out;
		}
	}

	/* delete connection */
	if (conn_lowest_minor(adm_ctx.tconn) < 0) {
		list_del_rcu(&adm_ctx.tconn->all_tconn);
		synchronize_rcu();
		kref_put(&adm_ctx.tconn->kref, &conn_destroy);

		retcode = NO_ERROR;
	} else {
		/* "can not happen" */
		retcode = ERR_RES_IN_USE;
		drbd_msg_put_info("failed to delete connection");
	}
	goto out;
out:
	drbd_adm_finish(info, retcode);
	return 0;
}

int drbd_adm_del_resource(struct sk_buff *skb, struct genl_info *info)
{
	enum drbd_ret_code retcode;

	retcode = drbd_adm_prepare(skb, info, DRBD_ADM_NEED_RESOURCE);
	if (!adm_ctx.reply_skb)
		return retcode;
	if (retcode != NO_ERROR)
		goto out;

	if (conn_lowest_minor(adm_ctx.tconn) < 0) {
		list_del_rcu(&adm_ctx.tconn->all_tconn);
		synchronize_rcu();
		kref_put(&adm_ctx.tconn->kref, &conn_destroy);

		retcode = NO_ERROR;
	} else {
		retcode = ERR_RES_IN_USE;
	}

	if (retcode == NO_ERROR)
		drbd_thread_stop(&adm_ctx.tconn->worker);
out:
	drbd_adm_finish(info, retcode);
	return 0;
}

void drbd_bcast_event(struct drbd_conf *mdev, const struct sib_info *sib)
{
	static atomic_t drbd_genl_seq = ATOMIC_INIT(2); /* two. */
	struct sk_buff *msg;
	struct drbd_genlmsghdr *d_out;
	unsigned seq;
	int err = -ENOMEM;

	seq = atomic_inc_return(&drbd_genl_seq);
	msg = genlmsg_new(NLMSG_GOODSIZE, GFP_NOIO);
	if (!msg)
		goto failed;

	err = -EMSGSIZE;
	d_out = genlmsg_put(msg, 0, seq, &drbd_genl_family, 0, DRBD_EVENT);
	if (!d_out) /* cannot happen, but anyways. */
		goto nla_put_failure;
	d_out->minor = mdev_to_minor(mdev);
	d_out->ret_code = NO_ERROR;

	if (nla_put_status_info(msg, mdev, sib))
		goto nla_put_failure;
	genlmsg_end(msg, d_out);
	err = drbd_genl_multicast_events(msg, 0);
	/* msg has been consumed or freed in netlink_broadcast() */
	if (err && err != -ESRCH)
		goto failed;

	return;

nla_put_failure:
	nlmsg_free(msg);
failed:
	dev_err(DEV, "Error %d while broadcasting event. "
			"Event seq:%u sib_reason:%u\n",
			err, seq, sib->sib_reason);
}<|MERGE_RESOLUTION|>--- conflicted
+++ resolved
@@ -807,50 +807,10 @@
 
 static const char *from_attrs_err_to_txt(int err)
 {
-<<<<<<< HEAD
 	return	err == -ENOMSG ? "required attribute missing" :
 		err == -EOPNOTSUPP ? "unknown mandatory attribute" :
 		err == -EEXIST ? "can not change invariant setting" :
 		"invalid attribute value";
-=======
-	struct drbd_conf *mdev;
-
-	if (minor >= minor_count)
-		return NULL;
-
-	mdev = minor_to_mdev(minor);
-
-	if (!mdev && create) {
-		struct gendisk *disk = NULL;
-		mdev = drbd_new_device(minor);
-
-		spin_lock_irq(&drbd_pp_lock);
-		if (minor_table[minor] == NULL) {
-			minor_table[minor] = mdev;
-			disk = mdev->vdisk;
-		} /* else: we lost the race */
-		spin_unlock_irq(&drbd_pp_lock);
-
-		if (disk) {
-			struct kobject *parent;
-
-			add_disk(disk);
-			parent = drbd_kobj_of_disk(disk);
-			mdev->kobj = kobject_create_and_add("drbd", parent);
-			if (!mdev->kobj) {
-				minor_table[minor] = NULL;
-				del_gendisk(mdev->vdisk);
-				drbd_free_mdev(mdev);
-				return NULL;
-			}
-		} else
-			drbd_free_mdev(mdev);
-
-		mdev = minor_to_mdev(minor);
-	}
-
-	return mdev;
->>>>>>> 3aaf3696
 }
 
 int drbd_adm_set_role(struct sk_buff *skb, struct genl_info *info)
