--- conflicted
+++ resolved
@@ -705,13 +705,8 @@
 	if (first_peer_device(device)->repl_state >= L_STANDALONE) {
 		/* if this was forced, we should consider sync */
 		if (forced)
-<<<<<<< HEAD
 			drbd_send_uuids(first_peer_device(device));
-		drbd_send_state(first_peer_device(device));
-=======
-			drbd_send_uuids(mdev);
-		drbd_send_current_state(mdev);
->>>>>>> e28f00cb
+		drbd_send_current_state(first_peer_device(device));
 	}
 
 	drbd_md_sync(device);
