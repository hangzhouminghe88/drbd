/*
-*- linux-c -*-
   drbd_nl.c
   Kernel module for 2.6.x Kernels

   This file is part of DRBD by Philipp Reisner and Lars Ellenberg.

   Copyright (C) 2001-2008, LINBIT Information Technologies GmbH.
   Copyright (C) 1999-2008, Philipp Reisner <philipp.reisner@linbit.com>.
   Copyright (C) 2002-2008, Lars Ellenberg <lars.ellenberg@linbit.com>.

   drbd is free software; you can redistribute it and/or modify
   it under the terms of the GNU General Public License as published by
   the Free Software Foundation; either version 2, or (at your option)
   any later version.

   drbd is distributed in the hope that it will be useful,
   but WITHOUT ANY WARRANTY; without even the implied warranty of
   MERCHANTABILITY or FITNESS FOR A PARTICULAR PURPOSE.  See the
   GNU General Public License for more details.

   You should have received a copy of the GNU General Public License
   along with drbd; see the file COPYING.  If not, write to
   the Free Software Foundation, 675 Mass Ave, Cambridge, MA 02139, USA.

 */

#include <linux/autoconf.h>
#include <linux/module.h>
#include <linux/in.h>
#include <linux/fs.h>
#include <linux/buffer_head.h> /* for fsync_bdev */
#include <linux/file.h>
#include <linux/slab.h>
#include <linux/connector.h>
#include <linux/drbd.h>
#include <linux/blkpg.h>

#include "drbd_int.h"
#include <linux/drbd_tag_magic.h>
#include <linux/drbd_limits.h>

/* see get_sb_bdev and bd_claim */
char *drbd_d_holder = "Hands off! this is DRBD's data storage device.";
char *drbd_m_holder = "Hands off! this is DRBD's meta data device.";


/* Generate the tag_list to struct functions */
#define NL_PACKET(name, number, fields) \
int name ## _from_tags (struct drbd_conf *mdev, \
	unsigned short *tags, struct name *arg) \
{ \
	int tag; \
	int dlen; \
	\
	while ( (tag = *tags++) != TT_END ) { \
		dlen = *tags++; \
		switch ( tag_number(tag) ) { \
		fields \
		default: \
			if (tag & T_MANDATORY) { \
				ERR("Unknown tag: %d\n", tag_number(tag)); \
				return 0; \
			} \
		} \
		tags = (unsigned short *)((char *)tags + dlen); \
	} \
	return 1; \
}
#define NL_INTEGER(pn, pr, member) \
	case pn: /* D_ASSERT( tag_type(tag) == TT_INTEGER ); */ \
		 arg->member = *(int *)(tags); \
		 break;
#define NL_INT64(pn, pr, member) \
	case pn: /* D_ASSERT( tag_type(tag) == TT_INT64 ); */ \
		 arg->member = *(u64 *)(tags); \
		 break;
#define NL_BIT(pn, pr, member) \
	case pn: /* D_ASSERT( tag_type(tag) == TT_BIT ); */ \
		 arg->member = *(char *)(tags) ? 1 : 0; \
		 break;
#define NL_STRING(pn, pr, member, len) \
	case pn: /* D_ASSERT( tag_type(tag) == TT_STRING ); */ \
		 arg->member ## _len = dlen; \
		 memcpy(arg->member, tags, min_t(size_t, dlen, len)); \
		 break;
#include "linux/drbd_nl.h"

// Generate the struct to tag_list functions
#define NL_PACKET(name, number, fields) \
unsigned short* \
name ## _to_tags (struct drbd_conf *mdev, \
	struct name *arg, unsigned short *tags) \
{ \
	fields \
	return tags; \
}

#define NL_INTEGER(pn, pr, member) \
	*tags++ = pn | pr | TT_INTEGER; \
	*tags++ = sizeof(int); \
	*(int *)tags = arg->member; \
	tags = (unsigned short *)((char *)tags+sizeof(int));
#define NL_INT64(pn, pr, member) \
	*tags++ = pn | pr | TT_INT64; \
	*tags++ = sizeof(u64); \
	*(u64 *)tags = arg->member; \
	tags = (unsigned short *)((char *)tags+sizeof(u64));
#define NL_BIT(pn, pr, member) \
	*tags++ = pn | pr | TT_BIT; \
	*tags++ = sizeof(char); \
	*(char *)tags = arg->member; \
	tags = (unsigned short *)((char *)tags+sizeof(char));
#define NL_STRING(pn, pr, member, len) \
	*tags++ = pn | pr | TT_STRING; \
	*tags++ = arg->member ## _len; \
	memcpy(tags, arg->member, arg->member ## _len); \
	tags = (unsigned short *)((char *)tags + arg->member ## _len);
#include "linux/drbd_nl.h"

void drbd_bcast_ev_helper(struct drbd_conf *mdev, char *helper_name);
void drbd_nl_send_reply(struct cn_msg *, int);

char *nl_packet_name(int packet_type)
{
/* Generate packet type strings */
#define NL_PACKET(name, number, fields) \
	[ P_ ## name ] = # name,
#define NL_INTEGER Argh!
#define NL_BIT Argh!
#define NL_INT64 Argh!
#define NL_STRING Argh!

	static char *nl_tag_name[P_nl_after_last_packet] = {
#include "linux/drbd_nl.h"
	};

	return (packet_type < sizeof(nl_tag_name)/sizeof(nl_tag_name[0])) ?
	    nl_tag_name[packet_type] : "*Unknown*";
}

void nl_trace_packet(void *data)
{
	struct cn_msg *req = data;
	struct drbd_nl_cfg_req *nlp = (struct drbd_nl_cfg_req *)req->data;

	printk(KERN_INFO "drbd%d: "
	       "Netlink: << %s (%d) - seq: %x, ack: %x, len: %x\n",
	       nlp->drbd_minor,
	       nl_packet_name(nlp->packet_type),
	       nlp->packet_type,
	       req->seq, req->ack, req->len);
}

void nl_trace_reply(void *data)
{
	struct cn_msg *req = data;
	struct drbd_nl_cfg_reply *nlp = (struct drbd_nl_cfg_reply *)req->data;

	printk(KERN_INFO "drbd%d: "
	       "Netlink: >> %s (%d) - seq: %x, ack: %x, len: %x\n",
	       nlp->minor,
	       nlp->packet_type == P_nl_after_last_packet?
		   "Empty-Reply" : nl_packet_name(nlp->packet_type),
	       nlp->packet_type,
	       req->seq, req->ack, req->len);
}

int drbd_khelper(struct drbd_conf *mdev, char *cmd)
{
	char mb[12];
	char *argv[] = {usermode_helper, cmd, mb, NULL };
	static char *envp[] = { "HOME=/",
				"TERM=linux",
				"PATH=/sbin:/usr/sbin:/bin:/usr/bin",
				NULL };

	snprintf(mb, 12, "minor-%d", mdev_to_minor(mdev));

	INFO("helper command: %s %s\n", usermode_helper, cmd);

	drbd_bcast_ev_helper(mdev, cmd);
	return call_usermodehelper(usermode_helper, argv, envp, 1);
}

enum drbd_disk_state drbd_try_outdate_peer(struct drbd_conf *mdev)
{
	int r;
	enum drbd_disk_state nps;
	enum fencing_policy fp;

	D_ASSERT(mdev->state.pdsk == DUnknown);

	if (inc_local_if_state(mdev,UpToDate)) {
		fp = mdev->bc->dc.fencing;
		dec_local(mdev);
	} else {
		WARN("Not outdating peer, since I am diskless.");
		return mdev->state.pdsk;
	}

	if (fp == Stonith)
		drbd_request_state(mdev, NS(susp, 1));

	r = drbd_khelper(mdev, "outdate-peer");

	switch ( (r>>8) & 0xff ) {
	case 3: /* peer is inconsistent */
		nps = Inconsistent;
		break;
	case 4: /* peer is outdated */
		nps = Outdated;
		break;
	case 5: /* peer was down, we will(have) create(d) a new UUID anyways.
		 * If we would be more strict, we would return DUnknown here. */
		nps = Outdated;
		break;
	case 6: /* Peer is primary, voluntarily outdate myself */
		WARN("Peer is primary, outdating myself.\n");
		nps = DUnknown;
		drbd_request_state(mdev, NS(disk, Outdated));
		break;
	case 7:
		if (fp != Stonith)
			ERR("outdate-peer() = 7 && fencing != Stonith !!!\n");
		nps = Outdated;
		break;
	default:
		/* The script is broken ... */
		nps = DUnknown;
		ERR("outdate-peer helper broken, returned %d \n", (r>>8)&0xff);
		return nps;
	}

	INFO("outdate-peer helper returned %d \n", (r>>8)&0xff);
	return nps;
}


int drbd_set_role(struct drbd_conf *mdev, enum drbd_role new_role, int force)
{
	int r = 0, forced = 0, try = 0;
	union drbd_state_t mask, val;
	enum drbd_disk_state nps;

	if (new_role == Primary)
		request_ping(mdev); /* Detect a dead peer ASAP */

	mask.i = 0; mask.role = role_mask;
	val.i  = 0; val.role  = new_role;

	while (try++ < 3) {
		r = _drbd_request_state(mdev, mask, val, 0);
		if ( r == SS_NoUpToDateDisk && force &&
		    ( mdev->state.disk == Inconsistent ||
		      mdev->state.disk == Outdated ) ) {
			mask.disk = disk_mask;
			val.disk  = UpToDate;
			forced = 1;
			continue;
		}

		if ( r == SS_NoUpToDateDisk &&
		    mdev->state.disk == Consistent ) {
			D_ASSERT(mdev->state.pdsk == DUnknown);
			nps = drbd_try_outdate_peer(mdev);

			if (nps == Outdated) {
				val.disk = UpToDate;
				mask.disk = disk_mask;
			}

			val.pdsk = nps;
			mask.pdsk = disk_mask;

			continue;
		}

		if (r == SS_NothingToDo)
			goto fail;
		if (r == SS_PrimaryNOP) {
			nps = drbd_try_outdate_peer(mdev);

			if (force && nps > Outdated) {
				WARN("Forced into split brain situation!\n");
				nps = Outdated;
			}

			mask.pdsk = disk_mask;
			val.pdsk  = nps;

			continue;
		}
		if (r == SS_TwoPrimaries) {
			/* Maybe the peer is detected as dead very soon... */
			set_current_state(TASK_INTERRUPTIBLE);
			schedule_timeout((mdev->net_conf->ping_timeo+1)*HZ/10);
			if (try == 1)
				try++; /* only a single retry in this case. */
			continue;
		}
		if (r < SS_Success) {
			r = drbd_request_state(mdev, mask, val);
			if (r < SS_Success)
				goto fail;
		}
		break;
	}

	if (forced)
		WARN("Forced to consider local data as UpToDate!\n");

	fsync_bdev(mdev->this_bdev);

	/* Wait until nothing is on the fly :) */
	if ( wait_event_interruptible( mdev->misc_wait,
				 atomic_read(&mdev->ap_pending_cnt) == 0 ) ) {
		r = GotSignal;
		goto fail;
	}

	/* FIXME RACE here: if our direct user is not using bd_claim (i.e.
	 *  not a filesystem) since cstate might still be >= Connected, new
	 * ap requests may come in and increase ap_pending_cnt again!
	 * but that means someone is misusing DRBD...
	 * */

	if (new_role == Secondary) {
		set_disk_ro(mdev->vdisk, TRUE );
		if (inc_local(mdev)) {
			mdev->bc->md.uuid[Current] &= ~(u64)1;
			dec_local(mdev);
		}
	} else {
		if (inc_net(mdev)) {
			mdev->net_conf->want_lose = 0;
			dec_net(mdev);
		}
		set_disk_ro(mdev->vdisk, FALSE );
		if (inc_local(mdev)) {
			if ( ((mdev->state.conn < Connected ||
			       mdev->state.pdsk <= Failed)
			      && mdev->bc->md.uuid[Bitmap] == 0) || forced)
				drbd_uuid_new_current(mdev);

			mdev->bc->md.uuid[Current] |=  (u64)1;
			dec_local(mdev);
		}
	}

	if ((new_role == Secondary) && inc_local(mdev) )
	{
		drbd_al_to_on_disk_bm(mdev);
		dec_local(mdev);
	}

	if (mdev->state.conn >= WFReportParams) {
		/* if this was forced, we should consider sync */
		if (forced)
			drbd_send_uuids(mdev);
		drbd_send_state(mdev);
	}

	drbd_md_sync(mdev);

	return r;

 fail:
	return r;
}


int drbd_nl_primary(struct drbd_conf *mdev, struct drbd_nl_cfg_req *nlp,
			   struct drbd_nl_cfg_reply *reply)
{
	struct primary primary_args;

	memset(&primary_args, 0, sizeof(struct primary));
	if (!primary_from_tags(mdev, nlp->tag_list, &primary_args)) {
		reply->ret_code = UnknownMandatoryTag;
		return 0;
	}

	reply->ret_code =
		drbd_set_role(mdev, Primary, primary_args.overwrite_peer);

	return 0;
}

int drbd_nl_secondary(struct drbd_conf *mdev, struct drbd_nl_cfg_req *nlp,
			     struct drbd_nl_cfg_reply *reply)
{
	reply->ret_code = drbd_set_role(mdev, Secondary, 0);

	return 0;
}

/* initializes the md.*_offset members, so we are able to find
 * the on disk meta data */
void drbd_md_set_sector_offsets(struct drbd_conf *mdev,
				       struct drbd_backing_dev *bdev)
{
	sector_t md_size_sect = 0;
	switch (bdev->dc.meta_dev_idx) {
	default:
		/* v07 style fixed size indexed meta data */
		bdev->md.md_size_sect = MD_RESERVED_SECT;
		bdev->md.md_offset = drbd_md_ss__(mdev, bdev);
		bdev->md.al_offset = MD_AL_OFFSET;
		bdev->md.bm_offset = MD_BM_OFFSET;
		break;
	case DRBD_MD_INDEX_FLEX_EXT:
		/* just occupy the full device; unit: sectors */
		bdev->md.md_size_sect = drbd_get_capacity(bdev->md_bdev);
		bdev->md.md_offset = 0;
		bdev->md.al_offset = MD_AL_OFFSET;
		bdev->md.bm_offset = MD_BM_OFFSET;
		break;
	case DRBD_MD_INDEX_INTERNAL:
	case DRBD_MD_INDEX_FLEX_INT:
		bdev->md.md_offset = drbd_md_ss__(mdev, bdev);
		/* al size is still fixed */
		bdev->md.al_offset = -MD_AL_MAX_SIZE;
		/* LGE FIXME max size check missing. */
		/* we need (slightly less than) ~ this much bitmap sectors: */
		md_size_sect = drbd_get_capacity(bdev->backing_bdev);
		md_size_sect = ALIGN(md_size_sect, BM_SECT_PER_EXT);
		md_size_sect = BM_SECT_TO_EXT(md_size_sect);
		md_size_sect = ALIGN(md_size_sect, 8);

		/* plus the "drbd meta data super block",
		 * and the activity log; */
		md_size_sect += MD_BM_OFFSET;

		bdev->md.md_size_sect = md_size_sect;
		/* bitmap offset is adjusted by 'super' block size */
		bdev->md.bm_offset   = -md_size_sect + MD_AL_OFFSET;
		break;
	}
}

char *ppsize(char *buf, unsigned long long size)
{
	/* Needs 9 bytes at max. */
	static char units[] = { 'K', 'M', 'G', 'T', 'P', 'E' };
	int base = 0;
	while (size >= 10000 ) {
		size = size >> 10;
		base++;
	}
	sprintf(buf, "%lu %cB", (long)size, units[base]);

	return buf;
}

/**
 * drbd_determin_dev_size:
 * Evaluates all constraints and sets our correct device size.
 * Negative return values indicate errors. 0 and positive values
 * indicate success.
 * You should call drbd_md_sync() after calling this function.
 */
enum determin_dev_size_enum drbd_determin_dev_size(struct drbd_conf *mdev)
{
	sector_t prev_first_sect, prev_size; /* previous meta location */
	sector_t la_size;
	sector_t size;
	char ppb[10];

	int md_moved, la_size_changed;
	enum determin_dev_size_enum rv=unchanged;

	wait_event(mdev->al_wait, lc_try_lock(mdev->act_log));

	prev_first_sect = drbd_md_first_sector(mdev->bc);
	prev_size = mdev->bc->md.md_size_sect;
	la_size = mdev->bc->md.la_size_sect;

	/* TODO: should only be some assert here, not (re)init... */
	drbd_md_set_sector_offsets(mdev, mdev->bc);

	size = drbd_new_dev_size(mdev, mdev->bc);

	if ( drbd_get_capacity(mdev->this_bdev) != size ||
	    drbd_bm_capacity(mdev) != size ) {
		int err;
		err = drbd_bm_resize(mdev, size);
		if (unlikely(err)) {
			/* currently there is only one error: ENOMEM! */
			size = drbd_bm_capacity(mdev)>>1;
			if (size == 0) {
				ERR("OUT OF MEMORY! "
				    "Could not allocate bitmap! ");
			} else {
				/* FIXME this is problematic,
				 * if we in fact are smaller now! */
				ERR("BM resizing failed. "
				    "Leaving size unchanged at size = %lu KB\n",
				    (unsigned long)size);
			}
			rv = dev_size_error;
		}
		/* racy, see comments above. */
		drbd_set_my_capacity(mdev, size);
		mdev->bc->md.la_size_sect = size;
		INFO("size = %s (%llu KB)\n", ppsize(ppb, size>>1),
		     (unsigned long long)size>>1);
	}
<<<<<<< HEAD
	if (rv < 0)
		goto out;
=======
	if (rv == dev_size_error) goto out;
>>>>>>> 94c72e15

	la_size_changed = (la_size != mdev->bc->md.la_size_sect);

	/* LGE: flexible device size!! is this the right thing to test? */
	md_moved = prev_first_sect != drbd_md_first_sector(mdev->bc)
		|| prev_size	   != mdev->bc->md.md_size_sect;

	if (md_moved) {
		WARN("Moving meta-data.\n");
		/* assert: (flexible) internal meta data */
	}

	if (la_size_changed || md_moved) {
		if ( inc_local_if_state(mdev, Attaching) ) {
			drbd_al_shrink(mdev);
			/* All extents inactive now...
			 * write bitmap, then mdev->la_size to disk */
			rv = drbd_bm_write(mdev);
			drbd_md_mark_dirty(mdev);
			dec_local(mdev);
		}
	}

	if (size > la_size) rv = grew;
	if (size < la_size) rv = shrunk;
out:
	lc_unlock(mdev->act_log);

	return rv;
}

sector_t
drbd_new_dev_size(struct drbd_conf *mdev, struct drbd_backing_dev *bdev)
{
	sector_t p_size = mdev->p_size;   /* partner's disk size. */
	sector_t la_size = bdev->md.la_size_sect; /* last agreed size. */
	sector_t m_size; /* my size */
	sector_t u_size = bdev->dc.disk_size; /* size requested by user. */
	sector_t size = 0;

	m_size = drbd_get_max_capacity(bdev);

	if (p_size && m_size) {
		size = min_t(sector_t, p_size, m_size);
	} else {
		if (la_size) {
			size = la_size;
			if (m_size && m_size < size)
				size = m_size;
			if (p_size && p_size < size)
				size = p_size;
		} else {
			if (m_size)
				size = m_size;
			if (p_size)
				size = p_size;
		}
	}

	if (size == 0)
		ERR("Both nodes diskless!\n");

	if (u_size) {
		if (u_size > size)
			ERR("Requested disk size is too big (%lu > %lu)\n",
			    (unsigned long)u_size>>1, (unsigned long)size>>1);
		else
			size = u_size;
	}

	return size;
}

/**
 * drbd_check_al_size:
 * checks that the al lru is of requested size, and if neccessary tries to
 * allocate a new one. returns -EBUSY if current al lru is still used,
 * -ENOMEM when allocation failed, and 0 on success. You should call
 * drbd_md_sync() after you called this function.
 */
int drbd_check_al_size(struct drbd_conf *mdev)
{
	struct lru_cache *n, *t;
	struct lc_element *e;
	unsigned int in_use;
	int i;

	ERR_IF(mdev->sync_conf.al_extents < 7)
		mdev->sync_conf.al_extents = 127;

	if ( mdev->act_log &&
	     mdev->act_log->nr_elements == mdev->sync_conf.al_extents )
		return 0;

	in_use = 0;
	t = mdev->act_log;
	n = lc_alloc("act_log", mdev->sync_conf.al_extents,
		     sizeof(struct lc_element), mdev);

	if (n == NULL) {
		ERR("Cannot allocate act_log lru!\n");
		return -ENOMEM;
	}
	spin_lock_irq(&mdev->al_lock);
	if (t) {
		for (i = 0; i < t->nr_elements; i++) {
			e = lc_entry(t, i);
			if (e->refcnt)
				ERR("refcnt(%d)==%d\n",
				    e->lc_number, e->refcnt);
			in_use += e->refcnt;
		}
	}
	if (!in_use)
		mdev->act_log = n;
	spin_unlock_irq(&mdev->al_lock);
	if (in_use) {
		ERR("Activity log still in use!\n");
		lc_free(n);
		return -EBUSY;
	} else {
		if (t)
			lc_free(t);
	}
	drbd_md_mark_dirty(mdev); /* we changed mdev->act_log->nr_elemens */
	return 0;
}

void drbd_setup_queue_param(struct drbd_conf *mdev, unsigned int max_seg_s)
{
	struct request_queue * const q = mdev->rq_queue;
	struct request_queue * const b = mdev->bc->backing_bdev->bd_disk->queue;
	/* unsigned int old_max_seg_s = q->max_segment_size; */

	if (b->merge_bvec_fn && !mdev->bc->dc.use_bmbv)
		max_seg_s = PAGE_SIZE;

	max_seg_s = min(b->max_sectors * b->hardsect_size, max_seg_s);

	MTRACE(TraceTypeRq, TraceLvlSummary,
	       DUMPI(b->max_sectors);
	       DUMPI(b->max_phys_segments);
	       DUMPI(b->max_hw_segments);
	       DUMPI(b->max_segment_size);
	       DUMPI(b->hardsect_size);
	       DUMPI(b->seg_boundary_mask);
	       );

	q->max_sectors	     = max_seg_s >> 9;
	q->max_phys_segments = max_seg_s >> PAGE_SHIFT;
	q->max_hw_segments   = max_seg_s >> PAGE_SHIFT;
	q->max_segment_size  = max_seg_s;
	q->hardsect_size     = 512;
	q->seg_boundary_mask = PAGE_SIZE-1;
	blk_queue_stack_limits(q, b);

	/* KERNEL BUG. in ll_rw_blk.c ??
	 * t->max_segment_size = min(t->max_segment_size,b->max_segment_size);
	 * should be
	 * t->max_segment_size = min_not_zero(...,...)
	 * workaround here: */
	if (q->max_segment_size == 0)
		q->max_segment_size = max_seg_s;

	MTRACE(TraceTypeRq, TraceLvlSummary,
	       DUMPI(q->max_sectors);
	       DUMPI(q->max_phys_segments);
	       DUMPI(q->max_hw_segments);
	       DUMPI(q->max_segment_size);
	       DUMPI(q->hardsect_size);
	       DUMPI(q->seg_boundary_mask);
	       );

	if (b->merge_bvec_fn)
		WARN("Backing device's merge_bvec_fn() = %p\n",
		     b->merge_bvec_fn);
	INFO("max_segment_size ( = BIO size ) = %u\n", q->max_segment_size);

	if (q->backing_dev_info.ra_pages != b->backing_dev_info.ra_pages) {
		INFO("Adjusting my ra_pages to backing device's (%lu -> %lu)\n",
		     q->backing_dev_info.ra_pages,
		     b->backing_dev_info.ra_pages);
		q->backing_dev_info.ra_pages = b->backing_dev_info.ra_pages;
	}
}

/* does always return 0;
 * interesting return code is in reply->ret_code */
int drbd_nl_disk_conf(struct drbd_conf *mdev, struct drbd_nl_cfg_req *nlp,
			     struct drbd_nl_cfg_reply *reply)
{
	enum ret_codes retcode;
	struct drbd_backing_dev *nbc = NULL; /* new_backing_conf */
	struct inode *inode, *inode2;
	struct lru_cache *resync_lru = NULL;
	union drbd_state_t ns, os;
	int rv, ntries = 0;

	/* if you want to reconfigure, please tear down first */
	if (mdev->state.disk > Diskless) {
		retcode = HaveDiskConfig;
		goto fail;
	}

       /*
	* We may have gotten here very quickly from a detach. Wait for a bit
	* then fail.
	*/
	while (mdev->bc != NULL) {
		if (ntries++ >= 5) {
			WARN("drbd_nl_disk_conf: mdev->bc not NULL.\n");
			retcode = HaveDiskConfig;
			goto fail;
		}
		set_current_state(TASK_INTERRUPTIBLE);
		schedule_timeout(HZ/10);
	}

	nbc = kmalloc(sizeof(struct drbd_backing_dev), GFP_KERNEL);
	if (!nbc) {
		retcode = KMallocFailed;
		goto fail;
	}

	if ( !(nlp->flags & DRBD_NL_SET_DEFAULTS) && inc_local(mdev) ) {
		memcpy(&nbc->dc, &mdev->bc->dc, sizeof(struct disk_conf));
		dec_local(mdev);
	} else {
		memset(&nbc->dc, 0, sizeof(struct disk_conf));
		nbc->dc.disk_size   = DRBD_DISK_SIZE_SECT_DEF;
		nbc->dc.on_io_error = DRBD_ON_IO_ERROR_DEF;
		nbc->dc.fencing     = DRBD_FENCING_DEF;
	}

	if (!disk_conf_from_tags(mdev, nlp->tag_list, &nbc->dc)) {
		retcode = UnknownMandatoryTag;
		goto fail;
	}

	nbc->lo_file = NULL;
	nbc->md_file = NULL;

	if (nbc->dc.meta_dev_idx < DRBD_MD_INDEX_FLEX_INT) {
		retcode = LDMDInvalid;
		goto fail;
	}

	nbc->lo_file = filp_open(nbc->dc.backing_dev, O_RDWR, 0);
	if (IS_ERR(nbc->lo_file)) {
		ERR("open(\"%s\") failed with %ld\n", nbc->dc.backing_dev,
		    PTR_ERR(nbc->lo_file));
		nbc->lo_file = NULL;
		retcode = LDNameInvalid;
		goto fail;
	}

	inode = nbc->lo_file->f_dentry->d_inode;

	if (!S_ISBLK(inode->i_mode)) {
		retcode = LDNoBlockDev;
		goto fail;
	}

	nbc->md_file = filp_open(nbc->dc.meta_dev, O_RDWR, 0);
	if (IS_ERR(nbc->md_file)) {
		ERR("open(\"%s\") failed with %ld\n", nbc->dc.meta_dev,
		    PTR_ERR(nbc->md_file));
		nbc->md_file = NULL;
		retcode = MDNameInvalid;
		goto fail;
	}

	inode2 = nbc->md_file->f_dentry->d_inode;

	if (!S_ISBLK(inode2->i_mode)) {
		retcode = MDNoBlockDev;
		goto fail;
	}

	nbc->backing_bdev = inode->i_bdev;
	if (bd_claim(nbc->backing_bdev, mdev)) {
		printk(KERN_ERR "drbd: bd_claim(%p,%p); failed [%p;%p;%u]\n",
		       nbc->backing_bdev, mdev,
		       nbc->backing_bdev->bd_holder,
		       nbc->backing_bdev->bd_contains->bd_holder,
		       nbc->backing_bdev->bd_holders);
		retcode = LDMounted;
		goto fail;
	}

	resync_lru = lc_alloc("resync", 31, sizeof(struct bm_extent), mdev);
	if (!resync_lru) {
		retcode = KMallocFailed;
		goto fail;
	}

	nbc->md_bdev = inode2->i_bdev;
	if (bd_claim(nbc->md_bdev,
		     (nbc->dc.meta_dev_idx == DRBD_MD_INDEX_INTERNAL ||
		      nbc->dc.meta_dev_idx == DRBD_MD_INDEX_FLEX_INT) ?
		     (void *)mdev : (void *) drbd_m_holder )) {
		retcode = MDMounted;
		goto release_bdev_fail;
	}

	if ( (nbc->backing_bdev == nbc->md_bdev) !=
	     (nbc->dc.meta_dev_idx == DRBD_MD_INDEX_INTERNAL ||
	      nbc->dc.meta_dev_idx == DRBD_MD_INDEX_FLEX_INT) ) {
		retcode = LDMDInvalid;
		goto release_bdev2_fail;
	}

	if ((drbd_get_capacity(nbc->backing_bdev)) < nbc->dc.disk_size) {
		retcode = LDDeviceTooSmall;
		goto release_bdev2_fail;
	}

/* TODO check whether backing device size is within plausible limits */

	/* Make sure the new disk is big enough
	 * (we may currently be Primary with no local disk...) */
	if (drbd_get_capacity(nbc->backing_bdev) <
	    drbd_get_capacity(mdev->this_bdev) ) {
		retcode = LDDeviceTooSmall;
		goto release_bdev2_fail;
	}

	nbc->known_size = drbd_get_capacity(nbc->backing_bdev);

	retcode = drbd_request_state(mdev, NS(disk, Attaching));
	if (retcode < SS_Success )
		goto release_bdev2_fail;

	drbd_thread_start(&mdev->worker);
	drbd_md_set_sector_offsets(mdev, nbc);

	retcode = drbd_md_read(mdev, nbc);
	if (retcode != NoError)
		goto force_diskless;

	/* Since we are diskless, fix the AL first... */
	if (drbd_check_al_size(mdev)) {
		retcode = KMallocFailed;
		goto force_diskless;
	}

	/* Prevent shrinking of consistent devices ! */
	if (drbd_md_test_flag(nbc, MDF_Consistent) &&
	   drbd_new_dev_size(mdev, nbc) < nbc->md.la_size_sect) {
		retcode = LDDeviceTooSmall;
		goto force_diskless;
	}

	if (!drbd_al_read_log(mdev, nbc)) {
		retcode = MDIOError;
		goto force_diskless;
	}

	/* Point of no return reached.
	 * Devices and memory are no longer released by error cleanup below.
	 * now mdev takes over responsibility, and the state engine should
	 * clean it up somewhere.  */
	D_ASSERT(mdev->bc == NULL);
	mdev->bc = nbc;
	mdev->resync = resync_lru;
	nbc = NULL;
	resync_lru = NULL;

	if (drbd_md_test_flag(mdev->bc, MDF_PrimaryInd))
		set_bit(CRASHED_PRIMARY, &mdev->flags);
	else
		clear_bit(CRASHED_PRIMARY, &mdev->flags);

	mdev->send_cnt = 0;
	mdev->recv_cnt = 0;
	mdev->read_cnt = 0;
	mdev->writ_cnt = 0;

	drbd_setup_queue_param(mdev, DRBD_MAX_SEGMENT_SIZE);
	/*
	 * FIXME currently broken.
	 * drbd_set_recv_tcq(mdev,
	 *	drbd_queue_order_type(mdev)==QUEUE_ORDERED_TAG);
	 */

	/* If I am currently not Primary,
	 * but meta data primary indicator is set,
	 * I just now recover from a hard crash,
	 * and have been Primary before that crash.
	 *
	 * Now, if I had no connection before that crash
	 * (have been degraded Primary), chances are that
	 * I won't find my peer now either.
	 *
	 * In that case, and _only_ in that case,
	 * we use the degr-wfc-timeout instead of the default,
	 * so we can automatically recover from a crash of a
	 * degraded but active "cluster" after a certain timeout.
	 */
	clear_bit(USE_DEGR_WFC_T, &mdev->flags);
	if ( mdev->state.role != Primary &&
	     drbd_md_test_flag(mdev->bc, MDF_PrimaryInd) &&
	    !drbd_md_test_flag(mdev->bc, MDF_ConnectedInd) )
		set_bit(USE_DEGR_WFC_T, &mdev->flags);

<<<<<<< HEAD
	drbd_bm_lock(mdev); /* racy... */
	if (drbd_determin_dev_size(mdev) < 0) {
=======
	drbd_bm_lock(mdev); // racy...
	if (drbd_determin_dev_size(mdev) == dev_size_error) {
>>>>>>> 94c72e15
		retcode = VMallocFailed;
		goto unlock_bm;
	}

	if (drbd_md_test_flag(mdev->bc, MDF_FullSync)) {
		INFO("Assuming that all blocks are out of sync "
		     "(aka FullSync)\n");
		drbd_bm_set_all(mdev);
		if (unlikely(drbd_bm_write(mdev) < 0)) {
			retcode = MDIOError;
			goto unlock_bm;
		}
		drbd_md_clear_flag(mdev, MDF_FullSync);
	} else {
		if (unlikely(drbd_bm_read(mdev) < 0)) {
			retcode = MDIOError;
			goto unlock_bm;
		}
	}

	if (test_bit(CRASHED_PRIMARY, &mdev->flags)) {
		drbd_al_apply_to_bm(mdev);
		drbd_al_to_on_disk_bm(mdev);
	}
	/* else {
	     FIXME wipe out on disk al!
	} */

	spin_lock_irq(&mdev->req_lock);
	os = mdev->state;
	ns.i = os.i;
	/* If MDF_Consistent is not set go into inconsistent state,
	   otherwise investige MDF_WasUpToDate...
	   If MDF_WasUpToDate is not set go into Outdated disk state,
	   otherwise into Consistent state.
	*/
	if (drbd_md_test_flag(mdev->bc, MDF_Consistent)) {
		if (drbd_md_test_flag(mdev->bc, MDF_WasUpToDate))
			ns.disk = Consistent;
		else
			ns.disk = Outdated;
	} else {
		ns.disk = Inconsistent;
	}

	if (drbd_md_test_flag(mdev->bc, MDF_PeerOutDated))
		ns.pdsk = Outdated;

	if ( ns.disk == Consistent &&
	    ( ns.pdsk == Outdated || mdev->bc->dc.fencing == DontCare ) )
		ns.disk = UpToDate;

	/* All tests on MDF_PrimaryInd, MDF_ConnectedInd,
	   MDF_Consistent and MDF_WasUpToDate must happen before
	   this point, because drbd_request_state() modifies these
	   flags. */

	/* In case we are Connected postpone any desicion on the new disk
	   state after the negotiation phase. */
	if (mdev->state.conn == Connected) {
		mdev->new_state_tmp.i = ns.i;
		ns.i = os.i;
		ns.disk = Negotiating;
	}

	rv = _drbd_set_state(mdev, ns, ChgStateVerbose);
	ns = mdev->state;
	spin_unlock_irq(&mdev->req_lock);

	if (rv < SS_Success)
		goto unlock_bm;

	drbd_bm_unlock(mdev);

	if (inc_local_if_state(mdev, Attaching)) {
		if (mdev->state.role == Primary)
			mdev->bc->md.uuid[Current] |=	(u64)1;
		else
			mdev->bc->md.uuid[Current] &= ~(u64)1;
		dec_local(mdev);
	}

	/* Reset the "barriers don't work" bits here, then force meta data to
	 * be written, to ensure we determine if barriers are supported. */
	clear_bit(LL_DEV_NO_FLUSH,&mdev->flags);
	clear_bit(MD_NO_BARRIER,&mdev->flags);
	drbd_md_mark_dirty(mdev);
	drbd_md_sync(mdev);

	reply->ret_code = retcode;
	return 0;

 unlock_bm:
	drbd_bm_unlock(mdev);
 force_diskless:
	drbd_force_state(mdev, NS(disk, Diskless));
	drbd_md_sync(mdev);
 release_bdev2_fail:
	if (nbc)
		bd_release(nbc->md_bdev);
 release_bdev_fail:
	if (nbc)
		bd_release(nbc->backing_bdev);
 fail:
	if (nbc) {
		if (nbc->lo_file)
			fput(nbc->lo_file);
		if (nbc->md_file)
			fput(nbc->md_file);
		kfree(nbc);
	}
	if (resync_lru)
		lc_free(resync_lru);

	reply->ret_code = retcode;
	return 0;
}

int drbd_nl_detach(struct drbd_conf *mdev, struct drbd_nl_cfg_req *nlp,
			  struct drbd_nl_cfg_reply *reply)
{
	fsync_bdev(mdev->this_bdev);
	reply->ret_code = drbd_request_state(mdev, NS(disk, Diskless));

	return 0;
}

#define HMAC_NAME_L 20

int drbd_nl_net_conf(struct drbd_conf *mdev, struct drbd_nl_cfg_req *nlp,
			    struct drbd_nl_cfg_reply *reply)
{
	int i, ns;
	enum ret_codes retcode;
	struct net_conf *new_conf = NULL;
	struct crypto_hash *tfm = NULL;
	struct hlist_head *new_tl_hash = NULL;
	struct hlist_head *new_ee_hash = NULL;
	struct drbd_conf *odev;
	char hmac_name[HMAC_NAME_L];

	if (mdev->state.conn > StandAlone) {
		retcode = HaveNetConfig;
		goto fail;
	}

	new_conf = kmalloc(sizeof(struct net_conf), GFP_KERNEL);
	if (!new_conf) {
		retcode = KMallocFailed;
		goto fail;
	}

	if ( !(nlp->flags & DRBD_NL_SET_DEFAULTS) && inc_net(mdev)) {
		memcpy(new_conf, mdev->net_conf, sizeof(struct net_conf));
		dec_local(mdev);
	} else {
		memset(new_conf, 0, sizeof(struct net_conf));
		new_conf->timeout	   = DRBD_TIMEOUT_DEF;
		new_conf->try_connect_int  = DRBD_CONNECT_INT_DEF;
		new_conf->ping_int	   = DRBD_PING_INT_DEF;
		new_conf->max_epoch_size   = DRBD_MAX_EPOCH_SIZE_DEF;
		new_conf->max_buffers	   = DRBD_MAX_BUFFERS_DEF;
		new_conf->unplug_watermark = DRBD_UNPLUG_WATERMARK_DEF;
		new_conf->sndbuf_size	   = DRBD_SNDBUF_SIZE_DEF;
		new_conf->ko_count	   = DRBD_KO_COUNT_DEF;
		new_conf->after_sb_0p	   = DRBD_AFTER_SB_0P_DEF;
		new_conf->after_sb_1p	   = DRBD_AFTER_SB_1P_DEF;
		new_conf->after_sb_2p	   = DRBD_AFTER_SB_2P_DEF;
		new_conf->want_lose	   = 0;
		new_conf->two_primaries    = 0;
		new_conf->wire_protocol    = DRBD_PROT_C;
		new_conf->ping_timeo	   = DRBD_PING_TIMEO_DEF;
		new_conf->rr_conflict	   = DRBD_RR_CONFLICT_DEF;
	}

	if (!net_conf_from_tags(mdev, nlp->tag_list, new_conf)) {
		retcode = UnknownMandatoryTag;
		goto fail;
	}

	if (new_conf->two_primaries
	&& (new_conf->wire_protocol != DRBD_PROT_C)) {
		retcode = ProtocolCRequired;
		goto fail;
	};

	if (mdev->state.role == Primary && new_conf->want_lose) {
		retcode = DiscardNotAllowed;
		goto fail;
	}

#define M_ADDR(A) (((struct sockaddr_in *)&A->my_addr)->sin_addr.s_addr)
#define M_PORT(A) (((struct sockaddr_in *)&A->my_addr)->sin_port)
#define O_ADDR(A) (((struct sockaddr_in *)&A->peer_addr)->sin_addr.s_addr)
#define O_PORT(A) (((struct sockaddr_in *)&A->peer_addr)->sin_port)
	retcode = NoError;
	for (i = 0; i < minor_count; i++) {
		odev = minor_to_mdev(i);
		if (!odev || odev == mdev)
			continue;
		if ( inc_net(odev)) {
			if ( M_ADDR(new_conf) == M_ADDR(odev->net_conf) &&
			    M_PORT(new_conf) == M_PORT(odev->net_conf) )
				retcode = LAAlreadyInUse;

			if (O_ADDR(new_conf) == O_ADDR(odev->net_conf) &&
			   O_PORT(new_conf) == O_PORT(odev->net_conf) )
				retcode = OAAlreadyInUse;

			dec_net(odev);
			if (retcode != NoError)
				goto fail;
		}
	}
#undef M_ADDR
#undef M_PORT
#undef O_ADDR
#undef O_PORT

	if (new_conf->cram_hmac_alg[0] != 0) {
		snprintf(hmac_name, HMAC_NAME_L, "hmac(%s)",
			new_conf->cram_hmac_alg);
		tfm = crypto_alloc_hash(hmac_name, 0, CRYPTO_ALG_ASYNC);
		if (IS_ERR(tfm)) {
			tfm = NULL;
			retcode = CRAMAlgNotAvail;
			goto fail;
		}

		if (crypto_tfm_alg_type(crypto_hash_tfm(tfm))
						!= CRYPTO_ALG_TYPE_HASH) {
			retcode = CRAMAlgNotDigest;
			goto fail;
		}
	}


	ns = new_conf->max_epoch_size/8;
	if (mdev->tl_hash_s != ns) {
		new_tl_hash = kzalloc(ns*sizeof(void *), GFP_KERNEL);
		if (!new_tl_hash) {
			retcode = KMallocFailed;
			goto fail;
		}
	}

	ns = new_conf->max_buffers/8;
	if (new_conf->two_primaries && ( mdev->ee_hash_s != ns ) ) {
		new_ee_hash = kzalloc(ns*sizeof(void *), GFP_KERNEL);
		if (!new_ee_hash) {
			retcode = KMallocFailed;
			goto fail;
		}
	}

	((char *)new_conf->shared_secret)[SHARED_SECRET_MAX-1] = 0;

#if 0
	/* for the connection loss logic in drbd_recv
	 * I _need_ the resulting timeo in jiffies to be
	 * non-zero and different
	 *
	 * XXX maybe rather store the value scaled to jiffies?
	 * Note: MAX_SCHEDULE_TIMEOUT/HZ*HZ != MAX_SCHEDULE_TIMEOUT
	 *	 and HZ > 10; which is unlikely to change...
	 *	 Thus, if interrupted by a signal,
	 *	 sock_{send,recv}msg returns -EINTR,
	 *	 if the timeout expires, -EAGAIN.
	 */
	/* unlikely: someone disabled the timeouts ...
	 * just put some huge values in there. */
	if (!new_conf->ping_int)
		new_conf->ping_int = MAX_SCHEDULE_TIMEOUT/HZ;
	if (!new_conf->timeout)
		new_conf->timeout = MAX_SCHEDULE_TIMEOUT/HZ*10;
	if (new_conf->ping_int*10 < new_conf->timeout)
		new_conf->timeout = new_conf->ping_int*10/6;
	if (new_conf->ping_int*10 == new_conf->timeout)
		new_conf->ping_int = new_conf->ping_int+1;
#endif

	D_ASSERT(mdev->net_conf == NULL);
	mdev->net_conf = new_conf;

	mdev->send_cnt = 0;
	mdev->recv_cnt = 0;

	if (new_tl_hash) {
		kfree(mdev->tl_hash);
		mdev->tl_hash_s = mdev->net_conf->max_epoch_size/8;
		mdev->tl_hash = new_tl_hash;
	}

	if (new_ee_hash) {
		kfree(mdev->ee_hash);
		mdev->ee_hash_s = mdev->net_conf->max_buffers/8;
		mdev->ee_hash = new_ee_hash;
	}

	if (mdev->cram_hmac_tfm)
		crypto_free_hash(mdev->cram_hmac_tfm);
	mdev->cram_hmac_tfm = tfm;

	retcode = drbd_request_state(mdev, NS(conn, Unconnected));

	if (retcode >= SS_Success)
		drbd_thread_start(&mdev->worker);

	reply->ret_code = retcode;
	return 0;

fail:
	crypto_free_hash(tfm);
	kfree(new_tl_hash);
	kfree(new_ee_hash);
	kfree(new_conf);

	reply->ret_code = retcode;
	return 0;
}

int drbd_nl_disconnect(struct drbd_conf *mdev, struct drbd_nl_cfg_req *nlp,
			      struct drbd_nl_cfg_reply *reply)
{
	int retcode;

	/* silently. */
	retcode = _drbd_request_state(mdev, NS(conn, Disconnecting), 0);

	if (retcode == SS_NothingToDo)
		goto done;
	else if (retcode == SS_AlreadyStandAlone)
		goto done;
	else if (retcode == SS_PrimaryNOP) {
		/* Our statche checking code wants to see the peer outdated. */
		retcode = drbd_request_state(mdev, NS2(conn, Disconnecting,
						      pdsk, Outdated));
	} else if (retcode == SS_CW_FailedByPeer) {
		/* The peer probabely wants to see us outdated. */
		retcode = _drbd_request_state(mdev, NS2(conn, Disconnecting,
						       disk, Outdated), 0);

		/* if we are diskless and our peer wants to outdate us,
		 * simply go away, and let the peer try to outdate us with its
		 * 'outdate-peer' handler later. */
		if (retcode == SS_IsDiskLess)
			retcode = drbd_request_state(mdev,
						NS(conn, StandAlone));
	}

	if (retcode < SS_Success)
		goto fail;

	if ( wait_event_interruptible( mdev->misc_wait,
				      mdev->state.conn == StandAlone) ) {
		retcode = GotSignal;
		goto fail;
	}

 done:
	retcode = NoError;
 fail:
	drbd_md_sync(mdev);
	reply->ret_code = retcode;
	return 0;
}

void resync_after_online_grow(struct drbd_conf *mdev)
{
	int iass; /* I am sync source */

	INFO("Resync of new storage after online grow\n");
	if (mdev->state.role != mdev->state.peer)
		iass = (mdev->state.role == Primary);
	else
		iass = test_bit(DISCARD_CONCURRENT,&mdev->flags);

	if (iass)
		drbd_start_resync(mdev,SyncSource);
	else
		drbd_request_state(mdev,NS(conn,WFSyncUUID));
}

int drbd_nl_resize(struct drbd_conf *mdev, struct drbd_nl_cfg_req *nlp,
		   struct drbd_nl_cfg_reply *reply)
{
	struct resize rs;
	int retcode = NoError;
	int ldsc = 0; /* local disk size changed */
	enum determin_dev_size_enum dd;

	memset(&rs, 0, sizeof(struct resize));
	if (!resize_from_tags(mdev, nlp->tag_list, &rs)) {
		retcode = UnknownMandatoryTag;
		goto fail;
	}

	if (mdev->state.conn > Connected) {
		retcode = NoResizeDuringResync;
		goto fail;
	}

	if ( mdev->state.role == Secondary &&
	     mdev->state.peer == Secondary) {
		retcode = APrimaryNodeNeeded;
		goto fail;
	}

	if (!inc_local(mdev)) {
		retcode = HaveNoDiskConfig;
		goto fail;
	}

	if (mdev->bc->known_size != drbd_get_capacity(mdev->bc->backing_bdev)) {
		mdev->bc->known_size = drbd_get_capacity(mdev->bc->backing_bdev);
		ldsc = 1;
	}

	mdev->bc->dc.disk_size = (sector_t)rs.resize_size;
	drbd_bm_lock(mdev);
	dd = drbd_determin_dev_size(mdev);
	drbd_md_sync(mdev);
	drbd_bm_unlock(mdev);
	dec_local(mdev);
	if (dd == dev_size_error) {
		retcode = VMallocFailed;
		goto fail;
	}

	if (mdev->state.conn == Connected && ( dd != unchanged || ldsc) ) {
		drbd_send_uuids(mdev);
		drbd_send_sizes(mdev);
		if (dd == grew)
			resync_after_online_grow(mdev);
	}

 fail:
	reply->ret_code = retcode;
	return 0;
}

int drbd_nl_syncer_conf(struct drbd_conf *mdev, struct drbd_nl_cfg_req *nlp,
			       struct drbd_nl_cfg_reply *reply)
{
	int retcode = NoError;
	struct syncer_conf sc;
	struct drbd_conf *odev;
	int err;

	memcpy(&sc, &mdev->sync_conf, sizeof(struct syncer_conf));

	if (nlp->flags & DRBD_NL_SET_DEFAULTS) {
		sc.rate       = DRBD_RATE_DEF;
		sc.after      = DRBD_AFTER_DEF;
		sc.al_extents = DRBD_AL_EXTENTS_DEF;
	}

	if (!syncer_conf_from_tags(mdev, nlp->tag_list, &sc)) {
		retcode = UnknownMandatoryTag;
		goto fail;
	}

	if (sc.after != -1) {
		if ( sc.after < -1 || minor_to_mdev(sc.after) == NULL ) {
			retcode = SyncAfterInvalid;
			goto fail;
		}
		odev = minor_to_mdev(sc.after); /* check against loops in */
		while (1) {
			if (odev == mdev) {
				retcode = SyncAfterCycle;
				goto fail;
			}
			if (odev->sync_conf.after == -1)
				break; /* no cycles. */
			odev = minor_to_mdev(odev->sync_conf.after);
		}
	}

	ERR_IF (sc.rate < 1) sc.rate = 1;
	ERR_IF (sc.al_extents < 7) sc.al_extents = 127; /* arbitrary minimum */
#define AL_MAX ((MD_AL_MAX_SIZE-1) * AL_EXTENTS_PT)
	if (sc.al_extents > AL_MAX) {
		ERR("sc.al_extents > %d\n", AL_MAX);
		sc.al_extents = AL_MAX;
	}
#undef AL_MAX

	mdev->sync_conf = sc;

	if (inc_local(mdev)) {
		err = drbd_check_al_size(mdev);
		dec_local(mdev);
		drbd_md_sync(mdev);

		if (err) {
			retcode = KMallocFailed;
			goto fail;
		}
	}

	if (mdev->state.conn >= Connected)
		drbd_send_sync_param(mdev, &sc);

	drbd_alter_sa(mdev, sc.after);

 fail:
	reply->ret_code = retcode;
	return 0;
}

int drbd_nl_invalidate(struct drbd_conf *mdev, struct drbd_nl_cfg_req *nlp,
			      struct drbd_nl_cfg_reply *reply)
{
	reply->ret_code = drbd_request_state(mdev, NS2(conn, StartingSyncT,
						      disk, Inconsistent));
	return 0;
}

int drbd_nl_invalidate_peer(struct drbd_conf *mdev, struct drbd_nl_cfg_req *nlp,
				   struct drbd_nl_cfg_reply *reply)
{

	reply->ret_code = drbd_request_state(mdev, NS2(conn, StartingSyncS,
						      pdsk, Inconsistent));

	return 0;
}

int drbd_nl_pause_sync(struct drbd_conf *mdev, struct drbd_nl_cfg_req *nlp,
			      struct drbd_nl_cfg_reply *reply)
{
	int retcode = NoError;

	if (drbd_request_state(mdev, NS(user_isp, 1)) == SS_NothingToDo)
		retcode = PauseFlagAlreadySet;

	reply->ret_code = retcode;
	return 0;
}

int drbd_nl_resume_sync(struct drbd_conf *mdev, struct drbd_nl_cfg_req *nlp,
			       struct drbd_nl_cfg_reply *reply)
{
	int retcode = NoError;

	if (drbd_request_state(mdev, NS(user_isp, 0)) == SS_NothingToDo)
		retcode = PauseFlagAlreadyClear;

	reply->ret_code = retcode;
	return 0;
}

int drbd_nl_suspend_io(struct drbd_conf *mdev, struct drbd_nl_cfg_req *nlp,
			      struct drbd_nl_cfg_reply *reply)
{
	reply->ret_code = drbd_request_state(mdev, NS(susp, 1));

	return 0;
}

int drbd_nl_resume_io(struct drbd_conf *mdev, struct drbd_nl_cfg_req *nlp,
			     struct drbd_nl_cfg_reply *reply)
{
	reply->ret_code = drbd_request_state(mdev, NS(susp, 0));
	return 0;
}

int drbd_nl_outdate(struct drbd_conf *mdev, struct drbd_nl_cfg_req *nlp,
			   struct drbd_nl_cfg_reply *reply)
{
	reply->ret_code = drbd_request_state(mdev,NS(disk,Outdated));
	return 0;
}

int drbd_nl_get_config(struct drbd_conf *mdev, struct drbd_nl_cfg_req *nlp,
			   struct drbd_nl_cfg_reply *reply)
{
	unsigned short *tl;

	tl = reply->tag_list;

	if (inc_local(mdev)) {
		tl = disk_conf_to_tags(mdev, &mdev->bc->dc, tl);
		dec_local(mdev);
	}

	if (inc_net(mdev)) {
		tl = net_conf_to_tags(mdev, mdev->net_conf, tl);
		dec_net(mdev);
	}
	tl = syncer_conf_to_tags(mdev, &mdev->sync_conf, tl);

	*tl++ = TT_END; /* Close the tag list */

	return (int)((char *)tl - (char *)reply->tag_list);
}

int drbd_nl_get_state(struct drbd_conf *mdev, struct drbd_nl_cfg_req *nlp,
			     struct drbd_nl_cfg_reply *reply)
{
	unsigned short *tl;

	tl = reply->tag_list;

	tl = get_state_to_tags(mdev, (struct get_state *)&mdev->state, tl);
	*tl++ = TT_END; /* Close the tag list */

	return (int)((char *)tl - (char *)reply->tag_list);
}

int drbd_nl_get_uuids(struct drbd_conf *mdev, struct drbd_nl_cfg_req *nlp,
			     struct drbd_nl_cfg_reply *reply)
{
	unsigned short *tl;

	tl = reply->tag_list;

	if (inc_local(mdev)) {
		/* This is a hand crafted add tag ;) */
		*tl++ = T_uuids;
		*tl++ = UUID_SIZE*sizeof(u64);
		memcpy(tl, mdev->bc->md.uuid, UUID_SIZE*sizeof(u64));
		tl = (unsigned short *)((char *)tl + UUID_SIZE*sizeof(u64));
		dec_local(mdev);
		*tl++ = T_uuids_flags;
		*tl++ = sizeof(int);
		memcpy(tl, &mdev->bc->md.flags, sizeof(int));
		tl = (unsigned short *)((char *)tl + sizeof(int));
	}
	*tl++ = TT_END; /* Close the tag list */

	return (int)((char *)tl - (char *)reply->tag_list);
}


int drbd_nl_get_timeout_flag(struct drbd_conf *mdev,
	struct drbd_nl_cfg_req *nlp, struct drbd_nl_cfg_reply *reply)
{
	unsigned short *tl;

	tl = reply->tag_list;

	/* This is a hand crafted add tag ;) */
	*tl++ = T_use_degraded;
	*tl++ = sizeof(char);
	*((char *)tl) = test_bit(USE_DEGR_WFC_T, &mdev->flags) ? 1 : 0 ;
	tl = (unsigned short *)((char *)tl + sizeof(char));
	*tl++ = TT_END;

	return (int)((char *)tl - (char *)reply->tag_list);
}

struct drbd_conf *ensure_mdev(struct drbd_nl_cfg_req *nlp)
{
	struct drbd_conf *mdev;

	mdev = minor_to_mdev(nlp->drbd_minor);

	if (!mdev && (nlp->flags & DRBD_NL_CREATE_DEVICE)) {
		mdev = drbd_new_device(nlp->drbd_minor);

		spin_lock_irq(&drbd_pp_lock);
		if (minor_table[nlp->drbd_minor] == NULL) {
			minor_table[nlp->drbd_minor] = mdev;
			mdev = NULL;
		}
		spin_unlock_irq(&drbd_pp_lock);

		if (mdev) {
			kfree(mdev->app_reads_hash);
			if (mdev->md_io_page)
				__free_page(mdev->md_io_page);
			kfree(mdev);
			mdev = NULL;
		}

		mdev = minor_to_mdev(nlp->drbd_minor);
	}

	return mdev;
}

struct cn_handler_struct {
	int (*function)(struct drbd_conf *,
			 struct drbd_nl_cfg_req *,
			 struct drbd_nl_cfg_reply* );
	int reply_body_size;
};

static struct cn_handler_struct cnd_table[] = {
	[ P_primary ]		= { &drbd_nl_primary,		0 },
	[ P_secondary ]		= { &drbd_nl_secondary,		0 },
	[ P_disk_conf ]		= { &drbd_nl_disk_conf,		0 },
	[ P_detach ]		= { &drbd_nl_detach,		0 },
	[ P_net_conf ]		= { &drbd_nl_net_conf,		0 },
	[ P_disconnect ]	= { &drbd_nl_disconnect,	0 },
	[ P_resize ]		= { &drbd_nl_resize,		0 },
	[ P_syncer_conf ]	= { &drbd_nl_syncer_conf,	0 },
	[ P_invalidate ]	= { &drbd_nl_invalidate,	0 },
	[ P_invalidate_peer ]	= { &drbd_nl_invalidate_peer,	0 },
	[ P_pause_sync ]	= { &drbd_nl_pause_sync,	0 },
	[ P_resume_sync ]	= { &drbd_nl_resume_sync,	0 },
	[ P_suspend_io ]	= { &drbd_nl_suspend_io,	0 },
	[ P_resume_io ]		= { &drbd_nl_resume_io,		0 },
	[ P_outdate ]		= { &drbd_nl_outdate,		0 },
	[ P_get_config ]	= { &drbd_nl_get_config,
				    sizeof(struct syncer_conf_tag_len_struct) +
				    sizeof(struct disk_conf_tag_len_struct) +
				    sizeof(struct net_conf_tag_len_struct) },
	[ P_get_state ]		= { &drbd_nl_get_state,
				    sizeof(struct get_state_tag_len_struct) },
	[ P_get_uuids ]		= { &drbd_nl_get_uuids,
				    sizeof(struct get_uuids_tag_len_struct) },
	[ P_get_timeout_flag ]	=
		{ &drbd_nl_get_timeout_flag,
		  sizeof(struct get_timeout_flag_tag_len_struct)},

};

void drbd_connector_callback(void *data)
{
	struct cn_msg *req = data;
	struct drbd_nl_cfg_req *nlp = (struct drbd_nl_cfg_req *)req->data;
	struct cn_handler_struct *cm;
	struct cn_msg *cn_reply;
	struct drbd_nl_cfg_reply *reply;
	struct drbd_conf *mdev;
	int retcode, rr;
	int reply_size = sizeof(struct cn_msg)
		+ sizeof(struct drbd_nl_cfg_reply)
		+ sizeof(short int);

	if (!try_module_get(THIS_MODULE)) {
		printk(KERN_ERR "drbd: try_module_get() failed!\n");
		return;
	}

	mdev = ensure_mdev(nlp);
	if (!mdev) {
		retcode = MinorNotKnown;
		goto fail;
	}

	TRACE(TraceTypeNl, TraceLvlSummary, nl_trace_packet(data););

	if (nlp->packet_type >= P_nl_after_last_packet) {
		retcode = UnknownNetLinkPacket;
		goto fail;
	}

	cm = cnd_table + nlp->packet_type;
	reply_size += cm->reply_body_size;

	cn_reply = kmalloc(reply_size, GFP_KERNEL);
	if (!cn_reply) {
		retcode = KMallocFailed;
		goto fail;
	}
	reply = (struct drbd_nl_cfg_reply *) cn_reply->data;

	reply->packet_type =
		cm->reply_body_size ? nlp->packet_type : P_nl_after_last_packet;
	reply->minor = nlp->drbd_minor;
	reply->ret_code = NoError; /* Might by modified by cm->function. */
	/* reply->tag_list; might be modified by cm->fucntion. */

	rr = cm->function(mdev, nlp, reply);

	cn_reply->id = req->id;
	cn_reply->seq = req->seq;
	cn_reply->ack = req->ack  + 1;
	cn_reply->len = sizeof(struct drbd_nl_cfg_reply) + rr;
	cn_reply->flags = 0;

	TRACE(TraceTypeNl, TraceLvlSummary, nl_trace_reply(cn_reply););

	rr = cn_netlink_send(cn_reply, CN_IDX_DRBD, GFP_KERNEL);
	if (rr && rr != -ESRCH)
		printk(KERN_INFO "drbd: cn_netlink_send()=%d\n", rr);

	kfree(cn_reply);
	module_put(THIS_MODULE);
	return;
 fail:
	drbd_nl_send_reply(req, retcode);
	module_put(THIS_MODULE);
}

atomic_t drbd_nl_seq = ATOMIC_INIT(2); /* two. */

void drbd_bcast_state(struct drbd_conf *mdev, union drbd_state_t state)
{
	char buffer[sizeof(struct cn_msg)+
		    sizeof(struct drbd_nl_cfg_reply)+
		    sizeof(struct get_state_tag_len_struct)+
		    sizeof(short int)];
	struct cn_msg *cn_reply = (struct cn_msg *) buffer;
	struct drbd_nl_cfg_reply *reply =
		(struct drbd_nl_cfg_reply *)cn_reply->data;
	unsigned short *tl = reply->tag_list;

	/* WARN("drbd_bcast_state() got called\n"); */

	tl = get_state_to_tags(mdev, (struct get_state *)&state, tl);
	*tl++ = TT_END; /* Close the tag list */

	cn_reply->id.idx = CN_IDX_DRBD;
	cn_reply->id.val = CN_VAL_DRBD;

	cn_reply->seq = atomic_add_return(1, &drbd_nl_seq);
	cn_reply->ack = 0; /* not used here. */
	cn_reply->len = sizeof(struct drbd_nl_cfg_reply) +
		(int)((char *)tl - (char *)reply->tag_list);
	cn_reply->flags = 0;

	reply->packet_type = P_get_state;
	reply->minor = mdev_to_minor(mdev);
	reply->ret_code = NoError;

	TRACE(TraceTypeNl, TraceLvlSummary, nl_trace_reply(cn_reply););

	cn_netlink_send(cn_reply, CN_IDX_DRBD, GFP_KERNEL);
}

void drbd_bcast_ev_helper(struct drbd_conf *mdev, char *helper_name)
{
	char buffer[sizeof(struct cn_msg)+
		    sizeof(struct drbd_nl_cfg_reply)+
		    sizeof(struct call_helper_tag_len_struct)+
		    sizeof(short int)];
	struct cn_msg *cn_reply = (struct cn_msg *) buffer;
	struct drbd_nl_cfg_reply *reply =
		(struct drbd_nl_cfg_reply *)cn_reply->data;
	unsigned short *tl = reply->tag_list;
	int str_len;

	/* WARN("drbd_bcast_state() got called\n"); */

	str_len = strlen(helper_name)+1;
	*tl++ = T_helper;
	*tl++ = str_len;
	memcpy(tl, helper_name, str_len);
	tl = (unsigned short *)((char *)tl + str_len);
	*tl++ = TT_END; /* Close the tag list */

	cn_reply->id.idx = CN_IDX_DRBD;
	cn_reply->id.val = CN_VAL_DRBD;

	cn_reply->seq = atomic_add_return(1, &drbd_nl_seq);
	cn_reply->ack = 0; /* not used here. */
	cn_reply->len = sizeof(struct drbd_nl_cfg_reply) +
		(int)((char *)tl - (char *)reply->tag_list);
	cn_reply->flags = 0;

	reply->packet_type = P_call_helper;
	reply->minor = mdev_to_minor(mdev);
	reply->ret_code = NoError;

	TRACE(TraceTypeNl, TraceLvlSummary, nl_trace_reply(cn_reply););

	cn_netlink_send(cn_reply, CN_IDX_DRBD, GFP_KERNEL);
}

void drbd_bcast_sync_progress(struct drbd_conf *mdev)
{
	char buffer[sizeof(struct cn_msg)+
		    sizeof(struct drbd_nl_cfg_reply)+
		    sizeof(struct sync_progress_tag_len_struct)+
		    sizeof(short int)];
	struct cn_msg *cn_reply = (struct cn_msg *) buffer;
	struct drbd_nl_cfg_reply *reply =
		(struct drbd_nl_cfg_reply *)cn_reply->data;
	unsigned short *tl = reply->tag_list;
	unsigned long rs_left;
	unsigned int res;

	/* no local ref, no bitmap, no syncer progress, no broadcast. */
	if (!inc_local(mdev))
		return;
	drbd_get_syncer_progress(mdev, &rs_left, &res);
	dec_local(mdev);

	*tl++ = T_sync_progress;
	*tl++ = sizeof(int);
	memcpy(tl, &res, sizeof(int));
	tl = (unsigned short *)((char *)tl + sizeof(int));
	*tl++ = TT_END; /* Close the tag list */

	cn_reply->id.idx = CN_IDX_DRBD;
	cn_reply->id.val = CN_VAL_DRBD;

	cn_reply->seq = atomic_add_return(1, &drbd_nl_seq);
	cn_reply->ack = 0; /* not used here. */
	cn_reply->len = sizeof(struct drbd_nl_cfg_reply) +
		(int)((char *)tl - (char *)reply->tag_list);
	cn_reply->flags = 0;

	reply->packet_type = P_sync_progress;
	reply->minor = mdev_to_minor(mdev);
	reply->ret_code = NoError;

	TRACE(TraceTypeNl, TraceLvlSummary, nl_trace_reply(cn_reply););

	cn_netlink_send(cn_reply, CN_IDX_DRBD, GFP_KERNEL);
}

#ifdef NETLINK_ROUTE6
int __init cn_init(void);
void __exit cn_fini(void);
#endif

int __init drbd_nl_init()
{
	static struct cb_id cn_id_drbd = { CN_IDX_DRBD, CN_VAL_DRBD };
	int err;

#ifdef NETLINK_ROUTE6
	/* pre 2.6.16 */
	err = cn_init();
	if(err) return err;
#endif
	err = cn_add_callback(&cn_id_drbd, "cn_drbd", &drbd_connector_callback);
	if (err) {
		printk(KERN_ERR "drbd: cn_drbd failed to register\n");
		return err;
	}

	return 0;
}

void drbd_nl_cleanup()
{
	static struct cb_id cn_id_drbd = { CN_IDX_DRBD, CN_VAL_DRBD };

	cn_del_callback(&cn_id_drbd);

#ifdef NETLINK_ROUTE6
	/* pre 2.6.16 */
	cn_fini();
#endif
}

void drbd_nl_send_reply( struct cn_msg *req,
			 int ret_code)
{
	char buffer[sizeof(struct cn_msg)+sizeof(struct drbd_nl_cfg_reply)];
	struct cn_msg *cn_reply = (struct cn_msg *) buffer;
	struct drbd_nl_cfg_reply *reply =
		(struct drbd_nl_cfg_reply *)cn_reply->data;
	int rr;

	cn_reply->id = req->id;

	cn_reply->seq = req->seq;
	cn_reply->ack = req->ack  + 1;
	cn_reply->len = sizeof(struct drbd_nl_cfg_reply);
	cn_reply->flags = 0;

	reply->minor = ((struct drbd_nl_cfg_req *)req->data)->drbd_minor;
	reply->ret_code = ret_code;

	TRACE(TraceTypeNl, TraceLvlSummary, nl_trace_reply(cn_reply););

	rr = cn_netlink_send(cn_reply, CN_IDX_DRBD, GFP_KERNEL);
	if (rr && rr != -ESRCH)
		printk(KERN_INFO "drbd: cn_netlink_send()=%d\n", rr);
}
<|MERGE_RESOLUTION|>--- conflicted
+++ resolved
@@ -506,12 +506,8 @@
 		INFO("size = %s (%llu KB)\n", ppsize(ppb, size>>1),
 		     (unsigned long long)size>>1);
 	}
-<<<<<<< HEAD
-	if (rv < 0)
+	if (rv == dev_size_error)
 		goto out;
-=======
-	if (rv == dev_size_error) goto out;
->>>>>>> 94c72e15
 
 	la_size_changed = (la_size != mdev->bc->md.la_size_sect);
 
@@ -917,13 +913,8 @@
 	    !drbd_md_test_flag(mdev->bc, MDF_ConnectedInd) )
 		set_bit(USE_DEGR_WFC_T, &mdev->flags);
 
-<<<<<<< HEAD
 	drbd_bm_lock(mdev); /* racy... */
-	if (drbd_determin_dev_size(mdev) < 0) {
-=======
-	drbd_bm_lock(mdev); // racy...
 	if (drbd_determin_dev_size(mdev) == dev_size_error) {
->>>>>>> 94c72e15
 		retcode = VMallocFailed;
 		goto unlock_bm;
 	}
