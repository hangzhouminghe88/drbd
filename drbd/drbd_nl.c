/*
   drbd_nl.c

   This file is part of DRBD by Philipp Reisner and Lars Ellenberg.

   Copyright (C) 2001-2008, LINBIT Information Technologies GmbH.
   Copyright (C) 1999-2008, Philipp Reisner <philipp.reisner@linbit.com>.
   Copyright (C) 2002-2008, Lars Ellenberg <lars.ellenberg@linbit.com>.

   drbd is free software; you can redistribute it and/or modify
   it under the terms of the GNU General Public License as published by
   the Free Software Foundation; either version 2, or (at your option)
   any later version.

   drbd is distributed in the hope that it will be useful,
   but WITHOUT ANY WARRANTY; without even the implied warranty of
   MERCHANTABILITY or FITNESS FOR A PARTICULAR PURPOSE.  See the
   GNU General Public License for more details.

   You should have received a copy of the GNU General Public License
   along with drbd; see the file COPYING.  If not, write to
   the Free Software Foundation, 675 Mass Ave, Cambridge, MA 02139, USA.

 */

#define pr_fmt(fmt)	KBUILD_MODNAME ": " fmt

#include <linux/module.h>
#include <linux/drbd.h>
#include <linux/in.h>
#include <linux/fs.h>
#include <linux/file.h>
#include <linux/slab.h>
#include <linux/blkpg.h>
#include <linux/cpumask.h>
#include <linux/random.h>
#include "drbd_int.h"
#include "drbd_protocol.h"
#include "drbd_req.h"
#include "drbd_state_change.h"
#include "drbd_debugfs.h"
#include "drbd_transport.h"
#include <asm/unaligned.h>
#include <linux/drbd_limits.h>
#include <linux/kthread.h>
#include <linux/security.h>
#include <net/genetlink.h>

/* .doit */
// int drbd_adm_create_resource(struct sk_buff *skb, struct genl_info *info);
// int drbd_adm_delete_resource(struct sk_buff *skb, struct genl_info *info);

int drbd_adm_new_minor(struct sk_buff *skb, struct genl_info *info);
int drbd_adm_del_minor(struct sk_buff *skb, struct genl_info *info);

int drbd_adm_new_resource(struct sk_buff *skb, struct genl_info *info);
int drbd_adm_del_resource(struct sk_buff *skb, struct genl_info *info);
int drbd_adm_down(struct sk_buff *skb, struct genl_info *info);

int drbd_adm_set_role(struct sk_buff *skb, struct genl_info *info);
int drbd_adm_attach(struct sk_buff *skb, struct genl_info *info);
int drbd_adm_disk_opts(struct sk_buff *skb, struct genl_info *info);
int drbd_adm_detach(struct sk_buff *skb, struct genl_info *info);
int drbd_adm_connect(struct sk_buff *skb, struct genl_info *info);
int drbd_adm_new_peer(struct sk_buff *skb, struct genl_info *info);
int drbd_adm_del_peer(struct sk_buff *skb, struct genl_info *info);
int drbd_adm_new_path(struct sk_buff *skb, struct genl_info *info);
int drbd_adm_del_path(struct sk_buff *skb, struct genl_info *info);
int drbd_adm_net_opts(struct sk_buff *skb, struct genl_info *info);
int drbd_adm_peer_device_opts(struct sk_buff *skb, struct genl_info *info);
int drbd_adm_resize(struct sk_buff *skb, struct genl_info *info);
int drbd_adm_start_ov(struct sk_buff *skb, struct genl_info *info);
int drbd_adm_new_c_uuid(struct sk_buff *skb, struct genl_info *info);
int drbd_adm_disconnect(struct sk_buff *skb, struct genl_info *info);
int drbd_adm_invalidate(struct sk_buff *skb, struct genl_info *info);
int drbd_adm_invalidate_peer(struct sk_buff *skb, struct genl_info *info);
int drbd_adm_pause_sync(struct sk_buff *skb, struct genl_info *info);
int drbd_adm_resume_sync(struct sk_buff *skb, struct genl_info *info);
int drbd_adm_suspend_io(struct sk_buff *skb, struct genl_info *info);
int drbd_adm_resume_io(struct sk_buff *skb, struct genl_info *info);
int drbd_adm_outdate(struct sk_buff *skb, struct genl_info *info);
int drbd_adm_resource_opts(struct sk_buff *skb, struct genl_info *info);
int drbd_adm_get_status(struct sk_buff *skb, struct genl_info *info);
int drbd_adm_get_timeout_type(struct sk_buff *skb, struct genl_info *info);
int drbd_adm_forget_peer(struct sk_buff *skb, struct genl_info *info);
/* .dumpit */
int drbd_adm_dump_resources(struct sk_buff *skb, struct netlink_callback *cb);
int drbd_adm_dump_devices(struct sk_buff *skb, struct netlink_callback *cb);
int drbd_adm_dump_devices_done(struct netlink_callback *cb);
int drbd_adm_dump_connections(struct sk_buff *skb, struct netlink_callback *cb);
int drbd_adm_dump_connections_done(struct netlink_callback *cb);
int drbd_adm_dump_peer_devices(struct sk_buff *skb, struct netlink_callback *cb);
int drbd_adm_dump_peer_devices_done(struct netlink_callback *cb);
int drbd_adm_get_initial_state(struct sk_buff *skb, struct netlink_callback *cb);
int drbd_adm_get_initial_state_done(struct netlink_callback *cb);

#include <linux/drbd_genl_api.h>
#include "drbd_nla.h"
#include <linux/genl_magic_func.h>

atomic_t drbd_genl_seq = ATOMIC_INIT(2); /* two. */

DEFINE_MUTEX(notification_mutex);

/* used blkdev_get_by_path, to claim our meta data device(s) */
static char *drbd_m_holder = "Hands off! this is DRBD's meta data device.";

static void drbd_adm_send_reply(struct sk_buff *skb, struct genl_info *info)
{
	genlmsg_end(skb, genlmsg_data(nlmsg_data(nlmsg_hdr(skb))));
	if (genlmsg_reply(skb, info))
		pr_err("error sending genl reply\n");
}

/* Used on a fresh "drbd_adm_prepare"d reply_skb, this cannot fail: The only
 * reason it could fail was no space in skb, and there are 4k available. */
static int drbd_msg_put_info(struct sk_buff *skb, const char *info)
{
	struct nlattr *nla;
	int err = -EMSGSIZE;

	if (!info || !info[0])
		return 0;

	nla = nla_nest_start(skb, DRBD_NLA_CFG_REPLY);
	if (!nla)
		return err;

	err = nla_put_string(skb, T_info_text, info);
	if (err) {
		nla_nest_cancel(skb, nla);
		return err;
	} else
		nla_nest_end(skb, nla);
	return 0;
}

static int drbd_adm_finish(struct drbd_config_context *, struct genl_info *, int);

extern struct genl_ops drbd_genl_ops[];

#ifdef COMPAT_HAVE_SECURITY_NETLINK_RECV
#define drbd_security_netlink_recv(skb, cap) \
	security_netlink_recv(skb, cap)
#else
/* see
 * fd77846 security: remove the security_netlink_recv hook as it is equivalent to capable()
 */
static inline bool drbd_security_netlink_recv(struct sk_buff *skb, int cap)
{
	return !capable(cap);
}
#endif


static struct drbd_path *first_path(struct drbd_connection *connection)
{
	/* Ideally this function is removed at a later point in time.
	   It was introduced when replacing the single address pair
	   with a list of address pairs (or paths). */

	return list_first_entry_or_null(&connection->transport.paths, struct drbd_path, list);
}

/* This would be a good candidate for a "pre_doit" hook,
 * and per-family private info->pointers.
 * But we need to stay compatible with older kernels.
 * If it returns successfully, adm_ctx members are valid.
 */
#define DRBD_ADM_NEED_MINOR        (1 << 0)
#define DRBD_ADM_NEED_RESOURCE     (1 << 1)
#define DRBD_ADM_NEED_CONNECTION   (1 << 2)
#define DRBD_ADM_NEED_PEER_DEVICE  (1 << 3)
#define DRBD_ADM_NEED_PEER_NODE    (1 << 4)
#define DRBD_ADM_IGNORE_VERSION    (1 << 5)
static int drbd_adm_prepare(struct drbd_config_context *adm_ctx,
	struct sk_buff *skb, struct genl_info *info, unsigned flags)
{
	struct drbd_genlmsghdr *d_in = info->userhdr;
	const u8 cmd = info->genlhdr->cmd;
	int err;

	memset(adm_ctx, 0, sizeof(*adm_ctx));

	/*
	 * genl_rcv_msg() only checks if commands with the GENL_ADMIN_PERM flag
	 * set have CAP_NET_ADMIN; we also require CAP_SYS_ADMIN for
	 * administrative commands.
	 */
	if ((drbd_genl_ops[cmd].flags & GENL_ADMIN_PERM) &&
	    drbd_security_netlink_recv(skb, CAP_SYS_ADMIN))
		return -EPERM;

	adm_ctx->reply_skb = genlmsg_new(NLMSG_GOODSIZE, GFP_KERNEL);
	if (!adm_ctx->reply_skb) {
		err = -ENOMEM;
		goto fail;
	}

	adm_ctx->reply_dh = genlmsg_put_reply(adm_ctx->reply_skb,
					info, &drbd_genl_family, 0, cmd);
	/* put of a few bytes into a fresh skb of >= 4k will always succeed.
	 * but anyways */
	if (!adm_ctx->reply_dh) {
		err = -ENOMEM;
		goto fail;
	}

	if (info->genlhdr->version != GENL_MAGIC_VERSION && (flags & DRBD_ADM_IGNORE_VERSION) == 0) {
		drbd_msg_put_info(adm_ctx->reply_skb, "Wrong API version, upgrade your drbd utils.");
		err = -EINVAL;
		goto fail;
	}

	if (flags & DRBD_ADM_NEED_PEER_DEVICE)
		flags |= DRBD_ADM_NEED_CONNECTION;
	if (flags & DRBD_ADM_NEED_CONNECTION)
		flags |= DRBD_ADM_NEED_PEER_NODE;
	if (flags & DRBD_ADM_NEED_PEER_NODE)
		flags |= DRBD_ADM_NEED_RESOURCE;

	adm_ctx->reply_dh->minor = d_in->minor;
	adm_ctx->reply_dh->ret_code = NO_ERROR;

	adm_ctx->volume = VOLUME_UNSPECIFIED;
	adm_ctx->peer_node_id = PEER_NODE_ID_UNSPECIFIED;
	if (info->attrs[DRBD_NLA_CFG_CONTEXT]) {
		struct nlattr *nla;
		/* parse and validate only */
		err = drbd_cfg_context_from_attrs(NULL, info);
		if (err)
			goto fail;

		/* It was present, and valid,
		 * copy it over to the reply skb. */
		err = nla_put_nohdr(adm_ctx->reply_skb,
				info->attrs[DRBD_NLA_CFG_CONTEXT]->nla_len,
				info->attrs[DRBD_NLA_CFG_CONTEXT]);
		if (err)
			goto fail;

		/* and assign stuff to the adm_ctx */
		nla = nested_attr_tb[__nla_type(T_ctx_volume)];
		if (nla)
			adm_ctx->volume = nla_get_u32(nla);
		nla = nested_attr_tb[__nla_type(T_ctx_peer_node_id)];
		if (nla)
			adm_ctx->peer_node_id = nla_get_u32(nla);
		nla = nested_attr_tb[__nla_type(T_ctx_resource_name)];
		if (nla)
			adm_ctx->resource_name = nla_data(nla);
	}

	if (adm_ctx->resource_name) {
		adm_ctx->resource = drbd_find_resource(adm_ctx->resource_name);
		if (adm_ctx->resource)
			kref_debug_get(&adm_ctx->resource->kref_debug, 2);
	}

	adm_ctx->minor = d_in->minor;
	rcu_read_lock();
	adm_ctx->device = minor_to_device(d_in->minor);
	if (adm_ctx->device) {
		kref_get(&adm_ctx->device->kref);
		kref_debug_get(&adm_ctx->device->kref_debug, 4);
	}
	rcu_read_unlock();

	if (!adm_ctx->device && (flags & DRBD_ADM_NEED_MINOR)) {
		drbd_msg_put_info(adm_ctx->reply_skb, "unknown minor");
		err = ERR_MINOR_INVALID;
		goto finish;
	}
	if (!adm_ctx->resource && (flags & DRBD_ADM_NEED_RESOURCE)) {
		drbd_msg_put_info(adm_ctx->reply_skb, "unknown resource");
		err = ERR_INVALID_REQUEST;
		if (adm_ctx->resource_name)
			err = ERR_RES_NOT_KNOWN;
		goto finish;
	}
	if (adm_ctx->peer_node_id != PEER_NODE_ID_UNSPECIFIED) {
		/* peer_node_id is unsigned int */
		if (adm_ctx->peer_node_id >= DRBD_NODE_ID_MAX) {
			drbd_msg_put_info(adm_ctx->reply_skb, "peer node id out of range");
			err = ERR_INVALID_REQUEST;
			goto finish;
		}
		if (adm_ctx->peer_node_id == adm_ctx->resource->res_opts.node_id) {
			drbd_msg_put_info(adm_ctx->reply_skb, "peer node id cannot be my own node id");
			err = ERR_INVALID_REQUEST;
			goto finish;
		}
		adm_ctx->connection = drbd_get_connection_by_node_id(adm_ctx->resource, adm_ctx->peer_node_id);
		if (adm_ctx->connection)
			kref_debug_get(&adm_ctx->connection->kref_debug, 2);
	} else if (flags & DRBD_ADM_NEED_PEER_NODE) {
		drbd_msg_put_info(adm_ctx->reply_skb, "peer node id missing");
		err = ERR_INVALID_REQUEST;
		goto finish;
	}
	if (flags & DRBD_ADM_NEED_CONNECTION) {
		if (!adm_ctx->connection) {
			drbd_msg_put_info(adm_ctx->reply_skb, "unknown connection");
			err = ERR_INVALID_REQUEST;
			goto finish;
		}
	}
	if (flags & DRBD_ADM_NEED_PEER_DEVICE) {
		rcu_read_lock();
		if (adm_ctx->volume != VOLUME_UNSPECIFIED)
			adm_ctx->peer_device =
				idr_find(&adm_ctx->connection->peer_devices,
					 adm_ctx->volume);
		if (!adm_ctx->peer_device) {
			drbd_msg_put_info(adm_ctx->reply_skb, "unknown volume");
			err = ERR_INVALID_REQUEST;
			rcu_read_unlock();
			goto finish;
		}
		if (!adm_ctx->device) {
			adm_ctx->device = adm_ctx->peer_device->device;
			kref_get(&adm_ctx->device->kref);
			kref_debug_get(&adm_ctx->device->kref_debug, 4);
		}
		rcu_read_unlock();
	}

	/* some more paranoia, if the request was over-determined */
	if (adm_ctx->device && adm_ctx->resource &&
	    adm_ctx->device->resource != adm_ctx->resource) {
		pr_warning("request: minor=%u, resource=%s; but that minor belongs to resource %s\n",
				adm_ctx->minor, adm_ctx->resource->name,
				adm_ctx->device->resource->name);
		drbd_msg_put_info(adm_ctx->reply_skb, "minor exists in different resource");
		err = ERR_INVALID_REQUEST;
		goto finish;
	}
	if (adm_ctx->device &&
	    adm_ctx->volume != VOLUME_UNSPECIFIED &&
	    adm_ctx->volume != adm_ctx->device->vnr) {
		pr_warning("request: minor=%u, volume=%u; but that minor is volume %u in %s\n",
				adm_ctx->minor, adm_ctx->volume,
				adm_ctx->device->vnr,
				adm_ctx->device->resource->name);
		drbd_msg_put_info(adm_ctx->reply_skb, "minor exists as different volume");
		err = ERR_INVALID_REQUEST;
		goto finish;
	}
	if (adm_ctx->device && adm_ctx->peer_device &&
	    adm_ctx->resource && adm_ctx->resource->name &&
	    adm_ctx->peer_device->device != adm_ctx->device) {
		drbd_msg_put_info(adm_ctx->reply_skb, "peer_device->device != device");
		pr_warning("request: minor=%u, resource=%s, volume=%u, peer_node=%u; device != peer_device->device\n",
				adm_ctx->minor, adm_ctx->resource->name,
				adm_ctx->device->vnr, adm_ctx->peer_node_id);
		err = ERR_INVALID_REQUEST;
		goto finish;
	}

	/* still, provide adm_ctx->resource always, if possible. */
	if (!adm_ctx->resource) {
		adm_ctx->resource = adm_ctx->device ? adm_ctx->device->resource
			: adm_ctx->connection ? adm_ctx->connection->resource : NULL;
		if (adm_ctx->resource) {
			kref_get(&adm_ctx->resource->kref);
			kref_debug_get(&adm_ctx->resource->kref_debug, 2);
		}
	}
	return NO_ERROR;

fail:
	nlmsg_free(adm_ctx->reply_skb);
	adm_ctx->reply_skb = NULL;
	return err;

finish:
	return drbd_adm_finish(adm_ctx, info, err);
}

static int drbd_adm_finish(struct drbd_config_context *adm_ctx, struct genl_info *info, int retcode)
{
	if (adm_ctx->device) {
		kref_debug_put(&adm_ctx->device->kref_debug, 4);
		kref_put(&adm_ctx->device->kref, drbd_destroy_device);
		adm_ctx->device = NULL;
	}
	if (adm_ctx->connection) {
		kref_debug_put(&adm_ctx->connection->kref_debug, 2);
		kref_put(&adm_ctx->connection->kref, drbd_destroy_connection);
		adm_ctx->connection = NULL;
	}
	if (adm_ctx->resource) {
		kref_debug_put(&adm_ctx->resource->kref_debug, 2);
		kref_put(&adm_ctx->resource->kref, drbd_destroy_resource);
		adm_ctx->resource = NULL;
	}

	if (!adm_ctx->reply_skb)
		return -ENOMEM;

	adm_ctx->reply_dh->ret_code = retcode;
	drbd_adm_send_reply(adm_ctx->reply_skb, info);
	adm_ctx->reply_skb = NULL;
	return 0;
}

static void conn_md_sync(struct drbd_connection *connection)
{
	struct drbd_peer_device *peer_device;
	int vnr;

	rcu_read_lock();
	idr_for_each_entry(&connection->peer_devices, peer_device, vnr) {
		struct drbd_device *device = peer_device->device;
		kref_get(&device->kref);
		rcu_read_unlock();
		drbd_md_sync_if_dirty(device);
		kref_put(&device->kref, drbd_destroy_device);
		rcu_read_lock();
	}
	rcu_read_unlock();
}

/* Try to figure out where we are happy to become primary.
   This is unsed by the crm-fence-peer mechanism
*/
static u64 up_to_date_nodes(struct drbd_device *device, bool op_is_fence)
{
	struct drbd_resource *resource = device->resource;
	const int my_node_id = resource->res_opts.node_id;
	u64 mask = NODE_MASK(my_node_id);

	if (resource->role[NOW] == R_PRIMARY || op_is_fence) {
		struct drbd_peer_device *peer_device;

		rcu_read_lock();
		for_each_peer_device_rcu(peer_device, device) {
			enum drbd_disk_state pdsk = peer_device->disk_state[NOW];
			if (pdsk == D_UP_TO_DATE)
				mask |= NODE_MASK(peer_device->node_id);
		}
		rcu_read_unlock();
	} else if (device->disk_state[NOW] == D_UP_TO_DATE) {
		struct drbd_peer_md *peer_md = device->ldev->md.peers;
		int node_id;

		for (node_id = 0; node_id < DRBD_NODE_ID_MAX; node_id++) {
			struct drbd_peer_device *peer_device;
			if (node_id == my_node_id)
				continue;

			peer_device = peer_device_by_node_id(device, node_id);

			if ((peer_device && peer_device->disk_state[NOW] == D_UP_TO_DATE) ||
			    (peer_md[node_id].flags & MDF_NODE_EXISTS &&
			     peer_md[node_id].bitmap_uuid == 0))
				mask |= NODE_MASK(node_id);
		}
	} else
		  mask = 0;

	return mask;
}

/* Buffer to construct the environment of a user-space helper in. */
struct env {
	char *buffer;
	int size, pos;
};

/* Print into an env buffer. */
static __printf(2, 3) int env_print(struct env *env, const char *fmt, ...)
{
	va_list args;
	int pos, ret;

	pos = env->pos;
	if (pos < 0)
		return pos;
	va_start(args, fmt);
	ret = vsnprintf(env->buffer + pos, env->size - pos, fmt, args);
	va_end(args);
	if (ret < 0) {
		env->pos = ret;
		goto out;
	}
	if (ret >= env->size - pos) {
		ret = env->pos = -ENOMEM;
		goto out;
	}
	env->pos += ret + 1;
    out:
	return ret;
}

/* Put env variables for an address into an env buffer. */
static void env_print_address(struct env *env, const char *prefix,
			      struct sockaddr_storage *storage)
{
	const char *afs;

	switch (storage->ss_family) {
	case AF_INET6:
		afs = "ipv6";
		env_print(env, "%sADDRESS=%pI6", prefix,
			  &((struct sockaddr_in6 *)storage)->sin6_addr);
		break;
	case AF_INET:
		afs = "ipv4";
		env_print(env, "%sADDRESS=%pI4", prefix,
			  &((struct sockaddr_in *)storage)->sin_addr);
		break;
	default:
		afs = "ssocks";
		env_print(env, "%sADDRESS=%pI4", prefix,
			  &((struct sockaddr_in *)storage)->sin_addr);
	}
	env_print(env, "%sAF=%s", prefix, afs);
}

/* Construct char **envp inside an env buffer. */
static char **make_envp(struct env *env)
{
	char **envp, *b;
	unsigned int n;

	if (env->pos < 0)
		return NULL;
	if (env->pos >= env->size)
		goto out_nomem;
	env->buffer[env->pos++] = 0;
	for (b = env->buffer, n = 1; *b; n++)
		b = strchr(b, 0) + 1;
	if (env->size - env->pos < sizeof(envp) * n)
		goto out_nomem;
	envp = (char **)(env->buffer + env->size) - n;

	for (b = env->buffer; *b; ) {
		*envp++ = b;
		b = strchr(b, 0) + 1;
	}
	*envp++ = NULL;
	return envp - n;

    out_nomem:
	env->pos = -ENOMEM;
	return NULL;
}

/* Macro refers to local variables peer_device, device and connection! */
#define magic_printk(level, fmt, args...)				\
	if (peer_device)						\
		__drbd_printk_peer_device(level, peer_device, fmt, args); \
	else if (device)						\
		__drbd_printk_device(level, device, fmt, args);		\
	else								\
		__drbd_printk_connection(level, connection, fmt, args);

int drbd_khelper(struct drbd_device *device, struct drbd_connection *connection, char *cmd)
{
	struct drbd_resource *resource = device ? device->resource : connection->resource;
	char *argv[] = {usermode_helper, cmd, resource->name, NULL };
	struct drbd_peer_device *peer_device = NULL;
	struct env env = { .size = PAGE_SIZE };
	char **envp;
	int ret;

    enlarge_buffer:
	env.buffer = (char *)__get_free_pages(GFP_NOIO, get_order(env.size));
	if (!env.buffer) {
		ret = -ENOMEM;
		goto out_err;
	}
	env.pos = 0;

	rcu_read_lock();
	env_print(&env, "HOME=/");
	env_print(&env, "TERM=linux");
	env_print(&env, "PATH=/sbin:/usr/sbin:/bin:/usr/bin");
	if (device) {
		env_print(&env, "DRBD_MINOR=%u", device_to_minor(device));
		env_print(&env, "DRBD_VOLUME=%u", device->vnr);
		if (get_ldev(device)) {
			struct disk_conf *disk_conf =
				rcu_dereference(device->ldev->disk_conf);
			env_print(&env, "DRBD_BACKING_DEV=%s",
				  disk_conf->backing_dev);
			put_ldev(device);
		}
	}
	if (connection) {
		struct drbd_path *path = first_path(connection);
		if (path) {
			/* TO BE DELETED */
			env_print_address(&env, "DRBD_MY_", &path->my_addr);
			env_print_address(&env, "DRBD_PEER_", &path->peer_addr);
		}
		env_print(&env, "DRBD_PEER_NODE_ID=%u", connection->peer_node_id);
	}
	if (connection && !device) {
		struct drbd_peer_device *peer_device;
		int vnr;

		idr_for_each_entry(&connection->peer_devices, peer_device, vnr) {
			struct drbd_device *device = peer_device->device;

			env_print(&env, "DRBD_MINOR_%u=%u",
				  vnr, peer_device->device->minor);
			if (get_ldev(device)) {
				struct disk_conf *disk_conf =
					rcu_dereference(device->ldev->disk_conf);
				env_print(&env, "DRBD_BACKING_DEV_%u=%s",
					  vnr, disk_conf->backing_dev);
				put_ldev(device);
			}
		}
	}
	rcu_read_unlock();

	if (strstr(cmd, "fence")) {
		bool op_is_fence = strcmp(cmd, "fence-peer") == 0;
		struct drbd_peer_device *peer_device;
		u64 mask = -1ULL;
		int vnr;

		idr_for_each_entry(&connection->peer_devices, peer_device, vnr) {
			struct drbd_device *device = peer_device->device;

			if (get_ldev(device)) {
				u64 m = up_to_date_nodes(device, op_is_fence);
				if (m)
					mask &= m;
				put_ldev(device);
				/* Yes we outright ignore volumes that are not up-to-date
				   on a single node. */
			}
		}
		env_print(&env, "UP_TO_DATE_NODES=0x%08llX", mask);
	}

	envp = make_envp(&env);
	if (!envp) {
		if (env.pos == -ENOMEM) {
			free_pages((unsigned long)env.buffer, get_order(env.size));
			env.size += PAGE_SIZE;
			goto enlarge_buffer;
		}
		ret = env.pos;
		goto out_err;
	}

	if (current == resource->worker.task)
		set_bit(CALLBACK_PENDING, &resource->flags);

	/* The helper may take some time.
	 * write out any unsynced meta data changes now */
	if (device)
		drbd_md_sync_if_dirty(device);
	else if (connection)
		conn_md_sync(connection);

	if (connection && device)
		peer_device = conn_peer_device(connection, device->vnr);

	magic_printk(KERN_INFO, "helper command: %s %s\n", usermode_helper, cmd);
	notify_helper(NOTIFY_CALL, device, connection, cmd, 0);
	ret = call_usermodehelper(usermode_helper, argv, envp, UMH_WAIT_PROC);
	magic_printk(ret ? KERN_WARNING : KERN_INFO,
		     "helper command: %s %s exit code %u (0x%x)\n",
		     usermode_helper, cmd,
		     (ret >> 8) & 0xff, ret);
	notify_helper(NOTIFY_RESPONSE, device, connection, cmd, ret);

	if (current == resource->worker.task)
		clear_bit(CALLBACK_PENDING, &resource->flags);

	if (ret < 0) /* Ignore any ERRNOs we got. */
		ret = 0;

	free_pages((unsigned long)env.buffer, get_order(env.size));
	return ret;

    out_err:
	drbd_err(resource, "Could not call %s user-space helper: error %d"
		 "out of memory\n", cmd, ret);
	return 0;
}

#undef magic_printk

static bool initial_states_pending(struct drbd_connection *connection)
{
	struct drbd_peer_device *peer_device;
	int vnr;
	bool pending = false;

	rcu_read_lock();
	idr_for_each_entry(&connection->peer_devices, peer_device, vnr) {
		if (test_bit(INITIAL_STATE_SENT, &peer_device->flags) &&
		    !test_bit(INITIAL_STATE_RECEIVED, &peer_device->flags)) {
			pending = true;
			break;
		}
	}
	rcu_read_unlock();
	return pending;
}

bool conn_try_outdate_peer(struct drbd_connection *connection)
{
	struct drbd_resource *resource = connection->resource;
	unsigned long last_reconnect_jif;
	enum drbd_fencing_policy fencing_policy;
	char *ex_to_string;
	int r;
	unsigned long irq_flags;

	spin_lock_irq(&resource->req_lock);
	if (connection->cstate[NOW] >= C_CONNECTED) {
		drbd_err(connection, "Expected cstate < C_CONNECTED\n");
		spin_unlock_irq(&resource->req_lock);
		return false;
	}

	last_reconnect_jif = connection->last_reconnect_jif;

	if (conn_highest_disk(connection) < D_CONSISTENT) {
		begin_state_change_locked(resource, CS_VERBOSE | CS_HARD);
		__change_io_susp_fencing(resource, false);
		/* We are no longer suspended due to the fencing policy.
		 * We may still be suspended due to the on-no-data-accessible policy.
		 * If that was OND_IO_ERROR, fail pending requests. */
		if (!resource_is_suspended(resource))
			_tl_restart(connection, CONNECTION_LOST_WHILE_PENDING);
		end_state_change_locked(resource);
		spin_unlock_irq(&resource->req_lock);
		return false;
	}
	spin_unlock_irq(&resource->req_lock);

	fencing_policy = connection->fencing_policy;
	if (fencing_policy == FP_DONT_CARE)
		return true;

	r = drbd_khelper(NULL, connection, "fence-peer");

	begin_state_change(resource, &irq_flags, CS_VERBOSE);
	switch ((r>>8) & 0xff) {
	case P_INCONSISTENT: /* peer is inconsistent */
		ex_to_string = "peer is inconsistent or worse";
		__change_peer_disk_states(connection, D_INCONSISTENT);
		break;
	case P_OUTDATED: /* peer got outdated, or was already outdated */
		ex_to_string = "peer was fenced";
		__change_peer_disk_states(connection, D_OUTDATED);
		break;
	case P_DOWN: /* peer was down */
		if (conn_highest_disk(connection) == D_UP_TO_DATE) {
			/* we will(have) create(d) a new UUID anyways... */
			ex_to_string = "peer is unreachable, assumed to be dead";
			__change_peer_disk_states(connection, D_OUTDATED);
		} else {
			ex_to_string = "peer unreachable, doing nothing since disk != UpToDate";
		}
		break;
	case P_PRIMARY: /* Peer is primary, voluntarily outdate myself.
		 * This is useful when an unconnected R_SECONDARY is asked to
		 * become R_PRIMARY, but finds the other peer being active. */
		ex_to_string = "peer is active";
		drbd_warn(connection, "Peer is primary, outdating myself.\n");
		__change_disk_states(resource, D_OUTDATED);
		break;
	case P_FENCING:
		/* THINK: do we need to handle this
		 * like case 4 P_OUTDATED, or more like case 5 P_DOWN? */
		if (fencing_policy != FP_STONITH)
			drbd_err(connection, "fence-peer() = 7 && fencing != Stonith !!!\n");
		ex_to_string = "peer was stonithed";
		__change_peer_disk_states(connection, D_OUTDATED);
		break;
	default:
		/* The script is broken ... */
		drbd_err(connection, "fence-peer helper broken, returned %d\n", (r>>8)&0xff);
		abort_state_change(resource, &irq_flags);
		return false; /* Eventually leave IO frozen */
	}

	drbd_info(connection, "fence-peer helper returned %d (%s)\n",
		  (r>>8) & 0xff, ex_to_string);

	if (connection->cstate[NOW] >= C_CONNECTED ||
	    initial_states_pending(connection)) {
		/* connection re-established; do not fence */
		goto abort;
	}
	if (connection->last_reconnect_jif != last_reconnect_jif) {
		/* In case the connection was established and dropped
		   while the fence-peer handler was running, ignore it */
		drbd_info(connection, "Ignoring fence-peer exit code\n");
		goto abort;
	}

	end_state_change(resource, &irq_flags);

	goto out;
 abort:
	abort_state_change(resource, &irq_flags);
 out:
	return conn_highest_pdsk(connection) <= D_OUTDATED;
}

static int _try_outdate_peer_async(void *data)
{
	struct drbd_connection *connection = (struct drbd_connection *)data;

	conn_try_outdate_peer(connection);

	kref_debug_put(&connection->kref_debug, 4);
	kref_put(&connection->kref, drbd_destroy_connection);
	return 0;
}

void conn_try_outdate_peer_async(struct drbd_connection *connection)
{
	struct task_struct *opa;

	kref_get(&connection->kref);
	kref_debug_get(&connection->kref_debug, 4);
	/* We may just have force_sig()'ed this thread
	 * to get it out of some blocking network function.
	 * Clear signals; otherwise kthread_run(), which internally uses
	 * wait_on_completion_killable(), will mistake our pending signal
	 * for a new fatal signal and fail. */
	flush_signals(current);
	opa = kthread_run(_try_outdate_peer_async, connection, "drbd_async_h");
	if (IS_ERR(opa)) {
		drbd_err(connection, "out of mem, failed to invoke fence-peer helper\n");
		kref_debug_put(&connection->kref_debug, 4);
		kref_put(&connection->kref, drbd_destroy_connection);
	}
}

static bool barrier_pending(struct drbd_resource *resource)
{
	struct drbd_connection *connection;
	bool rv = false;

	rcu_read_lock();
	for_each_connection_rcu(connection, resource) {
		if (test_bit(BARRIER_ACK_PENDING, &connection->flags)) {
			rv = true;
			break;
		}
	}
	rcu_read_unlock();

	return rv;
}

static void wait_for_peer_disk_updates(struct drbd_resource *resource)
{
	struct drbd_peer_device *peer_device;
	struct drbd_device *device;
	int vnr;

restart:
	rcu_read_lock();
	idr_for_each_entry(&resource->devices, device, vnr) {
		for_each_peer_device_rcu(peer_device, device) {
			if (test_bit(GOT_NEG_ACK, &peer_device->flags)) {
				clear_bit(GOT_NEG_ACK, &peer_device->flags);
				rcu_read_unlock();
				wait_event(resource->state_wait, peer_device->disk_state[NOW] < D_UP_TO_DATE);
				goto restart;
			}
		}
	}
	rcu_read_unlock();
}

enum drbd_state_rv
drbd_set_role(struct drbd_resource *resource, enum drbd_role role, bool force)
{
	struct drbd_device *device;
	int vnr;
	const int max_tries = 4;
	enum drbd_state_rv rv = SS_UNKNOWN_ERROR;
	int try = 0;
	int forced = 0;
	bool with_force = false;


retry:
	down(&resource->state_sem);

	if (role == R_PRIMARY) {
		struct drbd_connection *connection;

		/* Detect dead peers as soon as possible.  */

		rcu_read_lock();
		for_each_connection_rcu(connection, resource)
			request_ping(connection);
		rcu_read_unlock();
	} else /* (role == R_SECONDARY) */ {
		if (start_new_tl_epoch(resource)) {
			struct drbd_connection *connection;
			u64 im;

			for_each_connection_ref(connection, im, resource)
				drbd_flush_workqueue(&connection->sender_work);
		}
		wait_event(resource->barrier_wait, !barrier_pending(resource));
		/* After waiting for pending barriers, we got any possible NEG_ACKs,
		   and see them in wait_for_peer_disk_updates() */
		wait_for_peer_disk_updates(resource);

		/* In case switching from R_PRIMARY to R_SECONDARY works
		   out, there is no rw opener at this point. Thus, no new
		   writes can come in. -> Flushing queued peer acks is
		   necessary and sufficient.
		   The cluster wide role change required packets to be
		   received by the aserder. -> We can be sure that the
		   peer_acks queued on asender's TODO list go out before
		   we send the two phase commit packet.
		*/
		drbd_flush_peer_acks(resource);
	}

	while (try++ < max_tries) {
		rv = stable_state_change(resource,
			change_role(resource, role,
				    CS_ALREADY_SERIALIZED | CS_DONT_RETRY | CS_WAIT_COMPLETE,
				    with_force));

		if (rv == SS_CONCURRENT_ST_CHG)
			continue;

		if (rv == SS_TIMEOUT) {
			long timeout = twopc_retry_timeout(resource, try);
			/* It might be that the receiver tries to start resync, and
			   sleeps on state_sem. Give it up, and retry in a short
			   while */
			up(&resource->state_sem);
			schedule_timeout_interruptible(timeout);
			goto retry;
		}
		/* in case we first succeeded to outdate,
		 * but now suddenly could establish a connection */
		if (rv == SS_CW_FAILED_BY_PEER) {
			with_force = false;
			continue;
		}

		if (rv == SS_NO_UP_TO_DATE_DISK && force && !with_force) {
			with_force = true;
			forced = 1;
			continue;
		}

		if (rv == SS_NO_UP_TO_DATE_DISK && !with_force) {
			struct drbd_connection *connection;
			u64 im;

			for_each_connection_ref(connection, im, resource) {
				struct drbd_peer_device *peer_device;
				int vnr;

				if (conn_highest_pdsk(connection) != D_UNKNOWN)
					continue;

				idr_for_each_entry(&connection->peer_devices, peer_device, vnr) {
					struct drbd_device *device = peer_device->device;

					if (device->disk_state[NOW] != D_CONSISTENT)
						continue;

					if (conn_try_outdate_peer(connection))
						with_force = true;
				}
			}
			if (with_force)
				continue;
		}

		if (rv == SS_NOTHING_TO_DO)
			goto out;
		if (rv == SS_PRIMARY_NOP && !with_force) {
			struct drbd_connection *connection;
			u64 im;

			for_each_connection_ref(connection, im, resource) {
				if (!conn_try_outdate_peer(connection) && force) {
					drbd_warn(connection, "Forced into split brain situation!\n");
					with_force = true;
				}
			}
			if (with_force)
				continue;
		}

		if (rv == SS_TWO_PRIMARIES) {
			struct drbd_connection *connection;
			struct net_conf *nc;
			int timeout = 0;

			/*
			 * Catch the case where we discover that the other
			 * primary has died soon after the state change
			 * failure: retry once after a short timeout.
			 */

			rcu_read_lock();
			for_each_connection_rcu(connection, resource) {
				nc = rcu_dereference(connection->transport.net_conf);
				if (nc && nc->ping_timeo > timeout)
					timeout = nc->ping_timeo;
			}
			rcu_read_unlock();
			timeout = timeout * HZ / 10;
			if (timeout == 0)
				timeout = 1;

			schedule_timeout_interruptible(timeout);
			if (try < max_tries)
				try = max_tries - 1;
			continue;
		}

		if (rv < SS_SUCCESS) {
			rv = stable_state_change(resource,
				change_role(resource, role,
					    CS_VERBOSE | CS_ALREADY_SERIALIZED |
					    CS_DONT_RETRY | CS_WAIT_COMPLETE,
					    with_force));
			if (rv < SS_SUCCESS)
				goto out;
		}
		break;
	}

	if (rv < SS_SUCCESS)
		goto out;

	if (forced)
		drbd_warn(resource, "Forced to consider local data as UpToDate!\n");

	if (role == R_SECONDARY) {
		idr_for_each_entry(&resource->devices, device, vnr) {
			if (get_ldev(device)) {
				device->ldev->md.current_uuid &= ~UUID_PRIMARY;
				put_ldev(device);
			}
		}
	} else {
		struct drbd_connection *connection;

		rcu_read_lock();
		for_each_connection_rcu(connection, resource)
			clear_bit(CONN_DISCARD_MY_DATA, &connection->flags);
		rcu_read_unlock();

		idr_for_each_entry(&resource->devices, device, vnr) {
			if (forced)
				drbd_uuid_new_current(device, true);
			else
				set_bit(NEW_CUR_UUID, &device->flags);
		}
	}

	idr_for_each_entry(&resource->devices, device, vnr) {
		 struct drbd_peer_device *peer_device;
		 u64 im;

		 for_each_peer_device_ref(peer_device, im, device) {
			/* writeout of activity log covered areas of the bitmap
			 * to stable storage done in after state change already */

			if (peer_device->connection->cstate[NOW] == C_CONNECTED) {
				/* if this was forced, we should consider sync */
				if (forced) {
					drbd_send_uuids(peer_device, 0, 0);
					set_bit(CONSIDER_RESYNC, &peer_device->flags);
				}
				drbd_send_current_state(peer_device);
			}
		}
	}

	idr_for_each_entry(&resource->devices, device, vnr) {
		drbd_md_sync_if_dirty(device);
		set_disk_ro(device->vdisk, role == R_SECONDARY);
		if (!resource->res_opts.auto_promote && role == R_PRIMARY)
			drbd_kobject_uevent(device);
	}

out:
	up(&resource->state_sem);
	return rv;
}

static const char *from_attrs_err_to_txt(int err)
{
	return	err == -ENOMSG ? "required attribute missing" :
		err == -EOPNOTSUPP ? "unknown mandatory attribute" :
		err == -EEXIST ? "can not change invariant setting" :
		"invalid attribute value";
}

int drbd_adm_set_role(struct sk_buff *skb, struct genl_info *info)
{
	struct drbd_config_context adm_ctx;
	struct set_role_parms parms;
	int err;
	enum drbd_state_rv retcode;

	retcode = drbd_adm_prepare(&adm_ctx, skb, info, DRBD_ADM_NEED_RESOURCE);
	if (!adm_ctx.reply_skb)
		return retcode;

	memset(&parms, 0, sizeof(parms));
	if (info->attrs[DRBD_NLA_SET_ROLE_PARMS]) {
		err = set_role_parms_from_attrs(&parms, info);
		if (err) {
			retcode = ERR_MANDATORY_TAG;
			drbd_msg_put_info(adm_ctx.reply_skb, from_attrs_err_to_txt(err));
			goto out;
		}
	}
	mutex_lock(&adm_ctx.resource->adm_mutex);

	if (info->genlhdr->cmd == DRBD_ADM_PRIMARY) {
		retcode = drbd_set_role(adm_ctx.resource, R_PRIMARY, parms.assume_uptodate);
		if (retcode >= SS_SUCCESS)
			set_bit(EXPLICIT_PRIMARY, &adm_ctx.resource->flags);
	} else {
		retcode = drbd_set_role(adm_ctx.resource, R_SECONDARY, false);
		if (retcode >= SS_SUCCESS)
			clear_bit(EXPLICIT_PRIMARY, &adm_ctx.resource->flags);
	}

	mutex_unlock(&adm_ctx.resource->adm_mutex);
out:
	drbd_adm_finish(&adm_ctx, info, (enum drbd_ret_code)retcode);
	return 0;
}

u64 drbd_capacity_to_on_disk_bm_sect(u64 capacity_sect, unsigned int max_peers)
{
	u64 bits, bytes;

	/* round up storage sectors to full "bitmap sectors per bit", then
	 * convert to number of bits needed, and round that up to 64bit words
	 * to ease interoperability between 32bit and 64bit architectures.
	 */
	bits = ALIGN(BM_SECT_TO_BIT(ALIGN(capacity_sect, BM_SECT_PER_BIT)), 64);

	/* convert to bytes, multiply by number of peers,
	 * and, because we do all our meta data IO in 4k blocks,
	 * round up to full 4k
	 */
	bytes = ALIGN(bits / 8 * max_peers, 4096);

	/* convert to number of sectors */
	return bytes >> 9;
}

/* Initializes the md.*_offset members, so we are able to find
 * the on disk meta data.
 *
 * We currently have two possible layouts:
 * external:
 *   |----------- md_size_sect ------------------|
 *   [ 4k superblock ][ activity log ][  Bitmap  ]
 *   | al_offset == 8 |
 *   | bm_offset = al_offset + X      |
 *  ==> bitmap sectors = md_size_sect - bm_offset
 *
 * internal:
 *            |----------- md_size_sect ------------------|
 * [data.....][  Bitmap  ][ activity log ][ 4k superblock ]
 *                        | al_offset < 0 |
 *            | bm_offset = al_offset - Y |
 *  ==> bitmap sectors = Y = al_offset - bm_offset
 *
 *  Activity log size used to be fixed 32kB,
 *  but is about to become configurable.
 */
void drbd_md_set_sector_offsets(struct drbd_device *device,
				struct drbd_backing_dev *bdev)
{
	sector_t md_size_sect = 0;
	unsigned int al_size_sect = bdev->md.al_size_4k * 8;
	int max_peers;

	if (device->bitmap)
		max_peers = device->bitmap->bm_max_peers;
	else
		max_peers = 1;

	bdev->md.md_offset = drbd_md_ss(bdev);

	switch (bdev->md.meta_dev_idx) {
	default:
		/* v07 style fixed size indexed meta data */
		/* FIXME we should drop support for this! */
		bdev->md.md_size_sect = (128 << 20 >> 9);
		bdev->md.al_offset = (4096 >> 9);
		bdev->md.bm_offset = (4096 >> 9) + al_size_sect;
		break;
	case DRBD_MD_INDEX_FLEX_EXT:
		/* just occupy the full device; unit: sectors */
		bdev->md.md_size_sect = drbd_get_capacity(bdev->md_bdev);
		bdev->md.al_offset = (4096 >> 9);
		bdev->md.bm_offset = (4096 >> 9) + al_size_sect;
		break;
	case DRBD_MD_INDEX_INTERNAL:
	case DRBD_MD_INDEX_FLEX_INT:
		bdev->md.al_offset = -al_size_sect;

		/* enough bitmap to cover the storage,
		 * plus the "drbd meta data super block",
		 * and the activity log; */
		md_size_sect = drbd_capacity_to_on_disk_bm_sect(
				drbd_get_capacity(bdev->backing_bdev),
				max_peers)
			+ (4096 >> 9) + al_size_sect;

		bdev->md.md_size_sect = md_size_sect;
		/* bitmap offset is adjusted by 'super' block size */
		bdev->md.bm_offset   = -md_size_sect + (4096 >> 9);
		break;
	}
}

/* input size is expected to be in KB */
char *ppsize(char *buf, unsigned long long size)
{
	/* Needs 9 bytes at max including trailing NUL:
	 * -1ULL ==> "16384 EB" */
	static char units[] = { 'K', 'M', 'G', 'T', 'P', 'E' };
	int base = 0;
	while (size >= 10000 && base < sizeof(units)-1) {
		/* shift + round */
		size = (size >> 10) + !!(size & (1<<9));
		base++;
	}
	sprintf(buf, "%u %cB", (unsigned)size, units[base]);

	return buf;
}

/* The receiver may call drbd_suspend_io(device, WRITE_ONLY).
 * It should not call drbd_suspend_io(device, READ_AND_WRITE) since
 * if the node is an D_INCONSISTENT R_PRIMARY (L_SYNC_TARGET) it
 * may need to issue remote READs. Those is turn need the receiver
 * to complete. -> calling drbd_suspend_io(device, READ_AND_WRITE) deadlocks.
 */
/* Note these are not to be confused with
 * drbd_adm_suspend_io/drbd_adm_resume_io,
 * which are (sub) state changes triggered by admin (drbdsetup),
 * and can be long lived.
 * This changes an device->flag, is triggered by drbd internals,
 * and should be short-lived. */
/* It needs to be a counter, since multiple threads might
   independently suspend and resume IO. */
void drbd_suspend_io(struct drbd_device *device, enum suspend_scope ss)
{
	atomic_inc(&device->suspend_cnt);
	if (drbd_suspended(device))
		return;
	wait_event(device->misc_wait,
		   (atomic_read(&device->ap_bio_cnt[WRITE]) +
		    ss == READ_AND_WRITE ? atomic_read(&device->ap_bio_cnt[READ]) : 0) == 0);
}

void drbd_resume_io(struct drbd_device *device)
{
	if (atomic_dec_and_test(&device->suspend_cnt))
		wake_up(&device->misc_wait);
}

/**
 * effective_disk_size_determined()  -  is the effective disk size "fixed" already?
 *
 * When a device is configured in a cluster, the size of the replicated disk is
 * determined by the minimum size of the disks on all nodes.  Additional nodes
 * can be added, and this can still change the effective size of the replicated
 * disk.
 *
 * When the disk on any node becomes D_UP_TO_DATE, the effective disk size
 * becomes "fixed".  It is written to the metadata so that it will not be
 * forgotten across node restarts.  Further nodes can only be added if their
 * disks are big enough.
 */
static bool effective_disk_size_determined(struct drbd_device *device)
{
	struct drbd_peer_device *peer_device;
	bool rv = false;

	if (device->ldev->md.effective_size != 0)
		return true;
	if (device->disk_state[NEW] == D_UP_TO_DATE)
		return true;

	rcu_read_lock();
	for_each_peer_device_rcu(peer_device, device) {
		if (peer_device->disk_state[NEW] == D_UP_TO_DATE) {
			rv = true;
			break;
		}
	}
	rcu_read_unlock();

	return rv;
}

/**
 * drbd_determine_dev_size() -  Sets the right device size obeying all constraints
 * @device:	DRBD device.
 *
 * You should call drbd_md_sync() after calling this function.
 */
enum determine_dev_size
drbd_determine_dev_size(struct drbd_device *device, sector_t peer_current_size,
			enum dds_flags flags, struct resize_parms *rs) __must_hold(local)
{
	struct md_offsets_and_sizes {
		u64 effective_size;
		u64 md_offset;
		s32 al_offset;
		s32 bm_offset;
		u32 md_size_sect;

		u32 al_stripes;
		u32 al_stripe_size_4k;
	} prev;
	sector_t u_size, size;
	struct drbd_md *md = &device->ldev->md;
	char ppb[10];
	void *buffer;

	int md_moved, la_size_changed;
	enum determine_dev_size rv = DS_UNCHANGED;

	/* We may change the on-disk offsets of our meta data below.  Lock out
	 * anything that may cause meta data IO, to avoid acting on incomplete
	 * layout changes or scribbling over meta data that is in the process
	 * of being moved.
	 *
	 * Move is not exactly correct, btw, currently we have all our meta
	 * data in core memory, to "move" it we just write it all out, there
	 * are no reads. */
	drbd_suspend_io(device, READ_AND_WRITE);
	buffer = drbd_md_get_buffer(device, __func__); /* Lock meta-data IO */
	if (!buffer) {
		drbd_resume_io(device);
		return DS_ERROR;
	}

	/* remember current offset and sizes */
	prev.effective_size = md->effective_size;
	prev.md_offset = md->md_offset;
	prev.al_offset = md->al_offset;
	prev.bm_offset = md->bm_offset;
	prev.md_size_sect = md->md_size_sect;
	prev.al_stripes = md->al_stripes;
	prev.al_stripe_size_4k = md->al_stripe_size_4k;

	if (rs) {
		/* rs is non NULL if we should change the AL layout only */
		md->al_stripes = rs->al_stripes;
		md->al_stripe_size_4k = rs->al_stripe_size / 4;
		md->al_size_4k = (u64)rs->al_stripes * rs->al_stripe_size / 4;
	}

	drbd_md_set_sector_offsets(device, device->ldev);

	rcu_read_lock();
	u_size = rcu_dereference(device->ldev->disk_conf)->disk_size;
	rcu_read_unlock();
	size = drbd_new_dev_size(device, peer_current_size, u_size, flags);

	if (size < prev.effective_size) {
		if (rs && u_size == 0) {
			/* Remove "rs &&" later. This check should always be active, but
			   right now the receiver expects the permissive behavior */
			drbd_warn(device, "Implicit shrink not allowed. "
				 "Use --size=%llus for explicit shrink.\n",
				 (unsigned long long)size);
			rv = DS_ERROR_SHRINK;
		}
		if (u_size > size)
			rv = DS_ERROR_SPACE_MD;
		if (rv != DS_UNCHANGED)
			goto err_out;
	}

	if (drbd_get_capacity(device->this_bdev) != size ||
	    drbd_bm_capacity(device) != size) {
		int err;
		err = drbd_bm_resize(device, size, !(flags & DDSF_NO_RESYNC));
		if (unlikely(err)) {
			/* currently there is only one error: ENOMEM! */
			size = drbd_bm_capacity(device);
			if (size == 0) {
				drbd_err(device, "OUT OF MEMORY! "
				    "Could not allocate bitmap!\n");
			} else {
				drbd_err(device, "BM resizing failed. "
				    "Leaving size unchanged\n");
			}
			rv = DS_ERROR;
		}
		/* racy, see comments above. */
		drbd_set_my_capacity(device, size);
		if (effective_disk_size_determined(device)) {
			md->effective_size = size;
			drbd_info(device, "size = %s (%llu KB)\n", ppsize(ppb, size >> 1),
			     (unsigned long long)size >> 1);
		}
	}
	if (rv <= DS_ERROR)
		goto err_out;

	la_size_changed = (prev.effective_size != md->effective_size);

	md_moved = prev.md_offset    != md->md_offset
		|| prev.md_size_sect != md->md_size_sect;

	if (la_size_changed || md_moved || rs) {
		int i;
		bool prev_al_disabled = 0;
		u32 prev_peer_full_sync = 0;

		/* We do some synchronous IO below, which may take some time.
		 * Clear the timer, to avoid scary "timer expired!" messages,
		 * "Superblock" is written out at least twice below, anyways. */
		del_timer(&device->md_sync_timer);

		/* We won't change the "al-extents" setting, we just may need
		 * to move the on-disk location of the activity log ringbuffer.
		 * Lock for transaction is good enough, it may well be "dirty"
		 * or even "starving". */
		wait_event(device->al_wait, lc_try_lock_for_transaction(device->act_log));

		/* mark current on-disk bitmap and activity log as unreliable */
		prev_al_disabled = !!(md->flags & MDF_AL_DISABLED);
		md->flags |= MDF_AL_DISABLED;
		for (i = 0; i < DRBD_PEERS_MAX; i++) {
			if (md->peers[i].flags & MDF_PEER_FULL_SYNC)
				prev_peer_full_sync |= 1 << i;
			else
				md->peers[i].flags |= MDF_PEER_FULL_SYNC;
		}
		drbd_md_write(device, buffer);

		drbd_al_initialize(device, buffer);

		drbd_info(device, "Writing the whole bitmap, %s\n",
			 la_size_changed && md_moved ? "size changed and md moved" :
			 la_size_changed ? "size changed" : "md moved");
		/* next line implicitly does drbd_suspend_io()+drbd_resume_io() */
		drbd_bitmap_io(device, md_moved ? &drbd_bm_write_all : &drbd_bm_write,
			       "size changed", BM_LOCK_ALL, NULL);

		/* on-disk bitmap and activity log is authoritative again
		 * (unless there was an IO error meanwhile...) */
		if (!prev_al_disabled)
			md->flags &= ~MDF_AL_DISABLED;
		for (i = 0; i < DRBD_PEERS_MAX; i++) {
			if (0 == (prev_peer_full_sync & (1 << i)))
				md->peers[i].flags &= ~MDF_PEER_FULL_SYNC;
		}
		drbd_md_write(device, buffer);

		if (rs)
			drbd_info(device, "Changed AL layout to al-stripes = %d, al-stripe-size-kB = %d\n",
				 md->al_stripes, md->al_stripe_size_4k * 4);
	}

	if (size > prev.effective_size)
		rv = prev.effective_size ? DS_GREW : DS_GREW_FROM_ZERO;
	if (size < prev.effective_size)
		rv = DS_SHRUNK;

	if (0) {
	err_out:
		/* restore previous offset and sizes */
		md->effective_size = prev.effective_size;
		md->md_offset = prev.md_offset;
		md->al_offset = prev.al_offset;
		md->bm_offset = prev.bm_offset;
		md->md_size_sect = prev.md_size_sect;
		md->al_stripes = prev.al_stripes;
		md->al_stripe_size_4k = prev.al_stripe_size_4k;
		md->al_size_4k = (u64)prev.al_stripes * prev.al_stripe_size_4k;
	}
	lc_unlock(device->act_log);
	wake_up(&device->al_wait);
	drbd_md_put_buffer(device);
	drbd_resume_io(device);

	return rv;
}

/**
 * all_known_peer_devices_connected()
 *
 * Check if all peer devices that have bitmap slots assigned in the metadata
 * are connected.
 */
static bool get_max_agreeable_size(struct drbd_device *device, uint64_t *max) __must_hold(local)
{
	int node_id;
	bool all_known;

	all_known = true;
	rcu_read_lock();
	for (node_id = 0; node_id < DRBD_NODE_ID_MAX; node_id++) {
		struct drbd_peer_md *peer_md = &device->ldev->md.peers[node_id];
		struct drbd_peer_device *peer_device;

		if (device->ldev->md.node_id == node_id) {
			drbd_info(device, "my node_id: %u\n", node_id);
			continue; /* skip myself... */
		}
		/* Have we met this peer node id before? */
		if (peer_md->bitmap_index == -1)
			continue;
		peer_device = peer_device_by_node_id(device, node_id);
		if (peer_device) {
			enum drbd_disk_state pdsk = peer_device->disk_state[NOW];
			drbd_info(peer_device, "node_id: %u idx: %u bm-uuid: 0x%llx flags: 0x%x max_size: %llu (%s)\n",
					node_id,
					peer_md->bitmap_index,
					peer_md->bitmap_uuid,
					peer_md->flags,
					peer_device->max_size,
					drbd_disk_str(pdsk));

			/* Note: in receive_sizes during connection handshake,
			 * repl_state may still be L_OFF;
			 * double check on cstate ... */
			if (peer_device->repl_state[NOW] >= L_ESTABLISHED ||
			    peer_device->connection->cstate[NOW] >= C_CONNECTED) {
				/* If we still can see it, consider its last
				 * known size, even if it may have meanwhile
				 * detached from its disk.
				 * If we no longer see it, we may want to
				 * ignore the size we last knew, and
				 * "assume_peer_has_space".  */
				*max = min_not_zero(*max, peer_device->max_size);
				continue;
			}
		} else {
			drbd_info(device, "node_id: %u idx: %u bm-uuid: 0x%llx flags: 0x%x (not currently reachable)\n",
					node_id,
					peer_md->bitmap_index,
					peer_md->bitmap_uuid,
					peer_md->flags);
		}
		/* Even the currently diskless peer does not really know if it
		 * is diskless on purpose (a "DRBD client") or if it just was
		 * not possible to attach (backend device gone for some
		 * reason).  But we remember in our meta data if we have ever
		 * seen a peer disk for this peer.  If we did not ever see a
		 * peer disk, assume that's intentional. */
		if ((peer_md->flags & MDF_PEER_DEVICE_SEEN) == 0)
			continue;

		all_known = false;
		/* don't break yet, min aggregation may still find a peer */
	}
	rcu_read_unlock();
	return all_known;
}

#if 0
#define DDUMP_LLU(d, x) do { drbd_info(d, "%u: " #x ": %llu\n", __LINE__, (unsigned long long)x); } while (0)
#else
#define DDUMP_LLU(d, x) do { } while (0)
#endif

/* MUST hold a reference on ldev. */
sector_t
drbd_new_dev_size(struct drbd_device *device,
		sector_t current_size, /* need at least this much */
		sector_t user_capped_size, /* want (at most) this much */
		enum dds_flags flags) __must_hold(local)
{
	struct drbd_resource *resource = device->resource;
	uint64_t p_size = 0;
	uint64_t la_size = device->ldev->md.effective_size; /* last agreed size */
	uint64_t m_size; /* my size */
	uint64_t size = 0;
	bool all_known_connected;

	if (flags & DDSF_2PC)
		return resource->twopc_resize.new_size;

	m_size = drbd_get_max_capacity(device->ldev);
	all_known_connected = get_max_agreeable_size(device, &p_size);

	if (all_known_connected) {
		/* If we currently can see all peer devices,
		 * and p_size is still 0, apparently all our peers have been
		 * diskless, always.  If we have the only persistent backend,
		 * only our size counts. */
		DDUMP_LLU(device, p_size);
		DDUMP_LLU(device, m_size);
		p_size = min_not_zero(p_size, m_size);
	} else if (flags & DDSF_ASSUME_UNCONNECTED_PEER_HAS_SPACE) {
		DDUMP_LLU(device, p_size);
		DDUMP_LLU(device, m_size);
		DDUMP_LLU(device, la_size);
		p_size = min_not_zero(p_size, m_size);
		if (p_size > la_size)
			drbd_warn(device, "Resize forced while not fully connected!\n");
	} else {
		DDUMP_LLU(device, p_size);
		DDUMP_LLU(device, m_size);
		DDUMP_LLU(device, la_size);
		/* We currently cannot see all peer devices,
		 * fall back to what we last agreed upon. */
		p_size = min_not_zero(p_size, la_size);
	}

	DDUMP_LLU(device, p_size);
	DDUMP_LLU(device, m_size);
	size = min_not_zero(p_size, m_size);
	DDUMP_LLU(device, size);
	if (size == 0)
		drbd_err(device, "All nodes diskless!\n");

	if (flags & DDSF_IGNORE_PEER_CONSTRAINTS) {
		if (current_size > size
		&&  current_size <= m_size)
			size = current_size;
	}

	if (user_capped_size > size)
		drbd_err(device, "Requested disk size is too big (%llu > %llu)kiB\n",
		    (unsigned long long)user_capped_size>>1,
		    (unsigned long long)size>>1);
	else if (user_capped_size)
		size = user_capped_size;

	return size;
}

/**
 * drbd_check_al_size() - Ensures that the AL is of the right size
 * @device:	DRBD device.
 *
 * Returns -EBUSY if current al lru is still used, -ENOMEM when allocation
 * failed, and 0 on success. You should call drbd_md_sync() after you called
 * this function.
 */
static int drbd_check_al_size(struct drbd_device *device, struct disk_conf *dc)
{
	struct lru_cache *n, *t;
	struct lc_element *e;
	unsigned int in_use;
	int i;

	if (device->act_log &&
	    device->act_log->nr_elements == dc->al_extents)
		return 0;

	in_use = 0;
	t = device->act_log;
	n = lc_create("act_log", drbd_al_ext_cache, AL_UPDATES_PER_TRANSACTION,
		dc->al_extents, sizeof(struct lc_element), 0);

	if (n == NULL) {
		drbd_err(device, "Cannot allocate act_log lru!\n");
		return -ENOMEM;
	}
	spin_lock_irq(&device->al_lock);
	if (t) {
		for (i = 0; i < t->nr_elements; i++) {
			e = lc_element_by_index(t, i);
			if (e->refcnt)
				drbd_err(device, "refcnt(%d)==%d\n",
				    e->lc_number, e->refcnt);
			in_use += e->refcnt;
		}
	}
	if (!in_use)
		device->act_log = n;
	spin_unlock_irq(&device->al_lock);
	if (in_use) {
		drbd_err(device, "Activity log still in use!\n");
		lc_destroy(n);
		return -EBUSY;
	} else {
		lc_destroy(t);
	}
	drbd_md_mark_dirty(device); /* we changed device->act_log->nr_elemens */
	return 0;
}

static u32 common_connection_features(struct drbd_resource *resource)
{
	struct drbd_connection *connection;
	u32 features = -1;

	rcu_read_lock();
	for_each_connection_rcu(connection, resource) {
		if (connection->cstate[NOW] < C_CONNECTED)
			continue;
		features &= connection->agreed_features;
	}
	rcu_read_unlock();

	return features;
}

static void blk_queue_discard_granularity(struct request_queue *q, unsigned int granularity)
{
	q->limits.discard_granularity = granularity;
}

static unsigned int drbd_max_discard_sectors(struct drbd_resource *resource)
{
	struct drbd_connection *connection;
	unsigned int s = DRBD_MAX_BBIO_SECTORS;

	/* when we introduced REQ_WRITE_SAME support, we also bumped
	 * our maximum supported batch bio size used for discards. */
	rcu_read_lock();
	for_each_connection_rcu(connection, resource) {
		if (!(connection->agreed_features & DRBD_FF_WSAME)) {
			/* before, with DRBD <= 8.4.6, we only allowed up to one AL_EXTENT_SIZE. */
			s = AL_EXTENT_SIZE >> 9;
		}
	}
	rcu_read_unlock();

	return s;
}

static void decide_on_discard_support(struct drbd_device *device,
			struct request_queue *q,
			struct request_queue *b,
			bool discard_zeroes_if_aligned)
{
	/* q = drbd device queue (device->rq_queue)
	 * b = backing device queue (device->ldev->backing_bdev->bd_disk->queue),
	 *     or NULL if diskless
	 */
	bool can_do = b ? blk_queue_discard(b) : true;

	if (can_do && b && !queue_discard_zeroes_data(b) && !discard_zeroes_if_aligned) {
		can_do = false;
		drbd_info(device, "discard_zeroes_data=0 and discard_zeroes_if_aligned=no: disabling discards\n");
	}
	if (can_do && !(common_connection_features(device->resource) & DRBD_FF_TRIM)) {
		can_do = false;
		drbd_info(device, "peer DRBD too old, does not support TRIM: disabling discards\n");
	}
	if (can_do) {
		/* We don't care for the granularity, really.
		 * Stacking limits below should fix it for the local
		 * device.  Whether or not it is a suitable granularity
		 * on the remote device is not our problem, really. If
		 * you care, you need to use devices with similar
		 * topology on all peers. */
		blk_queue_discard_granularity(q, 512);
		q->limits.max_discard_sectors = drbd_max_discard_sectors(device->resource);
		queue_flag_set_unlocked(QUEUE_FLAG_DISCARD, q);
	} else {
		queue_flag_clear_unlocked(QUEUE_FLAG_DISCARD, q);
		blk_queue_discard_granularity(q, 0);
		q->limits.max_discard_sectors = 0;
	}
}

static void fixup_discard_if_not_supported(struct request_queue *q)
{
	/* To avoid confusion, if this queue does not support discard, clear
	 * max_discard_sectors, which is what lsblk -D reports to the user.
	 * Older kernels got this wrong in "stack limits".
	 * */
	if (!blk_queue_discard(q)) {
		blk_queue_max_discard_sectors(q, 0);
		blk_queue_discard_granularity(q, 0);
	}
}

static void decide_on_write_same_support(struct drbd_device *device,
			struct request_queue *q,
			struct request_queue *b, struct o_qlim *o)
{
#ifndef REQ_WRITE_SAME
	drbd_dbg(device, "This kernel is too old, no WRITE_SAME support.\n");
#else
	bool can_do = b ? b->limits.max_write_same_sectors : true;

	if (can_do && !(common_connection_features(device->resource) & DRBD_FF_WSAME)) {
		can_do = false;
		drbd_info(device, "peer does not support WRITE_SAME\n");
	}

	if (o) {
		/* logical block size; queue_logical_block_size(NULL) is 512 */
		unsigned int peer_lbs = be32_to_cpu(o->logical_block_size);
		unsigned int me_lbs_b = queue_logical_block_size(b);
		unsigned int me_lbs = queue_logical_block_size(q);

		if (me_lbs_b != me_lbs) {
			drbd_warn(device,
				"logical block size of local backend does not match (drbd:%u, backend:%u); was this a late attach?\n",
				me_lbs, me_lbs_b);
			/* rather disable write same than trigger some BUG_ON later in the scsi layer. */
			can_do = false;
		}
		if (me_lbs_b != peer_lbs) {
			drbd_warn(device, "logical block sizes do not match (me:%u, peer:%u); this may cause problems.\n",
				me_lbs, peer_lbs);
			if (can_do) {
				drbd_dbg(device, "logical block size mismatch: WRITE_SAME disabled.\n");
				can_do = false;
			}
			me_lbs = max(me_lbs, me_lbs_b);
			/* We cannot change the logical block size of an in-use queue.
			 * We can only hope that access happens to be properly aligned.
			 * If not, the peer will likely produce an IO error, and detach. */
			if (peer_lbs > me_lbs) {
				if (device->resource->role[NOW] != R_PRIMARY) {
					blk_queue_logical_block_size(q, peer_lbs);
					drbd_warn(device, "logical block size set to %u\n", peer_lbs);
				} else {
					drbd_warn(device,
						"current Primary must NOT adjust logical block size (%u -> %u); hope for the best.\n",
						me_lbs, peer_lbs);
				}
			}
		}
		if (can_do && !o->write_same_capable) {
			/* If we introduce an open-coded write-same loop on the receiving side,
			 * the peer would present itself as "capable". */
			drbd_dbg(device, "WRITE_SAME disabled (peer device not capable)\n");
			can_do = false;
		}
	}

	blk_queue_max_write_same_sectors(q, can_do ? DRBD_MAX_BBIO_SECTORS : 0);
#endif
}

static void drbd_setup_queue_param(struct drbd_device *device, struct drbd_backing_dev *bdev,
				   unsigned int max_bio_size, struct o_qlim *o)
{
	struct request_queue * const q = device->rq_queue;
	unsigned int max_hw_sectors = max_bio_size >> 9;
	struct request_queue *b = NULL;
	struct disk_conf *dc;
	bool discard_zeroes_if_aligned = true;

	if (bdev) {
		b = bdev->backing_bdev->bd_disk->queue;

		max_hw_sectors = min(queue_max_hw_sectors(b), max_bio_size >> 9);
		rcu_read_lock();
		dc = rcu_dereference(device->ldev->disk_conf);
		discard_zeroes_if_aligned = dc->discard_zeroes_if_aligned;
		rcu_read_unlock();

		blk_set_stacking_limits(&q->limits);
	}

	blk_queue_max_hw_sectors(q, max_hw_sectors);
	/* This is the workaround for "bio would need to, but cannot, be split" */
	blk_queue_segment_boundary(q, PAGE_SIZE-1);
	decide_on_discard_support(device, q, b, discard_zeroes_if_aligned);
	decide_on_write_same_support(device, q, b, o);

	if (b) {
		blk_queue_stack_limits(q, b);

		if (q->backing_dev_info.ra_pages != b->backing_dev_info.ra_pages) {
			drbd_info(device, "Adjusting my ra_pages to backing device's (%lu -> %lu)\n",
				 q->backing_dev_info.ra_pages,
				 b->backing_dev_info.ra_pages);
			q->backing_dev_info.ra_pages = b->backing_dev_info.ra_pages;
		}
	}
	fixup_discard_if_not_supported(q);
}

void drbd_reconsider_queue_parameters(struct drbd_device *device, struct drbd_backing_dev *bdev, struct o_qlim *o)
{
	unsigned int max_bio_size = device->device_conf.max_bio_size;
	struct drbd_peer_device *peer_device;

	if (bdev) {
		max_bio_size = min(max_bio_size,
			queue_max_hw_sectors(bdev->backing_bdev->bd_disk->queue) << 9);
	}

	spin_lock_irq(&device->resource->req_lock);
	for_each_peer_device(peer_device, device) {
		if (peer_device->repl_state[NOW] >= L_ESTABLISHED)
			max_bio_size = min(max_bio_size, peer_device->max_bio_size);
	}
	spin_unlock_irq(&device->resource->req_lock);

	drbd_setup_queue_param(device, bdev, max_bio_size, o);
}

/* Make sure IO is suspended before calling this function(). */
static void drbd_try_suspend_al(struct drbd_device *device)
{
	struct drbd_peer_device *peer_device;
	bool suspend = true;
	int max_peers = device->bitmap->bm_max_peers, bitmap_index;

	for (bitmap_index = 0; bitmap_index < max_peers; bitmap_index++) {
		if (_drbd_bm_total_weight(device, bitmap_index) !=
		    drbd_bm_bits(device))
			return;
	}

	if (!lc_try_lock(device->act_log)) {
		drbd_warn(device, "Failed to lock al in %s()", __func__);
		return;
	}

	drbd_al_shrink(device);
	spin_lock_irq(&device->resource->req_lock);
	for_each_peer_device(peer_device, device) {
		if (peer_device->repl_state[NOW] >= L_ESTABLISHED) {
			suspend = false;
			break;
		}
	}
	if (suspend)
		suspend = !test_and_set_bit(AL_SUSPENDED, &device->flags);
	spin_unlock_irq(&device->resource->req_lock);
	lc_unlock(device->act_log);

	if (suspend)
		drbd_info(device, "Suspended AL updates\n");
}


static bool should_set_defaults(struct genl_info *info)
{
	unsigned flags = ((struct drbd_genlmsghdr*)info->userhdr)->flags;
	return 0 != (flags & DRBD_GENL_F_SET_DEFAULTS);
}

static unsigned int drbd_al_extents_max(struct drbd_backing_dev *bdev)
{
	/* This is limited by 16 bit "slot" numbers,
	 * and by available on-disk context storage.
	 *
	 * Also (u16)~0 is special (denotes a "free" extent).
	 *
	 * One transaction occupies one 4kB on-disk block,
	 * we have n such blocks in the on disk ring buffer,
	 * the "current" transaction may fail (n-1),
	 * and there is 919 slot numbers context information per transaction.
	 *
	 * 72 transaction blocks amounts to more than 2**16 context slots,
	 * so cap there first.
	 */
	const unsigned int max_al_nr = DRBD_AL_EXTENTS_MAX;
	const unsigned int sufficient_on_disk =
		(max_al_nr + AL_CONTEXT_PER_TRANSACTION -1)
		/AL_CONTEXT_PER_TRANSACTION;

	unsigned int al_size_4k = bdev->md.al_size_4k;

	if (al_size_4k > sufficient_on_disk)
		return max_al_nr;

	return (al_size_4k - 1) * AL_CONTEXT_PER_TRANSACTION;
}

static bool write_ordering_changed(struct disk_conf *a, struct disk_conf *b)
{
	return	a->disk_barrier != b->disk_barrier ||
		a->disk_flushes != b->disk_flushes ||
		a->disk_drain != b->disk_drain;
}

static void sanitize_disk_conf(struct drbd_device *device, struct disk_conf *disk_conf,
			       struct drbd_backing_dev *nbc)
{
	struct request_queue * const q = nbc->backing_bdev->bd_disk->queue;

	if (disk_conf->al_extents < DRBD_AL_EXTENTS_MIN)
		disk_conf->al_extents = DRBD_AL_EXTENTS_MIN;
	if (disk_conf->al_extents > drbd_al_extents_max(nbc))
		disk_conf->al_extents = drbd_al_extents_max(nbc);

	if (!blk_queue_discard(q) ||
	    (!queue_discard_zeroes_data(q) && !disk_conf->discard_zeroes_if_aligned)) {
		if (disk_conf->rs_discard_granularity) {
			disk_conf->rs_discard_granularity = 0; /* disable feature */
			drbd_info(device, "rs_discard_granularity feature disabled\n");
		}
	}

	if (disk_conf->rs_discard_granularity) {
		int orig_value = disk_conf->rs_discard_granularity;
		int remainder;

		if (q->limits.discard_granularity > disk_conf->rs_discard_granularity)
			disk_conf->rs_discard_granularity = q->limits.discard_granularity;

		remainder = disk_conf->rs_discard_granularity % q->limits.discard_granularity;
		disk_conf->rs_discard_granularity += remainder;

		if (disk_conf->rs_discard_granularity > q->limits.max_discard_sectors << 9)
			disk_conf->rs_discard_granularity = q->limits.max_discard_sectors << 9;

		if (disk_conf->rs_discard_granularity != orig_value)
			drbd_info(device, "rs_discard_granularity changed to %d\n",
				  disk_conf->rs_discard_granularity);
	}
}

int drbd_adm_disk_opts(struct sk_buff *skb, struct genl_info *info)
{
	struct drbd_config_context adm_ctx;
	enum drbd_ret_code retcode;
	struct drbd_device *device;
	struct drbd_resource *resource;
	struct disk_conf *new_disk_conf, *old_disk_conf;
	struct drbd_peer_device *peer_device;
	int err;

	retcode = drbd_adm_prepare(&adm_ctx, skb, info, DRBD_ADM_NEED_MINOR);
	if (!adm_ctx.reply_skb)
		return retcode;

	device = adm_ctx.device;
	resource = device->resource;
	mutex_lock(&adm_ctx.resource->adm_mutex);

	/* we also need a disk
	 * to change the options on */
	if (!get_ldev(device)) {
		retcode = ERR_NO_DISK;
		goto out;
	}

	new_disk_conf = kmalloc(sizeof(struct disk_conf), GFP_KERNEL);
	if (!new_disk_conf) {
		retcode = ERR_NOMEM;
		goto fail;
	}

	mutex_lock(&resource->conf_update);
	old_disk_conf = device->ldev->disk_conf;
	*new_disk_conf = *old_disk_conf;
	if (should_set_defaults(info))
		set_disk_conf_defaults(new_disk_conf);

	err = disk_conf_from_attrs_for_change(new_disk_conf, info);
	if (err && err != -ENOMSG) {
		retcode = ERR_MANDATORY_TAG;
		drbd_msg_put_info(adm_ctx.reply_skb, from_attrs_err_to_txt(err));
		goto fail_unlock;
	}

	sanitize_disk_conf(device, new_disk_conf, device->ldev);

	drbd_suspend_io(device, READ_AND_WRITE);
	wait_event(device->al_wait, lc_try_lock(device->act_log));
	drbd_al_shrink(device);
	err = drbd_check_al_size(device, new_disk_conf);
	lc_unlock(device->act_log);
	wake_up(&device->al_wait);
	drbd_resume_io(device);

	if (err) {
		retcode = ERR_NOMEM;
		goto fail_unlock;
	}

	lock_all_resources();
	retcode = drbd_resync_after_valid(device, new_disk_conf->resync_after);
	if (retcode == NO_ERROR) {
		rcu_assign_pointer(device->ldev->disk_conf, new_disk_conf);
		drbd_resync_after_changed(device);
	}
	unlock_all_resources();

	if (retcode != NO_ERROR)
		goto fail_unlock;

	mutex_unlock(&resource->conf_update);

	if (new_disk_conf->al_updates)
		device->ldev->md.flags &= ~MDF_AL_DISABLED;
	else
		device->ldev->md.flags |= MDF_AL_DISABLED;

	if (new_disk_conf->md_flushes)
		clear_bit(MD_NO_FUA, &device->flags);
	else
		set_bit(MD_NO_FUA, &device->flags);

	if (write_ordering_changed(old_disk_conf, new_disk_conf))
		drbd_bump_write_ordering(device->resource, NULL, WO_BIO_BARRIER);

	if (old_disk_conf->discard_zeroes_if_aligned != new_disk_conf->discard_zeroes_if_aligned)
		drbd_reconsider_queue_parameters(device, device->ldev, NULL);

	drbd_md_sync_if_dirty(device);

	for_each_peer_device(peer_device, device) {
		if (peer_device->repl_state[NOW] >= L_ESTABLISHED)
			drbd_send_sync_param(peer_device);
	}

	synchronize_rcu();
	kfree(old_disk_conf);
	mod_timer(&device->request_timer, jiffies + HZ);
	goto success;

fail_unlock:
	mutex_unlock(&resource->conf_update);
 fail:
	kfree(new_disk_conf);
success:
	if (retcode != NO_ERROR)
		synchronize_rcu();
	put_ldev(device);
 out:
	mutex_unlock(&adm_ctx.resource->adm_mutex);
	drbd_adm_finish(&adm_ctx, info, retcode);
	return 0;
}

static void mutex_unlock_cond(struct mutex *mutex, bool *have_mutex)
{
	if (*have_mutex) {
		mutex_unlock(mutex);
		*have_mutex = false;
	}
}

static void update_resource_dagtag(struct drbd_resource *resource, struct drbd_backing_dev *bdev)
{
	u64 dagtag = 0;
	int node_id;

	for (node_id = 0; node_id < DRBD_NODE_ID_MAX; node_id++) {
		struct drbd_peer_md *peer_md;
		if (bdev->md.node_id == node_id)
			continue;

		peer_md = &bdev->md.peers[node_id];

		if (peer_md->bitmap_uuid)
			dagtag = max(peer_md->bitmap_dagtag, dagtag);
	}
	if (dagtag > resource->dagtag_sector)
		resource->dagtag_sector = dagtag;
}

static int used_bitmap_slots(struct drbd_backing_dev *bdev)
{
	int node_id;
	int used = 0;

	for (node_id = 0; node_id < DRBD_NODE_ID_MAX; node_id++) {
		struct drbd_peer_md *peer_md = &bdev->md.peers[node_id];

		if (peer_md->bitmap_index != -1)
			used++;
	}

	return used;
}

static bool bitmap_index_vacant(struct drbd_backing_dev *bdev, int bitmap_index)
{
	int node_id;

	for (node_id = 0; node_id < DRBD_NODE_ID_MAX; node_id++) {
		struct drbd_peer_md *peer_md = &bdev->md.peers[node_id];

		if (peer_md->bitmap_index == bitmap_index)
			return false;
	}
	return true;
}

static int
allocate_bitmap_index(struct drbd_peer_device *peer_device,
		      struct drbd_backing_dev *nbc)
{
	struct drbd_device *device = peer_device->device;
	const int peer_node_id = peer_device->connection->peer_node_id;
	int bitmap_index;

	for (bitmap_index = 0; bitmap_index < device->bitmap->bm_max_peers; bitmap_index++) {
		if (bitmap_index_vacant(nbc, bitmap_index)) {
			struct drbd_peer_md *peer_md = &nbc->md.peers[peer_node_id];

			peer_md->bitmap_index = bitmap_index;
			peer_device->bitmap_index = bitmap_index;
			peer_md->flags &= ~MDF_NODE_EXISTS; /* it is a peer now */
			return 0;
		}
	}
	drbd_err(peer_device, "Not enough free bitmap slots\n");
	return -ENOSPC;
}

static bool want_bitmap(struct drbd_peer_device *peer_device)
{
	struct peer_device_conf *pdc;
	bool want_bitmap = false;

	rcu_read_lock();
	pdc = rcu_dereference(peer_device->conf);
	if (pdc)
		want_bitmap |= pdc->bitmap;
	rcu_read_unlock();

	return want_bitmap;
}

static struct block_device *open_backing_dev(struct drbd_device *device,
		const char *bdev_path, void *claim_ptr, bool do_bd_link)
{
	struct block_device *bdev;
	int err = 0;

	bdev = blkdev_get_by_path(bdev_path,
				  FMODE_READ | FMODE_WRITE | FMODE_EXCL, claim_ptr);
	if (IS_ERR(bdev)) {
		drbd_err(device, "open(\"%s\") failed with %ld\n",
				bdev_path, PTR_ERR(bdev));
		return bdev;
	}

	if (!do_bd_link)
		return bdev;

#if   defined(COMPAT_HAVE_BD_UNLINK_DISK_HOLDER)
	err = bd_link_disk_holder(bdev, device->vdisk);
#elif defined(COMPAT_HAVE_BD_CLAIM_BY_DISK)
	err = bd_claim_by_disk(bdev, claim_ptr, device->vdisk);
#endif
	if (err) {
		blkdev_put(bdev, FMODE_READ | FMODE_WRITE | FMODE_EXCL);
		drbd_err(device, "bd_link_disk_holder(\"%s\", ...) failed with %d\n",
				bdev_path, err);
		bdev = ERR_PTR(err);
	}
	return bdev;
}

static int open_backing_devices(struct drbd_device *device,
		struct disk_conf *new_disk_conf,
		struct drbd_backing_dev *nbc)
{
	struct block_device *bdev;

	bdev = open_backing_dev(device, new_disk_conf->backing_dev, device, true);
	if (IS_ERR(bdev))
		return ERR_OPEN_DISK;
	nbc->backing_bdev = bdev;

	/*
	 * meta_dev_idx >= 0: external fixed size, possibly multiple
	 * drbd sharing one meta device.  TODO in that case, paranoia
	 * check that [md_bdev, meta_dev_idx] is not yet used by some
	 * other drbd minor!  (if you use drbd.conf + drbdadm, that
	 * should check it for you already; but if you don't, or
	 * someone fooled it, we need to double check here)
	 */
	bdev = open_backing_dev(device, new_disk_conf->meta_dev,
		/* claim ptr: device, if claimed exclusively; shared drbd_m_holder,
		 * if potentially shared with other drbd minors */
			(new_disk_conf->meta_dev_idx < 0) ? (void*)device : (void*)drbd_m_holder,
		/* avoid double bd_claim_by_disk() for the same (source,target) tuple,
		 * as would happen with internal metadata. */
			(new_disk_conf->meta_dev_idx != DRBD_MD_INDEX_FLEX_INT &&
			 new_disk_conf->meta_dev_idx != DRBD_MD_INDEX_INTERNAL));
	if (IS_ERR(bdev))
		return ERR_OPEN_MD_DISK;
	nbc->md_bdev = bdev;
	return NO_ERROR;
}

static void close_backing_dev(struct drbd_device *device, struct block_device *bdev,
	bool do_bd_unlink)
{
	if (!bdev)
		return;
	if (do_bd_unlink) {
#if   defined(COMPAT_HAVE_BD_UNLINK_DISK_HOLDER)
		bd_unlink_disk_holder(bdev, device->vdisk);
#elif defined(COMPAT_HAVE_BD_CLAIM_BY_DISK)
		bd_release_from_disk(bdev, device->vdisk);
#endif
	}
	blkdev_put(bdev, FMODE_READ | FMODE_WRITE | FMODE_EXCL);
}

void drbd_backing_dev_free(struct drbd_device *device, struct drbd_backing_dev *ldev)
{
	if (ldev == NULL)
		return;

	close_backing_dev(device, ldev->md_bdev, ldev->md_bdev != ldev->backing_bdev);
	close_backing_dev(device, ldev->backing_bdev, true);

	kfree(ldev->disk_conf);
	kfree(ldev);
}

static void discard_not_wanted_bitmap_uuids(struct drbd_device *device, struct drbd_backing_dev *ldev)
{
	struct drbd_peer_md *peer_md = ldev->md.peers;
	struct drbd_peer_device *peer_device;
	int node_id;

	for (node_id = 0; node_id < DRBD_NODE_ID_MAX; node_id++) {
		peer_device = peer_device_by_node_id(device, node_id);
		if (peer_device && peer_md[node_id].bitmap_uuid && !want_bitmap(peer_device))
			peer_md[node_id].bitmap_uuid = 0;
	}
}

int drbd_adm_attach(struct sk_buff *skb, struct genl_info *info)
{
	struct drbd_config_context adm_ctx;
	struct drbd_device *device;
	struct drbd_resource *resource;
	int err;
	enum drbd_ret_code retcode;
	enum determine_dev_size dd;
	sector_t max_possible_sectors;
	sector_t min_md_device_sectors;
	struct drbd_backing_dev *nbc; /* new_backing_conf */
	struct disk_conf *new_disk_conf = NULL;
	enum drbd_state_rv rv;
	struct drbd_peer_device *peer_device;
	unsigned int slots_needed = 0;
	bool have_conf_update = false;

	retcode = drbd_adm_prepare(&adm_ctx, skb, info, DRBD_ADM_NEED_MINOR);
	if (!adm_ctx.reply_skb)
		return retcode;
	device = adm_ctx.device;
	resource = device->resource;
	mutex_lock(&resource->adm_mutex);

	/* allocation not in the IO path, drbdsetup context */
	nbc = kzalloc(sizeof(struct drbd_backing_dev), GFP_KERNEL);
	if (!nbc) {
		retcode = ERR_NOMEM;
		goto fail;
	}
	spin_lock_init(&nbc->md.uuid_lock);

	new_disk_conf = kzalloc(sizeof(struct disk_conf), GFP_KERNEL);
	if (!new_disk_conf) {
		retcode = ERR_NOMEM;
		goto fail;
	}
	nbc->disk_conf = new_disk_conf;

	set_disk_conf_defaults(new_disk_conf);
	err = disk_conf_from_attrs(new_disk_conf, info);
	if (err) {
		retcode = ERR_MANDATORY_TAG;
		drbd_msg_put_info(adm_ctx.reply_skb, from_attrs_err_to_txt(err));
		goto fail;
	}

	if (new_disk_conf->meta_dev_idx < DRBD_MD_INDEX_FLEX_INT) {
		retcode = ERR_MD_IDX_INVALID;
		goto fail;
	}

	lock_all_resources();
	retcode = drbd_resync_after_valid(device, new_disk_conf->resync_after);
	unlock_all_resources();
	if (retcode != NO_ERROR)
		goto fail;

	retcode = open_backing_devices(device, new_disk_conf, nbc);
	if (retcode != NO_ERROR)
		goto fail;

	if ((nbc->backing_bdev == nbc->md_bdev) !=
	    (new_disk_conf->meta_dev_idx == DRBD_MD_INDEX_INTERNAL ||
	     new_disk_conf->meta_dev_idx == DRBD_MD_INDEX_FLEX_INT)) {
		retcode = ERR_MD_IDX_INVALID;
		goto fail;
	}

	/* if you want to reconfigure, please tear down first */
	if (device->disk_state[NOW] > D_DISKLESS) {
		retcode = ERR_DISK_CONFIGURED;
		goto fail;
	}
	/* It may just now have detached because of IO error.  Make sure
	 * drbd_ldev_destroy is done already, we may end up here very fast,
	 * e.g. if someone calls attach from the on-io-error handler,
	 * to realize a "hot spare" feature (not that I'd recommend that) */
	wait_event(device->misc_wait, !test_bit(GOING_DISKLESS, &device->flags));

	/* make sure there is no leftover from previous force-detach attempts */
	clear_bit(FORCE_DETACH, &device->flags);
	clear_bit(WAS_READ_ERROR, &device->flags);

	/* and no leftover from previously aborted resync or verify, either */
	for_each_peer_device(peer_device, device) {
		peer_device->rs_total = 0;
		peer_device->rs_failed = 0;
		atomic_set(&peer_device->rs_pending_cnt, 0);
	}

	if (!device->bitmap) {
		device->bitmap = drbd_bm_alloc();
		if (!device->bitmap) {
			retcode = ERR_NOMEM;
			goto fail;
		}
	}

	/* Read our meta data super block early.
	 * This also sets other on-disk offsets. */
	retcode = drbd_md_read(device, nbc);
	if (retcode != NO_ERROR)
		goto fail;

	discard_not_wanted_bitmap_uuids(device, nbc);
	sanitize_disk_conf(device, new_disk_conf, nbc);

	if (drbd_get_max_capacity(nbc) < new_disk_conf->disk_size) {
		drbd_err(device, "max capacity %llu smaller than disk size %llu\n",
			(unsigned long long) drbd_get_max_capacity(nbc),
			(unsigned long long) new_disk_conf->disk_size);
		retcode = ERR_DISK_TOO_SMALL;
		goto fail;
	}

	if (new_disk_conf->meta_dev_idx < 0) {
		max_possible_sectors = DRBD_MAX_SECTORS_FLEX;
		/* at least one MB, otherwise it does not make sense */
		min_md_device_sectors = (2<<10);
	} else {
		max_possible_sectors = DRBD_MAX_SECTORS;
		min_md_device_sectors = (128 << 20 >> 9) * (new_disk_conf->meta_dev_idx + 1);
	}

	if (drbd_get_capacity(nbc->md_bdev) < min_md_device_sectors) {
		retcode = ERR_MD_DISK_TOO_SMALL;
		drbd_warn(device, "refusing attach: md-device too small, "
		     "at least %llu sectors needed for this meta-disk type\n",
		     (unsigned long long) min_md_device_sectors);
		goto fail;
	}

	/* Make sure the new disk is big enough
	 * (we may currently be R_PRIMARY with no local disk...) */
	if (drbd_get_max_capacity(nbc) <
	    drbd_get_capacity(device->this_bdev)) {
		drbd_err(device,
			"Current (diskless) capacity %llu, cannot attach smaller (%llu) disk\n",
			(unsigned long long)drbd_get_capacity(device->this_bdev),
			(unsigned long long)drbd_get_max_capacity(nbc));
		retcode = ERR_DISK_TOO_SMALL;
		goto fail;
	}

	nbc->known_size = drbd_get_capacity(nbc->backing_bdev);

	if (nbc->known_size > max_possible_sectors) {
		drbd_warn(device, "==> truncating very big lower level device "
			"to currently maximum possible %llu sectors <==\n",
			(unsigned long long) max_possible_sectors);
		if (new_disk_conf->meta_dev_idx >= 0)
			drbd_warn(device, "==>> using internal or flexible "
				      "meta data may help <<==\n");
	}

	drbd_suspend_io(device, READ_AND_WRITE);
	wait_event(resource->barrier_wait, !barrier_pending(resource));
	for_each_peer_device(peer_device, device)
		wait_event(device->misc_wait,
			   (!atomic_read(&peer_device->ap_pending_cnt) ||
			    drbd_suspended(device)));
	/* and for other previously queued resource work */
	drbd_flush_workqueue(&resource->work);

	rv = stable_state_change(resource,
		change_disk_state(device, D_ATTACHING, CS_VERBOSE | CS_SERIALIZE));
	retcode = rv;  /* FIXME: Type mismatch. */
	if (rv >= SS_SUCCESS)
		update_resource_dagtag(resource, nbc);
	drbd_resume_io(device);
	if (rv < SS_SUCCESS)
		goto fail;

	if (!get_ldev_if_state(device, D_ATTACHING))
		goto force_diskless;

	drbd_info(device, "Maximum number of peer devices = %u\n",
		  device->bitmap->bm_max_peers);

	mutex_lock(&resource->conf_update);
	have_conf_update = true;

	/* Make sure the local node id matches or is unassigned */
	if (nbc->md.node_id != -1 && nbc->md.node_id != resource->res_opts.node_id) {
		drbd_err(device, "Local node id %d differs from local "
			 "node id %d on device\n",
			 resource->res_opts.node_id,
			 nbc->md.node_id);
		retcode = ERR_INVALID_REQUEST;
		goto force_diskless_dec;
	}

	/* Make sure no bitmap slot has our own node id */
	if (nbc->md.peers[resource->res_opts.node_id].bitmap_index != -1) {
		drbd_err(device, "There is a bitmap for my own node id (%d)\n",
			 resource->res_opts.node_id);
		retcode = ERR_INVALID_REQUEST;
		goto force_diskless_dec;
	}

	/* Make sure we have a bitmap slot for each peer id */
	for_each_peer_device(peer_device, device) {
		struct drbd_connection *connection = peer_device->connection;
		int bitmap_index;

		bitmap_index = nbc->md.peers[connection->peer_node_id].bitmap_index;
		if (bitmap_index != -1)
			peer_device->bitmap_index = bitmap_index;
		else if (want_bitmap(peer_device))
			slots_needed++;
	}
	if (slots_needed) {
		int slots_available = device->bitmap->bm_max_peers - used_bitmap_slots(nbc);

		if (slots_needed > slots_available) {
			drbd_err(device, "Not enough free bitmap "
				 "slots (available=%d, needed=%d)\n",
				 slots_available,
				 slots_needed);
			retcode = ERR_INVALID_REQUEST;
			goto force_diskless_dec;
		}
		for_each_peer_device(peer_device, device) {
			if (peer_device->bitmap_index != -1 || !want_bitmap(peer_device))
				continue;

			err = allocate_bitmap_index(peer_device, nbc);
			if (err) {
				retcode = ERR_INVALID_REQUEST;
				goto force_diskless_dec;
			}
		}
	}

	/* Assign the local node id (if not assigned already) */
	nbc->md.node_id = resource->res_opts.node_id;

	if (resource->role[NOW] == R_PRIMARY && device->exposed_data_uuid &&
	    (device->exposed_data_uuid & ~UUID_PRIMARY) !=
	    (nbc->md.current_uuid & ~UUID_PRIMARY)) {
		int data_present = false;
		for_each_peer_device(peer_device, device) {
			if (peer_device->disk_state[NOW] == D_UP_TO_DATE)
				data_present = true;
		}
		if (!data_present) {
			drbd_err(device, "Can only attach to data with current UUID=%016llX\n",
				 (unsigned long long)device->exposed_data_uuid);
			retcode = ERR_DATA_NOT_CURRENT;
			goto force_diskless_dec;
		}
	}

	/* Since we are diskless, fix the activity log first... */
	if (drbd_check_al_size(device, new_disk_conf)) {
		retcode = ERR_NOMEM;
		goto force_diskless_dec;
	}

	/* Point of no return reached.
	 * Devices and memory are no longer released by error cleanup below.
	 * now device takes over responsibility, and the state engine should
	 * clean it up somewhere.  */
	D_ASSERT(device, device->ldev == NULL);
	device->ldev = nbc;
	nbc = NULL;
	new_disk_conf = NULL;

	for_each_peer_device(peer_device, device) {
		err = drbd_attach_peer_device(peer_device);
		if (err) {
			retcode = ERR_NOMEM;
			goto force_diskless_dec;
		}
	}

	mutex_unlock(&resource->conf_update);
	have_conf_update = false;

	lock_all_resources();
	retcode = drbd_resync_after_valid(device, device->ldev->disk_conf->resync_after);
	if (retcode != NO_ERROR) {
		unlock_all_resources();
		goto force_diskless_dec;
	}

	/* Reset the "barriers don't work" bits here, then force meta data to
	 * be written, to ensure we determine if barriers are supported. */
<<<<<<< HEAD
	if (device->ldev->disk_conf->md_flushes)
		clear_bit(MD_NO_BARRIER, &device->flags);
=======
	if (new_disk_conf->md_flushes)
		clear_bit(MD_NO_FUA, &device->flags);
>>>>>>> 0dc89fbe
	else
		set_bit(MD_NO_FUA, &device->flags);

	drbd_resync_after_changed(device);
	drbd_bump_write_ordering(resource, device->ldev, WO_BIO_BARRIER);
	unlock_all_resources();

	/* Prevent shrinking of consistent devices ! */
	{
	unsigned long long nsz = drbd_new_dev_size(device, 0, device->ldev->disk_conf->disk_size, 0);
	unsigned long long eff = device->ldev->md.effective_size;
	if (drbd_md_test_flag(device->ldev, MDF_CONSISTENT) && nsz < eff) {
		drbd_warn(device,
			"refusing to truncate a consistent device (%llu < %llu)\n",
			nsz, eff);
		retcode = ERR_DISK_TOO_SMALL;
		goto force_diskless_dec;
	}
	}

	if (drbd_md_test_flag(device->ldev, MDF_CRASHED_PRIMARY))
		set_bit(CRASHED_PRIMARY, &device->flags);
	else
		clear_bit(CRASHED_PRIMARY, &device->flags);

	if (drbd_md_test_flag(device->ldev, MDF_PRIMARY_IND) &&
	    !(resource->role[NOW] == R_PRIMARY && resource->susp_nod[NOW]) &&
	    !device->exposed_data_uuid && !test_bit(NEW_CUR_UUID, &device->flags))
		set_bit(CRASHED_PRIMARY, &device->flags);

	device->read_cnt = 0;
	device->writ_cnt = 0;

	drbd_reconsider_queue_parameters(device, device->ldev, NULL);

	/* If I am currently not R_PRIMARY,
	 * but meta data primary indicator is set,
	 * I just now recover from a hard crash,
	 * and have been R_PRIMARY before that crash.
	 *
	 * Now, if I had no connection before that crash
	 * (have been degraded R_PRIMARY), chances are that
	 * I won't find my peer now either.
	 *
	 * In that case, and _only_ in that case,
	 * we use the degr-wfc-timeout instead of the default,
	 * so we can automatically recover from a crash of a
	 * degraded but active "cluster" after a certain timeout.
	 */
	for_each_peer_device(peer_device, device) {
		clear_bit(USE_DEGR_WFC_T, &peer_device->flags);
		if (resource->role[NOW] != R_PRIMARY &&
		    drbd_md_test_flag(device->ldev, MDF_PRIMARY_IND) &&
		    !drbd_md_test_peer_flag(peer_device, MDF_PEER_CONNECTED))
			set_bit(USE_DEGR_WFC_T, &peer_device->flags);
	}

	dd = drbd_determine_dev_size(device, 0, 0, NULL);
	if (dd == DS_ERROR) {
		retcode = ERR_NOMEM_BITMAP;
		goto force_diskless_dec;
	} else if (dd == DS_GREW) {
		for_each_peer_device(peer_device, device)
			set_bit(RESYNC_AFTER_NEG, &peer_device->flags);
	}

	if (drbd_bitmap_io(device, &drbd_bm_read,
		"read from attaching", BM_LOCK_ALL,
		NULL)) {
		retcode = ERR_IO_MD_DISK;
		goto force_diskless_dec;
	}

	for_each_peer_device(peer_device, device) {
		if ((test_bit(CRASHED_PRIMARY, &device->flags) &&
		     drbd_md_test_flag(device->ldev, MDF_AL_DISABLED)) ||
		    drbd_md_test_peer_flag(peer_device, MDF_PEER_FULL_SYNC)) {
			drbd_info(peer_device, "Assuming that all blocks are out of sync "
				  "(aka FullSync)\n");
			if (drbd_bitmap_io(device, &drbd_bmio_set_n_write,
				"set_n_write from attaching", BM_LOCK_ALL,
				peer_device)) {
				retcode = ERR_IO_MD_DISK;
				goto force_diskless_dec;
			}
		}
	}

	drbd_try_suspend_al(device); /* IO is still suspended here... */

	rcu_read_lock();
	if (rcu_dereference(device->ldev->disk_conf)->al_updates)
		device->ldev->md.flags &= ~MDF_AL_DISABLED;
	else
		device->ldev->md.flags |= MDF_AL_DISABLED;
	rcu_read_unlock();

	/* change_disk_state uses disk_state_from_md(device); in case D_NEGOTIATING not
	   necessary, and falls back to a local state change */
	rv = stable_state_change(resource,
		change_disk_state(device, D_NEGOTIATING, CS_VERBOSE | CS_SERIALIZE));

	if (rv < SS_SUCCESS)
		goto force_diskless_dec;

	mod_timer(&device->request_timer, jiffies + HZ);

	if (resource->role[NOW] == R_PRIMARY)
		device->ldev->md.current_uuid |= UUID_PRIMARY;
	else
		device->ldev->md.current_uuid &= ~UUID_PRIMARY;

	drbd_md_sync(device);

	drbd_kobject_uevent(device);
	put_ldev(device);
	mutex_unlock(&resource->adm_mutex);
	drbd_adm_finish(&adm_ctx, info, retcode);
	return 0;

 force_diskless_dec:
	put_ldev(device);
 force_diskless:
	change_disk_state(device, D_DISKLESS, CS_HARD);
 fail:
	mutex_unlock_cond(&resource->conf_update, &have_conf_update);
	drbd_backing_dev_free(device, nbc);
	mutex_unlock(&resource->adm_mutex);
	drbd_adm_finish(&adm_ctx, info, retcode);
	return 0;
}

static enum drbd_disk_state get_disk_state(struct drbd_device *device)
{
	struct drbd_resource *resource = device->resource;
	enum drbd_disk_state disk_state;

	spin_lock_irq(&resource->req_lock);
	disk_state = device->disk_state[NOW];
	spin_unlock_irq(&resource->req_lock);
	return disk_state;
}

static int adm_detach(struct drbd_device *device, int force)
{
	enum drbd_state_rv retcode;
	int ret;

	if (force) {
		set_bit(FORCE_DETACH, &device->flags);
		change_disk_state(device, D_DETACHING, CS_HARD);
		retcode = SS_SUCCESS;
		goto out;
	}

	drbd_suspend_io(device, READ_AND_WRITE); /* so no-one is stuck in drbd_al_begin_io */
	retcode = stable_state_change(device->resource,
		change_disk_state(device, D_DETACHING,
			CS_VERBOSE | CS_WAIT_COMPLETE | CS_SERIALIZE));
	/* D_DETACHING will transition to DISKLESS. */
	drbd_resume_io(device);
	ret = wait_event_interruptible(device->misc_wait,
			get_disk_state(device) != D_DETACHING);
	if (retcode >= SS_SUCCESS)
		drbd_cleanup_device(device);
	if (retcode == SS_IS_DISKLESS)
		retcode = SS_NOTHING_TO_DO;
	if (ret)
		retcode = ERR_INTR;
out:
	return retcode;
}

/* Detaching the disk is a process in multiple stages.  First we need to lock
 * out application IO, in-flight IO, IO stuck in drbd_al_begin_io.
 * Then we transition to D_DISKLESS, and wait for put_ldev() to return all
 * internal references as well.
 * Only then we have finally detached. */
int drbd_adm_detach(struct sk_buff *skb, struct genl_info *info)
{
	struct drbd_config_context adm_ctx;
	enum drbd_ret_code retcode;
	struct detach_parms parms = { };
	int err;

	retcode = drbd_adm_prepare(&adm_ctx, skb, info, DRBD_ADM_NEED_MINOR);
	if (!adm_ctx.reply_skb)
		return retcode;

	if (info->attrs[DRBD_NLA_DETACH_PARMS]) {
		err = detach_parms_from_attrs(&parms, info);
		if (err) {
			retcode = ERR_MANDATORY_TAG;
			drbd_msg_put_info(adm_ctx.reply_skb, from_attrs_err_to_txt(err));
			goto out;
		}
	}

	mutex_lock(&adm_ctx.resource->adm_mutex);
	retcode = adm_detach(adm_ctx.device, parms.force_detach);
	mutex_unlock(&adm_ctx.resource->adm_mutex);
out:
	drbd_adm_finish(&adm_ctx, info, retcode);
	return 0;
}

static bool conn_resync_running(struct drbd_connection *connection)
{
	struct drbd_peer_device *peer_device;
	bool rv = false;
	int vnr;

	rcu_read_lock();
	idr_for_each_entry(&connection->peer_devices, peer_device, vnr) {
		if (peer_device->repl_state[NOW] == L_SYNC_SOURCE ||
		    peer_device->repl_state[NOW] == L_SYNC_TARGET ||
		    peer_device->repl_state[NOW] == L_PAUSED_SYNC_S ||
		    peer_device->repl_state[NOW] == L_PAUSED_SYNC_T) {
			rv = true;
			break;
		}
	}
	rcu_read_unlock();

	return rv;
}

static bool conn_ov_running(struct drbd_connection *connection)
{
	struct drbd_peer_device *peer_device;
	bool rv = false;
	int vnr;

	rcu_read_lock();
	idr_for_each_entry(&connection->peer_devices, peer_device, vnr) {
		if (peer_device->repl_state[NOW] == L_VERIFY_S ||
		    peer_device->repl_state[NOW] == L_VERIFY_T) {
			rv = true;
			break;
		}
	}
	rcu_read_unlock();

	return rv;
}

static enum drbd_ret_code
_check_net_options(struct drbd_connection *connection, struct net_conf *old_net_conf, struct net_conf *new_net_conf)
{
	if (old_net_conf && connection->cstate[NOW] == C_CONNECTED && connection->agreed_pro_version < 100) {
		if (new_net_conf->wire_protocol != old_net_conf->wire_protocol)
			return ERR_NEED_APV_100;

		if (new_net_conf->two_primaries != old_net_conf->two_primaries)
			return ERR_NEED_APV_100;

		if (!new_net_conf->integrity_alg != !old_net_conf->integrity_alg)
			return ERR_NEED_APV_100;

		if (strcmp(new_net_conf->integrity_alg, old_net_conf->integrity_alg))
			return ERR_NEED_APV_100;
	}

	if (!new_net_conf->two_primaries &&
	    connection->resource->role[NOW] == R_PRIMARY &&
	    connection->peer_role[NOW] == R_PRIMARY)
		return ERR_NEED_ALLOW_TWO_PRI;

	if (new_net_conf->two_primaries &&
	    (new_net_conf->wire_protocol != DRBD_PROT_C))
		return ERR_NOT_PROTO_C;

	if (new_net_conf->wire_protocol == DRBD_PROT_A &&
	    new_net_conf->fencing_policy == FP_STONITH)
		return ERR_STONITH_AND_PROT_A;

	if (new_net_conf->on_congestion != OC_BLOCK &&
	    new_net_conf->wire_protocol != DRBD_PROT_A)
		return ERR_CONG_NOT_PROTO_A;

	return NO_ERROR;
}

static enum drbd_ret_code
check_net_options(struct drbd_connection *connection, struct net_conf *new_net_conf)
{
	enum drbd_ret_code rv;
	struct drbd_peer_device *peer_device;
	int i;

	rcu_read_lock();
	rv = _check_net_options(connection, rcu_dereference(connection->transport.net_conf), new_net_conf);
	rcu_read_unlock();

	/* connection->peer_devices protected by resource->conf_update here */
	idr_for_each_entry(&connection->peer_devices, peer_device, i) {
		struct drbd_device *device = peer_device->device;
		if (!device->bitmap) {
			device->bitmap = drbd_bm_alloc();
			if (!device->bitmap)
				return ERR_NOMEM;
		}
	}

	return rv;
}

struct crypto {
	struct crypto_ahash *verify_tfm;
	struct crypto_ahash *csums_tfm;
	struct crypto_shash *cram_hmac_tfm;
	struct crypto_ahash *integrity_tfm;
};

static int
alloc_shash(struct crypto_shash **tfm, char *tfm_name, int err_alg)
{
	if (!tfm_name[0])
		return NO_ERROR;

	*tfm = crypto_alloc_shash(tfm_name, 0, 0);
	if (IS_ERR(*tfm)) {
		*tfm = NULL;
		return err_alg;
	}

	return NO_ERROR;
}

static int
alloc_ahash(struct crypto_ahash **tfm, char *tfm_name, int err_alg)
{
	if (!tfm_name[0])
		return NO_ERROR;

	*tfm = crypto_alloc_ahash(tfm_name, 0, CRYPTO_ALG_ASYNC);
	if (IS_ERR(*tfm)) {
		*tfm = NULL;
		return err_alg;
	}

	return NO_ERROR;
}

static enum drbd_ret_code
alloc_crypto(struct crypto *crypto, struct net_conf *new_net_conf)
{
	char hmac_name[CRYPTO_MAX_ALG_NAME];
	enum drbd_ret_code rv;

	rv = alloc_ahash(&crypto->csums_tfm, new_net_conf->csums_alg,
			 ERR_CSUMS_ALG);
	if (rv != NO_ERROR)
		return rv;
	rv = alloc_ahash(&crypto->verify_tfm, new_net_conf->verify_alg,
			 ERR_VERIFY_ALG);
	if (rv != NO_ERROR)
		return rv;
	rv = alloc_ahash(&crypto->integrity_tfm, new_net_conf->integrity_alg,
			 ERR_INTEGRITY_ALG);
	if (rv != NO_ERROR)
		return rv;
	if (new_net_conf->cram_hmac_alg[0] != 0) {
		snprintf(hmac_name, CRYPTO_MAX_ALG_NAME, "hmac(%s)",
			 new_net_conf->cram_hmac_alg);

		rv = alloc_shash(&crypto->cram_hmac_tfm, hmac_name,
				 ERR_AUTH_ALG);
	}

	return rv;
}

static void free_crypto(struct crypto *crypto)
{
	crypto_free_shash(crypto->cram_hmac_tfm);
	crypto_free_ahash(crypto->integrity_tfm);
	crypto_free_ahash(crypto->csums_tfm);
	crypto_free_ahash(crypto->verify_tfm);
}

int drbd_adm_net_opts(struct sk_buff *skb, struct genl_info *info)
{
	struct drbd_config_context adm_ctx;
	enum drbd_ret_code retcode;
	struct drbd_connection *connection;
	struct net_conf *old_net_conf, *new_net_conf = NULL;
	int err;
	int ovr; /* online verify running */
	int rsr; /* re-sync running */
	struct crypto crypto = { };

	retcode = drbd_adm_prepare(&adm_ctx, skb, info, DRBD_ADM_NEED_CONNECTION);
	if (!adm_ctx.reply_skb)
		return retcode;

	connection = adm_ctx.connection;
	mutex_lock(&adm_ctx.resource->adm_mutex);

	new_net_conf = kzalloc(sizeof(struct net_conf), GFP_KERNEL);
	if (!new_net_conf) {
		retcode = ERR_NOMEM;
		goto out;
	}

	drbd_flush_workqueue(&connection->sender_work);

	mutex_lock(&connection->resource->conf_update);
	mutex_lock(&connection->mutex[DATA_STREAM]);
	old_net_conf = connection->transport.net_conf;

	if (!old_net_conf) {
		drbd_msg_put_info(adm_ctx.reply_skb, "net conf missing, try connect");
		retcode = ERR_INVALID_REQUEST;
		goto fail;
	}

	*new_net_conf = *old_net_conf;
	if (should_set_defaults(info))
		set_net_conf_defaults(new_net_conf);

	err = net_conf_from_attrs_for_change(new_net_conf, info);
	if (err && err != -ENOMSG) {
		retcode = ERR_MANDATORY_TAG;
		drbd_msg_put_info(adm_ctx.reply_skb, from_attrs_err_to_txt(err));
		goto fail;
	}

	retcode = check_net_options(connection, new_net_conf);
	if (retcode != NO_ERROR)
		goto fail;

	/* re-sync running */
	rsr = conn_resync_running(connection);
	if (rsr && strcmp(new_net_conf->csums_alg, old_net_conf->csums_alg)) {
		retcode = ERR_CSUMS_RESYNC_RUNNING;
		goto fail;
	}

	/* online verify running */
	ovr = conn_ov_running(connection);
	if (ovr && strcmp(new_net_conf->verify_alg, old_net_conf->verify_alg)) {
		retcode = ERR_VERIFY_RUNNING;
		goto fail;
	}

	retcode = alloc_crypto(&crypto, new_net_conf);
	if (retcode != NO_ERROR)
		goto fail;

	rcu_assign_pointer(connection->transport.net_conf, new_net_conf);
	connection->fencing_policy = new_net_conf->fencing_policy;

	if (!rsr) {
		crypto_free_ahash(connection->csums_tfm);
		connection->csums_tfm = crypto.csums_tfm;
		crypto.csums_tfm = NULL;
	}
	if (!ovr) {
		crypto_free_ahash(connection->verify_tfm);
		connection->verify_tfm = crypto.verify_tfm;
		crypto.verify_tfm = NULL;
	}

	crypto_free_ahash(connection->integrity_tfm);
	connection->integrity_tfm = crypto.integrity_tfm;
	if (connection->cstate[NOW] >= C_CONNECTED && connection->agreed_pro_version >= 100)
		/* Do this without trying to take connection->data.mutex again.  */
		__drbd_send_protocol(connection, P_PROTOCOL_UPDATE);

	crypto_free_shash(connection->cram_hmac_tfm);
	connection->cram_hmac_tfm = crypto.cram_hmac_tfm;

	mutex_unlock(&connection->mutex[DATA_STREAM]);
	mutex_unlock(&connection->resource->conf_update);
	synchronize_rcu();
	kfree(old_net_conf);

	if (connection->cstate[NOW] >= C_CONNECTED) {
		struct drbd_peer_device *peer_device;
		int vnr;

		idr_for_each_entry(&connection->peer_devices, peer_device, vnr)
			drbd_send_sync_param(peer_device);
	}

	goto out;

 fail:
	mutex_unlock(&connection->mutex[DATA_STREAM]);
	mutex_unlock(&connection->resource->conf_update);
	free_crypto(&crypto);
	kfree(new_net_conf);
 out:
	mutex_unlock(&adm_ctx.resource->adm_mutex);
	drbd_adm_finish(&adm_ctx, info, retcode);
	return 0;
}

static int adjust_resync_fifo(struct drbd_peer_device *peer_device,
			      struct peer_device_conf *conf,
			      struct fifo_buffer **pp_old_plan)
{
	struct fifo_buffer *old_plan, *new_plan = NULL;
	int fifo_size;

	fifo_size = (conf->c_plan_ahead * 10 * SLEEP_TIME) / HZ;

	old_plan = rcu_dereference_protected(peer_device->rs_plan_s,
			     lockdep_is_held(&peer_device->connection->resource->conf_update));
	if (!old_plan || fifo_size != old_plan->size) {
		new_plan = fifo_alloc(fifo_size);
		if (!new_plan) {
			drbd_err(peer_device, "kmalloc of fifo_buffer failed");
			return -ENOMEM;
		}
		rcu_assign_pointer(peer_device->rs_plan_s, new_plan);
		if (pp_old_plan)
			*pp_old_plan = old_plan;
	}

	return 0;
}

int drbd_adm_peer_device_opts(struct sk_buff *skb, struct genl_info *info)
{
	struct drbd_config_context adm_ctx;
	enum drbd_ret_code retcode;
	struct drbd_peer_device *peer_device;
	struct peer_device_conf *old_peer_device_conf, *new_peer_device_conf = NULL;
	struct fifo_buffer *old_plan = NULL;
	int err;

	retcode = drbd_adm_prepare(&adm_ctx, skb, info, DRBD_ADM_NEED_PEER_DEVICE);
	if (!adm_ctx.reply_skb)
		return retcode;

	peer_device = adm_ctx.peer_device;

	mutex_lock(&adm_ctx.resource->adm_mutex);
	mutex_lock(&adm_ctx.resource->conf_update);

	new_peer_device_conf = kzalloc(sizeof(struct peer_device_conf), GFP_KERNEL);
	if (!new_peer_device_conf)
		goto fail;

	old_peer_device_conf = peer_device->conf;
	*new_peer_device_conf = *old_peer_device_conf;
	if (should_set_defaults(info))
		set_peer_device_conf_defaults(new_peer_device_conf);

	err = peer_device_conf_from_attrs_for_change(new_peer_device_conf, info);
	if (err && err != -ENOMSG) {
		retcode = ERR_MANDATORY_TAG;
		drbd_msg_put_info(adm_ctx.reply_skb, from_attrs_err_to_txt(err));
		goto fail_ret_set;
	}

	if (!expect(peer_device, new_peer_device_conf->resync_rate >= 1))
		new_peer_device_conf->resync_rate = 1;

	if (new_peer_device_conf->c_plan_ahead > DRBD_C_PLAN_AHEAD_MAX)
		new_peer_device_conf->c_plan_ahead = DRBD_C_PLAN_AHEAD_MAX;

	err = adjust_resync_fifo(peer_device, new_peer_device_conf, &old_plan);
	if (err)
		goto fail;

	rcu_assign_pointer(peer_device->conf, new_peer_device_conf);

	synchronize_rcu();
	kfree(old_peer_device_conf);
	kfree(old_plan);

	if (0) {
fail:
		retcode = ERR_NOMEM;
fail_ret_set:
		kfree(new_peer_device_conf);
	}

	mutex_unlock(&adm_ctx.resource->conf_update);
	mutex_unlock(&adm_ctx.resource->adm_mutex);
	drbd_adm_finish(&adm_ctx, info, retcode);
	return 0;

}

int drbd_create_peer_device_default_config(struct drbd_peer_device *peer_device)
{
	struct peer_device_conf *conf;
	int err;

	conf = kzalloc(sizeof(*conf), GFP_KERNEL);
	if (!conf)
		return -ENOMEM;

	set_peer_device_conf_defaults(conf);
	err = adjust_resync_fifo(peer_device, conf, NULL);
	if (err)
		return err;

	peer_device->conf = conf;

	return 0;
}

static void connection_to_info(struct connection_info *info,
			       struct drbd_connection *connection)
{
	info->conn_connection_state = connection->cstate[NOW];
	info->conn_role = connection->peer_role[NOW];
}

static void peer_device_to_info(struct peer_device_info *info,
				struct drbd_peer_device *peer_device)
{
	info->peer_repl_state = peer_device->repl_state[NOW];
	info->peer_disk_state = peer_device->disk_state[NOW];
	info->peer_resync_susp_user = peer_device->resync_susp_user[NOW];
	info->peer_resync_susp_peer = peer_device->resync_susp_peer[NOW];
	info->peer_resync_susp_dependency = peer_device->resync_susp_dependency[NOW];
}

static bool is_resync_target_in_other_connection(struct drbd_peer_device *peer_device)
{
	struct drbd_device *device = peer_device->device;
	struct drbd_peer_device *p;

	for_each_peer_device(p, device) {
		if (p == peer_device)
			continue;

		if (p->repl_state[NEW] == L_SYNC_TARGET)
			return true;
	}

	return false;
}

static int adm_new_connection(struct drbd_connection **ret_conn,
		struct drbd_config_context *adm_ctx, struct genl_info *info)
{
	struct connection_info connection_info;
	enum drbd_notification_type flags;
	unsigned int peer_devices = 0;
	struct drbd_device *device;
	struct drbd_peer_device *peer_device;
	struct net_conf *old_net_conf, *new_net_conf = NULL;
	struct crypto crypto = { NULL, };
	struct drbd_connection *connection;
	enum drbd_ret_code retcode;
	int i, err;
	char *transport_name;
	struct drbd_transport_class *tr_class;

	*ret_conn = NULL;
	if (adm_ctx->connection) {
		drbd_err(adm_ctx->resource, "Connection for peer node id %d already exists\n",
			 adm_ctx->peer_node_id);
		return ERR_INVALID_REQUEST;
	}

	/* allocation not in the IO path, drbdsetup / netlink process context */
	new_net_conf = kzalloc(sizeof(*new_net_conf), GFP_KERNEL);
	if (!new_net_conf)
		return ERR_NOMEM;

	set_net_conf_defaults(new_net_conf);

	err = net_conf_from_attrs(new_net_conf, info);
	if (err) {
		retcode = ERR_MANDATORY_TAG;
		drbd_msg_put_info(adm_ctx->reply_skb, from_attrs_err_to_txt(err));
		goto fail;
	}

	transport_name = new_net_conf->transport_name[0] ? new_net_conf->transport_name : "tcp";
	tr_class = drbd_get_transport_class(transport_name);
	if (!tr_class) {
		retcode = ERR_CREATE_TRANSPORT;
		goto fail;
	}

	connection = drbd_create_connection(adm_ctx->resource, tr_class);
	if (!connection) {
		retcode = ERR_NOMEM;
		goto fail_put_transport;
	}
	connection->peer_node_id = adm_ctx->peer_node_id;
	/* transport class reference now owned by connection,
	 * prevent double cleanup. */
	tr_class = NULL;

	retcode = check_net_options(connection, new_net_conf);
	if (retcode != NO_ERROR)
		goto fail_free_connection;

	retcode = alloc_crypto(&crypto, new_net_conf);
	if (retcode != NO_ERROR)
		goto fail_free_connection;

	((char *)new_net_conf->shared_secret)[SHARED_SECRET_MAX-1] = 0;

	mutex_lock(&adm_ctx->resource->conf_update);
	idr_for_each_entry(&adm_ctx->resource->devices, device, i) {
		int id;

		retcode = ERR_NOMEM;
		peer_device = create_peer_device(device, connection);
		if (!peer_device)
			goto unlock_fail_free_connection;
		id = idr_alloc(&connection->peer_devices, peer_device,
			       device->vnr, device->vnr + 1, GFP_KERNEL);
		if (id < 0)
			goto unlock_fail_free_connection;
	}

	idr_for_each_entry(&connection->peer_devices, peer_device, i) {
		struct drbd_device *device = peer_device->device;

		peer_device->resync_susp_other_c[NOW] =
			is_resync_target_in_other_connection(peer_device);
		list_add_rcu(&peer_device->peer_devices, &device->peer_devices);
		kref_get(&connection->kref);
		kref_debug_get(&connection->kref_debug, 3);
		kref_get(&device->kref);
		kref_debug_get(&device->kref_debug, 1);
		peer_devices++;
		peer_device->node_id = connection->peer_node_id;
	}
	spin_lock_irq(&adm_ctx->resource->req_lock);
	list_add_tail_rcu(&connection->connections, &adm_ctx->resource->connections);
	spin_unlock_irq(&adm_ctx->resource->req_lock);

	old_net_conf = connection->transport.net_conf;
	if (old_net_conf) {
		retcode = ERR_NET_CONFIGURED;
		goto unlock_fail_free_connection;
	}
	rcu_assign_pointer(connection->transport.net_conf, new_net_conf);
	connection->fencing_policy = new_net_conf->fencing_policy;

	connection->cram_hmac_tfm = crypto.cram_hmac_tfm;
	connection->integrity_tfm = crypto.integrity_tfm;
	connection->csums_tfm = crypto.csums_tfm;
	connection->verify_tfm = crypto.verify_tfm;

	/* transferred ownership. prevent double cleanup. */
	new_net_conf = NULL;
	memset(&crypto, 0, sizeof(crypto));

	if (connection->peer_node_id > adm_ctx->resource->max_node_id)
		adm_ctx->resource->max_node_id = connection->peer_node_id;

	/* Set bitmap_index if it was allocated previously */
	idr_for_each_entry(&connection->peer_devices, peer_device, i) {
		unsigned int bitmap_index;

		device = peer_device->device;
		if (!get_ldev(device))
			continue;

		bitmap_index = device->ldev->md.peers[adm_ctx->peer_node_id].bitmap_index;
		if (bitmap_index != -1)
			peer_device->bitmap_index = bitmap_index;
		put_ldev(device);
	}

	connection_to_info(&connection_info, connection);
	flags = (peer_devices--) ? NOTIFY_CONTINUES : 0;
	mutex_lock(&notification_mutex);
	notify_connection_state(NULL, 0, connection, &connection_info, NOTIFY_CREATE | flags);
	idr_for_each_entry(&connection->peer_devices, peer_device, i) {
		struct peer_device_info peer_device_info;

		peer_device_to_info(&peer_device_info, peer_device);
		flags = (peer_devices--) ? NOTIFY_CONTINUES : 0;
		notify_peer_device_state(NULL, 0, peer_device, &peer_device_info, NOTIFY_CREATE | flags);
	}
	mutex_unlock(&notification_mutex);

	idr_for_each_entry(&connection->peer_devices, peer_device, i) {
		if (get_ldev_if_state(peer_device->device, D_NEGOTIATING)) {
			err = drbd_attach_peer_device(peer_device);
			put_ldev(peer_device->device);
			if (err) {
				retcode = ERR_NOMEM;
				goto unlock_fail_free_connection;
			}
		}
		peer_device->send_cnt = 0;
		peer_device->recv_cnt = 0;
	}
	mutex_unlock(&adm_ctx->resource->conf_update);

	drbd_debugfs_connection_add(connection); /* after ->net_conf was assigned */
	drbd_thread_start(&connection->sender);
	*ret_conn = connection;
	return NO_ERROR;

unlock_fail_free_connection:
	mutex_unlock(&adm_ctx->resource->conf_update);
fail_free_connection:
	if (!list_empty(&connection->connections)) {
		drbd_unregister_connection(connection);
		synchronize_rcu();
	}
	drbd_put_connection(connection);
fail_put_transport:
	drbd_put_transport_class(tr_class);
fail:
	free_crypto(&crypto);
	kfree(new_net_conf);

	return retcode;
}

static bool addr_eq_nla(const struct sockaddr_storage *addr, const int addr_len, const struct nlattr *nla)
{
	return	nla_len(nla) == addr_len && memcmp(nla_data(nla), addr, addr_len) == 0;
}

static enum drbd_ret_code
check_path_against_nla(const struct drbd_path *path,
		       const struct nlattr *my_addr, const struct nlattr *peer_addr)
{
	enum drbd_ret_code ret = NO_ERROR;

	if (addr_eq_nla(&path->my_addr, path->my_addr_len, my_addr))
		ret = ERR_LOCAL_ADDR;
	if (addr_eq_nla(&path->peer_addr, path->peer_addr_len, peer_addr))
		ret = (ret == ERR_LOCAL_ADDR ? ERR_LOCAL_AND_PEER_ADDR : ERR_PEER_ADDR);
	return ret;
}

static enum drbd_ret_code
check_path_usable(const struct drbd_config_context *adm_ctx,
		  const struct nlattr *my_addr, const struct nlattr *peer_addr)
{
	struct drbd_resource *resource;
	struct drbd_connection *connection;
	enum drbd_ret_code retcode;

	if (!(my_addr && peer_addr)) {
		drbd_msg_put_info(adm_ctx->reply_skb, "connection endpoint(s) missing");
		return ERR_INVALID_REQUEST;
	}

	for_each_resource_rcu(resource, &drbd_resources) {
		for_each_connection_rcu(connection, resource) {
			struct drbd_path *path;
			list_for_each_entry_rcu(path, &connection->transport.paths, list) {
				retcode = check_path_against_nla(path, my_addr, peer_addr);
				if (retcode == NO_ERROR)
					continue;
				/* Within the same resource, it is ok to use
				 * the same endpoint several times */
				if (retcode != ERR_LOCAL_AND_PEER_ADDR &&
				    resource == adm_ctx->resource)
					continue;
				return retcode;
			}
		}
	}
	return NO_ERROR;
}

static enum drbd_ret_code
adm_add_path(struct drbd_config_context *adm_ctx,  struct genl_info *info)
{
	struct drbd_transport *transport = &adm_ctx->connection->transport;
	struct nlattr *my_addr = NULL, *peer_addr = NULL;
	struct drbd_path *path;
	enum drbd_ret_code retcode;
	int err;

	/* parse and validate only */
	err = path_parms_from_attrs(NULL, info);
	if (err) {
		drbd_msg_put_info(adm_ctx->reply_skb, from_attrs_err_to_txt(err));
		return ERR_MANDATORY_TAG;
	}
	my_addr = nested_attr_tb[__nla_type(T_my_addr)];
	peer_addr = nested_attr_tb[__nla_type(T_peer_addr)];

	rcu_read_lock();
	retcode = check_path_usable(adm_ctx, my_addr, peer_addr);
	rcu_read_unlock();
	if (retcode != NO_ERROR)
		return retcode;

	path = kzalloc(transport->class->path_instance_size, GFP_KERNEL);
	if (!path)
		return ERR_NOMEM;

	path->my_addr_len = nla_len(my_addr);
	memcpy(&path->my_addr, nla_data(my_addr), path->my_addr_len);
	path->peer_addr_len = nla_len(peer_addr);
	memcpy(&path->peer_addr, nla_data(peer_addr), path->peer_addr_len);

	kref_init(&path->kref);

	err = transport->ops->add_path(transport, path);
	if (err) {
		kref_put(&path->kref, drbd_destroy_path);
		drbd_err(adm_ctx->connection, "add_path() failed with %d\n", err);
		drbd_msg_put_info(adm_ctx->reply_skb, "add_path on transport failed");
		return ERR_INVALID_REQUEST;
	}
	notify_path(adm_ctx->connection, path, NOTIFY_CREATE);
	return NO_ERROR;
}

int drbd_adm_connect(struct sk_buff *skb, struct genl_info *info)
{
	struct drbd_config_context adm_ctx;
	struct connect_parms parms = { 0, };
	struct drbd_peer_device *peer_device;
	struct drbd_connection *connection;
	enum drbd_ret_code retcode;
	enum drbd_conn_state cstate;
	int i, err;

	retcode = drbd_adm_prepare(&adm_ctx, skb, info, DRBD_ADM_NEED_CONNECTION);
	if (!adm_ctx.reply_skb)
		return retcode;

	connection = adm_ctx.connection;
	cstate = connection->cstate[NOW];
	if (cstate != C_STANDALONE) {
		retcode = ERR_NET_CONFIGURED;
		goto out;
	}

	if (first_path(connection) == NULL) {
		drbd_msg_put_info(adm_ctx.reply_skb, "connection endpoint(s) missing");
		retcode = ERR_INVALID_REQUEST;
		goto out;
	}

	if (info->attrs[DRBD_NLA_CONNECT_PARMS]) {
		err = connect_parms_from_attrs(&parms, info);
		if (err) {
			retcode = ERR_MANDATORY_TAG;
			drbd_msg_put_info(adm_ctx.reply_skb, from_attrs_err_to_txt(err));
			goto out;
		}
	}
	if (parms.discard_my_data) {
		if (adm_ctx.resource->role[NOW] == R_PRIMARY) {
			retcode = ERR_DISCARD_IMPOSSIBLE;
			goto out;
		}
		set_bit(CONN_DISCARD_MY_DATA, &connection->flags);
	}
	if (parms.tentative)
		set_bit(CONN_DRY_RUN, &connection->flags);

	/* Eventually allocate bitmap indexes for the peer_devices here */
	idr_for_each_entry(&connection->peer_devices, peer_device, i) {
		struct drbd_device *device;

		if (peer_device->bitmap_index != -1 || !want_bitmap(peer_device))
			continue;

		device = peer_device->device;
		if (!get_ldev(device))
			continue;

		err = allocate_bitmap_index(peer_device, device->ldev);
		put_ldev(device);
		if (err) {
			retcode = ERR_INVALID_REQUEST;
			goto out;
		}
		drbd_md_mark_dirty(device);
	}

	retcode = change_cstate(connection, C_UNCONNECTED, CS_VERBOSE);

out:
	drbd_adm_finish(&adm_ctx, info, retcode);
	return 0;
}

int drbd_adm_new_peer(struct sk_buff *skb, struct genl_info *info)
{
	struct drbd_config_context adm_ctx;
	struct drbd_connection *connection;
	enum drbd_ret_code retcode;

	retcode = drbd_adm_prepare(&adm_ctx, skb, info, DRBD_ADM_NEED_PEER_NODE);
	if (!adm_ctx.reply_skb)
		return retcode;

	mutex_lock(&adm_ctx.resource->adm_mutex);

	if (adm_ctx.connection) {
		retcode = ERR_INVALID_REQUEST;
		drbd_msg_put_info(adm_ctx.reply_skb, "peer connection already exists");
	} else {
		retcode = adm_new_connection(&connection, &adm_ctx, info);
	}

	mutex_unlock(&adm_ctx.resource->adm_mutex);
	drbd_adm_finish(&adm_ctx, info, retcode);
	return 0;
}

int drbd_adm_new_path(struct sk_buff *skb, struct genl_info *info)
{
	struct drbd_config_context adm_ctx;
	enum drbd_ret_code retcode;

	retcode = drbd_adm_prepare(&adm_ctx, skb, info, DRBD_ADM_NEED_CONNECTION);
	if (!adm_ctx.reply_skb)
		return retcode;

	/* remote transport endpoints need to be globaly unique */
	mutex_lock(&adm_ctx.resource->adm_mutex);

	retcode = adm_add_path(&adm_ctx, info);

	mutex_unlock(&adm_ctx.resource->adm_mutex);
	drbd_adm_finish(&adm_ctx, info, retcode);
	return 0;
}

static enum drbd_ret_code
adm_del_path(struct drbd_config_context *adm_ctx,  struct genl_info *info)
{
	struct drbd_connection *connection = adm_ctx->connection;
	struct drbd_transport *transport = &connection->transport;
	struct nlattr *my_addr = NULL, *peer_addr = NULL;
	struct drbd_path *path;
	int nr_paths = 0;
	int err;

	/* parse and validate only */
	err = path_parms_from_attrs(NULL, info);
	if (err) {
		drbd_msg_put_info(adm_ctx->reply_skb, from_attrs_err_to_txt(err));
		return ERR_MANDATORY_TAG;
	}
	my_addr = nested_attr_tb[__nla_type(T_my_addr)];
	peer_addr = nested_attr_tb[__nla_type(T_peer_addr)];

	list_for_each_entry(path, &transport->paths, list)
		nr_paths++;

	if (nr_paths == 1 && connection->cstate[NOW] >= C_CONNECTING) {
		drbd_msg_put_info(adm_ctx->reply_skb,
				  "Can not delete last path, use disconnect first!");
		return ERR_INVALID_REQUEST;
	}

	list_for_each_entry(path, &transport->paths, list) {
		if (!addr_eq_nla(&path->my_addr, path->my_addr_len, my_addr))
			continue;
		if (!addr_eq_nla(&path->peer_addr, path->peer_addr_len, peer_addr))
			continue;

		err = transport->ops->remove_path(transport, path);
		if (!err) {
			synchronize_rcu();
			/* Transport modules might use RCU on the path list.
			   We do the synchronize_rcu() here in the generic code */
			INIT_LIST_HEAD(&path->list);
			kref_put(&path->kref, drbd_destroy_path);
		}
		break;
	}
	if (err) {
		drbd_err(connection, "del_path() failed with %d\n", err);
		drbd_msg_put_info(adm_ctx->reply_skb, "del_path on transport failed");
		return ERR_INVALID_REQUEST;
	}
	notify_path(connection, path, NOTIFY_DESTROY);
	return NO_ERROR;
}

int drbd_adm_del_path(struct sk_buff *skb, struct genl_info *info)
{
	struct drbd_config_context adm_ctx;
	enum drbd_ret_code retcode;

	retcode = drbd_adm_prepare(&adm_ctx, skb, info, DRBD_ADM_NEED_CONNECTION);
	if (!adm_ctx.reply_skb)
		return retcode;

	mutex_lock(&adm_ctx.resource->adm_mutex);

	retcode = adm_del_path(&adm_ctx, info);

	mutex_unlock(&adm_ctx.resource->adm_mutex);
	drbd_adm_finish(&adm_ctx, info, retcode);
	return 0;
}

static enum drbd_state_rv conn_try_disconnect(struct drbd_connection *connection, bool force)
{
	struct drbd_resource *resource = connection->resource;
	enum drbd_state_rv rv;

    repeat:
	rv = change_cstate(connection, C_DISCONNECTING, force ? CS_HARD : 0);
	if (rv == SS_CW_FAILED_BY_PEER) {
		enum drbd_conn_state cstate;

		spin_lock_irq(&resource->req_lock);
		cstate = connection->cstate[NOW];
		spin_unlock_irq(&resource->req_lock);
		if (cstate < C_CONNECTED)
			goto repeat;
	}

	switch (rv) {
	case SS_ALREADY_STANDALONE:
		rv = SS_SUCCESS;
		break;
	case SS_IS_DISKLESS:
	case SS_LOWER_THAN_OUTDATED:
		rv = change_cstate(connection, C_DISCONNECTING, CS_HARD);
	default:;
		/* no special handling necessary */
	}

	if (rv >= SS_SUCCESS)
		wait_event_interruptible_timeout(resource->state_wait,
						 connection->cstate[NOW] == C_STANDALONE,
						 HZ);
	return rv;
}

/* this cann only be called immediately after a successful
 * conn_try_disconnect, within the same resource->adm_mutex */
static void del_connection(struct drbd_connection *connection)
{
	struct drbd_resource *resource = connection->resource;
	struct drbd_peer_device *peer_device;
	enum drbd_state_rv rv2;
	int vnr;

	/* No one else can reconfigure the network while I am here.
	 * The state handling only uses drbd_thread_stop_nowait(),
	 * we want to really wait here until the receiver is no more.
	 */
	drbd_thread_stop(&connection->receiver);

	/* Race breaker.  This additional state change request may be
	 * necessary, if this was a forced disconnect during a receiver
	 * restart.  We may have "killed" the receiver thread just
	 * after drbd_receiver() returned.  Typically, we should be
	 * C_STANDALONE already, now, and this becomes a no-op.
	 */
	rv2 = change_cstate(connection, C_STANDALONE, CS_VERBOSE | CS_HARD);
	if (rv2 < SS_SUCCESS)
		drbd_err(connection,
			"unexpected rv2=%d in del_connection()\n",
			rv2);
	/* Make sure the sender thread has actually stopped: state
	 * handling only does drbd_thread_stop_nowait().
	 */
	drbd_thread_stop(&connection->sender);

	drbd_unregister_connection(connection);

	/*
	 * Flush the resource work queue to make sure that no more
	 * events like state change notifications for this connection
	 * are queued: we want the "destroy" event to come last.
	 */
	drbd_flush_workqueue(&resource->work);

	mutex_lock(&notification_mutex);
	idr_for_each_entry(&connection->peer_devices, peer_device, vnr)
		notify_peer_device_state(NULL, 0, peer_device, NULL,
					 NOTIFY_DESTROY | NOTIFY_CONTINUES);
	notify_connection_state(NULL, 0, connection, NULL, NOTIFY_DESTROY);
	mutex_unlock(&notification_mutex);
	synchronize_rcu();
	drbd_put_connection(connection);
}

static int adm_disconnect(struct sk_buff *skb, struct genl_info *info, bool destroy)
{
	struct drbd_config_context adm_ctx;
	struct disconnect_parms parms;
	struct drbd_connection *connection;
	enum drbd_state_rv rv;
	enum drbd_ret_code retcode;

	retcode = drbd_adm_prepare(&adm_ctx, skb, info, DRBD_ADM_NEED_CONNECTION);
	if (!adm_ctx.reply_skb)
		return retcode;

	memset(&parms, 0, sizeof(parms));
	if (info->attrs[DRBD_NLA_DISCONNECT_PARMS]) {
		int err = disconnect_parms_from_attrs(&parms, info);
		if (err) {
			retcode = ERR_MANDATORY_TAG;
			drbd_msg_put_info(adm_ctx.reply_skb, from_attrs_err_to_txt(err));
			goto fail;
		}
	}

	connection = adm_ctx.connection;
	mutex_lock(&adm_ctx.resource->adm_mutex);
	mutex_lock(&connection->resource->conf_update);
	rv = conn_try_disconnect(connection, parms.force_disconnect);
	if (rv >= SS_SUCCESS && destroy)
		del_connection(connection);
	mutex_unlock(&connection->resource->conf_update);
	if (rv < SS_SUCCESS)
		retcode = rv;  /* FIXME: Type mismatch. */
	else
		retcode = NO_ERROR;
	mutex_unlock(&adm_ctx.resource->adm_mutex);
 fail:
	drbd_adm_finish(&adm_ctx, info, retcode);
	return 0;
}

int drbd_adm_disconnect(struct sk_buff *skb, struct genl_info *info)
{
	return adm_disconnect(skb, info, 0);
}

int drbd_adm_del_peer(struct sk_buff *skb, struct genl_info *info)
{
	return adm_disconnect(skb, info, 1);
}

void resync_after_online_grow(struct drbd_peer_device *peer_device)
{
	struct drbd_connection *connection = peer_device->connection;
	struct drbd_device *device = peer_device->device;
	bool sync_source = false;
	s32 peer_id;

	drbd_info(peer_device, "Resync of new storage after online grow\n");
	if (device->resource->role[NOW] != connection->peer_role[NOW])
		sync_source = (device->resource->role[NOW] == R_PRIMARY);
	else if (connection->agreed_pro_version < 111)
		sync_source = test_bit(RESOLVE_CONFLICTS,
				&peer_device->connection->transport.flags);
	else if (get_ldev(device)) {
		/* multiple or no primaries, proto new enough, resolve by node-id */
		s32 self_id = device->ldev->md.node_id;
		put_ldev(device);
		peer_id = peer_device->node_id;

		sync_source = self_id < peer_id ? 1 : 0;
	}

	if (!sync_source && connection->agreed_pro_version < 110) {
		stable_change_repl_state(peer_device, L_WF_SYNC_UUID,
					 CS_VERBOSE | CS_SERIALIZE);
		return;
	}
	drbd_start_resync(peer_device, sync_source ? L_SYNC_SOURCE : L_SYNC_TARGET);
}

sector_t drbd_local_max_size(struct drbd_device *device) __must_hold(local)
{
	struct drbd_backing_dev *tmp_bdev;
	sector_t s;

	tmp_bdev = kmalloc(sizeof(struct drbd_backing_dev), GFP_ATOMIC);
	if (!tmp_bdev)
		return 0;

	*tmp_bdev = *device->ldev;
	drbd_md_set_sector_offsets(device, tmp_bdev);
	s = drbd_get_max_capacity(tmp_bdev);
	kfree(tmp_bdev);

	return s;
}

int drbd_adm_resize(struct sk_buff *skb, struct genl_info *info)
{
	struct drbd_config_context adm_ctx;
	struct disk_conf *old_disk_conf, *new_disk_conf = NULL;
	struct resize_parms rs;
	struct drbd_device *device;
	enum drbd_ret_code retcode;
	enum determine_dev_size dd;
	bool change_al_layout = false;
	enum dds_flags ddsf;
	sector_t u_size;
	int err;
	struct drbd_peer_device *peer_device;
	bool resolve_by_node_id = true;
	bool has_up_to_date_primary;
	bool traditional_resize = false;
	sector_t local_max_size;

	retcode = drbd_adm_prepare(&adm_ctx, skb, info, DRBD_ADM_NEED_MINOR);
	if (!adm_ctx.reply_skb)
		return retcode;

	mutex_lock(&adm_ctx.resource->adm_mutex);
	device = adm_ctx.device;
	if (!get_ldev(device)) {
		retcode = ERR_NO_DISK;
		goto fail;
	}

	memset(&rs, 0, sizeof(struct resize_parms));
	rs.al_stripes = device->ldev->md.al_stripes;
	rs.al_stripe_size = device->ldev->md.al_stripe_size_4k * 4;
	if (info->attrs[DRBD_NLA_RESIZE_PARMS]) {
		err = resize_parms_from_attrs(&rs, info);
		if (err) {
			retcode = ERR_MANDATORY_TAG;
			drbd_msg_put_info(adm_ctx.reply_skb, from_attrs_err_to_txt(err));
			goto fail_ldev;
		}
	}

	device = adm_ctx.device;
	for_each_peer_device(peer_device, device) {
		if (peer_device->repl_state[NOW] > L_ESTABLISHED) {
			retcode = ERR_RESIZE_RESYNC;
			goto fail_ldev;
		}
	}


	local_max_size = drbd_local_max_size(device);
	if (rs.resize_size && local_max_size < (sector_t)rs.resize_size) {
		drbd_err(device, "requested %llu sectors, backend seems only able to support %llu\n",
			 (unsigned long long)(sector_t)rs.resize_size,
			 (unsigned long long)local_max_size);
		retcode = ERR_DISK_TOO_SMALL;
		goto fail_ldev;
	}

	/* Maybe I could serve as sync source myself? */
	has_up_to_date_primary =
		device->resource->role[NOW] == R_PRIMARY &&
		device->disk_state[NOW] == D_UP_TO_DATE;

	if (!has_up_to_date_primary) {
		for_each_peer_device(peer_device, device) {
			/* ignore unless connection is fully established */
			if (peer_device->repl_state[NOW] < L_ESTABLISHED)
				continue;
			if (peer_device->connection->agreed_pro_version < 111) {
				resolve_by_node_id = false;
				if (peer_device->connection->peer_role[NOW] == R_PRIMARY
				&&  peer_device->disk_state[NOW] == D_UP_TO_DATE) {
					has_up_to_date_primary = true;
					break;
				}
			}
		}
	}

	if (!has_up_to_date_primary && !resolve_by_node_id) {
		retcode = ERR_NO_PRIMARY;
		goto fail_ldev;
	}

	for_each_peer_device(peer_device, device) {
		if (rs.no_resync && peer_device->connection->agreed_pro_version < 93) {
			retcode = ERR_NEED_APV_93;
			goto fail_ldev;
		}
	}

	rcu_read_lock();
	u_size = rcu_dereference(device->ldev->disk_conf)->disk_size;
	rcu_read_unlock();
	if (u_size != (sector_t)rs.resize_size) {
		new_disk_conf = kmalloc(sizeof(struct disk_conf), GFP_KERNEL);
		if (!new_disk_conf) {
			retcode = ERR_NOMEM;
			goto fail_ldev;
		}
	}

	if (device->ldev->md.al_stripes != rs.al_stripes ||
	    device->ldev->md.al_stripe_size_4k != rs.al_stripe_size / 4) {
		u32 al_size_k = rs.al_stripes * rs.al_stripe_size;

		if (al_size_k > (16 * 1024 * 1024)) {
			retcode = ERR_MD_LAYOUT_TOO_BIG;
			goto fail_ldev;
		}

		if (al_size_k < (32768 >> 10)) {
			retcode = ERR_MD_LAYOUT_TOO_SMALL;
			goto fail_ldev;
		}

		/* Removed this pre-condition while merging from 8.4 to 9.0
		if (device->state.conn != C_CONNECTED && !rs.resize_force) {
			retcode = ERR_MD_LAYOUT_CONNECTED;
			goto fail_ldev;
		} */

		change_al_layout = true;
	}

	device->ldev->known_size = drbd_get_capacity(device->ldev->backing_bdev);

	if (new_disk_conf) {
		mutex_lock(&device->resource->conf_update);
		old_disk_conf = device->ldev->disk_conf;
		*new_disk_conf = *old_disk_conf;
		new_disk_conf->disk_size = (sector_t)rs.resize_size;
		rcu_assign_pointer(device->ldev->disk_conf, new_disk_conf);
		mutex_unlock(&device->resource->conf_update);
		synchronize_rcu();
		kfree(old_disk_conf);
		new_disk_conf = NULL;
	}

	ddsf = (rs.resize_force ? DDSF_ASSUME_UNCONNECTED_PEER_HAS_SPACE : 0)
		| (rs.no_resync ? DDSF_NO_RESYNC : 0);

	dd = change_cluster_wide_device_size(device, local_max_size, rs.resize_size, ddsf,
					     change_al_layout ? &rs : NULL);
	if (dd == DS_2PC_NOT_SUPPORTED) {
		traditional_resize = true;
		dd = drbd_determine_dev_size(device, 0, ddsf, change_al_layout ? &rs : NULL);
	}

	drbd_md_sync_if_dirty(device);
	put_ldev(device);
	if (dd == DS_ERROR) {
		retcode = ERR_NOMEM_BITMAP;
		goto fail;
	} else if (dd == DS_ERROR_SPACE_MD) {
		retcode = ERR_MD_LAYOUT_NO_FIT;
		goto fail;
	} else if (dd == DS_ERROR_SHRINK) {
		retcode = ERR_IMPLICIT_SHRINK;
		goto fail;
	} else if (dd == DS_2PC_ERR) {
		retcode = SS_INTERRUPTED;
		goto fail;
	}

	if (traditional_resize) {
		for_each_peer_device(peer_device, device) {
			if (peer_device->repl_state[NOW] == L_ESTABLISHED) {
				if (dd == DS_GREW)
					set_bit(RESIZE_PENDING, &peer_device->flags);
				drbd_send_uuids(peer_device, 0, 0);
				drbd_send_sizes(peer_device, rs.resize_size, ddsf);
			}
		}
	}

 fail:
	mutex_unlock(&adm_ctx.resource->adm_mutex);
	drbd_adm_finish(&adm_ctx, info, retcode);
	return 0;

 fail_ldev:
	put_ldev(device);
	kfree(new_disk_conf);
	goto fail;
}

int drbd_adm_resource_opts(struct sk_buff *skb, struct genl_info *info)
{
	struct drbd_config_context adm_ctx;
	enum drbd_ret_code retcode;
	struct res_opts res_opts;
	int err;

	retcode = drbd_adm_prepare(&adm_ctx, skb, info, DRBD_ADM_NEED_RESOURCE);
	if (!adm_ctx.reply_skb)
		return retcode;

	res_opts = adm_ctx.resource->res_opts;
	if (should_set_defaults(info))
		set_res_opts_defaults(&res_opts);

	err = res_opts_from_attrs_for_change(&res_opts, info);
	if (err && err != -ENOMSG) {
		retcode = ERR_MANDATORY_TAG;
		drbd_msg_put_info(adm_ctx.reply_skb, from_attrs_err_to_txt(err));
		goto fail;
	}

	mutex_lock(&adm_ctx.resource->adm_mutex);
	err = set_resource_options(adm_ctx.resource, &res_opts);
	if (err) {
		retcode = ERR_INVALID_REQUEST;
		if (err == -ENOMEM)
			retcode = ERR_NOMEM;
	}
	mutex_unlock(&adm_ctx.resource->adm_mutex);

fail:
	drbd_adm_finish(&adm_ctx, info, retcode);
	return 0;
}

static enum drbd_state_rv invalidate_resync(struct drbd_peer_device *peer_device)
{
	struct drbd_resource *resource = peer_device->connection->resource;
	enum drbd_state_rv rv;

	drbd_flush_workqueue(&peer_device->connection->sender_work);

	rv = change_repl_state(peer_device, L_STARTING_SYNC_T, CS_SERIALIZE);

	if (rv < SS_SUCCESS && rv != SS_NEED_CONNECTION)
		rv = stable_change_repl_state(peer_device, L_STARTING_SYNC_T,
			CS_VERBOSE | CS_SERIALIZE);

	wait_event_interruptible(resource->state_wait,
				 peer_device->repl_state[NOW] != L_STARTING_SYNC_T);

	return rv;
}

static enum drbd_state_rv invalidate_no_resync(struct drbd_device *device) __must_hold(local)
{
	struct drbd_resource *resource = device->resource;
	struct drbd_peer_device *peer_device;
	struct drbd_connection *connection;
	unsigned long irq_flags;
	enum drbd_state_rv rv;

	begin_state_change(resource, &irq_flags, CS_VERBOSE);
	for_each_connection(connection, resource) {
		peer_device = conn_peer_device(connection, device->vnr);
		if (peer_device->repl_state[NOW] >= L_ESTABLISHED) {
			abort_state_change(resource, &irq_flags);
			return SS_UNKNOWN_ERROR;
		}
	}
	__change_disk_state(device, D_INCONSISTENT);
	rv = end_state_change(resource, &irq_flags);

	if (rv >= SS_SUCCESS) {
		drbd_bitmap_io(device, &drbd_bmio_set_all_n_write,
			       "set_n_write from invalidate",
			       BM_LOCK_CLEAR | BM_LOCK_BULK,
			       NULL);
	}

	return rv;
}

int drbd_adm_invalidate(struct sk_buff *skb, struct genl_info *info)
{
	struct drbd_config_context adm_ctx;
	struct drbd_peer_device *sync_from_peer_device = NULL;
	struct drbd_resource *resource;
	struct drbd_device *device;
	int retcode = 0; /* enum drbd_ret_code rsp. enum drbd_state_rv */

	retcode = drbd_adm_prepare(&adm_ctx, skb, info, DRBD_ADM_NEED_MINOR);
	if (!adm_ctx.reply_skb)
		return retcode;

	device = adm_ctx.device;

	if (!get_ldev(device)) {
		retcode = ERR_NO_DISK;
		goto out_no_ldev;
	}

	resource = device->resource;

	mutex_lock(&resource->adm_mutex);

	if (info->attrs[DRBD_NLA_INVALIDATE_PARMS]) {
		struct invalidate_parms inv = {};
		int err;

		inv.sync_from_peer_node_id = -1;
		err = invalidate_parms_from_attrs(&inv, info);
		if (err) {
			retcode = ERR_MANDATORY_TAG;
			drbd_msg_put_info(adm_ctx.reply_skb, from_attrs_err_to_txt(err));
			goto out_no_resume;
		}

		if (inv.sync_from_peer_node_id != -1) {
			struct drbd_connection *connection =
				drbd_connection_by_node_id(resource, inv.sync_from_peer_node_id);
			sync_from_peer_device = conn_peer_device(connection, device->vnr);
		}
	}

	/* If there is still bitmap IO pending, probably because of a previous
	 * resync just being finished, wait for it before requesting a new resync.
	 * Also wait for its after_state_ch(). */
	drbd_suspend_io(device, READ_AND_WRITE);
	wait_event(device->misc_wait, !atomic_read(&device->pending_bitmap_work.n));

	if (sync_from_peer_device) {
		retcode = invalidate_resync(sync_from_peer_device);
	} else {
		int retry = 3;
		do {
			struct drbd_connection *connection;

			for_each_connection(connection, resource) {
				struct drbd_peer_device *peer_device;

				peer_device = conn_peer_device(connection, device->vnr);
				retcode = invalidate_resync(peer_device);
				if (retcode >= SS_SUCCESS)
					goto out;
			}
			if (retcode != SS_NEED_CONNECTION)
				break;

			retcode = invalidate_no_resync(device);
		} while (retcode == SS_UNKNOWN_ERROR && retry--);
	}

out:
	drbd_resume_io(device);
out_no_resume:
	mutex_unlock(&resource->adm_mutex);
	put_ldev(device);
out_no_ldev:
	drbd_adm_finish(&adm_ctx, info, retcode);
	return 0;
}

static int drbd_bmio_set_susp_al(struct drbd_device *device, struct drbd_peer_device *peer_device) __must_hold(local)
{
	int rv;

	rv = drbd_bmio_set_n_write(device, peer_device);
	drbd_try_suspend_al(device);
	return rv;
}

int drbd_adm_invalidate_peer(struct sk_buff *skb, struct genl_info *info)
{
	struct drbd_config_context adm_ctx;
	struct drbd_peer_device *peer_device;
	struct drbd_resource *resource;
	struct drbd_device *device;
	int retcode; /* enum drbd_ret_code rsp. enum drbd_state_rv */

	retcode = drbd_adm_prepare(&adm_ctx, skb, info, DRBD_ADM_NEED_PEER_DEVICE);
	if (!adm_ctx.reply_skb)
		return retcode;

	peer_device = adm_ctx.peer_device;
	device = peer_device->device;
	resource = device->resource;

	if (!get_ldev(device)) {
		retcode = ERR_NO_DISK;
		goto out;
	}

	mutex_lock(&resource->adm_mutex);

	drbd_suspend_io(device, READ_AND_WRITE);
	wait_event(device->misc_wait, !atomic_read(&device->pending_bitmap_work.n));
	drbd_flush_workqueue(&peer_device->connection->sender_work);
	retcode = stable_change_repl_state(peer_device, L_STARTING_SYNC_S, CS_SERIALIZE);

	if (retcode < SS_SUCCESS) {
		if (retcode == SS_NEED_CONNECTION && resource->role[NOW] == R_PRIMARY) {
			/* The peer will get a resync upon connect anyways.
			 * Just make that into a full resync. */
			retcode = change_peer_disk_state(peer_device, D_INCONSISTENT,
							 CS_VERBOSE | CS_WAIT_COMPLETE | CS_SERIALIZE);
			if (retcode >= SS_SUCCESS) {
				if (drbd_bitmap_io(adm_ctx.device, &drbd_bmio_set_susp_al,
						   "set_n_write from invalidate_peer",
						   BM_LOCK_CLEAR | BM_LOCK_BULK, peer_device))
					retcode = ERR_IO_MD_DISK;
			}
		} else
			retcode = stable_change_repl_state(peer_device, L_STARTING_SYNC_S,
							   CS_VERBOSE | CS_SERIALIZE);
	}
	drbd_resume_io(device);

	mutex_unlock(&resource->adm_mutex);
	put_ldev(device);
out:
	drbd_adm_finish(&adm_ctx, info, retcode);
	return 0;
}

int drbd_adm_pause_sync(struct sk_buff *skb, struct genl_info *info)
{
	struct drbd_config_context adm_ctx;
	struct drbd_peer_device *peer_device;
	enum drbd_ret_code retcode;

	retcode = drbd_adm_prepare(&adm_ctx, skb, info, DRBD_ADM_NEED_PEER_DEVICE);
	if (!adm_ctx.reply_skb)
		return retcode;

	mutex_lock(&adm_ctx.resource->adm_mutex);

	peer_device = adm_ctx.peer_device;
	if (change_resync_susp_user(peer_device, true,
			CS_VERBOSE | CS_WAIT_COMPLETE | CS_SERIALIZE) == SS_NOTHING_TO_DO)
		retcode = ERR_PAUSE_IS_SET;

	mutex_unlock(&adm_ctx.resource->adm_mutex);
	drbd_adm_finish(&adm_ctx, info, retcode);
	return 0;
}

int drbd_adm_resume_sync(struct sk_buff *skb, struct genl_info *info)
{
	struct drbd_config_context adm_ctx;
	struct drbd_peer_device *peer_device;
	enum drbd_ret_code retcode;

	retcode = drbd_adm_prepare(&adm_ctx, skb, info, DRBD_ADM_NEED_PEER_DEVICE);
	if (!adm_ctx.reply_skb)
		return retcode;

	mutex_lock(&adm_ctx.resource->adm_mutex);

	peer_device = adm_ctx.peer_device;
	if (change_resync_susp_user(peer_device, false,
			CS_VERBOSE | CS_WAIT_COMPLETE | CS_SERIALIZE) == SS_NOTHING_TO_DO) {

		if (peer_device->repl_state[NOW] == L_PAUSED_SYNC_S ||
		    peer_device->repl_state[NOW] == L_PAUSED_SYNC_T) {
			if (peer_device->resync_susp_dependency[NOW])
				retcode = ERR_PIC_AFTER_DEP;
			else if (peer_device->resync_susp_peer[NOW])
				retcode = ERR_PIC_PEER_DEP;
			else
				retcode = ERR_PAUSE_IS_CLEAR;
		} else {
			retcode = ERR_PAUSE_IS_CLEAR;
		}
	}

	mutex_unlock(&adm_ctx.resource->adm_mutex);
	drbd_adm_finish(&adm_ctx, info, retcode);
	return 0;
}

int drbd_adm_suspend_io(struct sk_buff *skb, struct genl_info *info)
{
	struct drbd_config_context adm_ctx;
	struct drbd_resource *resource;
	enum drbd_ret_code retcode;

	retcode = drbd_adm_prepare(&adm_ctx, skb, info, DRBD_ADM_NEED_MINOR);
	if (!adm_ctx.reply_skb)
		return retcode;
	resource = adm_ctx.device->resource;
	mutex_lock(&resource->adm_mutex);

	retcode = stable_state_change(resource,
		change_io_susp_user(resource, true,
			      CS_VERBOSE | CS_WAIT_COMPLETE | CS_SERIALIZE));

	mutex_unlock(&resource->adm_mutex);
	drbd_adm_finish(&adm_ctx, info, retcode);
	return 0;
}

int drbd_adm_resume_io(struct sk_buff *skb, struct genl_info *info)
{
	struct drbd_config_context adm_ctx;
	struct drbd_resource *resource;
	struct drbd_device *device;
	unsigned long irq_flags;
	int retcode; /* enum drbd_ret_code rsp. enum drbd_state_rv */

	retcode = drbd_adm_prepare(&adm_ctx, skb, info, DRBD_ADM_NEED_MINOR);
	if (!adm_ctx.reply_skb)
		return retcode;

	mutex_lock(&adm_ctx.resource->adm_mutex);
	device = adm_ctx.device;
	resource = device->resource;
	if (test_and_clear_bit(NEW_CUR_UUID, &device->flags))
		drbd_uuid_new_current(device, false);
	drbd_suspend_io(device, READ_AND_WRITE);
	begin_state_change(resource, &irq_flags, CS_VERBOSE | CS_WAIT_COMPLETE | CS_SERIALIZE);
	__change_io_susp_user(resource, false);
	__change_io_susp_no_data(resource, false);
	__change_io_susp_fencing(resource, false);
	retcode = end_state_change(resource, &irq_flags);
	if (retcode == SS_SUCCESS) {
		struct drbd_peer_device *peer_device;

		for_each_peer_device(peer_device, device) {
			struct drbd_connection *connection = peer_device->connection;

			if (peer_device->repl_state[NOW] < L_ESTABLISHED)
				tl_clear(connection);
			if (device->disk_state[NOW] == D_DISKLESS ||
			    device->disk_state[NOW] == D_FAILED ||
			    device->disk_state[NOW] == D_DETACHING)
				tl_restart(connection, FAIL_FROZEN_DISK_IO);
		}
	}
	drbd_resume_io(device);
	mutex_unlock(&adm_ctx.resource->adm_mutex);
	drbd_adm_finish(&adm_ctx, info, retcode);
	return 0;
}

int drbd_adm_outdate(struct sk_buff *skb, struct genl_info *info)
{
	struct drbd_config_context adm_ctx;
	enum drbd_ret_code retcode;

	retcode = drbd_adm_prepare(&adm_ctx, skb, info, DRBD_ADM_NEED_MINOR);
	if (!adm_ctx.reply_skb)
		return retcode;
	mutex_lock(&adm_ctx.resource->adm_mutex);

	retcode = stable_state_change(adm_ctx.device->resource,
		change_disk_state(adm_ctx.device, D_OUTDATED,
			      CS_VERBOSE | CS_WAIT_COMPLETE | CS_SERIALIZE));

	mutex_unlock(&adm_ctx.resource->adm_mutex);
	drbd_adm_finish(&adm_ctx, info, retcode);
	return 0;
}

static int nla_put_drbd_cfg_context(struct sk_buff *skb,
				    struct drbd_resource *resource,
				    struct drbd_connection *connection,
				    struct drbd_device *device,
				    struct drbd_path *path)
{
	struct nlattr *nla;
	nla = nla_nest_start(skb, DRBD_NLA_CFG_CONTEXT);
	if (!nla)
		goto nla_put_failure;
	if (device)
		nla_put_u32(skb, T_ctx_volume, device->vnr);
	if (resource)
		nla_put_string(skb, T_ctx_resource_name, resource->name);
	if (connection) {
		nla_put_u32(skb, T_ctx_peer_node_id, connection->peer_node_id);
		rcu_read_lock();
		if (connection->transport.net_conf && connection->transport.net_conf->name)
			nla_put_string(skb, T_ctx_conn_name, connection->transport.net_conf->name);
		rcu_read_unlock();
	}
	if (path) {
		nla_put(skb, T_ctx_my_addr, path->my_addr_len, &path->my_addr);
		nla_put(skb, T_ctx_peer_addr, path->peer_addr_len, &path->peer_addr);
	}
	nla_nest_end(skb, nla);
	return 0;

nla_put_failure:
	if (nla)
		nla_nest_cancel(skb, nla);
	return -EMSGSIZE;
}

/*
 * The generic netlink dump callbacks are called outside the genl_lock(), so
 * they cannot use the simple attribute parsing code which uses global
 * attribute tables.
 */
static struct nlattr *find_cfg_context_attr(const struct nlmsghdr *nlh, int attr)
{
	const unsigned hdrlen = GENL_HDRLEN + GENL_MAGIC_FAMILY_HDRSZ;
	const int maxtype = ARRAY_SIZE(drbd_cfg_context_nl_policy) - 1;
	struct nlattr *nla;

	nla = nla_find(nlmsg_attrdata(nlh, hdrlen), nlmsg_attrlen(nlh, hdrlen),
		       DRBD_NLA_CFG_CONTEXT);
	if (!nla)
		return NULL;
	return drbd_nla_find_nested(maxtype, nla, __nla_type(attr));
}

static void resource_to_info(struct resource_info *, struct drbd_resource *);

int drbd_adm_dump_resources(struct sk_buff *skb, struct netlink_callback *cb)
{
	struct drbd_genlmsghdr *dh;
	struct drbd_resource *resource;
	struct resource_info resource_info;
	struct resource_statistics resource_statistics;
	int err;

	rcu_read_lock();
	if (cb->args[0]) {
		for_each_resource_rcu(resource, &drbd_resources)
			if (resource == (struct drbd_resource *)cb->args[0])
				goto found_resource;
		err = 0;  /* resource was probably deleted */
		goto out;
	}
	resource = list_entry(&drbd_resources,
			      struct drbd_resource, resources);

found_resource:
	list_for_each_entry_continue_rcu(resource, &drbd_resources, resources) {
		goto put_result;
	}
	err = 0;
	goto out;

put_result:
	dh = genlmsg_put(skb, NETLINK_CB_PORTID(cb->skb),
			cb->nlh->nlmsg_seq, &drbd_genl_family,
			NLM_F_MULTI, DRBD_ADM_GET_RESOURCES);
	err = -ENOMEM;
	if (!dh)
		goto out;
	dh->minor = -1U;
	dh->ret_code = NO_ERROR;
	err = nla_put_drbd_cfg_context(skb, resource, NULL, NULL, NULL);
	if (err)
		goto out;
	err = res_opts_to_skb(skb, &resource->res_opts, !capable(CAP_SYS_ADMIN));
	if (err)
		goto out;
	resource_to_info(&resource_info, resource);
	err = resource_info_to_skb(skb, &resource_info, !capable(CAP_SYS_ADMIN));
	if (err)
		goto out;
	resource_statistics.res_stat_write_ordering = resource->write_ordering;
	err = resource_statistics_to_skb(skb, &resource_statistics, !capable(CAP_SYS_ADMIN));
	if (err)
		goto out;
	cb->args[0] = (long)resource;
	genlmsg_end(skb, dh);
	err = 0;

out:
	rcu_read_unlock();
	if (err)
		return err;
	return skb->len;
}

static void device_to_statistics(struct device_statistics *s,
				 struct drbd_device *device)
{
	memset(s, 0, sizeof(*s));
	s->dev_upper_blocked = !may_inc_ap_bio(device);
	if (get_ldev(device)) {
		struct drbd_md *md = &device->ldev->md;
		u64 *history_uuids = (u64 *)s->history_uuids;
		struct request_queue *q;
		int n;

		spin_lock_irq(&md->uuid_lock);
		s->dev_current_uuid = md->current_uuid;
		BUILD_BUG_ON(sizeof(s->history_uuids) != sizeof(md->history_uuids));
		for (n = 0; n < ARRAY_SIZE(md->history_uuids); n++)
			history_uuids[n] = md->history_uuids[n];
		s->history_uuids_len = sizeof(s->history_uuids);
		spin_unlock_irq(&md->uuid_lock);

		s->dev_disk_flags = md->flags;
		q = bdev_get_queue(device->ldev->backing_bdev);
		s->dev_lower_blocked =
			bdi_congested(&q->backing_dev_info,
				      (1 << WB_async_congested) |
				      (1 << WB_sync_congested));
		put_ldev(device);
	}
	s->dev_size = drbd_get_capacity(device->this_bdev);
	s->dev_read = device->read_cnt;
	s->dev_write = device->writ_cnt;
	s->dev_al_writes = device->al_writ_cnt;
	s->dev_bm_writes = device->bm_writ_cnt;
	s->dev_upper_pending = atomic_read(&device->ap_bio_cnt[READ]) +
		atomic_read(&device->ap_bio_cnt[WRITE]);
	s->dev_lower_pending = atomic_read(&device->local_cnt);
	s->dev_al_suspended = test_bit(AL_SUSPENDED, &device->flags);
	s->dev_exposed_data_uuid = device->exposed_data_uuid;
}

static int put_resource_in_arg0(struct netlink_callback *cb, int holder_nr)
{
	if (cb->args[0]) {
		struct drbd_resource *resource =
			(struct drbd_resource *)cb->args[0];
		kref_debug_put(&resource->kref_debug, holder_nr); /* , 6); , 7); */
		kref_put(&resource->kref, drbd_destroy_resource);
	}

	return 0;
}

int drbd_adm_dump_devices_done(struct netlink_callback *cb) {
	return put_resource_in_arg0(cb, 7);
}

static void device_to_info(struct device_info *, struct drbd_device *);

int drbd_adm_dump_devices(struct sk_buff *skb, struct netlink_callback *cb)
{
	struct nlattr *resource_filter;
	struct drbd_resource *resource;
	struct drbd_device *uninitialized_var(device);
	int minor, err, retcode;
	struct drbd_genlmsghdr *dh;
	struct device_info device_info;
	struct device_statistics device_statistics;
	struct idr *idr_to_search;

	resource = (struct drbd_resource *)cb->args[0];

	rcu_read_lock();
	if (!cb->args[0] && !cb->args[1]) {
		resource_filter = find_cfg_context_attr(cb->nlh, T_ctx_resource_name);
		if (resource_filter) {
			retcode = ERR_RES_NOT_KNOWN;
			resource = drbd_find_resource(nla_data(resource_filter));
			if (!resource)
				goto put_result;
			kref_debug_get(&resource->kref_debug, 7);
			cb->args[0] = (long)resource;
		}
	}

	minor = cb->args[1];
	idr_to_search = resource ? &resource->devices : &drbd_devices;
	device = idr_get_next(idr_to_search, &minor);
	if (!device) {
		err = 0;
		goto out;
	}
	idr_for_each_entry_continue(idr_to_search, device, minor) {
		retcode = NO_ERROR;
		goto put_result;  /* only one iteration */
	}
	err = 0;
	goto out;  /* no more devices */

put_result:
	dh = genlmsg_put(skb, NETLINK_CB_PORTID(cb->skb),
			cb->nlh->nlmsg_seq, &drbd_genl_family,
			NLM_F_MULTI, DRBD_ADM_GET_DEVICES);
	err = -ENOMEM;
	if (!dh)
		goto out;
	dh->ret_code = retcode;
	dh->minor = -1U;
	if (retcode == NO_ERROR) {
		dh->minor = device->minor;
		err = nla_put_drbd_cfg_context(skb, device->resource, NULL, device, NULL);
		if (err)
			goto out;
		if (get_ldev(device)) {
			struct disk_conf *disk_conf =
				rcu_dereference(device->ldev->disk_conf);

			err = disk_conf_to_skb(skb, disk_conf, !capable(CAP_SYS_ADMIN));
			put_ldev(device);
			if (err)
				goto out;
		}
		err = device_conf_to_skb(skb, &device->device_conf, !capable(CAP_SYS_ADMIN));
		if (err)
			goto out;
		device_to_info(&device_info, device);
		err = device_info_to_skb(skb, &device_info, !capable(CAP_SYS_ADMIN));
		if (err)
			goto out;

		device_to_statistics(&device_statistics, device);
		err = device_statistics_to_skb(skb, &device_statistics, !capable(CAP_SYS_ADMIN));
		if (err)
			goto out;
		cb->args[1] = minor + 1;
	}
	genlmsg_end(skb, dh);
	err = 0;

out:
	rcu_read_unlock();
	if (err)
		return err;
	return skb->len;
}

int drbd_adm_dump_connections_done(struct netlink_callback *cb)
{
	return put_resource_in_arg0(cb, 6);
}

static int connection_paths_to_skb(struct sk_buff *skb, struct drbd_connection *connection)
{
	struct drbd_path *path;
	struct nlattr *tla = nla_nest_start(skb, DRBD_NLA_PATH_PARMS);
	if (!tla)
		goto nla_put_failure;

	/* array of such paths. */
	list_for_each_entry(path, &connection->transport.paths, list) {
		if (nla_put(skb, T_my_addr, path->my_addr_len, &path->my_addr))
			goto nla_put_failure;
		if (nla_put(skb, T_peer_addr, path->peer_addr_len, &path->peer_addr))
			goto nla_put_failure;
	}
	nla_nest_end(skb, tla);
	return 0;

nla_put_failure:
	if (tla)
		nla_nest_cancel(skb, tla);
	return -EMSGSIZE;
}

enum { SINGLE_RESOURCE, ITERATE_RESOURCES };

int drbd_adm_dump_connections(struct sk_buff *skb, struct netlink_callback *cb)
{
	struct nlattr *resource_filter;
	struct drbd_resource *resource = NULL, *next_resource;
	struct drbd_connection *uninitialized_var(connection);
	int err = 0, retcode;
	struct drbd_genlmsghdr *dh;
	struct connection_info connection_info;
	struct connection_statistics connection_statistics;

	rcu_read_lock();
	resource = (struct drbd_resource *)cb->args[0];
	if (!cb->args[0]) {
		resource_filter = find_cfg_context_attr(cb->nlh, T_ctx_resource_name);
		if (resource_filter) {
			retcode = ERR_RES_NOT_KNOWN;
			resource = drbd_find_resource(nla_data(resource_filter));
			if (!resource)
				goto put_result;
			kref_debug_get(&resource->kref_debug, 6);
			cb->args[0] = (long)resource;
			cb->args[1] = SINGLE_RESOURCE;
		}
	}
	if (!resource) {
		if (list_empty(&drbd_resources))
			goto out;
		resource = list_first_entry(&drbd_resources, struct drbd_resource, resources);
		kref_get(&resource->kref);
		kref_debug_get(&resource->kref_debug, 6);
		cb->args[0] = (long)resource;
		cb->args[1] = ITERATE_RESOURCES;
	}

    next_resource:
	rcu_read_unlock();
	mutex_lock(&resource->conf_update);
	rcu_read_lock();
	if (cb->args[2]) {
		for_each_connection_rcu(connection, resource)
			if (connection == (struct drbd_connection *)cb->args[2])
				goto found_connection;
		/* connection was probably deleted */
		goto no_more_connections;
	}
	connection = list_entry(&resource->connections, struct drbd_connection, connections);

found_connection:
	list_for_each_entry_continue_rcu(connection, &resource->connections, connections) {
		retcode = NO_ERROR;
		goto put_result;  /* only one iteration */
	}

no_more_connections:
	if (cb->args[1] == ITERATE_RESOURCES) {
		for_each_resource_rcu(next_resource, &drbd_resources) {
			if (next_resource == resource)
				goto found_resource;
		}
		/* resource was probably deleted */
	}
	goto out;

found_resource:
	list_for_each_entry_continue_rcu(next_resource, &drbd_resources, resources) {
		mutex_unlock(&resource->conf_update);
		kref_debug_put(&resource->kref_debug, 6);
		kref_put(&resource->kref, drbd_destroy_resource);
		resource = next_resource;
		kref_get(&resource->kref);
		kref_debug_get(&resource->kref_debug, 6);
		cb->args[0] = (long)resource;
		cb->args[2] = 0;
		goto next_resource;
	}
	goto out;  /* no more resources */

put_result:
	dh = genlmsg_put(skb, NETLINK_CB_PORTID(cb->skb),
			cb->nlh->nlmsg_seq, &drbd_genl_family,
			NLM_F_MULTI, DRBD_ADM_GET_CONNECTIONS);
	err = -ENOMEM;
	if (!dh)
		goto out;
	dh->ret_code = retcode;
	dh->minor = -1U;
	if (retcode == NO_ERROR) {
		struct net_conf *net_conf;

		err = nla_put_drbd_cfg_context(skb, resource, connection, NULL, NULL);
		if (err)
			goto out;
		net_conf = rcu_dereference(connection->transport.net_conf);
		if (net_conf) {
			err = net_conf_to_skb(skb, net_conf, !capable(CAP_SYS_ADMIN));
			if (err)
				goto out;
		}
		connection_to_info(&connection_info, connection);
		connection_paths_to_skb(skb, connection);
		err = connection_info_to_skb(skb, &connection_info, !capable(CAP_SYS_ADMIN));
		if (err)
			goto out;
		connection_statistics.conn_congested = test_bit(NET_CONGESTED, &connection->transport.flags);
		err = connection_statistics_to_skb(skb, &connection_statistics, !capable(CAP_SYS_ADMIN));
		if (err)
			goto out;
		cb->args[2] = (long)connection;
	}
	genlmsg_end(skb, dh);
	err = 0;

out:
	rcu_read_unlock();
	if (resource)
		mutex_unlock(&resource->conf_update);
	if (err)
		return err;
	return skb->len;
}

static void peer_device_to_statistics(struct peer_device_statistics *s,
				      struct drbd_peer_device *peer_device)
{
	struct drbd_device *device = peer_device->device;

	memset(s, 0, sizeof(*s));
	s->peer_dev_received = peer_device->recv_cnt;
	s->peer_dev_sent = peer_device->send_cnt;
	s->peer_dev_pending = atomic_read(&peer_device->ap_pending_cnt) +
			      atomic_read(&peer_device->rs_pending_cnt);
	s->peer_dev_unacked = atomic_read(&peer_device->unacked_cnt);
	s->peer_dev_out_of_sync = drbd_bm_total_weight(peer_device) << (BM_BLOCK_SHIFT - 9);
	s->peer_dev_resync_failed = peer_device->rs_failed << (BM_BLOCK_SHIFT - 9);
	if (get_ldev(device)) {
		struct drbd_md *md = &device->ldev->md;
		struct drbd_peer_md *peer_md = &md->peers[peer_device->node_id];

		spin_lock_irq(&md->uuid_lock);
		s->peer_dev_bitmap_uuid = peer_md->bitmap_uuid;
		spin_unlock_irq(&md->uuid_lock);
		s->peer_dev_flags = peer_md->flags;
		put_ldev(device);
	}
}

int drbd_adm_dump_peer_devices_done(struct netlink_callback *cb)
{
	return put_resource_in_arg0(cb, 9);
}

int drbd_adm_dump_peer_devices(struct sk_buff *skb, struct netlink_callback *cb)
{
	struct nlattr *resource_filter;
	struct drbd_resource *resource;
	struct drbd_device *uninitialized_var(device);
	struct drbd_peer_device *peer_device = NULL;
	int minor, err, retcode;
	struct drbd_genlmsghdr *dh;
	struct idr *idr_to_search;

	resource = (struct drbd_resource *)cb->args[0];

	rcu_read_lock();
	if (!cb->args[0] && !cb->args[1]) {
		resource_filter = find_cfg_context_attr(cb->nlh, T_ctx_resource_name);
		if (resource_filter) {
			retcode = ERR_RES_NOT_KNOWN;
			resource = drbd_find_resource(nla_data(resource_filter));
			if (!resource)
				goto put_result;
			kref_debug_get(&resource->kref_debug, 9);
		}
		cb->args[0] = (long)resource;
	}

	minor = cb->args[1];
	idr_to_search = resource ? &resource->devices : &drbd_devices;
	device = idr_find(idr_to_search, minor);
	if (!device) {
next_device:
		minor++;
		cb->args[2] = 0;
		device = idr_get_next(idr_to_search, &minor);
		if (!device) {
			err = 0;
			goto out;
		}
	}
	if (cb->args[2]) {
		for_each_peer_device_rcu(peer_device, device)
			if (peer_device == (struct drbd_peer_device *)cb->args[2])
				goto found_peer_device;
		/* peer device was probably deleted */
		goto next_device;
	}
	/* Make peer_device point to the list head (not the first entry). */
	peer_device = list_entry(&device->peer_devices, struct drbd_peer_device, peer_devices);

found_peer_device:
	list_for_each_entry_continue_rcu(peer_device, &device->peer_devices, peer_devices) {
		retcode = NO_ERROR;
		goto put_result;  /* only one iteration */
	}
	goto next_device;

put_result:
	dh = genlmsg_put(skb, NETLINK_CB_PORTID(cb->skb),
			cb->nlh->nlmsg_seq, &drbd_genl_family,
			NLM_F_MULTI, DRBD_ADM_GET_PEER_DEVICES);
	err = -ENOMEM;
	if (!dh)
		goto out;
	dh->ret_code = retcode;
	dh->minor = -1U;
	if (retcode == NO_ERROR) {
		struct peer_device_info peer_device_info;
		struct peer_device_statistics peer_device_statistics;
		struct peer_device_conf *peer_device_conf;

		dh->minor = minor;
		err = nla_put_drbd_cfg_context(skb, device->resource, peer_device->connection, device, NULL);
		if (err)
			goto out;
		peer_device_to_info(&peer_device_info, peer_device);
		err = peer_device_info_to_skb(skb, &peer_device_info, !capable(CAP_SYS_ADMIN));
		if (err)
			goto out;
		peer_device_to_statistics(&peer_device_statistics, peer_device);
		err = peer_device_statistics_to_skb(skb, &peer_device_statistics, !capable(CAP_SYS_ADMIN));
		if (err)
			goto out;
		peer_device_conf = rcu_dereference(peer_device->conf);
		if (peer_device_conf) {
			err = peer_device_conf_to_skb(skb, peer_device_conf, !capable(CAP_SYS_ADMIN));
			if (err)
				goto out;
		}

		cb->args[1] = minor;
		cb->args[2] = (long)peer_device;
	}
	genlmsg_end(skb, dh);
	err = 0;

out:
	rcu_read_unlock();
	if (err)
		return err;
	return skb->len;
}

int drbd_adm_get_timeout_type(struct sk_buff *skb, struct genl_info *info)
{
	struct drbd_config_context adm_ctx;
	struct drbd_peer_device *peer_device;
	enum drbd_ret_code retcode;
	struct timeout_parms tp;
	int err;

	retcode = drbd_adm_prepare(&adm_ctx, skb, info, DRBD_ADM_NEED_PEER_DEVICE);
	if (!adm_ctx.reply_skb)
		return retcode;
	peer_device = adm_ctx.peer_device;

	tp.timeout_type =
		peer_device->disk_state[NOW] == D_OUTDATED ? UT_PEER_OUTDATED :
		test_bit(USE_DEGR_WFC_T, &peer_device->flags) ? UT_DEGRADED :
		UT_DEFAULT;

	err = timeout_parms_to_priv_skb(adm_ctx.reply_skb, &tp);
	if (err) {
		nlmsg_free(adm_ctx.reply_skb);
		return err;
	}

	drbd_adm_finish(&adm_ctx, info, retcode);
	return 0;
}

int drbd_adm_start_ov(struct sk_buff *skb, struct genl_info *info)
{
	struct drbd_config_context adm_ctx;
	struct drbd_device *device;
	struct drbd_peer_device *peer_device;
	enum drbd_ret_code retcode;
	struct start_ov_parms parms;

	retcode = drbd_adm_prepare(&adm_ctx, skb, info, DRBD_ADM_NEED_PEER_DEVICE);
	if (!adm_ctx.reply_skb)
		return retcode;

	peer_device = adm_ctx.peer_device;
	device = peer_device->device;

	/* resume from last known position, if possible */
	parms.ov_start_sector = peer_device->ov_start_sector;
	parms.ov_stop_sector = ULLONG_MAX;
	if (info->attrs[DRBD_NLA_START_OV_PARMS]) {
		int err = start_ov_parms_from_attrs(&parms, info);
		if (err) {
			retcode = ERR_MANDATORY_TAG;
			drbd_msg_put_info(adm_ctx.reply_skb, from_attrs_err_to_txt(err));
			goto out;
		}
	}
	mutex_lock(&adm_ctx.resource->adm_mutex);

	/* w_make_ov_request expects position to be aligned */
	peer_device->ov_start_sector = parms.ov_start_sector & ~(BM_SECT_PER_BIT-1);
	peer_device->ov_stop_sector = parms.ov_stop_sector;

	/* If there is still bitmap IO pending, e.g. previous resync or verify
	 * just being finished, wait for it before requesting a new resync. */
	drbd_suspend_io(device, READ_AND_WRITE);
	wait_event(device->misc_wait, !atomic_read(&device->pending_bitmap_work.n));
	retcode = stable_change_repl_state(peer_device,
		L_VERIFY_S, CS_VERBOSE | CS_WAIT_COMPLETE | CS_SERIALIZE);
	drbd_resume_io(device);

	mutex_unlock(&adm_ctx.resource->adm_mutex);
out:
	drbd_adm_finish(&adm_ctx, info, retcode);
	return 0;
}

static bool should_skip_initial_sync(struct drbd_peer_device *peer_device)
{
	return peer_device->repl_state[NOW] == L_ESTABLISHED &&
	       peer_device->connection->agreed_pro_version >= 90 &&
	       drbd_current_uuid(peer_device->device) == UUID_JUST_CREATED;
}

int drbd_adm_new_c_uuid(struct sk_buff *skb, struct genl_info *info)
{
	struct drbd_config_context adm_ctx;
	struct drbd_device *device;
	struct drbd_peer_device *peer_device;
	enum drbd_ret_code retcode;
	int err;
	struct new_c_uuid_parms args;
	u64 nodes = 0, diskfull = 0;

	retcode = drbd_adm_prepare(&adm_ctx, skb, info, DRBD_ADM_NEED_MINOR);
	if (!adm_ctx.reply_skb)
		return retcode;

	device = adm_ctx.device;
	memset(&args, 0, sizeof(args));
	if (info->attrs[DRBD_NLA_NEW_C_UUID_PARMS]) {
		err = new_c_uuid_parms_from_attrs(&args, info);
		if (err) {
			retcode = ERR_MANDATORY_TAG;
			drbd_msg_put_info(adm_ctx.reply_skb, from_attrs_err_to_txt(err));
			goto out_nolock;
		}
	}

	mutex_lock(&adm_ctx.resource->adm_mutex);
	down(&device->resource->state_sem);

	if (!get_ldev(device)) {
		retcode = ERR_NO_DISK;
		goto out;
	}

	/* this is "skip initial sync", assume to be clean */
	for_each_peer_device(peer_device, device) {
		if (args.clear_bm && should_skip_initial_sync(peer_device)) {
			if (peer_device->disk_state[NOW] >= D_INCONSISTENT) {
				drbd_info(peer_device, "Preparing to skip initial sync\n");
				diskfull |= NODE_MASK(peer_device->node_id);
			}
			nodes |= NODE_MASK(peer_device->node_id);
		} else if (peer_device->repl_state[NOW] != L_OFF) {
			retcode = ERR_CONNECTED;
			goto out_dec;
		}
	}

	for_each_peer_device(peer_device, device)
		drbd_uuid_set_bitmap(peer_device, 0); /* Rotate UI_BITMAP to History 1, etc... */
	drbd_uuid_new_current_by_user(device); /* New current, previous to UI_BITMAP */

	if (args.clear_bm) {
		unsigned long irq_flags;

		err = drbd_bitmap_io(device, &drbd_bmio_clear_all_n_write,
			"clear_n_write from new_c_uuid", BM_LOCK_ALL, NULL);
		if (err) {
			drbd_err(device, "Writing bitmap failed with %d\n",err);
			retcode = ERR_IO_MD_DISK;
		}
		for_each_peer_device(peer_device, device) {
			if (NODE_MASK(peer_device->node_id) & nodes) {
				if (NODE_MASK(peer_device->node_id) & diskfull)
					drbd_send_uuids(peer_device, UUID_FLAG_SKIP_INITIAL_SYNC, 0);
				_drbd_uuid_set_bitmap(peer_device, 0);
				drbd_print_uuids(peer_device, "cleared bitmap UUID");
			}
		}
		begin_state_change(device->resource, &irq_flags, CS_VERBOSE);
		__change_disk_state(device, D_UP_TO_DATE);
		for_each_peer_device(peer_device, device) {
			if (NODE_MASK(peer_device->node_id) & diskfull)
				__change_peer_disk_state(peer_device, D_UP_TO_DATE);
		}
		end_state_change(device->resource, &irq_flags);
	}

	drbd_md_sync_if_dirty(device);
out_dec:
	put_ldev(device);
out:
	up(&device->resource->state_sem);
out_nolock:
	mutex_unlock(&adm_ctx.resource->adm_mutex);
	drbd_adm_finish(&adm_ctx, info, retcode);
	return 0;
}

static enum drbd_ret_code
drbd_check_resource_name(struct drbd_config_context *adm_ctx)
{
	const char *name = adm_ctx->resource_name;
	if (!name || !name[0]) {
		drbd_msg_put_info(adm_ctx->reply_skb, "resource name missing");
		return ERR_MANDATORY_TAG;
	}
	/* As we want to use these in sysfs/configfs/debugfs,
	 * we must not allow slashes. */
	if (strchr(name, '/')) {
		drbd_msg_put_info(adm_ctx->reply_skb, "invalid resource name");
		return ERR_INVALID_REQUEST;
	}
	return NO_ERROR;
}

static void resource_to_info(struct resource_info *info,
			     struct drbd_resource *resource)
{
	info->res_role = resource->role[NOW];
	info->res_susp = resource->susp[NOW];
	info->res_susp_nod = resource->susp_nod[NOW];
	info->res_susp_fen = resource->susp_fen[NOW];
}

int drbd_adm_new_resource(struct sk_buff *skb, struct genl_info *info)
{
	struct drbd_config_context adm_ctx;
	struct drbd_resource *resource;
	enum drbd_ret_code retcode;
	struct res_opts res_opts;
	int err;

	mutex_lock(&resources_mutex);
	retcode = drbd_adm_prepare(&adm_ctx, skb, info, 0);
	if (!adm_ctx.reply_skb) {
		mutex_unlock(&resources_mutex);
		return retcode;
	}

	set_res_opts_defaults(&res_opts);
	err = res_opts_from_attrs(&res_opts, info);
	if (err) {
		retcode = ERR_MANDATORY_TAG;
		drbd_msg_put_info(adm_ctx.reply_skb, from_attrs_err_to_txt(err));
		goto out;
	}

	retcode = drbd_check_resource_name(&adm_ctx);
	if (retcode != NO_ERROR)
		goto out;

	if (adm_ctx.resource)
		goto out;

	if (res_opts.node_id >= DRBD_NODE_ID_MAX) {
		pr_err("drbd: invalid node id (%d)\n", res_opts.node_id);
		retcode = ERR_INVALID_REQUEST;
		goto out;
	}

	if (!try_module_get(THIS_MODULE)) {
		pr_err("drbd: Could not get a module reference\n");
		retcode = ERR_INVALID_REQUEST;
		goto out;
	}

	resource = drbd_create_resource(adm_ctx.resource_name, &res_opts);
	mutex_unlock(&resources_mutex);

	if (resource) {
		struct resource_info resource_info;

		mutex_lock(&notification_mutex);
		resource_to_info(&resource_info, resource);
		notify_resource_state(NULL, 0, resource, &resource_info, NOTIFY_CREATE);
		mutex_unlock(&notification_mutex);
	} else {
		module_put(THIS_MODULE);
		retcode = ERR_NOMEM;
	}
	goto out_no_unlock;
out:
	mutex_unlock(&resources_mutex);
out_no_unlock:
	drbd_adm_finish(&adm_ctx, info, retcode);
	return 0;
}

static void device_to_info(struct device_info *info,
			   struct drbd_device *device)
{
	info->dev_disk_state = device->disk_state[NOW];
}

int drbd_adm_new_minor(struct sk_buff *skb, struct genl_info *info)
{
	struct drbd_config_context adm_ctx;
	struct drbd_genlmsghdr *dh = info->userhdr;
	struct device_conf device_conf;
	struct drbd_resource *resource;
	struct drbd_device *device;
	enum drbd_ret_code retcode;
	int err;

	retcode = drbd_adm_prepare(&adm_ctx, skb, info, DRBD_ADM_NEED_RESOURCE);
	if (!adm_ctx.reply_skb)
		return retcode;

	set_device_conf_defaults(&device_conf);
	err = device_conf_from_attrs(&device_conf, info);
	if (err && err != -ENOMSG) {
		retcode = ERR_MANDATORY_TAG;
		drbd_msg_put_info(adm_ctx.reply_skb, from_attrs_err_to_txt(err));
		goto out;
	}

	if (dh->minor > MINORMASK) {
		drbd_msg_put_info(adm_ctx.reply_skb, "requested minor out of range");
		retcode = ERR_INVALID_REQUEST;
		goto out;
	}
	if (adm_ctx.volume > DRBD_VOLUME_MAX) {
		drbd_msg_put_info(adm_ctx.reply_skb, "requested volume id out of range");
		retcode = ERR_INVALID_REQUEST;
		goto out;
	}

	if (adm_ctx.device)
		goto out;

	resource = adm_ctx.resource;
	mutex_lock(&resource->conf_update);
	for(;;) {
		retcode = drbd_create_device(&adm_ctx, dh->minor, &device_conf, &device);
		if (retcode != ERR_NOMEM ||
		    schedule_timeout_interruptible(HZ / 10))
			break;
		/* Keep retrying until the memory allocations eventually succeed. */
	}
	if (retcode == NO_ERROR) {
		struct drbd_peer_device *peer_device;
		struct device_info info;
		unsigned int peer_devices = 0;
		enum drbd_notification_type flags;

		for_each_peer_device(peer_device, device)
			peer_devices++;

		device_to_info(&info, device);
		mutex_lock(&notification_mutex);
		flags = (peer_devices--) ? NOTIFY_CONTINUES : 0;
		notify_device_state(NULL, 0, device, &info, NOTIFY_CREATE | flags);
		for_each_peer_device(peer_device, device) {
			struct peer_device_info peer_device_info;

			peer_device_to_info(&peer_device_info, peer_device);
			flags = (peer_devices--) ? NOTIFY_CONTINUES : 0;
			notify_peer_device_state(NULL, 0, peer_device, &peer_device_info,
						 NOTIFY_CREATE | flags);
		}
		mutex_unlock(&notification_mutex);
	}
	mutex_unlock(&resource->conf_update);
out:
	drbd_adm_finish(&adm_ctx, info, retcode);
	return 0;
}

static enum drbd_ret_code adm_del_minor(struct drbd_device *device)
{
	struct drbd_resource *resource = device->resource;
	struct drbd_peer_device *peer_device;
	enum drbd_ret_code ret;
	u64 im;

	spin_lock_irq(&resource->req_lock);
	if (device->disk_state[NOW] == D_DISKLESS &&
	    device->open_ro_cnt == 0 && device->open_rw_cnt == 0) {
		set_bit(UNREGISTERED, &device->flags);
		ret = NO_ERROR;
	} else {
		ret = ERR_MINOR_CONFIGURED;
	}
	spin_unlock_irq(&resource->req_lock);

	if (ret != NO_ERROR)
		return ret;

	for_each_peer_device_ref(peer_device, im, device)
		stable_change_repl_state(peer_device, L_OFF,
					 CS_VERBOSE | CS_WAIT_COMPLETE);

	/*
	 * Flush the resource work queue to make sure that no more events like
	 * state change notifications for this device are queued: we want the
	 * "destroy" event to come last.
	 */
	drbd_flush_workqueue(&resource->work);

	drbd_unregister_device(device);

	mutex_lock(&notification_mutex);
	for_each_peer_device_ref(peer_device, im, device)
		notify_peer_device_state(NULL, 0, peer_device, NULL,
					 NOTIFY_DESTROY | NOTIFY_CONTINUES);
	notify_device_state(NULL, 0, device, NULL, NOTIFY_DESTROY);
	mutex_unlock(&notification_mutex);
	synchronize_rcu();
	drbd_put_device(device);

	return ret;
}

int drbd_adm_del_minor(struct sk_buff *skb, struct genl_info *info)
{
	struct drbd_config_context adm_ctx;
	enum drbd_ret_code retcode;

	retcode = drbd_adm_prepare(&adm_ctx, skb, info, DRBD_ADM_NEED_MINOR);
	if (!adm_ctx.reply_skb)
		return retcode;

	mutex_lock(&adm_ctx.resource->adm_mutex);
	retcode = adm_del_minor(adm_ctx.device);
	mutex_unlock(&adm_ctx.resource->adm_mutex);

	drbd_adm_finish(&adm_ctx, info, retcode);
	return 0;
}

static int adm_del_resource(struct drbd_resource *resource)
{
	int err;

	/*
	 * Flush the resource work queue to make sure that no more events like
	 * state change notifications are queued: we want the "destroy" event
	 * to come last.
	 */
	drbd_flush_workqueue(&resource->work);

	mutex_lock(&resources_mutex);
	err = ERR_NET_CONFIGURED;
	if (!list_empty(&resource->connections))
		goto out;
	err = ERR_RES_IN_USE;
	if (!idr_is_empty(&resource->devices))
		goto out;

	list_del_rcu(&resource->resources);
	drbd_debugfs_resource_cleanup(resource);
	synchronize_rcu();
	drbd_free_resource(resource);

	mutex_unlock(&resources_mutex);

	mutex_lock(&notification_mutex);
	notify_resource_state(NULL, 0, resource, NULL, NOTIFY_DESTROY);
	mutex_unlock(&notification_mutex);

	return NO_ERROR;
out:
	mutex_unlock(&resources_mutex);
	return err;
}

int drbd_adm_down(struct sk_buff *skb, struct genl_info *info)
{
	struct drbd_config_context adm_ctx;
	struct drbd_resource *resource;
	struct drbd_connection *connection, *tmp;
	struct drbd_device *device;
	int retcode; /* enum drbd_ret_code rsp. enum drbd_state_rv */
	unsigned i;

	retcode = drbd_adm_prepare(&adm_ctx, skb, info,
			DRBD_ADM_NEED_RESOURCE | DRBD_ADM_IGNORE_VERSION);
	if (!adm_ctx.reply_skb)
		return retcode;

	resource = adm_ctx.resource;
	mutex_lock(&resource->adm_mutex);
	/* demote */
	retcode = drbd_set_role(resource, R_SECONDARY, false);
	if (retcode < SS_SUCCESS) {
		drbd_msg_put_info(adm_ctx.reply_skb, "failed to demote");
		goto out;
	}

	mutex_lock(&resource->conf_update);
	for_each_connection_safe(connection, tmp, resource) {
		retcode = conn_try_disconnect(connection, 0);
		if (retcode >= SS_SUCCESS) {
			del_connection(connection);
		} else {
			drbd_msg_put_info(adm_ctx.reply_skb, "failed to disconnect");
			goto unlock_out;
		}
	}

	/* detach */
	idr_for_each_entry(&resource->devices, device, i) {
		retcode = adm_detach(device, 0);
		if (retcode < SS_SUCCESS || retcode > NO_ERROR) {
			drbd_msg_put_info(adm_ctx.reply_skb, "failed to detach");
			goto unlock_out;
		}
	}

	/* delete volumes */
	idr_for_each_entry(&resource->devices, device, i) {
		retcode = adm_del_minor(device);
		if (retcode != NO_ERROR) {
			/* "can not happen" */
			drbd_msg_put_info(adm_ctx.reply_skb, "failed to delete volume");
			goto unlock_out;
		}
	}

	retcode = adm_del_resource(resource);
	/* holding a reference to resource in adm_crx until drbd_adm_finish() */

unlock_out:
	mutex_unlock(&resource->conf_update);
out:
	mutex_unlock(&resource->adm_mutex);
	drbd_adm_finish(&adm_ctx, info, retcode);
	return 0;
}

int drbd_adm_del_resource(struct sk_buff *skb, struct genl_info *info)
{
	struct drbd_config_context adm_ctx;
	enum drbd_ret_code retcode;

	retcode = drbd_adm_prepare(&adm_ctx, skb, info, DRBD_ADM_NEED_RESOURCE);
	if (!adm_ctx.reply_skb)
		return retcode;

	retcode = adm_del_resource(adm_ctx.resource);

	drbd_adm_finish(&adm_ctx, info, retcode);
	return 0;
}

static int nla_put_notification_header(struct sk_buff *msg,
				       enum drbd_notification_type type)
{
	struct drbd_notification_header nh = {
		.nh_type = type,
	};

	return drbd_notification_header_to_skb(msg, &nh, true);
}

void notify_resource_state(struct sk_buff *skb,
			   unsigned int seq,
			   struct drbd_resource *resource,
			   struct resource_info *resource_info,
			   enum drbd_notification_type type)
{
	struct resource_statistics resource_statistics;
	struct drbd_genlmsghdr *dh;
	bool multicast = false;
	int err;

	if (!skb) {
		seq = atomic_inc_return(&drbd_genl_seq);
		skb = genlmsg_new(NLMSG_GOODSIZE, GFP_NOIO);
		err = -ENOMEM;
		if (!skb)
			goto failed;
		multicast = true;
	}

	err = -EMSGSIZE;
	dh = genlmsg_put(skb, 0, seq, &drbd_genl_family, 0, DRBD_RESOURCE_STATE);
	if (!dh)
		goto nla_put_failure;
	dh->minor = -1U;
	dh->ret_code = NO_ERROR;
	if (nla_put_drbd_cfg_context(skb, resource, NULL, NULL, NULL) ||
	    nla_put_notification_header(skb, type) ||
	    ((type & ~NOTIFY_FLAGS) != NOTIFY_DESTROY &&
	     resource_info_to_skb(skb, resource_info, true)))
		goto nla_put_failure;
	resource_statistics.res_stat_write_ordering = resource->write_ordering;
	err = resource_statistics_to_skb(skb, &resource_statistics, !capable(CAP_SYS_ADMIN));
	if (err)
		goto nla_put_failure;
	genlmsg_end(skb, dh);
	if (multicast) {
		err = drbd_genl_multicast_events(skb, GFP_NOWAIT);
		/* skb has been consumed or freed in netlink_broadcast() */
		if (err && err != -ESRCH)
			goto failed;
	}
	return;

nla_put_failure:
	nlmsg_free(skb);
failed:
	drbd_err(resource, "Error %d while broadcasting event. Event seq:%u\n",
			err, seq);
}

void notify_device_state(struct sk_buff *skb,
			 unsigned int seq,
			 struct drbd_device *device,
			 struct device_info *device_info,
			 enum drbd_notification_type type)
{
	struct device_statistics device_statistics;
	struct drbd_genlmsghdr *dh;
	bool multicast = false;
	int err;

	if (!skb) {
		seq = atomic_inc_return(&drbd_genl_seq);
		skb = genlmsg_new(NLMSG_GOODSIZE, GFP_NOIO);
		err = -ENOMEM;
		if (!skb)
			goto failed;
		multicast = true;
	}

	err = -EMSGSIZE;
	dh = genlmsg_put(skb, 0, seq, &drbd_genl_family, 0, DRBD_DEVICE_STATE);
	if (!dh)
		goto nla_put_failure;
	dh->minor = device->minor;
	dh->ret_code = NO_ERROR;
	if (nla_put_drbd_cfg_context(skb, device->resource, NULL, device, NULL) ||
	    nla_put_notification_header(skb, type) ||
	    ((type & ~NOTIFY_FLAGS) != NOTIFY_DESTROY &&
	     device_info_to_skb(skb, device_info, true)))
		goto nla_put_failure;
	device_to_statistics(&device_statistics, device);
	device_statistics_to_skb(skb, &device_statistics, !capable(CAP_SYS_ADMIN));
	genlmsg_end(skb, dh);
	if (multicast) {
		err = drbd_genl_multicast_events(skb, GFP_NOWAIT);
		/* skb has been consumed or freed in netlink_broadcast() */
		if (err && err != -ESRCH)
			goto failed;
	}
	return;

nla_put_failure:
	nlmsg_free(skb);
failed:
	drbd_err(device, "Error %d while broadcasting event. Event seq:%u\n",
		 err, seq);
}

/* open coded path_parms_to_skb() iterating of the list */
void notify_connection_state(struct sk_buff *skb,
			     unsigned int seq,
			     struct drbd_connection *connection,
			     struct connection_info *connection_info,
			     enum drbd_notification_type type)
{
	struct connection_statistics connection_statistics;
	struct drbd_genlmsghdr *dh;
	bool multicast = false;
	int err;

	if (!skb) {
		seq = atomic_inc_return(&drbd_genl_seq);
		skb = genlmsg_new(NLMSG_GOODSIZE, GFP_NOIO);
		err = -ENOMEM;
		if (!skb)
			goto failed;
		multicast = true;
	}

	err = -EMSGSIZE;
	dh = genlmsg_put(skb, 0, seq, &drbd_genl_family, 0, DRBD_CONNECTION_STATE);
	if (!dh)
		goto nla_put_failure;
	dh->minor = -1U;
	dh->ret_code = NO_ERROR;
	if (nla_put_drbd_cfg_context(skb, connection->resource, connection, NULL, NULL) ||
	    nla_put_notification_header(skb, type) ||
	    ((type & ~NOTIFY_FLAGS) != NOTIFY_DESTROY &&
	     connection_info_to_skb(skb, connection_info, true)))
		goto nla_put_failure;
	connection_paths_to_skb(skb, connection);
	connection_statistics.conn_congested = test_bit(NET_CONGESTED, &connection->transport.flags);
	connection_statistics_to_skb(skb, &connection_statistics, !capable(CAP_SYS_ADMIN));
	genlmsg_end(skb, dh);
	if (multicast) {
		err = drbd_genl_multicast_events(skb, GFP_NOWAIT);
		/* skb has been consumed or freed in netlink_broadcast() */
		if (err && err != -ESRCH)
			goto failed;
	}
	return;

nla_put_failure:
	nlmsg_free(skb);
failed:
	drbd_err(connection, "Error %d while broadcasting event. Event seq:%u\n",
		 err, seq);
}

void notify_peer_device_state(struct sk_buff *skb,
			      unsigned int seq,
			      struct drbd_peer_device *peer_device,
			      struct peer_device_info *peer_device_info,
			      enum drbd_notification_type type)
{
	struct peer_device_statistics peer_device_statistics;
	struct drbd_resource *resource = peer_device->device->resource;
	struct drbd_genlmsghdr *dh;
	bool multicast = false;
	int err;

	if (!skb) {
		seq = atomic_inc_return(&drbd_genl_seq);
		skb = genlmsg_new(NLMSG_GOODSIZE, GFP_NOIO);
		err = -ENOMEM;
		if (!skb)
			goto failed;
		multicast = true;
	}

	err = -EMSGSIZE;
	dh = genlmsg_put(skb, 0, seq, &drbd_genl_family, 0, DRBD_PEER_DEVICE_STATE);
	if (!dh)
		goto nla_put_failure;
	dh->minor = -1U;
	dh->ret_code = NO_ERROR;
	if (nla_put_drbd_cfg_context(skb, resource, peer_device->connection, peer_device->device, NULL) ||
	    nla_put_notification_header(skb, type) ||
	    ((type & ~NOTIFY_FLAGS) != NOTIFY_DESTROY &&
	     peer_device_info_to_skb(skb, peer_device_info, true)))
		goto nla_put_failure;
	peer_device_to_statistics(&peer_device_statistics, peer_device);
	peer_device_statistics_to_skb(skb, &peer_device_statistics, !capable(CAP_SYS_ADMIN));
	genlmsg_end(skb, dh);
	if (multicast) {
		err = drbd_genl_multicast_events(skb, GFP_NOWAIT);
		/* skb has been consumed or freed in netlink_broadcast() */
		if (err && err != -ESRCH)
			goto failed;
	}
	return;

nla_put_failure:
	nlmsg_free(skb);
failed:
	drbd_err(peer_device, "Error %d while broadcasting event. Event seq:%u\n",
		 err, seq);
}

void notify_path(struct drbd_connection *connection, struct drbd_path *path,
		 enum drbd_notification_type type)
{
	struct drbd_resource *resource = connection->resource;
	struct drbd_path_info path_info;
	unsigned int seq = atomic_inc_return(&drbd_genl_seq);
	struct sk_buff *skb = NULL;
	struct drbd_genlmsghdr *dh;
	int err;

	path_info.path_established = path->established;

	skb = genlmsg_new(NLMSG_GOODSIZE, GFP_NOIO);
	err = -ENOMEM;
	if (!skb)
		goto fail;

	err = -EMSGSIZE;
	dh = genlmsg_put(skb, 0, seq, &drbd_genl_family, 0, DRBD_PATH_STATE);
	if (!dh)
		goto fail;

	dh->minor = -1U;
	dh->ret_code = NO_ERROR;
	mutex_lock(&notification_mutex);
	if (nla_put_drbd_cfg_context(skb, resource, connection, NULL, path) ||
	    nla_put_notification_header(skb, type) ||
	    drbd_path_info_to_skb(skb, &path_info, true))
		goto unlock_fail;

	genlmsg_end(skb, dh);
	err = drbd_genl_multicast_events(skb, GFP_NOWAIT);
	skb = NULL;
	/* skb has been consumed or freed in netlink_broadcast() */
	if (err && err != -ESRCH)
		goto unlock_fail;
	mutex_unlock(&notification_mutex);
	return;

unlock_fail:
	mutex_unlock(&notification_mutex);
fail:
	nlmsg_free(skb);
	drbd_err(resource, "Error %d while broadcasting event. Event seq:%u\n",
		 err, seq);
}

void notify_helper(enum drbd_notification_type type,
		   struct drbd_device *device, struct drbd_connection *connection,
		   const char *name, int status)
{
	struct drbd_resource *resource = device ? device->resource : connection->resource;
	struct drbd_helper_info helper_info;
	unsigned int seq = atomic_inc_return(&drbd_genl_seq);
	struct sk_buff *skb = NULL;
	struct drbd_genlmsghdr *dh;
	int err;

	strlcpy(helper_info.helper_name, name, sizeof(helper_info.helper_name));
	helper_info.helper_name_len = min(strlen(name), sizeof(helper_info.helper_name));
	helper_info.helper_status = status;

	skb = genlmsg_new(NLMSG_GOODSIZE, GFP_NOIO);
	err = -ENOMEM;
	if (!skb)
		goto fail;

	err = -EMSGSIZE;
	dh = genlmsg_put(skb, 0, seq, &drbd_genl_family, 0, DRBD_HELPER);
	if (!dh)
		goto fail;
	dh->minor = device ? device->minor : -1;
	dh->ret_code = NO_ERROR;
	mutex_lock(&notification_mutex);
	if (nla_put_drbd_cfg_context(skb, resource, connection, device, NULL) ||
	    nla_put_notification_header(skb, type) ||
	    drbd_helper_info_to_skb(skb, &helper_info, true))
		goto unlock_fail;
	genlmsg_end(skb, dh);
	err = drbd_genl_multicast_events(skb, GFP_NOWAIT);
	skb = NULL;
	/* skb has been consumed or freed in netlink_broadcast() */
	if (err && err != -ESRCH)
		goto unlock_fail;
	mutex_unlock(&notification_mutex);
	return;

unlock_fail:
	mutex_unlock(&notification_mutex);
fail:
	nlmsg_free(skb);
	drbd_err(resource, "Error %d while broadcasting event. Event seq:%u\n",
		 err, seq);
}

static void notify_initial_state_done(struct sk_buff *skb, unsigned int seq)
{
	struct drbd_genlmsghdr *dh;
	int err;

	err = -EMSGSIZE;
	dh = genlmsg_put(skb, 0, seq, &drbd_genl_family, 0, DRBD_INITIAL_STATE_DONE);
	if (!dh)
		goto nla_put_failure;
	dh->minor = -1U;
	dh->ret_code = NO_ERROR;
	if (nla_put_notification_header(skb, NOTIFY_EXISTS))
		goto nla_put_failure;
	genlmsg_end(skb, dh);
	return;

nla_put_failure:
	nlmsg_free(skb);
	pr_err("Error %d sending event. Event seq:%u\n", err, seq);
}

static void free_state_changes(struct list_head *list)
{
	while (!list_empty(list)) {
		struct drbd_state_change *state_change =
			list_first_entry(list, struct drbd_state_change, list);
		list_del(&state_change->list);
		forget_state_change(state_change);
	}
}

static unsigned int notifications_for_state_change(struct drbd_state_change *state_change)
{
	return 1 +
	       state_change->n_connections +
	       state_change->n_devices +
	       state_change->n_devices * state_change->n_connections;
}

static int get_initial_state(struct sk_buff *skb, struct netlink_callback *cb)
{
	struct drbd_state_change *state_change = (struct drbd_state_change *)cb->args[0];
	unsigned int seq = cb->args[2];
	unsigned int n;
	enum drbd_notification_type flags = 0;

	/* There is no need for taking notification_mutex here: it doesn't
	   matter if the initial state events mix with later state chage
	   events; we can always tell the events apart by the NOTIFY_EXISTS
	   flag. */

	cb->args[5]--;
	if (cb->args[5] == 1) {
		notify_initial_state_done(skb, seq);
		goto out;
	}
	n = cb->args[4]++;
	if (cb->args[4] < cb->args[3])
		flags |= NOTIFY_CONTINUES;
	if (n < 1) {
		notify_resource_state_change(skb, seq, state_change->resource,
					     NOTIFY_EXISTS | flags);
		goto next;
	}
	n--;
	if (n < state_change->n_connections) {
		notify_connection_state_change(skb, seq, &state_change->connections[n],
					       NOTIFY_EXISTS | flags);
		goto next;
	}
	n -= state_change->n_connections;
	if (n < state_change->n_devices) {
		notify_device_state_change(skb, seq, &state_change->devices[n],
					   NOTIFY_EXISTS | flags);
		goto next;
	}
	n -= state_change->n_devices;
	if (n < state_change->n_devices * state_change->n_connections) {
		notify_peer_device_state_change(skb, seq, &state_change->peer_devices[n],
						NOTIFY_EXISTS | flags);
		goto next;
	}

next:
	if (cb->args[4] == cb->args[3]) {
		struct drbd_state_change *next_state_change =
			list_entry(state_change->list.next,
				   struct drbd_state_change, list);
		cb->args[0] = (long)next_state_change;
		cb->args[3] = notifications_for_state_change(next_state_change);
		cb->args[4] = 0;
	}
out:
	return skb->len;
}

int drbd_adm_get_initial_state_done(struct netlink_callback *cb)
{
	LIST_HEAD(head);
	if (cb->args[0]) {
		struct drbd_state_change *state_change =
			(struct drbd_state_change *)cb->args[0];
		cb->args[0] = 0;

		/* connect list to head */
		list_add(&head, &state_change->list);
		free_state_changes(&head);
	}
	return 0;
}

int drbd_adm_get_initial_state(struct sk_buff *skb, struct netlink_callback *cb)
{
	struct drbd_resource *resource;
	LIST_HEAD(head);

	if (cb->args[5] >= 1) {
		if (cb->args[5] > 1)
			return get_initial_state(skb, cb);
		return 0;
	}

	cb->args[5] = 2;  /* number of iterations */
	mutex_lock(&resources_mutex);
	for_each_resource(resource, &drbd_resources) {
		struct drbd_state_change *state_change;

		state_change = remember_state_change(resource, GFP_KERNEL);
		if (!state_change) {
			if (!list_empty(&head))
				free_state_changes(&head);
			mutex_unlock(&resources_mutex);
			return -ENOMEM;
		}
		copy_old_to_new_state_change(state_change);
		list_add_tail(&state_change->list, &head);
		cb->args[5] += notifications_for_state_change(state_change);
	}
	mutex_unlock(&resources_mutex);

	if (!list_empty(&head)) {
		struct drbd_state_change *state_change =
			list_entry(head.next, struct drbd_state_change, list);
		cb->args[0] = (long)state_change;
		cb->args[3] = notifications_for_state_change(state_change);
		list_del(&head);  /* detach list from head */
	}

	cb->args[2] = cb->nlh->nlmsg_seq;
	return get_initial_state(skb, cb);
}

int drbd_adm_forget_peer(struct sk_buff *skb, struct genl_info *info)
{
	struct drbd_config_context adm_ctx;
	struct drbd_resource *resource;
	struct drbd_device *device;
	struct forget_peer_parms parms = { };
	enum drbd_state_rv retcode;
	int vnr, peer_node_id, err;

	retcode = drbd_adm_prepare(&adm_ctx, skb, info, DRBD_ADM_NEED_RESOURCE);
	if (!adm_ctx.reply_skb)
		return retcode;

	resource = adm_ctx.resource;

	err = forget_peer_parms_from_attrs(&parms, info);
	if (err) {
		retcode = ERR_MANDATORY_TAG;
		drbd_msg_put_info(adm_ctx.reply_skb, from_attrs_err_to_txt(err));
		goto out_no_adm;
	}

	mutex_lock(&resource->adm_mutex);

	peer_node_id = parms.forget_peer_node_id;
	if (drbd_connection_by_node_id(resource, peer_node_id)) {
		retcode = ERR_NET_CONFIGURED;
		goto out;
	}

	if (peer_node_id < 0 || peer_node_id >= DRBD_NODE_ID_MAX) {
		retcode = ERR_INVALID_PEER_NODE_ID;
		goto out;
	}

	idr_for_each_entry(&resource->devices, device, vnr) {
		struct drbd_peer_md *peer_md;

		if (!get_ldev(device))
			continue;

		peer_md = &device->ldev->md.peers[peer_node_id];
		if (peer_md->bitmap_index == -1) {
			put_ldev(device);
			retcode = ERR_INVALID_PEER_NODE_ID;
			break;
		}

		peer_md->bitmap_uuid = 0;
		peer_md->flags = 0;
		peer_md->bitmap_index = -1;

		drbd_md_sync(device);
		put_ldev(device);
	}
out:
	mutex_unlock(&resource->adm_mutex);
out_no_adm:
	drbd_adm_finish(&adm_ctx, info, (enum drbd_ret_code)retcode);
	return 0;

}<|MERGE_RESOLUTION|>--- conflicted
+++ resolved
@@ -2622,13 +2622,8 @@
 
 	/* Reset the "barriers don't work" bits here, then force meta data to
 	 * be written, to ensure we determine if barriers are supported. */
-<<<<<<< HEAD
 	if (device->ldev->disk_conf->md_flushes)
-		clear_bit(MD_NO_BARRIER, &device->flags);
-=======
-	if (new_disk_conf->md_flushes)
 		clear_bit(MD_NO_FUA, &device->flags);
->>>>>>> 0dc89fbe
 	else
 		set_bit(MD_NO_FUA, &device->flags);
 
