/*
   drbd_nl.c

   This file is part of DRBD by Philipp Reisner and Lars Ellenberg.

   Copyright (C) 2001-2008, LINBIT Information Technologies GmbH.
   Copyright (C) 1999-2008, Philipp Reisner <philipp.reisner@linbit.com>.
   Copyright (C) 2002-2008, Lars Ellenberg <lars.ellenberg@linbit.com>.

   drbd is free software; you can redistribute it and/or modify
   it under the terms of the GNU General Public License as published by
   the Free Software Foundation; either version 2, or (at your option)
   any later version.

   drbd is distributed in the hope that it will be useful,
   but WITHOUT ANY WARRANTY; without even the implied warranty of
   MERCHANTABILITY or FITNESS FOR A PARTICULAR PURPOSE.  See the
   GNU General Public License for more details.

   You should have received a copy of the GNU General Public License
   along with drbd; see the file COPYING.  If not, write to
   the Free Software Foundation, 675 Mass Ave, Cambridge, MA 02139, USA.

 */

#define pr_fmt(fmt)	KBUILD_MODNAME ": " fmt

#include <linux/module.h>
#include <linux/drbd.h>
#include <linux/in.h>
#include <linux/fs.h>
#include <linux/file.h>
#include <linux/slab.h>
#include <linux/blkpg.h>
#include <linux/cpumask.h>
#include <linux/random.h>
#include "drbd_int.h"
#include "drbd_protocol.h"
#include "drbd_req.h"
#include "drbd_state_change.h"
#include "drbd_debugfs.h"
#include "drbd_transport.h"
#include <asm/unaligned.h>
#include <linux/drbd_limits.h>
#include <linux/kthread.h>
#include <linux/security.h>
#include <net/genetlink.h>

/* .doit */
// int drbd_adm_create_resource(struct sk_buff *skb, struct genl_info *info);
// int drbd_adm_delete_resource(struct sk_buff *skb, struct genl_info *info);

int drbd_adm_new_minor(struct sk_buff *skb, struct genl_info *info);
int drbd_adm_del_minor(struct sk_buff *skb, struct genl_info *info);

int drbd_adm_new_resource(struct sk_buff *skb, struct genl_info *info);
int drbd_adm_del_resource(struct sk_buff *skb, struct genl_info *info);
int drbd_adm_down(struct sk_buff *skb, struct genl_info *info);

int drbd_adm_set_role(struct sk_buff *skb, struct genl_info *info);
int drbd_adm_attach(struct sk_buff *skb, struct genl_info *info);
int drbd_adm_disk_opts(struct sk_buff *skb, struct genl_info *info);
int drbd_adm_detach(struct sk_buff *skb, struct genl_info *info);
int drbd_adm_connect(struct sk_buff *skb, struct genl_info *info);
int drbd_adm_new_peer(struct sk_buff *skb, struct genl_info *info);
int drbd_adm_del_peer(struct sk_buff *skb, struct genl_info *info);
int drbd_adm_new_path(struct sk_buff *skb, struct genl_info *info);
int drbd_adm_del_path(struct sk_buff *skb, struct genl_info *info);
int drbd_adm_net_opts(struct sk_buff *skb, struct genl_info *info);
int drbd_adm_peer_device_opts(struct sk_buff *skb, struct genl_info *info);
int drbd_adm_resize(struct sk_buff *skb, struct genl_info *info);
int drbd_adm_start_ov(struct sk_buff *skb, struct genl_info *info);
int drbd_adm_new_c_uuid(struct sk_buff *skb, struct genl_info *info);
int drbd_adm_disconnect(struct sk_buff *skb, struct genl_info *info);
int drbd_adm_invalidate(struct sk_buff *skb, struct genl_info *info);
int drbd_adm_invalidate_peer(struct sk_buff *skb, struct genl_info *info);
int drbd_adm_pause_sync(struct sk_buff *skb, struct genl_info *info);
int drbd_adm_resume_sync(struct sk_buff *skb, struct genl_info *info);
int drbd_adm_suspend_io(struct sk_buff *skb, struct genl_info *info);
int drbd_adm_resume_io(struct sk_buff *skb, struct genl_info *info);
int drbd_adm_outdate(struct sk_buff *skb, struct genl_info *info);
int drbd_adm_resource_opts(struct sk_buff *skb, struct genl_info *info);
int drbd_adm_get_status(struct sk_buff *skb, struct genl_info *info);
int drbd_adm_get_timeout_type(struct sk_buff *skb, struct genl_info *info);
int drbd_adm_forget_peer(struct sk_buff *skb, struct genl_info *info);
/* .dumpit */
int drbd_adm_dump_resources(struct sk_buff *skb, struct netlink_callback *cb);
int drbd_adm_dump_devices(struct sk_buff *skb, struct netlink_callback *cb);
int drbd_adm_dump_devices_done(struct netlink_callback *cb);
int drbd_adm_dump_connections(struct sk_buff *skb, struct netlink_callback *cb);
int drbd_adm_dump_connections_done(struct netlink_callback *cb);
int drbd_adm_dump_peer_devices(struct sk_buff *skb, struct netlink_callback *cb);
int drbd_adm_dump_peer_devices_done(struct netlink_callback *cb);
int drbd_adm_get_initial_state(struct sk_buff *skb, struct netlink_callback *cb);
int drbd_adm_get_initial_state_done(struct netlink_callback *cb);

#include <linux/drbd_genl_api.h>
#include "drbd_nla.h"
#include <linux/genl_magic_func.h>

atomic_t drbd_genl_seq = ATOMIC_INIT(2); /* two. */

DEFINE_MUTEX(notification_mutex);

/* used blkdev_get_by_path, to claim our meta data device(s) */
static char *drbd_m_holder = "Hands off! this is DRBD's meta data device.";

static void drbd_adm_send_reply(struct sk_buff *skb, struct genl_info *info)
{
	genlmsg_end(skb, genlmsg_data(nlmsg_data(nlmsg_hdr(skb))));
	if (genlmsg_reply(skb, info))
		pr_err("error sending genl reply\n");
}

/* Used on a fresh "drbd_adm_prepare"d reply_skb, this cannot fail: The only
 * reason it could fail was no space in skb, and there are 4k available. */
static int drbd_msg_put_info(struct sk_buff *skb, const char *info)
{
	struct nlattr *nla;
	int err = -EMSGSIZE;

	if (!info || !info[0])
		return 0;

	nla = nla_nest_start(skb, DRBD_NLA_CFG_REPLY);
	if (!nla)
		return err;

	err = nla_put_string(skb, T_info_text, info);
	if (err) {
		nla_nest_cancel(skb, nla);
		return err;
	} else
		nla_nest_end(skb, nla);
	return 0;
}

static int drbd_adm_finish(struct drbd_config_context *, struct genl_info *, int);

extern struct genl_ops drbd_genl_ops[];

#ifdef COMPAT_HAVE_SECURITY_NETLINK_RECV
#define drbd_security_netlink_recv(skb, cap) \
	security_netlink_recv(skb, cap)
#else
/* see
 * fd77846 security: remove the security_netlink_recv hook as it is equivalent to capable()
 */
static inline bool drbd_security_netlink_recv(struct sk_buff *skb, int cap)
{
	return !capable(cap);
}
#endif


static struct drbd_path *first_path(struct drbd_connection *connection)
{
	/* Ideally this function is removed at a later point in time.
	   It was introduced when replacing the single address pair
	   with a list of address pairs (or paths). */

	return list_first_entry_or_null(&connection->transport.paths, struct drbd_path, list);
}

/* This would be a good candidate for a "pre_doit" hook,
 * and per-family private info->pointers.
 * But we need to stay compatible with older kernels.
 * If it returns successfully, adm_ctx members are valid.
 */
#define DRBD_ADM_NEED_MINOR        (1 << 0)
#define DRBD_ADM_NEED_RESOURCE     (1 << 1)
#define DRBD_ADM_NEED_CONNECTION   (1 << 2)
#define DRBD_ADM_NEED_PEER_DEVICE  (1 << 3)
#define DRBD_ADM_NEED_PEER_NODE    (1 << 4)
#define DRBD_ADM_IGNORE_VERSION    (1 << 5)
static int drbd_adm_prepare(struct drbd_config_context *adm_ctx,
	struct sk_buff *skb, struct genl_info *info, unsigned flags)
{
	struct drbd_genlmsghdr *d_in = info->userhdr;
	const u8 cmd = info->genlhdr->cmd;
	int err;

	memset(adm_ctx, 0, sizeof(*adm_ctx));

	/*
	 * genl_rcv_msg() only checks if commands with the GENL_ADMIN_PERM flag
	 * set have CAP_NET_ADMIN; we also require CAP_SYS_ADMIN for
	 * administrative commands.
	 */
	if ((drbd_genl_ops[cmd].flags & GENL_ADMIN_PERM) &&
	    drbd_security_netlink_recv(skb, CAP_SYS_ADMIN))
		return -EPERM;

	adm_ctx->reply_skb = genlmsg_new(NLMSG_GOODSIZE, GFP_KERNEL);
	if (!adm_ctx->reply_skb) {
		err = -ENOMEM;
		goto fail;
	}

	adm_ctx->reply_dh = genlmsg_put_reply(adm_ctx->reply_skb,
					info, &drbd_genl_family, 0, cmd);
	/* put of a few bytes into a fresh skb of >= 4k will always succeed.
	 * but anyways */
	if (!adm_ctx->reply_dh) {
		err = -ENOMEM;
		goto fail;
	}

	if (info->genlhdr->version != GENL_MAGIC_VERSION && (flags & DRBD_ADM_IGNORE_VERSION) == 0) {
		drbd_msg_put_info(adm_ctx->reply_skb, "Wrong API version, upgrade your drbd utils.");
		err = -EINVAL;
		goto fail;
	}

	if (flags & DRBD_ADM_NEED_PEER_DEVICE)
		flags |= DRBD_ADM_NEED_CONNECTION;
	if (flags & DRBD_ADM_NEED_CONNECTION)
		flags |= DRBD_ADM_NEED_PEER_NODE;
	if (flags & DRBD_ADM_NEED_PEER_NODE)
		flags |= DRBD_ADM_NEED_RESOURCE;

	adm_ctx->reply_dh->minor = d_in->minor;
	adm_ctx->reply_dh->ret_code = NO_ERROR;

	adm_ctx->volume = VOLUME_UNSPECIFIED;
	adm_ctx->peer_node_id = PEER_NODE_ID_UNSPECIFIED;
	if (info->attrs[DRBD_NLA_CFG_CONTEXT]) {
		struct nlattr *nla;
		/* parse and validate only */
		err = drbd_cfg_context_from_attrs(NULL, info);
		if (err)
			goto fail;

		/* It was present, and valid,
		 * copy it over to the reply skb. */
		err = nla_put_nohdr(adm_ctx->reply_skb,
				info->attrs[DRBD_NLA_CFG_CONTEXT]->nla_len,
				info->attrs[DRBD_NLA_CFG_CONTEXT]);
		if (err)
			goto fail;

		/* and assign stuff to the adm_ctx */
		nla = nested_attr_tb[__nla_type(T_ctx_volume)];
		if (nla)
			adm_ctx->volume = nla_get_u32(nla);
		nla = nested_attr_tb[__nla_type(T_ctx_peer_node_id)];
		if (nla)
			adm_ctx->peer_node_id = nla_get_u32(nla);
		nla = nested_attr_tb[__nla_type(T_ctx_resource_name)];
		if (nla)
			adm_ctx->resource_name = nla_data(nla);
	}

	if (adm_ctx->resource_name) {
		adm_ctx->resource = drbd_find_resource(adm_ctx->resource_name);
		if (adm_ctx->resource)
			kref_debug_get(&adm_ctx->resource->kref_debug, 2);
	}

	adm_ctx->minor = d_in->minor;
	rcu_read_lock();
	adm_ctx->device = minor_to_device(d_in->minor);
	if (adm_ctx->device) {
		kref_get(&adm_ctx->device->kref);
		kref_debug_get(&adm_ctx->device->kref_debug, 4);
	}
	rcu_read_unlock();

	if (!adm_ctx->device && (flags & DRBD_ADM_NEED_MINOR)) {
		drbd_msg_put_info(adm_ctx->reply_skb, "unknown minor");
		err = ERR_MINOR_INVALID;
		goto finish;
	}
	if (!adm_ctx->resource && (flags & DRBD_ADM_NEED_RESOURCE)) {
		drbd_msg_put_info(adm_ctx->reply_skb, "unknown resource");
		err = ERR_INVALID_REQUEST;
		if (adm_ctx->resource_name)
			err = ERR_RES_NOT_KNOWN;
		goto finish;
	}
	if (adm_ctx->peer_node_id != PEER_NODE_ID_UNSPECIFIED) {
		/* peer_node_id is unsigned int */
		if (adm_ctx->peer_node_id >= DRBD_NODE_ID_MAX) {
			drbd_msg_put_info(adm_ctx->reply_skb, "peer node id out of range");
			err = ERR_INVALID_REQUEST;
			goto finish;
		}
		if (adm_ctx->resource && adm_ctx->peer_node_id == adm_ctx->resource->res_opts.node_id) {
			drbd_msg_put_info(adm_ctx->reply_skb, "peer node id cannot be my own node id");
			err = ERR_INVALID_REQUEST;
			goto finish;
		}
		adm_ctx->connection = drbd_get_connection_by_node_id(adm_ctx->resource, adm_ctx->peer_node_id);
		if (adm_ctx->connection)
			kref_debug_get(&adm_ctx->connection->kref_debug, 2);
	} else if (flags & DRBD_ADM_NEED_PEER_NODE) {
		drbd_msg_put_info(adm_ctx->reply_skb, "peer node id missing");
		err = ERR_INVALID_REQUEST;
		goto finish;
	}
	if (flags & DRBD_ADM_NEED_CONNECTION) {
		if (!adm_ctx->connection) {
			drbd_msg_put_info(adm_ctx->reply_skb, "unknown connection");
			err = ERR_INVALID_REQUEST;
			goto finish;
		}
	}
	if (flags & DRBD_ADM_NEED_PEER_DEVICE) {
		rcu_read_lock();
		if (adm_ctx->volume != VOLUME_UNSPECIFIED)
			adm_ctx->peer_device =
				idr_find(&adm_ctx->connection->peer_devices,
					 adm_ctx->volume);
		if (!adm_ctx->peer_device) {
			drbd_msg_put_info(adm_ctx->reply_skb, "unknown volume");
			err = ERR_INVALID_REQUEST;
			rcu_read_unlock();
			goto finish;
		}
		if (!adm_ctx->device) {
			adm_ctx->device = adm_ctx->peer_device->device;
			kref_get(&adm_ctx->device->kref);
			kref_debug_get(&adm_ctx->device->kref_debug, 4);
		}
		rcu_read_unlock();
	}

	/* some more paranoia, if the request was over-determined */
	if (adm_ctx->device && adm_ctx->resource &&
	    adm_ctx->device->resource != adm_ctx->resource) {
		pr_warning("request: minor=%u, resource=%s; but that minor belongs to resource %s\n",
				adm_ctx->minor, adm_ctx->resource->name,
				adm_ctx->device->resource->name);
		drbd_msg_put_info(adm_ctx->reply_skb, "minor exists in different resource");
		err = ERR_INVALID_REQUEST;
		goto finish;
	}
	if (adm_ctx->device &&
	    adm_ctx->volume != VOLUME_UNSPECIFIED &&
	    adm_ctx->volume != adm_ctx->device->vnr) {
		pr_warning("request: minor=%u, volume=%u; but that minor is volume %u in %s\n",
				adm_ctx->minor, adm_ctx->volume,
				adm_ctx->device->vnr,
				adm_ctx->device->resource->name);
		drbd_msg_put_info(adm_ctx->reply_skb, "minor exists as different volume");
		err = ERR_INVALID_REQUEST;
		goto finish;
	}
	if (adm_ctx->device && adm_ctx->peer_device &&
	    adm_ctx->resource && adm_ctx->resource->name &&
	    adm_ctx->peer_device->device != adm_ctx->device) {
		drbd_msg_put_info(adm_ctx->reply_skb, "peer_device->device != device");
		pr_warning("request: minor=%u, resource=%s, volume=%u, peer_node=%u; device != peer_device->device\n",
				adm_ctx->minor, adm_ctx->resource->name,
				adm_ctx->device->vnr, adm_ctx->peer_node_id);
		err = ERR_INVALID_REQUEST;
		goto finish;
	}

	/* still, provide adm_ctx->resource always, if possible. */
	if (!adm_ctx->resource) {
		adm_ctx->resource = adm_ctx->device ? adm_ctx->device->resource
			: adm_ctx->connection ? adm_ctx->connection->resource : NULL;
		if (adm_ctx->resource) {
			kref_get(&adm_ctx->resource->kref);
			kref_debug_get(&adm_ctx->resource->kref_debug, 2);
		}
	}
	return NO_ERROR;

fail:
	nlmsg_free(adm_ctx->reply_skb);
	adm_ctx->reply_skb = NULL;
	return err;

finish:
	return drbd_adm_finish(adm_ctx, info, err);
}

static int drbd_adm_finish(struct drbd_config_context *adm_ctx, struct genl_info *info, int retcode)
{
	if (adm_ctx->device) {
		kref_debug_put(&adm_ctx->device->kref_debug, 4);
		kref_put(&adm_ctx->device->kref, drbd_destroy_device);
		adm_ctx->device = NULL;
	}
	if (adm_ctx->connection) {
		kref_debug_put(&adm_ctx->connection->kref_debug, 2);
		kref_put(&adm_ctx->connection->kref, drbd_destroy_connection);
		adm_ctx->connection = NULL;
	}
	if (adm_ctx->resource) {
		kref_debug_put(&adm_ctx->resource->kref_debug, 2);
		kref_put(&adm_ctx->resource->kref, drbd_destroy_resource);
		adm_ctx->resource = NULL;
	}

	if (!adm_ctx->reply_skb)
		return -ENOMEM;

	adm_ctx->reply_dh->ret_code = retcode;
	drbd_adm_send_reply(adm_ctx->reply_skb, info);
	adm_ctx->reply_skb = NULL;
	return 0;
}

static void conn_md_sync(struct drbd_connection *connection)
{
	struct drbd_peer_device *peer_device;
	int vnr;

	rcu_read_lock();
	idr_for_each_entry(&connection->peer_devices, peer_device, vnr) {
		struct drbd_device *device = peer_device->device;
		kref_get(&device->kref);
		rcu_read_unlock();
		drbd_md_sync_if_dirty(device);
		kref_put(&device->kref, drbd_destroy_device);
		rcu_read_lock();
	}
	rcu_read_unlock();
}

/* Try to figure out where we are happy to become primary.
   This is unsed by the crm-fence-peer mechanism
*/
static u64 up_to_date_nodes(struct drbd_device *device, bool op_is_fence)
{
	struct drbd_resource *resource = device->resource;
	const int my_node_id = resource->res_opts.node_id;
	u64 mask = NODE_MASK(my_node_id);

	if (resource->role[NOW] == R_PRIMARY || op_is_fence) {
		struct drbd_peer_device *peer_device;

		rcu_read_lock();
		for_each_peer_device_rcu(peer_device, device) {
			enum drbd_disk_state pdsk = peer_device->disk_state[NOW];
			if (pdsk == D_UP_TO_DATE)
				mask |= NODE_MASK(peer_device->node_id);
		}
		rcu_read_unlock();
	} else if (device->disk_state[NOW] == D_UP_TO_DATE) {
		struct drbd_peer_md *peer_md = device->ldev->md.peers;
		int node_id;

		for (node_id = 0; node_id < DRBD_NODE_ID_MAX; node_id++) {
			struct drbd_peer_device *peer_device;
			if (node_id == my_node_id)
				continue;

			peer_device = peer_device_by_node_id(device, node_id);

			if ((peer_device && peer_device->disk_state[NOW] == D_UP_TO_DATE) ||
			    (peer_md[node_id].flags & MDF_NODE_EXISTS &&
			     peer_md[node_id].bitmap_uuid == 0))
				mask |= NODE_MASK(node_id);
		}
	} else
		  mask = 0;

	return mask;
}

/* Buffer to construct the environment of a user-space helper in. */
struct env {
	char *buffer;
	int size, pos;
};

/* Print into an env buffer. */
static __printf(2, 3) int env_print(struct env *env, const char *fmt, ...)
{
	va_list args;
	int pos, ret;

	pos = env->pos;
	if (pos < 0)
		return pos;
	va_start(args, fmt);
	ret = vsnprintf(env->buffer + pos, env->size - pos, fmt, args);
	va_end(args);
	if (ret < 0) {
		env->pos = ret;
		goto out;
	}
	if (ret >= env->size - pos) {
		ret = env->pos = -ENOMEM;
		goto out;
	}
	env->pos += ret + 1;
    out:
	return ret;
}

/* Put env variables for an address into an env buffer. */
static void env_print_address(struct env *env, const char *prefix,
			      struct sockaddr_storage *storage)
{
	const char *afs;

	switch (storage->ss_family) {
	case AF_INET6:
		afs = "ipv6";
		env_print(env, "%sADDRESS=%pI6", prefix,
			  &((struct sockaddr_in6 *)storage)->sin6_addr);
		break;
	case AF_INET:
		afs = "ipv4";
		env_print(env, "%sADDRESS=%pI4", prefix,
			  &((struct sockaddr_in *)storage)->sin_addr);
		break;
	default:
		afs = "ssocks";
		env_print(env, "%sADDRESS=%pI4", prefix,
			  &((struct sockaddr_in *)storage)->sin_addr);
	}
	env_print(env, "%sAF=%s", prefix, afs);
}

/* Construct char **envp inside an env buffer. */
static char **make_envp(struct env *env)
{
	char **envp, *b;
	unsigned int n;

	if (env->pos < 0)
		return NULL;
	if (env->pos >= env->size)
		goto out_nomem;
	env->buffer[env->pos++] = 0;
	for (b = env->buffer, n = 1; *b; n++)
		b = strchr(b, 0) + 1;
	if (env->size - env->pos < sizeof(envp) * n)
		goto out_nomem;
	envp = (char **)(env->buffer + env->size) - n;

	for (b = env->buffer; *b; ) {
		*envp++ = b;
		b = strchr(b, 0) + 1;
	}
	*envp++ = NULL;
	return envp - n;

    out_nomem:
	env->pos = -ENOMEM;
	return NULL;
}

/* Macro refers to local variables peer_device, device and connection! */
#define magic_printk(level, fmt, args...)				\
	if (peer_device)						\
		drbd_printk(level, peer_device, fmt, args);		\
	else if (device)						\
		drbd_printk(level, device, fmt, args);			\
	else								\
		drbd_printk(level, connection, fmt, args);

int drbd_khelper(struct drbd_device *device, struct drbd_connection *connection, char *cmd)
{
	struct drbd_resource *resource = device ? device->resource : connection->resource;
	char *argv[] = { drbd_usermode_helper, cmd, resource->name, NULL };
	struct drbd_peer_device *peer_device = NULL;
	struct env env = { .size = PAGE_SIZE };
	char **envp;
	int ret;

    enlarge_buffer:
	env.buffer = (char *)__get_free_pages(GFP_NOIO, get_order(env.size));
	if (!env.buffer) {
		ret = -ENOMEM;
		goto out_err;
	}
	env.pos = 0;

	rcu_read_lock();
	env_print(&env, "HOME=/");
	env_print(&env, "TERM=linux");
	env_print(&env, "PATH=/sbin:/usr/sbin:/bin:/usr/bin");
	if (device) {
		env_print(&env, "DRBD_MINOR=%u", device_to_minor(device));
		env_print(&env, "DRBD_VOLUME=%u", device->vnr);
		if (get_ldev(device)) {
			struct disk_conf *disk_conf =
				rcu_dereference(device->ldev->disk_conf);
			env_print(&env, "DRBD_BACKING_DEV=%s",
				  disk_conf->backing_dev);
			put_ldev(device);
		}
	}
	if (connection) {
		struct drbd_path *path = first_path(connection);
		if (path) {
			/* TO BE DELETED */
			env_print_address(&env, "DRBD_MY_", &path->my_addr);
			env_print_address(&env, "DRBD_PEER_", &path->peer_addr);
		}
		env_print(&env, "DRBD_PEER_NODE_ID=%u", connection->peer_node_id);
	}
	if (connection && !device) {
		struct drbd_peer_device *peer_device;
		int vnr;

		idr_for_each_entry(&connection->peer_devices, peer_device, vnr) {
			struct drbd_device *device = peer_device->device;

			env_print(&env, "DRBD_MINOR_%u=%u",
				  vnr, peer_device->device->minor);
			if (get_ldev(device)) {
				struct disk_conf *disk_conf =
					rcu_dereference(device->ldev->disk_conf);
				env_print(&env, "DRBD_BACKING_DEV_%u=%s",
					  vnr, disk_conf->backing_dev);
				put_ldev(device);
			}
		}
	}
	rcu_read_unlock();

	if (strstr(cmd, "fence")) {
		bool op_is_fence = strcmp(cmd, "fence-peer") == 0;
		struct drbd_peer_device *peer_device;
		u64 mask = -1ULL;
		int vnr;

		idr_for_each_entry(&connection->peer_devices, peer_device, vnr) {
			struct drbd_device *device = peer_device->device;

			if (get_ldev(device)) {
				u64 m = up_to_date_nodes(device, op_is_fence);
				if (m)
					mask &= m;
				put_ldev(device);
				/* Yes we outright ignore volumes that are not up-to-date
				   on a single node. */
			}
		}
		env_print(&env, "UP_TO_DATE_NODES=0x%08llX", mask);
	}

	envp = make_envp(&env);
	if (!envp) {
		if (env.pos == -ENOMEM) {
			free_pages((unsigned long)env.buffer, get_order(env.size));
			env.size += PAGE_SIZE;
			goto enlarge_buffer;
		}
		ret = env.pos;
		goto out_err;
	}

	if (current == resource->worker.task)
		set_bit(CALLBACK_PENDING, &resource->flags);

	/* The helper may take some time.
	 * write out any unsynced meta data changes now */
	if (device)
		drbd_md_sync_if_dirty(device);
	else if (connection)
		conn_md_sync(connection);

	if (connection && device)
		peer_device = conn_peer_device(connection, device->vnr);

	magic_printk(KERN_INFO, "helper command: %s %s\n", drbd_usermode_helper, cmd);
	notify_helper(NOTIFY_CALL, device, connection, cmd, 0);
	ret = call_usermodehelper(drbd_usermode_helper, argv, envp, UMH_WAIT_PROC);
	magic_printk(ret ? KERN_WARNING : KERN_INFO,
		     "helper command: %s %s exit code %u (0x%x)\n",
		     drbd_usermode_helper, cmd,
		     (ret >> 8) & 0xff, ret);
	notify_helper(NOTIFY_RESPONSE, device, connection, cmd, ret);

	if (current == resource->worker.task)
		clear_bit(CALLBACK_PENDING, &resource->flags);

	if (ret < 0) /* Ignore any ERRNOs we got. */
		ret = 0;

	free_pages((unsigned long)env.buffer, get_order(env.size));
	return ret;

    out_err:
	drbd_err(resource, "Could not call %s user-space helper: error %d"
		 "out of memory\n", cmd, ret);
	return 0;
}

#undef magic_printk

static bool initial_states_pending(struct drbd_connection *connection)
{
	struct drbd_peer_device *peer_device;
	int vnr;
	bool pending = false;

	rcu_read_lock();
	idr_for_each_entry(&connection->peer_devices, peer_device, vnr) {
		if (test_bit(INITIAL_STATE_SENT, &peer_device->flags) &&
		    !test_bit(INITIAL_STATE_RECEIVED, &peer_device->flags)) {
			pending = true;
			break;
		}
	}
	rcu_read_unlock();
	return pending;
}

static bool intentional_diskless(struct drbd_resource *resource)
{
	bool intentional_diskless = true;
	struct drbd_device *device;
	int vnr;

	rcu_read_lock();
	idr_for_each_entry(&resource->devices, device, vnr) {
		if (!device->device_conf.intentional_diskless) {
			intentional_diskless = false;
			break;
		}
	}
	rcu_read_unlock();

	return intentional_diskless;
}

bool conn_try_outdate_peer(struct drbd_connection *connection)
{
	struct drbd_resource *resource = connection->resource;
	unsigned long last_reconnect_jif;
	enum drbd_fencing_policy fencing_policy;
	enum drbd_disk_state disk_state;
	char *ex_to_string;
	int r;
	unsigned long irq_flags;

	spin_lock_irq(&resource->req_lock);
	if (connection->cstate[NOW] >= C_CONNECTED) {
		drbd_err(connection, "Expected cstate < C_CONNECTED\n");
		spin_unlock_irq(&resource->req_lock);
		return false;
	}

	last_reconnect_jif = connection->last_reconnect_jif;

	disk_state = conn_highest_disk(connection);
	if (disk_state < D_CONSISTENT &&
	    !(disk_state == D_DISKLESS && intentional_diskless(resource))) {
		begin_state_change_locked(resource, CS_VERBOSE | CS_HARD);
		__change_io_susp_fencing(connection, false);
		/* We are no longer suspended due to the fencing policy.
		 * We may still be suspended due to the on-no-data-accessible policy.
		 * If that was OND_IO_ERROR, fail pending requests. */
		if (!resource_is_suspended(resource, NOW))
			_tl_restart(connection, CONNECTION_LOST_WHILE_PENDING);
		end_state_change_locked(resource);
		spin_unlock_irq(&resource->req_lock);
		return false;
	}
	spin_unlock_irq(&resource->req_lock);

	fencing_policy = connection->fencing_policy;
	if (fencing_policy == FP_DONT_CARE)
		return true;

	r = drbd_khelper(NULL, connection, "fence-peer");

	begin_state_change(resource, &irq_flags, CS_VERBOSE);
	switch ((r>>8) & 0xff) {
	case P_INCONSISTENT: /* peer is inconsistent */
		ex_to_string = "peer is inconsistent or worse";
		__change_peer_disk_states(connection, D_INCONSISTENT);
		break;
	case P_OUTDATED: /* peer got outdated, or was already outdated */
		ex_to_string = "peer was fenced";
		__change_peer_disk_states(connection, D_OUTDATED);
		break;
	case P_DOWN: /* peer was down */
		if (conn_highest_disk(connection) == D_UP_TO_DATE) {
			/* we will(have) create(d) a new UUID anyways... */
			ex_to_string = "peer is unreachable, assumed to be dead";
			__change_peer_disk_states(connection, D_OUTDATED);
		} else {
			ex_to_string = "peer unreachable, doing nothing since disk != UpToDate";
		}
		break;
	case P_PRIMARY: /* Peer is primary, voluntarily outdate myself.
		 * This is useful when an unconnected R_SECONDARY is asked to
		 * become R_PRIMARY, but finds the other peer being active. */
		ex_to_string = "peer is active";
		drbd_warn(connection, "Peer is primary, outdating myself.\n");
		__change_disk_states(resource, D_OUTDATED);
		break;
	case P_FENCING:
		/* THINK: do we need to handle this
		 * like case 4 P_OUTDATED, or more like case 5 P_DOWN? */
		if (fencing_policy != FP_STONITH)
			drbd_err(connection, "fence-peer() = 7 && fencing != Stonith !!!\n");
		ex_to_string = "peer was stonithed";
		__change_peer_disk_states(connection, D_OUTDATED);
		break;
	default:
		/* The script is broken ... */
		drbd_err(connection, "fence-peer helper broken, returned %d\n", (r>>8)&0xff);
		abort_state_change(resource, &irq_flags);
		return false; /* Eventually leave IO frozen */
	}

	drbd_info(connection, "fence-peer helper returned %d (%s)\n",
		  (r>>8) & 0xff, ex_to_string);

	if (connection->cstate[NOW] >= C_CONNECTED ||
	    initial_states_pending(connection)) {
		/* connection re-established; do not fence */
		goto abort;
	}
	if (connection->last_reconnect_jif != last_reconnect_jif) {
		/* In case the connection was established and dropped
		   while the fence-peer handler was running, ignore it */
		drbd_info(connection, "Ignoring fence-peer exit code\n");
		goto abort;
	}

	end_state_change(resource, &irq_flags);

	goto out;
 abort:
	abort_state_change(resource, &irq_flags);
 out:
	return conn_highest_pdsk(connection) <= D_OUTDATED;
}

static int _try_outdate_peer_async(void *data)
{
	struct drbd_connection *connection = (struct drbd_connection *)data;

	conn_try_outdate_peer(connection);

	kref_debug_put(&connection->kref_debug, 4);
	kref_put(&connection->kref, drbd_destroy_connection);
	return 0;
}

void conn_try_outdate_peer_async(struct drbd_connection *connection)
{
	struct task_struct *opa;

	kref_get(&connection->kref);
	kref_debug_get(&connection->kref_debug, 4);
	/* We may just have force_sig()'ed this thread
	 * to get it out of some blocking network function.
	 * Clear signals; otherwise kthread_run(), which internally uses
	 * wait_on_completion_killable(), will mistake our pending signal
	 * for a new fatal signal and fail. */
	flush_signals(current);
	opa = kthread_run(_try_outdate_peer_async, connection, "drbd_async_h");
	if (IS_ERR(opa)) {
		drbd_err(connection, "out of mem, failed to invoke fence-peer helper\n");
		kref_debug_put(&connection->kref_debug, 4);
		kref_put(&connection->kref, drbd_destroy_connection);
	}
}

static bool barrier_pending(struct drbd_resource *resource)
{
	struct drbd_connection *connection;
	bool rv = false;

	rcu_read_lock();
	for_each_connection_rcu(connection, resource) {
		if (test_bit(BARRIER_ACK_PENDING, &connection->flags)) {
			rv = true;
			break;
		}
	}
	rcu_read_unlock();

	return rv;
}

static void wait_for_peer_disk_updates(struct drbd_resource *resource)
{
	struct drbd_peer_device *peer_device;
	struct drbd_device *device;
	int vnr;

restart:
	rcu_read_lock();
	idr_for_each_entry(&resource->devices, device, vnr) {
		for_each_peer_device_rcu(peer_device, device) {
			if (test_bit(GOT_NEG_ACK, &peer_device->flags)) {
				clear_bit(GOT_NEG_ACK, &peer_device->flags);
				rcu_read_unlock();
				wait_event(resource->state_wait, peer_device->disk_state[NOW] < D_UP_TO_DATE);
				goto restart;
			}
		}
	}
	rcu_read_unlock();
}

enum drbd_state_rv
drbd_set_role(struct drbd_resource *resource, enum drbd_role role, bool force, struct sk_buff *reply_skb)
{
	struct drbd_device *device;
	int vnr;
	const int max_tries = 4;
	enum drbd_state_rv rv = SS_UNKNOWN_ERROR;
	int try = 0;
	int forced = 0;
	bool with_force = false;
	const char *err_str = NULL;
	enum chg_state_flags flags = CS_ALREADY_SERIALIZED | CS_DONT_RETRY | CS_WAIT_COMPLETE;

retry:
	down(&resource->state_sem);

	if (role == R_PRIMARY) {
		struct drbd_connection *connection;

		/* Detect dead peers as soon as possible.  */

		rcu_read_lock();
		for_each_connection_rcu(connection, resource)
			request_ping(connection);
		rcu_read_unlock();
	} else /* (role == R_SECONDARY) */ {
		idr_for_each_entry(&resource->devices, device, vnr)
			flush_workqueue(device->submit.wq);

		if (start_new_tl_epoch(resource)) {
			struct drbd_connection *connection;
			u64 im;

			for_each_connection_ref(connection, im, resource)
				drbd_flush_workqueue(&connection->sender_work);
		}
		wait_event(resource->barrier_wait, !barrier_pending(resource));
		/* After waiting for pending barriers, we got any possible NEG_ACKs,
		   and see them in wait_for_peer_disk_updates() */
		wait_for_peer_disk_updates(resource);

		/* In case switching from R_PRIMARY to R_SECONDARY works
		   out, there is no rw opener at this point. Thus, no new
		   writes can come in. -> Flushing queued peer acks is
		   necessary and sufficient.
		   The cluster wide role change required packets to be
		   received by the aserder. -> We can be sure that the
		   peer_acks queued on asender's TODO list go out before
		   we send the two phase commit packet.
		*/
		drbd_flush_peer_acks(resource);
	}

	while (try++ < max_tries) {
		if (try == max_tries - 1)
			flags |= CS_VERBOSE;

		if (err_str) {
			kfree(err_str);
			err_str = NULL;
		}
		rv = stable_state_change(resource,
			change_role(resource, role, flags, with_force, &err_str));

		if (rv == SS_CONCURRENT_ST_CHG)
			continue;

		if (rv == SS_TIMEOUT) {
			long timeout = twopc_retry_timeout(resource, try);
			/* It might be that the receiver tries to start resync, and
			   sleeps on state_sem. Give it up, and retry in a short
			   while */
			up(&resource->state_sem);
			schedule_timeout_interruptible(timeout);
			goto retry;
		}
		/* in case we first succeeded to outdate,
		 * but now suddenly could establish a connection */
		if (rv == SS_CW_FAILED_BY_PEER) {
			with_force = false;
			continue;
		}

		if (rv == SS_NO_UP_TO_DATE_DISK && force && !with_force) {
			with_force = true;
			forced = 1;
			continue;
		}

		if (rv == SS_NO_UP_TO_DATE_DISK && !with_force) {
			struct drbd_connection *connection;
			u64 im;

			up(&resource->state_sem); /* Allow connect while fencing */
			for_each_connection_ref(connection, im, resource) {
				struct drbd_peer_device *peer_device;
				int vnr;

				if (conn_highest_pdsk(connection) != D_UNKNOWN)
					continue;

				idr_for_each_entry(&connection->peer_devices, peer_device, vnr) {
					struct drbd_device *device = peer_device->device;

					if (device->disk_state[NOW] != D_CONSISTENT)
						continue;

					if (conn_try_outdate_peer(connection))
						with_force = true;
				}
			}
			down(&resource->state_sem);
			if (with_force)
				continue;
		}

		if (rv == SS_NOTHING_TO_DO)
			goto out;
		if (rv == SS_PRIMARY_NOP && !with_force) {
			struct drbd_connection *connection;
			u64 im;

			up(&resource->state_sem); /* Allow connect while fencing */
			for_each_connection_ref(connection, im, resource) {
				if (!conn_try_outdate_peer(connection) && force) {
					drbd_warn(connection, "Forced into split brain situation!\n");
					with_force = true;
				}
			}
			down(&resource->state_sem);
			if (with_force)
				continue;
		}

		if (rv == SS_TWO_PRIMARIES) {
			struct drbd_connection *connection;
			struct net_conf *nc;
			int timeout = 0;

			/*
			 * Catch the case where we discover that the other
			 * primary has died soon after the state change
			 * failure: retry once after a short timeout.
			 */

			rcu_read_lock();
			for_each_connection_rcu(connection, resource) {
				nc = rcu_dereference(connection->transport.net_conf);
				if (nc && nc->ping_timeo > timeout)
					timeout = nc->ping_timeo;
			}
			rcu_read_unlock();
			timeout = timeout * HZ / 10;
			if (timeout == 0)
				timeout = 1;

			schedule_timeout_interruptible(timeout);
			if (try < max_tries)
				try = max_tries - 1;
			continue;
		}

		if (rv < SS_SUCCESS && !(flags & CS_VERBOSE)) {
			flags |= CS_VERBOSE;
			continue;
		}
		break;
	}

	if (rv < SS_SUCCESS)
		goto out;

	if (forced)
		drbd_warn(resource, "Forced to consider local data as UpToDate!\n");

	if (role == R_SECONDARY) {
		idr_for_each_entry(&resource->devices, device, vnr) {
			if (get_ldev(device)) {
				device->ldev->md.current_uuid &= ~UUID_PRIMARY;
				put_ldev(device);
			}
		}
	} else {
		struct drbd_connection *connection;

		rcu_read_lock();
		for_each_connection_rcu(connection, resource)
			clear_bit(CONN_DISCARD_MY_DATA, &connection->flags);
		rcu_read_unlock();

		idr_for_each_entry(&resource->devices, device, vnr) {
			if (forced)
				drbd_uuid_new_current(device, true);
			else
				set_bit(NEW_CUR_UUID, &device->flags);
		}
	}

	idr_for_each_entry(&resource->devices, device, vnr) {
		 struct drbd_peer_device *peer_device;
		 u64 im;

		 for_each_peer_device_ref(peer_device, im, device) {
			/* writeout of activity log covered areas of the bitmap
			 * to stable storage done in after state change already */

			if (peer_device->connection->cstate[NOW] == C_CONNECTED) {
				/* if this was forced, we should consider sync */
				if (forced) {
					drbd_send_uuids(peer_device, 0, 0);
					set_bit(CONSIDER_RESYNC, &peer_device->flags);
				}
				drbd_send_current_state(peer_device);
			}
		}
	}

	idr_for_each_entry(&resource->devices, device, vnr) {
		drbd_md_sync_if_dirty(device);
		set_disk_ro(device->vdisk, role == R_SECONDARY);
		if (!resource->res_opts.auto_promote && role == R_PRIMARY)
			drbd_kobject_uevent(device);
	}

out:
	up(&resource->state_sem);
	if (err_str) {
		if (reply_skb)
			drbd_msg_put_info(reply_skb, err_str);
		kfree(err_str);
	}
	return rv;
}

static const char *from_attrs_err_to_txt(int err)
{
	return	err == -ENOMSG ? "required attribute missing" :
		err == -EOPNOTSUPP ? "unknown mandatory attribute" :
		err == -EEXIST ? "can not change invariant setting" :
		"invalid attribute value";
}

int drbd_adm_set_role(struct sk_buff *skb, struct genl_info *info)
{
	struct drbd_config_context adm_ctx;
	struct set_role_parms parms;
	int err;
	enum drbd_state_rv retcode;

	retcode = drbd_adm_prepare(&adm_ctx, skb, info, DRBD_ADM_NEED_RESOURCE);
	if (!adm_ctx.reply_skb)
		return retcode;

	memset(&parms, 0, sizeof(parms));
	if (info->attrs[DRBD_NLA_SET_ROLE_PARMS]) {
		err = set_role_parms_from_attrs(&parms, info);
		if (err) {
			retcode = ERR_MANDATORY_TAG;
			drbd_msg_put_info(adm_ctx.reply_skb, from_attrs_err_to_txt(err));
			goto out;
		}
	}
	mutex_lock(&adm_ctx.resource->adm_mutex);

	if (info->genlhdr->cmd == DRBD_ADM_PRIMARY) {
		retcode = drbd_set_role(adm_ctx.resource, R_PRIMARY, parms.assume_uptodate,
					adm_ctx.reply_skb);
		if (retcode >= SS_SUCCESS)
			set_bit(EXPLICIT_PRIMARY, &adm_ctx.resource->flags);
	} else {
		retcode = drbd_set_role(adm_ctx.resource, R_SECONDARY, false, adm_ctx.reply_skb);
		if (retcode >= SS_SUCCESS)
			clear_bit(EXPLICIT_PRIMARY, &adm_ctx.resource->flags);
	}

	mutex_unlock(&adm_ctx.resource->adm_mutex);
out:
	drbd_adm_finish(&adm_ctx, info, (enum drbd_ret_code)retcode);
	return 0;
}

u64 drbd_capacity_to_on_disk_bm_sect(u64 capacity_sect, unsigned int max_peers)
{
	u64 bits, bytes;

	/* round up storage sectors to full "bitmap sectors per bit", then
	 * convert to number of bits needed, and round that up to 64bit words
	 * to ease interoperability between 32bit and 64bit architectures.
	 */
	bits = ALIGN(BM_SECT_TO_BIT(ALIGN(capacity_sect, BM_SECT_PER_BIT)), 64);

	/* convert to bytes, multiply by number of peers,
	 * and, because we do all our meta data IO in 4k blocks,
	 * round up to full 4k
	 */
	bytes = ALIGN(bits / 8 * max_peers, 4096);

	/* convert to number of sectors */
	return bytes >> 9;
}

/* Initializes the md.*_offset members, so we are able to find
 * the on disk meta data.
 *
 * We currently have two possible layouts:
 * external:
 *   |----------- md_size_sect ------------------|
 *   [ 4k superblock ][ activity log ][  Bitmap  ]
 *   | al_offset == 8 |
 *   | bm_offset = al_offset + X      |
 *  ==> bitmap sectors = md_size_sect - bm_offset
 *
 * internal:
 *            |----------- md_size_sect ------------------|
 * [data.....][  Bitmap  ][ activity log ][ 4k superblock ]
 *                        | al_offset < 0 |
 *            | bm_offset = al_offset - Y |
 *  ==> bitmap sectors = Y = al_offset - bm_offset
 *
 *  Activity log size used to be fixed 32kB,
 *  but is about to become configurable.
 */
void drbd_md_set_sector_offsets(struct drbd_device *device,
				struct drbd_backing_dev *bdev)
{
	sector_t md_size_sect = 0;
	unsigned int al_size_sect = bdev->md.al_size_4k * 8;
	int max_peers;

	if (device->bitmap)
		max_peers = device->bitmap->bm_max_peers;
	else
		max_peers = 1;

	bdev->md.md_offset = drbd_md_ss(bdev);

	switch (bdev->md.meta_dev_idx) {
	default:
		/* v07 style fixed size indexed meta data */
		/* FIXME we should drop support for this! */
		bdev->md.md_size_sect = (128 << 20 >> 9);
		bdev->md.al_offset = (4096 >> 9);
		bdev->md.bm_offset = (4096 >> 9) + al_size_sect;
		break;
	case DRBD_MD_INDEX_FLEX_EXT:
		/* just occupy the full device; unit: sectors */
		bdev->md.md_size_sect = drbd_get_capacity(bdev->md_bdev);
		bdev->md.al_offset = (4096 >> 9);
		bdev->md.bm_offset = (4096 >> 9) + al_size_sect;
		break;
	case DRBD_MD_INDEX_INTERNAL:
	case DRBD_MD_INDEX_FLEX_INT:
		bdev->md.al_offset = -al_size_sect;

		/* enough bitmap to cover the storage,
		 * plus the "drbd meta data super block",
		 * and the activity log; */
		md_size_sect = drbd_capacity_to_on_disk_bm_sect(
				drbd_get_capacity(bdev->backing_bdev),
				max_peers)
			+ (4096 >> 9) + al_size_sect;

		bdev->md.md_size_sect = md_size_sect;
		/* bitmap offset is adjusted by 'super' block size */
		bdev->md.bm_offset   = -md_size_sect + (4096 >> 9);
		break;
	}
}

/* input size is expected to be in KB */
char *ppsize(char *buf, unsigned long long size)
{
	/* Needs 9 bytes at max including trailing NUL:
	 * -1ULL ==> "16384 EB" */
	static char units[] = { 'K', 'M', 'G', 'T', 'P', 'E' };
	int base = 0;
	while (size >= 10000 && base < sizeof(units)-1) {
		/* shift + round */
		size = (size >> 10) + !!(size & (1<<9));
		base++;
	}
	sprintf(buf, "%u %cB", (unsigned)size, units[base]);

	return buf;
}

/* The receiver may call drbd_suspend_io(device, WRITE_ONLY).
 * It should not call drbd_suspend_io(device, READ_AND_WRITE) since
 * if the node is an D_INCONSISTENT R_PRIMARY (L_SYNC_TARGET) it
 * may need to issue remote READs. Those is turn need the receiver
 * to complete. -> calling drbd_suspend_io(device, READ_AND_WRITE) deadlocks.
 */
/* Note these are not to be confused with
 * drbd_adm_suspend_io/drbd_adm_resume_io,
 * which are (sub) state changes triggered by admin (drbdsetup),
 * and can be long lived.
 * This changes an device->flag, is triggered by drbd internals,
 * and should be short-lived. */
/* It needs to be a counter, since multiple threads might
   independently suspend and resume IO. */
void drbd_suspend_io(struct drbd_device *device, enum suspend_scope ss)
{
	atomic_inc(&device->suspend_cnt);
	if (drbd_suspended(device))
		return;
	wait_event(device->misc_wait,
		   (atomic_read(&device->ap_bio_cnt[WRITE]) +
		    ss == READ_AND_WRITE ? atomic_read(&device->ap_bio_cnt[READ]) : 0) == 0);
}

void drbd_resume_io(struct drbd_device *device)
{
	if (atomic_dec_and_test(&device->suspend_cnt))
		wake_up(&device->misc_wait);
}

/**
 * effective_disk_size_determined()  -  is the effective disk size "fixed" already?
 *
 * When a device is configured in a cluster, the size of the replicated disk is
 * determined by the minimum size of the disks on all nodes.  Additional nodes
 * can be added, and this can still change the effective size of the replicated
 * disk.
 *
 * When the disk on any node becomes D_UP_TO_DATE, the effective disk size
 * becomes "fixed".  It is written to the metadata so that it will not be
 * forgotten across node restarts.  Further nodes can only be added if their
 * disks are big enough.
 */
static bool effective_disk_size_determined(struct drbd_device *device)
{
	struct drbd_peer_device *peer_device;
	bool rv = false;

	if (device->ldev->md.effective_size != 0)
		return true;
	if (device->disk_state[NOW] == D_UP_TO_DATE)
		return true;

	rcu_read_lock();
	for_each_peer_device_rcu(peer_device, device) {
		if (peer_device->disk_state[NOW] == D_UP_TO_DATE) {
			rv = true;
			break;
		}
	}
	rcu_read_unlock();

	return rv;
}

/**
 * drbd_determine_dev_size() -  Sets the right device size obeying all constraints
 * @device:	DRBD device.
 *
 * You should call drbd_md_sync() after calling this function.
 */
enum determine_dev_size
drbd_determine_dev_size(struct drbd_device *device, sector_t peer_current_size,
			enum dds_flags flags, struct resize_parms *rs) __must_hold(local)
{
	struct md_offsets_and_sizes {
		u64 effective_size;
		u64 md_offset;
		s32 al_offset;
		s32 bm_offset;
		u32 md_size_sect;

		u32 al_stripes;
		u32 al_stripe_size_4k;
	} prev;
	sector_t u_size, size;
	struct drbd_md *md = &device->ldev->md;
	void *buffer;

	int md_moved, la_size_changed;
	enum determine_dev_size rv = DS_UNCHANGED;

	/* We may change the on-disk offsets of our meta data below.  Lock out
	 * anything that may cause meta data IO, to avoid acting on incomplete
	 * layout changes or scribbling over meta data that is in the process
	 * of being moved.
	 *
	 * Move is not exactly correct, btw, currently we have all our meta
	 * data in core memory, to "move" it we just write it all out, there
	 * are no reads. */
	drbd_suspend_io(device, READ_AND_WRITE);
	buffer = drbd_md_get_buffer(device, __func__); /* Lock meta-data IO */
	if (!buffer) {
		drbd_resume_io(device);
		return DS_ERROR;
	}

	/* remember current offset and sizes */
	prev.effective_size = md->effective_size;
	prev.md_offset = md->md_offset;
	prev.al_offset = md->al_offset;
	prev.bm_offset = md->bm_offset;
	prev.md_size_sect = md->md_size_sect;
	prev.al_stripes = md->al_stripes;
	prev.al_stripe_size_4k = md->al_stripe_size_4k;

	if (rs) {
		/* rs is non NULL if we should change the AL layout only */
		md->al_stripes = rs->al_stripes;
		md->al_stripe_size_4k = rs->al_stripe_size / 4;
		md->al_size_4k = (u64)rs->al_stripes * rs->al_stripe_size / 4;
	}

	drbd_md_set_sector_offsets(device, device->ldev);

	rcu_read_lock();
	u_size = rcu_dereference(device->ldev->disk_conf)->disk_size;
	rcu_read_unlock();
	size = drbd_new_dev_size(device, peer_current_size, u_size, flags);

	if (size < prev.effective_size) {
		if (rs && u_size == 0) {
			/* Remove "rs &&" later. This check should always be active, but
			   right now the receiver expects the permissive behavior */
			drbd_warn(device, "Implicit shrink not allowed. "
				 "Use --size=%llus for explicit shrink.\n",
				 (unsigned long long)size);
			rv = DS_ERROR_SHRINK;
		}
		if (u_size > size)
			rv = DS_ERROR_SPACE_MD;
		if (rv != DS_UNCHANGED)
			goto err_out;
	}

	if (drbd_get_capacity(device->this_bdev) != size ||
	    drbd_bm_capacity(device) != size) {
		int err;
		err = drbd_bm_resize(device, size, !(flags & DDSF_NO_RESYNC));
		if (unlikely(err)) {
			/* currently there is only one error: ENOMEM! */
			size = drbd_bm_capacity(device);
			if (size == 0) {
				drbd_err(device, "OUT OF MEMORY! "
				    "Could not allocate bitmap!\n");
			} else {
				drbd_err(device, "BM resizing failed. "
				    "Leaving size unchanged\n");
			}
			rv = DS_ERROR;
		}
		/* racy, see comments above. */
		drbd_set_my_capacity(device, size);
<<<<<<< HEAD
		if (effective_disk_size_determined(device)) {
			md->effective_size = size;
			drbd_info(device, "size = %s (%llu KB)\n", ppsize(ppb, size >> 1),
			     (unsigned long long)size >> 1);
		}
=======
		md->la_size_sect = size;
>>>>>>> 08960966
	}
	if (rv <= DS_ERROR)
		goto err_out;

	la_size_changed = (prev.effective_size != md->effective_size);

	md_moved = prev.md_offset    != md->md_offset
		|| prev.md_size_sect != md->md_size_sect;

	if (la_size_changed || md_moved || rs) {
		int i;
		bool prev_al_disabled = 0;
		u32 prev_peer_full_sync = 0;

		/* We do some synchronous IO below, which may take some time.
		 * Clear the timer, to avoid scary "timer expired!" messages,
		 * "Superblock" is written out at least twice below, anyways. */
		del_timer(&device->md_sync_timer);

		/* We won't change the "al-extents" setting, we just may need
		 * to move the on-disk location of the activity log ringbuffer.
		 * Lock for transaction is good enough, it may well be "dirty"
		 * or even "starving". */
		wait_event(device->al_wait, drbd_al_try_lock_for_transaction(device));

		/* mark current on-disk bitmap and activity log as unreliable */
		prev_al_disabled = !!(md->flags & MDF_AL_DISABLED);
		md->flags |= MDF_AL_DISABLED;
		for (i = 0; i < DRBD_PEERS_MAX; i++) {
			if (md->peers[i].flags & MDF_PEER_FULL_SYNC)
				prev_peer_full_sync |= 1 << i;
			else
				md->peers[i].flags |= MDF_PEER_FULL_SYNC;
		}
		drbd_md_write(device, buffer);

		drbd_al_initialize(device, buffer);

		drbd_info(device, "Writing the whole bitmap, %s\n",
			 la_size_changed && md_moved ? "size changed and md moved" :
			 la_size_changed ? "size changed" : "md moved");
		/* next line implicitly does drbd_suspend_io()+drbd_resume_io() */
		drbd_bitmap_io(device, md_moved ? &drbd_bm_write_all : &drbd_bm_write,
			       "size changed", BM_LOCK_ALL, NULL);

		/* on-disk bitmap and activity log is authoritative again
		 * (unless there was an IO error meanwhile...) */
		if (!prev_al_disabled)
			md->flags &= ~MDF_AL_DISABLED;
		for (i = 0; i < DRBD_PEERS_MAX; i++) {
			if (0 == (prev_peer_full_sync & (1 << i)))
				md->peers[i].flags &= ~MDF_PEER_FULL_SYNC;
		}
		drbd_md_write(device, buffer);

		if (rs)
			drbd_info(device, "Changed AL layout to al-stripes = %d, al-stripe-size-kB = %d\n",
				 md->al_stripes, md->al_stripe_size_4k * 4);
	}

	if (size > prev.effective_size)
		rv = prev.effective_size ? DS_GREW : DS_GREW_FROM_ZERO;
	if (size < prev.effective_size)
		rv = DS_SHRUNK;

	if (0) {
	err_out:
		/* restore previous offset and sizes */
		md->effective_size = prev.effective_size;
		md->md_offset = prev.md_offset;
		md->al_offset = prev.al_offset;
		md->bm_offset = prev.bm_offset;
		md->md_size_sect = prev.md_size_sect;
		md->al_stripes = prev.al_stripes;
		md->al_stripe_size_4k = prev.al_stripe_size_4k;
		md->al_size_4k = (u64)prev.al_stripes * prev.al_stripe_size_4k;
	}
	lc_unlock(device->act_log);
	wake_up(&device->al_wait);
	drbd_md_put_buffer(device);
	drbd_resume_io(device);

	return rv;
}

/**
 * all_known_peer_devices_connected()
 *
 * Check if all peer devices that have bitmap slots assigned in the metadata
 * are connected.
 */
static bool get_max_agreeable_size(struct drbd_device *device, uint64_t *max) __must_hold(local)
{
	int node_id;
	bool all_known;

	all_known = true;
	rcu_read_lock();
	for (node_id = 0; node_id < DRBD_NODE_ID_MAX; node_id++) {
		struct drbd_peer_md *peer_md = &device->ldev->md.peers[node_id];
		struct drbd_peer_device *peer_device;

		if (device->ldev->md.node_id == node_id) {
			dynamic_drbd_dbg(device, "my node_id: %u\n", node_id);
			continue; /* skip myself... */
		}
		/* Have we met this peer node id before? */
		if (peer_md->bitmap_index == -1)
			continue;
		peer_device = peer_device_by_node_id(device, node_id);
		if (peer_device) {
			enum drbd_disk_state pdsk = peer_device->disk_state[NOW];
			dynamic_drbd_dbg(peer_device, "node_id: %u idx: %u bm-uuid: 0x%llx flags: 0x%x max_size: %llu (%s)\n",
					node_id,
					peer_md->bitmap_index,
					peer_md->bitmap_uuid,
					peer_md->flags,
					peer_device->max_size,
					drbd_disk_str(pdsk));

			/* Note: in receive_sizes during connection handshake,
			 * repl_state may still be L_OFF;
			 * double check on cstate ... */
			if (peer_device->repl_state[NOW] >= L_ESTABLISHED ||
			    peer_device->connection->cstate[NOW] >= C_CONNECTED) {
				/* If we still can see it, consider its last
				 * known size, even if it may have meanwhile
				 * detached from its disk.
				 * If we no longer see it, we may want to
				 * ignore the size we last knew, and
				 * "assume_peer_has_space".  */
				*max = min_not_zero(*max, peer_device->max_size);
				continue;
			}
		} else {
			dynamic_drbd_dbg(device, "node_id: %u idx: %u bm-uuid: 0x%llx flags: 0x%x (not currently reachable)\n",
					node_id,
					peer_md->bitmap_index,
					peer_md->bitmap_uuid,
					peer_md->flags);
		}
		/* Even the currently diskless peer does not really know if it
		 * is diskless on purpose (a "DRBD client") or if it just was
		 * not possible to attach (backend device gone for some
		 * reason).  But we remember in our meta data if we have ever
		 * seen a peer disk for this peer.  If we did not ever see a
		 * peer disk, assume that's intentional. */
		if ((peer_md->flags & MDF_PEER_DEVICE_SEEN) == 0)
			continue;

		all_known = false;
		/* don't break yet, min aggregation may still find a peer */
	}
	rcu_read_unlock();
	return all_known;
}

#if 0
#define DDUMP_LLU(d, x) do { drbd_info(d, "%u: " #x ": %llu\n", __LINE__, (unsigned long long)x); } while (0)
#else
#define DDUMP_LLU(d, x) do { } while (0)
#endif

/* MUST hold a reference on ldev. */
sector_t
drbd_new_dev_size(struct drbd_device *device,
		sector_t current_size, /* need at least this much */
		sector_t user_capped_size, /* want (at most) this much */
		enum dds_flags flags) __must_hold(local)
{
	struct drbd_resource *resource = device->resource;
	uint64_t p_size = 0;
	uint64_t la_size = device->ldev->md.effective_size; /* last agreed size */
	uint64_t m_size; /* my size */
	uint64_t size = 0;
	bool all_known_connected;

	if (flags & DDSF_2PC)
		return resource->twopc_resize.new_size;

	m_size = drbd_get_max_capacity(device->ldev);
	all_known_connected = get_max_agreeable_size(device, &p_size);

	if (all_known_connected) {
		/* If we currently can see all peer devices,
		 * and p_size is still 0, apparently all our peers have been
		 * diskless, always.  If we have the only persistent backend,
		 * only our size counts. */
		DDUMP_LLU(device, p_size);
		DDUMP_LLU(device, m_size);
		p_size = min_not_zero(p_size, m_size);
	} else if (flags & DDSF_ASSUME_UNCONNECTED_PEER_HAS_SPACE) {
		DDUMP_LLU(device, p_size);
		DDUMP_LLU(device, m_size);
		DDUMP_LLU(device, la_size);
		p_size = min_not_zero(p_size, m_size);
		if (p_size > la_size)
			drbd_warn(device, "Resize forced while not fully connected!\n");
	} else {
		DDUMP_LLU(device, p_size);
		DDUMP_LLU(device, m_size);
		DDUMP_LLU(device, la_size);
		/* We currently cannot see all peer devices,
		 * fall back to what we last agreed upon. */
		p_size = min_not_zero(p_size, la_size);
	}

	DDUMP_LLU(device, p_size);
	DDUMP_LLU(device, m_size);
	size = min_not_zero(p_size, m_size);
	DDUMP_LLU(device, size);
	if (size == 0)
		drbd_err(device, "All nodes diskless!\n");

	if (flags & DDSF_IGNORE_PEER_CONSTRAINTS) {
		if (current_size > size
		&&  current_size <= m_size)
			size = current_size;
	}

	if (user_capped_size > size)
		drbd_err(device, "Requested disk size is too big (%llu > %llu)kiB\n",
		    (unsigned long long)user_capped_size>>1,
		    (unsigned long long)size>>1);
	else if (user_capped_size)
		size = user_capped_size;

	return size;
}

/**
 * drbd_check_al_size() - Ensures that the AL is of the right size
 * @device:	DRBD device.
 *
 * Returns -EBUSY if current al lru is still used, -ENOMEM when allocation
 * failed, and 0 on success. You should call drbd_md_sync() after you called
 * this function.
 */
static int drbd_check_al_size(struct drbd_device *device, struct disk_conf *dc)
{
	struct lru_cache *n, *t;
	struct lc_element *e;
	unsigned int in_use;
	int i;

	if (device->act_log &&
	    device->act_log->nr_elements == dc->al_extents)
		return 0;

	in_use = 0;
	t = device->act_log;
	n = lc_create("act_log", drbd_al_ext_cache, AL_UPDATES_PER_TRANSACTION,
		dc->al_extents, sizeof(struct lc_element), 0);

	if (n == NULL) {
		drbd_err(device, "Cannot allocate act_log lru!\n");
		return -ENOMEM;
	}
	spin_lock_irq(&device->al_lock);
	if (t) {
		for (i = 0; i < t->nr_elements; i++) {
			e = lc_element_by_index(t, i);
			if (e->refcnt)
				drbd_err(device, "refcnt(%d)==%d\n",
				    e->lc_number, e->refcnt);
			in_use += e->refcnt;
		}
	}
	if (!in_use)
		device->act_log = n;
	spin_unlock_irq(&device->al_lock);
	if (in_use) {
		drbd_err(device, "Activity log still in use!\n");
		lc_destroy(n);
		return -EBUSY;
	} else {
		lc_destroy(t);
		device->al_writ_cnt = 0;
		memset(device->al_histogram, 0, sizeof(device->al_histogram));
	}
	drbd_md_mark_dirty(device); /* we changed device->act_log->nr_elemens */
	return 0;
}

static u32 common_connection_features(struct drbd_resource *resource)
{
	struct drbd_connection *connection;
	u32 features = -1;

	rcu_read_lock();
	for_each_connection_rcu(connection, resource) {
		if (connection->cstate[NOW] < C_CONNECTED)
			continue;
		features &= connection->agreed_features;
	}
	rcu_read_unlock();

	return features;
}

static void blk_queue_discard_granularity(struct request_queue *q, unsigned int granularity)
{
#ifdef COMPAT_QUEUE_LIMITS_HAS_DISCARD_GRANULARITY
	q->limits.discard_granularity = granularity;
#endif
}

static unsigned int drbd_max_discard_sectors(struct drbd_resource *resource)
{
	struct drbd_connection *connection;
	unsigned int s = DRBD_MAX_BBIO_SECTORS;

	/* when we introduced WRITE_SAME support, we also bumped
	 * our maximum supported batch bio size used for discards. */
	rcu_read_lock();
	for_each_connection_rcu(connection, resource) {
		if (!(connection->agreed_features & DRBD_FF_WSAME)) {
			/* before, with DRBD <= 8.4.6, we only allowed up to one AL_EXTENT_SIZE. */
			s = AL_EXTENT_SIZE >> 9;
			break;
		}
	}
	rcu_read_unlock();

	return s;
}

static void decide_on_discard_support(struct drbd_device *device,
			struct request_queue *q,
			struct request_queue *b,
			bool discard_zeroes_if_aligned)
{
	/* q = drbd device queue (device->rq_queue)
	 * b = backing device queue (device->ldev->backing_bdev->bd_disk->queue),
	 *     or NULL if diskless
	 */
	bool can_do = b ? blk_queue_discard(b) : true;

	if (can_do && b && !queue_discard_zeroes_data(b) && !discard_zeroes_if_aligned) {
		can_do = false;
		drbd_info(device, "discard_zeroes_data=0 and discard_zeroes_if_aligned=no: disabling discards\n");
	}
	if (can_do && !(common_connection_features(device->resource) & DRBD_FF_TRIM)) {
		can_do = false;
		drbd_info(device, "peer DRBD too old, does not support TRIM: disabling discards\n");
	}
	if (can_do) {
		/* We don't care for the granularity, really.
		 * Stacking limits below should fix it for the local
		 * device.  Whether or not it is a suitable granularity
		 * on the remote device is not our problem, really. If
		 * you care, you need to use devices with similar
		 * topology on all peers. */
		blk_queue_discard_granularity(q, 512);
		q->limits.max_discard_sectors = drbd_max_discard_sectors(device->resource);
		queue_flag_set_unlocked(QUEUE_FLAG_DISCARD, q);
#ifdef COMPAT_HAVE_REQ_OP_WRITE_ZEROES
		q->limits.max_write_zeroes_sectors = drbd_max_discard_sectors(device->resource);
#endif
	} else {
		queue_flag_clear_unlocked(QUEUE_FLAG_DISCARD, q);
		blk_queue_discard_granularity(q, 0);
		q->limits.max_discard_sectors = 0;
#ifdef COMPAT_HAVE_REQ_OP_WRITE_ZEROES
		q->limits.max_write_zeroes_sectors = 0;
#endif
	}
}

static void fixup_discard_if_not_supported(struct request_queue *q)
{
	/* To avoid confusion, if this queue does not support discard, clear
	 * max_discard_sectors, which is what lsblk -D reports to the user.
	 * Older kernels got this wrong in "stack limits".
	 * */
	if (!blk_queue_discard(q)) {
		blk_queue_max_discard_sectors(q, 0);
		blk_queue_discard_granularity(q, 0);
	}
}

static void decide_on_write_same_support(struct drbd_device *device,
			struct request_queue *q,
			struct request_queue *b, struct o_qlim *o,
			bool disable_write_same)
{
#ifndef COMPAT_WRITE_SAME_CAPABLE
	drbd_dbg(device, "This kernel is too old, no WRITE_SAME support.\n");
#else
	bool can_do = b ? b->limits.max_write_same_sectors : true;

	if (can_do && disable_write_same) {
		can_do = false;
		drbd_info(device, "WRITE_SAME disabled by config\n");
	}

	if (can_do && !(common_connection_features(device->resource) & DRBD_FF_WSAME)) {
		can_do = false;
		drbd_info(device, "peer does not support WRITE_SAME\n");
	}

	if (o) {
		/* logical block size; queue_logical_block_size(NULL) is 512 */
		unsigned int peer_lbs = be32_to_cpu(o->logical_block_size);
		unsigned int me_lbs_b = queue_logical_block_size(b);
		unsigned int me_lbs = queue_logical_block_size(q);

		if (me_lbs_b != me_lbs) {
			drbd_warn(device,
				"logical block size of local backend does not match (drbd:%u, backend:%u); was this a late attach?\n",
				me_lbs, me_lbs_b);
			/* rather disable write same than trigger some BUG_ON later in the scsi layer. */
			can_do = false;
		}
		if (me_lbs_b != peer_lbs) {
			drbd_warn(device, "logical block sizes do not match (me:%u, peer:%u); this may cause problems.\n",
				me_lbs, peer_lbs);
			if (can_do) {
				drbd_dbg(device, "logical block size mismatch: WRITE_SAME disabled.\n");
				can_do = false;
			}
			me_lbs = max(me_lbs, me_lbs_b);
			/* We cannot change the logical block size of an in-use queue.
			 * We can only hope that access happens to be properly aligned.
			 * If not, the peer will likely produce an IO error, and detach. */
			if (peer_lbs > me_lbs) {
				if (device->resource->role[NOW] != R_PRIMARY) {
					blk_queue_logical_block_size(q, peer_lbs);
					drbd_warn(device, "logical block size set to %u\n", peer_lbs);
				} else {
					drbd_warn(device,
						"current Primary must NOT adjust logical block size (%u -> %u); hope for the best.\n",
						me_lbs, peer_lbs);
				}
			}
		}
		if (can_do && !o->write_same_capable) {
			/* If we introduce an open-coded write-same loop on the receiving side,
			 * the peer would present itself as "capable". */
			drbd_dbg(device, "WRITE_SAME disabled (peer device not capable)\n");
			can_do = false;
		}
	}

	blk_queue_max_write_same_sectors(q, can_do ? DRBD_MAX_BBIO_SECTORS : 0);
#endif
}

static void drbd_setup_queue_param(struct drbd_device *device, struct drbd_backing_dev *bdev,
				   unsigned int max_bio_size, struct o_qlim *o)
{
	struct request_queue * const q = device->rq_queue;
	unsigned int max_hw_sectors = max_bio_size >> 9;
	struct request_queue *b = NULL;
	struct disk_conf *dc;
	bool discard_zeroes_if_aligned = true;
	bool disable_write_same = false;

	if (bdev) {
		b = bdev->backing_bdev->bd_disk->queue;

		max_hw_sectors = min(queue_max_hw_sectors(b), max_bio_size >> 9);
		rcu_read_lock();
		dc = rcu_dereference(device->ldev->disk_conf);
		discard_zeroes_if_aligned = dc->discard_zeroes_if_aligned;
		disable_write_same = dc->disable_write_same;
		rcu_read_unlock();

		blk_set_stacking_limits(&q->limits);
	}

	blk_queue_max_hw_sectors(q, max_hw_sectors);
	/* This is the workaround for "bio would need to, but cannot, be split" */
	blk_queue_segment_boundary(q, PAGE_SIZE-1);
	decide_on_discard_support(device, q, b, discard_zeroes_if_aligned);
	decide_on_write_same_support(device, q, b, o, disable_write_same);

	if (b) {
		blk_queue_stack_limits(q, b);
		adjust_ra_pages(q, b);
	}
	fixup_discard_if_not_supported(q);
}

void drbd_reconsider_queue_parameters(struct drbd_device *device, struct drbd_backing_dev *bdev, struct o_qlim *o)
{
	unsigned int max_bio_size = device->device_conf.max_bio_size;
	struct drbd_peer_device *peer_device;

	if (bdev) {
		max_bio_size = min(max_bio_size,
			queue_max_hw_sectors(bdev->backing_bdev->bd_disk->queue) << 9);
	}

	spin_lock_irq(&device->resource->req_lock);
	for_each_peer_device(peer_device, device) {
		if (peer_device->repl_state[NOW] >= L_ESTABLISHED)
			max_bio_size = min(max_bio_size, peer_device->max_bio_size);
	}
	spin_unlock_irq(&device->resource->req_lock);

	drbd_setup_queue_param(device, bdev, max_bio_size, o);
}

/* Make sure IO is suspended before calling this function(). */
static void drbd_try_suspend_al(struct drbd_device *device)
{
	struct drbd_peer_device *peer_device;
	bool suspend = true;
	int max_peers = device->bitmap->bm_max_peers, bitmap_index;

	for (bitmap_index = 0; bitmap_index < max_peers; bitmap_index++) {
		if (_drbd_bm_total_weight(device, bitmap_index) !=
		    drbd_bm_bits(device))
			return;
	}

	if (!drbd_al_try_lock(device)) {
		drbd_warn(device, "Failed to lock al in %s()", __func__);
		return;
	}

	drbd_al_shrink(device);
	spin_lock_irq(&device->resource->req_lock);
	for_each_peer_device(peer_device, device) {
		if (peer_device->repl_state[NOW] >= L_ESTABLISHED) {
			suspend = false;
			break;
		}
	}
	if (suspend)
		suspend = !test_and_set_bit(AL_SUSPENDED, &device->flags);
	spin_unlock_irq(&device->resource->req_lock);
	lc_unlock(device->act_log);

	if (suspend)
		drbd_info(device, "Suspended AL updates\n");
}


static bool should_set_defaults(struct genl_info *info)
{
	unsigned flags = ((struct drbd_genlmsghdr*)info->userhdr)->flags;
	return 0 != (flags & DRBD_GENL_F_SET_DEFAULTS);
}

static unsigned int drbd_al_extents_max(struct drbd_backing_dev *bdev)
{
	/* This is limited by 16 bit "slot" numbers,
	 * and by available on-disk context storage.
	 *
	 * Also (u16)~0 is special (denotes a "free" extent).
	 *
	 * One transaction occupies one 4kB on-disk block,
	 * we have n such blocks in the on disk ring buffer,
	 * the "current" transaction may fail (n-1),
	 * and there is 919 slot numbers context information per transaction.
	 *
	 * 72 transaction blocks amounts to more than 2**16 context slots,
	 * so cap there first.
	 */
	const unsigned int max_al_nr = DRBD_AL_EXTENTS_MAX;
	const unsigned int sufficient_on_disk =
		(max_al_nr + AL_CONTEXT_PER_TRANSACTION -1)
		/AL_CONTEXT_PER_TRANSACTION;

	unsigned int al_size_4k = bdev->md.al_size_4k;

	if (al_size_4k > sufficient_on_disk)
		return max_al_nr;

	return (al_size_4k - 1) * AL_CONTEXT_PER_TRANSACTION;
}

static bool write_ordering_changed(struct disk_conf *a, struct disk_conf *b)
{
	return	a->disk_barrier != b->disk_barrier ||
		a->disk_flushes != b->disk_flushes ||
		a->disk_drain != b->disk_drain;
}

static void sanitize_disk_conf(struct drbd_device *device, struct disk_conf *disk_conf,
			       struct drbd_backing_dev *nbc)
{
	struct request_queue * const q = nbc->backing_bdev->bd_disk->queue;

	if (disk_conf->al_extents < DRBD_AL_EXTENTS_MIN)
		disk_conf->al_extents = DRBD_AL_EXTENTS_MIN;
	if (disk_conf->al_extents > drbd_al_extents_max(nbc))
		disk_conf->al_extents = drbd_al_extents_max(nbc);

	if (!blk_queue_discard(q) ||
	    (!queue_discard_zeroes_data(q) && !disk_conf->discard_zeroes_if_aligned)) {
		if (disk_conf->rs_discard_granularity) {
			disk_conf->rs_discard_granularity = 0; /* disable feature */
			drbd_info(device, "rs_discard_granularity feature disabled\n");
		}
	}

#ifdef COMPAT_QUEUE_LIMITS_HAS_DISCARD_GRANULARITY
	if (disk_conf->rs_discard_granularity) {
		int orig_value = disk_conf->rs_discard_granularity;
		int remainder;

		if (q->limits.discard_granularity > disk_conf->rs_discard_granularity)
			disk_conf->rs_discard_granularity = q->limits.discard_granularity;

		remainder = disk_conf->rs_discard_granularity % q->limits.discard_granularity;
		disk_conf->rs_discard_granularity += remainder;

		if (disk_conf->rs_discard_granularity > q->limits.max_discard_sectors << 9)
			disk_conf->rs_discard_granularity = q->limits.max_discard_sectors << 9;

		if (disk_conf->rs_discard_granularity != orig_value)
			drbd_info(device, "rs_discard_granularity changed to %d\n",
				  disk_conf->rs_discard_granularity);
	}
#endif
}

int drbd_adm_disk_opts(struct sk_buff *skb, struct genl_info *info)
{
	struct drbd_config_context adm_ctx;
	enum drbd_ret_code retcode;
	struct drbd_device *device;
	struct drbd_resource *resource;
	struct disk_conf *new_disk_conf, *old_disk_conf;
	struct drbd_peer_device *peer_device;
	int err;

	retcode = drbd_adm_prepare(&adm_ctx, skb, info, DRBD_ADM_NEED_MINOR);
	if (!adm_ctx.reply_skb)
		return retcode;

	device = adm_ctx.device;
	resource = device->resource;
	mutex_lock(&adm_ctx.resource->adm_mutex);

	/* we also need a disk
	 * to change the options on */
	if (!get_ldev(device)) {
		retcode = ERR_NO_DISK;
		goto out;
	}

	new_disk_conf = kmalloc(sizeof(struct disk_conf), GFP_KERNEL);
	if (!new_disk_conf) {
		retcode = ERR_NOMEM;
		goto fail;
	}

	mutex_lock(&resource->conf_update);
	old_disk_conf = device->ldev->disk_conf;
	*new_disk_conf = *old_disk_conf;
	if (should_set_defaults(info))
		set_disk_conf_defaults(new_disk_conf);

	err = disk_conf_from_attrs_for_change(new_disk_conf, info);
	if (err && err != -ENOMSG) {
		retcode = ERR_MANDATORY_TAG;
		drbd_msg_put_info(adm_ctx.reply_skb, from_attrs_err_to_txt(err));
		goto fail_unlock;
	}

	sanitize_disk_conf(device, new_disk_conf, device->ldev);

	drbd_suspend_io(device, READ_AND_WRITE);
	wait_event(device->al_wait, drbd_al_try_lock(device));
	drbd_al_shrink(device);
	err = drbd_check_al_size(device, new_disk_conf);
	lc_unlock(device->act_log);
	wake_up(&device->al_wait);
	drbd_resume_io(device);

	if (err) {
		retcode = ERR_NOMEM;
		goto fail_unlock;
	}

	lock_all_resources();
	retcode = drbd_resync_after_valid(device, new_disk_conf->resync_after);
	if (retcode == NO_ERROR) {
		rcu_assign_pointer(device->ldev->disk_conf, new_disk_conf);
		drbd_resync_after_changed(device);
	}
	unlock_all_resources();

	if (retcode != NO_ERROR)
		goto fail_unlock;

	mutex_unlock(&resource->conf_update);

	if (new_disk_conf->al_updates)
		device->ldev->md.flags &= ~MDF_AL_DISABLED;
	else
		device->ldev->md.flags |= MDF_AL_DISABLED;

	if (new_disk_conf->md_flushes)
		clear_bit(MD_NO_FUA, &device->flags);
	else
		set_bit(MD_NO_FUA, &device->flags);

	if (write_ordering_changed(old_disk_conf, new_disk_conf))
		drbd_bump_write_ordering(device->resource, NULL, WO_BIO_BARRIER);

	if (old_disk_conf->discard_zeroes_if_aligned != new_disk_conf->discard_zeroes_if_aligned
	||  old_disk_conf->disable_write_same != new_disk_conf->disable_write_same)
		drbd_reconsider_queue_parameters(device, device->ldev, NULL);

	drbd_md_sync_if_dirty(device);

	for_each_peer_device(peer_device, device) {
		if (peer_device->repl_state[NOW] >= L_ESTABLISHED)
			drbd_send_sync_param(peer_device);
	}

	synchronize_rcu();
	kfree(old_disk_conf);
	mod_timer(&device->request_timer, jiffies + HZ);
	goto success;

fail_unlock:
	mutex_unlock(&resource->conf_update);
 fail:
	kfree(new_disk_conf);
success:
	if (retcode != NO_ERROR)
		synchronize_rcu();
	put_ldev(device);
 out:
	mutex_unlock(&adm_ctx.resource->adm_mutex);
	drbd_adm_finish(&adm_ctx, info, retcode);
	return 0;
}

static void mutex_unlock_cond(struct mutex *mutex, bool *have_mutex)
{
	if (*have_mutex) {
		mutex_unlock(mutex);
		*have_mutex = false;
	}
}

static void update_resource_dagtag(struct drbd_resource *resource, struct drbd_backing_dev *bdev)
{
	u64 dagtag = 0;
	int node_id;

	for (node_id = 0; node_id < DRBD_NODE_ID_MAX; node_id++) {
		struct drbd_peer_md *peer_md;
		if (bdev->md.node_id == node_id)
			continue;

		peer_md = &bdev->md.peers[node_id];

		if (peer_md->bitmap_uuid)
			dagtag = max(peer_md->bitmap_dagtag, dagtag);
	}
	if (dagtag > resource->dagtag_sector)
		resource->dagtag_sector = dagtag;
}

static int used_bitmap_slots(struct drbd_backing_dev *bdev)
{
	int node_id;
	int used = 0;

	for (node_id = 0; node_id < DRBD_NODE_ID_MAX; node_id++) {
		struct drbd_peer_md *peer_md = &bdev->md.peers[node_id];

		if (peer_md->bitmap_index != -1)
			used++;
	}

	return used;
}

static bool bitmap_index_vacant(struct drbd_backing_dev *bdev, int bitmap_index)
{
	int node_id;

	for (node_id = 0; node_id < DRBD_NODE_ID_MAX; node_id++) {
		struct drbd_peer_md *peer_md = &bdev->md.peers[node_id];

		if (peer_md->bitmap_index == bitmap_index)
			return false;
	}
	return true;
}

static int
allocate_bitmap_index(struct drbd_peer_device *peer_device,
		      struct drbd_backing_dev *nbc)
{
	struct drbd_device *device = peer_device->device;
	const int peer_node_id = peer_device->connection->peer_node_id;
	int bitmap_index;

	for (bitmap_index = 0; bitmap_index < device->bitmap->bm_max_peers; bitmap_index++) {
		if (bitmap_index_vacant(nbc, bitmap_index)) {
			struct drbd_peer_md *peer_md = &nbc->md.peers[peer_node_id];

			peer_md->bitmap_index = bitmap_index;
			peer_device->bitmap_index = bitmap_index;
			peer_md->flags &= ~MDF_NODE_EXISTS; /* it is a peer now */
			return 0;
		}
	}
	drbd_err(peer_device, "Not enough free bitmap slots\n");
	return -ENOSPC;
}

bool want_bitmap(struct drbd_peer_device *peer_device)
{
	struct peer_device_conf *pdc;
	bool want_bitmap = false;

	rcu_read_lock();
	pdc = rcu_dereference(peer_device->conf);
	if (pdc)
		want_bitmap |= pdc->bitmap;
	rcu_read_unlock();

	return want_bitmap;
}

static struct block_device *open_backing_dev(struct drbd_device *device,
		const char *bdev_path, void *claim_ptr, bool do_bd_link)
{
	struct block_device *bdev;
	int err = 0;

	bdev = blkdev_get_by_path(bdev_path,
				  FMODE_READ | FMODE_WRITE | FMODE_EXCL, claim_ptr);
	if (IS_ERR(bdev)) {
		drbd_err(device, "open(\"%s\") failed with %ld\n",
				bdev_path, PTR_ERR(bdev));
		return bdev;
	}

	if (!do_bd_link)
		return bdev;

#if   defined(COMPAT_HAVE_BD_UNLINK_DISK_HOLDER)
	err = bd_link_disk_holder(bdev, device->vdisk);
#elif defined(COMPAT_HAVE_BD_CLAIM_BY_DISK)
	err = bd_claim_by_disk(bdev, claim_ptr, device->vdisk);
#endif
	if (err) {
		blkdev_put(bdev, FMODE_READ | FMODE_WRITE | FMODE_EXCL);
		drbd_err(device, "bd_link_disk_holder(\"%s\", ...) failed with %d\n",
				bdev_path, err);
		bdev = ERR_PTR(err);
	}
	return bdev;
}

static int open_backing_devices(struct drbd_device *device,
		struct disk_conf *new_disk_conf,
		struct drbd_backing_dev *nbc)
{
	struct block_device *bdev;

	bdev = open_backing_dev(device, new_disk_conf->backing_dev, device, true);
	if (IS_ERR(bdev))
		return ERR_OPEN_DISK;
	nbc->backing_bdev = bdev;

	/*
	 * meta_dev_idx >= 0: external fixed size, possibly multiple
	 * drbd sharing one meta device.  TODO in that case, paranoia
	 * check that [md_bdev, meta_dev_idx] is not yet used by some
	 * other drbd minor!  (if you use drbd.conf + drbdadm, that
	 * should check it for you already; but if you don't, or
	 * someone fooled it, we need to double check here)
	 */
	bdev = open_backing_dev(device, new_disk_conf->meta_dev,
		/* claim ptr: device, if claimed exclusively; shared drbd_m_holder,
		 * if potentially shared with other drbd minors */
			(new_disk_conf->meta_dev_idx < 0) ? (void*)device : (void*)drbd_m_holder,
		/* avoid double bd_claim_by_disk() for the same (source,target) tuple,
		 * as would happen with internal metadata. */
			(new_disk_conf->meta_dev_idx != DRBD_MD_INDEX_FLEX_INT &&
			 new_disk_conf->meta_dev_idx != DRBD_MD_INDEX_INTERNAL));
	if (IS_ERR(bdev))
		return ERR_OPEN_MD_DISK;
	nbc->md_bdev = bdev;
	return NO_ERROR;
}

static void close_backing_dev(struct drbd_device *device, struct block_device *bdev,
	bool do_bd_unlink)
{
	if (!bdev)
		return;
	if (do_bd_unlink) {
#if   defined(COMPAT_HAVE_BD_UNLINK_DISK_HOLDER)
		bd_unlink_disk_holder(bdev, device->vdisk);
#elif defined(COMPAT_HAVE_BD_CLAIM_BY_DISK)
		bd_release_from_disk(bdev, device->vdisk);
#endif
	}
	blkdev_put(bdev, FMODE_READ | FMODE_WRITE | FMODE_EXCL);
}

void drbd_backing_dev_free(struct drbd_device *device, struct drbd_backing_dev *ldev)
{
	if (ldev == NULL)
		return;

	close_backing_dev(device, ldev->md_bdev, ldev->md_bdev != ldev->backing_bdev);
	close_backing_dev(device, ldev->backing_bdev, true);

	kfree(ldev->disk_conf);
	kfree(ldev);
}

static void discard_not_wanted_bitmap_uuids(struct drbd_device *device, struct drbd_backing_dev *ldev)
{
	struct drbd_peer_md *peer_md = ldev->md.peers;
	struct drbd_peer_device *peer_device;
	int node_id;

	for (node_id = 0; node_id < DRBD_NODE_ID_MAX; node_id++) {
		peer_device = peer_device_by_node_id(device, node_id);
		if (peer_device && peer_md[node_id].bitmap_uuid && !want_bitmap(peer_device))
			peer_md[node_id].bitmap_uuid = 0;
	}
}

int drbd_adm_attach(struct sk_buff *skb, struct genl_info *info)
{
	struct drbd_config_context adm_ctx;
	struct drbd_device *device;
	struct drbd_resource *resource;
	int err;
	enum drbd_ret_code retcode;
	enum determine_dev_size dd;
	sector_t max_possible_sectors;
	sector_t min_md_device_sectors;
	struct drbd_backing_dev *nbc; /* new_backing_conf */
	struct disk_conf *new_disk_conf = NULL;
	enum drbd_state_rv rv;
	struct drbd_peer_device *peer_device;
	unsigned int slots_needed = 0;
	bool have_conf_update = false;

	retcode = drbd_adm_prepare(&adm_ctx, skb, info, DRBD_ADM_NEED_MINOR);
	if (!adm_ctx.reply_skb)
		return retcode;
	device = adm_ctx.device;
	resource = device->resource;
	mutex_lock(&resource->adm_mutex);

	/* allocation not in the IO path, drbdsetup context */
	nbc = kzalloc(sizeof(struct drbd_backing_dev), GFP_KERNEL);
	if (!nbc) {
		retcode = ERR_NOMEM;
		goto fail;
	}
	spin_lock_init(&nbc->md.uuid_lock);

	new_disk_conf = kzalloc(sizeof(struct disk_conf), GFP_KERNEL);
	if (!new_disk_conf) {
		retcode = ERR_NOMEM;
		goto fail;
	}
	nbc->disk_conf = new_disk_conf;

	set_disk_conf_defaults(new_disk_conf);
	err = disk_conf_from_attrs(new_disk_conf, info);
	if (err) {
		retcode = ERR_MANDATORY_TAG;
		drbd_msg_put_info(adm_ctx.reply_skb, from_attrs_err_to_txt(err));
		goto fail;
	}

	if (new_disk_conf->meta_dev_idx < DRBD_MD_INDEX_FLEX_INT) {
		retcode = ERR_MD_IDX_INVALID;
		goto fail;
	}

	lock_all_resources();
	retcode = drbd_resync_after_valid(device, new_disk_conf->resync_after);
	unlock_all_resources();
	if (retcode != NO_ERROR)
		goto fail;

	retcode = open_backing_devices(device, new_disk_conf, nbc);
	if (retcode != NO_ERROR)
		goto fail;

	if ((nbc->backing_bdev == nbc->md_bdev) !=
	    (new_disk_conf->meta_dev_idx == DRBD_MD_INDEX_INTERNAL ||
	     new_disk_conf->meta_dev_idx == DRBD_MD_INDEX_FLEX_INT)) {
		retcode = ERR_MD_IDX_INVALID;
		goto fail;
	}

	/* if you want to reconfigure, please tear down first */
	if (device->disk_state[NOW] > D_DISKLESS) {
		retcode = ERR_DISK_CONFIGURED;
		goto fail;
	}
	/* It may just now have detached because of IO error.  Make sure
	 * drbd_ldev_destroy is done already, we may end up here very fast,
	 * e.g. if someone calls attach from the on-io-error handler,
	 * to realize a "hot spare" feature (not that I'd recommend that) */
	wait_event(device->misc_wait, !test_bit(GOING_DISKLESS, &device->flags));

	/* make sure there is no leftover from previous force-detach attempts */
	clear_bit(FORCE_DETACH, &device->flags);
	clear_bit(WAS_READ_ERROR, &device->flags);

	/* and no leftover from previously aborted resync or verify, either */
	for_each_peer_device(peer_device, device) {
		peer_device->rs_total = 0;
		peer_device->rs_failed = 0;
		atomic_set(&peer_device->rs_pending_cnt, 0);
	}

	if (!device->bitmap) {
		device->bitmap = drbd_bm_alloc();
		if (!device->bitmap) {
			retcode = ERR_NOMEM;
			goto fail;
		}
	}

	/* Read our meta data super block early.
	 * This also sets other on-disk offsets. */
	retcode = drbd_md_read(device, nbc);
	if (retcode != NO_ERROR)
		goto fail;

	discard_not_wanted_bitmap_uuids(device, nbc);
	sanitize_disk_conf(device, new_disk_conf, nbc);

	if (drbd_get_max_capacity(nbc) < new_disk_conf->disk_size) {
		drbd_err(device, "max capacity %llu smaller than disk size %llu\n",
			(unsigned long long) drbd_get_max_capacity(nbc),
			(unsigned long long) new_disk_conf->disk_size);
		retcode = ERR_DISK_TOO_SMALL;
		goto fail;
	}

	if (new_disk_conf->meta_dev_idx < 0) {
		max_possible_sectors = DRBD_MAX_SECTORS_FLEX;
		/* at least one MB, otherwise it does not make sense */
		min_md_device_sectors = (2<<10);
	} else {
		max_possible_sectors = DRBD_MAX_SECTORS;
		min_md_device_sectors = (128 << 20 >> 9) * (new_disk_conf->meta_dev_idx + 1);
	}

	if (drbd_get_capacity(nbc->md_bdev) < min_md_device_sectors) {
		retcode = ERR_MD_DISK_TOO_SMALL;
		drbd_warn(device, "refusing attach: md-device too small, "
		     "at least %llu sectors needed for this meta-disk type\n",
		     (unsigned long long) min_md_device_sectors);
		goto fail;
	}

	/* Make sure the new disk is big enough
	 * (we may currently be R_PRIMARY with no local disk...) */
	if (drbd_get_max_capacity(nbc) <
	    drbd_get_capacity(device->this_bdev)) {
		drbd_err(device,
			"Current (diskless) capacity %llu, cannot attach smaller (%llu) disk\n",
			(unsigned long long)drbd_get_capacity(device->this_bdev),
			(unsigned long long)drbd_get_max_capacity(nbc));
		retcode = ERR_DISK_TOO_SMALL;
		goto fail;
	}

	nbc->known_size = drbd_get_capacity(nbc->backing_bdev);

	if (nbc->known_size > max_possible_sectors) {
		drbd_warn(device, "==> truncating very big lower level device "
			"to currently maximum possible %llu sectors <==\n",
			(unsigned long long) max_possible_sectors);
		if (new_disk_conf->meta_dev_idx >= 0)
			drbd_warn(device, "==>> using internal or flexible "
				      "meta data may help <<==\n");
	}

	drbd_suspend_io(device, READ_AND_WRITE);
	wait_event(resource->barrier_wait, !barrier_pending(resource));
	for_each_peer_device(peer_device, device)
		wait_event(device->misc_wait,
			   (!atomic_read(&peer_device->ap_pending_cnt) ||
			    drbd_suspended(device)));
	/* and for other previously queued resource work */
	drbd_flush_workqueue(&resource->work);

	rv = stable_state_change(resource,
		change_disk_state(device, D_ATTACHING, CS_VERBOSE | CS_SERIALIZE, NULL));
	retcode = rv;  /* FIXME: Type mismatch. */
	if (rv >= SS_SUCCESS)
		update_resource_dagtag(resource, nbc);
	drbd_resume_io(device);
	if (rv < SS_SUCCESS)
		goto fail;

	if (!get_ldev_if_state(device, D_ATTACHING))
		goto force_diskless;

	drbd_info(device, "Maximum number of peer devices = %u\n",
		  device->bitmap->bm_max_peers);

	mutex_lock(&resource->conf_update);
	have_conf_update = true;

	/* Make sure the local node id matches or is unassigned */
	if (nbc->md.node_id != -1 && nbc->md.node_id != resource->res_opts.node_id) {
		drbd_err(device, "Local node id %d differs from local "
			 "node id %d on device\n",
			 resource->res_opts.node_id,
			 nbc->md.node_id);
		retcode = ERR_INVALID_REQUEST;
		goto force_diskless_dec;
	}

	/* Make sure no bitmap slot has our own node id */
	if (nbc->md.peers[resource->res_opts.node_id].bitmap_index != -1) {
		drbd_err(device, "There is a bitmap for my own node id (%d)\n",
			 resource->res_opts.node_id);
		retcode = ERR_INVALID_REQUEST;
		goto force_diskless_dec;
	}

	/* Make sure we have a bitmap slot for each peer id */
	for_each_peer_device(peer_device, device) {
		struct drbd_connection *connection = peer_device->connection;
		int bitmap_index;

		bitmap_index = nbc->md.peers[connection->peer_node_id].bitmap_index;
		if (bitmap_index != -1)
			peer_device->bitmap_index = bitmap_index;
		else if (want_bitmap(peer_device))
			slots_needed++;
	}
	if (slots_needed) {
		int slots_available = device->bitmap->bm_max_peers - used_bitmap_slots(nbc);

		if (slots_needed > slots_available) {
			drbd_err(device, "Not enough free bitmap "
				 "slots (available=%d, needed=%d)\n",
				 slots_available,
				 slots_needed);
			retcode = ERR_INVALID_REQUEST;
			goto force_diskless_dec;
		}
		for_each_peer_device(peer_device, device) {
			if (peer_device->bitmap_index != -1 || !want_bitmap(peer_device))
				continue;

			err = allocate_bitmap_index(peer_device, nbc);
			if (err) {
				retcode = ERR_INVALID_REQUEST;
				goto force_diskless_dec;
			}
		}
	}

	/* Assign the local node id (if not assigned already) */
	nbc->md.node_id = resource->res_opts.node_id;

	if (resource->role[NOW] == R_PRIMARY && device->exposed_data_uuid &&
	    (device->exposed_data_uuid & ~UUID_PRIMARY) !=
	    (nbc->md.current_uuid & ~UUID_PRIMARY)) {
		int data_present = false;
		for_each_peer_device(peer_device, device) {
			if (peer_device->disk_state[NOW] == D_UP_TO_DATE)
				data_present = true;
		}
		if (!data_present) {
			drbd_err(device, "Can only attach to data with current UUID=%016llX\n",
				 (unsigned long long)device->exposed_data_uuid);
			retcode = ERR_DATA_NOT_CURRENT;
			goto force_diskless_dec;
		}
	}

	/* Since we are diskless, fix the activity log first... */
	if (drbd_check_al_size(device, new_disk_conf)) {
		retcode = ERR_NOMEM;
		goto force_diskless_dec;
	}

	/* Point of no return reached.
	 * Devices and memory are no longer released by error cleanup below.
	 * now device takes over responsibility, and the state engine should
	 * clean it up somewhere.  */
	D_ASSERT(device, device->ldev == NULL);
	device->ldev = nbc;
	nbc = NULL;
	new_disk_conf = NULL;

	for_each_peer_device(peer_device, device) {
		err = drbd_attach_peer_device(peer_device);
		if (err) {
			retcode = ERR_NOMEM;
			goto force_diskless_dec;
		}
	}

	mutex_unlock(&resource->conf_update);
	have_conf_update = false;

	lock_all_resources();
	retcode = drbd_resync_after_valid(device, device->ldev->disk_conf->resync_after);
	if (retcode != NO_ERROR) {
		unlock_all_resources();
		goto force_diskless_dec;
	}

	/* Reset the "barriers don't work" bits here, then force meta data to
	 * be written, to ensure we determine if barriers are supported. */
	if (device->ldev->disk_conf->md_flushes)
		clear_bit(MD_NO_FUA, &device->flags);
	else
		set_bit(MD_NO_FUA, &device->flags);

	drbd_resync_after_changed(device);
	drbd_bump_write_ordering(resource, device->ldev, WO_BIO_BARRIER);
	unlock_all_resources();

	/* Prevent shrinking of consistent devices ! */
	{
	unsigned long long nsz = drbd_new_dev_size(device, 0, device->ldev->disk_conf->disk_size, 0);
	unsigned long long eff = device->ldev->md.effective_size;
	if (drbd_md_test_flag(device->ldev, MDF_CONSISTENT) && nsz < eff) {
		drbd_warn(device,
			"refusing to truncate a consistent device (%llu < %llu)\n",
			nsz, eff);
		retcode = ERR_DISK_TOO_SMALL;
		goto force_diskless_dec;
	}
	}

	if (drbd_md_test_flag(device->ldev, MDF_CRASHED_PRIMARY))
		set_bit(CRASHED_PRIMARY, &device->flags);
	else
		clear_bit(CRASHED_PRIMARY, &device->flags);

	if (drbd_md_test_flag(device->ldev, MDF_PRIMARY_IND) &&
	    !(resource->role[NOW] == R_PRIMARY && resource->susp_nod[NOW]) &&
	    !device->exposed_data_uuid && !test_bit(NEW_CUR_UUID, &device->flags))
		set_bit(CRASHED_PRIMARY, &device->flags);

	if (drbd_md_test_flag(device->ldev, MDF_PRIMARY_LOST_QUORUM))
		set_bit(PRIMARY_LOST_QUORUM, &device->flags);

	device->read_cnt = 0;
	device->writ_cnt = 0;

	drbd_reconsider_queue_parameters(device, device->ldev, NULL);

	/* If I am currently not R_PRIMARY,
	 * but meta data primary indicator is set,
	 * I just now recover from a hard crash,
	 * and have been R_PRIMARY before that crash.
	 *
	 * Now, if I had no connection before that crash
	 * (have been degraded R_PRIMARY), chances are that
	 * I won't find my peer now either.
	 *
	 * In that case, and _only_ in that case,
	 * we use the degr-wfc-timeout instead of the default,
	 * so we can automatically recover from a crash of a
	 * degraded but active "cluster" after a certain timeout.
	 */
	for_each_peer_device(peer_device, device) {
		clear_bit(USE_DEGR_WFC_T, &peer_device->flags);
		if (resource->role[NOW] != R_PRIMARY &&
		    drbd_md_test_flag(device->ldev, MDF_PRIMARY_IND) &&
		    !drbd_md_test_peer_flag(peer_device, MDF_PEER_CONNECTED))
			set_bit(USE_DEGR_WFC_T, &peer_device->flags);
	}

	dd = drbd_determine_dev_size(device, 0, 0, NULL);
	if (dd == DS_ERROR) {
		retcode = ERR_NOMEM_BITMAP;
		goto force_diskless_dec;
	} else if (dd == DS_GREW) {
		for_each_peer_device(peer_device, device)
			set_bit(RESYNC_AFTER_NEG, &peer_device->flags);
	}

	if (drbd_bitmap_io(device, &drbd_bm_read,
		"read from attaching", BM_LOCK_ALL,
		NULL)) {
		retcode = ERR_IO_MD_DISK;
		goto force_diskless_dec;
	}

	for_each_peer_device(peer_device, device) {
		if ((test_bit(CRASHED_PRIMARY, &device->flags) &&
		     drbd_md_test_flag(device->ldev, MDF_AL_DISABLED)) ||
		    drbd_md_test_peer_flag(peer_device, MDF_PEER_FULL_SYNC)) {
			drbd_info(peer_device, "Assuming that all blocks are out of sync "
				  "(aka FullSync)\n");
			if (drbd_bitmap_io(device, &drbd_bmio_set_n_write,
				"set_n_write from attaching", BM_LOCK_ALL,
				peer_device)) {
				retcode = ERR_IO_MD_DISK;
				goto force_diskless_dec;
			}
		}
	}

	drbd_try_suspend_al(device); /* IO is still suspended here... */

	rcu_read_lock();
	if (rcu_dereference(device->ldev->disk_conf)->al_updates)
		device->ldev->md.flags &= ~MDF_AL_DISABLED;
	else
		device->ldev->md.flags |= MDF_AL_DISABLED;
	rcu_read_unlock();

	/* change_disk_state uses disk_state_from_md(device); in case D_NEGOTIATING not
	   necessary, and falls back to a local state change */
	rv = stable_state_change(resource,
		change_disk_state(device, D_NEGOTIATING, CS_VERBOSE | CS_SERIALIZE, NULL));

	if (rv < SS_SUCCESS) {
		if (rv == SS_CW_FAILED_BY_PEER)
			drbd_msg_put_info(adm_ctx.reply_skb,
				"Probably this node is marked as intentional diskless on a peer");
		retcode = rv;
		goto force_diskless_dec;
	}

	device->device_conf.intentional_diskless = false; /* just in case... */

	mod_timer(&device->request_timer, jiffies + HZ);

	if (resource->role[NOW] == R_PRIMARY)
		device->ldev->md.current_uuid |= UUID_PRIMARY;
	else
		device->ldev->md.current_uuid &= ~UUID_PRIMARY;

	drbd_md_sync(device);

	drbd_kobject_uevent(device);
	put_ldev(device);
	mutex_unlock(&resource->adm_mutex);
	drbd_adm_finish(&adm_ctx, info, retcode);
	return 0;

 force_diskless_dec:
	put_ldev(device);
 force_diskless:
	change_disk_state(device, D_DISKLESS, CS_HARD, NULL);
 fail:
	mutex_unlock_cond(&resource->conf_update, &have_conf_update);
	drbd_backing_dev_free(device, nbc);
	mutex_unlock(&resource->adm_mutex);
	drbd_adm_finish(&adm_ctx, info, retcode);
	return 0;
}

static enum drbd_disk_state get_disk_state(struct drbd_device *device)
{
	struct drbd_resource *resource = device->resource;
	enum drbd_disk_state disk_state;

	spin_lock_irq(&resource->req_lock);
	disk_state = device->disk_state[NOW];
	spin_unlock_irq(&resource->req_lock);
	return disk_state;
}

static int adm_detach(struct drbd_device *device, int force, struct sk_buff *reply_skb)
{
	enum drbd_state_rv retcode;
	const char *err_str = NULL;
	int ret;

	if (force) {
		set_bit(FORCE_DETACH, &device->flags);
		change_disk_state(device, D_DETACHING, CS_HARD, NULL);
		retcode = SS_SUCCESS;
		goto out;
	}

	drbd_suspend_io(device, READ_AND_WRITE); /* so no-one is stuck in drbd_al_begin_io */
	retcode = stable_state_change(device->resource,
		change_disk_state(device, D_DETACHING,
			CS_VERBOSE | CS_WAIT_COMPLETE | CS_SERIALIZE, &err_str));
	/* D_DETACHING will transition to DISKLESS. */
	drbd_resume_io(device);
	ret = wait_event_interruptible(device->misc_wait,
			get_disk_state(device) != D_DETACHING);
	if (retcode >= SS_SUCCESS)
		drbd_cleanup_device(device);
	if (retcode == SS_IS_DISKLESS)
		retcode = SS_NOTHING_TO_DO;
	if (ret)
		retcode = ERR_INTR;
out:
	if (err_str) {
		drbd_msg_put_info(reply_skb, err_str);
		kfree(err_str);
	}
	return retcode;
}

/* Detaching the disk is a process in multiple stages.  First we need to lock
 * out application IO, in-flight IO, IO stuck in drbd_al_begin_io.
 * Then we transition to D_DISKLESS, and wait for put_ldev() to return all
 * internal references as well.
 * Only then we have finally detached. */
int drbd_adm_detach(struct sk_buff *skb, struct genl_info *info)
{
	struct drbd_config_context adm_ctx;
	enum drbd_ret_code retcode;
	struct detach_parms parms = { };
	int err;

	retcode = drbd_adm_prepare(&adm_ctx, skb, info, DRBD_ADM_NEED_MINOR);
	if (!adm_ctx.reply_skb)
		return retcode;

	if (info->attrs[DRBD_NLA_DETACH_PARMS]) {
		err = detach_parms_from_attrs(&parms, info);
		if (err) {
			retcode = ERR_MANDATORY_TAG;
			drbd_msg_put_info(adm_ctx.reply_skb, from_attrs_err_to_txt(err));
			goto out;
		}
	}

	mutex_lock(&adm_ctx.resource->adm_mutex);
	retcode = adm_detach(adm_ctx.device, parms.force_detach, adm_ctx.reply_skb);
	mutex_unlock(&adm_ctx.resource->adm_mutex);
out:
	drbd_adm_finish(&adm_ctx, info, retcode);
	return 0;
}

static bool conn_resync_running(struct drbd_connection *connection)
{
	struct drbd_peer_device *peer_device;
	bool rv = false;
	int vnr;

	rcu_read_lock();
	idr_for_each_entry(&connection->peer_devices, peer_device, vnr) {
		if (peer_device->repl_state[NOW] == L_SYNC_SOURCE ||
		    peer_device->repl_state[NOW] == L_SYNC_TARGET ||
		    peer_device->repl_state[NOW] == L_PAUSED_SYNC_S ||
		    peer_device->repl_state[NOW] == L_PAUSED_SYNC_T) {
			rv = true;
			break;
		}
	}
	rcu_read_unlock();

	return rv;
}

static bool conn_ov_running(struct drbd_connection *connection)
{
	struct drbd_peer_device *peer_device;
	bool rv = false;
	int vnr;

	rcu_read_lock();
	idr_for_each_entry(&connection->peer_devices, peer_device, vnr) {
		if (peer_device->repl_state[NOW] == L_VERIFY_S ||
		    peer_device->repl_state[NOW] == L_VERIFY_T) {
			rv = true;
			break;
		}
	}
	rcu_read_unlock();

	return rv;
}

static enum drbd_ret_code
_check_net_options(struct drbd_connection *connection, struct net_conf *old_net_conf, struct net_conf *new_net_conf)
{
	if (old_net_conf && connection->cstate[NOW] == C_CONNECTED && connection->agreed_pro_version < 100) {
		if (new_net_conf->wire_protocol != old_net_conf->wire_protocol)
			return ERR_NEED_APV_100;

		if (new_net_conf->two_primaries != old_net_conf->two_primaries)
			return ERR_NEED_APV_100;

		if (!new_net_conf->integrity_alg != !old_net_conf->integrity_alg)
			return ERR_NEED_APV_100;

		if (strcmp(new_net_conf->integrity_alg, old_net_conf->integrity_alg))
			return ERR_NEED_APV_100;
	}

	if (!new_net_conf->two_primaries &&
	    connection->resource->role[NOW] == R_PRIMARY &&
	    connection->peer_role[NOW] == R_PRIMARY)
		return ERR_NEED_ALLOW_TWO_PRI;

	if (new_net_conf->two_primaries &&
	    (new_net_conf->wire_protocol != DRBD_PROT_C))
		return ERR_NOT_PROTO_C;

	if (new_net_conf->wire_protocol == DRBD_PROT_A &&
	    new_net_conf->fencing_policy == FP_STONITH)
		return ERR_STONITH_AND_PROT_A;

	if (new_net_conf->on_congestion != OC_BLOCK &&
	    new_net_conf->wire_protocol != DRBD_PROT_A)
		return ERR_CONG_NOT_PROTO_A;

	return NO_ERROR;
}

static enum drbd_ret_code
check_net_options(struct drbd_connection *connection, struct net_conf *new_net_conf)
{
	enum drbd_ret_code rv;
	struct drbd_peer_device *peer_device;
	int i;

	rcu_read_lock();
	rv = _check_net_options(connection, rcu_dereference(connection->transport.net_conf), new_net_conf);
	rcu_read_unlock();

	/* connection->peer_devices protected by resource->conf_update here */
	idr_for_each_entry(&connection->peer_devices, peer_device, i) {
		struct drbd_device *device = peer_device->device;
		if (!device->bitmap) {
			device->bitmap = drbd_bm_alloc();
			if (!device->bitmap)
				return ERR_NOMEM;
		}
	}

	return rv;
}

struct crypto {
	struct crypto_ahash *verify_tfm;
	struct crypto_ahash *csums_tfm;
	struct crypto_shash *cram_hmac_tfm;
	struct crypto_ahash *integrity_tfm;
};

static int
alloc_shash(struct crypto_shash **tfm, char *tfm_name, int err_alg)
{
	if (!tfm_name[0])
		return NO_ERROR;

	*tfm = crypto_alloc_shash(tfm_name, 0, 0);
	if (IS_ERR(*tfm)) {
		*tfm = NULL;
		return err_alg;
	}

	return NO_ERROR;
}

static int
alloc_ahash(struct crypto_ahash **tfm, char *tfm_name, int err_alg)
{
	if (!tfm_name[0])
		return NO_ERROR;

	*tfm = crypto_alloc_ahash(tfm_name, 0, CRYPTO_ALG_ASYNC);
	if (IS_ERR(*tfm)) {
		*tfm = NULL;
		return err_alg;
	}

	return NO_ERROR;
}

static enum drbd_ret_code
alloc_crypto(struct crypto *crypto, struct net_conf *new_net_conf)
{
	char hmac_name[CRYPTO_MAX_ALG_NAME];
	enum drbd_ret_code rv;

	rv = alloc_ahash(&crypto->csums_tfm, new_net_conf->csums_alg,
			 ERR_CSUMS_ALG);
	if (rv != NO_ERROR)
		return rv;
	rv = alloc_ahash(&crypto->verify_tfm, new_net_conf->verify_alg,
			 ERR_VERIFY_ALG);
	if (rv != NO_ERROR)
		return rv;
	rv = alloc_ahash(&crypto->integrity_tfm, new_net_conf->integrity_alg,
			 ERR_INTEGRITY_ALG);
	if (rv != NO_ERROR)
		return rv;
	if (new_net_conf->cram_hmac_alg[0] != 0) {
		snprintf(hmac_name, CRYPTO_MAX_ALG_NAME, "hmac(%s)",
			 new_net_conf->cram_hmac_alg);

		rv = alloc_shash(&crypto->cram_hmac_tfm, hmac_name,
				 ERR_AUTH_ALG);
	}

	return rv;
}

static void free_crypto(struct crypto *crypto)
{
	crypto_free_shash(crypto->cram_hmac_tfm);
	crypto_free_ahash(crypto->integrity_tfm);
	crypto_free_ahash(crypto->csums_tfm);
	crypto_free_ahash(crypto->verify_tfm);
}

int drbd_adm_net_opts(struct sk_buff *skb, struct genl_info *info)
{
	struct drbd_config_context adm_ctx;
	enum drbd_ret_code retcode;
	struct drbd_connection *connection;
	struct net_conf *old_net_conf, *new_net_conf = NULL;
	int err;
	int ovr; /* online verify running */
	int rsr; /* re-sync running */
	struct crypto crypto = { };

	retcode = drbd_adm_prepare(&adm_ctx, skb, info, DRBD_ADM_NEED_CONNECTION);
	if (!adm_ctx.reply_skb)
		return retcode;

	connection = adm_ctx.connection;
	mutex_lock(&adm_ctx.resource->adm_mutex);

	new_net_conf = kzalloc(sizeof(struct net_conf), GFP_KERNEL);
	if (!new_net_conf) {
		retcode = ERR_NOMEM;
		goto out;
	}

	drbd_flush_workqueue(&connection->sender_work);

	mutex_lock(&connection->resource->conf_update);
	mutex_lock(&connection->mutex[DATA_STREAM]);
	old_net_conf = connection->transport.net_conf;

	if (!old_net_conf) {
		drbd_msg_put_info(adm_ctx.reply_skb, "net conf missing, try connect");
		retcode = ERR_INVALID_REQUEST;
		goto fail;
	}

	*new_net_conf = *old_net_conf;
	if (should_set_defaults(info))
		set_net_conf_defaults(new_net_conf);

	err = net_conf_from_attrs_for_change(new_net_conf, info);
	if (err && err != -ENOMSG) {
		retcode = ERR_MANDATORY_TAG;
		drbd_msg_put_info(adm_ctx.reply_skb, from_attrs_err_to_txt(err));
		goto fail;
	}

	retcode = check_net_options(connection, new_net_conf);
	if (retcode != NO_ERROR)
		goto fail;

	/* re-sync running */
	rsr = conn_resync_running(connection);
	if (rsr && strcmp(new_net_conf->csums_alg, old_net_conf->csums_alg)) {
		retcode = ERR_CSUMS_RESYNC_RUNNING;
		goto fail;
	}

	/* online verify running */
	ovr = conn_ov_running(connection);
	if (ovr && strcmp(new_net_conf->verify_alg, old_net_conf->verify_alg)) {
		retcode = ERR_VERIFY_RUNNING;
		goto fail;
	}

	retcode = alloc_crypto(&crypto, new_net_conf);
	if (retcode != NO_ERROR)
		goto fail;

	rcu_assign_pointer(connection->transport.net_conf, new_net_conf);
	connection->fencing_policy = new_net_conf->fencing_policy;

	if (!rsr) {
		crypto_free_ahash(connection->csums_tfm);
		connection->csums_tfm = crypto.csums_tfm;
		crypto.csums_tfm = NULL;
	}
	if (!ovr) {
		crypto_free_ahash(connection->verify_tfm);
		connection->verify_tfm = crypto.verify_tfm;
		crypto.verify_tfm = NULL;
	}

	crypto_free_ahash(connection->integrity_tfm);
	connection->integrity_tfm = crypto.integrity_tfm;
	if (connection->cstate[NOW] >= C_CONNECTED && connection->agreed_pro_version >= 100)
		/* Do this without trying to take connection->data.mutex again.  */
		__drbd_send_protocol(connection, P_PROTOCOL_UPDATE);

	crypto_free_shash(connection->cram_hmac_tfm);
	connection->cram_hmac_tfm = crypto.cram_hmac_tfm;

	mutex_unlock(&connection->mutex[DATA_STREAM]);
	mutex_unlock(&connection->resource->conf_update);
	synchronize_rcu();
	kfree(old_net_conf);

	if (connection->cstate[NOW] >= C_CONNECTED) {
		struct drbd_peer_device *peer_device;
		int vnr;

		idr_for_each_entry(&connection->peer_devices, peer_device, vnr)
			drbd_send_sync_param(peer_device);
	}

	goto out;

 fail:
	mutex_unlock(&connection->mutex[DATA_STREAM]);
	mutex_unlock(&connection->resource->conf_update);
	free_crypto(&crypto);
	kfree(new_net_conf);
 out:
	mutex_unlock(&adm_ctx.resource->adm_mutex);
	drbd_adm_finish(&adm_ctx, info, retcode);
	return 0;
}

static int adjust_resync_fifo(struct drbd_peer_device *peer_device,
			      struct peer_device_conf *conf,
			      struct fifo_buffer **pp_old_plan)
{
	struct fifo_buffer *old_plan, *new_plan = NULL;
	int fifo_size;

	fifo_size = (conf->c_plan_ahead * 10 * SLEEP_TIME) / HZ;

	old_plan = rcu_dereference_protected(peer_device->rs_plan_s,
			     lockdep_is_held(&peer_device->connection->resource->conf_update));
	if (!old_plan || fifo_size != old_plan->size) {
		new_plan = fifo_alloc(fifo_size);
		if (!new_plan) {
			drbd_err(peer_device, "kmalloc of fifo_buffer failed");
			return -ENOMEM;
		}
		rcu_assign_pointer(peer_device->rs_plan_s, new_plan);
		if (pp_old_plan)
			*pp_old_plan = old_plan;
	}

	return 0;
}

int drbd_adm_peer_device_opts(struct sk_buff *skb, struct genl_info *info)
{
	struct drbd_config_context adm_ctx;
	enum drbd_ret_code retcode;
	struct drbd_peer_device *peer_device;
	struct peer_device_conf *old_peer_device_conf, *new_peer_device_conf = NULL;
	struct fifo_buffer *old_plan = NULL;
	int err;

	retcode = drbd_adm_prepare(&adm_ctx, skb, info, DRBD_ADM_NEED_PEER_DEVICE);
	if (!adm_ctx.reply_skb)
		return retcode;

	peer_device = adm_ctx.peer_device;

	mutex_lock(&adm_ctx.resource->adm_mutex);
	mutex_lock(&adm_ctx.resource->conf_update);

	new_peer_device_conf = kzalloc(sizeof(struct peer_device_conf), GFP_KERNEL);
	if (!new_peer_device_conf)
		goto fail;

	old_peer_device_conf = peer_device->conf;
	*new_peer_device_conf = *old_peer_device_conf;
	if (should_set_defaults(info))
		set_peer_device_conf_defaults(new_peer_device_conf);

	err = peer_device_conf_from_attrs_for_change(new_peer_device_conf, info);
	if (err && err != -ENOMSG) {
		retcode = ERR_MANDATORY_TAG;
		drbd_msg_put_info(adm_ctx.reply_skb, from_attrs_err_to_txt(err));
		goto fail_ret_set;
	}

	if (!old_peer_device_conf->bitmap && new_peer_device_conf->bitmap &&
	    peer_device->bitmap_index == -1) {
		struct drbd_device *device = peer_device->device;
		if (get_ldev(device)) {
			err = allocate_bitmap_index(peer_device, device->ldev);
			put_ldev(device);
			if (err) {
				drbd_msg_put_info(adm_ctx.reply_skb,
						  "No bitmap slot available in meta-data");
				retcode = ERR_INVALID_REQUEST;
				goto fail_ret_set;
			}
			drbd_info(peer_device,
				  "Former intentional diskless peer got bitmap slot %d\n",
				  peer_device->bitmap_index);
			drbd_md_sync(device);
		}
	}

	if (!expect(peer_device, new_peer_device_conf->resync_rate >= 1))
		new_peer_device_conf->resync_rate = 1;

	if (new_peer_device_conf->c_plan_ahead > DRBD_C_PLAN_AHEAD_MAX)
		new_peer_device_conf->c_plan_ahead = DRBD_C_PLAN_AHEAD_MAX;

	err = adjust_resync_fifo(peer_device, new_peer_device_conf, &old_plan);
	if (err)
		goto fail;

	rcu_assign_pointer(peer_device->conf, new_peer_device_conf);

	synchronize_rcu();
	kfree(old_peer_device_conf);
	kfree(old_plan);

	if (0) {
fail:
		retcode = ERR_NOMEM;
fail_ret_set:
		kfree(new_peer_device_conf);
	}

	mutex_unlock(&adm_ctx.resource->conf_update);
	mutex_unlock(&adm_ctx.resource->adm_mutex);
	drbd_adm_finish(&adm_ctx, info, retcode);
	return 0;

}

int drbd_create_peer_device_default_config(struct drbd_peer_device *peer_device)
{
	struct peer_device_conf *conf;
	int err;

	conf = kzalloc(sizeof(*conf), GFP_KERNEL);
	if (!conf)
		return -ENOMEM;

	set_peer_device_conf_defaults(conf);
	err = adjust_resync_fifo(peer_device, conf, NULL);
	if (err)
		return err;

	peer_device->conf = conf;

	return 0;
}

static void connection_to_info(struct connection_info *info,
			       struct drbd_connection *connection)
{
	info->conn_connection_state = connection->cstate[NOW];
	info->conn_role = connection->peer_role[NOW];
}

static void peer_device_to_info(struct peer_device_info *info,
				struct drbd_peer_device *peer_device)
{
	info->peer_repl_state = peer_device->repl_state[NOW];
	info->peer_disk_state = peer_device->disk_state[NOW];
	info->peer_resync_susp_user = peer_device->resync_susp_user[NOW];
	info->peer_resync_susp_peer = peer_device->resync_susp_peer[NOW];
	info->peer_resync_susp_dependency = peer_device->resync_susp_dependency[NOW];
	info->peer_is_intentional_diskless = !want_bitmap(peer_device);
}

static bool is_resync_target_in_other_connection(struct drbd_peer_device *peer_device)
{
	struct drbd_device *device = peer_device->device;
	struct drbd_peer_device *p;

	for_each_peer_device(p, device) {
		if (p == peer_device)
			continue;

		if (p->repl_state[NOW] == L_SYNC_TARGET)
			return true;
	}

	return false;
}

static int adm_new_connection(struct drbd_connection **ret_conn,
		struct drbd_config_context *adm_ctx, struct genl_info *info)
{
	struct connection_info connection_info;
	enum drbd_notification_type flags;
	unsigned int peer_devices = 0;
	struct drbd_device *device;
	struct drbd_peer_device *peer_device;
	struct net_conf *old_net_conf, *new_net_conf = NULL;
	struct crypto crypto = { NULL, };
	struct drbd_connection *connection;
	enum drbd_ret_code retcode;
	int i, err;
	char *transport_name;
	struct drbd_transport_class *tr_class;

	*ret_conn = NULL;
	if (adm_ctx->connection) {
		drbd_err(adm_ctx->resource, "Connection for peer node id %d already exists\n",
			 adm_ctx->peer_node_id);
		return ERR_INVALID_REQUEST;
	}

	/* allocation not in the IO path, drbdsetup / netlink process context */
	new_net_conf = kzalloc(sizeof(*new_net_conf), GFP_KERNEL);
	if (!new_net_conf)
		return ERR_NOMEM;

	set_net_conf_defaults(new_net_conf);

	err = net_conf_from_attrs(new_net_conf, info);
	if (err) {
		retcode = ERR_MANDATORY_TAG;
		drbd_msg_put_info(adm_ctx->reply_skb, from_attrs_err_to_txt(err));
		goto fail;
	}

	transport_name = new_net_conf->transport_name[0] ? new_net_conf->transport_name : "tcp";
	tr_class = drbd_get_transport_class(transport_name);
	if (!tr_class) {
		retcode = ERR_CREATE_TRANSPORT;
		goto fail;
	}

	connection = drbd_create_connection(adm_ctx->resource, tr_class);
	if (!connection) {
		retcode = ERR_NOMEM;
		goto fail_put_transport;
	}
	connection->peer_node_id = adm_ctx->peer_node_id;
	/* transport class reference now owned by connection,
	 * prevent double cleanup. */
	tr_class = NULL;

	retcode = check_net_options(connection, new_net_conf);
	if (retcode != NO_ERROR)
		goto fail_free_connection;

	retcode = alloc_crypto(&crypto, new_net_conf);
	if (retcode != NO_ERROR)
		goto fail_free_connection;

	((char *)new_net_conf->shared_secret)[SHARED_SECRET_MAX-1] = 0;

	mutex_lock(&adm_ctx->resource->conf_update);
	idr_for_each_entry(&adm_ctx->resource->devices, device, i) {
		int id;

		retcode = ERR_NOMEM;
		peer_device = create_peer_device(device, connection);
		if (!peer_device)
			goto unlock_fail_free_connection;
		id = idr_alloc(&connection->peer_devices, peer_device,
			       device->vnr, device->vnr + 1, GFP_KERNEL);
		if (id < 0)
			goto unlock_fail_free_connection;
	}

	/* Set bitmap_index if it was allocated previously */
	idr_for_each_entry(&connection->peer_devices, peer_device, i) {
		unsigned int bitmap_index;

		device = peer_device->device;
		if (!get_ldev(device))
			continue;

		bitmap_index = device->ldev->md.peers[adm_ctx->peer_node_id].bitmap_index;
		if (bitmap_index != -1)
			peer_device->bitmap_index = bitmap_index;
		put_ldev(device);
	}

	idr_for_each_entry(&connection->peer_devices, peer_device, i) {
		if (get_ldev_if_state(peer_device->device, D_NEGOTIATING)) {
			err = drbd_attach_peer_device(peer_device);
			put_ldev(peer_device->device);
			if (err) {
				retcode = ERR_NOMEM;
				goto unlock_fail_free_connection;
			}
		}
		peer_device->send_cnt = 0;
		peer_device->recv_cnt = 0;
	}

	idr_for_each_entry(&connection->peer_devices, peer_device, i) {
		struct drbd_device *device = peer_device->device;

		peer_device->resync_susp_other_c[NOW] =
			is_resync_target_in_other_connection(peer_device);
		list_add_rcu(&peer_device->peer_devices, &device->peer_devices);
		kref_get(&connection->kref);
		kref_debug_get(&connection->kref_debug, 3);
		kref_get(&device->kref);
		kref_debug_get(&device->kref_debug, 1);
		peer_devices++;
		peer_device->node_id = connection->peer_node_id;
	}
	spin_lock_irq(&adm_ctx->resource->req_lock);
	list_add_tail_rcu(&connection->connections, &adm_ctx->resource->connections);
	spin_unlock_irq(&adm_ctx->resource->req_lock);

	old_net_conf = connection->transport.net_conf;
	if (old_net_conf) {
		retcode = ERR_NET_CONFIGURED;
		goto unlock_fail_free_connection;
	}
	rcu_assign_pointer(connection->transport.net_conf, new_net_conf);
	connection->fencing_policy = new_net_conf->fencing_policy;

	connection->cram_hmac_tfm = crypto.cram_hmac_tfm;
	connection->integrity_tfm = crypto.integrity_tfm;
	connection->csums_tfm = crypto.csums_tfm;
	connection->verify_tfm = crypto.verify_tfm;

	/* transferred ownership. prevent double cleanup. */
	new_net_conf = NULL;
	memset(&crypto, 0, sizeof(crypto));

	if (connection->peer_node_id > adm_ctx->resource->max_node_id)
		adm_ctx->resource->max_node_id = connection->peer_node_id;

	connection_to_info(&connection_info, connection);
	flags = (peer_devices--) ? NOTIFY_CONTINUES : 0;
	mutex_lock(&notification_mutex);
	notify_connection_state(NULL, 0, connection, &connection_info, NOTIFY_CREATE | flags);
	idr_for_each_entry(&connection->peer_devices, peer_device, i) {
		struct peer_device_info peer_device_info;

		peer_device_to_info(&peer_device_info, peer_device);
		flags = (peer_devices--) ? NOTIFY_CONTINUES : 0;
		notify_peer_device_state(NULL, 0, peer_device, &peer_device_info, NOTIFY_CREATE | flags);
	}
	mutex_unlock(&notification_mutex);

	mutex_unlock(&adm_ctx->resource->conf_update);

	drbd_debugfs_connection_add(connection); /* after ->net_conf was assigned */
	drbd_thread_start(&connection->sender);
	*ret_conn = connection;
	return NO_ERROR;

unlock_fail_free_connection:
	mutex_unlock(&adm_ctx->resource->conf_update);
fail_free_connection:
	drbd_unregister_connection(connection);
	synchronize_rcu();
	drbd_reclaim_connection(&connection->rcu);
fail_put_transport:
	drbd_put_transport_class(tr_class);
fail:
	free_crypto(&crypto);
	kfree(new_net_conf);

	return retcode;
}

static bool addr_eq_nla(const struct sockaddr_storage *addr, const int addr_len, const struct nlattr *nla)
{
	return	nla_len(nla) == addr_len && memcmp(nla_data(nla), addr, addr_len) == 0;
}

static enum drbd_ret_code
check_path_against_nla(const struct drbd_path *path,
		       const struct nlattr *my_addr, const struct nlattr *peer_addr)
{
	enum drbd_ret_code ret = NO_ERROR;

	if (addr_eq_nla(&path->my_addr, path->my_addr_len, my_addr))
		ret = ERR_LOCAL_ADDR;
	if (addr_eq_nla(&path->peer_addr, path->peer_addr_len, peer_addr))
		ret = (ret == ERR_LOCAL_ADDR ? ERR_LOCAL_AND_PEER_ADDR : ERR_PEER_ADDR);
	return ret;
}

static enum drbd_ret_code
check_path_usable(const struct drbd_config_context *adm_ctx,
		  const struct nlattr *my_addr, const struct nlattr *peer_addr)
{
	struct drbd_resource *resource;
	struct drbd_connection *connection;
	enum drbd_ret_code retcode;

	if (!(my_addr && peer_addr)) {
		drbd_msg_put_info(adm_ctx->reply_skb, "connection endpoint(s) missing");
		return ERR_INVALID_REQUEST;
	}

	for_each_resource_rcu(resource, &drbd_resources) {
		for_each_connection_rcu(connection, resource) {
			struct drbd_path *path;
			list_for_each_entry_rcu(path, &connection->transport.paths, list) {
				retcode = check_path_against_nla(path, my_addr, peer_addr);
				if (retcode == NO_ERROR)
					continue;
				/* Within the same resource, it is ok to use
				 * the same endpoint several times */
				if (retcode != ERR_LOCAL_AND_PEER_ADDR &&
				    resource == adm_ctx->resource)
					continue;
				return retcode;
			}
		}
	}
	return NO_ERROR;
}

static enum drbd_ret_code
adm_add_path(struct drbd_config_context *adm_ctx,  struct genl_info *info)
{
	struct drbd_transport *transport = &adm_ctx->connection->transport;
	struct nlattr *my_addr = NULL, *peer_addr = NULL;
	struct drbd_path *path;
	enum drbd_ret_code retcode;
	int err;

	/* parse and validate only */
	err = path_parms_from_attrs(NULL, info);
	if (err) {
		drbd_msg_put_info(adm_ctx->reply_skb, from_attrs_err_to_txt(err));
		return ERR_MANDATORY_TAG;
	}
	my_addr = nested_attr_tb[__nla_type(T_my_addr)];
	peer_addr = nested_attr_tb[__nla_type(T_peer_addr)];

	rcu_read_lock();
	retcode = check_path_usable(adm_ctx, my_addr, peer_addr);
	rcu_read_unlock();
	if (retcode != NO_ERROR)
		return retcode;

	path = kzalloc(transport->class->path_instance_size, GFP_KERNEL);
	if (!path)
		return ERR_NOMEM;

	path->my_addr_len = nla_len(my_addr);
	memcpy(&path->my_addr, nla_data(my_addr), path->my_addr_len);
	path->peer_addr_len = nla_len(peer_addr);
	memcpy(&path->peer_addr, nla_data(peer_addr), path->peer_addr_len);

	kref_init(&path->kref);

	err = transport->ops->add_path(transport, path);
	if (err) {
		kref_put(&path->kref, drbd_destroy_path);
		drbd_err(adm_ctx->connection, "add_path() failed with %d\n", err);
		drbd_msg_put_info(adm_ctx->reply_skb, "add_path on transport failed");
		return ERR_INVALID_REQUEST;
	}
	notify_path(adm_ctx->connection, path, NOTIFY_CREATE);
	return NO_ERROR;
}

int drbd_adm_connect(struct sk_buff *skb, struct genl_info *info)
{
	struct drbd_config_context adm_ctx;
	struct connect_parms parms = { 0, };
	struct drbd_peer_device *peer_device;
	struct drbd_connection *connection;
	enum drbd_ret_code retcode;
	enum drbd_conn_state cstate;
	int i, err;

	retcode = drbd_adm_prepare(&adm_ctx, skb, info, DRBD_ADM_NEED_CONNECTION);
	if (!adm_ctx.reply_skb)
		return retcode;

	connection = adm_ctx.connection;
	cstate = connection->cstate[NOW];
	if (cstate != C_STANDALONE) {
		retcode = ERR_NET_CONFIGURED;
		goto out;
	}

	if (first_path(connection) == NULL) {
		drbd_msg_put_info(adm_ctx.reply_skb, "connection endpoint(s) missing");
		retcode = ERR_INVALID_REQUEST;
		goto out;
	}

	if (info->attrs[DRBD_NLA_CONNECT_PARMS]) {
		err = connect_parms_from_attrs(&parms, info);
		if (err) {
			retcode = ERR_MANDATORY_TAG;
			drbd_msg_put_info(adm_ctx.reply_skb, from_attrs_err_to_txt(err));
			goto out;
		}
	}
	if (parms.discard_my_data) {
		if (adm_ctx.resource->role[NOW] == R_PRIMARY) {
			retcode = ERR_DISCARD_IMPOSSIBLE;
			goto out;
		}
		set_bit(CONN_DISCARD_MY_DATA, &connection->flags);
	}
	if (parms.tentative)
		set_bit(CONN_DRY_RUN, &connection->flags);

	/* Eventually allocate bitmap indexes for the peer_devices here */
	idr_for_each_entry(&connection->peer_devices, peer_device, i) {
		struct drbd_device *device;

		if (peer_device->bitmap_index != -1 || !want_bitmap(peer_device))
			continue;

		device = peer_device->device;
		if (!get_ldev(device))
			continue;

		err = allocate_bitmap_index(peer_device, device->ldev);
		put_ldev(device);
		if (err) {
			retcode = ERR_INVALID_REQUEST;
			goto out;
		}
		drbd_md_mark_dirty(device);
	}

	retcode = change_cstate(connection, C_UNCONNECTED, CS_VERBOSE);

out:
	drbd_adm_finish(&adm_ctx, info, retcode);
	return 0;
}

int drbd_adm_new_peer(struct sk_buff *skb, struct genl_info *info)
{
	struct drbd_config_context adm_ctx;
	struct drbd_connection *connection;
	enum drbd_ret_code retcode;

	retcode = drbd_adm_prepare(&adm_ctx, skb, info, DRBD_ADM_NEED_PEER_NODE);
	if (!adm_ctx.reply_skb)
		return retcode;

	mutex_lock(&adm_ctx.resource->adm_mutex);

	if (adm_ctx.connection) {
		retcode = ERR_INVALID_REQUEST;
		drbd_msg_put_info(adm_ctx.reply_skb, "peer connection already exists");
	} else {
		retcode = adm_new_connection(&connection, &adm_ctx, info);
	}

	mutex_unlock(&adm_ctx.resource->adm_mutex);
	drbd_adm_finish(&adm_ctx, info, retcode);
	return 0;
}

int drbd_adm_new_path(struct sk_buff *skb, struct genl_info *info)
{
	struct drbd_config_context adm_ctx;
	enum drbd_ret_code retcode;

	retcode = drbd_adm_prepare(&adm_ctx, skb, info, DRBD_ADM_NEED_CONNECTION);
	if (!adm_ctx.reply_skb)
		return retcode;

	/* remote transport endpoints need to be globaly unique */
	mutex_lock(&adm_ctx.resource->adm_mutex);

	retcode = adm_add_path(&adm_ctx, info);

	mutex_unlock(&adm_ctx.resource->adm_mutex);
	drbd_adm_finish(&adm_ctx, info, retcode);
	return 0;
}

static void reclaim_path(struct rcu_head *rp)
{
	struct drbd_path *path = container_of(rp, struct drbd_path, rcu);

	INIT_LIST_HEAD(&path->list);
	kref_put(&path->kref, drbd_destroy_path);
}

static enum drbd_ret_code
adm_del_path(struct drbd_config_context *adm_ctx,  struct genl_info *info)
{
	struct drbd_connection *connection = adm_ctx->connection;
	struct drbd_transport *transport = &connection->transport;
	struct nlattr *my_addr = NULL, *peer_addr = NULL;
	struct drbd_path *path;
	int nr_paths = 0;
	int err;

	/* parse and validate only */
	err = path_parms_from_attrs(NULL, info);
	if (err) {
		drbd_msg_put_info(adm_ctx->reply_skb, from_attrs_err_to_txt(err));
		return ERR_MANDATORY_TAG;
	}
	my_addr = nested_attr_tb[__nla_type(T_my_addr)];
	peer_addr = nested_attr_tb[__nla_type(T_peer_addr)];

	list_for_each_entry(path, &transport->paths, list)
		nr_paths++;

	if (nr_paths == 1 && connection->cstate[NOW] >= C_CONNECTING) {
		drbd_msg_put_info(adm_ctx->reply_skb,
				  "Can not delete last path, use disconnect first!");
		return ERR_INVALID_REQUEST;
	}

	err = -ENOENT;
	list_for_each_entry(path, &transport->paths, list) {
		if (!addr_eq_nla(&path->my_addr, path->my_addr_len, my_addr))
			continue;
		if (!addr_eq_nla(&path->peer_addr, path->peer_addr_len, peer_addr))
			continue;

		err = transport->ops->remove_path(transport, path);
		if (err)
			break;

		notify_path(connection, path, NOTIFY_DESTROY);
		/* Transport modules might use RCU on the path list. */
		call_rcu(&path->rcu, reclaim_path);

		return NO_ERROR;
	}

	drbd_err(connection, "del_path() failed with %d\n", err);
	drbd_msg_put_info(adm_ctx->reply_skb,
			  err == -ENOENT ? "no such path" : "del_path on transport failed");
	return ERR_INVALID_REQUEST;
}

int drbd_adm_del_path(struct sk_buff *skb, struct genl_info *info)
{
	struct drbd_config_context adm_ctx;
	enum drbd_ret_code retcode;

	retcode = drbd_adm_prepare(&adm_ctx, skb, info, DRBD_ADM_NEED_CONNECTION);
	if (!adm_ctx.reply_skb)
		return retcode;

	mutex_lock(&adm_ctx.resource->adm_mutex);

	retcode = adm_del_path(&adm_ctx, info);

	mutex_unlock(&adm_ctx.resource->adm_mutex);
	drbd_adm_finish(&adm_ctx, info, retcode);
	return 0;
}

int drbd_open_ro_count(struct drbd_resource *resource)
{
	struct drbd_device *device;
	int vnr, open_ro_cnt = 0;

	spin_lock_irq(&resource->req_lock);
	idr_for_each_entry(&resource->devices, device, vnr)
		open_ro_cnt += device->open_ro_cnt;
	spin_unlock_irq(&resource->req_lock);

	return open_ro_cnt;
}

static enum drbd_state_rv conn_try_disconnect(struct drbd_connection *connection, bool force,
					      struct sk_buff *reply_skb)
{
	struct drbd_resource *resource = connection->resource;
	enum drbd_conn_state cstate;
	enum drbd_state_rv rv;
	enum chg_state_flags flags = force ? CS_HARD : 0;
	const char *err_str = NULL;
	long t;

    repeat:
	rv = change_cstate_es(connection, C_DISCONNECTING, flags, &err_str);
	switch (rv) {
	case SS_CW_FAILED_BY_PEER:
		spin_lock_irq(&resource->req_lock);
		cstate = connection->cstate[NOW];
		spin_unlock_irq(&resource->req_lock);
		if (cstate < C_CONNECTED)
			goto repeat;
		break;
	case SS_NO_UP_TO_DATE_DISK:
		if (resource->role[NOW] == R_PRIMARY)
			break;
		/* Most probably udev opened it read-only. That might happen
		   if it was demoted very recently. Wait up to one second. */
		t = wait_event_interruptible_timeout(resource->state_wait,
						     drbd_open_ro_count(resource) == 0,
						     HZ);
		if (t <= 0)
			break;
		goto repeat;
	case SS_ALREADY_STANDALONE:
		rv = SS_SUCCESS;
		break;
	case SS_IS_DISKLESS:
	case SS_LOWER_THAN_OUTDATED:
		rv = change_cstate(connection, C_DISCONNECTING, CS_HARD);
		break;
	case SS_NO_QUORUM:
		if (!(flags & CS_VERBOSE)) {
			flags |= CS_VERBOSE;
			goto repeat;
		}
		break;
	default:;
		/* no special handling necessary */
	}

	if (rv >= SS_SUCCESS)
		wait_event_interruptible_timeout(resource->state_wait,
						 connection->cstate[NOW] == C_STANDALONE,
						 HZ);
	if (err_str) {
		drbd_msg_put_info(reply_skb, err_str);
		kfree(err_str);
	}

	return rv;
}

/* this cann only be called immediately after a successful
 * conn_try_disconnect, within the same resource->adm_mutex */
static void del_connection(struct drbd_connection *connection)
{
	struct drbd_resource *resource = connection->resource;
	struct drbd_peer_device *peer_device;
	enum drbd_state_rv rv2;
	int vnr;

	if (test_bit(C_UNREGISTERED, &connection->flags))
		return;

	/* No one else can reconfigure the network while I am here.
	 * The state handling only uses drbd_thread_stop_nowait(),
	 * we want to really wait here until the receiver is no more.
	 */
	drbd_thread_stop(&connection->receiver);

	/* Race breaker.  This additional state change request may be
	 * necessary, if this was a forced disconnect during a receiver
	 * restart.  We may have "killed" the receiver thread just
	 * after drbd_receiver() returned.  Typically, we should be
	 * C_STANDALONE already, now, and this becomes a no-op.
	 */
	rv2 = change_cstate(connection, C_STANDALONE, CS_VERBOSE | CS_HARD);
	if (rv2 < SS_SUCCESS)
		drbd_err(connection,
			"unexpected rv2=%d in del_connection()\n",
			rv2);
	/* Make sure the sender thread has actually stopped: state
	 * handling only does drbd_thread_stop_nowait().
	 */
	drbd_thread_stop(&connection->sender);

	drbd_unregister_connection(connection);

	/*
	 * Flush the resource work queue to make sure that no more
	 * events like state change notifications for this connection
	 * are queued: we want the "destroy" event to come last.
	 */
	drbd_flush_workqueue(&resource->work);

	mutex_lock(&notification_mutex);
	idr_for_each_entry(&connection->peer_devices, peer_device, vnr)
		notify_peer_device_state(NULL, 0, peer_device, NULL,
					 NOTIFY_DESTROY | NOTIFY_CONTINUES);
	notify_connection_state(NULL, 0, connection, NULL, NOTIFY_DESTROY);
	mutex_unlock(&notification_mutex);
	call_rcu(&connection->rcu, drbd_reclaim_connection);
}

static int adm_disconnect(struct sk_buff *skb, struct genl_info *info, bool destroy)
{
	struct drbd_config_context adm_ctx;
	struct disconnect_parms parms;
	struct drbd_connection *connection;
	enum drbd_state_rv rv;
	enum drbd_ret_code retcode;

	retcode = drbd_adm_prepare(&adm_ctx, skb, info, DRBD_ADM_NEED_CONNECTION);
	if (!adm_ctx.reply_skb)
		return retcode;

	memset(&parms, 0, sizeof(parms));
	if (info->attrs[DRBD_NLA_DISCONNECT_PARMS]) {
		int err = disconnect_parms_from_attrs(&parms, info);
		if (err) {
			retcode = ERR_MANDATORY_TAG;
			drbd_msg_put_info(adm_ctx.reply_skb, from_attrs_err_to_txt(err));
			goto fail;
		}
	}

	connection = adm_ctx.connection;
	mutex_lock(&adm_ctx.resource->adm_mutex);
	rv = conn_try_disconnect(connection, parms.force_disconnect, adm_ctx.reply_skb);
	if (rv >= SS_SUCCESS && destroy) {
		mutex_lock(&connection->resource->conf_update);
		del_connection(connection);
		mutex_unlock(&connection->resource->conf_update);
	}
	if (rv < SS_SUCCESS)
		retcode = rv;  /* FIXME: Type mismatch. */
	else
		retcode = NO_ERROR;
	mutex_unlock(&adm_ctx.resource->adm_mutex);
 fail:
	drbd_adm_finish(&adm_ctx, info, retcode);
	return 0;
}

int drbd_adm_disconnect(struct sk_buff *skb, struct genl_info *info)
{
	return adm_disconnect(skb, info, 0);
}

int drbd_adm_del_peer(struct sk_buff *skb, struct genl_info *info)
{
	return adm_disconnect(skb, info, 1);
}

void resync_after_online_grow(struct drbd_peer_device *peer_device)
{
	struct drbd_connection *connection = peer_device->connection;
	struct drbd_device *device = peer_device->device;
	bool sync_source = false;
	s32 peer_id;

	drbd_info(peer_device, "Resync of new storage after online grow\n");
	if (device->resource->role[NOW] != connection->peer_role[NOW])
		sync_source = (device->resource->role[NOW] == R_PRIMARY);
	else if (connection->agreed_pro_version < 111)
		sync_source = test_bit(RESOLVE_CONFLICTS,
				&peer_device->connection->transport.flags);
	else if (get_ldev(device)) {
		/* multiple or no primaries, proto new enough, resolve by node-id */
		s32 self_id = device->ldev->md.node_id;
		put_ldev(device);
		peer_id = peer_device->node_id;

		sync_source = self_id < peer_id ? 1 : 0;
	}

	if (!sync_source && connection->agreed_pro_version < 110) {
		stable_change_repl_state(peer_device, L_WF_SYNC_UUID,
					 CS_VERBOSE | CS_SERIALIZE);
		return;
	}
	drbd_start_resync(peer_device, sync_source ? L_SYNC_SOURCE : L_SYNC_TARGET);
}

sector_t drbd_local_max_size(struct drbd_device *device) __must_hold(local)
{
	struct drbd_backing_dev *tmp_bdev;
	sector_t s;

	tmp_bdev = kmalloc(sizeof(struct drbd_backing_dev), GFP_ATOMIC);
	if (!tmp_bdev)
		return 0;

	*tmp_bdev = *device->ldev;
	drbd_md_set_sector_offsets(device, tmp_bdev);
	s = drbd_get_max_capacity(tmp_bdev);
	kfree(tmp_bdev);

	return s;
}

int drbd_adm_resize(struct sk_buff *skb, struct genl_info *info)
{
	struct drbd_config_context adm_ctx;
	struct disk_conf *old_disk_conf, *new_disk_conf = NULL;
	struct resize_parms rs;
	struct drbd_device *device;
	enum drbd_ret_code retcode;
	enum determine_dev_size dd;
	bool change_al_layout = false;
	enum dds_flags ddsf;
	sector_t u_size;
	int err;
	struct drbd_peer_device *peer_device;
	bool resolve_by_node_id = true;
	bool has_up_to_date_primary;
	bool traditional_resize = false;
	sector_t local_max_size;

	retcode = drbd_adm_prepare(&adm_ctx, skb, info, DRBD_ADM_NEED_MINOR);
	if (!adm_ctx.reply_skb)
		return retcode;

	mutex_lock(&adm_ctx.resource->adm_mutex);
	device = adm_ctx.device;
	if (!get_ldev(device)) {
		retcode = ERR_NO_DISK;
		goto fail;
	}

	memset(&rs, 0, sizeof(struct resize_parms));
	rs.al_stripes = device->ldev->md.al_stripes;
	rs.al_stripe_size = device->ldev->md.al_stripe_size_4k * 4;
	if (info->attrs[DRBD_NLA_RESIZE_PARMS]) {
		err = resize_parms_from_attrs(&rs, info);
		if (err) {
			retcode = ERR_MANDATORY_TAG;
			drbd_msg_put_info(adm_ctx.reply_skb, from_attrs_err_to_txt(err));
			goto fail_ldev;
		}
	}

	device = adm_ctx.device;
	for_each_peer_device(peer_device, device) {
		if (peer_device->repl_state[NOW] > L_ESTABLISHED) {
			retcode = ERR_RESIZE_RESYNC;
			goto fail_ldev;
		}
	}


	local_max_size = drbd_local_max_size(device);
	if (rs.resize_size && local_max_size < (sector_t)rs.resize_size) {
		drbd_err(device, "requested %llu sectors, backend seems only able to support %llu\n",
			 (unsigned long long)(sector_t)rs.resize_size,
			 (unsigned long long)local_max_size);
		retcode = ERR_DISK_TOO_SMALL;
		goto fail_ldev;
	}

	/* Maybe I could serve as sync source myself? */
	has_up_to_date_primary =
		device->resource->role[NOW] == R_PRIMARY &&
		device->disk_state[NOW] == D_UP_TO_DATE;

	if (!has_up_to_date_primary) {
		for_each_peer_device(peer_device, device) {
			/* ignore unless connection is fully established */
			if (peer_device->repl_state[NOW] < L_ESTABLISHED)
				continue;
			if (peer_device->connection->agreed_pro_version < 111) {
				resolve_by_node_id = false;
				if (peer_device->connection->peer_role[NOW] == R_PRIMARY
				&&  peer_device->disk_state[NOW] == D_UP_TO_DATE) {
					has_up_to_date_primary = true;
					break;
				}
			}
		}
	}

	if (!has_up_to_date_primary && !resolve_by_node_id) {
		retcode = ERR_NO_PRIMARY;
		goto fail_ldev;
	}

	for_each_peer_device(peer_device, device) {
		struct drbd_connection *connection = peer_device->connection;
		if (rs.no_resync &&
		    connection->cstate[NOW] == C_CONNECTED &&
		    connection->agreed_pro_version < 93) {
			retcode = ERR_NEED_APV_93;
			goto fail_ldev;
		}
	}

	rcu_read_lock();
	u_size = rcu_dereference(device->ldev->disk_conf)->disk_size;
	rcu_read_unlock();
	if (u_size != (sector_t)rs.resize_size) {
		new_disk_conf = kmalloc(sizeof(struct disk_conf), GFP_KERNEL);
		if (!new_disk_conf) {
			retcode = ERR_NOMEM;
			goto fail_ldev;
		}
	}

	if (device->ldev->md.al_stripes != rs.al_stripes ||
	    device->ldev->md.al_stripe_size_4k != rs.al_stripe_size / 4) {
		u32 al_size_k = rs.al_stripes * rs.al_stripe_size;

		if (al_size_k > (16 * 1024 * 1024)) {
			retcode = ERR_MD_LAYOUT_TOO_BIG;
			goto fail_ldev;
		}

		if (al_size_k < (32768 >> 10)) {
			retcode = ERR_MD_LAYOUT_TOO_SMALL;
			goto fail_ldev;
		}

		/* Removed this pre-condition while merging from 8.4 to 9.0
		if (device->state.conn != C_CONNECTED && !rs.resize_force) {
			retcode = ERR_MD_LAYOUT_CONNECTED;
			goto fail_ldev;
		} */

		change_al_layout = true;
	}

	device->ldev->known_size = drbd_get_capacity(device->ldev->backing_bdev);

	if (new_disk_conf) {
		mutex_lock(&device->resource->conf_update);
		old_disk_conf = device->ldev->disk_conf;
		*new_disk_conf = *old_disk_conf;
		new_disk_conf->disk_size = (sector_t)rs.resize_size;
		rcu_assign_pointer(device->ldev->disk_conf, new_disk_conf);
		mutex_unlock(&device->resource->conf_update);
		synchronize_rcu();
		kfree(old_disk_conf);
		new_disk_conf = NULL;
	}

	ddsf = (rs.resize_force ? DDSF_ASSUME_UNCONNECTED_PEER_HAS_SPACE : 0)
		| (rs.no_resync ? DDSF_NO_RESYNC : 0);

	dd = change_cluster_wide_device_size(device, local_max_size, rs.resize_size, ddsf,
					     change_al_layout ? &rs : NULL);
	if (dd == DS_2PC_NOT_SUPPORTED) {
		traditional_resize = true;
		dd = drbd_determine_dev_size(device, 0, ddsf, change_al_layout ? &rs : NULL);
	}

	drbd_md_sync_if_dirty(device);
	put_ldev(device);
	if (dd == DS_ERROR) {
		retcode = ERR_NOMEM_BITMAP;
		goto fail;
	} else if (dd == DS_ERROR_SPACE_MD) {
		retcode = ERR_MD_LAYOUT_NO_FIT;
		goto fail;
	} else if (dd == DS_ERROR_SHRINK) {
		retcode = ERR_IMPLICIT_SHRINK;
		goto fail;
	} else if (dd == DS_2PC_ERR) {
		retcode = SS_INTERRUPTED;
		goto fail;
	}

	if (traditional_resize) {
		for_each_peer_device(peer_device, device) {
			if (peer_device->repl_state[NOW] == L_ESTABLISHED) {
				if (dd == DS_GREW)
					set_bit(RESIZE_PENDING, &peer_device->flags);
				drbd_send_uuids(peer_device, 0, 0);
				drbd_send_sizes(peer_device, rs.resize_size, ddsf);
			}
		}
	}

 fail:
	mutex_unlock(&adm_ctx.resource->adm_mutex);
	drbd_adm_finish(&adm_ctx, info, retcode);
	return 0;

 fail_ldev:
	put_ldev(device);
	kfree(new_disk_conf);
	goto fail;
}

int drbd_adm_resource_opts(struct sk_buff *skb, struct genl_info *info)
{
	struct drbd_config_context adm_ctx;
	enum drbd_ret_code retcode;
	struct res_opts res_opts;
	int err;

	retcode = drbd_adm_prepare(&adm_ctx, skb, info, DRBD_ADM_NEED_RESOURCE);
	if (!adm_ctx.reply_skb)
		return retcode;

	res_opts = adm_ctx.resource->res_opts;
	if (should_set_defaults(info))
		set_res_opts_defaults(&res_opts);

	err = res_opts_from_attrs_for_change(&res_opts, info);
	if (err && err != -ENOMSG) {
		retcode = ERR_MANDATORY_TAG;
		drbd_msg_put_info(adm_ctx.reply_skb, from_attrs_err_to_txt(err));
		goto fail;
	}

	mutex_lock(&adm_ctx.resource->adm_mutex);
	err = set_resource_options(adm_ctx.resource, &res_opts);
	if (err) {
		retcode = ERR_INVALID_REQUEST;
		if (err == -ENOMEM)
			retcode = ERR_NOMEM;
	}
	mutex_unlock(&adm_ctx.resource->adm_mutex);

fail:
	drbd_adm_finish(&adm_ctx, info, retcode);
	return 0;
}

static enum drbd_state_rv invalidate_resync(struct drbd_peer_device *peer_device)
{
	struct drbd_resource *resource = peer_device->connection->resource;
	enum drbd_state_rv rv;

	drbd_flush_workqueue(&peer_device->connection->sender_work);

	rv = change_repl_state(peer_device, L_STARTING_SYNC_T, CS_SERIALIZE);

	if (rv < SS_SUCCESS && rv != SS_NEED_CONNECTION)
		rv = stable_change_repl_state(peer_device, L_STARTING_SYNC_T,
			CS_VERBOSE | CS_SERIALIZE);

	wait_event_interruptible(resource->state_wait,
				 peer_device->repl_state[NOW] != L_STARTING_SYNC_T);

	return rv;
}

static enum drbd_state_rv invalidate_no_resync(struct drbd_device *device) __must_hold(local)
{
	struct drbd_resource *resource = device->resource;
	struct drbd_peer_device *peer_device;
	struct drbd_connection *connection;
	unsigned long irq_flags;
	enum drbd_state_rv rv;

	begin_state_change(resource, &irq_flags, CS_VERBOSE);
	for_each_connection(connection, resource) {
		peer_device = conn_peer_device(connection, device->vnr);
		if (peer_device->repl_state[NOW] >= L_ESTABLISHED) {
			abort_state_change(resource, &irq_flags);
			return SS_UNKNOWN_ERROR;
		}
	}
	__change_disk_state(device, D_INCONSISTENT);
	rv = end_state_change(resource, &irq_flags);

	if (rv >= SS_SUCCESS) {
		drbd_bitmap_io(device, &drbd_bmio_set_all_n_write,
			       "set_n_write from invalidate",
			       BM_LOCK_CLEAR | BM_LOCK_BULK,
			       NULL);
	}

	return rv;
}

int drbd_adm_invalidate(struct sk_buff *skb, struct genl_info *info)
{
	struct drbd_config_context adm_ctx;
	struct drbd_peer_device *sync_from_peer_device = NULL;
	struct drbd_resource *resource;
	struct drbd_device *device;
	int retcode = 0; /* enum drbd_ret_code rsp. enum drbd_state_rv */

	retcode = drbd_adm_prepare(&adm_ctx, skb, info, DRBD_ADM_NEED_MINOR);
	if (!adm_ctx.reply_skb)
		return retcode;

	device = adm_ctx.device;

	if (!get_ldev(device)) {
		retcode = ERR_NO_DISK;
		goto out_no_ldev;
	}

	resource = device->resource;

	mutex_lock(&resource->adm_mutex);

	if (info->attrs[DRBD_NLA_INVALIDATE_PARMS]) {
		struct invalidate_parms inv = {};
		int err;

		inv.sync_from_peer_node_id = -1;
		err = invalidate_parms_from_attrs(&inv, info);
		if (err) {
			retcode = ERR_MANDATORY_TAG;
			drbd_msg_put_info(adm_ctx.reply_skb, from_attrs_err_to_txt(err));
			goto out_no_resume;
		}

		if (inv.sync_from_peer_node_id != -1) {
			struct drbd_connection *connection =
				drbd_connection_by_node_id(resource, inv.sync_from_peer_node_id);
			sync_from_peer_device = conn_peer_device(connection, device->vnr);
		}
	}

	/* If there is still bitmap IO pending, probably because of a previous
	 * resync just being finished, wait for it before requesting a new resync.
	 * Also wait for its after_state_ch(). */
	drbd_suspend_io(device, READ_AND_WRITE);
	wait_event(device->misc_wait, !atomic_read(&device->pending_bitmap_work.n));

	if (sync_from_peer_device) {
		retcode = invalidate_resync(sync_from_peer_device);
	} else {
		int retry = 3;
		do {
			struct drbd_connection *connection;

			for_each_connection(connection, resource) {
				struct drbd_peer_device *peer_device;

				peer_device = conn_peer_device(connection, device->vnr);
				retcode = invalidate_resync(peer_device);
				if (retcode >= SS_SUCCESS)
					goto out;
			}
			if (retcode != SS_NEED_CONNECTION)
				break;

			retcode = invalidate_no_resync(device);
		} while (retcode == SS_UNKNOWN_ERROR && retry--);
	}

out:
	drbd_resume_io(device);
out_no_resume:
	mutex_unlock(&resource->adm_mutex);
	put_ldev(device);
out_no_ldev:
	drbd_adm_finish(&adm_ctx, info, retcode);
	return 0;
}

static int drbd_bmio_set_susp_al(struct drbd_device *device, struct drbd_peer_device *peer_device) __must_hold(local)
{
	int rv;

	rv = drbd_bmio_set_n_write(device, peer_device);
	drbd_try_suspend_al(device);
	return rv;
}

int drbd_adm_invalidate_peer(struct sk_buff *skb, struct genl_info *info)
{
	struct drbd_config_context adm_ctx;
	struct drbd_peer_device *peer_device;
	struct drbd_resource *resource;
	struct drbd_device *device;
	int retcode; /* enum drbd_ret_code rsp. enum drbd_state_rv */

	retcode = drbd_adm_prepare(&adm_ctx, skb, info, DRBD_ADM_NEED_PEER_DEVICE);
	if (!adm_ctx.reply_skb)
		return retcode;

	peer_device = adm_ctx.peer_device;
	device = peer_device->device;
	resource = device->resource;

	if (!get_ldev(device)) {
		retcode = ERR_NO_DISK;
		goto out;
	}

	mutex_lock(&resource->adm_mutex);

	drbd_suspend_io(device, READ_AND_WRITE);
	wait_event(device->misc_wait, !atomic_read(&device->pending_bitmap_work.n));
	drbd_flush_workqueue(&peer_device->connection->sender_work);
	retcode = stable_change_repl_state(peer_device, L_STARTING_SYNC_S, CS_SERIALIZE);

	if (retcode < SS_SUCCESS) {
		if (retcode == SS_NEED_CONNECTION && resource->role[NOW] == R_PRIMARY) {
			/* The peer will get a resync upon connect anyways.
			 * Just make that into a full resync. */
			retcode = change_peer_disk_state(peer_device, D_INCONSISTENT,
							 CS_VERBOSE | CS_WAIT_COMPLETE | CS_SERIALIZE);
			if (retcode >= SS_SUCCESS) {
				if (drbd_bitmap_io(adm_ctx.device, &drbd_bmio_set_susp_al,
						   "set_n_write from invalidate_peer",
						   BM_LOCK_CLEAR | BM_LOCK_BULK, peer_device))
					retcode = ERR_IO_MD_DISK;
			}
		} else
			retcode = stable_change_repl_state(peer_device, L_STARTING_SYNC_S,
							   CS_VERBOSE | CS_SERIALIZE);
	}
	drbd_resume_io(device);

	mutex_unlock(&resource->adm_mutex);
	put_ldev(device);
out:
	drbd_adm_finish(&adm_ctx, info, retcode);
	return 0;
}

int drbd_adm_pause_sync(struct sk_buff *skb, struct genl_info *info)
{
	struct drbd_config_context adm_ctx;
	struct drbd_peer_device *peer_device;
	enum drbd_ret_code retcode;

	retcode = drbd_adm_prepare(&adm_ctx, skb, info, DRBD_ADM_NEED_PEER_DEVICE);
	if (!adm_ctx.reply_skb)
		return retcode;

	mutex_lock(&adm_ctx.resource->adm_mutex);

	peer_device = adm_ctx.peer_device;
	if (change_resync_susp_user(peer_device, true,
			CS_VERBOSE | CS_WAIT_COMPLETE | CS_SERIALIZE) == SS_NOTHING_TO_DO)
		retcode = ERR_PAUSE_IS_SET;

	mutex_unlock(&adm_ctx.resource->adm_mutex);
	drbd_adm_finish(&adm_ctx, info, retcode);
	return 0;
}

int drbd_adm_resume_sync(struct sk_buff *skb, struct genl_info *info)
{
	struct drbd_config_context adm_ctx;
	struct drbd_peer_device *peer_device;
	enum drbd_ret_code retcode;

	retcode = drbd_adm_prepare(&adm_ctx, skb, info, DRBD_ADM_NEED_PEER_DEVICE);
	if (!adm_ctx.reply_skb)
		return retcode;

	mutex_lock(&adm_ctx.resource->adm_mutex);

	peer_device = adm_ctx.peer_device;
	if (change_resync_susp_user(peer_device, false,
			CS_VERBOSE | CS_WAIT_COMPLETE | CS_SERIALIZE) == SS_NOTHING_TO_DO) {

		if (peer_device->repl_state[NOW] == L_PAUSED_SYNC_S ||
		    peer_device->repl_state[NOW] == L_PAUSED_SYNC_T) {
			if (peer_device->resync_susp_dependency[NOW])
				retcode = ERR_PIC_AFTER_DEP;
			else if (peer_device->resync_susp_peer[NOW])
				retcode = ERR_PIC_PEER_DEP;
			else
				retcode = ERR_PAUSE_IS_CLEAR;
		} else {
			retcode = ERR_PAUSE_IS_CLEAR;
		}
	}

	mutex_unlock(&adm_ctx.resource->adm_mutex);
	drbd_adm_finish(&adm_ctx, info, retcode);
	return 0;
}

int drbd_adm_suspend_io(struct sk_buff *skb, struct genl_info *info)
{
	struct drbd_config_context adm_ctx;
	struct drbd_resource *resource;
	enum drbd_ret_code retcode;

	retcode = drbd_adm_prepare(&adm_ctx, skb, info, DRBD_ADM_NEED_MINOR);
	if (!adm_ctx.reply_skb)
		return retcode;
	resource = adm_ctx.device->resource;
	mutex_lock(&resource->adm_mutex);

	retcode = stable_state_change(resource,
		change_io_susp_user(resource, true,
			      CS_VERBOSE | CS_WAIT_COMPLETE | CS_SERIALIZE));

	mutex_unlock(&resource->adm_mutex);
	drbd_adm_finish(&adm_ctx, info, retcode);
	return 0;
}

int drbd_adm_resume_io(struct sk_buff *skb, struct genl_info *info)
{
	struct drbd_config_context adm_ctx;
	struct drbd_connection *connection;
	struct drbd_resource *resource;
	struct drbd_device *device;
	unsigned long irq_flags;
	int retcode; /* enum drbd_ret_code rsp. enum drbd_state_rv */

	retcode = drbd_adm_prepare(&adm_ctx, skb, info, DRBD_ADM_NEED_MINOR);
	if (!adm_ctx.reply_skb)
		return retcode;

	mutex_lock(&adm_ctx.resource->adm_mutex);
	device = adm_ctx.device;
	resource = device->resource;
	if (test_and_clear_bit(NEW_CUR_UUID, &device->flags))
		drbd_uuid_new_current(device, false);
	drbd_suspend_io(device, READ_AND_WRITE);
	begin_state_change(resource, &irq_flags, CS_VERBOSE | CS_WAIT_COMPLETE | CS_SERIALIZE);
	__change_io_susp_user(resource, false);
	__change_io_susp_no_data(resource, false);
	for_each_connection(connection, resource)
		__change_io_susp_fencing(connection, false);

	if (resource->res_opts.on_no_quorum == ONQ_SUSPEND_IO)
		__change_have_quorum(device, true);

	/* TODO: Throw away queued IO requests... */
	retcode = end_state_change(resource, &irq_flags);
	if (retcode == SS_SUCCESS) {
		struct drbd_peer_device *peer_device;

		for_each_peer_device(peer_device, device) {
			struct drbd_connection *connection = peer_device->connection;

			if (peer_device->repl_state[NOW] < L_ESTABLISHED)
				tl_clear(connection);
			if (device->disk_state[NOW] == D_DISKLESS ||
			    device->disk_state[NOW] == D_FAILED ||
			    device->disk_state[NOW] == D_DETACHING)
				tl_restart(connection, FAIL_FROZEN_DISK_IO);
		}
	}
	drbd_resume_io(device);
	mutex_unlock(&adm_ctx.resource->adm_mutex);
	drbd_adm_finish(&adm_ctx, info, retcode);
	return 0;
}

int drbd_adm_outdate(struct sk_buff *skb, struct genl_info *info)
{
	struct drbd_config_context adm_ctx;
	enum drbd_ret_code retcode;

	retcode = drbd_adm_prepare(&adm_ctx, skb, info, DRBD_ADM_NEED_MINOR);
	if (!adm_ctx.reply_skb)
		return retcode;
	mutex_lock(&adm_ctx.resource->adm_mutex);

	retcode = stable_state_change(adm_ctx.device->resource,
		change_disk_state(adm_ctx.device, D_OUTDATED,
				  CS_VERBOSE | CS_WAIT_COMPLETE | CS_SERIALIZE, NULL));

	mutex_unlock(&adm_ctx.resource->adm_mutex);
	drbd_adm_finish(&adm_ctx, info, retcode);
	return 0;
}

static int nla_put_drbd_cfg_context(struct sk_buff *skb,
				    struct drbd_resource *resource,
				    struct drbd_connection *connection,
				    struct drbd_device *device,
				    struct drbd_path *path)
{
	struct nlattr *nla;
	nla = nla_nest_start(skb, DRBD_NLA_CFG_CONTEXT);
	if (!nla)
		goto nla_put_failure;
	if (device)
		nla_put_u32(skb, T_ctx_volume, device->vnr);
	if (resource)
		nla_put_string(skb, T_ctx_resource_name, resource->name);
	if (connection) {
		nla_put_u32(skb, T_ctx_peer_node_id, connection->peer_node_id);
		rcu_read_lock();
		if (connection->transport.net_conf && connection->transport.net_conf->name)
			nla_put_string(skb, T_ctx_conn_name, connection->transport.net_conf->name);
		rcu_read_unlock();
	}
	if (path) {
		nla_put(skb, T_ctx_my_addr, path->my_addr_len, &path->my_addr);
		nla_put(skb, T_ctx_peer_addr, path->peer_addr_len, &path->peer_addr);
	}
	nla_nest_end(skb, nla);
	return 0;

nla_put_failure:
	if (nla)
		nla_nest_cancel(skb, nla);
	return -EMSGSIZE;
}

/*
 * The generic netlink dump callbacks are called outside the genl_lock(), so
 * they cannot use the simple attribute parsing code which uses global
 * attribute tables.
 */
static struct nlattr *find_cfg_context_attr(const struct nlmsghdr *nlh, int attr)
{
	const unsigned hdrlen = GENL_HDRLEN + GENL_MAGIC_FAMILY_HDRSZ;
	const int maxtype = ARRAY_SIZE(drbd_cfg_context_nl_policy) - 1;
	struct nlattr *nla;

	nla = nla_find(nlmsg_attrdata(nlh, hdrlen), nlmsg_attrlen(nlh, hdrlen),
		       DRBD_NLA_CFG_CONTEXT);
	if (!nla)
		return NULL;
	return drbd_nla_find_nested(maxtype, nla, __nla_type(attr));
}

static void resource_to_info(struct resource_info *, struct drbd_resource *);

int drbd_adm_dump_resources(struct sk_buff *skb, struct netlink_callback *cb)
{
	struct drbd_genlmsghdr *dh;
	struct drbd_resource *resource;
	struct resource_info resource_info;
	struct resource_statistics resource_statistics;
	int err;

	rcu_read_lock();
	if (cb->args[0]) {
		for_each_resource_rcu(resource, &drbd_resources)
			if (resource == (struct drbd_resource *)cb->args[0])
				goto found_resource;
		err = 0;  /* resource was probably deleted */
		goto out;
	}
	resource = list_entry(&drbd_resources,
			      struct drbd_resource, resources);

found_resource:
	list_for_each_entry_continue_rcu(resource, &drbd_resources, resources) {
		goto put_result;
	}
	err = 0;
	goto out;

put_result:
	dh = genlmsg_put(skb, NETLINK_CB_PORTID(cb->skb),
			cb->nlh->nlmsg_seq, &drbd_genl_family,
			NLM_F_MULTI, DRBD_ADM_GET_RESOURCES);
	err = -ENOMEM;
	if (!dh)
		goto out;
	dh->minor = -1U;
	dh->ret_code = NO_ERROR;
	err = nla_put_drbd_cfg_context(skb, resource, NULL, NULL, NULL);
	if (err)
		goto out;
	err = res_opts_to_skb(skb, &resource->res_opts, !capable(CAP_SYS_ADMIN));
	if (err)
		goto out;
	resource_to_info(&resource_info, resource);
	err = resource_info_to_skb(skb, &resource_info, !capable(CAP_SYS_ADMIN));
	if (err)
		goto out;
	resource_statistics.res_stat_write_ordering = resource->write_ordering;
	err = resource_statistics_to_skb(skb, &resource_statistics, !capable(CAP_SYS_ADMIN));
	if (err)
		goto out;
	cb->args[0] = (long)resource;
	genlmsg_end(skb, dh);
	err = 0;

out:
	rcu_read_unlock();
	if (err)
		return err;
	return skb->len;
}

static void device_to_statistics(struct device_statistics *s,
				 struct drbd_device *device)
{
	memset(s, 0, sizeof(*s));
	s->dev_upper_blocked = !may_inc_ap_bio(device);
	if (get_ldev(device)) {
		struct drbd_md *md = &device->ldev->md;
		u64 *history_uuids = (u64 *)s->history_uuids;
		struct request_queue *q;
		int n;

		spin_lock_irq(&md->uuid_lock);
		s->dev_current_uuid = md->current_uuid;
		BUILD_BUG_ON(sizeof(s->history_uuids) != sizeof(md->history_uuids));
		for (n = 0; n < ARRAY_SIZE(md->history_uuids); n++)
			history_uuids[n] = md->history_uuids[n];
		s->history_uuids_len = sizeof(s->history_uuids);
		spin_unlock_irq(&md->uuid_lock);

		s->dev_disk_flags = md->flags;
		q = bdev_get_queue(device->ldev->backing_bdev);
		s->dev_lower_blocked =
			bdi_congested(q->backing_dev_info,
				      (1 << WB_async_congested) |
				      (1 << WB_sync_congested));
		put_ldev(device);
	}
	s->dev_size = drbd_get_capacity(device->this_bdev);
	s->dev_read = device->read_cnt;
	s->dev_write = device->writ_cnt;
	s->dev_al_writes = device->al_writ_cnt;
	s->dev_bm_writes = device->bm_writ_cnt;
	s->dev_upper_pending = atomic_read(&device->ap_bio_cnt[READ]) +
		atomic_read(&device->ap_bio_cnt[WRITE]);
	s->dev_lower_pending = atomic_read(&device->local_cnt);
	s->dev_al_suspended = test_bit(AL_SUSPENDED, &device->flags);
	s->dev_exposed_data_uuid = device->exposed_data_uuid;
}

static int put_resource_in_arg0(struct netlink_callback *cb, int holder_nr)
{
	if (cb->args[0]) {
		struct drbd_resource *resource =
			(struct drbd_resource *)cb->args[0];
		kref_debug_put(&resource->kref_debug, holder_nr); /* , 6); , 7); */
		kref_put(&resource->kref, drbd_destroy_resource);
	}

	return 0;
}

int drbd_adm_dump_devices_done(struct netlink_callback *cb) {
	return put_resource_in_arg0(cb, 7);
}

int drbd_adm_dump_devices(struct sk_buff *skb, struct netlink_callback *cb)
{
	struct nlattr *resource_filter;
	struct drbd_resource *resource;
	struct drbd_device *uninitialized_var(device);
	int minor, err, retcode;
	struct drbd_genlmsghdr *dh;
	struct device_info device_info;
	struct device_statistics device_statistics;
	struct idr *idr_to_search;

	resource = (struct drbd_resource *)cb->args[0];

	rcu_read_lock();
	if (!cb->args[0] && !cb->args[1]) {
		resource_filter = find_cfg_context_attr(cb->nlh, T_ctx_resource_name);
		if (resource_filter) {
			retcode = ERR_RES_NOT_KNOWN;
			resource = drbd_find_resource(nla_data(resource_filter));
			if (!resource)
				goto put_result;
			kref_debug_get(&resource->kref_debug, 7);
			cb->args[0] = (long)resource;
		}
	}

	minor = cb->args[1];
	idr_to_search = resource ? &resource->devices : &drbd_devices;
	device = idr_get_next(idr_to_search, &minor);
	if (!device) {
		err = 0;
		goto out;
	}
	idr_for_each_entry_continue(idr_to_search, device, minor) {
		retcode = NO_ERROR;
		goto put_result;  /* only one iteration */
	}
	err = 0;
	goto out;  /* no more devices */

put_result:
	dh = genlmsg_put(skb, NETLINK_CB_PORTID(cb->skb),
			cb->nlh->nlmsg_seq, &drbd_genl_family,
			NLM_F_MULTI, DRBD_ADM_GET_DEVICES);
	err = -ENOMEM;
	if (!dh)
		goto out;
	dh->ret_code = retcode;
	dh->minor = -1U;
	if (retcode == NO_ERROR) {
		dh->minor = device->minor;
		err = nla_put_drbd_cfg_context(skb, device->resource, NULL, device, NULL);
		if (err)
			goto out;
		if (get_ldev(device)) {
			struct disk_conf *disk_conf =
				rcu_dereference(device->ldev->disk_conf);

			err = disk_conf_to_skb(skb, disk_conf, !capable(CAP_SYS_ADMIN));
			put_ldev(device);
			if (err)
				goto out;
		}
		err = device_conf_to_skb(skb, &device->device_conf, !capable(CAP_SYS_ADMIN));
		if (err)
			goto out;
		device_to_info(&device_info, device);
		err = device_info_to_skb(skb, &device_info, !capable(CAP_SYS_ADMIN));
		if (err)
			goto out;

		device_to_statistics(&device_statistics, device);
		err = device_statistics_to_skb(skb, &device_statistics, !capable(CAP_SYS_ADMIN));
		if (err)
			goto out;
		cb->args[1] = minor + 1;
	}
	genlmsg_end(skb, dh);
	err = 0;

out:
	rcu_read_unlock();
	if (err)
		return err;
	return skb->len;
}

int drbd_adm_dump_connections_done(struct netlink_callback *cb)
{
	return put_resource_in_arg0(cb, 6);
}

static int connection_paths_to_skb(struct sk_buff *skb, struct drbd_connection *connection)
{
	struct drbd_path *path;
	struct nlattr *tla = nla_nest_start(skb, DRBD_NLA_PATH_PARMS);
	if (!tla)
		goto nla_put_failure;

	/* array of such paths. */
	list_for_each_entry(path, &connection->transport.paths, list) {
		if (nla_put(skb, T_my_addr, path->my_addr_len, &path->my_addr))
			goto nla_put_failure;
		if (nla_put(skb, T_peer_addr, path->peer_addr_len, &path->peer_addr))
			goto nla_put_failure;
	}
	nla_nest_end(skb, tla);
	return 0;

nla_put_failure:
	if (tla)
		nla_nest_cancel(skb, tla);
	return -EMSGSIZE;
}

enum { SINGLE_RESOURCE, ITERATE_RESOURCES };

int drbd_adm_dump_connections(struct sk_buff *skb, struct netlink_callback *cb)
{
	struct nlattr *resource_filter;
	struct drbd_resource *resource = NULL, *next_resource;
	struct drbd_connection *uninitialized_var(connection);
	int err = 0, retcode;
	struct drbd_genlmsghdr *dh;
	struct connection_info connection_info;
	struct connection_statistics connection_statistics;

	rcu_read_lock();
	resource = (struct drbd_resource *)cb->args[0];
	if (!cb->args[0]) {
		resource_filter = find_cfg_context_attr(cb->nlh, T_ctx_resource_name);
		if (resource_filter) {
			retcode = ERR_RES_NOT_KNOWN;
			resource = drbd_find_resource(nla_data(resource_filter));
			if (!resource)
				goto put_result;
			kref_debug_get(&resource->kref_debug, 6);
			cb->args[0] = (long)resource;
			cb->args[1] = SINGLE_RESOURCE;
		}
	}
	if (!resource) {
		if (list_empty(&drbd_resources))
			goto out;
		resource = list_first_entry(&drbd_resources, struct drbd_resource, resources);
		kref_get(&resource->kref);
		kref_debug_get(&resource->kref_debug, 6);
		cb->args[0] = (long)resource;
		cb->args[1] = ITERATE_RESOURCES;
	}

    next_resource:
	rcu_read_unlock();
	mutex_lock(&resource->conf_update);
	rcu_read_lock();
	if (cb->args[2]) {
		for_each_connection_rcu(connection, resource)
			if (connection == (struct drbd_connection *)cb->args[2])
				goto found_connection;
		/* connection was probably deleted */
		goto no_more_connections;
	}
	connection = list_entry(&resource->connections, struct drbd_connection, connections);

found_connection:
	list_for_each_entry_continue_rcu(connection, &resource->connections, connections) {
		retcode = NO_ERROR;
		goto put_result;  /* only one iteration */
	}

no_more_connections:
	if (cb->args[1] == ITERATE_RESOURCES) {
		for_each_resource_rcu(next_resource, &drbd_resources) {
			if (next_resource == resource)
				goto found_resource;
		}
		/* resource was probably deleted */
	}
	goto out;

found_resource:
	list_for_each_entry_continue_rcu(next_resource, &drbd_resources, resources) {
		mutex_unlock(&resource->conf_update);
		kref_debug_put(&resource->kref_debug, 6);
		kref_put(&resource->kref, drbd_destroy_resource);
		resource = next_resource;
		kref_get(&resource->kref);
		kref_debug_get(&resource->kref_debug, 6);
		cb->args[0] = (long)resource;
		cb->args[2] = 0;
		goto next_resource;
	}
	goto out;  /* no more resources */

put_result:
	dh = genlmsg_put(skb, NETLINK_CB_PORTID(cb->skb),
			cb->nlh->nlmsg_seq, &drbd_genl_family,
			NLM_F_MULTI, DRBD_ADM_GET_CONNECTIONS);
	err = -ENOMEM;
	if (!dh)
		goto out;
	dh->ret_code = retcode;
	dh->minor = -1U;
	if (retcode == NO_ERROR) {
		struct net_conf *net_conf;

		err = nla_put_drbd_cfg_context(skb, resource, connection, NULL, NULL);
		if (err)
			goto out;
		net_conf = rcu_dereference(connection->transport.net_conf);
		if (net_conf) {
			err = net_conf_to_skb(skb, net_conf, !capable(CAP_SYS_ADMIN));
			if (err)
				goto out;
		}
		connection_to_info(&connection_info, connection);
		connection_paths_to_skb(skb, connection);
		err = connection_info_to_skb(skb, &connection_info, !capable(CAP_SYS_ADMIN));
		if (err)
			goto out;
		connection_statistics.conn_congested = test_bit(NET_CONGESTED, &connection->transport.flags);
		err = connection_statistics_to_skb(skb, &connection_statistics, !capable(CAP_SYS_ADMIN));
		if (err)
			goto out;
		cb->args[2] = (long)connection;
	}
	genlmsg_end(skb, dh);
	err = 0;

out:
	rcu_read_unlock();
	if (resource)
		mutex_unlock(&resource->conf_update);
	if (err)
		return err;
	return skb->len;
}

static void peer_device_to_statistics(struct peer_device_statistics *s,
				      struct drbd_peer_device *peer_device)
{
	struct drbd_device *device = peer_device->device;

	memset(s, 0, sizeof(*s));
	s->peer_dev_received = peer_device->recv_cnt;
	s->peer_dev_sent = peer_device->send_cnt;
	s->peer_dev_pending = atomic_read(&peer_device->ap_pending_cnt) +
			      atomic_read(&peer_device->rs_pending_cnt);
	s->peer_dev_unacked = atomic_read(&peer_device->unacked_cnt);
	s->peer_dev_out_of_sync = drbd_bm_total_weight(peer_device) << (BM_BLOCK_SHIFT - 9);
	s->peer_dev_resync_failed = peer_device->rs_failed << (BM_BLOCK_SHIFT - 9);
	if (get_ldev(device)) {
		struct drbd_md *md = &device->ldev->md;
		struct drbd_peer_md *peer_md = &md->peers[peer_device->node_id];

		spin_lock_irq(&md->uuid_lock);
		s->peer_dev_bitmap_uuid = peer_md->bitmap_uuid;
		spin_unlock_irq(&md->uuid_lock);
		s->peer_dev_flags = peer_md->flags;
		put_ldev(device);
	}
}

int drbd_adm_dump_peer_devices_done(struct netlink_callback *cb)
{
	return put_resource_in_arg0(cb, 9);
}

int drbd_adm_dump_peer_devices(struct sk_buff *skb, struct netlink_callback *cb)
{
	struct nlattr *resource_filter;
	struct drbd_resource *resource;
	struct drbd_device *uninitialized_var(device);
	struct drbd_peer_device *peer_device = NULL;
	int minor, err, retcode;
	struct drbd_genlmsghdr *dh;
	struct idr *idr_to_search;

	resource = (struct drbd_resource *)cb->args[0];

	rcu_read_lock();
	if (!cb->args[0] && !cb->args[1]) {
		resource_filter = find_cfg_context_attr(cb->nlh, T_ctx_resource_name);
		if (resource_filter) {
			retcode = ERR_RES_NOT_KNOWN;
			resource = drbd_find_resource(nla_data(resource_filter));
			if (!resource)
				goto put_result;
			kref_debug_get(&resource->kref_debug, 9);
		}
		cb->args[0] = (long)resource;
	}

	minor = cb->args[1];
	idr_to_search = resource ? &resource->devices : &drbd_devices;
	device = idr_find(idr_to_search, minor);
	if (!device) {
next_device:
		minor++;
		cb->args[2] = 0;
		device = idr_get_next(idr_to_search, &minor);
		if (!device) {
			err = 0;
			goto out;
		}
	}
	if (cb->args[2]) {
		for_each_peer_device_rcu(peer_device, device)
			if (peer_device == (struct drbd_peer_device *)cb->args[2])
				goto found_peer_device;
		/* peer device was probably deleted */
		goto next_device;
	}
	/* Make peer_device point to the list head (not the first entry). */
	peer_device = list_entry(&device->peer_devices, struct drbd_peer_device, peer_devices);

found_peer_device:
	list_for_each_entry_continue_rcu(peer_device, &device->peer_devices, peer_devices) {
		retcode = NO_ERROR;
		goto put_result;  /* only one iteration */
	}
	goto next_device;

put_result:
	dh = genlmsg_put(skb, NETLINK_CB_PORTID(cb->skb),
			cb->nlh->nlmsg_seq, &drbd_genl_family,
			NLM_F_MULTI, DRBD_ADM_GET_PEER_DEVICES);
	err = -ENOMEM;
	if (!dh)
		goto out;
	dh->ret_code = retcode;
	dh->minor = -1U;
	if (retcode == NO_ERROR) {
		struct peer_device_info peer_device_info;
		struct peer_device_statistics peer_device_statistics;
		struct peer_device_conf *peer_device_conf;

		dh->minor = minor;
		err = nla_put_drbd_cfg_context(skb, device->resource, peer_device->connection, device, NULL);
		if (err)
			goto out;
		peer_device_to_info(&peer_device_info, peer_device);
		err = peer_device_info_to_skb(skb, &peer_device_info, !capable(CAP_SYS_ADMIN));
		if (err)
			goto out;
		peer_device_to_statistics(&peer_device_statistics, peer_device);
		err = peer_device_statistics_to_skb(skb, &peer_device_statistics, !capable(CAP_SYS_ADMIN));
		if (err)
			goto out;
		peer_device_conf = rcu_dereference(peer_device->conf);
		if (peer_device_conf) {
			err = peer_device_conf_to_skb(skb, peer_device_conf, !capable(CAP_SYS_ADMIN));
			if (err)
				goto out;
		}

		cb->args[1] = minor;
		cb->args[2] = (long)peer_device;
	}
	genlmsg_end(skb, dh);
	err = 0;

out:
	rcu_read_unlock();
	if (err)
		return err;
	return skb->len;
}

int drbd_adm_get_timeout_type(struct sk_buff *skb, struct genl_info *info)
{
	struct drbd_config_context adm_ctx;
	struct drbd_peer_device *peer_device;
	enum drbd_ret_code retcode;
	struct timeout_parms tp;
	int err;

	retcode = drbd_adm_prepare(&adm_ctx, skb, info, DRBD_ADM_NEED_PEER_DEVICE);
	if (!adm_ctx.reply_skb)
		return retcode;
	peer_device = adm_ctx.peer_device;

	tp.timeout_type =
		peer_device->disk_state[NOW] == D_OUTDATED ? UT_PEER_OUTDATED :
		test_bit(USE_DEGR_WFC_T, &peer_device->flags) ? UT_DEGRADED :
		UT_DEFAULT;

	err = timeout_parms_to_priv_skb(adm_ctx.reply_skb, &tp);
	if (err) {
		nlmsg_free(adm_ctx.reply_skb);
		return err;
	}

	drbd_adm_finish(&adm_ctx, info, retcode);
	return 0;
}

int drbd_adm_start_ov(struct sk_buff *skb, struct genl_info *info)
{
	struct drbd_config_context adm_ctx;
	struct drbd_device *device;
	struct drbd_peer_device *peer_device;
	enum drbd_ret_code retcode;
	struct start_ov_parms parms;

	retcode = drbd_adm_prepare(&adm_ctx, skb, info, DRBD_ADM_NEED_PEER_DEVICE);
	if (!adm_ctx.reply_skb)
		return retcode;

	peer_device = adm_ctx.peer_device;
	device = peer_device->device;

	/* resume from last known position, if possible */
	parms.ov_start_sector = peer_device->ov_start_sector;
	parms.ov_stop_sector = ULLONG_MAX;
	if (info->attrs[DRBD_NLA_START_OV_PARMS]) {
		int err = start_ov_parms_from_attrs(&parms, info);
		if (err) {
			retcode = ERR_MANDATORY_TAG;
			drbd_msg_put_info(adm_ctx.reply_skb, from_attrs_err_to_txt(err));
			goto out;
		}
	}
	mutex_lock(&adm_ctx.resource->adm_mutex);

	/* w_make_ov_request expects position to be aligned */
	peer_device->ov_start_sector = parms.ov_start_sector & ~(BM_SECT_PER_BIT-1);
	peer_device->ov_stop_sector = parms.ov_stop_sector;

	/* If there is still bitmap IO pending, e.g. previous resync or verify
	 * just being finished, wait for it before requesting a new resync. */
	drbd_suspend_io(device, READ_AND_WRITE);
	wait_event(device->misc_wait, !atomic_read(&device->pending_bitmap_work.n));
	retcode = stable_change_repl_state(peer_device,
		L_VERIFY_S, CS_VERBOSE | CS_WAIT_COMPLETE | CS_SERIALIZE);
	drbd_resume_io(device);

	mutex_unlock(&adm_ctx.resource->adm_mutex);
out:
	drbd_adm_finish(&adm_ctx, info, retcode);
	return 0;
}

static bool should_skip_initial_sync(struct drbd_peer_device *peer_device)
{
	return peer_device->repl_state[NOW] == L_ESTABLISHED &&
	       peer_device->connection->agreed_pro_version >= 90 &&
	       drbd_current_uuid(peer_device->device) == UUID_JUST_CREATED;
}

int drbd_adm_new_c_uuid(struct sk_buff *skb, struct genl_info *info)
{
	struct drbd_config_context adm_ctx;
	struct drbd_device *device;
	struct drbd_peer_device *peer_device;
	enum drbd_ret_code retcode;
	int err;
	struct new_c_uuid_parms args;
	u64 nodes = 0, diskfull = 0;

	retcode = drbd_adm_prepare(&adm_ctx, skb, info, DRBD_ADM_NEED_MINOR);
	if (!adm_ctx.reply_skb)
		return retcode;

	device = adm_ctx.device;
	memset(&args, 0, sizeof(args));
	if (info->attrs[DRBD_NLA_NEW_C_UUID_PARMS]) {
		err = new_c_uuid_parms_from_attrs(&args, info);
		if (err) {
			retcode = ERR_MANDATORY_TAG;
			drbd_msg_put_info(adm_ctx.reply_skb, from_attrs_err_to_txt(err));
			goto out_nolock;
		}
	}

	mutex_lock(&adm_ctx.resource->adm_mutex);
	down(&device->resource->state_sem);

	if (!get_ldev(device)) {
		retcode = ERR_NO_DISK;
		goto out;
	}

	/* this is "skip initial sync", assume to be clean */
	for_each_peer_device(peer_device, device) {
		if (args.clear_bm && should_skip_initial_sync(peer_device)) {
			if (peer_device->disk_state[NOW] >= D_INCONSISTENT) {
				drbd_info(peer_device, "Preparing to skip initial sync\n");
				diskfull |= NODE_MASK(peer_device->node_id);
			}
			nodes |= NODE_MASK(peer_device->node_id);
		} else if (peer_device->repl_state[NOW] != L_OFF) {
			retcode = ERR_CONNECTED;
			goto out_dec;
		}
	}

	for_each_peer_device(peer_device, device)
		drbd_uuid_set_bitmap(peer_device, 0); /* Rotate UI_BITMAP to History 1, etc... */
	drbd_uuid_new_current_by_user(device); /* New current, previous to UI_BITMAP */

	if (args.clear_bm) {
		unsigned long irq_flags;

		err = drbd_bitmap_io(device, &drbd_bmio_clear_all_n_write,
			"clear_n_write from new_c_uuid", BM_LOCK_ALL, NULL);
		if (err) {
			drbd_err(device, "Writing bitmap failed with %d\n",err);
			retcode = ERR_IO_MD_DISK;
		}
		for_each_peer_device(peer_device, device) {
			if (NODE_MASK(peer_device->node_id) & nodes) {
				if (NODE_MASK(peer_device->node_id) & diskfull)
					drbd_send_uuids(peer_device, UUID_FLAG_SKIP_INITIAL_SYNC, 0);
				_drbd_uuid_set_bitmap(peer_device, 0);
				drbd_print_uuids(peer_device, "cleared bitmap UUID");
			}
		}
		begin_state_change(device->resource, &irq_flags, CS_VERBOSE);
		__change_disk_state(device, D_UP_TO_DATE);
		for_each_peer_device(peer_device, device) {
			if (NODE_MASK(peer_device->node_id) & diskfull)
				__change_peer_disk_state(peer_device, D_UP_TO_DATE);
		}
		end_state_change(device->resource, &irq_flags);
	}

	drbd_md_sync_if_dirty(device);
out_dec:
	put_ldev(device);
out:
	up(&device->resource->state_sem);
out_nolock:
	mutex_unlock(&adm_ctx.resource->adm_mutex);
	drbd_adm_finish(&adm_ctx, info, retcode);
	return 0;
}

static enum drbd_ret_code
drbd_check_resource_name(struct drbd_config_context *adm_ctx)
{
	const char *name = adm_ctx->resource_name;
	if (!name || !name[0]) {
		drbd_msg_put_info(adm_ctx->reply_skb, "resource name missing");
		return ERR_MANDATORY_TAG;
	}
	/* As we want to use these in sysfs/configfs/debugfs,
	 * we must not allow slashes. */
	if (strchr(name, '/')) {
		drbd_msg_put_info(adm_ctx->reply_skb, "invalid resource name");
		return ERR_INVALID_REQUEST;
	}
	return NO_ERROR;
}

static void resource_to_info(struct resource_info *info,
			     struct drbd_resource *resource)
{
	info->res_role = resource->role[NOW];
	info->res_susp = resource->susp[NOW];
	info->res_susp_nod = resource->susp_nod[NOW];
	info->res_susp_fen = is_suspended_fen(resource, NOW);
	info->res_susp_quorum = is_suspended_quorum(resource, NOW);
}

int drbd_adm_new_resource(struct sk_buff *skb, struct genl_info *info)
{
	struct drbd_config_context adm_ctx;
	struct drbd_resource *resource;
	enum drbd_ret_code retcode;
	struct res_opts res_opts;
	int err;

	mutex_lock(&resources_mutex);
	retcode = drbd_adm_prepare(&adm_ctx, skb, info, 0);
	if (!adm_ctx.reply_skb) {
		mutex_unlock(&resources_mutex);
		return retcode;
	}

	set_res_opts_defaults(&res_opts);
	err = res_opts_from_attrs(&res_opts, info);
	if (err) {
		retcode = ERR_MANDATORY_TAG;
		drbd_msg_put_info(adm_ctx.reply_skb, from_attrs_err_to_txt(err));
		goto out;
	}

	retcode = drbd_check_resource_name(&adm_ctx);
	if (retcode != NO_ERROR)
		goto out;

	if (adm_ctx.resource)
		goto out;

	if (res_opts.node_id >= DRBD_NODE_ID_MAX) {
		pr_err("drbd: invalid node id (%d)\n", res_opts.node_id);
		retcode = ERR_INVALID_REQUEST;
		goto out;
	}

	if (!try_module_get(THIS_MODULE)) {
		pr_err("drbd: Could not get a module reference\n");
		retcode = ERR_INVALID_REQUEST;
		goto out;
	}

	resource = drbd_create_resource(adm_ctx.resource_name, &res_opts);
	mutex_unlock(&resources_mutex);

	if (resource) {
		struct resource_info resource_info;

		mutex_lock(&notification_mutex);
		resource_to_info(&resource_info, resource);
		notify_resource_state(NULL, 0, resource, &resource_info, NOTIFY_CREATE);
		mutex_unlock(&notification_mutex);
	} else {
		module_put(THIS_MODULE);
		retcode = ERR_NOMEM;
	}
	goto out_no_unlock;
out:
	mutex_unlock(&resources_mutex);
out_no_unlock:
	drbd_adm_finish(&adm_ctx, info, retcode);
	return 0;
}

void device_to_info(struct device_info *info,
			   struct drbd_device *device)
{
	info->dev_disk_state = device->disk_state[NOW];
	info->is_intentional_diskless = device->device_conf.intentional_diskless;
	info->dev_has_quorum = device->have_quorum[NOW];
}

int drbd_adm_new_minor(struct sk_buff *skb, struct genl_info *info)
{
	struct drbd_config_context adm_ctx;
	struct drbd_genlmsghdr *dh = info->userhdr;
	struct device_conf device_conf;
	struct drbd_resource *resource;
	struct drbd_device *device;
	enum drbd_ret_code retcode;
	int err;

	retcode = drbd_adm_prepare(&adm_ctx, skb, info, DRBD_ADM_NEED_RESOURCE);
	if (!adm_ctx.reply_skb)
		return retcode;

	set_device_conf_defaults(&device_conf);
	err = device_conf_from_attrs(&device_conf, info);
	if (err && err != -ENOMSG) {
		retcode = ERR_MANDATORY_TAG;
		drbd_msg_put_info(adm_ctx.reply_skb, from_attrs_err_to_txt(err));
		goto out;
	}

	if (dh->minor > MINORMASK) {
		drbd_msg_put_info(adm_ctx.reply_skb, "requested minor out of range");
		retcode = ERR_INVALID_REQUEST;
		goto out;
	}
	if (adm_ctx.volume > DRBD_VOLUME_MAX) {
		drbd_msg_put_info(adm_ctx.reply_skb, "requested volume id out of range");
		retcode = ERR_INVALID_REQUEST;
		goto out;
	}

	if (adm_ctx.device)
		goto out;

	resource = adm_ctx.resource;
	mutex_lock(&resource->conf_update);
	for(;;) {
		retcode = drbd_create_device(&adm_ctx, dh->minor, &device_conf, &device);
		if (retcode != ERR_NOMEM ||
		    schedule_timeout_interruptible(HZ / 10))
			break;
		/* Keep retrying until the memory allocations eventually succeed. */
	}
	if (retcode == NO_ERROR) {
		struct drbd_peer_device *peer_device;
		struct device_info info;
		unsigned int peer_devices = 0;
		enum drbd_notification_type flags;

		for_each_peer_device(peer_device, device)
			peer_devices++;

		device_to_info(&info, device);
		mutex_lock(&notification_mutex);
		flags = (peer_devices--) ? NOTIFY_CONTINUES : 0;
		notify_device_state(NULL, 0, device, &info, NOTIFY_CREATE | flags);
		for_each_peer_device(peer_device, device) {
			struct peer_device_info peer_device_info;

			peer_device_to_info(&peer_device_info, peer_device);
			flags = (peer_devices--) ? NOTIFY_CONTINUES : 0;
			notify_peer_device_state(NULL, 0, peer_device, &peer_device_info,
						 NOTIFY_CREATE | flags);
		}
		mutex_unlock(&notification_mutex);
	}
	mutex_unlock(&resource->conf_update);
out:
	drbd_adm_finish(&adm_ctx, info, retcode);
	return 0;
}

static enum drbd_ret_code adm_del_minor(struct drbd_device *device)
{
	struct drbd_resource *resource = device->resource;
	struct drbd_peer_device *peer_device;
	enum drbd_ret_code ret;
	u64 im;

	if (test_bit(UNREGISTERED, &device->flags))
		return ERR_MINOR_INVALID;

	spin_lock_irq(&resource->req_lock);
	if (device->disk_state[NOW] == D_DISKLESS &&
	    device->open_ro_cnt == 0 && device->open_rw_cnt == 0) {
		set_bit(UNREGISTERED, &device->flags);
		ret = NO_ERROR;
	} else {
		ret = ERR_MINOR_CONFIGURED;
	}
	spin_unlock_irq(&resource->req_lock);

	if (ret != NO_ERROR)
		return ret;

	for_each_peer_device_ref(peer_device, im, device)
		stable_change_repl_state(peer_device, L_OFF,
					 CS_VERBOSE | CS_WAIT_COMPLETE);

	/*
	 * Flush the resource work queue to make sure that no more events like
	 * state change notifications for this device are queued: we want the
	 * "destroy" event to come last.
	 */
	drbd_flush_workqueue(&resource->work);

	drbd_unregister_device(device);

	mutex_lock(&notification_mutex);
	for_each_peer_device_ref(peer_device, im, device)
		notify_peer_device_state(NULL, 0, peer_device, NULL,
					 NOTIFY_DESTROY | NOTIFY_CONTINUES);
	notify_device_state(NULL, 0, device, NULL, NOTIFY_DESTROY);
	mutex_unlock(&notification_mutex);
	call_rcu(&device->rcu, drbd_reclaim_device);

	return ret;
}

int drbd_adm_del_minor(struct sk_buff *skb, struct genl_info *info)
{
	struct drbd_config_context adm_ctx;
	enum drbd_ret_code retcode;

	retcode = drbd_adm_prepare(&adm_ctx, skb, info, DRBD_ADM_NEED_MINOR);
	if (!adm_ctx.reply_skb)
		return retcode;

	mutex_lock(&adm_ctx.resource->adm_mutex);
	retcode = adm_del_minor(adm_ctx.device);
	mutex_unlock(&adm_ctx.resource->adm_mutex);

	drbd_adm_finish(&adm_ctx, info, retcode);
	return 0;
}

static int adm_del_resource(struct drbd_resource *resource)
{
	int err;

	/*
	 * Flush the resource work queue to make sure that no more events like
	 * state change notifications are queued: we want the "destroy" event
	 * to come last.
	 */
	drbd_flush_workqueue(&resource->work);

	mutex_lock(&resources_mutex);
	err = ERR_RES_NOT_KNOWN;
	if (test_bit(R_UNREGISTERED, &resource->flags))
		goto out;
	err = ERR_NET_CONFIGURED;
	if (!list_empty(&resource->connections))
		goto out;
	err = ERR_RES_IN_USE;
	if (!idr_is_empty(&resource->devices))
		goto out;

	set_bit(R_UNREGISTERED, &resource->flags);
	list_del_rcu(&resource->resources);
	drbd_debugfs_resource_cleanup(resource);
	mutex_unlock(&resources_mutex);

	del_timer_sync(&resource->queued_twopc_timer);
	del_timer_sync(&resource->twopc_timer);
	del_timer_sync(&resource->peer_ack_timer);
	del_timer_sync(&resource->repost_up_to_date_timer);
	call_rcu(&resource->rcu, drbd_reclaim_resource);

	mutex_lock(&notification_mutex);
	notify_resource_state(NULL, 0, resource, NULL, NOTIFY_DESTROY);
	mutex_unlock(&notification_mutex);

	/* When the last resource was removed do an explicit synchronize RCU.
	   Without this a immediately following rmmod would fail, since the
	   resource's worker thread still has a reference count to the module. */
	if (list_empty(&drbd_resources))
		synchronize_rcu();
	return NO_ERROR;
out:
	mutex_unlock(&resources_mutex);
	return err;
}

int drbd_adm_down(struct sk_buff *skb, struct genl_info *info)
{
	struct drbd_config_context adm_ctx;
	struct drbd_resource *resource;
	struct drbd_connection *connection;
	struct drbd_device *device;
	int retcode; /* enum drbd_ret_code rsp. enum drbd_state_rv */
	enum drbd_ret_code ret;
	int i;
	u64 im;

	retcode = drbd_adm_prepare(&adm_ctx, skb, info,
			DRBD_ADM_NEED_RESOURCE | DRBD_ADM_IGNORE_VERSION);
	if (!adm_ctx.reply_skb)
		return retcode;

	resource = adm_ctx.resource;
	mutex_lock(&resource->adm_mutex);
	set_bit(DOWN_IN_PROGRESS, &resource->flags);
	/* demote */
	retcode = drbd_set_role(resource, R_SECONDARY, false, adm_ctx.reply_skb);
	if (retcode < SS_SUCCESS) {
		drbd_msg_put_info(adm_ctx.reply_skb, "failed to demote");
		goto out;
	}

	for_each_connection_ref(connection, im, resource) {
		retcode = conn_try_disconnect(connection, 0, adm_ctx.reply_skb);
		if (retcode >= SS_SUCCESS) {
			mutex_lock(&resource->conf_update);
			del_connection(connection);
			mutex_unlock(&resource->conf_update);
		} else {
			kref_debug_put(&connection->kref_debug, 13);
			kref_put(&connection->kref, drbd_destroy_connection);
			goto out;
		}
	}

	/* detach and delete minor */
	rcu_read_lock();
	idr_for_each_entry(&resource->devices, device, i) {
		kref_get(&device->kref);
		rcu_read_unlock();
		retcode = adm_detach(device, 0, adm_ctx.reply_skb);
		mutex_lock(&resource->conf_update);
		ret = adm_del_minor(device);
		mutex_unlock(&resource->conf_update);
		kref_put(&device->kref, drbd_destroy_device);
		if (retcode < SS_SUCCESS || retcode > NO_ERROR) {
			drbd_msg_put_info(adm_ctx.reply_skb, "failed to detach");
			goto out;
		}
		if (ret != NO_ERROR) {
			/* "can not happen" */
			drbd_msg_put_info(adm_ctx.reply_skb, "failed to delete volume");
			goto out;
		}
		rcu_read_lock();
	}
	rcu_read_unlock();

	mutex_lock(&resource->conf_update);
	retcode = adm_del_resource(resource);
	/* holding a reference to resource in adm_crx until drbd_adm_finish() */
	mutex_unlock(&resource->conf_update);
out:
	clear_bit(DOWN_IN_PROGRESS, &resource->flags);
	mutex_unlock(&resource->adm_mutex);
	drbd_adm_finish(&adm_ctx, info, retcode);
	return 0;
}

int drbd_adm_del_resource(struct sk_buff *skb, struct genl_info *info)
{
	struct drbd_config_context adm_ctx;
	enum drbd_ret_code retcode;

	retcode = drbd_adm_prepare(&adm_ctx, skb, info, DRBD_ADM_NEED_RESOURCE);
	if (!adm_ctx.reply_skb)
		return retcode;

	retcode = adm_del_resource(adm_ctx.resource);

	drbd_adm_finish(&adm_ctx, info, retcode);
	return 0;
}

static int nla_put_notification_header(struct sk_buff *msg,
				       enum drbd_notification_type type)
{
	struct drbd_notification_header nh = {
		.nh_type = type,
	};

	return drbd_notification_header_to_skb(msg, &nh, true);
}

void notify_resource_state(struct sk_buff *skb,
			   unsigned int seq,
			   struct drbd_resource *resource,
			   struct resource_info *resource_info,
			   enum drbd_notification_type type)
{
	struct resource_statistics resource_statistics;
	struct drbd_genlmsghdr *dh;
	bool multicast = false;
	int err;

	if (!skb) {
		seq = atomic_inc_return(&drbd_genl_seq);
		skb = genlmsg_new(NLMSG_GOODSIZE, GFP_NOIO);
		err = -ENOMEM;
		if (!skb)
			goto failed;
		multicast = true;
	}

	err = -EMSGSIZE;
	dh = genlmsg_put(skb, 0, seq, &drbd_genl_family, 0, DRBD_RESOURCE_STATE);
	if (!dh)
		goto nla_put_failure;
	dh->minor = -1U;
	dh->ret_code = NO_ERROR;
	if (nla_put_drbd_cfg_context(skb, resource, NULL, NULL, NULL) ||
	    nla_put_notification_header(skb, type) ||
	    ((type & ~NOTIFY_FLAGS) != NOTIFY_DESTROY &&
	     resource_info_to_skb(skb, resource_info, true)))
		goto nla_put_failure;
	resource_statistics.res_stat_write_ordering = resource->write_ordering;
	err = resource_statistics_to_skb(skb, &resource_statistics, !capable(CAP_SYS_ADMIN));
	if (err)
		goto nla_put_failure;
	genlmsg_end(skb, dh);
	if (multicast) {
		err = drbd_genl_multicast_events(skb, GFP_NOWAIT);
		/* skb has been consumed or freed in netlink_broadcast() */
		if (err && err != -ESRCH)
			goto failed;
	}
	return;

nla_put_failure:
	nlmsg_free(skb);
failed:
	drbd_err(resource, "Error %d while broadcasting event. Event seq:%u\n",
			err, seq);
}

void notify_device_state(struct sk_buff *skb,
			 unsigned int seq,
			 struct drbd_device *device,
			 struct device_info *device_info,
			 enum drbd_notification_type type)
{
	struct device_statistics device_statistics;
	struct drbd_genlmsghdr *dh;
	bool multicast = false;
	int err;

	if (!skb) {
		seq = atomic_inc_return(&drbd_genl_seq);
		skb = genlmsg_new(NLMSG_GOODSIZE, GFP_NOIO);
		err = -ENOMEM;
		if (!skb)
			goto failed;
		multicast = true;
	}

	err = -EMSGSIZE;
	dh = genlmsg_put(skb, 0, seq, &drbd_genl_family, 0, DRBD_DEVICE_STATE);
	if (!dh)
		goto nla_put_failure;
	dh->minor = device->minor;
	dh->ret_code = NO_ERROR;
	if (nla_put_drbd_cfg_context(skb, device->resource, NULL, device, NULL) ||
	    nla_put_notification_header(skb, type) ||
	    ((type & ~NOTIFY_FLAGS) != NOTIFY_DESTROY &&
	     device_info_to_skb(skb, device_info, true)))
		goto nla_put_failure;
	device_to_statistics(&device_statistics, device);
	device_statistics_to_skb(skb, &device_statistics, !capable(CAP_SYS_ADMIN));
	genlmsg_end(skb, dh);
	if (multicast) {
		err = drbd_genl_multicast_events(skb, GFP_NOWAIT);
		/* skb has been consumed or freed in netlink_broadcast() */
		if (err && err != -ESRCH)
			goto failed;
	}
	return;

nla_put_failure:
	nlmsg_free(skb);
failed:
	drbd_err(device, "Error %d while broadcasting event. Event seq:%u\n",
		 err, seq);
}

/* open coded path_parms_to_skb() iterating of the list */
void notify_connection_state(struct sk_buff *skb,
			     unsigned int seq,
			     struct drbd_connection *connection,
			     struct connection_info *connection_info,
			     enum drbd_notification_type type)
{
	struct connection_statistics connection_statistics;
	struct drbd_genlmsghdr *dh;
	bool multicast = false;
	int err;

	if (!skb) {
		seq = atomic_inc_return(&drbd_genl_seq);
		skb = genlmsg_new(NLMSG_GOODSIZE, GFP_NOIO);
		err = -ENOMEM;
		if (!skb)
			goto failed;
		multicast = true;
	}

	err = -EMSGSIZE;
	dh = genlmsg_put(skb, 0, seq, &drbd_genl_family, 0, DRBD_CONNECTION_STATE);
	if (!dh)
		goto nla_put_failure;
	dh->minor = -1U;
	dh->ret_code = NO_ERROR;
	if (nla_put_drbd_cfg_context(skb, connection->resource, connection, NULL, NULL) ||
	    nla_put_notification_header(skb, type) ||
	    ((type & ~NOTIFY_FLAGS) != NOTIFY_DESTROY &&
	     connection_info_to_skb(skb, connection_info, true)))
		goto nla_put_failure;
	connection_paths_to_skb(skb, connection);
	connection_statistics.conn_congested = test_bit(NET_CONGESTED, &connection->transport.flags);
	connection_statistics_to_skb(skb, &connection_statistics, !capable(CAP_SYS_ADMIN));
	genlmsg_end(skb, dh);
	if (multicast) {
		err = drbd_genl_multicast_events(skb, GFP_NOWAIT);
		/* skb has been consumed or freed in netlink_broadcast() */
		if (err && err != -ESRCH)
			goto failed;
	}
	return;

nla_put_failure:
	nlmsg_free(skb);
failed:
	drbd_err(connection, "Error %d while broadcasting event. Event seq:%u\n",
		 err, seq);
}

void notify_peer_device_state(struct sk_buff *skb,
			      unsigned int seq,
			      struct drbd_peer_device *peer_device,
			      struct peer_device_info *peer_device_info,
			      enum drbd_notification_type type)
{
	struct peer_device_statistics peer_device_statistics;
	struct drbd_resource *resource = peer_device->device->resource;
	struct drbd_genlmsghdr *dh;
	bool multicast = false;
	int err;

	if (!skb) {
		seq = atomic_inc_return(&drbd_genl_seq);
		skb = genlmsg_new(NLMSG_GOODSIZE, GFP_NOIO);
		err = -ENOMEM;
		if (!skb)
			goto failed;
		multicast = true;
	}

	err = -EMSGSIZE;
	dh = genlmsg_put(skb, 0, seq, &drbd_genl_family, 0, DRBD_PEER_DEVICE_STATE);
	if (!dh)
		goto nla_put_failure;
	dh->minor = -1U;
	dh->ret_code = NO_ERROR;
	if (nla_put_drbd_cfg_context(skb, resource, peer_device->connection, peer_device->device, NULL) ||
	    nla_put_notification_header(skb, type) ||
	    ((type & ~NOTIFY_FLAGS) != NOTIFY_DESTROY &&
	     peer_device_info_to_skb(skb, peer_device_info, true)))
		goto nla_put_failure;
	peer_device_to_statistics(&peer_device_statistics, peer_device);
	peer_device_statistics_to_skb(skb, &peer_device_statistics, !capable(CAP_SYS_ADMIN));
	genlmsg_end(skb, dh);
	if (multicast) {
		err = drbd_genl_multicast_events(skb, GFP_NOWAIT);
		/* skb has been consumed or freed in netlink_broadcast() */
		if (err && err != -ESRCH)
			goto failed;
	}
	return;

nla_put_failure:
	nlmsg_free(skb);
failed:
	drbd_err(peer_device, "Error %d while broadcasting event. Event seq:%u\n",
		 err, seq);
}

void notify_path(struct drbd_connection *connection, struct drbd_path *path,
		 enum drbd_notification_type type)
{
	struct drbd_resource *resource = connection->resource;
	struct drbd_path_info path_info;
	unsigned int seq = atomic_inc_return(&drbd_genl_seq);
	struct sk_buff *skb = NULL;
	struct drbd_genlmsghdr *dh;
	int err;

	path_info.path_established = path->established;

	skb = genlmsg_new(NLMSG_GOODSIZE, GFP_NOIO);
	err = -ENOMEM;
	if (!skb)
		goto fail;

	err = -EMSGSIZE;
	dh = genlmsg_put(skb, 0, seq, &drbd_genl_family, 0, DRBD_PATH_STATE);
	if (!dh)
		goto fail;

	dh->minor = -1U;
	dh->ret_code = NO_ERROR;
	mutex_lock(&notification_mutex);
	if (nla_put_drbd_cfg_context(skb, resource, connection, NULL, path) ||
	    nla_put_notification_header(skb, type) ||
	    drbd_path_info_to_skb(skb, &path_info, true))
		goto unlock_fail;

	genlmsg_end(skb, dh);
	err = drbd_genl_multicast_events(skb, GFP_NOWAIT);
	skb = NULL;
	/* skb has been consumed or freed in netlink_broadcast() */
	if (err && err != -ESRCH)
		goto unlock_fail;
	mutex_unlock(&notification_mutex);
	return;

unlock_fail:
	mutex_unlock(&notification_mutex);
fail:
	nlmsg_free(skb);
	drbd_err(resource, "Error %d while broadcasting event. Event seq:%u\n",
		 err, seq);
}

void notify_helper(enum drbd_notification_type type,
		   struct drbd_device *device, struct drbd_connection *connection,
		   const char *name, int status)
{
	struct drbd_resource *resource = device ? device->resource : connection->resource;
	struct drbd_helper_info helper_info;
	unsigned int seq = atomic_inc_return(&drbd_genl_seq);
	struct sk_buff *skb = NULL;
	struct drbd_genlmsghdr *dh;
	int err;

	strlcpy(helper_info.helper_name, name, sizeof(helper_info.helper_name));
	helper_info.helper_name_len = min(strlen(name), sizeof(helper_info.helper_name));
	helper_info.helper_status = status;

	skb = genlmsg_new(NLMSG_GOODSIZE, GFP_NOIO);
	err = -ENOMEM;
	if (!skb)
		goto fail;

	err = -EMSGSIZE;
	dh = genlmsg_put(skb, 0, seq, &drbd_genl_family, 0, DRBD_HELPER);
	if (!dh)
		goto fail;
	dh->minor = device ? device->minor : -1;
	dh->ret_code = NO_ERROR;
	mutex_lock(&notification_mutex);
	if (nla_put_drbd_cfg_context(skb, resource, connection, device, NULL) ||
	    nla_put_notification_header(skb, type) ||
	    drbd_helper_info_to_skb(skb, &helper_info, true))
		goto unlock_fail;
	genlmsg_end(skb, dh);
	err = drbd_genl_multicast_events(skb, GFP_NOWAIT);
	skb = NULL;
	/* skb has been consumed or freed in netlink_broadcast() */
	if (err && err != -ESRCH)
		goto unlock_fail;
	mutex_unlock(&notification_mutex);
	return;

unlock_fail:
	mutex_unlock(&notification_mutex);
fail:
	nlmsg_free(skb);
	drbd_err(resource, "Error %d while broadcasting event. Event seq:%u\n",
		 err, seq);
}

static void notify_initial_state_done(struct sk_buff *skb, unsigned int seq)
{
	struct drbd_genlmsghdr *dh;
	int err;

	err = -EMSGSIZE;
	dh = genlmsg_put(skb, 0, seq, &drbd_genl_family, 0, DRBD_INITIAL_STATE_DONE);
	if (!dh)
		goto nla_put_failure;
	dh->minor = -1U;
	dh->ret_code = NO_ERROR;
	if (nla_put_notification_header(skb, NOTIFY_EXISTS))
		goto nla_put_failure;
	genlmsg_end(skb, dh);
	return;

nla_put_failure:
	nlmsg_free(skb);
	pr_err("Error %d sending event. Event seq:%u\n", err, seq);
}

static void free_state_changes(struct list_head *list)
{
	while (!list_empty(list)) {
		struct drbd_state_change *state_change =
			list_first_entry(list, struct drbd_state_change, list);
		list_del(&state_change->list);
		forget_state_change(state_change);
	}
}

static unsigned int notifications_for_state_change(struct drbd_state_change *state_change)
{
	return 1 +
	       state_change->n_connections +
	       state_change->n_devices +
	       state_change->n_devices * state_change->n_connections;
}

static int get_initial_state(struct sk_buff *skb, struct netlink_callback *cb)
{
	struct drbd_state_change *state_change = (struct drbd_state_change *)cb->args[0];
	unsigned int seq = cb->args[2];
	unsigned int n;
	enum drbd_notification_type flags = 0;

	/* There is no need for taking notification_mutex here: it doesn't
	   matter if the initial state events mix with later state chage
	   events; we can always tell the events apart by the NOTIFY_EXISTS
	   flag. */

	cb->args[5]--;
	if (cb->args[5] == 1) {
		notify_initial_state_done(skb, seq);
		goto out;
	}
	n = cb->args[4]++;
	if (cb->args[4] < cb->args[3])
		flags |= NOTIFY_CONTINUES;
	if (n < 1) {
		notify_resource_state_change(skb, seq, state_change,
					     NOTIFY_EXISTS | flags);
		goto next;
	}
	n--;
	if (n < state_change->n_connections) {
		notify_connection_state_change(skb, seq, &state_change->connections[n],
					       NOTIFY_EXISTS | flags);
		goto next;
	}
	n -= state_change->n_connections;
	if (n < state_change->n_devices) {
		notify_device_state_change(skb, seq, &state_change->devices[n],
					   NOTIFY_EXISTS | flags);
		goto next;
	}
	n -= state_change->n_devices;
	if (n < state_change->n_devices * state_change->n_connections) {
		notify_peer_device_state_change(skb, seq, &state_change->peer_devices[n],
						NOTIFY_EXISTS | flags);
		goto next;
	}

next:
	if (cb->args[4] == cb->args[3]) {
		struct drbd_state_change *next_state_change =
			list_entry(state_change->list.next,
				   struct drbd_state_change, list);
		cb->args[0] = (long)next_state_change;
		cb->args[3] = notifications_for_state_change(next_state_change);
		cb->args[4] = 0;
	}
out:
	return skb->len;
}

int drbd_adm_get_initial_state_done(struct netlink_callback *cb)
{
	LIST_HEAD(head);
	if (cb->args[0]) {
		struct drbd_state_change *state_change =
			(struct drbd_state_change *)cb->args[0];
		cb->args[0] = 0;

		/* connect list to head */
		list_add(&head, &state_change->list);
		free_state_changes(&head);
	}
	return 0;
}

int drbd_adm_get_initial_state(struct sk_buff *skb, struct netlink_callback *cb)
{
	struct drbd_resource *resource;
	LIST_HEAD(head);

	if (cb->args[5] >= 1) {
		if (cb->args[5] > 1)
			return get_initial_state(skb, cb);
		return 0;
	}

	cb->args[5] = 2;  /* number of iterations */
	mutex_lock(&resources_mutex);
	for_each_resource(resource, &drbd_resources) {
		struct drbd_state_change *state_change;

		state_change = remember_state_change(resource, GFP_KERNEL);
		if (!state_change) {
			if (!list_empty(&head))
				free_state_changes(&head);
			mutex_unlock(&resources_mutex);
			return -ENOMEM;
		}
		copy_old_to_new_state_change(state_change);
		list_add_tail(&state_change->list, &head);
		cb->args[5] += notifications_for_state_change(state_change);
	}
	mutex_unlock(&resources_mutex);

	if (!list_empty(&head)) {
		struct drbd_state_change *state_change =
			list_entry(head.next, struct drbd_state_change, list);
		cb->args[0] = (long)state_change;
		cb->args[3] = notifications_for_state_change(state_change);
		list_del(&head);  /* detach list from head */
	}

	cb->args[2] = cb->nlh->nlmsg_seq;
	return get_initial_state(skb, cb);
}

int drbd_adm_forget_peer(struct sk_buff *skb, struct genl_info *info)
{
	struct drbd_config_context adm_ctx;
	struct drbd_resource *resource;
	struct drbd_device *device;
	struct forget_peer_parms parms = { };
	enum drbd_state_rv retcode;
	int vnr, peer_node_id, err;

	retcode = drbd_adm_prepare(&adm_ctx, skb, info, DRBD_ADM_NEED_RESOURCE);
	if (!adm_ctx.reply_skb)
		return retcode;

	resource = adm_ctx.resource;

	err = forget_peer_parms_from_attrs(&parms, info);
	if (err) {
		retcode = ERR_MANDATORY_TAG;
		drbd_msg_put_info(adm_ctx.reply_skb, from_attrs_err_to_txt(err));
		goto out_no_adm;
	}

	mutex_lock(&resource->adm_mutex);

	peer_node_id = parms.forget_peer_node_id;
	if (drbd_connection_by_node_id(resource, peer_node_id)) {
		retcode = ERR_NET_CONFIGURED;
		goto out;
	}

	if (peer_node_id < 0 || peer_node_id >= DRBD_NODE_ID_MAX) {
		retcode = ERR_INVALID_PEER_NODE_ID;
		goto out;
	}

	idr_for_each_entry(&resource->devices, device, vnr) {
		struct drbd_peer_md *peer_md;

		if (!get_ldev(device))
			continue;

		peer_md = &device->ldev->md.peers[peer_node_id];
		if (peer_md->bitmap_index == -1) {
			put_ldev(device);
			retcode = ERR_INVALID_PEER_NODE_ID;
			break;
		}

		peer_md->bitmap_uuid = 0;
		peer_md->flags = 0;
		peer_md->bitmap_index = -1;

		drbd_md_sync(device);
		put_ldev(device);
	}
out:
	mutex_unlock(&resource->adm_mutex);
out_no_adm:
	drbd_adm_finish(&adm_ctx, info, (enum drbd_ret_code)retcode);
	return 0;

}<|MERGE_RESOLUTION|>--- conflicted
+++ resolved
@@ -1350,6 +1350,15 @@
 	return rv;
 }
 
+void drbd_set_my_capacity(struct drbd_device *device, sector_t size)
+{
+	char ppb[10];
+	set_capacity(device->vdisk, size);
+	device->this_bdev->bd_inode->i_size = (loff_t)size << 9;
+	drbd_info(device, "size = %s (%llu KB)\n",
+		ppsize(ppb, size>>1), (unsigned long long)size>>1);
+}
+
 /**
  * drbd_determine_dev_size() -  Sets the right device size obeying all constraints
  * @device:	DRBD device.
@@ -1372,6 +1381,7 @@
 	} prev;
 	sector_t u_size, size;
 	struct drbd_md *md = &device->ldev->md;
+	char ppb[10];
 	void *buffer;
 
 	int md_moved, la_size_changed;
@@ -1448,15 +1458,11 @@
 		}
 		/* racy, see comments above. */
 		drbd_set_my_capacity(device, size);
-<<<<<<< HEAD
 		if (effective_disk_size_determined(device)) {
 			md->effective_size = size;
 			drbd_info(device, "size = %s (%llu KB)\n", ppsize(ppb, size >> 1),
 			     (unsigned long long)size >> 1);
 		}
-=======
-		md->la_size_sect = size;
->>>>>>> 08960966
 	}
 	if (rv <= DS_ERROR)
 		goto err_out;
