--- conflicted
+++ resolved
@@ -1229,14 +1229,8 @@
 	if (should_set_defaults(info))
 		set_disk_conf_defaults(new_disk_conf);
 
-<<<<<<< HEAD
 	err = disk_conf_from_attrs_for_change(new_disk_conf, info);
 	if (err && err != -ENOMSG) {
-=======
-	spin_lock_init(&nbc->md.uuid_lock);
-
-	if (!disk_conf_from_tags(mdev, nlp->tag_list, &nbc->dc)) {
->>>>>>> 09c4d953
 		retcode = ERR_MANDATORY_TAG;
 		drbd_msg_put_info(from_attrs_err_to_txt(err));
 	}
@@ -1366,6 +1360,8 @@
 		retcode = ERR_NOMEM;
 		goto fail;
 	}
+	spin_lock_init(&nbc->md.uuid_lock);
+
 	new_disk_conf = kzalloc(sizeof(struct disk_conf), GFP_KERNEL);
 	if (!new_disk_conf) {
 		retcode = ERR_NOMEM;
@@ -2730,8 +2726,16 @@
 		goto nla_put_failure;
 
 	if (got_ldev) {
+		int err;
+
+		spin_lock_irq(&mdev->ldev->md.uuid_lock);
+		err = nla_put(skb, T_uuids, sizeof(si->uuids), mdev->ldev->md.uuid);
+		spin_unlock_irq(&mdev->ldev->md.uuid_lock);
+
+		if (err)
+			goto nla_put_failure;
+
 		if (nla_put_u32(skb, T_disk_flags, mdev->ldev->md.flags) ||
-		    nla_put(skb, T_uuids, sizeof(si->uuids), mdev->ldev->md.uuid) ||
 		    nla_put_u64(skb, T_bits_total, drbd_bm_bits(mdev)) ||
 		    nla_put_u64(skb, T_bits_oos, drbd_bm_total_weight(mdev)))
 			goto nla_put_failure;
@@ -2824,7 +2828,6 @@
 	 * on each iteration.
 	 */
 
-<<<<<<< HEAD
 	/* synchronize with conn_create()/conn_destroy() */
 	rcu_read_lock();
 	/* revalidate iterator position */
@@ -2839,15 +2842,6 @@
 			tconn = pos;
 			break;
 		}
-=======
-	if (get_ldev(mdev)) {
-		unsigned long flags;
-		spin_lock_irqsave(&mdev->ldev->md.uuid_lock, flags);
-		tl = tl_add_blob(tl, T_uuids, mdev->ldev->md.uuid, UI_SIZE*sizeof(u64));
-		tl = tl_add_int(tl, T_uuids_flags, &mdev->ldev->md.flags);
-		spin_unlock_irqrestore(&mdev->ldev->md.uuid_lock, flags);
-		put_ldev(mdev);
->>>>>>> 09c4d953
 	}
 	if (tconn) {
 next_tconn:
