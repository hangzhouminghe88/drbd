/*
   drbd_nl.c

   This file is part of DRBD by Philipp Reisner and Lars Ellenberg.

   Copyright (C) 2001-2008, LINBIT Information Technologies GmbH.
   Copyright (C) 1999-2008, Philipp Reisner <philipp.reisner@linbit.com>.
   Copyright (C) 2002-2008, Lars Ellenberg <lars.ellenberg@linbit.com>.

   drbd is free software; you can redistribute it and/or modify
   it under the terms of the GNU General Public License as published by
   the Free Software Foundation; either version 2, or (at your option)
   any later version.

   drbd is distributed in the hope that it will be useful,
   but WITHOUT ANY WARRANTY; without even the implied warranty of
   MERCHANTABILITY or FITNESS FOR A PARTICULAR PURPOSE.  See the
   GNU General Public License for more details.

   You should have received a copy of the GNU General Public License
   along with drbd; see the file COPYING.  If not, write to
   the Free Software Foundation, 675 Mass Ave, Cambridge, MA 02139, USA.

 */

#include <linux/module.h>
#include <linux/drbd.h>
#include <linux/in.h>
#include <linux/fs.h>
#include <linux/file.h>
#include <linux/slab.h>
#include <linux/blkpg.h>
#include <linux/cpumask.h>
#include "drbd_int.h"
#include "drbd_protocol.h"
#include "drbd_req.h"
#include "drbd_state_change.h"
#include <asm/unaligned.h>
#include <linux/drbd_limits.h>
#include <linux/kthread.h>

#include <net/genetlink.h>
#if LINUX_VERSION_CODE < KERNEL_VERSION(2,6,31)
/*
 * copied from more recent kernel source
 */
int genl_register_family_with_ops(struct genl_family *family,
	struct genl_ops *ops, size_t n_ops)
{
	int err, i;

	err = genl_register_family(family);
	if (err)
		return err;

	for (i = 0; i < n_ops; ++i, ++ops) {
		err = genl_register_ops(family, ops);
		if (err)
			goto err_out;
	}
	return 0;
err_out:
	genl_unregister_family(family);
	return err;
}
#endif

/* .doit */
// int drbd_adm_create_resource(struct sk_buff *skb, struct genl_info *info);
// int drbd_adm_delete_resource(struct sk_buff *skb, struct genl_info *info);

int drbd_adm_new_minor(struct sk_buff *skb, struct genl_info *info);
int drbd_adm_del_minor(struct sk_buff *skb, struct genl_info *info);

int drbd_adm_new_resource(struct sk_buff *skb, struct genl_info *info);
int drbd_adm_del_resource(struct sk_buff *skb, struct genl_info *info);
int drbd_adm_down(struct sk_buff *skb, struct genl_info *info);

int drbd_adm_set_role(struct sk_buff *skb, struct genl_info *info);
int drbd_adm_attach(struct sk_buff *skb, struct genl_info *info);
int drbd_adm_disk_opts(struct sk_buff *skb, struct genl_info *info);
int drbd_adm_detach(struct sk_buff *skb, struct genl_info *info);
int drbd_adm_connect(struct sk_buff *skb, struct genl_info *info);
int drbd_adm_net_opts(struct sk_buff *skb, struct genl_info *info);
int drbd_adm_resize(struct sk_buff *skb, struct genl_info *info);
int drbd_adm_start_ov(struct sk_buff *skb, struct genl_info *info);
int drbd_adm_new_c_uuid(struct sk_buff *skb, struct genl_info *info);
int drbd_adm_disconnect(struct sk_buff *skb, struct genl_info *info);
int drbd_adm_invalidate(struct sk_buff *skb, struct genl_info *info);
int drbd_adm_invalidate_peer(struct sk_buff *skb, struct genl_info *info);
int drbd_adm_pause_sync(struct sk_buff *skb, struct genl_info *info);
int drbd_adm_resume_sync(struct sk_buff *skb, struct genl_info *info);
int drbd_adm_suspend_io(struct sk_buff *skb, struct genl_info *info);
int drbd_adm_resume_io(struct sk_buff *skb, struct genl_info *info);
int drbd_adm_outdate(struct sk_buff *skb, struct genl_info *info);
int drbd_adm_resource_opts(struct sk_buff *skb, struct genl_info *info);
int drbd_adm_get_status(struct sk_buff *skb, struct genl_info *info);
int drbd_adm_get_timeout_type(struct sk_buff *skb, struct genl_info *info);
int drbd_adm_forget_peer(struct sk_buff *skb, struct genl_info *info);
/* .dumpit */
int drbd_adm_get_status_all(struct sk_buff *skb, struct netlink_callback *cb);
int drbd_adm_dump_resources(struct sk_buff *skb, struct netlink_callback *cb);
int drbd_adm_dump_devices(struct sk_buff *skb, struct netlink_callback *cb);
int drbd_adm_dump_devices_done(struct netlink_callback *cb);
int drbd_adm_dump_connections(struct sk_buff *skb, struct netlink_callback *cb);
int drbd_adm_dump_connections_done(struct netlink_callback *cb);
int drbd_adm_dump_peer_devices(struct sk_buff *skb, struct netlink_callback *cb);
int drbd_adm_get_initial_state(struct sk_buff *skb, struct netlink_callback *cb);

#include <linux/drbd_genl_api.h>
#include "drbd_nla.h"
#include <linux/genl_magic_func.h>

atomic_t drbd_genl_seq = ATOMIC_INIT(2); /* two. */
atomic_t drbd_notify_id = ATOMIC_INIT(0);

/* used blkdev_get_by_path, to claim our meta data device(s) */
static char *drbd_m_holder = "Hands off! this is DRBD's meta data device.";

/* Configuration is strictly serialized, because generic netlink message
 * processing is strictly serialized by the genl_lock().
 * Which means we can use one static global drbd_config_context struct.
 */
static struct drbd_config_context {
	/* assigned from drbd_genlmsghdr */
	unsigned int minor;
	/* assigned from request attributes, if present */
	unsigned int volume;
#define VOLUME_UNSPECIFIED		(-1U)
	/* pointer into the request skb,
	 * limited lifetime! */
	char *resource_name;
	struct nlattr *my_addr;
	struct nlattr *peer_addr;

	/* reply buffer */
	struct sk_buff *reply_skb;
	/* pointer into reply buffer */
	struct drbd_genlmsghdr *reply_dh;
	/* resolved from attributes, if possible */
	struct drbd_device *device;
	struct drbd_resource *resource;
	struct drbd_connection *connection;
	struct drbd_peer_device *peer_device;
} adm_ctx;

static void drbd_adm_send_reply(struct sk_buff *skb, struct genl_info *info)
{
	genlmsg_end(skb, genlmsg_data(nlmsg_data(nlmsg_hdr(skb))));
	if (genlmsg_reply(skb, info))
		printk(KERN_ERR "drbd: error sending genl reply\n");
}

/* Used on a fresh "drbd_adm_prepare"d reply_skb, this cannot fail: The only
 * reason it could fail was no space in skb, and there are 4k available. */
static int drbd_msg_put_info(const char *info)
{
	struct sk_buff *skb = adm_ctx.reply_skb;
	struct nlattr *nla;
	int err = -EMSGSIZE;

	if (!info || !info[0])
		return 0;

	nla = nla_nest_start(skb, DRBD_NLA_CFG_REPLY);
	if (!nla)
		return err;

	err = nla_put_string(skb, T_info_text, info);
	if (err) {
		nla_nest_cancel(skb, nla);
		return err;
	} else
		nla_nest_end(skb, nla);
	return 0;
}

static int drbd_adm_finish(struct genl_info *info, int retcode);

extern struct genl_ops drbd_genl_ops[];

#ifdef COMPAT_HAVE_SECURITY_NETLINK_RECV
#define drbd_security_netlink_recv(skb, cap) \
	security_netlink_recv(skb, cap)
#else
/* see
 * fd77846 security: remove the security_netlink_recv hook as it is equivalent to capable()
 */
static inline bool drbd_security_netlink_recv(struct sk_buff *skb, int cap)
{
	return !capable(cap);
}
#endif

/* This would be a good candidate for a "pre_doit" hook,
 * and per-family private info->pointers.
 * But we need to stay compatible with older kernels.
 * If it returns successfully, adm_ctx members are valid.
 */
#define DRBD_ADM_NEED_MINOR	1
#define DRBD_ADM_NEED_RESOURCE	2
#define DRBD_ADM_NEED_CONNECTION 4
#define DRBD_ADM_NEED_PEER_DEVICE 8
static int drbd_adm_prepare(struct sk_buff *skb, struct genl_info *info,
		unsigned flags)
{
	struct drbd_genlmsghdr *d_in = info->userhdr;
	const u8 cmd = info->genlhdr->cmd;
	int err;

	memset(&adm_ctx, 0, sizeof(adm_ctx));

	/*
	 * genl_rcv_msg() only checks if commands with the GENL_ADMIN_PERM flag
	 * set have CAP_NET_ADMIN; we also require CAP_SYS_ADMIN for
	 * administrative commands.
	 */
	if ((drbd_genl_ops[cmd].flags & GENL_ADMIN_PERM) &&
	    drbd_security_netlink_recv(skb, CAP_SYS_ADMIN))
		return -EPERM;

	adm_ctx.reply_skb = genlmsg_new(NLMSG_GOODSIZE, GFP_KERNEL);
	if (!adm_ctx.reply_skb) {
		err = -ENOMEM;
		goto fail;
	}

	adm_ctx.reply_dh = genlmsg_put_reply(adm_ctx.reply_skb,
					info, &drbd_genl_family, 0, cmd);
	/* put of a few bytes into a fresh skb of >= 4k will always succeed.
	 * but anyways */
	if (!adm_ctx.reply_dh) {
		err = -ENOMEM;
		goto fail;
	}

	adm_ctx.reply_dh->minor = d_in->minor;
	adm_ctx.reply_dh->ret_code = NO_ERROR;

	adm_ctx.volume = VOLUME_UNSPECIFIED;
	if (info->attrs[DRBD_NLA_CFG_CONTEXT]) {
		struct nlattr *nla;
		/* parse and validate only */
		err = drbd_cfg_context_from_attrs(NULL, info);
		if (err)
			goto fail;

		/* It was present, and valid,
		 * copy it over to the reply skb. */
		err = nla_put_nohdr(adm_ctx.reply_skb,
				info->attrs[DRBD_NLA_CFG_CONTEXT]->nla_len,
				info->attrs[DRBD_NLA_CFG_CONTEXT]);
		if (err)
			goto fail;

		/* and assign stuff to the global adm_ctx */
		nla = nested_attr_tb[__nla_type(T_ctx_volume)];
		if (nla)
			adm_ctx.volume = nla_get_u32(nla);
		nla = nested_attr_tb[__nla_type(T_ctx_resource_name)];
		if (nla)
			adm_ctx.resource_name = nla_data(nla);
		adm_ctx.my_addr = nested_attr_tb[__nla_type(T_ctx_my_addr)];
		adm_ctx.peer_addr = nested_attr_tb[__nla_type(T_ctx_peer_addr)];
		if ((adm_ctx.my_addr &&
		     nla_len(adm_ctx.my_addr) > sizeof(adm_ctx.connection->my_addr)) ||
		    (adm_ctx.peer_addr &&
		     nla_len(adm_ctx.peer_addr) > sizeof(adm_ctx.connection->peer_addr))) {
			err = -EINVAL;
			goto fail;
		}
	}

	adm_ctx.minor = d_in->minor;
	adm_ctx.device = minor_to_mdev(d_in->minor);
	if (adm_ctx.resource_name) {
		adm_ctx.resource = drbd_find_resource(adm_ctx.resource_name);
	}

	if (!adm_ctx.device && (flags & DRBD_ADM_NEED_MINOR)) {
		drbd_msg_put_info("unknown minor");
		err = ERR_MINOR_INVALID;
		goto finish;
	}
	if (!adm_ctx.resource && (flags & DRBD_ADM_NEED_RESOURCE)) {
		drbd_msg_put_info("unknown resource");
		err = ERR_INVALID_REQUEST;
		if (adm_ctx.resource_name)
			err = ERR_RES_NOT_KNOWN;
		goto finish;
	}

	if (flags & (DRBD_ADM_NEED_CONNECTION | DRBD_ADM_NEED_PEER_DEVICE)) {
		if (adm_ctx.resource) {
			drbd_msg_put_info("no resource name expected");
			err = ERR_INVALID_REQUEST;
			goto finish;
		}
		if (adm_ctx.device) {
			drbd_msg_put_info("no minor number expected");
			err = ERR_INVALID_REQUEST;
			goto finish;
		}
		if (adm_ctx.my_addr && adm_ctx.peer_addr)
			adm_ctx.connection = conn_get_by_addrs(
				nla_data(adm_ctx.my_addr), nla_len(adm_ctx.my_addr),
				nla_data(adm_ctx.peer_addr), nla_len(adm_ctx.peer_addr));
		if (!adm_ctx.connection) {
			drbd_msg_put_info("unknown connection");
			err = ERR_INVALID_REQUEST;
			goto finish;
		}
	}
	if (flags & DRBD_ADM_NEED_PEER_DEVICE) {
		if (adm_ctx.volume != VOLUME_UNSPECIFIED)
			adm_ctx.peer_device =
				idr_find(&adm_ctx.connection->peer_devices,
					 adm_ctx.volume);
		if (!adm_ctx.peer_device) {
			drbd_msg_put_info("unknown volume");
			err = ERR_INVALID_REQUEST;
			goto finish;
		}
	}

	/* some more paranoia, if the request was over-determined */
	if (adm_ctx.device && adm_ctx.resource &&
	    adm_ctx.device->resource != adm_ctx.resource) {
		pr_warning("request: minor=%u, resource=%s; but that minor belongs to resource %s\n",
				adm_ctx.minor, adm_ctx.resource->name,
				adm_ctx.device->resource->name);
		drbd_msg_put_info("minor exists in different resource");
		err = ERR_INVALID_REQUEST;
		goto finish;
	}
	if (adm_ctx.device &&
	    adm_ctx.volume != VOLUME_UNSPECIFIED &&
	    adm_ctx.volume != adm_ctx.device->vnr) {
		pr_warning("request: minor=%u, volume=%u; but that minor is volume %u in %s\n",
				adm_ctx.minor, adm_ctx.volume,
				adm_ctx.device->vnr,
				adm_ctx.device->resource->name);
		drbd_msg_put_info("minor exists as different volume");
		err = ERR_INVALID_REQUEST;
		goto finish;
	}

	return NO_ERROR;

fail:
	nlmsg_free(adm_ctx.reply_skb);
	adm_ctx.reply_skb = NULL;
	return err;

finish:
	drbd_adm_finish(info, err);
	return err;
}

static int drbd_adm_finish(struct genl_info *info, int retcode)
{
	if (adm_ctx.connection) {
		kref_put(&adm_ctx.connection->kref, drbd_destroy_connection);
		adm_ctx.connection = NULL;
	}
	if (adm_ctx.resource) {
		kref_put(&adm_ctx.resource->kref, drbd_destroy_resource);
		adm_ctx.resource = NULL;
	}

	if (!adm_ctx.reply_skb)
		return -ENOMEM;

	adm_ctx.reply_dh->ret_code = retcode;
	drbd_adm_send_reply(adm_ctx.reply_skb, info);
	adm_ctx.reply_skb = NULL;
	return 0;
}

static void conn_md_sync(struct drbd_connection *connection)
{
	struct drbd_peer_device *peer_device;
	int vnr;

	rcu_read_lock();
	idr_for_each_entry(&connection->peer_devices, peer_device, vnr) {
		struct drbd_device *device = peer_device->device;
		kobject_get(&device->kobj);
		rcu_read_unlock();
		drbd_md_sync(device);
		kobject_put(&device->kobj);
		rcu_read_lock();
	}
	rcu_read_unlock();
}

/* Buffer to construct the environment of a user-space helper in. */
struct env {
	char *buffer;
	int size, pos;
};

/* Print into an env buffer. */
static __printf(2, 3) int env_print(struct env *env, const char *fmt, ...)
{
	va_list args;
	int pos, ret;

	pos = env->pos;
	if (pos < 0)
		return pos;
	va_start(args, fmt);
	ret = vsnprintf(env->buffer + pos, env->size - pos, fmt, args);
	va_end(args);
	if (ret < 0) {
		env->pos = ret;
		goto out;
	}
	if (ret >= env->size - pos) {
		ret = env->pos = -ENOMEM;
		goto out;
	}
	env->pos += ret + 1;
    out:
	return ret;
}

/* Put env variables for an address into an env buffer. */
static void env_print_address(struct env *env, const char *prefix,
			      struct sockaddr_storage *storage)
{
	const char *afs;

	switch (((struct sockaddr *)storage)->sa_family) {
	case AF_INET6:
		afs = "ipv6";
		env_print(env, "%sADDRESS=%pI6", prefix,
			  &((struct sockaddr_in6 *)storage)->sin6_addr);
		break;
	case AF_INET:
		afs = "ipv4";
		env_print(env, "%sADDRESS=%pI4", prefix,
			  &((struct sockaddr_in *)storage)->sin_addr);
		break;
	default:
		afs = "ssocks";
		env_print(env, "%sADDRESS=%pI4", prefix,
			  &((struct sockaddr_in *)storage)->sin_addr);
	}
	env_print(env, "%sAF=%s", prefix, afs);
}

/* Construct char **envp inside an env buffer. */
static char **make_envp(struct env *env)
{
	char **envp, *b;
	unsigned int n;

	if (env->pos < 0)
		return NULL;
	if (env->pos >= env->size)
		goto out_nomem;
	env->buffer[env->pos++] = 0;
	for (b = env->buffer, n = 1; *b; n++)
		b = strchr(b, 0) + 1;
	if (env->size - env->pos < sizeof(envp) * n)
		goto out_nomem;
	envp = (char **)(env->buffer + env->size) - n;

	for (b = env->buffer; *b; ) {
		*envp++ = b;
		b = strchr(b, 0) + 1;
	}
	*envp++ = NULL;
	return envp - n;

    out_nomem:
	env->pos = -ENOMEM;
	return NULL;
}

int drbd_khelper(struct drbd_device *device, struct drbd_connection *connection, char *cmd)
{
	struct drbd_resource *resource = device ? device->resource : connection->resource;
	char *argv[] = {usermode_helper, cmd, resource->name, NULL };
	struct env env = { .size = PAGE_SIZE };
	char **envp;
	int ret;

    enlarge_buffer:
	env.buffer = (char *)__get_free_pages(GFP_NOIO, get_order(env.size));
	if (!env.buffer) {
		ret = -ENOMEM;
		goto out_err;
	}
	env.pos = 0;

	rcu_read_lock();
	env_print(&env, "HOME=/");
	env_print(&env, "TERM=linux");
	env_print(&env, "PATH=/sbin:/usr/sbin:/bin:/usr/bin");
	if (device) {
		env_print(&env, "DRBD_MINOR=%u", device_to_minor(device));
		env_print(&env, "DRBD_VOLUME=%u", device->vnr);
		if (get_ldev(device)) {
			struct disk_conf *disk_conf =
				rcu_dereference(device->ldev->disk_conf);
			env_print(&env, "DRBD_BACKING_DEV=%s",
				  disk_conf->backing_dev);
			put_ldev(device);
		}
	}
	if (connection) {
		env_print_address(&env, "DRBD_MY_", &connection->my_addr);
		env_print_address(&env, "DRBD_PEER_", &connection->peer_addr);
	}
	if (connection && !device) {
		struct drbd_peer_device *peer_device;
		int vnr;

		idr_for_each_entry(&connection->peer_devices, peer_device, vnr) {
			struct drbd_device *device = peer_device->device;

			env_print(&env, "DRBD_MINOR_%u=%u",
				  vnr, peer_device->device->minor);
			if (get_ldev(device)) {
				struct disk_conf *disk_conf =
					rcu_dereference(device->ldev->disk_conf);
				env_print(&env, "DRBD_BACKING_DEV_%u=%s",
					  vnr, disk_conf->backing_dev);
				put_ldev(device);
			}
		}
	}
	rcu_read_unlock();

	envp = make_envp(&env);
	if (!envp) {
		if (env.pos == -ENOMEM) {
			free_pages((unsigned long)env.buffer, get_order(env.size));
			env.size += PAGE_SIZE;
			goto enlarge_buffer;
		}
		ret = env.pos;
		goto out_err;
	}

	if (current == resource->worker.task)
		set_bit(CALLBACK_PENDING, &resource->flags);

	/* The helper may take some time.
	 * write out any unsynced meta data changes now */
	if (device)
		drbd_md_sync(device);
	else if (connection)
		conn_md_sync(connection);

	drbd_info(resource, "helper command: %s %s\n", usermode_helper, cmd);
	notify_helper(NOTIFY_CALL, device, connection, cmd, 0);
	ret = call_usermodehelper(usermode_helper, argv, envp, UMH_WAIT_PROC);
	if (ret)
		drbd_warn(resource, "helper command: %s %s exit code %u (0x%x)\n",
				usermode_helper, cmd,
				(ret >> 8) & 0xff, ret);
	else
		drbd_info(resource, "helper command: %s %s exit code %u (0x%x)\n",
				usermode_helper, cmd,
				(ret >> 8) & 0xff, ret);
	notify_helper(NOTIFY_RESPONSE, device, connection, cmd, ret);

	if (current == resource->worker.task)
		clear_bit(CALLBACK_PENDING, &resource->flags);

	if (ret < 0) /* Ignore any ERRNOs we got. */
		ret = 0;

	free_pages((unsigned long)env.buffer, get_order(env.size));
	return ret;

    out_err:
	drbd_err(resource, "Could not call %s user-space helper: error %d"
		 "out of memory\n", cmd, ret);
	return 0;
}

static bool initial_states_pending(struct drbd_connection *connection)
{
	struct drbd_peer_device *peer_device;
	int vnr;
	bool pending = false;

	rcu_read_lock();
	idr_for_each_entry(&connection->peer_devices, peer_device, vnr) {
		if (test_bit(INITIAL_STATE_SENT, &peer_device->flags) &&
		    !test_bit(INITIAL_STATE_RECEIVED, &peer_device->flags)) {
			pending = true;
			break;
		}
	}
	rcu_read_unlock();
	return pending;
}

bool conn_try_outdate_peer(struct drbd_connection *connection)
{
	enum drbd_fencing_policy fencing_policy;
	char *ex_to_string;
	int r;
	unsigned long irq_flags;

	if (connection->cstate[NOW] >= C_CONNECTED) {
		drbd_err(connection, "Expected cstate < C_CONNECTED\n");
		return false;
	}

	fencing_policy = connection->fencing_policy;
	switch (fencing_policy) {
	case FP_NOT_AVAIL:
		drbd_warn(connection, "Not fencing peer, I'm not even Consistent myself.\n");
		goto out;
	case FP_DONT_CARE:
		return true;
	default: ;
	}

	r = drbd_khelper(NULL, connection, "fence-peer");

	begin_state_change(connection->resource, &irq_flags, CS_VERBOSE);
	switch ((r>>8) & 0xff) {
	case 3: /* peer is inconsistent */
		ex_to_string = "peer is inconsistent or worse";
		__change_peer_disk_states(connection, D_INCONSISTENT);
		break;
	case 4: /* peer got outdated, or was already outdated */
		ex_to_string = "peer was fenced";
		__change_peer_disk_states(connection, D_OUTDATED);
		break;
	case 5: /* peer was down */
		if (conn_highest_disk(connection) == D_UP_TO_DATE) {
			/* we will(have) create(d) a new UUID anyways... */
			ex_to_string = "peer is unreachable, assumed to be dead";
			__change_peer_disk_states(connection, D_OUTDATED);
		} else {
			ex_to_string = "peer unreachable, doing nothing since disk != UpToDate";
		}
		break;
	case 6: /* Peer is primary, voluntarily outdate myself.
		 * This is useful when an unconnected R_SECONDARY is asked to
		 * become R_PRIMARY, but finds the other peer being active. */
		ex_to_string = "peer is active";
		drbd_warn(connection, "Peer is primary, outdating myself.\n");
		__change_disk_states(connection->resource, D_OUTDATED);
		break;
	case 7:
		/* THINK: do we need to handle this
		 * like case 4, or more like case 5? */
		if (fencing_policy != FP_STONITH)
			drbd_err(connection, "fence-peer() = 7 && fencing != Stonith !!!\n");
		ex_to_string = "peer was stonithed";
		__change_peer_disk_states(connection, D_OUTDATED);
		break;
	default:
		/* The script is broken ... */
		drbd_err(connection, "fence-peer helper broken, returned %d\n", (r>>8)&0xff);
		abort_state_change(connection->resource, &irq_flags);
		return false; /* Eventually leave IO frozen */
	}

	drbd_info(connection, "fence-peer helper returned %d (%s)\n",
		  (r>>8) & 0xff, ex_to_string);

	if (connection->cstate[NOW] >= C_CONNECTED ||
	    initial_states_pending(connection)) {
		/* connection re-established; do not fence */
		abort_state_change(connection->resource, &irq_flags);
		goto out;
	}
	end_state_change(connection->resource, &irq_flags);

 out:
	return conn_highest_pdsk(connection) <= D_OUTDATED;
}

static int _try_outdate_peer_async(void *data)
{
	struct drbd_connection *connection = (struct drbd_connection *)data;

	conn_try_outdate_peer(connection);

	kref_put(&connection->kref, drbd_destroy_connection);
	return 0;
}

void conn_try_outdate_peer_async(struct drbd_connection *connection)
{
	struct task_struct *opa;

	kref_get(&connection->kref);
	opa = kthread_run(_try_outdate_peer_async, connection, "drbd_async_h");
	if (IS_ERR(opa)) {
		drbd_err(connection, "out of mem, failed to invoke fence-peer helper\n");
		kref_put(&connection->kref, drbd_destroy_connection);
	}
}

static bool no_more_ap_pending(struct drbd_device *device)
{
	struct drbd_peer_device *peer_device;

	for_each_peer_device(peer_device, device)
		if (atomic_read(&peer_device->ap_pending_cnt) != 0)
			return false;
	return true;
}

enum drbd_state_rv
drbd_set_role(struct drbd_resource *resource, enum drbd_role role, bool force)
{
	struct drbd_device *device;
	int minor;
	const int max_tries = 4;
	enum drbd_state_rv rv = SS_UNKNOWN_ERROR;
	int try = 0;
	int forced = 0;
	bool with_force = false;

	mutex_lock(&resource->conf_update);
	down(&resource->state_sem);

	if (role == R_PRIMARY) {
		struct drbd_connection *connection;

		/* Detect dead peers as soon as possible.  */

		for_each_connection(connection, resource)
			request_ping(connection);
	}

	while (try++ < max_tries) {
		rv = stable_state_change(resource,
			change_role(resource, role,
				    CS_ALREADY_SERIALIZED | CS_WAIT_COMPLETE,
				    with_force));

		/* in case we first succeeded to outdate,
		 * but now suddenly could establish a connection */
		if (rv == SS_CW_FAILED_BY_PEER) {
			with_force = false;
			continue;
		}

		if (rv == SS_NO_UP_TO_DATE_DISK && force && !with_force) {
			with_force = true;
			forced = 1;
			continue;
		}

		if (rv == SS_NO_UP_TO_DATE_DISK && !with_force) {
			struct drbd_connection *connection;

			for_each_connection(connection, resource) {
				struct drbd_peer_device *peer_device;
				int vnr;

				if (conn_highest_pdsk(connection) != D_UNKNOWN)
					continue;

				idr_for_each_entry(&connection->peer_devices, peer_device, vnr) {
					struct drbd_device *device = peer_device->device;

					if (device->disk_state[NOW] != D_CONSISTENT)
						continue;

					if (conn_try_outdate_peer(connection))
						with_force = true;
				}
			}
			if (with_force)
				continue;
		}

		if (rv == SS_NOTHING_TO_DO)
			goto out;
		if (rv == SS_PRIMARY_NOP && !with_force) {
			struct drbd_connection *connection;

			for_each_connection(connection, resource) {
				if (!conn_try_outdate_peer(connection) && force) {
					drbd_warn(connection, "Forced into split brain situation!\n");
					with_force = true;
				}
			}
			if (with_force)
				continue;
		}

		if (rv == SS_TWO_PRIMARIES) {
			struct drbd_connection *connection;
			struct net_conf *nc;
			int timeout = 0;

			/*
			 * Catch the case where we discover that the other
			 * primary has died soon after the state change
			 * failure: retry once after a short timeout.
			 */

			for_each_connection(connection, resource) {
				rcu_read_lock();
				nc = rcu_dereference(connection->net_conf);
				if (nc && nc->ping_timeo > timeout)
					timeout = nc->ping_timeo;
				rcu_read_unlock();
			}
			timeout = timeout * HZ / 10;
			if (timeout == 0)
				timeout = 1;

			schedule_timeout_interruptible(timeout);
			if (try < max_tries)
				try = max_tries - 1;
			continue;
		}

		if (rv < SS_SUCCESS) {
			rv = stable_state_change(resource,
				change_role(resource, role,
					    CS_VERBOSE | CS_ALREADY_SERIALIZED | CS_WAIT_COMPLETE,
					    with_force));
			if (rv < SS_SUCCESS)
				goto out;
		}
		break;
	}

	if (rv < SS_SUCCESS)
		goto out;

	if (forced)
		drbd_warn(resource, "Forced to consider local data as UpToDate!\n");

	idr_for_each_entry(&resource->devices, device, minor)
		wait_event(device->misc_wait, no_more_ap_pending(device));

	/* FIXME also wait for all pending P_BARRIER_ACK? */

	if (role == R_SECONDARY) {
		idr_for_each_entry(&resource->devices, device, minor) {
			set_disk_ro(device->vdisk, true);
			if (get_ldev(device)) {
				device->ldev->md.current_uuid &= ~(u64)1;
				put_ldev(device);
			}
		}
	} else {
		struct drbd_connection *connection;

		for_each_connection(connection, resource) {
			struct net_conf *nc;

			nc = connection->net_conf;
			if (nc)
				nc->discard_my_data = 0; /* without copy; single bit op is atomic */
		}

		idr_for_each_entry(&resource->devices, device, minor) {
			set_disk_ro(device->vdisk, false);
			if (get_ldev(device)) {
				_drbd_uuid_new_current(device, forced);
				put_ldev(device);
			} else {
				struct drbd_peer_device *peer_device;
				/* The peers will store the new current UUID... */
				u64 current_uuid;
				get_random_bytes(&current_uuid, sizeof(u64));

				for_each_peer_device(peer_device, device)
					drbd_send_current_uuid(peer_device, current_uuid);
			}
		}
	}

	idr_for_each_entry(&resource->devices, device, minor) {
		 struct drbd_peer_device *peer_device;

		for_each_peer_device(peer_device, device) {
			/* writeout of activity log covered areas of the bitmap
			 * to stable storage done in after state change already */

			if (peer_device->repl_state[NOW] >= L_OFF) {
				/* if this was forced, we should consider sync */
				if (forced) {
					drbd_send_uuids(peer_device, 0, 0);
					set_bit(CONSIDER_RESYNC, &peer_device->flags);
				}
				drbd_send_current_state(peer_device);
			}
		}
	}

	idr_for_each_entry(&resource->devices, device, minor) {
		drbd_md_sync(device);
		if (!resource->res_opts.auto_promote && role == R_PRIMARY)
			drbd_kobject_uevent(device);
	}

out:
	up(&resource->state_sem);
	mutex_unlock(&resource->conf_update);
	return rv;
}

static const char *from_attrs_err_to_txt(int err)
{
	return	err == -ENOMSG ? "required attribute missing" :
		err == -EOPNOTSUPP ? "unknown mandatory attribute" :
		err == -EEXIST ? "can not change invariant setting" :
		"invalid attribute value";
}

int drbd_adm_set_role(struct sk_buff *skb, struct genl_info *info)
{
	struct set_role_parms parms;
	int err;
	enum drbd_state_rv retcode;

	retcode = drbd_adm_prepare(skb, info, DRBD_ADM_NEED_RESOURCE);
	if (!adm_ctx.reply_skb)
		return retcode;

	memset(&parms, 0, sizeof(parms));
	if (info->attrs[DRBD_NLA_SET_ROLE_PARMS]) {
		err = set_role_parms_from_attrs(&parms, info);
		if (err) {
			retcode = ERR_MANDATORY_TAG;
			drbd_msg_put_info(from_attrs_err_to_txt(err));
			goto out;
		}
	}

	if (info->genlhdr->cmd == DRBD_ADM_PRIMARY) {
		retcode = drbd_set_role(adm_ctx.resource, R_PRIMARY, parms.assume_uptodate);
		if (retcode >= SS_SUCCESS)
			set_bit(EXPLICIT_PRIMARY, &adm_ctx.resource->flags);
	} else {
		retcode = drbd_set_role(adm_ctx.resource, R_SECONDARY, false);
		if (retcode >= SS_SUCCESS)
			clear_bit(EXPLICIT_PRIMARY, &adm_ctx.resource->flags);
	}
out:
	drbd_adm_finish(info, (enum drbd_ret_code)retcode);
	return 0;
}

u64 drbd_capacity_to_on_disk_bm_sect(u64 capacity_sect, unsigned int max_peers)
{
	u64 bits, bytes;

	/* round up storage sectors to full "bitmap sectors per bit", then
	 * convert to number of bits needed, and round that up to 64bit words
	 * to ease interoperability between 32bit and 64bit architectures.
	 */
	bits = ALIGN(BM_SECT_TO_BIT(ALIGN(capacity_sect, BM_SECT_PER_BIT)), 64);

	/* convert to bytes, multiply by number of peers,
	 * and, because we do all our meta data IO in 4k blocks,
	 * round up to full 4k
	 */
	bytes = ALIGN(bits / 8 * max_peers, 4096);

	/* convert to number of sectors */
	return bytes >> 9;
}

/* Initializes the md.*_offset members, so we are able to find
 * the on disk meta data.
 *
 * We currently have two possible layouts:
 * external:
 *   |----------- md_size_sect ------------------|
 *   [ 4k superblock ][ activity log ][  Bitmap  ]
 *   | al_offset == 8 |
 *   | bm_offset = al_offset + X      |
 *  ==> bitmap sectors = md_size_sect - bm_offset
 *
 * internal:
 *            |----------- md_size_sect ------------------|
 * [data.....][  Bitmap  ][ activity log ][ 4k superblock ]
 *                        | al_offset < 0 |
 *            | bm_offset = al_offset - Y |
 *  ==> bitmap sectors = Y = al_offset - bm_offset
 *
 *  Activity log size used to be fixed 32kB,
 *  but is about to become configurable.
 */
void drbd_md_set_sector_offsets(struct drbd_device *device,
				struct drbd_backing_dev *bdev)
{
	sector_t md_size_sect = 0;
	unsigned int al_size_sect = bdev->md.al_size_4k * 8;
	int max_peers;

	if (device->bitmap)
		max_peers = device->bitmap->bm_max_peers;
	else
		max_peers = 1;

	bdev->md.md_offset = drbd_md_ss(bdev);

	switch (bdev->md.meta_dev_idx) {
	default:
		/* v07 style fixed size indexed meta data */
		/* FIXME we should drop support for this! */
		bdev->md.md_size_sect = (128 << 20 >> 9);
		bdev->md.al_offset = (4096 >> 9);
		bdev->md.bm_offset = (4096 >> 9) + al_size_sect;
		break;
	case DRBD_MD_INDEX_FLEX_EXT:
		/* just occupy the full device; unit: sectors */
		bdev->md.md_size_sect = drbd_get_capacity(bdev->md_bdev);
		bdev->md.al_offset = (4096 >> 9);
		bdev->md.bm_offset = (4096 >> 9) + al_size_sect;
		break;
	case DRBD_MD_INDEX_INTERNAL:
	case DRBD_MD_INDEX_FLEX_INT:
		bdev->md.al_offset = -al_size_sect;

		/* enough bitmap to cover the storage,
		 * plus the "drbd meta data super block",
		 * and the activity log; */
		md_size_sect = drbd_capacity_to_on_disk_bm_sect(
				drbd_get_capacity(bdev->backing_bdev),
				max_peers)
			+ (4096 >> 9) + al_size_sect;

		bdev->md.md_size_sect = md_size_sect;
		/* bitmap offset is adjusted by 'super' block size */
		bdev->md.bm_offset   = -md_size_sect + (4096 >> 9);
		break;
	}
}

/* input size is expected to be in KB */
char *ppsize(char *buf, unsigned long long size)
{
	/* Needs 9 bytes at max including trailing NUL:
	 * -1ULL ==> "16384 EB" */
	static char units[] = { 'K', 'M', 'G', 'T', 'P', 'E' };
	int base = 0;
	while (size >= 10000 && base < sizeof(units)-1) {
		/* shift + round */
		size = (size >> 10) + !!(size & (1<<9));
		base++;
	}
	sprintf(buf, "%u %cB", (unsigned)size, units[base]);

	return buf;
}

/* there is still a theoretical deadlock when called from receiver
 * on an D_INCONSISTENT R_PRIMARY:
 *  remote READ does inc_ap_bio, receiver would need to receive answer
 *  packet from remote to dec_ap_bio again.
 *  receiver receive_sizes(), comes here,
 *  waits for ap_bio_cnt == 0. -> deadlock.
 * but this cannot happen, actually, because:
 *  R_PRIMARY D_INCONSISTENT, and peer's disk is unreachable
 *  (not connected, or bad/no disk on peer):
 *  see drbd_fail_request_early, ap_bio_cnt is zero.
 *  R_PRIMARY D_INCONSISTENT, and L_SYNC_TARGET:
 *  peer may not initiate a resize.
 */
/* Note these are not to be confused with
 * drbd_adm_suspend_io/drbd_adm_resume_io,
 * which are (sub) state changes triggered by admin (drbdsetup),
 * and can be long lived.
 * This changes an device->flag, is triggered by drbd internals,
 * and should be short-lived. */
/* It needs to be a counter, since multiple threads might
   independently suspend and resume IO. */
void drbd_suspend_io(struct drbd_device *device)
{
	atomic_inc(&device->suspend_cnt);
	if (drbd_suspended(device))
		return;
	wait_event(device->misc_wait, !atomic_read(&device->ap_bio_cnt));
}

void drbd_resume_io(struct drbd_device *device)
{
	if (atomic_dec_and_test(&device->suspend_cnt))
		wake_up(&device->misc_wait);
}

/**
 * effective_disk_size_determined()  -  is the effective disk size "fixed" already?
 *
 * When a device is configured in a cluster, the size of the replicated disk is
 * determined by the minimum size of the disks on all nodes.  Additional nodes
 * can be added, and this can still change the effective size of the replicated
 * disk.
 *
 * When the disk on any node becomes D_UP_TO_DATE, the effective disk size
 * becomes "fixed".  It is written to the metadata so that it will not be
 * forgotten across node restarts.  Further nodes can only be added if their
 * disks are big enough.
 */
static bool effective_disk_size_determined(struct drbd_device *device)
{
	struct drbd_peer_device *peer_device;

	if (device->ldev->md.effective_size != 0)
		return true;
	if (device->disk_state[NEW] == D_UP_TO_DATE)
		return true;

	for_each_peer_device(peer_device, device) {
		if (peer_device->disk_state[NEW] == D_UP_TO_DATE)
			return true;
	}
	return false;
}

/**
 * drbd_determine_dev_size() -  Sets the right device size obeying all constraints
 * @device:	DRBD device.
 *
 * You should call drbd_md_sync() after calling this function.
 */
enum determine_dev_size drbd_determine_dev_size(struct drbd_device *device, enum dds_flags flags) __must_hold(local)
{
	sector_t prev_first_sect, prev_size; /* previous meta location */
	sector_t la_size, u_size;
	sector_t size;
	char ppb[10];

	int md_moved, la_size_changed;
	enum determine_dev_size rv = UNCHANGED;

	if (!get_ldev_if_state(device, D_ATTACHING)) {
		struct drbd_peer_device *peer_device;

		/* I am diskless, need to accept the peer disk sizes. */
		size = 0;
		for_each_peer_device(peer_device, device) {
			/* When a peer device is in L_OFF state, max_size is zero
			 * until a P_SIZES packet is received.  */
			size = min_not_zero(size, peer_device->max_size);
		}
		if (size)
			drbd_set_my_capacity(device, size);
		return rv;
	}

	/* race:
	 * application request passes inc_ap_bio,
	 * but then cannot get an AL-reference.
	 * this function later may wait on ap_bio_cnt == 0. -> deadlock.
	 *
	 * to avoid that:
	 * Suspend IO right here.
	 * still lock the act_log to not trigger ASSERTs there.
	 */
	drbd_suspend_io(device);

	/* no wait necessary anymore, actually we could assert that */
	wait_event(device->al_wait, lc_try_lock(device->act_log));

	prev_first_sect = drbd_md_first_sector(device->ldev);
	prev_size = device->ldev->md.md_size_sect;
	la_size = device->ldev->md.effective_size;

	/* TODO: should only be some assert here, not (re)init... */
	drbd_md_set_sector_offsets(device, device->ldev);

	rcu_read_lock();
	u_size = rcu_dereference(device->ldev->disk_conf)->disk_size;
	rcu_read_unlock();
	size = drbd_new_dev_size(device, u_size, flags & DDSF_FORCED);

	if (drbd_get_capacity(device->this_bdev) != size ||
	    drbd_bm_capacity(device) != size) {
		int err;
		err = drbd_bm_resize(device, size, !(flags & DDSF_NO_RESYNC));
		if (unlikely(err)) {
			/* currently there is only one error: ENOMEM! */
			size = drbd_bm_capacity(device)>>1;
			if (size == 0) {
				drbd_err(device, "OUT OF MEMORY! "
				    "Could not allocate bitmap!\n");
			} else {
				drbd_err(device, "BM resizing failed. "
				    "Leaving size unchanged at size = %lu KB\n",
				    (unsigned long)size);
			}
			rv = DEV_SIZE_ERROR;
		}
		/* racy, see comments above. */
		drbd_set_my_capacity(device, size);
		if (effective_disk_size_determined(device)) {
			device->ldev->md.effective_size = size;
			drbd_info(device, "size = %s (%llu KB)\n", ppsize(ppb, size >> 1),
			     (unsigned long long)size >> 1);
		}
	}
	if (rv == DEV_SIZE_ERROR)
		goto out;

	la_size_changed = (la_size != device->ldev->md.effective_size);

	md_moved = prev_first_sect != drbd_md_first_sector(device->ldev)
		|| prev_size	   != device->ldev->md.md_size_sect;

	if (la_size_changed || md_moved) {
		int err;

		drbd_al_shrink(device); /* All extents inactive. */
		drbd_info(device, "Writing the whole bitmap, %s\n",
			 la_size_changed && md_moved ? "size changed and md moved" :
			 la_size_changed ? "size changed" : "md moved");
		/* next line implicitly does drbd_suspend_io()+drbd_resume_io() */
		err = drbd_bitmap_io(device, md_moved ? &drbd_bm_write_all : &drbd_bm_write,
				"size changed", BM_LOCK_ALL, NULL);
		if (err) {
			rv = DEV_SIZE_ERROR;
			goto out;
		}
		drbd_md_mark_dirty(device);
	}

	if (size > la_size)
		rv = GREW;
	if (size < la_size)
		rv = SHRUNK;
out:
	lc_unlock(device->act_log);
	wake_up(&device->al_wait);
	drbd_resume_io(device);
	put_ldev(device);
	return rv;
}

/**
 * all_known_peer_devices_connected()
 *
 * Check if all peer devices that have bitmap slots assigned in the metadata
 * are connected.
 */
static bool all_known_peer_devices_connected(struct drbd_device *device)
{
	int bitmap_index, max_peers;
	bool all_known;

	if (!get_ldev_if_state(device, D_ATTACHING))
		return true;

	all_known = true;
	max_peers = device->bitmap->bm_max_peers;
	for (bitmap_index = 0; bitmap_index < max_peers; bitmap_index++) {
		struct drbd_peer_device *peer_device;

		if (!device->ldev->md.peers[bitmap_index].bitmap_uuid)
			continue;
		for_each_peer_device(peer_device, device) {
			if (peer_device->bitmap_index == bitmap_index &&
			    peer_device->repl_state[NOW] >= L_ESTABLISHED)
				goto next_bitmap_index;
		}
		all_known = false;
		break;

	    next_bitmap_index:
		/* nothing */ ;
	}
	put_ldev(device);
	return all_known;
}

sector_t
drbd_new_dev_size(struct drbd_device *device, sector_t u_size, int assume_peer_has_space)
{
	struct drbd_peer_device *peer_device;
	sector_t p_size = 0;
	sector_t la_size = device->ldev->md.effective_size; /* last agreed size */
	sector_t m_size; /* my size */
	sector_t size = 0;

	for_each_peer_device(peer_device, device) {
		if (peer_device->repl_state[NOW] < L_ESTABLISHED)
			continue;
		p_size = min_not_zero(p_size, peer_device->max_size);
	}

	m_size = drbd_get_max_capacity(device->ldev);

	if (assume_peer_has_space && !all_known_peer_devices_connected(device)) {
		drbd_warn(device, "Resize while not connected was forced by the user!\n");
		p_size = m_size;
	}

	if (p_size && m_size) {
		size = min_t(sector_t, p_size, m_size);
	} else {
		if (la_size) {
			size = la_size;
			if (m_size && m_size < size)
				size = m_size;
			if (p_size && p_size < size)
				size = p_size;
		} else {
			if (m_size)
				size = m_size;
			if (p_size)
				size = p_size;
		}
	}

	if (size == 0)
		drbd_err(device, "Both nodes diskless!\n");

	if (u_size) {
		if (u_size > size)
			drbd_err(device, "Requested disk size is too big (%lu > %lu)\n",
			    (unsigned long)u_size>>1, (unsigned long)size>>1);
		else
			size = u_size;
	}

	return size;
}

/**
 * drbd_check_al_size() - Ensures that the AL is of the right size
 * @device:	DRBD device.
 *
 * Returns -EBUSY if current al lru is still used, -ENOMEM when allocation
 * failed, and 0 on success. You should call drbd_md_sync() after you called
 * this function.
 */
STATIC int drbd_check_al_size(struct drbd_device *device, struct disk_conf *dc)
{
	struct lru_cache *n, *t;
	struct lc_element *e;
	unsigned int in_use;
	int i;

	if (device->act_log &&
	    device->act_log->nr_elements == dc->al_extents)
		return 0;

	in_use = 0;
	t = device->act_log;
	n = lc_create("act_log", drbd_al_ext_cache, AL_UPDATES_PER_TRANSACTION,
		dc->al_extents, sizeof(struct lc_element), 0);

	if (n == NULL) {
		drbd_err(device, "Cannot allocate act_log lru!\n");
		return -ENOMEM;
	}
	spin_lock_irq(&device->al_lock);
	if (t) {
		for (i = 0; i < t->nr_elements; i++) {
			e = lc_element_by_index(t, i);
			if (e->refcnt)
				drbd_err(device, "refcnt(%d)==%d\n",
				    e->lc_number, e->refcnt);
			in_use += e->refcnt;
		}
	}
	if (!in_use)
		device->act_log = n;
	spin_unlock_irq(&device->al_lock);
	if (in_use) {
		drbd_err(device, "Activity log still in use!\n");
		lc_destroy(n);
		return -EBUSY;
	} else {
		if (t)
			lc_destroy(t);
	}
	drbd_md_mark_dirty(device); /* we changed device->act_log->nr_elemens */
	return 0;
}

static void drbd_setup_queue_param(struct drbd_device *device, unsigned int max_bio_size)
{
	struct request_queue * const q = device->rq_queue;
	unsigned int max_hw_sectors = max_bio_size >> 9;

	if (get_ldev_if_state(device, D_ATTACHING)) {
		struct request_queue * const b = device->ldev->backing_bdev->bd_disk->queue;

		max_hw_sectors = min(queue_max_hw_sectors(b), max_bio_size >> 9);
		put_ldev(device);
	}

	blk_queue_logical_block_size(q, 512);
	blk_queue_max_hw_sectors(q, max_hw_sectors);
	/* This is the workaround for "bio would need to, but cannot, be split" */
	blk_queue_segment_boundary(q, PAGE_CACHE_SIZE-1);

	if (get_ldev_if_state(device, D_ATTACHING)) {
		struct request_queue * const b = device->ldev->backing_bdev->bd_disk->queue;

		blk_queue_stack_limits(q, b);

		if (q->backing_dev_info.ra_pages != b->backing_dev_info.ra_pages) {
			drbd_info(device, "Adjusting my ra_pages to backing device's (%lu -> %lu)\n",
				 q->backing_dev_info.ra_pages,
				 b->backing_dev_info.ra_pages);
			q->backing_dev_info.ra_pages = b->backing_dev_info.ra_pages;
		}
		put_ldev(device);
	}
}

void drbd_reconsider_max_bio_size(struct drbd_device *device)
{
	unsigned int max_bio_size = device->device_conf.max_bio_size;
	struct drbd_peer_device *peer_device;

	if (get_ldev_if_state(device, D_ATTACHING)) {
		max_bio_size = min(max_bio_size, queue_max_hw_sectors(
			device->ldev->backing_bdev->bd_disk->queue) << 9);
		put_ldev(device);
	}

	spin_lock_irq(&device->resource->req_lock);
	rcu_read_lock();
	for_each_peer_device(peer_device, device) {
		if (peer_device->repl_state[NOW] >= L_ESTABLISHED)
			max_bio_size = min(max_bio_size, peer_device->max_bio_size);
	}
	rcu_read_unlock();
	spin_unlock_irq(&device->resource->req_lock);

	drbd_setup_queue_param(device, max_bio_size);
}

/* Make sure IO is suspended before calling this function(). */
static void drbd_try_suspend_al(struct drbd_device *device)
{
	struct drbd_peer_device *peer_device;
	bool suspend = true;
	int max_peers = device->bitmap->bm_max_peers, bitmap_index;

	for (bitmap_index = 0; bitmap_index < max_peers; bitmap_index++) {
		if (_drbd_bm_total_weight(device, bitmap_index) !=
		    drbd_bm_bits(device))
			return;
	}

	if (!lc_try_lock(device->act_log)) {
		drbd_warn(device, "Failed to lock al in %s()", __func__);
		return;
	}

	drbd_al_shrink(device);
	spin_lock_irq(&device->resource->req_lock);
	for_each_peer_device(peer_device, device) {
		if (peer_device->repl_state[NOW] >= L_ESTABLISHED) {
			suspend = false;
			break;
		}
	}
	if (suspend)
		suspend = !test_and_set_bit(AL_SUSPENDED, &device->flags);
	spin_unlock_irq(&device->resource->req_lock);
	lc_unlock(device->act_log);

	if (suspend)
		drbd_info(device, "Suspended AL updates\n");
}


static bool should_set_defaults(struct genl_info *info)
{
	unsigned flags = ((struct drbd_genlmsghdr*)info->userhdr)->flags;
	return 0 != (flags & DRBD_GENL_F_SET_DEFAULTS);
}

static unsigned int drbd_al_extents_max(struct drbd_backing_dev *bdev)
{
	/* This is limited by 16 bit "slot" numbers,
	 * and by available on-disk context storage.
	 *
	 * Also (u16)~0 is special (denotes a "free" extent).
	 *
	 * One transaction occupies one 4kB on-disk block,
	 * we have n such blocks in the on disk ring buffer,
	 * the "current" transaction may fail (n-1),
	 * and there is 919 slot numbers context information per transaction.
	 *
	 * 72 transaction blocks amounts to more than 2**16 context slots,
	 * so cap there first.
	 */
	const unsigned int max_al_nr = DRBD_AL_EXTENTS_MAX;
	const unsigned int sufficient_on_disk =
		(max_al_nr + AL_UPDATES_PER_TRANSACTION -1)
		/AL_UPDATES_PER_TRANSACTION;

	unsigned int al_size_4k = bdev->md.al_size_4k;

	if (al_size_4k > sufficient_on_disk)
		return max_al_nr;

	return (al_size_4k - 1) * AL_UPDATES_PER_TRANSACTION;
}

int drbd_adm_disk_opts(struct sk_buff *skb, struct genl_info *info)
{
	enum drbd_ret_code retcode;
	struct drbd_device *device;
	struct disk_conf *new_disk_conf, *old_disk_conf;
	int err, fifo_size;
	struct drbd_peer_device *peer_device;
	struct fifo_buffer *fifo_to_be_freed = NULL;

	retcode = drbd_adm_prepare(skb, info, DRBD_ADM_NEED_MINOR);
	if (!adm_ctx.reply_skb)
		return retcode;

	device = adm_ctx.device;

	/* we also need a disk
	 * to change the options on */
	if (!get_ldev(device)) {
		retcode = ERR_NO_DISK;
		goto out;
	}

	new_disk_conf = kmalloc(sizeof(struct disk_conf), GFP_KERNEL);
	if (!new_disk_conf) {
		retcode = ERR_NOMEM;
		goto fail;
	}

	mutex_lock(&device->resource->conf_update);
	old_disk_conf = device->ldev->disk_conf;
	*new_disk_conf = *old_disk_conf;
	if (should_set_defaults(info))
		set_disk_conf_defaults(new_disk_conf);

	err = disk_conf_from_attrs_for_change(new_disk_conf, info);
	if (err && err != -ENOMSG) {
		retcode = ERR_MANDATORY_TAG;
		drbd_msg_put_info(from_attrs_err_to_txt(err));
	}

	if (!expect(device, new_disk_conf->resync_rate >= 1))
		new_disk_conf->resync_rate = 1;

	if (new_disk_conf->al_extents < DRBD_AL_EXTENTS_MIN)
		new_disk_conf->al_extents = DRBD_AL_EXTENTS_MIN;
	if (new_disk_conf->al_extents > drbd_al_extents_max(device->ldev))
		new_disk_conf->al_extents = drbd_al_extents_max(device->ldev);

	if (new_disk_conf->c_plan_ahead > DRBD_C_PLAN_AHEAD_MAX)
		new_disk_conf->c_plan_ahead = DRBD_C_PLAN_AHEAD_MAX;

	fifo_size = (new_disk_conf->c_plan_ahead * 10 * SLEEP_TIME) / HZ;
	for_each_peer_device(peer_device, device) {
		struct fifo_buffer *old_plan, *new_plan;
		old_plan = rcu_dereference(peer_device->rs_plan_s);
		if (!old_plan || fifo_size != old_plan->size) {
			new_plan = fifo_alloc(fifo_size);
			if (!new_plan) {
				drbd_err(peer_device, "kmalloc of fifo_buffer failed");
				retcode = ERR_NOMEM;
				goto fail_unlock;
			}
			rcu_assign_pointer(peer_device->rs_plan_s, new_plan);
			if (old_plan) {
				old_plan->next = fifo_to_be_freed;
				fifo_to_be_freed = old_plan;
			}
		}
	}

	drbd_suspend_io(device);
	wait_event(device->al_wait, lc_try_lock(device->act_log));
	drbd_al_shrink(device);
	err = drbd_check_al_size(device, new_disk_conf);
	lc_unlock(device->act_log);
	wake_up(&device->al_wait);
	drbd_resume_io(device);

	if (err) {
		retcode = ERR_NOMEM;
		goto fail_unlock;
	}

	lock_all_resources();
	retcode = drbd_resync_after_valid(device, new_disk_conf->resync_after);
	if (retcode == NO_ERROR) {
		rcu_assign_pointer(device->ldev->disk_conf, new_disk_conf);
		drbd_resync_after_changed(device);
	}
	unlock_all_resources();

	if (retcode != NO_ERROR)
		goto fail_unlock;

	mutex_unlock(&device->resource->conf_update);

	if (new_disk_conf->al_updates)
		device->ldev->md.flags &= ~MDF_AL_DISABLED;
	else
		device->ldev->md.flags |= MDF_AL_DISABLED;

	if (new_disk_conf->md_flushes)
		clear_bit(MD_NO_BARRIER, &device->flags);
	else
		set_bit(MD_NO_BARRIER, &device->flags);

	drbd_bump_write_ordering(device->resource, WO_BIO_BARRIER);

	drbd_md_sync(device);

	for_each_peer_device(peer_device, device) {
		if (peer_device->repl_state[NOW] >= L_ESTABLISHED)
			drbd_send_sync_param(peer_device);
	}

	synchronize_rcu();
	kfree(old_disk_conf);
	mod_timer(&device->request_timer, jiffies + HZ);
	goto success;

fail_unlock:
	mutex_unlock(&device->resource->conf_update);
 fail:
	kfree(new_disk_conf);
success:
	if (retcode != NO_ERROR)
		synchronize_rcu();
	while (fifo_to_be_freed) {
		struct fifo_buffer *next = fifo_to_be_freed->next;
		kfree(fifo_to_be_freed);
		fifo_to_be_freed = next;
	}
	put_ldev(device);
 out:
	drbd_adm_finish(info, retcode);
	return 0;
}

int drbd_adm_attach(struct sk_buff *skb, struct genl_info *info)
{
	struct drbd_device *device;
	struct drbd_resource *resource;
	int n, err;
	enum drbd_ret_code retcode;
	enum determine_dev_size dd;
	sector_t max_possible_sectors;
	sector_t min_md_device_sectors;
	struct drbd_backing_dev *nbc; /* new_backing_conf */
	struct disk_conf *new_disk_conf = NULL;
	struct block_device *bdev;
	enum drbd_state_rv rv;
	struct drbd_peer_device *peer_device;
	unsigned long irq_flags;
	enum drbd_disk_state disk_state;
	unsigned int bitmap_index, slots_needed = 0;

	retcode = drbd_adm_prepare(skb, info, DRBD_ADM_NEED_MINOR);
	if (!adm_ctx.reply_skb)
		return retcode;
	device = adm_ctx.device;
	resource = device->resource;

	/* allocation not in the IO path, drbdsetup context */
	nbc = kzalloc(sizeof(struct drbd_backing_dev), GFP_KERNEL);
	if (!nbc) {
		retcode = ERR_NOMEM;
		goto fail;
	}
	spin_lock_init(&nbc->md.uuid_lock);
	for (n = 0; n < ARRAY_SIZE(nbc->id_to_bit); n++)
		nbc->id_to_bit[n] = -1;

	new_disk_conf = kzalloc(sizeof(struct disk_conf), GFP_KERNEL);
	if (!new_disk_conf) {
		retcode = ERR_NOMEM;
		goto fail;
	}
	nbc->disk_conf = new_disk_conf;

	set_disk_conf_defaults(new_disk_conf);
	err = disk_conf_from_attrs(new_disk_conf, info);
	if (err) {
		retcode = ERR_MANDATORY_TAG;
		drbd_msg_put_info(from_attrs_err_to_txt(err));
		goto fail;
	}

	if (new_disk_conf->c_plan_ahead > DRBD_C_PLAN_AHEAD_MAX)
		new_disk_conf->c_plan_ahead = DRBD_C_PLAN_AHEAD_MAX;

	if (new_disk_conf->meta_dev_idx < DRBD_MD_INDEX_FLEX_INT) {
		retcode = ERR_MD_IDX_INVALID;
		goto fail;
	}

<<<<<<< HEAD
=======
	write_lock_irq(&global_state_lock);
	retcode = drbd_resync_after_valid(mdev, new_disk_conf->resync_after);
	write_unlock_irq(&global_state_lock);
	if (retcode != NO_ERROR)
		goto fail;

	rcu_read_lock();
	nc = rcu_dereference(mdev->tconn->net_conf);
	if (nc) {
		if (new_disk_conf->fencing == FP_STONITH && nc->wire_protocol == DRBD_PROT_A) {
			rcu_read_unlock();
			retcode = ERR_STONITH_AND_PROT_A;
			goto fail;
		}
	}
	rcu_read_unlock();

>>>>>>> ba3f2fb4
	bdev = blkdev_get_by_path(new_disk_conf->backing_dev,
				  FMODE_READ | FMODE_WRITE | FMODE_EXCL, device);
	if (IS_ERR(bdev)) {
		drbd_err(device, "open(\"%s\") failed with %ld\n", new_disk_conf->backing_dev,
			PTR_ERR(bdev));
		retcode = ERR_OPEN_DISK;
		goto fail;
	}
	nbc->backing_bdev = bdev;

	/*
	 * meta_dev_idx >= 0: external fixed size, possibly multiple
	 * drbd sharing one meta device.  TODO in that case, paranoia
	 * check that [md_bdev, meta_dev_idx] is not yet used by some
	 * other drbd minor!  (if you use drbd.conf + drbdadm, that
	 * should check it for you already; but if you don't, or
	 * someone fooled it, we need to double check here)
	 */
	bdev = blkdev_get_by_path(new_disk_conf->meta_dev,
				  FMODE_READ | FMODE_WRITE | FMODE_EXCL,
				  (new_disk_conf->meta_dev_idx < 0) ?
				  (void *)device : (void *)drbd_m_holder);
	if (IS_ERR(bdev)) {
		drbd_err(device, "open(\"%s\") failed with %ld\n", new_disk_conf->meta_dev,
			PTR_ERR(bdev));
		retcode = ERR_OPEN_MD_DISK;
		goto fail;
	}
	nbc->md_bdev = bdev;

	if ((nbc->backing_bdev == nbc->md_bdev) !=
	    (new_disk_conf->meta_dev_idx == DRBD_MD_INDEX_INTERNAL ||
	     new_disk_conf->meta_dev_idx == DRBD_MD_INDEX_FLEX_INT)) {
		retcode = ERR_MD_IDX_INVALID;
		goto fail;
	}

	mutex_lock(&resource->conf_update);

	/* if you want to reconfigure, please tear down first */
	if (device->disk_state[NOW] > D_DISKLESS) {
		retcode = ERR_DISK_CONFIGURED;
		goto fail;
	}
	/* It may just now have detached because of IO error.  Make sure
	 * drbd_ldev_destroy is done already, we may end up here very fast,
	 * e.g. if someone calls attach from the on-io-error handler,
	 * to realize a "hot spare" feature (not that I'd recommend that) */
	wait_event(device->misc_wait, !atomic_read(&device->local_cnt));

	/* make sure there is no leftover from previous force-detach attempts */
	clear_bit(FORCE_DETACH, &device->flags);
	clear_bit(WAS_IO_ERROR, &device->flags);
	clear_bit(WAS_READ_ERROR, &device->flags);

	/* and no leftover from previously aborted resync or verify, either */
	rcu_read_lock();
	for_each_peer_device(peer_device, device) {
		peer_device->rs_total = 0;
		peer_device->rs_failed = 0;
		atomic_set(&peer_device->rs_pending_cnt, 0);
	}
	rcu_read_unlock();

	if (!device->bitmap) {
		device->bitmap = drbd_bm_alloc();
		if (!device->bitmap) {
			retcode = ERR_NOMEM;
			goto fail;
		}
	}

	/* Read our meta data super block early.
	 * This also sets other on-disk offsets. */
	retcode = drbd_md_read(device, nbc);
	if (retcode != NO_ERROR)
		goto fail;

	if (new_disk_conf->al_extents < DRBD_AL_EXTENTS_MIN)
		new_disk_conf->al_extents = DRBD_AL_EXTENTS_MIN;
	if (new_disk_conf->al_extents > drbd_al_extents_max(nbc))
		new_disk_conf->al_extents = drbd_al_extents_max(nbc);

	if (drbd_get_max_capacity(nbc) < new_disk_conf->disk_size) {
		drbd_err(device, "max capacity %llu smaller than disk size %llu\n",
			(unsigned long long) drbd_get_max_capacity(nbc),
			(unsigned long long) new_disk_conf->disk_size);
		retcode = ERR_DISK_TOO_SMALL;
		goto fail;
	}

	if (new_disk_conf->meta_dev_idx < 0) {
		max_possible_sectors = DRBD_MAX_SECTORS_FLEX;
		/* at least one MB, otherwise it does not make sense */
		min_md_device_sectors = (2<<10);
	} else {
		max_possible_sectors = DRBD_MAX_SECTORS;
		min_md_device_sectors = (128 << 20 >> 9) * (new_disk_conf->meta_dev_idx + 1);
	}

	if (drbd_get_capacity(nbc->md_bdev) < min_md_device_sectors) {
		retcode = ERR_MD_DISK_TOO_SMALL;
		drbd_warn(device, "refusing attach: md-device too small, "
		     "at least %llu sectors needed for this meta-disk type\n",
		     (unsigned long long) min_md_device_sectors);
		goto fail;
	}

	/* Make sure the new disk is big enough
	 * (we may currently be R_PRIMARY with no local disk...) */
	if (drbd_get_max_capacity(nbc) <
	    drbd_get_capacity(device->this_bdev)) {
		retcode = ERR_DISK_TOO_SMALL;
		goto fail;
	}

	nbc->known_size = drbd_get_capacity(nbc->backing_bdev);

	if (nbc->known_size > max_possible_sectors) {
		drbd_warn(device, "==> truncating very big lower level device "
			"to currently maximum possible %llu sectors <==\n",
			(unsigned long long) max_possible_sectors);
		if (new_disk_conf->meta_dev_idx >= 0)
			drbd_warn(device, "==>> using internal or flexible "
				      "meta data may help <<==\n");
	}

	drbd_suspend_io(device);
	/* also wait for the last barrier ack. */
	/* FIXME see also https://daiquiri.linbit/cgi-bin/bugzilla/show_bug.cgi?id=171
	 * We need a way to either ignore barrier acks for barriers sent before a device
	 * was attached, or a way to wait for all pending barrier acks to come in.
	 * As barriers are counted per resource,
	 * we'd need to suspend io on all devices of a resource.
	 */
	for_each_peer_device(peer_device, device)
		wait_event(device->misc_wait,
			   (!atomic_read(&peer_device->ap_pending_cnt) ||
			    drbd_suspended(device)));
	/* and for other previously queued resource work */
	drbd_flush_workqueue(&resource->work);

	rv = stable_state_change(resource,
		change_disk_state(device, D_ATTACHING, CS_VERBOSE));
	retcode = rv;  /* FIXME: Type mismatch. */
	drbd_resume_io(device);
	if (rv < SS_SUCCESS)
		goto fail;

	if (!get_ldev_if_state(device, D_ATTACHING))
		goto force_diskless;

	drbd_info(device, "Maximum number of peer devices = %u\n",
		  device->bitmap->bm_max_peers);

	/* Make sure the local node id matches or is unassigned */
	if (nbc->md.node_id != -1 && nbc->md.node_id != resource->res_opts.node_id) {
		drbd_err(device, "Local node id %d differs from local "
			 "node id %d on device\n",
			 resource->res_opts.node_id,
			 nbc->md.node_id);
		retcode = ERR_INVALID_REQUEST;
		goto force_diskless_dec;
	}

	/* Make sure no bitmap slot has our own node id */
	for (bitmap_index = 0; bitmap_index < device->bitmap->bm_max_peers; bitmap_index++) {
		struct drbd_peer_md *peer_md = &nbc->md.peers[bitmap_index];

		if (peer_md->node_id == resource->res_opts.node_id) {
			drbd_err(device, "Peer %d node id %d is identical to "
				 "this resource's node id\n",
				 bitmap_index,
				 resource->res_opts.node_id);
			retcode = ERR_INVALID_REQUEST;
			goto force_diskless_dec;
		}

		if (peer_md->node_id != -1)
			nbc->id_to_bit[peer_md->node_id] = bitmap_index;
	}

	/* Make sure we have a bitmap slot for each peer id */
	for_each_peer_device(peer_device, device) {
		struct drbd_connection *connection = peer_device->connection;

		for (bitmap_index = 0; bitmap_index < device->bitmap->bm_max_peers; bitmap_index++) {
			struct drbd_peer_md *peer_md = &nbc->md.peers[bitmap_index];

			if (peer_md->node_id == connection->net_conf->peer_node_id) {
				peer_device->bitmap_index = bitmap_index;
				goto next_peer_device_1;
			}
		}
		slots_needed++;

	    next_peer_device_1: ;
	}
	if (slots_needed) {
		unsigned int slots_available = 0;

		for (bitmap_index = 0; bitmap_index < device->bitmap->bm_max_peers; bitmap_index++) {
			struct drbd_peer_md *peer_md = &nbc->md.peers[bitmap_index];

			if (peer_md->node_id == -1)
				slots_available++;
		}
		if (slots_needed > slots_available) {
			drbd_err(device, "Not enough free bitmap "
				 "slots (available=%d, needed=%d)\n",
				 slots_available,
				 slots_needed);
			retcode = ERR_INVALID_REQUEST;
			goto force_diskless_dec;
		}
		for_each_peer_device(peer_device, device) {
			struct drbd_connection *connection = peer_device->connection;

			for (bitmap_index = 0; bitmap_index < device->bitmap->bm_max_peers; bitmap_index++) {
				struct drbd_peer_md *peer_md = &nbc->md.peers[bitmap_index];

				if (peer_md->node_id == connection->net_conf->peer_node_id)
					goto next_peer_device_2;
			}
			for (bitmap_index = 0; bitmap_index < device->bitmap->bm_max_peers; bitmap_index++) {
				struct drbd_peer_md *peer_md = &nbc->md.peers[bitmap_index];

				if (peer_md->node_id == -1) {
					peer_md->node_id = connection->net_conf->peer_node_id;
					peer_device->bitmap_index = bitmap_index;
					nbc->id_to_bit[peer_md->node_id] = bitmap_index;
					break;
				}
			}
		    next_peer_device_2: ;
		}
	}

	/* Assign the local node id (if not assigned already) */
	nbc->md.node_id = resource->res_opts.node_id;

	for_each_peer_device(peer_device, device) {
		if (peer_device->repl_state[NOW] < L_ESTABLISHED &&
		    resource->role[NOW] == R_PRIMARY &&
		    (device->exposed_data_uuid & ~((u64)1)) != (nbc->md.current_uuid & ~((u64)1))) {
			drbd_err(device, "Can only attach to data with current UUID=%016llX\n",
			    (unsigned long long)device->exposed_data_uuid);
			retcode = ERR_DATA_NOT_CURRENT;
			goto force_diskless_dec;
		}
	}

	/* Since we are diskless, fix the activity log first... */
	if (drbd_check_al_size(device, new_disk_conf)) {
		retcode = ERR_NOMEM;
		goto force_diskless_dec;
	}

	/* Point of no return reached.
	 * Devices and memory are no longer released by error cleanup below.
	 * now device takes over responsibility, and the state engine should
	 * clean it up somewhere.  */
	D_ASSERT(device, device->ldev == NULL);
	device->ldev = nbc;
	nbc = NULL;
	new_disk_conf = NULL;

	for_each_peer_device(peer_device, device) {
		err = drbd_attach_peer_device(peer_device);
		if (err) {
			retcode = ERR_NOMEM;
			goto force_diskless_dec;
		}
	}

	lock_all_resources();
	retcode = drbd_resync_after_valid(device, device->ldev->disk_conf->resync_after);
	if (retcode != NO_ERROR) {
		unlock_all_resources();
		goto force_diskless_dec;
	}

	/* Reset the "barriers don't work" bits here, then force meta data to
	 * be written, to ensure we determine if barriers are supported. */
	if (device->ldev->disk_conf->md_flushes)
		clear_bit(MD_NO_BARRIER, &device->flags);
	else
		set_bit(MD_NO_BARRIER, &device->flags);

	drbd_resync_after_changed(device);
	drbd_bump_write_ordering(resource, WO_BIO_BARRIER);
	unlock_all_resources();

	/* Prevent shrinking of consistent devices ! */
	if (drbd_md_test_flag(device->ldev, MDF_CONSISTENT) &&
	    drbd_new_dev_size(device, device->ldev->disk_conf->disk_size, 0) <
	    device->ldev->md.effective_size) {
		drbd_warn(device, "refusing to truncate a consistent device\n");
		retcode = ERR_DISK_TOO_SMALL;
		goto force_diskless_dec;
	}

	if (kobject_init_and_add(&device->ldev->kobject, &drbd_bdev_kobj_type,
				 &device->kobj, "meta_data")) {
		retcode = ERR_NOMEM;
		goto remove_kobject;
	}

	if (drbd_md_test_flag(device->ldev, MDF_CRASHED_PRIMARY))
		set_bit(CRASHED_PRIMARY, &device->flags);
	else
		clear_bit(CRASHED_PRIMARY, &device->flags);

	if (drbd_md_test_flag(device->ldev, MDF_PRIMARY_IND) &&
	    !(resource->role[NOW] == R_PRIMARY && resource->susp_nod[NOW]))
		set_bit(CRASHED_PRIMARY, &device->flags);

	device->read_cnt = 0;
	device->writ_cnt = 0;

	drbd_reconsider_max_bio_size(device);

	/* If I am currently not R_PRIMARY,
	 * but meta data primary indicator is set,
	 * I just now recover from a hard crash,
	 * and have been R_PRIMARY before that crash.
	 *
	 * Now, if I had no connection before that crash
	 * (have been degraded R_PRIMARY), chances are that
	 * I won't find my peer now either.
	 *
	 * In that case, and _only_ in that case,
	 * we use the degr-wfc-timeout instead of the default,
	 * so we can automatically recover from a crash of a
	 * degraded but active "cluster" after a certain timeout.
	 */
	rcu_read_lock();
	for_each_peer_device(peer_device, device) {
		clear_bit(USE_DEGR_WFC_T, &peer_device->flags);
		if (resource->role[NOW] != R_PRIMARY &&
		    drbd_md_test_flag(device->ldev, MDF_PRIMARY_IND) &&
		    !drbd_md_test_peer_flag(peer_device, MDF_PEER_CONNECTED))
			set_bit(USE_DEGR_WFC_T, &peer_device->flags);
	}
	rcu_read_unlock();

	dd = drbd_determine_dev_size(device, 0);
	if (dd == DEV_SIZE_ERROR) {
		retcode = ERR_NOMEM_BITMAP;
		goto remove_kobject;
	} else if (dd == GREW) {
		for_each_peer_device(peer_device, device)
			set_bit(RESYNC_AFTER_NEG, &peer_device->flags);
	}

	if (drbd_bitmap_io(device, &drbd_bm_read,
		"read from attaching", BM_LOCK_ALL,
		NULL)) {
		retcode = ERR_IO_MD_DISK;
		goto remove_kobject;
	}

	for_each_peer_device(peer_device, device) {
		if ((test_bit(CRASHED_PRIMARY, &device->flags) &&
		     drbd_md_test_flag(device->ldev, MDF_AL_DISABLED)) ||
		    drbd_md_test_peer_flag(peer_device, MDF_PEER_FULL_SYNC)) {
			drbd_info(peer_device, "Assuming that all blocks are out of sync "
				  "(aka FullSync)\n");
			if (drbd_bitmap_io(device, &drbd_bmio_set_n_write,
				"set_n_write from attaching", BM_LOCK_ALL,
				peer_device)) {
				retcode = ERR_IO_MD_DISK;
				goto remove_kobject;
			}
		}
	}

	drbd_try_suspend_al(device); /* IO is still suspended here... */

	rcu_read_lock();
	if (rcu_dereference(device->ldev->disk_conf)->al_updates)
		device->ldev->md.flags &= ~MDF_AL_DISABLED;
	else
		device->ldev->md.flags |= MDF_AL_DISABLED;
	rcu_read_unlock();

	begin_state_change(resource, &irq_flags, CS_VERBOSE);

	disk_state = D_DISKLESS;
	/* In case we are L_ESTABLISHED postpone any decision on the new disk
	   state after the negotiation phase. */
	for_each_peer_device(peer_device, device) {
		if (peer_device->connection->cstate[NOW] == C_CONNECTED) {
			/* We expect to receive up-to-date UUIDs soon.
			   To avoid a race in receive_state, "clear" uuids while
			   holding req_lock. I.e. atomic with the state change */
			peer_device->uuids_received = false;
			if (peer_device->disk_state[NOW] > D_DISKLESS)
				disk_state = D_NEGOTIATING;
		}
	}
	if (disk_state == D_DISKLESS)
		disk_state = disk_state_from_md(device);
	__change_disk_state(device, disk_state);
	rv = end_state_change(resource, &irq_flags);

	if (rv < SS_SUCCESS)
		goto remove_kobject;

	mod_timer(&device->request_timer, jiffies + HZ);

	if (resource->role[NOW] == R_PRIMARY)
		device->ldev->md.current_uuid |=  (u64)1;
	else
		device->ldev->md.current_uuid &= ~(u64)1;

	drbd_md_mark_dirty(device);
	drbd_md_sync(device);

	drbd_kobject_uevent(device);
	put_ldev(device);
	mutex_unlock(&resource->conf_update);
	drbd_adm_finish(info, retcode);
	return 0;

 remove_kobject:
	drbd_free_bc(nbc);
	nbc = NULL;
 force_diskless_dec:
	put_ldev(device);
 force_diskless:
	change_disk_state(device, D_DISKLESS, CS_HARD);
	drbd_md_sync(device);
 fail:
	if (nbc) {
		if (nbc->backing_bdev)
			blkdev_put(nbc->backing_bdev,
				   FMODE_READ | FMODE_WRITE | FMODE_EXCL);
		if (nbc->md_bdev)
			blkdev_put(nbc->md_bdev,
				   FMODE_READ | FMODE_WRITE | FMODE_EXCL);
		kfree(nbc);
	}
	kfree(new_disk_conf);

	mutex_unlock(&resource->conf_update);
	drbd_adm_finish(info, retcode);
	return 0;
}

static int adm_detach(struct drbd_device *device, int force)
{
	enum drbd_state_rv retcode;
	int ret;

	if (force) {
		set_bit(FORCE_DETACH, &device->flags);
		change_disk_state(device, D_FAILED, CS_HARD);
		retcode = SS_SUCCESS;
		goto out;
	}

	drbd_suspend_io(device); /* so no-one is stuck in drbd_al_begin_io */
	drbd_md_get_buffer(device); /* make sure there is no in-flight meta-data IO */
	retcode = stable_state_change(device->resource,
		change_disk_state(device, D_FAILED,
			CS_VERBOSE | CS_WAIT_COMPLETE | CS_SERIALIZE));
	drbd_md_put_buffer(device);
	/* D_FAILED will transition to DISKLESS. */
	ret = wait_event_interruptible(device->misc_wait,
			device->disk_state[NOW] != D_FAILED);
	if (retcode >= SS_SUCCESS)
		drbd_cleanup_device(device);
	drbd_resume_io(device);
	if (retcode == SS_IS_DISKLESS)
		retcode = SS_NOTHING_TO_DO;
	if (ret)
		retcode = ERR_INTR;
out:
	return retcode;
}

/* Detaching the disk is a process in multiple stages.  First we need to lock
 * out application IO, in-flight IO, IO stuck in drbd_al_begin_io.
 * Then we transition to D_DISKLESS, and wait for put_ldev() to return all
 * internal references as well.
 * Only then we have finally detached. */
int drbd_adm_detach(struct sk_buff *skb, struct genl_info *info)
{
	enum drbd_ret_code retcode;
	struct detach_parms parms = { };
	int err;

	retcode = drbd_adm_prepare(skb, info, DRBD_ADM_NEED_MINOR);
	if (!adm_ctx.reply_skb)
		return retcode;

	if (info->attrs[DRBD_NLA_DETACH_PARMS]) {
		err = detach_parms_from_attrs(&parms, info);
		if (err) {
			retcode = ERR_MANDATORY_TAG;
			drbd_msg_put_info(from_attrs_err_to_txt(err));
			goto out;
		}
	}

	retcode = adm_detach(adm_ctx.device, parms.force_detach);
out:
	drbd_adm_finish(info, retcode);
	return 0;
}

static bool conn_resync_running(struct drbd_connection *connection)
{
	struct drbd_peer_device *peer_device;
	bool rv = false;
	int vnr;

	rcu_read_lock();
	idr_for_each_entry(&connection->peer_devices, peer_device, vnr) {
		if (peer_device->repl_state[NOW] == L_SYNC_SOURCE ||
		    peer_device->repl_state[NOW] == L_SYNC_TARGET ||
		    peer_device->repl_state[NOW] == L_PAUSED_SYNC_S ||
		    peer_device->repl_state[NOW] == L_PAUSED_SYNC_T) {
			rv = true;
			break;
		}
	}
	rcu_read_unlock();

	return rv;
}

static bool conn_ov_running(struct drbd_connection *connection)
{
	struct drbd_peer_device *peer_device;
	bool rv = false;
	int vnr;

	rcu_read_lock();
	idr_for_each_entry(&connection->peer_devices, peer_device, vnr) {
		if (peer_device->repl_state[NOW] == L_VERIFY_S ||
		    peer_device->repl_state[NOW] == L_VERIFY_T) {
			rv = true;
			break;
		}
	}
	rcu_read_unlock();

	return rv;
}

static enum drbd_ret_code
_check_net_options(struct drbd_connection *connection, struct net_conf *old_net_conf, struct net_conf *new_net_conf)
{
	if (old_net_conf && connection->cstate[NOW] == C_CONNECTED && connection->agreed_pro_version < 100) {
		if (new_net_conf->wire_protocol != old_net_conf->wire_protocol)
			return ERR_NEED_APV_100;

		if (new_net_conf->two_primaries != old_net_conf->two_primaries)
			return ERR_NEED_APV_100;

		if (!new_net_conf->integrity_alg != !old_net_conf->integrity_alg)
			return ERR_NEED_APV_100;

		if (strcmp(new_net_conf->integrity_alg, old_net_conf->integrity_alg))
			return ERR_NEED_APV_100;
	}

	if (!new_net_conf->two_primaries &&
	    connection->resource->role[NOW] == R_PRIMARY &&
	    connection->peer_role[NOW] == R_PRIMARY)
		return ERR_NEED_ALLOW_TWO_PRI;

	if (new_net_conf->two_primaries &&
	    (new_net_conf->wire_protocol != DRBD_PROT_C))
		return ERR_NOT_PROTO_C;

	if (new_net_conf->wire_protocol == DRBD_PROT_A &&
	    new_net_conf->fencing_policy == FP_STONITH)
		return ERR_STONITH_AND_PROT_A;

	if (connection->resource->role[NOW] == R_PRIMARY &&
	    new_net_conf->discard_my_data)
		return ERR_DISCARD_IMPOSSIBLE;

	if (new_net_conf->on_congestion != OC_BLOCK &&
	    new_net_conf->wire_protocol != DRBD_PROT_A)
		return ERR_CONG_NOT_PROTO_A;

	return NO_ERROR;
}

static enum drbd_ret_code
check_net_options(struct drbd_connection *connection, struct net_conf *new_net_conf)
{
	static enum drbd_ret_code rv;
	struct drbd_device *device;
	int i;

	rcu_read_lock();
	rv = _check_net_options(connection, rcu_dereference(connection->net_conf), new_net_conf);
	rcu_read_unlock();

	/* connection->volumes protected by genl_lock() here */
	idr_for_each_entry(&connection->resource->devices, device, i) {
		if (!device->bitmap) {
			device->bitmap = drbd_bm_alloc();
			if (!device->bitmap)
				return ERR_NOMEM;
		}
	}

	return rv;
}

struct crypto {
	struct crypto_hash *verify_tfm;
	struct crypto_hash *csums_tfm;
	struct crypto_hash *cram_hmac_tfm;
	struct crypto_hash *integrity_tfm;
};

static int
alloc_hash(struct crypto_hash **tfm, char *tfm_name, int err_alg)
{
	if (!tfm_name[0])
		return NO_ERROR;

	*tfm = crypto_alloc_hash(tfm_name, 0, CRYPTO_ALG_ASYNC);
	if (IS_ERR(*tfm)) {
		*tfm = NULL;
		return err_alg;
	}

	return NO_ERROR;
}

static enum drbd_ret_code
alloc_crypto(struct crypto *crypto, struct net_conf *new_net_conf)
{
	char hmac_name[CRYPTO_MAX_ALG_NAME];
	enum drbd_ret_code rv;

	rv = alloc_hash(&crypto->csums_tfm, new_net_conf->csums_alg,
		       ERR_CSUMS_ALG);
	if (rv != NO_ERROR)
		return rv;
	rv = alloc_hash(&crypto->verify_tfm, new_net_conf->verify_alg,
		       ERR_VERIFY_ALG);
	if (rv != NO_ERROR)
		return rv;
	rv = alloc_hash(&crypto->integrity_tfm, new_net_conf->integrity_alg,
		       ERR_INTEGRITY_ALG);
	if (rv != NO_ERROR)
		return rv;
	if (new_net_conf->cram_hmac_alg[0] != 0) {
		snprintf(hmac_name, CRYPTO_MAX_ALG_NAME, "hmac(%s)",
			 new_net_conf->cram_hmac_alg);

		rv = alloc_hash(&crypto->cram_hmac_tfm, hmac_name,
			       ERR_AUTH_ALG);
	}

	return rv;
}

static void free_crypto(struct crypto *crypto)
{
	crypto_free_hash(crypto->cram_hmac_tfm);
	crypto_free_hash(crypto->integrity_tfm);
	crypto_free_hash(crypto->csums_tfm);
	crypto_free_hash(crypto->verify_tfm);
}

int drbd_adm_net_opts(struct sk_buff *skb, struct genl_info *info)
{
	enum drbd_ret_code retcode;
	struct drbd_connection *connection;
	struct net_conf *old_net_conf, *new_net_conf = NULL;
	int err;
	int ovr; /* online verify running */
	int rsr; /* re-sync running */
	struct crypto crypto = { };

	retcode = drbd_adm_prepare(skb, info, DRBD_ADM_NEED_CONNECTION);
	if (!adm_ctx.reply_skb)
		return retcode;

	connection = adm_ctx.connection;

	new_net_conf = kzalloc(sizeof(struct net_conf), GFP_KERNEL);
	if (!new_net_conf) {
		retcode = ERR_NOMEM;
		goto out;
	}

	drbd_flush_workqueue(&connection->sender_work);

	mutex_lock(&connection->data.mutex);
	mutex_lock(&connection->resource->conf_update);
	old_net_conf = connection->net_conf;

	if (!old_net_conf) {
		drbd_msg_put_info("net conf missing, try connect");
		retcode = ERR_INVALID_REQUEST;
		goto fail;
	}

	*new_net_conf = *old_net_conf;
	if (should_set_defaults(info))
		set_net_conf_defaults(new_net_conf);

	err = net_conf_from_attrs_for_change(new_net_conf, info);
	if (err && err != -ENOMSG) {
		retcode = ERR_MANDATORY_TAG;
		drbd_msg_put_info(from_attrs_err_to_txt(err));
		goto fail;
	}

	retcode = check_net_options(connection, new_net_conf);
	if (retcode != NO_ERROR)
		goto fail;

	/* re-sync running */
	rsr = conn_resync_running(connection);
	if (rsr && strcmp(new_net_conf->csums_alg, old_net_conf->csums_alg)) {
		retcode = ERR_CSUMS_RESYNC_RUNNING;
		goto fail;
	}

	/* online verify running */
	ovr = conn_ov_running(connection);
	if (ovr && strcmp(new_net_conf->verify_alg, old_net_conf->verify_alg)) {
		retcode = ERR_VERIFY_RUNNING;
		goto fail;
	}

	retcode = alloc_crypto(&crypto, new_net_conf);
	if (retcode != NO_ERROR)
		goto fail;

	rcu_assign_pointer(connection->net_conf, new_net_conf);
	connection->fencing_policy = new_net_conf->fencing_policy;

	if (!rsr) {
		crypto_free_hash(connection->csums_tfm);
		connection->csums_tfm = crypto.csums_tfm;
		crypto.csums_tfm = NULL;
	}
	if (!ovr) {
		crypto_free_hash(connection->verify_tfm);
		connection->verify_tfm = crypto.verify_tfm;
		crypto.verify_tfm = NULL;
	}

	crypto_free_hash(connection->integrity_tfm);
	connection->integrity_tfm = crypto.integrity_tfm;
	if (connection->cstate[NOW] >= C_CONNECTED && connection->agreed_pro_version >= 100)
		/* Do this without trying to take connection->data.mutex again.  */
		__drbd_send_protocol(connection, P_PROTOCOL_UPDATE);

	crypto_free_hash(connection->cram_hmac_tfm);
	connection->cram_hmac_tfm = crypto.cram_hmac_tfm;

	mutex_unlock(&connection->resource->conf_update);
	mutex_unlock(&connection->data.mutex);
	synchronize_rcu();
	kfree(old_net_conf);

	if (connection->cstate[NOW] >= C_CONNECTED) {
		struct drbd_peer_device *peer_device;
		int vnr;

		idr_for_each_entry(&connection->peer_devices, peer_device, vnr)
			drbd_send_sync_param(peer_device);
	}

	goto out;

 fail:
	mutex_unlock(&connection->resource->conf_update);
	mutex_unlock(&connection->data.mutex);
	free_crypto(&crypto);
	kfree(new_net_conf);
 out:
	drbd_adm_finish(info, retcode);
	return 0;
}

static void connection_to_info(struct connection_info *info,
			       struct drbd_connection *connection,
			       enum which_state which)
{
	info->conn_connection_state = connection->cstate[which];
	info->conn_role = connection->peer_role[which];
}

static void peer_device_to_info(struct peer_device_info *info,
				struct drbd_peer_device *peer_device,
				enum which_state which)
{
	info->peer_repl_state = peer_device->repl_state[which];
	info->peer_disk_state = peer_device->disk_state[which];
	info->peer_resync_susp_user = peer_device->resync_susp_user[which];
	info->peer_resync_susp_peer = peer_device->resync_susp_peer[which];
	info->peer_resync_susp_dependency = peer_device->resync_susp_dependency[which];
}

int drbd_adm_connect(struct sk_buff *skb, struct genl_info *info)
{
	unsigned int id = atomic_inc_return(&drbd_notify_id);
	struct connection_info connection_info;
	enum drbd_notification_type flags;
	unsigned int peer_devices = 0;
	struct drbd_device *device;
	struct drbd_peer_device *peer_device;
	struct net_conf *old_net_conf, *new_net_conf = NULL;
	struct crypto crypto = { };
	struct drbd_resource *resource;
	struct drbd_connection *connection;
	enum drbd_ret_code retcode;
	int i;
	int err;
	bool allocate_bitmap_slots;

	retcode = drbd_adm_prepare(skb, info, DRBD_ADM_NEED_RESOURCE);
	if (!adm_ctx.reply_skb)
		return retcode;

	if (!(adm_ctx.my_addr && adm_ctx.peer_addr)) {
		drbd_msg_put_info("connection endpoint(s) missing");
		retcode = ERR_INVALID_REQUEST;
		goto out;
	}

	/* No need for _rcu here. All reconfiguration is
	 * strictly serialized on genl_lock(). We are protected against
	 * concurrent reconfiguration/addition/deletion */
	for_each_resource(resource, &drbd_resources) {
		for_each_connection(connection, resource) {
			if (resource != adm_ctx.resource &&
			    nla_len(adm_ctx.my_addr) == connection->my_addr_len &&
			    !memcmp(nla_data(adm_ctx.my_addr), &connection->my_addr,
				    connection->my_addr_len)) {
				retcode = ERR_LOCAL_ADDR;
				goto out;
			}

			if (nla_len(adm_ctx.peer_addr) == connection->peer_addr_len &&
			    !memcmp(nla_data(adm_ctx.peer_addr), &connection->peer_addr,
				    connection->peer_addr_len)) {
				retcode = ERR_PEER_ADDR;
				goto out;
			}
		}
	}

	/* allocation not in the IO path, drbdsetup / netlink process context */
	new_net_conf = kzalloc(sizeof(*new_net_conf), GFP_KERNEL);
	if (!new_net_conf) {
		retcode = ERR_NOMEM;
		goto out;
	}

	set_net_conf_defaults(new_net_conf);

	err = net_conf_from_attrs(new_net_conf, info);
	if (err && err != -ENOMSG) {
		retcode = ERR_MANDATORY_TAG;
		drbd_msg_put_info(from_attrs_err_to_txt(err));
		goto fail;
	}

	retcode = 0;
	if (adm_ctx.resource->res_opts.node_id == new_net_conf->peer_node_id)
		retcode = ERR_INVALID_REQUEST;
	for_each_connection(connection, adm_ctx.resource) {
		if (connection->net_conf->peer_node_id == new_net_conf->peer_node_id)
			retcode = ERR_INVALID_REQUEST;
	}
	if (retcode) {
		drbd_err(adm_ctx.resource, "Peer node id %d is not unique\n",
			 new_net_conf->peer_node_id);
		retcode = ERR_INVALID_REQUEST;
		goto fail;
	}

	connection = drbd_create_connection(adm_ctx.resource);
	if (!connection) {
		retcode = ERR_NOMEM;
		goto fail;
	}

	retcode = check_net_options(connection, new_net_conf);
	if (retcode != NO_ERROR)
		goto fail_free_connection;

	retcode = alloc_crypto(&crypto, new_net_conf);
	if (retcode != NO_ERROR)
		goto fail_free_connection;

	((char *)new_net_conf->shared_secret)[SHARED_SECRET_MAX-1] = 0;

	mutex_lock(&adm_ctx.resource->conf_update);
	idr_for_each_entry(&adm_ctx.resource->devices, device, i) {
		int got;

		peer_device = create_peer_device(device, connection);
		if (!peer_device ||
		    !idr_pre_get(&connection->peer_devices, GFP_KERNEL) ||
		    idr_get_new_above(&connection->peer_devices,
				      peer_device, device->vnr, &got) ||
		    !expect(connection, got == device->vnr)) {
			retcode = ERR_NOMEM;
			goto unlock_fail_free_connection;
		}
	}

	spin_lock_irq(&adm_ctx.resource->req_lock);
	idr_for_each_entry(&connection->peer_devices, peer_device, i) {
		struct drbd_device *device = peer_device->device;

		list_add_rcu(&peer_device->peer_devices, &device->peer_devices);
		kref_get(&connection->kref);
		kobject_get(&device->kobj);
		peer_devices++;
	}
	spin_unlock_irq(&adm_ctx.resource->req_lock);

	old_net_conf = connection->net_conf;
	if (old_net_conf) {
		retcode = ERR_NET_CONFIGURED;
		goto unlock_fail_free_connection;
	}
	rcu_assign_pointer(connection->net_conf, new_net_conf);
	connection->fencing_policy = new_net_conf->fencing_policy;

	connection->cram_hmac_tfm = crypto.cram_hmac_tfm;
	connection->integrity_tfm = crypto.integrity_tfm;
	connection->csums_tfm = crypto.csums_tfm;
	connection->verify_tfm = crypto.verify_tfm;

	connection->my_addr_len = nla_len(adm_ctx.my_addr);
	memcpy(&connection->my_addr, nla_data(adm_ctx.my_addr), connection->my_addr_len);
	connection->peer_addr_len = nla_len(adm_ctx.peer_addr);
	memcpy(&connection->peer_addr, nla_data(adm_ctx.peer_addr), connection->peer_addr_len);

	idr_for_each_entry(&connection->peer_devices, peer_device, i)
		peer_device->node_id = connection->net_conf->peer_node_id;

	if (connection->net_conf->peer_node_id > adm_ctx.resource->max_node_id)
		adm_ctx.resource->max_node_id = connection->net_conf->peer_node_id;

	/* Make sure we have a bitmap slot for this peer id on each device */
	allocate_bitmap_slots = false;
	idr_for_each_entry(&connection->peer_devices, peer_device, i) {
		unsigned int bitmap_index, slots_available = 0;

		device = peer_device->device;
		if (!get_ldev(device))
			continue;
		for (bitmap_index = 0; bitmap_index < device->bitmap->bm_max_peers; bitmap_index++) {
			struct drbd_peer_md *peer_md = &device->ldev->md.peers[bitmap_index];

			if (new_net_conf->peer_node_id == peer_md->node_id) {
				peer_device->bitmap_index = bitmap_index;
				device->ldev->id_to_bit[peer_md->node_id] = bitmap_index;
				goto next_device_1;
			}
			if (peer_md->node_id == -1)
				slots_available++;
		}
		allocate_bitmap_slots = true;
		if (!slots_available) {
			drbd_err(device, "Not enough free bitmap "
				 "slots (available=%d, needed=%d)\n",
				 0, 1);
			put_ldev(device);
			retcode = ERR_INVALID_REQUEST;
			goto unlock_fail_free_connection;
		}
	    next_device_1:
		put_ldev(device);
	}
	if (allocate_bitmap_slots) {
		idr_for_each_entry(&connection->peer_devices, peer_device, i) {
			unsigned int bitmap_index;

			device = peer_device->device;
			if (!get_ldev(device))
				continue;
			for (bitmap_index = 0; bitmap_index < device->bitmap->bm_max_peers; bitmap_index++) {
				struct drbd_peer_md *peer_md = &device->ldev->md.peers[bitmap_index];

				if (new_net_conf->peer_node_id == peer_md->node_id)
					goto next_device_2;
			}
			for (bitmap_index = 0; bitmap_index < device->bitmap->bm_max_peers; bitmap_index++) {
				struct drbd_peer_md *peer_md = &device->ldev->md.peers[bitmap_index];

				if (peer_md->node_id == -1) {
					peer_md->node_id = new_net_conf->peer_node_id;
					drbd_md_mark_dirty(device);
					peer_device->bitmap_index = bitmap_index;
					device->ldev->id_to_bit[peer_md->node_id] = bitmap_index;
					break;
				}
			}
		    next_device_2:
			put_ldev(device);
		}
	}

	connection_to_info(&connection_info, connection, NOW);
	flags = (peer_devices--) ? NOTIFY_CONTINUES : 0;
	notify_connection_state(NULL, 0, connection, &connection_info, NOTIFY_CREATE | flags, id);
	idr_for_each_entry(&connection->peer_devices, peer_device, i) {
		struct peer_device_info peer_device_info;

		peer_device_to_info(&peer_device_info, peer_device, NOW);
		flags = (peer_devices--) ? NOTIFY_CONTINUES : 0;
		notify_peer_device_state(NULL, 0, peer_device, &peer_device_info, NOTIFY_CREATE | flags, id);
	}

	mutex_unlock(&adm_ctx.resource->conf_update);

	idr_for_each_entry(&connection->peer_devices, peer_device, i) {
		err = drbd_attach_peer_device(peer_device);
		if (err) {
			retcode = ERR_NOMEM;
			goto fail_free_connection;
		}
		peer_device->send_cnt = 0;
		peer_device->recv_cnt = 0;
	}

	retcode = change_cstate(connection, C_UNCONNECTED, CS_VERBOSE);

	drbd_thread_start(&connection->sender);
	goto out;

unlock_fail_free_connection:
	mutex_unlock(&adm_ctx.resource->conf_update);
fail_free_connection:
	idr_for_each_entry(&connection->peer_devices, peer_device, i) {
		idr_remove(&connection->peer_devices, peer_device->device->vnr);
		kfree(peer_device);
	}
	list_del(&connection->connections);
	kref_put(&connection->kref, drbd_destroy_connection);
	goto out;
fail:
	free_crypto(&crypto);
	kfree(new_net_conf);
out:
	drbd_adm_finish(info, retcode);
	return 0;
}

static enum drbd_state_rv conn_try_disconnect(struct drbd_connection *connection, bool force)
{
	enum drbd_state_rv rv;

	rv = change_cstate(connection, C_DISCONNECTING, force ? CS_HARD : 0);

	switch (rv) {
	case SS_ALREADY_STANDALONE:
		rv = SS_SUCCESS;
		break;
	case SS_IS_DISKLESS:
	case SS_LOWER_THAN_OUTDATED:
		rv = change_cstate(connection, C_DISCONNECTING, CS_HARD);
	default:;
		/* no special handling necessary */
	}

	if (rv >= SS_SUCCESS) {
		enum drbd_state_rv rv2;
		long irq_flags;

		/* No one else can reconfigure the network while I am here.
		 * The state handling only uses drbd_thread_stop_nowait(),
		 * we want to really wait here until the receiver is no more.
		 */
		drbd_thread_stop(&connection->receiver);

		/* Race breaker.  This additional state change request may be
		 * necessary, if this was a forced disconnect during a receiver
		 * restart.  We may have "killed" the receiver thread just
		 * after drbd_receiver() returned.  Typically, we should be
		 * C_STANDALONE already, now, and this becomes a no-op.
		 */
		rv2 = change_cstate(connection, C_STANDALONE, CS_VERBOSE | CS_HARD);
		if (rv2 < SS_SUCCESS)
			drbd_err(connection,
				"unexpected rv2=%d in conn_try_disconnect()\n",
				rv2);
		/* Make sure the sender thread has actually stopped: state
		 * handling only does drbd_thread_stop_nowait().
		 */
		drbd_thread_stop(&connection->sender);
		state_change_lock(connection->resource, &irq_flags, 0);
		drbd_unregister_connection(connection);
		state_change_unlock(connection->resource, &irq_flags);
		synchronize_rcu();
		drbd_put_connection(connection);
	}
	return rv;
}

int drbd_adm_disconnect(struct sk_buff *skb, struct genl_info *info)
{
	struct disconnect_parms parms;
	struct drbd_connection *connection;
	enum drbd_state_rv rv;
	enum drbd_ret_code retcode;
	int err;

	retcode = drbd_adm_prepare(skb, info, DRBD_ADM_NEED_CONNECTION);
	if (!adm_ctx.reply_skb)
		return retcode;

	connection = adm_ctx.connection;
	memset(&parms, 0, sizeof(parms));
	if (info->attrs[DRBD_NLA_DISCONNECT_PARMS]) {
		err = disconnect_parms_from_attrs(&parms, info);
		if (err) {
			retcode = ERR_MANDATORY_TAG;
			drbd_msg_put_info(from_attrs_err_to_txt(err));
			goto fail;
		}
	}

	mutex_lock(&connection->resource->conf_update);
	rv = conn_try_disconnect(connection, parms.force_disconnect);
	mutex_unlock(&connection->resource->conf_update);
	if (rv < SS_SUCCESS)
		retcode = rv;  /* FIXME: Type mismatch. */
	else
		retcode = NO_ERROR;
 fail:
	drbd_adm_finish(info, retcode);
	return 0;
}

void resync_after_online_grow(struct drbd_peer_device *peer_device)
{
	struct drbd_connection *connection = peer_device->connection;
	struct drbd_device *device = peer_device->device;
	bool sync_source;

	drbd_info(peer_device, "Resync of new storage after online grow\n");
	if (device->resource->role[NOW] != connection->peer_role[NOW])
		sync_source = (device->resource->role[NOW] == R_PRIMARY);
	else
		sync_source = test_bit(RESOLVE_CONFLICTS,
				       &peer_device->connection->flags);

	if (!sync_source && connection->agreed_pro_version < 110) {
		stable_change_repl_state(peer_device, L_WF_SYNC_UUID,
					 CS_VERBOSE | CS_SERIALIZE);
		return;
	}
	drbd_start_resync(peer_device, sync_source ? L_SYNC_SOURCE : L_SYNC_TARGET);
}

int drbd_adm_resize(struct sk_buff *skb, struct genl_info *info)
{
	struct disk_conf *old_disk_conf, *new_disk_conf = NULL;
	struct resize_parms rs;
	struct drbd_device *device;
	enum drbd_ret_code retcode;
	enum determine_dev_size dd;
	enum dds_flags ddsf;
	sector_t u_size;
	int err;
	struct drbd_peer_device *peer_device;
	bool has_primary;

	retcode = drbd_adm_prepare(skb, info, DRBD_ADM_NEED_MINOR);
	if (!adm_ctx.reply_skb)
		return retcode;

	memset(&rs, 0, sizeof(struct resize_parms));
	if (info->attrs[DRBD_NLA_RESIZE_PARMS]) {
		err = resize_parms_from_attrs(&rs, info);
		if (err) {
			retcode = ERR_MANDATORY_TAG;
			drbd_msg_put_info(from_attrs_err_to_txt(err));
			goto fail;
		}
	}

	device = adm_ctx.device;
	for_each_peer_device(peer_device, device) {
		if (peer_device->repl_state[NOW] > L_ESTABLISHED) {
			retcode = ERR_RESIZE_RESYNC;
			goto fail;
		}
	}

	has_primary = device->resource->role[NOW] == R_PRIMARY;
	if (!has_primary) {
		for_each_peer_device(peer_device, device) {
			if (peer_device->connection->peer_role[NOW] == R_PRIMARY) {
				has_primary = true;
				break;
			}
		}
	}
	if (!has_primary) {
		retcode = ERR_NO_PRIMARY;
		goto fail;
	}

	if (!get_ldev(device)) {
		retcode = ERR_NO_DISK;
		goto fail;
	}

	for_each_peer_device(peer_device, device) {
		if (rs.no_resync && peer_device->connection->agreed_pro_version < 93) {
			retcode = ERR_NEED_APV_93;
			goto fail_ldev;
		}
	}

	rcu_read_lock();
	u_size = rcu_dereference(device->ldev->disk_conf)->disk_size;
	rcu_read_unlock();
	if (u_size != (sector_t)rs.resize_size) {
		new_disk_conf = kmalloc(sizeof(struct disk_conf), GFP_KERNEL);
		if (!new_disk_conf) {
			retcode = ERR_NOMEM;
			goto fail_ldev;
		}
	}

	device->ldev->known_size = drbd_get_capacity(device->ldev->backing_bdev);

	if (new_disk_conf) {
		mutex_lock(&device->resource->conf_update);
		old_disk_conf = device->ldev->disk_conf;
		*new_disk_conf = *old_disk_conf;
		new_disk_conf->disk_size = (sector_t)rs.resize_size;
		rcu_assign_pointer(device->ldev->disk_conf, new_disk_conf);
		mutex_unlock(&device->resource->conf_update);
		synchronize_rcu();
		kfree(old_disk_conf);
	}

	ddsf = (rs.resize_force ? DDSF_FORCED : 0) | (rs.no_resync ? DDSF_NO_RESYNC : 0);
	dd = drbd_determine_dev_size(device, ddsf);
	drbd_md_sync(device);
	put_ldev(device);
	if (dd == DEV_SIZE_ERROR) {
		retcode = ERR_NOMEM_BITMAP;
		goto fail;
	}

	for_each_peer_device(peer_device, device) {
		if (peer_device->repl_state[NOW] == L_ESTABLISHED) {
			if (dd == GREW)
				set_bit(RESIZE_PENDING, &peer_device->flags);
			drbd_send_uuids(peer_device, 0, 0);
			drbd_send_sizes(peer_device, 1, ddsf);
		}
	}

 fail:
	drbd_adm_finish(info, retcode);
	return 0;

 fail_ldev:
	put_ldev(device);
	goto fail;
}

int drbd_adm_resource_opts(struct sk_buff *skb, struct genl_info *info)
{
	enum drbd_ret_code retcode;
	struct res_opts res_opts;
	int err;

	retcode = drbd_adm_prepare(skb, info, DRBD_ADM_NEED_RESOURCE);
	if (!adm_ctx.reply_skb)
		return retcode;

	res_opts = adm_ctx.resource->res_opts;
	if (should_set_defaults(info))
		set_res_opts_defaults(&res_opts);

	err = res_opts_from_attrs_for_change(&res_opts, info);
	if (err) {
		retcode = ERR_MANDATORY_TAG;
		drbd_msg_put_info(from_attrs_err_to_txt(err));
		goto fail;
	}

	err = set_resource_options(adm_ctx.resource, &res_opts);
	if (err) {
		retcode = ERR_INVALID_REQUEST;
		if (err == -ENOMEM)
			retcode = ERR_NOMEM;
	}

fail:
	drbd_adm_finish(info, retcode);
	return 0;
}

static enum drbd_state_rv invalidate_resync(struct drbd_peer_device *peer_device)
{
	enum drbd_state_rv rv;

	drbd_flush_workqueue(&peer_device->connection->sender_work);

	rv = change_repl_state(peer_device, L_STARTING_SYNC_T,
			       CS_WAIT_COMPLETE | CS_SERIALIZE);

	if (rv < SS_SUCCESS && rv != SS_NEED_CONNECTION)
		rv = stable_change_repl_state(peer_device, L_STARTING_SYNC_T,
			CS_VERBOSE | CS_WAIT_COMPLETE | CS_SERIALIZE);

	return rv;
}

static enum drbd_state_rv invalidate_no_resync(struct drbd_device *device)
{
	struct drbd_resource *resource = device->resource;
	struct drbd_peer_device *peer_device;
	struct drbd_connection *connection;
	unsigned long irq_flags;
	enum drbd_state_rv rv;

	begin_state_change(resource, &irq_flags, CS_VERBOSE);
	for_each_connection(connection, resource) {
		peer_device = conn_peer_device(connection, device->vnr);
		if (peer_device->repl_state[NOW] >= L_ESTABLISHED) {
			abort_state_change(resource, &irq_flags);
			return SS_UNKNOWN_ERROR;
		}
	}
	__change_disk_state(device, D_INCONSISTENT);
	rv = end_state_change(resource, &irq_flags);

	if (rv >= SS_SUCCESS) {
		drbd_bitmap_io(device, &drbd_bmio_set_all_n_write,
			       "set_n_write from invalidate",
			       BM_LOCK_CLEAR | BM_LOCK_BULK,
			       NULL);
	}

	return rv;
}

int drbd_adm_invalidate(struct sk_buff *skb, struct genl_info *info)
{
	struct drbd_peer_device *sync_from_peer_device = NULL;
	struct drbd_resource *resource;
	struct drbd_device *device;
	int retcode = 0; /* enum drbd_ret_code rsp. enum drbd_state_rv */

	retcode = drbd_adm_prepare(skb, info, DRBD_ADM_NEED_MINOR);
	if (!adm_ctx.reply_skb)
		return retcode;

	device = adm_ctx.device;
	resource = device->resource;

	if (info->attrs[DRBD_NLA_INVALIDATE_PARMS]) {
		struct invalidate_parms inv = {};
		int err;

		inv.sync_from_peer_node_id = -1;
		err = invalidate_parms_from_attrs(&inv, info);
		if (err) {
			retcode = ERR_MANDATORY_TAG;
			drbd_msg_put_info(from_attrs_err_to_txt(err));
			goto out;
		}

		if (inv.sync_from_peer_node_id != -1) {
			struct drbd_connection *connection =
				drbd_connection_by_node_id(resource, inv.sync_from_peer_node_id);
			sync_from_peer_device = conn_peer_device(connection, device->vnr);
		}
	}

	/* If there is still bitmap IO pending, probably because of a previous
	 * resync just being finished, wait for it before requesting a new resync.
	 * Also wait for its after_state_ch(). */
	drbd_suspend_io(device);
	wait_event(device->misc_wait, list_empty(&device->pending_bitmap_work));

	do {
		struct drbd_connection *connection;

		if (sync_from_peer_device) {
			retcode = invalidate_resync(sync_from_peer_device);

			if (retcode >= SS_SUCCESS)
				break;
		}

		for_each_connection(connection, resource) {
			struct drbd_peer_device *peer_device;

			peer_device = conn_peer_device(connection, device->vnr);
			retcode = invalidate_resync(peer_device);
			if (retcode >= SS_SUCCESS)
				goto out;
		}

		retcode = invalidate_no_resync(device);
	} while (retcode == SS_UNKNOWN_ERROR);

out:
	drbd_resume_io(device);

	drbd_adm_finish(info, retcode);
	return 0;
}

static int drbd_bmio_set_susp_al(struct drbd_device *device,
				 struct drbd_peer_device *peer_device)
{
	int rv;

	rv = drbd_bmio_set_n_write(device, peer_device);
	drbd_try_suspend_al(device);
	return rv;
}

int drbd_adm_invalidate_peer(struct sk_buff *skb, struct genl_info *info)
{
	struct drbd_peer_device *peer_device;
	struct drbd_resource *resource;
	struct drbd_device *device;
	int retcode; /* enum drbd_ret_code rsp. enum drbd_state_rv */

	retcode = drbd_adm_prepare(skb, info, DRBD_ADM_NEED_PEER_DEVICE);
	if (!adm_ctx.reply_skb)
		return retcode;

	peer_device = adm_ctx.peer_device;
	device = peer_device->device;
	resource = device->resource;

	drbd_suspend_io(device);
	wait_event(device->misc_wait, list_empty(&device->pending_bitmap_work));
	drbd_flush_workqueue(&peer_device->connection->sender_work);
	retcode = stable_change_repl_state(peer_device, L_STARTING_SYNC_S,
					   CS_WAIT_COMPLETE | CS_SERIALIZE);
	if (retcode < SS_SUCCESS) {
		if (retcode == SS_NEED_CONNECTION && resource->role[NOW] == R_PRIMARY) {
			/* The peer will get a resync upon connect anyways.
			 * Just make that into a full resync. */
			retcode = change_peer_disk_state(peer_device, D_INCONSISTENT,
							 CS_VERBOSE | CS_WAIT_COMPLETE | CS_SERIALIZE);
			if (retcode >= SS_SUCCESS) {
				if (drbd_bitmap_io(adm_ctx.device, &drbd_bmio_set_susp_al,
						   "set_n_write from invalidate_peer",
						   BM_LOCK_CLEAR | BM_LOCK_BULK, peer_device))
					retcode = ERR_IO_MD_DISK;
			}
		} else
			retcode = stable_change_repl_state(peer_device, L_STARTING_SYNC_S,
							   CS_VERBOSE | CS_WAIT_COMPLETE | CS_SERIALIZE);
	}
	drbd_resume_io(device);

	drbd_adm_finish(info, retcode);
	return 0;
}

int drbd_adm_pause_sync(struct sk_buff *skb, struct genl_info *info)
{
	struct drbd_peer_device *peer_device;
	enum drbd_ret_code retcode;

	retcode = drbd_adm_prepare(skb, info, DRBD_ADM_NEED_PEER_DEVICE);
	if (!adm_ctx.reply_skb)
		return retcode;

	peer_device = adm_ctx.peer_device;
	if (change_resync_susp_user(peer_device, true,
			CS_VERBOSE | CS_WAIT_COMPLETE | CS_SERIALIZE) == SS_NOTHING_TO_DO)
		retcode = ERR_PAUSE_IS_SET;

	drbd_adm_finish(info, retcode);
	return 0;
}

int drbd_adm_resume_sync(struct sk_buff *skb, struct genl_info *info)
{
	struct drbd_peer_device *peer_device;
	enum drbd_ret_code retcode;

	retcode = drbd_adm_prepare(skb, info, DRBD_ADM_NEED_PEER_DEVICE);
	if (!adm_ctx.reply_skb)
		return retcode;

	peer_device = adm_ctx.peer_device;
	if (change_resync_susp_user(peer_device, false,
			CS_VERBOSE | CS_WAIT_COMPLETE | CS_SERIALIZE) == SS_NOTHING_TO_DO) {

		if (peer_device->repl_state[NOW] == L_PAUSED_SYNC_S ||
		    peer_device->repl_state[NOW] == L_PAUSED_SYNC_T) {
			if (peer_device->resync_susp_dependency[NOW])
				retcode = ERR_PIC_AFTER_DEP;
			else if (peer_device->resync_susp_peer[NOW])
				retcode = ERR_PIC_PEER_DEP;
			else
				retcode = ERR_PAUSE_IS_CLEAR;
		} else {
			retcode = ERR_PAUSE_IS_CLEAR;
		}
	}

	drbd_adm_finish(info, retcode);
	return 0;
}

int drbd_adm_suspend_io(struct sk_buff *skb, struct genl_info *info)
{
	struct drbd_resource *resource;
	enum drbd_ret_code retcode;

	retcode = drbd_adm_prepare(skb, info, DRBD_ADM_NEED_MINOR);
	if (!adm_ctx.reply_skb)
		return retcode;
	resource = adm_ctx.device->resource;

	retcode = stable_state_change(resource,
		change_io_susp_user(resource, true,
			      CS_VERBOSE | CS_WAIT_COMPLETE | CS_SERIALIZE));

	drbd_adm_finish(info, retcode);
	return 0;
}

int drbd_adm_resume_io(struct sk_buff *skb, struct genl_info *info)
{
	struct drbd_resource *resource;
	struct drbd_device *device;
	unsigned long irq_flags;
	int retcode; /* enum drbd_ret_code rsp. enum drbd_state_rv */

	retcode = drbd_adm_prepare(skb, info, DRBD_ADM_NEED_MINOR);
	if (!adm_ctx.reply_skb)
		return retcode;

	device = adm_ctx.device;
	resource = device->resource;
	if (test_bit(NEW_CUR_UUID, &device->flags)) {
		drbd_uuid_new_current(device);
		clear_bit(NEW_CUR_UUID, &device->flags);
	}
	drbd_suspend_io(device);
	begin_state_change(resource, &irq_flags, CS_VERBOSE | CS_WAIT_COMPLETE | CS_SERIALIZE);
	__change_io_susp_user(resource, false);
	__change_io_susp_no_data(resource, false);
	__change_io_susp_fencing(resource, false);
	retcode = end_state_change(resource, &irq_flags);
	if (retcode == SS_SUCCESS) {
		struct drbd_peer_device *peer_device;

		for_each_peer_device(peer_device, device) {
			struct drbd_connection *connection = peer_device->connection;

			if (peer_device->repl_state[NOW] < L_ESTABLISHED)
				tl_clear(connection);
			if (device->disk_state[NOW] == D_DISKLESS ||
			    device->disk_state[NOW] == D_FAILED)
				tl_restart(connection, FAIL_FROZEN_DISK_IO);
		}
	}
	drbd_resume_io(device);

	drbd_adm_finish(info, retcode);
	return 0;
}

int drbd_adm_outdate(struct sk_buff *skb, struct genl_info *info)
{
	enum drbd_ret_code retcode;

	retcode = drbd_adm_prepare(skb, info, DRBD_ADM_NEED_MINOR);
	if (!adm_ctx.reply_skb)
		return retcode;

	retcode = stable_state_change(adm_ctx.device->resource,
		change_disk_state(adm_ctx.device, D_OUTDATED,
			      CS_VERBOSE | CS_WAIT_COMPLETE | CS_SERIALIZE));

	drbd_adm_finish(info, retcode);
	return 0;
}

static int nla_put_drbd_cfg_context(struct sk_buff *skb,
				    struct drbd_resource *resource,
				    struct drbd_connection *connection,
				    struct drbd_device *device)
{
	struct nlattr *nla;
	nla = nla_nest_start(skb, DRBD_NLA_CFG_CONTEXT);
	if (!nla)
		goto nla_put_failure;
	if (device)
		nla_put_u32(skb, T_ctx_volume, device->vnr);
	if (resource)
		nla_put_string(skb, T_ctx_resource_name, resource->name);
	if (connection) {
		if (connection->my_addr_len)
			nla_put(skb, T_ctx_my_addr,
				connection->my_addr_len, &connection->my_addr);
		if (connection->peer_addr_len)
			nla_put(skb, T_ctx_peer_addr,
				connection->peer_addr_len, &connection->peer_addr);
		rcu_read_lock();
		if (connection->net_conf && connection->net_conf->name)
			nla_put_string(skb, T_ctx_conn_name, connection->net_conf->name);
		rcu_read_unlock();
	}
	nla_nest_end(skb, nla);
	return 0;

nla_put_failure:
	if (nla)
		nla_nest_cancel(skb, nla);
	return -EMSGSIZE;
}

/*
 * The generic netlink dump callbacks are called outside the genl_lock(), so
 * they cannot use the simple attribute parsing code which uses global
 * attribute tables.
 */
static struct nlattr *find_cfg_context_attr(const struct nlmsghdr *nlh, int attr)
{
	const unsigned hdrlen = GENL_HDRLEN + GENL_MAGIC_FAMILY_HDRSZ;
	const int maxtype = ARRAY_SIZE(drbd_cfg_context_nl_policy) - 1;
	struct nlattr *nla;

	nla = nla_find(nlmsg_attrdata(nlh, hdrlen), nlmsg_attrlen(nlh, hdrlen),
		       DRBD_NLA_CFG_CONTEXT);
	if (!nla)
		return NULL;
	return drbd_nla_find_nested(maxtype, nla, __nla_type(attr));
}

int drbd_adm_dump_resources(struct sk_buff *skb, struct netlink_callback *cb)
{
	struct drbd_genlmsghdr *dh;
	struct drbd_resource *resource;
	struct resource_info resource_info;
	struct resource_statistics resource_statistics;
	int err;

	rcu_read_lock();
	if (cb->args[0]) {
		for_each_resource_rcu(resource, &drbd_resources)
			if (resource == (struct drbd_resource *)cb->args[0])
				goto found_resource;
		err = 0;  /* resource was probably deleted */
		goto out;
	}
	resource = list_entry(&drbd_resources,
			      struct drbd_resource, resources);

found_resource:
	list_for_each_entry_continue_rcu(resource, &drbd_resources, resources) {
		goto put_result;
	}
	err = 0;
	goto out;

put_result:
	dh = genlmsg_put(skb, NETLINK_CB_PORTID(cb->skb),
			cb->nlh->nlmsg_seq, &drbd_genl_family,
			NLM_F_MULTI, DRBD_ADM_GET_RESOURCES);
	err = -ENOMEM;
	if (!dh)
		goto out;
	dh->minor = -1U;
	dh->ret_code = NO_ERROR;
	err = nla_put_drbd_cfg_context(skb, resource, NULL, NULL);
	if (err)
		goto out;
	err = res_opts_to_skb(skb, &resource->res_opts, !capable(CAP_SYS_ADMIN));
	if (err)
		goto out;
	resource_info.res_role = resource->role[NOW];
	resource_info.res_susp = resource->susp[NOW];
	resource_info.res_susp_nod = resource->susp_nod[NOW];
	resource_info.res_susp_fen = resource->susp_fen[NOW];
	resource_info.res_weak = resource->weak[NOW];
	err = resource_info_to_skb(skb, &resource_info, !capable(CAP_SYS_ADMIN));
	if (err)
		goto out;
	resource_statistics.res_stat_write_ordering = resource->write_ordering;
	err = resource_statistics_to_skb(skb, &resource_statistics, !capable(CAP_SYS_ADMIN));
	if (err)
		goto out;
	cb->args[0] = (long)resource;
	genlmsg_end(skb, dh);
	err = 0;

out:
	rcu_read_unlock();
	if (err)
		return err;
	return skb->len;
}

static void device_to_statistics(struct device_statistics *s,
				 struct drbd_device *device)
{
	memset(s, 0, sizeof(*s));
	s->dev_upper_blocked = !may_inc_ap_bio(device);
	if (get_ldev(device)) {
		struct drbd_md *md = &device->ldev->md;
		u64 *history_uuids = (u64 *)s->history_uuids;
		struct request_queue *q;
		int n;

		spin_lock_irq(&md->uuid_lock);
		s->dev_current_uuid = md->current_uuid;
		BUILD_BUG_ON(sizeof(s->history_uuids) != sizeof(md->history_uuids));
		for (n = 0; n < ARRAY_SIZE(md->history_uuids); n++)
			history_uuids[n] = md->history_uuids[n];
		s->history_uuids_len = sizeof(s->history_uuids);
		spin_unlock_irq(&md->uuid_lock);

		s->dev_disk_flags = md->flags;
		q = bdev_get_queue(device->ldev->backing_bdev);
		s->dev_lower_blocked =
			bdi_congested(&q->backing_dev_info,
				      (1 << BDI_async_congested) |
				      (1 << BDI_sync_congested));
		put_ldev(device);
	}
	s->dev_size = drbd_get_capacity(device->this_bdev);
	s->dev_read = device->read_cnt;
	s->dev_write = device->writ_cnt;
	s->dev_al_writes = device->al_writ_cnt;
	s->dev_bm_writes = device->bm_writ_cnt;
	s->dev_upper_pending = atomic_read(&device->ap_bio_cnt);
	s->dev_lower_pending = atomic_read(&device->local_cnt);
	s->dev_al_suspended = test_bit(AL_SUSPENDED, &device->flags);
	s->dev_exposed_data_uuid = device->exposed_data_uuid;
}

static int put_resource_in_arg0(struct netlink_callback *cb)
{
	if (cb->args[0]) {
		struct drbd_resource *resource =
			(struct drbd_resource *)cb->args[0];

		kref_put(&resource->kref, drbd_destroy_resource);
	}
	return 0;
}

int drbd_adm_dump_devices_done(struct netlink_callback *cb) {
	return put_resource_in_arg0(cb);
}

int drbd_adm_dump_devices(struct sk_buff *skb, struct netlink_callback *cb)
{
	struct nlattr *resource_filter;
	struct drbd_resource *resource;
	struct drbd_device *uninitialized_var(device);
	int minor, err, retcode;
	struct drbd_genlmsghdr *dh;
	struct device_info device_info;
	struct device_statistics device_statistics;
	struct idr *idr_to_search;

	resource = (struct drbd_resource *)cb->args[0];
	if (!cb->args[0] && !cb->args[1]) {
		resource_filter = find_cfg_context_attr(cb->nlh, T_ctx_resource_name);
		if (resource_filter) {
			retcode = ERR_RES_NOT_KNOWN;
			resource = drbd_find_resource(nla_data(resource_filter));
			if (!resource)
				goto put_result;
			cb->args[0] = (long)resource;
		}
	}

	rcu_read_lock();
	minor = cb->args[1];
	idr_to_search = resource ? &resource->devices : &drbd_devices;
	device = idr_get_next(idr_to_search, &minor);
	if (!device) {
		err = 0;
		goto out;
	}
	idr_for_each_entry_continue(idr_to_search, device, minor) {
		retcode = NO_ERROR;
		goto put_result;  /* only one iteration */
	}
	err = 0;
	goto out;  /* no more devices */

put_result:
	dh = genlmsg_put(skb, NETLINK_CB_PORTID(cb->skb),
			cb->nlh->nlmsg_seq, &drbd_genl_family,
			NLM_F_MULTI, DRBD_ADM_GET_DEVICES);
	err = -ENOMEM;
	if (!dh)
		goto out;
	dh->ret_code = retcode;
	dh->minor = -1U;
	if (retcode == NO_ERROR) {
		dh->minor = device->minor;
		err = nla_put_drbd_cfg_context(skb, device->resource, NULL, device);
		if (err)
			goto out;
		if (get_ldev(device)) {
			struct disk_conf *disk_conf =
				rcu_dereference(device->ldev->disk_conf);

			err = disk_conf_to_skb(skb, disk_conf, !capable(CAP_SYS_ADMIN));
			put_ldev(device);
			if (err)
				goto out;
		}
		err = device_conf_to_skb(skb, &device->device_conf, !capable(CAP_SYS_ADMIN));
		if (err)
			goto out;
		device_info.dev_disk_state = device->disk_state[NOW];
		err = device_info_to_skb(skb, &device_info, !capable(CAP_SYS_ADMIN));
		if (err)
			goto out;

		device_to_statistics(&device_statistics, device);
		err = device_statistics_to_skb(skb, &device_statistics, !capable(CAP_SYS_ADMIN));
		if (err)
			goto out;
		cb->args[1] = minor + 1;
	}
	genlmsg_end(skb, dh);
	err = 0;

out:
	rcu_read_unlock();
	if (err)
		return err;
	return skb->len;
}

int drbd_adm_dump_connections_done(struct netlink_callback *cb)
{
	return put_resource_in_arg0(cb);
}

enum { SINGLE_RESOURCE, ITERATE_RESOURCES };

int drbd_adm_dump_connections(struct sk_buff *skb, struct netlink_callback *cb)
{
	struct nlattr *resource_filter;
	struct drbd_resource *resource = NULL, *next_resource;
	struct drbd_connection *uninitialized_var(connection);
	int err = 0, retcode;
	struct drbd_genlmsghdr *dh;
	struct connection_info connection_info;
	struct connection_statistics connection_statistics;

	rcu_read_lock();
	resource = (struct drbd_resource *)cb->args[0];
	if (!cb->args[0]) {
		resource_filter = find_cfg_context_attr(cb->nlh, T_ctx_resource_name);
		if (resource_filter) {
			retcode = ERR_RES_NOT_KNOWN;
			resource = drbd_find_resource(nla_data(resource_filter));
			if (!resource)
				goto put_result;
			cb->args[0] = (long)resource;
			cb->args[1] = SINGLE_RESOURCE;
		}
	}
	if (!resource) {
		if (list_empty(&drbd_resources))
			goto out;
		resource = list_first_entry(&drbd_resources, struct drbd_resource, resources);
		kref_get(&resource->kref);
		cb->args[0] = (long)resource;
		cb->args[1] = ITERATE_RESOURCES;
	}

    next_resource:
	rcu_read_unlock();
	mutex_lock(&resource->conf_update);
	rcu_read_lock();
	if (cb->args[2]) {
		for_each_connection_rcu(connection, resource)
			if (connection == (struct drbd_connection *)cb->args[2])
				goto found_connection;
		/* connection was probably deleted */
		goto no_more_connections;
	}
	connection = list_entry(&resource->connections, struct drbd_connection, connections);

found_connection:
	list_for_each_entry_continue_rcu(connection, &resource->connections, connections) {
		retcode = NO_ERROR;
		goto put_result;  /* only one iteration */
	}

no_more_connections:
	if (cb->args[1] == ITERATE_RESOURCES) {
		for_each_resource_rcu(next_resource, &drbd_resources) {
			if (next_resource == resource)
				goto found_resource;
		}
		/* resource was probably deleted */
	}
	goto out;

found_resource:
	list_for_each_entry_continue_rcu(next_resource, &drbd_resources, resources) {
		mutex_unlock(&resource->conf_update);
		kref_put(&resource->kref, drbd_destroy_resource);
		resource = next_resource;
		kref_get(&resource->kref);
		cb->args[0] = (long)resource;
		cb->args[2] = 0;
		goto next_resource;
	}
	goto out;  /* no more resources */

put_result:
	dh = genlmsg_put(skb, NETLINK_CB_PORTID(cb->skb),
			cb->nlh->nlmsg_seq, &drbd_genl_family,
			NLM_F_MULTI, DRBD_ADM_GET_CONNECTIONS);
	err = -ENOMEM;
	if (!dh)
		goto out;
	dh->ret_code = retcode;
	dh->minor = -1U;
	if (retcode == NO_ERROR) {
		struct net_conf *net_conf;

		err = nla_put_drbd_cfg_context(skb, resource, connection, NULL);
		if (err)
			goto out;
		net_conf = rcu_dereference(connection->net_conf);
		if (net_conf) {
			err = net_conf_to_skb(skb, net_conf, !capable(CAP_SYS_ADMIN));
			if (err)
				goto out;
		}
		connection_to_info(&connection_info, connection, NOW);
		err = connection_info_to_skb(skb, &connection_info, !capable(CAP_SYS_ADMIN));
		if (err)
			goto out;
		connection_statistics.conn_congested = test_bit(NET_CONGESTED, &connection->flags);
		err = connection_statistics_to_skb(skb, &connection_statistics, !capable(CAP_SYS_ADMIN));
		if (err)
			goto out;
		cb->args[2] = (long)connection;
	}
	genlmsg_end(skb, dh);
	err = 0;

out:
	rcu_read_unlock();
	if (resource)
		mutex_unlock(&resource->conf_update);
	if (err)
		return err;
	return skb->len;
}

static void peer_device_to_statistics(struct peer_device_statistics *s,
				      struct drbd_peer_device *peer_device)
{
	struct drbd_device *device = peer_device->device;

	memset(s, 0, sizeof(*s));
	s->peer_dev_received = peer_device->recv_cnt;
	s->peer_dev_sent = peer_device->send_cnt;
	s->peer_dev_pending = atomic_read(&peer_device->ap_pending_cnt) +
			      atomic_read(&peer_device->rs_pending_cnt);
	s->peer_dev_unacked = atomic_read(&peer_device->unacked_cnt);
	s->peer_dev_out_of_sync = drbd_bm_total_weight(peer_device) << (BM_BLOCK_SHIFT - 9);
	s->peer_dev_resync_failed = peer_device->rs_failed << (BM_BLOCK_SHIFT - 9);
	if (get_ldev(device)) {
		struct drbd_md *md = &device->ldev->md;
		struct drbd_peer_md *peer_md = &md->peers[peer_device->bitmap_index];

		spin_lock_irq(&md->uuid_lock);
		s->peer_dev_bitmap_uuid = peer_md->bitmap_uuid;
		spin_unlock_irq(&md->uuid_lock);
		s->peer_dev_flags = peer_md->flags;
		put_ldev(device);
	}
}

int drbd_adm_dump_peer_devices(struct sk_buff *skb, struct netlink_callback *cb)
{
	struct nlattr *resource_filter;
	struct drbd_resource *resource;
	struct drbd_device *uninitialized_var(device);
	struct drbd_peer_device *peer_device = NULL;
	int minor, err, retcode;
	struct drbd_genlmsghdr *dh;
	struct idr *idr_to_search;

	resource = (struct drbd_resource *)cb->args[0];
	if (!cb->args[0] && !cb->args[1]) {
		resource_filter = find_cfg_context_attr(cb->nlh, T_ctx_resource_name);
		if (resource_filter) {
			retcode = ERR_RES_NOT_KNOWN;
			resource = drbd_find_resource(nla_data(resource_filter));
			if (!resource)
				goto put_result;
		}
		cb->args[0] = (long)resource;
	}

	rcu_read_lock();
	minor = cb->args[1];
	idr_to_search = resource ? &resource->devices : &drbd_devices;
	device = idr_find(idr_to_search, minor);
	if (!device) {
next_device:
		minor++;
		cb->args[2] = 0;
		device = idr_get_next(idr_to_search, &minor);
		if (!device) {
			err = 0;
			goto out;
		}
	}
	if (cb->args[2]) {
		for_each_peer_device(peer_device, device)
			if (peer_device == (struct drbd_peer_device *)cb->args[2])
				goto found_peer_device;
		/* peer device was probably deleted */
		goto next_device;
	}
	/* Make peer_device point to the list head (not the first entry). */
	peer_device = list_entry(&device->peer_devices, struct drbd_peer_device, peer_devices);

found_peer_device:
	list_for_each_entry_continue_rcu(peer_device, &device->peer_devices, peer_devices) {
		retcode = NO_ERROR;
		goto put_result;  /* only one iteration */
	}
	goto next_device;

put_result:
	dh = genlmsg_put(skb, NETLINK_CB_PORTID(cb->skb),
			cb->nlh->nlmsg_seq, &drbd_genl_family,
			NLM_F_MULTI, DRBD_ADM_GET_PEER_DEVICES);
	err = -ENOMEM;
	if (!dh)
		goto out;
	dh->ret_code = retcode;
	dh->minor = -1U;
	if (retcode == NO_ERROR) {
		struct peer_device_info peer_device_info;
		struct peer_device_statistics peer_device_statistics;

		dh->minor = minor;
		err = nla_put_drbd_cfg_context(skb, device->resource, peer_device->connection, device);
		if (err)
			goto out;
		peer_device_info.peer_disk_state = peer_device->disk_state[NOW];
		peer_device_info.peer_repl_state = peer_device->repl_state[NOW];
		peer_device_info.peer_resync_susp_user =
			peer_device->resync_susp_user[NOW];
		peer_device_info.peer_resync_susp_peer =
			peer_device->resync_susp_peer[NOW];
		peer_device_info.peer_resync_susp_dependency =
			peer_device->resync_susp_dependency[NOW];
		err = peer_device_info_to_skb(skb, &peer_device_info, !capable(CAP_SYS_ADMIN));
		if (err)
			goto out;
		peer_device_to_statistics(&peer_device_statistics, peer_device);
		err = peer_device_statistics_to_skb(skb, &peer_device_statistics, !capable(CAP_SYS_ADMIN));
		if (err)
			goto out;
		cb->args[1] = minor;
		cb->args[2] = (long)peer_device;
	}
	genlmsg_end(skb, dh);
	err = 0;

out:
	rcu_read_unlock();
	if (err)
		return err;
	return skb->len;
}

int drbd_adm_get_timeout_type(struct sk_buff *skb, struct genl_info *info)
{
	struct drbd_peer_device *peer_device;
	enum drbd_ret_code retcode;
	struct timeout_parms tp;
	int err;

	retcode = drbd_adm_prepare(skb, info, DRBD_ADM_NEED_PEER_DEVICE);
	if (!adm_ctx.reply_skb)
		return retcode;
	peer_device = adm_ctx.peer_device;

	tp.timeout_type =
		peer_device->disk_state[NOW] == D_OUTDATED ? UT_PEER_OUTDATED :
		test_bit(USE_DEGR_WFC_T, &peer_device->flags) ? UT_DEGRADED :
		UT_DEFAULT;

	err = timeout_parms_to_priv_skb(adm_ctx.reply_skb, &tp);
	if (err) {
		nlmsg_free(adm_ctx.reply_skb);
		return err;
	}

	drbd_adm_finish(info, retcode);
	return 0;
}

int drbd_adm_start_ov(struct sk_buff *skb, struct genl_info *info)
{
	struct drbd_device *device;
	struct drbd_peer_device *peer_device;
	enum drbd_ret_code retcode;
	struct start_ov_parms parms;

	retcode = drbd_adm_prepare(skb, info, DRBD_ADM_NEED_PEER_DEVICE);
	if (!adm_ctx.reply_skb)
		return retcode;

	peer_device = adm_ctx.peer_device;
	device = peer_device->device;

	/* resume from last known position, if possible */
	parms.ov_start_sector = peer_device->ov_start_sector;
	parms.ov_stop_sector = ULLONG_MAX;
	if (info->attrs[DRBD_NLA_START_OV_PARMS]) {
		int err = start_ov_parms_from_attrs(&parms, info);
		if (err) {
			retcode = ERR_MANDATORY_TAG;
			drbd_msg_put_info(from_attrs_err_to_txt(err));
			goto out;
		}
	}
	/* w_make_ov_request expects position to be aligned */
	peer_device->ov_start_sector = parms.ov_start_sector & ~(BM_SECT_PER_BIT-1);
	peer_device->ov_stop_sector = parms.ov_stop_sector;

	/* If there is still bitmap IO pending, e.g. previous resync or verify
	 * just being finished, wait for it before requesting a new resync. */
	drbd_suspend_io(device);
	wait_event(device->misc_wait, list_empty(&device->pending_bitmap_work));
	retcode = stable_change_repl_state(peer_device,
		L_VERIFY_S, CS_VERBOSE | CS_WAIT_COMPLETE | CS_SERIALIZE);
	drbd_resume_io(device);
out:
	drbd_adm_finish(info, retcode);
	return 0;
}

static bool should_skip_initial_sync(struct drbd_peer_device *peer_device)
{
	return peer_device->repl_state[NOW] == L_ESTABLISHED &&
	       peer_device->connection->agreed_pro_version >= 90 &&
	       drbd_current_uuid(peer_device->device) == UUID_JUST_CREATED;
}

int drbd_adm_new_c_uuid(struct sk_buff *skb, struct genl_info *info)
{
	struct drbd_device *device;
	struct drbd_peer_device *peer_device;
	enum drbd_ret_code retcode;
	int err;
	struct new_c_uuid_parms args;

	retcode = drbd_adm_prepare(skb, info, DRBD_ADM_NEED_MINOR);
	if (!adm_ctx.reply_skb)
		return retcode;

	device = adm_ctx.device;
	memset(&args, 0, sizeof(args));
	if (info->attrs[DRBD_NLA_NEW_C_UUID_PARMS]) {
		err = new_c_uuid_parms_from_attrs(&args, info);
		if (err) {
			retcode = ERR_MANDATORY_TAG;
			drbd_msg_put_info(from_attrs_err_to_txt(err));
			goto out_nolock;
		}
	}

	down(&device->resource->state_sem);

	if (!get_ldev(device)) {
		retcode = ERR_NO_DISK;
		goto out;
	}

	/* this is "skip initial sync", assume to be clean */
	for_each_peer_device(peer_device, device) {
		if (args.clear_bm && should_skip_initial_sync(peer_device))
			drbd_info(peer_device, "Preparing to skip initial sync\n");
		else if (peer_device->repl_state[NOW] != L_OFF) {
			retcode = ERR_CONNECTED;
			goto out_dec;
		}
	}

	for_each_peer_device(peer_device, device)
		drbd_uuid_set_bitmap(peer_device, 0); /* Rotate UI_BITMAP to History 1, etc... */
	drbd_uuid_new_current(device); /* New current, previous to UI_BITMAP */

	if (args.clear_bm) {
		unsigned long irq_flags;

		err = drbd_bitmap_io(device, &drbd_bmio_clear_n_write,
			"clear_n_write from new_c_uuid", BM_LOCK_ALL, NULL);
		if (err) {
			drbd_err(device, "Writing bitmap failed with %d\n",err);
			retcode = ERR_IO_MD_DISK;
		}
		for_each_peer_device(peer_device, device) {
			if (should_skip_initial_sync(peer_device)) {
				drbd_send_uuids(peer_device, UUID_FLAG_SKIP_INITIAL_SYNC, 0);
				_drbd_uuid_set_bitmap(peer_device, 0);
				drbd_print_uuids(peer_device, "cleared bitmap UUID");
			}
		}
		begin_state_change(device->resource, &irq_flags, CS_VERBOSE);
		__change_disk_state(device, D_UP_TO_DATE);
		for_each_peer_device(peer_device, device) {
			if (should_skip_initial_sync(peer_device))
				__change_peer_disk_state(peer_device, D_UP_TO_DATE);
		}
		end_state_change(device->resource, &irq_flags);
	}

	drbd_md_sync(device);
out_dec:
	put_ldev(device);
out:
	up(&device->resource->state_sem);
out_nolock:
	drbd_adm_finish(info, retcode);
	return 0;
}

static enum drbd_ret_code
drbd_check_resource_name(const char *name)
{
	if (!name || !name[0]) {
		drbd_msg_put_info("resource name missing");
		return ERR_MANDATORY_TAG;
	}
	/* if we want to use these in sysfs/configfs/debugfs some day,
	 * we must not allow slashes */
	if (strchr(name, '/')) {
		drbd_msg_put_info("invalid resource name");
		return ERR_INVALID_REQUEST;
	}
	return NO_ERROR;
}

static void resource_to_info(struct resource_info *info,
			     struct drbd_resource *resource,
			     enum which_state which)
{
	info->res_role = resource->role[which];
	info->res_susp = resource->susp[which];
	info->res_susp_nod = resource->susp_nod[which];
	info->res_susp_fen = resource->susp_fen[which];
}

int drbd_adm_new_resource(struct sk_buff *skb, struct genl_info *info)
{
	struct drbd_resource *resource;
	enum drbd_ret_code retcode;
	struct res_opts res_opts;
	int err;

	retcode = drbd_adm_prepare(skb, info, 0);
	if (!adm_ctx.reply_skb)
		return retcode;

	set_res_opts_defaults(&res_opts);
	err = res_opts_from_attrs(&res_opts, info);
	if (err && err != -ENOMSG) {
		retcode = ERR_MANDATORY_TAG;
		drbd_msg_put_info(from_attrs_err_to_txt(err));
		goto out;
	}

	retcode = drbd_check_resource_name(adm_ctx.resource_name);
	if (retcode != NO_ERROR)
		goto out;

	if (adm_ctx.resource)
		goto out;

	mutex_lock(&global_state_mutex);
	resource = drbd_create_resource(adm_ctx.resource_name, &res_opts);
	if (!resource)
		retcode = ERR_NOMEM;
	mutex_unlock(&global_state_mutex);

	if (resource) {
		struct resource_info resource_info;
		unsigned int id = atomic_inc_return(&drbd_notify_id);

		resource_to_info(&resource_info, resource, NOW);
		notify_resource_state(NULL, 0, resource, &resource_info, NOTIFY_CREATE, id);
	}

out:
	drbd_adm_finish(info, retcode);
	return 0;
}

static void device_to_info(struct device_info *info,
			   struct drbd_device *device,
			   enum which_state which)
{
	info->dev_disk_state = device->disk_state[which];
}

int drbd_adm_new_minor(struct sk_buff *skb, struct genl_info *info)
{
	struct drbd_genlmsghdr *dh = info->userhdr;
	struct device_conf device_conf;
	struct drbd_resource *resource;
	struct drbd_device *device;
	enum drbd_ret_code retcode;
	int err;

	retcode = drbd_adm_prepare(skb, info, DRBD_ADM_NEED_RESOURCE);
	if (!adm_ctx.reply_skb)
		return retcode;

	set_device_conf_defaults(&device_conf);
	err = device_conf_from_attrs(&device_conf, info);
	if (err && err != -ENOMSG) {
		retcode = ERR_MANDATORY_TAG;
		drbd_msg_put_info(from_attrs_err_to_txt(err));
		goto out;
	}

	if (dh->minor > MINORMASK) {
		drbd_msg_put_info("requested minor out of range");
		retcode = ERR_INVALID_REQUEST;
		goto out;
	}
	if (adm_ctx.volume > DRBD_VOLUME_MAX) {
		drbd_msg_put_info("requested volume id out of range");
		retcode = ERR_INVALID_REQUEST;
		goto out;
	}

	if (adm_ctx.device)
		goto out;

	resource = adm_ctx.resource;
	mutex_lock(&resource->conf_update);
	retcode = drbd_create_device(resource, dh->minor, adm_ctx.volume, &device_conf, &device);
	if (retcode == NO_ERROR) {
		struct drbd_peer_device *peer_device;
		struct device_info info;
		unsigned int id = atomic_inc_return(&drbd_notify_id);
		unsigned int peer_devices = 0;
		enum drbd_notification_type flags;

		for_each_peer_device(peer_device, device)
			peer_devices++;

		device_to_info(&info, device, NOW);
		flags = (peer_devices--) ? NOTIFY_CONTINUES : 0;
		notify_device_state(NULL, 0, device, &info, NOTIFY_CREATE | flags, id);
		for_each_peer_device(peer_device, device) {
			struct peer_device_info peer_device_info;

			peer_device_to_info(&peer_device_info, peer_device, NOW);
			flags = (peer_devices--) ? NOTIFY_CONTINUES : 0;
			notify_peer_device_state(NULL, 0, peer_device, &peer_device_info,
						 NOTIFY_CREATE | flags, id);
		}
	}
	mutex_unlock(&resource->conf_update);
out:
	drbd_adm_finish(info, retcode);
	return 0;
}

static enum drbd_ret_code adm_del_minor(struct drbd_device *device)
{
	if (device->disk_state[NOW] == D_DISKLESS &&
	    /* no need to be repl_state[NOW] == L_OFF &&
	     * we may want to delete a minor from a live replication group.
	     */
	    device->resource->role[NOW] == R_SECONDARY) {
		struct drbd_peer_device *peer_device;
		unsigned int id = atomic_inc_return(&drbd_notify_id);
		long irq_flags;

		for_each_peer_device(peer_device, device)
			stable_change_repl_state(peer_device, L_OFF,
						 CS_VERBOSE | CS_WAIT_COMPLETE);
		state_change_lock(device->resource, &irq_flags, 0);
		drbd_unregister_device(device);
		state_change_unlock(device->resource, &irq_flags);
		for_each_peer_device(peer_device, device)
			notify_peer_device_state(NULL, 0, peer_device, NULL,
						 NOTIFY_DESTROY | NOTIFY_CONTINUES, id);
		notify_device_state(NULL, 0, device, NULL, NOTIFY_DESTROY, id);
		kobject_del(&device->kobj);
		synchronize_rcu();
		drbd_put_device(device);
		return NO_ERROR;
	} else
		return ERR_MINOR_CONFIGURED;
}

int drbd_adm_del_minor(struct sk_buff *skb, struct genl_info *info)
{
	struct drbd_resource *resource;
	enum drbd_ret_code retcode;

	retcode = drbd_adm_prepare(skb, info, DRBD_ADM_NEED_MINOR);
	if (!adm_ctx.reply_skb)
		return retcode;

	resource = adm_ctx.device->resource;
	mutex_lock(&resource->conf_update);
	retcode = adm_del_minor(adm_ctx.device);
	mutex_unlock(&resource->conf_update);

	drbd_adm_finish(info, retcode);
	return 0;
}

static int adm_del_resource(struct drbd_resource *resource)
{
	struct drbd_connection *connection;
	unsigned int id = atomic_inc_return(&drbd_notify_id);
	int err;

	mutex_lock(&global_state_mutex);
	err = ERR_NET_CONFIGURED;
	for_each_connection(connection, resource)
		goto out;
	err = ERR_RES_IN_USE;
	if (!idr_is_empty(&resource->devices))
		goto out;
	err = NO_ERROR;

	for_each_connection(connection, resource)
		notify_connection_state(NULL, 0, connection, NULL,
					NOTIFY_DESTROY | NOTIFY_CONTINUES, id);
	notify_resource_state(NULL, 0, resource, NULL, NOTIFY_DESTROY, id);

	list_del_rcu(&resource->resources);
	synchronize_rcu();
	drbd_free_resource(resource);
out:
	mutex_unlock(&global_state_mutex);
	return err;
}

int drbd_adm_down(struct sk_buff *skb, struct genl_info *info)
{
	struct drbd_resource *resource;
	struct drbd_connection *connection, *tmp;
	struct drbd_device *device;
	int retcode; /* enum drbd_ret_code rsp. enum drbd_state_rv */
	unsigned i;

	retcode = drbd_adm_prepare(skb, info, DRBD_ADM_NEED_RESOURCE);
	if (!adm_ctx.reply_skb)
		return retcode;

	resource = adm_ctx.resource;
	/* demote */
	retcode = drbd_set_role(resource, R_SECONDARY, false);
	if (retcode < SS_SUCCESS) {
		drbd_msg_put_info("failed to demote");
		goto out;
	}

	mutex_lock(&resource->conf_update);
	for_each_connection_safe(connection, tmp, resource) {
		retcode = conn_try_disconnect(connection, 0);
		if (retcode < SS_SUCCESS) {
			drbd_msg_put_info("failed to disconnect");
			goto unlock_out;
		}
	}

	/* detach */
	idr_for_each_entry(&resource->devices, device, i) {
		retcode = adm_detach(device, 0);
		if (retcode < SS_SUCCESS || retcode > NO_ERROR) {
			drbd_msg_put_info("failed to detach");
			goto unlock_out;
		}
	}

	/* delete volumes */
	idr_for_each_entry(&resource->devices, device, i) {
		retcode = adm_del_minor(device);
		if (retcode != NO_ERROR) {
			/* "can not happen" */
			drbd_msg_put_info("failed to delete volume");
			goto unlock_out;
		}
	}

	retcode = adm_del_resource(resource);

unlock_out:
	mutex_unlock(&resource->conf_update);
out:
	drbd_adm_finish(info, retcode);
	return 0;
}

int drbd_adm_del_resource(struct sk_buff *skb, struct genl_info *info)
{
	enum drbd_ret_code retcode;

	retcode = drbd_adm_prepare(skb, info, DRBD_ADM_NEED_RESOURCE);
	if (!adm_ctx.reply_skb)
		return retcode;

	retcode = adm_del_resource(adm_ctx.resource);

	drbd_adm_finish(info, retcode);
	return 0;
}

static int nla_put_notification_header(struct sk_buff *msg,
				       enum drbd_notification_type type,
				       unsigned int id)
{
	struct drbd_notification_header nh = {
		.nh_type = type,
		.nh_id = id,
	};

	return drbd_notification_header_to_skb(msg, &nh, true);
}

void notify_resource_state(struct sk_buff *skb,
			   unsigned int seq,
			   struct drbd_resource *resource,
			   struct resource_info *resource_info,
			   enum drbd_notification_type type,
			   unsigned int id)
{
	struct resource_statistics resource_statistics;
	struct drbd_genlmsghdr *dh;
	bool multicast = false;
	int err;

	if (!skb) {
		seq = atomic_inc_return(&drbd_genl_seq);
		skb = genlmsg_new(NLMSG_GOODSIZE, GFP_NOIO);
		err = -ENOMEM;
		if (!skb)
			goto failed;
		multicast = true;
	}

	err = -EMSGSIZE;
	dh = genlmsg_put(skb, 0, seq, &drbd_genl_family, 0, DRBD_RESOURCE_STATE);
	if (!dh)
		goto nla_put_failure;
	dh->minor = -1U;
	dh->ret_code = NO_ERROR;
	if (nla_put_drbd_cfg_context(skb, resource, NULL, NULL) ||
	    nla_put_notification_header(skb, type, id) ||
	    ((type & ~NOTIFY_FLAGS) != NOTIFY_DESTROY &&
	     resource_info_to_skb(skb, resource_info, true)))
		goto nla_put_failure;
	resource_statistics.res_stat_write_ordering = resource->write_ordering;
	err = resource_statistics_to_skb(skb, &resource_statistics, !capable(CAP_SYS_ADMIN));
	if (err)
		goto nla_put_failure;
	genlmsg_end(skb, dh);
	if (multicast) {
		err = drbd_genl_multicast_events(skb, 0);
		/* skb has been consumed or freed in netlink_broadcast() */
		if (err && err != -ESRCH)
			goto failed;
	}
	return;

nla_put_failure:
	nlmsg_free(skb);
failed:
	drbd_err(resource, "Error %d while broadcasting event. Event seq:%u\n",
			err, seq);
}

void notify_device_state(struct sk_buff *skb,
			 unsigned int seq,
			 struct drbd_device *device,
			 struct device_info *device_info,
			 enum drbd_notification_type type,
			 unsigned int id)
{
	struct device_statistics device_statistics;
	struct drbd_genlmsghdr *dh;
	bool multicast = false;
	int err;

	if (!skb) {
		seq = atomic_inc_return(&drbd_genl_seq);
		skb = genlmsg_new(NLMSG_GOODSIZE, GFP_NOIO);
		err = -ENOMEM;
		if (!skb)
			goto failed;
		multicast = true;
	}

	err = -EMSGSIZE;
	dh = genlmsg_put(skb, 0, seq, &drbd_genl_family, 0, DRBD_DEVICE_STATE);
	if (!dh)
		goto nla_put_failure;
	dh->minor = device->minor;
	dh->ret_code = NO_ERROR;
	if (nla_put_drbd_cfg_context(skb, device->resource, NULL, device) ||
	    nla_put_notification_header(skb, type, id) ||
	    ((type & ~NOTIFY_FLAGS) != NOTIFY_DESTROY &&
	     device_info_to_skb(skb, device_info, true)))
		goto nla_put_failure;
	device_to_statistics(&device_statistics, device);
	device_statistics_to_skb(skb, &device_statistics, !capable(CAP_SYS_ADMIN));
	genlmsg_end(skb, dh);
	if (multicast) {
		err = drbd_genl_multicast_events(skb, 0);
		/* skb has been consumed or freed in netlink_broadcast() */
		if (err && err != -ESRCH)
			goto failed;
	}
	return;

nla_put_failure:
	nlmsg_free(skb);
failed:
	drbd_err(device, "Error %d while broadcasting event. Event seq:%u\n",
		 err, seq);
}

void notify_connection_state(struct sk_buff *skb,
			     unsigned int seq,
			     struct drbd_connection *connection,
			     struct connection_info *connection_info,
			     enum drbd_notification_type type,
			     unsigned int id)
{
	struct connection_statistics connection_statistics;
	struct drbd_genlmsghdr *dh;
	bool multicast = false;
	int err;

	if (!skb) {
		seq = atomic_inc_return(&drbd_genl_seq);
		skb = genlmsg_new(NLMSG_GOODSIZE, GFP_NOIO);
		err = -ENOMEM;
		if (!skb)
			goto failed;
		multicast = true;
	}

	err = -EMSGSIZE;
	dh = genlmsg_put(skb, 0, seq, &drbd_genl_family, 0, DRBD_CONNECTION_STATE);
	if (!dh)
		goto nla_put_failure;
	dh->minor = -1U;
	dh->ret_code = NO_ERROR;
	if (nla_put_drbd_cfg_context(skb, connection->resource, connection, NULL) ||
	    nla_put_notification_header(skb, type, id) ||
	    ((type & ~NOTIFY_FLAGS) != NOTIFY_DESTROY &&
	     connection_info_to_skb(skb, connection_info, true)))
		goto nla_put_failure;
	connection_statistics.conn_congested = test_bit(NET_CONGESTED, &connection->flags);
	connection_statistics_to_skb(skb, &connection_statistics, !capable(CAP_SYS_ADMIN));
	genlmsg_end(skb, dh);
	if (multicast) {
		err = drbd_genl_multicast_events(skb, 0);
		/* skb has been consumed or freed in netlink_broadcast() */
		if (err && err != -ESRCH)
			goto failed;
	}
	return;

nla_put_failure:
	nlmsg_free(skb);
failed:
	drbd_err(connection, "Error %d while broadcasting event. Event seq:%u\n",
		 err, seq);
}

void notify_peer_device_state(struct sk_buff *skb,
			      unsigned int seq,
			      struct drbd_peer_device *peer_device,
			      struct peer_device_info *peer_device_info,
			      enum drbd_notification_type type,
			      unsigned int id)
{
	struct peer_device_statistics peer_device_statistics;
	struct drbd_resource *resource = peer_device->device->resource;
	struct drbd_genlmsghdr *dh;
	bool multicast = false;
	int err;

	if (!skb) {
		seq = atomic_inc_return(&drbd_genl_seq);
		skb = genlmsg_new(NLMSG_GOODSIZE, GFP_NOIO);
		err = -ENOMEM;
		if (!skb)
			goto failed;
		multicast = true;
	}

	err = -EMSGSIZE;
	dh = genlmsg_put(skb, 0, seq, &drbd_genl_family, 0, DRBD_PEER_DEVICE_STATE);
	if (!dh)
		goto nla_put_failure;
	dh->minor = -1U;
	dh->ret_code = NO_ERROR;
	if (nla_put_drbd_cfg_context(skb, resource, peer_device->connection, peer_device->device) ||
	    nla_put_notification_header(skb, type, id) ||
	    ((type & ~NOTIFY_FLAGS) != NOTIFY_DESTROY &&
	     peer_device_info_to_skb(skb, peer_device_info, true)))
		goto nla_put_failure;
	peer_device_to_statistics(&peer_device_statistics, peer_device);
	peer_device_statistics_to_skb(skb, &peer_device_statistics, !capable(CAP_SYS_ADMIN));
	genlmsg_end(skb, dh);
	if (multicast) {
		err = drbd_genl_multicast_events(skb, 0);
		/* skb has been consumed or freed in netlink_broadcast() */
		if (err && err != -ESRCH)
			goto failed;
	}
	return;

nla_put_failure:
	nlmsg_free(skb);
failed:
	drbd_err(peer_device, "Error %d while broadcasting event. Event seq:%u\n",
		 err, seq);
}

void notify_helper(enum drbd_notification_type type,
		   struct drbd_device *device, struct drbd_connection *connection,
		   const char *name, int status)
{
	struct drbd_resource *resource = device ? device->resource : connection->resource;
	struct drbd_helper_info helper_info;
	unsigned int seq = atomic_inc_return(&drbd_genl_seq);
	unsigned int id = atomic_inc_return(&drbd_notify_id);
	struct sk_buff *skb;
	struct drbd_genlmsghdr *dh;
	int err;

	strlcpy(helper_info.helper_name, name, sizeof(helper_info.helper_name));
	helper_info.helper_name_len = min(strlen(name), sizeof(helper_info.helper_name));
	helper_info.helper_status = status;

	skb = genlmsg_new(NLMSG_GOODSIZE, GFP_NOIO);
	err = -ENOMEM;
	if (!skb)
		goto failed;

	err = -EMSGSIZE;
	dh = genlmsg_put(skb, 0, seq, &drbd_genl_family, 0, DRBD_HELPER);
	if (!dh)
		goto nla_put_failure;
	dh->minor = device ? device->minor : -1;
	dh->ret_code = NO_ERROR;
	if (nla_put_drbd_cfg_context(skb, resource, connection, device) ||
	    nla_put_notification_header(skb, type, id) ||
	    drbd_helper_info_to_skb(skb, &helper_info, true))
		goto nla_put_failure;
	genlmsg_end(skb, dh);
	err = drbd_genl_multicast_events(skb, 0);
	/* skb has been consumed or freed in netlink_broadcast() */
	if (err && err != -ESRCH)
		goto failed;
	return;

nla_put_failure:
	nlmsg_free(skb);
failed:
	drbd_err(resource, "Error %d while broadcasting event. Event seq:%u\n",
		 err, seq);
}

static void notify_initial_state_done(struct sk_buff *skb, unsigned int seq, unsigned int id)
{
	struct drbd_genlmsghdr *dh;
	int err;

	err = -EMSGSIZE;
	dh = genlmsg_put(skb, 0, seq, &drbd_genl_family, 0, DRBD_INITIAL_STATE_DONE);
	if (!dh)
		goto nla_put_failure;
	dh->minor = -1U;
	dh->ret_code = NO_ERROR;
	if (nla_put_notification_header(skb, NOTIFY_EXISTS, id))
		goto nla_put_failure;
	genlmsg_end(skb, dh);
	return;

nla_put_failure:
	nlmsg_free(skb);
	printk(KERN_ERR "Error %d sending event. Event seq:%u\n", err, seq);
}

static void free_state_changes(struct list_head *list)
{
	while (!list_empty(list)) {
		struct drbd_state_change *state_change =
			list_first_entry(list, struct drbd_state_change, list);
		list_del(&state_change->list);
		forget_state_change(state_change);
	}
}

static unsigned int notifications_for_state_change(struct drbd_state_change *state_change)
{
	return 1 +
	       state_change->n_connections +
	       state_change->n_devices +
	       state_change->n_devices * state_change->n_connections;
}

static int get_initial_state(struct sk_buff *skb, struct netlink_callback *cb)
{
	struct drbd_state_change *state_change = (struct drbd_state_change *)cb->args[0];
	unsigned int id = cb->args[1];
	unsigned int seq = cb->args[2];
	unsigned int n;
	enum drbd_notification_type flags = 0;

	cb->args[5]--;
	if (cb->args[5] == 1) {
		notify_initial_state_done(skb, seq, id);
		goto out;
	}
	n = cb->args[4]++;
	if (cb->args[4] < cb->args[3])
		flags |= NOTIFY_CONTINUES;
	if (n < 1) {
		notify_resource_state_change(skb, seq, state_change->resource,
					     OLD, NOTIFY_EXISTS | flags, id);
		goto next;
	}
	n--;
	if (n < state_change->n_connections) {
		notify_connection_state_change(skb, seq, &state_change->connections[n],
					       OLD, NOTIFY_EXISTS | flags, id);
		goto next;
	}
	n -= state_change->n_connections;
	if (n < state_change->n_devices) {
		notify_device_state_change(skb, seq, &state_change->devices[n],
					   OLD, NOTIFY_EXISTS | flags, id);
		goto next;
	}
	n -= state_change->n_devices;
	if (n < state_change->n_devices * state_change->n_connections) {
		notify_peer_device_state_change(skb, seq, &state_change->peer_devices[n],
						OLD, NOTIFY_EXISTS | flags, id);
		goto next;
	}

next:
	if (cb->args[4] == cb->args[3]) {
		struct drbd_state_change *next_state_change =
			list_entry(state_change->list.next,
				   struct drbd_state_change, list);
		cb->args[0] = (long)next_state_change;
		cb->args[1] = atomic_inc_return(&drbd_notify_id);
		cb->args[3] = notifications_for_state_change(next_state_change);
		cb->args[4] = 0;
	}
out:
	return skb->len;
}

int drbd_adm_get_initial_state(struct sk_buff *skb, struct netlink_callback *cb)
{
	struct drbd_resource *resource;
	LIST_HEAD(head);

	if (cb->args[5] >= 1) {
		if (cb->args[5] > 1)
			return get_initial_state(skb, cb);
		if (cb->args[0]) {
			struct drbd_state_change *state_change =
				(struct drbd_state_change *)cb->args[0];

			/* connect list to head */
			list_add(&head, &state_change->list);
			free_state_changes(&head);
		}
		return 0;
	}

	cb->args[5] = 2;  /* number of iterations */
	mutex_lock(&global_state_mutex);
	for_each_resource(resource, &drbd_resources) {
		struct drbd_state_change *state_change;

		state_change = remember_state_change(resource, GFP_KERNEL);
		if (!state_change) {
			if (!list_empty(&head))
				free_state_changes(&head);
			return -ENOMEM;
		}
		list_add_tail(&state_change->list, &head);
		cb->args[5] += notifications_for_state_change(state_change);
	}
	mutex_unlock(&global_state_mutex);

	if (!list_empty(&head)) {
		struct drbd_state_change *state_change =
			list_entry(head.next, struct drbd_state_change, list);
		cb->args[0] = (long)state_change;
		cb->args[3] = notifications_for_state_change(state_change);
		list_del(&head);  /* detach list from head */
	}

	cb->args[1] = atomic_inc_return(&drbd_notify_id);
	cb->args[2] = cb->nlh->nlmsg_seq;
	return get_initial_state(skb, cb);
}

int drbd_adm_forget_peer(struct sk_buff *skb, struct genl_info *info)
{
	struct drbd_resource *resource;
	struct drbd_device *device;
	struct forget_peer_parms parms = { };
	enum drbd_state_rv retcode;
	int minor, peer_node_id, err;

	retcode = drbd_adm_prepare(skb, info, DRBD_ADM_NEED_RESOURCE);
	if (!adm_ctx.reply_skb)
		return retcode;

	resource = adm_ctx.resource;

	err = forget_peer_parms_from_attrs(&parms, info);
	if (err) {
		retcode = ERR_MANDATORY_TAG;
		drbd_msg_put_info(from_attrs_err_to_txt(err));
		goto out;
	}

	peer_node_id = parms.forget_peer_node_id;
	if (drbd_connection_by_node_id(resource, peer_node_id)) {
		retcode = ERR_NET_CONFIGURED;
		goto out;
	}

	if (peer_node_id < 0 || peer_node_id >= MAX_PEERS) {
		retcode = ERR_INVALID_PEER_NODE_ID;
		goto out;
	}

	idr_for_each_entry(&resource->devices, device, minor) {
		struct drbd_peer_md *peer_md;
		int bitmap_index;

		if (!get_ldev(device))
			continue;

		bitmap_index = device->ldev->id_to_bit[peer_node_id];
		if (bitmap_index < 0) {
			put_ldev(device);
			retcode = ERR_INVALID_PEER_NODE_ID;
			goto out;
		}

		peer_md = &device->ldev->md.peers[bitmap_index];
		peer_md->bitmap_uuid = 0;
		peer_md->flags = 0;
		peer_md->node_id = -1;
		device->ldev->id_to_bit[peer_node_id] = -1;

		drbd_md_sync(device);
		put_ldev(device);
	}

out:
	drbd_adm_finish(info, (enum drbd_ret_code)retcode);
	return 0;

}<|MERGE_RESOLUTION|>--- conflicted
+++ resolved
@@ -1702,26 +1702,12 @@
 		goto fail;
 	}
 
-<<<<<<< HEAD
-=======
-	write_lock_irq(&global_state_lock);
-	retcode = drbd_resync_after_valid(mdev, new_disk_conf->resync_after);
-	write_unlock_irq(&global_state_lock);
+	lock_all_resources();
+	retcode = drbd_resync_after_valid(device, new_disk_conf->resync_after);
+	unlock_all_resources();
 	if (retcode != NO_ERROR)
 		goto fail;
 
-	rcu_read_lock();
-	nc = rcu_dereference(mdev->tconn->net_conf);
-	if (nc) {
-		if (new_disk_conf->fencing == FP_STONITH && nc->wire_protocol == DRBD_PROT_A) {
-			rcu_read_unlock();
-			retcode = ERR_STONITH_AND_PROT_A;
-			goto fail;
-		}
-	}
-	rcu_read_unlock();
-
->>>>>>> ba3f2fb4
 	bdev = blkdev_get_by_path(new_disk_conf->backing_dev,
 				  FMODE_READ | FMODE_WRITE | FMODE_EXCL, device);
 	if (IS_ERR(bdev)) {
