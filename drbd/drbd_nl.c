/*
   drbd_nl.c

   This file is part of DRBD by Philipp Reisner and Lars Ellenberg.

   Copyright (C) 2001-2008, LINBIT Information Technologies GmbH.
   Copyright (C) 1999-2008, Philipp Reisner <philipp.reisner@linbit.com>.
   Copyright (C) 2002-2008, Lars Ellenberg <lars.ellenberg@linbit.com>.

   drbd is free software; you can redistribute it and/or modify
   it under the terms of the GNU General Public License as published by
   the Free Software Foundation; either version 2, or (at your option)
   any later version.

   drbd is distributed in the hope that it will be useful,
   but WITHOUT ANY WARRANTY; without even the implied warranty of
   MERCHANTABILITY or FITNESS FOR A PARTICULAR PURPOSE.  See the
   GNU General Public License for more details.

   You should have received a copy of the GNU General Public License
   along with drbd; see the file COPYING.  If not, write to
   the Free Software Foundation, 675 Mass Ave, Cambridge, MA 02139, USA.

 */

#define pr_fmt(fmt)	KBUILD_MODNAME ": " fmt

#include <linux/module.h>
#include <linux/drbd.h>
#include <linux/in.h>
#include <linux/fs.h>
#include <linux/file.h>
#include <linux/slab.h>
#include <linux/blkpg.h>
#include <linux/cpumask.h>
#include "drbd_int.h"
#include "drbd_protocol.h"
#include "drbd_req.h"
#include "drbd_state_change.h"
#include "drbd_debugfs.h"
#include <asm/unaligned.h>
#include <linux/drbd_limits.h>
#include <linux/kthread.h>

#include <net/genetlink.h>
#if LINUX_VERSION_CODE < KERNEL_VERSION(2,6,31)
/*
 * copied from more recent kernel source
 */
int genl_register_family_with_ops(struct genl_family *family,
	struct genl_ops *ops, size_t n_ops)
{
	int err, i;

	err = genl_register_family(family);
	if (err)
		return err;

	for (i = 0; i < n_ops; ++i, ++ops) {
		err = genl_register_ops(family, ops);
		if (err)
			goto err_out;
	}
	return 0;
err_out:
	genl_unregister_family(family);
	return err;
}
#endif

/* .doit */
// int drbd_adm_create_resource(struct sk_buff *skb, struct genl_info *info);
// int drbd_adm_delete_resource(struct sk_buff *skb, struct genl_info *info);

int drbd_adm_new_minor(struct sk_buff *skb, struct genl_info *info);
int drbd_adm_del_minor(struct sk_buff *skb, struct genl_info *info);

int drbd_adm_new_resource(struct sk_buff *skb, struct genl_info *info);
int drbd_adm_del_resource(struct sk_buff *skb, struct genl_info *info);
int drbd_adm_down(struct sk_buff *skb, struct genl_info *info);

int drbd_adm_set_role(struct sk_buff *skb, struct genl_info *info);
int drbd_adm_attach(struct sk_buff *skb, struct genl_info *info);
int drbd_adm_disk_opts(struct sk_buff *skb, struct genl_info *info);
int drbd_adm_detach(struct sk_buff *skb, struct genl_info *info);
int drbd_adm_connect(struct sk_buff *skb, struct genl_info *info);
int drbd_adm_net_opts(struct sk_buff *skb, struct genl_info *info);
int drbd_adm_resize(struct sk_buff *skb, struct genl_info *info);
int drbd_adm_start_ov(struct sk_buff *skb, struct genl_info *info);
int drbd_adm_new_c_uuid(struct sk_buff *skb, struct genl_info *info);
int drbd_adm_disconnect(struct sk_buff *skb, struct genl_info *info);
int drbd_adm_invalidate(struct sk_buff *skb, struct genl_info *info);
int drbd_adm_invalidate_peer(struct sk_buff *skb, struct genl_info *info);
int drbd_adm_pause_sync(struct sk_buff *skb, struct genl_info *info);
int drbd_adm_resume_sync(struct sk_buff *skb, struct genl_info *info);
int drbd_adm_suspend_io(struct sk_buff *skb, struct genl_info *info);
int drbd_adm_resume_io(struct sk_buff *skb, struct genl_info *info);
int drbd_adm_outdate(struct sk_buff *skb, struct genl_info *info);
int drbd_adm_resource_opts(struct sk_buff *skb, struct genl_info *info);
int drbd_adm_get_status(struct sk_buff *skb, struct genl_info *info);
int drbd_adm_get_timeout_type(struct sk_buff *skb, struct genl_info *info);
int drbd_adm_forget_peer(struct sk_buff *skb, struct genl_info *info);
/* .dumpit */
int drbd_adm_get_status_all(struct sk_buff *skb, struct netlink_callback *cb);
int drbd_adm_dump_resources(struct sk_buff *skb, struct netlink_callback *cb);
int drbd_adm_dump_devices(struct sk_buff *skb, struct netlink_callback *cb);
int drbd_adm_dump_devices_done(struct netlink_callback *cb);
int drbd_adm_dump_connections(struct sk_buff *skb, struct netlink_callback *cb);
int drbd_adm_dump_connections_done(struct netlink_callback *cb);
int drbd_adm_dump_peer_devices(struct sk_buff *skb, struct netlink_callback *cb);
int drbd_adm_dump_peer_devices_done(struct netlink_callback *cb);
int drbd_adm_get_initial_state(struct sk_buff *skb, struct netlink_callback *cb);

#include <linux/drbd_genl_api.h>
#include "drbd_nla.h"
#include <linux/genl_magic_func.h>

atomic_t drbd_genl_seq = ATOMIC_INIT(2); /* two. */

DEFINE_MUTEX(notification_mutex);

/* used blkdev_get_by_path, to claim our meta data device(s) */
static char *drbd_m_holder = "Hands off! this is DRBD's meta data device.";

static void drbd_adm_send_reply(struct sk_buff *skb, struct genl_info *info)
{
	genlmsg_end(skb, genlmsg_data(nlmsg_data(nlmsg_hdr(skb))));
	if (genlmsg_reply(skb, info))
		pr_err("error sending genl reply\n");
}

/* Used on a fresh "drbd_adm_prepare"d reply_skb, this cannot fail: The only
 * reason it could fail was no space in skb, and there are 4k available. */
int drbd_msg_put_info(struct sk_buff *skb, const char *info)
{
	struct nlattr *nla;
	int err = -EMSGSIZE;

	if (!info || !info[0])
		return 0;

	nla = nla_nest_start(skb, DRBD_NLA_CFG_REPLY);
	if (!nla)
		return err;

	err = nla_put_string(skb, T_info_text, info);
	if (err) {
		nla_nest_cancel(skb, nla);
		return err;
	} else
		nla_nest_end(skb, nla);
	return 0;
}

static int drbd_adm_finish(struct drbd_config_context *, struct genl_info *, int);

extern struct genl_ops drbd_genl_ops[];

#ifdef COMPAT_HAVE_SECURITY_NETLINK_RECV
#define drbd_security_netlink_recv(skb, cap) \
	security_netlink_recv(skb, cap)
#else
/* see
 * fd77846 security: remove the security_netlink_recv hook as it is equivalent to capable()
 */
static inline bool drbd_security_netlink_recv(struct sk_buff *skb, int cap)
{
	return !capable(cap);
}
#endif

/* This would be a good candidate for a "pre_doit" hook,
 * and per-family private info->pointers.
 * But we need to stay compatible with older kernels.
 * If it returns successfully, adm_ctx members are valid.
 *
 * At this point, we still rely on the global genl_lock().
 * If we want to avoid that, and allow "genl_family.parallel_ops", we may need
 * to add additional synchronization against object destruction/modification.
 */
#define DRBD_ADM_NEED_MINOR	1
#define DRBD_ADM_NEED_RESOURCE	2
#define DRBD_ADM_NEED_CONNECTION 4
#define DRBD_ADM_NEED_PEER_DEVICE 8
static int drbd_adm_prepare(struct drbd_config_context *adm_ctx,
	struct sk_buff *skb, struct genl_info *info, unsigned flags)
{
	struct drbd_genlmsghdr *d_in = info->userhdr;
	const u8 cmd = info->genlhdr->cmd;
	int err;

	memset(adm_ctx, 0, sizeof(*adm_ctx));

	/*
	 * genl_rcv_msg() only checks if commands with the GENL_ADMIN_PERM flag
	 * set have CAP_NET_ADMIN; we also require CAP_SYS_ADMIN for
	 * administrative commands.
	 */
	if ((drbd_genl_ops[cmd].flags & GENL_ADMIN_PERM) &&
	    drbd_security_netlink_recv(skb, CAP_SYS_ADMIN))
		return -EPERM;

	adm_ctx->reply_skb = genlmsg_new(NLMSG_GOODSIZE, GFP_KERNEL);
	if (!adm_ctx->reply_skb) {
		err = -ENOMEM;
		goto fail;
	}

	adm_ctx->reply_dh = genlmsg_put_reply(adm_ctx->reply_skb,
					info, &drbd_genl_family, 0, cmd);
	/* put of a few bytes into a fresh skb of >= 4k will always succeed.
	 * but anyways */
	if (!adm_ctx->reply_dh) {
		err = -ENOMEM;
		goto fail;
	}

	adm_ctx->reply_dh->minor = d_in->minor;
	adm_ctx->reply_dh->ret_code = NO_ERROR;

	adm_ctx->volume = VOLUME_UNSPECIFIED;
	if (info->attrs[DRBD_NLA_CFG_CONTEXT]) {
		struct nlattr *nla;
		/* parse and validate only */
		err = drbd_cfg_context_from_attrs(NULL, info);
		if (err)
			goto fail;

		/* It was present, and valid,
		 * copy it over to the reply skb. */
		err = nla_put_nohdr(adm_ctx->reply_skb,
				info->attrs[DRBD_NLA_CFG_CONTEXT]->nla_len,
				info->attrs[DRBD_NLA_CFG_CONTEXT]);
		if (err)
			goto fail;

		/* and assign stuff to the adm_ctx */
		nla = nested_attr_tb[__nla_type(T_ctx_volume)];
		if (nla)
			adm_ctx->volume = nla_get_u32(nla);
		nla = nested_attr_tb[__nla_type(T_ctx_resource_name)];
		if (nla)
			adm_ctx->resource_name = nla_data(nla);
		adm_ctx->my_addr = nested_attr_tb[__nla_type(T_ctx_my_addr)];
		adm_ctx->peer_addr = nested_attr_tb[__nla_type(T_ctx_peer_addr)];
		if ((adm_ctx->my_addr &&
		     nla_len(adm_ctx->my_addr) > sizeof(adm_ctx->connection->my_addr)) ||
		    (adm_ctx->peer_addr &&
		     nla_len(adm_ctx->peer_addr) > sizeof(adm_ctx->connection->peer_addr))) {
			err = -EINVAL;
			goto fail;
		}
	}

	adm_ctx->minor = d_in->minor;
	adm_ctx->device = minor_to_device(d_in->minor);

	/* We are protected by the global genl_lock().
	 * But we may explicitly drop it/retake it in drbd_adm_set_role(),
	 * so make sure this object stays around. */
	if (adm_ctx->device) {
		kref_get(&adm_ctx->device->kref);
		kref_debug_get(&adm_ctx->device->kref_debug, 4);
	}

	if (adm_ctx->resource_name) {
		adm_ctx->resource = drbd_find_resource(adm_ctx->resource_name);
		if (adm_ctx->resource)
			kref_debug_get(&adm_ctx->resource->kref_debug, 2);
	}

	if (!adm_ctx->device && (flags & DRBD_ADM_NEED_MINOR)) {
		drbd_msg_put_info(adm_ctx->reply_skb, "unknown minor");
		err = ERR_MINOR_INVALID;
		goto finish;
	}
	if (!adm_ctx->resource && (flags & DRBD_ADM_NEED_RESOURCE)) {
		drbd_msg_put_info(adm_ctx->reply_skb, "unknown resource");
		err = ERR_INVALID_REQUEST;
		if (adm_ctx->resource_name)
			err = ERR_RES_NOT_KNOWN;
		goto finish;
	}

	if (flags & (DRBD_ADM_NEED_CONNECTION | DRBD_ADM_NEED_PEER_DEVICE)) {
		if (adm_ctx->resource) {
			drbd_msg_put_info(adm_ctx->reply_skb, "no resource name expected");
			err = ERR_INVALID_REQUEST;
			goto finish;
		}
		if (adm_ctx->device) {
			drbd_msg_put_info(adm_ctx->reply_skb, "no minor number expected");
			err = ERR_INVALID_REQUEST;
			goto finish;
		}
		if (adm_ctx->my_addr && adm_ctx->peer_addr)
			adm_ctx->connection = conn_get_by_addrs(
				nla_data(adm_ctx->my_addr), nla_len(adm_ctx->my_addr),
				nla_data(adm_ctx->peer_addr), nla_len(adm_ctx->peer_addr));
		if (!adm_ctx->connection) {
			drbd_msg_put_info(adm_ctx->reply_skb, "unknown connection");
			err = ERR_INVALID_REQUEST;
			goto finish;
		}
		kref_debug_get(&adm_ctx->connection->kref_debug, 2);
	}
	if (flags & DRBD_ADM_NEED_PEER_DEVICE) {
		if (adm_ctx->volume != VOLUME_UNSPECIFIED)
			adm_ctx->peer_device =
				idr_find(&adm_ctx->connection->peer_devices,
					 adm_ctx->volume);
		if (!adm_ctx->peer_device) {
			drbd_msg_put_info(adm_ctx->reply_skb, "unknown volume");
			err = ERR_INVALID_REQUEST;
			goto finish;
		}
	}

	/* some more paranoia, if the request was over-determined */
	if (adm_ctx->device && adm_ctx->resource &&
	    adm_ctx->device->resource != adm_ctx->resource) {
		pr_warning("request: minor=%u, resource=%s; but that minor belongs to resource %s\n",
				adm_ctx->minor, adm_ctx->resource->name,
				adm_ctx->device->resource->name);
		drbd_msg_put_info(adm_ctx->reply_skb, "minor exists in different resource");
		err = ERR_INVALID_REQUEST;
		goto finish;
	}
	if (adm_ctx->device &&
	    adm_ctx->volume != VOLUME_UNSPECIFIED &&
	    adm_ctx->volume != adm_ctx->device->vnr) {
		pr_warning("request: minor=%u, volume=%u; but that minor is volume %u in %s\n",
				adm_ctx->minor, adm_ctx->volume,
				adm_ctx->device->vnr,
				adm_ctx->device->resource->name);
		drbd_msg_put_info(adm_ctx->reply_skb, "minor exists as different volume");
		err = ERR_INVALID_REQUEST;
		goto finish;
	}

	/* still, provide adm_ctx->resource always, if possible. */
	if (!adm_ctx->resource) {
		adm_ctx->resource = adm_ctx->device ? adm_ctx->device->resource
			: adm_ctx->connection ? adm_ctx->connection->resource : NULL;
		if (adm_ctx->resource) {
			kref_get(&adm_ctx->resource->kref);
			kref_debug_get(&adm_ctx->resource->kref_debug, 2);
		}
	}

	return NO_ERROR;

fail:
	nlmsg_free(adm_ctx->reply_skb);
	adm_ctx->reply_skb = NULL;
	return err;

finish:
	return drbd_adm_finish(adm_ctx, info, err);
}

static int drbd_adm_finish(struct drbd_config_context *adm_ctx, struct genl_info *info, int retcode)
{
	if (adm_ctx->device) {
		kref_debug_put(&adm_ctx->device->kref_debug, 4);
		kref_put(&adm_ctx->device->kref, drbd_destroy_device);
		adm_ctx->device = NULL;
	}
	if (adm_ctx->connection) {
		kref_debug_put(&adm_ctx->connection->kref_debug, 2);
		kref_put(&adm_ctx->connection->kref, drbd_destroy_connection);
		adm_ctx->connection = NULL;
	}
	if (adm_ctx->resource) {
		kref_debug_put(&adm_ctx->resource->kref_debug, 2);
		kref_put(&adm_ctx->resource->kref, drbd_destroy_resource);
		adm_ctx->resource = NULL;
	}

	if (!adm_ctx->reply_skb)
		return -ENOMEM;

	adm_ctx->reply_dh->ret_code = retcode;
	drbd_adm_send_reply(adm_ctx->reply_skb, info);
	adm_ctx->reply_skb = NULL;
	return 0;
}

static void conn_md_sync(struct drbd_connection *connection)
{
	struct drbd_peer_device *peer_device;
	int vnr;

	rcu_read_lock();
	idr_for_each_entry(&connection->peer_devices, peer_device, vnr) {
		struct drbd_device *device = peer_device->device;
		kref_get(&device->kref);
		rcu_read_unlock();
		drbd_md_sync(device);
		kref_put(&device->kref, drbd_destroy_device);
		rcu_read_lock();
	}
	rcu_read_unlock();
}

/* Buffer to construct the environment of a user-space helper in. */
struct env {
	char *buffer;
	int size, pos;
};

/* Print into an env buffer. */
static __printf(2, 3) int env_print(struct env *env, const char *fmt, ...)
{
	va_list args;
	int pos, ret;

	pos = env->pos;
	if (pos < 0)
		return pos;
	va_start(args, fmt);
	ret = vsnprintf(env->buffer + pos, env->size - pos, fmt, args);
	va_end(args);
	if (ret < 0) {
		env->pos = ret;
		goto out;
	}
	if (ret >= env->size - pos) {
		ret = env->pos = -ENOMEM;
		goto out;
	}
	env->pos += ret + 1;
    out:
	return ret;
}

/* Put env variables for an address into an env buffer. */
static void env_print_address(struct env *env, const char *prefix,
			      struct sockaddr_storage *storage)
{
	const char *afs;

	switch (storage->ss_family) {
	case AF_INET6:
		afs = "ipv6";
		env_print(env, "%sADDRESS=%pI6", prefix,
			  &((struct sockaddr_in6 *)storage)->sin6_addr);
		break;
	case AF_INET:
		afs = "ipv4";
		env_print(env, "%sADDRESS=%pI4", prefix,
			  &((struct sockaddr_in *)storage)->sin_addr);
		break;
	default:
		afs = "ssocks";
		env_print(env, "%sADDRESS=%pI4", prefix,
			  &((struct sockaddr_in *)storage)->sin_addr);
	}
	env_print(env, "%sAF=%s", prefix, afs);
}

/* Construct char **envp inside an env buffer. */
static char **make_envp(struct env *env)
{
	char **envp, *b;
	unsigned int n;

	if (env->pos < 0)
		return NULL;
	if (env->pos >= env->size)
		goto out_nomem;
	env->buffer[env->pos++] = 0;
	for (b = env->buffer, n = 1; *b; n++)
		b = strchr(b, 0) + 1;
	if (env->size - env->pos < sizeof(envp) * n)
		goto out_nomem;
	envp = (char **)(env->buffer + env->size) - n;

	for (b = env->buffer; *b; ) {
		*envp++ = b;
		b = strchr(b, 0) + 1;
	}
	*envp++ = NULL;
	return envp - n;

    out_nomem:
	env->pos = -ENOMEM;
	return NULL;
}

/* Macro refers to local variables peer_device, device and connection! */
#define magic_printk(level, fmt, args...)				\
	if (peer_device)						\
		__drbd_printk_peer_device(level, peer_device, fmt, args); \
	else if (device)						\
		__drbd_printk_device(level, device, fmt, args);		\
	else								\
		__drbd_printk_connection(level, connection, fmt, args);

int drbd_khelper(struct drbd_device *device, struct drbd_connection *connection, char *cmd)
{
	struct drbd_resource *resource = device ? device->resource : connection->resource;
	char *argv[] = {usermode_helper, cmd, resource->name, NULL };
	struct drbd_peer_device *peer_device = NULL;
	struct env env = { .size = PAGE_SIZE };
	char **envp;
	int ret;

    enlarge_buffer:
	env.buffer = (char *)__get_free_pages(GFP_NOIO, get_order(env.size));
	if (!env.buffer) {
		ret = -ENOMEM;
		goto out_err;
	}
	env.pos = 0;

	rcu_read_lock();
	env_print(&env, "HOME=/");
	env_print(&env, "TERM=linux");
	env_print(&env, "PATH=/sbin:/usr/sbin:/bin:/usr/bin");
	if (device) {
		env_print(&env, "DRBD_MINOR=%u", device_to_minor(device));
		env_print(&env, "DRBD_VOLUME=%u", device->vnr);
		if (get_ldev(device)) {
			struct disk_conf *disk_conf =
				rcu_dereference(device->ldev->disk_conf);
			env_print(&env, "DRBD_BACKING_DEV=%s",
				  disk_conf->backing_dev);
			put_ldev(device);
		}
	}
	if (connection) {
		env_print_address(&env, "DRBD_MY_", &connection->my_addr);
		env_print_address(&env, "DRBD_PEER_", &connection->peer_addr);
	}
	if (connection && !device) {
		struct drbd_peer_device *peer_device;
		int vnr;

		idr_for_each_entry(&connection->peer_devices, peer_device, vnr) {
			struct drbd_device *device = peer_device->device;

			env_print(&env, "DRBD_MINOR_%u=%u",
				  vnr, peer_device->device->minor);
			if (get_ldev(device)) {
				struct disk_conf *disk_conf =
					rcu_dereference(device->ldev->disk_conf);
				env_print(&env, "DRBD_BACKING_DEV_%u=%s",
					  vnr, disk_conf->backing_dev);
				put_ldev(device);
			}
		}
	}
	rcu_read_unlock();

	envp = make_envp(&env);
	if (!envp) {
		if (env.pos == -ENOMEM) {
			free_pages((unsigned long)env.buffer, get_order(env.size));
			env.size += PAGE_SIZE;
			goto enlarge_buffer;
		}
		ret = env.pos;
		goto out_err;
	}

	if (current == resource->worker.task)
		set_bit(CALLBACK_PENDING, &resource->flags);

	/* The helper may take some time.
	 * write out any unsynced meta data changes now */
	if (device)
		drbd_md_sync(device);
	else if (connection)
		conn_md_sync(connection);

	if (connection && device)
		peer_device = conn_peer_device(connection, device->vnr);

	magic_printk(KERN_INFO, "helper command: %s %s\n", usermode_helper, cmd);
	notify_helper(NOTIFY_CALL, device, connection, cmd, 0);
	ret = call_usermodehelper(usermode_helper, argv, envp, UMH_WAIT_PROC);
	magic_printk(ret ? KERN_WARNING : KERN_INFO,
		     "helper command: %s %s exit code %u (0x%x)\n",
		     usermode_helper, cmd,
		     (ret >> 8) & 0xff, ret);
	notify_helper(NOTIFY_RESPONSE, device, connection, cmd, ret);

	if (current == resource->worker.task)
		clear_bit(CALLBACK_PENDING, &resource->flags);

	if (ret < 0) /* Ignore any ERRNOs we got. */
		ret = 0;

	free_pages((unsigned long)env.buffer, get_order(env.size));
	return ret;

    out_err:
	drbd_err(resource, "Could not call %s user-space helper: error %d"
		 "out of memory\n", cmd, ret);
	return 0;
}

#undef magic_printk

static bool initial_states_pending(struct drbd_connection *connection)
{
	struct drbd_peer_device *peer_device;
	int vnr;
	bool pending = false;

	rcu_read_lock();
	idr_for_each_entry(&connection->peer_devices, peer_device, vnr) {
		if (test_bit(INITIAL_STATE_SENT, &peer_device->flags) &&
		    !test_bit(INITIAL_STATE_RECEIVED, &peer_device->flags)) {
			pending = true;
			break;
		}
	}
	rcu_read_unlock();
	return pending;
}

bool conn_try_outdate_peer(struct drbd_connection *connection)
{
	unsigned long last_reconnect_jif;
	enum drbd_fencing_policy fencing_policy;
	char *ex_to_string;
	int r;
	unsigned long irq_flags;

	spin_lock_irq(&connection->resource->req_lock);
	if (connection->cstate[NOW] >= C_CONNECTED) {
		drbd_err(connection, "Expected cstate < C_CONNECTED\n");
		spin_unlock_irq(&connection->resource->req_lock);
		return false;
	}

	last_reconnect_jif = connection->last_reconnect_jif;
	spin_unlock_irq(&connection->resource->req_lock);

	fencing_policy = connection->fencing_policy;
	if (fencing_policy == FP_DONT_CARE)
		return true;

	r = drbd_khelper(NULL, connection, "fence-peer");

	begin_state_change(connection->resource, &irq_flags, CS_VERBOSE);
	switch ((r>>8) & 0xff) {
	case 3: /* peer is inconsistent */
		ex_to_string = "peer is inconsistent or worse";
		__change_peer_disk_states(connection, D_INCONSISTENT);
		break;
	case 4: /* peer got outdated, or was already outdated */
		ex_to_string = "peer was fenced";
		__change_peer_disk_states(connection, D_OUTDATED);
		break;
	case 5: /* peer was down */
		if (conn_highest_disk(connection) == D_UP_TO_DATE) {
			/* we will(have) create(d) a new UUID anyways... */
			ex_to_string = "peer is unreachable, assumed to be dead";
			__change_peer_disk_states(connection, D_OUTDATED);
		} else {
			ex_to_string = "peer unreachable, doing nothing since disk != UpToDate";
		}
		break;
	case 6: /* Peer is primary, voluntarily outdate myself.
		 * This is useful when an unconnected R_SECONDARY is asked to
		 * become R_PRIMARY, but finds the other peer being active. */
		ex_to_string = "peer is active";
		drbd_warn(connection, "Peer is primary, outdating myself.\n");
		__change_disk_states(connection->resource, D_OUTDATED);
		break;
	case 7:
		/* THINK: do we need to handle this
		 * like case 4, or more like case 5? */
		if (fencing_policy != FP_STONITH)
			drbd_err(connection, "fence-peer() = 7 && fencing != Stonith !!!\n");
		ex_to_string = "peer was stonithed";
		__change_peer_disk_states(connection, D_OUTDATED);
		break;
	default:
		/* The script is broken ... */
		drbd_err(connection, "fence-peer helper broken, returned %d\n", (r>>8)&0xff);
		abort_state_change(connection->resource, &irq_flags);
		return false; /* Eventually leave IO frozen */
	}

	drbd_info(connection, "fence-peer helper returned %d (%s)\n",
		  (r>>8) & 0xff, ex_to_string);

	if (connection->cstate[NOW] >= C_CONNECTED ||
	    initial_states_pending(connection)) {
		/* connection re-established; do not fence */
		goto abort;
	}
	if (connection->last_reconnect_jif != last_reconnect_jif) {
		/* In case the connection was established and dropped
		   while the fence-peer handler was running, ignore it */
		drbd_info(connection, "Ignoring fence-peer exit code\n");
		goto abort;
	}

	end_state_change(connection->resource, &irq_flags);

	goto out;
 abort:
	abort_state_change(connection->resource, &irq_flags);
 out:
	return conn_highest_pdsk(connection) <= D_OUTDATED;
}

static int _try_outdate_peer_async(void *data)
{
	struct drbd_connection *connection = (struct drbd_connection *)data;

	conn_try_outdate_peer(connection);

	kref_debug_put(&connection->kref_debug, 4);
	kref_put(&connection->kref, drbd_destroy_connection);
	return 0;
}

void conn_try_outdate_peer_async(struct drbd_connection *connection)
{
	struct task_struct *opa;

	kref_get(&connection->kref);
<<<<<<< HEAD
	kref_debug_get(&connection->kref_debug, 4);
=======
	/* We may just have force_sig()'ed this thread
	 * to get it out of some blocking network function.
	 * Clear signals; otherwise kthread_run(), which internally uses
	 * wait_on_completion_killable(), will mistake our pending signal
	 * for a new fatal signal and fail. */
	flush_signals(current);
>>>>>>> e9983654
	opa = kthread_run(_try_outdate_peer_async, connection, "drbd_async_h");
	if (IS_ERR(opa)) {
		drbd_err(connection, "out of mem, failed to invoke fence-peer helper\n");
		kref_debug_put(&connection->kref_debug, 4);
		kref_put(&connection->kref, drbd_destroy_connection);
	}
}

static bool no_more_ap_pending(struct drbd_device *device)
{
	struct drbd_peer_device *peer_device;

	for_each_peer_device(peer_device, device)
		if (atomic_read(&peer_device->ap_pending_cnt) != 0)
			return false;
	return true;
}

enum drbd_state_rv
drbd_set_role(struct drbd_resource *resource, enum drbd_role role, bool force)
{
	struct drbd_device *device;
	int minor;
	const int max_tries = 4;
	enum drbd_state_rv rv = SS_UNKNOWN_ERROR;
	int try = 0;
	int forced = 0;
	bool with_force = false;

	down(&resource->state_sem);

	if (role == R_PRIMARY) {
		struct drbd_connection *connection;

		/* Detect dead peers as soon as possible.  */

		for_each_connection(connection, resource)
			request_ping(connection);
	}

	while (try++ < max_tries) {
		rv = stable_state_change(resource,
			change_role(resource, role,
				    CS_ALREADY_SERIALIZED | CS_WAIT_COMPLETE,
				    with_force));

		/* in case we first succeeded to outdate,
		 * but now suddenly could establish a connection */
		if (rv == SS_CW_FAILED_BY_PEER) {
			with_force = false;
			continue;
		}

		if (rv == SS_NO_UP_TO_DATE_DISK && force && !with_force) {
			with_force = true;
			forced = 1;
			continue;
		}

		if (rv == SS_NO_UP_TO_DATE_DISK && !with_force) {
			struct drbd_connection *connection;

			for_each_connection(connection, resource) {
				struct drbd_peer_device *peer_device;
				int vnr;

				if (conn_highest_pdsk(connection) != D_UNKNOWN)
					continue;

				idr_for_each_entry(&connection->peer_devices, peer_device, vnr) {
					struct drbd_device *device = peer_device->device;

					if (device->disk_state[NOW] != D_CONSISTENT)
						continue;

					if (conn_try_outdate_peer(connection))
						with_force = true;
				}
			}
			if (with_force)
				continue;
		}

		if (rv == SS_NOTHING_TO_DO)
			goto out;
		if (rv == SS_PRIMARY_NOP && !with_force) {
			struct drbd_connection *connection;

			for_each_connection(connection, resource) {
				if (!conn_try_outdate_peer(connection) && force) {
					drbd_warn(connection, "Forced into split brain situation!\n");
					with_force = true;
				}
			}
			if (with_force)
				continue;
		}

		if (rv == SS_TWO_PRIMARIES) {
			struct drbd_connection *connection;
			struct net_conf *nc;
			int timeout = 0;

			/*
			 * Catch the case where we discover that the other
			 * primary has died soon after the state change
			 * failure: retry once after a short timeout.
			 */

			for_each_connection(connection, resource) {
				rcu_read_lock();
				nc = rcu_dereference(connection->net_conf);
				if (nc && nc->ping_timeo > timeout)
					timeout = nc->ping_timeo;
				rcu_read_unlock();
			}
			timeout = timeout * HZ / 10;
			if (timeout == 0)
				timeout = 1;

			schedule_timeout_interruptible(timeout);
			if (try < max_tries)
				try = max_tries - 1;
			continue;
		}

		if (rv < SS_SUCCESS) {
			rv = stable_state_change(resource,
				change_role(resource, role,
					    CS_VERBOSE | CS_ALREADY_SERIALIZED | CS_WAIT_COMPLETE,
					    with_force));
			if (rv < SS_SUCCESS)
				goto out;
		}
		break;
	}

	if (rv < SS_SUCCESS)
		goto out;

	if (forced)
		drbd_warn(resource, "Forced to consider local data as UpToDate!\n");

	idr_for_each_entry(&resource->devices, device, minor)
		wait_event(device->misc_wait, no_more_ap_pending(device));

	/* FIXME also wait for all pending P_BARRIER_ACK? */

	if (role == R_SECONDARY) {
		idr_for_each_entry(&resource->devices, device, minor) {
			if (get_ldev(device)) {
				device->ldev->md.current_uuid &= ~UUID_PRIMARY;
				put_ldev(device);
			}
		}
	} else {
		struct drbd_connection *connection;


		mutex_lock(&resource->conf_update);
		for_each_connection(connection, resource) {
			struct net_conf *nc;

			nc = connection->net_conf;
			if (nc)
				nc->discard_my_data = 0; /* without copy; single bit op is atomic */
		}
		mutex_unlock(&resource->conf_update);

		idr_for_each_entry(&resource->devices, device, minor) {
			if (get_ldev(device)) {
				drbd_uuid_new_current(device, forced);
				put_ldev(device);
			} else {
				struct drbd_peer_device *peer_device;
				/* The peers will store the new current UUID... */
				u64 current_uuid;
				get_random_bytes(&current_uuid, sizeof(u64));
				drbd_set_exposed_data_uuid(device, current_uuid);

				for_each_peer_device(peer_device, device)
					drbd_send_current_uuid(peer_device, current_uuid);
			}
		}
	}

	idr_for_each_entry(&resource->devices, device, minor) {
		 struct drbd_peer_device *peer_device;

		for_each_peer_device(peer_device, device) {
			/* writeout of activity log covered areas of the bitmap
			 * to stable storage done in after state change already */

			if (peer_device->connection->cstate[NOW] == C_CONNECTED) {
				/* if this was forced, we should consider sync */
				if (forced) {
					drbd_send_uuids(peer_device, 0, 0);
					set_bit(CONSIDER_RESYNC, &peer_device->flags);
				}
				drbd_send_current_state(peer_device);
			}
		}
	}

	idr_for_each_entry(&resource->devices, device, minor) {
		drbd_md_sync(device);
		set_disk_ro(device->vdisk, role == R_SECONDARY);
		if (!resource->res_opts.auto_promote && role == R_PRIMARY)
			drbd_kobject_uevent(device);
	}

out:
	up(&resource->state_sem);
	return rv;
}

static const char *from_attrs_err_to_txt(int err)
{
	return	err == -ENOMSG ? "required attribute missing" :
		err == -EOPNOTSUPP ? "unknown mandatory attribute" :
		err == -EEXIST ? "can not change invariant setting" :
		"invalid attribute value";
}

int drbd_adm_set_role(struct sk_buff *skb, struct genl_info *info)
{
	struct drbd_config_context adm_ctx;
	struct set_role_parms parms;
	int err;
	enum drbd_state_rv retcode;

	retcode = drbd_adm_prepare(&adm_ctx, skb, info, DRBD_ADM_NEED_RESOURCE);
	if (!adm_ctx.reply_skb)
		return retcode;

	memset(&parms, 0, sizeof(parms));
	if (info->attrs[DRBD_NLA_SET_ROLE_PARMS]) {
		err = set_role_parms_from_attrs(&parms, info);
		if (err) {
			retcode = ERR_MANDATORY_TAG;
			drbd_msg_put_info(adm_ctx.reply_skb, from_attrs_err_to_txt(err));
			goto out;
		}
	}
	genl_unlock();
	mutex_lock(&adm_ctx.resource->adm_mutex);

	if (info->genlhdr->cmd == DRBD_ADM_PRIMARY) {
		retcode = drbd_set_role(adm_ctx.resource, R_PRIMARY, parms.assume_uptodate);
		if (retcode >= SS_SUCCESS)
			set_bit(EXPLICIT_PRIMARY, &adm_ctx.resource->flags);
	} else {
		retcode = drbd_set_role(adm_ctx.resource, R_SECONDARY, false);
		if (retcode >= SS_SUCCESS)
			clear_bit(EXPLICIT_PRIMARY, &adm_ctx.resource->flags);
	}

	mutex_unlock(&adm_ctx.resource->adm_mutex);
	genl_lock();
out:
	drbd_adm_finish(&adm_ctx, info, (enum drbd_ret_code)retcode);
	return 0;
}

u64 drbd_capacity_to_on_disk_bm_sect(u64 capacity_sect, unsigned int max_peers)
{
	u64 bits, bytes;

	/* round up storage sectors to full "bitmap sectors per bit", then
	 * convert to number of bits needed, and round that up to 64bit words
	 * to ease interoperability between 32bit and 64bit architectures.
	 */
	bits = ALIGN(BM_SECT_TO_BIT(ALIGN(capacity_sect, BM_SECT_PER_BIT)), 64);

	/* convert to bytes, multiply by number of peers,
	 * and, because we do all our meta data IO in 4k blocks,
	 * round up to full 4k
	 */
	bytes = ALIGN(bits / 8 * max_peers, 4096);

	/* convert to number of sectors */
	return bytes >> 9;
}

/* Initializes the md.*_offset members, so we are able to find
 * the on disk meta data.
 *
 * We currently have two possible layouts:
 * external:
 *   |----------- md_size_sect ------------------|
 *   [ 4k superblock ][ activity log ][  Bitmap  ]
 *   | al_offset == 8 |
 *   | bm_offset = al_offset + X      |
 *  ==> bitmap sectors = md_size_sect - bm_offset
 *
 * internal:
 *            |----------- md_size_sect ------------------|
 * [data.....][  Bitmap  ][ activity log ][ 4k superblock ]
 *                        | al_offset < 0 |
 *            | bm_offset = al_offset - Y |
 *  ==> bitmap sectors = Y = al_offset - bm_offset
 *
 *  Activity log size used to be fixed 32kB,
 *  but is about to become configurable.
 */
void drbd_md_set_sector_offsets(struct drbd_device *device,
				struct drbd_backing_dev *bdev)
{
	sector_t md_size_sect = 0;
	unsigned int al_size_sect = bdev->md.al_size_4k * 8;
	int max_peers;

	if (device->bitmap)
		max_peers = device->bitmap->bm_max_peers;
	else
		max_peers = 1;

	bdev->md.md_offset = drbd_md_ss(bdev);

	switch (bdev->md.meta_dev_idx) {
	default:
		/* v07 style fixed size indexed meta data */
		/* FIXME we should drop support for this! */
		bdev->md.md_size_sect = (128 << 20 >> 9);
		bdev->md.al_offset = (4096 >> 9);
		bdev->md.bm_offset = (4096 >> 9) + al_size_sect;
		break;
	case DRBD_MD_INDEX_FLEX_EXT:
		/* just occupy the full device; unit: sectors */
		bdev->md.md_size_sect = drbd_get_capacity(bdev->md_bdev);
		bdev->md.al_offset = (4096 >> 9);
		bdev->md.bm_offset = (4096 >> 9) + al_size_sect;
		break;
	case DRBD_MD_INDEX_INTERNAL:
	case DRBD_MD_INDEX_FLEX_INT:
		bdev->md.al_offset = -al_size_sect;

		/* enough bitmap to cover the storage,
		 * plus the "drbd meta data super block",
		 * and the activity log; */
		md_size_sect = drbd_capacity_to_on_disk_bm_sect(
				drbd_get_capacity(bdev->backing_bdev),
				max_peers)
			+ (4096 >> 9) + al_size_sect;

		bdev->md.md_size_sect = md_size_sect;
		/* bitmap offset is adjusted by 'super' block size */
		bdev->md.bm_offset   = -md_size_sect + (4096 >> 9);
		break;
	}
}

/* input size is expected to be in KB */
char *ppsize(char *buf, unsigned long long size)
{
	/* Needs 9 bytes at max including trailing NUL:
	 * -1ULL ==> "16384 EB" */
	static char units[] = { 'K', 'M', 'G', 'T', 'P', 'E' };
	int base = 0;
	while (size >= 10000 && base < sizeof(units)-1) {
		/* shift + round */
		size = (size >> 10) + !!(size & (1<<9));
		base++;
	}
	sprintf(buf, "%u %cB", (unsigned)size, units[base]);

	return buf;
}

/* there is still a theoretical deadlock when called from receiver
 * on an D_INCONSISTENT R_PRIMARY:
 *  remote READ does inc_ap_bio, receiver would need to receive answer
 *  packet from remote to dec_ap_bio again.
 *  receiver receive_sizes(), comes here,
 *  waits for ap_bio_cnt == 0. -> deadlock.
 * but this cannot happen, actually, because:
 *  R_PRIMARY D_INCONSISTENT, and peer's disk is unreachable
 *  (not connected, or bad/no disk on peer):
 *  see drbd_fail_request_early, ap_bio_cnt is zero.
 *  R_PRIMARY D_INCONSISTENT, and L_SYNC_TARGET:
 *  peer may not initiate a resize.
 */
/* Note these are not to be confused with
 * drbd_adm_suspend_io/drbd_adm_resume_io,
 * which are (sub) state changes triggered by admin (drbdsetup),
 * and can be long lived.
 * This changes an device->flag, is triggered by drbd internals,
 * and should be short-lived. */
/* It needs to be a counter, since multiple threads might
   independently suspend and resume IO. */
void drbd_suspend_io(struct drbd_device *device)
{
	atomic_inc(&device->suspend_cnt);
	if (drbd_suspended(device))
		return;
	wait_event(device->misc_wait, !atomic_read(&device->ap_bio_cnt));
}

void drbd_resume_io(struct drbd_device *device)
{
	if (atomic_dec_and_test(&device->suspend_cnt))
		wake_up(&device->misc_wait);
}

/**
 * effective_disk_size_determined()  -  is the effective disk size "fixed" already?
 *
 * When a device is configured in a cluster, the size of the replicated disk is
 * determined by the minimum size of the disks on all nodes.  Additional nodes
 * can be added, and this can still change the effective size of the replicated
 * disk.
 *
 * When the disk on any node becomes D_UP_TO_DATE, the effective disk size
 * becomes "fixed".  It is written to the metadata so that it will not be
 * forgotten across node restarts.  Further nodes can only be added if their
 * disks are big enough.
 */
static bool effective_disk_size_determined(struct drbd_device *device)
{
	struct drbd_peer_device *peer_device;

	if (device->ldev->md.effective_size != 0)
		return true;
	if (device->disk_state[NEW] == D_UP_TO_DATE)
		return true;

	for_each_peer_device(peer_device, device) {
		if (peer_device->disk_state[NEW] == D_UP_TO_DATE)
			return true;
	}
	return false;
}

/**
 * drbd_determine_dev_size() -  Sets the right device size obeying all constraints
 * @device:	DRBD device.
 *
 * You should call drbd_md_sync() after calling this function.
 */
enum determine_dev_size
drbd_determine_dev_size(struct drbd_device *device, enum dds_flags flags, struct resize_parms *rs) __must_hold(local)
{
	sector_t prev_first_sect, prev_size; /* previous meta location */
	sector_t la_size, u_size;
	struct drbd_md *md = &device->ldev->md;
	u32 prev_al_stripe_size_4k;
	u32 prev_al_stripes;
	sector_t size;
	char ppb[10];
	void *buffer;

	int md_moved, la_size_changed;
	enum determine_dev_size rv = DS_UNCHANGED;

	/* race:
	 * application request passes inc_ap_bio,
	 * but then cannot get an AL-reference.
	 * this function later may wait on ap_bio_cnt == 0. -> deadlock.
	 *
	 * to avoid that:
	 * Suspend IO right here.
	 * still lock the act_log to not trigger ASSERTs there.
	 */
	drbd_suspend_io(device);
	buffer = drbd_md_get_buffer(device, __func__); /* Lock meta-data IO */
	if (!buffer) {
		drbd_resume_io(device);
		return DS_ERROR;
	}

	/* no wait necessary anymore, actually we could assert that */
	wait_event(device->al_wait, lc_try_lock(device->act_log));

	prev_first_sect = drbd_md_first_sector(device->ldev);
	prev_size = device->ldev->md.md_size_sect;
	la_size = device->ldev->md.effective_size;

	if (rs) {
		/* rs is non NULL if we should change the AL layout only */

		prev_al_stripes = md->al_stripes;
		prev_al_stripe_size_4k = md->al_stripe_size_4k;

		md->al_stripes = rs->al_stripes;
		md->al_stripe_size_4k = rs->al_stripe_size / 4;
		md->al_size_4k = (u64)rs->al_stripes * rs->al_stripe_size / 4;
	}

	drbd_md_set_sector_offsets(device, device->ldev);

	rcu_read_lock();
	u_size = rcu_dereference(device->ldev->disk_conf)->disk_size;
	rcu_read_unlock();
	size = drbd_new_dev_size(device, u_size, flags & DDSF_FORCED);

	if (size < la_size) {
		if (rs && u_size == 0) {
			/* Remove "rs &&" later. This check should always be active, but
			   right now the receiver expects the permissive behavior */
			drbd_warn(device, "Implicit shrink not allowed. "
				 "Use --size=%llus for explicit shrink.\n",
				 (unsigned long long)size);
			rv = DS_ERROR_SHRINK;
		}
		if (u_size > size)
			rv = DS_ERROR_SPACE_MD;
		if (rv != DS_UNCHANGED)
			goto err_out;
	}

	if (drbd_get_capacity(device->this_bdev) != size ||
	    drbd_bm_capacity(device) != size) {
		int err;
		err = drbd_bm_resize(device, size, !(flags & DDSF_NO_RESYNC));
		if (unlikely(err)) {
			/* currently there is only one error: ENOMEM! */
			size = drbd_bm_capacity(device)>>1;
			if (size == 0) {
				drbd_err(device, "OUT OF MEMORY! "
				    "Could not allocate bitmap!\n");
			} else {
				drbd_err(device, "BM resizing failed. "
				    "Leaving size unchanged at size = %lu KB\n",
				    (unsigned long)size);
			}
			rv = DS_ERROR;
		}
		/* racy, see comments above. */
		drbd_set_my_capacity(device, size);
		if (effective_disk_size_determined(device)) {
			device->ldev->md.effective_size = size;
			drbd_info(device, "size = %s (%llu KB)\n", ppsize(ppb, size >> 1),
			     (unsigned long long)size >> 1);
		}
	}
	if (rv <= DS_ERROR)
		goto err_out;

	la_size_changed = (la_size != device->ldev->md.effective_size);

	md_moved = prev_first_sect != drbd_md_first_sector(device->ldev)
		|| prev_size	   != device->ldev->md.md_size_sect;

	if (la_size_changed || md_moved || rs) {
		u32 prev_flags;

		/* We do some synchronous IO below, which may take some time.
		 * Clear the timer, to avoid scary "timer expired!" messages,
		 * "Superblock" is written out at least twice below, anyways. */
		del_timer(&device->md_sync_timer);
		drbd_al_shrink(device); /* All extents inactive. */

		prev_flags = md->flags;
		md->flags &= ~MDF_PRIMARY_IND;
		drbd_md_write(device, buffer);

		drbd_info(device, "Writing the whole bitmap, %s\n",
			 la_size_changed && md_moved ? "size changed and md moved" :
			 la_size_changed ? "size changed" : "md moved");
		/* next line implicitly does drbd_suspend_io()+drbd_resume_io() */
		drbd_bitmap_io(device, md_moved ? &drbd_bm_write_all : &drbd_bm_write,
			       "size changed", BM_LOCK_ALL, NULL);
		drbd_initialize_al(device, buffer);

		md->flags = prev_flags;
		drbd_md_write(device, buffer);

		if (rs)
			drbd_info(device, "Changed AL layout to al-stripes = %d, al-stripe-size-kB = %d\n",
				 md->al_stripes, md->al_stripe_size_4k * 4);
	}

	if (size > la_size)
		rv = la_size ? DS_GREW : DS_GREW_FROM_ZERO;
	if (size < la_size)
		rv = DS_SHRUNK;

	if (0) {
	err_out:
		if (rs) {
			md->al_stripes = prev_al_stripes;
			md->al_stripe_size_4k = prev_al_stripe_size_4k;
			md->al_size_4k = (u64)prev_al_stripes * prev_al_stripe_size_4k;

			drbd_md_set_sector_offsets(device, device->ldev);
		}
	}
	lc_unlock(device->act_log);
	wake_up(&device->al_wait);
	drbd_md_put_buffer(device);
	drbd_resume_io(device);

	return rv;
}

/**
 * all_known_peer_devices_connected()
 *
 * Check if all peer devices that have bitmap slots assigned in the metadata
 * are connected.
 */
static bool all_known_peer_devices_connected(struct drbd_device *device) __must_hold(local)
{
	int bitmap_index, max_peers;
	bool all_known;

	all_known = true;
	max_peers = device->bitmap->bm_max_peers;
	for (bitmap_index = 0; bitmap_index < max_peers; bitmap_index++) {
		struct drbd_peer_device *peer_device;

		if (!device->ldev->md.peers[bitmap_index].bitmap_uuid)
			continue;
		for_each_peer_device(peer_device, device) {
			if (peer_device->bitmap_index == bitmap_index &&
			    peer_device->repl_state[NOW] >= L_ESTABLISHED)
				goto next_bitmap_index;
		}
		all_known = false;
		break;

	    next_bitmap_index:
		/* nothing */ ;
	}
	return all_known;
}

sector_t
drbd_new_dev_size(struct drbd_device *device, sector_t u_size, int assume_peer_has_space) __must_hold(local)
{
	struct drbd_peer_device *peer_device;
	sector_t p_size = 0;
	sector_t la_size = device->ldev->md.effective_size; /* last agreed size */
	sector_t m_size; /* my size */
	sector_t size = 0;

	for_each_peer_device(peer_device, device) {
		if (peer_device->repl_state[NOW] < L_ESTABLISHED)
			continue;
		p_size = min_not_zero(p_size, peer_device->max_size);
	}

	m_size = drbd_get_max_capacity(device->ldev);

	if (assume_peer_has_space && !all_known_peer_devices_connected(device)) {
		drbd_warn(device, "Resize while not connected was forced by the user!\n");
		p_size = m_size;
	}

	if (p_size && m_size) {
		size = min_t(sector_t, p_size, m_size);
	} else {
		if (la_size) {
			size = la_size;
			if (m_size && m_size < size)
				size = m_size;
			if (p_size && p_size < size)
				size = p_size;
		} else {
			if (m_size)
				size = m_size;
			if (p_size)
				size = p_size;
		}
	}

	if (size == 0)
		drbd_err(device, "Both nodes diskless!\n");

	if (u_size) {
		if (u_size > size)
			drbd_err(device, "Requested disk size is too big (%lu > %lu)\n",
			    (unsigned long)u_size>>1, (unsigned long)size>>1);
		else
			size = u_size;
	}

	return size;
}

/**
 * drbd_check_al_size() - Ensures that the AL is of the right size
 * @device:	DRBD device.
 *
 * Returns -EBUSY if current al lru is still used, -ENOMEM when allocation
 * failed, and 0 on success. You should call drbd_md_sync() after you called
 * this function.
 */
static int drbd_check_al_size(struct drbd_device *device, struct disk_conf *dc)
{
	struct lru_cache *n, *t;
	struct lc_element *e;
	unsigned int in_use;
	int i;

	if (device->act_log &&
	    device->act_log->nr_elements == dc->al_extents)
		return 0;

	in_use = 0;
	t = device->act_log;
	n = lc_create("act_log", drbd_al_ext_cache, AL_UPDATES_PER_TRANSACTION,
		dc->al_extents, sizeof(struct lc_element), 0);

	if (n == NULL) {
		drbd_err(device, "Cannot allocate act_log lru!\n");
		return -ENOMEM;
	}
	spin_lock_irq(&device->al_lock);
	if (t) {
		for (i = 0; i < t->nr_elements; i++) {
			e = lc_element_by_index(t, i);
			if (e->refcnt)
				drbd_err(device, "refcnt(%d)==%d\n",
				    e->lc_number, e->refcnt);
			in_use += e->refcnt;
		}
	}
	if (!in_use)
		device->act_log = n;
	spin_unlock_irq(&device->al_lock);
	if (in_use) {
		drbd_err(device, "Activity log still in use!\n");
		lc_destroy(n);
		return -EBUSY;
	} else {
		if (t)
			lc_destroy(t);
	}
	drbd_md_mark_dirty(device); /* we changed device->act_log->nr_elemens */
	return 0;
}

static u32 common_connection_features(struct drbd_resource *resource)
{
	struct drbd_connection *connection;
	u32 features = -1;

	for_each_connection(connection, resource) {
		if (connection->cstate[NOW] < C_CONNECTED)
			continue;
		features &= connection->agreed_features;
	}

	return features;
}

static void drbd_setup_queue_param(struct drbd_device *device, struct drbd_backing_dev *bdev,
				   unsigned int max_bio_size)
{
	struct request_queue * const q = device->rq_queue;
	unsigned int max_hw_sectors = max_bio_size >> 9;
	struct request_queue *b = NULL;

	if (bdev) {
		b = bdev->backing_bdev->bd_disk->queue;

		max_hw_sectors = min(queue_max_hw_sectors(b), max_bio_size >> 9);

		blk_set_stacking_limits(&q->limits);
#ifdef REQ_WRITE_SAME
		blk_queue_max_write_same_sectors(q, 0);
#endif
	}

	blk_queue_logical_block_size(q, 512);
	blk_queue_max_hw_sectors(q, max_hw_sectors);
	/* This is the workaround for "bio would need to, but cannot, be split" */
	blk_queue_segment_boundary(q, PAGE_CACHE_SIZE-1);

	if (b) {
		struct request_queue * const b = device->ldev->backing_bdev->bd_disk->queue;
		u32 agreed_featurs = common_connection_features(device->resource);

		if (blk_queue_discard(b) && (agreed_featurs & FF_TRIM)) {
			/* For now, don't allow more than one activity log extent worth of data
			 * to be discarded in one go. We may need to rework drbd_al_begin_io()
			 * to allow for even larger discard ranges */
			q->limits.max_discard_sectors = DRBD_MAX_DISCARD_SECTORS;

			queue_flag_set_unlocked(QUEUE_FLAG_DISCARD, q);
			/* REALLY? Is stacking secdiscard "legal"? */
			if (blk_queue_secdiscard(b))
				queue_flag_set_unlocked(QUEUE_FLAG_SECDISCARD, q);
		} else {
			q->limits.max_discard_sectors = 0;
			queue_flag_clear_unlocked(QUEUE_FLAG_DISCARD, q);
			queue_flag_clear_unlocked(QUEUE_FLAG_SECDISCARD, q);
		}

		blk_queue_stack_limits(q, b);

		if (q->backing_dev_info.ra_pages != b->backing_dev_info.ra_pages) {
			drbd_info(device, "Adjusting my ra_pages to backing device's (%lu -> %lu)\n",
				 q->backing_dev_info.ra_pages,
				 b->backing_dev_info.ra_pages);
			q->backing_dev_info.ra_pages = b->backing_dev_info.ra_pages;
		}
	}
}

void drbd_reconsider_max_bio_size(struct drbd_device *device, struct drbd_backing_dev *bdev)
{
	unsigned int max_bio_size = device->device_conf.max_bio_size;
	struct drbd_peer_device *peer_device;

	if (bdev) {
		max_bio_size = min(max_bio_size,
			queue_max_hw_sectors(bdev->backing_bdev->bd_disk->queue) << 9);
	}

	spin_lock_irq(&device->resource->req_lock);
	rcu_read_lock();
	for_each_peer_device(peer_device, device) {
		if (peer_device->repl_state[NOW] >= L_ESTABLISHED)
			max_bio_size = min(max_bio_size, peer_device->max_bio_size);
	}
	rcu_read_unlock();
	spin_unlock_irq(&device->resource->req_lock);

	drbd_setup_queue_param(device, bdev, max_bio_size);
}

/* Make sure IO is suspended before calling this function(). */
static void drbd_try_suspend_al(struct drbd_device *device)
{
	struct drbd_peer_device *peer_device;
	bool suspend = true;
	int max_peers = device->bitmap->bm_max_peers, bitmap_index;

	for (bitmap_index = 0; bitmap_index < max_peers; bitmap_index++) {
		if (_drbd_bm_total_weight(device, bitmap_index) !=
		    drbd_bm_bits(device))
			return;
	}

	if (!lc_try_lock(device->act_log)) {
		drbd_warn(device, "Failed to lock al in %s()", __func__);
		return;
	}

	drbd_al_shrink(device);
	spin_lock_irq(&device->resource->req_lock);
	for_each_peer_device(peer_device, device) {
		if (peer_device->repl_state[NOW] >= L_ESTABLISHED) {
			suspend = false;
			break;
		}
	}
	if (suspend)
		suspend = !test_and_set_bit(AL_SUSPENDED, &device->flags);
	spin_unlock_irq(&device->resource->req_lock);
	lc_unlock(device->act_log);

	if (suspend)
		drbd_info(device, "Suspended AL updates\n");
}


static bool should_set_defaults(struct genl_info *info)
{
	unsigned flags = ((struct drbd_genlmsghdr*)info->userhdr)->flags;
	return 0 != (flags & DRBD_GENL_F_SET_DEFAULTS);
}

static unsigned int drbd_al_extents_max(struct drbd_backing_dev *bdev)
{
	/* This is limited by 16 bit "slot" numbers,
	 * and by available on-disk context storage.
	 *
	 * Also (u16)~0 is special (denotes a "free" extent).
	 *
	 * One transaction occupies one 4kB on-disk block,
	 * we have n such blocks in the on disk ring buffer,
	 * the "current" transaction may fail (n-1),
	 * and there is 919 slot numbers context information per transaction.
	 *
	 * 72 transaction blocks amounts to more than 2**16 context slots,
	 * so cap there first.
	 */
	const unsigned int max_al_nr = DRBD_AL_EXTENTS_MAX;
	const unsigned int sufficient_on_disk =
		(max_al_nr + AL_CONTEXT_PER_TRANSACTION -1)
		/AL_CONTEXT_PER_TRANSACTION;

	unsigned int al_size_4k = bdev->md.al_size_4k;

	if (al_size_4k > sufficient_on_disk)
		return max_al_nr;

	return (al_size_4k - 1) * AL_CONTEXT_PER_TRANSACTION;
}

static bool write_ordering_changed(struct disk_conf *a, struct disk_conf *b)
{
	return	a->disk_barrier != b->disk_barrier ||
		a->disk_flushes != b->disk_flushes ||
		a->disk_drain != b->disk_drain;
}

int drbd_adm_disk_opts(struct sk_buff *skb, struct genl_info *info)
{
	struct drbd_config_context adm_ctx;
	enum drbd_ret_code retcode;
	struct drbd_device *device;
	struct drbd_resource *resource;
	struct disk_conf *new_disk_conf, *old_disk_conf;
	int err, fifo_size;
	struct drbd_peer_device *peer_device;
	struct fifo_buffer *fifo_to_be_freed = NULL;

	retcode = drbd_adm_prepare(&adm_ctx, skb, info, DRBD_ADM_NEED_MINOR);
	if (!adm_ctx.reply_skb)
		return retcode;

	device = adm_ctx.device;
	resource = device->resource;
	mutex_lock(&adm_ctx.resource->adm_mutex);

	/* we also need a disk
	 * to change the options on */
	if (!get_ldev(device)) {
		retcode = ERR_NO_DISK;
		goto out;
	}

	new_disk_conf = kmalloc(sizeof(struct disk_conf), GFP_KERNEL);
	if (!new_disk_conf) {
		retcode = ERR_NOMEM;
		goto fail;
	}

	mutex_lock(&resource->conf_update);
	old_disk_conf = device->ldev->disk_conf;
	*new_disk_conf = *old_disk_conf;
	if (should_set_defaults(info))
		set_disk_conf_defaults(new_disk_conf);

	err = disk_conf_from_attrs_for_change(new_disk_conf, info);
	if (err && err != -ENOMSG) {
		retcode = ERR_MANDATORY_TAG;
		drbd_msg_put_info(adm_ctx.reply_skb, from_attrs_err_to_txt(err));
		goto fail_unlock;
	}

	if (!expect(device, new_disk_conf->resync_rate >= 1))
		new_disk_conf->resync_rate = 1;

	if (new_disk_conf->al_extents < DRBD_AL_EXTENTS_MIN)
		new_disk_conf->al_extents = DRBD_AL_EXTENTS_MIN;
	if (new_disk_conf->al_extents > drbd_al_extents_max(device->ldev))
		new_disk_conf->al_extents = drbd_al_extents_max(device->ldev);

	if (new_disk_conf->c_plan_ahead > DRBD_C_PLAN_AHEAD_MAX)
		new_disk_conf->c_plan_ahead = DRBD_C_PLAN_AHEAD_MAX;

	fifo_size = (new_disk_conf->c_plan_ahead * 10 * SLEEP_TIME) / HZ;
	for_each_peer_device(peer_device, device) {
		struct fifo_buffer *old_plan, *new_plan;
		old_plan = rcu_dereference_protected(peer_device->rs_plan_s,
			lockdep_is_held(&resource->conf_update));
		if (!old_plan || fifo_size != old_plan->size) {
			new_plan = fifo_alloc(fifo_size);
			if (!new_plan) {
				drbd_err(peer_device, "kmalloc of fifo_buffer failed");
				retcode = ERR_NOMEM;
				goto fail_unlock;
			}
			rcu_assign_pointer(peer_device->rs_plan_s, new_plan);
			if (old_plan) {
				old_plan->next = fifo_to_be_freed;
				fifo_to_be_freed = old_plan;
			}
		}
	}

	drbd_suspend_io(device);
	wait_event(device->al_wait, lc_try_lock(device->act_log));
	drbd_al_shrink(device);
	err = drbd_check_al_size(device, new_disk_conf);
	lc_unlock(device->act_log);
	wake_up(&device->al_wait);
	drbd_resume_io(device);

	if (err) {
		retcode = ERR_NOMEM;
		goto fail_unlock;
	}

	lock_all_resources();
	retcode = drbd_resync_after_valid(device, new_disk_conf->resync_after);
	if (retcode == NO_ERROR) {
		rcu_assign_pointer(device->ldev->disk_conf, new_disk_conf);
		drbd_resync_after_changed(device);
	}
	unlock_all_resources();

	if (retcode != NO_ERROR)
		goto fail_unlock;

	mutex_unlock(&resource->conf_update);

	if (new_disk_conf->al_updates)
		device->ldev->md.flags &= ~MDF_AL_DISABLED;
	else
		device->ldev->md.flags |= MDF_AL_DISABLED;

	if (new_disk_conf->md_flushes)
		clear_bit(MD_NO_BARRIER, &device->flags);
	else
		set_bit(MD_NO_BARRIER, &device->flags);

	if (write_ordering_changed(old_disk_conf, new_disk_conf))
		drbd_bump_write_ordering(device->resource, NULL, WO_BIO_BARRIER);

	drbd_md_sync(device);

	for_each_peer_device(peer_device, device) {
		if (peer_device->repl_state[NOW] >= L_ESTABLISHED)
			drbd_send_sync_param(peer_device);
	}

	synchronize_rcu();
	kfree(old_disk_conf);
	mod_timer(&device->request_timer, jiffies + HZ);
	goto success;

fail_unlock:
	mutex_unlock(&resource->conf_update);
 fail:
	kfree(new_disk_conf);
success:
	if (retcode != NO_ERROR)
		synchronize_rcu();
	while (fifo_to_be_freed) {
		struct fifo_buffer *next = fifo_to_be_freed->next;
		kfree(fifo_to_be_freed);
		fifo_to_be_freed = next;
	}
	put_ldev(device);
 out:
	mutex_unlock(&adm_ctx.resource->adm_mutex);
	drbd_adm_finish(&adm_ctx, info, retcode);
	return 0;
}

static void mutex_unlock_cond(struct mutex *mutex, bool *have_mutex)
{
	if (*have_mutex) {
		mutex_unlock(mutex);
		*have_mutex = false;
	}
}

int drbd_adm_attach(struct sk_buff *skb, struct genl_info *info)
{
	struct drbd_config_context adm_ctx;
	struct drbd_device *device;
	struct drbd_resource *resource;
	int n, err;
	enum drbd_ret_code retcode;
	enum determine_dev_size dd;
	sector_t max_possible_sectors;
	sector_t min_md_device_sectors;
	struct drbd_backing_dev *nbc; /* new_backing_conf */
	struct disk_conf *new_disk_conf = NULL;
	struct block_device *bdev;
	enum drbd_state_rv rv;
	struct drbd_peer_device *peer_device;
	unsigned int bitmap_index, slots_needed = 0;
	bool have_conf_update = false;

	retcode = drbd_adm_prepare(&adm_ctx, skb, info, DRBD_ADM_NEED_MINOR);
	if (!adm_ctx.reply_skb)
		return retcode;
	device = adm_ctx.device;
	resource = device->resource;
	mutex_lock(&resource->adm_mutex);

	/* allocation not in the IO path, drbdsetup context */
	nbc = kzalloc(sizeof(struct drbd_backing_dev), GFP_KERNEL);
	if (!nbc) {
		retcode = ERR_NOMEM;
		goto fail;
	}
	spin_lock_init(&nbc->md.uuid_lock);
	for (n = 0; n < ARRAY_SIZE(nbc->id_to_bit); n++)
		nbc->id_to_bit[n] = -1;

	new_disk_conf = kzalloc(sizeof(struct disk_conf), GFP_KERNEL);
	if (!new_disk_conf) {
		retcode = ERR_NOMEM;
		goto fail;
	}
	nbc->disk_conf = new_disk_conf;

	set_disk_conf_defaults(new_disk_conf);
	err = disk_conf_from_attrs(new_disk_conf, info);
	if (err) {
		retcode = ERR_MANDATORY_TAG;
		drbd_msg_put_info(adm_ctx.reply_skb, from_attrs_err_to_txt(err));
		goto fail;
	}

	if (new_disk_conf->c_plan_ahead > DRBD_C_PLAN_AHEAD_MAX)
		new_disk_conf->c_plan_ahead = DRBD_C_PLAN_AHEAD_MAX;

	if (new_disk_conf->meta_dev_idx < DRBD_MD_INDEX_FLEX_INT) {
		retcode = ERR_MD_IDX_INVALID;
		goto fail;
	}

	lock_all_resources();
	retcode = drbd_resync_after_valid(device, new_disk_conf->resync_after);
	unlock_all_resources();
	if (retcode != NO_ERROR)
		goto fail;

	bdev = blkdev_get_by_path(new_disk_conf->backing_dev,
				  FMODE_READ | FMODE_WRITE | FMODE_EXCL, device);
	if (IS_ERR(bdev)) {
		drbd_err(device, "open(\"%s\") failed with %ld\n", new_disk_conf->backing_dev,
			PTR_ERR(bdev));
		retcode = ERR_OPEN_DISK;
		goto fail;
	}
	nbc->backing_bdev = bdev;

	/*
	 * meta_dev_idx >= 0: external fixed size, possibly multiple
	 * drbd sharing one meta device.  TODO in that case, paranoia
	 * check that [md_bdev, meta_dev_idx] is not yet used by some
	 * other drbd minor!  (if you use drbd.conf + drbdadm, that
	 * should check it for you already; but if you don't, or
	 * someone fooled it, we need to double check here)
	 */
	bdev = blkdev_get_by_path(new_disk_conf->meta_dev,
				  FMODE_READ | FMODE_WRITE | FMODE_EXCL,
				  (new_disk_conf->meta_dev_idx < 0) ?
				  (void *)device : (void *)drbd_m_holder);
	if (IS_ERR(bdev)) {
		drbd_err(device, "open(\"%s\") failed with %ld\n", new_disk_conf->meta_dev,
			PTR_ERR(bdev));
		retcode = ERR_OPEN_MD_DISK;
		goto fail;
	}
	nbc->md_bdev = bdev;

	if ((nbc->backing_bdev == nbc->md_bdev) !=
	    (new_disk_conf->meta_dev_idx == DRBD_MD_INDEX_INTERNAL ||
	     new_disk_conf->meta_dev_idx == DRBD_MD_INDEX_FLEX_INT)) {
		retcode = ERR_MD_IDX_INVALID;
		goto fail;
	}

	mutex_lock(&resource->conf_update);
	have_conf_update = true;

	/* if you want to reconfigure, please tear down first */
	if (device->disk_state[NOW] > D_DISKLESS) {
		retcode = ERR_DISK_CONFIGURED;
		goto fail;
	}
	/* It may just now have detached because of IO error.  Make sure
	 * drbd_ldev_destroy is done already, we may end up here very fast,
	 * e.g. if someone calls attach from the on-io-error handler,
	 * to realize a "hot spare" feature (not that I'd recommend that) */
	wait_event(device->misc_wait, !test_bit(GOING_DISKLESS, &device->flags));

	/* make sure there is no leftover from previous force-detach attempts */
	clear_bit(FORCE_DETACH, &device->flags);
	clear_bit(WAS_READ_ERROR, &device->flags);

	/* and no leftover from previously aborted resync or verify, either */
	rcu_read_lock();
	for_each_peer_device(peer_device, device) {
		peer_device->rs_total = 0;
		peer_device->rs_failed = 0;
		atomic_set(&peer_device->rs_pending_cnt, 0);
	}
	rcu_read_unlock();

	if (!device->bitmap) {
		device->bitmap = drbd_bm_alloc();
		if (!device->bitmap) {
			retcode = ERR_NOMEM;
			goto fail;
		}
	}

	/* Read our meta data super block early.
	 * This also sets other on-disk offsets. */
	retcode = drbd_md_read(device, nbc);
	if (retcode != NO_ERROR)
		goto fail;

	if (new_disk_conf->al_extents < DRBD_AL_EXTENTS_MIN)
		new_disk_conf->al_extents = DRBD_AL_EXTENTS_MIN;
	if (new_disk_conf->al_extents > drbd_al_extents_max(nbc))
		new_disk_conf->al_extents = drbd_al_extents_max(nbc);

	if (drbd_get_max_capacity(nbc) < new_disk_conf->disk_size) {
		drbd_err(device, "max capacity %llu smaller than disk size %llu\n",
			(unsigned long long) drbd_get_max_capacity(nbc),
			(unsigned long long) new_disk_conf->disk_size);
		retcode = ERR_DISK_TOO_SMALL;
		goto fail;
	}

	if (new_disk_conf->meta_dev_idx < 0) {
		max_possible_sectors = DRBD_MAX_SECTORS_FLEX;
		/* at least one MB, otherwise it does not make sense */
		min_md_device_sectors = (2<<10);
	} else {
		max_possible_sectors = DRBD_MAX_SECTORS;
		min_md_device_sectors = (128 << 20 >> 9) * (new_disk_conf->meta_dev_idx + 1);
	}

	if (drbd_get_capacity(nbc->md_bdev) < min_md_device_sectors) {
		retcode = ERR_MD_DISK_TOO_SMALL;
		drbd_warn(device, "refusing attach: md-device too small, "
		     "at least %llu sectors needed for this meta-disk type\n",
		     (unsigned long long) min_md_device_sectors);
		goto fail;
	}

	/* Make sure the new disk is big enough
	 * (we may currently be R_PRIMARY with no local disk...) */
	if (drbd_get_max_capacity(nbc) <
	    drbd_get_capacity(device->this_bdev)) {
		retcode = ERR_DISK_TOO_SMALL;
		goto fail;
	}

	nbc->known_size = drbd_get_capacity(nbc->backing_bdev);

	if (nbc->known_size > max_possible_sectors) {
		drbd_warn(device, "==> truncating very big lower level device "
			"to currently maximum possible %llu sectors <==\n",
			(unsigned long long) max_possible_sectors);
		if (new_disk_conf->meta_dev_idx >= 0)
			drbd_warn(device, "==>> using internal or flexible "
				      "meta data may help <<==\n");
	}

	drbd_suspend_io(device);
	/* also wait for the last barrier ack. */
	/* FIXME see also https://daiquiri.linbit/cgi-bin/bugzilla/show_bug.cgi?id=171
	 * We need a way to either ignore barrier acks for barriers sent before a device
	 * was attached, or a way to wait for all pending barrier acks to come in.
	 * As barriers are counted per resource,
	 * we'd need to suspend io on all devices of a resource.
	 */
	for_each_peer_device(peer_device, device)
		wait_event(device->misc_wait,
			   (!atomic_read(&peer_device->ap_pending_cnt) ||
			    drbd_suspended(device)));
	/* and for other previously queued resource work */
	drbd_flush_workqueue(&resource->work);

	rv = stable_state_change(resource,
		change_disk_state(device, D_ATTACHING, CS_VERBOSE | CS_SERIALIZE));
	retcode = rv;  /* FIXME: Type mismatch. */
	drbd_resume_io(device);
	if (rv < SS_SUCCESS)
		goto fail;

	if (!get_ldev_if_state(device, D_ATTACHING))
		goto force_diskless;

	drbd_info(device, "Maximum number of peer devices = %u\n",
		  device->bitmap->bm_max_peers);

	/* Make sure the local node id matches or is unassigned */
	if (nbc->md.node_id != -1 && nbc->md.node_id != resource->res_opts.node_id) {
		drbd_err(device, "Local node id %d differs from local "
			 "node id %d on device\n",
			 resource->res_opts.node_id,
			 nbc->md.node_id);
		retcode = ERR_INVALID_REQUEST;
		goto force_diskless_dec;
	}

	/* Make sure no bitmap slot has our own node id */
	for (bitmap_index = 0; bitmap_index < device->bitmap->bm_max_peers; bitmap_index++) {
		struct drbd_peer_md *peer_md = &nbc->md.peers[bitmap_index];

		if (peer_md->node_id == resource->res_opts.node_id) {
			drbd_err(device, "Peer %d node id %d is identical to "
				 "this resource's node id\n",
				 bitmap_index,
				 resource->res_opts.node_id);
			retcode = ERR_INVALID_REQUEST;
			goto force_diskless_dec;
		}

		if (peer_md->node_id != -1)
			nbc->id_to_bit[peer_md->node_id] = bitmap_index;
	}

	/* Make sure we have a bitmap slot for each peer id */
	for_each_peer_device(peer_device, device) {
		struct drbd_connection *connection = peer_device->connection;

		for (bitmap_index = 0; bitmap_index < device->bitmap->bm_max_peers; bitmap_index++) {
			struct drbd_peer_md *peer_md = &nbc->md.peers[bitmap_index];

			if (peer_md->node_id == connection->net_conf->peer_node_id) {
				peer_device->bitmap_index = bitmap_index;
				goto next_peer_device_1;
			}
		}
		slots_needed++;

	    next_peer_device_1: ;
	}
	if (slots_needed) {
		unsigned int slots_available = 0;

		for (bitmap_index = 0; bitmap_index < device->bitmap->bm_max_peers; bitmap_index++) {
			struct drbd_peer_md *peer_md = &nbc->md.peers[bitmap_index];

			if (peer_md->node_id == -1)
				slots_available++;
		}
		if (slots_needed > slots_available) {
			drbd_err(device, "Not enough free bitmap "
				 "slots (available=%d, needed=%d)\n",
				 slots_available,
				 slots_needed);
			retcode = ERR_INVALID_REQUEST;
			goto force_diskless_dec;
		}
		for_each_peer_device(peer_device, device) {
			struct drbd_connection *connection = peer_device->connection;

			for (bitmap_index = 0; bitmap_index < device->bitmap->bm_max_peers; bitmap_index++) {
				struct drbd_peer_md *peer_md = &nbc->md.peers[bitmap_index];

				if (peer_md->node_id == connection->net_conf->peer_node_id)
					goto next_peer_device_2;
			}
			for (bitmap_index = 0; bitmap_index < device->bitmap->bm_max_peers; bitmap_index++) {
				struct drbd_peer_md *peer_md = &nbc->md.peers[bitmap_index];

				if (peer_md->node_id == -1) {
					peer_md->node_id = connection->net_conf->peer_node_id;
					peer_device->bitmap_index = bitmap_index;
					nbc->id_to_bit[peer_md->node_id] = bitmap_index;
					break;
				}
			}
		    next_peer_device_2: ;
		}
	}

	/* Assign the local node id (if not assigned already) */
	nbc->md.node_id = resource->res_opts.node_id;

	if (resource->role[NOW] == R_PRIMARY && device->exposed_data_uuid &&
	    (device->exposed_data_uuid & ~UUID_PRIMARY) !=
	    (nbc->md.current_uuid & ~UUID_PRIMARY)) {
		int data_present = false;
		for_each_peer_device(peer_device, device) {
			if (peer_device->disk_state[NOW] == D_UP_TO_DATE)
				data_present = true;
		}
		if (!data_present) {
			drbd_err(device, "Can only attach to data with current UUID=%016llX\n",
				 (unsigned long long)device->exposed_data_uuid);
			retcode = ERR_DATA_NOT_CURRENT;
			goto force_diskless_dec;
		}
	}

	/* Since we are diskless, fix the activity log first... */
	if (drbd_check_al_size(device, new_disk_conf)) {
		retcode = ERR_NOMEM;
		goto force_diskless_dec;
	}

	/* Point of no return reached.
	 * Devices and memory are no longer released by error cleanup below.
	 * now device takes over responsibility, and the state engine should
	 * clean it up somewhere.  */
	D_ASSERT(device, device->ldev == NULL);
	device->ldev = nbc;
	nbc = NULL;
	new_disk_conf = NULL;

	for_each_peer_device(peer_device, device) {
		err = drbd_attach_peer_device(peer_device);
		if (err) {
			retcode = ERR_NOMEM;
			goto force_diskless_dec;
		}
	}

	lock_all_resources();
	retcode = drbd_resync_after_valid(device, device->ldev->disk_conf->resync_after);
	if (retcode != NO_ERROR) {
		unlock_all_resources();
		goto force_diskless_dec;
	}

	/* Reset the "barriers don't work" bits here, then force meta data to
	 * be written, to ensure we determine if barriers are supported. */
	if (device->ldev->disk_conf->md_flushes)
		clear_bit(MD_NO_BARRIER, &device->flags);
	else
		set_bit(MD_NO_BARRIER, &device->flags);

	drbd_resync_after_changed(device);
	drbd_bump_write_ordering(resource, device->ldev, WO_BIO_BARRIER);
	unlock_all_resources();

	/* Prevent shrinking of consistent devices ! */
	if (drbd_md_test_flag(device->ldev, MDF_CONSISTENT) &&
	    drbd_new_dev_size(device, device->ldev->disk_conf->disk_size, 0) <
	    device->ldev->md.effective_size) {
		drbd_warn(device, "refusing to truncate a consistent device\n");
		retcode = ERR_DISK_TOO_SMALL;
		goto force_diskless_dec;
	}

	if (drbd_md_test_flag(device->ldev, MDF_CRASHED_PRIMARY))
		set_bit(CRASHED_PRIMARY, &device->flags);
	else
		clear_bit(CRASHED_PRIMARY, &device->flags);

	if (drbd_md_test_flag(device->ldev, MDF_PRIMARY_IND) &&
	    !(resource->role[NOW] == R_PRIMARY && resource->susp_nod[NOW]))
		set_bit(CRASHED_PRIMARY, &device->flags);

	device->read_cnt = 0;
	device->writ_cnt = 0;

	drbd_reconsider_max_bio_size(device, device->ldev);

	/* If I am currently not R_PRIMARY,
	 * but meta data primary indicator is set,
	 * I just now recover from a hard crash,
	 * and have been R_PRIMARY before that crash.
	 *
	 * Now, if I had no connection before that crash
	 * (have been degraded R_PRIMARY), chances are that
	 * I won't find my peer now either.
	 *
	 * In that case, and _only_ in that case,
	 * we use the degr-wfc-timeout instead of the default,
	 * so we can automatically recover from a crash of a
	 * degraded but active "cluster" after a certain timeout.
	 */
	rcu_read_lock();
	for_each_peer_device(peer_device, device) {
		clear_bit(USE_DEGR_WFC_T, &peer_device->flags);
		if (resource->role[NOW] != R_PRIMARY &&
		    drbd_md_test_flag(device->ldev, MDF_PRIMARY_IND) &&
		    !drbd_md_test_peer_flag(peer_device, MDF_PEER_CONNECTED))
			set_bit(USE_DEGR_WFC_T, &peer_device->flags);
	}
	rcu_read_unlock();

	dd = drbd_determine_dev_size(device, 0, NULL);
	if (dd == DS_ERROR) {
		retcode = ERR_NOMEM_BITMAP;
		goto force_diskless_dec;
	} else if (dd == DS_GREW) {
		for_each_peer_device(peer_device, device)
			set_bit(RESYNC_AFTER_NEG, &peer_device->flags);
	}

	if (drbd_bitmap_io(device, &drbd_bm_read,
		"read from attaching", BM_LOCK_ALL,
		NULL)) {
		retcode = ERR_IO_MD_DISK;
		goto force_diskless_dec;
	}

	for_each_peer_device(peer_device, device) {
		if ((test_bit(CRASHED_PRIMARY, &device->flags) &&
		     drbd_md_test_flag(device->ldev, MDF_AL_DISABLED)) ||
		    drbd_md_test_peer_flag(peer_device, MDF_PEER_FULL_SYNC)) {
			drbd_info(peer_device, "Assuming that all blocks are out of sync "
				  "(aka FullSync)\n");
			if (drbd_bitmap_io(device, &drbd_bmio_set_n_write,
				"set_n_write from attaching", BM_LOCK_ALL,
				peer_device)) {
				retcode = ERR_IO_MD_DISK;
				goto force_diskless_dec;
			}
		}
	}

	drbd_try_suspend_al(device); /* IO is still suspended here... */

	rcu_read_lock();
	if (rcu_dereference(device->ldev->disk_conf)->al_updates)
		device->ldev->md.flags &= ~MDF_AL_DISABLED;
	else
		device->ldev->md.flags |= MDF_AL_DISABLED;
	rcu_read_unlock();

	/* change_disk_state uses disk_state_from_md(device); in case D_NEGOTIATING not
	   necessary, and falls back to a local state change */
	rv = stable_state_change(resource,
		change_disk_state(device, D_NEGOTIATING, CS_VERBOSE | CS_SERIALIZE));

	if (rv < SS_SUCCESS)
		goto force_diskless_dec;

	mod_timer(&device->request_timer, jiffies + HZ);

	if (resource->role[NOW] == R_PRIMARY)
		device->ldev->md.current_uuid |= UUID_PRIMARY;
	else
		device->ldev->md.current_uuid &= ~UUID_PRIMARY;

	drbd_md_mark_dirty(device);
	drbd_md_sync(device);

	drbd_kobject_uevent(device);
	put_ldev(device);
	mutex_unlock(&resource->conf_update);
	mutex_unlock(&resource->adm_mutex);
	drbd_adm_finish(&adm_ctx, info, retcode);
	return 0;

 force_diskless_dec:
	put_ldev(device);
 force_diskless:
	change_disk_state(device, D_DISKLESS, CS_HARD);
	drbd_md_sync(device);
 fail:
	mutex_unlock_cond(&resource->conf_update, &have_conf_update);
	drbd_free_ldev(nbc);
	kfree(new_disk_conf);

	mutex_unlock(&resource->adm_mutex);
	drbd_adm_finish(&adm_ctx, info, retcode);
	return 0;
}

static enum drbd_disk_state get_disk_state(struct drbd_device *device)
{
	struct drbd_resource *resource = device->resource;
	enum drbd_disk_state disk_state;

	spin_lock_irq(&resource->req_lock);
	disk_state = device->disk_state[NOW];
	spin_unlock_irq(&resource->req_lock);
	return disk_state;
}

static int adm_detach(struct drbd_device *device, int force)
{
	enum drbd_state_rv retcode;
	int ret;

	if (force) {
		set_bit(FORCE_DETACH, &device->flags);
		change_disk_state(device, D_DETACHING, CS_HARD);
		retcode = SS_SUCCESS;
		goto out;
	}

	drbd_suspend_io(device); /* so no-one is stuck in drbd_al_begin_io */
	retcode = stable_state_change(device->resource,
		change_disk_state(device, D_DETACHING,
			CS_VERBOSE | CS_WAIT_COMPLETE | CS_SERIALIZE));
	/* D_DETACHING will transition to DISKLESS. */
	ret = wait_event_interruptible(device->misc_wait,
			get_disk_state(device) != D_DETACHING);
	if (retcode >= SS_SUCCESS)
		drbd_cleanup_device(device);
	drbd_resume_io(device);
	if (retcode == SS_IS_DISKLESS)
		retcode = SS_NOTHING_TO_DO;
	if (ret)
		retcode = ERR_INTR;
out:
	return retcode;
}

/* Detaching the disk is a process in multiple stages.  First we need to lock
 * out application IO, in-flight IO, IO stuck in drbd_al_begin_io.
 * Then we transition to D_DISKLESS, and wait for put_ldev() to return all
 * internal references as well.
 * Only then we have finally detached. */
int drbd_adm_detach(struct sk_buff *skb, struct genl_info *info)
{
	struct drbd_config_context adm_ctx;
	enum drbd_ret_code retcode;
	struct detach_parms parms = { };
	int err;

	retcode = drbd_adm_prepare(&adm_ctx, skb, info, DRBD_ADM_NEED_MINOR);
	if (!adm_ctx.reply_skb)
		return retcode;

	if (info->attrs[DRBD_NLA_DETACH_PARMS]) {
		err = detach_parms_from_attrs(&parms, info);
		if (err) {
			retcode = ERR_MANDATORY_TAG;
			drbd_msg_put_info(adm_ctx.reply_skb, from_attrs_err_to_txt(err));
			goto out;
		}
	}

	mutex_lock(&adm_ctx.resource->adm_mutex);
	retcode = adm_detach(adm_ctx.device, parms.force_detach);
	mutex_unlock(&adm_ctx.resource->adm_mutex);
out:
	drbd_adm_finish(&adm_ctx, info, retcode);
	return 0;
}

static bool conn_resync_running(struct drbd_connection *connection)
{
	struct drbd_peer_device *peer_device;
	bool rv = false;
	int vnr;

	rcu_read_lock();
	idr_for_each_entry(&connection->peer_devices, peer_device, vnr) {
		if (peer_device->repl_state[NOW] == L_SYNC_SOURCE ||
		    peer_device->repl_state[NOW] == L_SYNC_TARGET ||
		    peer_device->repl_state[NOW] == L_PAUSED_SYNC_S ||
		    peer_device->repl_state[NOW] == L_PAUSED_SYNC_T) {
			rv = true;
			break;
		}
	}
	rcu_read_unlock();

	return rv;
}

static bool conn_ov_running(struct drbd_connection *connection)
{
	struct drbd_peer_device *peer_device;
	bool rv = false;
	int vnr;

	rcu_read_lock();
	idr_for_each_entry(&connection->peer_devices, peer_device, vnr) {
		if (peer_device->repl_state[NOW] == L_VERIFY_S ||
		    peer_device->repl_state[NOW] == L_VERIFY_T) {
			rv = true;
			break;
		}
	}
	rcu_read_unlock();

	return rv;
}

static enum drbd_ret_code
_check_net_options(struct drbd_connection *connection, struct net_conf *old_net_conf, struct net_conf *new_net_conf)
{
	if (old_net_conf && connection->cstate[NOW] == C_CONNECTED && connection->agreed_pro_version < 100) {
		if (new_net_conf->wire_protocol != old_net_conf->wire_protocol)
			return ERR_NEED_APV_100;

		if (new_net_conf->two_primaries != old_net_conf->two_primaries)
			return ERR_NEED_APV_100;

		if (!new_net_conf->integrity_alg != !old_net_conf->integrity_alg)
			return ERR_NEED_APV_100;

		if (strcmp(new_net_conf->integrity_alg, old_net_conf->integrity_alg))
			return ERR_NEED_APV_100;
	}

	if (!new_net_conf->two_primaries &&
	    connection->resource->role[NOW] == R_PRIMARY &&
	    connection->peer_role[NOW] == R_PRIMARY)
		return ERR_NEED_ALLOW_TWO_PRI;

	if (new_net_conf->two_primaries &&
	    (new_net_conf->wire_protocol != DRBD_PROT_C))
		return ERR_NOT_PROTO_C;

	if (new_net_conf->wire_protocol == DRBD_PROT_A &&
	    new_net_conf->fencing_policy == FP_STONITH)
		return ERR_STONITH_AND_PROT_A;

	if (connection->resource->role[NOW] == R_PRIMARY &&
	    new_net_conf->discard_my_data)
		return ERR_DISCARD_IMPOSSIBLE;

	if (new_net_conf->on_congestion != OC_BLOCK &&
	    new_net_conf->wire_protocol != DRBD_PROT_A)
		return ERR_CONG_NOT_PROTO_A;

	return NO_ERROR;
}

static enum drbd_ret_code
check_net_options(struct drbd_connection *connection, struct net_conf *new_net_conf)
{
	static enum drbd_ret_code rv;
	struct drbd_device *device;
	int i;

	rcu_read_lock();
	rv = _check_net_options(connection, rcu_dereference(connection->net_conf), new_net_conf);
	rcu_read_unlock();

	/* connection->volumes protected by genl_lock() here */
	idr_for_each_entry(&connection->resource->devices, device, i) {
		if (!device->bitmap) {
			device->bitmap = drbd_bm_alloc();
			if (!device->bitmap)
				return ERR_NOMEM;
		}
	}

	return rv;
}

struct crypto {
	struct crypto_hash *verify_tfm;
	struct crypto_hash *csums_tfm;
	struct crypto_hash *cram_hmac_tfm;
	struct crypto_hash *integrity_tfm;
};

static int
alloc_hash(struct crypto_hash **tfm, char *tfm_name, int err_alg)
{
	if (!tfm_name[0])
		return NO_ERROR;

	*tfm = crypto_alloc_hash(tfm_name, 0, CRYPTO_ALG_ASYNC);
	if (IS_ERR(*tfm)) {
		*tfm = NULL;
		return err_alg;
	}

	return NO_ERROR;
}

static enum drbd_ret_code
alloc_crypto(struct crypto *crypto, struct net_conf *new_net_conf)
{
	char hmac_name[CRYPTO_MAX_ALG_NAME];
	enum drbd_ret_code rv;

	rv = alloc_hash(&crypto->csums_tfm, new_net_conf->csums_alg,
		       ERR_CSUMS_ALG);
	if (rv != NO_ERROR)
		return rv;
	rv = alloc_hash(&crypto->verify_tfm, new_net_conf->verify_alg,
		       ERR_VERIFY_ALG);
	if (rv != NO_ERROR)
		return rv;
	rv = alloc_hash(&crypto->integrity_tfm, new_net_conf->integrity_alg,
		       ERR_INTEGRITY_ALG);
	if (rv != NO_ERROR)
		return rv;
	if (new_net_conf->cram_hmac_alg[0] != 0) {
		snprintf(hmac_name, CRYPTO_MAX_ALG_NAME, "hmac(%s)",
			 new_net_conf->cram_hmac_alg);

		rv = alloc_hash(&crypto->cram_hmac_tfm, hmac_name,
			       ERR_AUTH_ALG);
	}

	return rv;
}

static void free_crypto(struct crypto *crypto)
{
	crypto_free_hash(crypto->cram_hmac_tfm);
	crypto_free_hash(crypto->integrity_tfm);
	crypto_free_hash(crypto->csums_tfm);
	crypto_free_hash(crypto->verify_tfm);
}

int drbd_adm_net_opts(struct sk_buff *skb, struct genl_info *info)
{
	struct drbd_config_context adm_ctx;
	enum drbd_ret_code retcode;
	struct drbd_connection *connection;
	struct net_conf *old_net_conf, *new_net_conf = NULL;
	int err;
	int ovr; /* online verify running */
	int rsr; /* re-sync running */
	struct crypto crypto = { };

	retcode = drbd_adm_prepare(&adm_ctx, skb, info, DRBD_ADM_NEED_CONNECTION);
	if (!adm_ctx.reply_skb)
		return retcode;

	connection = adm_ctx.connection;
	mutex_lock(&adm_ctx.resource->adm_mutex);

	new_net_conf = kzalloc(sizeof(struct net_conf), GFP_KERNEL);
	if (!new_net_conf) {
		retcode = ERR_NOMEM;
		goto out;
	}

	drbd_flush_workqueue(&connection->sender_work);

	mutex_lock(&connection->data.mutex);
	mutex_lock(&connection->resource->conf_update);
	old_net_conf = connection->net_conf;

	if (!old_net_conf) {
		drbd_msg_put_info(adm_ctx.reply_skb, "net conf missing, try connect");
		retcode = ERR_INVALID_REQUEST;
		goto fail;
	}

	*new_net_conf = *old_net_conf;
	if (should_set_defaults(info))
		set_net_conf_defaults(new_net_conf);

	err = net_conf_from_attrs_for_change(new_net_conf, info);
	if (err && err != -ENOMSG) {
		retcode = ERR_MANDATORY_TAG;
		drbd_msg_put_info(adm_ctx.reply_skb, from_attrs_err_to_txt(err));
		goto fail;
	}

	retcode = check_net_options(connection, new_net_conf);
	if (retcode != NO_ERROR)
		goto fail;

	/* re-sync running */
	rsr = conn_resync_running(connection);
	if (rsr && strcmp(new_net_conf->csums_alg, old_net_conf->csums_alg)) {
		retcode = ERR_CSUMS_RESYNC_RUNNING;
		goto fail;
	}

	/* online verify running */
	ovr = conn_ov_running(connection);
	if (ovr && strcmp(new_net_conf->verify_alg, old_net_conf->verify_alg)) {
		retcode = ERR_VERIFY_RUNNING;
		goto fail;
	}

	retcode = alloc_crypto(&crypto, new_net_conf);
	if (retcode != NO_ERROR)
		goto fail;

	rcu_assign_pointer(connection->net_conf, new_net_conf);
	connection->fencing_policy = new_net_conf->fencing_policy;

	if (!rsr) {
		crypto_free_hash(connection->csums_tfm);
		connection->csums_tfm = crypto.csums_tfm;
		crypto.csums_tfm = NULL;
	}
	if (!ovr) {
		crypto_free_hash(connection->verify_tfm);
		connection->verify_tfm = crypto.verify_tfm;
		crypto.verify_tfm = NULL;
	}

	crypto_free_hash(connection->integrity_tfm);
	connection->integrity_tfm = crypto.integrity_tfm;
	if (connection->cstate[NOW] >= C_CONNECTED && connection->agreed_pro_version >= 100)
		/* Do this without trying to take connection->data.mutex again.  */
		__drbd_send_protocol(connection, P_PROTOCOL_UPDATE);

	crypto_free_hash(connection->cram_hmac_tfm);
	connection->cram_hmac_tfm = crypto.cram_hmac_tfm;

	mutex_unlock(&connection->resource->conf_update);
	mutex_unlock(&connection->data.mutex);
	synchronize_rcu();
	kfree(old_net_conf);

	if (connection->cstate[NOW] >= C_CONNECTED) {
		struct drbd_peer_device *peer_device;
		int vnr;

		idr_for_each_entry(&connection->peer_devices, peer_device, vnr)
			drbd_send_sync_param(peer_device);
	}

	goto out;

 fail:
	mutex_unlock(&connection->resource->conf_update);
	mutex_unlock(&connection->data.mutex);
	free_crypto(&crypto);
	kfree(new_net_conf);
 out:
	mutex_unlock(&adm_ctx.resource->adm_mutex);
	drbd_adm_finish(&adm_ctx, info, retcode);
	return 0;
}

static void connection_to_info(struct connection_info *info,
			       struct drbd_connection *connection,
			       enum which_state which)
{
	info->conn_connection_state = connection->cstate[which];
	info->conn_role = connection->peer_role[which];
}

static void peer_device_to_info(struct peer_device_info *info,
				struct drbd_peer_device *peer_device,
				enum which_state which)
{
	info->peer_repl_state = peer_device->repl_state[which];
	info->peer_disk_state = peer_device->disk_state[which];
	info->peer_resync_susp_user = peer_device->resync_susp_user[which];
	info->peer_resync_susp_peer = peer_device->resync_susp_peer[which];
	info->peer_resync_susp_dependency = peer_device->resync_susp_dependency[which];
}

int drbd_adm_connect(struct sk_buff *skb, struct genl_info *info)
{
	struct drbd_config_context adm_ctx;
	struct connection_info connection_info;
	enum drbd_notification_type flags;
	unsigned int peer_devices = 0;
	struct drbd_device *device;
	struct drbd_peer_device *peer_device;
	struct net_conf *old_net_conf, *new_net_conf = NULL;
	struct crypto crypto = { };
	struct drbd_resource *resource;
	struct drbd_connection *connection;
	enum drbd_ret_code retcode;
	int i;
	int err;
	bool allocate_bitmap_slots;

	retcode = drbd_adm_prepare(&adm_ctx, skb, info, DRBD_ADM_NEED_RESOURCE);
	if (!adm_ctx.reply_skb)
		return retcode;

	mutex_lock(&adm_ctx.resource->adm_mutex);

	if (!(adm_ctx.my_addr && adm_ctx.peer_addr)) {
		drbd_msg_put_info(adm_ctx.reply_skb, "connection endpoint(s) missing");
		retcode = ERR_INVALID_REQUEST;
		goto out;
	}

	/* No need for _rcu here. All reconfiguration is
	 * strictly serialized on genl_lock(). We are protected against
	 * concurrent reconfiguration/addition/deletion */
	for_each_resource(resource, &drbd_resources) {
		for_each_connection(connection, resource) {
			if (resource != adm_ctx.resource &&
			    nla_len(adm_ctx.my_addr) == connection->my_addr_len &&
			    !memcmp(nla_data(adm_ctx.my_addr), &connection->my_addr,
				    connection->my_addr_len)) {
				retcode = ERR_LOCAL_ADDR;
				goto out;
			}

			if (nla_len(adm_ctx.peer_addr) == connection->peer_addr_len &&
			    !memcmp(nla_data(adm_ctx.peer_addr), &connection->peer_addr,
				    connection->peer_addr_len)) {
				retcode = ERR_PEER_ADDR;
				goto out;
			}
		}
	}

	/* allocation not in the IO path, drbdsetup / netlink process context */
	new_net_conf = kzalloc(sizeof(*new_net_conf), GFP_KERNEL);
	if (!new_net_conf) {
		retcode = ERR_NOMEM;
		goto out;
	}

	set_net_conf_defaults(new_net_conf);

	err = net_conf_from_attrs(new_net_conf, info);
	if (err && err != -ENOMSG) {
		retcode = ERR_MANDATORY_TAG;
		drbd_msg_put_info(adm_ctx.reply_skb, from_attrs_err_to_txt(err));
		goto fail;
	}

	retcode = 0;
	if (adm_ctx.resource->res_opts.node_id == new_net_conf->peer_node_id)
		retcode = ERR_INVALID_REQUEST;
	for_each_connection(connection, adm_ctx.resource) {
		if (connection->net_conf->peer_node_id == new_net_conf->peer_node_id)
			retcode = ERR_INVALID_REQUEST;
	}
	if (retcode) {
		drbd_err(adm_ctx.resource, "Peer node id %d is not unique\n",
			 new_net_conf->peer_node_id);
		retcode = ERR_INVALID_REQUEST;
		goto fail;
	}

	connection = drbd_create_connection(adm_ctx.resource);
	if (!connection) {
		retcode = ERR_NOMEM;
		goto fail;
	}
	INIT_LIST_HEAD(&connection->connections);

	retcode = check_net_options(connection, new_net_conf);
	if (retcode != NO_ERROR)
		goto fail_free_connection;

	retcode = alloc_crypto(&crypto, new_net_conf);
	if (retcode != NO_ERROR)
		goto fail_free_connection;

	((char *)new_net_conf->shared_secret)[SHARED_SECRET_MAX-1] = 0;

	mutex_lock(&adm_ctx.resource->conf_update);
	idr_for_each_entry(&adm_ctx.resource->devices, device, i) {
		int id;

		retcode = ERR_NOMEM;
		peer_device = create_peer_device(device, connection);
		if (!peer_device)
			goto unlock_fail_free_connection;
		id = idr_alloc(&connection->peer_devices, peer_device,
			       device->vnr, device->vnr + 1, GFP_KERNEL);
		if (id < 0)
			goto unlock_fail_free_connection;
	}

	spin_lock_irq(&adm_ctx.resource->req_lock);
	kref_get(&adm_ctx.resource->kref);
	kref_debug_get(&adm_ctx.resource->kref_debug, 3);
	list_add_tail_rcu(&connection->connections, &adm_ctx.resource->connections);
	idr_for_each_entry(&connection->peer_devices, peer_device, i) {
		struct drbd_device *device = peer_device->device;

		list_add_rcu(&peer_device->peer_devices, &device->peer_devices);
		kref_get(&connection->kref);
		kref_debug_get(&connection->kref_debug, 3);
		kref_get(&device->kref);
		kref_debug_get(&device->kref_debug, 1);
		peer_devices++;
	}
	spin_unlock_irq(&adm_ctx.resource->req_lock);

	old_net_conf = connection->net_conf;
	if (old_net_conf) {
		retcode = ERR_NET_CONFIGURED;
		goto unlock_fail_free_connection;
	}
	rcu_assign_pointer(connection->net_conf, new_net_conf);
	connection->fencing_policy = new_net_conf->fencing_policy;

	connection->cram_hmac_tfm = crypto.cram_hmac_tfm;
	connection->integrity_tfm = crypto.integrity_tfm;
	connection->csums_tfm = crypto.csums_tfm;
	connection->verify_tfm = crypto.verify_tfm;

	connection->my_addr_len = nla_len(adm_ctx.my_addr);
	memcpy(&connection->my_addr, nla_data(adm_ctx.my_addr), connection->my_addr_len);
	connection->peer_addr_len = nla_len(adm_ctx.peer_addr);
	memcpy(&connection->peer_addr, nla_data(adm_ctx.peer_addr), connection->peer_addr_len);

	idr_for_each_entry(&connection->peer_devices, peer_device, i)
		peer_device->node_id = connection->net_conf->peer_node_id;

	if (connection->net_conf->peer_node_id > adm_ctx.resource->max_node_id)
		adm_ctx.resource->max_node_id = connection->net_conf->peer_node_id;

	/* Make sure we have a bitmap slot for this peer id on each device */
	allocate_bitmap_slots = false;
	idr_for_each_entry(&connection->peer_devices, peer_device, i) {
		unsigned int bitmap_index, slots_available = 0;

		device = peer_device->device;
		if (!get_ldev(device))
			continue;
		for (bitmap_index = 0; bitmap_index < device->bitmap->bm_max_peers; bitmap_index++) {
			struct drbd_peer_md *peer_md = &device->ldev->md.peers[bitmap_index];

			if (new_net_conf->peer_node_id == peer_md->node_id) {
				peer_device->bitmap_index = bitmap_index;
				device->ldev->id_to_bit[peer_md->node_id] = bitmap_index;
				goto next_device_1;
			}
			if (peer_md->node_id == -1)
				slots_available++;
		}
		allocate_bitmap_slots = true;
		if (!slots_available) {
			drbd_err(device, "Not enough free bitmap "
				 "slots (available=%d, needed=%d)\n",
				 0, 1);
			put_ldev(device);
			retcode = ERR_INVALID_REQUEST;
			goto unlock_fail_free_connection;
		}
	    next_device_1:
		put_ldev(device);
	}
	if (allocate_bitmap_slots) {
		idr_for_each_entry(&connection->peer_devices, peer_device, i) {
			unsigned int bitmap_index;

			device = peer_device->device;
			if (!get_ldev(device))
				continue;
			for (bitmap_index = 0; bitmap_index < device->bitmap->bm_max_peers; bitmap_index++) {
				struct drbd_peer_md *peer_md = &device->ldev->md.peers[bitmap_index];

				if (new_net_conf->peer_node_id == peer_md->node_id)
					goto next_device_2;
			}
			for (bitmap_index = 0; bitmap_index < device->bitmap->bm_max_peers; bitmap_index++) {
				struct drbd_peer_md *peer_md = &device->ldev->md.peers[bitmap_index];

				if (peer_md->node_id == -1) {
					peer_md->node_id = new_net_conf->peer_node_id;
					drbd_md_mark_dirty(device);
					peer_device->bitmap_index = bitmap_index;
					device->ldev->id_to_bit[peer_md->node_id] = bitmap_index;
					break;
				}
			}
		    next_device_2:
			put_ldev(device);
		}
	}

	connection_to_info(&connection_info, connection, NOW);
	flags = (peer_devices--) ? NOTIFY_CONTINUES : 0;
	mutex_lock(&notification_mutex);
	notify_connection_state(NULL, 0, connection, &connection_info, NOTIFY_CREATE | flags);
	idr_for_each_entry(&connection->peer_devices, peer_device, i) {
		struct peer_device_info peer_device_info;

		peer_device_to_info(&peer_device_info, peer_device, NOW);
		flags = (peer_devices--) ? NOTIFY_CONTINUES : 0;
		notify_peer_device_state(NULL, 0, peer_device, &peer_device_info, NOTIFY_CREATE | flags);
	}
	mutex_unlock(&notification_mutex);
	mutex_unlock(&adm_ctx.resource->conf_update);

	idr_for_each_entry(&connection->peer_devices, peer_device, i) {
		if (get_ldev_if_state(peer_device->device, D_NEGOTIATING)) {
			err = drbd_attach_peer_device(peer_device);
			put_ldev(peer_device->device);
			if (err) {
				retcode = ERR_NOMEM;
				goto fail_free_connection;
			}
		}
		peer_device->send_cnt = 0;
		peer_device->recv_cnt = 0;
	}

	retcode = change_cstate(connection, C_UNCONNECTED, CS_VERBOSE);

	drbd_debugfs_connection_add(connection); /* after ->net_conf was assigned */
	drbd_thread_start(&connection->sender);
	goto out;

unlock_fail_free_connection:
	mutex_unlock(&adm_ctx.resource->conf_update);
fail_free_connection:
	if (!list_empty(&connection->connections)) {
		spin_lock_irq(&adm_ctx.resource->req_lock);
		drbd_unregister_connection(connection);
		spin_unlock_irq(&adm_ctx.resource->req_lock);
		synchronize_rcu();
	}
	drbd_put_connection(connection);
	goto out;
fail:
	free_crypto(&crypto);
	kfree(new_net_conf);
out:
	mutex_unlock(&adm_ctx.resource->adm_mutex);
	drbd_adm_finish(&adm_ctx, info, retcode);
	return 0;
}

static enum drbd_state_rv conn_try_disconnect(struct drbd_connection *connection, bool force)
{
	struct drbd_resource *resource = connection->resource;
	enum drbd_state_rv rv;

    repeat:
	rv = change_cstate(connection, C_DISCONNECTING, force ? CS_HARD : 0);
	if (rv == SS_CW_FAILED_BY_PEER) {
		enum drbd_conn_state cstate;

		spin_lock_irq(&resource->req_lock);
		cstate = connection->cstate[NOW];
		spin_unlock_irq(&resource->req_lock);
		if (cstate < C_CONNECTED)
			goto repeat;
	}

	switch (rv) {
	case SS_ALREADY_STANDALONE:
		rv = SS_SUCCESS;
		break;
	case SS_IS_DISKLESS:
	case SS_LOWER_THAN_OUTDATED:
		rv = change_cstate(connection, C_DISCONNECTING, CS_HARD);
	default:;
		/* no special handling necessary */
	}

	if (rv >= SS_SUCCESS) {
		enum drbd_state_rv rv2;
		long irq_flags;
		struct drbd_peer_device *peer_device;
		int vnr;

		/* No one else can reconfigure the network while I am here.
		 * The state handling only uses drbd_thread_stop_nowait(),
		 * we want to really wait here until the receiver is no more.
		 */
		drbd_thread_stop(&connection->receiver);

		/* Race breaker.  This additional state change request may be
		 * necessary, if this was a forced disconnect during a receiver
		 * restart.  We may have "killed" the receiver thread just
		 * after drbd_receiver() returned.  Typically, we should be
		 * C_STANDALONE already, now, and this becomes a no-op.
		 */
		rv2 = change_cstate(connection, C_STANDALONE, CS_VERBOSE | CS_HARD);
		if (rv2 < SS_SUCCESS)
			drbd_err(connection,
				"unexpected rv2=%d in conn_try_disconnect()\n",
				rv2);
		/* Make sure the sender thread has actually stopped: state
		 * handling only does drbd_thread_stop_nowait().
		 */
		drbd_thread_stop(&connection->sender);

		state_change_lock(resource, &irq_flags, 0);
		drbd_unregister_connection(connection);
		state_change_unlock(resource, &irq_flags);

		/*
		 * Flush the resource work queue to make sure that no more
		 * events like state change notifications for this connection
		 * are queued: we want the "destroy" event to come last.
		 */
		drbd_flush_workqueue(&resource->work);

		mutex_lock(&notification_mutex);
		idr_for_each_entry(&connection->peer_devices, peer_device, vnr)
			notify_peer_device_state(NULL, 0, peer_device, NULL,
						 NOTIFY_DESTROY | NOTIFY_CONTINUES);
		notify_connection_state(NULL, 0, connection, NULL, NOTIFY_DESTROY);
		mutex_unlock(&notification_mutex);
		synchronize_rcu();
		drbd_put_connection(connection);
	}
	return rv;
}

int drbd_adm_disconnect(struct sk_buff *skb, struct genl_info *info)
{
	struct drbd_config_context adm_ctx;
	struct disconnect_parms parms;
	struct drbd_connection *connection;
	enum drbd_state_rv rv;
	enum drbd_ret_code retcode;
	int err;

	retcode = drbd_adm_prepare(&adm_ctx, skb, info, DRBD_ADM_NEED_CONNECTION);
	if (!adm_ctx.reply_skb)
		return retcode;

	connection = adm_ctx.connection;
	memset(&parms, 0, sizeof(parms));
	if (info->attrs[DRBD_NLA_DISCONNECT_PARMS]) {
		err = disconnect_parms_from_attrs(&parms, info);
		if (err) {
			retcode = ERR_MANDATORY_TAG;
			drbd_msg_put_info(adm_ctx.reply_skb, from_attrs_err_to_txt(err));
			goto fail;
		}
	}

	mutex_lock(&adm_ctx.resource->adm_mutex);
	mutex_lock(&connection->resource->conf_update);
	rv = conn_try_disconnect(connection, parms.force_disconnect);
	mutex_unlock(&connection->resource->conf_update);
	if (rv < SS_SUCCESS)
		retcode = rv;  /* FIXME: Type mismatch. */
	else
		retcode = NO_ERROR;
	mutex_unlock(&adm_ctx.resource->adm_mutex);
 fail:
	drbd_adm_finish(&adm_ctx, info, retcode);
	return 0;
}

void resync_after_online_grow(struct drbd_peer_device *peer_device)
{
	struct drbd_connection *connection = peer_device->connection;
	struct drbd_device *device = peer_device->device;
	bool sync_source;

	drbd_info(peer_device, "Resync of new storage after online grow\n");
	if (device->resource->role[NOW] != connection->peer_role[NOW])
		sync_source = (device->resource->role[NOW] == R_PRIMARY);
	else
		sync_source = test_bit(RESOLVE_CONFLICTS,
				       &peer_device->connection->flags);

	if (!sync_source && connection->agreed_pro_version < 110) {
		stable_change_repl_state(peer_device, L_WF_SYNC_UUID,
					 CS_VERBOSE | CS_SERIALIZE);
		return;
	}
	drbd_start_resync(peer_device, sync_source ? L_SYNC_SOURCE : L_SYNC_TARGET);
}

int drbd_adm_resize(struct sk_buff *skb, struct genl_info *info)
{
	struct drbd_config_context adm_ctx;
	struct disk_conf *old_disk_conf, *new_disk_conf = NULL;
	struct resize_parms rs;
	struct drbd_device *device;
	enum drbd_ret_code retcode;
	enum determine_dev_size dd;
	bool change_al_layout = false;
	enum dds_flags ddsf;
	sector_t u_size;
	int err;
	struct drbd_peer_device *peer_device;
	bool has_primary;

	retcode = drbd_adm_prepare(&adm_ctx, skb, info, DRBD_ADM_NEED_MINOR);
	if (!adm_ctx.reply_skb)
		return retcode;

	mutex_lock(&adm_ctx.resource->adm_mutex);
	device = adm_ctx.device;
	if (!get_ldev(device)) {
		retcode = ERR_NO_DISK;
		goto fail;
	}

	memset(&rs, 0, sizeof(struct resize_parms));
	rs.al_stripes = device->ldev->md.al_stripes;
	rs.al_stripe_size = device->ldev->md.al_stripe_size_4k * 4;
	if (info->attrs[DRBD_NLA_RESIZE_PARMS]) {
		err = resize_parms_from_attrs(&rs, info);
		if (err) {
			retcode = ERR_MANDATORY_TAG;
			drbd_msg_put_info(adm_ctx.reply_skb, from_attrs_err_to_txt(err));
			goto fail_ldev;
		}
	}

	device = adm_ctx.device;
	for_each_peer_device(peer_device, device) {
		if (peer_device->repl_state[NOW] > L_ESTABLISHED) {
			retcode = ERR_RESIZE_RESYNC;
			goto fail_ldev;
		}
	}

	has_primary = device->resource->role[NOW] == R_PRIMARY;
	if (!has_primary) {
		for_each_peer_device(peer_device, device) {
			if (peer_device->connection->peer_role[NOW] == R_PRIMARY) {
				has_primary = true;
				break;
			}
		}
	}
	if (!has_primary) {
		retcode = ERR_NO_PRIMARY;
		goto fail_ldev;
	}

	for_each_peer_device(peer_device, device) {
		if (rs.no_resync && peer_device->connection->agreed_pro_version < 93) {
			retcode = ERR_NEED_APV_93;
			goto fail_ldev;
		}
	}

	rcu_read_lock();
	u_size = rcu_dereference(device->ldev->disk_conf)->disk_size;
	rcu_read_unlock();
	if (u_size != (sector_t)rs.resize_size) {
		new_disk_conf = kmalloc(sizeof(struct disk_conf), GFP_KERNEL);
		if (!new_disk_conf) {
			retcode = ERR_NOMEM;
			goto fail_ldev;
		}
	}

	if (device->ldev->md.al_stripes != rs.al_stripes ||
	    device->ldev->md.al_stripe_size_4k != rs.al_stripe_size / 4) {
		u32 al_size_k = rs.al_stripes * rs.al_stripe_size;

		if (al_size_k > (16 * 1024 * 1024)) {
			retcode = ERR_MD_LAYOUT_TOO_BIG;
			goto fail_ldev;
		}

		if (al_size_k < (32768 >> 10)) {
			retcode = ERR_MD_LAYOUT_TOO_SMALL;
			goto fail_ldev;
		}

		/* Removed this pre-condition while merging from 8.4 to 9.0
		if (device->state.conn != C_CONNECTED && !rs.resize_force) {
			retcode = ERR_MD_LAYOUT_CONNECTED;
			goto fail_ldev;
		} */

		change_al_layout = true;
	}

	device->ldev->known_size = drbd_get_capacity(device->ldev->backing_bdev);

	if (new_disk_conf) {
		mutex_lock(&device->resource->conf_update);
		old_disk_conf = device->ldev->disk_conf;
		*new_disk_conf = *old_disk_conf;
		new_disk_conf->disk_size = (sector_t)rs.resize_size;
		rcu_assign_pointer(device->ldev->disk_conf, new_disk_conf);
		mutex_unlock(&device->resource->conf_update);
		synchronize_rcu();
		kfree(old_disk_conf);
	}

	ddsf = (rs.resize_force ? DDSF_FORCED : 0) | (rs.no_resync ? DDSF_NO_RESYNC : 0);
	dd = drbd_determine_dev_size(device, ddsf, change_al_layout ? &rs : NULL);
	drbd_md_sync(device);
	put_ldev(device);
	if (dd == DS_ERROR) {
		retcode = ERR_NOMEM_BITMAP;
		goto fail;
	} else if (dd == DS_ERROR_SPACE_MD) {
		retcode = ERR_MD_LAYOUT_NO_FIT;
		goto fail;
	} else if (dd == DS_ERROR_SHRINK) {
		retcode = ERR_IMPLICIT_SHRINK;
		goto fail;
	}

	for_each_peer_device(peer_device, device) {
		if (peer_device->repl_state[NOW] == L_ESTABLISHED) {
			if (dd == DS_GREW)
				set_bit(RESIZE_PENDING, &peer_device->flags);
			drbd_send_uuids(peer_device, 0, 0);
			drbd_send_sizes(peer_device, 1, ddsf);
		}
	}

 fail:
	mutex_unlock(&adm_ctx.resource->adm_mutex);
	drbd_adm_finish(&adm_ctx, info, retcode);
	return 0;

 fail_ldev:
	put_ldev(device);
	goto fail;
}

int drbd_adm_resource_opts(struct sk_buff *skb, struct genl_info *info)
{
	struct drbd_config_context adm_ctx;
	enum drbd_ret_code retcode;
	struct res_opts res_opts;
	int err;

	retcode = drbd_adm_prepare(&adm_ctx, skb, info, DRBD_ADM_NEED_RESOURCE);
	if (!adm_ctx.reply_skb)
		return retcode;

	res_opts = adm_ctx.resource->res_opts;
	if (should_set_defaults(info))
		set_res_opts_defaults(&res_opts);

	err = res_opts_from_attrs_for_change(&res_opts, info);
	if (err) {
		retcode = ERR_MANDATORY_TAG;
		drbd_msg_put_info(adm_ctx.reply_skb, from_attrs_err_to_txt(err));
		goto fail;
	}

	mutex_lock(&adm_ctx.resource->adm_mutex);
	err = set_resource_options(adm_ctx.resource, &res_opts);
	if (err) {
		retcode = ERR_INVALID_REQUEST;
		if (err == -ENOMEM)
			retcode = ERR_NOMEM;
	}
	mutex_unlock(&adm_ctx.resource->adm_mutex);

fail:
	drbd_adm_finish(&adm_ctx, info, retcode);
	return 0;
}

static enum drbd_state_rv invalidate_resync(struct drbd_peer_device *peer_device)
{
	enum drbd_state_rv rv;

	drbd_flush_workqueue(&peer_device->connection->sender_work);

	rv = change_repl_state(peer_device, L_STARTING_SYNC_T,
			       CS_WAIT_COMPLETE | CS_SERIALIZE);

	if (rv < SS_SUCCESS && rv != SS_NEED_CONNECTION)
		rv = stable_change_repl_state(peer_device, L_STARTING_SYNC_T,
			CS_VERBOSE | CS_WAIT_COMPLETE | CS_SERIALIZE);

	return rv;
}

static enum drbd_state_rv invalidate_no_resync(struct drbd_device *device) __must_hold(local)
{
	struct drbd_resource *resource = device->resource;
	struct drbd_peer_device *peer_device;
	struct drbd_connection *connection;
	unsigned long irq_flags;
	enum drbd_state_rv rv;

	begin_state_change(resource, &irq_flags, CS_VERBOSE);
	for_each_connection(connection, resource) {
		peer_device = conn_peer_device(connection, device->vnr);
		if (peer_device->repl_state[NOW] >= L_ESTABLISHED) {
			abort_state_change(resource, &irq_flags);
			return SS_UNKNOWN_ERROR;
		}
	}
	__change_disk_state(device, D_INCONSISTENT);
	rv = end_state_change(resource, &irq_flags);

	if (rv >= SS_SUCCESS) {
		drbd_bitmap_io(device, &drbd_bmio_set_all_n_write,
			       "set_n_write from invalidate",
			       BM_LOCK_CLEAR | BM_LOCK_BULK,
			       NULL);
	}

	return rv;
}

int drbd_adm_invalidate(struct sk_buff *skb, struct genl_info *info)
{
	struct drbd_config_context adm_ctx;
	struct drbd_peer_device *sync_from_peer_device = NULL;
	struct drbd_resource *resource;
	struct drbd_device *device;
	int retcode = 0; /* enum drbd_ret_code rsp. enum drbd_state_rv */

	retcode = drbd_adm_prepare(&adm_ctx, skb, info, DRBD_ADM_NEED_MINOR);
	if (!adm_ctx.reply_skb)
		return retcode;

	device = adm_ctx.device;

	if (!get_ldev(device)) {
		retcode = ERR_NO_DISK;
		goto out_no_ldev;
	}

	resource = device->resource;

	if (info->attrs[DRBD_NLA_INVALIDATE_PARMS]) {
		struct invalidate_parms inv = {};
		int err;

		inv.sync_from_peer_node_id = -1;
		err = invalidate_parms_from_attrs(&inv, info);
		if (err) {
			retcode = ERR_MANDATORY_TAG;
			drbd_msg_put_info(adm_ctx.reply_skb, from_attrs_err_to_txt(err));
			goto out_no_adm_mutex;
		}

		if (inv.sync_from_peer_node_id != -1) {
			struct drbd_connection *connection =
				drbd_connection_by_node_id(resource, inv.sync_from_peer_node_id);
			sync_from_peer_device = conn_peer_device(connection, device->vnr);
		}
	}

	mutex_lock(&resource->adm_mutex);

	/* If there is still bitmap IO pending, probably because of a previous
	 * resync just being finished, wait for it before requesting a new resync.
	 * Also wait for its after_state_ch(). */
	drbd_suspend_io(device);
	wait_event(device->misc_wait, list_empty(&device->pending_bitmap_work));

	do {
		struct drbd_connection *connection;

		if (sync_from_peer_device) {
			retcode = invalidate_resync(sync_from_peer_device);

			if (retcode >= SS_SUCCESS)
				break;
		}

		for_each_connection(connection, resource) {
			struct drbd_peer_device *peer_device;

			peer_device = conn_peer_device(connection, device->vnr);
			retcode = invalidate_resync(peer_device);
			if (retcode >= SS_SUCCESS)
				goto out;
		}

		retcode = invalidate_no_resync(device);
	} while (retcode == SS_UNKNOWN_ERROR);

out:
	drbd_resume_io(device);
	mutex_unlock(&resource->adm_mutex);
out_no_adm_mutex:
	put_ldev(device);
out_no_ldev:
	drbd_adm_finish(&adm_ctx, info, retcode);
	return 0;
}

static int drbd_bmio_set_susp_al(struct drbd_device *device, struct drbd_peer_device *peer_device) __must_hold(local)
{
	int rv;

	rv = drbd_bmio_set_n_write(device, peer_device);
	drbd_try_suspend_al(device);
	return rv;
}

int drbd_adm_invalidate_peer(struct sk_buff *skb, struct genl_info *info)
{
	struct drbd_config_context adm_ctx;
	struct drbd_peer_device *peer_device;
	struct drbd_resource *resource;
	struct drbd_device *device;
	int retcode; /* enum drbd_ret_code rsp. enum drbd_state_rv */

	retcode = drbd_adm_prepare(&adm_ctx, skb, info, DRBD_ADM_NEED_PEER_DEVICE);
	if (!adm_ctx.reply_skb)
		return retcode;

	peer_device = adm_ctx.peer_device;
	device = peer_device->device;
	resource = device->resource;

	if (!get_ldev(device)) {
		retcode = ERR_NO_DISK;
		goto out;
	}

	mutex_lock(&resource->adm_mutex);

	drbd_suspend_io(device);
	wait_event(device->misc_wait, list_empty(&device->pending_bitmap_work));
	drbd_flush_workqueue(&peer_device->connection->sender_work);
	retcode = stable_change_repl_state(peer_device, L_STARTING_SYNC_S,
					   CS_WAIT_COMPLETE | CS_SERIALIZE);
	if (retcode < SS_SUCCESS) {
		if (retcode == SS_NEED_CONNECTION && resource->role[NOW] == R_PRIMARY) {
			/* The peer will get a resync upon connect anyways.
			 * Just make that into a full resync. */
			retcode = change_peer_disk_state(peer_device, D_INCONSISTENT,
							 CS_VERBOSE | CS_WAIT_COMPLETE | CS_SERIALIZE);
			if (retcode >= SS_SUCCESS) {
				if (drbd_bitmap_io(adm_ctx.device, &drbd_bmio_set_susp_al,
						   "set_n_write from invalidate_peer",
						   BM_LOCK_CLEAR | BM_LOCK_BULK, peer_device))
					retcode = ERR_IO_MD_DISK;
			}
		} else
			retcode = stable_change_repl_state(peer_device, L_STARTING_SYNC_S,
							   CS_VERBOSE | CS_WAIT_COMPLETE | CS_SERIALIZE);
	}
	drbd_resume_io(device);

	mutex_unlock(&resource->adm_mutex);
	put_ldev(device);
out:
	drbd_adm_finish(&adm_ctx, info, retcode);
	return 0;
}

int drbd_adm_pause_sync(struct sk_buff *skb, struct genl_info *info)
{
	struct drbd_config_context adm_ctx;
	struct drbd_peer_device *peer_device;
	enum drbd_ret_code retcode;

	retcode = drbd_adm_prepare(&adm_ctx, skb, info, DRBD_ADM_NEED_PEER_DEVICE);
	if (!adm_ctx.reply_skb)
		return retcode;

	mutex_lock(&adm_ctx.resource->adm_mutex);

	peer_device = adm_ctx.peer_device;
	if (change_resync_susp_user(peer_device, true,
			CS_VERBOSE | CS_WAIT_COMPLETE | CS_SERIALIZE) == SS_NOTHING_TO_DO)
		retcode = ERR_PAUSE_IS_SET;

	mutex_unlock(&adm_ctx.resource->adm_mutex);
	drbd_adm_finish(&adm_ctx, info, retcode);
	return 0;
}

int drbd_adm_resume_sync(struct sk_buff *skb, struct genl_info *info)
{
	struct drbd_config_context adm_ctx;
	struct drbd_peer_device *peer_device;
	enum drbd_ret_code retcode;

	retcode = drbd_adm_prepare(&adm_ctx, skb, info, DRBD_ADM_NEED_PEER_DEVICE);
	if (!adm_ctx.reply_skb)
		return retcode;

	mutex_lock(&adm_ctx.resource->adm_mutex);

	peer_device = adm_ctx.peer_device;
	if (change_resync_susp_user(peer_device, false,
			CS_VERBOSE | CS_WAIT_COMPLETE | CS_SERIALIZE) == SS_NOTHING_TO_DO) {

		if (peer_device->repl_state[NOW] == L_PAUSED_SYNC_S ||
		    peer_device->repl_state[NOW] == L_PAUSED_SYNC_T) {
			if (peer_device->resync_susp_dependency[NOW])
				retcode = ERR_PIC_AFTER_DEP;
			else if (peer_device->resync_susp_peer[NOW])
				retcode = ERR_PIC_PEER_DEP;
			else
				retcode = ERR_PAUSE_IS_CLEAR;
		} else {
			retcode = ERR_PAUSE_IS_CLEAR;
		}
	}

	mutex_unlock(&adm_ctx.resource->adm_mutex);
	drbd_adm_finish(&adm_ctx, info, retcode);
	return 0;
}

int drbd_adm_suspend_io(struct sk_buff *skb, struct genl_info *info)
{
	struct drbd_config_context adm_ctx;
	struct drbd_resource *resource;
	enum drbd_ret_code retcode;

	retcode = drbd_adm_prepare(&adm_ctx, skb, info, DRBD_ADM_NEED_MINOR);
	if (!adm_ctx.reply_skb)
		return retcode;
	resource = adm_ctx.device->resource;
	mutex_lock(&resource->adm_mutex);

	retcode = stable_state_change(resource,
		change_io_susp_user(resource, true,
			      CS_VERBOSE | CS_WAIT_COMPLETE | CS_SERIALIZE));

	mutex_unlock(&resource->adm_mutex);
	drbd_adm_finish(&adm_ctx, info, retcode);
	return 0;
}

int drbd_adm_resume_io(struct sk_buff *skb, struct genl_info *info)
{
	struct drbd_config_context adm_ctx;
	struct drbd_resource *resource;
	struct drbd_device *device;
	unsigned long irq_flags;
	int retcode; /* enum drbd_ret_code rsp. enum drbd_state_rv */

	retcode = drbd_adm_prepare(&adm_ctx, skb, info, DRBD_ADM_NEED_MINOR);
	if (!adm_ctx.reply_skb)
		return retcode;

	mutex_lock(&adm_ctx.resource->adm_mutex);
	device = adm_ctx.device;
	resource = device->resource;
	if (test_bit(NEW_CUR_UUID, &device->flags)) {
		drbd_uuid_new_current(device, false);
		clear_bit(NEW_CUR_UUID, &device->flags);
	}
	drbd_suspend_io(device);
	begin_state_change(resource, &irq_flags, CS_VERBOSE | CS_WAIT_COMPLETE | CS_SERIALIZE);
	__change_io_susp_user(resource, false);
	__change_io_susp_no_data(resource, false);
	__change_io_susp_fencing(resource, false);
	retcode = end_state_change(resource, &irq_flags);
	if (retcode == SS_SUCCESS) {
		struct drbd_peer_device *peer_device;

		for_each_peer_device(peer_device, device) {
			struct drbd_connection *connection = peer_device->connection;

			if (peer_device->repl_state[NOW] < L_ESTABLISHED)
				tl_clear(connection);
			if (device->disk_state[NOW] == D_DISKLESS ||
			    device->disk_state[NOW] == D_FAILED ||
			    device->disk_state[NOW] == D_DETACHING)
				tl_restart(connection, FAIL_FROZEN_DISK_IO);
		}
	}
	drbd_resume_io(device);
	mutex_unlock(&adm_ctx.resource->adm_mutex);
	drbd_adm_finish(&adm_ctx, info, retcode);
	return 0;
}

int drbd_adm_outdate(struct sk_buff *skb, struct genl_info *info)
{
	struct drbd_config_context adm_ctx;
	enum drbd_ret_code retcode;

	retcode = drbd_adm_prepare(&adm_ctx, skb, info, DRBD_ADM_NEED_MINOR);
	if (!adm_ctx.reply_skb)
		return retcode;
	mutex_lock(&adm_ctx.resource->adm_mutex);

	retcode = stable_state_change(adm_ctx.device->resource,
		change_disk_state(adm_ctx.device, D_OUTDATED,
			      CS_VERBOSE | CS_WAIT_COMPLETE | CS_SERIALIZE));

	mutex_unlock(&adm_ctx.resource->adm_mutex);
	drbd_adm_finish(&adm_ctx, info, retcode);
	return 0;
}

static int nla_put_drbd_cfg_context(struct sk_buff *skb,
				    struct drbd_resource *resource,
				    struct drbd_connection *connection,
				    struct drbd_device *device)
{
	struct nlattr *nla;
	nla = nla_nest_start(skb, DRBD_NLA_CFG_CONTEXT);
	if (!nla)
		goto nla_put_failure;
	if (device)
		nla_put_u32(skb, T_ctx_volume, device->vnr);
	if (resource)
		nla_put_string(skb, T_ctx_resource_name, resource->name);
	if (connection) {
		if (connection->my_addr_len)
			nla_put(skb, T_ctx_my_addr,
				connection->my_addr_len, &connection->my_addr);
		if (connection->peer_addr_len)
			nla_put(skb, T_ctx_peer_addr,
				connection->peer_addr_len, &connection->peer_addr);
		rcu_read_lock();
		if (connection->net_conf && connection->net_conf->name)
			nla_put_string(skb, T_ctx_conn_name, connection->net_conf->name);
		rcu_read_unlock();
	}
	nla_nest_end(skb, nla);
	return 0;

nla_put_failure:
	if (nla)
		nla_nest_cancel(skb, nla);
	return -EMSGSIZE;
}

/*
 * The generic netlink dump callbacks are called outside the genl_lock(), so
 * they cannot use the simple attribute parsing code which uses global
 * attribute tables.
 */
static struct nlattr *find_cfg_context_attr(const struct nlmsghdr *nlh, int attr)
{
	const unsigned hdrlen = GENL_HDRLEN + GENL_MAGIC_FAMILY_HDRSZ;
	const int maxtype = ARRAY_SIZE(drbd_cfg_context_nl_policy) - 1;
	struct nlattr *nla;

	nla = nla_find(nlmsg_attrdata(nlh, hdrlen), nlmsg_attrlen(nlh, hdrlen),
		       DRBD_NLA_CFG_CONTEXT);
	if (!nla)
		return NULL;
	return drbd_nla_find_nested(maxtype, nla, __nla_type(attr));
}

int drbd_adm_dump_resources(struct sk_buff *skb, struct netlink_callback *cb)
{
	struct drbd_genlmsghdr *dh;
	struct drbd_resource *resource;
	struct resource_info resource_info;
	struct resource_statistics resource_statistics;
	int err;

	rcu_read_lock();
	if (cb->args[0]) {
		for_each_resource_rcu(resource, &drbd_resources)
			if (resource == (struct drbd_resource *)cb->args[0])
				goto found_resource;
		err = 0;  /* resource was probably deleted */
		goto out;
	}
	resource = list_entry(&drbd_resources,
			      struct drbd_resource, resources);

found_resource:
	list_for_each_entry_continue_rcu(resource, &drbd_resources, resources) {
		goto put_result;
	}
	err = 0;
	goto out;

put_result:
	dh = genlmsg_put(skb, NETLINK_CB_PORTID(cb->skb),
			cb->nlh->nlmsg_seq, &drbd_genl_family,
			NLM_F_MULTI, DRBD_ADM_GET_RESOURCES);
	err = -ENOMEM;
	if (!dh)
		goto out;
	dh->minor = -1U;
	dh->ret_code = NO_ERROR;
	err = nla_put_drbd_cfg_context(skb, resource, NULL, NULL);
	if (err)
		goto out;
	err = res_opts_to_skb(skb, &resource->res_opts, !capable(CAP_SYS_ADMIN));
	if (err)
		goto out;
	resource_info.res_role = resource->role[NOW];
	resource_info.res_susp = resource->susp[NOW];
	resource_info.res_susp_nod = resource->susp_nod[NOW];
	resource_info.res_susp_fen = resource->susp_fen[NOW];
	err = resource_info_to_skb(skb, &resource_info, !capable(CAP_SYS_ADMIN));
	if (err)
		goto out;
	resource_statistics.res_stat_write_ordering = resource->write_ordering;
	err = resource_statistics_to_skb(skb, &resource_statistics, !capable(CAP_SYS_ADMIN));
	if (err)
		goto out;
	cb->args[0] = (long)resource;
	genlmsg_end(skb, dh);
	err = 0;

out:
	rcu_read_unlock();
	if (err)
		return err;
	return skb->len;
}

static void device_to_statistics(struct device_statistics *s,
				 struct drbd_device *device)
{
	memset(s, 0, sizeof(*s));
	s->dev_upper_blocked = !may_inc_ap_bio(device);
	if (get_ldev(device)) {
		struct drbd_md *md = &device->ldev->md;
		u64 *history_uuids = (u64 *)s->history_uuids;
		struct request_queue *q;
		int n;

		spin_lock_irq(&md->uuid_lock);
		s->dev_current_uuid = md->current_uuid;
		BUILD_BUG_ON(sizeof(s->history_uuids) != sizeof(md->history_uuids));
		for (n = 0; n < ARRAY_SIZE(md->history_uuids); n++)
			history_uuids[n] = md->history_uuids[n];
		s->history_uuids_len = sizeof(s->history_uuids);
		spin_unlock_irq(&md->uuid_lock);

		s->dev_disk_flags = md->flags;
		q = bdev_get_queue(device->ldev->backing_bdev);
		s->dev_lower_blocked =
			bdi_congested(&q->backing_dev_info,
				      (1 << BDI_async_congested) |
				      (1 << BDI_sync_congested));
		put_ldev(device);
	}
	s->dev_size = drbd_get_capacity(device->this_bdev);
	s->dev_read = device->read_cnt;
	s->dev_write = device->writ_cnt;
	s->dev_al_writes = device->al_writ_cnt;
	s->dev_bm_writes = device->bm_writ_cnt;
	s->dev_upper_pending = atomic_read(&device->ap_bio_cnt);
	s->dev_lower_pending = atomic_read(&device->local_cnt);
	s->dev_al_suspended = test_bit(AL_SUSPENDED, &device->flags);
	s->dev_exposed_data_uuid = device->exposed_data_uuid;
}

static int put_resource_in_arg0(struct netlink_callback *cb, int holder_nr)
{
	if (cb->args[0]) {
		struct drbd_resource *resource =
			(struct drbd_resource *)cb->args[0];
		kref_debug_put(&resource->kref_debug, holder_nr); /* , 6); , 7); */
		kref_put(&resource->kref, drbd_destroy_resource);
	}

	return 0;
}

int drbd_adm_dump_devices_done(struct netlink_callback *cb) {
	return put_resource_in_arg0(cb, 7);
}

int drbd_adm_dump_devices(struct sk_buff *skb, struct netlink_callback *cb)
{
	struct nlattr *resource_filter;
	struct drbd_resource *resource;
	struct drbd_device *uninitialized_var(device);
	int minor, err, retcode;
	struct drbd_genlmsghdr *dh;
	struct device_info device_info;
	struct device_statistics device_statistics;
	struct idr *idr_to_search;

	resource = (struct drbd_resource *)cb->args[0];
	if (!cb->args[0] && !cb->args[1]) {
		resource_filter = find_cfg_context_attr(cb->nlh, T_ctx_resource_name);
		if (resource_filter) {
			retcode = ERR_RES_NOT_KNOWN;
			resource = drbd_find_resource(nla_data(resource_filter));
			if (!resource)
				goto put_result;
			kref_debug_get(&resource->kref_debug, 7);
			cb->args[0] = (long)resource;
		}
	}

	rcu_read_lock();
	minor = cb->args[1];
	idr_to_search = resource ? &resource->devices : &drbd_devices;
	device = idr_get_next(idr_to_search, &minor);
	if (!device) {
		err = 0;
		goto out;
	}
	idr_for_each_entry_continue(idr_to_search, device, minor) {
		retcode = NO_ERROR;
		goto put_result;  /* only one iteration */
	}
	err = 0;
	goto out;  /* no more devices */

put_result:
	dh = genlmsg_put(skb, NETLINK_CB_PORTID(cb->skb),
			cb->nlh->nlmsg_seq, &drbd_genl_family,
			NLM_F_MULTI, DRBD_ADM_GET_DEVICES);
	err = -ENOMEM;
	if (!dh)
		goto out;
	dh->ret_code = retcode;
	dh->minor = -1U;
	if (retcode == NO_ERROR) {
		dh->minor = device->minor;
		err = nla_put_drbd_cfg_context(skb, device->resource, NULL, device);
		if (err)
			goto out;
		if (get_ldev(device)) {
			struct disk_conf *disk_conf =
				rcu_dereference(device->ldev->disk_conf);

			err = disk_conf_to_skb(skb, disk_conf, !capable(CAP_SYS_ADMIN));
			put_ldev(device);
			if (err)
				goto out;
		}
		err = device_conf_to_skb(skb, &device->device_conf, !capable(CAP_SYS_ADMIN));
		if (err)
			goto out;
		device_info.dev_disk_state = device->disk_state[NOW];
		err = device_info_to_skb(skb, &device_info, !capable(CAP_SYS_ADMIN));
		if (err)
			goto out;

		device_to_statistics(&device_statistics, device);
		err = device_statistics_to_skb(skb, &device_statistics, !capable(CAP_SYS_ADMIN));
		if (err)
			goto out;
		cb->args[1] = minor + 1;
	}
	genlmsg_end(skb, dh);
	err = 0;

out:
	rcu_read_unlock();
	if (err)
		return err;
	return skb->len;
}

int drbd_adm_dump_connections_done(struct netlink_callback *cb)
{
	return put_resource_in_arg0(cb, 6);
}

enum { SINGLE_RESOURCE, ITERATE_RESOURCES };

int drbd_adm_dump_connections(struct sk_buff *skb, struct netlink_callback *cb)
{
	struct nlattr *resource_filter;
	struct drbd_resource *resource = NULL, *next_resource;
	struct drbd_connection *uninitialized_var(connection);
	int err = 0, retcode;
	struct drbd_genlmsghdr *dh;
	struct connection_info connection_info;
	struct connection_statistics connection_statistics;

	rcu_read_lock();
	resource = (struct drbd_resource *)cb->args[0];
	if (!cb->args[0]) {
		resource_filter = find_cfg_context_attr(cb->nlh, T_ctx_resource_name);
		if (resource_filter) {
			retcode = ERR_RES_NOT_KNOWN;
			resource = drbd_find_resource(nla_data(resource_filter));
			if (!resource)
				goto put_result;
			kref_debug_get(&resource->kref_debug, 6);
			cb->args[0] = (long)resource;
			cb->args[1] = SINGLE_RESOURCE;
		}
	}
	if (!resource) {
		if (list_empty(&drbd_resources))
			goto out;
		resource = list_first_entry(&drbd_resources, struct drbd_resource, resources);
		kref_get(&resource->kref);
		kref_debug_get(&resource->kref_debug, 6);
		cb->args[0] = (long)resource;
		cb->args[1] = ITERATE_RESOURCES;
	}

    next_resource:
	rcu_read_unlock();
	mutex_lock(&resource->conf_update);
	rcu_read_lock();
	if (cb->args[2]) {
		for_each_connection_rcu(connection, resource)
			if (connection == (struct drbd_connection *)cb->args[2])
				goto found_connection;
		/* connection was probably deleted */
		goto no_more_connections;
	}
	connection = list_entry(&resource->connections, struct drbd_connection, connections);

found_connection:
	list_for_each_entry_continue_rcu(connection, &resource->connections, connections) {
		retcode = NO_ERROR;
		goto put_result;  /* only one iteration */
	}

no_more_connections:
	if (cb->args[1] == ITERATE_RESOURCES) {
		for_each_resource_rcu(next_resource, &drbd_resources) {
			if (next_resource == resource)
				goto found_resource;
		}
		/* resource was probably deleted */
	}
	goto out;

found_resource:
	list_for_each_entry_continue_rcu(next_resource, &drbd_resources, resources) {
		mutex_unlock(&resource->conf_update);
		kref_debug_put(&resource->kref_debug, 6);
		kref_put(&resource->kref, drbd_destroy_resource);
		resource = next_resource;
		kref_get(&resource->kref);
		kref_debug_get(&resource->kref_debug, 6);
		cb->args[0] = (long)resource;
		cb->args[2] = 0;
		goto next_resource;
	}
	goto out;  /* no more resources */

put_result:
	dh = genlmsg_put(skb, NETLINK_CB_PORTID(cb->skb),
			cb->nlh->nlmsg_seq, &drbd_genl_family,
			NLM_F_MULTI, DRBD_ADM_GET_CONNECTIONS);
	err = -ENOMEM;
	if (!dh)
		goto out;
	dh->ret_code = retcode;
	dh->minor = -1U;
	if (retcode == NO_ERROR) {
		struct net_conf *net_conf;

		err = nla_put_drbd_cfg_context(skb, resource, connection, NULL);
		if (err)
			goto out;
		net_conf = rcu_dereference(connection->net_conf);
		if (net_conf) {
			err = net_conf_to_skb(skb, net_conf, !capable(CAP_SYS_ADMIN));
			if (err)
				goto out;
		}
		connection_to_info(&connection_info, connection, NOW);
		err = connection_info_to_skb(skb, &connection_info, !capable(CAP_SYS_ADMIN));
		if (err)
			goto out;
		connection_statistics.conn_congested = test_bit(NET_CONGESTED, &connection->flags);
		err = connection_statistics_to_skb(skb, &connection_statistics, !capable(CAP_SYS_ADMIN));
		if (err)
			goto out;
		cb->args[2] = (long)connection;
	}
	genlmsg_end(skb, dh);
	err = 0;

out:
	rcu_read_unlock();
	if (resource)
		mutex_unlock(&resource->conf_update);
	if (err)
		return err;
	return skb->len;
}

static void peer_device_to_statistics(struct peer_device_statistics *s,
				      struct drbd_peer_device *peer_device)
{
	struct drbd_device *device = peer_device->device;

	memset(s, 0, sizeof(*s));
	s->peer_dev_received = peer_device->recv_cnt;
	s->peer_dev_sent = peer_device->send_cnt;
	s->peer_dev_pending = atomic_read(&peer_device->ap_pending_cnt) +
			      atomic_read(&peer_device->rs_pending_cnt);
	s->peer_dev_unacked = atomic_read(&peer_device->unacked_cnt);
	s->peer_dev_out_of_sync = drbd_bm_total_weight(peer_device) << (BM_BLOCK_SHIFT - 9);
	s->peer_dev_resync_failed = peer_device->rs_failed << (BM_BLOCK_SHIFT - 9);
	if (get_ldev(device)) {
		struct drbd_md *md = &device->ldev->md;
		struct drbd_peer_md *peer_md = &md->peers[peer_device->bitmap_index];

		spin_lock_irq(&md->uuid_lock);
		s->peer_dev_bitmap_uuid = peer_md->bitmap_uuid;
		spin_unlock_irq(&md->uuid_lock);
		s->peer_dev_flags = peer_md->flags;
		put_ldev(device);
	}
}

int drbd_adm_dump_peer_devices_done(struct netlink_callback *cb)
{
	return put_resource_in_arg0(cb, 9);
}

int drbd_adm_dump_peer_devices(struct sk_buff *skb, struct netlink_callback *cb)
{
	struct nlattr *resource_filter;
	struct drbd_resource *resource;
	struct drbd_device *uninitialized_var(device);
	struct drbd_peer_device *peer_device = NULL;
	int minor, err, retcode;
	struct drbd_genlmsghdr *dh;
	struct idr *idr_to_search;

	resource = (struct drbd_resource *)cb->args[0];
	if (!cb->args[0] && !cb->args[1]) {
		resource_filter = find_cfg_context_attr(cb->nlh, T_ctx_resource_name);
		if (resource_filter) {
			retcode = ERR_RES_NOT_KNOWN;
			resource = drbd_find_resource(nla_data(resource_filter));
			if (!resource)
				goto put_result;
			kref_debug_get(&resource->kref_debug, 9);
		}
		cb->args[0] = (long)resource;
	}

	rcu_read_lock();
	minor = cb->args[1];
	idr_to_search = resource ? &resource->devices : &drbd_devices;
	device = idr_find(idr_to_search, minor);
	if (!device) {
next_device:
		minor++;
		cb->args[2] = 0;
		device = idr_get_next(idr_to_search, &minor);
		if (!device) {
			err = 0;
			goto out;
		}
	}
	if (cb->args[2]) {
		for_each_peer_device(peer_device, device)
			if (peer_device == (struct drbd_peer_device *)cb->args[2])
				goto found_peer_device;
		/* peer device was probably deleted */
		goto next_device;
	}
	/* Make peer_device point to the list head (not the first entry). */
	peer_device = list_entry(&device->peer_devices, struct drbd_peer_device, peer_devices);

found_peer_device:
	list_for_each_entry_continue_rcu(peer_device, &device->peer_devices, peer_devices) {
		retcode = NO_ERROR;
		goto put_result;  /* only one iteration */
	}
	goto next_device;

put_result:
	dh = genlmsg_put(skb, NETLINK_CB_PORTID(cb->skb),
			cb->nlh->nlmsg_seq, &drbd_genl_family,
			NLM_F_MULTI, DRBD_ADM_GET_PEER_DEVICES);
	err = -ENOMEM;
	if (!dh)
		goto out;
	dh->ret_code = retcode;
	dh->minor = -1U;
	if (retcode == NO_ERROR) {
		struct peer_device_info peer_device_info;
		struct peer_device_statistics peer_device_statistics;

		dh->minor = minor;
		err = nla_put_drbd_cfg_context(skb, device->resource, peer_device->connection, device);
		if (err)
			goto out;
		peer_device_info.peer_disk_state = peer_device->disk_state[NOW];
		peer_device_info.peer_repl_state = peer_device->repl_state[NOW];
		peer_device_info.peer_resync_susp_user =
			peer_device->resync_susp_user[NOW];
		peer_device_info.peer_resync_susp_peer =
			peer_device->resync_susp_peer[NOW];
		peer_device_info.peer_resync_susp_dependency =
			peer_device->resync_susp_dependency[NOW];
		err = peer_device_info_to_skb(skb, &peer_device_info, !capable(CAP_SYS_ADMIN));
		if (err)
			goto out;
		peer_device_to_statistics(&peer_device_statistics, peer_device);
		err = peer_device_statistics_to_skb(skb, &peer_device_statistics, !capable(CAP_SYS_ADMIN));
		if (err)
			goto out;
		cb->args[1] = minor;
		cb->args[2] = (long)peer_device;
	}
	genlmsg_end(skb, dh);
	err = 0;

out:
	rcu_read_unlock();
	if (err)
		return err;
	return skb->len;
}

int drbd_adm_get_timeout_type(struct sk_buff *skb, struct genl_info *info)
{
	struct drbd_config_context adm_ctx;
	struct drbd_peer_device *peer_device;
	enum drbd_ret_code retcode;
	struct timeout_parms tp;
	int err;

	retcode = drbd_adm_prepare(&adm_ctx, skb, info, DRBD_ADM_NEED_PEER_DEVICE);
	if (!adm_ctx.reply_skb)
		return retcode;
	peer_device = adm_ctx.peer_device;

	tp.timeout_type =
		peer_device->disk_state[NOW] == D_OUTDATED ? UT_PEER_OUTDATED :
		test_bit(USE_DEGR_WFC_T, &peer_device->flags) ? UT_DEGRADED :
		UT_DEFAULT;

	err = timeout_parms_to_priv_skb(adm_ctx.reply_skb, &tp);
	if (err) {
		nlmsg_free(adm_ctx.reply_skb);
		return err;
	}

	drbd_adm_finish(&adm_ctx, info, retcode);
	return 0;
}

int drbd_adm_start_ov(struct sk_buff *skb, struct genl_info *info)
{
	struct drbd_config_context adm_ctx;
	struct drbd_device *device;
	struct drbd_peer_device *peer_device;
	enum drbd_ret_code retcode;
	struct start_ov_parms parms;

	retcode = drbd_adm_prepare(&adm_ctx, skb, info, DRBD_ADM_NEED_PEER_DEVICE);
	if (!adm_ctx.reply_skb)
		return retcode;

	peer_device = adm_ctx.peer_device;
	device = peer_device->device;

	/* resume from last known position, if possible */
	parms.ov_start_sector = peer_device->ov_start_sector;
	parms.ov_stop_sector = ULLONG_MAX;
	if (info->attrs[DRBD_NLA_START_OV_PARMS]) {
		int err = start_ov_parms_from_attrs(&parms, info);
		if (err) {
			retcode = ERR_MANDATORY_TAG;
			drbd_msg_put_info(adm_ctx.reply_skb, from_attrs_err_to_txt(err));
			goto out;
		}
	}
	mutex_lock(&adm_ctx.resource->adm_mutex);

	/* w_make_ov_request expects position to be aligned */
	peer_device->ov_start_sector = parms.ov_start_sector & ~(BM_SECT_PER_BIT-1);
	peer_device->ov_stop_sector = parms.ov_stop_sector;

	/* If there is still bitmap IO pending, e.g. previous resync or verify
	 * just being finished, wait for it before requesting a new resync. */
	drbd_suspend_io(device);
	wait_event(device->misc_wait, list_empty(&device->pending_bitmap_work));
	retcode = stable_change_repl_state(peer_device,
		L_VERIFY_S, CS_VERBOSE | CS_WAIT_COMPLETE | CS_SERIALIZE);
	drbd_resume_io(device);

	mutex_unlock(&adm_ctx.resource->adm_mutex);
out:
	drbd_adm_finish(&adm_ctx, info, retcode);
	return 0;
}

static bool should_skip_initial_sync(struct drbd_peer_device *peer_device)
{
	return peer_device->repl_state[NOW] == L_ESTABLISHED &&
	       peer_device->connection->agreed_pro_version >= 90 &&
	       drbd_current_uuid(peer_device->device) == UUID_JUST_CREATED;
}

int drbd_adm_new_c_uuid(struct sk_buff *skb, struct genl_info *info)
{
	struct drbd_config_context adm_ctx;
	struct drbd_device *device;
	struct drbd_peer_device *peer_device;
	enum drbd_ret_code retcode;
	int err;
	struct new_c_uuid_parms args;

	retcode = drbd_adm_prepare(&adm_ctx, skb, info, DRBD_ADM_NEED_MINOR);
	if (!adm_ctx.reply_skb)
		return retcode;

	device = adm_ctx.device;
	memset(&args, 0, sizeof(args));
	if (info->attrs[DRBD_NLA_NEW_C_UUID_PARMS]) {
		err = new_c_uuid_parms_from_attrs(&args, info);
		if (err) {
			retcode = ERR_MANDATORY_TAG;
			drbd_msg_put_info(adm_ctx.reply_skb, from_attrs_err_to_txt(err));
			goto out_nolock;
		}
	}

	mutex_lock(&adm_ctx.resource->adm_mutex);
	down(&device->resource->state_sem);

	if (!get_ldev(device)) {
		retcode = ERR_NO_DISK;
		goto out;
	}

	/* this is "skip initial sync", assume to be clean */
	for_each_peer_device(peer_device, device) {
		if (args.clear_bm && should_skip_initial_sync(peer_device))
			drbd_info(peer_device, "Preparing to skip initial sync\n");
		else if (peer_device->repl_state[NOW] != L_OFF) {
			retcode = ERR_CONNECTED;
			goto out_dec;
		}
	}

	for_each_peer_device(peer_device, device)
		drbd_uuid_set_bitmap(peer_device, 0); /* Rotate UI_BITMAP to History 1, etc... */
	drbd_uuid_new_current(device, false); /* New current, previous to UI_BITMAP */

	if (args.clear_bm) {
		unsigned long irq_flags;

		err = drbd_bitmap_io(device, &drbd_bmio_clear_all_n_write,
			"clear_n_write from new_c_uuid", BM_LOCK_ALL, NULL);
		if (err) {
			drbd_err(device, "Writing bitmap failed with %d\n",err);
			retcode = ERR_IO_MD_DISK;
		}
		for_each_peer_device(peer_device, device) {
			if (should_skip_initial_sync(peer_device)) {
				drbd_send_uuids(peer_device, UUID_FLAG_SKIP_INITIAL_SYNC, 0);
				_drbd_uuid_set_bitmap(peer_device, 0);
				drbd_print_uuids(peer_device, "cleared bitmap UUID");
			}
		}
		begin_state_change(device->resource, &irq_flags, CS_VERBOSE);
		__change_disk_state(device, D_UP_TO_DATE);
		for_each_peer_device(peer_device, device) {
			if (should_skip_initial_sync(peer_device))
				__change_peer_disk_state(peer_device, D_UP_TO_DATE);
		}
		end_state_change(device->resource, &irq_flags);
	}

	drbd_md_sync(device);
out_dec:
	put_ldev(device);
out:
	up(&device->resource->state_sem);
out_nolock:
	mutex_unlock(&adm_ctx.resource->adm_mutex);
	drbd_adm_finish(&adm_ctx, info, retcode);
	return 0;
}

static enum drbd_ret_code
drbd_check_resource_name(struct drbd_config_context *adm_ctx)
{
	const char *name = adm_ctx->resource_name;
	if (!name || !name[0]) {
		drbd_msg_put_info(adm_ctx->reply_skb, "resource name missing");
		return ERR_MANDATORY_TAG;
	}
	/* if we want to use these in sysfs/configfs/debugfs some day,
	 * we must not allow slashes */
	if (strchr(name, '/')) {
		drbd_msg_put_info(adm_ctx->reply_skb, "invalid resource name");
		return ERR_INVALID_REQUEST;
	}
	return NO_ERROR;
}

static void resource_to_info(struct resource_info *info,
			     struct drbd_resource *resource,
			     enum which_state which)
{
	info->res_role = resource->role[which];
	info->res_susp = resource->susp[which];
	info->res_susp_nod = resource->susp_nod[which];
	info->res_susp_fen = resource->susp_fen[which];
}

int drbd_adm_new_resource(struct sk_buff *skb, struct genl_info *info)
{
	struct drbd_config_context adm_ctx;
	struct drbd_resource *resource;
	enum drbd_ret_code retcode;
	struct res_opts res_opts;
	int err;

	retcode = drbd_adm_prepare(&adm_ctx, skb, info, 0);
	if (!adm_ctx.reply_skb)
		return retcode;

	set_res_opts_defaults(&res_opts);
	err = res_opts_from_attrs(&res_opts, info);
	if (err && err != -ENOMSG) {
		retcode = ERR_MANDATORY_TAG;
		drbd_msg_put_info(adm_ctx.reply_skb, from_attrs_err_to_txt(err));
		goto out;
	}

	retcode = drbd_check_resource_name(&adm_ctx);
	if (retcode != NO_ERROR)
		goto out;

	if (adm_ctx.resource)
		goto out;

	if (!try_module_get(THIS_MODULE)) {
		pr_err("drbd: Could not get a module reference\n");
		retcode = ERR_INVALID_REQUEST;
		goto out;
	}

	mutex_lock(&global_state_mutex);
	resource = drbd_create_resource(adm_ctx.resource_name, &res_opts);
	mutex_unlock(&global_state_mutex);

	if (resource) {
		struct resource_info resource_info;

		mutex_lock(&notification_mutex);
		resource_to_info(&resource_info, resource, NOW);
		notify_resource_state(NULL, 0, resource, &resource_info, NOTIFY_CREATE);
		mutex_unlock(&notification_mutex);
	} else {
		module_put(THIS_MODULE);
		retcode = ERR_NOMEM;
	}

out:
	drbd_adm_finish(&adm_ctx, info, retcode);
	return 0;
}

static void device_to_info(struct device_info *info,
			   struct drbd_device *device,
			   enum which_state which)
{
	info->dev_disk_state = device->disk_state[which];
}

int drbd_adm_new_minor(struct sk_buff *skb, struct genl_info *info)
{
	struct drbd_config_context adm_ctx;
	struct drbd_genlmsghdr *dh = info->userhdr;
	struct device_conf device_conf;
	struct drbd_resource *resource;
	struct drbd_device *device;
	enum drbd_ret_code retcode;
	int err;

	retcode = drbd_adm_prepare(&adm_ctx, skb, info, DRBD_ADM_NEED_RESOURCE);
	if (!adm_ctx.reply_skb)
		return retcode;

	set_device_conf_defaults(&device_conf);
	err = device_conf_from_attrs(&device_conf, info);
	if (err && err != -ENOMSG) {
		retcode = ERR_MANDATORY_TAG;
		drbd_msg_put_info(adm_ctx.reply_skb, from_attrs_err_to_txt(err));
		goto out;
	}

	if (dh->minor > MINORMASK) {
		drbd_msg_put_info(adm_ctx.reply_skb, "requested minor out of range");
		retcode = ERR_INVALID_REQUEST;
		goto out;
	}
	if (adm_ctx.volume > DRBD_VOLUME_MAX) {
		drbd_msg_put_info(adm_ctx.reply_skb, "requested volume id out of range");
		retcode = ERR_INVALID_REQUEST;
		goto out;
	}

	if (adm_ctx.device)
		goto out;

	resource = adm_ctx.resource;
	mutex_lock(&resource->conf_update);
	for(;;) {
		retcode = drbd_create_device(&adm_ctx, dh->minor, &device_conf, &device);
		if (retcode != ERR_NOMEM ||
		    schedule_timeout_interruptible(HZ / 10))
			break;
		/* Keep retrying until the memory allocations eventually succeed. */
	}
	if (retcode == NO_ERROR) {
		struct drbd_peer_device *peer_device;
		struct device_info info;
		unsigned int peer_devices = 0;
		enum drbd_notification_type flags;

		for_each_peer_device(peer_device, device)
			peer_devices++;

		device_to_info(&info, device, NOW);
		mutex_lock(&notification_mutex);
		flags = (peer_devices--) ? NOTIFY_CONTINUES : 0;
		notify_device_state(NULL, 0, device, &info, NOTIFY_CREATE | flags);
		for_each_peer_device(peer_device, device) {
			struct peer_device_info peer_device_info;

			peer_device_to_info(&peer_device_info, peer_device, NOW);
			flags = (peer_devices--) ? NOTIFY_CONTINUES : 0;
			notify_peer_device_state(NULL, 0, peer_device, &peer_device_info,
						 NOTIFY_CREATE | flags);
		}
		mutex_unlock(&notification_mutex);
	}
	mutex_unlock(&resource->conf_update);
out:
	drbd_adm_finish(&adm_ctx, info, retcode);
	return 0;
}

static enum drbd_ret_code adm_del_minor(struct drbd_device *device)
{
	struct drbd_resource *resource = device->resource;
	struct drbd_peer_device *peer_device;
	enum drbd_ret_code ret;

	spin_lock_irq(&resource->req_lock);
	if (device->disk_state[NOW] == D_DISKLESS &&
	    device->open_ro_cnt == 0 && device->open_rw_cnt == 0) {
		set_bit(UNREGISTERED, &device->flags);
		ret = NO_ERROR;
	} else {
		ret = ERR_MINOR_CONFIGURED;
	}
	spin_unlock_irq(&resource->req_lock);

	if (ret != NO_ERROR)
		return ret;

	for_each_peer_device(peer_device, device)
		stable_change_repl_state(peer_device, L_OFF,
					 CS_VERBOSE | CS_WAIT_COMPLETE);

	/*
	 * Flush the resource work queue to make sure that no more events like
	 * state change notifications for this device are queued: we want the
	 * "destroy" event to come last.
	 */
	drbd_flush_workqueue(&resource->work);

	spin_lock_irq(&resource->req_lock);
	drbd_unregister_device(device);
	spin_unlock_irq(&resource->req_lock);

	mutex_lock(&notification_mutex);
	for_each_peer_device(peer_device, device)
		notify_peer_device_state(NULL, 0, peer_device, NULL,
					 NOTIFY_DESTROY | NOTIFY_CONTINUES);
	notify_device_state(NULL, 0, device, NULL, NOTIFY_DESTROY);
	mutex_unlock(&notification_mutex);
	synchronize_rcu();
	drbd_put_device(device);

	return ret;
}

int drbd_adm_del_minor(struct sk_buff *skb, struct genl_info *info)
{
	struct drbd_config_context adm_ctx;
	struct drbd_resource *resource;
	enum drbd_ret_code retcode;

	retcode = drbd_adm_prepare(&adm_ctx, skb, info, DRBD_ADM_NEED_MINOR);
	if (!adm_ctx.reply_skb)
		return retcode;

	resource = adm_ctx.device->resource;
	mutex_lock(&adm_ctx.resource->adm_mutex);
	retcode = adm_del_minor(adm_ctx.device);
	mutex_unlock(&adm_ctx.resource->adm_mutex);

	drbd_adm_finish(&adm_ctx, info, retcode);
	return 0;
}

static int adm_del_resource(struct drbd_resource *resource)
{
	int err;

	/*
	 * Flush the resource work queue to make sure that no more events like
	 * state change notifications are queued: we want the "destroy" event
	 * to come last.
	 */
	drbd_flush_workqueue(&resource->work);

	mutex_lock(&global_state_mutex);
	err = ERR_NET_CONFIGURED;
	if (!list_empty(&resource->connections))
		goto out;
	err = ERR_RES_IN_USE;
	if (!idr_is_empty(&resource->devices))
		goto out;
	err = NO_ERROR;

	mutex_lock(&notification_mutex);
	notify_resource_state(NULL, 0, resource, NULL, NOTIFY_DESTROY);
	mutex_unlock(&notification_mutex);

	list_del_rcu(&resource->resources);
	synchronize_rcu();
	drbd_free_resource(resource);
out:
	mutex_unlock(&global_state_mutex);
	return err;
}

int drbd_adm_down(struct sk_buff *skb, struct genl_info *info)
{
	struct drbd_config_context adm_ctx;
	struct drbd_resource *resource;
	struct drbd_connection *connection, *tmp;
	struct drbd_device *device;
	int retcode; /* enum drbd_ret_code rsp. enum drbd_state_rv */
	unsigned i;

	retcode = drbd_adm_prepare(&adm_ctx, skb, info, DRBD_ADM_NEED_RESOURCE);
	if (!adm_ctx.reply_skb)
		return retcode;

	resource = adm_ctx.resource;
	mutex_lock(&resource->adm_mutex);
	/* demote */
	retcode = drbd_set_role(resource, R_SECONDARY, false);
	if (retcode < SS_SUCCESS) {
		drbd_msg_put_info(adm_ctx.reply_skb, "failed to demote");
		goto out;
	}

	mutex_lock(&resource->conf_update);
	for_each_connection_safe(connection, tmp, resource) {
		retcode = conn_try_disconnect(connection, 0);
		if (retcode < SS_SUCCESS) {
			drbd_msg_put_info(adm_ctx.reply_skb, "failed to disconnect");
			goto unlock_out;
		}
	}

	/* detach */
	idr_for_each_entry(&resource->devices, device, i) {
		retcode = adm_detach(device, 0);
		if (retcode < SS_SUCCESS || retcode > NO_ERROR) {
			drbd_msg_put_info(adm_ctx.reply_skb, "failed to detach");
			goto unlock_out;
		}
	}

	/* delete volumes */
	idr_for_each_entry(&resource->devices, device, i) {
		retcode = adm_del_minor(device);
		if (retcode != NO_ERROR) {
			/* "can not happen" */
			drbd_msg_put_info(adm_ctx.reply_skb, "failed to delete volume");
			goto unlock_out;
		}
	}

	retcode = adm_del_resource(resource);

unlock_out:
	mutex_unlock(&resource->conf_update);
out:
	mutex_unlock(&resource->adm_mutex);
	drbd_adm_finish(&adm_ctx, info, retcode);
	return 0;
}

int drbd_adm_del_resource(struct sk_buff *skb, struct genl_info *info)
{
	struct drbd_config_context adm_ctx;
	enum drbd_ret_code retcode;

	retcode = drbd_adm_prepare(&adm_ctx, skb, info, DRBD_ADM_NEED_RESOURCE);
	if (!adm_ctx.reply_skb)
		return retcode;

	retcode = adm_del_resource(adm_ctx.resource);

	drbd_adm_finish(&adm_ctx, info, retcode);
	return 0;
}

static int nla_put_notification_header(struct sk_buff *msg,
				       enum drbd_notification_type type)
{
	struct drbd_notification_header nh = {
		.nh_type = type,
	};

	return drbd_notification_header_to_skb(msg, &nh, true);
}

void notify_resource_state(struct sk_buff *skb,
			   unsigned int seq,
			   struct drbd_resource *resource,
			   struct resource_info *resource_info,
			   enum drbd_notification_type type)
{
	struct resource_statistics resource_statistics;
	struct drbd_genlmsghdr *dh;
	bool multicast = false;
	int err;

	if (!skb) {
		seq = atomic_inc_return(&drbd_genl_seq);
		skb = genlmsg_new(NLMSG_GOODSIZE, GFP_NOIO);
		err = -ENOMEM;
		if (!skb)
			goto failed;
		multicast = true;
	}

	err = -EMSGSIZE;
	dh = genlmsg_put(skb, 0, seq, &drbd_genl_family, 0, DRBD_RESOURCE_STATE);
	if (!dh)
		goto nla_put_failure;
	dh->minor = -1U;
	dh->ret_code = NO_ERROR;
	if (nla_put_drbd_cfg_context(skb, resource, NULL, NULL) ||
	    nla_put_notification_header(skb, type) ||
	    ((type & ~NOTIFY_FLAGS) != NOTIFY_DESTROY &&
	     resource_info_to_skb(skb, resource_info, true)))
		goto nla_put_failure;
	resource_statistics.res_stat_write_ordering = resource->write_ordering;
	err = resource_statistics_to_skb(skb, &resource_statistics, !capable(CAP_SYS_ADMIN));
	if (err)
		goto nla_put_failure;
	genlmsg_end(skb, dh);
	if (multicast) {
		err = drbd_genl_multicast_events(skb, 0);
		/* skb has been consumed or freed in netlink_broadcast() */
		if (err && err != -ESRCH)
			goto failed;
	}
	return;

nla_put_failure:
	nlmsg_free(skb);
failed:
	drbd_err(resource, "Error %d while broadcasting event. Event seq:%u\n",
			err, seq);
}

void notify_device_state(struct sk_buff *skb,
			 unsigned int seq,
			 struct drbd_device *device,
			 struct device_info *device_info,
			 enum drbd_notification_type type)
{
	struct device_statistics device_statistics;
	struct drbd_genlmsghdr *dh;
	bool multicast = false;
	int err;

	if (!skb) {
		seq = atomic_inc_return(&drbd_genl_seq);
		skb = genlmsg_new(NLMSG_GOODSIZE, GFP_NOIO);
		err = -ENOMEM;
		if (!skb)
			goto failed;
		multicast = true;
	}

	err = -EMSGSIZE;
	dh = genlmsg_put(skb, 0, seq, &drbd_genl_family, 0, DRBD_DEVICE_STATE);
	if (!dh)
		goto nla_put_failure;
	dh->minor = device->minor;
	dh->ret_code = NO_ERROR;
	if (nla_put_drbd_cfg_context(skb, device->resource, NULL, device) ||
	    nla_put_notification_header(skb, type) ||
	    ((type & ~NOTIFY_FLAGS) != NOTIFY_DESTROY &&
	     device_info_to_skb(skb, device_info, true)))
		goto nla_put_failure;
	device_to_statistics(&device_statistics, device);
	device_statistics_to_skb(skb, &device_statistics, !capable(CAP_SYS_ADMIN));
	genlmsg_end(skb, dh);
	if (multicast) {
		err = drbd_genl_multicast_events(skb, 0);
		/* skb has been consumed or freed in netlink_broadcast() */
		if (err && err != -ESRCH)
			goto failed;
	}
	return;

nla_put_failure:
	nlmsg_free(skb);
failed:
	drbd_err(device, "Error %d while broadcasting event. Event seq:%u\n",
		 err, seq);
}

void notify_connection_state(struct sk_buff *skb,
			     unsigned int seq,
			     struct drbd_connection *connection,
			     struct connection_info *connection_info,
			     enum drbd_notification_type type)
{
	struct connection_statistics connection_statistics;
	struct drbd_genlmsghdr *dh;
	bool multicast = false;
	int err;

	if (!skb) {
		seq = atomic_inc_return(&drbd_genl_seq);
		skb = genlmsg_new(NLMSG_GOODSIZE, GFP_NOIO);
		err = -ENOMEM;
		if (!skb)
			goto failed;
		multicast = true;
	}

	err = -EMSGSIZE;
	dh = genlmsg_put(skb, 0, seq, &drbd_genl_family, 0, DRBD_CONNECTION_STATE);
	if (!dh)
		goto nla_put_failure;
	dh->minor = -1U;
	dh->ret_code = NO_ERROR;
	if (nla_put_drbd_cfg_context(skb, connection->resource, connection, NULL) ||
	    nla_put_notification_header(skb, type) ||
	    ((type & ~NOTIFY_FLAGS) != NOTIFY_DESTROY &&
	     connection_info_to_skb(skb, connection_info, true)))
		goto nla_put_failure;
	connection_statistics.conn_congested = test_bit(NET_CONGESTED, &connection->flags);
	connection_statistics_to_skb(skb, &connection_statistics, !capable(CAP_SYS_ADMIN));
	genlmsg_end(skb, dh);
	if (multicast) {
		err = drbd_genl_multicast_events(skb, 0);
		/* skb has been consumed or freed in netlink_broadcast() */
		if (err && err != -ESRCH)
			goto failed;
	}
	return;

nla_put_failure:
	nlmsg_free(skb);
failed:
	drbd_err(connection, "Error %d while broadcasting event. Event seq:%u\n",
		 err, seq);
}

void notify_peer_device_state(struct sk_buff *skb,
			      unsigned int seq,
			      struct drbd_peer_device *peer_device,
			      struct peer_device_info *peer_device_info,
			      enum drbd_notification_type type)
{
	struct peer_device_statistics peer_device_statistics;
	struct drbd_resource *resource = peer_device->device->resource;
	struct drbd_genlmsghdr *dh;
	bool multicast = false;
	int err;

	if (!skb) {
		seq = atomic_inc_return(&drbd_genl_seq);
		skb = genlmsg_new(NLMSG_GOODSIZE, GFP_NOIO);
		err = -ENOMEM;
		if (!skb)
			goto failed;
		multicast = true;
	}

	err = -EMSGSIZE;
	dh = genlmsg_put(skb, 0, seq, &drbd_genl_family, 0, DRBD_PEER_DEVICE_STATE);
	if (!dh)
		goto nla_put_failure;
	dh->minor = -1U;
	dh->ret_code = NO_ERROR;
	if (nla_put_drbd_cfg_context(skb, resource, peer_device->connection, peer_device->device) ||
	    nla_put_notification_header(skb, type) ||
	    ((type & ~NOTIFY_FLAGS) != NOTIFY_DESTROY &&
	     peer_device_info_to_skb(skb, peer_device_info, true)))
		goto nla_put_failure;
	peer_device_to_statistics(&peer_device_statistics, peer_device);
	peer_device_statistics_to_skb(skb, &peer_device_statistics, !capable(CAP_SYS_ADMIN));
	genlmsg_end(skb, dh);
	if (multicast) {
		err = drbd_genl_multicast_events(skb, 0);
		/* skb has been consumed or freed in netlink_broadcast() */
		if (err && err != -ESRCH)
			goto failed;
	}
	return;

nla_put_failure:
	nlmsg_free(skb);
failed:
	drbd_err(peer_device, "Error %d while broadcasting event. Event seq:%u\n",
		 err, seq);
}

void notify_helper(enum drbd_notification_type type,
		   struct drbd_device *device, struct drbd_connection *connection,
		   const char *name, int status)
{
	struct drbd_resource *resource = device ? device->resource : connection->resource;
	struct drbd_helper_info helper_info;
	unsigned int seq = atomic_inc_return(&drbd_genl_seq);
	struct sk_buff *skb = NULL;
	struct drbd_genlmsghdr *dh;
	int err;

	strlcpy(helper_info.helper_name, name, sizeof(helper_info.helper_name));
	helper_info.helper_name_len = min(strlen(name), sizeof(helper_info.helper_name));
	helper_info.helper_status = status;

	skb = genlmsg_new(NLMSG_GOODSIZE, GFP_NOIO);
	err = -ENOMEM;
	if (!skb)
		goto fail;

	err = -EMSGSIZE;
	dh = genlmsg_put(skb, 0, seq, &drbd_genl_family, 0, DRBD_HELPER);
	if (!dh)
		goto fail;
	dh->minor = device ? device->minor : -1;
	dh->ret_code = NO_ERROR;
	mutex_lock(&notification_mutex);
	if (nla_put_drbd_cfg_context(skb, resource, connection, device) ||
	    nla_put_notification_header(skb, type) ||
	    drbd_helper_info_to_skb(skb, &helper_info, true))
		goto unlock_fail;
	genlmsg_end(skb, dh);
	err = drbd_genl_multicast_events(skb, 0);
	skb = NULL;
	/* skb has been consumed or freed in netlink_broadcast() */
	if (err && err != -ESRCH)
		goto unlock_fail;
	mutex_unlock(&notification_mutex);
	return;

unlock_fail:
	mutex_unlock(&notification_mutex);
fail:
	nlmsg_free(skb);
	drbd_err(resource, "Error %d while broadcasting event. Event seq:%u\n",
		 err, seq);
}

static void notify_initial_state_done(struct sk_buff *skb, unsigned int seq)
{
	struct drbd_genlmsghdr *dh;
	int err;

	err = -EMSGSIZE;
	dh = genlmsg_put(skb, 0, seq, &drbd_genl_family, 0, DRBD_INITIAL_STATE_DONE);
	if (!dh)
		goto nla_put_failure;
	dh->minor = -1U;
	dh->ret_code = NO_ERROR;
	if (nla_put_notification_header(skb, NOTIFY_EXISTS))
		goto nla_put_failure;
	genlmsg_end(skb, dh);
	return;

nla_put_failure:
	nlmsg_free(skb);
	pr_err("Error %d sending event. Event seq:%u\n", err, seq);
}

static void free_state_changes(struct list_head *list)
{
	while (!list_empty(list)) {
		struct drbd_state_change *state_change =
			list_first_entry(list, struct drbd_state_change, list);
		list_del(&state_change->list);
		forget_state_change(state_change);
	}
}

static unsigned int notifications_for_state_change(struct drbd_state_change *state_change)
{
	return 1 +
	       state_change->n_connections +
	       state_change->n_devices +
	       state_change->n_devices * state_change->n_connections;
}

static int get_initial_state(struct sk_buff *skb, struct netlink_callback *cb)
{
	struct drbd_state_change *state_change = (struct drbd_state_change *)cb->args[0];
	unsigned int seq = cb->args[2];
	unsigned int n;
	enum drbd_notification_type flags = 0;

	/* There is no need for taking notification_mutex here: it doesn't
	   matter if the initial state events mix with later state chage
	   events; we can always tell the events apart by the NOTIFY_EXISTS
	   flag. */

	cb->args[5]--;
	if (cb->args[5] == 1) {
		notify_initial_state_done(skb, seq);
		goto out;
	}
	n = cb->args[4]++;
	if (cb->args[4] < cb->args[3])
		flags |= NOTIFY_CONTINUES;
	if (n < 1) {
		notify_resource_state_change(skb, seq, state_change->resource,
					     OLD, NOTIFY_EXISTS | flags);
		goto next;
	}
	n--;
	if (n < state_change->n_connections) {
		notify_connection_state_change(skb, seq, &state_change->connections[n],
					       OLD, NOTIFY_EXISTS | flags);
		goto next;
	}
	n -= state_change->n_connections;
	if (n < state_change->n_devices) {
		notify_device_state_change(skb, seq, &state_change->devices[n],
					   OLD, NOTIFY_EXISTS | flags);
		goto next;
	}
	n -= state_change->n_devices;
	if (n < state_change->n_devices * state_change->n_connections) {
		notify_peer_device_state_change(skb, seq, &state_change->peer_devices[n],
						OLD, NOTIFY_EXISTS | flags);
		goto next;
	}

next:
	if (cb->args[4] == cb->args[3]) {
		struct drbd_state_change *next_state_change =
			list_entry(state_change->list.next,
				   struct drbd_state_change, list);
		cb->args[0] = (long)next_state_change;
		cb->args[3] = notifications_for_state_change(next_state_change);
		cb->args[4] = 0;
	}
out:
	return skb->len;
}

int drbd_adm_get_initial_state(struct sk_buff *skb, struct netlink_callback *cb)
{
	struct drbd_resource *resource;
	LIST_HEAD(head);

	if (cb->args[5] >= 1) {
		if (cb->args[5] > 1)
			return get_initial_state(skb, cb);
		if (cb->args[0]) {
			struct drbd_state_change *state_change =
				(struct drbd_state_change *)cb->args[0];

			/* connect list to head */
			list_add(&head, &state_change->list);
			free_state_changes(&head);
		}
		return 0;
	}

	cb->args[5] = 2;  /* number of iterations */
	mutex_lock(&global_state_mutex);
	for_each_resource(resource, &drbd_resources) {
		struct drbd_state_change *state_change;

		state_change = remember_state_change(resource, GFP_KERNEL);
		if (!state_change) {
			if (!list_empty(&head))
				free_state_changes(&head);
			mutex_unlock(&global_state_mutex);
			return -ENOMEM;
		}
		list_add_tail(&state_change->list, &head);
		cb->args[5] += notifications_for_state_change(state_change);
	}
	mutex_unlock(&global_state_mutex);

	if (!list_empty(&head)) {
		struct drbd_state_change *state_change =
			list_entry(head.next, struct drbd_state_change, list);
		cb->args[0] = (long)state_change;
		cb->args[3] = notifications_for_state_change(state_change);
		list_del(&head);  /* detach list from head */
	}

	cb->args[2] = cb->nlh->nlmsg_seq;
	return get_initial_state(skb, cb);
}

int drbd_adm_forget_peer(struct sk_buff *skb, struct genl_info *info)
{
	struct drbd_config_context adm_ctx;
	struct drbd_resource *resource;
	struct drbd_device *device;
	struct forget_peer_parms parms = { };
	enum drbd_state_rv retcode;
	int minor, peer_node_id, err;

	retcode = drbd_adm_prepare(&adm_ctx, skb, info, DRBD_ADM_NEED_RESOURCE);
	if (!adm_ctx.reply_skb)
		return retcode;

	resource = adm_ctx.resource;

	err = forget_peer_parms_from_attrs(&parms, info);
	if (err) {
		retcode = ERR_MANDATORY_TAG;
		drbd_msg_put_info(adm_ctx.reply_skb, from_attrs_err_to_txt(err));
		goto out;
	}

	peer_node_id = parms.forget_peer_node_id;
	if (drbd_connection_by_node_id(resource, peer_node_id)) {
		retcode = ERR_NET_CONFIGURED;
		goto out;
	}

	if (peer_node_id < 0 || peer_node_id >= MAX_PEERS) {
		retcode = ERR_INVALID_PEER_NODE_ID;
		goto out;
	}

	mutex_lock(&resource->adm_mutex);
	idr_for_each_entry(&resource->devices, device, minor) {
		struct drbd_peer_md *peer_md;
		int bitmap_index;

		if (!get_ldev(device))
			continue;

		bitmap_index = device->ldev->id_to_bit[peer_node_id];
		if (bitmap_index < 0) {
			put_ldev(device);
			retcode = ERR_INVALID_PEER_NODE_ID;
			break;
		}

		peer_md = &device->ldev->md.peers[bitmap_index];
		peer_md->bitmap_uuid = 0;
		peer_md->flags = 0;
		peer_md->node_id = -1;
		device->ldev->id_to_bit[peer_node_id] = -1;

		drbd_md_sync(device);
		put_ldev(device);
	}
	mutex_unlock(&resource->adm_mutex);
out:
	drbd_adm_finish(&adm_ctx, info, (enum drbd_ret_code)retcode);
	return 0;

}<|MERGE_RESOLUTION|>--- conflicted
+++ resolved
@@ -726,16 +726,13 @@
 	struct task_struct *opa;
 
 	kref_get(&connection->kref);
-<<<<<<< HEAD
 	kref_debug_get(&connection->kref_debug, 4);
-=======
 	/* We may just have force_sig()'ed this thread
 	 * to get it out of some blocking network function.
 	 * Clear signals; otherwise kthread_run(), which internally uses
 	 * wait_on_completion_killable(), will mistake our pending signal
 	 * for a new fatal signal and fail. */
 	flush_signals(current);
->>>>>>> e9983654
 	opa = kthread_run(_try_outdate_peer_async, connection, "drbd_async_h");
 	if (IS_ERR(opa)) {
 		drbd_err(connection, "out of mem, failed to invoke fence-peer helper\n");
