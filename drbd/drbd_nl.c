--- conflicted
+++ resolved
@@ -1816,7 +1816,6 @@
 	return 0;
 }
 
-<<<<<<< HEAD
 static void mutex_unlock_cond(struct mutex *mutex, bool *have_mutex)
 {
 	if (*have_mutex) {
@@ -1870,7 +1869,8 @@
 			return false;
 	}
 	return true;
-=======
+}
+
 static struct block_device *open_backing_dev(struct drbd_device *device,
 		const char *bdev_path, void *claim_ptr, bool do_bd_link)
 {
@@ -1960,7 +1960,6 @@
 
 	kfree(ldev->disk_conf);
 	kfree(ldev);
->>>>>>> 374994e6
 }
 
 int drbd_adm_attach(struct sk_buff *skb, struct genl_info *info)
@@ -1975,13 +1974,6 @@
 	sector_t min_md_device_sectors;
 	struct drbd_backing_dev *nbc; /* new_backing_conf */
 	struct disk_conf *new_disk_conf = NULL;
-<<<<<<< HEAD
-	struct block_device *bdev;
-=======
-	struct lru_cache *resync_lru = NULL;
-	struct fifo_buffer *new_plan = NULL;
-	union drbd_state ns, os;
->>>>>>> 374994e6
 	enum drbd_state_rv rv;
 	struct drbd_peer_device *peer_device;
 	unsigned int slots_needed = 0;
@@ -2387,36 +2379,15 @@
 	drbd_adm_finish(&adm_ctx, info, retcode);
 	return 0;
 
-<<<<<<< HEAD
-=======
- remove_kobject:
-	drbd_backing_dev_free(device, nbc);
-	nbc = NULL;
->>>>>>> 374994e6
  force_diskless_dec:
 	put_ldev(device);
  force_diskless:
 	change_disk_state(device, D_DISKLESS, CS_HARD);
 	drbd_md_sync(device);
  fail:
-<<<<<<< HEAD
 	mutex_unlock_cond(&resource->conf_update, &have_conf_update);
-	drbd_free_ldev(nbc); /* frees also new_disk_conf */
-
+	drbd_backing_dev_free(device, nbc);
 	mutex_unlock(&resource->adm_mutex);
-=======
-	conn_reconfig_done(connection);
-	if (nbc) {
-		close_backing_dev(device, nbc->md_bdev, nbc->md_bdev != nbc->backing_bdev);
-		close_backing_dev(device, nbc->backing_bdev, true);
-		kfree(nbc);
-	}
-	kfree(new_disk_conf);
-	lc_destroy(resync_lru);
-	kfree(new_plan);
-	mutex_unlock(&adm_ctx.resource->adm_mutex);
- finish:
->>>>>>> 374994e6
 	drbd_adm_finish(&adm_ctx, info, retcode);
 	return 0;
 }
