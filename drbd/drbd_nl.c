--- conflicted
+++ resolved
@@ -1216,19 +1216,8 @@
 		goto out;
 	}
 
-<<<<<<< HEAD
 	new_disk_conf = kmalloc(sizeof(struct disk_conf), GFP_KERNEL);
 	if (!new_disk_conf) {
-=======
-	/* and no leftover from previously aborted resync or verify, either */
-	mdev->rs_total = 0;
-	mdev->rs_failed = 0;
-	atomic_set(&mdev->rs_pending_cnt, 0);
-
-	/* allocation not in the IO path, cqueue thread context */
-	nbc = kzalloc(sizeof(struct drbd_backing_dev), GFP_KERNEL);
-	if (!nbc) {
->>>>>>> 60f5553d
 		retcode = ERR_NOMEM;
 		goto fail;
 	}
@@ -1358,6 +1347,11 @@
 
 	/* make sure there is no leftover from previous force-detach attempts */
 	clear_bit(FORCE_DETACH, &mdev->flags);
+
+	/* and no leftover from previously aborted resync or verify, either */
+	mdev->rs_total = 0;
+	mdev->rs_failed = 0;
+	atomic_set(&mdev->rs_pending_cnt, 0);
 
 	/* allocation not in the IO path, drbdsetup context */
 	nbc = kzalloc(sizeof(struct drbd_backing_dev), GFP_KERNEL);
