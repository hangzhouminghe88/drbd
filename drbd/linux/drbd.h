/*
  drbd.h
  Kernel module for 2.6.x Kernels

  This file is part of DRBD by Philipp Reisner and Lars Ellenberg.

  Copyright (C) 2001-2008, LINBIT Information Technologies GmbH.
  Copyright (C) 2001-2008, Philipp Reisner <philipp.reisner@linbit.com>.
  Copyright (C) 2001-2008, Lars Ellenberg <lars.ellenberg@linbit.com>.

  drbd is free software; you can redistribute it and/or modify
  it under the terms of the GNU General Public License as published by
  the Free Software Foundation; either version 2, or (at your option)
  any later version.

  drbd is distributed in the hope that it will be useful,
  but WITHOUT ANY WARRANTY; without even the implied warranty of
  MERCHANTABILITY or FITNESS FOR A PARTICULAR PURPOSE.  See the
  GNU General Public License for more details.

  You should have received a copy of the GNU General Public License
  along with drbd; see the file COPYING.  If not, write to
  the Free Software Foundation, 675 Mass Ave, Cambridge, MA 02139, USA.

*/
#ifndef DRBD_H
#define DRBD_H
#include <linux/drbd_config.h>

#include <asm/types.h>

#ifdef __KERNEL__
#include <linux/types.h>
#include <asm/byteorder.h>
#else
#include <sys/types.h>
#include <sys/wait.h>
#include <limits.h>

/* Altough the Linux source code makes a difference between 
   generic endiness and the bitfields' endianess, there is no
   architecture as of Linux-2.6.24-rc4 where the bitfileds' endianess
   does not match the generic endianess. */

#if __BYTE_ORDER == __LITTLE_ENDIAN
#define __LITTLE_ENDIAN_BITFIELD
#elif __BYTE_ORDER == __BIG_ENDIAN
#define __BIG_ENDIAN_BITFIELD
#else
# error "sorry, weird endianness on this box"
#endif

#endif


enum io_error_handler {
	PassOn, /* FIXME should the better be named "Ignore"? */
	CallIOEHelper,
	Detach
};

enum fencing_policy {
	DontCare,
	Resource,
	Stonith
};

enum disconnect_handler {
	Reconnect,
	DropNetConf,
	FreezeIO
};

enum after_sb_handler {
	Disconnect,
	DiscardYoungerPri,
	DiscardOlderPri,
	DiscardZeroChg,
	DiscardLeastChg,
	DiscardLocal,
	DiscardRemote,
	Consensus,
	DiscardSecondary,
	CallHelper,
	Violently
};

/* KEEP the order, do not delete or insert!
 * Or change the API_VERSION, too. */
enum ret_codes {
	RetCodeBase = 100,
	NoError,         /* 101 ... */
	LAAlreadyInUse,
	OAAlreadyInUse,
	LDNameInvalid,
	MDNameInvalid,
	LDAlreadyInUse,
	LDNoBlockDev,
	MDNoBlockDev,
	LDOpenFailed,
	MDOpenFailed,
	LDDeviceTooSmall,
	MDDeviceTooSmall,
	LDNoConfig,
	LDMounted,
	MDMounted,
	LDMDInvalid,
	LDDeviceTooLarge,
	MDIOError,
	MDInvalid,
	CRAMAlgNotAvail,
	CRAMAlgNotDigest,
	KMallocFailed,
	DiscardNotAllowed,
	HaveDiskConfig,
	HaveNetConfig,
	UnknownMandatoryTag,
	MinorNotKnown,
	StateNotAllowed,
	GotSignal, /* EINTR */
	NoResizeDuringResync,
	APrimaryNodeNeeded,
	SyncAfterInvalid,
	SyncAfterCycle,
	PauseFlagAlreadySet,
	PauseFlagAlreadyClear,
	DiskLowerThanOutdated, /* obsolete, now SS_LowerThanOutdated */
	UnknownNetLinkPacket,
	HaveNoDiskConfig,
	ProtocolCRequired,
	VMallocFailed,
	IntegrityAlgNotAvail,	/* DRBD 8.2 only */
	IntegrityAlgNotDigest,	/* DRBD 8.2 only */
	CPUMaskParseFailed,	/* DRBD 8.2 only */
	CSUMSAlgNotAvail,	/* DRBD 8.2 only */
	CSUMSAlgNotDigest,	/* DRBD 8.2 only */
	VERIFYAlgNotAvail,	/* DRBD 8.2 only */
	VERIFYAlgNotDigest,	/* DRBD 8.2 only */
	CSUMSResyncRunning,	/* DRBD 8.2 only */
	VERIFYIsRunning,	/* DRBD 8.2 only */
	DataOfWrongCurrent,

	/* insert new ones above this line */
	AfterLastRetCode
};

#define DRBD_PROT_A   1
#define DRBD_PROT_B   2
#define DRBD_PROT_C   3

enum drbd_role {
	Unknown = 0,
	Primary = 1,     /* role */
	Secondary = 2,   /* role */
	role_mask = 3,
};

/* The order of these constants is important.
 * The lower ones (<WFReportParams) indicate
 * that there is no socket!
 * >=WFReportParams ==> There is a socket
 *
 * THINK
 * Skipped should be < Connected,
 * so writes on a Primary after Skipped sync are not mirrored either ?
 */
enum drbd_conns {
	StandAlone,
	Disconnecting,  /* Temporal state on the way to StandAlone. */
	Unconnected,    /* >= Unconnected -> inc_net() succeeds */

	/* These temporal states are all used on the way
	 * from >= Connected to Unconnected.
	 * The 'disconnect reason' states
	 * I do not allow to change beween them. */
	Timeout,
	BrokenPipe,
	NetworkFailure,
	ProtocolError,
	TearDown,

	WFConnection,
	WFReportParams, /* we have a socket */
	Connected,      /* we have introduced each other */
	StartingSyncS,  /* starting full sync by IOCTL. */
	StartingSyncT,  /* stariing full sync by IOCTL. */
	WFBitMapS,
	WFBitMapT,
	WFSyncUUID,

	/* The distance between original state and pause
	 * state must be the same for source and target. (+2)
	 * All SyncStates are tested with this comparison
	 * xx >= SyncSource && xx <= PausedSyncT */
	SyncSource,
	SyncTarget,
	PausedSyncS,
	PausedSyncT,
	conn_mask = 31
};

enum drbd_disk_state {
	Diskless,
	Attaching,      /* In the process of reading the meta-data */
	Failed,         /* Becomes Diskless as soon as we told it the peer */
			/* when >= Failed it is legal to access mdev->bc */
	Negotiating,    /* Late attaching state, we need to talk to the peer */
	Inconsistent,
	Outdated,
	DUnknown,       /* Only used for the peer, never for myself */
	Consistent,     /* Might be Outdated, might be UpToDate ... */
	UpToDate,       /* Only this disk state allows applications' IO ! */
	disk_mask = 15
};

union drbd_state_t {
/* According to gcc's docs is the ...
 * The order of allocation of bit-fields within a unit (C90 6.5.2.1, C99 6.7.2.1).
 * Determined by ABI.
 * pointed out by Maxim Uvarov q<muvarov@ru.mvista.com>
 * even though we transmit as "cpu_to_be32(state)",
 * the offsets of the bitfields still need to be swapped
 * on different endianess.
 */
	struct {
#if defined(__LITTLE_ENDIAN_BITFIELD)
		unsigned role : 2 ;   /* 3/4	 primary/secondary/unknown */
		unsigned peer : 2 ;   /* 3/4	 primary/secondary/unknown */
		unsigned conn : 5 ;   /* 17/32	 cstates */
		unsigned disk : 4 ;   /* 8/16	 from Diskless to UpToDate */
		unsigned pdsk : 4 ;   /* 8/16	 from Diskless to UpToDate */
		unsigned susp : 1 ;   /* 2/2	 IO suspended  no/yes */
		unsigned aftr_isp : 1 ; /* isp .. imposed sync pause */
		unsigned peer_isp : 1 ;
		unsigned user_isp : 1 ;
		unsigned _pad : 11;   /* 0	 unused */
#elif defined(__BIG_ENDIAN_BITFIELD)
		unsigned _pad : 11;   /* 0	 unused */
		unsigned user_isp : 1 ;
		unsigned peer_isp : 1 ;
		unsigned aftr_isp : 1 ; /* isp .. imposed sync pause */
		unsigned susp : 1 ;   /* 2/2	 IO suspended  no/yes */
		unsigned pdsk : 4 ;   /* 8/16	 from Diskless to UpToDate */
		unsigned disk : 4 ;   /* 8/16	 from Diskless to UpToDate */
		unsigned conn : 5 ;   /* 17/32	 cstates */
		unsigned peer : 2 ;   /* 3/4	 primary/secondary/unknown */
		unsigned role : 2 ;   /* 3/4	 primary/secondary/unknown */
#else
# error "this endianess is not supported"
#endif
	};
	unsigned int i;
};

enum set_st_err {
	SS_CW_NoNeed = 4,
	SS_CW_Success = 3,
	SS_NothingToDo = 2,
	SS_Success = 1,
	SS_UnknownError = 0, /* Used to sleep longer in _drbd_request_state */
	SS_TwoPrimaries = -1,
	SS_NoUpToDateDisk = -2,
	SS_BothInconsistent = -4,
	SS_SyncingDiskless = -5,
	SS_ConnectedOutdates = -6,
	SS_PrimaryNOP = -7,
	SS_ResyncRunning = -8,
	SS_AlreadyStandAlone = -9,
	SS_CW_FailedByPeer = -10,
	SS_IsDiskLess = -11,
	SS_DeviceInUse = -12,
	SS_NoNetConfig = -13,
	SS_NoVerifyAlg = -14,       /* drbd-8.2 only */
	SS_NeedConnection = -15,    /* drbd-8.2 only */
	SS_LowerThanOutdated = -16,
	SS_NotSupported = -17,      /* drbd-8.2 only */
	SS_InTransientState = -18,  /* Retry after the next state change */
	SS_ConcurrentStChg = -19,   /* Concurrent cluster side state change! */
<<<<<<< HEAD
};

=======
	SS_AfterLastError = -20,    /* Keep this at bottom */
} set_st_err_t;
>>>>>>> 59936f68

/* from drbd_strings.c */
extern const char *conns_to_name(enum drbd_conns);
extern const char *roles_to_name(enum drbd_role);
extern const char *disks_to_name(enum drbd_disk_state);
extern const char *set_st_err_name(enum set_st_err);

#ifndef BDEVNAME_SIZE
# define BDEVNAME_SIZE 32
#endif

#define SHARED_SECRET_MAX 64

enum MetaDataFlags {
	__MDF_Consistent,
	__MDF_PrimaryInd,
	__MDF_ConnectedInd,
	__MDF_FullSync,
	__MDF_WasUpToDate,
	__MDF_PeerOutDated /* or worse (e.g. invalid). */
};
#define MDF_Consistent      (1<<__MDF_Consistent)
#define MDF_PrimaryInd      (1<<__MDF_PrimaryInd)
#define MDF_ConnectedInd    (1<<__MDF_ConnectedInd)
#define MDF_FullSync        (1<<__MDF_FullSync)
#define MDF_WasUpToDate     (1<<__MDF_WasUpToDate)
#define MDF_PeerOutDated    (1<<__MDF_PeerOutDated)

enum UuidIndex {
	Current,
	Bitmap,
	History_start,
	History_end,
	UUID_SIZE,      /* nl-packet: number of dirty bits */
	UUID_FLAGS,     /* nl-packet: flags */
	EXT_UUID_SIZE   /* Everything. */
};

#define UUID_JUST_CREATED ((__u64)4)

#define DRBD_MAGIC 0x83740267
#define BE_DRBD_MAGIC __constant_cpu_to_be32(DRBD_MAGIC)

/* these are of type "int" */
#define DRBD_MD_INDEX_INTERNAL -1
#define DRBD_MD_INDEX_FLEX_EXT -2
#define DRBD_MD_INDEX_FLEX_INT -3

/* Start of the new netlink/connector stuff */

#define DRBD_NL_CREATE_DEVICE 0x01
#define DRBD_NL_SET_DEFAULTS  0x02

/* The following line should be moved over to linux/connector.h
 * when the time comes */
#define CN_IDX_DRBD			0x4
#define CN_VAL_DRBD			0x1

struct drbd_nl_cfg_req {
	int packet_type;
	int drbd_minor;
	int flags;
	unsigned short tag_list[];
};

struct drbd_nl_cfg_reply {
	int packet_type;
	int minor;
	int ret_code; /* enum ret_code or set_st_err_t */
	unsigned short tag_list[]; /* only used with get_* calls */
};

#endif<|MERGE_RESOLUTION|>--- conflicted
+++ resolved
@@ -276,13 +276,8 @@
 	SS_NotSupported = -17,      /* drbd-8.2 only */
 	SS_InTransientState = -18,  /* Retry after the next state change */
 	SS_ConcurrentStChg = -19,   /* Concurrent cluster side state change! */
-<<<<<<< HEAD
-};
-
-=======
 	SS_AfterLastError = -20,    /* Keep this at bottom */
-} set_st_err_t;
->>>>>>> 59936f68
+};
 
 /* from drbd_strings.c */
 extern const char *conns_to_name(enum drbd_conns);
