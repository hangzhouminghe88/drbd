--- conflicted
+++ resolved
@@ -1059,26 +1059,16 @@
 		return 0;
 
 	/* step aside only while we are above c-min-rate; unless disabled. */
-	sa = drbd_rs_c_min_rate_throttle(mdev);
+	sa = drbd_rs_c_min_rate_throttle(device);
 
 	for (i = 0; i < AL_EXT_PER_BM_SECT; i++) {
-<<<<<<< HEAD
 		sig = wait_event_interruptible(device->al_wait,
 					       !_is_in_al(device, enr * AL_EXT_PER_BM_SECT + i) ||
-					       test_bit(BME_PRIORITY, &bm_ext->flags));
-
-		if (sig || (test_bit(BME_PRIORITY, &bm_ext->flags) && sa)) {
+					       (sa && test_bit(BME_PRIORITY, &bm_ext->flags)));
+
+		if (sig || (sa && test_bit(BME_PRIORITY, &bm_ext->flags))) {
 			spin_lock_irq(&device->al_lock);
 			if (lc_put(device->resync, &bm_ext->lce) == 0) {
-=======
-		sig = wait_event_interruptible(mdev->al_wait,
-					       !_is_in_al(mdev, enr * AL_EXT_PER_BM_SECT + i) ||
-					       (sa && test_bit(BME_PRIORITY, &bm_ext->flags)));
-
-		if (sig || (sa && test_bit(BME_PRIORITY, &bm_ext->flags))) {
-			spin_lock_irq(&mdev->al_lock);
-			if (lc_put(mdev->resync, &bm_ext->lce) == 0) {
->>>>>>> b7f54a24
 				bm_ext->flags = 0; /* clears BME_NO_WRITES and eventually BME_PRIORITY */
 				device->resync_locked--;
 				wake_up(&device->al_wait);
@@ -1088,12 +1078,6 @@
 				return -EINTR;
 			if (schedule_timeout_interruptible(HZ/10))
 				return -EINTR;
-<<<<<<< HEAD
-			if (sa && --sa == 0)
-				drbd_warn(device, "drbd_rs_begin_io() stepped aside for 20sec."
-					 "Resync stalled?\n");
-=======
->>>>>>> b7f54a24
 			goto retry;
 		}
 	}
