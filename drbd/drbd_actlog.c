/*
   drbd_actlog.c

   This file is part of DRBD by Philipp Reisner and Lars Ellenberg.

   Copyright (C) 2003-2008, LINBIT Information Technologies GmbH.
   Copyright (C) 2003-2008, Philipp Reisner <philipp.reisner@linbit.com>.
   Copyright (C) 2003-2008, Lars Ellenberg <lars.ellenberg@linbit.com>.

   drbd is free software; you can redistribute it and/or modify
   it under the terms of the GNU General Public License as published by
   the Free Software Foundation; either version 2, or (at your option)
   any later version.

   drbd is distributed in the hope that it will be useful,
   but WITHOUT ANY WARRANTY; without even the implied warranty of
   MERCHANTABILITY or FITNESS FOR A PARTICULAR PURPOSE.  See the
   GNU General Public License for more details.

   You should have received a copy of the GNU General Public License
   along with drbd; see the file COPYING.  If not, write to
   the Free Software Foundation, 675 Mass Ave, Cambridge, MA 02139, USA.

 */

#include <linux/slab.h>
#include <linux/crc32c.h>
#include <linux/drbd.h>
#include <linux/drbd_limits.h>
#include <linux/dynamic_debug.h>
#include "drbd_int.h"
#include "drbd_wrappers.h"


enum al_transaction_types {
	AL_TR_UPDATE = 0,
	AL_TR_INITIALIZED = 0xffff
};
/* all fields on disc in big endian */
struct __packed al_transaction_on_disk {
	/* don't we all like magic */
	__be32	magic;

	/* to identify the most recent transaction block
	 * in the on disk ring buffer */
	__be32	tr_number;

	/* checksum on the full 4k block, with this field set to 0. */
	__be32	crc32c;

	/* type of transaction, special transaction types like:
	 * purge-all, set-all-idle, set-all-active, ... to-be-defined
	 * see also enum al_transaction_types */
	__be16	transaction_type;

	/* we currently allow only a few thousand extents,
	 * so 16bit will be enough for the slot number. */

	/* how many updates in this transaction */
	__be16	n_updates;

	/* maximum slot number, "al-extents" in drbd.conf speak.
	 * Having this in each transaction should make reconfiguration
	 * of that parameter easier. */
	__be16	context_size;

	/* slot number the context starts with */
	__be16	context_start_slot_nr;

	/* Some reserved bytes.  Expected usage is a 64bit counter of
	 * sectors-written since device creation, and other data generation tag
	 * supporting usage */
	__be32	__reserved[4];

	/* --- 36 byte used --- */

	/* Reserve space for up to AL_UPDATES_PER_TRANSACTION changes
	 * in one transaction, then use the remaining byte in the 4k block for
	 * context information.  "Flexible" number of updates per transaction
	 * does not help, as we have to account for the case when all update
	 * slots are used anyways, so it would only complicate code without
	 * additional benefit.
	 */
	__be16	update_slot_nr[AL_UPDATES_PER_TRANSACTION];

	/* but the extent number is 32bit, which at an extent size of 4 MiB
	 * allows to cover device sizes of up to 2**54 Byte (16 PiB) */
	__be32	update_extent_nr[AL_UPDATES_PER_TRANSACTION];

	/* --- 420 bytes used (36 + 64*6) --- */

	/* 4096 - 420 = 3676 = 919 * 4 */
	__be32	context[AL_CONTEXT_PER_TRANSACTION];
};

struct update_odbm_work {
	struct drbd_work w;
	struct drbd_device *device;
	unsigned int enr;
};

struct update_al_work {
	struct drbd_work w;
	struct drbd_device *device;
	struct completion event;
	int err;
};


static int al_write_transaction(struct drbd_device *device, bool delegate);

void *drbd_md_get_buffer(struct drbd_device *device)
{
	int r;

	wait_event(device->misc_wait,
		   (r = atomic_cmpxchg(&device->md_io_in_use, 0, 1)) == 0 ||
		   device->disk_state <= D_FAILED);

	return r ? NULL : page_address(device->md_io_page);
}

void drbd_md_put_buffer(struct drbd_device *device)
{
	if (atomic_dec_and_test(&device->md_io_in_use))
		wake_up(&device->misc_wait);
}

static bool md_io_allowed(struct drbd_device *device)
{
	enum drbd_disk_state ds = device->disk_state;
	return ds >= D_NEGOTIATING || ds == D_ATTACHING;
}

void wait_until_done_or_disk_failure(struct drbd_device *device, unsigned int *done)
{
	wait_event(device->misc_wait, *done || !md_io_allowed(device));
}

STATIC int _drbd_md_sync_page_io(struct drbd_device *device,
				 struct drbd_backing_dev *bdev,
				 struct page *page, sector_t sector,
				 int rw, int size)
{
	struct bio *bio;
	int err;

<<<<<<< HEAD
	device->md_io.done = 0;
	device->md_io.error = -ENODEV;

	if ((rw & WRITE) && !test_bit(MD_NO_BARRIER, &device->flags))
=======
	if ((rw & WRITE) && !test_bit(MD_NO_BARRIER, &mdev->flags))
>>>>>>> 3b8e559e
		rw |= DRBD_REQ_FUA | DRBD_REQ_FLUSH;
	rw |= DRBD_REQ_SYNC;

#ifndef REQ_FLUSH
	/* < 2.6.36, "barrier" semantic may fail with EOPNOTSUPP */
 retry:
#endif
	mdev->md_io.done = 0;
	mdev->md_io.error = -ENODEV;

	bio = bio_alloc_drbd(GFP_NOIO);
	bio->bi_bdev = bdev->md_bdev;
	bio->bi_sector = sector;
	err = -EIO;
	if (bio_add_page(bio, page, size, 0) != size)
		goto out;
	bio->bi_private = &device->md_io;
	bio->bi_end_io = drbd_md_io_complete;
	bio->bi_rw = rw;

	if (!get_ldev_if_state(device, D_ATTACHING)) {  /* Corresponding put_ldev in drbd_md_io_complete() */
		drbd_err(device, "ASSERT FAILED: get_ldev_if_state() == 1 in _drbd_md_sync_page_io()\n");
		err = -ENODEV;
		goto out;
	}

	bio_get(bio); /* one bio_put() is in the completion handler */
	atomic_inc(&device->md_io_in_use); /* drbd_md_put_buffer() is in the completion handler */
	if (drbd_insert_fault(device, (rw & WRITE) ? DRBD_FAULT_MD_WR : DRBD_FAULT_MD_RD))
		bio_endio(bio, -EIO);
	else
		submit_bio(rw, bio);
	wait_until_done_or_disk_failure(device, &device->md_io.done);
	if (bio_flagged(bio, BIO_UPTODATE))
		err = device->md_io.error;

#ifndef REQ_FLUSH
	/* check for unsupported barrier op.
	 * would rather check on EOPNOTSUPP, but that is not reliable.
	 * don't try again for ANY return value != 0 */
	if (err && device->md_io.done && (bio->bi_rw & DRBD_REQ_HARDBARRIER)) {
		/* Try again with no barrier */
		drbd_warn(device, "Barriers not supported on meta data device - disabling\n");
		set_bit(MD_NO_BARRIER, &device->flags);
		rw &= ~DRBD_REQ_HARDBARRIER;
		bio_put(bio);
		goto retry;
	}
#endif
 out:
	bio_put(bio);
	return err;
}

int drbd_md_sync_page_io(struct drbd_device *device, struct drbd_backing_dev *bdev,
			 sector_t sector, int rw)
{
	int err;
	struct page *iop = device->md_io_page;

	D_ASSERT(device, atomic_read(&device->md_io_in_use) == 1);

	if (!bdev->md_bdev) {
		if (drbd_ratelimit()) {
			drbd_err(device, "bdev->md_bdev==NULL\n");
			dump_stack();
		}
		return -EIO;
	}

	drbd_dbg(device, "meta_data io: %s [%d]:%s(,%llus,%s)\n",
	     current->comm, current->pid, __func__,
	     (unsigned long long)sector, (rw & WRITE) ? "WRITE" : "READ");

	if (sector < drbd_md_first_sector(bdev) ||
	    sector + 7 > drbd_md_last_sector(bdev))
		drbd_alert(device, "%s [%d]:%s(,%llus,%s) out of range md access!\n",
		     current->comm, current->pid, __func__,
		     (unsigned long long)sector, (rw & WRITE) ? "WRITE" : "READ");

	err = _drbd_md_sync_page_io(device, bdev, iop, sector, rw, MD_BLOCK_SIZE);
	if (err) {
		drbd_err(device, "drbd_md_sync_page_io(,%llus,%s) failed with error %d\n",
		    (unsigned long long)sector, (rw & WRITE) ? "WRITE" : "READ", err);
	}
	return err;
}

static
struct lc_element *_al_get(struct drbd_device *device, unsigned int enr)
{
	struct lc_element *al_ext;
	struct lc_element *tmp;
	int wake;

	spin_lock_irq(&device->al_lock);
	tmp = lc_find(device->resync, enr/AL_EXT_PER_BM_SECT);
	if (unlikely(tmp != NULL)) {
		struct bm_extent  *bm_ext = lc_entry(tmp, struct bm_extent, lce);
		if (test_bit(BME_NO_WRITES, &bm_ext->flags)) {
			wake = !test_and_set_bit(BME_PRIORITY, &bm_ext->flags);
			spin_unlock_irq(&device->al_lock);
			if (wake)
				wake_up(&device->al_wait);
			return NULL;
		}
	}
	al_ext = lc_get(device->act_log, enr);
	spin_unlock_irq(&device->al_lock);
	return al_ext;
}

/*
 * @delegate:	delegate activity log I/O to the worker thread
 */
void drbd_al_begin_io(struct drbd_device *device, struct drbd_interval *i, bool delegate)
{
	/* for bios crossing activity log extent boundaries,
	 * we may need to activate two extents in one go */
	unsigned first = i->sector >> (AL_EXTENT_SHIFT-9);
	unsigned last = (i->sector + (i->size >> 9) - 1) >> (AL_EXTENT_SHIFT-9);
	unsigned enr;
	bool locked = false;


	D_ASSERT(device, atomic_read(&device->local_cnt) > 0);

	for (enr = first; enr <= last; enr++)
		wait_event(device->al_wait, _al_get(device, enr) != NULL);

	/* Serialize multiple transactions.
	 * This uses test_and_set_bit, memory barrier is implicit.
	 */
	wait_event(device->al_wait,
			device->act_log->pending_changes == 0 ||
			(locked = lc_try_lock_for_transaction(device->act_log)));

	if (locked) {
		/* Double check: it may have been committed by someone else
		 * while we were waiting for the lock. */
		if (device->act_log->pending_changes) {
			int err;
			err = al_write_transaction(device, delegate);
			device->al_writ_cnt++;

			spin_lock_irq(&device->al_lock);
			/* FIXME
			if (err)
				we need an "lc_cancel" here;
			*/
			lc_committed(device->act_log);
			spin_unlock_irq(&device->al_lock);
		}
		lc_unlock(device->act_log);
		wake_up(&device->al_wait);
	}
}

void drbd_al_complete_io(struct drbd_device *device, struct drbd_interval *i)
{
	/* for bios crossing activity log extent boundaries,
	 * we may need to activate two extents in one go */
	unsigned first = i->sector >> (AL_EXTENT_SHIFT-9);
	unsigned last = (i->sector + (i->size >> 9) - 1) >> (AL_EXTENT_SHIFT-9);
	unsigned enr;
	struct lc_element *extent;
	unsigned long flags;
	bool wake = false;

	spin_lock_irqsave(&device->al_lock, flags);

	for (enr = first; enr <= last; enr++) {
		extent = lc_find(device->act_log, enr);
		if (!extent) {
			drbd_err(device, "al_complete_io() called on inactive extent %u\n", enr);
			continue;
		}
		if (lc_put(device->act_log, extent) == 0)
			wake = true;
	}
	spin_unlock_irqrestore(&device->al_lock, flags);
	wake_up(&device->al_wait);
}

#if (PAGE_SHIFT + 3) < (AL_EXTENT_SHIFT - BM_BLOCK_SHIFT)
/* Currently BM_BLOCK_SHIFT, BM_EXT_SHIFT and AL_EXTENT_SHIFT
 * are still coupled, or assume too much about their relation.
 * Code below will not work if this is violated.
 * Will be cleaned up with some followup patch.
 */
# error FIXME
#endif

static unsigned int al_extent_to_bm_page(unsigned int al_enr)
{
	return al_enr >>
		/* bit to page */
		((PAGE_SHIFT + 3) -
		/* al extent number to bit */
		 (AL_EXTENT_SHIFT - BM_BLOCK_SHIFT));
}

static unsigned int rs_extent_to_bm_page(unsigned int rs_enr)
{
	return rs_enr >>
		/* bit to page */
		((PAGE_SHIFT + 3) -
		/* resync extent number to bit */
		 (BM_EXT_SHIFT - BM_BLOCK_SHIFT));
}

static int
_al_write_transaction(struct drbd_device *device)
{
	struct al_transaction_on_disk *buffer;
	struct lc_element *e;
	sector_t sector;
	int i, mx;
	unsigned extent_nr;
	unsigned crc = 0;
	int err = 0;

	if (!get_ldev(device)) {
		drbd_err(device, "disk is %s, cannot start al transaction\n",
			drbd_disk_str(device->disk_state));
		return -EIO;
	}

	/* The bitmap write may have failed, causing a state change. */
	if (device->disk_state < D_INCONSISTENT) {
		drbd_err(device,
			"disk is %s, cannot write al transaction\n",
			drbd_disk_str(device->disk_state));
		put_ldev(device);
		return -EIO;
	}

	buffer = drbd_md_get_buffer(device); /* protects md_io_buffer, al_tr_cycle, ... */
	if (!buffer) {
		drbd_err(device, "disk failed while waiting for md_io buffer\n");
		put_ldev(device);
		return -ENODEV;
	}

	memset(buffer, 0, sizeof(*buffer));
	buffer->magic = cpu_to_be32(DRBD_AL_MAGIC);
	buffer->tr_number = cpu_to_be32(device->al_tr_number);

	i = 0;

	/* Even though no one can start to change this list
	 * once we set the LC_LOCKED -- from drbd_al_begin_io(),
	 * lc_try_lock_for_transaction() --, someone may still
	 * be in the process of changing it. */
	spin_lock_irq(&device->al_lock);
	list_for_each_entry(e, &device->act_log->to_be_changed, list) {
		if (i == AL_UPDATES_PER_TRANSACTION) {
			i++;
			break;
		}
		buffer->update_slot_nr[i] = cpu_to_be16(e->lc_index);
		buffer->update_extent_nr[i] = cpu_to_be32(e->lc_new_number);
		if (e->lc_number != LC_FREE)
			drbd_bm_mark_for_writeout(device,
					al_extent_to_bm_page(e->lc_number));
		i++;
	}
	spin_unlock_irq(&device->al_lock);
	BUG_ON(i > AL_UPDATES_PER_TRANSACTION);

	buffer->n_updates = cpu_to_be16(i);
	for ( ; i < AL_UPDATES_PER_TRANSACTION; i++) {
		buffer->update_slot_nr[i] = cpu_to_be16(-1);
		buffer->update_extent_nr[i] = cpu_to_be32(LC_FREE);
	}

	buffer->context_size = cpu_to_be16(device->act_log->nr_elements);
	buffer->context_start_slot_nr = cpu_to_be16(device->al_tr_cycle);

	mx = min_t(int, AL_CONTEXT_PER_TRANSACTION,
		   device->act_log->nr_elements - device->al_tr_cycle);
	for (i = 0; i < mx; i++) {
		unsigned idx = device->al_tr_cycle + i;
		extent_nr = lc_element_by_index(device->act_log, idx)->lc_number;
		buffer->context[i] = cpu_to_be32(extent_nr);
	}
	for (; i < AL_CONTEXT_PER_TRANSACTION; i++)
		buffer->context[i] = cpu_to_be32(LC_FREE);

	device->al_tr_cycle += AL_CONTEXT_PER_TRANSACTION;
	if (device->al_tr_cycle >= device->act_log->nr_elements)
		device->al_tr_cycle = 0;

	sector =  device->ldev->md.md_offset
		+ device->ldev->md.al_offset
		+ device->al_tr_pos * (MD_BLOCK_SIZE>>9);

	crc = crc32c(0, buffer, 4096);
	buffer->crc32c = cpu_to_be32(crc);

	if (drbd_bm_write_hinted(device))
		err = -EIO;
		/* drbd_chk_io_error done already */
	else if (drbd_md_sync_page_io(device, device->ldev, sector, WRITE)) {
		err = -EIO;
		drbd_chk_io_error(device, 1, true);
	} else {
		/* advance ringbuffer position and transaction counter */
		device->al_tr_pos = (device->al_tr_pos + 1) % (MD_AL_SECTORS*512/MD_BLOCK_SIZE);
		device->al_tr_number++;
	}

	drbd_md_put_buffer(device);
	put_ldev(device);

	return err;
}


static int w_al_write_transaction(struct drbd_work *w, int unused)
{
	struct update_al_work *aw = container_of(w, struct update_al_work, w);
	struct drbd_device *device = aw->device;
	int err;

	err = _al_write_transaction(device);
	aw->err = err;
	complete(&aw->event);

	return err != -EIO ? err : 0;
}

/*
 * @delegate:	delegate activity log I/O to the worker thread
 */
static int al_write_transaction(struct drbd_device *device, bool delegate)
{
	if (delegate) {
		struct update_al_work al_work;

		/* When called through generic_make_request(), we must delegate
		 * activity log I/O to the worker thread: a further request
		 * submitted via generic_make_request() within the same task
		 * would be queued on current->bio_list, and would only start
		 * after this function returns (see generic_make_request()).
		 */

		BUG_ON(current == device->resource->worker.task);

		init_completion(&al_work.event);
		al_work.w.cb = w_al_write_transaction;
		al_work.device = device;
		drbd_queue_work(&device->resource->work, &al_work.w);
		wait_for_completion(&al_work.event);
		return al_work.err;
	} else
		return _al_write_transaction(device);
}

static int _try_lc_del(struct drbd_device *device, struct lc_element *al_ext)
{
	int rv;

	spin_lock_irq(&device->al_lock);
	rv = (al_ext->refcnt == 0);
	if (likely(rv))
		lc_del(device->act_log, al_ext);
	spin_unlock_irq(&device->al_lock);

	return rv;
}

/**
 * drbd_al_shrink() - Removes all active extents form the activity log
 * @device:	DRBD device.
 *
 * Removes all active extents form the activity log, waiting until
 * the reference count of each entry dropped to 0 first, of course.
 *
 * You need to lock device->act_log with lc_try_lock() / lc_unlock()
 */
void drbd_al_shrink(struct drbd_device *device)
{
	struct lc_element *al_ext;
	int i;

	D_ASSERT(device, test_bit(__LC_LOCKED, &device->act_log->flags));

	for (i = 0; i < device->act_log->nr_elements; i++) {
		al_ext = lc_element_by_index(device->act_log, i);
		if (al_ext->lc_number == LC_FREE)
			continue;
		wait_event(device->al_wait, _try_lc_del(device, al_ext));
	}

	wake_up(&device->al_wait);
}

STATIC int w_update_odbm(struct drbd_work *w, int unused)
{
	struct update_odbm_work *udw = container_of(w, struct update_odbm_work, w);
	struct drbd_device *device = udw->device;
	struct sib_info sib = { .sib_reason = SIB_SYNC_PROGRESS, };

	if (!get_ldev(device)) {
		if (drbd_ratelimit())
			drbd_warn(device, "Can not update on disk bitmap, local IO disabled.\n");
		kfree(udw);
		return 0;
	}

	drbd_bm_write_page(device, rs_extent_to_bm_page(udw->enr));
	put_ldev(device);

	kfree(udw);

	if (drbd_bm_total_weight(device) <= device->rs_failed) {
		switch (first_peer_device(device)->repl_state) {
		case L_SYNC_SOURCE:  case L_SYNC_TARGET:
		case L_PAUSED_SYNC_S: case L_PAUSED_SYNC_T:
			drbd_resync_finished(device);
		default:
			/* nothing to do */
			break;
		}
	}
	drbd_bcast_event(device, &sib);

	return 0;
}


/* ATTENTION. The AL's extents are 4MB each, while the extents in the
 * resync LRU-cache are 16MB each.
 * The caller of this function has to hold an get_ldev() reference.
 *
 * TODO will be obsoleted once we have a caching lru of the on disk bitmap
 */
STATIC void drbd_try_clear_on_disk_bm(struct drbd_device *device, sector_t sector,
				      int count, int success)
{
	struct lc_element *e;
	struct update_odbm_work *udw;

	unsigned int enr;

	D_ASSERT(device, atomic_read(&device->local_cnt));

	/* I simply assume that a sector/size pair never crosses
	 * a 16 MB extent border. (Currently this is true...) */
	enr = BM_SECT_TO_EXT(sector);

	e = lc_get(device->resync, enr);
	if (e) {
		struct bm_extent *ext = lc_entry(e, struct bm_extent, lce);
		if (ext->lce.lc_number == enr) {
			if (success)
				ext->rs_left -= count;
			else
				ext->rs_failed += count;
			if (ext->rs_left < ext->rs_failed) {
				struct drbd_resource *resource = device->resource;
				struct drbd_connection *connection;

				drbd_err(device, "BAD! sector=%llus enr=%u rs_left=%d "
				    "rs_failed=%d count=%d\n",
				     (unsigned long long)sector,
				     ext->lce.lc_number, ext->rs_left,
				     ext->rs_failed, count);
				dump_stack();

				lc_put(device->resync, &ext->lce);
				/* FIXME: Move the state handling code elsewhere or eliminate it. */
				mutex_lock(&resource->conf_update);
				list_for_each_entry_rcu(connection, &resource->connections, connections)
					conn_request_state(connection, NS(conn, C_DISCONNECTING), CS_HARD);
				mutex_unlock(&resource->conf_update);
				return;
			}
		} else {
			/* Normally this element should be in the cache,
			 * since drbd_rs_begin_io() pulled it already in.
			 *
			 * But maybe an application write finished, and we set
			 * something outside the resync lru_cache in sync.
			 */
			int rs_left = drbd_bm_e_weight(device, enr);
			if (ext->flags != 0) {
				drbd_warn(device, "changing resync lce: %d[%u;%02lx]"
				     " -> %d[%u;00]\n",
				     ext->lce.lc_number, ext->rs_left,
				     ext->flags, enr, rs_left);
				ext->flags = 0;
			}
			if (ext->rs_failed) {
				drbd_warn(device, "Kicking resync_lru element enr=%u "
				     "out with rs_failed=%d\n",
				     ext->lce.lc_number, ext->rs_failed);
			}
			ext->rs_left = rs_left;
			ext->rs_failed = success ? 0 : count;
			/* we don't keep a persistent log of the resync lru,
			 * we can commit any change right away. */
			lc_committed(device->resync);
		}
		lc_put(device->resync, &ext->lce);
		/* no race, we are within the al_lock! */

		if (ext->rs_left == ext->rs_failed) {
			ext->rs_failed = 0;

			udw = kmalloc(sizeof(*udw), GFP_ATOMIC);
			if (udw) {
				udw->enr = ext->lce.lc_number;
				udw->w.cb = w_update_odbm;
				udw->device = device;
				drbd_queue_work(&device->resource->work, &udw->w);
			} else {
				drbd_warn(device, "Could not kmalloc an udw\n");
			}
		}
	} else {
		drbd_err(device, "lc_get() failed! locked=%d/%d flags=%lu\n",
		    device->resync_locked,
		    device->resync->nr_elements,
		    device->resync->flags);
	}
}

void drbd_advance_rs_marks(struct drbd_device *device, unsigned long still_to_go)
{
	unsigned long now = jiffies;
	unsigned long last = device->rs_mark_time[device->rs_last_mark];
	int next = (device->rs_last_mark + 1) % DRBD_SYNC_MARKS;
	if (time_after_eq(now, last + DRBD_SYNC_MARK_STEP)) {
		if (device->rs_mark_left[device->rs_last_mark] != still_to_go &&
		    first_peer_device(device)->repl_state != L_PAUSED_SYNC_T &&
		    first_peer_device(device)->repl_state != L_PAUSED_SYNC_S) {
			device->rs_mark_time[next] = now;
			device->rs_mark_left[next] = still_to_go;
			device->rs_last_mark = next;
		}
	}
}

/* clear the bit corresponding to the piece of storage in question:
 * size byte of data starting from sector.  Only clear a bits of the affected
 * one ore more _aligned_ BM_BLOCK_SIZE blocks.
 *
 * called by worker on L_SYNC_TARGET and receiver on SyncSource.
 *
 */
void drbd_set_in_sync(struct drbd_device *device, sector_t sector, int size)
{
	/* Is called from worker and receiver context _only_ */
	unsigned long sbnr, ebnr, lbnr;
	unsigned long count = 0;
	sector_t esector, nr_sectors;
	int wake_up = 0;
	unsigned long flags;

	if (size <= 0 || !IS_ALIGNED(size, 512) || size > DRBD_MAX_BIO_SIZE) {
		drbd_err(device, "drbd_set_in_sync: sector=%llus size=%d nonsense!\n",
				(unsigned long long)sector, size);
		return;
	}
	nr_sectors = drbd_get_capacity(device->this_bdev);
	esector = sector + (size >> 9) - 1;

	if (!expect(sector < nr_sectors))
		return;
	if (!expect(esector < nr_sectors))
		esector = nr_sectors - 1;

	lbnr = BM_SECT_TO_BIT(nr_sectors-1);

	/* we clear it (in sync).
	 * round up start sector, round down end sector.  we make sure we only
	 * clear full, aligned, BM_BLOCK_SIZE (4K) blocks */
	if (unlikely(esector < BM_SECT_PER_BIT-1))
		return;
	if (unlikely(esector == (nr_sectors-1)))
		ebnr = lbnr;
	else
		ebnr = BM_SECT_TO_BIT(esector - (BM_SECT_PER_BIT-1));
	sbnr = BM_SECT_TO_BIT(sector + BM_SECT_PER_BIT-1);

	if (sbnr > ebnr)
		return;

	/*
	 * ok, (capacity & 7) != 0 sometimes, but who cares...
	 * we count rs_{total,left} in bits, not sectors.
	 */
	count = drbd_bm_clear_bits(device, sbnr, ebnr);
	if (count && get_ldev(device)) {
		drbd_advance_rs_marks(device, drbd_bm_total_weight(device));
		spin_lock_irqsave(&device->al_lock, flags);
		drbd_try_clear_on_disk_bm(device, sector, count, true);
		spin_unlock_irqrestore(&device->al_lock, flags);

		/* just wake_up unconditional now, various lc_chaged(),
		 * lc_put() in drbd_try_clear_on_disk_bm(). */
		wake_up = 1;
		put_ldev(device);
	}
	if (wake_up)
		wake_up(&device->al_wait);
}

/*
 * this is intended to set one request worth of data out of sync.
 * affects at least 1 bit,
 * and at most 1+DRBD_MAX_BIO_SIZE/BM_BLOCK_SIZE bits.
 *
 * called by tl_clear and drbd_send_dblock (==drbd_make_request).
 * so this can be _any_ process.
 */
int drbd_set_out_of_sync(struct drbd_device *device, sector_t sector, int size)
{
	unsigned long sbnr, ebnr, lbnr, flags;
	sector_t esector, nr_sectors;
	unsigned int enr, count = 0;
	struct lc_element *e;

	if (size <= 0 || !IS_ALIGNED(size, 512) || size > DRBD_MAX_BIO_SIZE) {
		drbd_err(device, "sector: %llus, size: %d\n",
			(unsigned long long)sector, size);
		return 0;
	}

	if (!get_ldev(device))
		return 0; /* no disk, no metadata, no bitmap to set bits in */

	nr_sectors = drbd_get_capacity(device->this_bdev);
	esector = sector + (size >> 9) - 1;

	if (!expect(sector < nr_sectors))
		goto out;
	if (!expect(esector < nr_sectors))
		esector = nr_sectors - 1;

	lbnr = BM_SECT_TO_BIT(nr_sectors-1);

	/* we set it out of sync,
	 * we do not need to round anything here */
	sbnr = BM_SECT_TO_BIT(sector);
	ebnr = BM_SECT_TO_BIT(esector);

	/* ok, (capacity & 7) != 0 sometimes, but who cares...
	 * we count rs_{total,left} in bits, not sectors.  */
	spin_lock_irqsave(&device->al_lock, flags);
	count = drbd_bm_set_bits(device, sbnr, ebnr);

	enr = BM_SECT_TO_EXT(sector);
	e = lc_find(device->resync, enr);
	if (e)
		lc_entry(e, struct bm_extent, lce)->rs_left += count;
	spin_unlock_irqrestore(&device->al_lock, flags);

out:
	put_ldev(device);

	return count;
}

static
struct bm_extent *_bme_get(struct drbd_device *device, unsigned int enr)
{
	struct lc_element *e;
	struct bm_extent *bm_ext;
	int wakeup = 0;
	unsigned long rs_flags;

	spin_lock_irq(&device->al_lock);
	if (device->resync_locked > device->resync->nr_elements/2) {
		spin_unlock_irq(&device->al_lock);
		return NULL;
	}
	e = lc_get(device->resync, enr);
	bm_ext = e ? lc_entry(e, struct bm_extent, lce) : NULL;
	if (bm_ext) {
		if (bm_ext->lce.lc_number != enr) {
			bm_ext->rs_left = drbd_bm_e_weight(device, enr);
			bm_ext->rs_failed = 0;
			lc_committed(device->resync);
			wakeup = 1;
		}
		if (bm_ext->lce.refcnt == 1)
			device->resync_locked++;
		set_bit(BME_NO_WRITES, &bm_ext->flags);
	}
	rs_flags = device->resync->flags;
	spin_unlock_irq(&device->al_lock);
	if (wakeup)
		wake_up(&device->al_wait);

	if (!bm_ext) {
		if (rs_flags & LC_STARVING)
			drbd_warn(device, "Have to wait for element"
			     " (resync LRU too small?)\n");
		BUG_ON(rs_flags & LC_LOCKED);
	}

	return bm_ext;
}

static int _is_in_al(struct drbd_device *device, unsigned int enr)
{
	int rv;

	spin_lock_irq(&device->al_lock);
	rv = lc_is_used(device->act_log, enr);
	spin_unlock_irq(&device->al_lock);

	return rv;
}

/**
 * drbd_rs_begin_io() - Gets an extent in the resync LRU cache and sets it to BME_LOCKED
 * @device:	DRBD device.
 * @sector:	The sector number.
 *
 * This functions sleeps on al_wait. Returns 0 on success, -EINTR if interrupted.
 */
int drbd_rs_begin_io(struct drbd_device *device, sector_t sector)
{
	unsigned int enr = BM_SECT_TO_EXT(sector);
	struct bm_extent *bm_ext;
	int i, sig;
	int sa = 200; /* Step aside 200 times, then grab the extent and let app-IO wait.
			 200 times -> 20 seconds. */

retry:
	sig = wait_event_interruptible(device->al_wait,
			(bm_ext = _bme_get(device, enr)));
	if (sig)
		return -EINTR;

	if (test_bit(BME_LOCKED, &bm_ext->flags))
		return 0;

	for (i = 0; i < AL_EXT_PER_BM_SECT; i++) {
		sig = wait_event_interruptible(device->al_wait,
					       !_is_in_al(device, enr * AL_EXT_PER_BM_SECT + i) ||
					       test_bit(BME_PRIORITY, &bm_ext->flags));

		if (sig || (test_bit(BME_PRIORITY, &bm_ext->flags) && sa)) {
			spin_lock_irq(&device->al_lock);
			if (lc_put(device->resync, &bm_ext->lce) == 0) {
				bm_ext->flags = 0; /* clears BME_NO_WRITES and eventually BME_PRIORITY */
				device->resync_locked--;
				wake_up(&device->al_wait);
			}
			spin_unlock_irq(&device->al_lock);
			if (sig)
				return -EINTR;
			if (schedule_timeout_interruptible(HZ/10))
				return -EINTR;
			if (sa && --sa == 0)
				drbd_warn(device,"drbd_rs_begin_io() stepped aside for 20sec."
					 "Resync stalled?\n");
			goto retry;
		}
	}
	set_bit(BME_LOCKED, &bm_ext->flags);
	return 0;
}

/**
 * drbd_try_rs_begin_io() - Gets an extent in the resync LRU cache, does not sleep
 * @device:	DRBD device.
 * @sector:	The sector number.
 *
 * Gets an extent in the resync LRU cache, sets it to BME_NO_WRITES, then
 * tries to set it to BME_LOCKED. Returns 0 upon success, and -EAGAIN
 * if there is still application IO going on in this area.
 */
int drbd_try_rs_begin_io(struct drbd_device *device, sector_t sector)
{
	unsigned int enr = BM_SECT_TO_EXT(sector);
	const unsigned int al_enr = enr*AL_EXT_PER_BM_SECT;
	struct lc_element *e;
	struct bm_extent *bm_ext;
	int i;

	spin_lock_irq(&device->al_lock);
	if (device->resync_wenr != LC_FREE && device->resync_wenr != enr) {
		/* in case you have very heavy scattered io, it may
		 * stall the syncer undefined if we give up the ref count
		 * when we try again and requeue.
		 *
		 * if we don't give up the refcount, but the next time
		 * we are scheduled this extent has been "synced" by new
		 * application writes, we'd miss the lc_put on the
		 * extent we keep the refcount on.
		 * so we remembered which extent we had to try again, and
		 * if the next requested one is something else, we do
		 * the lc_put here...
		 * we also have to wake_up
		 */

		e = lc_find(device->resync, device->resync_wenr);
		bm_ext = e ? lc_entry(e, struct bm_extent, lce) : NULL;
		if (bm_ext) {
			D_ASSERT(device, !test_bit(BME_LOCKED, &bm_ext->flags));
			D_ASSERT(device, test_bit(BME_NO_WRITES, &bm_ext->flags));
			clear_bit(BME_NO_WRITES, &bm_ext->flags);
			device->resync_wenr = LC_FREE;
			if (lc_put(device->resync, &bm_ext->lce) == 0)
				device->resync_locked--;
			wake_up(&device->al_wait);
		} else {
			drbd_alert(device, "LOGIC BUG\n");
		}
	}
	/* TRY. */
	e = lc_try_get(device->resync, enr);
	bm_ext = e ? lc_entry(e, struct bm_extent, lce) : NULL;
	if (bm_ext) {
		if (test_bit(BME_LOCKED, &bm_ext->flags))
			goto proceed;
		if (!test_and_set_bit(BME_NO_WRITES, &bm_ext->flags)) {
			device->resync_locked++;
		} else {
			/* we did set the BME_NO_WRITES,
			 * but then could not set BME_LOCKED,
			 * so we tried again.
			 * drop the extra reference. */
			bm_ext->lce.refcnt--;
			D_ASSERT(device, bm_ext->lce.refcnt > 0);
		}
		goto check_al;
	} else {
		/* do we rather want to try later? */
		if (device->resync_locked > device->resync->nr_elements-3)
			goto try_again;
		/* Do or do not. There is no try. -- Yoda */
		e = lc_get(device->resync, enr);
		bm_ext = e ? lc_entry(e, struct bm_extent, lce) : NULL;
		if (!bm_ext) {
			const unsigned long rs_flags = device->resync->flags;
			if (rs_flags & LC_STARVING)
				drbd_warn(device, "Have to wait for element"
				     " (resync LRU too small?)\n");
			BUG_ON(rs_flags & LC_LOCKED);
			goto try_again;
		}
		if (bm_ext->lce.lc_number != enr) {
			bm_ext->rs_left = drbd_bm_e_weight(device, enr);
			bm_ext->rs_failed = 0;
			lc_committed(device->resync);
			wake_up(&device->al_wait);
			D_ASSERT(device, test_bit(BME_LOCKED, &bm_ext->flags) == 0);
		}
		set_bit(BME_NO_WRITES, &bm_ext->flags);
		D_ASSERT(device, bm_ext->lce.refcnt == 1);
		device->resync_locked++;
		goto check_al;
	}
check_al:
	for (i = 0; i < AL_EXT_PER_BM_SECT; i++) {
		if (lc_is_used(device->act_log, al_enr+i))
			goto try_again;
	}
	set_bit(BME_LOCKED, &bm_ext->flags);
proceed:
	device->resync_wenr = LC_FREE;
	spin_unlock_irq(&device->al_lock);
	return 0;

try_again:
	if (bm_ext)
		device->resync_wenr = enr;
	spin_unlock_irq(&device->al_lock);
	return -EAGAIN;
}

void drbd_rs_complete_io(struct drbd_device *device, sector_t sector)
{
	unsigned int enr = BM_SECT_TO_EXT(sector);
	struct lc_element *e;
	struct bm_extent *bm_ext;
	unsigned long flags;

	spin_lock_irqsave(&device->al_lock, flags);
	e = lc_find(device->resync, enr);
	bm_ext = e ? lc_entry(e, struct bm_extent, lce) : NULL;
	if (!bm_ext) {
		spin_unlock_irqrestore(&device->al_lock, flags);
		if (drbd_ratelimit())
			drbd_err(device, "drbd_rs_complete_io() called, but extent not found\n");
		return;
	}

	if (bm_ext->lce.refcnt == 0) {
		spin_unlock_irqrestore(&device->al_lock, flags);
		drbd_err(device, "drbd_rs_complete_io(,%llu [=%u]) called, "
		    "but refcnt is 0!?\n",
		    (unsigned long long)sector, enr);
		return;
	}

	if (lc_put(device->resync, &bm_ext->lce) == 0) {
		bm_ext->flags = 0; /* clear BME_LOCKED, BME_NO_WRITES and BME_PRIORITY */
		device->resync_locked--;
		wake_up(&device->al_wait);
	}

	spin_unlock_irqrestore(&device->al_lock, flags);
}

/**
 * drbd_rs_cancel_all() - Removes all extents from the resync LRU (even BME_LOCKED)
 * @device:	DRBD device.
 */
void drbd_rs_cancel_all(struct drbd_device *device)
{
	spin_lock_irq(&device->al_lock);

	if (get_ldev_if_state(device, D_FAILED)) { /* Makes sure ->resync is there. */
		lc_reset(device->resync);
		put_ldev(device);
	}
	device->resync_locked = 0;
	device->resync_wenr = LC_FREE;
	spin_unlock_irq(&device->al_lock);
	wake_up(&device->al_wait);
}

/**
 * drbd_rs_del_all() - Gracefully remove all extents from the resync LRU
 * @device:	DRBD device.
 *
 * Returns 0 upon success, -EAGAIN if at least one reference count was
 * not zero.
 */
int drbd_rs_del_all(struct drbd_device *device)
{
	struct lc_element *e;
	struct bm_extent *bm_ext;
	int i;

	spin_lock_irq(&device->al_lock);

	if (get_ldev_if_state(device, D_FAILED)) {
		/* ok, ->resync is there. */
		for (i = 0; i < device->resync->nr_elements; i++) {
			e = lc_element_by_index(device->resync, i);
			bm_ext = lc_entry(e, struct bm_extent, lce);
			if (bm_ext->lce.lc_number == LC_FREE)
				continue;
			if (bm_ext->lce.lc_number == device->resync_wenr) {
				drbd_info(device, "dropping %u in drbd_rs_del_all, apparently"
				     " got 'synced' by application io\n",
				     device->resync_wenr);
				D_ASSERT(device, !test_bit(BME_LOCKED, &bm_ext->flags));
				D_ASSERT(device, test_bit(BME_NO_WRITES, &bm_ext->flags));
				clear_bit(BME_NO_WRITES, &bm_ext->flags);
				device->resync_wenr = LC_FREE;
				lc_put(device->resync, &bm_ext->lce);
			}
			if (bm_ext->lce.refcnt != 0) {
				drbd_info(device, "Retrying drbd_rs_del_all() later. "
				     "refcnt=%d\n", bm_ext->lce.refcnt);
				put_ldev(device);
				spin_unlock_irq(&device->al_lock);
				return -EAGAIN;
			}
			D_ASSERT(device, !test_bit(BME_LOCKED, &bm_ext->flags));
			D_ASSERT(device, !test_bit(BME_NO_WRITES, &bm_ext->flags));
			lc_del(device->resync, &bm_ext->lce);
		}
		D_ASSERT(device, device->resync->used == 0);
		put_ldev(device);
	}
	spin_unlock_irq(&device->al_lock);

	return 0;
}

/**
 * drbd_rs_failed_io() - Record information on a failure to resync the specified blocks
 * @device:	DRBD device.
 * @sector:	The sector number.
 * @size:	Size of failed IO operation, in byte.
 */
void drbd_rs_failed_io(struct drbd_device *device, sector_t sector, int size)
{
	/* Is called from worker and receiver context _only_ */
	unsigned long sbnr, ebnr, lbnr;
	unsigned long count;
	sector_t esector, nr_sectors;
	int wake_up = 0;

	if (size <= 0 || !IS_ALIGNED(size, 512) || size > DRBD_MAX_BIO_SIZE) {
		drbd_err(device, "drbd_rs_failed_io: sector=%llus size=%d nonsense!\n",
				(unsigned long long)sector, size);
		return;
	}
	nr_sectors = drbd_get_capacity(device->this_bdev);
	esector = sector + (size >> 9) - 1;

	if (!expect(sector < nr_sectors))
		return;
	if (!expect(esector < nr_sectors))
		esector = nr_sectors - 1;

	lbnr = BM_SECT_TO_BIT(nr_sectors-1);

	/*
	 * round up start sector, round down end sector.  we make sure we only
	 * handle full, aligned, BM_BLOCK_SIZE (4K) blocks */
	if (unlikely(esector < BM_SECT_PER_BIT-1))
		return;
	if (unlikely(esector == (nr_sectors-1)))
		ebnr = lbnr;
	else
		ebnr = BM_SECT_TO_BIT(esector - (BM_SECT_PER_BIT-1));
	sbnr = BM_SECT_TO_BIT(sector + BM_SECT_PER_BIT-1);

	if (sbnr > ebnr)
		return;

	/*
	 * ok, (capacity & 7) != 0 sometimes, but who cares...
	 * we count rs_{total,left} in bits, not sectors.
	 */
	spin_lock_irq(&device->al_lock);
	count = drbd_bm_count_bits(device, sbnr, ebnr);
	if (count) {
		device->rs_failed += count;

		if (get_ldev(device)) {
			drbd_try_clear_on_disk_bm(device, sector, count, false);
			put_ldev(device);
		}

		/* just wake_up unconditional now, various lc_chaged(),
		 * lc_put() in drbd_try_clear_on_disk_bm(). */
		wake_up = 1;
	}
	spin_unlock_irq(&device->al_lock);
	if (wake_up)
		wake_up(&device->al_wait);
}<|MERGE_RESOLUTION|>--- conflicted
+++ resolved
@@ -145,14 +145,7 @@
 	struct bio *bio;
 	int err;
 
-<<<<<<< HEAD
-	device->md_io.done = 0;
-	device->md_io.error = -ENODEV;
-
 	if ((rw & WRITE) && !test_bit(MD_NO_BARRIER, &device->flags))
-=======
-	if ((rw & WRITE) && !test_bit(MD_NO_BARRIER, &mdev->flags))
->>>>>>> 3b8e559e
 		rw |= DRBD_REQ_FUA | DRBD_REQ_FLUSH;
 	rw |= DRBD_REQ_SYNC;
 
@@ -160,8 +153,8 @@
 	/* < 2.6.36, "barrier" semantic may fail with EOPNOTSUPP */
  retry:
 #endif
-	mdev->md_io.done = 0;
-	mdev->md_io.error = -ENODEV;
+	device->md_io.done = 0;
+	device->md_io.error = -ENODEV;
 
 	bio = bio_alloc_drbd(GFP_NOIO);
 	bio->bi_bdev = bdev->md_bdev;
