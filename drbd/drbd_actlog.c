/*
-*- linux-c -*-
   drbd_actlog.c
   Kernel module for 2.6.x Kernels

   This file is part of DRBD by Philipp Reisner and Lars Ellenberg.

   Copyright (C) 2003-2007, LINBIT Information Technologies GmbH.
   Copyright (C) 2003-2007, Philipp Reisner <philipp.reisner@linbit.com>.
   Copyright (C) 2003-2007, Lars Ellenberg <lars.ellenberg@linbit.com>.

   drbd is free software; you can redistribute it and/or modify
   it under the terms of the GNU General Public License as published by
   the Free Software Foundation; either version 2, or (at your option)
   any later version.

   drbd is distributed in the hope that it will be useful,
   but WITHOUT ANY WARRANTY; without even the implied warranty of
   MERCHANTABILITY or FITNESS FOR A PARTICULAR PURPOSE.  See the
   GNU General Public License for more details.

   You should have received a copy of the GNU General Public License
   along with drbd; see the file COPYING.  If not, write to
   the Free Software Foundation, 675 Mass Ave, Cambridge, MA 02139, USA.

 */

#include <linux/slab.h>
#include <linux/drbd.h>
#include "drbd_int.h"

/* This is what I like so much about the linux kernel:
 * if you have a close look, you can almost always reuse code by someone else
 * ;)
 * this is mostly from drivers/md/md.c
 */
int _drbd_md_sync_page_io(struct drbd_conf *mdev,
			  struct drbd_backing_dev *bdev,
			  struct page *page, sector_t sector,
			  int rw, int size)
{
	struct bio *bio = bio_alloc(GFP_NOIO, 1);
	struct completion event;
	const int do_fail = FAULT_ACTIVE(mdev,
		(rw & WRITE) ? DRBD_FAULT_MD_WR : DRBD_FAULT_MD_RD);
	int ok;

	bio->bi_bdev = bdev->md_bdev;
	bio->bi_sector = sector;
	ok = (bio_add_page(bio, page, size, 0) == size);
	if (!ok)
		goto out;
	init_completion(&event);
	bio->bi_private = &event;
	bio->bi_end_io = drbd_md_io_complete;

	if (do_fail) {
		bio->bi_rw |= rw;
<<<<<<< HEAD
		bio_endio(bio, bio->bi_size, -EIO);
	} else {
=======
		bio_endio(bio, -EIO);
	}
	else {
>>>>>>> 97adefe1
#ifdef BIO_RW_SYNC
		submit_bio(rw | (1 << BIO_RW_SYNC), bio);
#else
		submit_bio(rw, bio);
		drbd_blk_run_queue(bdev_get_queue(bdev->md_bdev));
#endif
	}
	wait_for_completion(&event);
	ok = test_bit(BIO_UPTODATE, &bio->bi_flags);
 out:
	bio_put(bio);
	return ok;
}

int drbd_md_sync_page_io(struct drbd_conf *mdev, struct drbd_backing_dev *bdev,
			 sector_t sector, int rw)
{
	int hardsect, mask, ok;
	int offset = 0;
	struct page *iop = mdev->md_io_page;

	D_ASSERT(semaphore_is_locked(&mdev->md_io_mutex));

	if (!bdev->md_bdev) {
		if (DRBD_ratelimit(5*HZ, 5)) {
			ERR("bdev->md_bdev==NULL\n");
			dump_stack();
		}
		return 0;
	}

	hardsect = drbd_get_hardsect(bdev->md_bdev);
	if (hardsect == 0)
		hardsect = MD_HARDSECT;

	/* in case hardsect != 512 [ s390 only? ] */
	if (hardsect != MD_HARDSECT) {
		if (!mdev->md_io_tmpp) {
			struct page *page = alloc_page(GFP_NOIO);
			if (!page)
				return 0;

			WARN("Meta data's bdev hardsect = %d != %d\n",
			     hardsect, MD_HARDSECT);
			WARN("Workaround engaged (has performace impact).\n");

			mdev->md_io_tmpp = page;
		}

		mask = ( hardsect / MD_HARDSECT ) - 1;
		D_ASSERT( mask == 1 || mask == 3 || mask == 7 );
		D_ASSERT( hardsect == (mask+1) * MD_HARDSECT );
		offset = sector & mask;
		sector = sector & ~mask;
		iop = mdev->md_io_tmpp;

		if (rw == WRITE) {
			void *p = page_address(mdev->md_io_page);
			void *hp = page_address(mdev->md_io_tmpp);

			ok = _drbd_md_sync_page_io(mdev, bdev, iop,
						   sector, READ, hardsect);

			if (unlikely(!ok)) {
				ERR("drbd_md_sync_page_io(,%llus,"
				    "READ [hardsect!=512]) failed!\n",
				    (unsigned long long)sector);
				return 0;
			}

			memcpy(hp + offset*MD_HARDSECT , p, MD_HARDSECT);
		}
	}

#if DUMP_MD >= 3
	INFO("%s [%d]:%s(,%llus,%s)\n",
	     current->comm, current->pid, __func__,
	     (unsigned long long)sector, rw ? "WRITE" : "READ");
#endif

	if (sector < drbd_md_first_sector(bdev) ||
	    sector > drbd_md_last_sector(bdev))
		ALERT("%s [%d]:%s(,%llus,%s) out of range md access!\n",
		     current->comm, current->pid, __func__,
		     (unsigned long long)sector, rw ? "WRITE" : "READ");

	ok = _drbd_md_sync_page_io(mdev, bdev, iop, sector, rw, hardsect);
	if (unlikely(!ok)) {
		ERR("drbd_md_sync_page_io(,%llus,%s) failed!\n",
		    (unsigned long long)sector, rw ? "WRITE" : "READ");
		return 0;
	}

	if (hardsect != MD_HARDSECT && rw == READ) {
		void *p = page_address(mdev->md_io_page);
		void *hp = page_address(mdev->md_io_tmpp);

		memcpy(p, hp + offset*MD_HARDSECT, MD_HARDSECT);
	}

	return ok;
}

/* I do not believe that all storage medias can guarantee atomic
 * 512 byte write operations. When the journal is read, only
 * transactions with correct xor_sums are considered.
 * sizeof() = 512 byte */
struct __attribute__((packed)) al_transaction {
	u32       magic;
	u32       tr_number;
	/* u32       tr_generation; TODO */
	struct __attribute__((packed)) {
		u32 pos;
		u32 extent; } updates[1 + AL_EXTENTS_PT];
	u32       xor_sum;
};

struct update_odbm_work {
	struct drbd_work w;
	unsigned int enr;
} ;

struct update_al_work {
	struct drbd_work w;
	struct lc_element *al_ext;
	struct completion event;
	unsigned int enr;
	/* if old_enr != LC_FREE, write corresponding bitmap sector, too */
	unsigned int old_enr;
};

int w_al_write_transaction(struct drbd_conf *, struct drbd_work *, int);

static inline
struct lc_element *_al_get(struct drbd_conf *mdev, unsigned int enr)
{
	struct lc_element *al_ext;
	struct bm_extent  *bm_ext;
	unsigned long     al_flags = 0;

	spin_lock_irq(&mdev->al_lock);
	bm_ext = (struct bm_extent *)
		lc_find(mdev->resync, enr/AL_EXT_PER_BM_SECT);
	if (unlikely(bm_ext != NULL)) {
		if (test_bit(BME_NO_WRITES, &bm_ext->flags)) {
			spin_unlock_irq(&mdev->al_lock);
			return 0;
		}
	}
	al_ext   = lc_get(mdev->act_log, enr);
	al_flags = mdev->act_log->flags;
	spin_unlock_irq(&mdev->al_lock);

	/*
	if (!al_ext) {
		if (al_flags & LC_STARVING)
			WARN("Have to wait for LRU element (AL too small?)\n");
		if (al_flags & LC_DIRTY)
			WARN("Ongoing AL update (AL device too slow?)\n");
	}
	*/

	return al_ext;
}

/* FIXME
 * this should be able to return failure when meta data update has failed.
 */
void drbd_al_begin_io(struct drbd_conf *mdev, sector_t sector)
{
	unsigned int enr = (sector >> (AL_EXTENT_SIZE_B-9));
	struct lc_element *al_ext;
	struct update_al_work al_work;

	D_ASSERT(atomic_read(&mdev->local_cnt) > 0);

	MTRACE(TraceTypeALExts, TraceLvlMetrics,
	       INFO("al_begin_io( sec=%llus (al_enr=%u) (rs_enr=%d) )\n",
		    (unsigned long long) sector, enr,
		    (int)BM_SECT_TO_EXT(sector));
	       );

	wait_event(mdev->al_wait, (al_ext = _al_get(mdev, enr)) );

	if (al_ext->lc_number != enr) {
		/* drbd_al_write_transaction(mdev,al_ext,enr);
		   generic_make_request() are serialized on the
		   current->bio_tail list now. Therefore we have
		   to deligate writing something to AL to the
		   worker thread. */
		init_completion(&al_work.event);
		al_work.al_ext = al_ext;
		al_work.enr = enr;
		al_work.old_enr = al_ext->lc_number;
		al_work.w.cb = w_al_write_transaction;
		drbd_queue_work_front(&mdev->data.work, &al_work.w);
		wait_for_completion(&al_work.event);

		mdev->al_writ_cnt++;

		/*
		DUMPI(al_ext->lc_number);
		DUMPI(mdev->act_log->new_number);
		*/
		spin_lock_irq(&mdev->al_lock);
		lc_changed(mdev->act_log, al_ext);
		spin_unlock_irq(&mdev->al_lock);
		wake_up(&mdev->al_wait);
	}
}

void drbd_al_complete_io(struct drbd_conf *mdev, sector_t sector)
{
	unsigned int enr = (sector >> (AL_EXTENT_SIZE_B-9));
	struct lc_element *extent;
	unsigned long flags;

	MTRACE(TraceTypeALExts, TraceLvlMetrics,
	       INFO("al_complete_io( sec=%llus (al_enr=%u) (rs_enr=%d) )\n",
		    (unsigned long long) sector, enr,
		    (int)BM_SECT_TO_EXT(sector));
	       );

	spin_lock_irqsave(&mdev->al_lock, flags);

	extent = lc_find(mdev->act_log, enr);

	if (!extent) {
		spin_unlock_irqrestore(&mdev->al_lock, flags);
		ERR("al_complete_io() called on inactive extent %u\n", enr);
		return;
	}

	if (lc_put(mdev->act_log, extent) == 0)
		wake_up(&mdev->al_wait);

	spin_unlock_irqrestore(&mdev->al_lock, flags);
}

int
w_al_write_transaction(struct drbd_conf *mdev, struct drbd_work *w, int unused)
{
	struct update_al_work *aw = (struct update_al_work*)w;
	struct lc_element *updated = aw->al_ext;
	const unsigned int new_enr = aw->enr;
	const unsigned int evicted = aw->old_enr;

	struct al_transaction* buffer;
	sector_t sector;
 	int i,n,mx;
 	unsigned int extent_nr;
 	u32 xor_sum=0;

	/* do we have to do a bitmap write, first?
	 * TODO reduce maximum latency:
	 * submit both bios, then wait for both,
	 * instead of doing two synchronous sector writes. */
	if (mdev->state.conn < Connected && evicted != LC_FREE)
		drbd_bm_write_sect(mdev, evicted/AL_EXT_PER_BM_SECT);

	down(&mdev->md_io_mutex); /* protects md_io_buffer, al_tr_cycle, ... */
	buffer = (struct al_transaction *)page_address(mdev->md_io_page);

	buffer->magic = __constant_cpu_to_be32(DRBD_MAGIC);
	buffer->tr_number = cpu_to_be32(mdev->al_tr_number);

	n = lc_index_of(mdev->act_log, updated);

	buffer->updates[0].pos = cpu_to_be32(n);
	buffer->updates[0].extent = cpu_to_be32(new_enr);

	xor_sum ^= new_enr;

	mx = min_t(int, AL_EXTENTS_PT,
		   mdev->act_log->nr_elements - mdev->al_tr_cycle);
	for (i = 0; i < mx; i++) {
		extent_nr = lc_entry(mdev->act_log,
				     mdev->al_tr_cycle+i)->lc_number;
		buffer->updates[i+1].pos = cpu_to_be32(mdev->al_tr_cycle+i);
		buffer->updates[i+1].extent = cpu_to_be32(extent_nr);
		xor_sum ^= extent_nr;
	}
	for (; i < AL_EXTENTS_PT; i++) {
		buffer->updates[i+1].pos = __constant_cpu_to_be32(-1);
		buffer->updates[i+1].extent = __constant_cpu_to_be32(LC_FREE);
		xor_sum ^= LC_FREE;
	}
	mdev->al_tr_cycle += AL_EXTENTS_PT;
	if (mdev->al_tr_cycle >= mdev->act_log->nr_elements)
		mdev->al_tr_cycle = 0;

	buffer->xor_sum = cpu_to_be32(xor_sum);

	sector =  mdev->bc->md.md_offset
		+ mdev->bc->md.al_offset + mdev->al_tr_pos;

	if (!drbd_md_sync_page_io(mdev, mdev->bc, sector, WRITE)) {
		drbd_chk_io_error(mdev, 1, TRUE);
		drbd_io_error(mdev, TRUE);
	}

	if (++mdev->al_tr_pos >
	    div_ceil(mdev->act_log->nr_elements, AL_EXTENTS_PT))
		mdev->al_tr_pos = 0;

	D_ASSERT(mdev->al_tr_pos < MD_AL_MAX_SIZE);
	mdev->al_tr_number++;

	up(&mdev->md_io_mutex);

	complete(&((struct update_al_work *)w)->event);

	return 1;
}

/**
 * drbd_al_read_tr: Reads a single transaction record form the
 * on disk activity log.
 * Returns -1 on IO error, 0 on checksum error and 1 if it is a valid
 * record.
 */
int drbd_al_read_tr(struct drbd_conf *mdev,
		    struct drbd_backing_dev *bdev,
		    struct al_transaction *b,
		    int index)
{
	sector_t sector;
	int rv, i;
	u32 xor_sum = 0;

	sector = bdev->md.md_offset + bdev->md.al_offset + index;

	/* Dont process error normally,
	 * as this is done before disk is atached! */
	if (!drbd_md_sync_page_io(mdev, bdev, sector, READ))
		return -1;

	rv = ( be32_to_cpu(b->magic) == DRBD_MAGIC );

	for (i = 0; i < AL_EXTENTS_PT+1; i++)
		xor_sum ^= be32_to_cpu(b->updates[i].extent);
	rv &= (xor_sum == be32_to_cpu(b->xor_sum));

	return rv;
}

/**
 * drbd_al_read_log: Restores the activity log from its on disk
 * representation. Returns 1 on success, returns 0 when
 * reading the log failed due to IO errors.
 */
int drbd_al_read_log(struct drbd_conf *mdev, struct drbd_backing_dev *bdev)
{
	struct al_transaction *buffer;
	int i;
	int rv;
	int mx;
	int cnr;
	int active_extents = 0;
	int transactions = 0;
	int overflow = 0;
	int from = -1;
	int to = -1;
	u32 from_tnr = -1;
	u32 to_tnr = 0;

	mx = div_ceil(mdev->act_log->nr_elements, AL_EXTENTS_PT);

	/* lock out all other meta data io for now,
	 * and make sure the page is mapped.
	 */
	down(&mdev->md_io_mutex);
	buffer = page_address(mdev->md_io_page);

	/* Find the valid transaction in the log */
	for (i = 0; i <= mx; i++) {
		rv = drbd_al_read_tr(mdev, bdev, buffer, i);
		if (rv == 0)
			continue;
		if (rv == -1) {
			up(&mdev->md_io_mutex);
			return 0;
		}
		cnr = be32_to_cpu(buffer->tr_number);
		/* INFO("index %d valid tnr=%d\n",i,cnr); */

		if (cnr == -1)
			overflow = 1;

		if (cnr < from_tnr && !overflow) {
			from = i;
			from_tnr = cnr;
		}
		if (cnr > to_tnr) {
			to = i;
			to_tnr = cnr;
		}
	}

	if (from == -1 || to == -1) {
		WARN("No usable activity log found.\n");

		up(&mdev->md_io_mutex);
		return 1;
	}

	/* Read the valid transactions.
	 * INFO("Reading from %d to %d.\n",from,to); */
	i = from;
	while (1) {
		int j, pos;
		unsigned int extent_nr;
		unsigned int trn;

		rv = drbd_al_read_tr(mdev, bdev, buffer, i);
		ERR_IF(rv == 0) goto cancel;
		if (rv == -1) {
			up(&mdev->md_io_mutex);
			return 0;
		}

		trn = be32_to_cpu(buffer->tr_number);

		spin_lock_irq(&mdev->al_lock);

		/* This loop runs backwards because in the cyclic
		   elements there might be an old version of the
		   updated element (in slot 0). So the element in slot 0
		   can overwrite old versions. */
		for (j = AL_EXTENTS_PT; j >= 0; j--) {
			pos = be32_to_cpu(buffer->updates[j].pos);
			extent_nr = be32_to_cpu(buffer->updates[j].extent);

			if (extent_nr == LC_FREE)
				continue;

			lc_set(mdev->act_log, extent_nr, pos);
			active_extents++;
		}
		spin_unlock_irq(&mdev->al_lock);

		transactions++;

cancel:
		if (i == to)
			break;
		i++;
		if (i > mx)
			i = 0;
	}

	mdev->al_tr_number = to_tnr+1;
	mdev->al_tr_pos = to;
	if (++mdev->al_tr_pos >
	    div_ceil(mdev->act_log->nr_elements, AL_EXTENTS_PT))
		mdev->al_tr_pos = 0;

	/* ok, we are done with it */
	up(&mdev->md_io_mutex);

	INFO("Found %d transactions (%d active extents) in activity log.\n",
	     transactions, active_extents);

	return 1;
}

struct drbd_atodb_wait {
	atomic_t           count;
	struct completion  io_done;
	struct drbd_conf   *mdev;
	int                error;
};

<<<<<<< HEAD
int atodb_endio(struct bio *bio, unsigned int bytes_done, int error)
=======
STATIC BIO_ENDIO_FN(atodb_endio)
>>>>>>> 97adefe1
{
	struct drbd_atodb_wait *wc = bio->bi_private;
	struct drbd_conf *mdev = wc->mdev;
	struct page *page;
<<<<<<< HEAD
	int uptodate = bio_flagged(bio, BIO_UPTODATE);

	if (bio->bi_size)
		return 1;

	/* strange behaviour of some lower level drivers...
	 * fail the request by clearing the uptodate flag,
	 * but do not return any error?!
	 * do we want to WARN() on this? */
	if (!error && !uptodate)
=======
	int uptodate = bio_flagged(bio,BIO_UPTODATE);

	BIO_ENDIO_FN_START;
	if (!error && !uptodate) {
		/* strange behaviour of some lower level drivers...
		 * fail the request by clearing the uptodate flag,
		 * but do not return any error?!
		 * do we want to WARN() on this? */
>>>>>>> 97adefe1
		error = -EIO;

	drbd_chk_io_error(mdev, error, TRUE);
	if (error && wc->error == 0)
		wc->error = error;

	if (atomic_dec_and_test(&wc->count))
		complete(&wc->io_done);

	page = bio->bi_io_vec[0].bv_page;
	if (page)
		put_page(page);
	bio_put(bio);
	mdev->bm_writ_cnt++;
	dec_local(mdev);

	BIO_ENDIO_FN_RETURN;
}

#define S2W(s)	((s)<<(BM_EXT_SIZE_B-BM_BLOCK_SIZE_B-LN2_BPL))
/* activity log to on disk bitmap -- prepare bio unless that sector
 * is already covered by previously prepared bios */
int atodb_prepare_unless_covered(struct drbd_conf *mdev,
			     struct bio **bios,
			     struct page **page,
			     unsigned int *page_offset,
			     unsigned int enr,
			     struct drbd_atodb_wait *wc)
{
	struct bio *bio;
	struct page *np;
	sector_t on_disk_sector = enr + mdev->bc->md.md_offset
				      + mdev->bc->md.bm_offset;
	int offset;
	int i = 0;
	int allocated_page = 0;

	/* check if that enr is already covered by an already created bio. */
	while ( (bio = bios[i]) ) {
		if (bio->bi_sector == on_disk_sector)
			return 0;
		i++;
	}

	bio = bio_alloc(GFP_KERNEL, 1);
	if (bio == NULL)
		return -ENOMEM;

	bio->bi_bdev = mdev->bc->md_bdev;
	bio->bi_sector = on_disk_sector;

	bios[i] = bio;

	if (*page_offset == PAGE_SIZE) {
		np = alloc_page(__GFP_HIGHMEM);
		/* no memory leak, bio gets cleaned up by caller */
		if (np == NULL)
			return -ENOMEM;
		*page = np;
		*page_offset = 0;
		allocated_page = 1;
	}

	offset = S2W(enr);
	drbd_bm_get_lel( mdev, offset,
			 min_t(size_t, S2W(1), drbd_bm_words(mdev) - offset),
			 kmap(*page) + *page_offset );
	kunmap(*page);

	/* no memory leak, page gets cleaned up by caller */
	if (bio_add_page(bio, *page, MD_HARDSECT, *page_offset) != MD_HARDSECT)
		return -EINVAL;

	if (!allocated_page)
		get_page(*page);

	*page_offset += MD_HARDSECT;

	bio->bi_private = wc;
	bio->bi_end_io = atodb_endio;

	atomic_inc(&wc->count);
	/* we already know that we may do this...
	 * inc_local_if_state(mdev,Attaching);
	 * just get the extra reference, so that the local_cnt reflects
	 * the number of pending IO requests DRBD at its backing device.
	 */
	atomic_inc(&mdev->local_cnt);
	return 0;
}

/**
 * drbd_al_to_on_disk_bm:
 * Writes the areas of the bitmap which are covered by the AL.
 * called when we detach (unconfigure) local storage,
 * or when we go from Primary to Secondary state.
 */
void drbd_al_to_on_disk_bm(struct drbd_conf *mdev)
{
	int i, nr_elements;
	unsigned int enr;
	struct bio **bios;
	struct page *page;
	unsigned int page_offset = PAGE_SIZE;
	struct drbd_atodb_wait wc;

	ERR_IF (!inc_local_if_state(mdev, Attaching))
		return; /* sorry, I don't have any act_log etc... */

	wait_event(mdev->al_wait, lc_try_lock(mdev->act_log));

	nr_elements = mdev->act_log->nr_elements;

	bios = kzalloc(sizeof(struct bio *) * nr_elements, GFP_KERNEL);
	if (!bios)
		goto submit_one_by_one;

	atomic_set(&wc.count, 0);
	init_completion(&wc.io_done);
	wc.mdev = mdev;
	wc.error = 0;

	for (i = 0; i < nr_elements; i++) {
		enr = lc_entry(mdev->act_log, i)->lc_number;
		if (enr == LC_FREE)
			continue;
		/* next statement also does atomic_inc wc.count */
		if (atodb_prepare_unless_covered(mdev, bios, &page,
						&page_offset,
						enr/AL_EXT_PER_BM_SECT,
						&wc))
			goto free_bios_submit_one_by_one;
	}

	/* unneccessary optimization? */
	lc_unlock(mdev->act_log);
	wake_up(&mdev->al_wait);

	/* all prepared, submit them */
	for (i = 0; i < nr_elements; i++) {
		if (bios[i] == NULL)
			break;
		if (FAULT_ACTIVE( mdev, DRBD_FAULT_MD_WR )) {
			bios[i]->bi_rw = WRITE;
<<<<<<< HEAD
			bio_endio(bios[i], bios[i]->bi_size, -EIO);
=======
			bio_endio(bios[i], -EIO);
>>>>>>> 97adefe1
		} else {
			submit_bio(WRITE, bios[i]);
		}

	}

	drbd_blk_run_queue(bdev_get_queue(mdev->bc->md_bdev));

	/* In case we did not submit a single IO do not wait for
	 * them to complete. ( Because we would wait forever here. )
	 *
	 * In case we had IOs and they are already complete, there
	 * is not point in waiting anyways.
	 * Therefore this if () ... */
	if (atomic_read(&wc.count)) wait_for_completion(&wc.io_done);

	dec_local(mdev);

	if (wc.error)
		drbd_io_error(mdev, TRUE);
	kfree(bios);
	return;

 free_bios_submit_one_by_one:
<<<<<<< HEAD
	/* free everything by calling the endio callback directly. */
	for (i = 0; i < nr_elements; i++) {
		if (bios[i] == NULL)
			break;
		bios[i]->bi_size = 0;
=======
	// free everything by calling the endio callback directly.
	for(i=0;i<nr_elements;i++) {
		if(bios[i]==NULL) break;
		bios[i]->bi_size=0;
#if LINUX_VERSION_CODE < KERNEL_VERSION(2,6,24)
>>>>>>> 97adefe1
		atodb_endio(bios[i], MD_HARDSECT, 0);
#else
		atodb_endio(bios[i], 0);
#endif
	}
	kfree(bios);

 submit_one_by_one:
	WARN("Using the slow drbd_al_to_on_disk_bm()\n");

	for (i = 0; i < mdev->act_log->nr_elements; i++) {
		enr = lc_entry(mdev->act_log, i)->lc_number;
		if (enr == LC_FREE)
			continue;
		/* Really slow: if we have al-extents 16..19 active,
		 * sector 4 will be written four times! Synchronous! */
		drbd_bm_write_sect(mdev, enr/AL_EXT_PER_BM_SECT );
	}

	lc_unlock(mdev->act_log);
	wake_up(&mdev->al_wait);
	dec_local(mdev);
}

/**
 * drbd_al_apply_to_bm: Sets the bits in the bitmap that are described
 * by the active extents of the AL.
 */
void drbd_al_apply_to_bm(struct drbd_conf *mdev)
{
	unsigned int enr;
	unsigned long add = 0;
	char ppb[10];
	int i;

	wait_event(mdev->al_wait, lc_try_lock(mdev->act_log));

	for (i = 0; i < mdev->act_log->nr_elements; i++) {
		enr = lc_entry(mdev->act_log, i)->lc_number;
		if (enr == LC_FREE)
			continue;
		add += drbd_bm_ALe_set_all(mdev, enr);
	}

	lc_unlock(mdev->act_log);
	wake_up(&mdev->al_wait);

	INFO("Marked additional %s as out-of-sync based on AL.\n",
	     ppsize(ppb, Bit2KB(add)));
}

static inline int _try_lc_del(struct drbd_conf *mdev, struct lc_element *al_ext)
{
	int rv;

	spin_lock_irq(&mdev->al_lock);
	rv = (al_ext->refcnt == 0);
	if (likely(rv)) lc_del(mdev->act_log, al_ext);
	spin_unlock_irq(&mdev->al_lock);

	if (unlikely(!rv)) INFO("Waiting for extent in drbd_al_shrink()\n");

	return rv;
}

/**
 * drbd_al_shrink: Removes all active extents form the AL. (but does not
 * write any transactions)
 * You need to lock mdev->act_log with lc_try_lock() / lc_unlock()
 */
void drbd_al_shrink(struct drbd_conf *mdev)
{
	struct lc_element *al_ext;
	int i;

	D_ASSERT( test_bit(__LC_DIRTY, &mdev->act_log->flags) );

	for (i = 0; i < mdev->act_log->nr_elements; i++) {
		al_ext = lc_entry(mdev->act_log, i);
		if (al_ext->lc_number == LC_FREE)
			continue;
		wait_event(mdev->al_wait, _try_lc_del(mdev, al_ext));
	}

	wake_up(&mdev->al_wait);
}

int w_update_odbm(struct drbd_conf *mdev, struct drbd_work *w, int unused)
{
	struct update_odbm_work *udw = (struct update_odbm_work *)w;

	if ( !inc_local_if_state(mdev, Attaching) ) {
		if (DRBD_ratelimit(5*HZ, 5))
			WARN("Can not update on disk bitmap, "
			     "local IO disabled.\n");
		return 1;
	}

	drbd_bm_write_sect(mdev, udw->enr );
	dec_local(mdev);

	kfree(udw);

	if (drbd_bm_total_weight(mdev) <= mdev->rs_failed) {
		switch (mdev->state.conn) {
		case SyncSource:  case SyncTarget:
		case PausedSyncS: case PausedSyncT:
			drbd_bm_lock(mdev);
			drbd_resync_finished(mdev);
			drbd_bm_unlock(mdev);
		default: /* nothing to do */;
		}
	}
	drbd_bcast_sync_progress(mdev);

	return 1;
}


/* ATTENTION. The AL's extents are 4MB each, while the extents in the
 * resync LRU-cache are 16MB each.
 * The caller of this function has to hold an inc_local() reference.
 *
 * TODO will be obsoleted once we have a caching lru of the on disk bitmap
 */
void drbd_try_clear_on_disk_bm(struct drbd_conf *mdev, sector_t sector,
				      int count, int success)
{
	struct bm_extent *ext;
	struct update_odbm_work *udw;

	unsigned int enr;

	MUST_HOLD(&mdev->al_lock);
	D_ASSERT(atomic_read(&mdev->local_cnt));

	/* I simply assume that a sector/size pair never crosses
	 * a 16 MB extent border. (Currently this is true...) */
	enr = BM_SECT_TO_EXT(sector);

	ext = (struct bm_extent *) lc_get(mdev->resync, enr);
	if (ext) {
		if (ext->lce.lc_number == enr) {
			if (success)
				ext->rs_left -= count;
			else
				ext->rs_failed += count;
			if (ext->rs_left < ext->rs_failed) {
				ERR("BAD! sector=%llus enr=%u rs_left=%d "
				    "rs_failed=%d count=%d\n",
				     (unsigned long long)sector,
				     ext->lce.lc_number, ext->rs_left,
				     ext->rs_failed, count);
				dump_stack();
				/* FIXME brrrgs. should never happen! */
				drbd_force_state(mdev, NS(conn, Disconnecting));
				return;
			}
		} else {
			/* Normally this element should be in the cache,
			 * since drbd_rs_begin_io() pulled it already in.
			 *
			 * But maybe an application write finished, and we set
			 * something in outside the resync lru_cache in sync.
			 */
			int rs_left = drbd_bm_e_weight(mdev, enr);
			if (ext->flags != 0) {
				WARN("changing resync lce: %d[%u;%02lx]"
				     " -> %d[%u;00]\n",
				     ext->lce.lc_number, ext->rs_left,
				     ext->flags, enr, rs_left);
				ext->flags = 0;
			}
			if (ext->rs_failed) {
				WARN("Kicking resync_lru element enr=%u "
				     "out with rs_failed=%d\n",
				     ext->lce.lc_number, ext->rs_failed);
				set_bit(WRITE_BM_AFTER_RESYNC, &mdev->flags);
			}
			ext->rs_left = rs_left;
			ext->rs_failed = success ? 0 : count;
			lc_changed(mdev->resync, &ext->lce);
		}
		lc_put(mdev->resync, &ext->lce);
		/* no race, we are within the al_lock! */

		if (ext->rs_left == ext->rs_failed) {
			ext->rs_failed = 0;

			udw = kmalloc(sizeof(*udw), GFP_ATOMIC);
			if (udw) {
				udw->enr = ext->lce.lc_number;
				udw->w.cb = w_update_odbm;
				drbd_queue_work_front(&mdev->data.work, &udw->w);
			} else {
				WARN("Could not kmalloc an udw\n");
				set_bit(WRITE_BM_AFTER_RESYNC, &mdev->flags);
			}
		}
	} else {
		ERR("lc_get() failed! locked=%d/%d flags=%lu\n",
		    mdev->resync_locked,
		    mdev->resync->nr_elements,
		    mdev->resync->flags);
	}
}

/* clear the bit corresponding to the piece of storage in question:
 * size byte of data starting from sector.  Only clear a bits of the affected
 * one ore more _aligned_ BM_BLOCK_SIZE blocks.
 *
 * called by worker on SyncTarget and receiver on SyncSource.
 *
 */
void __drbd_set_in_sync(struct drbd_conf *mdev, sector_t sector, int size,
		       const char *file, const unsigned int line)
{
	/* Is called from worker and receiver context _only_ */
	unsigned long sbnr, ebnr, lbnr, bnr;
	unsigned long count = 0;
	sector_t esector, nr_sectors;
	int wake_up = 0;
	unsigned long flags;

	if (size <= 0 || (size & 0x1ff) != 0 || size > DRBD_MAX_SEGMENT_SIZE) {
		ERR("drbd_set_in_sync: sector=%llus size=%d nonsense!\n",
				(unsigned long long)sector, size);
		return;
	}
	nr_sectors = drbd_get_capacity(mdev->this_bdev);
	esector = sector + (size>>9) -1;

	ERR_IF(sector >= nr_sectors) return;
	ERR_IF(esector >= nr_sectors) esector = (nr_sectors-1);

	lbnr = BM_SECT_TO_BIT(nr_sectors-1);

	/* we clear it (in sync).
	 * round up start sector, round down end sector.  we make sure we only
	 * clear full, alligned, BM_BLOCK_SIZE (4K) blocks */
	if (unlikely(esector < BM_SECT_PER_BIT-1))
		return;
	if (unlikely(esector == (nr_sectors-1)))
		ebnr = lbnr;
	else
		ebnr = BM_SECT_TO_BIT(esector - (BM_SECT_PER_BIT-1));
	sbnr = BM_SECT_TO_BIT(sector + BM_SECT_PER_BIT-1);

	MTRACE(TraceTypeResync, TraceLvlMetrics,
	       INFO("drbd_set_in_sync: sector=%llus size=%u sbnr=%lu ebnr=%lu\n",
		    (unsigned long long)sector, size, sbnr, ebnr);
	    );

	if (sbnr > ebnr)
		return;

	/*
	 * ok, (capacity & 7) != 0 sometimes, but who cares...
	 * we count rs_{total,left} in bits, not sectors.
	 */
	spin_lock_irqsave(&mdev->al_lock, flags);
	for (bnr = sbnr; bnr <= ebnr; bnr++) {
		if (drbd_bm_clear_bit(mdev, bnr)) count++;
	}
	if (count) {
		/* we need the lock for drbd_try_clear_on_disk_bm */
		if (jiffies - mdev->rs_mark_time > HZ*10) {
			/* should be roling marks,
			 * but we estimate only anyways. */
			if ( mdev->rs_mark_left != drbd_bm_total_weight(mdev) &&
			    mdev->state.conn != PausedSyncT &&
			    mdev->state.conn != PausedSyncS ) {
				mdev->rs_mark_time = jiffies;
				mdev->rs_mark_left = drbd_bm_total_weight(mdev);
			}
		}
		if ( inc_local_if_state(mdev, Attaching) ) {
			drbd_try_clear_on_disk_bm(mdev, sector, count, TRUE);
			dec_local(mdev);
		}
		/* just wake_up unconditional now, various lc_chaged(),
		 * lc_put() in drbd_try_clear_on_disk_bm(). */
		wake_up = 1;
	}
	spin_unlock_irqrestore(&mdev->al_lock, flags);
	if (wake_up)
		wake_up(&mdev->al_wait);
}

/*
 * this is intended to set one request worth of data out of sync.
 * affects at least 1 bit,
 * and at most 1+DRBD_MAX_SEGMENT_SIZE/BM_BLOCK_SIZE bits.
 *
 * called by tl_clear and drbd_send_dblock (==drbd_make_request).
 * so this can be _any_ process.
 */
void __drbd_set_out_of_sync(struct drbd_conf *mdev, sector_t sector, int size,
			    const char *file, const unsigned int line)
{
	unsigned long sbnr, ebnr, lbnr;
	sector_t esector, nr_sectors;

	/*  Find codepoints that call set_out_of_sync()
	unsigned long flags;
	unsigned int enr;
	struct bm_extent* ext;

	if (inc_local(mdev)) {
		enr = BM_SECT_TO_EXT(sector);
		spin_lock_irqsave(&mdev->al_lock,flags);
		ext = (struct bm_extent *) lc_find(mdev->resync,enr);
		if (ext) {
			WARN("BAD! things will happen, find this.\n");
			dump_stack();
		}
		spin_unlock_irqrestore(&mdev->al_lock,flags);
		dec_local(mdev);
	}
	*/

	if (size <= 0 || (size & 0x1ff) != 0 || size > DRBD_MAX_SEGMENT_SIZE) {
		ERR("sector: %llus, size: %d\n",
			(unsigned long long)sector, size);
		return;
	}

	nr_sectors = drbd_get_capacity(mdev->this_bdev);
	esector = sector + (size>>9) -1;

	ERR_IF(sector >= nr_sectors) return;
	ERR_IF(esector >= nr_sectors) esector = (nr_sectors-1);

	lbnr = BM_SECT_TO_BIT(nr_sectors-1);

	/* we set it out of sync,
	 * we do not need to round anything here */
	sbnr = BM_SECT_TO_BIT(sector);
	ebnr = BM_SECT_TO_BIT(esector);

	MTRACE(TraceTypeResync, TraceLvlMetrics,
	       INFO("drbd_set_out_of_sync: sector=%llus size=%u "
		    "sbnr=%lu ebnr=%lu\n",
		    (unsigned long long)sector, size, sbnr, ebnr);
	    );

	/* ok, (capacity & 7) != 0 sometimes, but who cares...
	 * we count rs_{total,left} in bits, not sectors.  */
	drbd_bm_set_bits_in_irq(mdev, sbnr, ebnr);
}

static inline
struct bm_extent *_bme_get(struct drbd_conf *mdev, unsigned int enr)
{
	struct bm_extent  *bm_ext;
	int wakeup = 0;
	unsigned long     rs_flags;

	spin_lock_irq(&mdev->al_lock);
	if (mdev->resync_locked > mdev->resync->nr_elements-3) {
		spin_unlock_irq(&mdev->al_lock);
		return NULL;
	}
	bm_ext = (struct bm_extent *) lc_get(mdev->resync, enr);
	if (bm_ext) {
		if (bm_ext->lce.lc_number != enr) {
			bm_ext->rs_left = drbd_bm_e_weight(mdev, enr);
			bm_ext->rs_failed = 0;
			lc_changed(mdev->resync, (struct lc_element *)bm_ext);
			wakeup = 1;
		}
		if (bm_ext->lce.refcnt == 1)
			mdev->resync_locked++;
		set_bit(BME_NO_WRITES, &bm_ext->flags);
	}
	rs_flags = mdev->resync->flags;
	spin_unlock_irq(&mdev->al_lock);
	if (wakeup)
		wake_up(&mdev->al_wait);

	if (!bm_ext) {
		if (rs_flags & LC_STARVING)
			WARN("Have to wait for element"
			     " (resync LRU too small?)\n");
		BUG_ON(rs_flags & LC_DIRTY);
	}

	return bm_ext;
}

static inline int _is_in_al(struct drbd_conf *mdev, unsigned int enr)
{
	struct lc_element *al_ext;
	int rv = 0;

	spin_lock_irq(&mdev->al_lock);
	if (unlikely(enr == mdev->act_log->new_number)) rv = 1;
	else {
		al_ext = lc_find(mdev->act_log, enr);
		if (al_ext) {
			if (al_ext->refcnt)
				rv = 1;
		}
	}
	spin_unlock_irq(&mdev->al_lock);

	/*
	if (unlikely(rv)) {
		INFO("Delaying sync read until app's write is done\n");
	}
	*/
	return rv;
}

/**
 * drbd_rs_begin_io: Gets an extent in the resync LRU cache and sets it
 * to BME_LOCKED.
 *
 * @sector: The sector number
 *
 * sleeps on al_wait.
 * returns 1 if successful.
 * returns 0 if interrupted.
 */
int drbd_rs_begin_io(struct drbd_conf *mdev, sector_t sector)
{
	unsigned int enr = BM_SECT_TO_EXT(sector);
	struct bm_extent *bm_ext;
	int i, sig;

	MTRACE(TraceTypeResync, TraceLvlAll,
	       INFO("drbd_rs_begin_io: sector=%llus (rs_end=%d)\n",
		    (unsigned long long)sector, enr);
	    );

	sig = wait_event_interruptible( mdev->al_wait,
			(bm_ext = _bme_get(mdev, enr)) );
	if (sig)
		return 0;

	if (test_bit(BME_LOCKED, &bm_ext->flags)) return 1;

	for (i = 0; i < AL_EXT_PER_BM_SECT; i++) {
		sig = wait_event_interruptible( mdev->al_wait,
				!_is_in_al(mdev, enr*AL_EXT_PER_BM_SECT+i) );
		if (sig) {
			spin_lock_irq(&mdev->al_lock);
			if ( lc_put(mdev->resync, &bm_ext->lce) == 0 ) {
				clear_bit(BME_NO_WRITES, &bm_ext->flags);
				mdev->resync_locked--;
				wake_up(&mdev->al_wait);
			}
			spin_unlock_irq(&mdev->al_lock);
			return 0;
		}
	}

	set_bit(BME_LOCKED, &bm_ext->flags);

	return 1;
}

/**
 * drbd_try_rs_begin_io: Gets an extent in the resync LRU cache, sets it
 * to BME_NO_WRITES, then tries to set it to BME_LOCKED.
 *
 * @sector: The sector number
 *
 * does not sleep.
 * returns zero if we could set BME_LOCKED and can proceed,
 * -EAGAIN if we need to try again.
 */
int drbd_try_rs_begin_io(struct drbd_conf *mdev, sector_t sector)
{
	unsigned int enr = BM_SECT_TO_EXT(sector);
	const unsigned int al_enr = enr*AL_EXT_PER_BM_SECT;
	struct bm_extent *bm_ext;
	int i;

	MTRACE(TraceTypeResync, TraceLvlAll,
	       INFO("drbd_try_rs_begin_io: sector=%llus\n",
		    (unsigned long long)sector);
	    );

	spin_lock_irq(&mdev->al_lock);
	if (mdev->resync_wenr != LC_FREE && mdev->resync_wenr != enr) {
		/* in case you have very heavy scattered io, it may
		 * stall the syncer undefined if we giveup the ref count
		 * when we try again and requeue.
		 *
		 * if we don't give up the refcount, but the next time
		 * we are scheduled this extent has been "synced" by new
		 * application writes, we'd miss the lc_put on the
		 * extent we keept the refcount on.
		 * so we remembered which extent we had to try agin, and
		 * if the next requested one is something else, we do
		 * the lc_put here...
		 * we also have to wake_up
		 */
		MTRACE(TraceTypeResync, TraceLvlAll,
			INFO("dropping %u, aparently got 'synced' "
			     "by application io\n", mdev->resync_wenr);
		);
		bm_ext = (struct bm_extent *)
			lc_find(mdev->resync, mdev->resync_wenr);
		if (bm_ext) {
			D_ASSERT(!test_bit(BME_LOCKED, &bm_ext->flags));
			D_ASSERT(test_bit(BME_NO_WRITES, &bm_ext->flags));
			clear_bit(BME_NO_WRITES, &bm_ext->flags);
			mdev->resync_wenr = LC_FREE;
			lc_put(mdev->resync, &bm_ext->lce);
			wake_up(&mdev->al_wait);
		} else {
			ALERT("LOGIC BUG\n");
		}
	}
	bm_ext = (struct bm_extent *)lc_try_get(mdev->resync, enr);
	if (bm_ext) {
		if (test_bit(BME_LOCKED, &bm_ext->flags))
			goto proceed;
		if (!test_and_set_bit(BME_NO_WRITES, &bm_ext->flags)) {
			mdev->resync_locked++;
		} else {
			/* we did set the BME_NO_WRITES,
			 * but then could not set BME_LOCKED,
			 * so we tried again.
			 * drop the extra reference. */
			MTRACE(TraceTypeResync, TraceLvlAll,
				INFO("dropping extra reference on %u\n", enr);
			);
			bm_ext->lce.refcnt--;
			D_ASSERT(bm_ext->lce.refcnt > 0);
		}
		goto check_al;
	} else {
		if (mdev->resync_locked > mdev->resync->nr_elements-3)
			goto try_again;
		bm_ext = (struct bm_extent *)lc_get(mdev->resync, enr);
		if (!bm_ext) {
			const unsigned long rs_flags = mdev->resync->flags;
			if (rs_flags & LC_STARVING)
				WARN("Have to wait for element"
				     " (resync LRU too small?)\n");
			BUG_ON(rs_flags & LC_DIRTY);
			goto try_again;
		}
		if (bm_ext->lce.lc_number != enr) {
			bm_ext->rs_left = drbd_bm_e_weight(mdev, enr);
			bm_ext->rs_failed = 0;
			lc_changed(mdev->resync, (struct lc_element *)bm_ext);
			wake_up(&mdev->al_wait);
			D_ASSERT(test_bit(BME_LOCKED, &bm_ext->flags) == 0);
		}
		set_bit(BME_NO_WRITES, &bm_ext->flags);
		D_ASSERT(bm_ext->lce.refcnt == 1);
		mdev->resync_locked++;
		goto check_al;
	}
check_al:
	MTRACE(TraceTypeResync, TraceLvlAll,
		INFO("checking al for %u\n", enr);
	);
	for (i = 0; i < AL_EXT_PER_BM_SECT; i++) {
		if (unlikely(al_enr+i == mdev->act_log->new_number))
			goto try_again;
		if (lc_is_used(mdev->act_log, al_enr+i))
			goto try_again;
	}
	set_bit(BME_LOCKED, &bm_ext->flags);
proceed:
	mdev->resync_wenr = LC_FREE;
	spin_unlock_irq(&mdev->al_lock);
	return 0;

try_again:
	MTRACE(TraceTypeResync, TraceLvlAll,
		INFO("need to try again for %u\n", enr);
	);
	if (bm_ext)
		mdev->resync_wenr = enr;
	spin_unlock_irq(&mdev->al_lock);
	return -EAGAIN;
}

void drbd_rs_complete_io(struct drbd_conf *mdev, sector_t sector)
{
	unsigned int enr = BM_SECT_TO_EXT(sector);
	struct bm_extent *bm_ext;
	unsigned long flags;

	MTRACE(TraceTypeResync, TraceLvlAll,
	       INFO("drbd_rs_complete_io: sector=%llus (rs_enr=%d)\n",
		    (long long)sector, enr);
	    );

	spin_lock_irqsave(&mdev->al_lock, flags);
	bm_ext = (struct bm_extent *) lc_find(mdev->resync, enr);
	if (!bm_ext) {
		spin_unlock_irqrestore(&mdev->al_lock, flags);
		ERR("drbd_rs_complete_io() called, but extent not found\n");
		return;
	}

	if (bm_ext->lce.refcnt == 0) {
		spin_unlock_irqrestore(&mdev->al_lock, flags);
		ERR("drbd_rs_complete_io(,%llu [=%u]) called, "
		    "but refcnt is 0!?\n",
		    (unsigned long long)sector, enr);
		return;
	}

	if ( lc_put(mdev->resync, (struct lc_element *)bm_ext) == 0 ) {
		clear_bit(BME_LOCKED, &bm_ext->flags);
		clear_bit(BME_NO_WRITES, &bm_ext->flags);
		mdev->resync_locked--;
		wake_up(&mdev->al_wait);
	}

	spin_unlock_irqrestore(&mdev->al_lock, flags);
}

/**
 * drbd_rs_cancel_all: Removes extents from the resync LRU. Even
 * if they are BME_LOCKED.
 */
void drbd_rs_cancel_all(struct drbd_conf *mdev)
{
	struct bm_extent *bm_ext;
	int i;

	MTRACE(TraceTypeResync, TraceLvlMetrics,
	       INFO("drbd_rs_cancel_all\n");
	    );

	spin_lock_irq(&mdev->al_lock);

	if (inc_local_if_state(mdev, Failed)) {
		/* ok, ->resync is there. */
		for (i = 0; i < mdev->resync->nr_elements; i++) {
			bm_ext = (struct bm_extent *) lc_entry(mdev->resync, i);
			if (bm_ext->lce.lc_number == LC_FREE)
				continue;
			bm_ext->lce.refcnt = 0; /* Rude but ok. */
			bm_ext->rs_left = 0;
			clear_bit(BME_LOCKED, &bm_ext->flags);
			clear_bit(BME_NO_WRITES, &bm_ext->flags);
			lc_del(mdev->resync, &bm_ext->lce);
		}
		mdev->resync->used = 0;
		dec_local(mdev);
	}
	mdev->resync_locked = 0;
	mdev->resync_wenr = LC_FREE;
	spin_unlock_irq(&mdev->al_lock);
	wake_up(&mdev->al_wait);
}

/**
 * drbd_rs_del_all: Gracefully remove all extents from the resync LRU.
 * there may be still a reference hold by someone. In that case this function
 * returns -EAGAIN.
 * In case all elements got removed it returns zero.
 */
int drbd_rs_del_all(struct drbd_conf *mdev)
{
	struct bm_extent *bm_ext;
	int i;

	MTRACE(TraceTypeResync, TraceLvlMetrics,
	       INFO("drbd_rs_del_all\n");
	    );

	spin_lock_irq(&mdev->al_lock);

	if (inc_local_if_state(mdev, Failed)) {
		/* ok, ->resync is there. */
		for (i = 0; i < mdev->resync->nr_elements; i++) {
			bm_ext = (struct bm_extent *) lc_entry(mdev->resync, i);
			if (bm_ext->lce.lc_number == LC_FREE)
				continue;
			if (bm_ext->lce.lc_number == mdev->resync_wenr) {
				INFO("dropping %u in drbd_rs_del_all, aparently"
				     " got 'synced' by application io\n",
				     mdev->resync_wenr);
				D_ASSERT(!test_bit(BME_LOCKED, &bm_ext->flags));
				D_ASSERT(test_bit(BME_NO_WRITES, &bm_ext->flags));
				clear_bit(BME_NO_WRITES, &bm_ext->flags);
				mdev->resync_wenr = LC_FREE;
				lc_put(mdev->resync, &bm_ext->lce);
			}
			if (bm_ext->lce.refcnt != 0) {
				INFO("Retrying drbd_rs_del_all() later. "
				     "refcnt=%d\n", bm_ext->lce.refcnt);
				dec_local(mdev);
				spin_unlock_irq(&mdev->al_lock);
				return -EAGAIN;
			}
			D_ASSERT(bm_ext->rs_left == 0);
			D_ASSERT(!test_bit(BME_LOCKED, &bm_ext->flags));
			D_ASSERT(!test_bit(BME_NO_WRITES, &bm_ext->flags));
			lc_del(mdev->resync, &bm_ext->lce);
		}
		D_ASSERT(mdev->resync->used == 0);
		dec_local(mdev);
	}
	spin_unlock_irq(&mdev->al_lock);

	return 0;
}

/* Record information on a failure to resync the specified blocks
 *
 * called on SyncTarget when resync write fails or NegRSDReply received
 *
 */
void drbd_rs_failed_io(struct drbd_conf *mdev, sector_t sector, int size)
{
	/* Is called from worker and receiver context _only_ */
	unsigned long sbnr, ebnr, lbnr, bnr;
	unsigned long count = 0;
	sector_t esector, nr_sectors;
	int wake_up = 0;

	MTRACE(TraceTypeResync, TraceLvlSummary,
	       INFO("drbd_rs_failed_io: sector=%llus, size=%u\n",
		    (unsigned long long)sector, size);
	    );

	if (size <= 0 || (size & 0x1ff) != 0 || size > DRBD_MAX_SEGMENT_SIZE) {
		ERR("drbd_rs_failed_io: sector=%llus size=%d nonsense!\n",
				(unsigned long long)sector, size);
		return;
	}
	nr_sectors = drbd_get_capacity(mdev->this_bdev);
	esector = sector + (size>>9) -1;

	ERR_IF(sector >= nr_sectors) return;
	ERR_IF(esector >= nr_sectors) esector = (nr_sectors-1);

	lbnr = BM_SECT_TO_BIT(nr_sectors-1);

	/*
	 * round up start sector, round down end sector.  we make sure we only
	 * handle full, alligned, BM_BLOCK_SIZE (4K) blocks */
	if (unlikely(esector < BM_SECT_PER_BIT-1))
		return;
	if (unlikely(esector == (nr_sectors-1)))
		ebnr = lbnr;
	else
		ebnr = BM_SECT_TO_BIT(esector - (BM_SECT_PER_BIT-1));
	sbnr = BM_SECT_TO_BIT(sector + BM_SECT_PER_BIT-1);

	if (sbnr > ebnr)
		return;

	/*
	 * ok, (capacity & 7) != 0 sometimes, but who cares...
	 * we count rs_{total,left} in bits, not sectors.
	 */
	spin_lock_irq(&mdev->al_lock);
	for (bnr = sbnr; bnr <= ebnr; bnr++) {
		if (drbd_bm_test_bit(mdev, bnr) > 0) count++;
	}
	if (count) {
		mdev->rs_failed += count;

		if ( inc_local_if_state(mdev, Attaching) ) {
			drbd_try_clear_on_disk_bm(mdev, sector, count, FALSE);
			dec_local(mdev);
		}

		/* just wake_up unconditional now, various lc_chaged(),
		 * lc_put() in drbd_try_clear_on_disk_bm(). */
		wake_up = 1;
	}
	spin_unlock_irq(&mdev->al_lock);
	if (wake_up)
		wake_up(&mdev->al_wait);
}<|MERGE_RESOLUTION|>--- conflicted
+++ resolved
@@ -56,14 +56,8 @@
 
 	if (do_fail) {
 		bio->bi_rw |= rw;
-<<<<<<< HEAD
-		bio_endio(bio, bio->bi_size, -EIO);
+		bio_endio(bio, -EIO);
 	} else {
-=======
-		bio_endio(bio, -EIO);
-	}
-	else {
->>>>>>> 97adefe1
 #ifdef BIO_RW_SYNC
 		submit_bio(rw | (1 << BIO_RW_SYNC), bio);
 #else
@@ -537,36 +531,18 @@
 	int                error;
 };
 
-<<<<<<< HEAD
-int atodb_endio(struct bio *bio, unsigned int bytes_done, int error)
-=======
-STATIC BIO_ENDIO_FN(atodb_endio)
->>>>>>> 97adefe1
+void atodb_endio(struct bio *bio, int error)
 {
 	struct drbd_atodb_wait *wc = bio->bi_private;
 	struct drbd_conf *mdev = wc->mdev;
 	struct page *page;
-<<<<<<< HEAD
 	int uptodate = bio_flagged(bio, BIO_UPTODATE);
-
-	if (bio->bi_size)
-		return 1;
 
 	/* strange behaviour of some lower level drivers...
 	 * fail the request by clearing the uptodate flag,
 	 * but do not return any error?!
 	 * do we want to WARN() on this? */
 	if (!error && !uptodate)
-=======
-	int uptodate = bio_flagged(bio,BIO_UPTODATE);
-
-	BIO_ENDIO_FN_START;
-	if (!error && !uptodate) {
-		/* strange behaviour of some lower level drivers...
-		 * fail the request by clearing the uptodate flag,
-		 * but do not return any error?!
-		 * do we want to WARN() on this? */
->>>>>>> 97adefe1
 		error = -EIO;
 
 	drbd_chk_io_error(mdev, error, TRUE);
@@ -582,8 +558,6 @@
 	bio_put(bio);
 	mdev->bm_writ_cnt++;
 	dec_local(mdev);
-
-	BIO_ENDIO_FN_RETURN;
 }
 
 #define S2W(s)	((s)<<(BM_EXT_SIZE_B-BM_BLOCK_SIZE_B-LN2_BPL))
@@ -711,11 +685,7 @@
 			break;
 		if (FAULT_ACTIVE( mdev, DRBD_FAULT_MD_WR )) {
 			bios[i]->bi_rw = WRITE;
-<<<<<<< HEAD
-			bio_endio(bios[i], bios[i]->bi_size, -EIO);
-=======
 			bio_endio(bios[i], -EIO);
->>>>>>> 97adefe1
 		} else {
 			submit_bio(WRITE, bios[i]);
 		}
@@ -740,23 +710,12 @@
 	return;
 
  free_bios_submit_one_by_one:
-<<<<<<< HEAD
 	/* free everything by calling the endio callback directly. */
 	for (i = 0; i < nr_elements; i++) {
 		if (bios[i] == NULL)
 			break;
 		bios[i]->bi_size = 0;
-=======
-	// free everything by calling the endio callback directly.
-	for(i=0;i<nr_elements;i++) {
-		if(bios[i]==NULL) break;
-		bios[i]->bi_size=0;
-#if LINUX_VERSION_CODE < KERNEL_VERSION(2,6,24)
->>>>>>> 97adefe1
-		atodb_endio(bios[i], MD_HARDSECT, 0);
-#else
 		atodb_endio(bios[i], 0);
-#endif
 	}
 	kfree(bios);
 
