/*
-*- linux-c -*-
   drbd_actlog.c
   Kernel module for 2.6.x Kernels

   This file is part of DRBD by Philipp Reisner and Lars Ellenberg.

   Copyright (C) 2003-2008, LINBIT Information Technologies GmbH.
   Copyright (C) 2003-2008, Philipp Reisner <philipp.reisner@linbit.com>.
   Copyright (C) 2003-2008, Lars Ellenberg <lars.ellenberg@linbit.com>.

   drbd is free software; you can redistribute it and/or modify
   it under the terms of the GNU General Public License as published by
   the Free Software Foundation; either version 2, or (at your option)
   any later version.

   drbd is distributed in the hope that it will be useful,
   but WITHOUT ANY WARRANTY; without even the implied warranty of
   MERCHANTABILITY or FITNESS FOR A PARTICULAR PURPOSE.  See the
   GNU General Public License for more details.

   You should have received a copy of the GNU General Public License
   along with drbd; see the file COPYING.  If not, write to
   the Free Software Foundation, 675 Mass Ave, Cambridge, MA 02139, USA.

 */

#include <linux/slab.h>
#include <linux/drbd.h>
#include "drbd_int.h"

/* This is what I like so much about the linux kernel:
 * if you have a close look, you can almost always reuse code by someone else
 * ;)
 * this is mostly from drivers/md/md.c
 */
int _drbd_md_sync_page_io(struct drbd_conf *mdev,
			  struct drbd_backing_dev *bdev,
			  struct page *page, sector_t sector,
			  int rw, int size)
{
	struct bio *bio;
	struct drbd_md_io md_io;
	int ok;

	md_io.mdev = mdev;
	init_completion(&md_io.event);
	md_io.error = 0;

	if (rw == WRITE && !test_bit(MD_NO_BARRIER, &mdev->flags))
	    rw |= (1<<BIO_RW_BARRIER);
	rw |= (1 << BIO_RW_SYNC);

 retry:
	bio = bio_alloc(GFP_NOIO, 1);
	bio->bi_bdev = bdev->md_bdev;
	bio->bi_sector = sector;
	ok = (bio_add_page(bio, page, size, 0) == size);
<<<<<<< HEAD
	if(!ok) 
=======
	if (!ok)
>>>>>>> 110b4927
		goto out;
	bio->bi_private = &md_io;
	bio->bi_end_io = drbd_md_io_complete;
	bio->bi_rw = rw;

	dump_internal_bio("Md", mdev, bio, 0);

	if (FAULT_ACTIVE(mdev, (rw & WRITE)? DRBD_FAULT_MD_WR:DRBD_FAULT_MD_RD))
		bio_endio(bio, -EIO);
	else
		submit_bio(rw, bio);
	wait_for_completion(&md_io.event);
	ok = bio_flagged(bio, BIO_UPTODATE);

	/* check for unsupported barrier op */
	if (unlikely(md_io.error == -EOPNOTSUPP && bio_barrier(bio))) {
		/* Try again with no barrier */
		WARN("Barriers not supported on meta data device - disabling");
		set_bit(MD_NO_BARRIER,&mdev->flags);
		rw &= ~(1 << BIO_RW_BARRIER);
		bio_put(bio);
		goto retry;
	}
 out:
	bio_put(bio);
	return ok;
}

int drbd_md_sync_page_io(struct drbd_conf *mdev, struct drbd_backing_dev *bdev,
			 sector_t sector, int rw)
{
	int hardsect, mask, ok;
	int offset = 0;
	struct page *iop = mdev->md_io_page;

	D_ASSERT(semaphore_is_locked(&mdev->md_io_mutex));

	if (!bdev->md_bdev) {
		if (DRBD_ratelimit(5*HZ, 5)) {
			ERR("bdev->md_bdev==NULL\n");
			dump_stack();
		}
		return 0;
	}

	hardsect = drbd_get_hardsect(bdev->md_bdev);
	if (hardsect == 0)
		hardsect = MD_HARDSECT;

	/* in case hardsect != 512 [ s390 only? ] */
	if (hardsect != MD_HARDSECT) {
		if (!mdev->md_io_tmpp) {
			struct page *page = alloc_page(GFP_NOIO);
			if (!page)
				return 0;

			WARN("Meta data's bdev hardsect = %d != %d\n",
			     hardsect, MD_HARDSECT);
			WARN("Workaround engaged (has performace impact).\n");

			mdev->md_io_tmpp = page;
		}

		mask = ( hardsect / MD_HARDSECT ) - 1;
		D_ASSERT( mask == 1 || mask == 3 || mask == 7 );
		D_ASSERT( hardsect == (mask+1) * MD_HARDSECT );
		offset = sector & mask;
		sector = sector & ~mask;
		iop = mdev->md_io_tmpp;

		if (rw == WRITE) {
			void *p = page_address(mdev->md_io_page);
			void *hp = page_address(mdev->md_io_tmpp);

			ok = _drbd_md_sync_page_io(mdev, bdev, iop,
						   sector, READ, hardsect);

			if (unlikely(!ok)) {
				ERR("drbd_md_sync_page_io(,%llus,"
				    "READ [hardsect!=512]) failed!\n",
				    (unsigned long long)sector);
				return 0;
			}

			memcpy(hp + offset*MD_HARDSECT , p, MD_HARDSECT);
		}
	}

#if DUMP_MD >= 3
	INFO("%s [%d]:%s(,%llus,%s)\n",
	     current->comm, current->pid, __func__,
	     (unsigned long long)sector, rw ? "WRITE" : "READ");
#endif

	if (sector < drbd_md_first_sector(bdev) ||
	    sector > drbd_md_last_sector(bdev))
		ALERT("%s [%d]:%s(,%llus,%s) out of range md access!\n",
		     current->comm, current->pid, __func__,
		     (unsigned long long)sector, rw ? "WRITE" : "READ");

	ok = _drbd_md_sync_page_io(mdev, bdev, iop, sector, rw, hardsect);
	if (unlikely(!ok)) {
		ERR("drbd_md_sync_page_io(,%llus,%s) failed!\n",
		    (unsigned long long)sector, rw ? "WRITE" : "READ");
		return 0;
	}

	if (hardsect != MD_HARDSECT && rw == READ) {
		void *p = page_address(mdev->md_io_page);
		void *hp = page_address(mdev->md_io_tmpp);

		memcpy(p, hp + offset*MD_HARDSECT, MD_HARDSECT);
	}

	return ok;
}

/* I do not believe that all storage medias can guarantee atomic
 * 512 byte write operations. When the journal is read, only
 * transactions with correct xor_sums are considered.
 * sizeof() = 512 byte */
struct __attribute__((packed)) al_transaction {
	u32       magic;
	u32       tr_number;
	/* u32       tr_generation; TODO */
	struct __attribute__((packed)) {
		u32 pos;
		u32 extent; } updates[1 + AL_EXTENTS_PT];
	u32       xor_sum;
};

struct update_odbm_work {
	struct drbd_work w;
	unsigned int enr;
} ;

struct update_al_work {
	struct drbd_work w;
	struct lc_element *al_ext;
	struct completion event;
	unsigned int enr;
	/* if old_enr != LC_FREE, write corresponding bitmap sector, too */
	unsigned int old_enr;
};

int w_al_write_transaction(struct drbd_conf *, struct drbd_work *, int);

static inline
struct lc_element *_al_get(struct drbd_conf *mdev, unsigned int enr)
{
	struct lc_element *al_ext;
	struct bm_extent  *bm_ext;
	unsigned long     al_flags = 0;

	spin_lock_irq(&mdev->al_lock);
	bm_ext = (struct bm_extent *)
		lc_find(mdev->resync, enr/AL_EXT_PER_BM_SECT);
	if (unlikely(bm_ext != NULL)) {
		if (test_bit(BME_NO_WRITES, &bm_ext->flags)) {
			spin_unlock_irq(&mdev->al_lock);
			return 0;
		}
	}
	al_ext   = lc_get(mdev->act_log, enr);
	al_flags = mdev->act_log->flags;
	spin_unlock_irq(&mdev->al_lock);

	/*
	if (!al_ext) {
		if (al_flags & LC_STARVING)
			WARN("Have to wait for LRU element (AL too small?)\n");
		if (al_flags & LC_DIRTY)
			WARN("Ongoing AL update (AL device too slow?)\n");
	}
	*/

	return al_ext;
}

/* FIXME
 * this should be able to return failure when meta data update has failed.
 */
void drbd_al_begin_io(struct drbd_conf *mdev, sector_t sector)
{
	unsigned int enr = (sector >> (AL_EXTENT_SIZE_B-9));
	struct lc_element *al_ext;
	struct update_al_work al_work;

	D_ASSERT(atomic_read(&mdev->local_cnt) > 0);

	MTRACE(TraceTypeALExts, TraceLvlMetrics,
	       INFO("al_begin_io( sec=%llus (al_enr=%u) (rs_enr=%d) )\n",
		    (unsigned long long) sector, enr,
		    (int)BM_SECT_TO_EXT(sector));
	       );

	wait_event(mdev->al_wait, (al_ext = _al_get(mdev, enr)) );

	if (al_ext->lc_number != enr) {
		/* drbd_al_write_transaction(mdev,al_ext,enr);
		   generic_make_request() are serialized on the
		   current->bio_tail list now. Therefore we have
		   to deligate writing something to AL to the
		   worker thread. */
		init_completion(&al_work.event);
		al_work.al_ext = al_ext;
		al_work.enr = enr;
		al_work.old_enr = al_ext->lc_number;
		al_work.w.cb = w_al_write_transaction;
		drbd_queue_work_front(&mdev->data.work, &al_work.w);
		wait_for_completion(&al_work.event);

		mdev->al_writ_cnt++;

		/*
		DUMPI(al_ext->lc_number);
		DUMPI(mdev->act_log->new_number);
		*/
		spin_lock_irq(&mdev->al_lock);
		lc_changed(mdev->act_log, al_ext);
		spin_unlock_irq(&mdev->al_lock);
		wake_up(&mdev->al_wait);
	}
}

void drbd_al_complete_io(struct drbd_conf *mdev, sector_t sector)
{
	unsigned int enr = (sector >> (AL_EXTENT_SIZE_B-9));
	struct lc_element *extent;
	unsigned long flags;

	MTRACE(TraceTypeALExts, TraceLvlMetrics,
	       INFO("al_complete_io( sec=%llus (al_enr=%u) (rs_enr=%d) )\n",
		    (unsigned long long) sector, enr,
		    (int)BM_SECT_TO_EXT(sector));
	       );

	spin_lock_irqsave(&mdev->al_lock, flags);

	extent = lc_find(mdev->act_log, enr);

	if (!extent) {
		spin_unlock_irqrestore(&mdev->al_lock, flags);
		ERR("al_complete_io() called on inactive extent %u\n", enr);
		return;
	}

	if (lc_put(mdev->act_log, extent) == 0)
		wake_up(&mdev->al_wait);

	spin_unlock_irqrestore(&mdev->al_lock, flags);
}

int
w_al_write_transaction(struct drbd_conf *mdev, struct drbd_work *w, int unused)
{
	struct update_al_work *aw = (struct update_al_work*)w;
	struct lc_element *updated = aw->al_ext;
	const unsigned int new_enr = aw->enr;
	const unsigned int evicted = aw->old_enr;

	struct al_transaction* buffer;
	sector_t sector;
 	int i,n,mx;
 	unsigned int extent_nr;
 	u32 xor_sum=0;

	/* do we have to do a bitmap write, first?
	 * TODO reduce maximum latency:
	 * submit both bios, then wait for both,
	 * instead of doing two synchronous sector writes. */
	if (mdev->state.conn < Connected && evicted != LC_FREE)
		drbd_bm_write_sect(mdev, evicted/AL_EXT_PER_BM_SECT);

	down(&mdev->md_io_mutex); /* protects md_io_buffer, al_tr_cycle, ... */
	buffer = (struct al_transaction *)page_address(mdev->md_io_page);

	buffer->magic = __constant_cpu_to_be32(DRBD_MAGIC);
	buffer->tr_number = cpu_to_be32(mdev->al_tr_number);

	n = lc_index_of(mdev->act_log, updated);

	buffer->updates[0].pos = cpu_to_be32(n);
	buffer->updates[0].extent = cpu_to_be32(new_enr);

	xor_sum ^= new_enr;

	mx = min_t(int, AL_EXTENTS_PT,
		   mdev->act_log->nr_elements - mdev->al_tr_cycle);
	for (i = 0; i < mx; i++) {
		extent_nr = lc_entry(mdev->act_log,
				     mdev->al_tr_cycle+i)->lc_number;
		buffer->updates[i+1].pos = cpu_to_be32(mdev->al_tr_cycle+i);
		buffer->updates[i+1].extent = cpu_to_be32(extent_nr);
		xor_sum ^= extent_nr;
	}
	for (; i < AL_EXTENTS_PT; i++) {
		buffer->updates[i+1].pos = __constant_cpu_to_be32(-1);
		buffer->updates[i+1].extent = __constant_cpu_to_be32(LC_FREE);
		xor_sum ^= LC_FREE;
	}
	mdev->al_tr_cycle += AL_EXTENTS_PT;
	if (mdev->al_tr_cycle >= mdev->act_log->nr_elements)
		mdev->al_tr_cycle = 0;

	buffer->xor_sum = cpu_to_be32(xor_sum);

	sector =  mdev->bc->md.md_offset
		+ mdev->bc->md.al_offset + mdev->al_tr_pos;

	if (!drbd_md_sync_page_io(mdev, mdev->bc, sector, WRITE)) {
		drbd_chk_io_error(mdev, 1, TRUE);
		drbd_io_error(mdev, TRUE);
	}

	if (++mdev->al_tr_pos >
	    div_ceil(mdev->act_log->nr_elements, AL_EXTENTS_PT))
		mdev->al_tr_pos = 0;

	D_ASSERT(mdev->al_tr_pos < MD_AL_MAX_SIZE);
	mdev->al_tr_number++;

	up(&mdev->md_io_mutex);

	complete(&((struct update_al_work *)w)->event);

	return 1;
}

/**
 * drbd_al_read_tr: Reads a single transaction record form the
 * on disk activity log.
 * Returns -1 on IO error, 0 on checksum error and 1 if it is a valid
 * record.
 */
int drbd_al_read_tr(struct drbd_conf *mdev,
		    struct drbd_backing_dev *bdev,
		    struct al_transaction *b,
		    int index)
{
	sector_t sector;
	int rv, i;
	u32 xor_sum = 0;

	sector = bdev->md.md_offset + bdev->md.al_offset + index;

	/* Dont process error normally,
	 * as this is done before disk is atached! */
	if (!drbd_md_sync_page_io(mdev, bdev, sector, READ))
		return -1;

	rv = ( be32_to_cpu(b->magic) == DRBD_MAGIC );

	for (i = 0; i < AL_EXTENTS_PT+1; i++)
		xor_sum ^= be32_to_cpu(b->updates[i].extent);
	rv &= (xor_sum == be32_to_cpu(b->xor_sum));

	return rv;
}

/**
 * drbd_al_read_log: Restores the activity log from its on disk
 * representation. Returns 1 on success, returns 0 when
 * reading the log failed due to IO errors.
 */
int drbd_al_read_log(struct drbd_conf *mdev, struct drbd_backing_dev *bdev)
{
	struct al_transaction *buffer;
	int i;
	int rv;
	int mx;
	int cnr;
	int active_extents = 0;
	int transactions = 0;
	int overflow = 0;
	int from = -1;
	int to = -1;
	u32 from_tnr = -1;
	u32 to_tnr = 0;

	mx = div_ceil(mdev->act_log->nr_elements, AL_EXTENTS_PT);

	/* lock out all other meta data io for now,
	 * and make sure the page is mapped.
	 */
	down(&mdev->md_io_mutex);
	buffer = page_address(mdev->md_io_page);

	/* Find the valid transaction in the log */
	for (i = 0; i <= mx; i++) {
		rv = drbd_al_read_tr(mdev, bdev, buffer, i);
		if (rv == 0)
			continue;
		if (rv == -1) {
			up(&mdev->md_io_mutex);
			return 0;
		}
		cnr = be32_to_cpu(buffer->tr_number);
		/* INFO("index %d valid tnr=%d\n",i,cnr); */

		if (cnr == -1)
			overflow = 1;

		if (cnr < from_tnr && !overflow) {
			from = i;
			from_tnr = cnr;
		}
		if (cnr > to_tnr) {
			to = i;
			to_tnr = cnr;
		}
	}

	if (from == -1 || to == -1) {
		WARN("No usable activity log found.\n");

		up(&mdev->md_io_mutex);
		return 1;
	}

	/* Read the valid transactions.
	 * INFO("Reading from %d to %d.\n",from,to); */
	i = from;
	while (1) {
		int j, pos;
		unsigned int extent_nr;
		unsigned int trn;

		rv = drbd_al_read_tr(mdev, bdev, buffer, i);
		ERR_IF(rv == 0) goto cancel;
		if (rv == -1) {
			up(&mdev->md_io_mutex);
			return 0;
		}

		trn = be32_to_cpu(buffer->tr_number);

		spin_lock_irq(&mdev->al_lock);

		/* This loop runs backwards because in the cyclic
		   elements there might be an old version of the
		   updated element (in slot 0). So the element in slot 0
		   can overwrite old versions. */
		for (j = AL_EXTENTS_PT; j >= 0; j--) {
			pos = be32_to_cpu(buffer->updates[j].pos);
			extent_nr = be32_to_cpu(buffer->updates[j].extent);

			if (extent_nr == LC_FREE)
				continue;

			lc_set(mdev->act_log, extent_nr, pos);
			active_extents++;
		}
		spin_unlock_irq(&mdev->al_lock);

		transactions++;

cancel:
		if (i == to)
			break;
		i++;
		if (i > mx)
			i = 0;
	}

	mdev->al_tr_number = to_tnr+1;
	mdev->al_tr_pos = to;
	if (++mdev->al_tr_pos >
	    div_ceil(mdev->act_log->nr_elements, AL_EXTENTS_PT))
		mdev->al_tr_pos = 0;

	/* ok, we are done with it */
	up(&mdev->md_io_mutex);

	INFO("Found %d transactions (%d active extents) in activity log.\n",
	     transactions, active_extents);

	return 1;
}

struct drbd_atodb_wait {
	atomic_t           count;
	struct completion  io_done;
	struct drbd_conf   *mdev;
	int                error;
};

void atodb_endio(struct bio *bio, int error)
{
	struct drbd_atodb_wait *wc = bio->bi_private;
	struct drbd_conf *mdev = wc->mdev;
	struct page *page;
	int uptodate = bio_flagged(bio, BIO_UPTODATE);

	/* strange behaviour of some lower level drivers...
	 * fail the request by clearing the uptodate flag,
	 * but do not return any error?!
	 * do we want to WARN() on this? */
	if (!error && !uptodate)
		error = -EIO;

	drbd_chk_io_error(mdev, error, TRUE);
	if (error && wc->error == 0)
		wc->error = error;

	if (atomic_dec_and_test(&wc->count))
		complete(&wc->io_done);

	page = bio->bi_io_vec[0].bv_page;
	if (page)
		put_page(page);
	bio_put(bio);
	mdev->bm_writ_cnt++;
	dec_local(mdev);
}

#define S2W(s)	((s)<<(BM_EXT_SIZE_B-BM_BLOCK_SIZE_B-LN2_BPL))
/* activity log to on disk bitmap -- prepare bio unless that sector
 * is already covered by previously prepared bios */
int atodb_prepare_unless_covered(struct drbd_conf *mdev,
			     struct bio **bios,
			     struct page **page,
			     unsigned int *page_offset,
			     unsigned int enr,
			     struct drbd_atodb_wait *wc)
{
	struct bio *bio;
	struct page *np;
	sector_t on_disk_sector = enr + mdev->bc->md.md_offset
				      + mdev->bc->md.bm_offset;
	int offset;
	int i = 0;
	int allocated_page = 0;

	/* check if that enr is already covered by an already created bio. */
	while ( (bio = bios[i]) ) {
		if (bio->bi_sector == on_disk_sector)
			return 0;
		i++;
	}

	bio = bio_alloc(GFP_KERNEL, 1);
	if (bio == NULL)
		return -ENOMEM;

	bio->bi_bdev = mdev->bc->md_bdev;
	bio->bi_sector = on_disk_sector;

	bios[i] = bio;

	if (*page_offset == PAGE_SIZE) {
		np = alloc_page(__GFP_HIGHMEM);
		/* no memory leak, bio gets cleaned up by caller */
		if (np == NULL)
			return -ENOMEM;
		*page = np;
		*page_offset = 0;
		allocated_page = 1;
	}

	offset = S2W(enr);
	drbd_bm_get_lel( mdev, offset,
			 min_t(size_t, S2W(1), drbd_bm_words(mdev) - offset),
			 kmap(*page) + *page_offset );
	kunmap(*page);

	/* no memory leak, page gets cleaned up by caller */
	if (bio_add_page(bio, *page, MD_HARDSECT, *page_offset) != MD_HARDSECT)
		return -EINVAL;

	if (!allocated_page)
		get_page(*page);

	*page_offset += MD_HARDSECT;

	bio->bi_private = wc;
	bio->bi_end_io = atodb_endio;

	atomic_inc(&wc->count);
	/* we already know that we may do this...
	 * inc_local_if_state(mdev,Attaching);
	 * just get the extra reference, so that the local_cnt reflects
	 * the number of pending IO requests DRBD at its backing device.
	 */
	atomic_inc(&mdev->local_cnt);
	return 0;
}

/**
 * drbd_al_to_on_disk_bm:
 * Writes the areas of the bitmap which are covered by the AL.
 * called when we detach (unconfigure) local storage,
 * or when we go from Primary to Secondary state.
 */
void drbd_al_to_on_disk_bm(struct drbd_conf *mdev)
{
	int i, nr_elements;
	unsigned int enr;
	struct bio **bios;
	struct page *page;
	unsigned int page_offset = PAGE_SIZE;
	struct drbd_atodb_wait wc;

	ERR_IF (!inc_local_if_state(mdev, Attaching))
		return; /* sorry, I don't have any act_log etc... */

	wait_event(mdev->al_wait, lc_try_lock(mdev->act_log));

	nr_elements = mdev->act_log->nr_elements;

	bios = kzalloc(sizeof(struct bio *) * nr_elements, GFP_KERNEL);
	if (!bios)
		goto submit_one_by_one;

	atomic_set(&wc.count, 0);
	init_completion(&wc.io_done);
	wc.mdev = mdev;
	wc.error = 0;

	for (i = 0; i < nr_elements; i++) {
		enr = lc_entry(mdev->act_log, i)->lc_number;
		if (enr == LC_FREE)
			continue;
		/* next statement also does atomic_inc wc.count */
		if (atodb_prepare_unless_covered(mdev, bios, &page,
						&page_offset,
						enr/AL_EXT_PER_BM_SECT,
						&wc))
			goto free_bios_submit_one_by_one;
	}

	/* unneccessary optimization? */
	lc_unlock(mdev->act_log);
	wake_up(&mdev->al_wait);

	/* all prepared, submit them */
	for (i = 0; i < nr_elements; i++) {
		if (bios[i] == NULL)
			break;
		if (FAULT_ACTIVE( mdev, DRBD_FAULT_MD_WR )) {
			bios[i]->bi_rw = WRITE;
			bio_endio(bios[i], -EIO);
		} else {
			submit_bio(WRITE, bios[i]);
		}
	}

	drbd_blk_run_queue(bdev_get_queue(mdev->bc->md_bdev));

	/* In case we did not submit a single IO do not wait for
	 * them to complete. ( Because we would wait forever here. )
	 *
	 * In case we had IOs and they are already complete, there
	 * is not point in waiting anyways.
	 * Therefore this if () ... */
	if (atomic_read(&wc.count)) wait_for_completion(&wc.io_done);

	dec_local(mdev);

	if (wc.error)
		drbd_io_error(mdev, TRUE);
	kfree(bios);
	return;

 free_bios_submit_one_by_one:
	/* free everything by calling the endio callback directly. */
	for (i = 0; i < nr_elements; i++) {
		if (bios[i] == NULL)
			break;
		bios[i]->bi_size = 0;
		atodb_endio(bios[i], 0);
	}
	kfree(bios);

 submit_one_by_one:
	WARN("Using the slow drbd_al_to_on_disk_bm()\n");

	for (i = 0; i < mdev->act_log->nr_elements; i++) {
		enr = lc_entry(mdev->act_log, i)->lc_number;
		if (enr == LC_FREE)
			continue;
		/* Really slow: if we have al-extents 16..19 active,
		 * sector 4 will be written four times! Synchronous! */
		drbd_bm_write_sect(mdev, enr/AL_EXT_PER_BM_SECT );
	}

	lc_unlock(mdev->act_log);
	wake_up(&mdev->al_wait);
	dec_local(mdev);
}

/**
 * drbd_al_apply_to_bm: Sets the bits in the bitmap that are described
 * by the active extents of the AL.
 */
void drbd_al_apply_to_bm(struct drbd_conf *mdev)
{
	unsigned int enr;
	unsigned long add = 0;
	char ppb[10];
	int i;

	wait_event(mdev->al_wait, lc_try_lock(mdev->act_log));

	for (i = 0; i < mdev->act_log->nr_elements; i++) {
		enr = lc_entry(mdev->act_log, i)->lc_number;
		if (enr == LC_FREE)
			continue;
		add += drbd_bm_ALe_set_all(mdev, enr);
	}

	lc_unlock(mdev->act_log);
	wake_up(&mdev->al_wait);

	INFO("Marked additional %s as out-of-sync based on AL.\n",
	     ppsize(ppb, Bit2KB(add)));
}

static inline int _try_lc_del(struct drbd_conf *mdev, struct lc_element *al_ext)
{
	int rv;

	spin_lock_irq(&mdev->al_lock);
	rv = (al_ext->refcnt == 0);
	if (likely(rv)) lc_del(mdev->act_log, al_ext);
	spin_unlock_irq(&mdev->al_lock);

	if (unlikely(!rv)) INFO("Waiting for extent in drbd_al_shrink()\n");

	return rv;
}

/**
 * drbd_al_shrink: Removes all active extents form the AL. (but does not
 * write any transactions)
 * You need to lock mdev->act_log with lc_try_lock() / lc_unlock()
 */
void drbd_al_shrink(struct drbd_conf *mdev)
{
	struct lc_element *al_ext;
	int i;

	D_ASSERT( test_bit(__LC_DIRTY, &mdev->act_log->flags) );

	for (i = 0; i < mdev->act_log->nr_elements; i++) {
		al_ext = lc_entry(mdev->act_log, i);
		if (al_ext->lc_number == LC_FREE)
			continue;
		wait_event(mdev->al_wait, _try_lc_del(mdev, al_ext));
	}

	wake_up(&mdev->al_wait);
}

int w_update_odbm(struct drbd_conf *mdev, struct drbd_work *w, int unused)
{
	struct update_odbm_work *udw = (struct update_odbm_work *)w;

	if ( !inc_local_if_state(mdev, Attaching) ) {
		if (DRBD_ratelimit(5*HZ, 5))
			WARN("Can not update on disk bitmap, "
			     "local IO disabled.\n");
		return 1;
	}

	drbd_bm_write_sect(mdev, udw->enr );
	dec_local(mdev);

	kfree(udw);

	if (drbd_bm_total_weight(mdev) <= mdev->rs_failed) {
		switch (mdev->state.conn) {
		case SyncSource:  case SyncTarget:
		case PausedSyncS: case PausedSyncT:
			drbd_bm_lock(mdev);
			drbd_resync_finished(mdev);
			drbd_bm_unlock(mdev);
		default: /* nothing to do */;
		}
	}
	drbd_bcast_sync_progress(mdev);

	return 1;
}


/* ATTENTION. The AL's extents are 4MB each, while the extents in the
 * resync LRU-cache are 16MB each.
 * The caller of this function has to hold an inc_local() reference.
 *
 * TODO will be obsoleted once we have a caching lru of the on disk bitmap
 */
void drbd_try_clear_on_disk_bm(struct drbd_conf *mdev, sector_t sector,
				      int count, int success)
{
	struct bm_extent *ext;
	struct update_odbm_work *udw;

	unsigned int enr;

	MUST_HOLD(&mdev->al_lock);
	D_ASSERT(atomic_read(&mdev->local_cnt));

	/* I simply assume that a sector/size pair never crosses
	 * a 16 MB extent border. (Currently this is true...) */
	enr = BM_SECT_TO_EXT(sector);

	ext = (struct bm_extent *) lc_get(mdev->resync, enr);
	if (ext) {
		if (ext->lce.lc_number == enr) {
			if (success)
				ext->rs_left -= count;
			else
				ext->rs_failed += count;
			if (ext->rs_left < ext->rs_failed) {
				ERR("BAD! sector=%llus enr=%u rs_left=%d "
				    "rs_failed=%d count=%d\n",
				     (unsigned long long)sector,
				     ext->lce.lc_number, ext->rs_left,
				     ext->rs_failed, count);
				dump_stack();
				/* FIXME brrrgs. should never happen! */
				drbd_force_state(mdev, NS(conn, Disconnecting));
				return;
			}
		} else {
			/* Normally this element should be in the cache,
			 * since drbd_rs_begin_io() pulled it already in.
			 *
			 * But maybe an application write finished, and we set
			 * something in outside the resync lru_cache in sync.
			 */
			int rs_left = drbd_bm_e_weight(mdev, enr);
			if (ext->flags != 0) {
				WARN("changing resync lce: %d[%u;%02lx]"
				     " -> %d[%u;00]\n",
				     ext->lce.lc_number, ext->rs_left,
				     ext->flags, enr, rs_left);
				ext->flags = 0;
			}
			if (ext->rs_failed) {
				WARN("Kicking resync_lru element enr=%u "
				     "out with rs_failed=%d\n",
				     ext->lce.lc_number, ext->rs_failed);
				set_bit(WRITE_BM_AFTER_RESYNC, &mdev->flags);
			}
			ext->rs_left = rs_left;
			ext->rs_failed = success ? 0 : count;
			lc_changed(mdev->resync, &ext->lce);
		}
		lc_put(mdev->resync, &ext->lce);
		/* no race, we are within the al_lock! */

		if (ext->rs_left == ext->rs_failed) {
			ext->rs_failed = 0;

			udw = kmalloc(sizeof(*udw), GFP_ATOMIC);
			if (udw) {
				udw->enr = ext->lce.lc_number;
				udw->w.cb = w_update_odbm;
				drbd_queue_work_front(&mdev->data.work, &udw->w);
			} else {
				WARN("Could not kmalloc an udw\n");
				set_bit(WRITE_BM_AFTER_RESYNC, &mdev->flags);
			}
		}
	} else {
		ERR("lc_get() failed! locked=%d/%d flags=%lu\n",
		    mdev->resync_locked,
		    mdev->resync->nr_elements,
		    mdev->resync->flags);
	}
}

/* clear the bit corresponding to the piece of storage in question:
 * size byte of data starting from sector.  Only clear a bits of the affected
 * one ore more _aligned_ BM_BLOCK_SIZE blocks.
 *
 * called by worker on SyncTarget and receiver on SyncSource.
 *
 */
void __drbd_set_in_sync(struct drbd_conf *mdev, sector_t sector, int size,
		       const char *file, const unsigned int line)
{
	/* Is called from worker and receiver context _only_ */
	unsigned long sbnr, ebnr, lbnr;
	unsigned long count = 0;
	sector_t esector, nr_sectors;
	int wake_up = 0;
	unsigned long flags;

	if (size <= 0 || (size & 0x1ff) != 0 || size > DRBD_MAX_SEGMENT_SIZE) {
		ERR("drbd_set_in_sync: sector=%llus size=%d nonsense!\n",
				(unsigned long long)sector, size);
		return;
	}
	nr_sectors = drbd_get_capacity(mdev->this_bdev);
	esector = sector + (size>>9) -1;

	ERR_IF(sector >= nr_sectors) return;
	ERR_IF(esector >= nr_sectors) esector = (nr_sectors-1);

	lbnr = BM_SECT_TO_BIT(nr_sectors-1);

	/* we clear it (in sync).
	 * round up start sector, round down end sector.  we make sure we only
	 * clear full, alligned, BM_BLOCK_SIZE (4K) blocks */
	if (unlikely(esector < BM_SECT_PER_BIT-1))
		return;
	if (unlikely(esector == (nr_sectors-1)))
		ebnr = lbnr;
	else
		ebnr = BM_SECT_TO_BIT(esector - (BM_SECT_PER_BIT-1));
	sbnr = BM_SECT_TO_BIT(sector + BM_SECT_PER_BIT-1);

	MTRACE(TraceTypeResync, TraceLvlMetrics,
	       INFO("drbd_set_in_sync: sector=%llus size=%u sbnr=%lu ebnr=%lu\n",
		    (unsigned long long)sector, size, sbnr, ebnr);
	    );

	if (sbnr > ebnr)
		return;

	/*
	 * ok, (capacity & 7) != 0 sometimes, but who cares...
	 * we count rs_{total,left} in bits, not sectors.
	 */
	spin_lock_irqsave(&mdev->al_lock, flags);
	count = drbd_bm_clear_bits(mdev, sbnr, ebnr);
	if (count) {
		/* we need the lock for drbd_try_clear_on_disk_bm */
		if (jiffies - mdev->rs_mark_time > HZ*10) {
			/* should be roling marks,
			 * but we estimate only anyways. */
			if ( mdev->rs_mark_left != drbd_bm_total_weight(mdev) &&
			    mdev->state.conn != PausedSyncT &&
			    mdev->state.conn != PausedSyncS ) {
				mdev->rs_mark_time = jiffies;
				mdev->rs_mark_left = drbd_bm_total_weight(mdev);
			}
		}
		if ( inc_local_if_state(mdev, Attaching) ) {
			drbd_try_clear_on_disk_bm(mdev, sector, count, TRUE);
			dec_local(mdev);
		}
		/* just wake_up unconditional now, various lc_chaged(),
		 * lc_put() in drbd_try_clear_on_disk_bm(). */
		wake_up = 1;
	}
	spin_unlock_irqrestore(&mdev->al_lock, flags);
	if (wake_up)
		wake_up(&mdev->al_wait);
}

/*
 * this is intended to set one request worth of data out of sync.
 * affects at least 1 bit,
 * and at most 1+DRBD_MAX_SEGMENT_SIZE/BM_BLOCK_SIZE bits.
 *
 * called by tl_clear and drbd_send_dblock (==drbd_make_request).
 * so this can be _any_ process.
 */
void __drbd_set_out_of_sync(struct drbd_conf *mdev, sector_t sector, int size,
			    const char *file, const unsigned int line)
{
	unsigned long sbnr, ebnr, lbnr;
	sector_t esector, nr_sectors;

	if (size <= 0 || (size & 0x1ff) != 0 || size > DRBD_MAX_SEGMENT_SIZE) {
		ERR("sector: %llus, size: %d\n",
			(unsigned long long)sector, size);
		return;
	}

	if (!inc_local(mdev))
		return; /* no disk, no metadata, no bitmap to set bits in */

	nr_sectors = drbd_get_capacity(mdev->this_bdev);
	esector = sector + (size>>9) -1;

	ERR_IF(sector >= nr_sectors)
		goto out;
	ERR_IF(esector >= nr_sectors)
		esector = (nr_sectors-1);

	lbnr = BM_SECT_TO_BIT(nr_sectors-1);

	/* we set it out of sync,
	 * we do not need to round anything here */
	sbnr = BM_SECT_TO_BIT(sector);
	ebnr = BM_SECT_TO_BIT(esector);

	MTRACE(TraceTypeResync, TraceLvlMetrics,
	       INFO("drbd_set_out_of_sync: sector=%llus size=%u "
		    "sbnr=%lu ebnr=%lu\n",
		    (unsigned long long)sector, size, sbnr, ebnr);
	    );

	/* ok, (capacity & 7) != 0 sometimes, but who cares...
	 * we count rs_{total,left} in bits, not sectors.  */
	drbd_bm_set_bits(mdev, sbnr, ebnr);

out:
	dec_local(mdev);
}

static inline
struct bm_extent *_bme_get(struct drbd_conf *mdev, unsigned int enr)
{
	struct bm_extent  *bm_ext;
	int wakeup = 0;
	unsigned long     rs_flags;

	spin_lock_irq(&mdev->al_lock);
	if (mdev->resync_locked > mdev->resync->nr_elements-3) {
		spin_unlock_irq(&mdev->al_lock);
		return NULL;
	}
	bm_ext = (struct bm_extent *) lc_get(mdev->resync, enr);
	if (bm_ext) {
		if (bm_ext->lce.lc_number != enr) {
			bm_ext->rs_left = drbd_bm_e_weight(mdev, enr);
			bm_ext->rs_failed = 0;
			lc_changed(mdev->resync, (struct lc_element *)bm_ext);
			wakeup = 1;
		}
		if (bm_ext->lce.refcnt == 1)
			mdev->resync_locked++;
		set_bit(BME_NO_WRITES, &bm_ext->flags);
	}
	rs_flags = mdev->resync->flags;
	spin_unlock_irq(&mdev->al_lock);
	if (wakeup)
		wake_up(&mdev->al_wait);

	if (!bm_ext) {
		if (rs_flags & LC_STARVING)
			WARN("Have to wait for element"
			     " (resync LRU too small?)\n");
		BUG_ON(rs_flags & LC_DIRTY);
	}

	return bm_ext;
}

static inline int _is_in_al(struct drbd_conf *mdev, unsigned int enr)
{
	struct lc_element *al_ext;
	int rv = 0;

	spin_lock_irq(&mdev->al_lock);
	if (unlikely(enr == mdev->act_log->new_number)) rv = 1;
	else {
		al_ext = lc_find(mdev->act_log, enr);
		if (al_ext) {
			if (al_ext->refcnt)
				rv = 1;
		}
	}
	spin_unlock_irq(&mdev->al_lock);

	/*
	if (unlikely(rv)) {
		INFO("Delaying sync read until app's write is done\n");
	}
	*/
	return rv;
}

/**
 * drbd_rs_begin_io: Gets an extent in the resync LRU cache and sets it
 * to BME_LOCKED.
 *
 * @sector: The sector number
 *
 * sleeps on al_wait.
 * returns 1 if successful.
 * returns 0 if interrupted.
 */
int drbd_rs_begin_io(struct drbd_conf *mdev, sector_t sector)
{
	unsigned int enr = BM_SECT_TO_EXT(sector);
	struct bm_extent *bm_ext;
	int i, sig;

	MTRACE(TraceTypeResync, TraceLvlAll,
	       INFO("drbd_rs_begin_io: sector=%llus (rs_end=%d)\n",
		    (unsigned long long)sector, enr);
	    );

	sig = wait_event_interruptible( mdev->al_wait,
			(bm_ext = _bme_get(mdev, enr)) );
	if (sig)
		return 0;

	if (test_bit(BME_LOCKED, &bm_ext->flags)) return 1;

	for (i = 0; i < AL_EXT_PER_BM_SECT; i++) {
		sig = wait_event_interruptible( mdev->al_wait,
				!_is_in_al(mdev, enr*AL_EXT_PER_BM_SECT+i) );
		if (sig) {
			spin_lock_irq(&mdev->al_lock);
			if ( lc_put(mdev->resync, &bm_ext->lce) == 0 ) {
				clear_bit(BME_NO_WRITES, &bm_ext->flags);
				mdev->resync_locked--;
				wake_up(&mdev->al_wait);
			}
			spin_unlock_irq(&mdev->al_lock);
			return 0;
		}
	}

	set_bit(BME_LOCKED, &bm_ext->flags);

	return 1;
}

/**
 * drbd_try_rs_begin_io: Gets an extent in the resync LRU cache, sets it
 * to BME_NO_WRITES, then tries to set it to BME_LOCKED.
 *
 * @sector: The sector number
 *
 * does not sleep.
 * returns zero if we could set BME_LOCKED and can proceed,
 * -EAGAIN if we need to try again.
 */
int drbd_try_rs_begin_io(struct drbd_conf *mdev, sector_t sector)
{
	unsigned int enr = BM_SECT_TO_EXT(sector);
	const unsigned int al_enr = enr*AL_EXT_PER_BM_SECT;
	struct bm_extent *bm_ext;
	int i;

	MTRACE(TraceTypeResync, TraceLvlAll,
	       INFO("drbd_try_rs_begin_io: sector=%llus\n",
		    (unsigned long long)sector);
	    );

	spin_lock_irq(&mdev->al_lock);
	if (mdev->resync_wenr != LC_FREE && mdev->resync_wenr != enr) {
		/* in case you have very heavy scattered io, it may
		 * stall the syncer undefined if we giveup the ref count
		 * when we try again and requeue.
		 *
		 * if we don't give up the refcount, but the next time
		 * we are scheduled this extent has been "synced" by new
		 * application writes, we'd miss the lc_put on the
		 * extent we keept the refcount on.
		 * so we remembered which extent we had to try agin, and
		 * if the next requested one is something else, we do
		 * the lc_put here...
		 * we also have to wake_up
		 */
		MTRACE(TraceTypeResync, TraceLvlAll,
			INFO("dropping %u, aparently got 'synced' "
			     "by application io\n", mdev->resync_wenr);
		);
		bm_ext = (struct bm_extent *)
			lc_find(mdev->resync, mdev->resync_wenr);
		if (bm_ext) {
			D_ASSERT(!test_bit(BME_LOCKED, &bm_ext->flags));
			D_ASSERT(test_bit(BME_NO_WRITES, &bm_ext->flags));
			clear_bit(BME_NO_WRITES, &bm_ext->flags);
			mdev->resync_wenr = LC_FREE;
			lc_put(mdev->resync, &bm_ext->lce);
			wake_up(&mdev->al_wait);
		} else {
			ALERT("LOGIC BUG\n");
		}
	}
	bm_ext = (struct bm_extent *)lc_try_get(mdev->resync, enr);
	if (bm_ext) {
		if (test_bit(BME_LOCKED, &bm_ext->flags))
			goto proceed;
		if (!test_and_set_bit(BME_NO_WRITES, &bm_ext->flags)) {
			mdev->resync_locked++;
		} else {
			/* we did set the BME_NO_WRITES,
			 * but then could not set BME_LOCKED,
			 * so we tried again.
			 * drop the extra reference. */
			MTRACE(TraceTypeResync, TraceLvlAll,
				INFO("dropping extra reference on %u\n", enr);
			);
			bm_ext->lce.refcnt--;
			D_ASSERT(bm_ext->lce.refcnt > 0);
		}
		goto check_al;
	} else {
		if (mdev->resync_locked > mdev->resync->nr_elements-3)
			goto try_again;
		bm_ext = (struct bm_extent *)lc_get(mdev->resync, enr);
		if (!bm_ext) {
			const unsigned long rs_flags = mdev->resync->flags;
			if (rs_flags & LC_STARVING)
				WARN("Have to wait for element"
				     " (resync LRU too small?)\n");
			BUG_ON(rs_flags & LC_DIRTY);
			goto try_again;
		}
		if (bm_ext->lce.lc_number != enr) {
			bm_ext->rs_left = drbd_bm_e_weight(mdev, enr);
			bm_ext->rs_failed = 0;
			lc_changed(mdev->resync, (struct lc_element *)bm_ext);
			wake_up(&mdev->al_wait);
			D_ASSERT(test_bit(BME_LOCKED, &bm_ext->flags) == 0);
		}
		set_bit(BME_NO_WRITES, &bm_ext->flags);
		D_ASSERT(bm_ext->lce.refcnt == 1);
		mdev->resync_locked++;
		goto check_al;
	}
check_al:
	MTRACE(TraceTypeResync, TraceLvlAll,
		INFO("checking al for %u\n", enr);
	);
	for (i = 0; i < AL_EXT_PER_BM_SECT; i++) {
		if (unlikely(al_enr+i == mdev->act_log->new_number))
			goto try_again;
		if (lc_is_used(mdev->act_log, al_enr+i))
			goto try_again;
	}
	set_bit(BME_LOCKED, &bm_ext->flags);
proceed:
	mdev->resync_wenr = LC_FREE;
	spin_unlock_irq(&mdev->al_lock);
	return 0;

try_again:
	MTRACE(TraceTypeResync, TraceLvlAll,
		INFO("need to try again for %u\n", enr);
	);
	if (bm_ext)
		mdev->resync_wenr = enr;
	spin_unlock_irq(&mdev->al_lock);
	return -EAGAIN;
}

void drbd_rs_complete_io(struct drbd_conf *mdev, sector_t sector)
{
	unsigned int enr = BM_SECT_TO_EXT(sector);
	struct bm_extent *bm_ext;
	unsigned long flags;

	MTRACE(TraceTypeResync, TraceLvlAll,
	       INFO("drbd_rs_complete_io: sector=%llus (rs_enr=%d)\n",
		    (long long)sector, enr);
	    );

	spin_lock_irqsave(&mdev->al_lock, flags);
	bm_ext = (struct bm_extent *) lc_find(mdev->resync, enr);
	if (!bm_ext) {
		spin_unlock_irqrestore(&mdev->al_lock, flags);
		ERR("drbd_rs_complete_io() called, but extent not found\n");
		return;
	}

	if (bm_ext->lce.refcnt == 0) {
		spin_unlock_irqrestore(&mdev->al_lock, flags);
		ERR("drbd_rs_complete_io(,%llu [=%u]) called, "
		    "but refcnt is 0!?\n",
		    (unsigned long long)sector, enr);
		return;
	}

	if ( lc_put(mdev->resync, (struct lc_element *)bm_ext) == 0 ) {
		clear_bit(BME_LOCKED, &bm_ext->flags);
		clear_bit(BME_NO_WRITES, &bm_ext->flags);
		mdev->resync_locked--;
		wake_up(&mdev->al_wait);
	}

	spin_unlock_irqrestore(&mdev->al_lock, flags);
}

/**
 * drbd_rs_cancel_all: Removes extents from the resync LRU. Even
 * if they are BME_LOCKED.
 */
void drbd_rs_cancel_all(struct drbd_conf *mdev)
{
	struct bm_extent *bm_ext;
	int i;

	MTRACE(TraceTypeResync, TraceLvlMetrics,
	       INFO("drbd_rs_cancel_all\n");
	    );

	spin_lock_irq(&mdev->al_lock);

	if (inc_local_if_state(mdev, Failed)) {
		/* ok, ->resync is there. */
		for (i = 0; i < mdev->resync->nr_elements; i++) {
			bm_ext = (struct bm_extent *) lc_entry(mdev->resync, i);
			if (bm_ext->lce.lc_number == LC_FREE)
				continue;
			bm_ext->lce.refcnt = 0; /* Rude but ok. */
			bm_ext->rs_left = 0;
			clear_bit(BME_LOCKED, &bm_ext->flags);
			clear_bit(BME_NO_WRITES, &bm_ext->flags);
			lc_del(mdev->resync, &bm_ext->lce);
		}
		mdev->resync->used = 0;
		dec_local(mdev);
	}
	mdev->resync_locked = 0;
	mdev->resync_wenr = LC_FREE;
	spin_unlock_irq(&mdev->al_lock);
	wake_up(&mdev->al_wait);
}

/**
 * drbd_rs_del_all: Gracefully remove all extents from the resync LRU.
 * there may be still a reference hold by someone. In that case this function
 * returns -EAGAIN.
 * In case all elements got removed it returns zero.
 */
int drbd_rs_del_all(struct drbd_conf *mdev)
{
	struct bm_extent *bm_ext;
	int i;

	MTRACE(TraceTypeResync, TraceLvlMetrics,
	       INFO("drbd_rs_del_all\n");
	    );

	spin_lock_irq(&mdev->al_lock);

	if (inc_local_if_state(mdev, Failed)) {
		/* ok, ->resync is there. */
		for (i = 0; i < mdev->resync->nr_elements; i++) {
			bm_ext = (struct bm_extent *) lc_entry(mdev->resync, i);
			if (bm_ext->lce.lc_number == LC_FREE)
				continue;
			if (bm_ext->lce.lc_number == mdev->resync_wenr) {
				INFO("dropping %u in drbd_rs_del_all, aparently"
				     " got 'synced' by application io\n",
				     mdev->resync_wenr);
				D_ASSERT(!test_bit(BME_LOCKED, &bm_ext->flags));
				D_ASSERT(test_bit(BME_NO_WRITES, &bm_ext->flags));
				clear_bit(BME_NO_WRITES, &bm_ext->flags);
				mdev->resync_wenr = LC_FREE;
				lc_put(mdev->resync, &bm_ext->lce);
			}
			if (bm_ext->lce.refcnt != 0) {
				INFO("Retrying drbd_rs_del_all() later. "
				     "refcnt=%d\n", bm_ext->lce.refcnt);
				dec_local(mdev);
				spin_unlock_irq(&mdev->al_lock);
				return -EAGAIN;
			}
			D_ASSERT(bm_ext->rs_left == 0);
			D_ASSERT(!test_bit(BME_LOCKED, &bm_ext->flags));
			D_ASSERT(!test_bit(BME_NO_WRITES, &bm_ext->flags));
			lc_del(mdev->resync, &bm_ext->lce);
		}
		D_ASSERT(mdev->resync->used == 0);
		dec_local(mdev);
	}
	spin_unlock_irq(&mdev->al_lock);

	return 0;
}

/* Record information on a failure to resync the specified blocks
 *
 * called on SyncTarget when resync write fails or NegRSDReply received
 *
 */
void drbd_rs_failed_io(struct drbd_conf *mdev, sector_t sector, int size)
{
	/* Is called from worker and receiver context _only_ */
	unsigned long sbnr, ebnr, lbnr, bnr;
	unsigned long count = 0;
	sector_t esector, nr_sectors;
	int wake_up = 0;

	MTRACE(TraceTypeResync, TraceLvlSummary,
	       INFO("drbd_rs_failed_io: sector=%llus, size=%u\n",
		    (unsigned long long)sector, size);
	    );

	if (size <= 0 || (size & 0x1ff) != 0 || size > DRBD_MAX_SEGMENT_SIZE) {
		ERR("drbd_rs_failed_io: sector=%llus size=%d nonsense!\n",
				(unsigned long long)sector, size);
		return;
	}
	nr_sectors = drbd_get_capacity(mdev->this_bdev);
	esector = sector + (size>>9) -1;

	ERR_IF(sector >= nr_sectors) return;
	ERR_IF(esector >= nr_sectors) esector = (nr_sectors-1);

	lbnr = BM_SECT_TO_BIT(nr_sectors-1);

	/*
	 * round up start sector, round down end sector.  we make sure we only
	 * handle full, alligned, BM_BLOCK_SIZE (4K) blocks */
	if (unlikely(esector < BM_SECT_PER_BIT-1))
		return;
	if (unlikely(esector == (nr_sectors-1)))
		ebnr = lbnr;
	else
		ebnr = BM_SECT_TO_BIT(esector - (BM_SECT_PER_BIT-1));
	sbnr = BM_SECT_TO_BIT(sector + BM_SECT_PER_BIT-1);

	if (sbnr > ebnr)
		return;

	/*
	 * ok, (capacity & 7) != 0 sometimes, but who cares...
	 * we count rs_{total,left} in bits, not sectors.
	 */
	spin_lock_irq(&mdev->al_lock);
	for (bnr = sbnr; bnr <= ebnr; bnr++) {
		if (drbd_bm_test_bit(mdev, bnr) > 0) count++;
	}
	if (count) {
		mdev->rs_failed += count;

		if ( inc_local_if_state(mdev, Attaching) ) {
			drbd_try_clear_on_disk_bm(mdev, sector, count, FALSE);
			dec_local(mdev);
		}

		/* just wake_up unconditional now, various lc_chaged(),
		 * lc_put() in drbd_try_clear_on_disk_bm(). */
		wake_up = 1;
	}
	spin_unlock_irq(&mdev->al_lock);
	if (wake_up)
		wake_up(&mdev->al_wait);
}<|MERGE_RESOLUTION|>--- conflicted
+++ resolved
@@ -56,11 +56,7 @@
 	bio->bi_bdev = bdev->md_bdev;
 	bio->bi_sector = sector;
 	ok = (bio_add_page(bio, page, size, 0) == size);
-<<<<<<< HEAD
-	if(!ok) 
-=======
 	if (!ok)
->>>>>>> 110b4927
 		goto out;
 	bio->bi_private = &md_io;
 	bio->bi_end_io = drbd_md_io_complete;
