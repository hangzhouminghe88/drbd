--- conflicted
+++ resolved
@@ -712,16 +712,12 @@
 	 * In case we had IOs and they are already complete, there
 	 * is not point in waiting anyways.
 	 * Therefore this if () ... */
-<<<<<<< HEAD
-	if (atomic_read(&wc.count)) wait_for_completion(&wc.io_done);
-=======
 	if (atomic_read(&wc.count)) {
 		wait_for_completion(&wc.io_done);
 		/* flush bitmap to stable storage */
-		if (!test_bit(MD_NO_BARRIER,&mdev->flags))
+		if (!test_bit(MD_NO_BARRIER, &mdev->flags))
 			blkdev_issue_flush(mdev->bc->md_bdev, NULL);
 	}
->>>>>>> 14771a55
 
 	dec_local(mdev);
 
