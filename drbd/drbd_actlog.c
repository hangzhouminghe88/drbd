--- conflicted
+++ resolved
@@ -310,38 +310,21 @@
 			(locked = lc_try_lock_for_transaction(device->act_log)));
 
 	if (locked) {
-<<<<<<< HEAD
 		/* Double check: it may have been committed by someone else
 		 * while we were waiting for the lock. */
 		if (device->act_log->pending_changes) {
-			al_write_transaction(device, delegate);
-			device->al_writ_cnt++;
+			bool write_al_updates;
+
+			rcu_read_lock();
+			write_al_updates = rcu_dereference(device->ldev->disk_conf)->al_updates;
+			rcu_read_unlock();
+
+			if (write_al_updates) {
+				al_write_transaction(device, delegate);
+				device->al_writ_cnt++;
+			}
 
 			spin_lock_irq(&device->al_lock);
-=======
-		/* drbd_al_write_transaction(mdev,al_ext,enr);
-		 * recurses into generic_make_request(), which
-		 * disallows recursion, bios being serialized on the
-		 * current->bio_tail list now.
-		 * we have to delegate updates to the activity log
-		 * to the worker thread. */
-
-		/* Double check: it may have been committed by someone else,
-		 * while we have been waiting for the lock. */
-		if (mdev->act_log->pending_changes) {
-			bool write_al_updates;
-
-			rcu_read_lock();
-			write_al_updates = rcu_dereference(mdev->ldev->disk_conf)->al_updates;
-			rcu_read_unlock();
-
-			if (write_al_updates) {
-				al_write_transaction(mdev);
-				mdev->al_writ_cnt++;
-			}
-
-			spin_lock_irq(&mdev->al_lock);
->>>>>>> 8bb03c36
 			/* FIXME
 			if (err)
 				we need an "lc_cancel" here;
