--- conflicted
+++ resolved
@@ -459,15 +459,8 @@
 		mdev->al_tr_cycle = 0;
 
 	sector =  mdev->ldev->md.md_offset
-<<<<<<< HEAD
 		+ mdev->ldev->md.al_offset
 		+ mdev->al_tr_pos * (MD_BLOCK_SIZE>>9);
-=======
-		+ mdev->ldev->md.al_offset + mdev->al_tr_pos;
-
-	if (!drbd_md_sync_page_io(mdev, mdev->ldev, sector, WRITE))
-		drbd_chk_io_error(mdev, 1, DRBD_META_IO_ERROR);
->>>>>>> d479a958
 
 	crc = crc32c(0, buffer, 4096);
 	buffer->crc32c = cpu_to_be32(crc);
@@ -477,7 +470,7 @@
 		/* drbd_chk_io_error done already */
 	else if (drbd_md_sync_page_io(mdev, mdev->ldev, sector, WRITE)) {
 		err = -EIO;
-		drbd_chk_io_error(mdev, 1, true);
+		drbd_chk_io_error(mdev, 1, DRBD_META_IO_ERROR);
 	} else {
 		/* advance ringbuffer position and transaction counter */
 		mdev->al_tr_pos = (mdev->al_tr_pos + 1) % (MD_AL_SECTORS*512/MD_BLOCK_SIZE);
