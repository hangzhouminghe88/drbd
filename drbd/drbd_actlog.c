/*
-*- linux-c -*-
   drbd_actlog.c
   Kernel module for 2.6.x Kernels

   This file is part of DRBD by Philipp Reisner and Lars Ellenberg.

   Copyright (C) 2003-2008, LINBIT Information Technologies GmbH.
   Copyright (C) 2003-2008, Philipp Reisner <philipp.reisner@linbit.com>.
   Copyright (C) 2003-2008, Lars Ellenberg <lars.ellenberg@linbit.com>.

   drbd is free software; you can redistribute it and/or modify
   it under the terms of the GNU General Public License as published by
   the Free Software Foundation; either version 2, or (at your option)
   any later version.

   drbd is distributed in the hope that it will be useful,
   but WITHOUT ANY WARRANTY; without even the implied warranty of
   MERCHANTABILITY or FITNESS FOR A PARTICULAR PURPOSE.  See the
   GNU General Public License for more details.

   You should have received a copy of the GNU General Public License
   along with drbd; see the file COPYING.  If not, write to
   the Free Software Foundation, 675 Mass Ave, Cambridge, MA 02139, USA.

 */

#include <linux/slab.h>
#include <linux/drbd.h>
#include "drbd_int.h"

/* This is what I like so much about the linux kernel:
 * if you have a close look, you can almost always reuse code by someone else
 * ;)
 * this is mostly from drivers/md/md.c
 */
STATIC int _drbd_md_sync_page_io(struct drbd_conf *mdev,
				 struct drbd_backing_dev *bdev,
				 struct page *page, sector_t sector,
				 int rw, int size)
{
	struct bio *bio;
	struct drbd_md_io md_io;
	int ok;

	md_io.mdev = mdev;
	init_completion(&md_io.event);
	md_io.error = 0;

	if (rw == WRITE && !test_bit(MD_NO_BARRIER, &mdev->flags))
	    rw |= (1<<BIO_RW_BARRIER);
	rw |= (1 << BIO_RW_SYNC);

 retry:
	bio = bio_alloc(GFP_NOIO, 1);
	bio->bi_bdev = bdev->md_bdev;
	bio->bi_sector = sector;
	ok = (bio_add_page(bio, page, size, 0) == size);
	if (!ok)
		goto out;
	bio->bi_private = &md_io;
	bio->bi_end_io = drbd_md_io_complete;
	bio->bi_rw = rw;

	dump_internal_bio("Md", mdev, bio, 0);

	if (FAULT_ACTIVE(mdev, (rw & WRITE)? DRBD_FAULT_MD_WR:DRBD_FAULT_MD_RD))
		bio_endio(bio, -EIO);
	else
		submit_bio(rw, bio);
	wait_for_completion(&md_io.event);
	ok = bio_flagged(bio, BIO_UPTODATE);

	/* check for unsupported barrier op */
	if (unlikely(md_io.error == -EOPNOTSUPP && bio_barrier(bio))) {
		/* Try again with no barrier */
		WARN("Barriers not supported on meta data device - disabling\n");
		set_bit(MD_NO_BARRIER,&mdev->flags);
		rw &= ~(1 << BIO_RW_BARRIER);
		bio_put(bio);
		goto retry;
	}
 out:
	bio_put(bio);
	return ok;
}

int drbd_md_sync_page_io(struct drbd_conf *mdev, struct drbd_backing_dev *bdev,
			 sector_t sector, int rw)
{
	int hardsect, mask, ok;
	int offset = 0;
	struct page *iop = mdev->md_io_page;

	D_ASSERT(semaphore_is_locked(&mdev->md_io_mutex));

	if (!bdev->md_bdev) {
		if (DRBD_ratelimit(5*HZ, 5)) {
			ERR("bdev->md_bdev==NULL\n");
			dump_stack();
		}
		return 0;
	}

	hardsect = drbd_get_hardsect(bdev->md_bdev);
	if (hardsect == 0)
		hardsect = MD_HARDSECT;

	/* in case hardsect != 512 [ s390 only? ] */
	if (hardsect != MD_HARDSECT) {
		if (!mdev->md_io_tmpp) {
			struct page *page = alloc_page(GFP_NOIO);
			if (!page)
				return 0;

			WARN("Meta data's bdev hardsect = %d != %d\n",
			     hardsect, MD_HARDSECT);
			WARN("Workaround engaged (has performace impact).\n");

			mdev->md_io_tmpp = page;
		}

		mask = ( hardsect / MD_HARDSECT ) - 1;
		D_ASSERT( mask == 1 || mask == 3 || mask == 7 );
		D_ASSERT( hardsect == (mask+1) * MD_HARDSECT );
		offset = sector & mask;
		sector = sector & ~mask;
		iop = mdev->md_io_tmpp;

		if (rw == WRITE) {
			void *p = page_address(mdev->md_io_page);
			void *hp = page_address(mdev->md_io_tmpp);

			ok = _drbd_md_sync_page_io(mdev, bdev, iop,
						   sector, READ, hardsect);

			if (unlikely(!ok)) {
				ERR("drbd_md_sync_page_io(,%llus,"
				    "READ [hardsect!=512]) failed!\n",
				    (unsigned long long)sector);
				return 0;
			}

			memcpy(hp + offset*MD_HARDSECT , p, MD_HARDSECT);
		}
	}

#if DUMP_MD >= 3
	INFO("%s [%d]:%s(,%llus,%s)\n",
	     current->comm, current->pid, __func__,
	     (unsigned long long)sector, rw ? "WRITE" : "READ");
#endif

	if (sector < drbd_md_first_sector(bdev) ||
	    sector > drbd_md_last_sector(bdev))
		ALERT("%s [%d]:%s(,%llus,%s) out of range md access!\n",
		     current->comm, current->pid, __func__,
		     (unsigned long long)sector, rw ? "WRITE" : "READ");

	ok = _drbd_md_sync_page_io(mdev, bdev, iop, sector, rw, hardsect);
	if (unlikely(!ok)) {
		ERR("drbd_md_sync_page_io(,%llus,%s) failed!\n",
		    (unsigned long long)sector, rw ? "WRITE" : "READ");
		return 0;
	}

	if (hardsect != MD_HARDSECT && rw == READ) {
		void *p = page_address(mdev->md_io_page);
		void *hp = page_address(mdev->md_io_tmpp);

		memcpy(p, hp + offset*MD_HARDSECT, MD_HARDSECT);
	}

	return ok;
}

/* I do not believe that all storage medias can guarantee atomic
 * 512 byte write operations. When the journal is read, only
 * transactions with correct xor_sums are considered.
 * sizeof() = 512 byte */
struct __attribute__((packed)) al_transaction {
	u32       magic;
	u32       tr_number;
	/* u32       tr_generation; TODO */
	struct __attribute__((packed)) {
		u32 pos;
		u32 extent; } updates[1 + AL_EXTENTS_PT];
	u32       xor_sum;
};

struct update_odbm_work {
	struct drbd_work w;
	unsigned int enr;
};

struct update_al_work {
	struct drbd_work w;
	struct lc_element *al_ext;
	struct completion event;
	unsigned int enr;
	/* if old_enr != LC_FREE, write corresponding bitmap sector, too */
	unsigned int old_enr;
};

int w_al_write_transaction(struct drbd_conf *, struct drbd_work *, int);

static inline
struct lc_element *_al_get(struct drbd_conf *mdev, unsigned int enr)
{
	struct lc_element *al_ext;
	struct bm_extent  *bm_ext;
	unsigned long     al_flags = 0;

	spin_lock_irq(&mdev->al_lock);
	bm_ext = (struct bm_extent *)
		lc_find(mdev->resync, enr/AL_EXT_PER_BM_SECT);
	if (unlikely(bm_ext != NULL)) {
		if (test_bit(BME_NO_WRITES, &bm_ext->flags)) {
			spin_unlock_irq(&mdev->al_lock);
			return NULL;
		}
	}
	al_ext   = lc_get(mdev->act_log, enr);
	al_flags = mdev->act_log->flags;
	spin_unlock_irq(&mdev->al_lock);

	/*
	if (!al_ext) {
		if (al_flags & LC_STARVING)
			WARN("Have to wait for LRU element (AL too small?)\n");
		if (al_flags & LC_DIRTY)
			WARN("Ongoing AL update (AL device too slow?)\n");
	}
	*/

	return al_ext;
}

/* FIXME
 * this should be able to return failure when meta data update has failed.
 */
void drbd_al_begin_io(struct drbd_conf *mdev, sector_t sector)
{
	unsigned int enr = (sector >> (AL_EXTENT_SIZE_B-9));
	struct lc_element *al_ext;
	struct update_al_work al_work;

	D_ASSERT(atomic_read(&mdev->local_cnt) > 0);

	MTRACE(TraceTypeALExts, TraceLvlMetrics,
	       INFO("al_begin_io( sec=%llus (al_enr=%u) (rs_enr=%d) )\n",
		    (unsigned long long) sector, enr,
		    (int)BM_SECT_TO_EXT(sector));
	       );

	wait_event(mdev->al_wait, (al_ext = _al_get(mdev, enr)) );

	if (al_ext->lc_number != enr) {
		/* drbd_al_write_transaction(mdev,al_ext,enr);
		   generic_make_request() are serialized on the
		   current->bio_tail list now. Therefore we have
		   to deligate writing something to AL to the
		   worker thread. */
		init_completion(&al_work.event);
		al_work.al_ext = al_ext;
		al_work.enr = enr;
		al_work.old_enr = al_ext->lc_number;
		al_work.w.cb = w_al_write_transaction;
		drbd_queue_work_front(&mdev->data.work, &al_work.w);
		wait_for_completion(&al_work.event);

		mdev->al_writ_cnt++;

		/*
		DUMPI(al_ext->lc_number);
		DUMPI(mdev->act_log->new_number);
		*/
		spin_lock_irq(&mdev->al_lock);
		lc_changed(mdev->act_log, al_ext);
		spin_unlock_irq(&mdev->al_lock);
		wake_up(&mdev->al_wait);
	}
}

void drbd_al_complete_io(struct drbd_conf *mdev, sector_t sector)
{
	unsigned int enr = (sector >> (AL_EXTENT_SIZE_B-9));
	struct lc_element *extent;
	unsigned long flags;

	MTRACE(TraceTypeALExts, TraceLvlMetrics,
	       INFO("al_complete_io( sec=%llus (al_enr=%u) (rs_enr=%d) )\n",
		    (unsigned long long) sector, enr,
		    (int)BM_SECT_TO_EXT(sector));
	       );

	spin_lock_irqsave(&mdev->al_lock, flags);

	extent = lc_find(mdev->act_log, enr);

	if (!extent) {
		spin_unlock_irqrestore(&mdev->al_lock, flags);
		ERR("al_complete_io() called on inactive extent %u\n", enr);
		return;
	}

	if (lc_put(mdev->act_log, extent) == 0)
		wake_up(&mdev->al_wait);

	spin_unlock_irqrestore(&mdev->al_lock, flags);
}

int
w_al_write_transaction(struct drbd_conf *mdev, struct drbd_work *w, int unused)
{
	struct update_al_work *aw = (struct update_al_work*)w;
	struct lc_element *updated = aw->al_ext;
	const unsigned int new_enr = aw->enr;
	const unsigned int evicted = aw->old_enr;

	struct al_transaction* buffer;
	sector_t sector;
	int i,n,mx;
	unsigned int extent_nr;
	u32 xor_sum=0;

	if (!inc_local(mdev)) {
		ERR("inc_local() failed in w_al_write_transaction\n");
		complete(&((struct update_al_work*)w)->event);
		return 1;
	}
	/* do we have to do a bitmap write, first?
	 * TODO reduce maximum latency:
	 * submit both bios, then wait for both,
	 * instead of doing two synchronous sector writes. */
	if (mdev->state.conn < Connected && evicted != LC_FREE)
		drbd_bm_write_sect(mdev, evicted/AL_EXT_PER_BM_SECT);

	down(&mdev->md_io_mutex); /* protects md_io_buffer, al_tr_cycle, ... */
	buffer = (struct al_transaction *)page_address(mdev->md_io_page);

	buffer->magic = __constant_cpu_to_be32(DRBD_MAGIC);
	buffer->tr_number = cpu_to_be32(mdev->al_tr_number);

	n = lc_index_of(mdev->act_log, updated);

	buffer->updates[0].pos = cpu_to_be32(n);
	buffer->updates[0].extent = cpu_to_be32(new_enr);

	xor_sum ^= new_enr;

	mx = min_t(int, AL_EXTENTS_PT,
		   mdev->act_log->nr_elements - mdev->al_tr_cycle);
	for (i = 0; i < mx; i++) {
		extent_nr = lc_entry(mdev->act_log,
				     mdev->al_tr_cycle+i)->lc_number;
		buffer->updates[i+1].pos = cpu_to_be32(mdev->al_tr_cycle+i);
		buffer->updates[i+1].extent = cpu_to_be32(extent_nr);
		xor_sum ^= extent_nr;
	}
	for (; i < AL_EXTENTS_PT; i++) {
		buffer->updates[i+1].pos = __constant_cpu_to_be32(-1);
		buffer->updates[i+1].extent = __constant_cpu_to_be32(LC_FREE);
		xor_sum ^= LC_FREE;
	}
	mdev->al_tr_cycle += AL_EXTENTS_PT;
	if (mdev->al_tr_cycle >= mdev->act_log->nr_elements)
		mdev->al_tr_cycle = 0;

	buffer->xor_sum = cpu_to_be32(xor_sum);

	sector =  mdev->bc->md.md_offset
		+ mdev->bc->md.al_offset + mdev->al_tr_pos;

	if (!drbd_md_sync_page_io(mdev, mdev->bc, sector, WRITE)) {
		drbd_chk_io_error(mdev, 1, TRUE);
		drbd_io_error(mdev, TRUE);
	}

	if (++mdev->al_tr_pos >
	    div_ceil(mdev->act_log->nr_elements, AL_EXTENTS_PT))
		mdev->al_tr_pos = 0;

	D_ASSERT(mdev->al_tr_pos < MD_AL_MAX_SIZE);
	mdev->al_tr_number++;

	up(&mdev->md_io_mutex);

	complete(&((struct update_al_work *)w)->event);
	dec_local(mdev);

	return 1;
}

/**
 * drbd_al_read_tr: Reads a single transaction record form the
 * on disk activity log.
 * Returns -1 on IO error, 0 on checksum error and 1 if it is a valid
 * record.
 */
STATIC int drbd_al_read_tr(struct drbd_conf *mdev,
			   struct drbd_backing_dev *bdev,
			   struct al_transaction *b,
			   int index)
{
	sector_t sector;
	int rv, i;
	u32 xor_sum = 0;

	sector = bdev->md.md_offset + bdev->md.al_offset + index;

	/* Dont process error normally,
	 * as this is done before disk is atached! */
	if (!drbd_md_sync_page_io(mdev, bdev, sector, READ))
		return -1;

	rv = ( be32_to_cpu(b->magic) == DRBD_MAGIC );

	for (i = 0; i < AL_EXTENTS_PT+1; i++)
		xor_sum ^= be32_to_cpu(b->updates[i].extent);
	rv &= (xor_sum == be32_to_cpu(b->xor_sum));

	return rv;
}

/**
 * drbd_al_read_log: Restores the activity log from its on disk
 * representation. Returns 1 on success, returns 0 when
 * reading the log failed due to IO errors.
 */
int drbd_al_read_log(struct drbd_conf *mdev, struct drbd_backing_dev *bdev)
{
	struct al_transaction *buffer;
	int i;
	int rv;
	int mx;
	int cnr;
	int active_extents = 0;
	int transactions = 0;
	int overflow = 0;
	int from = -1;
	int to = -1;
	u32 from_tnr = -1;
	u32 to_tnr = 0;

	mx = div_ceil(mdev->act_log->nr_elements, AL_EXTENTS_PT);

	/* lock out all other meta data io for now,
	 * and make sure the page is mapped.
	 */
	down(&mdev->md_io_mutex);
	buffer = page_address(mdev->md_io_page);

	/* Find the valid transaction in the log */
	for (i = 0; i <= mx; i++) {
		rv = drbd_al_read_tr(mdev, bdev, buffer, i);
		if (rv == 0)
			continue;
		if (rv == -1) {
			up(&mdev->md_io_mutex);
			return 0;
		}
		cnr = be32_to_cpu(buffer->tr_number);
		/* INFO("index %d valid tnr=%d\n",i,cnr); */

		if (cnr == -1)
			overflow = 1;

		if (cnr < from_tnr && !overflow) {
			from = i;
			from_tnr = cnr;
		}
		if (cnr > to_tnr) {
			to = i;
			to_tnr = cnr;
		}
	}

	if (from == -1 || to == -1) {
		WARN("No usable activity log found.\n");

		up(&mdev->md_io_mutex);
		return 1;
	}

	/* Read the valid transactions.
	 * INFO("Reading from %d to %d.\n",from,to); */
	i = from;
	while (1) {
		int j, pos;
		unsigned int extent_nr;
		unsigned int trn;

		rv = drbd_al_read_tr(mdev, bdev, buffer, i);
		ERR_IF(rv == 0) goto cancel;
		if (rv == -1) {
			up(&mdev->md_io_mutex);
			return 0;
		}

		trn = be32_to_cpu(buffer->tr_number);

		spin_lock_irq(&mdev->al_lock);

		/* This loop runs backwards because in the cyclic
		   elements there might be an old version of the
		   updated element (in slot 0). So the element in slot 0
		   can overwrite old versions. */
		for (j = AL_EXTENTS_PT; j >= 0; j--) {
			pos = be32_to_cpu(buffer->updates[j].pos);
			extent_nr = be32_to_cpu(buffer->updates[j].extent);

			if (extent_nr == LC_FREE)
				continue;

			lc_set(mdev->act_log, extent_nr, pos);
			active_extents++;
		}
		spin_unlock_irq(&mdev->al_lock);

		transactions++;

cancel:
		if (i == to)
			break;
		i++;
		if (i > mx)
			i = 0;
	}

	mdev->al_tr_number = to_tnr+1;
	mdev->al_tr_pos = to;
	if (++mdev->al_tr_pos >
	    div_ceil(mdev->act_log->nr_elements, AL_EXTENTS_PT))
		mdev->al_tr_pos = 0;

	/* ok, we are done with it */
	up(&mdev->md_io_mutex);

	INFO("Found %d transactions (%d active extents) in activity log.\n",
	     transactions, active_extents);

	return 1;
}

struct drbd_atodb_wait {
	atomic_t           count;
	struct completion  io_done;
	struct drbd_conf   *mdev;
	int                error;
};

<<<<<<< HEAD
BIO_ENDIO_FN(atodb_endio)
=======
STATIC void atodb_endio(struct bio *bio, int error)
>>>>>>> 351c07ad
{
	struct drbd_atodb_wait *wc = bio->bi_private;
	struct drbd_conf *mdev = wc->mdev;
	struct page *page;
	int uptodate = bio_flagged(bio, BIO_UPTODATE);

	BIO_ENDIO_FN_START;
	/* strange behaviour of some lower level drivers...
	 * fail the request by clearing the uptodate flag,
	 * but do not return any error?!
	 * do we want to WARN() on this? */
	if (!error && !uptodate)
		error = -EIO;

	/* corresponding drbd_io_error is in drbd_al_to_on_disk_bm */
	drbd_chk_io_error(mdev, error, TRUE);
	if (error && wc->error == 0)
		wc->error = error;

	if (atomic_dec_and_test(&wc->count))
		complete(&wc->io_done);

	page = bio->bi_io_vec[0].bv_page;
	put_page(page);
	bio_put(bio);
	mdev->bm_writ_cnt++;
	dec_local(mdev);

	BIO_ENDIO_FN_RETURN;
}

#define S2W(s)	((s)<<(BM_EXT_SIZE_B-BM_BLOCK_SIZE_B-LN2_BPL))
/* activity log to on disk bitmap -- prepare bio unless that sector
 * is already covered by previously prepared bios */
STATIC int atodb_prepare_unless_covered(struct drbd_conf *mdev,
					struct bio **bios,
					unsigned int enr,
					struct drbd_atodb_wait *wc) __must_hold(local)
{
	struct bio *bio;
	struct page *page;
	sector_t on_disk_sector = enr + mdev->bc->md.md_offset
				      + mdev->bc->md.bm_offset;
	unsigned int page_offset = PAGE_SIZE;
	int offset;
	int i = 0;
	int err = -ENOMEM;

	/* Check if that enr is already covered by an already created bio.
	 * Caution, bios[] is not NULL terminated,
	 * but only initialized to all NULL.
	 * For completely scattered activity log,
	 * the last invocation iterates over all bios,
	 * and finds the last NULL entry.
	 */
	while ( (bio = bios[i]) ) {
		if (bio->bi_sector == on_disk_sector)
			return 0;
		i++;
	}
	/* bios[i] == NULL, the next not yet used slot */

	bio = bio_alloc(GFP_KERNEL, 1);
	if (bio == NULL)
		return -ENOMEM;

	if (i > 0) {
		const struct bio_vec *prev_bv = bios[i-1]->bi_io_vec;
		page_offset = prev_bv->bv_offset + prev_bv->bv_len;
		page = prev_bv->bv_page;
	}
	if (page_offset == PAGE_SIZE) {
		page = alloc_page(__GFP_HIGHMEM);
		if (page == NULL)
			goto out_bio_put;
		page_offset = 0;
	} else {
		get_page(page);
	}

	offset = S2W(enr);
	drbd_bm_get_lel( mdev, offset,
			 min_t(size_t, S2W(1), drbd_bm_words(mdev) - offset),
			 kmap(page) + page_offset );
	kunmap(page);

	bio->bi_private = wc;
	bio->bi_end_io = atodb_endio;
	bio->bi_bdev = mdev->bc->md_bdev;
	bio->bi_sector = on_disk_sector;

	if (bio_add_page(bio, page, MD_HARDSECT, page_offset) != MD_HARDSECT)
		goto out_put_page;

	atomic_inc(&wc->count);
	/* we already know that we may do this...
	 * inc_local_if_state(mdev,Attaching);
	 * just get the extra reference, so that the local_cnt reflects
	 * the number of pending IO requests DRBD at its backing device.
	 */
	atomic_inc(&mdev->local_cnt);

	bios[i] = bio;

	return 0;

out_put_page:
	err = -EINVAL;
	put_page(page);
out_bio_put:
	bio_put(bio);
	return err;
}

/**
 * drbd_al_to_on_disk_bm:
 * Writes the areas of the bitmap which are covered by the AL.
 * called when we detach (unconfigure) local storage,
 * or when we go from Primary to Secondary state.
 */
void drbd_al_to_on_disk_bm(struct drbd_conf *mdev)
{
	int i, nr_elements;
	unsigned int enr;
	struct bio **bios;
	struct drbd_atodb_wait wc;

	ERR_IF (!inc_local_if_state(mdev, Attaching))
		return; /* sorry, I don't have any act_log etc... */

	wait_event(mdev->al_wait, lc_try_lock(mdev->act_log));

	nr_elements = mdev->act_log->nr_elements;

	bios = kzalloc(sizeof(struct bio *) * nr_elements, GFP_KERNEL);
	if (!bios)
		goto submit_one_by_one;

	atomic_set(&wc.count, 0);
	init_completion(&wc.io_done);
	wc.mdev = mdev;
	wc.error = 0;

	for (i = 0; i < nr_elements; i++) {
		enr = lc_entry(mdev->act_log, i)->lc_number;
		if (enr == LC_FREE)
			continue;
		/* next statement also does atomic_inc wc.count and local_cnt */
		if (atodb_prepare_unless_covered(mdev, bios,
						enr/AL_EXT_PER_BM_SECT,
						&wc))
			goto free_bios_submit_one_by_one;
	}

	/* unneccessary optimization? */
	lc_unlock(mdev->act_log);
	wake_up(&mdev->al_wait);

	/* all prepared, submit them */
	for (i = 0; i < nr_elements; i++) {
		if (bios[i] == NULL)
			break;
		if (FAULT_ACTIVE( mdev, DRBD_FAULT_MD_WR )) {
			bios[i]->bi_rw = WRITE;
			bio_endio(bios[i], -EIO);
		} else {
			submit_bio(WRITE, bios[i]);
		}
	}

	drbd_blk_run_queue(bdev_get_queue(mdev->bc->md_bdev));

	/* In case we did not submit a single IO do not wait for
	 * them to complete. ( Because we would wait forever here. )
	 *
	 * In case we had IOs and they are already complete, there
	 * is not point in waiting anyways.
	 * Therefore this if () ... */
	if (atomic_read(&wc.count)) {
		wait_for_completion(&wc.io_done);
		/* flush bitmap to stable storage */
		if (!test_bit(MD_NO_BARRIER, &mdev->flags))
			blkdev_issue_flush(mdev->bc->md_bdev, NULL);
	}

	dec_local(mdev);

	if (wc.error)
		drbd_io_error(mdev, TRUE);
	kfree(bios);
	return;

 free_bios_submit_one_by_one:
	/* free everything by calling the endio callback directly. */
<<<<<<< HEAD
	for (i = 0; i < nr_elements; i++) {
		if (bios[i] == NULL)
			break;
		bios[i]->bi_size = 0;
#if LINUX_VERSION_CODE < KERNEL_VERSION(2,6,24)
		atodb_endio(bios[i], MD_HARDSECT, 0);
#else
		atodb_endio(bios[i], 0);
#endif
	}
=======
	for (i = 0; i < nr_elements && bios[i]; i++)
		bio_endio(bios[i], 0);
>>>>>>> 351c07ad
	kfree(bios);

 submit_one_by_one:
	WARN("Using the slow drbd_al_to_on_disk_bm()\n");

	for (i = 0; i < mdev->act_log->nr_elements; i++) {
		enr = lc_entry(mdev->act_log, i)->lc_number;
		if (enr == LC_FREE)
			continue;
		/* Really slow: if we have al-extents 16..19 active,
		 * sector 4 will be written four times! Synchronous! */
		drbd_bm_write_sect(mdev, enr/AL_EXT_PER_BM_SECT );
	}

	lc_unlock(mdev->act_log);
	wake_up(&mdev->al_wait);
	dec_local(mdev);
}

/**
 * drbd_al_apply_to_bm: Sets the bits in the bitmap that are described
 * by the active extents of the AL.
 */
void drbd_al_apply_to_bm(struct drbd_conf *mdev)
{
	unsigned int enr;
	unsigned long add = 0;
	char ppb[10];
	int i;

	wait_event(mdev->al_wait, lc_try_lock(mdev->act_log));

	for (i = 0; i < mdev->act_log->nr_elements; i++) {
		enr = lc_entry(mdev->act_log, i)->lc_number;
		if (enr == LC_FREE)
			continue;
		add += drbd_bm_ALe_set_all(mdev, enr);
	}

	lc_unlock(mdev->act_log);
	wake_up(&mdev->al_wait);

	INFO("Marked additional %s as out-of-sync based on AL.\n",
	     ppsize(ppb, Bit2KB(add)));
}

static inline int _try_lc_del(struct drbd_conf *mdev, struct lc_element *al_ext)
{
	int rv;

	spin_lock_irq(&mdev->al_lock);
	rv = (al_ext->refcnt == 0);
	if (likely(rv)) lc_del(mdev->act_log, al_ext);
	spin_unlock_irq(&mdev->al_lock);

	MTRACE(TraceTypeALExts,TraceLvlMetrics,
	       if(unlikely(!rv))
		       INFO("Waiting for extent in drbd_al_shrink()\n");
	       );

	return rv;
}

/**
 * drbd_al_shrink: Removes all active extents form the AL. (but does not
 * write any transactions)
 * You need to lock mdev->act_log with lc_try_lock() / lc_unlock()
 */
void drbd_al_shrink(struct drbd_conf *mdev)
{
	struct lc_element *al_ext;
	int i;

	D_ASSERT( test_bit(__LC_DIRTY, &mdev->act_log->flags) );

	for (i = 0; i < mdev->act_log->nr_elements; i++) {
		al_ext = lc_entry(mdev->act_log, i);
		if (al_ext->lc_number == LC_FREE)
			continue;
		wait_event(mdev->al_wait, _try_lc_del(mdev, al_ext));
	}

	wake_up(&mdev->al_wait);
}

STATIC int w_update_odbm(struct drbd_conf *mdev, struct drbd_work *w, int unused)
{
	struct update_odbm_work *udw = (struct update_odbm_work *)w;

	if (!inc_local(mdev)) {
		if (DRBD_ratelimit(5*HZ, 5))
			WARN("Can not update on disk bitmap, local IO disabled.\n");
		return 1;
	}

	drbd_bm_write_sect(mdev, udw->enr );
	dec_local(mdev);

	kfree(udw);

	if (drbd_bm_total_weight(mdev) <= mdev->rs_failed) {
		switch (mdev->state.conn) {
		case SyncSource:  case SyncTarget:
		case PausedSyncS: case PausedSyncT:
			drbd_resync_finished(mdev);
		default: /* nothing to do */;
		}
	}
	drbd_bcast_sync_progress(mdev);

	return 1;
}


/* ATTENTION. The AL's extents are 4MB each, while the extents in the
 * resync LRU-cache are 16MB each.
 * The caller of this function has to hold an inc_local() reference.
 *
 * TODO will be obsoleted once we have a caching lru of the on disk bitmap
 */
STATIC void drbd_try_clear_on_disk_bm(struct drbd_conf *mdev, sector_t sector,
				      int count, int success)
{
	struct bm_extent *ext;
	struct update_odbm_work *udw;

	unsigned int enr;

	MUST_HOLD(&mdev->al_lock);
	D_ASSERT(atomic_read(&mdev->local_cnt));

	/* I simply assume that a sector/size pair never crosses
	 * a 16 MB extent border. (Currently this is true...) */
	enr = BM_SECT_TO_EXT(sector);

	ext = (struct bm_extent *) lc_get(mdev->resync, enr);
	if (ext) {
		if (ext->lce.lc_number == enr) {
			if (success)
				ext->rs_left -= count;
			else
				ext->rs_failed += count;
			if (ext->rs_left < ext->rs_failed) {
				ERR("BAD! sector=%llus enr=%u rs_left=%d "
				    "rs_failed=%d count=%d\n",
				     (unsigned long long)sector,
				     ext->lce.lc_number, ext->rs_left,
				     ext->rs_failed, count);
				dump_stack();
				/* FIXME brrrgs. should never happen! */
				lc_put(mdev->resync, &ext->lce);
				drbd_force_state(mdev, NS(conn, Disconnecting));
				return;
			}
		} else {
			/* Normally this element should be in the cache,
			 * since drbd_rs_begin_io() pulled it already in.
			 *
			 * But maybe an application write finished, and we set
			 * something in outside the resync lru_cache in sync.
			 */
			int rs_left = drbd_bm_e_weight(mdev, enr);
			if (ext->flags != 0) {
				WARN("changing resync lce: %d[%u;%02lx]"
				     " -> %d[%u;00]\n",
				     ext->lce.lc_number, ext->rs_left,
				     ext->flags, enr, rs_left);
				ext->flags = 0;
			}
			if (ext->rs_failed) {
				WARN("Kicking resync_lru element enr=%u "
				     "out with rs_failed=%d\n",
				     ext->lce.lc_number, ext->rs_failed);
				set_bit(WRITE_BM_AFTER_RESYNC, &mdev->flags);
			}
			ext->rs_left = rs_left;
			ext->rs_failed = success ? 0 : count;
			lc_changed(mdev->resync, &ext->lce);
		}
		lc_put(mdev->resync, &ext->lce);
		/* no race, we are within the al_lock! */

		if (ext->rs_left == ext->rs_failed) {
			ext->rs_failed = 0;

			udw = kmalloc(sizeof(*udw), GFP_ATOMIC);
			if (udw) {
				udw->enr = ext->lce.lc_number;
				udw->w.cb = w_update_odbm;
				drbd_queue_work_front(&mdev->data.work, &udw->w);
			} else {
				WARN("Could not kmalloc an udw\n");
				set_bit(WRITE_BM_AFTER_RESYNC, &mdev->flags);
			}
		}
	} else {
		ERR("lc_get() failed! locked=%d/%d flags=%lu\n",
		    mdev->resync_locked,
		    mdev->resync->nr_elements,
		    mdev->resync->flags);
	}
}

/* clear the bit corresponding to the piece of storage in question:
 * size byte of data starting from sector.  Only clear a bits of the affected
 * one ore more _aligned_ BM_BLOCK_SIZE blocks.
 *
 * called by worker on SyncTarget and receiver on SyncSource.
 *
 */
void __drbd_set_in_sync(struct drbd_conf *mdev, sector_t sector, int size,
		       const char *file, const unsigned int line)
{
	/* Is called from worker and receiver context _only_ */
	unsigned long sbnr, ebnr, lbnr;
	unsigned long count = 0;
	sector_t esector, nr_sectors;
	int wake_up = 0;
	unsigned long flags;

	if (size <= 0 || (size & 0x1ff) != 0 || size > DRBD_MAX_SEGMENT_SIZE) {
		ERR("drbd_set_in_sync: sector=%llus size=%d nonsense!\n",
				(unsigned long long)sector, size);
		return;
	}
	nr_sectors = drbd_get_capacity(mdev->this_bdev);
	esector = sector + (size>>9) -1;

	ERR_IF(sector >= nr_sectors) return;
	ERR_IF(esector >= nr_sectors) esector = (nr_sectors-1);

	lbnr = BM_SECT_TO_BIT(nr_sectors-1);

	/* we clear it (in sync).
	 * round up start sector, round down end sector.  we make sure we only
	 * clear full, alligned, BM_BLOCK_SIZE (4K) blocks */
	if (unlikely(esector < BM_SECT_PER_BIT-1))
		return;
	if (unlikely(esector == (nr_sectors-1)))
		ebnr = lbnr;
	else
		ebnr = BM_SECT_TO_BIT(esector - (BM_SECT_PER_BIT-1));
	sbnr = BM_SECT_TO_BIT(sector + BM_SECT_PER_BIT-1);

	MTRACE(TraceTypeResync, TraceLvlMetrics,
	       INFO("drbd_set_in_sync: sector=%llus size=%u sbnr=%lu ebnr=%lu\n",
		    (unsigned long long)sector, size, sbnr, ebnr);
	    );

	if (sbnr > ebnr)
		return;

	/*
	 * ok, (capacity & 7) != 0 sometimes, but who cares...
	 * we count rs_{total,left} in bits, not sectors.
	 */
	spin_lock_irqsave(&mdev->al_lock, flags);
	count = drbd_bm_clear_bits(mdev, sbnr, ebnr);
	if (count) {
		/* we need the lock for drbd_try_clear_on_disk_bm */
		if (jiffies - mdev->rs_mark_time > HZ*10) {
			/* should be roling marks,
			 * but we estimate only anyways. */
			if ( mdev->rs_mark_left != drbd_bm_total_weight(mdev) &&
			    mdev->state.conn != PausedSyncT &&
			    mdev->state.conn != PausedSyncS ) {
				mdev->rs_mark_time = jiffies;
				mdev->rs_mark_left = drbd_bm_total_weight(mdev);
			}
		}
		if (inc_local(mdev)) {
			drbd_try_clear_on_disk_bm(mdev, sector, count, TRUE);
			dec_local(mdev);
		}
		/* just wake_up unconditional now, various lc_chaged(),
		 * lc_put() in drbd_try_clear_on_disk_bm(). */
		wake_up = 1;
	}
	spin_unlock_irqrestore(&mdev->al_lock, flags);
	if (wake_up)
		wake_up(&mdev->al_wait);
}

/*
 * this is intended to set one request worth of data out of sync.
 * affects at least 1 bit,
 * and at most 1+DRBD_MAX_SEGMENT_SIZE/BM_BLOCK_SIZE bits.
 *
 * called by tl_clear and drbd_send_dblock (==drbd_make_request).
 * so this can be _any_ process.
 */
void __drbd_set_out_of_sync(struct drbd_conf *mdev, sector_t sector, int size,
			    const char *file, const unsigned int line)
{
	unsigned long sbnr, ebnr, lbnr, flags;
	sector_t esector, nr_sectors;
	unsigned int enr, count;
	struct bm_extent* ext;

	if (size <= 0 || (size & 0x1ff) != 0 || size > DRBD_MAX_SEGMENT_SIZE) {
		ERR("sector: %llus, size: %d\n",
			(unsigned long long)sector, size);
		return;
	}

	if (!inc_local(mdev))
		return; /* no disk, no metadata, no bitmap to set bits in */

	nr_sectors = drbd_get_capacity(mdev->this_bdev);
	esector = sector + (size>>9) -1;

	ERR_IF(sector >= nr_sectors)
		goto out;
	ERR_IF(esector >= nr_sectors)
		esector = (nr_sectors-1);

	lbnr = BM_SECT_TO_BIT(nr_sectors-1);

	/* we set it out of sync,
	 * we do not need to round anything here */
	sbnr = BM_SECT_TO_BIT(sector);
	ebnr = BM_SECT_TO_BIT(esector);

	MTRACE(TraceTypeResync, TraceLvlMetrics,
	       INFO("drbd_set_out_of_sync: sector=%llus size=%u "
		    "sbnr=%lu ebnr=%lu\n",
		    (unsigned long long)sector, size, sbnr, ebnr);
	    );

	/* ok, (capacity & 7) != 0 sometimes, but who cares...
	 * we count rs_{total,left} in bits, not sectors.  */
	spin_lock_irqsave(&mdev->al_lock, flags);
	count = drbd_bm_set_bits(mdev, sbnr, ebnr);

	enr = BM_SECT_TO_EXT(sector);
	ext = (struct bm_extent *) lc_find(mdev->resync, enr);
	if (ext)
		ext->rs_left += count;
	spin_unlock_irqrestore(&mdev->al_lock, flags);

out:
	dec_local(mdev);
}

static inline
struct bm_extent *_bme_get(struct drbd_conf *mdev, unsigned int enr)
{
	struct bm_extent  *bm_ext;
	int wakeup = 0;
	unsigned long     rs_flags;

	spin_lock_irq(&mdev->al_lock);
	if (mdev->resync_locked > mdev->resync->nr_elements-3) {
		spin_unlock_irq(&mdev->al_lock);
		return NULL;
	}
	bm_ext = (struct bm_extent *) lc_get(mdev->resync, enr);
	if (bm_ext) {
		if (bm_ext->lce.lc_number != enr) {
			bm_ext->rs_left = drbd_bm_e_weight(mdev, enr);
			bm_ext->rs_failed = 0;
			lc_changed(mdev->resync, (struct lc_element *)bm_ext);
			wakeup = 1;
		}
		if (bm_ext->lce.refcnt == 1)
			mdev->resync_locked++;
		set_bit(BME_NO_WRITES, &bm_ext->flags);
	}
	rs_flags = mdev->resync->flags;
	spin_unlock_irq(&mdev->al_lock);
	if (wakeup)
		wake_up(&mdev->al_wait);

	if (!bm_ext) {
		if (rs_flags & LC_STARVING)
			WARN("Have to wait for element"
			     " (resync LRU too small?)\n");
		BUG_ON(rs_flags & LC_DIRTY);
	}

	return bm_ext;
}

static inline int _is_in_al(struct drbd_conf *mdev, unsigned int enr)
{
	struct lc_element *al_ext;
	int rv = 0;

	spin_lock_irq(&mdev->al_lock);
	if (unlikely(enr == mdev->act_log->new_number)) rv = 1;
	else {
		al_ext = lc_find(mdev->act_log, enr);
		if (al_ext) {
			if (al_ext->refcnt)
				rv = 1;
		}
	}
	spin_unlock_irq(&mdev->al_lock);

	/*
	if (unlikely(rv)) {
		INFO("Delaying sync read until app's write is done\n");
	}
	*/
	return rv;
}

/**
 * drbd_rs_begin_io: Gets an extent in the resync LRU cache and sets it
 * to BME_LOCKED.
 *
 * @sector: The sector number
 *
 * sleeps on al_wait.
 * returns 1 if successful.
 * returns 0 if interrupted.
 */
int drbd_rs_begin_io(struct drbd_conf *mdev, sector_t sector)
{
	unsigned int enr = BM_SECT_TO_EXT(sector);
	struct bm_extent *bm_ext;
	int i, sig;

	MTRACE(TraceTypeResync, TraceLvlAll,
	       INFO("drbd_rs_begin_io: sector=%llus (rs_end=%d)\n",
		    (unsigned long long)sector, enr);
	    );

	sig = wait_event_interruptible( mdev->al_wait,
			(bm_ext = _bme_get(mdev, enr)) );
	if (sig)
		return 0;

	if (test_bit(BME_LOCKED, &bm_ext->flags)) return 1;

	for (i = 0; i < AL_EXT_PER_BM_SECT; i++) {
		sig = wait_event_interruptible( mdev->al_wait,
				!_is_in_al(mdev, enr*AL_EXT_PER_BM_SECT+i) );
		if (sig) {
			spin_lock_irq(&mdev->al_lock);
			if ( lc_put(mdev->resync, &bm_ext->lce) == 0 ) {
				clear_bit(BME_NO_WRITES, &bm_ext->flags);
				mdev->resync_locked--;
				wake_up(&mdev->al_wait);
			}
			spin_unlock_irq(&mdev->al_lock);
			return 0;
		}
	}

	set_bit(BME_LOCKED, &bm_ext->flags);

	return 1;
}

/**
 * drbd_try_rs_begin_io: Gets an extent in the resync LRU cache, sets it
 * to BME_NO_WRITES, then tries to set it to BME_LOCKED.
 *
 * @sector: The sector number
 *
 * does not sleep.
 * returns zero if we could set BME_LOCKED and can proceed,
 * -EAGAIN if we need to try again.
 */
int drbd_try_rs_begin_io(struct drbd_conf *mdev, sector_t sector)
{
	unsigned int enr = BM_SECT_TO_EXT(sector);
	const unsigned int al_enr = enr*AL_EXT_PER_BM_SECT;
	struct bm_extent *bm_ext;
	int i;

	MTRACE(TraceTypeResync, TraceLvlAll,
	       INFO("drbd_try_rs_begin_io: sector=%llus\n",
		    (unsigned long long)sector);
	    );

	spin_lock_irq(&mdev->al_lock);
	if (mdev->resync_wenr != LC_FREE && mdev->resync_wenr != enr) {
		/* in case you have very heavy scattered io, it may
		 * stall the syncer undefined if we giveup the ref count
		 * when we try again and requeue.
		 *
		 * if we don't give up the refcount, but the next time
		 * we are scheduled this extent has been "synced" by new
		 * application writes, we'd miss the lc_put on the
		 * extent we keept the refcount on.
		 * so we remembered which extent we had to try agin, and
		 * if the next requested one is something else, we do
		 * the lc_put here...
		 * we also have to wake_up
		 */
		MTRACE(TraceTypeResync, TraceLvlAll,
			INFO("dropping %u, aparently got 'synced' "
			     "by application io\n", mdev->resync_wenr);
		);
		bm_ext = (struct bm_extent *)
			lc_find(mdev->resync, mdev->resync_wenr);
		if (bm_ext) {
			D_ASSERT(!test_bit(BME_LOCKED, &bm_ext->flags));
			D_ASSERT(test_bit(BME_NO_WRITES, &bm_ext->flags));
			clear_bit(BME_NO_WRITES, &bm_ext->flags);
			mdev->resync_wenr = LC_FREE;
			if (lc_put(mdev->resync, &bm_ext->lce) == 0)
				mdev->resync_locked--;
			wake_up(&mdev->al_wait);
		} else {
			ALERT("LOGIC BUG\n");
		}
	}
	bm_ext = (struct bm_extent *)lc_try_get(mdev->resync, enr);
	if (bm_ext) {
		if (test_bit(BME_LOCKED, &bm_ext->flags))
			goto proceed;
		if (!test_and_set_bit(BME_NO_WRITES, &bm_ext->flags)) {
			mdev->resync_locked++;
		} else {
			/* we did set the BME_NO_WRITES,
			 * but then could not set BME_LOCKED,
			 * so we tried again.
			 * drop the extra reference. */
			MTRACE(TraceTypeResync, TraceLvlAll,
				INFO("dropping extra reference on %u\n", enr);
			);
			bm_ext->lce.refcnt--;
			D_ASSERT(bm_ext->lce.refcnt > 0);
		}
		goto check_al;
	} else {
		if (mdev->resync_locked > mdev->resync->nr_elements-3) {
			MTRACE(TraceTypeResync, TraceLvlAll,
				INFO("resync_locked = %u!\n", mdev->resync_locked);
			);
			goto try_again;
		}
		bm_ext = (struct bm_extent *)lc_get(mdev->resync, enr);
		if (!bm_ext) {
			const unsigned long rs_flags = mdev->resync->flags;
			if (rs_flags & LC_STARVING)
				WARN("Have to wait for element"
				     " (resync LRU too small?)\n");
			BUG_ON(rs_flags & LC_DIRTY);
			goto try_again;
		}
		if (bm_ext->lce.lc_number != enr) {
			bm_ext->rs_left = drbd_bm_e_weight(mdev, enr);
			bm_ext->rs_failed = 0;
			lc_changed(mdev->resync, (struct lc_element *)bm_ext);
			wake_up(&mdev->al_wait);
			D_ASSERT(test_bit(BME_LOCKED, &bm_ext->flags) == 0);
		}
		set_bit(BME_NO_WRITES, &bm_ext->flags);
		D_ASSERT(bm_ext->lce.refcnt == 1);
		mdev->resync_locked++;
		goto check_al;
	}
check_al:
	MTRACE(TraceTypeResync, TraceLvlAll,
		INFO("checking al for %u\n", enr);
	);
	for (i = 0; i < AL_EXT_PER_BM_SECT; i++) {
		if (unlikely(al_enr+i == mdev->act_log->new_number))
			goto try_again;
		if (lc_is_used(mdev->act_log, al_enr+i))
			goto try_again;
	}
	set_bit(BME_LOCKED, &bm_ext->flags);
proceed:
	mdev->resync_wenr = LC_FREE;
	spin_unlock_irq(&mdev->al_lock);
	return 0;

try_again:
	MTRACE(TraceTypeResync, TraceLvlAll,
		INFO("need to try again for %u\n", enr);
	);
	if (bm_ext)
		mdev->resync_wenr = enr;
	spin_unlock_irq(&mdev->al_lock);
	return -EAGAIN;
}

void drbd_rs_complete_io(struct drbd_conf *mdev, sector_t sector)
{
	unsigned int enr = BM_SECT_TO_EXT(sector);
	struct bm_extent *bm_ext;
	unsigned long flags;

	MTRACE(TraceTypeResync, TraceLvlAll,
	       INFO("drbd_rs_complete_io: sector=%llus (rs_enr=%d)\n",
		    (long long)sector, enr);
	    );

	spin_lock_irqsave(&mdev->al_lock, flags);
	bm_ext = (struct bm_extent *) lc_find(mdev->resync, enr);
	if (!bm_ext) {
		spin_unlock_irqrestore(&mdev->al_lock, flags);
		ERR("drbd_rs_complete_io() called, but extent not found\n");
		return;
	}

	if (bm_ext->lce.refcnt == 0) {
		spin_unlock_irqrestore(&mdev->al_lock, flags);
		ERR("drbd_rs_complete_io(,%llu [=%u]) called, "
		    "but refcnt is 0!?\n",
		    (unsigned long long)sector, enr);
		return;
	}

	if ( lc_put(mdev->resync, (struct lc_element *)bm_ext) == 0 ) {
		clear_bit(BME_LOCKED, &bm_ext->flags);
		clear_bit(BME_NO_WRITES, &bm_ext->flags);
		mdev->resync_locked--;
		wake_up(&mdev->al_wait);
	}

	spin_unlock_irqrestore(&mdev->al_lock, flags);
}

/**
 * drbd_rs_cancel_all: Removes extents from the resync LRU. Even
 * if they are BME_LOCKED.
 */
void drbd_rs_cancel_all(struct drbd_conf *mdev)
{
	struct bm_extent *bm_ext;
	int i;

	MTRACE(TraceTypeResync, TraceLvlMetrics,
	       INFO("drbd_rs_cancel_all\n");
	    );

	spin_lock_irq(&mdev->al_lock);

	if (inc_local_if_state(mdev, Failed)) {
		/* ok, ->resync is there. */
		for (i = 0; i < mdev->resync->nr_elements; i++) {
			bm_ext = (struct bm_extent *) lc_entry(mdev->resync, i);
			if (bm_ext->lce.lc_number == LC_FREE)
				continue;
			bm_ext->lce.refcnt = 0; /* Rude but ok. */
			bm_ext->rs_left = 0;
			clear_bit(BME_LOCKED, &bm_ext->flags);
			clear_bit(BME_NO_WRITES, &bm_ext->flags);
			lc_del(mdev->resync, &bm_ext->lce);
		}
		mdev->resync->used = 0;
		dec_local(mdev);
	}
	mdev->resync_locked = 0;
	mdev->resync_wenr = LC_FREE;
	spin_unlock_irq(&mdev->al_lock);
	wake_up(&mdev->al_wait);
}

/**
 * drbd_rs_del_all: Gracefully remove all extents from the resync LRU.
 * there may be still a reference hold by someone. In that case this function
 * returns -EAGAIN.
 * In case all elements got removed it returns zero.
 */
int drbd_rs_del_all(struct drbd_conf *mdev)
{
	struct bm_extent *bm_ext;
	int i;

	MTRACE(TraceTypeResync, TraceLvlMetrics,
	       INFO("drbd_rs_del_all\n");
	    );

	spin_lock_irq(&mdev->al_lock);

	if (inc_local_if_state(mdev, Failed)) {
		/* ok, ->resync is there. */
		for (i = 0; i < mdev->resync->nr_elements; i++) {
			bm_ext = (struct bm_extent *) lc_entry(mdev->resync, i);
			if (bm_ext->lce.lc_number == LC_FREE)
				continue;
			if (bm_ext->lce.lc_number == mdev->resync_wenr) {
				INFO("dropping %u in drbd_rs_del_all, aparently"
				     " got 'synced' by application io\n",
				     mdev->resync_wenr);
				D_ASSERT(!test_bit(BME_LOCKED, &bm_ext->flags));
				D_ASSERT(test_bit(BME_NO_WRITES, &bm_ext->flags));
				clear_bit(BME_NO_WRITES, &bm_ext->flags);
				mdev->resync_wenr = LC_FREE;
				lc_put(mdev->resync, &bm_ext->lce);
			}
			if (bm_ext->lce.refcnt != 0) {
				INFO("Retrying drbd_rs_del_all() later. "
				     "refcnt=%d\n", bm_ext->lce.refcnt);
				dec_local(mdev);
				spin_unlock_irq(&mdev->al_lock);
				return -EAGAIN;
			}
			D_ASSERT(!test_bit(BME_LOCKED, &bm_ext->flags));
			D_ASSERT(!test_bit(BME_NO_WRITES, &bm_ext->flags));
			lc_del(mdev->resync, &bm_ext->lce);
		}
		D_ASSERT(mdev->resync->used == 0);
		dec_local(mdev);
	}
	spin_unlock_irq(&mdev->al_lock);

	return 0;
}

/* Record information on a failure to resync the specified blocks
 *
 * called on SyncTarget when resync write fails or NegRSDReply received
 *
 */
void drbd_rs_failed_io(struct drbd_conf *mdev, sector_t sector, int size)
{
	/* Is called from worker and receiver context _only_ */
	unsigned long sbnr, ebnr, lbnr;
	unsigned long count;
	sector_t esector, nr_sectors;
	int wake_up = 0;

	MTRACE(TraceTypeResync, TraceLvlSummary,
	       INFO("drbd_rs_failed_io: sector=%llus, size=%u\n",
		    (unsigned long long)sector, size);
	    );

	if (size <= 0 || (size & 0x1ff) != 0 || size > DRBD_MAX_SEGMENT_SIZE) {
		ERR("drbd_rs_failed_io: sector=%llus size=%d nonsense!\n",
				(unsigned long long)sector, size);
		return;
	}
	nr_sectors = drbd_get_capacity(mdev->this_bdev);
	esector = sector + (size>>9) -1;

	ERR_IF(sector >= nr_sectors) return;
	ERR_IF(esector >= nr_sectors) esector = (nr_sectors-1);

	lbnr = BM_SECT_TO_BIT(nr_sectors-1);

	/*
	 * round up start sector, round down end sector.  we make sure we only
	 * handle full, alligned, BM_BLOCK_SIZE (4K) blocks */
	if (unlikely(esector < BM_SECT_PER_BIT-1))
		return;
	if (unlikely(esector == (nr_sectors-1)))
		ebnr = lbnr;
	else
		ebnr = BM_SECT_TO_BIT(esector - (BM_SECT_PER_BIT-1));
	sbnr = BM_SECT_TO_BIT(sector + BM_SECT_PER_BIT-1);

	if (sbnr > ebnr)
		return;

	/*
	 * ok, (capacity & 7) != 0 sometimes, but who cares...
	 * we count rs_{total,left} in bits, not sectors.
	 */
	spin_lock_irq(&mdev->al_lock);
	count = drbd_bm_count_bits(mdev, sbnr, ebnr);
	if (count) {
		mdev->rs_failed += count;

		if (inc_local(mdev)) {
			drbd_try_clear_on_disk_bm(mdev, sector, count, FALSE);
			dec_local(mdev);
		}

		/* just wake_up unconditional now, various lc_chaged(),
		 * lc_put() in drbd_try_clear_on_disk_bm(). */
		wake_up = 1;
	}
	spin_unlock_irq(&mdev->al_lock);
	if (wake_up)
		wake_up(&mdev->al_wait);
}<|MERGE_RESOLUTION|>--- conflicted
+++ resolved
@@ -550,11 +550,7 @@
 	int                error;
 };
 
-<<<<<<< HEAD
-BIO_ENDIO_FN(atodb_endio)
-=======
-STATIC void atodb_endio(struct bio *bio, int error)
->>>>>>> 351c07ad
+STATIC BIO_ENDIO_FN(atodb_endio)
 {
 	struct drbd_atodb_wait *wc = bio->bi_private;
 	struct drbd_conf *mdev = wc->mdev;
@@ -749,21 +745,9 @@
 
  free_bios_submit_one_by_one:
 	/* free everything by calling the endio callback directly. */
-<<<<<<< HEAD
-	for (i = 0; i < nr_elements; i++) {
-		if (bios[i] == NULL)
-			break;
-		bios[i]->bi_size = 0;
-#if LINUX_VERSION_CODE < KERNEL_VERSION(2,6,24)
-		atodb_endio(bios[i], MD_HARDSECT, 0);
-#else
-		atodb_endio(bios[i], 0);
-#endif
-	}
-=======
 	for (i = 0; i < nr_elements && bios[i]; i++)
 		bio_endio(bios[i], 0);
->>>>>>> 351c07ad
+
 	kfree(bios);
 
  submit_one_by_one:
