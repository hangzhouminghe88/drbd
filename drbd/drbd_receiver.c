--- conflicted
+++ resolved
@@ -2605,68 +2605,43 @@
  * The current sync rate used here uses only the most recent two step marks,
  * to have a short time average so we can react faster.
  */
-<<<<<<< HEAD
-int drbd_rs_should_slow_down(struct drbd_device *device, sector_t sector)
-=======
-bool drbd_rs_should_slow_down(struct drbd_conf *mdev, sector_t sector)
->>>>>>> b7f54a24
+bool drbd_rs_should_slow_down(struct drbd_device *device, sector_t sector)
 {
 	struct lc_element *tmp;
-<<<<<<< HEAD
-	int curr_events;
-	int throttle = 0;
-	unsigned int c_min_rate;
-
-	rcu_read_lock();
-	c_min_rate = rcu_dereference(device->ldev->disk_conf)->c_min_rate;
-	rcu_read_unlock();
-
-	/* feature disabled? */
-	if (c_min_rate == 0)
-		return 0;
-=======
 	bool throttle = true;
 
-	if (!drbd_rs_c_min_rate_throttle(mdev))
+	if (!drbd_rs_c_min_rate_throttle(device))
 		return false;
->>>>>>> b7f54a24
 
 	spin_lock_irq(&device->al_lock);
 	tmp = lc_find(device->resync, BM_SECT_TO_EXT(sector));
 	if (tmp) {
 		struct bm_extent *bm_ext = lc_entry(tmp, struct bm_extent, lce);
-<<<<<<< HEAD
-		if (test_bit(BME_PRIORITY, &bm_ext->flags)) {
-			spin_unlock_irq(&device->al_lock);
-			return 0;
-		}
-=======
 		if (test_bit(BME_PRIORITY, &bm_ext->flags))
 			throttle = false;
->>>>>>> b7f54a24
 		/* Do not slow down if app IO is already waiting for this extent */
 	}
 	spin_unlock_irq(&device->al_lock);
 
-<<<<<<< HEAD
+	return throttle;
+}
+
+bool drbd_rs_c_min_rate_throttle(struct drbd_device *device)
+{
+	unsigned long db, dt, dbdt;
+	unsigned int c_min_rate;
+	int curr_events;
+
+	rcu_read_lock();
+	c_min_rate = rcu_dereference(device->ldev->disk_conf)->c_min_rate;
+	rcu_read_unlock();
+
+	/* feature disabled? */
+	if (c_min_rate == 0)
+		return false;
+
 	curr_events = drbd_backing_bdev_events(device->ldev->backing_bdev->bd_contains->bd_disk)
 		    - atomic_read(&device->rs_sect_ev);
-=======
-	return throttle;
-}
-
-bool drbd_rs_c_min_rate_throttle(struct drbd_conf *mdev)
-{
-	unsigned long db, dt, dbdt;
-	int curr_events;
-
-	/* feature disabled? */
-	if (mdev->sync_conf.c_min_rate == 0)
-		return false;
-
-	curr_events = drbd_backing_bdev_events(mdev)
-		    - atomic_read(&mdev->rs_sect_ev);
->>>>>>> b7f54a24
 
 	if (!device->rs_last_events || curr_events - device->rs_last_events > 64) {
 		unsigned long rs_left;
@@ -2689,23 +2664,13 @@
 		db = device->rs_mark_left[i] - rs_left;
 		dbdt = Bit2KB(db/dt);
 
-<<<<<<< HEAD
 		if (dbdt > c_min_rate)
-			throttle = 1;
-=======
-		if (dbdt > mdev->sync_conf.c_min_rate)
 			return true;
->>>>>>> b7f54a24
 	}
 	return false;
 }
 
-<<<<<<< HEAD
-
 static int receive_DataRequest(struct drbd_connection *connection, struct packet_info *pi)
-=======
-STATIC int receive_DataRequest(struct drbd_conf *mdev, enum drbd_packets cmd, unsigned int digest_size)
->>>>>>> b7f54a24
 {
 	struct drbd_peer_device *peer_device;
 	struct drbd_device *device;
