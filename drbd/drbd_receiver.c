/*
   drbd_receiver.c

   This file is part of DRBD by Philipp Reisner and Lars Ellenberg.

   Copyright (C) 2001-2008, LINBIT Information Technologies GmbH.
   Copyright (C) 1999-2008, Philipp Reisner <philipp.reisner@linbit.com>.
   Copyright (C) 2002-2008, Lars Ellenberg <lars.ellenberg@linbit.com>.

   drbd is free software; you can redistribute it and/or modify
   it under the terms of the GNU General Public License as published by
   the Free Software Foundation; either version 2, or (at your option)
   any later version.

   drbd is distributed in the hope that it will be useful,
   but WITHOUT ANY WARRANTY; without even the implied warranty of
   MERCHANTABILITY or FITNESS FOR A PARTICULAR PURPOSE.  See the
   GNU General Public License for more details.

   You should have received a copy of the GNU General Public License
   along with drbd; see the file COPYING.  If not, write to
   the Free Software Foundation, 675 Mass Ave, Cambridge, MA 02139, USA.
 */


#include <linux/autoconf.h>
#include <linux/module.h>

#include <asm/uaccess.h>
#include <net/sock.h>

#include <linux/drbd.h>
#include <linux/fs.h>
#include <linux/file.h>
#include <linux/in.h>
#include <linux/mm.h>
#include <linux/memcontrol.h>
#include <linux/mm_inline.h>
#include <linux/slab.h>
#include <linux/pkt_sched.h>
#define __KERNEL_SYSCALLS__
#include <linux/unistd.h>
#include <linux/vmalloc.h>
#include <linux/random.h>
#include "drbd_int.h"
#include "drbd_req.h"
#include "drbd_vli.h"
#include <linux/scatterlist.h>

struct flush_work {
	struct drbd_work w;
	struct drbd_epoch *epoch;
};

struct packet_info {
	enum drbd_packet cmd;
	unsigned int size;
	unsigned int vnr;
	void *data;
};

enum finish_epoch {
	FE_STILL_LIVE,
	FE_DESTROYED,
	FE_RECYCLED,
};

STATIC int drbd_do_features(struct drbd_tconn *tconn);
STATIC int drbd_do_auth(struct drbd_tconn *tconn);
STATIC int drbd_disconnected(struct drbd_conf *mdev);

STATIC enum finish_epoch drbd_may_finish_epoch(struct drbd_tconn *, struct drbd_epoch *, enum epoch_event);
STATIC int e_end_block(struct drbd_work *, int);

static struct drbd_epoch *previous_epoch(struct drbd_tconn *tconn, struct drbd_epoch *epoch)
{
	struct drbd_epoch *prev;
	spin_lock(&tconn->epoch_lock);
	prev = list_entry(epoch->list.prev, struct drbd_epoch, list);
	if (prev == epoch || prev == tconn->current_epoch)
		prev = NULL;
	spin_unlock(&tconn->epoch_lock);
	return prev;
}

#ifdef DBG_ASSERTS
void drbd_assert_breakpoint(struct drbd_conf *mdev, char *exp,
			    char *file, int line)
{
	dev_err(DEV, "ASSERT( %s ) in %s:%d\n", exp, file, line);
}
#endif

#define GFP_TRY	(__GFP_HIGHMEM | __GFP_NOWARN)

/*
 * some helper functions to deal with single linked page lists,
 * page->private being our "next" pointer.
 */

/* If at least n pages are linked at head, get n pages off.
 * Otherwise, don't modify head, and return NULL.
 * Locking is the responsibility of the caller.
 */
static struct page *page_chain_del(struct page **head, int n)
{
	struct page *page;
	struct page *tmp;

	BUG_ON(!n);
	BUG_ON(!head);

	page = *head;

	if (!page)
		return NULL;

	while (page) {
		tmp = page_chain_next(page);
		if (--n == 0)
			break; /* found sufficient pages */
		if (tmp == NULL)
			/* insufficient pages, don't use any of them. */
			return NULL;
		page = tmp;
	}

	/* add end of list marker for the returned list */
	set_page_private(page, 0);
	/* actual return value, and adjustment of head */
	page = *head;
	*head = tmp;
	return page;
}

/* may be used outside of locks to find the tail of a (usually short)
 * "private" page chain, before adding it back to a global chain head
 * with page_chain_add() under a spinlock. */
static struct page *page_chain_tail(struct page *page, int *len)
{
	struct page *tmp;
	int i = 1;
	while ((tmp = page_chain_next(page)))
		++i, page = tmp;
	if (len)
		*len = i;
	return page;
}

static int page_chain_free(struct page *page)
{
	struct page *tmp;
	int i = 0;
	page_chain_for_each_safe(page, tmp) {
		put_page(page);
		++i;
	}
	return i;
}

static void page_chain_add(struct page **head,
		struct page *chain_first, struct page *chain_last)
{
#if 1
	struct page *tmp;
	tmp = page_chain_tail(chain_first, NULL);
	BUG_ON(tmp != chain_last);
#endif

	/* add chain to head */
	set_page_private(chain_last, (unsigned long)*head);
	*head = chain_first;
}

static struct page *__drbd_alloc_pages(struct drbd_conf *mdev,
				       unsigned int number)
{
	struct page *page = NULL;
	struct page *tmp = NULL;
	unsigned int i = 0;

	/* Yes, testing drbd_pp_vacant outside the lock is racy.
	 * So what. It saves a spin_lock. */
	if (drbd_pp_vacant >= number) {
		spin_lock(&drbd_pp_lock);
		page = page_chain_del(&drbd_pp_pool, number);
		if (page)
			drbd_pp_vacant -= number;
		spin_unlock(&drbd_pp_lock);
		if (page)
			return page;
	}

	/* GFP_TRY, because we must not cause arbitrary write-out: in a DRBD
	 * "criss-cross" setup, that might cause write-out on some other DRBD,
	 * which in turn might block on the other node at this very place.  */
	for (i = 0; i < number; i++) {
		tmp = alloc_page(GFP_TRY);
		if (!tmp)
			break;
		set_page_private(tmp, (unsigned long)page);
		page = tmp;
	}

	if (i == number)
		return page;

	/* Not enough pages immediately available this time.
	 * No need to jump around here, drbd_alloc_pages will retry this
	 * function "soon". */
	if (page) {
		tmp = page_chain_tail(page, NULL);
		spin_lock(&drbd_pp_lock);
		page_chain_add(&drbd_pp_pool, page, tmp);
		drbd_pp_vacant += i;
		spin_unlock(&drbd_pp_lock);
	}
	return NULL;
}

static void reclaim_finished_net_peer_reqs(struct drbd_conf *mdev,
					   struct list_head *to_be_freed)
{
	struct drbd_peer_request *peer_req;
	struct list_head *le, *tle;

	/* The EEs are always appended to the end of the list. Since
	   they are sent in order over the wire, they have to finish
	   in order. As soon as we see the first not finished we can
	   stop to examine the list... */

	list_for_each_safe(le, tle, &mdev->net_ee) {
		peer_req = list_entry(le, struct drbd_peer_request, w.list);
		if (drbd_peer_req_has_active_page(peer_req))
			break;
		list_move(le, to_be_freed);
	}
}

static void drbd_reclaim_net(struct drbd_conf *mdev)
{
	LIST_HEAD(reclaimed);
	struct drbd_peer_request *peer_req, *t;

	spin_lock_irq(&mdev->tconn->req_lock);
	reclaim_finished_net_peer_reqs(mdev, &reclaimed);
	spin_unlock_irq(&mdev->tconn->req_lock);

	list_for_each_entry_safe(peer_req, t, &reclaimed, w.list)
		drbd_free_net_peer_req(mdev, peer_req);
}

/**
 * drbd_alloc_pages() - Returns @number pages, retries forever (or until signalled)
 * @mdev:	DRBD device.
 * @number:	number of pages requested
 * @retry:	whether to retry, if not enough pages are available right now
 *
 * Tries to allocate number pages, first from our own page pool, then from
 * the kernel, unless this allocation would exceed the max_buffers setting.
 * Possibly retry until DRBD frees sufficient pages somewhere else.
 *
 * Returns a page chain linked via page->private.
 */
struct page *drbd_alloc_pages(struct drbd_conf *mdev, unsigned int number,
			      bool retry)
{
	struct page *page = NULL;
	struct net_conf *nc;
	DEFINE_WAIT(wait);
	int mxb;

	/* Yes, we may run up to @number over max_buffers. If we
	 * follow it strictly, the admin will get it wrong anyways. */
	rcu_read_lock();
	nc = rcu_dereference(mdev->tconn->net_conf);
	mxb = nc ? nc->max_buffers : 1000000;
	rcu_read_unlock();

	if (atomic_read(&mdev->pp_in_use) < mxb)
		page = __drbd_alloc_pages(mdev, number);

	while (page == NULL) {
		prepare_to_wait(&drbd_pp_wait, &wait, TASK_INTERRUPTIBLE);

		drbd_reclaim_net(mdev);

		if (atomic_read(&mdev->pp_in_use) < mxb) {
			page = __drbd_alloc_pages(mdev, number);
			if (page)
				break;
		}

		if (!retry)
			break;

		if (signal_pending(current)) {
			dev_warn(DEV, "drbd_alloc_pages interrupted!\n");
			break;
		}

		schedule();
	}
	finish_wait(&drbd_pp_wait, &wait);

	if (page)
		atomic_add(number, &mdev->pp_in_use);
	return page;
}

/* Must not be used from irq, as that may deadlock: see drbd_alloc_pages.
 * Is also used from inside an other spin_lock_irq(&mdev->tconn->req_lock);
 * Either links the page chain back to the global pool,
 * or returns all pages to the system. */
STATIC void drbd_free_pages(struct drbd_conf *mdev, struct page *page, int is_net)
{
	atomic_t *a = is_net ? &mdev->pp_in_use_by_net : &mdev->pp_in_use;
	int i;

	if (drbd_pp_vacant > (DRBD_MAX_BIO_SIZE/PAGE_SIZE) * minor_count)
		i = page_chain_free(page);
	else {
		struct page *tmp;
		tmp = page_chain_tail(page, &i);
		spin_lock(&drbd_pp_lock);
		page_chain_add(&drbd_pp_pool, page, tmp);
		drbd_pp_vacant += i;
		spin_unlock(&drbd_pp_lock);
	}
	i = atomic_sub_return(i, a);
	if (i < 0)
		dev_warn(DEV, "ASSERTION FAILED: %s: %d < 0\n",
			is_net ? "pp_in_use_by_net" : "pp_in_use", i);
	wake_up(&drbd_pp_wait);
}

/*
You need to hold the req_lock:
 _drbd_wait_ee_list_empty()

You must not have the req_lock:
 drbd_free_peer_req()
 drbd_alloc_peer_req()
 drbd_free_peer_reqs()
 drbd_ee_fix_bhs()
 drbd_finish_peer_reqs()
 drbd_clear_done_ee()
 drbd_wait_ee_list_empty()
*/

struct drbd_peer_request *
drbd_alloc_peer_req(struct drbd_conf *mdev, u64 id, sector_t sector,
		    unsigned int data_size, gfp_t gfp_mask) __must_hold(local)
{
	struct drbd_peer_request *peer_req;
	struct page *page;
	unsigned nr_pages = (data_size + PAGE_SIZE -1) >> PAGE_SHIFT;

	if (drbd_insert_fault(mdev, DRBD_FAULT_AL_EE))
		return NULL;

	peer_req = mempool_alloc(drbd_ee_mempool, gfp_mask & ~__GFP_HIGHMEM);
	if (!peer_req) {
		if (!(gfp_mask & __GFP_NOWARN))
			dev_err(DEV, "%s: allocation failed\n", __func__);
		return NULL;
	}

	page = drbd_alloc_pages(mdev, nr_pages, (gfp_mask & __GFP_WAIT));
	if (!page)
		goto fail;

	drbd_clear_interval(&peer_req->i);
	peer_req->i.size = data_size;
	peer_req->i.sector = sector;
	peer_req->i.local = false;
	peer_req->i.waiting = false;

	peer_req->epoch = NULL;
	peer_req->w.mdev = mdev;
	peer_req->pages = page;
	atomic_set(&peer_req->pending_bios, 0);
	peer_req->flags = 0;
	/*
	 * The block_id is opaque to the receiver.  It is not endianness
	 * converted, and sent back to the sender unchanged.
	 */
	peer_req->block_id = id;

	return peer_req;

 fail:
	mempool_free(peer_req, drbd_ee_mempool);
	return NULL;
}

void __drbd_free_peer_req(struct drbd_conf *mdev, struct drbd_peer_request *peer_req,
		       int is_net)
{
	if (peer_req->flags & EE_HAS_DIGEST)
		kfree(peer_req->digest);
	drbd_free_pages(mdev, peer_req->pages, is_net);
	D_ASSERT(atomic_read(&peer_req->pending_bios) == 0);
	D_ASSERT(drbd_interval_empty(&peer_req->i));
	mempool_free(peer_req, drbd_ee_mempool);
}

int drbd_free_peer_reqs(struct drbd_conf *mdev, struct list_head *list)
{
	LIST_HEAD(work_list);
	struct drbd_peer_request *peer_req, *t;
	int count = 0;
	int is_net = list == &mdev->net_ee;

	spin_lock_irq(&mdev->tconn->req_lock);
	list_splice_init(list, &work_list);
	spin_unlock_irq(&mdev->tconn->req_lock);

	list_for_each_entry_safe(peer_req, t, &work_list, w.list) {
		__drbd_free_peer_req(mdev, peer_req, is_net);
		count++;
	}
	return count;
}

/*
 * See also comments in _req_mod(,BARRIER_ACKED) and receive_Barrier.
 */
static int drbd_finish_peer_reqs(struct drbd_conf *mdev)
{
	LIST_HEAD(work_list);
	LIST_HEAD(reclaimed);
	struct drbd_peer_request *peer_req, *t;
	int err = 0;

	spin_lock_irq(&mdev->tconn->req_lock);
	reclaim_finished_net_peer_reqs(mdev, &reclaimed);
	list_splice_init(&mdev->done_ee, &work_list);
	spin_unlock_irq(&mdev->tconn->req_lock);

	list_for_each_entry_safe(peer_req, t, &reclaimed, w.list)
		drbd_free_net_peer_req(mdev, peer_req);

	/* possible callbacks here:
	 * e_end_block, and e_end_resync_block, e_send_discard_write.
	 * all ignore the last argument.
	 */
	list_for_each_entry_safe(peer_req, t, &work_list, w.list) {
		int err2;

		/* list_del not necessary, next/prev members not touched */
		err2 = peer_req->w.cb(&peer_req->w, !!err);
		if (!err)
			err = err2;
		drbd_free_peer_req(mdev, peer_req);
	}
	wake_up(&mdev->ee_wait);

	return err;
}

static void _drbd_wait_ee_list_empty(struct drbd_conf *mdev,
				     struct list_head *head)
{
	DEFINE_WAIT(wait);

	/* avoids spin_lock/unlock
	 * and calling prepare_to_wait in the fast path */
	while (!list_empty(head)) {
		prepare_to_wait(&mdev->ee_wait, &wait, TASK_UNINTERRUPTIBLE);
		spin_unlock_irq(&mdev->tconn->req_lock);
		schedule();
		finish_wait(&mdev->ee_wait, &wait);
		spin_lock_irq(&mdev->tconn->req_lock);
	}
}

static void drbd_wait_ee_list_empty(struct drbd_conf *mdev,
				    struct list_head *head)
{
	spin_lock_irq(&mdev->tconn->req_lock);
	_drbd_wait_ee_list_empty(mdev, head);
	spin_unlock_irq(&mdev->tconn->req_lock);
}

/* see also kernel_accept; which is only present since 2.6.18.
 * also we want to log which part of it failed, exactly */
STATIC int drbd_accept(const char **what, struct socket *sock, struct socket **newsock)
{
	struct sock *sk = sock->sk;
	int err = 0;

	*what = "listen";
	err = sock->ops->listen(sock, 5);
	if (err < 0)
		goto out;

	*what = "sock_create_lite";
	err = sock_create_lite(sk->sk_family, sk->sk_type, sk->sk_protocol,
			       newsock);
	if (err < 0)
		goto out;

	*what = "accept";
	err = sock->ops->accept(sock, *newsock, 0);
	if (err < 0) {
		sock_release(*newsock);
		*newsock = NULL;
		goto out;
	}
	(*newsock)->ops  = sock->ops;
	__module_get((*newsock)->ops->owner);

out:
	return err;
}

STATIC int drbd_recv_short(struct socket *sock, void *buf, size_t size, int flags)
{
	mm_segment_t oldfs;
	struct kvec iov = {
		.iov_base = buf,
		.iov_len = size,
	};
	struct msghdr msg = {
		.msg_iovlen = 1,
		.msg_iov = (struct iovec *)&iov,
		.msg_flags = (flags ? flags : MSG_WAITALL | MSG_NOSIGNAL)
	};
	int rv;

	oldfs = get_fs();
	set_fs(KERNEL_DS);
	rv = sock_recvmsg(sock, &msg, size, msg.msg_flags);
	set_fs(oldfs);

	return rv;
}

STATIC int drbd_recv(struct drbd_tconn *tconn, void *buf, size_t size)
{
	mm_segment_t oldfs;
	struct kvec iov = {
		.iov_base = buf,
		.iov_len = size,
	};
	struct msghdr msg = {
		.msg_iovlen = 1,
		.msg_iov = (struct iovec *)&iov,
		.msg_flags = MSG_WAITALL | MSG_NOSIGNAL
	};
	int rv;

	oldfs = get_fs();
	set_fs(KERNEL_DS);

	for (;;) {
		rv = sock_recvmsg(tconn->data.socket, &msg, size, msg.msg_flags);
		if (rv == size)
			break;

		/* Note:
		 * ECONNRESET	other side closed the connection
		 * ERESTARTSYS	(on  sock) we got a signal
		 */

		if (rv < 0) {
			if (rv == -ECONNRESET)
				conn_info(tconn, "sock was reset by peer\n");
			else if (rv != -ERESTARTSYS)
				conn_err(tconn, "sock_recvmsg returned %d\n", rv);
			break;
		} else if (rv == 0) {
			conn_info(tconn, "sock was shut down by peer\n");
			break;
		} else	{
			/* signal came in, or peer/link went down,
			 * after we read a partial message
			 */
			/* D_ASSERT(signal_pending(current)); */
			break;
		}
	};

	set_fs(oldfs);

	if (rv != size)
		conn_request_state(tconn, NS(conn, C_BROKEN_PIPE), CS_HARD);

	return rv;
}

static int drbd_recv_all(struct drbd_tconn *tconn, void *buf, size_t size)
{
	int err;

	err = drbd_recv(tconn, buf, size);
	if (err != size) {
		if (err >= 0)
			err = -EIO;
	} else
		err = 0;
	return err;
}

static int drbd_recv_all_warn(struct drbd_tconn *tconn, void *buf, size_t size)
{
	int err;

	err = drbd_recv_all(tconn, buf, size);
	if (err && !signal_pending(current))
		conn_warn(tconn, "short read (expected size %d)\n", (int)size);
	return err;
}

/* quoting tcp(7):
 *   On individual connections, the socket buffer size must be set prior to the
 *   listen(2) or connect(2) calls in order to have it take effect.
 * This is our wrapper to do so.
 */
static void drbd_setbufsize(struct socket *sock, unsigned int snd,
		unsigned int rcv)
{
	/* open coded SO_SNDBUF, SO_RCVBUF */
	if (snd) {
		sock->sk->sk_sndbuf = snd;
		sock->sk->sk_userlocks |= SOCK_SNDBUF_LOCK;
	}
	if (rcv) {
		sock->sk->sk_rcvbuf = rcv;
		sock->sk->sk_userlocks |= SOCK_RCVBUF_LOCK;
	}
}

STATIC struct socket *drbd_try_connect(struct drbd_tconn *tconn)
{
	const char *what;
	struct socket *sock;
	struct sockaddr_in6 src_in6;
	struct sockaddr_in6 peer_in6;
	struct net_conf *nc;
	int err, peer_addr_len, my_addr_len;
	int sndbuf_size, rcvbuf_size, connect_int;
	int disconnect_on_error = 1;

	rcu_read_lock();
	nc = rcu_dereference(tconn->net_conf);
	if (!nc) {
		rcu_read_unlock();
		return NULL;
	}
	sndbuf_size = nc->sndbuf_size;
	rcvbuf_size = nc->rcvbuf_size;
	connect_int = nc->connect_int;
	rcu_read_unlock();

	my_addr_len = min_t(int, tconn->my_addr_len, sizeof(src_in6));
	memcpy(&src_in6, &tconn->my_addr, my_addr_len);

	if (((struct sockaddr *)&tconn->my_addr)->sa_family == AF_INET6)
		src_in6.sin6_port = 0;
	else
		((struct sockaddr_in *)&src_in6)->sin_port = 0; /* AF_INET & AF_SCI */

	peer_addr_len = min_t(int, tconn->peer_addr_len, sizeof(src_in6));
	memcpy(&peer_in6, &tconn->peer_addr, peer_addr_len);

	what = "sock_create_kern";
	err = sock_create_kern(((struct sockaddr *)&src_in6)->sa_family,
			       SOCK_STREAM, IPPROTO_TCP, &sock);
	if (err < 0) {
		sock = NULL;
		goto out;
	}

	sock->sk->sk_rcvtimeo =
	sock->sk->sk_sndtimeo = connect_int * HZ;
	drbd_setbufsize(sock, sndbuf_size, rcvbuf_size);

       /* explicitly bind to the configured IP as source IP
	*  for the outgoing connections.
	*  This is needed for multihomed hosts and to be
	*  able to use lo: interfaces for drbd.
	* Make sure to use 0 as port number, so linux selects
	*  a free one dynamically.
	*/
	what = "bind before connect";
	err = sock->ops->bind(sock, (struct sockaddr *) &src_in6, my_addr_len);
	if (err < 0)
		goto out;

	/* connect may fail, peer not yet available.
	 * stay C_WF_CONNECTION, don't go Disconnecting! */
	disconnect_on_error = 0;
	what = "connect";
	err = sock->ops->connect(sock, (struct sockaddr *) &peer_in6, peer_addr_len, 0);

out:
	if (err < 0) {
		if (sock) {
			sock_release(sock);
			sock = NULL;
		}
		switch (-err) {
			/* timeout, busy, signal pending */
		case ETIMEDOUT: case EAGAIN: case EINPROGRESS:
		case EINTR: case ERESTARTSYS:
			/* peer not (yet) available, network problem */
		case ECONNREFUSED: case ENETUNREACH:
		case EHOSTDOWN:    case EHOSTUNREACH:
			disconnect_on_error = 0;
			break;
		default:
			conn_err(tconn, "%s failed, err = %d\n", what, err);
		}
		if (disconnect_on_error)
			conn_request_state(tconn, NS(conn, C_DISCONNECTING), CS_HARD);
	}

	return sock;
}

STATIC struct socket *drbd_wait_for_connect(struct drbd_tconn *tconn)
{
	int timeo, err, my_addr_len;
	int sndbuf_size, rcvbuf_size, connect_int;
	struct socket *s_estab = NULL, *s_listen;
	struct sockaddr_in6 my_addr;
	struct net_conf *nc;
	const char *what;

	rcu_read_lock();
	nc = rcu_dereference(tconn->net_conf);
	if (!nc) {
		rcu_read_unlock();
		return NULL;
	}
	sndbuf_size = nc->sndbuf_size;
	rcvbuf_size = nc->rcvbuf_size;
	connect_int = nc->connect_int;
	rcu_read_unlock();

	my_addr_len = min_t(int, tconn->my_addr_len, sizeof(struct sockaddr_in6));
	memcpy(&my_addr, &tconn->my_addr, my_addr_len);

	what = "sock_create_kern";
	err = sock_create_kern(((struct sockaddr *)&my_addr)->sa_family,
		SOCK_STREAM, IPPROTO_TCP, &s_listen);
	if (err) {
		s_listen = NULL;
		goto out;
	}

	timeo = connect_int * HZ;
	timeo += (random32() & 1) ? timeo / 7 : -timeo / 7; /* 28.5% random jitter */

	s_listen->sk->sk_reuse    = 1; /* SO_REUSEADDR */
	s_listen->sk->sk_rcvtimeo = timeo;
	s_listen->sk->sk_sndtimeo = timeo;
	drbd_setbufsize(s_listen, sndbuf_size, rcvbuf_size);

	what = "bind before listen";
	err = s_listen->ops->bind(s_listen, (struct sockaddr *)&my_addr, my_addr_len);
	if (err < 0)
		goto out;

	err = drbd_accept(&what, s_listen, &s_estab);

out:
	if (s_listen)
		sock_release(s_listen);
	if (err < 0) {
		if (err != -EAGAIN && err != -EINTR && err != -ERESTARTSYS) {
			conn_err(tconn, "%s failed, err = %d\n", what, err);
			conn_request_state(tconn, NS(conn, C_DISCONNECTING), CS_HARD);
		}
	}

	return s_estab;
}

static int decode_header(struct drbd_tconn *, void *, struct packet_info *);

static int send_first_packet(struct drbd_tconn *tconn, struct drbd_socket *sock,
			     enum drbd_packet cmd)
{
	if (!conn_prepare_command(tconn, sock))
		return -EIO;
	return conn_send_command(tconn, sock, cmd, 0, NULL, 0);
}

static int receive_first_packet(struct drbd_tconn *tconn, struct socket *sock)
{
	unsigned int header_size = drbd_header_size(tconn);
	struct packet_info pi;
	int err;

	err = drbd_recv_short(sock, tconn->data.rbuf, header_size, 0);
	if (err != header_size) {
		if (err >= 0)
			err = -EIO;
		return err;
	}
	err = decode_header(tconn, tconn->data.rbuf, &pi);
	if (err)
		return err;
	return pi.cmd;
}

/**
 * drbd_socket_okay() - Free the socket if its connection is not okay
 * @sock:	pointer to the pointer to the socket.
 */
static int drbd_socket_okay(struct socket **sock)
{
	int rr;
	char tb[4];

	if (!*sock)
		return false;

	rr = drbd_recv_short(*sock, tb, 4, MSG_DONTWAIT | MSG_PEEK);

	if (rr > 0 || rr == -EAGAIN) {
		return true;
	} else {
		sock_release(*sock);
		*sock = NULL;
		return false;
	}
}
/* Gets called if a connection is established, or if a new minor gets created
   in a connection */
int drbd_connected(struct drbd_conf *mdev)
{
	int err;

	atomic_set(&mdev->packet_seq, 0);
	mdev->peer_seq = 0;

	mdev->state_mutex = mdev->tconn->agreed_pro_version < 100 ?
		&mdev->tconn->cstate_mutex :
		&mdev->own_state_mutex;

	err = drbd_send_sync_param(mdev);
	if (!err)
		err = drbd_send_sizes(mdev, 0, 0);
	if (!err)
		err = drbd_send_uuids(mdev);
	if (!err)
		err = drbd_send_current_state(mdev);
	clear_bit(USE_DEGR_WFC_T, &mdev->flags);
	clear_bit(RESIZE_PENDING, &mdev->flags);
	mod_timer(&mdev->request_timer, jiffies + HZ); /* just start it here. */
	return err;
}

/*
 * return values:
 *   1 yes, we have a valid connection
 *   0 oops, did not work out, please try again
 *  -1 peer talks different language,
 *     no point in trying again, please go standalone.
 *  -2 We do not have a network config...
 */
STATIC int conn_connect(struct drbd_tconn *tconn)
{
	struct drbd_socket sock, msock;
	struct drbd_conf *mdev;
	struct net_conf *nc;
	int vnr, timeout, try, h, ok;
	bool discard_my_data;
	enum drbd_state_rv rv;

	if (conn_request_state(tconn, NS(conn, C_WF_CONNECTION), CS_VERBOSE) < SS_SUCCESS)
		return -2;

	mutex_init(&sock.mutex);
	sock.sbuf = tconn->data.sbuf;
	sock.rbuf = tconn->data.rbuf;
	sock.socket = NULL;
	mutex_init(&msock.mutex);
	msock.sbuf = tconn->meta.sbuf;
	msock.rbuf = tconn->meta.rbuf;
	msock.socket = NULL;

	clear_bit(DISCARD_CONCURRENT, &tconn->flags);

	/* Assume that the peer only understands protocol 80 until we know better.  */
	tconn->agreed_pro_version = 80;

	do {
		struct socket *s;

		for (try = 0;;) {
			/* 3 tries, this should take less than a second! */
			s = drbd_try_connect(tconn);
			if (s || ++try >= 3)
				break;
			/* give the other side time to call bind() & listen() */
			schedule_timeout_interruptible(HZ / 10);
		}

		if (s) {
			if (!sock.socket) {
				sock.socket = s;
				send_first_packet(tconn, &sock, P_INITIAL_DATA);
			} else if (!msock.socket) {
				msock.socket = s;
				send_first_packet(tconn, &msock, P_INITIAL_META);
			} else {
				conn_err(tconn, "Logic error in conn_connect()\n");
				goto out_release_sockets;
			}
		}

		if (sock.socket && msock.socket) {
			rcu_read_lock();
			nc = rcu_dereference(tconn->net_conf);
			timeout = nc->ping_timeo * HZ / 10;
			rcu_read_unlock();
			schedule_timeout_interruptible(timeout);
			ok = drbd_socket_okay(&sock.socket);
			ok = drbd_socket_okay(&msock.socket) && ok;
			if (ok)
				break;
		}

retry:
		s = drbd_wait_for_connect(tconn);
		if (s) {
			try = receive_first_packet(tconn, s);
			drbd_socket_okay(&sock.socket);
			drbd_socket_okay(&msock.socket);
			switch (try) {
			case P_INITIAL_DATA:
				if (sock.socket) {
					conn_warn(tconn, "initial packet S crossed\n");
					sock_release(sock.socket);
				}
				sock.socket = s;
				break;
			case P_INITIAL_META:
				if (msock.socket) {
					conn_warn(tconn, "initial packet M crossed\n");
					sock_release(msock.socket);
				}
				msock.socket = s;
				set_bit(DISCARD_CONCURRENT, &tconn->flags);
				break;
			default:
				conn_warn(tconn, "Error receiving initial packet\n");
				sock_release(s);
				if (random32() & 1)
					goto retry;
			}
		}

		if (tconn->cstate <= C_DISCONNECTING)
			goto out_release_sockets;
		if (signal_pending(current)) {
			flush_signals(current);
			smp_rmb();
			if (get_t_state(&tconn->receiver) == EXITING)
				goto out_release_sockets;
		}

		if (sock.socket && &msock.socket) {
			ok = drbd_socket_okay(&sock.socket);
			ok = drbd_socket_okay(&msock.socket) && ok;
			if (ok)
				break;
		}
	} while (1);

	sock.socket->sk->sk_reuse = 1; /* SO_REUSEADDR */
	msock.socket->sk->sk_reuse = 1; /* SO_REUSEADDR */

	sock.socket->sk->sk_allocation = GFP_NOIO;
	msock.socket->sk->sk_allocation = GFP_NOIO;

	sock.socket->sk->sk_priority = TC_PRIO_INTERACTIVE_BULK;
	msock.socket->sk->sk_priority = TC_PRIO_INTERACTIVE;

	/* NOT YET ...
	 * sock.socket->sk->sk_sndtimeo = tconn->net_conf->timeout*HZ/10;
	 * sock.socket->sk->sk_rcvtimeo = MAX_SCHEDULE_TIMEOUT;
	 * first set it to the P_CONNECTION_FEATURES timeout,
	 * which we set to 4x the configured ping_timeout. */
	rcu_read_lock();
	nc = rcu_dereference(tconn->net_conf);

	sock.socket->sk->sk_sndtimeo =
	sock.socket->sk->sk_rcvtimeo = nc->ping_timeo*4*HZ/10;

	msock.socket->sk->sk_rcvtimeo = nc->ping_int*HZ;
	timeout = nc->timeout * HZ / 10;
	discard_my_data = nc->discard_my_data;
	rcu_read_unlock();

	msock.socket->sk->sk_sndtimeo = timeout;

	/* we don't want delays.
	 * we use TCP_CORK where appropriate, though */
	drbd_tcp_nodelay(sock.socket);
	drbd_tcp_nodelay(msock.socket);

	tconn->data.socket = sock.socket;
	tconn->meta.socket = msock.socket;
	tconn->last_received = jiffies;

	h = drbd_do_features(tconn);
	if (h <= 0)
		return h;

	if (tconn->cram_hmac_tfm) {
		/* drbd_request_state(mdev, NS(conn, WFAuth)); */
		switch (drbd_do_auth(tconn)) {
		case -1:
			conn_err(tconn, "Authentication of peer failed\n");
			return -1;
		case 0:
			conn_err(tconn, "Authentication of peer failed, trying again.\n");
			return 0;
		}
	}

	tconn->data.socket->sk->sk_sndtimeo = timeout;
	tconn->data.socket->sk->sk_rcvtimeo = MAX_SCHEDULE_TIMEOUT;

	if (drbd_send_protocol(tconn) == -EOPNOTSUPP)
		return -1;

	set_bit(STATE_SENT, &tconn->flags);

	rcu_read_lock();
	idr_for_each_entry(&tconn->volumes, mdev, vnr) {
		kref_get(&mdev->kref);
		rcu_read_unlock();

		if (discard_my_data)
			set_bit(DISCARD_MY_DATA, &mdev->flags);
		else
			clear_bit(DISCARD_MY_DATA, &mdev->flags);

		drbd_connected(mdev);
		kref_put(&mdev->kref, &drbd_minor_destroy);
		rcu_read_lock();
	}
	rcu_read_unlock();

	rv = conn_request_state(tconn, NS(conn, C_WF_REPORT_PARAMS), CS_VERBOSE);
	if (rv < SS_SUCCESS) {
		clear_bit(STATE_SENT, &tconn->flags);
		return 0;
	}

	drbd_thread_start(&tconn->asender);

	mutex_lock(&tconn->conf_update);
	/* The discard_my_data flag is a single-shot modifier to the next
	 * connection attempt, the handshake of which is now well underway.
	 * No need for rcu style copying of the whole struct
	 * just to clear a single value. */
	tconn->net_conf->discard_my_data = 0;
	mutex_unlock(&tconn->conf_update);

	return h;

out_release_sockets:
	if (sock.socket)
		sock_release(sock.socket);
	if (msock.socket)
		sock_release(msock.socket);
	return -1;
}

static int decode_header(struct drbd_tconn *tconn, void *header, struct packet_info *pi)
{
	unsigned int header_size = drbd_header_size(tconn);

	if (header_size == sizeof(struct p_header100) &&
	    *(__be32 *)header == cpu_to_be32(DRBD_MAGIC_100)) {
		struct p_header100 *h = header;
		if (h->pad != 0) {
			conn_err(tconn, "Header padding is not zero\n");
			return -EINVAL;
		}
		pi->vnr = be16_to_cpu(h->volume);
		pi->cmd = be16_to_cpu(h->command);
		pi->size = be32_to_cpu(h->length);
	} else if (header_size == sizeof(struct p_header95) &&
		   *(__be16 *)header == cpu_to_be16(DRBD_MAGIC_BIG)) {
		struct p_header95 *h = header;
		pi->cmd = be16_to_cpu(h->command);
		pi->size = be32_to_cpu(h->length);
		pi->vnr = 0;
	} else if (header_size == sizeof(struct p_header80) &&
		   *(__be32 *)header == cpu_to_be32(DRBD_MAGIC)) {
		struct p_header80 *h = header;
		pi->cmd = be16_to_cpu(h->command);
		pi->size = be16_to_cpu(h->length);
		pi->vnr = 0;
	} else {
		conn_err(tconn, "Wrong magic value 0x%08x in protocol version %d\n",
			 be32_to_cpu(*(__be32 *)header),
			 tconn->agreed_pro_version);
		return -EINVAL;
	}
	pi->data = header + header_size;
	return 0;
}

static int drbd_recv_header(struct drbd_tconn *tconn, struct packet_info *pi)
{
	void *buffer = tconn->data.rbuf;
	int err;

	err = drbd_recv_all_warn(tconn, buffer, drbd_header_size(tconn));
	if (err)
		return err;

	err = decode_header(tconn, buffer, pi);
	tconn->last_received = jiffies;

	return err;
}

STATIC enum finish_epoch drbd_flush_after_epoch(struct drbd_tconn *tconn, struct drbd_epoch *epoch)
{
	int rv;
	struct drbd_conf *mdev;
	int vnr;

	if (tconn->write_ordering >= WO_bdev_flush) {
		rcu_read_lock();
		idr_for_each_entry(&tconn->volumes, mdev, vnr) {
			if (!get_ldev(mdev))
				continue;
			kref_get(&mdev->kref);
			rcu_read_unlock();

			rv = blkdev_issue_flush(mdev->ldev->backing_bdev,
					GFP_NOIO, NULL);
			if (rv) {
				dev_info(DEV, "local disk flush failed with status %d\n", rv);
				/* would rather check on EOPNOTSUPP, but that is not reliable.
				 * don't try again for ANY return value != 0
				 * if (rv == -EOPNOTSUPP) */
				drbd_bump_write_ordering(tconn, WO_drain_io);
			}
			put_ldev(mdev);
			kref_put(&mdev->kref, &drbd_minor_destroy);

			rcu_read_lock();
			if (rv)
				break;
		}
		rcu_read_unlock();
	}

	return drbd_may_finish_epoch(tconn, epoch, EV_BARRIER_DONE);
}

STATIC int w_flush(struct drbd_work *w, int cancel)
{
	struct flush_work *fw = container_of(w, struct flush_work, w);
	struct drbd_epoch *epoch = fw->epoch;
	struct drbd_tconn *tconn = epoch->tconn;

	kfree(w);

	if (!test_and_set_bit(DE_BARRIER_IN_NEXT_EPOCH_ISSUED, &epoch->flags))
		drbd_flush_after_epoch(tconn, epoch);

	drbd_may_finish_epoch(tconn, epoch, EV_PUT |
			      (tconn->cstate < C_WF_REPORT_PARAMS ? EV_CLEANUP : 0));

	return 0;
}

/**
 * drbd_may_finish_epoch() - Applies an epoch_event to the epoch's state, eventually finishes it.
 * @mdev:	DRBD device.
 * @epoch:	Epoch object.
 * @ev:		Epoch event.
 */
STATIC enum finish_epoch drbd_may_finish_epoch(struct drbd_tconn *tconn,
					       struct drbd_epoch *epoch,
					       enum epoch_event ev)
{
	int finish, epoch_size;
	struct drbd_epoch *next_epoch;
	int schedule_flush = 0;
	enum finish_epoch rv = FE_STILL_LIVE;

	spin_lock(&tconn->epoch_lock);
	do {
		next_epoch = NULL;
		finish = 0;

		epoch_size = atomic_read(&epoch->epoch_size);

		switch (ev & ~EV_CLEANUP) {
		case EV_PUT:
			atomic_dec(&epoch->active);
			break;
		case EV_GOT_BARRIER_NR:
			set_bit(DE_HAVE_BARRIER_NUMBER, &epoch->flags);

			/* Special case: If we just switched from WO_bio_barrier to
			   WO_bdev_flush we should not finish the current epoch */
			if (test_bit(DE_CONTAINS_A_BARRIER, &epoch->flags) && epoch_size == 1 &&
			    tconn->write_ordering != WO_bio_barrier &&
			    epoch == tconn->current_epoch)
				clear_bit(DE_CONTAINS_A_BARRIER, &epoch->flags);
			break;
		case EV_BARRIER_DONE:
			set_bit(DE_BARRIER_IN_NEXT_EPOCH_DONE, &epoch->flags);
			break;
		case EV_BECAME_LAST:
			/* nothing to do*/
			break;
		}

		if (epoch_size != 0 &&
		    atomic_read(&epoch->active) == 0 &&
		    (test_bit(DE_HAVE_BARRIER_NUMBER, &epoch->flags) || ev & EV_CLEANUP) &&
		    epoch->list.prev == &tconn->current_epoch->list &&
		    !test_bit(DE_IS_FINISHING, &epoch->flags)) {
			/* Nearly all conditions are met to finish that epoch... */
			if (test_bit(DE_BARRIER_IN_NEXT_EPOCH_DONE, &epoch->flags) ||
			    tconn->write_ordering == WO_none ||
			    (epoch_size == 1 && test_bit(DE_CONTAINS_A_BARRIER, &epoch->flags)) ||
			    ev & EV_CLEANUP) {
				finish = 1;
				set_bit(DE_IS_FINISHING, &epoch->flags);
			} else if (!test_bit(DE_BARRIER_IN_NEXT_EPOCH_ISSUED, &epoch->flags) &&
				 tconn->write_ordering == WO_bio_barrier) {
				atomic_inc(&epoch->active);
				schedule_flush = 1;
			}
		}
		if (finish) {
			if (!(ev & EV_CLEANUP)) {
				spin_unlock(&tconn->epoch_lock);
				drbd_send_b_ack(epoch->tconn, epoch->barrier_nr, epoch_size);
				spin_lock(&tconn->epoch_lock);
			}
#if 0
			/* FIXME: dec unacked on connection, once we have
			 * something to count pending connection packets in. */
			if (test_bit(DE_HAVE_BARRIER_NUMBER, &epoch->flags))
				dec_unacked(epoch->tconn);
#endif

			if (tconn->current_epoch != epoch) {
				next_epoch = list_entry(epoch->list.next, struct drbd_epoch, list);
				list_del(&epoch->list);
				ev = EV_BECAME_LAST | (ev & EV_CLEANUP);
				tconn->epochs--;
				kfree(epoch);

				if (rv == FE_STILL_LIVE)
					rv = FE_DESTROYED;
			} else {
				epoch->flags = 0;
				atomic_set(&epoch->epoch_size, 0);
				/* atomic_set(&epoch->active, 0); is alrady zero */
				if (rv == FE_STILL_LIVE)
					rv = FE_RECYCLED;
			}
		}

		if (!next_epoch)
			break;

		epoch = next_epoch;
	} while (1);

	spin_unlock(&tconn->epoch_lock);

	if (schedule_flush) {
		struct flush_work *fw;
		fw = kmalloc(sizeof(*fw), GFP_ATOMIC);
		if (fw) {
			fw->w.cb = w_flush;
			fw->epoch = epoch;
			fw->w.tconn = tconn;
			drbd_queue_work(&tconn->data.work, &fw->w);
		} else {
			conn_warn(tconn, "Could not kmalloc a flush_work obj\n");
			set_bit(DE_BARRIER_IN_NEXT_EPOCH_ISSUED, &epoch->flags);
			/* That is not a recursion, only one level */
			drbd_may_finish_epoch(tconn, epoch, EV_BARRIER_DONE);
			drbd_may_finish_epoch(tconn, epoch, EV_PUT);
		}
	}

	return rv;
}

/**
 * drbd_bump_write_ordering() - Fall back to an other write ordering method
 * @tconn:	DRBD connection.
 * @wo:		Write ordering method to try.
 */
void drbd_bump_write_ordering(struct drbd_tconn *tconn, enum write_ordering_e wo)
{
	struct disk_conf *dc;
	struct drbd_conf *mdev;
	enum write_ordering_e pwo;
	int vnr, i = 0;
	static char *write_ordering_str[] = {
		[WO_none] = "none",
		[WO_drain_io] = "drain",
		[WO_bdev_flush] = "flush",
		[WO_bio_barrier] = "barrier",
	};

	pwo = tconn->write_ordering;
	wo = min(pwo, wo);
	rcu_read_lock();
	idr_for_each_entry(&tconn->volumes, mdev, vnr) {
		if (i++ == 1 && wo == WO_bio_barrier)
			wo = WO_bdev_flush; /* WO = barrier does not handle multiple volumes */
		if (!get_ldev_if_state(mdev, D_ATTACHING))
			continue;
		dc = rcu_dereference(mdev->ldev->disk_conf);

		if (wo == WO_bio_barrier && !dc->disk_barrier)
			wo = WO_bdev_flush;
		if (wo == WO_bdev_flush && !dc->disk_flushes)
			wo = WO_drain_io;
		if (wo == WO_drain_io && !dc->disk_drain)
			wo = WO_none;
		put_ldev(mdev);
	}
	rcu_read_unlock();
	tconn->write_ordering = wo;
	if (pwo != tconn->write_ordering || wo == WO_bio_barrier)
		conn_info(tconn, "Method to ensure write ordering: %s\n", write_ordering_str[tconn->write_ordering]);
}

/**
 * drbd_submit_peer_request()
 * @mdev:	DRBD device.
 * @peer_req:	peer request
 * @rw:		flag field, see bio->bi_rw
 *
 * May spread the pages to multiple bios,
 * depending on bio_add_page restrictions.
 *
 * Returns 0 if all bios have been submitted,
 * -ENOMEM if we could not allocate enough bios,
 * -ENOSPC (any better suggestion?) if we have not been able to bio_add_page a
 *  single page to an empty bio (which should never happen and likely indicates
 *  that the lower level IO stack is in some way broken). This has been observed
 *  on certain Xen deployments.
 */
/* TODO allocate from our own bio_set. */
int drbd_submit_peer_request(struct drbd_conf *mdev,
			     struct drbd_peer_request *peer_req,
			     const unsigned rw, const int fault_type)
{
	struct bio *bios = NULL;
	struct bio *bio;
	struct page *page = peer_req->pages;
	sector_t sector = peer_req->i.sector;
	unsigned ds = peer_req->i.size;
	unsigned n_bios = 0;
	unsigned nr_pages = (ds + PAGE_SIZE -1) >> PAGE_SHIFT;
	int err = -ENOMEM;

	/* In most cases, we will only need one bio.  But in case the lower
	 * level restrictions happen to be different at this offset on this
	 * side than those of the sending peer, we may need to submit the
	 * request in more than one bio.
	 *
	 * Plain bio_alloc is good enough here, this is no DRBD internally
	 * generated bio, but a bio allocated on behalf of the peer.
	 */
next_bio:
	bio = bio_alloc(GFP_NOIO, nr_pages);
	if (!bio) {
		dev_err(DEV, "submit_ee: Allocation of a bio failed\n");
		goto fail;
	}
	/* > peer_req->i.sector, unless this is the first bio */
	bio->bi_sector = sector;
	bio->bi_bdev = mdev->ldev->backing_bdev;
	/* we special case some flags in the multi-bio case, see below
	 * (REQ_FLUSH, or BIO_RW_BARRIER in older kernels) */
	bio->bi_rw = rw;
	bio->bi_private = peer_req;
	bio->bi_end_io = drbd_peer_request_endio;

	bio->bi_next = bios;
	bios = bio;
	++n_bios;

	page_chain_for_each(page) {
		unsigned len = min_t(unsigned, ds, PAGE_SIZE);
		if (!bio_add_page(bio, page, len, 0)) {
			/* A single page must always be possible!
			 * But in case it fails anyways,
			 * we deal with it, and complain (below). */
			if (bio->bi_vcnt == 0) {
				dev_err(DEV,
					"bio_add_page failed for len=%u, "
					"bi_vcnt=0 (bi_sector=%llu)\n",
					len, (unsigned long long)bio->bi_sector);
				err = -ENOSPC;
				goto fail;
			}
			goto next_bio;
		}
		ds -= len;
		sector += len >> 9;
		--nr_pages;
	}
	D_ASSERT(page == NULL);
	D_ASSERT(ds == 0);

	atomic_set(&peer_req->pending_bios, n_bios);
	do {
		bio = bios;
		bios = bios->bi_next;
		bio->bi_next = NULL;

		drbd_generic_make_request(mdev, fault_type, bio);

		/* strip off REQ_FLUSH,
		 * unless it is the first or last bio */
		if (bios && bios->bi_next)
			bios->bi_rw &= ~DRBD_REQ_FLUSH;
	} while (bios);
	return 0;

fail:
	while (bios) {
		bio = bios;
		bios = bios->bi_next;
		bio_put(bio);
	}
	return err;
}

static void drbd_remove_epoch_entry_interval(struct drbd_conf *mdev,
					     struct drbd_peer_request *peer_req)
{
	struct drbd_interval *i = &peer_req->i;

	drbd_remove_interval(&mdev->write_requests, i);
	drbd_clear_interval(i);

	/* Wake up any processes waiting for this peer request to complete.  */
	if (i->waiting)
		wake_up(&mdev->misc_wait);
}

/**
 * w_e_reissue() - Worker callback; Resubmit a bio, without REQ_HARDBARRIER set
 * @mdev:	DRBD device.
 * @w:		work object.
 * @cancel:	The connection will be closed anyways (unused in this callback)
 */
int w_e_reissue(struct drbd_work *w, int cancel) __releases(local)
{
	struct drbd_peer_request *peer_req =
		container_of(w, struct drbd_peer_request, w);
	struct drbd_conf *mdev = w->mdev;
	int err;
	/* We leave DE_CONTAINS_A_BARRIER and EE_IS_BARRIER in place,
	   (and DE_BARRIER_IN_NEXT_EPOCH_ISSUED in the previous Epoch)
	   so that we can finish that epoch in drbd_may_finish_epoch().
	   That is necessary if we already have a long chain of Epochs, before
	   we realize that BARRIER is actually not supported */

	/* As long as the -ENOTSUPP on the barrier is reported immediately
	   that will never trigger. If it is reported late, we will just
	   print that warning and continue correctly for all future requests
	   with WO_bdev_flush */
	if (previous_epoch(mdev->tconn, peer_req->epoch))
		dev_warn(DEV, "Write ordering was not enforced (one time event)\n");

	/* we still have a local reference,
	 * get_ldev was done in receive_Data. */

	peer_req->w.cb = e_end_block;
	err = drbd_submit_peer_request(mdev, peer_req, WRITE, DRBD_FAULT_DT_WR);
	switch (err) {
	case -ENOMEM:
		peer_req->w.cb = w_e_reissue;
		drbd_queue_work(&mdev->tconn->data.work, &peer_req->w);
		/* retry later; fall through */
	case 0:
		/* keep worker happy and connection up */
		return 0;

	case -ENOSPC:
		/* no other error expected, but anyways: */
	default:
		/* forget the object,
		 * and cause a "Network failure" */
		spin_lock_irq(&mdev->tconn->req_lock);
		list_del(&peer_req->w.list);
		drbd_remove_epoch_entry_interval(mdev, peer_req);
		spin_unlock_irq(&mdev->tconn->req_lock);
		if (peer_req->flags & EE_CALL_AL_COMPLETE_IO)
			drbd_al_complete_io(mdev, &peer_req->i);
		drbd_may_finish_epoch(mdev->tconn, peer_req->epoch, EV_PUT + EV_CLEANUP);
		drbd_free_peer_req(mdev, peer_req);
		dev_err(DEV, "submit failed, triggering re-connect\n");
		return err;
	}
}

void conn_wait_active_ee_empty(struct drbd_tconn *tconn)
{
	struct drbd_conf *mdev;
	int vnr;

	rcu_read_lock();
	idr_for_each_entry(&tconn->volumes, mdev, vnr) {
		kref_get(&mdev->kref);
		rcu_read_unlock();
		drbd_wait_ee_list_empty(mdev, &mdev->active_ee);
		kref_put(&mdev->kref, &drbd_minor_destroy);
		rcu_read_lock();
	}
	rcu_read_unlock();
}

void conn_wait_done_ee_empty(struct drbd_tconn *tconn)
{
	struct drbd_conf *mdev;
	int vnr;

	rcu_read_lock();
	idr_for_each_entry(&tconn->volumes, mdev, vnr) {
		kref_get(&mdev->kref);
		rcu_read_unlock();
		drbd_wait_ee_list_empty(mdev, &mdev->done_ee);
		kref_put(&mdev->kref, &drbd_minor_destroy);
		rcu_read_lock();
	}
	rcu_read_unlock();
}

STATIC int receive_Barrier(struct drbd_tconn *tconn, struct packet_info *pi)
{
	int rv, issue_flush;
	struct p_barrier *p = pi->data;
	struct drbd_epoch *epoch;

	/* FIXME these are unacked on connection,
	 * not a specific (peer)device.
	 */
	tconn->current_epoch->barrier_nr = p->barrier;
	tconn->current_epoch->tconn = tconn;
	rv = drbd_may_finish_epoch(tconn, tconn->current_epoch, EV_GOT_BARRIER_NR);

	/* P_BARRIER_ACK may imply that the corresponding extent is dropped from
	 * the activity log, which means it would not be resynced in case the
	 * R_PRIMARY crashes now.
	 * Therefore we must send the barrier_ack after the barrier request was
	 * completed. */
	switch (tconn->write_ordering) {
	case WO_bio_barrier:
	case WO_none:
		if (rv == FE_RECYCLED)
			return 0;
		break;

	case WO_bdev_flush:
	case WO_drain_io:
		if (rv == FE_STILL_LIVE) {
			set_bit(DE_BARRIER_IN_NEXT_EPOCH_ISSUED, &tconn->current_epoch->flags);
			conn_wait_active_ee_empty(tconn);
			rv = drbd_flush_after_epoch(tconn, tconn->current_epoch);
		}
		if (rv == FE_RECYCLED)
			return 0;

		/* The asender will send all the ACKs and barrier ACKs out, since
		   all EEs moved from the active_ee to the done_ee. We need to
		   provide a new epoch object for the EEs that come in soon */
		break;
	}

	/* receiver context, in the writeout path of the other node.
	 * avoid potential distributed deadlock */
	epoch = kmalloc(sizeof(struct drbd_epoch), GFP_NOIO);
	if (!epoch) {
		issue_flush = !test_and_set_bit(DE_BARRIER_IN_NEXT_EPOCH_ISSUED, &tconn->current_epoch->flags);
		conn_wait_active_ee_empty(tconn);
		if (issue_flush) {
			rv = drbd_flush_after_epoch(tconn, tconn->current_epoch);
			if (rv == FE_RECYCLED)
				return 0;
		}

		conn_wait_done_ee_empty(tconn);

		return 0;
	}

	epoch->flags = 0;
	atomic_set(&epoch->epoch_size, 0);
	atomic_set(&epoch->active, 0);

	spin_lock(&tconn->epoch_lock);
	if (atomic_read(&tconn->current_epoch->epoch_size)) {
		list_add(&epoch->list, &tconn->current_epoch->list);
		tconn->current_epoch = epoch;
		tconn->epochs++;
	} else {
		/* The current_epoch got recycled while we allocated this one... */
		kfree(epoch);
	}
	spin_unlock(&tconn->epoch_lock);

	return 0;
}

/* used from receive_RSDataReply (recv_resync_read)
 * and from receive_Data */
STATIC struct drbd_peer_request *
read_in_block(struct drbd_conf *mdev, u64 id, sector_t sector,
	      int data_size) __must_hold(local)
{
	const sector_t capacity = drbd_get_capacity(mdev->this_bdev);
	struct drbd_peer_request *peer_req;
	struct page *page;
	int dgs, ds, err;
	void *dig_in = mdev->tconn->int_dig_in;
	void *dig_vv = mdev->tconn->int_dig_vv;
	unsigned long *data;

	dgs = 0;
	if (mdev->tconn->peer_integrity_tfm) {
		dgs = crypto_hash_digestsize(mdev->tconn->peer_integrity_tfm);
		/*
		 * FIXME: Receive the incoming digest into the receive buffer
		 *	  here, together with its struct p_data?
		 */
		err = drbd_recv_all_warn(mdev->tconn, dig_in, dgs);
		if (err)
			return NULL;
		data_size -= dgs;
	}

	if (!expect(data_size != 0))
		return NULL;
	if (!expect(IS_ALIGNED(data_size, 512)))
		return NULL;
	if (!expect(data_size <= DRBD_MAX_BIO_SIZE))
		return NULL;

	/* even though we trust out peer,
	 * we sometimes have to double check. */
	if (sector + (data_size>>9) > capacity) {
		dev_err(DEV, "request from peer beyond end of local disk: "
			"capacity: %llus < sector: %llus + size: %u\n",
			(unsigned long long)capacity,
			(unsigned long long)sector, data_size);
		return NULL;
	}

	/* GFP_NOIO, because we must not cause arbitrary write-out: in a DRBD
	 * "criss-cross" setup, that might cause write-out on some other DRBD,
	 * which in turn might block on the other node at this very place.  */
	peer_req = drbd_alloc_peer_req(mdev, id, sector, data_size, GFP_NOIO);
	if (!peer_req)
		return NULL;

	ds = data_size;
	page = peer_req->pages;
	page_chain_for_each(page) {
		unsigned len = min_t(int, ds, PAGE_SIZE);
		data = kmap(page);
		err = drbd_recv_all_warn(mdev->tconn, data, len);
		if (drbd_insert_fault(mdev, DRBD_FAULT_RECEIVE)) {
			dev_err(DEV, "Fault injection: Corrupting data on receive\n");
			data[0] = data[0] ^ (unsigned long)-1;
		}
		kunmap(page);
		if (err) {
			drbd_free_peer_req(mdev, peer_req);
			return NULL;
		}
		ds -= len;
	}

	if (dgs) {
		drbd_csum_ee(mdev, mdev->tconn->peer_integrity_tfm, peer_req, dig_vv);
		if (memcmp(dig_in, dig_vv, dgs)) {
			dev_err(DEV, "Digest integrity check FAILED: %llus +%u\n",
				(unsigned long long)sector, data_size);
			drbd_free_peer_req(mdev, peer_req);
			return NULL;
		}
	}
	mdev->recv_cnt += data_size>>9;
	return peer_req;
}

/* drbd_drain_block() just takes a data block
 * out of the socket input buffer, and discards it.
 */
STATIC int drbd_drain_block(struct drbd_conf *mdev, int data_size)
{
	struct page *page;
	int err = 0;
	void *data;

	if (!data_size)
		return 0;

	page = drbd_alloc_pages(mdev, 1, 1);

	data = kmap(page);
	while (data_size) {
		unsigned int len = min_t(int, data_size, PAGE_SIZE);

		err = drbd_recv_all_warn(mdev->tconn, data, len);
		if (err)
			break;
		data_size -= len;
	}
	kunmap(page);
	drbd_free_pages(mdev, page, 0);
	return err;
}

STATIC int recv_dless_read(struct drbd_conf *mdev, struct drbd_request *req,
			   sector_t sector, int data_size)
{
	struct bio_vec *bvec;
	struct bio *bio;
	int dgs, err, i, expect;
	void *dig_in = mdev->tconn->int_dig_in;
	void *dig_vv = mdev->tconn->int_dig_vv;

	dgs = 0;
	if (mdev->tconn->peer_integrity_tfm) {
		dgs = crypto_hash_digestsize(mdev->tconn->peer_integrity_tfm);
		err = drbd_recv_all_warn(mdev->tconn, dig_in, dgs);
		if (err)
			return err;
		data_size -= dgs;
	}

	/* optimistically update recv_cnt.  if receiving fails below,
	 * we disconnect anyways, and counters will be reset. */
	mdev->recv_cnt += data_size>>9;

	bio = req->master_bio;
	D_ASSERT(sector == bio->bi_sector);

	bio_for_each_segment(bvec, bio, i) {
		void *mapped = kmap(bvec->bv_page) + bvec->bv_offset;
		expect = min_t(int, data_size, bvec->bv_len);
		err = drbd_recv_all_warn(mdev->tconn, mapped, expect);
		kunmap(bvec->bv_page);
		if (err)
			return err;
		data_size -= expect;
	}

	if (dgs) {
		drbd_csum_bio(mdev, mdev->tconn->peer_integrity_tfm, bio, dig_vv);
		if (memcmp(dig_in, dig_vv, dgs)) {
			dev_err(DEV, "Digest integrity check FAILED. Broken NICs?\n");
			return -EINVAL;
		}
	}

	D_ASSERT(data_size == 0);
	return 0;
}

/*
 * e_end_resync_block() is called in asender context via
 * drbd_finish_peer_reqs().
 */
STATIC int e_end_resync_block(struct drbd_work *w, int unused)
{
	struct drbd_peer_request *peer_req =
		container_of(w, struct drbd_peer_request, w);
	struct drbd_conf *mdev = w->mdev;
	sector_t sector = peer_req->i.sector;
	int err;

	D_ASSERT(drbd_interval_empty(&peer_req->i));

	if (likely((peer_req->flags & EE_WAS_ERROR) == 0)) {
		drbd_set_in_sync(mdev, sector, peer_req->i.size);
		err = drbd_send_ack(mdev, P_RS_WRITE_ACK, peer_req);
	} else {
		/* Record failure to sync */
		drbd_rs_failed_io(mdev, sector, peer_req->i.size);

		err  = drbd_send_ack(mdev, P_NEG_ACK, peer_req);
	}
	dec_unacked(mdev);

	return err;
}

STATIC int recv_resync_read(struct drbd_conf *mdev, sector_t sector, int data_size) __releases(local)
{
	struct drbd_peer_request *peer_req;

	peer_req = read_in_block(mdev, ID_SYNCER, sector, data_size);
	if (!peer_req)
		goto fail;

	dec_rs_pending(mdev);

	inc_unacked(mdev);
	/* corresponding dec_unacked() in e_end_resync_block()
	 * respective _drbd_clear_done_ee */

	peer_req->w.cb = e_end_resync_block;

	spin_lock_irq(&mdev->tconn->req_lock);
	list_add(&peer_req->w.list, &mdev->sync_ee);
	spin_unlock_irq(&mdev->tconn->req_lock);

	atomic_add(data_size >> 9, &mdev->rs_sect_ev);
	if (drbd_submit_peer_request(mdev, peer_req, WRITE, DRBD_FAULT_RS_WR) == 0)
		return 0;

	/* don't care for the reason here */
	dev_err(DEV, "submit failed, triggering re-connect\n");
	spin_lock_irq(&mdev->tconn->req_lock);
	list_del(&peer_req->w.list);
	spin_unlock_irq(&mdev->tconn->req_lock);

	drbd_free_peer_req(mdev, peer_req);
fail:
	put_ldev(mdev);
	return -EIO;
}

static struct drbd_request *
find_request(struct drbd_conf *mdev, struct rb_root *root, u64 id,
	     sector_t sector, bool missing_ok, const char *func)
{
	struct drbd_request *req;

	/* Request object according to our peer */
	req = (struct drbd_request *)(unsigned long)id;
	if (drbd_contains_interval(root, sector, &req->i) && req->i.local)
		return req;
	if (!missing_ok) {
		dev_err(DEV, "%s: failed to find request 0x%lx, sector %llus\n", func,
			(unsigned long)id, (unsigned long long)sector);
	}
	return NULL;
}

STATIC int receive_DataReply(struct drbd_tconn *tconn, struct packet_info *pi)
{
	struct drbd_conf *mdev;
	struct drbd_request *req;
	sector_t sector;
	int err;
	struct p_data *p = pi->data;

	mdev = vnr_to_mdev(tconn, pi->vnr);
	if (!mdev)
		return -EIO;

	sector = be64_to_cpu(p->sector);

	spin_lock_irq(&mdev->tconn->req_lock);
	req = find_request(mdev, &mdev->read_requests, p->block_id, sector, false, __func__);
	spin_unlock_irq(&mdev->tconn->req_lock);
	if (unlikely(!req))
		return -EIO;

	/* drbd_remove_request_interval() is done in _req_may_be_done, to avoid
	 * special casing it there for the various failure cases.
	 * still no race with drbd_fail_pending_reads */
	err = recv_dless_read(mdev, req, sector, pi->size);
	if (!err)
		req_mod(req, DATA_RECEIVED);
	/* else: nothing. handled from drbd_disconnect...
	 * I don't think we may complete this just yet
	 * in case we are "on-disconnect: freeze" */

	return err;
}

STATIC int receive_RSDataReply(struct drbd_tconn *tconn, struct packet_info *pi)
{
	struct drbd_conf *mdev;
	sector_t sector;
	int err;
	struct p_data *p = pi->data;

	mdev = vnr_to_mdev(tconn, pi->vnr);
	if (!mdev)
		return -EIO;

	sector = be64_to_cpu(p->sector);
	D_ASSERT(p->block_id == ID_SYNCER);

	if (get_ldev(mdev)) {
		/* data is submitted to disk within recv_resync_read.
		 * corresponding put_ldev done below on error,
		 * or in drbd_peer_request_endio. */
		err = recv_resync_read(mdev, sector, pi->size);
	} else {
		if (DRBD_ratelimit(5*HZ, 5))
			dev_err(DEV, "Can not write resync data to local disk.\n");

		err = drbd_drain_block(mdev, pi->size);

		drbd_send_ack_dp(mdev, P_NEG_ACK, p, pi->size);
	}

	atomic_add(pi->size >> 9, &mdev->rs_sect_in);

	return err;
}

static void restart_conflicting_writes(struct drbd_conf *mdev,
				       sector_t sector, int size)
{
	struct drbd_interval *i;
	struct drbd_request *req;

	drbd_for_each_overlap(i, &mdev->write_requests, sector, size) {
		if (!i->local)
			continue;
		req = container_of(i, struct drbd_request, i);
		if (req->rq_state & RQ_LOCAL_PENDING ||
		    !(req->rq_state & RQ_POSTPONED))
			continue;
		/* as it is RQ_POSTPONED, this will cause it to
		 * be queued on the retry workqueue. */
		__req_mod(req, DISCARD_WRITE, NULL);
	}
}

/*
 * e_end_block() is called in asender context via drbd_finish_peer_reqs().
 */
STATIC int e_end_block(struct drbd_work *w, int cancel)
{
	struct drbd_peer_request *peer_req =
		container_of(w, struct drbd_peer_request, w);
	struct drbd_conf *mdev = w->mdev;
	sector_t sector = peer_req->i.sector;
	struct drbd_epoch *epoch;
	int err = 0, pcmd;

	if (peer_req->flags & EE_IS_BARRIER) {
		epoch = previous_epoch(mdev->tconn, peer_req->epoch);
		if (epoch)
			drbd_may_finish_epoch(mdev->tconn, epoch, EV_BARRIER_DONE + (cancel ? EV_CLEANUP : 0));
	}

	if (peer_req->flags & EE_SEND_WRITE_ACK) {
		if (likely((peer_req->flags & EE_WAS_ERROR) == 0)) {
			pcmd = (mdev->state.conn >= C_SYNC_SOURCE &&
				mdev->state.conn <= C_PAUSED_SYNC_T &&
				peer_req->flags & EE_MAY_SET_IN_SYNC) ?
				P_RS_WRITE_ACK : P_WRITE_ACK;
			err = drbd_send_ack(mdev, pcmd, peer_req);
			if (pcmd == P_RS_WRITE_ACK)
				drbd_set_in_sync(mdev, sector, peer_req->i.size);
		} else {
			err = drbd_send_ack(mdev, P_NEG_ACK, peer_req);
			/* we expect it to be marked out of sync anyways...
			 * maybe assert this?  */
		}
		dec_unacked(mdev);
	}
	/* we delete from the conflict detection hash _after_ we sent out the
	 * P_WRITE_ACK / P_NEG_ACK, to get the sequence number right.  */
	if (peer_req->flags & EE_IN_INTERVAL_TREE) {
		spin_lock_irq(&mdev->tconn->req_lock);
		D_ASSERT(!drbd_interval_empty(&peer_req->i));
		drbd_remove_epoch_entry_interval(mdev, peer_req);
		if (peer_req->flags & EE_RESTART_REQUESTS)
			restart_conflicting_writes(mdev, sector, peer_req->i.size);
		spin_unlock_irq(&mdev->tconn->req_lock);
	} else
		D_ASSERT(drbd_interval_empty(&peer_req->i));

	drbd_may_finish_epoch(mdev->tconn, peer_req->epoch, EV_PUT + (cancel ? EV_CLEANUP : 0));

	return err;
}

static int e_send_ack(struct drbd_work *w, enum drbd_packet ack)
{
	struct drbd_conf *mdev = w->mdev;
	struct drbd_peer_request *peer_req =
		container_of(w, struct drbd_peer_request, w);
	int err;

	err = drbd_send_ack(mdev, ack, peer_req);
	dec_unacked(mdev);

	return err;
}

static int e_send_discard_write(struct drbd_work *w, int unused)
{
	return e_send_ack(w, P_DISCARD_WRITE);
}

static int e_send_retry_write(struct drbd_work *w, int unused)
{
	struct drbd_tconn *tconn = w->mdev->tconn;

	return e_send_ack(w, tconn->agreed_pro_version >= 100 ?
			     P_RETRY_WRITE : P_DISCARD_WRITE);
}

<<<<<<< HEAD
static bool seq_greater(u32 a, u32 b)
{
	/*
	 * We assume 32-bit wrap-around here.
	 * For 24-bit wrap-around, we would have to shift:
	 *  a <<= 8; b <<= 8;
	 */
	return (s32)a - (s32)b > 0;
}
=======
static bool overlapping_resync_write(struct drbd_conf *mdev, struct drbd_epoch_entry *data_e)
{

	struct drbd_epoch_entry *rs_e;
	bool rv = 0;
>>>>>>> ddec4130

static u32 seq_max(u32 a, u32 b)
{
	return seq_greater(a, b) ? a : b;
}

<<<<<<< HEAD
static bool need_peer_seq(struct drbd_conf *mdev)
{
	struct drbd_tconn *tconn = mdev->tconn;
	int tp;

	/*
	 * We only need to keep track of the last packet_seq number of our peer
	 * if we are in dual-primary mode and we have the discard flag set; see
	 * handle_write_conflicts().
	 */

	rcu_read_lock();
	tp = rcu_dereference(mdev->tconn->net_conf)->two_primaries;
	rcu_read_unlock();

	return tp && test_bit(DISCARD_CONCURRENT, &tconn->flags);
=======
	return rv;
>>>>>>> ddec4130
}

static void update_peer_seq(struct drbd_conf *mdev, unsigned int peer_seq)
{
	unsigned int newest_peer_seq;

	if (need_peer_seq(mdev)) {
		spin_lock(&mdev->peer_seq_lock);
		newest_peer_seq = seq_max(mdev->peer_seq, peer_seq);
		mdev->peer_seq = newest_peer_seq;
		spin_unlock(&mdev->peer_seq_lock);
		/* wake up only if we actually changed mdev->peer_seq */
		if (peer_seq == newest_peer_seq)
			wake_up(&mdev->seq_wait);
	}
}

static inline int overlaps(sector_t s1, int l1, sector_t s2, int l2)
{
	return !((s1 + (l1>>9) <= s2) || (s1 >= s2 + (l2>>9)));
}

/* maybe change sync_ee into interval trees as well? */
static bool overlaping_resync_write(struct drbd_conf *mdev, struct drbd_peer_request *peer_req)
{
	struct drbd_peer_request *rs_req;
	bool rv = 0;

	spin_lock_irq(&mdev->tconn->req_lock);
	list_for_each_entry(rs_req, &mdev->sync_ee, w.list) {
		if (overlaps(peer_req->i.sector, peer_req->i.size,
			     rs_req->i.sector, rs_req->i.size)) {
			rv = 1;
			break;
		}
	}
	spin_unlock_irq(&mdev->tconn->req_lock);

	if (rv)
		dev_warn(DEV, "WARN: Avoiding concurrent data/resync write to single sector.\n");

	return rv;
}

/* Called from receive_Data.
 * Synchronize packets on sock with packets on msock.
 *
 * This is here so even when a P_DATA packet traveling via sock overtook an Ack
 * packet traveling on msock, they are still processed in the order they have
 * been sent.
 *
 * Note: we don't care for Ack packets overtaking P_DATA packets.
 *
 * In case packet_seq is larger than mdev->peer_seq number, there are
 * outstanding packets on the msock. We wait for them to arrive.
 * In case we are the logically next packet, we update mdev->peer_seq
 * ourselves. Correctly handles 32bit wrap around.
 *
 * Assume we have a 10 GBit connection, that is about 1<<30 byte per second,
 * about 1<<21 sectors per second. So "worst" case, we have 1<<3 == 8 seconds
 * for the 24bit wrap (historical atomic_t guarantee on some archs), and we have
 * 1<<9 == 512 seconds aka ages for the 32bit wrap around...
 *
 * returns 0 if we may process the packet,
 * -ERESTARTSYS if we were interrupted (by disconnect signal). */
static int wait_for_and_update_peer_seq(struct drbd_conf *mdev, const u32 peer_seq)
{
	DEFINE_WAIT(wait);
	long timeout;
	int ret;

	if (!need_peer_seq(mdev))
		return 0;

	spin_lock(&mdev->peer_seq_lock);
	for (;;) {
		if (!seq_greater(peer_seq - 1, mdev->peer_seq)) {
			mdev->peer_seq = seq_max(mdev->peer_seq, peer_seq);
			ret = 0;
			break;
		}
		if (signal_pending(current)) {
			ret = -ERESTARTSYS;
			break;
		}
		prepare_to_wait(&mdev->seq_wait, &wait, TASK_INTERRUPTIBLE);
		spin_unlock(&mdev->peer_seq_lock);
		rcu_read_lock();
		timeout = rcu_dereference(mdev->tconn->net_conf)->ping_timeo*HZ/10;
		rcu_read_unlock();
		timeout = schedule_timeout(timeout);
		spin_lock(&mdev->peer_seq_lock);
		if (!timeout) {
			ret = -ETIMEDOUT;
			dev_err(DEV, "Timed out waiting for missing ack packets; disconnecting\n");
			break;
		}
	}
	spin_unlock(&mdev->peer_seq_lock);
	finish_wait(&mdev->seq_wait, &wait);
	return ret;
}

/* see also bio_flags_to_wire()
 * DRBD_REQ_*, because we need to semantically map the flags to data packet
 * flags and back. We may replicate to other kernel versions. */
static unsigned long wire_flags_to_bio(struct drbd_conf *mdev, u32 dpf)
{
	if (mdev->tconn->agreed_pro_version >= 95)
		return  (dpf & DP_RW_SYNC ? DRBD_REQ_SYNC : 0) |
			(dpf & DP_FUA ? DRBD_REQ_FUA : 0) |
			(dpf & DP_FLUSH ? DRBD_REQ_FLUSH : 0) |
			(dpf & DP_DISCARD ? DRBD_REQ_DISCARD : 0);

	/* else: we used to communicate one bit only in older DRBD */
	return dpf & DP_RW_SYNC ? DRBD_REQ_SYNC : 0;
}

static void fail_postponed_requests(struct drbd_conf *mdev, sector_t sector,
				    unsigned int size)
{
	struct drbd_interval *i;

    repeat:
	drbd_for_each_overlap(i, &mdev->write_requests, sector, size) {
		struct drbd_request *req;
		struct bio_and_error m;

		if (!i->local)
			continue;
		req = container_of(i, struct drbd_request, i);
		if (!(req->rq_state & RQ_POSTPONED))
			continue;
		req->rq_state &= ~RQ_POSTPONED;
		__req_mod(req, NEG_ACKED, &m);
		spin_unlock_irq(&mdev->tconn->req_lock);
		if (m.bio)
			complete_master_bio(mdev, &m);
		spin_lock_irq(&mdev->tconn->req_lock);
		goto repeat;
	}
}

static int handle_write_conflicts(struct drbd_conf *mdev,
				  struct drbd_peer_request *peer_req)
{
	struct drbd_tconn *tconn = mdev->tconn;
	bool resolve_conflicts = test_bit(DISCARD_CONCURRENT, &tconn->flags);
	sector_t sector = peer_req->i.sector;
	const unsigned int size = peer_req->i.size;
	struct drbd_interval *i;
	bool equal;
	int err;

	/*
	 * Inserting the peer request into the write_requests tree will prevent
	 * new conflicting local requests from being added.
	 */
	drbd_insert_interval(&mdev->write_requests, &peer_req->i);

    repeat:
	drbd_for_each_overlap(i, &mdev->write_requests, sector, size) {
		if (i == &peer_req->i)
			continue;

		if (!i->local) {
			/*
			 * Our peer has sent a conflicting remote request; this
			 * should not happen in a two-node setup.  Wait for the
			 * earlier peer request to complete.
			 */
			err = drbd_wait_misc(mdev, i);
			if (err)
				goto out;
			goto repeat;
		}

		equal = i->sector == sector && i->size == size;
		if (resolve_conflicts) {
			/*
			 * If the peer request is fully contained within the
			 * overlapping request, it can be discarded; otherwise,
			 * it will be retried once all overlapping requests
			 * have completed.
			 */
			bool discard = i->sector <= sector && i->sector +
				       (i->size >> 9) >= sector + (size >> 9);

			if (!equal)
				dev_alert(DEV, "Concurrent writes detected: "
					       "local=%llus +%u, remote=%llus +%u, "
					       "assuming %s came first\n",
					  (unsigned long long)i->sector, i->size,
					  (unsigned long long)sector, size,
					  discard ? "local" : "remote");

			inc_unacked(mdev);
			peer_req->w.cb = discard ? e_send_discard_write :
						   e_send_retry_write;
			list_add_tail(&peer_req->w.list, &mdev->done_ee);
			wake_asender(mdev->tconn);

			err = -ENOENT;
			goto out;
		} else {
			struct drbd_request *req =
				container_of(i, struct drbd_request, i);

			if (!equal)
				dev_alert(DEV, "Concurrent writes detected: "
					       "local=%llus +%u, remote=%llus +%u\n",
					  (unsigned long long)i->sector, i->size,
					  (unsigned long long)sector, size);

			if (req->rq_state & RQ_LOCAL_PENDING ||
			    !(req->rq_state & RQ_POSTPONED)) {
				/*
				 * Wait for the node with the discard flag to
				 * decide if this request will be discarded or
				 * retried.  Requests that are discarded will
				 * disappear from the write_requests tree.
				 *
				 * In addition, wait for the conflicting
				 * request to finish locally before submitting
				 * the conflicting peer request.
				 */
				err = drbd_wait_misc(mdev, &req->i);
				if (err) {
					_conn_request_state(mdev->tconn,
							    NS(conn, C_TIMEOUT),
							    CS_HARD);
					fail_postponed_requests(mdev, sector, size);
					goto out;
				}
				goto repeat;
			}
			/*
			 * Remember to restart the conflicting requests after
			 * the new peer request has completed.
			 */
			peer_req->flags |= EE_RESTART_REQUESTS;
		}
	}
	err = 0;

    out:
	if (err)
		drbd_remove_epoch_entry_interval(mdev, peer_req);
	return err;
}

/* mirrored write */
STATIC int receive_Data(struct drbd_tconn *tconn, struct packet_info *pi)
{
	struct drbd_conf *mdev;
	sector_t sector;
	struct drbd_peer_request *peer_req;
	struct p_data *p = pi->data;
	u32 peer_seq = be32_to_cpu(p->seq_num);
	int rw = WRITE;
	u32 dp_flags;
	int err, tp;

	mdev = vnr_to_mdev(tconn, pi->vnr);
	if (!mdev)
		return -EIO;

	if (!get_ldev(mdev)) {
		int err2;

		err = wait_for_and_update_peer_seq(mdev, peer_seq);
		drbd_send_ack_dp(mdev, P_NEG_ACK, p, pi->size);
		atomic_inc(&tconn->current_epoch->epoch_size);
		err2 = drbd_drain_block(mdev, pi->size);
		if (!err)
			err = err2;
		return err;
	}

	/*
	 * Corresponding put_ldev done either below (on various errors), or in
	 * drbd_peer_request_endio, if we successfully submit the data at the
	 * end of this function.
	 */

	sector = be64_to_cpu(p->sector);
	peer_req = read_in_block(mdev, p->block_id, sector, pi->size);
	if (!peer_req) {
		put_ldev(mdev);
		return -EIO;
	}

	peer_req->w.cb = e_end_block;

	dp_flags = be32_to_cpu(p->dp_flags);
	rw |= wire_flags_to_bio(mdev, dp_flags);

	if (dp_flags & DP_MAY_SET_IN_SYNC)
		peer_req->flags |= EE_MAY_SET_IN_SYNC;

	/* last "fixes" to rw flags.
	 * Strip off BIO_RW_BARRIER unconditionally,
	 * it is not supposed to be here anyways.
	 * (Was FUA or FLUSH on the peer,
	 * and got translated to BARRIER on this side).
	 * Note that the epoch handling code below
	 * may add it again, though.
	 */
	rw &= ~DRBD_REQ_HARDBARRIER;

	spin_lock(&tconn->epoch_lock);
	peer_req->epoch = tconn->current_epoch;
	atomic_inc(&peer_req->epoch->epoch_size);
	atomic_inc(&peer_req->epoch->active);

	if (mdev->tconn->write_ordering == WO_bio_barrier &&
	    atomic_read(&peer_req->epoch->epoch_size) == 1) {
		struct drbd_epoch *epoch;
		/* Issue a barrier if we start a new epoch, and the previous epoch
		   was not a epoch containing a single request which already was
		   a Barrier. */
		epoch = list_entry(peer_req->epoch->list.prev, struct drbd_epoch, list);
		if (epoch == peer_req->epoch) {
			set_bit(DE_CONTAINS_A_BARRIER, &peer_req->epoch->flags);
			rw |= DRBD_REQ_FLUSH | DRBD_REQ_FUA;
			peer_req->flags |= EE_IS_BARRIER;
		} else {
			if (atomic_read(&epoch->epoch_size) > 1 ||
			    !test_bit(DE_CONTAINS_A_BARRIER, &epoch->flags)) {
				set_bit(DE_BARRIER_IN_NEXT_EPOCH_ISSUED, &epoch->flags);
				set_bit(DE_CONTAINS_A_BARRIER, &peer_req->epoch->flags);
				rw |= DRBD_REQ_FLUSH | DRBD_REQ_FUA;
				peer_req->flags |= EE_IS_BARRIER;
			}
		}
	}
	spin_unlock(&tconn->epoch_lock);

	rcu_read_lock();
	tp = rcu_dereference(mdev->tconn->net_conf)->two_primaries;
	rcu_read_unlock();
	if (tp) {
		peer_req->flags |= EE_IN_INTERVAL_TREE;
		err = wait_for_and_update_peer_seq(mdev, peer_seq);
		if (err)
			goto out_interrupted;
		spin_lock_irq(&mdev->tconn->req_lock);
		err = handle_write_conflicts(mdev, peer_req);
		if (err) {
			spin_unlock_irq(&mdev->tconn->req_lock);
			if (err == -ENOENT) {
				put_ldev(mdev);
				return 0;
			}
			goto out_interrupted;
		}
	} else
		spin_lock_irq(&mdev->tconn->req_lock);
	list_add(&peer_req->w.list, &mdev->active_ee);
	spin_unlock_irq(&mdev->tconn->req_lock);

	if (mdev->state.conn == C_SYNC_TARGET)
		wait_event(mdev->ee_wait, !overlaping_resync_write(mdev, peer_req));

	if (mdev->tconn->agreed_pro_version < 100) {
		rcu_read_lock();
		switch (rcu_dereference(mdev->tconn->net_conf)->wire_protocol) {
		case DRBD_PROT_C:
			dp_flags |= DP_SEND_WRITE_ACK;
			break;
		case DRBD_PROT_B:
			dp_flags |= DP_SEND_RECEIVE_ACK;
			break;
		}
		rcu_read_unlock();
	}

<<<<<<< HEAD
	if (dp_flags & DP_SEND_WRITE_ACK) {
		peer_req->flags |= EE_SEND_WRITE_ACK;
=======
	list_add(&e->w.list, &mdev->active_ee);
	spin_unlock_irq(&mdev->req_lock);

	if (mdev->state.conn == C_SYNC_TARGET)
		wait_event(mdev->ee_wait, !overlapping_resync_write(mdev, e));

	switch (mdev->net_conf->wire_protocol) {
	case DRBD_PROT_C:
>>>>>>> ddec4130
		inc_unacked(mdev);
		/* corresponding dec_unacked() in e_end_block()
		 * respective _drbd_clear_done_ee */
	}

	if (dp_flags & DP_SEND_RECEIVE_ACK) {
		/* I really don't like it that the receiver thread
		 * sends on the msock, but anyways */
		drbd_send_ack(mdev, P_RECV_ACK, peer_req);
	}

	if (mdev->state.pdsk < D_INCONSISTENT) {
		/* In case we have the only disk of the cluster, */
		drbd_set_out_of_sync(mdev, peer_req->i.sector, peer_req->i.size);
		peer_req->flags |= EE_CALL_AL_COMPLETE_IO;
		peer_req->flags &= ~EE_MAY_SET_IN_SYNC;
		drbd_al_begin_io(mdev, &peer_req->i);
	}

	err = drbd_submit_peer_request(mdev, peer_req, rw, DRBD_FAULT_DT_WR);
	if (!err)
		return 0;

	/* don't care for the reason here */
	dev_err(DEV, "submit failed, triggering re-connect\n");
	spin_lock_irq(&mdev->tconn->req_lock);
	list_del(&peer_req->w.list);
	drbd_remove_epoch_entry_interval(mdev, peer_req);
	spin_unlock_irq(&mdev->tconn->req_lock);
	if (peer_req->flags & EE_CALL_AL_COMPLETE_IO)
		drbd_al_complete_io(mdev, &peer_req->i);

out_interrupted:
	drbd_may_finish_epoch(tconn, peer_req->epoch, EV_PUT + EV_CLEANUP);
	put_ldev(mdev);
	drbd_free_peer_req(mdev, peer_req);
	return err;
}

/* We may throttle resync, if the lower device seems to be busy,
 * and current sync rate is above c_min_rate.
 *
 * To decide whether or not the lower device is busy, we use a scheme similar
 * to MD RAID is_mddev_idle(): if the partition stats reveal "significant"
 * (more than 64 sectors) of activity we cannot account for with our own resync
 * activity, it obviously is "busy".
 *
 * The current sync rate used here uses only the most recent two step marks,
 * to have a short time average so we can react faster.
 */
int drbd_rs_should_slow_down(struct drbd_conf *mdev, sector_t sector)
{
	unsigned long db, dt, dbdt;
	struct lc_element *tmp;
	int curr_events;
	int throttle = 0;
	unsigned int c_min_rate;

	rcu_read_lock();
	c_min_rate = rcu_dereference(mdev->ldev->disk_conf)->c_min_rate;
	rcu_read_unlock();

	/* feature disabled? */
	if (c_min_rate == 0)
		return 0;

	spin_lock_irq(&mdev->al_lock);
	tmp = lc_find(mdev->resync, BM_SECT_TO_EXT(sector));
	if (tmp) {
		struct bm_extent *bm_ext = lc_entry(tmp, struct bm_extent, lce);
		if (test_bit(BME_PRIORITY, &bm_ext->flags)) {
			spin_unlock_irq(&mdev->al_lock);
			return 0;
		}
		/* Do not slow down if app IO is already waiting for this extent */
	}
	spin_unlock_irq(&mdev->al_lock);

	curr_events = drbd_backing_bdev_events(mdev)
		    - atomic_read(&mdev->rs_sect_ev);

	if (!mdev->rs_last_events || curr_events - mdev->rs_last_events > 64) {
		unsigned long rs_left;
		int i;

		mdev->rs_last_events = curr_events;

		/* sync speed average over the last 2*DRBD_SYNC_MARK_STEP,
		 * approx. */
		i = (mdev->rs_last_mark + DRBD_SYNC_MARKS-1) % DRBD_SYNC_MARKS;

		if (mdev->state.conn == C_VERIFY_S || mdev->state.conn == C_VERIFY_T)
			rs_left = mdev->ov_left;
		else
			rs_left = drbd_bm_total_weight(mdev) - mdev->rs_failed;

		dt = ((long)jiffies - (long)mdev->rs_mark_time[i]) / HZ;
		if (!dt)
			dt++;
		db = mdev->rs_mark_left[i] - rs_left;
		dbdt = Bit2KB(db/dt);

		if (dbdt > c_min_rate)
			throttle = 1;
	}
	return throttle;
}


STATIC int receive_DataRequest(struct drbd_tconn *tconn, struct packet_info *pi)
{
	struct drbd_conf *mdev;
	sector_t sector;
	sector_t capacity;
	struct drbd_peer_request *peer_req;
	struct digest_info *di = NULL;
	int size, verb;
	unsigned int fault_type;
	struct p_block_req *p =	pi->data;

	mdev = vnr_to_mdev(tconn, pi->vnr);
	if (!mdev)
		return -EIO;
	capacity = drbd_get_capacity(mdev->this_bdev);

	sector = be64_to_cpu(p->sector);
	size   = be32_to_cpu(p->blksize);

	if (size <= 0 || !IS_ALIGNED(size, 512) || size > DRBD_MAX_BIO_SIZE) {
		dev_err(DEV, "%s:%d: sector: %llus, size: %u\n", __FILE__, __LINE__,
				(unsigned long long)sector, size);
		return -EINVAL;
	}
	if (sector + (size>>9) > capacity) {
		dev_err(DEV, "%s:%d: sector: %llus, size: %u\n", __FILE__, __LINE__,
				(unsigned long long)sector, size);
		return -EINVAL;
	}

	if (!get_ldev_if_state(mdev, D_UP_TO_DATE)) {
		verb = 1;
		switch (pi->cmd) {
		case P_DATA_REQUEST:
			drbd_send_ack_rp(mdev, P_NEG_DREPLY, p);
			break;
		case P_RS_DATA_REQUEST:
		case P_CSUM_RS_REQUEST:
		case P_OV_REQUEST:
			drbd_send_ack_rp(mdev, P_NEG_RS_DREPLY , p);
			break;
		case P_OV_REPLY:
			verb = 0;
			dec_rs_pending(mdev);
			drbd_send_ack_ex(mdev, P_OV_RESULT, sector, size, ID_IN_SYNC);
			break;
		default:
			BUG();
		}
		if (verb && DRBD_ratelimit(5*HZ, 5))
			dev_err(DEV, "Can not satisfy peer's read request, "
			    "no local data.\n");

		/* drain possibly payload */
		return drbd_drain_block(mdev, pi->size);
	}

	/* GFP_NOIO, because we must not cause arbitrary write-out: in a DRBD
	 * "criss-cross" setup, that might cause write-out on some other DRBD,
	 * which in turn might block on the other node at this very place.  */
	peer_req = drbd_alloc_peer_req(mdev, p->block_id, sector, size, GFP_NOIO);
	if (!peer_req) {
		put_ldev(mdev);
		return -ENOMEM;
	}

	switch (pi->cmd) {
	case P_DATA_REQUEST:
		peer_req->w.cb = w_e_end_data_req;
		fault_type = DRBD_FAULT_DT_RD;
		/* application IO, don't drbd_rs_begin_io */
		goto submit;

	case P_RS_DATA_REQUEST:
		peer_req->w.cb = w_e_end_rsdata_req;
		fault_type = DRBD_FAULT_RS_RD;
		/* used in the sector offset progress display */
		mdev->bm_resync_fo = BM_SECT_TO_BIT(sector);
		break;

	case P_OV_REPLY:
	case P_CSUM_RS_REQUEST:
		fault_type = DRBD_FAULT_RS_RD;
		di = kmalloc(sizeof(*di) + pi->size, GFP_NOIO);
		if (!di)
			goto out_free_e;

		di->digest_size = pi->size;
		di->digest = (((char *)di)+sizeof(struct digest_info));

		peer_req->digest = di;
		peer_req->flags |= EE_HAS_DIGEST;

		if (drbd_recv_all(mdev->tconn, di->digest, pi->size))
			goto out_free_e;

		if (pi->cmd == P_CSUM_RS_REQUEST) {
			D_ASSERT(mdev->tconn->agreed_pro_version >= 89);
			peer_req->w.cb = w_e_end_csum_rs_req;
			/* used in the sector offset progress display */
			mdev->bm_resync_fo = BM_SECT_TO_BIT(sector);
		} else if (pi->cmd == P_OV_REPLY) {
			/* track progress, we may need to throttle */
			atomic_add(size >> 9, &mdev->rs_sect_in);
			peer_req->w.cb = w_e_end_ov_reply;
			dec_rs_pending(mdev);
			/* drbd_rs_begin_io done when we sent this request,
			 * but accounting still needs to be done. */
			goto submit_for_resync;
		}
		break;

	case P_OV_REQUEST:
		if (mdev->ov_start_sector == ~(sector_t)0 &&
		    mdev->tconn->agreed_pro_version >= 90) {
			unsigned long now = jiffies;
			int i;
			mdev->ov_start_sector = sector;
			mdev->ov_position = sector;
			mdev->ov_left = drbd_bm_bits(mdev) - BM_SECT_TO_BIT(sector);
			mdev->rs_total = mdev->ov_left;
			for (i = 0; i < DRBD_SYNC_MARKS; i++) {
				mdev->rs_mark_left[i] = mdev->ov_left;
				mdev->rs_mark_time[i] = now;
			}
			dev_info(DEV, "Online Verify start sector: %llu\n",
					(unsigned long long)sector);
		}
		peer_req->w.cb = w_e_end_ov_req;
		fault_type = DRBD_FAULT_RS_RD;
		break;

	default:
		BUG();
	}

	/* Throttle, drbd_rs_begin_io and submit should become asynchronous
	 * wrt the receiver, but it is not as straightforward as it may seem.
	 * Various places in the resync start and stop logic assume resync
	 * requests are processed in order, requeuing this on the worker thread
	 * introduces a bunch of new code for synchronization between threads.
	 *
	 * Unlimited throttling before drbd_rs_begin_io may stall the resync
	 * "forever", throttling after drbd_rs_begin_io will lock that extent
	 * for application writes for the same time.  For now, just throttle
	 * here, where the rest of the code expects the receiver to sleep for
	 * a while, anyways.
	 */

	/* Throttle before drbd_rs_begin_io, as that locks out application IO;
	 * this defers syncer requests for some time, before letting at least
	 * on request through.  The resync controller on the receiving side
	 * will adapt to the incoming rate accordingly.
	 *
	 * We cannot throttle here if remote is Primary/SyncTarget:
	 * we would also throttle its application reads.
	 * In that case, throttling is done on the SyncTarget only.
	 */
	if (mdev->state.peer != R_PRIMARY && drbd_rs_should_slow_down(mdev, sector))
		schedule_timeout_uninterruptible(HZ/10);
	if (drbd_rs_begin_io(mdev, sector))
		goto out_free_e;

submit_for_resync:
	atomic_add(size >> 9, &mdev->rs_sect_ev);

submit:
	inc_unacked(mdev);
	spin_lock_irq(&mdev->tconn->req_lock);
	list_add_tail(&peer_req->w.list, &mdev->read_ee);
	spin_unlock_irq(&mdev->tconn->req_lock);

	if (drbd_submit_peer_request(mdev, peer_req, READ, fault_type) == 0)
		return 0;

	/* don't care for the reason here */
	dev_err(DEV, "submit failed, triggering re-connect\n");
	spin_lock_irq(&mdev->tconn->req_lock);
	list_del(&peer_req->w.list);
	spin_unlock_irq(&mdev->tconn->req_lock);
	/* no drbd_rs_complete_io(), we are dropping the connection anyways */

out_free_e:
	put_ldev(mdev);
	drbd_free_peer_req(mdev, peer_req);
	return -EIO;
}

STATIC int drbd_asb_recover_0p(struct drbd_conf *mdev) __must_hold(local)
{
	int self, peer, rv = -100;
	unsigned long ch_self, ch_peer;
	enum drbd_after_sb_p after_sb_0p;

	self = mdev->ldev->md.uuid[UI_BITMAP] & 1;
	peer = mdev->p_uuid[UI_BITMAP] & 1;

	ch_peer = mdev->p_uuid[UI_SIZE];
	ch_self = mdev->comm_bm_set;

	rcu_read_lock();
	after_sb_0p = rcu_dereference(mdev->tconn->net_conf)->after_sb_0p;
	rcu_read_unlock();
	switch (after_sb_0p) {
	case ASB_CONSENSUS:
	case ASB_DISCARD_SECONDARY:
	case ASB_CALL_HELPER:
	case ASB_VIOLENTLY:
		dev_err(DEV, "Configuration error.\n");
		break;
	case ASB_DISCONNECT:
		break;
	case ASB_DISCARD_YOUNGER_PRI:
		if (self == 0 && peer == 1) {
			rv = -1;
			break;
		}
		if (self == 1 && peer == 0) {
			rv =  1;
			break;
		}
		/* Else fall through to one of the other strategies... */
	case ASB_DISCARD_OLDER_PRI:
		if (self == 0 && peer == 1) {
			rv = 1;
			break;
		}
		if (self == 1 && peer == 0) {
			rv = -1;
			break;
		}
		/* Else fall through to one of the other strategies... */
		dev_warn(DEV, "Discard younger/older primary did not find a decision\n"
		     "Using discard-least-changes instead\n");
	case ASB_DISCARD_ZERO_CHG:
		if (ch_peer == 0 && ch_self == 0) {
			rv = test_bit(DISCARD_CONCURRENT, &mdev->tconn->flags)
				? -1 : 1;
			break;
		} else {
			if (ch_peer == 0) { rv =  1; break; }
			if (ch_self == 0) { rv = -1; break; }
		}
		if (after_sb_0p == ASB_DISCARD_ZERO_CHG)
			break;
	case ASB_DISCARD_LEAST_CHG:
		if	(ch_self < ch_peer)
			rv = -1;
		else if (ch_self > ch_peer)
			rv =  1;
		else /* ( ch_self == ch_peer ) */
		     /* Well, then use something else. */
			rv = test_bit(DISCARD_CONCURRENT, &mdev->tconn->flags)
				? -1 : 1;
		break;
	case ASB_DISCARD_LOCAL:
		rv = -1;
		break;
	case ASB_DISCARD_REMOTE:
		rv =  1;
	}

	return rv;
}

STATIC int drbd_asb_recover_1p(struct drbd_conf *mdev) __must_hold(local)
{
	int hg, rv = -100;
	enum drbd_after_sb_p after_sb_1p;

	rcu_read_lock();
	after_sb_1p = rcu_dereference(mdev->tconn->net_conf)->after_sb_1p;
	rcu_read_unlock();
	switch (after_sb_1p) {
	case ASB_DISCARD_YOUNGER_PRI:
	case ASB_DISCARD_OLDER_PRI:
	case ASB_DISCARD_LEAST_CHG:
	case ASB_DISCARD_LOCAL:
	case ASB_DISCARD_REMOTE:
	case ASB_DISCARD_ZERO_CHG:
		dev_err(DEV, "Configuration error.\n");
		break;
	case ASB_DISCONNECT:
		break;
	case ASB_CONSENSUS:
		hg = drbd_asb_recover_0p(mdev);
		if (hg == -1 && mdev->state.role == R_SECONDARY)
			rv = hg;
		if (hg == 1  && mdev->state.role == R_PRIMARY)
			rv = hg;
		break;
	case ASB_VIOLENTLY:
		rv = drbd_asb_recover_0p(mdev);
		break;
	case ASB_DISCARD_SECONDARY:
		return mdev->state.role == R_PRIMARY ? 1 : -1;
	case ASB_CALL_HELPER:
		hg = drbd_asb_recover_0p(mdev);
		if (hg == -1 && mdev->state.role == R_PRIMARY) {
			enum drbd_state_rv rv2;

			drbd_set_role(mdev, R_SECONDARY, 0);
			 /* drbd_change_state() does not sleep while in SS_IN_TRANSIENT_STATE,
			  * we might be here in C_WF_REPORT_PARAMS which is transient.
			  * we do not need to wait for the after state change work either. */
			rv2 = drbd_change_state(mdev, CS_VERBOSE, NS(role, R_SECONDARY));
			if (rv2 != SS_SUCCESS) {
				drbd_khelper(mdev, "pri-lost-after-sb");
			} else {
				dev_warn(DEV, "Successfully gave up primary role.\n");
				rv = hg;
			}
		} else
			rv = hg;
	}

	return rv;
}

STATIC int drbd_asb_recover_2p(struct drbd_conf *mdev) __must_hold(local)
{
	int hg, rv = -100;
	enum drbd_after_sb_p after_sb_2p;

	rcu_read_lock();
	after_sb_2p = rcu_dereference(mdev->tconn->net_conf)->after_sb_2p;
	rcu_read_unlock();
	switch (after_sb_2p) {
	case ASB_DISCARD_YOUNGER_PRI:
	case ASB_DISCARD_OLDER_PRI:
	case ASB_DISCARD_LEAST_CHG:
	case ASB_DISCARD_LOCAL:
	case ASB_DISCARD_REMOTE:
	case ASB_CONSENSUS:
	case ASB_DISCARD_SECONDARY:
	case ASB_DISCARD_ZERO_CHG:
		dev_err(DEV, "Configuration error.\n");
		break;
	case ASB_VIOLENTLY:
		rv = drbd_asb_recover_0p(mdev);
		break;
	case ASB_DISCONNECT:
		break;
	case ASB_CALL_HELPER:
		hg = drbd_asb_recover_0p(mdev);
		if (hg == -1) {
			enum drbd_state_rv rv2;

			 /* drbd_change_state() does not sleep while in SS_IN_TRANSIENT_STATE,
			  * we might be here in C_WF_REPORT_PARAMS which is transient.
			  * we do not need to wait for the after state change work either. */
			rv2 = drbd_change_state(mdev, CS_VERBOSE, NS(role, R_SECONDARY));
			if (rv2 != SS_SUCCESS) {
				drbd_khelper(mdev, "pri-lost-after-sb");
			} else {
				dev_warn(DEV, "Successfully gave up primary role.\n");
				rv = hg;
			}
		} else
			rv = hg;
	}

	return rv;
}

STATIC void drbd_uuid_dump(struct drbd_conf *mdev, char *text, u64 *uuid,
			   u64 bits, u64 flags)
{
	if (!uuid) {
		dev_info(DEV, "%s uuid info vanished while I was looking!\n", text);
		return;
	}
	dev_info(DEV, "%s %016llX:%016llX:%016llX:%016llX bits:%llu flags:%llX\n",
	     text,
	     (unsigned long long)uuid[UI_CURRENT],
	     (unsigned long long)uuid[UI_BITMAP],
	     (unsigned long long)uuid[UI_HISTORY_START],
	     (unsigned long long)uuid[UI_HISTORY_END],
	     (unsigned long long)bits,
	     (unsigned long long)flags);
}

/*
  100	after split brain try auto recover
    2	C_SYNC_SOURCE set BitMap
    1	C_SYNC_SOURCE use BitMap
    0	no Sync
   -1	C_SYNC_TARGET use BitMap
   -2	C_SYNC_TARGET set BitMap
 -100	after split brain, disconnect
-1000	unrelated data
-1091   requires proto 91
-1096   requires proto 96
 */
STATIC int drbd_uuid_compare(struct drbd_conf *mdev, int *rule_nr) __must_hold(local)
{
	u64 self, peer;
	int i, j;

	self = mdev->ldev->md.uuid[UI_CURRENT] & ~((u64)1);
	peer = mdev->p_uuid[UI_CURRENT] & ~((u64)1);

	*rule_nr = 10;
	if (self == UUID_JUST_CREATED && peer == UUID_JUST_CREATED)
		return 0;

	*rule_nr = 20;
	if ((self == UUID_JUST_CREATED || self == (u64)0) &&
	     peer != UUID_JUST_CREATED)
		return -2;

	*rule_nr = 30;
	if (self != UUID_JUST_CREATED &&
	    (peer == UUID_JUST_CREATED || peer == (u64)0))
		return 2;

	if (self == peer) {
		int rct, dc; /* roles at crash time */

		if (mdev->p_uuid[UI_BITMAP] == (u64)0 && mdev->ldev->md.uuid[UI_BITMAP] != (u64)0) {

			if (mdev->tconn->agreed_pro_version < 91)
				return -1091;

			if ((mdev->ldev->md.uuid[UI_BITMAP] & ~((u64)1)) == (mdev->p_uuid[UI_HISTORY_START] & ~((u64)1)) &&
			    (mdev->ldev->md.uuid[UI_HISTORY_START] & ~((u64)1)) == (mdev->p_uuid[UI_HISTORY_START + 1] & ~((u64)1))) {
				dev_info(DEV, "was SyncSource, missed the resync finished event, corrected myself:\n");
				drbd_uuid_set_bm(mdev, 0UL);

				drbd_uuid_dump(mdev, "self", mdev->ldev->md.uuid,
					       mdev->state.disk >= D_NEGOTIATING ? drbd_bm_total_weight(mdev) : 0, 0);
				*rule_nr = 34;
			} else {
				dev_info(DEV, "was SyncSource (peer failed to write sync_uuid)\n");
				*rule_nr = 36;
			}

			return 1;
		}

		if (mdev->ldev->md.uuid[UI_BITMAP] == (u64)0 && mdev->p_uuid[UI_BITMAP] != (u64)0) {

			if (mdev->tconn->agreed_pro_version < 91)
				return -1091;

			if ((mdev->ldev->md.uuid[UI_HISTORY_START] & ~((u64)1)) == (mdev->p_uuid[UI_BITMAP] & ~((u64)1)) &&
			    (mdev->ldev->md.uuid[UI_HISTORY_START + 1] & ~((u64)1)) == (mdev->p_uuid[UI_HISTORY_START] & ~((u64)1))) {
				dev_info(DEV, "was SyncTarget, peer missed the resync finished event, corrected peer:\n");

				mdev->p_uuid[UI_HISTORY_START + 1] = mdev->p_uuid[UI_HISTORY_START];
				mdev->p_uuid[UI_HISTORY_START] = mdev->p_uuid[UI_BITMAP];
				mdev->p_uuid[UI_BITMAP] = 0UL;

				drbd_uuid_dump(mdev, "peer", mdev->p_uuid, mdev->p_uuid[UI_SIZE], mdev->p_uuid[UI_FLAGS]);
				*rule_nr = 35;
			} else {
				dev_info(DEV, "was SyncTarget (failed to write sync_uuid)\n");
				*rule_nr = 37;
			}

			return -1;
		}

		/* Common power [off|failure] */
		rct = (test_bit(CRASHED_PRIMARY, &mdev->flags) ? 1 : 0) +
			(mdev->p_uuid[UI_FLAGS] & 2);
		/* lowest bit is set when we were primary,
		 * next bit (weight 2) is set when peer was primary */
		*rule_nr = 40;

		switch (rct) {
		case 0: /* !self_pri && !peer_pri */ return 0;
		case 1: /*  self_pri && !peer_pri */ return 1;
		case 2: /* !self_pri &&  peer_pri */ return -1;
		case 3: /*  self_pri &&  peer_pri */
			dc = test_bit(DISCARD_CONCURRENT, &mdev->tconn->flags);
			return dc ? -1 : 1;
		}
	}

	*rule_nr = 50;
	peer = mdev->p_uuid[UI_BITMAP] & ~((u64)1);
	if (self == peer)
		return -1;

	*rule_nr = 51;
	peer = mdev->p_uuid[UI_HISTORY_START] & ~((u64)1);
	if (self == peer) {
		if (mdev->tconn->agreed_pro_version < 96 ?
		    (mdev->ldev->md.uuid[UI_HISTORY_START] & ~((u64)1)) ==
		    (mdev->p_uuid[UI_HISTORY_START + 1] & ~((u64)1)) :
		    peer + UUID_NEW_BM_OFFSET == (mdev->p_uuid[UI_BITMAP] & ~((u64)1))) {
			/* The last P_SYNC_UUID did not get though. Undo the last start of
			   resync as sync source modifications of the peer's UUIDs. */

			if (mdev->tconn->agreed_pro_version < 91)
				return -1091;

			mdev->p_uuid[UI_BITMAP] = mdev->p_uuid[UI_HISTORY_START];
			mdev->p_uuid[UI_HISTORY_START] = mdev->p_uuid[UI_HISTORY_START + 1];

			dev_info(DEV, "Did not got last syncUUID packet, corrected:\n");
			drbd_uuid_dump(mdev, "peer", mdev->p_uuid, mdev->p_uuid[UI_SIZE], mdev->p_uuid[UI_FLAGS]);

			return -1;
		}
	}

	*rule_nr = 60;
	self = mdev->ldev->md.uuid[UI_CURRENT] & ~((u64)1);
	for (i = UI_HISTORY_START; i <= UI_HISTORY_END; i++) {
		peer = mdev->p_uuid[i] & ~((u64)1);
		if (self == peer)
			return -2;
	}

	*rule_nr = 70;
	self = mdev->ldev->md.uuid[UI_BITMAP] & ~((u64)1);
	peer = mdev->p_uuid[UI_CURRENT] & ~((u64)1);
	if (self == peer)
		return 1;

	*rule_nr = 71;
	self = mdev->ldev->md.uuid[UI_HISTORY_START] & ~((u64)1);
	if (self == peer) {
		if (mdev->tconn->agreed_pro_version < 96 ?
		    (mdev->ldev->md.uuid[UI_HISTORY_START + 1] & ~((u64)1)) ==
		    (mdev->p_uuid[UI_HISTORY_START] & ~((u64)1)) :
		    self + UUID_NEW_BM_OFFSET == (mdev->ldev->md.uuid[UI_BITMAP] & ~((u64)1))) {
			/* The last P_SYNC_UUID did not get though. Undo the last start of
			   resync as sync source modifications of our UUIDs. */

			if (mdev->tconn->agreed_pro_version < 91)
				return -1091;

			_drbd_uuid_set(mdev, UI_BITMAP, mdev->ldev->md.uuid[UI_HISTORY_START]);
			_drbd_uuid_set(mdev, UI_HISTORY_START, mdev->ldev->md.uuid[UI_HISTORY_START + 1]);

			dev_info(DEV, "Last syncUUID did not get through, corrected:\n");
			drbd_uuid_dump(mdev, "self", mdev->ldev->md.uuid,
				       mdev->state.disk >= D_NEGOTIATING ? drbd_bm_total_weight(mdev) : 0, 0);

			return 1;
		}
	}


	*rule_nr = 80;
	peer = mdev->p_uuid[UI_CURRENT] & ~((u64)1);
	for (i = UI_HISTORY_START; i <= UI_HISTORY_END; i++) {
		self = mdev->ldev->md.uuid[i] & ~((u64)1);
		if (self == peer)
			return 2;
	}

	*rule_nr = 90;
	self = mdev->ldev->md.uuid[UI_BITMAP] & ~((u64)1);
	peer = mdev->p_uuid[UI_BITMAP] & ~((u64)1);
	if (self == peer && self != ((u64)0))
		return 100;

	*rule_nr = 100;
	for (i = UI_HISTORY_START; i <= UI_HISTORY_END; i++) {
		self = mdev->ldev->md.uuid[i] & ~((u64)1);
		for (j = UI_HISTORY_START; j <= UI_HISTORY_END; j++) {
			peer = mdev->p_uuid[j] & ~((u64)1);
			if (self == peer)
				return -100;
		}
	}

	return -1000;
}

/* drbd_sync_handshake() returns the new conn state on success, or
   CONN_MASK (-1) on failure.
 */
STATIC enum drbd_conns drbd_sync_handshake(struct drbd_conf *mdev, enum drbd_role peer_role,
					   enum drbd_disk_state peer_disk) __must_hold(local)
{
	enum drbd_conns rv = C_MASK;
	enum drbd_disk_state mydisk;
	struct net_conf *nc;
	int hg, rule_nr, rr_conflict, tentative;

	mydisk = mdev->state.disk;
	if (mydisk == D_NEGOTIATING)
		mydisk = mdev->new_state_tmp.disk;

	dev_info(DEV, "drbd_sync_handshake:\n");
	drbd_uuid_dump(mdev, "self", mdev->ldev->md.uuid, mdev->comm_bm_set, 0);
	drbd_uuid_dump(mdev, "peer", mdev->p_uuid,
		       mdev->p_uuid[UI_SIZE], mdev->p_uuid[UI_FLAGS]);

	hg = drbd_uuid_compare(mdev, &rule_nr);

	dev_info(DEV, "uuid_compare()=%d by rule %d\n", hg, rule_nr);

	if (hg == -1000) {
		dev_alert(DEV, "Unrelated data, aborting!\n");
		return C_MASK;
	}
	if (hg < -1000) {
		dev_alert(DEV, "To resolve this both sides have to support at least protocol %d\n", -hg - 1000);
		return C_MASK;
	}

	if    ((mydisk == D_INCONSISTENT && peer_disk > D_INCONSISTENT) ||
	    (peer_disk == D_INCONSISTENT && mydisk    > D_INCONSISTENT)) {
		int f = (hg == -100) || abs(hg) == 2;
		hg = mydisk > D_INCONSISTENT ? 1 : -1;
		if (f)
			hg = hg*2;
		dev_info(DEV, "Becoming sync %s due to disk states.\n",
		     hg > 0 ? "source" : "target");
	}

	if (abs(hg) == 100)
		drbd_khelper(mdev, "initial-split-brain");

	rcu_read_lock();
	nc = rcu_dereference(mdev->tconn->net_conf);

	if (hg == 100 || (hg == -100 && nc->always_asbp)) {
		int pcount = (mdev->state.role == R_PRIMARY)
			   + (peer_role == R_PRIMARY);
		int forced = (hg == -100);

		switch (pcount) {
		case 0:
			hg = drbd_asb_recover_0p(mdev);
			break;
		case 1:
			hg = drbd_asb_recover_1p(mdev);
			break;
		case 2:
			hg = drbd_asb_recover_2p(mdev);
			break;
		}
		if (abs(hg) < 100) {
			dev_warn(DEV, "Split-Brain detected, %d primaries, "
			     "automatically solved. Sync from %s node\n",
			     pcount, (hg < 0) ? "peer" : "this");
			if (forced) {
				dev_warn(DEV, "Doing a full sync, since"
				     " UUIDs where ambiguous.\n");
				hg = hg*2;
			}
		}
	}

	if (hg == -100) {
		if (test_bit(DISCARD_MY_DATA, &mdev->flags) && !(mdev->p_uuid[UI_FLAGS]&1))
			hg = -1;
		if (!test_bit(DISCARD_MY_DATA, &mdev->flags) && (mdev->p_uuid[UI_FLAGS]&1))
			hg = 1;

		if (abs(hg) < 100)
			dev_warn(DEV, "Split-Brain detected, manually solved. "
			     "Sync from %s node\n",
			     (hg < 0) ? "peer" : "this");
	}
	rr_conflict = nc->rr_conflict;
	tentative = nc->tentative;
	rcu_read_unlock();

	if (hg == -100) {
		/* FIXME this log message is not correct if we end up here
		 * after an attempted attach on a diskless node.
		 * We just refuse to attach -- well, we drop the "connection"
		 * to that disk, in a way... */
		dev_alert(DEV, "Split-Brain detected but unresolved, dropping connection!\n");
		drbd_khelper(mdev, "split-brain");
		return C_MASK;
	}

	if (hg > 0 && mydisk <= D_INCONSISTENT) {
		dev_err(DEV, "I shall become SyncSource, but I am inconsistent!\n");
		return C_MASK;
	}

	if (hg < 0 && /* by intention we do not use mydisk here. */
	    mdev->state.role == R_PRIMARY && mdev->state.disk >= D_CONSISTENT) {
		switch (rr_conflict) {
		case ASB_CALL_HELPER:
			drbd_khelper(mdev, "pri-lost");
			/* fall through */
		case ASB_DISCONNECT:
			dev_err(DEV, "I shall become SyncTarget, but I am primary!\n");
			return C_MASK;
		case ASB_VIOLENTLY:
			dev_warn(DEV, "Becoming SyncTarget, violating the stable-data"
			     "assumption\n");
		}
	}

	if (tentative || test_bit(CONN_DRY_RUN, &mdev->tconn->flags)) {
		if (hg == 0)
			dev_info(DEV, "dry-run connect: No resync, would become Connected immediately.\n");
		else
			dev_info(DEV, "dry-run connect: Would become %s, doing a %s resync.",
				 drbd_conn_str(hg > 0 ? C_SYNC_SOURCE : C_SYNC_TARGET),
				 abs(hg) >= 2 ? "full" : "bit-map based");
		return C_MASK;
	}

	if (abs(hg) >= 2) {
		dev_info(DEV, "Writing the whole bitmap, full sync required after drbd_sync_handshake.\n");
		if (drbd_bitmap_io(mdev, &drbd_bmio_set_n_write, "set_n_write from sync_handshake",
					BM_LOCKED_SET_ALLOWED))
			return C_MASK;
	}

	if (hg > 0) { /* become sync source. */
		rv = C_WF_BITMAP_S;
	} else if (hg < 0) { /* become sync target */
		rv = C_WF_BITMAP_T;
	} else {
		rv = C_CONNECTED;
		if (drbd_bm_total_weight(mdev)) {
			dev_info(DEV, "No resync, but %lu bits in bitmap!\n",
			     drbd_bm_total_weight(mdev));
		}
	}

	return rv;
}

STATIC enum drbd_after_sb_p convert_after_sb(enum drbd_after_sb_p peer)
{
	/* ASB_DISCARD_REMOTE - ASB_DISCARD_LOCAL is valid */
	if (peer == ASB_DISCARD_REMOTE)
		return ASB_DISCARD_LOCAL;

	/* any other things with ASB_DISCARD_REMOTE or ASB_DISCARD_LOCAL are invalid */
	if (peer == ASB_DISCARD_LOCAL)
		return ASB_DISCARD_REMOTE;

	/* everything else is valid if they are equal on both sides. */
	return peer;
}

STATIC int receive_protocol(struct drbd_tconn *tconn, struct packet_info *pi)
{
	struct p_protocol *p = pi->data;
	enum drbd_after_sb_p p_after_sb_0p, p_after_sb_1p, p_after_sb_2p;
	int p_proto, p_discard_my_data, p_two_primaries, cf;
	struct net_conf *nc, *old_net_conf, *new_net_conf = NULL;
	char integrity_alg[SHARED_SECRET_MAX] = "";
	struct crypto_hash *peer_integrity_tfm = NULL;
	void *int_dig_in = NULL, *int_dig_vv = NULL;

	p_proto		= be32_to_cpu(p->protocol);
	p_after_sb_0p	= be32_to_cpu(p->after_sb_0p);
	p_after_sb_1p	= be32_to_cpu(p->after_sb_1p);
	p_after_sb_2p	= be32_to_cpu(p->after_sb_2p);
	p_two_primaries = be32_to_cpu(p->two_primaries);
	cf		= be32_to_cpu(p->conn_flags);
	p_discard_my_data = cf & CF_DISCARD_MY_DATA;

	if (tconn->agreed_pro_version >= 87) {
		int err;

		if (pi->size > sizeof(integrity_alg))
			return -EIO;
		err = drbd_recv_all(tconn, integrity_alg, pi->size);
		if (err)
			return err;
		integrity_alg[SHARED_SECRET_MAX - 1] = 0;
	}

	if (pi->cmd != P_PROTOCOL_UPDATE) {
		clear_bit(CONN_DRY_RUN, &tconn->flags);

		if (cf & CF_DRY_RUN)
			set_bit(CONN_DRY_RUN, &tconn->flags);

		rcu_read_lock();
		nc = rcu_dereference(tconn->net_conf);

		if (p_proto != nc->wire_protocol) {
			conn_err(tconn, "incompatible %s settings\n", "protocol");
			goto disconnect_rcu_unlock;
		}

		if (convert_after_sb(p_after_sb_0p) != nc->after_sb_0p) {
			conn_err(tconn, "incompatible %s settings\n", "after-sb-0pri");
			goto disconnect_rcu_unlock;
		}

		if (convert_after_sb(p_after_sb_1p) != nc->after_sb_1p) {
			conn_err(tconn, "incompatible %s settings\n", "after-sb-1pri");
			goto disconnect_rcu_unlock;
		}

		if (convert_after_sb(p_after_sb_2p) != nc->after_sb_2p) {
			conn_err(tconn, "incompatible %s settings\n", "after-sb-2pri");
			goto disconnect_rcu_unlock;
		}

		if (p_discard_my_data && nc->discard_my_data) {
			conn_err(tconn, "incompatible %s settings\n", "discard-my-data");
			goto disconnect_rcu_unlock;
		}

		if (p_two_primaries != nc->two_primaries) {
			conn_err(tconn, "incompatible %s settings\n", "allow-two-primaries");
			goto disconnect_rcu_unlock;
		}

		if (strcmp(integrity_alg, nc->integrity_alg)) {
			conn_err(tconn, "incompatible %s settings\n", "data-integrity-alg");
			goto disconnect_rcu_unlock;
		}

		rcu_read_unlock();
	}

	if (integrity_alg[0]) {
		int hash_size;

		/*
		 * We can only change the peer data integrity algorithm
		 * here.  Changing our own data integrity algorithm
		 * requires that we send a P_PROTOCOL_UPDATE packet at
		 * the same time; otherwise, the peer has no way to
		 * tell between which packets the algorithm should
		 * change.
		 */

		peer_integrity_tfm = crypto_alloc_hash(integrity_alg, 0, CRYPTO_ALG_ASYNC);
		if (!peer_integrity_tfm) {
			conn_err(tconn, "peer data-integrity-alg %s not supported\n",
				 integrity_alg);
			goto disconnect;
		}

		hash_size = crypto_hash_digestsize(peer_integrity_tfm);
		int_dig_in = kmalloc(hash_size, GFP_KERNEL);
		int_dig_vv = kmalloc(hash_size, GFP_KERNEL);
		if (!(int_dig_in && int_dig_vv)) {
			conn_err(tconn, "Allocation of buffers for data integrity checking failed\n");
			goto disconnect;
		}
	}

	new_net_conf = kmalloc(sizeof(struct net_conf), GFP_KERNEL);
	if (!new_net_conf) {
		conn_err(tconn, "Allocation of new net_conf failed\n");
		goto disconnect;
	}

	mutex_lock(&tconn->data.mutex);
	mutex_lock(&tconn->conf_update);
	old_net_conf = tconn->net_conf;
	*new_net_conf = *old_net_conf;

	new_net_conf->wire_protocol = p_proto;
	new_net_conf->after_sb_0p = convert_after_sb(p_after_sb_0p);
	new_net_conf->after_sb_1p = convert_after_sb(p_after_sb_1p);
	new_net_conf->after_sb_2p = convert_after_sb(p_after_sb_2p);
	new_net_conf->two_primaries = p_two_primaries;

	rcu_assign_pointer(tconn->net_conf, new_net_conf);
	mutex_unlock(&tconn->conf_update);
	mutex_unlock(&tconn->data.mutex);

	crypto_free_hash(tconn->peer_integrity_tfm);
	kfree(tconn->int_dig_in);
	kfree(tconn->int_dig_vv);
	tconn->peer_integrity_tfm = peer_integrity_tfm;
	tconn->int_dig_in = int_dig_in;
	tconn->int_dig_vv = int_dig_vv;

	if (strcmp(old_net_conf->integrity_alg, integrity_alg))
		conn_info(tconn, "peer data-integrity-alg: %s\n",
			  integrity_alg[0] ? integrity_alg : "(none)");

	synchronize_rcu();
	kfree(old_net_conf);
	return 0;

disconnect_rcu_unlock:
	rcu_read_unlock();
disconnect:
	crypto_free_hash(peer_integrity_tfm);
	kfree(int_dig_in);
	kfree(int_dig_vv);
	conn_request_state(tconn, NS(conn, C_DISCONNECTING), CS_HARD);
	return -EIO;
}

/* helper function
 * input: alg name, feature name
 * return: NULL (alg name was "")
 *         ERR_PTR(error) if something goes wrong
 *         or the crypto hash ptr, if it worked out ok. */
struct crypto_hash *drbd_crypto_alloc_digest_safe(const struct drbd_conf *mdev,
		const char *alg, const char *name)
{
	struct crypto_hash *tfm;

	if (!alg[0])
		return NULL;

	tfm = crypto_alloc_hash(alg, 0, CRYPTO_ALG_ASYNC);
	if (IS_ERR(tfm)) {
		dev_err(DEV, "Can not allocate \"%s\" as %s (reason: %ld)\n",
			alg, name, PTR_ERR(tfm));
		return tfm;
	}
	return tfm;
}

static int ignore_remaining_packet(struct drbd_tconn *tconn, struct packet_info *pi)
{
	void *buffer = tconn->data.rbuf;
	int size = pi->size;

	while (size) {
		int s = min_t(int, size, DRBD_SOCKET_BUFFER_SIZE);
		s = drbd_recv(tconn, buffer, s);
		if (s <= 0) {
			if (s < 0)
				return s;
			break;
		}
		size -= s;
	}
	if (size)
		return -EIO;
	return 0;
}

/*
 * config_unknown_volume  -  device configuration command for unknown volume
 *
 * When a device is added to an existing connection, the node on which the
 * device is added first will send configuration commands to its peer but the
 * peer will not know about the device yet.  It will warn and ignore these
 * commands.  Once the device is added on the second node, the second node will
 * send the same device configuration commands, but in the other direction.
 *
 * (We can also end up here if drbd is misconfigured.)
 */
static int config_unknown_volume(struct drbd_tconn *tconn, struct packet_info *pi)
{
	conn_warn(tconn, "%s packet received for volume %u, which is not configured locally\n",
		  cmdname(pi->cmd), pi->vnr);
	return ignore_remaining_packet(tconn, pi);
}

STATIC int receive_SyncParam(struct drbd_tconn *tconn, struct packet_info *pi)
{
	struct drbd_conf *mdev;
	struct p_rs_param_95 *p;
	unsigned int header_size, data_size, exp_max_sz;
	struct crypto_hash *verify_tfm = NULL;
	struct crypto_hash *csums_tfm = NULL;
	struct net_conf *old_net_conf, *new_net_conf = NULL;
	struct disk_conf *old_disk_conf = NULL, *new_disk_conf = NULL;
	const int apv = tconn->agreed_pro_version;
	struct fifo_buffer *old_plan = NULL, *new_plan = NULL;
	int fifo_size = 0;
	int err;

	mdev = vnr_to_mdev(tconn, pi->vnr);
	if (!mdev)
		return config_unknown_volume(tconn, pi);

	exp_max_sz  = apv <= 87 ? sizeof(struct p_rs_param)
		    : apv == 88 ? sizeof(struct p_rs_param)
					+ SHARED_SECRET_MAX
		    : apv <= 94 ? sizeof(struct p_rs_param_89)
		    : /* apv >= 95 */ sizeof(struct p_rs_param_95);

	if (pi->size > exp_max_sz) {
		dev_err(DEV, "SyncParam packet too long: received %u, expected <= %u bytes\n",
		    pi->size, exp_max_sz);
		return -EIO;
	}

	if (apv <= 88) {
		header_size = sizeof(struct p_rs_param);
		data_size = pi->size - header_size;
	} else if (apv <= 94) {
		header_size = sizeof(struct p_rs_param_89);
		data_size = pi->size - header_size;
		D_ASSERT(data_size == 0);
	} else {
		header_size = sizeof(struct p_rs_param_95);
		data_size = pi->size - header_size;
		D_ASSERT(data_size == 0);
	}

	/* initialize verify_alg and csums_alg */
	p = pi->data;
	memset(p->verify_alg, 0, 2 * SHARED_SECRET_MAX);

	err = drbd_recv_all(mdev->tconn, p, header_size);
	if (err)
		return err;

	mutex_lock(&mdev->tconn->conf_update);
	old_net_conf = mdev->tconn->net_conf;
	if (get_ldev(mdev)) {
		new_disk_conf = kzalloc(sizeof(struct disk_conf), GFP_KERNEL);
		if (!new_disk_conf) {
			put_ldev(mdev);
			mutex_unlock(&mdev->tconn->conf_update);
			dev_err(DEV, "Allocation of new disk_conf failed\n");
			return -ENOMEM;
		}

		old_disk_conf = mdev->ldev->disk_conf;
		*new_disk_conf = *old_disk_conf;

		new_disk_conf->resync_rate = be32_to_cpu(p->resync_rate);
	}

	if (apv >= 88) {
		if (apv == 88) {
			if (data_size > SHARED_SECRET_MAX || data_size == 0) {
				dev_err(DEV, "verify-alg of wrong size, "
					"peer wants %u, accepting only up to %u byte\n",
					data_size, SHARED_SECRET_MAX);
				err = -EIO;
				goto reconnect;
			}

			err = drbd_recv_all(mdev->tconn, p->verify_alg, data_size);
			if (err)
				goto reconnect;
			/* we expect NUL terminated string */
			/* but just in case someone tries to be evil */
			D_ASSERT(p->verify_alg[data_size-1] == 0);
			p->verify_alg[data_size-1] = 0;

		} else /* apv >= 89 */ {
			/* we still expect NUL terminated strings */
			/* but just in case someone tries to be evil */
			D_ASSERT(p->verify_alg[SHARED_SECRET_MAX-1] == 0);
			D_ASSERT(p->csums_alg[SHARED_SECRET_MAX-1] == 0);
			p->verify_alg[SHARED_SECRET_MAX-1] = 0;
			p->csums_alg[SHARED_SECRET_MAX-1] = 0;
		}

		if (strcmp(old_net_conf->verify_alg, p->verify_alg)) {
			if (mdev->state.conn == C_WF_REPORT_PARAMS) {
				dev_err(DEV, "Different verify-alg settings. me=\"%s\" peer=\"%s\"\n",
				    old_net_conf->verify_alg, p->verify_alg);
				goto disconnect;
			}
			verify_tfm = drbd_crypto_alloc_digest_safe(mdev,
					p->verify_alg, "verify-alg");
			if (IS_ERR(verify_tfm)) {
				verify_tfm = NULL;
				goto disconnect;
			}
		}

		if (apv >= 89 && strcmp(old_net_conf->csums_alg, p->csums_alg)) {
			if (mdev->state.conn == C_WF_REPORT_PARAMS) {
				dev_err(DEV, "Different csums-alg settings. me=\"%s\" peer=\"%s\"\n",
				    old_net_conf->csums_alg, p->csums_alg);
				goto disconnect;
			}
			csums_tfm = drbd_crypto_alloc_digest_safe(mdev,
					p->csums_alg, "csums-alg");
			if (IS_ERR(csums_tfm)) {
				csums_tfm = NULL;
				goto disconnect;
			}
		}

		if (apv > 94 && new_disk_conf) {
			new_disk_conf->c_plan_ahead = be32_to_cpu(p->c_plan_ahead);
			new_disk_conf->c_delay_target = be32_to_cpu(p->c_delay_target);
			new_disk_conf->c_fill_target = be32_to_cpu(p->c_fill_target);
			new_disk_conf->c_max_rate = be32_to_cpu(p->c_max_rate);

			fifo_size = (new_disk_conf->c_plan_ahead * 10 * SLEEP_TIME) / HZ;
			if (fifo_size != mdev->rs_plan_s->size) {
				new_plan = fifo_alloc(fifo_size);
				if (!new_plan) {
					dev_err(DEV, "kmalloc of fifo_buffer failed");
					put_ldev(mdev);
					goto disconnect;
				}
			}
		}

		if (verify_tfm || csums_tfm) {
			new_net_conf = kzalloc(sizeof(struct net_conf), GFP_KERNEL);
			if (!new_net_conf) {
				dev_err(DEV, "Allocation of new net_conf failed\n");
				goto disconnect;
			}

			*new_net_conf = *old_net_conf;

			if (verify_tfm) {
				strcpy(new_net_conf->verify_alg, p->verify_alg);
				new_net_conf->verify_alg_len = strlen(p->verify_alg) + 1;
				crypto_free_hash(mdev->tconn->verify_tfm);
				mdev->tconn->verify_tfm = verify_tfm;
				dev_info(DEV, "using verify-alg: \"%s\"\n", p->verify_alg);
			}
			if (csums_tfm) {
				strcpy(new_net_conf->csums_alg, p->csums_alg);
				new_net_conf->csums_alg_len = strlen(p->csums_alg) + 1;
				crypto_free_hash(mdev->tconn->csums_tfm);
				mdev->tconn->csums_tfm = csums_tfm;
				dev_info(DEV, "using csums-alg: \"%s\"\n", p->csums_alg);
			}
			rcu_assign_pointer(tconn->net_conf, new_net_conf);
		}
	}

	if (new_disk_conf) {
		rcu_assign_pointer(mdev->ldev->disk_conf, new_disk_conf);
		put_ldev(mdev);
	}

	if (new_plan) {
		old_plan = mdev->rs_plan_s;
		rcu_assign_pointer(mdev->rs_plan_s, new_plan);
	}

	mutex_unlock(&mdev->tconn->conf_update);
	synchronize_rcu();
	if (new_net_conf)
		kfree(old_net_conf);
	kfree(old_disk_conf);
	kfree(old_plan);

	return 0;

reconnect:
	if (new_disk_conf) {
		put_ldev(mdev);
		kfree(new_disk_conf);
	}
	mutex_unlock(&mdev->tconn->conf_update);
	return -EIO;

disconnect:
	kfree(new_plan);
	if (new_disk_conf) {
		put_ldev(mdev);
		kfree(new_disk_conf);
	}
	mutex_unlock(&mdev->tconn->conf_update);
	/* just for completeness: actually not needed,
	 * as this is not reached if csums_tfm was ok. */
	crypto_free_hash(csums_tfm);
	/* but free the verify_tfm again, if csums_tfm did not work out */
	crypto_free_hash(verify_tfm);
	conn_request_state(mdev->tconn, NS(conn, C_DISCONNECTING), CS_HARD);
	return -EIO;
}

STATIC void drbd_setup_order_type(struct drbd_conf *mdev, int peer)
{
	/* sorry, we currently have no working implementation
	 * of distributed TCQ */
}

/* warn if the arguments differ by more than 12.5% */
static void warn_if_differ_considerably(struct drbd_conf *mdev,
	const char *s, sector_t a, sector_t b)
{
	sector_t d;
	if (a == 0 || b == 0)
		return;
	d = (a > b) ? (a - b) : (b - a);
	if (d > (a>>3) || d > (b>>3))
		dev_warn(DEV, "Considerable difference in %s: %llus vs. %llus\n", s,
		     (unsigned long long)a, (unsigned long long)b);
}

STATIC int receive_sizes(struct drbd_tconn *tconn, struct packet_info *pi)
{
	struct drbd_conf *mdev;
	struct p_sizes *p = pi->data;
	enum determine_dev_size dd = unchanged;
	sector_t p_size, p_usize, my_usize;
	int ldsc = 0; /* local disk size changed */
	enum dds_flags ddsf;

	mdev = vnr_to_mdev(tconn, pi->vnr);
	if (!mdev)
		return config_unknown_volume(tconn, pi);

	p_size = be64_to_cpu(p->d_size);
	p_usize = be64_to_cpu(p->u_size);

	/* just store the peer's disk size for now.
	 * we still need to figure out whether we accept that. */
	mdev->p_size = p_size;

	if (get_ldev(mdev)) {
		rcu_read_lock();
		my_usize = rcu_dereference(mdev->ldev->disk_conf)->disk_size;
		rcu_read_unlock();

		warn_if_differ_considerably(mdev, "lower level device sizes",
			   p_size, drbd_get_max_capacity(mdev->ldev));
		warn_if_differ_considerably(mdev, "user requested size",
					    p_usize, my_usize);

		/* if this is the first connect, or an otherwise expected
		 * param exchange, choose the minimum */
		if (mdev->state.conn == C_WF_REPORT_PARAMS)
			p_usize = min_not_zero(my_usize, p_usize);

		/* Never shrink a device with usable data during connect.
		   But allow online shrinking if we are connected. */
		if (drbd_new_dev_size(mdev, mdev->ldev, p_usize, 0) <
		    drbd_get_capacity(mdev->this_bdev) &&
		    mdev->state.disk >= D_OUTDATED &&
		    mdev->state.conn < C_CONNECTED) {
			dev_err(DEV, "The peer's disk size is too small!\n");
			conn_request_state(mdev->tconn, NS(conn, C_DISCONNECTING), CS_HARD);
			put_ldev(mdev);
			return -EIO;
		}

		if (my_usize != p_usize) {
			struct disk_conf *old_disk_conf, *new_disk_conf = NULL;

			new_disk_conf = kzalloc(sizeof(struct disk_conf), GFP_KERNEL);
			if (!new_disk_conf) {
				dev_err(DEV, "Allocation of new disk_conf failed\n");
				put_ldev(mdev);
				return -ENOMEM;
			}

			mutex_lock(&mdev->tconn->conf_update);
			old_disk_conf = mdev->ldev->disk_conf;
			*new_disk_conf = *old_disk_conf;
			new_disk_conf->disk_size = p_usize;

			rcu_assign_pointer(mdev->ldev->disk_conf, new_disk_conf);
			mutex_unlock(&mdev->tconn->conf_update);
			synchronize_rcu();
			kfree(old_disk_conf);

			dev_info(DEV, "Peer sets u_size to %lu sectors\n",
				 (unsigned long)my_usize);
		}

		put_ldev(mdev);
	}

	ddsf = be16_to_cpu(p->dds_flags);
	if (get_ldev(mdev)) {
		dd = drbd_determine_dev_size(mdev, ddsf);
		put_ldev(mdev);
		if (dd == dev_size_error)
			return -EIO;
		drbd_md_sync(mdev);
	} else {
		/* I am diskless, need to accept the peer's size. */
		drbd_set_my_capacity(mdev, p_size);
	}

	mdev->peer_max_bio_size = be32_to_cpu(p->max_bio_size);
	drbd_reconsider_max_bio_size(mdev);

	if (get_ldev(mdev)) {
		if (mdev->ldev->known_size != drbd_get_capacity(mdev->ldev->backing_bdev)) {
			mdev->ldev->known_size = drbd_get_capacity(mdev->ldev->backing_bdev);
			ldsc = 1;
		}

		drbd_setup_order_type(mdev, be16_to_cpu(p->queue_order_type));
		put_ldev(mdev);
	}

	if (mdev->state.conn > C_WF_REPORT_PARAMS) {
		if (be64_to_cpu(p->c_size) !=
		    drbd_get_capacity(mdev->this_bdev) || ldsc) {
			/* we have different sizes, probably peer
			 * needs to know my new size... */
			drbd_send_sizes(mdev, 0, ddsf);
		}
		if (test_and_clear_bit(RESIZE_PENDING, &mdev->flags) ||
		    (dd == grew && mdev->state.conn == C_CONNECTED)) {
			if (mdev->state.pdsk >= D_INCONSISTENT &&
			    mdev->state.disk >= D_INCONSISTENT) {
				if (ddsf & DDSF_NO_RESYNC)
					dev_info(DEV, "Resync of new storage suppressed with --assume-clean\n");
				else
					resync_after_online_grow(mdev);
			} else
				set_bit(RESYNC_AFTER_NEG, &mdev->flags);
		}
	}

	return 0;
}

STATIC int receive_uuids(struct drbd_tconn *tconn, struct packet_info *pi)
{
	struct drbd_conf *mdev;
	struct p_uuids *p = pi->data;
	u64 *p_uuid;
	int i, updated_uuids = 0;

	mdev = vnr_to_mdev(tconn, pi->vnr);
	if (!mdev)
		return config_unknown_volume(tconn, pi);

	p_uuid = kmalloc(sizeof(u64)*UI_EXTENDED_SIZE, GFP_NOIO);

	for (i = UI_CURRENT; i < UI_EXTENDED_SIZE; i++)
		p_uuid[i] = be64_to_cpu(p->uuid[i]);

	kfree(mdev->p_uuid);
	mdev->p_uuid = p_uuid;

	if (mdev->state.conn < C_CONNECTED &&
	    mdev->state.disk < D_INCONSISTENT &&
	    mdev->state.role == R_PRIMARY &&
	    (mdev->ed_uuid & ~((u64)1)) != (p_uuid[UI_CURRENT] & ~((u64)1))) {
		dev_err(DEV, "Can only connect to data with current UUID=%016llX\n",
		    (unsigned long long)mdev->ed_uuid);
		conn_request_state(mdev->tconn, NS(conn, C_DISCONNECTING), CS_HARD);
		return -EIO;
	}

	if (get_ldev(mdev)) {
		int skip_initial_sync =
			mdev->state.conn == C_CONNECTED &&
			mdev->tconn->agreed_pro_version >= 90 &&
			mdev->ldev->md.uuid[UI_CURRENT] == UUID_JUST_CREATED &&
			(p_uuid[UI_FLAGS] & 8);
		if (skip_initial_sync) {
			dev_info(DEV, "Accepted new current UUID, preparing to skip initial sync\n");
			drbd_bitmap_io(mdev, &drbd_bmio_clear_n_write,
					"clear_n_write from receive_uuids",
					BM_LOCKED_TEST_ALLOWED);
			_drbd_uuid_set(mdev, UI_CURRENT, p_uuid[UI_CURRENT]);
			_drbd_uuid_set(mdev, UI_BITMAP, 0);
			_drbd_set_state(_NS2(mdev, disk, D_UP_TO_DATE, pdsk, D_UP_TO_DATE),
					CS_VERBOSE, NULL);
			drbd_md_sync(mdev);
			updated_uuids = 1;
		}
		put_ldev(mdev);
	} else if (mdev->state.disk < D_INCONSISTENT &&
		   mdev->state.role == R_PRIMARY) {
		/* I am a diskless primary, the peer just created a new current UUID
		   for me. */
		updated_uuids = drbd_set_ed_uuid(mdev, p_uuid[UI_CURRENT]);
	}

	/* Before we test for the disk state, we should wait until an eventually
	   ongoing cluster wide state change is finished. That is important if
	   we are primary and are detaching from our disk. We need to see the
	   new disk state... */
	mutex_lock(mdev->state_mutex);
	mutex_unlock(mdev->state_mutex);
	if (mdev->state.conn >= C_CONNECTED && mdev->state.disk < D_INCONSISTENT)
		updated_uuids |= drbd_set_ed_uuid(mdev, p_uuid[UI_CURRENT]);

	if (updated_uuids)
		drbd_print_uuids(mdev, "receiver updated UUIDs to");

	return 0;
}

/**
 * convert_state() - Converts the peer's view of the cluster state to our point of view
 * @ps:		The state as seen by the peer.
 */
STATIC union drbd_state convert_state(union drbd_state ps)
{
	union drbd_state ms;

	static enum drbd_conns c_tab[] = {
		[C_WF_REPORT_PARAMS] = C_WF_REPORT_PARAMS,
		[C_CONNECTED] = C_CONNECTED,

		[C_STARTING_SYNC_S] = C_STARTING_SYNC_T,
		[C_STARTING_SYNC_T] = C_STARTING_SYNC_S,
		[C_DISCONNECTING] = C_TEAR_DOWN, /* C_NETWORK_FAILURE, */
		[C_VERIFY_S]       = C_VERIFY_T,
		[C_MASK]   = C_MASK,
	};

	ms.i = ps.i;

	ms.conn = c_tab[ps.conn];
	ms.peer = ps.role;
	ms.role = ps.peer;
	ms.pdsk = ps.disk;
	ms.disk = ps.pdsk;
	ms.peer_isp = (ps.aftr_isp | ps.user_isp);

	return ms;
}

STATIC int receive_req_state(struct drbd_tconn *tconn, struct packet_info *pi)
{
	struct drbd_conf *mdev;
	struct p_req_state *p = pi->data;
	union drbd_state mask, val;
	enum drbd_state_rv rv;

	mdev = vnr_to_mdev(tconn, pi->vnr);
	if (!mdev)
		return -EIO;

	mask.i = be32_to_cpu(p->mask);
	val.i = be32_to_cpu(p->val);

	if (test_bit(DISCARD_CONCURRENT, &mdev->tconn->flags) &&
	    mutex_is_locked(mdev->state_mutex)) {
		drbd_send_sr_reply(mdev, SS_CONCURRENT_ST_CHG);
		return 0;
	}

	mask = convert_state(mask);
	val = convert_state(val);

	rv = drbd_change_state(mdev, CS_VERBOSE, mask, val);
	drbd_send_sr_reply(mdev, rv);

	drbd_md_sync(mdev);

	return 0;
}

STATIC int receive_req_conn_state(struct drbd_tconn *tconn, struct packet_info *pi)
{
	struct p_req_state *p = pi->data;
	union drbd_state mask, val;
	enum drbd_state_rv rv;

	mask.i = be32_to_cpu(p->mask);
	val.i = be32_to_cpu(p->val);

	if (test_bit(DISCARD_CONCURRENT, &tconn->flags) &&
	    mutex_is_locked(&tconn->cstate_mutex)) {
		conn_send_sr_reply(tconn, SS_CONCURRENT_ST_CHG);
		return 0;
	}

	mask = convert_state(mask);
	val = convert_state(val);

	rv = conn_request_state(tconn, mask, val, CS_VERBOSE | CS_LOCAL_ONLY | CS_IGN_OUTD_FAIL);
	conn_send_sr_reply(tconn, rv);

	return 0;
}

STATIC int receive_state(struct drbd_tconn *tconn, struct packet_info *pi)
{
	struct drbd_conf *mdev;
	struct p_state *p = pi->data;
	union drbd_state os, ns, peer_state;
	enum drbd_disk_state real_peer_disk;
	enum chg_state_flags cs_flags;
	int rv;

	mdev = vnr_to_mdev(tconn, pi->vnr);
	if (!mdev)
		return config_unknown_volume(tconn, pi);

	peer_state.i = be32_to_cpu(p->state);

	real_peer_disk = peer_state.disk;
	if (peer_state.disk == D_NEGOTIATING) {
		real_peer_disk = mdev->p_uuid[UI_FLAGS] & 4 ? D_INCONSISTENT : D_CONSISTENT;
		dev_info(DEV, "real peer disk state = %s\n", drbd_disk_str(real_peer_disk));
	}

	spin_lock_irq(&mdev->tconn->req_lock);
 retry:
	os = ns = drbd_read_state(mdev);
	spin_unlock_irq(&mdev->tconn->req_lock);

	/* If some other part of the code (asender thread, timeout)
	 * already decided to close the connection again,
	 * we must not "re-establish" it here. */
	if (os.conn <= C_TEAR_DOWN)
		return false;

	/* If this is the "end of sync" confirmation, usually the peer disk
	 * transitions from D_INCONSISTENT to D_UP_TO_DATE. For empty (0 bits
	 * set) resync started in PausedSyncT, or if the timing of pause-/
	 * unpause-sync events has been "just right", the peer disk may
	 * transition from D_CONSISTENT to D_UP_TO_DATE as well.
	 */
	if ((os.pdsk == D_INCONSISTENT || os.pdsk == D_CONSISTENT) &&
	    real_peer_disk == D_UP_TO_DATE &&
	    os.conn > C_CONNECTED && os.disk == D_UP_TO_DATE) {
		/* If we are (becoming) SyncSource, but peer is still in sync
		 * preparation, ignore its uptodate-ness to avoid flapping, it
		 * will change to inconsistent once the peer reaches active
		 * syncing states.
		 * It may have changed syncer-paused flags, however, so we
		 * cannot ignore this completely. */
		if (peer_state.conn > C_CONNECTED &&
		    peer_state.conn < C_SYNC_SOURCE)
			real_peer_disk = D_INCONSISTENT;

		/* if peer_state changes to connected at the same time,
		 * it explicitly notifies us that it finished resync.
		 * Maybe we should finish it up, too? */
		else if (os.conn >= C_SYNC_SOURCE &&
			 peer_state.conn == C_CONNECTED) {
			if (drbd_bm_total_weight(mdev) <= mdev->rs_failed)
				drbd_resync_finished(mdev);
			return 0;
		}
	}

	/* peer says his disk is inconsistent, while we think it is uptodate,
	 * and this happens while the peer still thinks we have a sync going on,
	 * but we think we are already done with the sync.
	 * We ignore this to avoid flapping pdsk.
	 * This should not happen, if the peer is a recent version of drbd. */
	if (os.pdsk == D_UP_TO_DATE && real_peer_disk == D_INCONSISTENT &&
	    os.conn == C_CONNECTED && peer_state.conn > C_SYNC_SOURCE)
		real_peer_disk = D_UP_TO_DATE;

	if (ns.conn == C_WF_REPORT_PARAMS)
		ns.conn = C_CONNECTED;

	if (peer_state.conn == C_AHEAD)
		ns.conn = C_BEHIND;

	if (mdev->p_uuid && peer_state.disk >= D_NEGOTIATING &&
	    get_ldev_if_state(mdev, D_NEGOTIATING)) {
		int cr; /* consider resync */

		/* if we established a new connection */
		cr  = (os.conn < C_CONNECTED);
		/* if we had an established connection
		 * and one of the nodes newly attaches a disk */
		cr |= (os.conn == C_CONNECTED &&
		       (peer_state.disk == D_NEGOTIATING ||
			os.disk == D_NEGOTIATING));
		/* if we have both been inconsistent, and the peer has been
		 * forced to be UpToDate with --overwrite-data */
		cr |= test_bit(CONSIDER_RESYNC, &mdev->flags);
		/* if we had been plain connected, and the admin requested to
		 * start a sync by "invalidate" or "invalidate-remote" */
		cr |= (os.conn == C_CONNECTED &&
				(peer_state.conn >= C_STARTING_SYNC_S &&
				 peer_state.conn <= C_WF_BITMAP_T));

		if (cr)
			ns.conn = drbd_sync_handshake(mdev, peer_state.role, real_peer_disk);

		put_ldev(mdev);
		if (ns.conn == C_MASK) {
			ns.conn = C_CONNECTED;
			if (mdev->state.disk == D_NEGOTIATING) {
				drbd_force_state(mdev, NS(disk, D_FAILED));
			} else if (peer_state.disk == D_NEGOTIATING) {
				dev_err(DEV, "Disk attach process on the peer node was aborted.\n");
				peer_state.disk = D_DISKLESS;
				real_peer_disk = D_DISKLESS;
			} else {
				if (test_and_clear_bit(CONN_DRY_RUN, &mdev->tconn->flags))
					return -EIO;
				D_ASSERT(os.conn == C_WF_REPORT_PARAMS);
				conn_request_state(mdev->tconn, NS(conn, C_DISCONNECTING), CS_HARD);
				return -EIO;
			}
		}
	}

	spin_lock_irq(&mdev->tconn->req_lock);
	if (os.i != drbd_read_state(mdev).i)
		goto retry;
	clear_bit(CONSIDER_RESYNC, &mdev->flags);
	ns.peer = peer_state.role;
	ns.pdsk = real_peer_disk;
	ns.peer_isp = (peer_state.aftr_isp | peer_state.user_isp);
	if ((ns.conn == C_CONNECTED || ns.conn == C_WF_BITMAP_S) && ns.disk == D_NEGOTIATING)
		ns.disk = mdev->new_state_tmp.disk;
	cs_flags = CS_VERBOSE + (os.conn < C_CONNECTED && ns.conn >= C_CONNECTED ? 0 : CS_HARD);
	if (ns.pdsk == D_CONSISTENT && drbd_suspended(mdev) && ns.conn == C_CONNECTED && os.conn < C_CONNECTED &&
	    test_bit(NEW_CUR_UUID, &mdev->flags)) {
		/* Do not allow tl_restart(RESEND) for a rebooted peer. We can only allow this
		   for temporal network outages! */
		spin_unlock_irq(&mdev->tconn->req_lock);
		dev_err(DEV, "Aborting Connect, can not thaw IO with an only Consistent peer\n");
		tl_clear(mdev->tconn);
		drbd_uuid_new_current(mdev);
		clear_bit(NEW_CUR_UUID, &mdev->flags);
		conn_request_state(mdev->tconn, NS2(conn, C_PROTOCOL_ERROR, susp, 0), CS_HARD);
		return -EIO;
	}
	rv = _drbd_set_state(mdev, ns, cs_flags, NULL);
	ns = drbd_read_state(mdev);
	spin_unlock_irq(&mdev->tconn->req_lock);

	if (rv < SS_SUCCESS) {
		conn_request_state(mdev->tconn, NS(conn, C_DISCONNECTING), CS_HARD);
		return -EIO;
	}

	if (os.conn > C_WF_REPORT_PARAMS) {
		if (ns.conn > C_CONNECTED && peer_state.conn <= C_CONNECTED &&
		    peer_state.disk != D_NEGOTIATING ) {
			/* we want resync, peer has not yet decided to sync... */
			/* Nowadays only used when forcing a node into primary role and
			   setting its disk to UpToDate with that */
			drbd_send_uuids(mdev);
			drbd_send_current_state(mdev);
		}
	}

	clear_bit(DISCARD_MY_DATA, &mdev->flags);

	drbd_md_sync(mdev); /* update connected indicator, la_size, ... */

	return 0;
}

STATIC int receive_sync_uuid(struct drbd_tconn *tconn, struct packet_info *pi)
{
	struct drbd_conf *mdev;
	struct p_rs_uuid *p = pi->data;

	mdev = vnr_to_mdev(tconn, pi->vnr);
	if (!mdev)
		return -EIO;

	wait_event(mdev->misc_wait,
		   mdev->state.conn == C_WF_SYNC_UUID ||
		   mdev->state.conn == C_BEHIND ||
		   mdev->state.conn < C_CONNECTED ||
		   mdev->state.disk < D_NEGOTIATING);

	/* D_ASSERT( mdev->state.conn == C_WF_SYNC_UUID ); */

	/* Here the _drbd_uuid_ functions are right, current should
	   _not_ be rotated into the history */
	if (get_ldev_if_state(mdev, D_NEGOTIATING)) {
		_drbd_uuid_set(mdev, UI_CURRENT, be64_to_cpu(p->uuid));
		_drbd_uuid_set(mdev, UI_BITMAP, 0UL);

		drbd_print_uuids(mdev, "updated sync uuid");
		drbd_start_resync(mdev, C_SYNC_TARGET);

		put_ldev(mdev);
	} else
		dev_err(DEV, "Ignoring SyncUUID packet!\n");

	return 0;
}

/**
 * receive_bitmap_plain
 *
 * Return 0 when done, 1 when another iteration is needed, and a negative error
 * code upon failure.
 */
static int
receive_bitmap_plain(struct drbd_conf *mdev, unsigned int size,
		     unsigned long *p, struct bm_xfer_ctx *c)
{
	unsigned int data_size = DRBD_SOCKET_BUFFER_SIZE -
				 drbd_header_size(mdev->tconn);
	unsigned int num_words = min_t(size_t, data_size / sizeof(*p),
				       c->bm_words - c->word_offset);
	unsigned int want = num_words * sizeof(*p);
	int err;

	if (want != size) {
		dev_err(DEV, "%s:want (%u) != size (%u)\n", __func__, want, size);
		return -EIO;
	}
	if (want == 0)
		return 0;
	err = drbd_recv_all(mdev->tconn, p, want);
	if (err)
		return err;

	drbd_bm_merge_lel(mdev, c->word_offset, num_words, p);

	c->word_offset += num_words;
	c->bit_offset = c->word_offset * BITS_PER_LONG;
	if (c->bit_offset > c->bm_bits)
		c->bit_offset = c->bm_bits;

	return 1;
}

static enum drbd_bitmap_code dcbp_get_code(struct p_compressed_bm *p)
{
	return (enum drbd_bitmap_code)(p->encoding & 0x0f);
}

static int dcbp_get_start(struct p_compressed_bm *p)
{
	return (p->encoding & 0x80) != 0;
}

static int dcbp_get_pad_bits(struct p_compressed_bm *p)
{
	return (p->encoding >> 4) & 0x7;
}

/**
 * recv_bm_rle_bits
 *
 * Return 0 when done, 1 when another iteration is needed, and a negative error
 * code upon failure.
 */
static int
recv_bm_rle_bits(struct drbd_conf *mdev,
		struct p_compressed_bm *p,
		 struct bm_xfer_ctx *c,
		 unsigned int len)
{
	struct bitstream bs;
	u64 look_ahead;
	u64 rl;
	u64 tmp;
	unsigned long s = c->bit_offset;
	unsigned long e;
	int toggle = dcbp_get_start(p);
	int have;
	int bits;

	bitstream_init(&bs, p->code, len, dcbp_get_pad_bits(p));

	bits = bitstream_get_bits(&bs, &look_ahead, 64);
	if (bits < 0)
		return -EIO;

	for (have = bits; have > 0; s += rl, toggle = !toggle) {
		bits = vli_decode_bits(&rl, look_ahead);
		if (bits <= 0)
			return -EIO;

		if (toggle) {
			e = s + rl -1;
			if (e >= c->bm_bits) {
				dev_err(DEV, "bitmap overflow (e:%lu) while decoding bm RLE packet\n", e);
				return -EIO;
			}
			_drbd_bm_set_bits(mdev, s, e);
		}

		if (have < bits) {
			dev_err(DEV, "bitmap decoding error: h:%d b:%d la:0x%08llx l:%u/%u\n",
				have, bits, look_ahead,
				(unsigned int)(bs.cur.b - p->code),
				(unsigned int)bs.buf_len);
			return -EIO;
		}
		look_ahead >>= bits;
		have -= bits;

		bits = bitstream_get_bits(&bs, &tmp, 64 - have);
		if (bits < 0)
			return -EIO;
		look_ahead |= tmp << have;
		have += bits;
	}

	c->bit_offset = s;
	bm_xfer_ctx_bit_to_word_offset(c);

	return (s != c->bm_bits);
}

/**
 * decode_bitmap_c
 *
 * Return 0 when done, 1 when another iteration is needed, and a negative error
 * code upon failure.
 */
static int
decode_bitmap_c(struct drbd_conf *mdev,
		struct p_compressed_bm *p,
		struct bm_xfer_ctx *c,
		unsigned int len)
{
	if (dcbp_get_code(p) == RLE_VLI_Bits)
		return recv_bm_rle_bits(mdev, p, c, len - sizeof(*p));

	/* other variants had been implemented for evaluation,
	 * but have been dropped as this one turned out to be "best"
	 * during all our tests. */

	dev_err(DEV, "receive_bitmap_c: unknown encoding %u\n", p->encoding);
	conn_request_state(mdev->tconn, NS(conn, C_PROTOCOL_ERROR), CS_HARD);
	return -EIO;
}

void INFO_bm_xfer_stats(struct drbd_conf *mdev,
		const char *direction, struct bm_xfer_ctx *c)
{
	/* what would it take to transfer it "plaintext" */
	unsigned int header_size = drbd_header_size(mdev->tconn);
	unsigned int data_size = DRBD_SOCKET_BUFFER_SIZE - header_size;
	unsigned int plain =
		header_size * (DIV_ROUND_UP(c->bm_words, data_size) + 1) +
		c->bm_words * sizeof(unsigned long);
	unsigned int total = c->bytes[0] + c->bytes[1];
	unsigned int r;

	/* total can not be zero. but just in case: */
	if (total == 0)
		return;

	/* don't report if not compressed */
	if (total >= plain)
		return;

	/* total < plain. check for overflow, still */
	r = (total > UINT_MAX/1000) ? (total / (plain/1000))
		                    : (1000 * total / plain);

	if (r > 1000)
		r = 1000;

	r = 1000 - r;
	dev_info(DEV, "%s bitmap stats [Bytes(packets)]: plain %u(%u), RLE %u(%u), "
	     "total %u; compression: %u.%u%%\n",
			direction,
			c->bytes[1], c->packets[1],
			c->bytes[0], c->packets[0],
			total, r/10, r % 10);
}

/* Since we are processing the bitfield from lower addresses to higher,
   it does not matter if the process it in 32 bit chunks or 64 bit
   chunks as long as it is little endian. (Understand it as byte stream,
   beginning with the lowest byte...) If we would use big endian
   we would need to process it from the highest address to the lowest,
   in order to be agnostic to the 32 vs 64 bits issue.

   returns 0 on failure, 1 if we successfully received it. */
STATIC int receive_bitmap(struct drbd_tconn *tconn, struct packet_info *pi)
{
	struct drbd_conf *mdev;
	struct bm_xfer_ctx c;
	int err;

	mdev = vnr_to_mdev(tconn, pi->vnr);
	if (!mdev)
		return -EIO;

	drbd_bm_lock(mdev, "receive bitmap", BM_LOCKED_SET_ALLOWED);
	/* you are supposed to send additional out-of-sync information
	 * if you actually set bits during this phase */

	c = (struct bm_xfer_ctx) {
		.bm_bits = drbd_bm_bits(mdev),
		.bm_words = drbd_bm_words(mdev),
	};

	for(;;) {
		if (pi->cmd == P_BITMAP)
			err = receive_bitmap_plain(mdev, pi->size, pi->data, &c);
		else if (pi->cmd == P_COMPRESSED_BITMAP) {
			/* MAYBE: sanity check that we speak proto >= 90,
			 * and the feature is enabled! */
			struct p_compressed_bm *p = pi->data;

			if (pi->size > DRBD_SOCKET_BUFFER_SIZE - drbd_header_size(tconn)) {
				dev_err(DEV, "ReportCBitmap packet too large\n");
				err = -EIO;
				goto out;
			}
			if (pi->size <= sizeof(*p)) {
				dev_err(DEV, "ReportCBitmap packet too small (l:%u)\n", pi->size);
				err = -EIO;
				goto out;
			}
			err = drbd_recv_all(mdev->tconn, p, pi->size);
			if (err)
			       goto out;
			err = decode_bitmap_c(mdev, p, &c, pi->size);
		} else {
			dev_warn(DEV, "receive_bitmap: cmd neither ReportBitMap nor ReportCBitMap (is 0x%x)", pi->cmd);
			err = -EIO;
			goto out;
		}

		c.packets[pi->cmd == P_BITMAP]++;
		c.bytes[pi->cmd == P_BITMAP] += drbd_header_size(tconn) + pi->size;

		if (err <= 0) {
			if (err < 0)
				goto out;
			break;
		}
		err = drbd_recv_header(mdev->tconn, pi);
		if (err)
			goto out;
	}

	INFO_bm_xfer_stats(mdev, "receive", &c);

	if (mdev->state.conn == C_WF_BITMAP_T) {
		enum drbd_state_rv rv;

		err = drbd_send_bitmap(mdev);
		if (err)
			goto out;
		/* Omit CS_ORDERED with this state transition to avoid deadlocks. */
		rv = _drbd_request_state(mdev, NS(conn, C_WF_SYNC_UUID), CS_VERBOSE);
		D_ASSERT(rv == SS_SUCCESS);
	} else if (mdev->state.conn != C_WF_BITMAP_S) {
		/* admin may have requested C_DISCONNECTING,
		 * other threads may have noticed network errors */
		dev_info(DEV, "unexpected cstate (%s) in receive_bitmap\n",
		    drbd_conn_str(mdev->state.conn));
	}
	err = 0;

 out:
	drbd_bm_unlock(mdev);
	if (!err && mdev->state.conn == C_WF_BITMAP_S)
		drbd_start_resync(mdev, C_SYNC_SOURCE);
	return err;
}

STATIC int receive_skip(struct drbd_tconn *tconn, struct packet_info *pi)
{
	conn_warn(tconn, "skipping unknown optional packet type %d, l: %d!\n",
		 pi->cmd, pi->size);

	return ignore_remaining_packet(tconn, pi);
}

STATIC int receive_UnplugRemote(struct drbd_tconn *tconn, struct packet_info *pi)
{
	struct drbd_conf *mdev;

	mdev = vnr_to_mdev(tconn, pi->vnr);
	if (!mdev)
		return -EIO;

	/* Make sure we've acked all the TCP data associated
	 * with the data requests being unplugged */
	drbd_tcp_quickack(mdev->tconn->data.socket);

	return 0;
}

STATIC int receive_out_of_sync(struct drbd_tconn *tconn, struct packet_info *pi)
{
	struct drbd_conf *mdev;
	struct p_block_desc *p = pi->data;

	mdev = vnr_to_mdev(tconn, pi->vnr);
	if (!mdev)
		return -EIO;

	switch (mdev->state.conn) {
	case C_WF_SYNC_UUID:
	case C_WF_BITMAP_T:
	case C_BEHIND:
			break;
	default:
		dev_err(DEV, "ASSERT FAILED cstate = %s, expected: WFSyncUUID|WFBitMapT|Behind\n",
				drbd_conn_str(mdev->state.conn));
	}

	drbd_set_out_of_sync(mdev, be64_to_cpu(p->sector), be32_to_cpu(p->blksize));

	return 0;
}

struct data_cmd {
	int expect_payload;
	size_t pkt_size;
	int (*fn)(struct drbd_tconn *, struct packet_info *);
};

static struct data_cmd drbd_cmd_handler[] = {
	[P_DATA]	    = { 1, sizeof(struct p_data), receive_Data },
	[P_DATA_REPLY]	    = { 1, sizeof(struct p_data), receive_DataReply },
	[P_RS_DATA_REPLY]   = { 1, sizeof(struct p_data), receive_RSDataReply } ,
	[P_BARRIER]	    = { 0, sizeof(struct p_barrier), receive_Barrier } ,
	[P_BITMAP]	    = { 1, 0, receive_bitmap } ,
	[P_COMPRESSED_BITMAP] = { 1, 0, receive_bitmap } ,
	[P_UNPLUG_REMOTE]   = { 0, 0, receive_UnplugRemote },
	[P_DATA_REQUEST]    = { 0, sizeof(struct p_block_req), receive_DataRequest },
	[P_RS_DATA_REQUEST] = { 0, sizeof(struct p_block_req), receive_DataRequest },
	[P_SYNC_PARAM]	    = { 1, 0, receive_SyncParam },
	[P_SYNC_PARAM89]    = { 1, 0, receive_SyncParam },
	[P_PROTOCOL]        = { 1, sizeof(struct p_protocol), receive_protocol },
	[P_UUIDS]	    = { 0, sizeof(struct p_uuids), receive_uuids },
	[P_SIZES]	    = { 0, sizeof(struct p_sizes), receive_sizes },
	[P_STATE]	    = { 0, sizeof(struct p_state), receive_state },
	[P_STATE_CHG_REQ]   = { 0, sizeof(struct p_req_state), receive_req_state },
	[P_SYNC_UUID]       = { 0, sizeof(struct p_rs_uuid), receive_sync_uuid },
	[P_OV_REQUEST]      = { 0, sizeof(struct p_block_req), receive_DataRequest },
	[P_OV_REPLY]        = { 1, sizeof(struct p_block_req), receive_DataRequest },
	[P_CSUM_RS_REQUEST] = { 1, sizeof(struct p_block_req), receive_DataRequest },
	[P_DELAY_PROBE]     = { 0, sizeof(struct p_delay_probe93), receive_skip },
	[P_OUT_OF_SYNC]     = { 0, sizeof(struct p_block_desc), receive_out_of_sync },
	[P_CONN_ST_CHG_REQ] = { 0, sizeof(struct p_req_state), receive_req_conn_state },
	[P_PROTOCOL_UPDATE] = { 1, sizeof(struct p_protocol), receive_protocol },
};

STATIC void drbdd(struct drbd_tconn *tconn)
{
	struct packet_info pi;
	size_t shs; /* sub header size */
	int err;

	while (get_t_state(&tconn->receiver) == RUNNING) {
		struct data_cmd *cmd;

		drbd_thread_current_set_cpu(&tconn->receiver);
		if (drbd_recv_header(tconn, &pi))
			goto err_out;

		cmd = &drbd_cmd_handler[pi.cmd];
		if (unlikely(pi.cmd >= ARRAY_SIZE(drbd_cmd_handler) || !cmd->fn)) {
			conn_err(tconn, "Unexpected data packet %s (0x%04x)",
				 cmdname(pi.cmd), pi.cmd);
			goto err_out;
		}

		shs = cmd->pkt_size;
		if (pi.size > shs && !cmd->expect_payload) {
			conn_err(tconn, "No payload expected %s l:%d\n",
				 cmdname(pi.cmd), pi.size);
			goto err_out;
		}

		if (shs) {
			err = drbd_recv_all_warn(tconn, pi.data, shs);
			if (err)
				goto err_out;
			pi.size -= shs;
		}

		err = cmd->fn(tconn, &pi);
		if (err) {
			conn_err(tconn, "error receiving %s, e: %d l: %d!\n",
				 cmdname(pi.cmd), err, pi.size);
			goto err_out;
		}
	}
	return;

    err_out:
	conn_request_state(tconn, NS(conn, C_PROTOCOL_ERROR), CS_HARD);
}

void conn_flush_workqueue(struct drbd_tconn *tconn)
{
	struct drbd_wq_barrier barr;

	barr.w.cb = w_prev_work_done;
	barr.w.tconn = tconn;
	init_completion(&barr.done);
	drbd_queue_work(&tconn->data.work, &barr.w);
	wait_for_completion(&barr.done);
}

STATIC void conn_disconnect(struct drbd_tconn *tconn)
{
	struct drbd_conf *mdev;
	enum drbd_conns oc;
	int vnr;

	if (tconn->cstate == C_STANDALONE)
		return;

	/* We are about to start the cleanup after connection loss.
	 * Make sure drbd_make_request knows about that.
	 * Usually we should be in some network failure state already,
	 * but just in case we are not, we fix it up here.
	 */
	conn_request_state(tconn, NS(conn, C_NETWORK_FAILURE), CS_HARD);

	/* asender does not clean up anything. it must not interfere, either */
	drbd_thread_stop(&tconn->asender);
	drbd_free_sock(tconn);

	rcu_read_lock();
	idr_for_each_entry(&tconn->volumes, mdev, vnr) {
		kref_get(&mdev->kref);
		rcu_read_unlock();
		drbd_disconnected(mdev);
		kref_put(&mdev->kref, &drbd_minor_destroy);
		rcu_read_lock();
	}
	rcu_read_unlock();

	if (!list_empty(&tconn->current_epoch->list))
		conn_err(tconn, "ASSERTION FAILED: tconn->current_epoch->list not empty\n");
	/* ok, no more ee's on the fly, it is safe to reset the epoch_size */
	atomic_set(&tconn->current_epoch->epoch_size, 0);

	conn_info(tconn, "Connection closed\n");

	if (conn_highest_role(tconn) == R_PRIMARY && conn_highest_pdsk(tconn) >= D_UNKNOWN)
		conn_try_outdate_peer_async(tconn);

	spin_lock_irq(&tconn->req_lock);
	oc = tconn->cstate;
	if (oc >= C_UNCONNECTED)
		_conn_request_state(tconn, NS(conn, C_UNCONNECTED), CS_VERBOSE);

	spin_unlock_irq(&tconn->req_lock);

	if (oc == C_DISCONNECTING)
		conn_request_state(tconn, NS(conn, C_STANDALONE), CS_VERBOSE | CS_HARD);
}

STATIC int drbd_disconnected(struct drbd_conf *mdev)
{
	unsigned int i;

	/* wait for current activity to cease. */
	spin_lock_irq(&mdev->tconn->req_lock);
	_drbd_wait_ee_list_empty(mdev, &mdev->active_ee);
	_drbd_wait_ee_list_empty(mdev, &mdev->sync_ee);
	_drbd_wait_ee_list_empty(mdev, &mdev->read_ee);
	spin_unlock_irq(&mdev->tconn->req_lock);

	/* We do not have data structures that would allow us to
	 * get the rs_pending_cnt down to 0 again.
	 *  * On C_SYNC_TARGET we do not have any data structures describing
	 *    the pending RSDataRequest's we have sent.
	 *  * On C_SYNC_SOURCE there is no data structure that tracks
	 *    the P_RS_DATA_REPLY blocks that we sent to the SyncTarget.
	 *  And no, it is not the sum of the reference counts in the
	 *  resync_LRU. The resync_LRU tracks the whole operation including
	 *  the disk-IO, while the rs_pending_cnt only tracks the blocks
	 *  on the fly. */
	drbd_rs_cancel_all(mdev);
	mdev->rs_total = 0;
	mdev->rs_failed = 0;
	atomic_set(&mdev->rs_pending_cnt, 0);
	wake_up(&mdev->misc_wait);

	del_timer_sync(&mdev->resync_timer);
	resync_timer_fn((unsigned long)mdev);

	/* wait for all w_e_end_data_req, w_e_end_rsdata_req, w_send_barrier,
	 * w_make_resync_request etc. which may still be on the worker queue
	 * to be "canceled" */
	drbd_flush_workqueue(mdev);

	drbd_finish_peer_reqs(mdev);

	/* This second workqueue flush is necessary, since drbd_finish_peer_reqs()
	   might have issued a work again. The one before drbd_finish_peer_reqs() is
	   necessary to reclain net_ee in drbd_finish_peer_reqs(). */
	drbd_flush_workqueue(mdev);

	kfree(mdev->p_uuid);
	mdev->p_uuid = NULL;

	if (!drbd_suspended(mdev))
		tl_clear(mdev->tconn);

	drbd_md_sync(mdev);

	/* serialize with bitmap writeout triggered by the state change,
	 * if any. */
	wait_event(mdev->misc_wait, !test_bit(BITMAP_IO, &mdev->flags));

	/* tcp_close and release of sendpage pages can be deferred.  I don't
	 * want to use SO_LINGER, because apparently it can be deferred for
	 * more than 20 seconds (longest time I checked).
	 *
	 * Actually we don't care for exactly when the network stack does its
	 * put_page(), but release our reference on these pages right here.
	 */
	i = drbd_free_peer_reqs(mdev, &mdev->net_ee);
	if (i)
		dev_info(DEV, "net_ee not empty, killed %u entries\n", i);
	i = atomic_read(&mdev->pp_in_use_by_net);
	if (i)
		dev_info(DEV, "pp_in_use_by_net = %d, expected 0\n", i);
	i = atomic_read(&mdev->pp_in_use);
	if (i)
		dev_info(DEV, "pp_in_use = %d, expected 0\n", i);

	D_ASSERT(list_empty(&mdev->read_ee));
	D_ASSERT(list_empty(&mdev->active_ee));
	D_ASSERT(list_empty(&mdev->sync_ee));
	D_ASSERT(list_empty(&mdev->done_ee));

	return 0;
}

/*
 * We support PRO_VERSION_MIN to PRO_VERSION_MAX. The protocol version
 * we can agree on is stored in agreed_pro_version.
 *
 * feature flags and the reserved array should be enough room for future
 * enhancements of the handshake protocol, and possible plugins...
 *
 * for now, they are expected to be zero, but ignored.
 */
STATIC int drbd_send_features(struct drbd_tconn *tconn)
{
	struct drbd_socket *sock;
	struct p_connection_features *p;

	sock = &tconn->data;
	p = conn_prepare_command(tconn, sock);
	if (!p)
		return -EIO;
	memset(p, 0, sizeof(*p));
	p->protocol_min = cpu_to_be32(PRO_VERSION_MIN);
	p->protocol_max = cpu_to_be32(PRO_VERSION_MAX);
	return conn_send_command(tconn, sock, P_CONNECTION_FEATURES, sizeof(*p), NULL, 0);
}

/*
 * return values:
 *   1 yes, we have a valid connection
 *   0 oops, did not work out, please try again
 *  -1 peer talks different language,
 *     no point in trying again, please go standalone.
 */
STATIC int drbd_do_features(struct drbd_tconn *tconn)
{
	/* ASSERT current == tconn->receiver ... */
	struct p_connection_features *p;
	const int expect = sizeof(struct p_connection_features);
	struct packet_info pi;
	int err;

	err = drbd_send_features(tconn);
	if (err)
		return 0;

	err = drbd_recv_header(tconn, &pi);
	if (err)
		return 0;

	if (pi.cmd != P_CONNECTION_FEATURES) {
		conn_err(tconn, "expected ConnectionFeatures packet, received: %s (0x%04x)\n",
			 cmdname(pi.cmd), pi.cmd);
		return -1;
	}

	if (pi.size != expect) {
		conn_err(tconn, "expected ConnectionFeatures length: %u, received: %u\n",
		     expect, pi.size);
		return -1;
	}

	p = pi.data;
	err = drbd_recv_all_warn(tconn, p, expect);
	if (err)
		return 0;

	p->protocol_min = be32_to_cpu(p->protocol_min);
	p->protocol_max = be32_to_cpu(p->protocol_max);
	if (p->protocol_max == 0)
		p->protocol_max = p->protocol_min;

	if (PRO_VERSION_MAX < p->protocol_min ||
	    PRO_VERSION_MIN > p->protocol_max)
		goto incompat;

	tconn->agreed_pro_version = min_t(int, PRO_VERSION_MAX, p->protocol_max);

	conn_info(tconn, "Handshake successful: "
	     "Agreed network protocol version %d\n", tconn->agreed_pro_version);

	return 1;

 incompat:
	conn_err(tconn, "incompatible DRBD dialects: "
	    "I support %d-%d, peer supports %d-%d\n",
	    PRO_VERSION_MIN, PRO_VERSION_MAX,
	    p->protocol_min, p->protocol_max);
	return -1;
}

#if !defined(CONFIG_CRYPTO_HMAC) && !defined(CONFIG_CRYPTO_HMAC_MODULE)
STATIC int drbd_do_auth(struct drbd_tconn *tconn)
{
	dev_err(DEV, "This kernel was build without CONFIG_CRYPTO_HMAC.\n");
	dev_err(DEV, "You need to disable 'cram-hmac-alg' in drbd.conf.\n");
	return -1;
}
#else
#define CHALLENGE_LEN 64

/* Return value:
	1 - auth succeeded,
	0 - failed, try again (network error),
	-1 - auth failed, don't try again.
*/

STATIC int drbd_do_auth(struct drbd_tconn *tconn)
{
	struct drbd_socket *sock;
	char my_challenge[CHALLENGE_LEN];  /* 64 Bytes... */
	struct scatterlist sg;
	char *response = NULL;
	char *right_response = NULL;
	char *peers_ch = NULL;
	unsigned int key_len;
	char secret[SHARED_SECRET_MAX]; /* 64 byte */
	unsigned int resp_size;
	struct hash_desc desc;
	struct packet_info pi;
	struct net_conf *nc;
	int err, rv;

	/* FIXME: Put the challenge/response into the preallocated socket buffer.  */

	rcu_read_lock();
	nc = rcu_dereference(tconn->net_conf);
	key_len = strlen(nc->shared_secret);
	memcpy(secret, nc->shared_secret, key_len);
	rcu_read_unlock();

	desc.tfm = tconn->cram_hmac_tfm;
	desc.flags = 0;

	rv = crypto_hash_setkey(tconn->cram_hmac_tfm, (u8 *)secret, key_len);
	if (rv) {
		conn_err(tconn, "crypto_hash_setkey() failed with %d\n", rv);
		rv = -1;
		goto fail;
	}

	get_random_bytes(my_challenge, CHALLENGE_LEN);

	sock = &tconn->data;
	if (!conn_prepare_command(tconn, sock)) {
		rv = 0;
		goto fail;
	}
	rv = !conn_send_command(tconn, sock, P_AUTH_CHALLENGE, 0,
				my_challenge, CHALLENGE_LEN);
	if (!rv)
		goto fail;

	err = drbd_recv_header(tconn, &pi);
	if (err) {
		rv = 0;
		goto fail;
	}

	if (pi.cmd != P_AUTH_CHALLENGE) {
		conn_err(tconn, "expected AuthChallenge packet, received: %s (0x%04x)\n",
			 cmdname(pi.cmd), pi.cmd);
		rv = 0;
		goto fail;
	}

	if (pi.size > CHALLENGE_LEN * 2) {
		conn_err(tconn, "expected AuthChallenge payload too big.\n");
		rv = -1;
		goto fail;
	}

	peers_ch = kmalloc(pi.size, GFP_NOIO);
	if (peers_ch == NULL) {
		conn_err(tconn, "kmalloc of peers_ch failed\n");
		rv = -1;
		goto fail;
	}

	err = drbd_recv_all_warn(tconn, peers_ch, pi.size);
	if (err) {
		rv = 0;
		goto fail;
	}

	resp_size = crypto_hash_digestsize(tconn->cram_hmac_tfm);
	response = kmalloc(resp_size, GFP_NOIO);
	if (response == NULL) {
		conn_err(tconn, "kmalloc of response failed\n");
		rv = -1;
		goto fail;
	}

	sg_init_table(&sg, 1);
	sg_set_buf(&sg, peers_ch, pi.size);

	rv = crypto_hash_digest(&desc, &sg, sg.length, response);
	if (rv) {
		conn_err(tconn, "crypto_hash_digest() failed with %d\n", rv);
		rv = -1;
		goto fail;
	}

	if (!conn_prepare_command(tconn, sock)) {
		rv = 0;
		goto fail;
	}
	rv = !conn_send_command(tconn, sock, P_AUTH_RESPONSE, 0,
				response, resp_size);
	if (!rv)
		goto fail;

	err = drbd_recv_header(tconn, &pi);
	if (err) {
		rv = 0;
		goto fail;
	}

	if (pi.cmd != P_AUTH_RESPONSE) {
		conn_err(tconn, "expected AuthResponse packet, received: %s (0x%04x)\n",
			 cmdname(pi.cmd), pi.cmd);
		rv = 0;
		goto fail;
	}

	if (pi.size != resp_size) {
		conn_err(tconn, "expected AuthResponse payload of wrong size\n");
		rv = 0;
		goto fail;
	}

	err = drbd_recv_all_warn(tconn, response , resp_size);
	if (err) {
		rv = 0;
		goto fail;
	}

	right_response = kmalloc(resp_size, GFP_NOIO);
	if (right_response == NULL) {
		conn_err(tconn, "kmalloc of right_response failed\n");
		rv = -1;
		goto fail;
	}

	sg_set_buf(&sg, my_challenge, CHALLENGE_LEN);

	rv = crypto_hash_digest(&desc, &sg, sg.length, right_response);
	if (rv) {
		conn_err(tconn, "crypto_hash_digest() failed with %d\n", rv);
		rv = -1;
		goto fail;
	}

	rv = !memcmp(response, right_response, resp_size);

	if (rv)
		conn_info(tconn, "Peer authenticated using %d bytes HMAC\n",
		     resp_size);
	else
		rv = -1;

 fail:
	kfree(peers_ch);
	kfree(response);
	kfree(right_response);

	return rv;
}
#endif

int drbdd_init(struct drbd_thread *thi)
{
	struct drbd_tconn *tconn = thi->tconn;
	int h;

	conn_info(tconn, "receiver (re)started\n");

	do {
		h = conn_connect(tconn);
		if (h == 0) {
			conn_disconnect(tconn);
			schedule_timeout_interruptible(HZ);
		}
		if (h == -1) {
			conn_warn(tconn, "Discarding network configuration.\n");
			conn_request_state(tconn, NS(conn, C_DISCONNECTING), CS_HARD);
		}
	} while (h == 0);

	if (h > 0)
		drbdd(tconn);

	conn_disconnect(tconn);

	conn_info(tconn, "receiver terminated\n");
	return 0;
}

/* ********* acknowledge sender ******** */

STATIC int got_conn_RqSReply(struct drbd_tconn *tconn, struct packet_info *pi)
{
	struct p_req_state_reply *p = pi->data;
	int retcode = be32_to_cpu(p->retcode);

	if (retcode >= SS_SUCCESS) {
		set_bit(CONN_WD_ST_CHG_OKAY, &tconn->flags);
	} else {
		set_bit(CONN_WD_ST_CHG_FAIL, &tconn->flags);
		conn_err(tconn, "Requested state change failed by peer: %s (%d)\n",
			 drbd_set_st_err_str(retcode), retcode);
	}
	wake_up(&tconn->ping_wait);

	return 0;
}

STATIC int got_RqSReply(struct drbd_tconn *tconn, struct packet_info *pi)
{
	struct drbd_conf *mdev;
	struct p_req_state_reply *p = pi->data;
	int retcode = be32_to_cpu(p->retcode);

	mdev = vnr_to_mdev(tconn, pi->vnr);
	if (!mdev)
		return -EIO;

	if (test_bit(CONN_WD_ST_CHG_REQ, &tconn->flags)) {
		D_ASSERT(tconn->agreed_pro_version < 100);
		return got_conn_RqSReply(tconn, pi);
	}

	if (retcode >= SS_SUCCESS) {
		set_bit(CL_ST_CHG_SUCCESS, &mdev->flags);
	} else {
		set_bit(CL_ST_CHG_FAIL, &mdev->flags);
		dev_err(DEV, "Requested state change failed by peer: %s (%d)\n",
			drbd_set_st_err_str(retcode), retcode);
	}
	wake_up(&mdev->state_wait);

	return 0;
}

STATIC int got_Ping(struct drbd_tconn *tconn, struct packet_info *pi)
{
	return drbd_send_ping_ack(tconn);

}

STATIC int got_PingAck(struct drbd_tconn *tconn, struct packet_info *pi)
{
	if (!test_and_set_bit(GOT_PING_ACK, &tconn->flags))
		wake_up(&tconn->ping_wait);

	return 0;
}

STATIC int got_IsInSync(struct drbd_tconn *tconn, struct packet_info *pi)
{
	struct drbd_conf *mdev;
	struct p_block_ack *p = pi->data;
	sector_t sector = be64_to_cpu(p->sector);
	int blksize = be32_to_cpu(p->blksize);

	mdev = vnr_to_mdev(tconn, pi->vnr);
	if (!mdev)
		return -EIO;

	D_ASSERT(mdev->tconn->agreed_pro_version >= 89);

	update_peer_seq(mdev, be32_to_cpu(p->seq_num));

	if (get_ldev(mdev)) {
		drbd_rs_complete_io(mdev, sector);
		drbd_set_in_sync(mdev, sector, blksize);
		/* rs_same_csums is supposed to count in units of BM_BLOCK_SIZE */
		mdev->rs_same_csum += (blksize >> BM_BLOCK_SHIFT);
		put_ldev(mdev);
	}
	dec_rs_pending(mdev);
	atomic_add(blksize >> 9, &mdev->rs_sect_in);

	return 0;
}

static int
validate_req_change_req_state(struct drbd_conf *mdev, u64 id, sector_t sector,
			      struct rb_root *root, const char *func,
			      enum drbd_req_event what, bool missing_ok)
{
	struct drbd_request *req;
	struct bio_and_error m;

	spin_lock_irq(&mdev->tconn->req_lock);
	req = find_request(mdev, root, id, sector, missing_ok, func);
	if (unlikely(!req)) {
		spin_unlock_irq(&mdev->tconn->req_lock);
		return -EIO;
	}
	__req_mod(req, what, &m);
	spin_unlock_irq(&mdev->tconn->req_lock);

	if (m.bio)
		complete_master_bio(mdev, &m);
	return 0;
}

STATIC int got_BlockAck(struct drbd_tconn *tconn, struct packet_info *pi)
{
	struct drbd_conf *mdev;
	struct p_block_ack *p = pi->data;
	sector_t sector = be64_to_cpu(p->sector);
	int blksize = be32_to_cpu(p->blksize);
	enum drbd_req_event what;

	mdev = vnr_to_mdev(tconn, pi->vnr);
	if (!mdev)
		return -EIO;

	update_peer_seq(mdev, be32_to_cpu(p->seq_num));

	if (p->block_id == ID_SYNCER) {
		drbd_set_in_sync(mdev, sector, blksize);
		dec_rs_pending(mdev);
		return 0;
	}
	switch (pi->cmd) {
	case P_RS_WRITE_ACK:
		what = WRITE_ACKED_BY_PEER_AND_SIS;
		break;
	case P_WRITE_ACK:
		what = WRITE_ACKED_BY_PEER;
		break;
	case P_RECV_ACK:
		what = RECV_ACKED_BY_PEER;
		break;
	case P_DISCARD_WRITE:
		what = DISCARD_WRITE;
		break;
	case P_RETRY_WRITE:
		what = POSTPONE_WRITE;
		break;
	default:
		BUG();
	}

	return validate_req_change_req_state(mdev, p->block_id, sector,
					     &mdev->write_requests, __func__,
					     what, false);
}

STATIC int got_NegAck(struct drbd_tconn *tconn, struct packet_info *pi)
{
	struct drbd_conf *mdev;
	struct p_block_ack *p = pi->data;
	sector_t sector = be64_to_cpu(p->sector);
	int size = be32_to_cpu(p->blksize);
	int err;

	mdev = vnr_to_mdev(tconn, pi->vnr);
	if (!mdev)
		return -EIO;

	update_peer_seq(mdev, be32_to_cpu(p->seq_num));

	if (p->block_id == ID_SYNCER) {
		dec_rs_pending(mdev);
		drbd_rs_failed_io(mdev, sector, size);
		return 0;
	}

	err = validate_req_change_req_state(mdev, p->block_id, sector,
					    &mdev->write_requests, __func__,
					    NEG_ACKED, true);
	if (err) {
		/* Protocol A has no P_WRITE_ACKs, but has P_NEG_ACKs.
		   The master bio might already be completed, therefore the
		   request is no longer in the collision hash. */
		/* In Protocol B we might already have got a P_RECV_ACK
		   but then get a P_NEG_ACK afterwards. */
		drbd_set_out_of_sync(mdev, sector, size);
	}
	return 0;
}

STATIC int got_NegDReply(struct drbd_tconn *tconn, struct packet_info *pi)
{
	struct drbd_conf *mdev;
	struct p_block_ack *p = pi->data;
	sector_t sector = be64_to_cpu(p->sector);

	mdev = vnr_to_mdev(tconn, pi->vnr);
	if (!mdev)
		return -EIO;

	update_peer_seq(mdev, be32_to_cpu(p->seq_num));

	dev_err(DEV, "Got NegDReply; Sector %llus, len %u.\n",
	    (unsigned long long)sector, be32_to_cpu(p->blksize));

	return validate_req_change_req_state(mdev, p->block_id, sector,
					     &mdev->read_requests, __func__,
					     NEG_ACKED, false);
}

STATIC int got_NegRSDReply(struct drbd_tconn *tconn, struct packet_info *pi)
{
	struct drbd_conf *mdev;
	sector_t sector;
	int size;
	struct p_block_ack *p = pi->data;

	mdev = vnr_to_mdev(tconn, pi->vnr);
	if (!mdev)
		return -EIO;

	sector = be64_to_cpu(p->sector);
	size = be32_to_cpu(p->blksize);

	update_peer_seq(mdev, be32_to_cpu(p->seq_num));

	dec_rs_pending(mdev);

	if (get_ldev_if_state(mdev, D_FAILED)) {
		drbd_rs_complete_io(mdev, sector);
		switch (pi->cmd) {
		case P_NEG_RS_DREPLY:
			drbd_rs_failed_io(mdev, sector, size);
		case P_RS_CANCEL:
			break;
		default:
			BUG();
		}
		put_ldev(mdev);
	}

	return 0;
}

STATIC int got_BarrierAck(struct drbd_tconn *tconn, struct packet_info *pi)
{
	struct p_barrier_ack *p = pi->data;
	struct drbd_conf *mdev;
	int vnr;

	tl_release(tconn, p->barrier, be32_to_cpu(p->set_size));

	rcu_read_lock();
	idr_for_each_entry(&tconn->volumes, mdev, vnr) {
		if (mdev->state.conn == C_AHEAD &&
		    atomic_read(&mdev->ap_in_flight) == 0 &&
		    !test_and_set_bit(AHEAD_TO_SYNC_SOURCE, &mdev->flags)) {
			mdev->start_resync_timer.expires = jiffies + HZ;
			add_timer(&mdev->start_resync_timer);
		}
	}
	rcu_read_unlock();

	return 0;
}

STATIC int got_OVResult(struct drbd_tconn *tconn, struct packet_info *pi)
{
	struct drbd_conf *mdev;
	struct p_block_ack *p = pi->data;
	struct drbd_work *w;
	sector_t sector;
	int size;

	mdev = vnr_to_mdev(tconn, pi->vnr);
	if (!mdev)
		return -EIO;

	sector = be64_to_cpu(p->sector);
	size = be32_to_cpu(p->blksize);

	update_peer_seq(mdev, be32_to_cpu(p->seq_num));

	if (be64_to_cpu(p->block_id) == ID_OUT_OF_SYNC)
		drbd_ov_out_of_sync_found(mdev, sector, size);
	else
		ov_out_of_sync_print(mdev);

	if (!get_ldev(mdev))
		return 0;

	drbd_rs_complete_io(mdev, sector);
	dec_rs_pending(mdev);

	--mdev->ov_left;

	/* let's advance progress step marks only for every other megabyte */
	if ((mdev->ov_left & 0x200) == 0x200)
		drbd_advance_rs_marks(mdev, mdev->ov_left);

	if (mdev->ov_left == 0) {
		w = kmalloc(sizeof(*w), GFP_NOIO);
		if (w) {
			w->cb = w_ov_finished;
			w->mdev = mdev;
			drbd_queue_work_front(&mdev->tconn->data.work, w);
		} else {
			dev_err(DEV, "kmalloc(w) failed.");
			ov_out_of_sync_print(mdev);
			drbd_resync_finished(mdev);
		}
	}
	put_ldev(mdev);
	return 0;
}

STATIC int got_skip(struct drbd_tconn *tconn, struct packet_info *pi)
{
	return 0;
}

static int tconn_finish_peer_reqs(struct drbd_tconn *tconn)
{
	struct drbd_conf *mdev;
	int vnr, not_empty = 0;

	do {
		clear_bit(SIGNAL_ASENDER, &tconn->flags);
		flush_signals(current);

		rcu_read_lock();
		idr_for_each_entry(&tconn->volumes, mdev, vnr) {
			kref_get(&mdev->kref);
			rcu_read_unlock();
			if (drbd_finish_peer_reqs(mdev)) {
				kref_put(&mdev->kref, &drbd_minor_destroy);
				return 1;
			}
			kref_put(&mdev->kref, &drbd_minor_destroy);
			rcu_read_lock();
		}
		set_bit(SIGNAL_ASENDER, &tconn->flags);

		spin_lock_irq(&tconn->req_lock);
		idr_for_each_entry(&tconn->volumes, mdev, vnr) {
			not_empty = !list_empty(&mdev->done_ee);
			if (not_empty)
				break;
		}
		spin_unlock_irq(&tconn->req_lock);
		rcu_read_unlock();
	} while (not_empty);

	return 0;
}

struct asender_cmd {
	size_t pkt_size;
	int (*fn)(struct drbd_tconn *tconn, struct packet_info *);
};

static struct asender_cmd asender_tbl[] = {
	[P_PING]	    = { 0, got_Ping },
	[P_PING_ACK]	    = { 0, got_PingAck },
	[P_RECV_ACK]	    = { sizeof(struct p_block_ack), got_BlockAck },
	[P_WRITE_ACK]	    = { sizeof(struct p_block_ack), got_BlockAck },
	[P_RS_WRITE_ACK]    = { sizeof(struct p_block_ack), got_BlockAck },
	[P_DISCARD_WRITE]   = { sizeof(struct p_block_ack), got_BlockAck },
	[P_NEG_ACK]	    = { sizeof(struct p_block_ack), got_NegAck },
	[P_NEG_DREPLY]	    = { sizeof(struct p_block_ack), got_NegDReply },
	[P_NEG_RS_DREPLY]   = { sizeof(struct p_block_ack), got_NegRSDReply },
	[P_OV_RESULT]	    = { sizeof(struct p_block_ack), got_OVResult },
	[P_BARRIER_ACK]	    = { sizeof(struct p_barrier_ack), got_BarrierAck },
	[P_STATE_CHG_REPLY] = { sizeof(struct p_req_state_reply), got_RqSReply },
	[P_RS_IS_IN_SYNC]   = { sizeof(struct p_block_ack), got_IsInSync },
	[P_DELAY_PROBE]     = { sizeof(struct p_delay_probe93), got_skip },
	[P_RS_CANCEL]       = { sizeof(struct p_block_ack), got_NegRSDReply },
	[P_CONN_ST_CHG_REPLY]={ sizeof(struct p_req_state_reply), got_conn_RqSReply },
	[P_RETRY_WRITE]	    = { sizeof(struct p_block_ack), got_BlockAck },
};

int drbd_asender(struct drbd_thread *thi)
{
	struct drbd_tconn *tconn = thi->tconn;
	struct asender_cmd *cmd = NULL;
	struct packet_info pi;
	int rv;
	void *buf    = tconn->meta.rbuf;
	int received = 0;
	unsigned int header_size = drbd_header_size(tconn);
	int expect   = header_size;
	bool ping_timeout_active = false;
	struct net_conf *nc;
	int ping_timeo, tcp_cork, ping_int;

	current->policy = SCHED_RR;  /* Make this a realtime task! */
	current->rt_priority = 2;    /* more important than all other tasks */

	while (get_t_state(thi) == RUNNING) {
		drbd_thread_current_set_cpu(thi);

		rcu_read_lock();
		nc = rcu_dereference(tconn->net_conf);
		ping_timeo = nc->ping_timeo;
		tcp_cork = nc->tcp_cork;
		ping_int = nc->ping_int;
		rcu_read_unlock();

		if (test_and_clear_bit(SEND_PING, &tconn->flags)) {
			if (drbd_send_ping(tconn)) {
				conn_err(tconn, "drbd_send_ping has failed\n");
				goto reconnect;
			}
			tconn->meta.socket->sk->sk_rcvtimeo = ping_timeo * HZ / 10;
			ping_timeout_active = true;
		}

		/* TODO: conditionally cork; it may hurt latency if we cork without
		   much to send */
		if (tcp_cork)
			drbd_tcp_cork(tconn->meta.socket);
		if (tconn_finish_peer_reqs(tconn)) {
			conn_err(tconn, "tconn_finish_peer_reqs() failed\n");
			goto reconnect;
		}
		/* but unconditionally uncork unless disabled */
		if (tcp_cork)
			drbd_tcp_uncork(tconn->meta.socket);

		/* short circuit, recv_msg would return EINTR anyways. */
		if (signal_pending(current))
			continue;

		rv = drbd_recv_short(tconn->meta.socket, buf, expect-received, 0);
		clear_bit(SIGNAL_ASENDER, &tconn->flags);

		flush_signals(current);

		/* Note:
		 * -EINTR	 (on meta) we got a signal
		 * -EAGAIN	 (on meta) rcvtimeo expired
		 * -ECONNRESET	 other side closed the connection
		 * -ERESTARTSYS  (on data) we got a signal
		 * rv <  0	 other than above: unexpected error!
		 * rv == expected: full header or command
		 * rv <  expected: "woken" by signal during receive
		 * rv == 0	 : "connection shut down by peer"
		 */
		if (likely(rv > 0)) {
			received += rv;
			buf	 += rv;
		} else if (rv == 0) {
			conn_err(tconn, "meta connection shut down by peer.\n");
			goto reconnect;
		} else if (rv == -EAGAIN) {
			/* If the data socket received something meanwhile,
			 * that is good enough: peer is still alive. */
			if (time_after(tconn->last_received,
				jiffies - tconn->meta.socket->sk->sk_rcvtimeo))
				continue;
			if (ping_timeout_active) {
				conn_err(tconn, "PingAck did not arrive in time.\n");
				goto reconnect;
			}
			set_bit(SEND_PING, &tconn->flags);
			continue;
		} else if (rv == -EINTR) {
			continue;
		} else {
			conn_err(tconn, "sock_recvmsg returned %d\n", rv);
			goto reconnect;
		}

		if (received == expect && cmd == NULL) {
			if (decode_header(tconn, tconn->meta.rbuf, &pi))
				goto reconnect;
			cmd = &asender_tbl[pi.cmd];
			if (pi.cmd >= ARRAY_SIZE(asender_tbl) || !cmd->fn) {
				conn_err(tconn, "Unexpected meta packet %s (0x%04x)\n",
					 cmdname(pi.cmd), pi.cmd);
				goto disconnect;
			}
			expect = header_size + cmd->pkt_size;
			if (pi.size != expect - header_size) {
				conn_err(tconn, "Wrong packet size on meta (c: %d, l: %d)\n",
					pi.cmd, pi.size);
				goto reconnect;
			}
		}
		if (received == expect) {
			bool err;

			err = cmd->fn(tconn, &pi);
			if (err) {
				conn_err(tconn, "%pf failed\n", cmd->fn);
				goto reconnect;
			}

			tconn->last_received = jiffies;

			if (cmd == &asender_tbl[P_PING_ACK]) {
				/* restore idle timeout */
				tconn->meta.socket->sk->sk_rcvtimeo = ping_int * HZ;
				ping_timeout_active = false;
			}

			buf	 = tconn->meta.rbuf;
			received = 0;
			expect	 = header_size;
			cmd	 = NULL;
		}
	}

	if (0) {
reconnect:
		conn_request_state(tconn, NS(conn, C_NETWORK_FAILURE), CS_HARD);
	}
	if (0) {
disconnect:
		conn_request_state(tconn, NS(conn, C_DISCONNECTING), CS_HARD);
	}
	clear_bit(SIGNAL_ASENDER, &tconn->flags);

	conn_info(tconn, "asender terminated\n");

	return 0;
}<|MERGE_RESOLUTION|>--- conflicted
+++ resolved
@@ -2024,7 +2024,6 @@
 			     P_RETRY_WRITE : P_DISCARD_WRITE);
 }
 
-<<<<<<< HEAD
 static bool seq_greater(u32 a, u32 b)
 {
 	/*
@@ -2034,20 +2033,12 @@
 	 */
 	return (s32)a - (s32)b > 0;
 }
-=======
-static bool overlapping_resync_write(struct drbd_conf *mdev, struct drbd_epoch_entry *data_e)
-{
-
-	struct drbd_epoch_entry *rs_e;
-	bool rv = 0;
->>>>>>> ddec4130
 
 static u32 seq_max(u32 a, u32 b)
 {
 	return seq_greater(a, b) ? a : b;
 }
 
-<<<<<<< HEAD
 static bool need_peer_seq(struct drbd_conf *mdev)
 {
 	struct drbd_tconn *tconn = mdev->tconn;
@@ -2064,9 +2055,6 @@
 	rcu_read_unlock();
 
 	return tp && test_bit(DISCARD_CONCURRENT, &tconn->flags);
-=======
-	return rv;
->>>>>>> ddec4130
 }
 
 static void update_peer_seq(struct drbd_conf *mdev, unsigned int peer_seq)
@@ -2090,7 +2078,7 @@
 }
 
 /* maybe change sync_ee into interval trees as well? */
-static bool overlaping_resync_write(struct drbd_conf *mdev, struct drbd_peer_request *peer_req)
+static bool overlapping_resync_write(struct drbd_conf *mdev, struct drbd_peer_request *peer_req)
 {
 	struct drbd_peer_request *rs_req;
 	bool rv = 0;
@@ -2104,9 +2092,6 @@
 		}
 	}
 	spin_unlock_irq(&mdev->tconn->req_lock);
-
-	if (rv)
-		dev_warn(DEV, "WARN: Avoiding concurrent data/resync write to single sector.\n");
 
 	return rv;
 }
@@ -2429,7 +2414,7 @@
 	spin_unlock_irq(&mdev->tconn->req_lock);
 
 	if (mdev->state.conn == C_SYNC_TARGET)
-		wait_event(mdev->ee_wait, !overlaping_resync_write(mdev, peer_req));
+		wait_event(mdev->ee_wait, !overlapping_resync_write(mdev, peer_req));
 
 	if (mdev->tconn->agreed_pro_version < 100) {
 		rcu_read_lock();
@@ -2444,19 +2429,8 @@
 		rcu_read_unlock();
 	}
 
-<<<<<<< HEAD
 	if (dp_flags & DP_SEND_WRITE_ACK) {
 		peer_req->flags |= EE_SEND_WRITE_ACK;
-=======
-	list_add(&e->w.list, &mdev->active_ee);
-	spin_unlock_irq(&mdev->req_lock);
-
-	if (mdev->state.conn == C_SYNC_TARGET)
-		wait_event(mdev->ee_wait, !overlapping_resync_write(mdev, e));
-
-	switch (mdev->net_conf->wire_protocol) {
-	case DRBD_PROT_C:
->>>>>>> ddec4130
 		inc_unacked(mdev);
 		/* corresponding dec_unacked() in e_end_block()
 		 * respective _drbd_clear_done_ee */
