--- conflicted
+++ resolved
@@ -71,31 +71,17 @@
 STATIC int drbd_do_auth(struct drbd_connection *connection);
 static int drbd_disconnected(struct drbd_peer_device *);
 
-<<<<<<< HEAD
-STATIC enum finish_epoch drbd_may_finish_epoch(struct drbd_device *, struct drbd_epoch *, enum epoch_event);
+STATIC enum finish_epoch drbd_may_finish_epoch(struct drbd_connection *, struct drbd_epoch *, enum epoch_event);
 STATIC int e_end_block(struct drbd_work *, int);
 
-static struct drbd_epoch *previous_epoch(struct drbd_device *device, struct drbd_epoch *epoch)
+static struct drbd_epoch *previous_epoch(struct drbd_connection *connection, struct drbd_epoch *epoch)
 {
 	struct drbd_epoch *prev;
-	spin_lock(&device->epoch_lock);
+	spin_lock(&connection->epoch_lock);
 	prev = list_entry(epoch->list.prev, struct drbd_epoch, list);
-	if (prev == epoch || prev == device->current_epoch)
+	if (prev == epoch || prev == connection->current_epoch)
 		prev = NULL;
-	spin_unlock(&device->epoch_lock);
-=======
-STATIC enum finish_epoch drbd_may_finish_epoch(struct drbd_tconn *, struct drbd_epoch *, enum epoch_event);
-STATIC int e_end_block(struct drbd_work *, int);
-
-static struct drbd_epoch *previous_epoch(struct drbd_tconn *tconn, struct drbd_epoch *epoch)
-{
-	struct drbd_epoch *prev;
-	spin_lock(&tconn->epoch_lock);
-	prev = list_entry(epoch->list.prev, struct drbd_epoch, list);
-	if (prev == epoch || prev == tconn->current_epoch)
-		prev = NULL;
-	spin_unlock(&tconn->epoch_lock);
->>>>>>> 98d51c5c
+	spin_unlock(&connection->epoch_lock);
 	return prev;
 }
 
@@ -1121,51 +1107,32 @@
 	return err;
 }
 
-<<<<<<< HEAD
-STATIC enum finish_epoch drbd_flush_after_epoch(struct drbd_device *device, struct drbd_epoch *epoch)
-=======
-STATIC enum finish_epoch drbd_flush_after_epoch(struct drbd_tconn *tconn, struct drbd_epoch *epoch)
->>>>>>> 98d51c5c
+STATIC enum finish_epoch drbd_flush_after_epoch(struct drbd_connection *connection, struct drbd_epoch *epoch)
 {
 	int rv;
-	struct drbd_conf *mdev;
+	struct drbd_resource *resource = connection->resource;
+	struct drbd_device *device;
 	int vnr;
 
-<<<<<<< HEAD
-	if (device->write_ordering >= WO_bdev_flush && get_ldev(device)) {
-		rv = blkdev_issue_flush(device->ldev->backing_bdev, GFP_KERNEL,
-					NULL);
-		if (rv) {
-			drbd_info(device, "local disk flush failed with status %d\n", rv);
-			/* would rather check on EOPNOTSUPP, but that is not reliable.
-			 * don't try again for ANY return value != 0
-			 * if (rv == -EOPNOTSUPP) */
-			drbd_bump_write_ordering(device, WO_drain_io);
-		}
-		put_ldev(device);
-	}
-
-	return drbd_may_finish_epoch(device, epoch, EV_BARRIER_DONE);
-=======
-	if (tconn->write_ordering >= WO_bdev_flush) {
+	if (resource->write_ordering >= WO_bdev_flush) {
 		rcu_read_lock();
-		idr_for_each_entry(&tconn->volumes, mdev, vnr) {
-			if (!get_ldev(mdev))
+		idr_for_each_entry(&resource->devices, device, vnr) {
+			if (!get_ldev(device))
 				continue;
-			kref_get(&mdev->kref);
+			kref_get(&device->kref);
 			rcu_read_unlock();
 
-			rv = blkdev_issue_flush(mdev->ldev->backing_bdev,
-					GFP_NOIO, NULL);
+			rv = blkdev_issue_flush(device->ldev->backing_bdev, GFP_KERNEL,
+						NULL);
 			if (rv) {
-				dev_info(DEV, "local disk flush failed with status %d\n", rv);
+				drbd_info(device, "local disk flush failed with status %d\n", rv);
 				/* would rather check on EOPNOTSUPP, but that is not reliable.
 				 * don't try again for ANY return value != 0
 				 * if (rv == -EOPNOTSUPP) */
-				drbd_bump_write_ordering(tconn, WO_drain_io);
+				drbd_bump_write_ordering(resource, WO_drain_io);
 			}
-			put_ldev(mdev);
-			kref_put(&mdev->kref, &drbd_minor_destroy);
+			put_ldev(device);
+			kref_put(&device->kref, drbd_destroy_device);
 
 			rcu_read_lock();
 			if (rv)
@@ -1174,45 +1141,34 @@
 		rcu_read_unlock();
 	}
 
-	return drbd_may_finish_epoch(tconn, epoch, EV_BARRIER_DONE);
->>>>>>> 98d51c5c
+	return drbd_may_finish_epoch(connection, epoch, EV_BARRIER_DONE);
 }
 
 STATIC int w_flush(struct drbd_work *w, int cancel)
 {
 	struct flush_work *fw = container_of(w, struct flush_work, w);
 	struct drbd_epoch *epoch = fw->epoch;
-	struct drbd_device *device = fw->device;
+	struct drbd_peer_device *peer_device = epoch->peer_device;
+	struct drbd_connection *connection = peer_device->connection;
 
 	kfree(fw);
 
 	if (!test_and_set_bit(DE_BARRIER_IN_NEXT_EPOCH_ISSUED, &epoch->flags))
-<<<<<<< HEAD
-		drbd_flush_after_epoch(device, epoch);
-
-	drbd_may_finish_epoch(device, epoch, EV_PUT |
-			      (first_peer_device(device)->repl_state < L_CONNECTED ? EV_CLEANUP : 0));
-=======
-		drbd_flush_after_epoch(mdev->tconn, epoch);
-
-	drbd_may_finish_epoch(mdev->tconn, epoch, EV_PUT |
-			      (mdev->state.conn < C_CONNECTED ? EV_CLEANUP : 0));
->>>>>>> 98d51c5c
+		drbd_flush_after_epoch(connection, epoch);
+
+	drbd_may_finish_epoch(connection, epoch, EV_PUT |
+			      (peer_device->repl_state < L_CONNECTED ? EV_CLEANUP : 0));
 
 	return 0;
 }
 
 /**
  * drbd_may_finish_epoch() - Applies an epoch_event to the epoch's state, eventually finishes it.
- * @device:	DRBD device.
+ * @connection:	DRBD connection.
  * @epoch:	Epoch object.
  * @ev:		Epoch event.
  */
-<<<<<<< HEAD
-STATIC enum finish_epoch drbd_may_finish_epoch(struct drbd_device *device,
-=======
-STATIC enum finish_epoch drbd_may_finish_epoch(struct drbd_tconn *tconn,
->>>>>>> 98d51c5c
+STATIC enum finish_epoch drbd_may_finish_epoch(struct drbd_connection *connection,
 					       struct drbd_epoch *epoch,
 					       enum epoch_event ev)
 {
@@ -1220,12 +1176,9 @@
 	struct drbd_epoch *next_epoch;
 	int schedule_flush = 0;
 	enum finish_epoch rv = FE_STILL_LIVE;
-
-<<<<<<< HEAD
-	spin_lock(&device->epoch_lock);
-=======
-	spin_lock(&tconn->epoch_lock);
->>>>>>> 98d51c5c
+	struct drbd_resource *resource = connection->resource;
+
+	spin_lock(&connection->epoch_lock);
 	do {
 		next_epoch = NULL;
 		finish = 0;
@@ -1242,13 +1195,8 @@
 			/* Special case: If we just switched from WO_bio_barrier to
 			   WO_bdev_flush we should not finish the current epoch */
 			if (test_bit(DE_CONTAINS_A_BARRIER, &epoch->flags) && epoch_size == 1 &&
-<<<<<<< HEAD
-			    device->write_ordering != WO_bio_barrier &&
-			    epoch == device->current_epoch)
-=======
-			    tconn->write_ordering != WO_bio_barrier &&
-			    epoch == tconn->current_epoch)
->>>>>>> 98d51c5c
+			    resource->write_ordering != WO_bio_barrier &&
+			    epoch == connection->current_epoch)
 				clear_bit(DE_CONTAINS_A_BARRIER, &epoch->flags);
 			break;
 		case EV_BARRIER_DONE:
@@ -1262,62 +1210,35 @@
 		if (epoch_size != 0 &&
 		    atomic_read(&epoch->active) == 0 &&
 		    (test_bit(DE_HAVE_BARRIER_NUMBER, &epoch->flags) || ev & EV_CLEANUP) &&
-<<<<<<< HEAD
-		    epoch->list.prev == &device->current_epoch->list &&
+		    epoch->list.prev == &connection->current_epoch->list &&
 		    !test_bit(DE_IS_FINISHING, &epoch->flags)) {
 			/* Nearly all conditions are met to finish that epoch... */
 			if (test_bit(DE_BARRIER_IN_NEXT_EPOCH_DONE, &epoch->flags) ||
-			    device->write_ordering == WO_none ||
-=======
-		    epoch->list.prev == &tconn->current_epoch->list &&
-		    !test_bit(DE_IS_FINISHING, &epoch->flags)) {
-			/* Nearly all conditions are met to finish that epoch... */
-			if (test_bit(DE_BARRIER_IN_NEXT_EPOCH_DONE, &epoch->flags) ||
-			    tconn->write_ordering == WO_none ||
->>>>>>> 98d51c5c
+			    resource->write_ordering == WO_none ||
 			    (epoch_size == 1 && test_bit(DE_CONTAINS_A_BARRIER, &epoch->flags)) ||
 			    ev & EV_CLEANUP) {
 				finish = 1;
 				set_bit(DE_IS_FINISHING, &epoch->flags);
 			} else if (!test_bit(DE_BARRIER_IN_NEXT_EPOCH_ISSUED, &epoch->flags) &&
-<<<<<<< HEAD
-				 device->write_ordering == WO_bio_barrier) {
-=======
-				 tconn->write_ordering == WO_bio_barrier) {
->>>>>>> 98d51c5c
+				 resource->write_ordering == WO_bio_barrier) {
 				atomic_inc(&epoch->active);
 				schedule_flush = 1;
 			}
 		}
 		if (finish) {
 			if (!(ev & EV_CLEANUP)) {
-<<<<<<< HEAD
-				spin_unlock(&device->epoch_lock);
-				drbd_send_b_ack(first_peer_device(device), epoch->barrier_nr, epoch_size);
-				spin_lock(&device->epoch_lock);
+				spin_unlock(&connection->epoch_lock);
+				drbd_send_b_ack(epoch->peer_device, epoch->barrier_nr, epoch_size);
+				spin_lock(&connection->epoch_lock);
 			}
 			if (test_bit(DE_HAVE_BARRIER_NUMBER, &epoch->flags))
-				dec_unacked(device);
-
-			if (device->current_epoch != epoch) {
+				dec_unacked(epoch->peer_device->device);
+
+			if (connection->current_epoch != epoch) {
 				next_epoch = list_entry(epoch->list.next, struct drbd_epoch, list);
 				list_del(&epoch->list);
 				ev = EV_BECAME_LAST | (ev & EV_CLEANUP);
-				device->epochs--;
-=======
-				spin_unlock(&tconn->epoch_lock);
-				drbd_send_b_ack(epoch->mdev, epoch->barrier_nr, epoch_size);
-				spin_lock(&tconn->epoch_lock);
-			}
-			if (test_bit(DE_HAVE_BARRIER_NUMBER, &epoch->flags))
-				dec_unacked(epoch->mdev);
-
-			if (tconn->current_epoch != epoch) {
-				next_epoch = list_entry(epoch->list.next, struct drbd_epoch, list);
-				list_del(&epoch->list);
-				ev = EV_BECAME_LAST | (ev & EV_CLEANUP);
-				tconn->epochs--;
->>>>>>> 98d51c5c
+				connection->epochs--;
 				kfree(epoch);
 
 				if (rv == FE_STILL_LIVE)
@@ -1337,11 +1258,7 @@
 		epoch = next_epoch;
 	} while (1);
 
-<<<<<<< HEAD
-	spin_unlock(&device->epoch_lock);
-=======
-	spin_unlock(&tconn->epoch_lock);
->>>>>>> 98d51c5c
+	spin_unlock(&connection->epoch_lock);
 
 	if (schedule_flush) {
 		struct flush_work *fw;
@@ -1349,25 +1266,14 @@
 		if (fw) {
 			fw->w.cb = w_flush;
 			fw->epoch = epoch;
-<<<<<<< HEAD
-			fw->device = device;
-			drbd_queue_work(&device->resource->work, &fw->w);
+			fw->device = NULL; /* FIXME drop this member, it is unused. */
+			drbd_queue_work(&resource->work, &fw->w);
 		} else {
-			drbd_warn(device, "Could not kmalloc a flush_work obj\n");
+			drbd_warn(resource, "Could not kmalloc a flush_work obj\n");
 			set_bit(DE_BARRIER_IN_NEXT_EPOCH_ISSUED, &epoch->flags);
 			/* That is not a recursion, only one level */
-			drbd_may_finish_epoch(device, epoch, EV_BARRIER_DONE);
-			drbd_may_finish_epoch(device, epoch, EV_PUT);
-=======
-			fw->w.mdev = epoch->mdev;
-			drbd_queue_work(&tconn->data.work, &fw->w);
-		} else {
-			conn_warn(tconn, "Could not kmalloc a flush_work obj\n");
-			set_bit(DE_BARRIER_IN_NEXT_EPOCH_ISSUED, &epoch->flags);
-			/* That is not a recursion, only one level */
-			drbd_may_finish_epoch(tconn, epoch, EV_BARRIER_DONE);
-			drbd_may_finish_epoch(tconn, epoch, EV_PUT);
->>>>>>> 98d51c5c
+			drbd_may_finish_epoch(connection, epoch, EV_BARRIER_DONE);
+			drbd_may_finish_epoch(connection, epoch, EV_PUT);
 		}
 	}
 
@@ -1376,20 +1282,13 @@
 
 /**
  * drbd_bump_write_ordering() - Fall back to an other write ordering method
-<<<<<<< HEAD
- * @device:	DRBD device.
+ * @resource:	DRBD resource.
  * @wo:		Write ordering method to try.
  */
-void drbd_bump_write_ordering(struct drbd_device *device, enum write_ordering_e wo) __must_hold(local)
-=======
- * @tconn:	DRBD connection.
- * @wo:		Write ordering method to try.
- */
-void drbd_bump_write_ordering(struct drbd_tconn *tconn, enum write_ordering_e wo)
->>>>>>> 98d51c5c
+void drbd_bump_write_ordering(struct drbd_resource *resource, enum write_ordering_e wo) __must_hold(local)
 {
 	struct disk_conf *dc;
-	struct drbd_conf *mdev;
+	struct drbd_device *device;
 	enum write_ordering_e pwo;
 	int vnr, i = 0;
 	static char *write_ordering_str[] = {
@@ -1399,32 +1298,16 @@
 		[WO_bio_barrier] = "barrier",
 	};
 
-<<<<<<< HEAD
-	pwo = device->write_ordering;
+	pwo = resource->write_ordering;
 	wo = min(pwo, wo);
 	rcu_read_lock();
-	dc = rcu_dereference(device->ldev->disk_conf);
-
-	if (wo == WO_bio_barrier && !dc->disk_barrier)
-		wo = WO_bdev_flush;
-	if (wo == WO_bdev_flush && !dc->disk_flushes)
-		wo = WO_drain_io;
-	if (wo == WO_drain_io && !dc->disk_drain)
-		wo = WO_none;
-	rcu_read_unlock();
-	device->write_ordering = wo;
-	if (pwo != device->write_ordering || wo == WO_bio_barrier)
-		drbd_info(device, "Method to ensure write ordering: %s\n", write_ordering_str[device->write_ordering]);
-=======
-	pwo = tconn->write_ordering;
-	wo = min(pwo, wo);
-	rcu_read_lock();
-	idr_for_each_entry(&tconn->volumes, mdev, vnr) {
+	idr_for_each_entry(&resource->devices, device, vnr) {
 		if (i++ == 1 && wo == WO_bio_barrier)
 			wo = WO_bdev_flush; /* WO = barrier does not handle multiple volumes */
-		if (!get_ldev(mdev))
+		if (!get_ldev(device))
 			continue;
-		dc = rcu_dereference(mdev->ldev->disk_conf);
+
+		dc = rcu_dereference(device->ldev->disk_conf);
 
 		if (wo == WO_bio_barrier && !dc->disk_barrier)
 			wo = WO_bdev_flush;
@@ -1432,13 +1315,12 @@
 			wo = WO_drain_io;
 		if (wo == WO_drain_io && !dc->disk_drain)
 			wo = WO_none;
-		put_ldev(mdev);
+		put_ldev(device);
 	}
 	rcu_read_unlock();
-	tconn->write_ordering = wo;
-	if (pwo != tconn->write_ordering || wo == WO_bio_barrier)
-		conn_info(tconn, "Method to ensure write ordering: %s\n", write_ordering_str[tconn->write_ordering]);
->>>>>>> 98d51c5c
+	resource->write_ordering = wo;
+	if (pwo != resource->write_ordering || wo == WO_bio_barrier)
+		drbd_info(resource, "Method to ensure write ordering: %s\n", write_ordering_str[resource->write_ordering]);
 }
 
 /**
@@ -1581,13 +1463,8 @@
 	   that will never trigger. If it is reported late, we will just
 	   print that warning and continue correctly for all future requests
 	   with WO_bdev_flush */
-<<<<<<< HEAD
-	if (previous_epoch(device, peer_req->epoch))
+	if (previous_epoch(peer_device->connection, peer_req->epoch))
 		drbd_warn(device, "Write ordering was not enforced (one time event)\n");
-=======
-	if (previous_epoch(mdev->tconn, peer_req->epoch))
-		dev_warn(DEV, "Write ordering was not enforced (one time event)\n");
->>>>>>> 98d51c5c
 
 	/* we still have a local reference,
 	 * get_ldev was done in receive_Data. */
@@ -1614,45 +1491,35 @@
 		drbd_remove_epoch_entry_interval(device, peer_req);
 		spin_unlock_irq(&device->resource->req_lock);
 		if (peer_req->flags & EE_CALL_AL_COMPLETE_IO)
-<<<<<<< HEAD
 			drbd_al_complete_io(device, &peer_req->i);
-		drbd_may_finish_epoch(device, peer_req->epoch, EV_PUT + EV_CLEANUP);
+		drbd_may_finish_epoch(peer_device->connection, peer_req->epoch, EV_PUT + EV_CLEANUP);
 		drbd_free_peer_req(device, peer_req);
 		drbd_err(device, "submit failed, triggering re-connect\n");
-=======
-			drbd_al_complete_io(mdev, &peer_req->i);
-		drbd_may_finish_epoch(mdev->tconn, peer_req->epoch, EV_PUT + EV_CLEANUP);
-		drbd_free_peer_req(mdev, peer_req);
-		dev_err(DEV, "submit failed, triggering re-connect\n");
->>>>>>> 98d51c5c
 		return err;
 	}
 }
 
-<<<<<<< HEAD
 static struct drbd_peer_device *
 conn_peer_device(struct drbd_connection *connection, int volume_number)
-=======
-void conn_wait_active_ee_empty(struct drbd_tconn *tconn)
-{
-	struct drbd_conf *mdev;
+{
+	return idr_find(&connection->peer_devices, volume_number);
+}
+
+void conn_wait_active_ee_empty(struct drbd_connection *connection)
+{
+	struct drbd_peer_device *peer_device;
 	int vnr;
 
 	rcu_read_lock();
-	idr_for_each_entry(&tconn->volumes, mdev, vnr) {
-		kref_get(&mdev->kref);
+	idr_for_each_entry(&connection->peer_devices, peer_device, vnr) {
+		struct drbd_device *device = peer_device->device;
+		kref_get(&device->kref);
 		rcu_read_unlock();
-		drbd_wait_ee_list_empty(mdev, &mdev->active_ee);
-		kref_put(&mdev->kref, &drbd_minor_destroy);
+		drbd_wait_ee_list_empty(device, &device->active_ee);
+		kref_put(&device->kref, &drbd_destroy_device);
 		rcu_read_lock();
 	}
 	rcu_read_unlock();
-}
-
-STATIC int receive_Barrier(struct drbd_tconn *tconn, struct packet_info *pi)
->>>>>>> 98d51c5c
-{
-	return idr_find(&connection->peer_devices, volume_number);
 }
 
 STATIC int receive_Barrier(struct drbd_connection *connection, struct packet_info *pi)
@@ -1670,25 +1537,16 @@
 
 	inc_unacked(device);
 
-<<<<<<< HEAD
-	device->current_epoch->barrier_nr = p->barrier;
-	rv = drbd_may_finish_epoch(device, device->current_epoch, EV_GOT_BARRIER_NR);
-=======
-	tconn->current_epoch->barrier_nr = p->barrier;
-	tconn->current_epoch->mdev = mdev;
-	rv = drbd_may_finish_epoch(tconn, tconn->current_epoch, EV_GOT_BARRIER_NR);
->>>>>>> 98d51c5c
+	connection->current_epoch->barrier_nr = p->barrier;
+	connection->current_epoch->peer_device = peer_device;
+	rv = drbd_may_finish_epoch(connection, connection->current_epoch, EV_GOT_BARRIER_NR);
 
 	/* P_BARRIER_ACK may imply that the corresponding extent is dropped from
 	 * the activity log, which means it would not be resynced in case the
 	 * R_PRIMARY crashes now.
 	 * Therefore we must send the barrier_ack after the barrier request was
 	 * completed. */
-<<<<<<< HEAD
-	switch (device->write_ordering) {
-=======
-	switch (tconn->write_ordering) {
->>>>>>> 98d51c5c
+	switch (connection->resource->write_ordering) {
 	case WO_bio_barrier:
 	case WO_none:
 		if (rv == FE_RECYCLED)
@@ -1698,15 +1556,9 @@
 	case WO_bdev_flush:
 	case WO_drain_io:
 		if (rv == FE_STILL_LIVE) {
-<<<<<<< HEAD
-			set_bit(DE_BARRIER_IN_NEXT_EPOCH_ISSUED, &device->current_epoch->flags);
-			drbd_wait_ee_list_empty(device, &device->active_ee);
-			rv = drbd_flush_after_epoch(device, device->current_epoch);
-=======
-			set_bit(DE_BARRIER_IN_NEXT_EPOCH_ISSUED, &tconn->current_epoch->flags);
-			conn_wait_active_ee_empty(tconn);
-			rv = drbd_flush_after_epoch(tconn, tconn->current_epoch);
->>>>>>> 98d51c5c
+			set_bit(DE_BARRIER_IN_NEXT_EPOCH_ISSUED, &connection->current_epoch->flags);
+			conn_wait_active_ee_empty(connection);
+			rv = drbd_flush_after_epoch(connection, connection->current_epoch);
 		}
 		if (rv == FE_RECYCLED)
 			return 0;
@@ -1721,19 +1573,11 @@
 	 * avoid potential distributed deadlock */
 	epoch = kmalloc(sizeof(struct drbd_epoch), GFP_NOIO);
 	if (!epoch) {
-<<<<<<< HEAD
-		drbd_warn(device, "Allocation of an epoch failed, slowing down\n");
-		issue_flush = !test_and_set_bit(DE_BARRIER_IN_NEXT_EPOCH_ISSUED, &device->current_epoch->flags);
-		drbd_wait_ee_list_empty(device, &device->active_ee);
+		drbd_warn(connection, "Allocation of an epoch failed, slowing down\n");
+		issue_flush = !test_and_set_bit(DE_BARRIER_IN_NEXT_EPOCH_ISSUED, &connection->current_epoch->flags);
+		conn_wait_active_ee_empty(connection);
 		if (issue_flush) {
-			rv = drbd_flush_after_epoch(device, device->current_epoch);
-=======
-		dev_warn(DEV, "Allocation of an epoch failed, slowing down\n");
-		issue_flush = !test_and_set_bit(DE_BARRIER_IN_NEXT_EPOCH_ISSUED, &tconn->current_epoch->flags);
-		conn_wait_active_ee_empty(tconn);
-		if (issue_flush) {
-			rv = drbd_flush_after_epoch(tconn, tconn->current_epoch);
->>>>>>> 98d51c5c
+			rv = drbd_flush_after_epoch(connection, connection->current_epoch);
 			if (rv == FE_RECYCLED)
 				return 0;
 		}
@@ -1747,28 +1591,16 @@
 	atomic_set(&epoch->epoch_size, 0);
 	atomic_set(&epoch->active, 0);
 
-<<<<<<< HEAD
-	spin_lock(&device->epoch_lock);
-	if (atomic_read(&device->current_epoch->epoch_size)) {
-		list_add(&epoch->list, &device->current_epoch->list);
-		device->current_epoch = epoch;
-		device->epochs++;
-=======
-	spin_lock(&tconn->epoch_lock);
-	if (atomic_read(&tconn->current_epoch->epoch_size)) {
-		list_add(&epoch->list, &tconn->current_epoch->list);
-		tconn->current_epoch = epoch;
-		tconn->epochs++;
->>>>>>> 98d51c5c
+	spin_lock(&connection->epoch_lock);
+	if (atomic_read(&connection->current_epoch->epoch_size)) {
+		list_add(&epoch->list, &connection->current_epoch->list);
+		connection->current_epoch = epoch;
+		connection->epochs++;
 	} else {
 		/* The current_epoch got recycled while we allocated this one... */
 		kfree(epoch);
 	}
-<<<<<<< HEAD
-	spin_unlock(&device->epoch_lock);
-=======
-	spin_unlock(&tconn->epoch_lock);
->>>>>>> 98d51c5c
+	spin_unlock(&connection->epoch_lock);
 
 	return 0;
 }
@@ -2144,15 +1976,9 @@
 	int err = 0, pcmd;
 
 	if (peer_req->flags & EE_IS_BARRIER) {
-<<<<<<< HEAD
-		epoch = previous_epoch(device, peer_req->epoch);
+		epoch = previous_epoch(peer_device->connection, peer_req->epoch);
 		if (epoch)
-			drbd_may_finish_epoch(device, epoch, EV_BARRIER_DONE + (cancel ? EV_CLEANUP : 0));
-=======
-		epoch = previous_epoch(mdev->tconn, peer_req->epoch);
-		if (epoch)
-			drbd_may_finish_epoch(mdev->tconn, epoch, EV_BARRIER_DONE + (cancel ? EV_CLEANUP : 0));
->>>>>>> 98d51c5c
+			drbd_may_finish_epoch(peer_device->connection, epoch, EV_BARRIER_DONE + (cancel ? EV_CLEANUP : 0));
 	}
 
 	if (peer_req->flags & EE_SEND_WRITE_ACK) {
@@ -2183,11 +2009,7 @@
 	} else
 		D_ASSERT(device, drbd_interval_empty(&peer_req->i));
 
-<<<<<<< HEAD
-	drbd_may_finish_epoch(device, peer_req->epoch, EV_PUT + (cancel ? EV_CLEANUP : 0));
-=======
-	drbd_may_finish_epoch(mdev->tconn, peer_req->epoch, EV_PUT + (cancel ? EV_CLEANUP : 0));
->>>>>>> 98d51c5c
+	drbd_may_finish_epoch(peer_device->connection, peer_req->epoch, EV_PUT + (cancel ? EV_CLEANUP : 0));
 
 	return err;
 }
@@ -2495,17 +2317,10 @@
 	if (!get_ldev(device)) {
 		int err2;
 
-<<<<<<< HEAD
 		err = wait_for_and_update_peer_seq(peer_device, peer_seq);
 		drbd_send_ack_dp(peer_device, P_NEG_ACK, p, pi->size);
-		atomic_inc(&device->current_epoch->epoch_size);
+		atomic_inc(&connection->current_epoch->epoch_size);
 		err2 = drbd_drain_block(peer_device, pi->size);
-=======
-		err = wait_for_and_update_peer_seq(mdev, peer_seq);
-		drbd_send_ack_dp(mdev, P_NEG_ACK, p, pi->size);
-		atomic_inc(&tconn->current_epoch->epoch_size);
-		err2 = drbd_drain_block(mdev, pi->size);
->>>>>>> 98d51c5c
 		if (!err)
 			err = err2;
 		return err;
@@ -2542,21 +2357,12 @@
 	 */
 	rw &= ~DRBD_REQ_HARDBARRIER;
 
-<<<<<<< HEAD
-	spin_lock(&device->epoch_lock);
-	peer_req->epoch = device->current_epoch;
+	spin_lock(&connection->epoch_lock);
+	peer_req->epoch = connection->current_epoch;
 	atomic_inc(&peer_req->epoch->epoch_size);
 	atomic_inc(&peer_req->epoch->active);
 
-	if (device->write_ordering == WO_bio_barrier &&
-=======
-	spin_lock(&tconn->epoch_lock);
-	peer_req->epoch = tconn->current_epoch;
-	atomic_inc(&peer_req->epoch->epoch_size);
-	atomic_inc(&peer_req->epoch->active);
-
-	if (mdev->tconn->write_ordering == WO_bio_barrier &&
->>>>>>> 98d51c5c
+	if (connection->resource->write_ordering == WO_bio_barrier &&
 	    atomic_read(&peer_req->epoch->epoch_size) == 1) {
 		struct drbd_epoch *epoch;
 		/* Issue a barrier if we start a new epoch, and the previous epoch
@@ -2577,11 +2383,7 @@
 			}
 		}
 	}
-<<<<<<< HEAD
-	spin_unlock(&device->epoch_lock);
-=======
-	spin_unlock(&tconn->epoch_lock);
->>>>>>> 98d51c5c
+	spin_unlock(&connection->epoch_lock);
 
 	rcu_read_lock();
 	tp = rcu_dereference(peer_device->connection->net_conf)->two_primaries;
@@ -2654,15 +2456,9 @@
 		drbd_al_complete_io(device, &peer_req->i);
 
 out_interrupted:
-<<<<<<< HEAD
-	drbd_may_finish_epoch(device, peer_req->epoch, EV_PUT + EV_CLEANUP);
+	drbd_may_finish_epoch(connection, peer_req->epoch, EV_PUT + EV_CLEANUP);
 	put_ldev(device);
 	drbd_free_peer_req(device, peer_req);
-=======
-	drbd_may_finish_epoch(tconn, peer_req->epoch, EV_PUT + EV_CLEANUP);
-	put_ldev(mdev);
-	drbd_free_peer_req(mdev, peer_req);
->>>>>>> 98d51c5c
 	return err;
 }
 
@@ -4875,16 +4671,12 @@
 	}
 	rcu_read_unlock();
 
-<<<<<<< HEAD
+	if (!list_empty(&connection->current_epoch->list))
+		drbd_err(connection, "ASSERTION FAILED: connection->current_epoch->list not empty\n");
+	/* ok, no more ee's on the fly, it is safe to reset the epoch_size */
+	atomic_set(&connection->current_epoch->epoch_size, 0);
+
 	drbd_info(connection, "Connection closed\n");
-=======
-	if (!list_empty(&tconn->current_epoch->list))
-		conn_err(tconn, "ASSERTION FAILED: tconn->current_epoch->list not empty\n");
-	/* ok, no more ee's on the fly, it is safe to reset the epoch_size */
-	atomic_set(&tconn->current_epoch->epoch_size, 0);
-
-	conn_info(tconn, "Connection closed\n");
->>>>>>> 98d51c5c
 
 	if (connection->resource->role == R_PRIMARY && conn_highest_pdsk(connection) >= D_UNKNOWN)
 		conn_try_outdate_peer_async(connection);
@@ -4972,13 +4764,6 @@
 	D_ASSERT(device, list_empty(&device->sync_ee));
 	D_ASSERT(device, list_empty(&device->done_ee));
 
-<<<<<<< HEAD
-	/* ok, no more ee's on the fly, it is safe to reset the epoch_size */
-	atomic_set(&device->current_epoch->epoch_size, 0);
-	D_ASSERT(device, list_empty(&device->current_epoch->list));
-
-=======
->>>>>>> 98d51c5c
 	return 0;
 }
 
