--- conflicted
+++ resolved
@@ -1967,16 +1967,10 @@
 
 	if (hg == -100) {
 		ALERT("Split-Brain detected, dropping connection!\n");
-<<<<<<< HEAD
 		drbd_uuid_dump(mdev, "self", mdev->bc->md.uuid);
 		drbd_uuid_dump(mdev, "peer", mdev->p_uuid);
 		drbd_force_state(mdev, NS(conn, Disconnecting));
-=======
-		drbd_uuid_dump(mdev,"self",mdev->bc->md.uuid);
-		drbd_uuid_dump(mdev,"peer",mdev->p_uuid);
-		drbd_force_state(mdev,NS(conn,Disconnecting));
-		drbd_khelper(mdev,"split-brain");
->>>>>>> a5af9aff
+		drbd_khelper(mdev, "split-brain");
 		return conn_mask;
 	}
 
