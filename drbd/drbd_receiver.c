/*
   drbd_receiver.c

   This file is part of DRBD by Philipp Reisner and Lars Ellenberg.

   Copyright (C) 2001-2008, LINBIT Information Technologies GmbH.
   Copyright (C) 1999-2008, Philipp Reisner <philipp.reisner@linbit.com>.
   Copyright (C) 2002-2008, Lars Ellenberg <lars.ellenberg@linbit.com>.

   drbd is free software; you can redistribute it and/or modify
   it under the terms of the GNU General Public License as published by
   the Free Software Foundation; either version 2, or (at your option)
   any later version.

   drbd is distributed in the hope that it will be useful,
   but WITHOUT ANY WARRANTY; without even the implied warranty of
   MERCHANTABILITY or FITNESS FOR A PARTICULAR PURPOSE.  See the
   GNU General Public License for more details.

   You should have received a copy of the GNU General Public License
   along with drbd; see the file COPYING.  If not, write to
   the Free Software Foundation, 675 Mass Ave, Cambridge, MA 02139, USA.
 */


#include <linux/autoconf.h>
#include <linux/module.h>

#include <asm/uaccess.h>
#include <net/sock.h>

#include <linux/drbd.h>
#include <linux/fs.h>
#include <linux/file.h>
#include <linux/in.h>
#include <linux/mm.h>
#include <linux/memcontrol.h>
#include <linux/mm_inline.h>
#include <linux/slab.h>
#include <linux/pkt_sched.h>
#define __KERNEL_SYSCALLS__
#include <linux/unistd.h>
#include <linux/vmalloc.h>
#include <linux/random.h>
#include "drbd_int.h"
#include "drbd_protocol.h"
#include "drbd_req.h"
#include "drbd_vli.h"
#include <linux/scatterlist.h>

struct flush_work {
	struct drbd_work w;
	struct drbd_device *device;
	struct drbd_epoch *epoch;
};

struct packet_info {
	enum drbd_packet cmd;
	unsigned int size;
	unsigned int vnr;
	void *data;
};

enum finish_epoch {
	FE_STILL_LIVE,
	FE_DESTROYED,
	FE_RECYCLED,
};

STATIC int drbd_do_features(struct drbd_connection *connection);
STATIC int drbd_do_auth(struct drbd_connection *connection);
static int drbd_disconnected(struct drbd_peer_device *);

STATIC enum finish_epoch drbd_may_finish_epoch(struct drbd_device *, struct drbd_epoch *, enum epoch_event);
STATIC int e_end_block(struct drbd_work *, int);

static struct drbd_epoch *previous_epoch(struct drbd_device *device, struct drbd_epoch *epoch)
{
	struct drbd_epoch *prev;
	spin_lock(&device->epoch_lock);
	prev = list_entry(epoch->list.prev, struct drbd_epoch, list);
	if (prev == epoch || prev == device->current_epoch)
		prev = NULL;
	spin_unlock(&device->epoch_lock);
	return prev;
}

#define GFP_TRY	(__GFP_HIGHMEM | __GFP_NOWARN)

/*
 * some helper functions to deal with single linked page lists,
 * page->private being our "next" pointer.
 */

/* If at least n pages are linked at head, get n pages off.
 * Otherwise, don't modify head, and return NULL.
 * Locking is the responsibility of the caller.
 */
static struct page *page_chain_del(struct page **head, int n)
{
	struct page *page;
	struct page *tmp;

	BUG_ON(!n);
	BUG_ON(!head);

	page = *head;

	if (!page)
		return NULL;

	while (page) {
		tmp = page_chain_next(page);
		if (--n == 0)
			break; /* found sufficient pages */
		if (tmp == NULL)
			/* insufficient pages, don't use any of them. */
			return NULL;
		page = tmp;
	}

	/* add end of list marker for the returned list */
	set_page_private(page, 0);
	/* actual return value, and adjustment of head */
	page = *head;
	*head = tmp;
	return page;
}

/* may be used outside of locks to find the tail of a (usually short)
 * "private" page chain, before adding it back to a global chain head
 * with page_chain_add() under a spinlock. */
static struct page *page_chain_tail(struct page *page, int *len)
{
	struct page *tmp;
	int i = 1;
	while ((tmp = page_chain_next(page)))
		++i, page = tmp;
	if (len)
		*len = i;
	return page;
}

static int page_chain_free(struct page *page)
{
	struct page *tmp;
	int i = 0;
	page_chain_for_each_safe(page, tmp) {
		put_page(page);
		++i;
	}
	return i;
}

static void page_chain_add(struct page **head,
		struct page *chain_first, struct page *chain_last)
{
#if 1
	struct page *tmp;
	tmp = page_chain_tail(chain_first, NULL);
	BUG_ON(tmp != chain_last);
#endif

	/* add chain to head */
	set_page_private(chain_last, (unsigned long)*head);
	*head = chain_first;
}

static struct page *__drbd_alloc_pages(struct drbd_device *device,
				       unsigned int number)
{
	struct page *page = NULL;
	struct page *tmp = NULL;
	unsigned int i = 0;

	/* Yes, testing drbd_pp_vacant outside the lock is racy.
	 * So what. It saves a spin_lock. */
	if (drbd_pp_vacant >= number) {
		spin_lock(&drbd_pp_lock);
		page = page_chain_del(&drbd_pp_pool, number);
		if (page)
			drbd_pp_vacant -= number;
		spin_unlock(&drbd_pp_lock);
		if (page)
			return page;
	}

	/* GFP_TRY, because we must not cause arbitrary write-out: in a DRBD
	 * "criss-cross" setup, that might cause write-out on some other DRBD,
	 * which in turn might block on the other node at this very place.  */
	for (i = 0; i < number; i++) {
		tmp = alloc_page(GFP_TRY);
		if (!tmp)
			break;
		set_page_private(tmp, (unsigned long)page);
		page = tmp;
	}

	if (i == number)
		return page;

	/* Not enough pages immediately available this time.
	 * No need to jump around here, drbd_alloc_pages will retry this
	 * function "soon". */
	if (page) {
		tmp = page_chain_tail(page, NULL);
		spin_lock(&drbd_pp_lock);
		page_chain_add(&drbd_pp_pool, page, tmp);
		drbd_pp_vacant += i;
		spin_unlock(&drbd_pp_lock);
	}
	return NULL;
}

static void reclaim_finished_net_peer_reqs(struct drbd_device *device,
					   struct list_head *to_be_freed)
{
	struct drbd_peer_request *peer_req, *tmp;

	/* The EEs are always appended to the end of the list. Since
	   they are sent in order over the wire, they have to finish
	   in order. As soon as we see the first not finished we can
	   stop to examine the list... */

	list_for_each_entry_safe(peer_req, tmp, &device->net_ee, w.list) {
		if (drbd_peer_req_has_active_page(peer_req))
			break;
		list_move(&peer_req->w.list, to_be_freed);
	}
}

static void drbd_reclaim_net(struct drbd_device *device)
{
	LIST_HEAD(reclaimed);
	struct drbd_peer_request *peer_req, *t;

	spin_lock_irq(&device->resource->req_lock);
	reclaim_finished_net_peer_reqs(device, &reclaimed);
	spin_unlock_irq(&device->resource->req_lock);

	list_for_each_entry_safe(peer_req, t, &reclaimed, w.list)
		drbd_free_net_peer_req(device, peer_req);
}

/**
 * drbd_alloc_pages() - Returns @number pages, retries forever (or until signalled)
 * @device:	DRBD device.
 * @number:	number of pages requested
 * @retry:	whether to retry, if not enough pages are available right now
 *
 * Tries to allocate number pages, first from our own page pool, then from
 * the kernel, unless this allocation would exceed the max_buffers setting.
 * Possibly retry until DRBD frees sufficient pages somewhere else.
 *
 * Returns a page chain linked via page->private.
 */
struct page *drbd_alloc_pages(struct drbd_peer_device *peer_device, unsigned int number,
			      bool retry)
{
	struct drbd_device *device = peer_device->device;
	struct page *page = NULL;
	struct net_conf *nc;
	DEFINE_WAIT(wait);
	int mxb;

	/* Yes, we may run up to @number over max_buffers. If we
	 * follow it strictly, the admin will get it wrong anyways. */
	rcu_read_lock();
	nc = rcu_dereference(peer_device->connection->net_conf);
	mxb = nc ? nc->max_buffers : 1000000;
	rcu_read_unlock();

	if (atomic_read(&device->pp_in_use) < mxb)
		page = __drbd_alloc_pages(device, number);

	while (page == NULL) {
		prepare_to_wait(&drbd_pp_wait, &wait, TASK_INTERRUPTIBLE);

		drbd_reclaim_net(device);

		if (atomic_read(&device->pp_in_use) < mxb) {
			page = __drbd_alloc_pages(device, number);
			if (page)
				break;
		}

		if (!retry)
			break;

		if (signal_pending(current)) {
			drbd_warn(device, "drbd_alloc_pages interrupted!\n");
			break;
		}

		schedule();
	}
	finish_wait(&drbd_pp_wait, &wait);

	if (page)
		atomic_add(number, &device->pp_in_use);
	return page;
}

/* Must not be used from irq, as that may deadlock: see drbd_alloc_pages.
 * Is also used from inside an other spin_lock_irq(&resource->req_lock);
 * Either links the page chain back to the global pool,
 * or returns all pages to the system. */
STATIC void drbd_free_pages(struct drbd_device *device, struct page *page, int is_net)
{
	atomic_t *a = is_net ? &device->pp_in_use_by_net : &device->pp_in_use;
	int i;

	if (drbd_pp_vacant > (DRBD_MAX_BIO_SIZE/PAGE_SIZE) * minor_count)
		i = page_chain_free(page);
	else {
		struct page *tmp;
		tmp = page_chain_tail(page, &i);
		spin_lock(&drbd_pp_lock);
		page_chain_add(&drbd_pp_pool, page, tmp);
		drbd_pp_vacant += i;
		spin_unlock(&drbd_pp_lock);
	}
	i = atomic_sub_return(i, a);
	if (i < 0)
		drbd_warn(device, "ASSERTION FAILED: %s: %d < 0\n",
			is_net ? "pp_in_use_by_net" : "pp_in_use", i);
	wake_up(&drbd_pp_wait);
}

/*
You need to hold the req_lock:
 _drbd_wait_ee_list_empty()

You must not have the req_lock:
 drbd_free_peer_req()
 drbd_alloc_peer_req()
 drbd_free_peer_reqs()
 drbd_ee_fix_bhs()
 drbd_finish_peer_reqs()
 drbd_clear_done_ee()
 drbd_wait_ee_list_empty()
*/

struct drbd_peer_request *
drbd_alloc_peer_req(struct drbd_peer_device *peer_device, u64 id, sector_t sector,
		    unsigned int data_size, gfp_t gfp_mask) __must_hold(local)
{
	struct drbd_device *device = peer_device->device;
	struct drbd_peer_request *peer_req;
	struct page *page;
	unsigned nr_pages = (data_size + PAGE_SIZE -1) >> PAGE_SHIFT;

	if (drbd_insert_fault(device, DRBD_FAULT_AL_EE))
		return NULL;

	peer_req = mempool_alloc(drbd_ee_mempool, gfp_mask & ~__GFP_HIGHMEM);
	if (!peer_req) {
		if (!(gfp_mask & __GFP_NOWARN))
			drbd_err(device, "%s: allocation failed\n", __func__);
		return NULL;
	}

	page = drbd_alloc_pages(peer_device, nr_pages, (gfp_mask & __GFP_WAIT));
	if (!page)
		goto fail;

	drbd_clear_interval(&peer_req->i);
	peer_req->i.size = data_size;
	peer_req->i.sector = sector;
	peer_req->i.local = false;
	peer_req->i.waiting = false;

	peer_req->epoch = NULL;
	peer_req->peer_device = peer_device;
	peer_req->pages = page;
	atomic_set(&peer_req->pending_bios, 0);
	peer_req->flags = 0;
	/*
	 * The block_id is opaque to the receiver.  It is not endianness
	 * converted, and sent back to the sender unchanged.
	 */
	peer_req->block_id = id;

	return peer_req;

 fail:
	mempool_free(peer_req, drbd_ee_mempool);
	return NULL;
}

void __drbd_free_peer_req(struct drbd_device *device, struct drbd_peer_request *peer_req,
		       int is_net)
{
	if (peer_req->flags & EE_HAS_DIGEST)
		kfree(peer_req->digest);
	drbd_free_pages(device, peer_req->pages, is_net);
	D_ASSERT(device, atomic_read(&peer_req->pending_bios) == 0);
	D_ASSERT(device, drbd_interval_empty(&peer_req->i));
	mempool_free(peer_req, drbd_ee_mempool);
}

int drbd_free_peer_reqs(struct drbd_device *device, struct list_head *list)
{
	LIST_HEAD(work_list);
	struct drbd_peer_request *peer_req, *t;
	int count = 0;
	int is_net = list == &device->net_ee;

	spin_lock_irq(&device->resource->req_lock);
	list_splice_init(list, &work_list);
	spin_unlock_irq(&device->resource->req_lock);

	list_for_each_entry_safe(peer_req, t, &work_list, w.list) {
		__drbd_free_peer_req(device, peer_req, is_net);
		count++;
	}
	return count;
}

/*
 * See also comments in _req_mod(,BARRIER_ACKED) and receive_Barrier.
 */
static int drbd_finish_peer_reqs(struct drbd_device *device)
{
	LIST_HEAD(work_list);
	LIST_HEAD(reclaimed);
	struct drbd_peer_request *peer_req, *t;
	int err = 0;

	spin_lock_irq(&device->resource->req_lock);
	reclaim_finished_net_peer_reqs(device, &reclaimed);
	list_splice_init(&device->done_ee, &work_list);
	spin_unlock_irq(&device->resource->req_lock);

	list_for_each_entry_safe(peer_req, t, &reclaimed, w.list)
		drbd_free_net_peer_req(device, peer_req);

	/* possible callbacks here:
	 * e_end_block, and e_end_resync_block, e_send_discard_write.
	 * all ignore the last argument.
	 */
	list_for_each_entry_safe(peer_req, t, &work_list, w.list) {
		int err2;

		/* list_del not necessary, next/prev members not touched */
		err2 = peer_req->w.cb(&peer_req->w, !!err);
		if (!err)
			err = err2;
		drbd_free_peer_req(device, peer_req);
	}
	wake_up(&device->ee_wait);

	return err;
}

static void _drbd_wait_ee_list_empty(struct drbd_device *device,
				     struct list_head *head)
{
	DEFINE_WAIT(wait);

	/* avoids spin_lock/unlock
	 * and calling prepare_to_wait in the fast path */
	while (!list_empty(head)) {
		prepare_to_wait(&device->ee_wait, &wait, TASK_UNINTERRUPTIBLE);
		spin_unlock_irq(&device->resource->req_lock);
		schedule();
		finish_wait(&device->ee_wait, &wait);
		spin_lock_irq(&device->resource->req_lock);
	}
}

static void drbd_wait_ee_list_empty(struct drbd_device *device,
				    struct list_head *head)
{
	spin_lock_irq(&device->resource->req_lock);
	_drbd_wait_ee_list_empty(device, head);
	spin_unlock_irq(&device->resource->req_lock);
}

/* see also kernel_accept; which is only present since 2.6.18.
 * also we want to log which part of it failed, exactly */
STATIC int drbd_accept(const char **what, struct socket *sock, struct socket **newsock)
{
	struct sock *sk = sock->sk;
	int err = 0;

	*what = "listen";
	err = sock->ops->listen(sock, 5);
	if (err < 0)
		goto out;

	*what = "sock_create_lite";
	err = sock_create_lite(sk->sk_family, sk->sk_type, sk->sk_protocol,
			       newsock);
	if (err < 0)
		goto out;

	*what = "accept";
	err = sock->ops->accept(sock, *newsock, 0);
	if (err < 0) {
		sock_release(*newsock);
		*newsock = NULL;
		goto out;
	}
	(*newsock)->ops  = sock->ops;

out:
	return err;
}

STATIC int drbd_recv_short(struct socket *sock, void *buf, size_t size, int flags)
{
	mm_segment_t oldfs;
	struct kvec iov = {
		.iov_base = buf,
		.iov_len = size,
	};
	struct msghdr msg = {
		.msg_iovlen = 1,
		.msg_iov = (struct iovec *)&iov,
		.msg_flags = (flags ? flags : MSG_WAITALL | MSG_NOSIGNAL)
	};
	int rv;

	oldfs = get_fs();
	set_fs(KERNEL_DS);
	rv = sock_recvmsg(sock, &msg, size, msg.msg_flags);
	set_fs(oldfs);

	return rv;
}

STATIC int drbd_recv(struct drbd_connection *connection, void *buf, size_t size)
{
	mm_segment_t oldfs;
	struct kvec iov = {
		.iov_base = buf,
		.iov_len = size,
	};
	struct msghdr msg = {
		.msg_iovlen = 1,
		.msg_iov = (struct iovec *)&iov,
		.msg_flags = MSG_WAITALL | MSG_NOSIGNAL
	};
	int rv;

	oldfs = get_fs();
	set_fs(KERNEL_DS);

	for (;;) {
		rv = sock_recvmsg(connection->data.socket, &msg, size, msg.msg_flags);
		if (rv == size)
			break;

		/* Note:
		 * ECONNRESET	other side closed the connection
		 * ERESTARTSYS	(on  sock) we got a signal
		 */

		if (rv < 0) {
			if (rv == -ECONNRESET)
				drbd_info(connection, "sock was reset by peer\n");
			else if (rv != -ERESTARTSYS)
				drbd_err(connection, "sock_recvmsg returned %d\n", rv);
			break;
		} else if (rv == 0) {
			drbd_info(connection, "sock was shut down by peer\n");
			break;
		} else	{
			/* signal came in, or peer/link went down,
			 * after we read a partial message
			 */
			/* D_ASSERT(device, signal_pending(current)); */
			break;
		}
	};

	set_fs(oldfs);

	if (rv != size)
		conn_request_state(connection, NS(conn, C_BROKEN_PIPE), CS_HARD);

	return rv;
}

static int drbd_recv_all(struct drbd_connection *connection, void *buf, size_t size)
{
	int err;

	err = drbd_recv(connection, buf, size);
	if (err != size) {
		if (err >= 0)
			err = -EIO;
	} else
		err = 0;
	return err;
}

static int drbd_recv_all_warn(struct drbd_connection *connection, void *buf, size_t size)
{
	int err;

	err = drbd_recv_all(connection, buf, size);
	if (err && !signal_pending(current))
		drbd_warn(connection, "short read (expected size %d)\n", (int)size);
	return err;
}

/* quoting tcp(7):
 *   On individual connections, the socket buffer size must be set prior to the
 *   listen(2) or connect(2) calls in order to have it take effect.
 * This is our wrapper to do so.
 */
static void drbd_setbufsize(struct socket *sock, unsigned int snd,
		unsigned int rcv)
{
	/* open coded SO_SNDBUF, SO_RCVBUF */
	if (snd) {
		sock->sk->sk_sndbuf = snd;
		sock->sk->sk_userlocks |= SOCK_SNDBUF_LOCK;
	}
	if (rcv) {
		sock->sk->sk_rcvbuf = rcv;
		sock->sk->sk_userlocks |= SOCK_RCVBUF_LOCK;
	}
}

STATIC struct socket *drbd_try_connect(struct drbd_connection *connection)
{
	const char *what;
	struct socket *sock;
	struct sockaddr_in6 src_in6;
	struct sockaddr_in6 peer_in6;
	struct net_conf *nc;
	int err, peer_addr_len, my_addr_len;
	int sndbuf_size, rcvbuf_size, connect_int;
	int disconnect_on_error = 1;

	rcu_read_lock();
	nc = rcu_dereference(connection->net_conf);
	if (!nc) {
		rcu_read_unlock();
		return NULL;
	}
	sndbuf_size = nc->sndbuf_size;
	rcvbuf_size = nc->rcvbuf_size;
	connect_int = nc->connect_int;
	rcu_read_unlock();

	my_addr_len = min_t(int, connection->my_addr_len, sizeof(src_in6));
	memcpy(&src_in6, &connection->my_addr, my_addr_len);

	if (((struct sockaddr *)&connection->my_addr)->sa_family == AF_INET6)
		src_in6.sin6_port = 0;
	else
		((struct sockaddr_in *)&src_in6)->sin_port = 0; /* AF_INET & AF_SCI */

	peer_addr_len = min_t(int, connection->peer_addr_len, sizeof(src_in6));
	memcpy(&peer_in6, &connection->peer_addr, peer_addr_len);

	what = "sock_create_kern";
	err = sock_create_kern(((struct sockaddr *)&src_in6)->sa_family,
			       SOCK_STREAM, IPPROTO_TCP, &sock);
	if (err < 0) {
		sock = NULL;
		goto out;
	}

	sock->sk->sk_rcvtimeo =
	sock->sk->sk_sndtimeo = connect_int * HZ;
	drbd_setbufsize(sock, sndbuf_size, rcvbuf_size);

       /* explicitly bind to the configured IP as source IP
	*  for the outgoing connections.
	*  This is needed for multihomed hosts and to be
	*  able to use lo: interfaces for drbd.
	* Make sure to use 0 as port number, so linux selects
	*  a free one dynamically.
	*/
	what = "bind before connect";
	err = sock->ops->bind(sock, (struct sockaddr *) &src_in6, my_addr_len);
	if (err < 0)
		goto out;

	/* connect may fail, peer not yet available.
	 * stay C_WF_CONNECTION, don't go Disconnecting! */
	disconnect_on_error = 0;
	what = "connect";
	err = sock->ops->connect(sock, (struct sockaddr *) &peer_in6, peer_addr_len, 0);

out:
	if (err < 0) {
		if (sock) {
			sock_release(sock);
			sock = NULL;
		}
		switch (-err) {
			/* timeout, busy, signal pending */
		case ETIMEDOUT: case EAGAIN: case EINPROGRESS:
		case EINTR: case ERESTARTSYS:
			/* peer not (yet) available, network problem */
		case ECONNREFUSED: case ENETUNREACH:
		case EHOSTDOWN:    case EHOSTUNREACH:
			disconnect_on_error = 0;
			break;
		default:
			drbd_err(connection, "%s failed, err = %d\n", what, err);
		}
		if (disconnect_on_error)
			conn_request_state(connection, NS(conn, C_DISCONNECTING), CS_HARD);
	}

	return sock;
}

STATIC struct socket *drbd_wait_for_connect(struct drbd_connection *connection)
{
	int timeo, err, my_addr_len;
	int sndbuf_size, rcvbuf_size, connect_int;
	struct socket *s_estab = NULL, *s_listen;
	struct sockaddr_in6 my_addr;
	struct net_conf *nc;
	const char *what;

	rcu_read_lock();
	nc = rcu_dereference(connection->net_conf);
	if (!nc) {
		rcu_read_unlock();
		return NULL;
	}
	sndbuf_size = nc->sndbuf_size;
	rcvbuf_size = nc->rcvbuf_size;
	connect_int = nc->connect_int;
	rcu_read_unlock();

	my_addr_len = min_t(int, connection->my_addr_len, sizeof(struct sockaddr_in6));
	memcpy(&my_addr, &connection->my_addr, my_addr_len);

	what = "sock_create_kern";
	err = sock_create_kern(((struct sockaddr *)&my_addr)->sa_family,
		SOCK_STREAM, IPPROTO_TCP, &s_listen);
	if (err) {
		s_listen = NULL;
		goto out;
	}

	timeo = connect_int * HZ;
	timeo += (random32() & 1) ? timeo / 7 : -timeo / 7; /* 28.5% random jitter */

	s_listen->sk->sk_reuse    = 1; /* SO_REUSEADDR */
	s_listen->sk->sk_rcvtimeo = timeo;
	s_listen->sk->sk_sndtimeo = timeo;
	drbd_setbufsize(s_listen, sndbuf_size, rcvbuf_size);

	what = "bind before listen";
	err = s_listen->ops->bind(s_listen, (struct sockaddr *)&my_addr, my_addr_len);
	if (err < 0)
		goto out;

	err = drbd_accept(&what, s_listen, &s_estab);

out:
	if (s_listen)
		sock_release(s_listen);
	if (err < 0) {
		if (err != -EAGAIN && err != -EINTR && err != -ERESTARTSYS) {
			drbd_err(connection, "%s failed, err = %d\n", what, err);
			conn_request_state(connection, NS(conn, C_DISCONNECTING), CS_HARD);
		}
	}

	return s_estab;
}

static int decode_header(struct drbd_connection *, void *, struct packet_info *);

static int send_first_packet(struct drbd_connection *connection, struct drbd_socket *sock,
			     enum drbd_packet cmd)
{
	if (!conn_prepare_command(connection, sock))
		return -EIO;
	return conn_send_command(connection, sock, cmd, 0, NULL, 0);
}

static int receive_first_packet(struct drbd_connection *connection, struct socket *sock)
{
	unsigned int header_size = drbd_header_size(connection);
	struct packet_info pi;
	int err;

	err = drbd_recv_short(sock, connection->data.rbuf, header_size, 0);
	if (err != header_size) {
		if (err >= 0)
			err = -EIO;
		return err;
	}
	err = decode_header(connection, connection->data.rbuf, &pi);
	if (err)
		return err;
	return pi.cmd;
}

/**
 * drbd_socket_okay() - Free the socket if its connection is not okay
 * @sock:	pointer to the pointer to the socket.
 */
static int drbd_socket_okay(struct socket **sock)
{
	int rr;
	char tb[4];

	if (!*sock)
		return false;

	rr = drbd_recv_short(*sock, tb, 4, MSG_DONTWAIT | MSG_PEEK);

	if (rr > 0 || rr == -EAGAIN) {
		return true;
	} else {
		sock_release(*sock);
		*sock = NULL;
		return false;
	}
}
/* Gets called if a connection is established, or if a new minor gets created
   in a connection */
int drbd_connected(struct drbd_peer_device *peer_device)
{
	struct drbd_device *device = peer_device->device;
	int err;

	atomic_set(&peer_device->packet_seq, 0);
	peer_device->peer_seq = 0;

	err = drbd_send_sync_param(peer_device);
	if (!err)
		err = drbd_send_sizes(peer_device, 0, 0);
	if (!err)
		err = drbd_send_uuids(peer_device);
	if (!err)
		err = drbd_send_state(peer_device);
	clear_bit(USE_DEGR_WFC_T, &device->flags);
	clear_bit(RESIZE_PENDING, &device->flags);
	mod_timer(&device->request_timer, jiffies + HZ); /* just start it here. */
	return err;
}

/*
 * return values:
 *   1 yes, we have a valid connection
 *   0 oops, did not work out, please try again
 *  -1 peer talks different language,
 *     no point in trying again, please go standalone.
 *  -2 We do not have a network config...
 */
STATIC int conn_connect(struct drbd_connection *connection)
{
	struct socket *sock, *msock;
	struct drbd_peer_device *peer_device;
	struct net_conf *nc;
	int vnr, timeout, try, h, ok;
	bool discard_my_data;

	if (conn_request_state(connection, NS(conn, C_WF_CONNECTION), CS_VERBOSE) < SS_SUCCESS)
		return -2;

	clear_bit(DISCARD_CONCURRENT, &connection->flags);

	/* Assume that the peer only understands protocol 80 until we know better.  */
	connection->agreed_pro_version = 80;

	do {
		struct socket *s;

		for (try = 0;;) {
			/* 3 tries, this should take less than a second! */
			s = drbd_try_connect(connection);
			if (s || ++try >= 3)
				break;
			/* give the other side time to call bind() & listen() */
			schedule_timeout_interruptible(HZ / 10);
		}

		if (s) {
			if (!connection->data.socket) {
				connection->data.socket = s;
				send_first_packet(connection, &connection->data, P_INITIAL_DATA);
			} else if (!connection->meta.socket) {
				connection->meta.socket = s;
				send_first_packet(connection, &connection->meta, P_INITIAL_META);
			} else {
				drbd_err(connection, "Logic error in conn_connect()\n");
				goto out_release_sockets;
			}
		}

		if (connection->data.socket && connection->meta.socket) {
			rcu_read_lock();
			nc = rcu_dereference(connection->net_conf);
			timeout = nc->ping_timeo * HZ / 10;
			rcu_read_unlock();
			schedule_timeout_interruptible(timeout);
			ok = drbd_socket_okay(&connection->data.socket);
			ok = drbd_socket_okay(&connection->meta.socket) && ok;
			if (ok)
				break;
		}

retry:
		s = drbd_wait_for_connect(connection);
		if (s) {
			try = receive_first_packet(connection, s);
			drbd_socket_okay(&connection->data.socket);
			drbd_socket_okay(&connection->meta.socket);
			switch (try) {
			case P_INITIAL_DATA:
				if (connection->data.socket) {
					drbd_warn(connection, "initial packet S crossed\n");
					sock_release(connection->data.socket);
				}
				connection->data.socket = s;
				break;
			case P_INITIAL_META:
				if (connection->meta.socket) {
					drbd_warn(connection, "initial packet M crossed\n");
					sock_release(connection->meta.socket);
				}
				connection->meta.socket = s;
				set_bit(DISCARD_CONCURRENT, &connection->flags);
				break;
			default:
				drbd_warn(connection, "Error receiving initial packet\n");
				sock_release(s);
				if (random32() & 1)
					goto retry;
			}
		}

		if (connection->cstate <= C_DISCONNECTING)
			goto out_release_sockets;
		if (signal_pending(current)) {
			flush_signals(current);
			smp_rmb();
			if (get_t_state(&connection->receiver) == EXITING)
				goto out_release_sockets;
		}

		if (connection->data.socket && &connection->meta.socket) {
			ok = drbd_socket_okay(&connection->data.socket);
			ok = drbd_socket_okay(&connection->meta.socket) && ok;
			if (ok)
				break;
		}
	} while (1);

	sock  = connection->data.socket;
	msock = connection->meta.socket;

	msock->sk->sk_reuse = 1; /* SO_REUSEADDR */
	sock->sk->sk_reuse = 1; /* SO_REUSEADDR */

	sock->sk->sk_allocation = GFP_NOIO;
	msock->sk->sk_allocation = GFP_NOIO;

	sock->sk->sk_priority = TC_PRIO_INTERACTIVE_BULK;
	msock->sk->sk_priority = TC_PRIO_INTERACTIVE;

	/* NOT YET ...
	 * sock->sk->sk_sndtimeo = connection->net_conf->timeout*HZ/10;
	 * sock->sk->sk_rcvtimeo = MAX_SCHEDULE_TIMEOUT;
	 * first set it to the P_CONNECTION_FEATURES timeout,
	 * which we set to 4x the configured ping_timeout. */
	rcu_read_lock();
	nc = rcu_dereference(connection->net_conf);

	sock->sk->sk_sndtimeo =
	sock->sk->sk_rcvtimeo = nc->ping_timeo*4*HZ/10;

	msock->sk->sk_rcvtimeo = nc->ping_int*HZ;
	timeout = nc->timeout * HZ / 10;
	discard_my_data = nc->discard_my_data;
	rcu_read_unlock();

	msock->sk->sk_sndtimeo = timeout;

	/* we don't want delays.
	 * we use TCP_CORK where appropriate, though */
	drbd_tcp_nodelay(sock);
	drbd_tcp_nodelay(msock);

	connection->last_received = jiffies;

	h = drbd_do_features(connection);
	if (h <= 0)
		return h;

	if (connection->cram_hmac_tfm) {
		switch (drbd_do_auth(connection)) {
		case -1:
			drbd_err(connection, "Authentication of peer failed\n");
			return -1;
		case 0:
			drbd_err(connection, "Authentication of peer failed, trying again.\n");
			return 0;
		}
	}

	sock->sk->sk_sndtimeo = timeout;
	sock->sk->sk_rcvtimeo = MAX_SCHEDULE_TIMEOUT;

	if (drbd_send_protocol(connection) == -EOPNOTSUPP)
		return -1;

	rcu_read_lock();
	idr_for_each_entry(&connection->peer_devices, peer_device, vnr) {
		struct drbd_device *device = peer_device->device;
		kref_get(&device->kref);
		/* peer_device->connection cannot go away: caller holds a reference. */
		rcu_read_unlock();
<<<<<<< HEAD
		drbd_connected(peer_device);
		kref_put(&device->kref, drbd_destroy_device);
=======

		if (discard_my_data)
			set_bit(DISCARD_MY_DATA, &mdev->flags);
		else
			clear_bit(DISCARD_MY_DATA, &mdev->flags);

		drbd_connected(mdev);
		kref_put(&mdev->kref, &drbd_minor_destroy);
>>>>>>> 9daa26d4
		rcu_read_lock();
	}
	rcu_read_unlock();

	if (conn_request_state(connection, NS(conn, L_STANDALONE), CS_VERBOSE) < SS_SUCCESS)
		return 0;

	drbd_thread_start(&connection->asender);

	mutex_lock(&tconn->conf_update);
	/* The discard_my_data flag is a single-shot modifier to the next
	 * connection attempt, the handshake of which is now well underway.
	 * No need for rcu style copying of the whole struct
	 * just to clear a single value. */
	tconn->net_conf->discard_my_data = 0;
	mutex_unlock(&tconn->conf_update);

	return h;

out_release_sockets:
	if (connection->data.socket) {
		sock_release(connection->data.socket);
		connection->data.socket = NULL;
	}
	if (connection->meta.socket) {
		sock_release(connection->meta.socket);
		connection->meta.socket = NULL;
	}
	return -1;
}

static int decode_header(struct drbd_connection *connection, void *header, struct packet_info *pi)
{
	unsigned int header_size = drbd_header_size(connection);

	if (header_size == sizeof(struct p_header100) &&
	    *(__be32 *)header == cpu_to_be32(DRBD_MAGIC_100)) {
		struct p_header100 *h = header;
		if (h->pad != 0) {
			drbd_err(connection, "Header padding is not zero\n");
			return -EINVAL;
		}
		pi->vnr = be16_to_cpu(h->volume);
		pi->cmd = be16_to_cpu(h->command);
		pi->size = be32_to_cpu(h->length);
	} else if (header_size == sizeof(struct p_header95) &&
		   *(__be16 *)header == cpu_to_be16(DRBD_MAGIC_BIG)) {
		struct p_header95 *h = header;
		pi->cmd = be16_to_cpu(h->command);
		pi->size = be32_to_cpu(h->length);
		pi->vnr = 0;
	} else if (header_size == sizeof(struct p_header80) &&
		   *(__be32 *)header == cpu_to_be32(DRBD_MAGIC)) {
		struct p_header80 *h = header;
		pi->cmd = be16_to_cpu(h->command);
		pi->size = be16_to_cpu(h->length);
		pi->vnr = 0;
	} else {
		drbd_err(connection, "Wrong magic value 0x%08x in protocol version %d\n",
			 be32_to_cpu(*(__be32 *)header),
			 connection->agreed_pro_version);
		return -EINVAL;
	}
	pi->data = header + header_size;
	return 0;
}

static int drbd_recv_header(struct drbd_connection *connection, struct packet_info *pi)
{
	void *buffer = connection->data.rbuf;
	int err;

	err = drbd_recv_all_warn(connection, buffer, drbd_header_size(connection));
	if (err)
		return err;

	err = decode_header(connection, buffer, pi);
	connection->last_received = jiffies;

	return err;
}

STATIC enum finish_epoch drbd_flush_after_epoch(struct drbd_device *device, struct drbd_epoch *epoch)
{
	int rv;

	if (device->write_ordering >= WO_bdev_flush && get_ldev(device)) {
		rv = blkdev_issue_flush(device->ldev->backing_bdev, GFP_KERNEL,
					NULL);
		if (rv) {
			drbd_info(device, "local disk flush failed with status %d\n", rv);
			/* would rather check on EOPNOTSUPP, but that is not reliable.
			 * don't try again for ANY return value != 0
			 * if (rv == -EOPNOTSUPP) */
			drbd_bump_write_ordering(device, WO_drain_io);
		}
		put_ldev(device);
	}

	return drbd_may_finish_epoch(device, epoch, EV_BARRIER_DONE);
}

STATIC int w_flush(struct drbd_work *w, int cancel)
{
	struct flush_work *fw = container_of(w, struct flush_work, w);
	struct drbd_epoch *epoch = fw->epoch;
	struct drbd_device *device = fw->device;

	kfree(fw);

	if (!test_and_set_bit(DE_BARRIER_IN_NEXT_EPOCH_ISSUED, &epoch->flags))
		drbd_flush_after_epoch(device, epoch);

	drbd_may_finish_epoch(device, epoch, EV_PUT |
			      (first_peer_device(device)->repl_state < L_CONNECTED ? EV_CLEANUP : 0));

	return 0;
}

/**
 * drbd_may_finish_epoch() - Applies an epoch_event to the epoch's state, eventually finishes it.
 * @device:	DRBD device.
 * @epoch:	Epoch object.
 * @ev:		Epoch event.
 */
STATIC enum finish_epoch drbd_may_finish_epoch(struct drbd_device *device,
					       struct drbd_epoch *epoch,
					       enum epoch_event ev)
{
	int finish, epoch_size;
	struct drbd_epoch *next_epoch;
	int schedule_flush = 0;
	enum finish_epoch rv = FE_STILL_LIVE;

	spin_lock(&device->epoch_lock);
	do {
		next_epoch = NULL;
		finish = 0;

		epoch_size = atomic_read(&epoch->epoch_size);

		switch (ev & ~EV_CLEANUP) {
		case EV_PUT:
			atomic_dec(&epoch->active);
			break;
		case EV_GOT_BARRIER_NR:
			set_bit(DE_HAVE_BARRIER_NUMBER, &epoch->flags);

			/* Special case: If we just switched from WO_bio_barrier to
			   WO_bdev_flush we should not finish the current epoch */
			if (test_bit(DE_CONTAINS_A_BARRIER, &epoch->flags) && epoch_size == 1 &&
			    device->write_ordering != WO_bio_barrier &&
			    epoch == device->current_epoch)
				clear_bit(DE_CONTAINS_A_BARRIER, &epoch->flags);
			break;
		case EV_BARRIER_DONE:
			set_bit(DE_BARRIER_IN_NEXT_EPOCH_DONE, &epoch->flags);
			break;
		case EV_BECAME_LAST:
			/* nothing to do*/
			break;
		}

		if (epoch_size != 0 &&
		    atomic_read(&epoch->active) == 0 &&
		    (test_bit(DE_HAVE_BARRIER_NUMBER, &epoch->flags) || ev & EV_CLEANUP) &&
		    epoch->list.prev == &device->current_epoch->list &&
		    !test_bit(DE_IS_FINISHING, &epoch->flags)) {
			/* Nearly all conditions are met to finish that epoch... */
			if (test_bit(DE_BARRIER_IN_NEXT_EPOCH_DONE, &epoch->flags) ||
			    device->write_ordering == WO_none ||
			    (epoch_size == 1 && test_bit(DE_CONTAINS_A_BARRIER, &epoch->flags)) ||
			    ev & EV_CLEANUP) {
				finish = 1;
				set_bit(DE_IS_FINISHING, &epoch->flags);
			} else if (!test_bit(DE_BARRIER_IN_NEXT_EPOCH_ISSUED, &epoch->flags) &&
				 device->write_ordering == WO_bio_barrier) {
				atomic_inc(&epoch->active);
				schedule_flush = 1;
			}
		}
		if (finish) {
			if (!(ev & EV_CLEANUP)) {
				spin_unlock(&device->epoch_lock);
				drbd_send_b_ack(first_peer_device(device), epoch->barrier_nr, epoch_size);
				spin_lock(&device->epoch_lock);
			}
			if (test_bit(DE_HAVE_BARRIER_NUMBER, &epoch->flags))
				dec_unacked(device);

			if (device->current_epoch != epoch) {
				next_epoch = list_entry(epoch->list.next, struct drbd_epoch, list);
				list_del(&epoch->list);
				ev = EV_BECAME_LAST | (ev & EV_CLEANUP);
				device->epochs--;
				kfree(epoch);

				if (rv == FE_STILL_LIVE)
					rv = FE_DESTROYED;
			} else {
				epoch->flags = 0;
				atomic_set(&epoch->epoch_size, 0);
				/* atomic_set(&epoch->active, 0); is alrady zero */
				if (rv == FE_STILL_LIVE)
					rv = FE_RECYCLED;
			}
		}

		if (!next_epoch)
			break;

		epoch = next_epoch;
	} while (1);

	spin_unlock(&device->epoch_lock);

	if (schedule_flush) {
		struct flush_work *fw;
		fw = kmalloc(sizeof(*fw), GFP_ATOMIC);
		if (fw) {
			fw->w.cb = w_flush;
			fw->epoch = epoch;
			fw->device = device;
			drbd_queue_work(&device->resource->work, &fw->w);
		} else {
			drbd_warn(device, "Could not kmalloc a flush_work obj\n");
			set_bit(DE_BARRIER_IN_NEXT_EPOCH_ISSUED, &epoch->flags);
			/* That is not a recursion, only one level */
			drbd_may_finish_epoch(device, epoch, EV_BARRIER_DONE);
			drbd_may_finish_epoch(device, epoch, EV_PUT);
		}
	}

	return rv;
}

/**
 * drbd_bump_write_ordering() - Fall back to an other write ordering method
 * @device:	DRBD device.
 * @wo:		Write ordering method to try.
 */
void drbd_bump_write_ordering(struct drbd_device *device, enum write_ordering_e wo) __must_hold(local)
{
	struct disk_conf *dc;
	enum write_ordering_e pwo;
	static char *write_ordering_str[] = {
		[WO_none] = "none",
		[WO_drain_io] = "drain",
		[WO_bdev_flush] = "flush",
		[WO_bio_barrier] = "barrier",
	};

	pwo = device->write_ordering;
	wo = min(pwo, wo);
	rcu_read_lock();
	dc = rcu_dereference(device->ldev->disk_conf);

	if (wo == WO_bio_barrier && !dc->disk_barrier)
		wo = WO_bdev_flush;
	if (wo == WO_bdev_flush && !dc->disk_flushes)
		wo = WO_drain_io;
	if (wo == WO_drain_io && !dc->disk_drain)
		wo = WO_none;
	rcu_read_unlock();
	device->write_ordering = wo;
	if (pwo != device->write_ordering || wo == WO_bio_barrier)
		drbd_info(device, "Method to ensure write ordering: %s\n", write_ordering_str[device->write_ordering]);
}

/**
 * drbd_submit_peer_request()
 * @device:	DRBD device.
 * @peer_req:	peer request
 * @rw:		flag field, see bio->bi_rw
 *
 * May spread the pages to multiple bios,
 * depending on bio_add_page restrictions.
 *
 * Returns 0 if all bios have been submitted,
 * -ENOMEM if we could not allocate enough bios,
 * -ENOSPC (any better suggestion?) if we have not been able to bio_add_page a
 *  single page to an empty bio (which should never happen and likely indicates
 *  that the lower level IO stack is in some way broken). This has been observed
 *  on certain Xen deployments.
 */
/* TODO allocate from our own bio_set. */
int drbd_submit_peer_request(struct drbd_device *device,
			     struct drbd_peer_request *peer_req,
			     const unsigned rw, const int fault_type)
{
	struct bio *bios = NULL;
	struct bio *bio;
	struct page *page = peer_req->pages;
	sector_t sector = peer_req->i.sector;
	unsigned ds = peer_req->i.size;
	unsigned n_bios = 0;
	unsigned nr_pages = (ds + PAGE_SIZE -1) >> PAGE_SHIFT;
	int err = -ENOMEM;

	/* In most cases, we will only need one bio.  But in case the lower
	 * level restrictions happen to be different at this offset on this
	 * side than those of the sending peer, we may need to submit the
	 * request in more than one bio.
	 *
	 * Plain bio_alloc is good enough here, this is no DRBD internally
	 * generated bio, but a bio allocated on behalf of the peer.
	 */
next_bio:
	bio = bio_alloc(GFP_NOIO, nr_pages);
	if (!bio) {
		drbd_err(device, "submit_ee: Allocation of a bio failed\n");
		goto fail;
	}
	/* > peer_req->i.sector, unless this is the first bio */
	bio->bi_sector = sector;
	bio->bi_bdev = device->ldev->backing_bdev;
	/* we special case some flags in the multi-bio case, see below
	 * (REQ_FLUSH, or BIO_RW_BARRIER in older kernels) */
	bio->bi_rw = rw;
	bio->bi_private = peer_req;
	bio->bi_end_io = drbd_peer_request_endio;

	bio->bi_next = bios;
	bios = bio;
	++n_bios;

	page_chain_for_each(page) {
		unsigned len = min_t(unsigned, ds, PAGE_SIZE);
		if (!bio_add_page(bio, page, len, 0)) {
			/* A single page must always be possible!
			 * But in case it fails anyways,
			 * we deal with it, and complain (below). */
			if (bio->bi_vcnt == 0) {
				drbd_err(device,
					"bio_add_page failed for len=%u, "
					"bi_vcnt=0 (bi_sector=%llu)\n",
					len, (unsigned long long)bio->bi_sector);
				err = -ENOSPC;
				goto fail;
			}
			goto next_bio;
		}
		ds -= len;
		sector += len >> 9;
		--nr_pages;
	}
	D_ASSERT(device, page == NULL);
	D_ASSERT(device, ds == 0);

	atomic_set(&peer_req->pending_bios, n_bios);
	do {
		bio = bios;
		bios = bios->bi_next;
		bio->bi_next = NULL;

		drbd_generic_make_request(device, fault_type, bio);

		/* strip off REQ_FLUSH,
		 * unless it is the first or last bio */
		if (bios && bios->bi_next)
			bios->bi_rw &= ~DRBD_REQ_FLUSH;
	} while (bios);
	return 0;

fail:
	while (bios) {
		bio = bios;
		bios = bios->bi_next;
		bio_put(bio);
	}
	return err;
}

static void drbd_remove_epoch_entry_interval(struct drbd_device *device,
					     struct drbd_peer_request *peer_req)
{
	struct drbd_interval *i = &peer_req->i;

	drbd_remove_interval(&device->write_requests, i);
	drbd_clear_interval(i);

	/* Wake up any processes waiting for this peer request to complete.  */
	if (i->waiting)
		wake_up(&device->misc_wait);
}

/**
 * w_e_reissue() - Worker callback; Resubmit a bio, without REQ_HARDBARRIER set
 * @device:	DRBD device.
 * @dw:		work object.
 * @cancel:	The connection will be closed anyways (unused in this callback)
 */
int w_e_reissue(struct drbd_work *w, int cancel) __releases(local)
{
	struct drbd_peer_request *peer_req =
		container_of(w, struct drbd_peer_request, w);
	struct drbd_peer_device *peer_device = peer_req->peer_device;
	struct drbd_device *device = peer_device->device;
	int err;
	/* We leave DE_CONTAINS_A_BARRIER and EE_IS_BARRIER in place,
	   (and DE_BARRIER_IN_NEXT_EPOCH_ISSUED in the previous Epoch)
	   so that we can finish that epoch in drbd_may_finish_epoch().
	   That is necessary if we already have a long chain of Epochs, before
	   we realize that BARRIER is actually not supported */

	/* As long as the -ENOTSUPP on the barrier is reported immediately
	   that will never trigger. If it is reported late, we will just
	   print that warning and continue correctly for all future requests
	   with WO_bdev_flush */
	if (previous_epoch(device, peer_req->epoch))
		drbd_warn(device, "Write ordering was not enforced (one time event)\n");

	/* we still have a local reference,
	 * get_ldev was done in receive_Data. */

	peer_req->w.cb = e_end_block;
	err = drbd_submit_peer_request(device, peer_req, WRITE, DRBD_FAULT_DT_WR);
	switch (err) {
	case -ENOMEM:
		peer_req->w.cb = w_e_reissue;
		drbd_queue_work(&peer_device->connection->data.work,
				&peer_req->w);
		/* retry later; fall through */
	case 0:
		/* keep worker happy and connection up */
		return 0;

	case -ENOSPC:
		/* no other error expected, but anyways: */
	default:
		/* forget the object,
		 * and cause a "Network failure" */
		spin_lock_irq(&device->resource->req_lock);
		list_del(&peer_req->w.list);
		drbd_remove_epoch_entry_interval(device, peer_req);
		spin_unlock_irq(&device->resource->req_lock);
		if (peer_req->flags & EE_CALL_AL_COMPLETE_IO)
			drbd_al_complete_io(device, &peer_req->i);
		drbd_may_finish_epoch(device, peer_req->epoch, EV_PUT + EV_CLEANUP);
		drbd_free_peer_req(device, peer_req);
		drbd_err(device, "submit failed, triggering re-connect\n");
		return err;
	}
}

static struct drbd_peer_device *
conn_peer_device(struct drbd_connection *connection, int volume_number)
{
	return idr_find(&connection->peer_devices, volume_number);
}

STATIC int receive_Barrier(struct drbd_connection *connection, struct packet_info *pi)
{
	struct drbd_peer_device *peer_device;
	struct drbd_device *device;
	int rv, issue_flush;
	struct p_barrier *p = pi->data;
	struct drbd_epoch *epoch;

	peer_device = conn_peer_device(connection, pi->vnr);
	if (!peer_device)
		return -EIO;
	device = peer_device->device;

	inc_unacked(device);

	device->current_epoch->barrier_nr = p->barrier;
	rv = drbd_may_finish_epoch(device, device->current_epoch, EV_GOT_BARRIER_NR);

	/* P_BARRIER_ACK may imply that the corresponding extent is dropped from
	 * the activity log, which means it would not be resynced in case the
	 * R_PRIMARY crashes now.
	 * Therefore we must send the barrier_ack after the barrier request was
	 * completed. */
	switch (device->write_ordering) {
	case WO_bio_barrier:
	case WO_none:
		if (rv == FE_RECYCLED)
			return 0;
		break;

	case WO_bdev_flush:
	case WO_drain_io:
		if (rv == FE_STILL_LIVE) {
			set_bit(DE_BARRIER_IN_NEXT_EPOCH_ISSUED, &device->current_epoch->flags);
			drbd_wait_ee_list_empty(device, &device->active_ee);
			rv = drbd_flush_after_epoch(device, device->current_epoch);
		}
		if (rv == FE_RECYCLED)
			return 0;

		/* The asender will send all the ACKs and barrier ACKs out, since
		   all EEs moved from the active_ee to the done_ee. We need to
		   provide a new epoch object for the EEs that come in soon */
		break;
	}

	/* receiver context, in the writeout path of the other node.
	 * avoid potential distributed deadlock */
	epoch = kmalloc(sizeof(struct drbd_epoch), GFP_NOIO);
	if (!epoch) {
		drbd_warn(device, "Allocation of an epoch failed, slowing down\n");
		issue_flush = !test_and_set_bit(DE_BARRIER_IN_NEXT_EPOCH_ISSUED, &device->current_epoch->flags);
		drbd_wait_ee_list_empty(device, &device->active_ee);
		if (issue_flush) {
			rv = drbd_flush_after_epoch(device, device->current_epoch);
			if (rv == FE_RECYCLED)
				return 0;
		}

		drbd_wait_ee_list_empty(device, &device->done_ee);

		return 0;
	}

	epoch->flags = 0;
	atomic_set(&epoch->epoch_size, 0);
	atomic_set(&epoch->active, 0);

	spin_lock(&device->epoch_lock);
	if (atomic_read(&device->current_epoch->epoch_size)) {
		list_add(&epoch->list, &device->current_epoch->list);
		device->current_epoch = epoch;
		device->epochs++;
	} else {
		/* The current_epoch got recycled while we allocated this one... */
		kfree(epoch);
	}
	spin_unlock(&device->epoch_lock);

	return 0;
}

/* used from receive_RSDataReply (recv_resync_read)
 * and from receive_Data */
STATIC struct drbd_peer_request *
read_in_block(struct drbd_peer_device *peer_device, u64 id, sector_t sector,
	      int data_size) __must_hold(local)
{
	struct drbd_device *device = peer_device->device;
	const sector_t capacity = drbd_get_capacity(device->this_bdev);
	struct drbd_peer_request *peer_req;
	struct page *page;
	int dgs, ds, err;
	void *dig_in = peer_device->connection->int_dig_in;
	void *dig_vv = peer_device->connection->int_dig_vv;
	unsigned long *data;

	dgs = 0;
	if (peer_device->connection->peer_integrity_tfm) {
		dgs = crypto_hash_digestsize(peer_device->connection->peer_integrity_tfm);
		/*
		 * FIXME: Receive the incoming digest into the receive buffer
		 *	  here, together with its struct p_data?
		 */
		err = drbd_recv_all_warn(peer_device->connection, dig_in, dgs);
		if (err)
			return NULL;
		data_size -= dgs;
	}

	if (!expect(data_size != 0))
		return NULL;
	if (!expect(IS_ALIGNED(data_size, 512)))
		return NULL;
	if (!expect(data_size <= DRBD_MAX_BIO_SIZE))
		return NULL;

	/* even though we trust out peer,
	 * we sometimes have to double check. */
	if (sector + (data_size>>9) > capacity) {
		drbd_err(device, "request from peer beyond end of local disk: "
			"capacity: %llus < sector: %llus + size: %u\n",
			(unsigned long long)capacity,
			(unsigned long long)sector, data_size);
		return NULL;
	}

	/* GFP_NOIO, because we must not cause arbitrary write-out: in a DRBD
	 * "criss-cross" setup, that might cause write-out on some other DRBD,
	 * which in turn might block on the other node at this very place.  */
	peer_req = drbd_alloc_peer_req(peer_device, id, sector, data_size, GFP_NOIO);
	if (!peer_req)
		return NULL;

	ds = data_size;
	page = peer_req->pages;
	page_chain_for_each(page) {
		unsigned len = min_t(int, ds, PAGE_SIZE);
		data = kmap(page);
		err = drbd_recv_all_warn(peer_device->connection, data, len);
		if (drbd_insert_fault(device, DRBD_FAULT_RECEIVE)) {
			drbd_err(device, "Fault injection: Corrupting data on receive\n");
			data[0] = data[0] ^ (unsigned long)-1;
		}
		kunmap(page);
		if (err) {
			drbd_free_peer_req(device, peer_req);
			return NULL;
		}
		ds -= len;
	}

	if (dgs) {
		drbd_csum_ee(peer_device->connection->peer_integrity_tfm, peer_req, dig_vv);
		if (memcmp(dig_in, dig_vv, dgs)) {
			drbd_err(device, "Digest integrity check FAILED: %llus +%u\n",
				(unsigned long long)sector, data_size);
			drbd_free_peer_req(device, peer_req);
			return NULL;
		}
	}
	peer_device->recv_cnt += data_size >> 9;
	return peer_req;
}

/* drbd_drain_block() just takes a data block
 * out of the socket input buffer, and discards it.
 */
STATIC int drbd_drain_block(struct drbd_peer_device *peer_device, int data_size)
{
	struct page *page;
	int err = 0;
	void *data;

	if (!data_size)
		return 0;

	page = drbd_alloc_pages(peer_device, 1, 1);

	data = kmap(page);
	while (data_size) {
		unsigned int len = min_t(int, data_size, PAGE_SIZE);

		err = drbd_recv_all_warn(peer_device->connection, data, len);
		if (err)
			break;
		data_size -= len;
	}
	kunmap(page);
	drbd_free_pages(peer_device->device, page, 0);
	return err;
}

static int recv_dless_read(struct drbd_peer_device *peer_device, struct drbd_request *req,
			   sector_t sector, int data_size)
{
	struct bio_vec *bvec;
	struct bio *bio;
	int dgs, err, i, expect;
	void *dig_in = peer_device->connection->int_dig_in;
	void *dig_vv = peer_device->connection->int_dig_vv;

	dgs = 0;
	if (peer_device->connection->peer_integrity_tfm) {
		dgs = crypto_hash_digestsize(peer_device->connection->peer_integrity_tfm);
		err = drbd_recv_all_warn(peer_device->connection, dig_in, dgs);
		if (err)
			return err;
		data_size -= dgs;
	}

	/* optimistically update recv_cnt.  if receiving fails below,
	 * we disconnect anyways, and counters will be reset. */
	peer_device->recv_cnt += data_size >> 9;

	bio = req->master_bio;
	D_ASSERT(peer_device->device, sector == bio->bi_sector);

	bio_for_each_segment(bvec, bio, i) {
		void *mapped = kmap(bvec->bv_page) + bvec->bv_offset;
		expect = min_t(int, data_size, bvec->bv_len);
		err = drbd_recv_all_warn(peer_device->connection, mapped, expect);
		kunmap(bvec->bv_page);
		if (err)
			return err;
		data_size -= expect;
	}

	if (dgs) {
		drbd_csum_bio(peer_device->connection->peer_integrity_tfm, bio, dig_vv);
		if (memcmp(dig_in, dig_vv, dgs)) {
			drbd_err(peer_device, "Digest integrity check FAILED. Broken NICs?\n");
			return -EINVAL;
		}
	}

	D_ASSERT(peer_device->device, data_size == 0);
	return 0;
}

/*
 * e_end_resync_block() is called in asender context via
 * drbd_finish_peer_reqs().
 */
STATIC int e_end_resync_block(struct drbd_work *w, int unused)
{
	struct drbd_peer_request *peer_req =
		container_of(w, struct drbd_peer_request, w);
	struct drbd_peer_device *peer_device = peer_req->peer_device;
	struct drbd_device *device = peer_device->device;
	sector_t sector = peer_req->i.sector;
	int err;

	D_ASSERT(device, drbd_interval_empty(&peer_req->i));

	if (likely((peer_req->flags & EE_WAS_ERROR) == 0)) {
		drbd_set_in_sync(device, sector, peer_req->i.size);
		err = drbd_send_ack(peer_device, P_RS_WRITE_ACK, peer_req);
	} else {
		/* Record failure to sync */
		drbd_rs_failed_io(device, sector, peer_req->i.size);

		err  = drbd_send_ack(peer_device, P_NEG_ACK, peer_req);
	}
	dec_unacked(device);

	return err;
}

STATIC int recv_resync_read(struct drbd_peer_device *peer_device, sector_t sector,
			    int data_size) __releases(local)
{
	struct drbd_device *device = peer_device->device;
	struct drbd_peer_request *peer_req;

	peer_req = read_in_block(peer_device, ID_SYNCER, sector, data_size);
	if (!peer_req)
		goto fail;

	dec_rs_pending(device);

	inc_unacked(device);
	/* corresponding dec_unacked() in e_end_resync_block()
	 * respective _drbd_clear_done_ee */

	peer_req->w.cb = e_end_resync_block;

	spin_lock_irq(&device->resource->req_lock);
	list_add(&peer_req->w.list, &device->sync_ee);
	spin_unlock_irq(&device->resource->req_lock);

	atomic_add(data_size >> 9, &device->rs_sect_ev);
	if (drbd_submit_peer_request(device, peer_req, WRITE, DRBD_FAULT_RS_WR) == 0)
		return 0;

	/* don't care for the reason here */
	drbd_err(device, "submit failed, triggering re-connect\n");
	spin_lock_irq(&device->resource->req_lock);
	list_del(&peer_req->w.list);
	spin_unlock_irq(&device->resource->req_lock);

	drbd_free_peer_req(device, peer_req);
fail:
	put_ldev(device);
	return -EIO;
}

static struct drbd_request *
find_request(struct drbd_device *device, struct rb_root *root, u64 id,
	     sector_t sector, bool missing_ok, const char *func)
{
	struct drbd_request *req;

	/* Request object according to our peer */
	req = (struct drbd_request *)(unsigned long)id;
	if (drbd_contains_interval(root, sector, &req->i) && req->i.local)
		return req;
	if (!missing_ok) {
		drbd_err(device, "%s: failed to find request 0x%lx, sector %llus\n", func,
			(unsigned long)id, (unsigned long long)sector);
	}
	return NULL;
}

STATIC int receive_DataReply(struct drbd_connection *connection, struct packet_info *pi)
{
	struct drbd_peer_device *peer_device;
	struct drbd_device *device;
	struct drbd_request *req;
	sector_t sector;
	int err;
	struct p_data *p = pi->data;

	peer_device = conn_peer_device(connection, pi->vnr);
	if (!peer_device)
		return -EIO;
	device = peer_device->device;

	sector = be64_to_cpu(p->sector);

	spin_lock_irq(&device->resource->req_lock);
	req = find_request(device, &device->read_requests, p->block_id, sector, false, __func__);
	spin_unlock_irq(&device->resource->req_lock);
	if (unlikely(!req))
		return -EIO;

	/* drbd_remove_request_interval() is done in _req_may_be_done, to avoid
	 * special casing it there for the various failure cases.
	 * still no race with drbd_fail_pending_reads */
	err = recv_dless_read(peer_device, req, sector, pi->size);
	if (!err)
		req_mod(req, DATA_RECEIVED);
	/* else: nothing. handled from drbd_disconnect...
	 * I don't think we may complete this just yet
	 * in case we are "on-disconnect: freeze" */

	return err;
}

STATIC int receive_RSDataReply(struct drbd_connection *connection, struct packet_info *pi)
{
	struct drbd_peer_device *peer_device;
	struct drbd_device *device;
	sector_t sector;
	int err;
	struct p_data *p = pi->data;

	peer_device = conn_peer_device(connection, pi->vnr);
	if (!peer_device)
		return -EIO;
	device = peer_device->device;

	sector = be64_to_cpu(p->sector);
	D_ASSERT(device, p->block_id == ID_SYNCER);

	if (get_ldev(device)) {
		/* data is submitted to disk within recv_resync_read.
		 * corresponding put_ldev done below on error,
		 * or in drbd_peer_request_endio. */
		err = recv_resync_read(peer_device, sector, pi->size);
	} else {
		if (drbd_ratelimit())
			drbd_err(device, "Can not write resync data to local disk.\n");

		err = drbd_drain_block(peer_device, pi->size);

		drbd_send_ack_dp(peer_device, P_NEG_ACK, p, pi->size);
	}

	atomic_add(pi->size >> 9, &device->rs_sect_in);

	return err;
}

static int w_restart_write(struct drbd_work *w, int cancel)
{
	struct drbd_request *req = container_of(w, struct drbd_request, w);
	struct drbd_device *device = req->device;
	struct bio *bio;
	unsigned long start_time;
	unsigned long flags;

	spin_lock_irqsave(&device->resource->req_lock, flags);
	if (!expect(req->rq_state & RQ_POSTPONED)) {
		spin_unlock_irqrestore(&device->resource->req_lock, flags);
		return -EIO;
	}
	bio = req->master_bio;
	start_time = req->start_time;
	/* Postponed requests will not have their master_bio completed!  */
	__req_mod(req, DISCARD_WRITE, NULL);
	spin_unlock_irqrestore(&device->resource->req_lock, flags);

	while (__drbd_make_request(device, bio, start_time))
		/* retry */ ;
	return 0;
}

static void restart_conflicting_writes(struct drbd_device *device,
				       sector_t sector, int size)
{
	struct drbd_interval *i;
	struct drbd_request *req;

	drbd_for_each_overlap(i, &device->write_requests, sector, size) {
		if (!i->local)
			continue;
		req = container_of(i, struct drbd_request, i);
		if (req->rq_state & RQ_LOCAL_PENDING ||
		    !(req->rq_state & RQ_POSTPONED))
			continue;
		if (expect(list_empty(&req->w.list))) {
			req->device = device;
			req->w.cb = w_restart_write;
			drbd_queue_work(&device->resource->work, &req->w);
		}
	}
}

/*
 * e_end_block() is called in asender context via drbd_finish_peer_reqs().
 */
STATIC int e_end_block(struct drbd_work *w, int cancel)
{
	struct drbd_peer_request *peer_req =
		container_of(w, struct drbd_peer_request, w);
	struct drbd_peer_device *peer_device = peer_req->peer_device;
	struct drbd_device *device = peer_device->device;
	sector_t sector = peer_req->i.sector;
	struct drbd_epoch *epoch;
	int err = 0, pcmd;

	if (peer_req->flags & EE_IS_BARRIER) {
		epoch = previous_epoch(device, peer_req->epoch);
		if (epoch)
			drbd_may_finish_epoch(device, epoch, EV_BARRIER_DONE + (cancel ? EV_CLEANUP : 0));
	}

	if (peer_req->flags & EE_SEND_WRITE_ACK) {
		if (likely((peer_req->flags & EE_WAS_ERROR) == 0)) {
			pcmd = (first_peer_device(device)->repl_state >= L_SYNC_SOURCE &&
				first_peer_device(device)->repl_state <= L_PAUSED_SYNC_T &&
				peer_req->flags & EE_MAY_SET_IN_SYNC) ?
				P_RS_WRITE_ACK : P_WRITE_ACK;
			err = drbd_send_ack(peer_device, pcmd, peer_req);
			if (pcmd == P_RS_WRITE_ACK)
				drbd_set_in_sync(device, sector, peer_req->i.size);
		} else {
			err = drbd_send_ack(peer_device, P_NEG_ACK, peer_req);
			/* we expect it to be marked out of sync anyways...
			 * maybe assert this?  */
		}
		dec_unacked(device);
	}
	/* we delete from the conflict detection hash _after_ we sent out the
	 * P_WRITE_ACK / P_NEG_ACK, to get the sequence number right.  */
	if (peer_req->flags & EE_IN_INTERVAL_TREE) {
		spin_lock_irq(&device->resource->req_lock);
		D_ASSERT(device, !drbd_interval_empty(&peer_req->i));
		drbd_remove_epoch_entry_interval(device, peer_req);
		if (peer_req->flags & EE_RESTART_REQUESTS)
			restart_conflicting_writes(device, sector, peer_req->i.size);
		spin_unlock_irq(&device->resource->req_lock);
	} else
		D_ASSERT(device, drbd_interval_empty(&peer_req->i));

	drbd_may_finish_epoch(device, peer_req->epoch, EV_PUT + (cancel ? EV_CLEANUP : 0));

	return err;
}

static int e_send_ack(struct drbd_work *w, enum drbd_packet ack)
{
	struct drbd_peer_request *peer_req =
		container_of(w, struct drbd_peer_request, w);
	struct drbd_peer_device *peer_device = peer_req->peer_device;
	int err;

	err = drbd_send_ack(peer_device, ack, peer_req);
	dec_unacked(peer_device->device);

	return err;
}

static int e_send_discard_write(struct drbd_work *w, int unused)
{
	return e_send_ack(w, P_DISCARD_WRITE);
}

static int e_send_retry_write(struct drbd_work *w, int unused)
{

	struct drbd_peer_request *peer_request =
		container_of(w, struct drbd_peer_request, w);
	struct drbd_connection *connection = peer_request->peer_device->connection;

	return e_send_ack(w, connection->agreed_pro_version >= 100 ?
			     P_RETRY_WRITE : P_DISCARD_WRITE);
}

static bool seq_greater(u32 a, u32 b)
{
	/*
	 * We assume 32-bit wrap-around here.
	 * For 24-bit wrap-around, we would have to shift:
	 *  a <<= 8; b <<= 8;
	 */
	return (s32)a - (s32)b > 0;
}

static u32 seq_max(u32 a, u32 b)
{
	return seq_greater(a, b) ? a : b;
}

static bool need_peer_seq(struct drbd_peer_device *peer_device)
{
	struct drbd_connection *connection = peer_device->connection;
	int tp;

	/*
	 * We only need to keep track of the last packet_seq number of our peer
	 * if we are in dual-primary mode and we have the discard flag set; see
	 * handle_write_conflicts().
	 */

	rcu_read_lock();
	tp = rcu_dereference(connection->net_conf)->two_primaries;
	rcu_read_unlock();

	return tp && test_bit(DISCARD_CONCURRENT, &connection->flags);
}

static void update_peer_seq(struct drbd_peer_device *peer_device, unsigned int peer_seq)
{
	unsigned int newest_peer_seq;

	if (need_peer_seq(peer_device)) {
		spin_lock(&peer_device->peer_seq_lock);
		newest_peer_seq = seq_max(peer_device->peer_seq, peer_seq);
		peer_device->peer_seq = newest_peer_seq;
		spin_unlock(&peer_device->peer_seq_lock);
		/* wake up only if we actually changed peer_device->peer_seq */
		if (peer_seq == newest_peer_seq)
			wake_up(&peer_device->device->seq_wait);
	}
}

/* Called from receive_Data.
 * Synchronize packets on sock with packets on msock.
 *
 * This is here so even when a P_DATA packet traveling via sock overtook an Ack
 * packet traveling on msock, they are still processed in the order they have
 * been sent.
 *
 * Note: we don't care for Ack packets overtaking P_DATA packets.
 *
 * In case packet_seq is larger than peer_device->peer_seq number, there are
 * outstanding packets on the msock. We wait for them to arrive.
 * In case we are the logically next packet, we update peer_device->peer_seq
 * ourselves. Correctly handles 32bit wrap around.
 *
 * Assume we have a 10 GBit connection, that is about 1<<30 byte per second,
 * about 1<<21 sectors per second. So "worst" case, we have 1<<3 == 8 seconds
 * for the 24bit wrap (historical atomic_t guarantee on some archs), and we have
 * 1<<9 == 512 seconds aka ages for the 32bit wrap around...
 *
 * returns 0 if we may process the packet,
 * -ERESTARTSYS if we were interrupted (by disconnect signal). */
static int wait_for_and_update_peer_seq(struct drbd_peer_device *peer_device, const u32 peer_seq)
{
	DEFINE_WAIT(wait);
	long timeout;
	int ret;

	if (!need_peer_seq(peer_device))
		return 0;

	spin_lock(&peer_device->peer_seq_lock);
	for (;;) {
		if (!seq_greater(peer_seq - 1, peer_device->peer_seq)) {
			peer_device->peer_seq = seq_max(peer_device->peer_seq, peer_seq);
			ret = 0;
			break;
		}
		if (signal_pending(current)) {
			ret = -ERESTARTSYS;
			break;
		}
		prepare_to_wait(&peer_device->device->seq_wait, &wait, TASK_INTERRUPTIBLE);
		spin_unlock(&peer_device->peer_seq_lock);
		rcu_read_lock();
		timeout = rcu_dereference(peer_device->connection->net_conf)->ping_timeo*HZ/10;
		rcu_read_unlock();
		timeout = schedule_timeout(timeout);
		spin_lock(&peer_device->peer_seq_lock);
		if (!timeout) {
			ret = -ETIMEDOUT;
			drbd_err(peer_device, "Timed out waiting for missing ack packets; disconnecting\n");
			break;
		}
	}
	spin_unlock(&peer_device->peer_seq_lock);
	finish_wait(&peer_device->device->seq_wait, &wait);
	return ret;
}

/* see also bio_flags_to_wire()
 * DRBD_REQ_*, because we need to semantically map the flags to data packet
 * flags and back. We may replicate to other kernel versions. */
static unsigned long wire_flags_to_bio(struct drbd_connection *connection, u32 dpf)
{
	if (connection->agreed_pro_version >= 95)
		return  (dpf & DP_RW_SYNC ? DRBD_REQ_SYNC : 0) |
			(dpf & DP_FUA ? DRBD_REQ_FUA : 0) |
			(dpf & DP_FLUSH ? DRBD_REQ_FLUSH : 0) |
			(dpf & DP_DISCARD ? DRBD_REQ_DISCARD : 0);

	/* else: we used to communicate one bit only in older DRBD */
	return dpf & DP_RW_SYNC ? DRBD_REQ_SYNC : 0;
}

static void fail_postponed_requests(struct drbd_device *device, sector_t sector,
				    unsigned int size)
{
	struct drbd_interval *i;

    repeat:
	drbd_for_each_overlap(i, &device->write_requests, sector, size) {
		struct drbd_request *req;
		struct bio_and_error m;

		if (!i->local)
			continue;
		req = container_of(i, struct drbd_request, i);
		if (!(req->rq_state & RQ_POSTPONED))
			continue;
		req->rq_state &= ~RQ_POSTPONED;
		__req_mod(req, NEG_ACKED, &m);
		spin_unlock_irq(&device->resource->req_lock);
		if (m.bio)
			complete_master_bio(device, &m);
		spin_lock_irq(&device->resource->req_lock);
		goto repeat;
	}
}

static int handle_write_conflicts(struct drbd_device *device,
				  struct drbd_peer_request *peer_req)
{
	struct drbd_connection *connection = peer_req->peer_device->connection;
	bool resolve_conflicts = test_bit(DISCARD_CONCURRENT, &connection->flags);
	sector_t sector = peer_req->i.sector;
	const unsigned int size = peer_req->i.size;
	struct drbd_interval *i;
	bool equal;
	int err;

	/*
	 * Inserting the peer request into the write_requests tree will prevent
	 * new conflicting local requests from being added.
	 */
	drbd_insert_interval(&device->write_requests, &peer_req->i);

    repeat:
	drbd_for_each_overlap(i, &device->write_requests, sector, size) {
		if (i == &peer_req->i)
			continue;

		if (!i->local) {
			/*
			 * Our peer has sent a conflicting remote request; this
			 * should not happen in a two-node setup.  Wait for the
			 * earlier peer request to complete.
			 */
			err = drbd_wait_misc(device, i);
			if (err)
				goto out;
			goto repeat;
		}

		equal = i->sector == sector && i->size == size;
		if (resolve_conflicts) {
			/*
			 * If the peer request is fully contained within the
			 * overlapping request, it can be discarded; otherwise,
			 * it will be retried once all overlapping requests
			 * have completed.
			 */
			bool discard = i->sector <= sector && i->sector +
				       (i->size >> 9) >= sector + (size >> 9);

			if (!equal)
				drbd_alert(device, "Concurrent writes detected: "
					       "local=%llus +%u, remote=%llus +%u, "
					       "assuming %s came first\n",
					  (unsigned long long)i->sector, i->size,
					  (unsigned long long)sector, size,
					  discard ? "local" : "remote");

			inc_unacked(device);
			peer_req->w.cb = discard ? e_send_discard_write :
						   e_send_retry_write;
			list_add_tail(&peer_req->w.list, &device->done_ee);
			wake_asender(connection);

			err = -ENOENT;
			goto out;
		} else {
			struct drbd_request *req =
				container_of(i, struct drbd_request, i);

			if (!equal)
				drbd_alert(device, "Concurrent writes detected: "
					       "local=%llus +%u, remote=%llus +%u\n",
					  (unsigned long long)i->sector, i->size,
					  (unsigned long long)sector, size);

			if (req->rq_state & RQ_LOCAL_PENDING ||
			    !(req->rq_state & RQ_POSTPONED)) {
				/*
				 * Wait for the node with the discard flag to
				 * decide if this request will be discarded or
				 * retried.  Requests that are discarded will
				 * disappear from the write_requests tree.
				 *
				 * In addition, wait for the conflicting
				 * request to finish locally before submitting
				 * the conflicting peer request.
				 */
				err = drbd_wait_misc(device, &req->i);
				if (err) {
					_conn_request_state(connection, NS(conn, C_TIMEOUT), CS_HARD);
					fail_postponed_requests(device, sector, size);
					goto out;
				}
				goto repeat;
			}
			/*
			 * Remember to restart the conflicting requests after
			 * the new peer request has completed.
			 */
			peer_req->flags |= EE_RESTART_REQUESTS;
		}
	}
	err = 0;

    out:
	if (err)
		drbd_remove_epoch_entry_interval(device, peer_req);
	return err;
}

/* mirrored write */
STATIC int receive_Data(struct drbd_connection *connection, struct packet_info *pi)
{
	struct drbd_peer_device *peer_device;
	struct drbd_device *device;
	sector_t sector;
	struct drbd_peer_request *peer_req;
	struct p_data *p = pi->data;
	u32 peer_seq = be32_to_cpu(p->seq_num);
	int rw = WRITE;
	u32 dp_flags;
	int err, tp;

	peer_device = conn_peer_device(connection, pi->vnr);
	if (!peer_device)
		return -EIO;
	device = peer_device->device;

	if (!get_ldev(device)) {
		int err2;

		err = wait_for_and_update_peer_seq(peer_device, peer_seq);
		drbd_send_ack_dp(peer_device, P_NEG_ACK, p, pi->size);
		atomic_inc(&device->current_epoch->epoch_size);
		err2 = drbd_drain_block(peer_device, pi->size);
		if (!err)
			err = err2;
		return err;
	}

	/*
	 * Corresponding put_ldev done either below (on various errors), or in
	 * drbd_peer_request_endio, if we successfully submit the data at the
	 * end of this function.
	 */

	sector = be64_to_cpu(p->sector);
	peer_req = read_in_block(peer_device, p->block_id, sector, pi->size);
	if (!peer_req) {
		put_ldev(device);
		return -EIO;
	}

	peer_req->w.cb = e_end_block;

	dp_flags = be32_to_cpu(p->dp_flags);
	rw |= wire_flags_to_bio(connection, dp_flags);

	if (dp_flags & DP_MAY_SET_IN_SYNC)
		peer_req->flags |= EE_MAY_SET_IN_SYNC;

	/* last "fixes" to rw flags.
	 * Strip off BIO_RW_BARRIER unconditionally,
	 * it is not supposed to be here anyways.
	 * (Was FUA or FLUSH on the peer,
	 * and got translated to BARRIER on this side).
	 * Note that the epoch handling code below
	 * may add it again, though.
	 */
	rw &= ~DRBD_REQ_HARDBARRIER;

	spin_lock(&device->epoch_lock);
	peer_req->epoch = device->current_epoch;
	atomic_inc(&peer_req->epoch->epoch_size);
	atomic_inc(&peer_req->epoch->active);

	if (device->write_ordering == WO_bio_barrier &&
	    atomic_read(&peer_req->epoch->epoch_size) == 1) {
		struct drbd_epoch *epoch;
		/* Issue a barrier if we start a new epoch, and the previous epoch
		   was not a epoch containing a single request which already was
		   a Barrier. */
		epoch = list_entry(peer_req->epoch->list.prev, struct drbd_epoch, list);
		if (epoch == peer_req->epoch) {
			set_bit(DE_CONTAINS_A_BARRIER, &peer_req->epoch->flags);
			rw |= DRBD_REQ_FLUSH | DRBD_REQ_FUA;
			peer_req->flags |= EE_IS_BARRIER;
		} else {
			if (atomic_read(&epoch->epoch_size) > 1 ||
			    !test_bit(DE_CONTAINS_A_BARRIER, &epoch->flags)) {
				set_bit(DE_BARRIER_IN_NEXT_EPOCH_ISSUED, &epoch->flags);
				set_bit(DE_CONTAINS_A_BARRIER, &peer_req->epoch->flags);
				rw |= DRBD_REQ_FLUSH | DRBD_REQ_FUA;
				peer_req->flags |= EE_IS_BARRIER;
			}
		}
	}
	spin_unlock(&device->epoch_lock);

	rcu_read_lock();
	tp = rcu_dereference(peer_device->connection->net_conf)->two_primaries;
	rcu_read_unlock();
	if (tp) {
		peer_req->flags |= EE_IN_INTERVAL_TREE;
		err = wait_for_and_update_peer_seq(peer_device, peer_seq);
		if (err)
			goto out_interrupted;
		spin_lock_irq(&device->resource->req_lock);
		err = handle_write_conflicts(device, peer_req);
		if (err) {
			spin_unlock_irq(&device->resource->req_lock);
			if (err == -ENOENT) {
				put_ldev(device);
				return 0;
			}
			goto out_interrupted;
		}
	} else
		spin_lock_irq(&device->resource->req_lock);
	list_add(&peer_req->w.list, &device->active_ee);
	spin_unlock_irq(&device->resource->req_lock);

	if (peer_device->connection->agreed_pro_version < 100) {
		rcu_read_lock();
		switch (rcu_dereference(peer_device->connection->net_conf)->wire_protocol) {
		case DRBD_PROT_C:
			dp_flags |= DP_SEND_WRITE_ACK;
			break;
		case DRBD_PROT_B:
			dp_flags |= DP_SEND_RECEIVE_ACK;
			break;
		}
		rcu_read_unlock();
	}

	if (dp_flags & DP_SEND_WRITE_ACK) {
		peer_req->flags |= EE_SEND_WRITE_ACK;
		inc_unacked(device);
		/* corresponding dec_unacked() in e_end_block()
		 * respective _drbd_clear_done_ee */
	}

	if (dp_flags & DP_SEND_RECEIVE_ACK) {
		/* I really don't like it that the receiver thread
		 * sends on the msock, but anyways */
		drbd_send_ack(peer_device, P_RECV_ACK, peer_req);
	}

	if (peer_device->disk_state < D_INCONSISTENT) {
		/* In case we have the only disk of the cluster, */
		drbd_set_out_of_sync(device, peer_req->i.sector, peer_req->i.size);
		peer_req->flags |= EE_CALL_AL_COMPLETE_IO;
		peer_req->flags &= ~EE_MAY_SET_IN_SYNC;
		drbd_al_begin_io(device, &peer_req->i, true);
	}

	err = drbd_submit_peer_request(device, peer_req, rw, DRBD_FAULT_DT_WR);
	if (!err)
		return 0;

	/* don't care for the reason here */
	drbd_err(device, "submit failed, triggering re-connect\n");
	spin_lock_irq(&device->resource->req_lock);
	list_del(&peer_req->w.list);
	drbd_remove_epoch_entry_interval(device, peer_req);
	spin_unlock_irq(&device->resource->req_lock);
	if (peer_req->flags & EE_CALL_AL_COMPLETE_IO)
		drbd_al_complete_io(device, &peer_req->i);

out_interrupted:
	drbd_may_finish_epoch(device, peer_req->epoch, EV_PUT + EV_CLEANUP);
	put_ldev(device);
	drbd_free_peer_req(device, peer_req);
	return err;
}

/* We may throttle resync, if the lower device seems to be busy,
 * and current sync rate is above c_min_rate.
 *
 * To decide whether or not the lower device is busy, we use a scheme similar
 * to MD RAID is_mddev_idle(): if the partition stats reveal "significant"
 * (more than 64 sectors) of activity we cannot account for with our own resync
 * activity, it obviously is "busy".
 *
 * The current sync rate used here uses only the most recent two step marks,
 * to have a short time average so we can react faster.
 */
int drbd_rs_should_slow_down(struct drbd_device *device, sector_t sector)
{
	unsigned long db, dt, dbdt;
	struct lc_element *tmp;
	int curr_events;
	int throttle = 0;
	unsigned int c_min_rate;

	rcu_read_lock();
	c_min_rate = rcu_dereference(device->ldev->disk_conf)->c_min_rate;
	rcu_read_unlock();

	/* feature disabled? */
	if (c_min_rate == 0)
		return 0;

	spin_lock_irq(&device->al_lock);
	tmp = lc_find(device->resync, BM_SECT_TO_EXT(sector));
	if (tmp) {
		struct bm_extent *bm_ext = lc_entry(tmp, struct bm_extent, lce);
		if (test_bit(BME_PRIORITY, &bm_ext->flags)) {
			spin_unlock_irq(&device->al_lock);
			return 0;
		}
		/* Do not slow down if app IO is already waiting for this extent */
	}
	spin_unlock_irq(&device->al_lock);

	curr_events = drbd_backing_bdev_events(device)
		    - atomic_read(&device->rs_sect_ev);

	if (!device->rs_last_events || curr_events - device->rs_last_events > 64) {
		unsigned long rs_left;
		int i;

		device->rs_last_events = curr_events;

		/* sync speed average over the last 2*DRBD_SYNC_MARK_STEP,
		 * approx. */
		i = (device->rs_last_mark + DRBD_SYNC_MARKS-1) % DRBD_SYNC_MARKS;

		if (first_peer_device(device)->repl_state == L_VERIFY_S || first_peer_device(device)->repl_state == L_VERIFY_T)
			rs_left = device->ov_left;
		else
			rs_left = drbd_bm_total_weight(device) - device->rs_failed;

		dt = ((long)jiffies - (long)device->rs_mark_time[i]) / HZ;
		if (!dt)
			dt++;
		db = device->rs_mark_left[i] - rs_left;
		dbdt = Bit2KB(db/dt);

		if (dbdt > c_min_rate)
			throttle = 1;
	}
	return throttle;
}


STATIC int receive_DataRequest(struct drbd_connection *connection, struct packet_info *pi)
{
	struct drbd_peer_device *peer_device;
	struct drbd_device *device;
	sector_t sector;
	sector_t capacity;
	struct drbd_peer_request *peer_req;
	struct digest_info *di = NULL;
	int size, verb;
	unsigned int fault_type;
	struct p_block_req *p =	pi->data;

	peer_device = conn_peer_device(connection, pi->vnr);
	if (!peer_device)
		return -EIO;
	device = peer_device->device;
	capacity = drbd_get_capacity(device->this_bdev);

	sector = be64_to_cpu(p->sector);
	size   = be32_to_cpu(p->blksize);

	if (size <= 0 || !IS_ALIGNED(size, 512) || size > DRBD_MAX_BIO_SIZE) {
		drbd_err(device, "%s:%d: sector: %llus, size: %u\n", __FILE__, __LINE__,
				(unsigned long long)sector, size);
		return -EINVAL;
	}
	if (sector + (size>>9) > capacity) {
		drbd_err(device, "%s:%d: sector: %llus, size: %u\n", __FILE__, __LINE__,
				(unsigned long long)sector, size);
		return -EINVAL;
	}

	if (!get_ldev_if_state(device, D_UP_TO_DATE)) {
		verb = 1;
		switch (pi->cmd) {
		case P_DATA_REQUEST:
			drbd_send_ack_rp(peer_device, P_NEG_DREPLY, p);
			break;
		case P_RS_DATA_REQUEST:
		case P_CSUM_RS_REQUEST:
		case P_OV_REQUEST:
			drbd_send_ack_rp(peer_device, P_NEG_RS_DREPLY , p);
			break;
		case P_OV_REPLY:
			verb = 0;
			dec_rs_pending(device);
			drbd_send_ack_ex(peer_device, P_OV_RESULT, sector, size, ID_IN_SYNC);
			break;
		default:
			BUG();
		}
		if (verb && drbd_ratelimit())
			drbd_err(device, "Can not satisfy peer's read request, "
			    "no local data.\n");

		/* drain possibly payload */
		return drbd_drain_block(peer_device, pi->size);
	}

	/* GFP_NOIO, because we must not cause arbitrary write-out: in a DRBD
	 * "criss-cross" setup, that might cause write-out on some other DRBD,
	 * which in turn might block on the other node at this very place.  */
	peer_req = drbd_alloc_peer_req(peer_device, p->block_id, sector, size, GFP_NOIO);
	if (!peer_req) {
		put_ldev(device);
		return -ENOMEM;
	}

	switch (pi->cmd) {
	case P_DATA_REQUEST:
		peer_req->w.cb = w_e_end_data_req;
		fault_type = DRBD_FAULT_DT_RD;
		/* application IO, don't drbd_rs_begin_io */
		goto submit;

	case P_RS_DATA_REQUEST:
		peer_req->w.cb = w_e_end_rsdata_req;
		fault_type = DRBD_FAULT_RS_RD;
		/* used in the sector offset progress display */
		device->bm_resync_fo = BM_SECT_TO_BIT(sector);
		break;

	case P_OV_REPLY:
	case P_CSUM_RS_REQUEST:
		fault_type = DRBD_FAULT_RS_RD;
		di = kmalloc(sizeof(*di) + pi->size, GFP_NOIO);
		if (!di)
			goto out_free_e;

		di->digest_size = pi->size;
		di->digest = (((char *)di)+sizeof(struct digest_info));

		peer_req->digest = di;
		peer_req->flags |= EE_HAS_DIGEST;

		if (drbd_recv_all(peer_device->connection, di->digest, pi->size))
			goto out_free_e;

		if (pi->cmd == P_CSUM_RS_REQUEST) {
			D_ASSERT(device, peer_device->connection->agreed_pro_version >= 89);
			peer_req->w.cb = w_e_end_csum_rs_req;
			/* used in the sector offset progress display */
			device->bm_resync_fo = BM_SECT_TO_BIT(sector);
		} else if (pi->cmd == P_OV_REPLY) {
			/* track progress, we may need to throttle */
			atomic_add(size >> 9, &device->rs_sect_in);
			peer_req->w.cb = w_e_end_ov_reply;
			dec_rs_pending(device);
			/* drbd_rs_begin_io done when we sent this request,
			 * but accounting still needs to be done. */
			goto submit_for_resync;
		}
		break;

	case P_OV_REQUEST:
		if (device->ov_start_sector == ~(sector_t)0 &&
		    peer_device->connection->agreed_pro_version >= 90) {
			unsigned long now = jiffies;
			int i;
			device->ov_start_sector = sector;
			device->ov_position = sector;
			device->ov_left = drbd_bm_bits(device) - BM_SECT_TO_BIT(sector);
			device->rs_total = device->ov_left;
			for (i = 0; i < DRBD_SYNC_MARKS; i++) {
				device->rs_mark_left[i] = device->ov_left;
				device->rs_mark_time[i] = now;
			}
			drbd_info(device, "Online Verify start sector: %llu\n",
					(unsigned long long)sector);
		}
		peer_req->w.cb = w_e_end_ov_req;
		fault_type = DRBD_FAULT_RS_RD;
		break;

	default:
		BUG();
	}

	/* Throttle, drbd_rs_begin_io and submit should become asynchronous
	 * wrt the receiver, but it is not as straightforward as it may seem.
	 * Various places in the resync start and stop logic assume resync
	 * requests are processed in order, requeuing this on the worker thread
	 * introduces a bunch of new code for synchronization between threads.
	 *
	 * Unlimited throttling before drbd_rs_begin_io may stall the resync
	 * "forever", throttling after drbd_rs_begin_io will lock that extent
	 * for application writes for the same time.  For now, just throttle
	 * here, where the rest of the code expects the receiver to sleep for
	 * a while, anyways.
	 */

	/* Throttle before drbd_rs_begin_io, as that locks out application IO;
	 * this defers syncer requests for some time, before letting at least
	 * on request through.  The resync controller on the receiving side
	 * will adapt to the incoming rate accordingly.
	 *
	 * We cannot throttle here if remote is Primary/SyncTarget:
	 * we would also throttle its application reads.
	 * In that case, throttling is done on the SyncTarget only.
	 */
	if (connection->peer_role != R_PRIMARY && drbd_rs_should_slow_down(device, sector))
		schedule_timeout_uninterruptible(HZ/10);
	if (drbd_rs_begin_io(device, sector))
		goto out_free_e;

submit_for_resync:
	atomic_add(size >> 9, &device->rs_sect_ev);

submit:
	inc_unacked(device);
	spin_lock_irq(&device->resource->req_lock);
	list_add_tail(&peer_req->w.list, &device->read_ee);
	spin_unlock_irq(&device->resource->req_lock);

	if (drbd_submit_peer_request(device, peer_req, READ, fault_type) == 0)
		return 0;

	/* don't care for the reason here */
	drbd_err(device, "submit failed, triggering re-connect\n");
	spin_lock_irq(&device->resource->req_lock);
	list_del(&peer_req->w.list);
	spin_unlock_irq(&device->resource->req_lock);
	/* no drbd_rs_complete_io(), we are dropping the connection anyways */

out_free_e:
	put_ldev(device);
	drbd_free_peer_req(device, peer_req);
	return -EIO;
}

/**
 * drbd_asb_recover_0p  -  Recover after split-brain with no remaining primaries
 */
static int drbd_asb_recover_0p(struct drbd_peer_device *peer_device) __must_hold(local)
{
	struct drbd_device *device = peer_device->device;
	int self, peer, rv = -100;
	unsigned long ch_self, ch_peer;
	enum drbd_after_sb_p after_sb_0p;

	self = device->ldev->md.uuid[UI_BITMAP] & 1;
	peer = device->p_uuid[UI_BITMAP] & 1;

	ch_peer = device->p_uuid[UI_SIZE];
	ch_self = device->comm_bm_set;

	rcu_read_lock();
	after_sb_0p = rcu_dereference(peer_device->connection->net_conf)->after_sb_0p;
	rcu_read_unlock();
	switch (after_sb_0p) {
	case ASB_CONSENSUS:
	case ASB_DISCARD_SECONDARY:
	case ASB_CALL_HELPER:
	case ASB_VIOLENTLY:
		drbd_err(device, "Configuration error.\n");
		break;
	case ASB_DISCONNECT:
		break;
	case ASB_DISCARD_YOUNGER_PRI:
		if (self == 0 && peer == 1) {
			rv = -1;
			break;
		}
		if (self == 1 && peer == 0) {
			rv =  1;
			break;
		}
		/* Else fall through to one of the other strategies... */
	case ASB_DISCARD_OLDER_PRI:
		if (self == 0 && peer == 1) {
			rv = 1;
			break;
		}
		if (self == 1 && peer == 0) {
			rv = -1;
			break;
		}
		/* Else fall through to one of the other strategies... */
		drbd_warn(device, "Discard younger/older primary did not find a decision\n"
		     "Using discard-least-changes instead\n");
	case ASB_DISCARD_ZERO_CHG:
		if (ch_peer == 0 && ch_self == 0) {
			rv = test_bit(DISCARD_CONCURRENT, &peer_device->connection->flags)
				? -1 : 1;
			break;
		} else {
			if (ch_peer == 0) { rv =  1; break; }
			if (ch_self == 0) { rv = -1; break; }
		}
		if (after_sb_0p == ASB_DISCARD_ZERO_CHG)
			break;
	case ASB_DISCARD_LEAST_CHG:
		if	(ch_self < ch_peer)
			rv = -1;
		else if (ch_self > ch_peer)
			rv =  1;
		else /* ( ch_self == ch_peer ) */
		     /* Well, then use something else. */
			rv = test_bit(DISCARD_CONCURRENT, &peer_device->connection->flags)
				? -1 : 1;
		break;
	case ASB_DISCARD_LOCAL:
		rv = -1;
		break;
	case ASB_DISCARD_REMOTE:
		rv =  1;
	}

	return rv;
}

/**
 * drbd_asb_recover_1p  -  Recover after split-brain with one remaining primary
 */
static int drbd_asb_recover_1p(struct drbd_peer_device *peer_device) __must_hold(local)
{
	struct drbd_device *device = peer_device->device;
	int hg, rv = -100;
	enum drbd_after_sb_p after_sb_1p;

	rcu_read_lock();
	after_sb_1p = rcu_dereference(peer_device->connection->net_conf)->after_sb_1p;
	rcu_read_unlock();
	switch (after_sb_1p) {
	case ASB_DISCARD_YOUNGER_PRI:
	case ASB_DISCARD_OLDER_PRI:
	case ASB_DISCARD_LEAST_CHG:
	case ASB_DISCARD_LOCAL:
	case ASB_DISCARD_REMOTE:
	case ASB_DISCARD_ZERO_CHG:
		drbd_err(device, "Configuration error.\n");
		break;
	case ASB_DISCONNECT:
		break;
	case ASB_CONSENSUS:
		hg = drbd_asb_recover_0p(peer_device);
		if (hg == -1 && device->resource->role == R_SECONDARY)
			rv = hg;
		if (hg == 1  && device->resource->role == R_PRIMARY)
			rv = hg;
		break;
	case ASB_VIOLENTLY:
		rv = drbd_asb_recover_0p(peer_device);
		break;
	case ASB_DISCARD_SECONDARY:
		return device->resource->role == R_PRIMARY ? 1 : -1;
	case ASB_CALL_HELPER:
		hg = drbd_asb_recover_0p(peer_device);
		if (hg == -1 && device->resource->role == R_PRIMARY) {
			enum drbd_state_rv rv2;

			drbd_set_role(device, R_SECONDARY, 0);
			 /* drbd_change_state() does not sleep while in SS_IN_TRANSIENT_STATE,
			  * we might be here in L_STANDALONE which is transient.
			  * we do not need to wait for the after state change work either. */
			rv2 = drbd_change_state(device, CS_VERBOSE, NS(role, R_SECONDARY));
			if (rv2 != SS_SUCCESS) {
				drbd_khelper(device, "pri-lost-after-sb");
			} else {
				drbd_warn(device, "Successfully gave up primary role.\n");
				rv = hg;
			}
		} else
			rv = hg;
	}

	return rv;
}

/**
 * drbd_asb_recover_2p  -  Recover after split-brain with two remaining primaries
 */
static int drbd_asb_recover_2p(struct drbd_peer_device *peer_device) __must_hold(local)
{
	struct drbd_device *device = peer_device->device;
	int hg, rv = -100;
	enum drbd_after_sb_p after_sb_2p;

	rcu_read_lock();
	after_sb_2p = rcu_dereference(peer_device->connection->net_conf)->after_sb_2p;
	rcu_read_unlock();
	switch (after_sb_2p) {
	case ASB_DISCARD_YOUNGER_PRI:
	case ASB_DISCARD_OLDER_PRI:
	case ASB_DISCARD_LEAST_CHG:
	case ASB_DISCARD_LOCAL:
	case ASB_DISCARD_REMOTE:
	case ASB_CONSENSUS:
	case ASB_DISCARD_SECONDARY:
	case ASB_DISCARD_ZERO_CHG:
		drbd_err(device, "Configuration error.\n");
		break;
	case ASB_VIOLENTLY:
		rv = drbd_asb_recover_0p(peer_device);
		break;
	case ASB_DISCONNECT:
		break;
	case ASB_CALL_HELPER:
		hg = drbd_asb_recover_0p(peer_device);
		if (hg == -1) {
			enum drbd_state_rv rv2;

			 /* drbd_change_state() does not sleep while in SS_IN_TRANSIENT_STATE,
			  * we might be here in L_STANDALONE which is transient.
			  * we do not need to wait for the after state change work either. */
			rv2 = drbd_change_state(device, CS_VERBOSE, NS(role, R_SECONDARY));
			if (rv2 != SS_SUCCESS) {
				drbd_khelper(device, "pri-lost-after-sb");
			} else {
				drbd_warn(device, "Successfully gave up primary role.\n");
				rv = hg;
			}
		} else
			rv = hg;
	}

	return rv;
}

STATIC void drbd_uuid_dump(struct drbd_device *device, char *text, u64 *uuid,
			   u64 bits, u64 flags)
{
	if (!uuid) {
		drbd_info(device, "%s uuid info vanished while I was looking!\n", text);
		return;
	}
	drbd_info(device, "%s %016llX:%016llX:%016llX:%016llX bits:%llu flags:%llX\n",
	     text,
	     (unsigned long long)uuid[UI_CURRENT],
	     (unsigned long long)uuid[UI_BITMAP],
	     (unsigned long long)uuid[UI_HISTORY_START],
	     (unsigned long long)uuid[UI_HISTORY_END],
	     (unsigned long long)bits,
	     (unsigned long long)flags);
}

/*
  100	after split brain try auto recover
    2	L_SYNC_SOURCE set BitMap
    1	L_SYNC_SOURCE use BitMap
    0	no Sync
   -1	L_SYNC_TARGET use BitMap
   -2	L_SYNC_TARGET set BitMap
 -100	after split brain, disconnect
-1000	unrelated data
-1091   requires proto 91
-1096   requires proto 96
 */
STATIC int drbd_uuid_compare(struct drbd_device *device, int *rule_nr) __must_hold(local)
{
	u64 self, peer;
	int i, j;

	self = device->ldev->md.uuid[UI_CURRENT] & ~((u64)1);
	peer = device->p_uuid[UI_CURRENT] & ~((u64)1);

	*rule_nr = 10;
	if (self == UUID_JUST_CREATED && peer == UUID_JUST_CREATED)
		return 0;

	*rule_nr = 20;
	if ((self == UUID_JUST_CREATED || self == (u64)0) &&
	     peer != UUID_JUST_CREATED)
		return -2;

	*rule_nr = 30;
	if (self != UUID_JUST_CREATED &&
	    (peer == UUID_JUST_CREATED || peer == (u64)0))
		return 2;

	if (self == peer) {
		int rct, dc; /* roles at crash time */

		if (device->p_uuid[UI_BITMAP] == (u64)0 && device->ldev->md.uuid[UI_BITMAP] != (u64)0) {

			if (first_peer_device(device)->connection->agreed_pro_version < 91)
				return -1091;

			if ((device->ldev->md.uuid[UI_BITMAP] & ~((u64)1)) == (device->p_uuid[UI_HISTORY_START] & ~((u64)1)) &&
			    (device->ldev->md.uuid[UI_HISTORY_START] & ~((u64)1)) == (device->p_uuid[UI_HISTORY_START + 1] & ~((u64)1))) {
				drbd_info(device, "was SyncSource, missed the resync finished event, corrected myself:\n");
				drbd_uuid_set_bm(device, 0UL);

				drbd_uuid_dump(device, "self", device->ldev->md.uuid,
					       device->disk_state >= D_NEGOTIATING ? drbd_bm_total_weight(device) : 0, 0);
				*rule_nr = 34;
			} else {
				drbd_info(device, "was SyncSource (peer failed to write sync_uuid)\n");
				*rule_nr = 36;
			}

			return 1;
		}

		if (device->ldev->md.uuid[UI_BITMAP] == (u64)0 && device->p_uuid[UI_BITMAP] != (u64)0) {

			if (first_peer_device(device)->connection->agreed_pro_version < 91)
				return -1091;

			if ((device->ldev->md.uuid[UI_HISTORY_START] & ~((u64)1)) == (device->p_uuid[UI_BITMAP] & ~((u64)1)) &&
			    (device->ldev->md.uuid[UI_HISTORY_START + 1] & ~((u64)1)) == (device->p_uuid[UI_HISTORY_START] & ~((u64)1))) {
				drbd_info(device, "was SyncTarget, peer missed the resync finished event, corrected peer:\n");

				device->p_uuid[UI_HISTORY_START + 1] = device->p_uuid[UI_HISTORY_START];
				device->p_uuid[UI_HISTORY_START] = device->p_uuid[UI_BITMAP];
				device->p_uuid[UI_BITMAP] = 0UL;

				drbd_uuid_dump(device, "peer", device->p_uuid, device->p_uuid[UI_SIZE], device->p_uuid[UI_FLAGS]);
				*rule_nr = 35;
			} else {
				drbd_info(device, "was SyncTarget (failed to write sync_uuid)\n");
				*rule_nr = 37;
			}

			return -1;
		}

		/* Common power [off|failure] */
		rct = (test_bit(CRASHED_PRIMARY, &device->flags) ? 1 : 0) +
			(device->p_uuid[UI_FLAGS] & 2);
		/* lowest bit is set when we were primary,
		 * next bit (weight 2) is set when peer was primary */
		*rule_nr = 40;

		switch (rct) {
		case 0: /* !self_pri && !peer_pri */ return 0;
		case 1: /*  self_pri && !peer_pri */ return 1;
		case 2: /* !self_pri &&  peer_pri */ return -1;
		case 3: /*  self_pri &&  peer_pri */
			dc = test_bit(DISCARD_CONCURRENT, &first_peer_device(device)->connection->flags);
			return dc ? -1 : 1;
		}
	}

	*rule_nr = 50;
	peer = device->p_uuid[UI_BITMAP] & ~((u64)1);
	if (self == peer)
		return -1;

	*rule_nr = 51;
	peer = device->p_uuid[UI_HISTORY_START] & ~((u64)1);
	if (self == peer) {
		if (first_peer_device(device)->connection->agreed_pro_version < 96 ?
		    (device->ldev->md.uuid[UI_HISTORY_START] & ~((u64)1)) ==
		    (device->p_uuid[UI_HISTORY_START + 1] & ~((u64)1)) :
		    peer + UUID_NEW_BM_OFFSET == (device->p_uuid[UI_BITMAP] & ~((u64)1))) {
			/* The last P_SYNC_UUID did not get though. Undo the last start of
			   resync as sync source modifications of the peer's UUIDs. */

			if (first_peer_device(device)->connection->agreed_pro_version < 91)
				return -1091;

			device->p_uuid[UI_BITMAP] = device->p_uuid[UI_HISTORY_START];
			device->p_uuid[UI_HISTORY_START] = device->p_uuid[UI_HISTORY_START + 1];

			drbd_info(device, "Did not got last syncUUID packet, corrected:\n");
			drbd_uuid_dump(device, "peer", device->p_uuid, device->p_uuid[UI_SIZE], device->p_uuid[UI_FLAGS]);

			return -1;
		}
	}

	*rule_nr = 60;
	self = device->ldev->md.uuid[UI_CURRENT] & ~((u64)1);
	for (i = UI_HISTORY_START; i <= UI_HISTORY_END; i++) {
		peer = device->p_uuid[i] & ~((u64)1);
		if (self == peer)
			return -2;
	}

	*rule_nr = 70;
	self = device->ldev->md.uuid[UI_BITMAP] & ~((u64)1);
	peer = device->p_uuid[UI_CURRENT] & ~((u64)1);
	if (self == peer)
		return 1;

	*rule_nr = 71;
	self = device->ldev->md.uuid[UI_HISTORY_START] & ~((u64)1);
	if (self == peer) {
		if (first_peer_device(device)->connection->agreed_pro_version < 96 ?
		    (device->ldev->md.uuid[UI_HISTORY_START + 1] & ~((u64)1)) ==
		    (device->p_uuid[UI_HISTORY_START] & ~((u64)1)) :
		    self + UUID_NEW_BM_OFFSET == (device->ldev->md.uuid[UI_BITMAP] & ~((u64)1))) {
			/* The last P_SYNC_UUID did not get though. Undo the last start of
			   resync as sync source modifications of our UUIDs. */

			if (first_peer_device(device)->connection->agreed_pro_version < 91)
				return -1091;

			_drbd_uuid_set(device, UI_BITMAP, device->ldev->md.uuid[UI_HISTORY_START]);
			_drbd_uuid_set(device, UI_HISTORY_START, device->ldev->md.uuid[UI_HISTORY_START + 1]);

			drbd_info(device, "Last syncUUID did not get through, corrected:\n");
			drbd_uuid_dump(device, "self", device->ldev->md.uuid,
				       device->disk_state >= D_NEGOTIATING ? drbd_bm_total_weight(device) : 0, 0);

			return 1;
		}
	}


	*rule_nr = 80;
	peer = device->p_uuid[UI_CURRENT] & ~((u64)1);
	for (i = UI_HISTORY_START; i <= UI_HISTORY_END; i++) {
		self = device->ldev->md.uuid[i] & ~((u64)1);
		if (self == peer)
			return 2;
	}

	*rule_nr = 90;
	self = device->ldev->md.uuid[UI_BITMAP] & ~((u64)1);
	peer = device->p_uuid[UI_BITMAP] & ~((u64)1);
	if (self == peer && self != ((u64)0))
		return 100;

	*rule_nr = 100;
	for (i = UI_HISTORY_START; i <= UI_HISTORY_END; i++) {
		self = device->ldev->md.uuid[i] & ~((u64)1);
		for (j = UI_HISTORY_START; j <= UI_HISTORY_END; j++) {
			peer = device->p_uuid[j] & ~((u64)1);
			if (self == peer)
				return -100;
		}
	}

	return -1000;
}

/* drbd_sync_handshake() returns the new conn state on success, or
   CONN_MASK (-1) on failure.
 */
static enum drbd_conns drbd_sync_handshake(struct drbd_peer_device *peer_device,
					   enum drbd_role peer_role,
					   enum drbd_disk_state peer_disk) __must_hold(local)
{
	struct drbd_device *device = peer_device->device;
	enum drbd_conns rv = C_MASK;
	enum drbd_disk_state mydisk;
	struct net_conf *nc;
	int hg, rule_nr, rr_conflict, tentative;

	mydisk = device->disk_state;
	if (mydisk == D_NEGOTIATING)
		mydisk = device->new_state_tmp.disk;

	drbd_info(device, "drbd_sync_handshake:\n");
	drbd_uuid_dump(device, "self", device->ldev->md.uuid, device->comm_bm_set, 0);
	drbd_uuid_dump(device, "peer", device->p_uuid,
		       device->p_uuid[UI_SIZE], device->p_uuid[UI_FLAGS]);

	hg = drbd_uuid_compare(device, &rule_nr);

	drbd_info(device, "uuid_compare()=%d by rule %d\n", hg, rule_nr);

	if (hg == -1000) {
		drbd_alert(device, "Unrelated data, aborting!\n");
		return C_MASK;
	}
	if (hg < -1000) {
		drbd_alert(device, "To resolve this both sides have to support at least protocol %d\n", -hg - 1000);
		return C_MASK;
	}

	if    ((mydisk == D_INCONSISTENT && peer_disk > D_INCONSISTENT) ||
	    (peer_disk == D_INCONSISTENT && mydisk    > D_INCONSISTENT)) {
		int f = (hg == -100) || abs(hg) == 2;
		hg = mydisk > D_INCONSISTENT ? 1 : -1;
		if (f)
			hg = hg*2;
		drbd_info(device, "Becoming sync %s due to disk states.\n",
		     hg > 0 ? "source" : "target");
	}

	if (abs(hg) == 100)
		drbd_khelper(device, "initial-split-brain");

	rcu_read_lock();
	nc = rcu_dereference(peer_device->connection->net_conf);

	if (hg == 100 || (hg == -100 && nc->always_asbp)) {
		int pcount = (device->resource->role == R_PRIMARY)
			   + (peer_role == R_PRIMARY);
		int forced = (hg == -100);

		switch (pcount) {
		case 0:
			hg = drbd_asb_recover_0p(peer_device);
			break;
		case 1:
			hg = drbd_asb_recover_1p(peer_device);
			break;
		case 2:
			hg = drbd_asb_recover_2p(peer_device);
			break;
		}
		if (abs(hg) < 100) {
			drbd_warn(device, "Split-Brain detected, %d primaries, "
			     "automatically solved. Sync from %s node\n",
			     pcount, (hg < 0) ? "peer" : "this");
			if (forced) {
				drbd_warn(device, "Doing a full sync, since"
				     " UUIDs where ambiguous.\n");
				hg = hg*2;
			}
		}
	}

	if (hg == -100) {
<<<<<<< HEAD
		if (nc->discard_my_data && !(device->p_uuid[UI_FLAGS]&1))
			hg = -1;
		if (!nc->discard_my_data && (device->p_uuid[UI_FLAGS]&1))
=======
		if (test_bit(DISCARD_MY_DATA, &mdev->flags) && !(mdev->p_uuid[UI_FLAGS]&1))
			hg = -1;
		if (!test_bit(DISCARD_MY_DATA, &mdev->flags) && (mdev->p_uuid[UI_FLAGS]&1))
>>>>>>> 9daa26d4
			hg = 1;

		if (abs(hg) < 100)
			drbd_warn(device, "Split-Brain detected, manually solved. "
			     "Sync from %s node\n",
			     (hg < 0) ? "peer" : "this");
	}
	rr_conflict = nc->rr_conflict;
	tentative = nc->tentative;
	rcu_read_unlock();

	if (hg == -100) {
		/* FIXME this log message is not correct if we end up here
		 * after an attempted attach on a diskless node.
		 * We just refuse to attach -- well, we drop the "connection"
		 * to that disk, in a way... */
		drbd_alert(device, "Split-Brain detected but unresolved, dropping connection!\n");
		drbd_khelper(device, "split-brain");
		return C_MASK;
	}

	if (hg > 0 && mydisk <= D_INCONSISTENT) {
		drbd_err(device, "I shall become SyncSource, but I am inconsistent!\n");
		return C_MASK;
	}

	if (hg < 0 && /* by intention we do not use mydisk here. */
	    device->resource->role == R_PRIMARY && device->disk_state >= D_CONSISTENT) {
		switch (rr_conflict) {
		case ASB_CALL_HELPER:
			drbd_khelper(device, "pri-lost");
			/* fall through */
		case ASB_DISCONNECT:
			drbd_err(device, "I shall become SyncTarget, but I am primary!\n");
			return C_MASK;
		case ASB_VIOLENTLY:
			drbd_warn(device, "Becoming SyncTarget, violating the stable-data"
			     "assumption\n");
		}
	}

	if (tentative || test_bit(CONN_DRY_RUN, &peer_device->connection->flags)) {
		if (hg == 0)
			drbd_info(device, "dry-run connect: No resync, would become Connected immediately.\n");
		else
			drbd_info(device, "dry-run connect: Would become %s, doing a %s resync.",
				 drbd_conn_str(hg > 0 ? L_SYNC_SOURCE : L_SYNC_TARGET),
				 abs(hg) >= 2 ? "full" : "bit-map based");
		return C_MASK;
	}

	if (abs(hg) >= 2) {
		drbd_info(device, "Writing the whole bitmap, full sync required after drbd_sync_handshake.\n");
		if (drbd_bitmap_io(device, &drbd_bmio_set_n_write, "set_n_write from sync_handshake",
					BM_LOCKED_SET_ALLOWED, NULL))
			return C_MASK;
	}

	if (hg > 0) { /* become sync source. */
		rv = L_WF_BITMAP_S;
	} else if (hg < 0) { /* become sync target */
		rv = L_WF_BITMAP_T;
	} else {
		rv = L_CONNECTED;
		if (drbd_bm_total_weight(device)) {
			drbd_info(device, "No resync, but %lu bits in bitmap!\n",
			     drbd_bm_total_weight(device));
		}
	}

	return rv;
}

STATIC enum drbd_after_sb_p convert_after_sb(enum drbd_after_sb_p peer)
{
	/* ASB_DISCARD_REMOTE - ASB_DISCARD_LOCAL is valid */
	if (peer == ASB_DISCARD_REMOTE)
		return ASB_DISCARD_LOCAL;

	/* any other things with ASB_DISCARD_REMOTE or ASB_DISCARD_LOCAL are invalid */
	if (peer == ASB_DISCARD_LOCAL)
		return ASB_DISCARD_REMOTE;

	/* everything else is valid if they are equal on both sides. */
	return peer;
}

STATIC int receive_protocol(struct drbd_connection *connection, struct packet_info *pi)
{
	struct p_protocol *p = pi->data;
	enum drbd_after_sb_p p_after_sb_0p, p_after_sb_1p, p_after_sb_2p;
	int p_proto, p_discard_my_data, p_two_primaries, cf;
	struct net_conf *nc, *old_net_conf, *new_net_conf = NULL;
	char integrity_alg[SHARED_SECRET_MAX] = "";
	struct crypto_hash *peer_integrity_tfm = NULL;
	void *int_dig_in = NULL, *int_dig_vv = NULL;

	p_proto		= be32_to_cpu(p->protocol);
	p_after_sb_0p	= be32_to_cpu(p->after_sb_0p);
	p_after_sb_1p	= be32_to_cpu(p->after_sb_1p);
	p_after_sb_2p	= be32_to_cpu(p->after_sb_2p);
	p_two_primaries = be32_to_cpu(p->two_primaries);
	cf		= be32_to_cpu(p->conn_flags);
	p_discard_my_data = cf & CF_DISCARD_MY_DATA;

	if (connection->agreed_pro_version >= 87) {
		int err;

		if (pi->size > sizeof(integrity_alg))
			return -EIO;
		err = drbd_recv_all(connection, integrity_alg, pi->size);
		if (err)
			return err;
		integrity_alg[SHARED_SECRET_MAX - 1] = 0;
	}

	if (pi->cmd != P_PROTOCOL_UPDATE) {
		clear_bit(CONN_DRY_RUN, &connection->flags);

		if (cf & CF_DRY_RUN)
			set_bit(CONN_DRY_RUN, &connection->flags);

		rcu_read_lock();
		nc = rcu_dereference(connection->net_conf);

		if (p_proto != nc->wire_protocol) {
			drbd_err(connection, "incompatible %s settings\n", "protocol");
			goto disconnect_rcu_unlock;
		}

		if (convert_after_sb(p_after_sb_0p) != nc->after_sb_0p) {
			drbd_err(connection, "incompatible %s settings\n", "after-sb-0pri");
			goto disconnect_rcu_unlock;
		}

		if (convert_after_sb(p_after_sb_1p) != nc->after_sb_1p) {
			drbd_err(connection, "incompatible %s settings\n", "after-sb-1pri");
			goto disconnect_rcu_unlock;
		}

		if (convert_after_sb(p_after_sb_2p) != nc->after_sb_2p) {
			drbd_err(connection, "incompatible %s settings\n", "after-sb-2pri");
			goto disconnect_rcu_unlock;
		}

		if (p_discard_my_data && nc->discard_my_data) {
			drbd_err(connection, "incompatible %s settings\n", "discard-my-data");
			goto disconnect_rcu_unlock;
		}

		if (p_two_primaries != nc->two_primaries) {
			drbd_err(connection, "incompatible %s settings\n", "allow-two-primaries");
			goto disconnect_rcu_unlock;
		}

		if (strcmp(integrity_alg, nc->integrity_alg)) {
			drbd_err(connection, "incompatible %s settings\n", "data-integrity-alg");
			goto disconnect_rcu_unlock;
		}

		rcu_read_unlock();
	}

	if (integrity_alg[0]) {
		int hash_size;

		/*
		 * We can only change the peer data integrity algorithm
		 * here.  Changing our own data integrity algorithm
		 * requires that we send a P_PROTOCOL_UPDATE packet at
		 * the same time; otherwise, the peer has no way to
		 * tell between which packets the algorithm should
		 * change.
		 */

		peer_integrity_tfm = crypto_alloc_hash(integrity_alg, 0, CRYPTO_ALG_ASYNC);
		if (!peer_integrity_tfm) {
			drbd_err(connection, "peer data-integrity-alg %s not supported\n",
				 integrity_alg);
			goto disconnect;
		}

		hash_size = crypto_hash_digestsize(peer_integrity_tfm);
		int_dig_in = kmalloc(hash_size, GFP_KERNEL);
		int_dig_vv = kmalloc(hash_size, GFP_KERNEL);
		if (!(int_dig_in && int_dig_vv)) {
			drbd_err(connection, "Allocation of buffers for data integrity checking failed\n");
			goto disconnect;
		}
	}

	new_net_conf = kmalloc(sizeof(struct net_conf), GFP_KERNEL);
	if (!new_net_conf) {
		drbd_err(connection, "Allocation of new net_conf failed\n");
		goto disconnect;
	}

	mutex_lock(&connection->data.mutex);
	mutex_lock(&connection->resource->conf_update);
	old_net_conf = connection->net_conf;
	*new_net_conf = *old_net_conf;

	new_net_conf->wire_protocol = p_proto;
	new_net_conf->after_sb_0p = convert_after_sb(p_after_sb_0p);
	new_net_conf->after_sb_1p = convert_after_sb(p_after_sb_1p);
	new_net_conf->after_sb_2p = convert_after_sb(p_after_sb_2p);
	new_net_conf->two_primaries = p_two_primaries;

	rcu_assign_pointer(connection->net_conf, new_net_conf);
	mutex_unlock(&connection->resource->conf_update);
	mutex_unlock(&connection->data.mutex);

	crypto_free_hash(connection->peer_integrity_tfm);
	kfree(connection->int_dig_in);
	kfree(connection->int_dig_vv);
	connection->peer_integrity_tfm = peer_integrity_tfm;
	connection->int_dig_in = int_dig_in;
	connection->int_dig_vv = int_dig_vv;

	if (strcmp(old_net_conf->integrity_alg, integrity_alg))
		drbd_info(connection, "peer data-integrity-alg: %s\n",
			  integrity_alg[0] ? integrity_alg : "(none)");

	synchronize_rcu();
	kfree(old_net_conf);
	return 0;

disconnect_rcu_unlock:
	rcu_read_unlock();
disconnect:
	crypto_free_hash(peer_integrity_tfm);
	kfree(int_dig_in);
	kfree(int_dig_vv);
	conn_request_state(connection, NS(conn, C_DISCONNECTING), CS_HARD);
	return -EIO;
}

/* helper function
 * input: alg name, feature name
 * return: NULL (alg name was "")
 *         ERR_PTR(error) if something goes wrong
 *         or the crypto hash ptr, if it worked out ok. */
struct crypto_hash *drbd_crypto_alloc_digest_safe(const struct drbd_device *device,
		const char *alg, const char *name)
{
	struct crypto_hash *tfm;

	if (!alg[0])
		return NULL;

	tfm = crypto_alloc_hash(alg, 0, CRYPTO_ALG_ASYNC);
	if (IS_ERR(tfm)) {
		drbd_err(device, "Can not allocate \"%s\" as %s (reason: %ld)\n",
			alg, name, PTR_ERR(tfm));
		return tfm;
	}
	return tfm;
}

static int ignore_remaining_packet(struct drbd_connection *connection, struct packet_info *pi)
{
	void *buffer = connection->data.rbuf;
	int size = pi->size;

	while (size) {
		int s = min_t(int, size, DRBD_SOCKET_BUFFER_SIZE);
		s = drbd_recv(connection, buffer, s);
		if (s <= 0) {
			if (s < 0)
				return s;
			break;
		}
		size -= s;
	}
	if (size)
		return -EIO;
	return 0;
}

/*
 * config_unknown_volume  -  device configuration command for unknown volume
 *
 * When a device is added to an existing connection, the node on which the
 * device is added first will send configuration commands to its peer but the
 * peer will not know about the device yet.  It will warn and ignore these
 * commands.  Once the device is added on the second node, the second node will
 * send the same device configuration commands, but in the other direction.
 *
 * (We can also end up here if drbd is misconfigured.)
 */
static int config_unknown_volume(struct drbd_connection *connection, struct packet_info *pi)
{
	drbd_warn(connection, "%s packet received for volume %u, which is not configured locally\n",
		  cmdname(pi->cmd), pi->vnr);
	return ignore_remaining_packet(connection, pi);
}

STATIC int receive_SyncParam(struct drbd_connection *connection, struct packet_info *pi)
{
	struct drbd_peer_device *peer_device;
	struct drbd_device *device;
	struct p_rs_param_95 *p;
	unsigned int header_size, data_size, exp_max_sz;
	struct crypto_hash *verify_tfm = NULL;
	struct crypto_hash *csums_tfm = NULL;
	struct net_conf *old_net_conf, *new_net_conf = NULL;
	struct disk_conf *old_disk_conf = NULL, *new_disk_conf = NULL;
	const int apv = connection->agreed_pro_version;
	struct fifo_buffer *old_plan = NULL, *new_plan = NULL;
	int fifo_size = 0;
	int err;

	peer_device = conn_peer_device(connection, pi->vnr);
	if (!peer_device)
		return config_unknown_volume(connection, pi);
	device = peer_device->device;

	exp_max_sz  = apv <= 87 ? sizeof(struct p_rs_param)
		    : apv == 88 ? sizeof(struct p_rs_param)
					+ SHARED_SECRET_MAX
		    : apv <= 94 ? sizeof(struct p_rs_param_89)
		    : /* apv >= 95 */ sizeof(struct p_rs_param_95);

	if (pi->size > exp_max_sz) {
		drbd_err(device, "SyncParam packet too long: received %u, expected <= %u bytes\n",
		    pi->size, exp_max_sz);
		return -EIO;
	}

	if (apv <= 88) {
		header_size = sizeof(struct p_rs_param);
		data_size = pi->size - header_size;
	} else if (apv <= 94) {
		header_size = sizeof(struct p_rs_param_89);
		data_size = pi->size - header_size;
		D_ASSERT(device, data_size == 0);
	} else {
		header_size = sizeof(struct p_rs_param_95);
		data_size = pi->size - header_size;
		D_ASSERT(device, data_size == 0);
	}

	/* initialize verify_alg and csums_alg */
	p = pi->data;
	memset(p->verify_alg, 0, 2 * SHARED_SECRET_MAX);

	err = drbd_recv_all(peer_device->connection, p, header_size);
	if (err)
		return err;

	mutex_lock(&connection->resource->conf_update);
	old_net_conf = peer_device->connection->net_conf;
	if (get_ldev(device)) {
		new_disk_conf = kzalloc(sizeof(struct disk_conf), GFP_KERNEL);
		if (!new_disk_conf) {
			put_ldev(device);
			mutex_unlock(&connection->resource->conf_update);
			drbd_err(device, "Allocation of new disk_conf failed\n");
			return -ENOMEM;
		}

		old_disk_conf = device->ldev->disk_conf;
		*new_disk_conf = *old_disk_conf;

		new_disk_conf->resync_rate = be32_to_cpu(p->resync_rate);
	}

	if (apv >= 88) {
		if (apv == 88) {
			if (data_size > SHARED_SECRET_MAX) {
				drbd_err(device, "verify-alg too long, "
				    "peer wants %u, accepting only %u byte\n",
						data_size, SHARED_SECRET_MAX);
				err = -EIO;
				goto reconnect;
			}

			err = drbd_recv_all(peer_device->connection, p->verify_alg, data_size);
			if (err)
				goto reconnect;
			/* we expect NUL terminated string */
			/* but just in case someone tries to be evil */
			D_ASSERT(device, p->verify_alg[data_size-1] == 0);
			p->verify_alg[data_size-1] = 0;

		} else /* apv >= 89 */ {
			/* we still expect NUL terminated strings */
			/* but just in case someone tries to be evil */
			D_ASSERT(device, p->verify_alg[SHARED_SECRET_MAX-1] == 0);
			D_ASSERT(device, p->csums_alg[SHARED_SECRET_MAX-1] == 0);
			p->verify_alg[SHARED_SECRET_MAX-1] = 0;
			p->csums_alg[SHARED_SECRET_MAX-1] = 0;
		}

		if (strcmp(old_net_conf->verify_alg, p->verify_alg)) {
			if (peer_device->repl_state == L_STANDALONE) {
				drbd_err(device, "Different verify-alg settings. me=\"%s\" peer=\"%s\"\n",
				    old_net_conf->verify_alg, p->verify_alg);
				goto disconnect;
			}
			verify_tfm = drbd_crypto_alloc_digest_safe(device,
					p->verify_alg, "verify-alg");
			if (IS_ERR(verify_tfm)) {
				verify_tfm = NULL;
				goto disconnect;
			}
		}

		if (apv >= 89 && strcmp(old_net_conf->csums_alg, p->csums_alg)) {
			if (peer_device->repl_state == L_STANDALONE) {
				drbd_err(device, "Different csums-alg settings. me=\"%s\" peer=\"%s\"\n",
				    old_net_conf->csums_alg, p->csums_alg);
				goto disconnect;
			}
			csums_tfm = drbd_crypto_alloc_digest_safe(device,
					p->csums_alg, "csums-alg");
			if (IS_ERR(csums_tfm)) {
				csums_tfm = NULL;
				goto disconnect;
			}
		}

		if (apv > 94 && new_disk_conf) {
			new_disk_conf->c_plan_ahead = be32_to_cpu(p->c_plan_ahead);
			new_disk_conf->c_delay_target = be32_to_cpu(p->c_delay_target);
			new_disk_conf->c_fill_target = be32_to_cpu(p->c_fill_target);
			new_disk_conf->c_max_rate = be32_to_cpu(p->c_max_rate);

			fifo_size = (new_disk_conf->c_plan_ahead * 10 * SLEEP_TIME) / HZ;
			if (fifo_size != device->rs_plan_s->size) {
				new_plan = fifo_alloc(fifo_size);
				if (!new_plan) {
					drbd_err(device, "kmalloc of fifo_buffer failed");
					put_ldev(device);
					goto disconnect;
				}
			}
		}

		if (verify_tfm || csums_tfm) {
			new_net_conf = kzalloc(sizeof(struct net_conf), GFP_KERNEL);
			if (!new_net_conf) {
				drbd_err(device, "Allocation of new net_conf failed\n");
				goto disconnect;
			}

			*new_net_conf = *old_net_conf;

			if (verify_tfm) {
				strcpy(new_net_conf->verify_alg, p->verify_alg);
				new_net_conf->verify_alg_len = strlen(p->verify_alg) + 1;
				crypto_free_hash(peer_device->connection->verify_tfm);
				peer_device->connection->verify_tfm = verify_tfm;
				drbd_info(device, "using verify-alg: \"%s\"\n", p->verify_alg);
			}
			if (csums_tfm) {
				strcpy(new_net_conf->csums_alg, p->csums_alg);
				new_net_conf->csums_alg_len = strlen(p->csums_alg) + 1;
				crypto_free_hash(peer_device->connection->csums_tfm);
				peer_device->connection->csums_tfm = csums_tfm;
				drbd_info(device, "using csums-alg: \"%s\"\n", p->csums_alg);
			}
			rcu_assign_pointer(connection->net_conf, new_net_conf);
		}
	}

	if (new_disk_conf) {
		rcu_assign_pointer(device->ldev->disk_conf, new_disk_conf);
		put_ldev(device);
	}

	if (new_plan) {
		old_plan = device->rs_plan_s;
		rcu_assign_pointer(device->rs_plan_s, new_plan);
	}

	mutex_unlock(&connection->resource->conf_update);
	synchronize_rcu();
	if (new_net_conf)
		kfree(old_net_conf);
	kfree(old_disk_conf);
	kfree(old_plan);

	return 0;

reconnect:
	if (new_disk_conf) {
		put_ldev(device);
		kfree(new_disk_conf);
	}
	mutex_unlock(&connection->resource->conf_update);
	return -EIO;

disconnect:
	kfree(new_plan);
	if (new_disk_conf) {
		put_ldev(device);
		kfree(new_disk_conf);
	}
	mutex_unlock(&connection->resource->conf_update);
	/* just for completeness: actually not needed,
	 * as this is not reached if csums_tfm was ok. */
	crypto_free_hash(csums_tfm);
	/* but free the verify_tfm again, if csums_tfm did not work out */
	crypto_free_hash(verify_tfm);
	conn_request_state(peer_device->connection, NS(conn, C_DISCONNECTING), CS_HARD);
	return -EIO;
}

STATIC void drbd_setup_order_type(struct drbd_device *device, int peer)
{
	/* sorry, we currently have no working implementation
	 * of distributed TCQ */
}

/* warn if the arguments differ by more than 12.5% */
static void warn_if_differ_considerably(struct drbd_device *device,
	const char *s, sector_t a, sector_t b)
{
	sector_t d;
	if (a == 0 || b == 0)
		return;
	d = (a > b) ? (a - b) : (b - a);
	if (d > (a>>3) || d > (b>>3))
		drbd_warn(device, "Considerable difference in %s: %llus vs. %llus\n", s,
		     (unsigned long long)a, (unsigned long long)b);
}

/* Maximum bio size that a protocol version supports. */
static unsigned int conn_max_bio_size(struct drbd_connection *connection)
{
	if (connection->agreed_pro_version >= 100)
		return DRBD_MAX_BIO_SIZE;
	else if (connection->agreed_pro_version >= 95)
		return DRBD_MAX_BIO_SIZE_P95;
	else
		return DRBD_MAX_SIZE_H80_PACKET;
}

STATIC int receive_sizes(struct drbd_connection *connection, struct packet_info *pi)
{
	struct drbd_peer_device *peer_device;
	struct drbd_device *device;
	struct p_sizes *p = pi->data;
	enum determine_dev_size dd = unchanged;
	sector_t p_size, p_usize, my_usize;
	int ldsc = 0; /* local disk size changed */
	enum dds_flags ddsf;
	unsigned int protocol_max_bio_size;

	peer_device = conn_peer_device(connection, pi->vnr);
	if (!peer_device)
		return config_unknown_volume(connection, pi);
	device = peer_device->device;

	p_size = be64_to_cpu(p->d_size);
	p_usize = be64_to_cpu(p->u_size);

	/* just store the peer's disk size for now.
	 * we still need to figure out whether we accept that. */
	device->p_size = p_size;

	if (get_ldev(device)) {
		rcu_read_lock();
		my_usize = rcu_dereference(device->ldev->disk_conf)->disk_size;
		rcu_read_unlock();

		warn_if_differ_considerably(device, "lower level device sizes",
			   p_size, drbd_get_max_capacity(device->ldev));
		warn_if_differ_considerably(device, "user requested size",
					    p_usize, my_usize);

		/* if this is the first connect, or an otherwise expected
		 * param exchange, choose the minimum */
		if (peer_device->repl_state == L_STANDALONE)
			p_usize = min_not_zero(my_usize, p_usize);

		/* Never shrink a device with usable data during connect.
		   But allow online shrinking if we are connected. */
		if (drbd_new_dev_size(device, device->ldev, p_usize, 0) <
		    drbd_get_capacity(device->this_bdev) &&
		    device->disk_state >= D_OUTDATED &&
		    peer_device->repl_state < L_CONNECTED) {
			drbd_err(device, "The peer's disk size is too small!\n");
			conn_request_state(peer_device->connection, NS(conn, C_DISCONNECTING), CS_HARD);
			put_ldev(device);
			return -EIO;
		}

		if (my_usize != p_usize) {
			struct disk_conf *old_disk_conf, *new_disk_conf = NULL;

			new_disk_conf = kzalloc(sizeof(struct disk_conf), GFP_KERNEL);
			if (!new_disk_conf) {
				drbd_err(device, "Allocation of new disk_conf failed\n");
				put_ldev(device);
				return -ENOMEM;
			}

			mutex_lock(&connection->resource->conf_update);
			old_disk_conf = device->ldev->disk_conf;
			*new_disk_conf = *old_disk_conf;
			new_disk_conf->disk_size = p_usize;

			rcu_assign_pointer(device->ldev->disk_conf, new_disk_conf);
			mutex_unlock(&connection->resource->conf_update);
			synchronize_rcu();
			kfree(old_disk_conf);

			drbd_info(device, "Peer sets u_size to %lu sectors\n",
				 (unsigned long)my_usize);
		}

		put_ldev(device);
	}

	ddsf = be16_to_cpu(p->dds_flags);
	if (get_ldev(device)) {
		dd = drbd_determine_dev_size(device, ddsf);
		put_ldev(device);
		if (dd == dev_size_error)
			return -EIO;
		drbd_md_sync(device);
	} else {
		/* I am diskless, need to accept the peer's size. */
		drbd_set_my_capacity(device, p_size);
	}

	/* The protocol version limits how big requests can be.  In addition,
	 * peers before protocol version 94 cannot split large requests into
	 * multiple bios; their reported max_bio_size is a hard limit.
	 */
	protocol_max_bio_size = conn_max_bio_size(connection);
	peer_device->max_bio_size = min(be32_to_cpu(p->max_bio_size), protocol_max_bio_size);
	if (device->device_conf.max_bio_size > protocol_max_bio_size ||
	    (connection->agreed_pro_version < 94 &&
	     device->device_conf.max_bio_size > peer_device->max_bio_size)) {
		drbd_err(device, "Peer cannot deal with requests bigger than %u. "
			 "Please reduce max_bio_size in the configuration.\n",
			 peer_device->max_bio_size);
		conn_request_state(peer_device->connection, NS(conn, C_DISCONNECTING), CS_HARD);
		put_ldev(device);
		return -EIO;
	}

	drbd_reconsider_max_bio_size(device);

	if (get_ldev(device)) {
		if (device->ldev->known_size != drbd_get_capacity(device->ldev->backing_bdev)) {
			device->ldev->known_size = drbd_get_capacity(device->ldev->backing_bdev);
			ldsc = 1;
		}

		drbd_setup_order_type(device, be16_to_cpu(p->queue_order_type));
		put_ldev(device);
	}

	if (peer_device->repl_state > L_STANDALONE) {
		if (be64_to_cpu(p->c_size) !=
		    drbd_get_capacity(device->this_bdev) || ldsc) {
			/* we have different sizes, probably peer
			 * needs to know my new size... */
			drbd_send_sizes(peer_device, 0, ddsf);
		}
		if (test_and_clear_bit(RESIZE_PENDING, &device->flags) ||
		    (dd == grew && peer_device->repl_state == L_CONNECTED)) {
			if (peer_device->disk_state >= D_INCONSISTENT &&
			    device->disk_state >= D_INCONSISTENT) {
				if (ddsf & DDSF_NO_RESYNC)
					drbd_info(device, "Resync of new storage suppressed with --assume-clean\n");
				else
					resync_after_online_grow(device);
			} else
				set_bit(RESYNC_AFTER_NEG, &device->flags);
		}
	}

	return 0;
}

STATIC int receive_uuids(struct drbd_connection *connection, struct packet_info *pi)
{
	struct drbd_peer_device *peer_device;
	struct drbd_device *device;
	struct p_uuids *p = pi->data;
	u64 *p_uuid;
	int i, updated_uuids = 0;

	peer_device = conn_peer_device(connection, pi->vnr);
	if (!peer_device)
		return config_unknown_volume(connection, pi);
	device = peer_device->device;

	p_uuid = kmalloc(sizeof(u64)*UI_EXTENDED_SIZE, GFP_NOIO);

	for (i = UI_CURRENT; i < UI_EXTENDED_SIZE; i++)
		p_uuid[i] = be64_to_cpu(p->uuid[i]);

	kfree(device->p_uuid);
	device->p_uuid = p_uuid;

	if (peer_device->repl_state < L_CONNECTED &&
	    device->disk_state < D_INCONSISTENT &&
	    device->resource->role == R_PRIMARY &&
	    (device->ed_uuid & ~((u64)1)) != (p_uuid[UI_CURRENT] & ~((u64)1))) {
		drbd_err(device, "Can only connect to data with current UUID=%016llX\n",
		    (unsigned long long)device->ed_uuid);
		conn_request_state(peer_device->connection, NS(conn, C_DISCONNECTING), CS_HARD);
		return -EIO;
	}

	if (get_ldev(device)) {
		int skip_initial_sync =
			peer_device->repl_state == L_CONNECTED &&
			peer_device->connection->agreed_pro_version >= 90 &&
			device->ldev->md.uuid[UI_CURRENT] == UUID_JUST_CREATED &&
			(p_uuid[UI_FLAGS] & 8);
		if (skip_initial_sync) {
			drbd_info(device, "Accepted new current UUID, preparing to skip initial sync\n");
			drbd_bitmap_io(device, &drbd_bmio_clear_n_write,
					"clear_n_write from receive_uuids",
					BM_LOCKED_TEST_ALLOWED, NULL);
			_drbd_uuid_set(device, UI_CURRENT, p_uuid[UI_CURRENT]);
			_drbd_uuid_set(device, UI_BITMAP, 0);
			_drbd_set_state(_NS2(device, disk, D_UP_TO_DATE, pdsk, D_UP_TO_DATE),
					CS_VERBOSE, NULL);
			drbd_md_sync(device);
			updated_uuids = 1;
		}
		put_ldev(device);
	} else if (device->disk_state < D_INCONSISTENT &&
		   device->resource->role == R_PRIMARY) {
		/* I am a diskless primary, the peer just created a new current UUID
		   for me. */
		updated_uuids = drbd_set_ed_uuid(device, p_uuid[UI_CURRENT]);
	}

	/* Before we test for the disk state, we should wait until an eventually
	   ongoing cluster wide state change is finished. That is important if
	   we are primary and are detaching from our disk. We need to see the
	   new disk state... */
	mutex_lock(&device->resource->state_mutex);
	mutex_unlock(&device->resource->state_mutex);
	if (peer_device->repl_state >= L_CONNECTED && device->disk_state < D_INCONSISTENT)
		updated_uuids |= drbd_set_ed_uuid(device, p_uuid[UI_CURRENT]);

	if (updated_uuids)
		drbd_print_uuids(device, "receiver updated UUIDs to");

	return 0;
}

/**
 * convert_state() - Converts the peer's view of the cluster state to our point of view
 * @peer_state:	The state as seen by the peer.
 */
STATIC union drbd_state convert_state(union drbd_state peer_state)
{
	union drbd_state state;

	static enum drbd_conns c_tab[] = {
		[L_STANDALONE] = L_STANDALONE,
		[L_CONNECTED] = L_CONNECTED,

		[L_STARTING_SYNC_S] = L_STARTING_SYNC_T,
		[L_STARTING_SYNC_T] = L_STARTING_SYNC_S,
		[C_DISCONNECTING] = C_TEAR_DOWN, /* C_NETWORK_FAILURE, */
		[L_VERIFY_S]       = L_VERIFY_T,
		[C_MASK]   = C_MASK,
	};

	state.i = peer_state.i;

	state.conn = c_tab[peer_state.conn];
	state.peer = peer_state.role;
	state.role = peer_state.peer;
	state.pdsk = peer_state.disk;
	state.disk = peer_state.pdsk;
	state.peer_isp = (peer_state.aftr_isp | peer_state.user_isp);

	return state;
}

STATIC int receive_req_state(struct drbd_connection *connection, struct packet_info *pi)
{
	struct drbd_peer_device *peer_device;
	struct drbd_device *device;
	struct p_req_state *p = pi->data;
	union drbd_state mask, val;
	enum drbd_state_rv rv;

	peer_device = conn_peer_device(connection, pi->vnr);
	if (!peer_device)
		return -EIO;
	device = peer_device->device;

	mask.i = be32_to_cpu(p->mask);
	val.i = be32_to_cpu(p->val);

	if (test_bit(DISCARD_CONCURRENT, &peer_device->connection->flags) &&
	    mutex_is_locked(&device->resource->state_mutex)) {
		drbd_send_sr_reply(peer_device, SS_CONCURRENT_ST_CHG);
		return 0;
	}

	mask = convert_state(mask);
	val = convert_state(val);

	rv = drbd_change_state(device, CS_VERBOSE, mask, val);
	drbd_send_sr_reply(peer_device, rv);

	drbd_md_sync(device);

	return 0;
}

STATIC int receive_req_conn_state(struct drbd_connection *connection, struct packet_info *pi)
{
	struct p_req_state *p = pi->data;
	union drbd_state mask, val;
	enum drbd_state_rv rv;

	mask.i = be32_to_cpu(p->mask);
	val.i = be32_to_cpu(p->val);

	if (test_bit(DISCARD_CONCURRENT, &connection->flags) &&
	    mutex_is_locked(&connection->resource->state_mutex)) {
		conn_send_sr_reply(connection, SS_CONCURRENT_ST_CHG);
		return 0;
	}

	mask = convert_state(mask);
	val = convert_state(val);

	rv = conn_request_state(connection, mask, val, CS_VERBOSE | CS_LOCAL_ONLY | CS_IGN_OUTD_FAIL);
	conn_send_sr_reply(connection, rv);

	return 0;
}

STATIC int receive_state(struct drbd_connection *connection, struct packet_info *pi)
{
	struct drbd_peer_device *peer_device;
	struct drbd_device *device;
	struct p_state *p = pi->data;
	union drbd_state os, ns, peer_state;
	enum drbd_disk_state real_peer_disk;
	enum chg_state_flags cs_flags;
	int rv;

	peer_device = conn_peer_device(connection, pi->vnr);
	if (!peer_device)
		return config_unknown_volume(connection, pi);
	device = peer_device->device;

	peer_state.i = be32_to_cpu(p->state);

	real_peer_disk = peer_state.disk;
	if (peer_state.disk == D_NEGOTIATING) {
		real_peer_disk = device->p_uuid[UI_FLAGS] & 4 ? D_INCONSISTENT : D_CONSISTENT;
		drbd_info(device, "real peer disk state = %s\n", drbd_disk_str(real_peer_disk));
	}

	spin_lock_irq(&device->resource->req_lock);
 retry:
	os = ns = drbd_get_peer_device_state(peer_device);
	spin_unlock_irq(&device->resource->req_lock);

	/* peer says his disk is uptodate, while we think it is inconsistent,
	 * and this happens while we think we have a sync going on. */
	if (os.pdsk == D_INCONSISTENT && real_peer_disk == D_UP_TO_DATE &&
	    os.conn > L_CONNECTED && os.disk == D_UP_TO_DATE) {
		/* If we are (becoming) SyncSource, but peer is still in sync
		 * preparation, ignore its uptodate-ness to avoid flapping, it
		 * will change to inconsistent once the peer reaches active
		 * syncing states.
		 * It may have changed syncer-paused flags, however, so we
		 * cannot ignore this completely. */
		if (peer_state.conn > L_CONNECTED &&
		    peer_state.conn < L_SYNC_SOURCE)
			real_peer_disk = D_INCONSISTENT;

		/* if peer_state changes to connected at the same time,
		 * it explicitly notifies us that it finished resync.
		 * Maybe we should finish it up, too? */
		else if (os.conn >= L_SYNC_SOURCE &&
			 peer_state.conn == L_CONNECTED) {
			if (drbd_bm_total_weight(device) <= device->rs_failed)
				drbd_resync_finished(device);
			return 0;
		}
	}

	/* peer says his disk is inconsistent, while we think it is uptodate,
	 * and this happens while the peer still thinks we have a sync going on,
	 * but we think we are already done with the sync.
	 * We ignore this to avoid flapping pdsk.
	 * This should not happen, if the peer is a recent version of drbd. */
	if (os.pdsk == D_UP_TO_DATE && real_peer_disk == D_INCONSISTENT &&
	    os.conn == L_CONNECTED && peer_state.conn > L_SYNC_SOURCE)
		real_peer_disk = D_UP_TO_DATE;

	if (ns.conn == L_STANDALONE)
		ns.conn = L_CONNECTED;

	if (peer_state.conn == L_AHEAD)
		ns.conn = L_BEHIND;

	if (device->p_uuid && peer_state.disk >= D_NEGOTIATING &&
	    get_ldev_if_state(device, D_NEGOTIATING)) {
		int cr; /* consider resync */

		/* if we established a new connection */
		cr  = (os.conn < L_CONNECTED);
		/* if we had an established connection
		 * and one of the nodes newly attaches a disk */
		cr |= (os.conn == L_CONNECTED &&
		       (peer_state.disk == D_NEGOTIATING ||
			os.disk == D_NEGOTIATING));
		/* if we have both been inconsistent, and the peer has been
		 * forced to be UpToDate with --overwrite-data */
		cr |= test_bit(CONSIDER_RESYNC, &device->flags);
		/* if we had been plain connected, and the admin requested to
		 * start a sync by "invalidate" or "invalidate-remote" */
		cr |= (os.conn == L_CONNECTED &&
				(peer_state.conn >= L_STARTING_SYNC_S &&
				 peer_state.conn <= L_WF_BITMAP_T));

		if (cr)
			ns.conn = drbd_sync_handshake(peer_device, peer_state.role, real_peer_disk);

		put_ldev(device);
		if (ns.conn == C_MASK) {
			ns.conn = L_CONNECTED;
			if (device->disk_state == D_NEGOTIATING) {
				drbd_change_state(device, CS_HARD, NS(disk, D_FAILED));
			} else if (peer_state.disk == D_NEGOTIATING) {
				drbd_err(device, "Disk attach process on the peer node was aborted.\n");
				peer_state.disk = D_DISKLESS;
				real_peer_disk = D_DISKLESS;
			} else {
				if (test_and_clear_bit(CONN_DRY_RUN, &peer_device->connection->flags))
					return -EIO;
				D_ASSERT(device, os.conn == L_STANDALONE);
				conn_request_state(peer_device->connection, NS(conn, C_DISCONNECTING), CS_HARD);
				return -EIO;
			}
		}
	}

	spin_lock_irq(&device->resource->req_lock);
	if (os.i != drbd_get_peer_device_state(peer_device).i)
		goto retry;
	clear_bit(CONSIDER_RESYNC, &device->flags);
	ns.peer = peer_state.role;
	ns.pdsk = real_peer_disk;
	ns.peer_isp = (peer_state.aftr_isp | peer_state.user_isp);
	if ((ns.conn == L_CONNECTED || ns.conn == L_WF_BITMAP_S) && ns.disk == D_NEGOTIATING)
		ns.disk = device->new_state_tmp.disk;
	cs_flags = CS_VERBOSE | (os.conn < L_CONNECTED && ns.conn >= L_CONNECTED ? 0 : CS_HARD);
	if (ns.pdsk == D_CONSISTENT && drbd_suspended(device) && ns.conn == L_CONNECTED && os.conn < L_CONNECTED &&
	    test_bit(NEW_CUR_UUID, &device->flags)) {
		/* Do not allow tl_restart(RESEND) for a rebooted peer. We can only allow this
		   for temporary network outages! */
		spin_unlock_irq(&device->resource->req_lock);
		drbd_err(device, "Aborting Connect, can not thaw IO with an only Consistent peer\n");
		tl_clear(peer_device->connection);
		drbd_uuid_new_current(device);
		clear_bit(NEW_CUR_UUID, &device->flags);
		conn_request_state(peer_device->connection, NS2(conn, C_PROTOCOL_ERROR, susp, 0), CS_HARD);
		return -EIO;
	}
	rv = _drbd_set_state(device, ns, cs_flags, NULL);
	ns = drbd_get_peer_device_state(peer_device);
	spin_unlock_irq(&device->resource->req_lock);

	if (rv < SS_SUCCESS) {
		conn_request_state(peer_device->connection, NS(conn, C_DISCONNECTING), CS_HARD);
		return -EIO;
	}

	if (os.conn > L_STANDALONE) {
		if (ns.conn > L_CONNECTED && peer_state.conn <= L_CONNECTED &&
		    peer_state.disk != D_NEGOTIATING ) {
			/* we want resync, peer has not yet decided to sync... */
			/* Nowadays only used when forcing a node into primary role and
			   setting its disk to UpToDate with that */
			drbd_send_uuids(peer_device);
			drbd_send_state(peer_device);
		}
	}

<<<<<<< HEAD
	mutex_lock(&connection->resource->conf_update);
	peer_device->connection->net_conf->discard_my_data = 0; /* without copy; single bit op is atomic */
	mutex_unlock(&connection->resource->conf_update);
=======
	clear_bit(DISCARD_MY_DATA, &mdev->flags);
>>>>>>> 9daa26d4

	drbd_md_sync(device); /* update connected indicator, la_size, ... */

	return 0;
}

STATIC int receive_sync_uuid(struct drbd_connection *connection, struct packet_info *pi)
{
	struct drbd_peer_device *peer_device;
	struct drbd_device *device;
	struct p_rs_uuid *p = pi->data;

	peer_device = conn_peer_device(connection, pi->vnr);
	if (!peer_device)
		return -EIO;
	device = peer_device->device;

	wait_event(device->misc_wait,
		   peer_device->repl_state == L_WF_SYNC_UUID ||
		   peer_device->repl_state == L_BEHIND ||
		   peer_device->repl_state < L_CONNECTED ||
		   device->disk_state < D_NEGOTIATING);

	/* D_ASSERT(device,  peer_device->repl_state == L_WF_SYNC_UUID ); */

	/* Here the _drbd_uuid_ functions are right, current should
	   _not_ be rotated into the history */
	if (get_ldev_if_state(device, D_NEGOTIATING)) {
		_drbd_uuid_set(device, UI_CURRENT, be64_to_cpu(p->uuid));
		_drbd_uuid_set(device, UI_BITMAP, 0UL);

		drbd_print_uuids(device, "updated sync uuid");
		drbd_start_resync(device, L_SYNC_TARGET);

		put_ldev(device);
	} else
		drbd_err(device, "Ignoring SyncUUID packet!\n");

	return 0;
}

/**
 * receive_bitmap_plain
 *
 * Return 0 when done, 1 when another iteration is needed, and a negative error
 * code upon failure.
 */
static int
receive_bitmap_plain(struct drbd_peer_device *peer_device, unsigned int size,
		     unsigned long *p, struct bm_xfer_ctx *c)
{
	unsigned int data_size = DRBD_SOCKET_BUFFER_SIZE -
				 drbd_header_size(peer_device->connection);
	unsigned int num_words = min_t(size_t, data_size / sizeof(*p),
				       c->bm_words - c->word_offset);
	unsigned int want = num_words * sizeof(*p);
	int err;

	if (want != size) {
		drbd_err(peer_device, "%s:want (%u) != size (%u)\n", __func__, want, size);
		return -EIO;
	}
	if (want == 0)
		return 0;
	err = drbd_recv_all(peer_device->connection, p, want);
	if (err)
		return err;

	drbd_bm_merge_lel(peer_device->device, c->word_offset, num_words, p);

	c->word_offset += num_words;
	c->bit_offset = c->word_offset * BITS_PER_LONG;
	if (c->bit_offset > c->bm_bits)
		c->bit_offset = c->bm_bits;

	return 1;
}

static enum drbd_bitmap_code dcbp_get_code(struct p_compressed_bm *p)
{
	return (enum drbd_bitmap_code)(p->encoding & 0x0f);
}

static int dcbp_get_start(struct p_compressed_bm *p)
{
	return (p->encoding & 0x80) != 0;
}

static int dcbp_get_pad_bits(struct p_compressed_bm *p)
{
	return (p->encoding >> 4) & 0x7;
}

/**
 * recv_bm_rle_bits
 *
 * Return 0 when done, 1 when another iteration is needed, and a negative error
 * code upon failure.
 */
static int
recv_bm_rle_bits(struct drbd_peer_device *peer_device,
		struct p_compressed_bm *p,
		 struct bm_xfer_ctx *c,
		 unsigned int len)
{
	struct bitstream bs;
	u64 look_ahead;
	u64 rl;
	u64 tmp;
	unsigned long s = c->bit_offset;
	unsigned long e;
	int toggle = dcbp_get_start(p);
	int have;
	int bits;

	bitstream_init(&bs, p->code, len, dcbp_get_pad_bits(p));

	bits = bitstream_get_bits(&bs, &look_ahead, 64);
	if (bits < 0)
		return -EIO;

	for (have = bits; have > 0; s += rl, toggle = !toggle) {
		bits = vli_decode_bits(&rl, look_ahead);
		if (bits <= 0)
			return -EIO;

		if (toggle) {
			e = s + rl -1;
			if (e >= c->bm_bits) {
				drbd_err(peer_device, "bitmap overflow (e:%lu) while decoding bm RLE packet\n", e);
				return -EIO;
			}
			_drbd_bm_set_bits(peer_device->device, s, e);
		}

		if (have < bits) {
			drbd_err(peer_device, "bitmap decoding error: h:%d b:%d la:0x%08llx l:%u/%u\n",
				have, bits, look_ahead,
				(unsigned int)(bs.cur.b - p->code),
				(unsigned int)bs.buf_len);
			return -EIO;
		}
		look_ahead >>= bits;
		have -= bits;

		bits = bitstream_get_bits(&bs, &tmp, 64 - have);
		if (bits < 0)
			return -EIO;
		look_ahead |= tmp << have;
		have += bits;
	}

	c->bit_offset = s;
	bm_xfer_ctx_bit_to_word_offset(c);

	return (s != c->bm_bits);
}

/**
 * decode_bitmap_c
 *
 * Return 0 when done, 1 when another iteration is needed, and a negative error
 * code upon failure.
 */
static int
decode_bitmap_c(struct drbd_peer_device *peer_device,
		struct p_compressed_bm *p,
		struct bm_xfer_ctx *c,
		unsigned int len)
{
	if (dcbp_get_code(p) == RLE_VLI_Bits)
		return recv_bm_rle_bits(peer_device, p, c, len - sizeof(*p));

	/* other variants had been implemented for evaluation,
	 * but have been dropped as this one turned out to be "best"
	 * during all our tests. */

	drbd_err(peer_device, "receive_bitmap_c: unknown encoding %u\n", p->encoding);
	conn_request_state(peer_device->connection, NS(conn, C_PROTOCOL_ERROR), CS_HARD);
	return -EIO;
}

void INFO_bm_xfer_stats(struct drbd_device *device,
		const char *direction, struct bm_xfer_ctx *c)
{
	/* what would it take to transfer it "plaintext" */
	unsigned int header_size = drbd_header_size(first_peer_device(device)->connection);
	unsigned int data_size = DRBD_SOCKET_BUFFER_SIZE - header_size;
	unsigned int plain =
		header_size * (DIV_ROUND_UP(c->bm_words, data_size) + 1) +
		c->bm_words * sizeof(unsigned long);
	unsigned int total = c->bytes[0] + c->bytes[1];
	unsigned int r;

	/* total can not be zero. but just in case: */
	if (total == 0)
		return;

	/* don't report if not compressed */
	if (total >= plain)
		return;

	/* total < plain. check for overflow, still */
	r = (total > UINT_MAX/1000) ? (total / (plain/1000))
		                    : (1000 * total / plain);

	if (r > 1000)
		r = 1000;

	r = 1000 - r;
	drbd_info(device, "%s bitmap stats [Bytes(packets)]: plain %u(%u), RLE %u(%u), "
	     "total %u; compression: %u.%u%%\n",
			direction,
			c->bytes[1], c->packets[1],
			c->bytes[0], c->packets[0],
			total, r/10, r % 10);
}

/* Since we are processing the bitfield from lower addresses to higher,
   it does not matter if the process it in 32 bit chunks or 64 bit
   chunks as long as it is little endian. (Understand it as byte stream,
   beginning with the lowest byte...) If we would use big endian
   we would need to process it from the highest address to the lowest,
   in order to be agnostic to the 32 vs 64 bits issue.

   returns 0 on failure, 1 if we successfully received it. */
STATIC int receive_bitmap(struct drbd_connection *connection, struct packet_info *pi)
{
	struct drbd_peer_device *peer_device;
	struct drbd_device *device;
	struct bm_xfer_ctx c;
	int err;

	peer_device = conn_peer_device(connection, pi->vnr);
	if (!peer_device)
		return -EIO;
	device = peer_device->device;

	drbd_bm_lock(device, "receive bitmap", BM_LOCKED_SET_ALLOWED);
	/* you are supposed to send additional out-of-sync information
	 * if you actually set bits during this phase */

	c = (struct bm_xfer_ctx) {
		.bm_bits = drbd_bm_bits(device),
		.bm_words = drbd_bm_words(device),
	};

	for(;;) {
		if (pi->cmd == P_BITMAP)
			err = receive_bitmap_plain(peer_device, pi->size, pi->data, &c);
		else if (pi->cmd == P_COMPRESSED_BITMAP) {
			/* MAYBE: sanity check that we speak proto >= 90,
			 * and the feature is enabled! */
			struct p_compressed_bm *p = pi->data;

			if (pi->size > DRBD_SOCKET_BUFFER_SIZE - drbd_header_size(connection)) {
				drbd_err(device, "ReportCBitmap packet too large\n");
				err = -EIO;
				goto out;
			}
			if (pi->size <= sizeof(*p)) {
				drbd_err(device, "ReportCBitmap packet too small (l:%u)\n", pi->size);
				err = -EIO;
				goto out;
			}
			err = drbd_recv_all(peer_device->connection, p, pi->size);
			if (err)
			       goto out;
			err = decode_bitmap_c(peer_device, p, &c, pi->size);
		} else {
			drbd_warn(device, "receive_bitmap: cmd neither ReportBitMap nor ReportCBitMap (is 0x%x)", pi->cmd);
			err = -EIO;
			goto out;
		}

		c.packets[pi->cmd == P_BITMAP]++;
		c.bytes[pi->cmd == P_BITMAP] += drbd_header_size(connection) + pi->size;

		if (err <= 0) {
			if (err < 0)
				goto out;
			break;
		}
		err = drbd_recv_header(peer_device->connection, pi);
		if (err)
			goto out;
	}

	INFO_bm_xfer_stats(device, "receive", &c);

	if (peer_device->repl_state == L_WF_BITMAP_T) {
		enum drbd_state_rv rv;

		err = drbd_send_bitmap(device, peer_device);
		if (err)
			goto out;
		/* Omit CS_WAIT_COMPLETE and CS_SERIALIZE with this state
		 * transition to avoid deadlocks. */
		rv = _drbd_request_state(device, NS(conn, L_WF_SYNC_UUID), CS_VERBOSE);
		D_ASSERT(device, rv == SS_SUCCESS);
	} else if (peer_device->repl_state != L_WF_BITMAP_S) {
		/* admin may have requested C_DISCONNECTING,
		 * other threads may have noticed network errors */
		drbd_info(device, "unexpected cstate (%s) in receive_bitmap\n",
		    drbd_conn_str(peer_device->repl_state));
	}
	err = 0;

 out:
	drbd_bm_unlock(device);
	if (!err && peer_device->repl_state == L_WF_BITMAP_S)
		drbd_start_resync(device, L_SYNC_SOURCE);
	return err;
}

STATIC int receive_skip(struct drbd_connection *connection, struct packet_info *pi)
{
	drbd_warn(connection, "skipping unknown optional packet type %d, l: %d!\n",
		 pi->cmd, pi->size);

	return ignore_remaining_packet(connection, pi);
}

STATIC int receive_UnplugRemote(struct drbd_connection *connection, struct packet_info *pi)
{
	struct drbd_peer_device *peer_device;
	struct drbd_device *device;

	peer_device = conn_peer_device(connection, pi->vnr);
	if (!peer_device)
		return -EIO;
	device = peer_device->device;

	/* Make sure we've acked all the TCP data associated
	 * with the data requests being unplugged */
	drbd_tcp_quickack(peer_device->connection->data.socket);

	return 0;
}

STATIC int receive_out_of_sync(struct drbd_connection *connection, struct packet_info *pi)
{
	struct drbd_peer_device *peer_device;
	struct drbd_device *device;
	struct p_block_desc *p = pi->data;

	peer_device = conn_peer_device(connection, pi->vnr);
	if (!peer_device)
		return -EIO;
	device = peer_device->device;

	switch (peer_device->repl_state) {
	case L_WF_SYNC_UUID:
	case L_WF_BITMAP_T:
	case L_BEHIND:
			break;
	default:
		drbd_err(device, "ASSERT FAILED cstate = %s, expected: WFSyncUUID|WFBitMapT|Behind\n",
				drbd_conn_str(peer_device->repl_state));
	}

	drbd_set_out_of_sync(device, be64_to_cpu(p->sector), be32_to_cpu(p->blksize));

	return 0;
}

struct data_cmd {
	int expect_payload;
	size_t pkt_size;
	int (*fn)(struct drbd_connection *, struct packet_info *);
};

static struct data_cmd drbd_cmd_handler[] = {
	[P_DATA]	    = { 1, sizeof(struct p_data), receive_Data },
	[P_DATA_REPLY]	    = { 1, sizeof(struct p_data), receive_DataReply },
	[P_RS_DATA_REPLY]   = { 1, sizeof(struct p_data), receive_RSDataReply } ,
	[P_BARRIER]	    = { 0, sizeof(struct p_barrier), receive_Barrier } ,
	[P_BITMAP]	    = { 1, 0, receive_bitmap } ,
	[P_COMPRESSED_BITMAP] = { 1, 0, receive_bitmap } ,
	[P_UNPLUG_REMOTE]   = { 0, 0, receive_UnplugRemote },
	[P_DATA_REQUEST]    = { 0, sizeof(struct p_block_req), receive_DataRequest },
	[P_RS_DATA_REQUEST] = { 0, sizeof(struct p_block_req), receive_DataRequest },
	[P_SYNC_PARAM]	    = { 1, 0, receive_SyncParam },
	[P_SYNC_PARAM89]    = { 1, 0, receive_SyncParam },
	[P_PROTOCOL]        = { 1, sizeof(struct p_protocol), receive_protocol },
	[P_UUIDS]	    = { 0, sizeof(struct p_uuids), receive_uuids },
	[P_SIZES]	    = { 0, sizeof(struct p_sizes), receive_sizes },
	[P_STATE]	    = { 0, sizeof(struct p_state), receive_state },
	[P_STATE_CHG_REQ]   = { 0, sizeof(struct p_req_state), receive_req_state },
	[P_SYNC_UUID]       = { 0, sizeof(struct p_rs_uuid), receive_sync_uuid },
	[P_OV_REQUEST]      = { 0, sizeof(struct p_block_req), receive_DataRequest },
	[P_OV_REPLY]        = { 1, sizeof(struct p_block_req), receive_DataRequest },
	[P_CSUM_RS_REQUEST] = { 1, sizeof(struct p_block_req), receive_DataRequest },
	[P_DELAY_PROBE]     = { 0, sizeof(struct p_delay_probe93), receive_skip },
	[P_OUT_OF_SYNC]     = { 0, sizeof(struct p_block_desc), receive_out_of_sync },
	[P_CONN_ST_CHG_REQ] = { 0, sizeof(struct p_req_state), receive_req_conn_state },
	[P_PROTOCOL_UPDATE] = { 1, sizeof(struct p_protocol), receive_protocol },
};

STATIC void drbdd(struct drbd_connection *connection)
{
	struct packet_info pi;
	size_t shs; /* sub header size */
	int err;

	while (get_t_state(&connection->receiver) == RUNNING) {
		struct data_cmd *cmd;

		drbd_thread_current_set_cpu(&connection->receiver);
		if (drbd_recv_header(connection, &pi))
			goto err_out;

		cmd = &drbd_cmd_handler[pi.cmd];
		if (unlikely(pi.cmd >= ARRAY_SIZE(drbd_cmd_handler) || !cmd->fn)) {
			drbd_err(connection, "Unexpected data packet %s (0x%04x)",
				 cmdname(pi.cmd), pi.cmd);
			goto err_out;
		}

		shs = cmd->pkt_size;
		if (pi.size > shs && !cmd->expect_payload) {
			drbd_err(connection, "No payload expected %s l:%d\n",
				 cmdname(pi.cmd), pi.size);
			goto err_out;
		}

		if (shs) {
			err = drbd_recv_all_warn(connection, pi.data, shs);
			if (err)
				goto err_out;
			pi.size -= shs;
		}

		err = cmd->fn(connection, &pi);
		if (err) {
			drbd_err(connection, "error receiving %s, e: %d l: %d!\n",
				 cmdname(pi.cmd), err, pi.size);
			goto err_out;
		}
	}
	return;

    err_out:
	conn_request_state(connection, NS(conn, C_PROTOCOL_ERROR), CS_HARD);
}

STATIC void conn_disconnect(struct drbd_connection *connection)
{
	struct drbd_peer_device *peer_device;
	enum drbd_conns oc;
	int vnr, rv = SS_UNKNOWN_ERROR;

	if (connection->cstate == C_STANDALONE)
		return;

	/* asender does not clean up anything. it must not interfere, either */
	drbd_thread_stop(&connection->asender);
	drbd_free_sock(connection);

	rcu_read_lock();
	idr_for_each_entry(&connection->peer_devices, peer_device, vnr) {
		struct drbd_device *device = peer_device->device;
		kref_get(&device->kref);
		rcu_read_unlock();
		drbd_disconnected(peer_device);
		kref_put(&device->kref, drbd_destroy_device);
		rcu_read_lock();
	}
	rcu_read_unlock();

	drbd_info(connection, "Connection closed\n");

	if (connection->resource->role == R_PRIMARY && conn_highest_pdsk(connection) >= D_UNKNOWN)
		conn_try_outdate_peer_async(connection);

	spin_lock_irq(&connection->resource->req_lock);
	oc = connection->cstate;
	if (oc >= C_UNCONNECTED)
		rv = _conn_request_state(connection, NS(conn, C_UNCONNECTED), CS_VERBOSE);

	spin_unlock_irq(&connection->resource->req_lock);

	if (oc == C_DISCONNECTING)
		conn_request_state(connection, NS(conn, C_STANDALONE), CS_VERBOSE | CS_HARD);
}

static int drbd_disconnected(struct drbd_peer_device *peer_device)
{
	struct drbd_device *device = peer_device->device;
	enum drbd_fencing_p fp;
	unsigned int i;

	/* wait for current activity to cease. */
	spin_lock_irq(&device->resource->req_lock);
	_drbd_wait_ee_list_empty(device, &device->active_ee);
	_drbd_wait_ee_list_empty(device, &device->sync_ee);
	_drbd_wait_ee_list_empty(device, &device->read_ee);
	spin_unlock_irq(&device->resource->req_lock);

	/* We do not have data structures that would allow us to
	 * get the rs_pending_cnt down to 0 again.
	 *  * On L_SYNC_TARGET we do not have any data structures describing
	 *    the pending RSDataRequest's we have sent.
	 *  * On L_SYNC_SOURCE there is no data structure that tracks
	 *    the P_RS_DATA_REPLY blocks that we sent to the SyncTarget.
	 *  And no, it is not the sum of the reference counts in the
	 *  resync_LRU. The resync_LRU tracks the whole operation including
	 *  the disk-IO, while the rs_pending_cnt only tracks the blocks
	 *  on the fly. */
	drbd_rs_cancel_all(device);
	device->rs_total = 0;
	device->rs_failed = 0;
	atomic_set(&device->rs_pending_cnt, 0);
	wake_up(&device->misc_wait);

	del_timer_sync(&device->resync_timer);
	resync_timer_fn((unsigned long)device);

	/* wait for all w_e_end_data_req, w_e_end_rsdata_req, w_send_barrier,
	 * w_make_resync_request etc. which may still be on the worker queue
	 * to be "canceled" */
	drbd_flush_workqueue(&peer_device->connection->data.work);

	drbd_finish_peer_reqs(device);

	kfree(device->p_uuid);
	device->p_uuid = NULL;

	if (!drbd_suspended(device))
		tl_clear(peer_device->connection);

	drbd_md_sync(device);

	fp = FP_DONT_CARE;
	if (get_ldev(device)) {
		rcu_read_lock();
		fp = rcu_dereference(device->ldev->disk_conf)->fencing;
		rcu_read_unlock();
		put_ldev(device);
	}

	/* serialize with bitmap writeout triggered by the state change,
	 * if any. */
	wait_event(device->misc_wait, list_empty(&device->pending_bitmap_work));

	/* tcp_close and release of sendpage pages can be deferred.  I don't
	 * want to use SO_LINGER, because apparently it can be deferred for
	 * more than 20 seconds (longest time I checked).
	 *
	 * Actually we don't care for exactly when the network stack does its
	 * put_page(), but release our reference on these pages right here.
	 */
	i = drbd_free_peer_reqs(device, &device->net_ee);
	if (i)
		drbd_info(device, "net_ee not empty, killed %u entries\n", i);
	i = atomic_read(&device->pp_in_use_by_net);
	if (i)
		drbd_info(device, "pp_in_use_by_net = %d, expected 0\n", i);
	i = atomic_read(&device->pp_in_use);
	if (i)
		drbd_info(device, "pp_in_use = %d, expected 0\n", i);

	D_ASSERT(device, list_empty(&device->read_ee));
	D_ASSERT(device, list_empty(&device->active_ee));
	D_ASSERT(device, list_empty(&device->sync_ee));
	D_ASSERT(device, list_empty(&device->done_ee));

	/* ok, no more ee's on the fly, it is safe to reset the epoch_size */
	atomic_set(&device->current_epoch->epoch_size, 0);
	D_ASSERT(device, list_empty(&device->current_epoch->list));

	return 0;
}

/*
 * We support PRO_VERSION_MIN to PRO_VERSION_MAX. The protocol version
 * we can agree on is stored in agreed_pro_version.
 *
 * feature flags and the reserved array should be enough room for future
 * enhancements of the handshake protocol, and possible plugins...
 *
 * for now, they are expected to be zero, but ignored.
 */
STATIC int drbd_send_features(struct drbd_connection *connection)
{
	struct drbd_socket *sock;
	struct p_connection_features *p;

	sock = &connection->data;
	p = conn_prepare_command(connection, sock);
	if (!p)
		return -EIO;
	memset(p, 0, sizeof(*p));
	p->protocol_min = cpu_to_be32(PRO_VERSION_MIN);
	p->protocol_max = cpu_to_be32(PRO_VERSION_MAX);
	return conn_send_command(connection, sock, P_CONNECTION_FEATURES, sizeof(*p), NULL, 0);
}

/*
 * return values:
 *   1 yes, we have a valid connection
 *   0 oops, did not work out, please try again
 *  -1 peer talks different language,
 *     no point in trying again, please go standalone.
 */
STATIC int drbd_do_features(struct drbd_connection *connection)
{
	/* ASSERT current == connection->receiver ... */
	struct p_connection_features *p;
	const int expect = sizeof(struct p_connection_features);
	struct packet_info pi;
	int err;

	err = drbd_send_features(connection);
	if (err)
		return 0;

	err = drbd_recv_header(connection, &pi);
	if (err)
		return 0;

	if (pi.cmd != P_CONNECTION_FEATURES) {
		drbd_err(connection, "expected ConnectionFeatures packet, received: %s (0x%04x)\n",
			 cmdname(pi.cmd), pi.cmd);
		return -1;
	}

	if (pi.size != expect) {
		drbd_err(connection, "expected ConnectionFeatures length: %u, received: %u\n",
		     expect, pi.size);
		return -1;
	}

	p = pi.data;
	err = drbd_recv_all_warn(connection, p, expect);
	if (err)
		return 0;

	p->protocol_min = be32_to_cpu(p->protocol_min);
	p->protocol_max = be32_to_cpu(p->protocol_max);
	if (p->protocol_max == 0)
		p->protocol_max = p->protocol_min;

	if (PRO_VERSION_MAX < p->protocol_min ||
	    PRO_VERSION_MIN > p->protocol_max)
		goto incompat;

	connection->agreed_pro_version = min_t(int, PRO_VERSION_MAX, p->protocol_max);

	drbd_info(connection, "Handshake successful: "
	     "Agreed network protocol version %d\n", connection->agreed_pro_version);

	return 1;

 incompat:
	drbd_err(connection, "incompatible DRBD dialects: "
	    "I support %d-%d, peer supports %d-%d\n",
	    PRO_VERSION_MIN, PRO_VERSION_MAX,
	    p->protocol_min, p->protocol_max);
	return -1;
}

#if !defined(CONFIG_CRYPTO_HMAC) && !defined(CONFIG_CRYPTO_HMAC_MODULE)
STATIC int drbd_do_auth(struct drbd_connection *connection)
{
	drbd_err(device, "This kernel was build without CONFIG_CRYPTO_HMAC.\n");
	drbd_err(device, "You need to disable 'cram-hmac-alg' in drbd.conf.\n");
	return -1;
}
#else
#define CHALLENGE_LEN 64

/* Return value:
	1 - auth succeeded,
	0 - failed, try again (network error),
	-1 - auth failed, don't try again.
*/

STATIC int drbd_do_auth(struct drbd_connection *connection)
{
	struct drbd_socket *sock;
	char my_challenge[CHALLENGE_LEN];  /* 64 Bytes... */
	struct scatterlist sg;
	char *response = NULL;
	char *right_response = NULL;
	char *peers_ch = NULL;
	unsigned int key_len;
	char secret[SHARED_SECRET_MAX]; /* 64 byte */
	unsigned int resp_size;
	struct hash_desc desc;
	struct packet_info pi;
	struct net_conf *nc;
	int err, rv;

	/* FIXME: Put the challenge/response into the preallocated socket buffer.  */

	rcu_read_lock();
	nc = rcu_dereference(connection->net_conf);
	key_len = strlen(nc->shared_secret);
	memcpy(secret, nc->shared_secret, key_len);
	rcu_read_unlock();

	desc.tfm = connection->cram_hmac_tfm;
	desc.flags = 0;

	rv = crypto_hash_setkey(connection->cram_hmac_tfm, (u8 *)secret, key_len);
	if (rv) {
		drbd_err(connection, "crypto_hash_setkey() failed with %d\n", rv);
		rv = -1;
		goto fail;
	}

	get_random_bytes(my_challenge, CHALLENGE_LEN);

	sock = &connection->data;
	if (!conn_prepare_command(connection, sock)) {
		rv = 0;
		goto fail;
	}
	rv = !conn_send_command(connection, sock, P_AUTH_CHALLENGE, 0,
				my_challenge, CHALLENGE_LEN);
	if (!rv)
		goto fail;

	err = drbd_recv_header(connection, &pi);
	if (err) {
		rv = 0;
		goto fail;
	}

	if (pi.cmd != P_AUTH_CHALLENGE) {
		drbd_err(connection, "expected AuthChallenge packet, received: %s (0x%04x)\n",
			 cmdname(pi.cmd), pi.cmd);
		rv = 0;
		goto fail;
	}

	if (pi.size > CHALLENGE_LEN * 2) {
		drbd_err(connection, "expected AuthChallenge payload too big.\n");
		rv = -1;
		goto fail;
	}

	peers_ch = kmalloc(pi.size, GFP_NOIO);
	if (peers_ch == NULL) {
		drbd_err(connection, "kmalloc of peers_ch failed\n");
		rv = -1;
		goto fail;
	}

	err = drbd_recv_all_warn(connection, peers_ch, pi.size);
	if (err) {
		rv = 0;
		goto fail;
	}

	resp_size = crypto_hash_digestsize(connection->cram_hmac_tfm);
	response = kmalloc(resp_size, GFP_NOIO);
	if (response == NULL) {
		drbd_err(connection, "kmalloc of response failed\n");
		rv = -1;
		goto fail;
	}

	sg_init_table(&sg, 1);
	sg_set_buf(&sg, peers_ch, pi.size);

	rv = crypto_hash_digest(&desc, &sg, sg.length, response);
	if (rv) {
		drbd_err(connection, "crypto_hash_digest() failed with %d\n", rv);
		rv = -1;
		goto fail;
	}

	if (!conn_prepare_command(connection, sock)) {
		rv = 0;
		goto fail;
	}
	rv = !conn_send_command(connection, sock, P_AUTH_RESPONSE, 0,
				response, resp_size);
	if (!rv)
		goto fail;

	err = drbd_recv_header(connection, &pi);
	if (err) {
		rv = 0;
		goto fail;
	}

	if (pi.cmd != P_AUTH_RESPONSE) {
		drbd_err(connection, "expected AuthResponse packet, received: %s (0x%04x)\n",
			 cmdname(pi.cmd), pi.cmd);
		rv = 0;
		goto fail;
	}

	if (pi.size != resp_size) {
		drbd_err(connection, "expected AuthResponse payload of wrong size\n");
		rv = 0;
		goto fail;
	}

	err = drbd_recv_all_warn(connection, response , resp_size);
	if (err) {
		rv = 0;
		goto fail;
	}

	right_response = kmalloc(resp_size, GFP_NOIO);
	if (right_response == NULL) {
		drbd_err(connection, "kmalloc of right_response failed\n");
		rv = -1;
		goto fail;
	}

	sg_set_buf(&sg, my_challenge, CHALLENGE_LEN);

	rv = crypto_hash_digest(&desc, &sg, sg.length, right_response);
	if (rv) {
		drbd_err(connection, "crypto_hash_digest() failed with %d\n", rv);
		rv = -1;
		goto fail;
	}

	rv = !memcmp(response, right_response, resp_size);

	if (rv)
		drbd_info(connection, "Peer authenticated using %d bytes HMAC\n",
		     resp_size);
	else
		rv = -1;

 fail:
	kfree(peers_ch);
	kfree(response);
	kfree(right_response);

	return rv;
}
#endif

int drbd_receiver(struct drbd_thread *thi)
{
	struct drbd_connection *connection = thi->connection;
	int h;

	drbd_info(connection, "receiver (re)started\n");

	do {
		h = conn_connect(connection);
		if (h == 0) {
			conn_disconnect(connection);
			schedule_timeout_interruptible(HZ);
		}
		if (h == -1) {
			drbd_warn(connection, "Discarding network configuration.\n");
			conn_request_state(connection, NS(conn, C_DISCONNECTING), CS_HARD);
		}
	} while (h == 0);

	if (h > 0)
		drbdd(connection);

	conn_disconnect(connection);

	drbd_info(connection, "receiver terminated\n");
	return 0;
}

/* ********* acknowledge sender ******** */

STATIC int got_conn_RqSReply(struct drbd_connection *connection, struct packet_info *pi)
{
	struct p_req_state_reply *p = pi->data;
	int retcode = be32_to_cpu(p->retcode);

	if (retcode >= SS_SUCCESS) {
		set_bit(CONN_WD_ST_CHG_OKAY, &connection->flags);
	} else {
		set_bit(CONN_WD_ST_CHG_FAIL, &connection->flags);
		drbd_err(connection, "Requested state change failed by peer: %s (%d)\n",
			 drbd_set_st_err_str(retcode), retcode);
	}
	wake_up(&connection->ping_wait);

	return 0;
}

STATIC int got_RqSReply(struct drbd_connection *connection, struct packet_info *pi)
{
	struct drbd_peer_device *peer_device;
	struct drbd_device *device;
	struct p_req_state_reply *p = pi->data;
	int retcode = be32_to_cpu(p->retcode);

	peer_device = conn_peer_device(connection, pi->vnr);
	if (!peer_device)
		return -EIO;
	device = peer_device->device;

	if (retcode >= SS_SUCCESS) {
		set_bit(CL_ST_CHG_SUCCESS, &device->flags);
	} else {
		set_bit(CL_ST_CHG_FAIL, &device->flags);
		drbd_err(device, "Requested state change failed by peer: %s (%d)\n",
			drbd_set_st_err_str(retcode), retcode);
	}
	wake_up(&device->state_wait);

	return 0;
}

STATIC int got_Ping(struct drbd_connection *connection, struct packet_info *pi)
{
	return drbd_send_ping_ack(connection);

}

STATIC int got_PingAck(struct drbd_connection *connection, struct packet_info *pi)
{
	if (!test_and_set_bit(GOT_PING_ACK, &connection->flags))
		wake_up(&connection->ping_wait);

	return 0;
}

STATIC int got_IsInSync(struct drbd_connection *connection, struct packet_info *pi)
{
	struct drbd_peer_device *peer_device;
	struct drbd_device *device;
	struct p_block_ack *p = pi->data;
	sector_t sector = be64_to_cpu(p->sector);
	int blksize = be32_to_cpu(p->blksize);

	peer_device = conn_peer_device(connection, pi->vnr);
	if (!peer_device)
		return -EIO;
	device = peer_device->device;

	D_ASSERT(device, peer_device->connection->agreed_pro_version >= 89);

	update_peer_seq(peer_device, be32_to_cpu(p->seq_num));

	if (get_ldev(device)) {
		drbd_rs_complete_io(device, sector);
		drbd_set_in_sync(device, sector, blksize);
		/* rs_same_csums is supposed to count in units of BM_BLOCK_SIZE */
		device->rs_same_csum += (blksize >> BM_BLOCK_SHIFT);
		put_ldev(device);
	}
	dec_rs_pending(device);
	atomic_add(blksize >> 9, &device->rs_sect_in);

	return 0;
}

static int
validate_req_change_req_state(struct drbd_device *device, u64 id, sector_t sector,
			      struct rb_root *root, const char *func,
			      enum drbd_req_event what, bool missing_ok)
{
	struct drbd_request *req;
	struct bio_and_error m;

	spin_lock_irq(&device->resource->req_lock);
	req = find_request(device, root, id, sector, missing_ok, func);
	if (unlikely(!req)) {
		spin_unlock_irq(&device->resource->req_lock);
		return -EIO;
	}
	__req_mod(req, what, &m);
	spin_unlock_irq(&device->resource->req_lock);

	if (m.bio)
		complete_master_bio(device, &m);
	return 0;
}

STATIC int got_BlockAck(struct drbd_connection *connection, struct packet_info *pi)
{
	struct drbd_peer_device *peer_device;
	struct drbd_device *device;
	struct p_block_ack *p = pi->data;
	sector_t sector = be64_to_cpu(p->sector);
	int blksize = be32_to_cpu(p->blksize);
	enum drbd_req_event what;

	peer_device = conn_peer_device(connection, pi->vnr);
	if (!peer_device)
		return -EIO;
	device = peer_device->device;

	update_peer_seq(peer_device, be32_to_cpu(p->seq_num));

	if (p->block_id == ID_SYNCER) {
		drbd_set_in_sync(device, sector, blksize);
		dec_rs_pending(device);
		return 0;
	}
	switch (pi->cmd) {
	case P_RS_WRITE_ACK:
		what = WRITE_ACKED_BY_PEER_AND_SIS;
		break;
	case P_WRITE_ACK:
		what = WRITE_ACKED_BY_PEER;
		break;
	case P_RECV_ACK:
		what = RECV_ACKED_BY_PEER;
		break;
	case P_DISCARD_WRITE:
		what = DISCARD_WRITE;
		break;
	case P_RETRY_WRITE:
		what = POSTPONE_WRITE;
		break;
	default:
		BUG();
	}

	return validate_req_change_req_state(device, p->block_id, sector,
					     &device->write_requests, __func__,
					     what, false);
}

STATIC int got_NegAck(struct drbd_connection *connection, struct packet_info *pi)
{
	struct drbd_peer_device *peer_device;
	struct drbd_device *device;
	struct p_block_ack *p = pi->data;
	sector_t sector = be64_to_cpu(p->sector);
	int size = be32_to_cpu(p->blksize);
	int err;

	peer_device = conn_peer_device(connection, pi->vnr);
	if (!peer_device)
		return -EIO;
	device = peer_device->device;

	update_peer_seq(peer_device, be32_to_cpu(p->seq_num));

	if (p->block_id == ID_SYNCER) {
		dec_rs_pending(device);
		drbd_rs_failed_io(device, sector, size);
		return 0;
	}

	err = validate_req_change_req_state(device, p->block_id, sector,
					    &device->write_requests, __func__,
					    NEG_ACKED, true);
	if (err) {
		/* Protocol A has no P_WRITE_ACKs, but has P_NEG_ACKs.
		   The master bio might already be completed, therefore the
		   request is no longer in the collision hash. */
		/* In Protocol B we might already have got a P_RECV_ACK
		   but then get a P_NEG_ACK afterwards. */
		drbd_set_out_of_sync(device, sector, size);
	}
	return 0;
}

STATIC int got_NegDReply(struct drbd_connection *connection, struct packet_info *pi)
{
	struct drbd_peer_device *peer_device;
	struct drbd_device *device;
	struct p_block_ack *p = pi->data;
	sector_t sector = be64_to_cpu(p->sector);

	peer_device = conn_peer_device(connection, pi->vnr);
	if (!peer_device)
		return -EIO;
	device = peer_device->device;

	update_peer_seq(peer_device, be32_to_cpu(p->seq_num));

	drbd_err(device, "Got NegDReply; Sector %llus, len %u; Fail original request.\n",
	    (unsigned long long)sector, be32_to_cpu(p->blksize));

	return validate_req_change_req_state(device, p->block_id, sector,
					     &device->read_requests, __func__,
					     NEG_ACKED, false);
}

STATIC int got_NegRSDReply(struct drbd_connection *connection, struct packet_info *pi)
{
	struct drbd_peer_device *peer_device;
	struct drbd_device *device;
	sector_t sector;
	int size;
	struct p_block_ack *p = pi->data;

	peer_device = conn_peer_device(connection, pi->vnr);
	if (!peer_device)
		return -EIO;
	device = peer_device->device;

	sector = be64_to_cpu(p->sector);
	size = be32_to_cpu(p->blksize);

	update_peer_seq(peer_device, be32_to_cpu(p->seq_num));

	dec_rs_pending(device);

	if (get_ldev_if_state(device, D_FAILED)) {
		drbd_rs_complete_io(device, sector);
		switch (pi->cmd) {
		case P_NEG_RS_DREPLY:
			drbd_rs_failed_io(device, sector, size);
		case P_RS_CANCEL:
			break;
		default:
			BUG();
		}
		put_ldev(device);
	}

	return 0;
}

STATIC int got_BarrierAck(struct drbd_connection *connection, struct packet_info *pi)
{
	struct drbd_peer_device *peer_device;
	struct drbd_device *device;
	struct p_barrier_ack *p = pi->data;

	peer_device = conn_peer_device(connection, pi->vnr);
	if (!peer_device)
		return -EIO;
	device = peer_device->device;

	tl_release(peer_device->connection, p->barrier, be32_to_cpu(p->set_size));

	if (first_peer_device(device)->repl_state == L_AHEAD &&
	    atomic_read(&device->ap_in_flight) == 0 &&
	    !test_and_set_bit(AHEAD_TO_SYNC_SOURCE, &device->current_epoch->flags)) {
		device->start_resync_timer.expires = jiffies + HZ;
		add_timer(&device->start_resync_timer);
	}

	return 0;
}

STATIC int got_OVResult(struct drbd_connection *connection, struct packet_info *pi)
{
	struct drbd_peer_device *peer_device;
	struct drbd_device *device;
	struct p_block_ack *p = pi->data;
	sector_t sector;
	int size;

	peer_device = conn_peer_device(connection, pi->vnr);
	if (!peer_device)
		return -EIO;
	device = peer_device->device;

	sector = be64_to_cpu(p->sector);
	size = be32_to_cpu(p->blksize);

	update_peer_seq(peer_device, be32_to_cpu(p->seq_num));

	if (be64_to_cpu(p->block_id) == ID_OUT_OF_SYNC)
		drbd_ov_out_of_sync_found(device, sector, size);
	else
		ov_out_of_sync_print(device);

	if (!get_ldev(device))
		return 0;

	drbd_rs_complete_io(device, sector);
	dec_rs_pending(device);

	--device->ov_left;

	/* let's advance progress step marks only for every other megabyte */
	if ((device->ov_left & 0x200) == 0x200)
		drbd_advance_rs_marks(device, device->ov_left);

	if (device->ov_left == 0) {
		struct drbd_device_work *dw = kmalloc(sizeof(*dw), GFP_NOIO);
		if (dw) {
			dw->w.cb = w_ov_finished;
			dw->device = device;
			drbd_queue_work(&device->resource->work, &dw->w);
		} else {
			drbd_err(device, "kmalloc(dw) failed.");
			ov_out_of_sync_print(device);
			drbd_resync_finished(device);
		}
	}
	put_ldev(device);
	return 0;
}

STATIC int got_skip(struct drbd_connection *connection, struct packet_info *pi)
{
	return 0;
}

static int connection_finish_peer_reqs(struct drbd_connection *connection)
{
	struct drbd_peer_device *peer_device;
	int vnr, not_empty = 0;

	do {
		clear_bit(SIGNAL_ASENDER, &connection->flags);
		flush_signals(current);

		rcu_read_lock();
		idr_for_each_entry(&connection->peer_devices, peer_device, vnr) {
			struct drbd_device *device = peer_device->device;
			kref_get(&device->kref);
			rcu_read_unlock();
			if (drbd_finish_peer_reqs(device)) {
				kref_put(&device->kref, drbd_destroy_device);
				return 1;
			}
			kref_put(&device->kref, drbd_destroy_device);
			rcu_read_lock();
		}
		set_bit(SIGNAL_ASENDER, &connection->flags);

		spin_lock_irq(&connection->resource->req_lock);
		idr_for_each_entry(&connection->peer_devices, peer_device, vnr) {
			struct drbd_device *device = peer_device->device;
			not_empty = !list_empty(&device->done_ee);
			if (not_empty)
				break;
		}
		spin_unlock_irq(&connection->resource->req_lock);
		rcu_read_unlock();
	} while (not_empty);

	return 0;
}

struct asender_cmd {
	size_t pkt_size;
	int (*fn)(struct drbd_connection *connection, struct packet_info *);
};

static struct asender_cmd asender_tbl[] = {
	[P_PING]	    = { 0, got_Ping },
	[P_PING_ACK]	    = { 0, got_PingAck },
	[P_RECV_ACK]	    = { sizeof(struct p_block_ack), got_BlockAck },
	[P_WRITE_ACK]	    = { sizeof(struct p_block_ack), got_BlockAck },
	[P_RS_WRITE_ACK]    = { sizeof(struct p_block_ack), got_BlockAck },
	[P_DISCARD_WRITE]   = { sizeof(struct p_block_ack), got_BlockAck },
	[P_NEG_ACK]	    = { sizeof(struct p_block_ack), got_NegAck },
	[P_NEG_DREPLY]	    = { sizeof(struct p_block_ack), got_NegDReply },
	[P_NEG_RS_DREPLY]   = { sizeof(struct p_block_ack), got_NegRSDReply },
	[P_OV_RESULT]	    = { sizeof(struct p_block_ack), got_OVResult },
	[P_BARRIER_ACK]	    = { sizeof(struct p_barrier_ack), got_BarrierAck },
	[P_STATE_CHG_REPLY] = { sizeof(struct p_req_state_reply), got_RqSReply },
	[P_RS_IS_IN_SYNC]   = { sizeof(struct p_block_ack), got_IsInSync },
	[P_DELAY_PROBE]     = { sizeof(struct p_delay_probe93), got_skip },
	[P_RS_CANCEL]       = { sizeof(struct p_block_ack), got_NegRSDReply },
	[P_CONN_ST_CHG_REPLY]={ sizeof(struct p_req_state_reply), got_conn_RqSReply },
	[P_RETRY_WRITE]	    = { sizeof(struct p_block_ack), got_BlockAck },
};

int drbd_asender(struct drbd_thread *thi)
{
	struct drbd_connection *connection = thi->connection;
	struct asender_cmd *cmd = NULL;
	struct packet_info pi;
	int rv;
	void *buf    = connection->meta.rbuf;
	int received = 0;
	unsigned int header_size = drbd_header_size(connection);
	int expect   = header_size;
	bool ping_timeout_active = false;
	struct net_conf *nc;
	int ping_timeo, tcp_cork, ping_int;

	current->policy = SCHED_RR;  /* Make this a realtime task! */
	current->rt_priority = 2;    /* more important than all other tasks */

	while (get_t_state(thi) == RUNNING) {
		drbd_thread_current_set_cpu(thi);

		rcu_read_lock();
		nc = rcu_dereference(connection->net_conf);
		ping_timeo = nc->ping_timeo;
		tcp_cork = nc->tcp_cork;
		ping_int = nc->ping_int;
		rcu_read_unlock();

		if (test_and_clear_bit(SEND_PING, &connection->flags)) {
			if (drbd_send_ping(connection)) {
				drbd_err(connection, "drbd_send_ping has failed\n");
				goto reconnect;
			}
			connection->meta.socket->sk->sk_rcvtimeo = ping_timeo * HZ / 10;
			ping_timeout_active = true;
		}

		/* TODO: conditionally cork; it may hurt latency if we cork without
		   much to send */
		if (tcp_cork)
			drbd_tcp_cork(connection->meta.socket);
		if (connection_finish_peer_reqs(connection)) {
			drbd_err(connection, "connection_finish_peer_reqs() failed\n");
			goto reconnect;
		}
		/* but unconditionally uncork unless disabled */
		if (tcp_cork)
			drbd_tcp_uncork(connection->meta.socket);

		/* short circuit, recv_msg would return EINTR anyways. */
		if (signal_pending(current))
			continue;

		rv = drbd_recv_short(connection->meta.socket, buf, expect-received, 0);
		clear_bit(SIGNAL_ASENDER, &connection->flags);

		flush_signals(current);

		/* Note:
		 * -EINTR	 (on meta) we got a signal
		 * -EAGAIN	 (on meta) rcvtimeo expired
		 * -ECONNRESET	 other side closed the connection
		 * -ERESTARTSYS  (on data) we got a signal
		 * rv <  0	 other than above: unexpected error!
		 * rv == expected: full header or command
		 * rv <  expected: "woken" by signal during receive
		 * rv == 0	 : "connection shut down by peer"
		 */
		if (likely(rv > 0)) {
			received += rv;
			buf	 += rv;
		} else if (rv == 0) {
			drbd_err(connection, "meta connection shut down by peer.\n");
			goto reconnect;
		} else if (rv == -EAGAIN) {
			/* If the data socket received something meanwhile,
			 * that is good enough: peer is still alive. */
			if (time_after(connection->last_received,
				jiffies - connection->meta.socket->sk->sk_rcvtimeo))
				continue;
			if (ping_timeout_active) {
				drbd_err(connection, "PingAck did not arrive in time.\n");
				goto reconnect;
			}
			set_bit(SEND_PING, &connection->flags);
			continue;
		} else if (rv == -EINTR) {
			continue;
		} else {
			drbd_err(connection, "sock_recvmsg returned %d\n", rv);
			goto reconnect;
		}

		if (received == expect && cmd == NULL) {
			if (decode_header(connection, connection->meta.rbuf, &pi))
				goto reconnect;
			cmd = &asender_tbl[pi.cmd];
			if (pi.cmd >= ARRAY_SIZE(asender_tbl) || !cmd->fn) {
				drbd_err(connection, "Unexpected meta packet %s (0x%04x)\n",
					 cmdname(pi.cmd), pi.cmd);
				goto disconnect;
			}
			expect = header_size + cmd->pkt_size;
			if (pi.size != expect - header_size) {
				drbd_err(connection, "Wrong packet size on meta (c: %d, l: %d)\n",
					pi.cmd, pi.size);
				goto reconnect;
			}
		}
		if (received == expect) {
			bool err;

			err = cmd->fn(connection, &pi);
			if (err) {
				drbd_err(connection, "%pf failed\n", cmd->fn);
				goto reconnect;
			}

			connection->last_received = jiffies;

			if (cmd == &asender_tbl[P_PING_ACK]) {
				/* restore idle timeout */
				connection->meta.socket->sk->sk_rcvtimeo = ping_int * HZ;
				ping_timeout_active = false;
			}

			buf	 = connection->meta.rbuf;
			received = 0;
			expect	 = header_size;
			cmd	 = NULL;
		}
	}

	if (0) {
reconnect:
		conn_request_state(connection, NS(conn, C_NETWORK_FAILURE), CS_HARD);
	}
	if (0) {
disconnect:
		conn_request_state(connection, NS(conn, C_DISCONNECTING), CS_HARD);
	}
	clear_bit(SIGNAL_ASENDER, &connection->flags);

	drbd_info(connection, "asender terminated\n");

	return 0;
}<|MERGE_RESOLUTION|>--- conflicted
+++ resolved
@@ -1017,19 +1017,14 @@
 		kref_get(&device->kref);
 		/* peer_device->connection cannot go away: caller holds a reference. */
 		rcu_read_unlock();
-<<<<<<< HEAD
+
+		if (discard_my_data)
+			set_bit(DISCARD_MY_DATA, &device->flags);
+		else
+			clear_bit(DISCARD_MY_DATA, &device->flags);
+
 		drbd_connected(peer_device);
 		kref_put(&device->kref, drbd_destroy_device);
-=======
-
-		if (discard_my_data)
-			set_bit(DISCARD_MY_DATA, &mdev->flags);
-		else
-			clear_bit(DISCARD_MY_DATA, &mdev->flags);
-
-		drbd_connected(mdev);
-		kref_put(&mdev->kref, &drbd_minor_destroy);
->>>>>>> 9daa26d4
 		rcu_read_lock();
 	}
 	rcu_read_unlock();
@@ -1039,13 +1034,13 @@
 
 	drbd_thread_start(&connection->asender);
 
-	mutex_lock(&tconn->conf_update);
+	mutex_lock(&connection->resource->conf_update);
 	/* The discard_my_data flag is a single-shot modifier to the next
 	 * connection attempt, the handshake of which is now well underway.
 	 * No need for rcu style copying of the whole struct
 	 * just to clear a single value. */
-	tconn->net_conf->discard_my_data = 0;
-	mutex_unlock(&tconn->conf_update);
+	connection->net_conf->discard_my_data = 0;
+	mutex_unlock(&connection->resource->conf_update);
 
 	return h;
 
@@ -3158,15 +3153,9 @@
 	}
 
 	if (hg == -100) {
-<<<<<<< HEAD
-		if (nc->discard_my_data && !(device->p_uuid[UI_FLAGS]&1))
+		if (test_bit(DISCARD_MY_DATA, &device->flags) && !(device->p_uuid[UI_FLAGS]&1))
 			hg = -1;
-		if (!nc->discard_my_data && (device->p_uuid[UI_FLAGS]&1))
-=======
-		if (test_bit(DISCARD_MY_DATA, &mdev->flags) && !(mdev->p_uuid[UI_FLAGS]&1))
-			hg = -1;
-		if (!test_bit(DISCARD_MY_DATA, &mdev->flags) && (mdev->p_uuid[UI_FLAGS]&1))
->>>>>>> 9daa26d4
+		if (!test_bit(DISCARD_MY_DATA, &device->flags) && (device->p_uuid[UI_FLAGS]&1))
 			hg = 1;
 
 		if (abs(hg) < 100)
@@ -4159,13 +4148,7 @@
 		}
 	}
 
-<<<<<<< HEAD
-	mutex_lock(&connection->resource->conf_update);
-	peer_device->connection->net_conf->discard_my_data = 0; /* without copy; single bit op is atomic */
-	mutex_unlock(&connection->resource->conf_update);
-=======
-	clear_bit(DISCARD_MY_DATA, &mdev->flags);
->>>>>>> 9daa26d4
+	clear_bit(DISCARD_MY_DATA, &device->flags);
 
 	drbd_md_sync(device); /* update connected indicator, la_size, ... */
 
