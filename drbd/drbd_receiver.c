/*
   drbd_receiver.c

   This file is part of DRBD by Philipp Reisner and Lars Ellenberg.

   Copyright (C) 2001-2008, LINBIT Information Technologies GmbH.
   Copyright (C) 1999-2008, Philipp Reisner <philipp.reisner@linbit.com>.
   Copyright (C) 2002-2008, Lars Ellenberg <lars.ellenberg@linbit.com>.

   drbd is free software; you can redistribute it and/or modify
   it under the terms of the GNU General Public License as published by
   the Free Software Foundation; either version 2, or (at your option)
   any later version.

   drbd is distributed in the hope that it will be useful,
   but WITHOUT ANY WARRANTY; without even the implied warranty of
   MERCHANTABILITY or FITNESS FOR A PARTICULAR PURPOSE.  See the
   GNU General Public License for more details.

   You should have received a copy of the GNU General Public License
   along with drbd; see the file COPYING.  If not, write to
   the Free Software Foundation, 675 Mass Ave, Cambridge, MA 02139, USA.
 */


#include <linux/module.h>

#include <asm/uaccess.h>
#include <net/sock.h>

#include <linux/drbd.h>
#include <linux/fs.h>
#include <linux/file.h>
#include <linux/in.h>
#include <linux/mm.h>
#include <linux/memcontrol.h>
#include <linux/mm_inline.h>
#include <linux/slab.h>
#include <linux/pkt_sched.h>
#define __KERNEL_SYSCALLS__
#include <linux/unistd.h>
#include <linux/vmalloc.h>
#include <linux/random.h>
#include <net/ipv6.h>
#include "drbd_int.h"
#include "drbd_protocol.h"
#include "drbd_req.h"
#include "drbd_vli.h"
#include <linux/scatterlist.h>

#define PRO_FEATURES (FF_TRIM)

struct flush_work {
	struct drbd_work w;
	struct drbd_device *device;
	struct drbd_epoch *epoch;
};

struct packet_info {
	enum drbd_packet cmd;
	unsigned int size;
	int vnr;
	void *data;
};

enum finish_epoch {
	FE_STILL_LIVE,
	FE_DESTROYED,
	FE_RECYCLED,
};

struct listener {
	struct kref kref;
	struct drbd_resource *resource;
	struct socket *s_listen;
	struct sockaddr_storage listen_addr;
	void (*original_sk_state_change)(struct sock *sk);
	struct list_head list; /* link for resource->listeners */
	struct list_head waiters; /* list head for waiter structs*/
	int pending_accepts;
};

struct waiter {
	struct drbd_connection *connection;
	wait_queue_head_t wait;
	struct list_head list;
	struct listener *listener;
	struct socket *socket;
};

static int drbd_do_features(struct drbd_connection *connection);
static int drbd_do_auth(struct drbd_connection *connection);
static int drbd_disconnected(struct drbd_peer_device *);

static enum finish_epoch drbd_may_finish_epoch(struct drbd_connection *, struct drbd_epoch *, enum epoch_event);
static int e_end_block(struct drbd_work *, int);
static void cleanup_unacked_peer_requests(struct drbd_connection *connection);
static void cleanup_peer_ack_list(struct drbd_connection *connection);
static u64 node_ids_to_bitmap(struct drbd_device *device, u64 node_ids);

static struct drbd_epoch *previous_epoch(struct drbd_connection *connection, struct drbd_epoch *epoch)
{
	struct drbd_epoch *prev;
	spin_lock(&connection->epoch_lock);
	prev = list_entry(epoch->list.prev, struct drbd_epoch, list);
	if (prev == epoch || prev == connection->current_epoch)
		prev = NULL;
	spin_unlock(&connection->epoch_lock);
	return prev;
}

#define GFP_TRY	(__GFP_HIGHMEM | __GFP_NOWARN)

/*
 * some helper functions to deal with single linked page lists,
 * page->private being our "next" pointer.
 */

/* If at least n pages are linked at head, get n pages off.
 * Otherwise, don't modify head, and return NULL.
 * Locking is the responsibility of the caller.
 */
static struct page *page_chain_del(struct page **head, int n)
{
	struct page *page;
	struct page *tmp;

	BUG_ON(!n);
	BUG_ON(!head);

	page = *head;

	if (!page)
		return NULL;

	while (page) {
		tmp = page_chain_next(page);
		if (--n == 0)
			break; /* found sufficient pages */
		if (tmp == NULL)
			/* insufficient pages, don't use any of them. */
			return NULL;
		page = tmp;
	}

	/* add end of list marker for the returned list */
	set_page_private(page, 0);
	/* actual return value, and adjustment of head */
	page = *head;
	*head = tmp;
	return page;
}

/* may be used outside of locks to find the tail of a (usually short)
 * "private" page chain, before adding it back to a global chain head
 * with page_chain_add() under a spinlock. */
static struct page *page_chain_tail(struct page *page, int *len)
{
	struct page *tmp;
	int i = 1;
	while ((tmp = page_chain_next(page)))
		++i, page = tmp;
	if (len)
		*len = i;
	return page;
}

static int page_chain_free(struct page *page)
{
	struct page *tmp;
	int i = 0;
	page_chain_for_each_safe(page, tmp) {
		put_page(page);
		++i;
	}
	return i;
}

static void page_chain_add(struct page **head,
		struct page *chain_first, struct page *chain_last)
{
#if 1
	struct page *tmp;
	tmp = page_chain_tail(chain_first, NULL);
	BUG_ON(tmp != chain_last);
#endif

	/* add chain to head */
	set_page_private(chain_last, (unsigned long)*head);
	*head = chain_first;
}

static struct page *__drbd_alloc_pages(struct drbd_device *device,
				       unsigned int number)
{
	struct page *page = NULL;
	struct page *tmp = NULL;
	unsigned int i = 0;

	/* Yes, testing drbd_pp_vacant outside the lock is racy.
	 * So what. It saves a spin_lock. */
	if (drbd_pp_vacant >= number) {
		spin_lock(&drbd_pp_lock);
		page = page_chain_del(&drbd_pp_pool, number);
		if (page)
			drbd_pp_vacant -= number;
		spin_unlock(&drbd_pp_lock);
		if (page)
			return page;
	}

	/* GFP_TRY, because we must not cause arbitrary write-out: in a DRBD
	 * "criss-cross" setup, that might cause write-out on some other DRBD,
	 * which in turn might block on the other node at this very place.  */
	for (i = 0; i < number; i++) {
		tmp = alloc_page(GFP_TRY);
		if (!tmp)
			break;
		set_page_private(tmp, (unsigned long)page);
		page = tmp;
	}

	if (i == number)
		return page;

	/* Not enough pages immediately available this time.
	 * No need to jump around here, drbd_alloc_pages will retry this
	 * function "soon". */
	if (page) {
		tmp = page_chain_tail(page, NULL);
		spin_lock(&drbd_pp_lock);
		page_chain_add(&drbd_pp_pool, page, tmp);
		drbd_pp_vacant += i;
		spin_unlock(&drbd_pp_lock);
	}
	return NULL;
}

/* kick lower level device, if we have more than (arbitrary number)
 * reference counts on it, which typically are locally submitted io
 * requests.  don't use unacked_cnt, so we speed up proto A and B, too. */
static void maybe_kick_lo(struct drbd_device *device)
{
	struct disk_conf *dc;
	unsigned int watermark = 1000000;

	rcu_read_lock();
	dc = rcu_dereference(device->ldev->disk_conf);
	if (dc)
		min_not_zero(dc->unplug_watermark, watermark);
	rcu_read_unlock();

	if (atomic_read(&device->local_cnt) >= watermark)
		drbd_kick_lo(device);
}

static void reclaim_finished_net_peer_reqs(struct drbd_device *device,
					   struct list_head *to_be_freed)
{
	struct drbd_peer_request *peer_req, *tmp;

	/* The EEs are always appended to the end of the list. Since
	   they are sent in order over the wire, they have to finish
	   in order. As soon as we see the first not finished we can
	   stop to examine the list... */

	list_for_each_entry_safe(peer_req, tmp, &device->net_ee, w.list) {
		if (drbd_peer_req_has_active_page(peer_req))
			break;
		list_move(&peer_req->w.list, to_be_freed);
	}
}

static void drbd_kick_lo_and_reclaim_net(struct drbd_device *device)
{
	LIST_HEAD(reclaimed);
	struct drbd_peer_request *peer_req, *t;

	maybe_kick_lo(device);
	spin_lock_irq(&device->resource->req_lock);
	reclaim_finished_net_peer_reqs(device, &reclaimed);
	spin_unlock_irq(&device->resource->req_lock);

	list_for_each_entry_safe(peer_req, t, &reclaimed, w.list)
		drbd_free_net_peer_req(device, peer_req);
}

/**
 * drbd_alloc_pages() - Returns @number pages, retries forever (or until signalled)
 * @device:	DRBD device.
 * @number:	number of pages requested
 * @retry:	whether to retry, if not enough pages are available right now
 *
 * Tries to allocate number pages, first from our own page pool, then from
 * the kernel.
 * Possibly retry until DRBD frees sufficient pages somewhere else.
 *
 * If this allocation would exceed the max_buffers setting, we throttle
 * allocation (schedule_timeout) to give the system some room to breathe.
 *
 * We do not use max-buffers as hard limit, because it could lead to
 * congestion and further to a distributed deadlock during online-verify or
 * (checksum based) resync, if the max-buffers, socket buffer sizes and
 * resync-rate settings are mis-configured.
 *
 * Returns a page chain linked via page->private.
 */
struct page *drbd_alloc_pages(struct drbd_peer_device *peer_device, unsigned int number,
			      bool retry)
{
	struct drbd_device *device = peer_device->device;
	struct page *page = NULL;
	DEFINE_WAIT(wait);
	unsigned int mxb;

	mxb = device->device_conf.max_buffers;

	if (atomic_read(&device->pp_in_use) < mxb)
		page = __drbd_alloc_pages(device, number);

	while (page == NULL) {
		prepare_to_wait(&drbd_pp_wait, &wait, TASK_INTERRUPTIBLE);

		drbd_kick_lo_and_reclaim_net(device);

		if (atomic_read(&device->pp_in_use) < device->device_conf.max_buffers) {
			page = __drbd_alloc_pages(device, number);
			if (page)
				break;
		}

		if (!retry)
			break;

		if (signal_pending(current)) {
			drbd_warn(device, "drbd_alloc_pages interrupted!\n");
			break;
		}

		if (schedule_timeout(HZ/10) == 0)
			mxb = UINT_MAX;
	}
	finish_wait(&drbd_pp_wait, &wait);

	if (page)
		atomic_add(number, &device->pp_in_use);
	return page;
}

/* Must not be used from irq, as that may deadlock: see drbd_alloc_pages.
 * Is also used from inside an other spin_lock_irq(&resource->req_lock);
 * Either links the page chain back to the global pool,
 * or returns all pages to the system. */
static void drbd_free_pages(struct drbd_device *device, struct page *page, int is_net)
{
	atomic_t *a = is_net ? &device->pp_in_use_by_net : &device->pp_in_use;
	int i;

	if (page == NULL)
		return;

	if (drbd_pp_vacant > (DRBD_MAX_BIO_SIZE/PAGE_SIZE) * minor_count)
		i = page_chain_free(page);
	else {
		struct page *tmp;
		tmp = page_chain_tail(page, &i);
		spin_lock(&drbd_pp_lock);
		page_chain_add(&drbd_pp_pool, page, tmp);
		drbd_pp_vacant += i;
		spin_unlock(&drbd_pp_lock);
	}
	i = atomic_sub_return(i, a);
	if (i < 0)
		drbd_warn(device, "ASSERTION FAILED: %s: %d < 0\n",
			is_net ? "pp_in_use_by_net" : "pp_in_use", i);
	wake_up(&drbd_pp_wait);
}

/*
You need to hold the req_lock:
 _drbd_wait_ee_list_empty()

You must not have the req_lock:
 drbd_free_peer_req()
 drbd_alloc_peer_req()
 drbd_free_peer_reqs()
 drbd_ee_fix_bhs()
 drbd_finish_peer_reqs()
 drbd_clear_done_ee()
 drbd_wait_ee_list_empty()
*/

struct drbd_peer_request *
drbd_alloc_peer_req(struct drbd_peer_device *peer_device, u64 id, sector_t sector,
		    unsigned int data_size, bool has_payload, gfp_t gfp_mask) __must_hold(local)
{
	struct drbd_device *device = peer_device->device;
	struct drbd_peer_request *peer_req;
	struct page *page = NULL;
	unsigned nr_pages = DIV_ROUND_UP(data_size, PAGE_SIZE);

	if (drbd_insert_fault(device, DRBD_FAULT_AL_EE))
		return NULL;

	peer_req = mempool_alloc(drbd_ee_mempool, gfp_mask & ~__GFP_HIGHMEM);
	if (!peer_req) {
		if (!(gfp_mask & __GFP_NOWARN))
			drbd_err(device, "%s: allocation failed\n", __func__);
		return NULL;
	}

	if (has_payload && data_size) {
		page = drbd_alloc_pages(peer_device, nr_pages, (gfp_mask & __GFP_WAIT));
		if (!page)
			goto fail;
	}

	drbd_clear_interval(&peer_req->i);
	peer_req->i.size = data_size;
	peer_req->i.sector = sector;
	peer_req->i.local = false;
	peer_req->i.waiting = false;

	INIT_LIST_HEAD(&peer_req->recv_order);
	peer_req->epoch = NULL;
	peer_req->peer_device = peer_device;
	peer_req->pages = page;
	atomic_set(&peer_req->pending_bios, 0);
	peer_req->flags = 0;
	/*
	 * The block_id is opaque to the receiver.  It is not endianness
	 * converted, and sent back to the sender unchanged.
	 */
	peer_req->block_id = id;

	return peer_req;

 fail:
	mempool_free(peer_req, drbd_ee_mempool);
	return NULL;
}

void __drbd_free_peer_req(struct drbd_device *device, struct drbd_peer_request *peer_req,
		       int is_net)
{
	if (peer_req->flags & EE_HAS_DIGEST)
		kfree(peer_req->digest);
	drbd_free_pages(device, peer_req->pages, is_net);
	D_ASSERT(device, atomic_read(&peer_req->pending_bios) == 0);
	D_ASSERT(device, drbd_interval_empty(&peer_req->i));
	mempool_free(peer_req, drbd_ee_mempool);
}

int drbd_free_peer_reqs(struct drbd_device *device, struct list_head *list)
{
	LIST_HEAD(work_list);
	struct drbd_peer_request *peer_req, *t;
	int count = 0;
	int is_net = list == &device->net_ee;

	spin_lock_irq(&device->resource->req_lock);
	list_splice_init(list, &work_list);
	spin_unlock_irq(&device->resource->req_lock);

	list_for_each_entry_safe(peer_req, t, &work_list, w.list) {
		__drbd_free_peer_req(device, peer_req, is_net);
		count++;
	}
	return count;
}

/*
 * See also comments in _req_mod(,BARRIER_ACKED) and receive_Barrier.
 */
static int drbd_finish_peer_reqs(struct drbd_device *device)
{
	LIST_HEAD(work_list);
	LIST_HEAD(reclaimed);
	struct drbd_peer_request *peer_req, *t;
	int err = 0;

	spin_lock_irq(&device->resource->req_lock);
	reclaim_finished_net_peer_reqs(device, &reclaimed);
	list_splice_init(&device->done_ee, &work_list);
	spin_unlock_irq(&device->resource->req_lock);

	list_for_each_entry_safe(peer_req, t, &reclaimed, w.list)
		drbd_free_net_peer_req(device, peer_req);

	/* possible callbacks here:
	 * e_end_block, and e_end_resync_block, e_send_discard_write.
	 * all ignore the last argument.
	 */
	list_for_each_entry_safe(peer_req, t, &work_list, w.list) {
		int err2;

		/* list_del not necessary, next/prev members not touched */
		err2 = peer_req->w.cb(&peer_req->w, !!err);
		if (!err)
			err = err2;
		if (!list_empty(&peer_req->recv_order)) {
			drbd_free_pages(device, peer_req->pages, 0);
			peer_req->pages = NULL;
		} else
			drbd_free_peer_req(device, peer_req);
	}
	wake_up(&device->ee_wait);

	return err;
}

static void _drbd_wait_ee_list_empty(struct drbd_device *device,
				     struct list_head *head)
{
	DEFINE_WAIT(wait);

	/* avoids spin_lock/unlock
	 * and calling prepare_to_wait in the fast path */
	while (!list_empty(head)) {
		prepare_to_wait(&device->ee_wait, &wait, TASK_UNINTERRUPTIBLE);
		spin_unlock_irq(&device->resource->req_lock);
		drbd_kick_lo(device);
		schedule();
		finish_wait(&device->ee_wait, &wait);
		spin_lock_irq(&device->resource->req_lock);
	}
}

static void drbd_wait_ee_list_empty(struct drbd_device *device,
				    struct list_head *head)
{
	spin_lock_irq(&device->resource->req_lock);
	_drbd_wait_ee_list_empty(device, head);
	spin_unlock_irq(&device->resource->req_lock);
}

static int drbd_recv_short(struct socket *sock, void *buf, size_t size, int flags)
{
	mm_segment_t oldfs;
	struct kvec iov = {
		.iov_base = buf,
		.iov_len = size,
	};
	struct msghdr msg = {
		.msg_iovlen = 1,
		.msg_iov = (struct iovec *)&iov,
		.msg_flags = (flags ? flags : MSG_WAITALL | MSG_NOSIGNAL)
	};
	int rv;

	oldfs = get_fs();
	set_fs(KERNEL_DS);
	rv = sock_recvmsg(sock, &msg, size, msg.msg_flags);
	set_fs(oldfs);

	return rv;
}

static int drbd_recv(struct drbd_connection *connection, void *buf, size_t size)
{
	int rv;

	rv = drbd_recv_short(connection->data.socket, buf, size, 0);

	if (rv < 0) {
		if (rv == -ECONNRESET)
			drbd_info(connection, "sock was reset by peer\n");
		else if (rv != -ERESTARTSYS)
			drbd_info(connection, "sock_recvmsg returned %d\n", rv);
	} else if (rv == 0) {
		if (test_bit(DISCONNECT_EXPECTED, &connection->flags)) {
			long t;
			rcu_read_lock();
			t = rcu_dereference(connection->net_conf)->ping_timeo * HZ/10;
			rcu_read_unlock();

			t = wait_event_timeout(connection->ping_wait, connection->cstate[NOW] < C_CONNECTED, t);

			if (t)
				goto out;
		}
		drbd_info(connection, "sock was shut down by peer\n");
	}

	if (rv != size)
		change_cstate(connection, C_BROKEN_PIPE, CS_HARD);

out:
	return rv;
}

static int drbd_recv_all(struct drbd_connection *connection, void *buf, size_t size)
{
	int err;

	err = drbd_recv(connection, buf, size);
	if (err != size) {
		if (err >= 0)
			err = -EIO;
	} else
		err = 0;
	return err;
}

static int drbd_recv_all_warn(struct drbd_connection *connection, void *buf, size_t size)
{
	int err;

	err = drbd_recv_all(connection, buf, size);
	if (err && !signal_pending(current))
		drbd_warn(connection, "short read (expected size %d)\n", (int)size);
	return err;
}

/* quoting tcp(7):
 *   On individual connections, the socket buffer size must be set prior to the
 *   listen(2) or connect(2) calls in order to have it take effect.
 * This is our wrapper to do so.
 */
static void drbd_setbufsize(struct socket *sock, unsigned int snd,
		unsigned int rcv)
{
	/* open coded SO_SNDBUF, SO_RCVBUF */
	if (snd) {
		sock->sk->sk_sndbuf = snd;
		sock->sk->sk_userlocks |= SOCK_SNDBUF_LOCK;
	}
	if (rcv) {
		sock->sk->sk_rcvbuf = rcv;
		sock->sk->sk_userlocks |= SOCK_RCVBUF_LOCK;
	}
}

static struct socket *drbd_try_connect(struct drbd_connection *connection)
{
	const char *what;
	struct socket *sock;
	struct sockaddr_storage my_addr, peer_addr;
	struct net_conf *nc;
	int err;
	int sndbuf_size, rcvbuf_size, connect_int;
	int disconnect_on_error = 1;

	rcu_read_lock();
	nc = rcu_dereference(connection->net_conf);
	if (!nc) {
		rcu_read_unlock();
		return NULL;
	}
	sndbuf_size = nc->sndbuf_size;
	rcvbuf_size = nc->rcvbuf_size;
	connect_int = nc->connect_int;
	rcu_read_unlock();

	my_addr = connection->my_addr;
	if (my_addr.ss_family == AF_INET6)
		((struct sockaddr_in6 *)&my_addr)->sin6_port = 0;
	else
		((struct sockaddr_in *)&my_addr)->sin_port = 0; /* AF_INET & AF_SCI */

	/* In some cases, the network stack can end up overwriting
	   peer_addr.ss_family, so use a copy here. */
	peer_addr = connection->peer_addr;

	what = "sock_create_kern";
	err = sock_create_kern(my_addr.ss_family, SOCK_STREAM, IPPROTO_TCP, &sock);
	if (err < 0) {
		sock = NULL;
		goto out;
	}

	sock->sk->sk_rcvtimeo =
	sock->sk->sk_sndtimeo = connect_int * HZ;
	drbd_setbufsize(sock, sndbuf_size, rcvbuf_size);

       /* explicitly bind to the configured IP as source IP
	*  for the outgoing connections.
	*  This is needed for multihomed hosts and to be
	*  able to use lo: interfaces for drbd.
	* Make sure to use 0 as port number, so linux selects
	*  a free one dynamically.
	*/
	what = "bind before connect";
	err = sock->ops->bind(sock, (struct sockaddr *) &my_addr, connection->my_addr_len);
	if (err < 0)
		goto out;

	/* connect may fail, peer not yet available.
	 * stay C_CONNECTING, don't go Disconnecting! */
	disconnect_on_error = 0;
	what = "connect";
	err = sock->ops->connect(sock, (struct sockaddr *) &peer_addr, connection->peer_addr_len, 0);

out:
	if (err < 0) {
		if (sock) {
			sock_release(sock);
			sock = NULL;
		}
		switch (-err) {
			/* timeout, busy, signal pending */
		case ETIMEDOUT: case EAGAIN: case EINPROGRESS:
		case EINTR: case ERESTARTSYS:
			/* peer not (yet) available, network problem */
		case ECONNREFUSED: case ENETUNREACH:
		case EHOSTDOWN:    case EHOSTUNREACH:
			disconnect_on_error = 0;
			break;
		default:
			drbd_err(connection, "%s failed, err = %d\n", what, err);
		}
		if (disconnect_on_error)
			change_cstate(connection, C_DISCONNECTING, CS_HARD);
	}

	return sock;
}

static void drbd_incoming_connection(struct sock *sk)
{
	struct listener *listener = sk->sk_user_data;
	void (*state_change)(struct sock *sk);

	state_change = listener->original_sk_state_change;
	if (sk->sk_state == TCP_ESTABLISHED) {
		struct waiter *waiter;

		spin_lock(&listener->resource->listeners_lock);
		listener->pending_accepts++;
		waiter = list_entry(listener->waiters.next, struct waiter, list);
		wake_up(&waiter->wait);
		spin_unlock(&listener->resource->listeners_lock);
	}
	state_change(sk);
}

static int prepare_listener(struct drbd_connection *connection, struct listener *listener)
{
	int err, sndbuf_size, rcvbuf_size;
	struct sockaddr_storage my_addr;
	struct socket *s_listen;
	struct net_conf *nc;
	const char *what;

	rcu_read_lock();
	nc = rcu_dereference(connection->net_conf);
	if (!nc) {
		rcu_read_unlock();
		return -EIO;
	}
	sndbuf_size = nc->sndbuf_size;
	rcvbuf_size = nc->rcvbuf_size;
	rcu_read_unlock();

	my_addr = connection->my_addr;

	what = "sock_create_kern";
	err = sock_create_kern(my_addr.ss_family, SOCK_STREAM, IPPROTO_TCP, &s_listen);
	if (err) {
		s_listen = NULL;
		goto out;
	}

	s_listen->sk->sk_reuse = SK_CAN_REUSE; /* SO_REUSEADDR */
	drbd_setbufsize(s_listen, sndbuf_size, rcvbuf_size);

	what = "bind before listen";
	err = s_listen->ops->bind(s_listen, (struct sockaddr *)&my_addr, connection->my_addr_len);
	if (err < 0)
		goto out;

	listener->s_listen = s_listen;
	write_lock_bh(&s_listen->sk->sk_callback_lock);
	listener->original_sk_state_change = s_listen->sk->sk_state_change;
	s_listen->sk->sk_state_change = drbd_incoming_connection;
	s_listen->sk->sk_user_data = listener;
	write_unlock_bh(&s_listen->sk->sk_callback_lock);

	what = "listen";
	err = s_listen->ops->listen(s_listen, 5);
	if (err < 0)
		goto out;

	listener->listen_addr = my_addr;

	return 0;
out:
	if (s_listen)
		sock_release(s_listen);
	if (err < 0) {
		if (err != -EAGAIN && err != -EINTR && err != -ERESTARTSYS &&
		    err != -EADDRINUSE) {
			drbd_err(connection, "%s failed, err = %d\n", what, err);
			change_cstate(connection, C_DISCONNECTING, CS_HARD);
		}
	}

	return err;
}

static struct listener* find_listener(struct drbd_connection *connection)
{
	struct drbd_resource *resource = connection->resource;
	struct listener *listener;

	list_for_each_entry(listener, &resource->listeners, list) {
		if (!memcmp(&listener->listen_addr, &connection->my_addr, connection->my_addr_len)) {
			kref_get(&listener->kref);
			return listener;
		}
	}
	return NULL;
}

static int get_listener(struct drbd_connection *connection, struct waiter *waiter)
{
	struct drbd_resource *resource = connection->resource;
	struct listener *listener, *new_listener = NULL;
	int err;

	waiter->connection = connection;
	waiter->socket = NULL;
	init_waitqueue_head(&waiter->wait);

	while (1) {
		spin_lock_bh(&resource->listeners_lock);
		listener = find_listener(connection);
		if (!listener && new_listener) {
			list_add(&new_listener->list, &resource->listeners);
			listener = new_listener;
			new_listener = NULL;
		}
		if (listener) {
			list_add(&waiter->list, &listener->waiters);
			waiter->listener = listener;
		}
		spin_unlock_bh(&resource->listeners_lock);

		if (new_listener) {
			sock_release(new_listener->s_listen);
			kfree(new_listener);
		}

		if (listener)
			return 0;

		new_listener = kmalloc(sizeof(*new_listener), GFP_KERNEL);
		if (!new_listener)
			return -ENOMEM;

		err = prepare_listener(connection, new_listener);
		if (err < 0) {
			kfree(new_listener);
			new_listener = NULL;
			if (err != -EADDRINUSE)
				return err;
			schedule_timeout_interruptible(HZ / 10);
		} else {
			kref_init(&new_listener->kref);
			INIT_LIST_HEAD(&new_listener->waiters);
			new_listener->resource = resource;
			new_listener->pending_accepts = 0;
		}
	}
}

static void unregister_state_change(struct sock *sk, struct listener *listener)
{
	write_lock_bh(&sk->sk_callback_lock);
	sk->sk_state_change = listener->original_sk_state_change;
	sk->sk_user_data = NULL;
	write_unlock_bh(&sk->sk_callback_lock);
}

static void drbd_listener_destroy(struct kref *kref)
{
	struct listener *listener = container_of(kref, struct listener, kref);
	struct drbd_resource *resource = listener->resource;

	spin_lock_bh(&resource->listeners_lock);
	list_del(&listener->list);
	spin_unlock_bh(&resource->listeners_lock);

	unregister_state_change(listener->s_listen->sk, listener);
	sock_release(listener->s_listen);

	kfree(listener);
}

static void put_listener(struct waiter *waiter)
{
	struct drbd_resource *resource;

	if (!waiter->listener)
		return;

	resource = waiter->listener->resource;
	spin_lock_bh(&resource->listeners_lock);
	list_del(&waiter->list);
	if (!list_empty(&waiter->listener->waiters) && waiter->listener->pending_accepts) {
		/* This receiver no longer does accept calls. In case we got woken up to do
		   one, and there are more receivers, wake one of the other guys to do it */
		struct waiter *ad2;
		ad2 = list_entry(waiter->listener->waiters.next, struct waiter, list);
		wake_up(&ad2->wait);
	}
	spin_unlock_bh(&resource->listeners_lock);
	kref_put(&waiter->listener->kref, drbd_listener_destroy);
	waiter->listener = NULL;
	if (waiter->socket) {
		sock_release(waiter->socket);
		waiter->socket = NULL;
	}
}

static bool addr_equal(const struct sockaddr_storage *addr1, const struct sockaddr_storage *addr2)
{
	if (addr1->ss_family != addr2->ss_family)
		return false;

	if (addr1->ss_family == AF_INET6) {
		const struct sockaddr_in6 *v6a1 = (const struct sockaddr_in6 *)addr1;
		const struct sockaddr_in6 *v6a2 = (const struct sockaddr_in6 *)addr2;

		if (!ipv6_addr_equal(&v6a1->sin6_addr, &v6a2->sin6_addr))
			return false;
		else if (ipv6_addr_type(&v6a1->sin6_addr) & IPV6_ADDR_LINKLOCAL)
			return v6a1->sin6_scope_id == v6a2->sin6_scope_id;
		return true;
	} else /* AF_INET, AF_SSOCKS, AF_SDP */ {
		const struct sockaddr_in *v4a1 = (const struct sockaddr_in *)addr1;
		const struct sockaddr_in *v4a2 = (const struct sockaddr_in *)addr2;
		return v4a1->sin_addr.s_addr == v4a2->sin_addr.s_addr;
	}
}

static struct waiter *
	find_waiter_by_addr(struct listener *listener, struct sockaddr_storage *addr)
{
	struct waiter *waiter;

	list_for_each_entry(waiter, &listener->waiters, list) {
		if (addr_equal(&waiter->connection->peer_addr, addr))
			return waiter;
	}

	return NULL;
}

static bool _wait_connect_cond(struct waiter *waiter)
{
	struct drbd_connection *connection = waiter->connection;
	struct drbd_resource *resource = connection->resource;
	bool rv;

	spin_lock_bh(&resource->listeners_lock);
	rv = waiter->listener->pending_accepts > 0 || waiter->socket != NULL;
	spin_unlock_bh(&resource->listeners_lock);

	return rv;
}

static struct socket *drbd_wait_for_connect(struct waiter *waiter)
{
	struct drbd_connection *connection = waiter->connection;
	struct drbd_resource *resource = connection->resource;
	struct sockaddr_storage peer_addr;
	int timeo, connect_int, peer_addr_len, err = 0;
	struct socket *s_estab;
	struct net_conf *nc;
	struct waiter *waiter2;

	rcu_read_lock();
	nc = rcu_dereference(connection->net_conf);
	if (!nc) {
		rcu_read_unlock();
		return NULL;
	}
	connect_int = nc->connect_int;
	rcu_read_unlock();

	timeo = connect_int * HZ;
	timeo += (prandom_u32() & 1) ? timeo / 7 : -timeo / 7; /* 28.5% random jitter */

retry:
	timeo = wait_event_interruptible_timeout(waiter->wait, _wait_connect_cond(waiter), timeo);
	if (timeo <= 0)
		return NULL;

	spin_lock_bh(&resource->listeners_lock);
	if (waiter->socket) {
		s_estab = waiter->socket;
		waiter->socket = NULL;
	} else if (waiter->listener->pending_accepts > 0) {
		waiter->listener->pending_accepts--;
		spin_unlock_bh(&resource->listeners_lock);

		s_estab = NULL;
		err = kernel_accept(waiter->listener->s_listen, &s_estab, 0);
		if (err < 0) {
			if (err != -EAGAIN && err != -EINTR && err != -ERESTARTSYS) {
				drbd_err(connection, "accept failed, err = %d\n", err);
				change_cstate(connection, C_DISCONNECTING, CS_HARD);
			}
		}

		if (!s_estab)
			return NULL;

		/* The established socket inherits the sk_state_change callback
		   from the listening socket. */
		unregister_state_change(s_estab->sk, waiter->listener);

		s_estab->ops->getname(s_estab, (struct sockaddr *)&peer_addr, &peer_addr_len, 2);

		spin_lock_bh(&resource->listeners_lock);
		waiter2 = find_waiter_by_addr(waiter->listener, &peer_addr);
		if (!waiter2) {
			struct sockaddr_in6 *from_sin6, *to_sin6;
			struct sockaddr_in *from_sin, *to_sin;
			struct drbd_connection *connection2;

			connection2 = conn_get_by_addrs(
				&connection->my_addr, connection->my_addr_len,
				&peer_addr, peer_addr_len);
			if (connection2) {
				/* conn_get_by_addrs() does a get, put follows here... no debug */
				drbd_info(connection2,
					  "Receiver busy; rejecting incoming connection\n");
				kref_put(&connection2->kref, drbd_destroy_connection);
				goto retry_locked;
			}

			switch(peer_addr.ss_family) {
			case AF_INET6:
				from_sin6 = (struct sockaddr_in6 *)&peer_addr;
				to_sin6 = (struct sockaddr_in6 *)&connection->my_addr;
				drbd_err(resource, "Closing unexpected connection from "
					 "%pI6 to port %u\n",
					 &from_sin6->sin6_addr,
					 be16_to_cpu(to_sin6->sin6_port));
				break;
			default:
				from_sin = (struct sockaddr_in *)&peer_addr;
				to_sin = (struct sockaddr_in *)&connection->my_addr;
				drbd_err(resource, "Closing unexpected connection from "
					 "%pI4 to port %u\n",
					 &from_sin->sin_addr,
					 be16_to_cpu(to_sin->sin_port));
				break;
			}

			goto retry_locked;
		}
		if (waiter2 != waiter) {
			if (waiter2->socket) {
				drbd_err(waiter2->connection,
					 "Receiver busy; rejecting incoming connection\n");
				goto retry_locked;
			}
			waiter2->socket = s_estab;
			s_estab = NULL;
			wake_up(&waiter2->wait);
			goto retry_locked;
		}
	}
	spin_unlock_bh(&resource->listeners_lock);
	return s_estab;

retry_locked:
	spin_unlock_bh(&resource->listeners_lock);
	if (s_estab) {
		sock_release(s_estab);
		s_estab = NULL;
	}
	goto retry;
}

static int decode_header(struct drbd_connection *, void *, struct packet_info *);

static int send_first_packet(struct drbd_connection *connection, struct drbd_socket *sock,
			     enum drbd_packet cmd)
{
	if (!conn_prepare_command(connection, sock))
		return -EIO;
	return send_command(connection, -1, sock, cmd, 0, NULL, 0);
}

static int receive_first_packet(struct drbd_connection *connection, struct socket *sock)
{
	unsigned int header_size = drbd_header_size(connection);
	struct packet_info pi;
	struct net_conf *nc;
	int err;

	rcu_read_lock();
	nc = rcu_dereference(connection->net_conf);
	if (!nc) {
		rcu_read_unlock();
		return -EIO;
	}
	sock->sk->sk_rcvtimeo = nc->ping_timeo * 4 * HZ / 10;
	rcu_read_unlock();

	err = drbd_recv_short(sock, connection->data.rbuf, header_size, 0);
	if (err != header_size) {
		if (err >= 0)
			err = -EIO;
		return err;
	}
	err = decode_header(connection, connection->data.rbuf, &pi);
	if (err)
		return err;
	return pi.cmd;
}

/**
 * drbd_socket_okay() - Free the socket if its connection is not okay
 * @sock:	pointer to the pointer to the socket.
 */
static bool drbd_socket_okay(struct socket **sock)
{
	int rr;
	char tb[4];

	if (!*sock)
		return false;

	rr = drbd_recv_short(*sock, tb, 4, MSG_DONTWAIT | MSG_PEEK);

	if (rr > 0 || rr == -EAGAIN) {
		return true;
	} else {
		sock_release(*sock);
		*sock = NULL;
		return false;
	}
}

static bool connection_established(struct drbd_connection *connection,
				   struct socket **sock1,
				   struct socket **sock2)
{
	struct net_conf *nc;
	int timeout;
	bool ok;

	if (!*sock1 || !*sock2)
		return false;

	rcu_read_lock();
	nc = rcu_dereference(connection->net_conf);
	timeout = (nc->sock_check_timeo ?: nc->ping_timeo) * HZ / 10;
	rcu_read_unlock();
	schedule_timeout_interruptible(timeout);

	ok = drbd_socket_okay(sock1);
	ok = drbd_socket_okay(sock2) && ok;

	return ok;
}

/* Gets called if a connection is established, or if a new minor gets created
   in a connection */
int drbd_connected(struct drbd_peer_device *peer_device)
{
	struct drbd_device *device = peer_device->device;
	int err;

	atomic_set(&peer_device->packet_seq, 0);
	peer_device->peer_seq = 0;

	err = drbd_send_sync_param(peer_device);
	if (!err)
		err = drbd_send_sizes(peer_device, 0, 0);
	if (!err) {
		if (device->disk_state[NOW] > D_DISKLESS) {
			err = drbd_send_uuids(peer_device, 0, 0);
		} else {
			set_bit(INITIAL_STATE_SENT, &peer_device->flags);
			err = drbd_send_current_state(peer_device);
		}
	}

	clear_bit(USE_DEGR_WFC_T, &peer_device->flags);
	clear_bit(RESIZE_PENDING, &peer_device->flags);
	mod_timer(&device->request_timer, jiffies + HZ); /* just start it here. */
	return err;
}

void connect_timer_fn(unsigned long data)
{
	struct drbd_connection *connection = (struct drbd_connection *) data;
	struct drbd_resource *resource = connection->resource;
	unsigned long irq_flags;

	spin_lock_irqsave(&resource->req_lock, irq_flags);
	drbd_queue_work(&connection->sender_work, &connection->connect_timer_work);
	spin_unlock_irqrestore(&resource->req_lock, irq_flags);
}

static void conn_connect2(struct drbd_connection *connection)
{
	struct drbd_peer_device *peer_device;
	int vnr;

	atomic_set(&connection->ap_in_flight, 0);

	rcu_read_lock();
	idr_for_each_entry(&connection->peer_devices, peer_device, vnr) {
		struct drbd_device *device = peer_device->device;
		kobject_get(&device->kobj);
		/* connection cannot go away: caller holds a reference. */
		rcu_read_unlock();
		drbd_connected(peer_device);
		rcu_read_lock();
		kobject_put(&device->kobj);
	}
	rcu_read_unlock();
}

static void conn_disconnect(struct drbd_connection *connection);

static int connect_work(struct drbd_work *work, int cancel)
{
	struct drbd_connection *connection =
		container_of(work, struct drbd_connection, connect_timer_work);

	if (change_cstate(connection, C_CONNECTED, CS_SERIALIZE | CS_VERBOSE) < SS_SUCCESS) {
		drbd_info(connection, "Failure to connect; retrying\n");
		change_cstate(connection, C_NETWORK_FAILURE, CS_HARD);
	} else
		conn_connect2(connection);
	kref_debug_put(&connection->kref_debug, 11);
	kref_put(&connection->kref, drbd_destroy_connection);
	return 0;
}

/*
 * Returns true if we have a valid connection.
 */
static bool conn_connect(struct drbd_connection *connection)
{
	struct drbd_resource *resource = connection->resource;
	struct drbd_peer_device *peer_device;
<<<<<<< HEAD
	struct drbd_socket sock, msock;
	bool discard_my_data;
	struct net_conf *nc;
	int timeout, h, ok, vnr;
	struct waiter waiter;
=======
	struct net_conf *nc;
	int vnr, timeout, h;
	bool discard_my_data, ok;
	enum drbd_state_rv rv;
	struct accept_wait_data ad = {
		.connection = connection,
		.door_bell = COMPLETION_INITIALIZER_ONSTACK(ad.door_bell),
	};
>>>>>>> a6da0e07

start:
	clear_bit(DISCONNECT_EXPECTED, &connection->flags);
	if (change_cstate(connection, C_CONNECTING, CS_VERBOSE) < SS_SUCCESS) {
		/* We do not have a network config. */
		return false;
	}

	mutex_init(&sock.mutex);
	sock.sbuf = connection->data.sbuf;
	sock.rbuf = connection->data.rbuf;
	sock.socket = NULL;
	mutex_init(&msock.mutex);
	msock.sbuf = connection->meta.sbuf;
	msock.rbuf = connection->meta.rbuf;
	msock.socket = NULL;

	/* Assume that the peer only understands protocol 80 until we know better.  */
	connection->agreed_pro_version = 80;

	if (get_listener(connection, &waiter)) {
		h = 0;  /* retry */
		goto out;
	}

	do {
		struct socket *s;

		s = drbd_try_connect(connection);
		if (s) {
			if (!sock.socket) {
				sock.socket = s;
				send_first_packet(connection, &sock, P_INITIAL_DATA);
			} else if (!msock.socket) {
				clear_bit(RESOLVE_CONFLICTS, &connection->flags);
				msock.socket = s;
				send_first_packet(connection, &msock, P_INITIAL_META);
			} else {
				drbd_err(connection, "Logic error in conn_connect()\n");
				goto out_release_sockets;
			}
		}

		if (connection_established(connection, &sock.socket, &msock.socket))
			break;

retry:
		s = drbd_wait_for_connect(&waiter);
		if (s) {
			int fp = receive_first_packet(connection, s);
			drbd_socket_okay(&sock.socket);
			drbd_socket_okay(&msock.socket);
			switch (fp) {
			case P_INITIAL_DATA:
				if (sock.socket) {
					drbd_warn(connection, "initial packet S crossed\n");
					sock_release(sock.socket);
					sock.socket = s;
					goto randomize;
				}
				sock.socket = s;
				break;
			case P_INITIAL_META:
				set_bit(RESOLVE_CONFLICTS, &connection->flags);
				if (msock.socket) {
					drbd_warn(connection, "initial packet M crossed\n");
					sock_release(msock.socket);
					msock.socket = s;
					goto randomize;
				}
				msock.socket = s;
				break;
			default:
				drbd_warn(connection, "Error receiving initial packet\n");
				sock_release(s);
randomize:
				if (prandom_u32() & 1)
					goto retry;
			}
		}

		if (connection->cstate[NOW] <= C_DISCONNECTING)
			goto out_release_sockets;
		if (signal_pending(current)) {
			flush_signals(current);
			smp_rmb();
			if (get_t_state(&connection->receiver) == EXITING)
				goto out_release_sockets;
		}

		ok = connection_established(connection, &sock.socket, &msock.socket);
	} while (!ok);

	put_listener(&waiter);

	sock.socket->sk->sk_reuse = SK_CAN_REUSE; /* SO_REUSEADDR */
	msock.socket->sk->sk_reuse = SK_CAN_REUSE; /* SO_REUSEADDR */

	sock.socket->sk->sk_allocation = GFP_NOIO;
	msock.socket->sk->sk_allocation = GFP_NOIO;

	sock.socket->sk->sk_priority = TC_PRIO_INTERACTIVE_BULK;
	msock.socket->sk->sk_priority = TC_PRIO_INTERACTIVE;

	/* NOT YET ...
	 * sock.socket->sk->sk_sndtimeo = connection->net_conf->timeout*HZ/10;
	 * sock.socket->sk->sk_rcvtimeo = MAX_SCHEDULE_TIMEOUT;
	 * first set it to the P_CONNECTION_FEATURES timeout,
	 * which we set to 4x the configured ping_timeout. */
	rcu_read_lock();
	nc = rcu_dereference(connection->net_conf);

	sock.socket->sk->sk_sndtimeo =
	sock.socket->sk->sk_rcvtimeo = nc->ping_timeo*4*HZ/10;

	msock.socket->sk->sk_rcvtimeo = nc->ping_int*HZ;
	timeout = nc->timeout * HZ / 10;
	rcu_read_unlock();

	msock.socket->sk->sk_sndtimeo = timeout;

	/* we don't want delays.
	 * we use TCP_CORK where appropriate, though */
	drbd_tcp_nodelay(sock.socket);
	drbd_tcp_nodelay(msock.socket);

	connection->data.socket = sock.socket;
	connection->meta.socket = msock.socket;
	connection->last_received = jiffies;

	h = drbd_do_features(connection);
	if (h <= 0)
		goto out;

	if (connection->cram_hmac_tfm) {
		switch (drbd_do_auth(connection)) {
		case -1:
			drbd_err(connection, "Authentication of peer failed\n");
			h = -1;  /* give up; go standalone */
			goto out;
		case 0:
			drbd_err(connection, "Authentication of peer failed, trying again.\n");
			h = 0;  /* retry */
			goto out;
		}
	}

	connection->data.socket->sk->sk_sndtimeo = timeout;
	connection->data.socket->sk->sk_rcvtimeo = MAX_SCHEDULE_TIMEOUT;

	rcu_read_lock();
	nc = rcu_dereference(connection->net_conf);
	discard_my_data = nc->discard_my_data;
	rcu_read_unlock();

	if (drbd_send_protocol(connection) == -EOPNOTSUPP) {
		/* give up; go standalone */
		change_cstate(connection, C_DISCONNECTING, CS_HARD);
		return false;
	}

	rcu_read_lock();
	idr_for_each_entry(&connection->peer_devices, peer_device, vnr) {
		clear_bit(INITIAL_STATE_SENT, &peer_device->flags);
		clear_bit(INITIAL_STATE_RECEIVED, &peer_device->flags);
	}
	idr_for_each_entry(&connection->peer_devices, peer_device, vnr) {
		struct drbd_device *device = peer_device->device;

		if (discard_my_data)
			set_bit(DISCARD_MY_DATA, &device->flags);
		else
			clear_bit(DISCARD_MY_DATA, &device->flags);
	}
	rcu_read_unlock();

	if (mutex_lock_interruptible(&resource->conf_update) == 0) {
		/* The discard_my_data flag is a single-shot modifier to the next
		 * connection attempt, the handshake of which is now well underway.
		 * No need for rcu style copying of the whole struct
		 * just to clear a single value. */
		connection->net_conf->discard_my_data = 0;
		mutex_unlock(&resource->conf_update);
	}

	drbd_thread_start(&connection->asender);

	if (connection->agreed_pro_version >= 110) {
		if (resource->res_opts.node_id < connection->net_conf->peer_node_id) {
			kref_get(&connection->kref);
			kref_debug_get(&connection->kref_debug, 11);
			connection->connect_timer_work.cb = connect_work;
			timeout = twopc_retry_timeout(resource, 0);
			drbd_debug(connection, "Waiting for %ums to avoid transaction "
				   "conflicts\n", jiffies_to_msecs(timeout));
			connection->connect_timer.expires = jiffies + timeout;
			add_timer(&connection->connect_timer);
		}
	} else {
		enum drbd_state_rv rv;
		rv = change_cstate(connection, C_CONNECTED,
				   CS_VERBOSE | CS_WAIT_COMPLETE | CS_SERIALIZE);
		if (rv < SS_SUCCESS || connection->cstate[NOW] != C_CONNECTED) {
			h = 0;
			goto out;
		}
		conn_connect2(connection);
	}
	return true;

out_release_sockets:
	put_listener(&waiter);
	if (sock.socket)
		sock_release(sock.socket);
	if (msock.socket)
		sock_release(msock.socket);
	h = -1;  /* give up; go standalone */

out:
	if (h == 0) {
		conn_disconnect(connection);
		schedule_timeout_interruptible(HZ);
		goto start;
	}
	if (h == -1)
		change_cstate(connection, C_DISCONNECTING, CS_HARD);
	return h > 0;
}

static int decode_header(struct drbd_connection *connection, void *header, struct packet_info *pi)
{
	unsigned int header_size = drbd_header_size(connection);

	if (header_size == sizeof(struct p_header100) &&
	    *(__be32 *)header == cpu_to_be32(DRBD_MAGIC_100)) {
		struct p_header100 *h = header;
		if (h->pad != 0) {
			drbd_err(connection, "Header padding is not zero\n");
			return -EINVAL;
		}
		pi->vnr = (s16)be16_to_cpu(h->volume);
		pi->cmd = be16_to_cpu(h->command);
		pi->size = be32_to_cpu(h->length);
	} else if (header_size == sizeof(struct p_header95) &&
		   *(__be16 *)header == cpu_to_be16(DRBD_MAGIC_BIG)) {
		struct p_header95 *h = header;
		pi->cmd = be16_to_cpu(h->command);
		pi->size = be32_to_cpu(h->length);
		pi->vnr = 0;
	} else if (header_size == sizeof(struct p_header80) &&
		   *(__be32 *)header == cpu_to_be32(DRBD_MAGIC)) {
		struct p_header80 *h = header;
		pi->cmd = be16_to_cpu(h->command);
		pi->size = be16_to_cpu(h->length);
		pi->vnr = 0;
	} else {
		drbd_err(connection, "Wrong magic value 0x%08x in protocol version %d\n",
			 be32_to_cpu(*(__be32 *)header),
			 connection->agreed_pro_version);
		return -EINVAL;
	}
	pi->data = header + header_size;
	return 0;
}

static int drbd_recv_header(struct drbd_connection *connection, struct packet_info *pi)
{
	void *buffer = connection->data.rbuf;
	int err;

	err = drbd_recv_all_warn(connection, buffer, drbd_header_size(connection));
	if (err)
		return err;

	err = decode_header(connection, buffer, pi);
	connection->last_received = jiffies;

	return err;
}

static enum finish_epoch drbd_flush_after_epoch(struct drbd_connection *connection, struct drbd_epoch *epoch)
{
	int rv;
	struct drbd_resource *resource = connection->resource;
	struct drbd_device *device;
	int vnr;

	if (resource->write_ordering >= WO_BDEV_FLUSH) {
		rcu_read_lock();
		idr_for_each_entry(&resource->devices, device, vnr) {
			if (!get_ldev(device))
				continue;
			kobject_get(&device->kobj);
			rcu_read_unlock();

			rv = blkdev_issue_flush(device->ldev->backing_bdev, GFP_KERNEL,
						NULL);
			if (rv) {
				drbd_info(device, "local disk flush failed with status %d\n", rv);
				/* would rather check on EOPNOTSUPP, but that is not reliable.
				 * don't try again for ANY return value != 0
				 * if (rv == -EOPNOTSUPP) */
				drbd_bump_write_ordering(resource, NULL, WO_DRAIN_IO);
			}
			put_ldev(device);
			kobject_put(&device->kobj);

			rcu_read_lock();
			if (rv)
				break;
		}
		rcu_read_unlock();
	}

	return drbd_may_finish_epoch(connection, epoch, EV_BARRIER_DONE);
}

static int w_flush(struct drbd_work *w, int cancel)
{
	struct flush_work *fw = container_of(w, struct flush_work, w);
	struct drbd_epoch *epoch = fw->epoch;
	struct drbd_connection *connection = epoch->connection;

	kfree(fw);

	if (!test_and_set_bit(DE_BARRIER_IN_NEXT_EPOCH_ISSUED, &epoch->flags))
		drbd_flush_after_epoch(connection, epoch);

	drbd_may_finish_epoch(connection, epoch, EV_PUT |
			      (connection->cstate[NOW] < C_CONNECTED ? EV_CLEANUP : 0));

	return 0;
}

/**
 * drbd_may_finish_epoch() - Applies an epoch_event to the epoch's state, eventually finishes it.
 * @connection:	DRBD connection.
 * @epoch:	Epoch object.
 * @ev:		Epoch event.
 */
static enum finish_epoch drbd_may_finish_epoch(struct drbd_connection *connection,
					       struct drbd_epoch *epoch,
					       enum epoch_event ev)
{
	int finish, epoch_size;
	struct drbd_epoch *next_epoch;
	int schedule_flush = 0;
	enum finish_epoch rv = FE_STILL_LIVE;
	struct drbd_resource *resource = connection->resource;

	spin_lock(&connection->epoch_lock);
	do {
		next_epoch = NULL;
		finish = 0;

		epoch_size = atomic_read(&epoch->epoch_size);

		switch (ev & ~EV_CLEANUP) {
		case EV_PUT:
			atomic_dec(&epoch->active);
			break;
		case EV_GOT_BARRIER_NR:
			set_bit(DE_HAVE_BARRIER_NUMBER, &epoch->flags);

			/* Special case: If we just switched from WO_BIO_BARRIER to
			   WO_BDEV_FLUSH we should not finish the current epoch */
			if (test_bit(DE_CONTAINS_A_BARRIER, &epoch->flags) && epoch_size == 1 &&
			    resource->write_ordering != WO_BIO_BARRIER &&
			    epoch == connection->current_epoch)
				clear_bit(DE_CONTAINS_A_BARRIER, &epoch->flags);
			break;
		case EV_BARRIER_DONE:
			set_bit(DE_BARRIER_IN_NEXT_EPOCH_DONE, &epoch->flags);
			break;
		case EV_BECAME_LAST:
			/* nothing to do*/
			break;
		}

		if (epoch_size != 0 &&
		    atomic_read(&epoch->active) == 0 &&
		    (test_bit(DE_HAVE_BARRIER_NUMBER, &epoch->flags) || ev & EV_CLEANUP) &&
		    epoch->list.prev == &connection->current_epoch->list &&
		    !test_bit(DE_IS_FINISHING, &epoch->flags)) {
			/* Nearly all conditions are met to finish that epoch... */
			if (test_bit(DE_BARRIER_IN_NEXT_EPOCH_DONE, &epoch->flags) ||
			    resource->write_ordering == WO_NONE ||
			    (epoch_size == 1 && test_bit(DE_CONTAINS_A_BARRIER, &epoch->flags)) ||
			    ev & EV_CLEANUP) {
				finish = 1;
				set_bit(DE_IS_FINISHING, &epoch->flags);
			} else if (!test_bit(DE_BARRIER_IN_NEXT_EPOCH_ISSUED, &epoch->flags) &&
				 resource->write_ordering == WO_BIO_BARRIER) {
				atomic_inc(&epoch->active);
				schedule_flush = 1;
			}
		}
		if (finish) {
			if (!(ev & EV_CLEANUP)) {
				spin_unlock(&connection->epoch_lock);
				drbd_send_b_ack(epoch->connection, epoch->barrier_nr, epoch_size);
				spin_lock(&connection->epoch_lock);
			}
#if 0
			/* FIXME: dec unacked on connection, once we have
			 * something to count pending connection packets in. */
			if (test_bit(DE_HAVE_BARRIER_NUMBER, &epoch->flags))
				dec_unacked(epoch->connection);
#endif

			if (connection->current_epoch != epoch) {
				next_epoch = list_entry(epoch->list.next, struct drbd_epoch, list);
				list_del(&epoch->list);
				ev = EV_BECAME_LAST | (ev & EV_CLEANUP);
				connection->epochs--;
				kfree(epoch);

				if (rv == FE_STILL_LIVE)
					rv = FE_DESTROYED;
			} else {
				epoch->flags = 0;
				atomic_set(&epoch->epoch_size, 0);
				/* atomic_set(&epoch->active, 0); is alrady zero */
				if (rv == FE_STILL_LIVE)
					rv = FE_RECYCLED;
			}
		}

		if (!next_epoch)
			break;

		epoch = next_epoch;
	} while (1);

	spin_unlock(&connection->epoch_lock);

	if (schedule_flush) {
		struct flush_work *fw;
		fw = kmalloc(sizeof(*fw), GFP_ATOMIC);
		if (fw) {
			fw->w.cb = w_flush;
			fw->epoch = epoch;
			fw->device = NULL; /* FIXME drop this member, it is unused. */
			drbd_queue_work(&resource->work, &fw->w);
		} else {
			drbd_warn(resource, "Could not kmalloc a flush_work obj\n");
			set_bit(DE_BARRIER_IN_NEXT_EPOCH_ISSUED, &epoch->flags);
			/* That is not a recursion, only one level */
			drbd_may_finish_epoch(connection, epoch, EV_BARRIER_DONE);
			drbd_may_finish_epoch(connection, epoch, EV_PUT);
		}
	}

	return rv;
}

static enum write_ordering_e
max_allowed_wo(struct drbd_backing_dev *bdev, enum write_ordering_e wo)
{
	struct disk_conf *dc;

	dc = rcu_dereference(bdev->disk_conf);

	if (wo == WO_BIO_BARRIER && !dc->disk_barrier)
		wo = WO_BDEV_FLUSH;
	if (wo == WO_BDEV_FLUSH && !dc->disk_flushes)
		wo = WO_DRAIN_IO;
	if (wo == WO_DRAIN_IO && !dc->disk_drain)
		wo = WO_NONE;

	return wo;
}

/**
 * drbd_bump_write_ordering() - Fall back to an other write ordering method
 * @resource:	DRBD resource.
 * @wo:		Write ordering method to try.
 */
void drbd_bump_write_ordering(struct drbd_resource *resource, struct drbd_backing_dev *bdev,
			      enum write_ordering_e wo) __must_hold(local)
{
	struct drbd_device *device;
	enum write_ordering_e pwo;
	int vnr, i = 0;
	static char *write_ordering_str[] = {
		[WO_NONE] = "none",
		[WO_DRAIN_IO] = "drain",
		[WO_BDEV_FLUSH] = "flush",
		[WO_BIO_BARRIER] = "barrier",
	};

	pwo = resource->write_ordering;
	if (wo != WO_BIO_BARRIER)
		wo = min(pwo, wo);
	rcu_read_lock();
	idr_for_each_entry(&resource->devices, device, vnr) {
		if (i++ == 1 && wo == WO_BIO_BARRIER)
			wo = WO_BDEV_FLUSH; /* WO = barrier does not handle multiple volumes */

		if (get_ldev(device)) {
			wo = max_allowed_wo(device->ldev, wo);
			if (device->ldev == bdev)
				bdev = NULL;
			put_ldev(device);
		}
	}

	if (bdev)
		wo = max_allowed_wo(bdev, wo);

	rcu_read_unlock();

	resource->write_ordering = wo;
	if (pwo != resource->write_ordering || wo == WO_BIO_BARRIER)
		drbd_info(resource, "Method to ensure write ordering: %s\n", write_ordering_str[resource->write_ordering]);
}

void conn_wait_active_ee_empty(struct drbd_connection *connection);

/**
 * drbd_submit_peer_request()
 * @device:	DRBD device.
 * @peer_req:	peer request
 * @rw:		flag field, see bio->bi_rw
 *
 * May spread the pages to multiple bios,
 * depending on bio_add_page restrictions.
 *
 * Returns 0 if all bios have been submitted,
 * -ENOMEM if we could not allocate enough bios,
 * -ENOSPC (any better suggestion?) if we have not been able to bio_add_page a
 *  single page to an empty bio (which should never happen and likely indicates
 *  that the lower level IO stack is in some way broken). This has been observed
 *  on certain Xen deployments.
 */
/* TODO allocate from our own bio_set. */
int drbd_submit_peer_request(struct drbd_device *device,
			     struct drbd_peer_request *peer_req,
			     const unsigned rw, const int fault_type)
{
	struct bio *bios = NULL;
	struct bio *bio;
	struct page *page = peer_req->pages;
	sector_t sector = peer_req->i.sector;
	unsigned ds = peer_req->i.size;
	unsigned n_bios = 0;
	unsigned nr_pages = DIV_ROUND_UP(ds, PAGE_SIZE);
	int err = -ENOMEM;

	if (peer_req->flags & EE_IS_TRIM_USE_ZEROOUT) {
		/* wait for all pending IO completions, before we start
		 * zeroing things out. */
		conn_wait_active_ee_empty(peer_req->peer_device->connection);
		if (blkdev_issue_zeroout(device->ldev->backing_bdev,
			sector, ds >> 9, GFP_NOIO))
			peer_req->flags |= EE_WAS_ERROR;
		drbd_endio_write_sec_final(peer_req);
		return 0;
	}

	/* Discards don't have any payload.
	 * But the scsi layer still expects a bio_vec it can use internally,
	 * see sd_setup_discard_cmnd() and blk_add_request_payload(). */
	if (peer_req->flags & EE_IS_TRIM)
		nr_pages = 1;

	/* In most cases, we will only need one bio.  But in case the lower
	 * level restrictions happen to be different at this offset on this
	 * side than those of the sending peer, we may need to submit the
	 * request in more than one bio.
	 *
	 * Plain bio_alloc is good enough here, this is no DRBD internally
	 * generated bio, but a bio allocated on behalf of the peer.
	 */
next_bio:
	bio = bio_alloc(GFP_NOIO, nr_pages);
	if (!bio) {
		drbd_err(device, "submit_ee: Allocation of a bio failed (nr_pages=%u)\n", nr_pages);
		goto fail;
	}
	/* > peer_req->i.sector, unless this is the first bio */
	bio->bi_sector = sector;
	bio->bi_bdev = device->ldev->backing_bdev;
	/* we special case some flags in the multi-bio case, see below
	 * (REQ_UNPLUG, REQ_FLUSH, or BIO_RW_BARRIER in older kernels) */
	bio->bi_rw = rw;
	bio->bi_private = peer_req;
	bio->bi_end_io = drbd_peer_request_endio;

	bio->bi_next = bios;
	bios = bio;
	++n_bios;

	if (rw & DRBD_REQ_DISCARD) {
		bio->bi_size = ds;
		goto submit;
	}

	page_chain_for_each(page) {
		unsigned len = min_t(unsigned, ds, PAGE_SIZE);
		if (!bio_add_page(bio, page, len, 0)) {
			/* A single page must always be possible!
			 * But in case it fails anyways,
			 * we deal with it, and complain (below). */
			if (bio->bi_vcnt == 0) {
				drbd_err(device,
					"bio_add_page failed for len=%u, "
					"bi_vcnt=0 (bi_sector=%llu)\n",
					len, (unsigned long long)bio->bi_sector);
				err = -ENOSPC;
				goto fail;
			}
			goto next_bio;
		}
		ds -= len;
		sector += len >> 9;
		--nr_pages;
	}
	D_ASSERT(device, ds == 0);
submit:
	D_ASSERT(device, page == NULL);

	atomic_set(&peer_req->pending_bios, n_bios);
	do {
		bio = bios;
		bios = bios->bi_next;
		bio->bi_next = NULL;

		/* strip off REQ_UNPLUG unless it is the last bio */
		if (bios)
			bio->bi_rw &= ~DRBD_REQ_UNPLUG;
		drbd_generic_make_request(device, fault_type, bio);

		/* strip off REQ_FLUSH,
		 * unless it is the first or last bio */
		if (bios && bios->bi_next)
			bios->bi_rw &= ~DRBD_REQ_FLUSH;
	} while (bios);
	maybe_kick_lo(device);
	return 0;

fail:
	while (bios) {
		bio = bios;
		bios = bios->bi_next;
		bio_put(bio);
	}
	return err;
}

static void drbd_remove_peer_req_interval(struct drbd_device *device,
					  struct drbd_peer_request *peer_req)
{
	struct drbd_interval *i = &peer_req->i;

	drbd_remove_interval(&device->write_requests, i);
	drbd_clear_interval(i);

	/* Wake up any processes waiting for this peer request to complete.  */
	if (i->waiting)
		wake_up(&device->misc_wait);
}

/**
 * w_e_reissue() - Worker callback; Resubmit a bio, without REQ_HARDBARRIER set
 * @device:	DRBD device.
 * @dw:		work object.
 * @cancel:	The connection will be closed anyways (unused in this callback)
 */
int w_e_reissue(struct drbd_work *w, int cancel) __releases(local)
{
	struct drbd_peer_request *peer_req =
		container_of(w, struct drbd_peer_request, w);
	struct drbd_peer_device *peer_device = peer_req->peer_device;
	struct drbd_device *device = peer_device->device;
	int err;
	/* We leave DE_CONTAINS_A_BARRIER and EE_IS_BARRIER in place,
	   (and DE_BARRIER_IN_NEXT_EPOCH_ISSUED in the previous Epoch)
	   so that we can finish that epoch in drbd_may_finish_epoch().
	   That is necessary if we already have a long chain of Epochs, before
	   we realize that BARRIER is actually not supported */

	/* As long as the -ENOTSUPP on the barrier is reported immediately
	   that will never trigger. If it is reported late, we will just
	   print that warning and continue correctly for all future requests
	   with WO_BDEV_FLUSH */
	if (previous_epoch(peer_device->connection, peer_req->epoch))
		drbd_warn(device, "Write ordering was not enforced (one time event)\n");

	/* we still have a local reference,
	 * get_ldev was done in receive_Data. */

	peer_req->w.cb = e_end_block;
	err = drbd_submit_peer_request(device, peer_req, WRITE, DRBD_FAULT_DT_WR);
	switch (err) {
	case -ENOMEM:
		peer_req->w.cb = w_e_reissue;
		drbd_queue_work(&peer_device->connection->sender_work,
				&peer_req->w);
		/* retry later; fall through */
	case 0:
		/* keep worker happy and connection up */
		return 0;

	case -ENOSPC:
		/* no other error expected, but anyways: */
	default:
		/* forget the object,
		 * and cause a "Network failure" */
		spin_lock_irq(&device->resource->req_lock);
		list_del(&peer_req->w.list);
		drbd_remove_peer_req_interval(device, peer_req);
		spin_unlock_irq(&device->resource->req_lock);
		drbd_al_complete_io(device, &peer_req->i);
		drbd_may_finish_epoch(peer_device->connection, peer_req->epoch, EV_PUT + EV_CLEANUP);
		drbd_free_peer_req(device, peer_req);
		drbd_err(device, "submit failed, triggering re-connect\n");
		return err;
	}
}

void conn_wait_active_ee_empty(struct drbd_connection *connection)
{
	struct drbd_peer_device *peer_device;
	int vnr;

	rcu_read_lock();
	idr_for_each_entry(&connection->peer_devices, peer_device, vnr) {
		struct drbd_device *device = peer_device->device;
		kobject_get(&device->kobj);
		rcu_read_unlock();
		drbd_wait_ee_list_empty(device, &device->active_ee);
		kobject_put(&device->kobj);
		rcu_read_lock();
	}
	rcu_read_unlock();
}

static void conn_wait_done_ee_empty(struct drbd_connection *connection)
{
	struct drbd_peer_device *peer_device;
	int vnr;

	rcu_read_lock();
	idr_for_each_entry(&connection->peer_devices, peer_device, vnr) {
		struct drbd_device *device = peer_device->device;
		kobject_get(&device->kobj);
		rcu_read_unlock();
		drbd_wait_ee_list_empty(device, &device->done_ee);
		kobject_put(&device->kobj);
		rcu_read_lock();
	}
	rcu_read_unlock();
}

#ifdef blk_queue_plugged
static void drbd_unplug_all_devices(struct drbd_resource *resource)
{
	struct drbd_device *device;
	int vnr;

	rcu_read_lock();
	idr_for_each_entry(&resource->devices, device, vnr) {
		kobject_get(&device->kobj);
		rcu_read_unlock();
		drbd_kick_lo(device);
		kobject_put(&device->kobj);
		rcu_read_lock();
	}
	rcu_read_unlock();
}
#else
static void drbd_unplug_all_devices(struct drbd_resource *resource)
{
}
#endif

static int receive_Barrier(struct drbd_connection *connection, struct packet_info *pi)
{
	int rv, issue_flush;
	struct p_barrier *p = pi->data;
	struct drbd_epoch *epoch;

	drbd_unplug_all_devices(connection->resource);

	/* FIXME these are unacked on connection,
	 * not a specific (peer)device.
	 */
	connection->current_epoch->barrier_nr = p->barrier;
	connection->current_epoch->connection = connection;
	rv = drbd_may_finish_epoch(connection, connection->current_epoch, EV_GOT_BARRIER_NR);

	/* P_BARRIER_ACK may imply that the corresponding extent is dropped from
	 * the activity log, which means it would not be resynced in case the
	 * R_PRIMARY crashes now.
	 * Therefore we must send the barrier_ack after the barrier request was
	 * completed. */
	switch (connection->resource->write_ordering) {
	case WO_BIO_BARRIER:
	case WO_NONE:
		if (rv == FE_RECYCLED)
			return 0;
		break;

	case WO_BDEV_FLUSH:
	case WO_DRAIN_IO:
		if (rv == FE_STILL_LIVE) {
			set_bit(DE_BARRIER_IN_NEXT_EPOCH_ISSUED, &connection->current_epoch->flags);
			conn_wait_active_ee_empty(connection);
			rv = drbd_flush_after_epoch(connection, connection->current_epoch);
		}
		if (rv == FE_RECYCLED)
			return 0;

		/* The asender will send all the ACKs and barrier ACKs out, since
		   all EEs moved from the active_ee to the done_ee. We need to
		   provide a new epoch object for the EEs that come in soon */
		break;
	}

	/* receiver context, in the writeout path of the other node.
	 * avoid potential distributed deadlock */
	epoch = kmalloc(sizeof(struct drbd_epoch), GFP_NOIO);
	if (!epoch) {
		drbd_warn(connection, "Allocation of an epoch failed, slowing down\n");
		issue_flush = !test_and_set_bit(DE_BARRIER_IN_NEXT_EPOCH_ISSUED, &connection->current_epoch->flags);
		conn_wait_active_ee_empty(connection);
		if (issue_flush) {
			rv = drbd_flush_after_epoch(connection, connection->current_epoch);
			if (rv == FE_RECYCLED)
				return 0;
		}

		conn_wait_done_ee_empty(connection);

		return 0;
	}

	epoch->flags = 0;
	atomic_set(&epoch->epoch_size, 0);
	atomic_set(&epoch->active, 0);

	spin_lock(&connection->epoch_lock);
	if (atomic_read(&connection->current_epoch->epoch_size)) {
		list_add(&epoch->list, &connection->current_epoch->list);
		connection->current_epoch = epoch;
		connection->epochs++;
	} else {
		/* The current_epoch got recycled while we allocated this one... */
		kfree(epoch);
	}
	spin_unlock(&connection->epoch_lock);

	return 0;
}

/* used from receive_RSDataReply (recv_resync_read)
 * and from receive_Data */
static struct drbd_peer_request *
read_in_block(struct drbd_peer_device *peer_device, u64 id, sector_t sector,
	      struct packet_info *pi) __must_hold(local)
{
	struct drbd_device *device = peer_device->device;
	const sector_t capacity = drbd_get_capacity(device->this_bdev);
	struct drbd_peer_request *peer_req;
	struct page *page;
	int dgs, ds, err;
	int data_size = pi->size;
	void *dig_in = peer_device->connection->int_dig_in;
	void *dig_vv = peer_device->connection->int_dig_vv;
	unsigned long *data;
	struct p_trim *trim = (pi->cmd == P_TRIM) ? pi->data : NULL;

	dgs = 0;
	if (!trim && peer_device->connection->peer_integrity_tfm) {
		dgs = crypto_hash_digestsize(peer_device->connection->peer_integrity_tfm);
		/*
		 * FIXME: Receive the incoming digest into the receive buffer
		 *	  here, together with its struct p_data?
		 */
		err = drbd_recv_all_warn(peer_device->connection, dig_in, dgs);
		if (err)
			return NULL;
		data_size -= dgs;
	}

	if (trim) {
		D_ASSERT(peer_device, data_size == 0);
		data_size = be32_to_cpu(trim->size);
	}

	if (!expect(peer_device, IS_ALIGNED(data_size, 512)))
		return NULL;
	/* prepare for larger trim requests. */
	if (!trim && !expect(peer_device, data_size <= DRBD_MAX_BIO_SIZE))
		return NULL;

	/* even though we trust out peer,
	 * we sometimes have to double check. */
	if (sector + (data_size>>9) > capacity) {
		drbd_err(device, "request from peer beyond end of local disk: "
			"capacity: %llus < sector: %llus + size: %u\n",
			(unsigned long long)capacity,
			(unsigned long long)sector, data_size);
		return NULL;
	}

	/* GFP_NOIO, because we must not cause arbitrary write-out: in a DRBD
	 * "criss-cross" setup, that might cause write-out on some other DRBD,
	 * which in turn might block on the other node at this very place.  */
	peer_req = drbd_alloc_peer_req(peer_device, id, sector, data_size, trim == NULL, GFP_NOIO);
	if (!peer_req)
		return NULL;

	if (trim)
		return peer_req;

	ds = data_size;
	page = peer_req->pages;
	page_chain_for_each(page) {
		unsigned len = min_t(int, ds, PAGE_SIZE);
		data = kmap(page);
		err = drbd_recv_all_warn(peer_device->connection, data, len);
		if (drbd_insert_fault(device, DRBD_FAULT_RECEIVE)) {
			drbd_err(device, "Fault injection: Corrupting data on receive\n");
			data[0] = data[0] ^ (unsigned long)-1;
		}
		kunmap(page);
		if (err) {
			drbd_free_peer_req(device, peer_req);
			return NULL;
		}
		ds -= len;
	}

	if (dgs) {
		drbd_csum_ee(peer_device->connection->peer_integrity_tfm, peer_req, dig_vv);
		if (memcmp(dig_in, dig_vv, dgs)) {
			drbd_err(device, "Digest integrity check FAILED: %llus +%u\n",
				(unsigned long long)sector, data_size);
			drbd_free_peer_req(device, peer_req);
			return NULL;
		}
	}
	peer_device->recv_cnt += data_size >> 9;
	return peer_req;
}

/* drbd_drain_block() just takes a data block
 * out of the socket input buffer, and discards it.
 */
static int drbd_drain_block(struct drbd_peer_device *peer_device, int data_size)
{
	struct page *page;
	int err = 0;
	void *data;

	if (!data_size)
		return 0;

	page = drbd_alloc_pages(peer_device, 1, 1);

	data = kmap(page);
	while (data_size) {
		unsigned int len = min_t(int, data_size, PAGE_SIZE);

		err = drbd_recv_all_warn(peer_device->connection, data, len);
		if (err)
			break;
		data_size -= len;
	}
	kunmap(page);
	drbd_free_pages(peer_device->device, page, 0);
	return err;
}

static int recv_dless_read(struct drbd_peer_device *peer_device, struct drbd_request *req,
			   sector_t sector, int data_size)
{
	struct bio_vec *bvec;
	struct bio *bio;
	int dgs, err, i, expect;
	void *dig_in = peer_device->connection->int_dig_in;
	void *dig_vv = peer_device->connection->int_dig_vv;

	dgs = 0;
	if (peer_device->connection->peer_integrity_tfm) {
		dgs = crypto_hash_digestsize(peer_device->connection->peer_integrity_tfm);
		err = drbd_recv_all_warn(peer_device->connection, dig_in, dgs);
		if (err)
			return err;
		data_size -= dgs;
	}

	/* optimistically update recv_cnt.  if receiving fails below,
	 * we disconnect anyways, and counters will be reset. */
	peer_device->recv_cnt += data_size >> 9;

	bio = req->master_bio;
	D_ASSERT(peer_device->device, sector == bio->bi_sector);

	bio_for_each_segment(bvec, bio, i) {
		void *mapped = kmap(bvec->bv_page) + bvec->bv_offset;
		expect = min_t(int, data_size, bvec->bv_len);
		err = drbd_recv_all_warn(peer_device->connection, mapped, expect);
		kunmap(bvec->bv_page);
		if (err)
			return err;
		data_size -= expect;
	}

	if (dgs) {
		drbd_csum_bio(peer_device->connection->peer_integrity_tfm, bio, dig_vv);
		if (memcmp(dig_in, dig_vv, dgs)) {
			drbd_err(peer_device, "Digest integrity check FAILED. Broken NICs?\n");
			return -EINVAL;
		}
	}

	D_ASSERT(peer_device->device, data_size == 0);
	return 0;
}

/*
 * e_end_resync_block() is called in asender context via
 * drbd_finish_peer_reqs().
 */
static int e_end_resync_block(struct drbd_work *w, int unused)
{
	struct drbd_peer_request *peer_req =
		container_of(w, struct drbd_peer_request, w);
	struct drbd_peer_device *peer_device = peer_req->peer_device;
	struct drbd_device *device = peer_device->device;
	sector_t sector = peer_req->i.sector;
	int err;

	D_ASSERT(device, drbd_interval_empty(&peer_req->i));

	if (likely((peer_req->flags & EE_WAS_ERROR) == 0)) {
		drbd_set_in_sync(peer_device, sector, peer_req->i.size);
		err = drbd_send_ack(peer_device, P_RS_WRITE_ACK, peer_req);
	} else {
		/* Record failure to sync */
		drbd_rs_failed_io(peer_device, sector, peer_req->i.size);

		err  = drbd_send_ack(peer_device, P_NEG_ACK, peer_req);
	}
	dec_unacked(peer_device);

	return err;
}

static int recv_resync_read(struct drbd_peer_device *peer_device, sector_t sector,
			    struct packet_info *pi) __releases(local)
{
	struct drbd_device *device = peer_device->device;
	struct drbd_peer_request *peer_req;

	peer_req = read_in_block(peer_device, ID_SYNCER, sector, pi);
	if (!peer_req)
		goto fail;

	dec_rs_pending(peer_device);

	inc_unacked(peer_device);
	/* corresponding dec_unacked() in e_end_resync_block()
	 * respective _drbd_clear_done_ee */

	peer_req->w.cb = e_end_resync_block;

	spin_lock_irq(&device->resource->req_lock);
	list_add(&peer_req->w.list, &device->sync_ee);
	spin_unlock_irq(&device->resource->req_lock);

	atomic_add(pi->size >> 9, &device->rs_sect_ev);

	/* Seting all peer out of sync here. Sync source peer will be set
	   in sync when the write completes. Other peers will be set in
	   sync by the sync source with a P_PEERS_IN_SYNC packet soon. */
	drbd_set_all_out_of_sync(device, peer_req->i.sector, peer_req->i.size);

	if (drbd_submit_peer_request(device, peer_req, WRITE, DRBD_FAULT_RS_WR) == 0)
		return 0;

	/* don't care for the reason here */
	drbd_err(device, "submit failed, triggering re-connect\n");
	spin_lock_irq(&device->resource->req_lock);
	list_del(&peer_req->w.list);
	spin_unlock_irq(&device->resource->req_lock);

	drbd_free_peer_req(device, peer_req);
fail:
	put_ldev(device);
	return -EIO;
}

static struct drbd_request *
find_request(struct drbd_device *device, struct rb_root *root, u64 id,
	     sector_t sector, bool missing_ok, const char *func)
{
	struct drbd_request *req;

	/* Request object according to our peer */
	req = (struct drbd_request *)(unsigned long)id;
	if (drbd_contains_interval(root, sector, &req->i) && req->i.local)
		return req;
	if (!missing_ok) {
		drbd_err(device, "%s: failed to find request 0x%lx, sector %llus\n", func,
			(unsigned long)id, (unsigned long long)sector);
	}
	return NULL;
}

static int receive_DataReply(struct drbd_connection *connection, struct packet_info *pi)
{
	struct drbd_peer_device *peer_device;
	struct drbd_device *device;
	struct drbd_request *req;
	sector_t sector;
	int err;
	struct p_data *p = pi->data;

	peer_device = conn_peer_device(connection, pi->vnr);
	if (!peer_device)
		return -EIO;
	device = peer_device->device;

	sector = be64_to_cpu(p->sector);

	spin_lock_irq(&device->resource->req_lock);
	req = find_request(device, &device->read_requests, p->block_id, sector, false, __func__);
	spin_unlock_irq(&device->resource->req_lock);
	if (unlikely(!req))
		return -EIO;

	/* drbd_remove_request_interval() is done in _req_may_be_done, to avoid
	 * special casing it there for the various failure cases.
	 * still no race with drbd_fail_pending_reads */
	err = recv_dless_read(peer_device, req, sector, pi->size);
	if (!err)
		req_mod(req, DATA_RECEIVED, peer_device);
	/* else: nothing. handled from drbd_disconnect...
	 * I don't think we may complete this just yet
	 * in case we are "on-disconnect: freeze" */

	return err;
}

static int receive_RSDataReply(struct drbd_connection *connection, struct packet_info *pi)
{
	struct drbd_peer_device *peer_device;
	struct drbd_device *device;
	sector_t sector;
	int err;
	struct p_data *p = pi->data;

	peer_device = conn_peer_device(connection, pi->vnr);
	if (!peer_device)
		return -EIO;
	device = peer_device->device;

	sector = be64_to_cpu(p->sector);
	D_ASSERT(device, p->block_id == ID_SYNCER);

	if (get_ldev(device)) {
		/* data is submitted to disk within recv_resync_read.
		 * corresponding put_ldev done below on error,
		 * or in drbd_peer_request_endio. */
		err = recv_resync_read(peer_device, sector, pi);
	} else {
		if (drbd_ratelimit())
			drbd_err(device, "Can not write resync data to local disk.\n");

		err = drbd_drain_block(peer_device, pi->size);

		drbd_send_ack_dp(peer_device, P_NEG_ACK, p, pi->size);
	}

	atomic_add(pi->size >> 9, &peer_device->rs_sect_in);

	return err;
}

static void restart_conflicting_writes(struct drbd_peer_request *peer_req)
{
	struct drbd_interval *i;
	struct drbd_request *req;
	struct drbd_device *device = peer_req->peer_device->device;
	const sector_t sector = peer_req->i.sector;
	const unsigned int size = peer_req->i.size;

	drbd_for_each_overlap(i, &device->write_requests, sector, size) {
		if (!i->local)
			continue;
		req = container_of(i, struct drbd_request, i);
		if ((req->rq_state[0] & RQ_LOCAL_PENDING) ||
		   !(req->rq_state[0] & RQ_POSTPONED))
			continue;
		/* as it is RQ_POSTPONED, this will cause it to
		 * be queued on the retry workqueue. */
		__req_mod(req, DISCARD_WRITE, peer_req->peer_device, NULL);
	}
}

/*
 * e_end_block() is called in asender context via drbd_finish_peer_reqs().
 */
static int e_end_block(struct drbd_work *w, int cancel)
{
	struct drbd_peer_request *peer_req =
		container_of(w, struct drbd_peer_request, w);
	struct drbd_peer_device *peer_device = peer_req->peer_device;
	struct drbd_device *device = peer_device->device;
	sector_t sector = peer_req->i.sector;
	struct drbd_epoch *epoch;
	int err = 0, pcmd;

	if (peer_req->flags & EE_IS_BARRIER) {
		epoch = previous_epoch(peer_device->connection, peer_req->epoch);
		if (epoch)
			drbd_may_finish_epoch(peer_device->connection, epoch, EV_BARRIER_DONE + (cancel ? EV_CLEANUP : 0));
	}

	if (peer_req->flags & EE_SEND_WRITE_ACK) {
		if (likely((peer_req->flags & EE_WAS_ERROR) == 0)) {
			pcmd = (peer_device->repl_state[NOW] >= L_SYNC_SOURCE &&
				peer_device->repl_state[NOW] <= L_PAUSED_SYNC_T &&
				peer_req->flags & EE_MAY_SET_IN_SYNC) ?
				P_RS_WRITE_ACK : P_WRITE_ACK;
			err = drbd_send_ack(peer_device, pcmd, peer_req);
			if (pcmd == P_RS_WRITE_ACK)
				drbd_set_in_sync(peer_device, sector, peer_req->i.size);
		} else {
			err = drbd_send_ack(peer_device, P_NEG_ACK, peer_req);
			/* we expect it to be marked out of sync anyways...
			 * maybe assert this?  */
		}
		dec_unacked(peer_device);
	}
	/* we delete from the conflict detection hash _after_ we sent out the
	 * P_WRITE_ACK / P_NEG_ACK, to get the sequence number right.  */
	if (peer_req->flags & EE_IN_INTERVAL_TREE) {
		spin_lock_irq(&device->resource->req_lock);
		D_ASSERT(device, !drbd_interval_empty(&peer_req->i));
		drbd_remove_peer_req_interval(device, peer_req);
		if (peer_req->flags & EE_RESTART_REQUESTS)
			restart_conflicting_writes(peer_req);
		spin_unlock_irq(&device->resource->req_lock);
	} else
		D_ASSERT(device, drbd_interval_empty(&peer_req->i));

	drbd_may_finish_epoch(peer_device->connection, peer_req->epoch, EV_PUT + (cancel ? EV_CLEANUP : 0));

	return err;
}

static int e_send_ack(struct drbd_work *w, enum drbd_packet ack)
{
	struct drbd_peer_request *peer_req =
		container_of(w, struct drbd_peer_request, w);
	struct drbd_peer_device *peer_device = peer_req->peer_device;
	int err;

	err = drbd_send_ack(peer_device, ack, peer_req);
	dec_unacked(peer_device);

	return err;
}

static int e_send_discard_write(struct drbd_work *w, int unused)
{
	return e_send_ack(w, P_SUPERSEDED);
}

static int e_send_retry_write(struct drbd_work *w, int unused)
{

	struct drbd_peer_request *peer_request =
		container_of(w, struct drbd_peer_request, w);
	struct drbd_connection *connection = peer_request->peer_device->connection;

	return e_send_ack(w, connection->agreed_pro_version >= 100 ?
			     P_RETRY_WRITE : P_SUPERSEDED);
}

static bool seq_greater(u32 a, u32 b)
{
	/*
	 * We assume 32-bit wrap-around here.
	 * For 24-bit wrap-around, we would have to shift:
	 *  a <<= 8; b <<= 8;
	 */
	return (s32)a - (s32)b > 0;
}

static u32 seq_max(u32 a, u32 b)
{
	return seq_greater(a, b) ? a : b;
}

static void update_peer_seq(struct drbd_peer_device *peer_device, unsigned int peer_seq)
{
	unsigned int newest_peer_seq;

	if (test_bit(RESOLVE_CONFLICTS, &peer_device->connection->flags)) {
		spin_lock(&peer_device->peer_seq_lock);
		newest_peer_seq = seq_max(peer_device->peer_seq, peer_seq);
		peer_device->peer_seq = newest_peer_seq;
		spin_unlock(&peer_device->peer_seq_lock);
		/* wake up only if we actually changed peer_device->peer_seq */
		if (peer_seq == newest_peer_seq)
			wake_up(&peer_device->device->seq_wait);
	}
}

static inline int overlaps(sector_t s1, int l1, sector_t s2, int l2)
{
	return !((s1 + (l1>>9) <= s2) || (s1 >= s2 + (l2>>9)));
}

/* maybe change sync_ee into interval trees as well? */
static bool overlapping_resync_write(struct drbd_device *device, struct drbd_peer_request *peer_req)
{
	struct drbd_peer_request *rs_req;
	bool rv = 0;

	spin_lock_irq(&device->resource->req_lock);
	list_for_each_entry(rs_req, &device->sync_ee, w.list) {
		if (overlaps(peer_req->i.sector, peer_req->i.size,
			     rs_req->i.sector, rs_req->i.size)) {
			rv = 1;
			break;
		}
	}
	spin_unlock_irq(&device->resource->req_lock);

	return rv;
}

/* Called from receive_Data.
 * Synchronize packets on sock with packets on msock.
 *
 * This is here so even when a P_DATA packet traveling via sock overtook an Ack
 * packet traveling on msock, they are still processed in the order they have
 * been sent.
 *
 * Note: we don't care for Ack packets overtaking P_DATA packets.
 *
 * In case packet_seq is larger than peer_device->peer_seq number, there are
 * outstanding packets on the msock. We wait for them to arrive.
 * In case we are the logically next packet, we update peer_device->peer_seq
 * ourselves. Correctly handles 32bit wrap around.
 *
 * Assume we have a 10 GBit connection, that is about 1<<30 byte per second,
 * about 1<<21 sectors per second. So "worst" case, we have 1<<3 == 8 seconds
 * for the 24bit wrap (historical atomic_t guarantee on some archs), and we have
 * 1<<9 == 512 seconds aka ages for the 32bit wrap around...
 *
 * returns 0 if we may process the packet,
 * -ERESTARTSYS if we were interrupted (by disconnect signal). */
static int wait_for_and_update_peer_seq(struct drbd_peer_device *peer_device, const u32 peer_seq)
{
	struct drbd_connection *connection = peer_device->connection;
	DEFINE_WAIT(wait);
	long timeout;
	int ret = 0, tp;

	if (!test_bit(RESOLVE_CONFLICTS, &connection->flags))
		return 0;

	spin_lock(&peer_device->peer_seq_lock);
	for (;;) {
		if (!seq_greater(peer_seq - 1, peer_device->peer_seq)) {
			peer_device->peer_seq = seq_max(peer_device->peer_seq, peer_seq);
			break;
		}

		if (signal_pending(current)) {
			ret = -ERESTARTSYS;
			break;
		}

		rcu_read_lock();
		tp = rcu_dereference(connection->net_conf)->two_primaries;
		rcu_read_unlock();

		if (!tp)
			break;

		/* Only need to wait if two_primaries is enabled */
		prepare_to_wait(&peer_device->device->seq_wait, &wait, TASK_INTERRUPTIBLE);
		spin_unlock(&peer_device->peer_seq_lock);
		rcu_read_lock();
		timeout = rcu_dereference(connection->net_conf)->ping_timeo*HZ/10;
		rcu_read_unlock();
		timeout = schedule_timeout(timeout);
		spin_lock(&peer_device->peer_seq_lock);
		if (!timeout) {
			ret = -ETIMEDOUT;
			drbd_err(peer_device, "Timed out waiting for missing ack packets; disconnecting\n");
			break;
		}
	}
	spin_unlock(&peer_device->peer_seq_lock);
	finish_wait(&peer_device->device->seq_wait, &wait);
	return ret;
}

/* see also bio_flags_to_wire()
 * DRBD_REQ_*, because we need to semantically map the flags to data packet
 * flags and back. We may replicate to other kernel versions. */
static unsigned long wire_flags_to_bio(struct drbd_connection *connection, u32 dpf)
{
	if (connection->agreed_pro_version >= 95)
		return  (dpf & DP_RW_SYNC ? DRBD_REQ_SYNC : 0) |
			(dpf & DP_UNPLUG ? DRBD_REQ_UNPLUG : 0) |
			(dpf & DP_FUA ? DRBD_REQ_FUA : 0) |
			(dpf & DP_FLUSH ? DRBD_REQ_FLUSH : 0) |
			(dpf & DP_DISCARD ? DRBD_REQ_DISCARD : 0);

	/* else: we used to communicate one bit only in older DRBD */
	return dpf & DP_RW_SYNC ? (DRBD_REQ_SYNC | DRBD_REQ_UNPLUG) : 0;
}

static void fail_postponed_requests(struct drbd_peer_request *peer_req)
{
	struct drbd_device *device = peer_req->peer_device->device;
	struct drbd_interval *i;
	const sector_t sector = peer_req->i.sector;
	const unsigned int size = peer_req->i.size;

    repeat:
	drbd_for_each_overlap(i, &device->write_requests, sector, size) {
		struct drbd_request *req;
		struct bio_and_error m;

		if (!i->local)
			continue;
		req = container_of(i, struct drbd_request, i);
		if (!(req->rq_state[0] & RQ_POSTPONED))
			continue;
		req->rq_state[0] &= ~RQ_POSTPONED;
		__req_mod(req, NEG_ACKED, peer_req->peer_device, &m);
		spin_unlock_irq(&device->resource->req_lock);
		if (m.bio)
			complete_master_bio(device, &m);
		spin_lock_irq(&device->resource->req_lock);
		goto repeat;
	}
}

static int handle_write_conflicts(struct drbd_peer_request *peer_req)
{
	struct drbd_peer_device *peer_device = peer_req->peer_device;
	struct drbd_device *device = peer_device->device;
	struct drbd_connection *connection = peer_device->connection;
	bool resolve_conflicts = test_bit(RESOLVE_CONFLICTS, &connection->flags);
	sector_t sector = peer_req->i.sector;
	const unsigned int size = peer_req->i.size;
	struct drbd_interval *i;
	bool equal;
	int err;

	/*
	 * Inserting the peer request into the write_requests tree will prevent
	 * new conflicting local requests from being added.
	 */
	drbd_insert_interval(&device->write_requests, &peer_req->i);

    repeat:
	drbd_for_each_overlap(i, &device->write_requests, sector, size) {
		if (i == &peer_req->i)
			continue;

		if (!i->local) {
			/*
			 * Our peer has sent a conflicting remote request; this
			 * should not happen in a two-node setup.  Wait for the
			 * earlier peer request to complete.
			 */
			err = drbd_wait_misc(device, peer_device, i);
			if (err)
				goto out;
			goto repeat;
		}

		equal = i->sector == sector && i->size == size;
		if (resolve_conflicts) {
			/*
			 * If the peer request is fully contained within the
			 * overlapping request, it can be discarded; otherwise,
			 * it will be retried once all overlapping requests
			 * have completed.
			 */
			bool discard = i->sector <= sector && i->sector +
				       (i->size >> 9) >= sector + (size >> 9);

			if (!equal)
				drbd_alert(device, "Concurrent writes detected: "
					       "local=%llus +%u, remote=%llus +%u, "
					       "assuming %s came first\n",
					  (unsigned long long)i->sector, i->size,
					  (unsigned long long)sector, size,
					  discard ? "local" : "remote");

			inc_unacked(peer_device);
			peer_req->w.cb = discard ? e_send_discard_write :
						   e_send_retry_write;
			list_add_tail(&peer_req->w.list, &device->done_ee);
			wake_asender(connection);

			err = -ENOENT;
			goto out;
		} else {
			struct drbd_request *req =
				container_of(i, struct drbd_request, i);

			if (!equal)
				drbd_alert(device, "Concurrent writes detected: "
					       "local=%llus +%u, remote=%llus +%u\n",
					  (unsigned long long)i->sector, i->size,
					  (unsigned long long)sector, size);

			if (req->rq_state[0] & RQ_LOCAL_PENDING ||
			    !(req->rq_state[0] & RQ_POSTPONED)) {
				/*
				 * Wait for the node with the discard flag to
				 * decide if this request will be discarded or
				 * retried.  Requests that are discarded will
				 * disappear from the write_requests tree.
				 *
				 * In addition, wait for the conflicting
				 * request to finish locally before submitting
				 * the conflicting peer request.
				 */
				err = drbd_wait_misc(device, NULL, &req->i);
				if (err) {
					begin_state_change_locked(connection->resource, CS_HARD);
					__change_cstate(connection, C_TIMEOUT);
					end_state_change_locked(connection->resource);
					fail_postponed_requests(peer_req);
					goto out;
				}
				goto repeat;
			}
			/*
			 * Remember to restart the conflicting requests after
			 * the new peer request has completed.
			 */
			peer_req->flags |= EE_RESTART_REQUESTS;
		}
	}
	err = 0;

    out:
	if (err)
		drbd_remove_peer_req_interval(device, peer_req);
	return err;
}

/* mirrored write */
static int receive_Data(struct drbd_connection *connection, struct packet_info *pi)
{
	struct drbd_peer_device *peer_device;
	struct drbd_device *device;
	sector_t sector;
	struct drbd_peer_request *peer_req;
	struct p_data *p = pi->data;
	u32 peer_seq = be32_to_cpu(p->seq_num);
	int rw = WRITE;
	u32 dp_flags;
	int err, tp;

	peer_device = conn_peer_device(connection, pi->vnr);
	if (!peer_device)
		return -EIO;
	device = peer_device->device;

	if (!get_ldev(device)) {
		int err2;

		err = wait_for_and_update_peer_seq(peer_device, peer_seq);
		drbd_send_ack_dp(peer_device, P_NEG_ACK, p, pi->size);
		atomic_inc(&connection->current_epoch->epoch_size);
		err2 = drbd_drain_block(peer_device, pi->size);
		if (!err)
			err = err2;
		return err;
	}

	/*
	 * Corresponding put_ldev done either below (on various errors), or in
	 * drbd_peer_request_endio, if we successfully submit the data at the
	 * end of this function.
	 */

	sector = be64_to_cpu(p->sector);
	peer_req = read_in_block(peer_device, p->block_id, sector, pi);
	if (!peer_req) {
		put_ldev(device);
		return -EIO;
	}

	peer_req->dagtag_sector = connection->last_dagtag_sector + (pi->size >> 9);
	connection->last_dagtag_sector = peer_req->dagtag_sector;

	peer_req->w.cb = e_end_block;

	dp_flags = be32_to_cpu(p->dp_flags);
	rw |= wire_flags_to_bio(connection, dp_flags);
	if (pi->cmd == P_TRIM) {
		struct request_queue *q = bdev_get_queue(device->ldev->backing_bdev);
		peer_req->flags |= EE_IS_TRIM;
		if (!blk_queue_discard(q))
			peer_req->flags |= EE_IS_TRIM_USE_ZEROOUT;
		D_ASSERT(peer_device, peer_req->i.size > 0);
		D_ASSERT(peer_device, rw & DRBD_REQ_DISCARD);
		D_ASSERT(peer_device, peer_req->pages == NULL);
	} else if (peer_req->pages == NULL) {
		D_ASSERT(device, peer_req->i.size == 0);
		D_ASSERT(device, dp_flags & DP_FLUSH);
	}

	if (dp_flags & DP_MAY_SET_IN_SYNC)
		peer_req->flags |= EE_MAY_SET_IN_SYNC;

	/* last "fixes" to rw flags.
	 * Strip off BIO_RW_BARRIER unconditionally,
	 * it is not supposed to be here anyways.
	 * (Was FUA or FLUSH on the peer,
	 * and got translated to BARRIER on this side).
	 * Note that the epoch handling code below
	 * may add it again, though.
	 */
	rw &= ~DRBD_REQ_HARDBARRIER;

	spin_lock(&connection->epoch_lock);
	peer_req->epoch = connection->current_epoch;
	atomic_inc(&peer_req->epoch->epoch_size);
	atomic_inc(&peer_req->epoch->active);

	if (connection->resource->write_ordering == WO_BIO_BARRIER &&
	    atomic_read(&peer_req->epoch->epoch_size) == 1) {
		struct drbd_epoch *epoch;
		/* Issue a barrier if we start a new epoch, and the previous epoch
		   was not a epoch containing a single request which already was
		   a Barrier. */
		epoch = list_entry(peer_req->epoch->list.prev, struct drbd_epoch, list);
		if (epoch == peer_req->epoch) {
			set_bit(DE_CONTAINS_A_BARRIER, &peer_req->epoch->flags);
			rw |= DRBD_REQ_FLUSH | DRBD_REQ_FUA;
			peer_req->flags |= EE_IS_BARRIER;
		} else {
			if (atomic_read(&epoch->epoch_size) > 1 ||
			    !test_bit(DE_CONTAINS_A_BARRIER, &epoch->flags)) {
				set_bit(DE_BARRIER_IN_NEXT_EPOCH_ISSUED, &epoch->flags);
				set_bit(DE_CONTAINS_A_BARRIER, &peer_req->epoch->flags);
				rw |= DRBD_REQ_FLUSH | DRBD_REQ_FUA;
				peer_req->flags |= EE_IS_BARRIER;
			}
		}
	}
	spin_unlock(&connection->epoch_lock);

	rcu_read_lock();
	tp = rcu_dereference(connection->net_conf)->two_primaries;
	rcu_read_unlock();
	if (tp) {
		peer_req->flags |= EE_IN_INTERVAL_TREE;
		err = wait_for_and_update_peer_seq(peer_device, peer_seq);
		if (err)
			goto out_interrupted;
		spin_lock_irq(&device->resource->req_lock);
		err = handle_write_conflicts(peer_req);
		if (err) {
			spin_unlock_irq(&device->resource->req_lock);
			if (err == -ENOENT) {
				put_ldev(device);
				return 0;
			}
			goto out_interrupted;
		}
	} else {
		update_peer_seq(peer_device, peer_seq);
		spin_lock_irq(&device->resource->req_lock);
	}
	/* if we use the zeroout fallback code, we process synchronously
	 * and we wait for all pending requests, respectively wait for
	 * active_ee to become empty in drbd_submit_peer_request();
	 * better not add ourselves here. */
	if ((peer_req->flags & EE_IS_TRIM_USE_ZEROOUT) == 0)
		list_add(&peer_req->w.list, &device->active_ee);
	if (connection->agreed_pro_version >= 110)
		list_add_tail(&peer_req->recv_order, &connection->peer_requests);
	spin_unlock_irq(&device->resource->req_lock);

	if (peer_device->repl_state[NOW] == L_SYNC_TARGET)
		wait_event(device->ee_wait, !overlapping_resync_write(device, peer_req));

	if (connection->agreed_pro_version < 100) {
		rcu_read_lock();
		switch (rcu_dereference(connection->net_conf)->wire_protocol) {
		case DRBD_PROT_C:
			dp_flags |= DP_SEND_WRITE_ACK;
			break;
		case DRBD_PROT_B:
			dp_flags |= DP_SEND_RECEIVE_ACK;
			break;
		}
		rcu_read_unlock();
	}

	if (dp_flags & DP_SEND_WRITE_ACK) {
		peer_req->flags |= EE_SEND_WRITE_ACK;
		inc_unacked(peer_device);
		/* corresponding dec_unacked() in e_end_block()
		 * respective _drbd_clear_done_ee */
	}

	if (dp_flags & DP_SEND_RECEIVE_ACK) {
		/* I really don't like it that the receiver thread
		 * sends on the msock, but anyways */
		drbd_send_ack(peer_device, P_RECV_ACK, peer_req);
	}

	drbd_al_begin_io_for_peer(peer_device, &peer_req->i);

	err = drbd_submit_peer_request(device, peer_req, rw, DRBD_FAULT_DT_WR);
	if (!err)
		return 0;

	/* don't care for the reason here */
	drbd_err(device, "submit failed, triggering re-connect\n");
	spin_lock_irq(&device->resource->req_lock);
	list_del(&peer_req->w.list);
	list_del_init(&peer_req->recv_order);
	drbd_remove_peer_req_interval(device, peer_req);
	spin_unlock_irq(&device->resource->req_lock);
	drbd_al_complete_io(device, &peer_req->i);

out_interrupted:
	drbd_may_finish_epoch(connection, peer_req->epoch, EV_PUT + EV_CLEANUP);
	put_ldev(device);
	drbd_free_peer_req(device, peer_req);
	return err;
}

/* We may throttle resync, if the lower device seems to be busy,
 * and current sync rate is above c_min_rate.
 *
 * To decide whether or not the lower device is busy, we use a scheme similar
 * to MD RAID is_mddev_idle(): if the partition stats reveal "significant"
 * (more than 64 sectors) of activity we cannot account for with our own resync
 * activity, it obviously is "busy".
 *
 * The current sync rate used here uses only the most recent two step marks,
 * to have a short time average so we can react faster.
 */
bool drbd_rs_should_slow_down(struct drbd_peer_device *peer_device, sector_t sector,
			      bool throttle_if_app_is_waiting)
{
	bool throttle = drbd_rs_c_min_rate_throttle(peer_device);

	if (!throttle || throttle_if_app_is_waiting)
		return throttle;

	return !drbd_sector_has_priority(peer_device, sector);
}

bool drbd_rs_c_min_rate_throttle(struct drbd_peer_device *peer_device)
{
	struct drbd_device *device = peer_device->device;
	unsigned long db, dt, dbdt;
	unsigned int c_min_rate;
	int curr_events;

	rcu_read_lock();
	c_min_rate = rcu_dereference(device->ldev->disk_conf)->c_min_rate;
	rcu_read_unlock();

	/* feature disabled? */
	if (c_min_rate == 0)
		return false;

	curr_events = drbd_backing_bdev_events(device->ldev->backing_bdev->bd_contains->bd_disk)
		    - atomic_read(&device->rs_sect_ev);

	if (atomic_read(&device->ap_actlog_cnt) ||
	    !peer_device->rs_last_events ||
	    curr_events - peer_device->rs_last_events > 64) {
		unsigned long rs_left;
		int i;

		peer_device->rs_last_events = curr_events;

		/* sync speed average over the last 2*DRBD_SYNC_MARK_STEP,
		 * approx. */
		i = (peer_device->rs_last_mark + DRBD_SYNC_MARKS-1) % DRBD_SYNC_MARKS;

		if (peer_device->repl_state[NOW] == L_VERIFY_S || peer_device->repl_state[NOW] == L_VERIFY_T)
			rs_left = peer_device->ov_left;
		else
			rs_left = drbd_bm_total_weight(peer_device) - peer_device->rs_failed;

		dt = ((long)jiffies - (long)peer_device->rs_mark_time[i]) / HZ;
		if (!dt)
			dt++;
		db = peer_device->rs_mark_left[i] - rs_left;
		dbdt = Bit2KB(db/dt);

		if (dbdt > c_min_rate)
			return true;
	}
	return false;
}

static int receive_DataRequest(struct drbd_connection *connection, struct packet_info *pi)
{
	struct drbd_peer_device *peer_device;
	struct drbd_device *device;
	sector_t sector;
	sector_t capacity;
	struct drbd_peer_request *peer_req;
	struct digest_info *di = NULL;
	int size, verb;
	unsigned int fault_type;
	struct p_block_req *p =	pi->data;

	peer_device = conn_peer_device(connection, pi->vnr);
	if (!peer_device)
		return -EIO;
	device = peer_device->device;
	capacity = drbd_get_capacity(device->this_bdev);

	sector = be64_to_cpu(p->sector);
	size   = be32_to_cpu(p->blksize);

	if (size <= 0 || !IS_ALIGNED(size, 512) || size > DRBD_MAX_BIO_SIZE) {
		drbd_err(device, "%s:%d: sector: %llus, size: %u\n", __FILE__, __LINE__,
				(unsigned long long)sector, size);
		return -EINVAL;
	}
	if (sector + (size>>9) > capacity) {
		drbd_err(device, "%s:%d: sector: %llus, size: %u\n", __FILE__, __LINE__,
				(unsigned long long)sector, size);
		return -EINVAL;
	}

	if (!get_ldev_if_state(device, D_UP_TO_DATE)) {
		verb = 1;
		switch (pi->cmd) {
		case P_DATA_REQUEST:
			drbd_send_ack_rp(peer_device, P_NEG_DREPLY, p);
			break;
		case P_RS_DATA_REQUEST:
		case P_CSUM_RS_REQUEST:
		case P_OV_REQUEST:
			drbd_send_ack_rp(peer_device, P_NEG_RS_DREPLY , p);
			break;
		case P_OV_REPLY:
			verb = 0;
			dec_rs_pending(peer_device);
			drbd_send_ack_ex(peer_device, P_OV_RESULT, sector, size, ID_IN_SYNC);
			break;
		default:
			BUG();
		}
		if (verb && drbd_ratelimit())
			drbd_err(device, "Can not satisfy peer's read request, "
			    "no local data.\n");

		/* drain possibly payload */
		return drbd_drain_block(peer_device, pi->size);
	}

	/* GFP_NOIO, because we must not cause arbitrary write-out: in a DRBD
	 * "criss-cross" setup, that might cause write-out on some other DRBD,
	 * which in turn might block on the other node at this very place.  */
	peer_req = drbd_alloc_peer_req(peer_device, p->block_id, sector, size,
			true /* has real payload */, GFP_NOIO);
	if (!peer_req) {
		put_ldev(device);
		return -ENOMEM;
	}

	switch (pi->cmd) {
	case P_DATA_REQUEST:
		peer_req->w.cb = w_e_end_data_req;
		fault_type = DRBD_FAULT_DT_RD;
		/* application IO, don't drbd_rs_begin_io */
		goto submit;

	case P_RS_DATA_REQUEST:
		peer_req->w.cb = w_e_end_rsdata_req;
		fault_type = DRBD_FAULT_RS_RD;
		/* used in the sector offset progress display */
		device->bm_resync_fo = BM_SECT_TO_BIT(sector);
		break;

	case P_OV_REPLY:
	case P_CSUM_RS_REQUEST:
		fault_type = DRBD_FAULT_RS_RD;
		di = kmalloc(sizeof(*di) + pi->size, GFP_NOIO);
		if (!di)
			goto out_free_e;

		di->digest_size = pi->size;
		di->digest = (((char *)di)+sizeof(struct digest_info));

		peer_req->digest = di;
		peer_req->flags |= EE_HAS_DIGEST;

		if (drbd_recv_all(connection, di->digest, pi->size))
			goto out_free_e;

		if (pi->cmd == P_CSUM_RS_REQUEST) {
			D_ASSERT(device, connection->agreed_pro_version >= 89);
			peer_req->w.cb = w_e_end_csum_rs_req;
			/* used in the sector offset progress display */
			device->bm_resync_fo = BM_SECT_TO_BIT(sector);
			/* remember to report stats in drbd_resync_finished */
			peer_device->use_csums = true;
		} else if (pi->cmd == P_OV_REPLY) {
			/* track progress, we may need to throttle */
			atomic_add(size >> 9, &peer_device->rs_sect_in);
			peer_req->w.cb = w_e_end_ov_reply;
			dec_rs_pending(peer_device);
			/* drbd_rs_begin_io done when we sent this request,
			 * but accounting still needs to be done. */
			goto submit_for_resync;
		}
		break;

	case P_OV_REQUEST:
		if (peer_device->ov_start_sector == ~(sector_t)0 &&
		    connection->agreed_pro_version >= 90) {
			unsigned long now = jiffies;
			int i;
			peer_device->ov_start_sector = sector;
			peer_device->ov_position = sector;
			peer_device->ov_left = drbd_bm_bits(device) - BM_SECT_TO_BIT(sector);
			peer_device->rs_total = peer_device->ov_left;
			for (i = 0; i < DRBD_SYNC_MARKS; i++) {
				peer_device->rs_mark_left[i] = peer_device->ov_left;
				peer_device->rs_mark_time[i] = now;
			}
			drbd_info(device, "Online Verify start sector: %llu\n",
					(unsigned long long)sector);
		}
		peer_req->w.cb = w_e_end_ov_req;
		fault_type = DRBD_FAULT_RS_RD;
		break;

	default:
		BUG();
	}

	/* Throttle, drbd_rs_begin_io and submit should become asynchronous
	 * wrt the receiver, but it is not as straightforward as it may seem.
	 * Various places in the resync start and stop logic assume resync
	 * requests are processed in order, requeuing this on the worker thread
	 * introduces a bunch of new code for synchronization between threads.
	 *
	 * Unlimited throttling before drbd_rs_begin_io may stall the resync
	 * "forever", throttling after drbd_rs_begin_io will lock that extent
	 * for application writes for the same time.  For now, just throttle
	 * here, where the rest of the code expects the receiver to sleep for
	 * a while, anyways.
	 */

	/* Throttle before drbd_rs_begin_io, as that locks out application IO;
	 * this defers syncer requests for some time, before letting at least
	 * on request through.  The resync controller on the receiving side
	 * will adapt to the incoming rate accordingly.
	 *
	 * We cannot throttle here if remote is Primary/SyncTarget:
	 * we would also throttle its application reads.
	 * In that case, throttling is done on the SyncTarget only.
	 */
	if (connection->peer_role[NOW] != R_PRIMARY &&
	    drbd_rs_should_slow_down(peer_device, sector, false))
		schedule_timeout_uninterruptible(HZ/10);
	if (drbd_rs_begin_io(peer_device, sector))
		goto out_free_e;

submit_for_resync:
	atomic_add(size >> 9, &device->rs_sect_ev);

submit:
	inc_unacked(peer_device);
	spin_lock_irq(&device->resource->req_lock);
	list_add_tail(&peer_req->w.list, &device->read_ee);
	spin_unlock_irq(&device->resource->req_lock);

	if (drbd_submit_peer_request(device, peer_req, READ, fault_type) == 0)
		return 0;

	/* don't care for the reason here */
	drbd_err(device, "submit failed, triggering re-connect\n");
	spin_lock_irq(&device->resource->req_lock);
	list_del(&peer_req->w.list);
	spin_unlock_irq(&device->resource->req_lock);
	/* no drbd_rs_complete_io(), we are dropping the connection anyways */

out_free_e:
	put_ldev(device);
	drbd_free_peer_req(device, peer_req);
	return -EIO;
}

/**
 * drbd_asb_recover_0p  -  Recover after split-brain with no remaining primaries
 */
static int drbd_asb_recover_0p(struct drbd_peer_device *peer_device) __must_hold(local)
{
	const int node_id = peer_device->device->resource->res_opts.node_id;
	int self, peer, rv = -100;
	unsigned long ch_self, ch_peer;
	enum drbd_after_sb_p after_sb_0p;

	self = drbd_bitmap_uuid(peer_device) & UUID_PRIMARY;
	peer = peer_device->bitmap_uuids[node_id] & UUID_PRIMARY;

	ch_peer = peer_device->dirty_bits;
	ch_self = peer_device->comm_bm_set;

	rcu_read_lock();
	after_sb_0p = rcu_dereference(peer_device->connection->net_conf)->after_sb_0p;
	rcu_read_unlock();
	switch (after_sb_0p) {
	case ASB_CONSENSUS:
	case ASB_DISCARD_SECONDARY:
	case ASB_CALL_HELPER:
	case ASB_VIOLENTLY:
		drbd_err(peer_device, "Configuration error.\n");
		break;
	case ASB_DISCONNECT:
		break;
	case ASB_DISCARD_YOUNGER_PRI:
		if (self == 0 && peer == 1) {
			rv = -1;
			break;
		}
		if (self == 1 && peer == 0) {
			rv =  1;
			break;
		}
		/* Else fall through to one of the other strategies... */
	case ASB_DISCARD_OLDER_PRI:
		if (self == 0 && peer == 1) {
			rv = 1;
			break;
		}
		if (self == 1 && peer == 0) {
			rv = -1;
			break;
		}
		/* Else fall through to one of the other strategies... */
		drbd_warn(peer_device, "Discard younger/older primary did not find a decision\n"
			  "Using discard-least-changes instead\n");
	case ASB_DISCARD_ZERO_CHG:
		if (ch_peer == 0 && ch_self == 0) {
			rv = test_bit(RESOLVE_CONFLICTS, &peer_device->connection->flags)
				? -1 : 1;
			break;
		} else {
			if (ch_peer == 0) { rv =  1; break; }
			if (ch_self == 0) { rv = -1; break; }
		}
		if (after_sb_0p == ASB_DISCARD_ZERO_CHG)
			break;
	case ASB_DISCARD_LEAST_CHG:
		if	(ch_self < ch_peer)
			rv = -1;
		else if (ch_self > ch_peer)
			rv =  1;
		else /* ( ch_self == ch_peer ) */
		     /* Well, then use something else. */
			rv = test_bit(RESOLVE_CONFLICTS, &peer_device->connection->flags)
				? -1 : 1;
		break;
	case ASB_DISCARD_LOCAL:
		rv = -1;
		break;
	case ASB_DISCARD_REMOTE:
		rv =  1;
	}

	return rv;
}

/**
 * drbd_asb_recover_1p  -  Recover after split-brain with one remaining primary
 */
static int drbd_asb_recover_1p(struct drbd_peer_device *peer_device) __must_hold(local)
{
	struct drbd_device *device = peer_device->device;
	struct drbd_connection *connection = peer_device->connection;
	struct drbd_resource *resource = device->resource;
	int hg, rv = -100;
	enum drbd_after_sb_p after_sb_1p;

	rcu_read_lock();
	after_sb_1p = rcu_dereference(connection->net_conf)->after_sb_1p;
	rcu_read_unlock();
	switch (after_sb_1p) {
	case ASB_DISCARD_YOUNGER_PRI:
	case ASB_DISCARD_OLDER_PRI:
	case ASB_DISCARD_LEAST_CHG:
	case ASB_DISCARD_LOCAL:
	case ASB_DISCARD_REMOTE:
	case ASB_DISCARD_ZERO_CHG:
		drbd_err(device, "Configuration error.\n");
		break;
	case ASB_DISCONNECT:
		break;
	case ASB_CONSENSUS:
		hg = drbd_asb_recover_0p(peer_device);
		if (hg == -1 && resource->role[NOW] == R_SECONDARY)
			rv = hg;
		if (hg == 1  && resource->role[NOW] == R_PRIMARY)
			rv = hg;
		break;
	case ASB_VIOLENTLY:
		rv = drbd_asb_recover_0p(peer_device);
		break;
	case ASB_DISCARD_SECONDARY:
		return resource->role[NOW] == R_PRIMARY ? 1 : -1;
	case ASB_CALL_HELPER:
		hg = drbd_asb_recover_0p(peer_device);
		if (hg == -1 && resource->role[NOW] == R_PRIMARY) {
			enum drbd_state_rv rv2;

			 /* drbd_change_state() does not sleep while in SS_IN_TRANSIENT_STATE,
			  * we might be here in L_OFF which is transient.
			  * we do not need to wait for the after state change work either. */
			rv2 = change_role(resource, R_SECONDARY, CS_VERBOSE, false);
			if (rv2 != SS_SUCCESS) {
				drbd_khelper(device, connection, "pri-lost-after-sb");
			} else {
				drbd_warn(device, "Successfully gave up primary role.\n");
				rv = hg;
			}
		} else
			rv = hg;
	}

	return rv;
}

/**
 * drbd_asb_recover_2p  -  Recover after split-brain with two remaining primaries
 */
static int drbd_asb_recover_2p(struct drbd_peer_device *peer_device) __must_hold(local)
{
	struct drbd_device *device = peer_device->device;
	struct drbd_connection *connection = peer_device->connection;
	int hg, rv = -100;
	enum drbd_after_sb_p after_sb_2p;

	rcu_read_lock();
	after_sb_2p = rcu_dereference(connection->net_conf)->after_sb_2p;
	rcu_read_unlock();
	switch (after_sb_2p) {
	case ASB_DISCARD_YOUNGER_PRI:
	case ASB_DISCARD_OLDER_PRI:
	case ASB_DISCARD_LEAST_CHG:
	case ASB_DISCARD_LOCAL:
	case ASB_DISCARD_REMOTE:
	case ASB_CONSENSUS:
	case ASB_DISCARD_SECONDARY:
	case ASB_DISCARD_ZERO_CHG:
		drbd_err(device, "Configuration error.\n");
		break;
	case ASB_VIOLENTLY:
		rv = drbd_asb_recover_0p(peer_device);
		break;
	case ASB_DISCONNECT:
		break;
	case ASB_CALL_HELPER:
		hg = drbd_asb_recover_0p(peer_device);
		if (hg == -1) {
			enum drbd_state_rv rv2;

			 /* drbd_change_state() does not sleep while in SS_IN_TRANSIENT_STATE,
			  * we might be here in L_OFF which is transient.
			  * we do not need to wait for the after state change work either. */
			rv2 = change_role(device->resource, R_SECONDARY, CS_VERBOSE, false);
			if (rv2 != SS_SUCCESS) {
				drbd_khelper(device, connection, "pri-lost-after-sb");
			} else {
				drbd_warn(device, "Successfully gave up primary role.\n");
				rv = hg;
			}
		} else
			rv = hg;
	}

	return rv;
}

static void drbd_uuid_dump_self(struct drbd_peer_device *peer_device, u64 bits, u64 flags)
{
	struct drbd_device *device = peer_device->device;

	drbd_info(peer_device, "self %016llX:%016llX:%016llX:%016llX bits:%llu flags:%llX\n",
		  (unsigned long long)drbd_current_uuid(peer_device->device),
		  (unsigned long long)drbd_bitmap_uuid(peer_device),
		  (unsigned long long)drbd_history_uuid(device, 0),
		  (unsigned long long)drbd_history_uuid(device, 1),
		  (unsigned long long)bits,
		  (unsigned long long)flags);
}


static void drbd_uuid_dump_peer(struct drbd_peer_device *peer_device, u64 bits, u64 flags)
{
	const int node_id = peer_device->device->resource->res_opts.node_id;

	drbd_info(peer_device, "peer %016llX:%016llX:%016llX:%016llX bits:%llu flags:%llX\n",
	     (unsigned long long)peer_device->current_uuid,
	     (unsigned long long)peer_device->bitmap_uuids[node_id],
	     (unsigned long long)peer_device->history_uuids[0],
	     (unsigned long long)peer_device->history_uuids[1],
	     (unsigned long long)bits,
	     (unsigned long long)flags);
}

static int uuid_fixup_resync_end(struct drbd_peer_device *peer_device, int *rule_nr) __must_hold(local)
{
	struct drbd_device *device = peer_device->device;
	const int node_id = device->resource->res_opts.node_id;

	if (peer_device->bitmap_uuids[node_id] == (u64)0 && drbd_bitmap_uuid(peer_device) != (u64)0) {

		if (peer_device->connection->agreed_pro_version < 91)
			return -1091;

		if ((drbd_bitmap_uuid(peer_device) & ~UUID_PRIMARY) ==
		    (peer_device->history_uuids[0] & ~UUID_PRIMARY) &&
		    (drbd_history_uuid(device, 0) & ~UUID_PRIMARY) ==
		    (peer_device->history_uuids[0] & ~UUID_PRIMARY)) {
			struct drbd_peer_md *peer_md = &device->ldev->md.peers[peer_device->bitmap_index];

			drbd_info(device, "was SyncSource, missed the resync finished event, corrected myself:\n");
			_drbd_uuid_push_history(device, peer_md->bitmap_uuid);
			peer_md->bitmap_uuid = 0;

			drbd_uuid_dump_self(peer_device,
					    device->disk_state[NOW] >= D_NEGOTIATING ? drbd_bm_total_weight(peer_device) : 0, 0);
			*rule_nr = 34;
		} else {
			drbd_info(device, "was SyncSource (peer failed to write sync_uuid)\n");
			*rule_nr = 36;
		}

		return 1;
	}

	if (drbd_bitmap_uuid(peer_device) == (u64)0 && peer_device->bitmap_uuids[node_id] != (u64)0) {

		if (peer_device->connection->agreed_pro_version < 91)
			return -1091;

		if ((drbd_history_uuid(device, 0) & ~UUID_PRIMARY) ==
		    (peer_device->bitmap_uuids[node_id] & ~UUID_PRIMARY) &&
		    (drbd_history_uuid(device, 1) & ~UUID_PRIMARY) ==
		    (peer_device->history_uuids[0] & ~UUID_PRIMARY)) {
			int i;

			drbd_info(device, "was SyncTarget, peer missed the resync finished event, corrected peer:\n");

			for (i = ARRAY_SIZE(peer_device->history_uuids) - 1; i > 0; i--)
				peer_device->history_uuids[i] = peer_device->history_uuids[i - 1];
			peer_device->history_uuids[i] = peer_device->bitmap_uuids[node_id];
			peer_device->bitmap_uuids[node_id] = 0;

			drbd_uuid_dump_peer(peer_device, peer_device->dirty_bits, peer_device->uuid_flags);
			*rule_nr = 35;
		} else {
			drbd_info(device, "was SyncTarget (failed to write sync_uuid)\n");
			*rule_nr = 37;
		}

		return -1;
	}

	return -2000;
}

static int uuid_fixup_resync_start1(struct drbd_peer_device *peer_device, int *rule_nr) __must_hold(local)
{
	struct drbd_device *device = peer_device->device;
	const int node_id = peer_device->device->resource->res_opts.node_id;
	u64 self, peer;

	self = drbd_current_uuid(device) & ~UUID_PRIMARY;
	peer = peer_device->history_uuids[0] & ~UUID_PRIMARY;

	if (self == peer) {
		if (peer_device->connection->agreed_pro_version < 96 ?
		    (drbd_history_uuid(device, 0) & ~UUID_PRIMARY) ==
		    (peer_device->history_uuids[1] & ~UUID_PRIMARY) :
		    peer + UUID_NEW_BM_OFFSET == (peer_device->bitmap_uuids[node_id] & ~UUID_PRIMARY)) {
			int i;

			/* The last P_SYNC_UUID did not get though. Undo the last start of
			   resync as sync source modifications of the peer's UUIDs. */
			*rule_nr = 51;

			if (peer_device->connection->agreed_pro_version < 91)
				return -1091;

			peer_device->bitmap_uuids[node_id] = peer_device->history_uuids[0];
			for (i = 0; i < ARRAY_SIZE(peer_device->history_uuids) - 1; i++)
				peer_device->history_uuids[i] = peer_device->history_uuids[i + 1];
			peer_device->history_uuids[i] = 0;

			drbd_info(device, "Lost last syncUUID packet, corrected:\n");
			drbd_uuid_dump_peer(peer_device, peer_device->dirty_bits, peer_device->uuid_flags);

			return -1;
		}
	}

	return -2000;
}

static int uuid_fixup_resync_start2(struct drbd_peer_device *peer_device, int *rule_nr) __must_hold(local)
{
	struct drbd_device *device = peer_device->device;
	u64 self, peer;

	self = drbd_history_uuid(device, 0) & ~UUID_PRIMARY;
	peer = peer_device->current_uuid & ~UUID_PRIMARY;

	if (self == peer) {
		if (peer_device->connection->agreed_pro_version < 96 ?
		    (drbd_history_uuid(device, 1) & ~UUID_PRIMARY) ==
		    (peer_device->history_uuids[0] & ~UUID_PRIMARY) :
		    self + UUID_NEW_BM_OFFSET == (drbd_bitmap_uuid(peer_device) & ~UUID_PRIMARY)) {
			u64 bitmap_uuid;

			/* The last P_SYNC_UUID did not get though. Undo the last start of
			   resync as sync source modifications of our UUIDs. */
			*rule_nr = 71;

			if (peer_device->connection->agreed_pro_version < 91)
				return -1091;

			bitmap_uuid = _drbd_uuid_pull_history(peer_device);
			__drbd_uuid_set_bitmap(peer_device, bitmap_uuid);

			drbd_info(device, "Last syncUUID did not get through, corrected:\n");
			drbd_uuid_dump_self(peer_device,
					    device->disk_state[NOW] >= D_NEGOTIATING ? drbd_bm_total_weight(peer_device) : 0, 0);

			return 1;
		}
	}

	return -2000;
}

/*
  100	after split brain try auto recover
    3   L_SYNC_SOURCE copy BitMap from
    2	L_SYNC_SOURCE set BitMap
    1	L_SYNC_SOURCE use BitMap
    0	no Sync
   -1	L_SYNC_TARGET use BitMap
   -2	L_SYNC_TARGET set BitMap
   -3   L_SYNC_TARGET clear BitMap
 -100	after split brain, disconnect
-1000	unrelated data
-1091   requires proto 91
-1096   requires proto 96
 */
static int drbd_uuid_compare(struct drbd_peer_device *peer_device,
			     int *rule_nr, int *peer_node_id) __must_hold(local)
{
	struct drbd_connection *connection = peer_device->connection;
	struct drbd_device *device = peer_device->device;
	const int node_id = device->resource->res_opts.node_id;
	const int max_peers = device->bitmap->bm_max_peers;
	u64 self, peer;
	int i, j;

	self = drbd_current_uuid(device) & ~UUID_PRIMARY;
	peer = peer_device->current_uuid & ~UUID_PRIMARY;

	/* Before DRBD 8.0.2 (from 2007), the uuid on sync targets was set to
	 * zero during resyncs for no good reason. */
	if (self == 0)
		self = UUID_JUST_CREATED;
	if (peer == 0)
		peer = UUID_JUST_CREATED;

	*rule_nr = 10;
	if (self == UUID_JUST_CREATED && peer == UUID_JUST_CREATED)
		return 0;

	*rule_nr = 20;
	if (self == UUID_JUST_CREATED)
		return -2;

	*rule_nr = 30;
	if (peer == UUID_JUST_CREATED)
		return 2;

	if (self == peer) {
		if (connection->agreed_pro_version < 110) {
			int rv = uuid_fixup_resync_end(peer_device, rule_nr);
			if (rv > -2000)
				return rv;
		}

		/* Common power [off|failure]? */
		*rule_nr = 40;
		if (test_bit(CRASHED_PRIMARY, &device->flags)) {
			if ((peer_device->uuid_flags & UUID_FLAG_CRASHED_PRIMARY) &&
			    test_bit(RESOLVE_CONFLICTS, &connection->flags))
				return -1;
			return 1;
		} else if (peer_device->uuid_flags & UUID_FLAG_CRASHED_PRIMARY)
				return -1;
		else
			return 0;
	}

	*rule_nr = 50;
	peer = peer_device->bitmap_uuids[node_id] & ~UUID_PRIMARY;
	if (self == peer)
		return -1;

	*rule_nr = 52;
	for (i = 0; i < MAX_PEERS; i++) {
		peer = peer_device->bitmap_uuids[i] & ~UUID_PRIMARY;
		if (self == peer) {
			*peer_node_id = i;
			return -3;
		}
	}

	if (connection->agreed_pro_version < 110) {
		int rv = uuid_fixup_resync_start1(peer_device, rule_nr);
		if (rv > -2000)
			return rv;
	}

	*rule_nr = 60;
	self = drbd_current_uuid(device) & ~UUID_PRIMARY;
	for (i = 0; i < ARRAY_SIZE(peer_device->history_uuids); i++) {
		peer = peer_device->history_uuids[i] & ~UUID_PRIMARY;
		if (self == peer)
			return -2;
	}

	*rule_nr = 70;
	self = drbd_bitmap_uuid(peer_device) & ~UUID_PRIMARY;
	peer = peer_device->current_uuid & ~UUID_PRIMARY;
	if (self == peer)
		return 1;

	*rule_nr = 72;
	for (i = 0; i < max_peers; i++) {
		if (i == peer_device->bitmap_index)
			continue;
		self = device->ldev->md.peers[i].bitmap_uuid & ~UUID_PRIMARY;
		if (self == peer) {
			*peer_node_id = device->ldev->md.peers[i].node_id;
			return 3;
		}
	}

	if (connection->agreed_pro_version < 110) {
		int rv = uuid_fixup_resync_start2(peer_device, rule_nr);
		if (rv > -2000)
			return rv;
	}

	*rule_nr = 80;
	peer = peer_device->current_uuid & ~UUID_PRIMARY;
	for (i = 0; i < HISTORY_UUIDS; i++) {
		self = drbd_history_uuid(device, i) & ~UUID_PRIMARY;
		if (self == peer)
			return 2;
	}

	*rule_nr = 90;
	self = drbd_bitmap_uuid(peer_device) & ~UUID_PRIMARY;
	peer = peer_device->bitmap_uuids[node_id] & ~UUID_PRIMARY;
	if (self == peer && self != ((u64)0))
		return 100;

	*rule_nr = 100;
	for (i = 0; i < HISTORY_UUIDS; i++) {
		self = drbd_history_uuid(device, i) & ~UUID_PRIMARY;
		for (j = 0; j < ARRAY_SIZE(peer_device->history_uuids); j++) {
			peer = peer_device->history_uuids[j] & ~UUID_PRIMARY;
			if (self == peer)
				return -100;
		}
	}

	return -1000;
}

static int drbd_handshake(struct drbd_peer_device *peer_device,
			  int *rule_nr,
			  int *peer_node_id) __must_hold(local)
{
	struct drbd_device *device = peer_device->device;
	int hg;

	drbd_info(device, "drbd_sync_handshake:\n");
	spin_lock_irq(&device->ldev->md.uuid_lock);
	drbd_uuid_dump_self(peer_device, peer_device->comm_bm_set, 0);
	drbd_uuid_dump_peer(peer_device, peer_device->dirty_bits, peer_device->uuid_flags);

	hg = drbd_uuid_compare(peer_device, rule_nr, peer_node_id);
	spin_unlock_irq(&device->ldev->md.uuid_lock);

	drbd_info(device, "uuid_compare()=%d by rule %d\n", hg, *rule_nr);

	return hg;
}


static enum drbd_repl_state goodness_to_repl_state(struct drbd_peer_device *peer_device, int hg)
{
	struct drbd_device *device = peer_device->device;
	enum drbd_repl_state rv = -1;

	if (hg > 0) { /* become sync source. */
		rv = L_WF_BITMAP_S;
	} else if (hg < 0) { /* become sync target */
		rv = L_WF_BITMAP_T;
	} else {
		rv = L_ESTABLISHED;
		if (drbd_bitmap_uuid(peer_device)) {
			drbd_info(peer_device, "clearing bitmap UUID and bitmap content (%lu bits)\n",
				  drbd_bm_total_weight(peer_device));
			drbd_uuid_set_bitmap(peer_device, 0);
			drbd_bm_clear_many_bits(peer_device, 0, -1UL);
		} else if (drbd_bm_total_weight(peer_device)) {
			drbd_info(device, "No resync, but %lu bits in bitmap!\n",
				  drbd_bm_total_weight(peer_device));
		}
	}

	return rv;
}

static enum drbd_repl_state drbd_attach_handshake(struct drbd_peer_device *peer_device) __must_hold(local)
{
	int hg, rule_nr, peer_node_id;

	hg = drbd_handshake(peer_device, &rule_nr, &peer_node_id);

	if (hg <= -2 || hg >= 2)
		return -1;

	return goodness_to_repl_state(peer_device, hg);
}

/* drbd_sync_handshake() returns the new replication state on success, and -1
 * on failure.
 */
static enum drbd_repl_state drbd_sync_handshake(struct drbd_peer_device *peer_device,
						enum drbd_role peer_role,
						enum drbd_disk_state peer_disk_state) __must_hold(local)
{
	struct drbd_device *device = peer_device->device;
	struct drbd_connection *connection = peer_device->connection;
	enum drbd_disk_state disk_state;
	struct net_conf *nc;
	int hg, rule_nr, rr_conflict, tentative, peer_node_id = 0;

	hg = drbd_handshake(peer_device, &rule_nr, &peer_node_id);

	disk_state = device->disk_state[NOW];
	if (disk_state == D_NEGOTIATING)
		disk_state = disk_state_from_md(device);

	if (hg == -1000) {
		drbd_alert(device, "Unrelated data, aborting!\n");
		return -1;
	}
	if (hg < -1000) {
		drbd_alert(device, "To resolve this both sides have to support at least protocol %d\n", -hg - 1000);
		return -1;
	}

	if ((disk_state == D_INCONSISTENT && peer_disk_state > D_INCONSISTENT) ||
	    (peer_disk_state == D_INCONSISTENT && disk_state > D_INCONSISTENT)) {
		int f = (hg == -100) || abs(hg) == 2;
		hg = disk_state > D_INCONSISTENT ? 1 : -1;
		if (f)
			hg = hg*2;
		drbd_info(device, "Becoming sync %s due to disk states.\n",
		     hg > 0 ? "source" : "target");
	}

	if (abs(hg) == 100)
		drbd_khelper(device, connection, "initial-split-brain");

	rcu_read_lock();
	nc = rcu_dereference(connection->net_conf);

	if (hg == 100 || (hg == -100 && nc->always_asbp)) {
		int pcount = (device->resource->role[NOW] == R_PRIMARY)
			   + (peer_role == R_PRIMARY);
		int forced = (hg == -100);

		switch (pcount) {
		case 0:
			hg = drbd_asb_recover_0p(peer_device);
			break;
		case 1:
			hg = drbd_asb_recover_1p(peer_device);
			break;
		case 2:
			hg = drbd_asb_recover_2p(peer_device);
			break;
		}
		if (abs(hg) < 100) {
			drbd_warn(device, "Split-Brain detected, %d primaries, "
			     "automatically solved. Sync from %s node\n",
			     pcount, (hg < 0) ? "peer" : "this");
			if (forced) {
				drbd_warn(device, "Doing a full sync, since"
				     " UUIDs where ambiguous.\n");
				hg = hg*2;
			}
		}
	}

	if (hg == -100) {
		if (test_bit(DISCARD_MY_DATA, &device->flags) &&
		    !(peer_device->uuid_flags & UUID_FLAG_DISCARD_MY_DATA))
			hg = -1;
		if (!test_bit(DISCARD_MY_DATA, &device->flags) &&
		    (peer_device->uuid_flags & UUID_FLAG_DISCARD_MY_DATA))
			hg = 1;

		if (abs(hg) < 100)
			drbd_warn(device, "Split-Brain detected, manually solved. "
			     "Sync from %s node\n",
			     (hg < 0) ? "peer" : "this");
	}
	rr_conflict = nc->rr_conflict;
	tentative = nc->tentative;
	rcu_read_unlock();

	if (hg == -100) {
		drbd_alert(device, "Split-Brain detected but unresolved, dropping connection!\n");
		drbd_khelper(device, connection, "split-brain");
		return -1;
	}

	if (hg > 0 && disk_state <= D_INCONSISTENT) {
		drbd_err(device, "I shall become SyncSource, but I am inconsistent!\n");
		return -1;
	}

	if (hg < 0 && /* by intention we do not use disk_state here. */
	    device->resource->role[NOW] == R_PRIMARY && device->disk_state[NOW] >= D_CONSISTENT) {
		switch (rr_conflict) {
		case ASB_CALL_HELPER:
			drbd_khelper(device, connection, "pri-lost");
			/* fall through */
		case ASB_DISCONNECT:
			drbd_err(device, "I shall become SyncTarget, but I am primary!\n");
			return -1;
		case ASB_VIOLENTLY:
			drbd_warn(device, "Becoming SyncTarget, violating the stable-data"
			     "assumption\n");
		}
	}

	if (tentative || test_bit(CONN_DRY_RUN, &connection->flags)) {
		if (hg == 0)
			drbd_info(device, "dry-run connect: No resync, would become Connected immediately.\n");
		else
			drbd_info(device, "dry-run connect: Would become %s, doing a %s resync.",
				 drbd_repl_str(hg > 0 ? L_SYNC_SOURCE : L_SYNC_TARGET),
				 abs(hg) >= 2 ? "full" : "bit-map based");
		return -1;
	}

	if (hg == 3) {
		drbd_info(device, "Peer synced up with node %d, copying bitmap\n", peer_node_id);
		drbd_suspend_io(device);
		drbd_bm_slot_lock(peer_device, "bm_copy_slot from sync_handshake", BM_LOCK_BULK);
		drbd_bm_copy_slot(device, device->ldev->id_to_bit[peer_node_id], peer_device->bitmap_index);
		drbd_bm_write(device, NULL);
		drbd_bm_slot_unlock(peer_device);
		drbd_resume_io(device);
	} else if (hg == -3) {
		drbd_info(device, "synced up with node %d in the mean time\n", peer_node_id);
		drbd_suspend_io(device);
		drbd_bm_slot_lock(peer_device, "bm_clear_many_bits from sync_handshake", BM_LOCK_BULK);
		drbd_bm_clear_many_bits(peer_device, 0, -1UL);
		drbd_bm_write(device, NULL);
		drbd_bm_slot_unlock(peer_device);
		drbd_resume_io(device);
	} else if (abs(hg) >= 2) {
		drbd_info(device, "Writing the whole bitmap, full sync required after drbd_sync_handshake.\n");
		if (drbd_bitmap_io(device, &drbd_bmio_set_n_write, "set_n_write from sync_handshake",
					BM_LOCK_CLEAR | BM_LOCK_BULK, peer_device))
			return -1;
	}

	return goodness_to_repl_state(peer_device, hg);
}

static enum drbd_after_sb_p convert_after_sb(enum drbd_after_sb_p peer)
{
	/* ASB_DISCARD_REMOTE - ASB_DISCARD_LOCAL is valid */
	if (peer == ASB_DISCARD_REMOTE)
		return ASB_DISCARD_LOCAL;

	/* any other things with ASB_DISCARD_REMOTE or ASB_DISCARD_LOCAL are invalid */
	if (peer == ASB_DISCARD_LOCAL)
		return ASB_DISCARD_REMOTE;

	/* everything else is valid if they are equal on both sides. */
	return peer;
}

static int receive_protocol(struct drbd_connection *connection, struct packet_info *pi)
{
	struct p_protocol *p = pi->data;
	enum drbd_after_sb_p p_after_sb_0p, p_after_sb_1p, p_after_sb_2p;
	int p_proto, p_discard_my_data, p_two_primaries, cf;
	struct net_conf *nc, *old_net_conf, *new_net_conf = NULL;
	char integrity_alg[SHARED_SECRET_MAX] = "";
	struct crypto_hash *peer_integrity_tfm = NULL;
	void *int_dig_in = NULL, *int_dig_vv = NULL;

	p_proto		= be32_to_cpu(p->protocol);
	p_after_sb_0p	= be32_to_cpu(p->after_sb_0p);
	p_after_sb_1p	= be32_to_cpu(p->after_sb_1p);
	p_after_sb_2p	= be32_to_cpu(p->after_sb_2p);
	p_two_primaries = be32_to_cpu(p->two_primaries);
	cf		= be32_to_cpu(p->conn_flags);
	p_discard_my_data = cf & CF_DISCARD_MY_DATA;

	if (connection->agreed_pro_version >= 87) {
		int err;

		if (pi->size > sizeof(integrity_alg))
			return -EIO;
		err = drbd_recv_all(connection, integrity_alg, pi->size);
		if (err)
			return err;
		integrity_alg[SHARED_SECRET_MAX - 1] = 0;
	}

	if (pi->cmd != P_PROTOCOL_UPDATE) {
		clear_bit(CONN_DRY_RUN, &connection->flags);

		if (cf & CF_DRY_RUN)
			set_bit(CONN_DRY_RUN, &connection->flags);

		rcu_read_lock();
		nc = rcu_dereference(connection->net_conf);

		if (p_proto != nc->wire_protocol) {
			drbd_err(connection, "incompatible %s settings\n", "protocol");
			goto disconnect_rcu_unlock;
		}

		if (convert_after_sb(p_after_sb_0p) != nc->after_sb_0p) {
			drbd_err(connection, "incompatible %s settings\n", "after-sb-0pri");
			goto disconnect_rcu_unlock;
		}

		if (convert_after_sb(p_after_sb_1p) != nc->after_sb_1p) {
			drbd_err(connection, "incompatible %s settings\n", "after-sb-1pri");
			goto disconnect_rcu_unlock;
		}

		if (convert_after_sb(p_after_sb_2p) != nc->after_sb_2p) {
			drbd_err(connection, "incompatible %s settings\n", "after-sb-2pri");
			goto disconnect_rcu_unlock;
		}

		if (p_discard_my_data && nc->discard_my_data) {
			drbd_err(connection, "incompatible %s settings\n", "discard-my-data");
			goto disconnect_rcu_unlock;
		}

		if (p_two_primaries != nc->two_primaries) {
			drbd_err(connection, "incompatible %s settings\n", "allow-two-primaries");
			goto disconnect_rcu_unlock;
		}

		if (strcmp(integrity_alg, nc->integrity_alg)) {
			drbd_err(connection, "incompatible %s settings\n", "data-integrity-alg");
			goto disconnect_rcu_unlock;
		}

		rcu_read_unlock();
	}

	if (integrity_alg[0]) {
		int hash_size;

		/*
		 * We can only change the peer data integrity algorithm
		 * here.  Changing our own data integrity algorithm
		 * requires that we send a P_PROTOCOL_UPDATE packet at
		 * the same time; otherwise, the peer has no way to
		 * tell between which packets the algorithm should
		 * change.
		 */

		peer_integrity_tfm = crypto_alloc_hash(integrity_alg, 0, CRYPTO_ALG_ASYNC);
		if (!peer_integrity_tfm) {
			drbd_err(connection, "peer data-integrity-alg %s not supported\n",
				 integrity_alg);
			goto disconnect;
		}

		hash_size = crypto_hash_digestsize(peer_integrity_tfm);
		int_dig_in = kmalloc(hash_size, GFP_KERNEL);
		int_dig_vv = kmalloc(hash_size, GFP_KERNEL);
		if (!(int_dig_in && int_dig_vv)) {
			drbd_err(connection, "Allocation of buffers for data integrity checking failed\n");
			goto disconnect;
		}
	}

	new_net_conf = kmalloc(sizeof(struct net_conf), GFP_KERNEL);
	if (!new_net_conf) {
		drbd_err(connection, "Allocation of new net_conf failed\n");
		goto disconnect;
	}

	if (mutex_lock_interruptible(&connection->resource->conf_update)) {
		drbd_err(connection, "Interrupted while waiting for conf_update\n");
		goto disconnect;
	}

	mutex_lock(&connection->data.mutex);
	old_net_conf = connection->net_conf;
	*new_net_conf = *old_net_conf;

	new_net_conf->wire_protocol = p_proto;
	new_net_conf->after_sb_0p = convert_after_sb(p_after_sb_0p);
	new_net_conf->after_sb_1p = convert_after_sb(p_after_sb_1p);
	new_net_conf->after_sb_2p = convert_after_sb(p_after_sb_2p);
	new_net_conf->two_primaries = p_two_primaries;

	rcu_assign_pointer(connection->net_conf, new_net_conf);
	mutex_unlock(&connection->data.mutex);
	mutex_unlock(&connection->resource->conf_update);

	crypto_free_hash(connection->peer_integrity_tfm);
	kfree(connection->int_dig_in);
	kfree(connection->int_dig_vv);
	connection->peer_integrity_tfm = peer_integrity_tfm;
	connection->int_dig_in = int_dig_in;
	connection->int_dig_vv = int_dig_vv;

	if (strcmp(old_net_conf->integrity_alg, integrity_alg))
		drbd_info(connection, "peer data-integrity-alg: %s\n",
			  integrity_alg[0] ? integrity_alg : "(none)");

	synchronize_rcu();
	kfree(old_net_conf);
	return 0;

disconnect_rcu_unlock:
	rcu_read_unlock();
disconnect:
	crypto_free_hash(peer_integrity_tfm);
	kfree(int_dig_in);
	kfree(int_dig_vv);
	change_cstate(connection, C_DISCONNECTING, CS_HARD);
	return -EIO;
}

/* helper function
 * input: alg name, feature name
 * return: NULL (alg name was "")
 *         ERR_PTR(error) if something goes wrong
 *         or the crypto hash ptr, if it worked out ok. */
static struct crypto_hash *drbd_crypto_alloc_digest_safe(const struct drbd_device *device,
		const char *alg, const char *name)
{
	struct crypto_hash *tfm;

	if (!alg[0])
		return NULL;

	tfm = crypto_alloc_hash(alg, 0, CRYPTO_ALG_ASYNC);
	if (IS_ERR(tfm)) {
		drbd_err(device, "Can not allocate \"%s\" as %s (reason: %ld)\n",
			alg, name, PTR_ERR(tfm));
		return tfm;
	}
	return tfm;
}

static int ignore_remaining_packet(struct drbd_connection *connection, struct packet_info *pi)
{
	void *buffer = connection->data.rbuf;
	int size = pi->size;

	while (size) {
		int s = min_t(int, size, DRBD_SOCKET_BUFFER_SIZE);
		s = drbd_recv(connection, buffer, s);
		if (s <= 0) {
			if (s < 0)
				return s;
			break;
		}
		size -= s;
	}
	if (size)
		return -EIO;
	return 0;
}

/*
 * config_unknown_volume  -  device configuration command for unknown volume
 *
 * When a device is added to an existing connection, the node on which the
 * device is added first will send configuration commands to its peer but the
 * peer will not know about the device yet.  It will warn and ignore these
 * commands.  Once the device is added on the second node, the second node will
 * send the same device configuration commands, but in the other direction.
 *
 * (We can also end up here if drbd is misconfigured.)
 */
static int config_unknown_volume(struct drbd_connection *connection, struct packet_info *pi)
{
	drbd_warn(connection, "%s packet received for volume %d, which is not configured locally\n",
		  drbd_packet_name(pi->cmd), pi->vnr);
	return ignore_remaining_packet(connection, pi);
}

static int receive_SyncParam(struct drbd_connection *connection, struct packet_info *pi)
{
	struct drbd_peer_device *peer_device;
	struct drbd_device *device;
	struct p_rs_param_95 *p;
	unsigned int header_size, data_size, exp_max_sz;
	struct crypto_hash *verify_tfm = NULL;
	struct crypto_hash *csums_tfm = NULL;
	struct net_conf *old_net_conf, *new_net_conf = NULL;
	struct disk_conf *old_disk_conf = NULL, *new_disk_conf = NULL;
	const int apv = connection->agreed_pro_version;
	struct fifo_buffer *old_plan = NULL, *new_plan = NULL;
	int fifo_size = 0;
	int err;

	peer_device = conn_peer_device(connection, pi->vnr);
	if (!peer_device)
		return config_unknown_volume(connection, pi);
	device = peer_device->device;

	exp_max_sz  = apv <= 87 ? sizeof(struct p_rs_param)
		    : apv == 88 ? sizeof(struct p_rs_param)
					+ SHARED_SECRET_MAX
		    : apv <= 94 ? sizeof(struct p_rs_param_89)
		    : /* apv >= 95 */ sizeof(struct p_rs_param_95);

	if (pi->size > exp_max_sz) {
		drbd_err(device, "SyncParam packet too long: received %u, expected <= %u bytes\n",
		    pi->size, exp_max_sz);
		return -EIO;
	}

	if (apv <= 88) {
		header_size = sizeof(struct p_rs_param);
		data_size = pi->size - header_size;
	} else if (apv <= 94) {
		header_size = sizeof(struct p_rs_param_89);
		data_size = pi->size - header_size;
		D_ASSERT(device, data_size == 0);
	} else {
		header_size = sizeof(struct p_rs_param_95);
		data_size = pi->size - header_size;
		D_ASSERT(device, data_size == 0);
	}

	/* initialize verify_alg and csums_alg */
	p = pi->data;
	memset(p->verify_alg, 0, 2 * SHARED_SECRET_MAX);

	err = drbd_recv_all(connection, p, header_size);
	if (err)
		return err;

	err = mutex_lock_interruptible(&connection->resource->conf_update);
	if (err) {
		drbd_err(connection, "Interrupted while waiting for conf_update\n");
		return err;
	}
	old_net_conf = connection->net_conf;
	if (get_ldev(device)) {
		new_disk_conf = kzalloc(sizeof(struct disk_conf), GFP_KERNEL);
		if (!new_disk_conf) {
			put_ldev(device);
			mutex_unlock(&connection->resource->conf_update);
			drbd_err(device, "Allocation of new disk_conf failed\n");
			return -ENOMEM;
		}

		old_disk_conf = device->ldev->disk_conf;
		*new_disk_conf = *old_disk_conf;

		new_disk_conf->resync_rate = be32_to_cpu(p->resync_rate);
	}

	if (apv >= 88) {
		if (apv == 88) {
			if (data_size > SHARED_SECRET_MAX || data_size == 0) {
				drbd_err(device, "verify-alg too long, "
					 "peer wants %u, accepting only %u byte\n",
					 data_size, SHARED_SECRET_MAX);
				err = -EIO;
				goto reconnect;
			}

			err = drbd_recv_all(connection, p->verify_alg, data_size);
			if (err)
				goto reconnect;
			/* we expect NUL terminated string */
			/* but just in case someone tries to be evil */
			D_ASSERT(device, p->verify_alg[data_size-1] == 0);
			p->verify_alg[data_size-1] = 0;

		} else /* apv >= 89 */ {
			/* we still expect NUL terminated strings */
			/* but just in case someone tries to be evil */
			D_ASSERT(device, p->verify_alg[SHARED_SECRET_MAX-1] == 0);
			D_ASSERT(device, p->csums_alg[SHARED_SECRET_MAX-1] == 0);
			p->verify_alg[SHARED_SECRET_MAX-1] = 0;
			p->csums_alg[SHARED_SECRET_MAX-1] = 0;
		}

		if (strcmp(old_net_conf->verify_alg, p->verify_alg)) {
			if (peer_device->repl_state[NOW] == L_OFF) {
				drbd_err(device, "Different verify-alg settings. me=\"%s\" peer=\"%s\"\n",
				    old_net_conf->verify_alg, p->verify_alg);
				goto disconnect;
			}
			verify_tfm = drbd_crypto_alloc_digest_safe(device,
					p->verify_alg, "verify-alg");
			if (IS_ERR(verify_tfm)) {
				verify_tfm = NULL;
				goto disconnect;
			}
		}

		if (apv >= 89 && strcmp(old_net_conf->csums_alg, p->csums_alg)) {
			if (peer_device->repl_state[NOW] == L_OFF) {
				drbd_err(device, "Different csums-alg settings. me=\"%s\" peer=\"%s\"\n",
				    old_net_conf->csums_alg, p->csums_alg);
				goto disconnect;
			}
			csums_tfm = drbd_crypto_alloc_digest_safe(device,
					p->csums_alg, "csums-alg");
			if (IS_ERR(csums_tfm)) {
				csums_tfm = NULL;
				goto disconnect;
			}
		}

		if (apv > 94 && new_disk_conf) {
			new_disk_conf->c_plan_ahead = be32_to_cpu(p->c_plan_ahead);
			new_disk_conf->c_delay_target = be32_to_cpu(p->c_delay_target);
			new_disk_conf->c_fill_target = be32_to_cpu(p->c_fill_target);
			new_disk_conf->c_max_rate = be32_to_cpu(p->c_max_rate);

			fifo_size = (new_disk_conf->c_plan_ahead * 10 * SLEEP_TIME) / HZ;
			old_plan = rcu_dereference(peer_device->rs_plan_s);
			if (!old_plan || fifo_size != old_plan->size) {
				new_plan = fifo_alloc(fifo_size);
				if (!new_plan) {
					drbd_err(device, "kmalloc of fifo_buffer failed");
					goto disconnect;
				}
			}
		}

		if (verify_tfm || csums_tfm) {
			new_net_conf = kzalloc(sizeof(struct net_conf), GFP_KERNEL);
			if (!new_net_conf) {
				drbd_err(device, "Allocation of new net_conf failed\n");
				goto disconnect;
			}

			*new_net_conf = *old_net_conf;

			if (verify_tfm) {
				strcpy(new_net_conf->verify_alg, p->verify_alg);
				new_net_conf->verify_alg_len = strlen(p->verify_alg) + 1;
				crypto_free_hash(connection->verify_tfm);
				connection->verify_tfm = verify_tfm;
				drbd_info(device, "using verify-alg: \"%s\"\n", p->verify_alg);
			}
			if (csums_tfm) {
				strcpy(new_net_conf->csums_alg, p->csums_alg);
				new_net_conf->csums_alg_len = strlen(p->csums_alg) + 1;
				crypto_free_hash(connection->csums_tfm);
				connection->csums_tfm = csums_tfm;
				drbd_info(device, "using csums-alg: \"%s\"\n", p->csums_alg);
			}
			rcu_assign_pointer(connection->net_conf, new_net_conf);
		}
	}

	if (new_disk_conf) {
		rcu_assign_pointer(device->ldev->disk_conf, new_disk_conf);
		put_ldev(device);
	}

	if (new_plan)
		rcu_assign_pointer(peer_device->rs_plan_s, new_plan);

	mutex_unlock(&connection->resource->conf_update);
	synchronize_rcu();
	if (new_net_conf)
		kfree(old_net_conf);
	kfree(old_disk_conf);
	if (new_plan)
		kfree(old_plan);

	return 0;

reconnect:
	if (new_disk_conf) {
		put_ldev(device);
		kfree(new_disk_conf);
	}
	mutex_unlock(&connection->resource->conf_update);
	return -EIO;

disconnect:
	kfree(new_plan);
	if (new_disk_conf) {
		put_ldev(device);
		kfree(new_disk_conf);
	}
	mutex_unlock(&connection->resource->conf_update);
	/* just for completeness: actually not needed,
	 * as this is not reached if csums_tfm was ok. */
	crypto_free_hash(csums_tfm);
	/* but free the verify_tfm again, if csums_tfm did not work out */
	crypto_free_hash(verify_tfm);
	change_cstate(connection, C_DISCONNECTING, CS_HARD);
	return -EIO;
}

static void drbd_setup_order_type(struct drbd_device *device, int peer)
{
	/* sorry, we currently have no working implementation
	 * of distributed TCQ */
}

/* warn if the arguments differ by more than 12.5% */
static void warn_if_differ_considerably(struct drbd_device *device,
	const char *s, sector_t a, sector_t b)
{
	sector_t d;
	if (a == 0 || b == 0)
		return;
	d = (a > b) ? (a - b) : (b - a);
	if (d > (a>>3) || d > (b>>3))
		drbd_warn(device, "Considerable difference in %s: %llus vs. %llus\n", s,
		     (unsigned long long)a, (unsigned long long)b);
}

/* Maximum bio size that a protocol version supports. */
static unsigned int conn_max_bio_size(struct drbd_connection *connection)
{
	if (connection->agreed_pro_version >= 100)
		return DRBD_MAX_BIO_SIZE;
	else if (connection->agreed_pro_version >= 95)
		return DRBD_MAX_BIO_SIZE_P95;
	else
		return DRBD_MAX_SIZE_H80_PACKET;
}

static int receive_sizes(struct drbd_connection *connection, struct packet_info *pi)
{
	struct drbd_peer_device *peer_device;
	struct drbd_device *device;
	struct p_sizes *p = pi->data;
	enum determine_dev_size dd = DS_UNCHANGED;
	int ldsc = 0; /* local disk size changed */
	enum dds_flags ddsf;
	unsigned int protocol_max_bio_size;

	peer_device = conn_peer_device(connection, pi->vnr);
	if (!peer_device)
		return config_unknown_volume(connection, pi);
	device = peer_device->device;

	/* just store the peer's disk size for now.
	 * we still need to figure out whether we accept that. */
	/* In case I am diskless, need to accept the peer's *current* size.
	 *
	 * At this point, the peer knows more about my disk, or at
	 * least about what we last agreed upon, than myself.
	 * So if his c_size is less than his d_size, the most likely
	 * reason is that *my* d_size was smaller last time we checked.
	 *
	 * However, if he sends a zero current size,
	 * take his (user-capped or) backing disk size anyways.
	 */
	peer_device->max_size =
		be64_to_cpu(p->c_size) ?: be64_to_cpu(p->u_size) ?: be64_to_cpu(p->d_size);

	if (get_ldev(device)) {
		sector_t p_usize = be64_to_cpu(p->u_size), my_usize;

		rcu_read_lock();
		my_usize = rcu_dereference(device->ldev->disk_conf)->disk_size;
		rcu_read_unlock();

		warn_if_differ_considerably(device, "lower level device sizes",
			   peer_device->max_size, drbd_get_max_capacity(device->ldev));
		warn_if_differ_considerably(device, "user requested size",
					    p_usize, my_usize);

		/* if this is the first connect, or an otherwise expected
		 * param exchange, choose the minimum */
		if (peer_device->repl_state[NOW] == L_OFF)
			p_usize = min_not_zero(my_usize, p_usize);

		/* Never shrink a device with usable data during connect.
		   But allow online shrinking if we are connected. */
		if (drbd_new_dev_size(device, p_usize, 0) <
		    drbd_get_capacity(device->this_bdev) &&
		    device->disk_state[NOW] >= D_OUTDATED &&
		    peer_device->repl_state[NOW] < L_ESTABLISHED) {
			drbd_err(device, "The peer's disk size is too small!\n");
			change_cstate(connection, C_DISCONNECTING, CS_HARD);
			put_ldev(device);
			return -EIO;
		}

		if (my_usize != p_usize) {
			struct disk_conf *old_disk_conf, *new_disk_conf;
			int err;

			new_disk_conf = kzalloc(sizeof(struct disk_conf), GFP_KERNEL);
			if (!new_disk_conf) {
				drbd_err(device, "Allocation of new disk_conf failed\n");
				put_ldev(device);
				return -ENOMEM;
			}

			err = mutex_lock_interruptible(&connection->resource->conf_update);
			if (err) {
				drbd_err(connection, "Interrupted while waiting for conf_update\n");
				return err;
			}
			old_disk_conf = device->ldev->disk_conf;
			*new_disk_conf = *old_disk_conf;
			new_disk_conf->disk_size = p_usize;

			rcu_assign_pointer(device->ldev->disk_conf, new_disk_conf);
			mutex_unlock(&connection->resource->conf_update);
			synchronize_rcu();
			kfree(old_disk_conf);

			drbd_info(device, "Peer sets u_size to %lu sectors\n",
				 (unsigned long)my_usize);
		}

		put_ldev(device);
	}

	/* The protocol version limits how big requests can be.  In addition,
	 * peers before protocol version 94 cannot split large requests into
	 * multiple bios; their reported max_bio_size is a hard limit.
	 */
	protocol_max_bio_size = conn_max_bio_size(connection);
	peer_device->max_bio_size = min(be32_to_cpu(p->max_bio_size), protocol_max_bio_size);
	ddsf = be16_to_cpu(p->dds_flags);

	/* Leave drbd_reconsider_max_bio_size() before drbd_determine_dev_size().
	   In case we cleared the QUEUE_FLAG_DISCARD from our queue in
	   drbd_reconsider_max_bio_size(), we can be sure that after
	   drbd_determine_dev_size() no REQ_DISCARDs are in the queue. */
	if (get_ldev(device)) {
		drbd_reconsider_max_bio_size(device, device->ldev);
		dd = drbd_determine_dev_size(device, ddsf, NULL);
		put_ldev(device);
		if (dd == DS_ERROR)
			return -EIO;
		drbd_md_sync(device);
	} else {
		struct drbd_peer_device *peer_device;
		sector_t size = 0;

		drbd_reconsider_max_bio_size(device, NULL);
		/* I am diskless, need to accept the peer disk sizes. */

		for_each_peer_device(peer_device, device) {
			/* When a peer device is in L_OFF state, max_size is zero
			 * until a P_SIZES packet is received.  */
			size = min_not_zero(size, peer_device->max_size);
		}
		if (size)
			drbd_set_my_capacity(device, size);
	}

	if (device->device_conf.max_bio_size > protocol_max_bio_size ||
	    (connection->agreed_pro_version < 94 &&
	     device->device_conf.max_bio_size > peer_device->max_bio_size)) {
		drbd_err(device, "Peer cannot deal with requests bigger than %u. "
			 "Please reduce max_bio_size in the configuration.\n",
			 peer_device->max_bio_size);
		change_cstate(connection, C_DISCONNECTING, CS_HARD);
		put_ldev(device);
		return -EIO;
	}

	if (get_ldev(device)) {
		if (device->ldev->known_size != drbd_get_capacity(device->ldev->backing_bdev)) {
			device->ldev->known_size = drbd_get_capacity(device->ldev->backing_bdev);
			ldsc = 1;
		}

		drbd_setup_order_type(device, be16_to_cpu(p->queue_order_type));
		put_ldev(device);
	}

	if (peer_device->repl_state[NOW] > L_OFF) {
		if (be64_to_cpu(p->c_size) !=
		    drbd_get_capacity(device->this_bdev) || ldsc) {
			/* we have different sizes, probably peer
			 * needs to know my new size... */
			drbd_send_sizes(peer_device, 0, ddsf);
		}
		if (test_and_clear_bit(RESIZE_PENDING, &peer_device->flags) ||
		    (dd == DS_GREW && peer_device->repl_state[NOW] == L_ESTABLISHED)) {
			if (peer_device->disk_state[NOW] >= D_INCONSISTENT &&
			    device->disk_state[NOW] >= D_INCONSISTENT) {
				if (ddsf & DDSF_NO_RESYNC)
					drbd_info(device, "Resync of new storage suppressed with --assume-clean\n");
				else
					resync_after_online_grow(peer_device);
			} else
				set_bit(RESYNC_AFTER_NEG, &peer_device->flags);
		}
	}

	return 0;
}

void drbd_resync_after_unstable(struct drbd_peer_device *peer_device) __must_hold(local)
{
	enum drbd_repl_state new_repl_state;

	new_repl_state = drbd_attach_handshake(peer_device);
	if (new_repl_state == L_ESTABLISHED) {
		return;
	} else if (new_repl_state == -1) {
		drbd_info(peer_device, "Unexpected result of handshake() %d!\n", new_repl_state);
		return;
	}

	drbd_info(peer_device, "Becoming %s after unstable\n", drbd_repl_str(new_repl_state));
	change_repl_state(peer_device, new_repl_state, CS_VERBOSE);
}

static int __receive_uuids(struct drbd_peer_device *peer_device, u64 weak_nodes)
{
	enum drbd_repl_state repl_state = peer_device->repl_state[NOW];
	struct drbd_device *device = peer_device->device;
	int updated_uuids = 0, err = 0;

	if (repl_state < L_ESTABLISHED &&
	    device->disk_state[NOW] < D_INCONSISTENT &&
	    device->resource->role[NOW] == R_PRIMARY &&
	    (device->exposed_data_uuid & ~UUID_PRIMARY) !=
	    (peer_device->current_uuid & ~UUID_PRIMARY)) {
		drbd_err(device, "Can only connect to data with current UUID=%016llX\n",
		    (unsigned long long)device->exposed_data_uuid);
		change_cstate(peer_device->connection, C_DISCONNECTING, CS_HARD);
		return -EIO;
	}

	if (get_ldev(device)) {
		int skip_initial_sync =
			repl_state == L_ESTABLISHED &&
			peer_device->connection->agreed_pro_version >= 90 &&
			drbd_current_uuid(device) == UUID_JUST_CREATED &&
			(peer_device->uuid_flags & UUID_FLAG_SKIP_INITIAL_SYNC);
		if (skip_initial_sync) {
			unsigned long irq_flags;

			drbd_info(device, "Accepted new current UUID, preparing to skip initial sync\n");
			drbd_bitmap_io(device, &drbd_bmio_clear_all_n_write,
					"clear_n_write from receive_uuids",
					BM_LOCK_SET | BM_LOCK_CLEAR | BM_LOCK_BULK, NULL);
			_drbd_uuid_set_current(device, peer_device->current_uuid);
			_drbd_uuid_set_bitmap(peer_device, 0);
			begin_state_change(device->resource, &irq_flags, CS_VERBOSE);
			/* FIXME: Note that req_lock was not taken here before! */
			__change_disk_state(device, D_UP_TO_DATE);
			__change_peer_disk_state(peer_device, D_UP_TO_DATE);
			end_state_change(device->resource, &irq_flags);
			updated_uuids = 1;
		}

		if (peer_device->uuid_flags & UUID_FLAG_NEW_DATAGEN) {
			drbd_warn(peer_device, "received new current UUID: %llX\n", peer_device->current_uuid);
			drbd_uuid_received_new_current(device, peer_device->current_uuid, weak_nodes);
		}

		if (device->disk_state[NOW] > D_OUTDATED) {
			int hg, unused_int;
			hg = drbd_uuid_compare(peer_device, &unused_int, &unused_int);

			if (hg == -2 || hg == -1) {
				struct drbd_resource *resource = device->resource;
				unsigned long irq_flags;

				begin_state_change(resource, &irq_flags, CS_VERBOSE);
				if (device->disk_state[NEW] > D_OUTDATED)
					__change_disk_state(device, D_OUTDATED);
				end_state_change(resource, &irq_flags);
			}
		}

		drbd_uuid_detect_finished_resyncs(peer_device);

		drbd_md_sync(device);
		put_ldev(device);
	} else if (device->disk_state[NOW] < D_INCONSISTENT) {
		struct drbd_resource *resource = device->resource;

		spin_lock_irq(&resource->req_lock);
		if (resource->state_change_flags) {
			drbd_info(peer_device, "Delaying update of exposed data uuid\n");
			device->next_exposed_data_uuid = peer_device->current_uuid;
		} else
			updated_uuids = drbd_set_exposed_data_uuid(device, peer_device->current_uuid);
		spin_unlock_irq(&resource->req_lock);

	}

	if (updated_uuids)
		drbd_print_uuids(peer_device, "receiver updated UUIDs to");

	if (!test_bit(INITIAL_STATE_RECEIVED, &peer_device->flags)) {
		if (!test_bit(INITIAL_STATE_SENT, &peer_device->flags)) {
			set_bit(INITIAL_STATE_SENT, &peer_device->flags);
			err = drbd_send_current_state(peer_device);
		}
	}

	if ((repl_state == L_SYNC_TARGET || repl_state == L_PAUSED_SYNC_T) &&
	    !(peer_device->uuid_flags & UUID_FLAG_STABLE)) {
		/* The sync source is receiving data from somewhere else, so
		 * the resync will not put us into consistent state.  */
		set_bit(UNSTABLE_RESYNC, &device->flags);
	}

	return err;
}

static int receive_uuids(struct drbd_connection *connection, struct packet_info *pi)
{
	const int node_id = connection->resource->res_opts.node_id;
	struct drbd_peer_device *peer_device;
	struct p_uuids *p = pi->data;
	int history_uuids, i;

	peer_device = conn_peer_device(connection, pi->vnr);
	if (!peer_device)
		return config_unknown_volume(connection, pi);

	history_uuids = min_t(int, HISTORY_UUIDS_V08,
			      ARRAY_SIZE(peer_device->history_uuids));

	peer_device->current_uuid = be64_to_cpu(p->current_uuid);
	peer_device->bitmap_uuids[node_id] = be64_to_cpu(p->bitmap_uuid);
	for (i = 0; i < history_uuids; i++)
		peer_device->history_uuids[i] = be64_to_cpu(p->history_uuids[i]);
	for (; i < ARRAY_SIZE(peer_device->history_uuids); i++)
		peer_device->history_uuids[i] = 0;
	peer_device->dirty_bits = be64_to_cpu(p->dirty_bits);
	peer_device->uuid_flags = be64_to_cpu(p->uuid_flags) | UUID_FLAG_STABLE;
	peer_device->uuids_received = true;

	return __receive_uuids(peer_device, 0);
}

static int receive_uuids110(struct drbd_connection *connection, struct packet_info *pi)
{
	struct drbd_peer_device *peer_device;
	struct p_uuids110 *p = pi->data;
	int bitmap_uuids, history_uuids, rest, i, pos, err;
	u64 bitmap_uuids_mask;

	peer_device = conn_peer_device(connection, pi->vnr);
	if (!peer_device)
		return config_unknown_volume(connection, pi);

	peer_device->current_uuid = be64_to_cpu(p->current_uuid);
	peer_device->dirty_bits = be64_to_cpu(p->dirty_bits);
	peer_device->uuid_flags = be64_to_cpu(p->uuid_flags);
	bitmap_uuids_mask = be64_to_cpu(p->bitmap_uuids_mask);
	if (bitmap_uuids_mask & ~(NODE_MASK(MAX_PEERS) - 1))
		return -EIO;
	bitmap_uuids = hweight64(bitmap_uuids_mask);

	if (pi->size / sizeof(p->other_uuids[0]) < bitmap_uuids)
		return -EIO;
	history_uuids = pi->size / sizeof(p->other_uuids[0]) - bitmap_uuids;
	if (history_uuids > ARRAY_SIZE(peer_device->history_uuids))
		history_uuids = ARRAY_SIZE(peer_device->history_uuids);

	if (drbd_recv_all_warn(connection, p->other_uuids,
			       (bitmap_uuids + history_uuids) *
			       sizeof(p->other_uuids[0])))
		return -EIO;
	rest = pi->size - (bitmap_uuids + history_uuids) * sizeof(p->other_uuids[0]);
	if (rest && !drbd_drain_block(peer_device, rest))
		return -EIO;

	pos = 0;
	for (i = 0; i < ARRAY_SIZE(peer_device->bitmap_uuids); i++) {
		if (bitmap_uuids_mask & NODE_MASK(i))
			peer_device->bitmap_uuids[i] = be64_to_cpu(p->other_uuids[pos++]);
		else
			peer_device->bitmap_uuids[i] = 0;
	}
	for (i = 0; i < history_uuids; i++)
		peer_device->history_uuids[i++] = be64_to_cpu(p->other_uuids[pos++]);
	while (i < ARRAY_SIZE(peer_device->history_uuids))
		peer_device->history_uuids[i++] = 0;
	peer_device->uuids_received = true;

	err = __receive_uuids(peer_device, be64_to_cpu(p->weak_nodes));

	if (peer_device->uuid_flags & UUID_FLAG_GOT_STABLE) {
		struct drbd_device *device = peer_device->device;

		if (peer_device->repl_state[NOW] == L_ESTABLISHED && get_ldev(device)) {
			drbd_send_uuids(peer_device, UUID_FLAG_RESYNC, 0);
			drbd_resync_after_unstable(peer_device);
			put_ldev(device);
		}
	}

	if (peer_device->uuid_flags & UUID_FLAG_RESYNC) {
		struct drbd_device *device = peer_device->device;

		if (get_ldev(device)) {
			drbd_resync_after_unstable(peer_device);
			put_ldev(device);
		}
	}

	return err;
}

/**
 * convert_state() - Converts the peer's view of the cluster state to our point of view
 * @peer_state:	The state as seen by the peer.
 */
static union drbd_state convert_state(union drbd_state peer_state)
{
	union drbd_state state;

	static enum drbd_conn_state c_tab[] = {
		[L_OFF] = L_OFF,
		[L_ESTABLISHED] = L_ESTABLISHED,

		[L_STARTING_SYNC_S] = L_STARTING_SYNC_T,
		[L_STARTING_SYNC_T] = L_STARTING_SYNC_S,
		[C_DISCONNECTING] = C_TEAR_DOWN, /* C_NETWORK_FAILURE, */
		[C_CONNECTING] = C_CONNECTING,
		[L_VERIFY_S]       = L_VERIFY_T,
		[C_MASK]   = C_MASK,
	};

	state.i = peer_state.i;

	state.conn = c_tab[peer_state.conn];
	state.peer = peer_state.role;
	state.role = peer_state.peer;
	state.pdsk = peer_state.disk;
	state.disk = peer_state.pdsk;
	state.peer_isp = (peer_state.aftr_isp | peer_state.user_isp);

	return state;
}

static union drbd_state
__change_connection_state(struct drbd_connection *connection,
			  union drbd_state mask, union drbd_state val,
			  enum chg_state_flags flags)
{
	struct drbd_resource *resource = connection->resource;

	if (mask.role) {
		/* not allowed */
	}
	if (mask.susp) {
		mask.susp ^= -1;
		__change_io_susp_user(resource, val.susp);
	}
	if (mask.susp_nod) {
		mask.susp_nod ^= -1;
		__change_io_susp_no_data(resource, val.susp_nod);
	}
	if (mask.susp_fen) {
		mask.susp_fen ^= -1;
		__change_io_susp_fencing(resource, val.susp_fen);
	}

	if (mask.conn) {
		mask.conn ^= -1;
		__change_cstate(connection,
				min_t(enum drbd_conn_state, val.conn, C_CONNECTED));
	}
	if (mask.peer) {
		mask.peer ^= -1;
		__change_peer_role(connection, val.peer);
	}
	return mask;
}

static union drbd_state
__change_peer_device_state(struct drbd_peer_device *peer_device,
			   union drbd_state mask, union drbd_state val)
{
	struct drbd_device *device = peer_device->device;

	if (mask.disk) {
		mask.disk ^= -1;
		__change_disk_state(device, val.disk);
	}

	if (mask.conn) {
		mask.conn ^= -1;
		__change_repl_state(peer_device,
				max_t(enum drbd_repl_state, val.conn, L_OFF));
	}
	if (mask.pdsk) {
		mask.pdsk ^= -1;
		__change_peer_disk_state(peer_device, val.pdsk);
	}
	if (mask.user_isp) {
		mask.user_isp ^= -1;
		__change_resync_susp_user(peer_device, val.user_isp);
	}
	if (mask.peer_isp) {
		mask.peer_isp ^= -1;
		__change_resync_susp_peer(peer_device, val.peer_isp);
	}
	if (mask.aftr_isp) {
		mask.aftr_isp ^= -1;
		__change_resync_susp_dependency(peer_device, val.aftr_isp);
	}
	return mask;
}

/**
 * change_connection_state()  -  change state of a connection and all its peer devices
 *
 * Also changes the state of the peer devices' devices and of the resource.
 * Cluster-wide state changes are not supported.
 */
static enum drbd_state_rv
change_connection_state(struct drbd_connection *connection,
			union drbd_state mask,
			union drbd_state val,
			enum chg_state_flags flags)
{
	struct drbd_peer_device *peer_device;
	union drbd_state mask_unused = mask;
	unsigned long irq_flags;
	int vnr;

	mask = convert_state(mask);
	val = convert_state(val);

	begin_state_change(connection->resource, &irq_flags, flags);
	idr_for_each_entry(&connection->peer_devices, peer_device, vnr)
		mask_unused.i &= __change_peer_device_state(peer_device, mask, val).i;
	mask_unused.i &= __change_connection_state(connection, mask, val, flags).i;
	if (mask_unused.i) {
		abort_state_change(connection->resource, &irq_flags);
		return SS_NOT_SUPPORTED;
	}
	return end_state_change(connection->resource, &irq_flags);
}

/**
 * change_peer_device_state()  -  change state of a peer and its connection
 *
 * Also changes the state of the peer device's device and of the resource.
 * Cluster-wide state changes are not supported.
 */
static enum drbd_state_rv
change_peer_device_state(struct drbd_peer_device *peer_device,
			 union drbd_state mask,
			 union drbd_state val,
			 enum chg_state_flags flags)
{
	struct drbd_connection *connection = peer_device->connection;
	union drbd_state mask_unused = mask;
	unsigned long irq_flags;

	mask = convert_state(mask);
	val = convert_state(val);

	begin_state_change(connection->resource, &irq_flags, flags);
	mask_unused.i &= __change_peer_device_state(peer_device, mask, val).i;
	mask_unused.i &= __change_connection_state(connection, mask, val, flags).i;
	if (mask_unused.i) {
		abort_state_change(connection->resource, &irq_flags);
		return SS_NOT_SUPPORTED;
	}
	return end_state_change(connection->resource, &irq_flags);
}

static int receive_req_state(struct drbd_connection *connection, struct packet_info *pi)
{
	struct drbd_resource *resource = connection->resource;
	struct drbd_peer_device *peer_device = NULL;
	struct p_req_state *p = pi->data;
	union drbd_state mask, val;
	enum chg_state_flags flags = CS_VERBOSE | CS_LOCAL_ONLY | CS_TWOPC;
	enum drbd_state_rv rv;
	int vnr = -1;

	if (!expect(connection, connection->agreed_pro_version >= 110)) {
		drbd_err(connection, "Packet %s not allowed in protocol version %d\n",
			 drbd_packet_name(pi->cmd),
			 connection->agreed_pro_version);
		return -EIO;
	}

	mask.i = be32_to_cpu(p->mask);
	val.i = be32_to_cpu(p->val);

	/* P_STATE_CHG_REQ packets must have a valid vnr.  P_CONN_ST_CHG_REQ
	 * packets have an undefined vnr. */
	if (pi->cmd == P_STATE_CHG_REQ) {
		peer_device = conn_peer_device(connection, pi->vnr);
		if (!peer_device) {
			if (mask.i == ((union drbd_state){{.conn = conn_MASK}}).i &&
			    val.i == ((union drbd_state){{.conn = L_OFF}}).i) {
				/* The peer removed this volume, we do not have it... */
				drbd_send_sr_reply(connection, vnr, SS_NOTHING_TO_DO);
				return 0;
			}

			return -EIO;
		}
		vnr = peer_device->device->vnr;
	}

	rv = SS_SUCCESS;
	spin_lock_irq(&resource->req_lock);
	if (resource->remote_state_change)
		rv = SS_CONCURRENT_ST_CHG;
	else
		resource->remote_state_change = true;
	spin_unlock_irq(&resource->req_lock);

	if (rv != SS_SUCCESS) {
		drbd_info(connection, "Rejecting concurrent remote state change\n");
		drbd_send_sr_reply(connection, vnr, rv);
		return 0;
	}

	/* Send the reply before carrying out the state change: this is needed
	 * for connection state changes which close the network connection.  */
	if (peer_device) {
		rv = change_peer_device_state(peer_device, mask, val, flags | CS_PREPARE);
		drbd_send_sr_reply(connection, vnr, rv);
		rv = change_peer_device_state(peer_device, mask, val, flags | CS_PREPARED);
		if (rv >= SS_SUCCESS)
			drbd_md_sync(peer_device->device);
	} else {
		flags |= CS_IGN_OUTD_FAIL;
		rv = change_connection_state(connection, mask, val, flags | CS_PREPARE);
		drbd_send_sr_reply(connection, vnr, rv);
		change_connection_state(connection, mask, val, flags | CS_PREPARED);
	}

	spin_lock_irq(&resource->req_lock);
	resource->remote_state_change = false;
	spin_unlock_irq(&resource->req_lock);
	wake_up(&resource->twopc_wait);

	return 0;
}

int abort_nested_twopc_work(struct drbd_work *work, int cancel)
{
	struct drbd_resource *resource =
		container_of(work, struct drbd_resource, twopc_work);
	bool prepared = false;

	spin_lock_irq(&resource->req_lock);
	if (resource->twopc_reply.initiator_node_id != -1) {
		resource->remote_state_change = false;
		resource->twopc_reply.initiator_node_id = -1;
		if (resource->twopc_parent) {
			kref_debug_put(&resource->twopc_parent->kref_debug, 9);
			kref_put(&resource->twopc_parent->kref,
				 drbd_destroy_connection);
			resource->twopc_parent = NULL;
		}
		prepared = true;
	}
	spin_unlock_irq(&resource->req_lock);
	wake_up(&resource->twopc_wait);

	if (prepared)
		abort_prepared_state_change(resource);
	return 0;
}

void twopc_timer_fn(unsigned long data)
{
	struct drbd_resource *resource = (struct drbd_resource *) data;
	unsigned long irq_flags;

	spin_lock_irqsave(&resource->req_lock, irq_flags);
	if (list_empty(&resource->twopc_work.list)) {
		drbd_err(resource, "Two-phase commit %d timeout\n",
			   resource->twopc_reply.tid);
		resource->twopc_work.cb = abort_nested_twopc_work;
		drbd_queue_work(&resource->work, &resource->twopc_work);
	}
	spin_unlock_irqrestore(&resource->req_lock, irq_flags);
}

static int receive_twopc(struct drbd_connection *connection, struct packet_info *pi)
{
	struct drbd_connection *affected_connection = connection;
	struct drbd_resource *resource = connection->resource;
	struct drbd_peer_device *peer_device = NULL;
	struct p_twopc_request *p = pi->data;
	struct twopc_reply reply;
	union drbd_state mask = {}, val = {};
	enum chg_state_flags flags = CS_VERBOSE | CS_LOCAL_ONLY;
	enum drbd_state_rv rv;

	reply.vnr = pi->vnr;
	reply.tid = be32_to_cpu(p->tid);
	reply.initiator_node_id = be32_to_cpu(p->initiator_node_id);
	reply.target_node_id = be32_to_cpu(p->target_node_id);
	reply.reachable_nodes = directly_connected_nodes(resource) |
				NODE_MASK(resource->res_opts.node_id);
	reply.primary_nodes = 0;
	reply.weak_nodes = 0;
	reply.is_disconnect = 0;

	/* Check for concurrent transactions and duplicate packets. */
	spin_lock_irq(&resource->req_lock);

	if (resource->remote_state_change) {
		if (resource->twopc_reply.initiator_node_id != reply.initiator_node_id ||
		    resource->twopc_reply.tid != reply.tid) {
			spin_unlock_irq(&resource->req_lock);
			if (pi->cmd == P_TWOPC_PREPARE) {
				drbd_info(connection, "Rejecting concurrent "
					  "remote state change %u because of "
					  "state change %u\n",
					  reply.tid,
					  resource->twopc_reply.tid);
				drbd_send_twopc_reply(connection, P_TWOPC_RETRY, &reply);
			} else {
				drbd_info(connection, "Ignoring %s packet %u\n",
					  drbd_packet_name(pi->cmd),
					  reply.tid);
			}
			return 0;
		}
		if (pi->cmd == P_TWOPC_PREPARE) {
			/* We have prepared this transaction already. */
			spin_unlock_irq(&resource->req_lock);
			drbd_send_twopc_reply(connection, P_TWOPC_YES, &reply);
			return 0;
		}
		flags |= CS_PREPARED;
	} else {
		if (pi->cmd != P_TWOPC_PREPARE) {
			/* We have committed or aborted this transaction already. */
			spin_unlock_irq(&resource->req_lock);
			drbd_debug(connection, "Ignoring %s packet %u\n",
				   drbd_packet_name(pi->cmd),
				   reply.tid);
			return 0;
		}
		resource->remote_state_change = true;
	}

	if (reply.initiator_node_id != connection->net_conf->peer_node_id) {
		/*
		 * This is an indirect request.  Unless we are directly
		 * connected to the initiator as well as indirectly, we don't
		 * have connection or peer device objects for this peer.
		 */
		for_each_connection(affected_connection, resource) {
			if (reply.initiator_node_id ==
			    affected_connection->net_conf->peer_node_id)
				goto directly_connected;
		}
		/* only indirectly connected */
		affected_connection = NULL;
		goto next;
	}

    directly_connected:
	if (reply.target_node_id != -1 &&
	    reply.target_node_id != resource->res_opts.node_id) {
		affected_connection = NULL;
		goto next;
	}

	mask.i = be32_to_cpu(p->mask);
	val.i = be32_to_cpu(p->val);

	if (mask.conn == conn_MASK) {
		u64 m = NODE_MASK(reply.initiator_node_id);

		if (val.conn == C_CONNECTED)
			reply.reachable_nodes |= m;
		if (val.conn == C_DISCONNECTING) {
			reply.reachable_nodes &= ~m;
			reply.is_disconnect = 1;
		}
	}

	if (pi->vnr != -1) {
		peer_device = conn_peer_device(affected_connection, pi->vnr);
		/* If we do not know the peer_device, then we are fine with
		   whatever is going on in the cluster. E.g. detach and del-minor
		   one each node, one after the other */

		affected_connection = NULL; /* It is intended for a peer_device! */
	}

    next:
	if (pi->cmd == P_TWOPC_PREPARE) {
		if ((mask.peer == role_MASK && val.peer == R_PRIMARY) ||
		    (mask.peer != role_MASK && resource->role[NOW] == R_PRIMARY)) {
			reply.primary_nodes = NODE_MASK(resource->res_opts.node_id);
			reply.weak_nodes = ~reply.reachable_nodes;
		}
	}

	resource->twopc_reply = reply;
	spin_unlock_irq(&resource->req_lock);

	switch(pi->cmd) {
	case P_TWOPC_PREPARE:
		drbd_info(connection, "Preparing remote state change %u "
			  "(primary_nodes=%lX, weak_nodes=%lX\n",
			  reply.tid,
			  (unsigned long)reply.primary_nodes,
			  (unsigned long)reply.weak_nodes);
		flags |= CS_PREPARE;
		break;
	case P_TWOPC_ABORT:
		drbd_info(connection, "Aborting remote state change %u\n",
			  reply.tid);
		flags |= CS_ABORT;
		break;
	default:
		drbd_info(connection, "Committing remote state change %u\n",
			  reply.tid);
		break;
	}

	if (peer_device)
		rv = change_peer_device_state(peer_device, mask, val, flags);
	else if (affected_connection)
		rv = change_connection_state(affected_connection,
					     mask, val, flags | CS_IGN_OUTD_FAIL);
	else
		rv = SS_NOTHING_TO_DO;

	if (flags & CS_PREPARE) {
		if (rv >= SS_SUCCESS) {
			spin_lock_irq(&resource->req_lock);
			kref_get(&connection->kref);
			kref_debug_get(&connection->kref_debug, 9);
			resource->twopc_parent = connection;
			resource->twopc_timer.expires = jiffies + twopc_timeout(resource);
			add_timer(&resource->twopc_timer);
			spin_unlock_irq(&resource->req_lock);

			nested_twopc_request(resource, pi->vnr, pi->cmd, p);
		} else {
			enum drbd_packet cmd = (rv == SS_IN_TRANSIENT_STATE) ?
				P_TWOPC_RETRY : P_TWOPC_NO;
			drbd_send_twopc_reply(connection, cmd, &reply);
		}
	} else {
		if (flags & CS_PREPARED)
			del_timer(&resource->twopc_timer);

		nested_twopc_request(resource, pi->vnr, pi->cmd, p);
		clear_remote_state_change(resource);

		if (peer_device && rv >= SS_SUCCESS && !(flags & CS_ABORT))
			drbd_md_sync(peer_device->device);

		if (rv >= SS_SUCCESS && !(flags & CS_ABORT)) {
			struct drbd_device *device;
			int vnr;

			if (affected_connection &&
			    mask.conn == conn_MASK && val.conn == C_CONNECTED)
				conn_connect2(connection);

			idr_for_each_entry(&resource->devices, device, vnr) {
				u64 nedu = device->next_exposed_data_uuid;
				if (!nedu)
					continue;
				if (device->disk_state[NOW] < D_INCONSISTENT)
					drbd_set_exposed_data_uuid(device, nedu);
				device->next_exposed_data_uuid = 0;
			}
		}
	}

	return 0;
}

static int receive_state(struct drbd_connection *connection, struct packet_info *pi)
{
	struct drbd_resource *resource = connection->resource;
	struct drbd_peer_device *peer_device = NULL;
	enum drbd_repl_state *repl_state;
	struct drbd_device *device = NULL;
	struct p_state *p = pi->data;
	union drbd_state old_per_state, peer_state;
	enum drbd_disk_state peer_disk_state;
	enum drbd_repl_state new_repl_state;
	int rv;

	peer_device = conn_peer_device(connection, pi->vnr);
	if (!peer_device)
		return config_unknown_volume(connection, pi);
	device = peer_device->device;

	peer_state.i = be32_to_cpu(p->state);

	if (connection->agreed_pro_version < 110) {
		/* Before drbd-9.0 there was no D_DETACHING it was D_FAILED... */
		if (peer_state.disk >= D_DETACHING)
			peer_state.disk++;
		if (peer_state.pdsk >= D_DETACHING)
			peer_state.pdsk++;
	}

	peer_disk_state = peer_state.disk;
	if (peer_state.disk == D_NEGOTIATING) {
		peer_disk_state = peer_device->uuid_flags & UUID_FLAG_INCONSISTENT ?
			D_INCONSISTENT : D_CONSISTENT;
		drbd_info(device, "real peer disk state = %s\n", drbd_disk_str(peer_disk_state));
	}

	spin_lock_irq(&resource->req_lock);
	old_per_state = drbd_get_peer_device_state(peer_device, NOW);
	spin_unlock_irq(&resource->req_lock);
 retry:
	new_repl_state = max_t(enum drbd_repl_state, old_per_state.conn, L_OFF);

	/* If some other part of the code (asender thread, timeout)
	 * already decided to close the connection again,
	 * we must not "re-establish" it here. */
	if (old_per_state.conn <= C_TEAR_DOWN)
		return -ECONNRESET;

	/* If this is the "end of sync" confirmation, usually the peer disk
	 * was D_INCONSISTENT or D_CONSISTENT. (Since the peer might be
	 * weak we do not know anything about its new disk state)
	 */
	if ((old_per_state.pdsk == D_INCONSISTENT || old_per_state.pdsk == D_CONSISTENT) &&
	    old_per_state.conn > L_ESTABLISHED && old_per_state.disk == D_UP_TO_DATE) {
		/* If we are (becoming) SyncSource, but peer is still in sync
		 * preparation, ignore its uptodate-ness to avoid flapping, it
		 * will change to inconsistent once the peer reaches active
		 * syncing states.
		 * It may have changed syncer-paused flags, however, so we
		 * cannot ignore this completely. */
		if (peer_state.conn > L_ESTABLISHED &&
		    peer_state.conn < L_SYNC_SOURCE)
			peer_disk_state = D_INCONSISTENT;

		/* if peer_state changes to connected at the same time,
		 * it explicitly notifies us that it finished resync.
		 * Maybe we should finish it up, too? */
		else if (old_per_state.conn >= L_SYNC_SOURCE &&
			 peer_state.conn == L_ESTABLISHED) {
			if (drbd_bm_total_weight(peer_device) <= peer_device->rs_failed)
				drbd_resync_finished(peer_device, peer_state.disk);
			return 0;
		}
	}

	/* explicit verify finished notification, stop sector reached. */
	if (old_per_state.conn == L_VERIFY_T && old_per_state.disk == D_UP_TO_DATE &&
	    peer_state.conn == C_CONNECTED && peer_disk_state == D_UP_TO_DATE) {
		ov_out_of_sync_print(peer_device);
		drbd_resync_finished(peer_device, D_MASK);
		return 0;
	}

	/* peer says his disk is inconsistent, while we think it is uptodate,
	 * and this happens while the peer still thinks we have a sync going on,
	 * but we think we are already done with the sync.
	 * We ignore this to avoid flapping pdsk.
	 * This should not happen, if the peer is a recent version of drbd. */
	if (old_per_state.pdsk == D_UP_TO_DATE && peer_disk_state == D_INCONSISTENT &&
	    old_per_state.conn == L_ESTABLISHED && peer_state.conn > L_SYNC_SOURCE)
		peer_disk_state = D_UP_TO_DATE;

	if (new_repl_state == L_OFF)
		new_repl_state = L_ESTABLISHED;

	if (peer_state.conn == L_AHEAD)
		new_repl_state = L_BEHIND;

	if (peer_state.conn == L_PAUSED_SYNC_T && peer_state.disk == D_OUTDATED &&
	    old_per_state.conn == L_ESTABLISHED) {
		/* Looks like the peer was invalidated with drbdadm */
		drbd_info(peer_device, "Setting bits\n");
		drbd_bitmap_io(device, &drbd_bmio_set_n_write, "set_n_write from receive_state",
			       BM_LOCK_CLEAR | BM_LOCK_BULK, peer_device);
		new_repl_state = L_PAUSED_SYNC_S;
	}

	if (peer_device->uuids_received &&
	    peer_state.disk >= D_NEGOTIATING &&
	    get_ldev_if_state(device, D_NEGOTIATING)) {
		bool consider_resync;

		/* if we established a new connection */
		consider_resync = (old_per_state.conn < L_ESTABLISHED);
		/* if we have both been inconsistent, and the peer has been
		 * forced to be UpToDate with --force */
		consider_resync |= test_bit(CONSIDER_RESYNC, &peer_device->flags);
		/* if we had been plain connected, and the admin requested to
		 * start a sync by "invalidate" or "invalidate-remote" */
		consider_resync |= (old_per_state.conn == L_ESTABLISHED &&
				    (peer_state.conn == L_STARTING_SYNC_S ||
				     peer_state.conn == L_STARTING_SYNC_T));

		if (consider_resync) {
			new_repl_state = drbd_sync_handshake(peer_device, peer_state.role, peer_disk_state);
		} else if (old_per_state.conn == L_ESTABLISHED &&
			   (peer_state.disk == D_NEGOTIATING ||
			    old_per_state.disk == D_NEGOTIATING)) {
			new_repl_state = drbd_attach_handshake(peer_device);
		}

		put_ldev(device);
		if (new_repl_state == -1) {
			new_repl_state = L_ESTABLISHED;
			if (device->disk_state[NOW] == D_NEGOTIATING) {
				new_repl_state = L_NEG_NO_RESULT;
			} else if (peer_state.disk == D_NEGOTIATING) {
				if (connection->agreed_pro_version < 110) {
					drbd_err(device, "Disk attach process on the peer node was aborted.\n");
					peer_state.disk = D_DISKLESS;
					peer_disk_state = D_DISKLESS;
				} else {
					/* The peer will decide later and let us know... */
					peer_disk_state = D_NEGOTIATING;
				}
			} else {
				if (test_and_clear_bit(CONN_DRY_RUN, &connection->flags))
					return -EIO;
				D_ASSERT(device, old_per_state.conn == L_OFF);
				change_cstate(connection, C_DISCONNECTING, CS_HARD);
				return -EIO;
			}
		}

		if (device->disk_state[NOW] == D_NEGOTIATING) {
			set_bit(NEGOTIATION_RESULT_TOCHED, &resource->flags);
			peer_device->negotiation_result = new_repl_state;
		}
	}

	spin_lock_irq(&resource->req_lock);
	begin_state_change_locked(resource, CS_VERBOSE);
	if (old_per_state.i != drbd_get_peer_device_state(peer_device, NOW).i) {
		old_per_state = drbd_get_peer_device_state(peer_device, NOW);
		abort_state_change_locked(resource);
		spin_unlock_irq(&resource->req_lock);
		goto retry;
	}
	clear_bit(CONSIDER_RESYNC, &peer_device->flags);
	if (device->disk_state[NOW] != D_NEGOTIATING)
		__change_repl_state(peer_device, new_repl_state);
	if (connection->peer_role[NOW] == R_UNKNOWN || peer_state.role == R_SECONDARY)
		__change_peer_role(connection, peer_state.role);
	__change_peer_disk_state(peer_device, peer_disk_state);
	__change_resync_susp_peer(peer_device, peer_state.aftr_isp | peer_state.user_isp);
	repl_state = peer_device->repl_state;
	if (repl_state[OLD] < L_ESTABLISHED && repl_state[NEW] >= L_ESTABLISHED)
		resource->state_change_flags |= CS_HARD;
	if (peer_device->disk_state[NEW] == D_CONSISTENT &&
	    drbd_suspended(device) &&
	    repl_state[OLD] < L_ESTABLISHED && repl_state[NEW] == L_ESTABLISHED &&
	    test_bit(NEW_CUR_UUID, &device->flags)) {
		unsigned long irq_flags;

		/* Do not allow RESEND for a rebooted peer. We can only allow this
		   for temporary network outages! */
		abort_state_change_locked(resource);
		spin_unlock_irq(&resource->req_lock);

		drbd_err(device, "Aborting Connect, can not thaw IO with an only Consistent peer\n");
		tl_clear(connection);
		drbd_uuid_new_current(device, false);
		clear_bit(NEW_CUR_UUID, &device->flags);
		begin_state_change(resource, &irq_flags, CS_HARD);
		__change_cstate(connection, C_PROTOCOL_ERROR);
		__change_io_susp_user(resource, false);
		end_state_change(resource, &irq_flags);
		return -EIO;
	}
	rv = end_state_change_locked(resource);
	new_repl_state = peer_device->repl_state[NOW];
	set_bit(INITIAL_STATE_RECEIVED, &peer_device->flags);
	spin_unlock_irq(&resource->req_lock);

	if (rv < SS_SUCCESS) {
		change_cstate(connection, C_DISCONNECTING, CS_HARD);
		return -EIO;
	}

	if (old_per_state.conn > L_OFF) {
		if (new_repl_state > L_ESTABLISHED && peer_state.conn <= L_ESTABLISHED &&
		    peer_state.disk != D_NEGOTIATING ) {
			/* we want resync, peer has not yet decided to sync... */
			/* Nowadays only used when forcing a node into primary role and
			   setting its disk to UpToDate with that */
			drbd_send_uuids(peer_device, 0, 0);
			drbd_send_current_state(peer_device);
		}
	}

	clear_bit(DISCARD_MY_DATA, &device->flags);

	drbd_md_sync(device); /* update connected indicator, effective_size, ... */

	return 0;
}

static int receive_sync_uuid(struct drbd_connection *connection, struct packet_info *pi)
{
	struct drbd_peer_device *peer_device;
	struct drbd_device *device;
	struct p_uuid *p = pi->data;

	peer_device = conn_peer_device(connection, pi->vnr);
	if (!peer_device)
		return -EIO;
	device = peer_device->device;

	wait_event(device->misc_wait,
		   peer_device->repl_state[NOW] == L_WF_SYNC_UUID ||
		   peer_device->repl_state[NOW] == L_BEHIND ||
		   peer_device->repl_state[NOW] < L_ESTABLISHED ||
		   device->disk_state[NOW] < D_NEGOTIATING);

	/* D_ASSERT(device,  peer_device->repl_state[NOW] == L_WF_SYNC_UUID ); */

	/* Here the _drbd_uuid_ functions are right, current should
	   _not_ be rotated into the history */
	if (get_ldev_if_state(device, D_NEGOTIATING)) {
		_drbd_uuid_set_current(device, be64_to_cpu(p->uuid));
		_drbd_uuid_set_bitmap(peer_device, 0UL);

		drbd_print_uuids(peer_device, "updated sync uuid");
		drbd_start_resync(peer_device, L_SYNC_TARGET);

		put_ldev(device);
	} else
		drbd_err(device, "Ignoring SyncUUID packet!\n");

	return 0;
}

/**
 * receive_bitmap_plain
 *
 * Return 0 when done, 1 when another iteration is needed, and a negative error
 * code upon failure.
 */
static int
receive_bitmap_plain(struct drbd_peer_device *peer_device, unsigned int size,
		     unsigned long *p, struct bm_xfer_ctx *c)
{
	unsigned int data_size = DRBD_SOCKET_BUFFER_SIZE -
				 drbd_header_size(peer_device->connection);
	unsigned int num_words = min_t(size_t, data_size / sizeof(*p),
				       c->bm_words - c->word_offset);
	unsigned int want = num_words * sizeof(*p);
	int err;

	if (want != size) {
		drbd_err(peer_device, "%s:want (%u) != size (%u)\n", __func__, want, size);
		return -EIO;
	}
	if (want == 0)
		return 0;
	err = drbd_recv_all(peer_device->connection, p, want);
	if (err)
		return err;

	drbd_bm_merge_lel(peer_device, c->word_offset, num_words, p);

	c->word_offset += num_words;
	c->bit_offset = c->word_offset * BITS_PER_LONG;
	if (c->bit_offset > c->bm_bits)
		c->bit_offset = c->bm_bits;

	return 1;
}

static enum drbd_bitmap_code dcbp_get_code(struct p_compressed_bm *p)
{
	return (enum drbd_bitmap_code)(p->encoding & 0x0f);
}

static int dcbp_get_start(struct p_compressed_bm *p)
{
	return (p->encoding & 0x80) != 0;
}

static int dcbp_get_pad_bits(struct p_compressed_bm *p)
{
	return (p->encoding >> 4) & 0x7;
}

/**
 * recv_bm_rle_bits
 *
 * Return 0 when done, 1 when another iteration is needed, and a negative error
 * code upon failure.
 */
static int
recv_bm_rle_bits(struct drbd_peer_device *peer_device,
		struct p_compressed_bm *p,
		 struct bm_xfer_ctx *c,
		 unsigned int len)
{
	struct bitstream bs;
	u64 look_ahead;
	u64 rl;
	u64 tmp;
	unsigned long s = c->bit_offset;
	unsigned long e;
	int toggle = dcbp_get_start(p);
	int have;
	int bits;

	bitstream_init(&bs, p->code, len, dcbp_get_pad_bits(p));

	bits = bitstream_get_bits(&bs, &look_ahead, 64);
	if (bits < 0)
		return -EIO;

	for (have = bits; have > 0; s += rl, toggle = !toggle) {
		bits = vli_decode_bits(&rl, look_ahead);
		if (bits <= 0)
			return -EIO;

		if (toggle) {
			e = s + rl -1;
			if (e >= c->bm_bits) {
				drbd_err(peer_device, "bitmap overflow (e:%lu) while decoding bm RLE packet\n", e);
				return -EIO;
			}
			drbd_bm_set_many_bits(peer_device, s, e);
		}

		if (have < bits) {
			drbd_err(peer_device, "bitmap decoding error: h:%d b:%d la:0x%08llx l:%u/%u\n",
				have, bits, look_ahead,
				(unsigned int)(bs.cur.b - p->code),
				(unsigned int)bs.buf_len);
			return -EIO;
		}
		/* if we consumed all 64 bits, assign 0; >> 64 is "undefined"; */
		if (likely(bits < 64))
			look_ahead >>= bits;
		else
			look_ahead = 0;
		have -= bits;

		bits = bitstream_get_bits(&bs, &tmp, 64 - have);
		if (bits < 0)
			return -EIO;
		look_ahead |= tmp << have;
		have += bits;
	}

	c->bit_offset = s;
	bm_xfer_ctx_bit_to_word_offset(c);

	return (s != c->bm_bits);
}

/**
 * decode_bitmap_c
 *
 * Return 0 when done, 1 when another iteration is needed, and a negative error
 * code upon failure.
 */
static int
decode_bitmap_c(struct drbd_peer_device *peer_device,
		struct p_compressed_bm *p,
		struct bm_xfer_ctx *c,
		unsigned int len)
{
	if (dcbp_get_code(p) == RLE_VLI_Bits)
		return recv_bm_rle_bits(peer_device, p, c, len - sizeof(*p));

	/* other variants had been implemented for evaluation,
	 * but have been dropped as this one turned out to be "best"
	 * during all our tests. */

	drbd_err(peer_device, "receive_bitmap_c: unknown encoding %u\n", p->encoding);
	change_cstate(peer_device->connection, C_PROTOCOL_ERROR, CS_HARD);
	return -EIO;
}

void INFO_bm_xfer_stats(struct drbd_peer_device *peer_device,
		const char *direction, struct bm_xfer_ctx *c)
{
	/* what would it take to transfer it "plaintext" */
	unsigned int header_size = drbd_header_size(peer_device->connection);
	unsigned int data_size = DRBD_SOCKET_BUFFER_SIZE - header_size;
	unsigned int plain =
		header_size * (DIV_ROUND_UP(c->bm_words, data_size) + 1) +
		c->bm_words * sizeof(unsigned long);
	unsigned int total = c->bytes[0] + c->bytes[1];
	unsigned int r;

	/* total can not be zero. but just in case: */
	if (total == 0)
		return;

	/* don't report if not compressed */
	if (total >= plain)
		return;

	/* total < plain. check for overflow, still */
	r = (total > UINT_MAX/1000) ? (total / (plain/1000))
		                    : (1000 * total / plain);

	if (r > 1000)
		r = 1000;

	r = 1000 - r;
	drbd_info(peer_device, "%s bitmap stats [Bytes(packets)]: plain %u(%u), RLE %u(%u), "
	     "total %u; compression: %u.%u%%\n",
			direction,
			c->bytes[1], c->packets[1],
			c->bytes[0], c->packets[0],
			total, r/10, r % 10);
}

static enum drbd_disk_state read_disk_state(struct drbd_device *device)
{
	struct drbd_resource *resource = device->resource;
	enum drbd_disk_state disk_state;

	spin_lock_irq(&resource->req_lock);
	disk_state = device->disk_state[NOW];
	spin_unlock_irq(&resource->req_lock);

	return disk_state;
}

/* Since we are processing the bitfield from lower addresses to higher,
   it does not matter if the process it in 32 bit chunks or 64 bit
   chunks as long as it is little endian. (Understand it as byte stream,
   beginning with the lowest byte...) If we would use big endian
   we would need to process it from the highest address to the lowest,
   in order to be agnostic to the 32 vs 64 bits issue.

   returns 0 on failure, 1 if we successfully received it. */
static int receive_bitmap(struct drbd_connection *connection, struct packet_info *pi)
{
	struct drbd_peer_device *peer_device;
	struct drbd_device *device;
	struct bm_xfer_ctx c;
	int err;

	peer_device = conn_peer_device(connection, pi->vnr);
	if (!peer_device)
		return -EIO;
	device = peer_device->device;

	/* Final repl_states become visible when the disk leaves NEGOTIATING state */
	wait_event_interruptible(device->resource->state_wait,
				 read_disk_state(device) != D_NEGOTIATING);

	drbd_bm_slot_lock(peer_device, "receive bitmap", BM_LOCK_CLEAR | BM_LOCK_BULK);
	/* you are supposed to send additional out-of-sync information
	 * if you actually set bits during this phase */

	c = (struct bm_xfer_ctx) {
		.bm_bits = drbd_bm_bits(device),
		.bm_words = drbd_bm_words(device),
	};

	for(;;) {
		if (pi->cmd == P_BITMAP)
			err = receive_bitmap_plain(peer_device, pi->size, pi->data, &c);
		else if (pi->cmd == P_COMPRESSED_BITMAP) {
			/* MAYBE: sanity check that we speak proto >= 90,
			 * and the feature is enabled! */
			struct p_compressed_bm *p = pi->data;

			if (pi->size > DRBD_SOCKET_BUFFER_SIZE - drbd_header_size(connection)) {
				drbd_err(device, "ReportCBitmap packet too large\n");
				err = -EIO;
				goto out;
			}
			if (pi->size <= sizeof(*p)) {
				drbd_err(device, "ReportCBitmap packet too small (l:%u)\n", pi->size);
				err = -EIO;
				goto out;
			}
			err = drbd_recv_all(connection, p, pi->size);
			if (err)
			       goto out;
			err = decode_bitmap_c(peer_device, p, &c, pi->size);
		} else {
			drbd_warn(device, "receive_bitmap: cmd neither ReportBitMap nor ReportCBitMap (is 0x%x)", pi->cmd);
			err = -EIO;
			goto out;
		}

		c.packets[pi->cmd == P_BITMAP]++;
		c.bytes[pi->cmd == P_BITMAP] += drbd_header_size(connection) + pi->size;

		if (err <= 0) {
			if (err < 0)
				goto out;
			break;
		}
		err = drbd_recv_header(connection, pi);
		if (err)
			goto out;
	}

	INFO_bm_xfer_stats(peer_device, "receive", &c);

	if (peer_device->repl_state[NOW] == L_WF_BITMAP_T) {
		enum drbd_state_rv rv;

		err = drbd_send_bitmap(device, peer_device);
		if (err)
			goto out;
		/* Omit CS_WAIT_COMPLETE and CS_SERIALIZE with this state
		 * transition to avoid deadlocks. */

		if (connection->agreed_pro_version < 110) {
			rv = stable_change_repl_state(peer_device, L_WF_SYNC_UUID, CS_VERBOSE);
			D_ASSERT(device, rv == SS_SUCCESS);
		} else {
			drbd_start_resync(peer_device, L_SYNC_TARGET);
		}
	} else if (peer_device->repl_state[NOW] != L_WF_BITMAP_S) {
		/* admin may have requested C_DISCONNECTING,
		 * other threads may have noticed network errors */
		drbd_info(device, "unexpected repl_state (%s) in receive_bitmap\n",
		    drbd_repl_str(peer_device->repl_state[NOW]));
	}
	err = 0;

 out:
	drbd_bm_slot_unlock(peer_device);
	if (!err && peer_device->repl_state[NOW] == L_WF_BITMAP_S)
		drbd_start_resync(peer_device, L_SYNC_SOURCE);
	return err;
}

static int receive_skip(struct drbd_connection *connection, struct packet_info *pi)
{
	drbd_warn(connection, "skipping unknown optional packet type %d, l: %d!\n",
		 pi->cmd, pi->size);

	return ignore_remaining_packet(connection, pi);
}

static int receive_UnplugRemote(struct drbd_connection *connection, struct packet_info *pi)
{
	/* just unplug all devices always, regardless which volume number */
	drbd_unplug_all_devices(connection->resource);

	/* Make sure we've acked all the TCP data associated
	 * with the data requests being unplugged */
	drbd_tcp_quickack(connection->data.socket);

	return 0;
}

static int receive_out_of_sync(struct drbd_connection *connection, struct packet_info *pi)
{
	struct drbd_peer_device *peer_device;
	struct drbd_device *device;
	struct p_block_desc *p = pi->data;

	peer_device = conn_peer_device(connection, pi->vnr);
	if (!peer_device)
		return -EIO;
	device = peer_device->device;

	switch (peer_device->repl_state[NOW]) {
	case L_WF_SYNC_UUID:
	case L_WF_BITMAP_T:
	case L_BEHIND:
			break;
	default:
		drbd_err(device, "ASSERT FAILED cstate = %s, expected: WFSyncUUID|WFBitMapT|Behind\n",
				drbd_repl_str(peer_device->repl_state[NOW]));
	}

	drbd_set_out_of_sync(peer_device, be64_to_cpu(p->sector), be32_to_cpu(p->blksize));

	return 0;
}

static int receive_dagtag(struct drbd_connection *connection, struct packet_info *pi)
{
	struct p_dagtag *p = pi->data;

	connection->last_dagtag_sector = be64_to_cpu(p->dagtag);
	return 0;
}

struct drbd_connection *drbd_connection_by_node_id(struct drbd_resource *resource, int node_id)
{
	struct drbd_connection *connection;
	struct net_conf *nc;

	rcu_read_lock();
	for_each_connection_rcu(connection, resource) {
		nc = rcu_dereference(connection->net_conf);
		if (nc && nc->peer_node_id == node_id) {
			rcu_read_unlock();
			return connection;
		}
	}
	rcu_read_unlock();

	return NULL;
}

static int receive_peer_dagtag(struct drbd_connection *connection, struct packet_info *pi)
{
	struct drbd_resource *resource = connection->resource;
	struct drbd_peer_device *peer_device;
	enum drbd_repl_state new_repl_state;
	struct p_peer_dagtag *p = pi->data;
	struct drbd_connection *lost_peer;
	s64 dagtag_offset;
	int vnr = 0;

	lost_peer = drbd_connection_by_node_id(resource, be32_to_cpu(p->node_id));
	if (!lost_peer)
		return 0;

	if (lost_peer->cstate[NOW] == C_CONNECTED) {
		drbd_ping_peer(lost_peer);
		if (lost_peer->cstate[NOW] == C_CONNECTED)
			return 0;
	}

	idr_for_each_entry(&connection->peer_devices, peer_device, vnr) {
		if (peer_device->repl_state[NOW] > L_ESTABLISHED)
			return 0;
		if (peer_device->current_uuid != drbd_current_uuid(peer_device->device))
			return 0;
	}

	/* Need to wait until the other receiver thread has called the
	   cleanup_unacked_peer_requests() function */
	wait_event(resource->state_wait,
		   lost_peer->cstate[NOW] <= C_UNCONNECTED || lost_peer->cstate[NOW] == C_CONNECTING);

	dagtag_offset = (s64)lost_peer->last_dagtag_sector - (s64)be64_to_cpu(p->dagtag);
	if (dagtag_offset > 0)
		new_repl_state = L_WF_BITMAP_S;
	else if (dagtag_offset < 0)
		new_repl_state = L_WF_BITMAP_T;
	else
		new_repl_state = L_ESTABLISHED;

	if (new_repl_state != L_ESTABLISHED) {
		unsigned long irq_flags;

		drbd_info(connection, "Reconciliation resync because \'%s\' disappeared. (o=%d)\n",
			  lost_peer->net_conf->name, (int)dagtag_offset);

		begin_state_change(resource, &irq_flags, CS_VERBOSE);
		idr_for_each_entry(&connection->peer_devices, peer_device, vnr) {
			__change_repl_state(peer_device, new_repl_state);
			set_bit(RECONCILIATION_RESYNC, &peer_device->flags);
		}
		end_state_change(resource, &irq_flags);
	} else {
		drbd_info(connection, "No reconciliation resync even though \'%s\' disappeared. (o=%d)\n",
			  lost_peer->net_conf->name, (int)dagtag_offset);

		idr_for_each_entry(&connection->peer_devices, peer_device, vnr)
			drbd_bm_clear_many_bits(peer_device, 0, -1UL);
	}

	return 0;
}

/* Accept a new current UUID generated on a diskless node, that just became primary */
static int receive_current_uuid(struct drbd_connection *connection, struct packet_info *pi)
{
	struct drbd_resource *resource = connection->resource;
	struct drbd_peer_device *peer_device;
	struct drbd_device *device;
	struct p_uuid *p = pi->data;
	u64 current_uuid;

	peer_device = conn_peer_device(connection, pi->vnr);
	if (!peer_device)
		return -EIO;
	device = peer_device->device;

	current_uuid = be64_to_cpu(p->uuid);
	if (current_uuid == drbd_current_uuid(device))
		return 0;
	peer_device->current_uuid = current_uuid;

	if (get_ldev(device)) {
		if (connection->peer_role[NOW] == R_PRIMARY) {
			drbd_warn(peer_device, "received new current UUID: %llX\n", current_uuid);
			drbd_uuid_received_new_current(device, current_uuid, 0);
		}
		put_ldev(device);
	} else if (resource->role[NOW] == R_PRIMARY) {
		drbd_set_exposed_data_uuid(device, peer_device->current_uuid);
	}

	return 0;
}

struct data_cmd {
	int expect_payload;
	size_t pkt_size;
	int (*fn)(struct drbd_connection *, struct packet_info *);
};

static struct data_cmd drbd_cmd_handler[] = {
	[P_DATA]	    = { 1, sizeof(struct p_data), receive_Data },
	[P_DATA_REPLY]	    = { 1, sizeof(struct p_data), receive_DataReply },
	[P_RS_DATA_REPLY]   = { 1, sizeof(struct p_data), receive_RSDataReply } ,
	[P_BARRIER]	    = { 0, sizeof(struct p_barrier), receive_Barrier } ,
	[P_BITMAP]	    = { 1, 0, receive_bitmap } ,
	[P_COMPRESSED_BITMAP] = { 1, 0, receive_bitmap } ,
	[P_UNPLUG_REMOTE]   = { 0, 0, receive_UnplugRemote },
	[P_DATA_REQUEST]    = { 0, sizeof(struct p_block_req), receive_DataRequest },
	[P_RS_DATA_REQUEST] = { 0, sizeof(struct p_block_req), receive_DataRequest },
	[P_SYNC_PARAM]	    = { 1, 0, receive_SyncParam },
	[P_SYNC_PARAM89]    = { 1, 0, receive_SyncParam },
	[P_PROTOCOL]        = { 1, sizeof(struct p_protocol), receive_protocol },
	[P_UUIDS]	    = { 0, sizeof(struct p_uuids), receive_uuids },
	[P_SIZES]	    = { 0, sizeof(struct p_sizes), receive_sizes },
	[P_STATE]	    = { 0, sizeof(struct p_state), receive_state },
	[P_STATE_CHG_REQ]   = { 0, sizeof(struct p_req_state), receive_req_state },
	[P_SYNC_UUID]       = { 0, sizeof(struct p_uuid), receive_sync_uuid },
	[P_OV_REQUEST]      = { 0, sizeof(struct p_block_req), receive_DataRequest },
	[P_OV_REPLY]        = { 1, sizeof(struct p_block_req), receive_DataRequest },
	[P_CSUM_RS_REQUEST] = { 1, sizeof(struct p_block_req), receive_DataRequest },
	[P_DELAY_PROBE]     = { 0, sizeof(struct p_delay_probe93), receive_skip },
	[P_OUT_OF_SYNC]     = { 0, sizeof(struct p_block_desc), receive_out_of_sync },
	[P_CONN_ST_CHG_REQ] = { 0, sizeof(struct p_req_state), receive_req_state },
	[P_PROTOCOL_UPDATE] = { 1, sizeof(struct p_protocol), receive_protocol },
	[P_TWOPC_PREPARE] = { 0, sizeof(struct p_twopc_request), receive_twopc },
	[P_TWOPC_ABORT] = { 0, sizeof(struct p_twopc_request), receive_twopc },
	[P_DAGTAG]	    = { 0, sizeof(struct p_dagtag), receive_dagtag },
	[P_UUIDS110]	    = { 1, sizeof(struct p_uuids110), receive_uuids110 },
	[P_PEER_DAGTAG]     = { 0, sizeof(struct p_peer_dagtag), receive_peer_dagtag },
	[P_CURRENT_UUID]    = { 0, sizeof(struct p_uuid), receive_current_uuid },
	[P_TWOPC_COMMIT]    = { 0, sizeof(struct p_twopc_request), receive_twopc },
	[P_TRIM]	    = { 0, sizeof(struct p_trim), receive_Data },
};

static void drbdd(struct drbd_connection *connection)
{
	struct packet_info pi;
	size_t shs; /* sub header size */
	int err;

	while (get_t_state(&connection->receiver) == RUNNING) {
		struct data_cmd *cmd;
		long start;

		drbd_thread_current_set_cpu(&connection->receiver);
		if (drbd_recv_header(connection, &pi))
			goto err_out;

		cmd = &drbd_cmd_handler[pi.cmd];
		if (unlikely(pi.cmd >= ARRAY_SIZE(drbd_cmd_handler) || !cmd->fn)) {
			drbd_err(connection, "Unexpected data packet %s (0x%04x)",
				 drbd_packet_name(pi.cmd), pi.cmd);
			goto err_out;
		}

		shs = cmd->pkt_size;
		if (pi.size > shs && !cmd->expect_payload) {
			drbd_err(connection, "No payload expected %s l:%d\n",
				 drbd_packet_name(pi.cmd), pi.size);
			goto err_out;
		}

		if (shs) {
			err = drbd_recv_all_warn(connection, pi.data, shs);
			if (err)
				goto err_out;
			pi.size -= shs;
		}

		start = jiffies;
		err = cmd->fn(connection, &pi);
		if (err) {
			drbd_err(connection, "error receiving %s, e: %d l: %d!\n",
				 drbd_packet_name(pi.cmd), err, pi.size);
			goto err_out;
		}
		if (jiffies - start > HZ) {
			drbd_debug(connection, "Request %s took %ums\n",
				   drbd_packet_name(pi.cmd), jiffies_to_msecs(jiffies - start));
		}
	}
	return;

    err_out:
	change_cstate(connection, C_PROTOCOL_ERROR, CS_HARD);
}

static void conn_disconnect(struct drbd_connection *connection)
{
	struct drbd_resource *resource = connection->resource;
	struct drbd_peer_device *peer_device;
	enum drbd_conn_state oc;
	unsigned long irq_flags;
	int vnr;

	if (connection->cstate[NOW] == C_STANDALONE)
		return;

	/* We are about to start the cleanup after connection loss.
	 * Make sure drbd_make_request knows about that.
	 * Usually we should be in some network failure state already,
	 * but just in case we are not, we fix it up here.
	 */
	del_connect_timer(connection);

	change_cstate(connection, C_NETWORK_FAILURE, CS_HARD);

	/* asender does not clean up anything. it must not interfere, either */
	drbd_thread_stop(&connection->asender);
	drbd_free_sock(connection);

	rcu_read_lock();
	idr_for_each_entry(&connection->peer_devices, peer_device, vnr) {
		struct drbd_device *device = peer_device->device;
		kobject_get(&device->kobj);
		rcu_read_unlock();
		drbd_disconnected(peer_device);
		kobject_put(&device->kobj);
		rcu_read_lock();
	}
	rcu_read_unlock();

	cleanup_unacked_peer_requests(connection);
	cleanup_peer_ack_list(connection);

	rcu_read_lock();
	idr_for_each_entry(&connection->peer_devices, peer_device, vnr) {
		struct drbd_device *device = peer_device->device;
		int i;

		i = atomic_read(&device->pp_in_use);
		if (i)
			drbd_info(device, "pp_in_use = %d, expected 0\n", i);
	}
	rcu_read_unlock();

	if (!list_empty(&connection->current_epoch->list))
		drbd_err(connection, "ASSERTION FAILED: connection->current_epoch->list not empty\n");
	/* ok, no more ee's on the fly, it is safe to reset the epoch_size */
	atomic_set(&connection->current_epoch->epoch_size, 0);
	connection->send.seen_any_write_yet = false;

	drbd_info(connection, "Connection closed\n");

	if (resource->role[NOW] == R_PRIMARY && conn_highest_pdsk(connection) >= D_UNKNOWN)
		conn_try_outdate_peer_async(connection);

	begin_state_change(resource, &irq_flags, CS_VERBOSE | CS_LOCAL_ONLY);
	oc = connection->cstate[NOW];
	if (oc >= C_UNCONNECTED) {
		__change_cstate(connection, C_UNCONNECTED);
		/* drbd_receiver() has to be restarted after it returns */
		drbd_thread_restart_nowait(&connection->receiver);
	}
	end_state_change(resource, &irq_flags);

	if (oc == C_DISCONNECTING)
		change_cstate(connection, C_STANDALONE, CS_VERBOSE | CS_HARD | CS_LOCAL_ONLY);
}

static int drbd_disconnected(struct drbd_peer_device *peer_device)
{
	struct drbd_device *device = peer_device->device;
	unsigned int i;

	/* wait for current activity to cease. */
	spin_lock_irq(&device->resource->req_lock);
	_drbd_wait_ee_list_empty(device, &device->active_ee);
	_drbd_wait_ee_list_empty(device, &device->sync_ee);
	_drbd_wait_ee_list_empty(device, &device->read_ee);
	spin_unlock_irq(&device->resource->req_lock);

	/* We do not have data structures that would allow us to
	 * get the rs_pending_cnt down to 0 again.
	 *  * On L_SYNC_TARGET we do not have any data structures describing
	 *    the pending RSDataRequest's we have sent.
	 *  * On L_SYNC_SOURCE there is no data structure that tracks
	 *    the P_RS_DATA_REPLY blocks that we sent to the SyncTarget.
	 *  And no, it is not the sum of the reference counts in the
	 *  resync_LRU. The resync_LRU tracks the whole operation including
	 *  the disk-IO, while the rs_pending_cnt only tracks the blocks
	 *  on the fly. */
	drbd_rs_cancel_all(peer_device);
	peer_device->rs_total = 0;
	peer_device->rs_failed = 0;
	atomic_set(&peer_device->rs_pending_cnt, 0);
	wake_up(&device->misc_wait);

	del_timer_sync(&peer_device->resync_timer);
	resync_timer_fn((unsigned long)peer_device);
	del_timer_sync(&peer_device->start_resync_timer);

	/* wait for all w_e_end_data_req, w_e_end_rsdata_req, w_send_barrier,
	 * w_make_resync_request etc. which may still be on the worker queue
	 * to be "canceled" */
	drbd_flush_workqueue(&peer_device->connection->sender_work);

	drbd_finish_peer_reqs(device);

	/* This second workqueue flush is necessary, since drbd_finish_peer_reqs()
	   might have issued a work again. The one before drbd_finish_peer_reqs() is
	   necessary to reclain net_ee in drbd_finish_peer_reqs(). */
	drbd_flush_workqueue(&peer_device->connection->sender_work);

	/* need to do it again, drbd_finish_peer_reqs() may have populated it
	 * again via drbd_try_clear_on_disk_bm(). */
	drbd_rs_cancel_all(peer_device);

	peer_device->uuids_received = false;

	if (!drbd_suspended(device))
		tl_clear(peer_device->connection);

	drbd_md_sync(device);

	/* serialize with bitmap writeout triggered by the state change,
	 * if any. */
	wait_event(device->misc_wait, list_empty(&device->pending_bitmap_work));

	/* tcp_close and release of sendpage pages can be deferred.  I don't
	 * want to use SO_LINGER, because apparently it can be deferred for
	 * more than 20 seconds (longest time I checked).
	 *
	 * Actually we don't care for exactly when the network stack does its
	 * put_page(), but release our reference on these pages right here.
	 */
	i = drbd_free_peer_reqs(device, &device->net_ee);
	if (i)
		drbd_info(device, "net_ee not empty, killed %u entries\n", i);
	i = atomic_read(&device->pp_in_use_by_net);
	if (i)
		drbd_info(device, "pp_in_use_by_net = %d, expected 0\n", i);

	D_ASSERT(device, list_empty(&device->read_ee));
	D_ASSERT(device, list_empty(&device->active_ee));
	D_ASSERT(device, list_empty(&device->sync_ee));
	D_ASSERT(device, list_empty(&device->done_ee));

	return 0;
}

/*
 * We support PRO_VERSION_MIN to PRO_VERSION_MAX. The protocol version
 * we can agree on is stored in agreed_pro_version.
 *
 * feature flags and the reserved array should be enough room for future
 * enhancements of the handshake protocol, and possible plugins...
 *
 * for now, they are expected to be zero, but ignored.
 */
static int drbd_send_features(struct drbd_connection *connection, int peer_node_id)
{
	struct drbd_socket *sock;
	struct p_connection_features *p;

	sock = &connection->data;
	p = conn_prepare_command(connection, sock);
	if (!p)
		return -EIO;
	memset(p, 0, sizeof(*p));
	p->protocol_min = cpu_to_be32(PRO_VERSION_MIN);
	p->protocol_max = cpu_to_be32(PRO_VERSION_MAX);
	p->sender_node_id = cpu_to_be32(connection->resource->res_opts.node_id);
	p->receiver_node_id = cpu_to_be32(peer_node_id);
	p->feature_flags = cpu_to_be32(PRO_FEATURES);
	return send_command(connection, -1, sock, P_CONNECTION_FEATURES, sizeof(*p), NULL, 0);
}

/*
 * return values:
 *   1 yes, we have a valid connection
 *   0 oops, did not work out, please try again
 *  -1 peer talks different language,
 *     no point in trying again, please go standalone.
 */
static int drbd_do_features(struct drbd_connection *connection)
{
	/* ASSERT current == connection->receiver ... */
	struct drbd_resource *resource = connection->resource;
	struct p_connection_features *p;
	const int expect = sizeof(struct p_connection_features);
	struct packet_info pi;
	struct net_conf *nc;
	int peer_node_id = -1, err;

	rcu_read_lock();
	nc = rcu_dereference(connection->net_conf);
	if (nc)
		peer_node_id = nc->peer_node_id;
	rcu_read_unlock();

	err = drbd_send_features(connection, peer_node_id);
	if (err)
		return 0;

	err = drbd_recv_header(connection, &pi);
	if (err)
		return 0;

	if (pi.cmd != P_CONNECTION_FEATURES) {
		drbd_err(connection, "expected ConnectionFeatures packet, received: %s (0x%04x)\n",
			 drbd_packet_name(pi.cmd), pi.cmd);
		return -1;
	}

	if (pi.size != expect) {
		drbd_err(connection, "expected ConnectionFeatures length: %u, received: %u\n",
		     expect, pi.size);
		return -1;
	}

	p = pi.data;
	err = drbd_recv_all_warn(connection, p, expect);
	if (err)
		return 0;

	p->protocol_min = be32_to_cpu(p->protocol_min);
	p->protocol_max = be32_to_cpu(p->protocol_max);
	if (p->protocol_max == 0)
		p->protocol_max = p->protocol_min;

	if (PRO_VERSION_MAX < p->protocol_min ||
	    PRO_VERSION_MIN > p->protocol_max) {
		drbd_err(connection, "incompatible DRBD dialects: "
		    "I support %d-%d, peer supports %d-%d\n",
		    PRO_VERSION_MIN, PRO_VERSION_MAX,
		    p->protocol_min, p->protocol_max);
		return -1;
	}

	connection->agreed_pro_version = min_t(int, PRO_VERSION_MAX, p->protocol_max);
	connection->agreed_features = PRO_FEATURES & be32_to_cpu(p->feature_flags);

	if (connection->agreed_pro_version < 110) {
		struct drbd_connection *connection2;

		for_each_connection(connection2, resource) {
			if (connection == connection2)
				continue;
			drbd_err(connection, "Peer supports protocols %d-%d, but "
				 "multiple connections are only supported in protocol "
				 "110 and above\n", p->protocol_min, p->protocol_max);
			return -1;
		}
	}

	if (connection->agreed_pro_version >= 110) {
		if (be32_to_cpu(p->sender_node_id) != peer_node_id) {
			drbd_err(connection, "Peer presented a node_id of %d instead of %d\n",
				 be32_to_cpu(p->sender_node_id), peer_node_id);
			return 0;
		}
		if (be32_to_cpu(p->receiver_node_id) != resource->res_opts.node_id) {
			drbd_err(connection, "Peer expects me to have a node_id of %d instead of %d\n",
				 be32_to_cpu(p->receiver_node_id), resource->res_opts.node_id);
			return 0;
		}
	}

	drbd_info(connection, "Handshake successful: "
	     "Agreed network protocol version %d\n", connection->agreed_pro_version);

	drbd_info(connection, "Agreed to%ssupport TRIM on protocol level\n",
		  connection->agreed_features & FF_TRIM ? " " : " not ");

	return 1;
}

#if !defined(CONFIG_CRYPTO_HMAC) && !defined(CONFIG_CRYPTO_HMAC_MODULE)
static int drbd_do_auth(struct drbd_connection *connection)
{
	drbd_err(connection, "This kernel was build without CONFIG_CRYPTO_HMAC.\n");
	drbd_err(connection, "You need to disable 'cram-hmac-alg' in drbd.conf.\n");
	return -1;
}
#else
#define CHALLENGE_LEN 64 /* must be multiple of 4 */

/* Return value:
	1 - auth succeeded,
	0 - failed, try again (network error),
	-1 - auth failed, don't try again.
*/

static int drbd_do_auth(struct drbd_connection *connection)
{
	struct drbd_socket *sock;
	u32 my_challenge[CHALLENGE_LEN / sizeof(u32) + 1];  /* 68 Bytes... */
	struct scatterlist sg;
	char *response = NULL;
	char *right_response = NULL;
	u32 *peers_ch = NULL;
	unsigned int key_len;
	char secret[SHARED_SECRET_MAX]; /* 64 byte */
	unsigned int resp_size;
	struct hash_desc desc;
	struct packet_info pi;
	struct net_conf *nc;
	int err, rv, peer_node_id;
	bool peer_is_drbd_9 = connection->agreed_pro_version >= 110;

	/* FIXME: Put the challenge/response into the preallocated socket buffer.  */

	rcu_read_lock();
	nc = rcu_dereference(connection->net_conf);
	peer_node_id = nc->peer_node_id;
	key_len = strlen(nc->shared_secret);
	memcpy(secret, nc->shared_secret, key_len);
	rcu_read_unlock();

	desc.tfm = connection->cram_hmac_tfm;
	desc.flags = 0;

	rv = crypto_hash_setkey(connection->cram_hmac_tfm, (u8 *)secret, key_len);
	if (rv) {
		drbd_err(connection, "crypto_hash_setkey() failed with %d\n", rv);
		rv = -1;
		goto fail;
	}

	get_random_bytes(my_challenge, CHALLENGE_LEN);

	sock = &connection->data;
	if (!conn_prepare_command(connection, sock)) {
		rv = 0;
		goto fail;
	}
	rv = !send_command(connection, -1, sock, P_AUTH_CHALLENGE, 0,
			   my_challenge, CHALLENGE_LEN);
	if (!rv)
		goto fail;

	err = drbd_recv_header(connection, &pi);
	if (err) {
		rv = 0;
		goto fail;
	}

	if (pi.cmd != P_AUTH_CHALLENGE) {
		drbd_err(connection, "expected AuthChallenge packet, received: %s (0x%04x)\n",
			 drbd_packet_name(pi.cmd), pi.cmd);
		rv = 0;
		goto fail;
	}

	if (pi.size > CHALLENGE_LEN * 2) {
		drbd_err(connection, "expected AuthChallenge payload too big.\n");
		rv = -1;
		goto fail;
	}

	if (pi.size < CHALLENGE_LEN) {
		drbd_err(connection, "AuthChallenge payload too small.\n");
		rv = -1;
		goto fail;
	}

	peers_ch = kmalloc(pi.size + sizeof(u32), GFP_NOIO);
	if (peers_ch == NULL) {
		drbd_err(connection, "kmalloc of peers_ch failed\n");
		rv = -1;
		goto fail;
	}

	err = drbd_recv_all_warn(connection, peers_ch, pi.size);
	if (err) {
		rv = 0;
		goto fail;
	}

	if (!memcmp(my_challenge, peers_ch, CHALLENGE_LEN)) {
		drbd_err(connection, "Peer presented the same challenge!\n");
		rv = -1;
		goto fail;
	}

	resp_size = crypto_hash_digestsize(connection->cram_hmac_tfm);
	response = kmalloc(resp_size, GFP_NOIO);
	if (response == NULL) {
		drbd_err(connection, "kmalloc of response failed\n");
		rv = -1;
		goto fail;
	}

	sg_init_table(&sg, 1);
	if (peer_is_drbd_9)
		peers_ch[pi.size / sizeof(u32)] =
			cpu_to_be32(connection->resource->res_opts.node_id);
	sg_set_buf(&sg, peers_ch, pi.size + (peer_is_drbd_9 ? sizeof(u32) : 0));

	rv = crypto_hash_digest(&desc, &sg, sg.length, response);
	if (rv) {
		drbd_err(connection, "crypto_hash_digest() failed with %d\n", rv);
		rv = -1;
		goto fail;
	}

	if (!conn_prepare_command(connection, sock)) {
		rv = 0;
		goto fail;
	}
	rv = !send_command(connection, -1, sock, P_AUTH_RESPONSE, 0,
			   response, resp_size);
	if (!rv)
		goto fail;

	err = drbd_recv_header(connection, &pi);
	if (err) {
		rv = 0;
		goto fail;
	}

	if (pi.cmd != P_AUTH_RESPONSE) {
		drbd_err(connection, "expected AuthResponse packet, received: %s (0x%04x)\n",
			 drbd_packet_name(pi.cmd), pi.cmd);
		rv = 0;
		goto fail;
	}

	if (pi.size != resp_size) {
		drbd_err(connection, "expected AuthResponse payload of wrong size\n");
		rv = 0;
		goto fail;
	}

	err = drbd_recv_all_warn(connection, response , resp_size);
	if (err) {
		rv = 0;
		goto fail;
	}

	right_response = kmalloc(resp_size, GFP_NOIO);
	if (right_response == NULL) {
		drbd_err(connection, "kmalloc of right_response failed\n");
		rv = -1;
		goto fail;
	}

	if (peer_is_drbd_9)
		my_challenge[CHALLENGE_LEN / sizeof(u32)] = cpu_to_be32(peer_node_id);
	sg_set_buf(&sg, my_challenge, CHALLENGE_LEN + (peer_is_drbd_9 ? sizeof(u32) : 0));

	rv = crypto_hash_digest(&desc, &sg, sg.length, right_response);
	if (rv) {
		drbd_err(connection, "crypto_hash_digest() failed with %d\n", rv);
		rv = -1;
		goto fail;
	}

	rv = !memcmp(response, right_response, resp_size);

	if (rv)
		drbd_info(connection, "Peer authenticated using %d bytes HMAC\n",
		     resp_size);
	else
		rv = -1;

 fail:
	kfree(peers_ch);
	kfree(response);
	kfree(right_response);

	return rv;
}
#endif

int drbd_receiver(struct drbd_thread *thi)
{
	struct drbd_connection *connection = thi->connection;

	if (conn_connect(connection))
		drbdd(connection);
	conn_disconnect(connection);
	return 0;
}

/* ********* acknowledge sender ******** */

static int process_peer_ack_list(struct drbd_connection *connection)
{
	struct drbd_resource *resource = connection->resource;
	struct drbd_request *req;
	unsigned int idx;
	int err;

	rcu_read_lock();
	idx = 1 + connection->net_conf->peer_node_id;
	rcu_read_unlock();

restart:
	spin_lock_irq(&resource->req_lock);
	list_for_each_entry(req, &resource->peer_ack_list, tl_requests) {
		bool destroy;

		if (!(req->rq_state[idx] & RQ_PEER_ACK))
			continue;
		req->rq_state[idx] &= ~RQ_PEER_ACK;
		destroy = atomic_dec_and_test(&req->kref.refcount);
		if (destroy)
			list_del(&req->tl_requests);
		spin_unlock_irq(&resource->req_lock);

		err = drbd_send_peer_ack(connection, req);
		if (destroy)
			mempool_free(req, drbd_request_mempool);
		if (err)
			return err;
		goto restart;

	}
	spin_unlock_irq(&resource->req_lock);
	return 0;
}

static int got_peers_in_sync(struct drbd_connection *connection, struct packet_info *pi)
{
	struct drbd_peer_device *peer_device;
	struct drbd_device *device;
	struct p_peer_block_desc *p = pi->data;
	sector_t sector;
	u64 in_sync_b;
	int size;

	peer_device = conn_peer_device(connection, pi->vnr);
	if (!peer_device)
		return -EIO;

	device = peer_device->device;

	if (get_ldev(device)) {
		sector = be64_to_cpu(p->sector);
		size = be32_to_cpu(p->size);
		in_sync_b = node_ids_to_bitmap(device, be64_to_cpu(p->mask));

		drbd_set_sync(device, sector, size, 0, in_sync_b);
		put_ldev(device);
	}

	return 0;
}

static int got_RqSReply(struct drbd_connection *connection, struct packet_info *pi)
{
	struct p_req_state_reply *p = pi->data;
	int retcode = be32_to_cpu(p->retcode);

	if (retcode >= SS_SUCCESS)
		set_bit(TWOPC_YES, &connection->flags);
	else {
		set_bit(TWOPC_NO, &connection->flags);
		drbd_debug(connection, "Requested state change failed by peer: %s (%d)\n",
			   drbd_set_st_err_str(retcode), retcode);
	}

	wake_up(&connection->resource->state_wait);
	wake_up(&connection->ping_wait);

	return 0;
}

static int got_twopc_reply(struct drbd_connection *connection, struct packet_info *pi)
{
	struct drbd_resource *resource = connection->resource;
	struct p_twopc_reply *p = pi->data;

	spin_lock_irq(&resource->req_lock);
	if (resource->twopc_reply.initiator_node_id == be32_to_cpu(p->initiator_node_id) &&
	    resource->twopc_reply.tid == be32_to_cpu(p->tid)) {
		drbd_debug(connection, "Got a %s reply for state change %u\n",
			   drbd_packet_name(pi->cmd),
			   resource->twopc_reply.tid);

		if (pi->cmd == P_TWOPC_YES) {
			u64 reachable_nodes =
				be64_to_cpu(p->reachable_nodes);

			if (resource->res_opts.node_id ==
			    resource->twopc_reply.initiator_node_id &&
			    connection->net_conf->peer_node_id ==
			    resource->twopc_reply.target_node_id) {
				resource->twopc_reply.target_reachable_nodes |=
					reachable_nodes;
			} else {
				resource->twopc_reply.reachable_nodes |=
					reachable_nodes;
			}
			resource->twopc_reply.primary_nodes |=
				be64_to_cpu(p->primary_nodes);
			resource->twopc_reply.weak_nodes |=
				be64_to_cpu(p->weak_nodes);
		}

		if (pi->cmd == P_TWOPC_YES)
			set_bit(TWOPC_YES, &connection->flags);
		else if (pi->cmd == P_TWOPC_NO)
			set_bit(TWOPC_NO, &connection->flags);
		else if (pi->cmd == P_TWOPC_RETRY)
			set_bit(TWOPC_RETRY, &connection->flags);
		if (cluster_wide_reply_ready(resource)) {
			del_timer(&resource->twopc_timer);
			if (list_empty(&resource->twopc_work.list))
				drbd_queue_work(&resource->work, &resource->twopc_work);
		}
	} else {
		drbd_debug(connection, "Ignoring %s reply for state change %u\n",
			   drbd_packet_name(pi->cmd),
			   be32_to_cpu(p->tid));
	}
	spin_unlock_irq(&resource->req_lock);

	return 0;
}

void twopc_connection_down(struct drbd_connection *connection)
{
	struct drbd_resource *resource = connection->resource;

	assert_spin_locked(&resource->req_lock);
	if (resource->twopc_reply.initiator_node_id != -1 &&
	    test_bit(TWOPC_PREPARED, &connection->flags)) {
		set_bit(TWOPC_RETRY, &connection->flags);
		if (cluster_wide_reply_ready(resource)) {
			del_timer(&resource->twopc_timer);
			if (list_empty(&resource->twopc_work.list))
				drbd_queue_work(&resource->work, &resource->twopc_work);
		}
	}
}

static int got_Ping(struct drbd_connection *connection, struct packet_info *pi)
{
	return drbd_send_ping_ack(connection);

}

static int got_PingAck(struct drbd_connection *connection, struct packet_info *pi)
{
	if (!test_and_set_bit(GOT_PING_ACK, &connection->flags))
		wake_up(&connection->ping_wait);

	return 0;
}

static int got_IsInSync(struct drbd_connection *connection, struct packet_info *pi)
{
	struct drbd_peer_device *peer_device;
	struct drbd_device *device;
	struct p_block_ack *p = pi->data;
	sector_t sector = be64_to_cpu(p->sector);
	int blksize = be32_to_cpu(p->blksize);

	peer_device = conn_peer_device(connection, pi->vnr);
	if (!peer_device)
		return -EIO;
	device = peer_device->device;

	D_ASSERT(device, connection->agreed_pro_version >= 89);

	update_peer_seq(peer_device, be32_to_cpu(p->seq_num));

	if (get_ldev(device)) {
		drbd_rs_complete_io(peer_device, sector);
		drbd_set_in_sync(peer_device, sector, blksize);
		/* rs_same_csums is supposed to count in units of BM_BLOCK_SIZE */
		peer_device->rs_same_csum += (blksize >> BM_BLOCK_SHIFT);
		put_ldev(device);
	}
	dec_rs_pending(peer_device);
	atomic_add(blksize >> 9, &peer_device->rs_sect_in);

	return 0;
}

static int
validate_req_change_req_state(struct drbd_peer_device *peer_device, u64 id, sector_t sector,
			      struct rb_root *root, const char *func,
			      enum drbd_req_event what, bool missing_ok)
{
	struct drbd_device *device = peer_device->device;
	struct drbd_request *req;
	struct bio_and_error m;

	spin_lock_irq(&device->resource->req_lock);
	req = find_request(device, root, id, sector, missing_ok, func);
	if (unlikely(!req)) {
		spin_unlock_irq(&device->resource->req_lock);
		return -EIO;
	}
	__req_mod(req, what, peer_device, &m);
	spin_unlock_irq(&device->resource->req_lock);

	if (m.bio)
		complete_master_bio(device, &m);
	return 0;
}

static int got_BlockAck(struct drbd_connection *connection, struct packet_info *pi)
{
	struct drbd_peer_device *peer_device;
	struct drbd_device *device;
	struct p_block_ack *p = pi->data;
	sector_t sector = be64_to_cpu(p->sector);
	int blksize = be32_to_cpu(p->blksize);
	enum drbd_req_event what;

	peer_device = conn_peer_device(connection, pi->vnr);
	if (!peer_device)
		return -EIO;
	device = peer_device->device;

	update_peer_seq(peer_device, be32_to_cpu(p->seq_num));

	if (p->block_id == ID_SYNCER) {
		drbd_set_in_sync(peer_device, sector, blksize);
		dec_rs_pending(peer_device);
		return 0;
	}
	switch (pi->cmd) {
	case P_RS_WRITE_ACK:
		what = WRITE_ACKED_BY_PEER_AND_SIS;
		break;
	case P_WRITE_ACK:
		what = WRITE_ACKED_BY_PEER;
		break;
	case P_RECV_ACK:
		what = RECV_ACKED_BY_PEER;
		break;
	case P_SUPERSEDED:
		what = DISCARD_WRITE;
		break;
	case P_RETRY_WRITE:
		what = POSTPONE_WRITE;
		break;
	default:
		BUG();
	}

	return validate_req_change_req_state(peer_device, p->block_id, sector,
					     &device->write_requests, __func__,
					     what, false);
}

static int got_NegAck(struct drbd_connection *connection, struct packet_info *pi)
{
	struct drbd_peer_device *peer_device;
	struct drbd_device *device;
	struct p_block_ack *p = pi->data;
	sector_t sector = be64_to_cpu(p->sector);
	int size = be32_to_cpu(p->blksize);
	int err;

	peer_device = conn_peer_device(connection, pi->vnr);
	if (!peer_device)
		return -EIO;
	device = peer_device->device;

	update_peer_seq(peer_device, be32_to_cpu(p->seq_num));

	if (p->block_id == ID_SYNCER) {
		dec_rs_pending(peer_device);
		drbd_rs_failed_io(peer_device, sector, size);
		return 0;
	}

	err = validate_req_change_req_state(peer_device, p->block_id, sector,
					    &device->write_requests, __func__,
					    NEG_ACKED, true);
	if (err) {
		/* Protocol A has no P_WRITE_ACKs, but has P_NEG_ACKs.
		   The master bio might already be completed, therefore the
		   request is no longer in the collision hash. */
		/* In Protocol B we might already have got a P_RECV_ACK
		   but then get a P_NEG_ACK afterwards. */
		drbd_set_out_of_sync(peer_device, sector, size);
	}
	return 0;
}

static int got_NegDReply(struct drbd_connection *connection, struct packet_info *pi)
{
	struct drbd_peer_device *peer_device;
	struct drbd_device *device;
	struct p_block_ack *p = pi->data;
	sector_t sector = be64_to_cpu(p->sector);

	peer_device = conn_peer_device(connection, pi->vnr);
	if (!peer_device)
		return -EIO;
	device = peer_device->device;

	update_peer_seq(peer_device, be32_to_cpu(p->seq_num));

	drbd_err(device, "Got NegDReply; Sector %llus, len %u.\n",
		 (unsigned long long)sector, be32_to_cpu(p->blksize));

	return validate_req_change_req_state(peer_device, p->block_id, sector,
					     &device->read_requests, __func__,
					     NEG_ACKED, false);
}

static int got_NegRSDReply(struct drbd_connection *connection, struct packet_info *pi)
{
	struct drbd_peer_device *peer_device;
	struct drbd_device *device;
	sector_t sector;
	int size;
	struct p_block_ack *p = pi->data;

	peer_device = conn_peer_device(connection, pi->vnr);
	if (!peer_device)
		return -EIO;
	device = peer_device->device;

	sector = be64_to_cpu(p->sector);
	size = be32_to_cpu(p->blksize);

	update_peer_seq(peer_device, be32_to_cpu(p->seq_num));

	dec_rs_pending(peer_device);

	if (get_ldev_if_state(device, D_DETACHING)) {
		drbd_rs_complete_io(peer_device, sector);
		switch (pi->cmd) {
		case P_NEG_RS_DREPLY:
			drbd_rs_failed_io(peer_device, sector, size);
		case P_RS_CANCEL:
			break;
		default:
			BUG();
		}
		put_ldev(device);
	}

	return 0;
}

static int got_BarrierAck(struct drbd_connection *connection, struct packet_info *pi)
{
	struct drbd_peer_device *peer_device;
	struct p_barrier_ack *p = pi->data;
	int vnr;

	tl_release(connection, p->barrier, be32_to_cpu(p->set_size));

	rcu_read_lock();
	idr_for_each_entry(&connection->peer_devices, peer_device, vnr) {
		struct drbd_device *device = peer_device->device;
		if (peer_device->repl_state[NOW] == L_AHEAD &&
		    atomic_read(&connection->ap_in_flight) == 0 &&
		    !test_and_set_bit(AHEAD_TO_SYNC_SOURCE, &device->flags)) {
			peer_device->start_resync_side = L_SYNC_SOURCE;
			peer_device->start_resync_timer.expires = jiffies + HZ;
			add_timer(&peer_device->start_resync_timer);
		}
	}
	rcu_read_unlock();

	return 0;
}

static int got_OVResult(struct drbd_connection *connection, struct packet_info *pi)
{
	struct drbd_peer_device *peer_device;
	struct drbd_device *device;
	struct p_block_ack *p = pi->data;
	sector_t sector;
	int size;

	peer_device = conn_peer_device(connection, pi->vnr);
	if (!peer_device)
		return -EIO;
	device = peer_device->device;

	sector = be64_to_cpu(p->sector);
	size = be32_to_cpu(p->blksize);

	update_peer_seq(peer_device, be32_to_cpu(p->seq_num));

	if (be64_to_cpu(p->block_id) == ID_OUT_OF_SYNC)
		drbd_ov_out_of_sync_found(peer_device, sector, size);
	else
		ov_out_of_sync_print(peer_device);

	if (!get_ldev(device))
		return 0;

	drbd_rs_complete_io(peer_device, sector);
	dec_rs_pending(peer_device);

	--peer_device->ov_left;

	/* let's advance progress step marks only for every other megabyte */
	if ((peer_device->ov_left & 0x200) == 0x200)
		drbd_advance_rs_marks(peer_device, peer_device->ov_left);

	if (peer_device->ov_left == 0) {
		struct drbd_peer_device_work *dw = kmalloc(sizeof(*dw), GFP_NOIO);
		if (dw) {
			dw->w.cb = w_ov_finished;
			dw->peer_device = peer_device;
			drbd_queue_work(&connection->sender_work, &dw->w);
		} else {
			drbd_err(device, "kmalloc(dw) failed.");
			ov_out_of_sync_print(peer_device);
			drbd_resync_finished(peer_device, D_MASK);
		}
	}
	put_ldev(device);
	return 0;
}

static int got_skip(struct drbd_connection *connection, struct packet_info *pi)
{
	return 0;
}

static u64 node_ids_to_bitmap(struct drbd_device *device, u64 node_ids) __must_hold(local)
{
	char *id_to_bit = device->ldev->id_to_bit;
	u64 bitmap_bits = 0;
	int node_id;

	for_each_set_bit(node_id, (unsigned long *)&node_ids,
			 sizeof(node_ids) * BITS_PER_BYTE) {
		int bitmap_bit = id_to_bit[node_id];
		if (bitmap_bit >= 0)
			bitmap_bits |= NODE_MASK(bitmap_bit);
	}
	return bitmap_bits;
}

static int got_peer_ack(struct drbd_connection *connection, struct packet_info *pi)
{
	struct drbd_resource *resource = connection->resource;
	struct p_peer_ack *p = pi->data;
	u64 dagtag, in_sync;
	struct drbd_peer_request *peer_req, *tmp;
	struct list_head work_list;

	dagtag = be64_to_cpu(p->dagtag);
	in_sync = be64_to_cpu(p->mask);

	spin_lock_irq(&resource->req_lock);
	list_for_each_entry(peer_req, &connection->peer_requests, recv_order) {
		if (dagtag == peer_req->dagtag_sector)
			goto found;
	}
	spin_unlock_irq(&resource->req_lock);

	drbd_err(connection, "peer request with dagtag %llu not found\n", dagtag);
	return -EIO;

found:
	list_cut_position(&work_list, &connection->peer_requests, &peer_req->recv_order);
	spin_unlock_irq(&resource->req_lock);

	list_for_each_entry_safe(peer_req, tmp, &work_list, recv_order) {
		struct drbd_peer_device *peer_device = peer_req->peer_device;
		struct drbd_device *device = peer_device->device;
		u64 in_sync_b;

		if (get_ldev(device)) {
			in_sync_b = node_ids_to_bitmap(device, in_sync);

			drbd_set_sync(device, peer_req->i.sector,
				      peer_req->i.size, ~in_sync_b, -1);
			put_ldev(device);
		}
		list_del(&peer_req->recv_order);
		drbd_al_complete_io(device, &peer_req->i);
		drbd_free_peer_req(device, peer_req);
	}
	return 0;
}

/* Caller has to hold resource->req_lock */
void apply_unacked_peer_requests(struct drbd_connection *connection)
{
	struct drbd_peer_request *peer_req;

	list_for_each_entry(peer_req, &connection->peer_requests, recv_order) {
		struct drbd_peer_device *peer_device = peer_req->peer_device;
		struct drbd_device *device = peer_device->device;
		u64 mask = ~(1 << peer_device->bitmap_index);

		drbd_set_sync(device, peer_req->i.sector, peer_req->i.size,
			      mask, mask);
	}
}

static void cleanup_unacked_peer_requests(struct drbd_connection *connection)
{
	struct drbd_resource *resource = connection->resource;
	struct drbd_peer_request *peer_req, *tmp;
	LIST_HEAD(work_list);

	spin_lock_irq(&resource->req_lock);
	list_splice_init(&connection->peer_requests, &work_list);
	spin_unlock_irq(&resource->req_lock);

	list_for_each_entry_safe(peer_req, tmp, &work_list, recv_order) {
		struct drbd_peer_device *peer_device = peer_req->peer_device;
		struct drbd_device *device = peer_device->device;
		u64 mask = ~(1 << peer_device->bitmap_index);

		drbd_set_sync(device, peer_req->i.sector, peer_req->i.size,
			      mask, mask);

		list_del(&peer_req->recv_order);
		drbd_free_peer_req(device, peer_req);
	}
}

static void destroy_request(struct kref *kref)
{
	struct drbd_request *req =
		container_of(kref, struct drbd_request, kref);

	list_del(&req->tl_requests);
	mempool_free(req, drbd_request_mempool);
}

static void cleanup_peer_ack_list(struct drbd_connection *connection)
{
	struct drbd_resource *resource = connection->resource;
	struct drbd_request *req, *tmp;
	int idx;

	spin_lock_irq(&resource->req_lock);
	idx = 1 + connection->net_conf->peer_node_id;
	list_for_each_entry_safe(req, tmp, &resource->peer_ack_list, tl_requests) {
		if (!(req->rq_state[idx] & RQ_PEER_ACK))
			continue;
		req->rq_state[idx] &= ~RQ_PEER_ACK;
		kref_put(&req->kref, destroy_request);
	}
	spin_unlock_irq(&resource->req_lock);
}

static int connection_finish_peer_reqs(struct drbd_connection *connection)
{
	struct drbd_peer_device *peer_device;
	int vnr, not_empty = 0;

	do {
		clear_bit(SIGNAL_ASENDER, &connection->flags);
		flush_signals(current);

		rcu_read_lock();
		idr_for_each_entry(&connection->peer_devices, peer_device, vnr) {
			struct drbd_device *device = peer_device->device;
			kobject_get(&device->kobj);
			rcu_read_unlock();
			if (drbd_finish_peer_reqs(device)) {
				kobject_put(&device->kobj);
				return 1;
			}
			kobject_put(&device->kobj);
			rcu_read_lock();
		}
		set_bit(SIGNAL_ASENDER, &connection->flags);

		spin_lock_irq(&connection->resource->req_lock);
		idr_for_each_entry(&connection->peer_devices, peer_device, vnr) {
			struct drbd_device *device = peer_device->device;
			not_empty = !list_empty(&device->done_ee);
			if (not_empty)
				break;
		}
		spin_unlock_irq(&connection->resource->req_lock);
		rcu_read_unlock();
	} while (not_empty);

	return 0;
}

struct asender_cmd {
	size_t pkt_size;
	int (*fn)(struct drbd_connection *connection, struct packet_info *);
};

static struct asender_cmd asender_tbl[] = {
	[P_PING]	    = { 0, got_Ping },
	[P_PING_ACK]	    = { 0, got_PingAck },
	[P_RECV_ACK]	    = { sizeof(struct p_block_ack), got_BlockAck },
	[P_WRITE_ACK]	    = { sizeof(struct p_block_ack), got_BlockAck },
	[P_RS_WRITE_ACK]    = { sizeof(struct p_block_ack), got_BlockAck },
	[P_SUPERSEDED]      = { sizeof(struct p_block_ack), got_BlockAck },
	[P_NEG_ACK]	    = { sizeof(struct p_block_ack), got_NegAck },
	[P_NEG_DREPLY]	    = { sizeof(struct p_block_ack), got_NegDReply },
	[P_NEG_RS_DREPLY]   = { sizeof(struct p_block_ack), got_NegRSDReply },
	[P_OV_RESULT]	    = { sizeof(struct p_block_ack), got_OVResult },
	[P_BARRIER_ACK]	    = { sizeof(struct p_barrier_ack), got_BarrierAck },
	[P_STATE_CHG_REPLY] = { sizeof(struct p_req_state_reply), got_RqSReply },
	[P_RS_IS_IN_SYNC]   = { sizeof(struct p_block_ack), got_IsInSync },
	[P_DELAY_PROBE]     = { sizeof(struct p_delay_probe93), got_skip },
	[P_RS_CANCEL]       = { sizeof(struct p_block_ack), got_NegRSDReply },
	[P_CONN_ST_CHG_REPLY]={ sizeof(struct p_req_state_reply), got_RqSReply },
	[P_RETRY_WRITE]	    = { sizeof(struct p_block_ack), got_BlockAck },
	[P_PEER_ACK]	    = { sizeof(struct p_peer_ack), got_peer_ack },
	[P_PEERS_IN_SYNC]   = { sizeof(struct p_peer_block_desc), got_peers_in_sync },
	[P_TWOPC_YES]       = { sizeof(struct p_twopc_reply), got_twopc_reply },
	[P_TWOPC_NO]        = { sizeof(struct p_twopc_reply), got_twopc_reply },
	[P_TWOPC_RETRY]     = { sizeof(struct p_twopc_reply), got_twopc_reply },
};

int drbd_asender(struct drbd_thread *thi)
{
	struct drbd_connection *connection = thi->connection;
	struct asender_cmd *cmd = NULL;
	struct packet_info pi;
	int rv;
	void *buf    = connection->meta.rbuf;
	int received = 0;
	unsigned int header_size = drbd_header_size(connection);
	int expect   = header_size;
	bool ping_timeout_active = false;
	struct net_conf *nc;
	int ping_timeo, tcp_cork, ping_int;
	struct sched_param param = { .sched_priority = 2 };

	rv = sched_setscheduler(current, SCHED_RR, &param);
	if (rv < 0)
		drbd_err(connection, "drbd_asender: ERROR set priority, ret=%d\n", rv);

	while (get_t_state(thi) == RUNNING) {
		drbd_thread_current_set_cpu(thi);

		rcu_read_lock();
		nc = rcu_dereference(connection->net_conf);
		ping_timeo = nc->ping_timeo;
		tcp_cork = nc->tcp_cork;
		ping_int = nc->ping_int;
		rcu_read_unlock();

		if (test_and_clear_bit(SEND_PING, &connection->flags)) {
			if (drbd_send_ping(connection)) {
				drbd_err(connection, "drbd_send_ping has failed\n");
				goto reconnect;
			}
			connection->meta.socket->sk->sk_rcvtimeo = ping_timeo * HZ / 10;
			ping_timeout_active = true;
		}

		/* TODO: conditionally cork; it may hurt latency if we cork without
		   much to send */
		if (tcp_cork)
			drbd_tcp_cork(connection->meta.socket);
		if (connection_finish_peer_reqs(connection)) {
			drbd_err(connection, "connection_finish_peer_reqs() failed\n");
			goto reconnect;
		}
		if (process_peer_ack_list(connection))
			goto reconnect;

		/* but unconditionally uncork unless disabled */
		if (tcp_cork)
			drbd_tcp_uncork(connection->meta.socket);

		/* short circuit, recv_msg would return EINTR anyways. */
		if (signal_pending(current))
			continue;

		rv = drbd_recv_short(connection->meta.socket, buf, expect-received, 0);
		clear_bit(SIGNAL_ASENDER, &connection->flags);

		flush_signals(current);

		/* Note:
		 * -EINTR	 (on meta) we got a signal
		 * -EAGAIN	 (on meta) rcvtimeo expired
		 * -ECONNRESET	 other side closed the connection
		 * -ERESTARTSYS  (on data) we got a signal
		 * rv <  0	 other than above: unexpected error!
		 * rv == expected: full header or command
		 * rv <  expected: "woken" by signal during receive
		 * rv == 0	 : "connection shut down by peer"
		 */
		if (likely(rv > 0)) {
			received += rv;
			buf	 += rv;
		} else if (rv == 0) {
			if (test_bit(DISCONNECT_EXPECTED, &connection->flags)) {
				long t;
				rcu_read_lock();
				t = rcu_dereference(connection->net_conf)->ping_timeo * HZ/10;
				rcu_read_unlock();

				t = wait_event_timeout(connection->ping_wait,
						       connection->cstate[NOW] < C_CONNECTED,
						       t);
				if (t)
					break;
			}
			drbd_err(connection, "meta connection shut down by peer.\n");
			goto reconnect;
		} else if (rv == -EAGAIN) {
			/* If the data socket received something meanwhile,
			 * that is good enough: peer is still alive. */
			if (time_after(connection->last_received,
				jiffies - connection->meta.socket->sk->sk_rcvtimeo))
				continue;
			if (ping_timeout_active) {
				drbd_err(connection, "PingAck did not arrive in time.\n");
				goto reconnect;
			}
			set_bit(SEND_PING, &connection->flags);
			continue;
		} else if (rv == -EINTR) {
			continue;
		} else {
			drbd_err(connection, "sock_recvmsg returned %d\n", rv);
			goto reconnect;
		}

		if (received == expect && cmd == NULL) {
			if (decode_header(connection, connection->meta.rbuf, &pi))
				goto reconnect;
			cmd = &asender_tbl[pi.cmd];
			if (pi.cmd >= ARRAY_SIZE(asender_tbl) || !cmd->fn) {
				drbd_err(connection, "Unexpected meta packet %s (0x%04x)\n",
					 drbd_packet_name(pi.cmd), pi.cmd);
				goto disconnect;
			}
			expect = header_size + cmd->pkt_size;
			if (pi.size != expect - header_size) {
				drbd_err(connection, "Wrong packet size on meta (c: %d, l: %d)\n",
					pi.cmd, pi.size);
				goto reconnect;
			}
		}
		if (received == expect) {
			bool err;

			err = cmd->fn(connection, &pi);
			if (err) {
				drbd_err(connection, "%pf failed\n", cmd->fn);
				goto reconnect;
			}

			connection->last_received = jiffies;

			if (cmd == &asender_tbl[P_PING_ACK]) {
				/* restore idle timeout */
				connection->meta.socket->sk->sk_rcvtimeo = ping_int * HZ;
				ping_timeout_active = false;
			}

			buf	 = connection->meta.rbuf;
			received = 0;
			expect	 = header_size;
			cmd	 = NULL;
		}
	}

	if (0) {
reconnect:
		change_cstate(connection, C_NETWORK_FAILURE, CS_HARD);
	}
	if (0) {
disconnect:
		change_cstate(connection, C_DISCONNECTING, CS_HARD);
	}
	clear_bit(SIGNAL_ASENDER, &connection->flags);

	drbd_info(connection, "asender terminated\n");

	return 0;
}<|MERGE_RESOLUTION|>--- conflicted
+++ resolved
@@ -1243,22 +1243,11 @@
 {
 	struct drbd_resource *resource = connection->resource;
 	struct drbd_peer_device *peer_device;
-<<<<<<< HEAD
 	struct drbd_socket sock, msock;
-	bool discard_my_data;
+	bool discard_my_data, ok;
 	struct net_conf *nc;
-	int timeout, h, ok, vnr;
+	int timeout, h, vnr;
 	struct waiter waiter;
-=======
-	struct net_conf *nc;
-	int vnr, timeout, h;
-	bool discard_my_data, ok;
-	enum drbd_state_rv rv;
-	struct accept_wait_data ad = {
-		.connection = connection,
-		.door_bell = COMPLETION_INITIALIZER_ONSTACK(ad.door_bell),
-	};
->>>>>>> a6da0e07
 
 start:
 	clear_bit(DISCONNECT_EXPECTED, &connection->flags);
