// SPDX-License-Identifier: GPL-2.0-or-later
/*
   drbd_receiver.c

   This file is part of DRBD by Philipp Reisner and Lars Ellenberg.

   Copyright (C) 2001-2008, LINBIT Information Technologies GmbH.
   Copyright (C) 1999-2008, Philipp Reisner <philipp.reisner@linbit.com>.
   Copyright (C) 2002-2008, Lars Ellenberg <lars.ellenberg@linbit.com>.

 */


#include <linux/module.h>

#include <linux/uaccess.h>
#include <net/sock.h>

#include <linux/drbd.h>
#include <linux/fs.h>
#include <linux/file.h>
#include <linux/in.h>
#include <linux/mm.h>
#include <linux/memcontrol.h>
#include <linux/mm_inline.h>
#include <linux/slab.h>
#include <linux/pkt_sched.h>
#include <uapi/linux/sched/types.h>
#define __KERNEL_SYSCALLS__
#include <linux/unistd.h>
#include <linux/vmalloc.h>
#include <linux/random.h>
#include <net/ipv6.h>
#include <linux/scatterlist.h>
#include <linux/part_stat.h>

#include "drbd_int.h"
#include "drbd_protocol.h"
#include "drbd_req.h"
#include "drbd_vli.h"

#define PRO_FEATURES (DRBD_FF_TRIM|DRBD_FF_THIN_RESYNC|DRBD_FF_WSAME|DRBD_FF_WZEROES)

struct flush_work {
	struct drbd_work w;
	struct drbd_epoch *epoch;
};

enum epoch_event {
	EV_PUT,
	EV_GOT_BARRIER_NR,
	EV_BARRIER_DONE,
	EV_BECAME_LAST,
	EV_CLEANUP = 32, /* used as flag */
};

enum finish_epoch {
	FE_STILL_LIVE,
	FE_DESTROYED,
	FE_RECYCLED,
};

enum resync_reason {
	AFTER_UNSTABLE,
	DISKLESS_PRIMARY,
};

enum sync_strategy {
	UNDETERMINED,
	NO_SYNC,
	SYNC_SOURCE_IF_BOTH_FAILED,
	SYNC_SOURCE_USE_BITMAP,
	SYNC_SOURCE_SET_BITMAP,
	SYNC_SOURCE_COPY_BITMAP,
	SYNC_TARGET_IF_BOTH_FAILED,
	SYNC_TARGET_USE_BITMAP,
	SYNC_TARGET_SET_BITMAP,
	SYNC_TARGET_CLEAR_BITMAP,
	SPLIT_BRAIN_AUTO_RECOVER,
	SPLIT_BRAIN_DISCONNECT,
	UNRELATED_DATA,
	RETRY_CONNECT,
	REQUIRES_PROTO_91,
	REQUIRES_PROTO_96,
};

struct sync_descriptor {
	char * const name;
	int required_protocol;
	bool is_split_brain;
	bool is_sync_source;
	bool is_sync_target;
	int resync_peer_preference;
	enum sync_strategy full_sync_equivalent;
};

static const struct sync_descriptor sync_descriptors[] = {
	[UNDETERMINED] = {
		.name = "?",
	},
	[NO_SYNC] = {
		.name = "no-sync",
	},
	[SYNC_SOURCE_IF_BOTH_FAILED] = {
		.name = "source-if-both-failed",
		.is_sync_source = true,
	},
	[SYNC_SOURCE_USE_BITMAP] = {
		.name = "source-use-bitmap",
		.is_sync_source = true,
		.full_sync_equivalent = SYNC_TARGET_USE_BITMAP,
	},
	[SYNC_SOURCE_SET_BITMAP] = {
		.name = "source-set-bitmap",
		.is_sync_source = true,
	},
	[SYNC_SOURCE_COPY_BITMAP] = {
		.name = "source-copy-other-bitmap",
		.is_sync_source = true,
	},
	[SYNC_TARGET_IF_BOTH_FAILED] = {
		.name = "target-if-both-failed",
		.is_sync_target = true,
		.resync_peer_preference = 4,
	},
	[SYNC_TARGET_USE_BITMAP] = {
		.name = "target-use-bitmap",
		.is_sync_target = true,
		.full_sync_equivalent = SYNC_SOURCE_USE_BITMAP,
		.resync_peer_preference = 3,
	},
	[SYNC_TARGET_SET_BITMAP] = {
		.name = "target-set-bitmap",
		.is_sync_target = true,
		.resync_peer_preference = 2,
	},
	[SYNC_TARGET_CLEAR_BITMAP] = {
		.name = "target-clear-bitmap",
		.is_sync_target = true,
		.resync_peer_preference = 1,
	},
	[SPLIT_BRAIN_AUTO_RECOVER] = {
		.name = "split-brain-auto-recover",
		.is_split_brain = true,
	},
	[SPLIT_BRAIN_DISCONNECT] = {
		.name = "split-brain-disconnect",
		.is_split_brain = true,
	},
	[UNRELATED_DATA] = {
		.name = "unrelated-data",
	},
	[RETRY_CONNECT] = {
		.name = "retry-connect",
	},
	[REQUIRES_PROTO_91] = {
		.name = "requires-proto-91",
		.required_protocol = 91,
	},
	[REQUIRES_PROTO_96] = {
		.name = "requires-proto-96",
		.required_protocol = 96,
	},
};

int drbd_do_features(struct drbd_connection *connection);
int drbd_do_auth(struct drbd_connection *connection);
void conn_disconnect(struct drbd_connection *connection);

static enum finish_epoch drbd_may_finish_epoch(struct drbd_connection *, struct drbd_epoch *, enum epoch_event);
static int e_end_block(struct drbd_work *, int);
static void cleanup_unacked_peer_requests(struct drbd_connection *connection);
static void cleanup_peer_ack_list(struct drbd_connection *connection);
static u64 node_ids_to_bitmap(struct drbd_device *device, u64 node_ids);
static int process_twopc(struct drbd_connection *, struct twopc_reply *, struct packet_info *, unsigned long);
static void drbd_resync(struct drbd_peer_device *, enum resync_reason) __must_hold(local);
static void drbd_unplug_all_devices(struct drbd_connection *connection);
static int decode_header(struct drbd_connection *, void *, struct packet_info *);
static void check_resync_source(struct drbd_device *device, u64 weak_nodes);

static const struct sync_descriptor strategy_descriptor(enum sync_strategy strategy)
{
	if (strategy < 0 || strategy > sizeof(sync_descriptors) / sizeof(struct sync_descriptor))
		BUG();
	return sync_descriptors[strategy];
}

static bool is_strategy_determined(enum sync_strategy strategy)
{
	return strategy == NO_SYNC ||
			strategy_descriptor(strategy).is_sync_source ||
			strategy_descriptor(strategy).is_sync_target;
}

static struct drbd_epoch *previous_epoch(struct drbd_connection *connection, struct drbd_epoch *epoch)
{
	struct drbd_epoch *prev;
	spin_lock(&connection->epoch_lock);
	prev = list_entry(epoch->list.prev, struct drbd_epoch, list);
	if (prev == epoch || prev == connection->current_epoch)
		prev = NULL;
	spin_unlock(&connection->epoch_lock);
	return prev;
}

/*
 * some helper functions to deal with single linked page lists,
 * page->private being our "next" pointer.
 */

/* If at least n pages are linked at head, get n pages off.
 * Otherwise, don't modify head, and return NULL.
 * Locking is the responsibility of the caller.
 */
static struct page *page_chain_del(struct page **head, int n)
{
	struct page *page;
	struct page *tmp;

	BUG_ON(!n);
	BUG_ON(!head);

	page = *head;

	if (!page)
		return NULL;

	while (page) {
		tmp = page_chain_next(page);
		set_page_chain_offset(page, 0);
		set_page_chain_size(page, 0);
		if (--n == 0)
			break; /* found sufficient pages */
		if (tmp == NULL)
			/* insufficient pages, don't use any of them. */
			return NULL;
		page = tmp;
	}

	/* add end of list marker for the returned list */
	set_page_chain_next(page, NULL);
	/* actual return value, and adjustment of head */
	page = *head;
	*head = tmp;
	return page;
}

/* may be used outside of locks to find the tail of a (usually short)
 * "private" page chain, before adding it back to a global chain head
 * with page_chain_add() under a spinlock. */
static struct page *page_chain_tail(struct page *page, int *len)
{
	struct page *tmp;
	int i = 1;
	while ((tmp = page_chain_next(page)))
		++i, page = tmp;
	if (len)
		*len = i;
	return page;
}

static int page_chain_free(struct page *page)
{
	struct page *tmp;
	int i = 0;
	page_chain_for_each_safe(page, tmp) {
		set_page_chain_next_offset_size(page, NULL, 0, 0);
		put_page(page);
		++i;
	}
	return i;
}

static void page_chain_add(struct page **head,
		struct page *chain_first, struct page *chain_last)
{
#if 1
	struct page *tmp;
	tmp = page_chain_tail(chain_first, NULL);
	BUG_ON(tmp != chain_last);
#endif

	/* add chain to head */
	set_page_chain_next(chain_last, *head);
	*head = chain_first;
}

static struct page *__drbd_alloc_pages(unsigned int number, gfp_t gfp_mask)
{
	struct page *page = NULL;
	struct page *tmp = NULL;
	unsigned int i = 0;

	/* Yes, testing drbd_pp_vacant outside the lock is racy.
	 * So what. It saves a spin_lock. */
	if (drbd_pp_vacant >= number) {
		spin_lock(&drbd_pp_lock);
		page = page_chain_del(&drbd_pp_pool, number);
		if (page)
			drbd_pp_vacant -= number;
		spin_unlock(&drbd_pp_lock);
		if (page)
			return page;
	}

	for (i = 0; i < number; i++) {
		tmp = alloc_page(gfp_mask);
		if (!tmp)
			break;
		set_page_chain_next_offset_size(tmp, page, 0, 0);
		page = tmp;
	}

	if (i == number)
		return page;

	/* Not enough pages immediately available this time.
	 * No need to jump around here, drbd_alloc_pages will retry this
	 * function "soon". */
	if (page) {
		tmp = page_chain_tail(page, NULL);
		spin_lock(&drbd_pp_lock);
		page_chain_add(&drbd_pp_pool, page, tmp);
		drbd_pp_vacant += i;
		spin_unlock(&drbd_pp_lock);
	}
	return NULL;
}

static void rs_sectors_came_in(struct drbd_peer_device *peer_device, int size)
{
	int rs_sect_in = atomic_add_return(size >> 9, &peer_device->rs_sect_in);

	/* In case resync runs faster than anticipated, run the resync_work early */
	if (rs_sect_in >= peer_device->rs_in_flight)
		drbd_queue_work_if_unqueued(
			&peer_device->connection->sender_work,
			&peer_device->resync_work);
}

static void reclaim_finished_net_peer_reqs(struct drbd_connection *connection,
					   struct list_head *to_be_freed)
{
	struct drbd_peer_request *peer_req, *tmp;

	/* The EEs are always appended to the end of the list. Since
	   they are sent in order over the wire, they have to finish
	   in order. As soon as we see the first not finished we can
	   stop to examine the list... */

	list_for_each_entry_safe(peer_req, tmp, &connection->net_ee, w.list) {
		if (drbd_peer_req_has_active_page(peer_req))
			break;
		list_move(&peer_req->w.list, to_be_freed);
	}
}

static void drbd_reclaim_net_peer_reqs(struct drbd_connection *connection)
{
	LIST_HEAD(reclaimed);
	struct drbd_peer_request *peer_req, *t;

	spin_lock_irq(&connection->peer_reqs_lock);
	reclaim_finished_net_peer_reqs(connection, &reclaimed);
	spin_unlock_irq(&connection->peer_reqs_lock);

	list_for_each_entry_safe(peer_req, t, &reclaimed, w.list)
		drbd_free_net_peer_req(peer_req);
}

/**
 * drbd_alloc_pages() - Returns @number pages, retries forever (or until signalled)
 * @device:	DRBD device.
 * @number:	number of pages requested
 * @gfp_mask:	how to allocate and whether to loop until we succeed
 *
 * Tries to allocate number pages, first from our own page pool, then from
 * the kernel.
 * Possibly retry until DRBD frees sufficient pages somewhere else.
 *
 * If this allocation would exceed the max_buffers setting, we throttle
 * allocation (schedule_timeout) to give the system some room to breathe.
 *
 * We do not use max-buffers as hard limit, because it could lead to
 * congestion and further to a distributed deadlock during online-verify or
 * (checksum based) resync, if the max-buffers, socket buffer sizes and
 * resync-rate settings are mis-configured.
 *
 * Returns a page chain linked via (struct drbd_page_chain*)&page->lru.
 */
struct page *drbd_alloc_pages(struct drbd_transport *transport, unsigned int number,
			      gfp_t gfp_mask)
{
	struct drbd_connection *connection =
		container_of(transport, struct drbd_connection, transport);
	struct page *page = NULL;
	DEFINE_WAIT(wait);
	unsigned int mxb;

	rcu_read_lock();
	mxb = rcu_dereference(transport->net_conf)->max_buffers;
	rcu_read_unlock();

	if (atomic_read(&connection->pp_in_use) < mxb)
		page = __drbd_alloc_pages(number, gfp_mask & ~__GFP_RECLAIM);

	/* Try to keep the fast path fast, but occasionally we need
	 * to reclaim the pages we lent to the network stack. */
	if (page && atomic_read(&connection->pp_in_use_by_net) > 512)
		drbd_reclaim_net_peer_reqs(connection);

	while (page == NULL) {
		prepare_to_wait(&drbd_pp_wait, &wait, TASK_INTERRUPTIBLE);

		drbd_reclaim_net_peer_reqs(connection);

		if (atomic_read(&connection->pp_in_use) < mxb) {
			page = __drbd_alloc_pages(number, gfp_mask);
			if (page)
				break;
		}

		if (!(gfp_mask & __GFP_RECLAIM))
			break;

		if (signal_pending(current)) {
			drbd_warn(connection, "drbd_alloc_pages interrupted!\n");
			break;
		}

		if (schedule_timeout(HZ/10) == 0)
			mxb = UINT_MAX;
	}
	finish_wait(&drbd_pp_wait, &wait);

	if (page)
		atomic_add(number, &connection->pp_in_use);
	return page;
}

/* Must not be used from irq, as that may deadlock: see drbd_alloc_pages.
 * Either links the page chain back to the global pool,
 * or returns all pages to the system. */
void drbd_free_pages(struct drbd_transport *transport, struct page *page, int is_net)
{
	struct drbd_connection *connection =
		container_of(transport, struct drbd_connection, transport);
	atomic_t *a = is_net ? &connection->pp_in_use_by_net : &connection->pp_in_use;
	int i;

	if (page == NULL)
		return;

	if (drbd_pp_vacant > (DRBD_MAX_BIO_SIZE/PAGE_SIZE) * drbd_minor_count)
		i = page_chain_free(page);
	else {
		struct page *tmp;
		tmp = page_chain_tail(page, &i);
		spin_lock(&drbd_pp_lock);
		page_chain_add(&drbd_pp_pool, page, tmp);
		drbd_pp_vacant += i;
		spin_unlock(&drbd_pp_lock);
	}
	i = atomic_sub_return(i, a);
	if (i < 0)
		drbd_warn(connection, "ASSERTION FAILED: %s: %d < 0\n",
			is_net ? "pp_in_use_by_net" : "pp_in_use", i);
	wake_up(&drbd_pp_wait);
}

/* normal: payload_size == request size (bi_size)
 * w_same: payload_size == logical_block_size
 * trim: payload_size == 0 */
struct drbd_peer_request *
drbd_alloc_peer_req(struct drbd_peer_device *peer_device, gfp_t gfp_mask) __must_hold(local)
{
	struct drbd_device *device = peer_device->device;
	struct drbd_peer_request *peer_req;

	if (drbd_insert_fault(device, DRBD_FAULT_AL_EE))
		return NULL;

	peer_req = mempool_alloc(&drbd_ee_mempool, gfp_mask & ~__GFP_HIGHMEM);
	if (!peer_req) {
		if (!(gfp_mask & __GFP_NOWARN))
			drbd_err(device, "%s: allocation failed\n", __func__);
		return NULL;
	}

	memset(peer_req, 0, sizeof(*peer_req));
	INIT_LIST_HEAD(&peer_req->w.list);
	drbd_clear_interval(&peer_req->i);
	INIT_LIST_HEAD(&peer_req->recv_order);
	INIT_LIST_HEAD(&peer_req->wait_for_actlog);
	peer_req->submit_jif = jiffies;
	peer_req->peer_device = peer_device;

	return peer_req;
}

void __drbd_free_peer_req(struct drbd_peer_request *peer_req, int is_net)
{
	struct drbd_peer_device *peer_device = peer_req->peer_device;

	might_sleep();
	if (peer_req->flags & EE_HAS_DIGEST)
		kfree(peer_req->digest);
	D_ASSERT(peer_device, atomic_read(&peer_req->pending_bios) == 0);
	D_ASSERT(peer_device, drbd_interval_empty(&peer_req->i));
	drbd_free_page_chain(&peer_device->connection->transport, &peer_req->page_chain, is_net);
	mempool_free(peer_req, &drbd_ee_mempool);
}

int drbd_free_peer_reqs(struct drbd_connection *connection, struct list_head *list, bool is_net_ee)
{
	LIST_HEAD(work_list);
	struct drbd_peer_request *peer_req, *t;
	int count = 0;

	spin_lock_irq(&connection->peer_reqs_lock);
	list_splice_init(list, &work_list);
	spin_unlock_irq(&connection->peer_reqs_lock);

	list_for_each_entry_safe(peer_req, t, &work_list, w.list) {
		__drbd_free_peer_req(peer_req, is_net_ee);
		count++;
	}
	return count;
}

/*
 * See also comments in _req_mod(,BARRIER_ACKED) and receive_Barrier.
 */
static int drbd_finish_peer_reqs(struct drbd_connection *connection)
{
	LIST_HEAD(work_list);
	LIST_HEAD(reclaimed);
	struct drbd_peer_request *peer_req, *t;
	int err = 0;
	int n = 0;

	spin_lock_irq(&connection->peer_reqs_lock);
	reclaim_finished_net_peer_reqs(connection, &reclaimed);
	list_splice_init(&connection->done_ee, &work_list);
	spin_unlock_irq(&connection->peer_reqs_lock);

	list_for_each_entry_safe(peer_req, t, &reclaimed, w.list)
		drbd_free_net_peer_req(peer_req);

	/* possible callbacks here:
	 * e_end_block, and e_end_resync_block, e_send_discard_write.
	 * all ignore the last argument.
	 */
	list_for_each_entry_safe(peer_req, t, &work_list, w.list) {
		int err2;

		++n;
		/* list_del not necessary, next/prev members not touched */
		err2 = peer_req->w.cb(&peer_req->w, !!err);
		if (!err)
			err = err2;
		if (!list_empty(&peer_req->recv_order)) {
			drbd_free_page_chain(&connection->transport, &peer_req->page_chain, 0);
		} else
			drbd_free_peer_req(peer_req);
	}
	if (atomic_sub_and_test(n, &connection->done_ee_cnt))
		wake_up(&connection->ee_wait);

	return err;
}

static int drbd_recv(struct drbd_connection *connection, void **buf, size_t size, int flags)
{
	struct drbd_transport_ops *tr_ops = connection->transport.ops;
	int rv;

	rv = tr_ops->recv(&connection->transport, DATA_STREAM, buf, size, flags);

	if (rv < 0) {
		if (rv == -ECONNRESET)
			drbd_info(connection, "sock was reset by peer\n");
		else if (rv != -ERESTARTSYS)
			drbd_info(connection, "sock_recvmsg returned %d\n", rv);
	} else if (rv == 0) {
		if (test_bit(DISCONNECT_EXPECTED, &connection->flags)) {
			long t;
			rcu_read_lock();
			t = rcu_dereference(connection->transport.net_conf)->ping_timeo * HZ/10;
			rcu_read_unlock();

			t = wait_event_timeout(connection->resource->state_wait,
					       connection->cstate[NOW] < C_CONNECTED, t);

			if (t)
				goto out;
		}
		drbd_info(connection, "sock was shut down by peer\n");
	}

	if (rv != size)
		change_cstate(connection, C_BROKEN_PIPE, CS_HARD);

out:
	return rv;
}

static int drbd_recv_into(struct drbd_connection *connection, void *buf, size_t size)
{
	int err;

	err = drbd_recv(connection, &buf, size, CALLER_BUFFER);

	if (err != size) {
		if (err >= 0)
			err = -EIO;
	} else
		err = 0;
	return err;
}

static int drbd_recv_all(struct drbd_connection *connection, void **buf, size_t size)
{
	int err;

	err = drbd_recv(connection, buf, size, 0);

	if (err != size) {
		if (err >= 0)
			err = -EIO;
	} else
		err = 0;
	return err;
}

static int drbd_recv_all_warn(struct drbd_connection *connection, void **buf, size_t size)
{
	int err;

	err = drbd_recv_all(connection, buf, size);
	if (err && !signal_pending(current))
		drbd_warn(connection, "short read (expected size %d)\n", (int)size);
	return err;
}

/* Gets called if a connection is established, or if a new minor gets created
   in a connection */
int drbd_connected(struct drbd_peer_device *peer_device)
{
	struct drbd_device *device = peer_device->device;
	u64 weak_nodes = 0;
	int err;

	atomic_set(&peer_device->packet_seq, 0);
	peer_device->peer_seq = 0;

	if (device->resource->role[NOW] == R_PRIMARY)
		weak_nodes = drbd_weak_nodes_device(device);

	err = drbd_send_sync_param(peer_device);
	if (!err)
		err = drbd_send_sizes(peer_device, 0, 0);
	if (!err)
		err = drbd_send_uuids(peer_device, 0, weak_nodes);
	if (!err) {
		set_bit(INITIAL_STATE_SENT, &peer_device->flags);
		err = drbd_send_current_state(peer_device);
	}

	clear_bit(USE_DEGR_WFC_T, &peer_device->flags);
	clear_bit(RESIZE_PENDING, &peer_device->flags);
	mod_timer(&device->request_timer, jiffies + HZ); /* just start it here. */
	return err;
}

void connect_timer_fn(struct timer_list *t)
{
	struct drbd_connection *connection = from_timer(connection, t, connect_timer);

	drbd_queue_work(&connection->sender_work, &connection->connect_timer_work);
}

static void conn_connect2(struct drbd_connection *connection)
{
	struct drbd_peer_device *peer_device;
	int vnr;

	atomic_set(&connection->ap_in_flight, 0);
	atomic_set(&connection->rs_in_flight, 0);

	rcu_read_lock();
	idr_for_each_entry(&connection->peer_devices, peer_device, vnr) {
		struct drbd_device *device = peer_device->device;
		kref_get(&device->kref);
		/* connection cannot go away: caller holds a reference. */
		rcu_read_unlock();

		down_read_non_owner(&device->uuid_sem);
		set_bit(HOLDING_UUID_READ_LOCK, &peer_device->flags);
		/* since drbd_connected() is also called from drbd_create_device()
		   aquire lock here before calling drbd_connected(). */
		drbd_connected(peer_device);

		rcu_read_lock();
		kref_put(&device->kref, drbd_destroy_device);
	}
	rcu_read_unlock();
}

static int connect_work(struct drbd_work *work, int cancel)
{
	struct drbd_connection *connection =
		container_of(work, struct drbd_connection, connect_timer_work);
	struct drbd_resource *resource = connection->resource;
	enum drbd_state_rv rv;
	long t = resource->res_opts.auto_promote_timeout * HZ / 10;

	if (connection->cstate[NOW] != C_CONNECTING)
		goto out_put;

	do {
		rv = change_cstate(connection, C_CONNECTED, CS_SERIALIZE | CS_VERBOSE | CS_DONT_RETRY);
		if (rv != SS_PRIMARY_READER)
			break;

		/* We have a connection established, peer is primary. On my side is a
		   read-only opener, probably udev or some other scanning after device creating.
		   This short lived read-only open prevents now that we can continue.
		   Better retry after the read-only opener goes away. */

		t = wait_event_interruptible_timeout(resource->state_wait,
						     !drbd_open_ro_count(resource),
						     t);
	} while (t > 0);

	if (rv >= SS_SUCCESS) {
		conn_connect2(connection);
	} else if (rv == SS_TIMEOUT || rv == SS_CONCURRENT_ST_CHG) {
		if (connection->cstate[NOW] != C_CONNECTING)
			goto out_put;
		connection->connect_timer.expires = jiffies + HZ/20;
		add_timer(&connection->connect_timer);
		return 0; /* Return early. Keep the reference on the connection! */
	} else {
		drbd_info(connection, "Failure to connect; retrying\n");
		change_cstate(connection, C_NETWORK_FAILURE, CS_HARD);
	}

 out_put:
	kref_debug_put(&connection->kref_debug, 11);
	kref_put(&connection->kref, drbd_destroy_connection);
	return 0;
}

/*
 * Returns true if we have a valid connection.
 */
static bool conn_connect(struct drbd_connection *connection)
{
	struct drbd_transport *transport = &connection->transport;
	struct drbd_resource *resource = connection->resource;
	int ping_timeo, ping_int, h, err, vnr, timeout;
	struct drbd_peer_device *peer_device;
	struct net_conf *nc;
	bool discard_my_data;
	bool have_mutex;
	bool no_addr = false;

start:
	have_mutex = false;
	clear_bit(DISCONNECT_EXPECTED, &connection->flags);
	if (change_cstate(connection, C_CONNECTING, CS_VERBOSE) < SS_SUCCESS) {
		/* We do not have a network config. */
		return false;
	}

	/* Assume that the peer only understands our handshake
	 * protocol version; until we know better. */
	connection->agreed_pro_version = PRO_VERSION_HANDSHAKE;

	err = transport->ops->connect(transport);
	if (err == -EAGAIN) {
		if (connection->cstate[NOW] == C_DISCONNECTING)
			return false;
		goto retry;
	} else if (err == -EADDRNOTAVAIL) {
		struct net_conf *nc;
		int connect_int;
		long t;

		rcu_read_lock();
		nc = rcu_dereference(transport->net_conf);
		connect_int = nc ? nc->connect_int : 10;
		rcu_read_unlock();

		if (!no_addr) {
			drbd_warn(connection,
				  "Configured local address not found, retrying every %d sec, "
				  "err=%d\n", connect_int, err);
			no_addr = true;
		}

		t = schedule_timeout_interruptible(connect_int * HZ);
		if (t || connection->cstate[NOW] == C_DISCONNECTING)
			return false;
		goto start;
	} else if (err < 0) {
		drbd_warn(connection, "Failed to initiate connection, err=%d\n", err);
		goto abort;
	}

	connection->last_received = jiffies;

	rcu_read_lock();
	nc = rcu_dereference(connection->transport.net_conf);
	ping_timeo = nc->ping_timeo;
	ping_int = nc->ping_int;
	rcu_read_unlock();

	/* Make sure we are "uncorked", otherwise we risk timeouts,
	 * in case this is a reconnect and we had been corked before. */
	drbd_uncork(connection, CONTROL_STREAM);
	drbd_uncork(connection, DATA_STREAM);

	/* Make sure the handshake happens without interference from other threads,
	 * or the challenge response authentication could be garbled. */
	mutex_lock(&connection->mutex[DATA_STREAM]);
	have_mutex = true;
	transport->ops->set_rcvtimeo(transport, DATA_STREAM, ping_timeo * 4 * HZ/10);
	transport->ops->set_rcvtimeo(transport, CONTROL_STREAM, ping_int * HZ);

	h = drbd_do_features(connection);
	if (h < 0)
		goto abort;
	if (h == 0)
		goto retry;

	if (connection->cram_hmac_tfm) {
		switch (drbd_do_auth(connection)) {
		case -1:
			drbd_err(connection, "Authentication of peer failed\n");
			goto abort;
		case 0:
			drbd_err(connection, "Authentication of peer failed, trying again.\n");
			goto retry;
		}
	}

	discard_my_data = test_bit(CONN_DISCARD_MY_DATA, &connection->flags);

	if (__drbd_send_protocol(connection, P_PROTOCOL) == -EOPNOTSUPP)
		goto abort;

	rcu_read_lock();
	idr_for_each_entry(&connection->peer_devices, peer_device, vnr) {
		clear_bit(INITIAL_STATE_SENT, &peer_device->flags);
		clear_bit(INITIAL_STATE_RECEIVED, &peer_device->flags);
		clear_bit(INITIAL_STATE_PROCESSED, &peer_device->flags);
	}
	idr_for_each_entry(&connection->peer_devices, peer_device, vnr) {
		if (discard_my_data)
			set_bit(DISCARD_MY_DATA, &peer_device->flags);
		else
			clear_bit(DISCARD_MY_DATA, &peer_device->flags);
	}
	rcu_read_unlock();
	mutex_unlock(&connection->mutex[DATA_STREAM]);
	have_mutex = false;

	drbd_thread_start(&connection->ack_receiver);
	connection->ack_sender =
		alloc_ordered_workqueue("drbd_as_%s", WQ_MEM_RECLAIM, connection->resource->name);
	if (!connection->ack_sender) {
		drbd_err(connection, "Failed to create workqueue ack_sender\n");
		schedule_timeout_uninterruptible(HZ);
		goto retry;
	}

	if (resource->res_opts.node_id < connection->peer_node_id) {
		kref_get(&connection->kref);
		kref_debug_get(&connection->kref_debug, 11);
		connection->connect_timer_work.cb = connect_work;
		timeout = twopc_retry_timeout(resource, 0);
		drbd_debug(connection, "Waiting for %ums to avoid transaction "
				"conflicts\n", jiffies_to_msecs(timeout));
		connection->connect_timer.expires = jiffies + timeout;
		add_timer(&connection->connect_timer);
	}
	return true;

retry:
	if (have_mutex)
		mutex_unlock(&connection->mutex[DATA_STREAM]);
	conn_disconnect(connection);
	schedule_timeout_interruptible(HZ);
	goto start;

abort:
	if (have_mutex)
		mutex_unlock(&connection->mutex[DATA_STREAM]);
	change_cstate(connection, C_DISCONNECTING, CS_HARD);
	return false;
}

static int decode_header(struct drbd_connection *connection, void *header, struct packet_info *pi)
{
	unsigned int header_size = drbd_header_size(connection);

	if (header_size == sizeof(struct p_header100) &&
	    *(__be32 *)header == cpu_to_be32(DRBD_MAGIC_100)) {
		struct p_header100 *h = header;
		u16 vnr = be16_to_cpu(h->volume);

		if (h->pad != 0) {
			drbd_err(connection, "Header padding is not zero\n");
			return -EINVAL;
		}
		pi->vnr = vnr == ((u16) 0xFFFF) ? -1 : vnr;

		pi->cmd = be16_to_cpu(h->command);
		pi->size = be32_to_cpu(h->length);
	} else if (header_size == sizeof(struct p_header95) &&
		   *(__be16 *)header == cpu_to_be16(DRBD_MAGIC_BIG)) {
		struct p_header95 *h = header;
		pi->cmd = be16_to_cpu(h->command);
		pi->size = be32_to_cpu(h->length);
		pi->vnr = 0;
	} else if (header_size == sizeof(struct p_header80) &&
		   *(__be32 *)header == cpu_to_be32(DRBD_MAGIC)) {
		struct p_header80 *h = header;
		pi->cmd = be16_to_cpu(h->command);
		pi->size = be16_to_cpu(h->length);
		pi->vnr = 0;
	} else {
		drbd_err(connection, "Wrong magic value 0x%08x in protocol version %d\n",
			 be32_to_cpu(*(__be32 *)header),
			 connection->agreed_pro_version);
		return -EINVAL;
	}
	pi->data = header + header_size;
	return 0;
}

static void drbd_unplug_all_devices(struct drbd_connection *connection)
{
	if (current->plug == &connection->receiver_plug) {
		blk_finish_plug(&connection->receiver_plug);
		blk_start_plug(&connection->receiver_plug);
	} /* else: maybe just schedule() ?? */
}

static int drbd_recv_header(struct drbd_connection *connection, struct packet_info *pi)
{
	void *buffer;
	int err;

	err = drbd_recv_all_warn(connection, &buffer, drbd_header_size(connection));
	if (err)
		return err;

	err = decode_header(connection, buffer, pi);
	connection->last_received = jiffies;

	return err;
}

static int drbd_recv_header_maybe_unplug(struct drbd_connection *connection, struct packet_info *pi)
{
	struct drbd_transport_ops *tr_ops = connection->transport.ops;
	unsigned int size = drbd_header_size(connection);
	void *buffer;
	int err;

	err = tr_ops->recv(&connection->transport, DATA_STREAM, &buffer,
			   size, MSG_NOSIGNAL | MSG_DONTWAIT);
	if (err != size) {
		int rflags = 0;

		/* If we have nothing in the receive buffer now, to reduce
		 * application latency, try to drain the backend queues as
		 * quickly as possible, and let remote TCP know what we have
		 * received so far. */
		if (err == -EAGAIN) {
			tr_ops->hint(&connection->transport, DATA_STREAM, QUICKACK);
			drbd_unplug_all_devices(connection);
		} else if (err > 0) {
			size -= err;
			rflags |= GROW_BUFFER;
		}

		err = drbd_recv(connection, &buffer, size, rflags);
		if (err != size) {
			if (err >= 0)
				err = -EIO;
		} else
			err = 0;

		if (err)
			return err;
	}

	err = decode_header(connection, buffer, pi);
	connection->last_received = jiffies;

	return err;
}

/* This is blkdev_issue_flush, but asynchronous.
 * We want to submit to all component volumes in parallel,
 * then wait for all completions.
 */
struct issue_flush_context {
	atomic_t pending;
	int error;
	struct completion done;
};
struct one_flush_context {
	struct drbd_device *device;
	struct issue_flush_context *ctx;
};

static void one_flush_endio(struct bio *bio)
{
	struct one_flush_context *octx = bio->bi_private;
	struct drbd_device *device = octx->device;
	struct issue_flush_context *ctx = octx->ctx;

	blk_status_t status = bio->bi_status;

	if (status) {
		ctx->error = blk_status_to_errno(status);
		drbd_info(device, "local disk FLUSH FAILED with status %d\n", status);
	}
	kfree(octx);
	bio_put(bio);

	clear_bit(FLUSH_PENDING, &device->flags);
	put_ldev(device);
	kref_debug_put(&device->kref_debug, 7);
	kref_put(&device->kref, drbd_destroy_device);

	if (atomic_dec_and_test(&ctx->pending))
		complete(&ctx->done);
}

static void submit_one_flush(struct drbd_device *device, struct issue_flush_context *ctx)
{
	struct bio *bio = bio_alloc(GFP_NOIO, 0);
	struct one_flush_context *octx = kmalloc(sizeof(*octx), GFP_NOIO);
	if (!bio || !octx) {
		drbd_warn(device, "Could not allocate a bio, CANNOT ISSUE FLUSH\n");
		/* FIXME: what else can I do now?  disconnecting or detaching
		 * really does not help to improve the state of the world, either.
		 */
		kfree(octx);
		if (bio)
			bio_put(bio);

		ctx->error = -ENOMEM;
		put_ldev(device);
		kref_debug_put(&device->kref_debug, 7);
		kref_put(&device->kref, drbd_destroy_device);
		return;
	}

	octx->device = device;
	octx->ctx = ctx;
	bio_set_dev(bio, device->ldev->backing_bdev);
	bio->bi_private = octx;
	bio->bi_end_io = one_flush_endio;

	device->flush_jif = jiffies;
	set_bit(FLUSH_PENDING, &device->flags);
	atomic_inc(&ctx->pending);
	bio->bi_opf = REQ_OP_FLUSH | REQ_PREFLUSH;
	submit_bio(bio);
}

static enum finish_epoch drbd_flush_after_epoch(struct drbd_connection *connection, struct drbd_epoch *epoch)
{
	struct drbd_resource *resource = connection->resource;

	if (resource->write_ordering >= WO_BDEV_FLUSH) {
		struct drbd_device *device;
		struct issue_flush_context ctx;
		int vnr;

		atomic_set(&ctx.pending, 1);
		ctx.error = 0;
		init_completion(&ctx.done);

		rcu_read_lock();
		idr_for_each_entry(&resource->devices, device, vnr) {
			if (!get_ldev(device))
				continue;
			kref_get(&device->kref);
			kref_debug_get(&device->kref_debug, 7);
			rcu_read_unlock();

			submit_one_flush(device, &ctx);

			rcu_read_lock();
		}
		rcu_read_unlock();

		/* Do we want to add a timeout,
		 * if disk-timeout is set? */
		if (!atomic_dec_and_test(&ctx.pending))
			wait_for_completion(&ctx.done);

		if (ctx.error) {
			/* would rather check on EOPNOTSUPP, but that is not reliable.
			 * don't try again for ANY return value != 0
			 * if (rv == -EOPNOTSUPP) */
			/* Any error is already reported by bio_endio callback. */
			drbd_bump_write_ordering(connection->resource, NULL, WO_DRAIN_IO);
		}
	}

	/* If called before sending P_CONFIRM_STABLE, we don't have the epoch
	 * (and must not finish it yet, anyways) */
	if (epoch == NULL)
		return FE_STILL_LIVE;
	return drbd_may_finish_epoch(connection, epoch, EV_BARRIER_DONE);
}

static int w_flush(struct drbd_work *w, int cancel)
{
	struct flush_work *fw = container_of(w, struct flush_work, w);
	struct drbd_epoch *epoch = fw->epoch;
	struct drbd_connection *connection = epoch->connection;

	kfree(fw);

	if (!test_and_set_bit(DE_BARRIER_IN_NEXT_EPOCH_ISSUED, &epoch->flags))
		drbd_flush_after_epoch(connection, epoch);

	drbd_may_finish_epoch(connection, epoch, EV_PUT |
			      (connection->cstate[NOW] < C_CONNECTED ? EV_CLEANUP : 0));

	return 0;
}

static void drbd_send_b_ack(struct drbd_connection *connection, u32 barrier_nr, u32 set_size)
{
	struct p_barrier_ack *p;

	if (connection->cstate[NOW] < C_CONNECTED)
		return;

	p = conn_prepare_command(connection, sizeof(*p), CONTROL_STREAM);
	if (!p)
		return;
	p->barrier = barrier_nr;
	p->set_size = cpu_to_be32(set_size);
	send_command(connection, -1, P_BARRIER_ACK, CONTROL_STREAM);
}

static void drbd_send_confirm_stable(struct drbd_peer_request *peer_req)
{
	struct drbd_connection *connection = peer_req->peer_device->connection;
	struct drbd_epoch *epoch = peer_req->epoch;
	struct drbd_peer_request *oldest, *youngest;
	struct p_confirm_stable *p;
	int count;

	if (connection->cstate[NOW] < C_CONNECTED)
		return;

	/* peer_req is not on stable storage yet, but the only one in this epoch.
	 * Nothing to confirm, just wait for the normal barrier_ack and peer_ack
	 * to do their work. */
	oldest = epoch->oldest_unconfirmed_peer_req;
	if (oldest == peer_req)
		return;

	p = conn_prepare_command(connection, sizeof(*p), CONTROL_STREAM);
	if (!p)
		return;

	/* receive_Data() does a list_add_tail() for every requests, which
	 * means the oldest is .next, the currently blocked one that triggered
	 * this code path is .prev, and the youngest that now should be on
	 * stable storage is .prev->prev */
	spin_lock_irq(&connection->peer_reqs_lock);
	youngest = list_entry(peer_req->recv_order.prev, struct drbd_peer_request, recv_order);
	spin_unlock_irq(&connection->peer_reqs_lock);

	count = atomic_read(&epoch->epoch_size) - atomic_read(&epoch->confirmed) - 1;
	atomic_add(count, &epoch->confirmed);
	epoch->oldest_unconfirmed_peer_req = peer_req;

	D_ASSERT(connection, oldest->epoch == youngest->epoch);
	D_ASSERT(connection, count > 0);

	p->oldest_block_id = oldest->block_id;
	p->youngest_block_id = youngest->block_id;
	p->set_size = cpu_to_be32(count);
	p->pad = 0;

	send_command(connection, -1, P_CONFIRM_STABLE, CONTROL_STREAM);
}

/**
 * drbd_may_finish_epoch() - Applies an epoch_event to the epoch's state, eventually finishes it.
 * @connection:	DRBD connection.
 * @epoch:	Epoch object.
 * @ev:		Epoch event.
 */
static enum finish_epoch drbd_may_finish_epoch(struct drbd_connection *connection,
					       struct drbd_epoch *epoch,
					       enum epoch_event ev)
{
	int finish, epoch_size;
	struct drbd_epoch *next_epoch;
	int schedule_flush = 0;
	enum finish_epoch rv = FE_STILL_LIVE;
	struct drbd_resource *resource = connection->resource;

	spin_lock(&connection->epoch_lock);
	do {
		next_epoch = NULL;
		finish = 0;

		epoch_size = atomic_read(&epoch->epoch_size);

		switch (ev & ~EV_CLEANUP) {
		case EV_PUT:
			atomic_dec(&epoch->active);
			break;
		case EV_GOT_BARRIER_NR:
			set_bit(DE_HAVE_BARRIER_NUMBER, &epoch->flags);

			/* Special case: If we just switched from WO_BIO_BARRIER to
			   WO_BDEV_FLUSH we should not finish the current epoch */
			if (test_bit(DE_CONTAINS_A_BARRIER, &epoch->flags) && epoch_size == 1 &&
			    resource->write_ordering != WO_BIO_BARRIER &&
			    epoch == connection->current_epoch)
				clear_bit(DE_CONTAINS_A_BARRIER, &epoch->flags);
			break;
		case EV_BARRIER_DONE:
			set_bit(DE_BARRIER_IN_NEXT_EPOCH_DONE, &epoch->flags);
			break;
		case EV_BECAME_LAST:
			/* nothing to do*/
			break;
		}

		if (epoch_size != 0 &&
		    atomic_read(&epoch->active) == 0 &&
		    (test_bit(DE_HAVE_BARRIER_NUMBER, &epoch->flags) || ev & EV_CLEANUP) &&
		    epoch->list.prev == &connection->current_epoch->list &&
		    !test_bit(DE_IS_FINISHING, &epoch->flags)) {
			/* Nearly all conditions are met to finish that epoch... */
			if (test_bit(DE_BARRIER_IN_NEXT_EPOCH_DONE, &epoch->flags) ||
			    resource->write_ordering == WO_NONE ||
			    (epoch_size == 1 && test_bit(DE_CONTAINS_A_BARRIER, &epoch->flags)) ||
			    ev & EV_CLEANUP) {
				finish = 1;
				set_bit(DE_IS_FINISHING, &epoch->flags);
			} else if (!test_bit(DE_BARRIER_IN_NEXT_EPOCH_ISSUED, &epoch->flags) &&
				 resource->write_ordering == WO_BIO_BARRIER) {
				atomic_inc(&epoch->active);
				schedule_flush = 1;
			}
		}
		if (finish) {
			if (!(ev & EV_CLEANUP)) {
				/* adjust for nr requests already confirmed via P_CONFIRM_STABLE, if any. */
				epoch_size -= atomic_read(&epoch->confirmed);
				spin_unlock(&connection->epoch_lock);
				drbd_send_b_ack(epoch->connection, epoch->barrier_nr, epoch_size);
				spin_lock(&connection->epoch_lock);
			}

			if (connection->current_epoch != epoch) {
				next_epoch = list_entry(epoch->list.next, struct drbd_epoch, list);
				list_del(&epoch->list);
				ev = EV_BECAME_LAST | (ev & EV_CLEANUP);
				connection->epochs--;
				kfree(epoch);

				if (rv == FE_STILL_LIVE)
					rv = FE_DESTROYED;
			} else {
				epoch->oldest_unconfirmed_peer_req = NULL;
				epoch->flags = 0;
				atomic_set(&epoch->epoch_size, 0);
				atomic_set(&epoch->confirmed, 0);
				/* atomic_set(&epoch->active, 0); is alrady zero */
				if (rv == FE_STILL_LIVE)
					rv = FE_RECYCLED;
			}
		}

		if (!next_epoch)
			break;

		epoch = next_epoch;
	} while (1);

	spin_unlock(&connection->epoch_lock);

	if (schedule_flush) {
		struct flush_work *fw;
		fw = kmalloc(sizeof(*fw), GFP_ATOMIC);
		if (fw) {
			fw->w.cb = w_flush;
			fw->epoch = epoch;
			drbd_queue_work(&resource->work, &fw->w);
		} else {
			drbd_warn(resource, "Could not kmalloc a flush_work obj\n");
			set_bit(DE_BARRIER_IN_NEXT_EPOCH_ISSUED, &epoch->flags);
			/* That is not a recursion, only one level */
			drbd_may_finish_epoch(connection, epoch, EV_BARRIER_DONE);
			drbd_may_finish_epoch(connection, epoch, EV_PUT);
		}
	}

	return rv;
}

static enum write_ordering_e
max_allowed_wo(struct drbd_backing_dev *bdev, enum write_ordering_e wo)
{
	struct disk_conf *dc;

	dc = rcu_dereference(bdev->disk_conf);

	if (wo == WO_BIO_BARRIER && !dc->disk_barrier)
		wo = WO_BDEV_FLUSH;
	if (wo == WO_BDEV_FLUSH && !dc->disk_flushes)
		wo = WO_DRAIN_IO;
	if (wo == WO_DRAIN_IO && !dc->disk_drain)
		wo = WO_NONE;

	return wo;
}

/**
 * drbd_bump_write_ordering() - Fall back to an other write ordering method
 * @resource:	DRBD resource.
 * @wo:		Write ordering method to try.
 */
void drbd_bump_write_ordering(struct drbd_resource *resource, struct drbd_backing_dev *bdev,
			      enum write_ordering_e wo) __must_hold(local)
{
	struct drbd_device *device;
	enum write_ordering_e pwo;
	int vnr, i = 0;
	static char *write_ordering_str[] = {
		[WO_NONE] = "none",
		[WO_DRAIN_IO] = "drain",
		[WO_BDEV_FLUSH] = "flush",
		[WO_BIO_BARRIER] = "barrier",
	};

	pwo = resource->write_ordering;
	if (wo != WO_BIO_BARRIER)
		wo = min(pwo, wo);
	rcu_read_lock();
	idr_for_each_entry(&resource->devices, device, vnr) {
		if (i++ == 1 && wo == WO_BIO_BARRIER)
			wo = WO_BDEV_FLUSH; /* WO = barrier does not handle multiple volumes */

		if (get_ldev(device)) {
			wo = max_allowed_wo(device->ldev, wo);
			if (device->ldev == bdev)
				bdev = NULL;
			put_ldev(device);
		}
	}

	if (bdev)
		wo = max_allowed_wo(bdev, wo);

	rcu_read_unlock();

	resource->write_ordering = wo;
	if (pwo != resource->write_ordering || wo == WO_BIO_BARRIER)
		drbd_info(resource, "Method to ensure write ordering: %s\n", write_ordering_str[resource->write_ordering]);
}

/*
 * We *may* ignore the discard-zeroes-data setting, if so configured.
 *
 * Assumption is that this "discard_zeroes_data=0" is only because the backend
 * may ignore partial unaligned discards.
 *
 * LVM/DM thin as of at least
 *   LVM version:     2.02.115(2)-RHEL7 (2015-01-28)
 *   Library version: 1.02.93-RHEL7 (2015-01-28)
 *   Driver version:  4.29.0
 * still behaves this way.
 *
 * For unaligned (wrt. alignment and granularity) or too small discards,
 * we zero-out the initial (and/or) trailing unaligned partial chunks,
 * but discard all the aligned full chunks.
 *
 * At least for LVM/DM thin, with skip_block_zeroing=false,
 * the result is effectively "discard_zeroes_data=1".
 */
/* flags: EE_TRIM|EE_ZEROOUT */
int drbd_issue_discard_or_zero_out(struct drbd_device *device, sector_t start, unsigned int nr_sectors, int flags)
{
	struct block_device *bdev = device->ldev->backing_bdev;
	struct request_queue *q = bdev_get_queue(bdev);
	sector_t tmp, nr;
	unsigned int max_discard_sectors, granularity;
	int alignment;
	int err = 0;

	if ((flags & EE_ZEROOUT) || !(flags & EE_TRIM))
		goto zero_out;

	/* Zero-sector (unknown) and one-sector granularities are the same.  */
	granularity = max(q->limits.discard_granularity >> 9, 1U);
	alignment = (bdev_discard_alignment(bdev) >> 9) % granularity;

	max_discard_sectors = min(q->limits.max_discard_sectors, (1U << 22));
	max_discard_sectors -= max_discard_sectors % granularity;
	if (unlikely(!max_discard_sectors))
		goto zero_out;

	if (nr_sectors < granularity)
		goto zero_out;

	tmp = start;
	if (sector_div(tmp, granularity) != alignment) {
		if (nr_sectors < 2*granularity)
			goto zero_out;
		/* start + gran - (start + gran - align) % gran */
		tmp = start + granularity - alignment;
		tmp = start + granularity - sector_div(tmp, granularity);

		nr = tmp - start;
		/* don't flag BLKDEV_ZERO_NOUNMAP, we don't know how many
		 * layers are below us, some may have smaller granularity */
		err |= blkdev_issue_zeroout(bdev, start, nr, GFP_NOIO, 0);
		nr_sectors -= nr;
		start = tmp;
	}
	while (nr_sectors >= max_discard_sectors) {
		err |= blkdev_issue_discard(bdev, start, max_discard_sectors, GFP_NOIO, 0);
		nr_sectors -= max_discard_sectors;
		start += max_discard_sectors;
	}
	if (nr_sectors) {
		/* max_discard_sectors is unsigned int (and a multiple of
		 * granularity, we made sure of that above already);
		 * nr is < max_discard_sectors;
		 * I don't need sector_div here, even though nr is sector_t */
		nr = nr_sectors;
		nr -= (unsigned int)nr % granularity;
		if (nr) {
			err |= blkdev_issue_discard(bdev, start, nr, GFP_NOIO, 0);
			nr_sectors -= nr;
			start += nr;
		}
	}
 zero_out:
	if (nr_sectors) {
		err |= blkdev_issue_zeroout(bdev, start, nr_sectors, GFP_NOIO,
				(flags & EE_TRIM) ? 0 : BLKDEV_ZERO_NOUNMAP);
	}
	return err != 0;
}

static bool can_do_reliable_discards(struct drbd_device *device)
{
	struct request_queue *q = bdev_get_queue(device->ldev->backing_bdev);
	struct disk_conf *dc;
	bool can_do;

	if (!blk_queue_discard(q))
		return false;

	if (queue_discard_zeroes_data(q))
		return true;

	rcu_read_lock();
	dc = rcu_dereference(device->ldev->disk_conf);
	can_do = dc->discard_zeroes_if_aligned;
	rcu_read_unlock();
	return can_do;
}

static void drbd_issue_peer_discard_or_zero_out(struct drbd_device *device, struct drbd_peer_request *peer_req)
{
	/* If the backend cannot discard, or does not guarantee
	 * read-back zeroes in discarded ranges, we fall back to
	 * zero-out.  Unless configuration specifically requested
	 * otherwise. */
	if (!can_do_reliable_discards(device))
		peer_req->flags |= EE_ZEROOUT;

	if (drbd_issue_discard_or_zero_out(device, peer_req->i.sector,
	    peer_req->i.size >> 9, peer_req->flags & (EE_ZEROOUT|EE_TRIM)))
		peer_req->flags |= EE_WAS_ERROR;
	drbd_endio_write_sec_final(peer_req);
}

static void drbd_issue_peer_wsame(struct drbd_device *device,
				  struct drbd_peer_request *peer_req)
{
	struct block_device *bdev = device->ldev->backing_bdev;
	sector_t s = peer_req->i.sector;
	sector_t nr = peer_req->i.size >> 9;
	if (blkdev_issue_write_same(bdev, s, nr, GFP_NOIO, peer_req->page_chain.head))
		peer_req->flags |= EE_WAS_ERROR;
	drbd_endio_write_sec_final(peer_req);
}

static bool conn_wait_ee_cond(struct drbd_connection *connection, struct list_head *head)
{
	bool done;

	spin_lock_irq(&connection->peer_reqs_lock);
	done = list_empty(head);
	spin_unlock_irq(&connection->peer_reqs_lock);

	if (!done)
		drbd_unplug_all_devices(connection);

	return done;
}

static void conn_wait_ee_empty(struct drbd_connection *connection, struct list_head *head)
{
	wait_event(connection->ee_wait, conn_wait_ee_cond(connection, head));
}

static int peer_request_fault_type(struct drbd_peer_request *peer_req)
{
	if (peer_req_op(peer_req) == REQ_OP_READ) {
		return peer_req->flags & EE_APPLICATION ?
			DRBD_FAULT_DT_RD : DRBD_FAULT_RS_RD;
	} else {
		return peer_req->flags & EE_APPLICATION ?
			DRBD_FAULT_DT_WR : DRBD_FAULT_RS_WR;
	}
}

/**
 * drbd_submit_peer_request()
 * @peer_req:	peer request
 *
 * May spread the pages to multiple bios,
 * depending on bio_add_page restrictions.
 *
 * Returns 0 if all bios have been submitted,
 * -ENOMEM if we could not allocate enough bios,
 * -ENOSPC (any better suggestion?) if we have not been able to bio_add_page a
 *  single page to an empty bio (which should never happen and likely indicates
 *  that the lower level IO stack is in some way broken). This has been observed
 *  on certain Xen deployments.
 *
 *  When this function returns 0, it "consumes" an ldev reference; the
 *  reference is released when the request completes.
 */
/* TODO allocate from our own bio_set. */
int drbd_submit_peer_request(struct drbd_peer_request *peer_req)
{
	struct drbd_device *device = peer_req->peer_device->device;
	struct bio *bios = NULL;
	struct bio *bio;
	struct page *page = peer_req->page_chain.head;
	sector_t sector = peer_req->i.sector;
	unsigned data_size = peer_req->i.size;
	unsigned n_bios = 0;
	unsigned nr_pages = peer_req->page_chain.nr_pages;
	int err = -ENOMEM;

	if (peer_req->flags & EE_SET_OUT_OF_SYNC)
		drbd_set_out_of_sync(peer_req->peer_device,
				peer_req->i.sector, peer_req->i.size);

	/* TRIM/DISCARD: for now, always use the helper function
	 * blkdev_issue_zeroout(..., discard=true).
	 * It's synchronous, but it does the right thing wrt. bio splitting.
	 * Correctness first, performance later.  Next step is to code an
	 * asynchronous variant of the same.
	 */
	if (peer_req->flags & (EE_TRIM|EE_WRITE_SAME|EE_ZEROOUT)) {
		peer_req->submit_jif = jiffies;
		peer_req->flags |= EE_SUBMITTED;

		if (peer_req->flags & (EE_TRIM|EE_ZEROOUT))
			drbd_issue_peer_discard_or_zero_out(device, peer_req);
		else /* EE_WRITE_SAME */
			drbd_issue_peer_wsame(device, peer_req);
		return 0;
	}

	/* In most cases, we will only need one bio.  But in case the lower
	 * level restrictions happen to be different at this offset on this
	 * side than those of the sending peer, we may need to submit the
	 * request in more than one bio.
	 *
	 * Plain bio_alloc is good enough here, this is no DRBD internally
	 * generated bio, but a bio allocated on behalf of the peer.
	 */
next_bio:
	/* REQ_OP_WRITE_SAME, _DISCARD, _WRITE_ZEROES handled above.
	 * REQ_OP_FLUSH (empty flush) not expected,
	 * should have been mapped to a "drbd protocol barrier".
	 * REQ_OP_SECURE_ERASE: I don't see how we could ever support that.
	 */
	if (!(peer_req_op(peer_req) == REQ_OP_WRITE ||
				peer_req_op(peer_req) == REQ_OP_READ)) {
		drbd_err(device, "Invalid bio op received: 0x%x\n", peer_req->opf);
		err = -EINVAL;
		goto fail;
	}

	bio = bio_alloc(GFP_NOIO, nr_pages);
	if (!bio) {
		drbd_err(device, "submit_ee: Allocation of a bio failed (nr_pages=%u)\n", nr_pages);
		goto fail;
	}
	/* > peer_req->i.sector, unless this is the first bio */
	bio->bi_iter.bi_sector = sector;
	bio_set_dev(bio, device->ldev->backing_bdev);
	/* we special case some flags in the multi-bio case, see below
	 * (REQ_PREFLUSH, or BIO_RW_BARRIER in older kernels) */
	bio->bi_opf = peer_req->opf;
	bio->bi_private = peer_req;
	bio->bi_end_io = drbd_peer_request_endio;

	bio->bi_next = bios;
	bios = bio;
	++n_bios;

	page_chain_for_each(page) {
		unsigned off, len;
		int res;

		if (peer_req_op(peer_req) == REQ_OP_READ) {
			set_page_chain_offset(page, 0);
			set_page_chain_size(page, min_t(unsigned, data_size, PAGE_SIZE));
		}
		off = page_chain_offset(page);
		len = page_chain_size(page);

		if (off > PAGE_SIZE || len > PAGE_SIZE - off || len > data_size || len == 0) {
			drbd_err(device, "invalid page chain: offset %u size %u remaining data_size %u\n",
					off, len, data_size);
			err = -EINVAL;
			goto fail;
		}

		res = bio_add_page(bio, page, len, off);
		if (res <= 0) {
			/* A single page must always be possible!
			 * But in case it fails anyways,
			 * we deal with it, and complain (below). */
			if (bio->bi_vcnt == 0) {
				drbd_err(device,
					"bio_add_page(%p, %p, %u, %u): %d (bi_vcnt %u bi_max_vecs %u bi_sector %llu, bi_flags 0x%lx)\n",
					bio, page, len, off, res, bio->bi_vcnt, bio->bi_max_vecs, (uint64_t)bio->bi_iter.bi_sector,
					 (unsigned long)bio->bi_flags);
				err = -ENOSPC;
				goto fail;
			}
			goto next_bio;
		}
		data_size -= len;
		sector += len >> 9;
		--nr_pages;
	}
	D_ASSERT(device, data_size == 0);
	D_ASSERT(device, page == NULL);

	atomic_set(&peer_req->pending_bios, n_bios);
	/* for debugfs: update timestamp, mark as submitted */
	peer_req->submit_jif = jiffies;
	peer_req->flags |= EE_SUBMITTED;
	do {
		bio = bios;
		bios = bios->bi_next;
		bio->bi_next = NULL;

		drbd_generic_make_request(device, peer_request_fault_type(peer_req), bio);

		/* strip off REQ_PREFLUSH,
		 * unless it is the first or last bio */
		if (bios && bios->bi_next)
			bios->bi_opf &= ~REQ_PREFLUSH;
	} while (bios);
	return 0;

fail:
	while (bios) {
		bio = bios;
		bios = bios->bi_next;
		bio_put(bio);
	}
	return err;
}

static void drbd_remove_peer_req_interval(struct drbd_device *device,
					  struct drbd_peer_request *peer_req)
{
	struct drbd_interval *i = &peer_req->i;

	drbd_remove_interval(&device->write_requests, i);
	drbd_clear_interval(i);
	peer_req->flags &= ~EE_IN_INTERVAL_TREE;

	/* Wake up any processes waiting for this peer request to complete.  */
	if (i->waiting)
		wake_up(&device->misc_wait);
}

/**
 * w_e_reissue() - Worker callback; Resubmit a bio
 * @device:	DRBD device.
 * @dw:		work object.
 * @cancel:	The connection will be closed anyways (unused in this callback)
 */
int w_e_reissue(struct drbd_work *w, int cancel) __releases(local)
{
	struct drbd_peer_request *peer_req =
		container_of(w, struct drbd_peer_request, w);
	struct drbd_peer_device *peer_device = peer_req->peer_device;
	struct drbd_connection *connection = peer_device->connection;
	struct drbd_device *device = peer_device->device;
	int err;
	/* We leave DE_CONTAINS_A_BARRIER and EE_IS_BARRIER in place,
	   (and DE_BARRIER_IN_NEXT_EPOCH_ISSUED in the previous Epoch)
	   so that we can finish that epoch in drbd_may_finish_epoch().
	   That is necessary if we already have a long chain of Epochs, before
	   we realize that BARRIER is actually not supported */

	/* As long as the -ENOTSUPP on the barrier is reported immediately
	   that will never trigger. If it is reported late, we will just
	   print that warning and continue correctly for all future requests
	   with WO_BDEV_FLUSH */
	if (previous_epoch(connection, peer_req->epoch))
		drbd_warn(device, "Write ordering was not enforced (one time event)\n");

	/* we still have a local reference,
	 * get_ldev was done in receive_Data. */

	peer_req->w.cb = e_end_block;
	err = drbd_submit_peer_request(peer_req);
	switch (err) {
	case -ENOMEM:
		peer_req->w.cb = w_e_reissue;
		drbd_queue_work(&connection->sender_work,
				&peer_req->w);
		/* retry later */
		/* Fall through */
	case 0:
		/* keep worker happy and connection up */
		return 0;

	case -ENOSPC:
		/* no other error expected, but anyways: */
	default:
		/* forget the object,
		 * and cause a "Network failure" */
		spin_lock_irq(&connection->peer_reqs_lock);
		list_del(&peer_req->w.list);
		spin_unlock(&connection->peer_reqs_lock);
		spin_lock(&device->interval_lock);
		drbd_remove_peer_req_interval(device, peer_req);
		spin_unlock_irq(&device->interval_lock);
		drbd_al_complete_io(device, &peer_req->i);
		drbd_may_finish_epoch(connection, peer_req->epoch, EV_PUT | EV_CLEANUP);
		drbd_free_peer_req(peer_req);
		drbd_err(device, "submit failed, triggering re-connect\n");
		return err;
	}
}

static void conn_wait_done_ee_empty_or_disconnect(struct drbd_connection *connection)
{
	wait_event(connection->ee_wait,
		atomic_read(&connection->done_ee_cnt) == 0
		|| connection->cstate[NOW] < C_CONNECTED);
}

static void conn_wait_active_ee_empty_or_disconnect(struct drbd_connection *connection)
{
	if (atomic_read(&connection->active_ee_cnt) == 0)
		return;

	drbd_unplug_all_devices(connection);

	wait_event(connection->ee_wait,
		atomic_read(&connection->active_ee_cnt) == 0
		|| connection->cstate[NOW] < C_CONNECTED);
}

static int receive_Barrier(struct drbd_connection *connection, struct packet_info *pi)
{
	struct drbd_transport_ops *tr_ops = connection->transport.ops;
	int rv, issue_flush;
	struct p_barrier *p = pi->data;
	struct drbd_epoch *epoch;

	tr_ops->hint(&connection->transport, DATA_STREAM, QUICKACK);
	drbd_unplug_all_devices(connection);

	/* FIXME these are unacked on connection,
	 * not a specific (peer)device.
	 */
	connection->current_epoch->barrier_nr = p->barrier;
	connection->current_epoch->connection = connection;
	rv = drbd_may_finish_epoch(connection, connection->current_epoch, EV_GOT_BARRIER_NR);

	/* P_BARRIER_ACK may imply that the corresponding extent is dropped from
	 * the activity log, which means it would not be resynced in case the
	 * R_PRIMARY crashes now.
	 * Therefore we must send the barrier_ack after the barrier request was
	 * completed. */
	switch (connection->resource->write_ordering) {
	case WO_BIO_BARRIER:
	case WO_NONE:
		if (rv == FE_RECYCLED)
			return 0;
		break;

	case WO_BDEV_FLUSH:
	case WO_DRAIN_IO:
		if (rv == FE_STILL_LIVE) {
			set_bit(DE_BARRIER_IN_NEXT_EPOCH_ISSUED, &connection->current_epoch->flags);
			conn_wait_active_ee_empty_or_disconnect(connection);
			rv = drbd_flush_after_epoch(connection, connection->current_epoch);
		}
		if (rv == FE_RECYCLED)
			return 0;

		/* The ack_sender will send all the ACKs and barrier ACKs out, since
		   all EEs moved from the active_ee to the done_ee. We need to
		   provide a new epoch object for the EEs that come in soon */
		break;
	}

	/* receiver context, in the writeout path of the other node.
	 * avoid potential distributed deadlock */
	epoch = kzalloc(sizeof(struct drbd_epoch), GFP_NOIO);
	if (!epoch) {
		drbd_warn(connection, "Allocation of an epoch failed, slowing down\n");
		issue_flush = !test_and_set_bit(DE_BARRIER_IN_NEXT_EPOCH_ISSUED, &connection->current_epoch->flags);
		conn_wait_active_ee_empty_or_disconnect(connection);
		if (issue_flush) {
			rv = drbd_flush_after_epoch(connection, connection->current_epoch);
			if (rv == FE_RECYCLED)
				return 0;
		}

		conn_wait_done_ee_empty_or_disconnect(connection);

		return 0;
	}

	spin_lock(&connection->epoch_lock);
	if (atomic_read(&connection->current_epoch->epoch_size)) {
		list_add(&epoch->list, &connection->current_epoch->list);
		connection->current_epoch = epoch;
		connection->epochs++;
	} else {
		/* The current_epoch got recycled while we allocated this one... */
		kfree(epoch);
	}
	spin_unlock(&connection->epoch_lock);

	return 0;
}

/* pi->data points into some recv buffer, which may be
 * re-used/recycled/overwritten by the next receive operation.
 * (read_in_block via recv_resync_read) */
static void p_req_detail_from_pi(struct drbd_connection *connection,
		struct drbd_peer_request_details *d, struct packet_info *pi)
{
	struct p_trim *p = pi->data;
	bool is_trim_or_wsame = pi->cmd == P_TRIM || pi->cmd == P_WSAME || pi->cmd == P_ZEROES;
	unsigned int digest_size =
		pi->cmd != P_TRIM && connection->peer_integrity_tfm ?
		crypto_shash_digestsize(connection->peer_integrity_tfm) : 0;

	d->sector = be64_to_cpu(p->p_data.sector);
	d->block_id = p->p_data.block_id;
	d->peer_seq = be64_to_cpu(p->p_data.seq_num);
	d->dp_flags = be32_to_cpu(p->p_data.dp_flags);
	d->length = pi->size;
	d->bi_size = is_trim_or_wsame ? be32_to_cpu(p->size) : pi->size - digest_size;
	d->digest_size = digest_size;
}

/* used from receive_RSDataReply (recv_resync_read)
 * and from receive_Data.
 * data_size: actual payload ("data in")
 * 	for normal writes that is bi_size.
 * 	for discards, that is zero.
 * 	for write same, it is logical_block_size.
 * both trim and write same have the bi_size ("data len to be affected")
 * as extra argument in the packet header.
 */
static struct drbd_peer_request *
read_in_block(struct drbd_peer_device *peer_device, struct drbd_peer_request_details *d) __must_hold(local)
{
	struct drbd_device *device = peer_device->device;
	const uint64_t capacity = drbd_get_capacity(device->this_bdev);
	struct drbd_peer_request *peer_req;
	int err;
	void *dig_in = peer_device->connection->int_dig_in;
	void *dig_vv = peer_device->connection->int_dig_vv;
	struct drbd_transport *transport = &peer_device->connection->transport;
	struct drbd_transport_ops *tr_ops = transport->ops;

	if (d->digest_size) {
		err = drbd_recv_into(peer_device->connection, dig_in, d->digest_size);
		if (err)
			return NULL;
	}

	if (!expect(peer_device, IS_ALIGNED(d->bi_size, 512)))
		return NULL;
	if (d->dp_flags & (DP_WSAME|DP_DISCARD|DP_ZEROES)) {
		if (!expect(peer_device, d->bi_size <= (DRBD_MAX_BBIO_SECTORS << 9)))
			return NULL;
	} else if (!expect(peer_device, d->bi_size <= DRBD_MAX_BIO_SIZE))
		return NULL;

	/* even though we trust our peer,
	 * we sometimes have to double check. */
	if (d->sector + (d->bi_size>>9) > capacity) {
		drbd_err(device, "request from peer beyond end of local disk: "
			"capacity: %llus < sector: %llus + size: %u\n",
			capacity, d->sector, d->bi_size);
		return NULL;
	}

	peer_req = drbd_alloc_peer_req(peer_device, GFP_TRY);
	if (!peer_req)
		return NULL;
	peer_req->i.size = d->bi_size; /* storage size */
	peer_req->i.sector = d->sector;
	peer_req->block_id = d->block_id;

	peer_req->flags |= EE_WRITE;
	if (d->length == 0)
		return peer_req;

	err = tr_ops->recv_pages(transport, &peer_req->page_chain, d->length - d->digest_size);
	if (err)
		goto fail;

	if (drbd_insert_fault(device, DRBD_FAULT_RECEIVE)) {
		struct page *page;
		unsigned long *data;
		drbd_err(device, "Fault injection: Corrupting data on receive, sector %llu\n",
				d->sector);
		page = peer_req->page_chain.head;
		data = kmap(page) + page_chain_offset(page);
		data[0] = ~data[0];
		kunmap(page);
	}

	if (d->digest_size) {
		drbd_csum_pages(peer_device->connection->peer_integrity_tfm, peer_req->page_chain.head, dig_vv);
		if (memcmp(dig_in, dig_vv, d->digest_size)) {
			drbd_err(device, "Digest integrity check FAILED: %llus +%u\n",
				d->sector, d->bi_size);
			goto fail;
		}
	}
	peer_device->recv_cnt += d->bi_size >> 9;
	return peer_req;

fail:
	drbd_free_peer_req(peer_req);
	return NULL;
}

static int ignore_remaining_packet(struct drbd_connection *connection, int size)
{
	void *data_to_ignore;

	while (size) {
		int s = min_t(int, size, DRBD_SOCKET_BUFFER_SIZE);
		int rv = drbd_recv(connection, &data_to_ignore, s, 0);
		if (rv < 0)
			return rv;

		size -= rv;
	}

	return 0;
}

static int recv_dless_read(struct drbd_peer_device *peer_device, struct drbd_request *req,
			   sector_t sector, int data_size)
{
	struct bio_vec bvec;
	struct bvec_iter iter;
	struct bio *bio;
	int digest_size, err, expect;
	void *dig_in = peer_device->connection->int_dig_in;
	void *dig_vv = peer_device->connection->int_dig_vv;

	digest_size = 0;
	if (peer_device->connection->peer_integrity_tfm) {
		digest_size = crypto_shash_digestsize(peer_device->connection->peer_integrity_tfm);
		err = drbd_recv_into(peer_device->connection, dig_in, digest_size);
		if (err)
			return err;
		data_size -= digest_size;
	}

	/* optimistically update recv_cnt.  if receiving fails below,
	 * we disconnect anyways, and counters will be reset. */
	peer_device->recv_cnt += data_size >> 9;

	bio = req->master_bio;
	D_ASSERT(peer_device->device, sector == bio->bi_iter.bi_sector);

	bio_for_each_segment(bvec, bio, iter) {
		void *mapped = kmap(bvec.bv_page) + bvec.bv_offset;
		expect = min_t(int, data_size, bvec.bv_len);
		err = drbd_recv_into(peer_device->connection, mapped, expect);
		kunmap(bvec.bv_page);
		if (err)
			return err;
		data_size -= expect;
	}

	if (digest_size) {
		drbd_csum_bio(peer_device->connection->peer_integrity_tfm, bio, dig_vv);
		if (memcmp(dig_in, dig_vv, digest_size)) {
			drbd_err(peer_device, "Digest integrity check FAILED. Broken NICs?\n");
			return -EINVAL;
		}
	}

	D_ASSERT(peer_device->device, data_size == 0);
	return 0;
}

/*
 * e_end_resync_block() is called in ack_sender context via
 * drbd_finish_peer_reqs().
 */
static int e_end_resync_block(struct drbd_work *w, int unused)
{
	struct drbd_peer_request *peer_req =
		container_of(w, struct drbd_peer_request, w);
	struct drbd_peer_device *peer_device = peer_req->peer_device;
	struct drbd_device *device = peer_device->device;
	sector_t sector = peer_req->i.sector;
	int err;

	D_ASSERT(device, drbd_interval_empty(&peer_req->i));

	if (likely((peer_req->flags & EE_WAS_ERROR) == 0)) {
		drbd_set_in_sync(peer_device, sector, peer_req->i.size);
		err = drbd_send_ack(peer_device, P_RS_WRITE_ACK, peer_req);
	} else {
		/* Record failure to sync */
		drbd_rs_failed_io(peer_device, sector, peer_req->i.size);

		err  = drbd_send_ack(peer_device, P_NEG_ACK, peer_req);
	}
	dec_unacked(peer_device);

	return err;
}

static int recv_resync_read(struct drbd_peer_device *peer_device,
			    struct drbd_peer_request_details *d) __releases(local)
{
	struct drbd_connection *connection = peer_device->connection;
	struct drbd_device *device = peer_device->device;
	struct drbd_peer_request *peer_req;
	int err;
	u64 im;

	peer_req = read_in_block(peer_device, d);
	if (!peer_req)
		return -EIO;

	if (test_bit(UNSTABLE_RESYNC, &peer_device->flags))
		clear_bit(STABLE_RESYNC, &device->flags);

	dec_rs_pending(peer_device);

	inc_unacked(peer_device);
	/* corresponding dec_unacked() in e_end_resync_block()
	 * respective _drbd_clear_done_ee */

	peer_req->w.cb = e_end_resync_block;
	peer_req->opf = REQ_OP_WRITE;
	peer_req->submit_jif = jiffies;

	spin_lock_irq(&connection->peer_reqs_lock);
	list_add_tail(&peer_req->w.list, &connection->sync_ee);
	spin_unlock_irq(&connection->peer_reqs_lock);

	atomic_add(d->bi_size >> 9, &device->rs_sect_ev);

	/* Setting all peer out of sync here. Sync source peer will be set
	   in sync when the write completes. Other peers will be set in
	   sync by the sync source with a P_PEERS_IN_SYNC packet soon. */
	drbd_set_all_out_of_sync(device, peer_req->i.sector, peer_req->i.size);

	err = drbd_submit_peer_request(peer_req);
	if (err)
		goto out;

	for_each_peer_device_ref(peer_device, im, device) {
		enum drbd_repl_state repl_state = peer_device->repl_state[NOW];
		if (repl_state == L_SYNC_SOURCE || repl_state == L_PAUSED_SYNC_S)
			drbd_send_out_of_sync(peer_device, &peer_req->i);
	}
	return 0;
out:
	/* don't care for the reason here */
	drbd_err(device, "submit failed, triggering re-connect\n");
	spin_lock_irq(&connection->peer_reqs_lock);
	list_del(&peer_req->w.list);
	spin_unlock_irq(&connection->peer_reqs_lock);

	drbd_free_peer_req(peer_req);
	return err;
}

/* caller must hold interval_lock */
static struct drbd_request *
find_request(struct drbd_device *device, struct rb_root *root, u64 id,
	     sector_t sector, bool missing_ok, const char *func)
{
	struct drbd_request *req;

	/* Request object according to our peer */
	req = (struct drbd_request *)(unsigned long)id;
	if (drbd_contains_interval(root, sector, &req->i) && req->i.local)
		return req;
	if (!missing_ok) {
		drbd_err(device, "%s: failed to find request 0x%lx, sector %llus\n", func,
			(unsigned long)id, (unsigned long long)sector);
	}
	return NULL;
}

static int receive_DataReply(struct drbd_connection *connection, struct packet_info *pi)
{
	struct drbd_peer_device *peer_device;
	struct drbd_device *device;
	struct drbd_request *req;
	sector_t sector;
	int err;
	struct p_data *p = pi->data;

	peer_device = conn_peer_device(connection, pi->vnr);
	if (!peer_device)
		return -EIO;
	device = peer_device->device;

	sector = be64_to_cpu(p->sector);

	spin_lock_irq(&device->interval_lock);
	req = find_request(device, &device->read_requests, p->block_id, sector, false, __func__);
	spin_unlock_irq(&device->interval_lock);
	if (unlikely(!req))
		return -EIO;

	err = recv_dless_read(peer_device, req, sector, pi->size);
	if (!err)
		req_mod(req, DATA_RECEIVED, peer_device);
	/* else: nothing. handled from drbd_disconnect...
	 * I don't think we may complete this just yet
	 * in case we are "on-disconnect: freeze" */

	return err;
}

/**
 * _drbd_send_ack() - Sends an ack packet
 * @device:	DRBD device.
 * @cmd:	Packet command code.
 * @sector:	sector, needs to be in big endian byte order
 * @blksize:	size in byte, needs to be in big endian byte order
 * @block_id:	Id, big endian byte order
 */
static int _drbd_send_ack(struct drbd_peer_device *peer_device, enum drbd_packet cmd,
			  u64 sector, u32 blksize, u64 block_id)
{
	struct p_block_ack *p;

	if (peer_device->repl_state[NOW] < L_ESTABLISHED)
		return -EIO;

	p = drbd_prepare_command(peer_device, sizeof(*p), CONTROL_STREAM);
	if (!p)
		return -EIO;
	p->sector = sector;
	p->block_id = block_id;
	p->blksize = blksize;
	p->seq_num = cpu_to_be32(atomic_inc_return(&peer_device->packet_seq));
	return drbd_send_command(peer_device, cmd, CONTROL_STREAM);
}

static int drbd_send_ack_dp(struct drbd_peer_device *peer_device, enum drbd_packet cmd,
		  struct drbd_peer_request_details *d)
{
	return _drbd_send_ack(peer_device, cmd,
			      cpu_to_be64(d->sector),
			      cpu_to_be32(d->bi_size),
			      d->block_id);
}

static void drbd_send_ack_rp(struct drbd_peer_device *peer_device, enum drbd_packet cmd,
		      struct p_block_req *rp)
{
	_drbd_send_ack(peer_device, cmd, rp->sector, rp->blksize, rp->block_id);
}

/**
 * drbd_send_ack() - Sends an ack packet
 * @device:	DRBD device
 * @cmd:	packet command code
 * @peer_req:	peer request
 */
int drbd_send_ack(struct drbd_peer_device *peer_device, enum drbd_packet cmd,
		  struct drbd_peer_request *peer_req)
{
	return _drbd_send_ack(peer_device, cmd,
			      cpu_to_be64(peer_req->i.sector),
			      cpu_to_be32(peer_req->i.size),
			      peer_req->block_id);
}

/* This function misuses the block_id field to signal if the blocks
 * are is sync or not. */
int drbd_send_ack_ex(struct drbd_peer_device *peer_device, enum drbd_packet cmd,
		     sector_t sector, int blksize, u64 block_id)
{
	return _drbd_send_ack(peer_device, cmd,
			      cpu_to_be64(sector),
			      cpu_to_be32(blksize),
			      cpu_to_be64(block_id));
}

static int receive_RSDataReply(struct drbd_connection *connection, struct packet_info *pi)
{
	struct drbd_peer_request_details d;
	struct drbd_peer_device *peer_device;
	struct drbd_device *device;
	int err;

	p_req_detail_from_pi(connection, &d, pi);
	pi->data = NULL;

	peer_device = conn_peer_device(connection, pi->vnr);
	if (!peer_device)
		return -EIO;
	device = peer_device->device;

	D_ASSERT(device, d.block_id == ID_SYNCER);

	if (get_ldev(device)) {
		err = recv_resync_read(peer_device, &d);
		if (err)
			put_ldev(device);
	} else {
		if (drbd_ratelimit())
			drbd_err(device, "Can not write resync data to local disk.\n");

		err = ignore_remaining_packet(connection, pi->size);

		drbd_send_ack_dp(peer_device, P_NEG_ACK, &d);
	}

	rs_sectors_came_in(peer_device, d.bi_size);

	return err;
}

/* caller must hold interval_lock */
static void restart_conflicting_writes(struct drbd_peer_request *peer_req)
{
	struct drbd_interval *i;
	struct drbd_request *req;
	struct drbd_device *device = peer_req->peer_device->device;
	const sector_t sector = peer_req->i.sector;
	const unsigned int size = peer_req->i.size;

	drbd_for_each_overlap(i, &device->write_requests, sector, size) {
		unsigned int local_rq_state;

		if (!i->local)
			continue;
		req = container_of(i, struct drbd_request, i);
		local_rq_state = READ_ONCE(req->local_rq_state);
		if ((local_rq_state & RQ_LOCAL_PENDING) ||
		   !(local_rq_state & RQ_POSTPONED))
			continue;
		/* as it is RQ_POSTPONED, this will cause it to
		 * be queued on the retry workqueue. */
		__req_mod(req, DISCARD_WRITE, peer_req->peer_device, NULL);
	}
}

/*
 * e_end_block() is called in ack_sender context via drbd_finish_peer_reqs().
 */
static int e_end_block(struct drbd_work *w, int cancel)
{
	struct drbd_peer_request *peer_req =
		container_of(w, struct drbd_peer_request, w);
	struct drbd_peer_device *peer_device = peer_req->peer_device;
	struct drbd_device *device = peer_device->device;
	sector_t sector = peer_req->i.sector;
	struct drbd_epoch *epoch;
	int err = 0, pcmd;

	if (peer_req->flags & EE_IS_BARRIER) {
		epoch = previous_epoch(peer_device->connection, peer_req->epoch);
		if (epoch)
			drbd_may_finish_epoch(peer_device->connection, epoch, EV_BARRIER_DONE + (cancel ? EV_CLEANUP : 0));
	}

	if (peer_req->flags & EE_SEND_WRITE_ACK) {
		if (unlikely(peer_req->flags & EE_WAS_ERROR)) {
			pcmd = P_NEG_ACK;
			/* we expect it to be marked out of sync anyways...
			 * maybe assert this?  */
		} else if (peer_device->repl_state[NOW] >= L_SYNC_SOURCE &&
			   peer_device->repl_state[NOW] <= L_PAUSED_SYNC_T &&
			   peer_req->flags & EE_MAY_SET_IN_SYNC) {
			pcmd = P_RS_WRITE_ACK;
			drbd_set_in_sync(peer_device, sector, peer_req->i.size);
		} else
			pcmd = P_WRITE_ACK;
		err = drbd_send_ack(peer_device, pcmd, peer_req);
		dec_unacked(peer_device);
	}

	/* we delete from the conflict detection hash _after_ we sent out the
	 * P_WRITE_ACK / P_NEG_ACK, to get the sequence number right.  */
	if (peer_req->flags & EE_IN_INTERVAL_TREE) {
		read_lock_irq(&device->resource->state_rwlock);
		spin_lock(&device->interval_lock);
		D_ASSERT(device, !drbd_interval_empty(&peer_req->i));
		drbd_remove_peer_req_interval(device, peer_req);
		if (peer_req->flags & EE_RESTART_REQUESTS)
			restart_conflicting_writes(peer_req);
		spin_unlock(&device->interval_lock);
		read_unlock_irq(&device->resource->state_rwlock);
	} else
		D_ASSERT(device, drbd_interval_empty(&peer_req->i));

	drbd_may_finish_epoch(peer_device->connection, peer_req->epoch, EV_PUT + (cancel ? EV_CLEANUP : 0));

	return err;
}

static int e_send_ack(struct drbd_work *w, enum drbd_packet ack)
{
	struct drbd_peer_request *peer_req =
		container_of(w, struct drbd_peer_request, w);
	struct drbd_peer_device *peer_device = peer_req->peer_device;
	int err;

	err = drbd_send_ack(peer_device, ack, peer_req);
	dec_unacked(peer_device);

	return err;
}

static int e_send_discard_write(struct drbd_work *w, int unused)
{
	return e_send_ack(w, P_SUPERSEDED);
}

static int e_send_retry_write(struct drbd_work *w, int unused)
{
	return e_send_ack(w, P_RETRY_WRITE);
}

static bool seq_greater(u32 a, u32 b)
{
	/*
	 * We assume 32-bit wrap-around here.
	 * For 24-bit wrap-around, we would have to shift:
	 *  a <<= 8; b <<= 8;
	 */
	return (s32)a - (s32)b > 0;
}

static u32 seq_max(u32 a, u32 b)
{
	return seq_greater(a, b) ? a : b;
}

static void update_peer_seq(struct drbd_peer_device *peer_device, unsigned int peer_seq)
{
	unsigned int newest_peer_seq;

	if (test_bit(RESOLVE_CONFLICTS, &peer_device->connection->transport.flags)) {
		spin_lock(&peer_device->peer_seq_lock);
		newest_peer_seq = seq_max(peer_device->peer_seq, peer_seq);
		peer_device->peer_seq = newest_peer_seq;
		spin_unlock(&peer_device->peer_seq_lock);
		/* wake up only if we actually changed peer_device->peer_seq */
		if (peer_seq == newest_peer_seq)
			wake_up(&peer_device->device->seq_wait);
	}
}

/* Called from receive_Data.
 * Synchronize packets on sock with packets on msock.
 *
 * This is here so even when a P_DATA packet traveling via sock overtook an Ack
 * packet traveling on msock, they are still processed in the order they have
 * been sent.
 *
 * Note: we don't care for Ack packets overtaking P_DATA packets.
 *
 * In case packet_seq is larger than peer_device->peer_seq number, there are
 * outstanding packets on the msock. We wait for them to arrive.
 * In case we are the logically next packet, we update peer_device->peer_seq
 * ourselves. Correctly handles 32bit wrap around.
 *
 * Assume we have a 10 GBit connection, that is about 1<<30 byte per second,
 * about 1<<21 sectors per second. So "worst" case, we have 1<<3 == 8 seconds
 * for the 24bit wrap (historical atomic_t guarantee on some archs), and we have
 * 1<<9 == 512 seconds aka ages for the 32bit wrap around...
 *
 * returns 0 if we may process the packet,
 * -ERESTARTSYS if we were interrupted (by disconnect signal). */
static int wait_for_and_update_peer_seq(struct drbd_peer_device *peer_device, const u32 peer_seq)
{
	struct drbd_connection *connection = peer_device->connection;
	DEFINE_WAIT(wait);
	long timeout;
	int ret = 0, tp;

	if (!test_bit(RESOLVE_CONFLICTS, &connection->transport.flags))
		return 0;

	spin_lock(&peer_device->peer_seq_lock);
	for (;;) {
		if (!seq_greater(peer_seq - 1, peer_device->peer_seq)) {
			peer_device->peer_seq = seq_max(peer_device->peer_seq, peer_seq);
			break;
		}

		if (signal_pending(current)) {
			ret = -ERESTARTSYS;
			break;
		}

		rcu_read_lock();
		tp = rcu_dereference(connection->transport.net_conf)->two_primaries;
		rcu_read_unlock();

		if (!tp)
			break;

		/* Only need to wait if two_primaries is enabled */
		prepare_to_wait(&peer_device->device->seq_wait, &wait, TASK_INTERRUPTIBLE);
		spin_unlock(&peer_device->peer_seq_lock);
		rcu_read_lock();
		timeout = rcu_dereference(connection->transport.net_conf)->ping_timeo*HZ/10;
		rcu_read_unlock();
		timeout = schedule_timeout(timeout);
		spin_lock(&peer_device->peer_seq_lock);
		if (!timeout) {
			ret = -ETIMEDOUT;
			drbd_err(peer_device, "Timed out waiting for missing ack packets; disconnecting\n");
			break;
		}
	}
	spin_unlock(&peer_device->peer_seq_lock);
	finish_wait(&peer_device->device->seq_wait, &wait);
	return ret;
}

static unsigned long wire_flags_to_bio_op(u32 dpf)
{
	if (dpf & DP_ZEROES)
		return REQ_OP_WRITE_ZEROES;
	if (dpf & DP_DISCARD)
		return REQ_OP_DISCARD;
	if (dpf & DP_WSAME)
		return REQ_OP_WRITE_SAME;
	else
		return REQ_OP_WRITE;
}

/* see also bio_flags_to_wire() */
static unsigned long wire_flags_to_bio(struct drbd_connection *connection, u32 dpf)
{
	return wire_flags_to_bio_op(dpf) |
		(dpf & DP_RW_SYNC ? REQ_SYNC : 0) |
		(dpf & DP_FUA ? REQ_FUA : 0) |
		(dpf & DP_FLUSH ? REQ_PREFLUSH : 0);
}

static void fail_postponed_requests(struct drbd_peer_request *peer_req)
{
	struct drbd_device *device = peer_req->peer_device->device;
	struct drbd_interval *i;
	const sector_t sector = peer_req->i.sector;
	const unsigned int size = peer_req->i.size;

    repeat:
	drbd_for_each_overlap(i, &device->write_requests, sector, size) {
		struct drbd_request *req;

		if (!i->local)
			continue;
		req = container_of(i, struct drbd_request, i);
		if (!(req->local_rq_state & RQ_POSTPONED))
			continue;
		req->local_rq_state &= ~RQ_POSTPONED;
		spin_unlock_irq(&device->interval_lock);
		req_mod(req, NEG_ACKED, peer_req->peer_device);
		spin_lock_irq(&device->interval_lock);
		goto repeat;
	}
}

/**
 * wait_misc  -  wait for a request or peer request to make progress
 * @device:	device associated with the request or peer request
 * @peer_device: NULL when waiting for a request; the peer device of the peer
 *		 request when waiting for a peer request
 * @i:		the struct drbd_interval embedded in struct drbd_request or
 *		struct drbd_peer_request
 */
static int wait_misc(struct drbd_device *device, struct drbd_peer_device *peer_device, struct drbd_interval *i)
{
	DEFINE_WAIT(wait);
	long timeout;

	rcu_read_lock();
	if (peer_device) {
		struct net_conf *net_conf = rcu_dereference(peer_device->connection->transport.net_conf);
		if (!net_conf) {
			rcu_read_unlock();
			return -ETIMEDOUT;
		}
		timeout = net_conf->ko_count ? net_conf->timeout * HZ / 10 * net_conf->ko_count :
					       MAX_SCHEDULE_TIMEOUT;
	} else {
		struct disk_conf *disk_conf = rcu_dereference(device->ldev->disk_conf);
		timeout = disk_conf->disk_timeout * HZ / 10;
	}
	rcu_read_unlock();

	/* Indicate to wake up device->misc_wait on progress.  */
	i->waiting = true;
	prepare_to_wait(&device->misc_wait, &wait, TASK_INTERRUPTIBLE);
	spin_unlock_irq(&device->interval_lock);
	timeout = schedule_timeout(timeout);
	finish_wait(&device->misc_wait, &wait);
	spin_lock_irq(&device->interval_lock);
	if (!timeout || (peer_device && peer_device->repl_state[NOW] < L_ESTABLISHED))
		return -ETIMEDOUT;
	if (signal_pending(current))
		return -ERESTARTSYS;
	return 0;
}

static int handle_write_conflicts(struct drbd_peer_request *peer_req)
{
	struct drbd_peer_device *peer_device = peer_req->peer_device;
	struct drbd_device *device = peer_device->device;
	struct drbd_connection *connection = peer_device->connection;
	bool resolve_conflicts = test_bit(RESOLVE_CONFLICTS, &connection->transport.flags);
	sector_t sector = peer_req->i.sector;
	const unsigned int size = peer_req->i.size;
	struct drbd_interval *i;
	bool equal;
	int err;

	spin_lock_irq(&device->interval_lock);
	/*
	 * Inserting the peer request into the write_requests tree will prevent
	 * new conflicting local requests from being added.
	 */
	drbd_insert_interval(&device->write_requests, &peer_req->i);
	peer_req->flags |= EE_IN_INTERVAL_TREE;

    repeat:
	drbd_for_each_overlap(i, &device->write_requests, sector, size) {
		if (i == &peer_req->i)
			continue;
		if (i->completed)
			continue;

		if (!i->local) {
			/*
			 * Our peer has sent a conflicting remote request; this
			 * should not happen in a two-node setup.  Wait for the
			 * earlier peer request to complete.
			 */
			err = wait_misc(device, peer_device, i);
			if (err)
				goto out;
			goto repeat;
		}

		equal = i->sector == sector && i->size == size;
		if (resolve_conflicts) {
			/*
			 * If the peer request is fully contained within the
			 * overlapping request, it can be discarded; otherwise,
			 * it will be retried once all overlapping requests
			 * have completed.
			 */
			bool discard = i->sector <= sector && i->sector +
				       (i->size >> 9) >= sector + (size >> 9);

			if (!equal)
				drbd_alert(device, "Concurrent writes detected: "
					       "local=%llus +%u, remote=%llus +%u, "
					       "assuming %s came first\n",
					  (unsigned long long)i->sector, i->size,
					  (unsigned long long)sector, size,
					  discard ? "local" : "remote");

			peer_req->w.cb = discard ? e_send_discard_write :
						   e_send_retry_write;
			atomic_inc(&connection->done_ee_cnt);
			spin_lock(&connection->peer_reqs_lock);
			list_add_tail(&peer_req->w.list, &connection->done_ee);
			spin_unlock(&connection->peer_reqs_lock);
			queue_work(connection->ack_sender, &connection->send_acks_work);

			err = -ENOENT;
			goto out;
		} else {
			struct drbd_request *req = container_of(i, struct drbd_request, i);
			unsigned int local_rq_state;


			if (!equal)
				drbd_alert(device, "Concurrent writes detected: "
					       "local=%llus +%u, remote=%llus +%u\n",
					  (unsigned long long)i->sector, i->size,
					  (unsigned long long)sector, size);

			local_rq_state = READ_ONCE(req->local_rq_state);
			if (local_rq_state & RQ_LOCAL_PENDING ||
			    !(local_rq_state & RQ_POSTPONED)) {
				/*
				 * Wait for the node with the discard flag to
				 * decide if this request will be discarded or
				 * retried.  Requests that are discarded will
				 * disappear from the write_requests tree.
				 *
				 * In addition, wait for the conflicting
				 * request to finish locally before submitting
				 * the conflicting peer request.
				 */
				err = wait_misc(device, NULL, &req->i);
				if (err) {
					fail_postponed_requests(peer_req);
					goto out;
				}
				goto repeat;
			}
			/*
			 * Remember to restart the conflicting requests after
			 * the new peer request has completed.
			 */
			peer_req->flags |= EE_RESTART_REQUESTS;
		}
	}
	err = 0;

    out:
	if (err)
		drbd_remove_peer_req_interval(device, peer_req);

	spin_unlock_irq(&device->interval_lock);
	return err;
}

static void drbd_queue_peer_request(struct drbd_device *device, struct drbd_peer_request *peer_req)
{
	atomic_inc(&device->wait_for_actlog);
	spin_lock(&device->submit.lock);
	list_add_tail(&peer_req->wait_for_actlog, &device->submit.peer_writes);
	spin_unlock(&device->submit.lock);
	queue_work(device->submit.wq, &device->submit.worker);
	/* do_submit() may sleep internally on al_wait, too */
	wake_up(&device->al_wait);
}

/* FIXME
 * TODO grab the device->al_lock *once*, and check:
 *     if possible, non-blocking get the reference(s),
 *     if transaction is required, queue them up,
 *        AND account for the queued up worst-case slot consumption
 *     if available slots, corrected by other accounting, suggest
 *        that we might block on this now or later,
 *        *FIRST* drain, then flush, then send P_CONFIRM_STABLE,
 *        then wait for available slots to be sufficient.
 */
static enum { DRBD_PAL_QUEUE, DRBD_PAL_DISCONNECTED, DRBD_PAL_SUBMIT }
prepare_activity_log(struct drbd_peer_request *peer_req)
{
	struct drbd_peer_device *peer_device = peer_req->peer_device;
	struct drbd_connection *connection = peer_device->connection;
	struct drbd_device *device = peer_device->device;

	struct lru_cache *al;
	int nr_al_extents = interval_to_al_extents(&peer_req->i);
	int nr, used, ecnt;
	int ret = DRBD_PAL_SUBMIT;

	/* Let the activity log know we are about to use it.
	 * See also drbd_request_prepare() for the "request" entry point. */
	ecnt = atomic_add_return(nr_al_extents, &device->wait_for_actlog_ecnt);

	spin_lock_irq(&device->al_lock);
	al = device->act_log;
	nr = al->nr_elements;
	used = al->used;
	spin_unlock_irq(&device->al_lock);

	/* note: due to the slight delay between being accounted in "used" after
	 * being committed to the activity log with drbd_al_begin_io_commit(),
	 * and being subtracted from "wait_for_actlog_ecnt" in __drbd_submit_peer_request(),
	 * this can err, but only on the conservative side (overestimating ecnt). */
	if (ecnt > nr - used) {
		conn_wait_active_ee_empty_or_disconnect(connection);
		drbd_flush_after_epoch(connection, NULL);
		conn_wait_done_ee_empty_or_disconnect(connection);

		/* would this peer even understand me? */
		if (connection->agreed_pro_version >= 114)
			drbd_send_confirm_stable(peer_req);

		if  (drbd_al_begin_io_for_peer(peer_device, &peer_req->i))
			ret = DRBD_PAL_DISCONNECTED;
	} else if (nr_al_extents != 1 || !drbd_al_begin_io_fastpath(device, &peer_req->i)) {
		ret = DRBD_PAL_QUEUE;
	}
	if (ret == DRBD_PAL_SUBMIT)
		peer_req->flags |= EE_IN_ACTLOG;
	if (ret != DRBD_PAL_QUEUE)
		atomic_sub(nr_al_extents, &device->wait_for_actlog_ecnt);

	return ret;
}

/* mirrored write */
static int receive_Data(struct drbd_connection *connection, struct packet_info *pi)
{
	struct drbd_peer_device *peer_device;
	struct drbd_device *device;
	struct net_conf *nc;
	struct drbd_peer_request *peer_req;
	struct drbd_peer_request_details d;
	int err, tp;

	peer_device = conn_peer_device(connection, pi->vnr);
	if (!peer_device)
		return -EIO;
	device = peer_device->device;

	if (pi->cmd == P_TRIM)
		D_ASSERT(peer_device, pi->size == 0);

	p_req_detail_from_pi(connection, &d, pi);
	pi->data = NULL;

	if (!get_ldev(device)) {
		int err2;

		err = wait_for_and_update_peer_seq(peer_device, d.peer_seq);
		drbd_send_ack_dp(peer_device, P_NEG_ACK, &d);
		atomic_inc(&connection->current_epoch->epoch_size);
		err2 = ignore_remaining_packet(connection, pi->size);
		if (!err)
			err = err2;
		return err;
	}

	/*
	 * Corresponding put_ldev done either below (on various errors), or in
	 * drbd_peer_request_endio, if we successfully submit the data at the
	 * end of this function.
	 */

	peer_req = read_in_block(peer_device, &d);
	if (!peer_req) {
		put_ldev(device);
		return -EIO;
	}
	if (pi->cmd == P_TRIM)
		peer_req->flags |= EE_TRIM;
	else if (pi->cmd == P_ZEROES)
		peer_req->flags |= EE_ZEROOUT;
	else if (pi->cmd == P_WSAME)
		peer_req->flags |= EE_WRITE_SAME;

	peer_req->dagtag_sector = connection->last_dagtag_sector + (peer_req->i.size >> 9);
	connection->last_dagtag_sector = peer_req->dagtag_sector;

	peer_req->w.cb = e_end_block;
	peer_req->submit_jif = jiffies;
	peer_req->flags |= EE_APPLICATION;

	peer_req->opf = wire_flags_to_bio(connection, d.dp_flags);
	if (pi->cmd == P_TRIM) {
		D_ASSERT(peer_device, peer_req->i.size > 0);
		D_ASSERT(peer_device, d.dp_flags & DP_DISCARD);
		D_ASSERT(peer_device, peer_req_op(peer_req) == REQ_OP_DISCARD);
		D_ASSERT(peer_device, peer_req->page_chain.head == NULL);
		D_ASSERT(peer_device, peer_req->page_chain.nr_pages == 0);
		/* need to play safe: an older DRBD sender
		 * may mean zero-out while sending P_TRIM. */
		if (0 == (connection->agreed_features & DRBD_FF_WZEROES))
			peer_req->flags |= EE_ZEROOUT;
	} else if (pi->cmd == P_ZEROES) {
		D_ASSERT(peer_device, peer_req->i.size > 0);
		D_ASSERT(peer_device, d.dp_flags & DP_ZEROES);
		D_ASSERT(peer_device, peer_req_op(peer_req) == REQ_OP_WRITE_ZEROES);
		D_ASSERT(peer_device, peer_req->page_chain.head == NULL);
		D_ASSERT(peer_device, peer_req->page_chain.nr_pages == 0);
		/* Do (not) pass down BLKDEV_ZERO_NOUNMAP? */
		if (d.dp_flags & DP_DISCARD)
			peer_req->flags |= EE_TRIM;
	} else if (pi->cmd == P_WSAME) {
		D_ASSERT(peer_device, peer_req->i.size > 0);
		D_ASSERT(peer_device, peer_req_op(peer_req) == REQ_OP_WRITE_SAME);
		D_ASSERT(peer_device, peer_req->page_chain.head != NULL);
	} else if (peer_req->page_chain.head == NULL) {
		/* Actually, this must not happen anymore,
		 * "empty" flushes are mapped to P_BARRIER,
		 * and should never end up here.
		 * Compat with old DRBD? */
		D_ASSERT(device, peer_req->i.size == 0);
		D_ASSERT(device, d.dp_flags & DP_FLUSH);
	} else {
		D_ASSERT(peer_device, peer_req->i.size > 0);
		D_ASSERT(peer_device, peer_req_op(peer_req) == REQ_OP_WRITE);
	}

	if (d.dp_flags & DP_MAY_SET_IN_SYNC)
		peer_req->flags |= EE_MAY_SET_IN_SYNC;

	spin_lock(&connection->epoch_lock);
	peer_req->epoch = connection->current_epoch;
	atomic_inc(&peer_req->epoch->epoch_size);
	atomic_inc(&peer_req->epoch->active);
	if (peer_req->epoch->oldest_unconfirmed_peer_req == NULL)
		peer_req->epoch->oldest_unconfirmed_peer_req = peer_req;

	if (connection->resource->write_ordering == WO_BIO_BARRIER &&
	    atomic_read(&peer_req->epoch->epoch_size) == 1) {
		struct drbd_epoch *epoch;
		/* Issue a barrier if we start a new epoch, and the previous epoch
		   was not a epoch containing a single request which already was
		   a Barrier. */
		epoch = list_entry(peer_req->epoch->list.prev, struct drbd_epoch, list);
		if (epoch == peer_req->epoch) {
			set_bit(DE_CONTAINS_A_BARRIER, &peer_req->epoch->flags);
			peer_req->opf |= REQ_PREFLUSH | REQ_FUA;
			peer_req->flags |= EE_IS_BARRIER;
		} else {
			if (atomic_read(&epoch->epoch_size) > 1 ||
			    !test_bit(DE_CONTAINS_A_BARRIER, &epoch->flags)) {
				set_bit(DE_BARRIER_IN_NEXT_EPOCH_ISSUED, &epoch->flags);
				set_bit(DE_CONTAINS_A_BARRIER, &peer_req->epoch->flags);
				peer_req->opf |= REQ_PREFLUSH | REQ_FUA;
				peer_req->flags |= EE_IS_BARRIER;
			}
		}
	}
	spin_unlock(&connection->epoch_lock);

	rcu_read_lock();
	nc = rcu_dereference(connection->transport.net_conf);
	tp = nc->two_primaries;
	rcu_read_unlock();

	if (d.dp_flags & DP_SEND_WRITE_ACK) {
		peer_req->flags |= EE_SEND_WRITE_ACK;
		inc_unacked(peer_device);
		/* corresponding dec_unacked() in e_end_block()
		 * respective _drbd_clear_done_ee */
	}

	if (d.dp_flags & DP_SEND_RECEIVE_ACK) {
		/* I really don't like it that the receiver thread
		 * sends on the msock, but anyways */
		drbd_send_ack(peer_device, P_RECV_ACK, peer_req);
	}

	if (tp) {
		/* two primaries implies protocol C */
		D_ASSERT(device, d.dp_flags & DP_SEND_WRITE_ACK);
		err = wait_for_and_update_peer_seq(peer_device, d.peer_seq);
		if (err)
			goto out_interrupted;
		err = handle_write_conflicts(peer_req);
		if (err) {
			change_cstate(connection, C_TIMEOUT, CS_HARD);

			if (err == -ENOENT) {
				put_ldev(device);
				return 0;
			}
			goto out_interrupted;
		}
	} else {
		update_peer_seq(peer_device, d.peer_seq);
	}
	spin_lock_irq(&connection->peer_reqs_lock);
	/* Added to list here already, so debugfs can find it.
	 * NOTE: active_ee_cnt is only increased *after* we checked we won't
	 * need to wait for current activity to drain in prepare_activity_log()
	 */
	list_add_tail(&peer_req->w.list, &connection->active_ee);
	list_add_tail(&peer_req->recv_order, &connection->peer_requests);
	spin_unlock_irq(&connection->peer_reqs_lock);

	err = prepare_activity_log(peer_req);
	if (err == DRBD_PAL_DISCONNECTED)
		goto disconnect_during_al_begin_io;

	/* Note: this now may or may not be "hot" in the activity log.
	 * Still, it is the best time to record that we need to set the
	 * out-of-sync bit, if we delay that until drbd_submit_peer_request(),
	 * we may introduce a race with some re-attach on the peer.
	 * Unless we want to guarantee that we drain all in-flight IO
	 * whenever we receive a state change. Which I'm not sure about.
	 * Use the EE_SET_OUT_OF_SYNC flag, to be acted on just before
	 * the actual submit, when we can be sure it is "hot".
	 */
	if (peer_device->disk_state[NOW] < D_INCONSISTENT) {
		peer_req->flags &= ~EE_MAY_SET_IN_SYNC;
		peer_req->flags |= EE_SET_OUT_OF_SYNC;
	}

	atomic_inc(&connection->active_ee_cnt);

	if (err == DRBD_PAL_QUEUE) {
		drbd_queue_peer_request(device, peer_req);
		return 0;
	}

	err = drbd_submit_peer_request(peer_req);
	if (!err)
		return 0;

	/* don't care for the reason here */
	drbd_err(peer_device, "submit failed, triggering re-connect\n");
	drbd_al_complete_io(device, &peer_req->i);

disconnect_during_al_begin_io:
	spin_lock_irq(&connection->peer_reqs_lock);
	list_del(&peer_req->w.list);
	list_del_init(&peer_req->recv_order);
	spin_unlock(&connection->peer_reqs_lock);
	spin_lock(&device->interval_lock);
	drbd_remove_peer_req_interval(device, peer_req);
	spin_unlock_irq(&device->interval_lock);

out_interrupted:
	drbd_may_finish_epoch(connection, peer_req->epoch, EV_PUT + EV_CLEANUP);
	put_ldev(device);
	drbd_free_peer_req(peer_req);
	return err;
}

/*
 * To be called when __drbd_submit_peer_request() fails from submitter
 * workqueue context.  Mimic what happens in the receive_Data() error path,
 * when the submit happens directly in the receiver context.
 */
void drbd_cleanup_after_failed_submit_peer_request(struct drbd_peer_request *peer_req)
{
	struct drbd_peer_device *peer_device = peer_req->peer_device;
	struct drbd_device *device = peer_device->device;
	struct drbd_connection *connection = peer_device->connection;

	if (drbd_ratelimit())
		drbd_err(peer_device, "submit failed, triggering re-connect\n");

	drbd_al_complete_io(device, &peer_req->i);

	spin_lock_irq(&connection->peer_reqs_lock);
	list_del(&peer_req->w.list);
	list_del_init(&peer_req->recv_order);
	spin_unlock(&connection->peer_reqs_lock);
	spin_lock(&device->interval_lock);
	drbd_remove_peer_req_interval(device, peer_req);
	spin_unlock_irq(&device->interval_lock);

	drbd_may_finish_epoch(connection, peer_req->epoch, EV_PUT + EV_CLEANUP);
	put_ldev(device);
	drbd_free_peer_req(peer_req);
	change_cstate(connection, C_PROTOCOL_ERROR, CS_HARD);
}

/* Possibly "cancel" and forget about all peer_requests that had still been
 * waiting for the activity log (wfa) when the connection to their peer failed,
 * and pretend we never received them.
 */
void drbd_cleanup_peer_requests_wfa(struct drbd_device *device, struct list_head *cleanup)
{
	struct drbd_connection *connection;
	struct drbd_peer_request *peer_req, *pr_tmp;

	write_lock_irq(&device->resource->state_rwlock);
	list_for_each_entry(peer_req, cleanup, wait_for_actlog) {
		list_del(&peer_req->w.list); /* should be on the "->active_ee" list */
		atomic_dec(&peer_req->peer_device->connection->active_ee_cnt);
		list_del_init(&peer_req->recv_order);
		drbd_remove_peer_req_interval(device, peer_req);
	}
	write_unlock_irq(&device->resource->state_rwlock);

	list_for_each_entry_safe(peer_req, pr_tmp, cleanup, wait_for_actlog) {
		atomic_sub(interval_to_al_extents(&peer_req->i), &device->wait_for_actlog_ecnt);
		atomic_dec(&device->wait_for_actlog);
		dec_unacked(peer_req->peer_device);
		list_del_init(&peer_req->wait_for_actlog);
		drbd_may_finish_epoch(peer_req->peer_device->connection, peer_req->epoch, EV_PUT | EV_CLEANUP);
		drbd_free_peer_req(peer_req);
		put_ldev(device);
	}
	/* We changed (likely: cleared out) active_ee for "at least one" connection.
	 * We should wake potential waiters, just in case. */
	for_each_connection(connection, device->resource)
		wake_up(&connection->ee_wait);
}

/* We may throttle resync, if the lower device seems to be busy,
 * and current sync rate is above c_min_rate.
 *
 * To decide whether or not the lower device is busy, we use a scheme similar
 * to MD RAID is_mddev_idle(): if the partition stats reveal "significant"
 * (more than 64 sectors) of activity we cannot account for with our own resync
 * activity, it obviously is "busy".
 *
 * The current sync rate used here uses only the most recent two step marks,
 * to have a short time average so we can react faster.
 */
bool drbd_rs_should_slow_down(struct drbd_peer_device *peer_device, sector_t sector,
			      bool throttle_if_app_is_waiting)
{
	bool throttle = drbd_rs_c_min_rate_throttle(peer_device);

	if (!throttle || throttle_if_app_is_waiting)
		return throttle;

	return !drbd_sector_has_priority(peer_device, sector);
}

bool drbd_rs_c_min_rate_throttle(struct drbd_peer_device *peer_device)
{
	struct drbd_device *device = peer_device->device;
	struct hd_struct *part = &device->ldev->backing_bdev->bd_contains->bd_disk->part0;
	unsigned long db, dt, dbdt;
	unsigned int c_min_rate;
	int curr_events;

	rcu_read_lock();
	c_min_rate = rcu_dereference(peer_device->conf)->c_min_rate;
	rcu_read_unlock();

	/* feature disabled? */
	if (c_min_rate == 0)
		return false;

	curr_events = (int)part_stat_read(part, sectors[0])
		+ (int)part_stat_read(part, sectors[1])
		- atomic_read(&device->rs_sect_ev);

	if (atomic_read(&device->ap_actlog_cnt) || curr_events - peer_device->rs_last_events > 64) {
		unsigned long rs_left;
		int i;

		peer_device->rs_last_events = curr_events;

		/* sync speed average over the last 2*DRBD_SYNC_MARK_STEP,
		 * approx. */
		i = (peer_device->rs_last_mark + DRBD_SYNC_MARKS-1) % DRBD_SYNC_MARKS;

		if (peer_device->repl_state[NOW] == L_VERIFY_S || peer_device->repl_state[NOW] == L_VERIFY_T)
			rs_left = peer_device->ov_left;
		else
			rs_left = drbd_bm_total_weight(peer_device) - peer_device->rs_failed;

		dt = ((long)jiffies - (long)peer_device->rs_mark_time[i]) / HZ;
		if (!dt)
			dt++;
		db = peer_device->rs_mark_left[i] - rs_left;
		dbdt = Bit2KB(db/dt);

		if (dbdt > c_min_rate)
			return true;
	}
	return false;
}

static void verify_skipped_block(struct drbd_peer_device *peer_device,
		const sector_t sector, const unsigned int size)
{
	++peer_device->ov_skipped;
	if (peer_device->ov_last_skipped_start + peer_device->ov_last_skipped_size == sector) {
		peer_device->ov_last_skipped_size += size>>9;
	} else {
		ov_skipped_print(peer_device);
		peer_device->ov_last_skipped_start = sector;
		peer_device->ov_last_skipped_size = size>>9;
	}
	verify_progress(peer_device, sector, size);
}

static int receive_DataRequest(struct drbd_connection *connection, struct packet_info *pi)
{
	struct drbd_peer_device *peer_device;
	struct drbd_device *device;
	sector_t sector;
	sector_t capacity;
	struct drbd_peer_request *peer_req;
	struct digest_info *di = NULL;
	int size, verb;
	struct p_block_req *p =	pi->data;
	enum drbd_disk_state min_d_state;
	int err;

	peer_device = conn_peer_device(connection, pi->vnr);
	if (!peer_device)
		return -EIO;
	device = peer_device->device;
	capacity = drbd_get_capacity(device->this_bdev);

	sector = be64_to_cpu(p->sector);
	size   = be32_to_cpu(p->blksize);

	if (size <= 0 || !IS_ALIGNED(size, 512) || size > DRBD_MAX_BIO_SIZE) {
		drbd_err(device, "%s:%d: sector: %llus, size: %u\n", __FILE__, __LINE__,
				(unsigned long long)sector, size);
		return -EINVAL;
	}
	if (sector + (size>>9) > capacity) {
		drbd_err(device, "%s:%d: sector: %llus, size: %u\n", __FILE__, __LINE__,
				(unsigned long long)sector, size);
		return -EINVAL;
	}

	min_d_state = pi->cmd == P_DATA_REQUEST ? D_UP_TO_DATE : D_OUTDATED;
	if (!get_ldev_if_state(device, min_d_state)) {
		verb = 1;
		switch (pi->cmd) {
		case P_DATA_REQUEST:
			drbd_send_ack_rp(peer_device, P_NEG_DREPLY, p);
			break;
		case P_OV_REQUEST:
			verify_skipped_block(peer_device, sector, size);
		/* Fall through */
		case P_RS_THIN_REQ:
		case P_RS_DATA_REQUEST:
		case P_CSUM_RS_REQUEST:
			drbd_send_ack_rp(peer_device, P_NEG_RS_DREPLY , p);
			break;
		case P_OV_REPLY:
			verb = 0;
			dec_rs_pending(peer_device);
			drbd_send_ack_ex(peer_device, P_OV_RESULT, sector, size, ID_IN_SYNC);
			break;
		default:
			BUG();
		}
		if (verb && drbd_ratelimit())
			drbd_err(device, "Can not satisfy peer's read request, "
			    "no local data.\n");

		/* drain possibly payload */
		return ignore_remaining_packet(connection, pi->size);
	}

	peer_req = drbd_alloc_peer_req(peer_device, GFP_TRY);
	err = -ENOMEM;
	if (!peer_req)
		goto fail;
	if (size) {
		drbd_alloc_page_chain(&peer_device->connection->transport,
			&peer_req->page_chain, DIV_ROUND_UP(size, PAGE_SIZE), GFP_TRY);
		if (!peer_req->page_chain.head)
			goto fail2;
	}
	peer_req->i.size = size;
	peer_req->i.sector = sector;
	peer_req->block_id = p->block_id;
	peer_req->opf = REQ_OP_READ;
	/* no longer valid, about to call drbd_recv again for the digest... */
	p = pi->data = NULL;


	if (peer_device->repl_state[NOW] == L_AHEAD) {
		if (pi->cmd == P_DATA_REQUEST) {
			/* P_DATA_REQUEST originates from a Primary,
			 * so if I am "Ahead", the Primary would be "Behind":
			 * Can not happen. */
			if (drbd_ratelimit())
				drbd_err(peer_device, "received P_DATA_REQUEST while L_AHEAD\n");
			err = -EINVAL;
			goto fail2;
		}
		if (connection->agreed_pro_version >= 115) {
			switch (pi->cmd) {
			/* case P_DATA_REQUEST: see above, not based on protocol version */
			case P_OV_REQUEST:
				verify_skipped_block(peer_device, sector, size);
				/* fall through */
			case P_RS_DATA_REQUEST:
			case P_RS_THIN_REQ:
			case P_CSUM_RS_REQUEST:
				err = drbd_send_ack(peer_device, P_RS_CANCEL_AHEAD, peer_req);
				goto fail2;
			case P_OV_REPLY:
				/* FIXME how can we cancel these?
				 * just ignore L_AHEAD for now */
				break;
			default:
				BUG();
			}
		}
	}

	switch (pi->cmd) {
	case P_DATA_REQUEST:
		peer_req->w.cb = w_e_end_data_req;
		/* application IO, don't drbd_rs_begin_io */
		peer_req->flags |= EE_APPLICATION;
		goto submit;

	case P_RS_THIN_REQ:
		/* If at some point in the future we have a smart way to
		   find out if this data block is completely deallocated,
		   then we would do something smarter here than reading
		   the block... */
		peer_req->flags |= EE_RS_THIN_REQ;
	/* Fall through */
	case P_RS_DATA_REQUEST:
		peer_req->w.cb = w_e_end_rsdata_req;
		break;

	case P_OV_REPLY:
	case P_CSUM_RS_REQUEST:
		di = kmalloc(sizeof(*di) + pi->size, GFP_NOIO);
		err = -ENOMEM;
		if (!di)
			goto fail2;

		di->digest_size = pi->size;
		di->digest = (((char *)di)+sizeof(struct digest_info));

		peer_req->digest = di;
		peer_req->flags |= EE_HAS_DIGEST;

		err = drbd_recv_into(connection, di->digest, pi->size);
		if (err)
			goto fail2;

		if (pi->cmd == P_CSUM_RS_REQUEST) {
			peer_req->w.cb = w_e_end_csum_rs_req;
			/* remember to report stats in drbd_resync_finished */
			peer_device->use_csums = true;
		} else if (pi->cmd == P_OV_REPLY) {
			/* track progress, we may need to throttle */
			rs_sectors_came_in(peer_device, size);
			peer_req->w.cb = w_e_end_ov_reply;
			dec_rs_pending(peer_device);
			/* drbd_rs_begin_io done when we sent this request,
			 * but accounting still needs to be done. */
			goto submit_for_resync;
		}
		break;

	case P_OV_REQUEST:
		peer_device->ov_position = sector;
		if (peer_device->ov_start_sector == ~(sector_t)0) {
			unsigned long now = jiffies;
			int i;
			peer_device->ov_start_sector = sector;
			peer_device->ov_left = drbd_bm_bits(device) - BM_SECT_TO_BIT(sector);
			peer_device->ov_skipped = 0;
			peer_device->rs_total = peer_device->ov_left;
			peer_device->rs_last_writeout = now;
			for (i = 0; i < DRBD_SYNC_MARKS; i++) {
				peer_device->rs_mark_left[i] = peer_device->ov_left;
				peer_device->rs_mark_time[i] = now;
			}
			drbd_info(device, "Online Verify start sector: %llu\n",
					(unsigned long long)sector);
		}
		peer_req->w.cb = w_e_end_ov_req;
		break;

	default:
		BUG();
	}

	/* Throttle, drbd_rs_begin_io and submit should become asynchronous
	 * wrt the receiver, but it is not as straightforward as it may seem.
	 * Various places in the resync start and stop logic assume resync
	 * requests are processed in order, requeuing this on the worker thread
	 * introduces a bunch of new code for synchronization between threads.
	 *
	 * Unlimited throttling before drbd_rs_begin_io may stall the resync
	 * "forever", throttling after drbd_rs_begin_io will lock that extent
	 * for application writes for the same time.  For now, just throttle
	 * here, where the rest of the code expects the receiver to sleep for
	 * a while, anyways.
	 */

	/* Throttle before drbd_rs_begin_io, as that locks out application IO;
	 * this defers syncer requests for some time, before letting at least
	 * on request through.  The resync controller on the receiving side
	 * will adapt to the incoming rate accordingly.
	 *
	 * We cannot throttle here if remote is Primary/SyncTarget:
	 * we would also throttle its application reads.
	 * In that case, throttling is done on the SyncTarget only.
	 */

	/* Even though this may be a resync request, we do add to "read_ee";
	 * "sync_ee" is only used for resync WRITEs.
	 * Add to list early, so debugfs can find this request
	 * even if we have to sleep below. */
	spin_lock_irq(&connection->peer_reqs_lock);
	list_add_tail(&peer_req->w.list, &connection->read_ee);
	spin_unlock_irq(&connection->peer_reqs_lock);

	update_receiver_timing_details(connection, drbd_rs_should_slow_down);
	if (connection->peer_role[NOW] != R_PRIMARY &&
	    drbd_rs_should_slow_down(peer_device, sector, false))
		schedule_timeout_uninterruptible(HZ/10);

	/* We may not sleep here in order to avoid deadlocks.
	   Instruct the SyncSource to retry */
	err = drbd_try_rs_begin_io(peer_device, sector, false);
	if (err) {
		if (pi->cmd == P_OV_REQUEST)
			verify_skipped_block(peer_device, sector, size);
		err = drbd_send_ack(peer_device, P_RS_CANCEL, peer_req);
		/* If err is set, we will drop the connection... */
		goto fail3;
	}

submit_for_resync:
	atomic_add(size >> 9, &device->rs_sect_ev);

submit:
	update_receiver_timing_details(connection, drbd_submit_peer_request);
	inc_unacked(peer_device);
	if (drbd_submit_peer_request(peer_req) == 0)
		return 0;

	/* don't care for the reason here */
	drbd_err(device, "submit failed, triggering re-connect\n");
	err = -EIO;

fail3:
	spin_lock_irq(&connection->peer_reqs_lock);
	list_del(&peer_req->w.list);
	spin_unlock_irq(&connection->peer_reqs_lock);
	/* no drbd_rs_complete_io(), we are dropping the connection anyways */
fail2:
	drbd_free_peer_req(peer_req);
fail:
	put_ldev(device);
	return err;
}

/**
 * drbd_asb_recover_0p  -  Recover after split-brain with no remaining primaries
 */
static enum sync_strategy drbd_asb_recover_0p(struct drbd_peer_device *peer_device) __must_hold(local)
{
	const int node_id = peer_device->device->resource->res_opts.node_id;
	int self, peer;
	enum sync_strategy rv = SPLIT_BRAIN_DISCONNECT;
	unsigned long ch_self, ch_peer;
	enum drbd_after_sb_p after_sb_0p;

	self = drbd_bitmap_uuid(peer_device) & UUID_PRIMARY;
	peer = peer_device->bitmap_uuids[node_id] & UUID_PRIMARY;

	ch_peer = peer_device->dirty_bits;
	ch_self = peer_device->comm_bm_set;

	rcu_read_lock();
	after_sb_0p = rcu_dereference(peer_device->connection->transport.net_conf)->after_sb_0p;
	rcu_read_unlock();
	switch (after_sb_0p) {
	case ASB_CONSENSUS:
	case ASB_DISCARD_SECONDARY:
	case ASB_CALL_HELPER:
	case ASB_VIOLENTLY:
	case ASB_RETRY_CONNECT:
		drbd_err(peer_device, "Configuration error.\n");
		break;
	case ASB_DISCONNECT:
		break;
	case ASB_DISCARD_YOUNGER_PRI:
		if (self == 0 && peer == 1) {
			rv = SYNC_TARGET_USE_BITMAP;
			break;
		}
		if (self == 1 && peer == 0) {
			rv = SYNC_SOURCE_USE_BITMAP;
			break;
		}
		/* Else fall through - to one of the other strategies... */
	case ASB_DISCARD_OLDER_PRI:
		if (self == 0 && peer == 1) {
			rv = SYNC_SOURCE_USE_BITMAP;
			break;
		}
		if (self == 1 && peer == 0) {
			rv = SYNC_TARGET_USE_BITMAP;
			break;
		}
		/* Else fall through - to one of the other strategies... */
		drbd_warn(peer_device, "Discard younger/older primary did not find a decision\n"
			  "Using discard-least-changes instead\n");
	/* Fall through */
	case ASB_DISCARD_ZERO_CHG:
		if (ch_peer == 0 && ch_self == 0) {
			rv = test_bit(RESOLVE_CONFLICTS, &peer_device->connection->transport.flags)
				? SYNC_TARGET_USE_BITMAP : SYNC_SOURCE_USE_BITMAP;
			break;
		} else {
			if (ch_peer == 0) { rv = SYNC_SOURCE_USE_BITMAP; break; }
			if (ch_self == 0) { rv = SYNC_TARGET_USE_BITMAP; break; }
		}
		if (after_sb_0p == ASB_DISCARD_ZERO_CHG)
			break;
		/* else, fall through */
	case ASB_DISCARD_LEAST_CHG:
		if	(ch_self < ch_peer)
			rv = SYNC_TARGET_USE_BITMAP;
		else if (ch_self > ch_peer)
			rv = SYNC_SOURCE_USE_BITMAP;
		else /* ( ch_self == ch_peer ) */
		     /* Well, then use something else. */
			rv = test_bit(RESOLVE_CONFLICTS, &peer_device->connection->transport.flags)
				? SYNC_TARGET_USE_BITMAP : SYNC_SOURCE_USE_BITMAP;
		break;
	case ASB_DISCARD_LOCAL:
		rv = SYNC_TARGET_USE_BITMAP;
		break;
	case ASB_DISCARD_REMOTE:
		rv = SYNC_SOURCE_USE_BITMAP;
	}

	return rv;
}

/**
 * drbd_asb_recover_1p  -  Recover after split-brain with one remaining primary
 */
static enum sync_strategy drbd_asb_recover_1p(struct drbd_peer_device *peer_device) __must_hold(local)
{
	struct drbd_device *device = peer_device->device;
	struct drbd_connection *connection = peer_device->connection;
	struct drbd_resource *resource = device->resource;
	enum sync_strategy strategy, rv = SPLIT_BRAIN_DISCONNECT;
	enum drbd_after_sb_p after_sb_1p;

	rcu_read_lock();
	after_sb_1p = rcu_dereference(connection->transport.net_conf)->after_sb_1p;
	rcu_read_unlock();
	switch (after_sb_1p) {
	case ASB_DISCARD_YOUNGER_PRI:
	case ASB_DISCARD_OLDER_PRI:
	case ASB_DISCARD_LEAST_CHG:
	case ASB_DISCARD_LOCAL:
	case ASB_DISCARD_REMOTE:
	case ASB_DISCARD_ZERO_CHG:
	case ASB_RETRY_CONNECT:
		drbd_err(device, "Configuration error.\n");
		break;
	case ASB_DISCONNECT:
		break;
	case ASB_CONSENSUS:
		strategy = drbd_asb_recover_0p(peer_device);
		if (strategy == SYNC_TARGET_USE_BITMAP && resource->role[NOW] == R_SECONDARY)
			rv = strategy;
		if (strategy == SYNC_SOURCE_USE_BITMAP && resource->role[NOW] == R_PRIMARY)
			rv = strategy;
		break;
	case ASB_VIOLENTLY:
		rv = drbd_asb_recover_0p(peer_device);
		break;
	case ASB_DISCARD_SECONDARY:
		return resource->role[NOW] == R_PRIMARY ? SYNC_SOURCE_USE_BITMAP : SYNC_TARGET_USE_BITMAP;
	case ASB_CALL_HELPER:
		strategy = drbd_asb_recover_0p(peer_device);
		if (strategy == SYNC_TARGET_USE_BITMAP && resource->role[NOW] == R_PRIMARY) {
			enum drbd_state_rv rv2;

			 /* drbd_change_state() does not sleep while in SS_IN_TRANSIENT_STATE,
			  * we might be here in L_OFF which is transient.
			  * we do not need to wait for the after state change work either. */
			rv2 = change_role(resource, R_SECONDARY, CS_VERBOSE, false, NULL);
			if (rv2 != SS_SUCCESS) {
				drbd_maybe_khelper(device, connection, "pri-lost-after-sb");
			} else {
				drbd_warn(device, "Successfully gave up primary role.\n");
				rv = strategy;
			}
		} else
			rv = strategy;
	}

	return rv;
}

/**
 * drbd_asb_recover_2p  -  Recover after split-brain with two remaining primaries
 */
static enum sync_strategy drbd_asb_recover_2p(struct drbd_peer_device *peer_device) __must_hold(local)
{
	struct drbd_device *device = peer_device->device;
	struct drbd_connection *connection = peer_device->connection;
	enum sync_strategy strategy, rv = SPLIT_BRAIN_DISCONNECT;
	enum drbd_after_sb_p after_sb_2p;

	rcu_read_lock();
	after_sb_2p = rcu_dereference(connection->transport.net_conf)->after_sb_2p;
	rcu_read_unlock();
	switch (after_sb_2p) {
	case ASB_DISCARD_YOUNGER_PRI:
	case ASB_DISCARD_OLDER_PRI:
	case ASB_DISCARD_LEAST_CHG:
	case ASB_DISCARD_LOCAL:
	case ASB_DISCARD_REMOTE:
	case ASB_CONSENSUS:
	case ASB_DISCARD_SECONDARY:
	case ASB_DISCARD_ZERO_CHG:
	case ASB_RETRY_CONNECT:
		drbd_err(device, "Configuration error.\n");
		break;
	case ASB_VIOLENTLY:
		rv = drbd_asb_recover_0p(peer_device);
		break;
	case ASB_DISCONNECT:
		break;
	case ASB_CALL_HELPER:
		strategy = drbd_asb_recover_0p(peer_device);
		if (strategy == SYNC_TARGET_USE_BITMAP) {
			enum drbd_state_rv rv2;

			 /* drbd_change_state() does not sleep while in SS_IN_TRANSIENT_STATE,
			  * we might be here in L_OFF which is transient.
			  * we do not need to wait for the after state change work either. */
			rv2 = change_role(device->resource, R_SECONDARY, CS_VERBOSE, false, NULL);
			if (rv2 != SS_SUCCESS) {
				drbd_maybe_khelper(device, connection, "pri-lost-after-sb");
			} else {
				drbd_warn(device, "Successfully gave up primary role.\n");
				rv = strategy;
			}
		} else
			rv = strategy;
	}

	return rv;
}

static void drbd_uuid_dump_self(struct drbd_peer_device *peer_device, u64 bits, u64 flags)
{
	struct drbd_device *device = peer_device->device;

	drbd_info(peer_device, "self %016llX:%016llX:%016llX:%016llX bits:%llu flags:%llX\n",
		  (unsigned long long)drbd_current_uuid(peer_device->device),
		  (unsigned long long)drbd_bitmap_uuid(peer_device),
		  (unsigned long long)drbd_history_uuid(device, 0),
		  (unsigned long long)drbd_history_uuid(device, 1),
		  (unsigned long long)bits,
		  (unsigned long long)flags);
}


static void drbd_uuid_dump_peer(struct drbd_peer_device *peer_device, u64 bits, u64 flags)
{
	const int node_id = peer_device->device->resource->res_opts.node_id;

	drbd_info(peer_device, "peer %016llX:%016llX:%016llX:%016llX bits:%llu flags:%llX\n",
	     (unsigned long long)peer_device->current_uuid,
	     (unsigned long long)peer_device->bitmap_uuids[node_id],
	     (unsigned long long)peer_device->history_uuids[0],
	     (unsigned long long)peer_device->history_uuids[1],
	     (unsigned long long)bits,
	     (unsigned long long)flags);
}

static enum sync_strategy drbd_uuid_compare(struct drbd_peer_device *peer_device,
			     int *rule_nr, int *peer_node_id) __must_hold(local)
{
	struct drbd_connection *connection = peer_device->connection;
	struct drbd_device *device = peer_device->device;
	const int node_id = device->resource->res_opts.node_id;
	u64 self, peer;
	u64 local_uuid_flags;
	int i, j;
	bool initial_handshake;
	bool uuid_matches_initial;
	bool flags_matches_initial;

	self = drbd_current_uuid(device) & ~UUID_PRIMARY;
	peer = peer_device->current_uuid & ~UUID_PRIMARY;
	local_uuid_flags = drbd_collect_local_uuid_flags(peer_device, NULL);

	initial_handshake =
		test_bit(INITIAL_STATE_SENT, &peer_device->flags) &&
		!test_bit(INITIAL_STATE_RECEIVED, &peer_device->flags);
	uuid_matches_initial = self == (peer_device->comm_current_uuid & ~UUID_PRIMARY);
	flags_matches_initial = local_uuid_flags == peer_device->comm_uuid_flags;
	if (initial_handshake && (!uuid_matches_initial || !flags_matches_initial)) {
		*rule_nr = 9;
		if (!uuid_matches_initial)
			drbd_warn(peer_device, "My current UUID changed during "
				  "handshake. Retry connecting.\n");
		if (!flags_matches_initial)
			drbd_warn(peer_device, "My uuid_flags changed from 0x%llX to 0x%llX during "
				  "handshake. Retry connecting.\n",
				  (unsigned long long)peer_device->comm_uuid_flags,
				  (unsigned long long)local_uuid_flags);
		return RETRY_CONNECT;
	}

	/* Before DRBD 8.0.2 (from 2007), the uuid on sync targets was set to
	 * zero during resyncs for no good reason. */
	if (self == 0)
		self = UUID_JUST_CREATED;
	if (peer == 0)
		peer = UUID_JUST_CREATED;

	*rule_nr = 10;
	if (self == UUID_JUST_CREATED && peer == UUID_JUST_CREATED)
		return NO_SYNC;

	*rule_nr = 20;
	if (self == UUID_JUST_CREATED)
		return SYNC_TARGET_SET_BITMAP;

	*rule_nr = 30;
	if (peer == UUID_JUST_CREATED)
		return SYNC_SOURCE_SET_BITMAP;

	if (self == peer) {
		*rule_nr = 39;
		if (peer_device->uuid_flags & UUID_FLAG_PRIMARY_LOST_QUORUM &&
		    !test_bit(PRIMARY_LOST_QUORUM, &device->flags))
			return SYNC_TARGET_IF_BOTH_FAILED;

		if (!(peer_device->uuid_flags & UUID_FLAG_PRIMARY_LOST_QUORUM) &&
		    test_bit(PRIMARY_LOST_QUORUM, &device->flags))
			return SYNC_SOURCE_IF_BOTH_FAILED;

		if (peer_device->uuid_flags & UUID_FLAG_PRIMARY_LOST_QUORUM &&
		    test_bit(PRIMARY_LOST_QUORUM, &device->flags))
			return test_bit(RESOLVE_CONFLICTS, &connection->transport.flags) ?
				SYNC_SOURCE_IF_BOTH_FAILED :
				SYNC_TARGET_IF_BOTH_FAILED;

		*rule_nr = 38;
		/* This is a safety net for the following two clauses */
		if (peer_device->uuid_flags & UUID_FLAG_RECONNECT &&
		    local_uuid_flags & UUID_FLAG_RECONNECT)
			return NO_SYNC;

		/* Peer crashed as primary, I survived, resync from me */
		if (peer_device->uuid_flags & UUID_FLAG_CRASHED_PRIMARY &&
		    local_uuid_flags & UUID_FLAG_RECONNECT)
			return SYNC_SOURCE_IF_BOTH_FAILED;

		/* I am a crashed primary, peer survived, resync to me */
		if (local_uuid_flags & UUID_FLAG_CRASHED_PRIMARY &&
		    peer_device->uuid_flags & UUID_FLAG_RECONNECT)
			return SYNC_TARGET_IF_BOTH_FAILED;

		/* One of us had a connection to the other node before.
		   i.e. this is not a common power failure. */
		if (peer_device->uuid_flags & UUID_FLAG_RECONNECT ||
		    local_uuid_flags & UUID_FLAG_RECONNECT)
			return NO_SYNC;

		/* Common power [off|failure]? */
		*rule_nr = 40;
		if (local_uuid_flags & UUID_FLAG_CRASHED_PRIMARY) {
			if ((peer_device->uuid_flags & UUID_FLAG_CRASHED_PRIMARY) &&
			    test_bit(RESOLVE_CONFLICTS, &connection->transport.flags))
				return SYNC_TARGET_IF_BOTH_FAILED;
			return SYNC_SOURCE_IF_BOTH_FAILED;
		} else if (peer_device->uuid_flags & UUID_FLAG_CRASHED_PRIMARY)
				return SYNC_TARGET_IF_BOTH_FAILED;
		else
			return NO_SYNC;
	}

	*rule_nr = 50;
	peer = peer_device->bitmap_uuids[node_id] & ~UUID_PRIMARY;
	if (self == peer)
		return SYNC_TARGET_USE_BITMAP;

	*rule_nr = 52;
	for (i = 0; i < DRBD_PEERS_MAX; i++) {
		peer = peer_device->bitmap_uuids[i] & ~UUID_PRIMARY;
		if (self == peer) {
			*peer_node_id = i;
			return SYNC_TARGET_CLEAR_BITMAP;
		}
	}

	*rule_nr = 70;
	self = drbd_bitmap_uuid(peer_device) & ~UUID_PRIMARY;
	peer = peer_device->current_uuid & ~UUID_PRIMARY;
	if (self == peer)
		return SYNC_SOURCE_USE_BITMAP;

	*rule_nr = 72;
	for (i = 0; i < DRBD_NODE_ID_MAX; i++) {
		if (i == peer_device->node_id)
			continue;
		if (i == device->ldev->md.node_id)
			continue;
		if (connection->agreed_pro_version < 116 &&
		    device->ldev->md.peers[i].bitmap_index == -1)
			continue;
		self = device->ldev->md.peers[i].bitmap_uuid & ~UUID_PRIMARY;
		if (self == peer) {
			*peer_node_id = i;
			return SYNC_SOURCE_COPY_BITMAP;
		}
	}

	*rule_nr = 60;
	self = drbd_current_uuid(device) & ~UUID_PRIMARY;
	for (i = 0; i < ARRAY_SIZE(peer_device->history_uuids); i++) {
		peer = peer_device->history_uuids[i] & ~UUID_PRIMARY;
		if (self == peer)
			return SYNC_TARGET_SET_BITMAP;
	}

	*rule_nr = 80;
	peer = peer_device->current_uuid & ~UUID_PRIMARY;
	for (i = 0; i < HISTORY_UUIDS; i++) {
		self = drbd_history_uuid(device, i) & ~UUID_PRIMARY;
		if (self == peer)
			return SYNC_SOURCE_SET_BITMAP;
	}

	*rule_nr = 90;
	self = drbd_bitmap_uuid(peer_device) & ~UUID_PRIMARY;
	peer = peer_device->bitmap_uuids[node_id] & ~UUID_PRIMARY;
	if (self == peer && self != ((u64)0))
		return SPLIT_BRAIN_AUTO_RECOVER;

	*rule_nr = 100;
	for (i = 0; i < HISTORY_UUIDS; i++) {
		self = drbd_history_uuid(device, i) & ~UUID_PRIMARY;
		/* Don't conclude to have "data divergence" from a "common ancestor"
		 * if that common ancestor is just a not used yet slot in the history,
		 * which is still initialized to zero on both peers. */
		if (self == 0)
			break;
		for (j = 0; j < ARRAY_SIZE(peer_device->history_uuids); j++) {
			peer = peer_device->history_uuids[j] & ~UUID_PRIMARY;
			if (peer == 0)
				break;
			if (self == peer)
				return SPLIT_BRAIN_DISCONNECT;
		}
	}

	return UNRELATED_DATA;
}

static void log_handshake(struct drbd_peer_device *peer_device)
{
	u64 uuid_flags = drbd_collect_local_uuid_flags(peer_device, NULL);

	drbd_info(peer_device, "drbd_sync_handshake:\n");
	drbd_uuid_dump_self(peer_device, peer_device->comm_bm_set, uuid_flags);
	drbd_uuid_dump_peer(peer_device, peer_device->dirty_bits, peer_device->uuid_flags);
}

static enum sync_strategy drbd_handshake(struct drbd_peer_device *peer_device,
			  int *rule_nr,
			  int *peer_node_id,
			  bool always_verbose) __must_hold(local)
{
	struct drbd_device *device = peer_device->device;
	enum sync_strategy strategy;

	spin_lock_irq(&device->ldev->md.uuid_lock);
	if (always_verbose)
		log_handshake(peer_device);

	strategy = drbd_uuid_compare(peer_device, rule_nr, peer_node_id);
	if (strategy != NO_SYNC && !always_verbose)
		log_handshake(peer_device);
	spin_unlock_irq(&device->ldev->md.uuid_lock);

	if (strategy != NO_SYNC || always_verbose)
		drbd_info(peer_device, "uuid_compare()=%s by rule %d\n", strategy_descriptor(strategy).name, *rule_nr);

	return strategy;
}

static bool is_resync_running(struct drbd_device *device)
{
	struct drbd_peer_device *peer_device;
	bool rv = false;

	rcu_read_lock();
	for_each_peer_device_rcu(peer_device, device) {
		enum drbd_repl_state repl_state = peer_device->repl_state[NOW];
		if (repl_state == L_SYNC_TARGET || repl_state == L_PAUSED_SYNC_T) {
			rv = true;
			break;
		}
	}
	rcu_read_unlock();

	return rv;
}

static int bitmap_mod_after_handshake(struct drbd_peer_device *peer_device, enum sync_strategy strategy, int peer_node_id)
{
	struct drbd_device *device = peer_device->device;

	/* reduce contention by giving up uuid_sem before taking bitmap locks */
	if (test_and_clear_bit(HOLDING_UUID_READ_LOCK, &peer_device->flags)) {
		struct drbd_transport *transport = &peer_device->connection->transport;
		up_read_non_owner(&device->uuid_sem);
		transport->ops->set_rcvtimeo(transport, DATA_STREAM, MAX_SCHEDULE_TIMEOUT);
	}

	if (strategy == SYNC_SOURCE_COPY_BITMAP) {
		int from = device->ldev->md.peers[peer_node_id].bitmap_index;

		if (from == -1)
			from = drbd_unallocated_index(device->ldev, device->bitmap->bm_max_peers);

		if (peer_device->bitmap_index == -1)
			return 0;

		if (from == -1)
			drbd_info(peer_device,
				  "Setting all bitmap bits, day0 bm not available node_id=%d\n",
				  peer_node_id);
		else
			drbd_info(peer_device,
				  "Copying bitmap of peer node_id=%d (bitmap_index=%d)\n",
				  peer_node_id, from);

		drbd_suspend_io(device, WRITE_ONLY);
		drbd_bm_slot_lock(peer_device, "copy_slot/set_many sync_handshake", BM_LOCK_BULK);
		if (from == -1)
			drbd_bm_set_many_bits(peer_device, 0, -1UL);
		else
			drbd_bm_copy_slot(device, from, peer_device->bitmap_index);
		drbd_bm_write(device, NULL);
		drbd_bm_slot_unlock(peer_device);
		drbd_resume_io(device);
	} else if (strategy == SYNC_TARGET_CLEAR_BITMAP) {
		drbd_info(peer_device, "Resync source provides bitmap (node_id=%d)\n", peer_node_id);
		drbd_suspend_io(device, WRITE_ONLY);
		drbd_bm_slot_lock(peer_device, "bm_clear_many_bits sync_handshake", BM_LOCK_BULK);
		drbd_bm_clear_many_bits(peer_device, 0, -1UL);
		drbd_bm_write(device, NULL);
		drbd_bm_slot_unlock(peer_device);
		drbd_resume_io(device);
	} else if (strategy == SYNC_SOURCE_SET_BITMAP || strategy == SYNC_TARGET_SET_BITMAP) {
		int (*io_func)(struct drbd_device *, struct drbd_peer_device *);
		int err;

		if (strategy == SYNC_TARGET_SET_BITMAP &&
		    drbd_current_uuid(device) == UUID_JUST_CREATED &&
		    is_resync_running(device))
			return 0;

		if (drbd_current_uuid(device) == UUID_JUST_CREATED) {
			drbd_info(peer_device, "Setting and writing the whole bitmap, fresh node\n");
			io_func = &drbd_bmio_set_allocated_n_write;
		} else {
			drbd_info(peer_device, "Setting and writing one bitmap slot, after drbd_sync_handshake\n");
			io_func = &drbd_bmio_set_n_write;
		}
		err = drbd_bitmap_io(device, io_func, "set_n_write sync_handshake",
				     BM_LOCK_CLEAR | BM_LOCK_BULK, peer_device);
		if (err)
			return -1;
	}
	return 0;
}

static enum drbd_repl_state goodness_to_repl_state(struct drbd_peer_device *peer_device,
						   enum drbd_role peer_role,
						   enum sync_strategy strategy)
{
	struct drbd_device *device = peer_device->device;
	enum drbd_role role = peer_device->device->resource->role[NOW];
	enum drbd_repl_state rv;

	if (strategy == SYNC_SOURCE_IF_BOTH_FAILED || strategy == SYNC_TARGET_IF_BOTH_FAILED) {
		if (role == R_PRIMARY || peer_role == R_PRIMARY) {
			/* We have at least one primary, follow that with the resync decision */
			rv = peer_role == R_SECONDARY ? L_WF_BITMAP_S :
				role == R_SECONDARY ? L_WF_BITMAP_T :
				L_ESTABLISHED;
			return rv;
		}
		/* No current primary. Handle it as a common power failure, consider the
		   roles at crash time */
	}

	if (strategy_descriptor(strategy).is_sync_source) {
		rv = L_WF_BITMAP_S;
	} else if (strategy_descriptor(strategy).is_sync_target) {
		rv = L_WF_BITMAP_T;
	} else {
		u64 peer_current_uuid = peer_device->current_uuid & ~UUID_PRIMARY;
		u64 my_current_uuid = drbd_current_uuid(device) & ~UUID_PRIMARY;

		rv = L_ESTABLISHED;
		if (peer_current_uuid == my_current_uuid) {
			if (drbd_bitmap_uuid(peer_device)) {
				drbd_info(peer_device, "clearing bitmap UUID and bitmap content (%lu bits)\n",
					  drbd_bm_total_weight(peer_device));
				drbd_uuid_set_bitmap(peer_device, 0);

			} else if (drbd_bm_total_weight(peer_device)) {
				drbd_info(peer_device, "bitmap content (%lu bits)\n",
					  drbd_bm_total_weight(peer_device));
			}
			drbd_bm_clear_many_bits(peer_device, 0, -1UL);
		}
	}

	return rv;
}

static void disk_states_to_goodness(struct drbd_device *device,
				    enum drbd_disk_state peer_disk_state,
				    enum sync_strategy *strategy, int rule_nr)
{
	enum drbd_disk_state disk_state = device->disk_state[NOW];
	bool p = false;

	if (*strategy != NO_SYNC && rule_nr != 40)
		return;

	/* rule_nr 40 means that the current UUIDs are equal. The decision
	   was found by looking at the crashed_primary bits.
	   The current disk states might give a better basis for decision-making! */

	if (disk_state == D_NEGOTIATING)
		disk_state = disk_state_from_md(device);

	if ((disk_state == D_INCONSISTENT && peer_disk_state > D_INCONSISTENT) ||
	    (peer_disk_state == D_INCONSISTENT && disk_state > D_INCONSISTENT)) {
		*strategy = disk_state > D_INCONSISTENT ? SYNC_SOURCE_USE_BITMAP : SYNC_TARGET_USE_BITMAP;
		p = true;
	}

	if (p)
		drbd_info(device, "Becoming sync %s due to disk states.\n",
			  strategy_descriptor(*strategy).is_sync_source ? "source" : "target");
}

static enum drbd_repl_state drbd_attach_handshake(struct drbd_peer_device *peer_device,
						  enum drbd_disk_state peer_disk_state) __must_hold(local)
{
	enum sync_strategy strategy;
	int rule_nr, peer_node_id;

	strategy = drbd_handshake(peer_device, &rule_nr, &peer_node_id, true);

	if (!is_strategy_determined(strategy))
		return -1;

	bitmap_mod_after_handshake(peer_device, strategy, peer_node_id);
	disk_states_to_goodness(peer_device->device, peer_disk_state, &strategy, rule_nr);

	return goodness_to_repl_state(peer_device, peer_device->connection->peer_role[NOW], strategy);
}

/* drbd_sync_handshake() returns the new replication state on success, and -1
 * on failure.
 */
static enum drbd_repl_state drbd_sync_handshake(struct drbd_peer_device *peer_device,
						union drbd_state peer_state) __must_hold(local)
{
	struct drbd_device *device = peer_device->device;
	struct drbd_connection *connection = peer_device->connection;
	enum drbd_disk_state disk_state;
	struct net_conf *nc;
	enum sync_strategy strategy;
	int rule_nr, rr_conflict, always_asbp, peer_node_id = 0, r;
	enum drbd_role peer_role = peer_state.role;
	enum drbd_disk_state peer_disk_state = peer_state.disk;
	int required_protocol;

	strategy = drbd_handshake(peer_device, &rule_nr, &peer_node_id, true);

	disk_state = device->disk_state[NOW];
	if (disk_state == D_NEGOTIATING)
		disk_state = disk_state_from_md(device);

	if (strategy == RETRY_CONNECT)
		return -1; /* retry connect */

	if (strategy == UNRELATED_DATA) {
		drbd_alert(device, "Unrelated data, aborting!\n");
		return -2;
	}
	required_protocol = strategy_descriptor(strategy).required_protocol;
	if (required_protocol) {
		drbd_alert(device, "To resolve this both sides have to support at least protocol %d\n", required_protocol);
		return -2;
	}

	disk_states_to_goodness(device, peer_disk_state, &strategy, rule_nr);

	if (strategy == SPLIT_BRAIN_AUTO_RECOVER && (!drbd_device_stable(device, NULL) || !(peer_device->uuid_flags & UUID_FLAG_STABLE))) {
		drbd_warn(device, "Ignore Split-Brain, for now, at least one side unstable\n");
		strategy = NO_SYNC;
	}

	if (strategy_descriptor(strategy).is_split_brain)
		drbd_maybe_khelper(device, connection, "initial-split-brain");

	rcu_read_lock();
	nc = rcu_dereference(connection->transport.net_conf);
	always_asbp = nc->always_asbp;
	rr_conflict = nc->rr_conflict;
	rcu_read_unlock();

	if (strategy == SPLIT_BRAIN_AUTO_RECOVER || (strategy == SPLIT_BRAIN_DISCONNECT && always_asbp)) {
		int pcount = (device->resource->role[NOW] == R_PRIMARY)
			   + (peer_role == R_PRIMARY);
		int forced = (strategy == SPLIT_BRAIN_DISCONNECT);

		if (device->resource->res_opts.quorum != QOU_OFF &&
		    connection->agreed_pro_version >= 113) {
			if (device->have_quorum[NOW] && !peer_state.quorum)
				strategy = SYNC_SOURCE_USE_BITMAP;
			else if (!device->have_quorum[NOW] && peer_state.quorum)
				strategy = SYNC_TARGET_USE_BITMAP;
		}
		if (strategy_descriptor(strategy).is_split_brain) {
			switch (pcount) {
			case 0:
				strategy = drbd_asb_recover_0p(peer_device);
				break;
			case 1:
				strategy = drbd_asb_recover_1p(peer_device);
				break;
			case 2:
				strategy = drbd_asb_recover_2p(peer_device);
				break;
			}
		}
		if (!strategy_descriptor(strategy).is_split_brain) {
			drbd_warn(device, "Split-Brain detected, %d primaries, "
			     "automatically solved. Sync from %s node\n",
			     pcount, strategy_descriptor(strategy).is_sync_target ? "peer" : "this");
			if (forced) {
				if (!strategy_descriptor(strategy).full_sync_equivalent) {
					drbd_alert(device, "Want full sync but cannot decide direction, dropping connection!\n");
					return -2;
				}
				drbd_warn(device, "Doing a full sync, since"
				     " UUIDs where ambiguous.\n");
				strategy = strategy_descriptor(strategy).full_sync_equivalent;
			}
		}
	}

	if (strategy == SPLIT_BRAIN_DISCONNECT) {
		if (test_bit(DISCARD_MY_DATA, &peer_device->flags) &&
		    !(peer_device->uuid_flags & UUID_FLAG_DISCARD_MY_DATA))
			strategy = SYNC_TARGET_USE_BITMAP;
		if (!test_bit(DISCARD_MY_DATA, &peer_device->flags) &&
		    (peer_device->uuid_flags & UUID_FLAG_DISCARD_MY_DATA))
			strategy = SYNC_SOURCE_USE_BITMAP;

		if (!strategy_descriptor(strategy).is_split_brain)
			drbd_warn(device, "Split-Brain detected, manually solved. "
			     "Sync from %s node\n",
			     strategy_descriptor(strategy).is_sync_target ? "peer" : "this");
	}

	if (strategy_descriptor(strategy).is_split_brain) {
		drbd_alert(device, "Split-Brain detected but unresolved, dropping connection!\n");
		drbd_maybe_khelper(device, connection, "split-brain");
		return -2;
	}

	if (!is_strategy_determined(strategy)) {
		drbd_alert(device, "Failed to fully determine sync strategy, dropping connection!\n");
		return -2;
	}

	if (strategy_descriptor(strategy).is_sync_target &&
	    strategy != SYNC_TARGET_IF_BOTH_FAILED &&
	    device->resource->role[NOW] == R_PRIMARY && device->disk_state[NOW] >= D_CONSISTENT) {
		switch (rr_conflict) {
		case ASB_CALL_HELPER:
			drbd_maybe_khelper(device, connection, "pri-lost");
			/* fall through */
		case ASB_DISCONNECT:
		case ASB_RETRY_CONNECT:
			drbd_err(device, "I shall become SyncTarget, but I am primary!\n");
			return rr_conflict == ASB_RETRY_CONNECT ? -1 : -2;
		case ASB_VIOLENTLY:
			drbd_warn(device, "Becoming SyncTarget, violating the stable-data"
			     "assumption\n");
		}
	}

	if (test_bit(CONN_DRY_RUN, &connection->flags)) {
		if (strategy == NO_SYNC)
			drbd_info(device, "dry-run connect: No resync, would become Connected immediately.\n");
		else
			drbd_info(device, "dry-run connect: Would become %s, doing a %s resync.",
				 drbd_repl_str(strategy_descriptor(strategy).is_sync_target ? L_SYNC_TARGET : L_SYNC_SOURCE),
				 strategy_descriptor(strategy).name);
		return -2;
	}

	r = bitmap_mod_after_handshake(peer_device, strategy, peer_node_id);
	if (r)
		return r;

	return goodness_to_repl_state(peer_device, peer_role, strategy);
}

static enum drbd_after_sb_p convert_after_sb(enum drbd_after_sb_p peer)
{
	/* ASB_DISCARD_REMOTE - ASB_DISCARD_LOCAL is valid */
	if (peer == ASB_DISCARD_REMOTE)
		return ASB_DISCARD_LOCAL;

	/* any other things with ASB_DISCARD_REMOTE or ASB_DISCARD_LOCAL are invalid */
	if (peer == ASB_DISCARD_LOCAL)
		return ASB_DISCARD_REMOTE;

	/* everything else is valid if they are equal on both sides. */
	return peer;
}

static int receive_protocol(struct drbd_connection *connection, struct packet_info *pi)
{
	struct p_protocol *p = pi->data;
	enum drbd_after_sb_p p_after_sb_0p, p_after_sb_1p, p_after_sb_2p;
	int p_proto, p_discard_my_data, p_two_primaries, cf;
	struct net_conf *nc, *old_net_conf, *new_net_conf = NULL;
	char integrity_alg[SHARED_SECRET_MAX] = "";
	struct crypto_shash *peer_integrity_tfm = NULL;
	void *int_dig_in = NULL, *int_dig_vv = NULL;
	int err;

	p_proto		= be32_to_cpu(p->protocol);
	p_after_sb_0p	= be32_to_cpu(p->after_sb_0p);
	p_after_sb_1p	= be32_to_cpu(p->after_sb_1p);
	p_after_sb_2p	= be32_to_cpu(p->after_sb_2p);
	p_two_primaries = be32_to_cpu(p->two_primaries);
	cf		= be32_to_cpu(p->conn_flags);
	p_discard_my_data = cf & CF_DISCARD_MY_DATA;

	if (pi->size > sizeof(integrity_alg))
		return -EIO;
	err = drbd_recv_into(connection, integrity_alg, pi->size);
	if (err)
		return err;
	integrity_alg[SHARED_SECRET_MAX - 1] = 0;

	if (pi->cmd != P_PROTOCOL_UPDATE) {
		if (cf & CF_DRY_RUN)
			set_bit(CONN_DRY_RUN, &connection->flags);

		rcu_read_lock();
		nc = rcu_dereference(connection->transport.net_conf);

		if (p_proto != nc->wire_protocol) {
			drbd_err(connection, "incompatible %s settings\n", "protocol");
			goto disconnect_rcu_unlock;
		}

		if (convert_after_sb(p_after_sb_0p) != nc->after_sb_0p) {
			drbd_err(connection, "incompatible %s settings\n", "after-sb-0pri");
			goto disconnect_rcu_unlock;
		}

		if (convert_after_sb(p_after_sb_1p) != nc->after_sb_1p) {
			drbd_err(connection, "incompatible %s settings\n", "after-sb-1pri");
			goto disconnect_rcu_unlock;
		}

		if (convert_after_sb(p_after_sb_2p) != nc->after_sb_2p) {
			drbd_err(connection, "incompatible %s settings\n", "after-sb-2pri");
			goto disconnect_rcu_unlock;
		}

		if (p_discard_my_data && test_bit(CONN_DISCARD_MY_DATA, &connection->flags)) {
			drbd_err(connection, "incompatible %s settings\n", "discard-my-data");
			goto disconnect_rcu_unlock;
		}

		if (p_two_primaries != nc->two_primaries) {
			drbd_err(connection, "incompatible %s settings\n", "allow-two-primaries");
			goto disconnect_rcu_unlock;
		}

		if (strcmp(integrity_alg, nc->integrity_alg)) {
			drbd_err(connection, "incompatible %s settings\n", "data-integrity-alg");
			goto disconnect_rcu_unlock;
		}

		rcu_read_unlock();
	}

	if (integrity_alg[0]) {
		int hash_size;

		/*
		 * We can only change the peer data integrity algorithm
		 * here.  Changing our own data integrity algorithm
		 * requires that we send a P_PROTOCOL_UPDATE packet at
		 * the same time; otherwise, the peer has no way to
		 * tell between which packets the algorithm should
		 * change.
		 */

		peer_integrity_tfm = crypto_alloc_shash(integrity_alg, 0, 0);
		if (IS_ERR(peer_integrity_tfm)) {
			peer_integrity_tfm = NULL;
			drbd_err(connection, "peer data-integrity-alg %s not supported\n",
				 integrity_alg);
			goto disconnect;
		}

		hash_size = crypto_shash_digestsize(peer_integrity_tfm);
		int_dig_in = kmalloc(hash_size, GFP_KERNEL);
		int_dig_vv = kmalloc(hash_size, GFP_KERNEL);
		if (!(int_dig_in && int_dig_vv)) {
			drbd_err(connection, "Allocation of buffers for data integrity checking failed\n");
			goto disconnect;
		}
	}

	new_net_conf = kmalloc(sizeof(struct net_conf), GFP_KERNEL);
	if (!new_net_conf) {
		drbd_err(connection, "Allocation of new net_conf failed\n");
		goto disconnect;
	}

	if (mutex_lock_interruptible(&connection->resource->conf_update)) {
		drbd_err(connection, "Interrupted while waiting for conf_update\n");
		goto disconnect;
	}

	mutex_lock(&connection->mutex[DATA_STREAM]);
	old_net_conf = connection->transport.net_conf;
	*new_net_conf = *old_net_conf;

	new_net_conf->wire_protocol = p_proto;
	new_net_conf->after_sb_0p = convert_after_sb(p_after_sb_0p);
	new_net_conf->after_sb_1p = convert_after_sb(p_after_sb_1p);
	new_net_conf->after_sb_2p = convert_after_sb(p_after_sb_2p);
	new_net_conf->two_primaries = p_two_primaries;

	rcu_assign_pointer(connection->transport.net_conf, new_net_conf);
	mutex_unlock(&connection->mutex[DATA_STREAM]);
	mutex_unlock(&connection->resource->conf_update);

	crypto_free_shash(connection->peer_integrity_tfm);
	kfree(connection->int_dig_in);
	kfree(connection->int_dig_vv);
	connection->peer_integrity_tfm = peer_integrity_tfm;
	connection->int_dig_in = int_dig_in;
	connection->int_dig_vv = int_dig_vv;

	if (strcmp(old_net_conf->integrity_alg, integrity_alg))
		drbd_info(connection, "peer data-integrity-alg: %s\n",
			  integrity_alg[0] ? integrity_alg : "(none)");

	synchronize_rcu();
	kfree(old_net_conf);
	return 0;

disconnect_rcu_unlock:
	rcu_read_unlock();
disconnect:
	crypto_free_shash(peer_integrity_tfm);
	kfree(int_dig_in);
	kfree(int_dig_vv);
	change_cstate(connection, C_DISCONNECTING, CS_HARD);
	return -EIO;
}

/* helper function
 * input: alg name, feature name
 * return: NULL (alg name was "")
 *         ERR_PTR(error) if something goes wrong
 *         or the crypto hash ptr, if it worked out ok. */
static struct crypto_shash *drbd_crypto_alloc_digest_safe(const struct drbd_device *device,
		const char *alg, const char *name)
{
	struct crypto_shash *tfm;

	if (!alg[0])
		return NULL;

	tfm = crypto_alloc_shash(alg, 0, 0);
	if (IS_ERR(tfm)) {
		drbd_err(device, "Can not allocate \"%s\" as %s (reason: %ld)\n",
			alg, name, PTR_ERR(tfm));
		return tfm;
	}
	return tfm;
}

/*
 * config_unknown_volume  -  device configuration command for unknown volume
 *
 * When a device is added to an existing connection, the node on which the
 * device is added first will send configuration commands to its peer but the
 * peer will not know about the device yet.  It will warn and ignore these
 * commands.  Once the device is added on the second node, the second node will
 * send the same device configuration commands, but in the other direction.
 *
 * (We can also end up here if drbd is misconfigured.)
 */
static int config_unknown_volume(struct drbd_connection *connection, struct packet_info *pi)
{
	drbd_warn(connection, "%s packet received for volume %d, which is not configured locally\n",
		  drbd_packet_name(pi->cmd), pi->vnr);
	return ignore_remaining_packet(connection, pi->size);
}

static int receive_SyncParam(struct drbd_connection *connection, struct packet_info *pi)
{
	struct drbd_peer_device *peer_device;
	struct drbd_device *device;
	struct p_rs_param_95 *p;
	unsigned int header_size, data_size, exp_max_sz;
	struct crypto_shash *verify_tfm = NULL;
	struct crypto_shash *csums_tfm = NULL;
	struct net_conf *old_net_conf, *new_net_conf = NULL;
	struct peer_device_conf *old_peer_device_conf = NULL, *new_peer_device_conf = NULL;
	struct fifo_buffer *old_plan = NULL, *new_plan = NULL;
	struct drbd_resource *resource = connection->resource;
	unsigned int fifo_size = 0;
	int err;

	peer_device = conn_peer_device(connection, pi->vnr);
	if (!peer_device)
		return config_unknown_volume(connection, pi);
	device = peer_device->device;

	exp_max_sz  = sizeof(struct p_rs_param_95);

	if (pi->size > exp_max_sz) {
		drbd_err(device, "SyncParam packet too long: received %u, expected <= %u bytes\n",
		    pi->size, exp_max_sz);
		return -EIO;
	}

	header_size = sizeof(struct p_rs_param_95);
	data_size = pi->size - header_size;
	D_ASSERT(device, data_size == 0);

	err = drbd_recv_all(connection, (void **)&p, header_size + data_size);
	if (err)
		return err;

	err = mutex_lock_interruptible(&resource->conf_update);
	if (err) {
		drbd_err(connection, "Interrupted while waiting for conf_update\n");
		return err;
	}
	old_net_conf = connection->transport.net_conf;
	if (get_ldev(device)) {
		new_peer_device_conf = kzalloc(sizeof(struct peer_device_conf), GFP_KERNEL);
		if (!new_peer_device_conf) {
			put_ldev(device);
			mutex_unlock(&resource->conf_update);
			drbd_err(device, "Allocation of new peer_device_conf failed\n");
			return -ENOMEM;
		}
		/* With a non-zero new_peer_device_conf, we will call put_ldev() below.  */

		old_peer_device_conf = peer_device->conf;
		*new_peer_device_conf = *old_peer_device_conf;

		new_peer_device_conf->resync_rate = be32_to_cpu(p->resync_rate);
	}

	/* we still expect NUL terminated strings */
	/* but just in case someone tries to be evil */
	D_ASSERT(device, p->verify_alg[SHARED_SECRET_MAX-1] == 0);
	D_ASSERT(device, p->csums_alg[SHARED_SECRET_MAX-1] == 0);
	p->verify_alg[SHARED_SECRET_MAX-1] = 0;
	p->csums_alg[SHARED_SECRET_MAX-1] = 0;

	if (strcmp(old_net_conf->verify_alg, p->verify_alg)) {
		if (peer_device->repl_state[NOW] == L_OFF) {
			drbd_err(device, "Different verify-alg settings. me=\"%s\" peer=\"%s\"\n",
					old_net_conf->verify_alg, p->verify_alg);
			goto disconnect;
		}
		verify_tfm = drbd_crypto_alloc_digest_safe(device,
				p->verify_alg, "verify-alg");
		if (IS_ERR(verify_tfm)) {
			verify_tfm = NULL;
			goto disconnect;
		}
	}

	if (strcmp(old_net_conf->csums_alg, p->csums_alg)) {
		if (peer_device->repl_state[NOW] == L_OFF) {
			drbd_err(device, "Different csums-alg settings. me=\"%s\" peer=\"%s\"\n",
					old_net_conf->csums_alg, p->csums_alg);
			goto disconnect;
		}
		csums_tfm = drbd_crypto_alloc_digest_safe(device,
				p->csums_alg, "csums-alg");
		if (IS_ERR(csums_tfm)) {
			csums_tfm = NULL;
			goto disconnect;
		}
	}

	if (new_peer_device_conf) {
		new_peer_device_conf->c_plan_ahead = be32_to_cpu(p->c_plan_ahead);
		new_peer_device_conf->c_delay_target = be32_to_cpu(p->c_delay_target);
		new_peer_device_conf->c_fill_target = be32_to_cpu(p->c_fill_target);
		new_peer_device_conf->c_max_rate = be32_to_cpu(p->c_max_rate);

		fifo_size = (new_peer_device_conf->c_plan_ahead * 10 * RS_MAKE_REQS_INTV) / HZ;
		old_plan = rcu_dereference_protected(peer_device->rs_plan_s,
				lockdep_is_held(&resource->conf_update));
		if (!old_plan || fifo_size != old_plan->size) {
			new_plan = fifo_alloc(fifo_size);
			if (!new_plan) {
				drbd_err(device, "kmalloc of fifo_buffer failed");
				goto disconnect;
			}
		}
	}

	if (verify_tfm || csums_tfm) {
		new_net_conf = kzalloc(sizeof(struct net_conf), GFP_KERNEL);
		if (!new_net_conf) {
			drbd_err(device, "Allocation of new net_conf failed\n");
			goto disconnect;
		}

		*new_net_conf = *old_net_conf;

		if (verify_tfm) {
			strcpy(new_net_conf->verify_alg, p->verify_alg);
			new_net_conf->verify_alg_len = strlen(p->verify_alg) + 1;
			crypto_free_shash(connection->verify_tfm);
			connection->verify_tfm = verify_tfm;
			drbd_info(device, "using verify-alg: \"%s\"\n", p->verify_alg);
		}
		if (csums_tfm) {
			strcpy(new_net_conf->csums_alg, p->csums_alg);
			new_net_conf->csums_alg_len = strlen(p->csums_alg) + 1;
			crypto_free_shash(connection->csums_tfm);
			connection->csums_tfm = csums_tfm;
			drbd_info(device, "using csums-alg: \"%s\"\n", p->csums_alg);
		}
		rcu_assign_pointer(connection->transport.net_conf, new_net_conf);
	}

	if (new_peer_device_conf) {
		rcu_assign_pointer(peer_device->conf, new_peer_device_conf);
		put_ldev(device);
	}

	if (new_plan)
		rcu_assign_pointer(peer_device->rs_plan_s, new_plan);

	mutex_unlock(&resource->conf_update);
	synchronize_rcu();
	if (new_net_conf)
		kfree(old_net_conf);
	kfree(old_peer_device_conf);
	if (new_plan)
		kfree(old_plan);

	return 0;

disconnect:
	kfree(new_plan);
	if (new_peer_device_conf) {
		put_ldev(device);
		kfree(new_peer_device_conf);
	}
	mutex_unlock(&resource->conf_update);
	/* just for completeness: actually not needed,
	 * as this is not reached if csums_tfm was ok. */
	crypto_free_shash(csums_tfm);
	/* but free the verify_tfm again, if csums_tfm did not work out */
	crypto_free_shash(verify_tfm);
	change_cstate(connection, C_DISCONNECTING, CS_HARD);
	return -EIO;
}

static void drbd_setup_order_type(struct drbd_device *device, int peer)
{
	/* sorry, we currently have no working implementation
	 * of distributed TCQ */
}

/* warn if the arguments differ by more than 12.5% */
static void warn_if_differ_considerably(struct drbd_peer_device *peer_device,
	const char *s, sector_t a, sector_t b)
{
	sector_t d;
	if (a == 0 || b == 0)
		return;
	d = (a > b) ? (a - b) : (b - a);
	if (d > (a>>3) || d > (b>>3))
		drbd_warn(peer_device, "Considerable difference in %s: %llus vs. %llus\n", s,
		     (unsigned long long)a, (unsigned long long)b);
}

static struct drbd_peer_device *get_neighbor_device(struct drbd_device *device,
		enum drbd_neighbor neighbor)
{
	s32 self_id, peer_id, pivot;
	struct drbd_peer_device *peer_device, *peer_device_ret = NULL;

	if (!get_ldev(device))
		return NULL;
	self_id = device->ldev->md.node_id;
	put_ldev(device);

	pivot = neighbor == NEXT_LOWER ? 0 : neighbor == NEXT_HIGHER ? S32_MAX : -1;
	if (pivot == -1)
		return NULL;

	rcu_read_lock();
	for_each_peer_device_rcu(peer_device, device) {
		bool found_new = false;
		peer_id = peer_device->node_id;

		if (neighbor == NEXT_LOWER && peer_id < self_id && peer_id >= pivot)
			found_new = true;
		else if (neighbor == NEXT_HIGHER && peer_id > self_id && peer_id <= pivot)
			found_new = true;

		if (found_new && peer_device->disk_state[NOW] >= D_INCONSISTENT) {
			pivot = peer_id;
			peer_device_ret = peer_device;
		}
	}
	rcu_read_unlock();

	return peer_device_ret;
}

static void maybe_trigger_resync(struct drbd_device *device, struct drbd_peer_device *peer_device, bool grew, bool skip)
{
	if (!peer_device)
		return;
	if (peer_device->repl_state[NOW] <= L_OFF)
		return;
	if (test_and_clear_bit(RESIZE_PENDING, &peer_device->flags) ||
	    (grew && peer_device->repl_state[NOW] == L_ESTABLISHED)) {
		if (peer_device->disk_state[NOW] >= D_INCONSISTENT &&
		    device->disk_state[NOW] >= D_INCONSISTENT) {
			if (skip)
				drbd_info(peer_device, "Resync of new storage suppressed with --assume-clean\n");
			else
				resync_after_online_grow(peer_device);
		} else
			set_bit(RESYNC_AFTER_NEG, &peer_device->flags);
	}
}

static int receive_sizes(struct drbd_connection *connection, struct packet_info *pi)
{
	struct drbd_peer_device *peer_device, *peer_device_it = NULL;
	struct drbd_device *device;
	struct p_sizes *p = pi->data;
	struct o_qlim *o = (connection->agreed_features & DRBD_FF_WSAME) ? p->qlim : NULL;
	uint64_t p_size, p_usize, p_csize;
	uint64_t my_usize, my_max_size, cur_size;
	enum determine_dev_size dd = DS_UNCHANGED;
	bool should_send_sizes = false;
	enum dds_flags ddsf;
	bool have_ldev = false;
	bool have_mutex = false;
	bool is_handshake;
	int err;
	u64 im;

	peer_device = conn_peer_device(connection, pi->vnr);
	if (!peer_device)
		return config_unknown_volume(connection, pi);
	device = peer_device->device;

	err = mutex_lock_interruptible(&connection->resource->conf_update);
	if (err) {
		drbd_err(connection, "Interrupted while waiting for conf_update\n");
		goto out;
	}
	have_mutex = true;

	/* just store the peer's disk size for now.
	 * we still need to figure out whether we accept that. */
	p_size = be64_to_cpu(p->d_size);
	p_usize = be64_to_cpu(p->u_size);
	p_csize = be64_to_cpu(p->c_size);

	peer_device->d_size = p_size;
	peer_device->u_size = p_usize;
	peer_device->c_size = p_csize;

	/* Ignore "current" size for calculating "max" size. */
	/* If it used to have a disk, but now is detached, don't revert back to zero. */
	if (p_size)
		peer_device->max_size = p_size;

	cur_size = drbd_get_capacity(device->this_bdev);
	dynamic_drbd_dbg(device, "current_size: %llu\n", (unsigned long long)cur_size);
	dynamic_drbd_dbg(peer_device, "c_size: %llu u_size: %llu d_size: %llu max_size: %llu\n",
			(unsigned long long)p_csize,
			(unsigned long long)p_usize,
			(unsigned long long)p_size,
			(unsigned long long)peer_device->max_size);

	if ((p_size && p_csize > p_size) || (p_usize && p_csize > p_usize)) {
		drbd_warn(peer_device, "Peer sent bogus sizes, disconnecting\n");
		goto disconnect;
	}

	peer_device->max_bio_size = min(be32_to_cpu(p->max_bio_size), DRBD_MAX_BIO_SIZE);
	ddsf = be16_to_cpu(p->dds_flags);

	is_handshake = (peer_device->repl_state[NOW] == L_OFF);
	/* Maybe the peer knows something about peers I cannot currently see. */
	ddsf |= DDSF_IGNORE_PEER_CONSTRAINTS;

	if (get_ldev(device)) {
		sector_t new_size;

		have_ldev = true;

		rcu_read_lock();
		my_usize = rcu_dereference(device->ldev->disk_conf)->disk_size;
		rcu_read_unlock();

		my_max_size = drbd_get_max_capacity(device, device->ldev, false);
		dynamic_drbd_dbg(peer_device, "la_size: %llu my_usize: %llu my_max_size: %llu\n",
			(unsigned long long)device->ldev->md.effective_size,
			(unsigned long long)my_usize,
			(unsigned long long)my_max_size);

		if (peer_device->disk_state[NOW] > D_DISKLESS)
			warn_if_differ_considerably(peer_device, "lower level device sizes",
				   p_size, my_max_size);
		warn_if_differ_considerably(peer_device, "user requested size",
					    p_usize, my_usize);

		if (is_handshake)
			p_usize = min_not_zero(my_usize, p_usize);

		if (p_usize == 0) {
			/* Peer may reset usize to zero only if it has a backend.
			 * Because a diskless node has no disk config,
			 * and always sends zero. */
			if (p_size == 0)
				p_usize = my_usize;
		}

		new_size = drbd_new_dev_size(device, p_csize, p_usize, ddsf);

		/* Never shrink a device with usable data during connect,
		 * or "attach" on the peer.
		 * But allow online shrinking if we are connected. */
		if (new_size < cur_size &&
		    device->disk_state[NOW] >= D_OUTDATED &&
		    (peer_device->repl_state[NOW] < L_ESTABLISHED || peer_device->disk_state[NOW] == D_DISKLESS)) {
			drbd_err(peer_device, "The peer's disk size is too small! (%llu < %llu sectors)\n",
					(unsigned long long)new_size, (unsigned long long)cur_size);
			goto disconnect;
		}

		/* Disconnect, if we cannot grow to the peer's current size */
		if (my_max_size < p_csize && !is_handshake) {
			drbd_err(peer_device, "Peer's size larger than my maximum capacity (%llu < %llu sectors)\n",
					(unsigned long long)my_max_size, (unsigned long long)p_csize);
			goto disconnect;
		}

		if (my_usize != p_usize) {
			struct disk_conf *old_disk_conf, *new_disk_conf;

			new_disk_conf = kzalloc(sizeof(struct disk_conf), GFP_KERNEL);
			if (!new_disk_conf) {
				drbd_err(device, "Allocation of new disk_conf failed\n");
				err = -ENOMEM;
				goto out;
			}

			old_disk_conf = device->ldev->disk_conf;
			*new_disk_conf = *old_disk_conf;
			new_disk_conf->disk_size = p_usize;

			rcu_assign_pointer(device->ldev->disk_conf, new_disk_conf);
			synchronize_rcu();
			kfree(old_disk_conf);

			drbd_info(peer_device, "Peer sets u_size to %llu sectors (old: %llu)\n",
				 (unsigned long long)p_usize, (unsigned long long)my_usize);
			/* Do not set should_send_sizes here. That might cause packet storms */
		}
	}

	/* Leave drbd_reconsider_queue_parameters() before drbd_determine_dev_size().
	   In case we cleared the QUEUE_FLAG_DISCARD from our queue in
	   drbd_reconsider_queue_parameters(), we can be sure that after
	   drbd_determine_dev_size() no REQ_OP_DISCARDs are in the queue. */
	if (have_ldev) {
		enum dds_flags local_ddsf = ddsf;
		drbd_reconsider_queue_parameters(device, device->ldev, o);

		/* To support thinly provisioned nodes (partial resync) joining later,
		   clear all bitmap slots, including the unused ones. */
		if (device->ldev->md.effective_size == 0)
			local_ddsf |= DDSF_NO_RESYNC;

		dd = drbd_determine_dev_size(device, p_csize, local_ddsf, NULL);

		if (dd == DS_GREW || dd == DS_SHRUNK)
			should_send_sizes = true;

		if (dd == DS_ERROR) {
			err = -EIO;
			goto out;
		}
		drbd_md_sync_if_dirty(device);
	} else {
		uint64_t new_size = 0;

		drbd_reconsider_queue_parameters(device, NULL, o);
		/* In case I am diskless, need to accept the peer's *current* size.
		 *
		 * At this point, the peer knows more about my disk, or at
		 * least about what we last agreed upon, than myself.
		 * So if his c_size is less than his d_size, the most likely
		 * reason is that *my* d_size was smaller last time we checked,
		 * or some other peer does not (yet) have enough room.
		 *
		 * Unless of course he does not have a disk himself.
		 * In which case we ignore this completely.
		 */
		new_size = p_csize;
		new_size = min_not_zero(new_size, p_usize);
		new_size = min_not_zero(new_size, p_size);

		if (new_size == 0) {
			/* Ignore, peer does not know nothing. */
		} else if (new_size == cur_size) {
			/* nothing to do */
		} else if (cur_size != 0 && p_size == 0) {
			dynamic_drbd_dbg(peer_device,
					"Ignored diskless peer device size (peer:%llu != me:%llu sectors)!\n",
					(unsigned long long)new_size, (unsigned long long)cur_size);
		} else if (new_size < cur_size && device->resource->role[NOW] == R_PRIMARY) {
			drbd_err(peer_device,
				"The peer's device size is too small! (%llu < %llu sectors); demote me first!\n",
				(unsigned long long)new_size, (unsigned long long)cur_size);
			goto disconnect;

/* FIXME for each peer device: can I currently see any peer with attached disk
 * with a current size smaller than what that guy advertises? Then I better not
 * believe him.
 */
		} else {
			/* I believe the peer, if
			 *  - I don't have a current size myself
			 *  - we agree on the size anyways
			 *  - I do have a current size, am Secondary,
			 *    and he has the only disk
			 *  - I do have a current size, am Primary,
			 *    and he has the only disk,
			 *    which is larger than my current size
			 */
			should_send_sizes = true;
			drbd_set_my_capacity(device, new_size);
		}
	}

	if (have_ldev) {
		if (device->ldev->known_size != drbd_get_capacity(device->ldev->backing_bdev)) {
			device->ldev->known_size = drbd_get_capacity(device->ldev->backing_bdev);
			should_send_sizes = true;
		}

		drbd_setup_order_type(device, be16_to_cpu(p->queue_order_type));
	}

	cur_size = drbd_get_capacity(device->this_bdev);

	for_each_peer_device_ref(peer_device_it, im, device) {
		struct drbd_connection *con_it = peer_device_it->connection;

		/* drop cached max_size, if we already grew beyond it */
		if (peer_device_it->max_size < cur_size)
			peer_device_it->max_size = 0;

		if (con_it->cstate[NOW] < C_CONNECTED)
			continue;

		/* Send size updates only if something relevant has changed.
		 * TODO: only tell the sender thread to do so,
		 * or we may end up in a distributed deadlock on congestion. */

		if (should_send_sizes)
			drbd_send_sizes(peer_device_it, p_usize, ddsf);
	}

	maybe_trigger_resync(device, get_neighbor_device(device, NEXT_HIGHER),
					dd == DS_GREW, ddsf & DDSF_NO_RESYNC);
	maybe_trigger_resync(device, get_neighbor_device(device, NEXT_LOWER),
					dd == DS_GREW, ddsf & DDSF_NO_RESYNC);
	err = 0;

out:
	if (have_ldev)
		put_ldev(device);
	if (have_mutex)
		mutex_unlock(&connection->resource->conf_update);
	return err;

disconnect:
	/* don't let a rejected peer confuse future handshakes with different peers. */
	peer_device->max_size = 0;
	change_cstate(connection, C_DISCONNECTING, CS_HARD);
	err = -EIO;
	goto out;
}

static enum sync_strategy resolve_splitbrain_from_disk_states(struct drbd_peer_device *peer_device)
{
	struct drbd_device *device = peer_device->device;
	enum drbd_disk_state peer_disk_state = peer_device->disk_state[NOW];
	enum drbd_disk_state disk_state = device->disk_state[NOW];

	return  disk_state <= D_UP_TO_DATE && peer_disk_state == D_UP_TO_DATE ? SYNC_TARGET_USE_BITMAP :
		disk_state == D_UP_TO_DATE && peer_disk_state <= D_UP_TO_DATE ? SYNC_SOURCE_USE_BITMAP :
		SPLIT_BRAIN_AUTO_RECOVER;
}

static void drbd_resync(struct drbd_peer_device *peer_device,
			enum resync_reason reason) __must_hold(local)
{
	enum drbd_role peer_role = peer_device->connection->peer_role[NOW];
	enum drbd_repl_state new_repl_state;
	enum drbd_disk_state peer_disk_state;
	enum sync_strategy strategy;
	int rule_nr, peer_node_id;
	enum drbd_state_rv rv;

	strategy = drbd_handshake(peer_device, &rule_nr, &peer_node_id, reason == DISKLESS_PRIMARY);
	if (strategy == SPLIT_BRAIN_AUTO_RECOVER && reason == AFTER_UNSTABLE)
		strategy = resolve_splitbrain_from_disk_states(peer_device);

	if (!is_strategy_determined(strategy)) {
		drbd_info(peer_device, "Unexpected result of handshake() %s!\n", strategy_descriptor(strategy).name);
		return;
	}

	new_repl_state = goodness_to_repl_state(peer_device, peer_role, strategy);
	if (new_repl_state != L_ESTABLISHED) {
		bitmap_mod_after_handshake(peer_device, strategy, peer_node_id);
		drbd_info(peer_device, "Becoming %s %s\n", drbd_repl_str(new_repl_state),
			  reason == AFTER_UNSTABLE ? "after unstable" : "because primary is diskless");
	}

	peer_disk_state = peer_device->disk_state[NOW];
	if (new_repl_state == L_ESTABLISHED && peer_disk_state >= D_CONSISTENT &&
	    peer_device->device->disk_state[NOW] == D_OUTDATED) {
		/* No resync with up-to-date peer -> I should be consistent or up-to-date as well.
		   Note: Former unstable (but up-to-date) nodes become consistent for a short
		   time after loosing their primary peer. Therefore consider consistent here
		   as well. */
		drbd_info(peer_device, "Upgrading local disk to %s after unstable/weak (and no resync).\n",
			  drbd_disk_str(peer_disk_state));
		change_disk_state(peer_device->device, peer_disk_state, CS_VERBOSE, NULL);
		return;
	}

	rv = change_repl_state(peer_device, new_repl_state, CS_VERBOSE);
	if ((rv == SS_NOTHING_TO_DO || rv == SS_RESYNC_RUNNING) &&
	    (new_repl_state == L_WF_BITMAP_S || new_repl_state == L_WF_BITMAP_T)) {
		/* Those events might happen very quickly. In case we are still processing
		   the previous resync we need to re-enter that state. Schedule sending of
		   the bitmap here explicitly */
		peer_device->resync_again++;
		drbd_info(peer_device, "...postponing this until current resync finished\n");
	}
}

static void update_bitmap_slot_of_peer(struct drbd_peer_device *peer_device, int node_id, u64 bitmap_uuid)
{
	struct drbd_device *device = peer_device->device;

	if (peer_device->bitmap_uuids[node_id] && bitmap_uuid == 0) {
		/* If we learn from a neighbor that it no longer has a bitmap
		   against a third node, we need to deduce from that knowledge
		   that in the other direction the bitmap was cleared as well.
		 */
		struct drbd_peer_device *peer_device2;

		rcu_read_lock();
		peer_device2 = peer_device_by_node_id(peer_device->device, node_id);
		if (peer_device2) {
			int node_id2 = peer_device->connection->peer_node_id;
			peer_device2->bitmap_uuids[node_id2] = 0;
		}
		rcu_read_unlock();
	}

	if (bitmap_uuid != -1 && get_ldev(device)) {
		_drbd_uuid_push_history(device, bitmap_uuid);
		put_ldev(device);
	}
	peer_device->bitmap_uuids[node_id] = bitmap_uuid;
}

static int __receive_uuids(struct drbd_peer_device *peer_device, u64 node_mask)
{
	enum drbd_repl_state repl_state = peer_device->repl_state[NOW];
	struct drbd_device *device = peer_device->device;
	struct drbd_resource *resource = device->resource;
	int updated_uuids = 0, err = 0;

	if (get_ldev(device)) {
		int skip_initial_sync =
			repl_state == L_ESTABLISHED &&
			drbd_current_uuid(device) == UUID_JUST_CREATED &&
			(peer_device->uuid_flags & UUID_FLAG_SKIP_INITIAL_SYNC);
		if (skip_initial_sync) {
			unsigned long irq_flags;

			drbd_info(device, "Accepted new current UUID, preparing to skip initial sync\n");
			drbd_bitmap_io(device, &drbd_bmio_clear_all_n_write,
					"clear_n_write from receive_uuids",
					BM_LOCK_SET | BM_LOCK_CLEAR | BM_LOCK_BULK, NULL);
			_drbd_uuid_set_current(device, peer_device->current_uuid);
			peer_device->comm_current_uuid = peer_device->current_uuid;
			peer_device->comm_uuid_flags = peer_device->uuid_flags;
			_drbd_uuid_set_bitmap(peer_device, 0);
			begin_state_change(device->resource, &irq_flags, CS_VERBOSE);
			__change_disk_state(device, D_UP_TO_DATE);
			__change_peer_disk_state(peer_device, D_UP_TO_DATE);
			end_state_change(device->resource, &irq_flags);
			updated_uuids = 1;
		}

		if (peer_device->uuid_flags & UUID_FLAG_NEW_DATAGEN) {
			drbd_warn(peer_device, "received new current UUID: %016llX "
				  "weak_nodes=%016llX\n", peer_device->current_uuid, node_mask);
			drbd_uuid_received_new_current(peer_device, peer_device->current_uuid, node_mask);
		}

		if (device->disk_state[NOW] > D_OUTDATED) {
			enum sync_strategy strategy;
			int unused_int;
			strategy = drbd_uuid_compare(peer_device, &unused_int, &unused_int);

			if (strategy == SYNC_TARGET_SET_BITMAP || strategy == SYNC_TARGET_USE_BITMAP) {
				struct drbd_resource *resource = device->resource;
				unsigned long irq_flags;

				begin_state_change(resource, &irq_flags, CS_VERBOSE);
				if (device->disk_state[NEW] > D_OUTDATED)
					__change_disk_state(device, D_OUTDATED);
				end_state_change(resource, &irq_flags);
			}
		}

		drbd_uuid_detect_finished_resyncs(peer_device);

		drbd_md_sync_if_dirty(device);
		put_ldev(device);
	} else if (device->disk_state[NOW] < D_INCONSISTENT &&
		   repl_state >= L_ESTABLISHED &&
		   peer_device->disk_state[NOW] == D_UP_TO_DATE &&
		   peer_device->current_uuid != device->exposed_data_uuid &&
		   (resource->role[NOW] == R_SECONDARY ||
		    test_and_clear_bit(NEW_CUR_UUID, &device->flags))) {

		write_lock_irq(&resource->state_rwlock);
		if (resource->remote_state_change) {
			drbd_info(peer_device, "Delaying update of exposed data uuid\n");
			device->next_exposed_data_uuid = peer_device->current_uuid;
		} else
			updated_uuids = drbd_set_exposed_data_uuid(device, peer_device->current_uuid);
		write_unlock_irq(&resource->state_rwlock);

	}

	if (updated_uuids)
		drbd_print_uuids(peer_device, "receiver updated UUIDs to");

	peer_device->uuid_node_mask = node_mask;

	if ((repl_state == L_SYNC_TARGET || repl_state == L_PAUSED_SYNC_T) &&
	    !(peer_device->uuid_flags & UUID_FLAG_STABLE) &&
	    !drbd_stable_sync_source_present(peer_device, NOW))
		set_bit(UNSTABLE_RESYNC, &peer_device->flags);

	return err;
}

static int receive_uuids110(struct drbd_connection *connection, struct packet_info *pi)
{
	struct drbd_peer_device *peer_device;
	struct p_uuids110 *p = pi->data;
	int bitmap_uuids, history_uuids, rest, i, pos, err;
	u64 bitmap_uuids_mask, node_mask;
	struct drbd_peer_md *peer_md = NULL;
	struct drbd_device *device;


	peer_device = conn_peer_device(connection, pi->vnr);
	if (!peer_device)
		return config_unknown_volume(connection, pi);

	device = peer_device->device;

	peer_device->current_uuid = be64_to_cpu(p->current_uuid);
	peer_device->dirty_bits = be64_to_cpu(p->dirty_bits);
	peer_device->uuid_flags = be64_to_cpu(p->uuid_flags);
	bitmap_uuids_mask = be64_to_cpu(p->bitmap_uuids_mask);
	if (bitmap_uuids_mask & ~(NODE_MASK(DRBD_PEERS_MAX) - 1))
		return -EIO;
	bitmap_uuids = hweight64(bitmap_uuids_mask);

	if (pi->size / sizeof(p->other_uuids[0]) < bitmap_uuids)
		return -EIO;
	history_uuids = pi->size / sizeof(p->other_uuids[0]) - bitmap_uuids;
	if (history_uuids > ARRAY_SIZE(peer_device->history_uuids))
		history_uuids = ARRAY_SIZE(peer_device->history_uuids);

	err = drbd_recv_into(connection, p->other_uuids,
			     (bitmap_uuids + history_uuids) *
			     sizeof(p->other_uuids[0]));
	if (err)
		return err;

	rest = pi->size - (bitmap_uuids + history_uuids) * sizeof(p->other_uuids[0]);
	if (rest) {
		err = ignore_remaining_packet(connection, rest);
		if (err)
			return err;
	}

	if (get_ldev(device))
		peer_md = device->ldev->md.peers;
	pos = 0;
	for (i = 0; i < ARRAY_SIZE(peer_device->bitmap_uuids); i++) {
		u64 bitmap_uuid;

		if (bitmap_uuids_mask & NODE_MASK(i)) {
			bitmap_uuid = be64_to_cpu(p->other_uuids[pos++]);

			if (peer_md && !(peer_md[i].flags & MDF_HAVE_BITMAP))
				peer_md[i].flags |= MDF_NODE_EXISTS;
		} else {
			bitmap_uuid = -1;
		}

		update_bitmap_slot_of_peer(peer_device, i, bitmap_uuid);
	}
	if (peer_md)
		put_ldev(device);

	for (i = 0; i < history_uuids; i++)
		peer_device->history_uuids[i] = be64_to_cpu(p->other_uuids[pos++]);
	while (i < ARRAY_SIZE(peer_device->history_uuids))
		peer_device->history_uuids[i++] = 0;
	peer_device->uuids_received = true;

	node_mask = be64_to_cpu(p->node_mask);

	if (test_bit(INITIAL_STATE_PROCESSED, &peer_device->flags) &&
	    peer_device->connection->peer_role[NOW] == R_PRIMARY &&
	    peer_device->uuid_flags & UUID_FLAG_STABLE)
		check_resync_source(device, node_mask);

	err = __receive_uuids(peer_device, node_mask);

	if (!test_bit(RECONCILIATION_RESYNC, &peer_device->flags)) {
		if (peer_device->uuid_flags & UUID_FLAG_GOT_STABLE) {
			struct drbd_device *device = peer_device->device;

			if (peer_device->repl_state[NOW] == L_ESTABLISHED &&
			    drbd_device_stable(device, NULL) && get_ldev(device)) {
				drbd_send_uuids(peer_device, UUID_FLAG_RESYNC, 0);
				drbd_resync(peer_device, AFTER_UNSTABLE);
				put_ldev(device);
			}
		}

		if (peer_device->uuid_flags & UUID_FLAG_RESYNC) {
			if (get_ldev(device)) {
				bool dp = peer_device->uuid_flags & UUID_FLAG_DISKLESS_PRIMARY;
				drbd_resync(peer_device, dp ? DISKLESS_PRIMARY : AFTER_UNSTABLE);
				put_ldev(device);
			}
		}
	}

	return err;
}


/* If a primary looses connection to a SYNC_SOURCE node from us, then we
 * need to abort that resync. Why?
 *
 * When the primary sends a write we get that and write that as well. With
 * the peer_ack packet we will set that as out-of-sync towards the sync
 * source node.
 * When the resync process finds such bits we will request outdated
 * data from the sync source!
 *
 * -> better stop a resync from such a source.
 */
static void check_resync_source(struct drbd_device *device, u64 weak_nodes)
{
	struct drbd_peer_device *peer_device;

	rcu_read_lock();
	for_each_peer_device_rcu(peer_device, device) {
		enum drbd_repl_state repl_state = peer_device->repl_state[NOW];
		if ((repl_state == L_SYNC_TARGET || repl_state == L_PAUSED_SYNC_T) &&
		    NODE_MASK(peer_device->node_id) & weak_nodes) {
			rcu_read_unlock();
			goto abort;
		}
	}
	rcu_read_unlock();
	return;
abort:
	drbd_info(peer_device, "My sync source became a weak node, aborting resync!\n");
	change_repl_state(peer_device, L_ESTABLISHED, CS_VERBOSE);
	drbd_flush_workqueue(&device->resource->work);

	wait_event_interruptible(device->misc_wait,
				 peer_device->repl_state[NOW] <= L_ESTABLISHED  ||
				 atomic_read(&peer_device->rs_pending_cnt) == 0);

	drbd_rs_del_all(peer_device);
	peer_device->rs_total  = 0;
	peer_device->rs_failed = 0;
	peer_device->rs_paused = 0;
}

/**
 * convert_state() - Converts the peer's view of the cluster state to our point of view
 * @peer_state:	The state as seen by the peer.
 */
static union drbd_state convert_state(union drbd_state peer_state)
{
	union drbd_state state;

	static enum drbd_conn_state c_tab[] = {
		[L_OFF] = L_OFF,
		[L_ESTABLISHED] = L_ESTABLISHED,

		[L_STARTING_SYNC_S] = L_STARTING_SYNC_T,
		[L_STARTING_SYNC_T] = L_STARTING_SYNC_S,
		[C_DISCONNECTING] = C_TEAR_DOWN, /* C_NETWORK_FAILURE, */
		[C_CONNECTING] = C_CONNECTING,
		[L_VERIFY_S]       = L_VERIFY_T,
		[C_MASK]   = C_MASK,
	};

	state.i = peer_state.i;

	state.conn = c_tab[peer_state.conn];
	state.peer = peer_state.role;
	state.role = peer_state.peer;
	state.pdsk = peer_state.disk;
	state.disk = peer_state.pdsk;
	state.peer_isp = (peer_state.aftr_isp | peer_state.user_isp);

	return state;
}

static enum drbd_state_rv
__change_connection_state(struct drbd_connection *connection,
			  union drbd_state mask, union drbd_state val,
			  enum chg_state_flags flags)
{
	struct drbd_resource *resource = connection->resource;

	if (mask.role) {
		/* not allowed */
	}
	if (mask.susp) {
		mask.susp ^= -1;
		__change_io_susp_user(resource, val.susp);
	}
	if (mask.susp_nod) {
		mask.susp_nod ^= -1;
		__change_io_susp_no_data(resource, val.susp_nod);
	}
	if (mask.susp_fen) {
		mask.susp_fen ^= -1;
		__change_io_susp_fencing(connection, val.susp_fen);
	}
	if (mask.disk) {
		/* Handled in __change_peer_device_state(). */
		mask.disk ^= -1;
	}
	if (mask.conn) {
		mask.conn ^= -1;
		__change_cstate(connection,
				min_t(enum drbd_conn_state, val.conn, C_CONNECTED));
	}
	if (mask.pdsk) {
		/* Handled in __change_peer_device_state(). */
		mask.pdsk ^= -1;
	}
	if (mask.peer) {
		mask.peer ^= -1;
		__change_peer_role(connection, val.peer);
	}
	if (mask.i) {
		drbd_info(connection, "Remote state change: request %u/%u not "
		"understood\n", mask.i, val.i & mask.i);
		return SS_NOT_SUPPORTED;
	}
	return SS_SUCCESS;
}

static enum drbd_state_rv
__change_peer_device_state(struct drbd_peer_device *peer_device,
			   union drbd_state mask, union drbd_state val)
{
	struct drbd_device *device = peer_device->device;

	if (mask.peer) {
		/* Handled in __change_connection_state(). */
		mask.peer ^= -1;
	}
	if (mask.disk) {
		mask.disk ^= -1;
		__change_disk_state(device, val.disk);
	}

	if (mask.conn) {
		mask.conn ^= -1;
		__change_repl_state(peer_device,
				max_t(enum drbd_repl_state, val.conn, L_OFF));
	}
	if (mask.pdsk) {
		mask.pdsk ^= -1;
		__change_peer_disk_state(peer_device, val.pdsk);
	}
	if (mask.user_isp) {
		mask.user_isp ^= -1;
		__change_resync_susp_user(peer_device, val.user_isp);
	}
	if (mask.peer_isp) {
		mask.peer_isp ^= -1;
		__change_resync_susp_peer(peer_device, val.peer_isp);
	}
	if (mask.aftr_isp) {
		mask.aftr_isp ^= -1;
		__change_resync_susp_dependency(peer_device, val.aftr_isp);
	}
	if (mask.i) {
		drbd_info(peer_device, "Remote state change: request %u/%u not "
		"understood\n", mask.i, val.i & mask.i);
		return SS_NOT_SUPPORTED;
	}
	return SS_SUCCESS;
}

static union drbd_state
sanitize_outdate(struct drbd_peer_device *peer_device,
		 union drbd_state mask,
		 union drbd_state val)
{
	struct drbd_device *device = peer_device->device;
	union drbd_state result_mask = mask;

	if (val.pdsk == D_OUTDATED && peer_device->disk_state[NEW] < D_OUTDATED)
		result_mask.pdsk = 0;
	if (val.disk == D_OUTDATED && device->disk_state[NEW] < D_OUTDATED)
		result_mask.disk = 0;

	return result_mask;
}

/**
 * change_connection_state()  -  change state of a connection and all its peer devices
 *
 * Also changes the state of the peer devices' devices and of the resource.
 * Cluster-wide state changes are not supported.
 */
static enum drbd_state_rv
change_connection_state(struct drbd_connection *connection,
			union drbd_state mask,
			union drbd_state val,
			struct twopc_reply *reply,
			enum chg_state_flags flags)
{
	struct drbd_resource *resource = connection->resource;
	struct drbd_peer_device *peer_device;
	unsigned long irq_flags;
	enum drbd_state_rv rv;
	int vnr;
	long t = resource->res_opts.auto_promote_timeout * HZ / 10;
	bool is_disconnect;

	is_disconnect = mask.conn && val.conn == C_DISCONNECTING;
	mask = convert_state(mask);
	val = convert_state(val);
retry:
	begin_state_change(resource, &irq_flags, flags & ~CS_VERBOSE);
	idr_for_each_entry(&connection->peer_devices, peer_device, vnr) {
		union drbd_state l_mask;
		l_mask = is_disconnect ? sanitize_outdate(peer_device, mask, val) : mask;
		rv = __change_peer_device_state(peer_device, l_mask, val);
		if (rv < SS_SUCCESS)
			goto fail;
	}
	rv = __change_connection_state(connection, mask, val, flags);
	if (rv < SS_SUCCESS)
		goto fail;

	if (reply) {
		u64 directly_reachable = directly_connected_nodes(resource, NEW) |
			NODE_MASK(resource->res_opts.node_id);

		if (reply->primary_nodes & ~directly_reachable)
			__outdate_myself(resource);
	}

	rv = end_state_change(resource, &irq_flags);
out:

	if ((rv == SS_NO_UP_TO_DATE_DISK && resource->role[NOW] != R_PRIMARY) ||
	    rv == SS_PRIMARY_READER) {
		/* Most probably udev opened it read-only. That might happen
		   if it was demoted very recently. Wait up to one second. */
		t = wait_event_interruptible_timeout(resource->state_wait,
						     drbd_open_ro_count(resource) == 0,
						     t);
		if (t > 0)
			goto retry;
	}

	if (rv < SS_SUCCESS)
		drbd_err(resource, "State change failed: %s\n", drbd_set_st_err_str(rv));

	return rv;
fail:
	abort_state_change(resource, &irq_flags);
	goto out;
}

/**
 * change_peer_device_state()  -  change state of a peer and its connection
 *
 * Also changes the state of the peer device's device and of the resource.
 * Cluster-wide state changes are not supported.
 */
static enum drbd_state_rv
change_peer_device_state(struct drbd_peer_device *peer_device,
			 union drbd_state mask,
			 union drbd_state val,
			 enum chg_state_flags flags)
{
	struct drbd_connection *connection = peer_device->connection;
	unsigned long irq_flags;
	enum drbd_state_rv rv;

	mask = convert_state(mask);
	val = convert_state(val);

	begin_state_change(connection->resource, &irq_flags, flags);
	rv = __change_peer_device_state(peer_device, mask, val);
	if (rv < SS_SUCCESS)
		goto fail;
	rv = __change_connection_state(connection, mask, val, flags);
	if (rv < SS_SUCCESS)
		goto fail;
	rv = end_state_change(connection->resource, &irq_flags);
out:
	return rv;
fail:
	abort_state_change(connection->resource, &irq_flags);
	goto out;
}

int abort_nested_twopc_work(struct drbd_work *work, int cancel)
{
	struct drbd_resource *resource =
		container_of(work, struct drbd_resource, twopc_work);
	bool prepared = false;

	write_lock_irq(&resource->state_rwlock);
	if (resource->twopc_reply.initiator_node_id != -1) {
		struct drbd_connection *connection, *tmp;
		resource->remote_state_change = false;
		resource->twopc_reply.initiator_node_id = -1;
		list_for_each_entry_safe(connection, tmp, &resource->twopc_parents, twopc_parent_list) {
			kref_debug_put(&connection->kref_debug, 9);
			kref_put(&connection->kref, drbd_destroy_connection);
		}
		INIT_LIST_HEAD(&resource->twopc_parents);

		prepared = true;
	}
	resource->twopc_work.cb = NULL;
	write_unlock_irq(&resource->state_rwlock);
	wake_up(&resource->twopc_wait);
	queue_queued_twopc(resource);

	if (prepared)
		abort_prepared_state_change(resource);
	return 0;
}

void twopc_timer_fn(struct timer_list *t)
{
	struct drbd_resource *resource = from_timer(resource, t, twopc_timer);
	unsigned long irq_flags;

	write_lock_irqsave(&resource->state_rwlock, irq_flags);
	if (resource->twopc_work.cb == NULL) {
		drbd_err(resource, "Two-phase commit %u timeout\n",
			   resource->twopc_reply.tid);
		resource->twopc_work.cb = abort_nested_twopc_work;
		drbd_queue_work(&resource->work, &resource->twopc_work);
	} else {
		mod_timer(&resource->twopc_timer, jiffies + HZ/10);
	}
	write_unlock_irqrestore(&resource->state_rwlock, irq_flags);
}

static enum drbd_state_rv outdate_if_weak(struct drbd_resource *resource,
					  struct twopc_reply *reply,
					  enum chg_state_flags flags)
{
	u64 directly_reachable = directly_connected_nodes(resource, NOW) |
		NODE_MASK(resource->res_opts.node_id);

	if (reply->primary_nodes & ~directly_reachable) {
		unsigned long irq_flags;

		begin_state_change(resource, &irq_flags, flags);
		__outdate_myself(resource);
		return end_state_change(resource, &irq_flags);
	}

	return SS_NOTHING_TO_DO;
}

bool drbd_have_local_disk(struct drbd_resource *resource)
{
	struct drbd_device *device;
	int vnr;

	rcu_read_lock();
	idr_for_each_entry(&resource->devices, device, vnr) {
		if (device->disk_state[NOW] > D_DISKLESS) {
			rcu_read_unlock();
			return true;
		}
	}
	rcu_read_unlock();
	return false;
}

static enum drbd_state_rv
far_away_change(struct drbd_connection *connection, union drbd_state mask,
		union drbd_state val, struct twopc_reply *reply,
		enum chg_state_flags flags)
{
	struct drbd_resource *resource = connection->resource;
	int vnr = resource->twopc_reply.vnr;

	if (mask.i == 0 && val.i == 0 &&
	    resource->role[NOW] == R_PRIMARY && vnr == -1) {
		/* A node far away test if there are primaries. I am the guy he
		   is concerned about... He learned about me in the CS_PREPARE phase.
		   Since he is committing it I know that he is outdated now... */
		struct drbd_connection *affected_connection;
		int initiator_node_id = resource->twopc_reply.initiator_node_id;

		affected_connection = drbd_get_connection_by_node_id(resource, initiator_node_id);
		if (affected_connection) {
			unsigned long irq_flags;
			enum drbd_state_rv rv;

			begin_state_change(resource, &irq_flags, flags);
			__downgrade_peer_disk_states(affected_connection, D_OUTDATED);
			rv = end_state_change(resource, &irq_flags);
			kref_put(&affected_connection->kref, drbd_destroy_connection);
			return rv;
		}
	}
	if (flags & CS_PREPARE && mask.role == role_MASK && val.role == R_PRIMARY &&
	    resource->role[NOW] == R_PRIMARY) {
		struct net_conf *nc;

		nc = rcu_dereference(connection->transport.net_conf);
		if (!nc || !nc->two_primaries)
			return SS_TWO_PRIMARIES;

		/* A node further away wants to become primary. In case I am
		   primary allow it only when I am diskless. See
		   also check_primaries_distances() in drbd_state.c */
		if (drbd_have_local_disk(resource))
			return SS_WEAKLY_CONNECTED;
	}
	return outdate_if_weak(resource, reply, flags);
}

enum csc_rv {
	CSC_CLEAR,
	CSC_REJECT,
	CSC_ABORT_LOCAL,
	CSC_QUEUE,
	CSC_TID_MISS,
	CSC_MATCH,
};

static enum csc_rv
check_concurrent_transactions(struct drbd_resource *resource, struct twopc_reply *new_r)
{
	struct twopc_reply *ongoing = &resource->twopc_reply;

	if (!resource->remote_state_change)
		return CSC_CLEAR;

	if (new_r->initiator_node_id < ongoing->initiator_node_id) {
		if (ongoing->initiator_node_id == resource->res_opts.node_id)
			return CSC_ABORT_LOCAL;
		else
			return CSC_QUEUE;
	} else if (new_r->initiator_node_id > ongoing->initiator_node_id) {
		return CSC_REJECT;
	}
	if (new_r->tid != ongoing->tid)
		return CSC_TID_MISS;

	return CSC_MATCH;
}


enum alt_rv {
	ALT_LOCKED,
	ALT_MATCH,
	ALT_TIMEOUT,
};

static enum alt_rv when_done_lock(struct drbd_resource *resource, unsigned int for_tid)
{
	write_lock_irq(&resource->state_rwlock);
	if (!resource->remote_state_change)
		return ALT_LOCKED;
	write_unlock_irq(&resource->state_rwlock);
	if (resource->twopc_reply.tid == for_tid)
		return ALT_MATCH;

	return ALT_TIMEOUT;
}
static enum alt_rv abort_local_transaction(struct drbd_resource *resource, unsigned int for_tid)
{
	long t = twopc_timeout(resource) / 8;
	enum alt_rv rv;

	set_bit(TWOPC_ABORT_LOCAL, &resource->flags);
	write_unlock_irq(&resource->state_rwlock);
	wake_up(&resource->state_wait);
	wait_event_timeout(resource->twopc_wait,
			   (rv = when_done_lock(resource, for_tid)) != ALT_TIMEOUT, t);
	clear_bit(TWOPC_ABORT_LOCAL, &resource->flags);
	return rv;
}

static void arm_queue_twopc_timer(struct drbd_resource *resource)
{
	struct queued_twopc *q;
	q = list_first_entry_or_null(&resource->queued_twopc, struct queued_twopc, w.list);

	if (q) {
		unsigned long t = twopc_timeout(resource) / 4;
		mod_timer(&resource->queued_twopc_timer, q->start_jif + t);
	} else {
		del_timer(&resource->queued_twopc_timer);
	}
}

static int queue_twopc(struct drbd_connection *connection, struct twopc_reply *twopc, struct packet_info *pi)
{
	struct drbd_resource *resource = connection->resource;
	struct queued_twopc *q;
	bool was_empty, already_queued = false;

	spin_lock_irq(&resource->queued_twopc_lock);
	list_for_each_entry(q, &resource->queued_twopc, w.list) {
		if (q->reply.tid == twopc->tid &&
		    q->reply.initiator_node_id == twopc->initiator_node_id &&
		    q->connection == connection)
			already_queued = true;
	}
	spin_unlock_irq(&resource->queued_twopc_lock);

	if (already_queued)
		return 0;

	q = kmalloc(sizeof(*q), GFP_NOIO);
	if (!q)
		return -ENOMEM;

	q->reply = *twopc;
	q->packet_data = *(struct p_twopc_request *)pi->data;
	q->packet_info = *pi;
	q->packet_info.data = &q->packet_data;
	kref_get(&connection->kref);
	kref_debug_get(&connection->kref_debug, 16);
	q->connection = connection;
	q->start_jif = jiffies;

	spin_lock_irq(&resource->queued_twopc_lock);
	was_empty = list_empty(&resource->queued_twopc);
	list_add_tail(&q->w.list, &resource->queued_twopc);
	if (was_empty)
		arm_queue_twopc_timer(resource);
	spin_unlock_irq(&resource->queued_twopc_lock);

	return 0;
}

static int queued_twopc_work(struct drbd_work *w, int cancel)
{
	struct queued_twopc *q = container_of(w, struct queued_twopc, w), *q2, *tmp;
	struct drbd_connection *connection = q->connection;
	struct drbd_resource *resource = connection->resource;
	unsigned long t = twopc_timeout(resource) / 4;
	LIST_HEAD(work_list);

	/* Look for more for the same TID... */
	spin_lock_irq(&resource->queued_twopc_lock);
	list_for_each_entry_safe(q2, tmp, &resource->queued_twopc, w.list) {
		if (q2->reply.tid == q->reply.tid &&
		    q2->reply.initiator_node_id == q->reply.initiator_node_id)
			list_move_tail(&q2->w.list, &work_list);
	}
	spin_unlock_irq(&resource->queued_twopc_lock);

	while (true) {
		if (jiffies - q->start_jif >= t || cancel) {
			if (!cancel)
				drbd_info(connection, "Rejecting concurrent "
					  "remote state change %u because of "
					  "state change %u takes too long\n",
					  q->reply.tid,
					  resource->twopc_reply.tid);
			drbd_send_twopc_reply(connection, P_TWOPC_RETRY, &q->reply);
		} else {
			process_twopc(connection, &q->reply, &q->packet_info, q->start_jif);
		}

		kref_debug_put(&connection->kref_debug, 16);
		kref_put(&connection->kref, drbd_destroy_connection);
		kfree(q);

		q = list_first_entry_or_null(&work_list, struct queued_twopc, w.list);
		if (q) {
			list_del(&q->w.list);
			connection = q->connection;
		} else
			break;
	}

	return 0;
}

void queued_twopc_timer_fn(struct timer_list *t)
{
	struct drbd_resource *resource = from_timer(resource, t, queued_twopc_timer);
	struct queued_twopc *q;
	unsigned long irq_flags;
	unsigned long time = twopc_timeout(resource) / 4;

	spin_lock_irqsave(&resource->queued_twopc_lock, irq_flags);
	q = list_first_entry_or_null(&resource->queued_twopc, struct queued_twopc, w.list);
	if (q) {
		if (jiffies - q->start_jif >= time) {
			resource->starting_queued_twopc = q;
			list_del(&q->w.list);
		}
	}
	spin_unlock_irqrestore(&resource->queued_twopc_lock, irq_flags);

	if (q) {
		q->w.cb = &queued_twopc_work;
		drbd_queue_work(&resource->work , &q->w);
	}
}

void queue_queued_twopc(struct drbd_resource *resource)
{
	struct queued_twopc *q;
	unsigned long irq_flags;

	spin_lock_irqsave(&resource->queued_twopc_lock, irq_flags);
	q = list_first_entry_or_null(&resource->queued_twopc, struct queued_twopc, w.list);
	if (q) {
		resource->starting_queued_twopc = q;
		list_del(&q->w.list);
		arm_queue_twopc_timer(resource);
	}
	spin_unlock_irqrestore(&resource->queued_twopc_lock, irq_flags);

	if (!q)
		return;

	q->w.cb = &queued_twopc_work;
	drbd_queue_work(&resource->work , &q->w);
}

static int abort_starting_twopc(struct drbd_resource *resource, struct twopc_reply *twopc)
{
	struct queued_twopc *q = resource->starting_queued_twopc;

	if (q && q->reply.tid == twopc->tid) {
		q->reply.is_aborted = 1;
		return 0;
	}

	return -ENOENT;
}

static int abort_queued_twopc(struct drbd_resource *resource, struct twopc_reply *twopc)
{
	struct queued_twopc *q;
	unsigned long irq_flags;

	spin_lock_irqsave(&resource->queued_twopc_lock, irq_flags);
	list_for_each_entry(q, &resource->queued_twopc, w.list) {
		if (q->reply.tid == twopc->tid) {
			list_del(&q->w.list);
			goto found;
		}
	}
	q = NULL;
found:
	spin_unlock_irqrestore(&resource->queued_twopc_lock, irq_flags);

	if (q) {
		kref_put(&q->connection->kref, drbd_destroy_connection);
		kfree(q);
		return 0;
	}

	return -ENOENT;
}

static int receive_twopc(struct drbd_connection *connection, struct packet_info *pi)
{
	struct drbd_resource *resource = connection->resource;
	struct p_twopc_request *p = pi->data;
	struct twopc_reply reply;
	int rv;

	reply.vnr = pi->vnr;
	reply.tid = be32_to_cpu(p->tid);
	reply.initiator_node_id = be32_to_cpu(p->initiator_node_id);
	reply.target_node_id = be32_to_cpu(p->target_node_id);
	reply.reachable_nodes = directly_connected_nodes(resource, NOW) |
				NODE_MASK(resource->res_opts.node_id);
	reply.primary_nodes = 0;
	reply.weak_nodes = 0;
	reply.is_disconnect = 0;
	reply.is_aborted = 0;

	rv = process_twopc(connection, &reply, pi, jiffies);

	return rv;
}

static void nested_twopc_abort(struct drbd_resource *resource, int vnr, enum drbd_packet cmd,
			       struct p_twopc_request *request)
{
	struct drbd_connection *connection;
	u64 nodes_to_reach, reach_immediately, im;

	read_lock_irq(&resource->state_rwlock);
	nodes_to_reach = be64_to_cpu(request->nodes_to_reach);
	reach_immediately = directly_connected_nodes(resource, NOW) & nodes_to_reach;
	nodes_to_reach &= ~(reach_immediately | NODE_MASK(resource->res_opts.node_id));
	request->nodes_to_reach = cpu_to_be64(nodes_to_reach);
	read_unlock_irq(&resource->state_rwlock);

	for_each_connection_ref(connection, im, resource) {
		u64 mask = NODE_MASK(connection->peer_node_id);
		if (reach_immediately & mask)
			conn_send_twopc_request(connection, vnr, cmd, request);
	}
}

static bool is_prepare(enum drbd_packet cmd)
{
	return cmd == P_TWOPC_PREP_RSZ || cmd == P_TWOPC_PREPARE;
}


enum determine_dev_size
drbd_commit_size_change(struct drbd_device *device, struct resize_parms *rs, u64 nodes_to_reach)
{
	struct twopc_resize *tr = &device->resource->twopc_resize;
	enum determine_dev_size dd;
	uint64_t my_usize;

	if (!get_ldev(device)) {
		drbd_set_my_capacity(device, tr->new_size);
		return DS_UNCHANGED; /* Not entirely true, but we are diskless... */
	}

	rcu_read_lock();
	my_usize = rcu_dereference(device->ldev->disk_conf)->disk_size;
	rcu_read_unlock();

	if (my_usize != tr->user_size) {
		struct disk_conf *old_disk_conf, *new_disk_conf;

		new_disk_conf = kzalloc(sizeof(struct disk_conf), GFP_KERNEL);
		if (!new_disk_conf) {
			drbd_err(device, "Allocation of new disk_conf failed\n");
			device->ldev->disk_conf->disk_size = tr->user_size;
			goto cont;
		}

		old_disk_conf = device->ldev->disk_conf;
		*new_disk_conf = *old_disk_conf;
		new_disk_conf->disk_size = tr->user_size;

		rcu_assign_pointer(device->ldev->disk_conf, new_disk_conf);
		synchronize_rcu();
		kfree(old_disk_conf);

		drbd_info(device, "New u_size %llu sectors\n",
			  (unsigned long long)tr->user_size);
	}
cont:
	dd = drbd_determine_dev_size(device, tr->new_size, tr->dds_flags | DDSF_2PC, rs);

	if (dd > DS_UNCHANGED) { /* DS_SHRUNK, DS_GREW, DS_GREW_FROM_ZERO */
		struct drbd_peer_device *peer_device;
		u64 im;

		for_each_peer_device_ref(peer_device, im, device) {
			if (peer_device->repl_state[NOW] != L_ESTABLISHED ||
			    peer_device->disk_state[NOW] < D_INCONSISTENT)
				continue;

			/* update cached sizes, relevant for the next handshake
			 * of a currently unconnected peer. */
			peer_device->c_size = tr->new_size;
			peer_device->u_size = tr->user_size;
			if (dd >= DS_GREW) {
				if (tr->new_size > peer_device->d_size)
					peer_device->d_size = tr->new_size;

				if (tr->new_size > peer_device->max_size)
					peer_device->max_size = tr->new_size;
			} else if (dd == DS_SHRUNK) {
				if (tr->new_size < peer_device->d_size)
					peer_device->d_size = tr->new_size;

				if (tr->new_size < peer_device->max_size)
					peer_device->max_size = tr->new_size;
			}
		}
	}

	if (dd == DS_GREW && !(tr->dds_flags & DDSF_NO_RESYNC)) {
		struct drbd_resource *resource = device->resource;
		const int my_node_id = resource->res_opts.node_id;
		struct drbd_peer_device *peer_device;
		u64 im;

		for_each_peer_device_ref(peer_device, im, device) {
			if (peer_device->repl_state[NOW] != L_ESTABLISHED ||
			    peer_device->disk_state[NOW] < D_INCONSISTENT)
				continue;

			if (tr->diskful_primary_nodes) {
				if (tr->diskful_primary_nodes & NODE_MASK(my_node_id)) {
					enum drbd_repl_state resync;
					if (peer_device->connection->peer_role[NOW] == R_SECONDARY) {
						resync = L_SYNC_SOURCE;
					} else /* peer == R_PRIMARY */ {
						resync = peer_device->node_id < my_node_id ?
							L_SYNC_TARGET : L_SYNC_SOURCE;
					}
					drbd_start_resync(peer_device, resync);
				} else {
					if (peer_device->connection->peer_role[NOW] == R_PRIMARY)
						drbd_start_resync(peer_device, L_SYNC_TARGET);
					/* else  no resync */
				}
			} else {
				if (resource->twopc_parent_nodes & NODE_MASK(peer_device->node_id))
					drbd_start_resync(peer_device, L_SYNC_TARGET);
				else if (nodes_to_reach & NODE_MASK(peer_device->node_id))
					drbd_start_resync(peer_device, L_SYNC_SOURCE);
				/* else  no resync */
			}
		}
	}

	put_ldev(device);
	return dd;
}

enum drbd_state_rv drbd_support_2pc_resize(struct drbd_resource *resource)
{
	struct drbd_connection *connection;
	enum drbd_state_rv rv = SS_SUCCESS;

	rcu_read_lock();
	for_each_connection_rcu(connection, resource) {
		if (connection->cstate[NOW] == C_CONNECTED &&
		    connection->agreed_pro_version < 112) {
			rv = SS_NOT_SUPPORTED;
			break;
		}
	}
	rcu_read_unlock();

	return rv;
}

static int process_twopc(struct drbd_connection *connection,
			 struct twopc_reply *reply,
			 struct packet_info *pi,
			 unsigned long receive_jif)
{
	struct drbd_connection *affected_connection = connection;
	struct drbd_resource *resource = connection->resource;
	struct drbd_peer_device *peer_device = NULL;
	struct p_twopc_request *p = pi->data;
	union drbd_state mask = {}, val = {};
	enum chg_state_flags flags = CS_VERBOSE | CS_LOCAL_ONLY;
	enum drbd_state_rv rv = SS_SUCCESS;
	enum csc_rv csc_rv;

	/* Check for concurrent transactions and duplicate packets. */
	write_lock_irq(&resource->state_rwlock);

	csc_rv = check_concurrent_transactions(resource, reply);

	if (csc_rv == CSC_CLEAR && pi->cmd != P_TWOPC_ABORT) {
		if (!is_prepare(pi->cmd)) {
			/* We have committed or aborted this transaction already. */
			write_unlock_irq(&resource->state_rwlock);
			drbd_debug(connection, "Ignoring %s packet %u\n",
				   drbd_packet_name(pi->cmd),
				   reply->tid);
			return 0;
		}
		if (reply->is_aborted) {
			write_unlock_irq(&resource->state_rwlock);
			return 0;
		}
		resource->starting_queued_twopc = NULL;
		resource->remote_state_change = true;
		resource->twopc_type = pi->cmd == P_TWOPC_PREPARE ? TWOPC_STATE_CHANGE : TWOPC_RESIZE;
		resource->twopc_prepare_reply_cmd = 0;
		resource->twopc_parent_nodes = NODE_MASK(connection->peer_node_id);
		clear_bit(TWOPC_EXECUTED, &resource->flags);
	} else if (csc_rv == CSC_MATCH && !is_prepare(pi->cmd)) {
		flags |= CS_PREPARED;

		if (test_and_set_bit(TWOPC_EXECUTED, &resource->flags)) {
			write_unlock_irq(&resource->state_rwlock);
			drbd_info(connection, "Ignoring redundant %s packet %u.\n",
				  drbd_packet_name(pi->cmd),
				  reply->tid);
			return 0;
		}
	} else if (csc_rv == CSC_ABORT_LOCAL && is_prepare(pi->cmd)) {
		enum alt_rv alt_rv;

		drbd_info(connection, "Aborting local state change %u to yield to remote "
			  "state change %u.\n",
			  resource->twopc_reply.tid,
			  reply->tid);
		alt_rv = abort_local_transaction(resource, reply->tid);
		if (alt_rv == ALT_MATCH) {
			/* abort_local_transaction() comes back unlocked in this case... */
			goto match;
		} else if (alt_rv == ALT_TIMEOUT) {
			/* abort_local_transaction() comes back unlocked in this case... */
			drbd_info(connection, "Aborting local state change %u "
				  "failed. Rejecting remote state change %u.\n",
				  resource->twopc_reply.tid,
				  reply->tid);
			drbd_send_twopc_reply(connection, P_TWOPC_RETRY, reply);
			return 0;
		}
		/* abort_local_transaction() returned with the state_rwlock write lock */
		if (reply->is_aborted) {
			write_unlock_irq(&resource->state_rwlock);
			return 0;
		}
		resource->starting_queued_twopc = NULL;
		resource->remote_state_change = true;
		resource->twopc_type = pi->cmd == P_TWOPC_PREPARE ? TWOPC_STATE_CHANGE : TWOPC_RESIZE;
		resource->twopc_parent_nodes = NODE_MASK(connection->peer_node_id);
		resource->twopc_prepare_reply_cmd = 0;
		clear_bit(TWOPC_EXECUTED, &resource->flags);
	} else if (pi->cmd == P_TWOPC_ABORT) {
		/* crc_rc != CRC_MATCH */
		int err;

		err = abort_starting_twopc(resource, reply);
		write_unlock_irq(&resource->state_rwlock);
		if (err) {
			err = abort_queued_twopc(resource, reply);
			if (err)
				drbd_info(connection, "Ignoring %s packet %u.\n",
					  drbd_packet_name(pi->cmd),
					  reply->tid);
		}

		nested_twopc_abort(resource, pi->vnr, pi->cmd, p);
		return 0;
	} else {
		write_unlock_irq(&resource->state_rwlock);

		if (csc_rv == CSC_REJECT) {
		reject:
			drbd_info(connection, "Rejecting concurrent "
				  "remote state change %u because of "
				  "state change %u\n",
				  reply->tid,
				  resource->twopc_reply.tid);
			drbd_send_twopc_reply(connection, P_TWOPC_RETRY, reply);
			return 0;
		}

		if (is_prepare(pi->cmd)) {
			if (csc_rv == CSC_QUEUE) {
				int err = queue_twopc(connection, reply, pi);
				if (err)
					goto reject;
			} else if (csc_rv == CSC_TID_MISS) {
				goto reject;
			} else if (csc_rv == CSC_MATCH) {
				/* We have prepared this transaction already. */
				enum drbd_packet reply_cmd;

			match:
				write_lock_irq(&resource->state_rwlock);
				resource->twopc_parent_nodes |= NODE_MASK(connection->peer_node_id);
				reply_cmd = resource->twopc_prepare_reply_cmd;
				if (!reply_cmd) {
					kref_get(&connection->kref);
					kref_debug_get(&connection->kref_debug, 9);
					list_add(&connection->twopc_parent_list,
						 &resource->twopc_parents);
				}
				write_unlock_irq(&resource->state_rwlock);

				if (reply_cmd) {
					drbd_send_twopc_reply(connection, reply_cmd,
							      &resource->twopc_reply);
				} else {
					/* if a node sends us a prepare, that means he has
					   prepared this himsilf successfully. */
					set_bit(TWOPC_YES, &connection->flags);

					if (cluster_wide_reply_ready(resource)) {
						if (resource->twopc_work.cb == NULL) {
							resource->twopc_work.cb = nested_twopc_work;
							drbd_queue_work(&resource->work, &resource->twopc_work);
						}
					}
				}
			}
		} else {
			drbd_info(connection, "Ignoring %s packet %u "
				  "current processing state change %u\n",
				  drbd_packet_name(pi->cmd),
				  reply->tid,
				  resource->twopc_reply.tid);
		}
		return 0;
	}

	if (reply->initiator_node_id != connection->peer_node_id) {
		/*
		 * This is an indirect request.  Unless we are directly
		 * connected to the initiator as well as indirectly, we don't
		 * have connection or peer device objects for this peer.
		 */
		for_each_connection(affected_connection, resource) {
			/* for_each_connection() protected by holding state_rwlock here */
			if (reply->initiator_node_id ==
			    affected_connection->peer_node_id)
				goto directly_connected;
		}
		/* only indirectly connected */
		affected_connection = NULL;
	}

    directly_connected:
	if (reply->target_node_id != -1 &&
	    reply->target_node_id != resource->res_opts.node_id) {
		affected_connection = NULL;
	}

	if (resource->twopc_type == TWOPC_STATE_CHANGE) {
		mask.i = be32_to_cpu(p->mask);
		val.i = be32_to_cpu(p->val);
	}

	if (affected_connection && affected_connection->cstate[NOW] < C_CONNECTED &&
	    mask.conn == 0)
		affected_connection = NULL;

	if (mask.conn == conn_MASK) {
		u64 m = NODE_MASK(reply->initiator_node_id);

		if (val.conn == C_CONNECTED)
			reply->reachable_nodes |= m;
		if (val.conn == C_DISCONNECTING) {
			reply->reachable_nodes &= ~m;
			reply->is_disconnect = 1;
		}
	}

	if (pi->vnr != -1 && affected_connection) {
		peer_device = conn_peer_device(affected_connection, pi->vnr);
		/* If we do not know the peer_device, then we are fine with
		   whatever is going on in the cluster. E.g. detach and del-minor
		   one each node, one after the other */

		affected_connection = NULL; /* It is intended for a peer_device! */
	}

	if (pi->cmd == P_TWOPC_PREPARE) {
		reply->primary_nodes = be64_to_cpu(p->primary_nodes);
		if (resource->role[NOW] == R_PRIMARY) {
			reply->primary_nodes |= NODE_MASK(resource->res_opts.node_id);
			reply->weak_nodes = ~reply->reachable_nodes;
		}
	}
	if (pi->cmd == P_TWOPC_PREP_RSZ) {
		struct drbd_device *device;

		device = (peer_device ?: conn_peer_device(connection, pi->vnr))->device;
		if (get_ldev(device)) {
			if (resource->role[NOW] == R_PRIMARY)
				reply->diskful_primary_nodes = NODE_MASK(resource->res_opts.node_id);
			reply->max_possible_size = drbd_local_max_size(device);
			put_ldev(device);
		} else {
			reply->max_possible_size = DRBD_MAX_SECTORS;
			reply->diskful_primary_nodes = 0;
		}
		resource->twopc_resize.dds_flags = be16_to_cpu(p->dds_flags);
		resource->twopc_resize.user_size = be64_to_cpu(p->user_size);
	}

	resource->twopc_reply = *reply;
	write_unlock_irq(&resource->state_rwlock);

	switch(pi->cmd) {
	case P_TWOPC_PREPARE:
		drbd_info(connection, "Preparing remote state change %u ", reply->tid);
		flags |= CS_PREPARE;
		break;
	case P_TWOPC_PREP_RSZ:
		drbd_info(connection, "Preparing remote state change %u "
			  "(local_max_size = %llu KiB)\n",
			  reply->tid, (unsigned long long)reply->max_possible_size >> 1);
		flags |= CS_PREPARE;
		break;
	case P_TWOPC_ABORT:
		drbd_info(connection, "Aborting remote state change %u\n",
			  reply->tid);
		flags |= CS_ABORT;
		break;
	case P_TWOPC_COMMIT:
		drbd_info(connection, "Committing remote state change %u (primary_nodes=%llX)\n",
			  reply->tid, be64_to_cpu(p->primary_nodes));
		break;
	default:
		BUG();
	}

	switch (resource->twopc_type) {
	case TWOPC_STATE_CHANGE:
		if (flags & CS_PREPARED)
			reply->primary_nodes = be64_to_cpu(p->primary_nodes);

		if (peer_device)
			rv = change_peer_device_state(peer_device, mask, val, flags);
		else if (affected_connection)
			rv = change_connection_state(affected_connection,
						     mask, val, reply, flags | CS_IGN_OUTD_FAIL);
		else
			rv = far_away_change(connection, mask, val, reply, flags);
		break;
	case TWOPC_RESIZE:
		if (flags & CS_PREPARE)
			rv = drbd_support_2pc_resize(resource);
		break;
	}

	if (flags & CS_PREPARE) {
		write_lock_irq(&resource->state_rwlock);
		kref_get(&connection->kref);
		kref_debug_get(&connection->kref_debug, 9);
		list_add(&connection->twopc_parent_list, &resource->twopc_parents);
		mod_timer(&resource->twopc_timer, receive_jif + twopc_timeout(resource));
		write_unlock_irq(&resource->state_rwlock);

		if (rv >= SS_SUCCESS) {
			nested_twopc_request(resource, pi->vnr, pi->cmd, p);
		} else {
			enum drbd_packet cmd = (rv == SS_IN_TRANSIENT_STATE) ?
				P_TWOPC_RETRY : P_TWOPC_NO;
			drbd_send_twopc_reply(connection, cmd, reply);
		}
	} else {
		if (flags & CS_PREPARED) {
			if (rv < SS_SUCCESS)
				drbd_err(resource, "FATAL: Local commit of prepared %u failed! \n",
					 reply->tid);

			del_timer(&resource->twopc_timer);
		}

		nested_twopc_request(resource, pi->vnr, pi->cmd, p);

		if (resource->twopc_type == TWOPC_RESIZE && flags & CS_PREPARED && !(flags & CS_ABORT)) {
			struct twopc_resize *tr = &resource->twopc_resize;
			struct drbd_device *device;

			tr->diskful_primary_nodes = be64_to_cpu(p->diskful_primary_nodes);
			tr->new_size = be64_to_cpu(p->exposed_size);
			device = (peer_device ?: conn_peer_device(connection, pi->vnr))->device;

			drbd_commit_size_change(device, NULL, be64_to_cpu(p->nodes_to_reach));
			rv = SS_SUCCESS;
		}
		clear_remote_state_change(resource);

		if (peer_device && rv >= SS_SUCCESS && !(flags & CS_ABORT))
			drbd_md_sync_if_dirty(peer_device->device);

		if (rv >= SS_SUCCESS && !(flags & CS_ABORT)) {
			if (affected_connection &&
			    mask.conn == conn_MASK && val.conn == C_CONNECTED)
				conn_connect2(connection);
		}
	}

	return 0;
}

static void try_to_get_resynced(struct drbd_device *device)
{
	int best_resync_peer_preference = 0;
	struct drbd_peer_device *best_peer_device = NULL;
	struct drbd_peer_device *peer_device;

	if (!get_ldev(device))
		return;

	rcu_read_lock();
	for_each_peer_device_rcu(peer_device, device) {
		enum sync_strategy strategy;
		int rule_nr, peer_node_id;
		if (peer_device->disk_state[NOW] == D_UP_TO_DATE) {
			strategy = drbd_uuid_compare(peer_device, &rule_nr, &peer_node_id);
			drbd_info(peer_device, "strategy = %s\n", strategy_descriptor(strategy).name);
			if (strategy_descriptor(strategy).resync_peer_preference > best_resync_peer_preference) {
				best_resync_peer_preference = strategy_descriptor(strategy).resync_peer_preference;
				best_peer_device = peer_device;
			}
		}
	}
	rcu_read_unlock();
	peer_device = best_peer_device;

	if (peer_device) {
		drbd_resync(peer_device, DISKLESS_PRIMARY);
		drbd_send_uuids(peer_device, UUID_FLAG_RESYNC | UUID_FLAG_DISKLESS_PRIMARY, 0);
	}
	put_ldev(device);
}

static int receive_state(struct drbd_connection *connection, struct packet_info *pi)
{
	struct drbd_resource *resource = connection->resource;
	struct drbd_peer_device *peer_device = NULL;
	enum drbd_repl_state *repl_state;
	struct drbd_device *device = NULL;
	struct p_state *p = pi->data;
	union drbd_state old_peer_state, peer_state;
	enum drbd_disk_state peer_disk_state, new_disk_state = D_MASK;
	enum drbd_repl_state new_repl_state;
	bool peer_was_resync_target, try_to_get_resync = false;
	enum chg_state_flags begin_state_chg_flags = CS_VERBOSE;
	int rv;

	if (pi->vnr != -1) {
		peer_device = conn_peer_device(connection, pi->vnr);
		if (!peer_device)
			return config_unknown_volume(connection, pi);
		device = peer_device->device;
	}

	peer_state.i = be32_to_cpu(p->state);

	if (pi->vnr == -1) {
		if (peer_state.role == R_SECONDARY) {
			unsigned long irq_flags;

			begin_state_change(resource, &irq_flags, CS_HARD | CS_VERBOSE);
			__change_peer_role(connection, R_SECONDARY);
			rv = end_state_change(resource, &irq_flags);
			if (rv < SS_SUCCESS)
				goto fail;
		}
		return 0;
        }

	peer_disk_state = peer_state.disk;

	if (peer_disk_state > D_DISKLESS && !want_bitmap(peer_device)) {
		drbd_warn(device, "The peer is configured to be diskless but presents %s\n",
			  drbd_disk_str(peer_disk_state));
		goto fail;
	}

	if (peer_state.disk == D_NEGOTIATING) {
		peer_disk_state = peer_device->uuid_flags & UUID_FLAG_INCONSISTENT ?
			D_INCONSISTENT : D_CONSISTENT;
		drbd_info(device, "real peer disk state = %s\n", drbd_disk_str(peer_disk_state));
	}

	read_lock_irq(&resource->state_rwlock);
	old_peer_state = drbd_get_peer_device_state(peer_device, NOW);
	read_unlock_irq(&resource->state_rwlock);
 retry:
	new_repl_state = max_t(enum drbd_repl_state, old_peer_state.conn, L_OFF);

	/* If some other part of the code (ack_receiver thread, timeout)
	 * already decided to close the connection again,
	 * we must not "re-establish" it here. */
	if (old_peer_state.conn <= C_TEAR_DOWN)
		return -ECONNRESET;

	if (!test_bit(INITIAL_STATE_RECEIVED, &peer_device->flags) &&
	    peer_state.role == R_PRIMARY && peer_device->uuid_flags & UUID_FLAG_STABLE)
		check_resync_source(device, peer_device->uuid_node_mask);

	peer_was_resync_target =
		peer_device->last_repl_state == L_SYNC_TARGET ||
		peer_device->last_repl_state == L_PAUSED_SYNC_T;
	/* If this is the "end of sync" confirmation, usually the peer disk
	 * was D_INCONSISTENT or D_CONSISTENT. (Since the peer might be
	 * weak we do not know anything about its new disk state)
	 */
	if (peer_was_resync_target &&
	    (old_peer_state.pdsk == D_INCONSISTENT || old_peer_state.pdsk == D_CONSISTENT) &&
	    old_peer_state.conn > L_ESTABLISHED && old_peer_state.disk >= D_INCONSISTENT) {
		/* If we are (becoming) SyncSource, but peer is still in sync
		 * preparation, ignore its uptodate-ness to avoid flapping, it
		 * will change to inconsistent once the peer reaches active
		 * syncing states.
		 * It may have changed syncer-paused flags, however, so we
		 * cannot ignore this completely. */
		if (peer_state.conn > L_ESTABLISHED &&
		    peer_state.conn < L_SYNC_SOURCE)
			peer_disk_state = D_INCONSISTENT;

		/* if peer_state changes to connected at the same time,
		 * it explicitly notifies us that it finished resync.
		 * Maybe we should finish it up, too? */
		else if (peer_state.conn == L_ESTABLISHED) {
			bool finish_now = false;

			if (old_peer_state.conn == L_WF_BITMAP_S) {
				read_lock_irq(&resource->state_rwlock);
				if (peer_device->repl_state[NOW] == L_WF_BITMAP_S)
					peer_device->resync_finished_pdsk = peer_state.disk;
				else if (peer_device->repl_state[NOW] == L_SYNC_SOURCE)
					finish_now = true;
				read_unlock_irq(&resource->state_rwlock);
			}

			if (finish_now || old_peer_state.conn == L_SYNC_SOURCE ||
			    old_peer_state.conn == L_PAUSED_SYNC_S) {
				drbd_resync_finished(peer_device, peer_state.disk);
				peer_device->last_repl_state = peer_state.conn;
			}
			return 0;
		}
	}

	/* explicit verify finished notification, stop sector reached. */
	if (old_peer_state.conn == L_VERIFY_T && old_peer_state.disk == D_UP_TO_DATE &&
	    peer_state.conn == L_ESTABLISHED && peer_disk_state == D_UP_TO_DATE) {
		ov_out_of_sync_print(peer_device);
		drbd_resync_finished(peer_device, D_MASK);
		peer_device->last_repl_state = peer_state.conn;
		return 0;
	}

	/* Start resync after AHEAD/BEHIND */
	if (peer_state.conn == L_SYNC_SOURCE && old_peer_state.conn == L_BEHIND) {
		drbd_start_resync(peer_device, L_SYNC_TARGET);
		return 0;
	}

	/* peer says his disk is inconsistent, while we think it is uptodate,
	 * and this happens while the peer still thinks we have a sync going on,
	 * but we think we are already done with the sync.
	 * We ignore this to avoid flapping pdsk.
	 * This should not happen, if the peer is a recent version of drbd. */
	if (old_peer_state.pdsk == D_UP_TO_DATE && peer_disk_state == D_INCONSISTENT &&
	    old_peer_state.conn == L_ESTABLISHED && peer_state.conn > L_SYNC_SOURCE)
		peer_disk_state = D_UP_TO_DATE;

	if (new_repl_state == L_OFF)
		new_repl_state = L_ESTABLISHED;

	if (peer_state.conn == L_AHEAD)
		new_repl_state = L_BEHIND;

	if (peer_device->uuids_received &&
	    peer_state.disk >= D_NEGOTIATING &&
	    get_ldev_if_state(device, D_NEGOTIATING)) {
		bool consider_resync;

		/* clear CONN_DISCARD_MY_DATA so late, to not lose it if peer
		   gets aborted before we are able to do the resync handshake. */
		clear_bit(CONN_DISCARD_MY_DATA, &connection->flags);

		/* if we established a new connection */
		consider_resync = (old_peer_state.conn < L_ESTABLISHED);
		/* if we have both been inconsistent, and the peer has been
		 * forced to be UpToDate with --force */
		consider_resync |= test_bit(CONSIDER_RESYNC, &peer_device->flags);
		/* if we had been plain connected, and the admin requested to
		 * start a sync by "invalidate" or "invalidate-remote" */
		consider_resync |= (old_peer_state.conn == L_ESTABLISHED &&
				    (peer_state.conn == L_STARTING_SYNC_S ||
				     peer_state.conn == L_STARTING_SYNC_T));

		if (consider_resync) {
			new_repl_state = drbd_sync_handshake(peer_device, peer_state);
		} else if (old_peer_state.conn == L_ESTABLISHED &&
			   (peer_state.disk == D_NEGOTIATING ||
			    old_peer_state.disk == D_NEGOTIATING)) {
			new_repl_state = drbd_attach_handshake(peer_device, peer_disk_state);
			if (new_repl_state == L_ESTABLISHED && device->disk_state[NOW] == D_UP_TO_DATE)
				peer_disk_state = D_UP_TO_DATE;
		}

		put_ldev(device);
		if (new_repl_state == -1)
			return -EIO; /* retry connect */
		else if (new_repl_state == -2) {
			new_repl_state = L_ESTABLISHED;
			if (device->disk_state[NOW] == D_NEGOTIATING) {
				new_repl_state = L_NEG_NO_RESULT;
			} else if (peer_state.disk == D_NEGOTIATING) {
				/* The peer will decide later and let us know... */
				peer_disk_state = D_NEGOTIATING;
			} else {
				if (test_and_clear_bit(CONN_DRY_RUN, &connection->flags))
					return -EIO;
				D_ASSERT(device, old_peer_state.conn == L_OFF);
				goto fail;
			}
		}

		if (device->disk_state[NOW] == D_NEGOTIATING) {
			begin_state_chg_flags |= CS_FORCE_RECALC;
			peer_device->negotiation_result = new_repl_state;
		}
	} else if (peer_state.role == R_PRIMARY &&
		   peer_device->disk_state[NOW] == D_UNKNOWN && peer_state.disk == D_DISKLESS &&
		   device->disk_state[NOW] >= D_NEGOTIATING) {
		/* I got connected to a diskless primary */
		if ((peer_device->current_uuid & ~UUID_PRIMARY) ==
		    (drbd_current_uuid(device) & ~UUID_PRIMARY)) {
			if (device->disk_state[NOW] < D_UP_TO_DATE) {
				drbd_info(peer_device, "Upgrading local disk to D_UP_TO_DATE since current UUID matches.\n");
				new_disk_state = D_UP_TO_DATE;
			}
		} else {
			/* Try to get a resync from some other node that is D_UP_TO_DATE. */
			try_to_get_resync = true;

			if (device->disk_state[NOW] == D_UP_TO_DATE) {
				drbd_info(peer_device, "Downgrading local disk to D_CONSISTENT since current UUID differs.\n");
				new_disk_state = D_CONSISTENT;
				/* This is a "safety net"; it can only happen if fencing and quorum
				   are both disabled. This alone would be racy, look for
				   "Do not trust this guy!" (see also may_return_to_up_to_date()) */
			}
		}
	} else if (resource->role[NOW] == R_PRIMARY && device->disk_state[NOW] == D_DISKLESS &&
		   peer_disk_state == D_UP_TO_DATE &&
		   (peer_device->current_uuid & ~UUID_PRIMARY) !=
		   (device->exposed_data_uuid & ~UUID_PRIMARY)) {
		/* Do not trust this guy!
		   He pretends to be D_UP_TO_DATE, but has a different current UUID. Do not
		   accept him as D_UP_TO_DATE but downgrade that to D_CONSISTENT here. He will
		   do the same. We need to do it here to avoid that the peer is visible as
		   D_UP_TO_DATE at all. Otherwise we could ship read requests to it!
		 */
		peer_disk_state = D_CONSISTENT;
	}

	/* This is after the point where we did UUID comparison and joined with the
	   diskless case again. Releasing uuid_sem here */
	if (test_and_clear_bit(HOLDING_UUID_READ_LOCK, &peer_device->flags)) {
		struct drbd_transport *transport = &connection->transport;
		up_read_non_owner(&device->uuid_sem);
		/* Last packet of handshake received, disarm receive timeout */
		transport->ops->set_rcvtimeo(transport, DATA_STREAM, MAX_SCHEDULE_TIMEOUT);
	}

<<<<<<< HEAD
	write_lock_irq(&resource->state_rwlock);
=======
	if (new_repl_state == L_ESTABLISHED && peer_disk_state == D_CONSISTENT &&
	    drbd_suspended(device) && peer_device->repl_state[NOW] < L_ESTABLISHED &&
	    test_and_clear_bit(NEW_CUR_UUID, &device->flags)) {
		unsigned long irq_flags;

		/* Do not allow RESEND for a rebooted peer. We can only allow this
		   for temporary network outages! */
		drbd_err(device, "Aborting Connect, can not thaw IO with an only Consistent peer\n");
		tl_walk(connection, CONNECTION_LOST_WHILE_PENDING);
		drbd_uuid_new_current(device, false);
		begin_state_change(resource, &irq_flags, CS_HARD);
		__change_cstate(connection, C_PROTOCOL_ERROR);
		__change_io_susp_user(resource, false);
		end_state_change(resource, &irq_flags);
		return -EIO;
	}

>>>>>>> 566f2ac9
	set_bit(INITIAL_STATE_RECEIVED, &peer_device->flags);

	begin_state_change_locked(resource, begin_state_chg_flags);
	if (old_peer_state.i != drbd_get_peer_device_state(peer_device, NOW).i) {
		old_peer_state = drbd_get_peer_device_state(peer_device, NOW);
		abort_state_change_locked(resource);
		write_unlock_irq(&resource->state_rwlock);
		goto retry;
	}
	clear_bit(CONSIDER_RESYNC, &peer_device->flags);
	if (new_disk_state != D_MASK)
		__change_disk_state(device, new_disk_state);
	if (device->disk_state[NOW] != D_NEGOTIATING)
		__change_repl_state(peer_device, new_repl_state);
	if (connection->peer_role[NOW] == R_UNKNOWN || peer_state.role == R_SECONDARY)
		__change_peer_role(connection, peer_state.role);
	__change_peer_disk_state(peer_device, peer_disk_state);
	__change_resync_susp_peer(peer_device, peer_state.aftr_isp | peer_state.user_isp);
	repl_state = peer_device->repl_state;
	if (repl_state[OLD] < L_ESTABLISHED && repl_state[NEW] >= L_ESTABLISHED)
		resource->state_change_flags |= CS_HARD;
<<<<<<< HEAD
	if (peer_device->disk_state[NEW] == D_CONSISTENT &&
	    drbd_suspended(device) &&
	    repl_state[OLD] < L_ESTABLISHED && repl_state[NEW] == L_ESTABLISHED &&
	    test_and_clear_bit(NEW_CUR_UUID, &device->flags)) {
		unsigned long irq_flags;

		/* Do not allow RESEND for a rebooted peer. We can only allow this
		   for temporary network outages! */
		abort_state_change_locked(resource);
		write_unlock_irq(&resource->state_rwlock);
=======
>>>>>>> 566f2ac9

	rv = end_state_change_locked(resource);
	new_repl_state = peer_device->repl_state[NOW];
	set_bit(INITIAL_STATE_PROCESSED, &peer_device->flags);
	write_unlock_irq(&resource->state_rwlock);

	if (rv < SS_SUCCESS)
		goto fail;

	if (old_peer_state.conn > L_OFF) {
		if (new_repl_state > L_ESTABLISHED && peer_state.conn <= L_ESTABLISHED &&
		    peer_state.disk != D_NEGOTIATING ) {
			/* we want resync, peer has not yet decided to sync... */
			/* Nowadays only used when forcing a node into primary role and
			   setting its disk to UpToDate with that */
			drbd_send_uuids(peer_device, 0, 0);
			drbd_send_current_state(peer_device);
		}
	}

	clear_bit(DISCARD_MY_DATA, &peer_device->flags);

	if (try_to_get_resync)
		try_to_get_resynced(device);

	drbd_md_sync(device); /* update connected indicator, effective_size, ... */

	peer_device->last_repl_state = peer_state.conn;
	return 0;
fail:
	change_cstate(connection, C_DISCONNECTING, CS_HARD);
	return -EIO;
}

static int receive_sync_uuid(struct drbd_connection *connection, struct packet_info *pi)
{
	struct drbd_peer_device *peer_device;
	struct drbd_device *device;
	struct p_uuid *p = pi->data;

	peer_device = conn_peer_device(connection, pi->vnr);
	if (!peer_device)
		return -EIO;
	device = peer_device->device;

	wait_event(device->misc_wait,
		   peer_device->repl_state[NOW] == L_WF_SYNC_UUID ||
		   peer_device->repl_state[NOW] == L_BEHIND ||
		   peer_device->repl_state[NOW] < L_ESTABLISHED ||
		   device->disk_state[NOW] < D_NEGOTIATING);

	/* D_ASSERT(device,  peer_device->repl_state[NOW] == L_WF_SYNC_UUID ); */

	/* Here the _drbd_uuid_ functions are right, current should
	   _not_ be rotated into the history */
	if (get_ldev_if_state(device, D_NEGOTIATING)) {
		_drbd_uuid_set_current(device, be64_to_cpu(p->uuid));
		_drbd_uuid_set_bitmap(peer_device, 0UL);

		drbd_print_uuids(peer_device, "updated sync uuid");
		drbd_start_resync(peer_device, L_SYNC_TARGET);

		put_ldev(device);
	} else
		drbd_err(device, "Ignoring SyncUUID packet!\n");

	return 0;
}

/**
 * receive_bitmap_plain
 *
 * Return 0 when done, 1 when another iteration is needed, and a negative error
 * code upon failure.
 */
static int
receive_bitmap_plain(struct drbd_peer_device *peer_device, unsigned int size,
		     struct bm_xfer_ctx *c)
{
	unsigned long *p;
	unsigned int data_size = DRBD_SOCKET_BUFFER_SIZE -
				 drbd_header_size(peer_device->connection);
	unsigned int num_words = min_t(size_t, data_size / sizeof(*p),
				       c->bm_words - c->word_offset);
	unsigned int want = num_words * sizeof(*p);
	int err;

	if (want != size) {
		drbd_err(peer_device, "%s:want (%u) != size (%u)\n", __func__, want, size);
		return -EIO;
	}
	if (want == 0)
		return 0;
	err = drbd_recv_all(peer_device->connection, (void **)&p, want);
	if (err)
		return err;

	drbd_bm_merge_lel(peer_device, c->word_offset, num_words, p);

	c->word_offset += num_words;
	c->bit_offset = c->word_offset * BITS_PER_LONG;
	if (c->bit_offset > c->bm_bits)
		c->bit_offset = c->bm_bits;

	return 1;
}

static enum drbd_bitmap_code dcbp_get_code(struct p_compressed_bm *p)
{
	return (enum drbd_bitmap_code)(p->encoding & 0x0f);
}

static int dcbp_get_start(struct p_compressed_bm *p)
{
	return (p->encoding & 0x80) != 0;
}

static int dcbp_get_pad_bits(struct p_compressed_bm *p)
{
	return (p->encoding >> 4) & 0x7;
}

/**
 * recv_bm_rle_bits
 *
 * Return 0 when done, 1 when another iteration is needed, and a negative error
 * code upon failure.
 */
static int
recv_bm_rle_bits(struct drbd_peer_device *peer_device,
		struct p_compressed_bm *p,
		 struct bm_xfer_ctx *c,
		 unsigned int len)
{
	struct bitstream bs;
	u64 look_ahead;
	u64 rl;
	u64 tmp;
	unsigned long s = c->bit_offset;
	unsigned long e;
	int toggle = dcbp_get_start(p);
	int have;
	int bits;

	bitstream_init(&bs, p->code, len, dcbp_get_pad_bits(p));

	bits = bitstream_get_bits(&bs, &look_ahead, 64);
	if (bits < 0)
		return -EIO;

	for (have = bits; have > 0; s += rl, toggle = !toggle) {
		bits = vli_decode_bits(&rl, look_ahead);
		if (bits <= 0)
			return -EIO;

		if (toggle) {
			e = s + rl -1;
			if (e >= c->bm_bits) {
				drbd_err(peer_device, "bitmap overflow (e:%lu) while decoding bm RLE packet\n", e);
				return -EIO;
			}
			drbd_bm_set_many_bits(peer_device, s, e);
		}

		if (have < bits) {
			drbd_err(peer_device, "bitmap decoding error: h:%d b:%d la:0x%08llx l:%u/%u\n",
				have, bits, look_ahead,
				(unsigned int)(bs.cur.b - p->code),
				(unsigned int)bs.buf_len);
			return -EIO;
		}
		/* if we consumed all 64 bits, assign 0; >> 64 is "undefined"; */
		if (likely(bits < 64))
			look_ahead >>= bits;
		else
			look_ahead = 0;
		have -= bits;

		bits = bitstream_get_bits(&bs, &tmp, 64 - have);
		if (bits < 0)
			return -EIO;
		look_ahead |= tmp << have;
		have += bits;
	}

	c->bit_offset = s;
	bm_xfer_ctx_bit_to_word_offset(c);

	return (s != c->bm_bits);
}

/**
 * decode_bitmap_c
 *
 * Return 0 when done, 1 when another iteration is needed, and a negative error
 * code upon failure.
 */
static int
decode_bitmap_c(struct drbd_peer_device *peer_device,
		struct p_compressed_bm *p,
		struct bm_xfer_ctx *c,
		unsigned int len)
{
	if (dcbp_get_code(p) == RLE_VLI_Bits)
		return recv_bm_rle_bits(peer_device, p, c, len - sizeof(*p));

	/* other variants had been implemented for evaluation,
	 * but have been dropped as this one turned out to be "best"
	 * during all our tests. */

	drbd_err(peer_device, "receive_bitmap_c: unknown encoding %u\n", p->encoding);
	change_cstate(peer_device->connection, C_PROTOCOL_ERROR, CS_HARD);
	return -EIO;
}

void INFO_bm_xfer_stats(struct drbd_peer_device *peer_device,
		const char *direction, struct bm_xfer_ctx *c)
{
	/* what would it take to transfer it "plaintext" */
	unsigned int header_size = drbd_header_size(peer_device->connection);
	unsigned int data_size = DRBD_SOCKET_BUFFER_SIZE - header_size;
	unsigned int plain =
		header_size * (DIV_ROUND_UP(c->bm_words, data_size) + 1) +
		c->bm_words * sizeof(unsigned long);
	unsigned int total = c->bytes[0] + c->bytes[1];
	unsigned int r;

	/* total can not be zero. but just in case: */
	if (total == 0)
		return;

	/* don't report if not compressed */
	if (total >= plain)
		return;

	/* total < plain. check for overflow, still */
	r = (total > UINT_MAX/1000) ? (total / (plain/1000))
		                    : (1000 * total / plain);

	if (r > 1000)
		r = 1000;

	r = 1000 - r;
	drbd_info(peer_device, "%s bitmap stats [Bytes(packets)]: plain %u(%u), RLE %u(%u), "
	     "total %u; compression: %u.%u%%\n",
			direction,
			c->bytes[1], c->packets[1],
			c->bytes[0], c->packets[0],
			total, r/10, r % 10);
}

static enum drbd_disk_state read_disk_state(struct drbd_device *device)
{
	struct drbd_resource *resource = device->resource;
	enum drbd_disk_state disk_state;

	read_lock_irq(&resource->state_rwlock);
	disk_state = device->disk_state[NOW];
	read_unlock_irq(&resource->state_rwlock);

	return disk_state;
}

/* Since we are processing the bitfield from lower addresses to higher,
   it does not matter if the process it in 32 bit chunks or 64 bit
   chunks as long as it is little endian. (Understand it as byte stream,
   beginning with the lowest byte...) If we would use big endian
   we would need to process it from the highest address to the lowest,
   in order to be agnostic to the 32 vs 64 bits issue.

   returns 0 on failure, 1 if we successfully received it. */
static int receive_bitmap(struct drbd_connection *connection, struct packet_info *pi)
{
	struct drbd_peer_device *peer_device;
	enum drbd_repl_state repl_state;
	struct drbd_device *device;
	struct bm_xfer_ctx c;
	int err;

	peer_device = conn_peer_device(connection, pi->vnr);
	if (!peer_device)
		return -EIO;
	if (peer_device->bitmap_index == -1) {
		drbd_err(peer_device, "No bitmap allocated in receive_bitmap()!\n");
		return -EIO;
	}
	device = peer_device->device;

	/* Final repl_states become visible when the disk leaves NEGOTIATING state */
	wait_event_interruptible(device->resource->state_wait,
				 read_disk_state(device) != D_NEGOTIATING);

	drbd_bm_slot_lock(peer_device, "receive bitmap", BM_LOCK_CLEAR | BM_LOCK_BULK);
	/* you are supposed to send additional out-of-sync information
	 * if you actually set bits during this phase */

	c = (struct bm_xfer_ctx) {
		.bm_bits = drbd_bm_bits(device),
		.bm_words = drbd_bm_words(device),
	};

	for(;;) {
		if (pi->cmd == P_BITMAP)
			err = receive_bitmap_plain(peer_device, pi->size, &c);
		else if (pi->cmd == P_COMPRESSED_BITMAP) {
			/* MAYBE: sanity check that we speak proto >= 90,
			 * and the feature is enabled! */
			struct p_compressed_bm *p;

			if (pi->size > DRBD_SOCKET_BUFFER_SIZE - drbd_header_size(connection)) {
				drbd_err(device, "ReportCBitmap packet too large\n");
				err = -EIO;
				goto out;
			}
			if (pi->size <= sizeof(*p)) {
				drbd_err(device, "ReportCBitmap packet too small (l:%u)\n", pi->size);
				err = -EIO;
				goto out;
			}
			err = drbd_recv_all(connection, (void **)&p, pi->size);
			if (err)
			       goto out;
			err = decode_bitmap_c(peer_device, p, &c, pi->size);
		} else {
			drbd_warn(device, "receive_bitmap: cmd neither ReportBitMap nor ReportCBitMap (is 0x%x)", pi->cmd);
			err = -EIO;
			goto out;
		}

		c.packets[pi->cmd == P_BITMAP]++;
		c.bytes[pi->cmd == P_BITMAP] += drbd_header_size(connection) + pi->size;

		if (err <= 0) {
			if (err < 0)
				goto out;
			break;
		}
		err = drbd_recv_header(connection, pi);
		if (err)
			goto out;
	}

	INFO_bm_xfer_stats(peer_device, "receive", &c);

	repl_state = peer_device->repl_state[NOW];
	if (repl_state == L_WF_BITMAP_T) {
		err = drbd_send_bitmap(device, peer_device);
		if (err)
			goto out;
	}

	drbd_bm_slot_unlock(peer_device);

	if (repl_state == L_WF_BITMAP_S) {
		drbd_start_resync(peer_device, L_SYNC_SOURCE);
	} else if (repl_state == L_WF_BITMAP_T) {
		if (connection->agreed_pro_version < 110) {
			enum drbd_state_rv rv;

			/* Omit CS_WAIT_COMPLETE and CS_SERIALIZE with this state
			 * transition to avoid deadlocks. */
			rv = stable_change_repl_state(peer_device, L_WF_SYNC_UUID, CS_VERBOSE);
			D_ASSERT(device, rv == SS_SUCCESS);
		} else {
			drbd_start_resync(peer_device, L_SYNC_TARGET);
		}
	} else {
		/* admin may have requested C_DISCONNECTING,
		 * other threads may have noticed network errors */
		drbd_info(peer_device, "unexpected repl_state (%s) in receive_bitmap\n",
			  drbd_repl_str(repl_state));
	}

	return 0;
 out:
	drbd_bm_slot_unlock(peer_device);
	return err;
}

static int receive_skip(struct drbd_connection *connection, struct packet_info *pi)
{
	drbd_warn(connection, "skipping unknown optional packet type %d, l: %d!\n",
		 pi->cmd, pi->size);

	return ignore_remaining_packet(connection, pi->size);
}

static int receive_UnplugRemote(struct drbd_connection *connection, struct packet_info *pi)
{
	struct drbd_transport *transport = &connection->transport;

	/* Make sure we've acked all the data associated
	 * with the data requests being unplugged */
	transport->ops->hint(transport, DATA_STREAM, QUICKACK);

	/* just unplug all devices always, regardless which volume number */
	drbd_unplug_all_devices(connection);

	return 0;
}

static int receive_out_of_sync(struct drbd_connection *connection, struct packet_info *pi)
{
	struct drbd_peer_device *peer_device;
	struct drbd_device *device;
	struct p_block_desc *p = pi->data;
	sector_t sector;

	peer_device = conn_peer_device(connection, pi->vnr);
	if (!peer_device)
		return -EIO;
	device = peer_device->device;

	sector = be64_to_cpu(p->sector);

	/* see also process_one_request(), before drbd_send_out_of_sync().
	 * Make sure any pending write requests that potentially may
	 * set in-sync have drained, before setting it out-of-sync.
	 * That should be implicit, because of the "epoch" and P_BARRIER logic,
	 * But let's just double-check.
	 */
	conn_wait_active_ee_empty_or_disconnect(connection);
	conn_wait_done_ee_empty_or_disconnect(connection);

	mutex_lock(&peer_device->resync_next_bit_mutex);

	if (peer_device->repl_state[NOW] == L_SYNC_TARGET) {
		unsigned long bit = BM_SECT_TO_BIT(sector);
		if (bit < peer_device->resync_next_bit)
			peer_device->resync_next_bit = bit;
	}

	drbd_set_out_of_sync(peer_device, sector, be32_to_cpu(p->blksize));

	mutex_unlock(&peer_device->resync_next_bit_mutex);

	return 0;
}

static int receive_dagtag(struct drbd_connection *connection, struct packet_info *pi)
{
	struct p_dagtag *p = pi->data;

	connection->last_dagtag_sector = be64_to_cpu(p->dagtag);
	return 0;
}

struct drbd_connection *drbd_connection_by_node_id(struct drbd_resource *resource, int node_id)
{
	/* Caller needs to hold rcu_read_lock(), conf_update */
	struct drbd_connection *connection;

	for_each_connection_rcu(connection, resource) {
		if (connection->peer_node_id == node_id)
			return connection;
	}

	return NULL;
}

struct drbd_connection *drbd_get_connection_by_node_id(struct drbd_resource *resource, int node_id)
{
	struct drbd_connection *connection;

	rcu_read_lock();
	connection = drbd_connection_by_node_id(resource, node_id);
	if (connection)
		kref_get(&connection->kref);
	rcu_read_unlock();

	return connection;
}

static int receive_peer_dagtag(struct drbd_connection *connection, struct packet_info *pi)
{
	struct drbd_resource *resource = connection->resource;
	struct drbd_peer_device *peer_device;
	enum drbd_repl_state new_repl_state;
	struct p_peer_dagtag *p = pi->data;
	struct drbd_connection *lost_peer;
	enum sync_strategy strategy = NO_SYNC;
	s64 dagtag_offset;
	int vnr = 0;

	lost_peer = drbd_get_connection_by_node_id(resource, be32_to_cpu(p->node_id));
	if (!lost_peer)
		return 0;

	kref_debug_get(&lost_peer->kref_debug, 12);

	if (lost_peer->cstate[NOW] == C_CONNECTED) {
		drbd_ping_peer(lost_peer);
		if (lost_peer->cstate[NOW] == C_CONNECTED)
			goto out;
	}

	idr_for_each_entry(&connection->peer_devices, peer_device, vnr) {
		enum sync_strategy ps;
		int rule_nr, unused;

		if (peer_device->repl_state[NOW] > L_ESTABLISHED)
			goto out;
		if (!get_ldev(peer_device->device))
			continue;
		ps = drbd_uuid_compare(peer_device, &rule_nr, &unused);
		put_ldev(peer_device->device);

		if (strategy == NO_SYNC) {
			strategy = ps;
			if (strategy != NO_SYNC &&
			    strategy != SYNC_SOURCE_USE_BITMAP &&
			    strategy != SYNC_TARGET_USE_BITMAP) {
				drbd_info(peer_device,
					  "receive_peer_dagatg(): %s by rule %d\n",
					  strategy_descriptor(strategy).name, rule_nr);
				goto out;
			}
		} else if (ps != strategy) {
			drbd_err(peer_device,
				 "receive_peer_dagatg(): Inconsistent resync directions %s %s\n",
				 strategy_descriptor(strategy).name, strategy_descriptor(ps).name);
			goto out;
		}
	}

	/* Need to wait until the other receiver thread has called the
	   cleanup_unacked_peer_requests() function */
	wait_event(resource->state_wait,
		   lost_peer->cstate[NOW] <= C_UNCONNECTED || lost_peer->cstate[NOW] == C_CONNECTING);

	dagtag_offset = (s64)lost_peer->last_dagtag_sector - (s64)be64_to_cpu(p->dagtag);
	if (strategy == SYNC_SOURCE_USE_BITMAP)  {
		new_repl_state = L_WF_BITMAP_S;
	} else if (strategy == SYNC_TARGET_USE_BITMAP)  {
		new_repl_state = L_WF_BITMAP_T;
	} else {
		if (dagtag_offset > 0)
			new_repl_state = L_WF_BITMAP_S;
		else if (dagtag_offset < 0)
			new_repl_state = L_WF_BITMAP_T;
		else
			new_repl_state = L_ESTABLISHED;
	}

	if (new_repl_state != L_ESTABLISHED) {
		unsigned long irq_flags;
		enum drbd_state_rv rv;

		if (new_repl_state == L_WF_BITMAP_T) {
			connection->after_reconciliation.dagtag_sector = be64_to_cpu(p->dagtag);
			connection->after_reconciliation.lost_node_id = be32_to_cpu(p->node_id);
		}

		begin_state_change(resource, &irq_flags, CS_VERBOSE);
		idr_for_each_entry(&connection->peer_devices, peer_device, vnr) {
			__change_repl_state(peer_device, new_repl_state);
			set_bit(RECONCILIATION_RESYNC, &peer_device->flags);
			if (new_repl_state == L_WF_BITMAP_T && peer_device->disk_state[NOW] == D_CONSISTENT)
				__change_peer_disk_state(peer_device, D_UP_TO_DATE);
		}
		rv = end_state_change(resource, &irq_flags);
		if (rv == SS_SUCCESS)
			drbd_info(connection, "Reconciliation resync because \'%s\' disappeared. (o=%d)\n",
				  lost_peer->transport.net_conf->name, (int)dagtag_offset);
		else if (rv == SS_NOTHING_TO_DO)
			drbd_info(connection, "\'%s\' disappeared (o=%d), no reconciliation since one diskless\n",
				  lost_peer->transport.net_conf->name, (int)dagtag_offset);
			/* sanitize_state() silently removes the resync and the RECONCILIATION_RESYNC bit */
		else
			drbd_info(connection, "rv = %d", rv);
	} else {
		drbd_info(connection, "No reconciliation resync even though \'%s\' disappeared. (o=%d)\n",
			  lost_peer->transport.net_conf->name, (int)dagtag_offset);

		idr_for_each_entry(&connection->peer_devices, peer_device, vnr)
			drbd_bm_clear_many_bits(peer_device, 0, -1UL);
	}

out:
	kref_debug_put(&lost_peer->kref_debug, 12);
	kref_put(&lost_peer->kref, drbd_destroy_connection);
	return 0;
}

/* Accept a new current UUID generated on a diskless node, that just became primary
   (or during handshake) */
static int receive_current_uuid(struct drbd_connection *connection, struct packet_info *pi)
{
	struct drbd_resource *resource = connection->resource;
	struct drbd_peer_device *peer_device;
	struct drbd_device *device;
	struct p_current_uuid *p = pi->data;
	u64 current_uuid, weak_nodes;

	peer_device = conn_peer_device(connection, pi->vnr);
	if (!peer_device)
		return config_unknown_volume(connection, pi);
	device = peer_device->device;

	current_uuid = be64_to_cpu(p->uuid);
	weak_nodes = be64_to_cpu(p->weak_nodes);
	weak_nodes |= NODE_MASK(peer_device->node_id);
	peer_device->current_uuid = current_uuid;

	if (test_bit(INITIAL_STATE_PROCESSED, &peer_device->flags) &&
	    connection->peer_role[NOW] == R_PRIMARY)
		check_resync_source(device, weak_nodes);

	if (connection->peer_role[NOW] == R_UNKNOWN)
		return 0;

	if (current_uuid == drbd_current_uuid(device))
		return 0;

	if (test_bit(INITIAL_STATE_PROCESSED, &peer_device->flags) &&
	    get_ldev_if_state(device, D_UP_TO_DATE)) {
		if (connection->peer_role[NOW] == R_PRIMARY) {
			drbd_warn(peer_device, "received new current UUID: %016llX "
				  "weak_nodes=%016llX\n", current_uuid, weak_nodes);
			drbd_uuid_received_new_current(peer_device, current_uuid, weak_nodes);
			drbd_md_sync_if_dirty(device);
		}
		put_ldev(device);
	} else if (device->disk_state[NOW] == D_DISKLESS && resource->role[NOW] == R_PRIMARY) {
		drbd_set_exposed_data_uuid(device, peer_device->current_uuid);
	}

	return 0;
}

static int receive_rs_deallocated(struct drbd_connection *connection, struct packet_info *pi)
{
	struct drbd_peer_device *peer_device;
	struct p_block_desc *p = pi->data;
	struct drbd_device *device;
	sector_t sector;
	int size, err = 0;

	peer_device = conn_peer_device(connection, pi->vnr);
	if (!peer_device)
		return -EIO;
	device = peer_device->device;

	sector = be64_to_cpu(p->sector);
	size = be32_to_cpu(p->blksize);

	dec_rs_pending(peer_device);

	if (get_ldev(device)) {
		struct drbd_peer_request *peer_req;

		peer_req = drbd_alloc_peer_req(peer_device, GFP_NOIO);
		if (!peer_req) {
			put_ldev(device);
			return -ENOMEM;
		}

		peer_req->i.size = size;
		peer_req->i.sector = sector;
		peer_req->block_id = ID_SYNCER;
		peer_req->w.cb = e_end_resync_block;
		peer_req->opf = REQ_OP_DISCARD;
		peer_req->submit_jif = jiffies;
		peer_req->flags |= EE_TRIM;

		spin_lock_irq(&connection->peer_reqs_lock);
		list_add_tail(&peer_req->w.list, &connection->sync_ee);
		spin_unlock_irq(&connection->peer_reqs_lock);

		atomic_add(pi->size >> 9, &device->rs_sect_ev);
		err = drbd_submit_peer_request(peer_req);

		if (err) {
			spin_lock_irq(&connection->peer_reqs_lock);
			list_del(&peer_req->w.list);
			spin_unlock_irq(&connection->peer_reqs_lock);

			drbd_free_peer_req(peer_req);
			put_ldev(device);
			err = 0;
			goto fail;
		}

		inc_unacked(peer_device);

		/* No put_ldev() here. Gets called in drbd_endio_write_sec_final(),
		   as well as drbd_rs_complete_io() */
	} else {
	fail:
		drbd_rs_complete_io(peer_device, sector);
		drbd_send_ack_ex(peer_device, P_NEG_ACK, sector, size, ID_SYNCER);
	}

	rs_sectors_came_in(peer_device, size);

	return err;
}

struct data_cmd {
	int expect_payload;
	unsigned int pkt_size;
	int (*fn)(struct drbd_connection *, struct packet_info *);
};

static struct data_cmd drbd_cmd_handler[] = {
	[P_DATA]	    = { 1, sizeof(struct p_data), receive_Data },
	[P_DATA_REPLY]	    = { 1, sizeof(struct p_data), receive_DataReply },
	[P_RS_DATA_REPLY]   = { 1, sizeof(struct p_data), receive_RSDataReply } ,
	[P_BARRIER]	    = { 0, sizeof(struct p_barrier), receive_Barrier } ,
	[P_BITMAP]	    = { 1, 0, receive_bitmap } ,
	[P_COMPRESSED_BITMAP] = { 1, 0, receive_bitmap } ,
	[P_UNPLUG_REMOTE]   = { 0, 0, receive_UnplugRemote },
	[P_DATA_REQUEST]    = { 0, sizeof(struct p_block_req), receive_DataRequest },
	[P_RS_DATA_REQUEST] = { 0, sizeof(struct p_block_req), receive_DataRequest },
	[P_SYNC_PARAM89]    = { 1, 0, receive_SyncParam },
	[P_PROTOCOL]        = { 1, sizeof(struct p_protocol), receive_protocol },
	[P_SIZES]	    = { 0, sizeof(struct p_sizes), receive_sizes },
	[P_STATE]	    = { 0, sizeof(struct p_state), receive_state },
	[P_SYNC_UUID]       = { 0, sizeof(struct p_uuid), receive_sync_uuid },
	[P_OV_REQUEST]      = { 0, sizeof(struct p_block_req), receive_DataRequest },
	[P_OV_REPLY]        = { 1, sizeof(struct p_block_req), receive_DataRequest },
	[P_CSUM_RS_REQUEST] = { 1, sizeof(struct p_block_req), receive_DataRequest },
	[P_RS_THIN_REQ]     = { 0, sizeof(struct p_block_req), receive_DataRequest },
	[P_DELAY_PROBE]     = { 0, sizeof(struct p_delay_probe93), receive_skip },
	[P_OUT_OF_SYNC]     = { 0, sizeof(struct p_block_desc), receive_out_of_sync },
	[P_PROTOCOL_UPDATE] = { 1, sizeof(struct p_protocol), receive_protocol },
	[P_TWOPC_PREPARE] = { 0, sizeof(struct p_twopc_request), receive_twopc },
	[P_TWOPC_PREP_RSZ]  = { 0, sizeof(struct p_twopc_request), receive_twopc },
	[P_TWOPC_ABORT] = { 0, sizeof(struct p_twopc_request), receive_twopc },
	[P_DAGTAG]	    = { 0, sizeof(struct p_dagtag), receive_dagtag },
	[P_UUIDS110]	    = { 1, sizeof(struct p_uuids110), receive_uuids110 },
	[P_PEER_DAGTAG]     = { 0, sizeof(struct p_peer_dagtag), receive_peer_dagtag },
	[P_CURRENT_UUID]    = { 0, sizeof(struct p_current_uuid), receive_current_uuid },
	[P_TWOPC_COMMIT]    = { 0, sizeof(struct p_twopc_request), receive_twopc },
	[P_TRIM]	    = { 0, sizeof(struct p_trim), receive_Data },
	[P_ZEROES]	    = { 0, sizeof(struct p_trim), receive_Data },
	[P_RS_DEALLOCATED]  = { 0, sizeof(struct p_block_desc), receive_rs_deallocated },
	[P_WSAME]	    = { 1, sizeof(struct p_wsame), receive_Data },
};

static void drbdd(struct drbd_connection *connection)
{
	struct packet_info pi;
	size_t shs; /* sub header size */
	int err;

	while (get_t_state(&connection->receiver) == RUNNING) {
		struct data_cmd const *cmd;

		drbd_thread_current_set_cpu(&connection->receiver);
		update_receiver_timing_details(connection, drbd_recv_header_maybe_unplug);
		if (drbd_recv_header_maybe_unplug(connection, &pi))
			goto err_out;

		cmd = &drbd_cmd_handler[pi.cmd];
		if (unlikely(pi.cmd >= ARRAY_SIZE(drbd_cmd_handler) || !cmd->fn)) {
			drbd_err(connection, "Unexpected data packet %s (0x%04x)",
				 drbd_packet_name(pi.cmd), pi.cmd);
			goto err_out;
		}

		shs = cmd->pkt_size;
		if (pi.cmd == P_SIZES && connection->agreed_features & DRBD_FF_WSAME)
			shs += sizeof(struct o_qlim);
		if (pi.size > shs && !cmd->expect_payload) {
			drbd_err(connection, "No payload expected %s l:%d\n",
				 drbd_packet_name(pi.cmd), pi.size);
			goto err_out;
		}
		if (pi.size < shs) {
			drbd_err(connection, "%s: unexpected packet size, expected:%d received:%d\n",
				 drbd_packet_name(pi.cmd), (int)shs, pi.size);
			goto err_out;
		}

		if (shs) {
			update_receiver_timing_details(connection, drbd_recv_all_warn);
			err = drbd_recv_all_warn(connection, &pi.data, shs);
			if (err)
				goto err_out;
			pi.size -= shs;
		}

		update_receiver_timing_details(connection, cmd->fn);
		err = cmd->fn(connection, &pi);
		if (err) {
			drbd_err(connection, "error receiving %s, e: %d l: %d!\n",
				 drbd_packet_name(pi.cmd), err, pi.size);
			goto err_out;
		}
	}
	return;

    err_out:
	change_cstate(connection, C_PROTOCOL_ERROR, CS_HARD);
}

static void cleanup_resync_leftovers(struct drbd_peer_device *peer_device)
{
	/* We do not have data structures that would allow us to
	 * get the rs_pending_cnt down to 0 again.
	 *  * On L_SYNC_TARGET we do not have any data structures describing
	 *    the pending RSDataRequest's we have sent.
	 *  * On L_SYNC_SOURCE there is no data structure that tracks
	 *    the P_RS_DATA_REPLY blocks that we sent to the SyncTarget.
	 *  And no, it is not the sum of the reference counts in the
	 *  resync_LRU. The resync_LRU tracks the whole operation including
	 *  the disk-IO, while the rs_pending_cnt only tracks the blocks
	 *  on the fly. */
	drbd_rs_cancel_all(peer_device);
	peer_device->rs_total = 0;
	peer_device->rs_failed = 0;
	atomic_set(&peer_device->rs_pending_cnt, 0);
	wake_up(&peer_device->device->misc_wait);

	del_timer_sync(&peer_device->resync_timer);
	resync_timer_fn(&peer_device->resync_timer);
	del_timer_sync(&peer_device->start_resync_timer);
}

static void drain_resync_activity(struct drbd_connection *connection)
{
	struct drbd_peer_device *peer_device;
	int vnr;

	/* verify or resync related peer requests are read_ee or sync_ee,
	 * drain them first */

	conn_wait_ee_empty(connection, &connection->read_ee);
	conn_wait_ee_empty(connection, &connection->sync_ee);

	rcu_read_lock();
	idr_for_each_entry(&connection->peer_devices, peer_device, vnr) {
		struct drbd_device *device = peer_device->device;

		kref_get(&device->kref);
		rcu_read_unlock();

		cleanup_resync_leftovers(peer_device);

		kref_put(&device->kref, drbd_destroy_device);
		rcu_read_lock();
	}
	rcu_read_unlock();
}

static void peer_device_disconnected(struct drbd_peer_device *peer_device)
{
	struct drbd_device *device = peer_device->device;

	if (test_and_clear_bit(HOLDING_UUID_READ_LOCK, &peer_device->flags))
		up_read_non_owner(&device->uuid_sem);

	/* need to do it again, drbd_finish_peer_reqs() may have populated it
	 * again via drbd_try_clear_on_disk_bm(). */
	drbd_rs_cancel_all(peer_device);

	peer_device->uuids_received = false;

	if (!drbd_suspended(device)) {
		struct drbd_resource *resource = device->resource;

		/* We need to create the new UUID immediately when we finish
		   requests that did not reach the lost peer.
		   But when we lost quorum we are going to finish those
		   requests with error, therefore do not create the new UUID
		   immediately! */
		if (!list_empty(&resource->transfer_log) &&
		    drbd_data_accessible(device, NOW) &&
		    !test_bit(PRIMARY_LOST_QUORUM, &device->flags) &&
		    test_and_clear_bit(NEW_CUR_UUID, &device->flags))
			drbd_check_peers_new_current_uuid(device);

		tl_walk(peer_device->connection, CONNECTION_LOST_WHILE_PENDING);
	}

	drbd_md_sync(device);

	if (get_ldev(device)) {
		drbd_bitmap_io(device, &drbd_bm_write_copy_pages, "write from disconnected",
				BM_LOCK_BULK | BM_LOCK_SINGLE_SLOT, peer_device);
		put_ldev(device);
	}
}

static bool twopc_between_lost_node_and_me(struct drbd_connection *connection)
{
	struct drbd_resource *resource = connection->resource;
	struct twopc_reply *o = &resource->twopc_reply;

	return (o->target_node_id == resource->res_opts.node_id &&
		o->initiator_node_id == connection->peer_node_id) ||
		(o->target_node_id == connection->peer_node_id &&
		 o->initiator_node_id == resource->res_opts.node_id);
}

static bool any_connection_up(struct drbd_resource *resource)
{
	struct drbd_connection *connection;
	bool rv = false;

	rcu_read_lock();
	for_each_connection_rcu(connection, resource) {
		if (connection->cstate[NOW] == C_CONNECTED) {
			rv = true;
			break;
		}
	}
	rcu_read_unlock();

	return rv;
}

static void cleanup_remote_state_change(struct drbd_connection *connection)
{
	struct drbd_resource *resource = connection->resource;

	write_lock_irq(&resource->state_rwlock);
	if (twopc_between_lost_node_and_me(connection) || !any_connection_up(resource)) {
		drbd_info(connection, "Aborting remote state change %u commit not possible\n",
			  resource->twopc_reply.tid);
		__clear_remote_state_change(resource);
	}
	write_unlock_irq(&resource->state_rwlock);
}

void conn_disconnect(struct drbd_connection *connection)
{
	struct drbd_resource *resource = connection->resource;
	struct drbd_peer_device *peer_device;
	enum drbd_conn_state oc;
	unsigned long irq_flags;
	int vnr, i;

	clear_bit(CONN_DRY_RUN, &connection->flags);
	clear_bit(CONN_CONGESTED, &connection->flags);

	if (connection->cstate[NOW] == C_STANDALONE)
		return;

	/* We are about to start the cleanup after connection loss.
	 * Make sure drbd_make_request knows about that.
	 * Usually we should be in some network failure state already,
	 * but just in case we are not, we fix it up here.
	 */
	change_cstate(connection, C_NETWORK_FAILURE, CS_HARD);

	del_connect_timer(connection);

	/* ack_receiver does not clean up anything. it must not interfere, either */
	drbd_thread_stop(&connection->ack_receiver);
	if (connection->ack_sender) {
		destroy_workqueue(connection->ack_sender);
		connection->ack_sender = NULL;
	}

	/* restart sender thread,
	 * potentially get it out of blocking network operations */
	drbd_thread_restart_nowait(&connection->sender);

	drbd_transport_shutdown(connection, CLOSE_CONNECTION);

	cleanup_remote_state_change(connection);

	drain_resync_activity(connection);

	connection->after_reconciliation.lost_node_id = -1;

	/* Wait for current activity to cease.  This includes waiting for
	 * peer_request queued to the submitter workqueue. */
	conn_wait_ee_empty(connection, &connection->active_ee);

	/* wait for all w_e_end_data_req, w_e_end_rsdata_req, w_send_barrier,
	 * w_make_resync_request etc. which may still be on the worker queue
	 * to be "canceled" */
	drbd_flush_workqueue(&connection->sender_work);

	drbd_finish_peer_reqs(connection);

	/* This second workqueue flush is necessary, since drbd_finish_peer_reqs()
	   might have issued a work again. The one before drbd_finish_peer_reqs() is
	   necessary to reclaim net_ee in drbd_finish_peer_reqs(). */
	drbd_flush_workqueue(&connection->sender_work);

	rcu_read_lock();
	idr_for_each_entry(&connection->peer_devices, peer_device, vnr) {
		struct drbd_device *device = peer_device->device;

		kref_get(&device->kref);
		rcu_read_unlock();

		peer_device_disconnected(peer_device);

		kref_put(&device->kref, drbd_destroy_device);
		rcu_read_lock();
	}
	rcu_read_unlock();

	i = drbd_free_peer_reqs(connection, &connection->read_ee, true);
	if (i)
		drbd_info(connection, "read_ee not empty, killed %u entries\n", i);
	i = drbd_free_peer_reqs(connection, &connection->active_ee, true);
	if (i)
		drbd_info(connection, "active_ee not empty, killed %u entries\n", i);
	i = drbd_free_peer_reqs(connection, &connection->sync_ee, true);
	if (i)
		drbd_info(connection, "sync_ee not empty, killed %u entries\n", i);
	i = drbd_free_peer_reqs(connection, &connection->net_ee, true);
	if (i)
		drbd_info(connection, "net_ee not empty, killed %u entries\n", i);

	cleanup_unacked_peer_requests(connection);
	cleanup_peer_ack_list(connection);

	i = atomic_read(&connection->pp_in_use);
	if (i)
		drbd_info(connection, "pp_in_use = %d, expected 0\n", i);
	i = atomic_read(&connection->pp_in_use_by_net);
	if (i)
		drbd_info(connection, "pp_in_use_by_net = %d, expected 0\n", i);

	if (!list_empty(&connection->current_epoch->list))
		drbd_err(connection, "ASSERTION FAILED: connection->current_epoch->list not empty\n");
	/* ok, no more ee's on the fly, it is safe to reset the epoch_size */
	atomic_set(&connection->current_epoch->epoch_size, 0);
	connection->send.seen_any_write_yet = false;

	drbd_info(connection, "Connection closed\n");

	if (resource->role[NOW] == R_PRIMARY && conn_highest_pdsk(connection) >= D_UNKNOWN)
		conn_try_outdate_peer_async(connection);

	begin_state_change(resource, &irq_flags, CS_VERBOSE | CS_LOCAL_ONLY);
	oc = connection->cstate[NOW];
	if (oc >= C_UNCONNECTED) {
		__change_cstate(connection, C_UNCONNECTED);
		/* drbd_receiver() has to be restarted after it returns */
		drbd_thread_restart_nowait(&connection->receiver);
	}
	end_state_change(resource, &irq_flags);

	if (oc == C_DISCONNECTING)
		change_cstate(connection, C_STANDALONE, CS_VERBOSE | CS_HARD | CS_LOCAL_ONLY);
}

/*
 * We support PRO_VERSION_MIN to PRO_VERSION_MAX. The protocol version
 * we can agree on is stored in agreed_pro_version.
 *
 * feature flags and the reserved array should be enough room for future
 * enhancements of the handshake protocol, and possible plugins...
 *
 * for now, they are expected to be zero, but ignored.
 */
static int drbd_send_features(struct drbd_connection *connection)
{
	struct p_connection_features *p;

	p = __conn_prepare_command(connection, sizeof(*p), DATA_STREAM);
	if (!p)
		return -EIO;
	memset(p, 0, sizeof(*p));
	p->protocol_min = cpu_to_be32(drbd_protocol_version_min);
	p->protocol_max = cpu_to_be32(PRO_VERSION_MAX);
	p->sender_node_id = cpu_to_be32(connection->resource->res_opts.node_id);
	p->receiver_node_id = cpu_to_be32(connection->peer_node_id);
	p->feature_flags = cpu_to_be32(PRO_FEATURES);
	return __send_command(connection, -1, P_CONNECTION_FEATURES, DATA_STREAM);
}

/*
 * return values:
 *   1 yes, we have a valid connection
 *   0 oops, did not work out, please try again
 *  -1 peer talks different language,
 *     no point in trying again, please go standalone.
 */
int drbd_do_features(struct drbd_connection *connection)
{
	/* ASSERT current == connection->receiver ... */
	struct drbd_resource *resource = connection->resource;
	struct p_connection_features *p;
	const int expect = sizeof(struct p_connection_features);
	struct packet_info pi;
	int err;

	err = drbd_send_features(connection);
	if (err)
		return 0;

	err = drbd_recv_header(connection, &pi);
	if (err) {
		if (err == -EAGAIN)
			drbd_err(connection, "timeout while waiting for feature packet\n");
		return 0;
	}

	if (pi.cmd != P_CONNECTION_FEATURES) {
		drbd_err(connection, "expected ConnectionFeatures packet, received: %s (0x%04x)\n",
			 drbd_packet_name(pi.cmd), pi.cmd);
		return -1;
	}

	if (pi.size != expect) {
		drbd_err(connection, "expected ConnectionFeatures length: %u, received: %u\n",
		     expect, pi.size);
		return -1;
	}

	err = drbd_recv_all_warn(connection, (void **)&p, expect);
	if (err)
		return 0;

	p->protocol_min = be32_to_cpu(p->protocol_min);
	p->protocol_max = be32_to_cpu(p->protocol_max);
	if (p->protocol_max == 0)
		p->protocol_max = p->protocol_min;

	if (PRO_VERSION_MAX < p->protocol_min ||
	    drbd_protocol_version_min > p->protocol_max) {
		drbd_err(connection, "incompatible DRBD dialects: "
		    "I support %d-%d, peer supports %d-%d\n",
		    drbd_protocol_version_min, PRO_VERSION_MAX,
		    p->protocol_min, p->protocol_max);
		return -1;
	}

	connection->agreed_pro_version = min_t(int, PRO_VERSION_MAX, p->protocol_max);
	connection->agreed_features = PRO_FEATURES & be32_to_cpu(p->feature_flags);

	if (be32_to_cpu(p->sender_node_id) != connection->peer_node_id) {
		drbd_err(connection, "Peer presented a node_id of %d instead of %d\n",
				be32_to_cpu(p->sender_node_id), connection->peer_node_id);
		return 0;
	}
	if (be32_to_cpu(p->receiver_node_id) != resource->res_opts.node_id) {
		drbd_err(connection, "Peer expects me to have a node_id of %d instead of %d\n",
				be32_to_cpu(p->receiver_node_id), resource->res_opts.node_id);
		return 0;
	}

	drbd_info(connection, "Handshake to peer %d successful: "
			"Agreed network protocol version %d\n",
			connection->peer_node_id,
			connection->agreed_pro_version);

	drbd_info(connection, "Feature flags enabled on protocol level: 0x%x%s%s%s%s.\n",
		  connection->agreed_features,
		  connection->agreed_features & DRBD_FF_TRIM ? " TRIM" : "",
		  connection->agreed_features & DRBD_FF_THIN_RESYNC ? " THIN_RESYNC" : "",
		  connection->agreed_features & DRBD_FF_WSAME ? " WRITE_SAME" : "",
		  connection->agreed_features & DRBD_FF_WZEROES ? " WRITE_ZEROES" :
		  connection->agreed_features ? "" : " none");

	return 1;
}

#if !defined(CONFIG_CRYPTO_HMAC) && !defined(CONFIG_CRYPTO_HMAC_MODULE)
int drbd_do_auth(struct drbd_connection *connection)
{
	drbd_err(connection, "This kernel was build without CONFIG_CRYPTO_HMAC.\n");
	drbd_err(connection, "You need to disable 'cram-hmac-alg' in drbd.conf.\n");
	return -1;
}
#else
#define CHALLENGE_LEN 64 /* must be multiple of 4 */

/* Return value:
	1 - auth succeeded,
	0 - failed, try again (network error),
	-1 - auth failed, don't try again.
*/

struct auth_challenge {
	char d[CHALLENGE_LEN];
	u32 i;
} __attribute__((packed));

int drbd_do_auth(struct drbd_connection *connection)
{
	struct auth_challenge my_challenge, *peers_ch = NULL;
	void *response;
	char *right_response = NULL;
	unsigned int key_len;
	char secret[SHARED_SECRET_MAX]; /* 64 byte */
	unsigned int resp_size;
	struct shash_desc *desc;
	struct packet_info pi;
	struct net_conf *nc;
	int err, rv, dig_size;
	void *packet_body;

	rcu_read_lock();
	nc = rcu_dereference(connection->transport.net_conf);
	key_len = strlen(nc->shared_secret);
	memcpy(secret, nc->shared_secret, key_len);
	rcu_read_unlock();

	desc = kmalloc(sizeof(struct shash_desc) +
		       crypto_shash_descsize(connection->cram_hmac_tfm),
		       GFP_KERNEL);
	if (!desc) {
		rv = -1;
		goto fail;
	}
	desc->tfm = connection->cram_hmac_tfm;

	rv = crypto_shash_setkey(connection->cram_hmac_tfm, (u8 *)secret, key_len);
	if (rv) {
		drbd_err(connection, "crypto_shash_setkey() failed with %d\n", rv);
		rv = -1;
		goto fail;
	}

	get_random_bytes(my_challenge.d, sizeof(my_challenge.d));

	packet_body = __conn_prepare_command(connection, sizeof(my_challenge.d), DATA_STREAM);
	if (!packet_body) {
		rv = 0;
		goto fail;
	}
	memcpy(packet_body, my_challenge.d, sizeof(my_challenge.d));

	rv = !__send_command(connection, -1, P_AUTH_CHALLENGE, DATA_STREAM);
	if (!rv)
		goto fail;

	err = drbd_recv_header(connection, &pi);
	if (err) {
		rv = 0;
		goto fail;
	}

	if (pi.cmd != P_AUTH_CHALLENGE) {
		drbd_err(connection, "expected AuthChallenge packet, received: %s (0x%04x)\n",
			 drbd_packet_name(pi.cmd), pi.cmd);
		rv = -1;
		goto fail;
	}

	if (pi.size != sizeof(peers_ch->d)) {
		drbd_err(connection, "unexpected AuthChallenge payload.\n");
		rv = -1;
		goto fail;
	}

	peers_ch = kmalloc(sizeof(*peers_ch), GFP_NOIO);
	if (peers_ch == NULL) {
		drbd_err(connection, "kmalloc of peers_ch failed\n");
		rv = -1;
		goto fail;
	}

	err = drbd_recv_into(connection, peers_ch->d, sizeof(peers_ch->d));
	if (err) {
		rv = 0;
		goto fail;
	}

	if (!memcmp(my_challenge.d, peers_ch->d, sizeof(my_challenge.d))) {
		drbd_err(connection, "Peer presented the same challenge!\n");
		rv = -1;
		goto fail;
	}

	resp_size = crypto_shash_digestsize(connection->cram_hmac_tfm);
	response = __conn_prepare_command(connection, resp_size, DATA_STREAM);
	if (!response) {
		rv = 0;
		goto fail;
	}

	dig_size = pi.size;
	peers_ch->i = cpu_to_be32(connection->resource->res_opts.node_id);
	dig_size += sizeof(peers_ch->i);

	rv = crypto_shash_digest(desc, peers_ch->d, dig_size, response);
	if (rv) {
		drbd_err(connection, "crypto_shash_digest() failed with %d\n", rv);
		rv = -1;
		goto fail;
	}

	rv = !__send_command(connection, -1, P_AUTH_RESPONSE, DATA_STREAM);
	if (!rv)
		goto fail;

	err = drbd_recv_header(connection, &pi);
	if (err) {
		rv = 0;
		goto fail;
	}

	if (pi.cmd != P_AUTH_RESPONSE) {
		drbd_err(connection, "expected AuthResponse packet, received: %s (0x%04x)\n",
			 drbd_packet_name(pi.cmd), pi.cmd);
		rv = 0;
		goto fail;
	}

	if (pi.size != resp_size) {
		drbd_err(connection, "expected AuthResponse payload of %u bytes, received %u\n",
				resp_size, pi.size);
		rv = 0;
		goto fail;
	}

	err = drbd_recv_all(connection, &response, resp_size);
	if (err) {
		rv = 0;
		goto fail;
	}

	right_response = kmalloc(resp_size, GFP_NOIO);
	if (right_response == NULL) {
		drbd_err(connection, "kmalloc of right_response failed\n");
		rv = -1;
		goto fail;
	}

	dig_size = sizeof(my_challenge.d);
	my_challenge.i = cpu_to_be32(connection->peer_node_id);
	dig_size += sizeof(my_challenge.i);

	rv = crypto_shash_digest(desc, my_challenge.d, dig_size, right_response);
	if (rv) {
		drbd_err(connection, "crypto_shash_digest() failed with %d\n", rv);
		rv = -1;
		goto fail;
	}

	rv = !memcmp(response, right_response, resp_size);

	if (rv)
		drbd_info(connection, "Peer authenticated using %d bytes HMAC\n",
		     resp_size);
	else
		rv = -1;

 fail:
	kfree(peers_ch);
	kfree(right_response);
	if (desc) {
		shash_desc_zero(desc);
		kfree(desc);
	}

	return rv;
}
#endif

int drbd_receiver(struct drbd_thread *thi)
{
	struct drbd_connection *connection = thi->connection;

	if (conn_connect(connection)) {
		blk_start_plug(&connection->receiver_plug);
		drbdd(connection);
		blk_finish_plug(&connection->receiver_plug);
	}

	conn_disconnect(connection);
	return 0;
}

/* ********* acknowledge sender ******** */

static int process_peer_ack_list(struct drbd_connection *connection)
{
	struct drbd_resource *resource = connection->resource;
	struct drbd_peer_ack *peer_ack, *tmp;
	u64 node_id_mask;
	int err = 0;

	node_id_mask = NODE_MASK(connection->peer_node_id);

	spin_lock_irq(&resource->peer_ack_lock);
	peer_ack = list_first_entry(&resource->peer_ack_list, struct drbd_peer_ack, list);
	while (&peer_ack->list != &resource->peer_ack_list) {
		if (!(peer_ack->pending_mask & node_id_mask)) {
			peer_ack = list_next_entry(peer_ack, list);
			continue;
		}
		spin_unlock_irq(&resource->peer_ack_lock);

		err = drbd_send_peer_ack(connection, peer_ack);

		spin_lock_irq(&resource->peer_ack_lock);
		tmp = list_next_entry(peer_ack, list);
		peer_ack->pending_mask &= ~node_id_mask;
		drbd_destroy_peer_ack_if_done(peer_ack);
		if (err)
			break;
		peer_ack = tmp;
	}
	spin_unlock_irq(&resource->peer_ack_lock);
	return err;
}

static int got_peers_in_sync(struct drbd_connection *connection, struct packet_info *pi)
{
	struct drbd_peer_device *peer_device;
	struct drbd_device *device;
	struct p_peer_block_desc *p = pi->data;
	sector_t sector;
	u64 in_sync_b;
	int size;

	peer_device = conn_peer_device(connection, pi->vnr);
	if (!peer_device)
		return -EIO;

	device = peer_device->device;

	if (get_ldev(device)) {
		sector = be64_to_cpu(p->sector);
		size = be32_to_cpu(p->size);
		in_sync_b = node_ids_to_bitmap(device, be64_to_cpu(p->mask));

		drbd_set_sync(device, sector, size, 0, in_sync_b);
		put_ldev(device);
	}

	return 0;
}

static int got_twopc_reply(struct drbd_connection *connection, struct packet_info *pi)
{
	struct drbd_resource *resource = connection->resource;
	struct p_twopc_reply *p = pi->data;

	write_lock_irq(&resource->state_rwlock);
	if (resource->twopc_reply.initiator_node_id == be32_to_cpu(p->initiator_node_id) &&
	    resource->twopc_reply.tid == be32_to_cpu(p->tid)) {
		drbd_debug(connection, "Got a %s reply for state change %u\n",
			   drbd_packet_name(pi->cmd),
			   resource->twopc_reply.tid);

		if (pi->cmd == P_TWOPC_YES) {
			struct drbd_peer_device *peer_device;
			u64 reachable_nodes;
			u64 max_size;

			switch (resource->twopc_type) {
			case TWOPC_STATE_CHANGE:
				reachable_nodes =
					be64_to_cpu(p->reachable_nodes);

				if (resource->res_opts.node_id ==
				    resource->twopc_reply.initiator_node_id &&
				    connection->peer_node_id ==
				    resource->twopc_reply.target_node_id) {
					resource->twopc_reply.target_reachable_nodes |=
						reachable_nodes;
				} else {
					resource->twopc_reply.reachable_nodes |=
						reachable_nodes;
				}
				resource->twopc_reply.primary_nodes |=
					be64_to_cpu(p->primary_nodes);
				resource->twopc_reply.weak_nodes |=
					be64_to_cpu(p->weak_nodes);
				break;
			case TWOPC_RESIZE:
				resource->twopc_reply.diskful_primary_nodes |=
					be64_to_cpu(p->diskful_primary_nodes);
				max_size = be64_to_cpu(p->max_possible_size);
				resource->twopc_reply.max_possible_size =
					min_t(sector_t, resource->twopc_reply.max_possible_size,
					      max_size);
				peer_device = conn_peer_device(connection, resource->twopc_reply.vnr);
				if (peer_device)
					peer_device->max_size = max_size;
				break;
			}
		}

		if (pi->cmd == P_TWOPC_YES)
			set_bit(TWOPC_YES, &connection->flags);
		else if (pi->cmd == P_TWOPC_NO)
			set_bit(TWOPC_NO, &connection->flags);
		else if (pi->cmd == P_TWOPC_RETRY)
			set_bit(TWOPC_RETRY, &connection->flags);
		if (cluster_wide_reply_ready(resource)) {
			int my_node_id = resource->res_opts.node_id;
			if (resource->twopc_reply.initiator_node_id == my_node_id) {
				wake_up(&resource->state_wait);
			} else if (resource->twopc_work.cb == NULL) {
				/* in case the timeout timer was not quicker in queuing the work... */
				resource->twopc_work.cb = nested_twopc_work;
				drbd_queue_work(&resource->work, &resource->twopc_work);
			}
		}
	} else {
		drbd_debug(connection, "Ignoring %s reply for state change %u\n",
			   drbd_packet_name(pi->cmd),
			   be32_to_cpu(p->tid));
	}
	write_unlock_irq(&resource->state_rwlock);

	return 0;
}

void twopc_connection_down(struct drbd_connection *connection)
{
	struct drbd_resource *resource = connection->resource;

	if (resource->twopc_reply.initiator_node_id != -1 &&
	    test_bit(TWOPC_PREPARED, &connection->flags)) {
		set_bit(TWOPC_RETRY, &connection->flags);
		if (cluster_wide_reply_ready(resource)) {
			int my_node_id = resource->res_opts.node_id;
			if (resource->twopc_reply.initiator_node_id == my_node_id) {
				wake_up(&resource->state_wait);
			} else if (resource->twopc_work.cb == NULL) {
				/* in case the timeout timer was not quicker in queuing the work... */
				resource->twopc_work.cb = nested_twopc_work;
				drbd_queue_work(&resource->work, &resource->twopc_work);
			}
		}
	}
}

static int got_Ping(struct drbd_connection *connection, struct packet_info *pi)
{
	return drbd_send_ping_ack(connection);

}

static int got_PingAck(struct drbd_connection *connection, struct packet_info *pi)
{
	if (!test_bit(GOT_PING_ACK, &connection->flags)) {
		set_bit(GOT_PING_ACK, &connection->flags);
		wake_up(&connection->resource->state_wait);
	}

	return 0;
}

static int got_IsInSync(struct drbd_connection *connection, struct packet_info *pi)
{
	struct drbd_peer_device *peer_device;
	struct drbd_device *device;
	struct p_block_ack *p = pi->data;
	sector_t sector = be64_to_cpu(p->sector);
	int blksize = be32_to_cpu(p->blksize);

	peer_device = conn_peer_device(connection, pi->vnr);
	if (!peer_device)
		return -EIO;
	device = peer_device->device;

	update_peer_seq(peer_device, be32_to_cpu(p->seq_num));

	if (get_ldev(device)) {
		drbd_rs_complete_io(peer_device, sector);
		drbd_set_in_sync(peer_device, sector, blksize);
		/* rs_same_csums is supposed to count in units of BM_BLOCK_SIZE */
		peer_device->rs_same_csum += (blksize >> BM_BLOCK_SHIFT);
		put_ldev(device);
	}
	dec_rs_pending(peer_device);
	rs_sectors_came_in(peer_device, blksize);

	return 0;
}

static int
validate_req_change_req_state(struct drbd_peer_device *peer_device, u64 id, sector_t sector,
			      struct rb_root *root, const char *func,
			      enum drbd_req_event what, bool missing_ok)
{
	struct drbd_device *device = peer_device->device;
	struct drbd_request *req;

	spin_lock_irq(&device->interval_lock);
	req = find_request(device, root, id, sector, missing_ok, func);
	spin_unlock_irq(&device->interval_lock);
	if (unlikely(!req))
		return -EIO;
	req_mod(req, what, peer_device);

	return 0;
}

static int got_BlockAck(struct drbd_connection *connection, struct packet_info *pi)
{
	struct drbd_peer_device *peer_device;
	struct drbd_device *device;
	struct p_block_ack *p = pi->data;
	sector_t sector = be64_to_cpu(p->sector);
	int blksize = be32_to_cpu(p->blksize);
	enum drbd_req_event what;

	peer_device = conn_peer_device(connection, pi->vnr);
	if (!peer_device)
		return -EIO;
	device = peer_device->device;

	update_peer_seq(peer_device, be32_to_cpu(p->seq_num));

	if (p->block_id == ID_SYNCER) {
		drbd_set_in_sync(peer_device, sector, blksize);
		dec_rs_pending(peer_device);
		atomic_sub(blksize >> 9, &connection->rs_in_flight);
		return 0;
	}
	switch (pi->cmd) {
	case P_RS_WRITE_ACK:
		what = WRITE_ACKED_BY_PEER_AND_SIS;
		break;
	case P_WRITE_ACK:
		what = WRITE_ACKED_BY_PEER;
		break;
	case P_RECV_ACK:
		what = RECV_ACKED_BY_PEER;
		break;
	case P_SUPERSEDED:
		what = DISCARD_WRITE;
		break;
	case P_RETRY_WRITE:
		what = POSTPONE_WRITE;
		break;
	default:
		BUG();
	}

	return validate_req_change_req_state(peer_device, p->block_id, sector,
					     &device->write_requests, __func__,
					     what, false);
}

static int got_NegAck(struct drbd_connection *connection, struct packet_info *pi)
{
	struct drbd_peer_device *peer_device;
	struct drbd_device *device;
	struct p_block_ack *p = pi->data;
	sector_t sector = be64_to_cpu(p->sector);
	int size = be32_to_cpu(p->blksize);
	int err;

	peer_device = conn_peer_device(connection, pi->vnr);
	if (!peer_device)
		return -EIO;
	device = peer_device->device;

	update_peer_seq(peer_device, be32_to_cpu(p->seq_num));

	if (peer_device->disk_state[NOW] == D_UP_TO_DATE)
		set_bit(GOT_NEG_ACK, &peer_device->flags);

	if (p->block_id == ID_SYNCER) {
		dec_rs_pending(peer_device);
		drbd_rs_failed_io(peer_device, sector, size);
		return 0;
	}

	err = validate_req_change_req_state(peer_device, p->block_id, sector,
					    &device->write_requests, __func__,
					    NEG_ACKED, true);
	if (err) {
		/* Protocol A has no P_WRITE_ACKs, but has P_NEG_ACKs.
		   The master bio might already be completed, therefore the
		   request is no longer in the collision hash. */
		/* In Protocol B we might already have got a P_RECV_ACK
		   but then get a P_NEG_ACK afterwards. */
		drbd_set_out_of_sync(peer_device, sector, size);
	}
	return 0;
}

static int got_NegDReply(struct drbd_connection *connection, struct packet_info *pi)
{
	struct drbd_peer_device *peer_device;
	struct drbd_device *device;
	struct p_block_ack *p = pi->data;
	sector_t sector = be64_to_cpu(p->sector);

	peer_device = conn_peer_device(connection, pi->vnr);
	if (!peer_device)
		return -EIO;
	device = peer_device->device;

	update_peer_seq(peer_device, be32_to_cpu(p->seq_num));

	drbd_err(device, "Got NegDReply; Sector %llus, len %u.\n",
		 (unsigned long long)sector, be32_to_cpu(p->blksize));

	return validate_req_change_req_state(peer_device, p->block_id, sector,
					     &device->read_requests, __func__,
					     NEG_ACKED, false);
}

static int got_NegRSDReply(struct drbd_connection *connection, struct packet_info *pi)
{
	struct drbd_peer_device *peer_device;
	struct drbd_device *device;
	sector_t sector;
	int size;
	struct p_block_ack *p = pi->data;
	unsigned long bit;

	peer_device = conn_peer_device(connection, pi->vnr);
	if (!peer_device)
		return -EIO;
	device = peer_device->device;

	sector = be64_to_cpu(p->sector);
	size = be32_to_cpu(p->blksize);

	update_peer_seq(peer_device, be32_to_cpu(p->seq_num));

	dec_rs_pending(peer_device);

	if (get_ldev_if_state(device, D_DETACHING)) {
		drbd_rs_complete_io(peer_device, sector);
		switch (pi->cmd) {
		case P_NEG_RS_DREPLY:
			drbd_rs_failed_io(peer_device, sector, size);
			break;
		case P_RS_CANCEL_AHEAD:
			set_bit(SYNC_TARGET_TO_BEHIND, &peer_device->flags);
			/* fall through */
		case P_RS_CANCEL:
			if (peer_device->repl_state[NOW] == L_VERIFY_S) {
				verify_skipped_block(peer_device, sector, size);
			} else {
				bit = BM_SECT_TO_BIT(sector);
				mutex_lock(&peer_device->resync_next_bit_mutex);
				peer_device->resync_next_bit = min(peer_device->resync_next_bit, bit);
				mutex_unlock(&peer_device->resync_next_bit_mutex);
			}

			rs_sectors_came_in(peer_device, size);
			mod_timer(&peer_device->resync_timer, jiffies + RS_MAKE_REQS_INTV);
			break;
		default:
			BUG();
		}
		put_ldev(device);
	}

	return 0;
}

static int got_BarrierAck(struct drbd_connection *connection, struct packet_info *pi)
{
	struct p_barrier_ack *p = pi->data;

	tl_release(connection, 0, 0, p->barrier, be32_to_cpu(p->set_size));

	return 0;
}

static int got_confirm_stable(struct drbd_connection *connection, struct packet_info *pi)
{
	struct p_confirm_stable *p = pi->data;

	tl_release(connection, p->oldest_block_id, p->youngest_block_id, 0, be32_to_cpu(p->set_size));

	return 0;
}

static int got_OVResult(struct drbd_connection *connection, struct packet_info *pi)
{
	struct drbd_peer_device *peer_device;
	struct drbd_device *device;
	struct p_block_ack *p = pi->data;
	sector_t sector;
	int size;

	peer_device = conn_peer_device(connection, pi->vnr);
	if (!peer_device)
		return -EIO;
	device = peer_device->device;

	sector = be64_to_cpu(p->sector);
	size = be32_to_cpu(p->blksize);

	update_peer_seq(peer_device, be32_to_cpu(p->seq_num));

	if (be64_to_cpu(p->block_id) == ID_OUT_OF_SYNC)
		drbd_ov_out_of_sync_found(peer_device, sector, size);
	else
		ov_out_of_sync_print(peer_device);

	if (!get_ldev(device))
		return 0;

	drbd_rs_complete_io(peer_device, sector);
	dec_rs_pending(peer_device);

	verify_progress(peer_device, sector, size);

	put_ldev(device);
	return 0;
}

static int got_skip(struct drbd_connection *connection, struct packet_info *pi)
{
	return 0;
}

static u64 node_id_to_mask(struct drbd_peer_md *peer_md, int node_id) __must_hold(local)
{
	int bitmap_bit = peer_md[node_id].bitmap_index;
	return (bitmap_bit >= 0) ? NODE_MASK(bitmap_bit) : 0;
}

static u64 node_ids_to_bitmap(struct drbd_device *device, u64 node_ids) __must_hold(local)
{
	struct drbd_peer_md *peer_md = device->ldev->md.peers;
	u64 bitmap_bits = 0;
	int node_id;

	for_each_set_bit(node_id, (unsigned long *)&node_ids, DRBD_NODE_ID_MAX)
		bitmap_bits |= node_id_to_mask(peer_md, node_id);
	return bitmap_bits;
}


static bool is_sync_source(struct drbd_peer_device *peer_device)
{
	return is_sync_source_state(peer_device, NOW) ||
		peer_device->repl_state[NOW] == L_WF_BITMAP_S;
}

static int w_send_out_of_sync(struct drbd_work *w, int cancel)
{
	struct drbd_peer_request *peer_req =
		container_of(w, struct drbd_peer_request, w);
	struct drbd_peer_device *peer_device = peer_req->send_oos_peer_device;
	struct drbd_device *device = peer_device->device;
	u64 in_sync = peer_req->send_oos_in_sync;
	int err;

	err = drbd_send_out_of_sync(peer_device, &peer_req->i);
	peer_req->sent_oos_nodes |= NODE_MASK(peer_device->node_id);

	rcu_read_lock();
	for_each_peer_device_rcu(peer_device, device) {
		if (!(NODE_MASK(peer_device->node_id) & in_sync) &&
		    is_sync_source(peer_device) &&
		    !(peer_req->sent_oos_nodes & NODE_MASK(peer_device->node_id))) {
			rcu_read_unlock();
			peer_req->send_oos_peer_device = peer_device;
			drbd_queue_work(&peer_device->connection->sender_work,
					&peer_req->w);
			return err;
		}
	}
	rcu_read_unlock();
	drbd_free_peer_req(peer_req);

	return err;
}

static void notify_sync_targets_or_free(struct drbd_peer_request *peer_req, u64 in_sync)
{
	struct drbd_device *device = peer_req->peer_device->device;
	struct drbd_peer_device *peer_device;

	rcu_read_lock();
	for_each_peer_device_rcu(peer_device, device) {
		if (!(NODE_MASK(peer_device->node_id) & in_sync) &&
		    is_sync_source(peer_device)) {
			rcu_read_unlock();
			peer_req->sent_oos_nodes = 0;
			peer_req->send_oos_peer_device = peer_device;
			peer_req->send_oos_in_sync = in_sync;
			peer_req->w.cb = w_send_out_of_sync;
			drbd_queue_work(&peer_device->connection->sender_work,
					&peer_req->w);
			return;
		}
	}
	rcu_read_unlock();
	drbd_free_peer_req(peer_req);
}

static int got_peer_ack(struct drbd_connection *connection, struct packet_info *pi)
{
	struct p_peer_ack *p = pi->data;
	u64 dagtag, in_sync;
	struct drbd_peer_request *peer_req, *tmp;
	struct list_head work_list;

	dagtag = be64_to_cpu(p->dagtag);
	in_sync = be64_to_cpu(p->mask);

	spin_lock_irq(&connection->peer_reqs_lock);
	list_for_each_entry(peer_req, &connection->peer_requests, recv_order) {
		if (dagtag == peer_req->dagtag_sector)
			goto found;
	}
	spin_unlock_irq(&connection->peer_reqs_lock);

	drbd_err(connection, "peer request with dagtag %llu not found\n", dagtag);
	return -EIO;

found:
	list_cut_position(&work_list, &connection->peer_requests, &peer_req->recv_order);
	spin_unlock_irq(&connection->peer_reqs_lock);

	list_for_each_entry_safe(peer_req, tmp, &work_list, recv_order) {
		struct drbd_peer_device *peer_device = peer_req->peer_device;
		struct drbd_device *device = peer_device->device;
		u64 in_sync_b, mask;

		D_ASSERT(peer_device, peer_req->flags & EE_IN_ACTLOG);

		if (get_ldev(device)) {
			if ((peer_req->flags & EE_WAS_ERROR) == 0)
				in_sync_b = node_ids_to_bitmap(device, in_sync);
			else
				in_sync_b = 0;
			mask = ~node_id_to_mask(device->ldev->md.peers,
						connection->peer_node_id);

			drbd_set_sync(device, peer_req->i.sector,
				      peer_req->i.size, ~in_sync_b, mask);
			drbd_al_complete_io(device, &peer_req->i);
			put_ldev(device);
		}
		list_del(&peer_req->recv_order);
		notify_sync_targets_or_free(peer_req, in_sync);
	}
	return 0;
}

void apply_unacked_peer_requests(struct drbd_connection *connection)
{
	struct drbd_peer_request *peer_req;

	list_for_each_entry(peer_req, &connection->peer_requests, recv_order) {
		struct drbd_peer_device *peer_device = peer_req->peer_device;
		struct drbd_device *device = peer_device->device;
		int bitmap_index = peer_device->bitmap_index;
		u64 mask = ~(bitmap_index != -1 ? 1UL << bitmap_index : 0UL);

		drbd_set_sync(device, peer_req->i.sector, peer_req->i.size,
			      mask, mask);
	}
}

static void cleanup_unacked_peer_requests(struct drbd_connection *connection)
{
	struct drbd_peer_request *peer_req, *tmp;
	LIST_HEAD(work_list);

	spin_lock_irq(&connection->peer_reqs_lock);
	list_splice_init(&connection->peer_requests, &work_list);
	spin_unlock_irq(&connection->peer_reqs_lock);

	list_for_each_entry_safe(peer_req, tmp, &work_list, recv_order) {
		struct drbd_peer_device *peer_device = peer_req->peer_device;
		struct drbd_device *device = peer_device->device;
		int bitmap_index = peer_device->bitmap_index;
		u64 mask = ~(bitmap_index != -1 ? 1UL << bitmap_index : 0UL);

		if (get_ldev(device)) {
			drbd_set_sync(device, peer_req->i.sector, peer_req->i.size,
				      mask, mask);
			drbd_al_complete_io(device, &peer_req->i);
			put_ldev(device);
		}
		list_del(&peer_req->recv_order);
		notify_sync_targets_or_free(peer_req, 0);
	}
}

static void cleanup_peer_ack_list(struct drbd_connection *connection)
{
	struct drbd_resource *resource = connection->resource;
	struct drbd_peer_ack *peer_ack, *tmp;
	struct drbd_request *req;
	int idx = connection->peer_node_id;
	u64 node_id_mask = NODE_MASK(idx);

	spin_lock_irq(&resource->peer_ack_lock);
	list_for_each_entry_safe(peer_ack, tmp, &resource->peer_ack_list, list) {
		if (!(peer_ack->pending_mask & node_id_mask))
			continue;
		peer_ack->pending_mask &= ~node_id_mask;
		drbd_destroy_peer_ack_if_done(peer_ack);
	}
	req = resource->peer_ack_req;
	if (req)
		req->net_rq_state[idx] &= ~RQ_NET_SENT;
	spin_unlock_irq(&resource->peer_ack_lock);
}

struct meta_sock_cmd {
	size_t pkt_size;
	int (*fn)(struct drbd_connection *connection, struct packet_info *);
};

static void set_rcvtimeo(struct drbd_connection *connection, bool ping_timeout)
{
	long t;
	struct net_conf *nc;
	struct drbd_transport *transport = &connection->transport;
	struct drbd_transport_ops *tr_ops = transport->ops;


	rcu_read_lock();
	nc = rcu_dereference(transport->net_conf);
	t = ping_timeout ? nc->ping_timeo : nc->ping_int;
	rcu_read_unlock();

	t *= HZ;
	if (ping_timeout)
		t /= 10;

	tr_ops->set_rcvtimeo(transport, CONTROL_STREAM, t);
}

static void set_ping_timeout(struct drbd_connection *connection)
{
	set_rcvtimeo(connection, 1);
}

static void set_idle_timeout(struct drbd_connection *connection)
{
	set_rcvtimeo(connection, 0);
}

static struct meta_sock_cmd ack_receiver_tbl[] = {
	[P_PING]	    = { 0, got_Ping },
	[P_PING_ACK]	    = { 0, got_PingAck },
	[P_RECV_ACK]	    = { sizeof(struct p_block_ack), got_BlockAck },
	[P_WRITE_ACK]	    = { sizeof(struct p_block_ack), got_BlockAck },
	[P_RS_WRITE_ACK]    = { sizeof(struct p_block_ack), got_BlockAck },
	[P_SUPERSEDED]      = { sizeof(struct p_block_ack), got_BlockAck },
	[P_NEG_ACK]	    = { sizeof(struct p_block_ack), got_NegAck },
	[P_NEG_DREPLY]	    = { sizeof(struct p_block_ack), got_NegDReply },
	[P_NEG_RS_DREPLY]   = { sizeof(struct p_block_ack), got_NegRSDReply },
	[P_OV_RESULT]	    = { sizeof(struct p_block_ack), got_OVResult },
	[P_BARRIER_ACK]	    = { sizeof(struct p_barrier_ack), got_BarrierAck },
	[P_CONFIRM_STABLE]  = { sizeof(struct p_confirm_stable), got_confirm_stable },
	[P_RS_IS_IN_SYNC]   = { sizeof(struct p_block_ack), got_IsInSync },
	[P_DELAY_PROBE]     = { sizeof(struct p_delay_probe93), got_skip },
	[P_RS_CANCEL]       = { sizeof(struct p_block_ack), got_NegRSDReply },
	[P_RS_CANCEL_AHEAD] = { sizeof(struct p_block_ack), got_NegRSDReply },
	[P_RETRY_WRITE]	    = { sizeof(struct p_block_ack), got_BlockAck },
	[P_PEER_ACK]	    = { sizeof(struct p_peer_ack), got_peer_ack },
	[P_PEERS_IN_SYNC]   = { sizeof(struct p_peer_block_desc), got_peers_in_sync },
	[P_TWOPC_YES]       = { sizeof(struct p_twopc_reply), got_twopc_reply },
	[P_TWOPC_NO]        = { sizeof(struct p_twopc_reply), got_twopc_reply },
	[P_TWOPC_RETRY]     = { sizeof(struct p_twopc_reply), got_twopc_reply },
};

int drbd_ack_receiver(struct drbd_thread *thi)
{
	struct drbd_connection *connection = thi->connection;
	struct meta_sock_cmd *cmd = NULL;
	struct packet_info pi;
	unsigned long pre_recv_jif;
	int rv;
	void *buffer;
	int received = 0, rflags = 0;
	unsigned int header_size = drbd_header_size(connection);
	int expect   = header_size;
	bool ping_timeout_active = false;
	struct sched_param param = { .sched_priority = 2 };
	struct drbd_transport *transport = &connection->transport;
	struct drbd_transport_ops *tr_ops = transport->ops;

	rv = sched_setscheduler(current, SCHED_RR, &param);
	if (rv < 0)
		drbd_err(connection, "drbd_ack_receiver: ERROR set priority, ret=%d\n", rv);

	while (get_t_state(thi) == RUNNING) {
		drbd_thread_current_set_cpu(thi);

		drbd_reclaim_net_peer_reqs(connection);

		if (test_bit(SEND_PING, &connection->flags)) {
			clear_bit(SEND_PING, &connection->flags);
			if (drbd_send_ping(connection)) {
				drbd_err(connection, "drbd_send_ping has failed\n");
				goto reconnect;
			}
			set_ping_timeout(connection);
			ping_timeout_active = true;
		}

		pre_recv_jif = jiffies;
		rv = tr_ops->recv(transport, CONTROL_STREAM, &buffer, expect - received, rflags);

		/* Note:
		 * -EINTR	 (on meta) we got a signal
		 * -EAGAIN	 (on meta) rcvtimeo expired
		 * -ECONNRESET	 other side closed the connection
		 * -ERESTARTSYS  (on data) we got a signal
		 * rv <  0	 other than above: unexpected error!
		 * rv == expected: full header or command
		 * rv <  expected: "woken" by signal during receive
		 * rv == 0	 : "connection shut down by peer"
		 */
		if (likely(rv > 0)) {
			received += rv;

			if (received < expect)
				rflags = GROW_BUFFER;

		} else if (rv == 0) {
			if (test_bit(DISCONNECT_EXPECTED, &connection->flags)) {
				long t;
				rcu_read_lock();
				t = rcu_dereference(connection->transport.net_conf)->ping_timeo * HZ/10;
				rcu_read_unlock();

				t = wait_event_timeout(connection->resource->state_wait,
						       connection->cstate[NOW] < C_CONNECTED,
						       t);
				if (t)
					break;
			}
			drbd_err(connection, "meta connection shut down by peer.\n");
			goto reconnect;
		} else if (rv == -EAGAIN) {
			/* If the data socket received something meanwhile,
			 * that is good enough: peer is still alive. */

			if (time_after(connection->last_received, pre_recv_jif))
				continue;
			if (ping_timeout_active) {
				drbd_err(connection, "PingAck did not arrive in time.\n");
				goto reconnect;
			}
			set_bit(SEND_PING, &connection->flags);
			continue;
		} else if (rv == -EINTR) {
			/* maybe drbd_thread_stop(): the while condition will notice.
			 * maybe woken for send_ping: we'll send a ping above,
			 * and change the rcvtimeo */
			flush_signals(current);
			continue;
		} else {
			drbd_err(connection, "sock_recvmsg returned %d\n", rv);
			goto reconnect;
		}

		if (received == expect && cmd == NULL) {
			if (decode_header(connection, buffer, &pi))
				goto reconnect;

			cmd = &ack_receiver_tbl[pi.cmd];
			if (pi.cmd >= ARRAY_SIZE(ack_receiver_tbl) || !cmd->fn) {
				drbd_err(connection, "Unexpected meta packet %s (0x%04x)\n",
					 drbd_packet_name(pi.cmd), pi.cmd);
				goto disconnect;
			}
			expect = header_size + cmd->pkt_size;
			if (pi.size != expect - header_size) {
				drbd_err(connection, "Wrong packet size on meta (c: %d, l: %d)\n",
					pi.cmd, pi.size);
				goto reconnect;
			}
			rflags = 0;
		}
		if (received == expect) {
			bool err;

			pi.data = buffer;
			err = cmd->fn(connection, &pi);
			if (err) {
				drbd_err(connection, "%ps failed\n", cmd->fn);
				goto reconnect;
			}

			connection->last_received = jiffies;

			if (cmd == &ack_receiver_tbl[P_PING_ACK]) {
				set_idle_timeout(connection);
				ping_timeout_active = false;
			}

			received = 0;
			expect = header_size;
			cmd = NULL;
			rflags = 0;
		}
	}

	if (0) {
reconnect:
		change_cstate(connection, C_NETWORK_FAILURE, CS_HARD);
	}
	if (0) {
disconnect:
		change_cstate(connection, C_DISCONNECTING, CS_HARD);
	}

	drbd_info(connection, "ack_receiver terminated\n");

	return 0;
}

void drbd_send_acks_wf(struct work_struct *ws)
{
	struct drbd_connection *connection =
		container_of(ws, struct drbd_connection, send_acks_work);
	struct drbd_transport *transport = &connection->transport;
	struct net_conf *nc;
	int tcp_cork, err;

	rcu_read_lock();
	nc = rcu_dereference(transport->net_conf);
	tcp_cork = nc->tcp_cork;
	rcu_read_unlock();

	/* TODO: conditionally cork; it may hurt latency if we cork without
	   much to send */
	if (tcp_cork)
		drbd_cork(connection, CONTROL_STREAM);
	err = drbd_finish_peer_reqs(connection);

	/* but unconditionally uncork unless disabled */
	if (tcp_cork)
		drbd_uncork(connection, CONTROL_STREAM);

	if (err)
		change_cstate(connection, C_NETWORK_FAILURE, CS_HARD);
}

void drbd_send_peer_ack_wf(struct work_struct *ws)
{
	struct drbd_connection *connection =
		container_of(ws, struct drbd_connection, peer_ack_work);

	if (process_peer_ack_list(connection))
		change_cstate(connection, C_NETWORK_FAILURE, CS_HARD);
}

EXPORT_SYMBOL(drbd_alloc_pages); /* for transports */
EXPORT_SYMBOL(drbd_free_pages);<|MERGE_RESOLUTION|>--- conflicted
+++ resolved
@@ -6564,9 +6564,6 @@
 		transport->ops->set_rcvtimeo(transport, DATA_STREAM, MAX_SCHEDULE_TIMEOUT);
 	}
 
-<<<<<<< HEAD
-	write_lock_irq(&resource->state_rwlock);
-=======
 	if (new_repl_state == L_ESTABLISHED && peer_disk_state == D_CONSISTENT &&
 	    drbd_suspended(device) && peer_device->repl_state[NOW] < L_ESTABLISHED &&
 	    test_and_clear_bit(NEW_CUR_UUID, &device->flags)) {
@@ -6584,7 +6581,7 @@
 		return -EIO;
 	}
 
->>>>>>> 566f2ac9
+	write_lock_irq(&resource->state_rwlock);
 	set_bit(INITIAL_STATE_RECEIVED, &peer_device->flags);
 
 	begin_state_change_locked(resource, begin_state_chg_flags);
@@ -6606,19 +6603,6 @@
 	repl_state = peer_device->repl_state;
 	if (repl_state[OLD] < L_ESTABLISHED && repl_state[NEW] >= L_ESTABLISHED)
 		resource->state_change_flags |= CS_HARD;
-<<<<<<< HEAD
-	if (peer_device->disk_state[NEW] == D_CONSISTENT &&
-	    drbd_suspended(device) &&
-	    repl_state[OLD] < L_ESTABLISHED && repl_state[NEW] == L_ESTABLISHED &&
-	    test_and_clear_bit(NEW_CUR_UUID, &device->flags)) {
-		unsigned long irq_flags;
-
-		/* Do not allow RESEND for a rebooted peer. We can only allow this
-		   for temporary network outages! */
-		abort_state_change_locked(resource);
-		write_unlock_irq(&resource->state_rwlock);
-=======
->>>>>>> 566f2ac9
 
 	rv = end_state_change_locked(resource);
 	new_repl_state = peer_device->repl_state[NOW];
