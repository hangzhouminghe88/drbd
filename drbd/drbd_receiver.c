/*
-*- linux-c -*-
   drbd_receiver.c
   Kernel module for 2.6.x Kernels

   This file is part of DRBD by Philipp Reisner and Lars Ellenberg.

   Copyright (C) 2001-2007, LINBIT Information Technologies GmbH.
   Copyright (C) 1999-2007, Philipp Reisner <philipp.reisner@linbit.com>.
   Copyright (C) 2002-2007, Lars Ellenberg <lars.ellenberg@linbit.com>.

   drbd is free software; you can redistribute it and/or modify
   it under the terms of the GNU General Public License as published by
   the Free Software Foundation; either version 2, or (at your option)
   any later version.

   drbd is distributed in the hope that it will be useful,
   but WITHOUT ANY WARRANTY; without even the implied warranty of
   MERCHANTABILITY or FITNESS FOR A PARTICULAR PURPOSE.  See the
   GNU General Public License for more details.

   You should have received a copy of the GNU General Public License
   along with drbd; see the file COPYING.  If not, write to
   the Free Software Foundation, 675 Mass Ave, Cambridge, MA 02139, USA.
 */


#include <linux/autoconf.h>
#include <linux/module.h>

#include <asm/uaccess.h>
#include <net/sock.h>

#include <linux/version.h>
#include <linux/fs.h>
#include <linux/file.h>
#include <linux/in.h>
#include <linux/mm.h>
#include <linux/drbd_config.h>
#include <linux/mm_inline.h>
#include <linux/slab.h>
#include <linux/smp_lock.h>
#include <linux/pkt_sched.h>
#define __KERNEL_SYSCALLS__
#include <linux/unistd.h>
#include <linux/vmalloc.h>
#include <linux/random.h>
#include <linux/drbd.h>
#include "drbd_int.h"
#include "drbd_req.h"

#ifdef DBG_ASSERTS
void drbd_assert_breakpoint(struct drbd_conf *mdev, char *exp,
			    char *file, int line)
{
	ERR("ASSERT( %s ) in %s:%d\n", exp, file, line);
}
#endif

#define GFP_TRY	( __GFP_HIGHMEM | __GFP_NOWARN )

/**
 * drbd_bp_alloc: Returns a page. Fails only if a signal comes in.
 */
struct page *drbd_pp_alloc(struct drbd_conf *mdev, unsigned int gfp_mask)
{
	unsigned long flags = 0;
	struct page *page;
	DEFINE_WAIT(wait);

	/* FIXME Add some usefull watermark again to "kick_lo", if pages get
	 * used up too quickly. The watermark that had been in place here did
	 * not make sense.
	 */

	spin_lock_irqsave(&drbd_pp_lock, flags);
	/* This lock needs to lock out irq because we might call drdb_pp_free()
	   from IRQ context.
	   FIXME but why irq _save_ ?
	   this is only called from drbd_alloc_ee,
	   and that is strictly process context! */
	page = drbd_pp_pool;
	if (page) {
		drbd_pp_pool = (struct page *)page_private(page);
		drbd_pp_vacant--;
	}
	spin_unlock_irqrestore(&drbd_pp_lock, flags);
	if (page)
		goto got_page;

	drbd_kick_lo(mdev);

	for (;;) {
		prepare_to_wait(&drbd_pp_wait, &wait, TASK_INTERRUPTIBLE);

		/* try the pool again, maybe the drbd_kick_lo set some free */
		spin_lock_irqsave(&drbd_pp_lock, flags);
		page = drbd_pp_pool;
		if (page) {
			drbd_pp_pool = (struct page *)page_private(page);
			drbd_pp_vacant--;
		}
		spin_unlock_irqrestore(&drbd_pp_lock, flags);

		if (page)
			break;

		/* hm. pool was empty. try to allocate from kernel.
		 * don't wait, if none is available, though.
		 */
		if (atomic_read(&mdev->pp_in_use)
					< mdev->net_conf->max_buffers) {
			page = alloc_page(GFP_TRY);
			if (page)
				break;
		}

		/* doh. still no page.
		 * either used up the configured maximum number,
		 * or we are low on memory.
		 * wait for someone to return a page into the pool.
		 * unless, of course, someone signalled us.
		 */
		if (signal_pending(current)) {
			WARN("drbd_pp_alloc interrupted!\n");
			finish_wait(&drbd_pp_wait, &wait);
			return NULL;
		}
		drbd_kick_lo(mdev);
		schedule();
	}
	finish_wait(&drbd_pp_wait, &wait);

 got_page:
	atomic_inc(&mdev->pp_in_use);
	return page;
}

void drbd_pp_free(struct drbd_conf *mdev, struct page *page)
{
	unsigned long flags = 0;
	int free_it;

	spin_lock_irqsave(&drbd_pp_lock, flags);
	if (drbd_pp_vacant > (DRBD_MAX_SEGMENT_SIZE/PAGE_SIZE)*minor_count) {
		free_it = 1;
	} else {
		set_page_private(page, (unsigned long)drbd_pp_pool);
		drbd_pp_pool = page;
		drbd_pp_vacant++;
		free_it = 0;
	}
	spin_unlock_irqrestore(&drbd_pp_lock, flags);

	atomic_dec(&mdev->pp_in_use);

	if (free_it)
		__free_page(page);

	/*
	 * FIXME
	 * typically there are no waiters.
	 * we should try to avoid any unnecessary call to wake_up.
	 */
	wake_up(&drbd_pp_wait);
}

/*
You need to hold the req_lock:
 drbd_free_ee()
 _drbd_wait_ee_list_empty()

You must not have the req_lock:
 drbd_alloc_ee()
 drbd_init_ee()
 drbd_release_ee()
 drbd_ee_fix_bhs()
 drbd_process_done_ee()
 drbd_clear_done_ee()
 drbd_wait_ee_list_empty()
*/

struct Tl_epoch_entry *drbd_alloc_ee(struct drbd_conf *mdev,
				     u64 id,
				     sector_t sector,
				     unsigned int data_size,
				     unsigned int gfp_mask)
{
	struct request_queue *q;
	struct Tl_epoch_entry *e;
	struct bio_vec *bvec;
	struct page *page;
	struct bio *bio;
	unsigned int ds;
	int i;

	e = mempool_alloc(drbd_ee_mempool, gfp_mask);
	if (!e) {
		ERR("alloc_ee: Allocation of an EE failed\n");
		return NULL;
	}

	bio = bio_alloc(GFP_KERNEL, div_ceil(data_size, PAGE_SIZE));
	if (!bio) {
		ERR("alloc_ee: Allocation of a bio failed\n");
		goto fail1;
	}

	bio->bi_bdev = mdev->bc->backing_bdev;
	bio->bi_sector = sector;

	ds = data_size;
	while (ds) {
		page = drbd_pp_alloc(mdev, gfp_mask);
		if (!page) {
			ERR("alloc_ee: Allocation of a page failed\n");
			goto fail2;
		}
		if (!bio_add_page(bio, page, min_t(int, ds, PAGE_SIZE), 0)) {
			drbd_pp_free(mdev, page);
			ERR("alloc_ee: bio_add_page(s=%llu,"
			    "data_size=%u,ds=%u) failed\n",
			    (unsigned long long)sector, data_size, ds);

			q = bdev_get_queue(bio->bi_bdev);
			if (q->merge_bvec_fn)
				ERR("merge_bvec_fn() = %d\n",
				    q->merge_bvec_fn(q, bio,
					  &bio->bi_io_vec[bio->bi_vcnt]));

			/* dump more of the bio. */
			DUMPI(bio->bi_max_vecs);
			DUMPI(bio->bi_vcnt);
			DUMPI(bio->bi_size);
			DUMPI(bio->bi_phys_segments);
			DUMPI(bio->bi_hw_segments);

			goto fail2;
			break;
		}
		ds -= min_t(int, ds, PAGE_SIZE);
	}

	D_ASSERT( data_size == bio->bi_size);

	bio->bi_private = e;
	e->mdev = mdev;
	e->sector = sector;
	e->size = bio->bi_size;

	e->private_bio = bio;
	e->block_id = id;
	INIT_HLIST_NODE(&e->colision);
	e->barrier_nr = 0;
	e->barrier_nr2 = 0;
	e->flags = 0;

	MTRACE(TraceTypeEE, TraceLvlAll,
	       INFO("allocated EE sec=%llus size=%u ee=%p\n",
		    (unsigned long long)sector, data_size, e);
	       );

	return e;

 fail2:
	__bio_for_each_segment(bvec, bio, i, 0) {
		drbd_pp_free(mdev, bvec->bv_page);
	}
	bio_put(bio);
 fail1:
	mempool_free(e, drbd_ee_mempool);

	return NULL;
}

void drbd_free_ee(struct drbd_conf *mdev, struct Tl_epoch_entry *e)
{
	struct bio *bio = e->private_bio;
	struct bio_vec *bvec;
	int i;

	MTRACE(TraceTypeEE, TraceLvlAll,
	       INFO("Free EE sec=%llus size=%u ee=%p\n",
		    (unsigned long long)e->sector, e->size, e);
	       );

	__bio_for_each_segment(bvec, bio, i, 0) {
		drbd_pp_free(mdev, bvec->bv_page);
	}

	bio_put(bio);

	D_ASSERT(hlist_unhashed(&e->colision));

	mempool_free(e, drbd_ee_mempool);
}

/* currently on module unload only */
int drbd_release_ee(struct drbd_conf *mdev, struct list_head *list)
{
	int count = 0;
	struct Tl_epoch_entry *e;
	struct list_head *le;

	spin_lock_irq(&mdev->req_lock);
	while (!list_empty(list)) {
		le = list->next;
		list_del(le);
		e = list_entry(le, struct Tl_epoch_entry, w.list);
		drbd_free_ee(mdev, e);
		count++;
	}
	spin_unlock_irq(&mdev->req_lock);

	return count;
}


void reclaim_net_ee(struct drbd_conf *mdev)
{
	struct Tl_epoch_entry *e;
	struct list_head *le, *tle;

	/* The EEs are always appended to the end of the list. Since
	   they are sent in order over the wire, they have to finish
	   in order. As soon as we see the first not finished we can
	   stop to examine the list... */

	list_for_each_safe(le, tle, &mdev->net_ee) {
		e = list_entry(le, struct Tl_epoch_entry, w.list);
		if ( drbd_bio_has_active_page(e->private_bio) ) break;
		list_del(le);
		drbd_free_ee(mdev, e);
	}
}


/*
 * This function is called from _asender only_
 * but see also comments in _req_mod(,barrier_acked)
 * and receive_Barrier_no_tcq.
 *
 * Move entries from net_ee to done_ee, if ready.
 * Grab done_ee, call all callbacks, free the entries.
 * The callbacks typically send out ACKs.
 */
int drbd_process_done_ee(struct drbd_conf *mdev)
{
	LIST_HEAD(work_list);
	struct Tl_epoch_entry *e, *t;
	int ok = 1;
	int do_clear_bit = test_bit(WRITE_ACK_PENDING, &mdev->flags);

	spin_lock_irq(&mdev->req_lock);
	reclaim_net_ee(mdev);
	list_splice_init(&mdev->done_ee, &work_list);
	spin_unlock_irq(&mdev->req_lock);

	/* possible callbacks here:
	 * e_end_block, and e_end_resync_block, e_send_discard_ack.
	 * all ignore the last argument.
	 */
	list_for_each_entry_safe(e, t, &work_list, w.list) {
		MTRACE(TraceTypeEE, TraceLvlAll,
		       INFO("Process EE on done_ee sec=%llus size=%u ee=%p\n",
			    (unsigned long long)e->sector, e->size, e);
			);
		/* list_del not necessary, next/prev members not touched */
		if (e->w.cb(mdev, &e->w, 0) == 0) ok = 0;
		drbd_free_ee(mdev, e);
	}
	if (do_clear_bit)
		clear_bit(WRITE_ACK_PENDING, &mdev->flags);
	wake_up(&mdev->ee_wait);

	return ok;
}



/* clean-up helper for drbd_disconnect */
void _drbd_clear_done_ee(struct drbd_conf *mdev)
{
	struct list_head *le;
	struct Tl_epoch_entry *e;
	int n = 0;

	MUST_HOLD(&mdev->req_lock);

	reclaim_net_ee(mdev);

	while (!list_empty(&mdev->done_ee)) {
		le = mdev->done_ee.next;
		list_del(le);
		e = list_entry(le, struct Tl_epoch_entry, w.list);
		if (mdev->net_conf->wire_protocol == DRBD_PROT_C
		|| is_syncer_block_id(e->block_id))
			++n;

		if (!hlist_unhashed(&e->colision)) hlist_del_init(&e->colision);
		drbd_free_ee(mdev, e);
	}

	sub_unacked(mdev, n);
}

void _drbd_wait_ee_list_empty(struct drbd_conf *mdev, struct list_head *head)
{
	DEFINE_WAIT(wait);
	MUST_HOLD(&mdev->req_lock);

	/* avoids spin_lock/unlock
	 * and calling prepare_to_wait in the fast path */
	while (!list_empty(head)) {
		prepare_to_wait(&mdev->ee_wait, &wait, TASK_UNINTERRUPTIBLE);
		spin_unlock_irq(&mdev->req_lock);
		drbd_kick_lo(mdev);
		schedule();
		finish_wait(&mdev->ee_wait, &wait);
		spin_lock_irq(&mdev->req_lock);
	}
}

void drbd_wait_ee_list_empty(struct drbd_conf *mdev, struct list_head *head)
{
	spin_lock_irq(&mdev->req_lock);
	_drbd_wait_ee_list_empty(mdev, head);
	spin_unlock_irq(&mdev->req_lock);
}

struct socket *drbd_accept(struct drbd_conf *mdev, struct socket *sock)
{
	struct socket *newsock;
	int err = 0;

	err = sock->ops->listen(sock, 5);
	if (err)
		goto out;

	if (sock_create_kern(AF_INET, SOCK_STREAM, IPPROTO_TCP, &newsock))
		goto out;

	newsock->type = sock->type;
	newsock->ops  = sock->ops;

	err = newsock->ops->accept(sock, newsock, 0);
	if (err < 0)
		goto out_release;

	return newsock;

out_release:
	sock_release(newsock);
out:
	if (err != -EAGAIN && err != -EINTR)
		ERR("accept failed! %d\n", err);
	return 0;
}

int drbd_recv_short(struct drbd_conf *mdev, struct socket *sock,
			   void *buf, size_t size)
{
	mm_segment_t oldfs;
	struct iovec iov;
	struct msghdr msg;
	int rv;

	msg.msg_control = NULL;
	msg.msg_controllen = 0;
	msg.msg_iovlen = 1;
	msg.msg_iov = &iov;
	iov.iov_len = size;
	iov.iov_base = buf;
	msg.msg_name = NULL;
	msg.msg_namelen = 0;
	msg.msg_flags = MSG_WAITALL | MSG_NOSIGNAL;

	oldfs = get_fs();
	set_fs(KERNEL_DS);

	rv = sock_recvmsg(sock, &msg, size, msg.msg_flags);

	set_fs(oldfs);

	return rv;
}

int drbd_recv(struct drbd_conf *mdev, void *buf, size_t size)
{
	mm_segment_t oldfs;
	struct iovec iov;
	struct msghdr msg;
	int rv;

	msg.msg_control = NULL;
	msg.msg_controllen = 0;
	msg.msg_iovlen = 1;
	msg.msg_iov = &iov;
	iov.iov_len = size;
	iov.iov_base = buf;
	msg.msg_name = NULL;
	msg.msg_namelen = 0;
	msg.msg_flags = MSG_WAITALL | MSG_NOSIGNAL;

	oldfs = get_fs();
	set_fs(KERNEL_DS);

	for (;;) {
		rv = sock_recvmsg(mdev->data.socket, &msg, size, msg.msg_flags);
		if (rv == size)
			break;

		/* Note:
		 * ECONNRESET	other side closed the connection
		 * ERESTARTSYS	(on  sock) we got a signal
		 */

		if (rv < 0) {
			if (rv == -ECONNRESET)
				INFO("sock was reset by peer\n");
			else if (rv != -ERESTARTSYS)
				ERR("sock_recvmsg returned %d\n", rv);
			break;
		} else if (rv == 0) {
			INFO("sock was shut down by peer\n");
			break;
		} else	{
			/* signal came in, or peer/link went down,
			 * after we read a partial message
			 */
			/* D_ASSERT(signal_pending(current)); */
			break;
		}
	};

	set_fs(oldfs);

	if (rv != size)
		drbd_force_state(mdev, NS(conn, BrokenPipe));

	return rv;
}

struct socket *drbd_try_connect(struct drbd_conf *mdev)
{
	int err;
	struct socket *sock;
	struct sockaddr_in src_in;

	if (!inc_net(mdev)) return NULL;

	err = sock_create_kern(AF_INET, SOCK_STREAM, IPPROTO_TCP, &sock);
	if (err) {
		dec_net(mdev);
		ERR("sock_creat(..)=%d\n", err);
		return NULL;
	}

	sock->sk->sk_rcvtimeo =
	sock->sk->sk_sndtimeo =  mdev->net_conf->try_connect_int*HZ;

       /* explicitly bind to the configured IP as source IP
	*  for the outgoing connections.
	*  This is needed for multihomed hosts and to be
	*  able to use lo: interfaces for drbd.
	* Make sure to use 0 as portnumber, so linux selects
	*  a free one dynamically.
	*/
	memcpy(&src_in, &(mdev->net_conf->my_addr), sizeof(struct sockaddr_in));
	src_in.sin_port = 0;

	err = sock->ops->bind(sock,
			      (struct sockaddr *) &src_in,
			      sizeof(struct sockaddr_in));
	if (err) {
		ERR("Unable to bind source sock (%d)\n", err);
		sock_release(sock);
		sock = NULL;
		dec_net(mdev);
		return sock;
	}

	err = sock->ops->connect(sock,
				 (struct sockaddr *)mdev->net_conf->peer_addr,
				 mdev->net_conf->peer_addr_len, 0);

	if (err) {
		sock_release(sock);
		sock = NULL;
	}

	dec_net(mdev);
	return sock;
}

struct socket *drbd_wait_for_connect(struct drbd_conf *mdev)
{
	int err;
	struct socket *sock, *sock2;

	if (!inc_net(mdev)) return NULL;

	err = sock_create_kern(AF_INET, SOCK_STREAM, IPPROTO_TCP, &sock2);
	if (err) {
		dec_net(mdev);
		ERR("sock_creat(..)=%d\n", err);
		return NULL;
	}

	sock2->sk->sk_reuse    = 1; /* SO_REUSEADDR */
	sock2->sk->sk_rcvtimeo =
	sock2->sk->sk_sndtimeo =  mdev->net_conf->try_connect_int*HZ;

	err = sock2->ops->bind(sock2,
			      (struct sockaddr *) mdev->net_conf->my_addr,
			      mdev->net_conf->my_addr_len);
	dec_net(mdev);

	if (err) {
		ERR("Unable to bind sock2 (%d)\n", err);
		sock_release(sock2);
		drbd_force_state(mdev, NS(conn, Disconnecting));
		return NULL;
	}

	sock = drbd_accept(mdev, sock2);
	sock_release(sock2);

	return sock;
}

int drbd_do_handshake(struct drbd_conf *mdev);
int drbd_do_auth(struct drbd_conf *mdev);

int drbd_send_fp(struct drbd_conf *mdev,
	struct socket *sock, enum Drbd_Packet_Cmd cmd)
{
	struct Drbd_Header *h = (struct Drbd_Header *) &mdev->data.sbuf.head;

	return _drbd_send_cmd(mdev, sock, cmd, h, sizeof(*h), 0);
}

enum Drbd_Packet_Cmd drbd_recv_fp(struct drbd_conf *mdev, struct socket *sock)
{
	struct Drbd_Header *h = (struct Drbd_Header *) &mdev->data.sbuf.head;
	int rr;

	rr = drbd_recv_short(mdev, sock, h, sizeof(*h));

	if (rr == sizeof(*h) && h->magic == BE_DRBD_MAGIC)
		return be16_to_cpu(h->command);

	return 0xffff;
}

/*
 * return values:
 *   1 yess, we have a valid connection
 *   0 oops, did not work out, please try again
 *  -1 peer talks different language,
 *     no point in trying again, please go standalone.
 *  -2 We do not have a network config...
 */
int drbd_connect(struct drbd_conf *mdev)
{
	struct socket *s, *sock, *msock;
	int try, h;

	D_ASSERT(!mdev->data.socket);

	if (_drbd_request_state(mdev, NS(conn, WFConnection),0) < SS_Success)
		return -2;

	clear_bit(DISCARD_CONCURRENT, &mdev->flags);

	sock  = NULL;
	msock = NULL;

	do {
		for (try = 0;;) {
			/* 3 tries, this should take less than a second! */
			s = drbd_try_connect(mdev);
			if (s || ++try >= 3)
				break;
			/* give the other side time to call bind() & listen() */
			set_current_state(TASK_INTERRUPTIBLE);
			schedule_timeout(HZ / 10);
		}

		if (s) {
			if (!sock) {
				if ( drbd_send_fp(mdev, s, HandShakeS) ) {
					sock = s;
					s = NULL;
				}
			} else if (!msock) {
				if ( drbd_send_fp(mdev, s, HandShakeM) ) {
					msock = s;
					s = NULL;
				}
			} else {
				ERR("Logic error in drbd_connect()\n");
				return -1;
			}
			if (s) {
				ERR("Error during sending initial packet.\n");
				sock_release(s);
			}
		}

		if (sock && msock)
			break;

		s = drbd_wait_for_connect(mdev);
		if (s) {
			switch (drbd_recv_fp(mdev, s)) {
			case HandShakeS:
				if (sock)
					sock_release(sock);
				sock = s;
				break;
			case HandShakeM:
				if (msock)
					sock_release(msock);
				msock = s;
				set_bit(DISCARD_CONCURRENT, &mdev->flags);
				break;
			default:
				WARN("Error receiving initial packet\n");
				sock_release(s);
			}
		}

		if (mdev->state.conn <= Disconnecting)
			return -1;
		if (signal_pending(current)) {
			flush_signals(current);
			smp_rmb();
			if (get_t_state(&mdev->receiver) == Exiting) {
				if (sock)
					sock_release(sock);
				if (msock)
					sock_release(msock);
				return -1;
			}
		}

	} while ( !sock || !msock );

	msock->sk->sk_reuse = 1; /* SO_REUSEADDR */
	sock->sk->sk_reuse = 1; /* SO_REUSEADDR */

	sock->sk->sk_allocation = GFP_NOIO;
	msock->sk->sk_allocation = GFP_NOIO;

	sock->sk->sk_priority = TC_PRIO_BULK;
	/* FIXME fold to limits. should be done in drbd_ioctl */
	sock->sk->sk_sndbuf = mdev->net_conf->sndbuf_size;
	sock->sk->sk_rcvbuf = mdev->net_conf->sndbuf_size;
	/* NOT YET ...
	 * sock->sk->sk_sndtimeo = mdev->net_conf->timeout*HZ/10;
	 * sock->sk->sk_rcvtimeo = MAX_SCHEDULE_TIMEOUT;
	 * first set it to the HandShake timeout, wich is hardcoded for now: */
	sock->sk->sk_sndtimeo =
	sock->sk->sk_rcvtimeo = 2*HZ;
	sock->sk->sk_userlocks |= SOCK_SNDBUF_LOCK | SOCK_RCVBUF_LOCK;

	msock->sk->sk_priority = TC_PRIO_INTERACTIVE;
	msock->sk->sk_sndbuf = 2*32767;
	msock->sk->sk_sndtimeo = mdev->net_conf->timeout*HZ/10;
	msock->sk->sk_rcvtimeo = mdev->net_conf->ping_int*HZ;

	mdev->data.socket = sock;
	mdev->meta.socket = msock;
	mdev->last_received = jiffies;

	if (drbd_request_state(mdev, NS(conn, WFReportParams)) < SS_Success)
		return 0;
	D_ASSERT(mdev->asender.task == NULL);

	h = drbd_do_handshake(mdev);
	if (h <= 0)
		return h;

	if (mdev->cram_hmac_tfm) {
		if (!drbd_do_auth(mdev)) {
			ERR("Authentication of peer failed\n");
			return 0;
		}
	}

	sock->sk->sk_sndtimeo = mdev->net_conf->timeout*HZ/10;
	sock->sk->sk_rcvtimeo = MAX_SCHEDULE_TIMEOUT;

	atomic_set(&mdev->packet_seq, 0);
	mdev->peer_seq = 0;

	drbd_thread_start(&mdev->asender);

	drbd_send_protocol(mdev);
	drbd_send_sync_param(mdev, &mdev->sync_conf);
	drbd_send_sizes(mdev);
	drbd_send_uuids(mdev);
	drbd_send_state(mdev);
	clear_bit(USE_DEGR_WFC_T, &mdev->flags);

	return 1;
}

int drbd_recv_header(struct drbd_conf *mdev, struct Drbd_Header *h)
{
	int r;

	r = drbd_recv(mdev, h, sizeof(*h));

	if (unlikely( r != sizeof(*h) )) {
		ERR("short read expecting header on sock: r=%d\n", r);
		return FALSE;
	};
	h->command = be16_to_cpu(h->command);
	h->length  = be16_to_cpu(h->length);
	if (unlikely( h->magic != BE_DRBD_MAGIC )) {
		ERR("magic?? on data m: 0x%lx c: %d l: %d\n",
		    (long)be32_to_cpu(h->magic),
		    h->command, h->length);
		return FALSE;
	}
	mdev->last_received = jiffies;

	return TRUE;
}

int receive_Barrier_no_tcq(struct drbd_conf *mdev, struct Drbd_Header *h)
{
	int rv;
	int epoch_size;
	struct Drbd_Barrier_Packet *p = (struct Drbd_Barrier_Packet *)h;

	ERR_IF(h->length != (sizeof(*p)-sizeof(*h))) return FALSE;

	rv = drbd_recv(mdev, h->payload, h->length);
	ERR_IF(rv != h->length) return FALSE;

	inc_unacked(mdev);

	if (mdev->net_conf->wire_protocol != DRBD_PROT_C)
		drbd_kick_lo(mdev);

	spin_lock_irq(&mdev->req_lock);
	_drbd_wait_ee_list_empty(mdev, &mdev->active_ee);
	epoch_size = mdev->epoch_size;
	mdev->epoch_size = 0;
	spin_unlock_irq(&mdev->req_lock);

	/* FIXME CAUTION! receiver thread sending via msock.
	 * to make sure this BarrierAck will not be received before the asender
	 * had a chance to send all the write acks corresponding to this epoch,
	 * wait_for that bit to clear... */
	set_bit(WRITE_ACK_PENDING, &mdev->flags);
	wake_asender(mdev);
	rv = wait_event_interruptible(mdev->ee_wait,
			      !test_bit(WRITE_ACK_PENDING, &mdev->flags));

	if (rv == 0 && mdev->state.conn >= Connected)
		rv = drbd_send_b_ack(mdev, p->barrier, epoch_size);
	else
		rv = 0;
	dec_unacked(mdev);

	return rv;
}

/* used from receive_RSDataReply (recv_resync_read)
 * and from receive_Data */
struct Tl_epoch_entry *
read_in_block(struct drbd_conf *mdev, u64 id, sector_t sector, int data_size)
{
	struct Tl_epoch_entry *e;
	struct bio_vec *bvec;
	struct page *page;
	struct bio *bio;
	int dgs, ds, i, rr;
	void *dig_in = mdev->int_dig_in;
	void *dig_vv = mdev->int_dig_vv;

	dgs = (mdev->agreed_pro_version >= 87 && mdev->integrity_tfm) ? 
		crypto_hash_digestsize(mdev->integrity_tfm) : 0;

	if (dgs) {
		rr = drbd_recv(mdev, dig_in, dgs);
		if ( rr != dgs ) {
			WARN("short read receiving data: read %d expected %d\n",
			     rr, dgs);
			return NULL;
		}
	}

	data_size -= dgs;

	ERR_IF(data_size &  0x1ff) return NULL;
	ERR_IF(data_size >  DRBD_MAX_SEGMENT_SIZE) return NULL;

	e = drbd_alloc_ee(mdev, id, sector, data_size, GFP_KERNEL);
	if (!e)
		return 0;
	bio = e->private_bio;
	ds = data_size;
	bio_for_each_segment(bvec, bio, i) {
		page = bvec->bv_page;
		rr = drbd_recv(mdev, kmap(page), min_t(int, ds, PAGE_SIZE));
		kunmap(page);
		if ( rr != min_t(int, ds, PAGE_SIZE) ) {
			drbd_free_ee(mdev, e);
			WARN("short read receiving data: read %d expected %d\n",
			     rr, min_t(int, ds, PAGE_SIZE));
			return 0;
		}
		ds -= rr;
	}

	if (dgs) {
		drbd_csum(mdev, mdev->integrity_tfm, bio, dig_vv);
		if (memcmp(dig_in,dig_vv,dgs)) {
			ERR("Digest integrity check failed. Broken NICs?\n");
			return 0;
		}
	}
	mdev->recv_cnt += data_size>>9;
	return e;
}

/* drbd_drain_block() just takes a data block out of the socket input
 * buffer and discards ist.
 */
int
drbd_drain_block(struct drbd_conf *mdev, int data_size)
{
	struct page *page;
	int rr, rv = 1;
	void *data;

	page = drbd_pp_alloc(mdev, GFP_KERNEL);

	data = kmap(page);
	while (data_size) {
		rr = drbd_recv(mdev, data, min_t(int, data_size, PAGE_SIZE));
		if ( rr != min_t(int, data_size, PAGE_SIZE) ) {
			rv = 0;
			WARN("short read receiving data: read %d expected %d\n",
			     rr, min_t(int, data_size, PAGE_SIZE));
			goto out;
		}

		data_size -= rr;
	}
	kunmap(page);
 out:
	drbd_pp_free(mdev, page);
	return rv;
}

/* kick lower level device, if we have more than (arbitrary number)
 * reference counts on it, which typically are locally submitted io
 * requests.  don't use unacked_cnt, so we speed up proto A and B, too. */
static void maybe_kick_lo(struct drbd_conf *mdev)
{
	/* FIXME hysteresis ?? */
	if (atomic_read(&mdev->local_cnt) >= mdev->net_conf->unplug_watermark)
		drbd_kick_lo(mdev);
}

int recv_dless_read(struct drbd_conf *mdev, struct drbd_request *req,
			   sector_t sector, int data_size)
{
	struct bio_vec *bvec;
	struct bio *bio;
	int dgs, rr, i, expect;
	void *dig_in = mdev->int_dig_in;
	void *dig_vv = mdev->int_dig_vv;

	dgs = (mdev->agreed_pro_version >= 87 && mdev->integrity_tfm) ? 
		crypto_hash_digestsize(mdev->integrity_tfm) : 0;

	if (dgs) {
		rr = drbd_recv(mdev, dig_in, dgs);
		if ( rr != dgs ) {
			WARN("short read receiving data: read %d expected %d\n",
			     rr, dgs);
			return 0;
		}
	}

	data_size -= dgs;

	bio = req->master_bio;
	D_ASSERT( sector == bio->bi_sector );

	bio_for_each_segment(bvec, bio, i) {
		expect = min_t(int, data_size, bvec->bv_len);
		rr = drbd_recv(mdev,
			     kmap(bvec->bv_page)+bvec->bv_offset,
			     expect);
		kunmap(bvec->bv_page);
		if (rr != expect) {
			WARN("short read receiving data reply: "
			     "read %d expected %d\n",
			     rr, expect);
			return 0;
		}
		data_size -= rr;
	}

	if (dgs) {
		drbd_csum(mdev, mdev->integrity_tfm, bio, dig_vv);
		if (memcmp(dig_in,dig_vv,dgs)) {
			ERR("Digest integrity check failed. Broken NICs?\n");
			return 0;
		}
	}

	D_ASSERT(data_size == 0);
	/* FIXME recv_cnt accounting ?? */
	return 1;
}

/* e_end_resync_block() is called via
 * drbd_process_done_ee() by asender only */
int e_end_resync_block(struct drbd_conf *mdev, struct drbd_work *w, int unused)
{
	struct Tl_epoch_entry *e = (struct Tl_epoch_entry *)w;
	sector_t sector = e->sector;
	int ok;

	D_ASSERT(hlist_unhashed(&e->colision));

	if (likely( drbd_bio_uptodate(e->private_bio) )) {
		drbd_set_in_sync(mdev, sector, e->size);
		ok = drbd_send_ack(mdev, RSWriteAck, e);
	} else {
		/* Record failure to sync */
		drbd_rs_failed_io(mdev, sector, e->size);

		ok  = drbd_send_ack(mdev, NegAck, e);
		ok &= drbd_io_error(mdev, FALSE);
	}
	dec_unacked(mdev);

	return ok;
}

int recv_resync_read(struct drbd_conf *mdev, sector_t sector, int data_size)
{
	struct Tl_epoch_entry *e;

	e = read_in_block(mdev, ID_SYNCER, sector, data_size);
	if (!e)
		return FALSE;

	dec_rs_pending(mdev);

	e->private_bio->bi_end_io = drbd_endio_write_sec;
	e->w.cb = e_end_resync_block;

	inc_unacked(mdev);
	/* corresponding dec_unacked() in e_end_resync_block()
	 * respective _drbd_clear_done_ee */

	spin_lock_irq(&mdev->req_lock);
	list_add(&e->w.list, &mdev->sync_ee);
	spin_unlock_irq(&mdev->req_lock);

	MTRACE(TraceTypeEE, TraceLvlAll,
	       INFO("submit EE (RS)WRITE sec=%llus size=%u ee=%p\n",
		    (unsigned long long)e->sector, e->size, e);
	       );
	drbd_generic_make_request(mdev, WRITE, DRBD_FAULT_RS_WR,
					e->private_bio);
	/* accounting done in endio */

	maybe_kick_lo(mdev);
	return TRUE;
}

int receive_DataReply(struct drbd_conf *mdev, struct Drbd_Header *h)
{
	struct drbd_request *req;
	sector_t sector;
	unsigned int header_size, data_size;
	int ok;
	struct Drbd_Data_Packet *p = (struct Drbd_Data_Packet *)h;

	header_size = sizeof(*p) - sizeof(*h);
	data_size   = h->length  - header_size;

	/* I expect a block to be a multiple of 512 byte,
	 * and no more than DRBD_MAX_SEGMENT_SIZE.
	 * is this too restrictive?  */
	ERR_IF(data_size == 0) return FALSE;

	if (drbd_recv(mdev, h->payload, header_size) != header_size)
		return FALSE;

	sector = be64_to_cpu(p->sector);

	spin_lock_irq(&mdev->req_lock);
	req = _ar_id_to_req(mdev, p->block_id, sector);
	spin_unlock_irq(&mdev->req_lock);
	if (unlikely(!req)) {
		ERR("Got a corrupt block_id/sector pair(1).\n");
		return FALSE;
	}

	/* hlist_del(&req->colision) is done in _req_may_be_done, to avoid
	 * special casing it there for the various failure cases.
	 * still no race with drbd_fail_pending_reads */
	ok = recv_dless_read(mdev, req, sector, data_size);

	if (ok)
		req_mod(req, data_received, 0);
	/* else: nothing. handled from drbd_disconnect...
	 * I don't think we may complete this just yet
	 * in case we are "on-disconnect: freeze" */

	return ok;
}

int receive_RSDataReply(struct drbd_conf *mdev, struct Drbd_Header *h)
{
	sector_t sector;
	unsigned int header_size, data_size;
	int ok;
	struct Drbd_Data_Packet *p = (struct Drbd_Data_Packet *)h;

	header_size = sizeof(*p) - sizeof(*h);
	data_size   = h->length  - header_size;

	/* I expect a block to be a multiple of 512 byte,
	 * and no more than DRBD_MAX_SEGMENT_SIZE.
	 * is this too restrictive?  */
	ERR_IF(data_size == 0) return FALSE;
	ERR_IF(data_size &  0x1ff) return FALSE;
	ERR_IF(data_size >  DRBD_MAX_SEGMENT_SIZE) return FALSE;

	if (drbd_recv(mdev, h->payload, header_size) != header_size)
		return FALSE;

	sector = be64_to_cpu(p->sector);
	D_ASSERT(p->block_id == ID_SYNCER);

	if (inc_local(mdev)) {
		/* data is submitted to disk within recv_resync_read.
		 * corresponding dec_local done below on error,
		 * or in drbd_endio_write_sec. */
		/* FIXME paranoia:
		 * verify that the corresponding bit is set.
		 * in case we are Primary SyncTarget,
		 * verify there are no pending write request to that area.
		 */
		ok = recv_resync_read(mdev, sector, data_size);
		if (!ok)
			dec_local(mdev);
	} else {
		if (DRBD_ratelimit(5*HZ, 5))
			ERR("Can not write resync data to local disk.\n");

		ok = drbd_drain_block(mdev, data_size);

		drbd_send_ack_dp(mdev, NegAck, p);
	}

	return ok;
}

/* e_end_block() is called via drbd_process_done_ee().
 * this means this function only runs in the asender thread
 *
 * for a broken example implementation of the TCQ barrier version of
 * e_end_block see older revisions...
 */
int e_end_block(struct drbd_conf *mdev, struct drbd_work *w, int unused)
{
	struct Tl_epoch_entry *e = (struct Tl_epoch_entry *)w;
	sector_t sector = e->sector;
	/* unsigned int epoch_size; */
	int ok = 1, pcmd;

	if (mdev->net_conf->wire_protocol == DRBD_PROT_C) {
		if (likely(drbd_bio_uptodate(e->private_bio))) {
			pcmd = (mdev->state.conn >= SyncSource &&
				mdev->state.conn <= PausedSyncT &&
				e->flags & EE_MAY_SET_IN_SYNC) ?
				RSWriteAck : WriteAck;
			ok &= drbd_send_ack(mdev, pcmd, e);
			if (pcmd == RSWriteAck)
				drbd_set_in_sync(mdev, sector, e->size);
		} else {
			/* FIXME I think we should send a NegAck regardless of
			 * which protocol is in effect.
			 * In which case we would need to make sure that any
			 * NegAck is sent. Basically that means that
			 * drbd_process_done_ee may not list_del() the ee
			 * before this callback did run...
			 * maybe even move the list_del(e) in here... */
			ok  = drbd_send_ack(mdev, NegAck, e);
			ok &= drbd_io_error(mdev, FALSE);
			/* we expect it to be marked out of sync anyways...
			 * maybe assert this?  */
		}
		dec_unacked(mdev);
	} else if (unlikely(!drbd_bio_uptodate(e->private_bio))) {
		ok = drbd_io_error(mdev, FALSE);
	}

	/* we delete from the conflict detection hash _after_ we sent out the
	 * WriteAck / NegAck, to get the sequence number right.  */
	if (mdev->net_conf->two_primaries) {
		spin_lock_irq(&mdev->req_lock);
		D_ASSERT(!hlist_unhashed(&e->colision));
		hlist_del_init(&e->colision);
		spin_unlock_irq(&mdev->req_lock);
	} else {
		D_ASSERT(hlist_unhashed(&e->colision));
	}

	return ok;
}

int e_send_discard_ack(struct drbd_conf *mdev, struct drbd_work *w, int unused)
{
	struct Tl_epoch_entry *e = (struct Tl_epoch_entry *)w;
	int ok = 1;

	D_ASSERT(mdev->net_conf->wire_protocol == DRBD_PROT_C);
	ok = drbd_send_ack(mdev, DiscardAck, e);

	spin_lock_irq(&mdev->req_lock);
	D_ASSERT(!hlist_unhashed(&e->colision));
	hlist_del_init(&e->colision);
	spin_unlock_irq(&mdev->req_lock);

	dec_unacked(mdev);

	return ok;
}

/* Called from receive_Data.
 * Synchronize packets on sock with packets on msock.
 *
 * This is here so even when a Data packet traveling via sock overtook an Ack
 * packet traveling on msock, they are still processed in the order they have
 * been sent.
 *
 * Note: we don't care for Ack packets overtaking Data packets.
 *
 * In case packet_seq is larger than mdev->peer_seq number, there are
 * outstanding packets on the msock. We wait for them to arrive.
 * In case we are the logically next packet, we update mdev->peer_seq
 * ourselves. Correctly handles 32bit wrap around.
 * FIXME verify that atomic_t guarantees 32bit wrap around,
 * otherwise we have to play tricks with << ...
 *
 * Assume we have a 10 GBit connection, that is about 1<<30 byte per second,
 * about 1<<21 sectors per second. So "worst" case, we have 1<<3 == 8 seconds
 * for the 24bit wrap (historical atomic_t guarantee on some archs), and we have
 * 1<<9 == 512 seconds aka ages for the 32bit wrap around...
 *
 * returns 0 if we may process the packet,
 * -ERESTARTSYS if we were interrupted (by disconnect signal). */
static int drbd_wait_peer_seq(struct drbd_conf *mdev, const u32 packet_seq)
{
	DEFINE_WAIT(wait);
	int ret = 0;
	spin_lock(&mdev->peer_seq_lock);
	for (;;) {
		prepare_to_wait(&mdev->seq_wait, &wait, TASK_INTERRUPTIBLE);
		if (seq_le(packet_seq, mdev->peer_seq+1))
			break;
		spin_unlock(&mdev->peer_seq_lock);
		if (signal_pending(current)) {
			ret = -ERESTARTSYS;
			break;
		}
		schedule();
		spin_lock(&mdev->peer_seq_lock);
	}
	finish_wait(&mdev->seq_wait, &wait);
	if (mdev->peer_seq+1 == packet_seq)
		mdev->peer_seq++;
	spin_unlock(&mdev->peer_seq_lock);
	return ret;
}

/* mirrored write */
int receive_Data(struct drbd_conf *mdev, struct Drbd_Header *h)
{
	sector_t sector;
	struct Tl_epoch_entry *e;
	struct Drbd_Data_Packet *p = (struct Drbd_Data_Packet *)h;
	int header_size, data_size;
	unsigned int barrier_nr = 0;
	unsigned int epoch_size = 0;
	u32 dp_flags;

	/* FIXME merge this code dups into some helper function */
	header_size = sizeof(*p) - sizeof(*h);
	data_size   = h->length  - header_size;

	ERR_IF(data_size == 0) return FALSE;

	if (drbd_recv(mdev, h->payload, header_size) != header_size)
		return FALSE;

	if (!inc_local(mdev)) {
		/* data is submitted to disk at the end of this function.
		 * corresponding dec_local done either below (on error),
		 * or in drbd_endio_write_sec. */
		if (DRBD_ratelimit(5*HZ, 5))
			ERR("Can not write mirrored data block "
			    "to local disk.\n");
		spin_lock(&mdev->peer_seq_lock);
		if (mdev->peer_seq+1 == be32_to_cpu(p->seq_num))
			mdev->peer_seq++;
		spin_unlock(&mdev->peer_seq_lock);

		drbd_send_ack_dp(mdev, NegAck, p);
		mdev->epoch_size++; /* spin lock ? */
		return drbd_drain_block(mdev, data_size);
	}

	sector = be64_to_cpu(p->sector);
	e = read_in_block(mdev, p->block_id, sector, data_size);
	if (!e) {
		dec_local(mdev);
		return FALSE;
	}

	e->private_bio->bi_end_io = drbd_endio_write_sec;
	e->w.cb = e_end_block;

	dp_flags = be32_to_cpu(p->dp_flags);
	if (dp_flags & DP_HARDBARRIER)
		e->private_bio->bi_rw |= BIO_RW_BARRIER;

	if (dp_flags & DP_RW_SYNC)
		e->private_bio->bi_rw |= BIO_RW_SYNC;

	if (dp_flags & DP_MAY_SET_IN_SYNC)
		e->flags |= EE_MAY_SET_IN_SYNC;

	/* I'm the receiver, I do hold a net_cnt reference. */
	if (!mdev->net_conf->two_primaries) {
		spin_lock_irq(&mdev->req_lock);
	} else {
		/* don't get the req_lock yet,
		 * we may sleep in drbd_wait_peer_seq */
		const sector_t sector = e->sector;
		const int size = e->size;
		const int discard = test_bit(DISCARD_CONCURRENT, &mdev->flags);
		DEFINE_WAIT(wait);
		struct drbd_request *i;
		struct hlist_node *n;
		struct hlist_head *slot;
		int first;

		D_ASSERT(mdev->net_conf->wire_protocol == DRBD_PROT_C);
		BUG_ON(mdev->ee_hash == NULL);
		BUG_ON(mdev->tl_hash == NULL);

		/* conflict detection and handling:
		 * 1. wait on the sequence number,
		 *    in case this data packet overtook ACK packets.
		 * 2. check our hash tables for conflicting requests.
		 *    we only need to walk the tl_hash, since an ee can not
		 *    have a conflict with an other ee: on the submitting
		 *    node, the corresponding req had already been conflicting,
		 *    and a conflicting req is never sent.
		 *
		 * Note: for two_primaries, we are protocol C,
		 * so there cannot be any request that is DONE
		 * but still on the transfer log.
		 *
		 * unconditionally add to the ee_hash.
		 *
		 * if no conflicting request is found:
		 *    submit.
		 *
		 * if any conflicting request is found
		 * that has not yet been acked,
		 * AND I have the "discard concurrent writes" flag:
		 *	 queue (via done_ee) the DiscardAck; OUT.
		 *
		 * if any conflicting request is found:
		 *	 block the receiver, waiting on misc_wait
		 *	 until no more conflicting requests are there,
		 *	 or we get interrupted (disconnect).
		 *
		 *	 we do not just write after local io completion of those
		 *	 requests, but only after req is done completely, i.e.
		 *	 we wait for the DiscardAck to arrive!
		 *
		 *	 then proceed normally, i.e. submit.
		 */
		if (drbd_wait_peer_seq(mdev, be32_to_cpu(p->seq_num)))
			goto out_interrupted;

		spin_lock_irq(&mdev->req_lock);

		hlist_add_head(&e->colision, ee_hash_slot(mdev, sector));

#define OVERLAPS overlaps(i->sector, i->size, sector, size)
		slot = tl_hash_slot(mdev, sector);
		first = 1;
		for (;;) {
			int have_unacked = 0;
			int have_conflict = 0;
			prepare_to_wait(&mdev->misc_wait, &wait,
				TASK_INTERRUPTIBLE);
			hlist_for_each_entry(i, n, slot, colision) {
				if (OVERLAPS) {
					/* only ALERT on first iteration,
					 * we may be woken up early... */
					if (first)
						ALERT("%s[%u] Concurrent local write detected!"
						      "	new: %llus +%u; pending: %llus +%u\n",
						      current->comm, current->pid,
						      (unsigned long long)sector, size,
						      (unsigned long long)i->sector, i->size);
					if (i->rq_state & RQ_NET_PENDING)
						++have_unacked;
					++have_conflict;
				}
			}
#undef OVERLAPS
			if (!have_conflict)
				break;

			/* Discard Ack only for the _first_ iteration */
			if (first && discard && have_unacked) {
				ALERT("Concurrent write! [DISCARD BY FLAG] sec=%llus\n",
				     (unsigned long long)sector);
				inc_unacked(mdev);
				mdev->epoch_size++;
				e->w.cb = e_send_discard_ack;
				list_add_tail(&e->w.list, &mdev->done_ee);

				spin_unlock_irq(&mdev->req_lock);

				/* we could probably send that DiscardAck ourselves,
				 * but I don't like the receiver using the msock */

				dec_local(mdev);
				wake_asender(mdev);
				finish_wait(&mdev->misc_wait, &wait);
				return TRUE;
			}

			if (signal_pending(current)) {
				hlist_del_init(&e->colision);

				spin_unlock_irq(&mdev->req_lock);

				finish_wait(&mdev->misc_wait, &wait);
				goto out_interrupted;
			}

			spin_unlock_irq(&mdev->req_lock);
			if (first) {
				first = 0;
				ALERT("Concurrent write! [W AFTERWARDS] "
				     "sec=%llus\n", (unsigned long long)sector);
			} else if (discard) {
				/* we had none on the first iteration.
				 * there must be none now. */
				D_ASSERT(have_unacked == 0);
			}
			schedule();
			spin_lock_irq(&mdev->req_lock);
		}
		finish_wait(&mdev->misc_wait, &wait);
	}

	/* when using TCQ:
	 * note that, when using tagged command queuing, we may
	 * have more than one reorder domain "active" at a time.
	 *
	 * THINK:
	 * do we have any guarantees that we get the completion
	 * events of the different reorder domains in order?
	 * or does the api only "guarantee" that the events
	 * _happened_ in order, but eventually the completion
	 * callbacks are shuffeled again?
	 *
	 * note that I wonder about the order in which the
	 * callbacks are run, I am reasonable confident that the
	 * actual completion happens in order.
	 *
	 * - can it happen that the tagged write completion is
	 *   called even though not all of the writes before it
	 *   have run their completion callback?
	 * - can it happen that some completion callback of some
	 *   write after the tagged one is run, even though the
	 *   callback of the tagged one itself is still pending?
	 *
	 * if this can happen, we either need to drop our "debug
	 * assertion" about the epoch size and just trust our code
	 * and the layers below us (nah, won't do that).
	 *
	 * or we need to replace the "active_ee" list by some sort
	 * of "transfer log" on the receiving side, too, which
	 * uses epoch counters per reorder domain.
	 */

	/* when using tcq:
	 * if we got a barrier packet before, but at that time the active_ee
	 * was not yet empty, we just "remembered" this barrier request.
	 *
	 * if this is the first data packet since that barrier, maybe meanwhile
	 * all previously active writes have been completed?
	 * if so, send the b_ack right now
	 * (though, maybe rather move it into the e_end_block callback,
	 * where it would be sent as soon as possible).
	 *
	 * otherwise, tag the write with the barrier number, so it
	 * will trigger the b_ack before its own ack.
	 */
	if (mdev->next_barrier_nr) {
		/* only when using TCQ */
		if (list_empty(&mdev->active_ee)) {
			barrier_nr = mdev->next_barrier_nr;
			epoch_size = mdev->epoch_size;
			mdev->epoch_size = 0;
		} else {
			e->barrier_nr = mdev->next_barrier_nr;
		}
		e->private_bio->bi_rw |= BIO_RW_BARRIER;
		mdev->next_barrier_nr = 0;
	}
	list_add(&e->w.list, &mdev->active_ee);
	spin_unlock_irq(&mdev->req_lock);

	if (barrier_nr) {
		/* only when using TCQ
		 * maybe rather move it into the e_end_block callback,
		 * where it would be sent as soon as possible).
		 */
		(void)drbd_send_b_ack(mdev,
					cpu_to_be32(barrier_nr), epoch_size);
	}

	switch (mdev->net_conf->wire_protocol) {
	case DRBD_PROT_C:
		inc_unacked(mdev);
		/* corresponding dec_unacked() in e_end_block()
		 * respective _drbd_clear_done_ee */
		break;
	case DRBD_PROT_B:
		/* I really don't like it that the receiver thread
		 * sends on the msock, but anyways */
		drbd_send_ack(mdev, RecvAck, e);
		break;
	case DRBD_PROT_A:
		/* nothing to do */
		break;
	}

	if (mdev->state.pdsk == Diskless) {
		/* In case we have the only disk of the cluster, */
		drbd_set_out_of_sync(mdev, e->sector, e->size);
		e->flags |= EE_CALL_AL_COMPLETE_IO;
		drbd_al_begin_io(mdev, e->sector);
	}

	MTRACE(TraceTypeEE, TraceLvlAll,
	       INFO("submit EE (DATA)WRITE sec=%llus size=%u ee=%p\n",
		    (unsigned long long)e->sector, e->size, e);
	       );
	/* FIXME drbd_al_begin_io in case we have two primaries... */
	drbd_generic_make_request(mdev, WRITE, DRBD_FAULT_DT_WR,
					e->private_bio);
	/* accounting done in endio */

	maybe_kick_lo(mdev);
	return TRUE;

out_interrupted:
	/* yes, the epoch_size now is imbalanced.
	 * but we drop the connection anyways, so we don't have a chance to
	 * receive a barrier... atomic_inc(&mdev->epoch_size); */
	dec_local(mdev);
	drbd_free_ee(mdev, e);
	return FALSE;
}

int receive_DataRequest(struct drbd_conf *mdev, struct Drbd_Header *h)
{
	sector_t sector;
	const sector_t capacity = drbd_get_capacity(mdev->this_bdev);
	struct Tl_epoch_entry *e;
	int size;
	unsigned int fault_type;
	struct Drbd_BlockRequest_Packet *p =
		(struct Drbd_BlockRequest_Packet *)h;

	ERR_IF(h->length != (sizeof(*p)-sizeof(*h))) return FALSE;

	if (drbd_recv(mdev, h->payload, h->length) != h->length)
		return FALSE;

	sector = be64_to_cpu(p->sector);
	size   = be32_to_cpu(p->blksize);

	if (size <= 0 || (size & 0x1ff) != 0 || size > DRBD_MAX_SEGMENT_SIZE) {
		ERR("%s:%d: sector: %llus, size: %u\n", __FILE__, __LINE__,
				(unsigned long long)sector, size);
		return FALSE;
	}
	if ( sector + (size>>9) > capacity) {
		ERR("%s:%d: sector: %llus, size: %u\n", __FILE__, __LINE__,
				(unsigned long long)sector, size);
		return FALSE;
	}

	if (!inc_local_if_state(mdev, UpToDate)) {
		if (DRBD_ratelimit(5*HZ, 5))
			ERR("Can not satisfy peer's read request, "
			    "no local data.\n");
		drbd_send_ack_rp(mdev, h->command == DataRequest ? NegDReply :
				 NegRSDReply , p);
		return TRUE;
	}

	e = drbd_alloc_ee(mdev, p->block_id, sector, size, GFP_KERNEL);
	if (!e) {
		dec_local(mdev);
		return FALSE;
	}

	e->private_bio->bi_end_io = drbd_endio_read_sec;

	switch (h->command) {
	case DataRequest:
		e->w.cb = w_e_end_data_req;
		fault_type = DRBD_FAULT_DT_RD;
		break;
	case RSDataRequest:
		e->w.cb = w_e_end_rsdata_req;
		fault_type = DRBD_FAULT_RS_RD;
		/* Eventually this should become asynchrously. Currently it
		 * blocks the whole receiver just to delay the reading of a
		 * resync data block.
		 * the drbd_work_queue mechanism is made for this...
		 */
		if (!drbd_rs_begin_io(mdev, sector)) {
			/* we have been interrupted,
			 * probably connection lost! */
			D_ASSERT(signal_pending(current));
			dec_local(mdev);
			drbd_free_ee(mdev, e);
			return 0;
		}
		break;
	default:; /* avoid compiler warning */
		fault_type = DRBD_FAULT_MAX;
	}

	spin_lock_irq(&mdev->req_lock);
	list_add(&e->w.list, &mdev->read_ee);
	spin_unlock_irq(&mdev->req_lock);

	inc_unacked(mdev);

	MTRACE(TraceTypeEE, TraceLvlAll,
	       INFO("submit EE READ sec=%llus size=%u ee=%p\n",
		    (unsigned long long)e->sector, e->size, e);
	       );
	/* FIXME actually, it could be a READA originating from the peer ... */
	drbd_generic_make_request(mdev, READ, fault_type, e->private_bio);
	maybe_kick_lo(mdev);

	return TRUE;
}

int drbd_asb_recover_0p(struct drbd_conf *mdev)
{
	int self, peer, rv = -100;
	unsigned long ch_self, ch_peer;

	self = mdev->bc->md.uuid[Bitmap] & 1;
	peer = mdev->p_uuid[Bitmap] & 1;

	ch_peer = mdev->p_uuid[UUID_SIZE];
	ch_self = mdev->comm_bm_set;

	switch ( mdev->net_conf->after_sb_0p ) {
	case Consensus:
	case DiscardSecondary:
	case CallHelper:
		ERR("Configuration error.\n");
		break;
	case Disconnect:
		break;
	case DiscardYoungerPri:
		if (self == 0 && peer == 1) { rv = -1; break; }
		if (self == 1 && peer == 0) { rv =  1; break; }
		/* Else fall through to one of the other strategies... */
	case DiscardOlderPri:
		if (self == 0 && peer == 1) { rv =  1; break; }
		if (self == 1 && peer == 0) { rv = -1; break; }
		/* Else fall through to one of the other strategies... */
		WARN("Discard younger/older primary did not found a decision\n"
		     "Using discard-least-changes instead\n");
	case DiscardZeroChg:
		if (ch_peer == 0 && ch_self == 0) {
			rv = test_bit(DISCARD_CONCURRENT, &mdev->flags)
				? -1 : 1;
			break;
		} else {
			if (ch_peer == 0) { rv =  1; break; }
			if (ch_self == 0) { rv = -1; break; }
		}
		if (mdev->net_conf->after_sb_0p == DiscardZeroChg)
			break;
	case DiscardLeastChg:
		if	( ch_self < ch_peer )
			rv = -1;
		else if (ch_self > ch_peer)
			rv =  1;
		else /* ( ch_self == ch_peer ) */
		     /* Well, then use something else. */
			rv = test_bit(DISCARD_CONCURRENT, &mdev->flags)
				? -1 : 1;
		break;
	case DiscardLocal:
		rv = -1;
		break;
	case DiscardRemote:
		rv =  1;
	}

	return rv;
}

int drbd_asb_recover_1p(struct drbd_conf *mdev)
{
	int self, peer, hg, rv = -100;

	self = mdev->bc->md.uuid[Bitmap] & 1;
	peer = mdev->p_uuid[Bitmap] & 1;

	switch ( mdev->net_conf->after_sb_1p ) {
	case DiscardYoungerPri:
	case DiscardOlderPri:
	case DiscardLeastChg:
	case DiscardLocal:
	case DiscardRemote:
		ERR("Configuration error.\n");
		break;
	case Disconnect:
		break;
	case Consensus:
		hg = drbd_asb_recover_0p(mdev);
		if (hg == -1 && mdev->state.role == Secondary)
			rv = hg;
		if (hg == 1  && mdev->state.role == Primary)
			rv = hg;
		break;
	case Violently:
		rv = drbd_asb_recover_0p(mdev);
		break;
	case DiscardSecondary:
		return mdev->state.role == Primary ? 1 : -1;
	case CallHelper:
		hg = drbd_asb_recover_0p(mdev);
		if (hg == -1 && mdev->state.role == Primary) {
			self = drbd_set_role(mdev, Secondary, 0);
			if (self != SS_Success) {
				drbd_khelper(mdev, "pri-lost-after-sb");
			} else {
				WARN("Sucessfully gave up primary role.\n");
				rv = hg;
			}
		} else
			rv = hg;
	}

	return rv;
}

int drbd_asb_recover_2p(struct drbd_conf *mdev)
{
	int self, peer, hg, rv = -100;

	self = mdev->bc->md.uuid[Bitmap] & 1;
	peer = mdev->p_uuid[Bitmap] & 1;

	switch ( mdev->net_conf->after_sb_2p ) {
	case DiscardYoungerPri:
	case DiscardOlderPri:
	case DiscardLeastChg:
	case DiscardLocal:
	case DiscardRemote:
	case Consensus:
	case DiscardSecondary:
		ERR("Configuration error.\n");
		break;
	case Violently:
		rv = drbd_asb_recover_0p(mdev);
		break;
	case Disconnect:
		break;
	case CallHelper:
		hg = drbd_asb_recover_0p(mdev);
		if (hg == -1) {
			self = drbd_set_role(mdev, Secondary, 0);
			if (self != SS_Success) {
				drbd_khelper(mdev, "pri-lost-after-sb");
			} else {
				WARN("Sucessfully gave up primary role.\n");
				rv = hg;
			}
		} else
			rv = hg;
	}

	return rv;
}

void drbd_uuid_dump(struct drbd_conf *mdev, char *text, u64 *uuid)
{
	INFO("%s %016llX:%016llX:%016llX:%016llX\n",
	     text,
	     uuid[Current],
	     uuid[Bitmap],
	     uuid[History_start],
	     uuid[History_end]);
}

/*
  100	after split brain try auto recover
    2	SyncSource set BitMap
    1	SyncSource use BitMap
    0	no Sync
   -1	SyncTarget use BitMap
   -2	SyncTarget set BitMap
 -100	after split brain, disconnect
-1000	unrelated data
 */
int drbd_uuid_compare(struct drbd_conf *mdev, int *rule_nr)
{
	u64 self, peer;
	int i, j;

	self = mdev->bc->md.uuid[Current] & ~((u64)1);
	peer = mdev->p_uuid[Current] & ~((u64)1);

	*rule_nr = 1;
	if (self == UUID_JUST_CREATED &&
	    peer == UUID_JUST_CREATED) return 0;

	*rule_nr = 2;
	if ( (self == UUID_JUST_CREATED || self == (u64)0) &&
	     peer != UUID_JUST_CREATED) return -2;

	*rule_nr = 3;
	if ( self != UUID_JUST_CREATED &&
	     (peer == UUID_JUST_CREATED || peer == (u64)0) ) return 2;

	*rule_nr = 4;
	if (self == peer) { /* Common power [off|failure] */
		int rct, dc; /* roles at crash time */

		rct = (test_bit(CRASHED_PRIMARY, &mdev->flags) ? 1 : 0) +
			( mdev->p_uuid[UUID_FLAGS] & 2 );
		/* lowest bit is set when we were primary,
		 * next bit (weight 2) is set when peer was primary */

		MTRACE(TraceTypeUuid, TraceLvlMetrics, DUMPI(rct); );

		switch (rct) {
		case 0: /* !self_pri && !peer_pri */ return 0;
		case 1: /*  self_pri && !peer_pri */ return 1;
		case 2: /* !self_pri &&  peer_pri */ return -1;
		case 3: /*  self_pri &&  peer_pri */
			dc = test_bit(DISCARD_CONCURRENT, &mdev->flags);
			MTRACE(TraceTypeUuid, TraceLvlMetrics, DUMPI(dc); );
			return dc ? -1 : 1;
		}
	}

	*rule_nr = 5;
	peer = mdev->p_uuid[Bitmap] & ~((u64)1);
	if (self == peer)
		return -1;

	*rule_nr = 6;
	for ( i = History_start ; i <= History_end ; i++ ) {
		peer = mdev->p_uuid[i] & ~((u64)1);
		if (self == peer)
			return -2;
	}

	*rule_nr = 7;
	self = mdev->bc->md.uuid[Bitmap] & ~((u64)1);
	peer = mdev->p_uuid[Current] & ~((u64)1);
	if (self == peer)
		return 1;

	*rule_nr = 8;
	for ( i = History_start ; i <= History_end ; i++ ) {
		self = mdev->bc->md.uuid[i] & ~((u64)1);
		if (self == peer)
			return 2;
	}

	*rule_nr = 9;
	self = mdev->bc->md.uuid[Bitmap] & ~((u64)1);
	peer = mdev->p_uuid[Bitmap] & ~((u64)1);
	if (self == peer && self != ((u64)0) ) return 100;

	*rule_nr = 10;
	for ( i = History_start ; i <= History_end ; i++ ) {
		self = mdev->p_uuid[i] & ~((u64)1);
		for ( j = History_start ; j <= History_end ; j++ ) {
			peer = mdev->p_uuid[j] & ~((u64)1);
			if (self == peer)
				return -100;
		}
	}

	return -1000;
}

/* drbd_sync_handshake() returns the new conn state on success, or
   conn_mask (-1) on failure.
 */
enum drbd_conns drbd_sync_handshake(struct drbd_conf *mdev,
	enum drbd_role peer_role, enum drbd_disk_state peer_disk)
{
	int hg, rule_nr;
	enum drbd_conns rv = conn_mask;
	enum drbd_disk_state mydisk;

	mydisk = mdev->state.disk;
	if (mydisk == Negotiating)
		mydisk = mdev->new_state_tmp.disk;

	hg = drbd_uuid_compare(mdev, &rule_nr);

	MTRACE(TraceTypeUuid, TraceLvlSummary,
	       INFO("drbd_sync_handshake:\n");
	       drbd_uuid_dump(mdev, "self", mdev->bc->md.uuid);
	       drbd_uuid_dump(mdev, "peer", mdev->p_uuid);
	       INFO("uuid_compare()=%d by rule %d\n", hg, rule_nr);
	    );

	if (hg == -1000) {
		ALERT("Unrelated data, dropping connection!\n");
		drbd_force_state(mdev, NS(conn, Disconnecting));
		return conn_mask;
	}

	if ( (mydisk == Inconsistent && peer_disk > Inconsistent) ||
	    (peer_disk == Inconsistent && mydisk > Inconsistent) )  {
		int f = (hg == -100) || abs(hg) == 2;
		hg = mydisk > Inconsistent ? 1 : -1;
		if (f)
			hg = hg*2;
		INFO("Becoming sync %s due to disk states.\n",
		     hg > 0 ? "source" : "target");
	}

	if (hg == 100 || (hg == -100 && mdev->net_conf->always_asbp) ) {
		int pcount = (mdev->state.role == Primary)
			   + (peer_role == Primary);
		int forced = (hg == -100);

		switch (pcount) {
		case 0:
			hg = drbd_asb_recover_0p(mdev);
			break;
		case 1:
			hg = drbd_asb_recover_1p(mdev);
			break;
		case 2:
			hg = drbd_asb_recover_2p(mdev);
			break;
		}
		if ( abs(hg) < 100 ) {
			WARN("Split-Brain detected, %d primaries, "
			     "automatically solved. Sync from %s node\n",
			     pcount, (hg < 0) ? "peer":"this");
			if (forced) {
				WARN("Doing a full sync, since"
				     " UUIDs where ambiguous.\n");
				drbd_uuid_dump(mdev, "self", mdev->bc->md.uuid);
				drbd_uuid_dump(mdev, "peer", mdev->p_uuid);
				hg = hg*2;
			}
		}
	}

	if (hg == -100) {
		if (mdev->net_conf->want_lose && !(mdev->p_uuid[UUID_FLAGS]&1))
			hg = -1;
		if (!mdev->net_conf->want_lose && (mdev->p_uuid[UUID_FLAGS]&1))
			hg = 1;

		if ( abs(hg) < 100 )
			WARN("Split-Brain detected, manually solved. "
			     "Sync from %s node\n",
			     (hg < 0) ? "peer":"this");
	}

	if (hg == -100) {
		ALERT("Split-Brain detected, dropping connection!\n");
		drbd_uuid_dump(mdev, "self", mdev->bc->md.uuid);
		drbd_uuid_dump(mdev, "peer", mdev->p_uuid);
		drbd_force_state(mdev, NS(conn, Disconnecting));
		return conn_mask;
	}

	if (hg > 0 && mydisk <= Inconsistent) {
		ERR("I shall become SyncSource, but I am inconsistent!\n");
		drbd_force_state(mdev, NS(conn, Disconnecting));
		return conn_mask;
	}

	if (hg < 0 && /* by intention we do not use mydisk here. */
	    mdev->state.role == Primary && mdev->state.disk >= Consistent ) {
		switch (mdev->net_conf->rr_conflict) {
		case CallHelper:
			drbd_khelper(mdev, "pri-lost");
			/* fall through */
		case Disconnect:
			ERR("I shall become SyncTarget, but I am primary!\n");
			drbd_force_state(mdev, NS(conn, Disconnecting));
			return conn_mask;
		case Violently:
			WARN("Becoming SyncTarget, violating the stable-data"
			     "assumption\n");
		}
	}

	if (abs(hg) >= 2) {
		drbd_md_set_flag(mdev, MDF_FullSync);
		drbd_md_sync(mdev);

		drbd_bm_set_all(mdev);

		if (unlikely(drbd_bm_write(mdev) < 0))
			return conn_mask;

		drbd_md_clear_flag(mdev, MDF_FullSync);
		drbd_md_sync(mdev);
	}

	if (hg > 0) { /* become sync source. */
		rv = WFBitMapS;
	} else if (hg < 0) { /* become sync target */
		rv = WFBitMapT;
	} else {
		rv = Connected;
		if (drbd_bm_total_weight(mdev)) {
			INFO("No resync, but %lu bits in bitmap!\n",
			     drbd_bm_total_weight(mdev));
		}
	}

	drbd_bm_recount_bits(mdev);

	return rv;
}

/* returns 1 if invalid */
int cmp_after_sb(enum after_sb_handler peer, enum after_sb_handler self)
{
	/* DiscardRemote - DiscardLocal is valid */
	if ( (peer == DiscardRemote && self == DiscardLocal) ||
	    (self == DiscardRemote && peer == DiscardLocal) ) return 0;

	/* any other things with DiscardRemote or DiscardLocal are invalid */
	if ( peer == DiscardRemote || peer == DiscardLocal ||
	    self == DiscardRemote || self == DiscardLocal ) return 1;

	/* everything else is valid if they are equal on both sides. */
	if (peer == self)
		return 0;

	/* everything es is invalid. */
	return 1;
}

int receive_protocol(struct drbd_conf *mdev, struct Drbd_Header *h)
{
	struct Drbd_Protocol_Packet *p = (struct Drbd_Protocol_Packet *)h;
	int header_size, data_size;

	int p_proto, p_after_sb_0p, p_after_sb_1p, p_after_sb_2p;
	int p_want_lose, p_two_primaries;
	char p_integrity_alg[SHARED_SECRET_MAX] = "";

	header_size = sizeof(*p) - sizeof(*h);
	data_size   = h->length  - header_size;

	if (drbd_recv(mdev, h->payload, header_size) != header_size)
		return FALSE;

	p_proto		= be32_to_cpu(p->protocol);
	p_after_sb_0p	= be32_to_cpu(p->after_sb_0p);
	p_after_sb_1p	= be32_to_cpu(p->after_sb_1p);
	p_after_sb_2p	= be32_to_cpu(p->after_sb_2p);
	p_want_lose	= be32_to_cpu(p->want_lose);
	p_two_primaries = be32_to_cpu(p->two_primaries);

	if (p_proto != mdev->net_conf->wire_protocol) {
		ERR("incompatible communication protocols\n");
		goto disconnect;
	}

	if ( cmp_after_sb(p_after_sb_0p, mdev->net_conf->after_sb_0p) ) {
		ERR("incompatible after-sb-0pri settings\n");
		goto disconnect;
	}

	if ( cmp_after_sb(p_after_sb_1p, mdev->net_conf->after_sb_1p) ) {
		ERR("incompatible after-sb-1pri settings\n");
		goto disconnect;
	}

	if ( cmp_after_sb(p_after_sb_2p, mdev->net_conf->after_sb_2p) ) {
		ERR("incompatible after-sb-2pri settings\n");
		goto disconnect;
	}

	if (p_want_lose && mdev->net_conf->want_lose) {
		ERR("both sides have the 'want_lose' flag set\n");
		goto disconnect;
	}

	if (p_two_primaries != mdev->net_conf->two_primaries) {
		ERR("incompatible setting of the two-primaries options\n");
		goto disconnect;
	}

	if (mdev->agreed_pro_version >= 87) {
		if (drbd_recv(mdev, p_integrity_alg, data_size) != data_size)
			return FALSE;

		p_integrity_alg[SHARED_SECRET_MAX-1]=0;
		if(strcmp(p_integrity_alg, mdev->net_conf->integrity_alg)) {
			ERR("incompatible setting of the data-integrity-alg\n");
			goto disconnect;
		}
		WARN("data-integrity-alg: %s\n",mdev->net_conf->integrity_alg);
	}

	return TRUE;

 disconnect:
	drbd_force_state(mdev, NS(conn, Disconnecting));
	return FALSE;
}

int receive_SyncParam(struct drbd_conf *mdev, struct Drbd_Header *h)
{
	int ok = TRUE;
	struct Drbd_SyncParam_Packet *p = (struct Drbd_SyncParam_Packet *)h;

	ERR_IF(h->length != (sizeof(*p)-sizeof(*h))) return FALSE;
	if (drbd_recv(mdev, h->payload, h->length) != h->length)
		return FALSE;

	/* XXX harmless race with ioctl ... */
	mdev->sync_conf.rate	  = be32_to_cpu(p->rate);

	return ok;
}

void drbd_setup_order_type(struct drbd_conf *mdev, int peer)
{
	/* sorry, we currently have no working implementation
	 * of distributed TCQ */
}

/* warn if the arguments differ by more than 12.5% */
static void warn_if_differ_considerably(struct drbd_conf *mdev,
	const char *s, sector_t a, sector_t b)
{
	sector_t d;
	if (a == 0 || b == 0)
		return;
	d = (a > b) ? (a - b) : (b - a);
	if ( d > (a>>3) || d > (b>>3))
		WARN("Considerable difference in %s: %llus vs. %llus\n", s,
		     (unsigned long long)a, (unsigned long long)b);
}

int receive_sizes(struct drbd_conf *mdev, struct Drbd_Header *h)
{
	struct Drbd_Sizes_Packet *p = (struct Drbd_Sizes_Packet *)h;
	unsigned int max_seg_s;
	sector_t p_size, p_usize, my_usize;
	enum drbd_conns nconn;

	ERR_IF(h->length != (sizeof(*p)-sizeof(*h))) return FALSE;
	if (drbd_recv(mdev, h->payload, h->length) != h->length)
		return FALSE;

	p_size = be64_to_cpu(p->d_size);
	p_usize = be64_to_cpu(p->u_size);

	if (p_size == 0 && mdev->state.disk == Diskless) {
		ERR("some backing storage is needed\n");
		drbd_force_state(mdev, NS(conn, Disconnecting));
		return FALSE;
	}

#define min_not_zero(l, r) (l == 0) ? r : ((r == 0) ? l : min(l, r))
	if (inc_local(mdev)) {
		warn_if_differ_considerably(mdev, "lower level device sizes",
			   p_size, drbd_get_capacity(mdev->bc->backing_bdev));
		warn_if_differ_considerably(mdev, "user requested size",
					    p_usize, mdev->bc->dc.disk_size);

		/* if this is the first connect, or an otherwise expected
		 * param exchange, choose the minimum */
		if (mdev->state.conn == WFReportParams)
			p_usize = min_not_zero((sector_t)mdev->bc->dc.disk_size,
					     p_usize);

		my_usize = mdev->bc->dc.disk_size;

		if (mdev->bc->dc.disk_size != p_usize) {
			mdev->bc->dc.disk_size = p_usize;
			INFO("Peer sets u_size to %lu KB\n",
			     (unsigned long)mdev->bc->dc.disk_size);
		}

		/* Never shrink a device with usable data. */
		if (drbd_new_dev_size(mdev, mdev->bc) <
		   drbd_get_capacity(mdev->this_bdev) &&
		   mdev->state.disk >= Outdated ) {
			dec_local(mdev);
			ERR("The peer's disk size is too small!\n");
			drbd_force_state(mdev, NS(conn, Disconnecting));
			mdev->bc->dc.disk_size = my_usize;
			return FALSE;
		}
		dec_local(mdev);
	}
#undef min_not_zero

	mdev->p_size = p_size;
	if (inc_local(mdev)) {
		drbd_bm_lock(mdev);
		/*
		 * you may get a flip-flop connection established/connection
		 * loss, in case both really have different usize uppon first
		 * connect!  try to solve it thus:
		 ***/

		drbd_determin_dev_size(mdev);
		drbd_bm_unlock(mdev);
		dec_local(mdev);
	} else {
		/* I am diskless, need to accept the peer's size. */
		drbd_set_my_capacity(mdev, p_size);
	}

	if (mdev->p_uuid && mdev->state.conn <= Connected && inc_local(mdev)) {
		nconn = drbd_sync_handshake(mdev,
				mdev->state.peer, mdev->state.pdsk);
		dec_local(mdev);

		if (nconn == conn_mask)
			return FALSE;

		if (drbd_request_state(mdev, NS(conn, nconn)) < SS_Success) {
			drbd_force_state(mdev, NS(conn, Disconnecting));
			return FALSE;
		}
	}

	if (inc_local(mdev)) {
		max_seg_s = be32_to_cpu(p->max_segment_size);
		if (max_seg_s != mdev->rq_queue->max_segment_size)
			drbd_setup_queue_param(mdev, max_seg_s);

		drbd_setup_order_type(mdev, be32_to_cpu(p->queue_order_type));
		dec_local(mdev);
	}

	if (mdev->state.conn > WFReportParams) {
		if ( be64_to_cpu(p->c_size) !=
		    drbd_get_capacity(mdev->this_bdev) ) {
			/* we have different sizes, probabely peer
			 * needs to know my new size... */
			drbd_send_sizes(mdev);
		}
	}

	return TRUE;
}

int receive_uuids(struct drbd_conf *mdev, struct Drbd_Header *h)
{
	struct Drbd_GenCnt_Packet *p = (struct Drbd_GenCnt_Packet *)h;
	u64 *p_uuid;
	int i;

	ERR_IF(h->length != (sizeof(*p)-sizeof(*h))) return FALSE;
	if (drbd_recv(mdev, h->payload, h->length) != h->length)
		return FALSE;

	p_uuid = kmalloc(sizeof(u64)*EXT_UUID_SIZE, GFP_KERNEL);

	for (i = Current; i < EXT_UUID_SIZE; i++)
		p_uuid[i] = be64_to_cpu(p->uuid[i]);

	kfree(mdev->p_uuid);
	mdev->p_uuid = p_uuid;

	return TRUE;
}

/**
 * convert_state:
 * Switches the view of the state.
 */
union drbd_state_t convert_state(union drbd_state_t ps)
{
	union drbd_state_t ms;

	static enum drbd_conns c_tab[] = {
		[Connected] = Connected,

		[StartingSyncS] = StartingSyncT,
		[StartingSyncT] = StartingSyncS,
		[Disconnecting] = TearDown, /* NetworkFailure, */

		[conn_mask]   = conn_mask,
	};

	ms.i = ps.i;

	ms.conn = c_tab[ps.conn];
	ms.peer = ps.role;
	ms.role = ps.peer;
	ms.pdsk = ps.disk;
	ms.disk = ps.pdsk;
	ms.peer_isp = ( ps.aftr_isp | ps.user_isp );

	return ms;
}

int receive_req_state(struct drbd_conf *mdev, struct Drbd_Header *h)
{
	struct Drbd_Req_State_Packet *p = (struct Drbd_Req_State_Packet *)h;
	union drbd_state_t mask, val;
	int rv;

	ERR_IF(h->length != (sizeof(*p)-sizeof(*h))) return FALSE;
	if (drbd_recv(mdev, h->payload, h->length) != h->length)
		return FALSE;

	mask.i = be32_to_cpu(p->mask);
	val.i = be32_to_cpu(p->val);

	if (test_bit(DISCARD_CONCURRENT, &mdev->flags)) drbd_state_lock(mdev);

	mask = convert_state(mask);
	val = convert_state(val);

	rv = drbd_change_state(mdev, ChgStateVerbose, mask, val);

	if (test_bit(DISCARD_CONCURRENT, &mdev->flags)) drbd_state_unlock(mdev);

	drbd_send_sr_reply(mdev, rv);
	drbd_md_sync(mdev);

	return TRUE;
}

int receive_state(struct drbd_conf *mdev, struct Drbd_Header *h)
{
	struct Drbd_State_Packet *p = (struct Drbd_State_Packet *)h;
	enum drbd_conns nconn, oconn;
	union drbd_state_t os, ns, peer_state;
	int rv;

	ERR_IF(h->length != (sizeof(*p)-sizeof(*h))) return FALSE;
	if (drbd_recv(mdev, h->payload, h->length) != h->length)
		return FALSE;

	peer_state.i = be32_to_cpu(p->state);

	spin_lock_irq(&mdev->req_lock);
 retry:
	oconn = nconn = mdev->state.conn;
	spin_unlock_irq(&mdev->req_lock);

	if (nconn == WFReportParams)
		nconn = Connected;

	if (mdev->p_uuid && oconn <= Connected &&
	    peer_state.disk >= Negotiating &&
	    inc_local_if_state(mdev, Negotiating) ) {
		nconn = drbd_sync_handshake(mdev,
				peer_state.role, peer_state.disk);
		dec_local(mdev);

		if (nconn == conn_mask)
			return FALSE;
	}

	spin_lock_irq(&mdev->req_lock);
	if (mdev->state.conn != oconn)
		goto retry;
	os = mdev->state;
	ns.i = mdev->state.i;
	ns.conn = nconn;
	ns.peer = peer_state.role;
	ns.pdsk = peer_state.disk;
	ns.peer_isp = ( peer_state.aftr_isp | peer_state.user_isp );
	if ((nconn == Connected || nconn == WFBitMapS) &&
	   ns.disk == Negotiating )
		ns.disk = UpToDate;
	if ((nconn == Connected || nconn == WFBitMapT) &&
	   ns.pdsk == Negotiating )
		ns.pdsk = UpToDate;
	rv = _drbd_set_state(mdev, ns, ChgStateVerbose | ChgStateHard);
	spin_unlock_irq(&mdev->req_lock);

	if (rv < SS_Success) {
		drbd_force_state(mdev, NS(conn, Disconnecting));
		return FALSE;
	}

	if (oconn > WFReportParams) {
		if (nconn > Connected && peer_state.conn <= Connected) {
			/* we want resync, peer has not yet decided to sync */
			drbd_send_uuids(mdev);
			drbd_send_state(mdev);
		} else if (nconn == Connected &&
					peer_state.disk == Negotiating) {
			/* peer is waiting for us to respond... */
			drbd_send_state(mdev);
		}
	}

	if (rv == SS_Success)
		after_state_ch(mdev, os, ns, ChgStateVerbose | ChgStateHard);

	mdev->net_conf->want_lose = 0;

	/* FIXME assertion for (gencounts do not diverge) */
	drbd_md_sync(mdev); /* update connected indicator, la_size, ... */

	return TRUE;
}

int receive_sync_uuid(struct drbd_conf *mdev, struct Drbd_Header *h)
{
	struct Drbd_SyncUUID_Packet *p = (struct Drbd_SyncUUID_Packet *)h;

	wait_event( mdev->misc_wait,
		    mdev->state.conn < Connected ||
		    mdev->state.conn == WFSyncUUID);

	/* D_ASSERT( mdev->state.conn == WFSyncUUID ); */

	ERR_IF(h->length != (sizeof(*p)-sizeof(*h))) return FALSE;
	if (drbd_recv(mdev, h->payload, h->length) != h->length)
		return FALSE;

	/* Here the _drbd_uuid_ functions are right, current should
	   _not_ be rotated into the history */
	_drbd_uuid_set(mdev, Current, be64_to_cpu(p->uuid));
	_drbd_uuid_set(mdev, Bitmap, 0UL);

	drbd_start_resync(mdev, SyncTarget);

	return TRUE;
}

/* Since we are processing the bitfild from lower addresses to higher,
   it does not matter if the process it in 32 bit chunks or 64 bit
   chunks as long as it is little endian. (Understand it as byte stream,
   beginning with the lowest byte...) If we would use big endian
   we would need to process it from the highest address to the lowest,
   in order to be agnostic to the 32 vs 64 bits issue.

   returns 0 on failure, 1 if we suceessfully received it. */
int receive_bitmap(struct drbd_conf *mdev, struct Drbd_Header *h)
{
	size_t bm_words, bm_i, want, num_words;
	unsigned long *buffer;
	int ok = FALSE;

	drbd_bm_lock(mdev);

	bm_words = drbd_bm_words(mdev);
	bm_i	 = 0;
	buffer	 = vmalloc(BM_PACKET_WORDS*sizeof(long));

	while (1) {
		num_words = min_t(size_t, BM_PACKET_WORDS, bm_words-bm_i );
		want = num_words * sizeof(long);
		ERR_IF(want != h->length) goto out;
		if (want == 0)
			break;
		if (drbd_recv(mdev, buffer, want) != want)
			goto out;

		drbd_bm_merge_lel(mdev, bm_i, num_words, buffer);
		bm_i += num_words;

		if (!drbd_recv_header(mdev, h))
			goto out;
		D_ASSERT(h->command == ReportBitMap);
	}

	if (mdev->state.conn == WFBitMapS) {
		drbd_start_resync(mdev, SyncSource);
	} else if (mdev->state.conn == WFBitMapT) {
		ok = drbd_send_bitmap(mdev);
		if (!ok)
			goto out;
		ok = drbd_request_state(mdev, NS(conn, WFSyncUUID));
		D_ASSERT( ok == SS_Success );
	} else {
		ERR("unexpected cstate (%s) in receive_bitmap\n",
		    conns_to_name(mdev->state.conn));
	}

	ok = TRUE;
 out:
	drbd_bm_unlock(mdev);
	vfree(buffer);
	return ok;
}

int receive_skip(struct drbd_conf *mdev, struct Drbd_Header *h)
{
	/* TODO zero copy sink :) */
	static char sink[128];
	int size, want, r;

	WARN("skipping unknown optional packet type %d, l: %d!\n",
	     h->command, h->length );

	size = h->length;
	while (size > 0) {
		want = min_t(int, size, sizeof(sink));
		r = drbd_recv(mdev, sink, want);
		ERR_IF(r < 0) break;
		size -= r;
	}
	return (size == 0);
}

int receive_UnplugRemote(struct drbd_conf *mdev, struct Drbd_Header *h)
{
	if (mdev->state.disk >= Inconsistent)
		drbd_kick_lo(mdev);
	return TRUE; /* cannot fail. */
}

typedef int (*drbd_cmd_handler_f)(struct drbd_conf *, struct Drbd_Header *);

static drbd_cmd_handler_f drbd_default_handler[] = {
	[Data]		   = receive_Data,
	[DataReply]	   = receive_DataReply,
	[RSDataReply]	   = receive_RSDataReply,
	[RecvAck]	   = NULL, /* via msock: got_RecvAck, */
	[WriteAck]	   = NULL, /* via msock: got_WriteAck, */
	[Barrier]	   = receive_Barrier_no_tcq,
	[BarrierAck]	   = NULL, /* via msock: got_BarrierAck, */
	[ReportBitMap]	   = receive_bitmap,
	[Ping]		   = NULL, /* via msock: got_Ping, */
	[PingAck]	   = NULL, /* via msock: got_PingAck, */
	[UnplugRemote]	   = receive_UnplugRemote,
	[DataRequest]	   = receive_DataRequest,
	[RSDataRequest]    = receive_DataRequest, /* receive_RSDataRequest, */
	[SyncParam]	   = receive_SyncParam,
	[ReportProtocol]   = receive_protocol,
	[ReportUUIDs]	   = receive_uuids,
	[ReportSizes]	   = receive_sizes,
	[ReportState]	   = receive_state,
	[StateChgRequest]  = receive_req_state,
	[ReportSyncUUID]   = receive_sync_uuid,
};

static drbd_cmd_handler_f *drbd_cmd_handler = drbd_default_handler;
static drbd_cmd_handler_f *drbd_opt_cmd_handler;

void drbdd(struct drbd_conf *mdev)
{
	drbd_cmd_handler_f handler;
	struct Drbd_Header *header = &mdev->data.rbuf.head;

	while (get_t_state(&mdev->receiver) == Running) {
		if (!drbd_recv_header(mdev, header))
			break;

		if (header->command < MAX_CMD)
			handler = drbd_cmd_handler[header->command];
		else if (MayIgnore < header->command
		     && header->command < MAX_OPT_CMD)
			handler = drbd_opt_cmd_handler[header->command-MayIgnore];
		else if (header->command > MAX_OPT_CMD)
			handler = receive_skip;
		else
			handler = NULL;

		if (unlikely(!handler)) {
			ERR("unknown packet type %d, l: %d!\n",
			    header->command, header->length);
			drbd_force_state(mdev, NS(conn, ProtocolError));
			break;
		}
		if (unlikely(!handler(mdev, header))) {
			ERR("error receiving %s, l: %d!\n",
			    cmdname(header->command), header->length);
			drbd_force_state(mdev, NS(conn, ProtocolError));
			break;
		}

		dump_packet(mdev, mdev->data.socket, 2, &mdev->data.rbuf,
				__FILE__, __LINE__);
	}
}

/* FIXME how should freeze-io be handled? */
void drbd_fail_pending_reads(struct drbd_conf *mdev)
{
	struct hlist_head *slot;
	struct hlist_node *n;
	struct drbd_request *req;
	struct list_head *le;
	LIST_HEAD(workset);
	int i;

	/*
	 * Application READ requests
	 */
	spin_lock_irq(&mdev->req_lock);
	for (i = 0; i < APP_R_HSIZE; i++) {
		slot = mdev->app_reads_hash+i;
		hlist_for_each_entry(req, n, slot, colision) {
			list_add(&req->w.list, &workset);
		}
	}
	memset(mdev->app_reads_hash, 0, APP_R_HSIZE*sizeof(void *));

	while (!list_empty(&workset)) {
		le = workset.next;
		req = list_entry(le, struct drbd_request, w.list);
		list_del(le);

		_req_mod(req, connection_lost_while_pending, 0);
	}
	spin_unlock_irq(&mdev->req_lock);
}

void drbd_disconnect(struct drbd_conf *mdev)
{
	struct drbd_work prev_work_done;
	enum fencing_policy fp;
	union drbd_state_t os, ns;
	int rv = SS_UnknownError;

	D_ASSERT(mdev->state.conn < Connected);
	if (mdev->state.conn == StandAlone) return;
	/* FIXME verify that:
	 * the state change magic prevents us from becoming >= Connected again
	 * while we are still cleaning up.
	 */

	/* asender does not clean up anything. it must not interfere, either */
	drbd_thread_stop(&mdev->asender);

	fp = DontCare;
	if (inc_local(mdev)) {
		fp = mdev->bc->dc.fencing;
		dec_local(mdev);
	}

	down(&mdev->data.mutex);
	drbd_free_sock(mdev);
	up(&mdev->data.mutex);

	spin_lock_irq(&mdev->req_lock);
	_drbd_wait_ee_list_empty(mdev, &mdev->active_ee);
	_drbd_wait_ee_list_empty(mdev, &mdev->sync_ee);
	_drbd_clear_done_ee(mdev);
	_drbd_wait_ee_list_empty(mdev, &mdev->read_ee);
	reclaim_net_ee(mdev);
	spin_unlock_irq(&mdev->req_lock);

	/* FIXME: fail pending reads?
	 * when we are configured for freeze io,
	 * we could retry them once we un-freeze. */
	drbd_fail_pending_reads(mdev);

	/* We do not have data structures that would allow us to
	 * get the rs_pending_cnt down to 0 again.
	 *  * On SyncTarget we do not have any data structures describing
	 *    the pending RSDataRequest's we have sent.
	 *  * On SyncSource there is no data structure that tracks
	 *    the RSDataReply blocks that we sent to the SyncTarget.
	 *  And no, it is not the sum of the reference counts in the
	 *  resync_LRU. The resync_LRU tracks the whole operation including
	 *  the disk-IO, while the rs_pending_cnt only tracks the blocks
	 *  on the fly. */
	drbd_rs_cancel_all(mdev);
	mdev->rs_total = 0;
	mdev->rs_failed = 0;
	atomic_set(&mdev->rs_pending_cnt, 0);
	wake_up(&mdev->misc_wait);

	/* make sure syncer is stopped and w_resume_next_sg queued */
	del_timer_sync(&mdev->resync_timer);
	set_bit(STOP_SYNC_TIMER, &mdev->flags);
	resync_timer_fn((unsigned long)mdev);

	/* wait for all w_e_end_data_req, w_e_end_rsdata_req, w_send_barrier,
	 * w_make_resync_request etc. which may still be on the worker queue
	 * to be "canceled" */
	set_bit(WORK_PENDING, &mdev->flags);
	prev_work_done.cb = w_prev_work_done;
	drbd_queue_work(&mdev->data.work, &prev_work_done);
	wait_event(mdev->misc_wait, !test_bit(WORK_PENDING, &mdev->flags));

	kfree(mdev->p_uuid);
	mdev->p_uuid = NULL;

	/* queue cleanup for the worker.
	 * FIXME this should go into after_state_ch  */
	if (!mdev->state.susp)
		tl_clear(mdev);

	INFO("Connection closed\n");

	drbd_md_sync(mdev);

	if (mdev->state.role == Primary) {
		if ( fp >= Resource &&
		    mdev->state.pdsk >= DUnknown ) {
			enum drbd_disk_state nps = drbd_try_outdate_peer(mdev);
			drbd_request_state(mdev, NS(pdsk, nps));
		}
	}

	spin_lock_irq(&mdev->req_lock);
	os = mdev->state;
	if (os.conn >= Unconnected) {
		/* Do not restart in case we are Disconnecting */
		ns = os;
		ns.conn = Unconnected;
		rv = _drbd_set_state(mdev, ns, ChgStateVerbose);
	}
	spin_unlock_irq(&mdev->req_lock);
	if (rv == SS_Success)
		after_state_ch(mdev, os, ns, ChgStateVerbose);

	if (os.conn == Disconnecting) {
		wait_event( mdev->misc_wait, atomic_read(&mdev->net_cnt) == 0 );

		kfree(mdev->ee_hash);
		mdev->ee_hash = NULL;
		mdev->ee_hash_s = 0;

		kfree(mdev->tl_hash);
		mdev->tl_hash = NULL;
		mdev->tl_hash_s = 0;

		crypto_free_hash(mdev->cram_hmac_tfm);
		mdev->cram_hmac_tfm = NULL;

		kfree(mdev->net_conf);
		mdev->net_conf = NULL;
		drbd_request_state(mdev, NS(conn, StandAlone));
	}

	/* they do trigger all the time.
	 * hm. why won't tcp release the page references,
	 * we already released the socket!?
	D_ASSERT(atomic_read(&mdev->pp_in_use) == 0);
	D_ASSERT(list_empty(&mdev->net_ee));
	 */
	D_ASSERT(list_empty(&mdev->read_ee));
	D_ASSERT(list_empty(&mdev->active_ee));
	D_ASSERT(list_empty(&mdev->sync_ee));
	D_ASSERT(list_empty(&mdev->done_ee));

	/* ok, no more ee's on the fly, it is safe to reset the epoch_size */
	mdev->epoch_size = 0;
}

/*
 * We support PRO_VERSION_MIN to PRO_VERSION_MAX. The protocol version
 * we can agree on is stored in agreed_pro_version.
 *
 * feature flags and the reserved array should be enough room for future
 * enhancements of the handshake protocol, and possible plugins...
 *
 * for now, they are expected to be zero, but ignored.
 */
int drbd_send_handshake(struct drbd_conf *mdev)
{
	/* ASSERT current == mdev->receiver ... */
	struct Drbd_HandShake_Packet *p = &mdev->data.sbuf.HandShake;
	int ok;

	if (down_interruptible(&mdev->data.mutex)) {
		ERR("interrupted during initial handshake\n");
		return 0; /* interrupted. not ok. */
	}
	/* FIXME do we need to verify this here? */
	if (mdev->data.socket == NULL) {
		up(&mdev->data.mutex);
		return 0;
	}

	memset(p, 0, sizeof(*p));
	p->protocol_min = cpu_to_be32(PRO_VERSION_MIN);
	p->protocol_max = cpu_to_be32(PRO_VERSION_MAX);
	ok = _drbd_send_cmd( mdev, mdev->data.socket, HandShake,
			     (struct Drbd_Header *)p, sizeof(*p), 0 );
	up(&mdev->data.mutex);
	return ok;
}

/*
 * return values:
 *   1 yess, we have a valid connection
 *   0 oops, did not work out, please try again
 *  -1 peer talks different language,
 *     no point in trying again, please go standalone.
 */
int drbd_do_handshake(struct drbd_conf *mdev)
{
	/* ASSERT current == mdev->receiver ... */
	struct Drbd_HandShake_Packet *p = &mdev->data.rbuf.HandShake;
	const int expect = sizeof(struct Drbd_HandShake_Packet)
			  -sizeof(struct Drbd_Header);
	int rv;

	rv = drbd_send_handshake(mdev);
	if (!rv)
		return 0;

	rv = drbd_recv_header(mdev, &p->head);
	if (!rv)
		return 0;

	if (p->head.command != HandShake) {
		ERR( "expected HandShake packet, received: %s (0x%04x)\n",
		     cmdname(p->head.command), p->head.command );
		return -1;
	}

	if (p->head.length != expect) {
		ERR( "expected HandShake length: %u, received: %u\n",
		     expect, p->head.length );
		return -1;
	}

	rv = drbd_recv(mdev, &p->head.payload, expect);

	if (rv != expect) {
		ERR("short read receiving handshake packet: l=%u\n", rv);
		return 0;
	}

	dump_packet(mdev, mdev->data.socket, 2, &mdev->data.rbuf,
			__FILE__, __LINE__);

	p->protocol_min = be32_to_cpu(p->protocol_min);
	p->protocol_max = be32_to_cpu(p->protocol_max);
	if(p->protocol_max == 0) p->protocol_max = p->protocol_min;

	if (PRO_VERSION_MAX < p->protocol_min ) goto incompat;
	if (PRO_VERSION_MIN > p->protocol_max ) goto incompat;

	mdev->agreed_pro_version = min_t(int,PRO_VERSION_MAX,p->protocol_max);

	INFO("Handshake successful: "
	     "Agreed network protocol version %d\n", mdev->agreed_pro_version);

	return 1;
<<<<<<< HEAD

 incompat:
	ERR("incompatible DRBD dialects: "
	    "I support %d-%d, peer supports %d-%d\n",
	    PRO_VERSION_MIN,PRO_VERSION_MAX, 
	    p->protocol_min, p->protocol_max);
	return -1;

 break_c_loop:
	WARN( "My msock connect got accepted onto peer's sock!\n");
	/* In case a tcp connection set-up takes longer than
	   connect-int, we might get into the situation that this
	   node's msock gets connected to the peer's sock!

	   To break out of this endless loop behaviour, we need to
	   wait unti the peer's msock connect tries are over. (1 Second)

	   Additionally we wait connect-int/2 to hit with our next
	   connect try exactly in the peer's window of expectation. */

	set_current_state(TASK_INTERRUPTIBLE);
	schedule_timeout(HZ + (mdev->net_conf->try_connect_int*HZ)/2);

	return 0;
=======
>>>>>>> 40322fae
}

#if !defined(CONFIG_CRYPTO_HMAC) && !defined(CONFIG_CRYPTO_HMAC_MODULE)
int drbd_do_auth(struct drbd_conf *mdev)
{
	ERR( "This kernel was build without CONFIG_CRYPTO_HMAC.\n");
	ERR( "You need to disable 'cram-hmac-alg' in drbd.conf.\n");
	return 0;
}
#else
#define CHALLENGE_LEN 64
int drbd_do_auth(struct drbd_conf *mdev)
{
	char my_challenge[CHALLENGE_LEN];  /* 64 Bytes... */
	struct scatterlist sg;
	char *response = NULL;
	char *right_response = NULL;
	char *peers_ch = NULL;
	struct Drbd_Header p;
	unsigned int key_len = strlen(mdev->net_conf->shared_secret);
	unsigned int resp_size;
	struct hash_desc desc;
	int rv;

	desc.tfm = mdev->cram_hmac_tfm;
	desc.flags = 0;

	rv = crypto_hash_setkey(mdev->cram_hmac_tfm,
				(u8 *)mdev->net_conf->shared_secret, key_len);
	if (rv) {
		ERR("crypto_hash_setkey() failed with %d\n", rv);
		rv = 0;
		goto fail;
	}

	get_random_bytes(my_challenge, CHALLENGE_LEN);

	rv = drbd_send_cmd2(mdev, AuthChallenge, my_challenge, CHALLENGE_LEN);
	if (!rv)
		goto fail;

	rv = drbd_recv_header(mdev, &p);
	if (!rv)
		goto fail;

	if (p.command != AuthChallenge) {
		ERR( "expected AuthChallenge packet, received: %s (0x%04x)\n",
		     cmdname(p.command), p.command );
		rv = 0;
		goto fail;
	}

	if (p.length > CHALLENGE_LEN*2) {
		ERR( "expected AuthChallenge payload too big.\n");
		rv = 0;
		goto fail;
	}

	peers_ch = kmalloc(p.length, GFP_KERNEL);
	if (peers_ch == NULL) {
		ERR("kmalloc of peers_ch failed\n");
		rv = 0;
		goto fail;
	}

	rv = drbd_recv(mdev, peers_ch, p.length);

	if (rv != p.length) {
		ERR("short read AuthChallenge: l=%u\n", rv);
		rv = 0;
		goto fail;
	}

	resp_size = crypto_hash_digestsize(mdev->cram_hmac_tfm);
	response = kmalloc(resp_size, GFP_KERNEL);
	if (response == NULL) {
		ERR("kmalloc of response failed\n");
		rv = 0;
		goto fail;
	}

	sg.page   = virt_to_page(peers_ch);
	sg.offset = offset_in_page(peers_ch);
	sg.length = p.length;

	rv = crypto_hash_digest(&desc, &sg, sg.length, response);
	if (rv) {
		ERR( "crypto_hash_digest() failed with %d\n", rv);
		rv = 0;
		goto fail;
	}

	rv = drbd_send_cmd2(mdev, AuthResponse, response, resp_size);
	if (!rv)
		goto fail;

	rv = drbd_recv_header(mdev, &p);
	if (!rv)
		goto fail;

	if (p.command != AuthResponse) {
		ERR( "expected AuthResponse packet, received: %s (0x%04x)\n",
		     cmdname(p.command), p.command );
		rv = 0;
		goto fail;
	}

	if (p.length != resp_size) {
		ERR( "expected AuthResponse payload of wrong size\n" );
		rv = 0;
		goto fail;
	}

	rv = drbd_recv(mdev, response , resp_size);

	if (rv != resp_size) {
		ERR("short read receiving AuthResponse: l=%u\n", rv);
		rv = 0;
		goto fail;
	}

	right_response = kmalloc(resp_size, GFP_KERNEL);
	if (response == NULL) {
		ERR("kmalloc of right_response failed\n");
		rv = 0;
		goto fail;
	}

	sg.page   = virt_to_page(my_challenge);
	sg.offset = offset_in_page(my_challenge);
	sg.length = CHALLENGE_LEN;

	rv = crypto_hash_digest(&desc, &sg, sg.length, right_response);
	if (rv) {
		ERR( "crypto_hash_digest() failed with %d\n", rv);
		rv = 0;
		goto fail;
	}

	rv = !memcmp(response, right_response, resp_size);

	if (rv)
		INFO("Peer authenticated using %d bytes of '%s' HMAC\n",
		     resp_size, mdev->net_conf->cram_hmac_alg);

 fail:
	kfree(peers_ch);
	kfree(response);
	kfree(right_response);

	return rv;
}
#endif

int drbdd_init(struct Drbd_thread *thi)
{
	struct drbd_conf *mdev = thi->mdev;
	int minor = mdev_to_minor(mdev);
	int h;

	sprintf(current->comm, "drbd%d_receiver", minor);

	INFO("receiver (re)started\n");

	do {
		h = drbd_connect(mdev);
		if (h == 0) {
			drbd_disconnect(mdev);
			schedule_timeout(HZ);
		}
		if (h == -1) {
			WARN("Discarding network configuration.\n");
			drbd_force_state(mdev, NS(conn, Disconnecting));
		}
	} while ( h == 0 );

	if (h > 0) {
		if (inc_net(mdev)) {
			drbdd(mdev);
			dec_net(mdev);
		}
	}

	drbd_disconnect(mdev);

	/* Ensure that the thread state fits to our connection state. */
	if (mdev->state.conn == Unconnected) {
		ERR_IF( mdev->receiver.t_state != Restarting )
			drbd_thread_restart_nowait(&mdev->receiver);
	} else if (mdev->state.conn == StandAlone) {
		ERR_IF( mdev->receiver.t_state != Exiting )
			drbd_thread_stop_nowait(&mdev->receiver);
	}

	INFO("receiver terminated\n");
	return 0;
}

/* ********* acknowledge sender ******** */

int got_RqSReply(struct drbd_conf *mdev, struct Drbd_Header *h)
{
	struct Drbd_RqS_Reply_Packet *p = (struct Drbd_RqS_Reply_Packet *)h;

	int retcode = be32_to_cpu(p->retcode);

	if (retcode >= SS_Success) {
		set_bit(CL_ST_CHG_SUCCESS, &mdev->flags);
	} else {
		set_bit(CL_ST_CHG_FAIL, &mdev->flags);
		ERR("Requested state change failed by peer: %s\n",
		    set_st_err_name(retcode));
	}
	wake_up(&mdev->state_wait);

	return TRUE;
}

int got_Ping(struct drbd_conf *mdev, struct Drbd_Header *h)
{
	return drbd_send_ping_ack(mdev);

}

int got_PingAck(struct drbd_conf *mdev, struct Drbd_Header *h)
{
	/* restore idle timeout */
	mdev->meta.socket->sk->sk_rcvtimeo = mdev->net_conf->ping_int*HZ;

	return TRUE;
}

int got_BlockAck(struct drbd_conf *mdev, struct Drbd_Header *h)
{
	struct drbd_request *req;
	struct Drbd_BlockAck_Packet *p = (struct Drbd_BlockAck_Packet *)h;
	sector_t sector = be64_to_cpu(p->sector);
	int blksize = be32_to_cpu(p->blksize);

	update_peer_seq(mdev, be32_to_cpu(p->seq_num));

	if ( is_syncer_block_id(p->block_id)) {
		drbd_set_in_sync(mdev, sector, blksize);
		dec_rs_pending(mdev);
	} else {
		spin_lock_irq(&mdev->req_lock);
		req = _ack_id_to_req(mdev, p->block_id, sector);

		if (unlikely(!req)) {
			spin_unlock_irq(&mdev->req_lock);
			ERR("Got a corrupt block_id/sector pair(2).\n");
			return FALSE;
		}

		switch (be16_to_cpu(h->command)) {
		case RSWriteAck:
			D_ASSERT(mdev->net_conf->wire_protocol == DRBD_PROT_C);
			_req_mod(req, write_acked_by_peer_and_sis, 0);
			break;
		case WriteAck:
			D_ASSERT(mdev->net_conf->wire_protocol == DRBD_PROT_C);
			_req_mod(req, write_acked_by_peer, 0);
			break;
		case RecvAck:
			D_ASSERT(mdev->net_conf->wire_protocol == DRBD_PROT_B);
			_req_mod(req, recv_acked_by_peer, 0);
			break;
		case DiscardAck:
			D_ASSERT(mdev->net_conf->wire_protocol == DRBD_PROT_C);
			ALERT("Got DiscardAck packet %llus +%u!"
			      " DRBD is not a random data generator!\n",
			      (unsigned long long)req->sector, req->size);
			_req_mod(req, conflict_discarded_by_peer, 0);
			break;
		default:
			D_ASSERT(0);
		}
		spin_unlock_irq(&mdev->req_lock);
	}
	/* dec_ap_pending is handled within _req_mod */

	return TRUE;
}

int got_NegAck(struct drbd_conf *mdev, struct Drbd_Header *h)
{
	struct Drbd_BlockAck_Packet *p = (struct Drbd_BlockAck_Packet *)h;
	sector_t sector = be64_to_cpu(p->sector);
	struct drbd_request *req;

	if (DRBD_ratelimit(5*HZ, 5))
		WARN("Got NegAck packet. Peer is in troubles?\n");

	update_peer_seq(mdev, be32_to_cpu(p->seq_num));

	if (is_syncer_block_id(p->block_id)) {
		sector_t sector = be64_to_cpu(p->sector);
		int size = be32_to_cpu(p->blksize);

		dec_rs_pending(mdev);

		drbd_rs_failed_io(mdev, sector, size);
	} else {
		req = _ack_id_to_req(mdev, p->block_id, sector);

		if (unlikely(!req)) {
			spin_unlock_irq(&mdev->req_lock);
			ERR("Got a corrupt block_id/sector pair(2).\n");
			return FALSE;
		}

		req_mod(req, neg_acked, 0);
	}

	return TRUE;
}

int got_NegDReply(struct drbd_conf *mdev, struct Drbd_Header *h)
{
	struct drbd_request *req;
	struct Drbd_BlockAck_Packet *p = (struct Drbd_BlockAck_Packet *)h;
	sector_t sector = be64_to_cpu(p->sector);

	spin_lock_irq(&mdev->req_lock);
	req = _ar_id_to_req(mdev, p->block_id, sector);
	if (unlikely(!req)) {
		spin_unlock_irq(&mdev->req_lock);
		ERR("Got a corrupt block_id/sector pair(3).\n");
		return FALSE;
	}

	/* FIXME explicitly warn if protocol != C */

	ERR("Got NegDReply; Sector %llus, len %u; Fail original request.\n",
	    (unsigned long long)sector, be32_to_cpu(p->blksize));

	_req_mod(req, neg_acked, 0);
	spin_unlock_irq(&mdev->req_lock);

	/* "ugly and wrong" but what can we do !? */
	drbd_khelper(mdev, "pri-on-incon-degr");

	return TRUE;
}

int got_NegRSDReply(struct drbd_conf *mdev, struct Drbd_Header *h)
{
	sector_t sector;
	int size;
	struct Drbd_BlockAck_Packet *p = (struct Drbd_BlockAck_Packet *)h;

	sector = be64_to_cpu(p->sector);
	size = be32_to_cpu(p->blksize);
	D_ASSERT(p->block_id == ID_SYNCER);

	dec_rs_pending(mdev);

	if (inc_local_if_state(mdev, Failed)) {
		drbd_rs_complete_io(mdev, sector);
		drbd_rs_failed_io(mdev, sector, size);
		dec_local(mdev);
	}

	return TRUE;
}

int got_BarrierAck(struct drbd_conf *mdev, struct Drbd_Header *h)
{
	struct Drbd_BarrierAck_Packet *p = (struct Drbd_BarrierAck_Packet *)h;

	tl_release(mdev, p->barrier, be32_to_cpu(p->set_size));
	dec_ap_pending(mdev);

	return TRUE;
}

struct asender_cmd {
	size_t pkt_size;
	int (*process)(struct drbd_conf *mdev, struct Drbd_Header *h);
};

int drbd_asender(struct Drbd_thread *thi)
{
	struct drbd_conf *mdev = thi->mdev;
	struct Drbd_Header *h = &mdev->meta.rbuf.head;

	int rv, len;
	void *buf    = h;
	int received = 0;
	int expect   = sizeof(struct Drbd_Header);
	int cmd      = -1;
	int empty;

	static struct asender_cmd asender_tbl[] = {
	[Ping]		= { sizeof(struct Drbd_Header), got_Ping },
	[PingAck]	= { sizeof(struct Drbd_Header),	got_PingAck },
	[RecvAck]	= { sizeof(struct Drbd_BlockAck_Packet), got_BlockAck },
	[WriteAck]	= { sizeof(struct Drbd_BlockAck_Packet), got_BlockAck },
	[RSWriteAck]	= { sizeof(struct Drbd_BlockAck_Packet), got_BlockAck },
	[DiscardAck]	= { sizeof(struct Drbd_BlockAck_Packet), got_BlockAck },
	[NegAck]	= { sizeof(struct Drbd_BlockAck_Packet), got_NegAck },
	[NegDReply]	=
		{ sizeof(struct Drbd_BlockAck_Packet), got_NegDReply },
	[NegRSDReply]	=
		{ sizeof(struct Drbd_BlockAck_Packet), got_NegRSDReply},
	[BarrierAck]	=
		{ sizeof(struct Drbd_BarrierAck_Packet), got_BarrierAck },
	[StateChgReply] =
		{ sizeof(struct Drbd_RqS_Reply_Packet), got_RqSReply },
	};

	sprintf(current->comm, "drbd%d_asender", mdev_to_minor(mdev));

	current->policy = SCHED_RR;  /* Make this a realtime task! */
	current->rt_priority = 2;    /* more important than all other tasks */

	while (get_t_state(thi) == Running) {
		if (test_and_clear_bit(SEND_PING, &mdev->flags)) {
			ERR_IF(!drbd_send_ping(mdev)) goto err;
			mdev->meta.socket->sk->sk_rcvtimeo =
				mdev->net_conf->ping_timeo*HZ/10;
		}

		while (1) {
			if (!drbd_process_done_ee(mdev)) {
				ERR("process_done_ee() = NOT_OK\n");
				goto err;
			}
			set_bit(SIGNAL_ASENDER, &mdev->flags);
			spin_lock_irq(&mdev->req_lock);
			empty = list_empty(&mdev->done_ee);
			spin_unlock_irq(&mdev->req_lock);
			if (empty)
				break;
			clear_bit(SIGNAL_ASENDER, &mdev->flags);
			flush_signals(current);
		}
		drbd_tcp_flush(mdev->meta.socket);

		rv = drbd_recv_short(mdev, mdev->meta.socket,
				     buf, expect-received);
		clear_bit(SIGNAL_ASENDER, &mdev->flags);

		flush_signals(current);

		drbd_tcp_cork(mdev->meta.socket);

		/* Note:
		 * -EINTR	 (on meta) we got a signal
		 * -EAGAIN	 (on meta) rcvtimeo expired
		 * -ECONNRESET	 other side closed the connection
		 * -ERESTARTSYS  (on data) we got a signal
		 * rv <  0	 other than above: unexpected error!
		 * rv == expected: full header or command
		 * rv <  expected: "woken" by signal during receive
		 * rv == 0	 : "connection shut down by peer"
		 */
		if (likely(rv > 0)) {
			received += rv;
			buf	 += rv;
		} else if (rv == 0) {
			ERR("meta connection shut down by peer.\n");
			goto err;
		} else if (rv == -EAGAIN) {
			if ( mdev->meta.socket->sk->sk_rcvtimeo ==
			    mdev->net_conf->ping_timeo*HZ/10 ) {
				ERR("PingAck did not arrive in time.\n");
				goto err;
			}
			set_bit(SEND_PING, &mdev->flags);
			continue;
		} else if (rv == -EINTR) {
			continue;
		} else {
			ERR("sock_recvmsg returned %d\n", rv);
			goto err;
		}

		if (received == expect && cmd == -1) {
			cmd = be16_to_cpu(h->command);
			len = be16_to_cpu(h->length);
			if (unlikely( h->magic != BE_DRBD_MAGIC )) {
				ERR("magic?? on meta m: 0x%lx c: %d l: %d\n",
				    (long)be32_to_cpu(h->magic),
				    h->command, h->length);
				goto err;
			}
			expect = asender_tbl[cmd].pkt_size;
			ERR_IF(len != expect-sizeof(struct Drbd_Header)) {
				dump_packet(mdev, mdev->meta.socket, 1,
					(void *)h, __FILE__, __LINE__);
				DUMPI(expect);
			}
		}
		if (received == expect) {
			D_ASSERT(cmd != -1);
			dump_packet(mdev, mdev->meta.socket, 1, (void *)h,
					__FILE__, __LINE__);
			if (!asender_tbl[cmd].process(mdev, h)) goto err;

			buf	 = h;
			received = 0;
			expect	 = sizeof(struct Drbd_Header);
			cmd	 = -1;
		}
	}

	if (0) {
err:
		clear_bit(SIGNAL_ASENDER, &mdev->flags);
		drbd_force_state(mdev, NS(conn, NetworkFailure));
	}

	D_ASSERT(mdev->state.conn < Connected);
	INFO("asender terminated\n");

	return 0;
}<|MERGE_RESOLUTION|>--- conflicted
+++ resolved
@@ -2890,7 +2890,6 @@
 	     "Agreed network protocol version %d\n", mdev->agreed_pro_version);
 
 	return 1;
-<<<<<<< HEAD
 
  incompat:
 	ERR("incompatible DRBD dialects: "
@@ -2898,25 +2897,6 @@
 	    PRO_VERSION_MIN,PRO_VERSION_MAX, 
 	    p->protocol_min, p->protocol_max);
 	return -1;
-
- break_c_loop:
-	WARN( "My msock connect got accepted onto peer's sock!\n");
-	/* In case a tcp connection set-up takes longer than
-	   connect-int, we might get into the situation that this
-	   node's msock gets connected to the peer's sock!
-
-	   To break out of this endless loop behaviour, we need to
-	   wait unti the peer's msock connect tries are over. (1 Second)
-
-	   Additionally we wait connect-int/2 to hit with our next
-	   connect try exactly in the peer's window of expectation. */
-
-	set_current_state(TASK_INTERRUPTIBLE);
-	schedule_timeout(HZ + (mdev->net_conf->try_connect_int*HZ)/2);
-
-	return 0;
-=======
->>>>>>> 40322fae
 }
 
 #if !defined(CONFIG_CRYPTO_HMAC) && !defined(CONFIG_CRYPTO_HMAC_MODULE)
