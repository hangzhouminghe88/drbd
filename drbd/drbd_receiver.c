--- conflicted
+++ resolved
@@ -518,14 +518,7 @@
 {
 	int rv;
 
-<<<<<<< HEAD
-	oldfs = get_fs();
-	set_fs(KERNEL_DS);
-	rv = sock_recvmsg(connection->data.socket, &msg, size, msg.msg_flags);
-	set_fs(oldfs);
-=======
-	rv = drbd_recv_short(tconn->data.socket, buf, size, 0);
->>>>>>> 850ac7a7
+	rv = drbd_recv_short(connection->data.socket, buf, size, 0);
 
 	if (rv < 0) {
 		if (rv == -ECONNRESET)
