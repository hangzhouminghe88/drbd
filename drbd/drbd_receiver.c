/*
-*- linux-c -*-
   drbd_receiver.c
   Kernel module for 2.6.x Kernels

   This file is part of DRBD by Philipp Reisner and Lars Ellenberg.

   Copyright (C) 2001-2008, LINBIT Information Technologies GmbH.
   Copyright (C) 1999-2008, Philipp Reisner <philipp.reisner@linbit.com>.
   Copyright (C) 2002-2008, Lars Ellenberg <lars.ellenberg@linbit.com>.

   drbd is free software; you can redistribute it and/or modify
   it under the terms of the GNU General Public License as published by
   the Free Software Foundation; either version 2, or (at your option)
   any later version.

   drbd is distributed in the hope that it will be useful,
   but WITHOUT ANY WARRANTY; without even the implied warranty of
   MERCHANTABILITY or FITNESS FOR A PARTICULAR PURPOSE.  See the
   GNU General Public License for more details.

   You should have received a copy of the GNU General Public License
   along with drbd; see the file COPYING.  If not, write to
   the Free Software Foundation, 675 Mass Ave, Cambridge, MA 02139, USA.
 */


#include <linux/autoconf.h>
#include <linux/module.h>

#include <asm/uaccess.h>
#include <net/sock.h>

#include <linux/version.h>
#include <linux/fs.h>
#include <linux/file.h>
#include <linux/in.h>
#include <linux/mm.h>
#include <linux/drbd_config.h>
#include <linux/mm_inline.h>
#include <linux/slab.h>
#include <linux/smp_lock.h>
#include <linux/pkt_sched.h>
#define __KERNEL_SYSCALLS__
#include <linux/unistd.h>
#include <linux/vmalloc.h>
#include <linux/random.h>
#ifdef HAVE_LINUX_SCATTERLIST_H
#include <linux/scatterlist.h>
#endif
#include <linux/drbd.h>
#include "drbd_int.h"
#include "drbd_req.h"

#ifdef DBG_ASSERTS
void drbd_assert_breakpoint(struct drbd_conf *mdev, char *exp,
			    char *file, int line)
{
	ERR("ASSERT( %s ) in %s:%d\n", exp, file, line);
}
#endif

#define GFP_TRY	( __GFP_HIGHMEM | __GFP_NOWARN )

/**
 * drbd_bp_alloc: Returns a page. Fails only if a signal comes in.
 */
STATIC struct page *drbd_pp_alloc(struct drbd_conf *mdev, gfp_t gfp_mask)
{
	unsigned long flags = 0;
	struct page *page;
	DEFINE_WAIT(wait);

	/* FIXME Add some usefull watermark again to "kick_lo", if pages get
	 * used up too quickly. The watermark that had been in place here did
	 * not make sense.
	 */

	spin_lock_irqsave(&drbd_pp_lock, flags);
	/* This lock needs to lock out irq because we might call drbd_pp_free()
	   from IRQ context.
	   FIXME but why irq _save_ ?
	   this is only called from drbd_alloc_ee,
	   and that is strictly process context! */
	page = drbd_pp_pool;
	if (page) {
		drbd_pp_pool = (struct page *)page_private(page);
		set_page_private(page, 0); /* just to be polite */
		drbd_pp_vacant--;
	}
	spin_unlock_irqrestore(&drbd_pp_lock, flags);
	if (page)
		goto got_page;

	drbd_kick_lo(mdev);

	for (;;) {
		prepare_to_wait(&drbd_pp_wait, &wait, TASK_INTERRUPTIBLE);

		/* try the pool again, maybe the drbd_kick_lo set some free */
		spin_lock_irqsave(&drbd_pp_lock, flags);
		page = drbd_pp_pool;
		if (page) {
			drbd_pp_pool = (struct page *)page_private(page);
			drbd_pp_vacant--;
		}
		spin_unlock_irqrestore(&drbd_pp_lock, flags);

		if (page)
			break;

		/* hm. pool was empty. try to allocate from kernel.
		 * don't wait, if none is available, though.
		 */
		if (atomic_read(&mdev->pp_in_use)
					< mdev->net_conf->max_buffers) {
			page = alloc_page(GFP_TRY);
			if (page)
				break;
		}

		/* doh. still no page.
		 * either used up the configured maximum number,
		 * or we are low on memory.
		 * wait for someone to return a page into the pool.
		 * unless, of course, someone signalled us.
		 */
		if (signal_pending(current)) {
			WARN("drbd_pp_alloc interrupted!\n");
			finish_wait(&drbd_pp_wait, &wait);
			return NULL;
		}
		drbd_kick_lo(mdev);
		schedule();
	}
	finish_wait(&drbd_pp_wait, &wait);

 got_page:
	atomic_inc(&mdev->pp_in_use);
	return page;
}

STATIC void drbd_pp_free(struct drbd_conf *mdev, struct page *page)
{
	unsigned long flags = 0;
	int free_it;

	spin_lock_irqsave(&drbd_pp_lock, flags);
	if (drbd_pp_vacant > (DRBD_MAX_SEGMENT_SIZE/PAGE_SIZE)*minor_count) {
		free_it = 1;
	} else {
		set_page_private(page, (unsigned long)drbd_pp_pool);
		drbd_pp_pool = page;
		drbd_pp_vacant++;
		free_it = 0;
	}
	spin_unlock_irqrestore(&drbd_pp_lock, flags);

	atomic_dec(&mdev->pp_in_use);

	if (free_it)
		__free_page(page);

	/*
	 * FIXME
	 * typically there are no waiters.
	 * we should try to avoid any unnecessary call to wake_up.
	 */
	wake_up(&drbd_pp_wait);
}

/*
You need to hold the req_lock:
 drbd_free_ee()
 _drbd_wait_ee_list_empty()

You must not have the req_lock:
 drbd_alloc_ee()
 drbd_init_ee()
 drbd_release_ee()
 drbd_ee_fix_bhs()
 drbd_process_done_ee()
 drbd_clear_done_ee()
 drbd_wait_ee_list_empty()
*/

struct Tl_epoch_entry *drbd_alloc_ee(struct drbd_conf *mdev,
				     u64 id,
				     sector_t sector,
				     unsigned int data_size,
				     gfp_t gfp_mask) __must_hold(local)
{
	struct request_queue *q;
	struct Tl_epoch_entry *e;
	struct bio_vec *bvec;
	struct page *page;
	struct bio *bio;
	unsigned int ds;
	int i;

	e = mempool_alloc(drbd_ee_mempool, gfp_mask);
	if (!e) {
		ERR("alloc_ee: Allocation of an EE failed\n");
		return NULL;
	}

	bio = bio_alloc(GFP_KERNEL, div_ceil(data_size, PAGE_SIZE));
	if (!bio) {
		ERR("alloc_ee: Allocation of a bio failed\n");
		goto fail1;
	}

	bio->bi_bdev = mdev->bc->backing_bdev;
	bio->bi_sector = sector;

	ds = data_size;
	while (ds) {
		page = drbd_pp_alloc(mdev, gfp_mask);
		if (!page) {
			ERR("alloc_ee: Allocation of a page failed\n");
			goto fail2;
		}
		if (!bio_add_page(bio, page, min_t(int, ds, PAGE_SIZE), 0)) {
			drbd_pp_free(mdev, page);
			ERR("alloc_ee: bio_add_page(s=%llu,"
			    "data_size=%u,ds=%u) failed\n",
			    (unsigned long long)sector, data_size, ds);

			q = bdev_get_queue(bio->bi_bdev);
			if (q->merge_bvec_fn)
				ERR("merge_bvec_fn() = %d\n",
				    q->merge_bvec_fn(q, bio,
					  &bio->bi_io_vec[bio->bi_vcnt]));

			/* dump more of the bio. */
			DUMPI(bio->bi_max_vecs);
			DUMPI(bio->bi_vcnt);
			DUMPI(bio->bi_size);
			DUMPI(bio->bi_phys_segments);
			DUMPI(bio->bi_hw_segments);

			goto fail2;
			break;
		}
		ds -= min_t(int, ds, PAGE_SIZE);
	}

	D_ASSERT( data_size == bio->bi_size);

	bio->bi_private = e;
	e->mdev = mdev;
	e->sector = sector;
	e->size = bio->bi_size;

	e->private_bio = bio;
	e->block_id = id;
	INIT_HLIST_NODE(&e->colision);
	e->barrier_nr = 0;
	e->barrier_nr2 = 0;
	e->flags = 0;

	MTRACE(TraceTypeEE, TraceLvlAll,
	       INFO("allocated EE sec=%llus size=%u ee=%p\n",
		    (unsigned long long)sector, data_size, e);
	       );

	return e;

 fail2:
	__bio_for_each_segment(bvec, bio, i, 0) {
		drbd_pp_free(mdev, bvec->bv_page);
	}
	bio_put(bio);
 fail1:
	mempool_free(e, drbd_ee_mempool);

	return NULL;
}

void drbd_free_ee(struct drbd_conf *mdev, struct Tl_epoch_entry *e)
{
	struct bio *bio = e->private_bio;
	struct bio_vec *bvec;
	int i;

	MTRACE(TraceTypeEE, TraceLvlAll,
	       INFO("Free EE sec=%llus size=%u ee=%p\n",
		    (unsigned long long)e->sector, e->size, e);
	       );

	__bio_for_each_segment(bvec, bio, i, 0) {
		drbd_pp_free(mdev, bvec->bv_page);
	}

	bio_put(bio);

	D_ASSERT(hlist_unhashed(&e->colision));

	mempool_free(e, drbd_ee_mempool);
}

/* currently on module unload only */
int drbd_release_ee(struct drbd_conf *mdev, struct list_head *list)
{
	int count = 0;
	struct Tl_epoch_entry *e;
	struct list_head *le;

	spin_lock_irq(&mdev->req_lock);
	while (!list_empty(list)) {
		le = list->next;
		list_del(le);
		e = list_entry(le, struct Tl_epoch_entry, w.list);
		drbd_free_ee(mdev, e);
		count++;
	}
	spin_unlock_irq(&mdev->req_lock);

	return count;
}


STATIC void reclaim_net_ee(struct drbd_conf *mdev)
{
	struct Tl_epoch_entry *e;
	struct list_head *le, *tle;

	/* The EEs are always appended to the end of the list. Since
	   they are sent in order over the wire, they have to finish
	   in order. As soon as we see the first not finished we can
	   stop to examine the list... */

	list_for_each_safe(le, tle, &mdev->net_ee) {
		e = list_entry(le, struct Tl_epoch_entry, w.list);
		if ( drbd_bio_has_active_page(e->private_bio) ) break;
		list_del(le);
		drbd_free_ee(mdev, e);
	}
}


/*
 * This function is called from _asender only_
 * but see also comments in _req_mod(,barrier_acked)
 * and receive_Barrier_no_tcq.
 *
 * Move entries from net_ee to done_ee, if ready.
 * Grab done_ee, call all callbacks, free the entries.
 * The callbacks typically send out ACKs.
 */
STATIC int drbd_process_done_ee(struct drbd_conf *mdev)
{
	LIST_HEAD(work_list);
	struct Tl_epoch_entry *e, *t;
	int ok = 1;
	int do_clear_bit = test_bit(WRITE_ACK_PENDING, &mdev->flags);

	spin_lock_irq(&mdev->req_lock);
	reclaim_net_ee(mdev);
	list_splice_init(&mdev->done_ee, &work_list);
	spin_unlock_irq(&mdev->req_lock);

	/* possible callbacks here:
	 * e_end_block, and e_end_resync_block, e_send_discard_ack.
	 * all ignore the last argument.
	 */
	list_for_each_entry_safe(e, t, &work_list, w.list) {
		MTRACE(TraceTypeEE, TraceLvlAll,
		       INFO("Process EE on done_ee sec=%llus size=%u ee=%p\n",
			    (unsigned long long)e->sector, e->size, e);
			);
		/* list_del not necessary, next/prev members not touched */
		if (e->w.cb(mdev, &e->w, 0) == 0) ok = 0;
		drbd_free_ee(mdev, e);
	}
	if (do_clear_bit)
		clear_bit(WRITE_ACK_PENDING, &mdev->flags);
	wake_up(&mdev->ee_wait);

	return ok;
}



/* clean-up helper for drbd_disconnect */
void _drbd_clear_done_ee(struct drbd_conf *mdev)
{
	struct list_head *le;
	struct Tl_epoch_entry *e;
	int n = 0;

	MUST_HOLD(&mdev->req_lock);

	reclaim_net_ee(mdev);

	while (!list_empty(&mdev->done_ee)) {
		le = mdev->done_ee.next;
		list_del(le);
		e = list_entry(le, struct Tl_epoch_entry, w.list);
		if (mdev->net_conf->wire_protocol == DRBD_PROT_C
		|| is_syncer_block_id(e->block_id))
			++n;

		if (!hlist_unhashed(&e->colision)) hlist_del_init(&e->colision);
		drbd_free_ee(mdev, e);
	}

	sub_unacked(mdev, n);
}

void _drbd_wait_ee_list_empty(struct drbd_conf *mdev, struct list_head *head)
{
	DEFINE_WAIT(wait);
	MUST_HOLD(&mdev->req_lock);

	/* avoids spin_lock/unlock
	 * and calling prepare_to_wait in the fast path */
	while (!list_empty(head)) {
		prepare_to_wait(&mdev->ee_wait, &wait, TASK_UNINTERRUPTIBLE);
		spin_unlock_irq(&mdev->req_lock);
		drbd_kick_lo(mdev);
		schedule();
		finish_wait(&mdev->ee_wait, &wait);
		spin_lock_irq(&mdev->req_lock);
	}
}

void drbd_wait_ee_list_empty(struct drbd_conf *mdev, struct list_head *head)
{
	spin_lock_irq(&mdev->req_lock);
	_drbd_wait_ee_list_empty(mdev, head);
	spin_unlock_irq(&mdev->req_lock);
}

<<<<<<< HEAD
STATIC struct socket *drbd_accept(struct drbd_conf *mdev, struct socket *sock)
=======
/* see also kernel_accept; which is only present since 2.6.18.
 * also we want to log which part of it failed, exactly */
STATIC int drbd_accept(drbd_dev *mdev, const char **what,
		struct socket *sock, struct socket **newsock)
>>>>>>> c7152a45
{
	struct sock *sk = sock->sk;
	int err = 0;

	*what = "listen";
	err = sock->ops->listen(sock, 5);
	if (err < 0)
		goto out;

	*what = "sock_create_lite";
	err = sock_create_lite(sk->sk_family, sk->sk_type, sk->sk_protocol,
			       newsock);
	if (err < 0)
		goto out;

	*what = "accept";
	err = sock->ops->accept(sock, *newsock, 0);
	if (err < 0) {
		sock_release(*newsock);
		*newsock = NULL;
		goto out;
	}
	(*newsock)->ops  = sock->ops;

<<<<<<< HEAD
out_release:
	sock_release(newsock);
out:
	if (err != -EAGAIN && err != -EINTR)
		ERR("accept failed! %d\n", err);
	return NULL;
=======
out:
	return err;
>>>>>>> c7152a45
}

STATIC int drbd_recv_short(struct drbd_conf *mdev, struct socket *sock,
		    void *buf, size_t size, int flags)
{
	mm_segment_t oldfs;
	struct kvec iov = {
		.iov_base = buf,
		.iov_len = size,
	};
	struct msghdr msg = {
		.msg_iovlen = 1,
		.msg_iov = (struct iovec *)&iov,
		.msg_flags = (flags ? flags : MSG_WAITALL | MSG_NOSIGNAL)
	};
	int rv;

	oldfs = get_fs();
	set_fs(KERNEL_DS);
	rv = sock_recvmsg(sock, &msg, size, msg.msg_flags);
	set_fs(oldfs);

	return rv;
}

STATIC int drbd_recv(struct drbd_conf *mdev, void *buf, size_t size)
{
	mm_segment_t oldfs;
	struct kvec iov = {
		.iov_base = buf,
		.iov_len = size,
	};
	struct msghdr msg = {
		.msg_iovlen = 1,
		.msg_iov = (struct iovec *)&iov,
		.msg_flags = MSG_WAITALL | MSG_NOSIGNAL
	};
	int rv;

	oldfs = get_fs();
	set_fs(KERNEL_DS);

	for (;;) {
		rv = sock_recvmsg(mdev->data.socket, &msg, size, msg.msg_flags);
		if (rv == size)
			break;

		/* Note:
		 * ECONNRESET	other side closed the connection
		 * ERESTARTSYS	(on  sock) we got a signal
		 */

		if (rv < 0) {
			if (rv == -ECONNRESET)
				INFO("sock was reset by peer\n");
			else if (rv != -ERESTARTSYS)
				ERR("sock_recvmsg returned %d\n", rv);
			break;
		} else if (rv == 0) {
			INFO("sock was shut down by peer\n");
			break;
		} else	{
			/* signal came in, or peer/link went down,
			 * after we read a partial message
			 */
			/* D_ASSERT(signal_pending(current)); */
			break;
		}
	};

	set_fs(oldfs);

	if (rv != size)
		drbd_force_state(mdev, NS(conn, BrokenPipe));

	return rv;
}

STATIC struct socket *drbd_try_connect(struct drbd_conf *mdev)
{
	const char *what;
	struct socket *sock;
	struct sockaddr_in src_in;
	int err;
	int disconnect_on_error = 1;

	if (!inc_net(mdev)) return NULL;

	what = "sock_create_kern";
	err = sock_create_kern(PF_INET, SOCK_STREAM, IPPROTO_TCP, &sock);
	if (err < 0) {
		sock = NULL;
		goto out;
	}

	sock->sk->sk_rcvtimeo =
	sock->sk->sk_sndtimeo =  mdev->net_conf->try_connect_int*HZ;

       /* explicitly bind to the configured IP as source IP
	*  for the outgoing connections.
	*  This is needed for multihomed hosts and to be
	*  able to use lo: interfaces for drbd.
	* Make sure to use 0 as portnumber, so linux selects
	*  a free one dynamically.
	*/
	memcpy(&src_in, &(mdev->net_conf->my_addr), sizeof(struct sockaddr_in));
	src_in.sin_port = 0;

	what = "bind";
	err = sock->ops->bind(sock,
			      (struct sockaddr *) &src_in,
			      sizeof(struct sockaddr_in));
<<<<<<< HEAD
	if (err) {
		ERR("Unable to bind source sock (%d)\n", err);
		sock_release(sock);
		sock = NULL;
		dec_net(mdev);
		return sock;
	}
=======
	if (err < 0)
		goto out;
>>>>>>> c7152a45

	/* connect may fail, peer not yet available.
	 * stay WFConnection, don't go Disconnecting! */
	disconnect_on_error = 0;
	what = "connect";
	err = sock->ops->connect(sock,
				 (struct sockaddr *)mdev->net_conf->peer_addr,
				 mdev->net_conf->peer_addr_len, 0);

out:
	if (err < 0) {
		if (sock) {
			sock_release(sock);
			sock = NULL;
		}
		switch (-err) {
			/* timeout, busy, signal pending */
		case ETIMEDOUT: case EAGAIN:
		case EINTR: case ERESTARTSYS:
			/* peer not (yet) available, network problem */
		case ECONNREFUSED: case ENETUNREACH:
#if 0
			DBG("%s failure ignored, err = %d\n",
					what, err);
#endif
			disconnect_on_error = 0;
			break;
		default:
			ERR("%s failed, err = %d\n", what, err);
		}
		if (disconnect_on_error)
			drbd_force_state(mdev, NS(conn, Disconnecting));
	}
	dec_net(mdev);
	return sock;
}

STATIC struct socket *drbd_wait_for_connect(struct drbd_conf *mdev)
{
	int err;
<<<<<<< HEAD
	struct socket *sock, *sock2;
=======
	struct socket *s_estab = NULL, *s_listen;
	const char *what;
>>>>>>> c7152a45

	if (!inc_net(mdev)) return NULL;

	what = "sock_create_kern";
	err = sock_create_kern(PF_INET, SOCK_STREAM, IPPROTO_TCP, &s_listen);
	if (err) {
		s_listen = NULL;
		goto out;
	}

	s_listen->sk->sk_reuse    = 1; /* SO_REUSEADDR */
	s_listen->sk->sk_rcvtimeo =
	s_listen->sk->sk_sndtimeo =  mdev->net_conf->try_connect_int*HZ;

	what = "bind";
	err = s_listen->ops->bind(s_listen,
			      (struct sockaddr *) mdev->net_conf->my_addr,
			      mdev->net_conf->my_addr_len);
	if (err < 0)
		goto out;

<<<<<<< HEAD
	if (err) {
		ERR("Unable to bind sock2 (%d)\n", err);
		sock_release(sock2);
		drbd_force_state(mdev, NS(conn, Disconnecting));
		return NULL;
	}

	sock = drbd_accept(mdev, sock2);
	sock_release(sock2);
=======
	err = drbd_accept(mdev, &what, s_listen, &s_estab);

out:
	if (s_listen)
		sock_release(s_listen);
	if (err < 0) {
		if (err != -EAGAIN && err != -EINTR && err != -ERESTARTSYS) {
			ERR("%s failed, err = %d\n", what, err);
			drbd_force_state(mdev, NS(conn, Disconnecting));
		}
#if 0
		else {
			DBG("%s failure ignored, err = %d, not Disconnecting\n",
					what, err);
		}
#endif
	}
	dec_net(mdev);
>>>>>>> c7152a45

	return s_estab;
}

int drbd_do_handshake(struct drbd_conf *mdev);
int drbd_do_auth(struct drbd_conf *mdev);

STATIC int drbd_send_fp(struct drbd_conf *mdev,
	struct socket *sock, enum Drbd_Packet_Cmd cmd)
{
	struct Drbd_Header *h = (struct Drbd_Header *) &mdev->data.sbuf.head;

	return _drbd_send_cmd(mdev, sock, cmd, h, sizeof(*h), 0);
}

STATIC enum Drbd_Packet_Cmd drbd_recv_fp(struct drbd_conf *mdev, struct socket *sock)
{
	struct Drbd_Header *h = (struct Drbd_Header *) &mdev->data.sbuf.head;
	int rr;

	rr = drbd_recv_short(mdev, sock, h, sizeof(*h), 0);

	if (rr == sizeof(*h) && h->magic == BE_DRBD_MAGIC)
		return be16_to_cpu(h->command);

	return 0xffff;
}

/**
 * drbd_socket_okay:
 * Tests if the connection behind the socket still exists. If not it frees
 * the socket.
 */
static int drbd_socket_okay(struct drbd_conf *mdev, struct socket **sock)
{
	int rr;
	char tb[4];

	rr = drbd_recv_short(mdev, *sock, tb, 4, MSG_DONTWAIT | MSG_PEEK);

	if (rr > 0 || rr == -EAGAIN) {
		return TRUE;
	} else {
		sock_release(*sock);
		*sock = NULL;
		return FALSE;
	}
}

/*
 * return values:
 *   1 yess, we have a valid connection
 *   0 oops, did not work out, please try again
 *  -1 peer talks different language,
 *     no point in trying again, please go standalone.
 *  -2 We do not have a network config...
 */
STATIC int drbd_connect(struct drbd_conf *mdev)
{
	struct socket *s, *sock, *msock;
	int try, h, ok;

	D_ASSERT(!mdev->data.socket);

	if (test_and_clear_bit(CREATE_BARRIER, &mdev->flags))
		ERR("CREATE_BARRIER flag was set in drbd_connect - now cleared!\n");

	if (drbd_request_state(mdev, NS(conn, WFConnection)) < SS_Success )
		return -2;

	clear_bit(DISCARD_CONCURRENT, &mdev->flags);

	sock  = NULL;
	msock = NULL;

	do {
		for (try = 0;;) {
			/* 3 tries, this should take less than a second! */
			s = drbd_try_connect(mdev);
			if (s || ++try >= 3)
				break;
			/* give the other side time to call bind() & listen() */
			set_current_state(TASK_INTERRUPTIBLE);
			schedule_timeout(HZ / 10);
		}

		if (s) {
			if (!sock) {
				drbd_send_fp(mdev, s, HandShakeS);
				sock = s;
				s = NULL;
			} else if (!msock) {
				drbd_send_fp(mdev, s, HandShakeM);
				msock = s;
				s = NULL;
			} else {
				ERR("Logic error in drbd_connect()\n");
				return -1;
			}
		}

		if (sock && msock) {
			set_current_state(TASK_INTERRUPTIBLE);
			schedule_timeout(HZ / 10);
			ok = drbd_socket_okay(mdev, &sock);
			ok = drbd_socket_okay(mdev, &msock) && ok;
			if (ok) break;
		}

		s = drbd_wait_for_connect(mdev);
		if (s) {
			switch (drbd_recv_fp(mdev, s)) {
			case HandShakeS:
				if (sock)
					sock_release(sock);
				sock = s;
				break;
			case HandShakeM:
				if (msock)
					sock_release(msock);
				msock = s;
				set_bit(DISCARD_CONCURRENT, &mdev->flags);
				break;
			default:
				WARN("Error receiving initial packet\n");
				sock_release(s);
			}
		}

		if (mdev->state.conn <= Disconnecting)
			return -1;
		if (signal_pending(current)) {
			flush_signals(current);
			smp_rmb();
			if (get_t_state(&mdev->receiver) == Exiting) {
				if (sock)
					sock_release(sock);
				if (msock)
					sock_release(msock);
				return -1;
			}
		}

		if (sock && msock) {
			ok = drbd_socket_okay(mdev, &sock);
			ok = drbd_socket_okay(mdev, &msock) && ok;
			if (ok) break;
		}
	} while (1);

	msock->sk->sk_reuse = 1; /* SO_REUSEADDR */
	sock->sk->sk_reuse = 1; /* SO_REUSEADDR */

	sock->sk->sk_allocation = GFP_NOIO;
	msock->sk->sk_allocation = GFP_NOIO;

<<<<<<< HEAD
	sock->sk->sk_priority = TC_PRIO_BULK;
	/* FIXME fold to limits. should be done in drbd_ioctl */
	sock->sk->sk_sndbuf = mdev->net_conf->sndbuf_size;
	sock->sk->sk_rcvbuf = mdev->net_conf->sndbuf_size;
=======
	sock->sk->sk_priority = TC_PRIO_INTERACTIVE_BULK;
	msock->sk->sk_priority = TC_PRIO_INTERACTIVE;

	if (mdev->net_conf->sndbuf_size) {
		/* FIXME fold to limits. should be done in drbd_ioctl */
		/* this is setsockopt SO_SNDBUFFORCE and SO_RCVBUFFORCE,
		 * done directly. */
		sock->sk->sk_sndbuf = mdev->net_conf->sndbuf_size;
		sock->sk->sk_rcvbuf = mdev->net_conf->sndbuf_size;
		sock->sk->sk_userlocks |= SOCK_SNDBUF_LOCK | SOCK_RCVBUF_LOCK;
	}

#if 0 /* don't pin the msock bufsize, autotuning should work better */
	msock->sk->sk_sndbuf = 2*32767;
	msock->sk->sk_userlocks |= SOCK_SNDBUF_LOCK;
#endif

>>>>>>> c7152a45
	/* NOT YET ...
	 * sock->sk->sk_sndtimeo = mdev->net_conf->timeout*HZ/10;
	 * sock->sk->sk_rcvtimeo = MAX_SCHEDULE_TIMEOUT;
	 * first set it to the HandShake timeout, wich is hardcoded for now: */
	sock->sk->sk_sndtimeo =
	sock->sk->sk_rcvtimeo = 2*HZ;

<<<<<<< HEAD
	msock->sk->sk_priority = TC_PRIO_INTERACTIVE;
	msock->sk->sk_sndbuf = 2*32767;
=======
>>>>>>> c7152a45
	msock->sk->sk_sndtimeo = mdev->net_conf->timeout*HZ/10;
	msock->sk->sk_rcvtimeo = mdev->net_conf->ping_int*HZ;

	/* we don't want delays.
	 * we use TCP_CORK where apropriate, though */
	drbd_tcp_nodelay(sock);
	drbd_tcp_nodelay(msock);

	mdev->data.socket = sock;
	mdev->meta.socket = msock;
	mdev->last_received = jiffies;

	D_ASSERT(mdev->asender.task == NULL);

	h = drbd_do_handshake(mdev);
	if (h <= 0)
		return h;

	if (mdev->cram_hmac_tfm) {
		/* drbd_request_state(mdev, NS(conn, WFAuth)); */
		if (!drbd_do_auth(mdev)) {
			ERR("Authentication of peer failed\n");
			return -1;
		}
	}

	if (drbd_request_state(mdev, NS(conn, WFReportParams)) < SS_Success)
		return 0;

	sock->sk->sk_sndtimeo = mdev->net_conf->timeout*HZ/10;
	sock->sk->sk_rcvtimeo = MAX_SCHEDULE_TIMEOUT;

	atomic_set(&mdev->packet_seq, 0);
	mdev->peer_seq = 0;

	drbd_thread_start(&mdev->asender);

	drbd_send_protocol(mdev);
	drbd_send_sync_param(mdev, &mdev->sync_conf);
	drbd_send_sizes(mdev);
	drbd_send_uuids(mdev);
	drbd_send_state(mdev);
	clear_bit(USE_DEGR_WFC_T, &mdev->flags);

	return 1;
}

STATIC int drbd_recv_header(struct drbd_conf *mdev, struct Drbd_Header *h)
{
	int r;

	r = drbd_recv(mdev, h, sizeof(*h));

	if (unlikely( r != sizeof(*h) )) {
		ERR("short read expecting header on sock: r=%d\n", r);
		return FALSE;
	};
	h->command = be16_to_cpu(h->command);
	h->length  = be16_to_cpu(h->length);
	if (unlikely( h->magic != BE_DRBD_MAGIC )) {
		ERR("magic?? on data m: 0x%lx c: %d l: %d\n",
		    (long)be32_to_cpu(h->magic),
		    h->command, h->length);
		return FALSE;
	}
	mdev->last_received = jiffies;

	return TRUE;
}

STATIC int receive_Barrier_no_tcq(struct drbd_conf *mdev, struct Drbd_Header *h)
{
	int rv;
	int epoch_size;
	struct Drbd_Barrier_Packet *p = (struct Drbd_Barrier_Packet *)h;

	ERR_IF(h->length != (sizeof(*p)-sizeof(*h))) return FALSE;

	rv = drbd_recv(mdev, h->payload, h->length);
	ERR_IF(rv != h->length) return FALSE;

	inc_unacked(mdev);

	if (mdev->net_conf->wire_protocol != DRBD_PROT_C)
		drbd_kick_lo(mdev);

	spin_lock_irq(&mdev->req_lock);
	_drbd_wait_ee_list_empty(mdev, &mdev->active_ee);
	epoch_size = mdev->epoch_size;
	mdev->epoch_size = 0;
	spin_unlock_irq(&mdev->req_lock);

	/* BarrierAck may imply that the corresponding extent is dropped from
	 * the activity log, which means it would not be resynced in case the
	 * Primary crashes now.
	 * Just waiting for write_completion is not enough,
	 * better flush to make sure it is all on stable storage. */
	if (!test_bit(LL_DEV_NO_FLUSH, &mdev->flags) && inc_local(mdev)) {
		rv = blkdev_issue_flush(mdev->bc->backing_bdev, NULL);
		dec_local(mdev);
		if (rv == -EOPNOTSUPP) /* don't try again */
			set_bit(LL_DEV_NO_FLUSH, &mdev->flags);
		if (rv)
			ERR("local disk flush failed with status %d\n",rv);
	}

	/* FIXME CAUTION! receiver thread sending via msock.
	 * to make sure this BarrierAck will not be received before the asender
	 * had a chance to send all the write acks corresponding to this epoch,
	 * wait_for that bit to clear... */
	set_bit(WRITE_ACK_PENDING, &mdev->flags);
	wake_asender(mdev);
	rv = wait_event_interruptible(mdev->ee_wait,
			      !test_bit(WRITE_ACK_PENDING, &mdev->flags));

	if (rv == 0 && mdev->state.conn >= Connected)
		rv = drbd_send_b_ack(mdev, p->barrier, epoch_size);
	else
		rv = 0;
	dec_unacked(mdev);

	return rv;
}

/* used from receive_RSDataReply (recv_resync_read)
 * and from receive_Data */
STATIC struct Tl_epoch_entry *
read_in_block(struct drbd_conf *mdev, u64 id, sector_t sector, int data_size) __must_hold(local)
{
	struct Tl_epoch_entry *e;
	struct bio_vec *bvec;
	struct page *page;
	struct bio *bio;
	int ds, i, rr;

	e = drbd_alloc_ee(mdev, id, sector, data_size, GFP_KERNEL);
	if (!e)
		return NULL;
	bio = e->private_bio;
	ds = data_size;
	bio_for_each_segment(bvec, bio, i) {
		page = bvec->bv_page;
		rr = drbd_recv(mdev, kmap(page), min_t(int, ds, PAGE_SIZE));
		kunmap(page);
		if ( rr != min_t(int, ds, PAGE_SIZE) ) {
			drbd_free_ee(mdev, e);
			WARN("short read receiving data: read %d expected %d\n",
			     rr, min_t(int, ds, PAGE_SIZE));
			return NULL;
		}
		ds -= rr;
	}

	mdev->recv_cnt += data_size>>9;
	return e;
}

/* drbd_drain_block() just takes a data block
 * out of the socket input buffer, and discards it.
 */
STATIC int drbd_drain_block(struct drbd_conf *mdev, int data_size)
{
	struct page *page;
	int rr, rv = 1;
	void *data;

	page = drbd_pp_alloc(mdev, GFP_KERNEL);

	data = kmap(page);
	while (data_size) {
		rr = drbd_recv(mdev, data, min_t(int, data_size, PAGE_SIZE));
		if ( rr != min_t(int, data_size, PAGE_SIZE) ) {
			rv = 0;
			WARN("short read receiving data: read %d expected %d\n",
			     rr, min_t(int, data_size, PAGE_SIZE));
			break;
		}
		data_size -= rr;
	}
	kunmap(page);
	drbd_pp_free(mdev, page);
	return rv;
}

/* kick lower level device, if we have more than (arbitrary number)
 * reference counts on it, which typically are locally submitted io
 * requests.  don't use unacked_cnt, so we speed up proto A and B, too. */
static void maybe_kick_lo(struct drbd_conf *mdev)
{
	/* FIXME hysteresis ?? */
	if (atomic_read(&mdev->local_cnt) >= mdev->net_conf->unplug_watermark)
		drbd_kick_lo(mdev);
}

STATIC int recv_dless_read(struct drbd_conf *mdev, struct drbd_request *req,
			   sector_t sector, int data_size)
{
	struct bio_vec *bvec;
	struct bio *bio;
	int rr, i, expect;

	bio = req->master_bio;
	D_ASSERT( sector == bio->bi_sector );

	bio_for_each_segment(bvec, bio, i) {
		expect = min_t(int, data_size, bvec->bv_len);
		rr = drbd_recv(mdev,
			     kmap(bvec->bv_page)+bvec->bv_offset,
			     expect);
		kunmap(bvec->bv_page);
		if (rr != expect) {
			WARN("short read receiving data reply: "
			     "read %d expected %d\n",
			     rr, expect);
			return 0;
		}
		data_size -= rr;
	}

	D_ASSERT(data_size == 0);
	/* FIXME recv_cnt accounting ?? */
	return 1;
}

/* e_end_resync_block() is called via
 * drbd_process_done_ee() by asender only */
STATIC int e_end_resync_block(struct drbd_conf *mdev, struct drbd_work *w, int unused)
{
	struct Tl_epoch_entry *e = (struct Tl_epoch_entry *)w;
	sector_t sector = e->sector;
	int ok;

	D_ASSERT(hlist_unhashed(&e->colision));

	if (likely( drbd_bio_uptodate(e->private_bio) )) {
		drbd_set_in_sync(mdev, sector, e->size);
		ok = drbd_send_ack(mdev, RSWriteAck, e);
	} else {
		/* Record failure to sync */
		drbd_rs_failed_io(mdev, sector, e->size);

		ok  = drbd_send_ack(mdev, NegAck, e);
		ok &= drbd_io_error(mdev, FALSE);
	}
	dec_unacked(mdev);

	return ok;
}

STATIC int recv_resync_read(struct drbd_conf *mdev, sector_t sector, int data_size) __releases(local)
{
	struct Tl_epoch_entry *e;

	e = read_in_block(mdev, ID_SYNCER, sector, data_size);
	if (!e) {
		dec_local(mdev);
		return FALSE;
	}

	dec_rs_pending(mdev);

	e->private_bio->bi_end_io = drbd_endio_write_sec;
	e->private_bio->bi_rw = WRITE;
	e->w.cb = e_end_resync_block;

	inc_unacked(mdev);
	/* corresponding dec_unacked() in e_end_resync_block()
	 * respective _drbd_clear_done_ee */

	spin_lock_irq(&mdev->req_lock);
	list_add(&e->w.list, &mdev->sync_ee);
	spin_unlock_irq(&mdev->req_lock);

	MTRACE(TraceTypeEE, TraceLvlAll,
	       INFO("submit EE (RS)WRITE sec=%llus size=%u ee=%p\n",
		    (unsigned long long)e->sector, e->size, e);
	       );
	dump_internal_bio("Sec", mdev, e->private_bio, 0);
	drbd_generic_make_request(mdev, DRBD_FAULT_RS_WR, e->private_bio);
	/* accounting done in endio */

	maybe_kick_lo(mdev);
	return TRUE;
}

STATIC int receive_DataReply(struct drbd_conf *mdev, struct Drbd_Header *h)
{
	struct drbd_request *req;
	sector_t sector;
	unsigned int header_size, data_size;
	int ok;
	struct Drbd_Data_Packet *p = (struct Drbd_Data_Packet *)h;

	header_size = sizeof(*p) - sizeof(*h);
	data_size   = h->length  - header_size;

	/* I expect a block to be a multiple of 512 byte,
	 * and no more than DRBD_MAX_SEGMENT_SIZE.
	 * is this too restrictive?  */
	ERR_IF(data_size == 0) return FALSE;
	ERR_IF(data_size &  0x1ff) return FALSE;
	ERR_IF(data_size >  DRBD_MAX_SEGMENT_SIZE) return FALSE;

	if (drbd_recv(mdev, h->payload, header_size) != header_size)
		return FALSE;

	sector = be64_to_cpu(p->sector);

	spin_lock_irq(&mdev->req_lock);
	req = _ar_id_to_req(mdev, p->block_id, sector);
	spin_unlock_irq(&mdev->req_lock);
	if (unlikely(!req)) {
		ERR("Got a corrupt block_id/sector pair(1).\n");
		return FALSE;
	}

	/* hlist_del(&req->colision) is done in _req_may_be_done, to avoid
	 * special casing it there for the various failure cases.
	 * still no race with drbd_fail_pending_reads */
	ok = recv_dless_read(mdev, req, sector, data_size);

	if (ok)
		req_mod(req, data_received, 0);
	/* else: nothing. handled from drbd_disconnect...
	 * I don't think we may complete this just yet
	 * in case we are "on-disconnect: freeze" */

	return ok;
}

STATIC int receive_RSDataReply(struct drbd_conf *mdev, struct Drbd_Header *h)
{
	sector_t sector;
	unsigned int header_size, data_size;
	int ok;
	struct Drbd_Data_Packet *p = (struct Drbd_Data_Packet *)h;

	header_size = sizeof(*p) - sizeof(*h);
	data_size   = h->length  - header_size;

	/* I expect a block to be a multiple of 512 byte,
	 * and no more than DRBD_MAX_SEGMENT_SIZE.
	 * is this too restrictive?  */
	ERR_IF(data_size == 0) return FALSE;
	ERR_IF(data_size &  0x1ff) return FALSE;
	ERR_IF(data_size >  DRBD_MAX_SEGMENT_SIZE) return FALSE;

	if (drbd_recv(mdev, h->payload, header_size) != header_size)
		return FALSE;

	sector = be64_to_cpu(p->sector);
	D_ASSERT(p->block_id == ID_SYNCER);

	if (inc_local(mdev)) {
		/* data is submitted to disk within recv_resync_read.
		 * corresponding dec_local done below on error,
		 * or in drbd_endio_write_sec. */
		/* FIXME paranoia:
		 * verify that the corresponding bit is set.
		 * in case we are Primary SyncTarget,
		 * verify there are no pending write request to that area.
		 */
		ok = recv_resync_read(mdev, sector, data_size);
	} else {
		if (DRBD_ratelimit(5*HZ, 5))
			ERR("Can not write resync data to local disk.\n");

		ok = drbd_drain_block(mdev, data_size);

		drbd_send_ack_dp(mdev, NegAck, p);
	}

	return ok;
}

/* e_end_block() is called via drbd_process_done_ee().
 * this means this function only runs in the asender thread
 *
 * for a broken example implementation of the TCQ barrier version of
 * e_end_block see older revisions...
 */
STATIC int e_end_block(struct drbd_conf *mdev, struct drbd_work *w, int unused)
{
	struct Tl_epoch_entry *e = (struct Tl_epoch_entry *)w;
	sector_t sector = e->sector;
	/* unsigned int epoch_size; */
	int ok = 1, pcmd;

	if (mdev->net_conf->wire_protocol == DRBD_PROT_C) {
		if (likely(drbd_bio_uptodate(e->private_bio))) {
			pcmd = (mdev->state.conn >= SyncSource &&
				mdev->state.conn <= PausedSyncT &&
				e->flags & EE_MAY_SET_IN_SYNC) ?
				RSWriteAck : WriteAck;
			ok &= drbd_send_ack(mdev, pcmd, e);
			if (pcmd == RSWriteAck)
				drbd_set_in_sync(mdev, sector, e->size);
		} else {
			/* FIXME I think we should send a NegAck regardless of
			 * which protocol is in effect.
			 * In which case we would need to make sure that any
			 * NegAck is sent. Basically that means that
			 * drbd_process_done_ee may not list_del() the ee
			 * before this callback did run...
			 * maybe even move the list_del(e) in here... */
			ok  = drbd_send_ack(mdev, NegAck, e);
			ok &= drbd_io_error(mdev, FALSE);
			/* we expect it to be marked out of sync anyways...
			 * maybe assert this?  */
		}
		dec_unacked(mdev);
	} else if (unlikely(!drbd_bio_uptodate(e->private_bio))) {
		ok = drbd_io_error(mdev, FALSE);
	}

	/* we delete from the conflict detection hash _after_ we sent out the
	 * WriteAck / NegAck, to get the sequence number right.  */
	if (mdev->net_conf->two_primaries) {
		spin_lock_irq(&mdev->req_lock);
		D_ASSERT(!hlist_unhashed(&e->colision));
		hlist_del_init(&e->colision);
		spin_unlock_irq(&mdev->req_lock);
	} else {
		D_ASSERT(hlist_unhashed(&e->colision));
	}

	return ok;
}

STATIC int e_send_discard_ack(struct drbd_conf *mdev, struct drbd_work *w, int unused)
{
	struct Tl_epoch_entry *e = (struct Tl_epoch_entry *)w;
	int ok = 1;

	D_ASSERT(mdev->net_conf->wire_protocol == DRBD_PROT_C);
	ok = drbd_send_ack(mdev, DiscardAck, e);

	spin_lock_irq(&mdev->req_lock);
	D_ASSERT(!hlist_unhashed(&e->colision));
	hlist_del_init(&e->colision);
	spin_unlock_irq(&mdev->req_lock);

	dec_unacked(mdev);

	return ok;
}

/* Called from receive_Data.
 * Synchronize packets on sock with packets on msock.
 *
 * This is here so even when a Data packet traveling via sock overtook an Ack
 * packet traveling on msock, they are still processed in the order they have
 * been sent.
 *
 * Note: we don't care for Ack packets overtaking Data packets.
 *
 * In case packet_seq is larger than mdev->peer_seq number, there are
 * outstanding packets on the msock. We wait for them to arrive.
 * In case we are the logically next packet, we update mdev->peer_seq
 * ourselves. Correctly handles 32bit wrap around.
 * FIXME verify that atomic_t guarantees 32bit wrap around,
 * otherwise we have to play tricks with << ...
 *
 * Assume we have a 10 GBit connection, that is about 1<<30 byte per second,
 * about 1<<21 sectors per second. So "worst" case, we have 1<<3 == 8 seconds
 * for the 24bit wrap (historical atomic_t guarantee on some archs), and we have
 * 1<<9 == 512 seconds aka ages for the 32bit wrap around...
 *
 * returns 0 if we may process the packet,
 * -ERESTARTSYS if we were interrupted (by disconnect signal). */
static int drbd_wait_peer_seq(struct drbd_conf *mdev, const u32 packet_seq)
{
	DEFINE_WAIT(wait);
	int ret = 0;
	spin_lock(&mdev->peer_seq_lock);
	for (;;) {
		prepare_to_wait(&mdev->seq_wait, &wait, TASK_INTERRUPTIBLE);
		if (seq_le(packet_seq, mdev->peer_seq+1))
			break;
		if (signal_pending(current)) {
			ret = -ERESTARTSYS;
			break;
		}
		spin_unlock(&mdev->peer_seq_lock);
		schedule();
		spin_lock(&mdev->peer_seq_lock);
	}
	finish_wait(&mdev->seq_wait, &wait);
	if (mdev->peer_seq+1 == packet_seq)
		mdev->peer_seq++;
	spin_unlock(&mdev->peer_seq_lock);
	return ret;
}

/* mirrored write */
STATIC int receive_Data(struct drbd_conf *mdev, struct Drbd_Header *h)
{
	sector_t sector;
	struct Tl_epoch_entry *e;
	struct Drbd_Data_Packet *p = (struct Drbd_Data_Packet *)h;
	int header_size, data_size;
	int rw = WRITE;
	unsigned int barrier_nr = 0;
	unsigned int epoch_size = 0;
	u32 dp_flags;

	/* FIXME merge this code dups into some helper function */
	header_size = sizeof(*p) - sizeof(*h);
	data_size   = h->length  - header_size;

	ERR_IF(data_size == 0) return FALSE;
	ERR_IF(data_size &  0x1ff) return FALSE;
	ERR_IF(data_size >  DRBD_MAX_SEGMENT_SIZE) return FALSE;

	if (drbd_recv(mdev, h->payload, header_size) != header_size)
		return FALSE;

	if (!inc_local(mdev)) {
		/* data is submitted to disk at the end of this function.
		 * corresponding dec_local done either below (on error),
		 * or in drbd_endio_write_sec. */
		if (DRBD_ratelimit(5*HZ, 5))
			ERR("Can not write mirrored data block "
			    "to local disk.\n");
		spin_lock(&mdev->peer_seq_lock);
		if (mdev->peer_seq+1 == be32_to_cpu(p->seq_num))
			mdev->peer_seq++;
		spin_unlock(&mdev->peer_seq_lock);

		drbd_send_ack_dp(mdev, NegAck, p);
		mdev->epoch_size++; /* spin lock ? */
		return drbd_drain_block(mdev, data_size);
	}

	sector = be64_to_cpu(p->sector);
	e = read_in_block(mdev, p->block_id, sector, data_size);
	if (!e) {
		dec_local(mdev);
		return FALSE;
	}

	e->private_bio->bi_end_io = drbd_endio_write_sec;
	e->private_bio->bi_rw = WRITE;
	e->w.cb = e_end_block;

	dp_flags = be32_to_cpu(p->dp_flags);
	if (dp_flags & DP_HARDBARRIER)
		rw |= (1<<BIO_RW_BARRIER);
	if (dp_flags & DP_RW_SYNC)
		rw |= (1<<BIO_RW_SYNC);
	if (dp_flags & DP_MAY_SET_IN_SYNC)
		e->flags |= EE_MAY_SET_IN_SYNC;

	/* I'm the receiver, I do hold a net_cnt reference. */
	if (!mdev->net_conf->two_primaries) {
		spin_lock_irq(&mdev->req_lock);
	} else {
		/* don't get the req_lock yet,
		 * we may sleep in drbd_wait_peer_seq */
		const int size = e->size;
		const int discard = test_bit(DISCARD_CONCURRENT, &mdev->flags);
		DEFINE_WAIT(wait);
		struct drbd_request *i;
		struct hlist_node *n;
		struct hlist_head *slot;
		int first;

		D_ASSERT(mdev->net_conf->wire_protocol == DRBD_PROT_C);
		BUG_ON(mdev->ee_hash == NULL);
		BUG_ON(mdev->tl_hash == NULL);

		/* conflict detection and handling:
		 * 1. wait on the sequence number,
		 *    in case this data packet overtook ACK packets.
		 * 2. check our hash tables for conflicting requests.
		 *    we only need to walk the tl_hash, since an ee can not
		 *    have a conflict with an other ee: on the submitting
		 *    node, the corresponding req had already been conflicting,
		 *    and a conflicting req is never sent.
		 *
		 * Note: for two_primaries, we are protocol C,
		 * so there cannot be any request that is DONE
		 * but still on the transfer log.
		 *
		 * unconditionally add to the ee_hash.
		 *
		 * if no conflicting request is found:
		 *    submit.
		 *
		 * if any conflicting request is found
		 * that has not yet been acked,
		 * AND I have the "discard concurrent writes" flag:
		 *	 queue (via done_ee) the DiscardAck; OUT.
		 *
		 * if any conflicting request is found:
		 *	 block the receiver, waiting on misc_wait
		 *	 until no more conflicting requests are there,
		 *	 or we get interrupted (disconnect).
		 *
		 *	 we do not just write after local io completion of those
		 *	 requests, but only after req is done completely, i.e.
		 *	 we wait for the DiscardAck to arrive!
		 *
		 *	 then proceed normally, i.e. submit.
		 */
		if (drbd_wait_peer_seq(mdev, be32_to_cpu(p->seq_num)))
			goto out_interrupted;

		spin_lock_irq(&mdev->req_lock);

		hlist_add_head(&e->colision, ee_hash_slot(mdev, sector));

#define OVERLAPS overlaps(i->sector, i->size, sector, size)
		slot = tl_hash_slot(mdev, sector);
		first = 1;
		for (;;) {
			int have_unacked = 0;
			int have_conflict = 0;
			prepare_to_wait(&mdev->misc_wait, &wait,
				TASK_INTERRUPTIBLE);
			hlist_for_each_entry(i, n, slot, colision) {
				if (OVERLAPS) {
					/* only ALERT on first iteration,
					 * we may be woken up early... */
					if (first)
						ALERT("%s[%u] Concurrent local write detected!"
						      "	new: %llus +%u; pending: %llus +%u\n",
						      current->comm, current->pid,
						      (unsigned long long)sector, size,
						      (unsigned long long)i->sector, i->size);
					if (i->rq_state & RQ_NET_PENDING)
						++have_unacked;
					++have_conflict;
				}
			}
#undef OVERLAPS
			if (!have_conflict)
				break;

			/* Discard Ack only for the _first_ iteration */
			if (first && discard && have_unacked) {
				ALERT("Concurrent write! [DISCARD BY FLAG] sec=%llus\n",
				     (unsigned long long)sector);
				inc_unacked(mdev);
				mdev->epoch_size++;
				e->w.cb = e_send_discard_ack;
				list_add_tail(&e->w.list, &mdev->done_ee);

				spin_unlock_irq(&mdev->req_lock);

				/* we could probably send that DiscardAck ourselves,
				 * but I don't like the receiver using the msock */

				dec_local(mdev);
				wake_asender(mdev);
				finish_wait(&mdev->misc_wait, &wait);
				return TRUE;
			}

			if (signal_pending(current)) {
				hlist_del_init(&e->colision);

				spin_unlock_irq(&mdev->req_lock);

				finish_wait(&mdev->misc_wait, &wait);
				goto out_interrupted;
			}

			spin_unlock_irq(&mdev->req_lock);
			if (first) {
				first = 0;
				ALERT("Concurrent write! [W AFTERWARDS] "
				     "sec=%llus\n", (unsigned long long)sector);
			} else if (discard) {
				/* we had none on the first iteration.
				 * there must be none now. */
				D_ASSERT(have_unacked == 0);
			}
			schedule();
			spin_lock_irq(&mdev->req_lock);
		}
		finish_wait(&mdev->misc_wait, &wait);
	}

	/* when using TCQ:
	 * note that, when using tagged command queuing, we may
	 * have more than one reorder domain "active" at a time.
	 *
	 * THINK:
	 * do we have any guarantees that we get the completion
	 * events of the different reorder domains in order?
	 * or does the api only "guarantee" that the events
	 * _happened_ in order, but eventually the completion
	 * callbacks are shuffeled again?
	 *
	 * note that I wonder about the order in which the
	 * callbacks are run, I am reasonable confident that the
	 * actual completion happens in order.
	 *
	 * - can it happen that the tagged write completion is
	 *   called even though not all of the writes before it
	 *   have run their completion callback?
	 * - can it happen that some completion callback of some
	 *   write after the tagged one is run, even though the
	 *   callback of the tagged one itself is still pending?
	 *
	 * if this can happen, we either need to drop our "debug
	 * assertion" about the epoch size and just trust our code
	 * and the layers below us (nah, won't do that).
	 *
	 * or we need to replace the "active_ee" list by some sort
	 * of "transfer log" on the receiving side, too, which
	 * uses epoch counters per reorder domain.
	 */

	/* when using tcq:
	 * if we got a barrier packet before, but at that time the active_ee
	 * was not yet empty, we just "remembered" this barrier request.
	 *
	 * if this is the first data packet since that barrier, maybe meanwhile
	 * all previously active writes have been completed?
	 * if so, send the b_ack right now
	 * (though, maybe rather move it into the e_end_block callback,
	 * where it would be sent as soon as possible).
	 *
	 * otherwise, tag the write with the barrier number, so it
	 * will trigger the b_ack before its own ack.
	 */
	if (mdev->next_barrier_nr) {
		/* only when using TCQ */
		if (list_empty(&mdev->active_ee)) {
			barrier_nr = mdev->next_barrier_nr;
			epoch_size = mdev->epoch_size;
			mdev->epoch_size = 0;
		} else {
			e->barrier_nr = mdev->next_barrier_nr;
		}
		rw |= (1<<BIO_RW_BARRIER);
		mdev->next_barrier_nr = 0;
	}
	list_add(&e->w.list, &mdev->active_ee);
	spin_unlock_irq(&mdev->req_lock);

	if (barrier_nr) {
		/* only when using TCQ
		 * maybe rather move it into the e_end_block callback,
		 * where it would be sent as soon as possible).
		 */
		(void)drbd_send_b_ack(mdev,
					cpu_to_be32(barrier_nr), epoch_size);
	}

	switch (mdev->net_conf->wire_protocol) {
	case DRBD_PROT_C:
		inc_unacked(mdev);
		/* corresponding dec_unacked() in e_end_block()
		 * respective _drbd_clear_done_ee */
		break;
	case DRBD_PROT_B:
		/* I really don't like it that the receiver thread
		 * sends on the msock, but anyways */
		drbd_send_ack(mdev, RecvAck, e);
		break;
	case DRBD_PROT_A:
		/* nothing to do */
		break;
	}

	if (mdev->state.pdsk == Diskless) {
		/* In case we have the only disk of the cluster, */
		drbd_set_out_of_sync(mdev, e->sector, e->size);
		e->flags |= EE_CALL_AL_COMPLETE_IO;
		drbd_al_begin_io(mdev, e->sector);
	}

	MTRACE(TraceTypeEE, TraceLvlAll,
	       INFO("submit EE (DATA)WRITE sec=%llus size=%u ee=%p\n",
		    (unsigned long long)e->sector, e->size, e);
	       );
	/* FIXME drbd_al_begin_io in case we have two primaries... */
	e->private_bio->bi_rw = rw;
	dump_internal_bio("Sec", mdev, e->private_bio, 0);
	drbd_generic_make_request(mdev, DRBD_FAULT_DT_WR, e->private_bio);
	/* accounting done in endio */

	maybe_kick_lo(mdev);
	return TRUE;

out_interrupted:
	/* yes, the epoch_size now is imbalanced.
	 * but we drop the connection anyways, so we don't have a chance to
	 * receive a barrier... atomic_inc(&mdev->epoch_size); */
	dec_local(mdev);
	drbd_free_ee(mdev, e);
	return FALSE;
}

STATIC int receive_DataRequest(struct drbd_conf *mdev, struct Drbd_Header *h)
{
	sector_t sector;
	const sector_t capacity = drbd_get_capacity(mdev->this_bdev);
	struct Tl_epoch_entry *e;
	int size;
	unsigned int fault_type;
	struct Drbd_BlockRequest_Packet *p =
		(struct Drbd_BlockRequest_Packet *)h;

	ERR_IF(h->length != (sizeof(*p)-sizeof(*h))) return FALSE;

	if (drbd_recv(mdev, h->payload, h->length) != h->length)
		return FALSE;

	sector = be64_to_cpu(p->sector);
	size   = be32_to_cpu(p->blksize);

	if (size <= 0 || (size & 0x1ff) != 0 || size > DRBD_MAX_SEGMENT_SIZE) {
		ERR("%s:%d: sector: %llus, size: %u\n", __FILE__, __LINE__,
				(unsigned long long)sector, size);
		return FALSE;
	}
	if ( sector + (size>>9) > capacity) {
		ERR("%s:%d: sector: %llus, size: %u\n", __FILE__, __LINE__,
				(unsigned long long)sector, size);
		return FALSE;
	}

	if (!inc_local_if_state(mdev, UpToDate)) {
		if (DRBD_ratelimit(5*HZ, 5))
			ERR("Can not satisfy peer's read request, "
			    "no local data.\n");
		drbd_send_ack_rp(mdev, h->command == DataRequest ? NegDReply :
				 NegRSDReply , p);
		return TRUE;
	}

	e = drbd_alloc_ee(mdev, p->block_id, sector, size, GFP_KERNEL);
	if (!e) {
		dec_local(mdev);
		return FALSE;
	}

	/* FIXME actually, it could be a READA originating from the peer,
	 * also it could have set some flags (e.g. BIO_RW_SYNC) ... */
	e->private_bio->bi_rw = READ;
	e->private_bio->bi_end_io = drbd_endio_read_sec;

	switch (h->command) {
	case DataRequest:
		e->w.cb = w_e_end_data_req;
		fault_type = DRBD_FAULT_DT_RD;
		break;
	case RSDataRequest:
		e->w.cb = w_e_end_rsdata_req;
		fault_type = DRBD_FAULT_RS_RD;
		/* Eventually this should become asynchrously. Currently it
		 * blocks the whole receiver just to delay the reading of a
		 * resync data block.
		 * the drbd_work_queue mechanism is made for this...
		 */
		if (!drbd_rs_begin_io(mdev, sector)) {
			/* we have been interrupted,
			 * probably connection lost! */
			D_ASSERT(signal_pending(current));
			dec_local(mdev);
			drbd_free_ee(mdev, e);
			return 0;
		}
		break;
	default:; /* avoid compiler warning */
		fault_type = DRBD_FAULT_MAX;
	}

	spin_lock_irq(&mdev->req_lock);
	list_add(&e->w.list, &mdev->read_ee);
	spin_unlock_irq(&mdev->req_lock);

	inc_unacked(mdev);

	MTRACE(TraceTypeEE, TraceLvlAll,
	       INFO("submit EE READ sec=%llus size=%u ee=%p\n",
		    (unsigned long long)e->sector, e->size, e);
	       );

	dump_internal_bio("Sec", mdev, e->private_bio, 0);
	drbd_generic_make_request(mdev, fault_type, e->private_bio);
	maybe_kick_lo(mdev);

	return TRUE;
}

STATIC int drbd_asb_recover_0p(struct drbd_conf *mdev) __must_hold(local)
{
	int self, peer, rv = -100;
	unsigned long ch_self, ch_peer;

	self = mdev->bc->md.uuid[Bitmap] & 1;
	peer = mdev->p_uuid[Bitmap] & 1;

	ch_peer = mdev->p_uuid[UUID_SIZE];
	ch_self = mdev->comm_bm_set;

	switch ( mdev->net_conf->after_sb_0p ) {
	case Consensus:
	case DiscardSecondary:
	case CallHelper:
		ERR("Configuration error.\n");
		break;
	case Disconnect:
		break;
	case DiscardYoungerPri:
		if (self == 0 && peer == 1) { rv = -1; break; }
		if (self == 1 && peer == 0) { rv =  1; break; }
		/* Else fall through to one of the other strategies... */
	case DiscardOlderPri:
		if (self == 0 && peer == 1) { rv =  1; break; }
		if (self == 1 && peer == 0) { rv = -1; break; }
		/* Else fall through to one of the other strategies... */
		WARN("Discard younger/older primary did not found a decision\n"
		     "Using discard-least-changes instead\n");
	case DiscardZeroChg:
		if (ch_peer == 0 && ch_self == 0) {
			rv = test_bit(DISCARD_CONCURRENT, &mdev->flags)
				? -1 : 1;
			break;
		} else {
			if (ch_peer == 0) { rv =  1; break; }
			if (ch_self == 0) { rv = -1; break; }
		}
		if (mdev->net_conf->after_sb_0p == DiscardZeroChg)
			break;
	case DiscardLeastChg:
		if	( ch_self < ch_peer )
			rv = -1;
		else if (ch_self > ch_peer)
			rv =  1;
		else /* ( ch_self == ch_peer ) */
		     /* Well, then use something else. */
			rv = test_bit(DISCARD_CONCURRENT, &mdev->flags)
				? -1 : 1;
		break;
	case DiscardLocal:
		rv = -1;
		break;
	case DiscardRemote:
		rv =  1;
	}

	return rv;
}

STATIC int drbd_asb_recover_1p(struct drbd_conf *mdev) __must_hold(local)
{
	int self, peer, hg, rv = -100;

	self = mdev->bc->md.uuid[Bitmap] & 1;
	peer = mdev->p_uuid[Bitmap] & 1;

	switch ( mdev->net_conf->after_sb_1p ) {
	case DiscardYoungerPri:
	case DiscardOlderPri:
	case DiscardLeastChg:
	case DiscardLocal:
	case DiscardRemote:
		ERR("Configuration error.\n");
		break;
	case Disconnect:
		break;
	case Consensus:
		hg = drbd_asb_recover_0p(mdev);
		if (hg == -1 && mdev->state.role == Secondary)
			rv = hg;
		if (hg == 1  && mdev->state.role == Primary)
			rv = hg;
		break;
	case Violently:
		rv = drbd_asb_recover_0p(mdev);
		break;
	case DiscardSecondary:
		return mdev->state.role == Primary ? 1 : -1;
	case CallHelper:
		hg = drbd_asb_recover_0p(mdev);
		if (hg == -1 && mdev->state.role == Primary) {
			self = drbd_set_role(mdev, Secondary, 0);
			if (self != SS_Success) {
				drbd_khelper(mdev, "pri-lost-after-sb");
			} else {
				WARN("Sucessfully gave up primary role.\n");
				rv = hg;
			}
		} else
			rv = hg;
	}

	return rv;
}

STATIC int drbd_asb_recover_2p(struct drbd_conf *mdev) __must_hold(local)
{
	int self, peer, hg, rv = -100;

	self = mdev->bc->md.uuid[Bitmap] & 1;
	peer = mdev->p_uuid[Bitmap] & 1;

	switch ( mdev->net_conf->after_sb_2p ) {
	case DiscardYoungerPri:
	case DiscardOlderPri:
	case DiscardLeastChg:
	case DiscardLocal:
	case DiscardRemote:
	case Consensus:
	case DiscardSecondary:
		ERR("Configuration error.\n");
		break;
	case Violently:
		rv = drbd_asb_recover_0p(mdev);
		break;
	case Disconnect:
		break;
	case CallHelper:
		hg = drbd_asb_recover_0p(mdev);
		if (hg == -1) {
			self = drbd_set_role(mdev, Secondary, 0);
			if (self != SS_Success) {
				drbd_khelper(mdev, "pri-lost-after-sb");
			} else {
				WARN("Sucessfully gave up primary role.\n");
				rv = hg;
			}
		} else
			rv = hg;
	}

	return rv;
}

STATIC void drbd_uuid_dump(struct drbd_conf *mdev, char *text, u64 *uuid)
{
	if (!uuid) {
		INFO("%s uuid info vanished while I was looking!\n", text);
		return;
	}
	INFO("%s %016llX:%016llX:%016llX:%016llX\n",
	     text,
	     uuid[Current],
	     uuid[Bitmap],
	     uuid[History_start],
	     uuid[History_end]);
}

/*
  100	after split brain try auto recover
    2	SyncSource set BitMap
    1	SyncSource use BitMap
    0	no Sync
   -1	SyncTarget use BitMap
   -2	SyncTarget set BitMap
 -100	after split brain, disconnect
-1000	unrelated data
 */
STATIC int drbd_uuid_compare(struct drbd_conf *mdev, int *rule_nr) __must_hold(local)
{
	u64 self, peer;
	int i, j;

	self = mdev->bc->md.uuid[Current] & ~((u64)1);
	peer = mdev->p_uuid[Current] & ~((u64)1);

	*rule_nr = 1;
	if (self == UUID_JUST_CREATED &&
	    peer == UUID_JUST_CREATED) return 0;

	*rule_nr = 2;
	if ( (self == UUID_JUST_CREATED || self == (u64)0) &&
	     peer != UUID_JUST_CREATED) return -2;

	*rule_nr = 3;
	if ( self != UUID_JUST_CREATED &&
	     (peer == UUID_JUST_CREATED || peer == (u64)0) ) return 2;

	*rule_nr = 4;
	if (self == peer) { /* Common power [off|failure] */
		int rct, dc; /* roles at crash time */

		rct = (test_bit(CRASHED_PRIMARY, &mdev->flags) ? 1 : 0) +
			( mdev->p_uuid[UUID_FLAGS] & 2 );
		/* lowest bit is set when we were primary,
		 * next bit (weight 2) is set when peer was primary */

		MTRACE(TraceTypeUuid, TraceLvlMetrics, DUMPI(rct); );

		switch (rct) {
		case 0: /* !self_pri && !peer_pri */ return 0;
		case 1: /*  self_pri && !peer_pri */ return 1;
		case 2: /* !self_pri &&  peer_pri */ return -1;
		case 3: /*  self_pri &&  peer_pri */
			dc = test_bit(DISCARD_CONCURRENT, &mdev->flags);
			MTRACE(TraceTypeUuid, TraceLvlMetrics, DUMPI(dc); );
			return dc ? -1 : 1;
		}
	}

	*rule_nr = 5;
	peer = mdev->p_uuid[Bitmap] & ~((u64)1);
	if (self == peer)
		return -1;

	*rule_nr = 6;
	for ( i = History_start ; i <= History_end ; i++ ) {
		peer = mdev->p_uuid[i] & ~((u64)1);
		if (self == peer)
			return -2;
	}

	*rule_nr = 7;
	self = mdev->bc->md.uuid[Bitmap] & ~((u64)1);
	peer = mdev->p_uuid[Current] & ~((u64)1);
	if (self == peer)
		return 1;

	*rule_nr = 8;
	for ( i = History_start ; i <= History_end ; i++ ) {
		self = mdev->bc->md.uuid[i] & ~((u64)1);
		if (self == peer)
			return 2;
	}

	*rule_nr = 9;
	self = mdev->bc->md.uuid[Bitmap] & ~((u64)1);
	peer = mdev->p_uuid[Bitmap] & ~((u64)1);
	if (self == peer && self != ((u64)0) ) return 100;

	*rule_nr = 10;
	for ( i = History_start ; i <= History_end ; i++ ) {
		self = mdev->p_uuid[i] & ~((u64)1);
		for ( j = History_start ; j <= History_end ; j++ ) {
			peer = mdev->p_uuid[j] & ~((u64)1);
			if (self == peer)
				return -100;
		}
	}

	return -1000;
}

/* drbd_sync_handshake() returns the new conn state on success, or
   conn_mask (-1) on failure.
 */
STATIC enum drbd_conns drbd_sync_handshake(struct drbd_conf *mdev, enum drbd_role peer_role, 
					   enum drbd_disk_state peer_disk) __must_hold(local)
{
	int hg, rule_nr;
	enum drbd_conns rv = conn_mask;
	enum drbd_disk_state mydisk;

	mydisk = mdev->state.disk;
	if (mydisk == Negotiating)
		mydisk = mdev->new_state_tmp.disk;

	hg = drbd_uuid_compare(mdev, &rule_nr);

	MTRACE(TraceTypeUuid, TraceLvlSummary,
	       INFO("drbd_sync_handshake:\n");
	       drbd_uuid_dump(mdev, "self", mdev->bc->md.uuid);
	       drbd_uuid_dump(mdev, "peer", mdev->p_uuid);
	       INFO("uuid_compare()=%d by rule %d\n", hg, rule_nr);
	    );

	if (hg == -1000) {
		ALERT("Unrelated data, aborting!\n");
		return conn_mask;
	}

	if ( (mydisk == Inconsistent && peer_disk > Inconsistent) ||
	    (peer_disk == Inconsistent && mydisk > Inconsistent) )  {
		int f = (hg == -100) || abs(hg) == 2;
		hg = mydisk > Inconsistent ? 1 : -1;
		if (f)
			hg = hg*2;
		INFO("Becoming sync %s due to disk states.\n",
		     hg > 0 ? "source" : "target");
	}

	if (hg == 100 || (hg == -100 && mdev->net_conf->always_asbp) ) {
		int pcount = (mdev->state.role == Primary)
			   + (peer_role == Primary);
		int forced = (hg == -100);

		switch (pcount) {
		case 0:
			hg = drbd_asb_recover_0p(mdev);
			break;
		case 1:
			hg = drbd_asb_recover_1p(mdev);
			break;
		case 2:
			hg = drbd_asb_recover_2p(mdev);
			break;
		}
		if ( abs(hg) < 100 ) {
			WARN("Split-Brain detected, %d primaries, "
			     "automatically solved. Sync from %s node\n",
			     pcount, (hg < 0) ? "peer":"this");
			if (forced) {
				WARN("Doing a full sync, since"
				     " UUIDs where ambiguous.\n");
				drbd_uuid_dump(mdev, "self", mdev->bc->md.uuid);
				drbd_uuid_dump(mdev, "peer", mdev->p_uuid);
				hg = hg*2;
			}
		}
	}

	if (hg == -100) {
		if (mdev->net_conf->want_lose && !(mdev->p_uuid[UUID_FLAGS]&1))
			hg = -1;
		if (!mdev->net_conf->want_lose && (mdev->p_uuid[UUID_FLAGS]&1))
			hg = 1;

		if ( abs(hg) < 100 )
			WARN("Split-Brain detected, manually solved. "
			     "Sync from %s node\n",
			     (hg < 0) ? "peer":"this");
	}

	if (hg == -100) {
		ALERT("Split-Brain detected, dropping connection!\n");
		drbd_uuid_dump(mdev, "self", mdev->bc->md.uuid);
		drbd_uuid_dump(mdev, "peer", mdev->p_uuid);
		drbd_khelper(mdev, "split-brain");
		return conn_mask;
	}

	if (hg > 0 && mydisk <= Inconsistent) {
		ERR("I shall become SyncSource, but I am inconsistent!\n");
		return conn_mask;
	}

	if (hg < 0 && /* by intention we do not use mydisk here. */
	    mdev->state.role == Primary && mdev->state.disk >= Consistent ) {
		switch (mdev->net_conf->rr_conflict) {
		case CallHelper:
			drbd_khelper(mdev, "pri-lost");
			/* fall through */
		case Disconnect:
			ERR("I shall become SyncTarget, but I am primary!\n");
			return conn_mask;
		case Violently:
			WARN("Becoming SyncTarget, violating the stable-data"
			     "assumption\n");
		}
	}

	if (abs(hg) >= 2) {
		INFO("Writing the whole bitmap, full sync required after drbd_sync_handshake.\n");
		if (drbd_bitmap_io(mdev, &drbd_bmio_set_n_write))
			return conn_mask;
	}

	if (hg > 0) { /* become sync source. */
		rv = WFBitMapS;
	} else if (hg < 0) { /* become sync target */
		rv = WFBitMapT;
	} else {
		rv = Connected;
		if (drbd_bm_total_weight(mdev)) {
			INFO("No resync, but %lu bits in bitmap!\n",
			     drbd_bm_total_weight(mdev));
		}
	}

	drbd_bm_recount_bits(mdev);

	return rv;
}

/* returns 1 if invalid */
STATIC int cmp_after_sb(enum after_sb_handler peer, enum after_sb_handler self)
{
	/* DiscardRemote - DiscardLocal is valid */
	if ( (peer == DiscardRemote && self == DiscardLocal) ||
	    (self == DiscardRemote && peer == DiscardLocal) ) return 0;

	/* any other things with DiscardRemote or DiscardLocal are invalid */
	if ( peer == DiscardRemote || peer == DiscardLocal ||
	    self == DiscardRemote || self == DiscardLocal ) return 1;

	/* everything else is valid if they are equal on both sides. */
	if (peer == self)
		return 0;

	/* everything es is invalid. */
	return 1;
}

STATIC int receive_protocol(struct drbd_conf *mdev, struct Drbd_Header *h)
{
	struct Drbd_Protocol_Packet *p = (struct Drbd_Protocol_Packet *)h;

	int p_proto, p_after_sb_0p, p_after_sb_1p, p_after_sb_2p;
	int p_want_lose, p_two_primaries;

	ERR_IF(h->length != (sizeof(*p)-sizeof(*h))) return FALSE;
	if (drbd_recv(mdev, h->payload, h->length) != h->length)
		return FALSE;

	p_proto		= be32_to_cpu(p->protocol);
	p_after_sb_0p	= be32_to_cpu(p->after_sb_0p);
	p_after_sb_1p	= be32_to_cpu(p->after_sb_1p);
	p_after_sb_2p	= be32_to_cpu(p->after_sb_2p);
	p_want_lose	= be32_to_cpu(p->want_lose);
	p_two_primaries = be32_to_cpu(p->two_primaries);

	if (p_proto != mdev->net_conf->wire_protocol) {
		ERR("incompatible communication protocols\n");
		goto disconnect;
	}

	if ( cmp_after_sb(p_after_sb_0p, mdev->net_conf->after_sb_0p) ) {
		ERR("incompatible after-sb-0pri settings\n");
		goto disconnect;
	}

	if ( cmp_after_sb(p_after_sb_1p, mdev->net_conf->after_sb_1p) ) {
		ERR("incompatible after-sb-1pri settings\n");
		goto disconnect;
	}

	if ( cmp_after_sb(p_after_sb_2p, mdev->net_conf->after_sb_2p) ) {
		ERR("incompatible after-sb-2pri settings\n");
		goto disconnect;
	}

	if (p_want_lose && mdev->net_conf->want_lose) {
		ERR("both sides have the 'want_lose' flag set\n");
		goto disconnect;
	}

	if (p_two_primaries != mdev->net_conf->two_primaries) {
		ERR("incompatible setting of the two-primaries options\n");
		goto disconnect;
	}

	return TRUE;

 disconnect:
	drbd_force_state(mdev, NS(conn, Disconnecting));
	return FALSE;
}

STATIC int receive_SyncParam(struct drbd_conf *mdev, struct Drbd_Header *h)
{
	int ok = TRUE;
	struct Drbd_SyncParam_Packet *p = (struct Drbd_SyncParam_Packet *)h;

	ERR_IF(h->length != (sizeof(*p)-sizeof(*h))) return FALSE;
	if (drbd_recv(mdev, h->payload, h->length) != h->length)
		return FALSE;

	/* XXX harmless race with ioctl ... */
	mdev->sync_conf.rate	  = be32_to_cpu(p->rate);

	return ok;
}

STATIC void drbd_setup_order_type(struct drbd_conf *mdev, int peer)
{
	/* sorry, we currently have no working implementation
	 * of distributed TCQ */
}

/* warn if the arguments differ by more than 12.5% */
static void warn_if_differ_considerably(struct drbd_conf *mdev,
	const char *s, sector_t a, sector_t b)
{
	sector_t d;
	if (a == 0 || b == 0)
		return;
	d = (a > b) ? (a - b) : (b - a);
	if ( d > (a>>3) || d > (b>>3))
		WARN("Considerable difference in %s: %llus vs. %llus\n", s,
		     (unsigned long long)a, (unsigned long long)b);
}

STATIC int receive_sizes(struct drbd_conf *mdev, struct Drbd_Header *h)
{
	struct Drbd_Sizes_Packet *p = (struct Drbd_Sizes_Packet *)h;
	enum determin_dev_size_enum dd = unchanged;
	unsigned int max_seg_s;
	sector_t p_size, p_usize, my_usize;
	int ldsc = 0; /* local disk size changed */
	enum drbd_conns nconn;

	ERR_IF(h->length != (sizeof(*p)-sizeof(*h))) return FALSE;
	if (drbd_recv(mdev, h->payload, h->length) != h->length)
		return FALSE;

	p_size = be64_to_cpu(p->d_size);
	p_usize = be64_to_cpu(p->u_size);

	if (p_size == 0 && mdev->state.disk == Diskless) {
		ERR("some backing storage is needed\n");
		drbd_force_state(mdev, NS(conn, Disconnecting));
		return FALSE;
	}

	/* just store the peer's disk size for now.
	 * we still need to figure out wether we accept that. */
	mdev->p_size = p_size;

#define min_not_zero(l, r) (l == 0) ? r : ((r == 0) ? l : min(l, r))
	if (inc_local(mdev)) {
		warn_if_differ_considerably(mdev, "lower level device sizes",
			   p_size, drbd_get_capacity(mdev->bc->backing_bdev));
		warn_if_differ_considerably(mdev, "user requested size",
					    p_usize, mdev->bc->dc.disk_size);

		/* if this is the first connect, or an otherwise expected
		 * param exchange, choose the minimum */
		if (mdev->state.conn == WFReportParams)
			p_usize = min_not_zero((sector_t)mdev->bc->dc.disk_size,
					     p_usize);

		my_usize = mdev->bc->dc.disk_size;

		if (mdev->bc->dc.disk_size != p_usize) {
			mdev->bc->dc.disk_size = p_usize;
			INFO("Peer sets u_size to %lu sectors\n",
			     (unsigned long)mdev->bc->dc.disk_size);
		}

		/* Never shrink a device with usable data during connect.
		   But allow online shrinking if we are connected. */
		if (drbd_new_dev_size(mdev, mdev->bc) <
		   drbd_get_capacity(mdev->this_bdev) &&
		   mdev->state.disk >= Outdated &&
		   mdev->state.conn < Connected ) {
			ERR("The peer's disk size is too small!\n");
			drbd_force_state(mdev, NS(conn, Disconnecting));
			mdev->bc->dc.disk_size = my_usize;
			dec_local(mdev);
			return FALSE;
		}
		dec_local(mdev);
	}
#undef min_not_zero

	if (inc_local(mdev)) {
		dd = drbd_determin_dev_size(mdev);
		dec_local(mdev);
		if (dd == dev_size_error) return FALSE;
		drbd_md_sync(mdev);
	} else {
		/* I am diskless, need to accept the peer's size. */
		drbd_set_my_capacity(mdev, p_size);
	}

	if (mdev->p_uuid && mdev->state.conn <= Connected && inc_local(mdev)) {
		nconn = drbd_sync_handshake(mdev,
				mdev->state.peer, mdev->state.pdsk);
		dec_local(mdev);

		if (nconn == conn_mask) {
			drbd_force_state(mdev, NS(conn, Disconnecting));
			return FALSE;
		}

		if (drbd_request_state(mdev, NS(conn, nconn)) < SS_Success) {
			drbd_force_state(mdev, NS(conn, Disconnecting));
			return FALSE;
		}
	}

	if (inc_local(mdev)) {
		if (mdev->bc->known_size != drbd_get_capacity(mdev->bc->backing_bdev)) {
			mdev->bc->known_size = drbd_get_capacity(mdev->bc->backing_bdev);
			ldsc = 1;
		}

		max_seg_s = be32_to_cpu(p->max_segment_size);
		if (max_seg_s != mdev->rq_queue->max_segment_size)
			drbd_setup_queue_param(mdev, max_seg_s);

		drbd_setup_order_type(mdev, be32_to_cpu(p->queue_order_type));
		dec_local(mdev);
	}

	if (mdev->state.conn > WFReportParams) {
		if ( be64_to_cpu(p->c_size) !=
		    drbd_get_capacity(mdev->this_bdev) || ldsc ) {
			/* we have different sizes, probabely peer
			 * needs to know my new size... */
			drbd_send_sizes(mdev);
		}
		if (dd == grew && mdev->state.conn == Connected &&
		    mdev->state.pdsk >= Inconsistent &&
		    mdev->state.disk >= Inconsistent) {
			/* With disk >= Inconsistent we take care to not get
			   here during an attach while we are connected. */
			resync_after_online_grow(mdev);
		}
	}

	return TRUE;
}

STATIC int receive_uuids(struct drbd_conf *mdev, struct Drbd_Header *h)
{
	struct Drbd_GenCnt_Packet *p = (struct Drbd_GenCnt_Packet *)h;
	u64 *p_uuid;
	int i;

	ERR_IF(h->length != (sizeof(*p)-sizeof(*h))) return FALSE;
	if (drbd_recv(mdev, h->payload, h->length) != h->length)
		return FALSE;

	p_uuid = kmalloc(sizeof(u64)*EXT_UUID_SIZE, GFP_KERNEL);

	for (i = Current; i < EXT_UUID_SIZE; i++)
		p_uuid[i] = be64_to_cpu(p->uuid[i]);

	kfree(mdev->p_uuid);
	mdev->p_uuid = p_uuid;

	if (mdev->state.conn < Connected &&
	    mdev->state.disk < Outdated &&
	    mdev->state.role == Primary &&
	    (mdev->ed_uuid & ~((u64)1)) != (p_uuid[Current] & ~((u64)1))) {
		ERR("Can only connect to data with current UUID=%016llX\n",
		    (unsigned long long)mdev->ed_uuid);
		drbd_force_state(mdev,NS(conn,Disconnecting));
		return FALSE;
	}

	if (mdev->state.conn >= Connected && mdev->state.disk < Inconsistent)
		drbd_set_ed_uuid(mdev, p_uuid[Current]);

	return TRUE;
}

/**
 * convert_state:
 * Switches the view of the state.
 */
STATIC union drbd_state_t convert_state(union drbd_state_t ps)
{
	union drbd_state_t ms;

	static enum drbd_conns c_tab[] = {
		[Connected] = Connected,

		[StartingSyncS] = StartingSyncT,
		[StartingSyncT] = StartingSyncS,
		[Disconnecting] = TearDown, /* NetworkFailure, */

		[conn_mask]   = conn_mask,
	};

	ms.i = ps.i;

	ms.conn = c_tab[ps.conn];
	ms.peer = ps.role;
	ms.role = ps.peer;
	ms.pdsk = ps.disk;
	ms.disk = ps.pdsk;
	ms.peer_isp = ( ps.aftr_isp | ps.user_isp );

	return ms;
}

STATIC int receive_req_state(struct drbd_conf *mdev, struct Drbd_Header *h)
{
	struct Drbd_Req_State_Packet *p = (struct Drbd_Req_State_Packet *)h;
	union drbd_state_t mask, val;
	int rv;

	ERR_IF(h->length != (sizeof(*p)-sizeof(*h))) return FALSE;
	if (drbd_recv(mdev, h->payload, h->length) != h->length)
		return FALSE;

	mask.i = be32_to_cpu(p->mask);
	val.i = be32_to_cpu(p->val);

	if (test_bit(DISCARD_CONCURRENT, &mdev->flags) &&
	    test_bit(CLUSTER_ST_CHANGE, &mdev->flags)) {
		drbd_send_sr_reply(mdev, SS_ConcurrentStChg);
		return TRUE;
	}

	mask = convert_state(mask);
	val = convert_state(val);

	rv = drbd_change_state(mdev, ChgStateVerbose, mask, val);

	drbd_send_sr_reply(mdev,rv);
	drbd_md_sync(mdev);

	return TRUE;
}

STATIC int receive_state(struct drbd_conf *mdev, struct Drbd_Header *h)
{
	struct Drbd_State_Packet *p = (struct Drbd_State_Packet *)h;
	enum drbd_conns nconn, oconn;
	union drbd_state_t ns, peer_state;
	enum drbd_disk_state real_peer_disk;
	int rv;

	ERR_IF(h->length != (sizeof(*p)-sizeof(*h)))
		return FALSE;
	if (drbd_recv(mdev, h->payload, h->length) != h->length)
		return FALSE;

	peer_state.i = be32_to_cpu(p->state);

	real_peer_disk = peer_state.disk;
	if (peer_state.disk == Negotiating) {
		real_peer_disk = mdev->p_uuid[UUID_FLAGS] & 4 ? Inconsistent : Consistent;
		INFO("real peer disk state = %s\n", disks_to_name(real_peer_disk));
	}

	spin_lock_irq(&mdev->req_lock);
 retry:
	oconn = nconn = mdev->state.conn;
	spin_unlock_irq(&mdev->req_lock);

	if (nconn == WFReportParams)
		nconn = Connected;

	if (mdev->p_uuid && peer_state.disk >= Negotiating &&
	    inc_local_if_state(mdev, Negotiating) ) {
		int cr; /* consider resync */

		cr  = (oconn < Connected);
		cr |= (oconn == Connected &&
		       (peer_state.disk == Negotiating ||
			mdev->state.disk == Negotiating));
		cr |= test_bit(CONSIDER_RESYNC, &mdev->flags); /* peer forced */
		cr |= (oconn == Connected && peer_state.conn > Connected);

		if (cr) nconn=drbd_sync_handshake(mdev, peer_state.role, real_peer_disk);

		dec_local(mdev);
		if (nconn == conn_mask) {
			if (mdev->state.disk == Negotiating) {
				drbd_force_state(mdev, NS(disk, Diskless));
				nconn = Connected;
			} else if (peer_state.disk == Negotiating) {
				ERR("Disk attach process on the peer node was aborted.\n");
				peer_state.disk = Diskless;
			} else {
				D_ASSERT(oconn == WFReportParams);
				drbd_force_state(mdev, NS(conn, Disconnecting));
				return FALSE;
			}
		}
	}

	spin_lock_irq(&mdev->req_lock);
	if (mdev->state.conn != oconn)
		goto retry;
	clear_bit(CONSIDER_RESYNC, &mdev->flags);
	ns.i = mdev->state.i;
	ns.conn = nconn;
	ns.peer = peer_state.role;
	ns.pdsk = real_peer_disk;
	ns.peer_isp = ( peer_state.aftr_isp | peer_state.user_isp );
	if ((nconn == Connected || nconn == WFBitMapS) && ns.disk == Negotiating)
		ns.disk = mdev->new_state_tmp.disk;
	rv = _drbd_set_state(mdev, ns, ChgStateVerbose | ChgStateHard, NULL);
	ns = mdev->state;
	spin_unlock_irq(&mdev->req_lock);

	if (rv < SS_Success) {
		drbd_force_state(mdev, NS(conn, Disconnecting));
		return FALSE;
	}

	if (oconn > WFReportParams ) {
		if (nconn > Connected && peer_state.conn <= Connected) {
			// we want resync, peer has not yet decided to sync...
			drbd_send_uuids(mdev);
			drbd_send_state(mdev);
		}
		else if (nconn == Connected && peer_state.disk == Negotiating) {
			// peer is waiting for us to respond...
			drbd_send_state(mdev);
		}
	}

	mdev->net_conf->want_lose = 0;

	/* FIXME assertion for (gencounts do not diverge) */
	drbd_md_sync(mdev); /* update connected indicator, la_size, ... */

	return TRUE;
}

STATIC int receive_sync_uuid(struct drbd_conf *mdev, struct Drbd_Header *h)
{
	struct Drbd_SyncUUID_Packet *p = (struct Drbd_SyncUUID_Packet *)h;

	wait_event( mdev->misc_wait,
		    mdev->state.conn < Connected ||
		    mdev->state.conn == WFSyncUUID);

	/* D_ASSERT( mdev->state.conn == WFSyncUUID ); */

	ERR_IF(h->length != (sizeof(*p)-sizeof(*h))) return FALSE;
	if (drbd_recv(mdev, h->payload, h->length) != h->length)
		return FALSE;

	/* Here the _drbd_uuid_ functions are right, current should
	   _not_ be rotated into the history */
	if (inc_local_if_state(mdev, Negotiating)) {
		_drbd_uuid_set(mdev, Current,be64_to_cpu(p->uuid));
		_drbd_uuid_set(mdev, Bitmap, 0UL);

		drbd_start_resync(mdev, SyncTarget);

		dec_local(mdev);
	} else
		ERR("Ignoring SyncUUID packet!\n");

	return TRUE;
}

/* Since we are processing the bitfild from lower addresses to higher,
   it does not matter if the process it in 32 bit chunks or 64 bit
   chunks as long as it is little endian. (Understand it as byte stream,
   beginning with the lowest byte...) If we would use big endian
   we would need to process it from the highest address to the lowest,
   in order to be agnostic to the 32 vs 64 bits issue.

   returns 0 on failure, 1 if we suceessfully received it. */
STATIC int receive_bitmap(struct drbd_conf *mdev, struct Drbd_Header *h)
{
	size_t bm_words, bm_i, want, num_words;
	unsigned long *buffer;
	int ok = FALSE;

	wait_event(mdev->misc_wait, !atomic_read(&mdev->ap_bio_cnt));

	drbd_bm_lock(mdev);

	bm_words = drbd_bm_words(mdev);
	bm_i	 = 0;
	buffer	 = vmalloc(BM_PACKET_WORDS*sizeof(long));

	while (1) {
		num_words = min_t(size_t, BM_PACKET_WORDS, bm_words-bm_i );
		want = num_words * sizeof(long);
		ERR_IF(want != h->length) goto out;
		if (want == 0)
			break;
		if (drbd_recv(mdev, buffer, want) != want)
			goto out;

		drbd_bm_merge_lel(mdev, bm_i, num_words, buffer);
		bm_i += num_words;

		if (!drbd_recv_header(mdev, h))
			goto out;
		D_ASSERT(h->command == ReportBitMap);
	}

	if (mdev->state.conn == WFBitMapS) {
		drbd_start_resync(mdev, SyncSource);
	} else if (mdev->state.conn == WFBitMapT) {
		ok = !drbd_send_bitmap(mdev);
		if (!ok) goto out;
		/* Omit ChgOrdered with this state transition to avoid deadlocks. */
		ok = _drbd_request_state(mdev, NS(conn, WFSyncUUID), ChgStateVerbose);
		D_ASSERT( ok == SS_Success );
	} else {
		ERR("unexpected cstate (%s) in receive_bitmap\n",
		    conns_to_name(mdev->state.conn));
	}

	ok = TRUE;
 out:
	drbd_bm_unlock(mdev);
	vfree(buffer);
	return ok;
}

STATIC int receive_skip(struct drbd_conf *mdev, struct Drbd_Header *h)
{
	/* TODO zero copy sink :) */
	static char sink[128];
	int size, want, r;

	WARN("skipping unknown optional packet type %d, l: %d!\n",
	     h->command, h->length );

	size = h->length;
	while (size > 0) {
		want = min_t(int, size, sizeof(sink));
		r = drbd_recv(mdev, sink, want);
		ERR_IF(r < 0) break;
		size -= r;
	}
	return (size == 0);
}

STATIC int receive_UnplugRemote(struct drbd_conf *mdev, struct Drbd_Header *h)
{
	if (mdev->state.disk >= Inconsistent)
		drbd_kick_lo(mdev);
	return TRUE; /* cannot fail. */
}

typedef int (*drbd_cmd_handler_f)(struct drbd_conf *, struct Drbd_Header *);

static drbd_cmd_handler_f drbd_default_handler[] = {
	[Data]		   = receive_Data,
	[DataReply]	   = receive_DataReply,
	[RSDataReply]	   = receive_RSDataReply,
	[Barrier]	   = receive_Barrier_no_tcq,
	[ReportBitMap]	   = receive_bitmap,
	[UnplugRemote]	   = receive_UnplugRemote,
	[DataRequest]	   = receive_DataRequest,
	[RSDataRequest]    = receive_DataRequest,
	[SyncParam]	   = receive_SyncParam,
	[ReportProtocol]   = receive_protocol,
	[ReportUUIDs]	   = receive_uuids,
	[ReportSizes]	   = receive_sizes,
	[ReportState]	   = receive_state,
	[StateChgRequest]  = receive_req_state,
	[ReportSyncUUID]   = receive_sync_uuid,
	/* anything missing from this table is in
	 * the asender_tbl, see get_asender_cmd */
	[MAX_CMD]	   = NULL,
};

static drbd_cmd_handler_f *drbd_cmd_handler = drbd_default_handler;
static drbd_cmd_handler_f *drbd_opt_cmd_handler;

STATIC void drbdd(struct drbd_conf *mdev)
{
	drbd_cmd_handler_f handler;
	struct Drbd_Header *header = &mdev->data.rbuf.head;

	while (get_t_state(&mdev->receiver) == Running) {
		if (!drbd_recv_header(mdev, header))
			break;

		if (header->command < MAX_CMD)
			handler = drbd_cmd_handler[header->command];
		else if (MayIgnore < header->command
		     && header->command < MAX_OPT_CMD)
			handler = drbd_opt_cmd_handler[header->command-MayIgnore];
		else if (header->command > MAX_OPT_CMD)
			handler = receive_skip;
		else
			handler = NULL;

		if (unlikely(!handler)) {
			ERR("unknown packet type %d, l: %d!\n",
			    header->command, header->length);
			drbd_force_state(mdev, NS(conn, ProtocolError));
			break;
		}
		if (unlikely(!handler(mdev, header))) {
			ERR("error receiving %s, l: %d!\n",
			    cmdname(header->command), header->length);
			drbd_force_state(mdev, NS(conn, ProtocolError));
			break;
		}

		dump_packet(mdev, mdev->data.socket, 2, &mdev->data.rbuf,
				__FILE__, __LINE__);
	}
}

/* FIXME how should freeze-io be handled? */
STATIC void drbd_fail_pending_reads(struct drbd_conf *mdev)
{
	struct hlist_head *slot;
	struct hlist_node *n;
	struct drbd_request *req;
	struct list_head *le;
	LIST_HEAD(workset);
	int i;

	/*
	 * Application READ requests
	 */
	spin_lock_irq(&mdev->req_lock);
	for (i = 0; i < APP_R_HSIZE; i++) {
		slot = mdev->app_reads_hash+i;
		hlist_for_each_entry(req, n, slot, colision) {
			list_add(&req->w.list, &workset);
		}
	}
	memset(mdev->app_reads_hash, 0, APP_R_HSIZE*sizeof(void *));

	while (!list_empty(&workset)) {
		le = workset.next;
		req = list_entry(le, struct drbd_request, w.list);
		list_del(le);

		_req_mod(req, connection_lost_while_pending, 0);
	}
	spin_unlock_irq(&mdev->req_lock);
}

STATIC void drbd_disconnect(struct drbd_conf *mdev)
{
	struct drbd_work prev_work_done;
	enum fencing_policy fp;
	union drbd_state_t os, ns;
	int rv = SS_UnknownError;

	D_ASSERT(mdev->state.conn < Connected);
	if (mdev->state.conn == StandAlone) return;
	/* FIXME verify that:
	 * the state change magic prevents us from becoming >= Connected again
	 * while we are still cleaning up.
	 */

	/* asender does not clean up anything. it must not interfere, either */
	drbd_thread_stop(&mdev->asender);

	down(&mdev->data.mutex);
	drbd_free_sock(mdev);
	up(&mdev->data.mutex);

	spin_lock_irq(&mdev->req_lock);
	_drbd_wait_ee_list_empty(mdev, &mdev->active_ee);
	_drbd_wait_ee_list_empty(mdev, &mdev->sync_ee);
	_drbd_clear_done_ee(mdev);
	_drbd_wait_ee_list_empty(mdev, &mdev->read_ee);
	reclaim_net_ee(mdev);
	spin_unlock_irq(&mdev->req_lock);

	/* FIXME: fail pending reads?
	 * when we are configured for freeze io,
	 * we could retry them once we un-freeze. */
	drbd_fail_pending_reads(mdev);

	/* We do not have data structures that would allow us to
	 * get the rs_pending_cnt down to 0 again.
	 *  * On SyncTarget we do not have any data structures describing
	 *    the pending RSDataRequest's we have sent.
	 *  * On SyncSource there is no data structure that tracks
	 *    the RSDataReply blocks that we sent to the SyncTarget.
	 *  And no, it is not the sum of the reference counts in the
	 *  resync_LRU. The resync_LRU tracks the whole operation including
	 *  the disk-IO, while the rs_pending_cnt only tracks the blocks
	 *  on the fly. */
	drbd_rs_cancel_all(mdev);
	mdev->rs_total = 0;
	mdev->rs_failed = 0;
	atomic_set(&mdev->rs_pending_cnt, 0);
	wake_up(&mdev->misc_wait);

	/* make sure syncer is stopped and w_resume_next_sg queued */
	del_timer_sync(&mdev->resync_timer);
	set_bit(STOP_SYNC_TIMER, &mdev->flags);
	resync_timer_fn((unsigned long)mdev);

	/* wait for all w_e_end_data_req, w_e_end_rsdata_req, w_send_barrier,
	 * w_make_resync_request etc. which may still be on the worker queue
	 * to be "canceled" */
	set_bit(WORK_PENDING, &mdev->flags);
	prev_work_done.cb = w_prev_work_done;
	drbd_queue_work(&mdev->data.work, &prev_work_done);
	wait_event(mdev->misc_wait, !test_bit(WORK_PENDING, &mdev->flags));

	kfree(mdev->p_uuid);
	mdev->p_uuid = NULL;

	/* queue cleanup for the worker.
	 * FIXME this should go into after_state_ch  */
	if (!mdev->state.susp)
		tl_clear(mdev);

	INFO("Connection closed\n");

	drbd_md_sync(mdev);

	fp = DontCare;
	if (inc_local(mdev)) {
		fp = mdev->bc->dc.fencing;
		dec_local(mdev);
	}

	if (mdev->state.role == Primary) {
		if (fp >= Resource && mdev->state.pdsk >= DUnknown) {
			enum drbd_disk_state nps = drbd_try_outdate_peer(mdev);
			drbd_request_state(mdev, NS(pdsk, nps));
		}
	}

	spin_lock_irq(&mdev->req_lock);
	os = mdev->state;
	if (os.conn >= Unconnected) {
		/* Do not restart in case we are Disconnecting */
		ns = os;
		ns.conn = Unconnected;
		rv = _drbd_set_state(mdev, ns, ChgStateVerbose, NULL);
	}
	spin_unlock_irq(&mdev->req_lock);

	if (os.conn == Disconnecting) {
		wait_event( mdev->misc_wait, atomic_read(&mdev->net_cnt) == 0 );

		kfree(mdev->ee_hash);
		mdev->ee_hash = NULL;
		mdev->ee_hash_s = 0;

		kfree(mdev->tl_hash);
		mdev->tl_hash = NULL;
		mdev->tl_hash_s = 0;

		crypto_free_hash(mdev->cram_hmac_tfm);
		mdev->cram_hmac_tfm = NULL;

		kfree(mdev->net_conf);
		mdev->net_conf = NULL;
		drbd_request_state(mdev, NS(conn, StandAlone));
	}

	/* they do trigger all the time.
	 * hm. why won't tcp release the page references,
	 * we already released the socket!?
	D_ASSERT(atomic_read(&mdev->pp_in_use) == 0);
	D_ASSERT(list_empty(&mdev->net_ee));
	 */
	D_ASSERT(list_empty(&mdev->read_ee));
	D_ASSERT(list_empty(&mdev->active_ee));
	D_ASSERT(list_empty(&mdev->sync_ee));
	D_ASSERT(list_empty(&mdev->done_ee));

	/* ok, no more ee's on the fly, it is safe to reset the epoch_size */
	mdev->epoch_size = 0;
}

/*
 * we hereby assure that we always support the drbd dialects
 * PRO_VERSION and (PRO_VERSION -1), allowing for rolling upgrades
 *
 * feature flags and the reserved array should be enough room for future
 * enhancements of the handshake protocol, and possible plugins...
 *
 * for now, they are expected to be zero, but ignored.
 */
STATIC int drbd_send_handshake(struct drbd_conf *mdev)
{
	/* ASSERT current == mdev->receiver ... */
	struct Drbd_HandShake_Packet *p = &mdev->data.sbuf.HandShake;
	int ok;

	if (down_interruptible(&mdev->data.mutex)) {
		ERR("interrupted during initial handshake\n");
		return 0; /* interrupted. not ok. */
	}
	/* FIXME do we need to verify this here? */
	if (mdev->data.socket == NULL) {
		up(&mdev->data.mutex);
		return 0;
	}

	memset(p, 0, sizeof(*p));
	p->protocol_version = cpu_to_be32(PRO_VERSION);
	ok = _drbd_send_cmd( mdev, mdev->data.socket, HandShake,
			     (struct Drbd_Header *)p, sizeof(*p), 0 );
	up(&mdev->data.mutex);
	return ok;
}

/*
 * return values:
 *   1 yess, we have a valid connection
 *   0 oops, did not work out, please try again
 *  -1 peer talks different language,
 *     no point in trying again, please go standalone.
 */
int drbd_do_handshake(struct drbd_conf *mdev)
{
	/* ASSERT current == mdev->receiver ... */
	struct Drbd_HandShake_Packet *p = &mdev->data.rbuf.HandShake;
	const int expect = sizeof(struct Drbd_HandShake_Packet)
			  -sizeof(struct Drbd_Header);
	int rv;

	rv = drbd_send_handshake(mdev);
	if (!rv)
		return 0;

	rv = drbd_recv_header(mdev, &p->head);
	if (!rv)
		return 0;

	if (p->head.command != HandShake) {
		ERR( "expected HandShake packet, received: %s (0x%04x)\n",
		     cmdname(p->head.command), p->head.command );
		return -1;
	}

	if (p->head.length != expect) {
		ERR( "expected HandShake length: %u, received: %u\n",
		     expect, p->head.length );
		return -1;
	}

	rv = drbd_recv(mdev, &p->head.payload, expect);

	if (rv != expect) {
		ERR("short read receiving handshake packet: l=%u\n", rv);
		return 0;
	}

	dump_packet(mdev, mdev->data.socket, 2, &mdev->data.rbuf,
			__FILE__, __LINE__);

	p->protocol_version = be32_to_cpu(p->protocol_version);

	if ( p->protocol_version == PRO_VERSION ||
	     p->protocol_version == (PRO_VERSION+1) ) {
		if (p->protocol_version == (PRO_VERSION+1)) {
			WARN( "You should upgrade me! "
			      "Peer wants protocol version: %u\n",
			      p->protocol_version );
		}
		INFO("Handshake successful: "
		     "DRBD Network Protocol version %u\n", PRO_VERSION);
	} /* else if ( p->protocol_version == (PRO_VERSION-1) ) {
		// not yet; but next time :)
		INFO( "Handshake successful: DRBD Protocol version %u\n",
		      (PRO_VERSION-1) );
		... do some remapping of defaults and jump tables here ...
	} */ else {
		ERR( "incompatible DRBD dialects: "
		     "I support %u, peer wants %u\n",
		     PRO_VERSION, p->protocol_version );
		return -1;
	}

	return 1;
}

#if !defined(CONFIG_CRYPTO_HMAC) && !defined(CONFIG_CRYPTO_HMAC_MODULE)
int drbd_do_auth(struct drbd_conf *mdev)
{
	ERR( "This kernel was build without CONFIG_CRYPTO_HMAC.\n");
	ERR( "You need to disable 'cram-hmac-alg' in drbd.conf.\n");
	return 0;
}
#else
#define CHALLENGE_LEN 64
int drbd_do_auth(struct drbd_conf *mdev)
{
	char my_challenge[CHALLENGE_LEN];  /* 64 Bytes... */
	struct scatterlist sg;
	char *response = NULL;
	char *right_response = NULL;
	char *peers_ch = NULL;
	struct Drbd_Header p;
	unsigned int key_len = strlen(mdev->net_conf->shared_secret);
	unsigned int resp_size;
	struct hash_desc desc;
	int rv;

	desc.tfm = mdev->cram_hmac_tfm;
	desc.flags = 0;

	rv = crypto_hash_setkey(mdev->cram_hmac_tfm,
				(u8 *)mdev->net_conf->shared_secret, key_len);
	if (rv) {
		ERR("crypto_hash_setkey() failed with %d\n", rv);
		rv = 0;
		goto fail;
	}

	get_random_bytes(my_challenge, CHALLENGE_LEN);

	rv = drbd_send_cmd2(mdev, AuthChallenge, my_challenge, CHALLENGE_LEN);
	if (!rv)
		goto fail;

	rv = drbd_recv_header(mdev, &p);
	if (!rv)
		goto fail;

	if (p.command != AuthChallenge) {
		ERR( "expected AuthChallenge packet, received: %s (0x%04x)\n",
		     cmdname(p.command), p.command );
		rv = 0;
		goto fail;
	}

	if (p.length > CHALLENGE_LEN*2) {
		ERR( "expected AuthChallenge payload too big.\n");
		rv = 0;
		goto fail;
	}

	peers_ch = kmalloc(p.length, GFP_KERNEL);
	if (peers_ch == NULL) {
		ERR("kmalloc of peers_ch failed\n");
		rv = 0;
		goto fail;
	}

	rv = drbd_recv(mdev, peers_ch, p.length);

	if (rv != p.length) {
		ERR("short read AuthChallenge: l=%u\n", rv);
		rv = 0;
		goto fail;
	}

	resp_size = crypto_hash_digestsize(mdev->cram_hmac_tfm);
	response = kmalloc(resp_size, GFP_KERNEL);
	if (response == NULL) {
		ERR("kmalloc of response failed\n");
		rv = 0;
		goto fail;
	}

	sg_init_table(&sg, 1);
	sg_set_buf(&sg, peers_ch, p.length);

	rv = crypto_hash_digest(&desc, &sg, sg.length, response);
	if (rv) {
		ERR( "crypto_hash_digest() failed with %d\n", rv);
		rv = 0;
		goto fail;
	}

	rv = drbd_send_cmd2(mdev, AuthResponse, response, resp_size);
	if (!rv)
		goto fail;

	rv = drbd_recv_header(mdev, &p);
	if (!rv)
		goto fail;

	if (p.command != AuthResponse) {
		ERR( "expected AuthResponse packet, received: %s (0x%04x)\n",
		     cmdname(p.command), p.command );
		rv = 0;
		goto fail;
	}

	if (p.length != resp_size) {
		ERR( "expected AuthResponse payload of wrong size\n" );
		rv = 0;
		goto fail;
	}

	rv = drbd_recv(mdev, response , resp_size);

	if (rv != resp_size) {
		ERR("short read receiving AuthResponse: l=%u\n", rv);
		rv = 0;
		goto fail;
	}

	right_response = kmalloc(resp_size, GFP_KERNEL);
	if (response == NULL) {
		ERR("kmalloc of right_response failed\n");
		rv = 0;
		goto fail;
	}

	sg_set_buf(&sg, my_challenge, CHALLENGE_LEN);

	rv = crypto_hash_digest(&desc, &sg, sg.length, right_response);
	if (rv) {
		ERR( "crypto_hash_digest() failed with %d\n", rv);
		rv = 0;
		goto fail;
	}

	rv = !memcmp(response, right_response, resp_size);

	if (rv)
		INFO("Peer authenticated using %d bytes of '%s' HMAC\n",
		     resp_size, mdev->net_conf->cram_hmac_alg);

 fail:
	kfree(peers_ch);
	kfree(response);
	kfree(right_response);

	return rv;
}
#endif

STATIC int drbdd_init(struct Drbd_thread *thi)
{
	struct drbd_conf *mdev = thi->mdev;
	int minor = mdev_to_minor(mdev);
	int h;

	sprintf(current->comm, "drbd%d_receiver", minor);

	INFO("receiver (re)started\n");

	do {
		h = drbd_connect(mdev);
		if (h == 0) {
			drbd_disconnect(mdev);
			schedule_timeout(HZ);
		}
		if (h == -1) {
			WARN("Discarding network configuration.\n");
			drbd_force_state(mdev, NS(conn, Disconnecting));
		}
	} while ( h == 0 );

	if (h > 0) {
		if (inc_net(mdev)) {
			drbdd(mdev);
			dec_net(mdev);
		}
	}

	drbd_disconnect(mdev);

	/* Ensure that the thread state fits to our connection state. */
	if (mdev->state.conn == Unconnected) {
		ERR_IF( mdev->receiver.t_state != Restarting )
			drbd_thread_restart_nowait(&mdev->receiver);
	} else if (mdev->state.conn == StandAlone) {
		ERR_IF( mdev->receiver.t_state != Exiting )
			drbd_thread_stop_nowait(&mdev->receiver);
	}

	INFO("receiver terminated\n");
	return 0;
}

/* ********* acknowledge sender ******** */

STATIC int got_RqSReply(struct drbd_conf *mdev, struct Drbd_Header *h)
{
	struct Drbd_RqS_Reply_Packet *p = (struct Drbd_RqS_Reply_Packet *)h;

	int retcode = be32_to_cpu(p->retcode);

	if (retcode >= SS_Success) {
		set_bit(CL_ST_CHG_SUCCESS, &mdev->flags);
	} else {
		set_bit(CL_ST_CHG_FAIL, &mdev->flags);
		ERR("Requested state change failed by peer: %s (%d)\n",
		    set_st_err_name(retcode), retcode);
	}
	wake_up(&mdev->state_wait);

	return TRUE;
}

STATIC int got_Ping(struct drbd_conf *mdev, struct Drbd_Header *h)
{
	return drbd_send_ping_ack(mdev);

}

STATIC int got_PingAck(struct drbd_conf *mdev, struct Drbd_Header *h)
{
	/* restore idle timeout */
	mdev->meta.socket->sk->sk_rcvtimeo = mdev->net_conf->ping_int*HZ;

	return TRUE;
}

STATIC int got_BlockAck(struct drbd_conf *mdev, struct Drbd_Header *h)
{
	struct drbd_request *req;
	struct Drbd_BlockAck_Packet *p = (struct Drbd_BlockAck_Packet *)h;
	sector_t sector = be64_to_cpu(p->sector);
	int blksize = be32_to_cpu(p->blksize);

	update_peer_seq(mdev, be32_to_cpu(p->seq_num));

	if ( is_syncer_block_id(p->block_id)) {
		drbd_set_in_sync(mdev, sector, blksize);
		dec_rs_pending(mdev);
	} else {
		spin_lock_irq(&mdev->req_lock);
		req = _ack_id_to_req(mdev, p->block_id, sector);

		if (unlikely(!req)) {
			spin_unlock_irq(&mdev->req_lock);
			ERR("Got a corrupt block_id/sector pair(2).\n");
			return FALSE;
		}

		switch (be16_to_cpu(h->command)) {
		case RSWriteAck:
			D_ASSERT(mdev->net_conf->wire_protocol == DRBD_PROT_C);
			_req_mod(req, write_acked_by_peer_and_sis, 0);
			break;
		case WriteAck:
			D_ASSERT(mdev->net_conf->wire_protocol == DRBD_PROT_C);
			_req_mod(req, write_acked_by_peer, 0);
			break;
		case RecvAck:
			D_ASSERT(mdev->net_conf->wire_protocol == DRBD_PROT_B);
			_req_mod(req, recv_acked_by_peer, 0);
			break;
		case DiscardAck:
			D_ASSERT(mdev->net_conf->wire_protocol == DRBD_PROT_C);
			ALERT("Got DiscardAck packet %llus +%u!"
			      " DRBD is not a random data generator!\n",
			      (unsigned long long)req->sector, req->size);
			_req_mod(req, conflict_discarded_by_peer, 0);
			break;
		default:
			D_ASSERT(0);
		}
		spin_unlock_irq(&mdev->req_lock);
	}
	/* dec_ap_pending is handled within _req_mod */

	return TRUE;
}

STATIC int got_NegAck(struct drbd_conf *mdev, struct Drbd_Header *h)
{
	struct Drbd_BlockAck_Packet *p = (struct Drbd_BlockAck_Packet *)h;
	sector_t sector = be64_to_cpu(p->sector);
	struct drbd_request *req;

	if (DRBD_ratelimit(5*HZ, 5))
		WARN("Got NegAck packet. Peer is in troubles?\n");

	update_peer_seq(mdev, be32_to_cpu(p->seq_num));

	if (is_syncer_block_id(p->block_id)) {
		int size = be32_to_cpu(p->blksize);

		dec_rs_pending(mdev);

		drbd_rs_failed_io(mdev, sector, size);
	} else {
		spin_lock_irq(&mdev->req_lock);
		req = _ack_id_to_req(mdev, p->block_id, sector);

		if (unlikely(!req)) {
			spin_unlock_irq(&mdev->req_lock);
			ERR("Got a corrupt block_id/sector pair(2).\n");
			return FALSE;
		}

		_req_mod(req, neg_acked, 0);
		spin_unlock_irq(&mdev->req_lock);
	}

	return TRUE;
}

STATIC int got_NegDReply(struct drbd_conf *mdev, struct Drbd_Header *h)
{
	struct drbd_request *req;
	struct Drbd_BlockAck_Packet *p = (struct Drbd_BlockAck_Packet *)h;
	sector_t sector = be64_to_cpu(p->sector);

	spin_lock_irq(&mdev->req_lock);
	req = _ar_id_to_req(mdev, p->block_id, sector);
	if (unlikely(!req)) {
		spin_unlock_irq(&mdev->req_lock);
		ERR("Got a corrupt block_id/sector pair(3).\n");
		return FALSE;
	}

	_req_mod(req, neg_acked, 0);
	spin_unlock_irq(&mdev->req_lock);

	ERR("Got NegDReply; Sector %llus, len %u; Fail original request.\n",
	    (unsigned long long)sector, be32_to_cpu(p->blksize));

	return TRUE;
}

STATIC int got_NegRSDReply(struct drbd_conf *mdev, struct Drbd_Header *h)
{
	sector_t sector;
	int size;
	struct Drbd_BlockAck_Packet *p = (struct Drbd_BlockAck_Packet *)h;

	sector = be64_to_cpu(p->sector);
	size = be32_to_cpu(p->blksize);
	D_ASSERT(p->block_id == ID_SYNCER);

	dec_rs_pending(mdev);

	if (inc_local_if_state(mdev, Failed)) {
		drbd_rs_complete_io(mdev, sector);
		drbd_rs_failed_io(mdev, sector, size);
		dec_local(mdev);
	}

	return TRUE;
}

STATIC int got_BarrierAck(struct drbd_conf *mdev, struct Drbd_Header *h)
{
	struct Drbd_BarrierAck_Packet *p = (struct Drbd_BarrierAck_Packet *)h;

	tl_release(mdev, p->barrier, be32_to_cpu(p->set_size));
	dec_ap_pending(mdev);

	return TRUE;
}

struct asender_cmd {
	size_t pkt_size;
	int (*process)(struct drbd_conf *mdev, struct Drbd_Header *h);
};

static struct asender_cmd* get_asender_cmd(int cmd)
{
	static struct asender_cmd asender_tbl[] = {
		/* anything missing from this table is in
		 * the drbd_cmd_handler (drbd_default_handler) table,
		 * see the beginning of drbdd() */
	[Ping]		= { sizeof(struct Drbd_Header), got_Ping },
	[PingAck]	= { sizeof(struct Drbd_Header),	got_PingAck },
	[RecvAck]	= { sizeof(struct Drbd_BlockAck_Packet), got_BlockAck },
	[WriteAck]	= { sizeof(struct Drbd_BlockAck_Packet), got_BlockAck },
	[RSWriteAck]	= { sizeof(struct Drbd_BlockAck_Packet), got_BlockAck },
	[DiscardAck]	= { sizeof(struct Drbd_BlockAck_Packet), got_BlockAck },
	[NegAck]	= { sizeof(struct Drbd_BlockAck_Packet), got_NegAck },
	[NegDReply]	=
		{ sizeof(struct Drbd_BlockAck_Packet), got_NegDReply },
	[NegRSDReply]	=
		{ sizeof(struct Drbd_BlockAck_Packet), got_NegRSDReply},
	[BarrierAck]	=
		{ sizeof(struct Drbd_BarrierAck_Packet), got_BarrierAck },
	[StateChgReply] =
		{ sizeof(struct Drbd_RqS_Reply_Packet), got_RqSReply },
	};
	if (cmd < FIRST_ASENDER_CMD)
		return NULL;
	if (cmd > LAST_ASENDER_CMD)
		return NULL;
	return &asender_tbl[cmd];
}

STATIC int drbd_asender(struct Drbd_thread *thi)
{
	struct drbd_conf *mdev = thi->mdev;
	struct Drbd_Header *h = &mdev->meta.rbuf.head;
	struct asender_cmd *cmd = NULL;

	int rv,len;
	void *buf    = h;
	int received = 0;
	int expect   = sizeof(struct Drbd_Header);
	int empty;

	sprintf(current->comm, "drbd%d_asender", mdev_to_minor(mdev));

	current->policy = SCHED_RR;  /* Make this a realtime task! */
	current->rt_priority = 2;    /* more important than all other tasks */

	while (get_t_state(thi) == Running) {
		if (test_and_clear_bit(SEND_PING, &mdev->flags)) {
			ERR_IF(!drbd_send_ping(mdev)) goto reconnect;
			mdev->meta.socket->sk->sk_rcvtimeo =
				mdev->net_conf->ping_timeo*HZ/10;
		}

<<<<<<< HEAD
		while (1) {
=======
		drbd_tcp_cork(mdev->meta.socket);
		while (1) {
			clear_bit(SIGNAL_ASENDER, &mdev->flags);
			flush_signals(current);
>>>>>>> c7152a45
			if (!drbd_process_done_ee(mdev)) {
				ERR("process_done_ee() = NOT_OK\n");
				goto reconnect;
			}
			/* to avoid race with newly queued ACKs */
			set_bit(SIGNAL_ASENDER, &mdev->flags);
			spin_lock_irq(&mdev->req_lock);
			empty = list_empty(&mdev->done_ee);
			spin_unlock_irq(&mdev->req_lock);
			/* new ack may have been queued right here,
			 * but then there is also a signal pending,
			 * and we start over... */
			if (empty && !test_bit(WRITE_ACK_PENDING, &mdev->flags))
				break;
		}
		drbd_tcp_uncork(mdev->meta.socket);

		/* short circuit, recv_msg would return EINTR anyways. */
		if (signal_pending(current))
			continue;

		rv = drbd_recv_short(mdev, mdev->meta.socket,
				     buf, expect-received, 0);
		clear_bit(SIGNAL_ASENDER, &mdev->flags);

		flush_signals(current);

		/* Note:
		 * -EINTR	 (on meta) we got a signal
		 * -EAGAIN	 (on meta) rcvtimeo expired
		 * -ECONNRESET	 other side closed the connection
		 * -ERESTARTSYS  (on data) we got a signal
		 * rv <  0	 other than above: unexpected error!
		 * rv == expected: full header or command
		 * rv <  expected: "woken" by signal during receive
		 * rv == 0	 : "connection shut down by peer"
		 */
		if (likely(rv > 0)) {
			received += rv;
			buf	 += rv;
		} else if (rv == 0) {
			ERR("meta connection shut down by peer.\n");
			goto reconnect;
		} else if (rv == -EAGAIN) {
			if ( mdev->meta.socket->sk->sk_rcvtimeo ==
			    mdev->net_conf->ping_timeo*HZ/10 ) {
				ERR("PingAck did not arrive in time.\n");
				goto reconnect;
			}
			set_bit(SEND_PING, &mdev->flags);
			continue;
		} else if (rv == -EINTR) {
			continue;
		} else {
			ERR("sock_recvmsg returned %d\n", rv);
			goto reconnect;
		}

		if (received == expect && cmd == NULL ) {
			if (unlikely( h->magic != BE_DRBD_MAGIC )) {
				ERR("magic?? on meta m: 0x%lx c: %d l: %d\n",
				    (long)be32_to_cpu(h->magic),
				    h->command, h->length);
				goto reconnect;
			}
			cmd = get_asender_cmd(be16_to_cpu(h->command));
			len = be16_to_cpu(h->length);
			if (unlikely(cmd == NULL)) {
				ERR("unknown command?? on meta m: 0x%lx c: %d l: %d\n",
				    (long)be32_to_cpu(h->magic),
				    h->command, h->length);
				goto disconnect;
			}
			expect = cmd->pkt_size;
			ERR_IF(len != expect-sizeof(struct Drbd_Header)) {
				dump_packet(mdev,mdev->meta.socket,1,(void*)h, __FILE__, __LINE__);
				DUMPI(expect);
				goto reconnect;
			}
		}
		if (received == expect) {
			D_ASSERT(cmd != NULL);
			dump_packet(mdev,mdev->meta.socket,1,(void*)h, __FILE__, __LINE__);
			if (!cmd->process(mdev,h)) goto reconnect;

			buf	 = h;
			received = 0;
			expect	 = sizeof(struct Drbd_Header);
			cmd	 = NULL;
		}
	}

	if (0) {
	reconnect:
		drbd_force_state(mdev,NS(conn, NetworkFailure));
	}
	if (0) {
	disconnect:
		drbd_force_state(mdev,NS(conn, Disconnecting));
	}
	clear_bit(SIGNAL_ASENDER, &mdev->flags);

	D_ASSERT(mdev->state.conn < Connected);
	INFO("asender terminated\n");

	return 0;
}<|MERGE_RESOLUTION|>--- conflicted
+++ resolved
@@ -432,14 +432,10 @@
 	spin_unlock_irq(&mdev->req_lock);
 }
 
-<<<<<<< HEAD
-STATIC struct socket *drbd_accept(struct drbd_conf *mdev, struct socket *sock)
-=======
 /* see also kernel_accept; which is only present since 2.6.18.
  * also we want to log which part of it failed, exactly */
-STATIC int drbd_accept(drbd_dev *mdev, const char **what,
+STATIC int drbd_accept(struct drbd_conf *mdev, const char **what,
 		struct socket *sock, struct socket **newsock)
->>>>>>> c7152a45
 {
 	struct sock *sk = sock->sk;
 	int err = 0;
@@ -464,17 +460,8 @@
 	}
 	(*newsock)->ops  = sock->ops;
 
-<<<<<<< HEAD
-out_release:
-	sock_release(newsock);
-out:
-	if (err != -EAGAIN && err != -EINTR)
-		ERR("accept failed! %d\n", err);
-	return NULL;
-=======
 out:
 	return err;
->>>>>>> c7152a45
 }
 
 STATIC int drbd_recv_short(struct drbd_conf *mdev, struct socket *sock,
@@ -587,18 +574,8 @@
 	err = sock->ops->bind(sock,
 			      (struct sockaddr *) &src_in,
 			      sizeof(struct sockaddr_in));
-<<<<<<< HEAD
-	if (err) {
-		ERR("Unable to bind source sock (%d)\n", err);
-		sock_release(sock);
-		sock = NULL;
-		dec_net(mdev);
-		return sock;
-	}
-=======
 	if (err < 0)
 		goto out;
->>>>>>> c7152a45
 
 	/* connect may fail, peer not yet available.
 	 * stay WFConnection, don't go Disconnecting! */
@@ -639,12 +616,8 @@
 STATIC struct socket *drbd_wait_for_connect(struct drbd_conf *mdev)
 {
 	int err;
-<<<<<<< HEAD
-	struct socket *sock, *sock2;
-=======
 	struct socket *s_estab = NULL, *s_listen;
 	const char *what;
->>>>>>> c7152a45
 
 	if (!inc_net(mdev)) return NULL;
 
@@ -666,17 +639,6 @@
 	if (err < 0)
 		goto out;
 
-<<<<<<< HEAD
-	if (err) {
-		ERR("Unable to bind sock2 (%d)\n", err);
-		sock_release(sock2);
-		drbd_force_state(mdev, NS(conn, Disconnecting));
-		return NULL;
-	}
-
-	sock = drbd_accept(mdev, sock2);
-	sock_release(sock2);
-=======
 	err = drbd_accept(mdev, &what, s_listen, &s_estab);
 
 out:
@@ -695,7 +657,6 @@
 #endif
 	}
 	dec_net(mdev);
->>>>>>> c7152a45
 
 	return s_estab;
 }
@@ -852,12 +813,6 @@
 	sock->sk->sk_allocation = GFP_NOIO;
 	msock->sk->sk_allocation = GFP_NOIO;
 
-<<<<<<< HEAD
-	sock->sk->sk_priority = TC_PRIO_BULK;
-	/* FIXME fold to limits. should be done in drbd_ioctl */
-	sock->sk->sk_sndbuf = mdev->net_conf->sndbuf_size;
-	sock->sk->sk_rcvbuf = mdev->net_conf->sndbuf_size;
-=======
 	sock->sk->sk_priority = TC_PRIO_INTERACTIVE_BULK;
 	msock->sk->sk_priority = TC_PRIO_INTERACTIVE;
 
@@ -875,7 +830,6 @@
 	msock->sk->sk_userlocks |= SOCK_SNDBUF_LOCK;
 #endif
 
->>>>>>> c7152a45
 	/* NOT YET ...
 	 * sock->sk->sk_sndtimeo = mdev->net_conf->timeout*HZ/10;
 	 * sock->sk->sk_rcvtimeo = MAX_SCHEDULE_TIMEOUT;
@@ -883,11 +837,6 @@
 	sock->sk->sk_sndtimeo =
 	sock->sk->sk_rcvtimeo = 2*HZ;
 
-<<<<<<< HEAD
-	msock->sk->sk_priority = TC_PRIO_INTERACTIVE;
-	msock->sk->sk_sndbuf = 2*32767;
-=======
->>>>>>> c7152a45
 	msock->sk->sk_sndtimeo = mdev->net_conf->timeout*HZ/10;
 	msock->sk->sk_rcvtimeo = mdev->net_conf->ping_int*HZ;
 
@@ -3455,14 +3404,10 @@
 				mdev->net_conf->ping_timeo*HZ/10;
 		}
 
-<<<<<<< HEAD
-		while (1) {
-=======
 		drbd_tcp_cork(mdev->meta.socket);
 		while (1) {
 			clear_bit(SIGNAL_ASENDER, &mdev->flags);
 			flush_signals(current);
->>>>>>> c7152a45
 			if (!drbd_process_done_ee(mdev)) {
 				ERR("process_done_ee() = NOT_OK\n");
 				goto reconnect;
