// SPDX-License-Identifier: GPL-2.0-or-later
/*
   drbd_receiver.c

   This file is part of DRBD by Philipp Reisner and Lars Ellenberg.

   Copyright (C) 2001-2008, LINBIT Information Technologies GmbH.
   Copyright (C) 1999-2008, Philipp Reisner <philipp.reisner@linbit.com>.
   Copyright (C) 2002-2008, Lars Ellenberg <lars.ellenberg@linbit.com>.

 */


#include <linux/module.h>

#include <linux/uaccess.h>
#include <net/sock.h>

#include <linux/drbd.h>
#include <linux/fs.h>
#include <linux/file.h>
#include <linux/in.h>
#include <linux/mm.h>
#include <linux/memcontrol.h>
#include <linux/mm_inline.h>
#include <linux/slab.h>
#include <linux/pkt_sched.h>
#include <uapi/linux/sched/types.h>
#define __KERNEL_SYSCALLS__
#include <linux/unistd.h>
#include <linux/vmalloc.h>
#include <linux/random.h>
#include <net/ipv6.h>
#include <linux/scatterlist.h>
#include <linux/part_stat.h>

#include "drbd_int.h"
#include "drbd_protocol.h"
#include "drbd_req.h"
#include "drbd_vli.h"

#define PRO_FEATURES (DRBD_FF_TRIM|DRBD_FF_THIN_RESYNC|DRBD_FF_WSAME|DRBD_FF_WZEROES)

struct flush_work {
	struct drbd_work w;
	struct drbd_epoch *epoch;
};

enum epoch_event {
	EV_PUT,
	EV_GOT_BARRIER_NR,
	EV_BARRIER_DONE,
	EV_BECAME_LAST,
	EV_CLEANUP = 32, /* used as flag */
};

enum finish_epoch {
	FE_STILL_LIVE,
	FE_DESTROYED,
	FE_RECYCLED,
};

enum resync_reason {
	AFTER_UNSTABLE,
	DISKLESS_PRIMARY,
};

enum sync_strategy {
	UNDETERMINED,
	NO_SYNC,
	SYNC_SOURCE_IF_BOTH_FAILED,
	SYNC_SOURCE_USE_BITMAP,
	SYNC_SOURCE_SET_BITMAP,
	SYNC_SOURCE_COPY_BITMAP,
	SYNC_TARGET_IF_BOTH_FAILED,
	SYNC_TARGET_USE_BITMAP,
	SYNC_TARGET_SET_BITMAP,
	SYNC_TARGET_CLEAR_BITMAP,
	SPLIT_BRAIN_AUTO_RECOVER,
	SPLIT_BRAIN_DISCONNECT,
	UNRELATED_DATA,
	RETRY_CONNECT,
	REQUIRES_PROTO_91,
	REQUIRES_PROTO_96,
};

struct sync_descriptor {
	char * const name;
	int required_protocol;
	bool is_split_brain;
	bool is_sync_source;
	bool is_sync_target;
	int resync_peer_preference;
	enum sync_strategy full_sync_equivalent;
};

static const struct sync_descriptor sync_descriptors[] = {
	[UNDETERMINED] = {
		.name = "?",
	},
	[NO_SYNC] = {
		.name = "no-sync",
		.resync_peer_preference = 5,
	},
	[SYNC_SOURCE_IF_BOTH_FAILED] = {
		.name = "source-if-both-failed",
		.is_sync_source = true,
	},
	[SYNC_SOURCE_USE_BITMAP] = {
		.name = "source-use-bitmap",
		.is_sync_source = true,
		.full_sync_equivalent = SYNC_TARGET_USE_BITMAP,
	},
	[SYNC_SOURCE_SET_BITMAP] = {
		.name = "source-set-bitmap",
		.is_sync_source = true,
	},
	[SYNC_SOURCE_COPY_BITMAP] = {
		.name = "source-copy-other-bitmap",
		.is_sync_source = true,
	},
	[SYNC_TARGET_IF_BOTH_FAILED] = {
		.name = "target-if-both-failed",
		.is_sync_target = true,
		.resync_peer_preference = 4,
	},
	[SYNC_TARGET_USE_BITMAP] = {
		.name = "target-use-bitmap",
		.is_sync_target = true,
		.full_sync_equivalent = SYNC_SOURCE_USE_BITMAP,
		.resync_peer_preference = 3,
	},
	[SYNC_TARGET_SET_BITMAP] = {
		.name = "target-set-bitmap",
		.is_sync_target = true,
		.resync_peer_preference = 2,
	},
	[SYNC_TARGET_CLEAR_BITMAP] = {
		.name = "target-clear-bitmap",
		.is_sync_target = true,
		.resync_peer_preference = 1,
	},
	[SPLIT_BRAIN_AUTO_RECOVER] = {
		.name = "split-brain-auto-recover",
		.is_split_brain = true,
	},
	[SPLIT_BRAIN_DISCONNECT] = {
		.name = "split-brain-disconnect",
		.is_split_brain = true,
	},
	[UNRELATED_DATA] = {
		.name = "unrelated-data",
	},
	[RETRY_CONNECT] = {
		.name = "retry-connect",
	},
	[REQUIRES_PROTO_91] = {
		.name = "requires-proto-91",
		.required_protocol = 91,
	},
	[REQUIRES_PROTO_96] = {
		.name = "requires-proto-96",
		.required_protocol = 96,
	},
};

int drbd_do_features(struct drbd_connection *connection);
int drbd_do_auth(struct drbd_connection *connection);
void conn_disconnect(struct drbd_connection *connection);

static enum finish_epoch drbd_may_finish_epoch(struct drbd_connection *, struct drbd_epoch *, enum epoch_event);
static int e_end_block(struct drbd_work *, int);
static void cleanup_unacked_peer_requests(struct drbd_connection *connection);
static void cleanup_peer_ack_list(struct drbd_connection *connection);
static u64 node_ids_to_bitmap(struct drbd_device *device, u64 node_ids);
static int process_twopc(struct drbd_connection *, struct twopc_reply *, struct packet_info *, unsigned long);
static void drbd_resync(struct drbd_peer_device *, enum resync_reason) __must_hold(local);
static void drbd_unplug_all_devices(struct drbd_connection *connection);
static int decode_header(struct drbd_connection *, void *, struct packet_info *);
static void check_resync_source(struct drbd_device *device, u64 weak_nodes);

static const struct sync_descriptor strategy_descriptor(enum sync_strategy strategy)
{
	if (strategy < 0 || strategy > sizeof(sync_descriptors) / sizeof(struct sync_descriptor))
		BUG();
	return sync_descriptors[strategy];
}

static bool is_strategy_determined(enum sync_strategy strategy)
{
	return strategy == NO_SYNC ||
			strategy_descriptor(strategy).is_sync_source ||
			strategy_descriptor(strategy).is_sync_target;
}

static struct drbd_epoch *previous_epoch(struct drbd_connection *connection, struct drbd_epoch *epoch)
{
	struct drbd_epoch *prev;
	spin_lock(&connection->epoch_lock);
	prev = list_entry(epoch->list.prev, struct drbd_epoch, list);
	if (prev == epoch || prev == connection->current_epoch)
		prev = NULL;
	spin_unlock(&connection->epoch_lock);
	return prev;
}

/*
 * some helper functions to deal with single linked page lists,
 * page->private being our "next" pointer.
 */

/* If at least n pages are linked at head, get n pages off.
 * Otherwise, don't modify head, and return NULL.
 * Locking is the responsibility of the caller.
 */
static struct page *page_chain_del(struct page **head, int n)
{
	struct page *page;
	struct page *tmp;

	BUG_ON(!n);
	BUG_ON(!head);

	page = *head;

	if (!page)
		return NULL;

	while (page) {
		tmp = page_chain_next(page);
		set_page_chain_offset(page, 0);
		set_page_chain_size(page, 0);
		if (--n == 0)
			break; /* found sufficient pages */
		if (tmp == NULL)
			/* insufficient pages, don't use any of them. */
			return NULL;
		page = tmp;
	}

	/* add end of list marker for the returned list */
	set_page_chain_next(page, NULL);
	/* actual return value, and adjustment of head */
	page = *head;
	*head = tmp;
	return page;
}

/* may be used outside of locks to find the tail of a (usually short)
 * "private" page chain, before adding it back to a global chain head
 * with page_chain_add() under a spinlock. */
static struct page *page_chain_tail(struct page *page, int *len)
{
	struct page *tmp;
	int i = 1;
	while ((tmp = page_chain_next(page)))
		++i, page = tmp;
	if (len)
		*len = i;
	return page;
}

static int page_chain_free(struct page *page)
{
	struct page *tmp;
	int i = 0;
	page_chain_for_each_safe(page, tmp) {
		set_page_chain_next_offset_size(page, NULL, 0, 0);
		put_page(page);
		++i;
	}
	return i;
}

static void page_chain_add(struct page **head,
		struct page *chain_first, struct page *chain_last)
{
#if 1
	struct page *tmp;
	tmp = page_chain_tail(chain_first, NULL);
	BUG_ON(tmp != chain_last);
#endif

	/* add chain to head */
	set_page_chain_next(chain_last, *head);
	*head = chain_first;
}

static struct page *__drbd_alloc_pages(unsigned int number, gfp_t gfp_mask)
{
	struct page *page = NULL;
	struct page *tmp = NULL;
	unsigned int i = 0;

	/* Yes, testing drbd_pp_vacant outside the lock is racy.
	 * So what. It saves a spin_lock. */
	if (drbd_pp_vacant >= number) {
		spin_lock(&drbd_pp_lock);
		page = page_chain_del(&drbd_pp_pool, number);
		if (page)
			drbd_pp_vacant -= number;
		spin_unlock(&drbd_pp_lock);
		if (page)
			return page;
	}

	for (i = 0; i < number; i++) {
		tmp = alloc_page(gfp_mask);
		if (!tmp)
			break;
		set_page_chain_next_offset_size(tmp, page, 0, 0);
		page = tmp;
	}

	if (i == number)
		return page;

	/* Not enough pages immediately available this time.
	 * No need to jump around here, drbd_alloc_pages will retry this
	 * function "soon". */
	if (page) {
		tmp = page_chain_tail(page, NULL);
		spin_lock(&drbd_pp_lock);
		page_chain_add(&drbd_pp_pool, page, tmp);
		drbd_pp_vacant += i;
		spin_unlock(&drbd_pp_lock);
	}
	return NULL;
}

static void rs_sectors_came_in(struct drbd_peer_device *peer_device, int size)
{
	int rs_sect_in = atomic_add_return(size >> 9, &peer_device->rs_sect_in);

	/* In case resync runs faster than anticipated, run the resync_work early */
	if (rs_sect_in >= peer_device->rs_in_flight)
		drbd_queue_work_if_unqueued(
			&peer_device->connection->sender_work,
			&peer_device->resync_work);
}

static void reclaim_finished_net_peer_reqs(struct drbd_connection *connection,
					   struct list_head *to_be_freed)
{
	struct drbd_peer_request *peer_req, *tmp;

	/* The EEs are always appended to the end of the list. Since
	   they are sent in order over the wire, they have to finish
	   in order. As soon as we see the first not finished we can
	   stop to examine the list... */

	list_for_each_entry_safe(peer_req, tmp, &connection->net_ee, w.list) {
		if (drbd_peer_req_has_active_page(peer_req))
			break;
		list_move(&peer_req->w.list, to_be_freed);
	}
}

static void drbd_reclaim_net_peer_reqs(struct drbd_connection *connection)
{
	LIST_HEAD(reclaimed);
	struct drbd_peer_request *peer_req, *t;

	spin_lock_irq(&connection->peer_reqs_lock);
	reclaim_finished_net_peer_reqs(connection, &reclaimed);
	spin_unlock_irq(&connection->peer_reqs_lock);

	list_for_each_entry_safe(peer_req, t, &reclaimed, w.list)
		drbd_free_net_peer_req(peer_req);
}

/**
 * drbd_alloc_pages() - Returns @number pages, retries forever (or until signalled)
 * @device:	DRBD device.
 * @number:	number of pages requested
 * @gfp_mask:	how to allocate and whether to loop until we succeed
 *
 * Tries to allocate number pages, first from our own page pool, then from
 * the kernel.
 * Possibly retry until DRBD frees sufficient pages somewhere else.
 *
 * If this allocation would exceed the max_buffers setting, we throttle
 * allocation (schedule_timeout) to give the system some room to breathe.
 *
 * We do not use max-buffers as hard limit, because it could lead to
 * congestion and further to a distributed deadlock during online-verify or
 * (checksum based) resync, if the max-buffers, socket buffer sizes and
 * resync-rate settings are mis-configured.
 *
 * Returns a page chain linked via (struct drbd_page_chain*)&page->lru.
 */
struct page *drbd_alloc_pages(struct drbd_transport *transport, unsigned int number,
			      gfp_t gfp_mask)
{
	struct drbd_connection *connection =
		container_of(transport, struct drbd_connection, transport);
	struct page *page = NULL;
	DEFINE_WAIT(wait);
	unsigned int mxb;

	rcu_read_lock();
	mxb = rcu_dereference(transport->net_conf)->max_buffers;
	rcu_read_unlock();

	if (atomic_read(&connection->pp_in_use) < mxb)
		page = __drbd_alloc_pages(number, gfp_mask & ~__GFP_RECLAIM);

	/* Try to keep the fast path fast, but occasionally we need
	 * to reclaim the pages we lent to the network stack. */
	if (page && atomic_read(&connection->pp_in_use_by_net) > 512)
		drbd_reclaim_net_peer_reqs(connection);

	while (page == NULL) {
		prepare_to_wait(&drbd_pp_wait, &wait, TASK_INTERRUPTIBLE);

		drbd_reclaim_net_peer_reqs(connection);

		if (atomic_read(&connection->pp_in_use) < mxb) {
			page = __drbd_alloc_pages(number, gfp_mask);
			if (page)
				break;
		}

		if (!(gfp_mask & __GFP_RECLAIM))
			break;

		if (signal_pending(current)) {
			drbd_warn(connection, "drbd_alloc_pages interrupted!\n");
			break;
		}

		if (schedule_timeout(HZ/10) == 0)
			mxb = UINT_MAX;
	}
	finish_wait(&drbd_pp_wait, &wait);

	if (page)
		atomic_add(number, &connection->pp_in_use);
	return page;
}

/* Must not be used from irq, as that may deadlock: see drbd_alloc_pages.
 * Either links the page chain back to the global pool,
 * or returns all pages to the system. */
void drbd_free_pages(struct drbd_transport *transport, struct page *page, int is_net)
{
	struct drbd_connection *connection =
		container_of(transport, struct drbd_connection, transport);
	atomic_t *a = is_net ? &connection->pp_in_use_by_net : &connection->pp_in_use;
	int i;

	if (page == NULL)
		return;

	if (drbd_pp_vacant > (DRBD_MAX_BIO_SIZE/PAGE_SIZE) * drbd_minor_count)
		i = page_chain_free(page);
	else {
		struct page *tmp;
		tmp = page_chain_tail(page, &i);
		spin_lock(&drbd_pp_lock);
		page_chain_add(&drbd_pp_pool, page, tmp);
		drbd_pp_vacant += i;
		spin_unlock(&drbd_pp_lock);
	}
	i = atomic_sub_return(i, a);
	if (i < 0)
		drbd_warn(connection, "ASSERTION FAILED: %s: %d < 0\n",
			is_net ? "pp_in_use_by_net" : "pp_in_use", i);
	wake_up(&drbd_pp_wait);
}

/* normal: payload_size == request size (bi_size)
 * w_same: payload_size == logical_block_size
 * trim: payload_size == 0 */
struct drbd_peer_request *
drbd_alloc_peer_req(struct drbd_peer_device *peer_device, gfp_t gfp_mask) __must_hold(local)
{
	struct drbd_device *device = peer_device->device;
	struct drbd_peer_request *peer_req;

	if (drbd_insert_fault(device, DRBD_FAULT_AL_EE))
		return NULL;

	peer_req = mempool_alloc(&drbd_ee_mempool, gfp_mask & ~__GFP_HIGHMEM);
	if (!peer_req) {
		if (!(gfp_mask & __GFP_NOWARN))
			drbd_err(device, "%s: allocation failed\n", __func__);
		return NULL;
	}

	memset(peer_req, 0, sizeof(*peer_req));
	INIT_LIST_HEAD(&peer_req->w.list);
	drbd_clear_interval(&peer_req->i);
	INIT_LIST_HEAD(&peer_req->recv_order);
	INIT_LIST_HEAD(&peer_req->wait_for_actlog);
	peer_req->submit_jif = jiffies;
	peer_req->peer_device = peer_device;

	return peer_req;
}

void __drbd_free_peer_req(struct drbd_peer_request *peer_req, int is_net)
{
	struct drbd_peer_device *peer_device = peer_req->peer_device;

	might_sleep();
	if (peer_req->flags & EE_HAS_DIGEST)
		kfree(peer_req->digest);
	D_ASSERT(peer_device, atomic_read(&peer_req->pending_bios) == 0);
	D_ASSERT(peer_device, drbd_interval_empty(&peer_req->i));
	drbd_free_page_chain(&peer_device->connection->transport, &peer_req->page_chain, is_net);
	mempool_free(peer_req, &drbd_ee_mempool);
}

int drbd_free_peer_reqs(struct drbd_connection *connection, struct list_head *list, bool is_net_ee)
{
	LIST_HEAD(work_list);
	struct drbd_peer_request *peer_req, *t;
	int count = 0;

	spin_lock_irq(&connection->peer_reqs_lock);
	list_splice_init(list, &work_list);
	spin_unlock_irq(&connection->peer_reqs_lock);

	list_for_each_entry_safe(peer_req, t, &work_list, w.list) {
		__drbd_free_peer_req(peer_req, is_net_ee);
		count++;
	}
	return count;
}

/*
 * See also comments in _req_mod(,BARRIER_ACKED) and receive_Barrier.
 */
static int drbd_finish_peer_reqs(struct drbd_connection *connection)
{
	LIST_HEAD(work_list);
	LIST_HEAD(reclaimed);
	struct drbd_peer_request *peer_req, *t;
	int err = 0;
	int n = 0;

	spin_lock_irq(&connection->peer_reqs_lock);
	reclaim_finished_net_peer_reqs(connection, &reclaimed);
	list_splice_init(&connection->done_ee, &work_list);
	spin_unlock_irq(&connection->peer_reqs_lock);

	list_for_each_entry_safe(peer_req, t, &reclaimed, w.list)
		drbd_free_net_peer_req(peer_req);

	/* possible callbacks here:
	 * e_end_block, and e_end_resync_block, e_send_discard_write.
	 * all ignore the last argument.
	 */
	list_for_each_entry_safe(peer_req, t, &work_list, w.list) {
		int err2;

		++n;
		/* list_del not necessary, next/prev members not touched */
		err2 = peer_req->w.cb(&peer_req->w, !!err);
		if (!err)
			err = err2;
		if (!list_empty(&peer_req->recv_order)) {
			drbd_free_page_chain(&connection->transport, &peer_req->page_chain, 0);
		} else
			drbd_free_peer_req(peer_req);
	}
	if (atomic_sub_and_test(n, &connection->done_ee_cnt))
		wake_up(&connection->ee_wait);

	return err;
}

static int drbd_recv(struct drbd_connection *connection, void **buf, size_t size, int flags)
{
	struct drbd_transport_ops *tr_ops = connection->transport.ops;
	int rv;

	rv = tr_ops->recv(&connection->transport, DATA_STREAM, buf, size, flags);

	if (rv < 0) {
		if (rv == -ECONNRESET)
			drbd_info(connection, "sock was reset by peer\n");
		else if (rv != -ERESTARTSYS)
			drbd_info(connection, "sock_recvmsg returned %d\n", rv);
	} else if (rv == 0) {
		if (test_bit(DISCONNECT_EXPECTED, &connection->flags)) {
			long t;
			rcu_read_lock();
			t = rcu_dereference(connection->transport.net_conf)->ping_timeo * HZ/10;
			rcu_read_unlock();

			t = wait_event_timeout(connection->resource->state_wait,
					       connection->cstate[NOW] < C_CONNECTED, t);

			if (t)
				goto out;
		}
		drbd_info(connection, "sock was shut down by peer\n");
	}

	if (rv != size)
		change_cstate(connection, C_BROKEN_PIPE, CS_HARD);

out:
	return rv;
}

static int drbd_recv_into(struct drbd_connection *connection, void *buf, size_t size)
{
	int err;

	err = drbd_recv(connection, &buf, size, CALLER_BUFFER);

	if (err != size) {
		if (err >= 0)
			err = -EIO;
	} else
		err = 0;
	return err;
}

static int drbd_recv_all(struct drbd_connection *connection, void **buf, size_t size)
{
	int err;

	err = drbd_recv(connection, buf, size, 0);

	if (err != size) {
		if (err >= 0)
			err = -EIO;
	} else
		err = 0;
	return err;
}

static int drbd_recv_all_warn(struct drbd_connection *connection, void **buf, size_t size)
{
	int err;

	err = drbd_recv_all(connection, buf, size);
	if (err && !signal_pending(current))
		drbd_warn(connection, "short read (expected size %d)\n", (int)size);
	return err;
}

/* Gets called if a connection is established, or if a new minor gets created
   in a connection */
int drbd_connected(struct drbd_peer_device *peer_device)
{
	struct drbd_device *device = peer_device->device;
	u64 weak_nodes = 0;
	int err;

	atomic_set(&peer_device->packet_seq, 0);
	peer_device->peer_seq = 0;

	if (device->resource->role[NOW] == R_PRIMARY)
		weak_nodes = drbd_weak_nodes_device(device);

	err = drbd_send_sync_param(peer_device);
	if (!err)
		err = drbd_send_sizes(peer_device, 0, 0);
	if (!err)
		err = drbd_send_uuids(peer_device, 0, weak_nodes);
	if (!err) {
		set_bit(INITIAL_STATE_SENT, &peer_device->flags);
		err = drbd_send_current_state(peer_device);
	}

	clear_bit(USE_DEGR_WFC_T, &peer_device->flags);
	clear_bit(RESIZE_PENDING, &peer_device->flags);
	mod_timer(&device->request_timer, jiffies + HZ); /* just start it here. */
	return err;
}

static void conn_connect2(struct drbd_connection *connection)
{
	struct drbd_peer_device *peer_device;
	int vnr;

	rcu_read_lock();
	idr_for_each_entry(&connection->peer_devices, peer_device, vnr) {
		struct drbd_device *device = peer_device->device;
		kref_get(&device->kref);
		/* connection cannot go away: caller holds a reference. */
		rcu_read_unlock();

		down_read_non_owner(&device->uuid_sem);
		set_bit(HOLDING_UUID_READ_LOCK, &peer_device->flags);
		/* since drbd_connected() is also called from drbd_create_device()
		   aquire lock here before calling drbd_connected(). */
		drbd_connected(peer_device);

		rcu_read_lock();
		kref_put(&device->kref, drbd_destroy_device);
	}
	rcu_read_unlock();

}

static bool initial_states_received(struct drbd_connection *connection)
{
	struct drbd_peer_device *peer_device;
	int vnr;
	bool rv = true;

	rcu_read_lock();
	idr_for_each_entry(&connection->peer_devices, peer_device, vnr) {
		if (!test_bit(INITIAL_STATE_RECEIVED, &peer_device->flags)) {
			rv = false;
			break;
		}
	}
	rcu_read_unlock();

	return rv;
}

void connect_timer_fn(struct timer_list *t)
{
	struct drbd_connection *connection = from_timer(connection, t, connect_timer);

	drbd_queue_work(&connection->sender_work, &connection->connect_timer_work);
}

static int connect_work(struct drbd_work *work, int cancel)
{
	struct drbd_connection *connection =
		container_of(work, struct drbd_connection, connect_timer_work);
	struct drbd_resource *resource = connection->resource;
	enum drbd_state_rv rv;
	long t = resource->res_opts.auto_promote_timeout * HZ / 10;

	if (connection->cstate[NOW] != C_CONNECTING)
		goto out_put;

	if (connection->agreed_pro_version >= 117) {
		struct net_conf *nc;

		rcu_read_lock();
		nc = rcu_dereference(connection->transport.net_conf);
		t = nc->ping_timeo * 4 * HZ/10;
		rcu_read_unlock();
		wait_event_interruptible_timeout(connection->ee_wait,
						 initial_states_received(connection),
						 t);
	}

	t = resource->res_opts.auto_promote_timeout * HZ / 10;
	do {
		rv = change_cstate(connection, C_CONNECTED, CS_SERIALIZE | CS_VERBOSE | CS_DONT_RETRY);
		if (rv != SS_PRIMARY_READER)
			break;

		/* We have a connection established, peer is primary. On my side is a
		   read-only opener, probably udev or some other scanning after device creating.
		   This short lived read-only open prevents now that we can continue.
		   Better retry after the read-only opener goes away. */

		t = wait_event_interruptible_timeout(resource->state_wait,
						     !drbd_open_ro_count(resource),
						     t);
	} while (t > 0);

	if (rv >= SS_SUCCESS) {
		if (connection->agreed_pro_version < 117)
			conn_connect2(connection);
	} else if (rv == SS_TIMEOUT || rv == SS_CONCURRENT_ST_CHG) {
		if (connection->cstate[NOW] != C_CONNECTING)
			goto out_put;
		connection->connect_timer.expires = jiffies + HZ/20;
		add_timer(&connection->connect_timer);
		return 0; /* Return early. Keep the reference on the connection! */
	} else {
		drbd_info(connection, "Failure to connect; retrying\n");
		change_cstate(connection, C_NETWORK_FAILURE, CS_HARD);
	}

 out_put:
	kref_debug_put(&connection->kref_debug, 11);
	kref_put(&connection->kref, drbd_destroy_connection);
	return 0;
}

/*
 * Returns true if we have a valid connection.
 */
static bool conn_connect(struct drbd_connection *connection)
{
	struct drbd_transport *transport = &connection->transport;
	struct drbd_resource *resource = connection->resource;
	int ping_timeo, ping_int, h, err, vnr, timeout;
	struct drbd_peer_device *peer_device;
	struct net_conf *nc;
	bool discard_my_data;
	bool have_mutex;
	bool no_addr = false;

start:
	have_mutex = false;
	clear_bit(DISCONNECT_EXPECTED, &connection->flags);
	if (change_cstate(connection, C_CONNECTING, CS_VERBOSE) < SS_SUCCESS) {
		/* We do not have a network config. */
		return false;
	}

	/* Assume that the peer only understands our handshake
	 * protocol version; until we know better. */
	connection->agreed_pro_version = PRO_VERSION_HANDSHAKE;

	err = transport->ops->connect(transport);
	if (err == -EAGAIN) {
		if (connection->cstate[NOW] == C_DISCONNECTING)
			return false;
		goto retry;
	} else if (err == -EADDRNOTAVAIL) {
		struct net_conf *nc;
		int connect_int;
		long t;

		rcu_read_lock();
		nc = rcu_dereference(transport->net_conf);
		connect_int = nc ? nc->connect_int : 10;
		rcu_read_unlock();

		if (!no_addr) {
			drbd_warn(connection,
				  "Configured local address not found, retrying every %d sec, "
				  "err=%d\n", connect_int, err);
			no_addr = true;
		}

		t = schedule_timeout_interruptible(connect_int * HZ);
		if (t || connection->cstate[NOW] == C_DISCONNECTING)
			return false;
		goto start;
	} else if (err < 0) {
		drbd_warn(connection, "Failed to initiate connection, err=%d\n", err);
		goto abort;
	}

	connection->last_received = jiffies;

	rcu_read_lock();
	nc = rcu_dereference(connection->transport.net_conf);
	ping_timeo = nc->ping_timeo;
	ping_int = nc->ping_int;
	rcu_read_unlock();

	/* Make sure we are "uncorked", otherwise we risk timeouts,
	 * in case this is a reconnect and we had been corked before. */
	drbd_uncork(connection, CONTROL_STREAM);
	drbd_uncork(connection, DATA_STREAM);

	/* Make sure the handshake happens without interference from other threads,
	 * or the challenge response authentication could be garbled. */
	mutex_lock(&connection->mutex[DATA_STREAM]);
	have_mutex = true;
	transport->ops->set_rcvtimeo(transport, DATA_STREAM, ping_timeo * 4 * HZ/10);
	transport->ops->set_rcvtimeo(transport, CONTROL_STREAM, ping_int * HZ);

	h = drbd_do_features(connection);
	if (h < 0)
		goto abort;
	if (h == 0)
		goto retry;

	if (connection->cram_hmac_tfm) {
		switch (drbd_do_auth(connection)) {
		case -1:
			drbd_err(connection, "Authentication of peer failed\n");
			goto abort;
		case 0:
			drbd_err(connection, "Authentication of peer failed, trying again.\n");
			goto retry;
		}
	}

	discard_my_data = test_bit(CONN_DISCARD_MY_DATA, &connection->flags);

	if (__drbd_send_protocol(connection, P_PROTOCOL) == -EOPNOTSUPP)
		goto abort;

	rcu_read_lock();
	idr_for_each_entry(&connection->peer_devices, peer_device, vnr) {
		clear_bit(INITIAL_STATE_SENT, &peer_device->flags);
		clear_bit(INITIAL_STATE_RECEIVED, &peer_device->flags);
		clear_bit(INITIAL_STATE_PROCESSED, &peer_device->flags);
	}
	idr_for_each_entry(&connection->peer_devices, peer_device, vnr) {
		if (discard_my_data)
			set_bit(DISCARD_MY_DATA, &peer_device->flags);
		else
			clear_bit(DISCARD_MY_DATA, &peer_device->flags);
	}
	rcu_read_unlock();
	mutex_unlock(&connection->mutex[DATA_STREAM]);
	have_mutex = false;

	drbd_thread_start(&connection->ack_receiver);
	connection->ack_sender =
		alloc_ordered_workqueue("drbd_as_%s", WQ_MEM_RECLAIM, connection->resource->name);
	if (!connection->ack_sender) {
		drbd_err(connection, "Failed to create workqueue ack_sender\n");
		schedule_timeout_uninterruptible(HZ);
		goto retry;
	}

	atomic_set(&connection->ap_in_flight, 0);
	atomic_set(&connection->rs_in_flight, 0);

	if (connection->agreed_pro_version >= 117)
		conn_connect2(connection);

	if (resource->res_opts.node_id < connection->peer_node_id) {
		kref_get(&connection->kref);
		kref_debug_get(&connection->kref_debug, 11);
		connection->connect_timer_work.cb = connect_work;
		timeout = twopc_retry_timeout(resource, 0);
		drbd_debug(connection, "Waiting for %ums to avoid transaction "
				"conflicts\n", jiffies_to_msecs(timeout));
		connection->connect_timer.expires = jiffies + timeout;
		add_timer(&connection->connect_timer);
	}
	return true;

retry:
	if (have_mutex)
		mutex_unlock(&connection->mutex[DATA_STREAM]);
	conn_disconnect(connection);
	schedule_timeout_interruptible(HZ);
	goto start;

abort:
	if (have_mutex)
		mutex_unlock(&connection->mutex[DATA_STREAM]);
	change_cstate(connection, C_DISCONNECTING, CS_HARD);
	return false;
}

static int decode_header(struct drbd_connection *connection, void *header, struct packet_info *pi)
{
	unsigned int header_size = drbd_header_size(connection);

	if (header_size == sizeof(struct p_header100) &&
	    *(__be32 *)header == cpu_to_be32(DRBD_MAGIC_100)) {
		struct p_header100 *h = header;
		u16 vnr = be16_to_cpu(h->volume);

		if (h->pad != 0) {
			drbd_err(connection, "Header padding is not zero\n");
			return -EINVAL;
		}
		pi->vnr = vnr == ((u16) 0xFFFF) ? -1 : vnr;

		pi->cmd = be16_to_cpu(h->command);
		pi->size = be32_to_cpu(h->length);
	} else if (header_size == sizeof(struct p_header95) &&
		   *(__be16 *)header == cpu_to_be16(DRBD_MAGIC_BIG)) {
		struct p_header95 *h = header;
		pi->cmd = be16_to_cpu(h->command);
		pi->size = be32_to_cpu(h->length);
		pi->vnr = 0;
	} else if (header_size == sizeof(struct p_header80) &&
		   *(__be32 *)header == cpu_to_be32(DRBD_MAGIC)) {
		struct p_header80 *h = header;
		pi->cmd = be16_to_cpu(h->command);
		pi->size = be16_to_cpu(h->length);
		pi->vnr = 0;
	} else {
		drbd_err(connection, "Wrong magic value 0x%08x in protocol version %d\n",
			 be32_to_cpu(*(__be32 *)header),
			 connection->agreed_pro_version);
		return -EINVAL;
	}
	pi->data = header + header_size;
	return 0;
}

static void drbd_unplug_all_devices(struct drbd_connection *connection)
{
	if (current->plug == &connection->receiver_plug) {
		blk_finish_plug(&connection->receiver_plug);
		blk_start_plug(&connection->receiver_plug);
	} /* else: maybe just schedule() ?? */
}

static int drbd_recv_header(struct drbd_connection *connection, struct packet_info *pi)
{
	void *buffer;
	int err;

	err = drbd_recv_all_warn(connection, &buffer, drbd_header_size(connection));
	if (err)
		return err;

	err = decode_header(connection, buffer, pi);
	connection->last_received = jiffies;

	return err;
}

static int drbd_recv_header_maybe_unplug(struct drbd_connection *connection, struct packet_info *pi)
{
	struct drbd_transport_ops *tr_ops = connection->transport.ops;
	unsigned int size = drbd_header_size(connection);
	void *buffer;
	int err;

	err = tr_ops->recv(&connection->transport, DATA_STREAM, &buffer,
			   size, MSG_NOSIGNAL | MSG_DONTWAIT);
	if (err != size) {
		int rflags = 0;

		/* If we have nothing in the receive buffer now, to reduce
		 * application latency, try to drain the backend queues as
		 * quickly as possible, and let remote TCP know what we have
		 * received so far. */
		if (err == -EAGAIN) {
			tr_ops->hint(&connection->transport, DATA_STREAM, QUICKACK);
			drbd_unplug_all_devices(connection);
		} else if (err > 0) {
			size -= err;
			rflags |= GROW_BUFFER;
		}

		err = drbd_recv(connection, &buffer, size, rflags);
		if (err != size) {
			if (err >= 0)
				err = -EIO;
		} else
			err = 0;

		if (err)
			return err;
	}

	err = decode_header(connection, buffer, pi);
	connection->last_received = jiffies;

	return err;
}

/* This is blkdev_issue_flush, but asynchronous.
 * We want to submit to all component volumes in parallel,
 * then wait for all completions.
 */
struct issue_flush_context {
	atomic_t pending;
	int error;
	struct completion done;
};
struct one_flush_context {
	struct drbd_device *device;
	struct issue_flush_context *ctx;
};

static void one_flush_endio(struct bio *bio)
{
	struct one_flush_context *octx = bio->bi_private;
	struct drbd_device *device = octx->device;
	struct issue_flush_context *ctx = octx->ctx;

	blk_status_t status = bio->bi_status;

	if (status) {
		ctx->error = blk_status_to_errno(status);
		drbd_info(device, "local disk FLUSH FAILED with status %d\n", status);
	}
	kfree(octx);
	bio_put(bio);

	clear_bit(FLUSH_PENDING, &device->flags);
	put_ldev(device);
	kref_debug_put(&device->kref_debug, 7);
	kref_put(&device->kref, drbd_destroy_device);

	if (atomic_dec_and_test(&ctx->pending))
		complete(&ctx->done);
}

static void submit_one_flush(struct drbd_device *device, struct issue_flush_context *ctx)
{
	struct bio *bio = bio_alloc(GFP_NOIO, 0);
	struct one_flush_context *octx = kmalloc(sizeof(*octx), GFP_NOIO);
	if (!bio || !octx) {
		drbd_warn(device, "Could not allocate a bio, CANNOT ISSUE FLUSH\n");
		/* FIXME: what else can I do now?  disconnecting or detaching
		 * really does not help to improve the state of the world, either.
		 */
		kfree(octx);
		if (bio)
			bio_put(bio);

		ctx->error = -ENOMEM;
		put_ldev(device);
		kref_debug_put(&device->kref_debug, 7);
		kref_put(&device->kref, drbd_destroy_device);
		return;
	}

	octx->device = device;
	octx->ctx = ctx;
	bio_set_dev(bio, device->ldev->backing_bdev);
	bio->bi_private = octx;
	bio->bi_end_io = one_flush_endio;

	device->flush_jif = jiffies;
	set_bit(FLUSH_PENDING, &device->flags);
	atomic_inc(&ctx->pending);
	bio->bi_opf = REQ_OP_FLUSH | REQ_PREFLUSH;
	submit_bio(bio);
}

static enum finish_epoch drbd_flush_after_epoch(struct drbd_connection *connection, struct drbd_epoch *epoch)
{
	struct drbd_resource *resource = connection->resource;

	if (resource->write_ordering >= WO_BDEV_FLUSH) {
		struct drbd_device *device;
		struct issue_flush_context ctx;
		int vnr;

		atomic_set(&ctx.pending, 1);
		ctx.error = 0;
		init_completion(&ctx.done);

		rcu_read_lock();
		idr_for_each_entry(&resource->devices, device, vnr) {
			if (!get_ldev(device))
				continue;
			kref_get(&device->kref);
			kref_debug_get(&device->kref_debug, 7);
			rcu_read_unlock();

			submit_one_flush(device, &ctx);

			rcu_read_lock();
		}
		rcu_read_unlock();

		/* Do we want to add a timeout,
		 * if disk-timeout is set? */
		if (!atomic_dec_and_test(&ctx.pending))
			wait_for_completion(&ctx.done);

		if (ctx.error) {
			/* would rather check on EOPNOTSUPP, but that is not reliable.
			 * don't try again for ANY return value != 0
			 * if (rv == -EOPNOTSUPP) */
			/* Any error is already reported by bio_endio callback. */
			drbd_bump_write_ordering(connection->resource, NULL, WO_DRAIN_IO);
		}
	}

	/* If called before sending P_CONFIRM_STABLE, we don't have the epoch
	 * (and must not finish it yet, anyways) */
	if (epoch == NULL)
		return FE_STILL_LIVE;
	return drbd_may_finish_epoch(connection, epoch, EV_BARRIER_DONE);
}

static int w_flush(struct drbd_work *w, int cancel)
{
	struct flush_work *fw = container_of(w, struct flush_work, w);
	struct drbd_epoch *epoch = fw->epoch;
	struct drbd_connection *connection = epoch->connection;

	kfree(fw);

	if (!test_and_set_bit(DE_BARRIER_IN_NEXT_EPOCH_ISSUED, &epoch->flags))
		drbd_flush_after_epoch(connection, epoch);

	drbd_may_finish_epoch(connection, epoch, EV_PUT |
			      (connection->cstate[NOW] < C_CONNECTED ? EV_CLEANUP : 0));

	return 0;
}

static void drbd_send_b_ack(struct drbd_connection *connection, u32 barrier_nr, u32 set_size)
{
	struct p_barrier_ack *p;

	if (connection->cstate[NOW] < C_CONNECTED)
		return;

	p = conn_prepare_command(connection, sizeof(*p), CONTROL_STREAM);
	if (!p)
		return;
	p->barrier = barrier_nr;
	p->set_size = cpu_to_be32(set_size);
	send_command(connection, -1, P_BARRIER_ACK, CONTROL_STREAM);
}

static void drbd_send_confirm_stable(struct drbd_peer_request *peer_req)
{
	struct drbd_connection *connection = peer_req->peer_device->connection;
	struct drbd_epoch *epoch = peer_req->epoch;
	struct drbd_peer_request *oldest, *youngest;
	struct p_confirm_stable *p;
	int count;

	if (connection->cstate[NOW] < C_CONNECTED)
		return;

	/* peer_req is not on stable storage yet, but the only one in this epoch.
	 * Nothing to confirm, just wait for the normal barrier_ack and peer_ack
	 * to do their work. */
	oldest = epoch->oldest_unconfirmed_peer_req;
	if (oldest == peer_req)
		return;

	p = conn_prepare_command(connection, sizeof(*p), CONTROL_STREAM);
	if (!p)
		return;

	/* receive_Data() does a list_add_tail() for every requests, which
	 * means the oldest is .next, the currently blocked one that triggered
	 * this code path is .prev, and the youngest that now should be on
	 * stable storage is .prev->prev */
	spin_lock_irq(&connection->peer_reqs_lock);
	youngest = list_entry(peer_req->recv_order.prev, struct drbd_peer_request, recv_order);
	spin_unlock_irq(&connection->peer_reqs_lock);

	count = atomic_read(&epoch->epoch_size) - atomic_read(&epoch->confirmed) - 1;
	atomic_add(count, &epoch->confirmed);
	epoch->oldest_unconfirmed_peer_req = peer_req;

	D_ASSERT(connection, oldest->epoch == youngest->epoch);
	D_ASSERT(connection, count > 0);

	p->oldest_block_id = oldest->block_id;
	p->youngest_block_id = youngest->block_id;
	p->set_size = cpu_to_be32(count);
	p->pad = 0;

	send_command(connection, -1, P_CONFIRM_STABLE, CONTROL_STREAM);
}

/**
 * drbd_may_finish_epoch() - Applies an epoch_event to the epoch's state, eventually finishes it.
 * @connection:	DRBD connection.
 * @epoch:	Epoch object.
 * @ev:		Epoch event.
 */
static enum finish_epoch drbd_may_finish_epoch(struct drbd_connection *connection,
					       struct drbd_epoch *epoch,
					       enum epoch_event ev)
{
	int finish, epoch_size;
	struct drbd_epoch *next_epoch;
	int schedule_flush = 0;
	enum finish_epoch rv = FE_STILL_LIVE;
	struct drbd_resource *resource = connection->resource;

	spin_lock(&connection->epoch_lock);
	do {
		next_epoch = NULL;
		finish = 0;

		epoch_size = atomic_read(&epoch->epoch_size);

		switch (ev & ~EV_CLEANUP) {
		case EV_PUT:
			atomic_dec(&epoch->active);
			break;
		case EV_GOT_BARRIER_NR:
			set_bit(DE_HAVE_BARRIER_NUMBER, &epoch->flags);

			/* Special case: If we just switched from WO_BIO_BARRIER to
			   WO_BDEV_FLUSH we should not finish the current epoch */
			if (test_bit(DE_CONTAINS_A_BARRIER, &epoch->flags) && epoch_size == 1 &&
			    resource->write_ordering != WO_BIO_BARRIER &&
			    epoch == connection->current_epoch)
				clear_bit(DE_CONTAINS_A_BARRIER, &epoch->flags);
			break;
		case EV_BARRIER_DONE:
			set_bit(DE_BARRIER_IN_NEXT_EPOCH_DONE, &epoch->flags);
			break;
		case EV_BECAME_LAST:
			/* nothing to do*/
			break;
		}

		if (epoch_size != 0 &&
		    atomic_read(&epoch->active) == 0 &&
		    (test_bit(DE_HAVE_BARRIER_NUMBER, &epoch->flags) || ev & EV_CLEANUP) &&
		    epoch->list.prev == &connection->current_epoch->list &&
		    !test_bit(DE_IS_FINISHING, &epoch->flags)) {
			/* Nearly all conditions are met to finish that epoch... */
			if (test_bit(DE_BARRIER_IN_NEXT_EPOCH_DONE, &epoch->flags) ||
			    resource->write_ordering == WO_NONE ||
			    (epoch_size == 1 && test_bit(DE_CONTAINS_A_BARRIER, &epoch->flags)) ||
			    ev & EV_CLEANUP) {
				finish = 1;
				set_bit(DE_IS_FINISHING, &epoch->flags);
			} else if (!test_bit(DE_BARRIER_IN_NEXT_EPOCH_ISSUED, &epoch->flags) &&
				 resource->write_ordering == WO_BIO_BARRIER) {
				atomic_inc(&epoch->active);
				schedule_flush = 1;
			}
		}
		if (finish) {
			if (!(ev & EV_CLEANUP)) {
				/* adjust for nr requests already confirmed via P_CONFIRM_STABLE, if any. */
				epoch_size -= atomic_read(&epoch->confirmed);
				spin_unlock(&connection->epoch_lock);
				drbd_send_b_ack(epoch->connection, epoch->barrier_nr, epoch_size);
				spin_lock(&connection->epoch_lock);
			}

			if (connection->current_epoch != epoch) {
				next_epoch = list_entry(epoch->list.next, struct drbd_epoch, list);
				list_del(&epoch->list);
				ev = EV_BECAME_LAST | (ev & EV_CLEANUP);
				connection->epochs--;
				kfree(epoch);

				if (rv == FE_STILL_LIVE)
					rv = FE_DESTROYED;
			} else {
				epoch->oldest_unconfirmed_peer_req = NULL;
				epoch->flags = 0;
				atomic_set(&epoch->epoch_size, 0);
				atomic_set(&epoch->confirmed, 0);
				/* atomic_set(&epoch->active, 0); is alrady zero */
				if (rv == FE_STILL_LIVE)
					rv = FE_RECYCLED;
			}
		}

		if (!next_epoch)
			break;

		epoch = next_epoch;
	} while (1);

	spin_unlock(&connection->epoch_lock);

	if (schedule_flush) {
		struct flush_work *fw;
		fw = kmalloc(sizeof(*fw), GFP_ATOMIC);
		if (fw) {
			fw->w.cb = w_flush;
			fw->epoch = epoch;
			drbd_queue_work(&resource->work, &fw->w);
		} else {
			drbd_warn(resource, "Could not kmalloc a flush_work obj\n");
			set_bit(DE_BARRIER_IN_NEXT_EPOCH_ISSUED, &epoch->flags);
			/* That is not a recursion, only one level */
			drbd_may_finish_epoch(connection, epoch, EV_BARRIER_DONE);
			drbd_may_finish_epoch(connection, epoch, EV_PUT);
		}
	}

	return rv;
}

static enum write_ordering_e
max_allowed_wo(struct drbd_backing_dev *bdev, enum write_ordering_e wo)
{
	struct disk_conf *dc;

	dc = rcu_dereference(bdev->disk_conf);

	if (wo == WO_BIO_BARRIER && !dc->disk_barrier)
		wo = WO_BDEV_FLUSH;
	if (wo == WO_BDEV_FLUSH && !dc->disk_flushes)
		wo = WO_DRAIN_IO;
	if (wo == WO_DRAIN_IO && !dc->disk_drain)
		wo = WO_NONE;

	return wo;
}

/**
 * drbd_bump_write_ordering() - Fall back to an other write ordering method
 * @resource:	DRBD resource.
 * @wo:		Write ordering method to try.
 */
void drbd_bump_write_ordering(struct drbd_resource *resource, struct drbd_backing_dev *bdev,
			      enum write_ordering_e wo) __must_hold(local)
{
	struct drbd_device *device;
	enum write_ordering_e pwo;
	int vnr, i = 0;
	static char *write_ordering_str[] = {
		[WO_NONE] = "none",
		[WO_DRAIN_IO] = "drain",
		[WO_BDEV_FLUSH] = "flush",
		[WO_BIO_BARRIER] = "barrier",
	};

	pwo = resource->write_ordering;
	if (wo != WO_BIO_BARRIER)
		wo = min(pwo, wo);
	rcu_read_lock();
	idr_for_each_entry(&resource->devices, device, vnr) {
		if (i++ == 1 && wo == WO_BIO_BARRIER)
			wo = WO_BDEV_FLUSH; /* WO = barrier does not handle multiple volumes */

		if (get_ldev(device)) {
			wo = max_allowed_wo(device->ldev, wo);
			if (device->ldev == bdev)
				bdev = NULL;
			put_ldev(device);
		}
	}

	if (bdev)
		wo = max_allowed_wo(bdev, wo);

	rcu_read_unlock();

	resource->write_ordering = wo;
	if (pwo != resource->write_ordering || wo == WO_BIO_BARRIER)
		drbd_info(resource, "Method to ensure write ordering: %s\n", write_ordering_str[resource->write_ordering]);
}

/*
 * We *may* ignore the discard-zeroes-data setting, if so configured.
 *
 * Assumption is that this "discard_zeroes_data=0" is only because the backend
 * may ignore partial unaligned discards.
 *
 * LVM/DM thin as of at least
 *   LVM version:     2.02.115(2)-RHEL7 (2015-01-28)
 *   Library version: 1.02.93-RHEL7 (2015-01-28)
 *   Driver version:  4.29.0
 * still behaves this way.
 *
 * For unaligned (wrt. alignment and granularity) or too small discards,
 * we zero-out the initial (and/or) trailing unaligned partial chunks,
 * but discard all the aligned full chunks.
 *
 * At least for LVM/DM thin, with skip_block_zeroing=false,
 * the result is effectively "discard_zeroes_data=1".
 */
/* flags: EE_TRIM|EE_ZEROOUT */
int drbd_issue_discard_or_zero_out(struct drbd_device *device, sector_t start, unsigned int nr_sectors, int flags)
{
	struct block_device *bdev = device->ldev->backing_bdev;
	struct request_queue *q = bdev_get_queue(bdev);
	sector_t tmp, nr;
	unsigned int max_discard_sectors, granularity;
	int alignment;
	int err = 0;

	if ((flags & EE_ZEROOUT) || !(flags & EE_TRIM))
		goto zero_out;

	/* Zero-sector (unknown) and one-sector granularities are the same.  */
	granularity = max(q->limits.discard_granularity >> 9, 1U);
	alignment = (bdev_discard_alignment(bdev) >> 9) % granularity;

	max_discard_sectors = min(q->limits.max_discard_sectors, (1U << 22));
	max_discard_sectors -= max_discard_sectors % granularity;
	if (unlikely(!max_discard_sectors))
		goto zero_out;

	if (nr_sectors < granularity)
		goto zero_out;

	tmp = start;
	if (sector_div(tmp, granularity) != alignment) {
		if (nr_sectors < 2*granularity)
			goto zero_out;
		/* start + gran - (start + gran - align) % gran */
		tmp = start + granularity - alignment;
		tmp = start + granularity - sector_div(tmp, granularity);

		nr = tmp - start;
		/* don't flag BLKDEV_ZERO_NOUNMAP, we don't know how many
		 * layers are below us, some may have smaller granularity */
		err |= blkdev_issue_zeroout(bdev, start, nr, GFP_NOIO, 0);
		nr_sectors -= nr;
		start = tmp;
	}
	while (nr_sectors >= max_discard_sectors) {
		err |= blkdev_issue_discard(bdev, start, max_discard_sectors, GFP_NOIO, 0);
		nr_sectors -= max_discard_sectors;
		start += max_discard_sectors;
	}
	if (nr_sectors) {
		/* max_discard_sectors is unsigned int (and a multiple of
		 * granularity, we made sure of that above already);
		 * nr is < max_discard_sectors;
		 * I don't need sector_div here, even though nr is sector_t */
		nr = nr_sectors;
		nr -= (unsigned int)nr % granularity;
		if (nr) {
			err |= blkdev_issue_discard(bdev, start, nr, GFP_NOIO, 0);
			nr_sectors -= nr;
			start += nr;
		}
	}
 zero_out:
	if (nr_sectors) {
		err |= blkdev_issue_zeroout(bdev, start, nr_sectors, GFP_NOIO,
				(flags & EE_TRIM) ? 0 : BLKDEV_ZERO_NOUNMAP);
	}
	return err != 0;
}

static bool can_do_reliable_discards(struct drbd_device *device)
{
	struct request_queue *q = bdev_get_queue(device->ldev->backing_bdev);
	struct disk_conf *dc;
	bool can_do;

	if (!blk_queue_discard(q))
		return false;

	if (queue_discard_zeroes_data(q))
		return true;

	rcu_read_lock();
	dc = rcu_dereference(device->ldev->disk_conf);
	can_do = dc->discard_zeroes_if_aligned;
	rcu_read_unlock();
	return can_do;
}

static void drbd_issue_peer_discard_or_zero_out(struct drbd_device *device, struct drbd_peer_request *peer_req)
{
	/* If the backend cannot discard, or does not guarantee
	 * read-back zeroes in discarded ranges, we fall back to
	 * zero-out.  Unless configuration specifically requested
	 * otherwise. */
	if (!can_do_reliable_discards(device))
		peer_req->flags |= EE_ZEROOUT;

	if (drbd_issue_discard_or_zero_out(device, peer_req->i.sector,
	    peer_req->i.size >> 9, peer_req->flags & (EE_ZEROOUT|EE_TRIM)))
		peer_req->flags |= EE_WAS_ERROR;
	drbd_endio_write_sec_final(peer_req);
}

static void drbd_issue_peer_wsame(struct drbd_device *device,
				  struct drbd_peer_request *peer_req)
{
	struct block_device *bdev = device->ldev->backing_bdev;
	sector_t s = peer_req->i.sector;
	sector_t nr = peer_req->i.size >> 9;
	if (blkdev_issue_write_same(bdev, s, nr, GFP_NOIO, peer_req->page_chain.head))
		peer_req->flags |= EE_WAS_ERROR;
	drbd_endio_write_sec_final(peer_req);
}

static bool conn_wait_ee_cond(struct drbd_connection *connection, struct list_head *head)
{
	bool done;

	spin_lock_irq(&connection->peer_reqs_lock);
	done = list_empty(head);
	spin_unlock_irq(&connection->peer_reqs_lock);

	if (!done)
		drbd_unplug_all_devices(connection);

	return done;
}

static void conn_wait_ee_empty(struct drbd_connection *connection, struct list_head *head)
{
	wait_event(connection->ee_wait, conn_wait_ee_cond(connection, head));
}

static int peer_request_fault_type(struct drbd_peer_request *peer_req)
{
	if (peer_req_op(peer_req) == REQ_OP_READ) {
		return peer_req->flags & EE_APPLICATION ?
			DRBD_FAULT_DT_RD : DRBD_FAULT_RS_RD;
	} else {
		return peer_req->flags & EE_APPLICATION ?
			DRBD_FAULT_DT_WR : DRBD_FAULT_RS_WR;
	}
}

/**
 * drbd_submit_peer_request()
 * @peer_req:	peer request
 *
 * May spread the pages to multiple bios,
 * depending on bio_add_page restrictions.
 *
 * Returns 0 if all bios have been submitted,
 * -ENOMEM if we could not allocate enough bios,
 * -ENOSPC (any better suggestion?) if we have not been able to bio_add_page a
 *  single page to an empty bio (which should never happen and likely indicates
 *  that the lower level IO stack is in some way broken). This has been observed
 *  on certain Xen deployments.
 *
 *  When this function returns 0, it "consumes" an ldev reference; the
 *  reference is released when the request completes.
 */
/* TODO allocate from our own bio_set. */
int drbd_submit_peer_request(struct drbd_peer_request *peer_req)
{
	struct drbd_device *device = peer_req->peer_device->device;
	struct bio *bios = NULL;
	struct bio *bio;
	struct page *page = peer_req->page_chain.head;
	sector_t sector = peer_req->i.sector;
	unsigned data_size = peer_req->i.size;
	unsigned n_bios = 0;
	unsigned nr_pages = peer_req->page_chain.nr_pages;
	int err = -ENOMEM;

	if (peer_req->flags & EE_SET_OUT_OF_SYNC)
		drbd_set_out_of_sync(peer_req->peer_device,
				peer_req->i.sector, peer_req->i.size);

	/* TRIM/DISCARD: for now, always use the helper function
	 * blkdev_issue_zeroout(..., discard=true).
	 * It's synchronous, but it does the right thing wrt. bio splitting.
	 * Correctness first, performance later.  Next step is to code an
	 * asynchronous variant of the same.
	 */
	if (peer_req->flags & (EE_TRIM|EE_WRITE_SAME|EE_ZEROOUT)) {
		peer_req->submit_jif = jiffies;
		peer_req->flags |= EE_SUBMITTED;

		if (peer_req->flags & (EE_TRIM|EE_ZEROOUT))
			drbd_issue_peer_discard_or_zero_out(device, peer_req);
		else /* EE_WRITE_SAME */
			drbd_issue_peer_wsame(device, peer_req);
		return 0;
	}

	/* In most cases, we will only need one bio.  But in case the lower
	 * level restrictions happen to be different at this offset on this
	 * side than those of the sending peer, we may need to submit the
	 * request in more than one bio.
	 *
	 * Plain bio_alloc is good enough here, this is no DRBD internally
	 * generated bio, but a bio allocated on behalf of the peer.
	 */
next_bio:
	/* REQ_OP_WRITE_SAME, _DISCARD, _WRITE_ZEROES handled above.
	 * REQ_OP_FLUSH (empty flush) not expected,
	 * should have been mapped to a "drbd protocol barrier".
	 * REQ_OP_SECURE_ERASE: I don't see how we could ever support that.
	 */
	if (!(peer_req_op(peer_req) == REQ_OP_WRITE ||
				peer_req_op(peer_req) == REQ_OP_READ)) {
		drbd_err(device, "Invalid bio op received: 0x%x\n", peer_req->opf);
		err = -EINVAL;
		goto fail;
	}

	bio = bio_alloc(GFP_NOIO, nr_pages);
	if (!bio) {
		drbd_err(device, "submit_ee: Allocation of a bio failed (nr_pages=%u)\n", nr_pages);
		goto fail;
	}
	/* > peer_req->i.sector, unless this is the first bio */
	bio->bi_iter.bi_sector = sector;
	bio_set_dev(bio, device->ldev->backing_bdev);
	/* we special case some flags in the multi-bio case, see below
	 * (REQ_PREFLUSH, or BIO_RW_BARRIER in older kernels) */
	bio->bi_opf = peer_req->opf;
	bio->bi_private = peer_req;
	bio->bi_end_io = drbd_peer_request_endio;

	bio->bi_next = bios;
	bios = bio;
	++n_bios;

	page_chain_for_each(page) {
		unsigned off, len;
		int res;

		if (peer_req_op(peer_req) == REQ_OP_READ) {
			set_page_chain_offset(page, 0);
			set_page_chain_size(page, min_t(unsigned, data_size, PAGE_SIZE));
		}
		off = page_chain_offset(page);
		len = page_chain_size(page);

		if (off > PAGE_SIZE || len > PAGE_SIZE - off || len > data_size || len == 0) {
			drbd_err(device, "invalid page chain: offset %u size %u remaining data_size %u\n",
					off, len, data_size);
			err = -EINVAL;
			goto fail;
		}

		res = bio_add_page(bio, page, len, off);
		if (res <= 0) {
			/* A single page must always be possible!
			 * But in case it fails anyways,
			 * we deal with it, and complain (below). */
			if (bio->bi_vcnt == 0) {
				drbd_err(device,
					"bio_add_page(%p, %p, %u, %u): %d (bi_vcnt %u bi_max_vecs %u bi_sector %llu, bi_flags 0x%lx)\n",
					bio, page, len, off, res, bio->bi_vcnt, bio->bi_max_vecs, (uint64_t)bio->bi_iter.bi_sector,
					 (unsigned long)bio->bi_flags);
				err = -ENOSPC;
				goto fail;
			}
			goto next_bio;
		}
		data_size -= len;
		sector += len >> 9;
		--nr_pages;
	}
	D_ASSERT(device, data_size == 0);
	D_ASSERT(device, page == NULL);

	atomic_set(&peer_req->pending_bios, n_bios);
	/* for debugfs: update timestamp, mark as submitted */
	peer_req->submit_jif = jiffies;
	peer_req->flags |= EE_SUBMITTED;
	do {
		bio = bios;
		bios = bios->bi_next;
		bio->bi_next = NULL;

		drbd_generic_make_request(device, peer_request_fault_type(peer_req), bio);

		/* strip off REQ_PREFLUSH,
		 * unless it is the first or last bio */
		if (bios && bios->bi_next)
			bios->bi_opf &= ~REQ_PREFLUSH;
	} while (bios);
	return 0;

fail:
	while (bios) {
		bio = bios;
		bios = bios->bi_next;
		bio_put(bio);
	}
	return err;
}

static void drbd_remove_peer_req_interval(struct drbd_device *device,
					  struct drbd_peer_request *peer_req)
{
	struct drbd_interval *i = &peer_req->i;

	drbd_remove_interval(&device->write_requests, i);
	drbd_clear_interval(i);
	peer_req->flags &= ~EE_IN_INTERVAL_TREE;

	/* Wake up any processes waiting for this peer request to complete.  */
	if (i->waiting)
		wake_up(&device->misc_wait);
}

/**
 * w_e_reissue() - Worker callback; Resubmit a bio
 * @device:	DRBD device.
 * @dw:		work object.
 * @cancel:	The connection will be closed anyways (unused in this callback)
 */
int w_e_reissue(struct drbd_work *w, int cancel) __releases(local)
{
	struct drbd_peer_request *peer_req =
		container_of(w, struct drbd_peer_request, w);
	struct drbd_peer_device *peer_device = peer_req->peer_device;
	struct drbd_connection *connection = peer_device->connection;
	struct drbd_device *device = peer_device->device;
	int err;
	/* We leave DE_CONTAINS_A_BARRIER and EE_IS_BARRIER in place,
	   (and DE_BARRIER_IN_NEXT_EPOCH_ISSUED in the previous Epoch)
	   so that we can finish that epoch in drbd_may_finish_epoch().
	   That is necessary if we already have a long chain of Epochs, before
	   we realize that BARRIER is actually not supported */

	/* As long as the -ENOTSUPP on the barrier is reported immediately
	   that will never trigger. If it is reported late, we will just
	   print that warning and continue correctly for all future requests
	   with WO_BDEV_FLUSH */
	if (previous_epoch(connection, peer_req->epoch))
		drbd_warn(device, "Write ordering was not enforced (one time event)\n");

	/* we still have a local reference,
	 * get_ldev was done in receive_Data. */

	peer_req->w.cb = e_end_block;
	err = drbd_submit_peer_request(peer_req);
	switch (err) {
	case -ENOMEM:
		peer_req->w.cb = w_e_reissue;
		drbd_queue_work(&connection->sender_work,
				&peer_req->w);
		/* retry later */
		/* Fall through */
	case 0:
		/* keep worker happy and connection up */
		return 0;

	case -ENOSPC:
		/* no other error expected, but anyways: */
	default:
		/* forget the object,
		 * and cause a "Network failure" */
		spin_lock_irq(&connection->peer_reqs_lock);
		list_del(&peer_req->w.list);
		spin_unlock(&connection->peer_reqs_lock);
		spin_lock(&device->interval_lock);
		drbd_remove_peer_req_interval(device, peer_req);
		spin_unlock_irq(&device->interval_lock);
		drbd_al_complete_io(device, &peer_req->i);
		drbd_may_finish_epoch(connection, peer_req->epoch, EV_PUT | EV_CLEANUP);
		drbd_free_peer_req(peer_req);
		drbd_err(device, "submit failed, triggering re-connect\n");
		return err;
	}
}

static void conn_wait_done_ee_empty_or_disconnect(struct drbd_connection *connection)
{
	wait_event(connection->ee_wait,
		atomic_read(&connection->done_ee_cnt) == 0
		|| connection->cstate[NOW] < C_CONNECTED);
}

static void conn_wait_active_ee_empty_or_disconnect(struct drbd_connection *connection)
{
	if (atomic_read(&connection->active_ee_cnt) == 0)
		return;

	drbd_unplug_all_devices(connection);

	wait_event(connection->ee_wait,
		atomic_read(&connection->active_ee_cnt) == 0
		|| connection->cstate[NOW] < C_CONNECTED);
}

static int receive_Barrier(struct drbd_connection *connection, struct packet_info *pi)
{
	struct drbd_transport_ops *tr_ops = connection->transport.ops;
	int rv, issue_flush;
	struct p_barrier *p = pi->data;
	struct drbd_epoch *epoch;

	tr_ops->hint(&connection->transport, DATA_STREAM, QUICKACK);
	drbd_unplug_all_devices(connection);

	/* FIXME these are unacked on connection,
	 * not a specific (peer)device.
	 */
	connection->current_epoch->barrier_nr = p->barrier;
	connection->current_epoch->connection = connection;
	rv = drbd_may_finish_epoch(connection, connection->current_epoch, EV_GOT_BARRIER_NR);

	/* P_BARRIER_ACK may imply that the corresponding extent is dropped from
	 * the activity log, which means it would not be resynced in case the
	 * R_PRIMARY crashes now.
	 * Therefore we must send the barrier_ack after the barrier request was
	 * completed. */
	switch (connection->resource->write_ordering) {
	case WO_BIO_BARRIER:
	case WO_NONE:
		if (rv == FE_RECYCLED)
			return 0;
		break;

	case WO_BDEV_FLUSH:
	case WO_DRAIN_IO:
		if (rv == FE_STILL_LIVE) {
			set_bit(DE_BARRIER_IN_NEXT_EPOCH_ISSUED, &connection->current_epoch->flags);
			conn_wait_active_ee_empty_or_disconnect(connection);
			rv = drbd_flush_after_epoch(connection, connection->current_epoch);
		}
		if (rv == FE_RECYCLED)
			return 0;

		/* The ack_sender will send all the ACKs and barrier ACKs out, since
		   all EEs moved from the active_ee to the done_ee. We need to
		   provide a new epoch object for the EEs that come in soon */
		break;
	}

	/* receiver context, in the writeout path of the other node.
	 * avoid potential distributed deadlock */
	epoch = kzalloc(sizeof(struct drbd_epoch), GFP_NOIO);
	if (!epoch) {
		drbd_warn(connection, "Allocation of an epoch failed, slowing down\n");
		issue_flush = !test_and_set_bit(DE_BARRIER_IN_NEXT_EPOCH_ISSUED, &connection->current_epoch->flags);
		conn_wait_active_ee_empty_or_disconnect(connection);
		if (issue_flush) {
			rv = drbd_flush_after_epoch(connection, connection->current_epoch);
			if (rv == FE_RECYCLED)
				return 0;
		}

		conn_wait_done_ee_empty_or_disconnect(connection);

		return 0;
	}

	spin_lock(&connection->epoch_lock);
	if (atomic_read(&connection->current_epoch->epoch_size)) {
		list_add(&epoch->list, &connection->current_epoch->list);
		connection->current_epoch = epoch;
		connection->epochs++;
	} else {
		/* The current_epoch got recycled while we allocated this one... */
		kfree(epoch);
	}
	spin_unlock(&connection->epoch_lock);

	return 0;
}

/* pi->data points into some recv buffer, which may be
 * re-used/recycled/overwritten by the next receive operation.
 * (read_in_block via recv_resync_read) */
static void p_req_detail_from_pi(struct drbd_connection *connection,
		struct drbd_peer_request_details *d, struct packet_info *pi)
{
	struct p_trim *p = pi->data;
	bool is_trim_or_wsame = pi->cmd == P_TRIM || pi->cmd == P_WSAME || pi->cmd == P_ZEROES;
	unsigned int digest_size =
		pi->cmd != P_TRIM && connection->peer_integrity_tfm ?
		crypto_shash_digestsize(connection->peer_integrity_tfm) : 0;

	d->sector = be64_to_cpu(p->p_data.sector);
	d->block_id = p->p_data.block_id;
	d->peer_seq = be64_to_cpu(p->p_data.seq_num);
	d->dp_flags = be32_to_cpu(p->p_data.dp_flags);
	d->length = pi->size;
	d->bi_size = is_trim_or_wsame ? be32_to_cpu(p->size) : pi->size - digest_size;
	d->digest_size = digest_size;
}

/* used from receive_RSDataReply (recv_resync_read)
 * and from receive_Data.
 * data_size: actual payload ("data in")
 * 	for normal writes that is bi_size.
 * 	for discards, that is zero.
 * 	for write same, it is logical_block_size.
 * both trim and write same have the bi_size ("data len to be affected")
 * as extra argument in the packet header.
 */
static struct drbd_peer_request *
read_in_block(struct drbd_peer_device *peer_device, struct drbd_peer_request_details *d) __must_hold(local)
{
	struct drbd_device *device = peer_device->device;
	const uint64_t capacity = drbd_get_capacity(device->this_bdev);
	struct drbd_peer_request *peer_req;
	int err;
	void *dig_in = peer_device->connection->int_dig_in;
	void *dig_vv = peer_device->connection->int_dig_vv;
	struct drbd_transport *transport = &peer_device->connection->transport;
	struct drbd_transport_ops *tr_ops = transport->ops;

	if (d->digest_size) {
		err = drbd_recv_into(peer_device->connection, dig_in, d->digest_size);
		if (err)
			return NULL;
	}

	if (!expect(peer_device, IS_ALIGNED(d->bi_size, 512)))
		return NULL;
	if (d->dp_flags & (DP_WSAME|DP_DISCARD|DP_ZEROES)) {
		if (!expect(peer_device, d->bi_size <= (DRBD_MAX_BBIO_SECTORS << 9)))
			return NULL;
	} else if (!expect(peer_device, d->bi_size <= DRBD_MAX_BIO_SIZE))
		return NULL;

	/* even though we trust our peer,
	 * we sometimes have to double check. */
	if (d->sector + (d->bi_size>>9) > capacity) {
		drbd_err(device, "request from peer beyond end of local disk: "
			"capacity: %llus < sector: %llus + size: %u\n",
			capacity, d->sector, d->bi_size);
		return NULL;
	}

	peer_req = drbd_alloc_peer_req(peer_device, GFP_TRY);
	if (!peer_req)
		return NULL;
	peer_req->i.size = d->bi_size; /* storage size */
	peer_req->i.sector = d->sector;
	peer_req->block_id = d->block_id;

	peer_req->flags |= EE_WRITE;
	if (d->length == 0)
		return peer_req;

	err = tr_ops->recv_pages(transport, &peer_req->page_chain, d->length - d->digest_size);
	if (err)
		goto fail;

	if (drbd_insert_fault(device, DRBD_FAULT_RECEIVE)) {
		struct page *page;
		unsigned long *data;
		drbd_err(device, "Fault injection: Corrupting data on receive, sector %llu\n",
				d->sector);
		page = peer_req->page_chain.head;
		data = kmap(page) + page_chain_offset(page);
		data[0] = ~data[0];
		kunmap(page);
	}

	if (d->digest_size) {
		drbd_csum_pages(peer_device->connection->peer_integrity_tfm, peer_req->page_chain.head, dig_vv);
		if (memcmp(dig_in, dig_vv, d->digest_size)) {
			drbd_err(device, "Digest integrity check FAILED: %llus +%u\n",
				d->sector, d->bi_size);
			goto fail;
		}
	}
	peer_device->recv_cnt += d->bi_size >> 9;
	return peer_req;

fail:
	drbd_free_peer_req(peer_req);
	return NULL;
}

static int ignore_remaining_packet(struct drbd_connection *connection, int size)
{
	void *data_to_ignore;

	while (size) {
		int s = min_t(int, size, DRBD_SOCKET_BUFFER_SIZE);
		int rv = drbd_recv(connection, &data_to_ignore, s, 0);
		if (rv < 0)
			return rv;

		size -= rv;
	}

	return 0;
}

static int recv_dless_read(struct drbd_peer_device *peer_device, struct drbd_request *req,
			   sector_t sector, int data_size)
{
	struct bio_vec bvec;
	struct bvec_iter iter;
	struct bio *bio;
	int digest_size, err, expect;
	void *dig_in = peer_device->connection->int_dig_in;
	void *dig_vv = peer_device->connection->int_dig_vv;

	digest_size = 0;
	if (peer_device->connection->peer_integrity_tfm) {
		digest_size = crypto_shash_digestsize(peer_device->connection->peer_integrity_tfm);
		err = drbd_recv_into(peer_device->connection, dig_in, digest_size);
		if (err)
			return err;
		data_size -= digest_size;
	}

	/* optimistically update recv_cnt.  if receiving fails below,
	 * we disconnect anyways, and counters will be reset. */
	peer_device->recv_cnt += data_size >> 9;

	bio = req->master_bio;
	D_ASSERT(peer_device->device, sector == bio->bi_iter.bi_sector);

	bio_for_each_segment(bvec, bio, iter) {
		void *mapped = kmap(bvec.bv_page) + bvec.bv_offset;
		expect = min_t(int, data_size, bvec.bv_len);
		err = drbd_recv_into(peer_device->connection, mapped, expect);
		kunmap(bvec.bv_page);
		if (err)
			return err;
		data_size -= expect;
	}

	if (digest_size) {
		drbd_csum_bio(peer_device->connection->peer_integrity_tfm, bio, dig_vv);
		if (memcmp(dig_in, dig_vv, digest_size)) {
			drbd_err(peer_device, "Digest integrity check FAILED. Broken NICs?\n");
			return -EINVAL;
		}
	}

	D_ASSERT(peer_device->device, data_size == 0);
	return 0;
}

/*
 * e_end_resync_block() is called in ack_sender context via
 * drbd_finish_peer_reqs().
 */
static int e_end_resync_block(struct drbd_work *w, int unused)
{
	struct drbd_peer_request *peer_req =
		container_of(w, struct drbd_peer_request, w);
	struct drbd_peer_device *peer_device = peer_req->peer_device;
	struct drbd_device *device = peer_device->device;
	sector_t sector = peer_req->i.sector;
	int err;

	D_ASSERT(device, drbd_interval_empty(&peer_req->i));

	if (likely((peer_req->flags & EE_WAS_ERROR) == 0)) {
		drbd_set_in_sync(peer_device, sector, peer_req->i.size);
		err = drbd_send_ack(peer_device, P_RS_WRITE_ACK, peer_req);
	} else {
		/* Record failure to sync */
		drbd_rs_failed_io(peer_device, sector, peer_req->i.size);

		err  = drbd_send_ack(peer_device, P_NEG_ACK, peer_req);
	}
	dec_unacked(peer_device);

	return err;
}

static int recv_resync_read(struct drbd_peer_device *peer_device,
			    struct drbd_peer_request_details *d) __releases(local)
{
	struct drbd_connection *connection = peer_device->connection;
	struct drbd_device *device = peer_device->device;
	struct drbd_peer_request *peer_req;
	int err;
	u64 im;

	peer_req = read_in_block(peer_device, d);
	if (!peer_req)
		return -EIO;

	if (test_bit(UNSTABLE_RESYNC, &peer_device->flags))
		clear_bit(STABLE_RESYNC, &device->flags);

	dec_rs_pending(peer_device);

	inc_unacked(peer_device);
	/* corresponding dec_unacked() in e_end_resync_block()
	 * respective _drbd_clear_done_ee */

	peer_req->w.cb = e_end_resync_block;
	peer_req->opf = REQ_OP_WRITE;
	peer_req->submit_jif = jiffies;

	spin_lock_irq(&connection->peer_reqs_lock);
	list_add_tail(&peer_req->w.list, &connection->sync_ee);
	spin_unlock_irq(&connection->peer_reqs_lock);

	atomic_add(d->bi_size >> 9, &device->rs_sect_ev);

	/* Setting all peer out of sync here. Sync source peer will be set
	   in sync when the write completes. Other peers will be set in
	   sync by the sync source with a P_PEERS_IN_SYNC packet soon. */
	drbd_set_all_out_of_sync(device, peer_req->i.sector, peer_req->i.size);

	err = drbd_submit_peer_request(peer_req);
	if (err)
		goto out;

	for_each_peer_device_ref(peer_device, im, device) {
		enum drbd_repl_state repl_state = peer_device->repl_state[NOW];
		if (repl_state == L_SYNC_SOURCE || repl_state == L_PAUSED_SYNC_S)
			drbd_send_out_of_sync(peer_device, &peer_req->i);
	}
	return 0;
out:
	/* don't care for the reason here */
	drbd_err(device, "submit failed, triggering re-connect\n");
	spin_lock_irq(&connection->peer_reqs_lock);
	list_del(&peer_req->w.list);
	spin_unlock_irq(&connection->peer_reqs_lock);

	drbd_free_peer_req(peer_req);
	return err;
}

/* caller must hold interval_lock */
static struct drbd_request *
find_request(struct drbd_device *device, struct rb_root *root, u64 id,
	     sector_t sector, bool missing_ok, const char *func)
{
	struct drbd_request *req;

	/* Request object according to our peer */
	req = (struct drbd_request *)(unsigned long)id;
	if (drbd_contains_interval(root, sector, &req->i) && req->i.local)
		return req;
	if (!missing_ok) {
		drbd_err(device, "%s: failed to find request 0x%lx, sector %llus\n", func,
			(unsigned long)id, (unsigned long long)sector);
	}
	return NULL;
}

static int receive_DataReply(struct drbd_connection *connection, struct packet_info *pi)
{
	struct drbd_peer_device *peer_device;
	struct drbd_device *device;
	struct drbd_request *req;
	sector_t sector;
	int err;
	struct p_data *p = pi->data;

	peer_device = conn_peer_device(connection, pi->vnr);
	if (!peer_device)
		return -EIO;
	device = peer_device->device;

	sector = be64_to_cpu(p->sector);

	spin_lock_irq(&device->interval_lock);
	req = find_request(device, &device->read_requests, p->block_id, sector, false, __func__);
	spin_unlock_irq(&device->interval_lock);
	if (unlikely(!req))
		return -EIO;

	err = recv_dless_read(peer_device, req, sector, pi->size);
	if (!err)
		req_mod(req, DATA_RECEIVED, peer_device);
	/* else: nothing. handled from drbd_disconnect...
	 * I don't think we may complete this just yet
	 * in case we are "on-disconnect: freeze" */

	return err;
}

/**
 * _drbd_send_ack() - Sends an ack packet
 * @device:	DRBD device.
 * @cmd:	Packet command code.
 * @sector:	sector, needs to be in big endian byte order
 * @blksize:	size in byte, needs to be in big endian byte order
 * @block_id:	Id, big endian byte order
 */
static int _drbd_send_ack(struct drbd_peer_device *peer_device, enum drbd_packet cmd,
			  u64 sector, u32 blksize, u64 block_id)
{
	struct p_block_ack *p;

	if (peer_device->repl_state[NOW] < L_ESTABLISHED)
		return -EIO;

	p = drbd_prepare_command(peer_device, sizeof(*p), CONTROL_STREAM);
	if (!p)
		return -EIO;
	p->sector = sector;
	p->block_id = block_id;
	p->blksize = blksize;
	p->seq_num = cpu_to_be32(atomic_inc_return(&peer_device->packet_seq));
	return drbd_send_command(peer_device, cmd, CONTROL_STREAM);
}

static int drbd_send_ack_dp(struct drbd_peer_device *peer_device, enum drbd_packet cmd,
		  struct drbd_peer_request_details *d)
{
	return _drbd_send_ack(peer_device, cmd,
			      cpu_to_be64(d->sector),
			      cpu_to_be32(d->bi_size),
			      d->block_id);
}

static void drbd_send_ack_rp(struct drbd_peer_device *peer_device, enum drbd_packet cmd,
		      struct p_block_req *rp)
{
	_drbd_send_ack(peer_device, cmd, rp->sector, rp->blksize, rp->block_id);
}

/**
 * drbd_send_ack() - Sends an ack packet
 * @device:	DRBD device
 * @cmd:	packet command code
 * @peer_req:	peer request
 */
int drbd_send_ack(struct drbd_peer_device *peer_device, enum drbd_packet cmd,
		  struct drbd_peer_request *peer_req)
{
	return _drbd_send_ack(peer_device, cmd,
			      cpu_to_be64(peer_req->i.sector),
			      cpu_to_be32(peer_req->i.size),
			      peer_req->block_id);
}

/* This function misuses the block_id field to signal if the blocks
 * are is sync or not. */
int drbd_send_ack_ex(struct drbd_peer_device *peer_device, enum drbd_packet cmd,
		     sector_t sector, int blksize, u64 block_id)
{
	return _drbd_send_ack(peer_device, cmd,
			      cpu_to_be64(sector),
			      cpu_to_be32(blksize),
			      cpu_to_be64(block_id));
}

static int receive_RSDataReply(struct drbd_connection *connection, struct packet_info *pi)
{
	struct drbd_peer_request_details d;
	struct drbd_peer_device *peer_device;
	struct drbd_device *device;
	int err;

	p_req_detail_from_pi(connection, &d, pi);
	pi->data = NULL;

	peer_device = conn_peer_device(connection, pi->vnr);
	if (!peer_device)
		return -EIO;
	device = peer_device->device;

	D_ASSERT(device, d.block_id == ID_SYNCER);

	if (get_ldev(device)) {
		err = recv_resync_read(peer_device, &d);
		if (err)
			put_ldev(device);
	} else {
		if (drbd_ratelimit())
			drbd_err(device, "Can not write resync data to local disk.\n");

		err = ignore_remaining_packet(connection, pi->size);

		drbd_send_ack_dp(peer_device, P_NEG_ACK, &d);
	}

	rs_sectors_came_in(peer_device, d.bi_size);

	return err;
}

/* caller must hold interval_lock */
static void restart_conflicting_writes(struct drbd_peer_request *peer_req)
{
	struct drbd_interval *i;
	struct drbd_request *req;
	struct drbd_device *device = peer_req->peer_device->device;
	const sector_t sector = peer_req->i.sector;
	const unsigned int size = peer_req->i.size;

	drbd_for_each_overlap(i, &device->write_requests, sector, size) {
		unsigned int local_rq_state;

		if (!i->local)
			continue;
		req = container_of(i, struct drbd_request, i);
		local_rq_state = READ_ONCE(req->local_rq_state);
		if ((local_rq_state & RQ_LOCAL_PENDING) ||
		   !(local_rq_state & RQ_POSTPONED))
			continue;
		/* as it is RQ_POSTPONED, this will cause it to
		 * be queued on the retry workqueue. */
		__req_mod(req, DISCARD_WRITE, peer_req->peer_device, NULL);
	}
}

/*
 * e_end_block() is called in ack_sender context via drbd_finish_peer_reqs().
 */
static int e_end_block(struct drbd_work *w, int cancel)
{
	struct drbd_peer_request *peer_req =
		container_of(w, struct drbd_peer_request, w);
	struct drbd_peer_device *peer_device = peer_req->peer_device;
	struct drbd_device *device = peer_device->device;
	sector_t sector = peer_req->i.sector;
	struct drbd_epoch *epoch;
	int err = 0, pcmd;

	if (peer_req->flags & EE_IS_BARRIER) {
		epoch = previous_epoch(peer_device->connection, peer_req->epoch);
		if (epoch)
			drbd_may_finish_epoch(peer_device->connection, epoch, EV_BARRIER_DONE + (cancel ? EV_CLEANUP : 0));
	}

	if (peer_req->flags & EE_SEND_WRITE_ACK) {
		if (unlikely(peer_req->flags & EE_WAS_ERROR)) {
			pcmd = P_NEG_ACK;
			/* we expect it to be marked out of sync anyways...
			 * maybe assert this?  */
		} else if (peer_device->repl_state[NOW] >= L_SYNC_SOURCE &&
			   peer_device->repl_state[NOW] <= L_PAUSED_SYNC_T &&
			   peer_req->flags & EE_MAY_SET_IN_SYNC) {
			pcmd = P_RS_WRITE_ACK;
			drbd_set_in_sync(peer_device, sector, peer_req->i.size);
		} else
			pcmd = P_WRITE_ACK;
		err = drbd_send_ack(peer_device, pcmd, peer_req);
		dec_unacked(peer_device);
	}

	/* we delete from the conflict detection hash _after_ we sent out the
	 * P_WRITE_ACK / P_NEG_ACK, to get the sequence number right.  */
	if (peer_req->flags & EE_IN_INTERVAL_TREE) {
		read_lock_irq(&device->resource->state_rwlock);
		spin_lock(&device->interval_lock);
		D_ASSERT(device, !drbd_interval_empty(&peer_req->i));
		drbd_remove_peer_req_interval(device, peer_req);
		if (peer_req->flags & EE_RESTART_REQUESTS)
			restart_conflicting_writes(peer_req);
		spin_unlock(&device->interval_lock);
		read_unlock_irq(&device->resource->state_rwlock);
	} else
		D_ASSERT(device, drbd_interval_empty(&peer_req->i));

	drbd_may_finish_epoch(peer_device->connection, peer_req->epoch, EV_PUT + (cancel ? EV_CLEANUP : 0));

	return err;
}

static int e_send_ack(struct drbd_work *w, enum drbd_packet ack)
{
	struct drbd_peer_request *peer_req =
		container_of(w, struct drbd_peer_request, w);
	struct drbd_peer_device *peer_device = peer_req->peer_device;
	int err;

	err = drbd_send_ack(peer_device, ack, peer_req);
	dec_unacked(peer_device);

	return err;
}

static int e_send_discard_write(struct drbd_work *w, int unused)
{
	return e_send_ack(w, P_SUPERSEDED);
}

static int e_send_retry_write(struct drbd_work *w, int unused)
{
	return e_send_ack(w, P_RETRY_WRITE);
}

static bool seq_greater(u32 a, u32 b)
{
	/*
	 * We assume 32-bit wrap-around here.
	 * For 24-bit wrap-around, we would have to shift:
	 *  a <<= 8; b <<= 8;
	 */
	return (s32)a - (s32)b > 0;
}

static u32 seq_max(u32 a, u32 b)
{
	return seq_greater(a, b) ? a : b;
}

static void update_peer_seq(struct drbd_peer_device *peer_device, unsigned int peer_seq)
{
	unsigned int newest_peer_seq;

	if (test_bit(RESOLVE_CONFLICTS, &peer_device->connection->transport.flags)) {
		spin_lock(&peer_device->peer_seq_lock);
		newest_peer_seq = seq_max(peer_device->peer_seq, peer_seq);
		peer_device->peer_seq = newest_peer_seq;
		spin_unlock(&peer_device->peer_seq_lock);
		/* wake up only if we actually changed peer_device->peer_seq */
		if (peer_seq == newest_peer_seq)
			wake_up(&peer_device->device->seq_wait);
	}
}

/* Called from receive_Data.
 * Synchronize packets on sock with packets on msock.
 *
 * This is here so even when a P_DATA packet traveling via sock overtook an Ack
 * packet traveling on msock, they are still processed in the order they have
 * been sent.
 *
 * Note: we don't care for Ack packets overtaking P_DATA packets.
 *
 * In case packet_seq is larger than peer_device->peer_seq number, there are
 * outstanding packets on the msock. We wait for them to arrive.
 * In case we are the logically next packet, we update peer_device->peer_seq
 * ourselves. Correctly handles 32bit wrap around.
 *
 * Assume we have a 10 GBit connection, that is about 1<<30 byte per second,
 * about 1<<21 sectors per second. So "worst" case, we have 1<<3 == 8 seconds
 * for the 24bit wrap (historical atomic_t guarantee on some archs), and we have
 * 1<<9 == 512 seconds aka ages for the 32bit wrap around...
 *
 * returns 0 if we may process the packet,
 * -ERESTARTSYS if we were interrupted (by disconnect signal). */
static int wait_for_and_update_peer_seq(struct drbd_peer_device *peer_device, const u32 peer_seq)
{
	struct drbd_connection *connection = peer_device->connection;
	DEFINE_WAIT(wait);
	long timeout;
	int ret = 0, tp;

	if (!test_bit(RESOLVE_CONFLICTS, &connection->transport.flags))
		return 0;

	spin_lock(&peer_device->peer_seq_lock);
	for (;;) {
		if (!seq_greater(peer_seq - 1, peer_device->peer_seq)) {
			peer_device->peer_seq = seq_max(peer_device->peer_seq, peer_seq);
			break;
		}

		if (signal_pending(current)) {
			ret = -ERESTARTSYS;
			break;
		}

		rcu_read_lock();
		tp = rcu_dereference(connection->transport.net_conf)->two_primaries;
		rcu_read_unlock();

		if (!tp)
			break;

		/* Only need to wait if two_primaries is enabled */
		prepare_to_wait(&peer_device->device->seq_wait, &wait, TASK_INTERRUPTIBLE);
		spin_unlock(&peer_device->peer_seq_lock);
		rcu_read_lock();
		timeout = rcu_dereference(connection->transport.net_conf)->ping_timeo*HZ/10;
		rcu_read_unlock();
		timeout = schedule_timeout(timeout);
		spin_lock(&peer_device->peer_seq_lock);
		if (!timeout) {
			ret = -ETIMEDOUT;
			drbd_err(peer_device, "Timed out waiting for missing ack packets; disconnecting\n");
			break;
		}
	}
	spin_unlock(&peer_device->peer_seq_lock);
	finish_wait(&peer_device->device->seq_wait, &wait);
	return ret;
}

static unsigned long wire_flags_to_bio_op(u32 dpf)
{
	if (dpf & DP_ZEROES)
		return REQ_OP_WRITE_ZEROES;
	if (dpf & DP_DISCARD)
		return REQ_OP_DISCARD;
	if (dpf & DP_WSAME)
		return REQ_OP_WRITE_SAME;
	else
		return REQ_OP_WRITE;
}

/* see also bio_flags_to_wire() */
static unsigned long wire_flags_to_bio(struct drbd_connection *connection, u32 dpf)
{
	return wire_flags_to_bio_op(dpf) |
		(dpf & DP_RW_SYNC ? REQ_SYNC : 0) |
		(dpf & DP_FUA ? REQ_FUA : 0) |
		(dpf & DP_FLUSH ? REQ_PREFLUSH : 0);
}

static void fail_postponed_requests(struct drbd_peer_request *peer_req)
{
	struct drbd_device *device = peer_req->peer_device->device;
	struct drbd_interval *i;
	const sector_t sector = peer_req->i.sector;
	const unsigned int size = peer_req->i.size;

    repeat:
	drbd_for_each_overlap(i, &device->write_requests, sector, size) {
		struct drbd_request *req;

		if (!i->local)
			continue;
		req = container_of(i, struct drbd_request, i);
		if (!(req->local_rq_state & RQ_POSTPONED))
			continue;
		req->local_rq_state &= ~RQ_POSTPONED;
		spin_unlock_irq(&device->interval_lock);
		req_mod(req, NEG_ACKED, peer_req->peer_device);
		spin_lock_irq(&device->interval_lock);
		goto repeat;
	}
}

/**
 * wait_misc  -  wait for a request or peer request to make progress
 * @device:	device associated with the request or peer request
 * @peer_device: NULL when waiting for a request; the peer device of the peer
 *		 request when waiting for a peer request
 * @i:		the struct drbd_interval embedded in struct drbd_request or
 *		struct drbd_peer_request
 */
static int wait_misc(struct drbd_device *device, struct drbd_peer_device *peer_device, struct drbd_interval *i)
{
	DEFINE_WAIT(wait);
	long timeout;

	rcu_read_lock();
	if (peer_device) {
		struct net_conf *net_conf = rcu_dereference(peer_device->connection->transport.net_conf);
		if (!net_conf) {
			rcu_read_unlock();
			return -ETIMEDOUT;
		}
		timeout = net_conf->ko_count ? net_conf->timeout * HZ / 10 * net_conf->ko_count :
					       MAX_SCHEDULE_TIMEOUT;
	} else {
		struct disk_conf *disk_conf = rcu_dereference(device->ldev->disk_conf);
		timeout = disk_conf->disk_timeout * HZ / 10;
	}
	rcu_read_unlock();

	/* Indicate to wake up device->misc_wait on progress.  */
	i->waiting = true;
	prepare_to_wait(&device->misc_wait, &wait, TASK_INTERRUPTIBLE);
	spin_unlock_irq(&device->interval_lock);
	timeout = schedule_timeout(timeout);
	finish_wait(&device->misc_wait, &wait);
	spin_lock_irq(&device->interval_lock);
	if (!timeout || (peer_device && peer_device->repl_state[NOW] < L_ESTABLISHED))
		return -ETIMEDOUT;
	if (signal_pending(current))
		return -ERESTARTSYS;
	return 0;
}

static int handle_write_conflicts(struct drbd_peer_request *peer_req)
{
	struct drbd_peer_device *peer_device = peer_req->peer_device;
	struct drbd_device *device = peer_device->device;
	struct drbd_connection *connection = peer_device->connection;
	bool resolve_conflicts = test_bit(RESOLVE_CONFLICTS, &connection->transport.flags);
	sector_t sector = peer_req->i.sector;
	const unsigned int size = peer_req->i.size;
	struct drbd_interval *i;
	bool equal;
	int err;

	spin_lock_irq(&device->interval_lock);
	/*
	 * Inserting the peer request into the write_requests tree will prevent
	 * new conflicting local requests from being added.
	 */
	drbd_insert_interval(&device->write_requests, &peer_req->i);
	peer_req->flags |= EE_IN_INTERVAL_TREE;

    repeat:
	drbd_for_each_overlap(i, &device->write_requests, sector, size) {
		if (i == &peer_req->i)
			continue;
		if (i->completed)
			continue;

		if (!i->local) {
			/*
			 * Our peer has sent a conflicting remote request; this
			 * should not happen in a two-node setup.  Wait for the
			 * earlier peer request to complete.
			 */
			err = wait_misc(device, peer_device, i);
			if (err)
				goto out;
			goto repeat;
		}

		equal = i->sector == sector && i->size == size;
		if (resolve_conflicts) {
			/*
			 * If the peer request is fully contained within the
			 * overlapping request, it can be discarded; otherwise,
			 * it will be retried once all overlapping requests
			 * have completed.
			 */
			bool discard = i->sector <= sector && i->sector +
				       (i->size >> 9) >= sector + (size >> 9);

			if (!equal)
				drbd_alert(device, "Concurrent writes detected: "
					       "local=%llus +%u, remote=%llus +%u, "
					       "assuming %s came first\n",
					  (unsigned long long)i->sector, i->size,
					  (unsigned long long)sector, size,
					  discard ? "local" : "remote");

			peer_req->w.cb = discard ? e_send_discard_write :
						   e_send_retry_write;
			atomic_inc(&connection->done_ee_cnt);
			spin_lock(&connection->peer_reqs_lock);
			list_add_tail(&peer_req->w.list, &connection->done_ee);
			spin_unlock(&connection->peer_reqs_lock);
			queue_work(connection->ack_sender, &connection->send_acks_work);

			err = -ENOENT;
			goto out;
		} else {
			struct drbd_request *req = container_of(i, struct drbd_request, i);
			unsigned int local_rq_state;


			if (!equal)
				drbd_alert(device, "Concurrent writes detected: "
					       "local=%llus +%u, remote=%llus +%u\n",
					  (unsigned long long)i->sector, i->size,
					  (unsigned long long)sector, size);

			local_rq_state = READ_ONCE(req->local_rq_state);
			if (local_rq_state & RQ_LOCAL_PENDING ||
			    !(local_rq_state & RQ_POSTPONED)) {
				/*
				 * Wait for the node with the discard flag to
				 * decide if this request will be discarded or
				 * retried.  Requests that are discarded will
				 * disappear from the write_requests tree.
				 *
				 * In addition, wait for the conflicting
				 * request to finish locally before submitting
				 * the conflicting peer request.
				 */
				err = wait_misc(device, NULL, &req->i);
				if (err) {
					fail_postponed_requests(peer_req);
					goto out;
				}
				goto repeat;
			}
			/*
			 * Remember to restart the conflicting requests after
			 * the new peer request has completed.
			 */
			peer_req->flags |= EE_RESTART_REQUESTS;
		}
	}
	err = 0;

    out:
	if (err)
		drbd_remove_peer_req_interval(device, peer_req);

	spin_unlock_irq(&device->interval_lock);
	return err;
}

static void drbd_queue_peer_request(struct drbd_device *device, struct drbd_peer_request *peer_req)
{
	atomic_inc(&device->wait_for_actlog);
	spin_lock(&device->submit.lock);
	list_add_tail(&peer_req->wait_for_actlog, &device->submit.peer_writes);
	spin_unlock(&device->submit.lock);
	queue_work(device->submit.wq, &device->submit.worker);
	/* do_submit() may sleep internally on al_wait, too */
	wake_up(&device->al_wait);
}

/* FIXME
 * TODO grab the device->al_lock *once*, and check:
 *     if possible, non-blocking get the reference(s),
 *     if transaction is required, queue them up,
 *        AND account for the queued up worst-case slot consumption
 *     if available slots, corrected by other accounting, suggest
 *        that we might block on this now or later,
 *        *FIRST* drain, then flush, then send P_CONFIRM_STABLE,
 *        then wait for available slots to be sufficient.
 */
static enum { DRBD_PAL_QUEUE, DRBD_PAL_DISCONNECTED, DRBD_PAL_SUBMIT }
prepare_activity_log(struct drbd_peer_request *peer_req)
{
	struct drbd_peer_device *peer_device = peer_req->peer_device;
	struct drbd_connection *connection = peer_device->connection;
	struct drbd_device *device = peer_device->device;

	struct lru_cache *al;
	int nr_al_extents = interval_to_al_extents(&peer_req->i);
	int nr, used, ecnt;
	int ret = DRBD_PAL_SUBMIT;

	/* Let the activity log know we are about to use it.
	 * See also drbd_request_prepare() for the "request" entry point. */
	ecnt = atomic_add_return(nr_al_extents, &device->wait_for_actlog_ecnt);

	spin_lock_irq(&device->al_lock);
	al = device->act_log;
	nr = al->nr_elements;
	used = al->used;
	spin_unlock_irq(&device->al_lock);

	/* note: due to the slight delay between being accounted in "used" after
	 * being committed to the activity log with drbd_al_begin_io_commit(),
	 * and being subtracted from "wait_for_actlog_ecnt" in __drbd_submit_peer_request(),
	 * this can err, but only on the conservative side (overestimating ecnt). */
	if (ecnt > nr - used) {
		conn_wait_active_ee_empty_or_disconnect(connection);
		drbd_flush_after_epoch(connection, NULL);
		conn_wait_done_ee_empty_or_disconnect(connection);

		/* would this peer even understand me? */
		if (connection->agreed_pro_version >= 114)
			drbd_send_confirm_stable(peer_req);

		if  (drbd_al_begin_io_for_peer(peer_device, &peer_req->i))
			ret = DRBD_PAL_DISCONNECTED;
	} else if (nr_al_extents != 1 || !drbd_al_begin_io_fastpath(device, &peer_req->i)) {
		ret = DRBD_PAL_QUEUE;
	}
	if (ret == DRBD_PAL_SUBMIT)
		peer_req->flags |= EE_IN_ACTLOG;
	if (ret != DRBD_PAL_QUEUE)
		atomic_sub(nr_al_extents, &device->wait_for_actlog_ecnt);

	return ret;
}

/* mirrored write */
static int receive_Data(struct drbd_connection *connection, struct packet_info *pi)
{
	struct drbd_peer_device *peer_device;
	struct drbd_device *device;
	struct net_conf *nc;
	struct drbd_peer_request *peer_req;
	struct drbd_peer_request_details d;
	int err, tp;

	peer_device = conn_peer_device(connection, pi->vnr);
	if (!peer_device)
		return -EIO;
	device = peer_device->device;

	if (pi->cmd == P_TRIM)
		D_ASSERT(peer_device, pi->size == 0);

	p_req_detail_from_pi(connection, &d, pi);
	pi->data = NULL;

	if (!get_ldev(device)) {
		int err2;

		err = wait_for_and_update_peer_seq(peer_device, d.peer_seq);
		drbd_send_ack_dp(peer_device, P_NEG_ACK, &d);
		atomic_inc(&connection->current_epoch->epoch_size);
		err2 = ignore_remaining_packet(connection, pi->size);
		if (!err)
			err = err2;
		return err;
	}

	/*
	 * Corresponding put_ldev done either below (on various errors), or in
	 * drbd_peer_request_endio, if we successfully submit the data at the
	 * end of this function.
	 */

	peer_req = read_in_block(peer_device, &d);
	if (!peer_req) {
		put_ldev(device);
		return -EIO;
	}
	if (pi->cmd == P_TRIM)
		peer_req->flags |= EE_TRIM;
	else if (pi->cmd == P_ZEROES)
		peer_req->flags |= EE_ZEROOUT;
	else if (pi->cmd == P_WSAME)
		peer_req->flags |= EE_WRITE_SAME;

	peer_req->dagtag_sector = connection->last_dagtag_sector + (peer_req->i.size >> 9);
	connection->last_dagtag_sector = peer_req->dagtag_sector;

	peer_req->w.cb = e_end_block;
	peer_req->submit_jif = jiffies;
	peer_req->flags |= EE_APPLICATION;

	peer_req->opf = wire_flags_to_bio(connection, d.dp_flags);
	if (pi->cmd == P_TRIM) {
		D_ASSERT(peer_device, peer_req->i.size > 0);
		D_ASSERT(peer_device, d.dp_flags & DP_DISCARD);
		D_ASSERT(peer_device, peer_req_op(peer_req) == REQ_OP_DISCARD);
		D_ASSERT(peer_device, peer_req->page_chain.head == NULL);
		D_ASSERT(peer_device, peer_req->page_chain.nr_pages == 0);
		/* need to play safe: an older DRBD sender
		 * may mean zero-out while sending P_TRIM. */
		if (0 == (connection->agreed_features & DRBD_FF_WZEROES))
			peer_req->flags |= EE_ZEROOUT;
	} else if (pi->cmd == P_ZEROES) {
		D_ASSERT(peer_device, peer_req->i.size > 0);
		D_ASSERT(peer_device, d.dp_flags & DP_ZEROES);
		D_ASSERT(peer_device, peer_req_op(peer_req) == REQ_OP_WRITE_ZEROES);
		D_ASSERT(peer_device, peer_req->page_chain.head == NULL);
		D_ASSERT(peer_device, peer_req->page_chain.nr_pages == 0);
		/* Do (not) pass down BLKDEV_ZERO_NOUNMAP? */
		if (d.dp_flags & DP_DISCARD)
			peer_req->flags |= EE_TRIM;
	} else if (pi->cmd == P_WSAME) {
		D_ASSERT(peer_device, peer_req->i.size > 0);
		D_ASSERT(peer_device, peer_req_op(peer_req) == REQ_OP_WRITE_SAME);
		D_ASSERT(peer_device, peer_req->page_chain.head != NULL);
	} else if (peer_req->page_chain.head == NULL) {
		/* Actually, this must not happen anymore,
		 * "empty" flushes are mapped to P_BARRIER,
		 * and should never end up here.
		 * Compat with old DRBD? */
		D_ASSERT(device, peer_req->i.size == 0);
		D_ASSERT(device, d.dp_flags & DP_FLUSH);
	} else {
		D_ASSERT(peer_device, peer_req->i.size > 0);
		D_ASSERT(peer_device, peer_req_op(peer_req) == REQ_OP_WRITE);
	}

	if (d.dp_flags & DP_MAY_SET_IN_SYNC)
		peer_req->flags |= EE_MAY_SET_IN_SYNC;

	spin_lock(&connection->epoch_lock);
	peer_req->epoch = connection->current_epoch;
	atomic_inc(&peer_req->epoch->epoch_size);
	atomic_inc(&peer_req->epoch->active);
	if (peer_req->epoch->oldest_unconfirmed_peer_req == NULL)
		peer_req->epoch->oldest_unconfirmed_peer_req = peer_req;

	if (connection->resource->write_ordering == WO_BIO_BARRIER &&
	    atomic_read(&peer_req->epoch->epoch_size) == 1) {
		struct drbd_epoch *epoch;
		/* Issue a barrier if we start a new epoch, and the previous epoch
		   was not a epoch containing a single request which already was
		   a Barrier. */
		epoch = list_entry(peer_req->epoch->list.prev, struct drbd_epoch, list);
		if (epoch == peer_req->epoch) {
			set_bit(DE_CONTAINS_A_BARRIER, &peer_req->epoch->flags);
			peer_req->opf |= REQ_PREFLUSH | REQ_FUA;
			peer_req->flags |= EE_IS_BARRIER;
		} else {
			if (atomic_read(&epoch->epoch_size) > 1 ||
			    !test_bit(DE_CONTAINS_A_BARRIER, &epoch->flags)) {
				set_bit(DE_BARRIER_IN_NEXT_EPOCH_ISSUED, &epoch->flags);
				set_bit(DE_CONTAINS_A_BARRIER, &peer_req->epoch->flags);
				peer_req->opf |= REQ_PREFLUSH | REQ_FUA;
				peer_req->flags |= EE_IS_BARRIER;
			}
		}
	}
	spin_unlock(&connection->epoch_lock);

	rcu_read_lock();
	nc = rcu_dereference(connection->transport.net_conf);
	tp = nc->two_primaries;
	rcu_read_unlock();

	if (d.dp_flags & DP_SEND_WRITE_ACK) {
		peer_req->flags |= EE_SEND_WRITE_ACK;
		inc_unacked(peer_device);
		/* corresponding dec_unacked() in e_end_block()
		 * respective _drbd_clear_done_ee */
	}

	if (d.dp_flags & DP_SEND_RECEIVE_ACK) {
		/* I really don't like it that the receiver thread
		 * sends on the msock, but anyways */
		drbd_send_ack(peer_device, P_RECV_ACK, peer_req);
	}

	if (tp) {
		/* two primaries implies protocol C */
		D_ASSERT(device, d.dp_flags & DP_SEND_WRITE_ACK);
		err = wait_for_and_update_peer_seq(peer_device, d.peer_seq);
		if (err)
			goto out_interrupted;
		err = handle_write_conflicts(peer_req);
		if (err) {
			change_cstate(connection, C_TIMEOUT, CS_HARD);

			if (err == -ENOENT) {
				put_ldev(device);
				return 0;
			}
			goto out_interrupted;
		}
	} else {
		update_peer_seq(peer_device, d.peer_seq);
	}
	spin_lock_irq(&connection->peer_reqs_lock);
	/* Added to list here already, so debugfs can find it.
	 * NOTE: active_ee_cnt is only increased *after* we checked we won't
	 * need to wait for current activity to drain in prepare_activity_log()
	 */
	list_add_tail(&peer_req->w.list, &connection->active_ee);
	list_add_tail(&peer_req->recv_order, &connection->peer_requests);
	spin_unlock_irq(&connection->peer_reqs_lock);

	err = prepare_activity_log(peer_req);
	if (err == DRBD_PAL_DISCONNECTED)
		goto disconnect_during_al_begin_io;

	/* Note: this now may or may not be "hot" in the activity log.
	 * Still, it is the best time to record that we need to set the
	 * out-of-sync bit, if we delay that until drbd_submit_peer_request(),
	 * we may introduce a race with some re-attach on the peer.
	 * Unless we want to guarantee that we drain all in-flight IO
	 * whenever we receive a state change. Which I'm not sure about.
	 * Use the EE_SET_OUT_OF_SYNC flag, to be acted on just before
	 * the actual submit, when we can be sure it is "hot".
	 */
	if (peer_device->disk_state[NOW] < D_INCONSISTENT) {
		peer_req->flags &= ~EE_MAY_SET_IN_SYNC;
		peer_req->flags |= EE_SET_OUT_OF_SYNC;
	}

	atomic_inc(&connection->active_ee_cnt);

	if (err == DRBD_PAL_QUEUE) {
		drbd_queue_peer_request(device, peer_req);
		return 0;
	}

	err = drbd_submit_peer_request(peer_req);
	if (!err)
		return 0;

	/* don't care for the reason here */
	drbd_err(peer_device, "submit failed, triggering re-connect\n");
	drbd_al_complete_io(device, &peer_req->i);

disconnect_during_al_begin_io:
	spin_lock_irq(&connection->peer_reqs_lock);
	list_del(&peer_req->w.list);
	list_del_init(&peer_req->recv_order);
	spin_unlock(&connection->peer_reqs_lock);
	spin_lock(&device->interval_lock);
	drbd_remove_peer_req_interval(device, peer_req);
	spin_unlock_irq(&device->interval_lock);

out_interrupted:
	drbd_may_finish_epoch(connection, peer_req->epoch, EV_PUT + EV_CLEANUP);
	put_ldev(device);
	drbd_free_peer_req(peer_req);
	return err;
}

/*
 * To be called when __drbd_submit_peer_request() fails from submitter
 * workqueue context.  Mimic what happens in the receive_Data() error path,
 * when the submit happens directly in the receiver context.
 */
void drbd_cleanup_after_failed_submit_peer_request(struct drbd_peer_request *peer_req)
{
	struct drbd_peer_device *peer_device = peer_req->peer_device;
	struct drbd_device *device = peer_device->device;
	struct drbd_connection *connection = peer_device->connection;

	if (drbd_ratelimit())
		drbd_err(peer_device, "submit failed, triggering re-connect\n");

	drbd_al_complete_io(device, &peer_req->i);

	spin_lock_irq(&connection->peer_reqs_lock);
	list_del(&peer_req->w.list);
	list_del_init(&peer_req->recv_order);
	spin_unlock(&connection->peer_reqs_lock);
	spin_lock(&device->interval_lock);
	drbd_remove_peer_req_interval(device, peer_req);
	spin_unlock_irq(&device->interval_lock);

	drbd_may_finish_epoch(connection, peer_req->epoch, EV_PUT + EV_CLEANUP);
	put_ldev(device);
	drbd_free_peer_req(peer_req);
	change_cstate(connection, C_PROTOCOL_ERROR, CS_HARD);
}

/* Possibly "cancel" and forget about all peer_requests that had still been
 * waiting for the activity log (wfa) when the connection to their peer failed,
 * and pretend we never received them.
 */
void drbd_cleanup_peer_requests_wfa(struct drbd_device *device, struct list_head *cleanup)
{
	struct drbd_connection *connection;
	struct drbd_peer_request *peer_req, *pr_tmp;

	write_lock_irq(&device->resource->state_rwlock);
	list_for_each_entry(peer_req, cleanup, wait_for_actlog) {
		list_del(&peer_req->w.list); /* should be on the "->active_ee" list */
		atomic_dec(&peer_req->peer_device->connection->active_ee_cnt);
		list_del_init(&peer_req->recv_order);
		drbd_remove_peer_req_interval(device, peer_req);
	}
	write_unlock_irq(&device->resource->state_rwlock);

	list_for_each_entry_safe(peer_req, pr_tmp, cleanup, wait_for_actlog) {
		atomic_sub(interval_to_al_extents(&peer_req->i), &device->wait_for_actlog_ecnt);
		atomic_dec(&device->wait_for_actlog);
		dec_unacked(peer_req->peer_device);
		list_del_init(&peer_req->wait_for_actlog);
		drbd_may_finish_epoch(peer_req->peer_device->connection, peer_req->epoch, EV_PUT | EV_CLEANUP);
		drbd_free_peer_req(peer_req);
		put_ldev(device);
	}
	/* We changed (likely: cleared out) active_ee for "at least one" connection.
	 * We should wake potential waiters, just in case. */
	for_each_connection(connection, device->resource)
		wake_up(&connection->ee_wait);
}

/* We may throttle resync, if the lower device seems to be busy,
 * and current sync rate is above c_min_rate.
 *
 * To decide whether or not the lower device is busy, we use a scheme similar
 * to MD RAID is_mddev_idle(): if the partition stats reveal "significant"
 * (more than 64 sectors) of activity we cannot account for with our own resync
 * activity, it obviously is "busy".
 *
 * The current sync rate used here uses only the most recent two step marks,
 * to have a short time average so we can react faster.
 */
bool drbd_rs_should_slow_down(struct drbd_peer_device *peer_device, sector_t sector,
			      bool throttle_if_app_is_waiting)
{
	bool throttle = drbd_rs_c_min_rate_throttle(peer_device);

	if (!throttle || throttle_if_app_is_waiting)
		return throttle;

	return !drbd_sector_has_priority(peer_device, sector);
}

bool drbd_rs_c_min_rate_throttle(struct drbd_peer_device *peer_device)
{
	struct drbd_device *device = peer_device->device;
	struct hd_struct *part = &device->ldev->backing_bdev->bd_contains->bd_disk->part0;
	unsigned long db, dt, dbdt;
	unsigned int c_min_rate;
	int curr_events;

	rcu_read_lock();
	c_min_rate = rcu_dereference(peer_device->conf)->c_min_rate;
	rcu_read_unlock();

	/* feature disabled? */
	if (c_min_rate == 0)
		return false;

	curr_events = (int)part_stat_read(part, sectors[0])
		+ (int)part_stat_read(part, sectors[1])
		- atomic_read(&device->rs_sect_ev);

	if (atomic_read(&device->ap_actlog_cnt) || curr_events - peer_device->rs_last_events > 64) {
		unsigned long rs_left;
		int i;

		peer_device->rs_last_events = curr_events;

		/* sync speed average over the last 2*DRBD_SYNC_MARK_STEP,
		 * approx. */
		i = (peer_device->rs_last_mark + DRBD_SYNC_MARKS-1) % DRBD_SYNC_MARKS;

		if (peer_device->repl_state[NOW] == L_VERIFY_S || peer_device->repl_state[NOW] == L_VERIFY_T)
			rs_left = peer_device->ov_left;
		else
			rs_left = drbd_bm_total_weight(peer_device) - peer_device->rs_failed;

		dt = ((long)jiffies - (long)peer_device->rs_mark_time[i]) / HZ;
		if (!dt)
			dt++;
		db = peer_device->rs_mark_left[i] - rs_left;
		dbdt = Bit2KB(db/dt);

		if (dbdt > c_min_rate)
			return true;
	}
	return false;
}

static void verify_skipped_block(struct drbd_peer_device *peer_device,
		const sector_t sector, const unsigned int size)
{
	++peer_device->ov_skipped;
	if (peer_device->ov_last_skipped_start + peer_device->ov_last_skipped_size == sector) {
		peer_device->ov_last_skipped_size += size>>9;
	} else {
		ov_skipped_print(peer_device);
		peer_device->ov_last_skipped_start = sector;
		peer_device->ov_last_skipped_size = size>>9;
	}
	verify_progress(peer_device, sector, size);
}

static int receive_DataRequest(struct drbd_connection *connection, struct packet_info *pi)
{
	struct drbd_peer_device *peer_device;
	struct drbd_device *device;
	sector_t sector;
	sector_t capacity;
	struct drbd_peer_request *peer_req;
	struct digest_info *di = NULL;
	int size, verb;
	struct p_block_req *p =	pi->data;
	enum drbd_disk_state min_d_state;
	int err;

	peer_device = conn_peer_device(connection, pi->vnr);
	if (!peer_device)
		return -EIO;
	device = peer_device->device;
	capacity = drbd_get_capacity(device->this_bdev);

	sector = be64_to_cpu(p->sector);
	size   = be32_to_cpu(p->blksize);

	if (size <= 0 || !IS_ALIGNED(size, 512) || size > DRBD_MAX_BIO_SIZE) {
		drbd_err(device, "%s:%d: sector: %llus, size: %u\n", __FILE__, __LINE__,
				(unsigned long long)sector, size);
		return -EINVAL;
	}
	if (sector + (size>>9) > capacity) {
		drbd_err(device, "%s:%d: sector: %llus, size: %u\n", __FILE__, __LINE__,
				(unsigned long long)sector, size);
		return -EINVAL;
	}

	min_d_state = pi->cmd == P_DATA_REQUEST ? D_UP_TO_DATE : D_OUTDATED;
	if (!get_ldev_if_state(device, min_d_state)) {
		verb = 1;
		switch (pi->cmd) {
		case P_DATA_REQUEST:
			drbd_send_ack_rp(peer_device, P_NEG_DREPLY, p);
			break;
		case P_OV_REQUEST:
			verify_skipped_block(peer_device, sector, size);
		/* Fall through */
		case P_RS_THIN_REQ:
		case P_RS_DATA_REQUEST:
		case P_CSUM_RS_REQUEST:
			drbd_send_ack_rp(peer_device, P_NEG_RS_DREPLY , p);
			break;
		case P_OV_REPLY:
			verb = 0;
			dec_rs_pending(peer_device);
			drbd_send_ack_ex(peer_device, P_OV_RESULT, sector, size, ID_IN_SYNC);
			break;
		default:
			BUG();
		}
		if (verb && drbd_ratelimit())
			drbd_err(device, "Can not satisfy peer's read request, "
			    "no local data.\n");

		/* drain possibly payload */
		return ignore_remaining_packet(connection, pi->size);
	}

	peer_req = drbd_alloc_peer_req(peer_device, GFP_TRY);
	err = -ENOMEM;
	if (!peer_req)
		goto fail;
	if (size) {
		drbd_alloc_page_chain(&peer_device->connection->transport,
			&peer_req->page_chain, DIV_ROUND_UP(size, PAGE_SIZE), GFP_TRY);
		if (!peer_req->page_chain.head)
			goto fail2;
	}
	peer_req->i.size = size;
	peer_req->i.sector = sector;
	peer_req->block_id = p->block_id;
	peer_req->opf = REQ_OP_READ;
	/* no longer valid, about to call drbd_recv again for the digest... */
	p = pi->data = NULL;


	if (peer_device->repl_state[NOW] == L_AHEAD) {
		if (pi->cmd == P_DATA_REQUEST) {
			/* P_DATA_REQUEST originates from a Primary,
			 * so if I am "Ahead", the Primary would be "Behind":
			 * Can not happen. */
			if (drbd_ratelimit())
				drbd_err(peer_device, "received P_DATA_REQUEST while L_AHEAD\n");
			err = -EINVAL;
			goto fail2;
		}
		if (connection->agreed_pro_version >= 115) {
			switch (pi->cmd) {
			/* case P_DATA_REQUEST: see above, not based on protocol version */
			case P_OV_REQUEST:
				verify_skipped_block(peer_device, sector, size);
				/* fall through */
			case P_RS_DATA_REQUEST:
			case P_RS_THIN_REQ:
			case P_CSUM_RS_REQUEST:
				err = drbd_send_ack(peer_device, P_RS_CANCEL_AHEAD, peer_req);
				goto fail2;
			case P_OV_REPLY:
				/* FIXME how can we cancel these?
				 * just ignore L_AHEAD for now */
				break;
			default:
				BUG();
			}
		}
	}

	switch (pi->cmd) {
	case P_DATA_REQUEST:
		peer_req->w.cb = w_e_end_data_req;
		/* application IO, don't drbd_rs_begin_io */
		peer_req->flags |= EE_APPLICATION;
		goto submit;

	case P_RS_THIN_REQ:
		/* If at some point in the future we have a smart way to
		   find out if this data block is completely deallocated,
		   then we would do something smarter here than reading
		   the block... */
		peer_req->flags |= EE_RS_THIN_REQ;
	/* Fall through */
	case P_RS_DATA_REQUEST:
		peer_req->w.cb = w_e_end_rsdata_req;
		break;

	case P_OV_REPLY:
	case P_CSUM_RS_REQUEST:
		di = kmalloc(sizeof(*di) + pi->size, GFP_NOIO);
		err = -ENOMEM;
		if (!di)
			goto fail2;

		di->digest_size = pi->size;
		di->digest = (((char *)di)+sizeof(struct digest_info));

		peer_req->digest = di;
		peer_req->flags |= EE_HAS_DIGEST;

		err = drbd_recv_into(connection, di->digest, pi->size);
		if (err)
			goto fail2;

		if (pi->cmd == P_CSUM_RS_REQUEST) {
			peer_req->w.cb = w_e_end_csum_rs_req;
			/* remember to report stats in drbd_resync_finished */
			peer_device->use_csums = true;
		} else if (pi->cmd == P_OV_REPLY) {
			/* track progress, we may need to throttle */
			rs_sectors_came_in(peer_device, size);
			peer_req->w.cb = w_e_end_ov_reply;
			dec_rs_pending(peer_device);
			/* drbd_rs_begin_io done when we sent this request,
			 * but accounting still needs to be done. */
			goto submit_for_resync;
		}
		break;

	case P_OV_REQUEST:
		peer_device->ov_position = sector;
		if (peer_device->ov_start_sector == ~(sector_t)0) {
			unsigned long now = jiffies;
			int i;
			peer_device->ov_start_sector = sector;
			peer_device->ov_left = drbd_bm_bits(device) - BM_SECT_TO_BIT(sector);
			peer_device->ov_skipped = 0;
			peer_device->rs_total = peer_device->ov_left;
			peer_device->rs_last_writeout = now;
			for (i = 0; i < DRBD_SYNC_MARKS; i++) {
				peer_device->rs_mark_left[i] = peer_device->ov_left;
				peer_device->rs_mark_time[i] = now;
			}
			drbd_info(device, "Online Verify start sector: %llu\n",
					(unsigned long long)sector);
		}
		peer_req->w.cb = w_e_end_ov_req;
		break;

	default:
		BUG();
	}

	/* Throttle, drbd_rs_begin_io and submit should become asynchronous
	 * wrt the receiver, but it is not as straightforward as it may seem.
	 * Various places in the resync start and stop logic assume resync
	 * requests are processed in order, requeuing this on the worker thread
	 * introduces a bunch of new code for synchronization between threads.
	 *
	 * Unlimited throttling before drbd_rs_begin_io may stall the resync
	 * "forever", throttling after drbd_rs_begin_io will lock that extent
	 * for application writes for the same time.  For now, just throttle
	 * here, where the rest of the code expects the receiver to sleep for
	 * a while, anyways.
	 */

	/* Throttle before drbd_rs_begin_io, as that locks out application IO;
	 * this defers syncer requests for some time, before letting at least
	 * on request through.  The resync controller on the receiving side
	 * will adapt to the incoming rate accordingly.
	 *
	 * We cannot throttle here if remote is Primary/SyncTarget:
	 * we would also throttle its application reads.
	 * In that case, throttling is done on the SyncTarget only.
	 */

	/* Even though this may be a resync request, we do add to "read_ee";
	 * "sync_ee" is only used for resync WRITEs.
	 * Add to list early, so debugfs can find this request
	 * even if we have to sleep below. */
	spin_lock_irq(&connection->peer_reqs_lock);
	list_add_tail(&peer_req->w.list, &connection->read_ee);
	spin_unlock_irq(&connection->peer_reqs_lock);

	update_receiver_timing_details(connection, drbd_rs_should_slow_down);
	if (connection->peer_role[NOW] != R_PRIMARY &&
	    drbd_rs_should_slow_down(peer_device, sector, false))
		schedule_timeout_uninterruptible(HZ/10);

	/* We may not sleep here in order to avoid deadlocks.
	   Instruct the SyncSource to retry */
	err = drbd_try_rs_begin_io(peer_device, sector, false);
	if (err) {
		if (pi->cmd == P_OV_REQUEST)
			verify_skipped_block(peer_device, sector, size);
		err = drbd_send_ack(peer_device, P_RS_CANCEL, peer_req);
		/* If err is set, we will drop the connection... */
		goto fail3;
	}

submit_for_resync:
	atomic_add(size >> 9, &device->rs_sect_ev);

submit:
	update_receiver_timing_details(connection, drbd_submit_peer_request);
	inc_unacked(peer_device);
	if (drbd_submit_peer_request(peer_req) == 0)
		return 0;

	/* don't care for the reason here */
	drbd_err(device, "submit failed, triggering re-connect\n");
	err = -EIO;

fail3:
	spin_lock_irq(&connection->peer_reqs_lock);
	list_del(&peer_req->w.list);
	spin_unlock_irq(&connection->peer_reqs_lock);
	/* no drbd_rs_complete_io(), we are dropping the connection anyways */
fail2:
	drbd_free_peer_req(peer_req);
fail:
	put_ldev(device);
	return err;
}

/**
 * drbd_asb_recover_0p  -  Recover after split-brain with no remaining primaries
 */
static enum sync_strategy drbd_asb_recover_0p(struct drbd_peer_device *peer_device) __must_hold(local)
{
	const int node_id = peer_device->device->resource->res_opts.node_id;
	int self, peer;
	enum sync_strategy rv = SPLIT_BRAIN_DISCONNECT;
	unsigned long ch_self, ch_peer;
	enum drbd_after_sb_p after_sb_0p;

	self = drbd_bitmap_uuid(peer_device) & UUID_PRIMARY;
	peer = peer_device->bitmap_uuids[node_id] & UUID_PRIMARY;

	ch_peer = peer_device->dirty_bits;
	ch_self = peer_device->comm_bm_set;

	rcu_read_lock();
	after_sb_0p = rcu_dereference(peer_device->connection->transport.net_conf)->after_sb_0p;
	rcu_read_unlock();
	switch (after_sb_0p) {
	case ASB_CONSENSUS:
	case ASB_DISCARD_SECONDARY:
	case ASB_CALL_HELPER:
	case ASB_VIOLENTLY:
	case ASB_RETRY_CONNECT:
		drbd_err(peer_device, "Configuration error.\n");
		break;
	case ASB_DISCONNECT:
		break;
	case ASB_DISCARD_YOUNGER_PRI:
		if (self == 0 && peer == 1) {
			rv = SYNC_TARGET_USE_BITMAP;
			break;
		}
		if (self == 1 && peer == 0) {
			rv = SYNC_SOURCE_USE_BITMAP;
			break;
		}
		/* Else fall through - to one of the other strategies... */
	case ASB_DISCARD_OLDER_PRI:
		if (self == 0 && peer == 1) {
			rv = SYNC_SOURCE_USE_BITMAP;
			break;
		}
		if (self == 1 && peer == 0) {
			rv = SYNC_TARGET_USE_BITMAP;
			break;
		}
		/* Else fall through - to one of the other strategies... */
		drbd_warn(peer_device, "Discard younger/older primary did not find a decision\n"
			  "Using discard-least-changes instead\n");
	/* Fall through */
	case ASB_DISCARD_ZERO_CHG:
		if (ch_peer == 0 && ch_self == 0) {
			rv = test_bit(RESOLVE_CONFLICTS, &peer_device->connection->transport.flags)
				? SYNC_TARGET_USE_BITMAP : SYNC_SOURCE_USE_BITMAP;
			break;
		} else {
			if (ch_peer == 0) { rv = SYNC_SOURCE_USE_BITMAP; break; }
			if (ch_self == 0) { rv = SYNC_TARGET_USE_BITMAP; break; }
		}
		if (after_sb_0p == ASB_DISCARD_ZERO_CHG)
			break;
		/* else, fall through */
	case ASB_DISCARD_LEAST_CHG:
		if	(ch_self < ch_peer)
			rv = SYNC_TARGET_USE_BITMAP;
		else if (ch_self > ch_peer)
			rv = SYNC_SOURCE_USE_BITMAP;
		else /* ( ch_self == ch_peer ) */
		     /* Well, then use something else. */
			rv = test_bit(RESOLVE_CONFLICTS, &peer_device->connection->transport.flags)
				? SYNC_TARGET_USE_BITMAP : SYNC_SOURCE_USE_BITMAP;
		break;
	case ASB_DISCARD_LOCAL:
		rv = SYNC_TARGET_USE_BITMAP;
		break;
	case ASB_DISCARD_REMOTE:
		rv = SYNC_SOURCE_USE_BITMAP;
	}

	return rv;
}

/**
 * drbd_asb_recover_1p  -  Recover after split-brain with one remaining primary
 */
static enum sync_strategy drbd_asb_recover_1p(struct drbd_peer_device *peer_device) __must_hold(local)
{
	struct drbd_device *device = peer_device->device;
	struct drbd_connection *connection = peer_device->connection;
	struct drbd_resource *resource = device->resource;
	enum sync_strategy strategy, rv = SPLIT_BRAIN_DISCONNECT;
	enum drbd_after_sb_p after_sb_1p;

	rcu_read_lock();
	after_sb_1p = rcu_dereference(connection->transport.net_conf)->after_sb_1p;
	rcu_read_unlock();
	switch (after_sb_1p) {
	case ASB_DISCARD_YOUNGER_PRI:
	case ASB_DISCARD_OLDER_PRI:
	case ASB_DISCARD_LEAST_CHG:
	case ASB_DISCARD_LOCAL:
	case ASB_DISCARD_REMOTE:
	case ASB_DISCARD_ZERO_CHG:
	case ASB_RETRY_CONNECT:
		drbd_err(device, "Configuration error.\n");
		break;
	case ASB_DISCONNECT:
		break;
	case ASB_CONSENSUS:
		strategy = drbd_asb_recover_0p(peer_device);
		if (strategy == SYNC_TARGET_USE_BITMAP && resource->role[NOW] == R_SECONDARY)
			rv = strategy;
		if (strategy == SYNC_SOURCE_USE_BITMAP && resource->role[NOW] == R_PRIMARY)
			rv = strategy;
		break;
	case ASB_VIOLENTLY:
		rv = drbd_asb_recover_0p(peer_device);
		break;
	case ASB_DISCARD_SECONDARY:
		return resource->role[NOW] == R_PRIMARY ? SYNC_SOURCE_USE_BITMAP : SYNC_TARGET_USE_BITMAP;
	case ASB_CALL_HELPER:
		strategy = drbd_asb_recover_0p(peer_device);
		if (strategy == SYNC_TARGET_USE_BITMAP && resource->role[NOW] == R_PRIMARY) {
			enum drbd_state_rv rv2;

			 /* drbd_change_state() does not sleep while in SS_IN_TRANSIENT_STATE,
			  * we might be here in L_OFF which is transient.
			  * we do not need to wait for the after state change work either. */
			rv2 = change_role(resource, R_SECONDARY, CS_VERBOSE, false, NULL);
			if (rv2 != SS_SUCCESS) {
				drbd_maybe_khelper(device, connection, "pri-lost-after-sb");
			} else {
				drbd_warn(device, "Successfully gave up primary role.\n");
				rv = strategy;
			}
		} else
			rv = strategy;
	}

	return rv;
}

/**
 * drbd_asb_recover_2p  -  Recover after split-brain with two remaining primaries
 */
static enum sync_strategy drbd_asb_recover_2p(struct drbd_peer_device *peer_device) __must_hold(local)
{
	struct drbd_device *device = peer_device->device;
	struct drbd_connection *connection = peer_device->connection;
	enum sync_strategy strategy, rv = SPLIT_BRAIN_DISCONNECT;
	enum drbd_after_sb_p after_sb_2p;

	rcu_read_lock();
	after_sb_2p = rcu_dereference(connection->transport.net_conf)->after_sb_2p;
	rcu_read_unlock();
	switch (after_sb_2p) {
	case ASB_DISCARD_YOUNGER_PRI:
	case ASB_DISCARD_OLDER_PRI:
	case ASB_DISCARD_LEAST_CHG:
	case ASB_DISCARD_LOCAL:
	case ASB_DISCARD_REMOTE:
	case ASB_CONSENSUS:
	case ASB_DISCARD_SECONDARY:
	case ASB_DISCARD_ZERO_CHG:
	case ASB_RETRY_CONNECT:
		drbd_err(device, "Configuration error.\n");
		break;
	case ASB_VIOLENTLY:
		rv = drbd_asb_recover_0p(peer_device);
		break;
	case ASB_DISCONNECT:
		break;
	case ASB_CALL_HELPER:
		strategy = drbd_asb_recover_0p(peer_device);
		if (strategy == SYNC_TARGET_USE_BITMAP) {
			enum drbd_state_rv rv2;

			 /* drbd_change_state() does not sleep while in SS_IN_TRANSIENT_STATE,
			  * we might be here in L_OFF which is transient.
			  * we do not need to wait for the after state change work either. */
			rv2 = change_role(device->resource, R_SECONDARY, CS_VERBOSE, false, NULL);
			if (rv2 != SS_SUCCESS) {
				drbd_maybe_khelper(device, connection, "pri-lost-after-sb");
			} else {
				drbd_warn(device, "Successfully gave up primary role.\n");
				rv = strategy;
			}
		} else
			rv = strategy;
	}

	return rv;
}

static void drbd_uuid_dump_self(struct drbd_peer_device *peer_device, u64 bits, u64 flags)
{
	struct drbd_device *device = peer_device->device;

	drbd_info(peer_device, "self %016llX:%016llX:%016llX:%016llX bits:%llu flags:%llX\n",
		  (unsigned long long)drbd_current_uuid(peer_device->device),
		  (unsigned long long)drbd_bitmap_uuid(peer_device),
		  (unsigned long long)drbd_history_uuid(device, 0),
		  (unsigned long long)drbd_history_uuid(device, 1),
		  (unsigned long long)bits,
		  (unsigned long long)flags);
}


static void drbd_uuid_dump_peer(struct drbd_peer_device *peer_device, u64 bits, u64 flags)
{
	const int node_id = peer_device->device->resource->res_opts.node_id;

	drbd_info(peer_device, "peer %016llX:%016llX:%016llX:%016llX bits:%llu flags:%llX\n",
	     (unsigned long long)peer_device->current_uuid,
	     (unsigned long long)peer_device->bitmap_uuids[node_id],
	     (unsigned long long)peer_device->history_uuids[0],
	     (unsigned long long)peer_device->history_uuids[1],
	     (unsigned long long)bits,
	     (unsigned long long)flags);
}

static enum sync_strategy drbd_uuid_compare(struct drbd_peer_device *peer_device,
			     int *rule_nr, int *peer_node_id) __must_hold(local)
{
	struct drbd_connection *connection = peer_device->connection;
	struct drbd_device *device = peer_device->device;
	const int node_id = device->resource->res_opts.node_id;
	u64 self, peer;
	u64 local_uuid_flags;
	int i, j;
	bool initial_handshake;
	bool uuid_matches_initial;
	bool flags_matches_initial;

	self = drbd_current_uuid(device) & ~UUID_PRIMARY;
	peer = peer_device->current_uuid & ~UUID_PRIMARY;
	local_uuid_flags = drbd_collect_local_uuid_flags(peer_device, NULL);

	initial_handshake =
		test_bit(INITIAL_STATE_SENT, &peer_device->flags) &&
		!test_bit(INITIAL_STATE_RECEIVED, &peer_device->flags);
	uuid_matches_initial = self == (peer_device->comm_current_uuid & ~UUID_PRIMARY);
	flags_matches_initial = local_uuid_flags == peer_device->comm_uuid_flags;
	if (initial_handshake && (!uuid_matches_initial || !flags_matches_initial)) {
		*rule_nr = 9;
		if (!uuid_matches_initial)
			drbd_warn(peer_device, "My current UUID changed during "
				  "handshake. Retry connecting.\n");
		if (!flags_matches_initial)
			drbd_warn(peer_device, "My uuid_flags changed from 0x%llX to 0x%llX during "
				  "handshake. Retry connecting.\n",
				  (unsigned long long)peer_device->comm_uuid_flags,
				  (unsigned long long)local_uuid_flags);
		return RETRY_CONNECT;
	}

	/* Before DRBD 8.0.2 (from 2007), the uuid on sync targets was set to
	 * zero during resyncs for no good reason. */
	if (self == 0)
		self = UUID_JUST_CREATED;
	if (peer == 0)
		peer = UUID_JUST_CREATED;

	*rule_nr = 10;
	if (self == UUID_JUST_CREATED && peer == UUID_JUST_CREATED)
		return NO_SYNC;

	*rule_nr = 20;
	if (self == UUID_JUST_CREATED)
		return SYNC_TARGET_SET_BITMAP;

	*rule_nr = 30;
	if (peer == UUID_JUST_CREATED)
		return SYNC_SOURCE_SET_BITMAP;

	if (self == peer) {
		*rule_nr = 39;
		if (peer_device->uuid_flags & UUID_FLAG_PRIMARY_LOST_QUORUM &&
		    !test_bit(PRIMARY_LOST_QUORUM, &device->flags))
			return SYNC_TARGET_IF_BOTH_FAILED;

		if (!(peer_device->uuid_flags & UUID_FLAG_PRIMARY_LOST_QUORUM) &&
		    test_bit(PRIMARY_LOST_QUORUM, &device->flags))
			return SYNC_SOURCE_IF_BOTH_FAILED;

		if (peer_device->uuid_flags & UUID_FLAG_PRIMARY_LOST_QUORUM &&
		    test_bit(PRIMARY_LOST_QUORUM, &device->flags))
			return test_bit(RESOLVE_CONFLICTS, &connection->transport.flags) ?
				SYNC_SOURCE_IF_BOTH_FAILED :
				SYNC_TARGET_IF_BOTH_FAILED;

		*rule_nr = 38;
		/* This is a safety net for the following two clauses */
		if (peer_device->uuid_flags & UUID_FLAG_RECONNECT &&
		    local_uuid_flags & UUID_FLAG_RECONNECT)
			return NO_SYNC;

		/* Peer crashed as primary, I survived, resync from me */
		if (peer_device->uuid_flags & UUID_FLAG_CRASHED_PRIMARY &&
		    local_uuid_flags & UUID_FLAG_RECONNECT)
			return SYNC_SOURCE_IF_BOTH_FAILED;

		/* I am a crashed primary, peer survived, resync to me */
		if (local_uuid_flags & UUID_FLAG_CRASHED_PRIMARY &&
		    peer_device->uuid_flags & UUID_FLAG_RECONNECT)
			return SYNC_TARGET_IF_BOTH_FAILED;

		/* One of us had a connection to the other node before.
		   i.e. this is not a common power failure. */
		if (peer_device->uuid_flags & UUID_FLAG_RECONNECT ||
		    local_uuid_flags & UUID_FLAG_RECONNECT)
			return NO_SYNC;

		/* Common power [off|failure]? */
		*rule_nr = 40;
		if (local_uuid_flags & UUID_FLAG_CRASHED_PRIMARY) {
			if ((peer_device->uuid_flags & UUID_FLAG_CRASHED_PRIMARY) &&
			    test_bit(RESOLVE_CONFLICTS, &connection->transport.flags))
				return SYNC_TARGET_IF_BOTH_FAILED;
			return SYNC_SOURCE_IF_BOTH_FAILED;
		} else if (peer_device->uuid_flags & UUID_FLAG_CRASHED_PRIMARY)
				return SYNC_TARGET_IF_BOTH_FAILED;
		else
			return NO_SYNC;
	}

	*rule_nr = 50;
	peer = peer_device->bitmap_uuids[node_id] & ~UUID_PRIMARY;
	if (self == peer)
		return SYNC_TARGET_USE_BITMAP;

	*rule_nr = 52;
	for (i = 0; i < DRBD_PEERS_MAX; i++) {
		peer = peer_device->bitmap_uuids[i] & ~UUID_PRIMARY;
		if (self == peer) {
			*peer_node_id = i;
			return SYNC_TARGET_CLEAR_BITMAP;
		}
	}

	*rule_nr = 70;
	self = drbd_bitmap_uuid(peer_device) & ~UUID_PRIMARY;
	peer = peer_device->current_uuid & ~UUID_PRIMARY;
	if (self == peer)
		return SYNC_SOURCE_USE_BITMAP;

	*rule_nr = 72;
	for (i = 0; i < DRBD_NODE_ID_MAX; i++) {
		if (i == peer_device->node_id)
			continue;
		if (i == device->ldev->md.node_id)
			continue;
		if (connection->agreed_pro_version < 116 &&
		    device->ldev->md.peers[i].bitmap_index == -1)
			continue;
		self = device->ldev->md.peers[i].bitmap_uuid & ~UUID_PRIMARY;
		if (self == peer) {
			*peer_node_id = i;
			return SYNC_SOURCE_COPY_BITMAP;
		}
	}

	*rule_nr = 60;
	self = drbd_current_uuid(device) & ~UUID_PRIMARY;
	for (i = 0; i < ARRAY_SIZE(peer_device->history_uuids); i++) {
		peer = peer_device->history_uuids[i] & ~UUID_PRIMARY;
		if (self == peer)
			return SYNC_TARGET_SET_BITMAP;
	}

	*rule_nr = 80;
	peer = peer_device->current_uuid & ~UUID_PRIMARY;
	for (i = 0; i < HISTORY_UUIDS; i++) {
		self = drbd_history_uuid(device, i) & ~UUID_PRIMARY;
		if (self == peer)
			return SYNC_SOURCE_SET_BITMAP;
	}

	*rule_nr = 90;
	self = drbd_bitmap_uuid(peer_device) & ~UUID_PRIMARY;
	peer = peer_device->bitmap_uuids[node_id] & ~UUID_PRIMARY;
	if (self == peer && self != ((u64)0))
		return SPLIT_BRAIN_AUTO_RECOVER;

	*rule_nr = 100;
	for (i = 0; i < HISTORY_UUIDS; i++) {
		self = drbd_history_uuid(device, i) & ~UUID_PRIMARY;
		/* Don't conclude to have "data divergence" from a "common ancestor"
		 * if that common ancestor is just a not used yet slot in the history,
		 * which is still initialized to zero on both peers. */
		if (self == 0)
			break;
		for (j = 0; j < ARRAY_SIZE(peer_device->history_uuids); j++) {
			peer = peer_device->history_uuids[j] & ~UUID_PRIMARY;
			if (peer == 0)
				break;
			if (self == peer)
				return SPLIT_BRAIN_DISCONNECT;
		}
	}

	return UNRELATED_DATA;
}

static void log_handshake(struct drbd_peer_device *peer_device)
{
	u64 uuid_flags = drbd_collect_local_uuid_flags(peer_device, NULL);

	drbd_info(peer_device, "drbd_sync_handshake:\n");
	drbd_uuid_dump_self(peer_device, peer_device->comm_bm_set, uuid_flags);
	drbd_uuid_dump_peer(peer_device, peer_device->dirty_bits, peer_device->uuid_flags);
}

static enum sync_strategy drbd_handshake(struct drbd_peer_device *peer_device,
			  int *rule_nr,
			  int *peer_node_id,
			  bool always_verbose) __must_hold(local)
{
	struct drbd_device *device = peer_device->device;
	enum sync_strategy strategy;

	spin_lock_irq(&device->ldev->md.uuid_lock);
	if (always_verbose)
		log_handshake(peer_device);

	strategy = drbd_uuid_compare(peer_device, rule_nr, peer_node_id);
	if (strategy != NO_SYNC && !always_verbose)
		log_handshake(peer_device);
	spin_unlock_irq(&device->ldev->md.uuid_lock);

	if (strategy != NO_SYNC || always_verbose)
		drbd_info(peer_device, "uuid_compare()=%s by rule %d\n", strategy_descriptor(strategy).name, *rule_nr);

	return strategy;
}

static bool is_resync_running(struct drbd_device *device)
{
	struct drbd_peer_device *peer_device;
	bool rv = false;

	rcu_read_lock();
	for_each_peer_device_rcu(peer_device, device) {
		enum drbd_repl_state repl_state = peer_device->repl_state[NOW];
		if (repl_state == L_SYNC_TARGET || repl_state == L_PAUSED_SYNC_T) {
			rv = true;
			break;
		}
	}
	rcu_read_unlock();

	return rv;
}

static int bitmap_mod_after_handshake(struct drbd_peer_device *peer_device, enum sync_strategy strategy, int peer_node_id)
{
	struct drbd_device *device = peer_device->device;

	/* reduce contention by giving up uuid_sem before taking bitmap locks */
	if (test_and_clear_bit(HOLDING_UUID_READ_LOCK, &peer_device->flags)) {
		struct drbd_transport *transport = &peer_device->connection->transport;
		up_read_non_owner(&device->uuid_sem);
		transport->ops->set_rcvtimeo(transport, DATA_STREAM, MAX_SCHEDULE_TIMEOUT);
	}

	if (strategy == SYNC_SOURCE_COPY_BITMAP) {
		int from = device->ldev->md.peers[peer_node_id].bitmap_index;

		if (from == -1)
			from = drbd_unallocated_index(device->ldev, device->bitmap->bm_max_peers);

		if (peer_device->bitmap_index == -1)
			return 0;

		if (from == -1)
			drbd_info(peer_device,
				  "Setting all bitmap bits, day0 bm not available node_id=%d\n",
				  peer_node_id);
		else
			drbd_info(peer_device,
				  "Copying bitmap of peer node_id=%d (bitmap_index=%d)\n",
				  peer_node_id, from);

		drbd_suspend_io(device, WRITE_ONLY);
		drbd_bm_slot_lock(peer_device, "copy_slot/set_many sync_handshake", BM_LOCK_BULK);
		if (from == -1)
			drbd_bm_set_many_bits(peer_device, 0, -1UL);
		else
			drbd_bm_copy_slot(device, from, peer_device->bitmap_index);
		drbd_bm_write(device, NULL);
		drbd_bm_slot_unlock(peer_device);
		drbd_resume_io(device);
	} else if (strategy == SYNC_TARGET_CLEAR_BITMAP) {
		drbd_info(peer_device, "Resync source provides bitmap (node_id=%d)\n", peer_node_id);
		drbd_suspend_io(device, WRITE_ONLY);
		drbd_bm_slot_lock(peer_device, "bm_clear_many_bits sync_handshake", BM_LOCK_BULK);
		drbd_bm_clear_many_bits(peer_device, 0, -1UL);
		drbd_bm_write(device, NULL);
		drbd_bm_slot_unlock(peer_device);
		drbd_resume_io(device);
	} else if (strategy == SYNC_SOURCE_SET_BITMAP || strategy == SYNC_TARGET_SET_BITMAP) {
		int (*io_func)(struct drbd_device *, struct drbd_peer_device *);
		int err;

		if (strategy == SYNC_TARGET_SET_BITMAP &&
		    drbd_current_uuid(device) == UUID_JUST_CREATED &&
		    is_resync_running(device))
			return 0;

		if (drbd_current_uuid(device) == UUID_JUST_CREATED) {
			drbd_info(peer_device, "Setting and writing the whole bitmap, fresh node\n");
			io_func = &drbd_bmio_set_allocated_n_write;
		} else {
			drbd_info(peer_device, "Setting and writing one bitmap slot, after drbd_sync_handshake\n");
			io_func = &drbd_bmio_set_n_write;
		}
		err = drbd_bitmap_io(device, io_func, "set_n_write sync_handshake",
				     BM_LOCK_CLEAR | BM_LOCK_BULK, peer_device);
		if (err)
			return -1;
	}
	return 0;
}

static enum drbd_repl_state goodness_to_repl_state(struct drbd_peer_device *peer_device,
						   enum drbd_role peer_role,
						   enum sync_strategy strategy)
{
	struct drbd_device *device = peer_device->device;
	enum drbd_role role = peer_device->device->resource->role[NOW];
	enum drbd_repl_state rv;

	if (strategy == SYNC_SOURCE_IF_BOTH_FAILED || strategy == SYNC_TARGET_IF_BOTH_FAILED) {
		if (role == R_PRIMARY || peer_role == R_PRIMARY) {
			/* We have at least one primary, follow that with the resync decision */
			rv = peer_role == R_SECONDARY ? L_WF_BITMAP_S :
				role == R_SECONDARY ? L_WF_BITMAP_T :
				L_ESTABLISHED;
			return rv;
		}
		/* No current primary. Handle it as a common power failure, consider the
		   roles at crash time */
	}

	if (strategy_descriptor(strategy).is_sync_source) {
		rv = L_WF_BITMAP_S;
	} else if (strategy_descriptor(strategy).is_sync_target) {
		rv = L_WF_BITMAP_T;
	} else {
		u64 peer_current_uuid = peer_device->current_uuid & ~UUID_PRIMARY;
		u64 my_current_uuid = drbd_current_uuid(device) & ~UUID_PRIMARY;

		rv = L_ESTABLISHED;
		if (peer_current_uuid == my_current_uuid) {
			if (drbd_bitmap_uuid(peer_device)) {
				drbd_info(peer_device, "clearing bitmap UUID and bitmap content (%lu bits)\n",
					  drbd_bm_total_weight(peer_device));
				drbd_uuid_set_bitmap(peer_device, 0);

			} else if (drbd_bm_total_weight(peer_device)) {
				drbd_info(peer_device, "bitmap content (%lu bits)\n",
					  drbd_bm_total_weight(peer_device));
			}
			drbd_bm_clear_many_bits(peer_device, 0, -1UL);
		}
	}

	return rv;
}

static void disk_states_to_goodness(struct drbd_device *device,
				    enum drbd_disk_state peer_disk_state,
				    enum sync_strategy *strategy, int rule_nr)
{
	enum drbd_disk_state disk_state = device->disk_state[NOW];
	bool p = false;

	if (*strategy != NO_SYNC && rule_nr != 40)
		return;

	/* rule_nr 40 means that the current UUIDs are equal. The decision
	   was found by looking at the crashed_primary bits.
	   The current disk states might give a better basis for decision-making! */

	if (disk_state == D_NEGOTIATING)
		disk_state = disk_state_from_md(device);

	if ((disk_state == D_INCONSISTENT && peer_disk_state > D_INCONSISTENT) ||
	    (peer_disk_state == D_INCONSISTENT && disk_state > D_INCONSISTENT)) {
		*strategy = disk_state > D_INCONSISTENT ? SYNC_SOURCE_USE_BITMAP : SYNC_TARGET_USE_BITMAP;
		p = true;
	}

	if (p)
		drbd_info(device, "Becoming sync %s due to disk states.\n",
			  strategy_descriptor(*strategy).is_sync_source ? "source" : "target");
}

static enum drbd_repl_state drbd_attach_handshake(struct drbd_peer_device *peer_device,
						  enum drbd_disk_state peer_disk_state) __must_hold(local)
{
	enum sync_strategy strategy;
	int rule_nr, peer_node_id;

	strategy = drbd_handshake(peer_device, &rule_nr, &peer_node_id, true);

	if (!is_strategy_determined(strategy))
		return -1;

	bitmap_mod_after_handshake(peer_device, strategy, peer_node_id);
	disk_states_to_goodness(peer_device->device, peer_disk_state, &strategy, rule_nr);

	return goodness_to_repl_state(peer_device, peer_device->connection->peer_role[NOW], strategy);
}

/* drbd_sync_handshake() returns the new replication state on success, and -1
 * on failure.
 */
static enum drbd_repl_state drbd_sync_handshake(struct drbd_peer_device *peer_device,
						union drbd_state peer_state) __must_hold(local)
{
	struct drbd_device *device = peer_device->device;
	struct drbd_connection *connection = peer_device->connection;
	enum drbd_disk_state disk_state;
	struct net_conf *nc;
	enum sync_strategy strategy;
	int rule_nr, rr_conflict, always_asbp, peer_node_id = 0, r;
	enum drbd_role peer_role = peer_state.role;
	enum drbd_disk_state peer_disk_state = peer_state.disk;
	int required_protocol;

	strategy = drbd_handshake(peer_device, &rule_nr, &peer_node_id, true);

	disk_state = device->disk_state[NOW];
	if (disk_state == D_NEGOTIATING)
		disk_state = disk_state_from_md(device);

	if (strategy == RETRY_CONNECT)
		return -1; /* retry connect */

	if (strategy == UNRELATED_DATA) {
		drbd_alert(device, "Unrelated data, aborting!\n");
		return -2;
	}
	required_protocol = strategy_descriptor(strategy).required_protocol;
	if (required_protocol) {
		drbd_alert(device, "To resolve this both sides have to support at least protocol %d\n", required_protocol);
		return -2;
	}

	disk_states_to_goodness(device, peer_disk_state, &strategy, rule_nr);

	if (strategy == SPLIT_BRAIN_AUTO_RECOVER && (!drbd_device_stable(device, NULL) || !(peer_device->uuid_flags & UUID_FLAG_STABLE))) {
		drbd_warn(device, "Ignore Split-Brain, for now, at least one side unstable\n");
		strategy = NO_SYNC;
	}

	if (strategy_descriptor(strategy).is_split_brain)
		drbd_maybe_khelper(device, connection, "initial-split-brain");

	rcu_read_lock();
	nc = rcu_dereference(connection->transport.net_conf);
	always_asbp = nc->always_asbp;
	rr_conflict = nc->rr_conflict;
	rcu_read_unlock();

	if (strategy == SPLIT_BRAIN_AUTO_RECOVER || (strategy == SPLIT_BRAIN_DISCONNECT && always_asbp)) {
		int pcount = (device->resource->role[NOW] == R_PRIMARY)
			   + (peer_role == R_PRIMARY);
		int forced = (strategy == SPLIT_BRAIN_DISCONNECT);

		if (device->resource->res_opts.quorum != QOU_OFF &&
		    connection->agreed_pro_version >= 113) {
			if (device->have_quorum[NOW] && !peer_state.quorum)
				strategy = SYNC_SOURCE_USE_BITMAP;
			else if (!device->have_quorum[NOW] && peer_state.quorum)
				strategy = SYNC_TARGET_USE_BITMAP;
		}
		if (strategy_descriptor(strategy).is_split_brain) {
			switch (pcount) {
			case 0:
				strategy = drbd_asb_recover_0p(peer_device);
				break;
			case 1:
				strategy = drbd_asb_recover_1p(peer_device);
				break;
			case 2:
				strategy = drbd_asb_recover_2p(peer_device);
				break;
			}
		}
		if (!strategy_descriptor(strategy).is_split_brain) {
			drbd_warn(device, "Split-Brain detected, %d primaries, "
			     "automatically solved. Sync from %s node\n",
			     pcount, strategy_descriptor(strategy).is_sync_target ? "peer" : "this");
			if (forced) {
				if (!strategy_descriptor(strategy).full_sync_equivalent) {
					drbd_alert(device, "Want full sync but cannot decide direction, dropping connection!\n");
					return -2;
				}
				drbd_warn(device, "Doing a full sync, since"
				     " UUIDs where ambiguous.\n");
				strategy = strategy_descriptor(strategy).full_sync_equivalent;
			}
		}
	}

	if (strategy == SPLIT_BRAIN_DISCONNECT) {
		if (test_bit(DISCARD_MY_DATA, &peer_device->flags) &&
		    !(peer_device->uuid_flags & UUID_FLAG_DISCARD_MY_DATA))
			strategy = SYNC_TARGET_USE_BITMAP;
		if (!test_bit(DISCARD_MY_DATA, &peer_device->flags) &&
		    (peer_device->uuid_flags & UUID_FLAG_DISCARD_MY_DATA))
			strategy = SYNC_SOURCE_USE_BITMAP;

		if (!strategy_descriptor(strategy).is_split_brain)
			drbd_warn(device, "Split-Brain detected, manually solved. "
			     "Sync from %s node\n",
			     strategy_descriptor(strategy).is_sync_target ? "peer" : "this");
	}

	if (strategy_descriptor(strategy).is_split_brain) {
		drbd_alert(device, "Split-Brain detected but unresolved, dropping connection!\n");
		drbd_maybe_khelper(device, connection, "split-brain");
		return -2;
	}

	if (!is_strategy_determined(strategy)) {
		drbd_alert(device, "Failed to fully determine sync strategy, dropping connection!\n");
		return -2;
	}

	if (strategy_descriptor(strategy).is_sync_target &&
	    strategy != SYNC_TARGET_IF_BOTH_FAILED &&
	    device->resource->role[NOW] == R_PRIMARY && device->disk_state[NOW] >= D_CONSISTENT) {
		switch (rr_conflict) {
		case ASB_CALL_HELPER:
			drbd_maybe_khelper(device, connection, "pri-lost");
			/* fall through */
		case ASB_DISCONNECT:
		case ASB_RETRY_CONNECT:
			drbd_err(device, "I shall become SyncTarget, but I am primary!\n");
			return rr_conflict == ASB_RETRY_CONNECT ? -1 : -2;
		case ASB_VIOLENTLY:
			drbd_warn(device, "Becoming SyncTarget, violating the stable-data"
			     "assumption\n");
		}
	}

	if (test_bit(CONN_DRY_RUN, &connection->flags)) {
		if (strategy == NO_SYNC)
			drbd_info(device, "dry-run connect: No resync, would become Connected immediately.\n");
		else
			drbd_info(device, "dry-run connect: Would become %s, doing a %s resync.",
				 drbd_repl_str(strategy_descriptor(strategy).is_sync_target ? L_SYNC_TARGET : L_SYNC_SOURCE),
				 strategy_descriptor(strategy).name);
		return -2;
	}

	r = bitmap_mod_after_handshake(peer_device, strategy, peer_node_id);
	if (r)
		return r;

	return goodness_to_repl_state(peer_device, peer_role, strategy);
}

static enum drbd_after_sb_p convert_after_sb(enum drbd_after_sb_p peer)
{
	/* ASB_DISCARD_REMOTE - ASB_DISCARD_LOCAL is valid */
	if (peer == ASB_DISCARD_REMOTE)
		return ASB_DISCARD_LOCAL;

	/* any other things with ASB_DISCARD_REMOTE or ASB_DISCARD_LOCAL are invalid */
	if (peer == ASB_DISCARD_LOCAL)
		return ASB_DISCARD_REMOTE;

	/* everything else is valid if they are equal on both sides. */
	return peer;
}

static int receive_protocol(struct drbd_connection *connection, struct packet_info *pi)
{
	struct p_protocol *p = pi->data;
	enum drbd_after_sb_p p_after_sb_0p, p_after_sb_1p, p_after_sb_2p;
	int p_proto, p_discard_my_data, p_two_primaries, cf;
	struct net_conf *nc, *old_net_conf, *new_net_conf = NULL;
	char integrity_alg[SHARED_SECRET_MAX] = "";
	struct crypto_shash *peer_integrity_tfm = NULL;
	void *int_dig_in = NULL, *int_dig_vv = NULL;
	int err;

	p_proto		= be32_to_cpu(p->protocol);
	p_after_sb_0p	= be32_to_cpu(p->after_sb_0p);
	p_after_sb_1p	= be32_to_cpu(p->after_sb_1p);
	p_after_sb_2p	= be32_to_cpu(p->after_sb_2p);
	p_two_primaries = be32_to_cpu(p->two_primaries);
	cf		= be32_to_cpu(p->conn_flags);
	p_discard_my_data = cf & CF_DISCARD_MY_DATA;

	if (pi->size > sizeof(integrity_alg))
		return -EIO;
	err = drbd_recv_into(connection, integrity_alg, pi->size);
	if (err)
		return err;
	integrity_alg[SHARED_SECRET_MAX - 1] = 0;

	if (pi->cmd != P_PROTOCOL_UPDATE) {
		if (cf & CF_DRY_RUN)
			set_bit(CONN_DRY_RUN, &connection->flags);

		rcu_read_lock();
		nc = rcu_dereference(connection->transport.net_conf);

		if (p_proto != nc->wire_protocol) {
			drbd_err(connection, "incompatible %s settings\n", "protocol");
			goto disconnect_rcu_unlock;
		}

		if (convert_after_sb(p_after_sb_0p) != nc->after_sb_0p) {
			drbd_err(connection, "incompatible %s settings\n", "after-sb-0pri");
			goto disconnect_rcu_unlock;
		}

		if (convert_after_sb(p_after_sb_1p) != nc->after_sb_1p) {
			drbd_err(connection, "incompatible %s settings\n", "after-sb-1pri");
			goto disconnect_rcu_unlock;
		}

		if (convert_after_sb(p_after_sb_2p) != nc->after_sb_2p) {
			drbd_err(connection, "incompatible %s settings\n", "after-sb-2pri");
			goto disconnect_rcu_unlock;
		}

		if (p_discard_my_data && test_bit(CONN_DISCARD_MY_DATA, &connection->flags)) {
			drbd_err(connection, "incompatible %s settings\n", "discard-my-data");
			goto disconnect_rcu_unlock;
		}

		if (p_two_primaries != nc->two_primaries) {
			drbd_err(connection, "incompatible %s settings\n", "allow-two-primaries");
			goto disconnect_rcu_unlock;
		}

		if (strcmp(integrity_alg, nc->integrity_alg)) {
			drbd_err(connection, "incompatible %s settings\n", "data-integrity-alg");
			goto disconnect_rcu_unlock;
		}

		rcu_read_unlock();
	}

	if (integrity_alg[0]) {
		int hash_size;

		/*
		 * We can only change the peer data integrity algorithm
		 * here.  Changing our own data integrity algorithm
		 * requires that we send a P_PROTOCOL_UPDATE packet at
		 * the same time; otherwise, the peer has no way to
		 * tell between which packets the algorithm should
		 * change.
		 */

		peer_integrity_tfm = crypto_alloc_shash(integrity_alg, 0, 0);
		if (IS_ERR(peer_integrity_tfm)) {
			peer_integrity_tfm = NULL;
			drbd_err(connection, "peer data-integrity-alg %s not supported\n",
				 integrity_alg);
			goto disconnect;
		}

		hash_size = crypto_shash_digestsize(peer_integrity_tfm);
		int_dig_in = kmalloc(hash_size, GFP_KERNEL);
		int_dig_vv = kmalloc(hash_size, GFP_KERNEL);
		if (!(int_dig_in && int_dig_vv)) {
			drbd_err(connection, "Allocation of buffers for data integrity checking failed\n");
			goto disconnect;
		}
	}

	new_net_conf = kmalloc(sizeof(struct net_conf), GFP_KERNEL);
	if (!new_net_conf) {
		drbd_err(connection, "Allocation of new net_conf failed\n");
		goto disconnect;
	}

	if (mutex_lock_interruptible(&connection->resource->conf_update)) {
		drbd_err(connection, "Interrupted while waiting for conf_update\n");
		goto disconnect;
	}

	mutex_lock(&connection->mutex[DATA_STREAM]);
	old_net_conf = connection->transport.net_conf;
	*new_net_conf = *old_net_conf;

	new_net_conf->wire_protocol = p_proto;
	new_net_conf->after_sb_0p = convert_after_sb(p_after_sb_0p);
	new_net_conf->after_sb_1p = convert_after_sb(p_after_sb_1p);
	new_net_conf->after_sb_2p = convert_after_sb(p_after_sb_2p);
	new_net_conf->two_primaries = p_two_primaries;

	rcu_assign_pointer(connection->transport.net_conf, new_net_conf);
	mutex_unlock(&connection->mutex[DATA_STREAM]);
	mutex_unlock(&connection->resource->conf_update);

	crypto_free_shash(connection->peer_integrity_tfm);
	kfree(connection->int_dig_in);
	kfree(connection->int_dig_vv);
	connection->peer_integrity_tfm = peer_integrity_tfm;
	connection->int_dig_in = int_dig_in;
	connection->int_dig_vv = int_dig_vv;

	if (strcmp(old_net_conf->integrity_alg, integrity_alg))
		drbd_info(connection, "peer data-integrity-alg: %s\n",
			  integrity_alg[0] ? integrity_alg : "(none)");

	synchronize_rcu();
	kfree(old_net_conf);
	return 0;

disconnect_rcu_unlock:
	rcu_read_unlock();
disconnect:
	kfree(new_net_conf);
	crypto_free_shash(peer_integrity_tfm);
	kfree(int_dig_in);
	kfree(int_dig_vv);
	change_cstate(connection, C_DISCONNECTING, CS_HARD);
	return -EIO;
}

/* helper function
 * input: alg name, feature name
 * return: NULL (alg name was "")
 *         ERR_PTR(error) if something goes wrong
 *         or the crypto hash ptr, if it worked out ok. */
static struct crypto_shash *drbd_crypto_alloc_digest_safe(const struct drbd_device *device,
		const char *alg, const char *name)
{
	struct crypto_shash *tfm;

	if (!alg[0])
		return NULL;

	tfm = crypto_alloc_shash(alg, 0, 0);
	if (IS_ERR(tfm)) {
		drbd_err(device, "Can not allocate \"%s\" as %s (reason: %ld)\n",
			alg, name, PTR_ERR(tfm));
		return tfm;
	}
	return tfm;
}

/*
 * config_unknown_volume  -  device configuration command for unknown volume
 *
 * When a device is added to an existing connection, the node on which the
 * device is added first will send configuration commands to its peer but the
 * peer will not know about the device yet.  It will warn and ignore these
 * commands.  Once the device is added on the second node, the second node will
 * send the same device configuration commands, but in the other direction.
 *
 * (We can also end up here if drbd is misconfigured.)
 */
static int config_unknown_volume(struct drbd_connection *connection, struct packet_info *pi)
{
	drbd_warn(connection, "%s packet received for volume %d, which is not configured locally\n",
		  drbd_packet_name(pi->cmd), pi->vnr);
	return ignore_remaining_packet(connection, pi->size);
}

static int receive_SyncParam(struct drbd_connection *connection, struct packet_info *pi)
{
	struct drbd_peer_device *peer_device;
	struct drbd_device *device;
	struct p_rs_param_95 *p;
	unsigned int header_size, data_size, exp_max_sz;
	struct crypto_shash *verify_tfm = NULL;
	struct crypto_shash *csums_tfm = NULL;
	struct net_conf *old_net_conf, *new_net_conf = NULL;
	struct peer_device_conf *old_peer_device_conf = NULL, *new_peer_device_conf = NULL;
	struct fifo_buffer *old_plan = NULL, *new_plan = NULL;
	struct drbd_resource *resource = connection->resource;
	unsigned int fifo_size = 0;
	int err;

	peer_device = conn_peer_device(connection, pi->vnr);
	if (!peer_device)
		return config_unknown_volume(connection, pi);
	device = peer_device->device;

	exp_max_sz  = sizeof(struct p_rs_param_95);

	if (pi->size > exp_max_sz) {
		drbd_err(device, "SyncParam packet too long: received %u, expected <= %u bytes\n",
		    pi->size, exp_max_sz);
		return -EIO;
	}

	header_size = sizeof(struct p_rs_param_95);
	data_size = pi->size - header_size;
	D_ASSERT(device, data_size == 0);

	err = drbd_recv_all(connection, (void **)&p, header_size + data_size);
	if (err)
		return err;

	err = mutex_lock_interruptible(&resource->conf_update);
	if (err) {
		drbd_err(connection, "Interrupted while waiting for conf_update\n");
		return err;
	}
	old_net_conf = connection->transport.net_conf;
	if (get_ldev(device)) {
		new_peer_device_conf = kzalloc(sizeof(struct peer_device_conf), GFP_KERNEL);
		if (!new_peer_device_conf) {
			put_ldev(device);
			mutex_unlock(&resource->conf_update);
			drbd_err(device, "Allocation of new peer_device_conf failed\n");
			return -ENOMEM;
		}
		/* With a non-zero new_peer_device_conf, we will call put_ldev() below.  */

		old_peer_device_conf = peer_device->conf;
		*new_peer_device_conf = *old_peer_device_conf;

		new_peer_device_conf->resync_rate = be32_to_cpu(p->resync_rate);
	}

	/* we still expect NUL terminated strings */
	/* but just in case someone tries to be evil */
	D_ASSERT(device, p->verify_alg[SHARED_SECRET_MAX-1] == 0);
	D_ASSERT(device, p->csums_alg[SHARED_SECRET_MAX-1] == 0);
	p->verify_alg[SHARED_SECRET_MAX-1] = 0;
	p->csums_alg[SHARED_SECRET_MAX-1] = 0;

	if (strcmp(old_net_conf->verify_alg, p->verify_alg)) {
		if (peer_device->repl_state[NOW] == L_OFF) {
			drbd_err(device, "Different verify-alg settings. me=\"%s\" peer=\"%s\"\n",
					old_net_conf->verify_alg, p->verify_alg);
			goto disconnect;
		}
		verify_tfm = drbd_crypto_alloc_digest_safe(device,
				p->verify_alg, "verify-alg");
		if (IS_ERR(verify_tfm)) {
			verify_tfm = NULL;
			goto disconnect;
		}
	}

	if (strcmp(old_net_conf->csums_alg, p->csums_alg)) {
		if (peer_device->repl_state[NOW] == L_OFF) {
			drbd_err(device, "Different csums-alg settings. me=\"%s\" peer=\"%s\"\n",
					old_net_conf->csums_alg, p->csums_alg);
			goto disconnect;
		}
		csums_tfm = drbd_crypto_alloc_digest_safe(device,
				p->csums_alg, "csums-alg");
		if (IS_ERR(csums_tfm)) {
			csums_tfm = NULL;
			goto disconnect;
		}
	}

	if (new_peer_device_conf) {
		new_peer_device_conf->c_plan_ahead = be32_to_cpu(p->c_plan_ahead);
		new_peer_device_conf->c_delay_target = be32_to_cpu(p->c_delay_target);
		new_peer_device_conf->c_fill_target = be32_to_cpu(p->c_fill_target);
		new_peer_device_conf->c_max_rate = be32_to_cpu(p->c_max_rate);

		fifo_size = (new_peer_device_conf->c_plan_ahead * 10 * RS_MAKE_REQS_INTV) / HZ;
		old_plan = rcu_dereference_protected(peer_device->rs_plan_s,
				lockdep_is_held(&resource->conf_update));
		if (!old_plan || fifo_size != old_plan->size) {
			new_plan = fifo_alloc(fifo_size);
			if (!new_plan) {
				drbd_err(device, "kmalloc of fifo_buffer failed");
				goto disconnect;
			}
		}
	}

	if (verify_tfm || csums_tfm) {
		new_net_conf = kzalloc(sizeof(struct net_conf), GFP_KERNEL);
		if (!new_net_conf) {
			drbd_err(device, "Allocation of new net_conf failed\n");
			goto disconnect;
		}

		*new_net_conf = *old_net_conf;

		if (verify_tfm) {
			strcpy(new_net_conf->verify_alg, p->verify_alg);
			new_net_conf->verify_alg_len = strlen(p->verify_alg) + 1;
			crypto_free_shash(connection->verify_tfm);
			connection->verify_tfm = verify_tfm;
			drbd_info(device, "using verify-alg: \"%s\"\n", p->verify_alg);
		}
		if (csums_tfm) {
			strcpy(new_net_conf->csums_alg, p->csums_alg);
			new_net_conf->csums_alg_len = strlen(p->csums_alg) + 1;
			crypto_free_shash(connection->csums_tfm);
			connection->csums_tfm = csums_tfm;
			drbd_info(device, "using csums-alg: \"%s\"\n", p->csums_alg);
		}
		rcu_assign_pointer(connection->transport.net_conf, new_net_conf);
	}

	if (new_peer_device_conf) {
		rcu_assign_pointer(peer_device->conf, new_peer_device_conf);
		put_ldev(device);
	}

	if (new_plan)
		rcu_assign_pointer(peer_device->rs_plan_s, new_plan);

	mutex_unlock(&resource->conf_update);
	synchronize_rcu();
	if (new_net_conf)
		kfree(old_net_conf);
	kfree(old_peer_device_conf);
	if (new_plan)
		kfree(old_plan);

	return 0;

disconnect:
	kfree(new_plan);
	if (new_peer_device_conf) {
		put_ldev(device);
		kfree(new_peer_device_conf);
	}
	mutex_unlock(&resource->conf_update);
	/* just for completeness: actually not needed,
	 * as this is not reached if csums_tfm was ok. */
	crypto_free_shash(csums_tfm);
	/* but free the verify_tfm again, if csums_tfm did not work out */
	crypto_free_shash(verify_tfm);
	change_cstate(connection, C_DISCONNECTING, CS_HARD);
	return -EIO;
}

static void drbd_setup_order_type(struct drbd_device *device, int peer)
{
	/* sorry, we currently have no working implementation
	 * of distributed TCQ */
}

/* warn if the arguments differ by more than 12.5% */
static void warn_if_differ_considerably(struct drbd_peer_device *peer_device,
	const char *s, sector_t a, sector_t b)
{
	sector_t d;
	if (a == 0 || b == 0)
		return;
	d = (a > b) ? (a - b) : (b - a);
	if (d > (a>>3) || d > (b>>3))
		drbd_warn(peer_device, "Considerable difference in %s: %llus vs. %llus\n", s,
		     (unsigned long long)a, (unsigned long long)b);
}

static struct drbd_peer_device *get_neighbor_device(struct drbd_device *device,
		enum drbd_neighbor neighbor)
{
	s32 self_id, peer_id, pivot;
	struct drbd_peer_device *peer_device, *peer_device_ret = NULL;

	if (!get_ldev(device))
		return NULL;
	self_id = device->ldev->md.node_id;
	put_ldev(device);

	pivot = neighbor == NEXT_LOWER ? 0 : neighbor == NEXT_HIGHER ? S32_MAX : -1;
	if (pivot == -1)
		return NULL;

	rcu_read_lock();
	for_each_peer_device_rcu(peer_device, device) {
		bool found_new = false;
		peer_id = peer_device->node_id;

		if (neighbor == NEXT_LOWER && peer_id < self_id && peer_id >= pivot)
			found_new = true;
		else if (neighbor == NEXT_HIGHER && peer_id > self_id && peer_id <= pivot)
			found_new = true;

		if (found_new && peer_device->disk_state[NOW] >= D_INCONSISTENT) {
			pivot = peer_id;
			peer_device_ret = peer_device;
		}
	}
	rcu_read_unlock();

	return peer_device_ret;
}

static void maybe_trigger_resync(struct drbd_device *device, struct drbd_peer_device *peer_device, bool grew, bool skip)
{
	if (!peer_device)
		return;
	if (peer_device->repl_state[NOW] <= L_OFF)
		return;
	if (test_and_clear_bit(RESIZE_PENDING, &peer_device->flags) ||
	    (grew && peer_device->repl_state[NOW] == L_ESTABLISHED)) {
		if (peer_device->disk_state[NOW] >= D_INCONSISTENT &&
		    device->disk_state[NOW] >= D_INCONSISTENT) {
			if (skip)
				drbd_info(peer_device, "Resync of new storage suppressed with --assume-clean\n");
			else
				resync_after_online_grow(peer_device);
		} else
			set_bit(RESYNC_AFTER_NEG, &peer_device->flags);
	}
}

static int receive_sizes(struct drbd_connection *connection, struct packet_info *pi)
{
	struct drbd_peer_device *peer_device, *peer_device_it = NULL;
	struct drbd_device *device;
	struct p_sizes *p = pi->data;
	struct o_qlim *o = (connection->agreed_features & DRBD_FF_WSAME) ? p->qlim : NULL;
	uint64_t p_size, p_usize, p_csize;
	uint64_t my_usize, my_max_size, cur_size;
	enum determine_dev_size dd = DS_UNCHANGED;
	bool should_send_sizes = false;
	enum dds_flags ddsf;
	bool have_ldev = false;
	bool have_mutex = false;
	bool is_handshake;
	int err;
	u64 im;

	peer_device = conn_peer_device(connection, pi->vnr);
	if (!peer_device)
		return config_unknown_volume(connection, pi);
	device = peer_device->device;

	err = mutex_lock_interruptible(&connection->resource->conf_update);
	if (err) {
		drbd_err(connection, "Interrupted while waiting for conf_update\n");
		goto out;
	}
	have_mutex = true;

	/* just store the peer's disk size for now.
	 * we still need to figure out whether we accept that. */
	p_size = be64_to_cpu(p->d_size);
	p_usize = be64_to_cpu(p->u_size);
	p_csize = be64_to_cpu(p->c_size);

	peer_device->d_size = p_size;
	peer_device->u_size = p_usize;
	peer_device->c_size = p_csize;

	/* Ignore "current" size for calculating "max" size. */
	/* If it used to have a disk, but now is detached, don't revert back to zero. */
	if (p_size)
		peer_device->max_size = p_size;

	cur_size = drbd_get_capacity(device->this_bdev);
	dynamic_drbd_dbg(device, "current_size: %llu\n", (unsigned long long)cur_size);
	dynamic_drbd_dbg(peer_device, "c_size: %llu u_size: %llu d_size: %llu max_size: %llu\n",
			(unsigned long long)p_csize,
			(unsigned long long)p_usize,
			(unsigned long long)p_size,
			(unsigned long long)peer_device->max_size);

	if ((p_size && p_csize > p_size) || (p_usize && p_csize > p_usize)) {
		drbd_warn(peer_device, "Peer sent bogus sizes, disconnecting\n");
		goto disconnect;
	}

	peer_device->max_bio_size = min(be32_to_cpu(p->max_bio_size), DRBD_MAX_BIO_SIZE);
	ddsf = be16_to_cpu(p->dds_flags);

	is_handshake = (peer_device->repl_state[NOW] == L_OFF);
	/* Maybe the peer knows something about peers I cannot currently see. */
	ddsf |= DDSF_IGNORE_PEER_CONSTRAINTS;

	if (get_ldev(device)) {
		sector_t new_size;

		have_ldev = true;

		rcu_read_lock();
		my_usize = rcu_dereference(device->ldev->disk_conf)->disk_size;
		rcu_read_unlock();

		my_max_size = drbd_get_max_capacity(device, device->ldev, false);
		dynamic_drbd_dbg(peer_device, "la_size: %llu my_usize: %llu my_max_size: %llu\n",
			(unsigned long long)device->ldev->md.effective_size,
			(unsigned long long)my_usize,
			(unsigned long long)my_max_size);

		if (peer_device->disk_state[NOW] > D_DISKLESS)
			warn_if_differ_considerably(peer_device, "lower level device sizes",
				   p_size, my_max_size);
		warn_if_differ_considerably(peer_device, "user requested size",
					    p_usize, my_usize);

		if (is_handshake)
			p_usize = min_not_zero(my_usize, p_usize);

		if (p_usize == 0) {
			/* Peer may reset usize to zero only if it has a backend.
			 * Because a diskless node has no disk config,
			 * and always sends zero. */
			if (p_size == 0)
				p_usize = my_usize;
		}

		new_size = drbd_new_dev_size(device, p_csize, p_usize, ddsf);

		/* Never shrink a device with usable data during connect,
		 * or "attach" on the peer.
		 * But allow online shrinking if we are connected. */
		if (new_size < cur_size &&
		    device->disk_state[NOW] >= D_OUTDATED &&
		    (peer_device->repl_state[NOW] < L_ESTABLISHED || peer_device->disk_state[NOW] == D_DISKLESS)) {
			drbd_err(peer_device, "The peer's disk size is too small! (%llu < %llu sectors)\n",
					(unsigned long long)new_size, (unsigned long long)cur_size);
			goto disconnect;
		}

		/* Disconnect, if we cannot grow to the peer's current size */
		if (my_max_size < p_csize && !is_handshake) {
			drbd_err(peer_device, "Peer's size larger than my maximum capacity (%llu < %llu sectors)\n",
					(unsigned long long)my_max_size, (unsigned long long)p_csize);
			goto disconnect;
		}

		if (my_usize != p_usize) {
			struct disk_conf *old_disk_conf, *new_disk_conf;

			new_disk_conf = kzalloc(sizeof(struct disk_conf), GFP_KERNEL);
			if (!new_disk_conf) {
				drbd_err(device, "Allocation of new disk_conf failed\n");
				err = -ENOMEM;
				goto out;
			}

			old_disk_conf = device->ldev->disk_conf;
			*new_disk_conf = *old_disk_conf;
			new_disk_conf->disk_size = p_usize;

			rcu_assign_pointer(device->ldev->disk_conf, new_disk_conf);
			synchronize_rcu();
			kfree(old_disk_conf);

			drbd_info(peer_device, "Peer sets u_size to %llu sectors (old: %llu)\n",
				 (unsigned long long)p_usize, (unsigned long long)my_usize);
			/* Do not set should_send_sizes here. That might cause packet storms */
		}
	}

	/* Leave drbd_reconsider_queue_parameters() before drbd_determine_dev_size().
	   In case we cleared the QUEUE_FLAG_DISCARD from our queue in
	   drbd_reconsider_queue_parameters(), we can be sure that after
	   drbd_determine_dev_size() no REQ_OP_DISCARDs are in the queue. */
	if (have_ldev) {
		enum dds_flags local_ddsf = ddsf;
		drbd_reconsider_queue_parameters(device, device->ldev, o);

		/* To support thinly provisioned nodes (partial resync) joining later,
		   clear all bitmap slots, including the unused ones. */
		if (device->ldev->md.effective_size == 0)
			local_ddsf |= DDSF_NO_RESYNC;

		dd = drbd_determine_dev_size(device, p_csize, local_ddsf, NULL);

		if (dd == DS_GREW || dd == DS_SHRUNK)
			should_send_sizes = true;

		if (dd == DS_ERROR) {
			err = -EIO;
			goto out;
		}
		drbd_md_sync_if_dirty(device);
	} else {
		uint64_t new_size = 0;

		drbd_reconsider_queue_parameters(device, NULL, o);
		/* In case I am diskless, need to accept the peer's *current* size.
		 *
		 * At this point, the peer knows more about my disk, or at
		 * least about what we last agreed upon, than myself.
		 * So if his c_size is less than his d_size, the most likely
		 * reason is that *my* d_size was smaller last time we checked,
		 * or some other peer does not (yet) have enough room.
		 *
		 * Unless of course he does not have a disk himself.
		 * In which case we ignore this completely.
		 */
		new_size = p_csize;
		new_size = min_not_zero(new_size, p_usize);
		new_size = min_not_zero(new_size, p_size);

		if (new_size == 0) {
			/* Ignore, peer does not know nothing. */
		} else if (new_size == cur_size) {
			/* nothing to do */
		} else if (cur_size != 0 && p_size == 0) {
			dynamic_drbd_dbg(peer_device,
					"Ignored diskless peer device size (peer:%llu != me:%llu sectors)!\n",
					(unsigned long long)new_size, (unsigned long long)cur_size);
		} else if (new_size < cur_size && device->resource->role[NOW] == R_PRIMARY) {
			drbd_err(peer_device,
				"The peer's device size is too small! (%llu < %llu sectors); demote me first!\n",
				(unsigned long long)new_size, (unsigned long long)cur_size);
			goto disconnect;

/* FIXME for each peer device: can I currently see any peer with attached disk
 * with a current size smaller than what that guy advertises? Then I better not
 * believe him.
 */
		} else {
			/* I believe the peer, if
			 *  - I don't have a current size myself
			 *  - we agree on the size anyways
			 *  - I do have a current size, am Secondary,
			 *    and he has the only disk
			 *  - I do have a current size, am Primary,
			 *    and he has the only disk,
			 *    which is larger than my current size
			 */
			should_send_sizes = true;
			drbd_set_my_capacity(device, new_size);
		}
	}

	if (have_ldev) {
		if (device->ldev->known_size != drbd_get_capacity(device->ldev->backing_bdev)) {
			device->ldev->known_size = drbd_get_capacity(device->ldev->backing_bdev);
			should_send_sizes = true;
		}

		drbd_setup_order_type(device, be16_to_cpu(p->queue_order_type));
	}

	cur_size = drbd_get_capacity(device->this_bdev);

	for_each_peer_device_ref(peer_device_it, im, device) {
		struct drbd_connection *con_it = peer_device_it->connection;

		/* drop cached max_size, if we already grew beyond it */
		if (peer_device_it->max_size < cur_size)
			peer_device_it->max_size = 0;

		if (con_it->cstate[NOW] < C_CONNECTED)
			continue;

		/* Send size updates only if something relevant has changed.
		 * TODO: only tell the sender thread to do so,
		 * or we may end up in a distributed deadlock on congestion. */

		if (should_send_sizes)
			drbd_send_sizes(peer_device_it, p_usize, ddsf);
	}

	maybe_trigger_resync(device, get_neighbor_device(device, NEXT_HIGHER),
					dd == DS_GREW, ddsf & DDSF_NO_RESYNC);
	maybe_trigger_resync(device, get_neighbor_device(device, NEXT_LOWER),
					dd == DS_GREW, ddsf & DDSF_NO_RESYNC);
	err = 0;

out:
	if (have_ldev)
		put_ldev(device);
	if (have_mutex)
		mutex_unlock(&connection->resource->conf_update);
	return err;

disconnect:
	/* don't let a rejected peer confuse future handshakes with different peers. */
	peer_device->max_size = 0;
	change_cstate(connection, C_DISCONNECTING, CS_HARD);
	err = -EIO;
	goto out;
}

static enum sync_strategy resolve_splitbrain_from_disk_states(struct drbd_peer_device *peer_device)
{
	struct drbd_device *device = peer_device->device;
	enum drbd_disk_state peer_disk_state = peer_device->disk_state[NOW];
	enum drbd_disk_state disk_state = device->disk_state[NOW];

	return  disk_state <= D_UP_TO_DATE && peer_disk_state == D_UP_TO_DATE ? SYNC_TARGET_USE_BITMAP :
		disk_state == D_UP_TO_DATE && peer_disk_state <= D_UP_TO_DATE ? SYNC_SOURCE_USE_BITMAP :
		SPLIT_BRAIN_AUTO_RECOVER;
}

static void drbd_resync(struct drbd_peer_device *peer_device,
			enum resync_reason reason) __must_hold(local)
{
	enum drbd_role peer_role = peer_device->connection->peer_role[NOW];
	enum drbd_repl_state new_repl_state;
	enum drbd_disk_state peer_disk_state;
	enum sync_strategy strategy;
	int rule_nr, peer_node_id;
	enum drbd_state_rv rv;

	strategy = drbd_handshake(peer_device, &rule_nr, &peer_node_id, reason == DISKLESS_PRIMARY);
	if (strategy == SPLIT_BRAIN_AUTO_RECOVER && reason == AFTER_UNSTABLE)
		strategy = resolve_splitbrain_from_disk_states(peer_device);

	if (!is_strategy_determined(strategy)) {
		drbd_info(peer_device, "Unexpected result of handshake() %s!\n", strategy_descriptor(strategy).name);
		return;
	}

	new_repl_state = goodness_to_repl_state(peer_device, peer_role, strategy);
	if (new_repl_state != L_ESTABLISHED) {
		bitmap_mod_after_handshake(peer_device, strategy, peer_node_id);
		drbd_info(peer_device, "Becoming %s %s\n", drbd_repl_str(new_repl_state),
			  reason == AFTER_UNSTABLE ? "after unstable" : "because primary is diskless");
	}

	peer_disk_state = peer_device->disk_state[NOW];
	if (new_repl_state == L_ESTABLISHED && peer_disk_state >= D_CONSISTENT &&
	    peer_device->device->disk_state[NOW] == D_OUTDATED) {
		/* No resync with up-to-date peer -> I should be consistent or up-to-date as well.
		   Note: Former unstable (but up-to-date) nodes become consistent for a short
		   time after loosing their primary peer. Therefore consider consistent here
		   as well. */
		drbd_info(peer_device, "Upgrading local disk to %s after unstable/weak (and no resync).\n",
			  drbd_disk_str(peer_disk_state));
		change_disk_state(peer_device->device, peer_disk_state, CS_VERBOSE, NULL);
		return;
	}

	rv = change_repl_state(peer_device, new_repl_state, CS_VERBOSE);
	if ((rv == SS_NOTHING_TO_DO || rv == SS_RESYNC_RUNNING) &&
	    (new_repl_state == L_WF_BITMAP_S || new_repl_state == L_WF_BITMAP_T)) {
		/* Those events might happen very quickly. In case we are still processing
		   the previous resync we need to re-enter that state. Schedule sending of
		   the bitmap here explicitly */
		peer_device->resync_again++;
		drbd_info(peer_device, "...postponing this until current resync finished\n");
	}
}

static void update_bitmap_slot_of_peer(struct drbd_peer_device *peer_device, int node_id, u64 bitmap_uuid)
{
	struct drbd_device *device = peer_device->device;

	if (peer_device->bitmap_uuids[node_id] && bitmap_uuid == 0) {
		/* If we learn from a neighbor that it no longer has a bitmap
		   against a third node, we need to deduce from that knowledge
		   that in the other direction the bitmap was cleared as well.
		 */
		struct drbd_peer_device *peer_device2;

		rcu_read_lock();
		peer_device2 = peer_device_by_node_id(peer_device->device, node_id);
		if (peer_device2) {
			int node_id2 = peer_device->connection->peer_node_id;
			peer_device2->bitmap_uuids[node_id2] = 0;
		}
		rcu_read_unlock();
	}

	if (bitmap_uuid != -1 && get_ldev(device)) {
		_drbd_uuid_push_history(device, bitmap_uuid);
		put_ldev(device);
	}
	peer_device->bitmap_uuids[node_id] = bitmap_uuid;
}

static int __receive_uuids(struct drbd_peer_device *peer_device, u64 node_mask)
{
	enum drbd_repl_state repl_state = peer_device->repl_state[NOW];
	struct drbd_device *device = peer_device->device;
	struct drbd_resource *resource = device->resource;
	int updated_uuids = 0, err = 0;

	if (get_ldev(device)) {
		int skip_initial_sync =
			repl_state == L_ESTABLISHED &&
			drbd_current_uuid(device) == UUID_JUST_CREATED &&
			(peer_device->uuid_flags & UUID_FLAG_SKIP_INITIAL_SYNC);
		if (skip_initial_sync) {
			unsigned long irq_flags;

			drbd_info(device, "Accepted new current UUID, preparing to skip initial sync\n");
			drbd_bitmap_io(device, &drbd_bmio_clear_all_n_write,
					"clear_n_write from receive_uuids",
					BM_LOCK_SET | BM_LOCK_CLEAR | BM_LOCK_BULK, NULL);
			_drbd_uuid_set_current(device, peer_device->current_uuid);
			peer_device->comm_current_uuid = peer_device->current_uuid;
			peer_device->comm_uuid_flags = peer_device->uuid_flags;
			_drbd_uuid_set_bitmap(peer_device, 0);
			begin_state_change(device->resource, &irq_flags, CS_VERBOSE);
			__change_disk_state(device, D_UP_TO_DATE);
			__change_peer_disk_state(peer_device, D_UP_TO_DATE);
			end_state_change(device->resource, &irq_flags);
			updated_uuids = 1;
		}

		if (peer_device->uuid_flags & UUID_FLAG_NEW_DATAGEN) {
			drbd_warn(peer_device, "received new current UUID: %016llX "
				  "weak_nodes=%016llX\n", peer_device->current_uuid, node_mask);
			drbd_uuid_received_new_current(peer_device, peer_device->current_uuid, node_mask);
		}

		if (device->disk_state[NOW] > D_OUTDATED) {
			enum sync_strategy strategy;
			int unused_int;
			strategy = drbd_uuid_compare(peer_device, &unused_int, &unused_int);

			if (strategy == SYNC_TARGET_SET_BITMAP || strategy == SYNC_TARGET_USE_BITMAP) {
				struct drbd_resource *resource = device->resource;
				unsigned long irq_flags;

				begin_state_change(resource, &irq_flags, CS_VERBOSE);
				if (device->disk_state[NEW] > D_OUTDATED)
					__change_disk_state(device, D_OUTDATED);
				end_state_change(resource, &irq_flags);
			}
		}

		drbd_uuid_detect_finished_resyncs(peer_device);

		drbd_md_sync_if_dirty(device);
		put_ldev(device);
	} else if (device->disk_state[NOW] < D_INCONSISTENT &&
		   repl_state >= L_ESTABLISHED &&
		   peer_device->disk_state[NOW] == D_UP_TO_DATE &&
		   (peer_device->current_uuid & ~UUID_PRIMARY) !=
		   (device->exposed_data_uuid & ~UUID_PRIMARY) &&
		   (resource->role[NOW] == R_SECONDARY ||
		    test_and_clear_bit(NEW_CUR_UUID, &device->flags))) {

		write_lock_irq(&resource->state_rwlock);
		if (resource->remote_state_change) {
			drbd_info(peer_device, "Delaying update of exposed data uuid\n");
			device->next_exposed_data_uuid = peer_device->current_uuid;
		} else
			updated_uuids = drbd_set_exposed_data_uuid(device, peer_device->current_uuid);
		write_unlock_irq(&resource->state_rwlock);

	}

	if (updated_uuids)
		drbd_print_uuids(peer_device, "receiver updated UUIDs to");

	peer_device->uuid_node_mask = node_mask;

	if ((repl_state == L_SYNC_TARGET || repl_state == L_PAUSED_SYNC_T) &&
	    !(peer_device->uuid_flags & UUID_FLAG_STABLE) &&
	    !drbd_stable_sync_source_present(peer_device, NOW))
		set_bit(UNSTABLE_RESYNC, &peer_device->flags);

	return err;
}

static int receive_uuids110(struct drbd_connection *connection, struct packet_info *pi)
{
	struct drbd_peer_device *peer_device;
	struct p_uuids110 *p = pi->data;
	int bitmap_uuids, history_uuids, rest, i, pos, err;
	u64 bitmap_uuids_mask, node_mask;
	struct drbd_peer_md *peer_md = NULL;
	struct drbd_device *device;


	peer_device = conn_peer_device(connection, pi->vnr);
	if (!peer_device)
		return config_unknown_volume(connection, pi);

	device = peer_device->device;

	peer_device->current_uuid = be64_to_cpu(p->current_uuid);
	peer_device->dirty_bits = be64_to_cpu(p->dirty_bits);
	peer_device->uuid_flags = be64_to_cpu(p->uuid_flags);
	bitmap_uuids_mask = be64_to_cpu(p->bitmap_uuids_mask);
	if (bitmap_uuids_mask & ~(NODE_MASK(DRBD_PEERS_MAX) - 1))
		return -EIO;
	bitmap_uuids = hweight64(bitmap_uuids_mask);

	if (pi->size / sizeof(p->other_uuids[0]) < bitmap_uuids)
		return -EIO;
	history_uuids = pi->size / sizeof(p->other_uuids[0]) - bitmap_uuids;
	if (history_uuids > ARRAY_SIZE(peer_device->history_uuids))
		history_uuids = ARRAY_SIZE(peer_device->history_uuids);

	err = drbd_recv_into(connection, p->other_uuids,
			     (bitmap_uuids + history_uuids) *
			     sizeof(p->other_uuids[0]));
	if (err)
		return err;

	rest = pi->size - (bitmap_uuids + history_uuids) * sizeof(p->other_uuids[0]);
	if (rest) {
		err = ignore_remaining_packet(connection, rest);
		if (err)
			return err;
	}

	if (get_ldev(device))
		peer_md = device->ldev->md.peers;
	pos = 0;
	for (i = 0; i < ARRAY_SIZE(peer_device->bitmap_uuids); i++) {
		u64 bitmap_uuid;

		if (bitmap_uuids_mask & NODE_MASK(i)) {
			bitmap_uuid = be64_to_cpu(p->other_uuids[pos++]);

			if (peer_md && !(peer_md[i].flags & MDF_HAVE_BITMAP))
				peer_md[i].flags |= MDF_NODE_EXISTS;
		} else {
			bitmap_uuid = -1;
		}

		update_bitmap_slot_of_peer(peer_device, i, bitmap_uuid);
	}
	if (peer_md)
		put_ldev(device);

	for (i = 0; i < history_uuids; i++)
		peer_device->history_uuids[i] = be64_to_cpu(p->other_uuids[pos++]);
	while (i < ARRAY_SIZE(peer_device->history_uuids))
		peer_device->history_uuids[i++] = 0;
	peer_device->uuids_received = true;

	node_mask = be64_to_cpu(p->node_mask);

	if (test_bit(INITIAL_STATE_PROCESSED, &peer_device->flags) &&
	    peer_device->connection->peer_role[NOW] == R_PRIMARY &&
	    peer_device->uuid_flags & UUID_FLAG_STABLE)
		check_resync_source(device, node_mask);

	err = __receive_uuids(peer_device, node_mask);

	if (!test_bit(RECONCILIATION_RESYNC, &peer_device->flags)) {
		if (peer_device->uuid_flags & UUID_FLAG_GOT_STABLE) {
			struct drbd_device *device = peer_device->device;

			if (peer_device->repl_state[NOW] == L_ESTABLISHED &&
			    drbd_device_stable(device, NULL) && get_ldev(device)) {
				drbd_send_uuids(peer_device, UUID_FLAG_RESYNC, 0);
				drbd_resync(peer_device, AFTER_UNSTABLE);
				put_ldev(device);
			}
		}

		if (peer_device->uuid_flags & UUID_FLAG_RESYNC) {
			if (get_ldev(device)) {
				bool dp = peer_device->uuid_flags & UUID_FLAG_DISKLESS_PRIMARY;
				drbd_resync(peer_device, dp ? DISKLESS_PRIMARY : AFTER_UNSTABLE);
				put_ldev(device);
			}
		}
	}

	return err;
}


/* If a primary looses connection to a SYNC_SOURCE node from us, then we
 * need to abort that resync. Why?
 *
 * When the primary sends a write we get that and write that as well. With
 * the peer_ack packet we will set that as out-of-sync towards the sync
 * source node.
 * When the resync process finds such bits we will request outdated
 * data from the sync source!
 *
 * -> better stop a resync from such a source.
 */
static void check_resync_source(struct drbd_device *device, u64 weak_nodes)
{
	struct drbd_peer_device *peer_device;

	rcu_read_lock();
	for_each_peer_device_rcu(peer_device, device) {
		enum drbd_repl_state repl_state = peer_device->repl_state[NOW];
		if ((repl_state == L_SYNC_TARGET || repl_state == L_PAUSED_SYNC_T) &&
		    NODE_MASK(peer_device->node_id) & weak_nodes) {
			rcu_read_unlock();
			goto abort;
		}
	}
	rcu_read_unlock();
	return;
abort:
	drbd_info(peer_device, "My sync source became a weak node, aborting resync!\n");
	change_repl_state(peer_device, L_ESTABLISHED, CS_VERBOSE);
	drbd_flush_workqueue(&device->resource->work);

	wait_event_interruptible(device->misc_wait,
				 peer_device->repl_state[NOW] <= L_ESTABLISHED  ||
				 atomic_read(&peer_device->rs_pending_cnt) == 0);

	drbd_rs_del_all(peer_device);
	peer_device->rs_total  = 0;
	peer_device->rs_failed = 0;
	peer_device->rs_paused = 0;
}

/**
 * convert_state() - Converts the peer's view of the cluster state to our point of view
 * @peer_state:	The state as seen by the peer.
 */
static union drbd_state convert_state(union drbd_state peer_state)
{
	union drbd_state state;

	static enum drbd_conn_state c_tab[] = {
		[L_OFF] = L_OFF,
		[L_ESTABLISHED] = L_ESTABLISHED,

		[L_STARTING_SYNC_S] = L_STARTING_SYNC_T,
		[L_STARTING_SYNC_T] = L_STARTING_SYNC_S,
		[C_DISCONNECTING] = C_TEAR_DOWN, /* C_NETWORK_FAILURE, */
		[C_CONNECTING] = C_CONNECTING,
		[L_VERIFY_S]       = L_VERIFY_T,
		[C_MASK]   = C_MASK,
	};

	state.i = peer_state.i;

	state.conn = c_tab[peer_state.conn];
	state.peer = peer_state.role;
	state.role = peer_state.peer;
	state.pdsk = peer_state.disk;
	state.disk = peer_state.pdsk;
	state.peer_isp = (peer_state.aftr_isp | peer_state.user_isp);

	return state;
}

static enum drbd_state_rv
__change_connection_state(struct drbd_connection *connection,
			  union drbd_state mask, union drbd_state val,
			  enum chg_state_flags flags)
{
	struct drbd_resource *resource = connection->resource;

	if (mask.role) {
		/* not allowed */
	}
	if (mask.susp) {
		mask.susp ^= -1;
		__change_io_susp_user(resource, val.susp);
	}
	if (mask.susp_nod) {
		mask.susp_nod ^= -1;
		__change_io_susp_no_data(resource, val.susp_nod);
	}
	if (mask.susp_fen) {
		mask.susp_fen ^= -1;
		__change_io_susp_fencing(connection, val.susp_fen);
	}
	if (mask.disk) {
		/* Handled in __change_peer_device_state(). */
		mask.disk ^= -1;
	}
	if (mask.conn) {
		mask.conn ^= -1;
		__change_cstate(connection,
				min_t(enum drbd_conn_state, val.conn, C_CONNECTED));
	}
	if (mask.pdsk) {
		/* Handled in __change_peer_device_state(). */
		mask.pdsk ^= -1;
	}
	if (mask.peer) {
		mask.peer ^= -1;
		__change_peer_role(connection, val.peer);
	}
	if (mask.i) {
		drbd_info(connection, "Remote state change: request %u/%u not "
		"understood\n", mask.i, val.i & mask.i);
		return SS_NOT_SUPPORTED;
	}
	return SS_SUCCESS;
}

static enum drbd_state_rv
__change_peer_device_state(struct drbd_peer_device *peer_device,
			   union drbd_state mask, union drbd_state val)
{
	struct drbd_device *device = peer_device->device;

	if (mask.peer) {
		/* Handled in __change_connection_state(). */
		mask.peer ^= -1;
	}
	if (mask.disk) {
		mask.disk ^= -1;
		__change_disk_state(device, val.disk);
	}

	if (mask.conn) {
		mask.conn ^= -1;
		__change_repl_state(peer_device,
				max_t(enum drbd_repl_state, val.conn, L_OFF));
	}
	if (mask.pdsk) {
		mask.pdsk ^= -1;
		__change_peer_disk_state(peer_device, val.pdsk);
	}
	if (mask.user_isp) {
		mask.user_isp ^= -1;
		__change_resync_susp_user(peer_device, val.user_isp);
	}
	if (mask.peer_isp) {
		mask.peer_isp ^= -1;
		__change_resync_susp_peer(peer_device, val.peer_isp);
	}
	if (mask.aftr_isp) {
		mask.aftr_isp ^= -1;
		__change_resync_susp_dependency(peer_device, val.aftr_isp);
	}
	if (mask.i) {
		drbd_info(peer_device, "Remote state change: request %u/%u not "
		"understood\n", mask.i, val.i & mask.i);
		return SS_NOT_SUPPORTED;
	}
	return SS_SUCCESS;
}

static union drbd_state
sanitize_outdate(struct drbd_peer_device *peer_device,
		 union drbd_state mask,
		 union drbd_state val)
{
	struct drbd_device *device = peer_device->device;
	union drbd_state result_mask = mask;

	if (val.pdsk == D_OUTDATED && peer_device->disk_state[NEW] < D_OUTDATED)
		result_mask.pdsk = 0;
	if (val.disk == D_OUTDATED && device->disk_state[NEW] < D_OUTDATED)
		result_mask.disk = 0;

	return result_mask;
}

/**
 * change_connection_state()  -  change state of a connection and all its peer devices
 *
 * Also changes the state of the peer devices' devices and of the resource.
 * Cluster-wide state changes are not supported.
 */
static enum drbd_state_rv
change_connection_state(struct drbd_connection *connection,
			union drbd_state mask,
			union drbd_state val,
			struct twopc_reply *reply,
			enum chg_state_flags flags)
{
	struct drbd_resource *resource = connection->resource;
	struct drbd_peer_device *peer_device;
	unsigned long irq_flags;
	enum drbd_state_rv rv;
	int vnr;
	long t = resource->res_opts.auto_promote_timeout * HZ / 10;
	bool is_disconnect;

	is_disconnect = mask.conn && val.conn == C_DISCONNECTING;
	mask = convert_state(mask);
	val = convert_state(val);
retry:
	begin_state_change(resource, &irq_flags, flags & ~CS_VERBOSE);
	idr_for_each_entry(&connection->peer_devices, peer_device, vnr) {
		union drbd_state l_mask;
		l_mask = is_disconnect ? sanitize_outdate(peer_device, mask, val) : mask;
		rv = __change_peer_device_state(peer_device, l_mask, val);
		if (rv < SS_SUCCESS)
			goto fail;
	}
	rv = __change_connection_state(connection, mask, val, flags);
	if (rv < SS_SUCCESS)
		goto fail;

	if (reply) {
		u64 directly_reachable = directly_connected_nodes(resource, NEW) |
			NODE_MASK(resource->res_opts.node_id);

		if (reply->primary_nodes & ~directly_reachable)
			__outdate_myself(resource);
	}

	if (mask.conn && val.conn == C_CONNECTED &&
	    connection->agreed_pro_version >= 117)
		apply_connect(connection, flags & CS_PREPARED);
	rv = end_state_change(resource, &irq_flags);
out:

	if ((rv == SS_NO_UP_TO_DATE_DISK && resource->role[NOW] != R_PRIMARY) ||
	    rv == SS_PRIMARY_READER) {
		/* Most probably udev opened it read-only. That might happen
		   if it was demoted very recently. Wait up to one second. */
		t = wait_event_interruptible_timeout(resource->state_wait,
						     drbd_open_ro_count(resource) == 0,
						     t);
		if (t > 0)
			goto retry;
	}

	if (rv < SS_SUCCESS)
		drbd_err(resource, "State change failed: %s\n", drbd_set_st_err_str(rv));

	return rv;
fail:
	abort_state_change(resource, &irq_flags);
	goto out;
}

/**
 * change_peer_device_state()  -  change state of a peer and its connection
 *
 * Also changes the state of the peer device's device and of the resource.
 * Cluster-wide state changes are not supported.
 */
static enum drbd_state_rv
change_peer_device_state(struct drbd_peer_device *peer_device,
			 union drbd_state mask,
			 union drbd_state val,
			 enum chg_state_flags flags)
{
	struct drbd_connection *connection = peer_device->connection;
	unsigned long irq_flags;
	enum drbd_state_rv rv;

	mask = convert_state(mask);
	val = convert_state(val);

	begin_state_change(connection->resource, &irq_flags, flags);
	rv = __change_peer_device_state(peer_device, mask, val);
	if (rv < SS_SUCCESS)
		goto fail;
	rv = __change_connection_state(connection, mask, val, flags);
	if (rv < SS_SUCCESS)
		goto fail;
	rv = end_state_change(connection->resource, &irq_flags);
out:
	return rv;
fail:
	abort_state_change(connection->resource, &irq_flags);
	goto out;
}

int abort_nested_twopc_work(struct drbd_work *work, int cancel)
{
	struct drbd_resource *resource =
		container_of(work, struct drbd_resource, twopc_work);
	bool prepared = false;

	write_lock_irq(&resource->state_rwlock);
	if (resource->twopc_reply.initiator_node_id != -1) {
		struct drbd_connection *connection, *tmp;
		resource->remote_state_change = false;
		resource->twopc_reply.initiator_node_id = -1;
		list_for_each_entry_safe(connection, tmp, &resource->twopc_parents, twopc_parent_list) {
			kref_debug_put(&connection->kref_debug, 9);
			kref_put(&connection->kref, drbd_destroy_connection);
		}
		INIT_LIST_HEAD(&resource->twopc_parents);

		prepared = true;
	}
	resource->twopc_work.cb = NULL;
	write_unlock_irq(&resource->state_rwlock);
	wake_up(&resource->twopc_wait);
	queue_queued_twopc(resource);

	if (prepared)
		abort_prepared_state_change(resource);
	return 0;
}

void twopc_timer_fn(struct timer_list *t)
{
	struct drbd_resource *resource = from_timer(resource, t, twopc_timer);
	unsigned long irq_flags;

	write_lock_irqsave(&resource->state_rwlock, irq_flags);
	if (resource->twopc_work.cb == NULL) {
		drbd_err(resource, "Two-phase commit %u timeout\n",
			   resource->twopc_reply.tid);
		resource->twopc_work.cb = abort_nested_twopc_work;
		drbd_queue_work(&resource->work, &resource->twopc_work);
	} else {
		mod_timer(&resource->twopc_timer, jiffies + HZ/10);
	}
	write_unlock_irqrestore(&resource->state_rwlock, irq_flags);
}

static enum drbd_state_rv outdate_if_weak(struct drbd_resource *resource,
					  struct twopc_reply *reply,
					  enum chg_state_flags flags)
{
	u64 directly_reachable = directly_connected_nodes(resource, NOW) |
		NODE_MASK(resource->res_opts.node_id);

	if (reply->primary_nodes & ~directly_reachable) {
		unsigned long irq_flags;

		begin_state_change(resource, &irq_flags, flags);
		__outdate_myself(resource);
		return end_state_change(resource, &irq_flags);
	}

	return SS_NOTHING_TO_DO;
}

bool drbd_have_local_disk(struct drbd_resource *resource)
{
	struct drbd_device *device;
	int vnr;

	rcu_read_lock();
	idr_for_each_entry(&resource->devices, device, vnr) {
		if (device->disk_state[NOW] > D_DISKLESS) {
			rcu_read_unlock();
			return true;
		}
	}
	rcu_read_unlock();
	return false;
}

static enum drbd_state_rv
far_away_change(struct drbd_connection *connection, union drbd_state mask,
		union drbd_state val, struct twopc_reply *reply,
		enum chg_state_flags flags)
{
	struct drbd_resource *resource = connection->resource;
	int vnr = resource->twopc_reply.vnr;

	if (mask.i == 0 && val.i == 0 &&
	    resource->role[NOW] == R_PRIMARY && vnr == -1) {
		/* A node far away test if there are primaries. I am the guy he
		   is concerned about... He learned about me in the CS_PREPARE phase.
		   Since he is committing it I know that he is outdated now... */
		struct drbd_connection *affected_connection;
		int initiator_node_id = resource->twopc_reply.initiator_node_id;

		affected_connection = drbd_get_connection_by_node_id(resource, initiator_node_id);
		if (affected_connection) {
			unsigned long irq_flags;
			enum drbd_state_rv rv;

			begin_state_change(resource, &irq_flags, flags);
			__downgrade_peer_disk_states(affected_connection, D_OUTDATED);
			rv = end_state_change(resource, &irq_flags);
			kref_put(&affected_connection->kref, drbd_destroy_connection);
			return rv;
		}
	}
	if (flags & CS_PREPARE && mask.role == role_MASK && val.role == R_PRIMARY &&
	    resource->role[NOW] == R_PRIMARY) {
		struct net_conf *nc;

		nc = rcu_dereference(connection->transport.net_conf);
		if (!nc || !nc->two_primaries)
			return SS_TWO_PRIMARIES;

		/* A node further away wants to become primary. In case I am
		   primary allow it only when I am diskless. See
		   also check_primaries_distances() in drbd_state.c */
		if (drbd_have_local_disk(resource))
			return SS_WEAKLY_CONNECTED;
	}
	return outdate_if_weak(resource, reply, flags);
}

enum csc_rv {
	CSC_CLEAR,
	CSC_REJECT,
	CSC_ABORT_LOCAL,
	CSC_QUEUE,
	CSC_TID_MISS,
	CSC_MATCH,
};

static enum csc_rv
check_concurrent_transactions(struct drbd_resource *resource, struct twopc_reply *new_r)
{
	struct twopc_reply *ongoing = &resource->twopc_reply;

	if (!resource->remote_state_change)
		return CSC_CLEAR;

	if (new_r->initiator_node_id < ongoing->initiator_node_id) {
		if (ongoing->initiator_node_id == resource->res_opts.node_id)
			return CSC_ABORT_LOCAL;
		else
			return CSC_QUEUE;
	} else if (new_r->initiator_node_id > ongoing->initiator_node_id) {
		return CSC_REJECT;
	}
	if (new_r->tid != ongoing->tid)
		return CSC_TID_MISS;

	return CSC_MATCH;
}


enum alt_rv {
	ALT_LOCKED,
	ALT_MATCH,
	ALT_TIMEOUT,
};

static enum alt_rv when_done_lock(struct drbd_resource *resource, unsigned int for_tid)
{
	write_lock_irq(&resource->state_rwlock);
	if (!resource->remote_state_change)
		return ALT_LOCKED;
	write_unlock_irq(&resource->state_rwlock);
	if (resource->twopc_reply.tid == for_tid)
		return ALT_MATCH;

	return ALT_TIMEOUT;
}
static enum alt_rv abort_local_transaction(struct drbd_resource *resource, unsigned int for_tid)
{
	long t = twopc_timeout(resource) / 8;
	enum alt_rv rv;

	set_bit(TWOPC_ABORT_LOCAL, &resource->flags);
	write_unlock_irq(&resource->state_rwlock);
	wake_up(&resource->state_wait);
	wait_event_timeout(resource->twopc_wait,
			   (rv = when_done_lock(resource, for_tid)) != ALT_TIMEOUT, t);
	clear_bit(TWOPC_ABORT_LOCAL, &resource->flags);
	return rv;
}

static void arm_queue_twopc_timer(struct drbd_resource *resource)
{
	struct queued_twopc *q;
	q = list_first_entry_or_null(&resource->queued_twopc, struct queued_twopc, w.list);

	if (q) {
		unsigned long t = twopc_timeout(resource) / 4;
		mod_timer(&resource->queued_twopc_timer, q->start_jif + t);
	} else {
		del_timer(&resource->queued_twopc_timer);
	}
}

static int queue_twopc(struct drbd_connection *connection, struct twopc_reply *twopc, struct packet_info *pi)
{
	struct drbd_resource *resource = connection->resource;
	struct queued_twopc *q;
	bool was_empty, already_queued = false;

	spin_lock_irq(&resource->queued_twopc_lock);
	list_for_each_entry(q, &resource->queued_twopc, w.list) {
		if (q->reply.tid == twopc->tid &&
		    q->reply.initiator_node_id == twopc->initiator_node_id &&
		    q->connection == connection)
			already_queued = true;
	}
	spin_unlock_irq(&resource->queued_twopc_lock);

	if (already_queued)
		return 0;

	q = kmalloc(sizeof(*q), GFP_NOIO);
	if (!q)
		return -ENOMEM;

	q->reply = *twopc;
	q->packet_data = *(struct p_twopc_request *)pi->data;
	q->packet_info = *pi;
	q->packet_info.data = &q->packet_data;
	kref_get(&connection->kref);
	kref_debug_get(&connection->kref_debug, 16);
	q->connection = connection;
	q->start_jif = jiffies;

	spin_lock_irq(&resource->queued_twopc_lock);
	was_empty = list_empty(&resource->queued_twopc);
	list_add_tail(&q->w.list, &resource->queued_twopc);
	if (was_empty)
		arm_queue_twopc_timer(resource);
	spin_unlock_irq(&resource->queued_twopc_lock);

	return 0;
}

static int queued_twopc_work(struct drbd_work *w, int cancel)
{
	struct queued_twopc *q = container_of(w, struct queued_twopc, w), *q2, *tmp;
	struct drbd_connection *connection = q->connection;
	struct drbd_resource *resource = connection->resource;
	unsigned long t = twopc_timeout(resource) / 4;
	LIST_HEAD(work_list);

	/* Look for more for the same TID... */
	spin_lock_irq(&resource->queued_twopc_lock);
	list_for_each_entry_safe(q2, tmp, &resource->queued_twopc, w.list) {
		if (q2->reply.tid == q->reply.tid &&
		    q2->reply.initiator_node_id == q->reply.initiator_node_id)
			list_move_tail(&q2->w.list, &work_list);
	}
	spin_unlock_irq(&resource->queued_twopc_lock);

	while (true) {
		if (jiffies - q->start_jif >= t || cancel) {
			if (!cancel)
				drbd_info(connection, "Rejecting concurrent "
					  "remote state change %u because of "
					  "state change %u takes too long\n",
					  q->reply.tid,
					  resource->twopc_reply.tid);
			drbd_send_twopc_reply(connection, P_TWOPC_RETRY, &q->reply);
		} else {
			process_twopc(connection, &q->reply, &q->packet_info, q->start_jif);
		}

		kref_debug_put(&connection->kref_debug, 16);
		kref_put(&connection->kref, drbd_destroy_connection);
		kfree(q);

		q = list_first_entry_or_null(&work_list, struct queued_twopc, w.list);
		if (q) {
			list_del(&q->w.list);
			connection = q->connection;
		} else
			break;
	}

	return 0;
}

void queued_twopc_timer_fn(struct timer_list *t)
{
	struct drbd_resource *resource = from_timer(resource, t, queued_twopc_timer);
	struct queued_twopc *q;
	unsigned long irq_flags;
	unsigned long time = twopc_timeout(resource) / 4;

	spin_lock_irqsave(&resource->queued_twopc_lock, irq_flags);
	q = list_first_entry_or_null(&resource->queued_twopc, struct queued_twopc, w.list);
	if (q) {
		if (jiffies - q->start_jif >= time) {
			resource->starting_queued_twopc = q;
			list_del(&q->w.list);
		}
	}
	spin_unlock_irqrestore(&resource->queued_twopc_lock, irq_flags);

	if (q) {
		q->w.cb = &queued_twopc_work;
		drbd_queue_work(&resource->work , &q->w);
	}
}

void queue_queued_twopc(struct drbd_resource *resource)
{
	struct queued_twopc *q;
	unsigned long irq_flags;

	spin_lock_irqsave(&resource->queued_twopc_lock, irq_flags);
	q = list_first_entry_or_null(&resource->queued_twopc, struct queued_twopc, w.list);
	if (q) {
		resource->starting_queued_twopc = q;
		list_del(&q->w.list);
		arm_queue_twopc_timer(resource);
	}
	spin_unlock_irqrestore(&resource->queued_twopc_lock, irq_flags);

	if (!q)
		return;

	q->w.cb = &queued_twopc_work;
	drbd_queue_work(&resource->work , &q->w);
}

static int abort_starting_twopc(struct drbd_resource *resource, struct twopc_reply *twopc)
{
	struct queued_twopc *q = resource->starting_queued_twopc;

	if (q && q->reply.tid == twopc->tid) {
		q->reply.is_aborted = 1;
		return 0;
	}

	return -ENOENT;
}

static int abort_queued_twopc(struct drbd_resource *resource, struct twopc_reply *twopc)
{
	struct queued_twopc *q;
	unsigned long irq_flags;

	spin_lock_irqsave(&resource->queued_twopc_lock, irq_flags);
	list_for_each_entry(q, &resource->queued_twopc, w.list) {
		if (q->reply.tid == twopc->tid) {
			list_del(&q->w.list);
			goto found;
		}
	}
	q = NULL;
found:
	spin_unlock_irqrestore(&resource->queued_twopc_lock, irq_flags);

	if (q) {
		kref_put(&q->connection->kref, drbd_destroy_connection);
		kfree(q);
		return 0;
	}

	return -ENOENT;
}

static int receive_twopc(struct drbd_connection *connection, struct packet_info *pi)
{
	struct drbd_resource *resource = connection->resource;
	struct p_twopc_request *p = pi->data;
	struct twopc_reply reply;
	int rv;

	reply.vnr = pi->vnr;
	reply.tid = be32_to_cpu(p->tid);
	reply.initiator_node_id = be32_to_cpu(p->initiator_node_id);
	reply.target_node_id = be32_to_cpu(p->target_node_id);
	reply.reachable_nodes = directly_connected_nodes(resource, NOW) |
				NODE_MASK(resource->res_opts.node_id);
	reply.primary_nodes = 0;
	reply.weak_nodes = 0;
	reply.is_disconnect = 0;
	reply.is_aborted = 0;

	rv = process_twopc(connection, &reply, pi, jiffies);

	return rv;
}

static void nested_twopc_abort(struct drbd_resource *resource, int vnr, enum drbd_packet cmd,
			       struct p_twopc_request *request)
{
	struct drbd_connection *connection;
	u64 nodes_to_reach, reach_immediately, im;

	read_lock_irq(&resource->state_rwlock);
	nodes_to_reach = be64_to_cpu(request->nodes_to_reach);
	reach_immediately = directly_connected_nodes(resource, NOW) & nodes_to_reach;
	nodes_to_reach &= ~(reach_immediately | NODE_MASK(resource->res_opts.node_id));
	request->nodes_to_reach = cpu_to_be64(nodes_to_reach);
	read_unlock_irq(&resource->state_rwlock);

	for_each_connection_ref(connection, im, resource) {
		u64 mask = NODE_MASK(connection->peer_node_id);
		if (reach_immediately & mask)
			conn_send_twopc_request(connection, vnr, cmd, request);
	}
}

static bool is_prepare(enum drbd_packet cmd)
{
	return cmd == P_TWOPC_PREP_RSZ || cmd == P_TWOPC_PREPARE;
}


enum determine_dev_size
drbd_commit_size_change(struct drbd_device *device, struct resize_parms *rs, u64 nodes_to_reach)
{
	struct twopc_resize *tr = &device->resource->twopc_resize;
	enum determine_dev_size dd;
	uint64_t my_usize;

	if (!get_ldev(device)) {
		drbd_set_my_capacity(device, tr->new_size);
		return DS_UNCHANGED; /* Not entirely true, but we are diskless... */
	}

	rcu_read_lock();
	my_usize = rcu_dereference(device->ldev->disk_conf)->disk_size;
	rcu_read_unlock();

	if (my_usize != tr->user_size) {
		struct disk_conf *old_disk_conf, *new_disk_conf;

		new_disk_conf = kzalloc(sizeof(struct disk_conf), GFP_KERNEL);
		if (!new_disk_conf) {
			drbd_err(device, "Allocation of new disk_conf failed\n");
			device->ldev->disk_conf->disk_size = tr->user_size;
			goto cont;
		}

		old_disk_conf = device->ldev->disk_conf;
		*new_disk_conf = *old_disk_conf;
		new_disk_conf->disk_size = tr->user_size;

		rcu_assign_pointer(device->ldev->disk_conf, new_disk_conf);
		synchronize_rcu();
		kfree(old_disk_conf);

		drbd_info(device, "New u_size %llu sectors\n",
			  (unsigned long long)tr->user_size);
	}
cont:
	dd = drbd_determine_dev_size(device, tr->new_size, tr->dds_flags | DDSF_2PC, rs);

	if (dd > DS_UNCHANGED) { /* DS_SHRUNK, DS_GREW, DS_GREW_FROM_ZERO */
		struct drbd_peer_device *peer_device;
		u64 im;

		for_each_peer_device_ref(peer_device, im, device) {
			if (peer_device->repl_state[NOW] != L_ESTABLISHED ||
			    peer_device->disk_state[NOW] < D_INCONSISTENT)
				continue;

			/* update cached sizes, relevant for the next handshake
			 * of a currently unconnected peer. */
			peer_device->c_size = tr->new_size;
			peer_device->u_size = tr->user_size;
			if (dd >= DS_GREW) {
				if (tr->new_size > peer_device->d_size)
					peer_device->d_size = tr->new_size;

				if (tr->new_size > peer_device->max_size)
					peer_device->max_size = tr->new_size;
			} else if (dd == DS_SHRUNK) {
				if (tr->new_size < peer_device->d_size)
					peer_device->d_size = tr->new_size;

				if (tr->new_size < peer_device->max_size)
					peer_device->max_size = tr->new_size;
			}
		}
	}

	if (dd == DS_GREW && !(tr->dds_flags & DDSF_NO_RESYNC)) {
		struct drbd_resource *resource = device->resource;
		const int my_node_id = resource->res_opts.node_id;
		struct drbd_peer_device *peer_device;
		u64 im;

		for_each_peer_device_ref(peer_device, im, device) {
			if (peer_device->repl_state[NOW] != L_ESTABLISHED ||
			    peer_device->disk_state[NOW] < D_INCONSISTENT)
				continue;

			if (tr->diskful_primary_nodes) {
				if (tr->diskful_primary_nodes & NODE_MASK(my_node_id)) {
					enum drbd_repl_state resync;
					if (peer_device->connection->peer_role[NOW] == R_SECONDARY) {
						resync = L_SYNC_SOURCE;
					} else /* peer == R_PRIMARY */ {
						resync = peer_device->node_id < my_node_id ?
							L_SYNC_TARGET : L_SYNC_SOURCE;
					}
					drbd_start_resync(peer_device, resync);
				} else {
					if (peer_device->connection->peer_role[NOW] == R_PRIMARY)
						drbd_start_resync(peer_device, L_SYNC_TARGET);
					/* else  no resync */
				}
			} else {
				if (resource->twopc_parent_nodes & NODE_MASK(peer_device->node_id))
					drbd_start_resync(peer_device, L_SYNC_TARGET);
				else if (nodes_to_reach & NODE_MASK(peer_device->node_id))
					drbd_start_resync(peer_device, L_SYNC_SOURCE);
				/* else  no resync */
			}
		}
	}

	put_ldev(device);
	return dd;
}

enum drbd_state_rv drbd_support_2pc_resize(struct drbd_resource *resource)
{
	struct drbd_connection *connection;
	enum drbd_state_rv rv = SS_SUCCESS;

	rcu_read_lock();
	for_each_connection_rcu(connection, resource) {
		if (connection->cstate[NOW] == C_CONNECTED &&
		    connection->agreed_pro_version < 112) {
			rv = SS_NOT_SUPPORTED;
			break;
		}
	}
	rcu_read_unlock();

	return rv;
}

static int process_twopc(struct drbd_connection *connection,
			 struct twopc_reply *reply,
			 struct packet_info *pi,
			 unsigned long receive_jif)
{
	struct drbd_connection *affected_connection = connection;
	struct drbd_resource *resource = connection->resource;
	struct drbd_peer_device *peer_device = NULL;
	struct p_twopc_request *p = pi->data;
	union drbd_state mask = {}, val = {};
	enum chg_state_flags flags = CS_VERBOSE | CS_LOCAL_ONLY;
	enum drbd_state_rv rv = SS_SUCCESS;
	enum csc_rv csc_rv;

	/* Check for concurrent transactions and duplicate packets. */
	write_lock_irq(&resource->state_rwlock);

	csc_rv = check_concurrent_transactions(resource, reply);

	if (csc_rv == CSC_CLEAR && pi->cmd != P_TWOPC_ABORT) {
		if (!is_prepare(pi->cmd)) {
			/* We have committed or aborted this transaction already. */
			write_unlock_irq(&resource->state_rwlock);
			drbd_debug(connection, "Ignoring %s packet %u\n",
				   drbd_packet_name(pi->cmd),
				   reply->tid);
			return 0;
		}
		if (reply->is_aborted) {
			write_unlock_irq(&resource->state_rwlock);
			return 0;
		}
		resource->starting_queued_twopc = NULL;
		resource->remote_state_change = true;
		resource->twopc_type = pi->cmd == P_TWOPC_PREPARE ? TWOPC_STATE_CHANGE : TWOPC_RESIZE;
		resource->twopc_prepare_reply_cmd = 0;
		resource->twopc_parent_nodes = NODE_MASK(connection->peer_node_id);
		clear_bit(TWOPC_EXECUTED, &resource->flags);
	} else if (csc_rv == CSC_MATCH && !is_prepare(pi->cmd)) {
		flags |= CS_PREPARED;

		if (test_and_set_bit(TWOPC_EXECUTED, &resource->flags)) {
			write_unlock_irq(&resource->state_rwlock);
			drbd_info(connection, "Ignoring redundant %s packet %u.\n",
				  drbd_packet_name(pi->cmd),
				  reply->tid);
			return 0;
		}
	} else if (csc_rv == CSC_ABORT_LOCAL && is_prepare(pi->cmd)) {
		enum alt_rv alt_rv;

		drbd_info(connection, "Aborting local state change %u to yield to remote "
			  "state change %u.\n",
			  resource->twopc_reply.tid,
			  reply->tid);
		alt_rv = abort_local_transaction(resource, reply->tid);
		if (alt_rv == ALT_MATCH) {
			/* abort_local_transaction() comes back unlocked in this case... */
			goto match;
		} else if (alt_rv == ALT_TIMEOUT) {
			/* abort_local_transaction() comes back unlocked in this case... */
			drbd_info(connection, "Aborting local state change %u "
				  "failed. Rejecting remote state change %u.\n",
				  resource->twopc_reply.tid,
				  reply->tid);
			drbd_send_twopc_reply(connection, P_TWOPC_RETRY, reply);
			return 0;
		}
		/* abort_local_transaction() returned with the state_rwlock write lock */
		if (reply->is_aborted) {
			write_unlock_irq(&resource->state_rwlock);
			return 0;
		}
		resource->starting_queued_twopc = NULL;
		resource->remote_state_change = true;
		resource->twopc_type = pi->cmd == P_TWOPC_PREPARE ? TWOPC_STATE_CHANGE : TWOPC_RESIZE;
		resource->twopc_parent_nodes = NODE_MASK(connection->peer_node_id);
		resource->twopc_prepare_reply_cmd = 0;
		clear_bit(TWOPC_EXECUTED, &resource->flags);
	} else if (pi->cmd == P_TWOPC_ABORT) {
		/* crc_rc != CRC_MATCH */
		int err;

		err = abort_starting_twopc(resource, reply);
		write_unlock_irq(&resource->state_rwlock);
		if (err) {
			err = abort_queued_twopc(resource, reply);
			if (err)
				drbd_info(connection, "Ignoring %s packet %u.\n",
					  drbd_packet_name(pi->cmd),
					  reply->tid);
		}

		nested_twopc_abort(resource, pi->vnr, pi->cmd, p);
		return 0;
	} else {
		write_unlock_irq(&resource->state_rwlock);

		if (csc_rv == CSC_REJECT) {
		reject:
			drbd_info(connection, "Rejecting concurrent "
				  "remote state change %u because of "
				  "state change %u\n",
				  reply->tid,
				  resource->twopc_reply.tid);
			drbd_send_twopc_reply(connection, P_TWOPC_RETRY, reply);
			return 0;
		}

		if (is_prepare(pi->cmd)) {
			if (csc_rv == CSC_QUEUE) {
				int err = queue_twopc(connection, reply, pi);
				if (err)
					goto reject;
			} else if (csc_rv == CSC_TID_MISS) {
				goto reject;
			} else if (csc_rv == CSC_MATCH) {
				/* We have prepared this transaction already. */
				enum drbd_packet reply_cmd;

			match:
				write_lock_irq(&resource->state_rwlock);
				resource->twopc_parent_nodes |= NODE_MASK(connection->peer_node_id);
				reply_cmd = resource->twopc_prepare_reply_cmd;
				if (!reply_cmd) {
					kref_get(&connection->kref);
					kref_debug_get(&connection->kref_debug, 9);
					list_add(&connection->twopc_parent_list,
						 &resource->twopc_parents);
				}
				write_unlock_irq(&resource->state_rwlock);

				if (reply_cmd) {
					drbd_send_twopc_reply(connection, reply_cmd,
							      &resource->twopc_reply);
				} else {
					/* if a node sends us a prepare, that means he has
					   prepared this himsilf successfully. */
					set_bit(TWOPC_YES, &connection->flags);

					if (cluster_wide_reply_ready(resource)) {
						if (resource->twopc_work.cb == NULL) {
							resource->twopc_work.cb = nested_twopc_work;
							drbd_queue_work(&resource->work, &resource->twopc_work);
						}
					}
				}
			}
		} else {
			drbd_info(connection, "Ignoring %s packet %u "
				  "current processing state change %u\n",
				  drbd_packet_name(pi->cmd),
				  reply->tid,
				  resource->twopc_reply.tid);
		}
		return 0;
	}

	if (reply->initiator_node_id != connection->peer_node_id) {
		/*
		 * This is an indirect request.  Unless we are directly
		 * connected to the initiator as well as indirectly, we don't
		 * have connection or peer device objects for this peer.
		 */
		for_each_connection(affected_connection, resource) {
			/* for_each_connection() protected by holding state_rwlock here */
			if (reply->initiator_node_id ==
			    affected_connection->peer_node_id)
				goto directly_connected;
		}
		/* only indirectly connected */
		affected_connection = NULL;
	}

    directly_connected:
	if (reply->target_node_id != -1 &&
	    reply->target_node_id != resource->res_opts.node_id) {
		affected_connection = NULL;
	}

	if (resource->twopc_type == TWOPC_STATE_CHANGE) {
		mask.i = be32_to_cpu(p->mask);
		val.i = be32_to_cpu(p->val);
	}

	if (affected_connection && affected_connection->cstate[NOW] < C_CONNECTED &&
	    mask.conn == 0)
		affected_connection = NULL;

	if (mask.conn == conn_MASK) {
		u64 m = NODE_MASK(reply->initiator_node_id);

		if (val.conn == C_CONNECTED)
			reply->reachable_nodes |= m;
		if (val.conn == C_DISCONNECTING) {
			reply->reachable_nodes &= ~m;
			reply->is_disconnect = 1;
		}
	}

	if (pi->vnr != -1 && affected_connection) {
		peer_device = conn_peer_device(affected_connection, pi->vnr);
		/* If we do not know the peer_device, then we are fine with
		   whatever is going on in the cluster. E.g. detach and del-minor
		   one each node, one after the other */

		affected_connection = NULL; /* It is intended for a peer_device! */
	}

	if (pi->cmd == P_TWOPC_PREPARE) {
		reply->primary_nodes = be64_to_cpu(p->primary_nodes);
		if (resource->role[NOW] == R_PRIMARY) {
			reply->primary_nodes |= NODE_MASK(resource->res_opts.node_id);
			reply->weak_nodes = ~reply->reachable_nodes;
		}
	}
	if (pi->cmd == P_TWOPC_PREP_RSZ) {
		struct drbd_device *device;

		device = (peer_device ?: conn_peer_device(connection, pi->vnr))->device;
		if (get_ldev(device)) {
			if (resource->role[NOW] == R_PRIMARY)
				reply->diskful_primary_nodes = NODE_MASK(resource->res_opts.node_id);
			reply->max_possible_size = drbd_local_max_size(device);
			put_ldev(device);
		} else {
			reply->max_possible_size = DRBD_MAX_SECTORS;
			reply->diskful_primary_nodes = 0;
		}
		resource->twopc_resize.dds_flags = be16_to_cpu(p->dds_flags);
		resource->twopc_resize.user_size = be64_to_cpu(p->user_size);
	}

	resource->twopc_reply = *reply;
	write_unlock_irq(&resource->state_rwlock);

	switch(pi->cmd) {
	case P_TWOPC_PREPARE:
		drbd_info(connection, "Preparing remote state change %u ", reply->tid);
		flags |= CS_PREPARE;
		break;
	case P_TWOPC_PREP_RSZ:
		drbd_info(connection, "Preparing remote state change %u "
			  "(local_max_size = %llu KiB)\n",
			  reply->tid, (unsigned long long)reply->max_possible_size >> 1);
		flags |= CS_PREPARE;
		break;
	case P_TWOPC_ABORT:
		drbd_info(connection, "Aborting remote state change %u\n",
			  reply->tid);
		flags |= CS_ABORT;
		break;
	case P_TWOPC_COMMIT:
		drbd_info(connection, "Committing remote state change %u (primary_nodes=%llX)\n",
			  reply->tid, be64_to_cpu(p->primary_nodes));
		break;
	default:
		BUG();
	}

	switch (resource->twopc_type) {
	case TWOPC_STATE_CHANGE:
		if (flags & CS_PREPARED)
			reply->primary_nodes = be64_to_cpu(p->primary_nodes);

		if (peer_device)
			rv = change_peer_device_state(peer_device, mask, val, flags);
		else if (affected_connection)
			rv = change_connection_state(affected_connection,
						     mask, val, reply, flags | CS_IGN_OUTD_FAIL);
		else
			rv = far_away_change(connection, mask, val, reply, flags);
		break;
	case TWOPC_RESIZE:
		if (flags & CS_PREPARE)
			rv = drbd_support_2pc_resize(resource);
		break;
	}

	if (flags & CS_PREPARE) {
		write_lock_irq(&resource->state_rwlock);
		kref_get(&connection->kref);
		kref_debug_get(&connection->kref_debug, 9);
		list_add(&connection->twopc_parent_list, &resource->twopc_parents);
		mod_timer(&resource->twopc_timer, receive_jif + twopc_timeout(resource));
		write_unlock_irq(&resource->state_rwlock);

		if (rv >= SS_SUCCESS) {
			nested_twopc_request(resource, pi->vnr, pi->cmd, p);
		} else {
			enum drbd_packet cmd = (rv == SS_IN_TRANSIENT_STATE) ?
				P_TWOPC_RETRY : P_TWOPC_NO;
			drbd_send_twopc_reply(connection, cmd, reply);
		}
	} else {
		if (flags & CS_PREPARED) {
			if (rv < SS_SUCCESS)
				drbd_err(resource, "FATAL: Local commit of prepared %u failed! \n",
					 reply->tid);

			del_timer(&resource->twopc_timer);
		}

		nested_twopc_request(resource, pi->vnr, pi->cmd, p);

		if (resource->twopc_type == TWOPC_RESIZE && flags & CS_PREPARED && !(flags & CS_ABORT)) {
			struct twopc_resize *tr = &resource->twopc_resize;
			struct drbd_device *device;

			tr->diskful_primary_nodes = be64_to_cpu(p->diskful_primary_nodes);
			tr->new_size = be64_to_cpu(p->exposed_size);
			device = (peer_device ?: conn_peer_device(connection, pi->vnr))->device;

			drbd_commit_size_change(device, NULL, be64_to_cpu(p->nodes_to_reach));
			rv = SS_SUCCESS;
		}
		clear_remote_state_change(resource);

		if (peer_device && rv >= SS_SUCCESS && !(flags & CS_ABORT))
			drbd_md_sync_if_dirty(peer_device->device);

		if (connection->agreed_pro_version < 117 &&
		    rv >= SS_SUCCESS && !(flags & CS_ABORT) &&
		    affected_connection &&
		    mask.conn == conn_MASK && val.conn == C_CONNECTED)
			conn_connect2(connection);
	}

	return 0;
}

void drbd_try_to_get_resynced(struct drbd_device *device)
{
	int best_resync_peer_preference = 0;
	struct drbd_peer_device *best_peer_device = NULL;
	struct drbd_peer_device *peer_device;
	enum sync_strategy best_strategy = UNDETERMINED;

	if (!get_ldev(device))
		return;

	rcu_read_lock();
	for_each_peer_device_rcu(peer_device, device) {
		enum sync_strategy strategy;
		int rule_nr, peer_node_id;
		if (peer_device->disk_state[NOW] == D_UP_TO_DATE) {
			strategy = drbd_uuid_compare(peer_device, &rule_nr, &peer_node_id);
			drbd_info(peer_device, "strategy = %s\n", strategy_descriptor(strategy).name);
			if (strategy_descriptor(strategy).resync_peer_preference > best_resync_peer_preference) {
				best_resync_peer_preference = strategy_descriptor(strategy).resync_peer_preference;
				best_peer_device = peer_device;
				best_strategy = strategy;
			}
		}
	}
	rcu_read_unlock();
	peer_device = best_peer_device;

	if (best_strategy == NO_SYNC) {
		change_disk_state(device, D_UP_TO_DATE, CS_VERBOSE, NULL);
	} else if (peer_device) {
		drbd_resync(peer_device, DISKLESS_PRIMARY);
		drbd_send_uuids(peer_device, UUID_FLAG_RESYNC | UUID_FLAG_DISKLESS_PRIMARY, 0);
	}
	put_ldev(device);
}

static int receive_state(struct drbd_connection *connection, struct packet_info *pi)
{
	struct drbd_resource *resource = connection->resource;
	struct drbd_peer_device *peer_device = NULL;
	enum drbd_repl_state *repl_state;
	struct drbd_device *device = NULL;
	struct p_state *p = pi->data;
	union drbd_state old_peer_state, peer_state;
	enum drbd_disk_state peer_disk_state, new_disk_state = D_MASK;
	enum drbd_repl_state new_repl_state;
	bool peer_was_resync_target;
	enum chg_state_flags begin_state_chg_flags = CS_VERBOSE;
	int rv;

	if (pi->vnr != -1) {
		peer_device = conn_peer_device(connection, pi->vnr);
		if (!peer_device)
			return config_unknown_volume(connection, pi);
		device = peer_device->device;
	}

	peer_state.i = be32_to_cpu(p->state);

	if (pi->vnr == -1) {
		if (peer_state.role == R_SECONDARY) {
			unsigned long irq_flags;

			begin_state_change(resource, &irq_flags, CS_HARD | CS_VERBOSE);
			__change_peer_role(connection, R_SECONDARY);
			rv = end_state_change(resource, &irq_flags);
			if (rv < SS_SUCCESS)
				goto fail;
		}
		return 0;
        }

	peer_disk_state = peer_state.disk;

	if (peer_disk_state > D_DISKLESS && !want_bitmap(peer_device)) {
		drbd_warn(device, "The peer is configured to be diskless but presents %s\n",
			  drbd_disk_str(peer_disk_state));
		goto fail;
	}

	if (peer_state.disk == D_NEGOTIATING) {
		peer_disk_state = peer_device->uuid_flags & UUID_FLAG_INCONSISTENT ?
			D_INCONSISTENT : D_CONSISTENT;
		drbd_info(device, "real peer disk state = %s\n", drbd_disk_str(peer_disk_state));
	}

	read_lock_irq(&resource->state_rwlock);
	old_peer_state = drbd_get_peer_device_state(peer_device, NOW);
	read_unlock_irq(&resource->state_rwlock);
 retry:
	new_repl_state = max_t(enum drbd_repl_state, old_peer_state.conn, L_OFF);

	/* If some other part of the code (ack_receiver thread, timeout)
	 * already decided to close the connection again,
	 * we must not "re-establish" it here. */
	if (old_peer_state.conn <= C_TEAR_DOWN)
		return -ECONNRESET;

	if (!test_bit(INITIAL_STATE_RECEIVED, &peer_device->flags) &&
	    peer_state.role == R_PRIMARY && peer_device->uuid_flags & UUID_FLAG_STABLE)
		check_resync_source(device, peer_device->uuid_node_mask);

	peer_was_resync_target =
		peer_device->last_repl_state == L_SYNC_TARGET ||
		peer_device->last_repl_state == L_PAUSED_SYNC_T;
	/* If this is the "end of sync" confirmation, usually the peer disk
	 * was D_INCONSISTENT or D_CONSISTENT. (Since the peer might be
	 * weak we do not know anything about its new disk state)
	 */
	if (peer_was_resync_target &&
	    (old_peer_state.pdsk == D_INCONSISTENT || old_peer_state.pdsk == D_CONSISTENT) &&
	    old_peer_state.conn > L_ESTABLISHED && old_peer_state.disk >= D_INCONSISTENT) {
		/* If we are (becoming) SyncSource, but peer is still in sync
		 * preparation, ignore its uptodate-ness to avoid flapping, it
		 * will change to inconsistent once the peer reaches active
		 * syncing states.
		 * It may have changed syncer-paused flags, however, so we
		 * cannot ignore this completely. */
		if (peer_state.conn > L_ESTABLISHED &&
		    peer_state.conn < L_SYNC_SOURCE)
			peer_disk_state = D_INCONSISTENT;

		/* if peer_state changes to connected at the same time,
		 * it explicitly notifies us that it finished resync.
		 * Maybe we should finish it up, too? */
		else if (peer_state.conn == L_ESTABLISHED) {
			bool finish_now = false;

			if (old_peer_state.conn == L_WF_BITMAP_S) {
				read_lock_irq(&resource->state_rwlock);
				if (peer_device->repl_state[NOW] == L_WF_BITMAP_S)
					peer_device->resync_finished_pdsk = peer_state.disk;
				else if (peer_device->repl_state[NOW] == L_SYNC_SOURCE)
					finish_now = true;
				read_unlock_irq(&resource->state_rwlock);
			}

			if (finish_now || old_peer_state.conn == L_SYNC_SOURCE ||
			    old_peer_state.conn == L_PAUSED_SYNC_S) {
				drbd_resync_finished(peer_device, peer_state.disk);
				peer_device->last_repl_state = peer_state.conn;
			}
			return 0;
		}
	}

	/* explicit verify finished notification, stop sector reached. */
	if (old_peer_state.conn == L_VERIFY_T && old_peer_state.disk == D_UP_TO_DATE &&
	    peer_state.conn == L_ESTABLISHED && peer_disk_state == D_UP_TO_DATE) {
		ov_out_of_sync_print(peer_device);
		drbd_resync_finished(peer_device, D_MASK);
		peer_device->last_repl_state = peer_state.conn;
		return 0;
	}

	/* Start resync after AHEAD/BEHIND */
	if (peer_state.conn == L_SYNC_SOURCE && old_peer_state.conn == L_BEHIND) {
		drbd_start_resync(peer_device, L_SYNC_TARGET);
		return 0;
	}

	/* peer says his disk is inconsistent, while we think it is uptodate,
	 * and this happens while the peer still thinks we have a sync going on,
	 * but we think we are already done with the sync.
	 * We ignore this to avoid flapping pdsk.
	 * This should not happen, if the peer is a recent version of drbd. */
	if (old_peer_state.pdsk == D_UP_TO_DATE && peer_disk_state == D_INCONSISTENT &&
	    old_peer_state.conn == L_ESTABLISHED && peer_state.conn > L_SYNC_SOURCE)
		peer_disk_state = D_UP_TO_DATE;

	if (new_repl_state == L_OFF)
		new_repl_state = L_ESTABLISHED;

	if (peer_state.conn == L_AHEAD)
		new_repl_state = L_BEHIND;

	if (peer_device->uuids_received &&
	    peer_state.disk >= D_NEGOTIATING &&
	    get_ldev_if_state(device, D_NEGOTIATING)) {
		bool consider_resync;

		/* clear CONN_DISCARD_MY_DATA so late, to not lose it if peer
		   gets aborted before we are able to do the resync handshake. */
		clear_bit(CONN_DISCARD_MY_DATA, &connection->flags);

		/* if we established a new connection */
		consider_resync = (old_peer_state.conn < L_ESTABLISHED);
		/* if we have both been inconsistent, and the peer has been
		 * forced to be UpToDate with --force */
		consider_resync |= test_bit(CONSIDER_RESYNC, &peer_device->flags);
		/* if we had been plain connected, and the admin requested to
		 * start a sync by "invalidate" or "invalidate-remote" */
		consider_resync |= (old_peer_state.conn == L_ESTABLISHED &&
				    (peer_state.conn == L_STARTING_SYNC_S ||
				     peer_state.conn == L_STARTING_SYNC_T));

		if (consider_resync) {
			new_repl_state = drbd_sync_handshake(peer_device, peer_state);
		} else if (old_peer_state.conn == L_ESTABLISHED &&
			   (peer_state.disk == D_NEGOTIATING ||
			    old_peer_state.disk == D_NEGOTIATING)) {
			new_repl_state = drbd_attach_handshake(peer_device, peer_disk_state);
			if (new_repl_state == L_ESTABLISHED && device->disk_state[NOW] == D_UP_TO_DATE)
				peer_disk_state = D_UP_TO_DATE;
		}

		put_ldev(device);
		if (new_repl_state == -1)
			return -EIO; /* retry connect */
		else if (new_repl_state == -2) {
			new_repl_state = L_ESTABLISHED;
			if (device->disk_state[NOW] == D_NEGOTIATING) {
				new_repl_state = L_NEG_NO_RESULT;
			} else if (peer_state.disk == D_NEGOTIATING) {
				/* The peer will decide later and let us know... */
				peer_disk_state = D_NEGOTIATING;
			} else {
				if (test_and_clear_bit(CONN_DRY_RUN, &connection->flags))
					return -EIO;
				D_ASSERT(device, old_peer_state.conn == L_OFF);
				goto fail;
			}
		}

		if (device->disk_state[NOW] == D_NEGOTIATING) {
			begin_state_chg_flags |= CS_FORCE_RECALC;
			peer_device->negotiation_result = new_repl_state;
		}
	}
	/* This is after the point where we did UUID comparison and joined with the
	   diskless case again. Releasing uuid_sem here */
	if (test_and_clear_bit(HOLDING_UUID_READ_LOCK, &peer_device->flags)) {
		struct drbd_transport *transport = &connection->transport;
		up_read_non_owner(&device->uuid_sem);
		/* Last packet of handshake received, disarm receive timeout */
		transport->ops->set_rcvtimeo(transport, DATA_STREAM, MAX_SCHEDULE_TIMEOUT);
	}

	if (new_repl_state == L_ESTABLISHED && peer_disk_state == D_CONSISTENT &&
	    drbd_suspended(device) && peer_device->repl_state[NOW] < L_ESTABLISHED &&
	    test_and_clear_bit(NEW_CUR_UUID, &device->flags)) {
		unsigned long irq_flags;

		/* Do not allow RESEND for a rebooted peer. We can only allow this
		   for temporary network outages! */
		drbd_err(device, "Aborting Connect, can not thaw IO with an only Consistent peer\n");
		tl_walk(connection, CONNECTION_LOST_WHILE_PENDING);
		drbd_uuid_new_current(device, false);
		begin_state_change(resource, &irq_flags, CS_HARD);
		__change_cstate(connection, C_PROTOCOL_ERROR);
		__change_io_susp_user(resource, false);
		end_state_change(resource, &irq_flags);
		return -EIO;
	}

	write_lock_irq(&resource->state_rwlock);
	set_bit(INITIAL_STATE_RECEIVED, &peer_device->flags);
	if (connection->cstate[NOW] == C_CONNECTING) {
		/* Since protocol 117 state comes before change on the cstate */
		peer_device->connect_state = (union drbd_state)
			{ { .disk = new_disk_state,
			    .conn = new_repl_state,
			    .peer = peer_state.role,
			    .pdsk = peer_disk_state,
			    .peer_isp = peer_state.aftr_isp | peer_state.user_isp } };

		wake_up(&connection->ee_wait);
		return 0;
	}

	begin_state_change_locked(resource, begin_state_chg_flags);
	if (old_peer_state.i != drbd_get_peer_device_state(peer_device, NOW).i) {
		old_peer_state = drbd_get_peer_device_state(peer_device, NOW);
		abort_state_change_locked(resource);
		write_unlock_irq(&resource->state_rwlock);
		goto retry;
	}
	clear_bit(CONSIDER_RESYNC, &peer_device->flags);
	if (new_disk_state != D_MASK)
		__change_disk_state(device, new_disk_state);
	if (device->disk_state[NOW] != D_NEGOTIATING)
		__change_repl_state(peer_device, new_repl_state);
	if (connection->peer_role[NOW] == R_UNKNOWN || peer_state.role == R_SECONDARY)
		__change_peer_role(connection, peer_state.role);
	__change_peer_disk_state(peer_device, peer_disk_state);
	__change_resync_susp_peer(peer_device, peer_state.aftr_isp | peer_state.user_isp);
	repl_state = peer_device->repl_state;
	if (repl_state[OLD] < L_ESTABLISHED && repl_state[NEW] >= L_ESTABLISHED)
		resource->state_change_flags |= CS_HARD;

	rv = end_state_change_locked(resource);
	new_repl_state = peer_device->repl_state[NOW];
	set_bit(INITIAL_STATE_PROCESSED, &peer_device->flags); /* Only relevant for agreed_pro_version < 117 */
	write_unlock_irq(&resource->state_rwlock);

	if (rv < SS_SUCCESS)
		goto fail;

	if (old_peer_state.conn > L_OFF) {
		if (new_repl_state > L_ESTABLISHED && peer_state.conn <= L_ESTABLISHED &&
		    peer_state.disk != D_NEGOTIATING ) {
			/* we want resync, peer has not yet decided to sync... */
			/* Nowadays only used when forcing a node into primary role and
			   setting its disk to UpToDate with that */
			drbd_send_uuids(peer_device, 0, 0);
			drbd_send_current_state(peer_device);
		}
	}

	clear_bit(DISCARD_MY_DATA, &peer_device->flags); /* Only relevant for agreed_pro_version < 117 */

	drbd_md_sync(device); /* update connected indicator, effective_size, ... */

	peer_device->last_repl_state = peer_state.conn;
	return 0;
fail:
	change_cstate(connection, C_DISCONNECTING, CS_HARD);
	return -EIO;
}

static int receive_sync_uuid(struct drbd_connection *connection, struct packet_info *pi)
{
	struct drbd_peer_device *peer_device;
	struct drbd_device *device;
	struct p_uuid *p = pi->data;

	peer_device = conn_peer_device(connection, pi->vnr);
	if (!peer_device)
		return -EIO;
	device = peer_device->device;

	wait_event(device->misc_wait,
		   peer_device->repl_state[NOW] == L_WF_SYNC_UUID ||
		   peer_device->repl_state[NOW] == L_BEHIND ||
		   peer_device->repl_state[NOW] < L_ESTABLISHED ||
		   device->disk_state[NOW] < D_NEGOTIATING);

	/* D_ASSERT(device,  peer_device->repl_state[NOW] == L_WF_SYNC_UUID ); */

	/* Here the _drbd_uuid_ functions are right, current should
	   _not_ be rotated into the history */
	if (get_ldev_if_state(device, D_NEGOTIATING)) {
		_drbd_uuid_set_current(device, be64_to_cpu(p->uuid));
		_drbd_uuid_set_bitmap(peer_device, 0UL);

		drbd_print_uuids(peer_device, "updated sync uuid");
		drbd_start_resync(peer_device, L_SYNC_TARGET);

		put_ldev(device);
	} else
		drbd_err(device, "Ignoring SyncUUID packet!\n");

	return 0;
}

/**
 * receive_bitmap_plain
 *
 * Return 0 when done, 1 when another iteration is needed, and a negative error
 * code upon failure.
 */
static int
receive_bitmap_plain(struct drbd_peer_device *peer_device, unsigned int size,
		     struct bm_xfer_ctx *c)
{
	unsigned long *p;
	unsigned int data_size = DRBD_SOCKET_BUFFER_SIZE -
				 drbd_header_size(peer_device->connection);
	unsigned int num_words = min_t(size_t, data_size / sizeof(*p),
				       c->bm_words - c->word_offset);
	unsigned int want = num_words * sizeof(*p);
	int err;

	if (want != size) {
		drbd_err(peer_device, "%s:want (%u) != size (%u)\n", __func__, want, size);
		return -EIO;
	}
	if (want == 0)
		return 0;
	err = drbd_recv_all(peer_device->connection, (void **)&p, want);
	if (err)
		return err;

	drbd_bm_merge_lel(peer_device, c->word_offset, num_words, p);

	c->word_offset += num_words;
	c->bit_offset = c->word_offset * BITS_PER_LONG;
	if (c->bit_offset > c->bm_bits)
		c->bit_offset = c->bm_bits;

	return 1;
}

static enum drbd_bitmap_code dcbp_get_code(struct p_compressed_bm *p)
{
	return (enum drbd_bitmap_code)(p->encoding & 0x0f);
}

static int dcbp_get_start(struct p_compressed_bm *p)
{
	return (p->encoding & 0x80) != 0;
}

static int dcbp_get_pad_bits(struct p_compressed_bm *p)
{
	return (p->encoding >> 4) & 0x7;
}

/**
 * recv_bm_rle_bits
 *
 * Return 0 when done, 1 when another iteration is needed, and a negative error
 * code upon failure.
 */
static int
recv_bm_rle_bits(struct drbd_peer_device *peer_device,
		struct p_compressed_bm *p,
		 struct bm_xfer_ctx *c,
		 unsigned int len)
{
	struct bitstream bs;
	u64 look_ahead;
	u64 rl;
	u64 tmp;
	unsigned long s = c->bit_offset;
	unsigned long e;
	int toggle = dcbp_get_start(p);
	int have;
	int bits;

	bitstream_init(&bs, p->code, len, dcbp_get_pad_bits(p));

	bits = bitstream_get_bits(&bs, &look_ahead, 64);
	if (bits < 0)
		return -EIO;

	for (have = bits; have > 0; s += rl, toggle = !toggle) {
		bits = vli_decode_bits(&rl, look_ahead);
		if (bits <= 0)
			return -EIO;

		if (toggle) {
			e = s + rl -1;
			if (e >= c->bm_bits) {
				drbd_err(peer_device, "bitmap overflow (e:%lu) while decoding bm RLE packet\n", e);
				return -EIO;
			}
			drbd_bm_set_many_bits(peer_device, s, e);
		}

		if (have < bits) {
			drbd_err(peer_device, "bitmap decoding error: h:%d b:%d la:0x%08llx l:%u/%u\n",
				have, bits, look_ahead,
				(unsigned int)(bs.cur.b - p->code),
				(unsigned int)bs.buf_len);
			return -EIO;
		}
		/* if we consumed all 64 bits, assign 0; >> 64 is "undefined"; */
		if (likely(bits < 64))
			look_ahead >>= bits;
		else
			look_ahead = 0;
		have -= bits;

		bits = bitstream_get_bits(&bs, &tmp, 64 - have);
		if (bits < 0)
			return -EIO;
		look_ahead |= tmp << have;
		have += bits;
	}

	c->bit_offset = s;
	bm_xfer_ctx_bit_to_word_offset(c);

	return (s != c->bm_bits);
}

/**
 * decode_bitmap_c
 *
 * Return 0 when done, 1 when another iteration is needed, and a negative error
 * code upon failure.
 */
static int
decode_bitmap_c(struct drbd_peer_device *peer_device,
		struct p_compressed_bm *p,
		struct bm_xfer_ctx *c,
		unsigned int len)
{
	if (dcbp_get_code(p) == RLE_VLI_Bits)
		return recv_bm_rle_bits(peer_device, p, c, len - sizeof(*p));

	/* other variants had been implemented for evaluation,
	 * but have been dropped as this one turned out to be "best"
	 * during all our tests. */

	drbd_err(peer_device, "receive_bitmap_c: unknown encoding %u\n", p->encoding);
	change_cstate(peer_device->connection, C_PROTOCOL_ERROR, CS_HARD);
	return -EIO;
}

void INFO_bm_xfer_stats(struct drbd_peer_device *peer_device,
		const char *direction, struct bm_xfer_ctx *c)
{
	/* what would it take to transfer it "plaintext" */
	unsigned int header_size = drbd_header_size(peer_device->connection);
	unsigned int data_size = DRBD_SOCKET_BUFFER_SIZE - header_size;
	unsigned int plain =
		header_size * (DIV_ROUND_UP(c->bm_words, data_size) + 1) +
		c->bm_words * sizeof(unsigned long);
	unsigned int total = c->bytes[0] + c->bytes[1];
	unsigned int r;

	/* total can not be zero. but just in case: */
	if (total == 0)
		return;

	/* don't report if not compressed */
	if (total >= plain)
		return;

	/* total < plain. check for overflow, still */
	r = (total > UINT_MAX/1000) ? (total / (plain/1000))
		                    : (1000 * total / plain);

	if (r > 1000)
		r = 1000;

	r = 1000 - r;
	drbd_info(peer_device, "%s bitmap stats [Bytes(packets)]: plain %u(%u), RLE %u(%u), "
	     "total %u; compression: %u.%u%%\n",
			direction,
			c->bytes[1], c->packets[1],
			c->bytes[0], c->packets[0],
			total, r/10, r % 10);
}

static enum drbd_disk_state read_disk_state(struct drbd_device *device)
{
	struct drbd_resource *resource = device->resource;
	enum drbd_disk_state disk_state;

	read_lock_irq(&resource->state_rwlock);
	disk_state = device->disk_state[NOW];
	read_unlock_irq(&resource->state_rwlock);

	return disk_state;
}

/* Since we are processing the bitfield from lower addresses to higher,
   it does not matter if the process it in 32 bit chunks or 64 bit
   chunks as long as it is little endian. (Understand it as byte stream,
   beginning with the lowest byte...) If we would use big endian
   we would need to process it from the highest address to the lowest,
   in order to be agnostic to the 32 vs 64 bits issue.

   returns 0 on failure, 1 if we successfully received it. */
static int receive_bitmap(struct drbd_connection *connection, struct packet_info *pi)
{
	struct drbd_peer_device *peer_device;
	enum drbd_repl_state repl_state;
	struct drbd_device *device;
	struct bm_xfer_ctx c;
	int err;

	peer_device = conn_peer_device(connection, pi->vnr);
	if (!peer_device)
		return -EIO;
	if (peer_device->bitmap_index == -1) {
		drbd_err(peer_device, "No bitmap allocated in receive_bitmap()!\n");
		return -EIO;
	}
	device = peer_device->device;

	/* Final repl_states become visible when the disk leaves NEGOTIATING state */
	wait_event_interruptible(device->resource->state_wait,
				 read_disk_state(device) != D_NEGOTIATING);

	drbd_bm_slot_lock(peer_device, "receive bitmap", BM_LOCK_CLEAR | BM_LOCK_BULK);
	/* you are supposed to send additional out-of-sync information
	 * if you actually set bits during this phase */

	c = (struct bm_xfer_ctx) {
		.bm_bits = drbd_bm_bits(device),
		.bm_words = drbd_bm_words(device),
	};

	for(;;) {
		if (pi->cmd == P_BITMAP)
			err = receive_bitmap_plain(peer_device, pi->size, &c);
		else if (pi->cmd == P_COMPRESSED_BITMAP) {
			/* MAYBE: sanity check that we speak proto >= 90,
			 * and the feature is enabled! */
			struct p_compressed_bm *p;

			if (pi->size > DRBD_SOCKET_BUFFER_SIZE - drbd_header_size(connection)) {
				drbd_err(device, "ReportCBitmap packet too large\n");
				err = -EIO;
				goto out;
			}
			if (pi->size <= sizeof(*p)) {
				drbd_err(device, "ReportCBitmap packet too small (l:%u)\n", pi->size);
				err = -EIO;
				goto out;
			}
			err = drbd_recv_all(connection, (void **)&p, pi->size);
			if (err)
			       goto out;
			err = decode_bitmap_c(peer_device, p, &c, pi->size);
		} else {
			drbd_warn(device, "receive_bitmap: cmd neither ReportBitMap nor ReportCBitMap (is 0x%x)", pi->cmd);
			err = -EIO;
			goto out;
		}

		c.packets[pi->cmd == P_BITMAP]++;
		c.bytes[pi->cmd == P_BITMAP] += drbd_header_size(connection) + pi->size;

		if (err <= 0) {
			if (err < 0)
				goto out;
			break;
		}
		err = drbd_recv_header(connection, pi);
		if (err)
			goto out;
	}

	INFO_bm_xfer_stats(peer_device, "receive", &c);

	repl_state = peer_device->repl_state[NOW];
	if (repl_state == L_WF_BITMAP_T) {
		err = drbd_send_bitmap(device, peer_device);
		if (err)
			goto out;
	}

	drbd_bm_slot_unlock(peer_device);

	if (repl_state == L_WF_BITMAP_S) {
		drbd_start_resync(peer_device, L_SYNC_SOURCE);
	} else if (repl_state == L_WF_BITMAP_T) {
		if (connection->agreed_pro_version < 110) {
			enum drbd_state_rv rv;

			/* Omit CS_WAIT_COMPLETE and CS_SERIALIZE with this state
			 * transition to avoid deadlocks. */
			rv = stable_change_repl_state(peer_device, L_WF_SYNC_UUID, CS_VERBOSE);
			D_ASSERT(device, rv == SS_SUCCESS);
		} else {
			drbd_start_resync(peer_device, L_SYNC_TARGET);
		}
	} else {
		/* admin may have requested C_DISCONNECTING,
		 * other threads may have noticed network errors */
		drbd_info(peer_device, "unexpected repl_state (%s) in receive_bitmap\n",
			  drbd_repl_str(repl_state));
	}

	return 0;
 out:
	drbd_bm_slot_unlock(peer_device);
	return err;
}

static int receive_skip(struct drbd_connection *connection, struct packet_info *pi)
{
	drbd_warn(connection, "skipping unknown optional packet type %d, l: %d!\n",
		 pi->cmd, pi->size);

	return ignore_remaining_packet(connection, pi->size);
}

static int receive_UnplugRemote(struct drbd_connection *connection, struct packet_info *pi)
{
	struct drbd_transport *transport = &connection->transport;

	/* Make sure we've acked all the data associated
	 * with the data requests being unplugged */
	transport->ops->hint(transport, DATA_STREAM, QUICKACK);

	/* just unplug all devices always, regardless which volume number */
	drbd_unplug_all_devices(connection);

	return 0;
}

static int receive_out_of_sync(struct drbd_connection *connection, struct packet_info *pi)
{
	struct drbd_peer_device *peer_device;
	struct drbd_device *device;
	struct p_block_desc *p = pi->data;
	sector_t sector;

	peer_device = conn_peer_device(connection, pi->vnr);
	if (!peer_device)
		return -EIO;
	device = peer_device->device;

	sector = be64_to_cpu(p->sector);

	/* see also process_one_request(), before drbd_send_out_of_sync().
	 * Make sure any pending write requests that potentially may
	 * set in-sync have drained, before setting it out-of-sync.
	 * That should be implicit, because of the "epoch" and P_BARRIER logic,
	 * But let's just double-check.
	 */
	conn_wait_active_ee_empty_or_disconnect(connection);
	conn_wait_done_ee_empty_or_disconnect(connection);

	mutex_lock(&peer_device->resync_next_bit_mutex);

	if (peer_device->repl_state[NOW] == L_SYNC_TARGET) {
		unsigned long bit = BM_SECT_TO_BIT(sector);
		if (bit < peer_device->resync_next_bit)
			peer_device->resync_next_bit = bit;
	}

	drbd_set_out_of_sync(peer_device, sector, be32_to_cpu(p->blksize));

	mutex_unlock(&peer_device->resync_next_bit_mutex);

	return 0;
}

static int receive_dagtag(struct drbd_connection *connection, struct packet_info *pi)
{
	struct p_dagtag *p = pi->data;

	connection->last_dagtag_sector = be64_to_cpu(p->dagtag);
	return 0;
}

struct drbd_connection *drbd_connection_by_node_id(struct drbd_resource *resource, int node_id)
{
	/* Caller needs to hold rcu_read_lock(), conf_update */
	struct drbd_connection *connection;

	for_each_connection_rcu(connection, resource) {
		if (connection->peer_node_id == node_id)
			return connection;
	}

	return NULL;
}

struct drbd_connection *drbd_get_connection_by_node_id(struct drbd_resource *resource, int node_id)
{
	struct drbd_connection *connection;

	rcu_read_lock();
	connection = drbd_connection_by_node_id(resource, node_id);
	if (connection)
		kref_get(&connection->kref);
	rcu_read_unlock();

	return connection;
}

static int receive_peer_dagtag(struct drbd_connection *connection, struct packet_info *pi)
{
	struct drbd_resource *resource = connection->resource;
	struct drbd_peer_device *peer_device;
	enum drbd_repl_state new_repl_state;
	struct p_peer_dagtag *p = pi->data;
	struct drbd_connection *lost_peer;
	enum sync_strategy strategy = NO_SYNC;
	s64 dagtag_offset;
	int vnr = 0;

	lost_peer = drbd_get_connection_by_node_id(resource, be32_to_cpu(p->node_id));
	if (!lost_peer)
		return 0;

	kref_debug_get(&lost_peer->kref_debug, 12);

	if (lost_peer->cstate[NOW] == C_CONNECTED) {
		drbd_ping_peer(lost_peer);
		if (lost_peer->cstate[NOW] == C_CONNECTED)
			goto out;
	}

	idr_for_each_entry(&connection->peer_devices, peer_device, vnr) {
		enum sync_strategy ps;
		int rule_nr, unused;

		if (peer_device->repl_state[NOW] > L_ESTABLISHED)
			goto out;
		if (!get_ldev(peer_device->device))
			continue;
		ps = drbd_uuid_compare(peer_device, &rule_nr, &unused);
		put_ldev(peer_device->device);

		if (strategy == NO_SYNC) {
			strategy = ps;
			if (strategy != NO_SYNC &&
			    strategy != SYNC_SOURCE_USE_BITMAP &&
			    strategy != SYNC_TARGET_USE_BITMAP) {
				drbd_info(peer_device,
					  "receive_peer_dagatg(): %s by rule %d\n",
					  strategy_descriptor(strategy).name, rule_nr);
				goto out;
			}
		} else if (ps != strategy) {
			drbd_err(peer_device,
				 "receive_peer_dagatg(): Inconsistent resync directions %s %s\n",
				 strategy_descriptor(strategy).name, strategy_descriptor(ps).name);
			goto out;
		}
	}

	/* Need to wait until the other receiver thread has called the
	   cleanup_unacked_peer_requests() function */
	wait_event(resource->state_wait,
		   lost_peer->cstate[NOW] <= C_UNCONNECTED || lost_peer->cstate[NOW] == C_CONNECTING);

	dagtag_offset = (s64)lost_peer->last_dagtag_sector - (s64)be64_to_cpu(p->dagtag);
	if (strategy == SYNC_SOURCE_USE_BITMAP)  {
		new_repl_state = L_WF_BITMAP_S;
	} else if (strategy == SYNC_TARGET_USE_BITMAP)  {
		new_repl_state = L_WF_BITMAP_T;
	} else {
		if (dagtag_offset > 0)
			new_repl_state = L_WF_BITMAP_S;
		else if (dagtag_offset < 0)
			new_repl_state = L_WF_BITMAP_T;
		else
			new_repl_state = L_ESTABLISHED;
	}

	if (new_repl_state != L_ESTABLISHED) {
		unsigned long irq_flags;
		enum drbd_state_rv rv;

		if (new_repl_state == L_WF_BITMAP_T) {
			connection->after_reconciliation.dagtag_sector = be64_to_cpu(p->dagtag);
			connection->after_reconciliation.lost_node_id = be32_to_cpu(p->node_id);
		}

		begin_state_change(resource, &irq_flags, CS_VERBOSE);
		idr_for_each_entry(&connection->peer_devices, peer_device, vnr) {
			__change_repl_state(peer_device, new_repl_state);
			set_bit(RECONCILIATION_RESYNC, &peer_device->flags);
		}
		rv = end_state_change(resource, &irq_flags);
		if (rv == SS_SUCCESS)
			drbd_info(connection, "Reconciliation resync because \'%s\' disappeared. (o=%d)\n",
				  lost_peer->transport.net_conf->name, (int)dagtag_offset);
		else if (rv == SS_NOTHING_TO_DO)
			drbd_info(connection, "\'%s\' disappeared (o=%d), no reconciliation since one diskless\n",
				  lost_peer->transport.net_conf->name, (int)dagtag_offset);
			/* sanitize_state() silently removes the resync and the RECONCILIATION_RESYNC bit */
		else
			drbd_info(connection, "rv = %d", rv);
	} else {
		drbd_info(connection, "No reconciliation resync even though \'%s\' disappeared. (o=%d)\n",
			  lost_peer->transport.net_conf->name, (int)dagtag_offset);

		idr_for_each_entry(&connection->peer_devices, peer_device, vnr)
			drbd_bm_clear_many_bits(peer_device, 0, -1UL);
	}

out:
	kref_debug_put(&lost_peer->kref_debug, 12);
	kref_put(&lost_peer->kref, drbd_destroy_connection);
	return 0;
}

/* Accept a new current UUID generated on a diskless node, that just became primary
   (or during handshake) */
static int receive_current_uuid(struct drbd_connection *connection, struct packet_info *pi)
{
	struct drbd_resource *resource = connection->resource;
	struct drbd_peer_device *peer_device;
	struct drbd_device *device;
	struct p_current_uuid *p = pi->data;
	u64 current_uuid, weak_nodes;

	peer_device = conn_peer_device(connection, pi->vnr);
	if (!peer_device)
		return config_unknown_volume(connection, pi);
	device = peer_device->device;

	current_uuid = be64_to_cpu(p->uuid);
	weak_nodes = be64_to_cpu(p->weak_nodes);
	weak_nodes |= NODE_MASK(peer_device->node_id);
	peer_device->current_uuid = current_uuid;

	if (test_bit(INITIAL_STATE_PROCESSED, &peer_device->flags) &&
	    connection->peer_role[NOW] == R_PRIMARY)
		check_resync_source(device, weak_nodes);

	if (connection->peer_role[NOW] == R_UNKNOWN)
		return 0;

	if (current_uuid == drbd_current_uuid(device))
		return 0;

	if (test_bit(INITIAL_STATE_PROCESSED, &peer_device->flags) &&
	    get_ldev_if_state(device, D_UP_TO_DATE)) {
		if (connection->peer_role[NOW] == R_PRIMARY) {
			drbd_warn(peer_device, "received new current UUID: %016llX "
				  "weak_nodes=%016llX\n", current_uuid, weak_nodes);
			drbd_uuid_received_new_current(peer_device, current_uuid, weak_nodes);
			drbd_md_sync_if_dirty(device);
		}
		put_ldev(device);
	} else if (device->disk_state[NOW] == D_DISKLESS && resource->role[NOW] == R_PRIMARY) {
		drbd_set_exposed_data_uuid(device, peer_device->current_uuid);
	}

	return 0;
}

static int receive_rs_deallocated(struct drbd_connection *connection, struct packet_info *pi)
{
	struct drbd_peer_device *peer_device;
	struct p_block_desc *p = pi->data;
	struct drbd_device *device;
	sector_t sector;
	int size, err = 0;

	peer_device = conn_peer_device(connection, pi->vnr);
	if (!peer_device)
		return -EIO;
	device = peer_device->device;

	sector = be64_to_cpu(p->sector);
	size = be32_to_cpu(p->blksize);

	dec_rs_pending(peer_device);

	if (get_ldev(device)) {
		struct drbd_peer_request *peer_req;

		peer_req = drbd_alloc_peer_req(peer_device, GFP_NOIO);
		if (!peer_req) {
			put_ldev(device);
			return -ENOMEM;
		}

		peer_req->i.size = size;
		peer_req->i.sector = sector;
		peer_req->block_id = ID_SYNCER;
		peer_req->w.cb = e_end_resync_block;
		peer_req->opf = REQ_OP_DISCARD;
		peer_req->submit_jif = jiffies;
		peer_req->flags |= EE_TRIM;

		spin_lock_irq(&connection->peer_reqs_lock);
		list_add_tail(&peer_req->w.list, &connection->sync_ee);
		spin_unlock_irq(&connection->peer_reqs_lock);

		atomic_add(pi->size >> 9, &device->rs_sect_ev);
		err = drbd_submit_peer_request(peer_req);

		if (err) {
			spin_lock_irq(&connection->peer_reqs_lock);
			list_del(&peer_req->w.list);
			spin_unlock_irq(&connection->peer_reqs_lock);

			drbd_free_peer_req(peer_req);
			put_ldev(device);
			err = 0;
			goto fail;
		}

		inc_unacked(peer_device);

		/* No put_ldev() here. Gets called in drbd_endio_write_sec_final(),
		   as well as drbd_rs_complete_io() */
	} else {
	fail:
		drbd_rs_complete_io(peer_device, sector);
		drbd_send_ack_ex(peer_device, P_NEG_ACK, sector, size, ID_SYNCER);
	}

	rs_sectors_came_in(peer_device, size);

	return err;
}

struct data_cmd {
	int expect_payload;
	unsigned int pkt_size;
	int (*fn)(struct drbd_connection *, struct packet_info *);
};

static struct data_cmd drbd_cmd_handler[] = {
	[P_DATA]	    = { 1, sizeof(struct p_data), receive_Data },
	[P_DATA_REPLY]	    = { 1, sizeof(struct p_data), receive_DataReply },
	[P_RS_DATA_REPLY]   = { 1, sizeof(struct p_data), receive_RSDataReply } ,
	[P_BARRIER]	    = { 0, sizeof(struct p_barrier), receive_Barrier } ,
	[P_BITMAP]	    = { 1, 0, receive_bitmap } ,
	[P_COMPRESSED_BITMAP] = { 1, 0, receive_bitmap } ,
	[P_UNPLUG_REMOTE]   = { 0, 0, receive_UnplugRemote },
	[P_DATA_REQUEST]    = { 0, sizeof(struct p_block_req), receive_DataRequest },
	[P_RS_DATA_REQUEST] = { 0, sizeof(struct p_block_req), receive_DataRequest },
	[P_SYNC_PARAM89]    = { 1, 0, receive_SyncParam },
	[P_PROTOCOL]        = { 1, sizeof(struct p_protocol), receive_protocol },
	[P_SIZES]	    = { 0, sizeof(struct p_sizes), receive_sizes },
	[P_STATE]	    = { 0, sizeof(struct p_state), receive_state },
	[P_SYNC_UUID]       = { 0, sizeof(struct p_uuid), receive_sync_uuid },
	[P_OV_REQUEST]      = { 0, sizeof(struct p_block_req), receive_DataRequest },
	[P_OV_REPLY]        = { 1, sizeof(struct p_block_req), receive_DataRequest },
	[P_CSUM_RS_REQUEST] = { 1, sizeof(struct p_block_req), receive_DataRequest },
	[P_RS_THIN_REQ]     = { 0, sizeof(struct p_block_req), receive_DataRequest },
	[P_DELAY_PROBE]     = { 0, sizeof(struct p_delay_probe93), receive_skip },
	[P_OUT_OF_SYNC]     = { 0, sizeof(struct p_block_desc), receive_out_of_sync },
	[P_PROTOCOL_UPDATE] = { 1, sizeof(struct p_protocol), receive_protocol },
	[P_TWOPC_PREPARE] = { 0, sizeof(struct p_twopc_request), receive_twopc },
	[P_TWOPC_PREP_RSZ]  = { 0, sizeof(struct p_twopc_request), receive_twopc },
	[P_TWOPC_ABORT] = { 0, sizeof(struct p_twopc_request), receive_twopc },
	[P_DAGTAG]	    = { 0, sizeof(struct p_dagtag), receive_dagtag },
	[P_UUIDS110]	    = { 1, sizeof(struct p_uuids110), receive_uuids110 },
	[P_PEER_DAGTAG]     = { 0, sizeof(struct p_peer_dagtag), receive_peer_dagtag },
	[P_CURRENT_UUID]    = { 0, sizeof(struct p_current_uuid), receive_current_uuid },
	[P_TWOPC_COMMIT]    = { 0, sizeof(struct p_twopc_request), receive_twopc },
	[P_TRIM]	    = { 0, sizeof(struct p_trim), receive_Data },
	[P_ZEROES]	    = { 0, sizeof(struct p_trim), receive_Data },
	[P_RS_DEALLOCATED]  = { 0, sizeof(struct p_block_desc), receive_rs_deallocated },
	[P_WSAME]	    = { 1, sizeof(struct p_wsame), receive_Data },
};

static void drbdd(struct drbd_connection *connection)
{
	struct packet_info pi;
	size_t shs; /* sub header size */
	int err;

	while (get_t_state(&connection->receiver) == RUNNING) {
		struct data_cmd const *cmd;

		drbd_thread_current_set_cpu(&connection->receiver);
		update_receiver_timing_details(connection, drbd_recv_header_maybe_unplug);
		if (drbd_recv_header_maybe_unplug(connection, &pi))
			goto err_out;

		cmd = &drbd_cmd_handler[pi.cmd];
		if (unlikely(pi.cmd >= ARRAY_SIZE(drbd_cmd_handler) || !cmd->fn)) {
			drbd_err(connection, "Unexpected data packet %s (0x%04x)",
				 drbd_packet_name(pi.cmd), pi.cmd);
			goto err_out;
		}

		shs = cmd->pkt_size;
		if (pi.cmd == P_SIZES && connection->agreed_features & DRBD_FF_WSAME)
			shs += sizeof(struct o_qlim);
		if (pi.size > shs && !cmd->expect_payload) {
			drbd_err(connection, "No payload expected %s l:%d\n",
				 drbd_packet_name(pi.cmd), pi.size);
			goto err_out;
		}
		if (pi.size < shs) {
			drbd_err(connection, "%s: unexpected packet size, expected:%d received:%d\n",
				 drbd_packet_name(pi.cmd), (int)shs, pi.size);
			goto err_out;
		}

		if (shs) {
			update_receiver_timing_details(connection, drbd_recv_all_warn);
			err = drbd_recv_all_warn(connection, &pi.data, shs);
			if (err)
				goto err_out;
			pi.size -= shs;
		}

		update_receiver_timing_details(connection, cmd->fn);
		err = cmd->fn(connection, &pi);
		if (err) {
			drbd_err(connection, "error receiving %s, e: %d l: %d!\n",
				 drbd_packet_name(pi.cmd), err, pi.size);
			goto err_out;
		}
	}
	return;

    err_out:
	change_cstate(connection, C_PROTOCOL_ERROR, CS_HARD);
}

static void cleanup_resync_leftovers(struct drbd_peer_device *peer_device)
{
	/* We do not have data structures that would allow us to
	 * get the rs_pending_cnt down to 0 again.
	 *  * On L_SYNC_TARGET we do not have any data structures describing
	 *    the pending RSDataRequest's we have sent.
	 *  * On L_SYNC_SOURCE there is no data structure that tracks
	 *    the P_RS_DATA_REPLY blocks that we sent to the SyncTarget.
	 *  And no, it is not the sum of the reference counts in the
	 *  resync_LRU. The resync_LRU tracks the whole operation including
	 *  the disk-IO, while the rs_pending_cnt only tracks the blocks
	 *  on the fly. */
	drbd_rs_cancel_all(peer_device);
	peer_device->rs_total = 0;
	peer_device->rs_failed = 0;
	atomic_set(&peer_device->rs_pending_cnt, 0);
	wake_up(&peer_device->device->misc_wait);

	del_timer_sync(&peer_device->resync_timer);
	resync_timer_fn(&peer_device->resync_timer);
	del_timer_sync(&peer_device->start_resync_timer);
}

static void drain_resync_activity(struct drbd_connection *connection)
{
	struct drbd_peer_device *peer_device;
	int vnr;

	/* verify or resync related peer requests are read_ee or sync_ee,
	 * drain them first */

	conn_wait_ee_empty(connection, &connection->read_ee);
	conn_wait_ee_empty(connection, &connection->sync_ee);

	rcu_read_lock();
	idr_for_each_entry(&connection->peer_devices, peer_device, vnr) {
		struct drbd_device *device = peer_device->device;

		kref_get(&device->kref);
		rcu_read_unlock();

		cleanup_resync_leftovers(peer_device);

		kref_put(&device->kref, drbd_destroy_device);
		rcu_read_lock();
	}
	rcu_read_unlock();
}

static void peer_device_disconnected(struct drbd_peer_device *peer_device)
{
	struct drbd_device *device = peer_device->device;

	if (test_and_clear_bit(HOLDING_UUID_READ_LOCK, &peer_device->flags))
		up_read_non_owner(&device->uuid_sem);

	/* need to do it again, drbd_finish_peer_reqs() may have populated it
	 * again via drbd_try_clear_on_disk_bm(). */
	drbd_rs_cancel_all(peer_device);

	peer_device->uuids_received = false;

	if (!drbd_suspended(device)) {
		struct drbd_resource *resource = device->resource;

		/* We need to create the new UUID immediately when we finish
		   requests that did not reach the lost peer.
		   But when we lost quorum we are going to finish those
		   requests with error, therefore do not create the new UUID
		   immediately! */
		if (!list_empty(&resource->transfer_log) &&
		    drbd_data_accessible(device, NOW) &&
		    !test_bit(PRIMARY_LOST_QUORUM, &device->flags) &&
		    test_and_clear_bit(NEW_CUR_UUID, &device->flags))
			drbd_check_peers_new_current_uuid(device);

		tl_walk(peer_device->connection, CONNECTION_LOST_WHILE_PENDING);
	}

	drbd_md_sync(device);

	if (get_ldev(device)) {
		drbd_bitmap_io(device, &drbd_bm_write_copy_pages, "write from disconnected",
				BM_LOCK_BULK | BM_LOCK_SINGLE_SLOT, peer_device);
		put_ldev(device);
	}
}

static bool twopc_between_lost_node_and_me(struct drbd_connection *connection)
{
	struct drbd_resource *resource = connection->resource;
	struct twopc_reply *o = &resource->twopc_reply;

	return (o->target_node_id == resource->res_opts.node_id &&
		o->initiator_node_id == connection->peer_node_id) ||
		(o->target_node_id == connection->peer_node_id &&
		 o->initiator_node_id == resource->res_opts.node_id);
}

static bool any_connection_up(struct drbd_resource *resource)
{
	struct drbd_connection *connection;
	bool rv = false;

	rcu_read_lock();
	for_each_connection_rcu(connection, resource) {
		if (connection->cstate[NOW] == C_CONNECTED) {
			rv = true;
			break;
		}
	}
	rcu_read_unlock();

	return rv;
}

static void cleanup_remote_state_change(struct drbd_connection *connection)
{
	struct drbd_resource *resource = connection->resource;
	struct twopc_reply *reply = &resource->twopc_reply;

<<<<<<< HEAD
	write_lock_irq(&resource->state_rwlock);
	if (twopc_between_lost_node_and_me(connection) || !any_connection_up(resource)) {
		drbd_info(connection, "Aborting remote state change %u commit not possible\n",
			  resource->twopc_reply.tid);
		__clear_remote_state_change(resource);
=======
	spin_lock_irq(&resource->req_lock);
	if (resource->remote_state_change &&
	    (twopc_between_lost_node_and_me(connection) || !any_connection_up(resource))) {
		bool remote = reply->initiator_node_id != resource->res_opts.node_id;

		drbd_info(connection, "Aborting %s state change %u commit not possible\n",
			  remote ? "remote" : "local", reply->tid);
		if (remote) {
			__clear_remote_state_change(resource);
		} else {
			enum alt_rv alt_rv = abort_local_transaction(resource, 0);
			if (alt_rv != ALT_LOCKED)
				return;
		}
>>>>>>> 208309cb
	}
	write_unlock_irq(&resource->state_rwlock);
}

void conn_disconnect(struct drbd_connection *connection)
{
	struct drbd_resource *resource = connection->resource;
	struct drbd_peer_device *peer_device;
	enum drbd_conn_state oc;
	unsigned long irq_flags;
	int vnr, i;

	clear_bit(CONN_DRY_RUN, &connection->flags);
	clear_bit(CONN_CONGESTED, &connection->flags);

	if (connection->cstate[NOW] == C_STANDALONE)
		return;

	/* We are about to start the cleanup after connection loss.
	 * Make sure drbd_make_request knows about that.
	 * Usually we should be in some network failure state already,
	 * but just in case we are not, we fix it up here.
	 */
	change_cstate(connection, C_NETWORK_FAILURE, CS_HARD);

	del_connect_timer(connection);

	/* ack_receiver does not clean up anything. it must not interfere, either */
	drbd_thread_stop(&connection->ack_receiver);
	if (connection->ack_sender) {
		destroy_workqueue(connection->ack_sender);
		connection->ack_sender = NULL;
	}

	/* restart sender thread,
	 * potentially get it out of blocking network operations */
	drbd_thread_restart_nowait(&connection->sender);

	drbd_transport_shutdown(connection, CLOSE_CONNECTION);

	cleanup_remote_state_change(connection);

	drain_resync_activity(connection);

	connection->after_reconciliation.lost_node_id = -1;

	/* Wait for current activity to cease.  This includes waiting for
	 * peer_request queued to the submitter workqueue. */
	conn_wait_ee_empty(connection, &connection->active_ee);

	/* wait for all w_e_end_data_req, w_e_end_rsdata_req, w_send_barrier,
	 * w_make_resync_request etc. which may still be on the worker queue
	 * to be "canceled" */
	drbd_flush_workqueue(&connection->sender_work);

	drbd_finish_peer_reqs(connection);

	/* This second workqueue flush is necessary, since drbd_finish_peer_reqs()
	   might have issued a work again. The one before drbd_finish_peer_reqs() is
	   necessary to reclaim net_ee in drbd_finish_peer_reqs(). */
	drbd_flush_workqueue(&connection->sender_work);

	rcu_read_lock();
	idr_for_each_entry(&connection->peer_devices, peer_device, vnr) {
		struct drbd_device *device = peer_device->device;

		kref_get(&device->kref);
		rcu_read_unlock();

		peer_device_disconnected(peer_device);

		kref_put(&device->kref, drbd_destroy_device);
		rcu_read_lock();
	}
	rcu_read_unlock();

	i = drbd_free_peer_reqs(connection, &connection->read_ee, true);
	if (i)
		drbd_info(connection, "read_ee not empty, killed %u entries\n", i);
	i = drbd_free_peer_reqs(connection, &connection->active_ee, true);
	if (i)
		drbd_info(connection, "active_ee not empty, killed %u entries\n", i);
	i = drbd_free_peer_reqs(connection, &connection->sync_ee, true);
	if (i)
		drbd_info(connection, "sync_ee not empty, killed %u entries\n", i);
	i = drbd_free_peer_reqs(connection, &connection->net_ee, true);
	if (i)
		drbd_info(connection, "net_ee not empty, killed %u entries\n", i);

	cleanup_unacked_peer_requests(connection);
	cleanup_peer_ack_list(connection);

	i = atomic_read(&connection->pp_in_use);
	if (i)
		drbd_info(connection, "pp_in_use = %d, expected 0\n", i);
	i = atomic_read(&connection->pp_in_use_by_net);
	if (i)
		drbd_info(connection, "pp_in_use_by_net = %d, expected 0\n", i);

	if (!list_empty(&connection->current_epoch->list))
		drbd_err(connection, "ASSERTION FAILED: connection->current_epoch->list not empty\n");
	/* ok, no more ee's on the fly, it is safe to reset the epoch_size */
	atomic_set(&connection->current_epoch->epoch_size, 0);
	connection->send.seen_any_write_yet = false;

	drbd_info(connection, "Connection closed\n");

	if (resource->role[NOW] == R_PRIMARY && conn_highest_pdsk(connection) >= D_UNKNOWN)
		conn_try_outdate_peer_async(connection);

	begin_state_change(resource, &irq_flags, CS_VERBOSE | CS_LOCAL_ONLY);
	oc = connection->cstate[NOW];
	if (oc >= C_UNCONNECTED) {
		__change_cstate(connection, C_UNCONNECTED);
		/* drbd_receiver() has to be restarted after it returns */
		drbd_thread_restart_nowait(&connection->receiver);
	}
	end_state_change(resource, &irq_flags);

	if (oc == C_DISCONNECTING)
		change_cstate(connection, C_STANDALONE, CS_VERBOSE | CS_HARD | CS_LOCAL_ONLY);
}

/*
 * We support PRO_VERSION_MIN to PRO_VERSION_MAX. The protocol version
 * we can agree on is stored in agreed_pro_version.
 *
 * feature flags and the reserved array should be enough room for future
 * enhancements of the handshake protocol, and possible plugins...
 *
 * for now, they are expected to be zero, but ignored.
 */
static int drbd_send_features(struct drbd_connection *connection)
{
	struct p_connection_features *p;

	p = __conn_prepare_command(connection, sizeof(*p), DATA_STREAM);
	if (!p)
		return -EIO;
	memset(p, 0, sizeof(*p));
	p->protocol_min = cpu_to_be32(drbd_protocol_version_min);
	p->protocol_max = cpu_to_be32(PRO_VERSION_MAX);
	p->sender_node_id = cpu_to_be32(connection->resource->res_opts.node_id);
	p->receiver_node_id = cpu_to_be32(connection->peer_node_id);
	p->feature_flags = cpu_to_be32(PRO_FEATURES);
	return __send_command(connection, -1, P_CONNECTION_FEATURES, DATA_STREAM);
}

/*
 * return values:
 *   1 yes, we have a valid connection
 *   0 oops, did not work out, please try again
 *  -1 peer talks different language,
 *     no point in trying again, please go standalone.
 */
int drbd_do_features(struct drbd_connection *connection)
{
	/* ASSERT current == connection->receiver ... */
	struct drbd_resource *resource = connection->resource;
	struct p_connection_features *p;
	const int expect = sizeof(struct p_connection_features);
	struct packet_info pi;
	int err;

	err = drbd_send_features(connection);
	if (err)
		return 0;

	err = drbd_recv_header(connection, &pi);
	if (err) {
		if (err == -EAGAIN)
			drbd_err(connection, "timeout while waiting for feature packet\n");
		return 0;
	}

	if (pi.cmd != P_CONNECTION_FEATURES) {
		drbd_err(connection, "expected ConnectionFeatures packet, received: %s (0x%04x)\n",
			 drbd_packet_name(pi.cmd), pi.cmd);
		return -1;
	}

	if (pi.size != expect) {
		drbd_err(connection, "expected ConnectionFeatures length: %u, received: %u\n",
		     expect, pi.size);
		return -1;
	}

	err = drbd_recv_all_warn(connection, (void **)&p, expect);
	if (err)
		return 0;

	p->protocol_min = be32_to_cpu(p->protocol_min);
	p->protocol_max = be32_to_cpu(p->protocol_max);
	if (p->protocol_max == 0)
		p->protocol_max = p->protocol_min;

	if (PRO_VERSION_MAX < p->protocol_min ||
	    drbd_protocol_version_min > p->protocol_max) {
		drbd_err(connection, "incompatible DRBD dialects: "
		    "I support %d-%d, peer supports %d-%d\n",
		    drbd_protocol_version_min, PRO_VERSION_MAX,
		    p->protocol_min, p->protocol_max);
		return -1;
	}

	connection->agreed_pro_version = min_t(int, PRO_VERSION_MAX, p->protocol_max);
	connection->agreed_features = PRO_FEATURES & be32_to_cpu(p->feature_flags);

	if (be32_to_cpu(p->sender_node_id) != connection->peer_node_id) {
		drbd_err(connection, "Peer presented a node_id of %d instead of %d\n",
				be32_to_cpu(p->sender_node_id), connection->peer_node_id);
		return 0;
	}
	if (be32_to_cpu(p->receiver_node_id) != resource->res_opts.node_id) {
		drbd_err(connection, "Peer expects me to have a node_id of %d instead of %d\n",
				be32_to_cpu(p->receiver_node_id), resource->res_opts.node_id);
		return 0;
	}

	drbd_info(connection, "Handshake to peer %d successful: "
			"Agreed network protocol version %d\n",
			connection->peer_node_id,
			connection->agreed_pro_version);

	drbd_info(connection, "Feature flags enabled on protocol level: 0x%x%s%s%s%s.\n",
		  connection->agreed_features,
		  connection->agreed_features & DRBD_FF_TRIM ? " TRIM" : "",
		  connection->agreed_features & DRBD_FF_THIN_RESYNC ? " THIN_RESYNC" : "",
		  connection->agreed_features & DRBD_FF_WSAME ? " WRITE_SAME" : "",
		  connection->agreed_features & DRBD_FF_WZEROES ? " WRITE_ZEROES" :
		  connection->agreed_features ? "" : " none");

	return 1;
}

#if !defined(CONFIG_CRYPTO_HMAC) && !defined(CONFIG_CRYPTO_HMAC_MODULE)
int drbd_do_auth(struct drbd_connection *connection)
{
	drbd_err(connection, "This kernel was build without CONFIG_CRYPTO_HMAC.\n");
	drbd_err(connection, "You need to disable 'cram-hmac-alg' in drbd.conf.\n");
	return -1;
}
#else
#define CHALLENGE_LEN 64 /* must be multiple of 4 */

/* Return value:
	1 - auth succeeded,
	0 - failed, try again (network error),
	-1 - auth failed, don't try again.
*/

struct auth_challenge {
	char d[CHALLENGE_LEN];
	u32 i;
} __attribute__((packed));

int drbd_do_auth(struct drbd_connection *connection)
{
	struct auth_challenge my_challenge, *peers_ch = NULL;
	void *response;
	char *right_response = NULL;
	unsigned int key_len;
	char secret[SHARED_SECRET_MAX]; /* 64 byte */
	unsigned int resp_size;
	struct shash_desc *desc;
	struct packet_info pi;
	struct net_conf *nc;
	int err, rv, dig_size;
	void *packet_body;

	rcu_read_lock();
	nc = rcu_dereference(connection->transport.net_conf);
	key_len = strlen(nc->shared_secret);
	memcpy(secret, nc->shared_secret, key_len);
	rcu_read_unlock();

	desc = kmalloc(sizeof(struct shash_desc) +
		       crypto_shash_descsize(connection->cram_hmac_tfm),
		       GFP_KERNEL);
	if (!desc) {
		rv = -1;
		goto fail;
	}
	desc->tfm = connection->cram_hmac_tfm;

	rv = crypto_shash_setkey(connection->cram_hmac_tfm, (u8 *)secret, key_len);
	if (rv) {
		drbd_err(connection, "crypto_shash_setkey() failed with %d\n", rv);
		rv = -1;
		goto fail;
	}

	get_random_bytes(my_challenge.d, sizeof(my_challenge.d));

	packet_body = __conn_prepare_command(connection, sizeof(my_challenge.d), DATA_STREAM);
	if (!packet_body) {
		rv = 0;
		goto fail;
	}
	memcpy(packet_body, my_challenge.d, sizeof(my_challenge.d));

	rv = !__send_command(connection, -1, P_AUTH_CHALLENGE, DATA_STREAM);
	if (!rv)
		goto fail;

	err = drbd_recv_header(connection, &pi);
	if (err) {
		rv = 0;
		goto fail;
	}

	if (pi.cmd != P_AUTH_CHALLENGE) {
		drbd_err(connection, "expected AuthChallenge packet, received: %s (0x%04x)\n",
			 drbd_packet_name(pi.cmd), pi.cmd);
		rv = -1;
		goto fail;
	}

	if (pi.size != sizeof(peers_ch->d)) {
		drbd_err(connection, "unexpected AuthChallenge payload.\n");
		rv = -1;
		goto fail;
	}

	peers_ch = kmalloc(sizeof(*peers_ch), GFP_NOIO);
	if (peers_ch == NULL) {
		drbd_err(connection, "kmalloc of peers_ch failed\n");
		rv = -1;
		goto fail;
	}

	err = drbd_recv_into(connection, peers_ch->d, sizeof(peers_ch->d));
	if (err) {
		rv = 0;
		goto fail;
	}

	if (!memcmp(my_challenge.d, peers_ch->d, sizeof(my_challenge.d))) {
		drbd_err(connection, "Peer presented the same challenge!\n");
		rv = -1;
		goto fail;
	}

	resp_size = crypto_shash_digestsize(connection->cram_hmac_tfm);
	response = __conn_prepare_command(connection, resp_size, DATA_STREAM);
	if (!response) {
		rv = 0;
		goto fail;
	}

	dig_size = pi.size;
	peers_ch->i = cpu_to_be32(connection->resource->res_opts.node_id);
	dig_size += sizeof(peers_ch->i);

	rv = crypto_shash_digest(desc, peers_ch->d, dig_size, response);
	if (rv) {
		drbd_err(connection, "crypto_shash_digest() failed with %d\n", rv);
		rv = -1;
		goto fail;
	}

	rv = !__send_command(connection, -1, P_AUTH_RESPONSE, DATA_STREAM);
	if (!rv)
		goto fail;

	err = drbd_recv_header(connection, &pi);
	if (err) {
		rv = 0;
		goto fail;
	}

	if (pi.cmd != P_AUTH_RESPONSE) {
		drbd_err(connection, "expected AuthResponse packet, received: %s (0x%04x)\n",
			 drbd_packet_name(pi.cmd), pi.cmd);
		rv = 0;
		goto fail;
	}

	if (pi.size != resp_size) {
		drbd_err(connection, "expected AuthResponse payload of %u bytes, received %u\n",
				resp_size, pi.size);
		rv = 0;
		goto fail;
	}

	err = drbd_recv_all(connection, &response, resp_size);
	if (err) {
		rv = 0;
		goto fail;
	}

	right_response = kmalloc(resp_size, GFP_NOIO);
	if (right_response == NULL) {
		drbd_err(connection, "kmalloc of right_response failed\n");
		rv = -1;
		goto fail;
	}

	dig_size = sizeof(my_challenge.d);
	my_challenge.i = cpu_to_be32(connection->peer_node_id);
	dig_size += sizeof(my_challenge.i);

	rv = crypto_shash_digest(desc, my_challenge.d, dig_size, right_response);
	if (rv) {
		drbd_err(connection, "crypto_shash_digest() failed with %d\n", rv);
		rv = -1;
		goto fail;
	}

	rv = !memcmp(response, right_response, resp_size);

	if (rv)
		drbd_info(connection, "Peer authenticated using %d bytes HMAC\n",
		     resp_size);
	else
		rv = -1;

 fail:
	kfree(peers_ch);
	kfree(right_response);
	if (desc) {
		shash_desc_zero(desc);
		kfree(desc);
	}

	return rv;
}
#endif

int drbd_receiver(struct drbd_thread *thi)
{
	struct drbd_connection *connection = thi->connection;

	if (conn_connect(connection)) {
		blk_start_plug(&connection->receiver_plug);
		drbdd(connection);
		blk_finish_plug(&connection->receiver_plug);
	}

	conn_disconnect(connection);
	return 0;
}

/* ********* acknowledge sender ******** */

static int process_peer_ack_list(struct drbd_connection *connection)
{
	struct drbd_resource *resource = connection->resource;
	struct drbd_peer_ack *peer_ack, *tmp;
	u64 node_id_mask;
	int err = 0;

	node_id_mask = NODE_MASK(connection->peer_node_id);

	spin_lock_irq(&resource->peer_ack_lock);
	peer_ack = list_first_entry(&resource->peer_ack_list, struct drbd_peer_ack, list);
	while (&peer_ack->list != &resource->peer_ack_list) {
		if (!(peer_ack->pending_mask & node_id_mask)) {
			peer_ack = list_next_entry(peer_ack, list);
			continue;
		}
		spin_unlock_irq(&resource->peer_ack_lock);

		err = drbd_send_peer_ack(connection, peer_ack);

		spin_lock_irq(&resource->peer_ack_lock);
		tmp = list_next_entry(peer_ack, list);
		peer_ack->pending_mask &= ~node_id_mask;
		drbd_destroy_peer_ack_if_done(peer_ack);
		if (err)
			break;
		peer_ack = tmp;
	}
	spin_unlock_irq(&resource->peer_ack_lock);
	return err;
}

static int got_peers_in_sync(struct drbd_connection *connection, struct packet_info *pi)
{
	struct drbd_peer_device *peer_device;
	struct drbd_device *device;
	struct p_peer_block_desc *p = pi->data;
	sector_t sector;
	u64 in_sync_b;
	int size;

	peer_device = conn_peer_device(connection, pi->vnr);
	if (!peer_device)
		return -EIO;

	device = peer_device->device;

	if (get_ldev(device)) {
		sector = be64_to_cpu(p->sector);
		size = be32_to_cpu(p->size);
		in_sync_b = node_ids_to_bitmap(device, be64_to_cpu(p->mask));

		drbd_set_sync(device, sector, size, 0, in_sync_b);
		put_ldev(device);
	}

	return 0;
}

static int got_twopc_reply(struct drbd_connection *connection, struct packet_info *pi)
{
	struct drbd_resource *resource = connection->resource;
	struct p_twopc_reply *p = pi->data;

	write_lock_irq(&resource->state_rwlock);
	if (resource->twopc_reply.initiator_node_id == be32_to_cpu(p->initiator_node_id) &&
	    resource->twopc_reply.tid == be32_to_cpu(p->tid)) {
		drbd_debug(connection, "Got a %s reply for state change %u\n",
			   drbd_packet_name(pi->cmd),
			   resource->twopc_reply.tid);

		if (pi->cmd == P_TWOPC_YES) {
			struct drbd_peer_device *peer_device;
			u64 reachable_nodes;
			u64 max_size;

			switch (resource->twopc_type) {
			case TWOPC_STATE_CHANGE:
				reachable_nodes =
					be64_to_cpu(p->reachable_nodes);

				if (resource->res_opts.node_id ==
				    resource->twopc_reply.initiator_node_id &&
				    connection->peer_node_id ==
				    resource->twopc_reply.target_node_id) {
					resource->twopc_reply.target_reachable_nodes |=
						reachable_nodes;
				} else {
					resource->twopc_reply.reachable_nodes |=
						reachable_nodes;
				}
				resource->twopc_reply.primary_nodes |=
					be64_to_cpu(p->primary_nodes);
				resource->twopc_reply.weak_nodes |=
					be64_to_cpu(p->weak_nodes);
				break;
			case TWOPC_RESIZE:
				resource->twopc_reply.diskful_primary_nodes |=
					be64_to_cpu(p->diskful_primary_nodes);
				max_size = be64_to_cpu(p->max_possible_size);
				resource->twopc_reply.max_possible_size =
					min_t(sector_t, resource->twopc_reply.max_possible_size,
					      max_size);
				peer_device = conn_peer_device(connection, resource->twopc_reply.vnr);
				if (peer_device)
					peer_device->max_size = max_size;
				break;
			}
		}

		if (pi->cmd == P_TWOPC_YES)
			set_bit(TWOPC_YES, &connection->flags);
		else if (pi->cmd == P_TWOPC_NO)
			set_bit(TWOPC_NO, &connection->flags);
		else if (pi->cmd == P_TWOPC_RETRY)
			set_bit(TWOPC_RETRY, &connection->flags);
		if (cluster_wide_reply_ready(resource)) {
			int my_node_id = resource->res_opts.node_id;
			if (resource->twopc_reply.initiator_node_id == my_node_id) {
				wake_up(&resource->state_wait);
			} else if (resource->twopc_work.cb == NULL) {
				/* in case the timeout timer was not quicker in queuing the work... */
				resource->twopc_work.cb = nested_twopc_work;
				drbd_queue_work(&resource->work, &resource->twopc_work);
			}
		}
	} else {
		drbd_debug(connection, "Ignoring %s reply for state change %u\n",
			   drbd_packet_name(pi->cmd),
			   be32_to_cpu(p->tid));
	}
	write_unlock_irq(&resource->state_rwlock);

	return 0;
}

void twopc_connection_down(struct drbd_connection *connection)
{
	struct drbd_resource *resource = connection->resource;

	if (resource->twopc_reply.initiator_node_id != -1 &&
	    test_bit(TWOPC_PREPARED, &connection->flags)) {
		set_bit(TWOPC_RETRY, &connection->flags);
		if (cluster_wide_reply_ready(resource)) {
			int my_node_id = resource->res_opts.node_id;
			if (resource->twopc_reply.initiator_node_id == my_node_id) {
				wake_up(&resource->state_wait);
			} else if (resource->twopc_work.cb == NULL) {
				/* in case the timeout timer was not quicker in queuing the work... */
				resource->twopc_work.cb = nested_twopc_work;
				drbd_queue_work(&resource->work, &resource->twopc_work);
			}
		}
	}
}

static int got_Ping(struct drbd_connection *connection, struct packet_info *pi)
{
	return drbd_send_ping_ack(connection);

}

static int got_PingAck(struct drbd_connection *connection, struct packet_info *pi)
{
	if (!test_bit(GOT_PING_ACK, &connection->flags)) {
		set_bit(GOT_PING_ACK, &connection->flags);
		wake_up(&connection->resource->state_wait);
	}

	return 0;
}

static int got_IsInSync(struct drbd_connection *connection, struct packet_info *pi)
{
	struct drbd_peer_device *peer_device;
	struct drbd_device *device;
	struct p_block_ack *p = pi->data;
	sector_t sector = be64_to_cpu(p->sector);
	int blksize = be32_to_cpu(p->blksize);

	peer_device = conn_peer_device(connection, pi->vnr);
	if (!peer_device)
		return -EIO;
	device = peer_device->device;

	update_peer_seq(peer_device, be32_to_cpu(p->seq_num));

	if (get_ldev(device)) {
		drbd_rs_complete_io(peer_device, sector);
		drbd_set_in_sync(peer_device, sector, blksize);
		/* rs_same_csums is supposed to count in units of BM_BLOCK_SIZE */
		peer_device->rs_same_csum += (blksize >> BM_BLOCK_SHIFT);
		put_ldev(device);
	}
	dec_rs_pending(peer_device);
	rs_sectors_came_in(peer_device, blksize);

	return 0;
}

static int
validate_req_change_req_state(struct drbd_peer_device *peer_device, u64 id, sector_t sector,
			      struct rb_root *root, const char *func,
			      enum drbd_req_event what, bool missing_ok)
{
	struct drbd_device *device = peer_device->device;
	struct drbd_request *req;

	spin_lock_irq(&device->interval_lock);
	req = find_request(device, root, id, sector, missing_ok, func);
	spin_unlock_irq(&device->interval_lock);
	if (unlikely(!req))
		return -EIO;
	req_mod(req, what, peer_device);

	return 0;
}

static int got_BlockAck(struct drbd_connection *connection, struct packet_info *pi)
{
	struct drbd_peer_device *peer_device;
	struct drbd_device *device;
	struct p_block_ack *p = pi->data;
	sector_t sector = be64_to_cpu(p->sector);
	int blksize = be32_to_cpu(p->blksize);
	enum drbd_req_event what;

	peer_device = conn_peer_device(connection, pi->vnr);
	if (!peer_device)
		return -EIO;
	device = peer_device->device;

	update_peer_seq(peer_device, be32_to_cpu(p->seq_num));

	if (p->block_id == ID_SYNCER) {
		drbd_set_in_sync(peer_device, sector, blksize);
		dec_rs_pending(peer_device);
		atomic_sub(blksize >> 9, &connection->rs_in_flight);
		return 0;
	}
	switch (pi->cmd) {
	case P_RS_WRITE_ACK:
		what = WRITE_ACKED_BY_PEER_AND_SIS;
		break;
	case P_WRITE_ACK:
		what = WRITE_ACKED_BY_PEER;
		break;
	case P_RECV_ACK:
		what = RECV_ACKED_BY_PEER;
		break;
	case P_SUPERSEDED:
		what = DISCARD_WRITE;
		break;
	case P_RETRY_WRITE:
		what = POSTPONE_WRITE;
		break;
	default:
		BUG();
	}

	return validate_req_change_req_state(peer_device, p->block_id, sector,
					     &device->write_requests, __func__,
					     what, false);
}

static int got_NegAck(struct drbd_connection *connection, struct packet_info *pi)
{
	struct drbd_peer_device *peer_device;
	struct drbd_device *device;
	struct p_block_ack *p = pi->data;
	sector_t sector = be64_to_cpu(p->sector);
	int size = be32_to_cpu(p->blksize);
	int err;

	peer_device = conn_peer_device(connection, pi->vnr);
	if (!peer_device)
		return -EIO;
	device = peer_device->device;

	update_peer_seq(peer_device, be32_to_cpu(p->seq_num));

	if (peer_device->disk_state[NOW] == D_UP_TO_DATE)
		set_bit(GOT_NEG_ACK, &peer_device->flags);

	if (p->block_id == ID_SYNCER) {
		dec_rs_pending(peer_device);
		drbd_rs_failed_io(peer_device, sector, size);
		return 0;
	}

	err = validate_req_change_req_state(peer_device, p->block_id, sector,
					    &device->write_requests, __func__,
					    NEG_ACKED, true);
	if (err) {
		/* Protocol A has no P_WRITE_ACKs, but has P_NEG_ACKs.
		   The master bio might already be completed, therefore the
		   request is no longer in the collision hash. */
		/* In Protocol B we might already have got a P_RECV_ACK
		   but then get a P_NEG_ACK afterwards. */
		drbd_set_out_of_sync(peer_device, sector, size);
	}
	return 0;
}

static int got_NegDReply(struct drbd_connection *connection, struct packet_info *pi)
{
	struct drbd_peer_device *peer_device;
	struct drbd_device *device;
	struct p_block_ack *p = pi->data;
	sector_t sector = be64_to_cpu(p->sector);

	peer_device = conn_peer_device(connection, pi->vnr);
	if (!peer_device)
		return -EIO;
	device = peer_device->device;

	update_peer_seq(peer_device, be32_to_cpu(p->seq_num));

	drbd_err(device, "Got NegDReply; Sector %llus, len %u.\n",
		 (unsigned long long)sector, be32_to_cpu(p->blksize));

	return validate_req_change_req_state(peer_device, p->block_id, sector,
					     &device->read_requests, __func__,
					     NEG_ACKED, false);
}

static int got_NegRSDReply(struct drbd_connection *connection, struct packet_info *pi)
{
	struct drbd_peer_device *peer_device;
	struct drbd_device *device;
	sector_t sector;
	int size;
	struct p_block_ack *p = pi->data;
	unsigned long bit;

	peer_device = conn_peer_device(connection, pi->vnr);
	if (!peer_device)
		return -EIO;
	device = peer_device->device;

	sector = be64_to_cpu(p->sector);
	size = be32_to_cpu(p->blksize);

	update_peer_seq(peer_device, be32_to_cpu(p->seq_num));

	dec_rs_pending(peer_device);

	if (get_ldev_if_state(device, D_DETACHING)) {
		drbd_rs_complete_io(peer_device, sector);
		switch (pi->cmd) {
		case P_NEG_RS_DREPLY:
			drbd_rs_failed_io(peer_device, sector, size);
			break;
		case P_RS_CANCEL_AHEAD:
			set_bit(SYNC_TARGET_TO_BEHIND, &peer_device->flags);
			/* fall through */
		case P_RS_CANCEL:
			if (peer_device->repl_state[NOW] == L_VERIFY_S) {
				verify_skipped_block(peer_device, sector, size);
			} else {
				bit = BM_SECT_TO_BIT(sector);
				mutex_lock(&peer_device->resync_next_bit_mutex);
				peer_device->resync_next_bit = min(peer_device->resync_next_bit, bit);
				mutex_unlock(&peer_device->resync_next_bit_mutex);
			}

			rs_sectors_came_in(peer_device, size);
			mod_timer(&peer_device->resync_timer, jiffies + RS_MAKE_REQS_INTV);
			break;
		default:
			BUG();
		}
		put_ldev(device);
	}

	return 0;
}

static int got_BarrierAck(struct drbd_connection *connection, struct packet_info *pi)
{
	struct p_barrier_ack *p = pi->data;

	tl_release(connection, 0, 0, p->barrier, be32_to_cpu(p->set_size));

	return 0;
}

static int got_confirm_stable(struct drbd_connection *connection, struct packet_info *pi)
{
	struct p_confirm_stable *p = pi->data;

	tl_release(connection, p->oldest_block_id, p->youngest_block_id, 0, be32_to_cpu(p->set_size));

	return 0;
}

static int got_OVResult(struct drbd_connection *connection, struct packet_info *pi)
{
	struct drbd_peer_device *peer_device;
	struct drbd_device *device;
	struct p_block_ack *p = pi->data;
	sector_t sector;
	int size;

	peer_device = conn_peer_device(connection, pi->vnr);
	if (!peer_device)
		return -EIO;
	device = peer_device->device;

	sector = be64_to_cpu(p->sector);
	size = be32_to_cpu(p->blksize);

	update_peer_seq(peer_device, be32_to_cpu(p->seq_num));

	if (be64_to_cpu(p->block_id) == ID_OUT_OF_SYNC)
		drbd_ov_out_of_sync_found(peer_device, sector, size);
	else
		ov_out_of_sync_print(peer_device);

	if (!get_ldev(device))
		return 0;

	drbd_rs_complete_io(peer_device, sector);
	dec_rs_pending(peer_device);

	verify_progress(peer_device, sector, size);

	put_ldev(device);
	return 0;
}

static int got_skip(struct drbd_connection *connection, struct packet_info *pi)
{
	return 0;
}

static u64 node_id_to_mask(struct drbd_peer_md *peer_md, int node_id) __must_hold(local)
{
	int bitmap_bit = peer_md[node_id].bitmap_index;
	return (bitmap_bit >= 0) ? NODE_MASK(bitmap_bit) : 0;
}

static u64 node_ids_to_bitmap(struct drbd_device *device, u64 node_ids) __must_hold(local)
{
	struct drbd_peer_md *peer_md = device->ldev->md.peers;
	u64 bitmap_bits = 0;
	int node_id;

	for_each_set_bit(node_id, (unsigned long *)&node_ids, DRBD_NODE_ID_MAX)
		bitmap_bits |= node_id_to_mask(peer_md, node_id);
	return bitmap_bits;
}


static bool is_sync_source(struct drbd_peer_device *peer_device)
{
	return is_sync_source_state(peer_device, NOW) ||
		peer_device->repl_state[NOW] == L_WF_BITMAP_S;
}

static int w_send_out_of_sync(struct drbd_work *w, int cancel)
{
	struct drbd_peer_request *peer_req =
		container_of(w, struct drbd_peer_request, w);
	struct drbd_peer_device *peer_device = peer_req->send_oos_peer_device;
	struct drbd_device *device = peer_device->device;
	u64 in_sync = peer_req->send_oos_in_sync;
	int err;

	err = drbd_send_out_of_sync(peer_device, &peer_req->i);
	peer_req->sent_oos_nodes |= NODE_MASK(peer_device->node_id);

	rcu_read_lock();
	for_each_peer_device_rcu(peer_device, device) {
		if (!(NODE_MASK(peer_device->node_id) & in_sync) &&
		    is_sync_source(peer_device) &&
		    !(peer_req->sent_oos_nodes & NODE_MASK(peer_device->node_id))) {
			rcu_read_unlock();
			peer_req->send_oos_peer_device = peer_device;
			drbd_queue_work(&peer_device->connection->sender_work,
					&peer_req->w);
			return err;
		}
	}
	rcu_read_unlock();
	drbd_free_peer_req(peer_req);

	return err;
}

static void notify_sync_targets_or_free(struct drbd_peer_request *peer_req, u64 in_sync)
{
	struct drbd_device *device = peer_req->peer_device->device;
	struct drbd_peer_device *peer_device;

	rcu_read_lock();
	for_each_peer_device_rcu(peer_device, device) {
		if (!(NODE_MASK(peer_device->node_id) & in_sync) &&
		    is_sync_source(peer_device)) {
			rcu_read_unlock();
			peer_req->sent_oos_nodes = 0;
			peer_req->send_oos_peer_device = peer_device;
			peer_req->send_oos_in_sync = in_sync;
			peer_req->w.cb = w_send_out_of_sync;
			drbd_queue_work(&peer_device->connection->sender_work,
					&peer_req->w);
			return;
		}
	}
	rcu_read_unlock();
	drbd_free_peer_req(peer_req);
}

static int got_peer_ack(struct drbd_connection *connection, struct packet_info *pi)
{
	struct p_peer_ack *p = pi->data;
	u64 dagtag, in_sync;
	struct drbd_peer_request *peer_req, *tmp;
	struct list_head work_list;

	dagtag = be64_to_cpu(p->dagtag);
	in_sync = be64_to_cpu(p->mask);

	spin_lock_irq(&connection->peer_reqs_lock);
	list_for_each_entry(peer_req, &connection->peer_requests, recv_order) {
		if (dagtag == peer_req->dagtag_sector)
			goto found;
	}
	spin_unlock_irq(&connection->peer_reqs_lock);

	drbd_err(connection, "peer request with dagtag %llu not found\n", dagtag);
	return -EIO;

found:
	list_cut_position(&work_list, &connection->peer_requests, &peer_req->recv_order);
	spin_unlock_irq(&connection->peer_reqs_lock);

	list_for_each_entry_safe(peer_req, tmp, &work_list, recv_order) {
		struct drbd_peer_device *peer_device = peer_req->peer_device;
		struct drbd_device *device = peer_device->device;
		u64 in_sync_b, mask;

		D_ASSERT(peer_device, peer_req->flags & EE_IN_ACTLOG);

		if (get_ldev(device)) {
			if ((peer_req->flags & EE_WAS_ERROR) == 0)
				in_sync_b = node_ids_to_bitmap(device, in_sync);
			else
				in_sync_b = 0;
			mask = ~node_id_to_mask(device->ldev->md.peers,
						connection->peer_node_id);

			drbd_set_sync(device, peer_req->i.sector,
				      peer_req->i.size, ~in_sync_b, mask);
			drbd_al_complete_io(device, &peer_req->i);
			put_ldev(device);
		}
		list_del(&peer_req->recv_order);
		notify_sync_targets_or_free(peer_req, in_sync);
	}
	return 0;
}

void apply_unacked_peer_requests(struct drbd_connection *connection)
{
	struct drbd_peer_request *peer_req;

	list_for_each_entry(peer_req, &connection->peer_requests, recv_order) {
		struct drbd_peer_device *peer_device = peer_req->peer_device;
		struct drbd_device *device = peer_device->device;
		int bitmap_index = peer_device->bitmap_index;
		u64 mask = ~(bitmap_index != -1 ? 1UL << bitmap_index : 0UL);

		drbd_set_sync(device, peer_req->i.sector, peer_req->i.size,
			      mask, mask);
	}
}

static void cleanup_unacked_peer_requests(struct drbd_connection *connection)
{
	struct drbd_peer_request *peer_req, *tmp;
	LIST_HEAD(work_list);

	spin_lock_irq(&connection->peer_reqs_lock);
	list_splice_init(&connection->peer_requests, &work_list);
	spin_unlock_irq(&connection->peer_reqs_lock);

	list_for_each_entry_safe(peer_req, tmp, &work_list, recv_order) {
		struct drbd_peer_device *peer_device = peer_req->peer_device;
		struct drbd_device *device = peer_device->device;
		int bitmap_index = peer_device->bitmap_index;
		u64 mask = ~(bitmap_index != -1 ? 1UL << bitmap_index : 0UL);

		if (get_ldev(device)) {
			drbd_set_sync(device, peer_req->i.sector, peer_req->i.size,
				      mask, mask);
			drbd_al_complete_io(device, &peer_req->i);
			put_ldev(device);
		}
		list_del(&peer_req->recv_order);
		notify_sync_targets_or_free(peer_req, 0);
	}
}

static void cleanup_peer_ack_list(struct drbd_connection *connection)
{
	struct drbd_resource *resource = connection->resource;
	struct drbd_peer_ack *peer_ack, *tmp;
	struct drbd_request *req;
	int idx = connection->peer_node_id;
	u64 node_id_mask = NODE_MASK(idx);

	spin_lock_irq(&resource->peer_ack_lock);
	list_for_each_entry_safe(peer_ack, tmp, &resource->peer_ack_list, list) {
		if (!(peer_ack->pending_mask & node_id_mask))
			continue;
		peer_ack->pending_mask &= ~node_id_mask;
		drbd_destroy_peer_ack_if_done(peer_ack);
	}
	req = resource->peer_ack_req;
	if (req)
		req->net_rq_state[idx] &= ~RQ_NET_SENT;
	spin_unlock_irq(&resource->peer_ack_lock);
}

struct meta_sock_cmd {
	size_t pkt_size;
	int (*fn)(struct drbd_connection *connection, struct packet_info *);
};

static void set_rcvtimeo(struct drbd_connection *connection, bool ping_timeout)
{
	long t;
	struct net_conf *nc;
	struct drbd_transport *transport = &connection->transport;
	struct drbd_transport_ops *tr_ops = transport->ops;


	rcu_read_lock();
	nc = rcu_dereference(transport->net_conf);
	t = ping_timeout ? nc->ping_timeo : nc->ping_int;
	rcu_read_unlock();

	t *= HZ;
	if (ping_timeout)
		t /= 10;

	tr_ops->set_rcvtimeo(transport, CONTROL_STREAM, t);
}

static void set_ping_timeout(struct drbd_connection *connection)
{
	set_rcvtimeo(connection, 1);
}

static void set_idle_timeout(struct drbd_connection *connection)
{
	set_rcvtimeo(connection, 0);
}

static struct meta_sock_cmd ack_receiver_tbl[] = {
	[P_PING]	    = { 0, got_Ping },
	[P_PING_ACK]	    = { 0, got_PingAck },
	[P_RECV_ACK]	    = { sizeof(struct p_block_ack), got_BlockAck },
	[P_WRITE_ACK]	    = { sizeof(struct p_block_ack), got_BlockAck },
	[P_RS_WRITE_ACK]    = { sizeof(struct p_block_ack), got_BlockAck },
	[P_SUPERSEDED]      = { sizeof(struct p_block_ack), got_BlockAck },
	[P_NEG_ACK]	    = { sizeof(struct p_block_ack), got_NegAck },
	[P_NEG_DREPLY]	    = { sizeof(struct p_block_ack), got_NegDReply },
	[P_NEG_RS_DREPLY]   = { sizeof(struct p_block_ack), got_NegRSDReply },
	[P_OV_RESULT]	    = { sizeof(struct p_block_ack), got_OVResult },
	[P_BARRIER_ACK]	    = { sizeof(struct p_barrier_ack), got_BarrierAck },
	[P_CONFIRM_STABLE]  = { sizeof(struct p_confirm_stable), got_confirm_stable },
	[P_RS_IS_IN_SYNC]   = { sizeof(struct p_block_ack), got_IsInSync },
	[P_DELAY_PROBE]     = { sizeof(struct p_delay_probe93), got_skip },
	[P_RS_CANCEL]       = { sizeof(struct p_block_ack), got_NegRSDReply },
	[P_RS_CANCEL_AHEAD] = { sizeof(struct p_block_ack), got_NegRSDReply },
	[P_RETRY_WRITE]	    = { sizeof(struct p_block_ack), got_BlockAck },
	[P_PEER_ACK]	    = { sizeof(struct p_peer_ack), got_peer_ack },
	[P_PEERS_IN_SYNC]   = { sizeof(struct p_peer_block_desc), got_peers_in_sync },
	[P_TWOPC_YES]       = { sizeof(struct p_twopc_reply), got_twopc_reply },
	[P_TWOPC_NO]        = { sizeof(struct p_twopc_reply), got_twopc_reply },
	[P_TWOPC_RETRY]     = { sizeof(struct p_twopc_reply), got_twopc_reply },
};

int drbd_ack_receiver(struct drbd_thread *thi)
{
	struct drbd_connection *connection = thi->connection;
	struct meta_sock_cmd *cmd = NULL;
	struct packet_info pi;
	unsigned long pre_recv_jif;
	int rv;
	void *buffer;
	int received = 0, rflags = 0;
	unsigned int header_size = drbd_header_size(connection);
	int expect   = header_size;
	bool ping_timeout_active = false;
	struct sched_param param = { .sched_priority = 2 };
	struct drbd_transport *transport = &connection->transport;
	struct drbd_transport_ops *tr_ops = transport->ops;

	rv = sched_setscheduler(current, SCHED_RR, &param);
	if (rv < 0)
		drbd_err(connection, "drbd_ack_receiver: ERROR set priority, ret=%d\n", rv);

	while (get_t_state(thi) == RUNNING) {
		drbd_thread_current_set_cpu(thi);

		drbd_reclaim_net_peer_reqs(connection);

		if (test_bit(SEND_PING, &connection->flags)) {
			clear_bit(SEND_PING, &connection->flags);
			if (drbd_send_ping(connection)) {
				drbd_err(connection, "drbd_send_ping has failed\n");
				goto reconnect;
			}
			set_ping_timeout(connection);
			ping_timeout_active = true;
		}

		pre_recv_jif = jiffies;
		rv = tr_ops->recv(transport, CONTROL_STREAM, &buffer, expect - received, rflags);

		/* Note:
		 * -EINTR	 (on meta) we got a signal
		 * -EAGAIN	 (on meta) rcvtimeo expired
		 * -ECONNRESET	 other side closed the connection
		 * -ERESTARTSYS  (on data) we got a signal
		 * rv <  0	 other than above: unexpected error!
		 * rv == expected: full header or command
		 * rv <  expected: "woken" by signal during receive
		 * rv == 0	 : "connection shut down by peer"
		 */
		if (likely(rv > 0)) {
			received += rv;

			if (received < expect)
				rflags = GROW_BUFFER;

		} else if (rv == 0) {
			if (test_bit(DISCONNECT_EXPECTED, &connection->flags)) {
				long t;
				rcu_read_lock();
				t = rcu_dereference(connection->transport.net_conf)->ping_timeo * HZ/10;
				rcu_read_unlock();

				t = wait_event_timeout(connection->resource->state_wait,
						       connection->cstate[NOW] < C_CONNECTED,
						       t);
				if (t)
					break;
			}
			drbd_err(connection, "meta connection shut down by peer.\n");
			goto reconnect;
		} else if (rv == -EAGAIN) {
			/* If the data socket received something meanwhile,
			 * that is good enough: peer is still alive. */

			if (time_after(connection->last_received, pre_recv_jif))
				continue;
			if (ping_timeout_active) {
				drbd_err(connection, "PingAck did not arrive in time.\n");
				goto reconnect;
			}
			set_bit(SEND_PING, &connection->flags);
			continue;
		} else if (rv == -EINTR) {
			/* maybe drbd_thread_stop(): the while condition will notice.
			 * maybe woken for send_ping: we'll send a ping above,
			 * and change the rcvtimeo */
			flush_signals(current);
			continue;
		} else {
			drbd_err(connection, "sock_recvmsg returned %d\n", rv);
			goto reconnect;
		}

		if (received == expect && cmd == NULL) {
			if (decode_header(connection, buffer, &pi))
				goto reconnect;

			cmd = &ack_receiver_tbl[pi.cmd];
			if (pi.cmd >= ARRAY_SIZE(ack_receiver_tbl) || !cmd->fn) {
				drbd_err(connection, "Unexpected meta packet %s (0x%04x)\n",
					 drbd_packet_name(pi.cmd), pi.cmd);
				goto disconnect;
			}
			expect = header_size + cmd->pkt_size;
			if (pi.size != expect - header_size) {
				drbd_err(connection, "Wrong packet size on meta (c: %d, l: %d)\n",
					pi.cmd, pi.size);
				goto reconnect;
			}
			rflags = 0;
		}
		if (received == expect) {
			bool err;

			pi.data = buffer;
			err = cmd->fn(connection, &pi);
			if (err) {
				drbd_err(connection, "%ps failed\n", cmd->fn);
				goto reconnect;
			}

			connection->last_received = jiffies;

			if (cmd == &ack_receiver_tbl[P_PING_ACK]) {
				set_idle_timeout(connection);
				ping_timeout_active = false;
			}

			received = 0;
			expect = header_size;
			cmd = NULL;
			rflags = 0;
		}
	}

	if (0) {
reconnect:
		change_cstate(connection, C_NETWORK_FAILURE, CS_HARD);
	}
	if (0) {
disconnect:
		change_cstate(connection, C_DISCONNECTING, CS_HARD);
	}

	drbd_info(connection, "ack_receiver terminated\n");

	return 0;
}

void drbd_send_acks_wf(struct work_struct *ws)
{
	struct drbd_connection *connection =
		container_of(ws, struct drbd_connection, send_acks_work);
	struct drbd_transport *transport = &connection->transport;
	struct net_conf *nc;
	int tcp_cork, err;

	rcu_read_lock();
	nc = rcu_dereference(transport->net_conf);
	tcp_cork = nc->tcp_cork;
	rcu_read_unlock();

	/* TODO: conditionally cork; it may hurt latency if we cork without
	   much to send */
	if (tcp_cork)
		drbd_cork(connection, CONTROL_STREAM);
	err = drbd_finish_peer_reqs(connection);

	/* but unconditionally uncork unless disabled */
	if (tcp_cork)
		drbd_uncork(connection, CONTROL_STREAM);

	if (err)
		change_cstate(connection, C_NETWORK_FAILURE, CS_HARD);
}

void drbd_send_peer_ack_wf(struct work_struct *ws)
{
	struct drbd_connection *connection =
		container_of(ws, struct drbd_connection, peer_ack_work);

	if (process_peer_ack_list(connection))
		change_cstate(connection, C_NETWORK_FAILURE, CS_HARD);
}

EXPORT_SYMBOL(drbd_alloc_pages); /* for transports */
EXPORT_SYMBOL(drbd_free_pages);<|MERGE_RESOLUTION|>--- conflicted
+++ resolved
@@ -7540,14 +7540,7 @@
 	struct drbd_resource *resource = connection->resource;
 	struct twopc_reply *reply = &resource->twopc_reply;
 
-<<<<<<< HEAD
 	write_lock_irq(&resource->state_rwlock);
-	if (twopc_between_lost_node_and_me(connection) || !any_connection_up(resource)) {
-		drbd_info(connection, "Aborting remote state change %u commit not possible\n",
-			  resource->twopc_reply.tid);
-		__clear_remote_state_change(resource);
-=======
-	spin_lock_irq(&resource->req_lock);
 	if (resource->remote_state_change &&
 	    (twopc_between_lost_node_and_me(connection) || !any_connection_up(resource))) {
 		bool remote = reply->initiator_node_id != resource->res_opts.node_id;
@@ -7561,7 +7554,6 @@
 			if (alt_rv != ALT_LOCKED)
 				return;
 		}
->>>>>>> 208309cb
 	}
 	write_unlock_irq(&resource->state_rwlock);
 }
