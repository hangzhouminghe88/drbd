// SPDX-License-Identifier: GPL-2.0-or-later
/*
   drbd_receiver.c

   This file is part of DRBD by Philipp Reisner and Lars Ellenberg.

   Copyright (C) 2001-2008, LINBIT Information Technologies GmbH.
   Copyright (C) 1999-2008, Philipp Reisner <philipp.reisner@linbit.com>.
   Copyright (C) 2002-2008, Lars Ellenberg <lars.ellenberg@linbit.com>.

 */


#include <linux/module.h>

#include <linux/uaccess.h>
#include <net/sock.h>

#include <linux/drbd.h>
#include <linux/fs.h>
#include <linux/file.h>
#include <linux/in.h>
#include <linux/mm.h>
#include <linux/memcontrol.h>
#include <linux/mm_inline.h>
#include <linux/slab.h>
#include <linux/pkt_sched.h>
#include <uapi/linux/sched/types.h>
#define __KERNEL_SYSCALLS__
#include <linux/unistd.h>
#include <linux/vmalloc.h>
#include <linux/random.h>
#include <net/ipv6.h>
#include "drbd_int.h"
#include "drbd_protocol.h"
#include "drbd_req.h"
#include "drbd_vli.h"
#include <linux/scatterlist.h>

#define PRO_FEATURES (DRBD_FF_TRIM|DRBD_FF_THIN_RESYNC|DRBD_FF_WSAME|DRBD_FF_WZEROES)

struct flush_work {
	struct drbd_work w;
	struct drbd_epoch *epoch;
};

enum epoch_event {
	EV_PUT,
	EV_GOT_BARRIER_NR,
	EV_BARRIER_DONE,
	EV_BECAME_LAST,
	EV_CLEANUP = 32, /* used as flag */
};

enum finish_epoch {
	FE_STILL_LIVE,
	FE_DESTROYED,
	FE_RECYCLED,
};

enum resync_reason {
	AFTER_UNSTABLE,
	DISKLESS_PRIMARY,
};

enum sync_strategy {
	UNDETERMINED,
	NO_SYNC,
	SYNC_SOURCE_IF_BOTH_FAILED,
	SYNC_SOURCE_USE_BITMAP,
	SYNC_SOURCE_SET_BITMAP,
	SYNC_SOURCE_COPY_BITMAP,
	SYNC_TARGET_IF_BOTH_FAILED,
	SYNC_TARGET_USE_BITMAP,
	SYNC_TARGET_SET_BITMAP,
	SYNC_TARGET_CLEAR_BITMAP,
	SPLIT_BRAIN_AUTO_RECOVER,
	SPLIT_BRAIN_DISCONNECT,
	UNRELATED_DATA,
	RETRY_CONNECT,
	REQUIRES_PROTO_91,
	REQUIRES_PROTO_96,
};

struct sync_descriptor {
	char * const name;
	int required_protocol;
	bool is_split_brain;
	bool is_sync_source;
	bool is_sync_target;
	int resync_peer_preference;
	enum sync_strategy full_sync_equivalent;
};

static const struct sync_descriptor sync_descriptors[] = {
	[UNDETERMINED] = {
		.name = "?",
	},
	[NO_SYNC] = {
		.name = "no-sync",
	},
	[SYNC_SOURCE_IF_BOTH_FAILED] = {
		.name = "source-if-both-failed",
		.is_sync_source = true,
	},
	[SYNC_SOURCE_USE_BITMAP] = {
		.name = "source-use-bitmap",
		.is_sync_source = true,
		.full_sync_equivalent = SYNC_TARGET_USE_BITMAP,
	},
	[SYNC_SOURCE_SET_BITMAP] = {
		.name = "source-set-bitmap",
		.is_sync_source = true,
	},
	[SYNC_SOURCE_COPY_BITMAP] = {
		.name = "source-copy-other-bitmap",
		.is_sync_source = true,
	},
	[SYNC_TARGET_IF_BOTH_FAILED] = {
		.name = "target-if-both-failed",
		.is_sync_target = true,
		.resync_peer_preference = 4,
	},
	[SYNC_TARGET_USE_BITMAP] = {
		.name = "target-use-bitmap",
		.is_sync_target = true,
		.full_sync_equivalent = SYNC_SOURCE_USE_BITMAP,
		.resync_peer_preference = 3,
	},
	[SYNC_TARGET_SET_BITMAP] = {
		.name = "target-set-bitmap",
		.is_sync_target = true,
		.resync_peer_preference = 2,
	},
	[SYNC_TARGET_CLEAR_BITMAP] = {
		.name = "target-clear-bitmap",
		.is_sync_target = true,
		.resync_peer_preference = 1,
	},
	[SPLIT_BRAIN_AUTO_RECOVER] = {
		.name = "split-brain-auto-recover",
		.is_split_brain = true,
	},
	[SPLIT_BRAIN_DISCONNECT] = {
		.name = "split-brain-disconnect",
		.is_split_brain = true,
	},
	[UNRELATED_DATA] = {
		.name = "unrelated-data",
	},
	[RETRY_CONNECT] = {
		.name = "retry-connect",
	},
	[REQUIRES_PROTO_91] = {
		.name = "requires-proto-91",
		.required_protocol = 91,
	},
	[REQUIRES_PROTO_96] = {
		.name = "requires-proto-96",
		.required_protocol = 96,
	},
};

int drbd_do_features(struct drbd_connection *connection);
int drbd_do_auth(struct drbd_connection *connection);
void conn_disconnect(struct drbd_connection *connection);

static enum finish_epoch drbd_may_finish_epoch(struct drbd_connection *, struct drbd_epoch *, enum epoch_event);
static int e_end_block(struct drbd_work *, int);
static void cleanup_unacked_peer_requests(struct drbd_connection *connection);
static void cleanup_peer_ack_list(struct drbd_connection *connection);
static u64 node_ids_to_bitmap(struct drbd_device *device, u64 node_ids);
static int process_twopc(struct drbd_connection *, struct twopc_reply *, struct packet_info *, unsigned long);
static void drbd_resync(struct drbd_peer_device *, enum resync_reason) __must_hold(local);
static void drbd_unplug_all_devices(struct drbd_connection *connection);
static int decode_header(struct drbd_connection *, void *, struct packet_info *);
static void check_resync_source(struct drbd_device *device, u64 weak_nodes);

static const struct sync_descriptor strategy_descriptor(enum sync_strategy strategy)
{
	if (strategy < 0 || strategy > sizeof(sync_descriptors) / sizeof(struct sync_descriptor))
		BUG();
	return sync_descriptors[strategy];
}

static bool is_strategy_determined(enum sync_strategy strategy)
{
	return strategy == NO_SYNC ||
			strategy_descriptor(strategy).is_sync_source ||
			strategy_descriptor(strategy).is_sync_target;
}

static struct drbd_epoch *previous_epoch(struct drbd_connection *connection, struct drbd_epoch *epoch)
{
	struct drbd_epoch *prev;
	spin_lock(&connection->epoch_lock);
	prev = list_entry(epoch->list.prev, struct drbd_epoch, list);
	if (prev == epoch || prev == connection->current_epoch)
		prev = NULL;
	spin_unlock(&connection->epoch_lock);
	return prev;
}

/*
 * some helper functions to deal with single linked page lists,
 * page->private being our "next" pointer.
 */

/* If at least n pages are linked at head, get n pages off.
 * Otherwise, don't modify head, and return NULL.
 * Locking is the responsibility of the caller.
 */
static struct page *page_chain_del(struct page **head, int n)
{
	struct page *page;
	struct page *tmp;

	BUG_ON(!n);
	BUG_ON(!head);

	page = *head;

	if (!page)
		return NULL;

	while (page) {
		tmp = page_chain_next(page);
		set_page_chain_offset(page, 0);
		set_page_chain_size(page, 0);
		if (--n == 0)
			break; /* found sufficient pages */
		if (tmp == NULL)
			/* insufficient pages, don't use any of them. */
			return NULL;
		page = tmp;
	}

	/* add end of list marker for the returned list */
	set_page_chain_next(page, NULL);
	/* actual return value, and adjustment of head */
	page = *head;
	*head = tmp;
	return page;
}

/* may be used outside of locks to find the tail of a (usually short)
 * "private" page chain, before adding it back to a global chain head
 * with page_chain_add() under a spinlock. */
static struct page *page_chain_tail(struct page *page, int *len)
{
	struct page *tmp;
	int i = 1;
	while ((tmp = page_chain_next(page)))
		++i, page = tmp;
	if (len)
		*len = i;
	return page;
}

static int page_chain_free(struct page *page)
{
	struct page *tmp;
	int i = 0;
	page_chain_for_each_safe(page, tmp) {
		set_page_chain_next_offset_size(page, NULL, 0, 0);
		put_page(page);
		++i;
	}
	return i;
}

static void page_chain_add(struct page **head,
		struct page *chain_first, struct page *chain_last)
{
#if 1
	struct page *tmp;
	tmp = page_chain_tail(chain_first, NULL);
	BUG_ON(tmp != chain_last);
#endif

	/* add chain to head */
	set_page_chain_next(chain_last, *head);
	*head = chain_first;
}

static struct page *__drbd_alloc_pages(unsigned int number, gfp_t gfp_mask)
{
	struct page *page = NULL;
	struct page *tmp = NULL;
	unsigned int i = 0;

	/* Yes, testing drbd_pp_vacant outside the lock is racy.
	 * So what. It saves a spin_lock. */
	if (drbd_pp_vacant >= number) {
		spin_lock(&drbd_pp_lock);
		page = page_chain_del(&drbd_pp_pool, number);
		if (page)
			drbd_pp_vacant -= number;
		spin_unlock(&drbd_pp_lock);
		if (page)
			return page;
	}

	for (i = 0; i < number; i++) {
		tmp = alloc_page(gfp_mask);
		if (!tmp)
			break;
		set_page_chain_next_offset_size(tmp, page, 0, 0);
		page = tmp;
	}

	if (i == number)
		return page;

	/* Not enough pages immediately available this time.
	 * No need to jump around here, drbd_alloc_pages will retry this
	 * function "soon". */
	if (page) {
		tmp = page_chain_tail(page, NULL);
		spin_lock(&drbd_pp_lock);
		page_chain_add(&drbd_pp_pool, page, tmp);
		drbd_pp_vacant += i;
		spin_unlock(&drbd_pp_lock);
	}
	return NULL;
}

static void rs_sectors_came_in(struct drbd_peer_device *peer_device, int size)
{
	int rs_sect_in = atomic_add_return(size >> 9, &peer_device->rs_sect_in);

	/* In case resync runs faster than anticipated, run the resync_work early */
	if (rs_sect_in >= peer_device->rs_in_flight)
		drbd_queue_work_if_unqueued(
			&peer_device->connection->sender_work,
			&peer_device->resync_work);
}

static void reclaim_finished_net_peer_reqs(struct drbd_connection *connection,
					   struct list_head *to_be_freed)
{
	struct drbd_peer_request *peer_req, *tmp;

	/* The EEs are always appended to the end of the list. Since
	   they are sent in order over the wire, they have to finish
	   in order. As soon as we see the first not finished we can
	   stop to examine the list... */

	list_for_each_entry_safe(peer_req, tmp, &connection->net_ee, w.list) {
		if (drbd_peer_req_has_active_page(peer_req))
			break;
		list_move(&peer_req->w.list, to_be_freed);
	}
}

static void drbd_reclaim_net_peer_reqs(struct drbd_connection *connection)
{
	LIST_HEAD(reclaimed);
	struct drbd_peer_request *peer_req, *t;

	spin_lock_irq(&connection->peer_reqs_lock);
	reclaim_finished_net_peer_reqs(connection, &reclaimed);
	spin_unlock_irq(&connection->peer_reqs_lock);

	list_for_each_entry_safe(peer_req, t, &reclaimed, w.list)
		drbd_free_net_peer_req(peer_req);
}

/**
 * drbd_alloc_pages() - Returns @number pages, retries forever (or until signalled)
 * @device:	DRBD device.
 * @number:	number of pages requested
 * @gfp_mask:	how to allocate and whether to loop until we succeed
 *
 * Tries to allocate number pages, first from our own page pool, then from
 * the kernel.
 * Possibly retry until DRBD frees sufficient pages somewhere else.
 *
 * If this allocation would exceed the max_buffers setting, we throttle
 * allocation (schedule_timeout) to give the system some room to breathe.
 *
 * We do not use max-buffers as hard limit, because it could lead to
 * congestion and further to a distributed deadlock during online-verify or
 * (checksum based) resync, if the max-buffers, socket buffer sizes and
 * resync-rate settings are mis-configured.
 *
 * Returns a page chain linked via (struct drbd_page_chain*)&page->lru.
 */
struct page *drbd_alloc_pages(struct drbd_transport *transport, unsigned int number,
			      gfp_t gfp_mask)
{
	struct drbd_connection *connection =
		container_of(transport, struct drbd_connection, transport);
	struct page *page = NULL;
	DEFINE_WAIT(wait);
	unsigned int mxb;

	rcu_read_lock();
	mxb = rcu_dereference(transport->net_conf)->max_buffers;
	rcu_read_unlock();

	if (atomic_read(&connection->pp_in_use) < mxb)
		page = __drbd_alloc_pages(number, gfp_mask & ~__GFP_RECLAIM);

	/* Try to keep the fast path fast, but occasionally we need
	 * to reclaim the pages we lent to the network stack. */
	if (page && atomic_read(&connection->pp_in_use_by_net) > 512)
		drbd_reclaim_net_peer_reqs(connection);

	while (page == NULL) {
		prepare_to_wait(&drbd_pp_wait, &wait, TASK_INTERRUPTIBLE);

		drbd_reclaim_net_peer_reqs(connection);

		if (atomic_read(&connection->pp_in_use) < mxb) {
			page = __drbd_alloc_pages(number, gfp_mask);
			if (page)
				break;
		}

		if (!(gfp_mask & __GFP_RECLAIM))
			break;

		if (signal_pending(current)) {
			drbd_warn(connection, "drbd_alloc_pages interrupted!\n");
			break;
		}

		if (schedule_timeout(HZ/10) == 0)
			mxb = UINT_MAX;
	}
	finish_wait(&drbd_pp_wait, &wait);

	if (page)
		atomic_add(number, &connection->pp_in_use);
	return page;
}

/* Must not be used from irq, as that may deadlock: see drbd_alloc_pages.
 * Either links the page chain back to the global pool,
 * or returns all pages to the system. */
void drbd_free_pages(struct drbd_transport *transport, struct page *page, int is_net)
{
	struct drbd_connection *connection =
		container_of(transport, struct drbd_connection, transport);
	atomic_t *a = is_net ? &connection->pp_in_use_by_net : &connection->pp_in_use;
	int i;

	if (page == NULL)
		return;

	if (drbd_pp_vacant > (DRBD_MAX_BIO_SIZE/PAGE_SIZE) * drbd_minor_count)
		i = page_chain_free(page);
	else {
		struct page *tmp;
		tmp = page_chain_tail(page, &i);
		spin_lock(&drbd_pp_lock);
		page_chain_add(&drbd_pp_pool, page, tmp);
		drbd_pp_vacant += i;
		spin_unlock(&drbd_pp_lock);
	}
	i = atomic_sub_return(i, a);
	if (i < 0)
		drbd_warn(connection, "ASSERTION FAILED: %s: %d < 0\n",
			is_net ? "pp_in_use_by_net" : "pp_in_use", i);
	wake_up(&drbd_pp_wait);
}

/* normal: payload_size == request size (bi_size)
 * w_same: payload_size == logical_block_size
 * trim: payload_size == 0 */
struct drbd_peer_request *
drbd_alloc_peer_req(struct drbd_peer_device *peer_device, gfp_t gfp_mask) __must_hold(local)
{
	struct drbd_device *device = peer_device->device;
	struct drbd_peer_request *peer_req;

	if (drbd_insert_fault(device, DRBD_FAULT_AL_EE))
		return NULL;

	peer_req = mempool_alloc(&drbd_ee_mempool, gfp_mask & ~__GFP_HIGHMEM);
	if (!peer_req) {
		if (!(gfp_mask & __GFP_NOWARN))
			drbd_err(device, "%s: allocation failed\n", __func__);
		return NULL;
	}

	memset(peer_req, 0, sizeof(*peer_req));
	INIT_LIST_HEAD(&peer_req->w.list);
	drbd_clear_interval(&peer_req->i);
	INIT_LIST_HEAD(&peer_req->recv_order);
	INIT_LIST_HEAD(&peer_req->wait_for_actlog);
	peer_req->submit_jif = jiffies;
	peer_req->peer_device = peer_device;

	return peer_req;
}

void __drbd_free_peer_req(struct drbd_peer_request *peer_req, int is_net)
{
	struct drbd_peer_device *peer_device = peer_req->peer_device;

	might_sleep();
	if (peer_req->flags & EE_HAS_DIGEST)
		kfree(peer_req->digest);
	D_ASSERT(peer_device, atomic_read(&peer_req->pending_bios) == 0);
	D_ASSERT(peer_device, drbd_interval_empty(&peer_req->i));
	drbd_free_page_chain(&peer_device->connection->transport, &peer_req->page_chain, is_net);
	mempool_free(peer_req, &drbd_ee_mempool);
}

int drbd_free_peer_reqs(struct drbd_connection *connection, struct list_head *list, bool is_net_ee)
{
	LIST_HEAD(work_list);
	struct drbd_peer_request *peer_req, *t;
	int count = 0;

	spin_lock_irq(&connection->peer_reqs_lock);
	list_splice_init(list, &work_list);
	spin_unlock_irq(&connection->peer_reqs_lock);

	list_for_each_entry_safe(peer_req, t, &work_list, w.list) {
		__drbd_free_peer_req(peer_req, is_net_ee);
		count++;
	}
	return count;
}

/*
 * See also comments in _req_mod(,BARRIER_ACKED) and receive_Barrier.
 */
static int drbd_finish_peer_reqs(struct drbd_connection *connection)
{
	LIST_HEAD(work_list);
	LIST_HEAD(reclaimed);
	struct drbd_peer_request *peer_req, *t;
	int err = 0;
	int n = 0;

	spin_lock_irq(&connection->peer_reqs_lock);
	reclaim_finished_net_peer_reqs(connection, &reclaimed);
	list_splice_init(&connection->done_ee, &work_list);
	spin_unlock_irq(&connection->peer_reqs_lock);

	list_for_each_entry_safe(peer_req, t, &reclaimed, w.list)
		drbd_free_net_peer_req(peer_req);

	/* possible callbacks here:
	 * e_end_block, and e_end_resync_block, e_send_discard_write.
	 * all ignore the last argument.
	 */
	list_for_each_entry_safe(peer_req, t, &work_list, w.list) {
		int err2;

		++n;
		/* list_del not necessary, next/prev members not touched */
		err2 = peer_req->w.cb(&peer_req->w, !!err);
		if (!err)
			err = err2;
		if (!list_empty(&peer_req->recv_order)) {
			drbd_free_page_chain(&connection->transport, &peer_req->page_chain, 0);
		} else
			drbd_free_peer_req(peer_req);
	}
	if (atomic_sub_and_test(n, &connection->done_ee_cnt))
		wake_up(&connection->ee_wait);

	return err;
}

static int drbd_recv(struct drbd_connection *connection, void **buf, size_t size, int flags)
{
	struct drbd_transport_ops *tr_ops = connection->transport.ops;
	int rv;

	rv = tr_ops->recv(&connection->transport, DATA_STREAM, buf, size, flags);

	if (rv < 0) {
		if (rv == -ECONNRESET)
			drbd_info(connection, "sock was reset by peer\n");
		else if (rv != -ERESTARTSYS)
			drbd_info(connection, "sock_recvmsg returned %d\n", rv);
	} else if (rv == 0) {
		if (test_bit(DISCONNECT_EXPECTED, &connection->flags)) {
			long t;
			rcu_read_lock();
			t = rcu_dereference(connection->transport.net_conf)->ping_timeo * HZ/10;
			rcu_read_unlock();

			t = wait_event_timeout(connection->resource->state_wait,
					       connection->cstate[NOW] < C_CONNECTED, t);

			if (t)
				goto out;
		}
		drbd_info(connection, "sock was shut down by peer\n");
	}

	if (rv != size)
		change_cstate(connection, C_BROKEN_PIPE, CS_HARD);

out:
	return rv;
}

static int drbd_recv_into(struct drbd_connection *connection, void *buf, size_t size)
{
	int err;

	err = drbd_recv(connection, &buf, size, CALLER_BUFFER);

	if (err != size) {
		if (err >= 0)
			err = -EIO;
	} else
		err = 0;
	return err;
}

static int drbd_recv_all(struct drbd_connection *connection, void **buf, size_t size)
{
	int err;

	err = drbd_recv(connection, buf, size, 0);

	if (err != size) {
		if (err >= 0)
			err = -EIO;
	} else
		err = 0;
	return err;
}

static int drbd_recv_all_warn(struct drbd_connection *connection, void **buf, size_t size)
{
	int err;

	err = drbd_recv_all(connection, buf, size);
	if (err && !signal_pending(current))
		drbd_warn(connection, "short read (expected size %d)\n", (int)size);
	return err;
}

/* Gets called if a connection is established, or if a new minor gets created
   in a connection */
int drbd_connected(struct drbd_peer_device *peer_device)
{
	struct drbd_device *device = peer_device->device;
	u64 weak_nodes = 0;
	int err;

	atomic_set(&peer_device->packet_seq, 0);
	peer_device->peer_seq = 0;

	if (device->resource->role[NOW] == R_PRIMARY)
		weak_nodes = drbd_weak_nodes_device(device);

	err = drbd_send_sync_param(peer_device);
	if (!err)
		err = drbd_send_sizes(peer_device, 0, 0);
	if (!err)
		err = drbd_send_uuids(peer_device, 0, weak_nodes);
	if (!err) {
		set_bit(INITIAL_STATE_SENT, &peer_device->flags);
		err = drbd_send_current_state(peer_device);
	}

	clear_bit(USE_DEGR_WFC_T, &peer_device->flags);
	clear_bit(RESIZE_PENDING, &peer_device->flags);
	mod_timer(&device->request_timer, jiffies + HZ); /* just start it here. */
	return err;
}

void connect_timer_fn(struct timer_list *t)
{
	struct drbd_connection *connection = from_timer(connection, t, connect_timer);

	drbd_queue_work(&connection->sender_work, &connection->connect_timer_work);
}

static void conn_connect2(struct drbd_connection *connection)
{
	struct drbd_peer_device *peer_device;
	int vnr;

	atomic_set(&connection->ap_in_flight, 0);
	atomic_set(&connection->rs_in_flight, 0);

	rcu_read_lock();
	idr_for_each_entry(&connection->peer_devices, peer_device, vnr) {
		struct drbd_device *device = peer_device->device;
		kref_get(&device->kref);
		/* connection cannot go away: caller holds a reference. */
		rcu_read_unlock();
		drbd_connected(peer_device);
		rcu_read_lock();
		kref_put(&device->kref, drbd_destroy_device);
	}
	rcu_read_unlock();
}

static int connect_work(struct drbd_work *work, int cancel)
{
	struct drbd_connection *connection =
		container_of(work, struct drbd_connection, connect_timer_work);
	struct drbd_resource *resource = connection->resource;
	enum drbd_state_rv rv;
	long t = resource->res_opts.auto_promote_timeout * HZ / 10;

	if (connection->cstate[NOW] != C_CONNECTING)
		goto out_put;

	do {
		rv = change_cstate(connection, C_CONNECTED, CS_SERIALIZE | CS_VERBOSE | CS_DONT_RETRY);
		if (rv != SS_PRIMARY_READER)
			break;

		/* We have a connection established, peer is primary. On my side is a
		   read-only opener, probably udev or some other scanning after device creating.
		   This short lived read-only open prevents now that we can continue.
		   Better retry after the read-only opener goes away. */

		t = wait_event_interruptible_timeout(resource->state_wait,
						     !drbd_open_ro_count(resource),
						     t);
	} while (t > 0);

	if (rv >= SS_SUCCESS) {
		conn_connect2(connection);
	} else if (rv == SS_TIMEOUT || rv == SS_CONCURRENT_ST_CHG) {
		if (connection->cstate[NOW] != C_CONNECTING)
			goto out_put;
		connection->connect_timer.expires = jiffies + HZ/20;
		add_timer(&connection->connect_timer);
		return 0; /* Return early. Keep the reference on the connection! */
	} else {
		drbd_info(connection, "Failure to connect; retrying\n");
		change_cstate(connection, C_NETWORK_FAILURE, CS_HARD);
	}

 out_put:
	kref_debug_put(&connection->kref_debug, 11);
	kref_put(&connection->kref, drbd_destroy_connection);
	return 0;
}

/*
 * Returns true if we have a valid connection.
 */
static bool conn_connect(struct drbd_connection *connection)
{
	struct drbd_transport *transport = &connection->transport;
	struct drbd_resource *resource = connection->resource;
	int ping_timeo, ping_int, h, err, vnr, timeout;
	struct drbd_peer_device *peer_device;
	struct net_conf *nc;
	bool discard_my_data;
	bool have_mutex;
	bool no_addr = false;

start:
	have_mutex = false;
	clear_bit(DISCONNECT_EXPECTED, &connection->flags);
	if (change_cstate(connection, C_CONNECTING, CS_VERBOSE) < SS_SUCCESS) {
		/* We do not have a network config. */
		return false;
	}

	/* Assume that the peer only understands our handshake
	 * protocol version; until we know better. */
	connection->agreed_pro_version = PRO_VERSION_HANDSHAKE;

	err = transport->ops->connect(transport);
	if (err == -EAGAIN) {
		if (connection->cstate[NOW] == C_DISCONNECTING)
			return false;
		goto retry;
	} else if (err == -EADDRNOTAVAIL) {
		struct net_conf *nc;
		int connect_int;
		long t;

		rcu_read_lock();
		nc = rcu_dereference(transport->net_conf);
		connect_int = nc ? nc->connect_int : 10;
		rcu_read_unlock();

		if (!no_addr) {
			drbd_warn(connection,
				  "Configured local address not found, retrying every %d sec, "
				  "err=%d\n", connect_int, err);
			no_addr = true;
		}

		t = schedule_timeout_interruptible(connect_int * HZ);
		if (t || connection->cstate[NOW] == C_DISCONNECTING)
			return false;
		goto start;
	} else if (err < 0) {
		drbd_warn(connection, "Failed to initiate connection, err=%d\n", err);
		goto abort;
	}

	connection->last_received = jiffies;

	rcu_read_lock();
	nc = rcu_dereference(connection->transport.net_conf);
	ping_timeo = nc->ping_timeo;
	ping_int = nc->ping_int;
	rcu_read_unlock();

	/* Make sure we are "uncorked", otherwise we risk timeouts,
	 * in case this is a reconnect and we had been corked before. */
	drbd_uncork(connection, CONTROL_STREAM);
	drbd_uncork(connection, DATA_STREAM);

	/* Make sure the handshake happens without interference from other threads,
	 * or the challenge response authentication could be garbled. */
	mutex_lock(&connection->mutex[DATA_STREAM]);
	have_mutex = true;
	transport->ops->set_rcvtimeo(transport, DATA_STREAM, ping_timeo * 4 * HZ/10);
	transport->ops->set_rcvtimeo(transport, CONTROL_STREAM, ping_int * HZ);

	h = drbd_do_features(connection);
	if (h < 0)
		goto abort;
	if (h == 0)
		goto retry;

	if (connection->cram_hmac_tfm) {
		switch (drbd_do_auth(connection)) {
		case -1:
			drbd_err(connection, "Authentication of peer failed\n");
			goto abort;
		case 0:
			drbd_err(connection, "Authentication of peer failed, trying again.\n");
			goto retry;
		}
	}

	transport->ops->set_rcvtimeo(transport, DATA_STREAM, MAX_SCHEDULE_TIMEOUT);

	discard_my_data = test_bit(CONN_DISCARD_MY_DATA, &connection->flags);

	if (__drbd_send_protocol(connection, P_PROTOCOL) == -EOPNOTSUPP)
		goto abort;

	rcu_read_lock();
	idr_for_each_entry(&connection->peer_devices, peer_device, vnr) {
		clear_bit(INITIAL_STATE_SENT, &peer_device->flags);
		clear_bit(INITIAL_STATE_RECEIVED, &peer_device->flags);
	}
	idr_for_each_entry(&connection->peer_devices, peer_device, vnr) {
		if (discard_my_data)
			set_bit(DISCARD_MY_DATA, &peer_device->flags);
		else
			clear_bit(DISCARD_MY_DATA, &peer_device->flags);
	}
	rcu_read_unlock();
	mutex_unlock(&connection->mutex[DATA_STREAM]);
	have_mutex = false;

	drbd_thread_start(&connection->ack_receiver);
	connection->ack_sender =
		alloc_ordered_workqueue("drbd_as_%s", WQ_MEM_RECLAIM, connection->resource->name);
	if (!connection->ack_sender) {
		drbd_err(connection, "Failed to create workqueue ack_sender\n");
		schedule_timeout_uninterruptible(HZ);
		goto retry;
	}

	if (resource->res_opts.node_id < connection->peer_node_id) {
		kref_get(&connection->kref);
		kref_debug_get(&connection->kref_debug, 11);
		connection->connect_timer_work.cb = connect_work;
		timeout = twopc_retry_timeout(resource, 0);
		drbd_debug(connection, "Waiting for %ums to avoid transaction "
				"conflicts\n", jiffies_to_msecs(timeout));
		connection->connect_timer.expires = jiffies + timeout;
		add_timer(&connection->connect_timer);
	}
	return true;

retry:
	if (have_mutex)
		mutex_unlock(&connection->mutex[DATA_STREAM]);
	conn_disconnect(connection);
	schedule_timeout_interruptible(HZ);
	goto start;

abort:
	if (have_mutex)
		mutex_unlock(&connection->mutex[DATA_STREAM]);
	change_cstate(connection, C_DISCONNECTING, CS_HARD);
	return false;
}

static int decode_header(struct drbd_connection *connection, void *header, struct packet_info *pi)
{
	unsigned int header_size = drbd_header_size(connection);

	if (header_size == sizeof(struct p_header100) &&
	    *(__be32 *)header == cpu_to_be32(DRBD_MAGIC_100)) {
		struct p_header100 *h = header;
		u16 vnr = be16_to_cpu(h->volume);

		if (h->pad != 0) {
			drbd_err(connection, "Header padding is not zero\n");
			return -EINVAL;
		}
		pi->vnr = vnr == ((u16) 0xFFFF) ? -1 : vnr;

		pi->cmd = be16_to_cpu(h->command);
		pi->size = be32_to_cpu(h->length);
	} else if (header_size == sizeof(struct p_header95) &&
		   *(__be16 *)header == cpu_to_be16(DRBD_MAGIC_BIG)) {
		struct p_header95 *h = header;
		pi->cmd = be16_to_cpu(h->command);
		pi->size = be32_to_cpu(h->length);
		pi->vnr = 0;
	} else if (header_size == sizeof(struct p_header80) &&
		   *(__be32 *)header == cpu_to_be32(DRBD_MAGIC)) {
		struct p_header80 *h = header;
		pi->cmd = be16_to_cpu(h->command);
		pi->size = be16_to_cpu(h->length);
		pi->vnr = 0;
	} else {
		drbd_err(connection, "Wrong magic value 0x%08x in protocol version %d\n",
			 be32_to_cpu(*(__be32 *)header),
			 connection->agreed_pro_version);
		return -EINVAL;
	}
	pi->data = header + header_size;
	return 0;
}

static void drbd_unplug_all_devices(struct drbd_connection *connection)
{
	if (current->plug == &connection->receiver_plug) {
		blk_finish_plug(&connection->receiver_plug);
		blk_start_plug(&connection->receiver_plug);
	} /* else: maybe just schedule() ?? */
}

static int drbd_recv_header(struct drbd_connection *connection, struct packet_info *pi)
{
	void *buffer;
	int err;

	err = drbd_recv_all_warn(connection, &buffer, drbd_header_size(connection));
	if (err)
		return err;

	err = decode_header(connection, buffer, pi);
	connection->last_received = jiffies;

	return err;
}

static int drbd_recv_header_maybe_unplug(struct drbd_connection *connection, struct packet_info *pi)
{
	struct drbd_transport_ops *tr_ops = connection->transport.ops;
	unsigned int size = drbd_header_size(connection);
	void *buffer;
	int err;

	err = tr_ops->recv(&connection->transport, DATA_STREAM, &buffer,
			   size, MSG_NOSIGNAL | MSG_DONTWAIT);
	if (err != size) {
		int rflags = 0;

		/* If we have nothing in the receive buffer now, to reduce
		 * application latency, try to drain the backend queues as
		 * quickly as possible, and let remote TCP know what we have
		 * received so far. */
		if (err == -EAGAIN) {
			tr_ops->hint(&connection->transport, DATA_STREAM, QUICKACK);
			drbd_unplug_all_devices(connection);
		} else if (err > 0) {
			size -= err;
			rflags |= GROW_BUFFER;
		}

		err = drbd_recv(connection, &buffer, size, rflags);
		if (err != size) {
			if (err >= 0)
				err = -EIO;
		} else
			err = 0;

		if (err)
			return err;
	}

	err = decode_header(connection, buffer, pi);
	connection->last_received = jiffies;

	return err;
}

/* This is blkdev_issue_flush, but asynchronous.
 * We want to submit to all component volumes in parallel,
 * then wait for all completions.
 */
struct issue_flush_context {
	atomic_t pending;
	int error;
	struct completion done;
};
struct one_flush_context {
	struct drbd_device *device;
	struct issue_flush_context *ctx;
};

static void one_flush_endio(struct bio *bio)
{
	struct one_flush_context *octx = bio->bi_private;
	struct drbd_device *device = octx->device;
	struct issue_flush_context *ctx = octx->ctx;

	blk_status_t status = bio->bi_status;

	if (status) {
		ctx->error = blk_status_to_errno(status);
		drbd_info(device, "local disk FLUSH FAILED with status %d\n", status);
	}
	kfree(octx);
	bio_put(bio);

	clear_bit(FLUSH_PENDING, &device->flags);
	put_ldev(device);
	kref_debug_put(&device->kref_debug, 7);
	kref_put(&device->kref, drbd_destroy_device);

	if (atomic_dec_and_test(&ctx->pending))
		complete(&ctx->done);
}

static void submit_one_flush(struct drbd_device *device, struct issue_flush_context *ctx)
{
	struct bio *bio = bio_alloc(GFP_NOIO, 0);
	struct one_flush_context *octx = kmalloc(sizeof(*octx), GFP_NOIO);
	if (!bio || !octx) {
		drbd_warn(device, "Could not allocate a bio, CANNOT ISSUE FLUSH\n");
		/* FIXME: what else can I do now?  disconnecting or detaching
		 * really does not help to improve the state of the world, either.
		 */
		kfree(octx);
		if (bio)
			bio_put(bio);

		ctx->error = -ENOMEM;
		put_ldev(device);
		kref_debug_put(&device->kref_debug, 7);
		kref_put(&device->kref, drbd_destroy_device);
		return;
	}

	octx->device = device;
	octx->ctx = ctx;
	bio_set_dev(bio, device->ldev->backing_bdev);
	bio->bi_private = octx;
	bio->bi_end_io = one_flush_endio;

	device->flush_jif = jiffies;
	set_bit(FLUSH_PENDING, &device->flags);
	atomic_inc(&ctx->pending);
	bio->bi_opf = REQ_OP_FLUSH | REQ_PREFLUSH;
	submit_bio(bio);
}

static enum finish_epoch drbd_flush_after_epoch(struct drbd_connection *connection, struct drbd_epoch *epoch)
{
	struct drbd_resource *resource = connection->resource;

	if (resource->write_ordering >= WO_BDEV_FLUSH) {
		struct drbd_device *device;
		struct issue_flush_context ctx;
		int vnr;

		atomic_set(&ctx.pending, 1);
		ctx.error = 0;
		init_completion(&ctx.done);

		rcu_read_lock();
		idr_for_each_entry(&resource->devices, device, vnr) {
			if (!get_ldev(device))
				continue;
			kref_get(&device->kref);
			kref_debug_get(&device->kref_debug, 7);
			rcu_read_unlock();

			submit_one_flush(device, &ctx);

			rcu_read_lock();
		}
		rcu_read_unlock();

		/* Do we want to add a timeout,
		 * if disk-timeout is set? */
		if (!atomic_dec_and_test(&ctx.pending))
			wait_for_completion(&ctx.done);

		if (ctx.error) {
			/* would rather check on EOPNOTSUPP, but that is not reliable.
			 * don't try again for ANY return value != 0
			 * if (rv == -EOPNOTSUPP) */
			/* Any error is already reported by bio_endio callback. */
			drbd_bump_write_ordering(connection->resource, NULL, WO_DRAIN_IO);
		}
	}

	/* If called before sending P_CONFIRM_STABLE, we don't have the epoch
	 * (and must not finish it yet, anyways) */
	if (epoch == NULL)
		return FE_STILL_LIVE;
	return drbd_may_finish_epoch(connection, epoch, EV_BARRIER_DONE);
}

static int w_flush(struct drbd_work *w, int cancel)
{
	struct flush_work *fw = container_of(w, struct flush_work, w);
	struct drbd_epoch *epoch = fw->epoch;
	struct drbd_connection *connection = epoch->connection;

	kfree(fw);

	if (!test_and_set_bit(DE_BARRIER_IN_NEXT_EPOCH_ISSUED, &epoch->flags))
		drbd_flush_after_epoch(connection, epoch);

	drbd_may_finish_epoch(connection, epoch, EV_PUT |
			      (connection->cstate[NOW] < C_CONNECTED ? EV_CLEANUP : 0));

	return 0;
}

static void drbd_send_b_ack(struct drbd_connection *connection, u32 barrier_nr, u32 set_size)
{
	struct p_barrier_ack *p;

	if (connection->cstate[NOW] < C_CONNECTED)
		return;

	p = conn_prepare_command(connection, sizeof(*p), CONTROL_STREAM);
	if (!p)
		return;
	p->barrier = barrier_nr;
	p->set_size = cpu_to_be32(set_size);
	send_command(connection, -1, P_BARRIER_ACK, CONTROL_STREAM);
}

static void drbd_send_confirm_stable(struct drbd_peer_request *peer_req)
{
	struct drbd_connection *connection = peer_req->peer_device->connection;
	struct drbd_epoch *epoch = peer_req->epoch;
	struct drbd_peer_request *oldest, *youngest;
	struct p_confirm_stable *p;
	int count;

	if (connection->cstate[NOW] < C_CONNECTED)
		return;

	/* peer_req is not on stable storage yet, but the only one in this epoch.
	 * Nothing to confirm, just wait for the normal barrier_ack and peer_ack
	 * to do their work. */
	oldest = epoch->oldest_unconfirmed_peer_req;
	if (oldest == peer_req)
		return;

	p = conn_prepare_command(connection, sizeof(*p), CONTROL_STREAM);
	if (!p)
		return;

	/* receive_Data() does a list_add_tail() for every requests, which
	 * means the oldest is .next, the currently blocked one that triggered
	 * this code path is .prev, and the youngest that now should be on
	 * stable storage is .prev->prev */
	spin_lock_irq(&connection->peer_reqs_lock);
	youngest = list_entry(peer_req->recv_order.prev, struct drbd_peer_request, recv_order);
	spin_unlock_irq(&connection->peer_reqs_lock);

	count = atomic_read(&epoch->epoch_size) - atomic_read(&epoch->confirmed) - 1;
	atomic_add(count, &epoch->confirmed);
	epoch->oldest_unconfirmed_peer_req = peer_req;

	D_ASSERT(connection, oldest->epoch == youngest->epoch);
	D_ASSERT(connection, count > 0);

	p->oldest_block_id = oldest->block_id;
	p->youngest_block_id = youngest->block_id;
	p->set_size = cpu_to_be32(count);
	p->pad = 0;

	send_command(connection, -1, P_CONFIRM_STABLE, CONTROL_STREAM);
}

/**
 * drbd_may_finish_epoch() - Applies an epoch_event to the epoch's state, eventually finishes it.
 * @connection:	DRBD connection.
 * @epoch:	Epoch object.
 * @ev:		Epoch event.
 */
static enum finish_epoch drbd_may_finish_epoch(struct drbd_connection *connection,
					       struct drbd_epoch *epoch,
					       enum epoch_event ev)
{
	int finish, epoch_size;
	struct drbd_epoch *next_epoch;
	int schedule_flush = 0;
	enum finish_epoch rv = FE_STILL_LIVE;
	struct drbd_resource *resource = connection->resource;

	spin_lock(&connection->epoch_lock);
	do {
		next_epoch = NULL;
		finish = 0;

		epoch_size = atomic_read(&epoch->epoch_size);

		switch (ev & ~EV_CLEANUP) {
		case EV_PUT:
			atomic_dec(&epoch->active);
			break;
		case EV_GOT_BARRIER_NR:
			set_bit(DE_HAVE_BARRIER_NUMBER, &epoch->flags);

			/* Special case: If we just switched from WO_BIO_BARRIER to
			   WO_BDEV_FLUSH we should not finish the current epoch */
			if (test_bit(DE_CONTAINS_A_BARRIER, &epoch->flags) && epoch_size == 1 &&
			    resource->write_ordering != WO_BIO_BARRIER &&
			    epoch == connection->current_epoch)
				clear_bit(DE_CONTAINS_A_BARRIER, &epoch->flags);
			break;
		case EV_BARRIER_DONE:
			set_bit(DE_BARRIER_IN_NEXT_EPOCH_DONE, &epoch->flags);
			break;
		case EV_BECAME_LAST:
			/* nothing to do*/
			break;
		}

		if (epoch_size != 0 &&
		    atomic_read(&epoch->active) == 0 &&
		    (test_bit(DE_HAVE_BARRIER_NUMBER, &epoch->flags) || ev & EV_CLEANUP) &&
		    epoch->list.prev == &connection->current_epoch->list &&
		    !test_bit(DE_IS_FINISHING, &epoch->flags)) {
			/* Nearly all conditions are met to finish that epoch... */
			if (test_bit(DE_BARRIER_IN_NEXT_EPOCH_DONE, &epoch->flags) ||
			    resource->write_ordering == WO_NONE ||
			    (epoch_size == 1 && test_bit(DE_CONTAINS_A_BARRIER, &epoch->flags)) ||
			    ev & EV_CLEANUP) {
				finish = 1;
				set_bit(DE_IS_FINISHING, &epoch->flags);
			} else if (!test_bit(DE_BARRIER_IN_NEXT_EPOCH_ISSUED, &epoch->flags) &&
				 resource->write_ordering == WO_BIO_BARRIER) {
				atomic_inc(&epoch->active);
				schedule_flush = 1;
			}
		}
		if (finish) {
			if (!(ev & EV_CLEANUP)) {
				/* adjust for nr requests already confirmed via P_CONFIRM_STABLE, if any. */
				epoch_size -= atomic_read(&epoch->confirmed);
				spin_unlock(&connection->epoch_lock);
				drbd_send_b_ack(epoch->connection, epoch->barrier_nr, epoch_size);
				spin_lock(&connection->epoch_lock);
			}

			if (connection->current_epoch != epoch) {
				next_epoch = list_entry(epoch->list.next, struct drbd_epoch, list);
				list_del(&epoch->list);
				ev = EV_BECAME_LAST | (ev & EV_CLEANUP);
				connection->epochs--;
				kfree(epoch);

				if (rv == FE_STILL_LIVE)
					rv = FE_DESTROYED;
			} else {
				epoch->oldest_unconfirmed_peer_req = NULL;
				epoch->flags = 0;
				atomic_set(&epoch->epoch_size, 0);
				atomic_set(&epoch->confirmed, 0);
				/* atomic_set(&epoch->active, 0); is alrady zero */
				if (rv == FE_STILL_LIVE)
					rv = FE_RECYCLED;
			}
		}

		if (!next_epoch)
			break;

		epoch = next_epoch;
	} while (1);

	spin_unlock(&connection->epoch_lock);

	if (schedule_flush) {
		struct flush_work *fw;
		fw = kmalloc(sizeof(*fw), GFP_ATOMIC);
		if (fw) {
			fw->w.cb = w_flush;
			fw->epoch = epoch;
			drbd_queue_work(&resource->work, &fw->w);
		} else {
			drbd_warn(resource, "Could not kmalloc a flush_work obj\n");
			set_bit(DE_BARRIER_IN_NEXT_EPOCH_ISSUED, &epoch->flags);
			/* That is not a recursion, only one level */
			drbd_may_finish_epoch(connection, epoch, EV_BARRIER_DONE);
			drbd_may_finish_epoch(connection, epoch, EV_PUT);
		}
	}

	return rv;
}

static enum write_ordering_e
max_allowed_wo(struct drbd_backing_dev *bdev, enum write_ordering_e wo)
{
	struct disk_conf *dc;

	dc = rcu_dereference(bdev->disk_conf);

	if (wo == WO_BIO_BARRIER && !dc->disk_barrier)
		wo = WO_BDEV_FLUSH;
	if (wo == WO_BDEV_FLUSH && !dc->disk_flushes)
		wo = WO_DRAIN_IO;
	if (wo == WO_DRAIN_IO && !dc->disk_drain)
		wo = WO_NONE;

	return wo;
}

/**
 * drbd_bump_write_ordering() - Fall back to an other write ordering method
 * @resource:	DRBD resource.
 * @wo:		Write ordering method to try.
 */
void drbd_bump_write_ordering(struct drbd_resource *resource, struct drbd_backing_dev *bdev,
			      enum write_ordering_e wo) __must_hold(local)
{
	struct drbd_device *device;
	enum write_ordering_e pwo;
	int vnr, i = 0;
	static char *write_ordering_str[] = {
		[WO_NONE] = "none",
		[WO_DRAIN_IO] = "drain",
		[WO_BDEV_FLUSH] = "flush",
		[WO_BIO_BARRIER] = "barrier",
	};

	pwo = resource->write_ordering;
	if (wo != WO_BIO_BARRIER)
		wo = min(pwo, wo);
	rcu_read_lock();
	idr_for_each_entry(&resource->devices, device, vnr) {
		if (i++ == 1 && wo == WO_BIO_BARRIER)
			wo = WO_BDEV_FLUSH; /* WO = barrier does not handle multiple volumes */

		if (get_ldev(device)) {
			wo = max_allowed_wo(device->ldev, wo);
			if (device->ldev == bdev)
				bdev = NULL;
			put_ldev(device);
		}
	}

	if (bdev)
		wo = max_allowed_wo(bdev, wo);

	rcu_read_unlock();

	resource->write_ordering = wo;
	if (pwo != resource->write_ordering || wo == WO_BIO_BARRIER)
		drbd_info(resource, "Method to ensure write ordering: %s\n", write_ordering_str[resource->write_ordering]);
}

/*
 * We *may* ignore the discard-zeroes-data setting, if so configured.
 *
 * Assumption is that this "discard_zeroes_data=0" is only because the backend
 * may ignore partial unaligned discards.
 *
 * LVM/DM thin as of at least
 *   LVM version:     2.02.115(2)-RHEL7 (2015-01-28)
 *   Library version: 1.02.93-RHEL7 (2015-01-28)
 *   Driver version:  4.29.0
 * still behaves this way.
 *
 * For unaligned (wrt. alignment and granularity) or too small discards,
 * we zero-out the initial (and/or) trailing unaligned partial chunks,
 * but discard all the aligned full chunks.
 *
 * At least for LVM/DM thin, with skip_block_zeroing=false,
 * the result is effectively "discard_zeroes_data=1".
 */
/* flags: EE_TRIM|EE_ZEROOUT */
int drbd_issue_discard_or_zero_out(struct drbd_device *device, sector_t start, unsigned int nr_sectors, int flags)
{
	struct block_device *bdev = device->ldev->backing_bdev;
	struct request_queue *q = bdev_get_queue(bdev);
	sector_t tmp, nr;
	unsigned int max_discard_sectors, granularity;
	int alignment;
	int err = 0;

	if ((flags & EE_ZEROOUT) || !(flags & EE_TRIM))
		goto zero_out;

	/* Zero-sector (unknown) and one-sector granularities are the same.  */
	granularity = max(q->limits.discard_granularity >> 9, 1U);
	alignment = (bdev_discard_alignment(bdev) >> 9) % granularity;

	max_discard_sectors = min(q->limits.max_discard_sectors, (1U << 22));
	max_discard_sectors -= max_discard_sectors % granularity;
	if (unlikely(!max_discard_sectors))
		goto zero_out;

	if (nr_sectors < granularity)
		goto zero_out;

	tmp = start;
	if (sector_div(tmp, granularity) != alignment) {
		if (nr_sectors < 2*granularity)
			goto zero_out;
		/* start + gran - (start + gran - align) % gran */
		tmp = start + granularity - alignment;
		tmp = start + granularity - sector_div(tmp, granularity);

		nr = tmp - start;
		/* don't flag BLKDEV_ZERO_NOUNMAP, we don't know how many
		 * layers are below us, some may have smaller granularity */
		err |= blkdev_issue_zeroout(bdev, start, nr, GFP_NOIO, 0);
		nr_sectors -= nr;
		start = tmp;
	}
	while (nr_sectors >= max_discard_sectors) {
		err |= blkdev_issue_discard(bdev, start, max_discard_sectors, GFP_NOIO, 0);
		nr_sectors -= max_discard_sectors;
		start += max_discard_sectors;
	}
	if (nr_sectors) {
		/* max_discard_sectors is unsigned int (and a multiple of
		 * granularity, we made sure of that above already);
		 * nr is < max_discard_sectors;
		 * I don't need sector_div here, even though nr is sector_t */
		nr = nr_sectors;
		nr -= (unsigned int)nr % granularity;
		if (nr) {
			err |= blkdev_issue_discard(bdev, start, nr, GFP_NOIO, 0);
			nr_sectors -= nr;
			start += nr;
		}
	}
 zero_out:
	if (nr_sectors) {
		err |= blkdev_issue_zeroout(bdev, start, nr_sectors, GFP_NOIO,
				(flags & EE_TRIM) ? 0 : BLKDEV_ZERO_NOUNMAP);
	}
	return err != 0;
}

static bool can_do_reliable_discards(struct drbd_device *device)
{
	struct request_queue *q = bdev_get_queue(device->ldev->backing_bdev);
	struct disk_conf *dc;
	bool can_do;

	if (!blk_queue_discard(q))
		return false;

	if (queue_discard_zeroes_data(q))
		return true;

	rcu_read_lock();
	dc = rcu_dereference(device->ldev->disk_conf);
	can_do = dc->discard_zeroes_if_aligned;
	rcu_read_unlock();
	return can_do;
}

static void drbd_issue_peer_discard_or_zero_out(struct drbd_device *device, struct drbd_peer_request *peer_req)
{
	/* If the backend cannot discard, or does not guarantee
	 * read-back zeroes in discarded ranges, we fall back to
	 * zero-out.  Unless configuration specifically requested
	 * otherwise. */
	if (!can_do_reliable_discards(device))
		peer_req->flags |= EE_ZEROOUT;

	if (drbd_issue_discard_or_zero_out(device, peer_req->i.sector,
	    peer_req->i.size >> 9, peer_req->flags & (EE_ZEROOUT|EE_TRIM)))
		peer_req->flags |= EE_WAS_ERROR;
	drbd_endio_write_sec_final(peer_req);
}

static void drbd_issue_peer_wsame(struct drbd_device *device,
				  struct drbd_peer_request *peer_req)
{
	struct block_device *bdev = device->ldev->backing_bdev;
	sector_t s = peer_req->i.sector;
	sector_t nr = peer_req->i.size >> 9;
	if (blkdev_issue_write_same(bdev, s, nr, GFP_NOIO, peer_req->page_chain.head))
		peer_req->flags |= EE_WAS_ERROR;
	drbd_endio_write_sec_final(peer_req);
}

static bool conn_wait_ee_cond(struct drbd_connection *connection, struct list_head *head)
{
	bool done;

	spin_lock_irq(&connection->peer_reqs_lock);
	done = list_empty(head);
	spin_unlock_irq(&connection->peer_reqs_lock);

	if (!done)
		drbd_unplug_all_devices(connection);

	return done;
}

static void conn_wait_ee_empty(struct drbd_connection *connection, struct list_head *head)
{
	wait_event(connection->ee_wait, conn_wait_ee_cond(connection, head));
}

static int peer_request_fault_type(struct drbd_peer_request *peer_req)
{
	if (peer_req_op(peer_req) == REQ_OP_READ) {
		return peer_req->flags & EE_APPLICATION ?
			DRBD_FAULT_DT_RD : DRBD_FAULT_RS_RD;
	} else {
		return peer_req->flags & EE_APPLICATION ?
			DRBD_FAULT_DT_WR : DRBD_FAULT_RS_WR;
	}
}

/**
 * drbd_submit_peer_request()
 * @peer_req:	peer request
 *
 * May spread the pages to multiple bios,
 * depending on bio_add_page restrictions.
 *
 * Returns 0 if all bios have been submitted,
 * -ENOMEM if we could not allocate enough bios,
 * -ENOSPC (any better suggestion?) if we have not been able to bio_add_page a
 *  single page to an empty bio (which should never happen and likely indicates
 *  that the lower level IO stack is in some way broken). This has been observed
 *  on certain Xen deployments.
 *
 *  When this function returns 0, it "consumes" an ldev reference; the
 *  reference is released when the request completes.
 */
/* TODO allocate from our own bio_set. */
int drbd_submit_peer_request(struct drbd_peer_request *peer_req)
{
	struct drbd_device *device = peer_req->peer_device->device;
	struct bio *bios = NULL;
	struct bio *bio;
	struct page *page = peer_req->page_chain.head;
	sector_t sector = peer_req->i.sector;
	unsigned data_size = peer_req->i.size;
	unsigned n_bios = 0;
	unsigned nr_pages = peer_req->page_chain.nr_pages;
	int err = -ENOMEM;

	if (peer_req->flags & EE_SET_OUT_OF_SYNC)
		drbd_set_out_of_sync(peer_req->peer_device,
				peer_req->i.sector, peer_req->i.size);

	/* TRIM/DISCARD: for now, always use the helper function
	 * blkdev_issue_zeroout(..., discard=true).
	 * It's synchronous, but it does the right thing wrt. bio splitting.
	 * Correctness first, performance later.  Next step is to code an
	 * asynchronous variant of the same.
	 */
	if (peer_req->flags & (EE_TRIM|EE_WRITE_SAME|EE_ZEROOUT)) {
		peer_req->submit_jif = jiffies;
		peer_req->flags |= EE_SUBMITTED;

		if (peer_req->flags & (EE_TRIM|EE_ZEROOUT))
			drbd_issue_peer_discard_or_zero_out(device, peer_req);
		else /* EE_WRITE_SAME */
			drbd_issue_peer_wsame(device, peer_req);
		return 0;
	}

	/* In most cases, we will only need one bio.  But in case the lower
	 * level restrictions happen to be different at this offset on this
	 * side than those of the sending peer, we may need to submit the
	 * request in more than one bio.
	 *
	 * Plain bio_alloc is good enough here, this is no DRBD internally
	 * generated bio, but a bio allocated on behalf of the peer.
	 */
next_bio:
	/* REQ_OP_WRITE_SAME, _DISCARD, _WRITE_ZEROES handled above.
	 * REQ_OP_FLUSH (empty flush) not expected,
	 * should have been mapped to a "drbd protocol barrier".
	 * REQ_OP_SECURE_ERASE: I don't see how we could ever support that.
	 */
	if (!(peer_req_op(peer_req) == REQ_OP_WRITE ||
				peer_req_op(peer_req) == REQ_OP_READ)) {
		drbd_err(device, "Invalid bio op received: 0x%x\n", peer_req->opf);
		err = -EINVAL;
		goto fail;
	}

	bio = bio_alloc(GFP_NOIO, nr_pages);
	if (!bio) {
		drbd_err(device, "submit_ee: Allocation of a bio failed (nr_pages=%u)\n", nr_pages);
		goto fail;
	}
	/* > peer_req->i.sector, unless this is the first bio */
	bio->bi_iter.bi_sector = sector;
	bio_set_dev(bio, device->ldev->backing_bdev);
	/* we special case some flags in the multi-bio case, see below
	 * (REQ_PREFLUSH, or BIO_RW_BARRIER in older kernels) */
	bio->bi_opf = peer_req->opf;
	bio->bi_private = peer_req;
	bio->bi_end_io = drbd_peer_request_endio;

	bio->bi_next = bios;
	bios = bio;
	++n_bios;

	page_chain_for_each(page) {
		unsigned off, len;
		int res;

		if (peer_req_op(peer_req) == REQ_OP_READ) {
			set_page_chain_offset(page, 0);
			set_page_chain_size(page, min_t(unsigned, data_size, PAGE_SIZE));
		}
		off = page_chain_offset(page);
		len = page_chain_size(page);

		if (off > PAGE_SIZE || len > PAGE_SIZE - off || len > data_size || len == 0) {
			drbd_err(device, "invalid page chain: offset %u size %u remaining data_size %u\n",
					off, len, data_size);
			err = -EINVAL;
			goto fail;
		}

		res = bio_add_page(bio, page, len, off);
		if (res <= 0) {
			/* A single page must always be possible!
			 * But in case it fails anyways,
			 * we deal with it, and complain (below). */
			if (bio->bi_vcnt == 0) {
				drbd_err(device,
					"bio_add_page(%p, %p, %u, %u): %d (bi_vcnt %u bi_max_vecs %u bi_sector %llu, bi_flags 0x%lx)\n",
					bio, page, len, off, res, bio->bi_vcnt, bio->bi_max_vecs, (uint64_t)bio->bi_iter.bi_sector,
					 (unsigned long)bio->bi_flags);
				err = -ENOSPC;
				goto fail;
			}
			goto next_bio;
		}
		data_size -= len;
		sector += len >> 9;
		--nr_pages;
	}
	D_ASSERT(device, data_size == 0);
	D_ASSERT(device, page == NULL);

	atomic_set(&peer_req->pending_bios, n_bios);
	/* for debugfs: update timestamp, mark as submitted */
	peer_req->submit_jif = jiffies;
	peer_req->flags |= EE_SUBMITTED;
	do {
		bio = bios;
		bios = bios->bi_next;
		bio->bi_next = NULL;

		drbd_generic_make_request(device, peer_request_fault_type(peer_req), bio);

		/* strip off REQ_PREFLUSH,
		 * unless it is the first or last bio */
		if (bios && bios->bi_next)
			bios->bi_opf &= ~REQ_PREFLUSH;
	} while (bios);
	return 0;

fail:
	while (bios) {
		bio = bios;
		bios = bios->bi_next;
		bio_put(bio);
	}
	return err;
}

static void drbd_remove_peer_req_interval(struct drbd_device *device,
					  struct drbd_peer_request *peer_req)
{
	struct drbd_interval *i = &peer_req->i;

	drbd_remove_interval(&device->write_requests, i);
	drbd_clear_interval(i);
	peer_req->flags &= ~EE_IN_INTERVAL_TREE;

	/* Wake up any processes waiting for this peer request to complete.  */
	if (i->waiting)
		wake_up(&device->misc_wait);
}

/**
 * w_e_reissue() - Worker callback; Resubmit a bio
 * @device:	DRBD device.
 * @dw:		work object.
 * @cancel:	The connection will be closed anyways (unused in this callback)
 */
int w_e_reissue(struct drbd_work *w, int cancel) __releases(local)
{
	struct drbd_peer_request *peer_req =
		container_of(w, struct drbd_peer_request, w);
	struct drbd_peer_device *peer_device = peer_req->peer_device;
	struct drbd_connection *connection = peer_device->connection;
	struct drbd_device *device = peer_device->device;
	int err;
	/* We leave DE_CONTAINS_A_BARRIER and EE_IS_BARRIER in place,
	   (and DE_BARRIER_IN_NEXT_EPOCH_ISSUED in the previous Epoch)
	   so that we can finish that epoch in drbd_may_finish_epoch().
	   That is necessary if we already have a long chain of Epochs, before
	   we realize that BARRIER is actually not supported */

	/* As long as the -ENOTSUPP on the barrier is reported immediately
	   that will never trigger. If it is reported late, we will just
	   print that warning and continue correctly for all future requests
	   with WO_BDEV_FLUSH */
	if (previous_epoch(connection, peer_req->epoch))
		drbd_warn(device, "Write ordering was not enforced (one time event)\n");

	/* we still have a local reference,
	 * get_ldev was done in receive_Data. */

	peer_req->w.cb = e_end_block;
	err = drbd_submit_peer_request(peer_req);
	switch (err) {
	case -ENOMEM:
		peer_req->w.cb = w_e_reissue;
		drbd_queue_work(&connection->sender_work,
				&peer_req->w);
		/* retry later */
		/* Fall through */
	case 0:
		/* keep worker happy and connection up */
		return 0;

	case -ENOSPC:
		/* no other error expected, but anyways: */
	default:
		/* forget the object,
		 * and cause a "Network failure" */
		spin_lock_irq(&connection->peer_reqs_lock);
		list_del(&peer_req->w.list);
		spin_unlock(&connection->peer_reqs_lock);
		spin_lock(&device->interval_lock);
		drbd_remove_peer_req_interval(device, peer_req);
		spin_unlock_irq(&device->interval_lock);
		drbd_al_complete_io(device, &peer_req->i);
		drbd_may_finish_epoch(connection, peer_req->epoch, EV_PUT | EV_CLEANUP);
		drbd_free_peer_req(peer_req);
		drbd_err(device, "submit failed, triggering re-connect\n");
		return err;
	}
}

static void conn_wait_done_ee_empty_or_disconnect(struct drbd_connection *connection)
{
	wait_event(connection->ee_wait,
		atomic_read(&connection->done_ee_cnt) == 0
		|| connection->cstate[NOW] < C_CONNECTED);
}

static void conn_wait_active_ee_empty_or_disconnect(struct drbd_connection *connection)
{
	if (atomic_read(&connection->active_ee_cnt) == 0)
		return;

	drbd_unplug_all_devices(connection);

	wait_event(connection->ee_wait,
		atomic_read(&connection->active_ee_cnt) == 0
		|| connection->cstate[NOW] < C_CONNECTED);
}

static int receive_Barrier(struct drbd_connection *connection, struct packet_info *pi)
{
	struct drbd_transport_ops *tr_ops = connection->transport.ops;
	int rv, issue_flush;
	struct p_barrier *p = pi->data;
	struct drbd_epoch *epoch;

	tr_ops->hint(&connection->transport, DATA_STREAM, QUICKACK);
	drbd_unplug_all_devices(connection);

	/* FIXME these are unacked on connection,
	 * not a specific (peer)device.
	 */
	connection->current_epoch->barrier_nr = p->barrier;
	connection->current_epoch->connection = connection;
	rv = drbd_may_finish_epoch(connection, connection->current_epoch, EV_GOT_BARRIER_NR);

	/* P_BARRIER_ACK may imply that the corresponding extent is dropped from
	 * the activity log, which means it would not be resynced in case the
	 * R_PRIMARY crashes now.
	 * Therefore we must send the barrier_ack after the barrier request was
	 * completed. */
	switch (connection->resource->write_ordering) {
	case WO_BIO_BARRIER:
	case WO_NONE:
		if (rv == FE_RECYCLED)
			return 0;
		break;

	case WO_BDEV_FLUSH:
	case WO_DRAIN_IO:
		if (rv == FE_STILL_LIVE) {
			set_bit(DE_BARRIER_IN_NEXT_EPOCH_ISSUED, &connection->current_epoch->flags);
			conn_wait_active_ee_empty_or_disconnect(connection);
			rv = drbd_flush_after_epoch(connection, connection->current_epoch);
		}
		if (rv == FE_RECYCLED)
			return 0;

		/* The ack_sender will send all the ACKs and barrier ACKs out, since
		   all EEs moved from the active_ee to the done_ee. We need to
		   provide a new epoch object for the EEs that come in soon */
		break;
	}

	/* receiver context, in the writeout path of the other node.
	 * avoid potential distributed deadlock */
	epoch = kzalloc(sizeof(struct drbd_epoch), GFP_NOIO);
	if (!epoch) {
		drbd_warn(connection, "Allocation of an epoch failed, slowing down\n");
		issue_flush = !test_and_set_bit(DE_BARRIER_IN_NEXT_EPOCH_ISSUED, &connection->current_epoch->flags);
		conn_wait_active_ee_empty_or_disconnect(connection);
		if (issue_flush) {
			rv = drbd_flush_after_epoch(connection, connection->current_epoch);
			if (rv == FE_RECYCLED)
				return 0;
		}

		conn_wait_done_ee_empty_or_disconnect(connection);

		return 0;
	}

	spin_lock(&connection->epoch_lock);
	if (atomic_read(&connection->current_epoch->epoch_size)) {
		list_add(&epoch->list, &connection->current_epoch->list);
		connection->current_epoch = epoch;
		connection->epochs++;
	} else {
		/* The current_epoch got recycled while we allocated this one... */
		kfree(epoch);
	}
	spin_unlock(&connection->epoch_lock);

	return 0;
}

/* pi->data points into some recv buffer, which may be
 * re-used/recycled/overwritten by the next receive operation.
 * (read_in_block via recv_resync_read) */
static void p_req_detail_from_pi(struct drbd_connection *connection,
		struct drbd_peer_request_details *d, struct packet_info *pi)
{
	struct p_trim *p = pi->data;
	bool is_trim_or_wsame = pi->cmd == P_TRIM || pi->cmd == P_WSAME || pi->cmd == P_ZEROES;
	unsigned int digest_size =
		pi->cmd != P_TRIM && connection->peer_integrity_tfm ?
		crypto_shash_digestsize(connection->peer_integrity_tfm) : 0;

	d->sector = be64_to_cpu(p->p_data.sector);
	d->block_id = p->p_data.block_id;
	d->peer_seq = be64_to_cpu(p->p_data.seq_num);
	d->dp_flags = be32_to_cpu(p->p_data.dp_flags);
	d->length = pi->size;
	d->bi_size = is_trim_or_wsame ? be32_to_cpu(p->size) : pi->size - digest_size;
	d->digest_size = digest_size;
}

/* used from receive_RSDataReply (recv_resync_read)
 * and from receive_Data.
 * data_size: actual payload ("data in")
 * 	for normal writes that is bi_size.
 * 	for discards, that is zero.
 * 	for write same, it is logical_block_size.
 * both trim and write same have the bi_size ("data len to be affected")
 * as extra argument in the packet header.
 */
static struct drbd_peer_request *
read_in_block(struct drbd_peer_device *peer_device, struct drbd_peer_request_details *d) __must_hold(local)
{
	struct drbd_device *device = peer_device->device;
	const uint64_t capacity = drbd_get_capacity(device->this_bdev);
	struct drbd_peer_request *peer_req;
	int err;
	void *dig_in = peer_device->connection->int_dig_in;
	void *dig_vv = peer_device->connection->int_dig_vv;
	struct drbd_transport *transport = &peer_device->connection->transport;
	struct drbd_transport_ops *tr_ops = transport->ops;

	if (d->digest_size) {
		err = drbd_recv_into(peer_device->connection, dig_in, d->digest_size);
		if (err)
			return NULL;
	}

	if (!expect(peer_device, IS_ALIGNED(d->bi_size, 512)))
		return NULL;
	if (d->dp_flags & (DP_WSAME|DP_DISCARD|DP_ZEROES)) {
		if (!expect(peer_device, d->bi_size <= (DRBD_MAX_BBIO_SECTORS << 9)))
			return NULL;
	} else if (!expect(peer_device, d->bi_size <= DRBD_MAX_BIO_SIZE))
		return NULL;

	/* even though we trust our peer,
	 * we sometimes have to double check. */
	if (d->sector + (d->bi_size>>9) > capacity) {
		drbd_err(device, "request from peer beyond end of local disk: "
			"capacity: %llus < sector: %llus + size: %u\n",
			capacity, d->sector, d->bi_size);
		return NULL;
	}

	peer_req = drbd_alloc_peer_req(peer_device, GFP_TRY);
	if (!peer_req)
		return NULL;
	peer_req->i.size = d->bi_size; /* storage size */
	peer_req->i.sector = d->sector;
	peer_req->block_id = d->block_id;

	peer_req->flags |= EE_WRITE;
	if (d->length == 0)
		return peer_req;

	err = tr_ops->recv_pages(transport, &peer_req->page_chain, d->length - d->digest_size);
	if (err)
		goto fail;

	if (drbd_insert_fault(device, DRBD_FAULT_RECEIVE)) {
		struct page *page;
		unsigned long *data;
		drbd_err(device, "Fault injection: Corrupting data on receive, sector %llu\n",
				d->sector);
		page = peer_req->page_chain.head;
		data = kmap(page) + page_chain_offset(page);
		data[0] = ~data[0];
		kunmap(page);
	}

	if (d->digest_size) {
		drbd_csum_pages(peer_device->connection->peer_integrity_tfm, peer_req->page_chain.head, dig_vv);
		if (memcmp(dig_in, dig_vv, d->digest_size)) {
			drbd_err(device, "Digest integrity check FAILED: %llus +%u\n",
				d->sector, d->bi_size);
			goto fail;
		}
	}
	peer_device->recv_cnt += d->bi_size >> 9;
	return peer_req;

fail:
	drbd_free_peer_req(peer_req);
	return NULL;
}

static int ignore_remaining_packet(struct drbd_connection *connection, int size)
{
	void *data_to_ignore;

	while (size) {
		int s = min_t(int, size, DRBD_SOCKET_BUFFER_SIZE);
		int rv = drbd_recv(connection, &data_to_ignore, s, 0);
		if (rv < 0)
			return rv;

		size -= rv;
	}

	return 0;
}

static int recv_dless_read(struct drbd_peer_device *peer_device, struct drbd_request *req,
			   sector_t sector, int data_size)
{
	struct bio_vec bvec;
	struct bvec_iter iter;
	struct bio *bio;
	int digest_size, err, expect;
	void *dig_in = peer_device->connection->int_dig_in;
	void *dig_vv = peer_device->connection->int_dig_vv;

	digest_size = 0;
	if (peer_device->connection->peer_integrity_tfm) {
		digest_size = crypto_shash_digestsize(peer_device->connection->peer_integrity_tfm);
		err = drbd_recv_into(peer_device->connection, dig_in, digest_size);
		if (err)
			return err;
		data_size -= digest_size;
	}

	/* optimistically update recv_cnt.  if receiving fails below,
	 * we disconnect anyways, and counters will be reset. */
	peer_device->recv_cnt += data_size >> 9;

	bio = req->master_bio;
	D_ASSERT(peer_device->device, sector == bio->bi_iter.bi_sector);

	bio_for_each_segment(bvec, bio, iter) {
		void *mapped = kmap(bvec.bv_page) + bvec.bv_offset;
		expect = min_t(int, data_size, bvec.bv_len);
		err = drbd_recv_into(peer_device->connection, mapped, expect);
		kunmap(bvec.bv_page);
		if (err)
			return err;
		data_size -= expect;
	}

	if (digest_size) {
		drbd_csum_bio(peer_device->connection->peer_integrity_tfm, bio, dig_vv);
		if (memcmp(dig_in, dig_vv, digest_size)) {
			drbd_err(peer_device, "Digest integrity check FAILED. Broken NICs?\n");
			return -EINVAL;
		}
	}

	D_ASSERT(peer_device->device, data_size == 0);
	return 0;
}

/*
 * e_end_resync_block() is called in ack_sender context via
 * drbd_finish_peer_reqs().
 */
static int e_end_resync_block(struct drbd_work *w, int unused)
{
	struct drbd_peer_request *peer_req =
		container_of(w, struct drbd_peer_request, w);
	struct drbd_peer_device *peer_device = peer_req->peer_device;
	struct drbd_device *device = peer_device->device;
	sector_t sector = peer_req->i.sector;
	int err;

	D_ASSERT(device, drbd_interval_empty(&peer_req->i));

	if (likely((peer_req->flags & EE_WAS_ERROR) == 0)) {
		drbd_set_in_sync(peer_device, sector, peer_req->i.size);
		err = drbd_send_ack(peer_device, P_RS_WRITE_ACK, peer_req);
	} else {
		/* Record failure to sync */
		drbd_rs_failed_io(peer_device, sector, peer_req->i.size);

		err  = drbd_send_ack(peer_device, P_NEG_ACK, peer_req);
	}
	dec_unacked(peer_device);

	return err;
}

static int recv_resync_read(struct drbd_peer_device *peer_device,
			    struct drbd_peer_request_details *d) __releases(local)
{
	struct drbd_connection *connection = peer_device->connection;
	struct drbd_device *device = peer_device->device;
	struct drbd_peer_request *peer_req;
	int err;
	u64 im;

	peer_req = read_in_block(peer_device, d);
	if (!peer_req)
		return -EIO;

	if (test_bit(UNSTABLE_RESYNC, &peer_device->flags))
		clear_bit(STABLE_RESYNC, &device->flags);

	dec_rs_pending(peer_device);

	inc_unacked(peer_device);
	/* corresponding dec_unacked() in e_end_resync_block()
	 * respective _drbd_clear_done_ee */

	peer_req->w.cb = e_end_resync_block;
	peer_req->opf = REQ_OP_WRITE;
	peer_req->submit_jif = jiffies;

	spin_lock_irq(&connection->peer_reqs_lock);
	list_add_tail(&peer_req->w.list, &connection->sync_ee);
	spin_unlock_irq(&connection->peer_reqs_lock);

	atomic_add(d->bi_size >> 9, &device->rs_sect_ev);

	/* Setting all peer out of sync here. Sync source peer will be set
	   in sync when the write completes. Other peers will be set in
	   sync by the sync source with a P_PEERS_IN_SYNC packet soon. */
	drbd_set_all_out_of_sync(device, peer_req->i.sector, peer_req->i.size);

	err = drbd_submit_peer_request(peer_req);
	if (err)
		goto out;

	for_each_peer_device_ref(peer_device, im, device) {
		enum drbd_repl_state repl_state = peer_device->repl_state[NOW];
		if (repl_state == L_SYNC_SOURCE || repl_state == L_PAUSED_SYNC_S)
			drbd_send_out_of_sync(peer_device, &peer_req->i);
	}
	return 0;
out:
	/* don't care for the reason here */
	drbd_err(device, "submit failed, triggering re-connect\n");
	spin_lock_irq(&connection->peer_reqs_lock);
	list_del(&peer_req->w.list);
	spin_unlock_irq(&connection->peer_reqs_lock);

	drbd_free_peer_req(peer_req);
	return err;
}

/* caller must hold interval_lock */
static struct drbd_request *
find_request(struct drbd_device *device, struct rb_root *root, u64 id,
	     sector_t sector, bool missing_ok, const char *func)
{
	struct drbd_request *req;

	/* Request object according to our peer */
	req = (struct drbd_request *)(unsigned long)id;
	if (drbd_contains_interval(root, sector, &req->i) && req->i.local)
		return req;
	if (!missing_ok) {
		drbd_err(device, "%s: failed to find request 0x%lx, sector %llus\n", func,
			(unsigned long)id, (unsigned long long)sector);
	}
	return NULL;
}

static int receive_DataReply(struct drbd_connection *connection, struct packet_info *pi)
{
	struct drbd_peer_device *peer_device;
	struct drbd_device *device;
	struct drbd_request *req;
	sector_t sector;
	int err;
	struct p_data *p = pi->data;

	peer_device = conn_peer_device(connection, pi->vnr);
	if (!peer_device)
		return -EIO;
	device = peer_device->device;

	sector = be64_to_cpu(p->sector);

	spin_lock_irq(&device->interval_lock);
	req = find_request(device, &device->read_requests, p->block_id, sector, false, __func__);
	spin_unlock_irq(&device->interval_lock);
	if (unlikely(!req))
		return -EIO;

	err = recv_dless_read(peer_device, req, sector, pi->size);
	if (!err)
		req_mod(req, DATA_RECEIVED, peer_device);
	/* else: nothing. handled from drbd_disconnect...
	 * I don't think we may complete this just yet
	 * in case we are "on-disconnect: freeze" */

	return err;
}

/**
 * _drbd_send_ack() - Sends an ack packet
 * @device:	DRBD device.
 * @cmd:	Packet command code.
 * @sector:	sector, needs to be in big endian byte order
 * @blksize:	size in byte, needs to be in big endian byte order
 * @block_id:	Id, big endian byte order
 */
static int _drbd_send_ack(struct drbd_peer_device *peer_device, enum drbd_packet cmd,
			  u64 sector, u32 blksize, u64 block_id)
{
	struct p_block_ack *p;

	if (peer_device->repl_state[NOW] < L_ESTABLISHED)
		return -EIO;

	p = drbd_prepare_command(peer_device, sizeof(*p), CONTROL_STREAM);
	if (!p)
		return -EIO;
	p->sector = sector;
	p->block_id = block_id;
	p->blksize = blksize;
	p->seq_num = cpu_to_be32(atomic_inc_return(&peer_device->packet_seq));
	return drbd_send_command(peer_device, cmd, CONTROL_STREAM);
}

static int drbd_send_ack_dp(struct drbd_peer_device *peer_device, enum drbd_packet cmd,
		  struct drbd_peer_request_details *d)
{
	return _drbd_send_ack(peer_device, cmd,
			      cpu_to_be64(d->sector),
			      cpu_to_be32(d->bi_size),
			      d->block_id);
}

static void drbd_send_ack_rp(struct drbd_peer_device *peer_device, enum drbd_packet cmd,
		      struct p_block_req *rp)
{
	_drbd_send_ack(peer_device, cmd, rp->sector, rp->blksize, rp->block_id);
}

/**
 * drbd_send_ack() - Sends an ack packet
 * @device:	DRBD device
 * @cmd:	packet command code
 * @peer_req:	peer request
 */
int drbd_send_ack(struct drbd_peer_device *peer_device, enum drbd_packet cmd,
		  struct drbd_peer_request *peer_req)
{
	return _drbd_send_ack(peer_device, cmd,
			      cpu_to_be64(peer_req->i.sector),
			      cpu_to_be32(peer_req->i.size),
			      peer_req->block_id);
}

/* This function misuses the block_id field to signal if the blocks
 * are is sync or not. */
int drbd_send_ack_ex(struct drbd_peer_device *peer_device, enum drbd_packet cmd,
		     sector_t sector, int blksize, u64 block_id)
{
	return _drbd_send_ack(peer_device, cmd,
			      cpu_to_be64(sector),
			      cpu_to_be32(blksize),
			      cpu_to_be64(block_id));
}

static int receive_RSDataReply(struct drbd_connection *connection, struct packet_info *pi)
{
	struct drbd_peer_request_details d;
	struct drbd_peer_device *peer_device;
	struct drbd_device *device;
	int err;

	p_req_detail_from_pi(connection, &d, pi);
	pi->data = NULL;

	peer_device = conn_peer_device(connection, pi->vnr);
	if (!peer_device)
		return -EIO;
	device = peer_device->device;

	D_ASSERT(device, d.block_id == ID_SYNCER);

	if (get_ldev(device)) {
		err = recv_resync_read(peer_device, &d);
		if (err)
			put_ldev(device);
	} else {
		if (drbd_ratelimit())
			drbd_err(device, "Can not write resync data to local disk.\n");

		err = ignore_remaining_packet(connection, pi->size);

		drbd_send_ack_dp(peer_device, P_NEG_ACK, &d);
	}

	rs_sectors_came_in(peer_device, d.bi_size);

	return err;
}

/* caller must hold interval_lock */
static void restart_conflicting_writes(struct drbd_peer_request *peer_req)
{
	struct drbd_interval *i;
	struct drbd_request *req;
	struct drbd_device *device = peer_req->peer_device->device;
	const sector_t sector = peer_req->i.sector;
	const unsigned int size = peer_req->i.size;

	drbd_for_each_overlap(i, &device->write_requests, sector, size) {
		unsigned int local_rq_state;

		if (!i->local)
			continue;
		req = container_of(i, struct drbd_request, i);
		local_rq_state = READ_ONCE(req->local_rq_state);
		if ((local_rq_state & RQ_LOCAL_PENDING) ||
		   !(local_rq_state & RQ_POSTPONED))
			continue;
		/* as it is RQ_POSTPONED, this will cause it to
		 * be queued on the retry workqueue. */
		__req_mod(req, DISCARD_WRITE, peer_req->peer_device, NULL);
	}
}

/*
 * e_end_block() is called in ack_sender context via drbd_finish_peer_reqs().
 */
static int e_end_block(struct drbd_work *w, int cancel)
{
	struct drbd_peer_request *peer_req =
		container_of(w, struct drbd_peer_request, w);
	struct drbd_peer_device *peer_device = peer_req->peer_device;
	struct drbd_device *device = peer_device->device;
	sector_t sector = peer_req->i.sector;
	struct drbd_epoch *epoch;
	int err = 0, pcmd;

	if (peer_req->flags & EE_IS_BARRIER) {
		epoch = previous_epoch(peer_device->connection, peer_req->epoch);
		if (epoch)
			drbd_may_finish_epoch(peer_device->connection, epoch, EV_BARRIER_DONE + (cancel ? EV_CLEANUP : 0));
	}

	if (peer_req->flags & EE_SEND_WRITE_ACK) {
		if (unlikely(peer_req->flags & EE_WAS_ERROR)) {
			pcmd = P_NEG_ACK;
			/* we expect it to be marked out of sync anyways...
			 * maybe assert this?  */
		} else if (peer_device->repl_state[NOW] >= L_SYNC_SOURCE &&
			   peer_device->repl_state[NOW] <= L_PAUSED_SYNC_T &&
			   peer_req->flags & EE_MAY_SET_IN_SYNC) {
			pcmd = P_RS_WRITE_ACK;
			drbd_set_in_sync(peer_device, sector, peer_req->i.size);
		} else
			pcmd = P_WRITE_ACK;
		err = drbd_send_ack(peer_device, pcmd, peer_req);
		dec_unacked(peer_device);
	}

	/* we delete from the conflict detection hash _after_ we sent out the
	 * P_WRITE_ACK / P_NEG_ACK, to get the sequence number right.  */
	if (peer_req->flags & EE_IN_INTERVAL_TREE) {
		read_lock_irq(&device->resource->state_rwlock);
		spin_lock(&device->interval_lock);
		D_ASSERT(device, !drbd_interval_empty(&peer_req->i));
		drbd_remove_peer_req_interval(device, peer_req);
		if (peer_req->flags & EE_RESTART_REQUESTS)
			restart_conflicting_writes(peer_req);
		spin_unlock(&device->interval_lock);
		read_unlock_irq(&device->resource->state_rwlock);
	} else
		D_ASSERT(device, drbd_interval_empty(&peer_req->i));

	drbd_may_finish_epoch(peer_device->connection, peer_req->epoch, EV_PUT + (cancel ? EV_CLEANUP : 0));

	return err;
}

static int e_send_ack(struct drbd_work *w, enum drbd_packet ack)
{
	struct drbd_peer_request *peer_req =
		container_of(w, struct drbd_peer_request, w);
	struct drbd_peer_device *peer_device = peer_req->peer_device;
	int err;

	err = drbd_send_ack(peer_device, ack, peer_req);
	dec_unacked(peer_device);

	return err;
}

static int e_send_discard_write(struct drbd_work *w, int unused)
{
	return e_send_ack(w, P_SUPERSEDED);
}

static int e_send_retry_write(struct drbd_work *w, int unused)
{
	return e_send_ack(w, P_RETRY_WRITE);
}

static bool seq_greater(u32 a, u32 b)
{
	/*
	 * We assume 32-bit wrap-around here.
	 * For 24-bit wrap-around, we would have to shift:
	 *  a <<= 8; b <<= 8;
	 */
	return (s32)a - (s32)b > 0;
}

static u32 seq_max(u32 a, u32 b)
{
	return seq_greater(a, b) ? a : b;
}

static void update_peer_seq(struct drbd_peer_device *peer_device, unsigned int peer_seq)
{
	unsigned int newest_peer_seq;

	if (test_bit(RESOLVE_CONFLICTS, &peer_device->connection->transport.flags)) {
		spin_lock(&peer_device->peer_seq_lock);
		newest_peer_seq = seq_max(peer_device->peer_seq, peer_seq);
		peer_device->peer_seq = newest_peer_seq;
		spin_unlock(&peer_device->peer_seq_lock);
		/* wake up only if we actually changed peer_device->peer_seq */
		if (peer_seq == newest_peer_seq)
			wake_up(&peer_device->device->seq_wait);
	}
}

/* Called from receive_Data.
 * Synchronize packets on sock with packets on msock.
 *
 * This is here so even when a P_DATA packet traveling via sock overtook an Ack
 * packet traveling on msock, they are still processed in the order they have
 * been sent.
 *
 * Note: we don't care for Ack packets overtaking P_DATA packets.
 *
 * In case packet_seq is larger than peer_device->peer_seq number, there are
 * outstanding packets on the msock. We wait for them to arrive.
 * In case we are the logically next packet, we update peer_device->peer_seq
 * ourselves. Correctly handles 32bit wrap around.
 *
 * Assume we have a 10 GBit connection, that is about 1<<30 byte per second,
 * about 1<<21 sectors per second. So "worst" case, we have 1<<3 == 8 seconds
 * for the 24bit wrap (historical atomic_t guarantee on some archs), and we have
 * 1<<9 == 512 seconds aka ages for the 32bit wrap around...
 *
 * returns 0 if we may process the packet,
 * -ERESTARTSYS if we were interrupted (by disconnect signal). */
static int wait_for_and_update_peer_seq(struct drbd_peer_device *peer_device, const u32 peer_seq)
{
	struct drbd_connection *connection = peer_device->connection;
	DEFINE_WAIT(wait);
	long timeout;
	int ret = 0, tp;

	if (!test_bit(RESOLVE_CONFLICTS, &connection->transport.flags))
		return 0;

	spin_lock(&peer_device->peer_seq_lock);
	for (;;) {
		if (!seq_greater(peer_seq - 1, peer_device->peer_seq)) {
			peer_device->peer_seq = seq_max(peer_device->peer_seq, peer_seq);
			break;
		}

		if (signal_pending(current)) {
			ret = -ERESTARTSYS;
			break;
		}

		rcu_read_lock();
		tp = rcu_dereference(connection->transport.net_conf)->two_primaries;
		rcu_read_unlock();

		if (!tp)
			break;

		/* Only need to wait if two_primaries is enabled */
		prepare_to_wait(&peer_device->device->seq_wait, &wait, TASK_INTERRUPTIBLE);
		spin_unlock(&peer_device->peer_seq_lock);
		rcu_read_lock();
		timeout = rcu_dereference(connection->transport.net_conf)->ping_timeo*HZ/10;
		rcu_read_unlock();
		timeout = schedule_timeout(timeout);
		spin_lock(&peer_device->peer_seq_lock);
		if (!timeout) {
			ret = -ETIMEDOUT;
			drbd_err(peer_device, "Timed out waiting for missing ack packets; disconnecting\n");
			break;
		}
	}
	spin_unlock(&peer_device->peer_seq_lock);
	finish_wait(&peer_device->device->seq_wait, &wait);
	return ret;
}

<<<<<<< HEAD
/* see also bio_flags_to_wire() */
static unsigned long wire_flags_to_bio_flags(struct drbd_connection *connection, u32 dpf)
{
	return  (dpf & DP_RW_SYNC ? REQ_SYNC : 0) |
		(dpf & DP_FUA ? REQ_FUA : 0) |
		(dpf & DP_FLUSH ? REQ_PREFLUSH : 0);
}

=======
>>>>>>> 8b528459
static unsigned long wire_flags_to_bio_op(u32 dpf)
{
	if (dpf & DP_ZEROES)
		return REQ_OP_WRITE_ZEROES;
	if (dpf & DP_DISCARD)
		return REQ_OP_DISCARD;
	if (dpf & DP_WSAME)
		return REQ_OP_WRITE_SAME;
	else
		return REQ_OP_WRITE;
}

<<<<<<< HEAD
/* caller must hold interval_lock */
=======
/* see also bio_flags_to_wire() */
static unsigned long wire_flags_to_bio(struct drbd_connection *connection, u32 dpf)
{
	unsigned long opf = wire_flags_to_bio_op(dpf) |
		(dpf & DP_RW_SYNC ? REQ_SYNC : 0);

	/* we used to communicate one bit only in older DRBD */
	if (connection->agreed_pro_version >= 95)
		opf |= (dpf & DP_FUA ? REQ_FUA : 0) |
			    (dpf & DP_FLUSH ? REQ_PREFLUSH : 0);

	return opf;
}

>>>>>>> 8b528459
static void fail_postponed_requests(struct drbd_peer_request *peer_req)
{
	struct drbd_device *device = peer_req->peer_device->device;
	struct drbd_interval *i;
	const sector_t sector = peer_req->i.sector;
	const unsigned int size = peer_req->i.size;

    repeat:
	drbd_for_each_overlap(i, &device->write_requests, sector, size) {
		struct drbd_request *req;

		if (!i->local)
			continue;
		req = container_of(i, struct drbd_request, i);
		if (!(req->local_rq_state & RQ_POSTPONED))
			continue;
		req->local_rq_state &= ~RQ_POSTPONED;
		spin_unlock_irq(&device->interval_lock);
		req_mod(req, NEG_ACKED, peer_req->peer_device);
		spin_lock_irq(&device->interval_lock);
		goto repeat;
	}
}

/**
 * wait_misc  -  wait for a request or peer request to make progress
 * @device:	device associated with the request or peer request
 * @peer_device: NULL when waiting for a request; the peer device of the peer
 *		 request when waiting for a peer request
 * @i:		the struct drbd_interval embedded in struct drbd_request or
 *		struct drbd_peer_request
 */
static int wait_misc(struct drbd_device *device, struct drbd_peer_device *peer_device, struct drbd_interval *i)
{
	DEFINE_WAIT(wait);
	long timeout;

	rcu_read_lock();
	if (peer_device) {
		struct net_conf *net_conf = rcu_dereference(peer_device->connection->transport.net_conf);
		if (!net_conf) {
			rcu_read_unlock();
			return -ETIMEDOUT;
		}
		timeout = net_conf->ko_count ? net_conf->timeout * HZ / 10 * net_conf->ko_count :
					       MAX_SCHEDULE_TIMEOUT;
	} else {
		struct disk_conf *disk_conf = rcu_dereference(device->ldev->disk_conf);
		timeout = disk_conf->disk_timeout * HZ / 10;
	}
	rcu_read_unlock();

	/* Indicate to wake up device->misc_wait on progress.  */
	i->waiting = true;
	prepare_to_wait(&device->misc_wait, &wait, TASK_INTERRUPTIBLE);
	spin_unlock_irq(&device->interval_lock);
	timeout = schedule_timeout(timeout);
	finish_wait(&device->misc_wait, &wait);
	spin_lock_irq(&device->interval_lock);
	if (!timeout || (peer_device && peer_device->repl_state[NOW] < L_ESTABLISHED))
		return -ETIMEDOUT;
	if (signal_pending(current))
		return -ERESTARTSYS;
	return 0;
}

static int handle_write_conflicts(struct drbd_peer_request *peer_req)
{
	struct drbd_peer_device *peer_device = peer_req->peer_device;
	struct drbd_device *device = peer_device->device;
	struct drbd_connection *connection = peer_device->connection;
	bool resolve_conflicts = test_bit(RESOLVE_CONFLICTS, &connection->transport.flags);
	sector_t sector = peer_req->i.sector;
	const unsigned int size = peer_req->i.size;
	struct drbd_interval *i;
	bool equal;
	int err;

	spin_lock_irq(&device->interval_lock);
	/*
	 * Inserting the peer request into the write_requests tree will prevent
	 * new conflicting local requests from being added.
	 */
	drbd_insert_interval(&device->write_requests, &peer_req->i);
	peer_req->flags |= EE_IN_INTERVAL_TREE;

    repeat:
	drbd_for_each_overlap(i, &device->write_requests, sector, size) {
		if (i == &peer_req->i)
			continue;
		if (i->completed)
			continue;

		if (!i->local) {
			/*
			 * Our peer has sent a conflicting remote request; this
			 * should not happen in a two-node setup.  Wait for the
			 * earlier peer request to complete.
			 */
			err = wait_misc(device, peer_device, i);
			if (err)
				goto out;
			goto repeat;
		}

		equal = i->sector == sector && i->size == size;
		if (resolve_conflicts) {
			/*
			 * If the peer request is fully contained within the
			 * overlapping request, it can be discarded; otherwise,
			 * it will be retried once all overlapping requests
			 * have completed.
			 */
			bool discard = i->sector <= sector && i->sector +
				       (i->size >> 9) >= sector + (size >> 9);

			if (!equal)
				drbd_alert(device, "Concurrent writes detected: "
					       "local=%llus +%u, remote=%llus +%u, "
					       "assuming %s came first\n",
					  (unsigned long long)i->sector, i->size,
					  (unsigned long long)sector, size,
					  discard ? "local" : "remote");

			peer_req->w.cb = discard ? e_send_discard_write :
						   e_send_retry_write;
			atomic_inc(&connection->done_ee_cnt);
			spin_lock(&connection->peer_reqs_lock);
			list_add_tail(&peer_req->w.list, &connection->done_ee);
			spin_unlock(&connection->peer_reqs_lock);
			queue_work(connection->ack_sender, &connection->send_acks_work);

			err = -ENOENT;
			goto out;
		} else {
			struct drbd_request *req = container_of(i, struct drbd_request, i);
			unsigned int local_rq_state;


			if (!equal)
				drbd_alert(device, "Concurrent writes detected: "
					       "local=%llus +%u, remote=%llus +%u\n",
					  (unsigned long long)i->sector, i->size,
					  (unsigned long long)sector, size);

			local_rq_state = READ_ONCE(req->local_rq_state);
			if (local_rq_state & RQ_LOCAL_PENDING ||
			    !(local_rq_state & RQ_POSTPONED)) {
				/*
				 * Wait for the node with the discard flag to
				 * decide if this request will be discarded or
				 * retried.  Requests that are discarded will
				 * disappear from the write_requests tree.
				 *
				 * In addition, wait for the conflicting
				 * request to finish locally before submitting
				 * the conflicting peer request.
				 */
				err = wait_misc(device, NULL, &req->i);
				if (err) {
					fail_postponed_requests(peer_req);
					goto out;
				}
				goto repeat;
			}
			/*
			 * Remember to restart the conflicting requests after
			 * the new peer request has completed.
			 */
			peer_req->flags |= EE_RESTART_REQUESTS;
		}
	}
	err = 0;

    out:
	if (err)
		drbd_remove_peer_req_interval(device, peer_req);

	spin_unlock_irq(&device->interval_lock);
	return err;
}

static void drbd_queue_peer_request(struct drbd_device *device, struct drbd_peer_request *peer_req)
{
	atomic_inc(&device->wait_for_actlog);
	spin_lock(&device->submit.lock);
	list_add_tail(&peer_req->wait_for_actlog, &device->submit.peer_writes);
	spin_unlock(&device->submit.lock);
	queue_work(device->submit.wq, &device->submit.worker);
	/* do_submit() may sleep internally on al_wait, too */
	wake_up(&device->al_wait);
}

/* FIXME
 * TODO grab the device->al_lock *once*, and check:
 *     if possible, non-blocking get the reference(s),
 *     if transaction is required, queue them up,
 *        AND account for the queued up worst-case slot consumption
 *     if available slots, corrected by other accounting, suggest
 *        that we might block on this now or later,
 *        *FIRST* drain, then flush, then send P_CONFIRM_STABLE,
 *        then wait for available slots to be sufficient.
 */
static enum { DRBD_PAL_QUEUE, DRBD_PAL_DISCONNECTED, DRBD_PAL_SUBMIT }
prepare_activity_log(struct drbd_peer_request *peer_req)
{
	struct drbd_peer_device *peer_device = peer_req->peer_device;
	struct drbd_connection *connection = peer_device->connection;
	struct drbd_device *device = peer_device->device;

	struct lru_cache *al;
	int nr_al_extents = interval_to_al_extents(&peer_req->i);
	int nr, used, ecnt;
	int ret = DRBD_PAL_SUBMIT;

	/* Let the activity log know we are about to use it.
	 * See also drbd_request_prepare() for the "request" entry point. */
	ecnt = atomic_add_return(nr_al_extents, &device->wait_for_actlog_ecnt);

	spin_lock_irq(&device->al_lock);
	al = device->act_log;
	nr = al->nr_elements;
	used = al->used;
	spin_unlock_irq(&device->al_lock);

	/* note: due to the slight delay between being accounted in "used" after
	 * being committed to the activity log with drbd_al_begin_io_commit(),
	 * and being subtracted from "wait_for_actlog_ecnt" in __drbd_submit_peer_request(),
	 * this can err, but only on the conservative side (overestimating ecnt). */
	if (ecnt > nr - used) {
		conn_wait_active_ee_empty_or_disconnect(connection);
		drbd_flush_after_epoch(connection, NULL);
		conn_wait_done_ee_empty_or_disconnect(connection);

		/* would this peer even understand me? */
		if (connection->agreed_pro_version >= 114)
			drbd_send_confirm_stable(peer_req);

		if  (drbd_al_begin_io_for_peer(peer_device, &peer_req->i))
			ret = DRBD_PAL_DISCONNECTED;
	} else if (nr_al_extents != 1 || !drbd_al_begin_io_fastpath(device, &peer_req->i)) {
		ret = DRBD_PAL_QUEUE;
	}
	if (ret == DRBD_PAL_SUBMIT)
		peer_req->flags |= EE_IN_ACTLOG;
	if (ret != DRBD_PAL_QUEUE)
		atomic_sub(nr_al_extents, &device->wait_for_actlog_ecnt);

	return ret;
}

/* mirrored write */
static int receive_Data(struct drbd_connection *connection, struct packet_info *pi)
{
	struct drbd_peer_device *peer_device;
	struct drbd_device *device;
	struct net_conf *nc;
	struct drbd_peer_request *peer_req;
	struct drbd_peer_request_details d;
	int err, tp;

	peer_device = conn_peer_device(connection, pi->vnr);
	if (!peer_device)
		return -EIO;
	device = peer_device->device;

	if (pi->cmd == P_TRIM)
		D_ASSERT(peer_device, pi->size == 0);

	p_req_detail_from_pi(connection, &d, pi);
	pi->data = NULL;

	if (!get_ldev(device)) {
		int err2;

		err = wait_for_and_update_peer_seq(peer_device, d.peer_seq);
		drbd_send_ack_dp(peer_device, P_NEG_ACK, &d);
		atomic_inc(&connection->current_epoch->epoch_size);
		err2 = ignore_remaining_packet(connection, pi->size);
		if (!err)
			err = err2;
		return err;
	}

	/*
	 * Corresponding put_ldev done either below (on various errors), or in
	 * drbd_peer_request_endio, if we successfully submit the data at the
	 * end of this function.
	 */

	peer_req = read_in_block(peer_device, &d);
	if (!peer_req) {
		put_ldev(device);
		return -EIO;
	}
	if (pi->cmd == P_TRIM)
		peer_req->flags |= EE_TRIM;
	else if (pi->cmd == P_ZEROES)
		peer_req->flags |= EE_ZEROOUT;
	else if (pi->cmd == P_WSAME)
		peer_req->flags |= EE_WRITE_SAME;

	peer_req->dagtag_sector = connection->last_dagtag_sector + (peer_req->i.size >> 9);
	connection->last_dagtag_sector = peer_req->dagtag_sector;

	peer_req->w.cb = e_end_block;
	peer_req->submit_jif = jiffies;
	peer_req->flags |= EE_APPLICATION;

	peer_req->opf = wire_flags_to_bio(connection, d.dp_flags);
	if (pi->cmd == P_TRIM) {
		D_ASSERT(peer_device, peer_req->i.size > 0);
		D_ASSERT(peer_device, d.dp_flags & DP_DISCARD);
		D_ASSERT(peer_device, peer_req_op(peer_req) == REQ_OP_DISCARD);
		D_ASSERT(peer_device, peer_req->page_chain.head == NULL);
		D_ASSERT(peer_device, peer_req->page_chain.nr_pages == 0);
		/* need to play safe: an older DRBD sender
		 * may mean zero-out while sending P_TRIM. */
		if (0 == (connection->agreed_features & DRBD_FF_WZEROES))
			peer_req->flags |= EE_ZEROOUT;
	} else if (pi->cmd == P_ZEROES) {
		D_ASSERT(peer_device, peer_req->i.size > 0);
		D_ASSERT(peer_device, d.dp_flags & DP_ZEROES);
		D_ASSERT(peer_device, peer_req_op(peer_req) == REQ_OP_WRITE_ZEROES);
		D_ASSERT(peer_device, peer_req->page_chain.head == NULL);
		D_ASSERT(peer_device, peer_req->page_chain.nr_pages == 0);
		/* Do (not) pass down BLKDEV_ZERO_NOUNMAP? */
		if (d.dp_flags & DP_DISCARD)
			peer_req->flags |= EE_TRIM;
	} else if (pi->cmd == P_WSAME) {
		D_ASSERT(peer_device, peer_req->i.size > 0);
		D_ASSERT(peer_device, peer_req_op(peer_req) == REQ_OP_WRITE_SAME);
		D_ASSERT(peer_device, peer_req->page_chain.head != NULL);
	} else if (peer_req->page_chain.head == NULL) {
		/* Actually, this must not happen anymore,
		 * "empty" flushes are mapped to P_BARRIER,
		 * and should never end up here.
		 * Compat with old DRBD? */
		D_ASSERT(device, peer_req->i.size == 0);
		D_ASSERT(device, d.dp_flags & DP_FLUSH);
	} else {
		D_ASSERT(peer_device, peer_req->i.size > 0);
		D_ASSERT(peer_device, peer_req_op(peer_req) == REQ_OP_WRITE);
	}

	if (d.dp_flags & DP_MAY_SET_IN_SYNC)
		peer_req->flags |= EE_MAY_SET_IN_SYNC;

	spin_lock(&connection->epoch_lock);
	peer_req->epoch = connection->current_epoch;
	atomic_inc(&peer_req->epoch->epoch_size);
	atomic_inc(&peer_req->epoch->active);
	if (peer_req->epoch->oldest_unconfirmed_peer_req == NULL)
		peer_req->epoch->oldest_unconfirmed_peer_req = peer_req;

	if (connection->resource->write_ordering == WO_BIO_BARRIER &&
	    atomic_read(&peer_req->epoch->epoch_size) == 1) {
		struct drbd_epoch *epoch;
		/* Issue a barrier if we start a new epoch, and the previous epoch
		   was not a epoch containing a single request which already was
		   a Barrier. */
		epoch = list_entry(peer_req->epoch->list.prev, struct drbd_epoch, list);
		if (epoch == peer_req->epoch) {
			set_bit(DE_CONTAINS_A_BARRIER, &peer_req->epoch->flags);
			peer_req->opf |= REQ_PREFLUSH | REQ_FUA;
			peer_req->flags |= EE_IS_BARRIER;
		} else {
			if (atomic_read(&epoch->epoch_size) > 1 ||
			    !test_bit(DE_CONTAINS_A_BARRIER, &epoch->flags)) {
				set_bit(DE_BARRIER_IN_NEXT_EPOCH_ISSUED, &epoch->flags);
				set_bit(DE_CONTAINS_A_BARRIER, &peer_req->epoch->flags);
				peer_req->opf |= REQ_PREFLUSH | REQ_FUA;
				peer_req->flags |= EE_IS_BARRIER;
			}
		}
	}
	spin_unlock(&connection->epoch_lock);

	rcu_read_lock();
	nc = rcu_dereference(connection->transport.net_conf);
	tp = nc->two_primaries;
	rcu_read_unlock();

	if (d.dp_flags & DP_SEND_WRITE_ACK) {
		peer_req->flags |= EE_SEND_WRITE_ACK;
		inc_unacked(peer_device);
		/* corresponding dec_unacked() in e_end_block()
		 * respective _drbd_clear_done_ee */
	}

	if (d.dp_flags & DP_SEND_RECEIVE_ACK) {
		/* I really don't like it that the receiver thread
		 * sends on the msock, but anyways */
		drbd_send_ack(peer_device, P_RECV_ACK, peer_req);
	}

	if (tp) {
		/* two primaries implies protocol C */
		D_ASSERT(device, d.dp_flags & DP_SEND_WRITE_ACK);
		err = wait_for_and_update_peer_seq(peer_device, d.peer_seq);
		if (err)
			goto out_interrupted;
		err = handle_write_conflicts(peer_req);
		if (err) {
			change_cstate(connection, C_TIMEOUT, CS_HARD);

			if (err == -ENOENT) {
				put_ldev(device);
				return 0;
			}
			goto out_interrupted;
		}
	} else {
		update_peer_seq(peer_device, d.peer_seq);
	}
	spin_lock_irq(&connection->peer_reqs_lock);
	/* Added to list here already, so debugfs can find it.
	 * NOTE: active_ee_cnt is only increased *after* we checked we won't
	 * need to wait for current activity to drain in prepare_activity_log()
	 */
	list_add_tail(&peer_req->w.list, &connection->active_ee);
	list_add_tail(&peer_req->recv_order, &connection->peer_requests);
	spin_unlock_irq(&connection->peer_reqs_lock);

	err = prepare_activity_log(peer_req);
	if (err == DRBD_PAL_DISCONNECTED)
		goto disconnect_during_al_begin_io;

	/* Note: this now may or may not be "hot" in the activity log.
	 * Still, it is the best time to record that we need to set the
	 * out-of-sync bit, if we delay that until drbd_submit_peer_request(),
	 * we may introduce a race with some re-attach on the peer.
	 * Unless we want to guarantee that we drain all in-flight IO
	 * whenever we receive a state change. Which I'm not sure about.
	 * Use the EE_SET_OUT_OF_SYNC flag, to be acted on just before
	 * the actual submit, when we can be sure it is "hot".
	 */
	if (peer_device->disk_state[NOW] < D_INCONSISTENT) {
		peer_req->flags &= ~EE_MAY_SET_IN_SYNC;
		peer_req->flags |= EE_SET_OUT_OF_SYNC;
	}

	atomic_inc(&connection->active_ee_cnt);

	if (err == DRBD_PAL_QUEUE) {
		drbd_queue_peer_request(device, peer_req);
		return 0;
	}

	err = drbd_submit_peer_request(peer_req);
	if (!err)
		return 0;

	/* don't care for the reason here */
	drbd_err(peer_device, "submit failed, triggering re-connect\n");
	drbd_al_complete_io(device, &peer_req->i);

disconnect_during_al_begin_io:
	spin_lock_irq(&connection->peer_reqs_lock);
	list_del(&peer_req->w.list);
	list_del_init(&peer_req->recv_order);
	spin_unlock(&connection->peer_reqs_lock);
	spin_lock(&device->interval_lock);
	drbd_remove_peer_req_interval(device, peer_req);
	spin_unlock_irq(&device->interval_lock);

out_interrupted:
	drbd_may_finish_epoch(connection, peer_req->epoch, EV_PUT + EV_CLEANUP);
	put_ldev(device);
	drbd_free_peer_req(peer_req);
	return err;
}

/*
 * To be called when __drbd_submit_peer_request() fails from submitter
 * workqueue context.  Mimic what happens in the receive_Data() error path,
 * when the submit happens directly in the receiver context.
 */
void drbd_cleanup_after_failed_submit_peer_request(struct drbd_peer_request *peer_req)
{
	struct drbd_peer_device *peer_device = peer_req->peer_device;
	struct drbd_device *device = peer_device->device;
	struct drbd_connection *connection = peer_device->connection;

	if (drbd_ratelimit())
		drbd_err(peer_device, "submit failed, triggering re-connect\n");

	drbd_al_complete_io(device, &peer_req->i);

	spin_lock_irq(&connection->peer_reqs_lock);
	list_del(&peer_req->w.list);
	list_del_init(&peer_req->recv_order);
	spin_unlock(&connection->peer_reqs_lock);
	spin_lock(&device->interval_lock);
	drbd_remove_peer_req_interval(device, peer_req);
	spin_unlock_irq(&device->interval_lock);

	drbd_may_finish_epoch(connection, peer_req->epoch, EV_PUT + EV_CLEANUP);
	put_ldev(device);
	drbd_free_peer_req(peer_req);
	change_cstate(connection, C_PROTOCOL_ERROR, CS_HARD);
}

/* Possibly "cancel" and forget about all peer_requests that had still been
 * waiting for the activity log (wfa) when the connection to their peer failed,
 * and pretend we never received them.
 */
void drbd_cleanup_peer_requests_wfa(struct drbd_device *device, struct list_head *cleanup)
{
	struct drbd_connection *connection;
	struct drbd_peer_request *peer_req, *pr_tmp;

	write_lock_irq(&device->resource->state_rwlock);
	list_for_each_entry(peer_req, cleanup, wait_for_actlog) {
		list_del(&peer_req->w.list); /* should be on the "->active_ee" list */
		atomic_dec(&peer_req->peer_device->connection->active_ee_cnt);
		list_del_init(&peer_req->recv_order);
		drbd_remove_peer_req_interval(device, peer_req);
	}
	write_unlock_irq(&device->resource->state_rwlock);

	list_for_each_entry_safe(peer_req, pr_tmp, cleanup, wait_for_actlog) {
		atomic_sub(interval_to_al_extents(&peer_req->i), &device->wait_for_actlog_ecnt);
		atomic_dec(&device->wait_for_actlog);
		dec_unacked(peer_req->peer_device);
		list_del_init(&peer_req->wait_for_actlog);
		drbd_may_finish_epoch(peer_req->peer_device->connection, peer_req->epoch, EV_PUT | EV_CLEANUP);
		drbd_free_peer_req(peer_req);
		put_ldev(device);
	}
	/* We changed (likely: cleared out) active_ee for "at least one" connection.
	 * We should wake potential waiters, just in case. */
	for_each_connection(connection, device->resource)
		wake_up(&connection->ee_wait);
}

/* We may throttle resync, if the lower device seems to be busy,
 * and current sync rate is above c_min_rate.
 *
 * To decide whether or not the lower device is busy, we use a scheme similar
 * to MD RAID is_mddev_idle(): if the partition stats reveal "significant"
 * (more than 64 sectors) of activity we cannot account for with our own resync
 * activity, it obviously is "busy".
 *
 * The current sync rate used here uses only the most recent two step marks,
 * to have a short time average so we can react faster.
 */
bool drbd_rs_should_slow_down(struct drbd_peer_device *peer_device, sector_t sector,
			      bool throttle_if_app_is_waiting)
{
	bool throttle = drbd_rs_c_min_rate_throttle(peer_device);

	if (!throttle || throttle_if_app_is_waiting)
		return throttle;

	return !drbd_sector_has_priority(peer_device, sector);
}

bool drbd_rs_c_min_rate_throttle(struct drbd_peer_device *peer_device)
{
	struct drbd_device *device = peer_device->device;
	unsigned long db, dt, dbdt;
	unsigned int c_min_rate;
	int curr_events;

	rcu_read_lock();
	c_min_rate = rcu_dereference(peer_device->conf)->c_min_rate;
	rcu_read_unlock();

	/* feature disabled? */
	if (c_min_rate == 0)
		return false;

	curr_events = drbd_backing_bdev_events(device)
		    - atomic_read(&device->rs_sect_ev);

	if (atomic_read(&device->ap_actlog_cnt) || curr_events - peer_device->rs_last_events > 64) {
		unsigned long rs_left;
		int i;

		peer_device->rs_last_events = curr_events;

		/* sync speed average over the last 2*DRBD_SYNC_MARK_STEP,
		 * approx. */
		i = (peer_device->rs_last_mark + DRBD_SYNC_MARKS-1) % DRBD_SYNC_MARKS;

		if (peer_device->repl_state[NOW] == L_VERIFY_S || peer_device->repl_state[NOW] == L_VERIFY_T)
			rs_left = peer_device->ov_left;
		else
			rs_left = drbd_bm_total_weight(peer_device) - peer_device->rs_failed;

		dt = ((long)jiffies - (long)peer_device->rs_mark_time[i]) / HZ;
		if (!dt)
			dt++;
		db = peer_device->rs_mark_left[i] - rs_left;
		dbdt = Bit2KB(db/dt);

		if (dbdt > c_min_rate)
			return true;
	}
	return false;
}

static void verify_skipped_block(struct drbd_peer_device *peer_device,
		const sector_t sector, const unsigned int size)
{
	++peer_device->ov_skipped;
	if (peer_device->ov_last_skipped_start + peer_device->ov_last_skipped_size == sector) {
		peer_device->ov_last_skipped_size += size>>9;
	} else {
		ov_skipped_print(peer_device);
		peer_device->ov_last_skipped_start = sector;
		peer_device->ov_last_skipped_size = size>>9;
	}
	verify_progress(peer_device, sector, size);
}

static int receive_DataRequest(struct drbd_connection *connection, struct packet_info *pi)
{
	struct drbd_peer_device *peer_device;
	struct drbd_device *device;
	sector_t sector;
	sector_t capacity;
	struct drbd_peer_request *peer_req;
	struct digest_info *di = NULL;
	int size, verb;
	struct p_block_req *p =	pi->data;
	enum drbd_disk_state min_d_state;
	int err;

	peer_device = conn_peer_device(connection, pi->vnr);
	if (!peer_device)
		return -EIO;
	device = peer_device->device;
	capacity = drbd_get_capacity(device->this_bdev);

	sector = be64_to_cpu(p->sector);
	size   = be32_to_cpu(p->blksize);

	if (size <= 0 || !IS_ALIGNED(size, 512) || size > DRBD_MAX_BIO_SIZE) {
		drbd_err(device, "%s:%d: sector: %llus, size: %u\n", __FILE__, __LINE__,
				(unsigned long long)sector, size);
		return -EINVAL;
	}
	if (sector + (size>>9) > capacity) {
		drbd_err(device, "%s:%d: sector: %llus, size: %u\n", __FILE__, __LINE__,
				(unsigned long long)sector, size);
		return -EINVAL;
	}

	min_d_state = pi->cmd == P_DATA_REQUEST ? D_UP_TO_DATE : D_OUTDATED;
	if (!get_ldev_if_state(device, min_d_state)) {
		verb = 1;
		switch (pi->cmd) {
		case P_DATA_REQUEST:
			drbd_send_ack_rp(peer_device, P_NEG_DREPLY, p);
			break;
		case P_OV_REQUEST:
			verify_skipped_block(peer_device, sector, size);
		/* Fall through */
		case P_RS_THIN_REQ:
		case P_RS_DATA_REQUEST:
		case P_CSUM_RS_REQUEST:
			drbd_send_ack_rp(peer_device, P_NEG_RS_DREPLY , p);
			break;
		case P_OV_REPLY:
			verb = 0;
			dec_rs_pending(peer_device);
			drbd_send_ack_ex(peer_device, P_OV_RESULT, sector, size, ID_IN_SYNC);
			break;
		default:
			BUG();
		}
		if (verb && drbd_ratelimit())
			drbd_err(device, "Can not satisfy peer's read request, "
			    "no local data.\n");

		/* drain possibly payload */
		return ignore_remaining_packet(connection, pi->size);
	}

	peer_req = drbd_alloc_peer_req(peer_device, GFP_TRY);
	err = -ENOMEM;
	if (!peer_req)
		goto fail;
	if (size) {
		drbd_alloc_page_chain(&peer_device->connection->transport,
			&peer_req->page_chain, DIV_ROUND_UP(size, PAGE_SIZE), GFP_TRY);
		if (!peer_req->page_chain.head)
			goto fail2;
	}
	peer_req->i.size = size;
	peer_req->i.sector = sector;
	peer_req->block_id = p->block_id;
	peer_req->opf = REQ_OP_READ;
	/* no longer valid, about to call drbd_recv again for the digest... */
	p = pi->data = NULL;


	if (peer_device->repl_state[NOW] == L_AHEAD) {
		if (pi->cmd == P_DATA_REQUEST) {
			/* P_DATA_REQUEST originates from a Primary,
			 * so if I am "Ahead", the Primary would be "Behind":
			 * Can not happen. */
			if (drbd_ratelimit())
				drbd_err(peer_device, "received P_DATA_REQUEST while L_AHEAD\n");
			err = -EINVAL;
			goto fail2;
		}
		if (connection->agreed_pro_version >= 115) {
			switch (pi->cmd) {
			/* case P_DATA_REQUEST: see above, not based on protocol version */
			case P_OV_REQUEST:
				verify_skipped_block(peer_device, sector, size);
				/* fall through */
			case P_RS_DATA_REQUEST:
			case P_RS_THIN_REQ:
			case P_CSUM_RS_REQUEST:
				err = drbd_send_ack(peer_device, P_RS_CANCEL_AHEAD, peer_req);
				goto fail2;
			case P_OV_REPLY:
				/* FIXME how can we cancel these?
				 * just ignore L_AHEAD for now */
				break;
			default:
				BUG();
			}
		}
	}

	switch (pi->cmd) {
	case P_DATA_REQUEST:
		peer_req->w.cb = w_e_end_data_req;
		/* application IO, don't drbd_rs_begin_io */
		peer_req->flags |= EE_APPLICATION;
		goto submit;

	case P_RS_THIN_REQ:
		/* If at some point in the future we have a smart way to
		   find out if this data block is completely deallocated,
		   then we would do something smarter here than reading
		   the block... */
		peer_req->flags |= EE_RS_THIN_REQ;
	/* Fall through */
	case P_RS_DATA_REQUEST:
		peer_req->w.cb = w_e_end_rsdata_req;
		break;

	case P_OV_REPLY:
	case P_CSUM_RS_REQUEST:
		di = kmalloc(sizeof(*di) + pi->size, GFP_NOIO);
		err = -ENOMEM;
		if (!di)
			goto fail2;

		di->digest_size = pi->size;
		di->digest = (((char *)di)+sizeof(struct digest_info));

		peer_req->digest = di;
		peer_req->flags |= EE_HAS_DIGEST;

		err = drbd_recv_into(connection, di->digest, pi->size);
		if (err)
			goto fail2;

		if (pi->cmd == P_CSUM_RS_REQUEST) {
			peer_req->w.cb = w_e_end_csum_rs_req;
			/* remember to report stats in drbd_resync_finished */
			peer_device->use_csums = true;
		} else if (pi->cmd == P_OV_REPLY) {
			/* track progress, we may need to throttle */
			rs_sectors_came_in(peer_device, size);
			peer_req->w.cb = w_e_end_ov_reply;
			dec_rs_pending(peer_device);
			/* drbd_rs_begin_io done when we sent this request,
			 * but accounting still needs to be done. */
			goto submit_for_resync;
		}
		break;

	case P_OV_REQUEST:
		peer_device->ov_position = sector;
		if (peer_device->ov_start_sector == ~(sector_t)0) {
			unsigned long now = jiffies;
			int i;
			peer_device->ov_start_sector = sector;
			peer_device->ov_left = drbd_bm_bits(device) - BM_SECT_TO_BIT(sector);
			peer_device->ov_skipped = 0;
			peer_device->rs_total = peer_device->ov_left;
			peer_device->rs_last_writeout = now;
			for (i = 0; i < DRBD_SYNC_MARKS; i++) {
				peer_device->rs_mark_left[i] = peer_device->ov_left;
				peer_device->rs_mark_time[i] = now;
			}
			drbd_info(device, "Online Verify start sector: %llu\n",
					(unsigned long long)sector);
		}
		peer_req->w.cb = w_e_end_ov_req;
		break;

	default:
		BUG();
	}

	/* Throttle, drbd_rs_begin_io and submit should become asynchronous
	 * wrt the receiver, but it is not as straightforward as it may seem.
	 * Various places in the resync start and stop logic assume resync
	 * requests are processed in order, requeuing this on the worker thread
	 * introduces a bunch of new code for synchronization between threads.
	 *
	 * Unlimited throttling before drbd_rs_begin_io may stall the resync
	 * "forever", throttling after drbd_rs_begin_io will lock that extent
	 * for application writes for the same time.  For now, just throttle
	 * here, where the rest of the code expects the receiver to sleep for
	 * a while, anyways.
	 */

	/* Throttle before drbd_rs_begin_io, as that locks out application IO;
	 * this defers syncer requests for some time, before letting at least
	 * on request through.  The resync controller on the receiving side
	 * will adapt to the incoming rate accordingly.
	 *
	 * We cannot throttle here if remote is Primary/SyncTarget:
	 * we would also throttle its application reads.
	 * In that case, throttling is done on the SyncTarget only.
	 */

	/* Even though this may be a resync request, we do add to "read_ee";
	 * "sync_ee" is only used for resync WRITEs.
	 * Add to list early, so debugfs can find this request
	 * even if we have to sleep below. */
	spin_lock_irq(&connection->peer_reqs_lock);
	list_add_tail(&peer_req->w.list, &connection->read_ee);
	spin_unlock_irq(&connection->peer_reqs_lock);

	update_receiver_timing_details(connection, drbd_rs_should_slow_down);
	if (connection->peer_role[NOW] != R_PRIMARY &&
	    drbd_rs_should_slow_down(peer_device, sector, false))
		schedule_timeout_uninterruptible(HZ/10);

	/* We may not sleep here in order to avoid deadlocks.
	   Instruct the SyncSource to retry */
	err = drbd_try_rs_begin_io(peer_device, sector, false);
	if (err) {
		if (pi->cmd == P_OV_REQUEST)
			verify_skipped_block(peer_device, sector, size);
		err = drbd_send_ack(peer_device, P_RS_CANCEL, peer_req);
		/* If err is set, we will drop the connection... */
		goto fail3;
	}

submit_for_resync:
	atomic_add(size >> 9, &device->rs_sect_ev);

submit:
	update_receiver_timing_details(connection, drbd_submit_peer_request);
	inc_unacked(peer_device);
	if (drbd_submit_peer_request(peer_req) == 0)
		return 0;

	/* don't care for the reason here */
	drbd_err(device, "submit failed, triggering re-connect\n");
	err = -EIO;

fail3:
	spin_lock_irq(&connection->peer_reqs_lock);
	list_del(&peer_req->w.list);
	spin_unlock_irq(&connection->peer_reqs_lock);
	/* no drbd_rs_complete_io(), we are dropping the connection anyways */
fail2:
	drbd_free_peer_req(peer_req);
fail:
	put_ldev(device);
	return err;
}

/**
 * drbd_asb_recover_0p  -  Recover after split-brain with no remaining primaries
 */
static enum sync_strategy drbd_asb_recover_0p(struct drbd_peer_device *peer_device) __must_hold(local)
{
	const int node_id = peer_device->device->resource->res_opts.node_id;
	int self, peer;
	enum sync_strategy rv = SPLIT_BRAIN_DISCONNECT;
	unsigned long ch_self, ch_peer;
	enum drbd_after_sb_p after_sb_0p;

	self = drbd_bitmap_uuid(peer_device) & UUID_PRIMARY;
	peer = peer_device->bitmap_uuids[node_id] & UUID_PRIMARY;

	ch_peer = peer_device->dirty_bits;
	ch_self = peer_device->comm_bm_set;

	rcu_read_lock();
	after_sb_0p = rcu_dereference(peer_device->connection->transport.net_conf)->after_sb_0p;
	rcu_read_unlock();
	switch (after_sb_0p) {
	case ASB_CONSENSUS:
	case ASB_DISCARD_SECONDARY:
	case ASB_CALL_HELPER:
	case ASB_VIOLENTLY:
	case ASB_RETRY_CONNECT:
		drbd_err(peer_device, "Configuration error.\n");
		break;
	case ASB_DISCONNECT:
		break;
	case ASB_DISCARD_YOUNGER_PRI:
		if (self == 0 && peer == 1) {
			rv = SYNC_TARGET_USE_BITMAP;
			break;
		}
		if (self == 1 && peer == 0) {
			rv = SYNC_SOURCE_USE_BITMAP;
			break;
		}
		/* Else fall through - to one of the other strategies... */
	case ASB_DISCARD_OLDER_PRI:
		if (self == 0 && peer == 1) {
			rv = SYNC_SOURCE_USE_BITMAP;
			break;
		}
		if (self == 1 && peer == 0) {
			rv = SYNC_TARGET_USE_BITMAP;
			break;
		}
		/* Else fall through - to one of the other strategies... */
		drbd_warn(peer_device, "Discard younger/older primary did not find a decision\n"
			  "Using discard-least-changes instead\n");
	/* Fall through */
	case ASB_DISCARD_ZERO_CHG:
		if (ch_peer == 0 && ch_self == 0) {
			rv = test_bit(RESOLVE_CONFLICTS, &peer_device->connection->transport.flags)
				? SYNC_TARGET_USE_BITMAP : SYNC_SOURCE_USE_BITMAP;
			break;
		} else {
			if (ch_peer == 0) { rv = SYNC_SOURCE_USE_BITMAP; break; }
			if (ch_self == 0) { rv = SYNC_TARGET_USE_BITMAP; break; }
		}
		if (after_sb_0p == ASB_DISCARD_ZERO_CHG)
			break;
		/* else, fall through */
	case ASB_DISCARD_LEAST_CHG:
		if	(ch_self < ch_peer)
			rv = SYNC_TARGET_USE_BITMAP;
		else if (ch_self > ch_peer)
			rv = SYNC_SOURCE_USE_BITMAP;
		else /* ( ch_self == ch_peer ) */
		     /* Well, then use something else. */
			rv = test_bit(RESOLVE_CONFLICTS, &peer_device->connection->transport.flags)
				? SYNC_TARGET_USE_BITMAP : SYNC_SOURCE_USE_BITMAP;
		break;
	case ASB_DISCARD_LOCAL:
		rv = SYNC_TARGET_USE_BITMAP;
		break;
	case ASB_DISCARD_REMOTE:
		rv = SYNC_SOURCE_USE_BITMAP;
	}

	return rv;
}

/**
 * drbd_asb_recover_1p  -  Recover after split-brain with one remaining primary
 */
static enum sync_strategy drbd_asb_recover_1p(struct drbd_peer_device *peer_device) __must_hold(local)
{
	struct drbd_device *device = peer_device->device;
	struct drbd_connection *connection = peer_device->connection;
	struct drbd_resource *resource = device->resource;
	enum sync_strategy strategy, rv = SPLIT_BRAIN_DISCONNECT;
	enum drbd_after_sb_p after_sb_1p;

	rcu_read_lock();
	after_sb_1p = rcu_dereference(connection->transport.net_conf)->after_sb_1p;
	rcu_read_unlock();
	switch (after_sb_1p) {
	case ASB_DISCARD_YOUNGER_PRI:
	case ASB_DISCARD_OLDER_PRI:
	case ASB_DISCARD_LEAST_CHG:
	case ASB_DISCARD_LOCAL:
	case ASB_DISCARD_REMOTE:
	case ASB_DISCARD_ZERO_CHG:
	case ASB_RETRY_CONNECT:
		drbd_err(device, "Configuration error.\n");
		break;
	case ASB_DISCONNECT:
		break;
	case ASB_CONSENSUS:
		strategy = drbd_asb_recover_0p(peer_device);
		if (strategy == SYNC_TARGET_USE_BITMAP && resource->role[NOW] == R_SECONDARY)
			rv = strategy;
		if (strategy == SYNC_SOURCE_USE_BITMAP && resource->role[NOW] == R_PRIMARY)
			rv = strategy;
		break;
	case ASB_VIOLENTLY:
		rv = drbd_asb_recover_0p(peer_device);
		break;
	case ASB_DISCARD_SECONDARY:
		return resource->role[NOW] == R_PRIMARY ? SYNC_SOURCE_USE_BITMAP : SYNC_TARGET_USE_BITMAP;
	case ASB_CALL_HELPER:
		strategy = drbd_asb_recover_0p(peer_device);
		if (strategy == SYNC_TARGET_USE_BITMAP && resource->role[NOW] == R_PRIMARY) {
			enum drbd_state_rv rv2;

			 /* drbd_change_state() does not sleep while in SS_IN_TRANSIENT_STATE,
			  * we might be here in L_OFF which is transient.
			  * we do not need to wait for the after state change work either. */
			rv2 = change_role(resource, R_SECONDARY, CS_VERBOSE, false, NULL);
			if (rv2 != SS_SUCCESS) {
				drbd_maybe_khelper(device, connection, "pri-lost-after-sb");
			} else {
				drbd_warn(device, "Successfully gave up primary role.\n");
				rv = strategy;
			}
		} else
			rv = strategy;
	}

	return rv;
}

/**
 * drbd_asb_recover_2p  -  Recover after split-brain with two remaining primaries
 */
static enum sync_strategy drbd_asb_recover_2p(struct drbd_peer_device *peer_device) __must_hold(local)
{
	struct drbd_device *device = peer_device->device;
	struct drbd_connection *connection = peer_device->connection;
	enum sync_strategy strategy, rv = SPLIT_BRAIN_DISCONNECT;
	enum drbd_after_sb_p after_sb_2p;

	rcu_read_lock();
	after_sb_2p = rcu_dereference(connection->transport.net_conf)->after_sb_2p;
	rcu_read_unlock();
	switch (after_sb_2p) {
	case ASB_DISCARD_YOUNGER_PRI:
	case ASB_DISCARD_OLDER_PRI:
	case ASB_DISCARD_LEAST_CHG:
	case ASB_DISCARD_LOCAL:
	case ASB_DISCARD_REMOTE:
	case ASB_CONSENSUS:
	case ASB_DISCARD_SECONDARY:
	case ASB_DISCARD_ZERO_CHG:
	case ASB_RETRY_CONNECT:
		drbd_err(device, "Configuration error.\n");
		break;
	case ASB_VIOLENTLY:
		rv = drbd_asb_recover_0p(peer_device);
		break;
	case ASB_DISCONNECT:
		break;
	case ASB_CALL_HELPER:
		strategy = drbd_asb_recover_0p(peer_device);
		if (strategy == SYNC_TARGET_USE_BITMAP) {
			enum drbd_state_rv rv2;

			 /* drbd_change_state() does not sleep while in SS_IN_TRANSIENT_STATE,
			  * we might be here in L_OFF which is transient.
			  * we do not need to wait for the after state change work either. */
			rv2 = change_role(device->resource, R_SECONDARY, CS_VERBOSE, false, NULL);
			if (rv2 != SS_SUCCESS) {
				drbd_maybe_khelper(device, connection, "pri-lost-after-sb");
			} else {
				drbd_warn(device, "Successfully gave up primary role.\n");
				rv = strategy;
			}
		} else
			rv = strategy;
	}

	return rv;
}

static void drbd_uuid_dump_self(struct drbd_peer_device *peer_device, u64 bits, u64 flags)
{
	struct drbd_device *device = peer_device->device;

	drbd_info(peer_device, "self %016llX:%016llX:%016llX:%016llX bits:%llu flags:%llX\n",
		  (unsigned long long)drbd_current_uuid(peer_device->device),
		  (unsigned long long)drbd_bitmap_uuid(peer_device),
		  (unsigned long long)drbd_history_uuid(device, 0),
		  (unsigned long long)drbd_history_uuid(device, 1),
		  (unsigned long long)bits,
		  (unsigned long long)flags);
}


static void drbd_uuid_dump_peer(struct drbd_peer_device *peer_device, u64 bits, u64 flags)
{
	const int node_id = peer_device->device->resource->res_opts.node_id;

	drbd_info(peer_device, "peer %016llX:%016llX:%016llX:%016llX bits:%llu flags:%llX\n",
	     (unsigned long long)peer_device->current_uuid,
	     (unsigned long long)peer_device->bitmap_uuids[node_id],
	     (unsigned long long)peer_device->history_uuids[0],
	     (unsigned long long)peer_device->history_uuids[1],
	     (unsigned long long)bits,
	     (unsigned long long)flags);
}

static enum sync_strategy drbd_uuid_compare(struct drbd_peer_device *peer_device,
			     int *rule_nr, int *peer_node_id) __must_hold(local)
{
	struct drbd_connection *connection = peer_device->connection;
	struct drbd_device *device = peer_device->device;
	const int node_id = device->resource->res_opts.node_id;
	u64 self, peer;
	u64 local_uuid_flags;
	int i, j;
	bool initial_handshake;
	bool uuid_matches_initial;

	self = drbd_current_uuid(device) & ~UUID_PRIMARY;
	peer = peer_device->current_uuid & ~UUID_PRIMARY;
	local_uuid_flags = drbd_collect_local_uuid_flags(peer_device, NULL);

	initial_handshake =
		test_bit(INITIAL_STATE_SENT, &peer_device->flags) &&
		!test_bit(INITIAL_STATE_RECEIVED, &peer_device->flags);
	uuid_matches_initial =
		self == (peer_device->comm_current_uuid & ~UUID_PRIMARY) &&
		local_uuid_flags == peer_device->comm_uuid_flags;
	if (initial_handshake && !uuid_matches_initial) {
		*rule_nr = 9;
		drbd_warn(peer_device, "My current UUID/flags changed during "
			  "handshake. Retry connecting.\n");
		return RETRY_CONNECT;
	}

	/* Before DRBD 8.0.2 (from 2007), the uuid on sync targets was set to
	 * zero during resyncs for no good reason. */
	if (self == 0)
		self = UUID_JUST_CREATED;
	if (peer == 0)
		peer = UUID_JUST_CREATED;

	*rule_nr = 10;
	if (self == UUID_JUST_CREATED && peer == UUID_JUST_CREATED)
		return NO_SYNC;

	*rule_nr = 20;
	if (self == UUID_JUST_CREATED)
		return SYNC_TARGET_SET_BITMAP;

	*rule_nr = 30;
	if (peer == UUID_JUST_CREATED)
		return SYNC_SOURCE_SET_BITMAP;

	if (self == peer) {
		*rule_nr = 39;
		if (peer_device->uuid_flags & UUID_FLAG_PRIMARY_LOST_QUORUM &&
		    !test_bit(PRIMARY_LOST_QUORUM, &device->flags))
			return SYNC_TARGET_IF_BOTH_FAILED;

		if (!(peer_device->uuid_flags & UUID_FLAG_PRIMARY_LOST_QUORUM) &&
		    test_bit(PRIMARY_LOST_QUORUM, &device->flags))
			return SYNC_SOURCE_IF_BOTH_FAILED;

		if (peer_device->uuid_flags & UUID_FLAG_PRIMARY_LOST_QUORUM &&
		    test_bit(PRIMARY_LOST_QUORUM, &device->flags))
			return test_bit(RESOLVE_CONFLICTS, &connection->transport.flags) ?
				SYNC_SOURCE_IF_BOTH_FAILED :
				SYNC_TARGET_IF_BOTH_FAILED;

		*rule_nr = 38;
		/* This is a safety net for the following two clauses */
		if (peer_device->uuid_flags & UUID_FLAG_RECONNECT &&
		    local_uuid_flags & UUID_FLAG_RECONNECT)
			return NO_SYNC;

		/* Peer crashed as primary, I survived, resync from me */
		if (peer_device->uuid_flags & UUID_FLAG_CRASHED_PRIMARY &&
		    local_uuid_flags & UUID_FLAG_RECONNECT)
			return SYNC_SOURCE_IF_BOTH_FAILED;

		/* I am a crashed primary, peer survived, resync to me */
		if (local_uuid_flags & UUID_FLAG_CRASHED_PRIMARY &&
		    peer_device->uuid_flags & UUID_FLAG_RECONNECT)
			return SYNC_TARGET_IF_BOTH_FAILED;

		/* One of us had a connection to the other node before.
		   i.e. this is not a common power failure. */
		if (peer_device->uuid_flags & UUID_FLAG_RECONNECT ||
		    local_uuid_flags & UUID_FLAG_RECONNECT)
			return NO_SYNC;

		/* Common power [off|failure]? */
		*rule_nr = 40;
		if (local_uuid_flags & UUID_FLAG_CRASHED_PRIMARY) {
			if ((peer_device->uuid_flags & UUID_FLAG_CRASHED_PRIMARY) &&
			    test_bit(RESOLVE_CONFLICTS, &connection->transport.flags))
				return SYNC_TARGET_IF_BOTH_FAILED;
			return SYNC_SOURCE_IF_BOTH_FAILED;
		} else if (peer_device->uuid_flags & UUID_FLAG_CRASHED_PRIMARY)
				return SYNC_TARGET_IF_BOTH_FAILED;
		else
			return NO_SYNC;
	}

	*rule_nr = 50;
	peer = peer_device->bitmap_uuids[node_id] & ~UUID_PRIMARY;
	if (self == peer)
		return SYNC_TARGET_USE_BITMAP;

	*rule_nr = 52;
	for (i = 0; i < DRBD_PEERS_MAX; i++) {
		peer = peer_device->bitmap_uuids[i] & ~UUID_PRIMARY;
		if (self == peer) {
			*peer_node_id = i;
			return SYNC_TARGET_CLEAR_BITMAP;
		}
	}

	*rule_nr = 60;
	self = drbd_current_uuid(device) & ~UUID_PRIMARY;
	for (i = 0; i < ARRAY_SIZE(peer_device->history_uuids); i++) {
		peer = peer_device->history_uuids[i] & ~UUID_PRIMARY;
		if (self == peer)
			return SYNC_TARGET_SET_BITMAP;
	}

	*rule_nr = 70;
	self = drbd_bitmap_uuid(peer_device) & ~UUID_PRIMARY;
	peer = peer_device->current_uuid & ~UUID_PRIMARY;
	if (self == peer)
		return SYNC_SOURCE_USE_BITMAP;

	*rule_nr = 72;
	for (i = 0; i < DRBD_NODE_ID_MAX; i++) {
		if (i == peer_device->node_id)
			continue;
		if (i == device->ldev->md.node_id)
			continue;
		if (connection->agreed_pro_version < 116 &&
		    device->ldev->md.peers[i].bitmap_index == -1)
			continue;
		self = device->ldev->md.peers[i].bitmap_uuid & ~UUID_PRIMARY;
		if (self == peer) {
			*peer_node_id = i;
			return SYNC_SOURCE_COPY_BITMAP;
		}
	}

	*rule_nr = 80;
	peer = peer_device->current_uuid & ~UUID_PRIMARY;
	for (i = 0; i < HISTORY_UUIDS; i++) {
		self = drbd_history_uuid(device, i) & ~UUID_PRIMARY;
		if (self == peer)
			return SYNC_SOURCE_SET_BITMAP;
	}

	*rule_nr = 90;
	self = drbd_bitmap_uuid(peer_device) & ~UUID_PRIMARY;
	peer = peer_device->bitmap_uuids[node_id] & ~UUID_PRIMARY;
	if (self == peer && self != ((u64)0))
		return SPLIT_BRAIN_AUTO_RECOVER;

	*rule_nr = 100;
	for (i = 0; i < HISTORY_UUIDS; i++) {
		self = drbd_history_uuid(device, i) & ~UUID_PRIMARY;
		for (j = 0; j < ARRAY_SIZE(peer_device->history_uuids); j++) {
			peer = peer_device->history_uuids[j] & ~UUID_PRIMARY;
			if (self == peer)
				return SPLIT_BRAIN_DISCONNECT;
		}
	}

	return UNRELATED_DATA;
}

static void log_handshake(struct drbd_peer_device *peer_device)
{
	u64 uuid_flags = drbd_collect_local_uuid_flags(peer_device, NULL);

	drbd_info(peer_device, "drbd_sync_handshake:\n");
	drbd_uuid_dump_self(peer_device, peer_device->comm_bm_set, uuid_flags);
	drbd_uuid_dump_peer(peer_device, peer_device->dirty_bits, peer_device->uuid_flags);
}

static enum sync_strategy drbd_handshake(struct drbd_peer_device *peer_device,
			  int *rule_nr,
			  int *peer_node_id,
			  bool always_verbose) __must_hold(local)
{
	struct drbd_device *device = peer_device->device;
	enum sync_strategy strategy;

	spin_lock_irq(&device->ldev->md.uuid_lock);
	if (always_verbose)
		log_handshake(peer_device);

	strategy = drbd_uuid_compare(peer_device, rule_nr, peer_node_id);
	if (strategy != NO_SYNC && !always_verbose)
		log_handshake(peer_device);
	spin_unlock_irq(&device->ldev->md.uuid_lock);

	if (strategy != NO_SYNC || always_verbose)
		drbd_info(peer_device, "uuid_compare()=%s by rule %d\n", strategy_descriptor(strategy).name, *rule_nr);

	return strategy;
}

static bool is_resync_running(struct drbd_device *device)
{
	struct drbd_peer_device *peer_device;
	bool rv = false;

	rcu_read_lock();
	for_each_peer_device_rcu(peer_device, device) {
		enum drbd_repl_state repl_state = peer_device->repl_state[NOW];
		if (repl_state == L_SYNC_TARGET || repl_state == L_PAUSED_SYNC_T) {
			rv = true;
			break;
		}
	}
	rcu_read_unlock();

	return rv;
}

static int bitmap_mod_after_handshake(struct drbd_peer_device *peer_device, enum sync_strategy strategy, int peer_node_id)
{
	struct drbd_device *device = peer_device->device;

	if (strategy == SYNC_SOURCE_COPY_BITMAP) {
		int from = device->ldev->md.peers[peer_node_id].bitmap_index;

		if (from == -1)
			from = drbd_unallocated_index(device->ldev, device->bitmap->bm_max_peers);

		if (peer_device->bitmap_index == -1)
			return 0;

		if (from == -1)
			drbd_info(peer_device,
				  "Setting all bitmap bits, day0 bm not available node_id=%d\n",
				  peer_node_id);
		else
			drbd_info(peer_device,
				  "Copying bitmap of peer node_id=%d (bitmap_index=%d)\n",
				  peer_node_id, from);

		drbd_suspend_io(device, WRITE_ONLY);
		drbd_bm_slot_lock(peer_device, "copy_slot/set_many sync_handshake", BM_LOCK_BULK);
		if (from == -1)
			drbd_bm_set_many_bits(peer_device, 0, -1UL);
		else
			drbd_bm_copy_slot(device, from, peer_device->bitmap_index);
		drbd_bm_write(device, NULL);
		drbd_bm_slot_unlock(peer_device);
		drbd_resume_io(device);
	} else if (strategy == SYNC_TARGET_CLEAR_BITMAP) {
		drbd_info(peer_device, "Resync source provides bitmap (node_id=%d)\n", peer_node_id);
		drbd_suspend_io(device, WRITE_ONLY);
		drbd_bm_slot_lock(peer_device, "bm_clear_many_bits sync_handshake", BM_LOCK_BULK);
		drbd_bm_clear_many_bits(peer_device, 0, -1UL);
		drbd_bm_write(device, NULL);
		drbd_bm_slot_unlock(peer_device);
		drbd_resume_io(device);
	} else if (strategy == SYNC_SOURCE_SET_BITMAP || strategy == SYNC_TARGET_SET_BITMAP) {
		if (strategy == SYNC_TARGET_SET_BITMAP &&
		    drbd_current_uuid(device) == UUID_JUST_CREATED &&
		    is_resync_running(device))
			return 0;

		drbd_info(peer_device,
			  "Writing the whole bitmap, full sync required after drbd_sync_handshake.\n");
		if (drbd_bitmap_io(device, &drbd_bmio_set_n_write, "set_n_write from sync_handshake",
					BM_LOCK_CLEAR | BM_LOCK_BULK, peer_device))
			return -1;
	}
	return 0;
}

static enum drbd_repl_state goodness_to_repl_state(struct drbd_peer_device *peer_device,
						   enum drbd_role peer_role,
						   enum sync_strategy strategy)
{
	struct drbd_device *device = peer_device->device;
	enum drbd_role role = peer_device->device->resource->role[NOW];
	enum drbd_repl_state rv;

	if (strategy == SYNC_SOURCE_IF_BOTH_FAILED || strategy == SYNC_TARGET_IF_BOTH_FAILED) {
		if (role == R_PRIMARY || peer_role == R_PRIMARY) {
			/* We have at least one primary, follow that with the resync decision */
			rv = peer_role == R_SECONDARY ? L_WF_BITMAP_S :
				role == R_SECONDARY ? L_WF_BITMAP_T :
				L_ESTABLISHED;
			return rv;
		}
		/* No current primary. Handle it as a common power failure, consider the
		   roles at crash time */
	}

	if (strategy_descriptor(strategy).is_sync_source) {
		rv = L_WF_BITMAP_S;
	} else if (strategy_descriptor(strategy).is_sync_target) {
		rv = L_WF_BITMAP_T;
	} else {
		u64 peer_current_uuid = peer_device->current_uuid & ~UUID_PRIMARY;
		u64 my_current_uuid = drbd_current_uuid(device) & ~UUID_PRIMARY;

		rv = L_ESTABLISHED;
		if (drbd_bitmap_uuid(peer_device) && peer_current_uuid == my_current_uuid) {
			drbd_info(peer_device, "clearing bitmap UUID and bitmap content (%lu bits)\n",
				  drbd_bm_total_weight(peer_device));
			drbd_uuid_set_bitmap(peer_device, 0);
			drbd_bm_clear_many_bits(peer_device, 0, -1UL);
		} else if (drbd_bm_total_weight(peer_device)) {
			drbd_info(device, "No resync, but %lu bits in bitmap!\n",
				  drbd_bm_total_weight(peer_device));
		}
	}

	return rv;
}

static void disk_states_to_goodness(struct drbd_device *device,
				    enum drbd_disk_state peer_disk_state,
				    enum sync_strategy *strategy, int rule_nr)
{
	enum drbd_disk_state disk_state = device->disk_state[NOW];
	bool p = false;

	if (*strategy != NO_SYNC && rule_nr != 40)
		return;

	/* rule_nr 40 means that the current UUIDs are equal. The decision
	   was found by looking at the crashed_primary bits.
	   The current disk states might give a better basis for decision-making! */

	if (disk_state == D_NEGOTIATING)
		disk_state = disk_state_from_md(device);

	if ((disk_state == D_INCONSISTENT && peer_disk_state > D_INCONSISTENT) ||
	    (peer_disk_state == D_INCONSISTENT && disk_state > D_INCONSISTENT)) {
		*strategy = disk_state > D_INCONSISTENT ? SYNC_SOURCE_USE_BITMAP : SYNC_TARGET_USE_BITMAP;
		p = true;
	}

	if (p)
		drbd_info(device, "Becoming sync %s due to disk states.\n",
			  strategy_descriptor(*strategy).is_sync_source ? "source" : "target");
}

static enum drbd_repl_state drbd_attach_handshake(struct drbd_peer_device *peer_device,
						  enum drbd_disk_state peer_disk_state) __must_hold(local)
{
	enum sync_strategy strategy;
	int rule_nr, peer_node_id;

	strategy = drbd_handshake(peer_device, &rule_nr, &peer_node_id, true);

	if (!is_strategy_determined(strategy))
		return -1;

	bitmap_mod_after_handshake(peer_device, strategy, peer_node_id);
	disk_states_to_goodness(peer_device->device, peer_disk_state, &strategy, rule_nr);

	return goodness_to_repl_state(peer_device, peer_device->connection->peer_role[NOW], strategy);
}

/* drbd_sync_handshake() returns the new replication state on success, and -1
 * on failure.
 */
static enum drbd_repl_state drbd_sync_handshake(struct drbd_peer_device *peer_device,
						union drbd_state peer_state) __must_hold(local)
{
	struct drbd_device *device = peer_device->device;
	struct drbd_connection *connection = peer_device->connection;
	enum drbd_disk_state disk_state;
	struct net_conf *nc;
	enum sync_strategy strategy;
	int rule_nr, rr_conflict, always_asbp, peer_node_id = 0, r;
	enum drbd_role peer_role = peer_state.role;
	enum drbd_disk_state peer_disk_state = peer_state.disk;
	int required_protocol;

	strategy = drbd_handshake(peer_device, &rule_nr, &peer_node_id, true);

	disk_state = device->disk_state[NOW];
	if (disk_state == D_NEGOTIATING)
		disk_state = disk_state_from_md(device);

	if (strategy == RETRY_CONNECT)
		return -1; /* retry connect */

	if (strategy == UNRELATED_DATA) {
		drbd_alert(device, "Unrelated data, aborting!\n");
		return -2;
	}
	required_protocol = strategy_descriptor(strategy).required_protocol;
	if (required_protocol) {
		drbd_alert(device, "To resolve this both sides have to support at least protocol %d\n", required_protocol);
		return -2;
	}

	disk_states_to_goodness(device, peer_disk_state, &strategy, rule_nr);

	if (strategy == SPLIT_BRAIN_AUTO_RECOVER && (!drbd_device_stable(device, NULL) || !(peer_device->uuid_flags & UUID_FLAG_STABLE))) {
		drbd_warn(device, "Ignore Split-Brain, for now, at least one side unstable\n");
		strategy = NO_SYNC;
	}

	if (strategy_descriptor(strategy).is_split_brain)
		drbd_maybe_khelper(device, connection, "initial-split-brain");

	rcu_read_lock();
	nc = rcu_dereference(connection->transport.net_conf);
	always_asbp = nc->always_asbp;
	rr_conflict = nc->rr_conflict;
	rcu_read_unlock();

	if (strategy == SPLIT_BRAIN_AUTO_RECOVER || (strategy == SPLIT_BRAIN_DISCONNECT && always_asbp)) {
		int pcount = (device->resource->role[NOW] == R_PRIMARY)
			   + (peer_role == R_PRIMARY);
		int forced = (strategy == SPLIT_BRAIN_DISCONNECT);

		if (device->resource->res_opts.quorum != QOU_OFF &&
		    connection->agreed_pro_version >= 113) {
			if (device->have_quorum[NOW] && !peer_state.quorum)
				strategy = SYNC_SOURCE_USE_BITMAP;
			else if (!device->have_quorum[NOW] && peer_state.quorum)
				strategy = SYNC_TARGET_USE_BITMAP;
		}
		if (strategy_descriptor(strategy).is_split_brain) {
			switch (pcount) {
			case 0:
				strategy = drbd_asb_recover_0p(peer_device);
				break;
			case 1:
				strategy = drbd_asb_recover_1p(peer_device);
				break;
			case 2:
				strategy = drbd_asb_recover_2p(peer_device);
				break;
			}
		}
		if (!strategy_descriptor(strategy).is_split_brain) {
			drbd_warn(device, "Split-Brain detected, %d primaries, "
			     "automatically solved. Sync from %s node\n",
			     pcount, strategy_descriptor(strategy).is_sync_target ? "peer" : "this");
			if (forced) {
				if (!strategy_descriptor(strategy).full_sync_equivalent) {
					drbd_alert(device, "Want full sync but cannot decide direction, dropping connection!\n");
					return -2;
				}
				drbd_warn(device, "Doing a full sync, since"
				     " UUIDs where ambiguous.\n");
				strategy = strategy_descriptor(strategy).full_sync_equivalent;
			}
		}
	}

	if (strategy == SPLIT_BRAIN_DISCONNECT) {
		if (test_bit(DISCARD_MY_DATA, &peer_device->flags) &&
		    !(peer_device->uuid_flags & UUID_FLAG_DISCARD_MY_DATA))
			strategy = SYNC_TARGET_USE_BITMAP;
		if (!test_bit(DISCARD_MY_DATA, &peer_device->flags) &&
		    (peer_device->uuid_flags & UUID_FLAG_DISCARD_MY_DATA))
			strategy = SYNC_SOURCE_USE_BITMAP;

		if (!strategy_descriptor(strategy).is_split_brain)
			drbd_warn(device, "Split-Brain detected, manually solved. "
			     "Sync from %s node\n",
			     strategy_descriptor(strategy).is_sync_target ? "peer" : "this");
	}

	if (strategy_descriptor(strategy).is_split_brain) {
		drbd_alert(device, "Split-Brain detected but unresolved, dropping connection!\n");
		drbd_maybe_khelper(device, connection, "split-brain");
		return -2;
	}

	if (!is_strategy_determined(strategy)) {
		drbd_alert(device, "Failed to fully determine sync strategy, dropping connection!\n");
		return -2;
	}

	if (strategy_descriptor(strategy).is_sync_target &&
	    strategy != SYNC_TARGET_IF_BOTH_FAILED &&
	    device->resource->role[NOW] == R_PRIMARY && device->disk_state[NOW] >= D_CONSISTENT) {
		switch (rr_conflict) {
		case ASB_CALL_HELPER:
			drbd_maybe_khelper(device, connection, "pri-lost");
			/* fall through */
		case ASB_DISCONNECT:
		case ASB_RETRY_CONNECT:
			drbd_err(device, "I shall become SyncTarget, but I am primary!\n");
			return rr_conflict == ASB_RETRY_CONNECT ? -1 : -2;
		case ASB_VIOLENTLY:
			drbd_warn(device, "Becoming SyncTarget, violating the stable-data"
			     "assumption\n");
		}
	}

	if (test_bit(CONN_DRY_RUN, &connection->flags)) {
		if (strategy == NO_SYNC)
			drbd_info(device, "dry-run connect: No resync, would become Connected immediately.\n");
		else
			drbd_info(device, "dry-run connect: Would become %s, doing a %s resync.",
				 drbd_repl_str(strategy_descriptor(strategy).is_sync_target ? L_SYNC_TARGET : L_SYNC_SOURCE),
				 strategy_descriptor(strategy).name);
		return -2;
	}

	r = bitmap_mod_after_handshake(peer_device, strategy, peer_node_id);
	if (r)
		return r;

	return goodness_to_repl_state(peer_device, peer_role, strategy);
}

static enum drbd_after_sb_p convert_after_sb(enum drbd_after_sb_p peer)
{
	/* ASB_DISCARD_REMOTE - ASB_DISCARD_LOCAL is valid */
	if (peer == ASB_DISCARD_REMOTE)
		return ASB_DISCARD_LOCAL;

	/* any other things with ASB_DISCARD_REMOTE or ASB_DISCARD_LOCAL are invalid */
	if (peer == ASB_DISCARD_LOCAL)
		return ASB_DISCARD_REMOTE;

	/* everything else is valid if they are equal on both sides. */
	return peer;
}

static int receive_protocol(struct drbd_connection *connection, struct packet_info *pi)
{
	struct p_protocol *p = pi->data;
	enum drbd_after_sb_p p_after_sb_0p, p_after_sb_1p, p_after_sb_2p;
	int p_proto, p_discard_my_data, p_two_primaries, cf;
	struct net_conf *nc, *old_net_conf, *new_net_conf = NULL;
	char integrity_alg[SHARED_SECRET_MAX] = "";
	struct crypto_shash *peer_integrity_tfm = NULL;
	void *int_dig_in = NULL, *int_dig_vv = NULL;
	int err;

	p_proto		= be32_to_cpu(p->protocol);
	p_after_sb_0p	= be32_to_cpu(p->after_sb_0p);
	p_after_sb_1p	= be32_to_cpu(p->after_sb_1p);
	p_after_sb_2p	= be32_to_cpu(p->after_sb_2p);
	p_two_primaries = be32_to_cpu(p->two_primaries);
	cf		= be32_to_cpu(p->conn_flags);
	p_discard_my_data = cf & CF_DISCARD_MY_DATA;

	if (pi->size > sizeof(integrity_alg))
		return -EIO;
	err = drbd_recv_into(connection, integrity_alg, pi->size);
	if (err)
		return err;
	integrity_alg[SHARED_SECRET_MAX - 1] = 0;

	if (pi->cmd != P_PROTOCOL_UPDATE) {
		if (cf & CF_DRY_RUN)
			set_bit(CONN_DRY_RUN, &connection->flags);

		rcu_read_lock();
		nc = rcu_dereference(connection->transport.net_conf);

		if (p_proto != nc->wire_protocol) {
			drbd_err(connection, "incompatible %s settings\n", "protocol");
			goto disconnect_rcu_unlock;
		}

		if (convert_after_sb(p_after_sb_0p) != nc->after_sb_0p) {
			drbd_err(connection, "incompatible %s settings\n", "after-sb-0pri");
			goto disconnect_rcu_unlock;
		}

		if (convert_after_sb(p_after_sb_1p) != nc->after_sb_1p) {
			drbd_err(connection, "incompatible %s settings\n", "after-sb-1pri");
			goto disconnect_rcu_unlock;
		}

		if (convert_after_sb(p_after_sb_2p) != nc->after_sb_2p) {
			drbd_err(connection, "incompatible %s settings\n", "after-sb-2pri");
			goto disconnect_rcu_unlock;
		}

		if (p_discard_my_data && test_bit(CONN_DISCARD_MY_DATA, &connection->flags)) {
			drbd_err(connection, "incompatible %s settings\n", "discard-my-data");
			goto disconnect_rcu_unlock;
		}

		if (p_two_primaries != nc->two_primaries) {
			drbd_err(connection, "incompatible %s settings\n", "allow-two-primaries");
			goto disconnect_rcu_unlock;
		}

		if (strcmp(integrity_alg, nc->integrity_alg)) {
			drbd_err(connection, "incompatible %s settings\n", "data-integrity-alg");
			goto disconnect_rcu_unlock;
		}

		rcu_read_unlock();
	}

	if (integrity_alg[0]) {
		int hash_size;

		/*
		 * We can only change the peer data integrity algorithm
		 * here.  Changing our own data integrity algorithm
		 * requires that we send a P_PROTOCOL_UPDATE packet at
		 * the same time; otherwise, the peer has no way to
		 * tell between which packets the algorithm should
		 * change.
		 */

		peer_integrity_tfm = crypto_alloc_shash(integrity_alg, 0, 0);
		if (IS_ERR(peer_integrity_tfm)) {
			peer_integrity_tfm = NULL;
			drbd_err(connection, "peer data-integrity-alg %s not supported\n",
				 integrity_alg);
			goto disconnect;
		}

		hash_size = crypto_shash_digestsize(peer_integrity_tfm);
		int_dig_in = kmalloc(hash_size, GFP_KERNEL);
		int_dig_vv = kmalloc(hash_size, GFP_KERNEL);
		if (!(int_dig_in && int_dig_vv)) {
			drbd_err(connection, "Allocation of buffers for data integrity checking failed\n");
			goto disconnect;
		}
	}

	new_net_conf = kmalloc(sizeof(struct net_conf), GFP_KERNEL);
	if (!new_net_conf) {
		drbd_err(connection, "Allocation of new net_conf failed\n");
		goto disconnect;
	}

	if (mutex_lock_interruptible(&connection->resource->conf_update)) {
		drbd_err(connection, "Interrupted while waiting for conf_update\n");
		goto disconnect;
	}

	mutex_lock(&connection->mutex[DATA_STREAM]);
	old_net_conf = connection->transport.net_conf;
	*new_net_conf = *old_net_conf;

	new_net_conf->wire_protocol = p_proto;
	new_net_conf->after_sb_0p = convert_after_sb(p_after_sb_0p);
	new_net_conf->after_sb_1p = convert_after_sb(p_after_sb_1p);
	new_net_conf->after_sb_2p = convert_after_sb(p_after_sb_2p);
	new_net_conf->two_primaries = p_two_primaries;

	rcu_assign_pointer(connection->transport.net_conf, new_net_conf);
	mutex_unlock(&connection->mutex[DATA_STREAM]);
	mutex_unlock(&connection->resource->conf_update);

	crypto_free_shash(connection->peer_integrity_tfm);
	kfree(connection->int_dig_in);
	kfree(connection->int_dig_vv);
	connection->peer_integrity_tfm = peer_integrity_tfm;
	connection->int_dig_in = int_dig_in;
	connection->int_dig_vv = int_dig_vv;

	if (strcmp(old_net_conf->integrity_alg, integrity_alg))
		drbd_info(connection, "peer data-integrity-alg: %s\n",
			  integrity_alg[0] ? integrity_alg : "(none)");

	synchronize_rcu();
	kfree(old_net_conf);
	return 0;

disconnect_rcu_unlock:
	rcu_read_unlock();
disconnect:
	crypto_free_shash(peer_integrity_tfm);
	kfree(int_dig_in);
	kfree(int_dig_vv);
	change_cstate(connection, C_DISCONNECTING, CS_HARD);
	return -EIO;
}

/* helper function
 * input: alg name, feature name
 * return: NULL (alg name was "")
 *         ERR_PTR(error) if something goes wrong
 *         or the crypto hash ptr, if it worked out ok. */
static struct crypto_shash *drbd_crypto_alloc_digest_safe(const struct drbd_device *device,
		const char *alg, const char *name)
{
	struct crypto_shash *tfm;

	if (!alg[0])
		return NULL;

	tfm = crypto_alloc_shash(alg, 0, 0);
	if (IS_ERR(tfm)) {
		drbd_err(device, "Can not allocate \"%s\" as %s (reason: %ld)\n",
			alg, name, PTR_ERR(tfm));
		return tfm;
	}
	return tfm;
}

/*
 * config_unknown_volume  -  device configuration command for unknown volume
 *
 * When a device is added to an existing connection, the node on which the
 * device is added first will send configuration commands to its peer but the
 * peer will not know about the device yet.  It will warn and ignore these
 * commands.  Once the device is added on the second node, the second node will
 * send the same device configuration commands, but in the other direction.
 *
 * (We can also end up here if drbd is misconfigured.)
 */
static int config_unknown_volume(struct drbd_connection *connection, struct packet_info *pi)
{
	drbd_warn(connection, "%s packet received for volume %d, which is not configured locally\n",
		  drbd_packet_name(pi->cmd), pi->vnr);
	return ignore_remaining_packet(connection, pi->size);
}

static int receive_SyncParam(struct drbd_connection *connection, struct packet_info *pi)
{
	struct drbd_peer_device *peer_device;
	struct drbd_device *device;
	struct p_rs_param_95 *p;
	unsigned int header_size, data_size, exp_max_sz;
	struct crypto_shash *verify_tfm = NULL;
	struct crypto_shash *csums_tfm = NULL;
	struct net_conf *old_net_conf, *new_net_conf = NULL;
	struct peer_device_conf *old_peer_device_conf = NULL, *new_peer_device_conf = NULL;
	struct fifo_buffer *old_plan = NULL, *new_plan = NULL;
	struct drbd_resource *resource = connection->resource;
	int fifo_size = 0;
	int err;

	peer_device = conn_peer_device(connection, pi->vnr);
	if (!peer_device)
		return config_unknown_volume(connection, pi);
	device = peer_device->device;

	exp_max_sz  = sizeof(struct p_rs_param_95);

	if (pi->size > exp_max_sz) {
		drbd_err(device, "SyncParam packet too long: received %u, expected <= %u bytes\n",
		    pi->size, exp_max_sz);
		return -EIO;
	}

	header_size = sizeof(struct p_rs_param_95);
	data_size = pi->size - header_size;
	D_ASSERT(device, data_size == 0);

	err = drbd_recv_all(connection, (void **)&p, header_size + data_size);
	if (err)
		return err;

	err = mutex_lock_interruptible(&resource->conf_update);
	if (err) {
		drbd_err(connection, "Interrupted while waiting for conf_update\n");
		return err;
	}
	old_net_conf = connection->transport.net_conf;
	if (get_ldev(device)) {
		new_peer_device_conf = kzalloc(sizeof(struct peer_device_conf), GFP_KERNEL);
		if (!new_peer_device_conf) {
			put_ldev(device);
			mutex_unlock(&resource->conf_update);
			drbd_err(device, "Allocation of new peer_device_conf failed\n");
			return -ENOMEM;
		}
		/* With a non-zero new_peer_device_conf, we will call put_ldev() below.  */

		old_peer_device_conf = peer_device->conf;
		*new_peer_device_conf = *old_peer_device_conf;

		new_peer_device_conf->resync_rate = be32_to_cpu(p->resync_rate);
	}

	/* we still expect NUL terminated strings */
	/* but just in case someone tries to be evil */
	D_ASSERT(device, p->verify_alg[SHARED_SECRET_MAX-1] == 0);
	D_ASSERT(device, p->csums_alg[SHARED_SECRET_MAX-1] == 0);
	p->verify_alg[SHARED_SECRET_MAX-1] = 0;
	p->csums_alg[SHARED_SECRET_MAX-1] = 0;

	if (strcmp(old_net_conf->verify_alg, p->verify_alg)) {
		if (peer_device->repl_state[NOW] == L_OFF) {
			drbd_err(device, "Different verify-alg settings. me=\"%s\" peer=\"%s\"\n",
					old_net_conf->verify_alg, p->verify_alg);
			goto disconnect;
		}
		verify_tfm = drbd_crypto_alloc_digest_safe(device,
				p->verify_alg, "verify-alg");
		if (IS_ERR(verify_tfm)) {
			verify_tfm = NULL;
			goto disconnect;
		}
	}

	if (strcmp(old_net_conf->csums_alg, p->csums_alg)) {
		if (peer_device->repl_state[NOW] == L_OFF) {
			drbd_err(device, "Different csums-alg settings. me=\"%s\" peer=\"%s\"\n",
					old_net_conf->csums_alg, p->csums_alg);
			goto disconnect;
		}
		csums_tfm = drbd_crypto_alloc_digest_safe(device,
				p->csums_alg, "csums-alg");
		if (IS_ERR(csums_tfm)) {
			csums_tfm = NULL;
			goto disconnect;
		}
	}

	if (new_peer_device_conf) {
		new_peer_device_conf->c_plan_ahead = be32_to_cpu(p->c_plan_ahead);
		new_peer_device_conf->c_delay_target = be32_to_cpu(p->c_delay_target);
		new_peer_device_conf->c_fill_target = be32_to_cpu(p->c_fill_target);
		new_peer_device_conf->c_max_rate = be32_to_cpu(p->c_max_rate);

		fifo_size = (new_peer_device_conf->c_plan_ahead * 10 * RS_MAKE_REQS_INTV) / HZ;
		old_plan = rcu_dereference_protected(peer_device->rs_plan_s,
				lockdep_is_held(&resource->conf_update));
		if (!old_plan || fifo_size != old_plan->size) {
			new_plan = fifo_alloc(fifo_size);
			if (!new_plan) {
				drbd_err(device, "kmalloc of fifo_buffer failed");
				goto disconnect;
			}
		}
	}

	if (verify_tfm || csums_tfm) {
		new_net_conf = kzalloc(sizeof(struct net_conf), GFP_KERNEL);
		if (!new_net_conf) {
			drbd_err(device, "Allocation of new net_conf failed\n");
			goto disconnect;
		}

		*new_net_conf = *old_net_conf;

		if (verify_tfm) {
			strcpy(new_net_conf->verify_alg, p->verify_alg);
			new_net_conf->verify_alg_len = strlen(p->verify_alg) + 1;
			crypto_free_shash(connection->verify_tfm);
			connection->verify_tfm = verify_tfm;
			drbd_info(device, "using verify-alg: \"%s\"\n", p->verify_alg);
		}
		if (csums_tfm) {
			strcpy(new_net_conf->csums_alg, p->csums_alg);
			new_net_conf->csums_alg_len = strlen(p->csums_alg) + 1;
			crypto_free_shash(connection->csums_tfm);
			connection->csums_tfm = csums_tfm;
			drbd_info(device, "using csums-alg: \"%s\"\n", p->csums_alg);
		}
		rcu_assign_pointer(connection->transport.net_conf, new_net_conf);
	}

	if (new_peer_device_conf) {
		rcu_assign_pointer(peer_device->conf, new_peer_device_conf);
		put_ldev(device);
	}

	if (new_plan)
		rcu_assign_pointer(peer_device->rs_plan_s, new_plan);

	mutex_unlock(&resource->conf_update);
	synchronize_rcu();
	if (new_net_conf)
		kfree(old_net_conf);
	kfree(old_peer_device_conf);
	if (new_plan)
		kfree(old_plan);

	return 0;

disconnect:
	kfree(new_plan);
	if (new_peer_device_conf) {
		put_ldev(device);
		kfree(new_peer_device_conf);
	}
	mutex_unlock(&resource->conf_update);
	/* just for completeness: actually not needed,
	 * as this is not reached if csums_tfm was ok. */
	crypto_free_shash(csums_tfm);
	/* but free the verify_tfm again, if csums_tfm did not work out */
	crypto_free_shash(verify_tfm);
	change_cstate(connection, C_DISCONNECTING, CS_HARD);
	return -EIO;
}

static void drbd_setup_order_type(struct drbd_device *device, int peer)
{
	/* sorry, we currently have no working implementation
	 * of distributed TCQ */
}

/* warn if the arguments differ by more than 12.5% */
static void warn_if_differ_considerably(struct drbd_peer_device *peer_device,
	const char *s, sector_t a, sector_t b)
{
	sector_t d;
	if (a == 0 || b == 0)
		return;
	d = (a > b) ? (a - b) : (b - a);
	if (d > (a>>3) || d > (b>>3))
		drbd_warn(peer_device, "Considerable difference in %s: %llus vs. %llus\n", s,
		     (unsigned long long)a, (unsigned long long)b);
}

static struct drbd_peer_device *get_neighbor_device(struct drbd_device *device,
		enum drbd_neighbor neighbor)
{
	s32 self_id, peer_id, pivot;
	struct drbd_peer_device *peer_device, *peer_device_ret = NULL;

	if (!get_ldev(device))
		return NULL;
	self_id = device->ldev->md.node_id;
	put_ldev(device);

	pivot = neighbor == NEXT_LOWER ? 0 : neighbor == NEXT_HIGHER ? S32_MAX : -1;
	if (pivot == -1)
		return NULL;

	rcu_read_lock();
	for_each_peer_device_rcu(peer_device, device) {
		bool found_new = false;
		peer_id = peer_device->node_id;

		if (neighbor == NEXT_LOWER && peer_id < self_id && peer_id >= pivot)
			found_new = true;
		else if (neighbor == NEXT_HIGHER && peer_id > self_id && peer_id <= pivot)
			found_new = true;

		if (found_new && peer_device->disk_state[NOW] >= D_INCONSISTENT) {
			pivot = peer_id;
			peer_device_ret = peer_device;
		}
	}
	rcu_read_unlock();

	return peer_device_ret;
}

static void maybe_trigger_resync(struct drbd_device *device, struct drbd_peer_device *peer_device, bool grew, bool skip)
{
	if (!peer_device)
		return;
	if (peer_device->repl_state[NOW] <= L_OFF)
		return;
	if (test_and_clear_bit(RESIZE_PENDING, &peer_device->flags) ||
	    (grew && peer_device->repl_state[NOW] == L_ESTABLISHED)) {
		if (peer_device->disk_state[NOW] >= D_INCONSISTENT &&
		    device->disk_state[NOW] >= D_INCONSISTENT) {
			if (skip)
				drbd_info(peer_device, "Resync of new storage suppressed with --assume-clean\n");
			else
				resync_after_online_grow(peer_device);
		} else
			set_bit(RESYNC_AFTER_NEG, &peer_device->flags);
	}
}

static int receive_sizes(struct drbd_connection *connection, struct packet_info *pi)
{
	struct drbd_peer_device *peer_device, *peer_device_it = NULL;
	struct drbd_device *device;
	struct p_sizes *p = pi->data;
	struct o_qlim *o = (connection->agreed_features & DRBD_FF_WSAME) ? p->qlim : NULL;
	uint64_t p_size, p_usize, p_csize;
	uint64_t my_usize, my_max_size, cur_size;
	enum determine_dev_size dd = DS_UNCHANGED;
	bool should_send_sizes = false;
	enum dds_flags ddsf;
	bool have_ldev = false;
	bool have_mutex = false;
	bool is_handshake;
	int err;
	u64 im;

	peer_device = conn_peer_device(connection, pi->vnr);
	if (!peer_device)
		return config_unknown_volume(connection, pi);
	device = peer_device->device;

	err = mutex_lock_interruptible(&connection->resource->conf_update);
	if (err) {
		drbd_err(connection, "Interrupted while waiting for conf_update\n");
		goto out;
	}
	have_mutex = true;

	/* just store the peer's disk size for now.
	 * we still need to figure out whether we accept that. */
	p_size = be64_to_cpu(p->d_size);
	p_usize = be64_to_cpu(p->u_size);
	p_csize = be64_to_cpu(p->c_size);

	peer_device->d_size = p_size;
	peer_device->u_size = p_usize;
	peer_device->c_size = p_csize;

	/* Ignore "current" size for calculating "max" size. */
	/* If it used to have a disk, but now is detached, don't revert back to zero. */
	if (p_size)
		peer_device->max_size = p_size;

	cur_size = drbd_get_capacity(device->this_bdev);
	dynamic_drbd_dbg(device, "current_size: %llu\n", (unsigned long long)cur_size);
	dynamic_drbd_dbg(peer_device, "c_size: %llu u_size: %llu d_size: %llu max_size: %llu\n",
			(unsigned long long)p_csize,
			(unsigned long long)p_usize,
			(unsigned long long)p_size,
			(unsigned long long)peer_device->max_size);

	if ((p_size && p_csize > p_size) || (p_usize && p_csize > p_usize)) {
		drbd_warn(peer_device, "Peer sent bogus sizes, disconnecting\n");
		goto disconnect;
	}

	peer_device->max_bio_size = min(be32_to_cpu(p->max_bio_size), DRBD_MAX_BIO_SIZE);
	ddsf = be16_to_cpu(p->dds_flags);

	is_handshake = (peer_device->repl_state[NOW] == L_OFF);
	/* Maybe the peer knows something about peers I cannot currently see. */
	ddsf |= DDSF_IGNORE_PEER_CONSTRAINTS;

	if (get_ldev(device)) {
		sector_t new_size;

		have_ldev = true;

		rcu_read_lock();
		my_usize = rcu_dereference(device->ldev->disk_conf)->disk_size;
		rcu_read_unlock();

		my_max_size = drbd_get_max_capacity(device, device->ldev, false);
		dynamic_drbd_dbg(peer_device, "la_size: %llu my_usize: %llu my_max_size: %llu\n",
			(unsigned long long)device->ldev->md.effective_size,
			(unsigned long long)my_usize,
			(unsigned long long)my_max_size);

		if (peer_device->disk_state[NOW] > D_DISKLESS)
			warn_if_differ_considerably(peer_device, "lower level device sizes",
				   p_size, my_max_size);
		warn_if_differ_considerably(peer_device, "user requested size",
					    p_usize, my_usize);

		if (is_handshake)
			p_usize = min_not_zero(my_usize, p_usize);

		if (p_usize == 0) {
			/* Peer may reset usize to zero only if it has a backend.
			 * Because a diskless node has no disk config,
			 * and always sends zero. */
			if (p_size == 0)
				p_usize = my_usize;
		}

		new_size = drbd_new_dev_size(device, p_csize, p_usize, ddsf);

		/* Never shrink a device with usable data during connect,
		 * or "attach" on the peer.
		 * But allow online shrinking if we are connected. */
		if (new_size < cur_size &&
		    device->disk_state[NOW] >= D_OUTDATED &&
		    (peer_device->repl_state[NOW] < L_ESTABLISHED || peer_device->disk_state[NOW] == D_DISKLESS)) {
			drbd_err(peer_device, "The peer's disk size is too small! (%llu < %llu sectors)\n",
					(unsigned long long)new_size, (unsigned long long)cur_size);
			goto disconnect;
		}

		/* Disconnect, if we cannot grow to the peer's current size */
		if (my_max_size < p_csize && !is_handshake) {
			drbd_err(peer_device, "Peer's size larger than my maximum capacity (%llu < %llu sectors)\n",
					(unsigned long long)my_max_size, (unsigned long long)p_csize);
			goto disconnect;
		}

		if (my_usize != p_usize) {
			struct disk_conf *old_disk_conf, *new_disk_conf;

			new_disk_conf = kzalloc(sizeof(struct disk_conf), GFP_KERNEL);
			if (!new_disk_conf) {
				drbd_err(device, "Allocation of new disk_conf failed\n");
				err = -ENOMEM;
				goto out;
			}

			old_disk_conf = device->ldev->disk_conf;
			*new_disk_conf = *old_disk_conf;
			new_disk_conf->disk_size = p_usize;

			rcu_assign_pointer(device->ldev->disk_conf, new_disk_conf);
			synchronize_rcu();
			kfree(old_disk_conf);

			drbd_info(peer_device, "Peer sets u_size to %llu sectors (old: %llu)\n",
				 (unsigned long long)p_usize, (unsigned long long)my_usize);
			/* Do not set should_send_sizes here. That might cause packet storms */
		}
	}

	/* Leave drbd_reconsider_queue_parameters() before drbd_determine_dev_size().
	   In case we cleared the QUEUE_FLAG_DISCARD from our queue in
	   drbd_reconsider_queue_parameters(), we can be sure that after
	   drbd_determine_dev_size() no REQ_OP_DISCARDs are in the queue. */
	if (have_ldev) {
		enum dds_flags local_ddsf = ddsf;
		drbd_reconsider_queue_parameters(device, device->ldev, o);

		/* To support thinly provisioned nodes (partial resync) joining later,
		   clear all bitmap slots, including the unused ones. */
		if (device->ldev->md.effective_size == 0)
			local_ddsf |= DDSF_NO_RESYNC;

		dd = drbd_determine_dev_size(device, p_csize, local_ddsf, NULL);

		if (dd == DS_GREW || dd == DS_SHRUNK)
			should_send_sizes = true;

		if (dd == DS_ERROR) {
			err = -EIO;
			goto out;
		}
		drbd_md_sync_if_dirty(device);
	} else {
		uint64_t new_size = 0;

		drbd_reconsider_queue_parameters(device, NULL, o);
		/* In case I am diskless, need to accept the peer's *current* size.
		 *
		 * At this point, the peer knows more about my disk, or at
		 * least about what we last agreed upon, than myself.
		 * So if his c_size is less than his d_size, the most likely
		 * reason is that *my* d_size was smaller last time we checked,
		 * or some other peer does not (yet) have enough room.
		 *
		 * Unless of course he does not have a disk himself.
		 * In which case we ignore this completely.
		 */
		new_size = p_csize;
		new_size = min_not_zero(new_size, p_usize);
		new_size = min_not_zero(new_size, p_size);

		if (new_size == 0) {
			/* Ignore, peer does not know nothing. */
		} else if (new_size == cur_size) {
			/* nothing to do */
		} else if (cur_size != 0 && p_size == 0) {
			dynamic_drbd_dbg(peer_device,
					"Ignored diskless peer device size (peer:%llu != me:%llu sectors)!\n",
					(unsigned long long)new_size, (unsigned long long)cur_size);
		} else if (new_size < cur_size && device->resource->role[NOW] == R_PRIMARY) {
			drbd_err(peer_device,
				"The peer's device size is too small! (%llu < %llu sectors); demote me first!\n",
				(unsigned long long)new_size, (unsigned long long)cur_size);
			goto disconnect;

/* FIXME for each peer device: can I currently see any peer with attached disk
 * with a current size smaller than what that guy advertises? Then I better not
 * believe him.
 */
		} else {
			/* I believe the peer, if
			 *  - I don't have a current size myself
			 *  - we agree on the size anyways
			 *  - I do have a current size, am Secondary,
			 *    and he has the only disk
			 *  - I do have a current size, am Primary,
			 *    and he has the only disk,
			 *    which is larger than my current size
			 */
			should_send_sizes = true;
			drbd_set_my_capacity(device, new_size);
		}
	}

	if (have_ldev) {
		if (device->ldev->known_size != drbd_get_capacity(device->ldev->backing_bdev)) {
			device->ldev->known_size = drbd_get_capacity(device->ldev->backing_bdev);
			should_send_sizes = true;
		}

		drbd_setup_order_type(device, be16_to_cpu(p->queue_order_type));
	}

	cur_size = drbd_get_capacity(device->this_bdev);

	for_each_peer_device_ref(peer_device_it, im, device) {
		struct drbd_connection *con_it = peer_device_it->connection;

		/* drop cached max_size, if we already grew beyond it */
		if (peer_device_it->max_size < cur_size)
			peer_device_it->max_size = 0;

		if (con_it->cstate[NOW] < C_CONNECTED)
			continue;

		/* Send size updates only if something relevant has changed.
		 * TODO: only tell the sender thread to do so,
		 * or we may end up in a distributed deadlock on congestion. */

		if (should_send_sizes)
			drbd_send_sizes(peer_device_it, p_usize, ddsf);
	}

	maybe_trigger_resync(device, get_neighbor_device(device, NEXT_HIGHER),
					dd == DS_GREW, ddsf & DDSF_NO_RESYNC);
	maybe_trigger_resync(device, get_neighbor_device(device, NEXT_LOWER),
					dd == DS_GREW, ddsf & DDSF_NO_RESYNC);
	err = 0;

out:
	if (have_ldev)
		put_ldev(device);
	if (have_mutex)
		mutex_unlock(&connection->resource->conf_update);
	return err;

disconnect:
	/* don't let a rejected peer confuse future handshakes with different peers. */
	peer_device->max_size = 0;
	change_cstate(connection, C_DISCONNECTING, CS_HARD);
	err = -EIO;
	goto out;
}

static enum sync_strategy resolve_splitbrain_from_disk_states(struct drbd_peer_device *peer_device)
{
	struct drbd_device *device = peer_device->device;
	enum drbd_disk_state peer_disk_state = peer_device->disk_state[NOW];
	enum drbd_disk_state disk_state = device->disk_state[NOW];

	return  disk_state <= D_UP_TO_DATE && peer_disk_state == D_UP_TO_DATE ? SYNC_TARGET_USE_BITMAP :
		disk_state == D_UP_TO_DATE && peer_disk_state <= D_UP_TO_DATE ? SYNC_SOURCE_USE_BITMAP :
		SPLIT_BRAIN_AUTO_RECOVER;
}

static void drbd_resync(struct drbd_peer_device *peer_device,
			enum resync_reason reason) __must_hold(local)
{
	enum drbd_role peer_role = peer_device->connection->peer_role[NOW];
	enum drbd_repl_state new_repl_state;
	enum drbd_disk_state peer_disk_state;
	enum sync_strategy strategy;
	int rule_nr, peer_node_id;
	enum drbd_state_rv rv;

	strategy = drbd_handshake(peer_device, &rule_nr, &peer_node_id, reason == DISKLESS_PRIMARY);
	if (strategy == SPLIT_BRAIN_AUTO_RECOVER && reason == AFTER_UNSTABLE)
		strategy = resolve_splitbrain_from_disk_states(peer_device);

	if (!is_strategy_determined(strategy)) {
		drbd_info(peer_device, "Unexpected result of handshake() %s!\n", strategy_descriptor(strategy).name);
		return;
	}

	new_repl_state = goodness_to_repl_state(peer_device, peer_role, strategy);
	if (new_repl_state != L_ESTABLISHED) {
		bitmap_mod_after_handshake(peer_device, strategy, peer_node_id);
		drbd_info(peer_device, "Becoming %s %s\n", drbd_repl_str(new_repl_state),
			  reason == AFTER_UNSTABLE ? "after unstable" : "because primary is diskless");
	}

	peer_disk_state = peer_device->disk_state[NOW];
	if (new_repl_state == L_ESTABLISHED && peer_disk_state >= D_CONSISTENT &&
	    peer_device->device->disk_state[NOW] == D_OUTDATED) {
		/* No resync with up-to-date peer -> I should be consistent or up-to-date as well.
		   Note: Former unstable (but up-to-date) nodes become consistent for a short
		   time after loosing their primary peer. Therefore consider consistent here
		   as well. */
		drbd_info(peer_device, "Upgrading local disk to %s after unstable/weak (and no resync).\n",
			  drbd_disk_str(peer_disk_state));
		change_disk_state(peer_device->device, peer_disk_state, CS_VERBOSE, NULL);
		return;
	}

	rv = change_repl_state(peer_device, new_repl_state, CS_VERBOSE);
	if ((rv == SS_NOTHING_TO_DO || rv == SS_RESYNC_RUNNING) &&
	    (new_repl_state == L_WF_BITMAP_S || new_repl_state == L_WF_BITMAP_T)) {
		/* Those events might happen very quickly. In case we are still processing
		   the previous resync we need to re-enter that state. Schedule sending of
		   the bitmap here explicitly */
		peer_device->resync_again++;
		drbd_info(peer_device, "...postponing this until current resync finished\n");
	}
}

static void update_bitmap_slot_of_peer(struct drbd_peer_device *peer_device, int node_id, u64 bitmap_uuid)
{
	if (peer_device->bitmap_uuids[node_id] && bitmap_uuid == 0) {
		/* If we learn from a neighbor that it no longer has a bitmap
		   against a third node, we need to deduce from that knowledge
		   that in the other direction the bitmap was cleared as well.
		 */
		struct drbd_peer_device *peer_device2;

		rcu_read_lock();
		peer_device2 = peer_device_by_node_id(peer_device->device, node_id);
		if (peer_device2) {
			int node_id2 = peer_device->connection->peer_node_id;
			peer_device2->bitmap_uuids[node_id2] = 0;
		}
		rcu_read_unlock();
	}
	peer_device->bitmap_uuids[node_id] = bitmap_uuid;
}

static int __receive_uuids(struct drbd_peer_device *peer_device, u64 node_mask)
{
	enum drbd_repl_state repl_state = peer_device->repl_state[NOW];
	struct drbd_device *device = peer_device->device;
	int updated_uuids = 0, err = 0;

	if (get_ldev(device)) {
		int skip_initial_sync =
			repl_state == L_ESTABLISHED &&
			drbd_current_uuid(device) == UUID_JUST_CREATED &&
			(peer_device->uuid_flags & UUID_FLAG_SKIP_INITIAL_SYNC);
		if (skip_initial_sync) {
			unsigned long irq_flags;

			drbd_info(device, "Accepted new current UUID, preparing to skip initial sync\n");
			drbd_bitmap_io(device, &drbd_bmio_clear_all_n_write,
					"clear_n_write from receive_uuids",
					BM_LOCK_SET | BM_LOCK_CLEAR | BM_LOCK_BULK, NULL);
			_drbd_uuid_set_current(device, peer_device->current_uuid);
			peer_device->comm_current_uuid = peer_device->current_uuid;
			peer_device->comm_uuid_flags = peer_device->uuid_flags;
			_drbd_uuid_set_bitmap(peer_device, 0);
			begin_state_change(device->resource, &irq_flags, CS_VERBOSE);
			__change_disk_state(device, D_UP_TO_DATE);
			__change_peer_disk_state(peer_device, D_UP_TO_DATE);
			end_state_change(device->resource, &irq_flags);
			updated_uuids = 1;
		}

		if (peer_device->uuid_flags & UUID_FLAG_NEW_DATAGEN) {
			drbd_warn(peer_device, "received new current UUID: %016llX "
				  "weak_nodes=%016llX\n", peer_device->current_uuid, node_mask);
			drbd_uuid_received_new_current(peer_device, peer_device->current_uuid, node_mask);
		}

		if (device->disk_state[NOW] > D_OUTDATED) {
			enum sync_strategy strategy;
			int unused_int;
			strategy = drbd_uuid_compare(peer_device, &unused_int, &unused_int);

			if (strategy == SYNC_TARGET_SET_BITMAP || strategy == SYNC_TARGET_USE_BITMAP) {
				struct drbd_resource *resource = device->resource;
				unsigned long irq_flags;

				begin_state_change(resource, &irq_flags, CS_VERBOSE);
				if (device->disk_state[NEW] > D_OUTDATED)
					__change_disk_state(device, D_OUTDATED);
				end_state_change(resource, &irq_flags);
			}
		}

		drbd_uuid_detect_finished_resyncs(peer_device);

		drbd_md_sync_if_dirty(device);
		put_ldev(device);
	} else if (device->disk_state[NOW] < D_INCONSISTENT &&
		   repl_state >= L_ESTABLISHED &&
		   peer_device->disk_state[NOW] == D_UP_TO_DATE &&
		   peer_device->current_uuid != device->exposed_data_uuid) {
		struct drbd_resource *resource = device->resource;

		write_lock_irq(&resource->state_rwlock);
		if (resource->remote_state_change) {
			drbd_info(peer_device, "Delaying update of exposed data uuid\n");
			device->next_exposed_data_uuid = peer_device->current_uuid;
		} else
			updated_uuids = drbd_set_exposed_data_uuid(device, peer_device->current_uuid);
		write_unlock_irq(&resource->state_rwlock);

	}

	if (updated_uuids)
		drbd_print_uuids(peer_device, "receiver updated UUIDs to");

	peer_device->uuid_node_mask = node_mask;

	if ((repl_state == L_SYNC_TARGET || repl_state == L_PAUSED_SYNC_T) &&
	    !(peer_device->uuid_flags & UUID_FLAG_STABLE) &&
	    !drbd_stable_sync_source_present(peer_device, NOW))
		set_bit(UNSTABLE_RESYNC, &peer_device->flags);

	return err;
}

static int receive_uuids110(struct drbd_connection *connection, struct packet_info *pi)
{
	struct drbd_peer_device *peer_device;
	struct p_uuids110 *p = pi->data;
	int bitmap_uuids, history_uuids, rest, i, pos, err;
	u64 bitmap_uuids_mask, node_mask;
	struct drbd_peer_md *peer_md = NULL;
	struct drbd_device *device;


	peer_device = conn_peer_device(connection, pi->vnr);
	if (!peer_device)
		return config_unknown_volume(connection, pi);

	device = peer_device->device;

	peer_device->current_uuid = be64_to_cpu(p->current_uuid);
	peer_device->dirty_bits = be64_to_cpu(p->dirty_bits);
	peer_device->uuid_flags = be64_to_cpu(p->uuid_flags);
	bitmap_uuids_mask = be64_to_cpu(p->bitmap_uuids_mask);
	if (bitmap_uuids_mask & ~(NODE_MASK(DRBD_PEERS_MAX) - 1))
		return -EIO;
	bitmap_uuids = hweight64(bitmap_uuids_mask);

	if (pi->size / sizeof(p->other_uuids[0]) < bitmap_uuids)
		return -EIO;
	history_uuids = pi->size / sizeof(p->other_uuids[0]) - bitmap_uuids;
	if (history_uuids > ARRAY_SIZE(peer_device->history_uuids))
		history_uuids = ARRAY_SIZE(peer_device->history_uuids);

	err = drbd_recv_into(connection, p->other_uuids,
			     (bitmap_uuids + history_uuids) *
			     sizeof(p->other_uuids[0]));
	if (err)
		return err;

	rest = pi->size - (bitmap_uuids + history_uuids) * sizeof(p->other_uuids[0]);
	if (rest && !ignore_remaining_packet(connection, rest))
		return -EIO;

	if (get_ldev(device))
		peer_md = device->ldev->md.peers;
	pos = 0;
	for (i = 0; i < ARRAY_SIZE(peer_device->bitmap_uuids); i++) {
		u64 bitmap_uuid;

		if (bitmap_uuids_mask & NODE_MASK(i)) {
			bitmap_uuid = be64_to_cpu(p->other_uuids[pos++]);

			if (peer_md && !(peer_md[i].flags & MDF_HAVE_BITMAP))
				peer_md[i].flags |= MDF_NODE_EXISTS;
		} else {
			bitmap_uuid = -1;
		}

		update_bitmap_slot_of_peer(peer_device, i, bitmap_uuid);
	}
	if (peer_md)
		put_ldev(device);

	for (i = 0; i < history_uuids; i++)
		peer_device->history_uuids[i] = be64_to_cpu(p->other_uuids[pos++]);
	while (i < ARRAY_SIZE(peer_device->history_uuids))
		peer_device->history_uuids[i++] = 0;
	peer_device->uuids_received = true;

	node_mask = be64_to_cpu(p->node_mask);

	if (test_bit(INITIAL_STATE_RECEIVED, &peer_device->flags) &&
	    peer_device->connection->peer_role[NOW] == R_PRIMARY &&
	    peer_device->uuid_flags & UUID_FLAG_STABLE)
		check_resync_source(device, node_mask);

	err = __receive_uuids(peer_device, node_mask);

	if (!test_bit(RECONCILIATION_RESYNC, &peer_device->flags)) {
		if (peer_device->uuid_flags & UUID_FLAG_GOT_STABLE) {
			struct drbd_device *device = peer_device->device;

			if (peer_device->repl_state[NOW] == L_ESTABLISHED &&
			    drbd_device_stable(device, NULL) && get_ldev(device)) {
				drbd_send_uuids(peer_device, UUID_FLAG_RESYNC, 0);
				drbd_resync(peer_device, AFTER_UNSTABLE);
				put_ldev(device);
			}
		}

		if (peer_device->uuid_flags & UUID_FLAG_RESYNC) {
			if (get_ldev(device)) {
				bool dp = peer_device->uuid_flags & UUID_FLAG_DISKLESS_PRIMARY;
				drbd_resync(peer_device, dp ? DISKLESS_PRIMARY : AFTER_UNSTABLE);
				put_ldev(device);
			}
		}
	}

	return err;
}


/* If a primary looses connection to a SYNC_SOURCE node from us, then we
 * need to abort that resync. Why?
 *
 * When the primary sends a write we get that and write that as well. With
 * the peer_ack packet we will set that as out-of-sync towards the sync
 * source node.
 * When the resync process finds such bits we will request outdated
 * data from the sync source!
 *
 * -> better stop a resync from such a source.
 */
static void check_resync_source(struct drbd_device *device, u64 weak_nodes)
{
	struct drbd_peer_device *peer_device;

	rcu_read_lock();
	for_each_peer_device_rcu(peer_device, device) {
		enum drbd_repl_state repl_state = peer_device->repl_state[NOW];
		if ((repl_state == L_SYNC_TARGET || repl_state == L_PAUSED_SYNC_T) &&
		    NODE_MASK(peer_device->node_id) & weak_nodes) {
			rcu_read_unlock();
			goto abort;
		}
	}
	rcu_read_unlock();
	return;
abort:
	drbd_info(peer_device, "My sync source became a weak node, aborting resync!\n");
	change_repl_state(peer_device, L_ESTABLISHED, CS_VERBOSE);
	drbd_flush_workqueue(&device->resource->work);

	wait_event_interruptible(device->misc_wait,
				 peer_device->repl_state[NOW] <= L_ESTABLISHED  ||
				 atomic_read(&peer_device->rs_pending_cnt) == 0);

	drbd_rs_del_all(peer_device);
	peer_device->rs_total  = 0;
	peer_device->rs_failed = 0;
	peer_device->rs_paused = 0;
}

/**
 * convert_state() - Converts the peer's view of the cluster state to our point of view
 * @peer_state:	The state as seen by the peer.
 */
static union drbd_state convert_state(union drbd_state peer_state)
{
	union drbd_state state;

	static enum drbd_conn_state c_tab[] = {
		[L_OFF] = L_OFF,
		[L_ESTABLISHED] = L_ESTABLISHED,

		[L_STARTING_SYNC_S] = L_STARTING_SYNC_T,
		[L_STARTING_SYNC_T] = L_STARTING_SYNC_S,
		[C_DISCONNECTING] = C_TEAR_DOWN, /* C_NETWORK_FAILURE, */
		[C_CONNECTING] = C_CONNECTING,
		[L_VERIFY_S]       = L_VERIFY_T,
		[C_MASK]   = C_MASK,
	};

	state.i = peer_state.i;

	state.conn = c_tab[peer_state.conn];
	state.peer = peer_state.role;
	state.role = peer_state.peer;
	state.pdsk = peer_state.disk;
	state.disk = peer_state.pdsk;
	state.peer_isp = (peer_state.aftr_isp | peer_state.user_isp);

	return state;
}

static enum drbd_state_rv
__change_connection_state(struct drbd_connection *connection,
			  union drbd_state mask, union drbd_state val,
			  enum chg_state_flags flags)
{
	struct drbd_resource *resource = connection->resource;

	if (mask.role) {
		/* not allowed */
	}
	if (mask.susp) {
		mask.susp ^= -1;
		__change_io_susp_user(resource, val.susp);
	}
	if (mask.susp_nod) {
		mask.susp_nod ^= -1;
		__change_io_susp_no_data(resource, val.susp_nod);
	}
	if (mask.susp_fen) {
		mask.susp_fen ^= -1;
		__change_io_susp_fencing(connection, val.susp_fen);
	}
	if (mask.disk) {
		/* Handled in __change_peer_device_state(). */
		mask.disk ^= -1;
	}
	if (mask.conn) {
		mask.conn ^= -1;
		__change_cstate(connection,
				min_t(enum drbd_conn_state, val.conn, C_CONNECTED));
	}
	if (mask.pdsk) {
		/* Handled in __change_peer_device_state(). */
		mask.pdsk ^= -1;
	}
	if (mask.peer) {
		mask.peer ^= -1;
		__change_peer_role(connection, val.peer);
	}
	if (mask.i) {
		drbd_info(connection, "Remote state change: request %u/%u not "
		"understood\n", mask.i, val.i & mask.i);
		return SS_NOT_SUPPORTED;
	}
	return SS_SUCCESS;
}

static enum drbd_state_rv
__change_peer_device_state(struct drbd_peer_device *peer_device,
			   union drbd_state mask, union drbd_state val)
{
	struct drbd_device *device = peer_device->device;

	if (mask.peer) {
		/* Handled in __change_connection_state(). */
		mask.peer ^= -1;
	}
	if (mask.disk) {
		mask.disk ^= -1;
		__change_disk_state(device, val.disk);
	}

	if (mask.conn) {
		mask.conn ^= -1;
		__change_repl_state(peer_device,
				max_t(enum drbd_repl_state, val.conn, L_OFF));
	}
	if (mask.pdsk) {
		mask.pdsk ^= -1;
		__change_peer_disk_state(peer_device, val.pdsk);
	}
	if (mask.user_isp) {
		mask.user_isp ^= -1;
		__change_resync_susp_user(peer_device, val.user_isp);
	}
	if (mask.peer_isp) {
		mask.peer_isp ^= -1;
		__change_resync_susp_peer(peer_device, val.peer_isp);
	}
	if (mask.aftr_isp) {
		mask.aftr_isp ^= -1;
		__change_resync_susp_dependency(peer_device, val.aftr_isp);
	}
	if (mask.i) {
		drbd_info(peer_device, "Remote state change: request %u/%u not "
		"understood\n", mask.i, val.i & mask.i);
		return SS_NOT_SUPPORTED;
	}
	return SS_SUCCESS;
}

/**
 * change_connection_state()  -  change state of a connection and all its peer devices
 *
 * Also changes the state of the peer devices' devices and of the resource.
 * Cluster-wide state changes are not supported.
 */
static enum drbd_state_rv
change_connection_state(struct drbd_connection *connection,
			union drbd_state mask,
			union drbd_state val,
			struct twopc_reply *reply,
			enum chg_state_flags flags)
{
	struct drbd_resource *resource = connection->resource;
	struct drbd_peer_device *peer_device;
	unsigned long irq_flags;
	enum drbd_state_rv rv;
	int vnr;
	long t = resource->res_opts.auto_promote_timeout * HZ / 10;

	mask = convert_state(mask);
	val = convert_state(val);
retry:
	begin_state_change(resource, &irq_flags, flags & ~CS_VERBOSE);
	idr_for_each_entry(&connection->peer_devices, peer_device, vnr) {
		rv = __change_peer_device_state(peer_device, mask, val);
		if (rv < SS_SUCCESS)
			goto fail;
	}
	rv = __change_connection_state(connection, mask, val, flags);
	if (rv < SS_SUCCESS)
		goto fail;

	if (reply) {
		u64 directly_reachable = directly_connected_nodes(resource, NEW) |
			NODE_MASK(resource->res_opts.node_id);

		if (reply->primary_nodes & ~directly_reachable)
			__outdate_myself(resource);
	}

	rv = end_state_change(resource, &irq_flags);
out:

	if ((rv == SS_NO_UP_TO_DATE_DISK && resource->role[NOW] != R_PRIMARY) ||
	    rv == SS_PRIMARY_READER) {
		/* Most probably udev opened it read-only. That might happen
		   if it was demoted very recently. Wait up to one second. */
		t = wait_event_interruptible_timeout(resource->state_wait,
						     drbd_open_ro_count(resource) == 0,
						     t);
		if (t > 0)
			goto retry;
	}

	if (rv < SS_SUCCESS)
		drbd_err(resource, "State change failed: %s\n", drbd_set_st_err_str(rv));

	return rv;
fail:
	abort_state_change(resource, &irq_flags);
	goto out;
}

/**
 * change_peer_device_state()  -  change state of a peer and its connection
 *
 * Also changes the state of the peer device's device and of the resource.
 * Cluster-wide state changes are not supported.
 */
static enum drbd_state_rv
change_peer_device_state(struct drbd_peer_device *peer_device,
			 union drbd_state mask,
			 union drbd_state val,
			 enum chg_state_flags flags)
{
	struct drbd_connection *connection = peer_device->connection;
	unsigned long irq_flags;
	enum drbd_state_rv rv;

	mask = convert_state(mask);
	val = convert_state(val);

	begin_state_change(connection->resource, &irq_flags, flags);
	rv = __change_peer_device_state(peer_device, mask, val);
	if (rv < SS_SUCCESS)
		goto fail;
	rv = __change_connection_state(connection, mask, val, flags);
	if (rv < SS_SUCCESS)
		goto fail;
	rv = end_state_change(connection->resource, &irq_flags);
out:
	return rv;
fail:
	abort_state_change(connection->resource, &irq_flags);
	goto out;
}

int abort_nested_twopc_work(struct drbd_work *work, int cancel)
{
	struct drbd_resource *resource =
		container_of(work, struct drbd_resource, twopc_work);
	bool prepared = false;

	write_lock_irq(&resource->state_rwlock);
	if (resource->twopc_reply.initiator_node_id != -1) {
		struct drbd_connection *connection, *tmp;
		resource->remote_state_change = false;
		resource->twopc_reply.initiator_node_id = -1;
		list_for_each_entry_safe(connection, tmp, &resource->twopc_parents, twopc_parent_list) {
			kref_debug_put(&connection->kref_debug, 9);
			kref_put(&connection->kref, drbd_destroy_connection);
		}
		INIT_LIST_HEAD(&resource->twopc_parents);

		prepared = true;
	}
	resource->twopc_work.cb = NULL;
	write_unlock_irq(&resource->state_rwlock);
	wake_up(&resource->twopc_wait);
	queue_queued_twopc(resource);

	if (prepared)
		abort_prepared_state_change(resource);
	return 0;
}

void twopc_timer_fn(struct timer_list *t)
{
	struct drbd_resource *resource = from_timer(resource, t, twopc_timer);
	unsigned long irq_flags;

	write_lock_irqsave(&resource->state_rwlock, irq_flags);
	if (resource->twopc_work.cb == NULL) {
		drbd_err(resource, "Two-phase commit %u timeout\n",
			   resource->twopc_reply.tid);
		resource->twopc_work.cb = abort_nested_twopc_work;
		drbd_queue_work(&resource->work, &resource->twopc_work);
	} else {
		mod_timer(&resource->twopc_timer, jiffies + HZ/10);
	}
	write_unlock_irqrestore(&resource->state_rwlock, irq_flags);
}

static enum drbd_state_rv outdate_if_weak(struct drbd_resource *resource,
					  struct twopc_reply *reply,
					  enum chg_state_flags flags)
{
	u64 directly_reachable = directly_connected_nodes(resource, NOW) |
		NODE_MASK(resource->res_opts.node_id);

	if (reply->primary_nodes & ~directly_reachable) {
		unsigned long irq_flags;

		begin_state_change(resource, &irq_flags, flags);
		__outdate_myself(resource);
		return end_state_change(resource, &irq_flags);
	}

	return SS_NOTHING_TO_DO;
}

bool drbd_have_local_disk(struct drbd_resource *resource)
{
	struct drbd_device *device;
	int vnr;

	rcu_read_lock();
	idr_for_each_entry(&resource->devices, device, vnr) {
		if (device->disk_state[NOW] > D_DISKLESS) {
			rcu_read_unlock();
			return true;
		}
	}
	rcu_read_unlock();
	return false;
}

static enum drbd_state_rv
far_away_change(struct drbd_connection *connection, union drbd_state mask,
		union drbd_state val, struct twopc_reply *reply,
		enum chg_state_flags flags)
{
	struct drbd_resource *resource = connection->resource;
	int vnr = resource->twopc_reply.vnr;

	if (mask.i == 0 && val.i == 0 &&
	    resource->role[NOW] == R_PRIMARY && vnr == -1) {
		/* A node far away test if there are primaries. I am the guy he
		   is concerned about... He learned about me in the CS_PREPARE phase.
		   Since he is committing it I know that he is outdated now... */
		struct drbd_connection *affected_connection;
		int initiator_node_id = resource->twopc_reply.initiator_node_id;

		affected_connection = drbd_get_connection_by_node_id(resource, initiator_node_id);
		if (affected_connection) {
			unsigned long irq_flags;
			enum drbd_state_rv rv;

			begin_state_change(resource, &irq_flags, flags);
			__change_peer_disk_states(affected_connection, D_OUTDATED);
			rv = end_state_change(resource, &irq_flags);
			kref_put(&affected_connection->kref, drbd_destroy_connection);
			return rv;
		}
	}
	if (flags & CS_PREPARE && mask.role == role_MASK && val.role == R_PRIMARY &&
	    resource->role[NOW] == R_PRIMARY) {
		struct net_conf *nc;

		nc = rcu_dereference(connection->transport.net_conf);
		if (!nc || !nc->two_primaries)
			return SS_TWO_PRIMARIES;

		/* A node further away wants to become primary. In case I am
		   primary allow it only when I am diskless. See
		   also check_primaries_distances() in drbd_state.c */
		if (drbd_have_local_disk(resource))
			return SS_WEAKLY_CONNECTED;
	}
	return outdate_if_weak(resource, reply, flags);
}

enum csc_rv {
	CSC_CLEAR,
	CSC_REJECT,
	CSC_ABORT_LOCAL,
	CSC_QUEUE,
	CSC_TID_MISS,
	CSC_MATCH,
};

static enum csc_rv
check_concurrent_transactions(struct drbd_resource *resource, struct twopc_reply *new_r)
{
	struct twopc_reply *ongoing = &resource->twopc_reply;

	if (!resource->remote_state_change)
		return CSC_CLEAR;

	if (new_r->initiator_node_id < ongoing->initiator_node_id) {
		if (ongoing->initiator_node_id == resource->res_opts.node_id)
			return CSC_ABORT_LOCAL;
		else
			return CSC_QUEUE;
	} else if (new_r->initiator_node_id > ongoing->initiator_node_id) {
		return CSC_REJECT;
	}
	if (new_r->tid != ongoing->tid)
		return CSC_TID_MISS;

	return CSC_MATCH;
}


enum alt_rv {
	ALT_LOCKED,
	ALT_MATCH,
	ALT_TIMEOUT,
};

static enum alt_rv when_done_lock(struct drbd_resource *resource, unsigned int for_tid)
{
	write_lock_irq(&resource->state_rwlock);
	if (!resource->remote_state_change)
		return ALT_LOCKED;
	write_unlock_irq(&resource->state_rwlock);
	if (resource->twopc_reply.tid == for_tid)
		return ALT_MATCH;

	return ALT_TIMEOUT;
}
static enum alt_rv abort_local_transaction(struct drbd_resource *resource, unsigned int for_tid)
{
	long t = twopc_timeout(resource) / 8;
	enum alt_rv rv;

	set_bit(TWOPC_ABORT_LOCAL, &resource->flags);
	write_unlock_irq(&resource->state_rwlock);
	wake_up(&resource->state_wait);
	wait_event_timeout(resource->twopc_wait,
			   (rv = when_done_lock(resource, for_tid)) != ALT_TIMEOUT, t);
	clear_bit(TWOPC_ABORT_LOCAL, &resource->flags);
	return rv;
}

static void arm_queue_twopc_timer(struct drbd_resource *resource)
{
	struct queued_twopc *q;
	q = list_first_entry_or_null(&resource->queued_twopc, struct queued_twopc, w.list);

	if (q) {
		unsigned long t = twopc_timeout(resource) / 4;
		mod_timer(&resource->queued_twopc_timer, q->start_jif + t);
	} else {
		del_timer(&resource->queued_twopc_timer);
	}
}

static int queue_twopc(struct drbd_connection *connection, struct twopc_reply *twopc, struct packet_info *pi)
{
	struct drbd_resource *resource = connection->resource;
	struct queued_twopc *q;
	bool was_empty, already_queued = false;

	spin_lock_irq(&resource->queued_twopc_lock);
	list_for_each_entry(q, &resource->queued_twopc, w.list) {
		if (q->reply.tid == twopc->tid &&
		    q->reply.initiator_node_id == twopc->initiator_node_id &&
		    q->connection == connection)
			already_queued = true;
	}
	spin_unlock_irq(&resource->queued_twopc_lock);

	if (already_queued)
		return 0;

	q = kmalloc(sizeof(*q), GFP_NOIO);
	if (!q)
		return -ENOMEM;

	q->reply = *twopc;
	q->packet_data = *(struct p_twopc_request *)pi->data;
	q->packet_info = *pi;
	q->packet_info.data = &q->packet_data;
	kref_get(&connection->kref);
	kref_debug_get(&connection->kref_debug, 16);
	q->connection = connection;
	q->start_jif = jiffies;

	spin_lock_irq(&resource->queued_twopc_lock);
	was_empty = list_empty(&resource->queued_twopc);
	list_add_tail(&q->w.list, &resource->queued_twopc);
	if (was_empty)
		arm_queue_twopc_timer(resource);
	spin_unlock_irq(&resource->queued_twopc_lock);

	return 0;
}

static int queued_twopc_work(struct drbd_work *w, int cancel)
{
	struct queued_twopc *q = container_of(w, struct queued_twopc, w), *q2, *tmp;
	struct drbd_connection *connection = q->connection;
	struct drbd_resource *resource = connection->resource;
	unsigned long t = twopc_timeout(resource) / 4;
	LIST_HEAD(work_list);

	/* Look for more for the same TID... */
	spin_lock_irq(&resource->queued_twopc_lock);
	list_for_each_entry_safe(q2, tmp, &resource->queued_twopc, w.list) {
		if (q2->reply.tid == q->reply.tid &&
		    q2->reply.initiator_node_id == q->reply.initiator_node_id)
			list_move_tail(&q2->w.list, &work_list);
	}
	spin_unlock_irq(&resource->queued_twopc_lock);

	while (true) {
		if (jiffies - q->start_jif >= t || cancel) {
			if (!cancel)
				drbd_info(connection, "Rejecting concurrent "
					  "remote state change %u because of "
					  "state change %u takes too long\n",
					  q->reply.tid,
					  resource->twopc_reply.tid);
			drbd_send_twopc_reply(connection, P_TWOPC_RETRY, &q->reply);
		} else {
			process_twopc(connection, &q->reply, &q->packet_info, q->start_jif);
		}

		kref_debug_put(&connection->kref_debug, 16);
		kref_put(&connection->kref, drbd_destroy_connection);
		kfree(q);

		q = list_first_entry_or_null(&work_list, struct queued_twopc, w.list);
		if (q) {
			list_del(&q->w.list);
			connection = q->connection;
		} else
			break;
	}

	return 0;
}

void queued_twopc_timer_fn(struct timer_list *t)
{
	struct drbd_resource *resource = from_timer(resource, t, queued_twopc_timer);
	struct queued_twopc *q;
	unsigned long irq_flags;
	unsigned long time = twopc_timeout(resource) / 4;

	spin_lock_irqsave(&resource->queued_twopc_lock, irq_flags);
	q = list_first_entry_or_null(&resource->queued_twopc, struct queued_twopc, w.list);
	if (q) {
		if (jiffies - q->start_jif >= time) {
			resource->starting_queued_twopc = q;
			list_del(&q->w.list);
		}
	}
	spin_unlock_irqrestore(&resource->queued_twopc_lock, irq_flags);

	if (q) {
		q->w.cb = &queued_twopc_work;
		drbd_queue_work(&resource->work , &q->w);
	}
}

void queue_queued_twopc(struct drbd_resource *resource)
{
	struct queued_twopc *q;
	unsigned long irq_flags;

	spin_lock_irqsave(&resource->queued_twopc_lock, irq_flags);
	q = list_first_entry_or_null(&resource->queued_twopc, struct queued_twopc, w.list);
	if (q) {
		resource->starting_queued_twopc = q;
		list_del(&q->w.list);
		arm_queue_twopc_timer(resource);
	}
	spin_unlock_irqrestore(&resource->queued_twopc_lock, irq_flags);

	if (!q)
		return;

	q->w.cb = &queued_twopc_work;
	drbd_queue_work(&resource->work , &q->w);
}

static int abort_starting_twopc(struct drbd_resource *resource, struct twopc_reply *twopc)
{
	struct queued_twopc *q = resource->starting_queued_twopc;

	if (q && q->reply.tid == twopc->tid) {
		q->reply.is_aborted = 1;
		return 0;
	}

	return -ENOENT;
}

static int abort_queued_twopc(struct drbd_resource *resource, struct twopc_reply *twopc)
{
	struct queued_twopc *q;
	unsigned long irq_flags;

	spin_lock_irqsave(&resource->queued_twopc_lock, irq_flags);
	list_for_each_entry(q, &resource->queued_twopc, w.list) {
		if (q->reply.tid == twopc->tid) {
			list_del(&q->w.list);
			goto found;
		}
	}
	q = NULL;
found:
	spin_unlock_irqrestore(&resource->queued_twopc_lock, irq_flags);

	if (q) {
		kref_put(&q->connection->kref, drbd_destroy_connection);
		kfree(q);
		return 0;
	}

	return -ENOENT;
}

static int receive_twopc(struct drbd_connection *connection, struct packet_info *pi)
{
	struct drbd_resource *resource = connection->resource;
	struct p_twopc_request *p = pi->data;
	struct twopc_reply reply;
	int rv;

	reply.vnr = pi->vnr;
	reply.tid = be32_to_cpu(p->tid);
	reply.initiator_node_id = be32_to_cpu(p->initiator_node_id);
	reply.target_node_id = be32_to_cpu(p->target_node_id);
	reply.reachable_nodes = directly_connected_nodes(resource, NOW) |
				NODE_MASK(resource->res_opts.node_id);
	reply.primary_nodes = 0;
	reply.weak_nodes = 0;
	reply.is_disconnect = 0;
	reply.is_aborted = 0;

	rv = process_twopc(connection, &reply, pi, jiffies);

	return rv;
}

static void nested_twopc_abort(struct drbd_resource *resource, int vnr, enum drbd_packet cmd,
			       struct p_twopc_request *request)
{
	struct drbd_connection *connection;
	u64 nodes_to_reach, reach_immediately, im;

	read_lock_irq(&resource->state_rwlock);
	nodes_to_reach = be64_to_cpu(request->nodes_to_reach);
	reach_immediately = directly_connected_nodes(resource, NOW) & nodes_to_reach;
	nodes_to_reach &= ~(reach_immediately | NODE_MASK(resource->res_opts.node_id));
	request->nodes_to_reach = cpu_to_be64(nodes_to_reach);
	read_unlock_irq(&resource->state_rwlock);

	for_each_connection_ref(connection, im, resource) {
		u64 mask = NODE_MASK(connection->peer_node_id);
		if (reach_immediately & mask)
			conn_send_twopc_request(connection, vnr, cmd, request);
	}
}

static bool is_prepare(enum drbd_packet cmd)
{
	return cmd == P_TWOPC_PREP_RSZ || cmd == P_TWOPC_PREPARE;
}


enum determine_dev_size
drbd_commit_size_change(struct drbd_device *device, struct resize_parms *rs, u64 nodes_to_reach)
{
	struct twopc_resize *tr = &device->resource->twopc_resize;
	enum determine_dev_size dd;
	uint64_t my_usize;

	if (!get_ldev(device)) {
		drbd_set_my_capacity(device, tr->new_size);
		return DS_UNCHANGED; /* Not entirely true, but we are diskless... */
	}

	rcu_read_lock();
	my_usize = rcu_dereference(device->ldev->disk_conf)->disk_size;
	rcu_read_unlock();

	if (my_usize != tr->user_size) {
		struct disk_conf *old_disk_conf, *new_disk_conf;

		new_disk_conf = kzalloc(sizeof(struct disk_conf), GFP_KERNEL);
		if (!new_disk_conf) {
			drbd_err(device, "Allocation of new disk_conf failed\n");
			device->ldev->disk_conf->disk_size = tr->user_size;
			goto cont;
		}

		old_disk_conf = device->ldev->disk_conf;
		*new_disk_conf = *old_disk_conf;
		new_disk_conf->disk_size = tr->user_size;

		rcu_assign_pointer(device->ldev->disk_conf, new_disk_conf);
		synchronize_rcu();
		kfree(old_disk_conf);

		drbd_info(device, "New u_size %llu sectors\n",
			  (unsigned long long)tr->user_size);
	}
cont:
	dd = drbd_determine_dev_size(device, tr->new_size, tr->dds_flags | DDSF_2PC, rs);

	if (dd > DS_UNCHANGED) { /* DS_SHRUNK, DS_GREW, DS_GREW_FROM_ZERO */
		struct drbd_peer_device *peer_device;
		u64 im;

		for_each_peer_device_ref(peer_device, im, device) {
			if (peer_device->repl_state[NOW] != L_ESTABLISHED ||
			    peer_device->disk_state[NOW] < D_INCONSISTENT)
				continue;

			/* update cached sizes, relevant for the next handshake
			 * of a currently unconnected peer. */
			peer_device->c_size = tr->new_size;
			peer_device->u_size = tr->user_size;
			if (dd >= DS_GREW) {
				if (tr->new_size > peer_device->d_size)
					peer_device->d_size = tr->new_size;

				if (tr->new_size > peer_device->max_size)
					peer_device->max_size = tr->new_size;
			} else if (dd == DS_SHRUNK) {
				if (tr->new_size < peer_device->d_size)
					peer_device->d_size = tr->new_size;

				if (tr->new_size < peer_device->max_size)
					peer_device->max_size = tr->new_size;
			}
		}
	}

	if (dd == DS_GREW && !(tr->dds_flags & DDSF_NO_RESYNC)) {
		struct drbd_resource *resource = device->resource;
		const int my_node_id = resource->res_opts.node_id;
		struct drbd_peer_device *peer_device;
		u64 im;

		for_each_peer_device_ref(peer_device, im, device) {
			if (peer_device->repl_state[NOW] != L_ESTABLISHED ||
			    peer_device->disk_state[NOW] < D_INCONSISTENT)
				continue;

			if (tr->diskful_primary_nodes) {
				if (tr->diskful_primary_nodes & NODE_MASK(my_node_id)) {
					enum drbd_repl_state resync;
					if (peer_device->connection->peer_role[NOW] == R_SECONDARY) {
						resync = L_SYNC_SOURCE;
					} else /* peer == R_PRIMARY */ {
						resync = peer_device->node_id < my_node_id ?
							L_SYNC_TARGET : L_SYNC_SOURCE;
					}
					drbd_start_resync(peer_device, resync);
				} else {
					if (peer_device->connection->peer_role[NOW] == R_PRIMARY)
						drbd_start_resync(peer_device, L_SYNC_TARGET);
					/* else  no resync */
				}
			} else {
				if (resource->twopc_parent_nodes & NODE_MASK(peer_device->node_id))
					drbd_start_resync(peer_device, L_SYNC_TARGET);
				else if (nodes_to_reach & NODE_MASK(peer_device->node_id))
					drbd_start_resync(peer_device, L_SYNC_SOURCE);
				/* else  no resync */
			}
		}
	}

	put_ldev(device);
	return dd;
}

enum drbd_state_rv drbd_support_2pc_resize(struct drbd_resource *resource)
{
	struct drbd_connection *connection;
	enum drbd_state_rv rv = SS_SUCCESS;

	rcu_read_lock();
	for_each_connection_rcu(connection, resource) {
		if (connection->cstate[NOW] == C_CONNECTED &&
		    connection->agreed_pro_version < 112) {
			rv = SS_NOT_SUPPORTED;
			break;
		}
	}
	rcu_read_unlock();

	return rv;
}

static int process_twopc(struct drbd_connection *connection,
			 struct twopc_reply *reply,
			 struct packet_info *pi,
			 unsigned long receive_jif)
{
	struct drbd_connection *affected_connection = connection;
	struct drbd_resource *resource = connection->resource;
	struct drbd_peer_device *peer_device = NULL;
	struct p_twopc_request *p = pi->data;
	union drbd_state mask = {}, val = {};
	enum chg_state_flags flags = CS_VERBOSE | CS_LOCAL_ONLY;
	enum drbd_state_rv rv = SS_SUCCESS;
	enum csc_rv csc_rv;

	/* Check for concurrent transactions and duplicate packets. */
	write_lock_irq(&resource->state_rwlock);

	csc_rv = check_concurrent_transactions(resource, reply);

	if (csc_rv == CSC_CLEAR && pi->cmd != P_TWOPC_ABORT) {
		if (!is_prepare(pi->cmd)) {
			/* We have committed or aborted this transaction already. */
			write_unlock_irq(&resource->state_rwlock);
			drbd_debug(connection, "Ignoring %s packet %u\n",
				   drbd_packet_name(pi->cmd),
				   reply->tid);
			return 0;
		}
		if (reply->is_aborted) {
			write_unlock_irq(&resource->state_rwlock);
			return 0;
		}
		resource->starting_queued_twopc = NULL;
		resource->remote_state_change = true;
		resource->twopc_type = pi->cmd == P_TWOPC_PREPARE ? TWOPC_STATE_CHANGE : TWOPC_RESIZE;
		resource->twopc_prepare_reply_cmd = 0;
		resource->twopc_parent_nodes = NODE_MASK(connection->peer_node_id);
		clear_bit(TWOPC_EXECUTED, &resource->flags);
	} else if (csc_rv == CSC_MATCH && !is_prepare(pi->cmd)) {
		flags |= CS_PREPARED;

		if (test_and_set_bit(TWOPC_EXECUTED, &resource->flags)) {
			write_unlock_irq(&resource->state_rwlock);
			drbd_info(connection, "Ignoring redundant %s packet %u.\n",
				  drbd_packet_name(pi->cmd),
				  reply->tid);
			return 0;
		}
	} else if (csc_rv == CSC_ABORT_LOCAL && is_prepare(pi->cmd)) {
		enum alt_rv alt_rv;

		drbd_info(connection, "Aborting local state change %u to yield to remote "
			  "state change %u.\n",
			  resource->twopc_reply.tid,
			  reply->tid);
		alt_rv = abort_local_transaction(resource, reply->tid);
		if (alt_rv == ALT_MATCH) {
			/* abort_local_transaction() comes back unlocked in this case... */
			goto match;
		} else if (alt_rv == ALT_TIMEOUT) {
			/* abort_local_transaction() comes back unlocked in this case... */
			drbd_info(connection, "Aborting local state change %u "
				  "failed. Rejecting remote state change %u.\n",
				  resource->twopc_reply.tid,
				  reply->tid);
			drbd_send_twopc_reply(connection, P_TWOPC_RETRY, reply);
			return 0;
		}
		/* abort_local_transaction() returned with the state_rwlock write lock */
		if (reply->is_aborted) {
			write_unlock_irq(&resource->state_rwlock);
			return 0;
		}
		resource->starting_queued_twopc = NULL;
		resource->remote_state_change = true;
		resource->twopc_type = pi->cmd == P_TWOPC_PREPARE ? TWOPC_STATE_CHANGE : TWOPC_RESIZE;
		resource->twopc_parent_nodes = NODE_MASK(connection->peer_node_id);
		resource->twopc_prepare_reply_cmd = 0;
		clear_bit(TWOPC_EXECUTED, &resource->flags);
	} else if (pi->cmd == P_TWOPC_ABORT) {
		/* crc_rc != CRC_MATCH */
		int err;

		err = abort_starting_twopc(resource, reply);
		write_unlock_irq(&resource->state_rwlock);
		if (err) {
			err = abort_queued_twopc(resource, reply);
			if (err)
				drbd_info(connection, "Ignoring %s packet %u.\n",
					  drbd_packet_name(pi->cmd),
					  reply->tid);
		}

		nested_twopc_abort(resource, pi->vnr, pi->cmd, p);
		return 0;
	} else {
		write_unlock_irq(&resource->state_rwlock);

		if (csc_rv == CSC_REJECT) {
		reject:
			drbd_info(connection, "Rejecting concurrent "
				  "remote state change %u because of "
				  "state change %u\n",
				  reply->tid,
				  resource->twopc_reply.tid);
			drbd_send_twopc_reply(connection, P_TWOPC_RETRY, reply);
			return 0;
		}

		if (is_prepare(pi->cmd)) {
			if (csc_rv == CSC_QUEUE) {
				int err = queue_twopc(connection, reply, pi);
				if (err)
					goto reject;
			} else if (csc_rv == CSC_TID_MISS) {
				goto reject;
			} else if (csc_rv == CSC_MATCH) {
				/* We have prepared this transaction already. */
				enum drbd_packet reply_cmd;

			match:
				write_lock_irq(&resource->state_rwlock);
				resource->twopc_parent_nodes |= NODE_MASK(connection->peer_node_id);
				reply_cmd = resource->twopc_prepare_reply_cmd;
				if (!reply_cmd) {
					kref_get(&connection->kref);
					kref_debug_get(&connection->kref_debug, 9);
					list_add(&connection->twopc_parent_list,
						 &resource->twopc_parents);
				}
				write_unlock_irq(&resource->state_rwlock);

				if (reply_cmd) {
					drbd_send_twopc_reply(connection, reply_cmd,
							      &resource->twopc_reply);
				} else {
					/* if a node sends us a prepare, that means he has
					   prepared this himsilf successfully. */
					set_bit(TWOPC_YES, &connection->flags);

					if (cluster_wide_reply_ready(resource)) {
						if (resource->twopc_work.cb == NULL) {
							resource->twopc_work.cb = nested_twopc_work;
							drbd_queue_work(&resource->work, &resource->twopc_work);
						}
					}
				}
			}
		} else {
			drbd_info(connection, "Ignoring %s packet %u "
				  "current processing state change %u\n",
				  drbd_packet_name(pi->cmd),
				  reply->tid,
				  resource->twopc_reply.tid);
		}
		return 0;
	}

	if (reply->initiator_node_id != connection->peer_node_id) {
		/*
		 * This is an indirect request.  Unless we are directly
		 * connected to the initiator as well as indirectly, we don't
		 * have connection or peer device objects for this peer.
		 */
		for_each_connection(affected_connection, resource) {
			/* for_each_connection() protected by holding state_rwlock here */
			if (reply->initiator_node_id ==
			    affected_connection->peer_node_id)
				goto directly_connected;
		}
		/* only indirectly connected */
		affected_connection = NULL;
	}

    directly_connected:
	if (reply->target_node_id != -1 &&
	    reply->target_node_id != resource->res_opts.node_id) {
		affected_connection = NULL;
	}

	if (resource->twopc_type == TWOPC_STATE_CHANGE) {
		mask.i = be32_to_cpu(p->mask);
		val.i = be32_to_cpu(p->val);
	}

	if (affected_connection && affected_connection->cstate[NOW] < C_CONNECTED &&
	    mask.conn == 0)
		affected_connection = NULL;

	if (mask.conn == conn_MASK) {
		u64 m = NODE_MASK(reply->initiator_node_id);

		if (val.conn == C_CONNECTED)
			reply->reachable_nodes |= m;
		if (val.conn == C_DISCONNECTING) {
			reply->reachable_nodes &= ~m;
			reply->is_disconnect = 1;
		}
	}

	if (pi->vnr != -1 && affected_connection) {
		peer_device = conn_peer_device(affected_connection, pi->vnr);
		/* If we do not know the peer_device, then we are fine with
		   whatever is going on in the cluster. E.g. detach and del-minor
		   one each node, one after the other */

		affected_connection = NULL; /* It is intended for a peer_device! */
	}

	if (pi->cmd == P_TWOPC_PREPARE) {
		reply->primary_nodes = be64_to_cpu(p->primary_nodes);
		if (resource->role[NOW] == R_PRIMARY) {
			reply->primary_nodes |= NODE_MASK(resource->res_opts.node_id);
			reply->weak_nodes = ~reply->reachable_nodes;
		}
	}
	if (pi->cmd == P_TWOPC_PREP_RSZ) {
		struct drbd_device *device;

		device = (peer_device ?: conn_peer_device(connection, pi->vnr))->device;
		if (get_ldev(device)) {
			if (resource->role[NOW] == R_PRIMARY)
				reply->diskful_primary_nodes = NODE_MASK(resource->res_opts.node_id);
			reply->max_possible_size = drbd_local_max_size(device);
			put_ldev(device);
		} else {
			reply->max_possible_size = DRBD_MAX_SECTORS;
			reply->diskful_primary_nodes = 0;
		}
		resource->twopc_resize.dds_flags = be16_to_cpu(p->dds_flags);
		resource->twopc_resize.user_size = be64_to_cpu(p->user_size);
	}

	resource->twopc_reply = *reply;
	write_unlock_irq(&resource->state_rwlock);

	switch(pi->cmd) {
	case P_TWOPC_PREPARE:
		drbd_info(connection, "Preparing remote state change %u ", reply->tid);
		flags |= CS_PREPARE;
		break;
	case P_TWOPC_PREP_RSZ:
		drbd_info(connection, "Preparing remote state change %u "
			  "(local_max_size = %llu KiB)\n",
			  reply->tid, (unsigned long long)reply->max_possible_size >> 1);
		flags |= CS_PREPARE;
		break;
	case P_TWOPC_ABORT:
		drbd_info(connection, "Aborting remote state change %u\n",
			  reply->tid);
		flags |= CS_ABORT;
		break;
	case P_TWOPC_COMMIT:
		drbd_info(connection, "Committing remote state change %u (primary_nodes=%llX)\n",
			  reply->tid, be64_to_cpu(p->primary_nodes));
		break;
	default:
		BUG();
	}

	switch (resource->twopc_type) {
	case TWOPC_STATE_CHANGE:
		if (flags & CS_PREPARED)
			reply->primary_nodes = be64_to_cpu(p->primary_nodes);

		if (peer_device)
			rv = change_peer_device_state(peer_device, mask, val, flags);
		else if (affected_connection)
			rv = change_connection_state(affected_connection,
						     mask, val, reply, flags | CS_IGN_OUTD_FAIL);
		else
			rv = far_away_change(connection, mask, val, reply, flags);
		break;
	case TWOPC_RESIZE:
		if (flags & CS_PREPARE)
			rv = drbd_support_2pc_resize(resource);
		break;
	}

	if (flags & CS_PREPARE) {
		write_lock_irq(&resource->state_rwlock);
		kref_get(&connection->kref);
		kref_debug_get(&connection->kref_debug, 9);
		list_add(&connection->twopc_parent_list, &resource->twopc_parents);
		mod_timer(&resource->twopc_timer, receive_jif + twopc_timeout(resource));
		write_unlock_irq(&resource->state_rwlock);

		if (rv >= SS_SUCCESS) {
			nested_twopc_request(resource, pi->vnr, pi->cmd, p);
		} else {
			enum drbd_packet cmd = (rv == SS_IN_TRANSIENT_STATE) ?
				P_TWOPC_RETRY : P_TWOPC_NO;
			drbd_send_twopc_reply(connection, cmd, reply);
		}
	} else {
		if (flags & CS_PREPARED) {
			if (rv < SS_SUCCESS)
				drbd_err(resource, "FATAL: Local commit of prepared %u failed! \n",
					 reply->tid);

			del_timer(&resource->twopc_timer);
		}

		nested_twopc_request(resource, pi->vnr, pi->cmd, p);

		if (resource->twopc_type == TWOPC_RESIZE && flags & CS_PREPARED && !(flags & CS_ABORT)) {
			struct twopc_resize *tr = &resource->twopc_resize;
			struct drbd_device *device;

			tr->diskful_primary_nodes = be64_to_cpu(p->diskful_primary_nodes);
			tr->new_size = be64_to_cpu(p->exposed_size);
			device = (peer_device ?: conn_peer_device(connection, pi->vnr))->device;

			drbd_commit_size_change(device, NULL, be64_to_cpu(p->nodes_to_reach));
			rv = SS_SUCCESS;
		}
		clear_remote_state_change(resource);

		if (peer_device && rv >= SS_SUCCESS && !(flags & CS_ABORT))
			drbd_md_sync_if_dirty(peer_device->device);

		if (rv >= SS_SUCCESS && !(flags & CS_ABORT)) {
			if (affected_connection &&
			    mask.conn == conn_MASK && val.conn == C_CONNECTED)
				conn_connect2(connection);
		}
	}

	return 0;
}

static void try_to_get_resynced(struct drbd_device *device)
{
	int best_resync_peer_preference = 0;
	struct drbd_peer_device *best_peer_device = NULL;
	struct drbd_peer_device *peer_device;

	if (!get_ldev(device))
		return;

	rcu_read_lock();
	for_each_peer_device_rcu(peer_device, device) {
		enum sync_strategy strategy;
		int rule_nr, peer_node_id;
		if (peer_device->disk_state[NOW] == D_UP_TO_DATE) {
			strategy = drbd_uuid_compare(peer_device, &rule_nr, &peer_node_id);
			drbd_info(peer_device, "strategy = %s\n", strategy_descriptor(strategy).name);
			if (strategy_descriptor(strategy).resync_peer_preference > best_resync_peer_preference) {
				best_resync_peer_preference = strategy_descriptor(strategy).resync_peer_preference;
				best_peer_device = peer_device;
			}
		}
	}
	rcu_read_unlock();
	peer_device = best_peer_device;

	if (peer_device) {
		drbd_resync(peer_device, DISKLESS_PRIMARY);
		drbd_send_uuids(peer_device, UUID_FLAG_RESYNC | UUID_FLAG_DISKLESS_PRIMARY, 0);
	}
	put_ldev(device);
}

static int receive_state(struct drbd_connection *connection, struct packet_info *pi)
{
	struct drbd_resource *resource = connection->resource;
	struct drbd_peer_device *peer_device = NULL;
	enum drbd_repl_state *repl_state;
	struct drbd_device *device = NULL;
	struct p_state *p = pi->data;
	union drbd_state old_peer_state, peer_state;
	enum drbd_disk_state peer_disk_state, new_disk_state = D_MASK;
	enum drbd_repl_state new_repl_state;
	bool peer_was_resync_target, try_to_get_resync = false;
	enum chg_state_flags begin_state_chg_flags = CS_VERBOSE;
	int rv;

	if (pi->vnr != -1) {
		peer_device = conn_peer_device(connection, pi->vnr);
		if (!peer_device)
			return config_unknown_volume(connection, pi);
		device = peer_device->device;
	}

	peer_state.i = be32_to_cpu(p->state);

	if (pi->vnr == -1) {
		if (peer_state.role == R_SECONDARY) {
			unsigned long irq_flags;

			begin_state_change(resource, &irq_flags, CS_HARD | CS_VERBOSE);
			__change_peer_role(connection, R_SECONDARY);
			rv = end_state_change(resource, &irq_flags);
			if (rv < SS_SUCCESS)
				goto fail;
		}
		return 0;
        }

	peer_disk_state = peer_state.disk;

	if (peer_disk_state > D_DISKLESS && !want_bitmap(peer_device)) {
		drbd_warn(device, "The peer is configured to be diskless but presents %s\n",
			  drbd_disk_str(peer_disk_state));
		goto fail;
	}

	if (peer_state.disk == D_NEGOTIATING) {
		peer_disk_state = peer_device->uuid_flags & UUID_FLAG_INCONSISTENT ?
			D_INCONSISTENT : D_CONSISTENT;
		drbd_info(device, "real peer disk state = %s\n", drbd_disk_str(peer_disk_state));
	}

	read_lock_irq(&resource->state_rwlock);
	old_peer_state = drbd_get_peer_device_state(peer_device, NOW);
	read_unlock_irq(&resource->state_rwlock);
 retry:
	new_repl_state = max_t(enum drbd_repl_state, old_peer_state.conn, L_OFF);

	/* If some other part of the code (ack_receiver thread, timeout)
	 * already decided to close the connection again,
	 * we must not "re-establish" it here. */
	if (old_peer_state.conn <= C_TEAR_DOWN)
		return -ECONNRESET;

	if (!test_bit(INITIAL_STATE_RECEIVED, &peer_device->flags) &&
	    peer_state.role == R_PRIMARY && peer_device->uuid_flags & UUID_FLAG_STABLE)
		check_resync_source(device, peer_device->uuid_node_mask);

	peer_was_resync_target =
		peer_device->last_repl_state == L_SYNC_TARGET ||
		peer_device->last_repl_state == L_PAUSED_SYNC_T;
	/* If this is the "end of sync" confirmation, usually the peer disk
	 * was D_INCONSISTENT or D_CONSISTENT. (Since the peer might be
	 * weak we do not know anything about its new disk state)
	 */
	if (peer_was_resync_target &&
	    (old_peer_state.pdsk == D_INCONSISTENT || old_peer_state.pdsk == D_CONSISTENT) &&
	    old_peer_state.conn > L_ESTABLISHED && old_peer_state.disk >= D_OUTDATED) {
		/* If we are (becoming) SyncSource, but peer is still in sync
		 * preparation, ignore its uptodate-ness to avoid flapping, it
		 * will change to inconsistent once the peer reaches active
		 * syncing states.
		 * It may have changed syncer-paused flags, however, so we
		 * cannot ignore this completely. */
		if (peer_state.conn > L_ESTABLISHED &&
		    peer_state.conn < L_SYNC_SOURCE)
			peer_disk_state = D_INCONSISTENT;

		/* if peer_state changes to connected at the same time,
		 * it explicitly notifies us that it finished resync.
		 * Maybe we should finish it up, too? */
		else if (peer_state.conn == L_ESTABLISHED) {
			bool finish_now = false;

			if (old_peer_state.conn == L_WF_BITMAP_S) {
				read_lock_irq(&resource->state_rwlock);
				if (peer_device->repl_state[NOW] == L_WF_BITMAP_S)
					peer_device->resync_finished_pdsk = peer_state.disk;
				else if (peer_device->repl_state[NOW] == L_SYNC_SOURCE)
					finish_now = true;
				read_unlock_irq(&resource->state_rwlock);
			}

			if (finish_now || old_peer_state.conn == L_SYNC_SOURCE ||
			    old_peer_state.conn == L_PAUSED_SYNC_S) {
				drbd_resync_finished(peer_device, peer_state.disk);
				peer_device->last_repl_state = peer_state.conn;
			}
			return 0;
		}
	}

	/* explicit verify finished notification, stop sector reached. */
	if (old_peer_state.conn == L_VERIFY_T && old_peer_state.disk == D_UP_TO_DATE &&
	    peer_state.conn == L_ESTABLISHED && peer_disk_state == D_UP_TO_DATE) {
		ov_out_of_sync_print(peer_device);
		drbd_resync_finished(peer_device, D_MASK);
		peer_device->last_repl_state = peer_state.conn;
		return 0;
	}

	/* Start resync after AHEAD/BEHIND */
	if (peer_state.conn == L_SYNC_SOURCE && old_peer_state.conn == L_BEHIND) {
		drbd_start_resync(peer_device, L_SYNC_TARGET);
		return 0;
	}

	/* peer says his disk is inconsistent, while we think it is uptodate,
	 * and this happens while the peer still thinks we have a sync going on,
	 * but we think we are already done with the sync.
	 * We ignore this to avoid flapping pdsk.
	 * This should not happen, if the peer is a recent version of drbd. */
	if (old_peer_state.pdsk == D_UP_TO_DATE && peer_disk_state == D_INCONSISTENT &&
	    old_peer_state.conn == L_ESTABLISHED && peer_state.conn > L_SYNC_SOURCE)
		peer_disk_state = D_UP_TO_DATE;

	if (new_repl_state == L_OFF)
		new_repl_state = L_ESTABLISHED;

	if (peer_state.conn == L_AHEAD)
		new_repl_state = L_BEHIND;

	if (peer_device->uuids_received &&
	    peer_state.disk >= D_NEGOTIATING &&
	    get_ldev_if_state(device, D_NEGOTIATING)) {
		bool consider_resync;

		/* clear CONN_DISCARD_MY_DATA so late, to not lose it if peer
		   gets aborted before we are able to do the resync handshake. */
		clear_bit(CONN_DISCARD_MY_DATA, &connection->flags);

		/* if we established a new connection */
		consider_resync = (old_peer_state.conn < L_ESTABLISHED);
		/* if we have both been inconsistent, and the peer has been
		 * forced to be UpToDate with --force */
		consider_resync |= test_bit(CONSIDER_RESYNC, &peer_device->flags);
		/* if we had been plain connected, and the admin requested to
		 * start a sync by "invalidate" or "invalidate-remote" */
		consider_resync |= (old_peer_state.conn == L_ESTABLISHED &&
				    (peer_state.conn == L_STARTING_SYNC_S ||
				     peer_state.conn == L_STARTING_SYNC_T));

		if (consider_resync) {
			new_repl_state = drbd_sync_handshake(peer_device, peer_state);
		} else if (old_peer_state.conn == L_ESTABLISHED &&
			   (peer_state.disk == D_NEGOTIATING ||
			    old_peer_state.disk == D_NEGOTIATING)) {
			new_repl_state = drbd_attach_handshake(peer_device, peer_disk_state);
			if (new_repl_state == L_ESTABLISHED && device->disk_state[NOW] == D_UP_TO_DATE)
				peer_disk_state = D_UP_TO_DATE;
		}

		put_ldev(device);
		if (new_repl_state == -1)
			return -EIO; /* retry connect */
		if (new_repl_state == -2) {
			new_repl_state = L_ESTABLISHED;
			if (device->disk_state[NOW] == D_NEGOTIATING) {
				new_repl_state = L_NEG_NO_RESULT;
			} else if (peer_state.disk == D_NEGOTIATING) {
				/* The peer will decide later and let us know... */
				peer_disk_state = D_NEGOTIATING;
			} else {
				if (test_and_clear_bit(CONN_DRY_RUN, &connection->flags))
					return -EIO;
				D_ASSERT(device, old_peer_state.conn == L_OFF);
				goto fail;
			}
		}

		if (device->disk_state[NOW] == D_NEGOTIATING) {
			begin_state_chg_flags |= CS_FORCE_RECALC;
			peer_device->negotiation_result = new_repl_state;
		}
	} else if (peer_state.role == R_PRIMARY &&
		   peer_device->disk_state[NOW] == D_UNKNOWN && peer_state.disk == D_DISKLESS &&
		   device->disk_state[NOW] >= D_NEGOTIATING) {
		/* I got connected to a diskless primary */
		if ((peer_device->current_uuid & ~UUID_PRIMARY) ==
		    (drbd_current_uuid(device) & ~UUID_PRIMARY)) {
			if (device->disk_state[NOW] < D_UP_TO_DATE) {
				drbd_info(peer_device, "Upgrading local disk to D_UP_TO_DATE since current UUID matches.\n");
				new_disk_state = D_UP_TO_DATE;
			}
		} else {
			/* Try to get a resync from some other node that is D_UP_TO_DATE. */
			try_to_get_resync = true;

			if (device->disk_state[NOW] == D_UP_TO_DATE) {
				drbd_info(peer_device, "Downgrading local disk to D_CONSISTENT since current UUID differs.\n");
				new_disk_state = D_CONSISTENT;
				/* This is a "safety net"; it can only happen if fencing and quorum
				   are both disabled. This alone would be racy, look for
				   "Do not trust this guy!" (see also may_return_to_up_to_date()) */
			}
		}
	} else if (resource->role[NOW] == R_PRIMARY && device->disk_state[NOW] == D_DISKLESS &&
		   peer_disk_state == D_UP_TO_DATE &&
		   (peer_device->current_uuid & ~UUID_PRIMARY) !=
		   (device->exposed_data_uuid & ~UUID_PRIMARY)) {
		/* Do not trust this guy!
		   He pretends to be D_UP_TO_DATE, but has a different current UUID. Do not
		   accept him as D_UP_TO_DATE but downgrade that to D_CONSISTENT here. He will
		   do the same. We need to do it here to avoid that the peer is visible as
		   D_UP_TO_DATE at all. Otherwise we could ship read requests to it!
		 */
		peer_disk_state = D_CONSISTENT;
	}

	write_lock_irq(&resource->state_rwlock);
	begin_state_change_locked(resource, begin_state_chg_flags);
	if (old_peer_state.i != drbd_get_peer_device_state(peer_device, NOW).i) {
		old_peer_state = drbd_get_peer_device_state(peer_device, NOW);
		abort_state_change_locked(resource);
		write_unlock_irq(&resource->state_rwlock);
		goto retry;
	}
	clear_bit(CONSIDER_RESYNC, &peer_device->flags);
	if (new_disk_state != D_MASK)
		__change_disk_state(device, new_disk_state);
	if (device->disk_state[NOW] != D_NEGOTIATING)
		__change_repl_state(peer_device, new_repl_state);
	if (connection->peer_role[NOW] == R_UNKNOWN || peer_state.role == R_SECONDARY)
		__change_peer_role(connection, peer_state.role);
	__change_peer_disk_state(peer_device, peer_disk_state);
	__change_resync_susp_peer(peer_device, peer_state.aftr_isp | peer_state.user_isp);
	repl_state = peer_device->repl_state;
	if (repl_state[OLD] < L_ESTABLISHED && repl_state[NEW] >= L_ESTABLISHED)
		resource->state_change_flags |= CS_HARD;
	if (peer_device->disk_state[NEW] == D_CONSISTENT &&
	    drbd_suspended(device) &&
	    repl_state[OLD] < L_ESTABLISHED && repl_state[NEW] == L_ESTABLISHED &&
	    test_and_clear_bit(NEW_CUR_UUID, &device->flags)) {
		unsigned long irq_flags;

		/* Do not allow RESEND for a rebooted peer. We can only allow this
		   for temporary network outages! */
		abort_state_change_locked(resource);
		write_unlock_irq(&resource->state_rwlock);

		drbd_err(device, "Aborting Connect, can not thaw IO with an only Consistent peer\n");
		tl_walk(connection, CONNECTION_LOST_WHILE_PENDING);
		mutex_lock(&resource->conf_update);
		drbd_uuid_new_current(device, false);
		mutex_unlock(&resource->conf_update);
		begin_state_change(resource, &irq_flags, CS_HARD);
		__change_cstate(connection, C_PROTOCOL_ERROR);
		__change_io_susp_user(resource, false);
		end_state_change(resource, &irq_flags);
		return -EIO;
	}
	rv = end_state_change_locked(resource);
	new_repl_state = peer_device->repl_state[NOW];
	set_bit(INITIAL_STATE_RECEIVED, &peer_device->flags);
	write_unlock_irq(&resource->state_rwlock);

	if (rv < SS_SUCCESS)
		goto fail;

	if (old_peer_state.conn > L_OFF) {
		if (new_repl_state > L_ESTABLISHED && peer_state.conn <= L_ESTABLISHED &&
		    peer_state.disk != D_NEGOTIATING ) {
			/* we want resync, peer has not yet decided to sync... */
			/* Nowadays only used when forcing a node into primary role and
			   setting its disk to UpToDate with that */
			drbd_send_uuids(peer_device, 0, 0);
			drbd_send_current_state(peer_device);
		}
	}

	clear_bit(DISCARD_MY_DATA, &peer_device->flags);

	if (try_to_get_resync)
		try_to_get_resynced(device);

	drbd_md_sync(device); /* update connected indicator, effective_size, ... */

	peer_device->last_repl_state = peer_state.conn;
	return 0;
fail:
	change_cstate(connection, C_DISCONNECTING, CS_HARD);
	return -EIO;
}

static int receive_sync_uuid(struct drbd_connection *connection, struct packet_info *pi)
{
	struct drbd_peer_device *peer_device;
	struct drbd_device *device;
	struct p_uuid *p = pi->data;

	peer_device = conn_peer_device(connection, pi->vnr);
	if (!peer_device)
		return -EIO;
	device = peer_device->device;

	wait_event(device->misc_wait,
		   peer_device->repl_state[NOW] == L_WF_SYNC_UUID ||
		   peer_device->repl_state[NOW] == L_BEHIND ||
		   peer_device->repl_state[NOW] < L_ESTABLISHED ||
		   device->disk_state[NOW] < D_NEGOTIATING);

	/* D_ASSERT(device,  peer_device->repl_state[NOW] == L_WF_SYNC_UUID ); */

	/* Here the _drbd_uuid_ functions are right, current should
	   _not_ be rotated into the history */
	if (get_ldev_if_state(device, D_NEGOTIATING)) {
		_drbd_uuid_set_current(device, be64_to_cpu(p->uuid));
		_drbd_uuid_set_bitmap(peer_device, 0UL);

		drbd_print_uuids(peer_device, "updated sync uuid");
		drbd_start_resync(peer_device, L_SYNC_TARGET);

		put_ldev(device);
	} else
		drbd_err(device, "Ignoring SyncUUID packet!\n");

	return 0;
}

/**
 * receive_bitmap_plain
 *
 * Return 0 when done, 1 when another iteration is needed, and a negative error
 * code upon failure.
 */
static int
receive_bitmap_plain(struct drbd_peer_device *peer_device, unsigned int size,
		     struct bm_xfer_ctx *c)
{
	unsigned long *p;
	unsigned int data_size = DRBD_SOCKET_BUFFER_SIZE -
				 drbd_header_size(peer_device->connection);
	unsigned int num_words = min_t(size_t, data_size / sizeof(*p),
				       c->bm_words - c->word_offset);
	unsigned int want = num_words * sizeof(*p);
	int err;

	if (want != size) {
		drbd_err(peer_device, "%s:want (%u) != size (%u)\n", __func__, want, size);
		return -EIO;
	}
	if (want == 0)
		return 0;
	err = drbd_recv_all(peer_device->connection, (void **)&p, want);
	if (err)
		return err;

	drbd_bm_merge_lel(peer_device, c->word_offset, num_words, p);

	c->word_offset += num_words;
	c->bit_offset = c->word_offset * BITS_PER_LONG;
	if (c->bit_offset > c->bm_bits)
		c->bit_offset = c->bm_bits;

	return 1;
}

static enum drbd_bitmap_code dcbp_get_code(struct p_compressed_bm *p)
{
	return (enum drbd_bitmap_code)(p->encoding & 0x0f);
}

static int dcbp_get_start(struct p_compressed_bm *p)
{
	return (p->encoding & 0x80) != 0;
}

static int dcbp_get_pad_bits(struct p_compressed_bm *p)
{
	return (p->encoding >> 4) & 0x7;
}

/**
 * recv_bm_rle_bits
 *
 * Return 0 when done, 1 when another iteration is needed, and a negative error
 * code upon failure.
 */
static int
recv_bm_rle_bits(struct drbd_peer_device *peer_device,
		struct p_compressed_bm *p,
		 struct bm_xfer_ctx *c,
		 unsigned int len)
{
	struct bitstream bs;
	u64 look_ahead;
	u64 rl;
	u64 tmp;
	unsigned long s = c->bit_offset;
	unsigned long e;
	int toggle = dcbp_get_start(p);
	int have;
	int bits;

	bitstream_init(&bs, p->code, len, dcbp_get_pad_bits(p));

	bits = bitstream_get_bits(&bs, &look_ahead, 64);
	if (bits < 0)
		return -EIO;

	for (have = bits; have > 0; s += rl, toggle = !toggle) {
		bits = vli_decode_bits(&rl, look_ahead);
		if (bits <= 0)
			return -EIO;

		if (toggle) {
			e = s + rl -1;
			if (e >= c->bm_bits) {
				drbd_err(peer_device, "bitmap overflow (e:%lu) while decoding bm RLE packet\n", e);
				return -EIO;
			}
			drbd_bm_set_many_bits(peer_device, s, e);
		}

		if (have < bits) {
			drbd_err(peer_device, "bitmap decoding error: h:%d b:%d la:0x%08llx l:%u/%u\n",
				have, bits, look_ahead,
				(unsigned int)(bs.cur.b - p->code),
				(unsigned int)bs.buf_len);
			return -EIO;
		}
		/* if we consumed all 64 bits, assign 0; >> 64 is "undefined"; */
		if (likely(bits < 64))
			look_ahead >>= bits;
		else
			look_ahead = 0;
		have -= bits;

		bits = bitstream_get_bits(&bs, &tmp, 64 - have);
		if (bits < 0)
			return -EIO;
		look_ahead |= tmp << have;
		have += bits;
	}

	c->bit_offset = s;
	bm_xfer_ctx_bit_to_word_offset(c);

	return (s != c->bm_bits);
}

/**
 * decode_bitmap_c
 *
 * Return 0 when done, 1 when another iteration is needed, and a negative error
 * code upon failure.
 */
static int
decode_bitmap_c(struct drbd_peer_device *peer_device,
		struct p_compressed_bm *p,
		struct bm_xfer_ctx *c,
		unsigned int len)
{
	if (dcbp_get_code(p) == RLE_VLI_Bits)
		return recv_bm_rle_bits(peer_device, p, c, len - sizeof(*p));

	/* other variants had been implemented for evaluation,
	 * but have been dropped as this one turned out to be "best"
	 * during all our tests. */

	drbd_err(peer_device, "receive_bitmap_c: unknown encoding %u\n", p->encoding);
	change_cstate(peer_device->connection, C_PROTOCOL_ERROR, CS_HARD);
	return -EIO;
}

void INFO_bm_xfer_stats(struct drbd_peer_device *peer_device,
		const char *direction, struct bm_xfer_ctx *c)
{
	/* what would it take to transfer it "plaintext" */
	unsigned int header_size = drbd_header_size(peer_device->connection);
	unsigned int data_size = DRBD_SOCKET_BUFFER_SIZE - header_size;
	unsigned int plain =
		header_size * (DIV_ROUND_UP(c->bm_words, data_size) + 1) +
		c->bm_words * sizeof(unsigned long);
	unsigned int total = c->bytes[0] + c->bytes[1];
	unsigned int r;

	/* total can not be zero. but just in case: */
	if (total == 0)
		return;

	/* don't report if not compressed */
	if (total >= plain)
		return;

	/* total < plain. check for overflow, still */
	r = (total > UINT_MAX/1000) ? (total / (plain/1000))
		                    : (1000 * total / plain);

	if (r > 1000)
		r = 1000;

	r = 1000 - r;
	drbd_info(peer_device, "%s bitmap stats [Bytes(packets)]: plain %u(%u), RLE %u(%u), "
	     "total %u; compression: %u.%u%%\n",
			direction,
			c->bytes[1], c->packets[1],
			c->bytes[0], c->packets[0],
			total, r/10, r % 10);
}

static enum drbd_disk_state read_disk_state(struct drbd_device *device)
{
	struct drbd_resource *resource = device->resource;
	enum drbd_disk_state disk_state;

	read_lock_irq(&resource->state_rwlock);
	disk_state = device->disk_state[NOW];
	read_unlock_irq(&resource->state_rwlock);

	return disk_state;
}

/* Since we are processing the bitfield from lower addresses to higher,
   it does not matter if the process it in 32 bit chunks or 64 bit
   chunks as long as it is little endian. (Understand it as byte stream,
   beginning with the lowest byte...) If we would use big endian
   we would need to process it from the highest address to the lowest,
   in order to be agnostic to the 32 vs 64 bits issue.

   returns 0 on failure, 1 if we successfully received it. */
static int receive_bitmap(struct drbd_connection *connection, struct packet_info *pi)
{
	struct drbd_peer_device *peer_device;
	struct drbd_device *device;
	struct bm_xfer_ctx c;
	int err;

	peer_device = conn_peer_device(connection, pi->vnr);
	if (!peer_device)
		return -EIO;
	if (peer_device->bitmap_index == -1) {
		drbd_err(peer_device, "No bitmap allocated in receive_bitmap()!\n");
		return -EIO;
	}
	device = peer_device->device;

	/* Final repl_states become visible when the disk leaves NEGOTIATING state */
	wait_event_interruptible(device->resource->state_wait,
				 read_disk_state(device) != D_NEGOTIATING);

	drbd_bm_slot_lock(peer_device, "receive bitmap", BM_LOCK_CLEAR | BM_LOCK_BULK);
	/* you are supposed to send additional out-of-sync information
	 * if you actually set bits during this phase */

	c = (struct bm_xfer_ctx) {
		.bm_bits = drbd_bm_bits(device),
		.bm_words = drbd_bm_words(device),
	};

	for(;;) {
		if (pi->cmd == P_BITMAP)
			err = receive_bitmap_plain(peer_device, pi->size, &c);
		else if (pi->cmd == P_COMPRESSED_BITMAP) {
			/* MAYBE: sanity check that we speak proto >= 90,
			 * and the feature is enabled! */
			struct p_compressed_bm *p;

			if (pi->size > DRBD_SOCKET_BUFFER_SIZE - drbd_header_size(connection)) {
				drbd_err(device, "ReportCBitmap packet too large\n");
				err = -EIO;
				goto out;
			}
			if (pi->size <= sizeof(*p)) {
				drbd_err(device, "ReportCBitmap packet too small (l:%u)\n", pi->size);
				err = -EIO;
				goto out;
			}
			err = drbd_recv_all(connection, (void **)&p, pi->size);
			if (err)
			       goto out;
			err = decode_bitmap_c(peer_device, p, &c, pi->size);
		} else {
			drbd_warn(device, "receive_bitmap: cmd neither ReportBitMap nor ReportCBitMap (is 0x%x)", pi->cmd);
			err = -EIO;
			goto out;
		}

		c.packets[pi->cmd == P_BITMAP]++;
		c.bytes[pi->cmd == P_BITMAP] += drbd_header_size(connection) + pi->size;

		if (err <= 0) {
			if (err < 0)
				goto out;
			break;
		}
		err = drbd_recv_header(connection, pi);
		if (err)
			goto out;
	}

	INFO_bm_xfer_stats(peer_device, "receive", &c);

	if (peer_device->repl_state[NOW] == L_WF_BITMAP_T) {
		err = drbd_send_bitmap(device, peer_device);
		if (err)
			goto out;
		/* Omit CS_WAIT_COMPLETE and CS_SERIALIZE with this state
		 * transition to avoid deadlocks. */

		drbd_start_resync(peer_device, L_SYNC_TARGET);
	} else if (peer_device->repl_state[NOW] != L_WF_BITMAP_S) {
		/* admin may have requested C_DISCONNECTING,
		 * other threads may have noticed network errors */
		drbd_info(peer_device, "unexpected repl_state (%s) in receive_bitmap\n",
		    drbd_repl_str(peer_device->repl_state[NOW]));
	}
	err = 0;

 out:
	drbd_bm_slot_unlock(peer_device);
	if (!err && peer_device->repl_state[NOW] == L_WF_BITMAP_S)
		drbd_start_resync(peer_device, L_SYNC_SOURCE);
	return err;
}

static int receive_skip(struct drbd_connection *connection, struct packet_info *pi)
{
	drbd_warn(connection, "skipping unknown optional packet type %d, l: %d!\n",
		 pi->cmd, pi->size);

	return ignore_remaining_packet(connection, pi->size);
}

static int receive_UnplugRemote(struct drbd_connection *connection, struct packet_info *pi)
{
	struct drbd_transport *transport = &connection->transport;

	/* Make sure we've acked all the data associated
	 * with the data requests being unplugged */
	transport->ops->hint(transport, DATA_STREAM, QUICKACK);

	/* just unplug all devices always, regardless which volume number */
	drbd_unplug_all_devices(connection);

	return 0;
}

static int receive_out_of_sync(struct drbd_connection *connection, struct packet_info *pi)
{
	struct drbd_peer_device *peer_device;
	struct drbd_device *device;
	struct p_block_desc *p = pi->data;
	sector_t sector;

	peer_device = conn_peer_device(connection, pi->vnr);
	if (!peer_device)
		return -EIO;
	device = peer_device->device;

	sector = be64_to_cpu(p->sector);

	/* see also process_one_request(), before drbd_send_out_of_sync().
	 * Make sure any pending write requests that potentially may
	 * set in-sync have drained, before setting it out-of-sync.
	 * That should be implicit, because of the "epoch" and P_BARRIER logic,
	 * But let's just double-check.
	 */
	conn_wait_active_ee_empty_or_disconnect(connection);
	conn_wait_done_ee_empty_or_disconnect(connection);

	mutex_lock(&peer_device->resync_next_bit_mutex);

	if (peer_device->repl_state[NOW] == L_SYNC_TARGET) {
		unsigned long bit = BM_SECT_TO_BIT(sector);
		if (bit < peer_device->resync_next_bit)
			peer_device->resync_next_bit = bit;
	}

	drbd_set_out_of_sync(peer_device, sector, be32_to_cpu(p->blksize));

	mutex_unlock(&peer_device->resync_next_bit_mutex);

	return 0;
}

static int receive_dagtag(struct drbd_connection *connection, struct packet_info *pi)
{
	struct p_dagtag *p = pi->data;

	connection->last_dagtag_sector = be64_to_cpu(p->dagtag);
	return 0;
}

struct drbd_connection *drbd_connection_by_node_id(struct drbd_resource *resource, int node_id)
{
	/* Caller needs to hold rcu_read_lock(), conf_update */
	struct drbd_connection *connection;

	for_each_connection_rcu(connection, resource) {
		if (connection->peer_node_id == node_id)
			return connection;
	}

	return NULL;
}

struct drbd_connection *drbd_get_connection_by_node_id(struct drbd_resource *resource, int node_id)
{
	struct drbd_connection *connection;

	rcu_read_lock();
	connection = drbd_connection_by_node_id(resource, node_id);
	if (connection)
		kref_get(&connection->kref);
	rcu_read_unlock();

	return connection;
}

static int receive_peer_dagtag(struct drbd_connection *connection, struct packet_info *pi)
{
	struct drbd_resource *resource = connection->resource;
	struct drbd_peer_device *peer_device;
	enum drbd_repl_state new_repl_state;
	struct p_peer_dagtag *p = pi->data;
	struct drbd_connection *lost_peer;
	enum sync_strategy strategy = NO_SYNC;
	s64 dagtag_offset;
	int vnr = 0;

	lost_peer = drbd_get_connection_by_node_id(resource, be32_to_cpu(p->node_id));
	if (!lost_peer)
		return 0;

	kref_debug_get(&lost_peer->kref_debug, 12);

	if (lost_peer->cstate[NOW] == C_CONNECTED) {
		drbd_ping_peer(lost_peer);
		if (lost_peer->cstate[NOW] == C_CONNECTED)
			goto out;
	}

	idr_for_each_entry(&connection->peer_devices, peer_device, vnr) {
		enum sync_strategy ps;
		int rule_nr, unused;

		if (peer_device->repl_state[NOW] > L_ESTABLISHED)
			goto out;
		if (!get_ldev(peer_device->device))
			continue;
		ps = drbd_uuid_compare(peer_device, &rule_nr, &unused);
		put_ldev(peer_device->device);

		if (strategy == NO_SYNC) {
			strategy = ps;
			if (strategy != NO_SYNC &&
			    strategy != SYNC_SOURCE_USE_BITMAP &&
			    strategy != SYNC_TARGET_USE_BITMAP) {
				drbd_info(peer_device,
					  "receive_peer_dagatg(): %s by rule %d\n",
					  strategy_descriptor(strategy).name, rule_nr);
				goto out;
			}
		} else if (ps != strategy) {
			drbd_err(peer_device,
				 "receive_peer_dagatg(): Inconsistent resync directions %s %s\n",
				 strategy_descriptor(strategy).name, strategy_descriptor(ps).name);
			goto out;
		}
	}

	/* Need to wait until the other receiver thread has called the
	   cleanup_unacked_peer_requests() function */
	wait_event(resource->state_wait,
		   lost_peer->cstate[NOW] <= C_UNCONNECTED || lost_peer->cstate[NOW] == C_CONNECTING);

	dagtag_offset = (s64)lost_peer->last_dagtag_sector - (s64)be64_to_cpu(p->dagtag);
	if (strategy == SYNC_SOURCE_USE_BITMAP)  {
		new_repl_state = L_WF_BITMAP_S;
	} else if (strategy == SYNC_TARGET_USE_BITMAP)  {
		new_repl_state = L_WF_BITMAP_T;
	} else {
		if (dagtag_offset > 0)
			new_repl_state = L_WF_BITMAP_S;
		else if (dagtag_offset < 0)
			new_repl_state = L_WF_BITMAP_T;
		else
			new_repl_state = L_ESTABLISHED;
	}

	if (new_repl_state != L_ESTABLISHED) {
		unsigned long irq_flags;

		drbd_info(connection, "Reconciliation resync because \'%s\' disappeared. (o=%d)\n",
			  lost_peer->transport.net_conf->name, (int)dagtag_offset);

		begin_state_change(resource, &irq_flags, CS_VERBOSE);
		idr_for_each_entry(&connection->peer_devices, peer_device, vnr) {
			__change_repl_state(peer_device, new_repl_state);
			set_bit(RECONCILIATION_RESYNC, &peer_device->flags);
			if (new_repl_state == L_WF_BITMAP_T && peer_device->disk_state[NOW] == D_CONSISTENT)
				__change_peer_disk_state(peer_device, D_UP_TO_DATE);
		}
		end_state_change(resource, &irq_flags);
	} else {
		drbd_info(connection, "No reconciliation resync even though \'%s\' disappeared. (o=%d)\n",
			  lost_peer->transport.net_conf->name, (int)dagtag_offset);

		idr_for_each_entry(&connection->peer_devices, peer_device, vnr)
			drbd_bm_clear_many_bits(peer_device, 0, -1UL);
	}

out:
	kref_debug_put(&lost_peer->kref_debug, 12);
	kref_put(&lost_peer->kref, drbd_destroy_connection);
	return 0;
}

/* Accept a new current UUID generated on a diskless node, that just became primary
   (or during handshake) */
static int receive_current_uuid(struct drbd_connection *connection, struct packet_info *pi)
{
	struct drbd_resource *resource = connection->resource;
	struct drbd_peer_device *peer_device;
	struct drbd_device *device;
	struct p_current_uuid *p = pi->data;
	u64 current_uuid, weak_nodes;

	peer_device = conn_peer_device(connection, pi->vnr);
	if (!peer_device)
		return config_unknown_volume(connection, pi);
	device = peer_device->device;

	current_uuid = be64_to_cpu(p->uuid);
	weak_nodes = be64_to_cpu(p->weak_nodes);
	peer_device->current_uuid = current_uuid;

	if (test_bit(INITIAL_STATE_RECEIVED, &peer_device->flags) &&
	    connection->peer_role[NOW] == R_PRIMARY)
		check_resync_source(device, weak_nodes);

	if (connection->peer_role[NOW] == R_UNKNOWN)
		return 0;

	if (current_uuid == drbd_current_uuid(device))
		return 0;

	if (test_bit(INITIAL_STATE_RECEIVED, &peer_device->flags) &&
	    get_ldev_if_state(device, D_UP_TO_DATE)) {
		if (connection->peer_role[NOW] == R_PRIMARY) {
			drbd_warn(peer_device, "received new current UUID: %016llX "
				  "weak_nodes=%016llX\n", current_uuid, weak_nodes);
			drbd_uuid_received_new_current(peer_device, current_uuid, weak_nodes);
			drbd_md_sync_if_dirty(device);
		}
		put_ldev(device);
	} else if (device->disk_state[NOW] == D_DISKLESS && resource->role[NOW] == R_PRIMARY) {
		drbd_set_exposed_data_uuid(device, peer_device->current_uuid);
	}

	return 0;
}

static int receive_rs_deallocated(struct drbd_connection *connection, struct packet_info *pi)
{
	struct drbd_peer_device *peer_device;
	struct p_block_desc *p = pi->data;
	struct drbd_device *device;
	sector_t sector;
	int size, err = 0;

	peer_device = conn_peer_device(connection, pi->vnr);
	if (!peer_device)
		return -EIO;
	device = peer_device->device;

	sector = be64_to_cpu(p->sector);
	size = be32_to_cpu(p->blksize);

	dec_rs_pending(peer_device);

	if (get_ldev(device)) {
		struct drbd_peer_request *peer_req;

		peer_req = drbd_alloc_peer_req(peer_device, GFP_NOIO);
		if (!peer_req) {
			put_ldev(device);
			return -ENOMEM;
		}

		peer_req->i.size = size;
		peer_req->i.sector = sector;
		peer_req->block_id = ID_SYNCER;
		peer_req->w.cb = e_end_resync_block;
		peer_req->opf = REQ_OP_DISCARD;
		peer_req->submit_jif = jiffies;
		peer_req->flags |= EE_TRIM;

		spin_lock_irq(&connection->peer_reqs_lock);
		list_add_tail(&peer_req->w.list, &connection->sync_ee);
		spin_unlock_irq(&connection->peer_reqs_lock);

		atomic_add(pi->size >> 9, &device->rs_sect_ev);
		err = drbd_submit_peer_request(peer_req);

		if (err) {
			spin_lock_irq(&connection->peer_reqs_lock);
			list_del(&peer_req->w.list);
			spin_unlock_irq(&connection->peer_reqs_lock);

			drbd_free_peer_req(peer_req);
			put_ldev(device);
			err = 0;
			goto fail;
		}

		inc_unacked(peer_device);

		/* No put_ldev() here. Gets called in drbd_endio_write_sec_final(),
		   as well as drbd_rs_complete_io() */
	} else {
	fail:
		drbd_rs_complete_io(peer_device, sector);
		drbd_send_ack_ex(peer_device, P_NEG_ACK, sector, size, ID_SYNCER);
	}

	rs_sectors_came_in(peer_device, size);

	return err;
}

struct data_cmd {
	int expect_payload;
	unsigned int pkt_size;
	int (*fn)(struct drbd_connection *, struct packet_info *);
};

static struct data_cmd drbd_cmd_handler[] = {
	[P_DATA]	    = { 1, sizeof(struct p_data), receive_Data },
	[P_DATA_REPLY]	    = { 1, sizeof(struct p_data), receive_DataReply },
	[P_RS_DATA_REPLY]   = { 1, sizeof(struct p_data), receive_RSDataReply } ,
	[P_BARRIER]	    = { 0, sizeof(struct p_barrier), receive_Barrier } ,
	[P_BITMAP]	    = { 1, 0, receive_bitmap } ,
	[P_COMPRESSED_BITMAP] = { 1, 0, receive_bitmap } ,
	[P_UNPLUG_REMOTE]   = { 0, 0, receive_UnplugRemote },
	[P_DATA_REQUEST]    = { 0, sizeof(struct p_block_req), receive_DataRequest },
	[P_RS_DATA_REQUEST] = { 0, sizeof(struct p_block_req), receive_DataRequest },
	[P_SYNC_PARAM89]    = { 1, 0, receive_SyncParam },
	[P_PROTOCOL]        = { 1, sizeof(struct p_protocol), receive_protocol },
	[P_SIZES]	    = { 0, sizeof(struct p_sizes), receive_sizes },
	[P_STATE]	    = { 0, sizeof(struct p_state), receive_state },
	[P_SYNC_UUID]       = { 0, sizeof(struct p_uuid), receive_sync_uuid },
	[P_OV_REQUEST]      = { 0, sizeof(struct p_block_req), receive_DataRequest },
	[P_OV_REPLY]        = { 1, sizeof(struct p_block_req), receive_DataRequest },
	[P_CSUM_RS_REQUEST] = { 1, sizeof(struct p_block_req), receive_DataRequest },
	[P_RS_THIN_REQ]     = { 0, sizeof(struct p_block_req), receive_DataRequest },
	[P_DELAY_PROBE]     = { 0, sizeof(struct p_delay_probe93), receive_skip },
	[P_OUT_OF_SYNC]     = { 0, sizeof(struct p_block_desc), receive_out_of_sync },
	[P_PROTOCOL_UPDATE] = { 1, sizeof(struct p_protocol), receive_protocol },
	[P_TWOPC_PREPARE] = { 0, sizeof(struct p_twopc_request), receive_twopc },
	[P_TWOPC_PREP_RSZ]  = { 0, sizeof(struct p_twopc_request), receive_twopc },
	[P_TWOPC_ABORT] = { 0, sizeof(struct p_twopc_request), receive_twopc },
	[P_DAGTAG]	    = { 0, sizeof(struct p_dagtag), receive_dagtag },
	[P_UUIDS110]	    = { 1, sizeof(struct p_uuids110), receive_uuids110 },
	[P_PEER_DAGTAG]     = { 0, sizeof(struct p_peer_dagtag), receive_peer_dagtag },
	[P_CURRENT_UUID]    = { 0, sizeof(struct p_current_uuid), receive_current_uuid },
	[P_TWOPC_COMMIT]    = { 0, sizeof(struct p_twopc_request), receive_twopc },
	[P_TRIM]	    = { 0, sizeof(struct p_trim), receive_Data },
	[P_ZEROES]	    = { 0, sizeof(struct p_trim), receive_Data },
	[P_RS_DEALLOCATED]  = { 0, sizeof(struct p_block_desc), receive_rs_deallocated },
	[P_WSAME]	    = { 1, sizeof(struct p_wsame), receive_Data },
};

static void drbdd(struct drbd_connection *connection)
{
	struct packet_info pi;
	size_t shs; /* sub header size */
	int err;

	while (get_t_state(&connection->receiver) == RUNNING) {
		struct data_cmd const *cmd;

		drbd_thread_current_set_cpu(&connection->receiver);
		update_receiver_timing_details(connection, drbd_recv_header_maybe_unplug);
		if (drbd_recv_header_maybe_unplug(connection, &pi))
			goto err_out;

		cmd = &drbd_cmd_handler[pi.cmd];
		if (unlikely(pi.cmd >= ARRAY_SIZE(drbd_cmd_handler) || !cmd->fn)) {
			drbd_err(connection, "Unexpected data packet %s (0x%04x)",
				 drbd_packet_name(pi.cmd), pi.cmd);
			goto err_out;
		}

		shs = cmd->pkt_size;
		if (pi.cmd == P_SIZES && connection->agreed_features & DRBD_FF_WSAME)
			shs += sizeof(struct o_qlim);
		if (pi.size > shs && !cmd->expect_payload) {
			drbd_err(connection, "No payload expected %s l:%d\n",
				 drbd_packet_name(pi.cmd), pi.size);
			goto err_out;
		}
		if (pi.size < shs) {
			drbd_err(connection, "%s: unexpected packet size, expected:%d received:%d\n",
				 drbd_packet_name(pi.cmd), (int)shs, pi.size);
			goto err_out;
		}

		if (shs) {
			update_receiver_timing_details(connection, drbd_recv_all_warn);
			err = drbd_recv_all_warn(connection, &pi.data, shs);
			if (err)
				goto err_out;
			pi.size -= shs;
		}

		update_receiver_timing_details(connection, cmd->fn);
		err = cmd->fn(connection, &pi);
		if (err) {
			drbd_err(connection, "error receiving %s, e: %d l: %d!\n",
				 drbd_packet_name(pi.cmd), err, pi.size);
			goto err_out;
		}
	}
	return;

    err_out:
	change_cstate(connection, C_PROTOCOL_ERROR, CS_HARD);
}

static void cleanup_resync_leftovers(struct drbd_peer_device *peer_device)
{
	/* We do not have data structures that would allow us to
	 * get the rs_pending_cnt down to 0 again.
	 *  * On L_SYNC_TARGET we do not have any data structures describing
	 *    the pending RSDataRequest's we have sent.
	 *  * On L_SYNC_SOURCE there is no data structure that tracks
	 *    the P_RS_DATA_REPLY blocks that we sent to the SyncTarget.
	 *  And no, it is not the sum of the reference counts in the
	 *  resync_LRU. The resync_LRU tracks the whole operation including
	 *  the disk-IO, while the rs_pending_cnt only tracks the blocks
	 *  on the fly. */
	drbd_rs_cancel_all(peer_device);
	peer_device->rs_total = 0;
	peer_device->rs_failed = 0;
	atomic_set(&peer_device->rs_pending_cnt, 0);
	wake_up(&peer_device->device->misc_wait);

	del_timer_sync(&peer_device->resync_timer);
	resync_timer_fn(&peer_device->resync_timer);
	del_timer_sync(&peer_device->start_resync_timer);
}

static void drain_resync_activity(struct drbd_connection *connection)
{
	struct drbd_peer_device *peer_device;
	int vnr;

	/* verify or resync related peer requests are read_ee or sync_ee,
	 * drain them first */

	conn_wait_ee_empty(connection, &connection->read_ee);
	conn_wait_ee_empty(connection, &connection->sync_ee);

	rcu_read_lock();
	idr_for_each_entry(&connection->peer_devices, peer_device, vnr) {
		struct drbd_device *device = peer_device->device;

		kref_get(&device->kref);
		rcu_read_unlock();

		cleanup_resync_leftovers(peer_device);

		kref_put(&device->kref, drbd_destroy_device);
		rcu_read_lock();
	}
	rcu_read_unlock();
}

static void peer_device_disconnected(struct drbd_peer_device *peer_device)
{
	struct drbd_device *device = peer_device->device;

	/* need to do it again, drbd_finish_peer_reqs() may have populated it
	 * again via drbd_try_clear_on_disk_bm(). */
	drbd_rs_cancel_all(peer_device);

	peer_device->uuids_received = false;

	if (!drbd_suspended(device)) {
		struct drbd_resource *resource = device->resource;

		/* We need to create the new UUID immediately when we finish
		   requests that did not reach the lost peer.
		   But when we lost quorum we are going to finish those
		   requests with error, therefore do not create the new UUID
		   immediately! */
		if (!list_empty(&resource->transfer_log) &&
		    drbd_data_accessible(device, NOW) &&
		    !test_bit(PRIMARY_LOST_QUORUM, &device->flags) &&
		    test_and_clear_bit(NEW_CUR_UUID, &device->flags))
			drbd_check_peers_new_current_uuid(device);

		tl_walk(peer_device->connection, CONNECTION_LOST_WHILE_PENDING);
	}

	drbd_md_sync(device);

	if (get_ldev(device)) {
		drbd_bitmap_io(device, &drbd_bm_write_copy_pages, "write from disconnected",
				BM_LOCK_BULK | BM_LOCK_SINGLE_SLOT, peer_device);
		put_ldev(device);
	}
}

static bool twopc_between_lost_node_and_me(struct drbd_connection *connection)
{
	struct drbd_resource *resource = connection->resource;
	struct twopc_reply *o = &resource->twopc_reply;

	return (o->target_node_id == resource->res_opts.node_id &&
		o->initiator_node_id == connection->peer_node_id) ||
		(o->target_node_id == connection->peer_node_id &&
		 o->initiator_node_id == resource->res_opts.node_id);
}

static bool any_connection_up(struct drbd_resource *resource)
{
	struct drbd_connection *connection;
	bool rv = false;

	rcu_read_lock();
	for_each_connection_rcu(connection, resource) {
		if (connection->cstate[NOW] == C_CONNECTED) {
			rv = true;
			break;
		}
	}
	rcu_read_unlock();

	return rv;
}

static void cleanup_remote_state_change(struct drbd_connection *connection)
{
	struct drbd_resource *resource = connection->resource;

	write_lock_irq(&resource->state_rwlock);
	if (twopc_between_lost_node_and_me(connection) || !any_connection_up(resource)) {
		drbd_info(connection, "Aborting remote state change %u commit not possible\n",
			  resource->twopc_reply.tid);
		__clear_remote_state_change(resource);
	}
	write_unlock_irq(&resource->state_rwlock);
}

void conn_disconnect(struct drbd_connection *connection)
{
	struct drbd_resource *resource = connection->resource;
	struct drbd_peer_device *peer_device;
	enum drbd_conn_state oc;
	unsigned long irq_flags;
	int vnr, i;

	clear_bit(CONN_DRY_RUN, &connection->flags);
	clear_bit(CONN_CONGESTED, &connection->flags);

	if (connection->cstate[NOW] == C_STANDALONE)
		return;

	/* We are about to start the cleanup after connection loss.
	 * Make sure drbd_make_request knows about that.
	 * Usually we should be in some network failure state already,
	 * but just in case we are not, we fix it up here.
	 */
	change_cstate(connection, C_NETWORK_FAILURE, CS_HARD);

	del_connect_timer(connection);

	/* ack_receiver does not clean up anything. it must not interfere, either */
	drbd_thread_stop(&connection->ack_receiver);
	if (connection->ack_sender) {
		destroy_workqueue(connection->ack_sender);
		connection->ack_sender = NULL;
	}

	/* restart sender thread,
	 * potentially get it out of blocking network operations */
	drbd_thread_restart_nowait(&connection->sender);

	drbd_transport_shutdown(connection, CLOSE_CONNECTION);

	cleanup_remote_state_change(connection);

	drain_resync_activity(connection);

	/* Wait for current activity to cease.  This includes waiting for
	 * peer_request queued to the submitter workqueue. */
	conn_wait_ee_empty(connection, &connection->active_ee);

	/* wait for all w_e_end_data_req, w_e_end_rsdata_req, w_send_barrier,
	 * w_make_resync_request etc. which may still be on the worker queue
	 * to be "canceled" */
	drbd_flush_workqueue(&connection->sender_work);

	drbd_finish_peer_reqs(connection);

	/* This second workqueue flush is necessary, since drbd_finish_peer_reqs()
	   might have issued a work again. The one before drbd_finish_peer_reqs() is
	   necessary to reclaim net_ee in drbd_finish_peer_reqs(). */
	drbd_flush_workqueue(&connection->sender_work);

	rcu_read_lock();
	idr_for_each_entry(&connection->peer_devices, peer_device, vnr) {
		struct drbd_device *device = peer_device->device;

		kref_get(&device->kref);
		rcu_read_unlock();

		peer_device_disconnected(peer_device);

		kref_put(&device->kref, drbd_destroy_device);
		rcu_read_lock();
	}
	rcu_read_unlock();

	i = drbd_free_peer_reqs(connection, &connection->read_ee, true);
	if (i)
		drbd_info(connection, "read_ee not empty, killed %u entries\n", i);
	i = drbd_free_peer_reqs(connection, &connection->active_ee, true);
	if (i)
		drbd_info(connection, "active_ee not empty, killed %u entries\n", i);
	i = drbd_free_peer_reqs(connection, &connection->sync_ee, true);
	if (i)
		drbd_info(connection, "sync_ee not empty, killed %u entries\n", i);
	i = drbd_free_peer_reqs(connection, &connection->net_ee, true);
	if (i)
		drbd_info(connection, "net_ee not empty, killed %u entries\n", i);

	cleanup_unacked_peer_requests(connection);
	cleanup_peer_ack_list(connection);

	i = atomic_read(&connection->pp_in_use);
	if (i)
		drbd_info(connection, "pp_in_use = %d, expected 0\n", i);
	i = atomic_read(&connection->pp_in_use_by_net);
	if (i)
		drbd_info(connection, "pp_in_use_by_net = %d, expected 0\n", i);

	if (!list_empty(&connection->current_epoch->list))
		drbd_err(connection, "ASSERTION FAILED: connection->current_epoch->list not empty\n");
	/* ok, no more ee's on the fly, it is safe to reset the epoch_size */
	atomic_set(&connection->current_epoch->epoch_size, 0);
	connection->send.seen_any_write_yet = false;

	drbd_info(connection, "Connection closed\n");

	if (resource->role[NOW] == R_PRIMARY && conn_highest_pdsk(connection) >= D_UNKNOWN)
		conn_try_outdate_peer_async(connection);

	begin_state_change(resource, &irq_flags, CS_VERBOSE | CS_LOCAL_ONLY);
	oc = connection->cstate[NOW];
	if (oc >= C_UNCONNECTED) {
		__change_cstate(connection, C_UNCONNECTED);
		/* drbd_receiver() has to be restarted after it returns */
		drbd_thread_restart_nowait(&connection->receiver);
	}
	end_state_change(resource, &irq_flags);

	if (oc == C_DISCONNECTING)
		change_cstate(connection, C_STANDALONE, CS_VERBOSE | CS_HARD | CS_LOCAL_ONLY);
}

/*
 * We support PRO_VERSION_MIN to PRO_VERSION_MAX. The protocol version
 * we can agree on is stored in agreed_pro_version.
 *
 * feature flags and the reserved array should be enough room for future
 * enhancements of the handshake protocol, and possible plugins...
 *
 * for now, they are expected to be zero, but ignored.
 */
static int drbd_send_features(struct drbd_connection *connection)
{
	struct p_connection_features *p;

	p = __conn_prepare_command(connection, sizeof(*p), DATA_STREAM);
	if (!p)
		return -EIO;
	memset(p, 0, sizeof(*p));
	p->protocol_min = cpu_to_be32(drbd_protocol_version_min);
	p->protocol_max = cpu_to_be32(PRO_VERSION_MAX);
	p->sender_node_id = cpu_to_be32(connection->resource->res_opts.node_id);
	p->receiver_node_id = cpu_to_be32(connection->peer_node_id);
	p->feature_flags = cpu_to_be32(PRO_FEATURES);
	return __send_command(connection, -1, P_CONNECTION_FEATURES, DATA_STREAM);
}

/*
 * return values:
 *   1 yes, we have a valid connection
 *   0 oops, did not work out, please try again
 *  -1 peer talks different language,
 *     no point in trying again, please go standalone.
 */
int drbd_do_features(struct drbd_connection *connection)
{
	/* ASSERT current == connection->receiver ... */
	struct drbd_resource *resource = connection->resource;
	struct p_connection_features *p;
	const int expect = sizeof(struct p_connection_features);
	struct packet_info pi;
	int err;

	err = drbd_send_features(connection);
	if (err)
		return 0;

	err = drbd_recv_header(connection, &pi);
	if (err) {
		if (err == -EAGAIN)
			drbd_err(connection, "timeout while waiting for feature packet\n");
		return 0;
	}

	if (pi.cmd != P_CONNECTION_FEATURES) {
		drbd_err(connection, "expected ConnectionFeatures packet, received: %s (0x%04x)\n",
			 drbd_packet_name(pi.cmd), pi.cmd);
		return -1;
	}

	if (pi.size != expect) {
		drbd_err(connection, "expected ConnectionFeatures length: %u, received: %u\n",
		     expect, pi.size);
		return -1;
	}

	err = drbd_recv_all_warn(connection, (void **)&p, expect);
	if (err)
		return 0;

	p->protocol_min = be32_to_cpu(p->protocol_min);
	p->protocol_max = be32_to_cpu(p->protocol_max);
	if (p->protocol_max == 0)
		p->protocol_max = p->protocol_min;

	if (PRO_VERSION_MAX < p->protocol_min ||
	    drbd_protocol_version_min > p->protocol_max) {
		drbd_err(connection, "incompatible DRBD dialects: "
		    "I support %d-%d, peer supports %d-%d\n",
		    drbd_protocol_version_min, PRO_VERSION_MAX,
		    p->protocol_min, p->protocol_max);
		return -1;
	}

	connection->agreed_pro_version = min_t(int, PRO_VERSION_MAX, p->protocol_max);
	connection->agreed_features = PRO_FEATURES & be32_to_cpu(p->feature_flags);

	if (be32_to_cpu(p->sender_node_id) != connection->peer_node_id) {
		drbd_err(connection, "Peer presented a node_id of %d instead of %d\n",
				be32_to_cpu(p->sender_node_id), connection->peer_node_id);
		return 0;
	}
	if (be32_to_cpu(p->receiver_node_id) != resource->res_opts.node_id) {
		drbd_err(connection, "Peer expects me to have a node_id of %d instead of %d\n",
				be32_to_cpu(p->receiver_node_id), resource->res_opts.node_id);
		return 0;
	}

	drbd_info(connection, "Handshake to peer %d successful: "
			"Agreed network protocol version %d\n",
			connection->peer_node_id,
			connection->agreed_pro_version);

	drbd_info(connection, "Feature flags enabled on protocol level: 0x%x%s%s%s%s.\n",
		  connection->agreed_features,
		  connection->agreed_features & DRBD_FF_TRIM ? " TRIM" : "",
		  connection->agreed_features & DRBD_FF_THIN_RESYNC ? " THIN_RESYNC" : "",
		  connection->agreed_features & DRBD_FF_WSAME ? " WRITE_SAME" : "",
		  connection->agreed_features & DRBD_FF_WZEROES ? " WRITE_ZEROES" :
		  connection->agreed_features ? "" : " none");

	return 1;
}

#if !defined(CONFIG_CRYPTO_HMAC) && !defined(CONFIG_CRYPTO_HMAC_MODULE)
int drbd_do_auth(struct drbd_connection *connection)
{
	drbd_err(connection, "This kernel was build without CONFIG_CRYPTO_HMAC.\n");
	drbd_err(connection, "You need to disable 'cram-hmac-alg' in drbd.conf.\n");
	return -1;
}
#else
#define CHALLENGE_LEN 64 /* must be multiple of 4 */

/* Return value:
	1 - auth succeeded,
	0 - failed, try again (network error),
	-1 - auth failed, don't try again.
*/

struct auth_challenge {
	char d[CHALLENGE_LEN];
	u32 i;
} __attribute__((packed));

int drbd_do_auth(struct drbd_connection *connection)
{
	struct auth_challenge my_challenge, *peers_ch = NULL;
	void *response;
	char *right_response = NULL;
	unsigned int key_len;
	char secret[SHARED_SECRET_MAX]; /* 64 byte */
	unsigned int resp_size;
	struct shash_desc *desc;
	struct packet_info pi;
	struct net_conf *nc;
	int err, rv, dig_size;
	void *packet_body;

	rcu_read_lock();
	nc = rcu_dereference(connection->transport.net_conf);
	key_len = strlen(nc->shared_secret);
	memcpy(secret, nc->shared_secret, key_len);
	rcu_read_unlock();

	desc = kmalloc(sizeof(struct shash_desc) +
		       crypto_shash_descsize(connection->cram_hmac_tfm),
		       GFP_KERNEL);
	if (!desc) {
		rv = -1;
		goto fail;
	}
	desc->tfm = connection->cram_hmac_tfm;

	rv = crypto_shash_setkey(connection->cram_hmac_tfm, (u8 *)secret, key_len);
	if (rv) {
		drbd_err(connection, "crypto_shash_setkey() failed with %d\n", rv);
		rv = -1;
		goto fail;
	}

	get_random_bytes(my_challenge.d, sizeof(my_challenge.d));

	packet_body = __conn_prepare_command(connection, sizeof(my_challenge.d), DATA_STREAM);
	if (!packet_body) {
		rv = 0;
		goto fail;
	}
	memcpy(packet_body, my_challenge.d, sizeof(my_challenge.d));

	rv = !__send_command(connection, -1, P_AUTH_CHALLENGE, DATA_STREAM);
	if (!rv)
		goto fail;

	err = drbd_recv_header(connection, &pi);
	if (err) {
		rv = 0;
		goto fail;
	}

	if (pi.cmd != P_AUTH_CHALLENGE) {
		drbd_err(connection, "expected AuthChallenge packet, received: %s (0x%04x)\n",
			 drbd_packet_name(pi.cmd), pi.cmd);
		rv = -1;
		goto fail;
	}

	if (pi.size != sizeof(peers_ch->d)) {
		drbd_err(connection, "unexpected AuthChallenge payload.\n");
		rv = -1;
		goto fail;
	}

	peers_ch = kmalloc(sizeof(*peers_ch), GFP_NOIO);
	if (peers_ch == NULL) {
		drbd_err(connection, "kmalloc of peers_ch failed\n");
		rv = -1;
		goto fail;
	}

	err = drbd_recv_into(connection, peers_ch->d, sizeof(peers_ch->d));
	if (err) {
		rv = 0;
		goto fail;
	}

	if (!memcmp(my_challenge.d, peers_ch->d, sizeof(my_challenge.d))) {
		drbd_err(connection, "Peer presented the same challenge!\n");
		rv = -1;
		goto fail;
	}

	resp_size = crypto_shash_digestsize(connection->cram_hmac_tfm);
	response = __conn_prepare_command(connection, resp_size, DATA_STREAM);
	if (!response) {
		rv = 0;
		goto fail;
	}

	dig_size = pi.size;
	peers_ch->i = cpu_to_be32(connection->resource->res_opts.node_id);
	dig_size += sizeof(peers_ch->i);

	rv = crypto_shash_digest(desc, peers_ch->d, dig_size, response);
	if (rv) {
		drbd_err(connection, "crypto_shash_digest() failed with %d\n", rv);
		rv = -1;
		goto fail;
	}

	rv = !__send_command(connection, -1, P_AUTH_RESPONSE, DATA_STREAM);
	if (!rv)
		goto fail;

	err = drbd_recv_header(connection, &pi);
	if (err) {
		rv = 0;
		goto fail;
	}

	if (pi.cmd != P_AUTH_RESPONSE) {
		drbd_err(connection, "expected AuthResponse packet, received: %s (0x%04x)\n",
			 drbd_packet_name(pi.cmd), pi.cmd);
		rv = 0;
		goto fail;
	}

	if (pi.size != resp_size) {
		drbd_err(connection, "expected AuthResponse payload of %u bytes, received %u\n",
				resp_size, pi.size);
		rv = 0;
		goto fail;
	}

	err = drbd_recv_all(connection, &response, resp_size);
	if (err) {
		rv = 0;
		goto fail;
	}

	right_response = kmalloc(resp_size, GFP_NOIO);
	if (right_response == NULL) {
		drbd_err(connection, "kmalloc of right_response failed\n");
		rv = -1;
		goto fail;
	}

	dig_size = sizeof(my_challenge.d);
	my_challenge.i = cpu_to_be32(connection->peer_node_id);
	dig_size += sizeof(my_challenge.i);

	rv = crypto_shash_digest(desc, my_challenge.d, dig_size, right_response);
	if (rv) {
		drbd_err(connection, "crypto_shash_digest() failed with %d\n", rv);
		rv = -1;
		goto fail;
	}

	rv = !memcmp(response, right_response, resp_size);

	if (rv)
		drbd_info(connection, "Peer authenticated using %d bytes HMAC\n",
		     resp_size);
	else
		rv = -1;

 fail:
	kfree(peers_ch);
	kfree(right_response);
	if (desc) {
		shash_desc_zero(desc);
		kfree(desc);
	}

	return rv;
}
#endif

int drbd_receiver(struct drbd_thread *thi)
{
	struct drbd_connection *connection = thi->connection;

	if (conn_connect(connection)) {
		blk_start_plug(&connection->receiver_plug);
		drbdd(connection);
		blk_finish_plug(&connection->receiver_plug);
	}

	conn_disconnect(connection);
	return 0;
}

/* ********* acknowledge sender ******** */

static int process_peer_ack_list(struct drbd_connection *connection)
{
	struct drbd_resource *resource = connection->resource;
	struct drbd_peer_ack *peer_ack, *tmp;
	u64 node_id_mask;
	int err = 0;

	node_id_mask = NODE_MASK(connection->peer_node_id);

	spin_lock_irq(&resource->peer_ack_lock);
	peer_ack = list_first_entry(&resource->peer_ack_list, struct drbd_peer_ack, list);
	while (&peer_ack->list != &resource->peer_ack_list) {
		if (!(peer_ack->pending_mask & node_id_mask)) {
			peer_ack = list_next_entry(peer_ack, list);
			continue;
		}
		spin_unlock_irq(&resource->peer_ack_lock);

		err = drbd_send_peer_ack(connection, peer_ack);

		spin_lock_irq(&resource->peer_ack_lock);
		tmp = list_next_entry(peer_ack, list);
		peer_ack->pending_mask &= ~node_id_mask;
		drbd_destroy_peer_ack_if_done(peer_ack);
		if (err)
			break;
		peer_ack = tmp;
	}
	spin_unlock_irq(&resource->peer_ack_lock);
	return err;
}

static int got_peers_in_sync(struct drbd_connection *connection, struct packet_info *pi)
{
	struct drbd_peer_device *peer_device;
	struct drbd_device *device;
	struct p_peer_block_desc *p = pi->data;
	sector_t sector;
	u64 in_sync_b;
	int size;

	peer_device = conn_peer_device(connection, pi->vnr);
	if (!peer_device)
		return -EIO;

	device = peer_device->device;

	if (get_ldev(device)) {
		sector = be64_to_cpu(p->sector);
		size = be32_to_cpu(p->size);
		in_sync_b = node_ids_to_bitmap(device, be64_to_cpu(p->mask));

		drbd_set_sync(device, sector, size, 0, in_sync_b);
		put_ldev(device);
	}

	return 0;
}

static int got_twopc_reply(struct drbd_connection *connection, struct packet_info *pi)
{
	struct drbd_resource *resource = connection->resource;
	struct p_twopc_reply *p = pi->data;

	write_lock_irq(&resource->state_rwlock);
	if (resource->twopc_reply.initiator_node_id == be32_to_cpu(p->initiator_node_id) &&
	    resource->twopc_reply.tid == be32_to_cpu(p->tid)) {
		drbd_debug(connection, "Got a %s reply for state change %u\n",
			   drbd_packet_name(pi->cmd),
			   resource->twopc_reply.tid);

		if (pi->cmd == P_TWOPC_YES) {
			struct drbd_peer_device *peer_device;
			u64 reachable_nodes;
			u64 max_size;

			switch (resource->twopc_type) {
			case TWOPC_STATE_CHANGE:
				reachable_nodes =
					be64_to_cpu(p->reachable_nodes);

				if (resource->res_opts.node_id ==
				    resource->twopc_reply.initiator_node_id &&
				    connection->peer_node_id ==
				    resource->twopc_reply.target_node_id) {
					resource->twopc_reply.target_reachable_nodes |=
						reachable_nodes;
				} else {
					resource->twopc_reply.reachable_nodes |=
						reachable_nodes;
				}
				resource->twopc_reply.primary_nodes |=
					be64_to_cpu(p->primary_nodes);
				resource->twopc_reply.weak_nodes |=
					be64_to_cpu(p->weak_nodes);
				break;
			case TWOPC_RESIZE:
				resource->twopc_reply.diskful_primary_nodes |=
					be64_to_cpu(p->diskful_primary_nodes);
				max_size = be64_to_cpu(p->max_possible_size);
				resource->twopc_reply.max_possible_size =
					min_t(sector_t, resource->twopc_reply.max_possible_size,
					      max_size);
				peer_device = conn_peer_device(connection, resource->twopc_reply.vnr);
				if (peer_device)
					peer_device->max_size = max_size;
				break;
			}
		}

		if (pi->cmd == P_TWOPC_YES)
			set_bit(TWOPC_YES, &connection->flags);
		else if (pi->cmd == P_TWOPC_NO)
			set_bit(TWOPC_NO, &connection->flags);
		else if (pi->cmd == P_TWOPC_RETRY)
			set_bit(TWOPC_RETRY, &connection->flags);
		if (cluster_wide_reply_ready(resource)) {
			int my_node_id = resource->res_opts.node_id;
			if (resource->twopc_reply.initiator_node_id == my_node_id) {
				wake_up(&resource->state_wait);
			} else if (resource->twopc_work.cb == NULL) {
				/* in case the timeout timer was not quicker in queuing the work... */
				resource->twopc_work.cb = nested_twopc_work;
				drbd_queue_work(&resource->work, &resource->twopc_work);
			}
		}
	} else {
		drbd_debug(connection, "Ignoring %s reply for state change %u\n",
			   drbd_packet_name(pi->cmd),
			   be32_to_cpu(p->tid));
	}
	write_unlock_irq(&resource->state_rwlock);

	return 0;
}

void twopc_connection_down(struct drbd_connection *connection)
{
	struct drbd_resource *resource = connection->resource;

	if (resource->twopc_reply.initiator_node_id != -1 &&
	    test_bit(TWOPC_PREPARED, &connection->flags)) {
		set_bit(TWOPC_RETRY, &connection->flags);
		if (cluster_wide_reply_ready(resource)) {
			int my_node_id = resource->res_opts.node_id;
			if (resource->twopc_reply.initiator_node_id == my_node_id) {
				wake_up(&resource->state_wait);
			} else if (resource->twopc_work.cb == NULL) {
				/* in case the timeout timer was not quicker in queuing the work... */
				resource->twopc_work.cb = nested_twopc_work;
				drbd_queue_work(&resource->work, &resource->twopc_work);
			}
		}
	}
}

static int got_Ping(struct drbd_connection *connection, struct packet_info *pi)
{
	return drbd_send_ping_ack(connection);

}

static int got_PingAck(struct drbd_connection *connection, struct packet_info *pi)
{
	if (!test_bit(GOT_PING_ACK, &connection->flags)) {
		set_bit(GOT_PING_ACK, &connection->flags);
		wake_up(&connection->resource->state_wait);
	}

	return 0;
}

static int got_IsInSync(struct drbd_connection *connection, struct packet_info *pi)
{
	struct drbd_peer_device *peer_device;
	struct drbd_device *device;
	struct p_block_ack *p = pi->data;
	sector_t sector = be64_to_cpu(p->sector);
	int blksize = be32_to_cpu(p->blksize);

	peer_device = conn_peer_device(connection, pi->vnr);
	if (!peer_device)
		return -EIO;
	device = peer_device->device;

	update_peer_seq(peer_device, be32_to_cpu(p->seq_num));

	if (get_ldev(device)) {
		drbd_rs_complete_io(peer_device, sector);
		drbd_set_in_sync(peer_device, sector, blksize);
		/* rs_same_csums is supposed to count in units of BM_BLOCK_SIZE */
		peer_device->rs_same_csum += (blksize >> BM_BLOCK_SHIFT);
		put_ldev(device);
	}
	dec_rs_pending(peer_device);
	rs_sectors_came_in(peer_device, blksize);

	return 0;
}

static int
validate_req_change_req_state(struct drbd_peer_device *peer_device, u64 id, sector_t sector,
			      struct rb_root *root, const char *func,
			      enum drbd_req_event what, bool missing_ok)
{
	struct drbd_device *device = peer_device->device;
	struct drbd_request *req;

	spin_lock_irq(&device->interval_lock);
	req = find_request(device, root, id, sector, missing_ok, func);
	spin_unlock_irq(&device->interval_lock);
	if (unlikely(!req))
		return -EIO;
	req_mod(req, what, peer_device);

	return 0;
}

static int got_BlockAck(struct drbd_connection *connection, struct packet_info *pi)
{
	struct drbd_peer_device *peer_device;
	struct drbd_device *device;
	struct p_block_ack *p = pi->data;
	sector_t sector = be64_to_cpu(p->sector);
	int blksize = be32_to_cpu(p->blksize);
	enum drbd_req_event what;

	peer_device = conn_peer_device(connection, pi->vnr);
	if (!peer_device)
		return -EIO;
	device = peer_device->device;

	update_peer_seq(peer_device, be32_to_cpu(p->seq_num));

	if (p->block_id == ID_SYNCER) {
		drbd_set_in_sync(peer_device, sector, blksize);
		dec_rs_pending(peer_device);
		atomic_sub(blksize >> 9, &connection->rs_in_flight);
		return 0;
	}
	switch (pi->cmd) {
	case P_RS_WRITE_ACK:
		what = WRITE_ACKED_BY_PEER_AND_SIS;
		break;
	case P_WRITE_ACK:
		what = WRITE_ACKED_BY_PEER;
		break;
	case P_RECV_ACK:
		what = RECV_ACKED_BY_PEER;
		break;
	case P_SUPERSEDED:
		what = DISCARD_WRITE;
		break;
	case P_RETRY_WRITE:
		what = POSTPONE_WRITE;
		break;
	default:
		BUG();
	}

	return validate_req_change_req_state(peer_device, p->block_id, sector,
					     &device->write_requests, __func__,
					     what, false);
}

static int got_NegAck(struct drbd_connection *connection, struct packet_info *pi)
{
	struct drbd_peer_device *peer_device;
	struct drbd_device *device;
	struct p_block_ack *p = pi->data;
	sector_t sector = be64_to_cpu(p->sector);
	int size = be32_to_cpu(p->blksize);
	int err;

	peer_device = conn_peer_device(connection, pi->vnr);
	if (!peer_device)
		return -EIO;
	device = peer_device->device;

	update_peer_seq(peer_device, be32_to_cpu(p->seq_num));

	if (peer_device->disk_state[NOW] == D_UP_TO_DATE)
		set_bit(GOT_NEG_ACK, &peer_device->flags);

	if (p->block_id == ID_SYNCER) {
		dec_rs_pending(peer_device);
		drbd_rs_failed_io(peer_device, sector, size);
		return 0;
	}

	err = validate_req_change_req_state(peer_device, p->block_id, sector,
					    &device->write_requests, __func__,
					    NEG_ACKED, true);
	if (err) {
		/* Protocol A has no P_WRITE_ACKs, but has P_NEG_ACKs.
		   The master bio might already be completed, therefore the
		   request is no longer in the collision hash. */
		/* In Protocol B we might already have got a P_RECV_ACK
		   but then get a P_NEG_ACK afterwards. */
		drbd_set_out_of_sync(peer_device, sector, size);
	}
	return 0;
}

static int got_NegDReply(struct drbd_connection *connection, struct packet_info *pi)
{
	struct drbd_peer_device *peer_device;
	struct drbd_device *device;
	struct p_block_ack *p = pi->data;
	sector_t sector = be64_to_cpu(p->sector);

	peer_device = conn_peer_device(connection, pi->vnr);
	if (!peer_device)
		return -EIO;
	device = peer_device->device;

	update_peer_seq(peer_device, be32_to_cpu(p->seq_num));

	drbd_err(device, "Got NegDReply; Sector %llus, len %u.\n",
		 (unsigned long long)sector, be32_to_cpu(p->blksize));

	return validate_req_change_req_state(peer_device, p->block_id, sector,
					     &device->read_requests, __func__,
					     NEG_ACKED, false);
}

static int got_NegRSDReply(struct drbd_connection *connection, struct packet_info *pi)
{
	struct drbd_peer_device *peer_device;
	struct drbd_device *device;
	sector_t sector;
	int size;
	struct p_block_ack *p = pi->data;
	unsigned long bit;

	peer_device = conn_peer_device(connection, pi->vnr);
	if (!peer_device)
		return -EIO;
	device = peer_device->device;

	sector = be64_to_cpu(p->sector);
	size = be32_to_cpu(p->blksize);

	update_peer_seq(peer_device, be32_to_cpu(p->seq_num));

	dec_rs_pending(peer_device);

	if (get_ldev_if_state(device, D_DETACHING)) {
		drbd_rs_complete_io(peer_device, sector);
		switch (pi->cmd) {
		case P_NEG_RS_DREPLY:
			drbd_rs_failed_io(peer_device, sector, size);
			break;
		case P_RS_CANCEL_AHEAD:
			set_bit(SYNC_TARGET_TO_BEHIND, &peer_device->flags);
			/* fall through */
		case P_RS_CANCEL:
			if (peer_device->repl_state[NOW] == L_VERIFY_S) {
				verify_skipped_block(peer_device, sector, size);
			} else {
				bit = BM_SECT_TO_BIT(sector);
				mutex_lock(&peer_device->resync_next_bit_mutex);
				peer_device->resync_next_bit = min(peer_device->resync_next_bit, bit);
				mutex_unlock(&peer_device->resync_next_bit_mutex);
			}

			rs_sectors_came_in(peer_device, size);
			mod_timer(&peer_device->resync_timer, jiffies + RS_MAKE_REQS_INTV);
			break;
		default:
			BUG();
		}
		put_ldev(device);
	}

	return 0;
}

static int got_BarrierAck(struct drbd_connection *connection, struct packet_info *pi)
{
	struct p_barrier_ack *p = pi->data;

	tl_release(connection, 0, 0, p->barrier, be32_to_cpu(p->set_size));

	return 0;
}

static int got_confirm_stable(struct drbd_connection *connection, struct packet_info *pi)
{
	struct p_confirm_stable *p = pi->data;

	tl_release(connection, p->oldest_block_id, p->youngest_block_id, 0, be32_to_cpu(p->set_size));

	return 0;
}

static int got_OVResult(struct drbd_connection *connection, struct packet_info *pi)
{
	struct drbd_peer_device *peer_device;
	struct drbd_device *device;
	struct p_block_ack *p = pi->data;
	sector_t sector;
	int size;

	peer_device = conn_peer_device(connection, pi->vnr);
	if (!peer_device)
		return -EIO;
	device = peer_device->device;

	sector = be64_to_cpu(p->sector);
	size = be32_to_cpu(p->blksize);

	update_peer_seq(peer_device, be32_to_cpu(p->seq_num));

	if (be64_to_cpu(p->block_id) == ID_OUT_OF_SYNC)
		drbd_ov_out_of_sync_found(peer_device, sector, size);
	else
		ov_out_of_sync_print(peer_device);

	if (!get_ldev(device))
		return 0;

	drbd_rs_complete_io(peer_device, sector);
	dec_rs_pending(peer_device);

	verify_progress(peer_device, sector, size);

	put_ldev(device);
	return 0;
}

static int got_skip(struct drbd_connection *connection, struct packet_info *pi)
{
	return 0;
}

static u64 node_id_to_mask(struct drbd_peer_md *peer_md, int node_id) __must_hold(local)
{
	int bitmap_bit = peer_md[node_id].bitmap_index;
	return (bitmap_bit >= 0) ? NODE_MASK(bitmap_bit) : 0;
}

static u64 node_ids_to_bitmap(struct drbd_device *device, u64 node_ids) __must_hold(local)
{
	struct drbd_peer_md *peer_md = device->ldev->md.peers;
	u64 bitmap_bits = 0;
	int node_id;

	for_each_set_bit(node_id, (unsigned long *)&node_ids, DRBD_NODE_ID_MAX)
		bitmap_bits |= node_id_to_mask(peer_md, node_id);
	return bitmap_bits;
}


static bool is_sync_source(struct drbd_peer_device *peer_device)
{
	return is_sync_source_state(peer_device, NOW) ||
		peer_device->repl_state[NOW] == L_WF_BITMAP_S;
}

static int w_send_out_of_sync(struct drbd_work *w, int cancel)
{
	struct drbd_peer_request *peer_req =
		container_of(w, struct drbd_peer_request, w);
	struct drbd_peer_device *peer_device = peer_req->send_oos_peer_device;
	struct drbd_device *device = peer_device->device;
	u64 in_sync = peer_req->send_oos_in_sync;
	int err;

	err = drbd_send_out_of_sync(peer_device, &peer_req->i);
	peer_req->sent_oos_nodes |= NODE_MASK(peer_device->node_id);

	rcu_read_lock();
	for_each_peer_device_rcu(peer_device, device) {
		if (!(NODE_MASK(peer_device->node_id) & in_sync) &&
		    is_sync_source(peer_device) &&
		    !(peer_req->sent_oos_nodes & NODE_MASK(peer_device->node_id))) {
			rcu_read_unlock();
			peer_req->send_oos_peer_device = peer_device;
			drbd_queue_work(&peer_device->connection->sender_work,
					&peer_req->w);
			return err;
		}
	}
	rcu_read_unlock();
	drbd_free_peer_req(peer_req);

	return err;
}

static void notify_sync_targets_or_free(struct drbd_peer_request *peer_req, u64 in_sync)
{
	struct drbd_device *device = peer_req->peer_device->device;
	struct drbd_peer_device *peer_device;

	rcu_read_lock();
	for_each_peer_device_rcu(peer_device, device) {
		if (!(NODE_MASK(peer_device->node_id) & in_sync) &&
		    is_sync_source(peer_device)) {
			rcu_read_unlock();
			peer_req->sent_oos_nodes = 0;
			peer_req->send_oos_peer_device = peer_device;
			peer_req->send_oos_in_sync = in_sync;
			peer_req->w.cb = w_send_out_of_sync;
			drbd_queue_work(&peer_device->connection->sender_work,
					&peer_req->w);
			return;
		}
	}
	rcu_read_unlock();
	drbd_free_peer_req(peer_req);
}

static int got_peer_ack(struct drbd_connection *connection, struct packet_info *pi)
{
	struct p_peer_ack *p = pi->data;
	u64 dagtag, in_sync;
	struct drbd_peer_request *peer_req, *tmp;
	struct list_head work_list;

	dagtag = be64_to_cpu(p->dagtag);
	in_sync = be64_to_cpu(p->mask);

	spin_lock_irq(&connection->peer_reqs_lock);
	list_for_each_entry(peer_req, &connection->peer_requests, recv_order) {
		if (dagtag == peer_req->dagtag_sector)
			goto found;
	}
	spin_unlock_irq(&connection->peer_reqs_lock);

	drbd_err(connection, "peer request with dagtag %llu not found\n", dagtag);
	return -EIO;

found:
	list_cut_position(&work_list, &connection->peer_requests, &peer_req->recv_order);
	spin_unlock_irq(&connection->peer_reqs_lock);

	list_for_each_entry_safe(peer_req, tmp, &work_list, recv_order) {
		struct drbd_peer_device *peer_device = peer_req->peer_device;
		struct drbd_device *device = peer_device->device;
		u64 in_sync_b, mask;

		D_ASSERT(peer_device, peer_req->flags & EE_IN_ACTLOG);

		if (get_ldev(device)) {
			if ((peer_req->flags & EE_WAS_ERROR) == 0)
				in_sync_b = node_ids_to_bitmap(device, in_sync);
			else
				in_sync_b = 0;
			mask = ~node_id_to_mask(device->ldev->md.peers,
						connection->peer_node_id);

			drbd_set_sync(device, peer_req->i.sector,
				      peer_req->i.size, ~in_sync_b, mask);
			drbd_al_complete_io(device, &peer_req->i);
			put_ldev(device);
		}
		list_del(&peer_req->recv_order);
		notify_sync_targets_or_free(peer_req, in_sync);
	}
	return 0;
}

void apply_unacked_peer_requests(struct drbd_connection *connection)
{
	struct drbd_peer_request *peer_req;

	list_for_each_entry(peer_req, &connection->peer_requests, recv_order) {
		struct drbd_peer_device *peer_device = peer_req->peer_device;
		struct drbd_device *device = peer_device->device;
		int bitmap_index = peer_device->bitmap_index;
		u64 mask = ~(bitmap_index != -1 ? 1UL << bitmap_index : 0UL);

		drbd_set_sync(device, peer_req->i.sector, peer_req->i.size,
			      mask, mask);
	}
}

static void cleanup_unacked_peer_requests(struct drbd_connection *connection)
{
	struct drbd_peer_request *peer_req, *tmp;
	LIST_HEAD(work_list);

	spin_lock_irq(&connection->peer_reqs_lock);
	list_splice_init(&connection->peer_requests, &work_list);
	spin_unlock_irq(&connection->peer_reqs_lock);

	list_for_each_entry_safe(peer_req, tmp, &work_list, recv_order) {
		struct drbd_peer_device *peer_device = peer_req->peer_device;
		struct drbd_device *device = peer_device->device;
		int bitmap_index = peer_device->bitmap_index;
		u64 mask = ~(bitmap_index != -1 ? 1UL << bitmap_index : 0UL);

		if (get_ldev(device)) {
			drbd_set_sync(device, peer_req->i.sector, peer_req->i.size,
				      mask, mask);
			drbd_al_complete_io(device, &peer_req->i);
			put_ldev(device);
		}
		list_del(&peer_req->recv_order);
		notify_sync_targets_or_free(peer_req, 0);
	}
}

static void cleanup_peer_ack_list(struct drbd_connection *connection)
{
	struct drbd_resource *resource = connection->resource;
	struct drbd_peer_ack *peer_ack, *tmp;
	struct drbd_request *req;
	int idx = connection->peer_node_id;
	u64 node_id_mask = NODE_MASK(idx);

	spin_lock_irq(&resource->peer_ack_lock);
	list_for_each_entry_safe(peer_ack, tmp, &resource->peer_ack_list, list) {
		if (!(peer_ack->pending_mask & node_id_mask))
			continue;
		peer_ack->pending_mask &= ~node_id_mask;
		drbd_destroy_peer_ack_if_done(peer_ack);
	}
	req = resource->peer_ack_req;
	if (req)
		req->net_rq_state[idx] &= ~RQ_NET_SENT;
	spin_unlock_irq(&resource->peer_ack_lock);
}

struct meta_sock_cmd {
	size_t pkt_size;
	int (*fn)(struct drbd_connection *connection, struct packet_info *);
};

static void set_rcvtimeo(struct drbd_connection *connection, bool ping_timeout)
{
	long t;
	struct net_conf *nc;
	struct drbd_transport *transport = &connection->transport;
	struct drbd_transport_ops *tr_ops = transport->ops;


	rcu_read_lock();
	nc = rcu_dereference(transport->net_conf);
	t = ping_timeout ? nc->ping_timeo : nc->ping_int;
	rcu_read_unlock();

	t *= HZ;
	if (ping_timeout)
		t /= 10;

	tr_ops->set_rcvtimeo(transport, CONTROL_STREAM, t);
}

static void set_ping_timeout(struct drbd_connection *connection)
{
	set_rcvtimeo(connection, 1);
}

static void set_idle_timeout(struct drbd_connection *connection)
{
	set_rcvtimeo(connection, 0);
}

static struct meta_sock_cmd ack_receiver_tbl[] = {
	[P_PING]	    = { 0, got_Ping },
	[P_PING_ACK]	    = { 0, got_PingAck },
	[P_RECV_ACK]	    = { sizeof(struct p_block_ack), got_BlockAck },
	[P_WRITE_ACK]	    = { sizeof(struct p_block_ack), got_BlockAck },
	[P_RS_WRITE_ACK]    = { sizeof(struct p_block_ack), got_BlockAck },
	[P_SUPERSEDED]      = { sizeof(struct p_block_ack), got_BlockAck },
	[P_NEG_ACK]	    = { sizeof(struct p_block_ack), got_NegAck },
	[P_NEG_DREPLY]	    = { sizeof(struct p_block_ack), got_NegDReply },
	[P_NEG_RS_DREPLY]   = { sizeof(struct p_block_ack), got_NegRSDReply },
	[P_OV_RESULT]	    = { sizeof(struct p_block_ack), got_OVResult },
	[P_BARRIER_ACK]	    = { sizeof(struct p_barrier_ack), got_BarrierAck },
	[P_CONFIRM_STABLE]  = { sizeof(struct p_confirm_stable), got_confirm_stable },
	[P_RS_IS_IN_SYNC]   = { sizeof(struct p_block_ack), got_IsInSync },
	[P_DELAY_PROBE]     = { sizeof(struct p_delay_probe93), got_skip },
	[P_RS_CANCEL]       = { sizeof(struct p_block_ack), got_NegRSDReply },
	[P_RS_CANCEL_AHEAD] = { sizeof(struct p_block_ack), got_NegRSDReply },
	[P_RETRY_WRITE]	    = { sizeof(struct p_block_ack), got_BlockAck },
	[P_PEER_ACK]	    = { sizeof(struct p_peer_ack), got_peer_ack },
	[P_PEERS_IN_SYNC]   = { sizeof(struct p_peer_block_desc), got_peers_in_sync },
	[P_TWOPC_YES]       = { sizeof(struct p_twopc_reply), got_twopc_reply },
	[P_TWOPC_NO]        = { sizeof(struct p_twopc_reply), got_twopc_reply },
	[P_TWOPC_RETRY]     = { sizeof(struct p_twopc_reply), got_twopc_reply },
};

int drbd_ack_receiver(struct drbd_thread *thi)
{
	struct drbd_connection *connection = thi->connection;
	struct meta_sock_cmd *cmd = NULL;
	struct packet_info pi;
	unsigned long pre_recv_jif;
	int rv;
	void *buffer;
	int received = 0, rflags = 0;
	unsigned int header_size = drbd_header_size(connection);
	int expect   = header_size;
	bool ping_timeout_active = false;
	struct sched_param param = { .sched_priority = 2 };
	struct drbd_transport *transport = &connection->transport;
	struct drbd_transport_ops *tr_ops = transport->ops;

	rv = sched_setscheduler(current, SCHED_RR, &param);
	if (rv < 0)
		drbd_err(connection, "drbd_ack_receiver: ERROR set priority, ret=%d\n", rv);

	while (get_t_state(thi) == RUNNING) {
		drbd_thread_current_set_cpu(thi);

		drbd_reclaim_net_peer_reqs(connection);

		if (test_bit(SEND_PING, &connection->flags)) {
			clear_bit(SEND_PING, &connection->flags);
			if (drbd_send_ping(connection)) {
				drbd_err(connection, "drbd_send_ping has failed\n");
				goto reconnect;
			}
			set_ping_timeout(connection);
			ping_timeout_active = true;
		}

		pre_recv_jif = jiffies;
		rv = tr_ops->recv(transport, CONTROL_STREAM, &buffer, expect - received, rflags);

		/* Note:
		 * -EINTR	 (on meta) we got a signal
		 * -EAGAIN	 (on meta) rcvtimeo expired
		 * -ECONNRESET	 other side closed the connection
		 * -ERESTARTSYS  (on data) we got a signal
		 * rv <  0	 other than above: unexpected error!
		 * rv == expected: full header or command
		 * rv <  expected: "woken" by signal during receive
		 * rv == 0	 : "connection shut down by peer"
		 */
		if (likely(rv > 0)) {
			received += rv;

			if (received < expect)
				rflags = GROW_BUFFER;

		} else if (rv == 0) {
			if (test_bit(DISCONNECT_EXPECTED, &connection->flags)) {
				long t;
				rcu_read_lock();
				t = rcu_dereference(connection->transport.net_conf)->ping_timeo * HZ/10;
				rcu_read_unlock();

				t = wait_event_timeout(connection->resource->state_wait,
						       connection->cstate[NOW] < C_CONNECTED,
						       t);
				if (t)
					break;
			}
			drbd_err(connection, "meta connection shut down by peer.\n");
			goto reconnect;
		} else if (rv == -EAGAIN) {
			/* If the data socket received something meanwhile,
			 * that is good enough: peer is still alive. */

			if (time_after(connection->last_received, pre_recv_jif))
				continue;
			if (ping_timeout_active) {
				drbd_err(connection, "PingAck did not arrive in time.\n");
				goto reconnect;
			}
			set_bit(SEND_PING, &connection->flags);
			continue;
		} else if (rv == -EINTR) {
			/* maybe drbd_thread_stop(): the while condition will notice.
			 * maybe woken for send_ping: we'll send a ping above,
			 * and change the rcvtimeo */
			flush_signals(current);
			continue;
		} else {
			drbd_err(connection, "sock_recvmsg returned %d\n", rv);
			goto reconnect;
		}

		if (received == expect && cmd == NULL) {
			if (decode_header(connection, buffer, &pi))
				goto reconnect;

			cmd = &ack_receiver_tbl[pi.cmd];
			if (pi.cmd >= ARRAY_SIZE(ack_receiver_tbl) || !cmd->fn) {
				drbd_err(connection, "Unexpected meta packet %s (0x%04x)\n",
					 drbd_packet_name(pi.cmd), pi.cmd);
				goto disconnect;
			}
			expect = header_size + cmd->pkt_size;
			if (pi.size != expect - header_size) {
				drbd_err(connection, "Wrong packet size on meta (c: %d, l: %d)\n",
					pi.cmd, pi.size);
				goto reconnect;
			}
			rflags = 0;
		}
		if (received == expect) {
			bool err;

			pi.data = buffer;
			err = cmd->fn(connection, &pi);
			if (err) {
				drbd_err(connection, "%ps failed\n", cmd->fn);
				goto reconnect;
			}

			connection->last_received = jiffies;

			if (cmd == &ack_receiver_tbl[P_PING_ACK]) {
				set_idle_timeout(connection);
				ping_timeout_active = false;
			}

			received = 0;
			expect = header_size;
			cmd = NULL;
			rflags = 0;
		}
	}

	if (0) {
reconnect:
		change_cstate(connection, C_NETWORK_FAILURE, CS_HARD);
	}
	if (0) {
disconnect:
		change_cstate(connection, C_DISCONNECTING, CS_HARD);
	}

	drbd_info(connection, "ack_receiver terminated\n");

	return 0;
}

void drbd_send_acks_wf(struct work_struct *ws)
{
	struct drbd_connection *connection =
		container_of(ws, struct drbd_connection, send_acks_work);
	struct drbd_transport *transport = &connection->transport;
	struct net_conf *nc;
	int tcp_cork, err;

	rcu_read_lock();
	nc = rcu_dereference(transport->net_conf);
	tcp_cork = nc->tcp_cork;
	rcu_read_unlock();

	/* TODO: conditionally cork; it may hurt latency if we cork without
	   much to send */
	if (tcp_cork)
		drbd_cork(connection, CONTROL_STREAM);
	err = drbd_finish_peer_reqs(connection);

	/* but unconditionally uncork unless disabled */
	if (tcp_cork)
		drbd_uncork(connection, CONTROL_STREAM);

	if (err)
		change_cstate(connection, C_NETWORK_FAILURE, CS_HARD);
}

void drbd_send_peer_ack_wf(struct work_struct *ws)
{
	struct drbd_connection *connection =
		container_of(ws, struct drbd_connection, peer_ack_work);

	if (process_peer_ack_list(connection))
		change_cstate(connection, C_NETWORK_FAILURE, CS_HARD);
}

EXPORT_SYMBOL(drbd_alloc_pages); /* for transports */
EXPORT_SYMBOL(drbd_free_pages);<|MERGE_RESOLUTION|>--- conflicted
+++ resolved
@@ -2474,17 +2474,6 @@
 	return ret;
 }
 
-<<<<<<< HEAD
-/* see also bio_flags_to_wire() */
-static unsigned long wire_flags_to_bio_flags(struct drbd_connection *connection, u32 dpf)
-{
-	return  (dpf & DP_RW_SYNC ? REQ_SYNC : 0) |
-		(dpf & DP_FUA ? REQ_FUA : 0) |
-		(dpf & DP_FLUSH ? REQ_PREFLUSH : 0);
-}
-
-=======
->>>>>>> 8b528459
 static unsigned long wire_flags_to_bio_op(u32 dpf)
 {
 	if (dpf & DP_ZEROES)
@@ -2497,24 +2486,15 @@
 		return REQ_OP_WRITE;
 }
 
-<<<<<<< HEAD
-/* caller must hold interval_lock */
-=======
 /* see also bio_flags_to_wire() */
 static unsigned long wire_flags_to_bio(struct drbd_connection *connection, u32 dpf)
 {
-	unsigned long opf = wire_flags_to_bio_op(dpf) |
-		(dpf & DP_RW_SYNC ? REQ_SYNC : 0);
-
-	/* we used to communicate one bit only in older DRBD */
-	if (connection->agreed_pro_version >= 95)
-		opf |= (dpf & DP_FUA ? REQ_FUA : 0) |
-			    (dpf & DP_FLUSH ? REQ_PREFLUSH : 0);
-
-	return opf;
-}
-
->>>>>>> 8b528459
+	return wire_flags_to_bio_op(dpf) |
+		(dpf & DP_RW_SYNC ? REQ_SYNC : 0) |
+		(dpf & DP_FUA ? REQ_FUA : 0) |
+		(dpf & DP_FLUSH ? REQ_PREFLUSH : 0);
+}
+
 static void fail_postponed_requests(struct drbd_peer_request *peer_req)
 {
 	struct drbd_device *device = peer_req->peer_device->device;
