/*
-*- linux-c -*-
   drbd_receiver.c
   Kernel module for 2.6.x Kernels

   This file is part of DRBD by Philipp Reisner and Lars Ellenberg.

   Copyright (C) 2001-2007, LINBIT Information Technologies GmbH.
   Copyright (C) 1999-2007, Philipp Reisner <philipp.reisner@linbit.com>.
   Copyright (C) 2002-2007, Lars Ellenberg <lars.ellenberg@linbit.com>.

   drbd is free software; you can redistribute it and/or modify
   it under the terms of the GNU General Public License as published by
   the Free Software Foundation; either version 2, or (at your option)
   any later version.

   drbd is distributed in the hope that it will be useful,
   but WITHOUT ANY WARRANTY; without even the implied warranty of
   MERCHANTABILITY or FITNESS FOR A PARTICULAR PURPOSE.  See the
   GNU General Public License for more details.

   You should have received a copy of the GNU General Public License
   along with drbd; see the file COPYING.  If not, write to
   the Free Software Foundation, 675 Mass Ave, Cambridge, MA 02139, USA.
 */


#include <linux/autoconf.h>
#include <linux/module.h>

#include <asm/uaccess.h>
#include <net/sock.h>

#include <linux/version.h>
#include <linux/fs.h>
#include <linux/file.h>
#include <linux/in.h>
#include <linux/mm.h>
#include <linux/drbd_config.h>
#include <linux/mm_inline.h>
#include <linux/slab.h>
#include <linux/smp_lock.h>
#include <linux/pkt_sched.h>
#define __KERNEL_SYSCALLS__
#include <linux/unistd.h>
#include <linux/vmalloc.h>
#include <linux/random.h>
#include <linux/drbd.h>
#include "drbd_int.h"
#include "drbd_req.h"

#ifdef DBG_ASSERTS
void drbd_assert_breakpoint(struct drbd_conf *mdev, char *exp,
			    char *file, int line)
{
	ERR("ASSERT( %s ) in %s:%d\n", exp, file, line);
}
#endif

#define GFP_TRY	( __GFP_HIGHMEM | __GFP_NOWARN )

/**
 * drbd_bp_alloc: Returns a page. Fails only if a signal comes in.
 */
struct page *drbd_pp_alloc(struct drbd_conf *mdev, unsigned int gfp_mask)
{
	unsigned long flags = 0;
	struct page *page;
	DEFINE_WAIT(wait);

	/* FIXME Add some usefull watermark again to "kick_lo", if pages get
	 * used up too quickly. The watermark that had been in place here did
	 * not make sense.
	 */

	spin_lock_irqsave(&drbd_pp_lock, flags);
	/* This lock needs to lock out irq because we might call drdb_pp_free()
	   from IRQ context.
	   FIXME but why irq _save_ ?
	   this is only called from drbd_alloc_ee,
	   and that is strictly process context! */
	page = drbd_pp_pool;
	if (page) {
		drbd_pp_pool = (struct page *)page_private(page);
		drbd_pp_vacant--;
	}
	spin_unlock_irqrestore(&drbd_pp_lock, flags);
	if (page)
		goto got_page;

	drbd_kick_lo(mdev);

	for (;;) {
		prepare_to_wait(&drbd_pp_wait, &wait, TASK_INTERRUPTIBLE);

		/* try the pool again, maybe the drbd_kick_lo set some free */
		spin_lock_irqsave(&drbd_pp_lock, flags);
		page = drbd_pp_pool;
		if (page) {
			drbd_pp_pool = (struct page *)page_private(page);
			drbd_pp_vacant--;
		}
		spin_unlock_irqrestore(&drbd_pp_lock, flags);

		if (page)
			break;

		/* hm. pool was empty. try to allocate from kernel.
		 * don't wait, if none is available, though.
		 */
		if (atomic_read(&mdev->pp_in_use)
					< mdev->net_conf->max_buffers) {
			page = alloc_page(GFP_TRY);
			if (page)
				break;
		}

		/* doh. still no page.
		 * either used up the configured maximum number,
		 * or we are low on memory.
		 * wait for someone to return a page into the pool.
		 * unless, of course, someone signalled us.
		 */
		if (signal_pending(current)) {
			WARN("drbd_pp_alloc interrupted!\n");
			finish_wait(&drbd_pp_wait, &wait);
			return NULL;
		}
		drbd_kick_lo(mdev);
		schedule();
	}
	finish_wait(&drbd_pp_wait, &wait);

 got_page:
	atomic_inc(&mdev->pp_in_use);
	return page;
}

void drbd_pp_free(struct drbd_conf *mdev, struct page *page)
{
	unsigned long flags = 0;
	int free_it;

	spin_lock_irqsave(&drbd_pp_lock, flags);
	if (drbd_pp_vacant > (DRBD_MAX_SEGMENT_SIZE/PAGE_SIZE)*minor_count) {
		free_it = 1;
	} else {
		set_page_private(page, (unsigned long)drbd_pp_pool);
		drbd_pp_pool = page;
		drbd_pp_vacant++;
		free_it = 0;
	}
	spin_unlock_irqrestore(&drbd_pp_lock, flags);

	atomic_dec(&mdev->pp_in_use);

	if (free_it)
		__free_page(page);

	/*
	 * FIXME
	 * typically there are no waiters.
	 * we should try to avoid any unnecessary call to wake_up.
	 */
	wake_up(&drbd_pp_wait);
}

/*
You need to hold the req_lock:
 drbd_free_ee()
 _drbd_wait_ee_list_empty()

You must not have the req_lock:
 drbd_alloc_ee()
 drbd_init_ee()
 drbd_release_ee()
 drbd_ee_fix_bhs()
 drbd_process_done_ee()
 drbd_clear_done_ee()
 drbd_wait_ee_list_empty()
*/

struct Tl_epoch_entry *drbd_alloc_ee(struct drbd_conf *mdev,
				     u64 id,
				     sector_t sector,
				     unsigned int data_size,
				     unsigned int gfp_mask)
{
	struct request_queue *q;
	struct Tl_epoch_entry *e;
	struct bio_vec *bvec;
	struct page *page;
	struct bio *bio;
	unsigned int ds;
	int i;

	e = mempool_alloc(drbd_ee_mempool, gfp_mask);
	if (!e) {
		ERR("alloc_ee: Allocation of an EE failed\n");
		return NULL;
	}

	bio = bio_alloc(GFP_KERNEL, div_ceil(data_size, PAGE_SIZE));
	if (!bio) {
		ERR("alloc_ee: Allocation of a bio failed\n");
		goto fail1;
	}

	bio->bi_bdev = mdev->bc->backing_bdev;
	bio->bi_sector = sector;

	ds = data_size;
	while (ds) {
		page = drbd_pp_alloc(mdev, gfp_mask);
		if (!page) {
			ERR("alloc_ee: Allocation of a page failed\n");
			goto fail2;
		}
		if (!bio_add_page(bio, page, min_t(int, ds, PAGE_SIZE), 0)) {
			drbd_pp_free(mdev, page);
			ERR("alloc_ee: bio_add_page(s=%llu,"
			    "data_size=%u,ds=%u) failed\n",
			    (unsigned long long)sector, data_size, ds);

			q = bdev_get_queue(bio->bi_bdev);
			if (q->merge_bvec_fn)
				ERR("merge_bvec_fn() = %d\n",
				    q->merge_bvec_fn(q, bio,
					  &bio->bi_io_vec[bio->bi_vcnt]));

			/* dump more of the bio. */
			DUMPI(bio->bi_max_vecs);
			DUMPI(bio->bi_vcnt);
			DUMPI(bio->bi_size);
			DUMPI(bio->bi_phys_segments);
			DUMPI(bio->bi_hw_segments);

			goto fail2;
			break;
		}
		ds -= min_t(int, ds, PAGE_SIZE);
	}

	D_ASSERT( data_size == bio->bi_size);

	bio->bi_private = e;
	e->mdev = mdev;
	e->sector = sector;
	e->size = bio->bi_size;

	e->private_bio = bio;
	e->block_id = id;
	INIT_HLIST_NODE(&e->colision);
	e->barrier_nr = 0;
	e->barrier_nr2 = 0;
	e->flags = 0;

	MTRACE(TraceTypeEE, TraceLvlAll,
	       INFO("allocated EE sec=%llus size=%u ee=%p\n",
		    (unsigned long long)sector, data_size, e);
	       );

	return e;

 fail2:
	__bio_for_each_segment(bvec, bio, i, 0) {
		drbd_pp_free(mdev, bvec->bv_page);
	}
	bio_put(bio);
 fail1:
	mempool_free(e, drbd_ee_mempool);

	return NULL;
}

void drbd_free_ee(struct drbd_conf *mdev, struct Tl_epoch_entry *e)
{
	struct bio *bio = e->private_bio;
	struct bio_vec *bvec;
	int i;

	MTRACE(TraceTypeEE, TraceLvlAll,
	       INFO("Free EE sec=%llus size=%u ee=%p\n",
		    (unsigned long long)e->sector, e->size, e);
	       );

	__bio_for_each_segment(bvec, bio, i, 0) {
		drbd_pp_free(mdev, bvec->bv_page);
	}

	bio_put(bio);

	D_ASSERT(hlist_unhashed(&e->colision));

	mempool_free(e, drbd_ee_mempool);
}

/* currently on module unload only */
int drbd_release_ee(struct drbd_conf *mdev, struct list_head *list)
{
	int count = 0;
	struct Tl_epoch_entry *e;
	struct list_head *le;

	spin_lock_irq(&mdev->req_lock);
	while (!list_empty(list)) {
		le = list->next;
		list_del(le);
		e = list_entry(le, struct Tl_epoch_entry, w.list);
		drbd_free_ee(mdev, e);
		count++;
	}
	spin_unlock_irq(&mdev->req_lock);

	return count;
}


void reclaim_net_ee(struct drbd_conf *mdev)
{
	struct Tl_epoch_entry *e;
	struct list_head *le, *tle;

	/* The EEs are always appended to the end of the list. Since
	   they are sent in order over the wire, they have to finish
	   in order. As soon as we see the first not finished we can
	   stop to examine the list... */

	list_for_each_safe(le, tle, &mdev->net_ee) {
		e = list_entry(le, struct Tl_epoch_entry, w.list);
		if ( drbd_bio_has_active_page(e->private_bio) ) break;
		list_del(le);
		drbd_free_ee(mdev, e);
	}
}


/*
 * This function is called from _asender only_
 * but see also comments in _req_mod(,barrier_acked)
 * and receive_Barrier_no_tcq.
 *
 * Move entries from net_ee to done_ee, if ready.
 * Grab done_ee, call all callbacks, free the entries.
 * The callbacks typically send out ACKs.
 */
int drbd_process_done_ee(struct drbd_conf *mdev)
{
	LIST_HEAD(work_list);
	struct Tl_epoch_entry *e, *t;
	int ok = 1;
	int do_clear_bit = test_bit(WRITE_ACK_PENDING, &mdev->flags);

	spin_lock_irq(&mdev->req_lock);
	reclaim_net_ee(mdev);
	list_splice_init(&mdev->done_ee, &work_list);
	spin_unlock_irq(&mdev->req_lock);

	/* possible callbacks here:
	 * e_end_block, and e_end_resync_block, e_send_discard_ack.
	 * all ignore the last argument.
	 */
	list_for_each_entry_safe(e, t, &work_list, w.list) {
		MTRACE(TraceTypeEE, TraceLvlAll,
		       INFO("Process EE on done_ee sec=%llus size=%u ee=%p\n",
			    (unsigned long long)e->sector, e->size, e);
			);
		/* list_del not necessary, next/prev members not touched */
		if (e->w.cb(mdev, &e->w, 0) == 0) ok = 0;
		drbd_free_ee(mdev, e);
	}
	if (do_clear_bit)
		clear_bit(WRITE_ACK_PENDING, &mdev->flags);
	wake_up(&mdev->ee_wait);

	return ok;
}



/* clean-up helper for drbd_disconnect */
void _drbd_clear_done_ee(struct drbd_conf *mdev)
{
	struct list_head *le;
	struct Tl_epoch_entry *e;
	int n = 0;

	MUST_HOLD(&mdev->req_lock);

	reclaim_net_ee(mdev);

	while (!list_empty(&mdev->done_ee)) {
		le = mdev->done_ee.next;
		list_del(le);
		e = list_entry(le, struct Tl_epoch_entry, w.list);
		if (mdev->net_conf->wire_protocol == DRBD_PROT_C
		|| is_syncer_block_id(e->block_id))
			++n;

		if (!hlist_unhashed(&e->colision)) hlist_del_init(&e->colision);
		drbd_free_ee(mdev, e);
	}

	sub_unacked(mdev, n);
}

void _drbd_wait_ee_list_empty(struct drbd_conf *mdev, struct list_head *head)
{
	DEFINE_WAIT(wait);
	MUST_HOLD(&mdev->req_lock);

	/* avoids spin_lock/unlock
	 * and calling prepare_to_wait in the fast path */
	while (!list_empty(head)) {
		prepare_to_wait(&mdev->ee_wait, &wait, TASK_UNINTERRUPTIBLE);
		spin_unlock_irq(&mdev->req_lock);
		drbd_kick_lo(mdev);
		schedule();
		finish_wait(&mdev->ee_wait, &wait);
		spin_lock_irq(&mdev->req_lock);
	}
}

void drbd_wait_ee_list_empty(struct drbd_conf *mdev, struct list_head *head)
{
	spin_lock_irq(&mdev->req_lock);
	_drbd_wait_ee_list_empty(mdev, head);
	spin_unlock_irq(&mdev->req_lock);
}

struct socket *drbd_accept(struct drbd_conf *mdev, struct socket *sock)
{
	struct socket *newsock;
	int err = 0;

	err = sock->ops->listen(sock, 5);
	if (err)
		goto out;

	if (sock_create_kern(AF_INET, SOCK_STREAM, IPPROTO_TCP, &newsock))
		goto out;

	newsock->type = sock->type;
	newsock->ops  = sock->ops;

	err = newsock->ops->accept(sock, newsock, 0);
	if (err < 0)
		goto out_release;

	return newsock;

out_release:
	sock_release(newsock);
out:
	if (err != -EAGAIN && err != -EINTR)
		ERR("accept failed! %d\n", err);
	return 0;
}

int drbd_recv_short(struct drbd_conf *mdev, struct socket *sock,
			   void *buf, size_t size)
{
	mm_segment_t oldfs;
	struct iovec iov;
	struct msghdr msg;
	int rv;

	msg.msg_control = NULL;
	msg.msg_controllen = 0;
	msg.msg_iovlen = 1;
	msg.msg_iov = &iov;
	iov.iov_len = size;
	iov.iov_base = buf;
	msg.msg_name = NULL;
	msg.msg_namelen = 0;
	msg.msg_flags = MSG_WAITALL | MSG_NOSIGNAL;

	oldfs = get_fs();
	set_fs(KERNEL_DS);

	rv = sock_recvmsg(sock, &msg, size, msg.msg_flags);

	set_fs(oldfs);

	return rv;
}

int drbd_recv(struct drbd_conf *mdev, void *buf, size_t size)
{
	mm_segment_t oldfs;
	struct iovec iov;
	struct msghdr msg;
	int rv;

	msg.msg_control = NULL;
	msg.msg_controllen = 0;
	msg.msg_iovlen = 1;
	msg.msg_iov = &iov;
	iov.iov_len = size;
	iov.iov_base = buf;
	msg.msg_name = NULL;
	msg.msg_namelen = 0;
	msg.msg_flags = MSG_WAITALL | MSG_NOSIGNAL;

	oldfs = get_fs();
	set_fs(KERNEL_DS);

	for (;;) {
		rv = sock_recvmsg(mdev->data.socket, &msg, size, msg.msg_flags);
		if (rv == size)
			break;

		/* Note:
		 * ECONNRESET	other side closed the connection
		 * ERESTARTSYS	(on  sock) we got a signal
		 */

		if (rv < 0) {
			if (rv == -ECONNRESET)
				INFO("sock was reset by peer\n");
			else if (rv != -ERESTARTSYS)
				ERR("sock_recvmsg returned %d\n", rv);
			break;
		} else if (rv == 0) {
			INFO("sock was shut down by peer\n");
			break;
		} else	{
			/* signal came in, or peer/link went down,
			 * after we read a partial message
			 */
			/* D_ASSERT(signal_pending(current)); */
			break;
		}
	};

	set_fs(oldfs);

	if (rv != size)
		drbd_force_state(mdev, NS(conn, BrokenPipe));

	return rv;
}

struct socket *drbd_try_connect(struct drbd_conf *mdev)
{
	int err;
	struct socket *sock;
	struct sockaddr_in src_in;

	if (!inc_net(mdev)) return NULL;

	err = sock_create_kern(AF_INET, SOCK_STREAM, IPPROTO_TCP, &sock);
	if (err) {
		dec_net(mdev);
		ERR("sock_creat(..)=%d\n", err);
		return NULL;
	}

	sock->sk->sk_rcvtimeo =
	sock->sk->sk_sndtimeo =  mdev->net_conf->try_connect_int*HZ;

       /* explicitly bind to the configured IP as source IP
	*  for the outgoing connections.
	*  This is needed for multihomed hosts and to be
	*  able to use lo: interfaces for drbd.
	* Make sure to use 0 as portnumber, so linux selects
	*  a free one dynamically.
	*/
	memcpy(&src_in, &(mdev->net_conf->my_addr), sizeof(struct sockaddr_in));
	src_in.sin_port = 0;

	err = sock->ops->bind(sock,
			      (struct sockaddr *) &src_in,
			      sizeof(struct sockaddr_in));
	if (err) {
		ERR("Unable to bind source sock (%d)\n", err);
		sock_release(sock);
		sock = NULL;
		dec_net(mdev);
		return sock;
	}

	err = sock->ops->connect(sock,
				 (struct sockaddr *)mdev->net_conf->peer_addr,
				 mdev->net_conf->peer_addr_len, 0);

	if (err) {
		sock_release(sock);
		sock = NULL;
	}

	dec_net(mdev);
	return sock;
}

struct socket *drbd_wait_for_connect(struct drbd_conf *mdev)
{
	int err;
	struct socket *sock, *sock2;

	if (!inc_net(mdev)) return NULL;

	err = sock_create_kern(AF_INET, SOCK_STREAM, IPPROTO_TCP, &sock2);
	if (err) {
		dec_net(mdev);
		ERR("sock_creat(..)=%d\n", err);
		return NULL;
	}

	sock2->sk->sk_reuse    = 1; /* SO_REUSEADDR */
	sock2->sk->sk_rcvtimeo =
	sock2->sk->sk_sndtimeo =  mdev->net_conf->try_connect_int*HZ;

	err = sock2->ops->bind(sock2,
			      (struct sockaddr *) mdev->net_conf->my_addr,
			      mdev->net_conf->my_addr_len);
	dec_net(mdev);

	if (err) {
		ERR("Unable to bind sock2 (%d)\n", err);
		sock_release(sock2);
		drbd_force_state(mdev, NS(conn, Disconnecting));
		return NULL;
	}

	sock = drbd_accept(mdev, sock2);
	sock_release(sock2);

	return sock;
}

int drbd_do_handshake(struct drbd_conf *mdev);
int drbd_do_auth(struct drbd_conf *mdev);

int drbd_send_fp(struct drbd_conf *mdev,
	struct socket *sock, enum Drbd_Packet_Cmd cmd)
{
	struct Drbd_Header *h = (struct Drbd_Header *) &mdev->data.sbuf.head;

	return _drbd_send_cmd(mdev, sock, cmd, h, sizeof(*h), 0);
}

enum Drbd_Packet_Cmd drbd_recv_fp(struct drbd_conf *mdev, struct socket *sock)
{
	struct Drbd_Header *h = (struct Drbd_Header *) &mdev->data.sbuf.head;
	int rr;

	rr = drbd_recv_short(mdev, sock, h, sizeof(*h));

	if (rr == sizeof(*h) && h->magic == BE_DRBD_MAGIC)
		return be16_to_cpu(h->command);

	return 0xffff;
}

/*
 * return values:
 *   1 yess, we have a valid connection
 *   0 oops, did not work out, please try again
 *  -1 peer talks different language,
 *     no point in trying again, please go standalone.
 *  -2 We do not have a network config...
 */
int drbd_connect(struct drbd_conf *mdev)
{
	struct socket *s, *sock, *msock;
	int try, h;

	D_ASSERT(!mdev->data.socket);

	if (_drbd_request_state(mdev, NS(conn, WFConnection),0) < SS_Success)
		return -2;

	clear_bit(DISCARD_CONCURRENT, &mdev->flags);

	sock  = NULL;
	msock = NULL;

	do {
		for (try = 0;;) {
			/* 3 tries, this should take less than a second! */
			s = drbd_try_connect(mdev);
			if (s || ++try >= 3)
				break;
			/* give the other side time to call bind() & listen() */
			set_current_state(TASK_INTERRUPTIBLE);
			schedule_timeout(HZ / 10);
		}

		if (s) {
			if (!sock) {
				if ( drbd_send_fp(mdev, s, HandShakeS) ) {
					sock = s;
					s = NULL;
				}
			} else if (!msock) {
				if ( drbd_send_fp(mdev, s, HandShakeM) ) {
					msock = s;
					s = NULL;
				}
			} else {
				ERR("Logic error in drbd_connect()\n");
				return -1;
			}
			if (s) {
				ERR("Error during sending initial packet.\n");
				sock_release(s);
			}
		}

		if (sock && msock)
			break;

		s = drbd_wait_for_connect(mdev);
		if (s) {
			switch (drbd_recv_fp(mdev, s)) {
			case HandShakeS:
				if (sock)
					sock_release(sock);
				sock = s;
				break;
			case HandShakeM:
				if (msock)
					sock_release(msock);
				msock = s;
				set_bit(DISCARD_CONCURRENT, &mdev->flags);
				break;
			default:
				WARN("Error receiving initial packet\n");
				sock_release(s);
			}
		}

		if (mdev->state.conn <= Disconnecting)
			return -1;
		if (signal_pending(current)) {
			flush_signals(current);
			smp_rmb();
			if (get_t_state(&mdev->receiver) == Exiting) {
				if (sock)
					sock_release(sock);
				if (msock)
					sock_release(msock);
				return -1;
			}
		}

	} while ( !sock || !msock );

	msock->sk->sk_reuse = 1; /* SO_REUSEADDR */
	sock->sk->sk_reuse = 1; /* SO_REUSEADDR */

	sock->sk->sk_allocation = GFP_NOIO;
	msock->sk->sk_allocation = GFP_NOIO;

	sock->sk->sk_priority = TC_PRIO_BULK;
	/* FIXME fold to limits. should be done in drbd_ioctl */
	sock->sk->sk_sndbuf = mdev->net_conf->sndbuf_size;
	sock->sk->sk_rcvbuf = mdev->net_conf->sndbuf_size;
	/* NOT YET ...
	 * sock->sk->sk_sndtimeo = mdev->net_conf->timeout*HZ/10;
	 * sock->sk->sk_rcvtimeo = MAX_SCHEDULE_TIMEOUT;
	 * first set it to the HandShake timeout, wich is hardcoded for now: */
	sock->sk->sk_sndtimeo =
	sock->sk->sk_rcvtimeo = 2*HZ;
	sock->sk->sk_userlocks |= SOCK_SNDBUF_LOCK | SOCK_RCVBUF_LOCK;

	msock->sk->sk_priority = TC_PRIO_INTERACTIVE;
	msock->sk->sk_sndbuf = 2*32767;
	msock->sk->sk_sndtimeo = mdev->net_conf->timeout*HZ/10;
	msock->sk->sk_rcvtimeo = mdev->net_conf->ping_int*HZ;

	mdev->data.socket = sock;
	mdev->meta.socket = msock;
	mdev->last_received = jiffies;

	if (drbd_request_state(mdev, NS(conn, WFReportParams)) < SS_Success)
		return 0;
	D_ASSERT(mdev->asender.task == NULL);

	h = drbd_do_handshake(mdev);
	if (h <= 0)
		return h;

	if (mdev->cram_hmac_tfm) {
		if (!drbd_do_auth(mdev)) {
			ERR("Authentication of peer failed\n");
			return -1;
		}
	}

	sock->sk->sk_sndtimeo = mdev->net_conf->timeout*HZ/10;
	sock->sk->sk_rcvtimeo = MAX_SCHEDULE_TIMEOUT;

	atomic_set(&mdev->packet_seq, 0);
	mdev->peer_seq = 0;

	drbd_thread_start(&mdev->asender);

	drbd_send_protocol(mdev);
	drbd_send_sync_param(mdev, &mdev->sync_conf);
	drbd_send_sizes(mdev);
	drbd_send_uuids(mdev);
	drbd_send_state(mdev);
	clear_bit(USE_DEGR_WFC_T, &mdev->flags);

	return 1;
}

int drbd_recv_header(struct drbd_conf *mdev, struct Drbd_Header *h)
{
	int r;

	r = drbd_recv(mdev, h, sizeof(*h));

	if (unlikely( r != sizeof(*h) )) {
		ERR("short read expecting header on sock: r=%d\n", r);
		return FALSE;
	};
	h->command = be16_to_cpu(h->command);
	h->length  = be16_to_cpu(h->length);
	if (unlikely( h->magic != BE_DRBD_MAGIC )) {
		ERR("magic?? on data m: 0x%lx c: %d l: %d\n",
		    (long)be32_to_cpu(h->magic),
		    h->command, h->length);
		return FALSE;
	}
	mdev->last_received = jiffies;

	return TRUE;
}

int receive_Barrier_no_tcq(struct drbd_conf *mdev, struct Drbd_Header *h)
{
	int rv;
	int epoch_size;
	struct Drbd_Barrier_Packet *p = (struct Drbd_Barrier_Packet *)h;

	ERR_IF(h->length != (sizeof(*p)-sizeof(*h))) return FALSE;

	rv = drbd_recv(mdev, h->payload, h->length);
	ERR_IF(rv != h->length) return FALSE;

	inc_unacked(mdev);

	if (mdev->net_conf->wire_protocol != DRBD_PROT_C)
		drbd_kick_lo(mdev);

	spin_lock_irq(&mdev->req_lock);
	_drbd_wait_ee_list_empty(mdev, &mdev->active_ee);
	epoch_size = mdev->epoch_size;
	mdev->epoch_size = 0;
	spin_unlock_irq(&mdev->req_lock);

	/* FIXME CAUTION! receiver thread sending via msock.
	 * to make sure this BarrierAck will not be received before the asender
	 * had a chance to send all the write acks corresponding to this epoch,
	 * wait_for that bit to clear... */
	set_bit(WRITE_ACK_PENDING, &mdev->flags);
	wake_asender(mdev);
	rv = wait_event_interruptible(mdev->ee_wait,
			      !test_bit(WRITE_ACK_PENDING, &mdev->flags));

	if (rv == 0 && mdev->state.conn >= Connected)
		rv = drbd_send_b_ack(mdev, p->barrier, epoch_size);
	else
		rv = 0;
	dec_unacked(mdev);

	return rv;
}

/* used from receive_RSDataReply (recv_resync_read)
 * and from receive_Data */
struct Tl_epoch_entry *
read_in_block(struct drbd_conf *mdev, u64 id, sector_t sector, int data_size)
{
	struct Tl_epoch_entry *e;
	struct bio_vec *bvec;
	struct page *page;
	struct bio *bio;
	int ds, i, rr;

	e = drbd_alloc_ee(mdev, id, sector, data_size, GFP_KERNEL);
	if (!e)
		return 0;
	bio = e->private_bio;
	ds = data_size;
	bio_for_each_segment(bvec, bio, i) {
		page = bvec->bv_page;
		rr = drbd_recv(mdev, kmap(page), min_t(int, ds, PAGE_SIZE));
		kunmap(page);
		if ( rr != min_t(int, ds, PAGE_SIZE) ) {
			drbd_free_ee(mdev, e);
			WARN("short read receiving data: read %d expected %d\n",
			     rr, min_t(int, ds, PAGE_SIZE));
			return 0;
		}
		ds -= rr;
	}

	mdev->recv_cnt += data_size>>9;
	return e;
}

/* drbd_drain_block() just takes a data block out of the socket input
 * buffer and discards ist.
 */
int
drbd_drain_block(struct drbd_conf *mdev, int data_size)
{
	struct page *page;
	int rr, rv = 1;
	void *data;

	page = drbd_pp_alloc(mdev, GFP_KERNEL);

	data = kmap(page);
	while (data_size) {
		rr = drbd_recv(mdev, data, min_t(int, data_size, PAGE_SIZE));
		if ( rr != min_t(int, data_size, PAGE_SIZE) ) {
			rv = 0;
			WARN("short read receiving data: read %d expected %d\n",
			     rr, min_t(int, data_size, PAGE_SIZE));
			goto out;
		}

		data_size -= rr;
	}
	kunmap(page);
 out:
	drbd_pp_free(mdev, page);
	return rv;
}

/* kick lower level device, if we have more than (arbitrary number)
 * reference counts on it, which typically are locally submitted io
 * requests.  don't use unacked_cnt, so we speed up proto A and B, too. */
static void maybe_kick_lo(struct drbd_conf *mdev)
{
	/* FIXME hysteresis ?? */
	if (atomic_read(&mdev->local_cnt) >= mdev->net_conf->unplug_watermark)
		drbd_kick_lo(mdev);
}

int recv_dless_read(struct drbd_conf *mdev, struct drbd_request *req,
			   sector_t sector, int data_size)
{
	struct bio_vec *bvec;
	struct bio *bio;
	int rr, i, expect;

	bio = req->master_bio;
	D_ASSERT( sector == bio->bi_sector );

	bio_for_each_segment(bvec, bio, i) {
		expect = min_t(int, data_size, bvec->bv_len);
		rr = drbd_recv(mdev,
			     kmap(bvec->bv_page)+bvec->bv_offset,
			     expect);
		kunmap(bvec->bv_page);
		if (rr != expect) {
			WARN("short read receiving data reply: "
			     "read %d expected %d\n",
			     rr, expect);
			return 0;
		}
		data_size -= rr;
	}

	D_ASSERT(data_size == 0);
	/* FIXME recv_cnt accounting ?? */
	return 1;
}

/* e_end_resync_block() is called via
 * drbd_process_done_ee() by asender only */
int e_end_resync_block(struct drbd_conf *mdev, struct drbd_work *w, int unused)
{
	struct Tl_epoch_entry *e = (struct Tl_epoch_entry *)w;
	sector_t sector = e->sector;
	int ok;

	D_ASSERT(hlist_unhashed(&e->colision));

	if (likely( drbd_bio_uptodate(e->private_bio) )) {
		drbd_set_in_sync(mdev, sector, e->size);
		ok = drbd_send_ack(mdev, RSWriteAck, e);
	} else {
		/* Record failure to sync */
		drbd_rs_failed_io(mdev, sector, e->size);

		ok  = drbd_send_ack(mdev, NegAck, e);
		ok &= drbd_io_error(mdev, FALSE);
	}
	dec_unacked(mdev);

	return ok;
}

int recv_resync_read(struct drbd_conf *mdev, sector_t sector, int data_size)
{
	struct Tl_epoch_entry *e;

	e = read_in_block(mdev, ID_SYNCER, sector, data_size);
	if (!e)
		return FALSE;

	dec_rs_pending(mdev);

	e->private_bio->bi_end_io = drbd_endio_write_sec;
	e->w.cb = e_end_resync_block;

	inc_unacked(mdev);
	/* corresponding dec_unacked() in e_end_resync_block()
	 * respective _drbd_clear_done_ee */

	spin_lock_irq(&mdev->req_lock);
	list_add(&e->w.list, &mdev->sync_ee);
	spin_unlock_irq(&mdev->req_lock);

	MTRACE(TraceTypeEE, TraceLvlAll,
	       INFO("submit EE (RS)WRITE sec=%llus size=%u ee=%p\n",
		    (unsigned long long)e->sector, e->size, e);
	       );
	drbd_generic_make_request(mdev, WRITE, DRBD_FAULT_RS_WR,
					e->private_bio);
	/* accounting done in endio */

	maybe_kick_lo(mdev);
	return TRUE;
}

int receive_DataReply(struct drbd_conf *mdev, struct Drbd_Header *h)
{
	struct drbd_request *req;
	sector_t sector;
	unsigned int header_size, data_size;
	int ok;
	struct Drbd_Data_Packet *p = (struct Drbd_Data_Packet *)h;

	header_size = sizeof(*p) - sizeof(*h);
	data_size   = h->length  - header_size;

	/* I expect a block to be a multiple of 512 byte,
	 * and no more than DRBD_MAX_SEGMENT_SIZE.
	 * is this too restrictive?  */
	ERR_IF(data_size == 0) return FALSE;
	ERR_IF(data_size &  0x1ff) return FALSE;
	ERR_IF(data_size >  DRBD_MAX_SEGMENT_SIZE) return FALSE;

	if (drbd_recv(mdev, h->payload, header_size) != header_size)
		return FALSE;

	sector = be64_to_cpu(p->sector);

	spin_lock_irq(&mdev->req_lock);
	req = _ar_id_to_req(mdev, p->block_id, sector);
	spin_unlock_irq(&mdev->req_lock);
	if (unlikely(!req)) {
		ERR("Got a corrupt block_id/sector pair(1).\n");
		return FALSE;
	}

	/* hlist_del(&req->colision) is done in _req_may_be_done, to avoid
	 * special casing it there for the various failure cases.
	 * still no race with drbd_fail_pending_reads */
	ok = recv_dless_read(mdev, req, sector, data_size);

	if (ok)
		req_mod(req, data_received, 0);
	/* else: nothing. handled from drbd_disconnect...
	 * I don't think we may complete this just yet
	 * in case we are "on-disconnect: freeze" */

	return ok;
}

int receive_RSDataReply(struct drbd_conf *mdev, struct Drbd_Header *h)
{
	sector_t sector;
	unsigned int header_size, data_size;
	int ok;
	struct Drbd_Data_Packet *p = (struct Drbd_Data_Packet *)h;

	header_size = sizeof(*p) - sizeof(*h);
	data_size   = h->length  - header_size;

	/* I expect a block to be a multiple of 512 byte,
	 * and no more than DRBD_MAX_SEGMENT_SIZE.
	 * is this too restrictive?  */
	ERR_IF(data_size == 0) return FALSE;
	ERR_IF(data_size &  0x1ff) return FALSE;
	ERR_IF(data_size >  DRBD_MAX_SEGMENT_SIZE) return FALSE;

	if (drbd_recv(mdev, h->payload, header_size) != header_size)
		return FALSE;

	sector = be64_to_cpu(p->sector);
	D_ASSERT(p->block_id == ID_SYNCER);

	if (inc_local(mdev)) {
		/* data is submitted to disk within recv_resync_read.
		 * corresponding dec_local done below on error,
		 * or in drbd_endio_write_sec. */
		/* FIXME paranoia:
		 * verify that the corresponding bit is set.
		 * in case we are Primary SyncTarget,
		 * verify there are no pending write request to that area.
		 */
		ok = recv_resync_read(mdev, sector, data_size);
		if (!ok)
			dec_local(mdev);
	} else {
		if (DRBD_ratelimit(5*HZ, 5))
			ERR("Can not write resync data to local disk.\n");

		ok = drbd_drain_block(mdev, data_size);

		drbd_send_ack_dp(mdev, NegAck, p);
	}

	return ok;
}

/* e_end_block() is called via drbd_process_done_ee().
 * this means this function only runs in the asender thread
 *
 * for a broken example implementation of the TCQ barrier version of
 * e_end_block see older revisions...
 */
int e_end_block(struct drbd_conf *mdev, struct drbd_work *w, int unused)
{
	struct Tl_epoch_entry *e = (struct Tl_epoch_entry *)w;
	sector_t sector = e->sector;
	/* unsigned int epoch_size; */
	int ok = 1, pcmd;

	if (mdev->net_conf->wire_protocol == DRBD_PROT_C) {
		if (likely(drbd_bio_uptodate(e->private_bio))) {
			pcmd = (mdev->state.conn >= SyncSource &&
				mdev->state.conn <= PausedSyncT &&
				e->flags & EE_MAY_SET_IN_SYNC) ?
				RSWriteAck : WriteAck;
			ok &= drbd_send_ack(mdev, pcmd, e);
			if (pcmd == RSWriteAck)
				drbd_set_in_sync(mdev, sector, e->size);
		} else {
			/* FIXME I think we should send a NegAck regardless of
			 * which protocol is in effect.
			 * In which case we would need to make sure that any
			 * NegAck is sent. Basically that means that
			 * drbd_process_done_ee may not list_del() the ee
			 * before this callback did run...
			 * maybe even move the list_del(e) in here... */
			ok  = drbd_send_ack(mdev, NegAck, e);
			ok &= drbd_io_error(mdev, FALSE);
			/* we expect it to be marked out of sync anyways...
			 * maybe assert this?  */
		}
		dec_unacked(mdev);
	} else if (unlikely(!drbd_bio_uptodate(e->private_bio))) {
		ok = drbd_io_error(mdev, FALSE);
	}

	/* we delete from the conflict detection hash _after_ we sent out the
	 * WriteAck / NegAck, to get the sequence number right.  */
	if (mdev->net_conf->two_primaries) {
		spin_lock_irq(&mdev->req_lock);
		D_ASSERT(!hlist_unhashed(&e->colision));
		hlist_del_init(&e->colision);
		spin_unlock_irq(&mdev->req_lock);
	} else {
		D_ASSERT(hlist_unhashed(&e->colision));
	}

	return ok;
}

int e_send_discard_ack(struct drbd_conf *mdev, struct drbd_work *w, int unused)
{
	struct Tl_epoch_entry *e = (struct Tl_epoch_entry *)w;
	int ok = 1;

	D_ASSERT(mdev->net_conf->wire_protocol == DRBD_PROT_C);
	ok = drbd_send_ack(mdev, DiscardAck, e);

	spin_lock_irq(&mdev->req_lock);
	D_ASSERT(!hlist_unhashed(&e->colision));
	hlist_del_init(&e->colision);
	spin_unlock_irq(&mdev->req_lock);

	dec_unacked(mdev);

	return ok;
}

/* Called from receive_Data.
 * Synchronize packets on sock with packets on msock.
 *
 * This is here so even when a Data packet traveling via sock overtook an Ack
 * packet traveling on msock, they are still processed in the order they have
 * been sent.
 *
 * Note: we don't care for Ack packets overtaking Data packets.
 *
 * In case packet_seq is larger than mdev->peer_seq number, there are
 * outstanding packets on the msock. We wait for them to arrive.
 * In case we are the logically next packet, we update mdev->peer_seq
 * ourselves. Correctly handles 32bit wrap around.
 * FIXME verify that atomic_t guarantees 32bit wrap around,
 * otherwise we have to play tricks with << ...
 *
 * Assume we have a 10 GBit connection, that is about 1<<30 byte per second,
 * about 1<<21 sectors per second. So "worst" case, we have 1<<3 == 8 seconds
 * for the 24bit wrap (historical atomic_t guarantee on some archs), and we have
 * 1<<9 == 512 seconds aka ages for the 32bit wrap around...
 *
 * returns 0 if we may process the packet,
 * -ERESTARTSYS if we were interrupted (by disconnect signal). */
static int drbd_wait_peer_seq(struct drbd_conf *mdev, const u32 packet_seq)
{
	DEFINE_WAIT(wait);
	int ret = 0;
	spin_lock(&mdev->peer_seq_lock);
	for (;;) {
		prepare_to_wait(&mdev->seq_wait, &wait, TASK_INTERRUPTIBLE);
		if (seq_le(packet_seq, mdev->peer_seq+1))
			break;
		spin_unlock(&mdev->peer_seq_lock);
		if (signal_pending(current)) {
			ret = -ERESTARTSYS;
			break;
		}
		schedule();
		spin_lock(&mdev->peer_seq_lock);
	}
	finish_wait(&mdev->seq_wait, &wait);
	if (mdev->peer_seq+1 == packet_seq)
		mdev->peer_seq++;
	spin_unlock(&mdev->peer_seq_lock);
	return ret;
}

/* mirrored write */
int receive_Data(struct drbd_conf *mdev, struct Drbd_Header *h)
{
	sector_t sector;
	struct Tl_epoch_entry *e;
	struct Drbd_Data_Packet *p = (struct Drbd_Data_Packet *)h;
	int header_size, data_size;
	unsigned int barrier_nr = 0;
	unsigned int epoch_size = 0;
	u32 dp_flags;

	/* FIXME merge this code dups into some helper function */
	header_size = sizeof(*p) - sizeof(*h);
	data_size   = h->length  - header_size;

	ERR_IF(data_size == 0) return FALSE;
	ERR_IF(data_size &  0x1ff) return FALSE;
	ERR_IF(data_size >  DRBD_MAX_SEGMENT_SIZE) return FALSE;

	if (drbd_recv(mdev, h->payload, header_size) != header_size)
		return FALSE;

	if (!inc_local(mdev)) {
		/* data is submitted to disk at the end of this function.
		 * corresponding dec_local done either below (on error),
		 * or in drbd_endio_write_sec. */
		if (DRBD_ratelimit(5*HZ, 5))
			ERR("Can not write mirrored data block "
			    "to local disk.\n");
		spin_lock(&mdev->peer_seq_lock);
		if (mdev->peer_seq+1 == be32_to_cpu(p->seq_num))
			mdev->peer_seq++;
		spin_unlock(&mdev->peer_seq_lock);

		drbd_send_ack_dp(mdev, NegAck, p);
		mdev->epoch_size++; /* spin lock ? */
		return drbd_drain_block(mdev, data_size);
	}

	sector = be64_to_cpu(p->sector);
	e = read_in_block(mdev, p->block_id, sector, data_size);
	if (!e) {
		dec_local(mdev);
		return FALSE;
	}

	e->private_bio->bi_end_io = drbd_endio_write_sec;
	e->w.cb = e_end_block;

	dp_flags = be32_to_cpu(p->dp_flags);
	if (dp_flags & DP_HARDBARRIER)
		e->private_bio->bi_rw |= BIO_RW_BARRIER;

	if (dp_flags & DP_RW_SYNC)
		e->private_bio->bi_rw |= BIO_RW_SYNC;

	if (dp_flags & DP_MAY_SET_IN_SYNC)
		e->flags |= EE_MAY_SET_IN_SYNC;

	/* I'm the receiver, I do hold a net_cnt reference. */
	if (!mdev->net_conf->two_primaries) {
		spin_lock_irq(&mdev->req_lock);
	} else {
		/* don't get the req_lock yet,
		 * we may sleep in drbd_wait_peer_seq */
		const sector_t sector = e->sector;
		const int size = e->size;
		const int discard = test_bit(DISCARD_CONCURRENT, &mdev->flags);
		DEFINE_WAIT(wait);
		struct drbd_request *i;
		struct hlist_node *n;
		struct hlist_head *slot;
		int first;

		D_ASSERT(mdev->net_conf->wire_protocol == DRBD_PROT_C);
		BUG_ON(mdev->ee_hash == NULL);
		BUG_ON(mdev->tl_hash == NULL);

		/* conflict detection and handling:
		 * 1. wait on the sequence number,
		 *    in case this data packet overtook ACK packets.
		 * 2. check our hash tables for conflicting requests.
		 *    we only need to walk the tl_hash, since an ee can not
		 *    have a conflict with an other ee: on the submitting
		 *    node, the corresponding req had already been conflicting,
		 *    and a conflicting req is never sent.
		 *
		 * Note: for two_primaries, we are protocol C,
		 * so there cannot be any request that is DONE
		 * but still on the transfer log.
		 *
		 * unconditionally add to the ee_hash.
		 *
		 * if no conflicting request is found:
		 *    submit.
		 *
		 * if any conflicting request is found
		 * that has not yet been acked,
		 * AND I have the "discard concurrent writes" flag:
		 *	 queue (via done_ee) the DiscardAck; OUT.
		 *
		 * if any conflicting request is found:
		 *	 block the receiver, waiting on misc_wait
		 *	 until no more conflicting requests are there,
		 *	 or we get interrupted (disconnect).
		 *
		 *	 we do not just write after local io completion of those
		 *	 requests, but only after req is done completely, i.e.
		 *	 we wait for the DiscardAck to arrive!
		 *
		 *	 then proceed normally, i.e. submit.
		 */
		if (drbd_wait_peer_seq(mdev, be32_to_cpu(p->seq_num)))
			goto out_interrupted;

		spin_lock_irq(&mdev->req_lock);

		hlist_add_head(&e->colision, ee_hash_slot(mdev, sector));

#define OVERLAPS overlaps(i->sector, i->size, sector, size)
		slot = tl_hash_slot(mdev, sector);
		first = 1;
		for (;;) {
			int have_unacked = 0;
			int have_conflict = 0;
			prepare_to_wait(&mdev->misc_wait, &wait,
				TASK_INTERRUPTIBLE);
			hlist_for_each_entry(i, n, slot, colision) {
				if (OVERLAPS) {
					/* only ALERT on first iteration,
					 * we may be woken up early... */
					if (first)
						ALERT("%s[%u] Concurrent local write detected!"
						      "	new: %llus +%u; pending: %llus +%u\n",
						      current->comm, current->pid,
						      (unsigned long long)sector, size,
						      (unsigned long long)i->sector, i->size);
					if (i->rq_state & RQ_NET_PENDING)
						++have_unacked;
					++have_conflict;
				}
			}
#undef OVERLAPS
			if (!have_conflict)
				break;

			/* Discard Ack only for the _first_ iteration */
			if (first && discard && have_unacked) {
				ALERT("Concurrent write! [DISCARD BY FLAG] sec=%llus\n",
				     (unsigned long long)sector);
				inc_unacked(mdev);
				mdev->epoch_size++;
				e->w.cb = e_send_discard_ack;
				list_add_tail(&e->w.list, &mdev->done_ee);

				spin_unlock_irq(&mdev->req_lock);

				/* we could probably send that DiscardAck ourselves,
				 * but I don't like the receiver using the msock */

				dec_local(mdev);
				wake_asender(mdev);
				finish_wait(&mdev->misc_wait, &wait);
				return TRUE;
			}

			if (signal_pending(current)) {
				hlist_del_init(&e->colision);

				spin_unlock_irq(&mdev->req_lock);

				finish_wait(&mdev->misc_wait, &wait);
				goto out_interrupted;
			}

			spin_unlock_irq(&mdev->req_lock);
			if (first) {
				first = 0;
				ALERT("Concurrent write! [W AFTERWARDS] "
				     "sec=%llus\n", (unsigned long long)sector);
			} else if (discard) {
				/* we had none on the first iteration.
				 * there must be none now. */
				D_ASSERT(have_unacked == 0);
			}
			schedule();
			spin_lock_irq(&mdev->req_lock);
		}
		finish_wait(&mdev->misc_wait, &wait);
	}

	/* when using TCQ:
	 * note that, when using tagged command queuing, we may
	 * have more than one reorder domain "active" at a time.
	 *
	 * THINK:
	 * do we have any guarantees that we get the completion
	 * events of the different reorder domains in order?
	 * or does the api only "guarantee" that the events
	 * _happened_ in order, but eventually the completion
	 * callbacks are shuffeled again?
	 *
	 * note that I wonder about the order in which the
	 * callbacks are run, I am reasonable confident that the
	 * actual completion happens in order.
	 *
	 * - can it happen that the tagged write completion is
	 *   called even though not all of the writes before it
	 *   have run their completion callback?
	 * - can it happen that some completion callback of some
	 *   write after the tagged one is run, even though the
	 *   callback of the tagged one itself is still pending?
	 *
	 * if this can happen, we either need to drop our "debug
	 * assertion" about the epoch size and just trust our code
	 * and the layers below us (nah, won't do that).
	 *
	 * or we need to replace the "active_ee" list by some sort
	 * of "transfer log" on the receiving side, too, which
	 * uses epoch counters per reorder domain.
	 */

	/* when using tcq:
	 * if we got a barrier packet before, but at that time the active_ee
	 * was not yet empty, we just "remembered" this barrier request.
	 *
	 * if this is the first data packet since that barrier, maybe meanwhile
	 * all previously active writes have been completed?
	 * if so, send the b_ack right now
	 * (though, maybe rather move it into the e_end_block callback,
	 * where it would be sent as soon as possible).
	 *
	 * otherwise, tag the write with the barrier number, so it
	 * will trigger the b_ack before its own ack.
	 */
	if (mdev->next_barrier_nr) {
		/* only when using TCQ */
		if (list_empty(&mdev->active_ee)) {
			barrier_nr = mdev->next_barrier_nr;
			epoch_size = mdev->epoch_size;
			mdev->epoch_size = 0;
		} else {
			e->barrier_nr = mdev->next_barrier_nr;
		}
		e->private_bio->bi_rw |= BIO_RW_BARRIER;
		mdev->next_barrier_nr = 0;
	}
	list_add(&e->w.list, &mdev->active_ee);
	spin_unlock_irq(&mdev->req_lock);

	if (barrier_nr) {
		/* only when using TCQ
		 * maybe rather move it into the e_end_block callback,
		 * where it would be sent as soon as possible).
		 */
		(void)drbd_send_b_ack(mdev,
					cpu_to_be32(barrier_nr), epoch_size);
	}

	switch (mdev->net_conf->wire_protocol) {
	case DRBD_PROT_C:
		inc_unacked(mdev);
		/* corresponding dec_unacked() in e_end_block()
		 * respective _drbd_clear_done_ee */
		break;
	case DRBD_PROT_B:
		/* I really don't like it that the receiver thread
		 * sends on the msock, but anyways */
		drbd_send_ack(mdev, RecvAck, e);
		break;
	case DRBD_PROT_A:
		/* nothing to do */
		break;
	}

	if (mdev->state.pdsk == Diskless) {
		/* In case we have the only disk of the cluster, */
		drbd_set_out_of_sync(mdev, e->sector, e->size);
		e->flags |= EE_CALL_AL_COMPLETE_IO;
		drbd_al_begin_io(mdev, e->sector);
	}

	MTRACE(TraceTypeEE, TraceLvlAll,
	       INFO("submit EE (DATA)WRITE sec=%llus size=%u ee=%p\n",
		    (unsigned long long)e->sector, e->size, e);
	       );
	/* FIXME drbd_al_begin_io in case we have two primaries... */
	drbd_generic_make_request(mdev, WRITE, DRBD_FAULT_DT_WR,
					e->private_bio);
	/* accounting done in endio */

	maybe_kick_lo(mdev);
	return TRUE;

out_interrupted:
	/* yes, the epoch_size now is imbalanced.
	 * but we drop the connection anyways, so we don't have a chance to
	 * receive a barrier... atomic_inc(&mdev->epoch_size); */
	dec_local(mdev);
	drbd_free_ee(mdev, e);
	return FALSE;
}

int receive_DataRequest(struct drbd_conf *mdev, struct Drbd_Header *h)
{
	sector_t sector;
	const sector_t capacity = drbd_get_capacity(mdev->this_bdev);
	struct Tl_epoch_entry *e;
	int size;
	unsigned int fault_type;
	struct Drbd_BlockRequest_Packet *p =
		(struct Drbd_BlockRequest_Packet *)h;

	ERR_IF(h->length != (sizeof(*p)-sizeof(*h))) return FALSE;

	if (drbd_recv(mdev, h->payload, h->length) != h->length)
		return FALSE;

	sector = be64_to_cpu(p->sector);
	size   = be32_to_cpu(p->blksize);

	if (size <= 0 || (size & 0x1ff) != 0 || size > DRBD_MAX_SEGMENT_SIZE) {
		ERR("%s:%d: sector: %llus, size: %u\n", __FILE__, __LINE__,
				(unsigned long long)sector, size);
		return FALSE;
	}
	if ( sector + (size>>9) > capacity) {
		ERR("%s:%d: sector: %llus, size: %u\n", __FILE__, __LINE__,
				(unsigned long long)sector, size);
		return FALSE;
	}

	if (!inc_local_if_state(mdev, UpToDate)) {
		if (DRBD_ratelimit(5*HZ, 5))
			ERR("Can not satisfy peer's read request, "
			    "no local data.\n");
		drbd_send_ack_rp(mdev, h->command == DataRequest ? NegDReply :
				 NegRSDReply , p);
		return TRUE;
	}

	e = drbd_alloc_ee(mdev, p->block_id, sector, size, GFP_KERNEL);
	if (!e) {
		dec_local(mdev);
		return FALSE;
	}

	e->private_bio->bi_end_io = drbd_endio_read_sec;

	switch (h->command) {
	case DataRequest:
		e->w.cb = w_e_end_data_req;
		fault_type = DRBD_FAULT_DT_RD;
		break;
	case RSDataRequest:
		e->w.cb = w_e_end_rsdata_req;
		fault_type = DRBD_FAULT_RS_RD;
		/* Eventually this should become asynchrously. Currently it
		 * blocks the whole receiver just to delay the reading of a
		 * resync data block.
		 * the drbd_work_queue mechanism is made for this...
		 */
		if (!drbd_rs_begin_io(mdev, sector)) {
			/* we have been interrupted,
			 * probably connection lost! */
			D_ASSERT(signal_pending(current));
			dec_local(mdev);
			drbd_free_ee(mdev, e);
			return 0;
		}
		break;
	default:; /* avoid compiler warning */
		fault_type = DRBD_FAULT_MAX;
	}

	spin_lock_irq(&mdev->req_lock);
	list_add(&e->w.list, &mdev->read_ee);
	spin_unlock_irq(&mdev->req_lock);

	inc_unacked(mdev);

	MTRACE(TraceTypeEE, TraceLvlAll,
	       INFO("submit EE READ sec=%llus size=%u ee=%p\n",
		    (unsigned long long)e->sector, e->size, e);
	       );
	/* FIXME actually, it could be a READA originating from the peer ... */
	drbd_generic_make_request(mdev, READ, fault_type, e->private_bio);
	maybe_kick_lo(mdev);

	return TRUE;
}

int drbd_asb_recover_0p(struct drbd_conf *mdev)
{
	int self, peer, rv = -100;
	unsigned long ch_self, ch_peer;

	self = mdev->bc->md.uuid[Bitmap] & 1;
	peer = mdev->p_uuid[Bitmap] & 1;

	ch_peer = mdev->p_uuid[UUID_SIZE];
	ch_self = mdev->comm_bm_set;

	switch ( mdev->net_conf->after_sb_0p ) {
	case Consensus:
	case DiscardSecondary:
	case CallHelper:
		ERR("Configuration error.\n");
		break;
	case Disconnect:
		break;
	case DiscardYoungerPri:
		if (self == 0 && peer == 1) { rv = -1; break; }
		if (self == 1 && peer == 0) { rv =  1; break; }
		/* Else fall through to one of the other strategies... */
	case DiscardOlderPri:
		if (self == 0 && peer == 1) { rv =  1; break; }
		if (self == 1 && peer == 0) { rv = -1; break; }
		/* Else fall through to one of the other strategies... */
		WARN("Discard younger/older primary did not found a decision\n"
		     "Using discard-least-changes instead\n");
	case DiscardZeroChg:
		if (ch_peer == 0 && ch_self == 0) {
			rv = test_bit(DISCARD_CONCURRENT, &mdev->flags)
				? -1 : 1;
			break;
		} else {
			if (ch_peer == 0) { rv =  1; break; }
			if (ch_self == 0) { rv = -1; break; }
		}
		if (mdev->net_conf->after_sb_0p == DiscardZeroChg)
			break;
	case DiscardLeastChg:
		if	( ch_self < ch_peer )
			rv = -1;
		else if (ch_self > ch_peer)
			rv =  1;
		else /* ( ch_self == ch_peer ) */
		     /* Well, then use something else. */
			rv = test_bit(DISCARD_CONCURRENT, &mdev->flags)
				? -1 : 1;
		break;
	case DiscardLocal:
		rv = -1;
		break;
	case DiscardRemote:
		rv =  1;
	}

	return rv;
}

int drbd_asb_recover_1p(struct drbd_conf *mdev)
{
	int self, peer, hg, rv = -100;

	self = mdev->bc->md.uuid[Bitmap] & 1;
	peer = mdev->p_uuid[Bitmap] & 1;

	switch ( mdev->net_conf->after_sb_1p ) {
	case DiscardYoungerPri:
	case DiscardOlderPri:
	case DiscardLeastChg:
	case DiscardLocal:
	case DiscardRemote:
		ERR("Configuration error.\n");
		break;
	case Disconnect:
		break;
	case Consensus:
		hg = drbd_asb_recover_0p(mdev);
		if (hg == -1 && mdev->state.role == Secondary)
			rv = hg;
		if (hg == 1  && mdev->state.role == Primary)
			rv = hg;
		break;
	case Violently:
		rv = drbd_asb_recover_0p(mdev);
		break;
	case DiscardSecondary:
		return mdev->state.role == Primary ? 1 : -1;
	case CallHelper:
		hg = drbd_asb_recover_0p(mdev);
		if (hg == -1 && mdev->state.role == Primary) {
			self = drbd_set_role(mdev, Secondary, 0);
			if (self != SS_Success) {
				drbd_khelper(mdev, "pri-lost-after-sb");
			} else {
				WARN("Sucessfully gave up primary role.\n");
				rv = hg;
			}
		} else
			rv = hg;
	}

	return rv;
}

int drbd_asb_recover_2p(struct drbd_conf *mdev)
{
	int self, peer, hg, rv = -100;

	self = mdev->bc->md.uuid[Bitmap] & 1;
	peer = mdev->p_uuid[Bitmap] & 1;

	switch ( mdev->net_conf->after_sb_2p ) {
	case DiscardYoungerPri:
	case DiscardOlderPri:
	case DiscardLeastChg:
	case DiscardLocal:
	case DiscardRemote:
	case Consensus:
	case DiscardSecondary:
		ERR("Configuration error.\n");
		break;
	case Violently:
		rv = drbd_asb_recover_0p(mdev);
		break;
	case Disconnect:
		break;
	case CallHelper:
		hg = drbd_asb_recover_0p(mdev);
		if (hg == -1) {
			self = drbd_set_role(mdev, Secondary, 0);
			if (self != SS_Success) {
				drbd_khelper(mdev, "pri-lost-after-sb");
			} else {
				WARN("Sucessfully gave up primary role.\n");
				rv = hg;
			}
		} else
			rv = hg;
	}

	return rv;
}

void drbd_uuid_dump(struct drbd_conf *mdev, char *text, u64 *uuid)
{
	INFO("%s %016llX:%016llX:%016llX:%016llX\n",
	     text,
	     uuid[Current],
	     uuid[Bitmap],
	     uuid[History_start],
	     uuid[History_end]);
}

/*
  100	after split brain try auto recover
    2	SyncSource set BitMap
    1	SyncSource use BitMap
    0	no Sync
   -1	SyncTarget use BitMap
   -2	SyncTarget set BitMap
 -100	after split brain, disconnect
-1000	unrelated data
 */
int drbd_uuid_compare(struct drbd_conf *mdev, int *rule_nr)
{
	u64 self, peer;
	int i, j;

	self = mdev->bc->md.uuid[Current] & ~((u64)1);
	peer = mdev->p_uuid[Current] & ~((u64)1);

	*rule_nr = 1;
	if (self == UUID_JUST_CREATED &&
	    peer == UUID_JUST_CREATED) return 0;

	*rule_nr = 2;
	if ( (self == UUID_JUST_CREATED || self == (u64)0) &&
	     peer != UUID_JUST_CREATED) return -2;

	*rule_nr = 3;
	if ( self != UUID_JUST_CREATED &&
	     (peer == UUID_JUST_CREATED || peer == (u64)0) ) return 2;

	*rule_nr = 4;
	if (self == peer) { /* Common power [off|failure] */
		int rct, dc; /* roles at crash time */

		rct = (test_bit(CRASHED_PRIMARY, &mdev->flags) ? 1 : 0) +
			( mdev->p_uuid[UUID_FLAGS] & 2 );
		/* lowest bit is set when we were primary,
		 * next bit (weight 2) is set when peer was primary */

		MTRACE(TraceTypeUuid, TraceLvlMetrics, DUMPI(rct); );

		switch (rct) {
		case 0: /* !self_pri && !peer_pri */ return 0;
		case 1: /*  self_pri && !peer_pri */ return 1;
		case 2: /* !self_pri &&  peer_pri */ return -1;
		case 3: /*  self_pri &&  peer_pri */
			dc = test_bit(DISCARD_CONCURRENT, &mdev->flags);
			MTRACE(TraceTypeUuid, TraceLvlMetrics, DUMPI(dc); );
			return dc ? -1 : 1;
		}
	}

	*rule_nr = 5;
	peer = mdev->p_uuid[Bitmap] & ~((u64)1);
	if (self == peer)
		return -1;

	*rule_nr = 6;
	for ( i = History_start ; i <= History_end ; i++ ) {
		peer = mdev->p_uuid[i] & ~((u64)1);
		if (self == peer)
			return -2;
	}

	*rule_nr = 7;
	self = mdev->bc->md.uuid[Bitmap] & ~((u64)1);
	peer = mdev->p_uuid[Current] & ~((u64)1);
	if (self == peer)
		return 1;

	*rule_nr = 8;
	for ( i = History_start ; i <= History_end ; i++ ) {
		self = mdev->bc->md.uuid[i] & ~((u64)1);
		if (self == peer)
			return 2;
	}

	*rule_nr = 9;
	self = mdev->bc->md.uuid[Bitmap] & ~((u64)1);
	peer = mdev->p_uuid[Bitmap] & ~((u64)1);
	if (self == peer && self != ((u64)0) ) return 100;

	*rule_nr = 10;
	for ( i = History_start ; i <= History_end ; i++ ) {
		self = mdev->p_uuid[i] & ~((u64)1);
		for ( j = History_start ; j <= History_end ; j++ ) {
			peer = mdev->p_uuid[j] & ~((u64)1);
			if (self == peer)
				return -100;
		}
	}

	return -1000;
}

/* drbd_sync_handshake() returns the new conn state on success, or
   conn_mask (-1) on failure.
 */
enum drbd_conns drbd_sync_handshake(struct drbd_conf *mdev,
	enum drbd_role peer_role, enum drbd_disk_state peer_disk)
{
	int hg, rule_nr;
	enum drbd_conns rv = conn_mask;
	enum drbd_disk_state mydisk;

	mydisk = mdev->state.disk;
	if (mydisk == Negotiating)
		mydisk = mdev->new_state_tmp.disk;

	hg = drbd_uuid_compare(mdev, &rule_nr);

	MTRACE(TraceTypeUuid, TraceLvlSummary,
	       INFO("drbd_sync_handshake:\n");
	       drbd_uuid_dump(mdev, "self", mdev->bc->md.uuid);
	       drbd_uuid_dump(mdev, "peer", mdev->p_uuid);
	       INFO("uuid_compare()=%d by rule %d\n", hg, rule_nr);
	    );

	if (hg == -1000) {
		ALERT("Unrelated data, dropping connection!\n");
		drbd_force_state(mdev, NS(conn, Disconnecting));
		return conn_mask;
	}

	if ( (mydisk == Inconsistent && peer_disk > Inconsistent) ||
	    (peer_disk == Inconsistent && mydisk > Inconsistent) )  {
		int f = (hg == -100) || abs(hg) == 2;
		hg = mydisk > Inconsistent ? 1 : -1;
		if (f)
			hg = hg*2;
		INFO("Becoming sync %s due to disk states.\n",
		     hg > 0 ? "source" : "target");
	}

	if (hg == 100 || (hg == -100 && mdev->net_conf->always_asbp) ) {
		int pcount = (mdev->state.role == Primary)
			   + (peer_role == Primary);
		int forced = (hg == -100);

		switch (pcount) {
		case 0:
			hg = drbd_asb_recover_0p(mdev);
			break;
		case 1:
			hg = drbd_asb_recover_1p(mdev);
			break;
		case 2:
			hg = drbd_asb_recover_2p(mdev);
			break;
		}
		if ( abs(hg) < 100 ) {
			WARN("Split-Brain detected, %d primaries, "
			     "automatically solved. Sync from %s node\n",
			     pcount, (hg < 0) ? "peer":"this");
			if (forced) {
				WARN("Doing a full sync, since"
				     " UUIDs where ambiguous.\n");
				drbd_uuid_dump(mdev, "self", mdev->bc->md.uuid);
				drbd_uuid_dump(mdev, "peer", mdev->p_uuid);
				hg = hg*2;
			}
		}
	}

	if (hg == -100) {
		if (mdev->net_conf->want_lose && !(mdev->p_uuid[UUID_FLAGS]&1))
			hg = -1;
		if (!mdev->net_conf->want_lose && (mdev->p_uuid[UUID_FLAGS]&1))
			hg = 1;

		if ( abs(hg) < 100 )
			WARN("Split-Brain detected, manually solved. "
			     "Sync from %s node\n",
			     (hg < 0) ? "peer":"this");
	}

	if (hg == -100) {
		ALERT("Split-Brain detected, dropping connection!\n");
		drbd_uuid_dump(mdev, "self", mdev->bc->md.uuid);
		drbd_uuid_dump(mdev, "peer", mdev->p_uuid);
		drbd_force_state(mdev, NS(conn, Disconnecting));
		drbd_khelper(mdev, "split-brain");
		return conn_mask;
	}

	if (hg > 0 && mydisk <= Inconsistent) {
		ERR("I shall become SyncSource, but I am inconsistent!\n");
		drbd_force_state(mdev, NS(conn, Disconnecting));
		return conn_mask;
	}

	if (hg < 0 && /* by intention we do not use mydisk here. */
	    mdev->state.role == Primary && mdev->state.disk >= Consistent ) {
		switch (mdev->net_conf->rr_conflict) {
		case CallHelper:
			drbd_khelper(mdev, "pri-lost");
			/* fall through */
		case Disconnect:
			ERR("I shall become SyncTarget, but I am primary!\n");
			drbd_force_state(mdev, NS(conn, Disconnecting));
			return conn_mask;
		case Violently:
			WARN("Becoming SyncTarget, violating the stable-data"
			     "assumption\n");
		}
	}

	if (abs(hg) >= 2) {
		drbd_md_set_flag(mdev, MDF_FullSync);
		drbd_md_sync(mdev);

		drbd_bm_set_all(mdev);

		if (unlikely(drbd_bm_write(mdev) < 0))
			return conn_mask;

		drbd_md_clear_flag(mdev, MDF_FullSync);
		drbd_md_sync(mdev);
	}

	if (hg > 0) { /* become sync source. */
		rv = WFBitMapS;
	} else if (hg < 0) { /* become sync target */
		rv = WFBitMapT;
	} else {
		rv = Connected;
		if (drbd_bm_total_weight(mdev)) {
			INFO("No resync, but %lu bits in bitmap!\n",
			     drbd_bm_total_weight(mdev));
		}
	}

	drbd_bm_recount_bits(mdev);

	return rv;
}

/* returns 1 if invalid */
int cmp_after_sb(enum after_sb_handler peer, enum after_sb_handler self)
{
	/* DiscardRemote - DiscardLocal is valid */
	if ( (peer == DiscardRemote && self == DiscardLocal) ||
	    (self == DiscardRemote && peer == DiscardLocal) ) return 0;

	/* any other things with DiscardRemote or DiscardLocal are invalid */
	if ( peer == DiscardRemote || peer == DiscardLocal ||
	    self == DiscardRemote || self == DiscardLocal ) return 1;

	/* everything else is valid if they are equal on both sides. */
	if (peer == self)
		return 0;

	/* everything es is invalid. */
	return 1;
}

int receive_protocol(struct drbd_conf *mdev, struct Drbd_Header *h)
{
	struct Drbd_Protocol_Packet *p = (struct Drbd_Protocol_Packet *)h;

	int p_proto, p_after_sb_0p, p_after_sb_1p, p_after_sb_2p;
	int p_want_lose, p_two_primaries;

	ERR_IF(h->length != (sizeof(*p)-sizeof(*h))) return FALSE;
	if (drbd_recv(mdev, h->payload, h->length) != h->length)
		return FALSE;

	p_proto		= be32_to_cpu(p->protocol);
	p_after_sb_0p	= be32_to_cpu(p->after_sb_0p);
	p_after_sb_1p	= be32_to_cpu(p->after_sb_1p);
	p_after_sb_2p	= be32_to_cpu(p->after_sb_2p);
	p_want_lose	= be32_to_cpu(p->want_lose);
	p_two_primaries = be32_to_cpu(p->two_primaries);

	if (p_proto != mdev->net_conf->wire_protocol) {
		ERR("incompatible communication protocols\n");
		goto disconnect;
	}

	if ( cmp_after_sb(p_after_sb_0p, mdev->net_conf->after_sb_0p) ) {
		ERR("incompatible after-sb-0pri settings\n");
		goto disconnect;
	}

	if ( cmp_after_sb(p_after_sb_1p, mdev->net_conf->after_sb_1p) ) {
		ERR("incompatible after-sb-1pri settings\n");
		goto disconnect;
	}

	if ( cmp_after_sb(p_after_sb_2p, mdev->net_conf->after_sb_2p) ) {
		ERR("incompatible after-sb-2pri settings\n");
		goto disconnect;
	}

	if (p_want_lose && mdev->net_conf->want_lose) {
		ERR("both sides have the 'want_lose' flag set\n");
		goto disconnect;
	}

	if (p_two_primaries != mdev->net_conf->two_primaries) {
		ERR("incompatible setting of the two-primaries options\n");
		goto disconnect;
	}

	return TRUE;

 disconnect:
	drbd_force_state(mdev, NS(conn, Disconnecting));
	return FALSE;
}

int receive_SyncParam(struct drbd_conf *mdev, struct Drbd_Header *h)
{
	int ok = TRUE;
	struct Drbd_SyncParam_Packet *p = (struct Drbd_SyncParam_Packet *)h;

	ERR_IF(h->length != (sizeof(*p)-sizeof(*h))) return FALSE;
	if (drbd_recv(mdev, h->payload, h->length) != h->length)
		return FALSE;

	/* XXX harmless race with ioctl ... */
	mdev->sync_conf.rate	  = be32_to_cpu(p->rate);

	return ok;
}

void drbd_setup_order_type(struct drbd_conf *mdev, int peer)
{
	/* sorry, we currently have no working implementation
	 * of distributed TCQ */
}

/* warn if the arguments differ by more than 12.5% */
static void warn_if_differ_considerably(struct drbd_conf *mdev,
	const char *s, sector_t a, sector_t b)
{
	sector_t d;
	if (a == 0 || b == 0)
		return;
	d = (a > b) ? (a - b) : (b - a);
	if ( d > (a>>3) || d > (b>>3))
		WARN("Considerable difference in %s: %llus vs. %llus\n", s,
		     (unsigned long long)a, (unsigned long long)b);
}

int receive_sizes(struct drbd_conf *mdev, struct Drbd_Header *h)
{
	struct Drbd_Sizes_Packet *p = (struct Drbd_Sizes_Packet *)h;
	unsigned int max_seg_s;
	sector_t p_size, p_usize, my_usize;
	enum drbd_conns nconn;
	int dd;

	ERR_IF(h->length != (sizeof(*p)-sizeof(*h))) return FALSE;
	if (drbd_recv(mdev, h->payload, h->length) != h->length)
		return FALSE;

	p_size = be64_to_cpu(p->d_size);
	p_usize = be64_to_cpu(p->u_size);

	if (p_size == 0 && mdev->state.disk == Diskless) {
		ERR("some backing storage is needed\n");
		drbd_force_state(mdev, NS(conn, Disconnecting));
		return FALSE;
	}

#define min_not_zero(l, r) (l == 0) ? r : ((r == 0) ? l : min(l, r))
	if (inc_local(mdev)) {
		warn_if_differ_considerably(mdev, "lower level device sizes",
			   p_size, drbd_get_capacity(mdev->bc->backing_bdev));
		warn_if_differ_considerably(mdev, "user requested size",
					    p_usize, mdev->bc->dc.disk_size);

		/* if this is the first connect, or an otherwise expected
		 * param exchange, choose the minimum */
		if (mdev->state.conn == WFReportParams)
			p_usize = min_not_zero((sector_t)mdev->bc->dc.disk_size,
					     p_usize);

		my_usize = mdev->bc->dc.disk_size;

		if (mdev->bc->dc.disk_size != p_usize) {
			mdev->bc->dc.disk_size = p_usize;
			INFO("Peer sets u_size to %lu KB\n",
			     (unsigned long)mdev->bc->dc.disk_size);
		}

		/* Never shrink a device with usable data during connect.
		   But allow online shrinking if we are connected. */
		if (drbd_new_dev_size(mdev, mdev->bc) <
		   drbd_get_capacity(mdev->this_bdev) &&
		   mdev->state.disk >= Outdated &&
		   mdev->state.conn < Connected ) {
			dec_local(mdev);
			ERR("The peer's disk size is too small!\n");
			drbd_force_state(mdev, NS(conn, Disconnecting));
			mdev->bc->dc.disk_size = my_usize;
			return FALSE;
		}
		dec_local(mdev);
	}
#undef min_not_zero

	mdev->p_size=p_size;
	if (inc_local(mdev)) {
		drbd_bm_lock(mdev);
		dd = drbd_determin_dev_size(mdev);
		drbd_bm_unlock(mdev);
		dec_local(mdev);
		if (dd < 0) return FALSE;
		if (dd == grew && mdev->state.conn == Connected &&
		    mdev->state.pdsk >= Inconsistent &&
		    mdev->state.disk >= Inconsistent) {
			/* With disk >= Inconsistent we take care to not get
			   here during an attach while we are connected. */
			resync_after_online_grow(mdev);
		}
		drbd_md_sync(mdev);
	} else {
		/* I am diskless, need to accept the peer's size. */
		drbd_set_my_capacity(mdev, p_size);
	}

	if (mdev->p_uuid && mdev->state.conn <= Connected && inc_local(mdev)) {
		nconn = drbd_sync_handshake(mdev,
				mdev->state.peer, mdev->state.pdsk);
		dec_local(mdev);

		if (nconn == conn_mask)
			return FALSE;

		if (drbd_request_state(mdev, NS(conn, nconn)) < SS_Success) {
			drbd_force_state(mdev, NS(conn, Disconnecting));
			return FALSE;
		}
	}

	if (inc_local(mdev)) {
		max_seg_s = be32_to_cpu(p->max_segment_size);
		if (max_seg_s != mdev->rq_queue->max_segment_size)
			drbd_setup_queue_param(mdev, max_seg_s);

		drbd_setup_order_type(mdev, be32_to_cpu(p->queue_order_type));
		dec_local(mdev);
	}

	if (mdev->state.conn > WFReportParams) {
		if ( be64_to_cpu(p->c_size) !=
		    drbd_get_capacity(mdev->this_bdev) ) {
			/* we have different sizes, probabely peer
			 * needs to know my new size... */
			drbd_send_sizes(mdev);
		}
	}

	return TRUE;
}

int receive_uuids(struct drbd_conf *mdev, struct Drbd_Header *h)
{
	struct Drbd_GenCnt_Packet *p = (struct Drbd_GenCnt_Packet *)h;
	u64 *p_uuid;
	int i;

	ERR_IF(h->length != (sizeof(*p)-sizeof(*h))) return FALSE;
	if (drbd_recv(mdev, h->payload, h->length) != h->length)
		return FALSE;

	p_uuid = kmalloc(sizeof(u64)*EXT_UUID_SIZE, GFP_KERNEL);

	for (i = Current; i < EXT_UUID_SIZE; i++)
		p_uuid[i] = be64_to_cpu(p->uuid[i]);

	kfree(mdev->p_uuid);
	mdev->p_uuid = p_uuid;

	return TRUE;
}

/**
 * convert_state:
 * Switches the view of the state.
 */
union drbd_state_t convert_state(union drbd_state_t ps)
{
	union drbd_state_t ms;

	static enum drbd_conns c_tab[] = {
		[Connected] = Connected,

		[StartingSyncS] = StartingSyncT,
		[StartingSyncT] = StartingSyncS,
		[Disconnecting] = TearDown, /* NetworkFailure, */

		[conn_mask]   = conn_mask,
	};

	ms.i = ps.i;

	ms.conn = c_tab[ps.conn];
	ms.peer = ps.role;
	ms.role = ps.peer;
	ms.pdsk = ps.disk;
	ms.disk = ps.pdsk;
	ms.peer_isp = ( ps.aftr_isp | ps.user_isp );

	return ms;
}

int receive_req_state(struct drbd_conf *mdev, struct Drbd_Header *h)
{
	struct Drbd_Req_State_Packet *p = (struct Drbd_Req_State_Packet *)h;
	union drbd_state_t mask, val;
	int rv;

	ERR_IF(h->length != (sizeof(*p)-sizeof(*h))) return FALSE;
	if (drbd_recv(mdev, h->payload, h->length) != h->length)
		return FALSE;

	mask.i = be32_to_cpu(p->mask);
	val.i = be32_to_cpu(p->val);

	if (test_bit(DISCARD_CONCURRENT, &mdev->flags)) drbd_state_lock(mdev);

	mask = convert_state(mask);
	val = convert_state(val);

	rv = drbd_change_state(mdev, ChgStateVerbose, mask, val);

	if (test_bit(DISCARD_CONCURRENT, &mdev->flags)) drbd_state_unlock(mdev);

	drbd_send_sr_reply(mdev, rv);
	drbd_md_sync(mdev);

	return TRUE;
}

int receive_state(struct drbd_conf *mdev, struct Drbd_Header *h)
{
	struct Drbd_State_Packet *p = (struct Drbd_State_Packet *)h;
	enum drbd_conns nconn, oconn;
	union drbd_state_t os, ns, peer_state;
	int rv;

	ERR_IF(h->length != (sizeof(*p)-sizeof(*h))) return FALSE;
	if (drbd_recv(mdev, h->payload, h->length) != h->length)
		return FALSE;

	peer_state.i = be32_to_cpu(p->state);

	spin_lock_irq(&mdev->req_lock);
 retry:
	oconn = nconn = mdev->state.conn;
	spin_unlock_irq(&mdev->req_lock);

	if (nconn == WFReportParams)
		nconn = Connected;

	if (mdev->p_uuid && oconn <= Connected &&
	    peer_state.disk >= Negotiating &&
	    inc_local_if_state(mdev, Negotiating) ) {
		nconn = drbd_sync_handshake(mdev,
				peer_state.role, peer_state.disk);
		dec_local(mdev);

		if (nconn == conn_mask)
			return FALSE;
	}

	spin_lock_irq(&mdev->req_lock);
	if (mdev->state.conn != oconn)
		goto retry;
	os = mdev->state;
	ns.i = mdev->state.i;
	ns.conn = nconn;
	ns.peer = peer_state.role;
	ns.pdsk = peer_state.disk;
	ns.peer_isp = ( peer_state.aftr_isp | peer_state.user_isp );
<<<<<<< HEAD
	if ((nconn == Connected || nconn == WFBitMapS) &&
	   ns.disk == Negotiating )
		ns.disk = UpToDate;
	if ((nconn == Connected || nconn == WFBitMapT) &&
	   ns.pdsk == Negotiating )
		ns.pdsk = UpToDate;
	rv = _drbd_set_state(mdev, ns, ChgStateVerbose | ChgStateHard);
=======
	if((nconn == Connected || nconn == WFBitMapS) &&
	   ns.disk == Negotiating ) ns.disk = UpToDate;
	if((nconn == Connected || nconn == WFBitMapT) &&
	   ns.pdsk == Negotiating ) ns.pdsk = UpToDate;
	rv = _drbd_set_state(mdev,ns,ChgStateVerbose | ChgStateHard);
	ns = mdev->state;
>>>>>>> 182f6165
	spin_unlock_irq(&mdev->req_lock);

	if (rv < SS_Success) {
		drbd_force_state(mdev, NS(conn, Disconnecting));
		return FALSE;
	}

	if (oconn > WFReportParams) {
		if (nconn > Connected && peer_state.conn <= Connected) {
			/* we want resync, peer has not yet decided to sync */
			drbd_send_uuids(mdev);
			drbd_send_state(mdev);
		} else if (nconn == Connected &&
					peer_state.disk == Negotiating) {
			/* peer is waiting for us to respond... */
			drbd_send_state(mdev);
		}
	}

	if (rv == SS_Success)
		after_state_ch(mdev, os, ns, ChgStateVerbose | ChgStateHard);

	mdev->net_conf->want_lose = 0;

	/* FIXME assertion for (gencounts do not diverge) */
	drbd_md_sync(mdev); /* update connected indicator, la_size, ... */

	return TRUE;
}

int receive_sync_uuid(struct drbd_conf *mdev, struct Drbd_Header *h)
{
	struct Drbd_SyncUUID_Packet *p = (struct Drbd_SyncUUID_Packet *)h;

	wait_event( mdev->misc_wait,
		    mdev->state.conn < Connected ||
		    mdev->state.conn == WFSyncUUID);

	/* D_ASSERT( mdev->state.conn == WFSyncUUID ); */

	ERR_IF(h->length != (sizeof(*p)-sizeof(*h))) return FALSE;
	if (drbd_recv(mdev, h->payload, h->length) != h->length)
		return FALSE;

	/* Here the _drbd_uuid_ functions are right, current should
	   _not_ be rotated into the history */
	_drbd_uuid_set(mdev, Current, be64_to_cpu(p->uuid));
	_drbd_uuid_set(mdev, Bitmap, 0UL);

	drbd_start_resync(mdev, SyncTarget);

	return TRUE;
}

/* Since we are processing the bitfild from lower addresses to higher,
   it does not matter if the process it in 32 bit chunks or 64 bit
   chunks as long as it is little endian. (Understand it as byte stream,
   beginning with the lowest byte...) If we would use big endian
   we would need to process it from the highest address to the lowest,
   in order to be agnostic to the 32 vs 64 bits issue.

   returns 0 on failure, 1 if we suceessfully received it. */
int receive_bitmap(struct drbd_conf *mdev, struct Drbd_Header *h)
{
	size_t bm_words, bm_i, want, num_words;
	unsigned long *buffer;
	int ok = FALSE;

	drbd_bm_lock(mdev);

	bm_words = drbd_bm_words(mdev);
	bm_i	 = 0;
	buffer	 = vmalloc(BM_PACKET_WORDS*sizeof(long));

	while (1) {
		num_words = min_t(size_t, BM_PACKET_WORDS, bm_words-bm_i );
		want = num_words * sizeof(long);
		ERR_IF(want != h->length) goto out;
		if (want == 0)
			break;
		if (drbd_recv(mdev, buffer, want) != want)
			goto out;

		drbd_bm_merge_lel(mdev, bm_i, num_words, buffer);
		bm_i += num_words;

		if (!drbd_recv_header(mdev, h))
			goto out;
		D_ASSERT(h->command == ReportBitMap);
	}

	if (mdev->state.conn == WFBitMapS) {
		drbd_start_resync(mdev, SyncSource);
	} else if (mdev->state.conn == WFBitMapT) {
		ok = drbd_send_bitmap(mdev);
		if (!ok)
			goto out;
		ok = drbd_request_state(mdev, NS(conn, WFSyncUUID));
		D_ASSERT( ok == SS_Success );
	} else {
		ERR("unexpected cstate (%s) in receive_bitmap\n",
		    conns_to_name(mdev->state.conn));
	}

	ok = TRUE;
 out:
	drbd_bm_unlock(mdev);
	vfree(buffer);
	return ok;
}

int receive_skip(struct drbd_conf *mdev, struct Drbd_Header *h)
{
	/* TODO zero copy sink :) */
	static char sink[128];
	int size, want, r;

	WARN("skipping unknown optional packet type %d, l: %d!\n",
	     h->command, h->length );

	size = h->length;
	while (size > 0) {
		want = min_t(int, size, sizeof(sink));
		r = drbd_recv(mdev, sink, want);
		ERR_IF(r < 0) break;
		size -= r;
	}
	return (size == 0);
}

int receive_UnplugRemote(struct drbd_conf *mdev, struct Drbd_Header *h)
{
	if (mdev->state.disk >= Inconsistent)
		drbd_kick_lo(mdev);
	return TRUE; /* cannot fail. */
}

typedef int (*drbd_cmd_handler_f)(struct drbd_conf *, struct Drbd_Header *);

static drbd_cmd_handler_f drbd_default_handler[] = {
	[Data]		   = receive_Data,
	[DataReply]	   = receive_DataReply,
	[RSDataReply]	   = receive_RSDataReply,
	[RecvAck]	   = NULL, /* via msock: got_RecvAck, */
	[WriteAck]	   = NULL, /* via msock: got_WriteAck, */
	[Barrier]	   = receive_Barrier_no_tcq,
	[BarrierAck]	   = NULL, /* via msock: got_BarrierAck, */
	[ReportBitMap]	   = receive_bitmap,
	[Ping]		   = NULL, /* via msock: got_Ping, */
	[PingAck]	   = NULL, /* via msock: got_PingAck, */
	[UnplugRemote]	   = receive_UnplugRemote,
	[DataRequest]	   = receive_DataRequest,
	[RSDataRequest]    = receive_DataRequest, /* receive_RSDataRequest, */
	[SyncParam]	   = receive_SyncParam,
	[ReportProtocol]   = receive_protocol,
	[ReportUUIDs]	   = receive_uuids,
	[ReportSizes]	   = receive_sizes,
	[ReportState]	   = receive_state,
	[StateChgRequest]  = receive_req_state,
	[ReportSyncUUID]   = receive_sync_uuid,
};

static drbd_cmd_handler_f *drbd_cmd_handler = drbd_default_handler;
static drbd_cmd_handler_f *drbd_opt_cmd_handler;

void drbdd(struct drbd_conf *mdev)
{
	drbd_cmd_handler_f handler;
	struct Drbd_Header *header = &mdev->data.rbuf.head;

	while (get_t_state(&mdev->receiver) == Running) {
		if (!drbd_recv_header(mdev, header))
			break;

		if (header->command < MAX_CMD)
			handler = drbd_cmd_handler[header->command];
		else if (MayIgnore < header->command
		     && header->command < MAX_OPT_CMD)
			handler = drbd_opt_cmd_handler[header->command-MayIgnore];
		else if (header->command > MAX_OPT_CMD)
			handler = receive_skip;
		else
			handler = NULL;

		if (unlikely(!handler)) {
			ERR("unknown packet type %d, l: %d!\n",
			    header->command, header->length);
			drbd_force_state(mdev, NS(conn, ProtocolError));
			break;
		}
		if (unlikely(!handler(mdev, header))) {
			ERR("error receiving %s, l: %d!\n",
			    cmdname(header->command), header->length);
			drbd_force_state(mdev, NS(conn, ProtocolError));
			break;
		}

		dump_packet(mdev, mdev->data.socket, 2, &mdev->data.rbuf,
				__FILE__, __LINE__);
	}
}

/* FIXME how should freeze-io be handled? */
void drbd_fail_pending_reads(struct drbd_conf *mdev)
{
	struct hlist_head *slot;
	struct hlist_node *n;
	struct drbd_request *req;
	struct list_head *le;
	LIST_HEAD(workset);
	int i;

	/*
	 * Application READ requests
	 */
	spin_lock_irq(&mdev->req_lock);
	for (i = 0; i < APP_R_HSIZE; i++) {
		slot = mdev->app_reads_hash+i;
		hlist_for_each_entry(req, n, slot, colision) {
			list_add(&req->w.list, &workset);
		}
	}
	memset(mdev->app_reads_hash, 0, APP_R_HSIZE*sizeof(void *));

	while (!list_empty(&workset)) {
		le = workset.next;
		req = list_entry(le, struct drbd_request, w.list);
		list_del(le);

		_req_mod(req, connection_lost_while_pending, 0);
	}
	spin_unlock_irq(&mdev->req_lock);
}

void drbd_disconnect(struct drbd_conf *mdev)
{
	struct drbd_work prev_work_done;
	enum fencing_policy fp;
	union drbd_state_t os, ns;
	int rv = SS_UnknownError;

	D_ASSERT(mdev->state.conn < Connected);
	if (mdev->state.conn == StandAlone) return;
	/* FIXME verify that:
	 * the state change magic prevents us from becoming >= Connected again
	 * while we are still cleaning up.
	 */

	/* asender does not clean up anything. it must not interfere, either */
	drbd_thread_stop(&mdev->asender);

	fp = DontCare;
	if (inc_local(mdev)) {
		fp = mdev->bc->dc.fencing;
		dec_local(mdev);
	}

	down(&mdev->data.mutex);
	drbd_free_sock(mdev);
	up(&mdev->data.mutex);

	spin_lock_irq(&mdev->req_lock);
	_drbd_wait_ee_list_empty(mdev, &mdev->active_ee);
	_drbd_wait_ee_list_empty(mdev, &mdev->sync_ee);
	_drbd_clear_done_ee(mdev);
	_drbd_wait_ee_list_empty(mdev, &mdev->read_ee);
	reclaim_net_ee(mdev);
	spin_unlock_irq(&mdev->req_lock);

	/* FIXME: fail pending reads?
	 * when we are configured for freeze io,
	 * we could retry them once we un-freeze. */
	drbd_fail_pending_reads(mdev);

	/* We do not have data structures that would allow us to
	 * get the rs_pending_cnt down to 0 again.
	 *  * On SyncTarget we do not have any data structures describing
	 *    the pending RSDataRequest's we have sent.
	 *  * On SyncSource there is no data structure that tracks
	 *    the RSDataReply blocks that we sent to the SyncTarget.
	 *  And no, it is not the sum of the reference counts in the
	 *  resync_LRU. The resync_LRU tracks the whole operation including
	 *  the disk-IO, while the rs_pending_cnt only tracks the blocks
	 *  on the fly. */
	drbd_rs_cancel_all(mdev);
	mdev->rs_total = 0;
	mdev->rs_failed = 0;
	atomic_set(&mdev->rs_pending_cnt, 0);
	wake_up(&mdev->misc_wait);

	/* make sure syncer is stopped and w_resume_next_sg queued */
	del_timer_sync(&mdev->resync_timer);
	set_bit(STOP_SYNC_TIMER, &mdev->flags);
	resync_timer_fn((unsigned long)mdev);

	/* wait for all w_e_end_data_req, w_e_end_rsdata_req, w_send_barrier,
	 * w_make_resync_request etc. which may still be on the worker queue
	 * to be "canceled" */
	set_bit(WORK_PENDING, &mdev->flags);
	prev_work_done.cb = w_prev_work_done;
	drbd_queue_work(&mdev->data.work, &prev_work_done);
	wait_event(mdev->misc_wait, !test_bit(WORK_PENDING, &mdev->flags));

	kfree(mdev->p_uuid);
	mdev->p_uuid = NULL;

	/* queue cleanup for the worker.
	 * FIXME this should go into after_state_ch  */
	if (!mdev->state.susp)
		tl_clear(mdev);

	INFO("Connection closed\n");

	drbd_md_sync(mdev);

	if (mdev->state.role == Primary) {
		if ( fp >= Resource &&
		    mdev->state.pdsk >= DUnknown ) {
			enum drbd_disk_state nps = drbd_try_outdate_peer(mdev);
			drbd_request_state(mdev, NS(pdsk, nps));
		}
	}

	spin_lock_irq(&mdev->req_lock);
	os = mdev->state;
	if (os.conn >= Unconnected) {
		/* Do not restart in case we are Disconnecting */
		ns = os;
		ns.conn = Unconnected;
<<<<<<< HEAD
		rv = _drbd_set_state(mdev, ns, ChgStateVerbose);
=======
		rv=_drbd_set_state(mdev,ns,ChgStateVerbose);
		ns = mdev->state;
>>>>>>> 182f6165
	}
	spin_unlock_irq(&mdev->req_lock);
	if (rv == SS_Success)
		after_state_ch(mdev, os, ns, ChgStateVerbose);

	if (os.conn == Disconnecting) {
		wait_event( mdev->misc_wait, atomic_read(&mdev->net_cnt) == 0 );

		kfree(mdev->ee_hash);
		mdev->ee_hash = NULL;
		mdev->ee_hash_s = 0;

		kfree(mdev->tl_hash);
		mdev->tl_hash = NULL;
		mdev->tl_hash_s = 0;

		crypto_free_hash(mdev->cram_hmac_tfm);
		mdev->cram_hmac_tfm = NULL;

		kfree(mdev->net_conf);
		mdev->net_conf = NULL;
		drbd_request_state(mdev, NS(conn, StandAlone));
	}

	/* they do trigger all the time.
	 * hm. why won't tcp release the page references,
	 * we already released the socket!?
	D_ASSERT(atomic_read(&mdev->pp_in_use) == 0);
	D_ASSERT(list_empty(&mdev->net_ee));
	 */
	D_ASSERT(list_empty(&mdev->read_ee));
	D_ASSERT(list_empty(&mdev->active_ee));
	D_ASSERT(list_empty(&mdev->sync_ee));
	D_ASSERT(list_empty(&mdev->done_ee));

	/* ok, no more ee's on the fly, it is safe to reset the epoch_size */
	mdev->epoch_size = 0;
}

/*
 * we hereby assure that we always support the drbd dialects
 * PRO_VERSION and (PRO_VERSION -1), allowing for rolling upgrades
 *
 * feature flags and the reserved array should be enough room for future
 * enhancements of the handshake protocol, and possible plugins...
 *
 * for now, they are expected to be zero, but ignored.
 */
int drbd_send_handshake(struct drbd_conf *mdev)
{
	/* ASSERT current == mdev->receiver ... */
	struct Drbd_HandShake_Packet *p = &mdev->data.sbuf.HandShake;
	int ok;

	if (down_interruptible(&mdev->data.mutex)) {
		ERR("interrupted during initial handshake\n");
		return 0; /* interrupted. not ok. */
	}
	/* FIXME do we need to verify this here? */
	if (mdev->data.socket == NULL) {
		up(&mdev->data.mutex);
		return 0;
	}

	memset(p, 0, sizeof(*p));
	p->protocol_version = cpu_to_be32(PRO_VERSION);
	ok = _drbd_send_cmd( mdev, mdev->data.socket, HandShake,
			     (struct Drbd_Header *)p, sizeof(*p), 0 );
	up(&mdev->data.mutex);
	return ok;
}

/*
 * return values:
 *   1 yess, we have a valid connection
 *   0 oops, did not work out, please try again
 *  -1 peer talks different language,
 *     no point in trying again, please go standalone.
 */
int drbd_do_handshake(struct drbd_conf *mdev)
{
	/* ASSERT current == mdev->receiver ... */
	struct Drbd_HandShake_Packet *p = &mdev->data.rbuf.HandShake;
	const int expect = sizeof(struct Drbd_HandShake_Packet)
			  -sizeof(struct Drbd_Header);
	int rv;

	rv = drbd_send_handshake(mdev);
	if (!rv)
		return 0;

	rv = drbd_recv_header(mdev, &p->head);
	if (!rv)
		return 0;

	if (p->head.command != HandShake) {
		ERR( "expected HandShake packet, received: %s (0x%04x)\n",
		     cmdname(p->head.command), p->head.command );
		return -1;
	}

	if (p->head.length != expect) {
		ERR( "expected HandShake length: %u, received: %u\n",
		     expect, p->head.length );
		return -1;
	}

	rv = drbd_recv(mdev, &p->head.payload, expect);

	if (rv != expect) {
		ERR("short read receiving handshake packet: l=%u\n", rv);
		return 0;
	}

	dump_packet(mdev, mdev->data.socket, 2, &mdev->data.rbuf,
			__FILE__, __LINE__);

	p->protocol_version = be32_to_cpu(p->protocol_version);

	if ( p->protocol_version == PRO_VERSION ||
	     p->protocol_version == (PRO_VERSION+1) ) {
		if (p->protocol_version == (PRO_VERSION+1)) {
			WARN( "You should upgrade me! "
			      "Peer wants protocol version: %u\n",
			      p->protocol_version );
		}
		INFO("Handshake successful: "
		     "DRBD Network Protocol version %u\n", PRO_VERSION);
	} /* else if ( p->protocol_version == (PRO_VERSION-1) ) {
		// not yet; but next time :)
		INFO( "Handshake successful: DRBD Protocol version %u\n",
		      (PRO_VERSION-1) );
		... do some remapping of defaults and jump tables here ...
	} */ else {
		ERR( "incompatible DRBD dialects: "
		     "I support %u, peer wants %u\n",
		     PRO_VERSION, p->protocol_version );
		return -1;
	}

	return 1;
}

#if !defined(CONFIG_CRYPTO_HMAC) && !defined(CONFIG_CRYPTO_HMAC_MODULE)
int drbd_do_auth(struct drbd_conf *mdev)
{
	ERR( "This kernel was build without CONFIG_CRYPTO_HMAC.\n");
	ERR( "You need to disable 'cram-hmac-alg' in drbd.conf.\n");
	return 0;
}
#else
#define CHALLENGE_LEN 64
int drbd_do_auth(struct drbd_conf *mdev)
{
	char my_challenge[CHALLENGE_LEN];  /* 64 Bytes... */
	struct scatterlist sg;
	char *response = NULL;
	char *right_response = NULL;
	char *peers_ch = NULL;
	struct Drbd_Header p;
	unsigned int key_len = strlen(mdev->net_conf->shared_secret);
	unsigned int resp_size;
	struct hash_desc desc;
	int rv;

	desc.tfm = mdev->cram_hmac_tfm;
	desc.flags = 0;

	rv = crypto_hash_setkey(mdev->cram_hmac_tfm,
				(u8 *)mdev->net_conf->shared_secret, key_len);
	if (rv) {
		ERR("crypto_hash_setkey() failed with %d\n", rv);
		rv = 0;
		goto fail;
	}

	get_random_bytes(my_challenge, CHALLENGE_LEN);

	rv = drbd_send_cmd2(mdev, AuthChallenge, my_challenge, CHALLENGE_LEN);
	if (!rv)
		goto fail;

	rv = drbd_recv_header(mdev, &p);
	if (!rv)
		goto fail;

	if (p.command != AuthChallenge) {
		ERR( "expected AuthChallenge packet, received: %s (0x%04x)\n",
		     cmdname(p.command), p.command );
		rv = 0;
		goto fail;
	}

	if (p.length > CHALLENGE_LEN*2) {
		ERR( "expected AuthChallenge payload too big.\n");
		rv = 0;
		goto fail;
	}

	peers_ch = kmalloc(p.length, GFP_KERNEL);
	if (peers_ch == NULL) {
		ERR("kmalloc of peers_ch failed\n");
		rv = 0;
		goto fail;
	}

	rv = drbd_recv(mdev, peers_ch, p.length);

	if (rv != p.length) {
		ERR("short read AuthChallenge: l=%u\n", rv);
		rv = 0;
		goto fail;
	}

	resp_size = crypto_hash_digestsize(mdev->cram_hmac_tfm);
	response = kmalloc(resp_size, GFP_KERNEL);
	if (response == NULL) {
		ERR("kmalloc of response failed\n");
		rv = 0;
		goto fail;
	}

	sg_set_buf(&sg, peers_ch, p.length);

	rv = crypto_hash_digest(&desc, &sg, sg.length, response);
	if (rv) {
		ERR( "crypto_hash_digest() failed with %d\n", rv);
		rv = 0;
		goto fail;
	}

	rv = drbd_send_cmd2(mdev, AuthResponse, response, resp_size);
	if (!rv)
		goto fail;

	rv = drbd_recv_header(mdev, &p);
	if (!rv)
		goto fail;

	if (p.command != AuthResponse) {
		ERR( "expected AuthResponse packet, received: %s (0x%04x)\n",
		     cmdname(p.command), p.command );
		rv = 0;
		goto fail;
	}

	if (p.length != resp_size) {
		ERR( "expected AuthResponse payload of wrong size\n" );
		rv = 0;
		goto fail;
	}

	rv = drbd_recv(mdev, response , resp_size);

	if (rv != resp_size) {
		ERR("short read receiving AuthResponse: l=%u\n", rv);
		rv = 0;
		goto fail;
	}

	right_response = kmalloc(resp_size, GFP_KERNEL);
	if (response == NULL) {
		ERR("kmalloc of right_response failed\n");
		rv = 0;
		goto fail;
	}

	sg_set_buf(&sg, my_challenge, CHALLENGE_LEN);

	rv = crypto_hash_digest(&desc, &sg, sg.length, right_response);
	if (rv) {
		ERR( "crypto_hash_digest() failed with %d\n", rv);
		rv = 0;
		goto fail;
	}

	rv = !memcmp(response, right_response, resp_size);

	if (rv)
		INFO("Peer authenticated using %d bytes of '%s' HMAC\n",
		     resp_size, mdev->net_conf->cram_hmac_alg);

 fail:
	kfree(peers_ch);
	kfree(response);
	kfree(right_response);

	return rv;
}
#endif

int drbdd_init(struct Drbd_thread *thi)
{
	struct drbd_conf *mdev = thi->mdev;
	int minor = mdev_to_minor(mdev);
	int h;

	sprintf(current->comm, "drbd%d_receiver", minor);

	INFO("receiver (re)started\n");

	do {
		h = drbd_connect(mdev);
		if (h == 0) {
			drbd_disconnect(mdev);
			schedule_timeout(HZ);
		}
		if (h == -1) {
			WARN("Discarding network configuration.\n");
			drbd_force_state(mdev, NS(conn, Disconnecting));
		}
	} while ( h == 0 );

	if (h > 0) {
		if (inc_net(mdev)) {
			drbdd(mdev);
			dec_net(mdev);
		}
	}

	drbd_disconnect(mdev);

	/* Ensure that the thread state fits to our connection state. */
	if (mdev->state.conn == Unconnected) {
		ERR_IF( mdev->receiver.t_state != Restarting )
			drbd_thread_restart_nowait(&mdev->receiver);
	} else if (mdev->state.conn == StandAlone) {
		ERR_IF( mdev->receiver.t_state != Exiting )
			drbd_thread_stop_nowait(&mdev->receiver);
	}

	INFO("receiver terminated\n");
	return 0;
}

/* ********* acknowledge sender ******** */

int got_RqSReply(struct drbd_conf *mdev, struct Drbd_Header *h)
{
	struct Drbd_RqS_Reply_Packet *p = (struct Drbd_RqS_Reply_Packet *)h;

	int retcode = be32_to_cpu(p->retcode);

	if (retcode >= SS_Success) {
		set_bit(CL_ST_CHG_SUCCESS, &mdev->flags);
	} else {
		set_bit(CL_ST_CHG_FAIL, &mdev->flags);
		ERR("Requested state change failed by peer: %s\n",
		    set_st_err_name(retcode));
	}
	wake_up(&mdev->state_wait);

	return TRUE;
}

int got_Ping(struct drbd_conf *mdev, struct Drbd_Header *h)
{
	return drbd_send_ping_ack(mdev);

}

int got_PingAck(struct drbd_conf *mdev, struct Drbd_Header *h)
{
	/* restore idle timeout */
	mdev->meta.socket->sk->sk_rcvtimeo = mdev->net_conf->ping_int*HZ;

	return TRUE;
}

int got_BlockAck(struct drbd_conf *mdev, struct Drbd_Header *h)
{
	struct drbd_request *req;
	struct Drbd_BlockAck_Packet *p = (struct Drbd_BlockAck_Packet *)h;
	sector_t sector = be64_to_cpu(p->sector);
	int blksize = be32_to_cpu(p->blksize);

	update_peer_seq(mdev, be32_to_cpu(p->seq_num));

	if ( is_syncer_block_id(p->block_id)) {
		drbd_set_in_sync(mdev, sector, blksize);
		dec_rs_pending(mdev);
	} else {
		spin_lock_irq(&mdev->req_lock);
		req = _ack_id_to_req(mdev, p->block_id, sector);

		if (unlikely(!req)) {
			spin_unlock_irq(&mdev->req_lock);
			ERR("Got a corrupt block_id/sector pair(2).\n");
			return FALSE;
		}

		switch (be16_to_cpu(h->command)) {
		case RSWriteAck:
			D_ASSERT(mdev->net_conf->wire_protocol == DRBD_PROT_C);
			_req_mod(req, write_acked_by_peer_and_sis, 0);
			break;
		case WriteAck:
			D_ASSERT(mdev->net_conf->wire_protocol == DRBD_PROT_C);
			_req_mod(req, write_acked_by_peer, 0);
			break;
		case RecvAck:
			D_ASSERT(mdev->net_conf->wire_protocol == DRBD_PROT_B);
			_req_mod(req, recv_acked_by_peer, 0);
			break;
		case DiscardAck:
			D_ASSERT(mdev->net_conf->wire_protocol == DRBD_PROT_C);
			ALERT("Got DiscardAck packet %llus +%u!"
			      " DRBD is not a random data generator!\n",
			      (unsigned long long)req->sector, req->size);
			_req_mod(req, conflict_discarded_by_peer, 0);
			break;
		default:
			D_ASSERT(0);
		}
		spin_unlock_irq(&mdev->req_lock);
	}
	/* dec_ap_pending is handled within _req_mod */

	return TRUE;
}

int got_NegAck(struct drbd_conf *mdev, struct Drbd_Header *h)
{
	struct Drbd_BlockAck_Packet *p = (struct Drbd_BlockAck_Packet *)h;
	sector_t sector = be64_to_cpu(p->sector);
	struct drbd_request *req;

	if (DRBD_ratelimit(5*HZ, 5))
		WARN("Got NegAck packet. Peer is in troubles?\n");

	update_peer_seq(mdev, be32_to_cpu(p->seq_num));

	if (is_syncer_block_id(p->block_id)) {
		sector_t sector = be64_to_cpu(p->sector);
		int size = be32_to_cpu(p->blksize);

		dec_rs_pending(mdev);

		drbd_rs_failed_io(mdev, sector, size);
	} else {
		req = _ack_id_to_req(mdev, p->block_id, sector);

		if (unlikely(!req)) {
			spin_unlock_irq(&mdev->req_lock);
			ERR("Got a corrupt block_id/sector pair(2).\n");
			return FALSE;
		}

		req_mod(req, neg_acked, 0);
	}

	return TRUE;
}

int got_NegDReply(struct drbd_conf *mdev, struct Drbd_Header *h)
{
	struct drbd_request *req;
	struct Drbd_BlockAck_Packet *p = (struct Drbd_BlockAck_Packet *)h;
	sector_t sector = be64_to_cpu(p->sector);

	spin_lock_irq(&mdev->req_lock);
	req = _ar_id_to_req(mdev, p->block_id, sector);
	if (unlikely(!req)) {
		spin_unlock_irq(&mdev->req_lock);
		ERR("Got a corrupt block_id/sector pair(3).\n");
		return FALSE;
	}

	/* FIXME explicitly warn if protocol != C */

	ERR("Got NegDReply; Sector %llus, len %u; Fail original request.\n",
	    (unsigned long long)sector, be32_to_cpu(p->blksize));

	_req_mod(req, neg_acked, 0);
	spin_unlock_irq(&mdev->req_lock);

	/* "ugly and wrong" but what can we do !? */
	drbd_khelper(mdev, "pri-on-incon-degr");

	return TRUE;
}

int got_NegRSDReply(struct drbd_conf *mdev, struct Drbd_Header *h)
{
	sector_t sector;
	int size;
	struct Drbd_BlockAck_Packet *p = (struct Drbd_BlockAck_Packet *)h;

	sector = be64_to_cpu(p->sector);
	size = be32_to_cpu(p->blksize);
	D_ASSERT(p->block_id == ID_SYNCER);

	dec_rs_pending(mdev);

	if (inc_local_if_state(mdev, Failed)) {
		drbd_rs_complete_io(mdev, sector);
		drbd_rs_failed_io(mdev, sector, size);
		dec_local(mdev);
	}

	return TRUE;
}

int got_BarrierAck(struct drbd_conf *mdev, struct Drbd_Header *h)
{
	struct Drbd_BarrierAck_Packet *p = (struct Drbd_BarrierAck_Packet *)h;

	tl_release(mdev, p->barrier, be32_to_cpu(p->set_size));
	dec_ap_pending(mdev);

	return TRUE;
}

struct asender_cmd {
	size_t pkt_size;
	int (*process)(struct drbd_conf *mdev, struct Drbd_Header *h);
};

int drbd_asender(struct Drbd_thread *thi)
{
	struct drbd_conf *mdev = thi->mdev;
	struct Drbd_Header *h = &mdev->meta.rbuf.head;

	int rv, len;
	void *buf    = h;
	int received = 0;
	int expect   = sizeof(struct Drbd_Header);
	int cmd      = -1;
	int empty;

	static struct asender_cmd asender_tbl[] = {
	[Ping]		= { sizeof(struct Drbd_Header), got_Ping },
	[PingAck]	= { sizeof(struct Drbd_Header),	got_PingAck },
	[RecvAck]	= { sizeof(struct Drbd_BlockAck_Packet), got_BlockAck },
	[WriteAck]	= { sizeof(struct Drbd_BlockAck_Packet), got_BlockAck },
	[RSWriteAck]	= { sizeof(struct Drbd_BlockAck_Packet), got_BlockAck },
	[DiscardAck]	= { sizeof(struct Drbd_BlockAck_Packet), got_BlockAck },
	[NegAck]	= { sizeof(struct Drbd_BlockAck_Packet), got_NegAck },
	[NegDReply]	=
		{ sizeof(struct Drbd_BlockAck_Packet), got_NegDReply },
	[NegRSDReply]	=
		{ sizeof(struct Drbd_BlockAck_Packet), got_NegRSDReply},
	[BarrierAck]	=
		{ sizeof(struct Drbd_BarrierAck_Packet), got_BarrierAck },
	[StateChgReply] =
		{ sizeof(struct Drbd_RqS_Reply_Packet), got_RqSReply },
	};

	sprintf(current->comm, "drbd%d_asender", mdev_to_minor(mdev));

	current->policy = SCHED_RR;  /* Make this a realtime task! */
	current->rt_priority = 2;    /* more important than all other tasks */

	while (get_t_state(thi) == Running) {
		if (test_and_clear_bit(SEND_PING, &mdev->flags)) {
			ERR_IF(!drbd_send_ping(mdev)) goto err;
			mdev->meta.socket->sk->sk_rcvtimeo =
				mdev->net_conf->ping_timeo*HZ/10;
		}

		while (1) {
			if (!drbd_process_done_ee(mdev)) {
				ERR("process_done_ee() = NOT_OK\n");
				goto err;
			}
			set_bit(SIGNAL_ASENDER, &mdev->flags);
			spin_lock_irq(&mdev->req_lock);
			empty = list_empty(&mdev->done_ee);
			spin_unlock_irq(&mdev->req_lock);
			if (empty)
				break;
			clear_bit(SIGNAL_ASENDER, &mdev->flags);
			flush_signals(current);
		}
		drbd_tcp_flush(mdev->meta.socket);

		rv = drbd_recv_short(mdev, mdev->meta.socket,
				     buf, expect-received);
		clear_bit(SIGNAL_ASENDER, &mdev->flags);

		flush_signals(current);

		drbd_tcp_cork(mdev->meta.socket);

		/* Note:
		 * -EINTR	 (on meta) we got a signal
		 * -EAGAIN	 (on meta) rcvtimeo expired
		 * -ECONNRESET	 other side closed the connection
		 * -ERESTARTSYS  (on data) we got a signal
		 * rv <  0	 other than above: unexpected error!
		 * rv == expected: full header or command
		 * rv <  expected: "woken" by signal during receive
		 * rv == 0	 : "connection shut down by peer"
		 */
		if (likely(rv > 0)) {
			received += rv;
			buf	 += rv;
		} else if (rv == 0) {
			ERR("meta connection shut down by peer.\n");
			goto err;
		} else if (rv == -EAGAIN) {
			if ( mdev->meta.socket->sk->sk_rcvtimeo ==
			    mdev->net_conf->ping_timeo*HZ/10 ) {
				ERR("PingAck did not arrive in time.\n");
				goto err;
			}
			set_bit(SEND_PING, &mdev->flags);
			continue;
		} else if (rv == -EINTR) {
			continue;
		} else {
			ERR("sock_recvmsg returned %d\n", rv);
			goto err;
		}

		if (received == expect && cmd == -1) {
			cmd = be16_to_cpu(h->command);
			len = be16_to_cpu(h->length);
			if (unlikely( h->magic != BE_DRBD_MAGIC )) {
				ERR("magic?? on meta m: 0x%lx c: %d l: %d\n",
				    (long)be32_to_cpu(h->magic),
				    h->command, h->length);
				goto err;
			}
			expect = asender_tbl[cmd].pkt_size;
			ERR_IF(len != expect-sizeof(struct Drbd_Header)) {
				dump_packet(mdev, mdev->meta.socket, 1,
					(void *)h, __FILE__, __LINE__);
				DUMPI(expect);
			}
		}
		if (received == expect) {
			D_ASSERT(cmd != -1);
			dump_packet(mdev, mdev->meta.socket, 1, (void *)h,
					__FILE__, __LINE__);
			if (!asender_tbl[cmd].process(mdev, h)) goto err;

			buf	 = h;
			received = 0;
			expect	 = sizeof(struct Drbd_Header);
			cmd	 = -1;
		}
	}

	if (0) {
err:
		clear_bit(SIGNAL_ASENDER, &mdev->flags);
		drbd_force_state(mdev, NS(conn, NetworkFailure));
	}

	D_ASSERT(mdev->state.conn < Connected);
	INFO("asender terminated\n");

	return 0;
}<|MERGE_RESOLUTION|>--- conflicted
+++ resolved
@@ -2367,7 +2367,6 @@
 	ns.peer = peer_state.role;
 	ns.pdsk = peer_state.disk;
 	ns.peer_isp = ( peer_state.aftr_isp | peer_state.user_isp );
-<<<<<<< HEAD
 	if ((nconn == Connected || nconn == WFBitMapS) &&
 	   ns.disk == Negotiating )
 		ns.disk = UpToDate;
@@ -2375,14 +2374,7 @@
 	   ns.pdsk == Negotiating )
 		ns.pdsk = UpToDate;
 	rv = _drbd_set_state(mdev, ns, ChgStateVerbose | ChgStateHard);
-=======
-	if((nconn == Connected || nconn == WFBitMapS) &&
-	   ns.disk == Negotiating ) ns.disk = UpToDate;
-	if((nconn == Connected || nconn == WFBitMapT) &&
-	   ns.pdsk == Negotiating ) ns.pdsk = UpToDate;
-	rv = _drbd_set_state(mdev,ns,ChgStateVerbose | ChgStateHard);
 	ns = mdev->state;
->>>>>>> 182f6165
 	spin_unlock_irq(&mdev->req_lock);
 
 	if (rv < SS_Success) {
@@ -2712,12 +2704,8 @@
 		/* Do not restart in case we are Disconnecting */
 		ns = os;
 		ns.conn = Unconnected;
-<<<<<<< HEAD
 		rv = _drbd_set_state(mdev, ns, ChgStateVerbose);
-=======
-		rv=_drbd_set_state(mdev,ns,ChgStateVerbose);
 		ns = mdev->state;
->>>>>>> 182f6165
 	}
 	spin_unlock_irq(&mdev->req_lock);
 	if (rv == SS_Success)
