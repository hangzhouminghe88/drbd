--- conflicted
+++ resolved
@@ -65,11 +65,7 @@
 /**
  * drbd_bp_alloc: Returns a page. Fails only if a signal comes in.
  */
-<<<<<<< HEAD
-struct page *drbd_pp_alloc(struct drbd_conf *mdev, unsigned int gfp_mask)
-=======
-STATIC struct page * drbd_pp_alloc(drbd_dev *mdev, gfp_t gfp_mask)
->>>>>>> 98f82107
+STATIC struct page *drbd_pp_alloc(struct drbd_conf *mdev, gfp_t gfp_mask)
 {
 	unsigned long flags = 0;
 	struct page *page;
@@ -493,11 +489,7 @@
 	return rv;
 }
 
-<<<<<<< HEAD
-int drbd_recv(struct drbd_conf *mdev, void *buf, size_t size)
-=======
-STATIC int drbd_recv(drbd_dev *mdev,void *buf, size_t size)
->>>>>>> 98f82107
+STATIC int drbd_recv(struct drbd_conf *mdev, void *buf, size_t size)
 {
 	mm_segment_t oldfs;
 	struct iovec iov;
@@ -694,11 +686,7 @@
  *     no point in trying again, please go standalone.
  *  -2 We do not have a network config...
  */
-<<<<<<< HEAD
-int drbd_connect(struct drbd_conf *mdev)
-=======
-STATIC int drbd_connect(drbd_dev *mdev)
->>>>>>> 98f82107
+STATIC int drbd_connect(struct drbd_conf *mdev)
 {
 	struct socket *s, *sock, *msock;
 	int try, h, ok;
@@ -932,13 +920,8 @@
 
 /* used from receive_RSDataReply (recv_resync_read)
  * and from receive_Data */
-<<<<<<< HEAD
-struct Tl_epoch_entry *
-read_in_block(struct drbd_conf *mdev, u64 id, sector_t sector, int data_size)
-=======
 STATIC struct Tl_epoch_entry *
-read_in_block(drbd_dev *mdev, u64 id, sector_t sector, int data_size) __must_hold(loca)
->>>>>>> 98f82107
+read_in_block(struct drbd_conf *mdev, u64 id, sector_t sector, int data_size) __must_hold(local)
 {
 	struct Tl_epoch_entry *e;
 	struct bio_vec *bvec;
@@ -946,14 +929,9 @@
 	struct bio *bio;
 	int ds, i, rr;
 
-<<<<<<< HEAD
 	e = drbd_alloc_ee(mdev, id, sector, data_size, GFP_KERNEL);
 	if (!e)
-		return 0;
-=======
-	e = drbd_alloc_ee(mdev,id,sector,data_size,GFP_KERNEL);
-	if(!e) return NULL;
->>>>>>> 98f82107
+		return NULL;
 	bio = e->private_bio;
 	ds = data_size;
 	bio_for_each_segment(bvec, bio, i) {
@@ -963,13 +941,8 @@
 		if ( rr != min_t(int, ds, PAGE_SIZE) ) {
 			drbd_free_ee(mdev, e);
 			WARN("short read receiving data: read %d expected %d\n",
-<<<<<<< HEAD
 			     rr, min_t(int, ds, PAGE_SIZE));
-			return 0;
-=======
-			     rr, min_t(int,ds,PAGE_SIZE));
 			return NULL;
->>>>>>> 98f82107
 		}
 		ds -= rr;
 	}
@@ -1071,25 +1044,15 @@
 	return ok;
 }
 
-<<<<<<< HEAD
-int recv_resync_read(struct drbd_conf *mdev, sector_t sector, int data_size)
+int recv_resync_read(struct drbd_conf *mdev, sector_t sector, int data_size) __releases(local)
 {
 	struct Tl_epoch_entry *e;
 
 	e = read_in_block(mdev, ID_SYNCER, sector, data_size);
-	if (!e)
-		return FALSE;
-=======
-STATIC int recv_resync_read(drbd_dev *mdev,sector_t sector,int data_size) __releases(local)
-{
-	struct Tl_epoch_entry *e;
-
-	e = read_in_block(mdev,ID_SYNCER,sector,data_size);
-	if(!e) {
+	if (!e) {
 		dec_local(mdev);
 		return FALSE;
 	}
->>>>>>> 98f82107
 
 	dec_rs_pending(mdev);
 
@@ -1185,26 +1148,16 @@
 	sector = be64_to_cpu(p->sector);
 	D_ASSERT(p->block_id == ID_SYNCER);
 
-<<<<<<< HEAD
 	if (inc_local(mdev)) {
 		/* data is submitted to disk within recv_resync_read.
 		 * corresponding dec_local done below on error,
 		 * or in drbd_endio_write_sec. */
-=======
-	if(inc_local(mdev)) {
->>>>>>> 98f82107
 		/* FIXME paranoia:
 		 * verify that the corresponding bit is set.
 		 * in case we are Primary SyncTarget,
 		 * verify there are no pending write request to that area.
 		 */
-<<<<<<< HEAD
 		ok = recv_resync_read(mdev, sector, data_size);
-		if (!ok)
-			dec_local(mdev);
-=======
-		ok = recv_resync_read(mdev,sector,data_size);
->>>>>>> 98f82107
 	} else {
 		if (DRBD_ratelimit(5*HZ, 5))
 			ERR("Can not write resync data to local disk.\n");
@@ -1733,11 +1686,7 @@
 	return TRUE;
 }
 
-<<<<<<< HEAD
-int drbd_asb_recover_0p(struct drbd_conf *mdev)
-=======
-STATIC int drbd_asb_recover_0p(drbd_dev *mdev) __must_hold(local)
->>>>>>> 98f82107
+STATIC int drbd_asb_recover_0p(struct drbd_conf *mdev) __must_hold(local)
 {
 	int self, peer, rv = -100;
 	unsigned long ch_self, ch_peer;
@@ -1797,11 +1746,7 @@
 	return rv;
 }
 
-<<<<<<< HEAD
-int drbd_asb_recover_1p(struct drbd_conf *mdev)
-=======
-STATIC int drbd_asb_recover_1p(drbd_dev *mdev) __must_hold(local)
->>>>>>> 98f82107
+STATIC int drbd_asb_recover_1p(struct drbd_conf *mdev) __must_hold(local)
 {
 	int self, peer, hg, rv = -100;
 
@@ -1847,11 +1792,7 @@
 	return rv;
 }
 
-<<<<<<< HEAD
-int drbd_asb_recover_2p(struct drbd_conf *mdev)
-=======
-STATIC int drbd_asb_recover_2p(drbd_dev *mdev) __must_hold(local)
->>>>>>> 98f82107
+STATIC int drbd_asb_recover_2p(struct drbd_conf *mdev) __must_hold(local)
 {
 	int self, peer, hg, rv = -100;
 
@@ -1910,11 +1851,7 @@
  -100	after split brain, disconnect
 -1000	unrelated data
  */
-<<<<<<< HEAD
-int drbd_uuid_compare(struct drbd_conf *mdev, int *rule_nr)
-=======
-STATIC int drbd_uuid_compare(drbd_dev *mdev, int *rule_nr) __must_hold(local)
->>>>>>> 98f82107
+STATIC int drbd_uuid_compare(struct drbd_conf *mdev, int *rule_nr) __must_hold(local)
 {
 	u64 self, peer;
 	int i, j;
@@ -2002,13 +1939,8 @@
 /* drbd_sync_handshake() returns the new conn state on success, or
    conn_mask (-1) on failure.
  */
-<<<<<<< HEAD
-enum drbd_conns drbd_sync_handshake(struct drbd_conf *mdev,
-	enum drbd_role peer_role, enum drbd_disk_state peer_disk)
-=======
-STATIC drbd_conns_t drbd_sync_handshake(drbd_dev *mdev, drbd_role_t peer_role,
-					drbd_disks_t peer_disk) __must_hold(local)
->>>>>>> 98f82107
+STATIC enum drbd_conns drbd_sync_handshake(struct drbd_conf *mdev, enum drbd_role peer_role, 
+					   enum drbd_disk_state peer_disk) __must_hold(local)
 {
 	int hg, rule_nr;
 	enum drbd_conns rv = conn_mask;
@@ -2442,28 +2374,18 @@
 	mask.i = be32_to_cpu(p->mask);
 	val.i = be32_to_cpu(p->val);
 
-<<<<<<< HEAD
-	if (test_bit(DISCARD_CONCURRENT, &mdev->flags)) drbd_state_lock(mdev);
-=======
 	if (test_bit(DISCARD_CONCURRENT, &mdev->flags) &&
 	    test_bit(CLUSTER_ST_CHANGE, &mdev->flags)) {
 		drbd_send_sr_reply(mdev, SS_ConcurrentStChg);
 		return TRUE;
 	}
->>>>>>> 98f82107
 
 	mask = convert_state(mask);
 	val = convert_state(val);
 
 	rv = drbd_change_state(mdev, ChgStateVerbose, mask, val);
 
-<<<<<<< HEAD
-	if (test_bit(DISCARD_CONCURRENT, &mdev->flags)) drbd_state_unlock(mdev);
-
-	drbd_send_sr_reply(mdev, rv);
-=======
 	drbd_send_sr_reply(mdev,rv);
->>>>>>> 98f82107
 	drbd_md_sync(mdev);
 
 	return TRUE;
@@ -2477,16 +2399,8 @@
 	enum drbd_disk_state real_peer_disk;
 	int rv;
 
-<<<<<<< HEAD
-	/**
-	 * Ensure no other thread sends state whilst we are running
-	 **/
-	drbd_state_lock(mdev);
-
-	ERR_IF(h->length != (sizeof(*p)-sizeof(*h))) goto fail;
-=======
-	ERR_IF(h->length != (sizeof(*p)-sizeof(*h))) return FALSE;
->>>>>>> 98f82107
+	ERR_IF(h->length != (sizeof(*p)-sizeof(*h)))
+		return FALSE;
 	if (drbd_recv(mdev, h->payload, h->length) != h->length)
 		return FALSE;
 
@@ -2544,47 +2458,23 @@
 	ns.peer = peer_state.role;
 	ns.pdsk = peer_state.disk;
 	ns.peer_isp = ( peer_state.aftr_isp | peer_state.user_isp );
-<<<<<<< HEAD
 	if ((nconn == Connected || nconn == WFBitMapS) &&
 	   ns.disk == Negotiating )
 		ns.disk = UpToDate;
 	if ((nconn == Connected || nconn == WFBitMapT) &&
 	   ns.pdsk == Negotiating )
 		ns.pdsk = UpToDate;
-	rv = _drbd_set_state(mdev, ns, ChgStateVerbose | ChgStateHard);
+	rv = _drbd_set_state(mdev, ns, ChgStateVerbose | ChgStateHard, NULL);
 	ns = mdev->state;
 	spin_unlock_irq(&mdev->req_lock);
 
 	if (rv < SS_Success) {
 		drbd_force_state(mdev, NS(conn, Disconnecting));
-		goto fail;
-	}
-
-	if (oconn > WFReportParams) {
+		return FALSE;
+	}
+
+	if (oconn > WFReportParams ) {
 		if (nconn > Connected && peer_state.conn <= Connected) {
-			/* we want resync, peer has not yet decided to sync */
-			_drbd_send_uuids(mdev);
-			_drbd_send_state(mdev);
-		} else if (nconn == Connected &&
-					peer_state.disk == Negotiating) {
-			/* peer is waiting for us to respond... */
-			_drbd_send_state(mdev);
-=======
-	if((nconn == Connected || nconn == WFBitMapS) &&
-	   ns.disk == Negotiating ) ns.disk = UpToDate;
-	if((nconn == Connected || nconn == WFBitMapT) &&
-	   ns.pdsk == Negotiating ) ns.pdsk = UpToDate;
-	rv = _drbd_set_state(mdev, ns, ChgStateVerbose|ChgStateHard, NULL);
-	ns = mdev->state;
-	spin_unlock_irq(&mdev->req_lock);
-
-	if(rv < SS_Success) {
-		drbd_force_state(mdev,NS(conn,Disconnecting));
-		return FALSE;
-	}
-
-	if (oconn > WFReportParams ) {
-		if( nconn > Connected && peer_state.conn <= Connected) {
 			// we want resync, peer has not yet decided to sync...
 			drbd_send_uuids(mdev);
 			drbd_send_state(mdev);
@@ -2592,7 +2482,6 @@
 		else if (nconn == Connected && peer_state.disk == Negotiating) {
 			// peer is waiting for us to respond...
 			drbd_send_state(mdev);
->>>>>>> 98f82107
 		}
 	}
 
@@ -2601,15 +2490,7 @@
 	/* FIXME assertion for (gencounts do not diverge) */
 	drbd_md_sync(mdev); /* update connected indicator, la_size, ... */
 
-<<<<<<< HEAD
-	drbd_state_unlock(mdev);
 	return TRUE;
- fail:
-	drbd_state_unlock(mdev);
-	return FALSE;
-=======
-	return TRUE;
->>>>>>> 98f82107
 }
 
 int receive_sync_uuid(struct drbd_conf *mdev, struct Drbd_Header *h)
@@ -2628,22 +2509,15 @@
 
 	/* Here the _drbd_uuid_ functions are right, current should
 	   _not_ be rotated into the history */
-<<<<<<< HEAD
-	_drbd_uuid_set(mdev, Current, be64_to_cpu(p->uuid));
-	_drbd_uuid_set(mdev, Bitmap, 0UL);
-
-	drbd_start_resync(mdev, SyncTarget);
-=======
 	if (inc_local_if_state(mdev, Negotiating)) {
-		_drbd_uuid_set(mdev,Current,be64_to_cpu(p->uuid));
-		_drbd_uuid_set(mdev,Bitmap,0UL);
-
-		drbd_start_resync(mdev,SyncTarget);
+		_drbd_uuid_set(mdev, Current,be64_to_cpu(p->uuid));
+		_drbd_uuid_set(mdev, Bitmap, 0UL);
+
+		drbd_start_resync(mdev, SyncTarget);
 
 		dec_local(mdev);
 	} else
 		ERR("Ignoring SyncUUID packet!\n");
->>>>>>> 98f82107
 
 	return TRUE;
 }
@@ -2921,11 +2795,7 @@
 		/* Do not restart in case we are Disconnecting */
 		ns = os;
 		ns.conn = Unconnected;
-<<<<<<< HEAD
-		rv = _drbd_set_state(mdev, ns, ChgStateVerbose);
-=======
-		rv=_drbd_set_state(mdev, ns, ChgStateVerbose, NULL);
->>>>>>> 98f82107
+		rv = _drbd_set_state(mdev, ns, ChgStateVerbose, NULL);
 	}
 	spin_unlock_irq(&mdev->req_lock);
 
@@ -2972,11 +2842,7 @@
  *
  * for now, they are expected to be zero, but ignored.
  */
-<<<<<<< HEAD
-int drbd_send_handshake(struct drbd_conf *mdev)
-=======
-STATIC int drbd_send_handshake(drbd_dev *mdev)
->>>>>>> 98f82107
+STATIC int drbd_send_handshake(struct drbd_conf *mdev)
 {
 	/* ASSERT current == mdev->receiver ... */
 	struct Drbd_HandShake_Packet *p = &mdev->data.sbuf.HandShake;
