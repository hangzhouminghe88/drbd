--- conflicted
+++ resolved
@@ -531,51 +531,16 @@
 
 	oldfs = get_fs();
 	set_fs(KERNEL_DS);
-<<<<<<< HEAD
-
-	for (;;) {
-		rv = sock_recvmsg(connection->data.socket, &msg, size, msg.msg_flags);
-		if (rv == size)
-			break;
-
-		/* Note:
-		 * ECONNRESET	other side closed the connection
-		 * ERESTARTSYS	(on  sock) we got a signal
-		 */
-
-		if (rv < 0) {
-			if (rv == -ECONNRESET)
-				drbd_info(connection, "sock was reset by peer\n");
-			else if (rv != -ERESTARTSYS)
-				drbd_err(connection, "sock_recvmsg returned %d\n", rv);
-			break;
-		} else if (rv == 0) {
-			break;
-		} else	{
-			/* signal came in, or peer/link went down,
-			 * after we read a partial message
-			 */
-			/* D_ASSERT(device, signal_pending(current)); */
-			break;
-		}
-	};
-
-	set_fs(oldfs);
-
-	if (rv == 0) {
-		if (test_bit(DISCONNECT_SENT, &connection->flags)) {
-=======
-	rv = sock_recvmsg(tconn->data.socket, &msg, size, msg.msg_flags);
+	rv = sock_recvmsg(connection->data.socket, &msg, size, msg.msg_flags);
 	set_fs(oldfs);
 
 	if (rv < 0) {
 		if (rv == -ECONNRESET)
-			conn_info(tconn, "sock was reset by peer\n");
+			drbd_info(connection, "sock was reset by peer\n");
 		else if (rv != -ERESTARTSYS)
-			conn_err(tconn, "sock_recvmsg returned %d\n", rv);
+			drbd_info(connection, "sock_recvmsg returned %d\n", rv);
 	} else if (rv == 0) {
-		if (test_bit(DISCONNECT_SENT, &tconn->flags)) {
->>>>>>> be653214
+		if (test_bit(DISCONNECT_SENT, &connection->flags)) {
 			long t;
 			rcu_read_lock();
 			t = rcu_dereference(connection->net_conf)->ping_timeo * HZ/10;
