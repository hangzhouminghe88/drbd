--- conflicted
+++ resolved
@@ -4581,12 +4581,6 @@
 	atomic_set(&mdev->rs_pending_cnt, 0);
 	wake_up(&mdev->misc_wait);
 
-<<<<<<< HEAD
-	del_timer(&mdev->request_timer);
-
-=======
-	/* make sure syncer is stopped and w_resume_next_sg queued */
->>>>>>> 3df9fd49
 	del_timer_sync(&mdev->resync_timer);
 	resync_timer_fn((unsigned long)mdev);
 
