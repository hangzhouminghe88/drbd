--- conflicted
+++ resolved
@@ -4400,8 +4400,7 @@
 	}
 
 	ddsf = be16_to_cpu(p->dds_flags);
-<<<<<<< HEAD
-	dd = drbd_determine_dev_size(device, ddsf);
+	dd = drbd_determine_dev_size(device, ddsf, NULL);
 	if (dd == DS_ERROR)
 		return -EIO;
 	drbd_md_sync(device);
@@ -4421,17 +4420,6 @@
 		change_cstate(peer_device->connection, C_DISCONNECTING, CS_HARD);
 		put_ldev(device);
 		return -EIO;
-=======
-	if (get_ldev(mdev)) {
-		dd = drbd_determine_dev_size(mdev, ddsf, NULL);
-		put_ldev(mdev);
-		if (dd == DS_ERROR)
-			return -EIO;
-		drbd_md_sync(mdev);
-	} else {
-		/* I am diskless, need to accept the peer's size. */
-		drbd_set_my_capacity(mdev, p_size);
->>>>>>> 08050c71
 	}
 
 	drbd_reconsider_max_bio_size(device);
