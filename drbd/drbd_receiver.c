/*
   drbd_receiver.c

   This file is part of DRBD by Philipp Reisner and Lars Ellenberg.

   Copyright (C) 2001-2008, LINBIT Information Technologies GmbH.
   Copyright (C) 1999-2008, Philipp Reisner <philipp.reisner@linbit.com>.
   Copyright (C) 2002-2008, Lars Ellenberg <lars.ellenberg@linbit.com>.

   drbd is free software; you can redistribute it and/or modify
   it under the terms of the GNU General Public License as published by
   the Free Software Foundation; either version 2, or (at your option)
   any later version.

   drbd is distributed in the hope that it will be useful,
   but WITHOUT ANY WARRANTY; without even the implied warranty of
   MERCHANTABILITY or FITNESS FOR A PARTICULAR PURPOSE.  See the
   GNU General Public License for more details.

   You should have received a copy of the GNU General Public License
   along with drbd; see the file COPYING.  If not, write to
   the Free Software Foundation, 675 Mass Ave, Cambridge, MA 02139, USA.
 */


#include <linux/module.h>

#include <asm/uaccess.h>
#include <net/sock.h>

#include <linux/drbd.h>
#include <linux/fs.h>
#include <linux/file.h>
#include <linux/in.h>
#include <linux/mm.h>
#include <linux/memcontrol.h>
#include <linux/mm_inline.h>
#include <linux/slab.h>
#include <linux/pkt_sched.h>
#define __KERNEL_SYSCALLS__
#include <linux/unistd.h>
#include <linux/vmalloc.h>
#include <linux/random.h>
#include <net/ipv6.h>
#include "drbd_int.h"
#include "drbd_protocol.h"
#include "drbd_req.h"
#include "drbd_vli.h"
#include <linux/scatterlist.h>

#define PRO_FEATURES (FF_TRIM | FF_THIN_RESYNC)

struct flush_work {
	struct drbd_work w;
	struct drbd_device *device;
	struct drbd_epoch *epoch;
};

enum finish_epoch {
	FE_STILL_LIVE,
	FE_DESTROYED,
	FE_RECYCLED,
};

enum resync_reason {
	AFTER_UNSTABLE,
	DISKLESS_PRIMARY,
};

int drbd_do_features(struct drbd_connection *connection);
int drbd_do_auth(struct drbd_connection *connection);
static int drbd_disconnected(struct drbd_peer_device *);

static enum finish_epoch drbd_may_finish_epoch(struct drbd_connection *, struct drbd_epoch *, enum epoch_event);
static int e_end_block(struct drbd_work *, int);
static void cleanup_unacked_peer_requests(struct drbd_connection *connection);
static void cleanup_peer_ack_list(struct drbd_connection *connection);
static u64 node_ids_to_bitmap(struct drbd_device *device, u64 node_ids);
static int process_twopc(struct drbd_connection *, struct twopc_reply *, struct packet_info *, unsigned long);
static void drbd_resync(struct drbd_peer_device *, enum resync_reason) __must_hold(local);

static struct drbd_epoch *previous_epoch(struct drbd_connection *connection, struct drbd_epoch *epoch)
{
	struct drbd_epoch *prev;
	spin_lock(&connection->epoch_lock);
	prev = list_entry(epoch->list.prev, struct drbd_epoch, list);
	if (prev == epoch || prev == connection->current_epoch)
		prev = NULL;
	spin_unlock(&connection->epoch_lock);
	return prev;
}

/*
 * some helper functions to deal with single linked page lists,
 * page->private being our "next" pointer.
 */

/* If at least n pages are linked at head, get n pages off.
 * Otherwise, don't modify head, and return NULL.
 * Locking is the responsibility of the caller.
 */
static struct page *page_chain_del(struct page **head, int n)
{
	struct page *page;
	struct page *tmp;

	BUG_ON(!n);
	BUG_ON(!head);

	page = *head;

	if (!page)
		return NULL;

	while (page) {
		tmp = page_chain_next(page);
		set_page_chain_offset(page, 0);
		set_page_chain_size(page, 0);
		if (--n == 0)
			break; /* found sufficient pages */
		if (tmp == NULL)
			/* insufficient pages, don't use any of them. */
			return NULL;
		page = tmp;
	}

	/* add end of list marker for the returned list */
	set_page_chain_next(page, NULL);
	/* actual return value, and adjustment of head */
	page = *head;
	*head = tmp;
	return page;
}

/* may be used outside of locks to find the tail of a (usually short)
 * "private" page chain, before adding it back to a global chain head
 * with page_chain_add() under a spinlock. */
static struct page *page_chain_tail(struct page *page, int *len)
{
	struct page *tmp;
	int i = 1;
	while ((tmp = page_chain_next(page)))
		++i, page = tmp;
	if (len)
		*len = i;
	return page;
}

static int page_chain_free(struct page *page)
{
	struct page *tmp;
	int i = 0;
	page_chain_for_each_safe(page, tmp) {
		set_page_chain_next_offset_size(page, NULL, 0, 0);
		put_page(page);
		++i;
	}
	return i;
}

static void page_chain_add(struct page **head,
		struct page *chain_first, struct page *chain_last)
{
#if 1
	struct page *tmp;
	tmp = page_chain_tail(chain_first, NULL);
	BUG_ON(tmp != chain_last);
#endif

	/* add chain to head */
	set_page_chain_next(chain_last, *head);
	*head = chain_first;
}

static struct page *__drbd_alloc_pages(unsigned int number, gfp_t gfp_mask)
{
	struct page *page = NULL;
	struct page *tmp = NULL;
	unsigned int i = 0;

	/* Yes, testing drbd_pp_vacant outside the lock is racy.
	 * So what. It saves a spin_lock. */
	if (drbd_pp_vacant >= number) {
		spin_lock(&drbd_pp_lock);
		page = page_chain_del(&drbd_pp_pool, number);
		if (page)
			drbd_pp_vacant -= number;
		spin_unlock(&drbd_pp_lock);
		if (page)
			return page;
	}

	for (i = 0; i < number; i++) {
		tmp = alloc_page(gfp_mask);
		if (!tmp)
			break;
		set_page_chain_next_offset_size(tmp, page, 0, 0);
		page = tmp;
	}

	if (i == number)
		return page;

	/* Not enough pages immediately available this time.
	 * No need to jump around here, drbd_alloc_pages will retry this
	 * function "soon". */
	if (page) {
		tmp = page_chain_tail(page, NULL);
		spin_lock(&drbd_pp_lock);
		page_chain_add(&drbd_pp_pool, page, tmp);
		drbd_pp_vacant += i;
		spin_unlock(&drbd_pp_lock);
	}
	return NULL;
}

/* kick lower level device, if we have more than (arbitrary number)
 * reference counts on it, which typically are locally submitted io
 * requests.  don't use unacked_cnt, so we speed up proto A and B, too. */
static void maybe_kick_lo(struct drbd_device *device)
{
	struct disk_conf *dc;
	unsigned int watermark = 1000000;

	rcu_read_lock();
	dc = rcu_dereference(device->ldev->disk_conf);
	if (dc)
		min_not_zero(dc->unplug_watermark, watermark);
	rcu_read_unlock();

	if (atomic_read(&device->local_cnt) >= watermark)
		drbd_kick_lo(device);
}

static void reclaim_finished_net_peer_reqs(struct drbd_connection *connection,
					   struct list_head *to_be_freed)
{
	struct drbd_peer_request *peer_req, *tmp;

	/* The EEs are always appended to the end of the list. Since
	   they are sent in order over the wire, they have to finish
	   in order. As soon as we see the first not finished we can
	   stop to examine the list... */

	list_for_each_entry_safe(peer_req, tmp, &connection->net_ee, w.list) {
		if (drbd_peer_req_has_active_page(peer_req))
			break;
		list_move(&peer_req->w.list, to_be_freed);
	}
}

static void drbd_reclaim_net_peer_reqs(struct drbd_connection *connection)
{
	LIST_HEAD(reclaimed);
	struct drbd_peer_request *peer_req, *t;
	struct drbd_resource *resource = connection->resource;

	spin_lock_irq(&resource->req_lock);
	reclaim_finished_net_peer_reqs(connection, &reclaimed);
	spin_unlock_irq(&resource->req_lock);

	list_for_each_entry_safe(peer_req, t, &reclaimed, w.list)
		drbd_free_net_peer_req(peer_req);
}

static void conn_maybe_kick_lo(struct drbd_connection *connection)
{
	struct drbd_resource *resource = connection->resource;
	struct drbd_device *device;
	int vnr;

	idr_for_each_entry(&resource->devices, device, vnr)
		maybe_kick_lo(device);
}

/**
 * drbd_alloc_pages() - Returns @number pages, retries forever (or until signalled)
 * @device:	DRBD device.
 * @number:	number of pages requested
 * @gfp_mask:	how to allocate and whether to loop until we succeed
 *
 * Tries to allocate number pages, first from our own page pool, then from
 * the kernel.
 * Possibly retry until DRBD frees sufficient pages somewhere else.
 *
 * If this allocation would exceed the max_buffers setting, we throttle
 * allocation (schedule_timeout) to give the system some room to breathe.
 *
 * We do not use max-buffers as hard limit, because it could lead to
 * congestion and further to a distributed deadlock during online-verify or
 * (checksum based) resync, if the max-buffers, socket buffer sizes and
 * resync-rate settings are mis-configured.
 *
 * Returns a page chain linked via (struct drbd_page_chain*)&page->lru.
 */
struct page *drbd_alloc_pages(struct drbd_transport *transport, unsigned int number,
			      gfp_t gfp_mask)
{
	struct drbd_connection *connection =
		container_of(transport, struct drbd_connection, transport);
	struct page *page = NULL;
	DEFINE_WAIT(wait);
	unsigned int mxb;

	rcu_read_lock();
	mxb = rcu_dereference(transport->net_conf)->max_buffers;
	rcu_read_unlock();

	if (atomic_read(&connection->pp_in_use) < mxb)
		page = __drbd_alloc_pages(number, gfp_mask & ~__GFP_WAIT);

	/* Try to keep the fast path fast, but occasionally we need
	 * to reclaim the pages we lended to the network stack. */
	if (page && atomic_read(&connection->pp_in_use_by_net) > 512)
		drbd_reclaim_net_peer_reqs(connection);

	while (page == NULL) {
		prepare_to_wait(&drbd_pp_wait, &wait, TASK_INTERRUPTIBLE);

		conn_maybe_kick_lo(connection);
		drbd_reclaim_net_peer_reqs(connection);

		if (atomic_read(&connection->pp_in_use) < mxb) {
			page = __drbd_alloc_pages(number, gfp_mask);
			if (page)
				break;
		}

		if (!(gfp_mask & __GFP_WAIT))
			break;

		if (signal_pending(current)) {
			drbd_warn(connection, "drbd_alloc_pages interrupted!\n");
			break;
		}

		if (schedule_timeout(HZ/10) == 0)
			mxb = UINT_MAX;
	}
	finish_wait(&drbd_pp_wait, &wait);

	if (page)
		atomic_add(number, &connection->pp_in_use);
	return page;
}

/* Must not be used from irq, as that may deadlock: see drbd_alloc_pages.
 * Is also used from inside an other spin_lock_irq(&resource->req_lock);
 * Either links the page chain back to the global pool,
 * or returns all pages to the system. */
void drbd_free_pages(struct drbd_transport *transport, struct page *page, int is_net)
{
	struct drbd_connection *connection =
		container_of(transport, struct drbd_connection, transport);
	atomic_t *a = is_net ? &connection->pp_in_use_by_net : &connection->pp_in_use;
	int i;

	if (page == NULL)
		return;

	if (drbd_pp_vacant > (DRBD_MAX_BIO_SIZE/PAGE_SIZE) * minor_count)
		i = page_chain_free(page);
	else {
		struct page *tmp;
		tmp = page_chain_tail(page, &i);
		spin_lock(&drbd_pp_lock);
		page_chain_add(&drbd_pp_pool, page, tmp);
		drbd_pp_vacant += i;
		spin_unlock(&drbd_pp_lock);
	}
	i = atomic_sub_return(i, a);
	if (i < 0)
		drbd_warn(connection, "ASSERTION FAILED: %s: %d < 0\n",
			is_net ? "pp_in_use_by_net" : "pp_in_use", i);
	wake_up(&drbd_pp_wait);
}

/*
You need to hold the req_lock:
 _drbd_wait_ee_list_empty()

You must not have the req_lock:
 drbd_free_peer_req()
 drbd_alloc_peer_req()
 drbd_free_peer_reqs()
 drbd_ee_fix_bhs()
 drbd_finish_peer_reqs()
 drbd_clear_done_ee()
 drbd_wait_ee_list_empty()
*/

struct drbd_peer_request *
drbd_alloc_peer_req(struct drbd_peer_device *peer_device, gfp_t gfp_mask) __must_hold(local)
{
	struct drbd_device *device = peer_device->device;
	struct drbd_peer_request *peer_req;

	if (drbd_insert_fault(device, DRBD_FAULT_AL_EE))
		return NULL;

	peer_req = mempool_alloc(drbd_ee_mempool, gfp_mask & ~__GFP_HIGHMEM);
	if (!peer_req) {
		if (!(gfp_mask & __GFP_NOWARN))
			drbd_err(device, "%s: allocation failed\n", __func__);
		return NULL;
	}

	memset(peer_req, 0, sizeof(*peer_req));
	INIT_LIST_HEAD(&peer_req->w.list);
	drbd_clear_interval(&peer_req->i);
	INIT_LIST_HEAD(&peer_req->recv_order);
	peer_req->submit_jif = jiffies;
	peer_req->peer_device = peer_device;

	return peer_req;
}

void __drbd_free_peer_req(struct drbd_peer_request *peer_req, int is_net)
{
	struct drbd_peer_device *peer_device = peer_req->peer_device;

	might_sleep();
	if (peer_req->flags & EE_HAS_DIGEST)
		kfree(peer_req->digest);
	D_ASSERT(peer_device, atomic_read(&peer_req->pending_bios) == 0);
	D_ASSERT(peer_device, drbd_interval_empty(&peer_req->i));
	drbd_free_page_chain(&peer_device->connection->transport, &peer_req->page_chain, is_net);
	mempool_free(peer_req, drbd_ee_mempool);
}

int drbd_free_peer_reqs(struct drbd_resource *resource, struct list_head *list, bool is_net_ee)
{
	LIST_HEAD(work_list);
	struct drbd_peer_request *peer_req, *t;
	int count = 0;

	spin_lock_irq(&resource->req_lock);
	list_splice_init(list, &work_list);
	spin_unlock_irq(&resource->req_lock);

	list_for_each_entry_safe(peer_req, t, &work_list, w.list) {
		__drbd_free_peer_req(peer_req, is_net_ee);
		count++;
	}
	return count;
}

/*
 * See also comments in _req_mod(,BARRIER_ACKED) and receive_Barrier.
 */
static int drbd_finish_peer_reqs(struct drbd_peer_device *peer_device)
{
	struct drbd_connection *connection = peer_device->connection;
	struct drbd_device *device = peer_device->device;
	LIST_HEAD(work_list);
	LIST_HEAD(reclaimed);
	struct drbd_peer_request *peer_req, *t;
	int err = 0;

	spin_lock_irq(&device->resource->req_lock);
	reclaim_finished_net_peer_reqs(connection, &reclaimed);
	list_splice_init(&device->done_ee, &work_list);
	spin_unlock_irq(&device->resource->req_lock);

	list_for_each_entry_safe(peer_req, t, &reclaimed, w.list)
		drbd_free_net_peer_req(peer_req);

	/* possible callbacks here:
	 * e_end_block, and e_end_resync_block, e_send_discard_write.
	 * all ignore the last argument.
	 */
	list_for_each_entry_safe(peer_req, t, &work_list, w.list) {
		int err2;

		/* list_del not necessary, next/prev members not touched */
		err2 = peer_req->w.cb(&peer_req->w, !!err);
		if (!err)
			err = err2;
		if (!list_empty(&peer_req->recv_order)) {
			drbd_free_page_chain(&connection->transport, &peer_req->page_chain, 0);
		} else
			drbd_free_peer_req(peer_req);
	}
	wake_up(&device->ee_wait);

	return err;
}

static void _drbd_wait_ee_list_empty(struct drbd_device *device,
				     struct list_head *head)
{
	DEFINE_WAIT(wait);

	/* avoids spin_lock/unlock
	 * and calling prepare_to_wait in the fast path */
	while (!list_empty(head)) {
		prepare_to_wait(&device->ee_wait, &wait, TASK_UNINTERRUPTIBLE);
		spin_unlock_irq(&device->resource->req_lock);
		drbd_kick_lo(device);
		schedule();
		finish_wait(&device->ee_wait, &wait);
		spin_lock_irq(&device->resource->req_lock);
	}
}

static void drbd_wait_ee_list_empty(struct drbd_device *device,
				    struct list_head *head)
{
	spin_lock_irq(&device->resource->req_lock);
	_drbd_wait_ee_list_empty(device, head);
	spin_unlock_irq(&device->resource->req_lock);
}

static int drbd_recv(struct drbd_connection *connection, void **buf, size_t size, int flags)
{
	struct drbd_transport_ops *tr_ops = connection->transport.ops;
	int rv;

	rv = tr_ops->recv(&connection->transport, DATA_STREAM, buf, size, flags);

	if (rv < 0) {
		if (rv == -ECONNRESET)
			drbd_info(connection, "sock was reset by peer\n");
		else if (rv != -ERESTARTSYS)
			drbd_info(connection, "sock_recvmsg returned %d\n", rv);
	} else if (rv == 0) {
		if (test_bit(DISCONNECT_EXPECTED, &connection->flags)) {
			long t;
			rcu_read_lock();
			t = rcu_dereference(connection->transport.net_conf)->ping_timeo * HZ/10;
			rcu_read_unlock();

			t = wait_event_timeout(connection->ping_wait, connection->cstate[NOW] < C_CONNECTED, t);

			if (t)
				goto out;
		}
		drbd_info(connection, "sock was shut down by peer\n");
	}

	if (rv != size)
		change_cstate(connection, C_BROKEN_PIPE, CS_HARD);

out:
	return rv;
}

static int drbd_recv_into(struct drbd_connection *connection, void *buf, size_t size)
{
	int err;

	err = drbd_recv(connection, &buf, size, CALLER_BUFFER);

	if (err != size) {
		if (err >= 0)
			err = -EIO;
	} else
		err = 0;
	return err;
}

static int drbd_recv_all(struct drbd_connection *connection, void **buf, size_t size)
{
	int err;

	err = drbd_recv(connection, buf, size, 0);

	if (err != size) {
		if (err >= 0)
			err = -EIO;
	} else
		err = 0;
	return err;
}

static int drbd_recv_all_warn(struct drbd_connection *connection, void **buf, size_t size)
{
	int err;

	err = drbd_recv_all(connection, buf, size);
	if (err && !signal_pending(current))
		drbd_warn(connection, "short read (expected size %d)\n", (int)size);
	return err;
}

static int decode_header(struct drbd_connection *, void *, struct packet_info *);

/* Gets called if a connection is established, or if a new minor gets created
   in a connection */
int drbd_connected(struct drbd_peer_device *peer_device)
{
	struct drbd_device *device = peer_device->device;
	int err;

	atomic_set(&peer_device->packet_seq, 0);
	peer_device->peer_seq = 0;

	err = drbd_send_sync_param(peer_device);
	if (!err)
		err = drbd_send_sizes(peer_device, 0, 0);
	if (!err && device->disk_state[NOW] > D_DISKLESS)
		err = drbd_send_uuids(peer_device, 0, 0);
	if (!err) {
		set_bit(INITIAL_STATE_SENT, &peer_device->flags);
		err = drbd_send_current_state(peer_device);
	}

	clear_bit(USE_DEGR_WFC_T, &peer_device->flags);
	clear_bit(RESIZE_PENDING, &peer_device->flags);
	mod_timer(&device->request_timer, jiffies + HZ); /* just start it here. */
	return err;
}

void connect_timer_fn(unsigned long data)
{
	struct drbd_connection *connection = (struct drbd_connection *) data;
	struct drbd_resource *resource = connection->resource;
	unsigned long irq_flags;

	spin_lock_irqsave(&resource->req_lock, irq_flags);
	drbd_queue_work(&connection->sender_work, &connection->connect_timer_work);
	spin_unlock_irqrestore(&resource->req_lock, irq_flags);
}

void conn_connect2(struct drbd_connection *connection)
{
	struct drbd_peer_device *peer_device;
	int vnr;

	atomic_set(&connection->ap_in_flight, 0);

	rcu_read_lock();
	idr_for_each_entry(&connection->peer_devices, peer_device, vnr) {
		struct drbd_device *device = peer_device->device;
		kref_get(&device->kref);
		/* connection cannot go away: caller holds a reference. */
		rcu_read_unlock();
		drbd_connected(peer_device);
		rcu_read_lock();
		kref_put(&device->kref, drbd_destroy_device);
	}
	rcu_read_unlock();
}

void conn_disconnect(struct drbd_connection *connection);

int connect_work(struct drbd_work *work, int cancel)
{
	struct drbd_connection *connection =
		container_of(work, struct drbd_connection, connect_timer_work);
	enum drbd_state_rv rv;

	rv = change_cstate(connection, C_CONNECTED, CS_SERIALIZE | CS_VERBOSE | CS_DONT_RETRY);

	if (rv >= SS_SUCCESS) {
		conn_connect2(connection);
	} else if (rv == SS_TIMEOUT || rv == SS_CONCURRENT_ST_CHG) {
		connection->connect_timer.expires = jiffies + HZ/20;
		add_timer(&connection->connect_timer);
		return 0; /* Return early. Keep the reference on the connection! */
	} else {
		drbd_info(connection, "Failure to connect; retrying\n");
		change_cstate(connection, C_NETWORK_FAILURE, CS_HARD);
	}

	kref_debug_put(&connection->kref_debug, 11);
	kref_put(&connection->kref, drbd_destroy_connection);
	return 0;
}

/*
 * Returns true if we have a valid connection.
 */
static bool conn_connect(struct drbd_connection *connection)
{
	struct drbd_transport *transport = &connection->transport;
	struct drbd_resource *resource = connection->resource;
	int ping_timeo, ping_int, h, err, vnr, timeout;
	struct drbd_peer_device *peer_device;
	bool discard_my_data;
	struct net_conf *nc;

start:
	clear_bit(DISCONNECT_EXPECTED, &connection->flags);
	if (change_cstate(connection, C_CONNECTING, CS_VERBOSE) < SS_SUCCESS) {
		/* We do not have a network config. */
		return false;
	}

	/* Assume that the peer only understands protocol 80 until we know better.  */
	connection->agreed_pro_version = 80;

	err = transport->ops->connect(transport);
	if (err == -EAGAIN)
		goto retry;
	else if (err < 0) {
		drbd_warn(connection, "Failed to initiate connection, err=%d\n", err);
		goto abort;
	}

	connection->last_received = jiffies;

	rcu_read_lock();
	nc = rcu_dereference(connection->transport.net_conf);
	ping_timeo = nc->ping_timeo;
	ping_int = nc->ping_int;
	rcu_read_unlock();

	transport->ops->set_rcvtimeo(transport, DATA_STREAM, ping_timeo * 4 * HZ/10);
	transport->ops->set_rcvtimeo(transport, CONTROL_STREAM, ping_int * HZ);

	h = drbd_do_features(connection);
	if (h < 0)
		goto abort;
	if (h == 0)
		goto retry;

	if (connection->cram_hmac_tfm) {
		switch (drbd_do_auth(connection)) {
		case -1:
			drbd_err(connection, "Authentication of peer failed\n");
			goto abort;
		case 0:
			drbd_err(connection, "Authentication of peer failed, trying again.\n");
			goto retry;
		}
	}

	transport->ops->set_rcvtimeo(transport, DATA_STREAM, MAX_SCHEDULE_TIMEOUT);

	discard_my_data = test_bit(CONN_DISCARD_MY_DATA, &connection->flags);

	if (drbd_send_protocol(connection) == -EOPNOTSUPP)
		goto abort;

	rcu_read_lock();
	idr_for_each_entry(&connection->peer_devices, peer_device, vnr) {
		clear_bit(INITIAL_STATE_SENT, &peer_device->flags);
		clear_bit(INITIAL_STATE_RECEIVED, &peer_device->flags);
	}
	idr_for_each_entry(&connection->peer_devices, peer_device, vnr) {
		struct drbd_device *device = peer_device->device;

		if (discard_my_data)
			set_bit(DISCARD_MY_DATA, &device->flags);
		else
			clear_bit(DISCARD_MY_DATA, &device->flags);
	}
	rcu_read_unlock();

	drbd_thread_start(&connection->ack_receiver);
	connection->ack_sender =
#if LINUX_VERSION_CODE >= KERNEL_VERSION(3,3,0)
		alloc_ordered_workqueue("drbd_as_%s", WQ_MEM_RECLAIM, connection->resource->name);
#else
		create_singlethread_workqueue("drbd_ack_sender");
#endif
	if (!connection->ack_sender) {
		drbd_err(connection, "Failed to create workqueue ack_sender\n");
		goto abort;
	}

	if (connection->agreed_pro_version >= 110) {
		if (resource->res_opts.node_id < connection->peer_node_id) {
			kref_get(&connection->kref);
			kref_debug_get(&connection->kref_debug, 11);
			connection->connect_timer_work.cb = connect_work;
			timeout = twopc_retry_timeout(resource, 0);
			drbd_debug(connection, "Waiting for %ums to avoid transaction "
				   "conflicts\n", jiffies_to_msecs(timeout));
			connection->connect_timer.expires = jiffies + timeout;
			add_timer(&connection->connect_timer);
		}
	} else {
		enum drbd_state_rv rv;
		rv = change_cstate(connection, C_CONNECTED,
				   CS_VERBOSE | CS_WAIT_COMPLETE | CS_SERIALIZE | CS_LOCAL_ONLY);
		if (rv < SS_SUCCESS || connection->cstate[NOW] != C_CONNECTED)
			goto retry;
		conn_connect2(connection);
	}
	return true;

retry:
	conn_disconnect(connection);
	schedule_timeout_interruptible(HZ);
	goto start;

abort:
	change_cstate(connection, C_DISCONNECTING, CS_HARD);
	return false;
}

int decode_header(struct drbd_connection *connection, void *header, struct packet_info *pi)
{
	unsigned int header_size = drbd_header_size(connection);

	if (header_size == sizeof(struct p_header100) &&
	    *(__be32 *)header == cpu_to_be32(DRBD_MAGIC_100)) {
		struct p_header100 *h = header;
		if (h->pad != 0) {
			drbd_err(connection, "Header padding is not zero\n");
			return -EINVAL;
		}
		pi->vnr = (s16)be16_to_cpu(h->volume);
		pi->cmd = be16_to_cpu(h->command);
		pi->size = be32_to_cpu(h->length);
	} else if (header_size == sizeof(struct p_header95) &&
		   *(__be16 *)header == cpu_to_be16(DRBD_MAGIC_BIG)) {
		struct p_header95 *h = header;
		pi->cmd = be16_to_cpu(h->command);
		pi->size = be32_to_cpu(h->length);
		pi->vnr = 0;
	} else if (header_size == sizeof(struct p_header80) &&
		   *(__be32 *)header == cpu_to_be32(DRBD_MAGIC)) {
		struct p_header80 *h = header;
		pi->cmd = be16_to_cpu(h->command);
		pi->size = be16_to_cpu(h->length);
		pi->vnr = 0;
	} else {
		drbd_err(connection, "Wrong magic value 0x%08x in protocol version %d\n",
			 be32_to_cpu(*(__be32 *)header),
			 connection->agreed_pro_version);
		return -EINVAL;
	}
	pi->data = header + header_size;
	return 0;
}

static int drbd_recv_header(struct drbd_connection *connection, struct packet_info *pi)
{
	void *buffer;
	int err;

	err = drbd_recv_all_warn(connection, &buffer, drbd_header_size(connection));
	if (err)
		return err;

	err = decode_header(connection, buffer, pi);
	connection->last_received = jiffies;

	return err;
}

/* This is blkdev_issue_flush, but asynchronous.
 * We want to submit to all component volumes in parallel,
 * then wait for all completions.
 */
struct issue_flush_context {
	atomic_t pending;
	int error;
	struct completion done;
};
struct one_flush_context {
	struct drbd_device *device;
	struct issue_flush_context *ctx;
};

BIO_ENDIO_TYPE one_flush_endio BIO_ENDIO_ARGS(struct bio *bio, int error)
{
<<<<<<< HEAD
	int rv;
	struct drbd_resource *resource = connection->resource;
	struct drbd_device *device;
	int vnr;

	if (resource->write_ordering >= WO_BDEV_FLUSH) {
=======
	struct one_flush_context *octx = bio->bi_private;
	struct drbd_device *device = octx->device;
	struct issue_flush_context *ctx = octx->ctx;

	BIO_ENDIO_FN_START;

	if (error) {
		ctx->error = error;
		drbd_info(device, "local disk FLUSH FAILED with status %d\n", error);
	}
	kfree(octx);
	bio_put(bio);

	clear_bit(FLUSH_PENDING, &device->flags);
	put_ldev(device);
	kref_put(&device->kref, drbd_destroy_device);

	if (atomic_dec_and_test(&ctx->pending))
		complete(&ctx->done);

	BIO_ENDIO_FN_RETURN;
}

static int submit_one_flush(struct drbd_device *device, struct issue_flush_context *ctx)
{
	struct bio *bio = bio_alloc(GFP_NOIO, 0);
	struct one_flush_context *octx = kmalloc(sizeof(*octx), GFP_NOIO);
	if (!bio || !octx) {
		drbd_warn(device, "Could not allocate a bio, CANNOT ISSUE FLUSH\n");
		/* FIXME: what else can I do now?  disconnecting or detaching
		 * really does not help to improve the state of the world, either.
		 */
		kfree(octx);
		if (bio)
			bio_put(bio);
		return -ENOMEM;
	}

	octx->device = device;
	octx->ctx = ctx;
	bio->bi_bdev = device->ldev->backing_bdev;
	bio->bi_private = octx;
	bio->bi_end_io = one_flush_endio;

	BUG_ON(test_bit(FLUSH_PENDING, &device->flags));

	device->flush_jif = jiffies;
	set_bit(FLUSH_PENDING, &device->flags);
	atomic_inc(&ctx->pending);
	submit_bio(WRITE_FLUSH, bio);
	return 0;
}

static enum finish_epoch drbd_flush_after_epoch(struct drbd_connection *connection, struct drbd_epoch *epoch)
{
	if (connection->resource->write_ordering >= WO_BDEV_FLUSH) {
		struct drbd_peer_device *peer_device;
		struct completion done;
		struct issue_flush_context ctx;
		int vnr;

		atomic_set(&ctx.pending, 1);
		ctx.error = 0;
		init_completion(&ctx.done);

>>>>>>> d7baa969
		rcu_read_lock();
		idr_for_each_entry(&resource->devices, device, vnr) {
			if (!get_ldev(device))
				continue;
			kref_get(&device->kref);
			rcu_read_unlock();

<<<<<<< HEAD
			/* Right now, we have only this one synchronous code path
			 * for flushes between request epochs.
			 * We may want to make those asynchronous,
			 * or at least parallelize the flushes to the volume devices.
			 */
			device->flush_jif = jiffies;
			set_bit(FLUSH_PENDING, &device->flags);
			rv = blkdev_issue_flush(device->ldev->backing_bdev, GFP_NOIO, NULL);
			clear_bit(FLUSH_PENDING, &device->flags);
			if (rv) {
				drbd_info(device, "local disk flush failed with status %d\n", rv);
				/* would rather check on EOPNOTSUPP, but that is not reliable.
				 * don't try again for ANY return value != 0
				 * if (rv == -EOPNOTSUPP) */
				drbd_bump_write_ordering(resource, NULL, WO_DRAIN_IO);
			}
			put_ldev(device);
			kref_put(&device->kref, drbd_destroy_device);
=======
			submit_one_flush(device, &ctx);
>>>>>>> d7baa969

			rcu_read_lock();
		}
		rcu_read_unlock();

		/* Do we want to add a timeout,
		 * if disk-timeout is set? */
		if (!atomic_dec_and_test(&ctx.pending))
			wait_for_completion(&done);

		if (ctx.error) {
			/* would rather check on EOPNOTSUPP, but that is not reliable.
			 * don't try again for ANY return value != 0
			 * if (rv == -EOPNOTSUPP) */
			/* Any error is already reported by bio_endio callback. */
			drbd_bump_write_ordering(connection->resource, NULL, WO_DRAIN_IO);
		}
	}

	return drbd_may_finish_epoch(connection, epoch, EV_BARRIER_DONE);
}

static int w_flush(struct drbd_work *w, int cancel)
{
	struct flush_work *fw = container_of(w, struct flush_work, w);
	struct drbd_epoch *epoch = fw->epoch;
	struct drbd_connection *connection = epoch->connection;

	kfree(fw);

	if (!test_and_set_bit(DE_BARRIER_IN_NEXT_EPOCH_ISSUED, &epoch->flags))
		drbd_flush_after_epoch(connection, epoch);

	drbd_may_finish_epoch(connection, epoch, EV_PUT |
			      (connection->cstate[NOW] < C_CONNECTED ? EV_CLEANUP : 0));

	return 0;
}

/**
 * drbd_may_finish_epoch() - Applies an epoch_event to the epoch's state, eventually finishes it.
 * @connection:	DRBD connection.
 * @epoch:	Epoch object.
 * @ev:		Epoch event.
 */
static enum finish_epoch drbd_may_finish_epoch(struct drbd_connection *connection,
					       struct drbd_epoch *epoch,
					       enum epoch_event ev)
{
	int finish, epoch_size;
	struct drbd_epoch *next_epoch;
	int schedule_flush = 0;
	enum finish_epoch rv = FE_STILL_LIVE;
	struct drbd_resource *resource = connection->resource;

	spin_lock(&connection->epoch_lock);
	do {
		next_epoch = NULL;
		finish = 0;

		epoch_size = atomic_read(&epoch->epoch_size);

		switch (ev & ~EV_CLEANUP) {
		case EV_PUT:
			atomic_dec(&epoch->active);
			break;
		case EV_GOT_BARRIER_NR:
			set_bit(DE_HAVE_BARRIER_NUMBER, &epoch->flags);

			/* Special case: If we just switched from WO_BIO_BARRIER to
			   WO_BDEV_FLUSH we should not finish the current epoch */
			if (test_bit(DE_CONTAINS_A_BARRIER, &epoch->flags) && epoch_size == 1 &&
			    resource->write_ordering != WO_BIO_BARRIER &&
			    epoch == connection->current_epoch)
				clear_bit(DE_CONTAINS_A_BARRIER, &epoch->flags);
			break;
		case EV_BARRIER_DONE:
			set_bit(DE_BARRIER_IN_NEXT_EPOCH_DONE, &epoch->flags);
			break;
		case EV_BECAME_LAST:
			/* nothing to do*/
			break;
		}

		if (epoch_size != 0 &&
		    atomic_read(&epoch->active) == 0 &&
		    (test_bit(DE_HAVE_BARRIER_NUMBER, &epoch->flags) || ev & EV_CLEANUP) &&
		    epoch->list.prev == &connection->current_epoch->list &&
		    !test_bit(DE_IS_FINISHING, &epoch->flags)) {
			/* Nearly all conditions are met to finish that epoch... */
			if (test_bit(DE_BARRIER_IN_NEXT_EPOCH_DONE, &epoch->flags) ||
			    resource->write_ordering == WO_NONE ||
			    (epoch_size == 1 && test_bit(DE_CONTAINS_A_BARRIER, &epoch->flags)) ||
			    ev & EV_CLEANUP) {
				finish = 1;
				set_bit(DE_IS_FINISHING, &epoch->flags);
			} else if (!test_bit(DE_BARRIER_IN_NEXT_EPOCH_ISSUED, &epoch->flags) &&
				 resource->write_ordering == WO_BIO_BARRIER) {
				atomic_inc(&epoch->active);
				schedule_flush = 1;
			}
		}
		if (finish) {
			if (!(ev & EV_CLEANUP)) {
				spin_unlock(&connection->epoch_lock);
				drbd_send_b_ack(epoch->connection, epoch->barrier_nr, epoch_size);
				spin_lock(&connection->epoch_lock);
			}
#if 0
			/* FIXME: dec unacked on connection, once we have
			 * something to count pending connection packets in. */
			if (test_bit(DE_HAVE_BARRIER_NUMBER, &epoch->flags))
				dec_unacked(epoch->connection);
#endif

			if (connection->current_epoch != epoch) {
				next_epoch = list_entry(epoch->list.next, struct drbd_epoch, list);
				list_del(&epoch->list);
				ev = EV_BECAME_LAST | (ev & EV_CLEANUP);
				connection->epochs--;
				kfree(epoch);

				if (rv == FE_STILL_LIVE)
					rv = FE_DESTROYED;
			} else {
				epoch->flags = 0;
				atomic_set(&epoch->epoch_size, 0);
				/* atomic_set(&epoch->active, 0); is alrady zero */
				if (rv == FE_STILL_LIVE)
					rv = FE_RECYCLED;
			}
		}

		if (!next_epoch)
			break;

		epoch = next_epoch;
	} while (1);

	spin_unlock(&connection->epoch_lock);

	if (schedule_flush) {
		struct flush_work *fw;
		fw = kmalloc(sizeof(*fw), GFP_ATOMIC);
		if (fw) {
			fw->w.cb = w_flush;
			fw->epoch = epoch;
			fw->device = NULL; /* FIXME drop this member, it is unused. */
			drbd_queue_work(&resource->work, &fw->w);
		} else {
			drbd_warn(resource, "Could not kmalloc a flush_work obj\n");
			set_bit(DE_BARRIER_IN_NEXT_EPOCH_ISSUED, &epoch->flags);
			/* That is not a recursion, only one level */
			drbd_may_finish_epoch(connection, epoch, EV_BARRIER_DONE);
			drbd_may_finish_epoch(connection, epoch, EV_PUT);
		}
	}

	return rv;
}

static enum write_ordering_e
max_allowed_wo(struct drbd_backing_dev *bdev, enum write_ordering_e wo)
{
	struct disk_conf *dc;

	dc = rcu_dereference(bdev->disk_conf);

	if (wo == WO_BIO_BARRIER && !dc->disk_barrier)
		wo = WO_BDEV_FLUSH;
	if (wo == WO_BDEV_FLUSH && !dc->disk_flushes)
		wo = WO_DRAIN_IO;
	if (wo == WO_DRAIN_IO && !dc->disk_drain)
		wo = WO_NONE;

	return wo;
}

/**
 * drbd_bump_write_ordering() - Fall back to an other write ordering method
 * @resource:	DRBD resource.
 * @wo:		Write ordering method to try.
 */
void drbd_bump_write_ordering(struct drbd_resource *resource, struct drbd_backing_dev *bdev,
			      enum write_ordering_e wo) __must_hold(local)
{
	struct drbd_device *device;
	enum write_ordering_e pwo;
	int vnr, i = 0;
	static char *write_ordering_str[] = {
		[WO_NONE] = "none",
		[WO_DRAIN_IO] = "drain",
		[WO_BDEV_FLUSH] = "flush",
		[WO_BIO_BARRIER] = "barrier",
	};

	pwo = resource->write_ordering;
	if (wo != WO_BIO_BARRIER)
		wo = min(pwo, wo);
	rcu_read_lock();
	idr_for_each_entry(&resource->devices, device, vnr) {
		if (i++ == 1 && wo == WO_BIO_BARRIER)
			wo = WO_BDEV_FLUSH; /* WO = barrier does not handle multiple volumes */

		if (get_ldev(device)) {
			wo = max_allowed_wo(device->ldev, wo);
			if (device->ldev == bdev)
				bdev = NULL;
			put_ldev(device);
		}
	}

	if (bdev)
		wo = max_allowed_wo(bdev, wo);

	rcu_read_unlock();

	resource->write_ordering = wo;
	if (pwo != resource->write_ordering || wo == WO_BIO_BARRIER)
		drbd_info(resource, "Method to ensure write ordering: %s\n", write_ordering_str[resource->write_ordering]);
}

void conn_wait_active_ee_empty(struct drbd_connection *connection);

/**
 * drbd_submit_peer_request()
 * @device:	DRBD device.
 * @peer_req:	peer request
 * @rw:		flag field, see bio->bi_rw
 *
 * May spread the pages to multiple bios,
 * depending on bio_add_page restrictions.
 *
 * Returns 0 if all bios have been submitted,
 * -ENOMEM if we could not allocate enough bios,
 * -ENOSPC (any better suggestion?) if we have not been able to bio_add_page a
 *  single page to an empty bio (which should never happen and likely indicates
 *  that the lower level IO stack is in some way broken). This has been observed
 *  on certain Xen deployments.
 *
 *  When this function returns 0, it "consumes" an ldev reference; the
 *  reference is released when the request completes.
 */
/* TODO allocate from our own bio_set. */
int drbd_submit_peer_request(struct drbd_device *device,
			     struct drbd_peer_request *peer_req,
			     const unsigned rw, const int fault_type)
{
	struct bio *bios = NULL;
	struct bio *bio;
	struct page *page = peer_req->page_chain.head;
	sector_t sector = peer_req->i.sector;
	unsigned data_size = peer_req->i.size;
	unsigned n_bios = 0;
	unsigned nr_pages = peer_req->page_chain.nr_pages;
	int err = -ENOMEM;

	if (peer_req->flags & EE_IS_TRIM_USE_ZEROOUT) {
		/* wait for all pending IO completions, before we start
		 * zeroing things out. */
		conn_wait_active_ee_empty(peer_req->peer_device->connection);
		/* add it to the active list now,
		 * so we can find it to present it in debugfs */
		peer_req->submit_jif = jiffies;
		peer_req->flags |= EE_SUBMITTED;

		/* If this was a resync request from receive_rs_deallocated(),
		 * it is already on the sync_ee list */
		if (list_empty(&peer_req->w.list)) {
			spin_lock_irq(&device->resource->req_lock);
			list_add_tail(&peer_req->w.list, &device->active_ee);
			spin_unlock_irq(&device->resource->req_lock);
		}

		if (blkdev_issue_zeroout(device->ldev->backing_bdev,
			sector, data_size >> 9, GFP_NOIO, false))
			peer_req->flags |= EE_WAS_ERROR;
		drbd_endio_write_sec_final(peer_req);
		return 0;
	}

	/* Discards don't have any payload.
	 * But the scsi layer still expects a bio_vec it can use internally,
	 * see sd_setup_discard_cmnd() and blk_add_request_payload(). */
	if (peer_req->flags & EE_IS_TRIM)
		nr_pages = 1;

	/* In most cases, we will only need one bio.  But in case the lower
	 * level restrictions happen to be different at this offset on this
	 * side than those of the sending peer, we may need to submit the
	 * request in more than one bio.
	 *
	 * Plain bio_alloc is good enough here, this is no DRBD internally
	 * generated bio, but a bio allocated on behalf of the peer.
	 */
next_bio:
	bio = bio_alloc(GFP_NOIO, nr_pages);
	if (!bio) {
		drbd_err(device, "submit_ee: Allocation of a bio failed (nr_pages=%u)\n", nr_pages);
		goto fail;
	}
	/* > peer_req->i.sector, unless this is the first bio */
	DRBD_BIO_BI_SECTOR(bio) = sector;
	bio->bi_bdev = device->ldev->backing_bdev;
	/* we special case some flags in the multi-bio case, see below
	 * (REQ_UNPLUG, REQ_FLUSH, or BIO_RW_BARRIER in older kernels) */
	bio->bi_rw = rw;
	bio->bi_private = peer_req;
	bio->bi_end_io = drbd_peer_request_endio;

	bio->bi_next = bios;
	bios = bio;
	++n_bios;

	if (rw & DRBD_REQ_DISCARD) {
		DRBD_BIO_BI_SIZE(bio) = data_size;
		goto submit;
	}

	page_chain_for_each(page) {
		unsigned off, len;
		int res;

		if (rw == READ) {
			set_page_chain_offset(page, 0);
			set_page_chain_size(page, min_t(unsigned, data_size, PAGE_SIZE));
		}
		off = page_chain_offset(page);
		len = page_chain_size(page);

		if (off > PAGE_SIZE || len > PAGE_SIZE - off || len > data_size || len == 0) {
			drbd_err(device, "invalid page chain: offset %u size %u remaining data_size %u\n",
					off, len, data_size);
			err = -EINVAL;
			goto fail;
		}

		res = bio_add_page(bio, page, len, off);
		if (res <= 0) {
			/* A single page must always be possible!
			 * But in case it fails anyways,
			 * we deal with it, and complain (below). */
			if (bio->bi_vcnt == 0) {
				drbd_err(device,
					"bio_add_page(%p, %p, %u, %u): %d (bi_vcnt %u bi_max_vecs %u bi_sector %llu, bi_flags 0x%lx)\n",
					bio, page, len, off, res, bio->bi_vcnt, bio->bi_max_vecs, (uint64_t)DRBD_BIO_BI_SECTOR(bio),
					bio->bi_flags);
				err = -ENOSPC;
				goto fail;
			}
			goto next_bio;
		}
		data_size -= len;
		sector += len >> 9;
		--nr_pages;
	}
	D_ASSERT(device, data_size == 0);
submit:
	D_ASSERT(device, page == NULL);

	atomic_set(&peer_req->pending_bios, n_bios);
	/* for debugfs: update timestamp, mark as submitted */
	peer_req->submit_jif = jiffies;
	peer_req->flags |= EE_SUBMITTED;
	do {
		bio = bios;
		bios = bios->bi_next;
		bio->bi_next = NULL;

		/* strip off REQ_UNPLUG unless it is the last bio */
		if (bios)
			bio->bi_rw &= ~DRBD_REQ_UNPLUG;
		drbd_generic_make_request(device, fault_type, bio);

		/* strip off REQ_FLUSH,
		 * unless it is the first or last bio */
		if (bios && bios->bi_next)
			bios->bi_rw &= ~DRBD_REQ_FLUSH;
	} while (bios);
	maybe_kick_lo(device);
	return 0;

fail:
	while (bios) {
		bio = bios;
		bios = bios->bi_next;
		bio_put(bio);
	}
	return err;
}

static void drbd_remove_peer_req_interval(struct drbd_device *device,
					  struct drbd_peer_request *peer_req)
{
	struct drbd_interval *i = &peer_req->i;

	drbd_remove_interval(&device->write_requests, i);
	drbd_clear_interval(i);

	/* Wake up any processes waiting for this peer request to complete.  */
	if (i->waiting)
		wake_up(&device->misc_wait);
}

/**
 * w_e_reissue() - Worker callback; Resubmit a bio, without REQ_HARDBARRIER set
 * @device:	DRBD device.
 * @dw:		work object.
 * @cancel:	The connection will be closed anyways (unused in this callback)
 */
int w_e_reissue(struct drbd_work *w, int cancel) __releases(local)
{
	struct drbd_peer_request *peer_req =
		container_of(w, struct drbd_peer_request, w);
	struct drbd_peer_device *peer_device = peer_req->peer_device;
	struct drbd_device *device = peer_device->device;
	int err;
	/* We leave DE_CONTAINS_A_BARRIER and EE_IS_BARRIER in place,
	   (and DE_BARRIER_IN_NEXT_EPOCH_ISSUED in the previous Epoch)
	   so that we can finish that epoch in drbd_may_finish_epoch().
	   That is necessary if we already have a long chain of Epochs, before
	   we realize that BARRIER is actually not supported */

	/* As long as the -ENOTSUPP on the barrier is reported immediately
	   that will never trigger. If it is reported late, we will just
	   print that warning and continue correctly for all future requests
	   with WO_BDEV_FLUSH */
	if (previous_epoch(peer_device->connection, peer_req->epoch))
		drbd_warn(device, "Write ordering was not enforced (one time event)\n");

	/* we still have a local reference,
	 * get_ldev was done in receive_Data. */

	peer_req->w.cb = e_end_block;
	err = drbd_submit_peer_request(device, peer_req, WRITE, DRBD_FAULT_DT_WR);
	switch (err) {
	case -ENOMEM:
		peer_req->w.cb = w_e_reissue;
		drbd_queue_work(&peer_device->connection->sender_work,
				&peer_req->w);
		/* retry later; fall through */
	case 0:
		/* keep worker happy and connection up */
		return 0;

	case -ENOSPC:
		/* no other error expected, but anyways: */
	default:
		/* forget the object,
		 * and cause a "Network failure" */
		spin_lock_irq(&device->resource->req_lock);
		list_del(&peer_req->w.list);
		drbd_remove_peer_req_interval(device, peer_req);
		spin_unlock_irq(&device->resource->req_lock);
		drbd_al_complete_io(device, &peer_req->i);
		drbd_may_finish_epoch(peer_device->connection, peer_req->epoch, EV_PUT + EV_CLEANUP);
		drbd_free_peer_req(peer_req);
		drbd_err(device, "submit failed, triggering re-connect\n");
		return err;
	}
}

void conn_wait_active_ee_empty(struct drbd_connection *connection)
{
	struct drbd_peer_device *peer_device;
	int vnr;

	rcu_read_lock();
	idr_for_each_entry(&connection->peer_devices, peer_device, vnr) {
		struct drbd_device *device = peer_device->device;

		kref_get(&device->kref);
		rcu_read_unlock();
		drbd_wait_ee_list_empty(device, &device->active_ee);
		kref_put(&device->kref, drbd_destroy_device);
		rcu_read_lock();
	}
	rcu_read_unlock();
}

static void conn_wait_done_ee_empty(struct drbd_connection *connection)
{
	struct drbd_peer_device *peer_device;
	int vnr;

	rcu_read_lock();
	idr_for_each_entry(&connection->peer_devices, peer_device, vnr) {
		struct drbd_device *device = peer_device->device;

		kref_get(&device->kref);
		rcu_read_unlock();
		drbd_wait_ee_list_empty(device, &device->done_ee);
		kref_put(&device->kref, drbd_destroy_device);
		rcu_read_lock();
	}
	rcu_read_unlock();
}

#ifdef blk_queue_plugged
void drbd_unplug_all_devices(struct drbd_resource *resource)
{
	struct drbd_device *device;
	int vnr;

	rcu_read_lock();
	idr_for_each_entry(&resource->devices, device, vnr) {
		kref_get(&device->kref);
		rcu_read_unlock();
		drbd_kick_lo(device);
		kref_put(&device->kref, drbd_destroy_device);
		rcu_read_lock();
	}
	rcu_read_unlock();
}
#else
void drbd_unplug_all_devices(struct drbd_resource *resource)
{
}
#endif

static int receive_Barrier(struct drbd_connection *connection, struct packet_info *pi)
{
	int rv, issue_flush;
	struct p_barrier *p = pi->data;
	struct drbd_epoch *epoch;

	drbd_unplug_all_devices(connection->resource);

	/* FIXME these are unacked on connection,
	 * not a specific (peer)device.
	 */
	connection->current_epoch->barrier_nr = p->barrier;
	connection->current_epoch->connection = connection;
	rv = drbd_may_finish_epoch(connection, connection->current_epoch, EV_GOT_BARRIER_NR);

	/* P_BARRIER_ACK may imply that the corresponding extent is dropped from
	 * the activity log, which means it would not be resynced in case the
	 * R_PRIMARY crashes now.
	 * Therefore we must send the barrier_ack after the barrier request was
	 * completed. */
	switch (connection->resource->write_ordering) {
	case WO_BIO_BARRIER:
	case WO_NONE:
		if (rv == FE_RECYCLED)
			return 0;
		break;

	case WO_BDEV_FLUSH:
	case WO_DRAIN_IO:
		if (rv == FE_STILL_LIVE) {
			set_bit(DE_BARRIER_IN_NEXT_EPOCH_ISSUED, &connection->current_epoch->flags);
			conn_wait_active_ee_empty(connection);
			rv = drbd_flush_after_epoch(connection, connection->current_epoch);
		}
		if (rv == FE_RECYCLED)
			return 0;

		/* The ack_sender will send all the ACKs and barrier ACKs out, since
		   all EEs moved from the active_ee to the done_ee. We need to
		   provide a new epoch object for the EEs that come in soon */
		break;
	}

	/* receiver context, in the writeout path of the other node.
	 * avoid potential distributed deadlock */
	epoch = kmalloc(sizeof(struct drbd_epoch), GFP_NOIO);
	if (!epoch) {
		drbd_warn(connection, "Allocation of an epoch failed, slowing down\n");
		issue_flush = !test_and_set_bit(DE_BARRIER_IN_NEXT_EPOCH_ISSUED, &connection->current_epoch->flags);
		conn_wait_active_ee_empty(connection);
		if (issue_flush) {
			rv = drbd_flush_after_epoch(connection, connection->current_epoch);
			if (rv == FE_RECYCLED)
				return 0;
		}

		conn_wait_done_ee_empty(connection);

		return 0;
	}

	epoch->flags = 0;
	atomic_set(&epoch->epoch_size, 0);
	atomic_set(&epoch->active, 0);

	spin_lock(&connection->epoch_lock);
	if (atomic_read(&connection->current_epoch->epoch_size)) {
		list_add(&epoch->list, &connection->current_epoch->list);
		connection->current_epoch = epoch;
		connection->epochs++;
	} else {
		/* The current_epoch got recycled while we allocated this one... */
		kfree(epoch);
	}
	spin_unlock(&connection->epoch_lock);

	return 0;
}

/* pi->data points into some recv buffer, which may be
 * re-used/recycled/overwritten by the next receive operation.
 * (read_in_block via recv_resync_read) */
static void p_req_detail_from_pi(struct drbd_connection *connection,
		struct drbd_peer_request_details *d, struct packet_info *pi)
{
	struct p_trim *p = pi->data;
	bool is_trim = pi->cmd == P_TRIM;
	unsigned int digest_size =
		connection->peer_integrity_tfm ?
		crypto_hash_digestsize(connection->peer_integrity_tfm) : 0;

	d->sector = be64_to_cpu(p->p_data.sector);
	d->block_id = p->p_data.block_id;
	d->peer_seq = be64_to_cpu(p->p_data.seq_num);
	d->dp_flags = be32_to_cpu(p->p_data.dp_flags);
	d->length = pi->size;
	d->bi_size = is_trim ? be32_to_cpu(p->size) : pi->size - digest_size;
}

/* used from receive_RSDataReply (recv_resync_read)
 * and from receive_Data */
static struct drbd_peer_request *
read_in_block(struct drbd_peer_device *peer_device, struct drbd_peer_request_details *d) __must_hold(local)
{
	struct drbd_device *device = peer_device->device;
	const uint64_t capacity = drbd_get_capacity(device->this_bdev);
	struct drbd_peer_request *peer_req;
	int digest_size, err;
	void *dig_in = peer_device->connection->int_dig_in;
	void *dig_vv = peer_device->connection->int_dig_vv;
	struct drbd_transport *transport = &peer_device->connection->transport;
	struct drbd_transport_ops *tr_ops = transport->ops;

	digest_size = d->length ? d->length - d->bi_size : 0;
	if (digest_size) {
		err = drbd_recv_into(peer_device->connection, dig_in, digest_size);
		if (err)
			return NULL;
	}

	if (!expect(peer_device, IS_ALIGNED(d->bi_size, 512)))
		return NULL;
	/* All "normal" requests should be smaller than DRBD_MAX_BIO_SIZE.
	 * TRIM (does not carry any payload: d->length == 0) maybe be bigger. */
	if (d->length && !expect(peer_device, d->bi_size <= DRBD_MAX_BIO_SIZE))
		return NULL;

	/* even though we trust our peer,
	 * we sometimes have to double check. */
	if (d->sector + (d->bi_size>>9) > capacity) {
		drbd_err(device, "request from peer beyond end of local disk: "
			"capacity: %llus < sector: %llus + size: %u\n",
			capacity, d->sector, d->bi_size);
		return NULL;
	}

	peer_req = drbd_alloc_peer_req(peer_device, GFP_TRY);
	if (!peer_req)
		return NULL;
	peer_req->i.size = d->bi_size;
	peer_req->i.sector = d->sector;
	peer_req->block_id = d->block_id;

	peer_req->flags |= EE_WRITE;
	if (d->length == 0)
		return peer_req;

	err = tr_ops->recv_pages(transport, &peer_req->page_chain, d->bi_size);
	if (err)
		goto fail;

	if (drbd_insert_fault(device, DRBD_FAULT_RECEIVE)) {
		struct page *page;
		unsigned long *data;
		drbd_err(device, "Fault injection: Corrupting data on receive, sector %llu\n",
				d->sector);
		page = peer_req->page_chain.head;
		data = kmap(page) + page_chain_offset(page);
		data[0] = ~data[0];
		kunmap(page);
	}

	if (digest_size) {
		drbd_csum_pages(peer_device->connection->peer_integrity_tfm, peer_req->page_chain.head, dig_vv);
		if (memcmp(dig_in, dig_vv, digest_size)) {
			drbd_err(device, "Digest integrity check FAILED: %llus +%u\n",
				d->sector, d->bi_size);
			goto fail;
		}
	}
	peer_device->recv_cnt += d->bi_size >> 9;
	return peer_req;

fail:
	drbd_free_peer_req(peer_req);
	return NULL;
}

static int ignore_remaining_packet(struct drbd_connection *connection, int size)
{
	void *data_to_ignore;

	while (size) {
		int s = min_t(int, size, DRBD_SOCKET_BUFFER_SIZE);
		int rv = drbd_recv(connection, &data_to_ignore, s, 0);
		if (rv < 0)
			return rv;

		size -= rv;
	}

	return 0;
}

static int recv_dless_read(struct drbd_peer_device *peer_device, struct drbd_request *req,
			   sector_t sector, int data_size)
{
	DRBD_BIO_VEC_TYPE bvec;
	DRBD_ITER_TYPE iter;
	struct bio *bio;
	int digest_size, err, expect;
	void *dig_in = peer_device->connection->int_dig_in;
	void *dig_vv = peer_device->connection->int_dig_vv;

	digest_size = 0;
	if (peer_device->connection->peer_integrity_tfm) {
		digest_size = crypto_hash_digestsize(peer_device->connection->peer_integrity_tfm);
		err = drbd_recv_into(peer_device->connection, dig_in, digest_size);
		if (err)
			return err;
		data_size -= digest_size;
	}

	/* optimistically update recv_cnt.  if receiving fails below,
	 * we disconnect anyways, and counters will be reset. */
	peer_device->recv_cnt += data_size >> 9;

	bio = req->master_bio;
	D_ASSERT(peer_device->device, sector == DRBD_BIO_BI_SECTOR(bio));

	bio_for_each_segment(bvec, bio, iter) {
		void *mapped = kmap(bvec BVD bv_page) + bvec BVD bv_offset;
		expect = min_t(int, data_size, bvec BVD bv_len);
		err = drbd_recv_into(peer_device->connection, mapped, expect);
		kunmap(bvec BVD bv_page);
		if (err)
			return err;
		data_size -= expect;
	}

	if (digest_size) {
		drbd_csum_bio(peer_device->connection->peer_integrity_tfm, bio, dig_vv);
		if (memcmp(dig_in, dig_vv, digest_size)) {
			drbd_err(peer_device, "Digest integrity check FAILED. Broken NICs?\n");
			return -EINVAL;
		}
	}

	D_ASSERT(peer_device->device, data_size == 0);
	return 0;
}

/*
 * e_end_resync_block() is called in ack_sender context via
 * drbd_finish_peer_reqs().
 */
static int e_end_resync_block(struct drbd_work *w, int unused)
{
	struct drbd_peer_request *peer_req =
		container_of(w, struct drbd_peer_request, w);
	struct drbd_peer_device *peer_device = peer_req->peer_device;
	struct drbd_device *device = peer_device->device;
	sector_t sector = peer_req->i.sector;
	int err;

	D_ASSERT(device, drbd_interval_empty(&peer_req->i));

	if (likely((peer_req->flags & EE_WAS_ERROR) == 0)) {
		drbd_set_in_sync(peer_device, sector, peer_req->i.size);
		err = drbd_send_ack(peer_device, P_RS_WRITE_ACK, peer_req);
	} else {
		/* Record failure to sync */
		drbd_rs_failed_io(peer_device, sector, peer_req->i.size);

		err  = drbd_send_ack(peer_device, P_NEG_ACK, peer_req);
	}
	dec_unacked(peer_device);

	return err;
}

static int recv_resync_read(struct drbd_peer_device *peer_device,
			    struct drbd_peer_request_details *d) __releases(local)
{
	struct drbd_device *device = peer_device->device;
	struct drbd_peer_request *peer_req;

	peer_req = read_in_block(peer_device, d);
	if (!peer_req)
		return -EIO;

	if (test_bit(UNSTABLE_RESYNC, &peer_device->flags))
		clear_bit(STABLE_RESYNC, &device->flags);

	dec_rs_pending(peer_device);

	inc_unacked(peer_device);
	/* corresponding dec_unacked() in e_end_resync_block()
	 * respective _drbd_clear_done_ee */

	peer_req->w.cb = e_end_resync_block;
	peer_req->submit_jif = jiffies;

	spin_lock_irq(&device->resource->req_lock);
	list_add_tail(&peer_req->w.list, &device->sync_ee);
	spin_unlock_irq(&device->resource->req_lock);

	atomic_add(d->bi_size >> 9, &device->rs_sect_ev);

	/* Seting all peer out of sync here. Sync source peer will be set
	   in sync when the write completes. Other peers will be set in
	   sync by the sync source with a P_PEERS_IN_SYNC packet soon. */
	drbd_set_all_out_of_sync(device, peer_req->i.sector, peer_req->i.size);

	if (drbd_submit_peer_request(device, peer_req, WRITE, DRBD_FAULT_RS_WR) == 0)
		return 0;

	/* don't care for the reason here */
	drbd_err(device, "submit failed, triggering re-connect\n");
	spin_lock_irq(&device->resource->req_lock);
	list_del(&peer_req->w.list);
	spin_unlock_irq(&device->resource->req_lock);

	drbd_free_peer_req(peer_req);
	return -EIO;
}

static struct drbd_request *
find_request(struct drbd_device *device, struct rb_root *root, u64 id,
	     sector_t sector, bool missing_ok, const char *func)
{
	struct drbd_request *req;

	/* Request object according to our peer */
	req = (struct drbd_request *)(unsigned long)id;
	if (drbd_contains_interval(root, sector, &req->i) && req->i.local)
		return req;
	if (!missing_ok) {
		drbd_err(device, "%s: failed to find request 0x%lx, sector %llus\n", func,
			(unsigned long)id, (unsigned long long)sector);
	}
	return NULL;
}

static int receive_DataReply(struct drbd_connection *connection, struct packet_info *pi)
{
	struct drbd_peer_device *peer_device;
	struct drbd_device *device;
	struct drbd_request *req;
	sector_t sector;
	int err;
	struct p_data *p = pi->data;

	peer_device = conn_peer_device(connection, pi->vnr);
	if (!peer_device)
		return -EIO;
	device = peer_device->device;

	sector = be64_to_cpu(p->sector);

	spin_lock_irq(&device->resource->req_lock);
	req = find_request(device, &device->read_requests, p->block_id, sector, false, __func__);
	spin_unlock_irq(&device->resource->req_lock);
	if (unlikely(!req))
		return -EIO;

	/* drbd_remove_request_interval() is done in _req_may_be_done, to avoid
	 * special casing it there for the various failure cases.
	 * still no race with drbd_fail_pending_reads */
	err = recv_dless_read(peer_device, req, sector, pi->size);
	if (!err)
		req_mod(req, DATA_RECEIVED, peer_device);
	/* else: nothing. handled from drbd_disconnect...
	 * I don't think we may complete this just yet
	 * in case we are "on-disconnect: freeze" */

	return err;
}

/**
 * _drbd_send_ack() - Sends an ack packet
 * @device:	DRBD device.
 * @cmd:	Packet command code.
 * @sector:	sector, needs to be in big endian byte order
 * @blksize:	size in byte, needs to be in big endian byte order
 * @block_id:	Id, big endian byte order
 */
static int _drbd_send_ack(struct drbd_peer_device *peer_device, enum drbd_packet cmd,
			  u64 sector, u32 blksize, u64 block_id)
{
	struct p_block_ack *p;

	if (peer_device->repl_state[NOW] < L_ESTABLISHED)
		return -EIO;

	p = drbd_prepare_command(peer_device, sizeof(*p), CONTROL_STREAM);
	if (!p)
		return -EIO;
	p->sector = sector;
	p->block_id = block_id;
	p->blksize = blksize;
	p->seq_num = cpu_to_be32(atomic_inc_return(&peer_device->packet_seq));
	return drbd_send_command(peer_device, cmd, CONTROL_STREAM);
}

static int drbd_send_ack_dp(struct drbd_peer_device *peer_device, enum drbd_packet cmd,
		  struct drbd_peer_request_details *d)
{
	return _drbd_send_ack(peer_device, cmd,
			      cpu_to_be64(d->sector),
			      cpu_to_be32(d->bi_size),
			      d->block_id);
}

static void drbd_send_ack_rp(struct drbd_peer_device *peer_device, enum drbd_packet cmd,
		      struct p_block_req *rp)
{
	_drbd_send_ack(peer_device, cmd, rp->sector, rp->blksize, rp->block_id);
}

/**
 * drbd_send_ack() - Sends an ack packet
 * @device:	DRBD device
 * @cmd:	packet command code
 * @peer_req:	peer request
 */
int drbd_send_ack(struct drbd_peer_device *peer_device, enum drbd_packet cmd,
		  struct drbd_peer_request *peer_req)
{
	return _drbd_send_ack(peer_device, cmd,
			      cpu_to_be64(peer_req->i.sector),
			      cpu_to_be32(peer_req->i.size),
			      peer_req->block_id);
}

/* This function misuses the block_id field to signal if the blocks
 * are is sync or not. */
int drbd_send_ack_ex(struct drbd_peer_device *peer_device, enum drbd_packet cmd,
		     sector_t sector, int blksize, u64 block_id)
{
	return _drbd_send_ack(peer_device, cmd,
			      cpu_to_be64(sector),
			      cpu_to_be32(blksize),
			      cpu_to_be64(block_id));
}

static int receive_RSDataReply(struct drbd_connection *connection, struct packet_info *pi)
{
	struct drbd_peer_request_details d;
	struct drbd_peer_device *peer_device;
	struct drbd_device *device;
	int err;

	p_req_detail_from_pi(connection, &d, pi);
	pi->data = NULL;

	peer_device = conn_peer_device(connection, pi->vnr);
	if (!peer_device)
		return -EIO;
	device = peer_device->device;

	D_ASSERT(device, d.block_id == ID_SYNCER);

	if (get_ldev(device)) {
		err = recv_resync_read(peer_device, &d);
		if (err)
			put_ldev(device);
	} else {
		if (drbd_ratelimit())
			drbd_err(device, "Can not write resync data to local disk.\n");

		err = ignore_remaining_packet(connection, pi->size);

		drbd_send_ack_dp(peer_device, P_NEG_ACK, &d);
	}

	atomic_add(d.bi_size >> 9, &peer_device->rs_sect_in);

	return err;
}

static void restart_conflicting_writes(struct drbd_peer_request *peer_req)
{
	struct drbd_interval *i;
	struct drbd_request *req;
	struct drbd_device *device = peer_req->peer_device->device;
	const sector_t sector = peer_req->i.sector;
	const unsigned int size = peer_req->i.size;

	drbd_for_each_overlap(i, &device->write_requests, sector, size) {
		if (!i->local)
			continue;
		req = container_of(i, struct drbd_request, i);
		if ((req->rq_state[0] & RQ_LOCAL_PENDING) ||
		   !(req->rq_state[0] & RQ_POSTPONED))
			continue;
		/* as it is RQ_POSTPONED, this will cause it to
		 * be queued on the retry workqueue. */
		__req_mod(req, DISCARD_WRITE, peer_req->peer_device, NULL);
	}
}

/*
 * e_end_block() is called in ack_sender context via drbd_finish_peer_reqs().
 */
static int e_end_block(struct drbd_work *w, int cancel)
{
	struct drbd_peer_request *peer_req =
		container_of(w, struct drbd_peer_request, w);
	struct drbd_peer_device *peer_device = peer_req->peer_device;
	struct drbd_device *device = peer_device->device;
	sector_t sector = peer_req->i.sector;
	struct drbd_epoch *epoch;
	int err = 0, pcmd;

	if (peer_req->flags & EE_IS_BARRIER) {
		epoch = previous_epoch(peer_device->connection, peer_req->epoch);
		if (epoch)
			drbd_may_finish_epoch(peer_device->connection, epoch, EV_BARRIER_DONE + (cancel ? EV_CLEANUP : 0));
	}

	if (peer_req->flags & EE_SEND_WRITE_ACK) {
		if (likely((peer_req->flags & EE_WAS_ERROR) == 0)) {
			pcmd = (peer_device->repl_state[NOW] >= L_SYNC_SOURCE &&
				peer_device->repl_state[NOW] <= L_PAUSED_SYNC_T &&
				peer_req->flags & EE_MAY_SET_IN_SYNC) ?
				P_RS_WRITE_ACK : P_WRITE_ACK;
			err = drbd_send_ack(peer_device, pcmd, peer_req);
			if (pcmd == P_RS_WRITE_ACK)
				drbd_set_in_sync(peer_device, sector, peer_req->i.size);
		} else {
			err = drbd_send_ack(peer_device, P_NEG_ACK, peer_req);
			/* we expect it to be marked out of sync anyways...
			 * maybe assert this?  */
		}
		dec_unacked(peer_device);
	}

	/* we delete from the conflict detection hash _after_ we sent out the
	 * P_WRITE_ACK / P_NEG_ACK, to get the sequence number right.  */
	if (peer_req->flags & EE_IN_INTERVAL_TREE) {
		spin_lock_irq(&device->resource->req_lock);
		D_ASSERT(device, !drbd_interval_empty(&peer_req->i));
		drbd_remove_peer_req_interval(device, peer_req);
		if (peer_req->flags & EE_RESTART_REQUESTS)
			restart_conflicting_writes(peer_req);
		spin_unlock_irq(&device->resource->req_lock);
	} else
		D_ASSERT(device, drbd_interval_empty(&peer_req->i));

	drbd_may_finish_epoch(peer_device->connection, peer_req->epoch, EV_PUT + (cancel ? EV_CLEANUP : 0));

	return err;
}

static int e_send_ack(struct drbd_work *w, enum drbd_packet ack)
{
	struct drbd_peer_request *peer_req =
		container_of(w, struct drbd_peer_request, w);
	struct drbd_peer_device *peer_device = peer_req->peer_device;
	int err;

	err = drbd_send_ack(peer_device, ack, peer_req);
	dec_unacked(peer_device);

	return err;
}

static int e_send_discard_write(struct drbd_work *w, int unused)
{
	return e_send_ack(w, P_SUPERSEDED);
}

static int e_send_retry_write(struct drbd_work *w, int unused)
{

	struct drbd_peer_request *peer_request =
		container_of(w, struct drbd_peer_request, w);
	struct drbd_connection *connection = peer_request->peer_device->connection;

	return e_send_ack(w, connection->agreed_pro_version >= 100 ?
			     P_RETRY_WRITE : P_SUPERSEDED);
}

static bool seq_greater(u32 a, u32 b)
{
	/*
	 * We assume 32-bit wrap-around here.
	 * For 24-bit wrap-around, we would have to shift:
	 *  a <<= 8; b <<= 8;
	 */
	return (s32)a - (s32)b > 0;
}

static u32 seq_max(u32 a, u32 b)
{
	return seq_greater(a, b) ? a : b;
}

static void update_peer_seq(struct drbd_peer_device *peer_device, unsigned int peer_seq)
{
	unsigned int newest_peer_seq;

	if (test_bit(RESOLVE_CONFLICTS, &peer_device->connection->transport.flags)) {
		spin_lock(&peer_device->peer_seq_lock);
		newest_peer_seq = seq_max(peer_device->peer_seq, peer_seq);
		peer_device->peer_seq = newest_peer_seq;
		spin_unlock(&peer_device->peer_seq_lock);
		/* wake up only if we actually changed peer_device->peer_seq */
		if (peer_seq == newest_peer_seq)
			wake_up(&peer_device->device->seq_wait);
	}
}

static inline int overlaps(sector_t s1, int l1, sector_t s2, int l2)
{
	return !((s1 + (l1>>9) <= s2) || (s1 >= s2 + (l2>>9)));
}

/* maybe change sync_ee into interval trees as well? */
static bool overlapping_resync_write(struct drbd_device *device, struct drbd_peer_request *peer_req)
{
	struct drbd_peer_request *rs_req;
	bool rv = 0;

	spin_lock_irq(&device->resource->req_lock);
	list_for_each_entry(rs_req, &device->sync_ee, w.list) {
		if (overlaps(peer_req->i.sector, peer_req->i.size,
			     rs_req->i.sector, rs_req->i.size)) {
			rv = 1;
			break;
		}
	}
	spin_unlock_irq(&device->resource->req_lock);

	return rv;
}

/* Called from receive_Data.
 * Synchronize packets on sock with packets on msock.
 *
 * This is here so even when a P_DATA packet traveling via sock overtook an Ack
 * packet traveling on msock, they are still processed in the order they have
 * been sent.
 *
 * Note: we don't care for Ack packets overtaking P_DATA packets.
 *
 * In case packet_seq is larger than peer_device->peer_seq number, there are
 * outstanding packets on the msock. We wait for them to arrive.
 * In case we are the logically next packet, we update peer_device->peer_seq
 * ourselves. Correctly handles 32bit wrap around.
 *
 * Assume we have a 10 GBit connection, that is about 1<<30 byte per second,
 * about 1<<21 sectors per second. So "worst" case, we have 1<<3 == 8 seconds
 * for the 24bit wrap (historical atomic_t guarantee on some archs), and we have
 * 1<<9 == 512 seconds aka ages for the 32bit wrap around...
 *
 * returns 0 if we may process the packet,
 * -ERESTARTSYS if we were interrupted (by disconnect signal). */
static int wait_for_and_update_peer_seq(struct drbd_peer_device *peer_device, const u32 peer_seq)
{
	struct drbd_connection *connection = peer_device->connection;
	DEFINE_WAIT(wait);
	long timeout;
	int ret = 0, tp;

	if (!test_bit(RESOLVE_CONFLICTS, &connection->transport.flags))
		return 0;

	spin_lock(&peer_device->peer_seq_lock);
	for (;;) {
		if (!seq_greater(peer_seq - 1, peer_device->peer_seq)) {
			peer_device->peer_seq = seq_max(peer_device->peer_seq, peer_seq);
			break;
		}

		if (signal_pending(current)) {
			ret = -ERESTARTSYS;
			break;
		}

		rcu_read_lock();
		tp = rcu_dereference(connection->transport.net_conf)->two_primaries;
		rcu_read_unlock();

		if (!tp)
			break;

		/* Only need to wait if two_primaries is enabled */
		prepare_to_wait(&peer_device->device->seq_wait, &wait, TASK_INTERRUPTIBLE);
		spin_unlock(&peer_device->peer_seq_lock);
		rcu_read_lock();
		timeout = rcu_dereference(connection->transport.net_conf)->ping_timeo*HZ/10;
		rcu_read_unlock();
		timeout = schedule_timeout(timeout);
		spin_lock(&peer_device->peer_seq_lock);
		if (!timeout) {
			ret = -ETIMEDOUT;
			drbd_err(peer_device, "Timed out waiting for missing ack packets; disconnecting\n");
			break;
		}
	}
	spin_unlock(&peer_device->peer_seq_lock);
	finish_wait(&peer_device->device->seq_wait, &wait);
	return ret;
}

/* see also bio_flags_to_wire()
 * DRBD_REQ_*, because we need to semantically map the flags to data packet
 * flags and back. We may replicate to other kernel versions. */
static unsigned long wire_flags_to_bio(struct drbd_connection *connection, u32 dpf)
{
	if (connection->agreed_pro_version >= 95)
		return  (dpf & DP_RW_SYNC ? DRBD_REQ_SYNC : 0) |
			(dpf & DP_UNPLUG ? DRBD_REQ_UNPLUG : 0) |
			(dpf & DP_FUA ? DRBD_REQ_FUA : 0) |
			(dpf & DP_FLUSH ? DRBD_REQ_FLUSH : 0) |
			(dpf & DP_DISCARD ? DRBD_REQ_DISCARD : 0);

	/* else: we used to communicate one bit only in older DRBD */
	return dpf & DP_RW_SYNC ? (DRBD_REQ_SYNC | DRBD_REQ_UNPLUG) : 0;
}

static void fail_postponed_requests(struct drbd_peer_request *peer_req)
{
	struct drbd_device *device = peer_req->peer_device->device;
	struct drbd_interval *i;
	const sector_t sector = peer_req->i.sector;
	const unsigned int size = peer_req->i.size;

    repeat:
	drbd_for_each_overlap(i, &device->write_requests, sector, size) {
		struct drbd_request *req;
		struct bio_and_error m;

		if (!i->local)
			continue;
		req = container_of(i, struct drbd_request, i);
		if (!(req->rq_state[0] & RQ_POSTPONED))
			continue;
		req->rq_state[0] &= ~RQ_POSTPONED;
		__req_mod(req, NEG_ACKED, peer_req->peer_device, &m);
		spin_unlock_irq(&device->resource->req_lock);
		if (m.bio)
			complete_master_bio(device, &m);
		spin_lock_irq(&device->resource->req_lock);
		goto repeat;
	}
}

static int handle_write_conflicts(struct drbd_peer_request *peer_req)
{
	struct drbd_peer_device *peer_device = peer_req->peer_device;
	struct drbd_device *device = peer_device->device;
	struct drbd_connection *connection = peer_device->connection;
	bool resolve_conflicts = test_bit(RESOLVE_CONFLICTS, &connection->transport.flags);
	sector_t sector = peer_req->i.sector;
	const unsigned int size = peer_req->i.size;
	struct drbd_interval *i;
	bool equal;
	int err;

	/*
	 * Inserting the peer request into the write_requests tree will prevent
	 * new conflicting local requests from being added.
	 */
	drbd_insert_interval(&device->write_requests, &peer_req->i);

    repeat:
	drbd_for_each_overlap(i, &device->write_requests, sector, size) {
		if (i == &peer_req->i)
			continue;
		if (i->completed)
			continue;

		if (!i->local) {
			/*
			 * Our peer has sent a conflicting remote request; this
			 * should not happen in a two-node setup.  Wait for the
			 * earlier peer request to complete.
			 */
			err = drbd_wait_misc(device, peer_device, i);
			if (err)
				goto out;
			goto repeat;
		}

		equal = i->sector == sector && i->size == size;
		if (resolve_conflicts) {
			/*
			 * If the peer request is fully contained within the
			 * overlapping request, it can be discarded; otherwise,
			 * it will be retried once all overlapping requests
			 * have completed.
			 */
			bool discard = i->sector <= sector && i->sector +
				       (i->size >> 9) >= sector + (size >> 9);

			if (!equal)
				drbd_alert(device, "Concurrent writes detected: "
					       "local=%llus +%u, remote=%llus +%u, "
					       "assuming %s came first\n",
					  (unsigned long long)i->sector, i->size,
					  (unsigned long long)sector, size,
					  discard ? "local" : "remote");

			peer_req->w.cb = discard ? e_send_discard_write :
						   e_send_retry_write;
			list_add_tail(&peer_req->w.list, &device->done_ee);
			queue_work(connection->ack_sender, &peer_req->peer_device->send_acks_work);

			err = -ENOENT;
			goto out;
		} else {
			struct drbd_request *req =
				container_of(i, struct drbd_request, i);

			if (!equal)
				drbd_alert(device, "Concurrent writes detected: "
					       "local=%llus +%u, remote=%llus +%u\n",
					  (unsigned long long)i->sector, i->size,
					  (unsigned long long)sector, size);

			if (req->rq_state[0] & RQ_LOCAL_PENDING ||
			    !(req->rq_state[0] & RQ_POSTPONED)) {
				/*
				 * Wait for the node with the discard flag to
				 * decide if this request will be discarded or
				 * retried.  Requests that are discarded will
				 * disappear from the write_requests tree.
				 *
				 * In addition, wait for the conflicting
				 * request to finish locally before submitting
				 * the conflicting peer request.
				 */
				err = drbd_wait_misc(device, NULL, &req->i);
				if (err) {
					begin_state_change_locked(connection->resource, CS_HARD);
					__change_cstate(connection, C_TIMEOUT);
					end_state_change_locked(connection->resource);
					fail_postponed_requests(peer_req);
					goto out;
				}
				goto repeat;
			}
			/*
			 * Remember to restart the conflicting requests after
			 * the new peer request has completed.
			 */
			peer_req->flags |= EE_RESTART_REQUESTS;
		}
	}
	err = 0;

    out:
	if (err)
		drbd_remove_peer_req_interval(device, peer_req);
	return err;
}

/* mirrored write */
static int receive_Data(struct drbd_connection *connection, struct packet_info *pi)
{
	struct drbd_peer_device *peer_device;
	struct drbd_device *device;
	struct net_conf *nc;
	struct drbd_peer_request *peer_req;
	struct drbd_peer_request_details d;
	int rw = WRITE;
	int err, tp;

	peer_device = conn_peer_device(connection, pi->vnr);
	if (!peer_device)
		return -EIO;
	device = peer_device->device;

	if (pi->cmd == P_TRIM)
		D_ASSERT(peer_device, pi->size == 0);

	p_req_detail_from_pi(connection, &d, pi);
	pi->data = NULL;

	if (!get_ldev(device)) {
		int err2;

		err = wait_for_and_update_peer_seq(peer_device, d.peer_seq);
		drbd_send_ack_dp(peer_device, P_NEG_ACK, &d);
		atomic_inc(&connection->current_epoch->epoch_size);
		err2 = ignore_remaining_packet(connection, pi->size);
		if (!err)
			err = err2;
		return err;
	}

	/*
	 * Corresponding put_ldev done either below (on various errors), or in
	 * drbd_peer_request_endio, if we successfully submit the data at the
	 * end of this function.
	 */

	peer_req = read_in_block(peer_device, &d);
	if (!peer_req) {
		put_ldev(device);
		return -EIO;
	}

	peer_req->dagtag_sector = connection->last_dagtag_sector + (peer_req->i.size >> 9);
	connection->last_dagtag_sector = peer_req->dagtag_sector;

	peer_req->w.cb = e_end_block;
	peer_req->submit_jif = jiffies;
	peer_req->flags |= EE_APPLICATION;

	rw |= wire_flags_to_bio(connection, d.dp_flags);
	if (pi->cmd == P_TRIM) {
		struct request_queue *q = bdev_get_queue(device->ldev->backing_bdev);
		peer_req->flags |= EE_IS_TRIM;
		if (!blk_queue_discard(q))
			peer_req->flags |= EE_IS_TRIM_USE_ZEROOUT;
		D_ASSERT(peer_device, peer_req->i.size > 0);
		D_ASSERT(peer_device, d.dp_flags & DP_DISCARD);
		D_ASSERT(peer_device, peer_req->page_chain.head == NULL);
		D_ASSERT(peer_device, peer_req->page_chain.nr_pages == 0);
	} else if (peer_req->page_chain.head == NULL) {
		/* Actually, this must not happen anymore,
		 * "empty" flushes are mapped to P_BARRIER,
		 * and should never end up here.
		 * Compat with old DRBD? */
		D_ASSERT(device, peer_req->i.size == 0);
		D_ASSERT(device, d.dp_flags & DP_FLUSH);
	}

	if (d.dp_flags & DP_MAY_SET_IN_SYNC)
		peer_req->flags |= EE_MAY_SET_IN_SYNC;

	/* last "fixes" to rw flags.
	 * Strip off BIO_RW_BARRIER unconditionally,
	 * it is not supposed to be here anyways.
	 * (Was FUA or FLUSH on the peer,
	 * and got translated to BARRIER on this side).
	 * Note that the epoch handling code below
	 * may add it again, though.
	 */
	rw &= ~DRBD_REQ_HARDBARRIER;

	spin_lock(&connection->epoch_lock);
	peer_req->epoch = connection->current_epoch;
	atomic_inc(&peer_req->epoch->epoch_size);
	atomic_inc(&peer_req->epoch->active);

	if (connection->resource->write_ordering == WO_BIO_BARRIER &&
	    atomic_read(&peer_req->epoch->epoch_size) == 1) {
		struct drbd_epoch *epoch;
		/* Issue a barrier if we start a new epoch, and the previous epoch
		   was not a epoch containing a single request which already was
		   a Barrier. */
		epoch = list_entry(peer_req->epoch->list.prev, struct drbd_epoch, list);
		if (epoch == peer_req->epoch) {
			set_bit(DE_CONTAINS_A_BARRIER, &peer_req->epoch->flags);
			rw |= DRBD_REQ_FLUSH | DRBD_REQ_FUA;
			peer_req->flags |= EE_IS_BARRIER;
		} else {
			if (atomic_read(&epoch->epoch_size) > 1 ||
			    !test_bit(DE_CONTAINS_A_BARRIER, &epoch->flags)) {
				set_bit(DE_BARRIER_IN_NEXT_EPOCH_ISSUED, &epoch->flags);
				set_bit(DE_CONTAINS_A_BARRIER, &peer_req->epoch->flags);
				rw |= DRBD_REQ_FLUSH | DRBD_REQ_FUA;
				peer_req->flags |= EE_IS_BARRIER;
			}
		}
	}
	spin_unlock(&connection->epoch_lock);

	rcu_read_lock();
	nc = rcu_dereference(connection->transport.net_conf);
	tp = nc->two_primaries;
	if (connection->agreed_pro_version < 100) {
		switch (nc->wire_protocol) {
		case DRBD_PROT_C:
			d.dp_flags |= DP_SEND_WRITE_ACK;
			break;
		case DRBD_PROT_B:
			d.dp_flags |= DP_SEND_RECEIVE_ACK;
			break;
		}
	}
	rcu_read_unlock();

	if (d.dp_flags & DP_SEND_WRITE_ACK) {
		peer_req->flags |= EE_SEND_WRITE_ACK;
		inc_unacked(peer_device);
		/* corresponding dec_unacked() in e_end_block()
		 * respective _drbd_clear_done_ee */
	}

	if (d.dp_flags & DP_SEND_RECEIVE_ACK) {
		/* I really don't like it that the receiver thread
		 * sends on the msock, but anyways */
		drbd_send_ack(peer_device, P_RECV_ACK, peer_req);
	}

	if (tp) {
		/* two primaries implies protocol C */
		D_ASSERT(device, d.dp_flags & DP_SEND_WRITE_ACK);
		peer_req->flags |= EE_IN_INTERVAL_TREE;
		err = wait_for_and_update_peer_seq(peer_device, d.peer_seq);
		if (err)
			goto out_interrupted;
		spin_lock_irq(&device->resource->req_lock);
		err = handle_write_conflicts(peer_req);
		if (err) {
			spin_unlock_irq(&device->resource->req_lock);
			if (err == -ENOENT) {
				put_ldev(device);
				return 0;
			}
			goto out_interrupted;
		}
	} else {
		update_peer_seq(peer_device, d.peer_seq);
		spin_lock_irq(&device->resource->req_lock);
	}
	/* if we use the zeroout fallback code, we process synchronously
	 * and we wait for all pending requests, respectively wait for
	 * active_ee to become empty in drbd_submit_peer_request();
	 * better not add ourselves here. */
	if ((peer_req->flags & EE_IS_TRIM_USE_ZEROOUT) == 0)
		list_add_tail(&peer_req->w.list, &device->active_ee);
	if (connection->agreed_pro_version >= 110)
		list_add_tail(&peer_req->recv_order, &connection->peer_requests);
	spin_unlock_irq(&device->resource->req_lock);

	if (peer_device->repl_state[NOW] == L_SYNC_TARGET)
		wait_event(device->ee_wait, !overlapping_resync_write(device, peer_req));

	/* In protocol < 110 (which is compat mode 8.4 <-> 9.0),
	 * we must not block in the activity log here, that would
	 * deadlock during an ongoing resync with the drbd_rs_begin_io
	 * we did when receiving the resync request.
	 *
	 * We still need to update the activity log, if ours is the
	 * only remaining disk, in which case there cannot be a resync,
	 * and the deadlock paths cannot be taken.
	 */
	if (connection->agreed_pro_version >= 110 ||
	    peer_device->disk_state[NOW] < D_INCONSISTENT) {
		err = drbd_al_begin_io_for_peer(peer_device, &peer_req->i);
		if (err)
			goto disconnect_during_al_begin_io;
	}

	err = drbd_submit_peer_request(device, peer_req, rw, DRBD_FAULT_DT_WR);
	if (!err)
		return 0;

	/* don't care for the reason here */
	drbd_err(device, "submit failed, triggering re-connect\n");
	drbd_al_complete_io(device, &peer_req->i);

disconnect_during_al_begin_io:
	spin_lock_irq(&device->resource->req_lock);
	list_del(&peer_req->w.list);
	list_del_init(&peer_req->recv_order);
	drbd_remove_peer_req_interval(device, peer_req);
	spin_unlock_irq(&device->resource->req_lock);

out_interrupted:
	drbd_may_finish_epoch(connection, peer_req->epoch, EV_PUT + EV_CLEANUP);
	put_ldev(device);
	drbd_free_peer_req(peer_req);
	return err;
}

/* We may throttle resync, if the lower device seems to be busy,
 * and current sync rate is above c_min_rate.
 *
 * To decide whether or not the lower device is busy, we use a scheme similar
 * to MD RAID is_mddev_idle(): if the partition stats reveal "significant"
 * (more than 64 sectors) of activity we cannot account for with our own resync
 * activity, it obviously is "busy".
 *
 * The current sync rate used here uses only the most recent two step marks,
 * to have a short time average so we can react faster.
 */
bool drbd_rs_should_slow_down(struct drbd_peer_device *peer_device, sector_t sector,
			      bool throttle_if_app_is_waiting)
{
	bool throttle = drbd_rs_c_min_rate_throttle(peer_device);

	if (!throttle || throttle_if_app_is_waiting)
		return throttle;

	return !drbd_sector_has_priority(peer_device, sector);
}

bool drbd_rs_c_min_rate_throttle(struct drbd_peer_device *peer_device)
{
	struct drbd_device *device = peer_device->device;
	unsigned long db, dt, dbdt;
	unsigned int c_min_rate;
	int curr_events;

	rcu_read_lock();
	c_min_rate = rcu_dereference(peer_device->conf)->c_min_rate;
	rcu_read_unlock();

	/* feature disabled? */
	if (c_min_rate == 0)
		return false;

	curr_events = drbd_backing_bdev_events(device->ldev->backing_bdev->bd_contains->bd_disk)
		    - atomic_read(&device->rs_sect_ev);

	if (atomic_read(&device->ap_actlog_cnt) || curr_events - peer_device->rs_last_events > 64) {
		unsigned long rs_left;
		int i;

		peer_device->rs_last_events = curr_events;

		/* sync speed average over the last 2*DRBD_SYNC_MARK_STEP,
		 * approx. */
		i = (peer_device->rs_last_mark + DRBD_SYNC_MARKS-1) % DRBD_SYNC_MARKS;

		if (peer_device->repl_state[NOW] == L_VERIFY_S || peer_device->repl_state[NOW] == L_VERIFY_T)
			rs_left = peer_device->ov_left;
		else
			rs_left = drbd_bm_total_weight(peer_device) - peer_device->rs_failed;

		dt = ((long)jiffies - (long)peer_device->rs_mark_time[i]) / HZ;
		if (!dt)
			dt++;
		db = peer_device->rs_mark_left[i] - rs_left;
		dbdt = Bit2KB(db/dt);

		if (dbdt > c_min_rate)
			return true;
	}
	return false;
}

static int receive_DataRequest(struct drbd_connection *connection, struct packet_info *pi)
{
	struct drbd_peer_device *peer_device;
	struct drbd_device *device;
	sector_t sector;
	sector_t capacity;
	struct drbd_peer_request *peer_req;
	struct digest_info *di = NULL;
	int size, verb;
	unsigned int fault_type;
	struct p_block_req *p =	pi->data;
	enum drbd_disk_state min_d_state;
	int err;

	peer_device = conn_peer_device(connection, pi->vnr);
	if (!peer_device)
		return -EIO;
	device = peer_device->device;
	capacity = drbd_get_capacity(device->this_bdev);

	sector = be64_to_cpu(p->sector);
	size   = be32_to_cpu(p->blksize);

	if (size <= 0 || !IS_ALIGNED(size, 512) || size > DRBD_MAX_BIO_SIZE) {
		drbd_err(device, "%s:%d: sector: %llus, size: %u\n", __FILE__, __LINE__,
				(unsigned long long)sector, size);
		return -EINVAL;
	}
	if (sector + (size>>9) > capacity) {
		drbd_err(device, "%s:%d: sector: %llus, size: %u\n", __FILE__, __LINE__,
				(unsigned long long)sector, size);
		return -EINVAL;
	}

	min_d_state = pi->cmd == P_DATA_REQUEST ? D_UP_TO_DATE : D_OUTDATED;
	if (!get_ldev_if_state(device, min_d_state)) {
		verb = 1;
		switch (pi->cmd) {
		case P_DATA_REQUEST:
			drbd_send_ack_rp(peer_device, P_NEG_DREPLY, p);
			break;
		case P_RS_THIN_REQ:
		case P_RS_DATA_REQUEST:
		case P_CSUM_RS_REQUEST:
		case P_OV_REQUEST:
			drbd_send_ack_rp(peer_device, P_NEG_RS_DREPLY , p);
			break;
		case P_OV_REPLY:
			verb = 0;
			dec_rs_pending(peer_device);
			drbd_send_ack_ex(peer_device, P_OV_RESULT, sector, size, ID_IN_SYNC);
			break;
		default:
			BUG();
		}
		if (verb && drbd_ratelimit())
			drbd_err(device, "Can not satisfy peer's read request, "
			    "no local data.\n");

		/* drain possibly payload */
		return ignore_remaining_packet(connection, pi->size);
	}

	peer_req = drbd_alloc_peer_req(peer_device, GFP_TRY);
	err = -ENOMEM;
	if (!peer_req)
		goto fail;
	if (size) {
		drbd_alloc_page_chain(&peer_device->connection->transport,
			&peer_req->page_chain, DIV_ROUND_UP(size, PAGE_SIZE), GFP_TRY);
		if (!peer_req->page_chain.head)
			goto fail2;
	}
	peer_req->i.size = size;
	peer_req->i.sector = sector;
	peer_req->block_id = p->block_id;
	/* no longer valid, about to call drbd_recv again for the digest... */
	p = pi->data = NULL;

	switch (pi->cmd) {
	case P_DATA_REQUEST:
		peer_req->w.cb = w_e_end_data_req;
		fault_type = DRBD_FAULT_DT_RD;
		/* application IO, don't drbd_rs_begin_io */
		peer_req->flags |= EE_APPLICATION;
		goto submit;

	case P_RS_THIN_REQ:
		/* If at some point in the future we have a smart way to
		   find out if this data block is completely deallocated,
		   then we would do something smarter here than reading
		   the block... */
		peer_req->flags |= EE_RS_THIN_REQ;
	case P_RS_DATA_REQUEST:
		peer_req->w.cb = w_e_end_rsdata_req;
		fault_type = DRBD_FAULT_RS_RD;
		break;

	case P_OV_REPLY:
	case P_CSUM_RS_REQUEST:
		fault_type = DRBD_FAULT_RS_RD;
		di = kmalloc(sizeof(*di) + pi->size, GFP_NOIO);
		err = -ENOMEM;
		if (!di)
			goto fail2;

		di->digest_size = pi->size;
		di->digest = (((char *)di)+sizeof(struct digest_info));

		peer_req->digest = di;
		peer_req->flags |= EE_HAS_DIGEST;

		err = drbd_recv_into(connection, di->digest, pi->size);
		if (err)
			goto fail2;

		if (pi->cmd == P_CSUM_RS_REQUEST) {
			D_ASSERT(device, connection->agreed_pro_version >= 89);
			peer_req->w.cb = w_e_end_csum_rs_req;
			/* remember to report stats in drbd_resync_finished */
			peer_device->use_csums = true;
		} else if (pi->cmd == P_OV_REPLY) {
			/* track progress, we may need to throttle */
			atomic_add(size >> 9, &peer_device->rs_sect_in);
			peer_req->w.cb = w_e_end_ov_reply;
			dec_rs_pending(peer_device);
			/* drbd_rs_begin_io done when we sent this request,
			 * but accounting still needs to be done. */
			goto submit_for_resync;
		}
		break;

	case P_OV_REQUEST:
		if (peer_device->ov_start_sector == ~(sector_t)0 &&
		    connection->agreed_pro_version >= 90) {
			unsigned long now = jiffies;
			int i;
			peer_device->ov_start_sector = sector;
			peer_device->ov_position = sector;
			peer_device->ov_left = drbd_bm_bits(device) - BM_SECT_TO_BIT(sector);
			peer_device->rs_total = peer_device->ov_left;
			for (i = 0; i < DRBD_SYNC_MARKS; i++) {
				peer_device->rs_mark_left[i] = peer_device->ov_left;
				peer_device->rs_mark_time[i] = now;
			}
			drbd_info(device, "Online Verify start sector: %llu\n",
					(unsigned long long)sector);
		}
		peer_req->w.cb = w_e_end_ov_req;
		fault_type = DRBD_FAULT_RS_RD;
		break;

	default:
		BUG();
	}

	/* Throttle, drbd_rs_begin_io and submit should become asynchronous
	 * wrt the receiver, but it is not as straightforward as it may seem.
	 * Various places in the resync start and stop logic assume resync
	 * requests are processed in order, requeuing this on the worker thread
	 * introduces a bunch of new code for synchronization between threads.
	 *
	 * Unlimited throttling before drbd_rs_begin_io may stall the resync
	 * "forever", throttling after drbd_rs_begin_io will lock that extent
	 * for application writes for the same time.  For now, just throttle
	 * here, where the rest of the code expects the receiver to sleep for
	 * a while, anyways.
	 */

	/* Throttle before drbd_rs_begin_io, as that locks out application IO;
	 * this defers syncer requests for some time, before letting at least
	 * on request through.  The resync controller on the receiving side
	 * will adapt to the incoming rate accordingly.
	 *
	 * We cannot throttle here if remote is Primary/SyncTarget:
	 * we would also throttle its application reads.
	 * In that case, throttling is done on the SyncTarget only.
	 */

	/* Even though this may be a resync request, we do add to "read_ee";
	 * "sync_ee" is only used for resync WRITEs.
	 * Add to list early, so debugfs can find this request
	 * even if we have to sleep below. */
	spin_lock_irq(&device->resource->req_lock);
	list_add_tail(&peer_req->w.list, &device->read_ee);
	spin_unlock_irq(&device->resource->req_lock);

	update_receiver_timing_details(connection, drbd_rs_should_slow_down);
	if (connection->peer_role[NOW] != R_PRIMARY &&
	    drbd_rs_should_slow_down(peer_device, sector, false))
		schedule_timeout_uninterruptible(HZ/10);

	if (connection->agreed_pro_version >= 110) {
		/* In DRBD9 we may not sleep here in order to avoid deadlocks.
		   Instruct the SyncSource to retry */
		err = drbd_try_rs_begin_io(peer_device, sector, false);
		if (err) {
			err = drbd_send_ack(peer_device, P_RS_CANCEL, peer_req);
			/* If err is set, we will drop the connection... */
			goto fail3;
		}
	} else {
		update_receiver_timing_details(connection, drbd_rs_begin_io);
		if (drbd_rs_begin_io(peer_device, sector)) {
			err = -EIO;
			goto fail3;
		}
	}

submit_for_resync:
	atomic_add(size >> 9, &device->rs_sect_ev);

submit:
	update_receiver_timing_details(connection, drbd_submit_peer_request);
	inc_unacked(peer_device);
	if (drbd_submit_peer_request(device, peer_req, READ, fault_type) == 0)
		return 0;

	/* don't care for the reason here */
	drbd_err(device, "submit failed, triggering re-connect\n");
	err = -EIO;

fail3:
	spin_lock_irq(&device->resource->req_lock);
	list_del(&peer_req->w.list);
	spin_unlock_irq(&device->resource->req_lock);
	/* no drbd_rs_complete_io(), we are dropping the connection anyways */
fail2:
	drbd_free_peer_req(peer_req);
fail:
	put_ldev(device);
	return err;
}

/**
 * drbd_asb_recover_0p  -  Recover after split-brain with no remaining primaries
 */
static int drbd_asb_recover_0p(struct drbd_peer_device *peer_device) __must_hold(local)
{
	const int node_id = peer_device->device->resource->res_opts.node_id;
	int self, peer, rv = -100;
	unsigned long ch_self, ch_peer;
	enum drbd_after_sb_p after_sb_0p;

	self = drbd_bitmap_uuid(peer_device) & UUID_PRIMARY;
	peer = peer_device->bitmap_uuids[node_id] & UUID_PRIMARY;

	ch_peer = peer_device->dirty_bits;
	ch_self = peer_device->comm_bm_set;

	rcu_read_lock();
	after_sb_0p = rcu_dereference(peer_device->connection->transport.net_conf)->after_sb_0p;
	rcu_read_unlock();
	switch (after_sb_0p) {
	case ASB_CONSENSUS:
	case ASB_DISCARD_SECONDARY:
	case ASB_CALL_HELPER:
	case ASB_VIOLENTLY:
		drbd_err(peer_device, "Configuration error.\n");
		break;
	case ASB_DISCONNECT:
		break;
	case ASB_DISCARD_YOUNGER_PRI:
		if (self == 0 && peer == 1) {
			rv = -2;
			break;
		}
		if (self == 1 && peer == 0) {
			rv =  2;
			break;
		}
		/* Else fall through to one of the other strategies... */
	case ASB_DISCARD_OLDER_PRI:
		if (self == 0 && peer == 1) {
			rv = 2;
			break;
		}
		if (self == 1 && peer == 0) {
			rv = -2;
			break;
		}
		/* Else fall through to one of the other strategies... */
		drbd_warn(peer_device, "Discard younger/older primary did not find a decision\n"
			  "Using discard-least-changes instead\n");
	case ASB_DISCARD_ZERO_CHG:
		if (ch_peer == 0 && ch_self == 0) {
			rv = test_bit(RESOLVE_CONFLICTS, &peer_device->connection->transport.flags)
				? -2 : 2;
			break;
		} else {
			if (ch_peer == 0) { rv =  2; break; }
			if (ch_self == 0) { rv = -2; break; }
		}
		if (after_sb_0p == ASB_DISCARD_ZERO_CHG)
			break;
	case ASB_DISCARD_LEAST_CHG:
		if	(ch_self < ch_peer)
			rv = -2;
		else if (ch_self > ch_peer)
			rv =  2;
		else /* ( ch_self == ch_peer ) */
		     /* Well, then use something else. */
			rv = test_bit(RESOLVE_CONFLICTS, &peer_device->connection->transport.flags)
				? -2 : 2;
		break;
	case ASB_DISCARD_LOCAL:
		rv = -2;
		break;
	case ASB_DISCARD_REMOTE:
		rv =  2;
	}

	return rv;
}

/**
 * drbd_asb_recover_1p  -  Recover after split-brain with one remaining primary
 */
static int drbd_asb_recover_1p(struct drbd_peer_device *peer_device) __must_hold(local)
{
	struct drbd_device *device = peer_device->device;
	struct drbd_connection *connection = peer_device->connection;
	struct drbd_resource *resource = device->resource;
	int hg, rv = -100;
	enum drbd_after_sb_p after_sb_1p;

	rcu_read_lock();
	after_sb_1p = rcu_dereference(connection->transport.net_conf)->after_sb_1p;
	rcu_read_unlock();
	switch (after_sb_1p) {
	case ASB_DISCARD_YOUNGER_PRI:
	case ASB_DISCARD_OLDER_PRI:
	case ASB_DISCARD_LEAST_CHG:
	case ASB_DISCARD_LOCAL:
	case ASB_DISCARD_REMOTE:
	case ASB_DISCARD_ZERO_CHG:
		drbd_err(device, "Configuration error.\n");
		break;
	case ASB_DISCONNECT:
		break;
	case ASB_CONSENSUS:
		hg = drbd_asb_recover_0p(peer_device);
		if (hg == -2 && resource->role[NOW] == R_SECONDARY)
			rv = hg;
		if (hg ==  2 && resource->role[NOW] == R_PRIMARY)
			rv = hg;
		break;
	case ASB_VIOLENTLY:
		rv = drbd_asb_recover_0p(peer_device);
		break;
	case ASB_DISCARD_SECONDARY:
		return resource->role[NOW] == R_PRIMARY ? 2 : -2;
	case ASB_CALL_HELPER:
		hg = drbd_asb_recover_0p(peer_device);
		if (hg == -2 && resource->role[NOW] == R_PRIMARY) {
			enum drbd_state_rv rv2;

			 /* drbd_change_state() does not sleep while in SS_IN_TRANSIENT_STATE,
			  * we might be here in L_OFF which is transient.
			  * we do not need to wait for the after state change work either. */
			rv2 = change_role(resource, R_SECONDARY, CS_VERBOSE, false);
			if (rv2 != SS_SUCCESS) {
				drbd_khelper(device, connection, "pri-lost-after-sb");
			} else {
				drbd_warn(device, "Successfully gave up primary role.\n");
				rv = hg;
			}
		} else
			rv = hg;
	}

	return rv;
}

/**
 * drbd_asb_recover_2p  -  Recover after split-brain with two remaining primaries
 */
static int drbd_asb_recover_2p(struct drbd_peer_device *peer_device) __must_hold(local)
{
	struct drbd_device *device = peer_device->device;
	struct drbd_connection *connection = peer_device->connection;
	int hg, rv = -100;
	enum drbd_after_sb_p after_sb_2p;

	rcu_read_lock();
	after_sb_2p = rcu_dereference(connection->transport.net_conf)->after_sb_2p;
	rcu_read_unlock();
	switch (after_sb_2p) {
	case ASB_DISCARD_YOUNGER_PRI:
	case ASB_DISCARD_OLDER_PRI:
	case ASB_DISCARD_LEAST_CHG:
	case ASB_DISCARD_LOCAL:
	case ASB_DISCARD_REMOTE:
	case ASB_CONSENSUS:
	case ASB_DISCARD_SECONDARY:
	case ASB_DISCARD_ZERO_CHG:
		drbd_err(device, "Configuration error.\n");
		break;
	case ASB_VIOLENTLY:
		rv = drbd_asb_recover_0p(peer_device);
		break;
	case ASB_DISCONNECT:
		break;
	case ASB_CALL_HELPER:
		hg = drbd_asb_recover_0p(peer_device);
		if (hg == -2) {
			enum drbd_state_rv rv2;

			 /* drbd_change_state() does not sleep while in SS_IN_TRANSIENT_STATE,
			  * we might be here in L_OFF which is transient.
			  * we do not need to wait for the after state change work either. */
			rv2 = change_role(device->resource, R_SECONDARY, CS_VERBOSE, false);
			if (rv2 != SS_SUCCESS) {
				drbd_khelper(device, connection, "pri-lost-after-sb");
			} else {
				drbd_warn(device, "Successfully gave up primary role.\n");
				rv = hg;
			}
		} else
			rv = hg;
	}

	return rv;
}

static void drbd_uuid_dump_self(struct drbd_peer_device *peer_device, u64 bits, u64 flags)
{
	struct drbd_device *device = peer_device->device;

	drbd_info(peer_device, "self %016llX:%016llX:%016llX:%016llX bits:%llu flags:%llX\n",
		  (unsigned long long)drbd_current_uuid(peer_device->device),
		  (unsigned long long)drbd_bitmap_uuid(peer_device),
		  (unsigned long long)drbd_history_uuid(device, 0),
		  (unsigned long long)drbd_history_uuid(device, 1),
		  (unsigned long long)bits,
		  (unsigned long long)flags);
}


static void drbd_uuid_dump_peer(struct drbd_peer_device *peer_device, u64 bits, u64 flags)
{
	const int node_id = peer_device->device->resource->res_opts.node_id;

	drbd_info(peer_device, "peer %016llX:%016llX:%016llX:%016llX bits:%llu flags:%llX\n",
	     (unsigned long long)peer_device->current_uuid,
	     (unsigned long long)peer_device->bitmap_uuids[node_id],
	     (unsigned long long)peer_device->history_uuids[0],
	     (unsigned long long)peer_device->history_uuids[1],
	     (unsigned long long)bits,
	     (unsigned long long)flags);
}

static int uuid_fixup_resync_end(struct drbd_peer_device *peer_device, int *rule_nr) __must_hold(local)
{
	struct drbd_device *device = peer_device->device;
	const int node_id = device->resource->res_opts.node_id;

	if (peer_device->bitmap_uuids[node_id] == (u64)0 && drbd_bitmap_uuid(peer_device) != (u64)0) {

		if (peer_device->connection->agreed_pro_version < 91)
			return -1091;

		if ((drbd_bitmap_uuid(peer_device) & ~UUID_PRIMARY) ==
		    (peer_device->history_uuids[0] & ~UUID_PRIMARY) &&
		    (drbd_history_uuid(device, 0) & ~UUID_PRIMARY) ==
		    (peer_device->history_uuids[0] & ~UUID_PRIMARY)) {
			struct drbd_peer_md *peer_md = &device->ldev->md.peers[peer_device->node_id];

			drbd_info(device, "was SyncSource, missed the resync finished event, corrected myself:\n");
			_drbd_uuid_push_history(device, peer_md->bitmap_uuid);
			peer_md->bitmap_uuid = 0;

			drbd_uuid_dump_self(peer_device,
					    device->disk_state[NOW] >= D_NEGOTIATING ? drbd_bm_total_weight(peer_device) : 0, 0);
			*rule_nr = 34;
		} else {
			drbd_info(device, "was SyncSource (peer failed to write sync_uuid)\n");
			*rule_nr = 36;
		}

		return 2;
	}

	if (drbd_bitmap_uuid(peer_device) == (u64)0 && peer_device->bitmap_uuids[node_id] != (u64)0) {

		if (peer_device->connection->agreed_pro_version < 91)
			return -1091;

		if ((drbd_history_uuid(device, 0) & ~UUID_PRIMARY) ==
		    (peer_device->bitmap_uuids[node_id] & ~UUID_PRIMARY) &&
		    (drbd_history_uuid(device, 1) & ~UUID_PRIMARY) ==
		    (peer_device->history_uuids[0] & ~UUID_PRIMARY)) {
			int i;

			drbd_info(device, "was SyncTarget, peer missed the resync finished event, corrected peer:\n");

			for (i = ARRAY_SIZE(peer_device->history_uuids) - 1; i > 0; i--)
				peer_device->history_uuids[i] = peer_device->history_uuids[i - 1];
			peer_device->history_uuids[i] = peer_device->bitmap_uuids[node_id];
			peer_device->bitmap_uuids[node_id] = 0;

			drbd_uuid_dump_peer(peer_device, peer_device->dirty_bits, peer_device->uuid_flags);
			*rule_nr = 35;
		} else {
			drbd_info(device, "was SyncTarget (failed to write sync_uuid)\n");
			*rule_nr = 37;
		}

		return -2;
	}

	return -2000;
}

static int uuid_fixup_resync_start1(struct drbd_peer_device *peer_device, int *rule_nr) __must_hold(local)
{
	struct drbd_device *device = peer_device->device;
	const int node_id = peer_device->device->resource->res_opts.node_id;
	u64 self, peer;

	self = drbd_current_uuid(device) & ~UUID_PRIMARY;
	peer = peer_device->history_uuids[0] & ~UUID_PRIMARY;

	if (self == peer) {
		if (peer_device->connection->agreed_pro_version < 96 ?
		    (drbd_history_uuid(device, 0) & ~UUID_PRIMARY) ==
		    (peer_device->history_uuids[1] & ~UUID_PRIMARY) :
		    peer + UUID_NEW_BM_OFFSET == (peer_device->bitmap_uuids[node_id] & ~UUID_PRIMARY)) {
			int i;

			/* The last P_SYNC_UUID did not get though. Undo the last start of
			   resync as sync source modifications of the peer's UUIDs. */
			*rule_nr = 51;

			if (peer_device->connection->agreed_pro_version < 91)
				return -1091;

			peer_device->bitmap_uuids[node_id] = peer_device->history_uuids[0];
			for (i = 0; i < ARRAY_SIZE(peer_device->history_uuids) - 1; i++)
				peer_device->history_uuids[i] = peer_device->history_uuids[i + 1];
			peer_device->history_uuids[i] = 0;

			drbd_info(device, "Lost last syncUUID packet, corrected:\n");
			drbd_uuid_dump_peer(peer_device, peer_device->dirty_bits, peer_device->uuid_flags);

			return -2;
		}
	}

	return -2000;
}

static int uuid_fixup_resync_start2(struct drbd_peer_device *peer_device, int *rule_nr) __must_hold(local)
{
	struct drbd_device *device = peer_device->device;
	u64 self, peer;

	self = drbd_history_uuid(device, 0) & ~UUID_PRIMARY;
	peer = peer_device->current_uuid & ~UUID_PRIMARY;

	if (self == peer) {
		if (peer_device->connection->agreed_pro_version < 96 ?
		    (drbd_history_uuid(device, 1) & ~UUID_PRIMARY) ==
		    (peer_device->history_uuids[0] & ~UUID_PRIMARY) :
		    self + UUID_NEW_BM_OFFSET == (drbd_bitmap_uuid(peer_device) & ~UUID_PRIMARY)) {
			u64 bitmap_uuid;

			/* The last P_SYNC_UUID did not get though. Undo the last start of
			   resync as sync source modifications of our UUIDs. */
			*rule_nr = 71;

			if (peer_device->connection->agreed_pro_version < 91)
				return -1091;

			bitmap_uuid = _drbd_uuid_pull_history(peer_device);
			__drbd_uuid_set_bitmap(peer_device, bitmap_uuid);

			drbd_info(device, "Last syncUUID did not get through, corrected:\n");
			drbd_uuid_dump_self(peer_device,
					    device->disk_state[NOW] >= D_NEGOTIATING ? drbd_bm_total_weight(peer_device) : 0, 0);

			return 2;
		}
	}

	return -2000;
}

/*
  100	after split brain try auto recover
    4   L_SYNC_SOURCE copy BitMap from
    3	L_SYNC_SOURCE set BitMap
    2	L_SYNC_SOURCE use BitMap
    1   L_SYNC_SOURCE use BitMap, if it was a common power failure
    0	no Sync
   -1   L_SYNC_TARGET use BitMap, it if was a common power failure
   -2	L_SYNC_TARGET use BitMap
   -3	L_SYNC_TARGET set BitMap
   -4   L_SYNC_TARGET clear BitMap
 -100	after split brain, disconnect
-1000	unrelated data
-1091   requires proto 91
-1096   requires proto 96
 */
static int drbd_uuid_compare(struct drbd_peer_device *peer_device,
			     int *rule_nr, int *peer_node_id) __must_hold(local)
{
	struct drbd_connection *connection = peer_device->connection;
	struct drbd_device *device = peer_device->device;
	const int node_id = device->resource->res_opts.node_id;
	u64 self, peer;
	int i, j;

	self = drbd_current_uuid(device) & ~UUID_PRIMARY;
	peer = peer_device->current_uuid & ~UUID_PRIMARY;

	/* Before DRBD 8.0.2 (from 2007), the uuid on sync targets was set to
	 * zero during resyncs for no good reason. */
	if (self == 0)
		self = UUID_JUST_CREATED;
	if (peer == 0)
		peer = UUID_JUST_CREATED;

	*rule_nr = 10;
	if (self == UUID_JUST_CREATED && peer == UUID_JUST_CREATED)
		return 0;

	*rule_nr = 20;
	if (self == UUID_JUST_CREATED)
		return -3;

	*rule_nr = 30;
	if (peer == UUID_JUST_CREATED)
		return 3;

	if (self == peer) {
		if (connection->agreed_pro_version < 110) {
			int rv = uuid_fixup_resync_end(peer_device, rule_nr);
			if (rv > -2000)
				return rv;
		}

		*rule_nr = 35;
		/* Peer crashed as primary, I survived, resync from me */
		if (peer_device->uuid_flags & UUID_FLAG_CRASHED_PRIMARY &&
		    test_bit(RECONNECT, &peer_device->connection->flags))
			return 1;

		/* I am a crashed primary, peer survived, resync to me */
		if (test_bit(CRASHED_PRIMARY, &device->flags) &&
		    peer_device->uuid_flags & UUID_FLAG_RECONNECT)
			return -1;

		/* One of us had a connection to the other node before.
		   i.e. this is not a common power failure. */
		if (peer_device->uuid_flags & UUID_FLAG_RECONNECT ||
		    test_bit(RECONNECT, &peer_device->connection->flags))
			return 0;

		/* Common power [off|failure]? */
		*rule_nr = 40;
		if (test_bit(CRASHED_PRIMARY, &device->flags)) {
			if ((peer_device->uuid_flags & UUID_FLAG_CRASHED_PRIMARY) &&
			    test_bit(RESOLVE_CONFLICTS, &connection->transport.flags))
				return -1;
			return 1;
		} else if (peer_device->uuid_flags & UUID_FLAG_CRASHED_PRIMARY)
				return -1;
		else
			return 0;
	}

	*rule_nr = 50;
	peer = peer_device->bitmap_uuids[node_id] & ~UUID_PRIMARY;
	if (self == peer)
		return -2;

	*rule_nr = 52;
	for (i = 0; i < DRBD_PEERS_MAX; i++) {
		peer = peer_device->bitmap_uuids[i] & ~UUID_PRIMARY;
		if (self == peer) {
			*peer_node_id = i;
			return -4;
		}
	}

	if (connection->agreed_pro_version < 110) {
		int rv = uuid_fixup_resync_start1(peer_device, rule_nr);
		if (rv > -2000)
			return rv;
	}

	*rule_nr = 60;
	self = drbd_current_uuid(device) & ~UUID_PRIMARY;
	for (i = 0; i < ARRAY_SIZE(peer_device->history_uuids); i++) {
		peer = peer_device->history_uuids[i] & ~UUID_PRIMARY;
		if (self == peer)
			return -3;
	}

	*rule_nr = 70;
	self = drbd_bitmap_uuid(peer_device) & ~UUID_PRIMARY;
	peer = peer_device->current_uuid & ~UUID_PRIMARY;
	if (self == peer)
		return 2;

	*rule_nr = 72;
	for (i = 0; i < DRBD_NODE_ID_MAX; i++) {
		if (i == peer_device->node_id)
			continue;
		if (i == device->ldev->md.node_id)
			continue;
		self = device->ldev->md.peers[i].bitmap_uuid & ~UUID_PRIMARY;
		if (self == peer) {
			*peer_node_id = i;
			return 4;
		}
	}

	if (connection->agreed_pro_version < 110) {
		int rv = uuid_fixup_resync_start2(peer_device, rule_nr);
		if (rv > -2000)
			return rv;
	}

	*rule_nr = 80;
	peer = peer_device->current_uuid & ~UUID_PRIMARY;
	for (i = 0; i < HISTORY_UUIDS; i++) {
		self = drbd_history_uuid(device, i) & ~UUID_PRIMARY;
		if (self == peer)
			return 3;
	}

	*rule_nr = 90;
	self = drbd_bitmap_uuid(peer_device) & ~UUID_PRIMARY;
	peer = peer_device->bitmap_uuids[node_id] & ~UUID_PRIMARY;
	if (self == peer && self != ((u64)0))
		return 100;

	*rule_nr = 100;
	for (i = 0; i < HISTORY_UUIDS; i++) {
		self = drbd_history_uuid(device, i) & ~UUID_PRIMARY;
		for (j = 0; j < ARRAY_SIZE(peer_device->history_uuids); j++) {
			peer = peer_device->history_uuids[j] & ~UUID_PRIMARY;
			if (self == peer)
				return -100;
		}
	}

	return -1000;
}

static void log_handshake(struct drbd_peer_device *peer_device)
{
	drbd_info(peer_device, "drbd_sync_handshake:\n");
	drbd_uuid_dump_self(peer_device, peer_device->comm_bm_set, 0);
	drbd_uuid_dump_peer(peer_device, peer_device->dirty_bits, peer_device->uuid_flags);
}

static int drbd_handshake(struct drbd_peer_device *peer_device,
			  int *rule_nr,
			  int *peer_node_id,
			  bool always_verbose) __must_hold(local)
{
	struct drbd_device *device = peer_device->device;
	int hg;

	spin_lock_irq(&device->ldev->md.uuid_lock);
	if (always_verbose)
		log_handshake(peer_device);

	hg = drbd_uuid_compare(peer_device, rule_nr, peer_node_id);
	if (hg && !always_verbose)
		log_handshake(peer_device);
	spin_unlock_irq(&device->ldev->md.uuid_lock);

	if (hg || always_verbose)
		drbd_info(peer_device, "uuid_compare()=%d by rule %d\n", hg, *rule_nr);

	return hg;
}

static bool is_resync_running(struct drbd_device *device)
{
	struct drbd_peer_device *peer_device;
	bool rv = false;

	rcu_read_lock();
	for_each_peer_device_rcu(peer_device, device) {
		enum drbd_repl_state repl_state = peer_device->repl_state[NOW];
		if (repl_state == L_SYNC_TARGET || repl_state == L_PAUSED_SYNC_T) {
			rv = true;
			break;
		}
	}
	rcu_read_unlock();

	return rv;
}

static int bitmap_mod_after_handshake(struct drbd_peer_device *peer_device, int hg, int peer_node_id)
{
	struct drbd_device *device = peer_device->device;

	if (hg == 4) {
		int from = device->ldev->md.peers[peer_node_id].bitmap_index;

		if (from == -1)
			return 0;

		drbd_info(peer_device, "Peer synced up with node %d, copying bitmap\n", peer_node_id);
		drbd_suspend_io(device, WRITE_ONLY);
		drbd_bm_slot_lock(peer_device, "bm_copy_slot from sync_handshake", BM_LOCK_BULK);
		drbd_bm_copy_slot(device, from, peer_device->bitmap_index);
		drbd_bm_write(device, NULL);
		drbd_bm_slot_unlock(peer_device);
		drbd_resume_io(device);
	} else if (hg == -4) {
		drbd_info(peer_device, "synced up with node %d in the mean time\n", peer_node_id);
		drbd_suspend_io(device, WRITE_ONLY);
		drbd_bm_slot_lock(peer_device, "bm_clear_many_bits from sync_handshake", BM_LOCK_BULK);
		drbd_bm_clear_many_bits(peer_device, 0, -1UL);
		drbd_bm_write(device, NULL);
		drbd_bm_slot_unlock(peer_device);
		drbd_resume_io(device);
	} else if (abs(hg) >= 3) {
		if (hg == -3 &&
		    drbd_current_uuid(device) == UUID_JUST_CREATED &&
		    is_resync_running(device))
			return 0;

		drbd_info(peer_device,
			  "Writing the whole bitmap, full sync required after drbd_sync_handshake.\n");
		if (drbd_bitmap_io(device, &drbd_bmio_set_n_write, "set_n_write from sync_handshake",
					BM_LOCK_CLEAR | BM_LOCK_BULK, peer_device))
			return -1;
	}
	return 0;
}

static enum drbd_repl_state goodness_to_repl_state(struct drbd_peer_device *peer_device,
						   enum drbd_role peer_role,
						   int hg)
{
	struct drbd_device *device = peer_device->device;
	enum drbd_role role = peer_device->device->resource->role[NOW];
	enum drbd_repl_state rv;

	if (hg == 1 || hg == -1) {
		if (role == R_PRIMARY || peer_role == R_PRIMARY) {
			/* We have at least one primary, follow that with the resync decision */
			rv = peer_role == R_SECONDARY ? L_WF_BITMAP_S :
				role == R_SECONDARY ? L_WF_BITMAP_T :
				L_ESTABLISHED;
			return rv;
		}
		/* No current primary. Handle it as a common power failure, consider the
		   roles at crash time */
	}

	if (hg > 0) { /* become sync source. */
		rv = L_WF_BITMAP_S;
	} else if (hg < 0) { /* become sync target */
		rv = L_WF_BITMAP_T;
	} else {
		rv = L_ESTABLISHED;
		if (drbd_bitmap_uuid(peer_device)) {
			drbd_info(peer_device, "clearing bitmap UUID and bitmap content (%lu bits)\n",
				  drbd_bm_total_weight(peer_device));
			drbd_uuid_set_bitmap(peer_device, 0);
			drbd_bm_clear_many_bits(peer_device, 0, -1UL);
		} else if (drbd_bm_total_weight(peer_device)) {
			drbd_info(device, "No resync, but %lu bits in bitmap!\n",
				  drbd_bm_total_weight(peer_device));
		}
	}

	return rv;
}

static void disk_states_to_goodness(struct drbd_device *device,
				    enum drbd_disk_state peer_disk_state,
				    int *hg)
{
	enum drbd_disk_state disk_state = device->disk_state[NOW];

	if (*hg != 0)
		return;

	if (disk_state == D_NEGOTIATING)
		disk_state = disk_state_from_md(device);

	if ((disk_state == D_INCONSISTENT && peer_disk_state > D_INCONSISTENT) ||
	    (peer_disk_state == D_INCONSISTENT && disk_state > D_INCONSISTENT)) {
		*hg = disk_state > D_INCONSISTENT ? 1 : -1;
		drbd_info(device, "Becoming sync %s due to disk states.\n",
			  *hg > 0 ? "source" : "target");
	}
}

static enum drbd_repl_state drbd_attach_handshake(struct drbd_peer_device *peer_device,
						  enum drbd_disk_state peer_disk_state) __must_hold(local)
{
	int hg, rule_nr, peer_node_id;

	hg = drbd_handshake(peer_device, &rule_nr, &peer_node_id, true);

	if (hg < -4 || hg > 4)
		return -1;

	bitmap_mod_after_handshake(peer_device, hg, peer_node_id);
	disk_states_to_goodness(peer_device->device, peer_disk_state, &hg);

	return goodness_to_repl_state(peer_device, peer_device->connection->peer_role[NOW], hg);
}

/* drbd_sync_handshake() returns the new replication state on success, and -1
 * on failure.
 */
static enum drbd_repl_state drbd_sync_handshake(struct drbd_peer_device *peer_device,
						enum drbd_role peer_role,
						enum drbd_disk_state peer_disk_state) __must_hold(local)
{
	struct drbd_device *device = peer_device->device;
	struct drbd_connection *connection = peer_device->connection;
	enum drbd_disk_state disk_state;
	struct net_conf *nc;
	int hg, rule_nr, rr_conflict, peer_node_id = 0, r;

	hg = drbd_handshake(peer_device, &rule_nr, &peer_node_id, true);

	disk_state = device->disk_state[NOW];
	if (disk_state == D_NEGOTIATING)
		disk_state = disk_state_from_md(device);

	if (hg == -1000) {
		drbd_alert(device, "Unrelated data, aborting!\n");
		return -1;
	}
	if (hg < -1000) {
		drbd_alert(device, "To resolve this both sides have to support at least protocol %d\n", -hg - 1000);
		return -1;
	}

	disk_states_to_goodness(device, peer_disk_state, &hg);

	if (abs(hg) == 100)
		drbd_khelper(device, connection, "initial-split-brain");

	rcu_read_lock();
	nc = rcu_dereference(connection->transport.net_conf);

	if (hg == 100 || (hg == -100 && nc->always_asbp)) {
		int pcount = (device->resource->role[NOW] == R_PRIMARY)
			   + (peer_role == R_PRIMARY);
		int forced = (hg == -100);

		switch (pcount) {
		case 0:
			hg = drbd_asb_recover_0p(peer_device);
			break;
		case 1:
			hg = drbd_asb_recover_1p(peer_device);
			break;
		case 2:
			hg = drbd_asb_recover_2p(peer_device);
			break;
		}
		if (abs(hg) < 100) {
			drbd_warn(device, "Split-Brain detected, %d primaries, "
			     "automatically solved. Sync from %s node\n",
			     pcount, (hg < 0) ? "peer" : "this");
			if (forced) {
				drbd_warn(device, "Doing a full sync, since"
				     " UUIDs where ambiguous.\n");
				hg = hg + (hg > 0 ? 1 : -1);
			}
		}
	}

	if (hg == -100) {
		if (test_bit(DISCARD_MY_DATA, &device->flags) &&
		    !(peer_device->uuid_flags & UUID_FLAG_DISCARD_MY_DATA))
			hg = -2;
		if (!test_bit(DISCARD_MY_DATA, &device->flags) &&
		    (peer_device->uuid_flags & UUID_FLAG_DISCARD_MY_DATA))
			hg = 2;

		if (abs(hg) < 100)
			drbd_warn(device, "Split-Brain detected, manually solved. "
			     "Sync from %s node\n",
			     (hg < 0) ? "peer" : "this");
	}
	rr_conflict = nc->rr_conflict;
	rcu_read_unlock();

	if (hg == -100) {
		drbd_alert(device, "Split-Brain detected but unresolved, dropping connection!\n");
		drbd_khelper(device, connection, "split-brain");
		return -1;
	}

	if (hg <= -2 && /* by intention we do not use disk_state here. */
	    device->resource->role[NOW] == R_PRIMARY && device->disk_state[NOW] >= D_CONSISTENT) {
		switch (rr_conflict) {
		case ASB_CALL_HELPER:
			drbd_khelper(device, connection, "pri-lost");
			/* fall through */
		case ASB_DISCONNECT:
			drbd_err(device, "I shall become SyncTarget, but I am primary!\n");
			return -1;
		case ASB_VIOLENTLY:
			drbd_warn(device, "Becoming SyncTarget, violating the stable-data"
			     "assumption\n");
		}
	}

	if (test_bit(CONN_DRY_RUN, &connection->flags)) {
		if (hg == 0)
			drbd_info(device, "dry-run connect: No resync, would become Connected immediately.\n");
		else
			drbd_info(device, "dry-run connect: Would become %s, doing a %s resync.",
				 drbd_repl_str(hg > 0 ? L_SYNC_SOURCE : L_SYNC_TARGET),
				 abs(hg) >= 2 ? "full" : "bit-map based");
		return -1;
	}

	r = bitmap_mod_after_handshake(peer_device, hg, peer_node_id);
	if (r)
		return r;

	return goodness_to_repl_state(peer_device, peer_role, hg);
}

static enum drbd_after_sb_p convert_after_sb(enum drbd_after_sb_p peer)
{
	/* ASB_DISCARD_REMOTE - ASB_DISCARD_LOCAL is valid */
	if (peer == ASB_DISCARD_REMOTE)
		return ASB_DISCARD_LOCAL;

	/* any other things with ASB_DISCARD_REMOTE or ASB_DISCARD_LOCAL are invalid */
	if (peer == ASB_DISCARD_LOCAL)
		return ASB_DISCARD_REMOTE;

	/* everything else is valid if they are equal on both sides. */
	return peer;
}

static int receive_protocol(struct drbd_connection *connection, struct packet_info *pi)
{
	struct p_protocol *p = pi->data;
	enum drbd_after_sb_p p_after_sb_0p, p_after_sb_1p, p_after_sb_2p;
	int p_proto, p_discard_my_data, p_two_primaries, cf;
	struct net_conf *nc, *old_net_conf, *new_net_conf = NULL;
	char integrity_alg[SHARED_SECRET_MAX] = "";
	struct crypto_hash *peer_integrity_tfm = NULL;
	void *int_dig_in = NULL, *int_dig_vv = NULL;

	p_proto		= be32_to_cpu(p->protocol);
	p_after_sb_0p	= be32_to_cpu(p->after_sb_0p);
	p_after_sb_1p	= be32_to_cpu(p->after_sb_1p);
	p_after_sb_2p	= be32_to_cpu(p->after_sb_2p);
	p_two_primaries = be32_to_cpu(p->two_primaries);
	cf		= be32_to_cpu(p->conn_flags);
	p_discard_my_data = cf & CF_DISCARD_MY_DATA;

	if (connection->agreed_pro_version >= 87) {
		int err;

		if (pi->size > sizeof(integrity_alg))
			return -EIO;
		err = drbd_recv_into(connection, integrity_alg, pi->size);
		if (err)
			return err;
		integrity_alg[SHARED_SECRET_MAX - 1] = 0;
	}

	if (pi->cmd != P_PROTOCOL_UPDATE) {
		if (cf & CF_DRY_RUN)
			set_bit(CONN_DRY_RUN, &connection->flags);

		rcu_read_lock();
		nc = rcu_dereference(connection->transport.net_conf);

		if (p_proto != nc->wire_protocol) {
			drbd_err(connection, "incompatible %s settings\n", "protocol");
			goto disconnect_rcu_unlock;
		}

		if (convert_after_sb(p_after_sb_0p) != nc->after_sb_0p) {
			drbd_err(connection, "incompatible %s settings\n", "after-sb-0pri");
			goto disconnect_rcu_unlock;
		}

		if (convert_after_sb(p_after_sb_1p) != nc->after_sb_1p) {
			drbd_err(connection, "incompatible %s settings\n", "after-sb-1pri");
			goto disconnect_rcu_unlock;
		}

		if (convert_after_sb(p_after_sb_2p) != nc->after_sb_2p) {
			drbd_err(connection, "incompatible %s settings\n", "after-sb-2pri");
			goto disconnect_rcu_unlock;
		}

		if (p_discard_my_data && test_bit(CONN_DISCARD_MY_DATA, &connection->flags)) {
			drbd_err(connection, "incompatible %s settings\n", "discard-my-data");
			goto disconnect_rcu_unlock;
		}

		if (p_two_primaries != nc->two_primaries) {
			drbd_err(connection, "incompatible %s settings\n", "allow-two-primaries");
			goto disconnect_rcu_unlock;
		}

		if (strcmp(integrity_alg, nc->integrity_alg)) {
			drbd_err(connection, "incompatible %s settings\n", "data-integrity-alg");
			goto disconnect_rcu_unlock;
		}

		rcu_read_unlock();
	}

	if (integrity_alg[0]) {
		int hash_size;

		/*
		 * We can only change the peer data integrity algorithm
		 * here.  Changing our own data integrity algorithm
		 * requires that we send a P_PROTOCOL_UPDATE packet at
		 * the same time; otherwise, the peer has no way to
		 * tell between which packets the algorithm should
		 * change.
		 */

		peer_integrity_tfm = crypto_alloc_hash(integrity_alg, 0, CRYPTO_ALG_ASYNC);
		if (!peer_integrity_tfm) {
			drbd_err(connection, "peer data-integrity-alg %s not supported\n",
				 integrity_alg);
			goto disconnect;
		}

		hash_size = crypto_hash_digestsize(peer_integrity_tfm);
		int_dig_in = kmalloc(hash_size, GFP_KERNEL);
		int_dig_vv = kmalloc(hash_size, GFP_KERNEL);
		if (!(int_dig_in && int_dig_vv)) {
			drbd_err(connection, "Allocation of buffers for data integrity checking failed\n");
			goto disconnect;
		}
	}

	new_net_conf = kmalloc(sizeof(struct net_conf), GFP_KERNEL);
	if (!new_net_conf) {
		drbd_err(connection, "Allocation of new net_conf failed\n");
		goto disconnect;
	}

	if (mutex_lock_interruptible(&connection->resource->conf_update)) {
		drbd_err(connection, "Interrupted while waiting for conf_update\n");
		goto disconnect;
	}

	mutex_lock(&connection->mutex[DATA_STREAM]);
	old_net_conf = connection->transport.net_conf;
	*new_net_conf = *old_net_conf;

	new_net_conf->wire_protocol = p_proto;
	new_net_conf->after_sb_0p = convert_after_sb(p_after_sb_0p);
	new_net_conf->after_sb_1p = convert_after_sb(p_after_sb_1p);
	new_net_conf->after_sb_2p = convert_after_sb(p_after_sb_2p);
	new_net_conf->two_primaries = p_two_primaries;

	rcu_assign_pointer(connection->transport.net_conf, new_net_conf);
	mutex_unlock(&connection->mutex[DATA_STREAM]);
	mutex_unlock(&connection->resource->conf_update);

	crypto_free_hash(connection->peer_integrity_tfm);
	kfree(connection->int_dig_in);
	kfree(connection->int_dig_vv);
	connection->peer_integrity_tfm = peer_integrity_tfm;
	connection->int_dig_in = int_dig_in;
	connection->int_dig_vv = int_dig_vv;

	if (strcmp(old_net_conf->integrity_alg, integrity_alg))
		drbd_info(connection, "peer data-integrity-alg: %s\n",
			  integrity_alg[0] ? integrity_alg : "(none)");

	synchronize_rcu();
	kfree(old_net_conf);
	return 0;

disconnect_rcu_unlock:
	rcu_read_unlock();
disconnect:
	crypto_free_hash(peer_integrity_tfm);
	kfree(int_dig_in);
	kfree(int_dig_vv);
	change_cstate(connection, C_DISCONNECTING, CS_HARD);
	return -EIO;
}

/* helper function
 * input: alg name, feature name
 * return: NULL (alg name was "")
 *         ERR_PTR(error) if something goes wrong
 *         or the crypto hash ptr, if it worked out ok. */
static struct crypto_hash *drbd_crypto_alloc_digest_safe(const struct drbd_device *device,
		const char *alg, const char *name)
{
	struct crypto_hash *tfm;

	if (!alg[0])
		return NULL;

	tfm = crypto_alloc_hash(alg, 0, CRYPTO_ALG_ASYNC);
	if (IS_ERR(tfm)) {
		drbd_err(device, "Can not allocate \"%s\" as %s (reason: %ld)\n",
			alg, name, PTR_ERR(tfm));
		return tfm;
	}
	return tfm;
}

/*
 * config_unknown_volume  -  device configuration command for unknown volume
 *
 * When a device is added to an existing connection, the node on which the
 * device is added first will send configuration commands to its peer but the
 * peer will not know about the device yet.  It will warn and ignore these
 * commands.  Once the device is added on the second node, the second node will
 * send the same device configuration commands, but in the other direction.
 *
 * (We can also end up here if drbd is misconfigured.)
 */
static int config_unknown_volume(struct drbd_connection *connection, struct packet_info *pi)
{
	drbd_warn(connection, "%s packet received for volume %d, which is not configured locally\n",
		  drbd_packet_name(pi->cmd), pi->vnr);
	return ignore_remaining_packet(connection, pi->size);
}

static int receive_SyncParam(struct drbd_connection *connection, struct packet_info *pi)
{
	struct drbd_peer_device *peer_device;
	struct drbd_device *device;
	struct p_rs_param_95 *p;
	unsigned int header_size, data_size, exp_max_sz;
	struct crypto_hash *verify_tfm = NULL;
	struct crypto_hash *csums_tfm = NULL;
	struct net_conf *old_net_conf, *new_net_conf = NULL;
	struct peer_device_conf *old_peer_device_conf = NULL, *new_peer_device_conf = NULL;
	const int apv = connection->agreed_pro_version;
	struct fifo_buffer *old_plan = NULL, *new_plan = NULL;
	struct drbd_resource *resource = connection->resource;
	int fifo_size = 0;
	int err;

	peer_device = conn_peer_device(connection, pi->vnr);
	if (!peer_device)
		return config_unknown_volume(connection, pi);
	device = peer_device->device;

	exp_max_sz  = apv <= 87 ? sizeof(struct p_rs_param)
		    : apv == 88 ? sizeof(struct p_rs_param)
					+ SHARED_SECRET_MAX
		    : apv <= 94 ? sizeof(struct p_rs_param_89)
		    : /* apv >= 95 */ sizeof(struct p_rs_param_95);

	if (pi->size > exp_max_sz) {
		drbd_err(device, "SyncParam packet too long: received %u, expected <= %u bytes\n",
		    pi->size, exp_max_sz);
		return -EIO;
	}

	if (apv <= 88) {
		header_size = sizeof(struct p_rs_param);
		data_size = pi->size - header_size;
	} else if (apv <= 94) {
		header_size = sizeof(struct p_rs_param_89);
		data_size = pi->size - header_size;
		D_ASSERT(device, data_size == 0);
	} else {
		header_size = sizeof(struct p_rs_param_95);
		data_size = pi->size - header_size;
		D_ASSERT(device, data_size == 0);
	}

	err = drbd_recv_all(connection, (void **)&p, header_size + data_size);
	if (err)
		return err;

	err = mutex_lock_interruptible(&resource->conf_update);
	if (err) {
		drbd_err(connection, "Interrupted while waiting for conf_update\n");
		return err;
	}
	old_net_conf = connection->transport.net_conf;
	if (get_ldev(device)) {
		new_peer_device_conf = kzalloc(sizeof(struct peer_device_conf), GFP_KERNEL);
		if (!new_peer_device_conf) {
			put_ldev(device);
			mutex_unlock(&resource->conf_update);
			drbd_err(device, "Allocation of new peer_device_conf failed\n");
			return -ENOMEM;
		}
		/* With a non-zero new_peer_device_conf, we will call put_ldev() below.  */

		old_peer_device_conf = peer_device->conf;
		*new_peer_device_conf = *old_peer_device_conf;

		new_peer_device_conf->resync_rate = be32_to_cpu(p->resync_rate);
	}

	if (apv >= 88) {
		if (apv == 88) {
			if (data_size > SHARED_SECRET_MAX || data_size == 0) {
				drbd_err(device, "verify-alg too long, "
					 "peer wants %u, accepting only %u byte\n",
					 data_size, SHARED_SECRET_MAX);
				err = -EIO;
				goto reconnect;
			}
			p->verify_alg[data_size] = 0;

		} else /* apv >= 89 */ {
			/* we still expect NUL terminated strings */
			/* but just in case someone tries to be evil */
			D_ASSERT(device, p->verify_alg[SHARED_SECRET_MAX-1] == 0);
			D_ASSERT(device, p->csums_alg[SHARED_SECRET_MAX-1] == 0);
			p->verify_alg[SHARED_SECRET_MAX-1] = 0;
			p->csums_alg[SHARED_SECRET_MAX-1] = 0;
		}

		if (strcmp(old_net_conf->verify_alg, p->verify_alg)) {
			if (peer_device->repl_state[NOW] == L_OFF) {
				drbd_err(device, "Different verify-alg settings. me=\"%s\" peer=\"%s\"\n",
				    old_net_conf->verify_alg, p->verify_alg);
				goto disconnect;
			}
			verify_tfm = drbd_crypto_alloc_digest_safe(device,
					p->verify_alg, "verify-alg");
			if (IS_ERR(verify_tfm)) {
				verify_tfm = NULL;
				goto disconnect;
			}
		}

		if (apv >= 89 && strcmp(old_net_conf->csums_alg, p->csums_alg)) {
			if (peer_device->repl_state[NOW] == L_OFF) {
				drbd_err(device, "Different csums-alg settings. me=\"%s\" peer=\"%s\"\n",
				    old_net_conf->csums_alg, p->csums_alg);
				goto disconnect;
			}
			csums_tfm = drbd_crypto_alloc_digest_safe(device,
					p->csums_alg, "csums-alg");
			if (IS_ERR(csums_tfm)) {
				csums_tfm = NULL;
				goto disconnect;
			}
		}

		if (apv > 94 && new_peer_device_conf) {
			new_peer_device_conf->c_plan_ahead = be32_to_cpu(p->c_plan_ahead);
			new_peer_device_conf->c_delay_target = be32_to_cpu(p->c_delay_target);
			new_peer_device_conf->c_fill_target = be32_to_cpu(p->c_fill_target);
			new_peer_device_conf->c_max_rate = be32_to_cpu(p->c_max_rate);

			fifo_size = (new_peer_device_conf->c_plan_ahead * 10 * SLEEP_TIME) / HZ;
			old_plan = rcu_dereference_protected(peer_device->rs_plan_s,
				lockdep_is_held(&resource->conf_update));
			if (!old_plan || fifo_size != old_plan->size) {
				new_plan = fifo_alloc(fifo_size);
				if (!new_plan) {
					drbd_err(device, "kmalloc of fifo_buffer failed");
					goto disconnect;
				}
			}
		}

		if (verify_tfm || csums_tfm) {
			new_net_conf = kzalloc(sizeof(struct net_conf), GFP_KERNEL);
			if (!new_net_conf) {
				drbd_err(device, "Allocation of new net_conf failed\n");
				goto disconnect;
			}

			*new_net_conf = *old_net_conf;

			if (verify_tfm) {
				strcpy(new_net_conf->verify_alg, p->verify_alg);
				new_net_conf->verify_alg_len = strlen(p->verify_alg) + 1;
				crypto_free_hash(connection->verify_tfm);
				connection->verify_tfm = verify_tfm;
				drbd_info(device, "using verify-alg: \"%s\"\n", p->verify_alg);
			}
			if (csums_tfm) {
				strcpy(new_net_conf->csums_alg, p->csums_alg);
				new_net_conf->csums_alg_len = strlen(p->csums_alg) + 1;
				crypto_free_hash(connection->csums_tfm);
				connection->csums_tfm = csums_tfm;
				drbd_info(device, "using csums-alg: \"%s\"\n", p->csums_alg);
			}
			rcu_assign_pointer(connection->transport.net_conf, new_net_conf);
		}
	}

	if (new_peer_device_conf) {
		rcu_assign_pointer(peer_device->conf, new_peer_device_conf);
		put_ldev(device);
	}

	if (new_plan)
		rcu_assign_pointer(peer_device->rs_plan_s, new_plan);

	mutex_unlock(&resource->conf_update);
	synchronize_rcu();
	if (new_net_conf)
		kfree(old_net_conf);
	kfree(old_peer_device_conf);
	if (new_plan)
		kfree(old_plan);

	return 0;

reconnect:
	if (new_peer_device_conf) {
		put_ldev(device);
		kfree(new_peer_device_conf);
	}
	mutex_unlock(&resource->conf_update);
	return -EIO;

disconnect:
	kfree(new_plan);
	if (new_peer_device_conf) {
		put_ldev(device);
		kfree(new_peer_device_conf);
	}
	mutex_unlock(&resource->conf_update);
	/* just for completeness: actually not needed,
	 * as this is not reached if csums_tfm was ok. */
	crypto_free_hash(csums_tfm);
	/* but free the verify_tfm again, if csums_tfm did not work out */
	crypto_free_hash(verify_tfm);
	change_cstate(connection, C_DISCONNECTING, CS_HARD);
	return -EIO;
}

static void drbd_setup_order_type(struct drbd_device *device, int peer)
{
	/* sorry, we currently have no working implementation
	 * of distributed TCQ */
}

/* warn if the arguments differ by more than 12.5% */
static void warn_if_differ_considerably(struct drbd_device *device,
	const char *s, sector_t a, sector_t b)
{
	sector_t d;
	if (a == 0 || b == 0)
		return;
	d = (a > b) ? (a - b) : (b - a);
	if (d > (a>>3) || d > (b>>3))
		drbd_warn(device, "Considerable difference in %s: %llus vs. %llus\n", s,
		     (unsigned long long)a, (unsigned long long)b);
}

/* Maximum bio size that a protocol version supports. */
static unsigned int conn_max_bio_size(struct drbd_connection *connection)
{
	if (connection->agreed_pro_version >= 100)
		return DRBD_MAX_BIO_SIZE;
	else if (connection->agreed_pro_version >= 95)
		return DRBD_MAX_BIO_SIZE_P95;
	else
		return DRBD_MAX_SIZE_H80_PACKET;
}

static int receive_sizes(struct drbd_connection *connection, struct packet_info *pi)
{
	struct drbd_peer_device *peer_device;
	struct drbd_device *device;
	struct p_sizes *p = pi->data;
	enum determine_dev_size dd = DS_UNCHANGED;
	int ldsc = 0; /* local disk size changed */
	enum dds_flags ddsf;
	unsigned int protocol_max_bio_size;
	bool have_ldev = false;
	int err;

	peer_device = conn_peer_device(connection, pi->vnr);
	if (!peer_device)
		return config_unknown_volume(connection, pi);
	device = peer_device->device;

	/* just store the peer's disk size for now.
	 * we still need to figure out whether we accept that. */
	/* In case I am diskless, need to accept the peer's *current* size.
	 *
	 * At this point, the peer knows more about my disk, or at
	 * least about what we last agreed upon, than myself.
	 * So if his c_size is less than his d_size, the most likely
	 * reason is that *my* d_size was smaller last time we checked.
	 *
	 * However, if he sends a zero current size,
	 * take his (user-capped or) backing disk size anyways.
	 */
	peer_device->max_size =
		be64_to_cpu(p->c_size) ?: be64_to_cpu(p->u_size) ?: be64_to_cpu(p->d_size);

	if (get_ldev(device)) {
		sector_t p_usize = be64_to_cpu(p->u_size), my_usize;

		have_ldev = true;

		rcu_read_lock();
		my_usize = rcu_dereference(device->ldev->disk_conf)->disk_size;
		rcu_read_unlock();

		warn_if_differ_considerably(device, "lower level device sizes",
			   peer_device->max_size, drbd_get_max_capacity(device->ldev));
		warn_if_differ_considerably(device, "user requested size",
					    p_usize, my_usize);

		/* if this is the first connect, or an otherwise expected
		 * param exchange, choose the minimum */
		if (peer_device->repl_state[NOW] == L_OFF)
			p_usize = min_not_zero(my_usize, p_usize);

		/* Never shrink a device with usable data during connect.
		   But allow online shrinking if we are connected. */
		if (drbd_new_dev_size(device, p_usize, 0) <
		    drbd_get_capacity(device->this_bdev) &&
		    device->disk_state[NOW] >= D_OUTDATED &&
		    peer_device->repl_state[NOW] < L_ESTABLISHED) {
			drbd_err(device, "The peer's disk size is too small!\n");
			change_cstate(connection, C_DISCONNECTING, CS_HARD);
			err = -EIO;
			goto out;
		}

		if (my_usize != p_usize) {
			struct disk_conf *old_disk_conf, *new_disk_conf;

			new_disk_conf = kzalloc(sizeof(struct disk_conf), GFP_KERNEL);
			if (!new_disk_conf) {
				drbd_err(device, "Allocation of new disk_conf failed\n");
				err = -ENOMEM;
				goto out;
			}

			err = mutex_lock_interruptible(&connection->resource->conf_update);
			if (err) {
				drbd_err(connection, "Interrupted while waiting for conf_update\n");
				goto out;
			}
			old_disk_conf = device->ldev->disk_conf;
			*new_disk_conf = *old_disk_conf;
			new_disk_conf->disk_size = p_usize;

			rcu_assign_pointer(device->ldev->disk_conf, new_disk_conf);
			mutex_unlock(&connection->resource->conf_update);
			synchronize_rcu();
			kfree(old_disk_conf);

			drbd_info(device, "Peer sets u_size to %lu sectors\n",
				 (unsigned long)my_usize);
		}
	}

	/* The protocol version limits how big requests can be.  In addition,
	 * peers before protocol version 94 cannot split large requests into
	 * multiple bios; their reported max_bio_size is a hard limit.
	 */
	protocol_max_bio_size = conn_max_bio_size(connection);
	peer_device->max_bio_size = min(be32_to_cpu(p->max_bio_size), protocol_max_bio_size);
	ddsf = be16_to_cpu(p->dds_flags);

	/* Leave drbd_reconsider_max_bio_size() before drbd_determine_dev_size().
	   In case we cleared the QUEUE_FLAG_DISCARD from our queue in
	   drbd_reconsider_max_bio_size(), we can be sure that after
	   drbd_determine_dev_size() no REQ_DISCARDs are in the queue. */
	if (have_ldev) {
		drbd_reconsider_max_bio_size(device, device->ldev);
		dd = drbd_determine_dev_size(device, ddsf, NULL);
		if (dd == DS_ERROR) {
			err = -EIO;
			goto out;
		}
		drbd_md_sync(device);
	} else {
		struct drbd_peer_device *peer_device;
		sector_t size = 0;

		drbd_reconsider_max_bio_size(device, NULL);
		/* I am diskless, need to accept the peer disk sizes. */

		rcu_read_lock();
		for_each_peer_device_rcu(peer_device, device) {
			/* When a peer device is in L_OFF state, max_size is zero
			 * until a P_SIZES packet is received.  */
			size = min_not_zero(size, peer_device->max_size);
		}
		rcu_read_unlock();
		if (size)
			drbd_set_my_capacity(device, size);
	}

	if (device->device_conf.max_bio_size > protocol_max_bio_size ||
	    (connection->agreed_pro_version < 94 &&
	     device->device_conf.max_bio_size > peer_device->max_bio_size)) {
		drbd_err(device, "Peer cannot deal with requests bigger than %u. "
			 "Please reduce max_bio_size in the configuration.\n",
			 peer_device->max_bio_size);
		change_cstate(connection, C_DISCONNECTING, CS_HARD);
		err = -EIO;
		goto out;
	}

	if (have_ldev) {
		if (device->ldev->known_size != drbd_get_capacity(device->ldev->backing_bdev)) {
			device->ldev->known_size = drbd_get_capacity(device->ldev->backing_bdev);
			ldsc = 1;
		}

		drbd_setup_order_type(device, be16_to_cpu(p->queue_order_type));
	}

	if (peer_device->repl_state[NOW] > L_OFF) {
		if (be64_to_cpu(p->c_size) !=
		    drbd_get_capacity(device->this_bdev) || ldsc) {
			/* we have different sizes, probably peer
			 * needs to know my new size... */
			drbd_send_sizes(peer_device, 0, ddsf);
		}
		if (test_and_clear_bit(RESIZE_PENDING, &peer_device->flags) ||
		    (dd == DS_GREW && peer_device->repl_state[NOW] == L_ESTABLISHED)) {
			if (peer_device->disk_state[NOW] >= D_INCONSISTENT &&
			    device->disk_state[NOW] >= D_INCONSISTENT) {
				if (ddsf & DDSF_NO_RESYNC)
					drbd_info(device, "Resync of new storage suppressed with --assume-clean\n");
				else
					resync_after_online_grow(peer_device);
			} else
				set_bit(RESYNC_AFTER_NEG, &peer_device->flags);
		}
	}
	err = 0;

out:
	if (have_ldev)
		put_ldev(device);
	return err;
}

static void drbd_resync(struct drbd_peer_device *peer_device,
			enum resync_reason reason) __must_hold(local)
{
	enum drbd_role peer_role = peer_device->connection->peer_role[NOW];
	enum drbd_repl_state new_repl_state;
	int hg, rule_nr, peer_node_id;
	enum drbd_state_rv rv;

	hg = drbd_handshake(peer_device, &rule_nr, &peer_node_id, reason == DISKLESS_PRIMARY);
	new_repl_state = hg < -4 || hg > 4 ? -1 : goodness_to_repl_state(peer_device, peer_role, hg);

	if (new_repl_state == -1) {
		drbd_info(peer_device, "Unexpected result of handshake() %d!\n", new_repl_state);
		return;
	} else if (new_repl_state != L_ESTABLISHED) {
		bitmap_mod_after_handshake(peer_device, hg, peer_node_id);
		drbd_info(peer_device, "Becoming %s %s\n", drbd_repl_str(new_repl_state),
			  reason == AFTER_UNSTABLE ? "after unstable" : "because primary is diskless");
	}

	rv = change_repl_state(peer_device, new_repl_state, CS_VERBOSE);
	if ((rv == SS_NOTHING_TO_DO || rv == SS_RESYNC_RUNNING) &&
	    (new_repl_state == L_WF_BITMAP_S || new_repl_state == L_WF_BITMAP_T)) {
		/* Those events might happen very quickly. In case we are still processing
		   the previous resync we need to re-enter that state. Schedule sending of
		   the bitmap here explicitly */
		peer_device->resync_again++;
		drbd_info(peer_device, "...postponing this until current resync finished\n");
	}
}

static int __receive_uuids(struct drbd_peer_device *peer_device, u64 node_mask)
{
	enum drbd_repl_state repl_state = peer_device->repl_state[NOW];
	struct drbd_device *device = peer_device->device;
	int updated_uuids = 0, err = 0;
	bool bad_server;

	bad_server =
		repl_state < L_ESTABLISHED &&
		device->disk_state[NOW] < D_INCONSISTENT &&
		device->resource->role[NOW] == R_PRIMARY &&
		(device->exposed_data_uuid & ~UUID_PRIMARY) !=
		(peer_device->current_uuid & ~UUID_PRIMARY);

	if (peer_device->connection->agreed_pro_version < 110 && bad_server) {
		drbd_err(device, "Can only connect to data with current UUID=%016llX\n",
		    (unsigned long long)device->exposed_data_uuid);
		change_cstate(peer_device->connection, C_DISCONNECTING, CS_HARD);
		return -EIO;
	}

	if (get_ldev(device)) {
		int skip_initial_sync =
			repl_state == L_ESTABLISHED &&
			peer_device->connection->agreed_pro_version >= 90 &&
			drbd_current_uuid(device) == UUID_JUST_CREATED &&
			(peer_device->uuid_flags & UUID_FLAG_SKIP_INITIAL_SYNC);
		if (skip_initial_sync) {
			unsigned long irq_flags;

			drbd_info(device, "Accepted new current UUID, preparing to skip initial sync\n");
			drbd_bitmap_io(device, &drbd_bmio_clear_all_n_write,
					"clear_n_write from receive_uuids",
					BM_LOCK_SET | BM_LOCK_CLEAR | BM_LOCK_BULK, NULL);
			_drbd_uuid_set_current(device, peer_device->current_uuid);
			_drbd_uuid_set_bitmap(peer_device, 0);
			begin_state_change(device->resource, &irq_flags, CS_VERBOSE);
			/* FIXME: Note that req_lock was not taken here before! */
			__change_disk_state(device, D_UP_TO_DATE);
			__change_peer_disk_state(peer_device, D_UP_TO_DATE);
			end_state_change(device->resource, &irq_flags);
			updated_uuids = 1;
		}

		if (peer_device->uuid_flags & UUID_FLAG_NEW_DATAGEN) {
			drbd_warn(peer_device, "received new current UUID: %016llX\n", peer_device->current_uuid);
			drbd_uuid_received_new_current(peer_device, peer_device->current_uuid, node_mask);
		}

		if (device->disk_state[NOW] > D_OUTDATED) {
			int hg, unused_int;
			hg = drbd_uuid_compare(peer_device, &unused_int, &unused_int);

			if (hg == -3 || hg == -2) {
				struct drbd_resource *resource = device->resource;
				unsigned long irq_flags;

				begin_state_change(resource, &irq_flags, CS_VERBOSE);
				if (device->disk_state[NEW] > D_OUTDATED)
					__change_disk_state(device, D_OUTDATED);
				end_state_change(resource, &irq_flags);
			}
		}

		drbd_uuid_detect_finished_resyncs(peer_device);

		drbd_md_sync(device);
		put_ldev(device);
	} else if (device->disk_state[NOW] < D_INCONSISTENT && !bad_server &&
		   peer_device->current_uuid != device->exposed_data_uuid) {
		struct drbd_resource *resource = device->resource;

		spin_lock_irq(&resource->req_lock);
		if (resource->state_change_flags) {
			drbd_info(peer_device, "Delaying update of exposed data uuid\n");
			device->next_exposed_data_uuid = peer_device->current_uuid;
		} else
			updated_uuids = drbd_set_exposed_data_uuid(device, peer_device->current_uuid);
		spin_unlock_irq(&resource->req_lock);

	}

	if (updated_uuids)
		drbd_print_uuids(peer_device, "receiver updated UUIDs to");

	peer_device->uuid_authoritative_nodes =
		peer_device->uuid_flags & UUID_FLAG_STABLE ? 0 : node_mask;

	if ((repl_state == L_SYNC_TARGET || repl_state == L_PAUSED_SYNC_T) &&
	    !(peer_device->uuid_flags & UUID_FLAG_STABLE) &&
	    !drbd_stable_sync_source_present(peer_device, NOW))
		set_bit(UNSTABLE_RESYNC, &peer_device->flags);

	return err;
}

static int receive_uuids(struct drbd_connection *connection, struct packet_info *pi)
{
	const int node_id = connection->resource->res_opts.node_id;
	struct drbd_peer_device *peer_device;
	struct p_uuids *p = pi->data;
	int history_uuids, i;

	peer_device = conn_peer_device(connection, pi->vnr);
	if (!peer_device)
		return config_unknown_volume(connection, pi);

	history_uuids = min_t(int, HISTORY_UUIDS_V08,
			      ARRAY_SIZE(peer_device->history_uuids));

	peer_device->current_uuid = be64_to_cpu(p->current_uuid);
	peer_device->bitmap_uuids[node_id] = be64_to_cpu(p->bitmap_uuid);
	for (i = 0; i < history_uuids; i++)
		peer_device->history_uuids[i] = be64_to_cpu(p->history_uuids[i]);
	for (; i < ARRAY_SIZE(peer_device->history_uuids); i++)
		peer_device->history_uuids[i] = 0;
	peer_device->dirty_bits = be64_to_cpu(p->dirty_bits);
	peer_device->uuid_flags = be64_to_cpu(p->uuid_flags) | UUID_FLAG_STABLE;
	peer_device->uuids_received = true;

	return __receive_uuids(peer_device, 0);
}

static int receive_uuids110(struct drbd_connection *connection, struct packet_info *pi)
{
	struct drbd_peer_device *peer_device;
	struct p_uuids110 *p = pi->data;
	int bitmap_uuids, history_uuids, rest, i, pos, err;
	u64 bitmap_uuids_mask;
	struct drbd_peer_md *peer_md = NULL;
	struct drbd_device *device;


	peer_device = conn_peer_device(connection, pi->vnr);
	if (!peer_device)
		return config_unknown_volume(connection, pi);

	device = peer_device->device;

	peer_device->current_uuid = be64_to_cpu(p->current_uuid);
	peer_device->dirty_bits = be64_to_cpu(p->dirty_bits);
	peer_device->uuid_flags = be64_to_cpu(p->uuid_flags);
	bitmap_uuids_mask = be64_to_cpu(p->bitmap_uuids_mask);
	if (bitmap_uuids_mask & ~(NODE_MASK(DRBD_PEERS_MAX) - 1))
		return -EIO;
	bitmap_uuids = hweight64(bitmap_uuids_mask);

	if (pi->size / sizeof(p->other_uuids[0]) < bitmap_uuids)
		return -EIO;
	history_uuids = pi->size / sizeof(p->other_uuids[0]) - bitmap_uuids;
	if (history_uuids > ARRAY_SIZE(peer_device->history_uuids))
		history_uuids = ARRAY_SIZE(peer_device->history_uuids);

	err = drbd_recv_into(connection, p->other_uuids,
			     (bitmap_uuids + history_uuids) *
			     sizeof(p->other_uuids[0]));
	if (err)
		return err;

	rest = pi->size - (bitmap_uuids + history_uuids) * sizeof(p->other_uuids[0]);
	if (rest && !ignore_remaining_packet(connection, rest))
		return -EIO;

	if (get_ldev(device))
		peer_md = device->ldev->md.peers;
	pos = 0;
	for (i = 0; i < ARRAY_SIZE(peer_device->bitmap_uuids); i++) {
		if (bitmap_uuids_mask & NODE_MASK(i)) {
			peer_device->bitmap_uuids[i] = be64_to_cpu(p->other_uuids[pos++]);
			if (peer_md && peer_md[i].bitmap_index == -1)
				peer_md[i].flags |= MDF_NODE_EXISTS;
		} else {
			peer_device->bitmap_uuids[i] = 0;
		}
	}
	if (peer_md)
		put_ldev(device);

	for (i = 0; i < history_uuids; i++)
		peer_device->history_uuids[i++] = be64_to_cpu(p->other_uuids[pos++]);
	while (i < ARRAY_SIZE(peer_device->history_uuids))
		peer_device->history_uuids[i++] = 0;
	peer_device->uuids_received = true;

	err = __receive_uuids(peer_device, be64_to_cpu(p->node_mask));

	if (peer_device->uuid_flags & UUID_FLAG_GOT_STABLE) {
		struct drbd_device *device = peer_device->device;

		if (peer_device->repl_state[NOW] == L_ESTABLISHED &&
		    drbd_device_stable(device, NULL) && get_ldev(device)) {
			drbd_send_uuids(peer_device, UUID_FLAG_RESYNC, 0);
			drbd_resync(peer_device, AFTER_UNSTABLE);
			put_ldev(device);
		}
	}

	if (peer_device->uuid_flags & UUID_FLAG_RESYNC) {
		if (get_ldev(device)) {
			bool dp = peer_device->uuid_flags & UUID_FLAG_DISKLESS_PRIMARY;
			drbd_resync(peer_device, dp ? DISKLESS_PRIMARY : AFTER_UNSTABLE);
			put_ldev(device);
		}
	}

	return err;
}

/**
 * convert_state() - Converts the peer's view of the cluster state to our point of view
 * @peer_state:	The state as seen by the peer.
 */
static union drbd_state convert_state(union drbd_state peer_state)
{
	union drbd_state state;

	static enum drbd_conn_state c_tab[] = {
		[L_OFF] = L_OFF,
		[L_ESTABLISHED] = L_ESTABLISHED,

		[L_STARTING_SYNC_S] = L_STARTING_SYNC_T,
		[L_STARTING_SYNC_T] = L_STARTING_SYNC_S,
		[C_DISCONNECTING] = C_TEAR_DOWN, /* C_NETWORK_FAILURE, */
		[C_CONNECTING] = C_CONNECTING,
		[L_VERIFY_S]       = L_VERIFY_T,
		[C_MASK]   = C_MASK,
	};

	state.i = peer_state.i;

	state.conn = c_tab[peer_state.conn];
	state.peer = peer_state.role;
	state.role = peer_state.peer;
	state.pdsk = peer_state.disk;
	state.disk = peer_state.pdsk;
	state.peer_isp = (peer_state.aftr_isp | peer_state.user_isp);

	return state;
}

static enum drbd_state_rv
__change_connection_state(struct drbd_connection *connection,
			  union drbd_state mask, union drbd_state val,
			  enum chg_state_flags flags)
{
	struct drbd_resource *resource = connection->resource;

	if (mask.role) {
		/* not allowed */
	}
	if (mask.susp) {
		mask.susp ^= -1;
		__change_io_susp_user(resource, val.susp);
	}
	if (mask.susp_nod) {
		mask.susp_nod ^= -1;
		__change_io_susp_no_data(resource, val.susp_nod);
	}
	if (mask.susp_fen) {
		mask.susp_fen ^= -1;
		__change_io_susp_fencing(resource, val.susp_fen);
	}
	if (mask.disk) {
		/* Handled in __change_peer_device_state(). */
		mask.disk ^= -1;
	}
	if (mask.conn) {
		mask.conn ^= -1;
		__change_cstate(connection,
				min_t(enum drbd_conn_state, val.conn, C_CONNECTED));
	}
	if (mask.pdsk) {
		/* Handled in __change_peer_device_state(). */
		mask.pdsk ^= -1;
	}
	if (mask.peer) {
		mask.peer ^= -1;
		__change_peer_role(connection, val.peer);
	}
	if (mask.i) {
		drbd_info(connection, "Remote state change: request %u/%u not "
		"understood\n", mask.i, val.i & mask.i);
		return SS_NOT_SUPPORTED;
	}
	return SS_SUCCESS;
}

static enum drbd_state_rv
__change_peer_device_state(struct drbd_peer_device *peer_device,
			   union drbd_state mask, union drbd_state val)
{
	struct drbd_device *device = peer_device->device;

	if (mask.peer) {
		/* Handled in __change_connection_state(). */
		mask.peer ^= -1;
	}
	if (mask.disk) {
		mask.disk ^= -1;
		__change_disk_state(device, val.disk);
	}

	if (mask.conn) {
		mask.conn ^= -1;
		__change_repl_state(peer_device,
				max_t(enum drbd_repl_state, val.conn, L_OFF));
	}
	if (mask.pdsk) {
		mask.pdsk ^= -1;
		__change_peer_disk_state(peer_device, val.pdsk);
	}
	if (mask.user_isp) {
		mask.user_isp ^= -1;
		__change_resync_susp_user(peer_device, val.user_isp);
	}
	if (mask.peer_isp) {
		mask.peer_isp ^= -1;
		__change_resync_susp_peer(peer_device, val.peer_isp);
	}
	if (mask.aftr_isp) {
		mask.aftr_isp ^= -1;
		__change_resync_susp_dependency(peer_device, val.aftr_isp);
	}
	if (mask.i) {
		drbd_info(peer_device, "Remote state change: request %u/%u not "
		"understood\n", mask.i, val.i & mask.i);
		return SS_NOT_SUPPORTED;
	}
	return SS_SUCCESS;
}

/**
 * change_connection_state()  -  change state of a connection and all its peer devices
 *
 * Also changes the state of the peer devices' devices and of the resource.
 * Cluster-wide state changes are not supported.
 */
static enum drbd_state_rv
change_connection_state(struct drbd_connection *connection,
			union drbd_state mask,
			union drbd_state val,
			struct twopc_reply *reply,
			enum chg_state_flags flags)
{
	struct drbd_resource *resource = connection->resource;
	struct drbd_peer_device *peer_device;
	unsigned long irq_flags;
	enum drbd_state_rv rv;
	int vnr;

	mask = convert_state(mask);
	val = convert_state(val);

	begin_state_change(resource, &irq_flags, flags);
	idr_for_each_entry(&connection->peer_devices, peer_device, vnr) {
		rv = __change_peer_device_state(peer_device, mask, val);
		if (rv < SS_SUCCESS)
			goto fail;
	}
	rv = __change_connection_state(connection, mask, val, flags);
	if (rv < SS_SUCCESS)
		goto fail;

	if (reply) {
		u64 directly_reachable = directly_connected_nodes(resource, NEW) |
			NODE_MASK(resource->res_opts.node_id);

		if (reply->primary_nodes & ~directly_reachable)
			__outdate_myself(resource);
	}

	rv = end_state_change(resource, &irq_flags);
out:
	return rv;
fail:
	abort_state_change(resource, &irq_flags);
	goto out;
}

/**
 * change_peer_device_state()  -  change state of a peer and its connection
 *
 * Also changes the state of the peer device's device and of the resource.
 * Cluster-wide state changes are not supported.
 */
static enum drbd_state_rv
change_peer_device_state(struct drbd_peer_device *peer_device,
			 union drbd_state mask,
			 union drbd_state val,
			 enum chg_state_flags flags)
{
	struct drbd_connection *connection = peer_device->connection;
	unsigned long irq_flags;
	enum drbd_state_rv rv;

	mask = convert_state(mask);
	val = convert_state(val);

	begin_state_change(connection->resource, &irq_flags, flags);
	rv = __change_peer_device_state(peer_device, mask, val);
	if (rv < SS_SUCCESS)
		goto fail;
	rv = __change_connection_state(connection, mask, val, flags);
	if (rv < SS_SUCCESS)
		goto fail;
	rv = end_state_change(connection->resource, &irq_flags);
out:
	return rv;
fail:
	abort_state_change(connection->resource, &irq_flags);
	goto out;
}

static int receive_req_state(struct drbd_connection *connection, struct packet_info *pi)
{
	struct drbd_resource *resource = connection->resource;
	struct drbd_peer_device *peer_device = NULL;
	struct p_req_state *p = pi->data;
	union drbd_state mask, val;
	enum chg_state_flags flags = CS_VERBOSE | CS_LOCAL_ONLY | CS_TWOPC;
	enum drbd_state_rv rv;
	int vnr = -1;

	if (!expect(connection, connection->agreed_pro_version < 110)) {
		drbd_err(connection, "Packet %s not allowed in protocol version %d\n",
			 drbd_packet_name(pi->cmd),
			 connection->agreed_pro_version);
		return -EIO;
	}

	mask.i = be32_to_cpu(p->mask);
	val.i = be32_to_cpu(p->val);

	/* P_STATE_CHG_REQ packets must have a valid vnr.  P_CONN_ST_CHG_REQ
	 * packets have an undefined vnr. */
	if (pi->cmd == P_STATE_CHG_REQ) {
		peer_device = conn_peer_device(connection, pi->vnr);
		if (!peer_device) {
			if (mask.i == ((union drbd_state){{.conn = conn_MASK}}).i &&
			    val.i == ((union drbd_state){{.conn = L_OFF}}).i) {
				/* The peer removed this volume, we do not have it... */
				drbd_send_sr_reply(connection, vnr, SS_NOTHING_TO_DO);
				return 0;
			}

			return -EIO;
		}
		vnr = peer_device->device->vnr;
	}

	rv = SS_SUCCESS;
	spin_lock_irq(&resource->req_lock);
	if (resource->remote_state_change)
		rv = SS_CONCURRENT_ST_CHG;
	else
		resource->remote_state_change = true;
	spin_unlock_irq(&resource->req_lock);

	if (rv != SS_SUCCESS) {
		drbd_info(connection, "Rejecting concurrent remote state change\n");
		drbd_send_sr_reply(connection, vnr, rv);
		return 0;
	}

	/* Send the reply before carrying out the state change: this is needed
	 * for connection state changes which close the network connection.  */
	if (peer_device) {
		rv = change_peer_device_state(peer_device, mask, val, flags | CS_PREPARE);
		drbd_send_sr_reply(connection, vnr, rv);
		rv = change_peer_device_state(peer_device, mask, val, flags | CS_PREPARED);
		if (rv >= SS_SUCCESS)
			drbd_md_sync(peer_device->device);
	} else {
		flags |= CS_IGN_OUTD_FAIL;
		rv = change_connection_state(connection, mask, val, NULL, flags | CS_PREPARE);
		drbd_send_sr_reply(connection, vnr, rv);
		change_connection_state(connection, mask, val, NULL, flags | CS_PREPARED);
	}

	spin_lock_irq(&resource->req_lock);
	resource->remote_state_change = false;
	spin_unlock_irq(&resource->req_lock);
	wake_up(&resource->twopc_wait);
	queue_queued_twopc(resource);

	return 0;
}

int abort_nested_twopc_work(struct drbd_work *work, int cancel)
{
	struct drbd_resource *resource =
		container_of(work, struct drbd_resource, twopc_work);
	bool prepared = false;

	spin_lock_irq(&resource->req_lock);
	if (resource->twopc_reply.initiator_node_id != -1) {
		resource->remote_state_change = false;
		resource->twopc_reply.initiator_node_id = -1;
		if (resource->twopc_parent) {
			kref_debug_put(&resource->twopc_parent->kref_debug, 9);
			kref_put(&resource->twopc_parent->kref,
				 drbd_destroy_connection);
			resource->twopc_parent = NULL;
		}
		prepared = true;
	}
	resource->twopc_work.cb = NULL;
	spin_unlock_irq(&resource->req_lock);
	wake_up(&resource->twopc_wait);
	queue_queued_twopc(resource);

	if (prepared)
		abort_prepared_state_change(resource);
	return 0;
}

void twopc_timer_fn(unsigned long data)
{
	struct drbd_resource *resource = (struct drbd_resource *) data;
	unsigned long irq_flags;

	spin_lock_irqsave(&resource->req_lock, irq_flags);
	if (resource->twopc_work.cb == NULL) {
		drbd_err(resource, "Two-phase commit %u timeout\n",
			   resource->twopc_reply.tid);
		resource->twopc_work.cb = abort_nested_twopc_work;
		drbd_queue_work(&resource->work, &resource->twopc_work);
	} else {
		mod_timer(&resource->twopc_timer, jiffies + HZ/10);
	}
	spin_unlock_irqrestore(&resource->req_lock, irq_flags);
}

static enum drbd_state_rv outdate_if_weak(struct drbd_resource *resource,
					  struct twopc_reply *reply,
					  enum chg_state_flags flags)
{
	if (reply->primary_nodes & ~reply->reachable_nodes) {
		unsigned long irq_flags;

		begin_state_change(resource, &irq_flags, flags);
		__outdate_myself(resource);
		return end_state_change(resource, &irq_flags);
	}

	return SS_NOTHING_TO_DO;
}

enum csc_rv {
	CSC_CLEAR,
	CSC_REJECT,
	CSC_ABORT_LOCAL,
	CSC_QUEUE,
	CSC_TID_MISS,
	CSC_MATCH,
};

static enum csc_rv
check_concurrent_transactions(struct drbd_resource *resource, struct twopc_reply *new_r)
{
	struct twopc_reply *ongoing = &resource->twopc_reply;

	if (!resource->remote_state_change)
		return CSC_CLEAR;

	if (new_r->initiator_node_id < ongoing->initiator_node_id) {
		if (ongoing->initiator_node_id == resource->res_opts.node_id)
			return CSC_ABORT_LOCAL;
		else
			return CSC_QUEUE;
	} else if (new_r->initiator_node_id > ongoing->initiator_node_id) {
		return CSC_REJECT;
	}
	if (new_r->tid != ongoing->tid)
		return CSC_TID_MISS;

	return CSC_MATCH;
}


static bool when_done_lock(struct drbd_resource *resource)
{
	spin_lock_irq(&resource->req_lock);
	if (!resource->remote_state_change)
		return true;
	spin_unlock_irq(&resource->req_lock);
	return false;
}

static int abort_local_transaction(struct drbd_resource *resource)
{
	long t = twopc_timeout(resource);

	set_bit(TWOPC_ABORT_LOCAL, &resource->flags);
	spin_unlock_irq(&resource->req_lock);
	wake_up(&resource->state_wait);
	t = wait_event_timeout(resource->twopc_wait, when_done_lock(resource), t);
	clear_bit(TWOPC_ABORT_LOCAL, &resource->flags);
	return t ? 0 : -ETIMEDOUT;
}

static void arm_queue_twopc_timer(struct drbd_resource *resource)
{
	struct queued_twopc *q;
	q = list_first_entry_or_null(&resource->queued_twopc, struct queued_twopc, w.list);

	if (q) {
		unsigned long t = twopc_timeout(resource) / 4;
		mod_timer(&resource->queued_twopc_timer, q->start_jif + t);
	} else {
		del_timer(&resource->queued_twopc_timer);
	}
}

static int queue_twopc(struct drbd_connection *connection, struct twopc_reply *twopc, struct packet_info *pi)
{
	struct drbd_resource *resource = connection->resource;
	struct queued_twopc *q;
	bool was_empty, already_queued = false;

	spin_lock_irq(&resource->queued_twopc_lock);
	list_for_each_entry(q, &resource->queued_twopc, w.list) {
		if (q->reply.tid == twopc->tid &&
		    q->reply.initiator_node_id == twopc->initiator_node_id)
			already_queued = true;
	}
	spin_unlock_irq(&resource->queued_twopc_lock);

	if (already_queued)
		return 0;

	q = kmalloc(sizeof(*q), GFP_NOIO);
	if (!q)
		return -ENOMEM;

	q->reply = *twopc;
	q->packet_data = *(struct p_twopc_request *)pi->data;
	q->packet_info = *pi;
	q->packet_info.data = &q->packet_data;
	kref_get(&connection->kref);
	q->connection = connection;
	q->start_jif = jiffies;

	spin_lock_irq(&resource->queued_twopc_lock);
	was_empty = list_empty(&resource->queued_twopc);
	list_add_tail(&q->w.list, &resource->queued_twopc);
	if (was_empty)
		arm_queue_twopc_timer(resource);
	spin_unlock_irq(&resource->queued_twopc_lock);

	return 0;
}

static int queued_twopc_work(struct drbd_work *w, int cancel)
{
	struct queued_twopc *q = container_of(w, struct queued_twopc, w);
	struct drbd_connection *connection = q->connection;
	unsigned long t = twopc_timeout(connection->resource) / 4;

	if (jiffies - q->start_jif >= t || cancel) {
		if (!cancel)
			drbd_info(connection, "Rejecting concurrent "
				  "remote state change %u because of "
				  "state change %u takes too long\n",
				  q->reply.tid,
				  connection->resource->twopc_reply.tid);
		drbd_send_twopc_reply(connection, P_TWOPC_RETRY, &q->reply);
	} else {
		process_twopc(connection, &q->reply, &q->packet_info, q->start_jif);
	}

	kref_put(&connection->kref, drbd_destroy_connection);
	kfree(q);

	return 0;
}

void queued_twopc_timer_fn(unsigned long data)
{
	struct drbd_resource *resource = (struct drbd_resource *) data;
	struct queued_twopc *q;
	unsigned long irq_flags;
	unsigned long t = twopc_timeout(resource) / 4;

	spin_lock_irqsave(&resource->queued_twopc_lock, irq_flags);
	q = list_first_entry_or_null(&resource->queued_twopc, struct queued_twopc, w.list);
	if (q) {
		if (jiffies - q->start_jif >= t)
			list_del(&q->w.list);
		else
			q = NULL;
	}
	spin_unlock_irqrestore(&resource->queued_twopc_lock, irq_flags);

	if (q) {
		q->w.cb = &queued_twopc_work;
		drbd_queue_work(&resource->work , &q->w);
	}
}

void queue_queued_twopc(struct drbd_resource *resource)
{
	struct queued_twopc *q;
	unsigned long irq_flags;

	spin_lock_irqsave(&resource->queued_twopc_lock, irq_flags);
	q = list_first_entry_or_null(&resource->queued_twopc, struct queued_twopc, w.list);
	if (q) {
		resource->starting_queued_twopc = q;
		mb();
		list_del(&q->w.list);
		arm_queue_twopc_timer(resource);
	}
	spin_unlock_irqrestore(&resource->queued_twopc_lock, irq_flags);

	if (!q)
		return;

	q->w.cb = &queued_twopc_work;
	drbd_queue_work(&resource->work , &q->w);
}

static int abort_starting_twopc(struct drbd_resource *resource, struct twopc_reply *twopc)
{
	struct queued_twopc *q = resource->starting_queued_twopc;

	if (q && q->reply.tid == twopc->tid) {
		q->reply.is_aborted = 1;
		return 0;
	}

	return -ENOENT;
}

static int abort_queued_twopc(struct drbd_resource *resource, struct twopc_reply *twopc)
{
	struct queued_twopc *q;
	unsigned long irq_flags;

	spin_lock_irqsave(&resource->queued_twopc_lock, irq_flags);
	list_for_each_entry(q, &resource->queued_twopc, w.list) {
		if (q->reply.tid == twopc->tid) {
			list_del(&q->w.list);
			goto found;
		}
	}
	q = NULL;
found:
	spin_unlock_irqrestore(&resource->queued_twopc_lock, irq_flags);

	if (q) {
		kref_put(&q->connection->kref, drbd_destroy_connection);
		kfree(q);
		return 0;
	}

	return -ENOENT;
}

static int receive_twopc(struct drbd_connection *connection, struct packet_info *pi)
{
	struct drbd_resource *resource = connection->resource;
	struct p_twopc_request *p = pi->data;
	struct twopc_reply reply;
	int rv;

	reply.vnr = pi->vnr;
	reply.tid = be32_to_cpu(p->tid);
	reply.initiator_node_id = be32_to_cpu(p->initiator_node_id);
	reply.target_node_id = be32_to_cpu(p->target_node_id);
	reply.reachable_nodes = directly_connected_nodes(resource, NOW) |
				NODE_MASK(resource->res_opts.node_id);
	reply.primary_nodes = be64_to_cpu(p->primary_nodes);
	reply.weak_nodes = 0;
	reply.is_disconnect = 0;
	reply.is_aborted = 0;

	rv = process_twopc(connection, &reply, pi, jiffies);

	return rv;
}

static void nested_twopc_abort(struct drbd_resource *resource, int vnr, enum drbd_packet cmd,
			       struct p_twopc_request *request)
{
	struct drbd_connection *connection;
	u64 nodes_to_reach, reach_immediately, im;

	spin_lock_irq(&resource->req_lock);
	nodes_to_reach = be64_to_cpu(request->nodes_to_reach);
	reach_immediately = directly_connected_nodes(resource, NOW) & nodes_to_reach;
	nodes_to_reach &= ~(reach_immediately | NODE_MASK(resource->res_opts.node_id));
	request->nodes_to_reach = cpu_to_be64(nodes_to_reach);
	spin_unlock_irq(&resource->req_lock);

	for_each_connection_ref(connection, im, resource) {
		u64 mask = NODE_MASK(connection->peer_node_id);
		if (reach_immediately & mask)
			conn_send_twopc_request(connection, vnr, cmd, request);
	}
}


static int process_twopc(struct drbd_connection *connection,
			 struct twopc_reply *reply,
			 struct packet_info *pi,
			 unsigned long receive_jif)
{
	struct drbd_connection *affected_connection = connection;
	struct drbd_resource *resource = connection->resource;
	struct drbd_peer_device *peer_device = NULL;
	struct p_twopc_request *p = pi->data;
	union drbd_state mask = {}, val = {};
	enum chg_state_flags flags = CS_VERBOSE | CS_LOCAL_ONLY;
	enum drbd_state_rv rv;
	enum csc_rv csc_rv;

	/* Check for concurrent transactions and duplicate packets. */
	spin_lock_irq(&resource->req_lock);
	resource->starting_queued_twopc = NULL;
	if (reply->is_aborted) {
		spin_unlock_irq(&resource->req_lock);
		return 0;
	}
	csc_rv = check_concurrent_transactions(resource, reply);

	if (csc_rv == CSC_CLEAR) {
		if (pi->cmd != P_TWOPC_PREPARE) {
			/* We have committed or aborted this transaction already. */
			spin_unlock_irq(&resource->req_lock);
			drbd_debug(connection, "Ignoring %s packet %u\n",
				   drbd_packet_name(pi->cmd),
				   reply->tid);
			return 0;
		}
		resource->remote_state_change = true;
	} else if (csc_rv == CSC_MATCH && pi->cmd != P_TWOPC_PREPARE) {
		flags |= CS_PREPARED;
	} else if (csc_rv == CSC_ABORT_LOCAL && pi->cmd == P_TWOPC_PREPARE) {
		int err;

		drbd_info(connection, "Aborting local state change %u to yield to remote "
			  "state change %u.\n",
			  resource->twopc_reply.tid,
			  reply->tid);
		err = abort_local_transaction(resource);
		if (err) {
			/* abort_local_transaction() comes back unlocked if it fails... */
			drbd_info(connection, "Aborting local state change %u "
				  "failed. Rejecting remote state change %u.\n",
				  resource->twopc_reply.tid,
				  reply->tid);
			drbd_send_twopc_reply(connection, P_TWOPC_RETRY, reply);
			return 0;
		}
		resource->remote_state_change = true;
	} else if (pi->cmd == P_TWOPC_ABORT) {
		/* crc_rc != CRC_MATCH */
		int err;

		err = abort_starting_twopc(resource, reply);
		spin_unlock_irq(&resource->req_lock);
		if (err) {
			err = abort_queued_twopc(resource, reply);
			if (err)
				drbd_info(connection, "Ignoring %s packet %u.\n",
					  drbd_packet_name(pi->cmd),
					  reply->tid);
		}

		nested_twopc_abort(resource, pi->vnr, pi->cmd, p);
		return 0;
	} else {
		spin_unlock_irq(&resource->req_lock);

		if (csc_rv == CSC_REJECT) {
		reject:
			drbd_info(connection, "Rejecting concurrent "
				  "remote state change %u because of "
				  "state change %u\n",
				  reply->tid,
				  resource->twopc_reply.tid);
			drbd_send_twopc_reply(connection, P_TWOPC_RETRY, reply);
			return 0;
		}

		if (pi->cmd == P_TWOPC_PREPARE) {
			if (csc_rv == CSC_QUEUE) {
				int err = queue_twopc(connection, reply, pi);
				if (err)
					goto reject;
			} else if (csc_rv == CSC_TID_MISS) {
				goto reject;
			} else if (csc_rv == CSC_MATCH) {
				/* We have prepared this transaction already. */
				drbd_send_twopc_reply(connection, P_TWOPC_YES, reply);
			}
		} else {
			drbd_info(connection, "Ignoring %s packet %u "
				  "current processing state change %u\n",
				  drbd_packet_name(pi->cmd),
				  reply->tid,
				  resource->twopc_reply.tid);
		}
		return 0;
	}

	if (reply->initiator_node_id != connection->peer_node_id) {
		/*
		 * This is an indirect request.  Unless we are directly
		 * connected to the initiator as well as indirectly, we don't
		 * have connection or peer device objects for this peer.
		 */
		for_each_connection(affected_connection, resource) {
			/* for_each_connection() protected by holding req_lock here */
			if (reply->initiator_node_id ==
			    affected_connection->peer_node_id)
				goto directly_connected;
		}
		/* only indirectly connected */
		affected_connection = NULL;
		goto next;
	}

    directly_connected:
	if (reply->target_node_id != -1 &&
	    reply->target_node_id != resource->res_opts.node_id) {
		affected_connection = NULL;
		goto next;
	}

	mask.i = be32_to_cpu(p->mask);
	val.i = be32_to_cpu(p->val);

	if (mask.conn == conn_MASK) {
		u64 m = NODE_MASK(reply->initiator_node_id);

		if (val.conn == C_CONNECTED)
			reply->reachable_nodes |= m;
		if (val.conn == C_DISCONNECTING) {
			reply->reachable_nodes &= ~m;
			reply->is_disconnect = 1;
		}
	}

	if (pi->vnr != -1) {
		peer_device = conn_peer_device(affected_connection, pi->vnr);
		/* If we do not know the peer_device, then we are fine with
		   whatever is going on in the cluster. E.g. detach and del-minor
		   one each node, one after the other */

		affected_connection = NULL; /* It is intended for a peer_device! */
	}

    next:
	if (pi->cmd == P_TWOPC_PREPARE) {
		if ((mask.peer == role_MASK && val.peer == R_PRIMARY) ||
		    (mask.peer != role_MASK && resource->role[NOW] == R_PRIMARY)) {
			reply->primary_nodes = NODE_MASK(resource->res_opts.node_id);
			reply->weak_nodes = ~reply->reachable_nodes;
		}
	}

	resource->twopc_reply = *reply;
	spin_unlock_irq(&resource->req_lock);

	switch(pi->cmd) {
	case P_TWOPC_PREPARE:
		drbd_info(connection, "Preparing remote state change %u "
			  "(primary_nodes=%lX, weak_nodes=%lX)\n",
			  reply->tid,
			  (unsigned long)reply->primary_nodes,
			  (unsigned long)reply->weak_nodes);
		flags |= CS_PREPARE;
		break;
	case P_TWOPC_ABORT:
		drbd_info(connection, "Aborting remote state change %u\n",
			  reply->tid);
		flags |= CS_ABORT;
		break;
	default:
		drbd_info(connection, "Committing remote state change %u\n",
			  reply->tid);
		break;
	}

	if (peer_device)
		rv = change_peer_device_state(peer_device, mask, val, flags);
	else if (affected_connection)
		rv = change_connection_state(affected_connection,
					     mask, val, reply, flags | CS_IGN_OUTD_FAIL);
	else
		rv = outdate_if_weak(resource, reply, flags);

	if (flags & CS_PREPARE) {
		spin_lock_irq(&resource->req_lock);
		kref_get(&connection->kref);
		kref_debug_get(&connection->kref_debug, 9);
		resource->twopc_parent = connection;
		mod_timer(&resource->twopc_timer, receive_jif + twopc_timeout(resource));
		spin_unlock_irq(&resource->req_lock);

		if (rv >= SS_SUCCESS) {
			nested_twopc_request(resource, pi->vnr, pi->cmd, p);
		} else {
			enum drbd_packet cmd = (rv == SS_IN_TRANSIENT_STATE) ?
				P_TWOPC_RETRY : P_TWOPC_NO;
			drbd_send_twopc_reply(connection, cmd, reply);
		}
	} else {
		if (flags & CS_PREPARED)
			del_timer(&resource->twopc_timer);

		nested_twopc_request(resource, pi->vnr, pi->cmd, p);
		clear_remote_state_change(resource);

		if (peer_device && rv >= SS_SUCCESS && !(flags & CS_ABORT))
			drbd_md_sync(peer_device->device);

		if (rv >= SS_SUCCESS && !(flags & CS_ABORT)) {
			struct drbd_device *device;
			int vnr;

			if (affected_connection &&
			    mask.conn == conn_MASK && val.conn == C_CONNECTED)
				conn_connect2(connection);

			idr_for_each_entry(&resource->devices, device, vnr) {
				u64 nedu = device->next_exposed_data_uuid;
				if (!nedu)
					continue;
				if (device->disk_state[NOW] < D_INCONSISTENT)
					drbd_set_exposed_data_uuid(device, nedu);
				device->next_exposed_data_uuid = 0;
			}
		}
	}

	return 0;
}

static void try_to_get_resynced(struct drbd_device *device)
{
	struct drbd_peer_device *peer_device;

	rcu_read_lock();
	for_each_peer_device_rcu(peer_device, device) {
		if (peer_device->disk_state[NOW] == D_UP_TO_DATE)
			goto found;
	}
	peer_device = NULL;
found:
	rcu_read_unlock();

	if (peer_device && get_ldev(device)) {
		drbd_resync(peer_device, DISKLESS_PRIMARY);
		drbd_send_uuids(peer_device, UUID_FLAG_RESYNC | UUID_FLAG_DISKLESS_PRIMARY, 0);
		put_ldev(device);
	}
}

static int receive_state(struct drbd_connection *connection, struct packet_info *pi)
{
	struct drbd_resource *resource = connection->resource;
	struct drbd_peer_device *peer_device = NULL;
	enum drbd_repl_state *repl_state;
	struct drbd_device *device = NULL;
	struct p_state *p = pi->data;
	union drbd_state old_peer_state, peer_state;
	enum drbd_disk_state peer_disk_state;
	enum drbd_repl_state new_repl_state;
	bool peer_was_resync_target, try_to_get_resync = false;
	int rv;

	if (pi->vnr != -1) {
		peer_device = conn_peer_device(connection, pi->vnr);
		if (!peer_device)
			return config_unknown_volume(connection, pi);
		device = peer_device->device;
	}

	peer_state.i = be32_to_cpu(p->state);

	if (connection->agreed_pro_version < 110) {
		/* Before drbd-9.0 there was no D_DETACHING it was D_FAILED... */
		if (peer_state.disk >= D_DETACHING)
			peer_state.disk++;
		if (peer_state.pdsk >= D_DETACHING)
			peer_state.pdsk++;
	}

	if (pi->vnr == -1) {
		if (peer_state.role == R_SECONDARY) {
			unsigned long irq_flags;

			begin_state_change(resource, &irq_flags, CS_HARD | CS_VERBOSE);
			__change_peer_role(connection, R_SECONDARY);
			rv = end_state_change(resource, &irq_flags);
			if (rv < SS_SUCCESS)
				goto fail;
		}
		return 0;
        }

	peer_disk_state = peer_state.disk;
	if (peer_state.disk == D_NEGOTIATING) {
		peer_disk_state = peer_device->uuid_flags & UUID_FLAG_INCONSISTENT ?
			D_INCONSISTENT : D_CONSISTENT;
		drbd_info(device, "real peer disk state = %s\n", drbd_disk_str(peer_disk_state));
	}

	spin_lock_irq(&resource->req_lock);
	old_peer_state = drbd_get_peer_device_state(peer_device, NOW);
	spin_unlock_irq(&resource->req_lock);
 retry:
	new_repl_state = max_t(enum drbd_repl_state, old_peer_state.conn, L_OFF);

	/* If some other part of the code (ack_receiver thread, timeout)
	 * already decided to close the connection again,
	 * we must not "re-establish" it here. */
	if (old_peer_state.conn <= C_TEAR_DOWN)
		return -ECONNRESET;

	peer_was_resync_target =
		connection->agreed_pro_version >= 110 ?
		peer_device->last_repl_state == L_SYNC_TARGET ||
		peer_device->last_repl_state == L_PAUSED_SYNC_T
		:
		true;
	/* If this is the "end of sync" confirmation, usually the peer disk
	 * was D_INCONSISTENT or D_CONSISTENT. (Since the peer might be
	 * weak we do not know anything about its new disk state)
	 */
	if (peer_was_resync_target &&
	    (old_peer_state.pdsk == D_INCONSISTENT || old_peer_state.pdsk == D_CONSISTENT) &&
	    old_peer_state.conn > L_ESTABLISHED && old_peer_state.disk >= D_OUTDATED) {
		/* If we are (becoming) SyncSource, but peer is still in sync
		 * preparation, ignore its uptodate-ness to avoid flapping, it
		 * will change to inconsistent once the peer reaches active
		 * syncing states.
		 * It may have changed syncer-paused flags, however, so we
		 * cannot ignore this completely. */
		if (peer_state.conn > L_ESTABLISHED &&
		    peer_state.conn < L_SYNC_SOURCE)
			peer_disk_state = D_INCONSISTENT;

		/* if peer_state changes to connected at the same time,
		 * it explicitly notifies us that it finished resync.
		 * Maybe we should finish it up, too? */
		else if (peer_state.conn == L_ESTABLISHED) {
			bool finish_now = false;

			if (old_peer_state.conn == L_WF_BITMAP_S) {
				spin_lock_irq(&resource->req_lock);
				if (peer_device->repl_state[NOW] == L_WF_BITMAP_S)
					peer_device->resync_finished_pdsk = peer_state.disk;
				else if (peer_device->repl_state[NOW] == L_SYNC_SOURCE)
					finish_now = true;
				spin_unlock_irq(&resource->req_lock);
			}

			if (finish_now || old_peer_state.conn == L_SYNC_SOURCE ||
			    old_peer_state.conn == L_PAUSED_SYNC_S) {
				/* TODO: Since DRBD9 we experience that SyncSource still has
				   bits set... NEED TO UNDERSTAND AND FIX! */
				if (drbd_bm_total_weight(peer_device) > peer_device->rs_failed)
					drbd_warn(peer_device, "SyncSource still sees bits set!! FIXME\n");

				drbd_resync_finished(peer_device, peer_state.disk);
				peer_device->last_repl_state = peer_state.conn;
			}
			return 0;
		}
	}

	/* explicit verify finished notification, stop sector reached. */
	if (old_peer_state.conn == L_VERIFY_T && old_peer_state.disk == D_UP_TO_DATE &&
	    peer_state.conn == C_CONNECTED && peer_disk_state == D_UP_TO_DATE) {
		ov_out_of_sync_print(peer_device);
		drbd_resync_finished(peer_device, D_MASK);
		peer_device->last_repl_state = peer_state.conn;
		return 0;
	}

	/* peer says his disk is inconsistent, while we think it is uptodate,
	 * and this happens while the peer still thinks we have a sync going on,
	 * but we think we are already done with the sync.
	 * We ignore this to avoid flapping pdsk.
	 * This should not happen, if the peer is a recent version of drbd. */
	if (old_peer_state.pdsk == D_UP_TO_DATE && peer_disk_state == D_INCONSISTENT &&
	    old_peer_state.conn == L_ESTABLISHED && peer_state.conn > L_SYNC_SOURCE)
		peer_disk_state = D_UP_TO_DATE;

	if (new_repl_state == L_OFF)
		new_repl_state = L_ESTABLISHED;

	if (peer_state.conn == L_AHEAD)
		new_repl_state = L_BEHIND;

	if (peer_device->uuids_received &&
	    peer_state.disk >= D_NEGOTIATING &&
	    get_ldev_if_state(device, D_NEGOTIATING)) {
		bool consider_resync;

		/* if we established a new connection */
		consider_resync = (old_peer_state.conn < L_ESTABLISHED);
		/* if we have both been inconsistent, and the peer has been
		 * forced to be UpToDate with --force */
		consider_resync |= test_bit(CONSIDER_RESYNC, &peer_device->flags);
		/* if we had been plain connected, and the admin requested to
		 * start a sync by "invalidate" or "invalidate-remote" */
		consider_resync |= (old_peer_state.conn == L_ESTABLISHED &&
				    (peer_state.conn == L_STARTING_SYNC_S ||
				     peer_state.conn == L_STARTING_SYNC_T));

		if (consider_resync) {
			new_repl_state = drbd_sync_handshake(peer_device, peer_state.role, peer_disk_state);
		} else if (old_peer_state.conn == L_ESTABLISHED &&
			   (peer_state.disk == D_NEGOTIATING ||
			    old_peer_state.disk == D_NEGOTIATING)) {
			new_repl_state = drbd_attach_handshake(peer_device, peer_disk_state);
		}

		put_ldev(device);
		if (new_repl_state == -1) {
			new_repl_state = L_ESTABLISHED;
			if (device->disk_state[NOW] == D_NEGOTIATING) {
				new_repl_state = L_NEG_NO_RESULT;
			} else if (peer_state.disk == D_NEGOTIATING) {
				if (connection->agreed_pro_version < 110) {
					drbd_err(device, "Disk attach process on the peer node was aborted.\n");
					peer_state.disk = D_DISKLESS;
					peer_disk_state = D_DISKLESS;
				} else {
					/* The peer will decide later and let us know... */
					peer_disk_state = D_NEGOTIATING;
				}
			} else {
				if (test_and_clear_bit(CONN_DRY_RUN, &connection->flags))
					return -EIO;
				D_ASSERT(device, old_peer_state.conn == L_OFF);
				goto fail;
			}
		}

		if (device->disk_state[NOW] == D_NEGOTIATING) {
			set_bit(NEGOTIATION_RESULT_TOCHED, &resource->flags);
			peer_device->negotiation_result = new_repl_state;
		}
	} else if (peer_state.role == R_PRIMARY &&
		   peer_device->disk_state[NOW] == D_UNKNOWN && peer_state.disk == D_DISKLESS &&
		   device->disk_state[NOW] >= D_NEGOTIATING && device->disk_state[NOW] < D_UP_TO_DATE) {
		/* I got connected to a diskless primary. Try to get a resync from
		   some other node that is D_UP_TO_DATE. */
		try_to_get_resync = true;
	}

	spin_lock_irq(&resource->req_lock);
	begin_state_change_locked(resource, CS_VERBOSE);
	if (old_peer_state.i != drbd_get_peer_device_state(peer_device, NOW).i) {
		old_peer_state = drbd_get_peer_device_state(peer_device, NOW);
		abort_state_change_locked(resource);
		spin_unlock_irq(&resource->req_lock);
		goto retry;
	}
	clear_bit(CONSIDER_RESYNC, &peer_device->flags);
	if (device->disk_state[NOW] != D_NEGOTIATING)
		__change_repl_state(peer_device, new_repl_state);
	if (connection->peer_role[NOW] == R_UNKNOWN || peer_state.role == R_SECONDARY)
		__change_peer_role(connection, peer_state.role);
	__change_peer_disk_state(peer_device, peer_disk_state);
	__change_resync_susp_peer(peer_device, peer_state.aftr_isp | peer_state.user_isp);
	repl_state = peer_device->repl_state;
	if (repl_state[OLD] < L_ESTABLISHED && repl_state[NEW] >= L_ESTABLISHED)
		resource->state_change_flags |= CS_HARD;
	if (peer_device->disk_state[NEW] == D_CONSISTENT &&
	    drbd_suspended(device) &&
	    repl_state[OLD] < L_ESTABLISHED && repl_state[NEW] == L_ESTABLISHED &&
	    test_and_clear_bit(NEW_CUR_UUID, &device->flags)) {
		unsigned long irq_flags;

		/* Do not allow RESEND for a rebooted peer. We can only allow this
		   for temporary network outages! */
		abort_state_change_locked(resource);
		spin_unlock_irq(&resource->req_lock);

		drbd_err(device, "Aborting Connect, can not thaw IO with an only Consistent peer\n");
		tl_clear(connection);
		mutex_lock(&resource->conf_update);
		drbd_uuid_new_current(device, false);
		mutex_unlock(&resource->conf_update);
		begin_state_change(resource, &irq_flags, CS_HARD);
		__change_cstate(connection, C_PROTOCOL_ERROR);
		__change_io_susp_user(resource, false);
		end_state_change(resource, &irq_flags);
		return -EIO;
	}
	rv = end_state_change_locked(resource);
	new_repl_state = peer_device->repl_state[NOW];
	set_bit(INITIAL_STATE_RECEIVED, &peer_device->flags);
	spin_unlock_irq(&resource->req_lock);

	if (rv < SS_SUCCESS)
		goto fail;

	if (old_peer_state.conn > L_OFF) {
		if (new_repl_state > L_ESTABLISHED && peer_state.conn <= L_ESTABLISHED &&
		    peer_state.disk != D_NEGOTIATING ) {
			/* we want resync, peer has not yet decided to sync... */
			/* Nowadays only used when forcing a node into primary role and
			   setting its disk to UpToDate with that */
			drbd_send_uuids(peer_device, 0, 0);
			drbd_send_current_state(peer_device);
		}
	}

	clear_bit(DISCARD_MY_DATA, &device->flags);

	if (try_to_get_resync)
		try_to_get_resynced(device);

	drbd_md_sync(device); /* update connected indicator, effective_size, ... */

	peer_device->last_repl_state = peer_state.conn;
	return 0;
fail:
	change_cstate(connection, C_DISCONNECTING, CS_HARD);
	return -EIO;
}

static int receive_sync_uuid(struct drbd_connection *connection, struct packet_info *pi)
{
	struct drbd_peer_device *peer_device;
	struct drbd_device *device;
	struct p_uuid *p = pi->data;

	peer_device = conn_peer_device(connection, pi->vnr);
	if (!peer_device)
		return -EIO;
	device = peer_device->device;

	wait_event(device->misc_wait,
		   peer_device->repl_state[NOW] == L_WF_SYNC_UUID ||
		   peer_device->repl_state[NOW] == L_BEHIND ||
		   peer_device->repl_state[NOW] < L_ESTABLISHED ||
		   device->disk_state[NOW] < D_NEGOTIATING);

	/* D_ASSERT(device,  peer_device->repl_state[NOW] == L_WF_SYNC_UUID ); */

	/* Here the _drbd_uuid_ functions are right, current should
	   _not_ be rotated into the history */
	if (get_ldev_if_state(device, D_NEGOTIATING)) {
		_drbd_uuid_set_current(device, be64_to_cpu(p->uuid));
		_drbd_uuid_set_bitmap(peer_device, 0UL);

		drbd_print_uuids(peer_device, "updated sync uuid");
		drbd_start_resync(peer_device, L_SYNC_TARGET);

		put_ldev(device);
	} else
		drbd_err(device, "Ignoring SyncUUID packet!\n");

	return 0;
}

/**
 * receive_bitmap_plain
 *
 * Return 0 when done, 1 when another iteration is needed, and a negative error
 * code upon failure.
 */
static int
receive_bitmap_plain(struct drbd_peer_device *peer_device, unsigned int size,
		     struct bm_xfer_ctx *c)
{
	unsigned long *p;
	unsigned int data_size = DRBD_SOCKET_BUFFER_SIZE -
				 drbd_header_size(peer_device->connection);
	unsigned int num_words = min_t(size_t, data_size / sizeof(*p),
				       c->bm_words - c->word_offset);
	unsigned int want = num_words * sizeof(*p);
	int err;

	if (want != size) {
		drbd_err(peer_device, "%s:want (%u) != size (%u)\n", __func__, want, size);
		return -EIO;
	}
	if (want == 0)
		return 0;
	err = drbd_recv_all(peer_device->connection, (void **)&p, want);
	if (err)
		return err;

	drbd_bm_merge_lel(peer_device, c->word_offset, num_words, p);

	c->word_offset += num_words;
	c->bit_offset = c->word_offset * BITS_PER_LONG;
	if (c->bit_offset > c->bm_bits)
		c->bit_offset = c->bm_bits;

	return 1;
}

static enum drbd_bitmap_code dcbp_get_code(struct p_compressed_bm *p)
{
	return (enum drbd_bitmap_code)(p->encoding & 0x0f);
}

static int dcbp_get_start(struct p_compressed_bm *p)
{
	return (p->encoding & 0x80) != 0;
}

static int dcbp_get_pad_bits(struct p_compressed_bm *p)
{
	return (p->encoding >> 4) & 0x7;
}

/**
 * recv_bm_rle_bits
 *
 * Return 0 when done, 1 when another iteration is needed, and a negative error
 * code upon failure.
 */
static int
recv_bm_rle_bits(struct drbd_peer_device *peer_device,
		struct p_compressed_bm *p,
		 struct bm_xfer_ctx *c,
		 unsigned int len)
{
	struct bitstream bs;
	u64 look_ahead;
	u64 rl;
	u64 tmp;
	unsigned long s = c->bit_offset;
	unsigned long e;
	int toggle = dcbp_get_start(p);
	int have;
	int bits;

	bitstream_init(&bs, p->code, len, dcbp_get_pad_bits(p));

	bits = bitstream_get_bits(&bs, &look_ahead, 64);
	if (bits < 0)
		return -EIO;

	for (have = bits; have > 0; s += rl, toggle = !toggle) {
		bits = vli_decode_bits(&rl, look_ahead);
		if (bits <= 0)
			return -EIO;

		if (toggle) {
			e = s + rl -1;
			if (e >= c->bm_bits) {
				drbd_err(peer_device, "bitmap overflow (e:%lu) while decoding bm RLE packet\n", e);
				return -EIO;
			}
			drbd_bm_set_many_bits(peer_device, s, e);
		}

		if (have < bits) {
			drbd_err(peer_device, "bitmap decoding error: h:%d b:%d la:0x%08llx l:%u/%u\n",
				have, bits, look_ahead,
				(unsigned int)(bs.cur.b - p->code),
				(unsigned int)bs.buf_len);
			return -EIO;
		}
		/* if we consumed all 64 bits, assign 0; >> 64 is "undefined"; */
		if (likely(bits < 64))
			look_ahead >>= bits;
		else
			look_ahead = 0;
		have -= bits;

		bits = bitstream_get_bits(&bs, &tmp, 64 - have);
		if (bits < 0)
			return -EIO;
		look_ahead |= tmp << have;
		have += bits;
	}

	c->bit_offset = s;
	bm_xfer_ctx_bit_to_word_offset(c);

	return (s != c->bm_bits);
}

/**
 * decode_bitmap_c
 *
 * Return 0 when done, 1 when another iteration is needed, and a negative error
 * code upon failure.
 */
static int
decode_bitmap_c(struct drbd_peer_device *peer_device,
		struct p_compressed_bm *p,
		struct bm_xfer_ctx *c,
		unsigned int len)
{
	if (dcbp_get_code(p) == RLE_VLI_Bits)
		return recv_bm_rle_bits(peer_device, p, c, len - sizeof(*p));

	/* other variants had been implemented for evaluation,
	 * but have been dropped as this one turned out to be "best"
	 * during all our tests. */

	drbd_err(peer_device, "receive_bitmap_c: unknown encoding %u\n", p->encoding);
	change_cstate(peer_device->connection, C_PROTOCOL_ERROR, CS_HARD);
	return -EIO;
}

void INFO_bm_xfer_stats(struct drbd_peer_device *peer_device,
		const char *direction, struct bm_xfer_ctx *c)
{
	/* what would it take to transfer it "plaintext" */
	unsigned int header_size = drbd_header_size(peer_device->connection);
	unsigned int data_size = DRBD_SOCKET_BUFFER_SIZE - header_size;
	unsigned int plain =
		header_size * (DIV_ROUND_UP(c->bm_words, data_size) + 1) +
		c->bm_words * sizeof(unsigned long);
	unsigned int total = c->bytes[0] + c->bytes[1];
	unsigned int r;

	/* total can not be zero. but just in case: */
	if (total == 0)
		return;

	/* don't report if not compressed */
	if (total >= plain)
		return;

	/* total < plain. check for overflow, still */
	r = (total > UINT_MAX/1000) ? (total / (plain/1000))
		                    : (1000 * total / plain);

	if (r > 1000)
		r = 1000;

	r = 1000 - r;
	drbd_info(peer_device, "%s bitmap stats [Bytes(packets)]: plain %u(%u), RLE %u(%u), "
	     "total %u; compression: %u.%u%%\n",
			direction,
			c->bytes[1], c->packets[1],
			c->bytes[0], c->packets[0],
			total, r/10, r % 10);
}

static enum drbd_disk_state read_disk_state(struct drbd_device *device)
{
	struct drbd_resource *resource = device->resource;
	enum drbd_disk_state disk_state;

	spin_lock_irq(&resource->req_lock);
	disk_state = device->disk_state[NOW];
	spin_unlock_irq(&resource->req_lock);

	return disk_state;
}

/* Since we are processing the bitfield from lower addresses to higher,
   it does not matter if the process it in 32 bit chunks or 64 bit
   chunks as long as it is little endian. (Understand it as byte stream,
   beginning with the lowest byte...) If we would use big endian
   we would need to process it from the highest address to the lowest,
   in order to be agnostic to the 32 vs 64 bits issue.

   returns 0 on failure, 1 if we successfully received it. */
static int receive_bitmap(struct drbd_connection *connection, struct packet_info *pi)
{
	struct drbd_peer_device *peer_device;
	struct drbd_device *device;
	struct bm_xfer_ctx c;
	int err;

	peer_device = conn_peer_device(connection, pi->vnr);
	if (!peer_device)
		return -EIO;
	device = peer_device->device;

	/* Final repl_states become visible when the disk leaves NEGOTIATING state */
	wait_event_interruptible(device->resource->state_wait,
				 read_disk_state(device) != D_NEGOTIATING);

	drbd_bm_slot_lock(peer_device, "receive bitmap", BM_LOCK_CLEAR | BM_LOCK_BULK);
	/* you are supposed to send additional out-of-sync information
	 * if you actually set bits during this phase */

	c = (struct bm_xfer_ctx) {
		.bm_bits = drbd_bm_bits(device),
		.bm_words = drbd_bm_words(device),
	};

	for(;;) {
		if (pi->cmd == P_BITMAP)
			err = receive_bitmap_plain(peer_device, pi->size, &c);
		else if (pi->cmd == P_COMPRESSED_BITMAP) {
			/* MAYBE: sanity check that we speak proto >= 90,
			 * and the feature is enabled! */
			struct p_compressed_bm *p;

			if (pi->size > DRBD_SOCKET_BUFFER_SIZE - drbd_header_size(connection)) {
				drbd_err(device, "ReportCBitmap packet too large\n");
				err = -EIO;
				goto out;
			}
			if (pi->size <= sizeof(*p)) {
				drbd_err(device, "ReportCBitmap packet too small (l:%u)\n", pi->size);
				err = -EIO;
				goto out;
			}
			err = drbd_recv_all(connection, (void **)&p, pi->size);
			if (err)
			       goto out;
			err = decode_bitmap_c(peer_device, p, &c, pi->size);
		} else {
			drbd_warn(device, "receive_bitmap: cmd neither ReportBitMap nor ReportCBitMap (is 0x%x)", pi->cmd);
			err = -EIO;
			goto out;
		}

		c.packets[pi->cmd == P_BITMAP]++;
		c.bytes[pi->cmd == P_BITMAP] += drbd_header_size(connection) + pi->size;

		if (err <= 0) {
			if (err < 0)
				goto out;
			break;
		}
		err = drbd_recv_header(connection, pi);
		if (err)
			goto out;
	}

	INFO_bm_xfer_stats(peer_device, "receive", &c);

	if (peer_device->repl_state[NOW] == L_WF_BITMAP_T) {
		enum drbd_state_rv rv;

		err = drbd_send_bitmap(device, peer_device);
		if (err)
			goto out;
		/* Omit CS_WAIT_COMPLETE and CS_SERIALIZE with this state
		 * transition to avoid deadlocks. */

		if (connection->agreed_pro_version < 110) {
			rv = stable_change_repl_state(peer_device, L_WF_SYNC_UUID, CS_VERBOSE);
			D_ASSERT(device, rv == SS_SUCCESS);
		} else {
			drbd_start_resync(peer_device, L_SYNC_TARGET);
		}
	} else if (peer_device->repl_state[NOW] != L_WF_BITMAP_S) {
		/* admin may have requested C_DISCONNECTING,
		 * other threads may have noticed network errors */
		drbd_info(peer_device, "unexpected repl_state (%s) in receive_bitmap\n",
		    drbd_repl_str(peer_device->repl_state[NOW]));
	}
	err = 0;

 out:
	drbd_bm_slot_unlock(peer_device);
	if (!err && peer_device->repl_state[NOW] == L_WF_BITMAP_S)
		drbd_start_resync(peer_device, L_SYNC_SOURCE);
	return err;
}

static int receive_skip(struct drbd_connection *connection, struct packet_info *pi)
{
	drbd_warn(connection, "skipping unknown optional packet type %d, l: %d!\n",
		 pi->cmd, pi->size);

	return ignore_remaining_packet(connection, pi->size);
}

static int receive_UnplugRemote(struct drbd_connection *connection, struct packet_info *pi)
{
	struct drbd_transport *transport = &connection->transport;

	/* just unplug all devices always, regardless which volume number */
	drbd_unplug_all_devices(connection->resource);

	/* Make sure we've acked all the data associated
	 * with the data requests being unplugged */
	transport->ops->hint(transport, DATA_STREAM, QUICKACK);

	return 0;
}

static int receive_out_of_sync(struct drbd_connection *connection, struct packet_info *pi)
{
	struct drbd_peer_device *peer_device;
	struct drbd_device *device;
	struct p_block_desc *p = pi->data;

	peer_device = conn_peer_device(connection, pi->vnr);
	if (!peer_device)
		return -EIO;
	device = peer_device->device;

	switch (peer_device->repl_state[NOW]) {
	case L_WF_SYNC_UUID:
	case L_WF_BITMAP_T:
	case L_BEHIND:
			break;
	default:
		drbd_err(device, "ASSERT FAILED cstate = %s, expected: WFSyncUUID|WFBitMapT|Behind\n",
				drbd_repl_str(peer_device->repl_state[NOW]));
	}

	drbd_set_out_of_sync(peer_device, be64_to_cpu(p->sector), be32_to_cpu(p->blksize));

	return 0;
}

static int receive_dagtag(struct drbd_connection *connection, struct packet_info *pi)
{
	struct p_dagtag *p = pi->data;

	connection->last_dagtag_sector = be64_to_cpu(p->dagtag);
	return 0;
}

struct drbd_connection *drbd_connection_by_node_id(struct drbd_resource *resource, int node_id)
{
	/* Caller needs to hold rcu_read_lock(), conf_update */
	struct drbd_connection *connection;

	for_each_connection_rcu(connection, resource) {
		if (connection->peer_node_id == node_id)
			return connection;
	}

	return NULL;
}

struct drbd_connection *drbd_get_connection_by_node_id(struct drbd_resource *resource, int node_id)
{
	struct drbd_connection *connection;

	rcu_read_lock();
	connection = drbd_connection_by_node_id(resource, node_id);
	if (connection)
		kref_get(&connection->kref);
	rcu_read_unlock();

	return connection;
}

static int receive_peer_dagtag(struct drbd_connection *connection, struct packet_info *pi)
{
	struct drbd_resource *resource = connection->resource;
	struct drbd_peer_device *peer_device;
	enum drbd_repl_state new_repl_state;
	struct p_peer_dagtag *p = pi->data;
	struct drbd_connection *lost_peer;
	s64 dagtag_offset;
	int vnr = 0;

	lost_peer = drbd_get_connection_by_node_id(resource, be32_to_cpu(p->node_id));
	if (!lost_peer)
		return 0;

	kref_debug_get(&lost_peer->kref_debug, 12);

	if (lost_peer->cstate[NOW] == C_CONNECTED) {
		drbd_ping_peer(lost_peer);
		if (lost_peer->cstate[NOW] == C_CONNECTED)
			goto out;
	}

	idr_for_each_entry(&connection->peer_devices, peer_device, vnr) {
		if (peer_device->repl_state[NOW] > L_ESTABLISHED)
			goto out;
		if (peer_device->current_uuid != drbd_current_uuid(peer_device->device))
			goto out;
	}

	/* Need to wait until the other receiver thread has called the
	   cleanup_unacked_peer_requests() function */
	wait_event(resource->state_wait,
		   lost_peer->cstate[NOW] <= C_UNCONNECTED || lost_peer->cstate[NOW] == C_CONNECTING);

	dagtag_offset = (s64)lost_peer->last_dagtag_sector - (s64)be64_to_cpu(p->dagtag);
	if (dagtag_offset > 0)
		new_repl_state = L_WF_BITMAP_S;
	else if (dagtag_offset < 0)
		new_repl_state = L_WF_BITMAP_T;
	else
		new_repl_state = L_ESTABLISHED;

	if (new_repl_state != L_ESTABLISHED) {
		unsigned long irq_flags;

		drbd_info(connection, "Reconciliation resync because \'%s\' disappeared. (o=%d)\n",
			  lost_peer->transport.net_conf->name, (int)dagtag_offset);

		begin_state_change(resource, &irq_flags, CS_VERBOSE);
		idr_for_each_entry(&connection->peer_devices, peer_device, vnr) {
			__change_repl_state(peer_device, new_repl_state);
			set_bit(RECONCILIATION_RESYNC, &peer_device->flags);
		}
		end_state_change(resource, &irq_flags);
	} else {
		drbd_info(connection, "No reconciliation resync even though \'%s\' disappeared. (o=%d)\n",
			  lost_peer->transport.net_conf->name, (int)dagtag_offset);

		idr_for_each_entry(&connection->peer_devices, peer_device, vnr)
			drbd_bm_clear_many_bits(peer_device, 0, -1UL);
	}

out:
	kref_debug_put(&lost_peer->kref_debug, 12);
	kref_put(&lost_peer->kref, drbd_destroy_connection);
	return 0;
}

/* Accept a new current UUID generated on a diskless node, that just became primary */
static int receive_current_uuid(struct drbd_connection *connection, struct packet_info *pi)
{
	struct drbd_resource *resource = connection->resource;
	struct drbd_peer_device *peer_device;
	struct drbd_device *device;
	struct p_current_uuid *p = pi->data;
	u64 current_uuid, weak_nodes;

	peer_device = conn_peer_device(connection, pi->vnr);
	if (!peer_device)
		return -EIO;
	device = peer_device->device;

	current_uuid = be64_to_cpu(p->uuid);
	weak_nodes = be64_to_cpu(p->weak_nodes);
	if (current_uuid == drbd_current_uuid(device))
		return 0;
	peer_device->current_uuid = current_uuid;

	if (get_ldev(device)) {
		if (connection->peer_role[NOW] == R_PRIMARY) {
			drbd_warn(peer_device, "received new current UUID: %016llX "
				  "weak_nodes=%016llX\n", current_uuid, weak_nodes);
			drbd_uuid_received_new_current(peer_device, current_uuid, weak_nodes);
		}
		put_ldev(device);
	} else if (resource->role[NOW] == R_PRIMARY) {
		drbd_set_exposed_data_uuid(device, peer_device->current_uuid);
	}

	return 0;
}

static int receive_rs_deallocated(struct drbd_connection *connection, struct packet_info *pi)
{
	struct drbd_peer_device *peer_device;
	struct p_block_desc *p = pi->data;
	struct drbd_device *device;
	sector_t sector;
	int size, err = 0;

	peer_device = conn_peer_device(connection, pi->vnr);
	if (!peer_device)
		return -EIO;
	device = peer_device->device;

	sector = be64_to_cpu(p->sector);
	size = be32_to_cpu(p->blksize);

	dec_rs_pending(peer_device);

	if (get_ldev(device)) {
		struct drbd_peer_request *peer_req;
		const int rw = WRITE | DRBD_REQ_DISCARD;

		peer_req = drbd_alloc_peer_req(peer_device, GFP_NOIO);
		if (!peer_req) {
			put_ldev(device);
			return -ENOMEM;
		}

		peer_req->i.size = size;
		peer_req->i.sector = sector;
		peer_req->block_id = ID_SYNCER;
		peer_req->w.cb = e_end_resync_block;
		peer_req->submit_jif = jiffies;
		peer_req->flags |= EE_IS_TRIM;

		spin_lock_irq(&device->resource->req_lock);
		list_add_tail(&peer_req->w.list, &device->sync_ee);
		spin_unlock_irq(&device->resource->req_lock);

		atomic_add(pi->size >> 9, &device->rs_sect_ev);
		err = drbd_submit_peer_request(device, peer_req, rw, DRBD_FAULT_RS_WR);

		if (err) {
			spin_lock_irq(&device->resource->req_lock);
			list_del(&peer_req->w.list);
			spin_unlock_irq(&device->resource->req_lock);

			drbd_free_peer_req(peer_req);
			put_ldev(device);
			err = 0;
			goto fail;
		}

		inc_unacked(peer_device);

		/* No put_ldev() here. Gets called in drbd_endio_write_sec_final(),
		   as well as drbd_rs_complete_io() */
	} else {
	fail:
		drbd_rs_complete_io(peer_device, sector);
		drbd_send_ack_ex(peer_device, P_NEG_ACK, sector, size, ID_SYNCER);
	}

	atomic_add(size >> 9, &peer_device->rs_sect_in);

	return err;
}

struct data_cmd {
	int expect_payload;
	size_t pkt_size;
	int (*fn)(struct drbd_connection *, struct packet_info *);
};

static struct data_cmd drbd_cmd_handler[] = {
	[P_DATA]	    = { 1, sizeof(struct p_data), receive_Data },
	[P_DATA_REPLY]	    = { 1, sizeof(struct p_data), receive_DataReply },
	[P_RS_DATA_REPLY]   = { 1, sizeof(struct p_data), receive_RSDataReply } ,
	[P_BARRIER]	    = { 0, sizeof(struct p_barrier), receive_Barrier } ,
	[P_BITMAP]	    = { 1, 0, receive_bitmap } ,
	[P_COMPRESSED_BITMAP] = { 1, 0, receive_bitmap } ,
	[P_UNPLUG_REMOTE]   = { 0, 0, receive_UnplugRemote },
	[P_DATA_REQUEST]    = { 0, sizeof(struct p_block_req), receive_DataRequest },
	[P_RS_DATA_REQUEST] = { 0, sizeof(struct p_block_req), receive_DataRequest },
	[P_SYNC_PARAM]	    = { 1, 0, receive_SyncParam },
	[P_SYNC_PARAM89]    = { 1, 0, receive_SyncParam },
	[P_PROTOCOL]        = { 1, sizeof(struct p_protocol), receive_protocol },
	[P_UUIDS]	    = { 0, sizeof(struct p_uuids), receive_uuids },
	[P_SIZES]	    = { 0, sizeof(struct p_sizes), receive_sizes },
	[P_STATE]	    = { 0, sizeof(struct p_state), receive_state },
	[P_STATE_CHG_REQ]   = { 0, sizeof(struct p_req_state), receive_req_state },
	[P_SYNC_UUID]       = { 0, sizeof(struct p_uuid), receive_sync_uuid },
	[P_OV_REQUEST]      = { 0, sizeof(struct p_block_req), receive_DataRequest },
	[P_OV_REPLY]        = { 1, sizeof(struct p_block_req), receive_DataRequest },
	[P_CSUM_RS_REQUEST] = { 1, sizeof(struct p_block_req), receive_DataRequest },
	[P_RS_THIN_REQ]     = { 0, sizeof(struct p_block_req), receive_DataRequest },
	[P_DELAY_PROBE]     = { 0, sizeof(struct p_delay_probe93), receive_skip },
	[P_OUT_OF_SYNC]     = { 0, sizeof(struct p_block_desc), receive_out_of_sync },
	[P_CONN_ST_CHG_REQ] = { 0, sizeof(struct p_req_state), receive_req_state },
	[P_PROTOCOL_UPDATE] = { 1, sizeof(struct p_protocol), receive_protocol },
	[P_TWOPC_PREPARE] = { 0, sizeof(struct p_twopc_request), receive_twopc },
	[P_TWOPC_ABORT] = { 0, sizeof(struct p_twopc_request), receive_twopc },
	[P_DAGTAG]	    = { 0, sizeof(struct p_dagtag), receive_dagtag },
	[P_UUIDS110]	    = { 1, sizeof(struct p_uuids110), receive_uuids110 },
	[P_PEER_DAGTAG]     = { 0, sizeof(struct p_peer_dagtag), receive_peer_dagtag },
	[P_CURRENT_UUID]    = { 0, sizeof(struct p_current_uuid), receive_current_uuid },
	[P_TWOPC_COMMIT]    = { 0, sizeof(struct p_twopc_request), receive_twopc },
	[P_TRIM]	    = { 0, sizeof(struct p_trim), receive_Data },
	[P_RS_DEALLOCATED]  = { 0, sizeof(struct p_block_desc), receive_rs_deallocated },

};

static void drbdd(struct drbd_connection *connection)
{
	struct packet_info pi;
	size_t shs; /* sub header size */
	int err;

	while (get_t_state(&connection->receiver) == RUNNING) {
		struct data_cmd *cmd;

		drbd_thread_current_set_cpu(&connection->receiver);
		update_receiver_timing_details(connection, drbd_recv_header);
		if (drbd_recv_header(connection, &pi))
			goto err_out;

		cmd = &drbd_cmd_handler[pi.cmd];
		if (unlikely(pi.cmd >= ARRAY_SIZE(drbd_cmd_handler) || !cmd->fn)) {
			drbd_err(connection, "Unexpected data packet %s (0x%04x)",
				 drbd_packet_name(pi.cmd), pi.cmd);
			goto err_out;
		}

		shs = cmd->pkt_size;
		if (pi.size > shs && !cmd->expect_payload) {
			drbd_err(connection, "No payload expected %s l:%d\n",
				 drbd_packet_name(pi.cmd), pi.size);
			goto err_out;
		}

		if (shs) {
			update_receiver_timing_details(connection, drbd_recv_all_warn);
			err = drbd_recv_all_warn(connection, &pi.data, shs);
			if (err)
				goto err_out;
			pi.size -= shs;
		}

		update_receiver_timing_details(connection, cmd->fn);
		err = cmd->fn(connection, &pi);
		if (err) {
			drbd_err(connection, "error receiving %s, e: %d l: %d!\n",
				 drbd_packet_name(pi.cmd), err, pi.size);
			goto err_out;
		}
	}
	return;

    err_out:
	change_cstate(connection, C_PROTOCOL_ERROR, CS_HARD);
}

void conn_disconnect(struct drbd_connection *connection)
{
	struct drbd_resource *resource = connection->resource;
	struct drbd_peer_device *peer_device;
	enum drbd_conn_state oc;
	unsigned long irq_flags;
	int vnr, i;

	clear_bit(CONN_DRY_RUN, &connection->flags);
	clear_bit(CONN_DISCARD_MY_DATA, &connection->flags);

	if (connection->cstate[NOW] == C_STANDALONE)
		return;

	/* We are about to start the cleanup after connection loss.
	 * Make sure drbd_make_request knows about that.
	 * Usually we should be in some network failure state already,
	 * but just in case we are not, we fix it up here.
	 */
	del_connect_timer(connection);

	change_cstate(connection, C_NETWORK_FAILURE, CS_HARD);

	/* ack_receiver does not clean up anything. it must not interfere, either */
	drbd_thread_stop(&connection->ack_receiver);
	if (connection->ack_sender) {
		destroy_workqueue(connection->ack_sender);
		connection->ack_sender = NULL;
	}

	drbd_transport_shutdown(connection, CLOSE_CONNECTION);
	drbd_drop_unsent(connection);

	rcu_read_lock();
	idr_for_each_entry(&connection->peer_devices, peer_device, vnr) {
		struct drbd_device *device = peer_device->device;

		kref_get(&device->kref);
		rcu_read_unlock();
		drbd_disconnected(peer_device);
		kref_put(&device->kref, drbd_destroy_device);
		rcu_read_lock();
	}
	rcu_read_unlock();

	i = drbd_free_peer_reqs(resource, &connection->net_ee, true);
	if (i)
		drbd_info(connection, "net_ee not empty, killed %u entries\n", i);

	cleanup_unacked_peer_requests(connection);
	cleanup_peer_ack_list(connection);

	i = atomic_read(&connection->pp_in_use);
	if (i)
		drbd_info(connection, "pp_in_use = %d, expected 0\n", i);
	i = atomic_read(&connection->pp_in_use_by_net);
	if (i)
		drbd_info(connection, "pp_in_use_by_net = %d, expected 0\n", i);

	if (!list_empty(&connection->current_epoch->list))
		drbd_err(connection, "ASSERTION FAILED: connection->current_epoch->list not empty\n");
	/* ok, no more ee's on the fly, it is safe to reset the epoch_size */
	atomic_set(&connection->current_epoch->epoch_size, 0);
	connection->send.seen_any_write_yet = false;

	drbd_info(connection, "Connection closed\n");

	if (resource->role[NOW] == R_PRIMARY && conn_highest_pdsk(connection) >= D_UNKNOWN)
		conn_try_outdate_peer_async(connection);

	begin_state_change(resource, &irq_flags, CS_VERBOSE | CS_LOCAL_ONLY);
	oc = connection->cstate[NOW];
	if (oc >= C_UNCONNECTED) {
		__change_cstate(connection, C_UNCONNECTED);
		/* drbd_receiver() has to be restarted after it returns */
		drbd_thread_restart_nowait(&connection->receiver);
	}
	end_state_change(resource, &irq_flags);

	if (oc == C_DISCONNECTING)
		change_cstate(connection, C_STANDALONE, CS_VERBOSE | CS_HARD | CS_LOCAL_ONLY);
}

static int drbd_disconnected(struct drbd_peer_device *peer_device)
{
	struct drbd_device *device = peer_device->device;

	/* wait for current activity to cease. */
	spin_lock_irq(&device->resource->req_lock);
	_drbd_wait_ee_list_empty(device, &device->active_ee);
	_drbd_wait_ee_list_empty(device, &device->sync_ee);
	_drbd_wait_ee_list_empty(device, &device->read_ee);
	spin_unlock_irq(&device->resource->req_lock);

	/* We do not have data structures that would allow us to
	 * get the rs_pending_cnt down to 0 again.
	 *  * On L_SYNC_TARGET we do not have any data structures describing
	 *    the pending RSDataRequest's we have sent.
	 *  * On L_SYNC_SOURCE there is no data structure that tracks
	 *    the P_RS_DATA_REPLY blocks that we sent to the SyncTarget.
	 *  And no, it is not the sum of the reference counts in the
	 *  resync_LRU. The resync_LRU tracks the whole operation including
	 *  the disk-IO, while the rs_pending_cnt only tracks the blocks
	 *  on the fly. */
	drbd_rs_cancel_all(peer_device);
	peer_device->rs_total = 0;
	peer_device->rs_failed = 0;
	atomic_set(&peer_device->rs_pending_cnt, 0);
	wake_up(&device->misc_wait);

	del_timer_sync(&peer_device->resync_timer);
	resync_timer_fn((unsigned long)peer_device);
	del_timer_sync(&peer_device->start_resync_timer);

	/* wait for all w_e_end_data_req, w_e_end_rsdata_req, w_send_barrier,
	 * w_make_resync_request etc. which may still be on the worker queue
	 * to be "canceled" */
	drbd_flush_workqueue(&peer_device->connection->sender_work);

	drbd_finish_peer_reqs(peer_device);

	/* This second workqueue flush is necessary, since drbd_finish_peer_reqs()
	   might have issued a work again. The one before drbd_finish_peer_reqs() is
	   necessary to reclain net_ee in drbd_finish_peer_reqs(). */
	drbd_flush_workqueue(&peer_device->connection->sender_work);

	/* need to do it again, drbd_finish_peer_reqs() may have populated it
	 * again via drbd_try_clear_on_disk_bm(). */
	drbd_rs_cancel_all(peer_device);

	peer_device->uuids_received = false;

	if (!drbd_suspended(device))
		tl_clear(peer_device->connection);

	drbd_md_sync(device);

	if (get_ldev(device)) {
		drbd_bitmap_io(device, &drbd_bm_write_copy_pages, "write from disconnected",
				BM_LOCK_BULK | BM_LOCK_SINGLE_SLOT, peer_device);
		put_ldev(device);
	}

	/* tcp_close and release of sendpage pages can be deferred.  I don't
	 * want to use SO_LINGER, because apparently it can be deferred for
	 * more than 20 seconds (longest time I checked).
	 *
	 * Actually we don't care for exactly when the network stack does its
	 * put_page(), but release our reference on these pages right here.
	 */

	D_ASSERT(device, list_empty(&device->read_ee));
	D_ASSERT(device, list_empty(&device->active_ee));
	D_ASSERT(device, list_empty(&device->sync_ee));
	D_ASSERT(device, list_empty(&device->done_ee));

	return 0;
}

/*
 * We support PRO_VERSION_MIN to PRO_VERSION_MAX. The protocol version
 * we can agree on is stored in agreed_pro_version.
 *
 * feature flags and the reserved array should be enough room for future
 * enhancements of the handshake protocol, and possible plugins...
 *
 * for now, they are expected to be zero, but ignored.
 */
static int drbd_send_features(struct drbd_connection *connection)
{
	struct p_connection_features *p;

	p = conn_prepare_command(connection, sizeof(*p), DATA_STREAM);
	if (!p)
		return -EIO;
	memset(p, 0, sizeof(*p));
	p->protocol_min = cpu_to_be32(PRO_VERSION_MIN);
	p->protocol_max = cpu_to_be32(PRO_VERSION_MAX);
	p->sender_node_id = cpu_to_be32(connection->resource->res_opts.node_id);
	p->receiver_node_id = cpu_to_be32(connection->peer_node_id);
	p->feature_flags = cpu_to_be32(PRO_FEATURES);
	return send_command(connection, -1, P_CONNECTION_FEATURES, DATA_STREAM);
}

/*
 * return values:
 *   1 yes, we have a valid connection
 *   0 oops, did not work out, please try again
 *  -1 peer talks different language,
 *     no point in trying again, please go standalone.
 */
int drbd_do_features(struct drbd_connection *connection)
{
	/* ASSERT current == connection->receiver ... */
	struct drbd_resource *resource = connection->resource;
	struct p_connection_features *p;
	const int expect = sizeof(struct p_connection_features);
	struct packet_info pi;
	int err;

	err = drbd_send_features(connection);
	if (err)
		return 0;

	err = drbd_recv_header(connection, &pi);
	if (err)
		return 0;

	if (pi.cmd != P_CONNECTION_FEATURES) {
		drbd_err(connection, "expected ConnectionFeatures packet, received: %s (0x%04x)\n",
			 drbd_packet_name(pi.cmd), pi.cmd);
		return -1;
	}

	if (pi.size != expect) {
		drbd_err(connection, "expected ConnectionFeatures length: %u, received: %u\n",
		     expect, pi.size);
		return -1;
	}

	err = drbd_recv_all_warn(connection, (void **)&p, expect);
	if (err)
		return 0;

	p->protocol_min = be32_to_cpu(p->protocol_min);
	p->protocol_max = be32_to_cpu(p->protocol_max);
	if (p->protocol_max == 0)
		p->protocol_max = p->protocol_min;

	if (PRO_VERSION_MAX < p->protocol_min ||
	    PRO_VERSION_MIN > p->protocol_max) {
		drbd_err(connection, "incompatible DRBD dialects: "
		    "I support %d-%d, peer supports %d-%d\n",
		    PRO_VERSION_MIN, PRO_VERSION_MAX,
		    p->protocol_min, p->protocol_max);
		return -1;
	}

	connection->agreed_pro_version = min_t(int, PRO_VERSION_MAX, p->protocol_max);
	connection->agreed_features = PRO_FEATURES & be32_to_cpu(p->feature_flags);

	if (connection->agreed_pro_version < 110) {
		struct drbd_connection *connection2;
		bool multiple = false;

		rcu_read_lock();
		for_each_connection_rcu(connection2, resource) {
			if (connection == connection2)
				continue;
			multiple = true;
		}
		rcu_read_unlock();

		if (multiple) {
			drbd_err(connection, "Peer supports protocols %d-%d, but "
				 "multiple connections are only supported in protocol "
				 "110 and above\n", p->protocol_min, p->protocol_max);
			return -1;
		}
	}

	if (connection->agreed_pro_version >= 110) {
		if (be32_to_cpu(p->sender_node_id) != connection->peer_node_id) {
			drbd_err(connection, "Peer presented a node_id of %d instead of %d\n",
				 be32_to_cpu(p->sender_node_id), connection->peer_node_id);
			return 0;
		}
		if (be32_to_cpu(p->receiver_node_id) != resource->res_opts.node_id) {
			drbd_err(connection, "Peer expects me to have a node_id of %d instead of %d\n",
				 be32_to_cpu(p->receiver_node_id), resource->res_opts.node_id);
			return 0;
		}
	}

	drbd_info(connection, "Handshake successful: "
	     "Agreed network protocol version %d\n", connection->agreed_pro_version);

	drbd_info(connection, "Agreed to%ssupport TRIM on protocol level\n",
		  connection->agreed_features & FF_TRIM ? " " : " not ");

	drbd_info(connection, "Agreed to%ssupport THIN_RESYNC on protocol level\n",
		  connection->agreed_features & FF_THIN_RESYNC ? " " : " not ");

	return 1;
}

#if !defined(CONFIG_CRYPTO_HMAC) && !defined(CONFIG_CRYPTO_HMAC_MODULE)
int drbd_do_auth(struct drbd_connection *connection)
{
	drbd_err(connection, "This kernel was build without CONFIG_CRYPTO_HMAC.\n");
	drbd_err(connection, "You need to disable 'cram-hmac-alg' in drbd.conf.\n");
	return -1;
}
#else
#define CHALLENGE_LEN 64 /* must be multiple of 4 */

/* Return value:
	1 - auth succeeded,
	0 - failed, try again (network error),
	-1 - auth failed, don't try again.
*/

struct auth_challenge {
	char d[CHALLENGE_LEN];
	u32 i;
} __attribute__((packed));

int drbd_do_auth(struct drbd_connection *connection)
{
	struct auth_challenge my_challenge, *peers_ch = NULL;
	struct scatterlist sg;
	void *response;
	char *right_response = NULL;
	unsigned int key_len;
	char secret[SHARED_SECRET_MAX]; /* 64 byte */
	unsigned int resp_size;
	struct hash_desc desc;
	struct packet_info pi;
	struct net_conf *nc;
	int err, rv, dig_size;
	bool peer_is_drbd_9 = connection->agreed_pro_version >= 110;
	void *packet_body;

	rcu_read_lock();
	nc = rcu_dereference(connection->transport.net_conf);
	key_len = strlen(nc->shared_secret);
	memcpy(secret, nc->shared_secret, key_len);
	rcu_read_unlock();

	desc.tfm = connection->cram_hmac_tfm;
	desc.flags = 0;

	rv = crypto_hash_setkey(connection->cram_hmac_tfm, (u8 *)secret, key_len);
	if (rv) {
		drbd_err(connection, "crypto_hash_setkey() failed with %d\n", rv);
		rv = -1;
		goto fail;
	}

	get_random_bytes(my_challenge.d, sizeof(my_challenge.d));

	packet_body = conn_prepare_command(connection, sizeof(my_challenge.d), DATA_STREAM);
	if (!packet_body) {
		rv = 0;
		goto fail;
	}
	memcpy(packet_body, my_challenge.d, sizeof(my_challenge.d));

	rv = !send_command(connection, -1, P_AUTH_CHALLENGE, DATA_STREAM);
	if (!rv)
		goto fail;

	err = drbd_recv_header(connection, &pi);
	if (err) {
		rv = 0;
		goto fail;
	}

	if (pi.cmd != P_AUTH_CHALLENGE) {
		drbd_err(connection, "expected AuthChallenge packet, received: %s (0x%04x)\n",
			 drbd_packet_name(pi.cmd), pi.cmd);
		rv = 0;
		goto fail;
	}

	if (pi.size != sizeof(peers_ch->d)) {
		drbd_err(connection, "unexpected AuthChallenge payload.\n");
		rv = -1;
		goto fail;
	}

	peers_ch = kmalloc(sizeof(*peers_ch), GFP_NOIO);
	if (peers_ch == NULL) {
		drbd_err(connection, "kmalloc of peers_ch failed\n");
		rv = -1;
		goto fail;
	}

	err = drbd_recv_into(connection, peers_ch->d, sizeof(peers_ch->d));
	if (err) {
		rv = 0;
		goto fail;
	}

	if (!memcmp(my_challenge.d, peers_ch->d, sizeof(my_challenge.d))) {
		drbd_err(connection, "Peer presented the same challenge!\n");
		rv = -1;
		goto fail;
	}

	resp_size = crypto_hash_digestsize(connection->cram_hmac_tfm);
	response = conn_prepare_command(connection, resp_size, DATA_STREAM);
	if (!response) {
		rv = 0;
		goto fail;
	}

	sg_init_table(&sg, 1);
	dig_size = pi.size;
	if (peer_is_drbd_9) {
		peers_ch->i = cpu_to_be32(connection->resource->res_opts.node_id);
		dig_size += sizeof(peers_ch->i);
	}
	sg_set_buf(&sg, peers_ch, dig_size);

	rv = crypto_hash_digest(&desc, &sg, sg.length, response);
	if (rv) {
		drbd_err(connection, "crypto_hash_digest() failed with %d\n", rv);
		rv = -1;
		goto fail;
	}

	rv = !send_command(connection, -1, P_AUTH_RESPONSE, DATA_STREAM);
	if (!rv)
		goto fail;

	err = drbd_recv_header(connection, &pi);
	if (err) {
		rv = 0;
		goto fail;
	}

	if (pi.cmd != P_AUTH_RESPONSE) {
		drbd_err(connection, "expected AuthResponse packet, received: %s (0x%04x)\n",
			 drbd_packet_name(pi.cmd), pi.cmd);
		rv = 0;
		goto fail;
	}

	if (pi.size != resp_size) {
		drbd_err(connection, "expected AuthResponse payload of wrong size\n");
		rv = 0;
		goto fail;
	}

	err = drbd_recv_all(connection, &response, resp_size);
	if (err) {
		rv = 0;
		goto fail;
	}

	right_response = kmalloc(resp_size, GFP_NOIO);
	if (right_response == NULL) {
		drbd_err(connection, "kmalloc of right_response failed\n");
		rv = -1;
		goto fail;
	}

	dig_size = sizeof(my_challenge.d);
	if (peer_is_drbd_9) {
		my_challenge.i = cpu_to_be32(connection->peer_node_id);
		dig_size += sizeof(my_challenge.i);
	}
	sg_set_buf(&sg, &my_challenge, dig_size);

	rv = crypto_hash_digest(&desc, &sg, sg.length, right_response);
	if (rv) {
		drbd_err(connection, "crypto_hash_digest() failed with %d\n", rv);
		rv = -1;
		goto fail;
	}

	rv = !memcmp(response, right_response, resp_size);

	if (rv)
		drbd_info(connection, "Peer authenticated using %d bytes HMAC\n",
		     resp_size);
	else
		rv = -1;

 fail:
	kfree(peers_ch);
	kfree(right_response);

	return rv;
}
#endif

int drbd_receiver(struct drbd_thread *thi)
{
	struct drbd_connection *connection = thi->connection;

	if (conn_connect(connection))
		drbdd(connection);

	conn_disconnect(connection);
	return 0;
}

/* ********* acknowledge sender ******** */

void req_destroy_after_send_peer_ack(struct kref *kref)
{
	struct drbd_request *req = container_of(kref, struct drbd_request, kref);
	list_del(&req->tl_requests);
	mempool_free(req, drbd_request_mempool);
}

static int process_peer_ack_list(struct drbd_connection *connection)
{
	struct drbd_resource *resource = connection->resource;
	struct drbd_request *req, *tmp;
	unsigned int idx;
	int err = 0;

	idx = 1 + connection->peer_node_id;

	spin_lock_irq(&resource->req_lock);
	req = list_first_entry(&resource->peer_ack_list, struct drbd_request, tl_requests);
	while (&req->tl_requests != &resource->peer_ack_list) {
		if (!(req->rq_state[idx] & RQ_PEER_ACK)) {
			req = list_next_entry(req, tl_requests);
			continue;
		}
		req->rq_state[idx] &= ~RQ_PEER_ACK;
		spin_unlock_irq(&resource->req_lock);

		err = drbd_send_peer_ack(connection, req);

		spin_lock_irq(&resource->req_lock);
		tmp = list_next_entry(req, tl_requests);
		kref_put(&req->kref, req_destroy_after_send_peer_ack);
		if (err)
			break;
		req = tmp;
	}
	spin_unlock_irq(&resource->req_lock);
	return err;
}

static int got_peers_in_sync(struct drbd_connection *connection, struct packet_info *pi)
{
	struct drbd_peer_device *peer_device;
	struct drbd_device *device;
	struct p_peer_block_desc *p = pi->data;
	sector_t sector;
	u64 in_sync_b;
	int size;

	peer_device = conn_peer_device(connection, pi->vnr);
	if (!peer_device)
		return -EIO;

	device = peer_device->device;

	if (get_ldev(device)) {
		sector = be64_to_cpu(p->sector);
		size = be32_to_cpu(p->size);
		in_sync_b = node_ids_to_bitmap(device, be64_to_cpu(p->mask));

		drbd_set_sync(device, sector, size, 0, in_sync_b);
		put_ldev(device);
	}

	return 0;
}

static int got_RqSReply(struct drbd_connection *connection, struct packet_info *pi)
{
	struct p_req_state_reply *p = pi->data;
	int retcode = be32_to_cpu(p->retcode);

	if (retcode >= SS_SUCCESS)
		set_bit(TWOPC_YES, &connection->flags);
	else {
		set_bit(TWOPC_NO, &connection->flags);
		drbd_debug(connection, "Requested state change failed by peer: %s (%d)\n",
			   drbd_set_st_err_str(retcode), retcode);
	}

	wake_up(&connection->resource->state_wait);
	wake_up(&connection->ping_wait);

	return 0;
}

static int got_twopc_reply(struct drbd_connection *connection, struct packet_info *pi)
{
	struct drbd_resource *resource = connection->resource;
	struct p_twopc_reply *p = pi->data;

	spin_lock_irq(&resource->req_lock);
	if (resource->twopc_reply.initiator_node_id == be32_to_cpu(p->initiator_node_id) &&
	    resource->twopc_reply.tid == be32_to_cpu(p->tid)) {
		drbd_debug(connection, "Got a %s reply for state change %u\n",
			   drbd_packet_name(pi->cmd),
			   resource->twopc_reply.tid);

		if (pi->cmd == P_TWOPC_YES) {
			u64 reachable_nodes =
				be64_to_cpu(p->reachable_nodes);

			if (resource->res_opts.node_id ==
			    resource->twopc_reply.initiator_node_id &&
			    connection->peer_node_id ==
			    resource->twopc_reply.target_node_id) {
				resource->twopc_reply.target_reachable_nodes |=
					reachable_nodes;
			} else {
				resource->twopc_reply.reachable_nodes |=
					reachable_nodes;
			}
			resource->twopc_reply.primary_nodes |=
				be64_to_cpu(p->primary_nodes);
			resource->twopc_reply.weak_nodes |=
				be64_to_cpu(p->weak_nodes);
		}

		if (pi->cmd == P_TWOPC_YES)
			set_bit(TWOPC_YES, &connection->flags);
		else if (pi->cmd == P_TWOPC_NO)
			set_bit(TWOPC_NO, &connection->flags);
		else if (pi->cmd == P_TWOPC_RETRY)
			set_bit(TWOPC_RETRY, &connection->flags);
		if (cluster_wide_reply_ready(resource)) {
			int my_node_id = resource->res_opts.node_id;
			if (resource->twopc_reply.initiator_node_id == my_node_id) {
				wake_up(&resource->state_wait);
			} else if (resource->twopc_work.cb == NULL) {
				/* in case the timeout timer was not quicker in queuing the work... */
				resource->twopc_work.cb = nested_twopc_work;
				drbd_queue_work(&resource->work, &resource->twopc_work);
			}
		}
	} else {
		drbd_debug(connection, "Ignoring %s reply for state change %u\n",
			   drbd_packet_name(pi->cmd),
			   be32_to_cpu(p->tid));
	}
	spin_unlock_irq(&resource->req_lock);

	return 0;
}

void twopc_connection_down(struct drbd_connection *connection)
{
	struct drbd_resource *resource = connection->resource;

	assert_spin_locked(&resource->req_lock);
	if (resource->twopc_reply.initiator_node_id != -1 &&
	    test_bit(TWOPC_PREPARED, &connection->flags)) {
		set_bit(TWOPC_RETRY, &connection->flags);
		if (cluster_wide_reply_ready(resource)) {
			int my_node_id = resource->res_opts.node_id;
			if (resource->twopc_reply.initiator_node_id == my_node_id) {
				wake_up(&resource->state_wait);
			} else if (resource->twopc_work.cb == NULL) {
				/* in case the timeout timer was not quicker in queuing the work... */
				resource->twopc_work.cb = nested_twopc_work;
				drbd_queue_work(&resource->work, &resource->twopc_work);
			}
		}
	}
}

static int got_Ping(struct drbd_connection *connection, struct packet_info *pi)
{
	return drbd_send_ping_ack(connection);

}

static int got_PingAck(struct drbd_connection *connection, struct packet_info *pi)
{
	if (!test_and_set_bit(GOT_PING_ACK, &connection->flags))
		wake_up(&connection->ping_wait);

	return 0;
}

static int got_IsInSync(struct drbd_connection *connection, struct packet_info *pi)
{
	struct drbd_peer_device *peer_device;
	struct drbd_device *device;
	struct p_block_ack *p = pi->data;
	sector_t sector = be64_to_cpu(p->sector);
	int blksize = be32_to_cpu(p->blksize);

	peer_device = conn_peer_device(connection, pi->vnr);
	if (!peer_device)
		return -EIO;
	device = peer_device->device;

	D_ASSERT(device, connection->agreed_pro_version >= 89);

	update_peer_seq(peer_device, be32_to_cpu(p->seq_num));

	if (get_ldev(device)) {
		drbd_rs_complete_io(peer_device, sector);
		drbd_set_in_sync(peer_device, sector, blksize);
		/* rs_same_csums is supposed to count in units of BM_BLOCK_SIZE */
		peer_device->rs_same_csum += (blksize >> BM_BLOCK_SHIFT);
		put_ldev(device);
	}
	dec_rs_pending(peer_device);
	atomic_add(blksize >> 9, &peer_device->rs_sect_in);

	return 0;
}

static int
validate_req_change_req_state(struct drbd_peer_device *peer_device, u64 id, sector_t sector,
			      struct rb_root *root, const char *func,
			      enum drbd_req_event what, bool missing_ok)
{
	struct drbd_device *device = peer_device->device;
	struct drbd_request *req;
	struct bio_and_error m;

	spin_lock_irq(&device->resource->req_lock);
	req = find_request(device, root, id, sector, missing_ok, func);
	if (unlikely(!req)) {
		spin_unlock_irq(&device->resource->req_lock);
		return -EIO;
	}
	__req_mod(req, what, peer_device, &m);
	spin_unlock_irq(&device->resource->req_lock);

	if (m.bio)
		complete_master_bio(device, &m);
	return 0;
}

static int got_BlockAck(struct drbd_connection *connection, struct packet_info *pi)
{
	struct drbd_peer_device *peer_device;
	struct drbd_device *device;
	struct p_block_ack *p = pi->data;
	sector_t sector = be64_to_cpu(p->sector);
	int blksize = be32_to_cpu(p->blksize);
	enum drbd_req_event what;

	peer_device = conn_peer_device(connection, pi->vnr);
	if (!peer_device)
		return -EIO;
	device = peer_device->device;

	update_peer_seq(peer_device, be32_to_cpu(p->seq_num));

	if (p->block_id == ID_SYNCER) {
		drbd_set_in_sync(peer_device, sector, blksize);
		dec_rs_pending(peer_device);
		return 0;
	}
	switch (pi->cmd) {
	case P_RS_WRITE_ACK:
		what = WRITE_ACKED_BY_PEER_AND_SIS;
		break;
	case P_WRITE_ACK:
		what = WRITE_ACKED_BY_PEER;
		break;
	case P_RECV_ACK:
		what = RECV_ACKED_BY_PEER;
		break;
	case P_SUPERSEDED:
		what = DISCARD_WRITE;
		break;
	case P_RETRY_WRITE:
		what = POSTPONE_WRITE;
		break;
	default:
		BUG();
	}

	return validate_req_change_req_state(peer_device, p->block_id, sector,
					     &device->write_requests, __func__,
					     what, false);
}

static int got_NegAck(struct drbd_connection *connection, struct packet_info *pi)
{
	struct drbd_peer_device *peer_device;
	struct drbd_device *device;
	struct p_block_ack *p = pi->data;
	sector_t sector = be64_to_cpu(p->sector);
	int size = be32_to_cpu(p->blksize);
	int err;

	peer_device = conn_peer_device(connection, pi->vnr);
	if (!peer_device)
		return -EIO;
	device = peer_device->device;

	update_peer_seq(peer_device, be32_to_cpu(p->seq_num));

	if (p->block_id == ID_SYNCER) {
		dec_rs_pending(peer_device);
		drbd_rs_failed_io(peer_device, sector, size);
		return 0;
	}

	err = validate_req_change_req_state(peer_device, p->block_id, sector,
					    &device->write_requests, __func__,
					    NEG_ACKED, true);
	if (err) {
		/* Protocol A has no P_WRITE_ACKs, but has P_NEG_ACKs.
		   The master bio might already be completed, therefore the
		   request is no longer in the collision hash. */
		/* In Protocol B we might already have got a P_RECV_ACK
		   but then get a P_NEG_ACK afterwards. */
		drbd_set_out_of_sync(peer_device, sector, size);
	}
	return 0;
}

static int got_NegDReply(struct drbd_connection *connection, struct packet_info *pi)
{
	struct drbd_peer_device *peer_device;
	struct drbd_device *device;
	struct p_block_ack *p = pi->data;
	sector_t sector = be64_to_cpu(p->sector);

	peer_device = conn_peer_device(connection, pi->vnr);
	if (!peer_device)
		return -EIO;
	device = peer_device->device;

	update_peer_seq(peer_device, be32_to_cpu(p->seq_num));

	drbd_err(device, "Got NegDReply; Sector %llus, len %u.\n",
		 (unsigned long long)sector, be32_to_cpu(p->blksize));

	return validate_req_change_req_state(peer_device, p->block_id, sector,
					     &device->read_requests, __func__,
					     NEG_ACKED, false);
}

static int got_NegRSDReply(struct drbd_connection *connection, struct packet_info *pi)
{
	struct drbd_peer_device *peer_device;
	struct drbd_device *device;
	sector_t sector;
	int size;
	struct p_block_ack *p = pi->data;
	unsigned long bit;

	peer_device = conn_peer_device(connection, pi->vnr);
	if (!peer_device)
		return -EIO;
	device = peer_device->device;

	sector = be64_to_cpu(p->sector);
	size = be32_to_cpu(p->blksize);

	update_peer_seq(peer_device, be32_to_cpu(p->seq_num));

	dec_rs_pending(peer_device);

	if (get_ldev_if_state(device, D_DETACHING)) {
		drbd_rs_complete_io(peer_device, sector);
		switch (pi->cmd) {
		case P_NEG_RS_DREPLY:
			drbd_rs_failed_io(peer_device, sector, size);
			break;
		case P_RS_CANCEL:
			bit = BM_SECT_TO_BIT(sector);
			mutex_lock(&device->bm_resync_fo_mutex);
			device->bm_resync_fo = min(device->bm_resync_fo, bit);
			mutex_unlock(&device->bm_resync_fo_mutex);

			atomic_add(size >> 9, &peer_device->rs_sect_in);
			mod_timer(&peer_device->resync_timer, jiffies + SLEEP_TIME);
			break;
		default:
			BUG();
		}
		put_ldev(device);
	}

	return 0;
}

static int got_BarrierAck(struct drbd_connection *connection, struct packet_info *pi)
{
	struct drbd_peer_device *peer_device;
	struct p_barrier_ack *p = pi->data;
	int vnr;

	tl_release(connection, p->barrier, be32_to_cpu(p->set_size));

	rcu_read_lock();
	idr_for_each_entry(&connection->peer_devices, peer_device, vnr) {
		struct drbd_device *device = peer_device->device;
		if (peer_device->repl_state[NOW] == L_AHEAD &&
		    atomic_read(&connection->ap_in_flight) == 0 &&
		    !test_and_set_bit(AHEAD_TO_SYNC_SOURCE, &device->flags)) {
			peer_device->start_resync_side = L_SYNC_SOURCE;
			peer_device->start_resync_timer.expires = jiffies + HZ;
			add_timer(&peer_device->start_resync_timer);
		}
	}
	rcu_read_unlock();

	return 0;
}

static int got_OVResult(struct drbd_connection *connection, struct packet_info *pi)
{
	struct drbd_peer_device *peer_device;
	struct drbd_device *device;
	struct p_block_ack *p = pi->data;
	sector_t sector;
	int size;

	peer_device = conn_peer_device(connection, pi->vnr);
	if (!peer_device)
		return -EIO;
	device = peer_device->device;

	sector = be64_to_cpu(p->sector);
	size = be32_to_cpu(p->blksize);

	update_peer_seq(peer_device, be32_to_cpu(p->seq_num));

	if (be64_to_cpu(p->block_id) == ID_OUT_OF_SYNC)
		drbd_ov_out_of_sync_found(peer_device, sector, size);
	else
		ov_out_of_sync_print(peer_device);

	if (!get_ldev(device))
		return 0;

	drbd_rs_complete_io(peer_device, sector);
	dec_rs_pending(peer_device);

	--peer_device->ov_left;

	/* let's advance progress step marks only for every other megabyte */
	if ((peer_device->ov_left & 0x200) == 0x200)
		drbd_advance_rs_marks(peer_device, peer_device->ov_left);

	if (peer_device->ov_left == 0) {
		struct drbd_peer_device_work *dw = kmalloc(sizeof(*dw), GFP_NOIO);
		if (dw) {
			dw->w.cb = w_ov_finished;
			dw->peer_device = peer_device;
			drbd_queue_work(&connection->sender_work, &dw->w);
		} else {
			drbd_err(device, "kmalloc(dw) failed.");
			ov_out_of_sync_print(peer_device);
			drbd_resync_finished(peer_device, D_MASK);
		}
	}
	put_ldev(device);
	return 0;
}

static int got_skip(struct drbd_connection *connection, struct packet_info *pi)
{
	return 0;
}

static u64 node_ids_to_bitmap(struct drbd_device *device, u64 node_ids) __must_hold(local)
{
	struct drbd_peer_md *peer_md = device->ldev->md.peers;
	u64 bitmap_bits = 0;
	int node_id;

	for_each_set_bit(node_id, (unsigned long *)&node_ids,
			 sizeof(node_ids) * BITS_PER_BYTE) {
		int bitmap_bit = peer_md[node_id].bitmap_index;
		if (bitmap_bit >= 0)
			bitmap_bits |= NODE_MASK(bitmap_bit);
	}
	return bitmap_bits;
}

static int got_peer_ack(struct drbd_connection *connection, struct packet_info *pi)
{
	struct drbd_resource *resource = connection->resource;
	struct p_peer_ack *p = pi->data;
	u64 dagtag, in_sync;
	struct drbd_peer_request *peer_req, *tmp;
	struct list_head work_list;

	dagtag = be64_to_cpu(p->dagtag);
	in_sync = be64_to_cpu(p->mask);

	spin_lock_irq(&resource->req_lock);
	list_for_each_entry(peer_req, &connection->peer_requests, recv_order) {
		if (dagtag == peer_req->dagtag_sector)
			goto found;
	}
	spin_unlock_irq(&resource->req_lock);

	drbd_err(connection, "peer request with dagtag %llu not found\n", dagtag);
	return -EIO;

found:
	list_cut_position(&work_list, &connection->peer_requests, &peer_req->recv_order);
	spin_unlock_irq(&resource->req_lock);

	list_for_each_entry_safe(peer_req, tmp, &work_list, recv_order) {
		struct drbd_peer_device *peer_device = peer_req->peer_device;
		struct drbd_device *device = peer_device->device;
		u64 in_sync_b;

		if (get_ldev(device)) {
			in_sync_b = node_ids_to_bitmap(device, in_sync);

			drbd_set_sync(device, peer_req->i.sector,
				      peer_req->i.size, ~in_sync_b, -1);
			put_ldev(device);
		}
		list_del(&peer_req->recv_order);
		drbd_al_complete_io(device, &peer_req->i);
		drbd_free_peer_req(peer_req);
	}
	return 0;
}

/* Caller has to hold resource->req_lock */
void apply_unacked_peer_requests(struct drbd_connection *connection)
{
	struct drbd_peer_request *peer_req;

	list_for_each_entry(peer_req, &connection->peer_requests, recv_order) {
		struct drbd_peer_device *peer_device = peer_req->peer_device;
		struct drbd_device *device = peer_device->device;
		u64 mask = ~(1 << peer_device->bitmap_index);

		drbd_set_sync(device, peer_req->i.sector, peer_req->i.size,
			      mask, mask);
	}
}

static void cleanup_unacked_peer_requests(struct drbd_connection *connection)
{
	struct drbd_resource *resource = connection->resource;
	struct drbd_peer_request *peer_req, *tmp;
	LIST_HEAD(work_list);

	spin_lock_irq(&resource->req_lock);
	list_splice_init(&connection->peer_requests, &work_list);
	spin_unlock_irq(&resource->req_lock);

	list_for_each_entry_safe(peer_req, tmp, &work_list, recv_order) {
		struct drbd_peer_device *peer_device = peer_req->peer_device;
		struct drbd_device *device = peer_device->device;
		u64 mask = ~(1 << peer_device->bitmap_index);

		drbd_set_sync(device, peer_req->i.sector, peer_req->i.size,
			      mask, mask);

		list_del(&peer_req->recv_order);
		drbd_al_complete_io(device, &peer_req->i);
		drbd_free_peer_req(peer_req);
	}
}

static void destroy_request(struct kref *kref)
{
	struct drbd_request *req =
		container_of(kref, struct drbd_request, kref);

	list_del(&req->tl_requests);
	mempool_free(req, drbd_request_mempool);
}

static void cleanup_peer_ack_list(struct drbd_connection *connection)
{
	struct drbd_resource *resource = connection->resource;
	struct drbd_request *req, *tmp;
	int idx;

	spin_lock_irq(&resource->req_lock);
	idx = 1 + connection->peer_node_id;
	list_for_each_entry_safe(req, tmp, &resource->peer_ack_list, tl_requests) {
		if (!(req->rq_state[idx] & RQ_PEER_ACK))
			continue;
		req->rq_state[idx] &= ~RQ_PEER_ACK;
		kref_put(&req->kref, destroy_request);
	}
	spin_unlock_irq(&resource->req_lock);
}

struct meta_sock_cmd {
	size_t pkt_size;
	int (*fn)(struct drbd_connection *connection, struct packet_info *);
};

static void set_rcvtimeo(struct drbd_connection *connection, bool ping_timeout)
{
	long t;
	struct net_conf *nc;
	struct drbd_transport *transport = &connection->transport;
	struct drbd_transport_ops *tr_ops = transport->ops;


	rcu_read_lock();
	nc = rcu_dereference(transport->net_conf);
	t = ping_timeout ? nc->ping_timeo : nc->ping_int;
	rcu_read_unlock();

	t *= HZ;
	if (ping_timeout)
		t /= 10;

	tr_ops->set_rcvtimeo(transport, CONTROL_STREAM, t);
}

static void set_ping_timeout(struct drbd_connection *connection)
{
	set_rcvtimeo(connection, 1);
}

static void set_idle_timeout(struct drbd_connection *connection)
{
	set_rcvtimeo(connection, 0);
}

static struct meta_sock_cmd ack_receiver_tbl[] = {
	[P_PING]	    = { 0, got_Ping },
	[P_PING_ACK]	    = { 0, got_PingAck },
	[P_RECV_ACK]	    = { sizeof(struct p_block_ack), got_BlockAck },
	[P_WRITE_ACK]	    = { sizeof(struct p_block_ack), got_BlockAck },
	[P_RS_WRITE_ACK]    = { sizeof(struct p_block_ack), got_BlockAck },
	[P_SUPERSEDED]      = { sizeof(struct p_block_ack), got_BlockAck },
	[P_NEG_ACK]	    = { sizeof(struct p_block_ack), got_NegAck },
	[P_NEG_DREPLY]	    = { sizeof(struct p_block_ack), got_NegDReply },
	[P_NEG_RS_DREPLY]   = { sizeof(struct p_block_ack), got_NegRSDReply },
	[P_OV_RESULT]	    = { sizeof(struct p_block_ack), got_OVResult },
	[P_BARRIER_ACK]	    = { sizeof(struct p_barrier_ack), got_BarrierAck },
	[P_STATE_CHG_REPLY] = { sizeof(struct p_req_state_reply), got_RqSReply },
	[P_RS_IS_IN_SYNC]   = { sizeof(struct p_block_ack), got_IsInSync },
	[P_DELAY_PROBE]     = { sizeof(struct p_delay_probe93), got_skip },
	[P_RS_CANCEL]       = { sizeof(struct p_block_ack), got_NegRSDReply },
	[P_CONN_ST_CHG_REPLY]={ sizeof(struct p_req_state_reply), got_RqSReply },
	[P_RETRY_WRITE]	    = { sizeof(struct p_block_ack), got_BlockAck },
	[P_PEER_ACK]	    = { sizeof(struct p_peer_ack), got_peer_ack },
	[P_PEERS_IN_SYNC]   = { sizeof(struct p_peer_block_desc), got_peers_in_sync },
	[P_TWOPC_YES]       = { sizeof(struct p_twopc_reply), got_twopc_reply },
	[P_TWOPC_NO]        = { sizeof(struct p_twopc_reply), got_twopc_reply },
	[P_TWOPC_RETRY]     = { sizeof(struct p_twopc_reply), got_twopc_reply },
};

int drbd_ack_receiver(struct drbd_thread *thi)
{
	struct drbd_connection *connection = thi->connection;
	struct meta_sock_cmd *cmd = NULL;
	struct packet_info pi;
	unsigned long pre_recv_jif;
	int rv;
	void *buffer;
	int received = 0, rflags = 0;
	unsigned int header_size = drbd_header_size(connection);
	int expect   = header_size;
	bool ping_timeout_active = false;
	struct sched_param param = { .sched_priority = 2 };
	struct drbd_transport *transport = &connection->transport;
	struct drbd_transport_ops *tr_ops = transport->ops;

	rv = sched_setscheduler(current, SCHED_RR, &param);
	if (rv < 0)
		drbd_err(connection, "drbd_ack_receiver: ERROR set priority, ret=%d\n", rv);

	while (get_t_state(thi) == RUNNING) {
		drbd_thread_current_set_cpu(thi);

		drbd_reclaim_net_peer_reqs(connection);

		if (test_and_clear_bit(SEND_PING, &connection->flags)) {
			if (drbd_send_ping(connection)) {
				drbd_err(connection, "drbd_send_ping has failed\n");
				goto reconnect;
			}
			set_ping_timeout(connection);
			ping_timeout_active = true;
		}

		pre_recv_jif = jiffies;
		rv = tr_ops->recv(transport, CONTROL_STREAM, &buffer, expect - received, rflags);

		/* Note:
		 * -EINTR	 (on meta) we got a signal
		 * -EAGAIN	 (on meta) rcvtimeo expired
		 * -ECONNRESET	 other side closed the connection
		 * -ERESTARTSYS  (on data) we got a signal
		 * rv <  0	 other than above: unexpected error!
		 * rv == expected: full header or command
		 * rv <  expected: "woken" by signal during receive
		 * rv == 0	 : "connection shut down by peer"
		 */
		if (likely(rv > 0)) {
			received += rv;

			if (received < expect)
				rflags = GROW_BUFFER;

		} else if (rv == 0) {
			if (test_bit(DISCONNECT_EXPECTED, &connection->flags)) {
				long t;
				rcu_read_lock();
				t = rcu_dereference(connection->transport.net_conf)->ping_timeo * HZ/10;
				rcu_read_unlock();

				t = wait_event_timeout(connection->ping_wait,
						       connection->cstate[NOW] < C_CONNECTED,
						       t);
				if (t)
					break;
			}
			drbd_err(connection, "meta connection shut down by peer.\n");
			goto reconnect;
		} else if (rv == -EAGAIN) {
			/* If the data socket received something meanwhile,
			 * that is good enough: peer is still alive. */

			if (time_after(connection->last_received, pre_recv_jif))
				continue;
			if (ping_timeout_active) {
				drbd_err(connection, "PingAck did not arrive in time.\n");
				goto reconnect;
			}
			set_bit(SEND_PING, &connection->flags);
			continue;
		} else if (rv == -EINTR) {
			/* maybe drbd_thread_stop(): the while condition will notice.
			 * maybe woken for send_ping: we'll send a ping above,
			 * and change the rcvtimeo */
			flush_signals(current);
			continue;
		} else {
			drbd_err(connection, "sock_recvmsg returned %d\n", rv);
			goto reconnect;
		}

		if (received == expect && cmd == NULL) {
			if (decode_header(connection, buffer, &pi))
				goto reconnect;

			cmd = &ack_receiver_tbl[pi.cmd];
			if (pi.cmd >= ARRAY_SIZE(ack_receiver_tbl) || !cmd->fn) {
				drbd_err(connection, "Unexpected meta packet %s (0x%04x)\n",
					 drbd_packet_name(pi.cmd), pi.cmd);
				goto disconnect;
			}
			expect = header_size + cmd->pkt_size;
			if (pi.size != expect - header_size) {
				drbd_err(connection, "Wrong packet size on meta (c: %d, l: %d)\n",
					pi.cmd, pi.size);
				goto reconnect;
			}
			rflags = 0;
		}
		if (received == expect) {
			bool err;

			pi.data = buffer;
			err = cmd->fn(connection, &pi);
			if (err) {
				drbd_err(connection, "%pf failed\n", cmd->fn);
				goto reconnect;
			}

			connection->last_received = jiffies;

			if (cmd == &ack_receiver_tbl[P_PING_ACK]) {
				set_idle_timeout(connection);
				ping_timeout_active = false;
			}

			received = 0;
			expect = header_size;
			cmd = NULL;
			rflags = 0;
		}
	}

	if (0) {
reconnect:
		change_cstate(connection, C_NETWORK_FAILURE, CS_HARD);
	}
	if (0) {
disconnect:
		change_cstate(connection, C_DISCONNECTING, CS_HARD);
	}

	drbd_info(connection, "ack_receiver terminated\n");

	return 0;
}

void drbd_send_acks_wf(struct work_struct *ws)
{
	struct drbd_peer_device *peer_device =
		container_of(ws, struct drbd_peer_device, send_acks_work);
	struct drbd_connection *connection = peer_device->connection;
	struct drbd_transport *transport = &connection->transport;
	struct drbd_device *device = peer_device->device;
	struct net_conf *nc;
	int tcp_cork, err;

	rcu_read_lock();
	nc = rcu_dereference(transport->net_conf);
	tcp_cork = nc->tcp_cork;
	rcu_read_unlock();

	/* TODO: conditionally cork; it may hurt latency if we cork without
	   much to send */
	if (tcp_cork)
		drbd_cork(connection, CONTROL_STREAM);
	err = drbd_finish_peer_reqs(peer_device);
	kref_put(&device->kref, drbd_destroy_device);
	/* get is in drbd_endio_write_sec_final(). That is necessary to keep the
	   struct work_struct send_acks_work alive, which is in the peer_device object */

	/* but unconditionally uncork unless disabled */
	if (tcp_cork)
		drbd_uncork(connection, CONTROL_STREAM);

	if (err)
		change_cstate(connection, C_DISCONNECTING, CS_HARD);

	return;
}

void drbd_send_peer_ack_wf(struct work_struct *ws)
{
	struct drbd_connection *connection =
		container_of(ws, struct drbd_connection, peer_ack_work);

	if (process_peer_ack_list(connection))
		change_cstate(connection, C_DISCONNECTING, CS_HARD);
}

EXPORT_SYMBOL(drbd_alloc_pages); /* for transports */
EXPORT_SYMBOL(drbd_free_pages);<|MERGE_RESOLUTION|>--- conflicted
+++ resolved
@@ -858,14 +858,6 @@
 
 BIO_ENDIO_TYPE one_flush_endio BIO_ENDIO_ARGS(struct bio *bio, int error)
 {
-<<<<<<< HEAD
-	int rv;
-	struct drbd_resource *resource = connection->resource;
-	struct drbd_device *device;
-	int vnr;
-
-	if (resource->write_ordering >= WO_BDEV_FLUSH) {
-=======
 	struct one_flush_context *octx = bio->bi_private;
 	struct drbd_device *device = octx->device;
 	struct issue_flush_context *ctx = octx->ctx;
@@ -921,8 +913,10 @@
 
 static enum finish_epoch drbd_flush_after_epoch(struct drbd_connection *connection, struct drbd_epoch *epoch)
 {
-	if (connection->resource->write_ordering >= WO_BDEV_FLUSH) {
-		struct drbd_peer_device *peer_device;
+	struct drbd_resource *resource = connection->resource;
+
+	if (resource->write_ordering >= WO_BDEV_FLUSH) {
+		struct drbd_device *device;
 		struct completion done;
 		struct issue_flush_context ctx;
 		int vnr;
@@ -931,7 +925,6 @@
 		ctx.error = 0;
 		init_completion(&ctx.done);
 
->>>>>>> d7baa969
 		rcu_read_lock();
 		idr_for_each_entry(&resource->devices, device, vnr) {
 			if (!get_ldev(device))
@@ -939,28 +932,7 @@
 			kref_get(&device->kref);
 			rcu_read_unlock();
 
-<<<<<<< HEAD
-			/* Right now, we have only this one synchronous code path
-			 * for flushes between request epochs.
-			 * We may want to make those asynchronous,
-			 * or at least parallelize the flushes to the volume devices.
-			 */
-			device->flush_jif = jiffies;
-			set_bit(FLUSH_PENDING, &device->flags);
-			rv = blkdev_issue_flush(device->ldev->backing_bdev, GFP_NOIO, NULL);
-			clear_bit(FLUSH_PENDING, &device->flags);
-			if (rv) {
-				drbd_info(device, "local disk flush failed with status %d\n", rv);
-				/* would rather check on EOPNOTSUPP, but that is not reliable.
-				 * don't try again for ANY return value != 0
-				 * if (rv == -EOPNOTSUPP) */
-				drbd_bump_write_ordering(resource, NULL, WO_DRAIN_IO);
-			}
-			put_ldev(device);
-			kref_put(&device->kref, drbd_destroy_device);
-=======
 			submit_one_flush(device, &ctx);
->>>>>>> d7baa969
 
 			rcu_read_lock();
 		}
