/*
   drbd_receiver.c

   This file is part of DRBD by Philipp Reisner and Lars Ellenberg.

   Copyright (C) 2001-2008, LINBIT Information Technologies GmbH.
   Copyright (C) 1999-2008, Philipp Reisner <philipp.reisner@linbit.com>.
   Copyright (C) 2002-2008, Lars Ellenberg <lars.ellenberg@linbit.com>.

   drbd is free software; you can redistribute it and/or modify
   it under the terms of the GNU General Public License as published by
   the Free Software Foundation; either version 2, or (at your option)
   any later version.

   drbd is distributed in the hope that it will be useful,
   but WITHOUT ANY WARRANTY; without even the implied warranty of
   MERCHANTABILITY or FITNESS FOR A PARTICULAR PURPOSE.  See the
   GNU General Public License for more details.

   You should have received a copy of the GNU General Public License
   along with drbd; see the file COPYING.  If not, write to
   the Free Software Foundation, 675 Mass Ave, Cambridge, MA 02139, USA.
 */


#include <linux/autoconf.h>
#include <linux/module.h>

#include <asm/uaccess.h>
#include <net/sock.h>

#include <linux/drbd.h>
#include <linux/fs.h>
#include <linux/file.h>
#include <linux/in.h>
#include <linux/mm.h>
#include <linux/memcontrol.h>
#include <linux/mm_inline.h>
#include <linux/slab.h>
#include <linux/pkt_sched.h>
#define __KERNEL_SYSCALLS__
#include <linux/unistd.h>
#include <linux/vmalloc.h>
#include <linux/random.h>
#include "drbd_int.h"
#include "drbd_protocol.h"
#include "drbd_req.h"
#include "drbd_vli.h"
#include <linux/scatterlist.h>

struct flush_work {
	struct drbd_work w;
	struct drbd_device *device;
	struct drbd_epoch *epoch;
};

struct packet_info {
	enum drbd_packet cmd;
	unsigned int size;
	int vnr;
	void *data;
};

enum finish_epoch {
	FE_STILL_LIVE,
	FE_DESTROYED,
	FE_RECYCLED,
};

STATIC int drbd_do_features(struct drbd_connection *connection);
STATIC int drbd_do_auth(struct drbd_connection *connection);
static int drbd_disconnected(struct drbd_peer_device *);

STATIC enum finish_epoch drbd_may_finish_epoch(struct drbd_connection *, struct drbd_epoch *, enum epoch_event);
STATIC int e_end_block(struct drbd_work *, int);

static struct drbd_epoch *previous_epoch(struct drbd_connection *connection, struct drbd_epoch *epoch)
{
	struct drbd_epoch *prev;
	spin_lock(&connection->epoch_lock);
	prev = list_entry(epoch->list.prev, struct drbd_epoch, list);
	if (prev == epoch || prev == connection->current_epoch)
		prev = NULL;
	spin_unlock(&connection->epoch_lock);
	return prev;
}

#define GFP_TRY	(__GFP_HIGHMEM | __GFP_NOWARN)

/*
 * some helper functions to deal with single linked page lists,
 * page->private being our "next" pointer.
 */

/* If at least n pages are linked at head, get n pages off.
 * Otherwise, don't modify head, and return NULL.
 * Locking is the responsibility of the caller.
 */
static struct page *page_chain_del(struct page **head, int n)
{
	struct page *page;
	struct page *tmp;

	BUG_ON(!n);
	BUG_ON(!head);

	page = *head;

	if (!page)
		return NULL;

	while (page) {
		tmp = page_chain_next(page);
		if (--n == 0)
			break; /* found sufficient pages */
		if (tmp == NULL)
			/* insufficient pages, don't use any of them. */
			return NULL;
		page = tmp;
	}

	/* add end of list marker for the returned list */
	set_page_private(page, 0);
	/* actual return value, and adjustment of head */
	page = *head;
	*head = tmp;
	return page;
}

/* may be used outside of locks to find the tail of a (usually short)
 * "private" page chain, before adding it back to a global chain head
 * with page_chain_add() under a spinlock. */
static struct page *page_chain_tail(struct page *page, int *len)
{
	struct page *tmp;
	int i = 1;
	while ((tmp = page_chain_next(page)))
		++i, page = tmp;
	if (len)
		*len = i;
	return page;
}

static int page_chain_free(struct page *page)
{
	struct page *tmp;
	int i = 0;
	page_chain_for_each_safe(page, tmp) {
		put_page(page);
		++i;
	}
	return i;
}

static void page_chain_add(struct page **head,
		struct page *chain_first, struct page *chain_last)
{
#if 1
	struct page *tmp;
	tmp = page_chain_tail(chain_first, NULL);
	BUG_ON(tmp != chain_last);
#endif

	/* add chain to head */
	set_page_private(chain_last, (unsigned long)*head);
	*head = chain_first;
}

static struct page *__drbd_alloc_pages(struct drbd_device *device,
				       unsigned int number)
{
	struct page *page = NULL;
	struct page *tmp = NULL;
	unsigned int i = 0;

	/* Yes, testing drbd_pp_vacant outside the lock is racy.
	 * So what. It saves a spin_lock. */
	if (drbd_pp_vacant >= number) {
		spin_lock(&drbd_pp_lock);
		page = page_chain_del(&drbd_pp_pool, number);
		if (page)
			drbd_pp_vacant -= number;
		spin_unlock(&drbd_pp_lock);
		if (page)
			return page;
	}

	/* GFP_TRY, because we must not cause arbitrary write-out: in a DRBD
	 * "criss-cross" setup, that might cause write-out on some other DRBD,
	 * which in turn might block on the other node at this very place.  */
	for (i = 0; i < number; i++) {
		tmp = alloc_page(GFP_TRY);
		if (!tmp)
			break;
		set_page_private(tmp, (unsigned long)page);
		page = tmp;
	}

	if (i == number)
		return page;

	/* Not enough pages immediately available this time.
	 * No need to jump around here, drbd_alloc_pages will retry this
	 * function "soon". */
	if (page) {
		tmp = page_chain_tail(page, NULL);
		spin_lock(&drbd_pp_lock);
		page_chain_add(&drbd_pp_pool, page, tmp);
		drbd_pp_vacant += i;
		spin_unlock(&drbd_pp_lock);
	}
	return NULL;
}

/* kick lower level device, if we have more than (arbitrary number)
 * reference counts on it, which typically are locally submitted io
 * requests.  don't use unacked_cnt, so we speed up proto A and B, too. */
static void maybe_kick_lo(struct drbd_device *device)
{
	struct disk_conf *dc;
	unsigned int watermark = 1000000;

	rcu_read_lock();
	dc = rcu_dereference(device->ldev->disk_conf);
	if (dc)
		min_not_zero(dc->unplug_watermark, watermark);
	rcu_read_unlock();

	if (atomic_read(&device->local_cnt) >= watermark)
		drbd_kick_lo(device);
}

static void reclaim_finished_net_peer_reqs(struct drbd_device *device,
					   struct list_head *to_be_freed)
{
	struct drbd_peer_request *peer_req, *tmp;

	/* The EEs are always appended to the end of the list. Since
	   they are sent in order over the wire, they have to finish
	   in order. As soon as we see the first not finished we can
	   stop to examine the list... */

	list_for_each_entry_safe(peer_req, tmp, &device->net_ee, w.list) {
		if (drbd_peer_req_has_active_page(peer_req))
			break;
		list_move(&peer_req->w.list, to_be_freed);
	}
}

static void drbd_kick_lo_and_reclaim_net(struct drbd_device *device)
{
	LIST_HEAD(reclaimed);
	struct drbd_peer_request *peer_req, *t;

	maybe_kick_lo(device);
	spin_lock_irq(&device->resource->req_lock);
	reclaim_finished_net_peer_reqs(device, &reclaimed);
	spin_unlock_irq(&device->resource->req_lock);

	list_for_each_entry_safe(peer_req, t, &reclaimed, w.list)
		drbd_free_net_peer_req(device, peer_req);
}

/**
 * drbd_alloc_pages() - Returns @number pages, retries forever (or until signalled)
 * @device:	DRBD device.
 * @number:	number of pages requested
 * @retry:	whether to retry, if not enough pages are available right now
 *
 * Tries to allocate number pages, first from our own page pool, then from
 * the kernel, unless this allocation would exceed the max_buffers setting.
 * Possibly retry until DRBD frees sufficient pages somewhere else.
 *
 * Returns a page chain linked via page->private.
 */
struct page *drbd_alloc_pages(struct drbd_peer_device *peer_device, unsigned int number,
			      bool retry)
{
	struct drbd_device *device = peer_device->device;
	struct page *page = NULL;
	DEFINE_WAIT(wait);

	if (atomic_read(&device->pp_in_use) < device->device_conf.max_buffers)
		page = __drbd_alloc_pages(device, number);

	while (page == NULL) {
		prepare_to_wait(&drbd_pp_wait, &wait, TASK_INTERRUPTIBLE);

		drbd_kick_lo_and_reclaim_net(device);

		if (atomic_read(&device->pp_in_use) < device->device_conf.max_buffers) {
			page = __drbd_alloc_pages(device, number);
			if (page)
				break;
		}

		if (!retry)
			break;

		if (signal_pending(current)) {
			drbd_warn(device, "drbd_alloc_pages interrupted!\n");
			break;
		}

		schedule();
	}
	finish_wait(&drbd_pp_wait, &wait);

	if (page)
		atomic_add(number, &device->pp_in_use);
	return page;
}

/* Must not be used from irq, as that may deadlock: see drbd_alloc_pages.
 * Is also used from inside an other spin_lock_irq(&resource->req_lock);
 * Either links the page chain back to the global pool,
 * or returns all pages to the system. */
STATIC void drbd_free_pages(struct drbd_device *device, struct page *page, int is_net)
{
	atomic_t *a = is_net ? &device->pp_in_use_by_net : &device->pp_in_use;
	int i;

	if (page == NULL)
		return;

	if (drbd_pp_vacant > (DRBD_MAX_BIO_SIZE/PAGE_SIZE) * minor_count)
		i = page_chain_free(page);
	else {
		struct page *tmp;
		tmp = page_chain_tail(page, &i);
		spin_lock(&drbd_pp_lock);
		page_chain_add(&drbd_pp_pool, page, tmp);
		drbd_pp_vacant += i;
		spin_unlock(&drbd_pp_lock);
	}
	i = atomic_sub_return(i, a);
	if (i < 0)
		drbd_warn(device, "ASSERTION FAILED: %s: %d < 0\n",
			is_net ? "pp_in_use_by_net" : "pp_in_use", i);
	wake_up(&drbd_pp_wait);
}

/*
You need to hold the req_lock:
 _drbd_wait_ee_list_empty()

You must not have the req_lock:
 drbd_free_peer_req()
 drbd_alloc_peer_req()
 drbd_free_peer_reqs()
 drbd_ee_fix_bhs()
 drbd_finish_peer_reqs()
 drbd_clear_done_ee()
 drbd_wait_ee_list_empty()
*/

struct drbd_peer_request *
drbd_alloc_peer_req(struct drbd_peer_device *peer_device, u64 id, sector_t sector,
		    unsigned int data_size, gfp_t gfp_mask) __must_hold(local)
{
	struct drbd_device *device = peer_device->device;
	struct drbd_peer_request *peer_req;
	struct page *page = NULL;
	unsigned nr_pages = (data_size + PAGE_SIZE -1) >> PAGE_SHIFT;

	if (drbd_insert_fault(device, DRBD_FAULT_AL_EE))
		return NULL;

	peer_req = mempool_alloc(drbd_ee_mempool, gfp_mask & ~__GFP_HIGHMEM);
	if (!peer_req) {
		if (!(gfp_mask & __GFP_NOWARN))
			drbd_err(device, "%s: allocation failed\n", __func__);
		return NULL;
	}

	if (data_size) {
		page = drbd_alloc_pages(peer_device, nr_pages, (gfp_mask & __GFP_WAIT));
		if (!page)
			goto fail;
	}

	drbd_clear_interval(&peer_req->i);
	peer_req->i.size = data_size;
	peer_req->i.sector = sector;
	peer_req->i.local = false;
	peer_req->i.waiting = false;

	peer_req->epoch = NULL;
	peer_req->peer_device = peer_device;
	peer_req->pages = page;
	atomic_set(&peer_req->pending_bios, 0);
	peer_req->flags = 0;
	/*
	 * The block_id is opaque to the receiver.  It is not endianness
	 * converted, and sent back to the sender unchanged.
	 */
	peer_req->block_id = id;

	return peer_req;

 fail:
	mempool_free(peer_req, drbd_ee_mempool);
	return NULL;
}

void __drbd_free_peer_req(struct drbd_device *device, struct drbd_peer_request *peer_req,
		       int is_net)
{
	if (peer_req->flags & EE_HAS_DIGEST)
		kfree(peer_req->digest);
	drbd_free_pages(device, peer_req->pages, is_net);
	D_ASSERT(device, atomic_read(&peer_req->pending_bios) == 0);
	D_ASSERT(device, drbd_interval_empty(&peer_req->i));
	mempool_free(peer_req, drbd_ee_mempool);
}

int drbd_free_peer_reqs(struct drbd_device *device, struct list_head *list)
{
	LIST_HEAD(work_list);
	struct drbd_peer_request *peer_req, *t;
	int count = 0;
	int is_net = list == &device->net_ee;

	spin_lock_irq(&device->resource->req_lock);
	list_splice_init(list, &work_list);
	spin_unlock_irq(&device->resource->req_lock);

	list_for_each_entry_safe(peer_req, t, &work_list, w.list) {
		__drbd_free_peer_req(device, peer_req, is_net);
		count++;
	}
	return count;
}

/*
 * See also comments in _req_mod(,BARRIER_ACKED) and receive_Barrier.
 */
static int drbd_finish_peer_reqs(struct drbd_device *device)
{
	LIST_HEAD(work_list);
	LIST_HEAD(reclaimed);
	struct drbd_peer_request *peer_req, *t;
	int err = 0;

	spin_lock_irq(&device->resource->req_lock);
	reclaim_finished_net_peer_reqs(device, &reclaimed);
	list_splice_init(&device->done_ee, &work_list);
	spin_unlock_irq(&device->resource->req_lock);

	list_for_each_entry_safe(peer_req, t, &reclaimed, w.list)
		drbd_free_net_peer_req(device, peer_req);

	/* possible callbacks here:
	 * e_end_block, and e_end_resync_block, e_send_discard_write.
	 * all ignore the last argument.
	 */
	list_for_each_entry_safe(peer_req, t, &work_list, w.list) {
		int err2;

		/* list_del not necessary, next/prev members not touched */
		err2 = peer_req->w.cb(&peer_req->w, !!err);
		if (!err)
			err = err2;
		drbd_free_peer_req(device, peer_req);
	}
	wake_up(&device->ee_wait);

	return err;
}

static void _drbd_wait_ee_list_empty(struct drbd_device *device,
				     struct list_head *head)
{
	DEFINE_WAIT(wait);

	/* avoids spin_lock/unlock
	 * and calling prepare_to_wait in the fast path */
	while (!list_empty(head)) {
		prepare_to_wait(&device->ee_wait, &wait, TASK_UNINTERRUPTIBLE);
		spin_unlock_irq(&device->resource->req_lock);
		drbd_kick_lo(device);
		schedule();
		finish_wait(&device->ee_wait, &wait);
		spin_lock_irq(&device->resource->req_lock);
	}
}

static void drbd_wait_ee_list_empty(struct drbd_device *device,
				    struct list_head *head)
{
	spin_lock_irq(&device->resource->req_lock);
	_drbd_wait_ee_list_empty(device, head);
	spin_unlock_irq(&device->resource->req_lock);
}

STATIC int drbd_recv_short(struct socket *sock, void *buf, size_t size, int flags)
{
	mm_segment_t oldfs;
	struct kvec iov = {
		.iov_base = buf,
		.iov_len = size,
	};
	struct msghdr msg = {
		.msg_iovlen = 1,
		.msg_iov = (struct iovec *)&iov,
		.msg_flags = (flags ? flags : MSG_WAITALL | MSG_NOSIGNAL)
	};
	int rv;

	oldfs = get_fs();
	set_fs(KERNEL_DS);
	rv = sock_recvmsg(sock, &msg, size, msg.msg_flags);
	set_fs(oldfs);

	return rv;
}

STATIC int drbd_recv(struct drbd_connection *connection, void *buf, size_t size)
{
	mm_segment_t oldfs;
	struct kvec iov = {
		.iov_base = buf,
		.iov_len = size,
	};
	struct msghdr msg = {
		.msg_iovlen = 1,
		.msg_iov = (struct iovec *)&iov,
		.msg_flags = MSG_WAITALL | MSG_NOSIGNAL
	};
	int rv;

	oldfs = get_fs();
	set_fs(KERNEL_DS);

	for (;;) {
		rv = sock_recvmsg(connection->data.socket, &msg, size, msg.msg_flags);
		if (rv == size)
			break;

		/* Note:
		 * ECONNRESET	other side closed the connection
		 * ERESTARTSYS	(on  sock) we got a signal
		 */

		if (rv < 0) {
			if (rv == -ECONNRESET)
				drbd_info(connection, "sock was reset by peer\n");
			else if (rv != -ERESTARTSYS)
				drbd_err(connection, "sock_recvmsg returned %d\n", rv);
			break;
		} else if (rv == 0) {
<<<<<<< HEAD
			drbd_info(connection, "sock was shut down by peer\n");
=======
>>>>>>> cebec37b
			break;
		} else	{
			/* signal came in, or peer/link went down,
			 * after we read a partial message
			 */
			/* D_ASSERT(device, signal_pending(current)); */
			break;
		}
	};

	set_fs(oldfs);

	if (rv == 0) {
		if (test_bit(DISCONNECT_SENT, &tconn->flags)) {
			long t;
			rcu_read_lock();
			t = rcu_dereference(tconn->net_conf)->ping_timeo * HZ/10;
			rcu_read_unlock();

			t = wait_event_timeout(tconn->ping_wait, tconn->cstate < C_WF_REPORT_PARAMS, t);

			if (t)
				goto out;
		}
		conn_info(tconn, "sock was shut down by peer\n");
	}

	if (rv != size)
		change_cstate(connection, C_BROKEN_PIPE, CS_HARD);

out:
	return rv;
}

static int drbd_recv_all(struct drbd_connection *connection, void *buf, size_t size)
{
	int err;

	err = drbd_recv(connection, buf, size);
	if (err != size) {
		if (err >= 0)
			err = -EIO;
	} else
		err = 0;
	return err;
}

static int drbd_recv_all_warn(struct drbd_connection *connection, void *buf, size_t size)
{
	int err;

	err = drbd_recv_all(connection, buf, size);
	if (err && !signal_pending(current))
		drbd_warn(connection, "short read (expected size %d)\n", (int)size);
	return err;
}

/* quoting tcp(7):
 *   On individual connections, the socket buffer size must be set prior to the
 *   listen(2) or connect(2) calls in order to have it take effect.
 * This is our wrapper to do so.
 */
static void drbd_setbufsize(struct socket *sock, unsigned int snd,
		unsigned int rcv)
{
	/* open coded SO_SNDBUF, SO_RCVBUF */
	if (snd) {
		sock->sk->sk_sndbuf = snd;
		sock->sk->sk_userlocks |= SOCK_SNDBUF_LOCK;
	}
	if (rcv) {
		sock->sk->sk_rcvbuf = rcv;
		sock->sk->sk_userlocks |= SOCK_RCVBUF_LOCK;
	}
}

STATIC struct socket *drbd_try_connect(struct drbd_connection *connection)
{
	const char *what;
	struct socket *sock;
	struct sockaddr_in6 src_in6;
	struct sockaddr_in6 peer_in6;
	struct net_conf *nc;
	int err, peer_addr_len, my_addr_len;
	int sndbuf_size, rcvbuf_size, connect_int;
	int disconnect_on_error = 1;

	rcu_read_lock();
	nc = rcu_dereference(connection->net_conf);
	if (!nc) {
		rcu_read_unlock();
		return NULL;
	}
	sndbuf_size = nc->sndbuf_size;
	rcvbuf_size = nc->rcvbuf_size;
	connect_int = nc->connect_int;
	rcu_read_unlock();

	my_addr_len = min_t(int, connection->my_addr_len, sizeof(src_in6));
	memcpy(&src_in6, &connection->my_addr, my_addr_len);

	if (((struct sockaddr *)&connection->my_addr)->sa_family == AF_INET6)
		src_in6.sin6_port = 0;
	else
		((struct sockaddr_in *)&src_in6)->sin_port = 0; /* AF_INET & AF_SCI */

	peer_addr_len = min_t(int, connection->peer_addr_len, sizeof(src_in6));
	memcpy(&peer_in6, &connection->peer_addr, peer_addr_len);

	what = "sock_create_kern";
	err = sock_create_kern(((struct sockaddr *)&src_in6)->sa_family,
			       SOCK_STREAM, IPPROTO_TCP, &sock);
	if (err < 0) {
		sock = NULL;
		goto out;
	}

	sock->sk->sk_rcvtimeo =
	sock->sk->sk_sndtimeo = connect_int * HZ;
	drbd_setbufsize(sock, sndbuf_size, rcvbuf_size);

       /* explicitly bind to the configured IP as source IP
	*  for the outgoing connections.
	*  This is needed for multihomed hosts and to be
	*  able to use lo: interfaces for drbd.
	* Make sure to use 0 as port number, so linux selects
	*  a free one dynamically.
	*/
	what = "bind before connect";
	err = sock->ops->bind(sock, (struct sockaddr *) &src_in6, my_addr_len);
	if (err < 0)
		goto out;

	/* connect may fail, peer not yet available.
	 * stay C_WF_CONNECTION, don't go Disconnecting! */
	disconnect_on_error = 0;
	what = "connect";
	err = sock->ops->connect(sock, (struct sockaddr *) &peer_in6, peer_addr_len, 0);

out:
	if (err < 0) {
		if (sock) {
			sock_release(sock);
			sock = NULL;
		}
		switch (-err) {
			/* timeout, busy, signal pending */
		case ETIMEDOUT: case EAGAIN: case EINPROGRESS:
		case EINTR: case ERESTARTSYS:
			/* peer not (yet) available, network problem */
		case ECONNREFUSED: case ENETUNREACH:
		case EHOSTDOWN:    case EHOSTUNREACH:
			disconnect_on_error = 0;
			break;
		default:
			drbd_err(connection, "%s failed, err = %d\n", what, err);
		}
		if (disconnect_on_error)
			change_cstate(connection, C_DISCONNECTING, CS_HARD);
	}

	return sock;
}

struct accept_wait_data {
	struct drbd_connection *connection;
	struct socket *s_listen;
	struct completion door_bell;
	void (*original_sk_state_change)(struct sock *sk);

};

static void drbd_incoming_connection(struct sock *sk)
{
	struct accept_wait_data *ad = sk->sk_user_data;
	void (*state_change)(struct sock *sk);

	state_change = ad->original_sk_state_change;
	if (sk->sk_state == TCP_ESTABLISHED)
		complete(&ad->door_bell);
	state_change(sk);
}

static int prepare_listen_socket(struct drbd_connection *connection, struct accept_wait_data *ad)
{
	int err, sndbuf_size, rcvbuf_size, my_addr_len;
	struct sockaddr_in6 my_addr;
	struct socket *s_listen;
	struct net_conf *nc;
	const char *what;

	rcu_read_lock();
	nc = rcu_dereference(connection->net_conf);
	if (!nc) {
		rcu_read_unlock();
		return -EIO;
	}
	sndbuf_size = nc->sndbuf_size;
	rcvbuf_size = nc->rcvbuf_size;
	rcu_read_unlock();

	my_addr_len = min_t(int, connection->my_addr_len, sizeof(struct sockaddr_in6));
	memcpy(&my_addr, &connection->my_addr, my_addr_len);

	what = "sock_create_kern";
	err = sock_create_kern(((struct sockaddr *)&my_addr)->sa_family,
			       SOCK_STREAM, IPPROTO_TCP, &s_listen);
	if (err) {
		s_listen = NULL;
		goto out;
	}

	s_listen->sk->sk_reuse = SK_CAN_REUSE; /* SO_REUSEADDR */
	drbd_setbufsize(s_listen, sndbuf_size, rcvbuf_size);

	what = "bind before listen";
	err = s_listen->ops->bind(s_listen, (struct sockaddr *)&my_addr, my_addr_len);
	if (err < 0)
		goto out;

	ad->s_listen = s_listen;
	write_lock_bh(&s_listen->sk->sk_callback_lock);
	ad->original_sk_state_change = s_listen->sk->sk_state_change;
	s_listen->sk->sk_state_change = drbd_incoming_connection;
	s_listen->sk->sk_user_data = ad;
	write_unlock_bh(&s_listen->sk->sk_callback_lock);

	what = "listen";
	err = s_listen->ops->listen(s_listen, 5);
	if (err < 0)
		goto out;

	return 0;
out:
	if (s_listen)
		sock_release(s_listen);
	if (err < 0) {
		if (err != -EAGAIN && err != -EINTR && err != -ERESTARTSYS) {
			drbd_err(connection, "%s failed, err = %d\n", what, err);
			change_cstate(connection, C_DISCONNECTING, CS_HARD);
		}
	}

	return -EIO;
}

static void unregister_state_change(struct sock *sk, struct accept_wait_data *ad)
{
	write_lock_bh(&sk->sk_callback_lock);
	sk->sk_state_change = ad->original_sk_state_change;
	sk->sk_user_data = NULL;
	write_unlock_bh(&sk->sk_callback_lock);
}

STATIC struct socket *drbd_wait_for_connect(struct drbd_connection *connection, struct accept_wait_data *ad)
{
	int timeo, connect_int, err = 0;
	struct socket *s_estab = NULL;
	struct net_conf *nc;

	rcu_read_lock();
	nc = rcu_dereference(connection->net_conf);
	if (!nc) {
		rcu_read_unlock();
		return NULL;
	}
	connect_int = nc->connect_int;
	rcu_read_unlock();

	timeo = connect_int * HZ;
	timeo += (random32() & 1) ? timeo / 7 : -timeo / 7; /* 28.5% random jitter */

	err = wait_for_completion_interruptible_timeout(&ad->door_bell, timeo);
	if (err <= 0)
		return NULL;

	err = kernel_accept(ad->s_listen, &s_estab, 0);
	if (err < 0) {
		if (err != -EAGAIN && err != -EINTR && err != -ERESTARTSYS) {
			drbd_err(connection, "accept failed, err = %d\n", err);
			change_cstate(connection, C_DISCONNECTING, CS_HARD);
		}
	}

	if (s_estab)
		unregister_state_change(s_estab->sk, ad);

	return s_estab;
}

static int decode_header(struct drbd_connection *, void *, struct packet_info *);

static int send_first_packet(struct drbd_connection *connection, struct drbd_socket *sock,
			     enum drbd_packet cmd)
{
	if (!conn_prepare_command(connection, sock))
		return -EIO;
	return conn_send_command(connection, sock, cmd, 0, NULL, 0);
}

static int receive_first_packet(struct drbd_connection *connection, struct socket *sock)
{
	unsigned int header_size = drbd_header_size(connection);
	struct packet_info pi;
	int err;

	err = drbd_recv_short(sock, connection->data.rbuf, header_size, 0);
	if (err != header_size) {
		if (err >= 0)
			err = -EIO;
		return err;
	}
	err = decode_header(connection, connection->data.rbuf, &pi);
	if (err)
		return err;
	return pi.cmd;
}

/**
 * drbd_socket_okay() - Free the socket if its connection is not okay
 * @sock:	pointer to the pointer to the socket.
 */
static int drbd_socket_okay(struct socket **sock)
{
	int rr;
	char tb[4];

	if (!*sock)
		return false;

	rr = drbd_recv_short(*sock, tb, 4, MSG_DONTWAIT | MSG_PEEK);

	if (rr > 0 || rr == -EAGAIN) {
		return true;
	} else {
		sock_release(*sock);
		*sock = NULL;
		return false;
	}
}
/* Gets called if a connection is established, or if a new minor gets created
   in a connection */
int drbd_connected(struct drbd_peer_device *peer_device)
{
	struct drbd_device *device = peer_device->device;
	int err;

	atomic_set(&peer_device->packet_seq, 0);
	peer_device->peer_seq = 0;

	err = drbd_send_sync_param(peer_device);
	if (!err)
		err = drbd_send_sizes(peer_device, 0, 0);
	if (!err)
		err = drbd_send_uuids(peer_device);
	clear_bit(USE_DEGR_WFC_T, &peer_device->flags);
	clear_bit(RESIZE_PENDING, &peer_device->flags);
	mod_timer(&device->request_timer, jiffies + HZ); /* just start it here. */
	return err;
}

/*
 * return values:
 *   1 yes, we have a valid connection
 *   0 oops, did not work out, please try again
 *  -1 peer talks different language,
 *     no point in trying again, please go standalone.
 *  -2 We do not have a network config...
 */
STATIC int conn_connect(struct drbd_connection *connection)
{
	struct drbd_socket sock, msock;
	struct drbd_peer_device *peer_device;
	struct net_conf *nc;
	int vnr, timeout, h, ok;
	bool discard_my_data;
	struct accept_wait_data ad = {
		.connection = connection,
		.door_bell = COMPLETION_INITIALIZER_ONSTACK(ad.door_bell),
	};

<<<<<<< HEAD
	if (change_cstate(connection, C_WF_CONNECTION, CS_VERBOSE) < SS_SUCCESS)
=======
	clear_bit(DISCONNECT_SENT, &tconn->flags);
	if (conn_request_state(tconn, NS(conn, C_WF_CONNECTION), CS_VERBOSE) < SS_SUCCESS)
>>>>>>> cebec37b
		return -2;

	mutex_init(&sock.mutex);
	sock.sbuf = connection->data.sbuf;
	sock.rbuf = connection->data.rbuf;
	sock.socket = NULL;
	mutex_init(&msock.mutex);
	msock.sbuf = connection->meta.sbuf;
	msock.rbuf = connection->meta.rbuf;
	msock.socket = NULL;

	/* Assume that the peer only understands protocol 80 until we know better.  */
	connection->agreed_pro_version = 80;

	if (prepare_listen_socket(connection, &ad))
		return 0;

	do {
		struct socket *s;

		s = drbd_try_connect(connection);
		if (s) {
			if (!sock.socket) {
				sock.socket = s;
				send_first_packet(connection, &sock, P_INITIAL_DATA);
			} else if (!msock.socket) {
				clear_bit(RESOLVE_CONFLICTS, &connection->flags);
				msock.socket = s;
				send_first_packet(connection, &msock, P_INITIAL_META);
			} else {
				drbd_err(connection, "Logic error in conn_connect()\n");
				goto out_release_sockets;
			}
		}

		if (sock.socket && msock.socket) {
			rcu_read_lock();
			nc = rcu_dereference(connection->net_conf);
			timeout = nc->ping_timeo * HZ / 10;
			rcu_read_unlock();
			schedule_timeout_interruptible(timeout);
			ok = drbd_socket_okay(&sock.socket);
			ok = drbd_socket_okay(&msock.socket) && ok;
			if (ok)
				break;
		}

retry:
		s = drbd_wait_for_connect(connection, &ad);
		if (s) {
			int fp = receive_first_packet(connection, s);
			drbd_socket_okay(&sock.socket);
			drbd_socket_okay(&msock.socket);
			switch (fp) {
			case P_INITIAL_DATA:
				if (sock.socket) {
					drbd_warn(connection, "initial packet S crossed\n");
					sock_release(sock.socket);
					sock.socket = s;
					goto randomize;
				}
				sock.socket = s;
				break;
			case P_INITIAL_META:
				set_bit(RESOLVE_CONFLICTS, &connection->flags);
				if (msock.socket) {
					drbd_warn(connection, "initial packet M crossed\n");
					sock_release(msock.socket);
					msock.socket = s;
					goto randomize;
				}
				msock.socket = s;
				break;
			default:
				drbd_warn(connection, "Error receiving initial packet\n");
				sock_release(s);
randomize:
				if (random32() & 1)
					goto retry;
			}
		}

		if (connection->cstate[NOW] <= C_DISCONNECTING)
			goto out_release_sockets;
		if (signal_pending(current)) {
			flush_signals(current);
			smp_rmb();
			if (get_t_state(&connection->receiver) == EXITING)
				goto out_release_sockets;
		}

		ok = drbd_socket_okay(&sock.socket);
		ok = drbd_socket_okay(&msock.socket) && ok;
	} while (!ok);

	if (ad.s_listen)
		sock_release(ad.s_listen);

	sock.socket->sk->sk_reuse = SK_CAN_REUSE; /* SO_REUSEADDR */
	msock.socket->sk->sk_reuse = SK_CAN_REUSE; /* SO_REUSEADDR */

	sock.socket->sk->sk_allocation = GFP_NOIO;
	msock.socket->sk->sk_allocation = GFP_NOIO;

	sock.socket->sk->sk_priority = TC_PRIO_INTERACTIVE_BULK;
	msock.socket->sk->sk_priority = TC_PRIO_INTERACTIVE;

	/* NOT YET ...
	 * sock.socket->sk->sk_sndtimeo = connection->net_conf->timeout*HZ/10;
	 * sock.socket->sk->sk_rcvtimeo = MAX_SCHEDULE_TIMEOUT;
	 * first set it to the P_CONNECTION_FEATURES timeout,
	 * which we set to 4x the configured ping_timeout. */
	rcu_read_lock();
	nc = rcu_dereference(connection->net_conf);

	sock.socket->sk->sk_sndtimeo =
	sock.socket->sk->sk_rcvtimeo = nc->ping_timeo*4*HZ/10;

	msock.socket->sk->sk_rcvtimeo = nc->ping_int*HZ;
	timeout = nc->timeout * HZ / 10;
	discard_my_data = nc->discard_my_data;
	rcu_read_unlock();

	msock.socket->sk->sk_sndtimeo = timeout;

	/* we don't want delays.
	 * we use TCP_CORK where appropriate, though */
	drbd_tcp_nodelay(sock.socket);
	drbd_tcp_nodelay(msock.socket);

	connection->data.socket = sock.socket;
	connection->meta.socket = msock.socket;
	connection->last_received = jiffies;

	h = drbd_do_features(connection);
	if (h <= 0)
		return h;

	if (connection->cram_hmac_tfm) {
		switch (drbd_do_auth(connection)) {
		case -1:
			drbd_err(connection, "Authentication of peer failed\n");
			return -1;
		case 0:
			drbd_err(connection, "Authentication of peer failed, trying again.\n");
			return 0;
		}
	}

	connection->data.socket->sk->sk_sndtimeo = timeout;
	connection->data.socket->sk->sk_rcvtimeo = MAX_SCHEDULE_TIMEOUT;

	if (drbd_send_protocol(connection) == -EOPNOTSUPP)
		return -1;

	rcu_read_lock();
	idr_for_each_entry(&connection->peer_devices, peer_device, vnr) {
		struct drbd_device *device = peer_device->device;
		kobject_get(&device->kobj);
		/* peer_device->connection cannot go away: caller holds a reference. */
		rcu_read_unlock();

		if (discard_my_data)
			set_bit(DISCARD_MY_DATA, &device->flags);
		else
			clear_bit(DISCARD_MY_DATA, &device->flags);

		drbd_connected(peer_device);
		kobject_put(&device->kobj);
		rcu_read_lock();
	}
	rcu_read_unlock();

	if (stable_state_change(connection->resource,
		change_cstate(connection, C_CONNECTED,
			CS_VERBOSE | CS_WAIT_COMPLETE | CS_SERIALIZE)) < SS_SUCCESS)
		return 0;

	drbd_thread_start(&connection->asender);

	mutex_lock(&connection->resource->conf_update);
	/* The discard_my_data flag is a single-shot modifier to the next
	 * connection attempt, the handshake of which is now well underway.
	 * No need for rcu style copying of the whole struct
	 * just to clear a single value. */
	connection->net_conf->discard_my_data = 0;
	mutex_unlock(&connection->resource->conf_update);

	return h;

out_release_sockets:
	if (ad.s_listen)
		sock_release(ad.s_listen);
	if (sock.socket)
		sock_release(sock.socket);
	if (msock.socket)
		sock_release(msock.socket);
	return -1;
}

static int decode_header(struct drbd_connection *connection, void *header, struct packet_info *pi)
{
	unsigned int header_size = drbd_header_size(connection);

	if (header_size == sizeof(struct p_header100) &&
	    *(__be32 *)header == cpu_to_be32(DRBD_MAGIC_100)) {
		struct p_header100 *h = header;
		if (h->pad != 0) {
			drbd_err(connection, "Header padding is not zero\n");
			return -EINVAL;
		}
		pi->vnr = (s16)be16_to_cpu(h->volume);
		pi->cmd = be16_to_cpu(h->command);
		pi->size = be32_to_cpu(h->length);
	} else if (header_size == sizeof(struct p_header95) &&
		   *(__be16 *)header == cpu_to_be16(DRBD_MAGIC_BIG)) {
		struct p_header95 *h = header;
		pi->cmd = be16_to_cpu(h->command);
		pi->size = be32_to_cpu(h->length);
		pi->vnr = 0;
	} else if (header_size == sizeof(struct p_header80) &&
		   *(__be32 *)header == cpu_to_be32(DRBD_MAGIC)) {
		struct p_header80 *h = header;
		pi->cmd = be16_to_cpu(h->command);
		pi->size = be16_to_cpu(h->length);
		pi->vnr = 0;
	} else {
		drbd_err(connection, "Wrong magic value 0x%08x in protocol version %d\n",
			 be32_to_cpu(*(__be32 *)header),
			 connection->agreed_pro_version);
		return -EINVAL;
	}
	pi->data = header + header_size;
	return 0;
}

static int drbd_recv_header(struct drbd_connection *connection, struct packet_info *pi)
{
	void *buffer = connection->data.rbuf;
	int err;

	err = drbd_recv_all_warn(connection, buffer, drbd_header_size(connection));
	if (err)
		return err;

	err = decode_header(connection, buffer, pi);
	connection->last_received = jiffies;

	return err;
}

STATIC enum finish_epoch drbd_flush_after_epoch(struct drbd_connection *connection, struct drbd_epoch *epoch)
{
	int rv;
	struct drbd_resource *resource = connection->resource;
	struct drbd_device *device;
	int vnr;

	if (resource->write_ordering >= WO_BDEV_FLUSH) {
		rcu_read_lock();
		idr_for_each_entry(&resource->devices, device, vnr) {
			if (!get_ldev(device))
				continue;
			kobject_get(&device->kobj);
			rcu_read_unlock();

			rv = blkdev_issue_flush(device->ldev->backing_bdev, GFP_KERNEL,
						NULL);
			if (rv) {
				drbd_info(device, "local disk flush failed with status %d\n", rv);
				/* would rather check on EOPNOTSUPP, but that is not reliable.
				 * don't try again for ANY return value != 0
				 * if (rv == -EOPNOTSUPP) */
				drbd_bump_write_ordering(resource, WO_DRAIN_IO);
			}
			put_ldev(device);
			kobject_put(&device->kobj);

			rcu_read_lock();
			if (rv)
				break;
		}
		rcu_read_unlock();
	}

	return drbd_may_finish_epoch(connection, epoch, EV_BARRIER_DONE);
}

STATIC int w_flush(struct drbd_work *w, int cancel)
{
	struct flush_work *fw = container_of(w, struct flush_work, w);
	struct drbd_epoch *epoch = fw->epoch;
	struct drbd_connection *connection = epoch->connection;

	kfree(fw);

	if (!test_and_set_bit(DE_BARRIER_IN_NEXT_EPOCH_ISSUED, &epoch->flags))
		drbd_flush_after_epoch(connection, epoch);

	drbd_may_finish_epoch(connection, epoch, EV_PUT |
			      (connection->cstate[NOW] < C_CONNECTED ? EV_CLEANUP : 0));

	return 0;
}

/**
 * drbd_may_finish_epoch() - Applies an epoch_event to the epoch's state, eventually finishes it.
 * @connection:	DRBD connection.
 * @epoch:	Epoch object.
 * @ev:		Epoch event.
 */
STATIC enum finish_epoch drbd_may_finish_epoch(struct drbd_connection *connection,
					       struct drbd_epoch *epoch,
					       enum epoch_event ev)
{
	int finish, epoch_size;
	struct drbd_epoch *next_epoch;
	int schedule_flush = 0;
	enum finish_epoch rv = FE_STILL_LIVE;
	struct drbd_resource *resource = connection->resource;

	spin_lock(&connection->epoch_lock);
	do {
		next_epoch = NULL;
		finish = 0;

		epoch_size = atomic_read(&epoch->epoch_size);

		switch (ev & ~EV_CLEANUP) {
		case EV_PUT:
			atomic_dec(&epoch->active);
			break;
		case EV_GOT_BARRIER_NR:
			set_bit(DE_HAVE_BARRIER_NUMBER, &epoch->flags);

			/* Special case: If we just switched from WO_BIO_BARRIER to
			   WO_BDEV_FLUSH we should not finish the current epoch */
			if (test_bit(DE_CONTAINS_A_BARRIER, &epoch->flags) && epoch_size == 1 &&
			    resource->write_ordering != WO_BIO_BARRIER &&
			    epoch == connection->current_epoch)
				clear_bit(DE_CONTAINS_A_BARRIER, &epoch->flags);
			break;
		case EV_BARRIER_DONE:
			set_bit(DE_BARRIER_IN_NEXT_EPOCH_DONE, &epoch->flags);
			break;
		case EV_BECAME_LAST:
			/* nothing to do*/
			break;
		}

		if (epoch_size != 0 &&
		    atomic_read(&epoch->active) == 0 &&
		    (test_bit(DE_HAVE_BARRIER_NUMBER, &epoch->flags) || ev & EV_CLEANUP) &&
		    epoch->list.prev == &connection->current_epoch->list &&
		    !test_bit(DE_IS_FINISHING, &epoch->flags)) {
			/* Nearly all conditions are met to finish that epoch... */
			if (test_bit(DE_BARRIER_IN_NEXT_EPOCH_DONE, &epoch->flags) ||
			    resource->write_ordering == WO_NONE ||
			    (epoch_size == 1 && test_bit(DE_CONTAINS_A_BARRIER, &epoch->flags)) ||
			    ev & EV_CLEANUP) {
				finish = 1;
				set_bit(DE_IS_FINISHING, &epoch->flags);
			} else if (!test_bit(DE_BARRIER_IN_NEXT_EPOCH_ISSUED, &epoch->flags) &&
				 resource->write_ordering == WO_BIO_BARRIER) {
				atomic_inc(&epoch->active);
				schedule_flush = 1;
			}
		}
		if (finish) {
			if (!(ev & EV_CLEANUP)) {
				spin_unlock(&connection->epoch_lock);
				drbd_send_b_ack(epoch->connection, epoch->barrier_nr, epoch_size);
				spin_lock(&connection->epoch_lock);
			}
#if 0
			/* FIXME: dec unacked on connection, once we have
			 * something to count pending connection packets in. */
			if (test_bit(DE_HAVE_BARRIER_NUMBER, &epoch->flags))
				dec_unacked(epoch->connection);
#endif

			if (connection->current_epoch != epoch) {
				next_epoch = list_entry(epoch->list.next, struct drbd_epoch, list);
				list_del(&epoch->list);
				ev = EV_BECAME_LAST | (ev & EV_CLEANUP);
				connection->epochs--;
				kfree(epoch);

				if (rv == FE_STILL_LIVE)
					rv = FE_DESTROYED;
			} else {
				epoch->flags = 0;
				atomic_set(&epoch->epoch_size, 0);
				/* atomic_set(&epoch->active, 0); is alrady zero */
				if (rv == FE_STILL_LIVE)
					rv = FE_RECYCLED;
			}
		}

		if (!next_epoch)
			break;

		epoch = next_epoch;
	} while (1);

	spin_unlock(&connection->epoch_lock);

	if (schedule_flush) {
		struct flush_work *fw;
		fw = kmalloc(sizeof(*fw), GFP_ATOMIC);
		if (fw) {
			fw->w.cb = w_flush;
			fw->epoch = epoch;
			fw->device = NULL; /* FIXME drop this member, it is unused. */
			drbd_queue_work(&resource->work, &fw->w);
		} else {
			drbd_warn(resource, "Could not kmalloc a flush_work obj\n");
			set_bit(DE_BARRIER_IN_NEXT_EPOCH_ISSUED, &epoch->flags);
			/* That is not a recursion, only one level */
			drbd_may_finish_epoch(connection, epoch, EV_BARRIER_DONE);
			drbd_may_finish_epoch(connection, epoch, EV_PUT);
		}
	}

	return rv;
}

/**
 * drbd_bump_write_ordering() - Fall back to an other write ordering method
 * @resource:	DRBD resource.
 * @wo:		Write ordering method to try.
 */
void drbd_bump_write_ordering(struct drbd_resource *resource, enum write_ordering_e wo) __must_hold(local)
{
	struct disk_conf *dc;
	struct drbd_device *device;
	enum write_ordering_e pwo;
	int vnr, i = 0;
	static char *write_ordering_str[] = {
		[WO_NONE] = "none",
		[WO_DRAIN_IO] = "drain",
		[WO_BDEV_FLUSH] = "flush",
		[WO_BIO_BARRIER] = "barrier",
	};

	pwo = resource->write_ordering;
	wo = min(pwo, wo);
	rcu_read_lock();
	idr_for_each_entry(&resource->devices, device, vnr) {
		if (i++ == 1 && wo == WO_BIO_BARRIER)
			wo = WO_BDEV_FLUSH; /* WO = barrier does not handle multiple volumes */
		if (!get_ldev_if_state(device, D_ATTACHING))
			continue;

		dc = rcu_dereference(device->ldev->disk_conf);

		if (wo == WO_BIO_BARRIER && !dc->disk_barrier)
			wo = WO_BDEV_FLUSH;
		if (wo == WO_BDEV_FLUSH && !dc->disk_flushes)
			wo = WO_DRAIN_IO;
		if (wo == WO_DRAIN_IO && !dc->disk_drain)
			wo = WO_NONE;
		put_ldev(device);
	}
	rcu_read_unlock();
	resource->write_ordering = wo;
	if (pwo != resource->write_ordering || wo == WO_BIO_BARRIER)
		drbd_info(resource, "Method to ensure write ordering: %s\n", write_ordering_str[resource->write_ordering]);
}

/**
 * drbd_submit_peer_request()
 * @device:	DRBD device.
 * @peer_req:	peer request
 * @rw:		flag field, see bio->bi_rw
 *
 * May spread the pages to multiple bios,
 * depending on bio_add_page restrictions.
 *
 * Returns 0 if all bios have been submitted,
 * -ENOMEM if we could not allocate enough bios,
 * -ENOSPC (any better suggestion?) if we have not been able to bio_add_page a
 *  single page to an empty bio (which should never happen and likely indicates
 *  that the lower level IO stack is in some way broken). This has been observed
 *  on certain Xen deployments.
 */
/* TODO allocate from our own bio_set. */
int drbd_submit_peer_request(struct drbd_device *device,
			     struct drbd_peer_request *peer_req,
			     const unsigned rw, const int fault_type)
{
	struct bio *bios = NULL;
	struct bio *bio;
	struct page *page = peer_req->pages;
	sector_t sector = peer_req->i.sector;
	unsigned ds = peer_req->i.size;
	unsigned n_bios = 0;
	unsigned nr_pages = (ds + PAGE_SIZE -1) >> PAGE_SHIFT;
	int err = -ENOMEM;

	/* In most cases, we will only need one bio.  But in case the lower
	 * level restrictions happen to be different at this offset on this
	 * side than those of the sending peer, we may need to submit the
	 * request in more than one bio.
	 *
	 * Plain bio_alloc is good enough here, this is no DRBD internally
	 * generated bio, but a bio allocated on behalf of the peer.
	 */
next_bio:
	bio = bio_alloc(GFP_NOIO, nr_pages);
	if (!bio) {
		drbd_err(device, "submit_ee: Allocation of a bio failed\n");
		goto fail;
	}
	/* > peer_req->i.sector, unless this is the first bio */
	bio->bi_sector = sector;
	bio->bi_bdev = device->ldev->backing_bdev;
	/* we special case some flags in the multi-bio case, see below
	 * (REQ_UNPLUG, REQ_FLUSH, or BIO_RW_BARRIER in older kernels) */
	bio->bi_rw = rw;
	bio->bi_private = peer_req;
	bio->bi_end_io = drbd_peer_request_endio;

	bio->bi_next = bios;
	bios = bio;
	++n_bios;

	page_chain_for_each(page) {
		unsigned len = min_t(unsigned, ds, PAGE_SIZE);
		if (!bio_add_page(bio, page, len, 0)) {
			/* A single page must always be possible!
			 * But in case it fails anyways,
			 * we deal with it, and complain (below). */
			if (bio->bi_vcnt == 0) {
				drbd_err(device,
					"bio_add_page failed for len=%u, "
					"bi_vcnt=0 (bi_sector=%llu)\n",
					len, (unsigned long long)bio->bi_sector);
				err = -ENOSPC;
				goto fail;
			}
			goto next_bio;
		}
		ds -= len;
		sector += len >> 9;
		--nr_pages;
	}
	D_ASSERT(device, page == NULL);
	D_ASSERT(device, ds == 0);

	atomic_set(&peer_req->pending_bios, n_bios);
	do {
		bio = bios;
		bios = bios->bi_next;
		bio->bi_next = NULL;

		/* strip off REQ_UNPLUG unless it is the last bio */
		if (bios)
			bio->bi_rw &= ~DRBD_REQ_UNPLUG;
		drbd_generic_make_request(device, fault_type, bio);

		/* strip off REQ_FLUSH,
		 * unless it is the first or last bio */
		if (bios && bios->bi_next)
			bios->bi_rw &= ~DRBD_REQ_FLUSH;
	} while (bios);
	maybe_kick_lo(device);
	return 0;

fail:
	while (bios) {
		bio = bios;
		bios = bios->bi_next;
		bio_put(bio);
	}
	return err;
}

static void drbd_remove_peer_req_interval(struct drbd_device *device,
					  struct drbd_peer_request *peer_req)
{
	struct drbd_interval *i = &peer_req->i;

	drbd_remove_interval(&device->write_requests, i);
	drbd_clear_interval(i);

	/* Wake up any processes waiting for this peer request to complete.  */
	if (i->waiting)
		wake_up(&device->misc_wait);
}

/**
 * w_e_reissue() - Worker callback; Resubmit a bio, without REQ_HARDBARRIER set
 * @device:	DRBD device.
 * @dw:		work object.
 * @cancel:	The connection will be closed anyways (unused in this callback)
 */
int w_e_reissue(struct drbd_work *w, int cancel) __releases(local)
{
	struct drbd_peer_request *peer_req =
		container_of(w, struct drbd_peer_request, w);
	struct drbd_peer_device *peer_device = peer_req->peer_device;
	struct drbd_device *device = peer_device->device;
	int err;
	/* We leave DE_CONTAINS_A_BARRIER and EE_IS_BARRIER in place,
	   (and DE_BARRIER_IN_NEXT_EPOCH_ISSUED in the previous Epoch)
	   so that we can finish that epoch in drbd_may_finish_epoch().
	   That is necessary if we already have a long chain of Epochs, before
	   we realize that BARRIER is actually not supported */

	/* As long as the -ENOTSUPP on the barrier is reported immediately
	   that will never trigger. If it is reported late, we will just
	   print that warning and continue correctly for all future requests
	   with WO_BDEV_FLUSH */
	if (previous_epoch(peer_device->connection, peer_req->epoch))
		drbd_warn(device, "Write ordering was not enforced (one time event)\n");

	/* we still have a local reference,
	 * get_ldev was done in receive_Data. */

	peer_req->w.cb = e_end_block;
	err = drbd_submit_peer_request(device, peer_req, WRITE, DRBD_FAULT_DT_WR);
	switch (err) {
	case -ENOMEM:
		peer_req->w.cb = w_e_reissue;
		drbd_queue_work(&peer_device->connection->sender_work,
				&peer_req->w);
		/* retry later; fall through */
	case 0:
		/* keep worker happy and connection up */
		return 0;

	case -ENOSPC:
		/* no other error expected, but anyways: */
	default:
		/* forget the object,
		 * and cause a "Network failure" */
		spin_lock_irq(&device->resource->req_lock);
		list_del(&peer_req->w.list);
		drbd_remove_peer_req_interval(device, peer_req);
		spin_unlock_irq(&device->resource->req_lock);
		if (peer_req->flags & EE_CALL_AL_COMPLETE_IO)
			drbd_al_complete_io(device, &peer_req->i);
		drbd_may_finish_epoch(peer_device->connection, peer_req->epoch, EV_PUT + EV_CLEANUP);
		drbd_free_peer_req(device, peer_req);
		drbd_err(device, "submit failed, triggering re-connect\n");
		return err;
	}
}

void conn_wait_active_ee_empty(struct drbd_connection *connection)
{
	struct drbd_peer_device *peer_device;
	int vnr;

	rcu_read_lock();
	idr_for_each_entry(&connection->peer_devices, peer_device, vnr) {
		struct drbd_device *device = peer_device->device;
		kobject_get(&device->kobj);
		rcu_read_unlock();
		drbd_wait_ee_list_empty(device, &device->active_ee);
		kobject_put(&device->kobj);
		rcu_read_lock();
	}
	rcu_read_unlock();
}

void conn_wait_done_ee_empty(struct drbd_connection *connection)
{
	struct drbd_peer_device *peer_device;
	int vnr;

	rcu_read_lock();
	idr_for_each_entry(&connection->peer_devices, peer_device, vnr) {
		struct drbd_device *device = peer_device->device;
		kobject_get(&device->kobj);
		rcu_read_unlock();
		drbd_wait_ee_list_empty(device, &device->done_ee);
		kobject_put(&device->kobj);
		rcu_read_lock();
	}
	rcu_read_unlock();
}

#ifdef blk_queue_plugged
static void drbd_unplug_all_devices(struct drbd_resource *resource)
{
	struct drbd_device *device;
	int vnr;

	rcu_read_lock();
	idr_for_each_entry(&resource->devices, device, vnr) {
		kobject_get(&device->kobj);
		rcu_read_unlock();
		drbd_kick_lo(device);
		kobject_put(&device->kobj);
		rcu_read_lock();
	}
	rcu_read_unlock();
}
#else
static void drbd_unplug_all_devices(struct drbd_resource *resource)
{
}
#endif

STATIC int receive_Barrier(struct drbd_connection *connection, struct packet_info *pi)
{
	int rv, issue_flush;
	struct p_barrier *p = pi->data;
	struct drbd_epoch *epoch;

	drbd_unplug_all_devices(connection->resource);

	/* FIXME these are unacked on connection,
	 * not a specific (peer)device.
	 */
	connection->current_epoch->barrier_nr = p->barrier;
	connection->current_epoch->connection = connection;
	rv = drbd_may_finish_epoch(connection, connection->current_epoch, EV_GOT_BARRIER_NR);

	/* P_BARRIER_ACK may imply that the corresponding extent is dropped from
	 * the activity log, which means it would not be resynced in case the
	 * R_PRIMARY crashes now.
	 * Therefore we must send the barrier_ack after the barrier request was
	 * completed. */
	switch (connection->resource->write_ordering) {
	case WO_BIO_BARRIER:
	case WO_NONE:
		if (rv == FE_RECYCLED)
			return 0;
		break;

	case WO_BDEV_FLUSH:
	case WO_DRAIN_IO:
		if (rv == FE_STILL_LIVE) {
			set_bit(DE_BARRIER_IN_NEXT_EPOCH_ISSUED, &connection->current_epoch->flags);
			conn_wait_active_ee_empty(connection);
			rv = drbd_flush_after_epoch(connection, connection->current_epoch);
		}
		if (rv == FE_RECYCLED)
			return 0;

		/* The asender will send all the ACKs and barrier ACKs out, since
		   all EEs moved from the active_ee to the done_ee. We need to
		   provide a new epoch object for the EEs that come in soon */
		break;
	}

	/* receiver context, in the writeout path of the other node.
	 * avoid potential distributed deadlock */
	epoch = kmalloc(sizeof(struct drbd_epoch), GFP_NOIO);
	if (!epoch) {
		drbd_warn(connection, "Allocation of an epoch failed, slowing down\n");
		issue_flush = !test_and_set_bit(DE_BARRIER_IN_NEXT_EPOCH_ISSUED, &connection->current_epoch->flags);
		conn_wait_active_ee_empty(connection);
		if (issue_flush) {
			rv = drbd_flush_after_epoch(connection, connection->current_epoch);
			if (rv == FE_RECYCLED)
				return 0;
		}

		conn_wait_done_ee_empty(connection);

		return 0;
	}

	epoch->flags = 0;
	atomic_set(&epoch->epoch_size, 0);
	atomic_set(&epoch->active, 0);

	spin_lock(&connection->epoch_lock);
	if (atomic_read(&connection->current_epoch->epoch_size)) {
		list_add(&epoch->list, &connection->current_epoch->list);
		connection->current_epoch = epoch;
		connection->epochs++;
	} else {
		/* The current_epoch got recycled while we allocated this one... */
		kfree(epoch);
	}
	spin_unlock(&connection->epoch_lock);

	return 0;
}

/* used from receive_RSDataReply (recv_resync_read)
 * and from receive_Data */
STATIC struct drbd_peer_request *
read_in_block(struct drbd_peer_device *peer_device, u64 id, sector_t sector,
	      int data_size) __must_hold(local)
{
	struct drbd_device *device = peer_device->device;
	const sector_t capacity = drbd_get_capacity(device->this_bdev);
	struct drbd_peer_request *peer_req;
	struct page *page;
	int dgs, ds, err;
	void *dig_in = peer_device->connection->int_dig_in;
	void *dig_vv = peer_device->connection->int_dig_vv;
	unsigned long *data;

	dgs = 0;
	if (peer_device->connection->peer_integrity_tfm) {
		dgs = crypto_hash_digestsize(peer_device->connection->peer_integrity_tfm);
		/*
		 * FIXME: Receive the incoming digest into the receive buffer
		 *	  here, together with its struct p_data?
		 */
		err = drbd_recv_all_warn(peer_device->connection, dig_in, dgs);
		if (err)
			return NULL;
		data_size -= dgs;
	}

	if (!expect(peer_device, IS_ALIGNED(data_size, 512)))
		return NULL;
	if (!expect(peer_device, data_size <= DRBD_MAX_BIO_SIZE))
		return NULL;

	/* even though we trust out peer,
	 * we sometimes have to double check. */
	if (sector + (data_size>>9) > capacity) {
		drbd_err(device, "request from peer beyond end of local disk: "
			"capacity: %llus < sector: %llus + size: %u\n",
			(unsigned long long)capacity,
			(unsigned long long)sector, data_size);
		return NULL;
	}

	/* GFP_NOIO, because we must not cause arbitrary write-out: in a DRBD
	 * "criss-cross" setup, that might cause write-out on some other DRBD,
	 * which in turn might block on the other node at this very place.  */
	peer_req = drbd_alloc_peer_req(peer_device, id, sector, data_size, GFP_NOIO);
	if (!peer_req)
		return NULL;

	if (!data_size)
		return peer_req;

	ds = data_size;
	page = peer_req->pages;
	page_chain_for_each(page) {
		unsigned len = min_t(int, ds, PAGE_SIZE);
		data = kmap(page);
		err = drbd_recv_all_warn(peer_device->connection, data, len);
		if (drbd_insert_fault(device, DRBD_FAULT_RECEIVE)) {
			drbd_err(device, "Fault injection: Corrupting data on receive\n");
			data[0] = data[0] ^ (unsigned long)-1;
		}
		kunmap(page);
		if (err) {
			drbd_free_peer_req(device, peer_req);
			return NULL;
		}
		ds -= len;
	}

	if (dgs) {
		drbd_csum_ee(peer_device->connection->peer_integrity_tfm, peer_req, dig_vv);
		if (memcmp(dig_in, dig_vv, dgs)) {
			drbd_err(device, "Digest integrity check FAILED: %llus +%u\n",
				(unsigned long long)sector, data_size);
			drbd_free_peer_req(device, peer_req);
			return NULL;
		}
	}
	peer_device->recv_cnt += data_size >> 9;
	return peer_req;
}

/* drbd_drain_block() just takes a data block
 * out of the socket input buffer, and discards it.
 */
STATIC int drbd_drain_block(struct drbd_peer_device *peer_device, int data_size)
{
	struct page *page;
	int err = 0;
	void *data;

	if (!data_size)
		return 0;

	page = drbd_alloc_pages(peer_device, 1, 1);

	data = kmap(page);
	while (data_size) {
		unsigned int len = min_t(int, data_size, PAGE_SIZE);

		err = drbd_recv_all_warn(peer_device->connection, data, len);
		if (err)
			break;
		data_size -= len;
	}
	kunmap(page);
	drbd_free_pages(peer_device->device, page, 0);
	return err;
}

static int recv_dless_read(struct drbd_peer_device *peer_device, struct drbd_request *req,
			   sector_t sector, int data_size)
{
	struct bio_vec *bvec;
	struct bio *bio;
	int dgs, err, i, expect;
	void *dig_in = peer_device->connection->int_dig_in;
	void *dig_vv = peer_device->connection->int_dig_vv;

	dgs = 0;
	if (peer_device->connection->peer_integrity_tfm) {
		dgs = crypto_hash_digestsize(peer_device->connection->peer_integrity_tfm);
		err = drbd_recv_all_warn(peer_device->connection, dig_in, dgs);
		if (err)
			return err;
		data_size -= dgs;
	}

	/* optimistically update recv_cnt.  if receiving fails below,
	 * we disconnect anyways, and counters will be reset. */
	peer_device->recv_cnt += data_size >> 9;

	bio = req->master_bio;
	D_ASSERT(peer_device->device, sector == bio->bi_sector);

	bio_for_each_segment(bvec, bio, i) {
		void *mapped = kmap(bvec->bv_page) + bvec->bv_offset;
		expect = min_t(int, data_size, bvec->bv_len);
		err = drbd_recv_all_warn(peer_device->connection, mapped, expect);
		kunmap(bvec->bv_page);
		if (err)
			return err;
		data_size -= expect;
	}

	if (dgs) {
		drbd_csum_bio(peer_device->connection->peer_integrity_tfm, bio, dig_vv);
		if (memcmp(dig_in, dig_vv, dgs)) {
			drbd_err(peer_device, "Digest integrity check FAILED. Broken NICs?\n");
			return -EINVAL;
		}
	}

	D_ASSERT(peer_device->device, data_size == 0);
	return 0;
}

/*
 * e_end_resync_block() is called in asender context via
 * drbd_finish_peer_reqs().
 */
STATIC int e_end_resync_block(struct drbd_work *w, int unused)
{
	struct drbd_peer_request *peer_req =
		container_of(w, struct drbd_peer_request, w);
	struct drbd_peer_device *peer_device = peer_req->peer_device;
	struct drbd_device *device = peer_device->device;
	sector_t sector = peer_req->i.sector;
	int err;

	D_ASSERT(device, drbd_interval_empty(&peer_req->i));

	if (likely((peer_req->flags & EE_WAS_ERROR) == 0)) {
		drbd_set_in_sync(peer_device, sector, peer_req->i.size);
		err = drbd_send_ack(peer_device, P_RS_WRITE_ACK, peer_req);
	} else {
		/* Record failure to sync */
		drbd_rs_failed_io(peer_device, sector, peer_req->i.size);

		err  = drbd_send_ack(peer_device, P_NEG_ACK, peer_req);
	}
	dec_unacked(peer_device);

	return err;
}

STATIC int recv_resync_read(struct drbd_peer_device *peer_device, sector_t sector,
			    int data_size) __releases(local)
{
	struct drbd_device *device = peer_device->device;
	struct drbd_peer_request *peer_req;

	peer_req = read_in_block(peer_device, ID_SYNCER, sector, data_size);
	if (!peer_req)
		goto fail;

	dec_rs_pending(peer_device);

	inc_unacked(peer_device);
	/* corresponding dec_unacked() in e_end_resync_block()
	 * respective _drbd_clear_done_ee */

	peer_req->w.cb = e_end_resync_block;

	spin_lock_irq(&device->resource->req_lock);
	list_add(&peer_req->w.list, &device->sync_ee);
	spin_unlock_irq(&device->resource->req_lock);

	atomic_add(data_size >> 9, &device->rs_sect_ev);
	if (drbd_submit_peer_request(device, peer_req, WRITE, DRBD_FAULT_RS_WR) == 0)
		return 0;

	/* don't care for the reason here */
	drbd_err(device, "submit failed, triggering re-connect\n");
	spin_lock_irq(&device->resource->req_lock);
	list_del(&peer_req->w.list);
	spin_unlock_irq(&device->resource->req_lock);

	drbd_free_peer_req(device, peer_req);
fail:
	put_ldev(device);
	return -EIO;
}

static struct drbd_request *
find_request(struct drbd_device *device, struct rb_root *root, u64 id,
	     sector_t sector, bool missing_ok, const char *func)
{
	struct drbd_request *req;

	/* Request object according to our peer */
	req = (struct drbd_request *)(unsigned long)id;
	if (drbd_contains_interval(root, sector, &req->i) && req->i.local)
		return req;
	if (!missing_ok) {
		drbd_err(device, "%s: failed to find request 0x%lx, sector %llus\n", func,
			(unsigned long)id, (unsigned long long)sector);
	}
	return NULL;
}

STATIC int receive_DataReply(struct drbd_connection *connection, struct packet_info *pi)
{
	struct drbd_peer_device *peer_device;
	struct drbd_device *device;
	struct drbd_request *req;
	sector_t sector;
	int err;
	struct p_data *p = pi->data;

	peer_device = conn_peer_device(connection, pi->vnr);
	if (!peer_device)
		return -EIO;
	device = peer_device->device;

	sector = be64_to_cpu(p->sector);

	spin_lock_irq(&device->resource->req_lock);
	req = find_request(device, &device->read_requests, p->block_id, sector, false, __func__);
	spin_unlock_irq(&device->resource->req_lock);
	if (unlikely(!req))
		return -EIO;

	/* drbd_remove_request_interval() is done in _req_may_be_done, to avoid
	 * special casing it there for the various failure cases.
	 * still no race with drbd_fail_pending_reads */
	err = recv_dless_read(peer_device, req, sector, pi->size);
	if (!err)
		req_mod(req, DATA_RECEIVED, peer_device);
	/* else: nothing. handled from drbd_disconnect...
	 * I don't think we may complete this just yet
	 * in case we are "on-disconnect: freeze" */

	return err;
}

STATIC int receive_RSDataReply(struct drbd_connection *connection, struct packet_info *pi)
{
	struct drbd_peer_device *peer_device;
	struct drbd_device *device;
	sector_t sector;
	int err;
	struct p_data *p = pi->data;

	peer_device = conn_peer_device(connection, pi->vnr);
	if (!peer_device)
		return -EIO;
	device = peer_device->device;

	sector = be64_to_cpu(p->sector);
	D_ASSERT(device, p->block_id == ID_SYNCER);

	if (get_ldev(device)) {
		/* data is submitted to disk within recv_resync_read.
		 * corresponding put_ldev done below on error,
		 * or in drbd_peer_request_endio. */
		err = recv_resync_read(peer_device, sector, pi->size);
	} else {
		if (drbd_ratelimit())
			drbd_err(device, "Can not write resync data to local disk.\n");

		err = drbd_drain_block(peer_device, pi->size);

		drbd_send_ack_dp(peer_device, P_NEG_ACK, p, pi->size);
	}

	atomic_add(pi->size >> 9, &peer_device->rs_sect_in);

	return err;
}

static void restart_conflicting_writes(struct drbd_peer_request *peer_req)
{
	struct drbd_interval *i;
	struct drbd_request *req;
	struct drbd_device *device = peer_req->peer_device->device;
	const sector_t sector = peer_req->i.sector;
	const unsigned int size = peer_req->i.size;

	drbd_for_each_overlap(i, &device->write_requests, sector, size) {
		if (!i->local)
			continue;
		req = container_of(i, struct drbd_request, i);
		if ((req->rq_state[0] & RQ_LOCAL_PENDING) ||
		   !(req->rq_state[0] & RQ_POSTPONED))
			continue;
		/* as it is RQ_POSTPONED, this will cause it to
		 * be queued on the retry workqueue. */
		__req_mod(req, DISCARD_WRITE, peer_req->peer_device, NULL);
	}
}

/*
 * e_end_block() is called in asender context via drbd_finish_peer_reqs().
 */
STATIC int e_end_block(struct drbd_work *w, int cancel)
{
	struct drbd_peer_request *peer_req =
		container_of(w, struct drbd_peer_request, w);
	struct drbd_peer_device *peer_device = peer_req->peer_device;
	struct drbd_device *device = peer_device->device;
	sector_t sector = peer_req->i.sector;
	struct drbd_epoch *epoch;
	int err = 0, pcmd;

	if (peer_req->flags & EE_IS_BARRIER) {
		epoch = previous_epoch(peer_device->connection, peer_req->epoch);
		if (epoch)
			drbd_may_finish_epoch(peer_device->connection, epoch, EV_BARRIER_DONE + (cancel ? EV_CLEANUP : 0));
	}

	if (peer_req->flags & EE_SEND_WRITE_ACK) {
		if (likely((peer_req->flags & EE_WAS_ERROR) == 0)) {
			pcmd = (peer_device->repl_state[NOW] >= L_SYNC_SOURCE &&
				peer_device->repl_state[NOW] <= L_PAUSED_SYNC_T &&
				peer_req->flags & EE_MAY_SET_IN_SYNC) ?
				P_RS_WRITE_ACK : P_WRITE_ACK;
			err = drbd_send_ack(peer_device, pcmd, peer_req);
			if (pcmd == P_RS_WRITE_ACK)
				drbd_set_in_sync(peer_device, sector, peer_req->i.size);
		} else {
			err = drbd_send_ack(peer_device, P_NEG_ACK, peer_req);
			/* we expect it to be marked out of sync anyways...
			 * maybe assert this?  */
		}
		dec_unacked(peer_device);
	}
	/* we delete from the conflict detection hash _after_ we sent out the
	 * P_WRITE_ACK / P_NEG_ACK, to get the sequence number right.  */
	if (peer_req->flags & EE_IN_INTERVAL_TREE) {
		spin_lock_irq(&device->resource->req_lock);
		D_ASSERT(device, !drbd_interval_empty(&peer_req->i));
		drbd_remove_peer_req_interval(device, peer_req);
		if (peer_req->flags & EE_RESTART_REQUESTS)
			restart_conflicting_writes(peer_req);
		spin_unlock_irq(&device->resource->req_lock);
	} else
		D_ASSERT(device, drbd_interval_empty(&peer_req->i));

	drbd_may_finish_epoch(peer_device->connection, peer_req->epoch, EV_PUT + (cancel ? EV_CLEANUP : 0));

	return err;
}

static int e_send_ack(struct drbd_work *w, enum drbd_packet ack)
{
	struct drbd_peer_request *peer_req =
		container_of(w, struct drbd_peer_request, w);
	struct drbd_peer_device *peer_device = peer_req->peer_device;
	int err;

	err = drbd_send_ack(peer_device, ack, peer_req);
	dec_unacked(peer_device);

	return err;
}

static int e_send_discard_write(struct drbd_work *w, int unused)
{
	return e_send_ack(w, P_SUPERSEDED);
}

static int e_send_retry_write(struct drbd_work *w, int unused)
{

	struct drbd_peer_request *peer_request =
		container_of(w, struct drbd_peer_request, w);
	struct drbd_connection *connection = peer_request->peer_device->connection;

	return e_send_ack(w, connection->agreed_pro_version >= 100 ?
			     P_RETRY_WRITE : P_SUPERSEDED);
}

static bool seq_greater(u32 a, u32 b)
{
	/*
	 * We assume 32-bit wrap-around here.
	 * For 24-bit wrap-around, we would have to shift:
	 *  a <<= 8; b <<= 8;
	 */
	return (s32)a - (s32)b > 0;
}

static u32 seq_max(u32 a, u32 b)
{
	return seq_greater(a, b) ? a : b;
}

static bool need_peer_seq(struct drbd_peer_device *peer_device)
{
	struct drbd_connection *connection = peer_device->connection;
	int tp;

	/*
	 * We only need to keep track of the last packet_seq number of our peer
	 * if we are in dual-primary mode and we have the discard flag set; see
	 * handle_write_conflicts().
	 */

	rcu_read_lock();
	tp = rcu_dereference(connection->net_conf)->two_primaries;
	rcu_read_unlock();

	return tp && test_bit(RESOLVE_CONFLICTS, &connection->flags);
}

static void update_peer_seq(struct drbd_peer_device *peer_device, unsigned int peer_seq)
{
	unsigned int newest_peer_seq;

	if (need_peer_seq(peer_device)) {
		spin_lock(&peer_device->peer_seq_lock);
		newest_peer_seq = seq_max(peer_device->peer_seq, peer_seq);
		peer_device->peer_seq = newest_peer_seq;
		spin_unlock(&peer_device->peer_seq_lock);
		/* wake up only if we actually changed peer_device->peer_seq */
		if (peer_seq == newest_peer_seq)
			wake_up(&peer_device->device->seq_wait);
	}
}

static inline int overlaps(sector_t s1, int l1, sector_t s2, int l2)
{
	return !((s1 + (l1>>9) <= s2) || (s1 >= s2 + (l2>>9)));
}

/* maybe change sync_ee into interval trees as well? */
static bool overlapping_resync_write(struct drbd_device *device, struct drbd_peer_request *peer_req)
{
	struct drbd_peer_request *rs_req;
	bool rv = 0;

	spin_lock_irq(&device->resource->req_lock);
	list_for_each_entry(rs_req, &device->sync_ee, w.list) {
		if (overlaps(peer_req->i.sector, peer_req->i.size,
			     rs_req->i.sector, rs_req->i.size)) {
			rv = 1;
			break;
		}
	}
	spin_unlock_irq(&device->resource->req_lock);

	return rv;
}

/* Called from receive_Data.
 * Synchronize packets on sock with packets on msock.
 *
 * This is here so even when a P_DATA packet traveling via sock overtook an Ack
 * packet traveling on msock, they are still processed in the order they have
 * been sent.
 *
 * Note: we don't care for Ack packets overtaking P_DATA packets.
 *
 * In case packet_seq is larger than peer_device->peer_seq number, there are
 * outstanding packets on the msock. We wait for them to arrive.
 * In case we are the logically next packet, we update peer_device->peer_seq
 * ourselves. Correctly handles 32bit wrap around.
 *
 * Assume we have a 10 GBit connection, that is about 1<<30 byte per second,
 * about 1<<21 sectors per second. So "worst" case, we have 1<<3 == 8 seconds
 * for the 24bit wrap (historical atomic_t guarantee on some archs), and we have
 * 1<<9 == 512 seconds aka ages for the 32bit wrap around...
 *
 * returns 0 if we may process the packet,
 * -ERESTARTSYS if we were interrupted (by disconnect signal). */
static int wait_for_and_update_peer_seq(struct drbd_peer_device *peer_device, const u32 peer_seq)
{
	DEFINE_WAIT(wait);
	long timeout;
	int ret;

	if (!need_peer_seq(peer_device))
		return 0;

	spin_lock(&peer_device->peer_seq_lock);
	for (;;) {
		if (!seq_greater(peer_seq - 1, peer_device->peer_seq)) {
			peer_device->peer_seq = seq_max(peer_device->peer_seq, peer_seq);
			ret = 0;
			break;
		}
		if (signal_pending(current)) {
			ret = -ERESTARTSYS;
			break;
		}
		prepare_to_wait(&peer_device->device->seq_wait, &wait, TASK_INTERRUPTIBLE);
		spin_unlock(&peer_device->peer_seq_lock);
		rcu_read_lock();
		timeout = rcu_dereference(peer_device->connection->net_conf)->ping_timeo*HZ/10;
		rcu_read_unlock();
		timeout = schedule_timeout(timeout);
		spin_lock(&peer_device->peer_seq_lock);
		if (!timeout) {
			ret = -ETIMEDOUT;
			drbd_err(peer_device, "Timed out waiting for missing ack packets; disconnecting\n");
			break;
		}
	}
	spin_unlock(&peer_device->peer_seq_lock);
	finish_wait(&peer_device->device->seq_wait, &wait);
	return ret;
}

/* see also bio_flags_to_wire()
 * DRBD_REQ_*, because we need to semantically map the flags to data packet
 * flags and back. We may replicate to other kernel versions. */
static unsigned long wire_flags_to_bio(struct drbd_connection *connection, u32 dpf)
{
	if (connection->agreed_pro_version >= 95)
		return  (dpf & DP_RW_SYNC ? DRBD_REQ_SYNC : 0) |
			(dpf & DP_UNPLUG ? DRBD_REQ_UNPLUG : 0) |
			(dpf & DP_FUA ? DRBD_REQ_FUA : 0) |
			(dpf & DP_FLUSH ? DRBD_REQ_FLUSH : 0) |
			(dpf & DP_DISCARD ? DRBD_REQ_DISCARD : 0);

	/* else: we used to communicate one bit only in older DRBD */
	return dpf & DP_RW_SYNC ? (DRBD_REQ_SYNC | DRBD_REQ_UNPLUG) : 0;
}

static void fail_postponed_requests(struct drbd_peer_request *peer_req)
{
	struct drbd_device *device = peer_req->peer_device->device;
	struct drbd_interval *i;
	const sector_t sector = peer_req->i.sector;
	const unsigned int size = peer_req->i.size;

    repeat:
	drbd_for_each_overlap(i, &device->write_requests, sector, size) {
		struct drbd_request *req;
		struct bio_and_error m;

		if (!i->local)
			continue;
		req = container_of(i, struct drbd_request, i);
		if (!(req->rq_state[0] & RQ_POSTPONED))
			continue;
		req->rq_state[0] &= ~RQ_POSTPONED;
		__req_mod(req, NEG_ACKED, peer_req->peer_device, &m);
		spin_unlock_irq(&device->resource->req_lock);
		if (m.bio)
			complete_master_bio(device, &m);
		spin_lock_irq(&device->resource->req_lock);
		goto repeat;
	}
}

static int handle_write_conflicts(struct drbd_peer_request *peer_req)
{
	struct drbd_peer_device *peer_device = peer_req->peer_device;
	struct drbd_device *device = peer_device->device;
	struct drbd_connection *connection = peer_device->connection;
	bool resolve_conflicts = test_bit(RESOLVE_CONFLICTS, &connection->flags);
	sector_t sector = peer_req->i.sector;
	const unsigned int size = peer_req->i.size;
	struct drbd_interval *i;
	bool equal;
	int err;

	/*
	 * Inserting the peer request into the write_requests tree will prevent
	 * new conflicting local requests from being added.
	 */
	drbd_insert_interval(&device->write_requests, &peer_req->i);

    repeat:
	drbd_for_each_overlap(i, &device->write_requests, sector, size) {
		if (i == &peer_req->i)
			continue;

		if (!i->local) {
			/*
			 * Our peer has sent a conflicting remote request; this
			 * should not happen in a two-node setup.  Wait for the
			 * earlier peer request to complete.
			 */
			err = drbd_wait_misc(device, peer_device, i);
			if (err)
				goto out;
			goto repeat;
		}

		equal = i->sector == sector && i->size == size;
		if (resolve_conflicts) {
			/*
			 * If the peer request is fully contained within the
			 * overlapping request, it can be discarded; otherwise,
			 * it will be retried once all overlapping requests
			 * have completed.
			 */
			bool discard = i->sector <= sector && i->sector +
				       (i->size >> 9) >= sector + (size >> 9);

			if (!equal)
				drbd_alert(device, "Concurrent writes detected: "
					       "local=%llus +%u, remote=%llus +%u, "
					       "assuming %s came first\n",
					  (unsigned long long)i->sector, i->size,
					  (unsigned long long)sector, size,
					  discard ? "local" : "remote");

			inc_unacked(peer_device);
			peer_req->w.cb = discard ? e_send_discard_write :
						   e_send_retry_write;
			list_add_tail(&peer_req->w.list, &device->done_ee);
			wake_asender(connection);

			err = -ENOENT;
			goto out;
		} else {
			struct drbd_request *req =
				container_of(i, struct drbd_request, i);

			if (!equal)
				drbd_alert(device, "Concurrent writes detected: "
					       "local=%llus +%u, remote=%llus +%u\n",
					  (unsigned long long)i->sector, i->size,
					  (unsigned long long)sector, size);

			if (req->rq_state[0] & RQ_LOCAL_PENDING ||
			    !(req->rq_state[0] & RQ_POSTPONED)) {
				/*
				 * Wait for the node with the discard flag to
				 * decide if this request will be discarded or
				 * retried.  Requests that are discarded will
				 * disappear from the write_requests tree.
				 *
				 * In addition, wait for the conflicting
				 * request to finish locally before submitting
				 * the conflicting peer request.
				 */
				err = drbd_wait_misc(device, NULL, &req->i);
				if (err) {
					begin_state_change_locked(connection->resource, CS_HARD);
					__change_cstate(connection, C_TIMEOUT);
					end_state_change_locked(connection->resource);
					fail_postponed_requests(peer_req);
					goto out;
				}
				goto repeat;
			}
			/*
			 * Remember to restart the conflicting requests after
			 * the new peer request has completed.
			 */
			peer_req->flags |= EE_RESTART_REQUESTS;
		}
	}
	err = 0;

    out:
	if (err)
		drbd_remove_peer_req_interval(device, peer_req);
	return err;
}

/* mirrored write */
STATIC int receive_Data(struct drbd_connection *connection, struct packet_info *pi)
{
	struct drbd_peer_device *peer_device;
	struct drbd_device *device;
	sector_t sector;
	struct drbd_peer_request *peer_req;
	struct p_data *p = pi->data;
	u32 peer_seq = be32_to_cpu(p->seq_num);
	int rw = WRITE;
	u32 dp_flags;
	int err, tp;

	peer_device = conn_peer_device(connection, pi->vnr);
	if (!peer_device)
		return -EIO;
	device = peer_device->device;

	if (!get_ldev(device)) {
		int err2;

		err = wait_for_and_update_peer_seq(peer_device, peer_seq);
		drbd_send_ack_dp(peer_device, P_NEG_ACK, p, pi->size);
		atomic_inc(&connection->current_epoch->epoch_size);
		err2 = drbd_drain_block(peer_device, pi->size);
		if (!err)
			err = err2;
		return err;
	}

	/*
	 * Corresponding put_ldev done either below (on various errors), or in
	 * drbd_peer_request_endio, if we successfully submit the data at the
	 * end of this function.
	 */

	sector = be64_to_cpu(p->sector);
	peer_req = read_in_block(peer_device, p->block_id, sector, pi->size);
	if (!peer_req) {
		put_ldev(device);
		return -EIO;
	}

	peer_req->w.cb = e_end_block;

	dp_flags = be32_to_cpu(p->dp_flags);
	rw |= wire_flags_to_bio(connection, dp_flags);
	if (peer_req->pages == NULL) {
		D_ASSERT(device, peer_req->i.size == 0);
		D_ASSERT(device, dp_flags & DP_FLUSH);
	}

	if (dp_flags & DP_MAY_SET_IN_SYNC)
		peer_req->flags |= EE_MAY_SET_IN_SYNC;

	/* last "fixes" to rw flags.
	 * Strip off BIO_RW_BARRIER unconditionally,
	 * it is not supposed to be here anyways.
	 * (Was FUA or FLUSH on the peer,
	 * and got translated to BARRIER on this side).
	 * Note that the epoch handling code below
	 * may add it again, though.
	 */
	rw &= ~DRBD_REQ_HARDBARRIER;

	spin_lock(&connection->epoch_lock);
	peer_req->epoch = connection->current_epoch;
	atomic_inc(&peer_req->epoch->epoch_size);
	atomic_inc(&peer_req->epoch->active);

	if (connection->resource->write_ordering == WO_BIO_BARRIER &&
	    atomic_read(&peer_req->epoch->epoch_size) == 1) {
		struct drbd_epoch *epoch;
		/* Issue a barrier if we start a new epoch, and the previous epoch
		   was not a epoch containing a single request which already was
		   a Barrier. */
		epoch = list_entry(peer_req->epoch->list.prev, struct drbd_epoch, list);
		if (epoch == peer_req->epoch) {
			set_bit(DE_CONTAINS_A_BARRIER, &peer_req->epoch->flags);
			rw |= DRBD_REQ_FLUSH | DRBD_REQ_FUA;
			peer_req->flags |= EE_IS_BARRIER;
		} else {
			if (atomic_read(&epoch->epoch_size) > 1 ||
			    !test_bit(DE_CONTAINS_A_BARRIER, &epoch->flags)) {
				set_bit(DE_BARRIER_IN_NEXT_EPOCH_ISSUED, &epoch->flags);
				set_bit(DE_CONTAINS_A_BARRIER, &peer_req->epoch->flags);
				rw |= DRBD_REQ_FLUSH | DRBD_REQ_FUA;
				peer_req->flags |= EE_IS_BARRIER;
			}
		}
	}
	spin_unlock(&connection->epoch_lock);

	rcu_read_lock();
	tp = rcu_dereference(peer_device->connection->net_conf)->two_primaries;
	rcu_read_unlock();
	if (tp) {
		peer_req->flags |= EE_IN_INTERVAL_TREE;
		err = wait_for_and_update_peer_seq(peer_device, peer_seq);
		if (err)
			goto out_interrupted;
		spin_lock_irq(&device->resource->req_lock);
		err = handle_write_conflicts(peer_req);
		if (err) {
			spin_unlock_irq(&device->resource->req_lock);
			if (err == -ENOENT) {
				put_ldev(device);
				return 0;
			}
			goto out_interrupted;
		}
	} else
		spin_lock_irq(&device->resource->req_lock);
	list_add(&peer_req->w.list, &device->active_ee);
	spin_unlock_irq(&device->resource->req_lock);

	if (peer_device->repl_state[NOW] == L_SYNC_TARGET)
		wait_event(device->ee_wait, !overlapping_resync_write(device, peer_req));

	if (peer_device->connection->agreed_pro_version < 100) {
		rcu_read_lock();
		switch (rcu_dereference(peer_device->connection->net_conf)->wire_protocol) {
		case DRBD_PROT_C:
			dp_flags |= DP_SEND_WRITE_ACK;
			break;
		case DRBD_PROT_B:
			dp_flags |= DP_SEND_RECEIVE_ACK;
			break;
		}
		rcu_read_unlock();
	}

	if (dp_flags & DP_SEND_WRITE_ACK) {
		peer_req->flags |= EE_SEND_WRITE_ACK;
		inc_unacked(peer_device);
		/* corresponding dec_unacked() in e_end_block()
		 * respective _drbd_clear_done_ee */
	}

	if (dp_flags & DP_SEND_RECEIVE_ACK) {
		/* I really don't like it that the receiver thread
		 * sends on the msock, but anyways */
		drbd_send_ack(peer_device, P_RECV_ACK, peer_req);
	}

	if (peer_device->disk_state[NOW] < D_INCONSISTENT) {
		/* In case we have the only disk of the cluster, */
		drbd_set_all_out_of_sync(device, peer_req->i.sector, peer_req->i.size);
		peer_req->flags |= EE_CALL_AL_COMPLETE_IO;
		peer_req->flags &= ~EE_MAY_SET_IN_SYNC;
		drbd_al_begin_io(device, &peer_req->i, true);
	}

	err = drbd_submit_peer_request(device, peer_req, rw, DRBD_FAULT_DT_WR);
	if (!err)
		return 0;

	/* don't care for the reason here */
	drbd_err(device, "submit failed, triggering re-connect\n");
	spin_lock_irq(&device->resource->req_lock);
	list_del(&peer_req->w.list);
	drbd_remove_peer_req_interval(device, peer_req);
	spin_unlock_irq(&device->resource->req_lock);
	if (peer_req->flags & EE_CALL_AL_COMPLETE_IO)
		drbd_al_complete_io(device, &peer_req->i);

out_interrupted:
	drbd_may_finish_epoch(connection, peer_req->epoch, EV_PUT + EV_CLEANUP);
	put_ldev(device);
	drbd_free_peer_req(device, peer_req);
	return err;
}

/* We may throttle resync, if the lower device seems to be busy,
 * and current sync rate is above c_min_rate.
 *
 * To decide whether or not the lower device is busy, we use a scheme similar
 * to MD RAID is_mddev_idle(): if the partition stats reveal "significant"
 * (more than 64 sectors) of activity we cannot account for with our own resync
 * activity, it obviously is "busy".
 *
 * The current sync rate used here uses only the most recent two step marks,
 * to have a short time average so we can react faster.
 */
int drbd_rs_should_slow_down(struct drbd_peer_device *peer_device, sector_t sector)
{
	struct drbd_device *device = peer_device->device;
	unsigned long db, dt, dbdt;
	struct lc_element *tmp;
	int curr_events;
	int throttle = 0;
	unsigned int c_min_rate;

	rcu_read_lock();
	c_min_rate = rcu_dereference(device->ldev->disk_conf)->c_min_rate;
	rcu_read_unlock();

	/* feature disabled? */
	if (c_min_rate == 0)
		return 0;

	spin_lock_irq(&device->al_lock);
	tmp = lc_find(peer_device->resync_lru, BM_SECT_TO_EXT(sector));
	if (tmp) {
		struct bm_extent *bm_ext = lc_entry(tmp, struct bm_extent, lce);
		if (test_bit(BME_PRIORITY, &bm_ext->flags)) {
			spin_unlock_irq(&device->al_lock);
			return 0;
		}
		/* Do not slow down if app IO is already waiting for this extent */
	}
	spin_unlock_irq(&device->al_lock);

	curr_events = drbd_backing_bdev_events(device) - atomic_read(&device->rs_sect_ev);

	if (!peer_device->rs_last_events ||
	    curr_events - peer_device->rs_last_events > 64) {
		unsigned long rs_left;
		int i;

		peer_device->rs_last_events = curr_events;

		/* sync speed average over the last 2*DRBD_SYNC_MARK_STEP,
		 * approx. */
		i = (peer_device->rs_last_mark + DRBD_SYNC_MARKS-1) % DRBD_SYNC_MARKS;

		if (peer_device->repl_state[NOW] == L_VERIFY_S || peer_device->repl_state[NOW] == L_VERIFY_T)
			rs_left = peer_device->ov_left;
		else
			rs_left = drbd_bm_total_weight(peer_device) - peer_device->rs_failed;

		dt = ((long)jiffies - (long)peer_device->rs_mark_time[i]) / HZ;
		if (!dt)
			dt++;
		db = peer_device->rs_mark_left[i] - rs_left;
		dbdt = Bit2KB(db/dt);

		if (dbdt > c_min_rate)
			throttle = 1;
	}
	return throttle;
}


STATIC int receive_DataRequest(struct drbd_connection *connection, struct packet_info *pi)
{
	struct drbd_peer_device *peer_device;
	struct drbd_device *device;
	sector_t sector;
	sector_t capacity;
	struct drbd_peer_request *peer_req;
	struct digest_info *di = NULL;
	int size, verb;
	unsigned int fault_type;
	struct p_block_req *p =	pi->data;

	peer_device = conn_peer_device(connection, pi->vnr);
	if (!peer_device)
		return -EIO;
	device = peer_device->device;
	capacity = drbd_get_capacity(device->this_bdev);

	sector = be64_to_cpu(p->sector);
	size   = be32_to_cpu(p->blksize);

	if (size <= 0 || !IS_ALIGNED(size, 512) || size > DRBD_MAX_BIO_SIZE) {
		drbd_err(device, "%s:%d: sector: %llus, size: %u\n", __FILE__, __LINE__,
				(unsigned long long)sector, size);
		return -EINVAL;
	}
	if (sector + (size>>9) > capacity) {
		drbd_err(device, "%s:%d: sector: %llus, size: %u\n", __FILE__, __LINE__,
				(unsigned long long)sector, size);
		return -EINVAL;
	}

	if (!get_ldev_if_state(device, D_UP_TO_DATE)) {
		verb = 1;
		switch (pi->cmd) {
		case P_DATA_REQUEST:
			drbd_send_ack_rp(peer_device, P_NEG_DREPLY, p);
			break;
		case P_RS_DATA_REQUEST:
		case P_CSUM_RS_REQUEST:
		case P_OV_REQUEST:
			drbd_send_ack_rp(peer_device, P_NEG_RS_DREPLY , p);
			break;
		case P_OV_REPLY:
			verb = 0;
			dec_rs_pending(peer_device);
			drbd_send_ack_ex(peer_device, P_OV_RESULT, sector, size, ID_IN_SYNC);
			break;
		default:
			BUG();
		}
		if (verb && drbd_ratelimit())
			drbd_err(device, "Can not satisfy peer's read request, "
			    "no local data.\n");

		/* drain possibly payload */
		return drbd_drain_block(peer_device, pi->size);
	}

	/* GFP_NOIO, because we must not cause arbitrary write-out: in a DRBD
	 * "criss-cross" setup, that might cause write-out on some other DRBD,
	 * which in turn might block on the other node at this very place.  */
	peer_req = drbd_alloc_peer_req(peer_device, p->block_id, sector, size, GFP_NOIO);
	if (!peer_req) {
		put_ldev(device);
		return -ENOMEM;
	}

	switch (pi->cmd) {
	case P_DATA_REQUEST:
		peer_req->w.cb = w_e_end_data_req;
		fault_type = DRBD_FAULT_DT_RD;
		/* application IO, don't drbd_rs_begin_io */
		goto submit;

	case P_RS_DATA_REQUEST:
		peer_req->w.cb = w_e_end_rsdata_req;
		fault_type = DRBD_FAULT_RS_RD;
		/* used in the sector offset progress display */
		device->bm_resync_fo = BM_SECT_TO_BIT(sector);
		break;

	case P_OV_REPLY:
	case P_CSUM_RS_REQUEST:
		fault_type = DRBD_FAULT_RS_RD;
		di = kmalloc(sizeof(*di) + pi->size, GFP_NOIO);
		if (!di)
			goto out_free_e;

		di->digest_size = pi->size;
		di->digest = (((char *)di)+sizeof(struct digest_info));

		peer_req->digest = di;
		peer_req->flags |= EE_HAS_DIGEST;

		if (drbd_recv_all(peer_device->connection, di->digest, pi->size))
			goto out_free_e;

		if (pi->cmd == P_CSUM_RS_REQUEST) {
			D_ASSERT(device, peer_device->connection->agreed_pro_version >= 89);
			peer_req->w.cb = w_e_end_csum_rs_req;
			/* used in the sector offset progress display */
			device->bm_resync_fo = BM_SECT_TO_BIT(sector);
		} else if (pi->cmd == P_OV_REPLY) {
			/* track progress, we may need to throttle */
			atomic_add(size >> 9, &peer_device->rs_sect_in);
			peer_req->w.cb = w_e_end_ov_reply;
			dec_rs_pending(peer_device);
			/* drbd_rs_begin_io done when we sent this request,
			 * but accounting still needs to be done. */
			goto submit_for_resync;
		}
		break;

	case P_OV_REQUEST:
		if (peer_device->ov_start_sector == ~(sector_t)0 &&
		    peer_device->connection->agreed_pro_version >= 90) {
			unsigned long now = jiffies;
			int i;
			peer_device->ov_start_sector = sector;
			peer_device->ov_position = sector;
			peer_device->ov_left = drbd_bm_bits(device) - BM_SECT_TO_BIT(sector);
			peer_device->rs_total = peer_device->ov_left;
			for (i = 0; i < DRBD_SYNC_MARKS; i++) {
				peer_device->rs_mark_left[i] = peer_device->ov_left;
				peer_device->rs_mark_time[i] = now;
			}
			drbd_info(device, "Online Verify start sector: %llu\n",
					(unsigned long long)sector);
		}
		peer_req->w.cb = w_e_end_ov_req;
		fault_type = DRBD_FAULT_RS_RD;
		break;

	default:
		BUG();
	}

	/* Throttle, drbd_rs_begin_io and submit should become asynchronous
	 * wrt the receiver, but it is not as straightforward as it may seem.
	 * Various places in the resync start and stop logic assume resync
	 * requests are processed in order, requeuing this on the worker thread
	 * introduces a bunch of new code for synchronization between threads.
	 *
	 * Unlimited throttling before drbd_rs_begin_io may stall the resync
	 * "forever", throttling after drbd_rs_begin_io will lock that extent
	 * for application writes for the same time.  For now, just throttle
	 * here, where the rest of the code expects the receiver to sleep for
	 * a while, anyways.
	 */

	/* Throttle before drbd_rs_begin_io, as that locks out application IO;
	 * this defers syncer requests for some time, before letting at least
	 * on request through.  The resync controller on the receiving side
	 * will adapt to the incoming rate accordingly.
	 *
	 * We cannot throttle here if remote is Primary/SyncTarget:
	 * we would also throttle its application reads.
	 * In that case, throttling is done on the SyncTarget only.
	 */
	if (connection->peer_role[NOW] != R_PRIMARY &&
	    drbd_rs_should_slow_down(peer_device, sector))
		schedule_timeout_uninterruptible(HZ/10);
	if (drbd_rs_begin_io(peer_device, sector))
		goto out_free_e;

submit_for_resync:
	atomic_add(size >> 9, &device->rs_sect_ev);

submit:
	inc_unacked(peer_device);
	spin_lock_irq(&device->resource->req_lock);
	list_add_tail(&peer_req->w.list, &device->read_ee);
	spin_unlock_irq(&device->resource->req_lock);

	if (drbd_submit_peer_request(device, peer_req, READ, fault_type) == 0)
		return 0;

	/* don't care for the reason here */
	drbd_err(device, "submit failed, triggering re-connect\n");
	spin_lock_irq(&device->resource->req_lock);
	list_del(&peer_req->w.list);
	spin_unlock_irq(&device->resource->req_lock);
	/* no drbd_rs_complete_io(), we are dropping the connection anyways */

out_free_e:
	put_ldev(device);
	drbd_free_peer_req(device, peer_req);
	return -EIO;
}

/**
 * drbd_asb_recover_0p  -  Recover after split-brain with no remaining primaries
 */
static int drbd_asb_recover_0p(struct drbd_peer_device *peer_device) __must_hold(local)
{
	int self, peer, rv = -100;
	unsigned long ch_self, ch_peer;
	enum drbd_after_sb_p after_sb_0p;

	self = drbd_peer_uuid(peer_device, UI_BITMAP) & 1;
	peer = peer_device->p_uuid[UI_BITMAP] & 1;

	ch_peer = peer_device->p_uuid[UI_SIZE];
	ch_self = peer_device->comm_bm_set;

	rcu_read_lock();
	after_sb_0p = rcu_dereference(peer_device->connection->net_conf)->after_sb_0p;
	rcu_read_unlock();
	switch (after_sb_0p) {
	case ASB_CONSENSUS:
	case ASB_DISCARD_SECONDARY:
	case ASB_CALL_HELPER:
	case ASB_VIOLENTLY:
		drbd_err(peer_device, "Configuration error.\n");
		break;
	case ASB_DISCONNECT:
		break;
	case ASB_DISCARD_YOUNGER_PRI:
		if (self == 0 && peer == 1) {
			rv = -1;
			break;
		}
		if (self == 1 && peer == 0) {
			rv =  1;
			break;
		}
		/* Else fall through to one of the other strategies... */
	case ASB_DISCARD_OLDER_PRI:
		if (self == 0 && peer == 1) {
			rv = 1;
			break;
		}
		if (self == 1 && peer == 0) {
			rv = -1;
			break;
		}
		/* Else fall through to one of the other strategies... */
		drbd_warn(peer_device, "Discard younger/older primary did not find a decision\n"
			  "Using discard-least-changes instead\n");
	case ASB_DISCARD_ZERO_CHG:
		if (ch_peer == 0 && ch_self == 0) {
			rv = test_bit(RESOLVE_CONFLICTS, &peer_device->connection->flags)
				? -1 : 1;
			break;
		} else {
			if (ch_peer == 0) { rv =  1; break; }
			if (ch_self == 0) { rv = -1; break; }
		}
		if (after_sb_0p == ASB_DISCARD_ZERO_CHG)
			break;
	case ASB_DISCARD_LEAST_CHG:
		if	(ch_self < ch_peer)
			rv = -1;
		else if (ch_self > ch_peer)
			rv =  1;
		else /* ( ch_self == ch_peer ) */
		     /* Well, then use something else. */
			rv = test_bit(RESOLVE_CONFLICTS, &peer_device->connection->flags)
				? -1 : 1;
		break;
	case ASB_DISCARD_LOCAL:
		rv = -1;
		break;
	case ASB_DISCARD_REMOTE:
		rv =  1;
	}

	return rv;
}

/**
 * drbd_asb_recover_1p  -  Recover after split-brain with one remaining primary
 */
static int drbd_asb_recover_1p(struct drbd_peer_device *peer_device) __must_hold(local)
{
	struct drbd_device *device = peer_device->device;
	struct drbd_connection *connection = peer_device->connection;
	struct drbd_resource *resource = device->resource;
	int hg, rv = -100;
	enum drbd_after_sb_p after_sb_1p;

	rcu_read_lock();
	after_sb_1p = rcu_dereference(connection->net_conf)->after_sb_1p;
	rcu_read_unlock();
	switch (after_sb_1p) {
	case ASB_DISCARD_YOUNGER_PRI:
	case ASB_DISCARD_OLDER_PRI:
	case ASB_DISCARD_LEAST_CHG:
	case ASB_DISCARD_LOCAL:
	case ASB_DISCARD_REMOTE:
	case ASB_DISCARD_ZERO_CHG:
		drbd_err(device, "Configuration error.\n");
		break;
	case ASB_DISCONNECT:
		break;
	case ASB_CONSENSUS:
		hg = drbd_asb_recover_0p(peer_device);
		if (hg == -1 && resource->role[NOW] == R_SECONDARY)
			rv = hg;
		if (hg == 1  && resource->role[NOW] == R_PRIMARY)
			rv = hg;
		break;
	case ASB_VIOLENTLY:
		rv = drbd_asb_recover_0p(peer_device);
		break;
	case ASB_DISCARD_SECONDARY:
		return resource->role[NOW] == R_PRIMARY ? 1 : -1;
	case ASB_CALL_HELPER:
		hg = drbd_asb_recover_0p(peer_device);
		if (hg == -1 && resource->role[NOW] == R_PRIMARY) {
			enum drbd_state_rv rv2;

			drbd_set_role(device->resource, R_SECONDARY, false);
			 /* drbd_change_state() does not sleep while in SS_IN_TRANSIENT_STATE,
			  * we might be here in L_STANDALONE which is transient.
			  * we do not need to wait for the after state change work either. */
			rv2 = change_role(resource, R_SECONDARY, CS_VERBOSE, false);
			if (rv2 != SS_SUCCESS) {
				drbd_khelper(device, connection, "pri-lost-after-sb");
			} else {
				drbd_warn(device, "Successfully gave up primary role.\n");
				rv = hg;
			}
		} else
			rv = hg;
	}

	return rv;
}

/**
 * drbd_asb_recover_2p  -  Recover after split-brain with two remaining primaries
 */
static int drbd_asb_recover_2p(struct drbd_peer_device *peer_device) __must_hold(local)
{
	struct drbd_device *device = peer_device->device;
	struct drbd_connection *connection = peer_device->connection;
	int hg, rv = -100;
	enum drbd_after_sb_p after_sb_2p;

	rcu_read_lock();
	after_sb_2p = rcu_dereference(connection->net_conf)->after_sb_2p;
	rcu_read_unlock();
	switch (after_sb_2p) {
	case ASB_DISCARD_YOUNGER_PRI:
	case ASB_DISCARD_OLDER_PRI:
	case ASB_DISCARD_LEAST_CHG:
	case ASB_DISCARD_LOCAL:
	case ASB_DISCARD_REMOTE:
	case ASB_CONSENSUS:
	case ASB_DISCARD_SECONDARY:
	case ASB_DISCARD_ZERO_CHG:
		drbd_err(device, "Configuration error.\n");
		break;
	case ASB_VIOLENTLY:
		rv = drbd_asb_recover_0p(peer_device);
		break;
	case ASB_DISCONNECT:
		break;
	case ASB_CALL_HELPER:
		hg = drbd_asb_recover_0p(peer_device);
		if (hg == -1) {
			enum drbd_state_rv rv2;

			 /* drbd_change_state() does not sleep while in SS_IN_TRANSIENT_STATE,
			  * we might be here in L_STANDALONE which is transient.
			  * we do not need to wait for the after state change work either. */
			rv2 = change_role(device->resource, R_SECONDARY, CS_VERBOSE, false);
			if (rv2 != SS_SUCCESS) {
				drbd_khelper(device, connection, "pri-lost-after-sb");
			} else {
				drbd_warn(device, "Successfully gave up primary role.\n");
				rv = hg;
			}
		} else
			rv = hg;
	}

	return rv;
}

STATIC void drbd_uuid_dump_self(struct drbd_peer_device *peer_device, u64 bits, u64 flags)
{
	drbd_info(peer_device, "self %016llX:%016llX:%016llX:%016llX bits:%llu flags:%llX\n",
		  (unsigned long long)drbd_current_uuid(peer_device->device),
		  (unsigned long long)drbd_peer_uuid(peer_device, UI_BITMAP),
		  (unsigned long long)drbd_peer_uuid(peer_device, UI_HISTORY_START),
		  (unsigned long long)drbd_peer_uuid(peer_device, UI_HISTORY_END),
		  (unsigned long long)bits,
		  (unsigned long long)flags);
}


STATIC void drbd_uuid_dump_peer(struct drbd_peer_device *peer_device, u64 bits, u64 flags)
{
	drbd_info(peer_device, "peer %016llX:%016llX:%016llX:%016llX bits:%llu flags:%llX\n",
	     (unsigned long long)peer_device->p_uuid[UI_CURRENT],
	     (unsigned long long)peer_device->p_uuid[UI_BITMAP],
	     (unsigned long long)peer_device->p_uuid[UI_HISTORY_START],
	     (unsigned long long)peer_device->p_uuid[UI_HISTORY_END],
	     (unsigned long long)bits,
	     (unsigned long long)flags);
}

/*
  100	after split brain try auto recover
    2	L_SYNC_SOURCE set BitMap
    1	L_SYNC_SOURCE use BitMap
    0	no Sync
   -1	L_SYNC_TARGET use BitMap
   -2	L_SYNC_TARGET set BitMap
 -100	after split brain, disconnect
-1000	unrelated data
-1091   requires proto 91
-1096   requires proto 96
 */
STATIC int drbd_uuid_compare(struct drbd_peer_device *peer_device, int *rule_nr) __must_hold(local)
{
	struct drbd_device *device = peer_device->device;
	u64 self, peer;
	int i, j;

	self = drbd_current_uuid(device) & ~((u64)1);
	peer = peer_device->p_uuid[UI_CURRENT] & ~((u64)1);

	*rule_nr = 10;
	if (self == UUID_JUST_CREATED && peer == UUID_JUST_CREATED)
		return 0;

	*rule_nr = 20;
	if ((self == UUID_JUST_CREATED || self == (u64)0) &&
	     peer != UUID_JUST_CREATED)
		return -2;

	*rule_nr = 30;
	if (self != UUID_JUST_CREATED &&
	    (peer == UUID_JUST_CREATED || peer == (u64)0))
		return 2;

	if (self == peer) {
		int rct, dc; /* roles at crash time */

		if (peer_device->p_uuid[UI_BITMAP] == (u64)0 && drbd_peer_uuid(peer_device, UI_BITMAP) != (u64)0) {

			if (peer_device->connection->agreed_pro_version < 91)
				return -1091;

			if ((drbd_peer_uuid(peer_device, UI_BITMAP) & ~((u64)1)) == (peer_device->p_uuid[UI_HISTORY_START] & ~((u64)1)) &&
			    (drbd_peer_uuid(peer_device, UI_HISTORY_START) & ~((u64)1)) == (peer_device->p_uuid[UI_HISTORY_START + 1] & ~((u64)1))) {
				struct drbd_md_peer *peer_md = &device->ldev->md.peers[peer_device->bitmap_index];

				drbd_info(device, "was SyncSource, missed the resync finished event, corrected myself:\n");
				drbd_uuid_move_history(peer_device);
				peer_md->uuid[MD_UI(UI_HISTORY_START)] = peer_md->uuid[MD_UI(UI_BITMAP)];
				peer_md->uuid[MD_UI(UI_BITMAP)] = 0;

				drbd_uuid_dump_self(peer_device,
						    device->disk_state[NOW] >= D_NEGOTIATING ? drbd_bm_total_weight(peer_device) : 0, 0);
				*rule_nr = 34;
			} else {
				drbd_info(device, "was SyncSource (peer failed to write sync_uuid)\n");
				*rule_nr = 36;
			}

			return 1;
		}

		if (drbd_peer_uuid(peer_device, UI_BITMAP) == (u64)0 && peer_device->p_uuid[UI_BITMAP] != (u64)0) {

			if (peer_device->connection->agreed_pro_version < 91)
				return -1091;

			if ((drbd_peer_uuid(peer_device, UI_HISTORY_START) & ~((u64)1)) == (peer_device->p_uuid[UI_BITMAP] & ~((u64)1)) &&
			    (drbd_peer_uuid(peer_device, UI_HISTORY_START + 1) & ~((u64)1)) == (peer_device->p_uuid[UI_HISTORY_START] & ~((u64)1))) {
				drbd_info(device, "was SyncTarget, peer missed the resync finished event, corrected peer:\n");

				peer_device->p_uuid[UI_HISTORY_START + 1] = peer_device->p_uuid[UI_HISTORY_START];
				peer_device->p_uuid[UI_HISTORY_START] = peer_device->p_uuid[UI_BITMAP];
				peer_device->p_uuid[UI_BITMAP] = 0UL;

				drbd_uuid_dump_peer(peer_device, peer_device->p_uuid[UI_SIZE], peer_device->p_uuid[UI_FLAGS]);
				*rule_nr = 35;
			} else {
				drbd_info(device, "was SyncTarget (failed to write sync_uuid)\n");
				*rule_nr = 37;
			}

			return -1;
		}

		/* Common power [off|failure] */
		rct = (test_bit(CRASHED_PRIMARY, &device->flags) ? 1 : 0) +
			(peer_device->p_uuid[UI_FLAGS] & UUID_FLAG_CRASHED_PRIMARY);
		/* lowest bit is set when we were primary,
		 * next bit (weight 2) is set when peer was primary */
		*rule_nr = 40;

		switch (rct) {
		case 0: /* !self_pri && !peer_pri */ return 0;
		case 1: /*  self_pri && !peer_pri */ return 1;
		case 2: /* !self_pri &&  peer_pri */ return -1;
		case 3: /*  self_pri &&  peer_pri */
			dc = test_bit(RESOLVE_CONFLICTS, &peer_device->connection->flags);
			return dc ? -1 : 1;
		}
	}

	*rule_nr = 50;
	peer = peer_device->p_uuid[UI_BITMAP] & ~((u64)1);
	if (self == peer)
		return -1;

	*rule_nr = 51;
	peer = peer_device->p_uuid[UI_HISTORY_START] & ~((u64)1);
	if (self == peer) {
		if (peer_device->connection->agreed_pro_version < 96 ?
		    (drbd_peer_uuid(peer_device, UI_HISTORY_START) & ~((u64)1)) ==
		    (peer_device->p_uuid[UI_HISTORY_START + 1] & ~((u64)1)) :
		    peer + UUID_NEW_BM_OFFSET == (peer_device->p_uuid[UI_BITMAP] & ~((u64)1))) {
			/* The last P_SYNC_UUID did not get though. Undo the last start of
			   resync as sync source modifications of the peer's UUIDs. */

			if (peer_device->connection->agreed_pro_version < 91)
				return -1091;

			peer_device->p_uuid[UI_BITMAP] = peer_device->p_uuid[UI_HISTORY_START];
			peer_device->p_uuid[UI_HISTORY_START] = peer_device->p_uuid[UI_HISTORY_START + 1];

			drbd_info(device, "Lost last syncUUID packet, corrected:\n");
			drbd_uuid_dump_peer(peer_device, peer_device->p_uuid[UI_SIZE], peer_device->p_uuid[UI_FLAGS]);

			return -1;
		}
	}

	*rule_nr = 60;
	self = drbd_current_uuid(device) & ~((u64)1);
	for (i = UI_HISTORY_START; i <= UI_HISTORY_END; i++) {
		peer = peer_device->p_uuid[i] & ~((u64)1);
		if (self == peer)
			return -2;
	}

	*rule_nr = 70;
	self = drbd_peer_uuid(peer_device, UI_BITMAP) & ~((u64)1);
	peer = peer_device->p_uuid[UI_CURRENT] & ~((u64)1);
	if (self == peer)
		return 1;

	*rule_nr = 71;
	self = drbd_peer_uuid(peer_device, UI_HISTORY_START) & ~((u64)1);
	if (self == peer) {
		if (peer_device->connection->agreed_pro_version < 96 ?
		    (drbd_peer_uuid(peer_device, UI_HISTORY_START + 1) & ~((u64)1)) ==
		    (peer_device->p_uuid[UI_HISTORY_START] & ~((u64)1)) :
		    self + UUID_NEW_BM_OFFSET == (drbd_peer_uuid(peer_device, UI_BITMAP) & ~((u64)1))) {
			/* The last P_SYNC_UUID did not get though. Undo the last start of
			   resync as sync source modifications of our UUIDs. */

			if (peer_device->connection->agreed_pro_version < 91)
				return -1091;

			__drbd_uuid_set(peer_device, UI_BITMAP, drbd_peer_uuid(peer_device, UI_HISTORY_START));
			__drbd_uuid_set(peer_device, UI_HISTORY_START, drbd_peer_uuid(peer_device, UI_HISTORY_START + 1));

			drbd_info(device, "Last syncUUID did not get through, corrected:\n");
			drbd_uuid_dump_self(peer_device,
					    device->disk_state[NOW] >= D_NEGOTIATING ? drbd_bm_total_weight(peer_device) : 0, 0);

			return 1;
		}
	}


	*rule_nr = 80;
	peer = peer_device->p_uuid[UI_CURRENT] & ~((u64)1);
	for (i = UI_HISTORY_START; i <= UI_HISTORY_END; i++) {
		self = drbd_peer_uuid(peer_device, i) & ~((u64)1);
		if (self == peer)
			return 2;
	}

	*rule_nr = 90;
	self = drbd_peer_uuid(peer_device, UI_BITMAP) & ~((u64)1);
	peer = peer_device->p_uuid[UI_BITMAP] & ~((u64)1);
	if (self == peer && self != ((u64)0))
		return 100;

	*rule_nr = 100;
	for (i = UI_HISTORY_START; i <= UI_HISTORY_END; i++) {
		self = drbd_peer_uuid(peer_device, i) & ~((u64)1);
		for (j = UI_HISTORY_START; j <= UI_HISTORY_END; j++) {
			peer = peer_device->p_uuid[j] & ~((u64)1);
			if (self == peer)
				return -100;
		}
	}

	return -1000;
}

/* drbd_sync_handshake() returns the new replication state on success, and -1
 * on failure.
 */
static enum drbd_repl_state drbd_sync_handshake(struct drbd_peer_device *peer_device,
						enum drbd_role peer_role) __must_hold(local)
{
	struct drbd_device *device = peer_device->device;
	struct drbd_connection *connection = peer_device->connection;
	enum drbd_repl_state rv = -1;
	struct net_conf *nc;
	int hg, rule_nr, rr_conflict, tentative;

	drbd_info(device, "drbd_sync_handshake:\n");
	spin_lock_irq(&device->ldev->md.uuid_lock);
	drbd_uuid_dump_self(peer_device, peer_device->comm_bm_set, 0);
	drbd_uuid_dump_peer(peer_device, peer_device->p_uuid[UI_SIZE], peer_device->p_uuid[UI_FLAGS]);

	hg = drbd_uuid_compare(peer_device, &rule_nr);
	spin_unlock_irq(&device->ldev->md.uuid_lock);

	drbd_info(device, "uuid_compare()=%d by rule %d\n", hg, rule_nr);

	if (hg == -1000) {
		drbd_alert(device, "Unrelated data, aborting!\n");
		return -1;
	}
	if (hg < -1000) {
		drbd_alert(device, "To resolve this both sides have to support at least protocol %d\n", -hg - 1000);
		return -1;
	}

	if (abs(hg) == 100)
		drbd_khelper(device, connection, "initial-split-brain");

	rcu_read_lock();
	nc = rcu_dereference(peer_device->connection->net_conf);

	if (hg == 100 || (hg == -100 && nc->always_asbp)) {
		int pcount = (device->resource->role[NOW] == R_PRIMARY)
			   + (peer_role == R_PRIMARY);
		int forced = (hg == -100);

		switch (pcount) {
		case 0:
			hg = drbd_asb_recover_0p(peer_device);
			break;
		case 1:
			hg = drbd_asb_recover_1p(peer_device);
			break;
		case 2:
			hg = drbd_asb_recover_2p(peer_device);
			break;
		}
		if (abs(hg) < 100) {
			drbd_warn(device, "Split-Brain detected, %d primaries, "
			     "automatically solved. Sync from %s node\n",
			     pcount, (hg < 0) ? "peer" : "this");
			if (forced) {
				drbd_warn(device, "Doing a full sync, since"
				     " UUIDs where ambiguous.\n");
				hg = hg*2;
			}
		}
	}

	if (hg == -100) {
		if (test_bit(DISCARD_MY_DATA, &device->flags) &&
		    !(peer_device->p_uuid[UI_FLAGS] & UUID_FLAG_DISCARD_MY_DATA))
			hg = -1;
		if (!test_bit(DISCARD_MY_DATA, &device->flags) &&
		    (peer_device->p_uuid[UI_FLAGS] & UUID_FLAG_DISCARD_MY_DATA))
			hg = 1;

		if (abs(hg) < 100)
			drbd_warn(device, "Split-Brain detected, manually solved. "
			     "Sync from %s node\n",
			     (hg < 0) ? "peer" : "this");
	}
	rr_conflict = nc->rr_conflict;
	tentative = nc->tentative;
	rcu_read_unlock();

	if (hg == -100) {
		/* FIXME this log message is not correct if we end up here
		 * after an attempted attach on a diskless node.
		 * We just refuse to attach -- well, we drop the "connection"
		 * to that disk, in a way... */
		drbd_alert(device, "Split-Brain detected but unresolved, dropping connection!\n");
		drbd_khelper(device, connection, "split-brain");
		return -1;
	}

	if (hg < 0 && /* by intention we do not use disk_state here. */
	    device->resource->role[NOW] == R_PRIMARY && device->disk_state[NOW] >= D_CONSISTENT) {
		switch (rr_conflict) {
		case ASB_CALL_HELPER:
			drbd_khelper(device, connection, "pri-lost");
			/* fall through */
		case ASB_DISCONNECT:
			drbd_err(device, "I shall become SyncTarget, but I am primary!\n");
			return -1;
		case ASB_VIOLENTLY:
			drbd_warn(device, "Becoming SyncTarget, violating the stable-data"
			     "assumption\n");
		}
	}

	if (tentative || test_bit(CONN_DRY_RUN, &peer_device->connection->flags)) {
		if (hg == 0)
			drbd_info(device, "dry-run connect: No resync, would become Connected immediately.\n");
		else
			drbd_info(device, "dry-run connect: Would become %s, doing a %s resync.",
				 drbd_conn_str(hg > 0 ? L_SYNC_SOURCE : L_SYNC_TARGET),
				 abs(hg) >= 2 ? "full" : "bit-map based");
		return -1;
	}

	if (abs(hg) >= 2) {
		drbd_info(device, "Writing the whole bitmap, full sync required after drbd_sync_handshake.\n");
		if (drbd_bitmap_io(device, &drbd_bmio_set_n_write, "set_n_write from sync_handshake",
					BM_LOCK_CLEAR | BM_LOCK_BULK, peer_device))
			return -1;
	}

	if (hg > 0) { /* become sync source. */
		rv = L_WF_BITMAP_S;
	} else if (hg < 0) { /* become sync target */
		rv = L_WF_BITMAP_T;
	} else {
		rv = L_CONNECTED;
		if (drbd_bm_total_weight(peer_device)) {
			drbd_info(device, "No resync, but %lu bits in bitmap!\n",
			     drbd_bm_total_weight(peer_device));
		}
	}

	return rv;
}

STATIC enum drbd_after_sb_p convert_after_sb(enum drbd_after_sb_p peer)
{
	/* ASB_DISCARD_REMOTE - ASB_DISCARD_LOCAL is valid */
	if (peer == ASB_DISCARD_REMOTE)
		return ASB_DISCARD_LOCAL;

	/* any other things with ASB_DISCARD_REMOTE or ASB_DISCARD_LOCAL are invalid */
	if (peer == ASB_DISCARD_LOCAL)
		return ASB_DISCARD_REMOTE;

	/* everything else is valid if they are equal on both sides. */
	return peer;
}

STATIC int receive_protocol(struct drbd_connection *connection, struct packet_info *pi)
{
	struct p_protocol *p = pi->data;
	enum drbd_after_sb_p p_after_sb_0p, p_after_sb_1p, p_after_sb_2p;
	int p_proto, p_discard_my_data, p_two_primaries, cf;
	struct net_conf *nc, *old_net_conf, *new_net_conf = NULL;
	char integrity_alg[SHARED_SECRET_MAX] = "";
	struct crypto_hash *peer_integrity_tfm = NULL;
	void *int_dig_in = NULL, *int_dig_vv = NULL;

	p_proto		= be32_to_cpu(p->protocol);
	p_after_sb_0p	= be32_to_cpu(p->after_sb_0p);
	p_after_sb_1p	= be32_to_cpu(p->after_sb_1p);
	p_after_sb_2p	= be32_to_cpu(p->after_sb_2p);
	p_two_primaries = be32_to_cpu(p->two_primaries);
	cf		= be32_to_cpu(p->conn_flags);
	p_discard_my_data = cf & CF_DISCARD_MY_DATA;

	if (connection->agreed_pro_version >= 87) {
		int err;

		if (pi->size > sizeof(integrity_alg))
			return -EIO;
		err = drbd_recv_all(connection, integrity_alg, pi->size);
		if (err)
			return err;
		integrity_alg[SHARED_SECRET_MAX - 1] = 0;
	}

	if (pi->cmd != P_PROTOCOL_UPDATE) {
		clear_bit(CONN_DRY_RUN, &connection->flags);

		if (cf & CF_DRY_RUN)
			set_bit(CONN_DRY_RUN, &connection->flags);

		rcu_read_lock();
		nc = rcu_dereference(connection->net_conf);

		if (p_proto != nc->wire_protocol) {
			drbd_err(connection, "incompatible %s settings\n", "protocol");
			goto disconnect_rcu_unlock;
		}

		if (convert_after_sb(p_after_sb_0p) != nc->after_sb_0p) {
			drbd_err(connection, "incompatible %s settings\n", "after-sb-0pri");
			goto disconnect_rcu_unlock;
		}

		if (convert_after_sb(p_after_sb_1p) != nc->after_sb_1p) {
			drbd_err(connection, "incompatible %s settings\n", "after-sb-1pri");
			goto disconnect_rcu_unlock;
		}

		if (convert_after_sb(p_after_sb_2p) != nc->after_sb_2p) {
			drbd_err(connection, "incompatible %s settings\n", "after-sb-2pri");
			goto disconnect_rcu_unlock;
		}

		if (p_discard_my_data && nc->discard_my_data) {
			drbd_err(connection, "incompatible %s settings\n", "discard-my-data");
			goto disconnect_rcu_unlock;
		}

		if (p_two_primaries != nc->two_primaries) {
			drbd_err(connection, "incompatible %s settings\n", "allow-two-primaries");
			goto disconnect_rcu_unlock;
		}

		if (strcmp(integrity_alg, nc->integrity_alg)) {
			drbd_err(connection, "incompatible %s settings\n", "data-integrity-alg");
			goto disconnect_rcu_unlock;
		}

		rcu_read_unlock();
	}

	if (integrity_alg[0]) {
		int hash_size;

		/*
		 * We can only change the peer data integrity algorithm
		 * here.  Changing our own data integrity algorithm
		 * requires that we send a P_PROTOCOL_UPDATE packet at
		 * the same time; otherwise, the peer has no way to
		 * tell between which packets the algorithm should
		 * change.
		 */

		peer_integrity_tfm = crypto_alloc_hash(integrity_alg, 0, CRYPTO_ALG_ASYNC);
		if (!peer_integrity_tfm) {
			drbd_err(connection, "peer data-integrity-alg %s not supported\n",
				 integrity_alg);
			goto disconnect;
		}

		hash_size = crypto_hash_digestsize(peer_integrity_tfm);
		int_dig_in = kmalloc(hash_size, GFP_KERNEL);
		int_dig_vv = kmalloc(hash_size, GFP_KERNEL);
		if (!(int_dig_in && int_dig_vv)) {
			drbd_err(connection, "Allocation of buffers for data integrity checking failed\n");
			goto disconnect;
		}
	}

	new_net_conf = kmalloc(sizeof(struct net_conf), GFP_KERNEL);
	if (!new_net_conf) {
		drbd_err(connection, "Allocation of new net_conf failed\n");
		goto disconnect;
	}

	mutex_lock(&connection->resource->conf_update);
	mutex_lock(&connection->data.mutex);
	old_net_conf = connection->net_conf;
	*new_net_conf = *old_net_conf;

	new_net_conf->wire_protocol = p_proto;
	new_net_conf->after_sb_0p = convert_after_sb(p_after_sb_0p);
	new_net_conf->after_sb_1p = convert_after_sb(p_after_sb_1p);
	new_net_conf->after_sb_2p = convert_after_sb(p_after_sb_2p);
	new_net_conf->two_primaries = p_two_primaries;

	rcu_assign_pointer(connection->net_conf, new_net_conf);
	mutex_unlock(&connection->data.mutex);
	mutex_unlock(&connection->resource->conf_update);

	crypto_free_hash(connection->peer_integrity_tfm);
	kfree(connection->int_dig_in);
	kfree(connection->int_dig_vv);
	connection->peer_integrity_tfm = peer_integrity_tfm;
	connection->int_dig_in = int_dig_in;
	connection->int_dig_vv = int_dig_vv;

	if (strcmp(old_net_conf->integrity_alg, integrity_alg))
		drbd_info(connection, "peer data-integrity-alg: %s\n",
			  integrity_alg[0] ? integrity_alg : "(none)");

	synchronize_rcu();
	kfree(old_net_conf);
	return 0;

disconnect_rcu_unlock:
	rcu_read_unlock();
disconnect:
	crypto_free_hash(peer_integrity_tfm);
	kfree(int_dig_in);
	kfree(int_dig_vv);
	change_cstate(connection, C_DISCONNECTING, CS_HARD);
	return -EIO;
}

/* helper function
 * input: alg name, feature name
 * return: NULL (alg name was "")
 *         ERR_PTR(error) if something goes wrong
 *         or the crypto hash ptr, if it worked out ok. */
struct crypto_hash *drbd_crypto_alloc_digest_safe(const struct drbd_device *device,
		const char *alg, const char *name)
{
	struct crypto_hash *tfm;

	if (!alg[0])
		return NULL;

	tfm = crypto_alloc_hash(alg, 0, CRYPTO_ALG_ASYNC);
	if (IS_ERR(tfm)) {
		drbd_err(device, "Can not allocate \"%s\" as %s (reason: %ld)\n",
			alg, name, PTR_ERR(tfm));
		return tfm;
	}
	return tfm;
}

static int ignore_remaining_packet(struct drbd_connection *connection, struct packet_info *pi)
{
	void *buffer = connection->data.rbuf;
	int size = pi->size;

	while (size) {
		int s = min_t(int, size, DRBD_SOCKET_BUFFER_SIZE);
		s = drbd_recv(connection, buffer, s);
		if (s <= 0) {
			if (s < 0)
				return s;
			break;
		}
		size -= s;
	}
	if (size)
		return -EIO;
	return 0;
}

/*
 * config_unknown_volume  -  device configuration command for unknown volume
 *
 * When a device is added to an existing connection, the node on which the
 * device is added first will send configuration commands to its peer but the
 * peer will not know about the device yet.  It will warn and ignore these
 * commands.  Once the device is added on the second node, the second node will
 * send the same device configuration commands, but in the other direction.
 *
 * (We can also end up here if drbd is misconfigured.)
 */
static int config_unknown_volume(struct drbd_connection *connection, struct packet_info *pi)
{
	drbd_warn(connection, "%s packet received for volume %d, which is not configured locally\n",
		  cmdname(pi->cmd), pi->vnr);
	return ignore_remaining_packet(connection, pi);
}

STATIC int receive_SyncParam(struct drbd_connection *connection, struct packet_info *pi)
{
	struct drbd_peer_device *peer_device;
	struct drbd_device *device;
	struct p_rs_param_95 *p;
	unsigned int header_size, data_size, exp_max_sz;
	struct crypto_hash *verify_tfm = NULL;
	struct crypto_hash *csums_tfm = NULL;
	struct net_conf *old_net_conf, *new_net_conf = NULL;
	struct disk_conf *old_disk_conf = NULL, *new_disk_conf = NULL;
	const int apv = connection->agreed_pro_version;
	struct fifo_buffer *old_plan = NULL, *new_plan = NULL;
	int fifo_size = 0;
	int err;

	peer_device = conn_peer_device(connection, pi->vnr);
	if (!peer_device)
		return config_unknown_volume(connection, pi);
	device = peer_device->device;

	exp_max_sz  = apv <= 87 ? sizeof(struct p_rs_param)
		    : apv == 88 ? sizeof(struct p_rs_param)
					+ SHARED_SECRET_MAX
		    : apv <= 94 ? sizeof(struct p_rs_param_89)
		    : /* apv >= 95 */ sizeof(struct p_rs_param_95);

	if (pi->size > exp_max_sz) {
		drbd_err(device, "SyncParam packet too long: received %u, expected <= %u bytes\n",
		    pi->size, exp_max_sz);
		return -EIO;
	}

	if (apv <= 88) {
		header_size = sizeof(struct p_rs_param);
		data_size = pi->size - header_size;
	} else if (apv <= 94) {
		header_size = sizeof(struct p_rs_param_89);
		data_size = pi->size - header_size;
		D_ASSERT(device, data_size == 0);
	} else {
		header_size = sizeof(struct p_rs_param_95);
		data_size = pi->size - header_size;
		D_ASSERT(device, data_size == 0);
	}

	/* initialize verify_alg and csums_alg */
	p = pi->data;
	memset(p->verify_alg, 0, 2 * SHARED_SECRET_MAX);

	err = drbd_recv_all(peer_device->connection, p, header_size);
	if (err)
		return err;

	mutex_lock(&connection->resource->conf_update);
	old_net_conf = peer_device->connection->net_conf;
	if (get_ldev(device)) {
		new_disk_conf = kzalloc(sizeof(struct disk_conf), GFP_KERNEL);
		if (!new_disk_conf) {
			put_ldev(device);
			mutex_unlock(&connection->resource->conf_update);
			drbd_err(device, "Allocation of new disk_conf failed\n");
			return -ENOMEM;
		}

		old_disk_conf = device->ldev->disk_conf;
		*new_disk_conf = *old_disk_conf;

		new_disk_conf->resync_rate = be32_to_cpu(p->resync_rate);
	}

	if (apv >= 88) {
		if (apv == 88) {
			if (data_size > SHARED_SECRET_MAX || data_size == 0) {
				drbd_err(device, "verify-alg too long, "
					 "peer wants %u, accepting only %u byte\n",
					 data_size, SHARED_SECRET_MAX);
				err = -EIO;
				goto reconnect;
			}

			err = drbd_recv_all(peer_device->connection, p->verify_alg, data_size);
			if (err)
				goto reconnect;
			/* we expect NUL terminated string */
			/* but just in case someone tries to be evil */
			D_ASSERT(device, p->verify_alg[data_size-1] == 0);
			p->verify_alg[data_size-1] = 0;

		} else /* apv >= 89 */ {
			/* we still expect NUL terminated strings */
			/* but just in case someone tries to be evil */
			D_ASSERT(device, p->verify_alg[SHARED_SECRET_MAX-1] == 0);
			D_ASSERT(device, p->csums_alg[SHARED_SECRET_MAX-1] == 0);
			p->verify_alg[SHARED_SECRET_MAX-1] = 0;
			p->csums_alg[SHARED_SECRET_MAX-1] = 0;
		}

		if (strcmp(old_net_conf->verify_alg, p->verify_alg)) {
			if (peer_device->repl_state[NOW] == L_STANDALONE) {
				drbd_err(device, "Different verify-alg settings. me=\"%s\" peer=\"%s\"\n",
				    old_net_conf->verify_alg, p->verify_alg);
				goto disconnect;
			}
			verify_tfm = drbd_crypto_alloc_digest_safe(device,
					p->verify_alg, "verify-alg");
			if (IS_ERR(verify_tfm)) {
				verify_tfm = NULL;
				goto disconnect;
			}
		}

		if (apv >= 89 && strcmp(old_net_conf->csums_alg, p->csums_alg)) {
			if (peer_device->repl_state[NOW] == L_STANDALONE) {
				drbd_err(device, "Different csums-alg settings. me=\"%s\" peer=\"%s\"\n",
				    old_net_conf->csums_alg, p->csums_alg);
				goto disconnect;
			}
			csums_tfm = drbd_crypto_alloc_digest_safe(device,
					p->csums_alg, "csums-alg");
			if (IS_ERR(csums_tfm)) {
				csums_tfm = NULL;
				goto disconnect;
			}
		}

		if (apv > 94 && new_disk_conf) {
			new_disk_conf->c_plan_ahead = be32_to_cpu(p->c_plan_ahead);
			new_disk_conf->c_delay_target = be32_to_cpu(p->c_delay_target);
			new_disk_conf->c_fill_target = be32_to_cpu(p->c_fill_target);
			new_disk_conf->c_max_rate = be32_to_cpu(p->c_max_rate);

			fifo_size = (new_disk_conf->c_plan_ahead * 10 * SLEEP_TIME) / HZ;
			old_plan = rcu_dereference(peer_device->rs_plan_s);
			if (!old_plan || fifo_size != old_plan->size) {
				new_plan = fifo_alloc(fifo_size);
				if (!new_plan) {
					drbd_err(device, "kmalloc of fifo_buffer failed");
					goto disconnect;
				}
			}
		}

		if (verify_tfm || csums_tfm) {
			new_net_conf = kzalloc(sizeof(struct net_conf), GFP_KERNEL);
			if (!new_net_conf) {
				drbd_err(device, "Allocation of new net_conf failed\n");
				goto disconnect;
			}

			*new_net_conf = *old_net_conf;

			if (verify_tfm) {
				strcpy(new_net_conf->verify_alg, p->verify_alg);
				new_net_conf->verify_alg_len = strlen(p->verify_alg) + 1;
				crypto_free_hash(peer_device->connection->verify_tfm);
				peer_device->connection->verify_tfm = verify_tfm;
				drbd_info(device, "using verify-alg: \"%s\"\n", p->verify_alg);
			}
			if (csums_tfm) {
				strcpy(new_net_conf->csums_alg, p->csums_alg);
				new_net_conf->csums_alg_len = strlen(p->csums_alg) + 1;
				crypto_free_hash(peer_device->connection->csums_tfm);
				peer_device->connection->csums_tfm = csums_tfm;
				drbd_info(device, "using csums-alg: \"%s\"\n", p->csums_alg);
			}
			rcu_assign_pointer(connection->net_conf, new_net_conf);
		}
	}

	if (new_disk_conf) {
		rcu_assign_pointer(device->ldev->disk_conf, new_disk_conf);
		put_ldev(device);
	}

	if (new_plan)
		rcu_assign_pointer(peer_device->rs_plan_s, new_plan);

	mutex_unlock(&connection->resource->conf_update);
	synchronize_rcu();
	if (new_net_conf)
		kfree(old_net_conf);
	kfree(old_disk_conf);
	if (new_plan)
		kfree(old_plan);

	return 0;

reconnect:
	if (new_disk_conf) {
		put_ldev(device);
		kfree(new_disk_conf);
	}
	mutex_unlock(&connection->resource->conf_update);
	return -EIO;

disconnect:
	kfree(new_plan);
	if (new_disk_conf) {
		put_ldev(device);
		kfree(new_disk_conf);
	}
	mutex_unlock(&connection->resource->conf_update);
	/* just for completeness: actually not needed,
	 * as this is not reached if csums_tfm was ok. */
	crypto_free_hash(csums_tfm);
	/* but free the verify_tfm again, if csums_tfm did not work out */
	crypto_free_hash(verify_tfm);
	change_cstate(peer_device->connection, C_DISCONNECTING, CS_HARD);
	return -EIO;
}

STATIC void drbd_setup_order_type(struct drbd_device *device, int peer)
{
	/* sorry, we currently have no working implementation
	 * of distributed TCQ */
}

/* warn if the arguments differ by more than 12.5% */
static void warn_if_differ_considerably(struct drbd_device *device,
	const char *s, sector_t a, sector_t b)
{
	sector_t d;
	if (a == 0 || b == 0)
		return;
	d = (a > b) ? (a - b) : (b - a);
	if (d > (a>>3) || d > (b>>3))
		drbd_warn(device, "Considerable difference in %s: %llus vs. %llus\n", s,
		     (unsigned long long)a, (unsigned long long)b);
}

/* Maximum bio size that a protocol version supports. */
static unsigned int conn_max_bio_size(struct drbd_connection *connection)
{
	if (connection->agreed_pro_version >= 100)
		return DRBD_MAX_BIO_SIZE;
	else if (connection->agreed_pro_version >= 95)
		return DRBD_MAX_BIO_SIZE_P95;
	else
		return DRBD_MAX_SIZE_H80_PACKET;
}

STATIC int receive_sizes(struct drbd_connection *connection, struct packet_info *pi)
{
	struct drbd_peer_device *peer_device;
	struct drbd_device *device;
	struct p_sizes *p = pi->data;
	enum determine_dev_size dd = UNCHANGED;
	int ldsc = 0; /* local disk size changed */
	enum dds_flags ddsf;
	unsigned int protocol_max_bio_size;

	peer_device = conn_peer_device(connection, pi->vnr);
	if (!peer_device)
		return config_unknown_volume(connection, pi);
	device = peer_device->device;

	/* just store the peer's disk size for now.
	 * we still need to figure out whether we accept that. */
	peer_device->max_size = be64_to_cpu(p->d_size);

	if (get_ldev(device)) {
		sector_t p_usize = be64_to_cpu(p->u_size), my_usize;

		rcu_read_lock();
		my_usize = rcu_dereference(device->ldev->disk_conf)->disk_size;
		rcu_read_unlock();

		warn_if_differ_considerably(device, "lower level device sizes",
			   peer_device->max_size, drbd_get_max_capacity(device->ldev));
		warn_if_differ_considerably(device, "user requested size",
					    p_usize, my_usize);

		/* if this is the first connect, or an otherwise expected
		 * param exchange, choose the minimum */
		if (peer_device->repl_state[NOW] == L_STANDALONE)
			p_usize = min_not_zero(my_usize, p_usize);

		/* Never shrink a device with usable data during connect.
		   But allow online shrinking if we are connected. */
		if (drbd_new_dev_size(device, p_usize, 0) <
		    drbd_get_capacity(device->this_bdev) &&
		    device->disk_state[NOW] >= D_OUTDATED &&
		    peer_device->repl_state[NOW] < L_CONNECTED) {
			drbd_err(device, "The peer's disk size is too small!\n");
			change_cstate(peer_device->connection, C_DISCONNECTING, CS_HARD);
			put_ldev(device);
			return -EIO;
		}

		if (my_usize != p_usize) {
			struct disk_conf *old_disk_conf, *new_disk_conf;

			new_disk_conf = kzalloc(sizeof(struct disk_conf), GFP_KERNEL);
			if (!new_disk_conf) {
				drbd_err(device, "Allocation of new disk_conf failed\n");
				put_ldev(device);
				return -ENOMEM;
			}

			mutex_lock(&connection->resource->conf_update);
			old_disk_conf = device->ldev->disk_conf;
			*new_disk_conf = *old_disk_conf;
			new_disk_conf->disk_size = p_usize;

			rcu_assign_pointer(device->ldev->disk_conf, new_disk_conf);
			mutex_unlock(&connection->resource->conf_update);
			synchronize_rcu();
			kfree(old_disk_conf);

			drbd_info(device, "Peer sets u_size to %lu sectors\n",
				 (unsigned long)my_usize);
		}

		put_ldev(device);
	}

	ddsf = be16_to_cpu(p->dds_flags);
	dd = drbd_determine_dev_size(device, ddsf);
	if (dd == DEV_SIZE_ERROR)
		return -EIO;
	drbd_md_sync(device);

	/* The protocol version limits how big requests can be.  In addition,
	 * peers before protocol version 94 cannot split large requests into
	 * multiple bios; their reported max_bio_size is a hard limit.
	 */
	protocol_max_bio_size = conn_max_bio_size(connection);
	peer_device->max_bio_size = min(be32_to_cpu(p->max_bio_size), protocol_max_bio_size);
	if (device->device_conf.max_bio_size > protocol_max_bio_size ||
	    (connection->agreed_pro_version < 94 &&
	     device->device_conf.max_bio_size > peer_device->max_bio_size)) {
		drbd_err(device, "Peer cannot deal with requests bigger than %u. "
			 "Please reduce max_bio_size in the configuration.\n",
			 peer_device->max_bio_size);
		change_cstate(peer_device->connection, C_DISCONNECTING, CS_HARD);
		put_ldev(device);
		return -EIO;
	}

	drbd_reconsider_max_bio_size(device);

	if (get_ldev(device)) {
		if (device->ldev->known_size != drbd_get_capacity(device->ldev->backing_bdev)) {
			device->ldev->known_size = drbd_get_capacity(device->ldev->backing_bdev);
			ldsc = 1;
		}

		drbd_setup_order_type(device, be16_to_cpu(p->queue_order_type));
		put_ldev(device);
	}

	if (peer_device->repl_state[NOW] > L_STANDALONE) {
		if (be64_to_cpu(p->c_size) !=
		    drbd_get_capacity(device->this_bdev) || ldsc) {
			/* we have different sizes, probably peer
			 * needs to know my new size... */
			drbd_send_sizes(peer_device, 0, ddsf);
		}
		if (test_and_clear_bit(RESIZE_PENDING, &peer_device->flags) ||
		    (dd == GREW && peer_device->repl_state[NOW] == L_CONNECTED)) {
			if (peer_device->disk_state[NOW] >= D_INCONSISTENT &&
			    device->disk_state[NOW] >= D_INCONSISTENT) {
				if (ddsf & DDSF_NO_RESYNC)
					drbd_info(device, "Resync of new storage suppressed with --assume-clean\n");
				else
					resync_after_online_grow(peer_device);
			} else
				set_bit(RESYNC_AFTER_NEG, &peer_device->flags);
		}
	}

	return 0;
}

STATIC int receive_uuids(struct drbd_connection *connection, struct packet_info *pi)
{
	struct drbd_peer_device *peer_device;
	struct drbd_device *device;
	struct p_uuids *p = pi->data;
	u64 *p_uuid;
	int i, updated_uuids = 0, err = 0;

	peer_device = conn_peer_device(connection, pi->vnr);
	if (!peer_device)
		return config_unknown_volume(connection, pi);
	device = peer_device->device;

	p_uuid = kmalloc(sizeof(u64)*UI_EXTENDED_SIZE, GFP_NOIO);

	for (i = UI_CURRENT; i < UI_EXTENDED_SIZE; i++)
		p_uuid[i] = be64_to_cpu(p->uuid[i]);

	kfree(peer_device->p_uuid);
	peer_device->p_uuid = p_uuid;

	if (peer_device->repl_state[NOW] < L_CONNECTED &&
	    device->disk_state[NOW] < D_INCONSISTENT &&
	    device->resource->role[NOW] == R_PRIMARY &&
	    (device->exposed_data_uuid & ~((u64)1)) != (p_uuid[UI_CURRENT] & ~((u64)1))) {
		drbd_err(device, "Can only connect to data with current UUID=%016llX\n",
		    (unsigned long long)device->exposed_data_uuid);
		change_cstate(peer_device->connection, C_DISCONNECTING, CS_HARD);
		return -EIO;
	}

	if (get_ldev(device)) {
		int skip_initial_sync =
			peer_device->repl_state[NOW] == L_CONNECTED &&
			peer_device->connection->agreed_pro_version >= 90 &&
			drbd_current_uuid(device) == UUID_JUST_CREATED &&
			(p_uuid[UI_FLAGS] & UUID_FLAG_SKIP_INITIAL_SYNC);
		if (skip_initial_sync) {
			unsigned long irq_flags;

			drbd_info(device, "Accepted new current UUID, preparing to skip initial sync\n");
			drbd_bitmap_io(device, &drbd_bmio_clear_n_write,
					"clear_n_write from receive_uuids",
					BM_LOCK_SET | BM_LOCK_CLEAR | BM_LOCK_BULK, NULL);
			_drbd_uuid_set_current(device, p_uuid[UI_CURRENT]);
			_drbd_uuid_set(peer_device, UI_BITMAP, 0);
			begin_state_change(device->resource, &irq_flags, CS_VERBOSE);
			/* FIXME: Note that req_lock was not taken here before! */
			__change_disk_state(device, D_UP_TO_DATE);
			__change_peer_disk_state(peer_device, D_UP_TO_DATE);
			end_state_change(device->resource, &irq_flags);
			drbd_md_sync(device);
			updated_uuids = 1;
		}
		put_ldev(device);
	} else if (device->disk_state[NOW] < D_INCONSISTENT &&
		   device->resource->role[NOW] == R_PRIMARY) {
		/* I am a diskless primary, the peer just created a new current UUID
		   for me. */
		updated_uuids = drbd_set_exposed_data_uuid(device, p_uuid[UI_CURRENT]);
	}

	/* Before we test for the disk state, we should wait until an eventually
	   ongoing cluster wide state change is finished. That is important if
	   we are primary and are detaching from our disk. We need to see the
	   new disk state... */
	mutex_lock(&device->resource->state_mutex);
	mutex_unlock(&device->resource->state_mutex);
	if (peer_device->repl_state[NOW] >= L_CONNECTED && device->disk_state[NOW] < D_INCONSISTENT)
		updated_uuids |= drbd_set_exposed_data_uuid(device, p_uuid[UI_CURRENT]);

	if (updated_uuids)
		drbd_print_uuids(peer_device, "receiver updated UUIDs to");

	if (!test_bit(INITIAL_STATE_RECEIVED, &connection->flags)) {
		err = drbd_validate_bitmap_index(peer_device);
		if (!test_bit(INITIAL_STATE_SENT, &connection->flags)) {
			if (err == -EAGAIN)
				err = drbd_send_uuids(peer_device);

			set_bit(INITIAL_STATE_SENT, &connection->flags);
			if (!err)
				err = drbd_send_current_state(peer_device);
		} else if (err) {
			drbd_err(peer_device, "Needed to change bitmap slot late! Aborting handshake.\n");
		}
	}

	return err;
}

/**
 * convert_state() - Converts the peer's view of the cluster state to our point of view
 * @peer_state:	The state as seen by the peer.
 */
STATIC union drbd_state convert_state(union drbd_state peer_state)
{
	union drbd_state state;

	static enum drbd_conn_state c_tab[] = {
		[L_STANDALONE] = L_STANDALONE,
		[L_CONNECTED] = L_CONNECTED,

		[L_STARTING_SYNC_S] = L_STARTING_SYNC_T,
		[L_STARTING_SYNC_T] = L_STARTING_SYNC_S,
		[C_DISCONNECTING] = C_TEAR_DOWN, /* C_NETWORK_FAILURE, */
		[L_VERIFY_S]       = L_VERIFY_T,
		[C_MASK]   = C_MASK,
	};

	state.i = peer_state.i;

	state.conn = c_tab[peer_state.conn];
	state.peer = peer_state.role;
	state.role = peer_state.peer;
	state.pdsk = peer_state.disk;
	state.disk = peer_state.pdsk;
	state.peer_isp = (peer_state.aftr_isp | peer_state.user_isp);

	return state;
}

static union drbd_state
__change_connection_state(struct drbd_connection *connection,
			  union drbd_state mask, union drbd_state val)
{
	struct drbd_resource *resource = connection->resource;

	if (mask.role) {
		/* not allowed */
	}
	if (mask.susp) {
		mask.susp ^= -1;
		__change_io_susp_user(resource, val.susp);
	}
	if (mask.susp_nod) {
		mask.susp_nod ^= -1;
		__change_io_susp_no_data(resource, val.susp_nod);
	}
	if (mask.susp_fen) {
		mask.susp_fen ^= -1;
		__change_io_susp_fencing(resource, val.susp_fen);
	}

	if (mask.conn) {
		mask.conn ^= -1;
		__change_cstate(connection,
				min_t(enum drbd_conn_state, val.conn, C_CONNECTED));
	}
	if (mask.peer) {
		mask.peer ^= -1;
		__change_peer_role(connection, val.peer);
	}
	return mask;
}

static union drbd_state
__change_peer_device_state(struct drbd_peer_device *peer_device,
			   union drbd_state mask, union drbd_state val)
{
	struct drbd_device *device = peer_device->device;

	if (mask.disk) {
		mask.disk ^= -1;
		__change_disk_state(device, val.disk);
	}

	if (mask.conn) {
		mask.conn ^= -1;
		__change_repl_state(peer_device,
				max_t(enum drbd_repl_state, val.conn, L_STANDALONE));
	}
	if (mask.pdsk) {
		mask.pdsk ^= -1;
		__change_peer_disk_state(peer_device, val.pdsk);
	}
	if (mask.user_isp) {
		mask.user_isp ^= -1;
		__change_resync_susp_user(peer_device, val.user_isp);
	}
	if (mask.peer_isp) {
		mask.peer_isp ^= -1;
		__change_resync_susp_peer(peer_device, val.peer_isp);
	}
	if (mask.aftr_isp) {
		mask.aftr_isp ^= -1;
		__change_resync_susp_dependency(peer_device, val.aftr_isp);
	}
	return mask;
}

/**
 * change_connection_state()  -  change state of a connection and all its peer devices
 *
 * Also changes the state of the peer devices' devices and of the resource.
 * Cluster-wide state changes are not supported.
 */
static enum drbd_state_rv
change_connection_state(struct drbd_connection *connection,
			union drbd_state mask,
			union drbd_state val,
			enum chg_state_flags flags)
{
	struct drbd_peer_device *peer_device;
	union drbd_state mask_unused = mask;
	unsigned long irq_flags;
	int vnr;

	begin_state_change(connection->resource, &irq_flags, flags);
	idr_for_each_entry(&connection->peer_devices, peer_device, vnr)
		mask_unused.i &= __change_peer_device_state(peer_device, mask, val).i;
	mask_unused.i &= __change_connection_state(connection, mask, val).i;
	if (mask_unused.i) {
		abort_state_change(connection->resource, &irq_flags);
		return SS_NOT_SUPPORTED;
	}
	return end_state_change(connection->resource, &irq_flags);
}

/**
 * change_peer_device_state()  -  change state of a peer and its connection
 *
 * Also changes the state of the peer device's device and of the resource.
 * Cluster-wide state changes are not supported.
 */
static enum drbd_state_rv
change_peer_device_state(struct drbd_peer_device *peer_device,
			 union drbd_state mask,
			 union drbd_state val,
			 enum chg_state_flags flags)
{
	struct drbd_connection *connection = peer_device->connection;
	union drbd_state mask_unused = mask;
	unsigned long irq_flags;

	begin_state_change(connection->resource, &irq_flags, flags);
	mask_unused.i &= __change_peer_device_state(peer_device, mask, val).i;
	mask_unused.i &= __change_connection_state(connection, mask, val).i;
	if (mask_unused.i) {
		abort_state_change(connection->resource, &irq_flags);
		return SS_NOT_SUPPORTED;
	}
	return end_state_change(connection->resource, &irq_flags);
}

STATIC int receive_req_state(struct drbd_connection *connection, struct packet_info *pi)
{
	struct drbd_resource *resource = connection->resource;
	struct drbd_peer_device *peer_device = NULL;
	struct p_req_state *p = pi->data;
	union drbd_state mask, val;
	enum chg_state_flags flags = CS_VERBOSE | CS_SERIALIZE | CS_LOCAL_ONLY;
	enum drbd_state_rv rv;

	if (pi->cmd == P_STATE_CHG_REQ || (pi->cmd != P_CONN_ST_CHG_REQ && pi->vnr != -1)) {
		peer_device = conn_peer_device(connection, pi->vnr);
		if (!peer_device)
			return -EIO;
	}

	rv = SS_SUCCESS;
	spin_lock_irq(&resource->req_lock);
	if (resource->remote_state_change) {
		if (resource->remote_state_change_prepared == connection)
			flags |= CS_PREPARED;
		else
			rv = SS_CONCURRENT_ST_CHG;
	} else
		resource->remote_state_change = true;
	spin_unlock_irq(&resource->req_lock);

	if (rv != SS_SUCCESS) {
		drbd_info(connection, "Rejecting concurrent remote state change\n");
		if (peer_device)
			drbd_send_sr_reply(peer_device, rv);
		else
			conn_send_sr_reply(connection, rv);
		return 0;
	}

	switch(pi->cmd) {
	case P_CONN_ST_CHG_PREPARE:
		drbd_info(connection, "Preparing remote state change\n");
		flags |= CS_PREPARE;
		break;
	case P_CONN_ST_CHG_ABORT:
		if (!(flags & CS_PREPARED)) {
			/* P_CONN_ST_CHG_ABORT without prior P_CONN_ST_CHG_PREPARE */
			rv = SS_NOT_SUPPORTED;
			drbd_err(connection, "Remote state change: %s", drbd_set_st_err_str(rv));
			return rv;
		}
		drbd_info(connection, "Aborting remote state change\n");
		flags |= CS_ABORT;
		break;
	default:
		break;
	}

	mask.i = be32_to_cpu(p->mask);
	val.i = be32_to_cpu(p->val);

	mask = convert_state(mask);
	val = convert_state(val);

	if (peer_device) {
		rv = change_peer_device_state(peer_device, mask, val, flags);
		drbd_send_sr_reply(peer_device, rv);
		if (rv >= SS_SUCCESS && !(flags & (CS_PREPARE | CS_ABORT)))
			drbd_md_sync(peer_device->device);
	} else {
		rv = change_connection_state(connection, mask, val, flags | CS_IGN_OUTD_FAIL);
		conn_send_sr_reply(connection, rv);
	}

	spin_lock_irq(&resource->req_lock);
	if (flags & CS_PREPARE)
		resource->remote_state_change_prepared = connection;
	else {
		if (flags & CS_PREPARED)
			drbd_info(connection, "Remote state change finished\n");
		resource->remote_state_change = false;
		resource->remote_state_change_prepared = NULL;
	}
	spin_unlock_irq(&resource->req_lock);

	return 0;
}

STATIC int receive_state(struct drbd_connection *connection, struct packet_info *pi)
{
	struct drbd_resource *resource = connection->resource;
	struct drbd_peer_device *peer_device = NULL;
	enum drbd_repl_state *repl_state;
	struct drbd_device *device = NULL;
	struct p_state *p = pi->data;
	union drbd_state os, peer_state;
	enum drbd_disk_state peer_disk_state;
	enum drbd_repl_state new_repl_state;
	int rv;

	if (pi->vnr != -1) {
		peer_device = conn_peer_device(connection, pi->vnr);
		if (!peer_device)
			return config_unknown_volume(connection, pi);
		device = peer_device->device;
	}

	peer_state.i = be32_to_cpu(p->state);

	if (!peer_device) {
		unsigned long irq_flags;

		begin_state_change(resource, &irq_flags, CS_VERBOSE);
		__change_peer_role(connection, peer_state.role);
		rv = end_state_change(resource, &irq_flags);
		if (rv < SS_SUCCESS)
			return -EIO;
		return 0;
	}

	peer_disk_state = peer_state.disk;
	if (peer_state.disk == D_NEGOTIATING) {
		peer_disk_state = peer_device->p_uuid[UI_FLAGS] & UUID_FLAG_INCONSISTENT ?
			D_INCONSISTENT : D_CONSISTENT;
		drbd_info(device, "real peer disk state = %s\n", drbd_disk_str(peer_disk_state));
	}

	spin_lock_irq(&resource->req_lock);
	os = drbd_get_peer_device_state(peer_device, NOW);
	spin_unlock_irq(&resource->req_lock);
 retry:
	new_repl_state = max_t(enum drbd_repl_state, os.conn, L_STANDALONE);

	/* If some other part of the code (asender thread, timeout)
	 * already decided to close the connection again,
	 * we must not "re-establish" it here. */
	if (os.conn <= C_TEAR_DOWN)
		return -ECONNRESET;

	/* If this is the "end of sync" confirmation, usually the peer disk
	 * transitions from D_INCONSISTENT to D_UP_TO_DATE. For empty (0 bits
	 * set) resync started in PausedSyncT, or if the timing of pause-/
	 * unpause-sync events has been "just right", the peer disk may
	 * transition from D_CONSISTENT to D_UP_TO_DATE as well.
	 */
	if ((os.pdsk == D_INCONSISTENT || os.pdsk == D_CONSISTENT) &&
	    peer_disk_state == D_UP_TO_DATE &&
	    os.conn > L_CONNECTED && os.disk == D_UP_TO_DATE) {
		/* If we are (becoming) SyncSource, but peer is still in sync
		 * preparation, ignore its uptodate-ness to avoid flapping, it
		 * will change to inconsistent once the peer reaches active
		 * syncing states.
		 * It may have changed syncer-paused flags, however, so we
		 * cannot ignore this completely. */
		if (peer_state.conn > L_CONNECTED &&
		    peer_state.conn < L_SYNC_SOURCE)
			peer_disk_state = D_INCONSISTENT;

		/* if peer_state changes to connected at the same time,
		 * it explicitly notifies us that it finished resync.
		 * Maybe we should finish it up, too? */
		else if (os.conn >= L_SYNC_SOURCE &&
			 peer_state.conn == L_CONNECTED) {
			if (drbd_bm_total_weight(peer_device) <= peer_device->rs_failed)
				drbd_resync_finished(peer_device);
			return 0;
		}
	}

	/* explicit verify finished notification, stop sector reached. */
	if (os.conn == L_VERIFY_T && os.disk == D_UP_TO_DATE &&
	    peer_state.conn == C_CONNECTED && peer_disk_state == D_UP_TO_DATE) {
		ov_out_of_sync_print(peer_device);
		drbd_resync_finished(peer_device);
		return 0;
	}

	/* peer says his disk is inconsistent, while we think it is uptodate,
	 * and this happens while the peer still thinks we have a sync going on,
	 * but we think we are already done with the sync.
	 * We ignore this to avoid flapping pdsk.
	 * This should not happen, if the peer is a recent version of drbd. */
	if (os.pdsk == D_UP_TO_DATE && peer_disk_state == D_INCONSISTENT &&
	    os.conn == L_CONNECTED && peer_state.conn > L_SYNC_SOURCE)
		peer_disk_state = D_UP_TO_DATE;

	if (new_repl_state == L_STANDALONE)
		new_repl_state = L_CONNECTED;

	if (peer_state.conn == L_AHEAD)
		new_repl_state = L_BEHIND;

	if (peer_device->p_uuid && peer_state.disk >= D_NEGOTIATING &&
	    get_ldev_if_state(device, D_NEGOTIATING)) {
		bool consider_resync;

		/* if we established a new connection */
		consider_resync = (os.conn < L_CONNECTED);
		/* if we had an established connection
		 * and one of the nodes newly attaches a disk */
		consider_resync |= (os.conn == L_CONNECTED &&
				    (peer_state.disk == D_NEGOTIATING ||
				     os.disk == D_NEGOTIATING));
		/* if we have both been inconsistent, and the peer has been
		 * forced to be UpToDate with --overwrite-data */
		consider_resync |= test_bit(CONSIDER_RESYNC, &peer_device->flags);
		/* if we had been plain connected, and the admin requested to
		 * start a sync by "invalidate" or "invalidate-remote" */
		consider_resync |= (os.conn == L_CONNECTED &&
				(peer_state.conn >= L_STARTING_SYNC_S &&
				 peer_state.conn <= L_WF_BITMAP_T));

		if (consider_resync)
			new_repl_state = drbd_sync_handshake(peer_device, peer_state.role);

		put_ldev(device);
		if (new_repl_state == -1) {
			new_repl_state = L_CONNECTED;
			if (device->disk_state[NOW] == D_NEGOTIATING) {
				change_disk_state(device, D_FAILED, CS_HARD);
			} else if (peer_state.disk == D_NEGOTIATING) {
				drbd_err(device, "Disk attach process on the peer node was aborted.\n");
				peer_state.disk = D_DISKLESS;
				peer_disk_state = D_DISKLESS;
			} else {
				if (test_and_clear_bit(CONN_DRY_RUN, &connection->flags))
					return -EIO;
				D_ASSERT(device, os.conn == L_STANDALONE);
				change_cstate(connection, C_DISCONNECTING, CS_HARD);
				return -EIO;
			}
		}
	}

	spin_lock_irq(&resource->req_lock);
	begin_state_change_locked(resource, CS_VERBOSE);
	if (os.i != drbd_get_peer_device_state(peer_device, NOW).i) {
		os = drbd_get_peer_device_state(peer_device, NOW);
		abort_state_change_locked(resource);
		spin_unlock_irq(&resource->req_lock);
		goto retry;
	}
	clear_bit(CONSIDER_RESYNC, &peer_device->flags);
	__change_repl_state(peer_device, new_repl_state);
	__change_peer_role(connection, peer_state.role);
	__change_peer_disk_state(peer_device, peer_disk_state);
	__change_resync_susp_peer(peer_device, peer_state.aftr_isp | peer_state.user_isp);
	if (device->disk_state[NEW] == D_NEGOTIATING) {
		enum drbd_disk_state disk_state;

		disk_state = negotiated_disk_state(device);
		if (disk_state != D_NEGOTIATING)
			__change_disk_state(device, disk_state);
	}

	repl_state = peer_device->repl_state;
	if (repl_state[OLD] < L_CONNECTED && repl_state[NEW] >= L_CONNECTED)
		resource->state_change_flags |= CS_HARD;
	if (peer_device->disk_state[NEW] == D_CONSISTENT &&
	    drbd_suspended(device) &&
	    repl_state[OLD] < L_CONNECTED && repl_state[NEW] == L_CONNECTED &&
	    test_bit(NEW_CUR_UUID, &device->flags)) {
		unsigned long irq_flags;

		/* Do not allow RESEND for a rebooted peer. We can only allow this
		   for temporary network outages! */
		abort_state_change_locked(resource);
		spin_unlock_irq(&resource->req_lock);

		drbd_err(device, "Aborting Connect, can not thaw IO with an only Consistent peer\n");
		tl_clear(connection);
		drbd_uuid_new_current(device);
		clear_bit(NEW_CUR_UUID, &device->flags);
		begin_state_change(resource, &irq_flags, CS_HARD);
		__change_cstate(connection, C_PROTOCOL_ERROR);
		__change_io_susp_user(resource, false);
		end_state_change(resource, &irq_flags);
		return -EIO;
	}
	rv = end_state_change_locked(resource);
	new_repl_state = peer_device->repl_state[NOW];
	set_bit(INITIAL_STATE_RECEIVED, &connection->flags);
	spin_unlock_irq(&resource->req_lock);

	if (rv < SS_SUCCESS) {
		change_cstate(connection, C_DISCONNECTING, CS_HARD);
		return -EIO;
	}

	if (os.conn > L_STANDALONE) {
		if (new_repl_state > L_CONNECTED && peer_state.conn <= L_CONNECTED &&
		    peer_state.disk != D_NEGOTIATING ) {
			/* we want resync, peer has not yet decided to sync... */
			/* Nowadays only used when forcing a node into primary role and
			   setting its disk to UpToDate with that */
			drbd_send_uuids(peer_device);
			drbd_send_current_state(peer_device);
		}
	}

	clear_bit(DISCARD_MY_DATA, &device->flags);

	drbd_md_sync(device); /* update connected indicator, effective_size, ... */

	return 0;
}

STATIC int receive_sync_uuid(struct drbd_connection *connection, struct packet_info *pi)
{
	struct drbd_peer_device *peer_device;
	struct drbd_device *device;
	struct p_rs_uuid *p = pi->data;

	peer_device = conn_peer_device(connection, pi->vnr);
	if (!peer_device)
		return -EIO;
	device = peer_device->device;

	wait_event(device->misc_wait,
		   peer_device->repl_state[NOW] == L_WF_SYNC_UUID ||
		   peer_device->repl_state[NOW] == L_BEHIND ||
		   peer_device->repl_state[NOW] < L_CONNECTED ||
		   device->disk_state[NOW] < D_NEGOTIATING);

	/* D_ASSERT(device,  peer_device->repl_state[NOW] == L_WF_SYNC_UUID ); */

	/* Here the _drbd_uuid_ functions are right, current should
	   _not_ be rotated into the history */
	if (get_ldev_if_state(device, D_NEGOTIATING)) {
		_drbd_uuid_set_current(device, be64_to_cpu(p->uuid));
		_drbd_uuid_set(peer_device, UI_BITMAP, 0UL);

		drbd_print_uuids(peer_device, "updated sync uuid");
		drbd_start_resync(peer_device, L_SYNC_TARGET);

		put_ldev(device);
	} else
		drbd_err(device, "Ignoring SyncUUID packet!\n");

	return 0;
}

/**
 * receive_bitmap_plain
 *
 * Return 0 when done, 1 when another iteration is needed, and a negative error
 * code upon failure.
 */
static int
receive_bitmap_plain(struct drbd_peer_device *peer_device, unsigned int size,
		     unsigned long *p, struct bm_xfer_ctx *c)
{
	unsigned int data_size = DRBD_SOCKET_BUFFER_SIZE -
				 drbd_header_size(peer_device->connection);
	unsigned int num_words = min_t(size_t, data_size / sizeof(*p),
				       c->bm_words - c->word_offset);
	unsigned int want = num_words * sizeof(*p);
	int err;

	if (want != size) {
		drbd_err(peer_device, "%s:want (%u) != size (%u)\n", __func__, want, size);
		return -EIO;
	}
	if (want == 0)
		return 0;
	err = drbd_recv_all(peer_device->connection, p, want);
	if (err)
		return err;

	drbd_bm_merge_lel(peer_device, c->word_offset, num_words, p);

	c->word_offset += num_words;
	c->bit_offset = c->word_offset * BITS_PER_LONG;
	if (c->bit_offset > c->bm_bits)
		c->bit_offset = c->bm_bits;

	return 1;
}

static enum drbd_bitmap_code dcbp_get_code(struct p_compressed_bm *p)
{
	return (enum drbd_bitmap_code)(p->encoding & 0x0f);
}

static int dcbp_get_start(struct p_compressed_bm *p)
{
	return (p->encoding & 0x80) != 0;
}

static int dcbp_get_pad_bits(struct p_compressed_bm *p)
{
	return (p->encoding >> 4) & 0x7;
}

/**
 * recv_bm_rle_bits
 *
 * Return 0 when done, 1 when another iteration is needed, and a negative error
 * code upon failure.
 */
static int
recv_bm_rle_bits(struct drbd_peer_device *peer_device,
		struct p_compressed_bm *p,
		 struct bm_xfer_ctx *c,
		 unsigned int len)
{
	struct bitstream bs;
	u64 look_ahead;
	u64 rl;
	u64 tmp;
	unsigned long s = c->bit_offset;
	unsigned long e;
	int toggle = dcbp_get_start(p);
	int have;
	int bits;

	bitstream_init(&bs, p->code, len, dcbp_get_pad_bits(p));

	bits = bitstream_get_bits(&bs, &look_ahead, 64);
	if (bits < 0)
		return -EIO;

	for (have = bits; have > 0; s += rl, toggle = !toggle) {
		bits = vli_decode_bits(&rl, look_ahead);
		if (bits <= 0)
			return -EIO;

		if (toggle) {
			e = s + rl -1;
			if (e >= c->bm_bits) {
				drbd_err(peer_device, "bitmap overflow (e:%lu) while decoding bm RLE packet\n", e);
				return -EIO;
			}
			drbd_bm_set_many_bits(peer_device, s, e);
		}

		if (have < bits) {
			drbd_err(peer_device, "bitmap decoding error: h:%d b:%d la:0x%08llx l:%u/%u\n",
				have, bits, look_ahead,
				(unsigned int)(bs.cur.b - p->code),
				(unsigned int)bs.buf_len);
			return -EIO;
		}
		look_ahead >>= bits;
		have -= bits;

		bits = bitstream_get_bits(&bs, &tmp, 64 - have);
		if (bits < 0)
			return -EIO;
		look_ahead |= tmp << have;
		have += bits;
	}

	c->bit_offset = s;
	bm_xfer_ctx_bit_to_word_offset(c);

	return (s != c->bm_bits);
}

/**
 * decode_bitmap_c
 *
 * Return 0 when done, 1 when another iteration is needed, and a negative error
 * code upon failure.
 */
static int
decode_bitmap_c(struct drbd_peer_device *peer_device,
		struct p_compressed_bm *p,
		struct bm_xfer_ctx *c,
		unsigned int len)
{
	if (dcbp_get_code(p) == RLE_VLI_Bits)
		return recv_bm_rle_bits(peer_device, p, c, len - sizeof(*p));

	/* other variants had been implemented for evaluation,
	 * but have been dropped as this one turned out to be "best"
	 * during all our tests. */

	drbd_err(peer_device, "receive_bitmap_c: unknown encoding %u\n", p->encoding);
	change_cstate(peer_device->connection, C_PROTOCOL_ERROR, CS_HARD);
	return -EIO;
}

void INFO_bm_xfer_stats(struct drbd_peer_device *peer_device,
		const char *direction, struct bm_xfer_ctx *c)
{
	/* what would it take to transfer it "plaintext" */
	unsigned int header_size = drbd_header_size(peer_device->connection);
	unsigned int data_size = DRBD_SOCKET_BUFFER_SIZE - header_size;
	unsigned int plain =
		header_size * (DIV_ROUND_UP(c->bm_words, data_size) + 1) +
		c->bm_words * sizeof(unsigned long);
	unsigned int total = c->bytes[0] + c->bytes[1];
	unsigned int r;

	/* total can not be zero. but just in case: */
	if (total == 0)
		return;

	/* don't report if not compressed */
	if (total >= plain)
		return;

	/* total < plain. check for overflow, still */
	r = (total > UINT_MAX/1000) ? (total / (plain/1000))
		                    : (1000 * total / plain);

	if (r > 1000)
		r = 1000;

	r = 1000 - r;
	drbd_info(peer_device, "%s bitmap stats [Bytes(packets)]: plain %u(%u), RLE %u(%u), "
	     "total %u; compression: %u.%u%%\n",
			direction,
			c->bytes[1], c->packets[1],
			c->bytes[0], c->packets[0],
			total, r/10, r % 10);
}

/* Since we are processing the bitfield from lower addresses to higher,
   it does not matter if the process it in 32 bit chunks or 64 bit
   chunks as long as it is little endian. (Understand it as byte stream,
   beginning with the lowest byte...) If we would use big endian
   we would need to process it from the highest address to the lowest,
   in order to be agnostic to the 32 vs 64 bits issue.

   returns 0 on failure, 1 if we successfully received it. */
STATIC int receive_bitmap(struct drbd_connection *connection, struct packet_info *pi)
{
	struct drbd_peer_device *peer_device;
	struct drbd_device *device;
	struct bm_xfer_ctx c;
	int err;

	peer_device = conn_peer_device(connection, pi->vnr);
	if (!peer_device)
		return -EIO;
	device = peer_device->device;

	drbd_bm_lock(device, "receive bitmap", BM_LOCK_CLEAR | BM_LOCK_BULK);
	/* you are supposed to send additional out-of-sync information
	 * if you actually set bits during this phase */

	c = (struct bm_xfer_ctx) {
		.bm_bits = drbd_bm_bits(device),
		.bm_words = drbd_bm_words(device),
	};

	for(;;) {
		if (pi->cmd == P_BITMAP)
			err = receive_bitmap_plain(peer_device, pi->size, pi->data, &c);
		else if (pi->cmd == P_COMPRESSED_BITMAP) {
			/* MAYBE: sanity check that we speak proto >= 90,
			 * and the feature is enabled! */
			struct p_compressed_bm *p = pi->data;

			if (pi->size > DRBD_SOCKET_BUFFER_SIZE - drbd_header_size(connection)) {
				drbd_err(device, "ReportCBitmap packet too large\n");
				err = -EIO;
				goto out;
			}
			if (pi->size <= sizeof(*p)) {
				drbd_err(device, "ReportCBitmap packet too small (l:%u)\n", pi->size);
				err = -EIO;
				goto out;
			}
			err = drbd_recv_all(peer_device->connection, p, pi->size);
			if (err)
			       goto out;
			err = decode_bitmap_c(peer_device, p, &c, pi->size);
		} else {
			drbd_warn(device, "receive_bitmap: cmd neither ReportBitMap nor ReportCBitMap (is 0x%x)", pi->cmd);
			err = -EIO;
			goto out;
		}

		c.packets[pi->cmd == P_BITMAP]++;
		c.bytes[pi->cmd == P_BITMAP] += drbd_header_size(connection) + pi->size;

		if (err <= 0) {
			if (err < 0)
				goto out;
			break;
		}
		err = drbd_recv_header(peer_device->connection, pi);
		if (err)
			goto out;
	}

	INFO_bm_xfer_stats(peer_device, "receive", &c);

	if (peer_device->repl_state[NOW] == L_WF_BITMAP_T) {
		enum drbd_state_rv rv;

		err = drbd_send_bitmap(device, peer_device);
		if (err)
			goto out;
		/* Omit CS_WAIT_COMPLETE and CS_SERIALIZE with this state
		 * transition to avoid deadlocks. */
		rv = stable_change_repl_state(peer_device, L_WF_SYNC_UUID, CS_VERBOSE);
		D_ASSERT(device, rv == SS_SUCCESS);
	} else if (peer_device->repl_state[NOW] != L_WF_BITMAP_S) {
		/* admin may have requested C_DISCONNECTING,
		 * other threads may have noticed network errors */
		drbd_info(device, "unexpected repl_state (%s) in receive_bitmap\n",
		    drbd_conn_str(peer_device->repl_state[NOW]));
	}
	err = 0;

 out:
	drbd_bm_unlock(device);
	if (!err && peer_device->repl_state[NOW] == L_WF_BITMAP_S)
		drbd_start_resync(peer_device, L_SYNC_SOURCE);
	return err;
}

STATIC int receive_skip(struct drbd_connection *connection, struct packet_info *pi)
{
	drbd_warn(connection, "skipping unknown optional packet type %d, l: %d!\n",
		 pi->cmd, pi->size);

	return ignore_remaining_packet(connection, pi);
}

STATIC int receive_UnplugRemote(struct drbd_connection *connection, struct packet_info *pi)
{
	/* just unplug all devices always, regardless which volume number */
	drbd_unplug_all_devices(connection->resource);

	/* Make sure we've acked all the TCP data associated
	 * with the data requests being unplugged */
	drbd_tcp_quickack(connection->data.socket);

	return 0;
}

STATIC int receive_out_of_sync(struct drbd_connection *connection, struct packet_info *pi)
{
	struct drbd_peer_device *peer_device;
	struct drbd_device *device;
	struct p_block_desc *p = pi->data;

	peer_device = conn_peer_device(connection, pi->vnr);
	if (!peer_device)
		return -EIO;
	device = peer_device->device;

	switch (peer_device->repl_state[NOW]) {
	case L_WF_SYNC_UUID:
	case L_WF_BITMAP_T:
	case L_BEHIND:
			break;
	default:
		drbd_err(device, "ASSERT FAILED cstate = %s, expected: WFSyncUUID|WFBitMapT|Behind\n",
				drbd_conn_str(peer_device->repl_state[NOW]));
	}

	drbd_set_out_of_sync(peer_device, be64_to_cpu(p->sector), be32_to_cpu(p->blksize));

	return 0;
}

struct data_cmd {
	int expect_payload;
	size_t pkt_size;
	int (*fn)(struct drbd_connection *, struct packet_info *);
};

static struct data_cmd drbd_cmd_handler[] = {
	[P_DATA]	    = { 1, sizeof(struct p_data), receive_Data },
	[P_DATA_REPLY]	    = { 1, sizeof(struct p_data), receive_DataReply },
	[P_RS_DATA_REPLY]   = { 1, sizeof(struct p_data), receive_RSDataReply } ,
	[P_BARRIER]	    = { 0, sizeof(struct p_barrier), receive_Barrier } ,
	[P_BITMAP]	    = { 1, 0, receive_bitmap } ,
	[P_COMPRESSED_BITMAP] = { 1, 0, receive_bitmap } ,
	[P_UNPLUG_REMOTE]   = { 0, 0, receive_UnplugRemote },
	[P_DATA_REQUEST]    = { 0, sizeof(struct p_block_req), receive_DataRequest },
	[P_RS_DATA_REQUEST] = { 0, sizeof(struct p_block_req), receive_DataRequest },
	[P_SYNC_PARAM]	    = { 1, 0, receive_SyncParam },
	[P_SYNC_PARAM89]    = { 1, 0, receive_SyncParam },
	[P_PROTOCOL]        = { 1, sizeof(struct p_protocol), receive_protocol },
	[P_UUIDS]	    = { 0, sizeof(struct p_uuids), receive_uuids },
	[P_SIZES]	    = { 0, sizeof(struct p_sizes), receive_sizes },
	[P_STATE]	    = { 0, sizeof(struct p_state), receive_state },
	[P_STATE_CHG_REQ]   = { 0, sizeof(struct p_req_state), receive_req_state },
	[P_SYNC_UUID]       = { 0, sizeof(struct p_rs_uuid), receive_sync_uuid },
	[P_OV_REQUEST]      = { 0, sizeof(struct p_block_req), receive_DataRequest },
	[P_OV_REPLY]        = { 1, sizeof(struct p_block_req), receive_DataRequest },
	[P_CSUM_RS_REQUEST] = { 1, sizeof(struct p_block_req), receive_DataRequest },
	[P_DELAY_PROBE]     = { 0, sizeof(struct p_delay_probe93), receive_skip },
	[P_OUT_OF_SYNC]     = { 0, sizeof(struct p_block_desc), receive_out_of_sync },
	[P_CONN_ST_CHG_REQ] = { 0, sizeof(struct p_req_state), receive_req_state },
	[P_PROTOCOL_UPDATE] = { 1, sizeof(struct p_protocol), receive_protocol },
	[P_CONN_ST_CHG_PREPARE] = { 0, sizeof(struct p_req_state), receive_req_state },
	[P_CONN_ST_CHG_ABORT] = { 0, sizeof(struct p_req_state), receive_req_state },
};

STATIC void drbdd(struct drbd_connection *connection)
{
	struct packet_info pi;
	size_t shs; /* sub header size */
	int err;

	while (get_t_state(&connection->receiver) == RUNNING) {
		struct data_cmd *cmd;

		drbd_thread_current_set_cpu(&connection->receiver);
		if (drbd_recv_header(connection, &pi))
			goto err_out;

		cmd = &drbd_cmd_handler[pi.cmd];
		if (unlikely(pi.cmd >= ARRAY_SIZE(drbd_cmd_handler) || !cmd->fn)) {
			drbd_err(connection, "Unexpected data packet %s (0x%04x)",
				 cmdname(pi.cmd), pi.cmd);
			goto err_out;
		}

		shs = cmd->pkt_size;
		if (pi.size > shs && !cmd->expect_payload) {
			drbd_err(connection, "No payload expected %s l:%d\n",
				 cmdname(pi.cmd), pi.size);
			goto err_out;
		}

		if (shs) {
			err = drbd_recv_all_warn(connection, pi.data, shs);
			if (err)
				goto err_out;
			pi.size -= shs;
		}

		err = cmd->fn(connection, &pi);
		if (err) {
			drbd_err(connection, "error receiving %s, e: %d l: %d!\n",
				 cmdname(pi.cmd), err, pi.size);
			goto err_out;
		}
	}
	return;

    err_out:
	change_cstate(connection, C_PROTOCOL_ERROR, CS_HARD);
}

STATIC void conn_disconnect(struct drbd_connection *connection)
{
	struct drbd_peer_device *peer_device;
	enum drbd_conn_state oc;
	unsigned long irq_flags;
	int vnr;

	if (connection->cstate[NOW] == C_STANDALONE)
		return;

	/* We are about to start the cleanup after connection loss.
	 * Make sure drbd_make_request knows about that.
	 * Usually we should be in some network failure state already,
	 * but just in case we are not, we fix it up here.
	 */
	change_cstate(connection, C_NETWORK_FAILURE, CS_HARD);

	/* asender does not clean up anything. it must not interfere, either */
	drbd_thread_stop(&connection->asender);
	drbd_free_sock(connection);

	rcu_read_lock();
	idr_for_each_entry(&connection->peer_devices, peer_device, vnr) {
		struct drbd_device *device = peer_device->device;
		kobject_get(&device->kobj);
		rcu_read_unlock();
		drbd_disconnected(peer_device);
		kobject_put(&device->kobj);
		rcu_read_lock();
	}
	rcu_read_unlock();

	if (!list_empty(&connection->current_epoch->list))
		drbd_err(connection, "ASSERTION FAILED: connection->current_epoch->list not empty\n");
	/* ok, no more ee's on the fly, it is safe to reset the epoch_size */
	atomic_set(&connection->current_epoch->epoch_size, 0);
	connection->send.seen_any_write_yet = false;

	drbd_info(connection, "Connection closed\n");

	if (connection->resource->role[NOW] == R_PRIMARY && conn_highest_pdsk(connection) >= D_UNKNOWN)
		conn_try_outdate_peer_async(connection);

	begin_state_change(connection->resource, &irq_flags, CS_VERBOSE | CS_LOCAL_ONLY);
	oc = connection->cstate[NOW];
	if (oc >= C_UNCONNECTED)
		__change_cstate(connection, C_UNCONNECTED);
	end_state_change(connection->resource, &irq_flags);

	if (oc == C_DISCONNECTING)
		change_cstate(connection, C_STANDALONE, CS_VERBOSE | CS_HARD | CS_LOCAL_ONLY);
}

static int drbd_disconnected(struct drbd_peer_device *peer_device)
{
	struct drbd_device *device = peer_device->device;
	unsigned int i;

	/* wait for current activity to cease. */
	spin_lock_irq(&device->resource->req_lock);
	_drbd_wait_ee_list_empty(device, &device->active_ee);
	_drbd_wait_ee_list_empty(device, &device->sync_ee);
	_drbd_wait_ee_list_empty(device, &device->read_ee);
	spin_unlock_irq(&device->resource->req_lock);

	/* We do not have data structures that would allow us to
	 * get the rs_pending_cnt down to 0 again.
	 *  * On L_SYNC_TARGET we do not have any data structures describing
	 *    the pending RSDataRequest's we have sent.
	 *  * On L_SYNC_SOURCE there is no data structure that tracks
	 *    the P_RS_DATA_REPLY blocks that we sent to the SyncTarget.
	 *  And no, it is not the sum of the reference counts in the
	 *  resync_LRU. The resync_LRU tracks the whole operation including
	 *  the disk-IO, while the rs_pending_cnt only tracks the blocks
	 *  on the fly. */
	drbd_rs_cancel_all(peer_device);
	peer_device->rs_total = 0;
	peer_device->rs_failed = 0;
	atomic_set(&peer_device->rs_pending_cnt, 0);
	wake_up(&device->misc_wait);

	del_timer_sync(&peer_device->resync_timer);
	resync_timer_fn((unsigned long)peer_device);

	/* wait for all w_e_end_data_req, w_e_end_rsdata_req, w_send_barrier,
	 * w_make_resync_request etc. which may still be on the worker queue
	 * to be "canceled" */
	drbd_flush_workqueue(&peer_device->connection->sender_work);

	drbd_finish_peer_reqs(device);

	/* This second workqueue flush is necessary, since drbd_finish_peer_reqs()
	   might have issued a work again. The one before drbd_finish_peer_reqs() is
	   necessary to reclain net_ee in drbd_finish_peer_reqs(). */
	drbd_flush_workqueue(&peer_device->connection->sender_work);

	kfree(peer_device->p_uuid);
	peer_device->p_uuid = NULL;

	if (!drbd_suspended(device))
		tl_clear(peer_device->connection);

	drbd_md_sync(device);

	/* serialize with bitmap writeout triggered by the state change,
	 * if any. */
	wait_event(device->misc_wait, list_empty(&device->pending_bitmap_work));

	/* tcp_close and release of sendpage pages can be deferred.  I don't
	 * want to use SO_LINGER, because apparently it can be deferred for
	 * more than 20 seconds (longest time I checked).
	 *
	 * Actually we don't care for exactly when the network stack does its
	 * put_page(), but release our reference on these pages right here.
	 */
	i = drbd_free_peer_reqs(device, &device->net_ee);
	if (i)
		drbd_info(device, "net_ee not empty, killed %u entries\n", i);
	i = atomic_read(&device->pp_in_use_by_net);
	if (i)
		drbd_info(device, "pp_in_use_by_net = %d, expected 0\n", i);
	i = atomic_read(&device->pp_in_use);
	if (i)
		drbd_info(device, "pp_in_use = %d, expected 0\n", i);

	D_ASSERT(device, list_empty(&device->read_ee));
	D_ASSERT(device, list_empty(&device->active_ee));
	D_ASSERT(device, list_empty(&device->sync_ee));
	D_ASSERT(device, list_empty(&device->done_ee));

	return 0;
}

/*
 * We support PRO_VERSION_MIN to PRO_VERSION_MAX. The protocol version
 * we can agree on is stored in agreed_pro_version.
 *
 * feature flags and the reserved array should be enough room for future
 * enhancements of the handshake protocol, and possible plugins...
 *
 * for now, they are expected to be zero, but ignored.
 */
STATIC int drbd_send_features(struct drbd_connection *connection)
{
	struct drbd_socket *sock;
	struct p_connection_features *p;

	sock = &connection->data;
	p = conn_prepare_command(connection, sock);
	if (!p)
		return -EIO;
	memset(p, 0, sizeof(*p));
	p->protocol_min = cpu_to_be32(PRO_VERSION_MIN);
	p->protocol_max = cpu_to_be32(PRO_VERSION_MAX);
	return conn_send_command(connection, sock, P_CONNECTION_FEATURES, sizeof(*p), NULL, 0);
}

/*
 * return values:
 *   1 yes, we have a valid connection
 *   0 oops, did not work out, please try again
 *  -1 peer talks different language,
 *     no point in trying again, please go standalone.
 */
STATIC int drbd_do_features(struct drbd_connection *connection)
{
	/* ASSERT current == connection->receiver ... */
	struct p_connection_features *p;
	const int expect = sizeof(struct p_connection_features);
	struct packet_info pi;
	int err;

	err = drbd_send_features(connection);
	if (err)
		return 0;

	err = drbd_recv_header(connection, &pi);
	if (err)
		return 0;

	if (pi.cmd != P_CONNECTION_FEATURES) {
		drbd_err(connection, "expected ConnectionFeatures packet, received: %s (0x%04x)\n",
			 cmdname(pi.cmd), pi.cmd);
		return -1;
	}

	if (pi.size != expect) {
		drbd_err(connection, "expected ConnectionFeatures length: %u, received: %u\n",
		     expect, pi.size);
		return -1;
	}

	p = pi.data;
	err = drbd_recv_all_warn(connection, p, expect);
	if (err)
		return 0;

	p->protocol_min = be32_to_cpu(p->protocol_min);
	p->protocol_max = be32_to_cpu(p->protocol_max);
	if (p->protocol_max == 0)
		p->protocol_max = p->protocol_min;

	if (PRO_VERSION_MAX < p->protocol_min ||
	    PRO_VERSION_MIN > p->protocol_max) {
		drbd_err(connection, "incompatible DRBD dialects: "
		    "I support %d-%d, peer supports %d-%d\n",
		    PRO_VERSION_MIN, PRO_VERSION_MAX,
		    p->protocol_min, p->protocol_max);
		return -1;
	}

	connection->agreed_pro_version = min_t(int, PRO_VERSION_MAX, p->protocol_max);

	if (connection->agreed_pro_version < 110) {
		struct drbd_connection *connection2;

		for_each_connection(connection2, connection->resource) {
			if (connection == connection2)
				continue;
			drbd_err(connection, "Peer supports protocols %d-%d, but "
				 "multiple connections are only supported in protocol "
				 "110 and above\n", p->protocol_min, p->protocol_max);
			return -1;
		}
	}

	drbd_info(connection, "Handshake successful: "
	     "Agreed network protocol version %d\n", connection->agreed_pro_version);

	return 1;
}

#if !defined(CONFIG_CRYPTO_HMAC) && !defined(CONFIG_CRYPTO_HMAC_MODULE)
STATIC int drbd_do_auth(struct drbd_connection *connection)
{
	drbd_err(device, "This kernel was build without CONFIG_CRYPTO_HMAC.\n");
	drbd_err(device, "You need to disable 'cram-hmac-alg' in drbd.conf.\n");
	return -1;
}
#else
#define CHALLENGE_LEN 64

/* Return value:
	1 - auth succeeded,
	0 - failed, try again (network error),
	-1 - auth failed, don't try again.
*/

STATIC int drbd_do_auth(struct drbd_connection *connection)
{
	struct drbd_socket *sock;
	char my_challenge[CHALLENGE_LEN];  /* 64 Bytes... */
	struct scatterlist sg;
	char *response = NULL;
	char *right_response = NULL;
	char *peers_ch = NULL;
	unsigned int key_len;
	char secret[SHARED_SECRET_MAX]; /* 64 byte */
	unsigned int resp_size;
	struct hash_desc desc;
	struct packet_info pi;
	struct net_conf *nc;
	int err, rv;

	/* FIXME: Put the challenge/response into the preallocated socket buffer.  */

	rcu_read_lock();
	nc = rcu_dereference(connection->net_conf);
	key_len = strlen(nc->shared_secret);
	memcpy(secret, nc->shared_secret, key_len);
	rcu_read_unlock();

	desc.tfm = connection->cram_hmac_tfm;
	desc.flags = 0;

	rv = crypto_hash_setkey(connection->cram_hmac_tfm, (u8 *)secret, key_len);
	if (rv) {
		drbd_err(connection, "crypto_hash_setkey() failed with %d\n", rv);
		rv = -1;
		goto fail;
	}

	get_random_bytes(my_challenge, CHALLENGE_LEN);

	sock = &connection->data;
	if (!conn_prepare_command(connection, sock)) {
		rv = 0;
		goto fail;
	}
	rv = !conn_send_command(connection, sock, P_AUTH_CHALLENGE, 0,
				my_challenge, CHALLENGE_LEN);
	if (!rv)
		goto fail;

	err = drbd_recv_header(connection, &pi);
	if (err) {
		rv = 0;
		goto fail;
	}

	if (pi.cmd != P_AUTH_CHALLENGE) {
		drbd_err(connection, "expected AuthChallenge packet, received: %s (0x%04x)\n",
			 cmdname(pi.cmd), pi.cmd);
		rv = 0;
		goto fail;
	}

	if (pi.size > CHALLENGE_LEN * 2) {
		drbd_err(connection, "expected AuthChallenge payload too big.\n");
		rv = -1;
		goto fail;
	}

	peers_ch = kmalloc(pi.size, GFP_NOIO);
	if (peers_ch == NULL) {
		drbd_err(connection, "kmalloc of peers_ch failed\n");
		rv = -1;
		goto fail;
	}

	err = drbd_recv_all_warn(connection, peers_ch, pi.size);
	if (err) {
		rv = 0;
		goto fail;
	}

	resp_size = crypto_hash_digestsize(connection->cram_hmac_tfm);
	response = kmalloc(resp_size, GFP_NOIO);
	if (response == NULL) {
		drbd_err(connection, "kmalloc of response failed\n");
		rv = -1;
		goto fail;
	}

	sg_init_table(&sg, 1);
	sg_set_buf(&sg, peers_ch, pi.size);

	rv = crypto_hash_digest(&desc, &sg, sg.length, response);
	if (rv) {
		drbd_err(connection, "crypto_hash_digest() failed with %d\n", rv);
		rv = -1;
		goto fail;
	}

	if (!conn_prepare_command(connection, sock)) {
		rv = 0;
		goto fail;
	}
	rv = !conn_send_command(connection, sock, P_AUTH_RESPONSE, 0,
				response, resp_size);
	if (!rv)
		goto fail;

	err = drbd_recv_header(connection, &pi);
	if (err) {
		rv = 0;
		goto fail;
	}

	if (pi.cmd != P_AUTH_RESPONSE) {
		drbd_err(connection, "expected AuthResponse packet, received: %s (0x%04x)\n",
			 cmdname(pi.cmd), pi.cmd);
		rv = 0;
		goto fail;
	}

	if (pi.size != resp_size) {
		drbd_err(connection, "expected AuthResponse payload of wrong size\n");
		rv = 0;
		goto fail;
	}

	err = drbd_recv_all_warn(connection, response , resp_size);
	if (err) {
		rv = 0;
		goto fail;
	}

	right_response = kmalloc(resp_size, GFP_NOIO);
	if (right_response == NULL) {
		drbd_err(connection, "kmalloc of right_response failed\n");
		rv = -1;
		goto fail;
	}

	sg_set_buf(&sg, my_challenge, CHALLENGE_LEN);

	rv = crypto_hash_digest(&desc, &sg, sg.length, right_response);
	if (rv) {
		drbd_err(connection, "crypto_hash_digest() failed with %d\n", rv);
		rv = -1;
		goto fail;
	}

	rv = !memcmp(response, right_response, resp_size);

	if (rv)
		drbd_info(connection, "Peer authenticated using %d bytes HMAC\n",
		     resp_size);
	else
		rv = -1;

 fail:
	kfree(peers_ch);
	kfree(response);
	kfree(right_response);

	return rv;
}
#endif

int drbd_receiver(struct drbd_thread *thi)
{
	struct drbd_connection *connection = thi->connection;
	int h;

	do {
		h = conn_connect(connection);
		if (h == 0) {
			conn_disconnect(connection);
			schedule_timeout_interruptible(HZ);
		}
		if (h == -1)
			change_cstate(connection, C_DISCONNECTING, CS_HARD);
	} while (h == 0);

	if (h > 0)
		drbdd(connection);

	conn_disconnect(connection);
	return 0;
}

/* ********* acknowledge sender ******** */

STATIC int got_RqSReply(struct drbd_connection *connection, struct packet_info *pi)
{
	struct p_req_state_reply *p = pi->data;
	int retcode = be32_to_cpu(p->retcode);

	if (retcode >= SS_SUCCESS) {
		set_bit(CONN_WD_ST_CHG_OKAY, &connection->flags);
	} else {
		set_bit(CONN_WD_ST_CHG_FAIL, &connection->flags);
		if (connection->last_remote_state_error != retcode ||
		    jiffies - connection->last_remote_state_error_jiffies > HZ/10)
			drbd_err(connection, "Requested state change failed by peer: %s (%d)\n",
				 drbd_set_st_err_str(retcode), retcode);
		connection->last_remote_state_error = retcode;
		connection->last_remote_state_error_jiffies = jiffies;
	}
	wake_up(&connection->resource->state_wait);
	wake_up(&connection->ping_wait);

	return 0;
}

STATIC int got_Ping(struct drbd_connection *connection, struct packet_info *pi)
{
	return drbd_send_ping_ack(connection);

}

STATIC int got_PingAck(struct drbd_connection *connection, struct packet_info *pi)
{
	if (!test_and_set_bit(GOT_PING_ACK, &connection->flags))
		wake_up(&connection->ping_wait);

	return 0;
}

STATIC int got_IsInSync(struct drbd_connection *connection, struct packet_info *pi)
{
	struct drbd_peer_device *peer_device;
	struct drbd_device *device;
	struct p_block_ack *p = pi->data;
	sector_t sector = be64_to_cpu(p->sector);
	int blksize = be32_to_cpu(p->blksize);

	peer_device = conn_peer_device(connection, pi->vnr);
	if (!peer_device)
		return -EIO;
	device = peer_device->device;

	D_ASSERT(device, peer_device->connection->agreed_pro_version >= 89);

	update_peer_seq(peer_device, be32_to_cpu(p->seq_num));

	if (get_ldev(device)) {
		drbd_rs_complete_io(peer_device, sector);
		drbd_set_in_sync(peer_device, sector, blksize);
		/* rs_same_csums is supposed to count in units of BM_BLOCK_SIZE */
		peer_device->rs_same_csum += (blksize >> BM_BLOCK_SHIFT);
		put_ldev(device);
	}
	dec_rs_pending(peer_device);
	atomic_add(blksize >> 9, &peer_device->rs_sect_in);

	return 0;
}

static int
validate_req_change_req_state(struct drbd_peer_device *peer_device, u64 id, sector_t sector,
			      struct rb_root *root, const char *func,
			      enum drbd_req_event what, bool missing_ok)
{
	struct drbd_device *device = peer_device->device;
	struct drbd_request *req;
	struct bio_and_error m;

	spin_lock_irq(&device->resource->req_lock);
	req = find_request(device, root, id, sector, missing_ok, func);
	if (unlikely(!req)) {
		spin_unlock_irq(&device->resource->req_lock);
		return -EIO;
	}
	__req_mod(req, what, peer_device, &m);
	spin_unlock_irq(&device->resource->req_lock);

	if (m.bio)
		complete_master_bio(device, &m);
	return 0;
}

STATIC int got_BlockAck(struct drbd_connection *connection, struct packet_info *pi)
{
	struct drbd_peer_device *peer_device;
	struct drbd_device *device;
	struct p_block_ack *p = pi->data;
	sector_t sector = be64_to_cpu(p->sector);
	int blksize = be32_to_cpu(p->blksize);
	enum drbd_req_event what;

	peer_device = conn_peer_device(connection, pi->vnr);
	if (!peer_device)
		return -EIO;
	device = peer_device->device;

	update_peer_seq(peer_device, be32_to_cpu(p->seq_num));

	if (p->block_id == ID_SYNCER) {
		drbd_set_in_sync(peer_device, sector, blksize);
		dec_rs_pending(peer_device);
		return 0;
	}
	switch (pi->cmd) {
	case P_RS_WRITE_ACK:
		what = WRITE_ACKED_BY_PEER_AND_SIS;
		break;
	case P_WRITE_ACK:
		what = WRITE_ACKED_BY_PEER;
		break;
	case P_RECV_ACK:
		what = RECV_ACKED_BY_PEER;
		break;
	case P_SUPERSEDED:
		what = DISCARD_WRITE;
		break;
	case P_RETRY_WRITE:
		what = POSTPONE_WRITE;
		break;
	default:
		BUG();
	}

	return validate_req_change_req_state(peer_device, p->block_id, sector,
					     &device->write_requests, __func__,
					     what, false);
}

STATIC int got_NegAck(struct drbd_connection *connection, struct packet_info *pi)
{
	struct drbd_peer_device *peer_device;
	struct drbd_device *device;
	struct p_block_ack *p = pi->data;
	sector_t sector = be64_to_cpu(p->sector);
	int size = be32_to_cpu(p->blksize);
	int err;

	peer_device = conn_peer_device(connection, pi->vnr);
	if (!peer_device)
		return -EIO;
	device = peer_device->device;

	update_peer_seq(peer_device, be32_to_cpu(p->seq_num));

	if (p->block_id == ID_SYNCER) {
		dec_rs_pending(peer_device);
		drbd_rs_failed_io(peer_device, sector, size);
		return 0;
	}

	err = validate_req_change_req_state(peer_device, p->block_id, sector,
					    &device->write_requests, __func__,
					    NEG_ACKED, true);
	if (err) {
		/* Protocol A has no P_WRITE_ACKs, but has P_NEG_ACKs.
		   The master bio might already be completed, therefore the
		   request is no longer in the collision hash. */
		/* In Protocol B we might already have got a P_RECV_ACK
		   but then get a P_NEG_ACK afterwards. */
		drbd_set_out_of_sync(peer_device, sector, size);
	}
	return 0;
}

STATIC int got_NegDReply(struct drbd_connection *connection, struct packet_info *pi)
{
	struct drbd_peer_device *peer_device;
	struct drbd_device *device;
	struct p_block_ack *p = pi->data;
	sector_t sector = be64_to_cpu(p->sector);

	peer_device = conn_peer_device(connection, pi->vnr);
	if (!peer_device)
		return -EIO;
	device = peer_device->device;

	update_peer_seq(peer_device, be32_to_cpu(p->seq_num));

	drbd_err(device, "Got NegDReply; Sector %llus, len %u.\n",
		 (unsigned long long)sector, be32_to_cpu(p->blksize));

	return validate_req_change_req_state(peer_device, p->block_id, sector,
					     &device->read_requests, __func__,
					     NEG_ACKED, false);
}

STATIC int got_NegRSDReply(struct drbd_connection *connection, struct packet_info *pi)
{
	struct drbd_peer_device *peer_device;
	struct drbd_device *device;
	sector_t sector;
	int size;
	struct p_block_ack *p = pi->data;

	peer_device = conn_peer_device(connection, pi->vnr);
	if (!peer_device)
		return -EIO;
	device = peer_device->device;

	sector = be64_to_cpu(p->sector);
	size = be32_to_cpu(p->blksize);

	update_peer_seq(peer_device, be32_to_cpu(p->seq_num));

	dec_rs_pending(peer_device);

	if (get_ldev_if_state(device, D_FAILED)) {
		drbd_rs_complete_io(peer_device, sector);
		switch (pi->cmd) {
		case P_NEG_RS_DREPLY:
			drbd_rs_failed_io(peer_device, sector, size);
		case P_RS_CANCEL:
			break;
		default:
			BUG();
		}
		put_ldev(device);
	}

	return 0;
}

STATIC int got_BarrierAck(struct drbd_connection *connection, struct packet_info *pi)
{
	struct drbd_peer_device *peer_device;
	struct p_barrier_ack *p = pi->data;
	int vnr;

	tl_release(connection, p->barrier, be32_to_cpu(p->set_size));

	rcu_read_lock();
	idr_for_each_entry(&connection->peer_devices, peer_device, vnr) {
		struct drbd_device *device = peer_device->device;
		if (peer_device->repl_state[NOW] == L_AHEAD &&
		    atomic_read(&device->ap_in_flight) == 0 &&
		    !test_and_set_bit(AHEAD_TO_SYNC_SOURCE, &device->flags)) {
			peer_device->start_resync_timer.expires = jiffies + HZ;
			add_timer(&peer_device->start_resync_timer);
		}
	}
	rcu_read_unlock();

	return 0;
}

STATIC int got_OVResult(struct drbd_connection *connection, struct packet_info *pi)
{
	struct drbd_peer_device *peer_device;
	struct drbd_device *device;
	struct p_block_ack *p = pi->data;
	sector_t sector;
	int size;

	peer_device = conn_peer_device(connection, pi->vnr);
	if (!peer_device)
		return -EIO;
	device = peer_device->device;

	sector = be64_to_cpu(p->sector);
	size = be32_to_cpu(p->blksize);

	update_peer_seq(peer_device, be32_to_cpu(p->seq_num));

	if (be64_to_cpu(p->block_id) == ID_OUT_OF_SYNC)
		drbd_ov_out_of_sync_found(peer_device, sector, size);
	else
		ov_out_of_sync_print(peer_device);

	if (!get_ldev(device))
		return 0;

	drbd_rs_complete_io(peer_device, sector);
	dec_rs_pending(peer_device);

	--peer_device->ov_left;

	/* let's advance progress step marks only for every other megabyte */
	if ((peer_device->ov_left & 0x200) == 0x200)
		drbd_advance_rs_marks(peer_device, peer_device->ov_left);

	if (peer_device->ov_left == 0) {
		struct drbd_peer_device_work *dw = kmalloc(sizeof(*dw), GFP_NOIO);
		if (dw) {
			dw->w.cb = w_ov_finished;
			dw->peer_device = peer_device;
			drbd_queue_work(&peer_device->connection->sender_work, &dw->w);
		} else {
			drbd_err(device, "kmalloc(dw) failed.");
			ov_out_of_sync_print(peer_device);
			drbd_resync_finished(peer_device);
		}
	}
	put_ldev(device);
	return 0;
}

STATIC int got_skip(struct drbd_connection *connection, struct packet_info *pi)
{
	return 0;
}

static int connection_finish_peer_reqs(struct drbd_connection *connection)
{
	struct drbd_peer_device *peer_device;
	int vnr, not_empty = 0;

	do {
		clear_bit(SIGNAL_ASENDER, &connection->flags);
		flush_signals(current);

		rcu_read_lock();
		idr_for_each_entry(&connection->peer_devices, peer_device, vnr) {
			struct drbd_device *device = peer_device->device;
			kobject_get(&device->kobj);
			rcu_read_unlock();
			if (drbd_finish_peer_reqs(device)) {
				kobject_put(&device->kobj);
				return 1;
			}
			kobject_put(&device->kobj);
			rcu_read_lock();
		}
		set_bit(SIGNAL_ASENDER, &connection->flags);

		spin_lock_irq(&connection->resource->req_lock);
		idr_for_each_entry(&connection->peer_devices, peer_device, vnr) {
			struct drbd_device *device = peer_device->device;
			not_empty = !list_empty(&device->done_ee);
			if (not_empty)
				break;
		}
		spin_unlock_irq(&connection->resource->req_lock);
		rcu_read_unlock();
	} while (not_empty);

	return 0;
}

struct asender_cmd {
	size_t pkt_size;
	int (*fn)(struct drbd_connection *connection, struct packet_info *);
};

static struct asender_cmd asender_tbl[] = {
	[P_PING]	    = { 0, got_Ping },
	[P_PING_ACK]	    = { 0, got_PingAck },
	[P_RECV_ACK]	    = { sizeof(struct p_block_ack), got_BlockAck },
	[P_WRITE_ACK]	    = { sizeof(struct p_block_ack), got_BlockAck },
	[P_RS_WRITE_ACK]    = { sizeof(struct p_block_ack), got_BlockAck },
	[P_SUPERSEDED]      = { sizeof(struct p_block_ack), got_BlockAck },
	[P_NEG_ACK]	    = { sizeof(struct p_block_ack), got_NegAck },
	[P_NEG_DREPLY]	    = { sizeof(struct p_block_ack), got_NegDReply },
	[P_NEG_RS_DREPLY]   = { sizeof(struct p_block_ack), got_NegRSDReply },
	[P_OV_RESULT]	    = { sizeof(struct p_block_ack), got_OVResult },
	[P_BARRIER_ACK]	    = { sizeof(struct p_barrier_ack), got_BarrierAck },
	[P_STATE_CHG_REPLY] = { sizeof(struct p_req_state_reply), got_RqSReply },
	[P_RS_IS_IN_SYNC]   = { sizeof(struct p_block_ack), got_IsInSync },
	[P_DELAY_PROBE]     = { sizeof(struct p_delay_probe93), got_skip },
	[P_RS_CANCEL]       = { sizeof(struct p_block_ack), got_NegRSDReply },
	[P_CONN_ST_CHG_REPLY]={ sizeof(struct p_req_state_reply), got_RqSReply },
	[P_RETRY_WRITE]	    = { sizeof(struct p_block_ack), got_BlockAck },
};

int drbd_asender(struct drbd_thread *thi)
{
	struct drbd_connection *connection = thi->connection;
	struct asender_cmd *cmd = NULL;
	struct packet_info pi;
	int rv;
	void *buf    = connection->meta.rbuf;
	int received = 0;
	unsigned int header_size = drbd_header_size(connection);
	int expect   = header_size;
	bool ping_timeout_active = false;
	struct net_conf *nc;
	int ping_timeo, tcp_cork, ping_int;

	current->policy = SCHED_RR;  /* Make this a realtime task! */
	current->rt_priority = 2;    /* more important than all other tasks */

	while (get_t_state(thi) == RUNNING) {
		drbd_thread_current_set_cpu(thi);

		rcu_read_lock();
		nc = rcu_dereference(connection->net_conf);
		ping_timeo = nc->ping_timeo;
		tcp_cork = nc->tcp_cork;
		ping_int = nc->ping_int;
		rcu_read_unlock();

		if (test_and_clear_bit(SEND_PING, &connection->flags)) {
			if (drbd_send_ping(connection)) {
				drbd_err(connection, "drbd_send_ping has failed\n");
				goto reconnect;
			}
			connection->meta.socket->sk->sk_rcvtimeo = ping_timeo * HZ / 10;
			ping_timeout_active = true;
		}

		/* TODO: conditionally cork; it may hurt latency if we cork without
		   much to send */
		if (tcp_cork)
			drbd_tcp_cork(connection->meta.socket);
		if (connection_finish_peer_reqs(connection)) {
			drbd_err(connection, "connection_finish_peer_reqs() failed\n");
			goto reconnect;
		}
		/* but unconditionally uncork unless disabled */
		if (tcp_cork)
			drbd_tcp_uncork(connection->meta.socket);

		/* short circuit, recv_msg would return EINTR anyways. */
		if (signal_pending(current))
			continue;

		rv = drbd_recv_short(connection->meta.socket, buf, expect-received, 0);
		clear_bit(SIGNAL_ASENDER, &connection->flags);

		flush_signals(current);

		/* Note:
		 * -EINTR	 (on meta) we got a signal
		 * -EAGAIN	 (on meta) rcvtimeo expired
		 * -ECONNRESET	 other side closed the connection
		 * -ERESTARTSYS  (on data) we got a signal
		 * rv <  0	 other than above: unexpected error!
		 * rv == expected: full header or command
		 * rv <  expected: "woken" by signal during receive
		 * rv == 0	 : "connection shut down by peer"
		 */
		if (likely(rv > 0)) {
			received += rv;
			buf	 += rv;
		} else if (rv == 0) {
<<<<<<< HEAD
			drbd_err(connection, "meta connection shut down by peer.\n");
=======
			if (test_bit(DISCONNECT_SENT, &tconn->flags)) {
				long t;
				rcu_read_lock();
				t = rcu_dereference(tconn->net_conf)->ping_timeo * HZ/10;
				rcu_read_unlock();

				t = wait_event_timeout(tconn->ping_wait,
						       tconn->cstate < C_WF_REPORT_PARAMS,
						       t);
				if (t)
					break;
			}
			conn_err(tconn, "meta connection shut down by peer.\n");
>>>>>>> cebec37b
			goto reconnect;
		} else if (rv == -EAGAIN) {
			/* If the data socket received something meanwhile,
			 * that is good enough: peer is still alive. */
			if (time_after(connection->last_received,
				jiffies - connection->meta.socket->sk->sk_rcvtimeo))
				continue;
			if (ping_timeout_active) {
				drbd_err(connection, "PingAck did not arrive in time.\n");
				goto reconnect;
			}
			set_bit(SEND_PING, &connection->flags);
			continue;
		} else if (rv == -EINTR) {
			continue;
		} else {
			drbd_err(connection, "sock_recvmsg returned %d\n", rv);
			goto reconnect;
		}

		if (received == expect && cmd == NULL) {
			if (decode_header(connection, connection->meta.rbuf, &pi))
				goto reconnect;
			cmd = &asender_tbl[pi.cmd];
			if (pi.cmd >= ARRAY_SIZE(asender_tbl) || !cmd->fn) {
				drbd_err(connection, "Unexpected meta packet %s (0x%04x)\n",
					 cmdname(pi.cmd), pi.cmd);
				goto disconnect;
			}
			expect = header_size + cmd->pkt_size;
			if (pi.size != expect - header_size) {
				drbd_err(connection, "Wrong packet size on meta (c: %d, l: %d)\n",
					pi.cmd, pi.size);
				goto reconnect;
			}
		}
		if (received == expect) {
			bool err;

			err = cmd->fn(connection, &pi);
			if (err) {
				drbd_err(connection, "%pf failed\n", cmd->fn);
				goto reconnect;
			}

			connection->last_received = jiffies;

			if (cmd == &asender_tbl[P_PING_ACK]) {
				/* restore idle timeout */
				connection->meta.socket->sk->sk_rcvtimeo = ping_int * HZ;
				ping_timeout_active = false;
			}

			buf	 = connection->meta.rbuf;
			received = 0;
			expect	 = header_size;
			cmd	 = NULL;
		}
	}

	if (0) {
reconnect:
		change_cstate(connection, C_NETWORK_FAILURE, CS_HARD);
	}
	if (0) {
disconnect:
		change_cstate(connection, C_DISCONNECTING, CS_HARD);
	}
	clear_bit(SIGNAL_ASENDER, &connection->flags);

	drbd_info(connection, "asender terminated\n");

	return 0;
}<|MERGE_RESOLUTION|>--- conflicted
+++ resolved
@@ -549,10 +549,6 @@
 				drbd_err(connection, "sock_recvmsg returned %d\n", rv);
 			break;
 		} else if (rv == 0) {
-<<<<<<< HEAD
-			drbd_info(connection, "sock was shut down by peer\n");
-=======
->>>>>>> cebec37b
 			break;
 		} else	{
 			/* signal came in, or peer/link went down,
@@ -566,18 +562,18 @@
 	set_fs(oldfs);
 
 	if (rv == 0) {
-		if (test_bit(DISCONNECT_SENT, &tconn->flags)) {
+		if (test_bit(DISCONNECT_SENT, &connection->flags)) {
 			long t;
 			rcu_read_lock();
-			t = rcu_dereference(tconn->net_conf)->ping_timeo * HZ/10;
+			t = rcu_dereference(connection->net_conf)->ping_timeo * HZ/10;
 			rcu_read_unlock();
 
-			t = wait_event_timeout(tconn->ping_wait, tconn->cstate < C_WF_REPORT_PARAMS, t);
+			t = wait_event_timeout(connection->ping_wait, connection->cstate[NOW] < C_CONNECTED, t);
 
 			if (t)
 				goto out;
 		}
-		conn_info(tconn, "sock was shut down by peer\n");
+		drbd_info(connection, "sock was shut down by peer\n");
 	}
 
 	if (rv != size)
@@ -934,12 +930,8 @@
 		.door_bell = COMPLETION_INITIALIZER_ONSTACK(ad.door_bell),
 	};
 
-<<<<<<< HEAD
+	clear_bit(DISCONNECT_SENT, &connection->flags);
 	if (change_cstate(connection, C_WF_CONNECTION, CS_VERBOSE) < SS_SUCCESS)
-=======
-	clear_bit(DISCONNECT_SENT, &tconn->flags);
-	if (conn_request_state(tconn, NS(conn, C_WF_CONNECTION), CS_VERBOSE) < SS_SUCCESS)
->>>>>>> cebec37b
 		return -2;
 
 	mutex_init(&sock.mutex);
@@ -5867,23 +5859,19 @@
 			received += rv;
 			buf	 += rv;
 		} else if (rv == 0) {
-<<<<<<< HEAD
-			drbd_err(connection, "meta connection shut down by peer.\n");
-=======
-			if (test_bit(DISCONNECT_SENT, &tconn->flags)) {
+			if (test_bit(DISCONNECT_SENT, &connection->flags)) {
 				long t;
 				rcu_read_lock();
-				t = rcu_dereference(tconn->net_conf)->ping_timeo * HZ/10;
+				t = rcu_dereference(connection->net_conf)->ping_timeo * HZ/10;
 				rcu_read_unlock();
 
-				t = wait_event_timeout(tconn->ping_wait,
-						       tconn->cstate < C_WF_REPORT_PARAMS,
+				t = wait_event_timeout(connection->ping_wait,
+						       connection->cstate[NOW] < C_CONNECTED,
 						       t);
 				if (t)
 					break;
 			}
-			conn_err(tconn, "meta connection shut down by peer.\n");
->>>>>>> cebec37b
+			drbd_err(connection, "meta connection shut down by peer.\n");
 			goto reconnect;
 		} else if (rv == -EAGAIN) {
 			/* If the data socket received something meanwhile,
