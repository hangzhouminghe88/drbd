/*
   drbd_receiver.c

   This file is part of DRBD by Philipp Reisner and Lars Ellenberg.

   Copyright (C) 2001-2008, LINBIT Information Technologies GmbH.
   Copyright (C) 1999-2008, Philipp Reisner <philipp.reisner@linbit.com>.
   Copyright (C) 2002-2008, Lars Ellenberg <lars.ellenberg@linbit.com>.

   drbd is free software; you can redistribute it and/or modify
   it under the terms of the GNU General Public License as published by
   the Free Software Foundation; either version 2, or (at your option)
   any later version.

   drbd is distributed in the hope that it will be useful,
   but WITHOUT ANY WARRANTY; without even the implied warranty of
   MERCHANTABILITY or FITNESS FOR A PARTICULAR PURPOSE.  See the
   GNU General Public License for more details.

   You should have received a copy of the GNU General Public License
   along with drbd; see the file COPYING.  If not, write to
   the Free Software Foundation, 675 Mass Ave, Cambridge, MA 02139, USA.
 */


#include <linux/autoconf.h>
#include <linux/module.h>

#include <asm/uaccess.h>
#include <net/sock.h>

#include <linux/drbd.h>
#include <linux/fs.h>
#include <linux/file.h>
#include <linux/in.h>
#include <linux/mm.h>
#include <linux/memcontrol.h>
#include <linux/mm_inline.h>
#include <linux/slab.h>
#include <linux/pkt_sched.h>
#define __KERNEL_SYSCALLS__
#include <linux/unistd.h>
#include <linux/vmalloc.h>
#include <linux/random.h>
#include "drbd_int.h"
#include "drbd_req.h"
#include "drbd_vli.h"
#include <linux/scatterlist.h>

struct flush_work {
	struct drbd_work w;
	struct drbd_epoch *epoch;
};

struct packet_info {
	enum drbd_packet cmd;
	unsigned int size;
	unsigned int vnr;
	void *data;
};

enum finish_epoch {
	FE_STILL_LIVE,
	FE_DESTROYED,
	FE_RECYCLED,
};

STATIC int drbd_do_features(struct drbd_tconn *tconn);
STATIC int drbd_do_auth(struct drbd_tconn *tconn);
STATIC int drbd_disconnected(struct drbd_conf *mdev);

STATIC enum finish_epoch drbd_may_finish_epoch(struct drbd_tconn *, struct drbd_epoch *, enum epoch_event);
STATIC int e_end_block(struct drbd_work *, int);

static struct drbd_epoch *previous_epoch(struct drbd_tconn *tconn, struct drbd_epoch *epoch)
{
	struct drbd_epoch *prev;
	spin_lock(&tconn->epoch_lock);
	prev = list_entry(epoch->list.prev, struct drbd_epoch, list);
	if (prev == epoch || prev == tconn->current_epoch)
		prev = NULL;
	spin_unlock(&tconn->epoch_lock);
	return prev;
}

#ifdef DBG_ASSERTS
void drbd_assert_breakpoint(struct drbd_conf *mdev, char *exp,
			    char *file, int line)
{
	dev_err(DEV, "ASSERT( %s ) in %s:%d\n", exp, file, line);
}
#endif

#define GFP_TRY	(__GFP_HIGHMEM | __GFP_NOWARN)

/*
 * some helper functions to deal with single linked page lists,
 * page->private being our "next" pointer.
 */

/* If at least n pages are linked at head, get n pages off.
 * Otherwise, don't modify head, and return NULL.
 * Locking is the responsibility of the caller.
 */
static struct page *page_chain_del(struct page **head, int n)
{
	struct page *page;
	struct page *tmp;

	BUG_ON(!n);
	BUG_ON(!head);

	page = *head;

	if (!page)
		return NULL;

	while (page) {
		tmp = page_chain_next(page);
		if (--n == 0)
			break; /* found sufficient pages */
		if (tmp == NULL)
			/* insufficient pages, don't use any of them. */
			return NULL;
		page = tmp;
	}

	/* add end of list marker for the returned list */
	set_page_private(page, 0);
	/* actual return value, and adjustment of head */
	page = *head;
	*head = tmp;
	return page;
}

/* may be used outside of locks to find the tail of a (usually short)
 * "private" page chain, before adding it back to a global chain head
 * with page_chain_add() under a spinlock. */
static struct page *page_chain_tail(struct page *page, int *len)
{
	struct page *tmp;
	int i = 1;
	while ((tmp = page_chain_next(page)))
		++i, page = tmp;
	if (len)
		*len = i;
	return page;
}

static int page_chain_free(struct page *page)
{
	struct page *tmp;
	int i = 0;
	page_chain_for_each_safe(page, tmp) {
		put_page(page);
		++i;
	}
	return i;
}

static void page_chain_add(struct page **head,
		struct page *chain_first, struct page *chain_last)
{
#if 1
	struct page *tmp;
	tmp = page_chain_tail(chain_first, NULL);
	BUG_ON(tmp != chain_last);
#endif

	/* add chain to head */
	set_page_private(chain_last, (unsigned long)*head);
	*head = chain_first;
}

static struct page *__drbd_alloc_pages(struct drbd_conf *mdev,
				       unsigned int number)
{
	struct page *page = NULL;
	struct page *tmp = NULL;
	unsigned int i = 0;

	/* Yes, testing drbd_pp_vacant outside the lock is racy.
	 * So what. It saves a spin_lock. */
	if (drbd_pp_vacant >= number) {
		spin_lock(&drbd_pp_lock);
		page = page_chain_del(&drbd_pp_pool, number);
		if (page)
			drbd_pp_vacant -= number;
		spin_unlock(&drbd_pp_lock);
		if (page)
			return page;
	}

	/* GFP_TRY, because we must not cause arbitrary write-out: in a DRBD
	 * "criss-cross" setup, that might cause write-out on some other DRBD,
	 * which in turn might block on the other node at this very place.  */
	for (i = 0; i < number; i++) {
		tmp = alloc_page(GFP_TRY);
		if (!tmp)
			break;
		set_page_private(tmp, (unsigned long)page);
		page = tmp;
	}

	if (i == number)
		return page;

	/* Not enough pages immediately available this time.
	 * No need to jump around here, drbd_alloc_pages will retry this
	 * function "soon". */
	if (page) {
		tmp = page_chain_tail(page, NULL);
		spin_lock(&drbd_pp_lock);
		page_chain_add(&drbd_pp_pool, page, tmp);
		drbd_pp_vacant += i;
		spin_unlock(&drbd_pp_lock);
	}
	return NULL;
}

static void reclaim_finished_net_peer_reqs(struct drbd_conf *mdev,
					   struct list_head *to_be_freed)
{
	struct drbd_peer_request *peer_req;
	struct list_head *le, *tle;

	/* The EEs are always appended to the end of the list. Since
	   they are sent in order over the wire, they have to finish
	   in order. As soon as we see the first not finished we can
	   stop to examine the list... */

	list_for_each_safe(le, tle, &mdev->net_ee) {
		peer_req = list_entry(le, struct drbd_peer_request, w.list);
		if (drbd_peer_req_has_active_page(peer_req))
			break;
		list_move(le, to_be_freed);
	}
}

static void drbd_reclaim_net(struct drbd_conf *mdev)
{
	LIST_HEAD(reclaimed);
	struct drbd_peer_request *peer_req, *t;

	spin_lock_irq(&mdev->tconn->req_lock);
	reclaim_finished_net_peer_reqs(mdev, &reclaimed);
	spin_unlock_irq(&mdev->tconn->req_lock);

	list_for_each_entry_safe(peer_req, t, &reclaimed, w.list)
		drbd_free_net_peer_req(mdev, peer_req);
}

/**
 * drbd_alloc_pages() - Returns @number pages, retries forever (or until signalled)
 * @mdev:	DRBD device.
 * @number:	number of pages requested
 * @retry:	whether to retry, if not enough pages are available right now
 *
 * Tries to allocate number pages, first from our own page pool, then from
 * the kernel, unless this allocation would exceed the max_buffers setting.
 * Possibly retry until DRBD frees sufficient pages somewhere else.
 *
 * Returns a page chain linked via page->private.
 */
struct page *drbd_alloc_pages(struct drbd_conf *mdev, unsigned int number,
			      bool retry)
{
	struct page *page = NULL;
	struct net_conf *nc;
	DEFINE_WAIT(wait);
	int mxb;

	/* Yes, we may run up to @number over max_buffers. If we
	 * follow it strictly, the admin will get it wrong anyways. */
	rcu_read_lock();
	nc = rcu_dereference(mdev->tconn->net_conf);
	mxb = nc ? nc->max_buffers : 1000000;
	rcu_read_unlock();

	if (atomic_read(&mdev->pp_in_use) < mxb)
		page = __drbd_alloc_pages(mdev, number);

	while (page == NULL) {
		prepare_to_wait(&drbd_pp_wait, &wait, TASK_INTERRUPTIBLE);

		drbd_reclaim_net(mdev);

		if (atomic_read(&mdev->pp_in_use) < mxb) {
			page = __drbd_alloc_pages(mdev, number);
			if (page)
				break;
		}

		if (!retry)
			break;

		if (signal_pending(current)) {
			dev_warn(DEV, "drbd_alloc_pages interrupted!\n");
			break;
		}

		schedule();
	}
	finish_wait(&drbd_pp_wait, &wait);

	if (page)
		atomic_add(number, &mdev->pp_in_use);
	return page;
}

/* Must not be used from irq, as that may deadlock: see drbd_alloc_pages.
 * Is also used from inside an other spin_lock_irq(&mdev->tconn->req_lock);
 * Either links the page chain back to the global pool,
 * or returns all pages to the system. */
STATIC void drbd_free_pages(struct drbd_conf *mdev, struct page *page, int is_net)
{
	atomic_t *a = is_net ? &mdev->pp_in_use_by_net : &mdev->pp_in_use;
	int i;

	if (drbd_pp_vacant > (DRBD_MAX_BIO_SIZE/PAGE_SIZE) * minor_count)
		i = page_chain_free(page);
	else {
		struct page *tmp;
		tmp = page_chain_tail(page, &i);
		spin_lock(&drbd_pp_lock);
		page_chain_add(&drbd_pp_pool, page, tmp);
		drbd_pp_vacant += i;
		spin_unlock(&drbd_pp_lock);
	}
	i = atomic_sub_return(i, a);
	if (i < 0)
		dev_warn(DEV, "ASSERTION FAILED: %s: %d < 0\n",
			is_net ? "pp_in_use_by_net" : "pp_in_use", i);
	wake_up(&drbd_pp_wait);
}

/*
You need to hold the req_lock:
 _drbd_wait_ee_list_empty()

You must not have the req_lock:
 drbd_free_peer_req()
 drbd_alloc_peer_req()
 drbd_free_peer_reqs()
 drbd_ee_fix_bhs()
 drbd_finish_peer_reqs()
 drbd_clear_done_ee()
 drbd_wait_ee_list_empty()
*/

struct drbd_peer_request *
drbd_alloc_peer_req(struct drbd_conf *mdev, u64 id, sector_t sector,
		    unsigned int data_size, gfp_t gfp_mask) __must_hold(local)
{
	struct drbd_peer_request *peer_req;
	struct page *page;
	unsigned nr_pages = (data_size + PAGE_SIZE -1) >> PAGE_SHIFT;

	if (drbd_insert_fault(mdev, DRBD_FAULT_AL_EE))
		return NULL;

	peer_req = mempool_alloc(drbd_ee_mempool, gfp_mask & ~__GFP_HIGHMEM);
	if (!peer_req) {
		if (!(gfp_mask & __GFP_NOWARN))
			dev_err(DEV, "%s: allocation failed\n", __func__);
		return NULL;
	}

	page = drbd_alloc_pages(mdev, nr_pages, (gfp_mask & __GFP_WAIT));
	if (!page)
		goto fail;

	drbd_clear_interval(&peer_req->i);
	peer_req->i.size = data_size;
	peer_req->i.sector = sector;
	peer_req->i.local = false;
	peer_req->i.waiting = false;

	peer_req->epoch = NULL;
	peer_req->w.mdev = mdev;
	peer_req->pages = page;
	atomic_set(&peer_req->pending_bios, 0);
	peer_req->flags = 0;
	/*
	 * The block_id is opaque to the receiver.  It is not endianness
	 * converted, and sent back to the sender unchanged.
	 */
	peer_req->block_id = id;

	return peer_req;

 fail:
	mempool_free(peer_req, drbd_ee_mempool);
	return NULL;
}

void __drbd_free_peer_req(struct drbd_conf *mdev, struct drbd_peer_request *peer_req,
		       int is_net)
{
	if (peer_req->flags & EE_HAS_DIGEST)
		kfree(peer_req->digest);
	drbd_free_pages(mdev, peer_req->pages, is_net);
	D_ASSERT(atomic_read(&peer_req->pending_bios) == 0);
	D_ASSERT(drbd_interval_empty(&peer_req->i));
	mempool_free(peer_req, drbd_ee_mempool);
}

int drbd_free_peer_reqs(struct drbd_conf *mdev, struct list_head *list)
{
	LIST_HEAD(work_list);
	struct drbd_peer_request *peer_req, *t;
	int count = 0;
	int is_net = list == &mdev->net_ee;

	spin_lock_irq(&mdev->tconn->req_lock);
	list_splice_init(list, &work_list);
	spin_unlock_irq(&mdev->tconn->req_lock);

	list_for_each_entry_safe(peer_req, t, &work_list, w.list) {
		__drbd_free_peer_req(mdev, peer_req, is_net);
		count++;
	}
	return count;
}

/*
 * See also comments in _req_mod(,BARRIER_ACKED) and receive_Barrier.
 */
static int drbd_finish_peer_reqs(struct drbd_conf *mdev)
{
	LIST_HEAD(work_list);
	LIST_HEAD(reclaimed);
	struct drbd_peer_request *peer_req, *t;
	int err = 0;

	spin_lock_irq(&mdev->tconn->req_lock);
	reclaim_finished_net_peer_reqs(mdev, &reclaimed);
	list_splice_init(&mdev->done_ee, &work_list);
	spin_unlock_irq(&mdev->tconn->req_lock);

	list_for_each_entry_safe(peer_req, t, &reclaimed, w.list)
		drbd_free_net_peer_req(mdev, peer_req);

	/* possible callbacks here:
	 * e_end_block, and e_end_resync_block, e_send_discard_write.
	 * all ignore the last argument.
	 */
	list_for_each_entry_safe(peer_req, t, &work_list, w.list) {
		int err2;

		/* list_del not necessary, next/prev members not touched */
		err2 = peer_req->w.cb(&peer_req->w, !!err);
		if (!err)
			err = err2;
		drbd_free_peer_req(mdev, peer_req);
	}
	wake_up(&mdev->ee_wait);

	return err;
}

static void _drbd_wait_ee_list_empty(struct drbd_conf *mdev,
				     struct list_head *head)
{
	DEFINE_WAIT(wait);

	/* avoids spin_lock/unlock
	 * and calling prepare_to_wait in the fast path */
	while (!list_empty(head)) {
		prepare_to_wait(&mdev->ee_wait, &wait, TASK_UNINTERRUPTIBLE);
		spin_unlock_irq(&mdev->tconn->req_lock);
		schedule();
		finish_wait(&mdev->ee_wait, &wait);
		spin_lock_irq(&mdev->tconn->req_lock);
	}
}

static void drbd_wait_ee_list_empty(struct drbd_conf *mdev,
				    struct list_head *head)
{
	spin_lock_irq(&mdev->tconn->req_lock);
	_drbd_wait_ee_list_empty(mdev, head);
	spin_unlock_irq(&mdev->tconn->req_lock);
}

/* see also kernel_accept; which is only present since 2.6.18.
 * also we want to log which part of it failed, exactly */
STATIC int drbd_accept(const char **what, struct socket *sock, struct socket **newsock)
{
	struct sock *sk = sock->sk;
	int err = 0;

	*what = "listen";
	err = sock->ops->listen(sock, 5);
	if (err < 0)
		goto out;

	*what = "sock_create_lite";
	err = sock_create_lite(sk->sk_family, sk->sk_type, sk->sk_protocol,
			       newsock);
	if (err < 0)
		goto out;

	*what = "accept";
	err = sock->ops->accept(sock, *newsock, 0);
	if (err < 0) {
		sock_release(*newsock);
		*newsock = NULL;
		goto out;
	}
	(*newsock)->ops  = sock->ops;
	__module_get((*newsock)->ops->owner);

out:
	return err;
}

STATIC int drbd_recv_short(struct socket *sock, void *buf, size_t size, int flags)
{
	mm_segment_t oldfs;
	struct kvec iov = {
		.iov_base = buf,
		.iov_len = size,
	};
	struct msghdr msg = {
		.msg_iovlen = 1,
		.msg_iov = (struct iovec *)&iov,
		.msg_flags = (flags ? flags : MSG_WAITALL | MSG_NOSIGNAL)
	};
	int rv;

	oldfs = get_fs();
	set_fs(KERNEL_DS);
	rv = sock_recvmsg(sock, &msg, size, msg.msg_flags);
	set_fs(oldfs);

	return rv;
}

STATIC int drbd_recv(struct drbd_tconn *tconn, void *buf, size_t size)
{
	mm_segment_t oldfs;
	struct kvec iov = {
		.iov_base = buf,
		.iov_len = size,
	};
	struct msghdr msg = {
		.msg_iovlen = 1,
		.msg_iov = (struct iovec *)&iov,
		.msg_flags = MSG_WAITALL | MSG_NOSIGNAL
	};
	int rv;

	oldfs = get_fs();
	set_fs(KERNEL_DS);

	for (;;) {
		rv = sock_recvmsg(tconn->data.socket, &msg, size, msg.msg_flags);
		if (rv == size)
			break;

		/* Note:
		 * ECONNRESET	other side closed the connection
		 * ERESTARTSYS	(on  sock) we got a signal
		 */

		if (rv < 0) {
			if (rv == -ECONNRESET)
				conn_info(tconn, "sock was reset by peer\n");
			else if (rv != -ERESTARTSYS)
				conn_err(tconn, "sock_recvmsg returned %d\n", rv);
			break;
		} else if (rv == 0) {
			conn_info(tconn, "sock was shut down by peer\n");
			break;
		} else	{
			/* signal came in, or peer/link went down,
			 * after we read a partial message
			 */
			/* D_ASSERT(signal_pending(current)); */
			break;
		}
	};

	set_fs(oldfs);

	if (rv != size)
		conn_request_state(tconn, NS(conn, C_BROKEN_PIPE), CS_HARD);

	return rv;
}

static int drbd_recv_all(struct drbd_tconn *tconn, void *buf, size_t size)
{
	int err;

	err = drbd_recv(tconn, buf, size);
	if (err != size) {
		if (err >= 0)
			err = -EIO;
	} else
		err = 0;
	return err;
}

static int drbd_recv_all_warn(struct drbd_tconn *tconn, void *buf, size_t size)
{
	int err;

	err = drbd_recv_all(tconn, buf, size);
	if (err && !signal_pending(current))
		conn_warn(tconn, "short read (expected size %d)\n", (int)size);
	return err;
}

/* quoting tcp(7):
 *   On individual connections, the socket buffer size must be set prior to the
 *   listen(2) or connect(2) calls in order to have it take effect.
 * This is our wrapper to do so.
 */
static void drbd_setbufsize(struct socket *sock, unsigned int snd,
		unsigned int rcv)
{
	/* open coded SO_SNDBUF, SO_RCVBUF */
	if (snd) {
		sock->sk->sk_sndbuf = snd;
		sock->sk->sk_userlocks |= SOCK_SNDBUF_LOCK;
	}
	if (rcv) {
		sock->sk->sk_rcvbuf = rcv;
		sock->sk->sk_userlocks |= SOCK_RCVBUF_LOCK;
	}
}

STATIC struct socket *drbd_try_connect(struct drbd_tconn *tconn)
{
	const char *what;
	struct socket *sock;
	struct sockaddr_in6 src_in6;
	struct sockaddr_in6 peer_in6;
	struct net_conf *nc;
	int err, peer_addr_len, my_addr_len;
	int sndbuf_size, rcvbuf_size, connect_int;
	int disconnect_on_error = 1;

	rcu_read_lock();
	nc = rcu_dereference(tconn->net_conf);
	if (!nc) {
		rcu_read_unlock();
		return NULL;
	}
	sndbuf_size = nc->sndbuf_size;
	rcvbuf_size = nc->rcvbuf_size;
	connect_int = nc->connect_int;
	rcu_read_unlock();

	my_addr_len = min_t(int, tconn->my_addr_len, sizeof(src_in6));
	memcpy(&src_in6, &tconn->my_addr, my_addr_len);

	if (((struct sockaddr *)&tconn->my_addr)->sa_family == AF_INET6)
		src_in6.sin6_port = 0;
	else
		((struct sockaddr_in *)&src_in6)->sin_port = 0; /* AF_INET & AF_SCI */

	peer_addr_len = min_t(int, tconn->peer_addr_len, sizeof(src_in6));
	memcpy(&peer_in6, &tconn->peer_addr, peer_addr_len);

	what = "sock_create_kern";
	err = sock_create_kern(((struct sockaddr *)&src_in6)->sa_family,
			       SOCK_STREAM, IPPROTO_TCP, &sock);
	if (err < 0) {
		sock = NULL;
		goto out;
	}

	sock->sk->sk_rcvtimeo =
	sock->sk->sk_sndtimeo = connect_int * HZ;
	drbd_setbufsize(sock, sndbuf_size, rcvbuf_size);

       /* explicitly bind to the configured IP as source IP
	*  for the outgoing connections.
	*  This is needed for multihomed hosts and to be
	*  able to use lo: interfaces for drbd.
	* Make sure to use 0 as port number, so linux selects
	*  a free one dynamically.
	*/
	what = "bind before connect";
	err = sock->ops->bind(sock, (struct sockaddr *) &src_in6, my_addr_len);
	if (err < 0)
		goto out;

	/* connect may fail, peer not yet available.
	 * stay C_WF_CONNECTION, don't go Disconnecting! */
	disconnect_on_error = 0;
	what = "connect";
	err = sock->ops->connect(sock, (struct sockaddr *) &peer_in6, peer_addr_len, 0);

out:
	if (err < 0) {
		if (sock) {
			sock_release(sock);
			sock = NULL;
		}
		switch (-err) {
			/* timeout, busy, signal pending */
		case ETIMEDOUT: case EAGAIN: case EINPROGRESS:
		case EINTR: case ERESTARTSYS:
			/* peer not (yet) available, network problem */
		case ECONNREFUSED: case ENETUNREACH:
		case EHOSTDOWN:    case EHOSTUNREACH:
			disconnect_on_error = 0;
			break;
		default:
			conn_err(tconn, "%s failed, err = %d\n", what, err);
		}
		if (disconnect_on_error)
			conn_request_state(tconn, NS(conn, C_DISCONNECTING), CS_HARD);
	}

	return sock;
}

STATIC struct socket *drbd_wait_for_connect(struct drbd_tconn *tconn)
{
	int timeo, err, my_addr_len;
	int sndbuf_size, rcvbuf_size, connect_int;
	struct socket *s_estab = NULL, *s_listen;
	struct sockaddr_in6 my_addr;
	struct net_conf *nc;
	const char *what;

	rcu_read_lock();
	nc = rcu_dereference(tconn->net_conf);
	if (!nc) {
		rcu_read_unlock();
		return NULL;
	}
	sndbuf_size = nc->sndbuf_size;
	rcvbuf_size = nc->rcvbuf_size;
	connect_int = nc->connect_int;
	rcu_read_unlock();

	my_addr_len = min_t(int, tconn->my_addr_len, sizeof(struct sockaddr_in6));
	memcpy(&my_addr, &tconn->my_addr, my_addr_len);

	what = "sock_create_kern";
	err = sock_create_kern(((struct sockaddr *)&my_addr)->sa_family,
		SOCK_STREAM, IPPROTO_TCP, &s_listen);
	if (err) {
		s_listen = NULL;
		goto out;
	}

	timeo = connect_int * HZ;
	timeo += (random32() & 1) ? timeo / 7 : -timeo / 7; /* 28.5% random jitter */

	s_listen->sk->sk_reuse    = 1; /* SO_REUSEADDR */
	s_listen->sk->sk_rcvtimeo = timeo;
	s_listen->sk->sk_sndtimeo = timeo;
	drbd_setbufsize(s_listen, sndbuf_size, rcvbuf_size);

	what = "bind before listen";
	err = s_listen->ops->bind(s_listen, (struct sockaddr *)&my_addr, my_addr_len);
	if (err < 0)
		goto out;

	err = drbd_accept(&what, s_listen, &s_estab);

out:
	if (s_listen)
		sock_release(s_listen);
	if (err < 0) {
		if (err != -EAGAIN && err != -EINTR && err != -ERESTARTSYS) {
			conn_err(tconn, "%s failed, err = %d\n", what, err);
			conn_request_state(tconn, NS(conn, C_DISCONNECTING), CS_HARD);
		}
	}

	return s_estab;
}

static int decode_header(struct drbd_tconn *, void *, struct packet_info *);

static int send_first_packet(struct drbd_tconn *tconn, struct drbd_socket *sock,
			     enum drbd_packet cmd)
{
	if (!conn_prepare_command(tconn, sock))
		return -EIO;
	return conn_send_command(tconn, sock, cmd, 0, NULL, 0);
}

static int receive_first_packet(struct drbd_tconn *tconn, struct socket *sock)
{
	unsigned int header_size = drbd_header_size(tconn);
	struct packet_info pi;
	int err;

	err = drbd_recv_short(sock, tconn->data.rbuf, header_size, 0);
	if (err != header_size) {
		if (err >= 0)
			err = -EIO;
		return err;
	}
	err = decode_header(tconn, tconn->data.rbuf, &pi);
	if (err)
		return err;
	return pi.cmd;
}

/**
 * drbd_socket_okay() - Free the socket if its connection is not okay
 * @sock:	pointer to the pointer to the socket.
 */
static int drbd_socket_okay(struct socket **sock)
{
	int rr;
	char tb[4];

	if (!*sock)
		return false;

	rr = drbd_recv_short(*sock, tb, 4, MSG_DONTWAIT | MSG_PEEK);

	if (rr > 0 || rr == -EAGAIN) {
		return true;
	} else {
		sock_release(*sock);
		*sock = NULL;
		return false;
	}
}
/* Gets called if a connection is established, or if a new minor gets created
   in a connection */
int drbd_connected(struct drbd_conf *mdev)
{
	int err;

	atomic_set(&mdev->packet_seq, 0);
	mdev->peer_seq = 0;

	mdev->state_mutex = mdev->tconn->agreed_pro_version < 100 ?
		&mdev->tconn->cstate_mutex :
		&mdev->own_state_mutex;

	err = drbd_send_sync_param(mdev);
	if (!err)
		err = drbd_send_sizes(mdev, 0, 0);
	if (!err)
		err = drbd_send_uuids(mdev);
	if (!err)
		err = drbd_send_current_state(mdev);
	clear_bit(USE_DEGR_WFC_T, &mdev->flags);
	clear_bit(RESIZE_PENDING, &mdev->flags);
	mod_timer(&mdev->request_timer, jiffies + HZ); /* just start it here. */
	return err;
}

/*
 * return values:
 *   1 yes, we have a valid connection
 *   0 oops, did not work out, please try again
 *  -1 peer talks different language,
 *     no point in trying again, please go standalone.
 *  -2 We do not have a network config...
 */
STATIC int conn_connect(struct drbd_tconn *tconn)
{
	struct drbd_socket sock, msock;
	struct drbd_conf *mdev;
	struct net_conf *nc;
	int vnr, timeout, try, h, ok;
	bool discard_my_data;
	enum drbd_state_rv rv;

	if (conn_request_state(tconn, NS(conn, C_WF_CONNECTION), CS_VERBOSE) < SS_SUCCESS)
		return -2;

	mutex_init(&sock.mutex);
	sock.sbuf = tconn->data.sbuf;
	sock.rbuf = tconn->data.rbuf;
	sock.socket = NULL;
	mutex_init(&msock.mutex);
	msock.sbuf = tconn->meta.sbuf;
	msock.rbuf = tconn->meta.rbuf;
	msock.socket = NULL;

	clear_bit(DISCARD_CONCURRENT, &tconn->flags);

	/* Assume that the peer only understands protocol 80 until we know better.  */
	tconn->agreed_pro_version = 80;

	do {
		struct socket *s;

		for (try = 0;;) {
			/* 3 tries, this should take less than a second! */
			s = drbd_try_connect(tconn);
			if (s || ++try >= 3)
				break;
			/* give the other side time to call bind() & listen() */
			schedule_timeout_interruptible(HZ / 10);
		}

		if (s) {
			if (!sock.socket) {
				sock.socket = s;
				send_first_packet(tconn, &sock, P_INITIAL_DATA);
			} else if (!msock.socket) {
				msock.socket = s;
				send_first_packet(tconn, &msock, P_INITIAL_META);
			} else {
				conn_err(tconn, "Logic error in conn_connect()\n");
				goto out_release_sockets;
			}
		}

		if (sock.socket && msock.socket) {
			rcu_read_lock();
			nc = rcu_dereference(tconn->net_conf);
			timeout = nc->ping_timeo * HZ / 10;
			rcu_read_unlock();
			schedule_timeout_interruptible(timeout);
			ok = drbd_socket_okay(&sock.socket);
			ok = drbd_socket_okay(&msock.socket) && ok;
			if (ok)
				break;
		}

retry:
		s = drbd_wait_for_connect(tconn);
		if (s) {
			try = receive_first_packet(tconn, s);
			drbd_socket_okay(&sock.socket);
			drbd_socket_okay(&msock.socket);
			switch (try) {
			case P_INITIAL_DATA:
				if (sock.socket) {
					conn_warn(tconn, "initial packet S crossed\n");
					sock_release(sock.socket);
				}
				sock.socket = s;
				break;
			case P_INITIAL_META:
				if (msock.socket) {
					conn_warn(tconn, "initial packet M crossed\n");
					sock_release(msock.socket);
				}
				msock.socket = s;
				set_bit(DISCARD_CONCURRENT, &tconn->flags);
				break;
			default:
				conn_warn(tconn, "Error receiving initial packet\n");
				sock_release(s);
				if (random32() & 1)
					goto retry;
			}
		}

		if (tconn->cstate <= C_DISCONNECTING)
			goto out_release_sockets;
		if (signal_pending(current)) {
			flush_signals(current);
			smp_rmb();
			if (get_t_state(&tconn->receiver) == EXITING)
				goto out_release_sockets;
		}

		if (sock.socket && &msock.socket) {
			ok = drbd_socket_okay(&sock.socket);
			ok = drbd_socket_okay(&msock.socket) && ok;
			if (ok)
				break;
		}
	} while (1);

	sock.socket->sk->sk_reuse = 1; /* SO_REUSEADDR */
	msock.socket->sk->sk_reuse = 1; /* SO_REUSEADDR */

	sock.socket->sk->sk_allocation = GFP_NOIO;
	msock.socket->sk->sk_allocation = GFP_NOIO;

	sock.socket->sk->sk_priority = TC_PRIO_INTERACTIVE_BULK;
	msock.socket->sk->sk_priority = TC_PRIO_INTERACTIVE;

	/* NOT YET ...
	 * sock.socket->sk->sk_sndtimeo = tconn->net_conf->timeout*HZ/10;
	 * sock.socket->sk->sk_rcvtimeo = MAX_SCHEDULE_TIMEOUT;
	 * first set it to the P_CONNECTION_FEATURES timeout,
	 * which we set to 4x the configured ping_timeout. */
	rcu_read_lock();
	nc = rcu_dereference(tconn->net_conf);

	sock.socket->sk->sk_sndtimeo =
	sock.socket->sk->sk_rcvtimeo = nc->ping_timeo*4*HZ/10;

	msock.socket->sk->sk_rcvtimeo = nc->ping_int*HZ;
	timeout = nc->timeout * HZ / 10;
	discard_my_data = nc->discard_my_data;
	rcu_read_unlock();

	msock.socket->sk->sk_sndtimeo = timeout;

	/* we don't want delays.
	 * we use TCP_CORK where appropriate, though */
	drbd_tcp_nodelay(sock.socket);
	drbd_tcp_nodelay(msock.socket);

	tconn->data.socket = sock.socket;
	tconn->meta.socket = msock.socket;
	tconn->last_received = jiffies;

	h = drbd_do_features(tconn);
	if (h <= 0)
		return h;

	if (tconn->cram_hmac_tfm) {
		/* drbd_request_state(mdev, NS(conn, WFAuth)); */
		switch (drbd_do_auth(tconn)) {
		case -1:
			conn_err(tconn, "Authentication of peer failed\n");
			return -1;
		case 0:
			conn_err(tconn, "Authentication of peer failed, trying again.\n");
			return 0;
		}
	}

	tconn->data.socket->sk->sk_sndtimeo = timeout;
	tconn->data.socket->sk->sk_rcvtimeo = MAX_SCHEDULE_TIMEOUT;

	if (drbd_send_protocol(tconn) == -EOPNOTSUPP)
		return -1;

	set_bit(STATE_SENT, &tconn->flags);

	rcu_read_lock();
	idr_for_each_entry(&tconn->volumes, mdev, vnr) {
		kref_get(&mdev->kref);
		rcu_read_unlock();

		if (discard_my_data)
			set_bit(DISCARD_MY_DATA, &mdev->flags);
		else
			clear_bit(DISCARD_MY_DATA, &mdev->flags);

		drbd_connected(mdev);
		kref_put(&mdev->kref, &drbd_minor_destroy);
		rcu_read_lock();
	}
	rcu_read_unlock();

	rv = conn_request_state(tconn, NS(conn, C_WF_REPORT_PARAMS), CS_VERBOSE);
	if (rv < SS_SUCCESS) {
		clear_bit(STATE_SENT, &tconn->flags);
		return 0;
	}

	drbd_thread_start(&tconn->asender);

	mutex_lock(&tconn->conf_update);
	/* The discard_my_data flag is a single-shot modifier to the next
	 * connection attempt, the handshake of which is now well underway.
	 * No need for rcu style copying of the whole struct
	 * just to clear a single value. */
	tconn->net_conf->discard_my_data = 0;
	mutex_unlock(&tconn->conf_update);

	return h;

out_release_sockets:
	if (sock.socket)
		sock_release(sock.socket);
	if (msock.socket)
		sock_release(msock.socket);
	return -1;
}

static int decode_header(struct drbd_tconn *tconn, void *header, struct packet_info *pi)
{
	unsigned int header_size = drbd_header_size(tconn);

	if (header_size == sizeof(struct p_header100) &&
	    *(__be32 *)header == cpu_to_be32(DRBD_MAGIC_100)) {
		struct p_header100 *h = header;
		if (h->pad != 0) {
			conn_err(tconn, "Header padding is not zero\n");
			return -EINVAL;
		}
		pi->vnr = be16_to_cpu(h->volume);
		pi->cmd = be16_to_cpu(h->command);
		pi->size = be32_to_cpu(h->length);
	} else if (header_size == sizeof(struct p_header95) &&
		   *(__be16 *)header == cpu_to_be16(DRBD_MAGIC_BIG)) {
		struct p_header95 *h = header;
		pi->cmd = be16_to_cpu(h->command);
		pi->size = be32_to_cpu(h->length);
		pi->vnr = 0;
	} else if (header_size == sizeof(struct p_header80) &&
		   *(__be32 *)header == cpu_to_be32(DRBD_MAGIC)) {
		struct p_header80 *h = header;
		pi->cmd = be16_to_cpu(h->command);
		pi->size = be16_to_cpu(h->length);
		pi->vnr = 0;
	} else {
		conn_err(tconn, "Wrong magic value 0x%08x in protocol version %d\n",
			 be32_to_cpu(*(__be32 *)header),
			 tconn->agreed_pro_version);
		return -EINVAL;
	}
	pi->data = header + header_size;
	return 0;
}

static int drbd_recv_header(struct drbd_tconn *tconn, struct packet_info *pi)
{
	void *buffer = tconn->data.rbuf;
	int err;

	err = drbd_recv_all_warn(tconn, buffer, drbd_header_size(tconn));
	if (err)
		return err;

	err = decode_header(tconn, buffer, pi);
	tconn->last_received = jiffies;

	return err;
}

STATIC enum finish_epoch drbd_flush_after_epoch(struct drbd_tconn *tconn, struct drbd_epoch *epoch)
{
	int rv;
	struct drbd_conf *mdev;
	int vnr;

	if (tconn->write_ordering >= WO_bdev_flush) {
		rcu_read_lock();
		idr_for_each_entry(&tconn->volumes, mdev, vnr) {
			if (!get_ldev(mdev))
				continue;
			kref_get(&mdev->kref);
			rcu_read_unlock();

			rv = blkdev_issue_flush(mdev->ldev->backing_bdev,
					GFP_NOIO, NULL);
			if (rv) {
				dev_info(DEV, "local disk flush failed with status %d\n", rv);
				/* would rather check on EOPNOTSUPP, but that is not reliable.
				 * don't try again for ANY return value != 0
				 * if (rv == -EOPNOTSUPP) */
				drbd_bump_write_ordering(tconn, WO_drain_io);
			}
			put_ldev(mdev);
			kref_put(&mdev->kref, &drbd_minor_destroy);

			rcu_read_lock();
			if (rv)
				break;
		}
		rcu_read_unlock();
	}

	return drbd_may_finish_epoch(tconn, epoch, EV_BARRIER_DONE);
}

STATIC int w_flush(struct drbd_work *w, int cancel)
{
	struct flush_work *fw = container_of(w, struct flush_work, w);
	struct drbd_epoch *epoch = fw->epoch;
	struct drbd_tconn *tconn = epoch->tconn;

	kfree(w);

	if (!test_and_set_bit(DE_BARRIER_IN_NEXT_EPOCH_ISSUED, &epoch->flags))
		drbd_flush_after_epoch(tconn, epoch);

	drbd_may_finish_epoch(tconn, epoch, EV_PUT |
			      (tconn->cstate < C_WF_REPORT_PARAMS ? EV_CLEANUP : 0));

	return 0;
}

/**
 * drbd_may_finish_epoch() - Applies an epoch_event to the epoch's state, eventually finishes it.
 * @mdev:	DRBD device.
 * @epoch:	Epoch object.
 * @ev:		Epoch event.
 */
STATIC enum finish_epoch drbd_may_finish_epoch(struct drbd_tconn *tconn,
					       struct drbd_epoch *epoch,
					       enum epoch_event ev)
{
	int finish, epoch_size;
	struct drbd_epoch *next_epoch;
	int schedule_flush = 0;
	enum finish_epoch rv = FE_STILL_LIVE;

	spin_lock(&tconn->epoch_lock);
	do {
		next_epoch = NULL;
		finish = 0;

		epoch_size = atomic_read(&epoch->epoch_size);

		switch (ev & ~EV_CLEANUP) {
		case EV_PUT:
			atomic_dec(&epoch->active);
			break;
		case EV_GOT_BARRIER_NR:
			set_bit(DE_HAVE_BARRIER_NUMBER, &epoch->flags);

			/* Special case: If we just switched from WO_bio_barrier to
			   WO_bdev_flush we should not finish the current epoch */
			if (test_bit(DE_CONTAINS_A_BARRIER, &epoch->flags) && epoch_size == 1 &&
			    tconn->write_ordering != WO_bio_barrier &&
			    epoch == tconn->current_epoch)
				clear_bit(DE_CONTAINS_A_BARRIER, &epoch->flags);
			break;
		case EV_BARRIER_DONE:
			set_bit(DE_BARRIER_IN_NEXT_EPOCH_DONE, &epoch->flags);
			break;
		case EV_BECAME_LAST:
			/* nothing to do*/
			break;
		}

		if (epoch_size != 0 &&
		    atomic_read(&epoch->active) == 0 &&
		    (test_bit(DE_HAVE_BARRIER_NUMBER, &epoch->flags) || ev & EV_CLEANUP) &&
		    epoch->list.prev == &tconn->current_epoch->list &&
		    !test_bit(DE_IS_FINISHING, &epoch->flags)) {
			/* Nearly all conditions are met to finish that epoch... */
			if (test_bit(DE_BARRIER_IN_NEXT_EPOCH_DONE, &epoch->flags) ||
			    tconn->write_ordering == WO_none ||
			    (epoch_size == 1 && test_bit(DE_CONTAINS_A_BARRIER, &epoch->flags)) ||
			    ev & EV_CLEANUP) {
				finish = 1;
				set_bit(DE_IS_FINISHING, &epoch->flags);
			} else if (!test_bit(DE_BARRIER_IN_NEXT_EPOCH_ISSUED, &epoch->flags) &&
				 tconn->write_ordering == WO_bio_barrier) {
				atomic_inc(&epoch->active);
				schedule_flush = 1;
			}
		}
		if (finish) {
			if (!(ev & EV_CLEANUP)) {
				spin_unlock(&tconn->epoch_lock);
				drbd_send_b_ack(epoch->tconn, epoch->barrier_nr, epoch_size);
				spin_lock(&tconn->epoch_lock);
			}
#if 0
			/* FIXME: dec unacked on connection, once we have
			 * something to count pending connection packets in. */
			if (test_bit(DE_HAVE_BARRIER_NUMBER, &epoch->flags))
				dec_unacked(epoch->tconn);
#endif

			if (tconn->current_epoch != epoch) {
				next_epoch = list_entry(epoch->list.next, struct drbd_epoch, list);
				list_del(&epoch->list);
				ev = EV_BECAME_LAST | (ev & EV_CLEANUP);
				tconn->epochs--;
				kfree(epoch);

				if (rv == FE_STILL_LIVE)
					rv = FE_DESTROYED;
			} else {
				epoch->flags = 0;
				atomic_set(&epoch->epoch_size, 0);
				/* atomic_set(&epoch->active, 0); is alrady zero */
				if (rv == FE_STILL_LIVE)
					rv = FE_RECYCLED;
			}
		}

		if (!next_epoch)
			break;

		epoch = next_epoch;
	} while (1);

	spin_unlock(&tconn->epoch_lock);

	if (schedule_flush) {
		struct flush_work *fw;
		fw = kmalloc(sizeof(*fw), GFP_ATOMIC);
		if (fw) {
			fw->w.cb = w_flush;
			fw->epoch = epoch;
			fw->w.tconn = tconn;
			drbd_queue_work(&tconn->data.work, &fw->w);
		} else {
			conn_warn(tconn, "Could not kmalloc a flush_work obj\n");
			set_bit(DE_BARRIER_IN_NEXT_EPOCH_ISSUED, &epoch->flags);
			/* That is not a recursion, only one level */
			drbd_may_finish_epoch(tconn, epoch, EV_BARRIER_DONE);
			drbd_may_finish_epoch(tconn, epoch, EV_PUT);
		}
	}

	return rv;
}

/**
 * drbd_bump_write_ordering() - Fall back to an other write ordering method
 * @tconn:	DRBD connection.
 * @wo:		Write ordering method to try.
 */
void drbd_bump_write_ordering(struct drbd_tconn *tconn, enum write_ordering_e wo)
{
	struct disk_conf *dc;
	struct drbd_conf *mdev;
	enum write_ordering_e pwo;
	int vnr, i = 0;
	static char *write_ordering_str[] = {
		[WO_none] = "none",
		[WO_drain_io] = "drain",
		[WO_bdev_flush] = "flush",
		[WO_bio_barrier] = "barrier",
	};

	pwo = tconn->write_ordering;
	wo = min(pwo, wo);
	rcu_read_lock();
	idr_for_each_entry(&tconn->volumes, mdev, vnr) {
		if (i++ == 1 && wo == WO_bio_barrier)
			wo = WO_bdev_flush; /* WO = barrier does not handle multiple volumes */
		if (!get_ldev_if_state(mdev, D_ATTACHING))
			continue;
		dc = rcu_dereference(mdev->ldev->disk_conf);

		if (wo == WO_bio_barrier && !dc->disk_barrier)
			wo = WO_bdev_flush;
		if (wo == WO_bdev_flush && !dc->disk_flushes)
			wo = WO_drain_io;
		if (wo == WO_drain_io && !dc->disk_drain)
			wo = WO_none;
		put_ldev(mdev);
	}
	rcu_read_unlock();
	tconn->write_ordering = wo;
	if (pwo != tconn->write_ordering || wo == WO_bio_barrier)
		conn_info(tconn, "Method to ensure write ordering: %s\n", write_ordering_str[tconn->write_ordering]);
}

/**
 * drbd_submit_peer_request()
 * @mdev:	DRBD device.
 * @peer_req:	peer request
 * @rw:		flag field, see bio->bi_rw
 *
 * May spread the pages to multiple bios,
 * depending on bio_add_page restrictions.
 *
 * Returns 0 if all bios have been submitted,
 * -ENOMEM if we could not allocate enough bios,
 * -ENOSPC (any better suggestion?) if we have not been able to bio_add_page a
 *  single page to an empty bio (which should never happen and likely indicates
 *  that the lower level IO stack is in some way broken). This has been observed
 *  on certain Xen deployments.
 */
/* TODO allocate from our own bio_set. */
int drbd_submit_peer_request(struct drbd_conf *mdev,
			     struct drbd_peer_request *peer_req,
			     const unsigned rw, const int fault_type)
{
	struct bio *bios = NULL;
	struct bio *bio;
	struct page *page = peer_req->pages;
	sector_t sector = peer_req->i.sector;
	unsigned ds = peer_req->i.size;
	unsigned n_bios = 0;
	unsigned nr_pages = (ds + PAGE_SIZE -1) >> PAGE_SHIFT;
	int err = -ENOMEM;

	/* In most cases, we will only need one bio.  But in case the lower
	 * level restrictions happen to be different at this offset on this
	 * side than those of the sending peer, we may need to submit the
	 * request in more than one bio.
	 *
	 * Plain bio_alloc is good enough here, this is no DRBD internally
	 * generated bio, but a bio allocated on behalf of the peer.
	 */
next_bio:
	bio = bio_alloc(GFP_NOIO, nr_pages);
	if (!bio) {
		dev_err(DEV, "submit_ee: Allocation of a bio failed\n");
		goto fail;
	}
	/* > peer_req->i.sector, unless this is the first bio */
	bio->bi_sector = sector;
	bio->bi_bdev = mdev->ldev->backing_bdev;
	/* we special case some flags in the multi-bio case, see below
	 * (REQ_FLUSH, or BIO_RW_BARRIER in older kernels) */
	bio->bi_rw = rw;
	bio->bi_private = peer_req;
	bio->bi_end_io = drbd_peer_request_endio;

	bio->bi_next = bios;
	bios = bio;
	++n_bios;

	page_chain_for_each(page) {
		unsigned len = min_t(unsigned, ds, PAGE_SIZE);
		if (!bio_add_page(bio, page, len, 0)) {
			/* A single page must always be possible!
			 * But in case it fails anyways,
			 * we deal with it, and complain (below). */
			if (bio->bi_vcnt == 0) {
				dev_err(DEV,
					"bio_add_page failed for len=%u, "
					"bi_vcnt=0 (bi_sector=%llu)\n",
					len, (unsigned long long)bio->bi_sector);
				err = -ENOSPC;
				goto fail;
			}
			goto next_bio;
		}
		ds -= len;
		sector += len >> 9;
		--nr_pages;
	}
	D_ASSERT(page == NULL);
	D_ASSERT(ds == 0);

	atomic_set(&peer_req->pending_bios, n_bios);
	do {
		bio = bios;
		bios = bios->bi_next;
		bio->bi_next = NULL;

		drbd_generic_make_request(mdev, fault_type, bio);

		/* strip off REQ_FLUSH,
		 * unless it is the first or last bio */
		if (bios && bios->bi_next)
			bios->bi_rw &= ~DRBD_REQ_FLUSH;
	} while (bios);
	return 0;

fail:
	while (bios) {
		bio = bios;
		bios = bios->bi_next;
		bio_put(bio);
	}
	return err;
}

static void drbd_remove_epoch_entry_interval(struct drbd_conf *mdev,
					     struct drbd_peer_request *peer_req)
{
	struct drbd_interval *i = &peer_req->i;

	drbd_remove_interval(&mdev->write_requests, i);
	drbd_clear_interval(i);

	/* Wake up any processes waiting for this peer request to complete.  */
	if (i->waiting)
		wake_up(&mdev->misc_wait);
}

/**
 * w_e_reissue() - Worker callback; Resubmit a bio, without REQ_HARDBARRIER set
 * @mdev:	DRBD device.
 * @w:		work object.
 * @cancel:	The connection will be closed anyways (unused in this callback)
 */
int w_e_reissue(struct drbd_work *w, int cancel) __releases(local)
{
	struct drbd_peer_request *peer_req =
		container_of(w, struct drbd_peer_request, w);
	struct drbd_conf *mdev = w->mdev;
	int err;
	/* We leave DE_CONTAINS_A_BARRIER and EE_IS_BARRIER in place,
	   (and DE_BARRIER_IN_NEXT_EPOCH_ISSUED in the previous Epoch)
	   so that we can finish that epoch in drbd_may_finish_epoch().
	   That is necessary if we already have a long chain of Epochs, before
	   we realize that BARRIER is actually not supported */

	/* As long as the -ENOTSUPP on the barrier is reported immediately
	   that will never trigger. If it is reported late, we will just
	   print that warning and continue correctly for all future requests
	   with WO_bdev_flush */
	if (previous_epoch(mdev->tconn, peer_req->epoch))
		dev_warn(DEV, "Write ordering was not enforced (one time event)\n");

	/* we still have a local reference,
	 * get_ldev was done in receive_Data. */

	peer_req->w.cb = e_end_block;
	err = drbd_submit_peer_request(mdev, peer_req, WRITE, DRBD_FAULT_DT_WR);
	switch (err) {
	case -ENOMEM:
		peer_req->w.cb = w_e_reissue;
		drbd_queue_work(&mdev->tconn->data.work, &peer_req->w);
		/* retry later; fall through */
	case 0:
		/* keep worker happy and connection up */
		return 0;

	case -ENOSPC:
		/* no other error expected, but anyways: */
	default:
		/* forget the object,
		 * and cause a "Network failure" */
		spin_lock_irq(&mdev->tconn->req_lock);
		list_del(&peer_req->w.list);
		drbd_remove_epoch_entry_interval(mdev, peer_req);
		spin_unlock_irq(&mdev->tconn->req_lock);
		if (peer_req->flags & EE_CALL_AL_COMPLETE_IO)
			drbd_al_complete_io(mdev, &peer_req->i);
		drbd_may_finish_epoch(mdev->tconn, peer_req->epoch, EV_PUT + EV_CLEANUP);
		drbd_free_peer_req(mdev, peer_req);
		dev_err(DEV, "submit failed, triggering re-connect\n");
		return err;
	}
}

void conn_wait_active_ee_empty(struct drbd_tconn *tconn)
{
	struct drbd_conf *mdev;
	int vnr;

	rcu_read_lock();
	idr_for_each_entry(&tconn->volumes, mdev, vnr) {
		kref_get(&mdev->kref);
		rcu_read_unlock();
		drbd_wait_ee_list_empty(mdev, &mdev->active_ee);
		kref_put(&mdev->kref, &drbd_minor_destroy);
		rcu_read_lock();
	}
	rcu_read_unlock();
}

void conn_wait_done_ee_empty(struct drbd_tconn *tconn)
{
	struct drbd_conf *mdev;
	int vnr;

	rcu_read_lock();
	idr_for_each_entry(&tconn->volumes, mdev, vnr) {
		kref_get(&mdev->kref);
		rcu_read_unlock();
		drbd_wait_ee_list_empty(mdev, &mdev->done_ee);
		kref_put(&mdev->kref, &drbd_minor_destroy);
		rcu_read_lock();
	}
	rcu_read_unlock();
}

STATIC int receive_Barrier(struct drbd_tconn *tconn, struct packet_info *pi)
{
	int rv, issue_flush;
	struct p_barrier *p = pi->data;
	struct drbd_epoch *epoch;

	/* FIXME these are unacked on connection,
	 * not a specific (peer)device.
	 */
	tconn->current_epoch->barrier_nr = p->barrier;
	tconn->current_epoch->tconn = tconn;
	rv = drbd_may_finish_epoch(tconn, tconn->current_epoch, EV_GOT_BARRIER_NR);

	/* P_BARRIER_ACK may imply that the corresponding extent is dropped from
	 * the activity log, which means it would not be resynced in case the
	 * R_PRIMARY crashes now.
	 * Therefore we must send the barrier_ack after the barrier request was
	 * completed. */
	switch (tconn->write_ordering) {
	case WO_bio_barrier:
	case WO_none:
		if (rv == FE_RECYCLED)
			return 0;
		break;

	case WO_bdev_flush:
	case WO_drain_io:
		if (rv == FE_STILL_LIVE) {
			set_bit(DE_BARRIER_IN_NEXT_EPOCH_ISSUED, &tconn->current_epoch->flags);
			conn_wait_active_ee_empty(tconn);
			rv = drbd_flush_after_epoch(tconn, tconn->current_epoch);
		}
		if (rv == FE_RECYCLED)
			return 0;

		/* The asender will send all the ACKs and barrier ACKs out, since
		   all EEs moved from the active_ee to the done_ee. We need to
		   provide a new epoch object for the EEs that come in soon */
		break;
	}

	/* receiver context, in the writeout path of the other node.
	 * avoid potential distributed deadlock */
	epoch = kmalloc(sizeof(struct drbd_epoch), GFP_NOIO);
	if (!epoch) {
		issue_flush = !test_and_set_bit(DE_BARRIER_IN_NEXT_EPOCH_ISSUED, &tconn->current_epoch->flags);
		conn_wait_active_ee_empty(tconn);
		if (issue_flush) {
			rv = drbd_flush_after_epoch(tconn, tconn->current_epoch);
			if (rv == FE_RECYCLED)
				return 0;
		}

		conn_wait_done_ee_empty(tconn);

		return 0;
	}

	epoch->flags = 0;
	atomic_set(&epoch->epoch_size, 0);
	atomic_set(&epoch->active, 0);

	spin_lock(&tconn->epoch_lock);
	if (atomic_read(&tconn->current_epoch->epoch_size)) {
		list_add(&epoch->list, &tconn->current_epoch->list);
		tconn->current_epoch = epoch;
		tconn->epochs++;
	} else {
		/* The current_epoch got recycled while we allocated this one... */
		kfree(epoch);
	}
	spin_unlock(&tconn->epoch_lock);

	return 0;
}

/* used from receive_RSDataReply (recv_resync_read)
 * and from receive_Data */
STATIC struct drbd_peer_request *
read_in_block(struct drbd_conf *mdev, u64 id, sector_t sector,
	      int data_size) __must_hold(local)
{
	const sector_t capacity = drbd_get_capacity(mdev->this_bdev);
	struct drbd_peer_request *peer_req;
	struct page *page;
	int dgs, ds, err;
	void *dig_in = mdev->tconn->int_dig_in;
	void *dig_vv = mdev->tconn->int_dig_vv;
	unsigned long *data;

	dgs = 0;
	if (mdev->tconn->peer_integrity_tfm) {
		dgs = crypto_hash_digestsize(mdev->tconn->peer_integrity_tfm);
		/*
		 * FIXME: Receive the incoming digest into the receive buffer
		 *	  here, together with its struct p_data?
		 */
		err = drbd_recv_all_warn(mdev->tconn, dig_in, dgs);
		if (err)
			return NULL;
		data_size -= dgs;
	}

	if (!expect(data_size != 0))
		return NULL;
	if (!expect(IS_ALIGNED(data_size, 512)))
		return NULL;
	if (!expect(data_size <= DRBD_MAX_BIO_SIZE))
		return NULL;

	/* even though we trust out peer,
	 * we sometimes have to double check. */
	if (sector + (data_size>>9) > capacity) {
		dev_err(DEV, "request from peer beyond end of local disk: "
			"capacity: %llus < sector: %llus + size: %u\n",
			(unsigned long long)capacity,
			(unsigned long long)sector, data_size);
		return NULL;
	}

	/* GFP_NOIO, because we must not cause arbitrary write-out: in a DRBD
	 * "criss-cross" setup, that might cause write-out on some other DRBD,
	 * which in turn might block on the other node at this very place.  */
	peer_req = drbd_alloc_peer_req(mdev, id, sector, data_size, GFP_NOIO);
	if (!peer_req)
		return NULL;

	ds = data_size;
	page = peer_req->pages;
	page_chain_for_each(page) {
		unsigned len = min_t(int, ds, PAGE_SIZE);
		data = kmap(page);
		err = drbd_recv_all_warn(mdev->tconn, data, len);
		if (drbd_insert_fault(mdev, DRBD_FAULT_RECEIVE)) {
			dev_err(DEV, "Fault injection: Corrupting data on receive\n");
			data[0] = data[0] ^ (unsigned long)-1;
		}
		kunmap(page);
		if (err) {
			drbd_free_peer_req(mdev, peer_req);
			return NULL;
		}
		ds -= len;
	}

	if (dgs) {
		drbd_csum_ee(mdev, mdev->tconn->peer_integrity_tfm, peer_req, dig_vv);
		if (memcmp(dig_in, dig_vv, dgs)) {
			dev_err(DEV, "Digest integrity check FAILED: %llus +%u\n",
				(unsigned long long)sector, data_size);
			drbd_free_peer_req(mdev, peer_req);
			return NULL;
		}
	}
	mdev->recv_cnt += data_size>>9;
	return peer_req;
}

/* drbd_drain_block() just takes a data block
 * out of the socket input buffer, and discards it.
 */
STATIC int drbd_drain_block(struct drbd_conf *mdev, int data_size)
{
	struct page *page;
	int err = 0;
	void *data;

	if (!data_size)
		return 0;

	page = drbd_alloc_pages(mdev, 1, 1);

	data = kmap(page);
	while (data_size) {
		unsigned int len = min_t(int, data_size, PAGE_SIZE);

		err = drbd_recv_all_warn(mdev->tconn, data, len);
		if (err)
			break;
		data_size -= len;
	}
	kunmap(page);
	drbd_free_pages(mdev, page, 0);
	return err;
}

STATIC int recv_dless_read(struct drbd_conf *mdev, struct drbd_request *req,
			   sector_t sector, int data_size)
{
	struct bio_vec *bvec;
	struct bio *bio;
	int dgs, err, i, expect;
	void *dig_in = mdev->tconn->int_dig_in;
	void *dig_vv = mdev->tconn->int_dig_vv;

	dgs = 0;
	if (mdev->tconn->peer_integrity_tfm) {
		dgs = crypto_hash_digestsize(mdev->tconn->peer_integrity_tfm);
		err = drbd_recv_all_warn(mdev->tconn, dig_in, dgs);
		if (err)
			return err;
		data_size -= dgs;
	}

	/* optimistically update recv_cnt.  if receiving fails below,
	 * we disconnect anyways, and counters will be reset. */
	mdev->recv_cnt += data_size>>9;

	bio = req->master_bio;
	D_ASSERT(sector == bio->bi_sector);

	bio_for_each_segment(bvec, bio, i) {
		void *mapped = kmap(bvec->bv_page) + bvec->bv_offset;
		expect = min_t(int, data_size, bvec->bv_len);
		err = drbd_recv_all_warn(mdev->tconn, mapped, expect);
		kunmap(bvec->bv_page);
		if (err)
			return err;
		data_size -= expect;
	}

	if (dgs) {
		drbd_csum_bio(mdev, mdev->tconn->peer_integrity_tfm, bio, dig_vv);
		if (memcmp(dig_in, dig_vv, dgs)) {
			dev_err(DEV, "Digest integrity check FAILED. Broken NICs?\n");
			return -EINVAL;
		}
	}

	D_ASSERT(data_size == 0);
	return 0;
}

/*
 * e_end_resync_block() is called in asender context via
 * drbd_finish_peer_reqs().
 */
STATIC int e_end_resync_block(struct drbd_work *w, int unused)
{
	struct drbd_peer_request *peer_req =
		container_of(w, struct drbd_peer_request, w);
	struct drbd_conf *mdev = w->mdev;
	sector_t sector = peer_req->i.sector;
	int err;

	D_ASSERT(drbd_interval_empty(&peer_req->i));

	if (likely((peer_req->flags & EE_WAS_ERROR) == 0)) {
		drbd_set_in_sync(mdev, sector, peer_req->i.size);
		err = drbd_send_ack(mdev, P_RS_WRITE_ACK, peer_req);
	} else {
		/* Record failure to sync */
		drbd_rs_failed_io(mdev, sector, peer_req->i.size);

		err  = drbd_send_ack(mdev, P_NEG_ACK, peer_req);
	}
	dec_unacked(mdev);

	return err;
}

STATIC int recv_resync_read(struct drbd_conf *mdev, sector_t sector, int data_size) __releases(local)
{
	struct drbd_peer_request *peer_req;

	peer_req = read_in_block(mdev, ID_SYNCER, sector, data_size);
	if (!peer_req)
		goto fail;

	dec_rs_pending(mdev);

	inc_unacked(mdev);
	/* corresponding dec_unacked() in e_end_resync_block()
	 * respective _drbd_clear_done_ee */

	peer_req->w.cb = e_end_resync_block;

	spin_lock_irq(&mdev->tconn->req_lock);
	list_add(&peer_req->w.list, &mdev->sync_ee);
	spin_unlock_irq(&mdev->tconn->req_lock);

	atomic_add(data_size >> 9, &mdev->rs_sect_ev);
	if (drbd_submit_peer_request(mdev, peer_req, WRITE, DRBD_FAULT_RS_WR) == 0)
		return 0;

	/* don't care for the reason here */
	dev_err(DEV, "submit failed, triggering re-connect\n");
	spin_lock_irq(&mdev->tconn->req_lock);
	list_del(&peer_req->w.list);
	spin_unlock_irq(&mdev->tconn->req_lock);

	drbd_free_peer_req(mdev, peer_req);
fail:
	put_ldev(mdev);
	return -EIO;
}

static struct drbd_request *
find_request(struct drbd_conf *mdev, struct rb_root *root, u64 id,
	     sector_t sector, bool missing_ok, const char *func)
{
	struct drbd_request *req;

	/* Request object according to our peer */
	req = (struct drbd_request *)(unsigned long)id;
	if (drbd_contains_interval(root, sector, &req->i) && req->i.local)
		return req;
	if (!missing_ok) {
		dev_err(DEV, "%s: failed to find request 0x%lx, sector %llus\n", func,
			(unsigned long)id, (unsigned long long)sector);
	}
	return NULL;
}

STATIC int receive_DataReply(struct drbd_tconn *tconn, struct packet_info *pi)
{
	struct drbd_conf *mdev;
	struct drbd_request *req;
	sector_t sector;
	int err;
	struct p_data *p = pi->data;

	mdev = vnr_to_mdev(tconn, pi->vnr);
	if (!mdev)
		return -EIO;

	sector = be64_to_cpu(p->sector);

	spin_lock_irq(&mdev->tconn->req_lock);
	req = find_request(mdev, &mdev->read_requests, p->block_id, sector, false, __func__);
	spin_unlock_irq(&mdev->tconn->req_lock);
	if (unlikely(!req))
		return -EIO;

	/* drbd_remove_request_interval() is done in _req_may_be_done, to avoid
	 * special casing it there for the various failure cases.
	 * still no race with drbd_fail_pending_reads */
	err = recv_dless_read(mdev, req, sector, pi->size);
	if (!err)
		req_mod(req, DATA_RECEIVED);
	/* else: nothing. handled from drbd_disconnect...
	 * I don't think we may complete this just yet
	 * in case we are "on-disconnect: freeze" */

	return err;
}

STATIC int receive_RSDataReply(struct drbd_tconn *tconn, struct packet_info *pi)
{
	struct drbd_conf *mdev;
	sector_t sector;
	int err;
	struct p_data *p = pi->data;

	mdev = vnr_to_mdev(tconn, pi->vnr);
	if (!mdev)
		return -EIO;

	sector = be64_to_cpu(p->sector);
	D_ASSERT(p->block_id == ID_SYNCER);

	if (get_ldev(mdev)) {
		/* data is submitted to disk within recv_resync_read.
		 * corresponding put_ldev done below on error,
		 * or in drbd_peer_request_endio. */
		err = recv_resync_read(mdev, sector, pi->size);
	} else {
		if (DRBD_ratelimit(5*HZ, 5))
			dev_err(DEV, "Can not write resync data to local disk.\n");

		err = drbd_drain_block(mdev, pi->size);

		drbd_send_ack_dp(mdev, P_NEG_ACK, p, pi->size);
	}

	atomic_add(pi->size >> 9, &mdev->rs_sect_in);

	return err;
}

static void restart_conflicting_writes(struct drbd_conf *mdev,
				       sector_t sector, int size)
{
	struct drbd_interval *i;
	struct drbd_request *req;

	drbd_for_each_overlap(i, &mdev->write_requests, sector, size) {
		if (!i->local)
			continue;
		req = container_of(i, struct drbd_request, i);
		if (req->rq_state & RQ_LOCAL_PENDING ||
		    !(req->rq_state & RQ_POSTPONED))
			continue;
		/* as it is RQ_POSTPONED, this will cause it to
		 * be queued on the retry workqueue. */
		__req_mod(req, DISCARD_WRITE, NULL);
	}
}

/*
 * e_end_block() is called in asender context via drbd_finish_peer_reqs().
 */
STATIC int e_end_block(struct drbd_work *w, int cancel)
{
	struct drbd_peer_request *peer_req =
		container_of(w, struct drbd_peer_request, w);
	struct drbd_conf *mdev = w->mdev;
	sector_t sector = peer_req->i.sector;
	struct drbd_epoch *epoch;
	int err = 0, pcmd;

	if (peer_req->flags & EE_IS_BARRIER) {
		epoch = previous_epoch(mdev->tconn, peer_req->epoch);
		if (epoch)
			drbd_may_finish_epoch(mdev->tconn, epoch, EV_BARRIER_DONE + (cancel ? EV_CLEANUP : 0));
	}

	if (peer_req->flags & EE_SEND_WRITE_ACK) {
		if (likely((peer_req->flags & EE_WAS_ERROR) == 0)) {
			pcmd = (mdev->state.conn >= C_SYNC_SOURCE &&
				mdev->state.conn <= C_PAUSED_SYNC_T &&
				peer_req->flags & EE_MAY_SET_IN_SYNC) ?
				P_RS_WRITE_ACK : P_WRITE_ACK;
			err = drbd_send_ack(mdev, pcmd, peer_req);
			if (pcmd == P_RS_WRITE_ACK)
				drbd_set_in_sync(mdev, sector, peer_req->i.size);
		} else {
			err = drbd_send_ack(mdev, P_NEG_ACK, peer_req);
			/* we expect it to be marked out of sync anyways...
			 * maybe assert this?  */
		}
		dec_unacked(mdev);
	}
	/* we delete from the conflict detection hash _after_ we sent out the
	 * P_WRITE_ACK / P_NEG_ACK, to get the sequence number right.  */
	if (peer_req->flags & EE_IN_INTERVAL_TREE) {
		spin_lock_irq(&mdev->tconn->req_lock);
		D_ASSERT(!drbd_interval_empty(&peer_req->i));
		drbd_remove_epoch_entry_interval(mdev, peer_req);
		if (peer_req->flags & EE_RESTART_REQUESTS)
			restart_conflicting_writes(mdev, sector, peer_req->i.size);
		spin_unlock_irq(&mdev->tconn->req_lock);
	} else
		D_ASSERT(drbd_interval_empty(&peer_req->i));

	drbd_may_finish_epoch(mdev->tconn, peer_req->epoch, EV_PUT + (cancel ? EV_CLEANUP : 0));

	return err;
}

static int e_send_ack(struct drbd_work *w, enum drbd_packet ack)
{
	struct drbd_conf *mdev = w->mdev;
	struct drbd_peer_request *peer_req =
		container_of(w, struct drbd_peer_request, w);
	int err;

	err = drbd_send_ack(mdev, ack, peer_req);
	dec_unacked(mdev);

	return err;
}

static int e_send_discard_write(struct drbd_work *w, int unused)
{
	return e_send_ack(w, P_DISCARD_WRITE);
}

static int e_send_retry_write(struct drbd_work *w, int unused)
{
	struct drbd_tconn *tconn = w->mdev->tconn;

	return e_send_ack(w, tconn->agreed_pro_version >= 100 ?
			     P_RETRY_WRITE : P_DISCARD_WRITE);
}

static bool seq_greater(u32 a, u32 b)
{
	/*
	 * We assume 32-bit wrap-around here.
	 * For 24-bit wrap-around, we would have to shift:
	 *  a <<= 8; b <<= 8;
	 */
	return (s32)a - (s32)b > 0;
}

static u32 seq_max(u32 a, u32 b)
{
	return seq_greater(a, b) ? a : b;
}

static bool need_peer_seq(struct drbd_conf *mdev)
{
	struct drbd_tconn *tconn = mdev->tconn;
	int tp;

	/*
	 * We only need to keep track of the last packet_seq number of our peer
	 * if we are in dual-primary mode and we have the discard flag set; see
	 * handle_write_conflicts().
	 */

	rcu_read_lock();
	tp = rcu_dereference(mdev->tconn->net_conf)->two_primaries;
	rcu_read_unlock();

	return tp && test_bit(DISCARD_CONCURRENT, &tconn->flags);
}

static void update_peer_seq(struct drbd_conf *mdev, unsigned int peer_seq)
{
	unsigned int newest_peer_seq;

	if (need_peer_seq(mdev)) {
		spin_lock(&mdev->peer_seq_lock);
		newest_peer_seq = seq_max(mdev->peer_seq, peer_seq);
		mdev->peer_seq = newest_peer_seq;
		spin_unlock(&mdev->peer_seq_lock);
		/* wake up only if we actually changed mdev->peer_seq */
		if (peer_seq == newest_peer_seq)
			wake_up(&mdev->seq_wait);
	}
}

static inline int overlaps(sector_t s1, int l1, sector_t s2, int l2)
{
	return !((s1 + (l1>>9) <= s2) || (s1 >= s2 + (l2>>9)));
}

/* maybe change sync_ee into interval trees as well? */
static bool overlaping_resync_write(struct drbd_conf *mdev, struct drbd_peer_request *peer_req)
{
	struct drbd_peer_request *rs_req;
	bool rv = 0;

	spin_lock_irq(&mdev->tconn->req_lock);
	list_for_each_entry(rs_req, &mdev->sync_ee, w.list) {
		if (overlaps(peer_req->i.sector, peer_req->i.size,
			     rs_req->i.sector, rs_req->i.size)) {
			rv = 1;
			break;
		}
	}
	spin_unlock_irq(&mdev->tconn->req_lock);

	if (rv)
		dev_warn(DEV, "WARN: Avoiding concurrent data/resync write to single sector.\n");

	return rv;
}

/* Called from receive_Data.
 * Synchronize packets on sock with packets on msock.
 *
 * This is here so even when a P_DATA packet traveling via sock overtook an Ack
 * packet traveling on msock, they are still processed in the order they have
 * been sent.
 *
 * Note: we don't care for Ack packets overtaking P_DATA packets.
 *
 * In case packet_seq is larger than mdev->peer_seq number, there are
 * outstanding packets on the msock. We wait for them to arrive.
 * In case we are the logically next packet, we update mdev->peer_seq
 * ourselves. Correctly handles 32bit wrap around.
 *
 * Assume we have a 10 GBit connection, that is about 1<<30 byte per second,
 * about 1<<21 sectors per second. So "worst" case, we have 1<<3 == 8 seconds
 * for the 24bit wrap (historical atomic_t guarantee on some archs), and we have
 * 1<<9 == 512 seconds aka ages for the 32bit wrap around...
 *
 * returns 0 if we may process the packet,
 * -ERESTARTSYS if we were interrupted (by disconnect signal). */
static int wait_for_and_update_peer_seq(struct drbd_conf *mdev, const u32 peer_seq)
{
	DEFINE_WAIT(wait);
	long timeout;
	int ret;

	if (!need_peer_seq(mdev))
		return 0;

	spin_lock(&mdev->peer_seq_lock);
	for (;;) {
		if (!seq_greater(peer_seq - 1, mdev->peer_seq)) {
			mdev->peer_seq = seq_max(mdev->peer_seq, peer_seq);
			ret = 0;
			break;
		}
		if (signal_pending(current)) {
			ret = -ERESTARTSYS;
			break;
		}
		prepare_to_wait(&mdev->seq_wait, &wait, TASK_INTERRUPTIBLE);
		spin_unlock(&mdev->peer_seq_lock);
		rcu_read_lock();
		timeout = rcu_dereference(mdev->tconn->net_conf)->ping_timeo*HZ/10;
		rcu_read_unlock();
		timeout = schedule_timeout(timeout);
		spin_lock(&mdev->peer_seq_lock);
		if (!timeout) {
			ret = -ETIMEDOUT;
			dev_err(DEV, "Timed out waiting for missing ack packets; disconnecting\n");
			break;
		}
	}
	spin_unlock(&mdev->peer_seq_lock);
	finish_wait(&mdev->seq_wait, &wait);
	return ret;
}

/* see also bio_flags_to_wire()
 * DRBD_REQ_*, because we need to semantically map the flags to data packet
 * flags and back. We may replicate to other kernel versions. */
static unsigned long wire_flags_to_bio(struct drbd_conf *mdev, u32 dpf)
{
	if (mdev->tconn->agreed_pro_version >= 95)
		return  (dpf & DP_RW_SYNC ? DRBD_REQ_SYNC : 0) |
			(dpf & DP_FUA ? DRBD_REQ_FUA : 0) |
			(dpf & DP_FLUSH ? DRBD_REQ_FLUSH : 0) |
			(dpf & DP_DISCARD ? DRBD_REQ_DISCARD : 0);

	/* else: we used to communicate one bit only in older DRBD */
	return dpf & DP_RW_SYNC ? DRBD_REQ_SYNC : 0;
}

static void fail_postponed_requests(struct drbd_conf *mdev, sector_t sector,
				    unsigned int size)
{
	struct drbd_interval *i;

    repeat:
	drbd_for_each_overlap(i, &mdev->write_requests, sector, size) {
		struct drbd_request *req;
		struct bio_and_error m;

		if (!i->local)
			continue;
		req = container_of(i, struct drbd_request, i);
		if (!(req->rq_state & RQ_POSTPONED))
			continue;
		req->rq_state &= ~RQ_POSTPONED;
		__req_mod(req, NEG_ACKED, &m);
		spin_unlock_irq(&mdev->tconn->req_lock);
		if (m.bio)
			complete_master_bio(mdev, &m);
		spin_lock_irq(&mdev->tconn->req_lock);
		goto repeat;
	}
}

static int handle_write_conflicts(struct drbd_conf *mdev,
				  struct drbd_peer_request *peer_req)
{
	struct drbd_tconn *tconn = mdev->tconn;
	bool resolve_conflicts = test_bit(DISCARD_CONCURRENT, &tconn->flags);
	sector_t sector = peer_req->i.sector;
	const unsigned int size = peer_req->i.size;
	struct drbd_interval *i;
	bool equal;
	int err;

	/*
	 * Inserting the peer request into the write_requests tree will prevent
	 * new conflicting local requests from being added.
	 */
	drbd_insert_interval(&mdev->write_requests, &peer_req->i);

    repeat:
	drbd_for_each_overlap(i, &mdev->write_requests, sector, size) {
		if (i == &peer_req->i)
			continue;

		if (!i->local) {
			/*
			 * Our peer has sent a conflicting remote request; this
			 * should not happen in a two-node setup.  Wait for the
			 * earlier peer request to complete.
			 */
			err = drbd_wait_misc(mdev, i);
			if (err)
				goto out;
			goto repeat;
		}

		equal = i->sector == sector && i->size == size;
		if (resolve_conflicts) {
			/*
			 * If the peer request is fully contained within the
			 * overlapping request, it can be discarded; otherwise,
			 * it will be retried once all overlapping requests
			 * have completed.
			 */
			bool discard = i->sector <= sector && i->sector +
				       (i->size >> 9) >= sector + (size >> 9);

			if (!equal)
				dev_alert(DEV, "Concurrent writes detected: "
					       "local=%llus +%u, remote=%llus +%u, "
					       "assuming %s came first\n",
					  (unsigned long long)i->sector, i->size,
					  (unsigned long long)sector, size,
					  discard ? "local" : "remote");

			inc_unacked(mdev);
			peer_req->w.cb = discard ? e_send_discard_write :
						   e_send_retry_write;
			list_add_tail(&peer_req->w.list, &mdev->done_ee);
			wake_asender(mdev->tconn);

			err = -ENOENT;
			goto out;
		} else {
			struct drbd_request *req =
				container_of(i, struct drbd_request, i);

			if (!equal)
				dev_alert(DEV, "Concurrent writes detected: "
					       "local=%llus +%u, remote=%llus +%u\n",
					  (unsigned long long)i->sector, i->size,
					  (unsigned long long)sector, size);

			if (req->rq_state & RQ_LOCAL_PENDING ||
			    !(req->rq_state & RQ_POSTPONED)) {
				/*
				 * Wait for the node with the discard flag to
				 * decide if this request will be discarded or
				 * retried.  Requests that are discarded will
				 * disappear from the write_requests tree.
				 *
				 * In addition, wait for the conflicting
				 * request to finish locally before submitting
				 * the conflicting peer request.
				 */
				err = drbd_wait_misc(mdev, &req->i);
				if (err) {
					_conn_request_state(mdev->tconn,
							    NS(conn, C_TIMEOUT),
							    CS_HARD);
					fail_postponed_requests(mdev, sector, size);
					goto out;
				}
				goto repeat;
			}
			/*
			 * Remember to restart the conflicting requests after
			 * the new peer request has completed.
			 */
			peer_req->flags |= EE_RESTART_REQUESTS;
		}
	}
	err = 0;

    out:
	if (err)
		drbd_remove_epoch_entry_interval(mdev, peer_req);
	return err;
}

/* mirrored write */
STATIC int receive_Data(struct drbd_tconn *tconn, struct packet_info *pi)
{
	struct drbd_conf *mdev;
	sector_t sector;
	struct drbd_peer_request *peer_req;
	struct p_data *p = pi->data;
	u32 peer_seq = be32_to_cpu(p->seq_num);
	int rw = WRITE;
	u32 dp_flags;
	int err, tp;

	mdev = vnr_to_mdev(tconn, pi->vnr);
	if (!mdev)
		return -EIO;

	if (!get_ldev(mdev)) {
		int err2;

		err = wait_for_and_update_peer_seq(mdev, peer_seq);
		drbd_send_ack_dp(mdev, P_NEG_ACK, p, pi->size);
		atomic_inc(&tconn->current_epoch->epoch_size);
		err2 = drbd_drain_block(mdev, pi->size);
		if (!err)
			err = err2;
		return err;
	}

	/*
	 * Corresponding put_ldev done either below (on various errors), or in
	 * drbd_peer_request_endio, if we successfully submit the data at the
	 * end of this function.
	 */

	sector = be64_to_cpu(p->sector);
	peer_req = read_in_block(mdev, p->block_id, sector, pi->size);
	if (!peer_req) {
		put_ldev(mdev);
		return -EIO;
	}

	peer_req->w.cb = e_end_block;

	dp_flags = be32_to_cpu(p->dp_flags);
	rw |= wire_flags_to_bio(mdev, dp_flags);

	if (dp_flags & DP_MAY_SET_IN_SYNC)
		peer_req->flags |= EE_MAY_SET_IN_SYNC;

	/* last "fixes" to rw flags.
	 * Strip off BIO_RW_BARRIER unconditionally,
	 * it is not supposed to be here anyways.
	 * (Was FUA or FLUSH on the peer,
	 * and got translated to BARRIER on this side).
	 * Note that the epoch handling code below
	 * may add it again, though.
	 */
	rw &= ~DRBD_REQ_HARDBARRIER;

	spin_lock(&tconn->epoch_lock);
	peer_req->epoch = tconn->current_epoch;
	atomic_inc(&peer_req->epoch->epoch_size);
	atomic_inc(&peer_req->epoch->active);

	if (mdev->tconn->write_ordering == WO_bio_barrier &&
	    atomic_read(&peer_req->epoch->epoch_size) == 1) {
		struct drbd_epoch *epoch;
		/* Issue a barrier if we start a new epoch, and the previous epoch
		   was not a epoch containing a single request which already was
		   a Barrier. */
		epoch = list_entry(peer_req->epoch->list.prev, struct drbd_epoch, list);
		if (epoch == peer_req->epoch) {
			set_bit(DE_CONTAINS_A_BARRIER, &peer_req->epoch->flags);
			rw |= DRBD_REQ_FLUSH | DRBD_REQ_FUA;
			peer_req->flags |= EE_IS_BARRIER;
		} else {
			if (atomic_read(&epoch->epoch_size) > 1 ||
			    !test_bit(DE_CONTAINS_A_BARRIER, &epoch->flags)) {
				set_bit(DE_BARRIER_IN_NEXT_EPOCH_ISSUED, &epoch->flags);
				set_bit(DE_CONTAINS_A_BARRIER, &peer_req->epoch->flags);
				rw |= DRBD_REQ_FLUSH | DRBD_REQ_FUA;
				peer_req->flags |= EE_IS_BARRIER;
			}
		}
	}
	spin_unlock(&tconn->epoch_lock);

	rcu_read_lock();
	tp = rcu_dereference(mdev->tconn->net_conf)->two_primaries;
	rcu_read_unlock();
	if (tp) {
		peer_req->flags |= EE_IN_INTERVAL_TREE;
		err = wait_for_and_update_peer_seq(mdev, peer_seq);
		if (err)
			goto out_interrupted;
		spin_lock_irq(&mdev->tconn->req_lock);
		err = handle_write_conflicts(mdev, peer_req);
		if (err) {
			spin_unlock_irq(&mdev->tconn->req_lock);
			if (err == -ENOENT) {
				put_ldev(mdev);
				return 0;
			}
			goto out_interrupted;
		}
	} else
		spin_lock_irq(&mdev->tconn->req_lock);
	list_add(&peer_req->w.list, &mdev->active_ee);
	spin_unlock_irq(&mdev->tconn->req_lock);

	if (mdev->state.conn == C_SYNC_TARGET)
		wait_event(mdev->ee_wait, !overlaping_resync_write(mdev, peer_req));

	if (mdev->tconn->agreed_pro_version < 100) {
		rcu_read_lock();
		switch (rcu_dereference(mdev->tconn->net_conf)->wire_protocol) {
		case DRBD_PROT_C:
			dp_flags |= DP_SEND_WRITE_ACK;
			break;
		case DRBD_PROT_B:
			dp_flags |= DP_SEND_RECEIVE_ACK;
			break;
		}
		rcu_read_unlock();
	}

	if (dp_flags & DP_SEND_WRITE_ACK) {
		peer_req->flags |= EE_SEND_WRITE_ACK;
		inc_unacked(mdev);
		/* corresponding dec_unacked() in e_end_block()
		 * respective _drbd_clear_done_ee */
	}

	if (dp_flags & DP_SEND_RECEIVE_ACK) {
		/* I really don't like it that the receiver thread
		 * sends on the msock, but anyways */
		drbd_send_ack(mdev, P_RECV_ACK, peer_req);
	}

	if (mdev->state.pdsk < D_INCONSISTENT) {
		/* In case we have the only disk of the cluster, */
		drbd_set_out_of_sync(mdev, peer_req->i.sector, peer_req->i.size);
		peer_req->flags |= EE_CALL_AL_COMPLETE_IO;
		peer_req->flags &= ~EE_MAY_SET_IN_SYNC;
		drbd_al_begin_io(mdev, &peer_req->i);
	}

	err = drbd_submit_peer_request(mdev, peer_req, rw, DRBD_FAULT_DT_WR);
	if (!err)
		return 0;

	/* don't care for the reason here */
	dev_err(DEV, "submit failed, triggering re-connect\n");
	spin_lock_irq(&mdev->tconn->req_lock);
	list_del(&peer_req->w.list);
	drbd_remove_epoch_entry_interval(mdev, peer_req);
	spin_unlock_irq(&mdev->tconn->req_lock);
	if (peer_req->flags & EE_CALL_AL_COMPLETE_IO)
		drbd_al_complete_io(mdev, &peer_req->i);

out_interrupted:
	drbd_may_finish_epoch(tconn, peer_req->epoch, EV_PUT + EV_CLEANUP);
	put_ldev(mdev);
	drbd_free_peer_req(mdev, peer_req);
	return err;
}

/* We may throttle resync, if the lower device seems to be busy,
 * and current sync rate is above c_min_rate.
 *
 * To decide whether or not the lower device is busy, we use a scheme similar
 * to MD RAID is_mddev_idle(): if the partition stats reveal "significant"
 * (more than 64 sectors) of activity we cannot account for with our own resync
 * activity, it obviously is "busy".
 *
 * The current sync rate used here uses only the most recent two step marks,
 * to have a short time average so we can react faster.
 */
int drbd_rs_should_slow_down(struct drbd_conf *mdev, sector_t sector)
{
	unsigned long db, dt, dbdt;
	struct lc_element *tmp;
	int curr_events;
	int throttle = 0;
	unsigned int c_min_rate;

	rcu_read_lock();
	c_min_rate = rcu_dereference(mdev->ldev->disk_conf)->c_min_rate;
	rcu_read_unlock();

	/* feature disabled? */
	if (c_min_rate == 0)
		return 0;

	spin_lock_irq(&mdev->al_lock);
	tmp = lc_find(mdev->resync, BM_SECT_TO_EXT(sector));
	if (tmp) {
		struct bm_extent *bm_ext = lc_entry(tmp, struct bm_extent, lce);
		if (test_bit(BME_PRIORITY, &bm_ext->flags)) {
			spin_unlock_irq(&mdev->al_lock);
			return 0;
		}
		/* Do not slow down if app IO is already waiting for this extent */
	}
	spin_unlock_irq(&mdev->al_lock);

	curr_events = drbd_backing_bdev_events(mdev)
		    - atomic_read(&mdev->rs_sect_ev);

	if (!mdev->rs_last_events || curr_events - mdev->rs_last_events > 64) {
		unsigned long rs_left;
		int i;

		mdev->rs_last_events = curr_events;

		/* sync speed average over the last 2*DRBD_SYNC_MARK_STEP,
		 * approx. */
		i = (mdev->rs_last_mark + DRBD_SYNC_MARKS-1) % DRBD_SYNC_MARKS;

		if (mdev->state.conn == C_VERIFY_S || mdev->state.conn == C_VERIFY_T)
			rs_left = mdev->ov_left;
		else
			rs_left = drbd_bm_total_weight(mdev) - mdev->rs_failed;

		dt = ((long)jiffies - (long)mdev->rs_mark_time[i]) / HZ;
		if (!dt)
			dt++;
		db = mdev->rs_mark_left[i] - rs_left;
		dbdt = Bit2KB(db/dt);

		if (dbdt > c_min_rate)
			throttle = 1;
	}
	return throttle;
}


STATIC int receive_DataRequest(struct drbd_tconn *tconn, struct packet_info *pi)
{
	struct drbd_conf *mdev;
	sector_t sector;
	sector_t capacity;
	struct drbd_peer_request *peer_req;
	struct digest_info *di = NULL;
	int size, verb;
	unsigned int fault_type;
	struct p_block_req *p =	pi->data;

	mdev = vnr_to_mdev(tconn, pi->vnr);
	if (!mdev)
		return -EIO;
	capacity = drbd_get_capacity(mdev->this_bdev);

	sector = be64_to_cpu(p->sector);
	size   = be32_to_cpu(p->blksize);

	if (size <= 0 || !IS_ALIGNED(size, 512) || size > DRBD_MAX_BIO_SIZE) {
		dev_err(DEV, "%s:%d: sector: %llus, size: %u\n", __FILE__, __LINE__,
				(unsigned long long)sector, size);
		return -EINVAL;
	}
	if (sector + (size>>9) > capacity) {
		dev_err(DEV, "%s:%d: sector: %llus, size: %u\n", __FILE__, __LINE__,
				(unsigned long long)sector, size);
		return -EINVAL;
	}

	if (!get_ldev_if_state(mdev, D_UP_TO_DATE)) {
		verb = 1;
		switch (pi->cmd) {
		case P_DATA_REQUEST:
			drbd_send_ack_rp(mdev, P_NEG_DREPLY, p);
			break;
		case P_RS_DATA_REQUEST:
		case P_CSUM_RS_REQUEST:
		case P_OV_REQUEST:
			drbd_send_ack_rp(mdev, P_NEG_RS_DREPLY , p);
			break;
		case P_OV_REPLY:
			verb = 0;
			dec_rs_pending(mdev);
			drbd_send_ack_ex(mdev, P_OV_RESULT, sector, size, ID_IN_SYNC);
			break;
		default:
			BUG();
		}
		if (verb && DRBD_ratelimit(5*HZ, 5))
			dev_err(DEV, "Can not satisfy peer's read request, "
			    "no local data.\n");

		/* drain possibly payload */
		return drbd_drain_block(mdev, pi->size);
	}

	/* GFP_NOIO, because we must not cause arbitrary write-out: in a DRBD
	 * "criss-cross" setup, that might cause write-out on some other DRBD,
	 * which in turn might block on the other node at this very place.  */
	peer_req = drbd_alloc_peer_req(mdev, p->block_id, sector, size, GFP_NOIO);
	if (!peer_req) {
		put_ldev(mdev);
		return -ENOMEM;
	}

	switch (pi->cmd) {
	case P_DATA_REQUEST:
		peer_req->w.cb = w_e_end_data_req;
		fault_type = DRBD_FAULT_DT_RD;
		/* application IO, don't drbd_rs_begin_io */
		goto submit;

	case P_RS_DATA_REQUEST:
		peer_req->w.cb = w_e_end_rsdata_req;
		fault_type = DRBD_FAULT_RS_RD;
		/* used in the sector offset progress display */
		mdev->bm_resync_fo = BM_SECT_TO_BIT(sector);
		break;

	case P_OV_REPLY:
	case P_CSUM_RS_REQUEST:
		fault_type = DRBD_FAULT_RS_RD;
		di = kmalloc(sizeof(*di) + pi->size, GFP_NOIO);
		if (!di)
			goto out_free_e;

		di->digest_size = pi->size;
		di->digest = (((char *)di)+sizeof(struct digest_info));

		peer_req->digest = di;
		peer_req->flags |= EE_HAS_DIGEST;

		if (drbd_recv_all(mdev->tconn, di->digest, pi->size))
			goto out_free_e;

		if (pi->cmd == P_CSUM_RS_REQUEST) {
			D_ASSERT(mdev->tconn->agreed_pro_version >= 89);
			peer_req->w.cb = w_e_end_csum_rs_req;
			/* used in the sector offset progress display */
			mdev->bm_resync_fo = BM_SECT_TO_BIT(sector);
		} else if (pi->cmd == P_OV_REPLY) {
			/* track progress, we may need to throttle */
			atomic_add(size >> 9, &mdev->rs_sect_in);
			peer_req->w.cb = w_e_end_ov_reply;
			dec_rs_pending(mdev);
			/* drbd_rs_begin_io done when we sent this request,
			 * but accounting still needs to be done. */
			goto submit_for_resync;
		}
		break;

	case P_OV_REQUEST:
		if (mdev->ov_start_sector == ~(sector_t)0 &&
		    mdev->tconn->agreed_pro_version >= 90) {
			unsigned long now = jiffies;
			int i;
			mdev->ov_start_sector = sector;
			mdev->ov_position = sector;
			mdev->ov_left = drbd_bm_bits(mdev) - BM_SECT_TO_BIT(sector);
			mdev->rs_total = mdev->ov_left;
			for (i = 0; i < DRBD_SYNC_MARKS; i++) {
				mdev->rs_mark_left[i] = mdev->ov_left;
				mdev->rs_mark_time[i] = now;
			}
			dev_info(DEV, "Online Verify start sector: %llu\n",
					(unsigned long long)sector);
		}
		peer_req->w.cb = w_e_end_ov_req;
		fault_type = DRBD_FAULT_RS_RD;
		break;

	default:
		BUG();
	}

	/* Throttle, drbd_rs_begin_io and submit should become asynchronous
	 * wrt the receiver, but it is not as straightforward as it may seem.
	 * Various places in the resync start and stop logic assume resync
	 * requests are processed in order, requeuing this on the worker thread
	 * introduces a bunch of new code for synchronization between threads.
	 *
	 * Unlimited throttling before drbd_rs_begin_io may stall the resync
	 * "forever", throttling after drbd_rs_begin_io will lock that extent
	 * for application writes for the same time.  For now, just throttle
	 * here, where the rest of the code expects the receiver to sleep for
	 * a while, anyways.
	 */

	/* Throttle before drbd_rs_begin_io, as that locks out application IO;
	 * this defers syncer requests for some time, before letting at least
	 * on request through.  The resync controller on the receiving side
	 * will adapt to the incoming rate accordingly.
	 *
	 * We cannot throttle here if remote is Primary/SyncTarget:
	 * we would also throttle its application reads.
	 * In that case, throttling is done on the SyncTarget only.
	 */
	if (mdev->state.peer != R_PRIMARY && drbd_rs_should_slow_down(mdev, sector))
		schedule_timeout_uninterruptible(HZ/10);
	if (drbd_rs_begin_io(mdev, sector))
		goto out_free_e;

submit_for_resync:
	atomic_add(size >> 9, &mdev->rs_sect_ev);

submit:
	inc_unacked(mdev);
	spin_lock_irq(&mdev->tconn->req_lock);
	list_add_tail(&peer_req->w.list, &mdev->read_ee);
	spin_unlock_irq(&mdev->tconn->req_lock);

	if (drbd_submit_peer_request(mdev, peer_req, READ, fault_type) == 0)
		return 0;

	/* don't care for the reason here */
	dev_err(DEV, "submit failed, triggering re-connect\n");
	spin_lock_irq(&mdev->tconn->req_lock);
	list_del(&peer_req->w.list);
	spin_unlock_irq(&mdev->tconn->req_lock);
	/* no drbd_rs_complete_io(), we are dropping the connection anyways */

out_free_e:
	put_ldev(mdev);
	drbd_free_peer_req(mdev, peer_req);
	return -EIO;
}

STATIC int drbd_asb_recover_0p(struct drbd_conf *mdev) __must_hold(local)
{
	int self, peer, rv = -100;
	unsigned long ch_self, ch_peer;
	enum drbd_after_sb_p after_sb_0p;

	self = mdev->ldev->md.uuid[UI_BITMAP] & 1;
	peer = mdev->p_uuid[UI_BITMAP] & 1;

	ch_peer = mdev->p_uuid[UI_SIZE];
	ch_self = mdev->comm_bm_set;

	rcu_read_lock();
	after_sb_0p = rcu_dereference(mdev->tconn->net_conf)->after_sb_0p;
	rcu_read_unlock();
	switch (after_sb_0p) {
	case ASB_CONSENSUS:
	case ASB_DISCARD_SECONDARY:
	case ASB_CALL_HELPER:
	case ASB_VIOLENTLY:
		dev_err(DEV, "Configuration error.\n");
		break;
	case ASB_DISCONNECT:
		break;
	case ASB_DISCARD_YOUNGER_PRI:
		if (self == 0 && peer == 1) {
			rv = -1;
			break;
		}
		if (self == 1 && peer == 0) {
			rv =  1;
			break;
		}
		/* Else fall through to one of the other strategies... */
	case ASB_DISCARD_OLDER_PRI:
		if (self == 0 && peer == 1) {
			rv = 1;
			break;
		}
		if (self == 1 && peer == 0) {
			rv = -1;
			break;
		}
		/* Else fall through to one of the other strategies... */
		dev_warn(DEV, "Discard younger/older primary did not find a decision\n"
		     "Using discard-least-changes instead\n");
	case ASB_DISCARD_ZERO_CHG:
		if (ch_peer == 0 && ch_self == 0) {
			rv = test_bit(DISCARD_CONCURRENT, &mdev->tconn->flags)
				? -1 : 1;
			break;
		} else {
			if (ch_peer == 0) { rv =  1; break; }
			if (ch_self == 0) { rv = -1; break; }
		}
		if (after_sb_0p == ASB_DISCARD_ZERO_CHG)
			break;
	case ASB_DISCARD_LEAST_CHG:
		if	(ch_self < ch_peer)
			rv = -1;
		else if (ch_self > ch_peer)
			rv =  1;
		else /* ( ch_self == ch_peer ) */
		     /* Well, then use something else. */
			rv = test_bit(DISCARD_CONCURRENT, &mdev->tconn->flags)
				? -1 : 1;
		break;
	case ASB_DISCARD_LOCAL:
		rv = -1;
		break;
	case ASB_DISCARD_REMOTE:
		rv =  1;
	}

	return rv;
}

STATIC int drbd_asb_recover_1p(struct drbd_conf *mdev) __must_hold(local)
{
	int hg, rv = -100;
	enum drbd_after_sb_p after_sb_1p;

	rcu_read_lock();
	after_sb_1p = rcu_dereference(mdev->tconn->net_conf)->after_sb_1p;
	rcu_read_unlock();
	switch (after_sb_1p) {
	case ASB_DISCARD_YOUNGER_PRI:
	case ASB_DISCARD_OLDER_PRI:
	case ASB_DISCARD_LEAST_CHG:
	case ASB_DISCARD_LOCAL:
	case ASB_DISCARD_REMOTE:
	case ASB_DISCARD_ZERO_CHG:
		dev_err(DEV, "Configuration error.\n");
		break;
	case ASB_DISCONNECT:
		break;
	case ASB_CONSENSUS:
		hg = drbd_asb_recover_0p(mdev);
		if (hg == -1 && mdev->state.role == R_SECONDARY)
			rv = hg;
		if (hg == 1  && mdev->state.role == R_PRIMARY)
			rv = hg;
		break;
	case ASB_VIOLENTLY:
		rv = drbd_asb_recover_0p(mdev);
		break;
	case ASB_DISCARD_SECONDARY:
		return mdev->state.role == R_PRIMARY ? 1 : -1;
	case ASB_CALL_HELPER:
		hg = drbd_asb_recover_0p(mdev);
		if (hg == -1 && mdev->state.role == R_PRIMARY) {
			enum drbd_state_rv rv2;

			drbd_set_role(mdev, R_SECONDARY, 0);
			 /* drbd_change_state() does not sleep while in SS_IN_TRANSIENT_STATE,
			  * we might be here in C_WF_REPORT_PARAMS which is transient.
			  * we do not need to wait for the after state change work either. */
			rv2 = drbd_change_state(mdev, CS_VERBOSE, NS(role, R_SECONDARY));
			if (rv2 != SS_SUCCESS) {
				drbd_khelper(mdev, "pri-lost-after-sb");
			} else {
				dev_warn(DEV, "Successfully gave up primary role.\n");
				rv = hg;
			}
		} else
			rv = hg;
	}

	return rv;
}

STATIC int drbd_asb_recover_2p(struct drbd_conf *mdev) __must_hold(local)
{
	int hg, rv = -100;
	enum drbd_after_sb_p after_sb_2p;

	rcu_read_lock();
	after_sb_2p = rcu_dereference(mdev->tconn->net_conf)->after_sb_2p;
	rcu_read_unlock();
	switch (after_sb_2p) {
	case ASB_DISCARD_YOUNGER_PRI:
	case ASB_DISCARD_OLDER_PRI:
	case ASB_DISCARD_LEAST_CHG:
	case ASB_DISCARD_LOCAL:
	case ASB_DISCARD_REMOTE:
	case ASB_CONSENSUS:
	case ASB_DISCARD_SECONDARY:
	case ASB_DISCARD_ZERO_CHG:
		dev_err(DEV, "Configuration error.\n");
		break;
	case ASB_VIOLENTLY:
		rv = drbd_asb_recover_0p(mdev);
		break;
	case ASB_DISCONNECT:
		break;
	case ASB_CALL_HELPER:
		hg = drbd_asb_recover_0p(mdev);
		if (hg == -1) {
			enum drbd_state_rv rv2;

			 /* drbd_change_state() does not sleep while in SS_IN_TRANSIENT_STATE,
			  * we might be here in C_WF_REPORT_PARAMS which is transient.
			  * we do not need to wait for the after state change work either. */
			rv2 = drbd_change_state(mdev, CS_VERBOSE, NS(role, R_SECONDARY));
			if (rv2 != SS_SUCCESS) {
				drbd_khelper(mdev, "pri-lost-after-sb");
			} else {
				dev_warn(DEV, "Successfully gave up primary role.\n");
				rv = hg;
			}
		} else
			rv = hg;
	}

	return rv;
}

STATIC void drbd_uuid_dump(struct drbd_conf *mdev, char *text, u64 *uuid,
			   u64 bits, u64 flags)
{
	if (!uuid) {
		dev_info(DEV, "%s uuid info vanished while I was looking!\n", text);
		return;
	}
	dev_info(DEV, "%s %016llX:%016llX:%016llX:%016llX bits:%llu flags:%llX\n",
	     text,
	     (unsigned long long)uuid[UI_CURRENT],
	     (unsigned long long)uuid[UI_BITMAP],
	     (unsigned long long)uuid[UI_HISTORY_START],
	     (unsigned long long)uuid[UI_HISTORY_END],
	     (unsigned long long)bits,
	     (unsigned long long)flags);
}

/*
  100	after split brain try auto recover
    2	C_SYNC_SOURCE set BitMap
    1	C_SYNC_SOURCE use BitMap
    0	no Sync
   -1	C_SYNC_TARGET use BitMap
   -2	C_SYNC_TARGET set BitMap
 -100	after split brain, disconnect
-1000	unrelated data
-1091   requires proto 91
-1096   requires proto 96
 */
STATIC int drbd_uuid_compare(struct drbd_conf *mdev, int *rule_nr) __must_hold(local)
{
	u64 self, peer;
	int i, j;

	self = mdev->ldev->md.uuid[UI_CURRENT] & ~((u64)1);
	peer = mdev->p_uuid[UI_CURRENT] & ~((u64)1);

	*rule_nr = 10;
	if (self == UUID_JUST_CREATED && peer == UUID_JUST_CREATED)
		return 0;

	*rule_nr = 20;
	if ((self == UUID_JUST_CREATED || self == (u64)0) &&
	     peer != UUID_JUST_CREATED)
		return -2;

	*rule_nr = 30;
	if (self != UUID_JUST_CREATED &&
	    (peer == UUID_JUST_CREATED || peer == (u64)0))
		return 2;

	if (self == peer) {
		int rct, dc; /* roles at crash time */

		if (mdev->p_uuid[UI_BITMAP] == (u64)0 && mdev->ldev->md.uuid[UI_BITMAP] != (u64)0) {

			if (mdev->tconn->agreed_pro_version < 91)
				return -1091;

			if ((mdev->ldev->md.uuid[UI_BITMAP] & ~((u64)1)) == (mdev->p_uuid[UI_HISTORY_START] & ~((u64)1)) &&
			    (mdev->ldev->md.uuid[UI_HISTORY_START] & ~((u64)1)) == (mdev->p_uuid[UI_HISTORY_START + 1] & ~((u64)1))) {
				dev_info(DEV, "was SyncSource, missed the resync finished event, corrected myself:\n");
				drbd_uuid_set_bm(mdev, 0UL);

				drbd_uuid_dump(mdev, "self", mdev->ldev->md.uuid,
					       mdev->state.disk >= D_NEGOTIATING ? drbd_bm_total_weight(mdev) : 0, 0);
				*rule_nr = 34;
			} else {
				dev_info(DEV, "was SyncSource (peer failed to write sync_uuid)\n");
				*rule_nr = 36;
			}

			return 1;
		}

		if (mdev->ldev->md.uuid[UI_BITMAP] == (u64)0 && mdev->p_uuid[UI_BITMAP] != (u64)0) {

			if (mdev->tconn->agreed_pro_version < 91)
				return -1091;

			if ((mdev->ldev->md.uuid[UI_HISTORY_START] & ~((u64)1)) == (mdev->p_uuid[UI_BITMAP] & ~((u64)1)) &&
			    (mdev->ldev->md.uuid[UI_HISTORY_START + 1] & ~((u64)1)) == (mdev->p_uuid[UI_HISTORY_START] & ~((u64)1))) {
				dev_info(DEV, "was SyncTarget, peer missed the resync finished event, corrected peer:\n");

				mdev->p_uuid[UI_HISTORY_START + 1] = mdev->p_uuid[UI_HISTORY_START];
				mdev->p_uuid[UI_HISTORY_START] = mdev->p_uuid[UI_BITMAP];
				mdev->p_uuid[UI_BITMAP] = 0UL;

				drbd_uuid_dump(mdev, "peer", mdev->p_uuid, mdev->p_uuid[UI_SIZE], mdev->p_uuid[UI_FLAGS]);
				*rule_nr = 35;
			} else {
				dev_info(DEV, "was SyncTarget (failed to write sync_uuid)\n");
				*rule_nr = 37;
			}

			return -1;
		}

		/* Common power [off|failure] */
		rct = (test_bit(CRASHED_PRIMARY, &mdev->flags) ? 1 : 0) +
			(mdev->p_uuid[UI_FLAGS] & 2);
		/* lowest bit is set when we were primary,
		 * next bit (weight 2) is set when peer was primary */
		*rule_nr = 40;

		switch (rct) {
		case 0: /* !self_pri && !peer_pri */ return 0;
		case 1: /*  self_pri && !peer_pri */ return 1;
		case 2: /* !self_pri &&  peer_pri */ return -1;
		case 3: /*  self_pri &&  peer_pri */
			dc = test_bit(DISCARD_CONCURRENT, &mdev->tconn->flags);
			return dc ? -1 : 1;
		}
	}

	*rule_nr = 50;
	peer = mdev->p_uuid[UI_BITMAP] & ~((u64)1);
	if (self == peer)
		return -1;

	*rule_nr = 51;
	peer = mdev->p_uuid[UI_HISTORY_START] & ~((u64)1);
	if (self == peer) {
		if (mdev->tconn->agreed_pro_version < 96 ?
		    (mdev->ldev->md.uuid[UI_HISTORY_START] & ~((u64)1)) ==
		    (mdev->p_uuid[UI_HISTORY_START + 1] & ~((u64)1)) :
		    peer + UUID_NEW_BM_OFFSET == (mdev->p_uuid[UI_BITMAP] & ~((u64)1))) {
			/* The last P_SYNC_UUID did not get though. Undo the last start of
			   resync as sync source modifications of the peer's UUIDs. */

			if (mdev->tconn->agreed_pro_version < 91)
				return -1091;

			mdev->p_uuid[UI_BITMAP] = mdev->p_uuid[UI_HISTORY_START];
			mdev->p_uuid[UI_HISTORY_START] = mdev->p_uuid[UI_HISTORY_START + 1];

			dev_info(DEV, "Did not got last syncUUID packet, corrected:\n");
			drbd_uuid_dump(mdev, "peer", mdev->p_uuid, mdev->p_uuid[UI_SIZE], mdev->p_uuid[UI_FLAGS]);

			return -1;
		}
	}

	*rule_nr = 60;
	self = mdev->ldev->md.uuid[UI_CURRENT] & ~((u64)1);
	for (i = UI_HISTORY_START; i <= UI_HISTORY_END; i++) {
		peer = mdev->p_uuid[i] & ~((u64)1);
		if (self == peer)
			return -2;
	}

	*rule_nr = 70;
	self = mdev->ldev->md.uuid[UI_BITMAP] & ~((u64)1);
	peer = mdev->p_uuid[UI_CURRENT] & ~((u64)1);
	if (self == peer)
		return 1;

	*rule_nr = 71;
	self = mdev->ldev->md.uuid[UI_HISTORY_START] & ~((u64)1);
	if (self == peer) {
		if (mdev->tconn->agreed_pro_version < 96 ?
		    (mdev->ldev->md.uuid[UI_HISTORY_START + 1] & ~((u64)1)) ==
		    (mdev->p_uuid[UI_HISTORY_START] & ~((u64)1)) :
		    self + UUID_NEW_BM_OFFSET == (mdev->ldev->md.uuid[UI_BITMAP] & ~((u64)1))) {
			/* The last P_SYNC_UUID did not get though. Undo the last start of
			   resync as sync source modifications of our UUIDs. */

			if (mdev->tconn->agreed_pro_version < 91)
				return -1091;

			_drbd_uuid_set(mdev, UI_BITMAP, mdev->ldev->md.uuid[UI_HISTORY_START]);
			_drbd_uuid_set(mdev, UI_HISTORY_START, mdev->ldev->md.uuid[UI_HISTORY_START + 1]);

			dev_info(DEV, "Last syncUUID did not get through, corrected:\n");
			drbd_uuid_dump(mdev, "self", mdev->ldev->md.uuid,
				       mdev->state.disk >= D_NEGOTIATING ? drbd_bm_total_weight(mdev) : 0, 0);

			return 1;
		}
	}


	*rule_nr = 80;
	peer = mdev->p_uuid[UI_CURRENT] & ~((u64)1);
	for (i = UI_HISTORY_START; i <= UI_HISTORY_END; i++) {
		self = mdev->ldev->md.uuid[i] & ~((u64)1);
		if (self == peer)
			return 2;
	}

	*rule_nr = 90;
	self = mdev->ldev->md.uuid[UI_BITMAP] & ~((u64)1);
	peer = mdev->p_uuid[UI_BITMAP] & ~((u64)1);
	if (self == peer && self != ((u64)0))
		return 100;

	*rule_nr = 100;
	for (i = UI_HISTORY_START; i <= UI_HISTORY_END; i++) {
		self = mdev->ldev->md.uuid[i] & ~((u64)1);
		for (j = UI_HISTORY_START; j <= UI_HISTORY_END; j++) {
			peer = mdev->p_uuid[j] & ~((u64)1);
			if (self == peer)
				return -100;
		}
	}

	return -1000;
}

/* drbd_sync_handshake() returns the new conn state on success, or
   CONN_MASK (-1) on failure.
 */
STATIC enum drbd_conns drbd_sync_handshake(struct drbd_conf *mdev, enum drbd_role peer_role,
					   enum drbd_disk_state peer_disk) __must_hold(local)
{
	enum drbd_conns rv = C_MASK;
	enum drbd_disk_state mydisk;
	struct net_conf *nc;
	int hg, rule_nr, rr_conflict, tentative;

	mydisk = mdev->state.disk;
	if (mydisk == D_NEGOTIATING)
		mydisk = mdev->new_state_tmp.disk;

	dev_info(DEV, "drbd_sync_handshake:\n");
	drbd_uuid_dump(mdev, "self", mdev->ldev->md.uuid, mdev->comm_bm_set, 0);
	drbd_uuid_dump(mdev, "peer", mdev->p_uuid,
		       mdev->p_uuid[UI_SIZE], mdev->p_uuid[UI_FLAGS]);

	hg = drbd_uuid_compare(mdev, &rule_nr);

	dev_info(DEV, "uuid_compare()=%d by rule %d\n", hg, rule_nr);

	if (hg == -1000) {
		dev_alert(DEV, "Unrelated data, aborting!\n");
		return C_MASK;
	}
	if (hg < -1000) {
		dev_alert(DEV, "To resolve this both sides have to support at least protocol %d\n", -hg - 1000);
		return C_MASK;
	}

	if    ((mydisk == D_INCONSISTENT && peer_disk > D_INCONSISTENT) ||
	    (peer_disk == D_INCONSISTENT && mydisk    > D_INCONSISTENT)) {
		int f = (hg == -100) || abs(hg) == 2;
		hg = mydisk > D_INCONSISTENT ? 1 : -1;
		if (f)
			hg = hg*2;
		dev_info(DEV, "Becoming sync %s due to disk states.\n",
		     hg > 0 ? "source" : "target");
	}

	if (abs(hg) == 100)
		drbd_khelper(mdev, "initial-split-brain");

	rcu_read_lock();
	nc = rcu_dereference(mdev->tconn->net_conf);

	if (hg == 100 || (hg == -100 && nc->always_asbp)) {
		int pcount = (mdev->state.role == R_PRIMARY)
			   + (peer_role == R_PRIMARY);
		int forced = (hg == -100);

		switch (pcount) {
		case 0:
			hg = drbd_asb_recover_0p(mdev);
			break;
		case 1:
			hg = drbd_asb_recover_1p(mdev);
			break;
		case 2:
			hg = drbd_asb_recover_2p(mdev);
			break;
		}
		if (abs(hg) < 100) {
			dev_warn(DEV, "Split-Brain detected, %d primaries, "
			     "automatically solved. Sync from %s node\n",
			     pcount, (hg < 0) ? "peer" : "this");
			if (forced) {
				dev_warn(DEV, "Doing a full sync, since"
				     " UUIDs where ambiguous.\n");
				hg = hg*2;
			}
		}
	}

	if (hg == -100) {
		if (test_bit(DISCARD_MY_DATA, &mdev->flags) && !(mdev->p_uuid[UI_FLAGS]&1))
			hg = -1;
		if (!test_bit(DISCARD_MY_DATA, &mdev->flags) && (mdev->p_uuid[UI_FLAGS]&1))
			hg = 1;

		if (abs(hg) < 100)
			dev_warn(DEV, "Split-Brain detected, manually solved. "
			     "Sync from %s node\n",
			     (hg < 0) ? "peer" : "this");
	}
	rr_conflict = nc->rr_conflict;
	tentative = nc->tentative;
	rcu_read_unlock();

	if (hg == -100) {
		/* FIXME this log message is not correct if we end up here
		 * after an attempted attach on a diskless node.
		 * We just refuse to attach -- well, we drop the "connection"
		 * to that disk, in a way... */
		dev_alert(DEV, "Split-Brain detected but unresolved, dropping connection!\n");
		drbd_khelper(mdev, "split-brain");
		return C_MASK;
	}

	if (hg > 0 && mydisk <= D_INCONSISTENT) {
		dev_err(DEV, "I shall become SyncSource, but I am inconsistent!\n");
		return C_MASK;
	}

	if (hg < 0 && /* by intention we do not use mydisk here. */
	    mdev->state.role == R_PRIMARY && mdev->state.disk >= D_CONSISTENT) {
		switch (rr_conflict) {
		case ASB_CALL_HELPER:
			drbd_khelper(mdev, "pri-lost");
			/* fall through */
		case ASB_DISCONNECT:
			dev_err(DEV, "I shall become SyncTarget, but I am primary!\n");
			return C_MASK;
		case ASB_VIOLENTLY:
			dev_warn(DEV, "Becoming SyncTarget, violating the stable-data"
			     "assumption\n");
		}
	}

	if (tentative || test_bit(CONN_DRY_RUN, &mdev->tconn->flags)) {
		if (hg == 0)
			dev_info(DEV, "dry-run connect: No resync, would become Connected immediately.\n");
		else
			dev_info(DEV, "dry-run connect: Would become %s, doing a %s resync.",
				 drbd_conn_str(hg > 0 ? C_SYNC_SOURCE : C_SYNC_TARGET),
				 abs(hg) >= 2 ? "full" : "bit-map based");
		return C_MASK;
	}

	if (abs(hg) >= 2) {
		dev_info(DEV, "Writing the whole bitmap, full sync required after drbd_sync_handshake.\n");
		if (drbd_bitmap_io(mdev, &drbd_bmio_set_n_write, "set_n_write from sync_handshake",
					BM_LOCKED_SET_ALLOWED))
			return C_MASK;
	}

	if (hg > 0) { /* become sync source. */
		rv = C_WF_BITMAP_S;
	} else if (hg < 0) { /* become sync target */
		rv = C_WF_BITMAP_T;
	} else {
		rv = C_CONNECTED;
		if (drbd_bm_total_weight(mdev)) {
			dev_info(DEV, "No resync, but %lu bits in bitmap!\n",
			     drbd_bm_total_weight(mdev));
		}
	}

	return rv;
}

STATIC enum drbd_after_sb_p convert_after_sb(enum drbd_after_sb_p peer)
{
	/* ASB_DISCARD_REMOTE - ASB_DISCARD_LOCAL is valid */
	if (peer == ASB_DISCARD_REMOTE)
		return ASB_DISCARD_LOCAL;

	/* any other things with ASB_DISCARD_REMOTE or ASB_DISCARD_LOCAL are invalid */
	if (peer == ASB_DISCARD_LOCAL)
		return ASB_DISCARD_REMOTE;

	/* everything else is valid if they are equal on both sides. */
	return peer;
}

STATIC int receive_protocol(struct drbd_tconn *tconn, struct packet_info *pi)
{
	struct p_protocol *p = pi->data;
	enum drbd_after_sb_p p_after_sb_0p, p_after_sb_1p, p_after_sb_2p;
	int p_proto, p_discard_my_data, p_two_primaries, cf;
	struct net_conf *nc, *old_net_conf, *new_net_conf = NULL;
	char integrity_alg[SHARED_SECRET_MAX] = "";
	struct crypto_hash *peer_integrity_tfm = NULL;
	void *int_dig_in = NULL, *int_dig_vv = NULL;

	p_proto		= be32_to_cpu(p->protocol);
	p_after_sb_0p	= be32_to_cpu(p->after_sb_0p);
	p_after_sb_1p	= be32_to_cpu(p->after_sb_1p);
	p_after_sb_2p	= be32_to_cpu(p->after_sb_2p);
	p_two_primaries = be32_to_cpu(p->two_primaries);
	cf		= be32_to_cpu(p->conn_flags);
	p_discard_my_data = cf & CF_DISCARD_MY_DATA;

	if (tconn->agreed_pro_version >= 87) {
		int err;

		if (pi->size > sizeof(integrity_alg))
			return -EIO;
		err = drbd_recv_all(tconn, integrity_alg, pi->size);
		if (err)
			return err;
		integrity_alg[SHARED_SECRET_MAX - 1] = 0;
	}

	if (pi->cmd != P_PROTOCOL_UPDATE) {
		clear_bit(CONN_DRY_RUN, &tconn->flags);

		if (cf & CF_DRY_RUN)
			set_bit(CONN_DRY_RUN, &tconn->flags);

		rcu_read_lock();
		nc = rcu_dereference(tconn->net_conf);

		if (p_proto != nc->wire_protocol) {
			conn_err(tconn, "incompatible %s settings\n", "protocol");
			goto disconnect_rcu_unlock;
		}

		if (convert_after_sb(p_after_sb_0p) != nc->after_sb_0p) {
			conn_err(tconn, "incompatible %s settings\n", "after-sb-0pri");
			goto disconnect_rcu_unlock;
		}

		if (convert_after_sb(p_after_sb_1p) != nc->after_sb_1p) {
			conn_err(tconn, "incompatible %s settings\n", "after-sb-1pri");
			goto disconnect_rcu_unlock;
		}

		if (convert_after_sb(p_after_sb_2p) != nc->after_sb_2p) {
			conn_err(tconn, "incompatible %s settings\n", "after-sb-2pri");
			goto disconnect_rcu_unlock;
		}

		if (p_discard_my_data && nc->discard_my_data) {
			conn_err(tconn, "incompatible %s settings\n", "discard-my-data");
			goto disconnect_rcu_unlock;
		}

		if (p_two_primaries != nc->two_primaries) {
			conn_err(tconn, "incompatible %s settings\n", "allow-two-primaries");
			goto disconnect_rcu_unlock;
		}

		if (strcmp(integrity_alg, nc->integrity_alg)) {
			conn_err(tconn, "incompatible %s settings\n", "data-integrity-alg");
			goto disconnect_rcu_unlock;
		}

		rcu_read_unlock();
	}

	if (integrity_alg[0]) {
		int hash_size;

		/*
		 * We can only change the peer data integrity algorithm
		 * here.  Changing our own data integrity algorithm
		 * requires that we send a P_PROTOCOL_UPDATE packet at
		 * the same time; otherwise, the peer has no way to
		 * tell between which packets the algorithm should
		 * change.
		 */

		peer_integrity_tfm = crypto_alloc_hash(integrity_alg, 0, CRYPTO_ALG_ASYNC);
		if (!peer_integrity_tfm) {
			conn_err(tconn, "peer data-integrity-alg %s not supported\n",
				 integrity_alg);
			goto disconnect;
		}

		hash_size = crypto_hash_digestsize(peer_integrity_tfm);
		int_dig_in = kmalloc(hash_size, GFP_KERNEL);
		int_dig_vv = kmalloc(hash_size, GFP_KERNEL);
		if (!(int_dig_in && int_dig_vv)) {
			conn_err(tconn, "Allocation of buffers for data integrity checking failed\n");
			goto disconnect;
		}
	}

	new_net_conf = kmalloc(sizeof(struct net_conf), GFP_KERNEL);
	if (!new_net_conf) {
		conn_err(tconn, "Allocation of new net_conf failed\n");
		goto disconnect;
	}

	mutex_lock(&tconn->data.mutex);
	mutex_lock(&tconn->conf_update);
	old_net_conf = tconn->net_conf;
	*new_net_conf = *old_net_conf;

	new_net_conf->wire_protocol = p_proto;
	new_net_conf->after_sb_0p = convert_after_sb(p_after_sb_0p);
	new_net_conf->after_sb_1p = convert_after_sb(p_after_sb_1p);
	new_net_conf->after_sb_2p = convert_after_sb(p_after_sb_2p);
	new_net_conf->two_primaries = p_two_primaries;

	rcu_assign_pointer(tconn->net_conf, new_net_conf);
	mutex_unlock(&tconn->conf_update);
	mutex_unlock(&tconn->data.mutex);

	crypto_free_hash(tconn->peer_integrity_tfm);
	kfree(tconn->int_dig_in);
	kfree(tconn->int_dig_vv);
	tconn->peer_integrity_tfm = peer_integrity_tfm;
	tconn->int_dig_in = int_dig_in;
	tconn->int_dig_vv = int_dig_vv;

	if (strcmp(old_net_conf->integrity_alg, integrity_alg))
		conn_info(tconn, "peer data-integrity-alg: %s\n",
			  integrity_alg[0] ? integrity_alg : "(none)");

	synchronize_rcu();
	kfree(old_net_conf);
	return 0;

disconnect_rcu_unlock:
	rcu_read_unlock();
disconnect:
	crypto_free_hash(peer_integrity_tfm);
	kfree(int_dig_in);
	kfree(int_dig_vv);
	conn_request_state(tconn, NS(conn, C_DISCONNECTING), CS_HARD);
	return -EIO;
}

/* helper function
 * input: alg name, feature name
 * return: NULL (alg name was "")
 *         ERR_PTR(error) if something goes wrong
 *         or the crypto hash ptr, if it worked out ok. */
struct crypto_hash *drbd_crypto_alloc_digest_safe(const struct drbd_conf *mdev,
		const char *alg, const char *name)
{
	struct crypto_hash *tfm;

	if (!alg[0])
		return NULL;

	tfm = crypto_alloc_hash(alg, 0, CRYPTO_ALG_ASYNC);
	if (IS_ERR(tfm)) {
		dev_err(DEV, "Can not allocate \"%s\" as %s (reason: %ld)\n",
			alg, name, PTR_ERR(tfm));
		return tfm;
	}
	return tfm;
}

static int ignore_remaining_packet(struct drbd_tconn *tconn, struct packet_info *pi)
{
	void *buffer = tconn->data.rbuf;
	int size = pi->size;

	while (size) {
		int s = min_t(int, size, DRBD_SOCKET_BUFFER_SIZE);
		s = drbd_recv(tconn, buffer, s);
		if (s <= 0) {
			if (s < 0)
				return s;
			break;
		}
		size -= s;
	}
	if (size)
		return -EIO;
	return 0;
}

/*
 * config_unknown_volume  -  device configuration command for unknown volume
 *
 * When a device is added to an existing connection, the node on which the
 * device is added first will send configuration commands to its peer but the
 * peer will not know about the device yet.  It will warn and ignore these
 * commands.  Once the device is added on the second node, the second node will
 * send the same device configuration commands, but in the other direction.
 *
 * (We can also end up here if drbd is misconfigured.)
 */
static int config_unknown_volume(struct drbd_tconn *tconn, struct packet_info *pi)
{
	conn_warn(tconn, "%s packet received for volume %u, which is not configured locally\n",
		  cmdname(pi->cmd), pi->vnr);
	return ignore_remaining_packet(tconn, pi);
}

STATIC int receive_SyncParam(struct drbd_tconn *tconn, struct packet_info *pi)
{
	struct drbd_conf *mdev;
	struct p_rs_param_95 *p;
	unsigned int header_size, data_size, exp_max_sz;
	struct crypto_hash *verify_tfm = NULL;
	struct crypto_hash *csums_tfm = NULL;
	struct net_conf *old_net_conf, *new_net_conf = NULL;
	struct disk_conf *old_disk_conf = NULL, *new_disk_conf = NULL;
	const int apv = tconn->agreed_pro_version;
	struct fifo_buffer *old_plan = NULL, *new_plan = NULL;
	int fifo_size = 0;
	int err;

	mdev = vnr_to_mdev(tconn, pi->vnr);
	if (!mdev)
		return config_unknown_volume(tconn, pi);

	exp_max_sz  = apv <= 87 ? sizeof(struct p_rs_param)
		    : apv == 88 ? sizeof(struct p_rs_param)
					+ SHARED_SECRET_MAX
		    : apv <= 94 ? sizeof(struct p_rs_param_89)
		    : /* apv >= 95 */ sizeof(struct p_rs_param_95);

	if (pi->size > exp_max_sz) {
		dev_err(DEV, "SyncParam packet too long: received %u, expected <= %u bytes\n",
		    pi->size, exp_max_sz);
		return -EIO;
	}

	if (apv <= 88) {
		header_size = sizeof(struct p_rs_param);
		data_size = pi->size - header_size;
	} else if (apv <= 94) {
		header_size = sizeof(struct p_rs_param_89);
		data_size = pi->size - header_size;
		D_ASSERT(data_size == 0);
	} else {
		header_size = sizeof(struct p_rs_param_95);
		data_size = pi->size - header_size;
		D_ASSERT(data_size == 0);
	}

	/* initialize verify_alg and csums_alg */
	p = pi->data;
	memset(p->verify_alg, 0, 2 * SHARED_SECRET_MAX);

	err = drbd_recv_all(mdev->tconn, p, header_size);
	if (err)
		return err;

	mutex_lock(&mdev->tconn->conf_update);
	old_net_conf = mdev->tconn->net_conf;
	if (get_ldev(mdev)) {
		new_disk_conf = kzalloc(sizeof(struct disk_conf), GFP_KERNEL);
		if (!new_disk_conf) {
			put_ldev(mdev);
			mutex_unlock(&mdev->tconn->conf_update);
			dev_err(DEV, "Allocation of new disk_conf failed\n");
			return -ENOMEM;
		}

		old_disk_conf = mdev->ldev->disk_conf;
		*new_disk_conf = *old_disk_conf;

		new_disk_conf->resync_rate = be32_to_cpu(p->resync_rate);
	}

	if (apv >= 88) {
		if (apv == 88) {
<<<<<<< HEAD
			if (data_size > SHARED_SECRET_MAX) {
				dev_err(DEV, "verify-alg too long, "
				    "peer wants %u, accepting only %u byte\n",
						data_size, SHARED_SECRET_MAX);
				err = -EIO;
				goto reconnect;
=======
			if (data_size > SHARED_SECRET_MAX || data_size == 0) {
				dev_err(DEV, "verify-alg of wrong size, "
					"peer wants %u, accepting only up to %u byte\n",
					data_size, SHARED_SECRET_MAX);
				return false;
>>>>>>> 02d3c4dd
			}

			err = drbd_recv_all(mdev->tconn, p->verify_alg, data_size);
			if (err)
				goto reconnect;
			/* we expect NUL terminated string */
			/* but just in case someone tries to be evil */
			D_ASSERT(p->verify_alg[data_size-1] == 0);
			p->verify_alg[data_size-1] = 0;

		} else /* apv >= 89 */ {
			/* we still expect NUL terminated strings */
			/* but just in case someone tries to be evil */
			D_ASSERT(p->verify_alg[SHARED_SECRET_MAX-1] == 0);
			D_ASSERT(p->csums_alg[SHARED_SECRET_MAX-1] == 0);
			p->verify_alg[SHARED_SECRET_MAX-1] = 0;
			p->csums_alg[SHARED_SECRET_MAX-1] = 0;
		}

		if (strcmp(old_net_conf->verify_alg, p->verify_alg)) {
			if (mdev->state.conn == C_WF_REPORT_PARAMS) {
				dev_err(DEV, "Different verify-alg settings. me=\"%s\" peer=\"%s\"\n",
				    old_net_conf->verify_alg, p->verify_alg);
				goto disconnect;
			}
			verify_tfm = drbd_crypto_alloc_digest_safe(mdev,
					p->verify_alg, "verify-alg");
			if (IS_ERR(verify_tfm)) {
				verify_tfm = NULL;
				goto disconnect;
			}
		}

		if (apv >= 89 && strcmp(old_net_conf->csums_alg, p->csums_alg)) {
			if (mdev->state.conn == C_WF_REPORT_PARAMS) {
				dev_err(DEV, "Different csums-alg settings. me=\"%s\" peer=\"%s\"\n",
				    old_net_conf->csums_alg, p->csums_alg);
				goto disconnect;
			}
			csums_tfm = drbd_crypto_alloc_digest_safe(mdev,
					p->csums_alg, "csums-alg");
			if (IS_ERR(csums_tfm)) {
				csums_tfm = NULL;
				goto disconnect;
			}
		}

		if (apv > 94 && new_disk_conf) {
			new_disk_conf->c_plan_ahead = be32_to_cpu(p->c_plan_ahead);
			new_disk_conf->c_delay_target = be32_to_cpu(p->c_delay_target);
			new_disk_conf->c_fill_target = be32_to_cpu(p->c_fill_target);
			new_disk_conf->c_max_rate = be32_to_cpu(p->c_max_rate);

			fifo_size = (new_disk_conf->c_plan_ahead * 10 * SLEEP_TIME) / HZ;
			if (fifo_size != mdev->rs_plan_s->size) {
				new_plan = fifo_alloc(fifo_size);
				if (!new_plan) {
					dev_err(DEV, "kmalloc of fifo_buffer failed");
					put_ldev(mdev);
					goto disconnect;
				}
			}
		}

		if (verify_tfm || csums_tfm) {
			new_net_conf = kzalloc(sizeof(struct net_conf), GFP_KERNEL);
			if (!new_net_conf) {
				dev_err(DEV, "Allocation of new net_conf failed\n");
				goto disconnect;
			}

			*new_net_conf = *old_net_conf;

			if (verify_tfm) {
				strcpy(new_net_conf->verify_alg, p->verify_alg);
				new_net_conf->verify_alg_len = strlen(p->verify_alg) + 1;
				crypto_free_hash(mdev->tconn->verify_tfm);
				mdev->tconn->verify_tfm = verify_tfm;
				dev_info(DEV, "using verify-alg: \"%s\"\n", p->verify_alg);
			}
			if (csums_tfm) {
				strcpy(new_net_conf->csums_alg, p->csums_alg);
				new_net_conf->csums_alg_len = strlen(p->csums_alg) + 1;
				crypto_free_hash(mdev->tconn->csums_tfm);
				mdev->tconn->csums_tfm = csums_tfm;
				dev_info(DEV, "using csums-alg: \"%s\"\n", p->csums_alg);
			}
			rcu_assign_pointer(tconn->net_conf, new_net_conf);
		}
	}

	if (new_disk_conf) {
		rcu_assign_pointer(mdev->ldev->disk_conf, new_disk_conf);
		put_ldev(mdev);
	}

	if (new_plan) {
		old_plan = mdev->rs_plan_s;
		rcu_assign_pointer(mdev->rs_plan_s, new_plan);
	}

	mutex_unlock(&mdev->tconn->conf_update);
	synchronize_rcu();
	if (new_net_conf)
		kfree(old_net_conf);
	kfree(old_disk_conf);
	kfree(old_plan);

	return 0;

reconnect:
	if (new_disk_conf) {
		put_ldev(mdev);
		kfree(new_disk_conf);
	}
	mutex_unlock(&mdev->tconn->conf_update);
	return -EIO;

disconnect:
	kfree(new_plan);
	if (new_disk_conf) {
		put_ldev(mdev);
		kfree(new_disk_conf);
	}
	mutex_unlock(&mdev->tconn->conf_update);
	/* just for completeness: actually not needed,
	 * as this is not reached if csums_tfm was ok. */
	crypto_free_hash(csums_tfm);
	/* but free the verify_tfm again, if csums_tfm did not work out */
	crypto_free_hash(verify_tfm);
	conn_request_state(mdev->tconn, NS(conn, C_DISCONNECTING), CS_HARD);
	return -EIO;
}

STATIC void drbd_setup_order_type(struct drbd_conf *mdev, int peer)
{
	/* sorry, we currently have no working implementation
	 * of distributed TCQ */
}

/* warn if the arguments differ by more than 12.5% */
static void warn_if_differ_considerably(struct drbd_conf *mdev,
	const char *s, sector_t a, sector_t b)
{
	sector_t d;
	if (a == 0 || b == 0)
		return;
	d = (a > b) ? (a - b) : (b - a);
	if (d > (a>>3) || d > (b>>3))
		dev_warn(DEV, "Considerable difference in %s: %llus vs. %llus\n", s,
		     (unsigned long long)a, (unsigned long long)b);
}

STATIC int receive_sizes(struct drbd_tconn *tconn, struct packet_info *pi)
{
	struct drbd_conf *mdev;
	struct p_sizes *p = pi->data;
	enum determine_dev_size dd = unchanged;
	sector_t p_size, p_usize, my_usize;
	int ldsc = 0; /* local disk size changed */
	enum dds_flags ddsf;

	mdev = vnr_to_mdev(tconn, pi->vnr);
	if (!mdev)
		return config_unknown_volume(tconn, pi);

	p_size = be64_to_cpu(p->d_size);
	p_usize = be64_to_cpu(p->u_size);

	/* just store the peer's disk size for now.
	 * we still need to figure out whether we accept that. */
	mdev->p_size = p_size;

	if (get_ldev(mdev)) {
		rcu_read_lock();
		my_usize = rcu_dereference(mdev->ldev->disk_conf)->disk_size;
		rcu_read_unlock();

		warn_if_differ_considerably(mdev, "lower level device sizes",
			   p_size, drbd_get_max_capacity(mdev->ldev));
		warn_if_differ_considerably(mdev, "user requested size",
					    p_usize, my_usize);

		/* if this is the first connect, or an otherwise expected
		 * param exchange, choose the minimum */
		if (mdev->state.conn == C_WF_REPORT_PARAMS)
			p_usize = min_not_zero(my_usize, p_usize);

		/* Never shrink a device with usable data during connect.
		   But allow online shrinking if we are connected. */
		if (drbd_new_dev_size(mdev, mdev->ldev, p_usize, 0) <
		    drbd_get_capacity(mdev->this_bdev) &&
		    mdev->state.disk >= D_OUTDATED &&
		    mdev->state.conn < C_CONNECTED) {
			dev_err(DEV, "The peer's disk size is too small!\n");
			conn_request_state(mdev->tconn, NS(conn, C_DISCONNECTING), CS_HARD);
			put_ldev(mdev);
			return -EIO;
		}

		if (my_usize != p_usize) {
			struct disk_conf *old_disk_conf, *new_disk_conf = NULL;

			new_disk_conf = kzalloc(sizeof(struct disk_conf), GFP_KERNEL);
			if (!new_disk_conf) {
				dev_err(DEV, "Allocation of new disk_conf failed\n");
				put_ldev(mdev);
				return -ENOMEM;
			}

			mutex_lock(&mdev->tconn->conf_update);
			old_disk_conf = mdev->ldev->disk_conf;
			*new_disk_conf = *old_disk_conf;
			new_disk_conf->disk_size = p_usize;

			rcu_assign_pointer(mdev->ldev->disk_conf, new_disk_conf);
			mutex_unlock(&mdev->tconn->conf_update);
			synchronize_rcu();
			kfree(old_disk_conf);

			dev_info(DEV, "Peer sets u_size to %lu sectors\n",
				 (unsigned long)my_usize);
		}

		put_ldev(mdev);
	}

	ddsf = be16_to_cpu(p->dds_flags);
	if (get_ldev(mdev)) {
		dd = drbd_determine_dev_size(mdev, ddsf);
		put_ldev(mdev);
		if (dd == dev_size_error)
			return -EIO;
		drbd_md_sync(mdev);
	} else {
		/* I am diskless, need to accept the peer's size. */
		drbd_set_my_capacity(mdev, p_size);
	}

	mdev->peer_max_bio_size = be32_to_cpu(p->max_bio_size);
	drbd_reconsider_max_bio_size(mdev);

	if (get_ldev(mdev)) {
		if (mdev->ldev->known_size != drbd_get_capacity(mdev->ldev->backing_bdev)) {
			mdev->ldev->known_size = drbd_get_capacity(mdev->ldev->backing_bdev);
			ldsc = 1;
		}

		drbd_setup_order_type(mdev, be16_to_cpu(p->queue_order_type));
		put_ldev(mdev);
	}

	if (mdev->state.conn > C_WF_REPORT_PARAMS) {
		if (be64_to_cpu(p->c_size) !=
		    drbd_get_capacity(mdev->this_bdev) || ldsc) {
			/* we have different sizes, probably peer
			 * needs to know my new size... */
			drbd_send_sizes(mdev, 0, ddsf);
		}
		if (test_and_clear_bit(RESIZE_PENDING, &mdev->flags) ||
		    (dd == grew && mdev->state.conn == C_CONNECTED)) {
			if (mdev->state.pdsk >= D_INCONSISTENT &&
			    mdev->state.disk >= D_INCONSISTENT) {
				if (ddsf & DDSF_NO_RESYNC)
					dev_info(DEV, "Resync of new storage suppressed with --assume-clean\n");
				else
					resync_after_online_grow(mdev);
			} else
				set_bit(RESYNC_AFTER_NEG, &mdev->flags);
		}
	}

	return 0;
}

STATIC int receive_uuids(struct drbd_tconn *tconn, struct packet_info *pi)
{
	struct drbd_conf *mdev;
	struct p_uuids *p = pi->data;
	u64 *p_uuid;
	int i, updated_uuids = 0;

	mdev = vnr_to_mdev(tconn, pi->vnr);
	if (!mdev)
		return config_unknown_volume(tconn, pi);

	p_uuid = kmalloc(sizeof(u64)*UI_EXTENDED_SIZE, GFP_NOIO);

	for (i = UI_CURRENT; i < UI_EXTENDED_SIZE; i++)
		p_uuid[i] = be64_to_cpu(p->uuid[i]);

	kfree(mdev->p_uuid);
	mdev->p_uuid = p_uuid;

	if (mdev->state.conn < C_CONNECTED &&
	    mdev->state.disk < D_INCONSISTENT &&
	    mdev->state.role == R_PRIMARY &&
	    (mdev->ed_uuid & ~((u64)1)) != (p_uuid[UI_CURRENT] & ~((u64)1))) {
		dev_err(DEV, "Can only connect to data with current UUID=%016llX\n",
		    (unsigned long long)mdev->ed_uuid);
		conn_request_state(mdev->tconn, NS(conn, C_DISCONNECTING), CS_HARD);
		return -EIO;
	}

	if (get_ldev(mdev)) {
		int skip_initial_sync =
			mdev->state.conn == C_CONNECTED &&
			mdev->tconn->agreed_pro_version >= 90 &&
			mdev->ldev->md.uuid[UI_CURRENT] == UUID_JUST_CREATED &&
			(p_uuid[UI_FLAGS] & 8);
		if (skip_initial_sync) {
			dev_info(DEV, "Accepted new current UUID, preparing to skip initial sync\n");
			drbd_bitmap_io(mdev, &drbd_bmio_clear_n_write,
					"clear_n_write from receive_uuids",
					BM_LOCKED_TEST_ALLOWED);
			_drbd_uuid_set(mdev, UI_CURRENT, p_uuid[UI_CURRENT]);
			_drbd_uuid_set(mdev, UI_BITMAP, 0);
			_drbd_set_state(_NS2(mdev, disk, D_UP_TO_DATE, pdsk, D_UP_TO_DATE),
					CS_VERBOSE, NULL);
			drbd_md_sync(mdev);
			updated_uuids = 1;
		}
		put_ldev(mdev);
	} else if (mdev->state.disk < D_INCONSISTENT &&
		   mdev->state.role == R_PRIMARY) {
		/* I am a diskless primary, the peer just created a new current UUID
		   for me. */
		updated_uuids = drbd_set_ed_uuid(mdev, p_uuid[UI_CURRENT]);
	}

	/* Before we test for the disk state, we should wait until an eventually
	   ongoing cluster wide state change is finished. That is important if
	   we are primary and are detaching from our disk. We need to see the
	   new disk state... */
	mutex_lock(mdev->state_mutex);
	mutex_unlock(mdev->state_mutex);
	if (mdev->state.conn >= C_CONNECTED && mdev->state.disk < D_INCONSISTENT)
		updated_uuids |= drbd_set_ed_uuid(mdev, p_uuid[UI_CURRENT]);

	if (updated_uuids)
		drbd_print_uuids(mdev, "receiver updated UUIDs to");

	return 0;
}

/**
 * convert_state() - Converts the peer's view of the cluster state to our point of view
 * @ps:		The state as seen by the peer.
 */
STATIC union drbd_state convert_state(union drbd_state ps)
{
	union drbd_state ms;

	static enum drbd_conns c_tab[] = {
		[C_WF_REPORT_PARAMS] = C_WF_REPORT_PARAMS,
		[C_CONNECTED] = C_CONNECTED,

		[C_STARTING_SYNC_S] = C_STARTING_SYNC_T,
		[C_STARTING_SYNC_T] = C_STARTING_SYNC_S,
		[C_DISCONNECTING] = C_TEAR_DOWN, /* C_NETWORK_FAILURE, */
		[C_VERIFY_S]       = C_VERIFY_T,
		[C_MASK]   = C_MASK,
	};

	ms.i = ps.i;

	ms.conn = c_tab[ps.conn];
	ms.peer = ps.role;
	ms.role = ps.peer;
	ms.pdsk = ps.disk;
	ms.disk = ps.pdsk;
	ms.peer_isp = (ps.aftr_isp | ps.user_isp);

	return ms;
}

STATIC int receive_req_state(struct drbd_tconn *tconn, struct packet_info *pi)
{
	struct drbd_conf *mdev;
	struct p_req_state *p = pi->data;
	union drbd_state mask, val;
	enum drbd_state_rv rv;

	mdev = vnr_to_mdev(tconn, pi->vnr);
	if (!mdev)
		return -EIO;

	mask.i = be32_to_cpu(p->mask);
	val.i = be32_to_cpu(p->val);

	if (test_bit(DISCARD_CONCURRENT, &mdev->tconn->flags) &&
	    mutex_is_locked(mdev->state_mutex)) {
		drbd_send_sr_reply(mdev, SS_CONCURRENT_ST_CHG);
		return 0;
	}

	mask = convert_state(mask);
	val = convert_state(val);

	rv = drbd_change_state(mdev, CS_VERBOSE, mask, val);
	drbd_send_sr_reply(mdev, rv);

	drbd_md_sync(mdev);

	return 0;
}

STATIC int receive_req_conn_state(struct drbd_tconn *tconn, struct packet_info *pi)
{
	struct p_req_state *p = pi->data;
	union drbd_state mask, val;
	enum drbd_state_rv rv;

	mask.i = be32_to_cpu(p->mask);
	val.i = be32_to_cpu(p->val);

	if (test_bit(DISCARD_CONCURRENT, &tconn->flags) &&
	    mutex_is_locked(&tconn->cstate_mutex)) {
		conn_send_sr_reply(tconn, SS_CONCURRENT_ST_CHG);
		return 0;
	}

	mask = convert_state(mask);
	val = convert_state(val);

	rv = conn_request_state(tconn, mask, val, CS_VERBOSE | CS_LOCAL_ONLY | CS_IGN_OUTD_FAIL);
	conn_send_sr_reply(tconn, rv);

	return 0;
}

STATIC int receive_state(struct drbd_tconn *tconn, struct packet_info *pi)
{
	struct drbd_conf *mdev;
	struct p_state *p = pi->data;
	union drbd_state os, ns, peer_state;
	enum drbd_disk_state real_peer_disk;
	enum chg_state_flags cs_flags;
	int rv;

	mdev = vnr_to_mdev(tconn, pi->vnr);
	if (!mdev)
		return config_unknown_volume(tconn, pi);

	peer_state.i = be32_to_cpu(p->state);

	real_peer_disk = peer_state.disk;
	if (peer_state.disk == D_NEGOTIATING) {
		real_peer_disk = mdev->p_uuid[UI_FLAGS] & 4 ? D_INCONSISTENT : D_CONSISTENT;
		dev_info(DEV, "real peer disk state = %s\n", drbd_disk_str(real_peer_disk));
	}

	spin_lock_irq(&mdev->tconn->req_lock);
 retry:
	os = ns = drbd_read_state(mdev);
	spin_unlock_irq(&mdev->tconn->req_lock);

	/* If some other part of the code (asender thread, timeout)
	 * already decided to close the connection again,
	 * we must not "re-establish" it here. */
	if (os.conn <= C_TEAR_DOWN)
		return false;

	/* If this is the "end of sync" confirmation, usually the peer disk
	 * transitions from D_INCONSISTENT to D_UP_TO_DATE. For empty (0 bits
	 * set) resync started in PausedSyncT, or if the timing of pause-/
	 * unpause-sync events has been "just right", the peer disk may
	 * transition from D_CONSISTENT to D_UP_TO_DATE as well.
	 */
	if ((os.pdsk == D_INCONSISTENT || os.pdsk == D_CONSISTENT) &&
	    real_peer_disk == D_UP_TO_DATE &&
	    os.conn > C_CONNECTED && os.disk == D_UP_TO_DATE) {
		/* If we are (becoming) SyncSource, but peer is still in sync
		 * preparation, ignore its uptodate-ness to avoid flapping, it
		 * will change to inconsistent once the peer reaches active
		 * syncing states.
		 * It may have changed syncer-paused flags, however, so we
		 * cannot ignore this completely. */
		if (peer_state.conn > C_CONNECTED &&
		    peer_state.conn < C_SYNC_SOURCE)
			real_peer_disk = D_INCONSISTENT;

		/* if peer_state changes to connected at the same time,
		 * it explicitly notifies us that it finished resync.
		 * Maybe we should finish it up, too? */
		else if (os.conn >= C_SYNC_SOURCE &&
			 peer_state.conn == C_CONNECTED) {
			if (drbd_bm_total_weight(mdev) <= mdev->rs_failed)
				drbd_resync_finished(mdev);
			return 0;
		}
	}

	/* peer says his disk is inconsistent, while we think it is uptodate,
	 * and this happens while the peer still thinks we have a sync going on,
	 * but we think we are already done with the sync.
	 * We ignore this to avoid flapping pdsk.
	 * This should not happen, if the peer is a recent version of drbd. */
	if (os.pdsk == D_UP_TO_DATE && real_peer_disk == D_INCONSISTENT &&
	    os.conn == C_CONNECTED && peer_state.conn > C_SYNC_SOURCE)
		real_peer_disk = D_UP_TO_DATE;

	if (ns.conn == C_WF_REPORT_PARAMS)
		ns.conn = C_CONNECTED;

	if (peer_state.conn == C_AHEAD)
		ns.conn = C_BEHIND;

	if (mdev->p_uuid && peer_state.disk >= D_NEGOTIATING &&
	    get_ldev_if_state(mdev, D_NEGOTIATING)) {
		int cr; /* consider resync */

		/* if we established a new connection */
		cr  = (os.conn < C_CONNECTED);
		/* if we had an established connection
		 * and one of the nodes newly attaches a disk */
		cr |= (os.conn == C_CONNECTED &&
		       (peer_state.disk == D_NEGOTIATING ||
			os.disk == D_NEGOTIATING));
		/* if we have both been inconsistent, and the peer has been
		 * forced to be UpToDate with --overwrite-data */
		cr |= test_bit(CONSIDER_RESYNC, &mdev->flags);
		/* if we had been plain connected, and the admin requested to
		 * start a sync by "invalidate" or "invalidate-remote" */
		cr |= (os.conn == C_CONNECTED &&
				(peer_state.conn >= C_STARTING_SYNC_S &&
				 peer_state.conn <= C_WF_BITMAP_T));

		if (cr)
			ns.conn = drbd_sync_handshake(mdev, peer_state.role, real_peer_disk);

		put_ldev(mdev);
		if (ns.conn == C_MASK) {
			ns.conn = C_CONNECTED;
			if (mdev->state.disk == D_NEGOTIATING) {
				drbd_force_state(mdev, NS(disk, D_FAILED));
			} else if (peer_state.disk == D_NEGOTIATING) {
				dev_err(DEV, "Disk attach process on the peer node was aborted.\n");
				peer_state.disk = D_DISKLESS;
				real_peer_disk = D_DISKLESS;
			} else {
				if (test_and_clear_bit(CONN_DRY_RUN, &mdev->tconn->flags))
					return -EIO;
				D_ASSERT(os.conn == C_WF_REPORT_PARAMS);
				conn_request_state(mdev->tconn, NS(conn, C_DISCONNECTING), CS_HARD);
				return -EIO;
			}
		}
	}

	spin_lock_irq(&mdev->tconn->req_lock);
	if (os.i != drbd_read_state(mdev).i)
		goto retry;
	clear_bit(CONSIDER_RESYNC, &mdev->flags);
	ns.peer = peer_state.role;
	ns.pdsk = real_peer_disk;
	ns.peer_isp = (peer_state.aftr_isp | peer_state.user_isp);
	if ((ns.conn == C_CONNECTED || ns.conn == C_WF_BITMAP_S) && ns.disk == D_NEGOTIATING)
		ns.disk = mdev->new_state_tmp.disk;
	cs_flags = CS_VERBOSE + (os.conn < C_CONNECTED && ns.conn >= C_CONNECTED ? 0 : CS_HARD);
	if (ns.pdsk == D_CONSISTENT && drbd_suspended(mdev) && ns.conn == C_CONNECTED && os.conn < C_CONNECTED &&
	    test_bit(NEW_CUR_UUID, &mdev->flags)) {
		/* Do not allow tl_restart(RESEND) for a rebooted peer. We can only allow this
		   for temporal network outages! */
		spin_unlock_irq(&mdev->tconn->req_lock);
		dev_err(DEV, "Aborting Connect, can not thaw IO with an only Consistent peer\n");
		tl_clear(mdev->tconn);
		drbd_uuid_new_current(mdev);
		clear_bit(NEW_CUR_UUID, &mdev->flags);
		conn_request_state(mdev->tconn, NS2(conn, C_PROTOCOL_ERROR, susp, 0), CS_HARD);
		return -EIO;
	}
	rv = _drbd_set_state(mdev, ns, cs_flags, NULL);
	ns = drbd_read_state(mdev);
	spin_unlock_irq(&mdev->tconn->req_lock);

	if (rv < SS_SUCCESS) {
		conn_request_state(mdev->tconn, NS(conn, C_DISCONNECTING), CS_HARD);
		return -EIO;
	}

	if (os.conn > C_WF_REPORT_PARAMS) {
		if (ns.conn > C_CONNECTED && peer_state.conn <= C_CONNECTED &&
		    peer_state.disk != D_NEGOTIATING ) {
			/* we want resync, peer has not yet decided to sync... */
			/* Nowadays only used when forcing a node into primary role and
			   setting its disk to UpToDate with that */
			drbd_send_uuids(mdev);
			drbd_send_current_state(mdev);
		}
	}

	clear_bit(DISCARD_MY_DATA, &mdev->flags);

	drbd_md_sync(mdev); /* update connected indicator, la_size, ... */

	return 0;
}

STATIC int receive_sync_uuid(struct drbd_tconn *tconn, struct packet_info *pi)
{
	struct drbd_conf *mdev;
	struct p_rs_uuid *p = pi->data;

	mdev = vnr_to_mdev(tconn, pi->vnr);
	if (!mdev)
		return -EIO;

	wait_event(mdev->misc_wait,
		   mdev->state.conn == C_WF_SYNC_UUID ||
		   mdev->state.conn == C_BEHIND ||
		   mdev->state.conn < C_CONNECTED ||
		   mdev->state.disk < D_NEGOTIATING);

	/* D_ASSERT( mdev->state.conn == C_WF_SYNC_UUID ); */

	/* Here the _drbd_uuid_ functions are right, current should
	   _not_ be rotated into the history */
	if (get_ldev_if_state(mdev, D_NEGOTIATING)) {
		_drbd_uuid_set(mdev, UI_CURRENT, be64_to_cpu(p->uuid));
		_drbd_uuid_set(mdev, UI_BITMAP, 0UL);

		drbd_print_uuids(mdev, "updated sync uuid");
		drbd_start_resync(mdev, C_SYNC_TARGET);

		put_ldev(mdev);
	} else
		dev_err(DEV, "Ignoring SyncUUID packet!\n");

	return 0;
}

/**
 * receive_bitmap_plain
 *
 * Return 0 when done, 1 when another iteration is needed, and a negative error
 * code upon failure.
 */
static int
receive_bitmap_plain(struct drbd_conf *mdev, unsigned int size,
		     unsigned long *p, struct bm_xfer_ctx *c)
{
	unsigned int data_size = DRBD_SOCKET_BUFFER_SIZE -
				 drbd_header_size(mdev->tconn);
	unsigned int num_words = min_t(size_t, data_size / sizeof(*p),
				       c->bm_words - c->word_offset);
	unsigned int want = num_words * sizeof(*p);
	int err;

	if (want != size) {
		dev_err(DEV, "%s:want (%u) != size (%u)\n", __func__, want, size);
		return -EIO;
	}
	if (want == 0)
		return 0;
	err = drbd_recv_all(mdev->tconn, p, want);
	if (err)
		return err;

	drbd_bm_merge_lel(mdev, c->word_offset, num_words, p);

	c->word_offset += num_words;
	c->bit_offset = c->word_offset * BITS_PER_LONG;
	if (c->bit_offset > c->bm_bits)
		c->bit_offset = c->bm_bits;

	return 1;
}

static enum drbd_bitmap_code dcbp_get_code(struct p_compressed_bm *p)
{
	return (enum drbd_bitmap_code)(p->encoding & 0x0f);
}

static int dcbp_get_start(struct p_compressed_bm *p)
{
	return (p->encoding & 0x80) != 0;
}

static int dcbp_get_pad_bits(struct p_compressed_bm *p)
{
	return (p->encoding >> 4) & 0x7;
}

/**
 * recv_bm_rle_bits
 *
 * Return 0 when done, 1 when another iteration is needed, and a negative error
 * code upon failure.
 */
static int
recv_bm_rle_bits(struct drbd_conf *mdev,
		struct p_compressed_bm *p,
		 struct bm_xfer_ctx *c,
		 unsigned int len)
{
	struct bitstream bs;
	u64 look_ahead;
	u64 rl;
	u64 tmp;
	unsigned long s = c->bit_offset;
	unsigned long e;
	int toggle = dcbp_get_start(p);
	int have;
	int bits;

	bitstream_init(&bs, p->code, len, dcbp_get_pad_bits(p));

	bits = bitstream_get_bits(&bs, &look_ahead, 64);
	if (bits < 0)
		return -EIO;

	for (have = bits; have > 0; s += rl, toggle = !toggle) {
		bits = vli_decode_bits(&rl, look_ahead);
		if (bits <= 0)
			return -EIO;

		if (toggle) {
			e = s + rl -1;
			if (e >= c->bm_bits) {
				dev_err(DEV, "bitmap overflow (e:%lu) while decoding bm RLE packet\n", e);
				return -EIO;
			}
			_drbd_bm_set_bits(mdev, s, e);
		}

		if (have < bits) {
			dev_err(DEV, "bitmap decoding error: h:%d b:%d la:0x%08llx l:%u/%u\n",
				have, bits, look_ahead,
				(unsigned int)(bs.cur.b - p->code),
				(unsigned int)bs.buf_len);
			return -EIO;
		}
		look_ahead >>= bits;
		have -= bits;

		bits = bitstream_get_bits(&bs, &tmp, 64 - have);
		if (bits < 0)
			return -EIO;
		look_ahead |= tmp << have;
		have += bits;
	}

	c->bit_offset = s;
	bm_xfer_ctx_bit_to_word_offset(c);

	return (s != c->bm_bits);
}

/**
 * decode_bitmap_c
 *
 * Return 0 when done, 1 when another iteration is needed, and a negative error
 * code upon failure.
 */
static int
decode_bitmap_c(struct drbd_conf *mdev,
		struct p_compressed_bm *p,
		struct bm_xfer_ctx *c,
		unsigned int len)
{
	if (dcbp_get_code(p) == RLE_VLI_Bits)
		return recv_bm_rle_bits(mdev, p, c, len - sizeof(*p));

	/* other variants had been implemented for evaluation,
	 * but have been dropped as this one turned out to be "best"
	 * during all our tests. */

	dev_err(DEV, "receive_bitmap_c: unknown encoding %u\n", p->encoding);
	conn_request_state(mdev->tconn, NS(conn, C_PROTOCOL_ERROR), CS_HARD);
	return -EIO;
}

void INFO_bm_xfer_stats(struct drbd_conf *mdev,
		const char *direction, struct bm_xfer_ctx *c)
{
	/* what would it take to transfer it "plaintext" */
	unsigned int header_size = drbd_header_size(mdev->tconn);
	unsigned int data_size = DRBD_SOCKET_BUFFER_SIZE - header_size;
	unsigned int plain =
		header_size * (DIV_ROUND_UP(c->bm_words, data_size) + 1) +
		c->bm_words * sizeof(unsigned long);
	unsigned int total = c->bytes[0] + c->bytes[1];
	unsigned int r;

	/* total can not be zero. but just in case: */
	if (total == 0)
		return;

	/* don't report if not compressed */
	if (total >= plain)
		return;

	/* total < plain. check for overflow, still */
	r = (total > UINT_MAX/1000) ? (total / (plain/1000))
		                    : (1000 * total / plain);

	if (r > 1000)
		r = 1000;

	r = 1000 - r;
	dev_info(DEV, "%s bitmap stats [Bytes(packets)]: plain %u(%u), RLE %u(%u), "
	     "total %u; compression: %u.%u%%\n",
			direction,
			c->bytes[1], c->packets[1],
			c->bytes[0], c->packets[0],
			total, r/10, r % 10);
}

/* Since we are processing the bitfield from lower addresses to higher,
   it does not matter if the process it in 32 bit chunks or 64 bit
   chunks as long as it is little endian. (Understand it as byte stream,
   beginning with the lowest byte...) If we would use big endian
   we would need to process it from the highest address to the lowest,
   in order to be agnostic to the 32 vs 64 bits issue.

   returns 0 on failure, 1 if we successfully received it. */
STATIC int receive_bitmap(struct drbd_tconn *tconn, struct packet_info *pi)
{
	struct drbd_conf *mdev;
	struct bm_xfer_ctx c;
	int err;

	mdev = vnr_to_mdev(tconn, pi->vnr);
	if (!mdev)
		return -EIO;

	drbd_bm_lock(mdev, "receive bitmap", BM_LOCKED_SET_ALLOWED);
	/* you are supposed to send additional out-of-sync information
	 * if you actually set bits during this phase */

	c = (struct bm_xfer_ctx) {
		.bm_bits = drbd_bm_bits(mdev),
		.bm_words = drbd_bm_words(mdev),
	};

	for(;;) {
		if (pi->cmd == P_BITMAP)
			err = receive_bitmap_plain(mdev, pi->size, pi->data, &c);
		else if (pi->cmd == P_COMPRESSED_BITMAP) {
			/* MAYBE: sanity check that we speak proto >= 90,
			 * and the feature is enabled! */
			struct p_compressed_bm *p = pi->data;

			if (pi->size > DRBD_SOCKET_BUFFER_SIZE - drbd_header_size(tconn)) {
				dev_err(DEV, "ReportCBitmap packet too large\n");
				err = -EIO;
				goto out;
			}
			if (pi->size <= sizeof(*p)) {
				dev_err(DEV, "ReportCBitmap packet too small (l:%u)\n", pi->size);
				err = -EIO;
				goto out;
			}
			err = drbd_recv_all(mdev->tconn, p, pi->size);
			if (err)
			       goto out;
			err = decode_bitmap_c(mdev, p, &c, pi->size);
		} else {
			dev_warn(DEV, "receive_bitmap: cmd neither ReportBitMap nor ReportCBitMap (is 0x%x)", pi->cmd);
			err = -EIO;
			goto out;
		}

		c.packets[pi->cmd == P_BITMAP]++;
		c.bytes[pi->cmd == P_BITMAP] += drbd_header_size(tconn) + pi->size;

		if (err <= 0) {
			if (err < 0)
				goto out;
			break;
		}
		err = drbd_recv_header(mdev->tconn, pi);
		if (err)
			goto out;
	}

	INFO_bm_xfer_stats(mdev, "receive", &c);

	if (mdev->state.conn == C_WF_BITMAP_T) {
		enum drbd_state_rv rv;

		err = drbd_send_bitmap(mdev);
		if (err)
			goto out;
		/* Omit CS_ORDERED with this state transition to avoid deadlocks. */
		rv = _drbd_request_state(mdev, NS(conn, C_WF_SYNC_UUID), CS_VERBOSE);
		D_ASSERT(rv == SS_SUCCESS);
	} else if (mdev->state.conn != C_WF_BITMAP_S) {
		/* admin may have requested C_DISCONNECTING,
		 * other threads may have noticed network errors */
		dev_info(DEV, "unexpected cstate (%s) in receive_bitmap\n",
		    drbd_conn_str(mdev->state.conn));
	}
	err = 0;

 out:
	drbd_bm_unlock(mdev);
	if (!err && mdev->state.conn == C_WF_BITMAP_S)
		drbd_start_resync(mdev, C_SYNC_SOURCE);
	return err;
}

STATIC int receive_skip(struct drbd_tconn *tconn, struct packet_info *pi)
{
	conn_warn(tconn, "skipping unknown optional packet type %d, l: %d!\n",
		 pi->cmd, pi->size);

	return ignore_remaining_packet(tconn, pi);
}

STATIC int receive_UnplugRemote(struct drbd_tconn *tconn, struct packet_info *pi)
{
	struct drbd_conf *mdev;

	mdev = vnr_to_mdev(tconn, pi->vnr);
	if (!mdev)
		return -EIO;

	/* Make sure we've acked all the TCP data associated
	 * with the data requests being unplugged */
	drbd_tcp_quickack(mdev->tconn->data.socket);

	return 0;
}

STATIC int receive_out_of_sync(struct drbd_tconn *tconn, struct packet_info *pi)
{
	struct drbd_conf *mdev;
	struct p_block_desc *p = pi->data;

	mdev = vnr_to_mdev(tconn, pi->vnr);
	if (!mdev)
		return -EIO;

	switch (mdev->state.conn) {
	case C_WF_SYNC_UUID:
	case C_WF_BITMAP_T:
	case C_BEHIND:
			break;
	default:
		dev_err(DEV, "ASSERT FAILED cstate = %s, expected: WFSyncUUID|WFBitMapT|Behind\n",
				drbd_conn_str(mdev->state.conn));
	}

	drbd_set_out_of_sync(mdev, be64_to_cpu(p->sector), be32_to_cpu(p->blksize));

	return 0;
}

struct data_cmd {
	int expect_payload;
	size_t pkt_size;
	int (*fn)(struct drbd_tconn *, struct packet_info *);
};

static struct data_cmd drbd_cmd_handler[] = {
	[P_DATA]	    = { 1, sizeof(struct p_data), receive_Data },
	[P_DATA_REPLY]	    = { 1, sizeof(struct p_data), receive_DataReply },
	[P_RS_DATA_REPLY]   = { 1, sizeof(struct p_data), receive_RSDataReply } ,
	[P_BARRIER]	    = { 0, sizeof(struct p_barrier), receive_Barrier } ,
	[P_BITMAP]	    = { 1, 0, receive_bitmap } ,
	[P_COMPRESSED_BITMAP] = { 1, 0, receive_bitmap } ,
	[P_UNPLUG_REMOTE]   = { 0, 0, receive_UnplugRemote },
	[P_DATA_REQUEST]    = { 0, sizeof(struct p_block_req), receive_DataRequest },
	[P_RS_DATA_REQUEST] = { 0, sizeof(struct p_block_req), receive_DataRequest },
	[P_SYNC_PARAM]	    = { 1, 0, receive_SyncParam },
	[P_SYNC_PARAM89]    = { 1, 0, receive_SyncParam },
	[P_PROTOCOL]        = { 1, sizeof(struct p_protocol), receive_protocol },
	[P_UUIDS]	    = { 0, sizeof(struct p_uuids), receive_uuids },
	[P_SIZES]	    = { 0, sizeof(struct p_sizes), receive_sizes },
	[P_STATE]	    = { 0, sizeof(struct p_state), receive_state },
	[P_STATE_CHG_REQ]   = { 0, sizeof(struct p_req_state), receive_req_state },
	[P_SYNC_UUID]       = { 0, sizeof(struct p_rs_uuid), receive_sync_uuid },
	[P_OV_REQUEST]      = { 0, sizeof(struct p_block_req), receive_DataRequest },
	[P_OV_REPLY]        = { 1, sizeof(struct p_block_req), receive_DataRequest },
	[P_CSUM_RS_REQUEST] = { 1, sizeof(struct p_block_req), receive_DataRequest },
	[P_DELAY_PROBE]     = { 0, sizeof(struct p_delay_probe93), receive_skip },
	[P_OUT_OF_SYNC]     = { 0, sizeof(struct p_block_desc), receive_out_of_sync },
	[P_CONN_ST_CHG_REQ] = { 0, sizeof(struct p_req_state), receive_req_conn_state },
	[P_PROTOCOL_UPDATE] = { 1, sizeof(struct p_protocol), receive_protocol },
};

STATIC void drbdd(struct drbd_tconn *tconn)
{
	struct packet_info pi;
	size_t shs; /* sub header size */
	int err;

	while (get_t_state(&tconn->receiver) == RUNNING) {
		struct data_cmd *cmd;

		drbd_thread_current_set_cpu(&tconn->receiver);
		if (drbd_recv_header(tconn, &pi))
			goto err_out;

		cmd = &drbd_cmd_handler[pi.cmd];
		if (unlikely(pi.cmd >= ARRAY_SIZE(drbd_cmd_handler) || !cmd->fn)) {
			conn_err(tconn, "Unexpected data packet %s (0x%04x)",
				 cmdname(pi.cmd), pi.cmd);
			goto err_out;
		}

		shs = cmd->pkt_size;
		if (pi.size > shs && !cmd->expect_payload) {
			conn_err(tconn, "No payload expected %s l:%d\n",
				 cmdname(pi.cmd), pi.size);
			goto err_out;
		}

		if (shs) {
			err = drbd_recv_all_warn(tconn, pi.data, shs);
			if (err)
				goto err_out;
			pi.size -= shs;
		}

		err = cmd->fn(tconn, &pi);
		if (err) {
			conn_err(tconn, "error receiving %s, e: %d l: %d!\n",
				 cmdname(pi.cmd), err, pi.size);
			goto err_out;
		}
	}
	return;

    err_out:
	conn_request_state(tconn, NS(conn, C_PROTOCOL_ERROR), CS_HARD);
}

void conn_flush_workqueue(struct drbd_tconn *tconn)
{
	struct drbd_wq_barrier barr;

	barr.w.cb = w_prev_work_done;
	barr.w.tconn = tconn;
	init_completion(&barr.done);
	drbd_queue_work(&tconn->data.work, &barr.w);
	wait_for_completion(&barr.done);
}

STATIC void conn_disconnect(struct drbd_tconn *tconn)
{
	struct drbd_conf *mdev;
	enum drbd_conns oc;
	int vnr;

	if (tconn->cstate == C_STANDALONE)
		return;

	/* We are about to start the cleanup after connection loss.
	 * Make sure drbd_make_request knows about that.
	 * Usually we should be in some network failure state already,
	 * but just in case we are not, we fix it up here.
	 */
	conn_request_state(tconn, NS(conn, C_NETWORK_FAILURE), CS_HARD);

	/* asender does not clean up anything. it must not interfere, either */
	drbd_thread_stop(&tconn->asender);
	drbd_free_sock(tconn);

	rcu_read_lock();
	idr_for_each_entry(&tconn->volumes, mdev, vnr) {
		kref_get(&mdev->kref);
		rcu_read_unlock();
		drbd_disconnected(mdev);
		kref_put(&mdev->kref, &drbd_minor_destroy);
		rcu_read_lock();
	}
	rcu_read_unlock();

	if (!list_empty(&tconn->current_epoch->list))
		conn_err(tconn, "ASSERTION FAILED: tconn->current_epoch->list not empty\n");
	/* ok, no more ee's on the fly, it is safe to reset the epoch_size */
	atomic_set(&tconn->current_epoch->epoch_size, 0);

	conn_info(tconn, "Connection closed\n");

	if (conn_highest_role(tconn) == R_PRIMARY && conn_highest_pdsk(tconn) >= D_UNKNOWN)
		conn_try_outdate_peer_async(tconn);

	spin_lock_irq(&tconn->req_lock);
	oc = tconn->cstate;
	if (oc >= C_UNCONNECTED)
		_conn_request_state(tconn, NS(conn, C_UNCONNECTED), CS_VERBOSE);

	spin_unlock_irq(&tconn->req_lock);

	if (oc == C_DISCONNECTING)
		conn_request_state(tconn, NS(conn, C_STANDALONE), CS_VERBOSE | CS_HARD);
}

STATIC int drbd_disconnected(struct drbd_conf *mdev)
{
	unsigned int i;

	/* wait for current activity to cease. */
	spin_lock_irq(&mdev->tconn->req_lock);
	_drbd_wait_ee_list_empty(mdev, &mdev->active_ee);
	_drbd_wait_ee_list_empty(mdev, &mdev->sync_ee);
	_drbd_wait_ee_list_empty(mdev, &mdev->read_ee);
	spin_unlock_irq(&mdev->tconn->req_lock);

	/* We do not have data structures that would allow us to
	 * get the rs_pending_cnt down to 0 again.
	 *  * On C_SYNC_TARGET we do not have any data structures describing
	 *    the pending RSDataRequest's we have sent.
	 *  * On C_SYNC_SOURCE there is no data structure that tracks
	 *    the P_RS_DATA_REPLY blocks that we sent to the SyncTarget.
	 *  And no, it is not the sum of the reference counts in the
	 *  resync_LRU. The resync_LRU tracks the whole operation including
	 *  the disk-IO, while the rs_pending_cnt only tracks the blocks
	 *  on the fly. */
	drbd_rs_cancel_all(mdev);
	mdev->rs_total = 0;
	mdev->rs_failed = 0;
	atomic_set(&mdev->rs_pending_cnt, 0);
	wake_up(&mdev->misc_wait);

	del_timer_sync(&mdev->resync_timer);
	resync_timer_fn((unsigned long)mdev);

	/* wait for all w_e_end_data_req, w_e_end_rsdata_req, w_send_barrier,
	 * w_make_resync_request etc. which may still be on the worker queue
	 * to be "canceled" */
	drbd_flush_workqueue(mdev);

	drbd_finish_peer_reqs(mdev);

	/* This second workqueue flush is necessary, since drbd_finish_peer_reqs()
	   might have issued a work again. The one before drbd_finish_peer_reqs() is
	   necessary to reclain net_ee in drbd_finish_peer_reqs(). */
	drbd_flush_workqueue(mdev);

	kfree(mdev->p_uuid);
	mdev->p_uuid = NULL;

	if (!drbd_suspended(mdev))
		tl_clear(mdev->tconn);

	drbd_md_sync(mdev);

	/* serialize with bitmap writeout triggered by the state change,
	 * if any. */
	wait_event(mdev->misc_wait, !test_bit(BITMAP_IO, &mdev->flags));

	/* tcp_close and release of sendpage pages can be deferred.  I don't
	 * want to use SO_LINGER, because apparently it can be deferred for
	 * more than 20 seconds (longest time I checked).
	 *
	 * Actually we don't care for exactly when the network stack does its
	 * put_page(), but release our reference on these pages right here.
	 */
	i = drbd_free_peer_reqs(mdev, &mdev->net_ee);
	if (i)
		dev_info(DEV, "net_ee not empty, killed %u entries\n", i);
	i = atomic_read(&mdev->pp_in_use_by_net);
	if (i)
		dev_info(DEV, "pp_in_use_by_net = %d, expected 0\n", i);
	i = atomic_read(&mdev->pp_in_use);
	if (i)
		dev_info(DEV, "pp_in_use = %d, expected 0\n", i);

	D_ASSERT(list_empty(&mdev->read_ee));
	D_ASSERT(list_empty(&mdev->active_ee));
	D_ASSERT(list_empty(&mdev->sync_ee));
	D_ASSERT(list_empty(&mdev->done_ee));

	return 0;
}

/*
 * We support PRO_VERSION_MIN to PRO_VERSION_MAX. The protocol version
 * we can agree on is stored in agreed_pro_version.
 *
 * feature flags and the reserved array should be enough room for future
 * enhancements of the handshake protocol, and possible plugins...
 *
 * for now, they are expected to be zero, but ignored.
 */
STATIC int drbd_send_features(struct drbd_tconn *tconn)
{
	struct drbd_socket *sock;
	struct p_connection_features *p;

	sock = &tconn->data;
	p = conn_prepare_command(tconn, sock);
	if (!p)
		return -EIO;
	memset(p, 0, sizeof(*p));
	p->protocol_min = cpu_to_be32(PRO_VERSION_MIN);
	p->protocol_max = cpu_to_be32(PRO_VERSION_MAX);
	return conn_send_command(tconn, sock, P_CONNECTION_FEATURES, sizeof(*p), NULL, 0);
}

/*
 * return values:
 *   1 yes, we have a valid connection
 *   0 oops, did not work out, please try again
 *  -1 peer talks different language,
 *     no point in trying again, please go standalone.
 */
STATIC int drbd_do_features(struct drbd_tconn *tconn)
{
	/* ASSERT current == tconn->receiver ... */
	struct p_connection_features *p;
	const int expect = sizeof(struct p_connection_features);
	struct packet_info pi;
	int err;

	err = drbd_send_features(tconn);
	if (err)
		return 0;

	err = drbd_recv_header(tconn, &pi);
	if (err)
		return 0;

	if (pi.cmd != P_CONNECTION_FEATURES) {
		conn_err(tconn, "expected ConnectionFeatures packet, received: %s (0x%04x)\n",
			 cmdname(pi.cmd), pi.cmd);
		return -1;
	}

	if (pi.size != expect) {
		conn_err(tconn, "expected ConnectionFeatures length: %u, received: %u\n",
		     expect, pi.size);
		return -1;
	}

	p = pi.data;
	err = drbd_recv_all_warn(tconn, p, expect);
	if (err)
		return 0;

	p->protocol_min = be32_to_cpu(p->protocol_min);
	p->protocol_max = be32_to_cpu(p->protocol_max);
	if (p->protocol_max == 0)
		p->protocol_max = p->protocol_min;

	if (PRO_VERSION_MAX < p->protocol_min ||
	    PRO_VERSION_MIN > p->protocol_max)
		goto incompat;

	tconn->agreed_pro_version = min_t(int, PRO_VERSION_MAX, p->protocol_max);

	conn_info(tconn, "Handshake successful: "
	     "Agreed network protocol version %d\n", tconn->agreed_pro_version);

	return 1;

 incompat:
	conn_err(tconn, "incompatible DRBD dialects: "
	    "I support %d-%d, peer supports %d-%d\n",
	    PRO_VERSION_MIN, PRO_VERSION_MAX,
	    p->protocol_min, p->protocol_max);
	return -1;
}

#if !defined(CONFIG_CRYPTO_HMAC) && !defined(CONFIG_CRYPTO_HMAC_MODULE)
STATIC int drbd_do_auth(struct drbd_tconn *tconn)
{
	dev_err(DEV, "This kernel was build without CONFIG_CRYPTO_HMAC.\n");
	dev_err(DEV, "You need to disable 'cram-hmac-alg' in drbd.conf.\n");
	return -1;
}
#else
#define CHALLENGE_LEN 64

/* Return value:
	1 - auth succeeded,
	0 - failed, try again (network error),
	-1 - auth failed, don't try again.
*/

STATIC int drbd_do_auth(struct drbd_tconn *tconn)
{
	struct drbd_socket *sock;
	char my_challenge[CHALLENGE_LEN];  /* 64 Bytes... */
	struct scatterlist sg;
	char *response = NULL;
	char *right_response = NULL;
	char *peers_ch = NULL;
	unsigned int key_len;
	char secret[SHARED_SECRET_MAX]; /* 64 byte */
	unsigned int resp_size;
	struct hash_desc desc;
	struct packet_info pi;
	struct net_conf *nc;
	int err, rv;

	/* FIXME: Put the challenge/response into the preallocated socket buffer.  */

	rcu_read_lock();
	nc = rcu_dereference(tconn->net_conf);
	key_len = strlen(nc->shared_secret);
	memcpy(secret, nc->shared_secret, key_len);
	rcu_read_unlock();

	desc.tfm = tconn->cram_hmac_tfm;
	desc.flags = 0;

	rv = crypto_hash_setkey(tconn->cram_hmac_tfm, (u8 *)secret, key_len);
	if (rv) {
		conn_err(tconn, "crypto_hash_setkey() failed with %d\n", rv);
		rv = -1;
		goto fail;
	}

	get_random_bytes(my_challenge, CHALLENGE_LEN);

	sock = &tconn->data;
	if (!conn_prepare_command(tconn, sock)) {
		rv = 0;
		goto fail;
	}
	rv = !conn_send_command(tconn, sock, P_AUTH_CHALLENGE, 0,
				my_challenge, CHALLENGE_LEN);
	if (!rv)
		goto fail;

	err = drbd_recv_header(tconn, &pi);
	if (err) {
		rv = 0;
		goto fail;
	}

	if (pi.cmd != P_AUTH_CHALLENGE) {
		conn_err(tconn, "expected AuthChallenge packet, received: %s (0x%04x)\n",
			 cmdname(pi.cmd), pi.cmd);
		rv = 0;
		goto fail;
	}

	if (pi.size > CHALLENGE_LEN * 2) {
		conn_err(tconn, "expected AuthChallenge payload too big.\n");
		rv = -1;
		goto fail;
	}

	peers_ch = kmalloc(pi.size, GFP_NOIO);
	if (peers_ch == NULL) {
		conn_err(tconn, "kmalloc of peers_ch failed\n");
		rv = -1;
		goto fail;
	}

	err = drbd_recv_all_warn(tconn, peers_ch, pi.size);
	if (err) {
		rv = 0;
		goto fail;
	}

	resp_size = crypto_hash_digestsize(tconn->cram_hmac_tfm);
	response = kmalloc(resp_size, GFP_NOIO);
	if (response == NULL) {
		conn_err(tconn, "kmalloc of response failed\n");
		rv = -1;
		goto fail;
	}

	sg_init_table(&sg, 1);
	sg_set_buf(&sg, peers_ch, pi.size);

	rv = crypto_hash_digest(&desc, &sg, sg.length, response);
	if (rv) {
		conn_err(tconn, "crypto_hash_digest() failed with %d\n", rv);
		rv = -1;
		goto fail;
	}

	if (!conn_prepare_command(tconn, sock)) {
		rv = 0;
		goto fail;
	}
	rv = !conn_send_command(tconn, sock, P_AUTH_RESPONSE, 0,
				response, resp_size);
	if (!rv)
		goto fail;

	err = drbd_recv_header(tconn, &pi);
	if (err) {
		rv = 0;
		goto fail;
	}

	if (pi.cmd != P_AUTH_RESPONSE) {
		conn_err(tconn, "expected AuthResponse packet, received: %s (0x%04x)\n",
			 cmdname(pi.cmd), pi.cmd);
		rv = 0;
		goto fail;
	}

	if (pi.size != resp_size) {
		conn_err(tconn, "expected AuthResponse payload of wrong size\n");
		rv = 0;
		goto fail;
	}

	err = drbd_recv_all_warn(tconn, response , resp_size);
	if (err) {
		rv = 0;
		goto fail;
	}

	right_response = kmalloc(resp_size, GFP_NOIO);
	if (right_response == NULL) {
		conn_err(tconn, "kmalloc of right_response failed\n");
		rv = -1;
		goto fail;
	}

	sg_set_buf(&sg, my_challenge, CHALLENGE_LEN);

	rv = crypto_hash_digest(&desc, &sg, sg.length, right_response);
	if (rv) {
		conn_err(tconn, "crypto_hash_digest() failed with %d\n", rv);
		rv = -1;
		goto fail;
	}

	rv = !memcmp(response, right_response, resp_size);

	if (rv)
		conn_info(tconn, "Peer authenticated using %d bytes HMAC\n",
		     resp_size);
	else
		rv = -1;

 fail:
	kfree(peers_ch);
	kfree(response);
	kfree(right_response);

	return rv;
}
#endif

int drbdd_init(struct drbd_thread *thi)
{
	struct drbd_tconn *tconn = thi->tconn;
	int h;

	conn_info(tconn, "receiver (re)started\n");

	do {
		h = conn_connect(tconn);
		if (h == 0) {
			conn_disconnect(tconn);
			schedule_timeout_interruptible(HZ);
		}
		if (h == -1) {
			conn_warn(tconn, "Discarding network configuration.\n");
			conn_request_state(tconn, NS(conn, C_DISCONNECTING), CS_HARD);
		}
	} while (h == 0);

	if (h > 0)
		drbdd(tconn);

	conn_disconnect(tconn);

	conn_info(tconn, "receiver terminated\n");
	return 0;
}

/* ********* acknowledge sender ******** */

STATIC int got_conn_RqSReply(struct drbd_tconn *tconn, struct packet_info *pi)
{
	struct p_req_state_reply *p = pi->data;
	int retcode = be32_to_cpu(p->retcode);

	if (retcode >= SS_SUCCESS) {
		set_bit(CONN_WD_ST_CHG_OKAY, &tconn->flags);
	} else {
		set_bit(CONN_WD_ST_CHG_FAIL, &tconn->flags);
		conn_err(tconn, "Requested state change failed by peer: %s (%d)\n",
			 drbd_set_st_err_str(retcode), retcode);
	}
	wake_up(&tconn->ping_wait);

	return 0;
}

STATIC int got_RqSReply(struct drbd_tconn *tconn, struct packet_info *pi)
{
	struct drbd_conf *mdev;
	struct p_req_state_reply *p = pi->data;
	int retcode = be32_to_cpu(p->retcode);

	mdev = vnr_to_mdev(tconn, pi->vnr);
	if (!mdev)
		return -EIO;

	if (test_bit(CONN_WD_ST_CHG_REQ, &tconn->flags)) {
		D_ASSERT(tconn->agreed_pro_version < 100);
		return got_conn_RqSReply(tconn, pi);
	}

	if (retcode >= SS_SUCCESS) {
		set_bit(CL_ST_CHG_SUCCESS, &mdev->flags);
	} else {
		set_bit(CL_ST_CHG_FAIL, &mdev->flags);
		dev_err(DEV, "Requested state change failed by peer: %s (%d)\n",
			drbd_set_st_err_str(retcode), retcode);
	}
	wake_up(&mdev->state_wait);

	return 0;
}

STATIC int got_Ping(struct drbd_tconn *tconn, struct packet_info *pi)
{
	return drbd_send_ping_ack(tconn);

}

STATIC int got_PingAck(struct drbd_tconn *tconn, struct packet_info *pi)
{
	if (!test_and_set_bit(GOT_PING_ACK, &tconn->flags))
		wake_up(&tconn->ping_wait);

	return 0;
}

STATIC int got_IsInSync(struct drbd_tconn *tconn, struct packet_info *pi)
{
	struct drbd_conf *mdev;
	struct p_block_ack *p = pi->data;
	sector_t sector = be64_to_cpu(p->sector);
	int blksize = be32_to_cpu(p->blksize);

	mdev = vnr_to_mdev(tconn, pi->vnr);
	if (!mdev)
		return -EIO;

	D_ASSERT(mdev->tconn->agreed_pro_version >= 89);

	update_peer_seq(mdev, be32_to_cpu(p->seq_num));

	if (get_ldev(mdev)) {
		drbd_rs_complete_io(mdev, sector);
		drbd_set_in_sync(mdev, sector, blksize);
		/* rs_same_csums is supposed to count in units of BM_BLOCK_SIZE */
		mdev->rs_same_csum += (blksize >> BM_BLOCK_SHIFT);
		put_ldev(mdev);
	}
	dec_rs_pending(mdev);
	atomic_add(blksize >> 9, &mdev->rs_sect_in);

	return 0;
}

static int
validate_req_change_req_state(struct drbd_conf *mdev, u64 id, sector_t sector,
			      struct rb_root *root, const char *func,
			      enum drbd_req_event what, bool missing_ok)
{
	struct drbd_request *req;
	struct bio_and_error m;

	spin_lock_irq(&mdev->tconn->req_lock);
	req = find_request(mdev, root, id, sector, missing_ok, func);
	if (unlikely(!req)) {
		spin_unlock_irq(&mdev->tconn->req_lock);
		return -EIO;
	}
	__req_mod(req, what, &m);
	spin_unlock_irq(&mdev->tconn->req_lock);

	if (m.bio)
		complete_master_bio(mdev, &m);
	return 0;
}

STATIC int got_BlockAck(struct drbd_tconn *tconn, struct packet_info *pi)
{
	struct drbd_conf *mdev;
	struct p_block_ack *p = pi->data;
	sector_t sector = be64_to_cpu(p->sector);
	int blksize = be32_to_cpu(p->blksize);
	enum drbd_req_event what;

	mdev = vnr_to_mdev(tconn, pi->vnr);
	if (!mdev)
		return -EIO;

	update_peer_seq(mdev, be32_to_cpu(p->seq_num));

	if (p->block_id == ID_SYNCER) {
		drbd_set_in_sync(mdev, sector, blksize);
		dec_rs_pending(mdev);
		return 0;
	}
	switch (pi->cmd) {
	case P_RS_WRITE_ACK:
		what = WRITE_ACKED_BY_PEER_AND_SIS;
		break;
	case P_WRITE_ACK:
		what = WRITE_ACKED_BY_PEER;
		break;
	case P_RECV_ACK:
		what = RECV_ACKED_BY_PEER;
		break;
	case P_DISCARD_WRITE:
		what = DISCARD_WRITE;
		break;
	case P_RETRY_WRITE:
		what = POSTPONE_WRITE;
		break;
	default:
		BUG();
	}

	return validate_req_change_req_state(mdev, p->block_id, sector,
					     &mdev->write_requests, __func__,
					     what, false);
}

STATIC int got_NegAck(struct drbd_tconn *tconn, struct packet_info *pi)
{
	struct drbd_conf *mdev;
	struct p_block_ack *p = pi->data;
	sector_t sector = be64_to_cpu(p->sector);
	int size = be32_to_cpu(p->blksize);
	int err;

	mdev = vnr_to_mdev(tconn, pi->vnr);
	if (!mdev)
		return -EIO;

	update_peer_seq(mdev, be32_to_cpu(p->seq_num));

	if (p->block_id == ID_SYNCER) {
		dec_rs_pending(mdev);
		drbd_rs_failed_io(mdev, sector, size);
		return 0;
	}

	err = validate_req_change_req_state(mdev, p->block_id, sector,
					    &mdev->write_requests, __func__,
					    NEG_ACKED, true);
	if (err) {
		/* Protocol A has no P_WRITE_ACKs, but has P_NEG_ACKs.
		   The master bio might already be completed, therefore the
		   request is no longer in the collision hash. */
		/* In Protocol B we might already have got a P_RECV_ACK
		   but then get a P_NEG_ACK afterwards. */
		drbd_set_out_of_sync(mdev, sector, size);
	}
	return 0;
}

STATIC int got_NegDReply(struct drbd_tconn *tconn, struct packet_info *pi)
{
	struct drbd_conf *mdev;
	struct p_block_ack *p = pi->data;
	sector_t sector = be64_to_cpu(p->sector);

	mdev = vnr_to_mdev(tconn, pi->vnr);
	if (!mdev)
		return -EIO;

	update_peer_seq(mdev, be32_to_cpu(p->seq_num));

	dev_err(DEV, "Got NegDReply; Sector %llus, len %u.\n",
	    (unsigned long long)sector, be32_to_cpu(p->blksize));

	return validate_req_change_req_state(mdev, p->block_id, sector,
					     &mdev->read_requests, __func__,
					     NEG_ACKED, false);
}

STATIC int got_NegRSDReply(struct drbd_tconn *tconn, struct packet_info *pi)
{
	struct drbd_conf *mdev;
	sector_t sector;
	int size;
	struct p_block_ack *p = pi->data;

	mdev = vnr_to_mdev(tconn, pi->vnr);
	if (!mdev)
		return -EIO;

	sector = be64_to_cpu(p->sector);
	size = be32_to_cpu(p->blksize);

	update_peer_seq(mdev, be32_to_cpu(p->seq_num));

	dec_rs_pending(mdev);

	if (get_ldev_if_state(mdev, D_FAILED)) {
		drbd_rs_complete_io(mdev, sector);
		switch (pi->cmd) {
		case P_NEG_RS_DREPLY:
			drbd_rs_failed_io(mdev, sector, size);
		case P_RS_CANCEL:
			break;
		default:
			BUG();
		}
		put_ldev(mdev);
	}

	return 0;
}

STATIC int got_BarrierAck(struct drbd_tconn *tconn, struct packet_info *pi)
{
	struct p_barrier_ack *p = pi->data;
	struct drbd_conf *mdev;
	int vnr;

	tl_release(tconn, p->barrier, be32_to_cpu(p->set_size));

	rcu_read_lock();
	idr_for_each_entry(&tconn->volumes, mdev, vnr) {
		if (mdev->state.conn == C_AHEAD &&
		    atomic_read(&mdev->ap_in_flight) == 0 &&
		    !test_and_set_bit(AHEAD_TO_SYNC_SOURCE, &mdev->flags)) {
			mdev->start_resync_timer.expires = jiffies + HZ;
			add_timer(&mdev->start_resync_timer);
		}
	}
	rcu_read_unlock();

	return 0;
}

STATIC int got_OVResult(struct drbd_tconn *tconn, struct packet_info *pi)
{
	struct drbd_conf *mdev;
	struct p_block_ack *p = pi->data;
	struct drbd_work *w;
	sector_t sector;
	int size;

	mdev = vnr_to_mdev(tconn, pi->vnr);
	if (!mdev)
		return -EIO;

	sector = be64_to_cpu(p->sector);
	size = be32_to_cpu(p->blksize);

	update_peer_seq(mdev, be32_to_cpu(p->seq_num));

	if (be64_to_cpu(p->block_id) == ID_OUT_OF_SYNC)
		drbd_ov_out_of_sync_found(mdev, sector, size);
	else
		ov_out_of_sync_print(mdev);

	if (!get_ldev(mdev))
		return 0;

	drbd_rs_complete_io(mdev, sector);
	dec_rs_pending(mdev);

	--mdev->ov_left;

	/* let's advance progress step marks only for every other megabyte */
	if ((mdev->ov_left & 0x200) == 0x200)
		drbd_advance_rs_marks(mdev, mdev->ov_left);

	if (mdev->ov_left == 0) {
		w = kmalloc(sizeof(*w), GFP_NOIO);
		if (w) {
			w->cb = w_ov_finished;
			w->mdev = mdev;
			drbd_queue_work_front(&mdev->tconn->data.work, w);
		} else {
			dev_err(DEV, "kmalloc(w) failed.");
			ov_out_of_sync_print(mdev);
			drbd_resync_finished(mdev);
		}
	}
	put_ldev(mdev);
	return 0;
}

STATIC int got_skip(struct drbd_tconn *tconn, struct packet_info *pi)
{
	return 0;
}

static int tconn_finish_peer_reqs(struct drbd_tconn *tconn)
{
	struct drbd_conf *mdev;
	int vnr, not_empty = 0;

	do {
		clear_bit(SIGNAL_ASENDER, &tconn->flags);
		flush_signals(current);

		rcu_read_lock();
		idr_for_each_entry(&tconn->volumes, mdev, vnr) {
			kref_get(&mdev->kref);
			rcu_read_unlock();
			if (drbd_finish_peer_reqs(mdev)) {
				kref_put(&mdev->kref, &drbd_minor_destroy);
				return 1;
			}
			kref_put(&mdev->kref, &drbd_minor_destroy);
			rcu_read_lock();
		}
		set_bit(SIGNAL_ASENDER, &tconn->flags);

		spin_lock_irq(&tconn->req_lock);
		idr_for_each_entry(&tconn->volumes, mdev, vnr) {
			not_empty = !list_empty(&mdev->done_ee);
			if (not_empty)
				break;
		}
		spin_unlock_irq(&tconn->req_lock);
		rcu_read_unlock();
	} while (not_empty);

	return 0;
}

struct asender_cmd {
	size_t pkt_size;
	int (*fn)(struct drbd_tconn *tconn, struct packet_info *);
};

static struct asender_cmd asender_tbl[] = {
	[P_PING]	    = { 0, got_Ping },
	[P_PING_ACK]	    = { 0, got_PingAck },
	[P_RECV_ACK]	    = { sizeof(struct p_block_ack), got_BlockAck },
	[P_WRITE_ACK]	    = { sizeof(struct p_block_ack), got_BlockAck },
	[P_RS_WRITE_ACK]    = { sizeof(struct p_block_ack), got_BlockAck },
	[P_DISCARD_WRITE]   = { sizeof(struct p_block_ack), got_BlockAck },
	[P_NEG_ACK]	    = { sizeof(struct p_block_ack), got_NegAck },
	[P_NEG_DREPLY]	    = { sizeof(struct p_block_ack), got_NegDReply },
	[P_NEG_RS_DREPLY]   = { sizeof(struct p_block_ack), got_NegRSDReply },
	[P_OV_RESULT]	    = { sizeof(struct p_block_ack), got_OVResult },
	[P_BARRIER_ACK]	    = { sizeof(struct p_barrier_ack), got_BarrierAck },
	[P_STATE_CHG_REPLY] = { sizeof(struct p_req_state_reply), got_RqSReply },
	[P_RS_IS_IN_SYNC]   = { sizeof(struct p_block_ack), got_IsInSync },
	[P_DELAY_PROBE]     = { sizeof(struct p_delay_probe93), got_skip },
	[P_RS_CANCEL]       = { sizeof(struct p_block_ack), got_NegRSDReply },
	[P_CONN_ST_CHG_REPLY]={ sizeof(struct p_req_state_reply), got_conn_RqSReply },
	[P_RETRY_WRITE]	    = { sizeof(struct p_block_ack), got_BlockAck },
};

int drbd_asender(struct drbd_thread *thi)
{
	struct drbd_tconn *tconn = thi->tconn;
	struct asender_cmd *cmd = NULL;
	struct packet_info pi;
	int rv;
	void *buf    = tconn->meta.rbuf;
	int received = 0;
	unsigned int header_size = drbd_header_size(tconn);
	int expect   = header_size;
	bool ping_timeout_active = false;
	struct net_conf *nc;
	int ping_timeo, tcp_cork, ping_int;

	current->policy = SCHED_RR;  /* Make this a realtime task! */
	current->rt_priority = 2;    /* more important than all other tasks */

	while (get_t_state(thi) == RUNNING) {
		drbd_thread_current_set_cpu(thi);

		rcu_read_lock();
		nc = rcu_dereference(tconn->net_conf);
		ping_timeo = nc->ping_timeo;
		tcp_cork = nc->tcp_cork;
		ping_int = nc->ping_int;
		rcu_read_unlock();

		if (test_and_clear_bit(SEND_PING, &tconn->flags)) {
			if (drbd_send_ping(tconn)) {
				conn_err(tconn, "drbd_send_ping has failed\n");
				goto reconnect;
			}
			tconn->meta.socket->sk->sk_rcvtimeo = ping_timeo * HZ / 10;
			ping_timeout_active = true;
		}

		/* TODO: conditionally cork; it may hurt latency if we cork without
		   much to send */
		if (tcp_cork)
			drbd_tcp_cork(tconn->meta.socket);
		if (tconn_finish_peer_reqs(tconn)) {
			conn_err(tconn, "tconn_finish_peer_reqs() failed\n");
			goto reconnect;
		}
		/* but unconditionally uncork unless disabled */
		if (tcp_cork)
			drbd_tcp_uncork(tconn->meta.socket);

		/* short circuit, recv_msg would return EINTR anyways. */
		if (signal_pending(current))
			continue;

		rv = drbd_recv_short(tconn->meta.socket, buf, expect-received, 0);
		clear_bit(SIGNAL_ASENDER, &tconn->flags);

		flush_signals(current);

		/* Note:
		 * -EINTR	 (on meta) we got a signal
		 * -EAGAIN	 (on meta) rcvtimeo expired
		 * -ECONNRESET	 other side closed the connection
		 * -ERESTARTSYS  (on data) we got a signal
		 * rv <  0	 other than above: unexpected error!
		 * rv == expected: full header or command
		 * rv <  expected: "woken" by signal during receive
		 * rv == 0	 : "connection shut down by peer"
		 */
		if (likely(rv > 0)) {
			received += rv;
			buf	 += rv;
		} else if (rv == 0) {
			conn_err(tconn, "meta connection shut down by peer.\n");
			goto reconnect;
		} else if (rv == -EAGAIN) {
			/* If the data socket received something meanwhile,
			 * that is good enough: peer is still alive. */
			if (time_after(tconn->last_received,
				jiffies - tconn->meta.socket->sk->sk_rcvtimeo))
				continue;
			if (ping_timeout_active) {
				conn_err(tconn, "PingAck did not arrive in time.\n");
				goto reconnect;
			}
			set_bit(SEND_PING, &tconn->flags);
			continue;
		} else if (rv == -EINTR) {
			continue;
		} else {
			conn_err(tconn, "sock_recvmsg returned %d\n", rv);
			goto reconnect;
		}

		if (received == expect && cmd == NULL) {
			if (decode_header(tconn, tconn->meta.rbuf, &pi))
				goto reconnect;
			cmd = &asender_tbl[pi.cmd];
			if (pi.cmd >= ARRAY_SIZE(asender_tbl) || !cmd->fn) {
				conn_err(tconn, "Unexpected meta packet %s (0x%04x)\n",
					 cmdname(pi.cmd), pi.cmd);
				goto disconnect;
			}
			expect = header_size + cmd->pkt_size;
			if (pi.size != expect - header_size) {
				conn_err(tconn, "Wrong packet size on meta (c: %d, l: %d)\n",
					pi.cmd, pi.size);
				goto reconnect;
			}
		}
		if (received == expect) {
			bool err;

			err = cmd->fn(tconn, &pi);
			if (err) {
				conn_err(tconn, "%pf failed\n", cmd->fn);
				goto reconnect;
			}

			tconn->last_received = jiffies;

			if (cmd == &asender_tbl[P_PING_ACK]) {
				/* restore idle timeout */
				tconn->meta.socket->sk->sk_rcvtimeo = ping_int * HZ;
				ping_timeout_active = false;
			}

			buf	 = tconn->meta.rbuf;
			received = 0;
			expect	 = header_size;
			cmd	 = NULL;
		}
	}

	if (0) {
reconnect:
		conn_request_state(tconn, NS(conn, C_NETWORK_FAILURE), CS_HARD);
	}
	if (0) {
disconnect:
		conn_request_state(tconn, NS(conn, C_DISCONNECTING), CS_HARD);
	}
	clear_bit(SIGNAL_ASENDER, &tconn->flags);

	conn_info(tconn, "asender terminated\n");

	return 0;
}<|MERGE_RESOLUTION|>--- conflicted
+++ resolved
@@ -3565,20 +3565,12 @@
 
 	if (apv >= 88) {
 		if (apv == 88) {
-<<<<<<< HEAD
-			if (data_size > SHARED_SECRET_MAX) {
-				dev_err(DEV, "verify-alg too long, "
-				    "peer wants %u, accepting only %u byte\n",
-						data_size, SHARED_SECRET_MAX);
-				err = -EIO;
-				goto reconnect;
-=======
 			if (data_size > SHARED_SECRET_MAX || data_size == 0) {
 				dev_err(DEV, "verify-alg of wrong size, "
 					"peer wants %u, accepting only up to %u byte\n",
 					data_size, SHARED_SECRET_MAX);
-				return false;
->>>>>>> 02d3c4dd
+				err = -EIO;
+				goto reconnect;
 			}
 
 			err = drbd_recv_all(mdev->tconn, p->verify_alg, data_size);
