/*
   drbd_receiver.c

   This file is part of DRBD by Philipp Reisner and Lars Ellenberg.

   Copyright (C) 2001-2008, LINBIT Information Technologies GmbH.
   Copyright (C) 1999-2008, Philipp Reisner <philipp.reisner@linbit.com>.
   Copyright (C) 2002-2008, Lars Ellenberg <lars.ellenberg@linbit.com>.

   drbd is free software; you can redistribute it and/or modify
   it under the terms of the GNU General Public License as published by
   the Free Software Foundation; either version 2, or (at your option)
   any later version.

   drbd is distributed in the hope that it will be useful,
   but WITHOUT ANY WARRANTY; without even the implied warranty of
   MERCHANTABILITY or FITNESS FOR A PARTICULAR PURPOSE.  See the
   GNU General Public License for more details.

   You should have received a copy of the GNU General Public License
   along with drbd; see the file COPYING.  If not, write to
   the Free Software Foundation, 675 Mass Ave, Cambridge, MA 02139, USA.
 */


#include <linux/module.h>

#include <asm/uaccess.h>
#include <net/sock.h>

#include <linux/drbd.h>
#include <linux/fs.h>
#include <linux/file.h>
#include <linux/in.h>
#include <linux/mm.h>
#include <linux/memcontrol.h>
#include <linux/mm_inline.h>
#include <linux/slab.h>
#include <linux/pkt_sched.h>
#define __KERNEL_SYSCALLS__
#include <linux/unistd.h>
#include <linux/vmalloc.h>
#include <linux/random.h>
#include <net/ipv6.h>
#include "drbd_int.h"
#include "drbd_protocol.h"
#include "drbd_req.h"
#include "drbd_vli.h"
#include <linux/scatterlist.h>

#define PRO_FEATURES (FF_TRIM)

struct flush_work {
	struct drbd_work w;
	struct drbd_device *device;
	struct drbd_epoch *epoch;
};

struct packet_info {
	enum drbd_packet cmd;
	unsigned int size;
	int vnr;
	void *data;
};

enum finish_epoch {
	FE_STILL_LIVE,
	FE_DESTROYED,
	FE_RECYCLED,
};

struct listener {
	struct kref kref;
	struct drbd_resource *resource;
	struct socket *s_listen;
	struct sockaddr_storage listen_addr;
	void (*original_sk_state_change)(struct sock *sk);
	struct list_head list; /* link for resource->listeners */
	struct list_head waiters; /* list head for waiter structs*/
	int pending_accepts;
};

struct waiter {
	struct drbd_connection *connection;
	wait_queue_head_t wait;
	struct list_head list;
	struct listener *listener;
	struct socket *socket;
};

static int drbd_do_features(struct drbd_connection *connection);
static int drbd_do_auth(struct drbd_connection *connection);
static int drbd_disconnected(struct drbd_peer_device *);

static enum finish_epoch drbd_may_finish_epoch(struct drbd_connection *, struct drbd_epoch *, enum epoch_event);
static int e_end_block(struct drbd_work *, int);
static void cleanup_unacked_peer_requests(struct drbd_connection *connection);
static void cleanup_peer_ack_list(struct drbd_connection *connection);
static u64 node_ids_to_bitmap(struct drbd_device *device, u64 node_ids);

static struct drbd_epoch *previous_epoch(struct drbd_connection *connection, struct drbd_epoch *epoch)
{
	struct drbd_epoch *prev;
	spin_lock(&connection->epoch_lock);
	prev = list_entry(epoch->list.prev, struct drbd_epoch, list);
	if (prev == epoch || prev == connection->current_epoch)
		prev = NULL;
	spin_unlock(&connection->epoch_lock);
	return prev;
}

#define GFP_TRY	(__GFP_HIGHMEM | __GFP_NOWARN)

/*
 * some helper functions to deal with single linked page lists,
 * page->private being our "next" pointer.
 */

/* If at least n pages are linked at head, get n pages off.
 * Otherwise, don't modify head, and return NULL.
 * Locking is the responsibility of the caller.
 */
static struct page *page_chain_del(struct page **head, int n)
{
	struct page *page;
	struct page *tmp;

	BUG_ON(!n);
	BUG_ON(!head);

	page = *head;

	if (!page)
		return NULL;

	while (page) {
		tmp = page_chain_next(page);
		if (--n == 0)
			break; /* found sufficient pages */
		if (tmp == NULL)
			/* insufficient pages, don't use any of them. */
			return NULL;
		page = tmp;
	}

	/* add end of list marker for the returned list */
	set_page_private(page, 0);
	/* actual return value, and adjustment of head */
	page = *head;
	*head = tmp;
	return page;
}

/* may be used outside of locks to find the tail of a (usually short)
 * "private" page chain, before adding it back to a global chain head
 * with page_chain_add() under a spinlock. */
static struct page *page_chain_tail(struct page *page, int *len)
{
	struct page *tmp;
	int i = 1;
	while ((tmp = page_chain_next(page)))
		++i, page = tmp;
	if (len)
		*len = i;
	return page;
}

static int page_chain_free(struct page *page)
{
	struct page *tmp;
	int i = 0;
	page_chain_for_each_safe(page, tmp) {
		put_page(page);
		++i;
	}
	return i;
}

static void page_chain_add(struct page **head,
		struct page *chain_first, struct page *chain_last)
{
#if 1
	struct page *tmp;
	tmp = page_chain_tail(chain_first, NULL);
	BUG_ON(tmp != chain_last);
#endif

	/* add chain to head */
	set_page_private(chain_last, (unsigned long)*head);
	*head = chain_first;
}

static struct page *__drbd_alloc_pages(struct drbd_device *device,
				       unsigned int number)
{
	struct page *page = NULL;
	struct page *tmp = NULL;
	unsigned int i = 0;

	/* Yes, testing drbd_pp_vacant outside the lock is racy.
	 * So what. It saves a spin_lock. */
	if (drbd_pp_vacant >= number) {
		spin_lock(&drbd_pp_lock);
		page = page_chain_del(&drbd_pp_pool, number);
		if (page)
			drbd_pp_vacant -= number;
		spin_unlock(&drbd_pp_lock);
		if (page)
			return page;
	}

	/* GFP_TRY, because we must not cause arbitrary write-out: in a DRBD
	 * "criss-cross" setup, that might cause write-out on some other DRBD,
	 * which in turn might block on the other node at this very place.  */
	for (i = 0; i < number; i++) {
		tmp = alloc_page(GFP_TRY);
		if (!tmp)
			break;
		set_page_private(tmp, (unsigned long)page);
		page = tmp;
	}

	if (i == number)
		return page;

	/* Not enough pages immediately available this time.
	 * No need to jump around here, drbd_alloc_pages will retry this
	 * function "soon". */
	if (page) {
		tmp = page_chain_tail(page, NULL);
		spin_lock(&drbd_pp_lock);
		page_chain_add(&drbd_pp_pool, page, tmp);
		drbd_pp_vacant += i;
		spin_unlock(&drbd_pp_lock);
	}
	return NULL;
}

/* kick lower level device, if we have more than (arbitrary number)
 * reference counts on it, which typically are locally submitted io
 * requests.  don't use unacked_cnt, so we speed up proto A and B, too. */
static void maybe_kick_lo(struct drbd_device *device)
{
	struct disk_conf *dc;
	unsigned int watermark = 1000000;

	rcu_read_lock();
	dc = rcu_dereference(device->ldev->disk_conf);
	if (dc)
		min_not_zero(dc->unplug_watermark, watermark);
	rcu_read_unlock();

	if (atomic_read(&device->local_cnt) >= watermark)
		drbd_kick_lo(device);
}

static void reclaim_finished_net_peer_reqs(struct drbd_device *device,
					   struct list_head *to_be_freed)
{
	struct drbd_peer_request *peer_req, *tmp;

	/* The EEs are always appended to the end of the list. Since
	   they are sent in order over the wire, they have to finish
	   in order. As soon as we see the first not finished we can
	   stop to examine the list... */

	list_for_each_entry_safe(peer_req, tmp, &device->net_ee, w.list) {
		if (drbd_peer_req_has_active_page(peer_req))
			break;
		list_move(&peer_req->w.list, to_be_freed);
	}
}

static void drbd_kick_lo_and_reclaim_net(struct drbd_device *device)
{
	LIST_HEAD(reclaimed);
	struct drbd_peer_request *peer_req, *t;

	maybe_kick_lo(device);
	spin_lock_irq(&device->resource->req_lock);
	reclaim_finished_net_peer_reqs(device, &reclaimed);
	spin_unlock_irq(&device->resource->req_lock);

	list_for_each_entry_safe(peer_req, t, &reclaimed, w.list)
		drbd_free_net_peer_req(device, peer_req);
}

/**
 * drbd_alloc_pages() - Returns @number pages, retries forever (or until signalled)
 * @device:	DRBD device.
 * @number:	number of pages requested
 * @retry:	whether to retry, if not enough pages are available right now
 *
 * Tries to allocate number pages, first from our own page pool, then from
 * the kernel.
 * Possibly retry until DRBD frees sufficient pages somewhere else.
 *
 * If this allocation would exceed the max_buffers setting, we throttle
 * allocation (schedule_timeout) to give the system some room to breathe.
 *
 * We do not use max-buffers as hard limit, because it could lead to
 * congestion and further to a distributed deadlock during online-verify or
 * (checksum based) resync, if the max-buffers, socket buffer sizes and
 * resync-rate settings are mis-configured.
 *
 * Returns a page chain linked via page->private.
 */
struct page *drbd_alloc_pages(struct drbd_peer_device *peer_device, unsigned int number,
			      bool retry)
{
	struct drbd_device *device = peer_device->device;
	struct page *page = NULL;
	DEFINE_WAIT(wait);
	unsigned int mxb;

	mxb = device->device_conf.max_buffers;

	if (atomic_read(&device->pp_in_use) < mxb)
		page = __drbd_alloc_pages(device, number);

	while (page == NULL) {
		prepare_to_wait(&drbd_pp_wait, &wait, TASK_INTERRUPTIBLE);

		drbd_kick_lo_and_reclaim_net(device);

		if (atomic_read(&device->pp_in_use) < device->device_conf.max_buffers) {
			page = __drbd_alloc_pages(device, number);
			if (page)
				break;
		}

		if (!retry)
			break;

		if (signal_pending(current)) {
			drbd_warn(device, "drbd_alloc_pages interrupted!\n");
			break;
		}

		if (schedule_timeout(HZ/10) == 0)
			mxb = UINT_MAX;
	}
	finish_wait(&drbd_pp_wait, &wait);

	if (page)
		atomic_add(number, &device->pp_in_use);
	return page;
}

/* Must not be used from irq, as that may deadlock: see drbd_alloc_pages.
 * Is also used from inside an other spin_lock_irq(&resource->req_lock);
 * Either links the page chain back to the global pool,
 * or returns all pages to the system. */
static void drbd_free_pages(struct drbd_device *device, struct page *page, int is_net)
{
	atomic_t *a = is_net ? &device->pp_in_use_by_net : &device->pp_in_use;
	int i;

	if (page == NULL)
		return;

	if (drbd_pp_vacant > (DRBD_MAX_BIO_SIZE/PAGE_SIZE) * minor_count)
		i = page_chain_free(page);
	else {
		struct page *tmp;
		tmp = page_chain_tail(page, &i);
		spin_lock(&drbd_pp_lock);
		page_chain_add(&drbd_pp_pool, page, tmp);
		drbd_pp_vacant += i;
		spin_unlock(&drbd_pp_lock);
	}
	i = atomic_sub_return(i, a);
	if (i < 0)
		drbd_warn(device, "ASSERTION FAILED: %s: %d < 0\n",
			is_net ? "pp_in_use_by_net" : "pp_in_use", i);
	wake_up(&drbd_pp_wait);
}

/*
You need to hold the req_lock:
 _drbd_wait_ee_list_empty()

You must not have the req_lock:
 drbd_free_peer_req()
 drbd_alloc_peer_req()
 drbd_free_peer_reqs()
 drbd_ee_fix_bhs()
 drbd_finish_peer_reqs()
 drbd_clear_done_ee()
 drbd_wait_ee_list_empty()
*/

struct drbd_peer_request *
drbd_alloc_peer_req(struct drbd_peer_device *peer_device, u64 id, sector_t sector,
		    unsigned int data_size, bool has_payload, gfp_t gfp_mask) __must_hold(local)
{
	struct drbd_device *device = peer_device->device;
	struct drbd_peer_request *peer_req;
	struct page *page = NULL;
	unsigned nr_pages = (data_size + PAGE_SIZE -1) >> PAGE_SHIFT;

	if (drbd_insert_fault(device, DRBD_FAULT_AL_EE))
		return NULL;

	peer_req = mempool_alloc(drbd_ee_mempool, gfp_mask & ~__GFP_HIGHMEM);
	if (!peer_req) {
		if (!(gfp_mask & __GFP_NOWARN))
			drbd_err(device, "%s: allocation failed\n", __func__);
		return NULL;
	}

	if (has_payload && data_size) {
		page = drbd_alloc_pages(peer_device, nr_pages, (gfp_mask & __GFP_WAIT));
		if (!page)
			goto fail;
	}

	drbd_clear_interval(&peer_req->i);
	peer_req->i.size = data_size;
	peer_req->i.sector = sector;
	peer_req->i.local = false;
	peer_req->i.waiting = false;

	INIT_LIST_HEAD(&peer_req->recv_order);
	peer_req->epoch = NULL;
	peer_req->peer_device = peer_device;
	peer_req->pages = page;
	atomic_set(&peer_req->pending_bios, 0);
	peer_req->flags = 0;
	/*
	 * The block_id is opaque to the receiver.  It is not endianness
	 * converted, and sent back to the sender unchanged.
	 */
	peer_req->block_id = id;

	return peer_req;

 fail:
	mempool_free(peer_req, drbd_ee_mempool);
	return NULL;
}

void __drbd_free_peer_req(struct drbd_device *device, struct drbd_peer_request *peer_req,
		       int is_net)
{
	if (peer_req->flags & EE_HAS_DIGEST)
		kfree(peer_req->digest);
	drbd_free_pages(device, peer_req->pages, is_net);
	D_ASSERT(device, atomic_read(&peer_req->pending_bios) == 0);
	D_ASSERT(device, drbd_interval_empty(&peer_req->i));
	mempool_free(peer_req, drbd_ee_mempool);
}

int drbd_free_peer_reqs(struct drbd_device *device, struct list_head *list)
{
	LIST_HEAD(work_list);
	struct drbd_peer_request *peer_req, *t;
	int count = 0;
	int is_net = list == &device->net_ee;

	spin_lock_irq(&device->resource->req_lock);
	list_splice_init(list, &work_list);
	spin_unlock_irq(&device->resource->req_lock);

	list_for_each_entry_safe(peer_req, t, &work_list, w.list) {
		__drbd_free_peer_req(device, peer_req, is_net);
		count++;
	}
	return count;
}

/*
 * See also comments in _req_mod(,BARRIER_ACKED) and receive_Barrier.
 */
static int drbd_finish_peer_reqs(struct drbd_device *device)
{
	LIST_HEAD(work_list);
	LIST_HEAD(reclaimed);
	struct drbd_peer_request *peer_req, *t;
	int err = 0;

	spin_lock_irq(&device->resource->req_lock);
	reclaim_finished_net_peer_reqs(device, &reclaimed);
	list_splice_init(&device->done_ee, &work_list);
	spin_unlock_irq(&device->resource->req_lock);

	list_for_each_entry_safe(peer_req, t, &reclaimed, w.list)
		drbd_free_net_peer_req(device, peer_req);

	/* possible callbacks here:
	 * e_end_block, and e_end_resync_block, e_send_discard_write.
	 * all ignore the last argument.
	 */
	list_for_each_entry_safe(peer_req, t, &work_list, w.list) {
		int err2;

		/* list_del not necessary, next/prev members not touched */
		err2 = peer_req->w.cb(&peer_req->w, !!err);
		if (!err)
			err = err2;
		if (!list_empty(&peer_req->recv_order)) {
			drbd_free_pages(device, peer_req->pages, 0);
			peer_req->pages = NULL;
		} else
			drbd_free_peer_req(device, peer_req);
	}
	wake_up(&device->ee_wait);

	return err;
}

static void _drbd_wait_ee_list_empty(struct drbd_device *device,
				     struct list_head *head)
{
	DEFINE_WAIT(wait);

	/* avoids spin_lock/unlock
	 * and calling prepare_to_wait in the fast path */
	while (!list_empty(head)) {
		prepare_to_wait(&device->ee_wait, &wait, TASK_UNINTERRUPTIBLE);
		spin_unlock_irq(&device->resource->req_lock);
		drbd_kick_lo(device);
		schedule();
		finish_wait(&device->ee_wait, &wait);
		spin_lock_irq(&device->resource->req_lock);
	}
}

static void drbd_wait_ee_list_empty(struct drbd_device *device,
				    struct list_head *head)
{
	spin_lock_irq(&device->resource->req_lock);
	_drbd_wait_ee_list_empty(device, head);
	spin_unlock_irq(&device->resource->req_lock);
}

static int drbd_recv_short(struct socket *sock, void *buf, size_t size, int flags)
{
	mm_segment_t oldfs;
	struct kvec iov = {
		.iov_base = buf,
		.iov_len = size,
	};
	struct msghdr msg = {
		.msg_iovlen = 1,
		.msg_iov = (struct iovec *)&iov,
		.msg_flags = (flags ? flags : MSG_WAITALL | MSG_NOSIGNAL)
	};
	int rv;

	oldfs = get_fs();
	set_fs(KERNEL_DS);
	rv = sock_recvmsg(sock, &msg, size, msg.msg_flags);
	set_fs(oldfs);

	return rv;
}

static int drbd_recv(struct drbd_connection *connection, void *buf, size_t size)
{
	int rv;

	rv = drbd_recv_short(connection->data.socket, buf, size, 0);

	if (rv < 0) {
		if (rv == -ECONNRESET)
			drbd_info(connection, "sock was reset by peer\n");
		else if (rv != -ERESTARTSYS)
			drbd_info(connection, "sock_recvmsg returned %d\n", rv);
	} else if (rv == 0) {
		if (test_bit(DISCONNECT_EXPECTED, &connection->flags)) {
			long t;
			rcu_read_lock();
			t = rcu_dereference(connection->net_conf)->ping_timeo * HZ/10;
			rcu_read_unlock();

			t = wait_event_timeout(connection->ping_wait, connection->cstate[NOW] < C_CONNECTED, t);

			if (t)
				goto out;
		}
		drbd_info(connection, "sock was shut down by peer\n");
	}

	if (rv != size)
		change_cstate(connection, C_BROKEN_PIPE, CS_HARD);

out:
	return rv;
}

static int drbd_recv_all(struct drbd_connection *connection, void *buf, size_t size)
{
	int err;

	err = drbd_recv(connection, buf, size);
	if (err != size) {
		if (err >= 0)
			err = -EIO;
	} else
		err = 0;
	return err;
}

static int drbd_recv_all_warn(struct drbd_connection *connection, void *buf, size_t size)
{
	int err;

	err = drbd_recv_all(connection, buf, size);
	if (err && !signal_pending(current))
		drbd_warn(connection, "short read (expected size %d)\n", (int)size);
	return err;
}

/* quoting tcp(7):
 *   On individual connections, the socket buffer size must be set prior to the
 *   listen(2) or connect(2) calls in order to have it take effect.
 * This is our wrapper to do so.
 */
static void drbd_setbufsize(struct socket *sock, unsigned int snd,
		unsigned int rcv)
{
	/* open coded SO_SNDBUF, SO_RCVBUF */
	if (snd) {
		sock->sk->sk_sndbuf = snd;
		sock->sk->sk_userlocks |= SOCK_SNDBUF_LOCK;
	}
	if (rcv) {
		sock->sk->sk_rcvbuf = rcv;
		sock->sk->sk_userlocks |= SOCK_RCVBUF_LOCK;
	}
}

static struct socket *drbd_try_connect(struct drbd_connection *connection)
{
	const char *what;
	struct socket *sock;
	struct sockaddr_storage my_addr, peer_addr;
	struct net_conf *nc;
	int err;
	int sndbuf_size, rcvbuf_size, connect_int;
	int disconnect_on_error = 1;

	rcu_read_lock();
	nc = rcu_dereference(connection->net_conf);
	if (!nc) {
		rcu_read_unlock();
		return NULL;
	}
	sndbuf_size = nc->sndbuf_size;
	rcvbuf_size = nc->rcvbuf_size;
	connect_int = nc->connect_int;
	rcu_read_unlock();

	my_addr = connection->my_addr;
	if (my_addr.ss_family == AF_INET6)
		((struct sockaddr_in6 *)&my_addr)->sin6_port = 0;
	else
		((struct sockaddr_in *)&my_addr)->sin_port = 0; /* AF_INET & AF_SCI */

	/* In some cases, the network stack can end up overwriting
	   peer_addr.ss_family, so use a copy here. */
	peer_addr = connection->peer_addr;

	what = "sock_create_kern";
	err = sock_create_kern(my_addr.ss_family, SOCK_STREAM, IPPROTO_TCP, &sock);
	if (err < 0) {
		sock = NULL;
		goto out;
	}

	sock->sk->sk_rcvtimeo =
	sock->sk->sk_sndtimeo = connect_int * HZ;
	drbd_setbufsize(sock, sndbuf_size, rcvbuf_size);

       /* explicitly bind to the configured IP as source IP
	*  for the outgoing connections.
	*  This is needed for multihomed hosts and to be
	*  able to use lo: interfaces for drbd.
	* Make sure to use 0 as port number, so linux selects
	*  a free one dynamically.
	*/
	what = "bind before connect";
	err = sock->ops->bind(sock, (struct sockaddr *) &my_addr, connection->my_addr_len);
	if (err < 0)
		goto out;

	/* connect may fail, peer not yet available.
	 * stay C_CONNECTING, don't go Disconnecting! */
	disconnect_on_error = 0;
	what = "connect";
	err = sock->ops->connect(sock, (struct sockaddr *) &peer_addr, connection->peer_addr_len, 0);

out:
	if (err < 0) {
		if (sock) {
			sock_release(sock);
			sock = NULL;
		}
		switch (-err) {
			/* timeout, busy, signal pending */
		case ETIMEDOUT: case EAGAIN: case EINPROGRESS:
		case EINTR: case ERESTARTSYS:
			/* peer not (yet) available, network problem */
		case ECONNREFUSED: case ENETUNREACH:
		case EHOSTDOWN:    case EHOSTUNREACH:
			disconnect_on_error = 0;
			break;
		default:
			drbd_err(connection, "%s failed, err = %d\n", what, err);
		}
		if (disconnect_on_error)
			change_cstate(connection, C_DISCONNECTING, CS_HARD);
	}

	return sock;
}

static void drbd_incoming_connection(struct sock *sk)
{
	struct listener *listener = sk->sk_user_data;
	void (*state_change)(struct sock *sk);

	state_change = listener->original_sk_state_change;
	if (sk->sk_state == TCP_ESTABLISHED) {
		struct waiter *waiter;

		spin_lock(&listener->resource->listeners_lock);
		listener->pending_accepts++;
		waiter = list_entry(listener->waiters.next, struct waiter, list);
		wake_up(&waiter->wait);
		spin_unlock(&listener->resource->listeners_lock);
	}
	state_change(sk);
}

static int prepare_listener(struct drbd_connection *connection, struct listener *listener)
{
	int err, sndbuf_size, rcvbuf_size;
	struct sockaddr_storage my_addr;
	struct socket *s_listen;
	struct net_conf *nc;
	const char *what;

	rcu_read_lock();
	nc = rcu_dereference(connection->net_conf);
	if (!nc) {
		rcu_read_unlock();
		return -EIO;
	}
	sndbuf_size = nc->sndbuf_size;
	rcvbuf_size = nc->rcvbuf_size;
	rcu_read_unlock();

	my_addr = connection->my_addr;

	what = "sock_create_kern";
	err = sock_create_kern(my_addr.ss_family, SOCK_STREAM, IPPROTO_TCP, &s_listen);
	if (err) {
		s_listen = NULL;
		goto out;
	}

	s_listen->sk->sk_reuse = SK_CAN_REUSE; /* SO_REUSEADDR */
	drbd_setbufsize(s_listen, sndbuf_size, rcvbuf_size);

	what = "bind before listen";
	err = s_listen->ops->bind(s_listen, (struct sockaddr *)&my_addr, connection->my_addr_len);
	if (err < 0)
		goto out;

	listener->s_listen = s_listen;
	write_lock_bh(&s_listen->sk->sk_callback_lock);
	listener->original_sk_state_change = s_listen->sk->sk_state_change;
	s_listen->sk->sk_state_change = drbd_incoming_connection;
	s_listen->sk->sk_user_data = listener;
	write_unlock_bh(&s_listen->sk->sk_callback_lock);

	what = "listen";
	err = s_listen->ops->listen(s_listen, 5);
	if (err < 0)
		goto out;

	listener->listen_addr = my_addr;

	return 0;
out:
	if (s_listen)
		sock_release(s_listen);
	if (err < 0) {
		if (err != -EAGAIN && err != -EINTR && err != -ERESTARTSYS &&
		    err != -EADDRINUSE) {
			drbd_err(connection, "%s failed, err = %d\n", what, err);
			change_cstate(connection, C_DISCONNECTING, CS_HARD);
		}
	}

	return err;
}

static struct listener* find_listener(struct drbd_connection *connection)
{
	struct drbd_resource *resource = connection->resource;
	struct listener *listener;

	list_for_each_entry(listener, &resource->listeners, list) {
		if (!memcmp(&listener->listen_addr, &connection->my_addr, connection->my_addr_len)) {
			kref_get(&listener->kref);
			return listener;
		}
	}
	return NULL;
}

static int get_listener(struct drbd_connection *connection, struct waiter *waiter)
{
	struct drbd_resource *resource = connection->resource;
	struct listener *listener, *new_listener = NULL;
	int err;

	waiter->connection = connection;
	waiter->socket = NULL;
	init_waitqueue_head(&waiter->wait);

	while (1) {
		spin_lock_bh(&resource->listeners_lock);
		listener = find_listener(connection);
		if (!listener && new_listener) {
			list_add(&new_listener->list, &resource->listeners);
			listener = new_listener;
			new_listener = NULL;
		}
		if (listener) {
			list_add(&waiter->list, &listener->waiters);
			waiter->listener = listener;
		}
		spin_unlock_bh(&resource->listeners_lock);

		if (new_listener) {
			sock_release(new_listener->s_listen);
			kfree(new_listener);
		}

		if (listener)
			return 0;

		new_listener = kmalloc(sizeof(*new_listener), GFP_KERNEL);
		if (!new_listener)
			return -ENOMEM;

		err = prepare_listener(connection, new_listener);
		if (err < 0) {
			kfree(new_listener);
			new_listener = NULL;
			if (err != -EADDRINUSE)
				return err;
			schedule_timeout_interruptible(HZ / 10);
		} else {
			kref_init(&new_listener->kref);
			INIT_LIST_HEAD(&new_listener->waiters);
			new_listener->resource = resource;
			new_listener->pending_accepts = 0;
		}
	}
}

static void unregister_state_change(struct sock *sk, struct listener *listener)
{
	write_lock_bh(&sk->sk_callback_lock);
	sk->sk_state_change = listener->original_sk_state_change;
	sk->sk_user_data = NULL;
	write_unlock_bh(&sk->sk_callback_lock);
}

static void drbd_listener_destroy(struct kref *kref)
{
	struct listener *listener = container_of(kref, struct listener, kref);
	struct drbd_resource *resource = listener->resource;

	spin_lock_bh(&resource->listeners_lock);
	list_del(&listener->list);
	spin_unlock_bh(&resource->listeners_lock);

	unregister_state_change(listener->s_listen->sk, listener);
	sock_release(listener->s_listen);

	kfree(listener);
}

static void put_listener(struct waiter *waiter)
{
	struct drbd_resource *resource;

	if (!waiter->listener)
		return;

	resource = waiter->listener->resource;
	spin_lock_bh(&resource->listeners_lock);
	list_del(&waiter->list);
	if (!list_empty(&waiter->listener->waiters) && waiter->listener->pending_accepts) {
		/* This receiver no longer does accept calls. In case we got woken up to do
		   one, and there are more receivers, wake one of the other guys to do it */
		struct waiter *ad2;
		ad2 = list_entry(waiter->listener->waiters.next, struct waiter, list);
		wake_up(&ad2->wait);
	}
	spin_unlock_bh(&resource->listeners_lock);
	kref_put(&waiter->listener->kref, drbd_listener_destroy);
	waiter->listener = NULL;
	if (waiter->socket) {
		sock_release(waiter->socket);
		waiter->socket = NULL;
	}
}

static bool addr_equal(const struct sockaddr_storage *addr1, const struct sockaddr_storage *addr2)
{
	if (addr1->ss_family != addr2->ss_family)
		return false;

	if (addr1->ss_family == AF_INET6) {
		const struct sockaddr_in6 *v6a1 = (const struct sockaddr_in6 *)addr1;
		const struct sockaddr_in6 *v6a2 = (const struct sockaddr_in6 *)addr2;

		if (!ipv6_addr_equal(&v6a1->sin6_addr, &v6a2->sin6_addr))
			return false;
		else if (ipv6_addr_type(&v6a1->sin6_addr) & IPV6_ADDR_LINKLOCAL)
			return v6a1->sin6_scope_id == v6a2->sin6_scope_id;
		return true;
	} else /* AF_INET, AF_SSOCKS, AF_SDP */ {
		const struct sockaddr_in *v4a1 = (const struct sockaddr_in *)addr1;
		const struct sockaddr_in *v4a2 = (const struct sockaddr_in *)addr2;
		return v4a1->sin_addr.s_addr == v4a2->sin_addr.s_addr;
	}
}

static struct waiter *
	find_waiter_by_addr(struct listener *listener, struct sockaddr_storage *addr)
{
	struct waiter *waiter;

	list_for_each_entry(waiter, &listener->waiters, list) {
		if (addr_equal(&waiter->connection->peer_addr, addr))
			return waiter;
	}

	return NULL;
}

static bool _wait_connect_cond(struct waiter *waiter)
{
	struct drbd_connection *connection = waiter->connection;
	struct drbd_resource *resource = connection->resource;
	bool rv;

	spin_lock_bh(&resource->listeners_lock);
	rv = waiter->listener->pending_accepts > 0 || waiter->socket != NULL;
	spin_unlock_bh(&resource->listeners_lock);

	return rv;
}

static struct socket *drbd_wait_for_connect(struct waiter *waiter)
{
	struct drbd_connection *connection = waiter->connection;
	struct drbd_resource *resource = connection->resource;
	struct sockaddr_storage peer_addr;
	int timeo, connect_int, peer_addr_len, err = 0;
	struct socket *s_estab;
	struct net_conf *nc;
	struct waiter *waiter2;

	rcu_read_lock();
	nc = rcu_dereference(connection->net_conf);
	if (!nc) {
		rcu_read_unlock();
		return NULL;
	}
	connect_int = nc->connect_int;
	rcu_read_unlock();

	timeo = connect_int * HZ;
	timeo += (prandom_u32() & 1) ? timeo / 7 : -timeo / 7; /* 28.5% random jitter */

retry:
	timeo = wait_event_interruptible_timeout(waiter->wait, _wait_connect_cond(waiter), timeo);
	if (timeo <= 0)
		return NULL;

	spin_lock_bh(&resource->listeners_lock);
	if (waiter->socket) {
		s_estab = waiter->socket;
		waiter->socket = NULL;
	} else if (waiter->listener->pending_accepts > 0) {
		waiter->listener->pending_accepts--;
		spin_unlock_bh(&resource->listeners_lock);

		s_estab = NULL;
		err = kernel_accept(waiter->listener->s_listen, &s_estab, 0);
		if (err < 0) {
			if (err != -EAGAIN && err != -EINTR && err != -ERESTARTSYS) {
				drbd_err(connection, "accept failed, err = %d\n", err);
				change_cstate(connection, C_DISCONNECTING, CS_HARD);
			}
		}

		if (!s_estab)
			return NULL;

		/* The established socket inherits the sk_state_change callback
		   from the listening socket. */
		unregister_state_change(s_estab->sk, waiter->listener);

		s_estab->ops->getname(s_estab, (struct sockaddr *)&peer_addr, &peer_addr_len, 2);

		spin_lock_bh(&resource->listeners_lock);
		waiter2 = find_waiter_by_addr(waiter->listener, &peer_addr);
		if (!waiter2) {
			struct sockaddr_in6 *from_sin6, *to_sin6;
			struct sockaddr_in *from_sin, *to_sin;
			struct drbd_connection *connection2;

			connection2 = conn_get_by_addrs(
				&connection->my_addr, connection->my_addr_len,
				&peer_addr, peer_addr_len);
			if (connection2) {
				/* conn_get_by_addrs() does a get, put follows here... no debug */
				drbd_info(connection2,
					  "Receiver busy; rejecting incoming connection\n");
				kref_put(&connection2->kref, drbd_destroy_connection);
				goto retry_locked;
			}

			switch(peer_addr.ss_family) {
			case AF_INET6:
				from_sin6 = (struct sockaddr_in6 *)&peer_addr;
				to_sin6 = (struct sockaddr_in6 *)&connection->my_addr;
				drbd_err(resource, "Closing unexpected connection from "
					 "%pI6 to port %u\n",
					 &from_sin6->sin6_addr,
					 be16_to_cpu(to_sin6->sin6_port));
				break;
			default:
				from_sin = (struct sockaddr_in *)&peer_addr;
				to_sin = (struct sockaddr_in *)&connection->my_addr;
				drbd_err(resource, "Closing unexpected connection from "
					 "%pI4 to port %u\n",
					 &from_sin->sin_addr,
					 be16_to_cpu(to_sin->sin_port));
				break;
			}

			goto retry_locked;
		}
		if (waiter2 != waiter) {
			if (waiter2->socket) {
				drbd_err(waiter2->connection,
					 "Receiver busy; rejecting incoming connection\n");
				goto retry_locked;
			}
			waiter2->socket = s_estab;
			s_estab = NULL;
			wake_up(&waiter2->wait);
			goto retry_locked;
		}
	}
	spin_unlock_bh(&resource->listeners_lock);
	return s_estab;

retry_locked:
	spin_unlock_bh(&resource->listeners_lock);
	if (s_estab) {
		sock_release(s_estab);
		s_estab = NULL;
	}
	goto retry;
}

static int decode_header(struct drbd_connection *, void *, struct packet_info *);

static int send_first_packet(struct drbd_connection *connection, struct drbd_socket *sock,
			     enum drbd_packet cmd)
{
	if (!conn_prepare_command(connection, sock))
		return -EIO;
	return send_command(connection, -1, sock, cmd, 0, NULL, 0);
}

static int receive_first_packet(struct drbd_connection *connection, struct socket *sock)
{
	unsigned int header_size = drbd_header_size(connection);
	struct packet_info pi;
	int err;

	err = drbd_recv_short(sock, connection->data.rbuf, header_size, 0);
	if (err != header_size) {
		if (err >= 0)
			err = -EIO;
		return err;
	}
	err = decode_header(connection, connection->data.rbuf, &pi);
	if (err)
		return err;
	return pi.cmd;
}

/**
 * drbd_socket_okay() - Free the socket if its connection is not okay
 * @sock:	pointer to the pointer to the socket.
 */
static int drbd_socket_okay(struct socket **sock)
{
	int rr;
	char tb[4];

	if (!*sock)
		return false;

	rr = drbd_recv_short(*sock, tb, 4, MSG_DONTWAIT | MSG_PEEK);

	if (rr > 0 || rr == -EAGAIN) {
		return true;
	} else {
		sock_release(*sock);
		*sock = NULL;
		return false;
	}
}
/* Gets called if a connection is established, or if a new minor gets created
   in a connection */
int drbd_connected(struct drbd_peer_device *peer_device)
{
	struct drbd_device *device = peer_device->device;
	int err;

	atomic_set(&peer_device->packet_seq, 0);
	peer_device->peer_seq = 0;

	err = drbd_send_sync_param(peer_device);
	if (!err)
		err = drbd_send_sizes(peer_device, 0, 0);
	if (!err) {
		if (device->disk_state[NOW] > D_DISKLESS) {
			err = drbd_send_uuids(peer_device, 0, 0);
		} else {
			set_bit(INITIAL_STATE_SENT, &peer_device->flags);
			err = drbd_send_current_state(peer_device);
		}
	}

	clear_bit(USE_DEGR_WFC_T, &peer_device->flags);
	clear_bit(RESIZE_PENDING, &peer_device->flags);
	mod_timer(&device->request_timer, jiffies + HZ); /* just start it here. */
	return err;
}

static int connect_timeout_work(struct drbd_work *work, int cancel)
{
	struct drbd_connection *connection =
		container_of(work, struct drbd_connection, connect_timer_work);
	struct drbd_resource *resource = connection->resource;
	enum drbd_conn_state cstate;

	spin_lock_irq(&resource->req_lock);
	cstate = connection->cstate[NOW];
	spin_unlock_irq(&resource->req_lock);
	if (cstate == C_CONNECTING) {
		drbd_info(connection, "Failure to connect; retrying\n");
		change_cstate(connection, C_NETWORK_FAILURE, CS_HARD);
	}
	kref_debug_put(&connection->kref_debug, 11);
	kref_put(&connection->kref, drbd_destroy_connection);
	return 0;
}

void connect_timer_fn(unsigned long data)
{
	struct drbd_connection *connection = (struct drbd_connection *) data;
	struct drbd_resource *resource = connection->resource;
	unsigned long irq_flags;

	spin_lock_irqsave(&resource->req_lock, irq_flags);
	drbd_queue_work(&connection->sender_work, &connection->connect_timer_work);
	spin_unlock_irqrestore(&resource->req_lock, irq_flags);
}

static void conn_connect2(struct drbd_connection *connection)
{
	struct drbd_peer_device *peer_device;
	int vnr;

	atomic_set(&connection->ap_in_flight, 0);

	rcu_read_lock();
	idr_for_each_entry(&connection->peer_devices, peer_device, vnr) {
		struct drbd_device *device = peer_device->device;
		kobject_get(&device->kobj);
		/* peer_device->connection cannot go away: caller holds a reference. */
		rcu_read_unlock();
		drbd_connected(peer_device);
		rcu_read_lock();
		kobject_put(&device->kobj);
	}
	rcu_read_unlock();
}

static void conn_disconnect(struct drbd_connection *connection);

static int connect_work(struct drbd_work *work, int cancel)
{
	struct drbd_connection *connection =
		container_of(work, struct drbd_connection, connect_timer_work);

	if (change_cstate(connection, C_CONNECTED, CS_SERIALIZE | CS_VERBOSE) < SS_SUCCESS) {
		drbd_info(connection, "Failure to connect; retrying\n");
		change_cstate(connection, C_NETWORK_FAILURE, CS_HARD);
	} else
		conn_connect2(connection);
	kref_debug_put(&connection->kref_debug, 11);
	kref_put(&connection->kref, drbd_destroy_connection);
	return 0;
}

/*
 * Returns true if we have a valid connection.
 */
static bool conn_connect(struct drbd_connection *connection)
{
	struct drbd_resource *resource = connection->resource;
	struct drbd_peer_device *peer_device;
	struct drbd_socket sock, msock;
	bool discard_my_data;
	struct net_conf *nc;
	int timeout, h, ok, vnr;
	struct waiter waiter;

start:
	clear_bit(DISCONNECT_EXPECTED, &connection->flags);
	if (change_cstate(connection, C_CONNECTING, CS_VERBOSE) < SS_SUCCESS) {
		/* We do not have a network config. */
		return false;
	}

	mutex_init(&sock.mutex);
	sock.sbuf = connection->data.sbuf;
	sock.rbuf = connection->data.rbuf;
	sock.socket = NULL;
	mutex_init(&msock.mutex);
	msock.sbuf = connection->meta.sbuf;
	msock.rbuf = connection->meta.rbuf;
	msock.socket = NULL;

	/* Assume that the peer only understands protocol 80 until we know better.  */
	connection->agreed_pro_version = 80;

	if (get_listener(connection, &waiter)) {
		h = 0;  /* retry */
		goto out;
	}

	do {
		struct socket *s;

		s = drbd_try_connect(connection);
		if (s) {
			if (!sock.socket) {
				sock.socket = s;
				send_first_packet(connection, &sock, P_INITIAL_DATA);
			} else if (!msock.socket) {
				clear_bit(RESOLVE_CONFLICTS, &connection->flags);
				msock.socket = s;
				send_first_packet(connection, &msock, P_INITIAL_META);
			} else {
				drbd_err(connection, "Logic error in conn_connect()\n");
				goto out_release_sockets;
			}
		}

		if (sock.socket && msock.socket) {
			rcu_read_lock();
			nc = rcu_dereference(connection->net_conf);
			timeout = nc->ping_timeo * HZ / 10;
			rcu_read_unlock();
			schedule_timeout_interruptible(timeout);
			ok = drbd_socket_okay(&sock.socket);
			ok = drbd_socket_okay(&msock.socket) && ok;
			if (ok)
				break;
		}

retry:
		s = drbd_wait_for_connect(&waiter);
		if (s) {
			int fp = receive_first_packet(connection, s);
			drbd_socket_okay(&sock.socket);
			drbd_socket_okay(&msock.socket);
			switch (fp) {
			case P_INITIAL_DATA:
				if (sock.socket) {
					drbd_warn(connection, "initial packet S crossed\n");
					sock_release(sock.socket);
					sock.socket = s;
					goto randomize;
				}
				sock.socket = s;
				break;
			case P_INITIAL_META:
				set_bit(RESOLVE_CONFLICTS, &connection->flags);
				if (msock.socket) {
					drbd_warn(connection, "initial packet M crossed\n");
					sock_release(msock.socket);
					msock.socket = s;
					goto randomize;
				}
				msock.socket = s;
				break;
			default:
				drbd_warn(connection, "Error receiving initial packet\n");
				sock_release(s);
randomize:
				if (prandom_u32() & 1)
					goto retry;
			}
		}

		if (connection->cstate[NOW] <= C_DISCONNECTING)
			goto out_release_sockets;
		if (signal_pending(current)) {
			flush_signals(current);
			smp_rmb();
			if (get_t_state(&connection->receiver) == EXITING)
				goto out_release_sockets;
		}

		ok = drbd_socket_okay(&sock.socket);
		ok = drbd_socket_okay(&msock.socket) && ok;
	} while (!ok);

	put_listener(&waiter);

	sock.socket->sk->sk_reuse = SK_CAN_REUSE; /* SO_REUSEADDR */
	msock.socket->sk->sk_reuse = SK_CAN_REUSE; /* SO_REUSEADDR */

	sock.socket->sk->sk_allocation = GFP_NOIO;
	msock.socket->sk->sk_allocation = GFP_NOIO;

	sock.socket->sk->sk_priority = TC_PRIO_INTERACTIVE_BULK;
	msock.socket->sk->sk_priority = TC_PRIO_INTERACTIVE;

	/* NOT YET ...
	 * sock.socket->sk->sk_sndtimeo = connection->net_conf->timeout*HZ/10;
	 * sock.socket->sk->sk_rcvtimeo = MAX_SCHEDULE_TIMEOUT;
	 * first set it to the P_CONNECTION_FEATURES timeout,
	 * which we set to 4x the configured ping_timeout. */
	rcu_read_lock();
	nc = rcu_dereference(connection->net_conf);

	sock.socket->sk->sk_sndtimeo =
	sock.socket->sk->sk_rcvtimeo = nc->ping_timeo*4*HZ/10;

	msock.socket->sk->sk_rcvtimeo = nc->ping_int*HZ;
	timeout = nc->timeout * HZ / 10;
	rcu_read_unlock();

	msock.socket->sk->sk_sndtimeo = timeout;

	/* we don't want delays.
	 * we use TCP_CORK where appropriate, though */
	drbd_tcp_nodelay(sock.socket);
	drbd_tcp_nodelay(msock.socket);

	connection->data.socket = sock.socket;
	connection->meta.socket = msock.socket;
	connection->last_received = jiffies;

	h = drbd_do_features(connection);
	if (h <= 0)
		goto out;

	if (connection->cram_hmac_tfm) {
		switch (drbd_do_auth(connection)) {
		case -1:
			drbd_err(connection, "Authentication of peer failed\n");
			h = -1;  /* give up; go standalone */
			goto out;
		case 0:
			drbd_err(connection, "Authentication of peer failed, trying again.\n");
			h = 0;  /* retry */
			goto out;
		}
	}

	connection->data.socket->sk->sk_sndtimeo = timeout;
	connection->data.socket->sk->sk_rcvtimeo = MAX_SCHEDULE_TIMEOUT;
	connection->primary_mask_sent = -1; /* make sure to send it out soon */

	rcu_read_lock();
	nc = rcu_dereference(connection->net_conf);
	discard_my_data = nc->discard_my_data;
	rcu_read_unlock();

	if (drbd_send_protocol(connection) == -EOPNOTSUPP) {
		/* give up; go standalone */
		change_cstate(connection, C_DISCONNECTING, CS_HARD);
		return false;
	}

	rcu_read_lock();
	idr_for_each_entry(&connection->peer_devices, peer_device, vnr) {
		clear_bit(INITIAL_STATE_SENT, &peer_device->flags);
		clear_bit(INITIAL_STATE_RECEIVED, &peer_device->flags);
	}
	idr_for_each_entry(&connection->peer_devices, peer_device, vnr) {
		struct drbd_device *device = peer_device->device;

		if (discard_my_data)
			set_bit(DISCARD_MY_DATA, &device->flags);
		else
			clear_bit(DISCARD_MY_DATA, &device->flags);
	}
	rcu_read_unlock();

	if (mutex_lock_interruptible(&resource->conf_update) == 0) {
		/* The discard_my_data flag is a single-shot modifier to the next
		 * connection attempt, the handshake of which is now well underway.
		 * No need for rcu style copying of the whole struct
		 * just to clear a single value. */
		connection->net_conf->discard_my_data = 0;
		mutex_unlock(&resource->conf_update);
	}

	drbd_thread_start(&connection->asender);

	if (connection->agreed_pro_version >= 110) {
		kref_get(&connection->kref);
		kref_debug_get(&connection->kref_debug, 11);
		if (resource->res_opts.node_id < connection->net_conf->peer_node_id) {
			connection->connect_timer_work.cb = connect_work;
			timeout = twopc_retry_timeout(resource, 0);
			drbd_debug(connection, "Waiting for %ums to avoid transaction "
				   "conflicts\n", jiffies_to_msecs(timeout));
			connection->connect_timer.expires = jiffies + timeout;
			add_timer(&connection->connect_timer);
		} else {
			connection->connect_timer_work.cb = connect_timeout_work;
			connection->connect_timer.expires = jiffies + twopc_timeout(resource);
			add_timer(&connection->connect_timer);
		}
	} else {
		enum drbd_state_rv rv;
		rv = change_cstate(connection, C_CONNECTED,
				   CS_VERBOSE | CS_WAIT_COMPLETE | CS_SERIALIZE);
		if (rv < SS_SUCCESS || connection->cstate[NOW] != C_CONNECTED) {
			h = 0;
			goto out;
		}
		conn_connect2(connection);
	}
	return true;

out_release_sockets:
	put_listener(&waiter);
	if (sock.socket)
		sock_release(sock.socket);
	if (msock.socket)
		sock_release(msock.socket);
	h = -1;  /* give up; go standalone */

out:
	if (h == 0) {
		conn_disconnect(connection);
		schedule_timeout_interruptible(HZ);
		goto start;
	}
	if (h == -1)
		change_cstate(connection, C_DISCONNECTING, CS_HARD);
	return h > 0;
}

static int decode_header(struct drbd_connection *connection, void *header, struct packet_info *pi)
{
	unsigned int header_size = drbd_header_size(connection);

	if (header_size == sizeof(struct p_header100) &&
	    *(__be32 *)header == cpu_to_be32(DRBD_MAGIC_100)) {
		struct p_header100 *h = header;
		if (h->pad != 0) {
			drbd_err(connection, "Header padding is not zero\n");
			return -EINVAL;
		}
		pi->vnr = (s16)be16_to_cpu(h->volume);
		pi->cmd = be16_to_cpu(h->command);
		pi->size = be32_to_cpu(h->length);
	} else if (header_size == sizeof(struct p_header95) &&
		   *(__be16 *)header == cpu_to_be16(DRBD_MAGIC_BIG)) {
		struct p_header95 *h = header;
		pi->cmd = be16_to_cpu(h->command);
		pi->size = be32_to_cpu(h->length);
		pi->vnr = 0;
	} else if (header_size == sizeof(struct p_header80) &&
		   *(__be32 *)header == cpu_to_be32(DRBD_MAGIC)) {
		struct p_header80 *h = header;
		pi->cmd = be16_to_cpu(h->command);
		pi->size = be16_to_cpu(h->length);
		pi->vnr = 0;
	} else {
		drbd_err(connection, "Wrong magic value 0x%08x in protocol version %d\n",
			 be32_to_cpu(*(__be32 *)header),
			 connection->agreed_pro_version);
		return -EINVAL;
	}
	pi->data = header + header_size;
	return 0;
}

static int drbd_recv_header(struct drbd_connection *connection, struct packet_info *pi)
{
	void *buffer = connection->data.rbuf;
	int err;

	err = drbd_recv_all_warn(connection, buffer, drbd_header_size(connection));
	if (err)
		return err;

	err = decode_header(connection, buffer, pi);
	connection->last_received = jiffies;

	return err;
}

static enum finish_epoch drbd_flush_after_epoch(struct drbd_connection *connection, struct drbd_epoch *epoch)
{
	int rv;
	struct drbd_resource *resource = connection->resource;
	struct drbd_device *device;
	int vnr;

	if (resource->write_ordering >= WO_BDEV_FLUSH) {
		rcu_read_lock();
		idr_for_each_entry(&resource->devices, device, vnr) {
			if (!get_ldev(device))
				continue;
			kobject_get(&device->kobj);
			rcu_read_unlock();

			rv = blkdev_issue_flush(device->ldev->backing_bdev, GFP_KERNEL,
						NULL);
			if (rv) {
				drbd_info(device, "local disk flush failed with status %d\n", rv);
				/* would rather check on EOPNOTSUPP, but that is not reliable.
				 * don't try again for ANY return value != 0
				 * if (rv == -EOPNOTSUPP) */
				drbd_bump_write_ordering(resource, NULL, WO_DRAIN_IO);
			}
			put_ldev(device);
			kobject_put(&device->kobj);

			rcu_read_lock();
			if (rv)
				break;
		}
		rcu_read_unlock();
	}

	return drbd_may_finish_epoch(connection, epoch, EV_BARRIER_DONE);
}

static int w_flush(struct drbd_work *w, int cancel)
{
	struct flush_work *fw = container_of(w, struct flush_work, w);
	struct drbd_epoch *epoch = fw->epoch;
	struct drbd_connection *connection = epoch->connection;

	kfree(fw);

	if (!test_and_set_bit(DE_BARRIER_IN_NEXT_EPOCH_ISSUED, &epoch->flags))
		drbd_flush_after_epoch(connection, epoch);

	drbd_may_finish_epoch(connection, epoch, EV_PUT |
			      (connection->cstate[NOW] < C_CONNECTED ? EV_CLEANUP : 0));

	return 0;
}

/**
 * drbd_may_finish_epoch() - Applies an epoch_event to the epoch's state, eventually finishes it.
 * @connection:	DRBD connection.
 * @epoch:	Epoch object.
 * @ev:		Epoch event.
 */
static enum finish_epoch drbd_may_finish_epoch(struct drbd_connection *connection,
					       struct drbd_epoch *epoch,
					       enum epoch_event ev)
{
	int finish, epoch_size;
	struct drbd_epoch *next_epoch;
	int schedule_flush = 0;
	enum finish_epoch rv = FE_STILL_LIVE;
	struct drbd_resource *resource = connection->resource;

	spin_lock(&connection->epoch_lock);
	do {
		next_epoch = NULL;
		finish = 0;

		epoch_size = atomic_read(&epoch->epoch_size);

		switch (ev & ~EV_CLEANUP) {
		case EV_PUT:
			atomic_dec(&epoch->active);
			break;
		case EV_GOT_BARRIER_NR:
			set_bit(DE_HAVE_BARRIER_NUMBER, &epoch->flags);

			/* Special case: If we just switched from WO_BIO_BARRIER to
			   WO_BDEV_FLUSH we should not finish the current epoch */
			if (test_bit(DE_CONTAINS_A_BARRIER, &epoch->flags) && epoch_size == 1 &&
			    resource->write_ordering != WO_BIO_BARRIER &&
			    epoch == connection->current_epoch)
				clear_bit(DE_CONTAINS_A_BARRIER, &epoch->flags);
			break;
		case EV_BARRIER_DONE:
			set_bit(DE_BARRIER_IN_NEXT_EPOCH_DONE, &epoch->flags);
			break;
		case EV_BECAME_LAST:
			/* nothing to do*/
			break;
		}

		if (epoch_size != 0 &&
		    atomic_read(&epoch->active) == 0 &&
		    (test_bit(DE_HAVE_BARRIER_NUMBER, &epoch->flags) || ev & EV_CLEANUP) &&
		    epoch->list.prev == &connection->current_epoch->list &&
		    !test_bit(DE_IS_FINISHING, &epoch->flags)) {
			/* Nearly all conditions are met to finish that epoch... */
			if (test_bit(DE_BARRIER_IN_NEXT_EPOCH_DONE, &epoch->flags) ||
			    resource->write_ordering == WO_NONE ||
			    (epoch_size == 1 && test_bit(DE_CONTAINS_A_BARRIER, &epoch->flags)) ||
			    ev & EV_CLEANUP) {
				finish = 1;
				set_bit(DE_IS_FINISHING, &epoch->flags);
			} else if (!test_bit(DE_BARRIER_IN_NEXT_EPOCH_ISSUED, &epoch->flags) &&
				 resource->write_ordering == WO_BIO_BARRIER) {
				atomic_inc(&epoch->active);
				schedule_flush = 1;
			}
		}
		if (finish) {
			if (!(ev & EV_CLEANUP)) {
				spin_unlock(&connection->epoch_lock);
				drbd_send_b_ack(epoch->connection, epoch->barrier_nr, epoch_size);
				spin_lock(&connection->epoch_lock);
			}
#if 0
			/* FIXME: dec unacked on connection, once we have
			 * something to count pending connection packets in. */
			if (test_bit(DE_HAVE_BARRIER_NUMBER, &epoch->flags))
				dec_unacked(epoch->connection);
#endif

			if (connection->current_epoch != epoch) {
				next_epoch = list_entry(epoch->list.next, struct drbd_epoch, list);
				list_del(&epoch->list);
				ev = EV_BECAME_LAST | (ev & EV_CLEANUP);
				connection->epochs--;
				kfree(epoch);

				if (rv == FE_STILL_LIVE)
					rv = FE_DESTROYED;
			} else {
				epoch->flags = 0;
				atomic_set(&epoch->epoch_size, 0);
				/* atomic_set(&epoch->active, 0); is alrady zero */
				if (rv == FE_STILL_LIVE)
					rv = FE_RECYCLED;
			}
		}

		if (!next_epoch)
			break;

		epoch = next_epoch;
	} while (1);

	spin_unlock(&connection->epoch_lock);

	if (schedule_flush) {
		struct flush_work *fw;
		fw = kmalloc(sizeof(*fw), GFP_ATOMIC);
		if (fw) {
			fw->w.cb = w_flush;
			fw->epoch = epoch;
			fw->device = NULL; /* FIXME drop this member, it is unused. */
			drbd_queue_work(&resource->work, &fw->w);
		} else {
			drbd_warn(resource, "Could not kmalloc a flush_work obj\n");
			set_bit(DE_BARRIER_IN_NEXT_EPOCH_ISSUED, &epoch->flags);
			/* That is not a recursion, only one level */
			drbd_may_finish_epoch(connection, epoch, EV_BARRIER_DONE);
			drbd_may_finish_epoch(connection, epoch, EV_PUT);
		}
	}

	return rv;
}

static enum write_ordering_e
max_allowed_wo(struct drbd_backing_dev *bdev, enum write_ordering_e wo)
{
	struct disk_conf *dc;

	dc = rcu_dereference(bdev->disk_conf);

	if (wo == WO_BIO_BARRIER && !dc->disk_barrier)
		wo = WO_BDEV_FLUSH;
	if (wo == WO_BDEV_FLUSH && !dc->disk_flushes)
		wo = WO_DRAIN_IO;
	if (wo == WO_DRAIN_IO && !dc->disk_drain)
		wo = WO_NONE;

	return wo;
}

/**
 * drbd_bump_write_ordering() - Fall back to an other write ordering method
 * @resource:	DRBD resource.
 * @wo:		Write ordering method to try.
 */
void drbd_bump_write_ordering(struct drbd_resource *resource, struct drbd_backing_dev *bdev,
			      enum write_ordering_e wo) __must_hold(local)
{
	struct drbd_device *device;
	enum write_ordering_e pwo;
	int vnr, i = 0;
	static char *write_ordering_str[] = {
		[WO_NONE] = "none",
		[WO_DRAIN_IO] = "drain",
		[WO_BDEV_FLUSH] = "flush",
		[WO_BIO_BARRIER] = "barrier",
	};

	pwo = resource->write_ordering;
	if (wo != WO_BIO_BARRIER)
		wo = min(pwo, wo);
	rcu_read_lock();
	idr_for_each_entry(&resource->devices, device, vnr) {
		if (i++ == 1 && wo == WO_BIO_BARRIER)
			wo = WO_BDEV_FLUSH; /* WO = barrier does not handle multiple volumes */

		if (get_ldev(device)) {
			wo = max_allowed_wo(device->ldev, wo);
			if (device->ldev == bdev)
				bdev = NULL;
			put_ldev(device);
		}
	}
	rcu_read_unlock();

	if (bdev)
		wo = max_allowed_wo(bdev, wo);

	resource->write_ordering = wo;
	if (pwo != resource->write_ordering || wo == WO_BIO_BARRIER)
		drbd_info(resource, "Method to ensure write ordering: %s\n", write_ordering_str[resource->write_ordering]);
}

void conn_wait_active_ee_empty(struct drbd_connection *connection);

/**
 * drbd_submit_peer_request()
 * @device:	DRBD device.
 * @peer_req:	peer request
 * @rw:		flag field, see bio->bi_rw
 *
 * May spread the pages to multiple bios,
 * depending on bio_add_page restrictions.
 *
 * Returns 0 if all bios have been submitted,
 * -ENOMEM if we could not allocate enough bios,
 * -ENOSPC (any better suggestion?) if we have not been able to bio_add_page a
 *  single page to an empty bio (which should never happen and likely indicates
 *  that the lower level IO stack is in some way broken). This has been observed
 *  on certain Xen deployments.
 */
/* TODO allocate from our own bio_set. */
int drbd_submit_peer_request(struct drbd_device *device,
			     struct drbd_peer_request *peer_req,
			     const unsigned rw, const int fault_type)
{
	struct bio *bios = NULL;
	struct bio *bio;
	struct page *page = peer_req->pages;
	sector_t sector = peer_req->i.sector;
	unsigned ds = peer_req->i.size;
	unsigned n_bios = 0;
	unsigned nr_pages = (ds + PAGE_SIZE -1) >> PAGE_SHIFT;
	int err = -ENOMEM;

	if (peer_req->flags & EE_IS_TRIM_USE_ZEROOUT) {
		/* wait for all pending IO completions, before we start
		 * zeroing things out. */
		conn_wait_active_ee_empty(peer_req->peer_device->connection);
		if (blkdev_issue_zeroout(device->ldev->backing_bdev,
			sector, ds >> 9, GFP_NOIO))
			peer_req->flags |= EE_WAS_ERROR;
		drbd_endio_write_sec_final(peer_req);
		return 0;
	}

	/* Discards don't have any payload.
	 * But the scsi layer still expects a bio_vec it can use internally,
	 * see sd_setup_discard_cmnd() and blk_add_request_payload(). */
	if (peer_req->flags & EE_IS_TRIM)
		nr_pages = 1;

	/* In most cases, we will only need one bio.  But in case the lower
	 * level restrictions happen to be different at this offset on this
	 * side than those of the sending peer, we may need to submit the
	 * request in more than one bio.
	 *
	 * Plain bio_alloc is good enough here, this is no DRBD internally
	 * generated bio, but a bio allocated on behalf of the peer.
	 */
next_bio:
	bio = bio_alloc(GFP_NOIO, nr_pages);
	if (!bio) {
		drbd_err(device, "submit_ee: Allocation of a bio failed (nr_pages=%u)\n", nr_pages);
		goto fail;
	}
	/* > peer_req->i.sector, unless this is the first bio */
	bio->bi_sector = sector;
	bio->bi_bdev = device->ldev->backing_bdev;
	/* we special case some flags in the multi-bio case, see below
	 * (REQ_UNPLUG, REQ_FLUSH, or BIO_RW_BARRIER in older kernels) */
	bio->bi_rw = rw;
	bio->bi_private = peer_req;
	bio->bi_end_io = drbd_peer_request_endio;

	bio->bi_next = bios;
	bios = bio;
	++n_bios;

	if (rw & DRBD_REQ_DISCARD) {
		bio->bi_size = ds;
		goto submit;
	}

	page_chain_for_each(page) {
		unsigned len = min_t(unsigned, ds, PAGE_SIZE);
		if (!bio_add_page(bio, page, len, 0)) {
			/* A single page must always be possible!
			 * But in case it fails anyways,
			 * we deal with it, and complain (below). */
			if (bio->bi_vcnt == 0) {
				drbd_err(device,
					"bio_add_page failed for len=%u, "
					"bi_vcnt=0 (bi_sector=%llu)\n",
					len, (unsigned long long)bio->bi_sector);
				err = -ENOSPC;
				goto fail;
			}
			goto next_bio;
		}
		ds -= len;
		sector += len >> 9;
		--nr_pages;
	}
	D_ASSERT(device, ds == 0);
submit:
	D_ASSERT(device, page == NULL);

	atomic_set(&peer_req->pending_bios, n_bios);
	do {
		bio = bios;
		bios = bios->bi_next;
		bio->bi_next = NULL;

		/* strip off REQ_UNPLUG unless it is the last bio */
		if (bios)
			bio->bi_rw &= ~DRBD_REQ_UNPLUG;
		drbd_generic_make_request(device, fault_type, bio);

		/* strip off REQ_FLUSH,
		 * unless it is the first or last bio */
		if (bios && bios->bi_next)
			bios->bi_rw &= ~DRBD_REQ_FLUSH;
	} while (bios);
	maybe_kick_lo(device);
	return 0;

fail:
	while (bios) {
		bio = bios;
		bios = bios->bi_next;
		bio_put(bio);
	}
	return err;
}

static void drbd_remove_peer_req_interval(struct drbd_device *device,
					  struct drbd_peer_request *peer_req)
{
	struct drbd_interval *i = &peer_req->i;

	drbd_remove_interval(&device->write_requests, i);
	drbd_clear_interval(i);

	/* Wake up any processes waiting for this peer request to complete.  */
	if (i->waiting)
		wake_up(&device->misc_wait);
}

/**
 * w_e_reissue() - Worker callback; Resubmit a bio, without REQ_HARDBARRIER set
 * @device:	DRBD device.
 * @dw:		work object.
 * @cancel:	The connection will be closed anyways (unused in this callback)
 */
int w_e_reissue(struct drbd_work *w, int cancel) __releases(local)
{
	struct drbd_peer_request *peer_req =
		container_of(w, struct drbd_peer_request, w);
	struct drbd_peer_device *peer_device = peer_req->peer_device;
	struct drbd_device *device = peer_device->device;
	int err;
	/* We leave DE_CONTAINS_A_BARRIER and EE_IS_BARRIER in place,
	   (and DE_BARRIER_IN_NEXT_EPOCH_ISSUED in the previous Epoch)
	   so that we can finish that epoch in drbd_may_finish_epoch().
	   That is necessary if we already have a long chain of Epochs, before
	   we realize that BARRIER is actually not supported */

	/* As long as the -ENOTSUPP on the barrier is reported immediately
	   that will never trigger. If it is reported late, we will just
	   print that warning and continue correctly for all future requests
	   with WO_BDEV_FLUSH */
	if (previous_epoch(peer_device->connection, peer_req->epoch))
		drbd_warn(device, "Write ordering was not enforced (one time event)\n");

	/* we still have a local reference,
	 * get_ldev was done in receive_Data. */

	peer_req->w.cb = e_end_block;
	err = drbd_submit_peer_request(device, peer_req, WRITE, DRBD_FAULT_DT_WR);
	switch (err) {
	case -ENOMEM:
		peer_req->w.cb = w_e_reissue;
		drbd_queue_work(&peer_device->connection->sender_work,
				&peer_req->w);
		/* retry later; fall through */
	case 0:
		/* keep worker happy and connection up */
		return 0;

	case -ENOSPC:
		/* no other error expected, but anyways: */
	default:
		/* forget the object,
		 * and cause a "Network failure" */
		spin_lock_irq(&device->resource->req_lock);
		list_del(&peer_req->w.list);
		drbd_remove_peer_req_interval(device, peer_req);
		spin_unlock_irq(&device->resource->req_lock);
		drbd_al_complete_io(device, &peer_req->i);
		drbd_may_finish_epoch(peer_device->connection, peer_req->epoch, EV_PUT + EV_CLEANUP);
		drbd_free_peer_req(device, peer_req);
		drbd_err(device, "submit failed, triggering re-connect\n");
		return err;
	}
}

void conn_wait_active_ee_empty(struct drbd_connection *connection)
{
	struct drbd_peer_device *peer_device;
	int vnr;

	rcu_read_lock();
	idr_for_each_entry(&connection->peer_devices, peer_device, vnr) {
		struct drbd_device *device = peer_device->device;
		kobject_get(&device->kobj);
		rcu_read_unlock();
		drbd_wait_ee_list_empty(device, &device->active_ee);
		kobject_put(&device->kobj);
		rcu_read_lock();
	}
	rcu_read_unlock();
}

void conn_wait_done_ee_empty(struct drbd_connection *connection)
{
	struct drbd_peer_device *peer_device;
	int vnr;

	rcu_read_lock();
	idr_for_each_entry(&connection->peer_devices, peer_device, vnr) {
		struct drbd_device *device = peer_device->device;
		kobject_get(&device->kobj);
		rcu_read_unlock();
		drbd_wait_ee_list_empty(device, &device->done_ee);
		kobject_put(&device->kobj);
		rcu_read_lock();
	}
	rcu_read_unlock();
}

#ifdef blk_queue_plugged
static void drbd_unplug_all_devices(struct drbd_resource *resource)
{
	struct drbd_device *device;
	int vnr;

	rcu_read_lock();
	idr_for_each_entry(&resource->devices, device, vnr) {
		kobject_get(&device->kobj);
		rcu_read_unlock();
		drbd_kick_lo(device);
		kobject_put(&device->kobj);
		rcu_read_lock();
	}
	rcu_read_unlock();
}
#else
static void drbd_unplug_all_devices(struct drbd_resource *resource)
{
}
#endif

static int receive_Barrier(struct drbd_connection *connection, struct packet_info *pi)
{
	int rv, issue_flush;
	struct p_barrier *p = pi->data;
	struct drbd_epoch *epoch;

	drbd_unplug_all_devices(connection->resource);

	/* FIXME these are unacked on connection,
	 * not a specific (peer)device.
	 */
	connection->current_epoch->barrier_nr = p->barrier;
	connection->current_epoch->connection = connection;
	rv = drbd_may_finish_epoch(connection, connection->current_epoch, EV_GOT_BARRIER_NR);

	/* P_BARRIER_ACK may imply that the corresponding extent is dropped from
	 * the activity log, which means it would not be resynced in case the
	 * R_PRIMARY crashes now.
	 * Therefore we must send the barrier_ack after the barrier request was
	 * completed. */
	switch (connection->resource->write_ordering) {
	case WO_BIO_BARRIER:
	case WO_NONE:
		if (rv == FE_RECYCLED)
			return 0;
		break;

	case WO_BDEV_FLUSH:
	case WO_DRAIN_IO:
		if (rv == FE_STILL_LIVE) {
			set_bit(DE_BARRIER_IN_NEXT_EPOCH_ISSUED, &connection->current_epoch->flags);
			conn_wait_active_ee_empty(connection);
			rv = drbd_flush_after_epoch(connection, connection->current_epoch);
		}
		if (rv == FE_RECYCLED)
			return 0;

		/* The asender will send all the ACKs and barrier ACKs out, since
		   all EEs moved from the active_ee to the done_ee. We need to
		   provide a new epoch object for the EEs that come in soon */
		break;
	}

	/* receiver context, in the writeout path of the other node.
	 * avoid potential distributed deadlock */
	epoch = kmalloc(sizeof(struct drbd_epoch), GFP_NOIO);
	if (!epoch) {
		drbd_warn(connection, "Allocation of an epoch failed, slowing down\n");
		issue_flush = !test_and_set_bit(DE_BARRIER_IN_NEXT_EPOCH_ISSUED, &connection->current_epoch->flags);
		conn_wait_active_ee_empty(connection);
		if (issue_flush) {
			rv = drbd_flush_after_epoch(connection, connection->current_epoch);
			if (rv == FE_RECYCLED)
				return 0;
		}

		conn_wait_done_ee_empty(connection);

		return 0;
	}

	epoch->flags = 0;
	atomic_set(&epoch->epoch_size, 0);
	atomic_set(&epoch->active, 0);

	spin_lock(&connection->epoch_lock);
	if (atomic_read(&connection->current_epoch->epoch_size)) {
		list_add(&epoch->list, &connection->current_epoch->list);
		connection->current_epoch = epoch;
		connection->epochs++;
	} else {
		/* The current_epoch got recycled while we allocated this one... */
		kfree(epoch);
	}
	spin_unlock(&connection->epoch_lock);

	return 0;
}

/* used from receive_RSDataReply (recv_resync_read)
 * and from receive_Data */
static struct drbd_peer_request *
read_in_block(struct drbd_peer_device *peer_device, u64 id, sector_t sector,
	      struct packet_info *pi) __must_hold(local)
{
	struct drbd_device *device = peer_device->device;
	const sector_t capacity = drbd_get_capacity(device->this_bdev);
	struct drbd_peer_request *peer_req;
	struct page *page;
	int dgs, ds, err;
	int data_size = pi->size;
	void *dig_in = peer_device->connection->int_dig_in;
	void *dig_vv = peer_device->connection->int_dig_vv;
	unsigned long *data;
	struct p_trim *trim = (pi->cmd == P_TRIM) ? pi->data : NULL;

	dgs = 0;
	if (!trim && peer_device->connection->peer_integrity_tfm) {
		dgs = crypto_hash_digestsize(peer_device->connection->peer_integrity_tfm);
		/*
		 * FIXME: Receive the incoming digest into the receive buffer
		 *	  here, together with its struct p_data?
		 */
		err = drbd_recv_all_warn(peer_device->connection, dig_in, dgs);
		if (err)
			return NULL;
		data_size -= dgs;
	}

	if (trim) {
		D_ASSERT(peer_device, data_size == 0);
		data_size = be32_to_cpu(trim->size);
	}

	if (!expect(peer_device, IS_ALIGNED(data_size, 512)))
		return NULL;
	/* prepare for larger trim requests. */
	if (!trim && !expect(peer_device, data_size <= DRBD_MAX_BIO_SIZE))
		return NULL;

	/* even though we trust out peer,
	 * we sometimes have to double check. */
	if (sector + (data_size>>9) > capacity) {
		drbd_err(device, "request from peer beyond end of local disk: "
			"capacity: %llus < sector: %llus + size: %u\n",
			(unsigned long long)capacity,
			(unsigned long long)sector, data_size);
		return NULL;
	}

	/* GFP_NOIO, because we must not cause arbitrary write-out: in a DRBD
	 * "criss-cross" setup, that might cause write-out on some other DRBD,
	 * which in turn might block on the other node at this very place.  */
	peer_req = drbd_alloc_peer_req(peer_device, id, sector, data_size, trim == NULL, GFP_NOIO);
	if (!peer_req)
		return NULL;

	if (trim)
		return peer_req;

	ds = data_size;
	page = peer_req->pages;
	page_chain_for_each(page) {
		unsigned len = min_t(int, ds, PAGE_SIZE);
		data = kmap(page);
		err = drbd_recv_all_warn(peer_device->connection, data, len);
		if (drbd_insert_fault(device, DRBD_FAULT_RECEIVE)) {
			drbd_err(device, "Fault injection: Corrupting data on receive\n");
			data[0] = data[0] ^ (unsigned long)-1;
		}
		kunmap(page);
		if (err) {
			drbd_free_peer_req(device, peer_req);
			return NULL;
		}
		ds -= len;
	}

	if (dgs) {
		drbd_csum_ee(peer_device->connection->peer_integrity_tfm, peer_req, dig_vv);
		if (memcmp(dig_in, dig_vv, dgs)) {
			drbd_err(device, "Digest integrity check FAILED: %llus +%u\n",
				(unsigned long long)sector, data_size);
			drbd_free_peer_req(device, peer_req);
			return NULL;
		}
	}
	peer_device->recv_cnt += data_size >> 9;
	return peer_req;
}

/* drbd_drain_block() just takes a data block
 * out of the socket input buffer, and discards it.
 */
static int drbd_drain_block(struct drbd_peer_device *peer_device, int data_size)
{
	struct page *page;
	int err = 0;
	void *data;

	if (!data_size)
		return 0;

	page = drbd_alloc_pages(peer_device, 1, 1);

	data = kmap(page);
	while (data_size) {
		unsigned int len = min_t(int, data_size, PAGE_SIZE);

		err = drbd_recv_all_warn(peer_device->connection, data, len);
		if (err)
			break;
		data_size -= len;
	}
	kunmap(page);
	drbd_free_pages(peer_device->device, page, 0);
	return err;
}

static int recv_dless_read(struct drbd_peer_device *peer_device, struct drbd_request *req,
			   sector_t sector, int data_size)
{
	struct bio_vec *bvec;
	struct bio *bio;
	int dgs, err, i, expect;
	void *dig_in = peer_device->connection->int_dig_in;
	void *dig_vv = peer_device->connection->int_dig_vv;

	dgs = 0;
	if (peer_device->connection->peer_integrity_tfm) {
		dgs = crypto_hash_digestsize(peer_device->connection->peer_integrity_tfm);
		err = drbd_recv_all_warn(peer_device->connection, dig_in, dgs);
		if (err)
			return err;
		data_size -= dgs;
	}

	/* optimistically update recv_cnt.  if receiving fails below,
	 * we disconnect anyways, and counters will be reset. */
	peer_device->recv_cnt += data_size >> 9;

	bio = req->master_bio;
	D_ASSERT(peer_device->device, sector == bio->bi_sector);

	bio_for_each_segment(bvec, bio, i) {
		void *mapped = kmap(bvec->bv_page) + bvec->bv_offset;
		expect = min_t(int, data_size, bvec->bv_len);
		err = drbd_recv_all_warn(peer_device->connection, mapped, expect);
		kunmap(bvec->bv_page);
		if (err)
			return err;
		data_size -= expect;
	}

	if (dgs) {
		drbd_csum_bio(peer_device->connection->peer_integrity_tfm, bio, dig_vv);
		if (memcmp(dig_in, dig_vv, dgs)) {
			drbd_err(peer_device, "Digest integrity check FAILED. Broken NICs?\n");
			return -EINVAL;
		}
	}

	D_ASSERT(peer_device->device, data_size == 0);
	return 0;
}

/*
 * e_end_resync_block() is called in asender context via
 * drbd_finish_peer_reqs().
 */
static int e_end_resync_block(struct drbd_work *w, int unused)
{
	struct drbd_peer_request *peer_req =
		container_of(w, struct drbd_peer_request, w);
	struct drbd_peer_device *peer_device = peer_req->peer_device;
	struct drbd_device *device = peer_device->device;
	sector_t sector = peer_req->i.sector;
	int err;

	D_ASSERT(device, drbd_interval_empty(&peer_req->i));

	if (likely((peer_req->flags & EE_WAS_ERROR) == 0)) {
		drbd_set_in_sync(peer_device, sector, peer_req->i.size);
		err = drbd_send_ack(peer_device, P_RS_WRITE_ACK, peer_req);
	} else {
		/* Record failure to sync */
		drbd_rs_failed_io(peer_device, sector, peer_req->i.size);

		err  = drbd_send_ack(peer_device, P_NEG_ACK, peer_req);
	}
	dec_unacked(peer_device);

	return err;
}

static int recv_resync_read(struct drbd_peer_device *peer_device, sector_t sector,
			    struct packet_info *pi) __releases(local)
{
	struct drbd_device *device = peer_device->device;
	struct drbd_peer_request *peer_req;

	peer_req = read_in_block(peer_device, ID_SYNCER, sector, pi);
	if (!peer_req)
		goto fail;

	dec_rs_pending(peer_device);

	inc_unacked(peer_device);
	/* corresponding dec_unacked() in e_end_resync_block()
	 * respective _drbd_clear_done_ee */

	peer_req->w.cb = e_end_resync_block;

	spin_lock_irq(&device->resource->req_lock);
	list_add(&peer_req->w.list, &device->sync_ee);
	spin_unlock_irq(&device->resource->req_lock);

	atomic_add(pi->size >> 9, &device->rs_sect_ev);

	/* Seting all peer out of sync here. Sync source peer will be set
	   in sync when the write completes. Other peers will be set in
	   sync by the sync source with a P_PEERS_IN_SYNC packet soon. */
	drbd_set_all_out_of_sync(device, peer_req->i.sector, peer_req->i.size);

	if (drbd_submit_peer_request(device, peer_req, WRITE, DRBD_FAULT_RS_WR) == 0)
		return 0;

	/* don't care for the reason here */
	drbd_err(device, "submit failed, triggering re-connect\n");
	spin_lock_irq(&device->resource->req_lock);
	list_del(&peer_req->w.list);
	spin_unlock_irq(&device->resource->req_lock);

	drbd_free_peer_req(device, peer_req);
fail:
	put_ldev(device);
	return -EIO;
}

static struct drbd_request *
find_request(struct drbd_device *device, struct rb_root *root, u64 id,
	     sector_t sector, bool missing_ok, const char *func)
{
	struct drbd_request *req;

	/* Request object according to our peer */
	req = (struct drbd_request *)(unsigned long)id;
	if (drbd_contains_interval(root, sector, &req->i) && req->i.local)
		return req;
	if (!missing_ok) {
		drbd_err(device, "%s: failed to find request 0x%lx, sector %llus\n", func,
			(unsigned long)id, (unsigned long long)sector);
	}
	return NULL;
}

static int receive_DataReply(struct drbd_connection *connection, struct packet_info *pi)
{
	struct drbd_peer_device *peer_device;
	struct drbd_device *device;
	struct drbd_request *req;
	sector_t sector;
	int err;
	struct p_data *p = pi->data;

	peer_device = conn_peer_device(connection, pi->vnr);
	if (!peer_device)
		return -EIO;
	device = peer_device->device;

	sector = be64_to_cpu(p->sector);

	spin_lock_irq(&device->resource->req_lock);
	req = find_request(device, &device->read_requests, p->block_id, sector, false, __func__);
	spin_unlock_irq(&device->resource->req_lock);
	if (unlikely(!req))
		return -EIO;

	/* drbd_remove_request_interval() is done in _req_may_be_done, to avoid
	 * special casing it there for the various failure cases.
	 * still no race with drbd_fail_pending_reads */
	err = recv_dless_read(peer_device, req, sector, pi->size);
	if (!err)
		req_mod(req, DATA_RECEIVED, peer_device);
	/* else: nothing. handled from drbd_disconnect...
	 * I don't think we may complete this just yet
	 * in case we are "on-disconnect: freeze" */

	return err;
}

static int receive_RSDataReply(struct drbd_connection *connection, struct packet_info *pi)
{
	struct drbd_peer_device *peer_device;
	struct drbd_device *device;
	sector_t sector;
	int err;
	struct p_data *p = pi->data;

	peer_device = conn_peer_device(connection, pi->vnr);
	if (!peer_device)
		return -EIO;
	device = peer_device->device;

	sector = be64_to_cpu(p->sector);
	D_ASSERT(device, p->block_id == ID_SYNCER);

	if (get_ldev(device)) {
		/* data is submitted to disk within recv_resync_read.
		 * corresponding put_ldev done below on error,
		 * or in drbd_peer_request_endio. */
		err = recv_resync_read(peer_device, sector, pi);
	} else {
		if (drbd_ratelimit())
			drbd_err(device, "Can not write resync data to local disk.\n");

		err = drbd_drain_block(peer_device, pi->size);

		drbd_send_ack_dp(peer_device, P_NEG_ACK, p, pi->size);
	}

	atomic_add(pi->size >> 9, &peer_device->rs_sect_in);

	return err;
}

static void restart_conflicting_writes(struct drbd_peer_request *peer_req)
{
	struct drbd_interval *i;
	struct drbd_request *req;
	struct drbd_device *device = peer_req->peer_device->device;
	const sector_t sector = peer_req->i.sector;
	const unsigned int size = peer_req->i.size;

	drbd_for_each_overlap(i, &device->write_requests, sector, size) {
		if (!i->local)
			continue;
		req = container_of(i, struct drbd_request, i);
		if ((req->rq_state[0] & RQ_LOCAL_PENDING) ||
		   !(req->rq_state[0] & RQ_POSTPONED))
			continue;
		/* as it is RQ_POSTPONED, this will cause it to
		 * be queued on the retry workqueue. */
		__req_mod(req, DISCARD_WRITE, peer_req->peer_device, NULL);
	}
}

/*
 * e_end_block() is called in asender context via drbd_finish_peer_reqs().
 */
static int e_end_block(struct drbd_work *w, int cancel)
{
	struct drbd_peer_request *peer_req =
		container_of(w, struct drbd_peer_request, w);
	struct drbd_peer_device *peer_device = peer_req->peer_device;
	struct drbd_device *device = peer_device->device;
	sector_t sector = peer_req->i.sector;
	struct drbd_epoch *epoch;
	int err = 0, pcmd;

	if (peer_req->flags & EE_IS_BARRIER) {
		epoch = previous_epoch(peer_device->connection, peer_req->epoch);
		if (epoch)
			drbd_may_finish_epoch(peer_device->connection, epoch, EV_BARRIER_DONE + (cancel ? EV_CLEANUP : 0));
	}

	if (peer_req->flags & EE_SEND_WRITE_ACK) {
		if (likely((peer_req->flags & EE_WAS_ERROR) == 0)) {
			pcmd = (peer_device->repl_state[NOW] >= L_SYNC_SOURCE &&
				peer_device->repl_state[NOW] <= L_PAUSED_SYNC_T &&
				peer_req->flags & EE_MAY_SET_IN_SYNC) ?
				P_RS_WRITE_ACK : P_WRITE_ACK;
			err = drbd_send_ack(peer_device, pcmd, peer_req);
			if (pcmd == P_RS_WRITE_ACK)
				drbd_set_in_sync(peer_device, sector, peer_req->i.size);
		} else {
			err = drbd_send_ack(peer_device, P_NEG_ACK, peer_req);
			/* we expect it to be marked out of sync anyways...
			 * maybe assert this?  */
		}
		dec_unacked(peer_device);
	}
	/* we delete from the conflict detection hash _after_ we sent out the
	 * P_WRITE_ACK / P_NEG_ACK, to get the sequence number right.  */
	if (peer_req->flags & EE_IN_INTERVAL_TREE) {
		spin_lock_irq(&device->resource->req_lock);
		D_ASSERT(device, !drbd_interval_empty(&peer_req->i));
		drbd_remove_peer_req_interval(device, peer_req);
		if (peer_req->flags & EE_RESTART_REQUESTS)
			restart_conflicting_writes(peer_req);
		spin_unlock_irq(&device->resource->req_lock);
	} else
		D_ASSERT(device, drbd_interval_empty(&peer_req->i));

	drbd_may_finish_epoch(peer_device->connection, peer_req->epoch, EV_PUT + (cancel ? EV_CLEANUP : 0));

	return err;
}

static int e_send_ack(struct drbd_work *w, enum drbd_packet ack)
{
	struct drbd_peer_request *peer_req =
		container_of(w, struct drbd_peer_request, w);
	struct drbd_peer_device *peer_device = peer_req->peer_device;
	int err;

	err = drbd_send_ack(peer_device, ack, peer_req);
	dec_unacked(peer_device);

	return err;
}

static int e_send_discard_write(struct drbd_work *w, int unused)
{
	return e_send_ack(w, P_SUPERSEDED);
}

static int e_send_retry_write(struct drbd_work *w, int unused)
{

	struct drbd_peer_request *peer_request =
		container_of(w, struct drbd_peer_request, w);
	struct drbd_connection *connection = peer_request->peer_device->connection;

	return e_send_ack(w, connection->agreed_pro_version >= 100 ?
			     P_RETRY_WRITE : P_SUPERSEDED);
}

static bool seq_greater(u32 a, u32 b)
{
	/*
	 * We assume 32-bit wrap-around here.
	 * For 24-bit wrap-around, we would have to shift:
	 *  a <<= 8; b <<= 8;
	 */
	return (s32)a - (s32)b > 0;
}

static u32 seq_max(u32 a, u32 b)
{
	return seq_greater(a, b) ? a : b;
}

static void update_peer_seq(struct drbd_peer_device *peer_device, unsigned int peer_seq)
{
	unsigned int newest_peer_seq;

	if (test_bit(RESOLVE_CONFLICTS, &peer_device->connection->flags)) {
		spin_lock(&peer_device->peer_seq_lock);
		newest_peer_seq = seq_max(peer_device->peer_seq, peer_seq);
		peer_device->peer_seq = newest_peer_seq;
		spin_unlock(&peer_device->peer_seq_lock);
		/* wake up only if we actually changed peer_device->peer_seq */
		if (peer_seq == newest_peer_seq)
			wake_up(&peer_device->device->seq_wait);
	}
}

static inline int overlaps(sector_t s1, int l1, sector_t s2, int l2)
{
	return !((s1 + (l1>>9) <= s2) || (s1 >= s2 + (l2>>9)));
}

/* maybe change sync_ee into interval trees as well? */
static bool overlapping_resync_write(struct drbd_device *device, struct drbd_peer_request *peer_req)
{
	struct drbd_peer_request *rs_req;
	bool rv = 0;

	spin_lock_irq(&device->resource->req_lock);
	list_for_each_entry(rs_req, &device->sync_ee, w.list) {
		if (overlaps(peer_req->i.sector, peer_req->i.size,
			     rs_req->i.sector, rs_req->i.size)) {
			rv = 1;
			break;
		}
	}
	spin_unlock_irq(&device->resource->req_lock);

	return rv;
}

/* Called from receive_Data.
 * Synchronize packets on sock with packets on msock.
 *
 * This is here so even when a P_DATA packet traveling via sock overtook an Ack
 * packet traveling on msock, they are still processed in the order they have
 * been sent.
 *
 * Note: we don't care for Ack packets overtaking P_DATA packets.
 *
 * In case packet_seq is larger than peer_device->peer_seq number, there are
 * outstanding packets on the msock. We wait for them to arrive.
 * In case we are the logically next packet, we update peer_device->peer_seq
 * ourselves. Correctly handles 32bit wrap around.
 *
 * Assume we have a 10 GBit connection, that is about 1<<30 byte per second,
 * about 1<<21 sectors per second. So "worst" case, we have 1<<3 == 8 seconds
 * for the 24bit wrap (historical atomic_t guarantee on some archs), and we have
 * 1<<9 == 512 seconds aka ages for the 32bit wrap around...
 *
 * returns 0 if we may process the packet,
 * -ERESTARTSYS if we were interrupted (by disconnect signal). */
static int wait_for_and_update_peer_seq(struct drbd_peer_device *peer_device, const u32 peer_seq)
{
	struct drbd_connection *connection = peer_device->connection;
	DEFINE_WAIT(wait);
	long timeout;
	int ret = 0, tp;

	if (!test_bit(RESOLVE_CONFLICTS, &connection->flags))
		return 0;

	spin_lock(&peer_device->peer_seq_lock);
	for (;;) {
		if (!seq_greater(peer_seq - 1, peer_device->peer_seq)) {
			peer_device->peer_seq = seq_max(peer_device->peer_seq, peer_seq);
			break;
		}

		if (signal_pending(current)) {
			ret = -ERESTARTSYS;
			break;
		}

		rcu_read_lock();
		tp = rcu_dereference(connection->net_conf)->two_primaries;
		rcu_read_unlock();

		if (!tp)
			break;

		/* Only need to wait if two_primaries is enabled */
		prepare_to_wait(&peer_device->device->seq_wait, &wait, TASK_INTERRUPTIBLE);
		spin_unlock(&peer_device->peer_seq_lock);
		rcu_read_lock();
		timeout = rcu_dereference(connection->net_conf)->ping_timeo*HZ/10;
		rcu_read_unlock();
		timeout = schedule_timeout(timeout);
		spin_lock(&peer_device->peer_seq_lock);
		if (!timeout) {
			ret = -ETIMEDOUT;
			drbd_err(peer_device, "Timed out waiting for missing ack packets; disconnecting\n");
			break;
		}
	}
	spin_unlock(&peer_device->peer_seq_lock);
	finish_wait(&peer_device->device->seq_wait, &wait);
	return ret;
}

/* see also bio_flags_to_wire()
 * DRBD_REQ_*, because we need to semantically map the flags to data packet
 * flags and back. We may replicate to other kernel versions. */
static unsigned long wire_flags_to_bio(struct drbd_connection *connection, u32 dpf)
{
	if (connection->agreed_pro_version >= 95)
		return  (dpf & DP_RW_SYNC ? DRBD_REQ_SYNC : 0) |
			(dpf & DP_UNPLUG ? DRBD_REQ_UNPLUG : 0) |
			(dpf & DP_FUA ? DRBD_REQ_FUA : 0) |
			(dpf & DP_FLUSH ? DRBD_REQ_FLUSH : 0) |
			(dpf & DP_DISCARD ? DRBD_REQ_DISCARD : 0);

	/* else: we used to communicate one bit only in older DRBD */
	return dpf & DP_RW_SYNC ? (DRBD_REQ_SYNC | DRBD_REQ_UNPLUG) : 0;
}

static void fail_postponed_requests(struct drbd_peer_request *peer_req)
{
	struct drbd_device *device = peer_req->peer_device->device;
	struct drbd_interval *i;
	const sector_t sector = peer_req->i.sector;
	const unsigned int size = peer_req->i.size;

    repeat:
	drbd_for_each_overlap(i, &device->write_requests, sector, size) {
		struct drbd_request *req;
		struct bio_and_error m;

		if (!i->local)
			continue;
		req = container_of(i, struct drbd_request, i);
		if (!(req->rq_state[0] & RQ_POSTPONED))
			continue;
		req->rq_state[0] &= ~RQ_POSTPONED;
		__req_mod(req, NEG_ACKED, peer_req->peer_device, &m);
		spin_unlock_irq(&device->resource->req_lock);
		if (m.bio)
			complete_master_bio(device, &m);
		spin_lock_irq(&device->resource->req_lock);
		goto repeat;
	}
}

static int handle_write_conflicts(struct drbd_peer_request *peer_req)
{
	struct drbd_peer_device *peer_device = peer_req->peer_device;
	struct drbd_device *device = peer_device->device;
	struct drbd_connection *connection = peer_device->connection;
	bool resolve_conflicts = test_bit(RESOLVE_CONFLICTS, &connection->flags);
	sector_t sector = peer_req->i.sector;
	const unsigned int size = peer_req->i.size;
	struct drbd_interval *i;
	bool equal;
	int err;

	/*
	 * Inserting the peer request into the write_requests tree will prevent
	 * new conflicting local requests from being added.
	 */
	drbd_insert_interval(&device->write_requests, &peer_req->i);

    repeat:
	drbd_for_each_overlap(i, &device->write_requests, sector, size) {
		if (i == &peer_req->i)
			continue;

		if (!i->local) {
			/*
			 * Our peer has sent a conflicting remote request; this
			 * should not happen in a two-node setup.  Wait for the
			 * earlier peer request to complete.
			 */
			err = drbd_wait_misc(device, peer_device, i);
			if (err)
				goto out;
			goto repeat;
		}

		equal = i->sector == sector && i->size == size;
		if (resolve_conflicts) {
			/*
			 * If the peer request is fully contained within the
			 * overlapping request, it can be discarded; otherwise,
			 * it will be retried once all overlapping requests
			 * have completed.
			 */
			bool discard = i->sector <= sector && i->sector +
				       (i->size >> 9) >= sector + (size >> 9);

			if (!equal)
				drbd_alert(device, "Concurrent writes detected: "
					       "local=%llus +%u, remote=%llus +%u, "
					       "assuming %s came first\n",
					  (unsigned long long)i->sector, i->size,
					  (unsigned long long)sector, size,
					  discard ? "local" : "remote");

			inc_unacked(peer_device);
			peer_req->w.cb = discard ? e_send_discard_write :
						   e_send_retry_write;
			list_add_tail(&peer_req->w.list, &device->done_ee);
			wake_asender(connection);

			err = -ENOENT;
			goto out;
		} else {
			struct drbd_request *req =
				container_of(i, struct drbd_request, i);

			if (!equal)
				drbd_alert(device, "Concurrent writes detected: "
					       "local=%llus +%u, remote=%llus +%u\n",
					  (unsigned long long)i->sector, i->size,
					  (unsigned long long)sector, size);

			if (req->rq_state[0] & RQ_LOCAL_PENDING ||
			    !(req->rq_state[0] & RQ_POSTPONED)) {
				/*
				 * Wait for the node with the discard flag to
				 * decide if this request will be discarded or
				 * retried.  Requests that are discarded will
				 * disappear from the write_requests tree.
				 *
				 * In addition, wait for the conflicting
				 * request to finish locally before submitting
				 * the conflicting peer request.
				 */
				err = drbd_wait_misc(device, NULL, &req->i);
				if (err) {
					begin_state_change_locked(connection->resource, CS_HARD);
					__change_cstate(connection, C_TIMEOUT);
					end_state_change_locked(connection->resource);
					fail_postponed_requests(peer_req);
					goto out;
				}
				goto repeat;
			}
			/*
			 * Remember to restart the conflicting requests after
			 * the new peer request has completed.
			 */
			peer_req->flags |= EE_RESTART_REQUESTS;
		}
	}
	err = 0;

    out:
	if (err)
		drbd_remove_peer_req_interval(device, peer_req);
	return err;
}

/* mirrored write */
static int receive_Data(struct drbd_connection *connection, struct packet_info *pi)
{
	struct drbd_peer_device *peer_device;
	struct drbd_device *device;
	sector_t sector;
	struct drbd_peer_request *peer_req;
	struct p_data *p = pi->data;
	u32 peer_seq = be32_to_cpu(p->seq_num);
	int rw = WRITE;
	u32 dp_flags;
	int err, tp;

	peer_device = conn_peer_device(connection, pi->vnr);
	if (!peer_device)
		return -EIO;
	device = peer_device->device;

	if (!get_ldev(device)) {
		int err2;

		err = wait_for_and_update_peer_seq(peer_device, peer_seq);
		drbd_send_ack_dp(peer_device, P_NEG_ACK, p, pi->size);
		atomic_inc(&connection->current_epoch->epoch_size);
		err2 = drbd_drain_block(peer_device, pi->size);
		if (!err)
			err = err2;
		return err;
	}

	/*
	 * Corresponding put_ldev done either below (on various errors), or in
	 * drbd_peer_request_endio, if we successfully submit the data at the
	 * end of this function.
	 */

	sector = be64_to_cpu(p->sector);
	peer_req = read_in_block(peer_device, p->block_id, sector, pi);
	if (!peer_req) {
		put_ldev(device);
		return -EIO;
	}

	peer_req->dagtag_sector = connection->last_dagtag_sector + (pi->size >> 9);
	connection->last_dagtag_sector = peer_req->dagtag_sector;

	peer_req->w.cb = e_end_block;

	dp_flags = be32_to_cpu(p->dp_flags);
	rw |= wire_flags_to_bio(connection, dp_flags);
	if (pi->cmd == P_TRIM) {
		struct request_queue *q = bdev_get_queue(device->ldev->backing_bdev);
		peer_req->flags |= EE_IS_TRIM;
		if (!blk_queue_discard(q))
			peer_req->flags |= EE_IS_TRIM_USE_ZEROOUT;
		D_ASSERT(peer_device, peer_req->i.size > 0);
		D_ASSERT(peer_device, rw & DRBD_REQ_DISCARD);
		D_ASSERT(peer_device, peer_req->pages == NULL);
	} else if (peer_req->pages == NULL) {
		D_ASSERT(device, peer_req->i.size == 0);
		D_ASSERT(device, dp_flags & DP_FLUSH);
	}

	if (dp_flags & DP_MAY_SET_IN_SYNC)
		peer_req->flags |= EE_MAY_SET_IN_SYNC;

	/* last "fixes" to rw flags.
	 * Strip off BIO_RW_BARRIER unconditionally,
	 * it is not supposed to be here anyways.
	 * (Was FUA or FLUSH on the peer,
	 * and got translated to BARRIER on this side).
	 * Note that the epoch handling code below
	 * may add it again, though.
	 */
	rw &= ~DRBD_REQ_HARDBARRIER;

	spin_lock(&connection->epoch_lock);
	peer_req->epoch = connection->current_epoch;
	atomic_inc(&peer_req->epoch->epoch_size);
	atomic_inc(&peer_req->epoch->active);

	if (connection->resource->write_ordering == WO_BIO_BARRIER &&
	    atomic_read(&peer_req->epoch->epoch_size) == 1) {
		struct drbd_epoch *epoch;
		/* Issue a barrier if we start a new epoch, and the previous epoch
		   was not a epoch containing a single request which already was
		   a Barrier. */
		epoch = list_entry(peer_req->epoch->list.prev, struct drbd_epoch, list);
		if (epoch == peer_req->epoch) {
			set_bit(DE_CONTAINS_A_BARRIER, &peer_req->epoch->flags);
			rw |= DRBD_REQ_FLUSH | DRBD_REQ_FUA;
			peer_req->flags |= EE_IS_BARRIER;
		} else {
			if (atomic_read(&epoch->epoch_size) > 1 ||
			    !test_bit(DE_CONTAINS_A_BARRIER, &epoch->flags)) {
				set_bit(DE_BARRIER_IN_NEXT_EPOCH_ISSUED, &epoch->flags);
				set_bit(DE_CONTAINS_A_BARRIER, &peer_req->epoch->flags);
				rw |= DRBD_REQ_FLUSH | DRBD_REQ_FUA;
				peer_req->flags |= EE_IS_BARRIER;
			}
		}
	}
	spin_unlock(&connection->epoch_lock);

	rcu_read_lock();
	tp = rcu_dereference(peer_device->connection->net_conf)->two_primaries;
	rcu_read_unlock();
	if (tp) {
		peer_req->flags |= EE_IN_INTERVAL_TREE;
		err = wait_for_and_update_peer_seq(peer_device, peer_seq);
		if (err)
			goto out_interrupted;
		spin_lock_irq(&device->resource->req_lock);
		err = handle_write_conflicts(peer_req);
		if (err) {
			spin_unlock_irq(&device->resource->req_lock);
			if (err == -ENOENT) {
				put_ldev(device);
				return 0;
			}
			goto out_interrupted;
		}
	} else {
		update_peer_seq(peer_device, peer_seq);
		spin_lock_irq(&device->resource->req_lock);
	}
	/* if we use the zeroout fallback code, we process synchronously
	 * and we wait for all pending requests, respectively wait for
	 * active_ee to become empty in drbd_submit_peer_request();
	 * better not add ourselves here. */
	if ((peer_req->flags & EE_IS_TRIM_USE_ZEROOUT) == 0)
		list_add(&peer_req->w.list, &device->active_ee);
	if (connection->agreed_pro_version >= 110)
		list_add_tail(&peer_req->recv_order, &connection->peer_requests);
	spin_unlock_irq(&device->resource->req_lock);

	if (peer_device->repl_state[NOW] == L_SYNC_TARGET)
		wait_event(device->ee_wait, !overlapping_resync_write(device, peer_req));

	if (peer_device->connection->agreed_pro_version < 100) {
		rcu_read_lock();
		switch (rcu_dereference(peer_device->connection->net_conf)->wire_protocol) {
		case DRBD_PROT_C:
			dp_flags |= DP_SEND_WRITE_ACK;
			break;
		case DRBD_PROT_B:
			dp_flags |= DP_SEND_RECEIVE_ACK;
			break;
		}
		rcu_read_unlock();
	}

	if (dp_flags & DP_SEND_WRITE_ACK) {
		peer_req->flags |= EE_SEND_WRITE_ACK;
		inc_unacked(peer_device);
		/* corresponding dec_unacked() in e_end_block()
		 * respective _drbd_clear_done_ee */
	}

	if (dp_flags & DP_SEND_RECEIVE_ACK) {
		/* I really don't like it that the receiver thread
		 * sends on the msock, but anyways */
		drbd_send_ack(peer_device, P_RECV_ACK, peer_req);
	}

	drbd_al_begin_io_for_peer(peer_device, &peer_req->i);

	err = drbd_submit_peer_request(device, peer_req, rw, DRBD_FAULT_DT_WR);
	if (!err)
		return 0;

	/* don't care for the reason here */
	drbd_err(device, "submit failed, triggering re-connect\n");
	spin_lock_irq(&device->resource->req_lock);
	list_del(&peer_req->w.list);
	list_del_init(&peer_req->recv_order);
	drbd_remove_peer_req_interval(device, peer_req);
	spin_unlock_irq(&device->resource->req_lock);
	drbd_al_complete_io(device, &peer_req->i);

out_interrupted:
	drbd_may_finish_epoch(connection, peer_req->epoch, EV_PUT + EV_CLEANUP);
	put_ldev(device);
	drbd_free_peer_req(device, peer_req);
	return err;
}

/* We may throttle resync, if the lower device seems to be busy,
 * and current sync rate is above c_min_rate.
 *
 * To decide whether or not the lower device is busy, we use a scheme similar
 * to MD RAID is_mddev_idle(): if the partition stats reveal "significant"
 * (more than 64 sectors) of activity we cannot account for with our own resync
 * activity, it obviously is "busy".
 *
 * The current sync rate used here uses only the most recent two step marks,
 * to have a short time average so we can react faster.
 */
<<<<<<< HEAD
bool drbd_rs_should_slow_down(struct drbd_peer_device *peer_device, sector_t sector)
{
	if (!drbd_rs_c_min_rate_throttle(peer_device))
		return false;

	return !drbd_sector_has_priority(peer_device, sector);
=======
bool drbd_rs_should_slow_down(struct drbd_device *device, sector_t sector,
		bool throttle_if_app_is_waiting)
{
	struct lc_element *tmp;
	bool throttle = drbd_rs_c_min_rate_throttle(device);

	if (!throttle || throttle_if_app_is_waiting)
		return throttle;

	spin_lock_irq(&device->al_lock);
	tmp = lc_find(device->resync, BM_SECT_TO_EXT(sector));
	if (tmp) {
		struct bm_extent *bm_ext = lc_entry(tmp, struct bm_extent, lce);
		if (test_bit(BME_PRIORITY, &bm_ext->flags))
			throttle = false;
		/* Do not slow down if app IO is already waiting for this extent,
		 * and our progress is necessary for application IO to complete. */
	}
	spin_unlock_irq(&device->al_lock);

	return throttle;
>>>>>>> f66153d1
}

bool drbd_rs_c_min_rate_throttle(struct drbd_peer_device *peer_device)
{
	struct drbd_device *device = peer_device->device;
	unsigned long db, dt, dbdt;
	unsigned int c_min_rate;
	int curr_events;

	rcu_read_lock();
	c_min_rate = rcu_dereference(device->ldev->disk_conf)->c_min_rate;
	rcu_read_unlock();

	/* feature disabled? */
	if (c_min_rate == 0)
		return false;

	curr_events = drbd_backing_bdev_events(device->ldev->backing_bdev->bd_contains->bd_disk)
		    - atomic_read(&device->rs_sect_ev);

<<<<<<< HEAD
	if (!peer_device->rs_last_events ||
	    curr_events - peer_device->rs_last_events > 64) {
=======
	if (atomic_read(&device->ap_actlog_cnt)
	|| !device->rs_last_events || curr_events - device->rs_last_events > 64) {
>>>>>>> f66153d1
		unsigned long rs_left;
		int i;

		peer_device->rs_last_events = curr_events;

		/* sync speed average over the last 2*DRBD_SYNC_MARK_STEP,
		 * approx. */
		i = (peer_device->rs_last_mark + DRBD_SYNC_MARKS-1) % DRBD_SYNC_MARKS;

		if (peer_device->repl_state[NOW] == L_VERIFY_S || peer_device->repl_state[NOW] == L_VERIFY_T)
			rs_left = peer_device->ov_left;
		else
			rs_left = drbd_bm_total_weight(peer_device) - peer_device->rs_failed;

		dt = ((long)jiffies - (long)peer_device->rs_mark_time[i]) / HZ;
		if (!dt)
			dt++;
		db = peer_device->rs_mark_left[i] - rs_left;
		dbdt = Bit2KB(db/dt);

		if (dbdt > c_min_rate)
			return true;
	}
	return false;
}

static int receive_DataRequest(struct drbd_connection *connection, struct packet_info *pi)
{
	struct drbd_peer_device *peer_device;
	struct drbd_device *device;
	sector_t sector;
	sector_t capacity;
	struct drbd_peer_request *peer_req;
	struct digest_info *di = NULL;
	int size, verb;
	unsigned int fault_type;
	struct p_block_req *p =	pi->data;

	peer_device = conn_peer_device(connection, pi->vnr);
	if (!peer_device)
		return -EIO;
	device = peer_device->device;
	capacity = drbd_get_capacity(device->this_bdev);

	sector = be64_to_cpu(p->sector);
	size   = be32_to_cpu(p->blksize);

	if (size <= 0 || !IS_ALIGNED(size, 512) || size > DRBD_MAX_BIO_SIZE) {
		drbd_err(device, "%s:%d: sector: %llus, size: %u\n", __FILE__, __LINE__,
				(unsigned long long)sector, size);
		return -EINVAL;
	}
	if (sector + (size>>9) > capacity) {
		drbd_err(device, "%s:%d: sector: %llus, size: %u\n", __FILE__, __LINE__,
				(unsigned long long)sector, size);
		return -EINVAL;
	}

	if (!get_ldev_if_state(device, D_UP_TO_DATE)) {
		verb = 1;
		switch (pi->cmd) {
		case P_DATA_REQUEST:
			drbd_send_ack_rp(peer_device, P_NEG_DREPLY, p);
			break;
		case P_RS_DATA_REQUEST:
		case P_CSUM_RS_REQUEST:
		case P_OV_REQUEST:
			drbd_send_ack_rp(peer_device, P_NEG_RS_DREPLY , p);
			break;
		case P_OV_REPLY:
			verb = 0;
			dec_rs_pending(peer_device);
			drbd_send_ack_ex(peer_device, P_OV_RESULT, sector, size, ID_IN_SYNC);
			break;
		default:
			BUG();
		}
		if (verb && drbd_ratelimit())
			drbd_err(device, "Can not satisfy peer's read request, "
			    "no local data.\n");

		/* drain possibly payload */
		return drbd_drain_block(peer_device, pi->size);
	}

	/* GFP_NOIO, because we must not cause arbitrary write-out: in a DRBD
	 * "criss-cross" setup, that might cause write-out on some other DRBD,
	 * which in turn might block on the other node at this very place.  */
	peer_req = drbd_alloc_peer_req(peer_device, p->block_id, sector, size,
			true /* has real payload */, GFP_NOIO);
	if (!peer_req) {
		put_ldev(device);
		return -ENOMEM;
	}

	switch (pi->cmd) {
	case P_DATA_REQUEST:
		peer_req->w.cb = w_e_end_data_req;
		fault_type = DRBD_FAULT_DT_RD;
		/* application IO, don't drbd_rs_begin_io */
		goto submit;

	case P_RS_DATA_REQUEST:
		peer_req->w.cb = w_e_end_rsdata_req;
		fault_type = DRBD_FAULT_RS_RD;
		/* used in the sector offset progress display */
		device->bm_resync_fo = BM_SECT_TO_BIT(sector);
		break;

	case P_OV_REPLY:
	case P_CSUM_RS_REQUEST:
		fault_type = DRBD_FAULT_RS_RD;
		di = kmalloc(sizeof(*di) + pi->size, GFP_NOIO);
		if (!di)
			goto out_free_e;

		di->digest_size = pi->size;
		di->digest = (((char *)di)+sizeof(struct digest_info));

		peer_req->digest = di;
		peer_req->flags |= EE_HAS_DIGEST;

		if (drbd_recv_all(peer_device->connection, di->digest, pi->size))
			goto out_free_e;

		if (pi->cmd == P_CSUM_RS_REQUEST) {
			D_ASSERT(device, peer_device->connection->agreed_pro_version >= 89);
			peer_req->w.cb = w_e_end_csum_rs_req;
			/* used in the sector offset progress display */
			device->bm_resync_fo = BM_SECT_TO_BIT(sector);
		} else if (pi->cmd == P_OV_REPLY) {
			/* track progress, we may need to throttle */
			atomic_add(size >> 9, &peer_device->rs_sect_in);
			peer_req->w.cb = w_e_end_ov_reply;
			dec_rs_pending(peer_device);
			/* drbd_rs_begin_io done when we sent this request,
			 * but accounting still needs to be done. */
			goto submit_for_resync;
		}
		break;

	case P_OV_REQUEST:
		if (peer_device->ov_start_sector == ~(sector_t)0 &&
		    peer_device->connection->agreed_pro_version >= 90) {
			unsigned long now = jiffies;
			int i;
			peer_device->ov_start_sector = sector;
			peer_device->ov_position = sector;
			peer_device->ov_left = drbd_bm_bits(device) - BM_SECT_TO_BIT(sector);
			peer_device->rs_total = peer_device->ov_left;
			for (i = 0; i < DRBD_SYNC_MARKS; i++) {
				peer_device->rs_mark_left[i] = peer_device->ov_left;
				peer_device->rs_mark_time[i] = now;
			}
			drbd_info(device, "Online Verify start sector: %llu\n",
					(unsigned long long)sector);
		}
		peer_req->w.cb = w_e_end_ov_req;
		fault_type = DRBD_FAULT_RS_RD;
		break;

	default:
		BUG();
	}

	/* Throttle, drbd_rs_begin_io and submit should become asynchronous
	 * wrt the receiver, but it is not as straightforward as it may seem.
	 * Various places in the resync start and stop logic assume resync
	 * requests are processed in order, requeuing this on the worker thread
	 * introduces a bunch of new code for synchronization between threads.
	 *
	 * Unlimited throttling before drbd_rs_begin_io may stall the resync
	 * "forever", throttling after drbd_rs_begin_io will lock that extent
	 * for application writes for the same time.  For now, just throttle
	 * here, where the rest of the code expects the receiver to sleep for
	 * a while, anyways.
	 */

	/* Throttle before drbd_rs_begin_io, as that locks out application IO;
	 * this defers syncer requests for some time, before letting at least
	 * on request through.  The resync controller on the receiving side
	 * will adapt to the incoming rate accordingly.
	 *
	 * We cannot throttle here if remote is Primary/SyncTarget:
	 * we would also throttle its application reads.
	 * In that case, throttling is done on the SyncTarget only.
	 */
<<<<<<< HEAD
	if (connection->peer_role[NOW] != R_PRIMARY &&
	    drbd_rs_should_slow_down(peer_device, sector))
=======
	if (device->state.peer != R_PRIMARY
	&& drbd_rs_should_slow_down(device, sector, false))
>>>>>>> f66153d1
		schedule_timeout_uninterruptible(HZ/10);
	if (drbd_rs_begin_io(peer_device, sector))
		goto out_free_e;

submit_for_resync:
	atomic_add(size >> 9, &device->rs_sect_ev);

submit:
	inc_unacked(peer_device);
	spin_lock_irq(&device->resource->req_lock);
	list_add_tail(&peer_req->w.list, &device->read_ee);
	spin_unlock_irq(&device->resource->req_lock);

	if (drbd_submit_peer_request(device, peer_req, READ, fault_type) == 0)
		return 0;

	/* don't care for the reason here */
	drbd_err(device, "submit failed, triggering re-connect\n");
	spin_lock_irq(&device->resource->req_lock);
	list_del(&peer_req->w.list);
	spin_unlock_irq(&device->resource->req_lock);
	/* no drbd_rs_complete_io(), we are dropping the connection anyways */

out_free_e:
	put_ldev(device);
	drbd_free_peer_req(device, peer_req);
	return -EIO;
}

/**
 * drbd_asb_recover_0p  -  Recover after split-brain with no remaining primaries
 */
static int drbd_asb_recover_0p(struct drbd_peer_device *peer_device) __must_hold(local)
{
	const int node_id = peer_device->device->resource->res_opts.node_id;
	int self, peer, rv = -100;
	unsigned long ch_self, ch_peer;
	enum drbd_after_sb_p after_sb_0p;

	self = drbd_bitmap_uuid(peer_device) & 1;
	peer = peer_device->bitmap_uuids[node_id] & 1;

	ch_peer = peer_device->dirty_bits;
	ch_self = peer_device->comm_bm_set;

	rcu_read_lock();
	after_sb_0p = rcu_dereference(peer_device->connection->net_conf)->after_sb_0p;
	rcu_read_unlock();
	switch (after_sb_0p) {
	case ASB_CONSENSUS:
	case ASB_DISCARD_SECONDARY:
	case ASB_CALL_HELPER:
	case ASB_VIOLENTLY:
		drbd_err(peer_device, "Configuration error.\n");
		break;
	case ASB_DISCONNECT:
		break;
	case ASB_DISCARD_YOUNGER_PRI:
		if (self == 0 && peer == 1) {
			rv = -1;
			break;
		}
		if (self == 1 && peer == 0) {
			rv =  1;
			break;
		}
		/* Else fall through to one of the other strategies... */
	case ASB_DISCARD_OLDER_PRI:
		if (self == 0 && peer == 1) {
			rv = 1;
			break;
		}
		if (self == 1 && peer == 0) {
			rv = -1;
			break;
		}
		/* Else fall through to one of the other strategies... */
		drbd_warn(peer_device, "Discard younger/older primary did not find a decision\n"
			  "Using discard-least-changes instead\n");
	case ASB_DISCARD_ZERO_CHG:
		if (ch_peer == 0 && ch_self == 0) {
			rv = test_bit(RESOLVE_CONFLICTS, &peer_device->connection->flags)
				? -1 : 1;
			break;
		} else {
			if (ch_peer == 0) { rv =  1; break; }
			if (ch_self == 0) { rv = -1; break; }
		}
		if (after_sb_0p == ASB_DISCARD_ZERO_CHG)
			break;
	case ASB_DISCARD_LEAST_CHG:
		if	(ch_self < ch_peer)
			rv = -1;
		else if (ch_self > ch_peer)
			rv =  1;
		else /* ( ch_self == ch_peer ) */
		     /* Well, then use something else. */
			rv = test_bit(RESOLVE_CONFLICTS, &peer_device->connection->flags)
				? -1 : 1;
		break;
	case ASB_DISCARD_LOCAL:
		rv = -1;
		break;
	case ASB_DISCARD_REMOTE:
		rv =  1;
	}

	return rv;
}

/**
 * drbd_asb_recover_1p  -  Recover after split-brain with one remaining primary
 */
static int drbd_asb_recover_1p(struct drbd_peer_device *peer_device) __must_hold(local)
{
	struct drbd_device *device = peer_device->device;
	struct drbd_connection *connection = peer_device->connection;
	struct drbd_resource *resource = device->resource;
	int hg, rv = -100;
	enum drbd_after_sb_p after_sb_1p;

	rcu_read_lock();
	after_sb_1p = rcu_dereference(connection->net_conf)->after_sb_1p;
	rcu_read_unlock();
	switch (after_sb_1p) {
	case ASB_DISCARD_YOUNGER_PRI:
	case ASB_DISCARD_OLDER_PRI:
	case ASB_DISCARD_LEAST_CHG:
	case ASB_DISCARD_LOCAL:
	case ASB_DISCARD_REMOTE:
	case ASB_DISCARD_ZERO_CHG:
		drbd_err(device, "Configuration error.\n");
		break;
	case ASB_DISCONNECT:
		break;
	case ASB_CONSENSUS:
		hg = drbd_asb_recover_0p(peer_device);
		if (hg == -1 && resource->role[NOW] == R_SECONDARY)
			rv = hg;
		if (hg == 1  && resource->role[NOW] == R_PRIMARY)
			rv = hg;
		break;
	case ASB_VIOLENTLY:
		rv = drbd_asb_recover_0p(peer_device);
		break;
	case ASB_DISCARD_SECONDARY:
		return resource->role[NOW] == R_PRIMARY ? 1 : -1;
	case ASB_CALL_HELPER:
		hg = drbd_asb_recover_0p(peer_device);
		if (hg == -1 && resource->role[NOW] == R_PRIMARY) {
			enum drbd_state_rv rv2;

			 /* drbd_change_state() does not sleep while in SS_IN_TRANSIENT_STATE,
			  * we might be here in L_OFF which is transient.
			  * we do not need to wait for the after state change work either. */
			rv2 = change_role(resource, R_SECONDARY, CS_VERBOSE, false);
			if (rv2 != SS_SUCCESS) {
				drbd_khelper(device, connection, "pri-lost-after-sb");
			} else {
				drbd_warn(device, "Successfully gave up primary role.\n");
				rv = hg;
			}
		} else
			rv = hg;
	}

	return rv;
}

/**
 * drbd_asb_recover_2p  -  Recover after split-brain with two remaining primaries
 */
static int drbd_asb_recover_2p(struct drbd_peer_device *peer_device) __must_hold(local)
{
	struct drbd_device *device = peer_device->device;
	struct drbd_connection *connection = peer_device->connection;
	int hg, rv = -100;
	enum drbd_after_sb_p after_sb_2p;

	rcu_read_lock();
	after_sb_2p = rcu_dereference(connection->net_conf)->after_sb_2p;
	rcu_read_unlock();
	switch (after_sb_2p) {
	case ASB_DISCARD_YOUNGER_PRI:
	case ASB_DISCARD_OLDER_PRI:
	case ASB_DISCARD_LEAST_CHG:
	case ASB_DISCARD_LOCAL:
	case ASB_DISCARD_REMOTE:
	case ASB_CONSENSUS:
	case ASB_DISCARD_SECONDARY:
	case ASB_DISCARD_ZERO_CHG:
		drbd_err(device, "Configuration error.\n");
		break;
	case ASB_VIOLENTLY:
		rv = drbd_asb_recover_0p(peer_device);
		break;
	case ASB_DISCONNECT:
		break;
	case ASB_CALL_HELPER:
		hg = drbd_asb_recover_0p(peer_device);
		if (hg == -1) {
			enum drbd_state_rv rv2;

			 /* drbd_change_state() does not sleep while in SS_IN_TRANSIENT_STATE,
			  * we might be here in L_OFF which is transient.
			  * we do not need to wait for the after state change work either. */
			rv2 = change_role(device->resource, R_SECONDARY, CS_VERBOSE, false);
			if (rv2 != SS_SUCCESS) {
				drbd_khelper(device, connection, "pri-lost-after-sb");
			} else {
				drbd_warn(device, "Successfully gave up primary role.\n");
				rv = hg;
			}
		} else
			rv = hg;
	}

	return rv;
}

static void drbd_uuid_dump_self(struct drbd_peer_device *peer_device, u64 bits, u64 flags)
{
	struct drbd_device *device = peer_device->device;

	drbd_info(peer_device, "self %016llX:%016llX:%016llX:%016llX bits:%llu flags:%llX\n",
		  (unsigned long long)drbd_current_uuid(peer_device->device),
		  (unsigned long long)drbd_bitmap_uuid(peer_device),
		  (unsigned long long)drbd_history_uuid(device, 0),
		  (unsigned long long)drbd_history_uuid(device, 1),
		  (unsigned long long)bits,
		  (unsigned long long)flags);
}


static void drbd_uuid_dump_peer(struct drbd_peer_device *peer_device, u64 bits, u64 flags)
{
	const int node_id = peer_device->device->resource->res_opts.node_id;

	drbd_info(peer_device, "peer %016llX:%016llX:%016llX:%016llX bits:%llu flags:%llX\n",
	     (unsigned long long)peer_device->current_uuid,
	     (unsigned long long)peer_device->bitmap_uuids[node_id],
	     (unsigned long long)peer_device->history_uuids[0],
	     (unsigned long long)peer_device->history_uuids[1],
	     (unsigned long long)bits,
	     (unsigned long long)flags);
}

static int uuid_fixup_resync_end(struct drbd_peer_device *peer_device, int *rule_nr) __must_hold(local)
{
	struct drbd_device *device = peer_device->device;
	const int node_id = device->resource->res_opts.node_id;

	if (peer_device->bitmap_uuids[node_id] == (u64)0 && drbd_bitmap_uuid(peer_device) != (u64)0) {

		if (peer_device->connection->agreed_pro_version < 91)
			return -1091;

		if ((drbd_bitmap_uuid(peer_device) & ~((u64)1)) == (peer_device->history_uuids[0] & ~((u64)1)) &&
		    (drbd_history_uuid(device, 0) & ~((u64)1)) == (peer_device->history_uuids[0] & ~((u64)1))) {
			struct drbd_peer_md *peer_md = &device->ldev->md.peers[peer_device->bitmap_index];

			drbd_info(device, "was SyncSource, missed the resync finished event, corrected myself:\n");
			_drbd_uuid_push_history(peer_device, peer_md->bitmap_uuid);
			peer_md->bitmap_uuid = 0;

			drbd_uuid_dump_self(peer_device,
					    device->disk_state[NOW] >= D_NEGOTIATING ? drbd_bm_total_weight(peer_device) : 0, 0);
			*rule_nr = 34;
		} else {
			drbd_info(device, "was SyncSource (peer failed to write sync_uuid)\n");
			*rule_nr = 36;
		}

		return 1;
	}

	if (drbd_bitmap_uuid(peer_device) == (u64)0 && peer_device->bitmap_uuids[node_id] != (u64)0) {

		if (peer_device->connection->agreed_pro_version < 91)
			return -1091;

		if ((drbd_history_uuid(device, 0) & ~((u64)1)) == (peer_device->bitmap_uuids[node_id] & ~((u64)1)) &&
		    (drbd_history_uuid(device, 1) & ~((u64)1)) == (peer_device->history_uuids[0] & ~((u64)1))) {
			int i;

			drbd_info(device, "was SyncTarget, peer missed the resync finished event, corrected peer:\n");

			for (i = ARRAY_SIZE(peer_device->history_uuids) - 1; i > 0; i--)
				peer_device->history_uuids[i] = peer_device->history_uuids[i - 1];
			peer_device->history_uuids[i] = peer_device->bitmap_uuids[node_id];
			peer_device->bitmap_uuids[node_id] = 0;

			drbd_uuid_dump_peer(peer_device, peer_device->dirty_bits, peer_device->uuid_flags);
			*rule_nr = 35;
		} else {
			drbd_info(device, "was SyncTarget (failed to write sync_uuid)\n");
			*rule_nr = 37;
		}

		return -1;
	}

	return -2000;
}

static int uuid_fixup_resync_start1(struct drbd_peer_device *peer_device, int *rule_nr) __must_hold(local)
{
	struct drbd_device *device = peer_device->device;
	const int node_id = peer_device->device->resource->res_opts.node_id;
	u64 self, peer;

	self = drbd_current_uuid(device) & ~((u64)1);
	peer = peer_device->history_uuids[0] & ~((u64)1);

	if (self == peer) {
		if (peer_device->connection->agreed_pro_version < 96 ?
		    (drbd_history_uuid(device, 0) & ~((u64)1)) ==
		    (peer_device->history_uuids[1] & ~((u64)1)) :
		    peer + UUID_NEW_BM_OFFSET == (peer_device->bitmap_uuids[node_id] & ~((u64)1))) {
			int i;

			/* The last P_SYNC_UUID did not get though. Undo the last start of
			   resync as sync source modifications of the peer's UUIDs. */
			*rule_nr = 51;

			if (peer_device->connection->agreed_pro_version < 91)
				return -1091;

			peer_device->bitmap_uuids[node_id] = peer_device->history_uuids[0];
			for (i = 0; i < ARRAY_SIZE(peer_device->history_uuids) - 1; i++)
				peer_device->history_uuids[i] = peer_device->history_uuids[i + 1];
			peer_device->history_uuids[i] = 0;

			drbd_info(device, "Lost last syncUUID packet, corrected:\n");
			drbd_uuid_dump_peer(peer_device, peer_device->dirty_bits, peer_device->uuid_flags);

			return -1;
		}
	}

	return -2000;
}

static int uuid_fixup_resync_start2(struct drbd_peer_device *peer_device, int *rule_nr) __must_hold(local)
{
	struct drbd_device *device = peer_device->device;
	u64 self, peer;

	self = drbd_history_uuid(device, 0) & ~((u64)1);
	peer = peer_device->current_uuid & ~((u64)1);

	if (self == peer) {
		if (peer_device->connection->agreed_pro_version < 96 ?
		    (drbd_history_uuid(device, 1) & ~((u64)1)) ==
		    (peer_device->history_uuids[0] & ~((u64)1)) :
		    self + UUID_NEW_BM_OFFSET == (drbd_bitmap_uuid(peer_device) & ~((u64)1))) {
			u64 bitmap_uuid;

			/* The last P_SYNC_UUID did not get though. Undo the last start of
			   resync as sync source modifications of our UUIDs. */
			*rule_nr = 71;

			if (peer_device->connection->agreed_pro_version < 91)
				return -1091;

			bitmap_uuid = _drbd_uuid_pull_history(peer_device);
			__drbd_uuid_set_bitmap(peer_device, bitmap_uuid);

			drbd_info(device, "Last syncUUID did not get through, corrected:\n");
			drbd_uuid_dump_self(peer_device,
					    device->disk_state[NOW] >= D_NEGOTIATING ? drbd_bm_total_weight(peer_device) : 0, 0);

			return 1;
		}
	}

	return -2000;
}

/*
  100	after split brain try auto recover
    3   L_SYNC_SOURCE copy BitMap from
    2	L_SYNC_SOURCE set BitMap
    1	L_SYNC_SOURCE use BitMap
    0	no Sync
   -1	L_SYNC_TARGET use BitMap
   -2	L_SYNC_TARGET set BitMap
   -3   L_SYNC_TARGET clear BitMap
 -100	after split brain, disconnect
-1000	unrelated data
-1091   requires proto 91
-1096   requires proto 96
 */
static int drbd_uuid_compare(struct drbd_peer_device *peer_device,
			     int *rule_nr, int *peer_node_id) __must_hold(local)
{
	struct drbd_connection *connection = peer_device->connection;
	struct drbd_device *device = peer_device->device;
	const int node_id = device->resource->res_opts.node_id;
	const int max_peers = device->bitmap->bm_max_peers;
	u64 self, peer;
	int i, j;

	self = drbd_current_uuid(device) & ~((u64)1);
	peer = peer_device->current_uuid & ~((u64)1);

	*rule_nr = 10;
	if (self == UUID_JUST_CREATED && peer == UUID_JUST_CREATED)
		return 0;

	*rule_nr = 20;
	if ((self == UUID_JUST_CREATED || self == (u64)0) &&
	     peer != UUID_JUST_CREATED)
		return -2;

	*rule_nr = 30;
	if (self != UUID_JUST_CREATED &&
	    (peer == UUID_JUST_CREATED || peer == (u64)0))
		return 2;

	if (self == peer) {
		int rct, dc; /* roles at crash time */

		if (connection->agreed_pro_version < 110) {
			int rv = uuid_fixup_resync_end(peer_device, rule_nr);
			if (rv > -2000)
				return rv;
		}

		/* Common power [off|failure] */
		rct = (test_bit(CRASHED_PRIMARY, &device->flags) ? 1 : 0) +
			(peer_device->uuid_flags & UUID_FLAG_CRASHED_PRIMARY);
		/* lowest bit is set when we were primary,
		 * next bit (weight 2) is set when peer was primary */
		*rule_nr = 40;

		switch (rct) {
		case 0: /* !self_pri && !peer_pri */ return 0;
		case 1: /*  self_pri && !peer_pri */ return 1;
		case 2: /* !self_pri &&  peer_pri */ return -1;
		case 3: /*  self_pri &&  peer_pri */
			dc = test_bit(RESOLVE_CONFLICTS, &peer_device->connection->flags);
			return dc ? -1 : 1;
		}
	}

	*rule_nr = 50;
	peer = peer_device->bitmap_uuids[node_id] & ~((u64)1);
	if (self == peer)
		return -1;

	*rule_nr = 52;
	for (i = 0; i < MAX_PEERS; i++) {
		peer = peer_device->bitmap_uuids[i] & ~((u64)1);
		if (self == peer) {
			*peer_node_id = i;
			return -3;
		}
	}

	if (connection->agreed_pro_version < 110) {
		int rv = uuid_fixup_resync_start1(peer_device, rule_nr);
		if (rv > -2000)
			return rv;
	}

	*rule_nr = 60;
	self = drbd_current_uuid(device) & ~((u64)1);
	for (i = 0; i < ARRAY_SIZE(peer_device->history_uuids); i++) {
		peer = peer_device->history_uuids[i] & ~((u64)1);
		if (self == peer)
			return -2;
	}

	*rule_nr = 70;
	self = drbd_bitmap_uuid(peer_device) & ~((u64)1);
	peer = peer_device->current_uuid & ~((u64)1);
	if (self == peer)
		return 1;

	*rule_nr = 72;
	for (i = 0; i < max_peers; i++) {
		if (i == peer_device->bitmap_index)
			continue;
		self = device->ldev->md.peers[i].bitmap_uuid & ~((u64)1);
		if (self == peer) {
			*peer_node_id = device->ldev->md.peers[i].node_id;
			return 3;
		}
	}

	if (connection->agreed_pro_version < 110) {
		int rv = uuid_fixup_resync_start2(peer_device, rule_nr);
		if (rv > -2000)
			return rv;
	}

	*rule_nr = 80;
	peer = peer_device->current_uuid & ~((u64)1);
	for (i = 0; i < HISTORY_UUIDS; i++) {
		self = drbd_history_uuid(device, i) & ~((u64)1);
		if (self == peer)
			return 2;
	}

	*rule_nr = 90;
	self = drbd_bitmap_uuid(peer_device) & ~((u64)1);
	peer = peer_device->bitmap_uuids[node_id] & ~((u64)1);
	if (self == peer && self != ((u64)0))
		return 100;

	*rule_nr = 100;
	for (i = 0; i < HISTORY_UUIDS; i++) {
		self = drbd_history_uuid(device, i) & ~((u64)1);
		for (j = 0; j < ARRAY_SIZE(peer_device->history_uuids); j++) {
			peer = peer_device->history_uuids[j] & ~((u64)1);
			if (self == peer)
				return -100;
		}
	}

	return -1000;
}

/* drbd_sync_handshake() returns the new replication state on success, and -1
 * on failure.
 */
static enum drbd_repl_state drbd_sync_handshake(struct drbd_peer_device *peer_device,
						enum drbd_role peer_role,
						enum drbd_disk_state peer_disk_state) __must_hold(local)
{
	struct drbd_device *device = peer_device->device;
	struct drbd_connection *connection = peer_device->connection;
	enum drbd_repl_state rv = -1;
	enum drbd_disk_state disk_state;
	struct net_conf *nc;
	int hg, rule_nr, rr_conflict, tentative, peer_node_id = 0;

	disk_state = device->disk_state[NOW];
	if (disk_state == D_NEGOTIATING)
		disk_state = disk_state_from_md(device);

	drbd_info(device, "drbd_sync_handshake:\n");
	spin_lock_irq(&device->ldev->md.uuid_lock);
	drbd_uuid_dump_self(peer_device, peer_device->comm_bm_set, 0);
	drbd_uuid_dump_peer(peer_device, peer_device->dirty_bits, peer_device->uuid_flags);

	hg = drbd_uuid_compare(peer_device, &rule_nr, &peer_node_id);
	spin_unlock_irq(&device->ldev->md.uuid_lock);

	drbd_info(device, "uuid_compare()=%d by rule %d\n", hg, rule_nr);

	if (hg == -1000) {
		drbd_alert(device, "Unrelated data, aborting!\n");
		return -1;
	}
	if (hg < -1000) {
		drbd_alert(device, "To resolve this both sides have to support at least protocol %d\n", -hg - 1000);
		return -1;
	}

	if ((disk_state == D_INCONSISTENT && peer_disk_state > D_INCONSISTENT) ||
	    (peer_disk_state == D_INCONSISTENT && disk_state > D_INCONSISTENT)) {
		int f = (hg == -100) || abs(hg) == 2;
		hg = disk_state > D_INCONSISTENT ? 1 : -1;
		if (f)
			hg = hg*2;
		drbd_info(device, "Becoming sync %s due to disk states.\n",
		     hg > 0 ? "source" : "target");
	}

	if (abs(hg) == 100)
		drbd_khelper(device, connection, "initial-split-brain");

	rcu_read_lock();
	nc = rcu_dereference(peer_device->connection->net_conf);

	if (hg == 100 || (hg == -100 && nc->always_asbp)) {
		int pcount = (device->resource->role[NOW] == R_PRIMARY)
			   + (peer_role == R_PRIMARY);
		int forced = (hg == -100);

		switch (pcount) {
		case 0:
			hg = drbd_asb_recover_0p(peer_device);
			break;
		case 1:
			hg = drbd_asb_recover_1p(peer_device);
			break;
		case 2:
			hg = drbd_asb_recover_2p(peer_device);
			break;
		}
		if (abs(hg) < 100) {
			drbd_warn(device, "Split-Brain detected, %d primaries, "
			     "automatically solved. Sync from %s node\n",
			     pcount, (hg < 0) ? "peer" : "this");
			if (forced) {
				drbd_warn(device, "Doing a full sync, since"
				     " UUIDs where ambiguous.\n");
				hg = hg*2;
			}
		}
	}

	if (hg == -100) {
		if (test_bit(DISCARD_MY_DATA, &device->flags) &&
		    !(peer_device->uuid_flags & UUID_FLAG_DISCARD_MY_DATA))
			hg = -1;
		if (!test_bit(DISCARD_MY_DATA, &device->flags) &&
		    (peer_device->uuid_flags & UUID_FLAG_DISCARD_MY_DATA))
			hg = 1;

		if (abs(hg) < 100)
			drbd_warn(device, "Split-Brain detected, manually solved. "
			     "Sync from %s node\n",
			     (hg < 0) ? "peer" : "this");
	}
	rr_conflict = nc->rr_conflict;
	tentative = nc->tentative;
	rcu_read_unlock();

	if (hg == -100) {
		/* FIXME this log message is not correct if we end up here
		 * after an attempted attach on a diskless node.
		 * We just refuse to attach -- well, we drop the "connection"
		 * to that disk, in a way... */
		drbd_alert(device, "Split-Brain detected but unresolved, dropping connection!\n");
		drbd_khelper(device, connection, "split-brain");
		return -1;
	}

	if (hg > 0 && disk_state <= D_INCONSISTENT) {
		drbd_err(device, "I shall become SyncSource, but I am inconsistent!\n");
		return -1;
	}

	if (hg < 0 && /* by intention we do not use disk_state here. */
	    device->resource->role[NOW] == R_PRIMARY && device->disk_state[NOW] >= D_CONSISTENT) {
		switch (rr_conflict) {
		case ASB_CALL_HELPER:
			drbd_khelper(device, connection, "pri-lost");
			/* fall through */
		case ASB_DISCONNECT:
			drbd_err(device, "I shall become SyncTarget, but I am primary!\n");
			return -1;
		case ASB_VIOLENTLY:
			drbd_warn(device, "Becoming SyncTarget, violating the stable-data"
			     "assumption\n");
		}
	}

	if (tentative || test_bit(CONN_DRY_RUN, &peer_device->connection->flags)) {
		if (hg == 0)
			drbd_info(device, "dry-run connect: No resync, would become Connected immediately.\n");
		else
			drbd_info(device, "dry-run connect: Would become %s, doing a %s resync.",
				 drbd_repl_str(hg > 0 ? L_SYNC_SOURCE : L_SYNC_TARGET),
				 abs(hg) >= 2 ? "full" : "bit-map based");
		return -1;
	}

	if (hg == 3) {
		drbd_info(device, "Peer synced up with node %d, copying bitmap\n", peer_node_id);
		drbd_suspend_io(device);
		drbd_bm_slot_lock(peer_device, "bm_copy_slot from sync_handshake", BM_LOCK_BULK);
		drbd_bm_copy_slot(device, device->ldev->id_to_bit[peer_node_id], peer_device->bitmap_index);
		drbd_bm_write(device, NULL);
		drbd_bm_slot_unlock(peer_device);
		drbd_resume_io(device);
	} else if (hg == -3) {
		drbd_info(device, "synced up with node %d in the mean time\n", peer_node_id);
		drbd_suspend_io(device);
		drbd_bm_slot_lock(peer_device, "bm_clear_many_bits from sync_handshake", BM_LOCK_BULK);
		drbd_bm_clear_many_bits(peer_device, 0, -1UL);
		drbd_bm_write(device, NULL);
		drbd_bm_slot_unlock(peer_device);
		drbd_resume_io(device);
	} else if (abs(hg) >= 2) {
		drbd_info(device, "Writing the whole bitmap, full sync required after drbd_sync_handshake.\n");
		if (drbd_bitmap_io(device, &drbd_bmio_set_n_write, "set_n_write from sync_handshake",
					BM_LOCK_CLEAR | BM_LOCK_BULK, peer_device))
			return -1;
	}

	if (hg > 0) { /* become sync source. */
		rv = L_WF_BITMAP_S;
	} else if (hg < 0) { /* become sync target */
		rv = L_WF_BITMAP_T;
	} else {
		rv = L_ESTABLISHED;
		if (drbd_bitmap_uuid(peer_device)) {
			drbd_info(peer_device, "clearing bitmap UUID and bitmap content (%lu bits)\n",
				  drbd_bm_total_weight(peer_device));
			drbd_uuid_set_bitmap(peer_device, 0);
			drbd_bm_clear_many_bits(peer_device, 0, -1UL);
		} else if (drbd_bm_total_weight(peer_device)) {
			drbd_info(device, "No resync, but %lu bits in bitmap!\n",
				  drbd_bm_total_weight(peer_device));
		}
	}

	return rv;
}

static enum drbd_after_sb_p convert_after_sb(enum drbd_after_sb_p peer)
{
	/* ASB_DISCARD_REMOTE - ASB_DISCARD_LOCAL is valid */
	if (peer == ASB_DISCARD_REMOTE)
		return ASB_DISCARD_LOCAL;

	/* any other things with ASB_DISCARD_REMOTE or ASB_DISCARD_LOCAL are invalid */
	if (peer == ASB_DISCARD_LOCAL)
		return ASB_DISCARD_REMOTE;

	/* everything else is valid if they are equal on both sides. */
	return peer;
}

static int receive_protocol(struct drbd_connection *connection, struct packet_info *pi)
{
	struct p_protocol *p = pi->data;
	enum drbd_after_sb_p p_after_sb_0p, p_after_sb_1p, p_after_sb_2p;
	int p_proto, p_discard_my_data, p_two_primaries, cf;
	struct net_conf *nc, *old_net_conf, *new_net_conf = NULL;
	char integrity_alg[SHARED_SECRET_MAX] = "";
	struct crypto_hash *peer_integrity_tfm = NULL;
	void *int_dig_in = NULL, *int_dig_vv = NULL;

	p_proto		= be32_to_cpu(p->protocol);
	p_after_sb_0p	= be32_to_cpu(p->after_sb_0p);
	p_after_sb_1p	= be32_to_cpu(p->after_sb_1p);
	p_after_sb_2p	= be32_to_cpu(p->after_sb_2p);
	p_two_primaries = be32_to_cpu(p->two_primaries);
	cf		= be32_to_cpu(p->conn_flags);
	p_discard_my_data = cf & CF_DISCARD_MY_DATA;

	if (connection->agreed_pro_version >= 87) {
		int err;

		if (pi->size > sizeof(integrity_alg))
			return -EIO;
		err = drbd_recv_all(connection, integrity_alg, pi->size);
		if (err)
			return err;
		integrity_alg[SHARED_SECRET_MAX - 1] = 0;
	}

	if (pi->cmd != P_PROTOCOL_UPDATE) {
		clear_bit(CONN_DRY_RUN, &connection->flags);

		if (cf & CF_DRY_RUN)
			set_bit(CONN_DRY_RUN, &connection->flags);

		rcu_read_lock();
		nc = rcu_dereference(connection->net_conf);

		if (p_proto != nc->wire_protocol) {
			drbd_err(connection, "incompatible %s settings\n", "protocol");
			goto disconnect_rcu_unlock;
		}

		if (convert_after_sb(p_after_sb_0p) != nc->after_sb_0p) {
			drbd_err(connection, "incompatible %s settings\n", "after-sb-0pri");
			goto disconnect_rcu_unlock;
		}

		if (convert_after_sb(p_after_sb_1p) != nc->after_sb_1p) {
			drbd_err(connection, "incompatible %s settings\n", "after-sb-1pri");
			goto disconnect_rcu_unlock;
		}

		if (convert_after_sb(p_after_sb_2p) != nc->after_sb_2p) {
			drbd_err(connection, "incompatible %s settings\n", "after-sb-2pri");
			goto disconnect_rcu_unlock;
		}

		if (p_discard_my_data && nc->discard_my_data) {
			drbd_err(connection, "incompatible %s settings\n", "discard-my-data");
			goto disconnect_rcu_unlock;
		}

		if (p_two_primaries != nc->two_primaries) {
			drbd_err(connection, "incompatible %s settings\n", "allow-two-primaries");
			goto disconnect_rcu_unlock;
		}

		if (strcmp(integrity_alg, nc->integrity_alg)) {
			drbd_err(connection, "incompatible %s settings\n", "data-integrity-alg");
			goto disconnect_rcu_unlock;
		}

		rcu_read_unlock();
	}

	if (integrity_alg[0]) {
		int hash_size;

		/*
		 * We can only change the peer data integrity algorithm
		 * here.  Changing our own data integrity algorithm
		 * requires that we send a P_PROTOCOL_UPDATE packet at
		 * the same time; otherwise, the peer has no way to
		 * tell between which packets the algorithm should
		 * change.
		 */

		peer_integrity_tfm = crypto_alloc_hash(integrity_alg, 0, CRYPTO_ALG_ASYNC);
		if (!peer_integrity_tfm) {
			drbd_err(connection, "peer data-integrity-alg %s not supported\n",
				 integrity_alg);
			goto disconnect;
		}

		hash_size = crypto_hash_digestsize(peer_integrity_tfm);
		int_dig_in = kmalloc(hash_size, GFP_KERNEL);
		int_dig_vv = kmalloc(hash_size, GFP_KERNEL);
		if (!(int_dig_in && int_dig_vv)) {
			drbd_err(connection, "Allocation of buffers for data integrity checking failed\n");
			goto disconnect;
		}
	}

	new_net_conf = kmalloc(sizeof(struct net_conf), GFP_KERNEL);
	if (!new_net_conf) {
		drbd_err(connection, "Allocation of new net_conf failed\n");
		goto disconnect;
	}

	if (mutex_lock_interruptible(&connection->resource->conf_update)) {
		drbd_err(connection, "Interrupted while waiting for conf_update\n");
		goto disconnect;
	}

	mutex_lock(&connection->data.mutex);
	old_net_conf = connection->net_conf;
	*new_net_conf = *old_net_conf;

	new_net_conf->wire_protocol = p_proto;
	new_net_conf->after_sb_0p = convert_after_sb(p_after_sb_0p);
	new_net_conf->after_sb_1p = convert_after_sb(p_after_sb_1p);
	new_net_conf->after_sb_2p = convert_after_sb(p_after_sb_2p);
	new_net_conf->two_primaries = p_two_primaries;

	rcu_assign_pointer(connection->net_conf, new_net_conf);
	mutex_unlock(&connection->data.mutex);
	mutex_unlock(&connection->resource->conf_update);

	crypto_free_hash(connection->peer_integrity_tfm);
	kfree(connection->int_dig_in);
	kfree(connection->int_dig_vv);
	connection->peer_integrity_tfm = peer_integrity_tfm;
	connection->int_dig_in = int_dig_in;
	connection->int_dig_vv = int_dig_vv;

	if (strcmp(old_net_conf->integrity_alg, integrity_alg))
		drbd_info(connection, "peer data-integrity-alg: %s\n",
			  integrity_alg[0] ? integrity_alg : "(none)");

	synchronize_rcu();
	kfree(old_net_conf);
	return 0;

disconnect_rcu_unlock:
	rcu_read_unlock();
disconnect:
	crypto_free_hash(peer_integrity_tfm);
	kfree(int_dig_in);
	kfree(int_dig_vv);
	change_cstate(connection, C_DISCONNECTING, CS_HARD);
	return -EIO;
}

/* helper function
 * input: alg name, feature name
 * return: NULL (alg name was "")
 *         ERR_PTR(error) if something goes wrong
 *         or the crypto hash ptr, if it worked out ok. */
struct crypto_hash *drbd_crypto_alloc_digest_safe(const struct drbd_device *device,
		const char *alg, const char *name)
{
	struct crypto_hash *tfm;

	if (!alg[0])
		return NULL;

	tfm = crypto_alloc_hash(alg, 0, CRYPTO_ALG_ASYNC);
	if (IS_ERR(tfm)) {
		drbd_err(device, "Can not allocate \"%s\" as %s (reason: %ld)\n",
			alg, name, PTR_ERR(tfm));
		return tfm;
	}
	return tfm;
}

static int ignore_remaining_packet(struct drbd_connection *connection, struct packet_info *pi)
{
	void *buffer = connection->data.rbuf;
	int size = pi->size;

	while (size) {
		int s = min_t(int, size, DRBD_SOCKET_BUFFER_SIZE);
		s = drbd_recv(connection, buffer, s);
		if (s <= 0) {
			if (s < 0)
				return s;
			break;
		}
		size -= s;
	}
	if (size)
		return -EIO;
	return 0;
}

/*
 * config_unknown_volume  -  device configuration command for unknown volume
 *
 * When a device is added to an existing connection, the node on which the
 * device is added first will send configuration commands to its peer but the
 * peer will not know about the device yet.  It will warn and ignore these
 * commands.  Once the device is added on the second node, the second node will
 * send the same device configuration commands, but in the other direction.
 *
 * (We can also end up here if drbd is misconfigured.)
 */
static int config_unknown_volume(struct drbd_connection *connection, struct packet_info *pi)
{
	drbd_warn(connection, "%s packet received for volume %d, which is not configured locally\n",
		  cmdname(pi->cmd), pi->vnr);
	return ignore_remaining_packet(connection, pi);
}

static int receive_SyncParam(struct drbd_connection *connection, struct packet_info *pi)
{
	struct drbd_peer_device *peer_device;
	struct drbd_device *device;
	struct p_rs_param_95 *p;
	unsigned int header_size, data_size, exp_max_sz;
	struct crypto_hash *verify_tfm = NULL;
	struct crypto_hash *csums_tfm = NULL;
	struct net_conf *old_net_conf, *new_net_conf = NULL;
	struct disk_conf *old_disk_conf = NULL, *new_disk_conf = NULL;
	const int apv = connection->agreed_pro_version;
	struct fifo_buffer *old_plan = NULL, *new_plan = NULL;
	int fifo_size = 0;
	int err;

	peer_device = conn_peer_device(connection, pi->vnr);
	if (!peer_device)
		return config_unknown_volume(connection, pi);
	device = peer_device->device;

	exp_max_sz  = apv <= 87 ? sizeof(struct p_rs_param)
		    : apv == 88 ? sizeof(struct p_rs_param)
					+ SHARED_SECRET_MAX
		    : apv <= 94 ? sizeof(struct p_rs_param_89)
		    : /* apv >= 95 */ sizeof(struct p_rs_param_95);

	if (pi->size > exp_max_sz) {
		drbd_err(device, "SyncParam packet too long: received %u, expected <= %u bytes\n",
		    pi->size, exp_max_sz);
		return -EIO;
	}

	if (apv <= 88) {
		header_size = sizeof(struct p_rs_param);
		data_size = pi->size - header_size;
	} else if (apv <= 94) {
		header_size = sizeof(struct p_rs_param_89);
		data_size = pi->size - header_size;
		D_ASSERT(device, data_size == 0);
	} else {
		header_size = sizeof(struct p_rs_param_95);
		data_size = pi->size - header_size;
		D_ASSERT(device, data_size == 0);
	}

	/* initialize verify_alg and csums_alg */
	p = pi->data;
	memset(p->verify_alg, 0, 2 * SHARED_SECRET_MAX);

	err = drbd_recv_all(peer_device->connection, p, header_size);
	if (err)
		return err;

	err = mutex_lock_interruptible(&connection->resource->conf_update);
	if (err) {
		drbd_err(connection, "Interrupted while waiting for conf_update\n");
		return err;
	}
	old_net_conf = peer_device->connection->net_conf;
	if (get_ldev(device)) {
		new_disk_conf = kzalloc(sizeof(struct disk_conf), GFP_KERNEL);
		if (!new_disk_conf) {
			put_ldev(device);
			mutex_unlock(&connection->resource->conf_update);
			drbd_err(device, "Allocation of new disk_conf failed\n");
			return -ENOMEM;
		}

		old_disk_conf = device->ldev->disk_conf;
		*new_disk_conf = *old_disk_conf;

		new_disk_conf->resync_rate = be32_to_cpu(p->resync_rate);
	}

	if (apv >= 88) {
		if (apv == 88) {
			if (data_size > SHARED_SECRET_MAX || data_size == 0) {
				drbd_err(device, "verify-alg too long, "
					 "peer wants %u, accepting only %u byte\n",
					 data_size, SHARED_SECRET_MAX);
				err = -EIO;
				goto reconnect;
			}

			err = drbd_recv_all(peer_device->connection, p->verify_alg, data_size);
			if (err)
				goto reconnect;
			/* we expect NUL terminated string */
			/* but just in case someone tries to be evil */
			D_ASSERT(device, p->verify_alg[data_size-1] == 0);
			p->verify_alg[data_size-1] = 0;

		} else /* apv >= 89 */ {
			/* we still expect NUL terminated strings */
			/* but just in case someone tries to be evil */
			D_ASSERT(device, p->verify_alg[SHARED_SECRET_MAX-1] == 0);
			D_ASSERT(device, p->csums_alg[SHARED_SECRET_MAX-1] == 0);
			p->verify_alg[SHARED_SECRET_MAX-1] = 0;
			p->csums_alg[SHARED_SECRET_MAX-1] = 0;
		}

		if (strcmp(old_net_conf->verify_alg, p->verify_alg)) {
			if (peer_device->repl_state[NOW] == L_OFF) {
				drbd_err(device, "Different verify-alg settings. me=\"%s\" peer=\"%s\"\n",
				    old_net_conf->verify_alg, p->verify_alg);
				goto disconnect;
			}
			verify_tfm = drbd_crypto_alloc_digest_safe(device,
					p->verify_alg, "verify-alg");
			if (IS_ERR(verify_tfm)) {
				verify_tfm = NULL;
				goto disconnect;
			}
		}

		if (apv >= 89 && strcmp(old_net_conf->csums_alg, p->csums_alg)) {
			if (peer_device->repl_state[NOW] == L_OFF) {
				drbd_err(device, "Different csums-alg settings. me=\"%s\" peer=\"%s\"\n",
				    old_net_conf->csums_alg, p->csums_alg);
				goto disconnect;
			}
			csums_tfm = drbd_crypto_alloc_digest_safe(device,
					p->csums_alg, "csums-alg");
			if (IS_ERR(csums_tfm)) {
				csums_tfm = NULL;
				goto disconnect;
			}
		}

		if (apv > 94 && new_disk_conf) {
			new_disk_conf->c_plan_ahead = be32_to_cpu(p->c_plan_ahead);
			new_disk_conf->c_delay_target = be32_to_cpu(p->c_delay_target);
			new_disk_conf->c_fill_target = be32_to_cpu(p->c_fill_target);
			new_disk_conf->c_max_rate = be32_to_cpu(p->c_max_rate);

			fifo_size = (new_disk_conf->c_plan_ahead * 10 * SLEEP_TIME) / HZ;
			old_plan = rcu_dereference(peer_device->rs_plan_s);
			if (!old_plan || fifo_size != old_plan->size) {
				new_plan = fifo_alloc(fifo_size);
				if (!new_plan) {
					drbd_err(device, "kmalloc of fifo_buffer failed");
					goto disconnect;
				}
			}
		}

		if (verify_tfm || csums_tfm) {
			new_net_conf = kzalloc(sizeof(struct net_conf), GFP_KERNEL);
			if (!new_net_conf) {
				drbd_err(device, "Allocation of new net_conf failed\n");
				goto disconnect;
			}

			*new_net_conf = *old_net_conf;

			if (verify_tfm) {
				strcpy(new_net_conf->verify_alg, p->verify_alg);
				new_net_conf->verify_alg_len = strlen(p->verify_alg) + 1;
				crypto_free_hash(peer_device->connection->verify_tfm);
				peer_device->connection->verify_tfm = verify_tfm;
				drbd_info(device, "using verify-alg: \"%s\"\n", p->verify_alg);
			}
			if (csums_tfm) {
				strcpy(new_net_conf->csums_alg, p->csums_alg);
				new_net_conf->csums_alg_len = strlen(p->csums_alg) + 1;
				crypto_free_hash(peer_device->connection->csums_tfm);
				peer_device->connection->csums_tfm = csums_tfm;
				drbd_info(device, "using csums-alg: \"%s\"\n", p->csums_alg);
			}
			rcu_assign_pointer(connection->net_conf, new_net_conf);
		}
	}

	if (new_disk_conf) {
		rcu_assign_pointer(device->ldev->disk_conf, new_disk_conf);
		put_ldev(device);
	}

	if (new_plan)
		rcu_assign_pointer(peer_device->rs_plan_s, new_plan);

	mutex_unlock(&connection->resource->conf_update);
	synchronize_rcu();
	if (new_net_conf)
		kfree(old_net_conf);
	kfree(old_disk_conf);
	if (new_plan)
		kfree(old_plan);

	return 0;

reconnect:
	if (new_disk_conf) {
		put_ldev(device);
		kfree(new_disk_conf);
	}
	mutex_unlock(&connection->resource->conf_update);
	return -EIO;

disconnect:
	kfree(new_plan);
	if (new_disk_conf) {
		put_ldev(device);
		kfree(new_disk_conf);
	}
	mutex_unlock(&connection->resource->conf_update);
	/* just for completeness: actually not needed,
	 * as this is not reached if csums_tfm was ok. */
	crypto_free_hash(csums_tfm);
	/* but free the verify_tfm again, if csums_tfm did not work out */
	crypto_free_hash(verify_tfm);
	change_cstate(peer_device->connection, C_DISCONNECTING, CS_HARD);
	return -EIO;
}

static void drbd_setup_order_type(struct drbd_device *device, int peer)
{
	/* sorry, we currently have no working implementation
	 * of distributed TCQ */
}

/* warn if the arguments differ by more than 12.5% */
static void warn_if_differ_considerably(struct drbd_device *device,
	const char *s, sector_t a, sector_t b)
{
	sector_t d;
	if (a == 0 || b == 0)
		return;
	d = (a > b) ? (a - b) : (b - a);
	if (d > (a>>3) || d > (b>>3))
		drbd_warn(device, "Considerable difference in %s: %llus vs. %llus\n", s,
		     (unsigned long long)a, (unsigned long long)b);
}

/* Maximum bio size that a protocol version supports. */
static unsigned int conn_max_bio_size(struct drbd_connection *connection)
{
	if (connection->agreed_pro_version >= 100)
		return DRBD_MAX_BIO_SIZE;
	else if (connection->agreed_pro_version >= 95)
		return DRBD_MAX_BIO_SIZE_P95;
	else
		return DRBD_MAX_SIZE_H80_PACKET;
}

static int receive_sizes(struct drbd_connection *connection, struct packet_info *pi)
{
	struct drbd_peer_device *peer_device;
	struct drbd_device *device;
	struct p_sizes *p = pi->data;
	enum determine_dev_size dd = DS_UNCHANGED;
	int ldsc = 0; /* local disk size changed */
	enum dds_flags ddsf;
	unsigned int protocol_max_bio_size;

	peer_device = conn_peer_device(connection, pi->vnr);
	if (!peer_device)
		return config_unknown_volume(connection, pi);
	device = peer_device->device;

	/* just store the peer's disk size for now.
	 * we still need to figure out whether we accept that. */
	peer_device->max_size = be64_to_cpu(p->d_size);

	if (get_ldev(device)) {
		sector_t p_usize = be64_to_cpu(p->u_size), my_usize;

		rcu_read_lock();
		my_usize = rcu_dereference(device->ldev->disk_conf)->disk_size;
		rcu_read_unlock();

		warn_if_differ_considerably(device, "lower level device sizes",
			   peer_device->max_size, drbd_get_max_capacity(device->ldev));
		warn_if_differ_considerably(device, "user requested size",
					    p_usize, my_usize);

		/* if this is the first connect, or an otherwise expected
		 * param exchange, choose the minimum */
		if (peer_device->repl_state[NOW] == L_OFF)
			p_usize = min_not_zero(my_usize, p_usize);

		/* Never shrink a device with usable data during connect.
		   But allow online shrinking if we are connected. */
		if (drbd_new_dev_size(device, p_usize, 0) <
		    drbd_get_capacity(device->this_bdev) &&
		    device->disk_state[NOW] >= D_OUTDATED &&
		    peer_device->repl_state[NOW] < L_ESTABLISHED) {
			drbd_err(device, "The peer's disk size is too small!\n");
			change_cstate(peer_device->connection, C_DISCONNECTING, CS_HARD);
			put_ldev(device);
			return -EIO;
		}

		if (my_usize != p_usize) {
			struct disk_conf *old_disk_conf, *new_disk_conf;
			int err;

			new_disk_conf = kzalloc(sizeof(struct disk_conf), GFP_KERNEL);
			if (!new_disk_conf) {
				drbd_err(device, "Allocation of new disk_conf failed\n");
				put_ldev(device);
				return -ENOMEM;
			}

			err = mutex_lock_interruptible(&connection->resource->conf_update);
			if (err) {
				drbd_err(connection, "Interrupted while waiting for conf_update\n");
				return err;
			}
			old_disk_conf = device->ldev->disk_conf;
			*new_disk_conf = *old_disk_conf;
			new_disk_conf->disk_size = p_usize;

			rcu_assign_pointer(device->ldev->disk_conf, new_disk_conf);
			mutex_unlock(&connection->resource->conf_update);
			synchronize_rcu();
			kfree(old_disk_conf);

			drbd_info(device, "Peer sets u_size to %lu sectors\n",
				 (unsigned long)my_usize);
		}

		put_ldev(device);
	}

	/* The protocol version limits how big requests can be.  In addition,
	 * peers before protocol version 94 cannot split large requests into
	 * multiple bios; their reported max_bio_size is a hard limit.
	 */
	protocol_max_bio_size = conn_max_bio_size(connection);
	peer_device->max_bio_size = min(be32_to_cpu(p->max_bio_size), protocol_max_bio_size);
	ddsf = be16_to_cpu(p->dds_flags);

	/* Leave drbd_reconsider_max_bio_size() before drbd_determine_dev_size().
	   In case we cleared the QUEUE_FLAG_DISCARD from our queue in
	   drbd_reconsider_max_bio_size(), we can be sure that after
	   drbd_determine_dev_size() no REQ_DISCARDs are in the queue. */
	if (get_ldev(device)) {
		drbd_reconsider_max_bio_size(device, device->ldev);
		dd = drbd_determine_dev_size(device, ddsf, NULL);
		put_ldev(device);
		if (dd == DS_ERROR)
			return -EIO;
		drbd_md_sync(device);
	} else {
		struct drbd_peer_device *peer_device;
		sector_t size = 0;

		drbd_reconsider_max_bio_size(device, NULL);
		/* I am diskless, need to accept the peer disk sizes. */

		for_each_peer_device(peer_device, device) {
			/* When a peer device is in L_OFF state, max_size is zero
			 * until a P_SIZES packet is received.  */
			size = min_not_zero(size, peer_device->max_size);
		}
		if (size)
			drbd_set_my_capacity(device, size);
	}

	if (device->device_conf.max_bio_size > protocol_max_bio_size ||
	    (connection->agreed_pro_version < 94 &&
	     device->device_conf.max_bio_size > peer_device->max_bio_size)) {
		drbd_err(device, "Peer cannot deal with requests bigger than %u. "
			 "Please reduce max_bio_size in the configuration.\n",
			 peer_device->max_bio_size);
		change_cstate(peer_device->connection, C_DISCONNECTING, CS_HARD);
		put_ldev(device);
		return -EIO;
	}

	if (get_ldev(device)) {
		if (device->ldev->known_size != drbd_get_capacity(device->ldev->backing_bdev)) {
			device->ldev->known_size = drbd_get_capacity(device->ldev->backing_bdev);
			ldsc = 1;
		}

		drbd_setup_order_type(device, be16_to_cpu(p->queue_order_type));
		put_ldev(device);
	}

	if (peer_device->repl_state[NOW] > L_OFF) {
		if (be64_to_cpu(p->c_size) !=
		    drbd_get_capacity(device->this_bdev) || ldsc) {
			/* we have different sizes, probably peer
			 * needs to know my new size... */
			drbd_send_sizes(peer_device, 0, ddsf);
		}
		if (test_and_clear_bit(RESIZE_PENDING, &peer_device->flags) ||
		    (dd == DS_GREW && peer_device->repl_state[NOW] == L_ESTABLISHED)) {
			if (peer_device->disk_state[NOW] >= D_INCONSISTENT &&
			    device->disk_state[NOW] >= D_INCONSISTENT) {
				if (ddsf & DDSF_NO_RESYNC)
					drbd_info(device, "Resync of new storage suppressed with --assume-clean\n");
				else
					resync_after_online_grow(peer_device);
			} else
				set_bit(RESYNC_AFTER_NEG, &peer_device->flags);
		}
	}

	return 0;
}

static int __receive_uuids(struct drbd_peer_device *peer_device, u64 mask)
{
	struct drbd_device *device = device = peer_device->device;
	int updated_uuids = 0, err = 0;

	if (peer_device->repl_state[NOW] < L_ESTABLISHED &&
	    device->disk_state[NOW] < D_INCONSISTENT &&
	    device->resource->role[NOW] == R_PRIMARY &&
	    (device->exposed_data_uuid & ~((u64)1)) != (peer_device->current_uuid & ~((u64)1))) {
		drbd_err(device, "Can only connect to data with current UUID=%016llX\n",
		    (unsigned long long)device->exposed_data_uuid);
		change_cstate(peer_device->connection, C_DISCONNECTING, CS_HARD);
		return -EIO;
	}

	if (get_ldev(device)) {
		int skip_initial_sync =
			peer_device->repl_state[NOW] == L_ESTABLISHED &&
			peer_device->connection->agreed_pro_version >= 90 &&
			drbd_current_uuid(device) == UUID_JUST_CREATED &&
			(peer_device->uuid_flags & UUID_FLAG_SKIP_INITIAL_SYNC);
		if (skip_initial_sync) {
			unsigned long irq_flags;

			drbd_info(device, "Accepted new current UUID, preparing to skip initial sync\n");
			drbd_bitmap_io(device, &drbd_bmio_clear_n_write,
					"clear_n_write from receive_uuids",
					BM_LOCK_SET | BM_LOCK_CLEAR | BM_LOCK_BULK, NULL);
			_drbd_uuid_set_current(device, peer_device->current_uuid);
			_drbd_uuid_set_bitmap(peer_device, 0);
			begin_state_change(device->resource, &irq_flags, CS_VERBOSE);
			/* FIXME: Note that req_lock was not taken here before! */
			__change_disk_state(device, D_UP_TO_DATE);
			__change_peer_disk_state(peer_device, D_UP_TO_DATE);
			end_state_change(device->resource, &irq_flags);
			drbd_md_sync(device);
			updated_uuids = 1;
		}

		if (peer_device->uuid_flags & UUID_FLAG_NEW_DATAGEN) {
			drbd_warn(peer_device, "received new current UUID: %llX\n", peer_device->current_uuid);
			drbd_uuid_received_new_current(device, peer_device->current_uuid, mask);
		}

		put_ldev(device);
	} else if (device->disk_state[NOW] < D_INCONSISTENT) {
		struct drbd_resource *resource = device->resource;

		spin_lock_irq(&resource->req_lock);
		if (resource->state_change_flags) {
			drbd_info(peer_device, "Delaying update of exposed data uuid\n");
			device->next_exposed_data_uuid = peer_device->current_uuid;
		} else
			updated_uuids = drbd_set_exposed_data_uuid(device, peer_device->current_uuid);
		spin_unlock_irq(&resource->req_lock);

	}

	if (updated_uuids)
		drbd_print_uuids(peer_device, "receiver updated UUIDs to");

	if (!test_bit(INITIAL_STATE_RECEIVED, &peer_device->flags)) {
		if (!test_bit(INITIAL_STATE_SENT, &peer_device->flags)) {
			set_bit(INITIAL_STATE_SENT, &peer_device->flags);
			err = drbd_send_current_state(peer_device);
		}
	}

	return err;
}

static int receive_uuids(struct drbd_connection *connection, struct packet_info *pi)
{
	const int node_id = connection->resource->res_opts.node_id;
	struct drbd_peer_device *peer_device;
	struct p_uuids *p = pi->data;
	int history_uuids, i;

	peer_device = conn_peer_device(connection, pi->vnr);
	if (!peer_device)
		return config_unknown_volume(connection, pi);

	history_uuids = min_t(int, HISTORY_UUIDS_V08,
			      ARRAY_SIZE(peer_device->history_uuids));

	peer_device->current_uuid = be64_to_cpu(p->current_uuid);
	peer_device->bitmap_uuids[node_id] = be64_to_cpu(p->bitmap_uuid);
	for (i = 0; i < history_uuids; i++)
		peer_device->history_uuids[i] = be64_to_cpu(p->history_uuids[i]);
	for (; i < ARRAY_SIZE(peer_device->history_uuids); i++)
		peer_device->history_uuids[i] = 0;
	peer_device->dirty_bits = be64_to_cpu(p->dirty_bits);
	peer_device->uuid_flags = be64_to_cpu(p->uuid_flags);
	peer_device->uuids_received = true;

	return __receive_uuids(peer_device, 0);
}

static int receive_uuids110(struct drbd_connection *connection, struct packet_info *pi)
{
	struct drbd_peer_device *peer_device;
	struct p_uuids110 *p = pi->data;
	int other_uuids, i, rest, pos = 0;
	u64 bitmap_uuids_mask;

	peer_device = conn_peer_device(connection, pi->vnr);
	if (!peer_device)
		return config_unknown_volume(connection, pi);

	other_uuids = min(pi->size / sizeof(p->other_uuids[0]),
			  ARRAY_SIZE(peer_device->history_uuids) +
			  ARRAY_SIZE(peer_device->bitmap_uuids));

	if (drbd_recv_all_warn(peer_device->connection, p->other_uuids,
			       other_uuids * sizeof(p->other_uuids[0])))
		return -EIO;
	rest = pi->size - other_uuids * sizeof(p->other_uuids[0]);
	if (rest > 0 && !drbd_drain_block(peer_device, rest))
		return -EIO;

	peer_device->current_uuid = be64_to_cpu(p->current_uuid);
	peer_device->dirty_bits = be64_to_cpu(p->dirty_bits);
	peer_device->uuid_flags = be64_to_cpu(p->uuid_flags);
	bitmap_uuids_mask = be64_to_cpu(p->bitmap_uuids_mask);

	for (i = 0; i < MAX_PEERS; i++) {
		if (bitmap_uuids_mask & (1ULL << i))
			peer_device->bitmap_uuids[i] = be64_to_cpu(p->other_uuids[pos++]);
		else
			peer_device->bitmap_uuids[i] = 0;
	}

	i = 0;
	while (pos < other_uuids)
		peer_device->history_uuids[i++] = be64_to_cpu(p->other_uuids[pos++]);

	while (i < HISTORY_UUIDS)
		peer_device->history_uuids[i++] = 0;
	peer_device->uuids_received = true;

	return __receive_uuids(peer_device, be64_to_cpu(p->offline_mask));
}

/**
 * convert_state() - Converts the peer's view of the cluster state to our point of view
 * @peer_state:	The state as seen by the peer.
 */
static union drbd_state convert_state(union drbd_state peer_state)
{
	union drbd_state state;

	static enum drbd_conn_state c_tab[] = {
		[L_OFF] = L_OFF,
		[L_ESTABLISHED] = L_ESTABLISHED,

		[L_STARTING_SYNC_S] = L_STARTING_SYNC_T,
		[L_STARTING_SYNC_T] = L_STARTING_SYNC_S,
		[C_DISCONNECTING] = C_TEAR_DOWN, /* C_NETWORK_FAILURE, */
		[C_CONNECTING] = C_CONNECTING,
		[L_VERIFY_S]       = L_VERIFY_T,
		[C_MASK]   = C_MASK,
	};

	state.i = peer_state.i;

	state.conn = c_tab[peer_state.conn];
	state.peer = peer_state.role;
	state.role = peer_state.peer;
	state.pdsk = peer_state.disk;
	state.disk = peer_state.pdsk;
	state.peer_isp = (peer_state.aftr_isp | peer_state.user_isp);

	return state;
}

static union drbd_state
__change_connection_state(struct drbd_connection *connection,
			  union drbd_state mask, union drbd_state val,
			  enum chg_state_flags flags)
{
	struct drbd_resource *resource = connection->resource;

	if (mask.role) {
		/* not allowed */
	}
	if (mask.susp) {
		mask.susp ^= -1;
		__change_io_susp_user(resource, val.susp);
	}
	if (mask.susp_nod) {
		mask.susp_nod ^= -1;
		__change_io_susp_no_data(resource, val.susp_nod);
	}
	if (mask.susp_fen) {
		mask.susp_fen ^= -1;
		__change_io_susp_fencing(resource, val.susp_fen);
	}
	if (flags & CS_WEAK_NODES) {
		__change_weak(resource,
			resource->twopc_reply.weak_nodes &
			NODE_MASK(resource->res_opts.node_id));
	}

	if (mask.conn) {
		mask.conn ^= -1;
		__change_cstate(connection,
				min_t(enum drbd_conn_state, val.conn, C_CONNECTED));
	}
	if (mask.peer) {
		mask.peer ^= -1;
		__change_peer_role(connection, val.peer);
	}
	return mask;
}

static union drbd_state
__change_peer_device_state(struct drbd_peer_device *peer_device,
			   union drbd_state mask, union drbd_state val)
{
	struct drbd_device *device = peer_device->device;

	if (mask.disk) {
		mask.disk ^= -1;
		__change_disk_state(device, val.disk);
	}

	if (mask.conn) {
		mask.conn ^= -1;
		__change_repl_state(peer_device,
				max_t(enum drbd_repl_state, val.conn, L_OFF));
	}
	if (mask.pdsk) {
		mask.pdsk ^= -1;
		__change_peer_disk_state(peer_device, val.pdsk);
	}
	if (mask.user_isp) {
		mask.user_isp ^= -1;
		__change_resync_susp_user(peer_device, val.user_isp);
	}
	if (mask.peer_isp) {
		mask.peer_isp ^= -1;
		__change_resync_susp_peer(peer_device, val.peer_isp);
	}
	if (mask.aftr_isp) {
		mask.aftr_isp ^= -1;
		__change_resync_susp_dependency(peer_device, val.aftr_isp);
	}
	return mask;
}

/**
 * change_connection_state()  -  change state of a connection and all its peer devices
 *
 * Also changes the state of the peer devices' devices and of the resource.
 * Cluster-wide state changes are not supported.
 */
static enum drbd_state_rv
change_connection_state(struct drbd_connection *connection,
			union drbd_state mask,
			union drbd_state val,
			enum chg_state_flags flags)
{
	struct drbd_peer_device *peer_device;
	union drbd_state mask_unused = mask;
	unsigned long irq_flags;
	int vnr;

	mask = convert_state(mask);
	val = convert_state(val);

	begin_state_change(connection->resource, &irq_flags, flags);
	idr_for_each_entry(&connection->peer_devices, peer_device, vnr)
		mask_unused.i &= __change_peer_device_state(peer_device, mask, val).i;
	mask_unused.i &= __change_connection_state(connection, mask, val, flags).i;
	if (mask_unused.i) {
		abort_state_change(connection->resource, &irq_flags);
		return SS_NOT_SUPPORTED;
	}
	return end_state_change(connection->resource, &irq_flags);
}

/**
 * change_peer_device_state()  -  change state of a peer and its connection
 *
 * Also changes the state of the peer device's device and of the resource.
 * Cluster-wide state changes are not supported.
 */
static enum drbd_state_rv
change_peer_device_state(struct drbd_peer_device *peer_device,
			 union drbd_state mask,
			 union drbd_state val,
			 enum chg_state_flags flags)
{
	struct drbd_connection *connection = peer_device->connection;
	union drbd_state mask_unused = mask;
	unsigned long irq_flags;

	mask = convert_state(mask);
	val = convert_state(val);

	begin_state_change(connection->resource, &irq_flags, flags);
	mask_unused.i &= __change_peer_device_state(peer_device, mask, val).i;
	mask_unused.i &= __change_connection_state(connection, mask, val, flags).i;
	if (mask_unused.i) {
		abort_state_change(connection->resource, &irq_flags);
		return SS_NOT_SUPPORTED;
	}
	return end_state_change(connection->resource, &irq_flags);
}

static int receive_req_state(struct drbd_connection *connection, struct packet_info *pi)
{
	struct drbd_resource *resource = connection->resource;
	struct drbd_peer_device *peer_device = NULL;
	struct p_req_state *p = pi->data;
	union drbd_state mask, val;
	enum chg_state_flags flags = CS_VERBOSE | CS_LOCAL_ONLY | CS_TWOPC;
	enum drbd_state_rv rv;
	int vnr = -1;

	if (!expect(connection, connection->agreed_pro_version >= 110)) {
		drbd_err(connection, "Packet %s not allowed in protocol version %d\n",
			 cmdname(pi->cmd),
			 connection->agreed_pro_version);
		return -EIO;
	}

	mask.i = be32_to_cpu(p->mask);
	val.i = be32_to_cpu(p->val);

	/* P_STATE_CHG_REQ packets must have a valid vnr.  P_CONN_ST_CHG_REQ
	 * packets have an undefined vnr. */
	if (pi->cmd == P_STATE_CHG_REQ) {
		peer_device = conn_peer_device(connection, pi->vnr);
		if (!peer_device) {
			if (mask.i == ((union drbd_state){{.conn = conn_MASK}}).i &&
			    val.i == ((union drbd_state){{.conn = L_OFF}}).i) {
				/* The peer removed this volume, we do not have it... */
				drbd_send_sr_reply(connection, vnr, SS_NOTHING_TO_DO);
				return 0;
			}

			return -EIO;
		}
		vnr = peer_device->device->vnr;
	}

	rv = SS_SUCCESS;
	spin_lock_irq(&resource->req_lock);
	if (resource->remote_state_change)
		rv = SS_CONCURRENT_ST_CHG;
	else
		resource->remote_state_change = true;
	spin_unlock_irq(&resource->req_lock);

	if (rv != SS_SUCCESS) {
		drbd_info(connection, "Rejecting concurrent remote state change\n");
		drbd_send_sr_reply(connection, vnr, rv);
		return 0;
	}

	/* Send the reply before carrying out the state change: this is needed
	 * for connection state changes which close the network connection.  */
	if (peer_device) {
		rv = change_peer_device_state(peer_device, mask, val, flags | CS_PREPARE);
		drbd_send_sr_reply(connection, vnr, rv);
		rv = change_peer_device_state(peer_device, mask, val, flags | CS_PREPARED);
		if (rv >= SS_SUCCESS)
			drbd_md_sync(peer_device->device);
	} else {
		flags |= CS_IGN_OUTD_FAIL;
		rv = change_connection_state(connection, mask, val, flags | CS_PREPARE);
		drbd_send_sr_reply(connection, vnr, rv);
		change_connection_state(connection, mask, val, flags | CS_PREPARED);
	}

	spin_lock_irq(&resource->req_lock);
	resource->remote_state_change = false;
	spin_unlock_irq(&resource->req_lock);
	wake_up(&resource->twopc_wait);

	return 0;
}

int abort_nested_twopc_work(struct drbd_work *work, int cancel)
{
	struct drbd_resource *resource =
		container_of(work, struct drbd_resource, twopc_work);
	bool prepared = false;

	spin_lock_irq(&resource->req_lock);
	if (resource->twopc_reply.initiator_node_id != -1) {
		resource->remote_state_change = false;
		resource->twopc_reply.initiator_node_id = -1;
		if (resource->twopc_parent) {
			kref_debug_put(&resource->twopc_parent->kref_debug, 9);
			kref_put(&resource->twopc_parent->kref,
				 drbd_destroy_connection);
			resource->twopc_parent = NULL;
		}
		prepared = true;
	}
	spin_unlock_irq(&resource->req_lock);
	wake_up(&resource->twopc_wait);

	if (prepared)
		abort_prepared_state_change(resource);
	return 0;
}

void twopc_timer_fn(unsigned long data)
{
	struct drbd_resource *resource = (struct drbd_resource *) data;
	unsigned long irq_flags;

	spin_lock_irqsave(&resource->req_lock, irq_flags);
	if (resource->twopc_reply.tid != -1) {
		drbd_debug(resource, "Two-phase commit %u timeout\n",
			   resource->twopc_reply.tid);
	}
	resource->twopc_work.cb = abort_nested_twopc_work;
	drbd_queue_work(&resource->work, &resource->twopc_work);
	spin_unlock_irqrestore(&resource->req_lock, irq_flags);
}

static void update_reachability(struct drbd_connection *connection, u64 mask)
{
	struct drbd_resource *resource = connection->resource;

	spin_lock_irq(&resource->req_lock);
	if (connection->cstate[NOW] >= C_CONNECTED) {
		mask &= ~((u64)1 << resource->res_opts.node_id);
		connection->primary_mask = mask;
	}
	spin_unlock_irq(&resource->req_lock);
}

static int receive_twopc(struct drbd_connection *connection, struct packet_info *pi)
{
	struct drbd_connection *affected_connection = connection;
	struct drbd_resource *resource = connection->resource;
	struct drbd_peer_device *peer_device = NULL;
	struct p_twopc_request *p = pi->data;
	struct twopc_reply reply;
	union drbd_state mask = {}, val = {};
	enum chg_state_flags flags = CS_VERBOSE | CS_LOCAL_ONLY;
	enum drbd_state_rv rv;

	reply.vnr = pi->vnr;
	reply.tid = be32_to_cpu(p->tid);
	reply.initiator_node_id = be32_to_cpu(p->initiator_node_id);
	reply.target_node_id = be32_to_cpu(p->target_node_id);
	reply.primary_nodes = be64_to_cpu(p->primary_nodes);
	reply.weak_nodes = be64_to_cpu(p->weak_nodes);
	reply.reachable_nodes = directly_connected_nodes(resource) |
				NODE_MASK(resource->res_opts.node_id);
	reply.is_disconnect = 0;

	/* Check for concurrent transactions and duplicate packets. */
	spin_lock_irq(&resource->req_lock);

	if (resource->remote_state_change) {
		if (resource->twopc_reply.initiator_node_id != reply.initiator_node_id ||
		    resource->twopc_reply.tid != reply.tid) {
			spin_unlock_irq(&resource->req_lock);
			if (pi->cmd == P_TWOPC_PREPARE) {
				drbd_info(connection, "Rejecting concurrent "
					  "remote state change %u because of "
					  "state change %u\n",
					  reply.tid,
					  resource->twopc_reply.tid);
				drbd_send_twopc_reply(connection, P_TWOPC_RETRY, &reply);
			} else {
				drbd_info(connection, "Ignoring %s packet %u\n",
					  cmdname(pi->cmd),
					  reply.tid);
			}
			return 0;
		}
		if (pi->cmd == P_TWOPC_PREPARE) {
			/* We have prepared this transaction already. */
			spin_unlock_irq(&resource->req_lock);
			drbd_send_twopc_reply(connection, P_TWOPC_YES, &reply);
			return 0;
		}
		flags |= CS_PREPARED;
	} else {
		if (pi->cmd != P_TWOPC_PREPARE) {
			/* We have committed or aborted this transaction already. */
			spin_unlock_irq(&resource->req_lock);
			drbd_debug(connection, "Ignoring %s packet %u\n",
				   cmdname(pi->cmd),
				   reply.tid);
			update_reachability(connection, reply.primary_nodes);
			return 0;
		}
		resource->remote_state_change = true;
	}

	if (reply.initiator_node_id != connection->net_conf->peer_node_id) {
		/*
		 * This is an indirect request.  Unless we are directly
		 * connected to the initiator as well as indirectly, we don't
		 * have connection or peer device objects for this peer.
		 */
		for_each_connection(affected_connection, resource) {
			if (reply.initiator_node_id ==
			    affected_connection->net_conf->peer_node_id)
				goto directly_connected;
		}
		/* only indirectly connected */
		affected_connection = NULL;
		goto next;
	}

    directly_connected:
	if (reply.target_node_id != -1 &&
	    reply.target_node_id != resource->res_opts.node_id) {
		affected_connection = NULL;
		goto next;
	}

	mask.i = be32_to_cpu(p->mask);
	val.i = be32_to_cpu(p->val);

	if (mask.conn == conn_MASK) {
		u64 m = NODE_MASK(reply.initiator_node_id);

		if (val.conn == C_CONNECTED)
			reply.reachable_nodes |= m;
		if (val.conn == C_DISCONNECTING) {
			reply.reachable_nodes &= ~m;
			reply.is_disconnect = 1;
		}
	}

	if (pi->vnr != -1) {
		peer_device = conn_peer_device(affected_connection, pi->vnr);
		/* If we do not know the peer_device, then we are fine with
		   whatever is going on in the cluster. E.g. detach and del-minor
		   one each node, one after the other */

		affected_connection = NULL; /* It is intended for a peer_device! */
	}

    next:
	if (pi->cmd == P_TWOPC_PREPARE) {
		if ((mask.peer == role_MASK &&
		     val.peer == R_PRIMARY) ||
		    (mask.peer != role_MASK &&
		     resource->role[NOW] == R_PRIMARY)) {
			u64 m = NODE_MASK(resource->res_opts.node_id);
			reply.primary_nodes |= m;
			m |= reply.reachable_nodes;
			reply.weak_nodes |= ~m;
		}
	}

	resource->twopc_reply = reply;
	spin_unlock_irq(&resource->req_lock);
	del_connect_timer(connection);

	switch(pi->cmd) {
	case P_TWOPC_PREPARE:
		drbd_info(connection, "Preparing remote state change %u\n",
			  reply.tid);
		flags |= CS_PREPARE;
		break;
	case P_TWOPC_ABORT:
		drbd_info(connection, "Aborting remote state change %u\n",
			  reply.tid);
		flags |= CS_ABORT;
		break;
	default:
		drbd_info(connection, "Committing remote state change %u "
				"(primary_nodes=%lX, weak_nodes=%lX)\n",
			  reply.tid,
			  (unsigned long)reply.primary_nodes,
			  (unsigned long)reply.weak_nodes);
		flags |= CS_WEAK_NODES;
		break;
	}

	if (peer_device)
		rv = change_peer_device_state(peer_device, mask, val, flags);
	else if (affected_connection)
		rv = change_connection_state(affected_connection,
					     mask, val, flags | CS_IGN_OUTD_FAIL);
	else
		rv = SS_NOTHING_TO_DO;

	if (flags & CS_PREPARE) {
		if (rv >= SS_SUCCESS) {
			spin_lock_irq(&resource->req_lock);
			kref_get(&connection->kref);
			kref_debug_get(&connection->kref_debug, 9);
			resource->twopc_parent = connection;
			resource->twopc_timer.expires = jiffies + twopc_timeout(resource);
			add_timer(&resource->twopc_timer);
			spin_unlock_irq(&resource->req_lock);

			nested_twopc_request(resource, pi->vnr, pi->cmd, p);
		} else {
			enum drbd_packet cmd = (rv == SS_IN_TRANSIENT_STATE) ?
				P_TWOPC_RETRY : P_TWOPC_NO;
			drbd_send_twopc_reply(connection, cmd, &reply);
		}
	} else {
		if (flags & CS_PREPARED)
			del_timer(&resource->twopc_timer);

		nested_twopc_request(resource, pi->vnr, pi->cmd, p);
		clear_remote_state_change(resource);

		if (peer_device && rv >= SS_SUCCESS && !(flags & CS_ABORT))
			drbd_md_sync(peer_device->device);

		if (rv >= SS_SUCCESS && !(flags & CS_ABORT)) {
			struct drbd_device *device;
			int vnr;

			if (affected_connection &&
			    mask.conn == conn_MASK && val.conn == C_CONNECTED)
				conn_connect2(connection);

			update_reachability(connection, reply.primary_nodes);

			idr_for_each_entry(&resource->devices, device, vnr) {
				u64 nedu = device->next_exposed_data_uuid;
				if (!nedu)
					continue;
				if (device->disk_state[NOW] < D_INCONSISTENT)
					drbd_set_exposed_data_uuid(device, nedu);
				device->next_exposed_data_uuid = 0;
			}
		}
	}

	return 0;
}

static int receive_state(struct drbd_connection *connection, struct packet_info *pi)
{
	struct drbd_resource *resource = connection->resource;
	struct drbd_peer_device *peer_device = NULL;
	enum drbd_repl_state *repl_state;
	struct drbd_device *device = NULL;
	struct p_state *p = pi->data;
	union drbd_state os, peer_state;
	enum drbd_disk_state peer_disk_state;
	enum drbd_repl_state new_repl_state;
	int rv;

	peer_device = conn_peer_device(connection, pi->vnr);
	if (!peer_device)
		return config_unknown_volume(connection, pi);
	device = peer_device->device;

	peer_state.i = be32_to_cpu(p->state);

	peer_disk_state = peer_state.disk;
	if (peer_state.disk == D_NEGOTIATING) {
		peer_disk_state = peer_device->uuid_flags & UUID_FLAG_INCONSISTENT ?
			D_INCONSISTENT : D_CONSISTENT;
		drbd_info(device, "real peer disk state = %s\n", drbd_disk_str(peer_disk_state));
	}

	spin_lock_irq(&resource->req_lock);
	os = drbd_get_peer_device_state(peer_device, NOW);
	spin_unlock_irq(&resource->req_lock);
 retry:
	new_repl_state = max_t(enum drbd_repl_state, os.conn, L_OFF);

	/* If some other part of the code (asender thread, timeout)
	 * already decided to close the connection again,
	 * we must not "re-establish" it here. */
	if (os.conn <= C_TEAR_DOWN)
		return -ECONNRESET;

	/* If this is the "end of sync" confirmation, usually the peer disk
	 * was D_INCONSISTENT or D_CONSISTENT. (Since the peer might be
	 * weak we do not know anything about its new disk state)
	 */
	if ((os.pdsk == D_INCONSISTENT || os.pdsk == D_CONSISTENT) &&
	    os.conn > L_ESTABLISHED && os.disk == D_UP_TO_DATE) {
		/* If we are (becoming) SyncSource, but peer is still in sync
		 * preparation, ignore its uptodate-ness to avoid flapping, it
		 * will change to inconsistent once the peer reaches active
		 * syncing states.
		 * It may have changed syncer-paused flags, however, so we
		 * cannot ignore this completely. */
		if (peer_state.conn > L_ESTABLISHED &&
		    peer_state.conn < L_SYNC_SOURCE)
			peer_disk_state = D_INCONSISTENT;

		/* if peer_state changes to connected at the same time,
		 * it explicitly notifies us that it finished resync.
		 * Maybe we should finish it up, too? */
		else if (os.conn >= L_SYNC_SOURCE &&
			 peer_state.conn == L_ESTABLISHED) {
			if (drbd_bm_total_weight(peer_device) <= peer_device->rs_failed)
				drbd_resync_finished(peer_device, peer_state.disk);
			return 0;
		}
	}

	/* explicit verify finished notification, stop sector reached. */
	if (os.conn == L_VERIFY_T && os.disk == D_UP_TO_DATE &&
	    peer_state.conn == C_CONNECTED && peer_disk_state == D_UP_TO_DATE) {
		ov_out_of_sync_print(peer_device);
		drbd_resync_finished(peer_device, D_MASK);
		return 0;
	}

	/* peer says his disk is inconsistent, while we think it is uptodate,
	 * and this happens while the peer still thinks we have a sync going on,
	 * but we think we are already done with the sync.
	 * We ignore this to avoid flapping pdsk.
	 * This should not happen, if the peer is a recent version of drbd. */
	if (os.pdsk == D_UP_TO_DATE && peer_disk_state == D_INCONSISTENT &&
	    os.conn == L_ESTABLISHED && peer_state.conn > L_SYNC_SOURCE)
		peer_disk_state = D_UP_TO_DATE;

	if (new_repl_state == L_OFF)
		new_repl_state = L_ESTABLISHED;

	if (peer_state.conn == L_AHEAD)
		new_repl_state = L_BEHIND;

	if (peer_state.conn == L_PAUSED_SYNC_T && peer_state.disk == D_OUTDATED &&
	    os.conn == L_ESTABLISHED) {
		/* Looks like the peer was invalidated with drbdadm */
		drbd_info(peer_device, "Setting bits\n");
		drbd_bitmap_io(device, &drbd_bmio_set_n_write, "set_n_write from receive_state",
			       BM_LOCK_CLEAR | BM_LOCK_BULK, peer_device);
		new_repl_state = L_PAUSED_SYNC_S;
	}

	if (peer_device->uuids_received &&
	    peer_state.disk >= D_NEGOTIATING &&
	    get_ldev_if_state(device, D_NEGOTIATING)) {
		bool consider_resync;

		/* if we established a new connection */
		consider_resync = (os.conn < L_ESTABLISHED);
		/* if we had an established connection
		 * and one of the nodes newly attaches a disk */
		consider_resync |= (os.conn == L_ESTABLISHED &&
				    (peer_state.disk == D_NEGOTIATING ||
				     os.disk == D_NEGOTIATING));
		/* if we have both been inconsistent, and the peer has been
		 * forced to be UpToDate with --force */
		consider_resync |= test_bit(CONSIDER_RESYNC, &peer_device->flags);
		/* if we had been plain connected, and the admin requested to
		 * start a sync by "invalidate" or "invalidate-remote" */
		consider_resync |= (os.conn == L_ESTABLISHED &&
				    (peer_state.conn == L_STARTING_SYNC_S ||
				     peer_state.conn == L_STARTING_SYNC_T));

		if (consider_resync)
			new_repl_state = drbd_sync_handshake(peer_device, peer_state.role, peer_disk_state);
		else if (os.conn == L_ESTABLISHED && peer_state.conn == L_WF_BITMAP_T &&
			 connection->peer_weak[NOW] && !peer_state.weak) {
			drbd_info(peer_device, "Resync because peer leaves weak state\n");
			new_repl_state = L_WF_BITMAP_S;
		}

		put_ldev(device);
		if (new_repl_state == -1) {
			new_repl_state = L_ESTABLISHED;
			if (device->disk_state[NOW] == D_NEGOTIATING) {
				change_disk_state(device, D_FAILED, CS_HARD);
			} else if (peer_state.disk == D_NEGOTIATING) {
				drbd_err(device, "Disk attach process on the peer node was aborted.\n");
				peer_state.disk = D_DISKLESS;
				peer_disk_state = D_DISKLESS;
			} else {
				if (test_and_clear_bit(CONN_DRY_RUN, &connection->flags))
					return -EIO;
				D_ASSERT(device, os.conn == L_OFF);
				change_cstate(connection, C_DISCONNECTING, CS_HARD);
				return -EIO;
			}
		}
	}

	spin_lock_irq(&resource->req_lock);
	begin_state_change_locked(resource, CS_VERBOSE);
	if (os.i != drbd_get_peer_device_state(peer_device, NOW).i) {
		os = drbd_get_peer_device_state(peer_device, NOW);
		abort_state_change_locked(resource);
		spin_unlock_irq(&resource->req_lock);
		goto retry;
	}
	clear_bit(CONSIDER_RESYNC, &peer_device->flags);
	if (device->disk_state[NOW] == D_NEGOTIATING) {
		set_bit(NEGOTIATION_RESULT_TOCHED, &resource->flags);
		peer_device->negotiation_result = new_repl_state;
	} else
		__change_repl_state(peer_device, new_repl_state);
	if (connection->peer_role[NOW] == R_UNKNOWN)
		__change_peer_role(connection, peer_state.role);
	__change_peer_weak(connection, peer_state.weak);
	__change_peer_disk_state(peer_device, peer_disk_state);
	__change_resync_susp_peer(peer_device, peer_state.aftr_isp | peer_state.user_isp);
	repl_state = peer_device->repl_state;
	if (repl_state[OLD] < L_ESTABLISHED && repl_state[NEW] >= L_ESTABLISHED)
		resource->state_change_flags |= CS_HARD;
	if (peer_device->disk_state[NEW] == D_CONSISTENT &&
	    drbd_suspended(device) &&
	    repl_state[OLD] < L_ESTABLISHED && repl_state[NEW] == L_ESTABLISHED &&
	    test_bit(NEW_CUR_UUID, &device->flags)) {
		unsigned long irq_flags;

		/* Do not allow RESEND for a rebooted peer. We can only allow this
		   for temporary network outages! */
		abort_state_change_locked(resource);
		spin_unlock_irq(&resource->req_lock);

		drbd_err(device, "Aborting Connect, can not thaw IO with an only Consistent peer\n");
		tl_clear(connection);
		drbd_uuid_new_current(device);
		clear_bit(NEW_CUR_UUID, &device->flags);
		begin_state_change(resource, &irq_flags, CS_HARD);
		__change_cstate(connection, C_PROTOCOL_ERROR);
		__change_io_susp_user(resource, false);
		end_state_change(resource, &irq_flags);
		return -EIO;
	}
	rv = end_state_change_locked(resource);
	new_repl_state = peer_device->repl_state[NOW];
	set_bit(INITIAL_STATE_RECEIVED, &peer_device->flags);
	spin_unlock_irq(&resource->req_lock);

	if (rv < SS_SUCCESS) {
		change_cstate(connection, C_DISCONNECTING, CS_HARD);
		return -EIO;
	}

	if (os.conn > L_OFF) {
		if (new_repl_state > L_ESTABLISHED && peer_state.conn <= L_ESTABLISHED &&
		    peer_state.disk != D_NEGOTIATING ) {
			/* we want resync, peer has not yet decided to sync... */
			/* Nowadays only used when forcing a node into primary role and
			   setting its disk to UpToDate with that */
			drbd_send_uuids(peer_device, 0, 0);
			drbd_send_current_state(peer_device);
		}
	}

	clear_bit(DISCARD_MY_DATA, &device->flags);

	drbd_md_sync(device); /* update connected indicator, effective_size, ... */

	return 0;
}

static int receive_sync_uuid(struct drbd_connection *connection, struct packet_info *pi)
{
	struct drbd_peer_device *peer_device;
	struct drbd_device *device;
	struct p_uuid *p = pi->data;

	peer_device = conn_peer_device(connection, pi->vnr);
	if (!peer_device)
		return -EIO;
	device = peer_device->device;

	wait_event(device->misc_wait,
		   peer_device->repl_state[NOW] == L_WF_SYNC_UUID ||
		   peer_device->repl_state[NOW] == L_BEHIND ||
		   peer_device->repl_state[NOW] < L_ESTABLISHED ||
		   device->disk_state[NOW] < D_NEGOTIATING);

	/* D_ASSERT(device,  peer_device->repl_state[NOW] == L_WF_SYNC_UUID ); */

	/* Here the _drbd_uuid_ functions are right, current should
	   _not_ be rotated into the history */
	if (get_ldev_if_state(device, D_NEGOTIATING)) {
		_drbd_uuid_set_current(device, be64_to_cpu(p->uuid));
		_drbd_uuid_set_bitmap(peer_device, 0UL);

		drbd_print_uuids(peer_device, "updated sync uuid");
		drbd_start_resync(peer_device, L_SYNC_TARGET);

		put_ldev(device);
	} else
		drbd_err(device, "Ignoring SyncUUID packet!\n");

	return 0;
}

/**
 * receive_bitmap_plain
 *
 * Return 0 when done, 1 when another iteration is needed, and a negative error
 * code upon failure.
 */
static int
receive_bitmap_plain(struct drbd_peer_device *peer_device, unsigned int size,
		     unsigned long *p, struct bm_xfer_ctx *c)
{
	unsigned int data_size = DRBD_SOCKET_BUFFER_SIZE -
				 drbd_header_size(peer_device->connection);
	unsigned int num_words = min_t(size_t, data_size / sizeof(*p),
				       c->bm_words - c->word_offset);
	unsigned int want = num_words * sizeof(*p);
	int err;

	if (want != size) {
		drbd_err(peer_device, "%s:want (%u) != size (%u)\n", __func__, want, size);
		return -EIO;
	}
	if (want == 0)
		return 0;
	err = drbd_recv_all(peer_device->connection, p, want);
	if (err)
		return err;

	drbd_bm_merge_lel(peer_device, c->word_offset, num_words, p);

	c->word_offset += num_words;
	c->bit_offset = c->word_offset * BITS_PER_LONG;
	if (c->bit_offset > c->bm_bits)
		c->bit_offset = c->bm_bits;

	return 1;
}

static enum drbd_bitmap_code dcbp_get_code(struct p_compressed_bm *p)
{
	return (enum drbd_bitmap_code)(p->encoding & 0x0f);
}

static int dcbp_get_start(struct p_compressed_bm *p)
{
	return (p->encoding & 0x80) != 0;
}

static int dcbp_get_pad_bits(struct p_compressed_bm *p)
{
	return (p->encoding >> 4) & 0x7;
}

/**
 * recv_bm_rle_bits
 *
 * Return 0 when done, 1 when another iteration is needed, and a negative error
 * code upon failure.
 */
static int
recv_bm_rle_bits(struct drbd_peer_device *peer_device,
		struct p_compressed_bm *p,
		 struct bm_xfer_ctx *c,
		 unsigned int len)
{
	struct bitstream bs;
	u64 look_ahead;
	u64 rl;
	u64 tmp;
	unsigned long s = c->bit_offset;
	unsigned long e;
	int toggle = dcbp_get_start(p);
	int have;
	int bits;

	bitstream_init(&bs, p->code, len, dcbp_get_pad_bits(p));

	bits = bitstream_get_bits(&bs, &look_ahead, 64);
	if (bits < 0)
		return -EIO;

	for (have = bits; have > 0; s += rl, toggle = !toggle) {
		bits = vli_decode_bits(&rl, look_ahead);
		if (bits <= 0)
			return -EIO;

		if (toggle) {
			e = s + rl -1;
			if (e >= c->bm_bits) {
				drbd_err(peer_device, "bitmap overflow (e:%lu) while decoding bm RLE packet\n", e);
				return -EIO;
			}
			drbd_bm_set_many_bits(peer_device, s, e);
		}

		if (have < bits) {
			drbd_err(peer_device, "bitmap decoding error: h:%d b:%d la:0x%08llx l:%u/%u\n",
				have, bits, look_ahead,
				(unsigned int)(bs.cur.b - p->code),
				(unsigned int)bs.buf_len);
			return -EIO;
		}
		/* if we consumed all 64 bits, assign 0; >> 64 is "undefined"; */
		if (likely(bits < 64))
			look_ahead >>= bits;
		else
			look_ahead = 0;
		have -= bits;

		bits = bitstream_get_bits(&bs, &tmp, 64 - have);
		if (bits < 0)
			return -EIO;
		look_ahead |= tmp << have;
		have += bits;
	}

	c->bit_offset = s;
	bm_xfer_ctx_bit_to_word_offset(c);

	return (s != c->bm_bits);
}

/**
 * decode_bitmap_c
 *
 * Return 0 when done, 1 when another iteration is needed, and a negative error
 * code upon failure.
 */
static int
decode_bitmap_c(struct drbd_peer_device *peer_device,
		struct p_compressed_bm *p,
		struct bm_xfer_ctx *c,
		unsigned int len)
{
	if (dcbp_get_code(p) == RLE_VLI_Bits)
		return recv_bm_rle_bits(peer_device, p, c, len - sizeof(*p));

	/* other variants had been implemented for evaluation,
	 * but have been dropped as this one turned out to be "best"
	 * during all our tests. */

	drbd_err(peer_device, "receive_bitmap_c: unknown encoding %u\n", p->encoding);
	change_cstate(peer_device->connection, C_PROTOCOL_ERROR, CS_HARD);
	return -EIO;
}

void INFO_bm_xfer_stats(struct drbd_peer_device *peer_device,
		const char *direction, struct bm_xfer_ctx *c)
{
	/* what would it take to transfer it "plaintext" */
	unsigned int header_size = drbd_header_size(peer_device->connection);
	unsigned int data_size = DRBD_SOCKET_BUFFER_SIZE - header_size;
	unsigned int plain =
		header_size * (DIV_ROUND_UP(c->bm_words, data_size) + 1) +
		c->bm_words * sizeof(unsigned long);
	unsigned int total = c->bytes[0] + c->bytes[1];
	unsigned int r;

	/* total can not be zero. but just in case: */
	if (total == 0)
		return;

	/* don't report if not compressed */
	if (total >= plain)
		return;

	/* total < plain. check for overflow, still */
	r = (total > UINT_MAX/1000) ? (total / (plain/1000))
		                    : (1000 * total / plain);

	if (r > 1000)
		r = 1000;

	r = 1000 - r;
	drbd_info(peer_device, "%s bitmap stats [Bytes(packets)]: plain %u(%u), RLE %u(%u), "
	     "total %u; compression: %u.%u%%\n",
			direction,
			c->bytes[1], c->packets[1],
			c->bytes[0], c->packets[0],
			total, r/10, r % 10);
}

static enum drbd_disk_state read_disk_state(struct drbd_device *device)
{
	struct drbd_resource *resource = device->resource;
	enum drbd_disk_state disk_state;

	spin_lock_irq(&resource->req_lock);
	disk_state = device->disk_state[NOW];
	spin_unlock_irq(&resource->req_lock);

	return disk_state;
}

/* Since we are processing the bitfield from lower addresses to higher,
   it does not matter if the process it in 32 bit chunks or 64 bit
   chunks as long as it is little endian. (Understand it as byte stream,
   beginning with the lowest byte...) If we would use big endian
   we would need to process it from the highest address to the lowest,
   in order to be agnostic to the 32 vs 64 bits issue.

   returns 0 on failure, 1 if we successfully received it. */
static int receive_bitmap(struct drbd_connection *connection, struct packet_info *pi)
{
	struct drbd_peer_device *peer_device;
	struct drbd_device *device;
	struct bm_xfer_ctx c;
	int err;

	peer_device = conn_peer_device(connection, pi->vnr);
	if (!peer_device)
		return -EIO;
	device = peer_device->device;

	/* Final repl_states become visible when the disk leaves NEGOTIATING state */
	wait_event_interruptible(device->resource->state_wait,
				 read_disk_state(device) != D_NEGOTIATING);

	drbd_bm_slot_lock(peer_device, "receive bitmap", BM_LOCK_CLEAR | BM_LOCK_BULK);
	/* you are supposed to send additional out-of-sync information
	 * if you actually set bits during this phase */

	c = (struct bm_xfer_ctx) {
		.bm_bits = drbd_bm_bits(device),
		.bm_words = drbd_bm_words(device),
	};

	for(;;) {
		if (pi->cmd == P_BITMAP)
			err = receive_bitmap_plain(peer_device, pi->size, pi->data, &c);
		else if (pi->cmd == P_COMPRESSED_BITMAP) {
			/* MAYBE: sanity check that we speak proto >= 90,
			 * and the feature is enabled! */
			struct p_compressed_bm *p = pi->data;

			if (pi->size > DRBD_SOCKET_BUFFER_SIZE - drbd_header_size(connection)) {
				drbd_err(device, "ReportCBitmap packet too large\n");
				err = -EIO;
				goto out;
			}
			if (pi->size <= sizeof(*p)) {
				drbd_err(device, "ReportCBitmap packet too small (l:%u)\n", pi->size);
				err = -EIO;
				goto out;
			}
			err = drbd_recv_all(peer_device->connection, p, pi->size);
			if (err)
			       goto out;
			err = decode_bitmap_c(peer_device, p, &c, pi->size);
		} else {
			drbd_warn(device, "receive_bitmap: cmd neither ReportBitMap nor ReportCBitMap (is 0x%x)", pi->cmd);
			err = -EIO;
			goto out;
		}

		c.packets[pi->cmd == P_BITMAP]++;
		c.bytes[pi->cmd == P_BITMAP] += drbd_header_size(connection) + pi->size;

		if (err <= 0) {
			if (err < 0)
				goto out;
			break;
		}
		err = drbd_recv_header(peer_device->connection, pi);
		if (err)
			goto out;
	}

	INFO_bm_xfer_stats(peer_device, "receive", &c);

	if (peer_device->repl_state[NOW] == L_WF_BITMAP_T) {
		enum drbd_state_rv rv;

		err = drbd_send_bitmap(device, peer_device);
		if (err)
			goto out;
		/* Omit CS_WAIT_COMPLETE and CS_SERIALIZE with this state
		 * transition to avoid deadlocks. */

		if (connection->agreed_pro_version < 110) {
			rv = stable_change_repl_state(peer_device, L_WF_SYNC_UUID, CS_VERBOSE);
			D_ASSERT(device, rv == SS_SUCCESS);
		} else {
			drbd_start_resync(peer_device, L_SYNC_TARGET);
		}
	} else if (peer_device->repl_state[NOW] != L_WF_BITMAP_S) {
		/* admin may have requested C_DISCONNECTING,
		 * other threads may have noticed network errors */
		drbd_info(device, "unexpected repl_state (%s) in receive_bitmap\n",
		    drbd_repl_str(peer_device->repl_state[NOW]));
	}
	err = 0;

 out:
	drbd_bm_slot_unlock(peer_device);
	if (!err && peer_device->repl_state[NOW] == L_WF_BITMAP_S)
		drbd_start_resync(peer_device, L_SYNC_SOURCE);
	return err;
}

static int receive_skip(struct drbd_connection *connection, struct packet_info *pi)
{
	drbd_warn(connection, "skipping unknown optional packet type %d, l: %d!\n",
		 pi->cmd, pi->size);

	return ignore_remaining_packet(connection, pi);
}

static int receive_UnplugRemote(struct drbd_connection *connection, struct packet_info *pi)
{
	/* just unplug all devices always, regardless which volume number */
	drbd_unplug_all_devices(connection->resource);

	/* Make sure we've acked all the TCP data associated
	 * with the data requests being unplugged */
	drbd_tcp_quickack(connection->data.socket);

	return 0;
}

static int receive_out_of_sync(struct drbd_connection *connection, struct packet_info *pi)
{
	struct drbd_peer_device *peer_device;
	struct drbd_device *device;
	struct p_block_desc *p = pi->data;

	peer_device = conn_peer_device(connection, pi->vnr);
	if (!peer_device)
		return -EIO;
	device = peer_device->device;

	switch (peer_device->repl_state[NOW]) {
	case L_WF_SYNC_UUID:
	case L_WF_BITMAP_T:
	case L_BEHIND:
			break;
	default:
		drbd_err(device, "ASSERT FAILED cstate = %s, expected: WFSyncUUID|WFBitMapT|Behind\n",
				drbd_repl_str(peer_device->repl_state[NOW]));
	}

	drbd_set_out_of_sync(peer_device, be64_to_cpu(p->sector), be32_to_cpu(p->blksize));

	return 0;
}

static int receive_dagtag(struct drbd_connection *connection, struct packet_info *pi)
{
	struct p_dagtag *p = pi->data;

	connection->last_dagtag_sector = be64_to_cpu(p->dagtag);
	return 0;
}

struct drbd_connection *drbd_connection_by_node_id(struct drbd_resource *resource, int node_id)
{
	struct drbd_connection *connection;
	struct net_conf *nc;

	rcu_read_lock();
	for_each_connection_rcu(connection, resource) {
		nc = rcu_dereference(connection->net_conf);
		if (nc && nc->peer_node_id == node_id) {
			rcu_read_unlock();
			return connection;
		}
	}
	rcu_read_unlock();

	return NULL;
}

static int receive_peer_dagtag(struct drbd_connection *connection, struct packet_info *pi)
{
	struct drbd_resource *resource = connection->resource;
	struct drbd_peer_device *peer_device;
	enum drbd_repl_state new_repl_state;
	struct p_peer_dagtag *p = pi->data;
	struct drbd_connection *lost_peer;
	s64 dagtag_offset;
	int vnr = 0;

	lost_peer = drbd_connection_by_node_id(resource, be32_to_cpu(p->node_id));
	if (!lost_peer)
		return 0;

	if (lost_peer->cstate[NOW] == C_CONNECTED) {
		drbd_ping_peer(lost_peer);
		if (lost_peer->cstate[NOW] == C_CONNECTED)
			return 0;
	}

	idr_for_each_entry(&connection->peer_devices, peer_device, vnr) {
		if (peer_device->repl_state[NOW] > L_ESTABLISHED)
			return 0;
		if (peer_device->current_uuid != drbd_current_uuid(peer_device->device)) {
			if (!connection->resource->weak[NOW]) {
				drbd_err(peer_device, "ASSERT FAILED not weak and non matching current UUIDs\n");
				drbd_uuid_dump_self(peer_device, 0, 0);
				drbd_uuid_dump_peer(peer_device, 0, 0);
			}
			return 0;
		}
	}

	/* Need to wait until the other receiver thread has called the
	   cleanup_unacked_peer_requests() function */
	wait_event(resource->state_wait,
		   lost_peer->cstate[NOW] <= C_UNCONNECTED || lost_peer->cstate[NOW] == C_CONNECTING);

	dagtag_offset = (s64)lost_peer->last_dagtag_sector - (s64)be64_to_cpu(p->dagtag);
	if (dagtag_offset > 0)
		new_repl_state = L_WF_BITMAP_S;
	else if (dagtag_offset < 0)
		new_repl_state = L_WF_BITMAP_T;
	else
		new_repl_state = L_ESTABLISHED;

	if (new_repl_state != L_ESTABLISHED) {
		unsigned long irq_flags;

		drbd_info(connection, "Reconciliation resync because \'%s\' disappeared. (o=%d)\n",
			  lost_peer->net_conf->name, (int)dagtag_offset);

		begin_state_change(resource, &irq_flags, CS_VERBOSE);
		idr_for_each_entry(&connection->peer_devices, peer_device, vnr) {
			__change_repl_state(peer_device, new_repl_state);
			set_bit(RECONCILIATION_RESYNC, &peer_device->flags);
		}
		end_state_change(resource, &irq_flags);
	} else {
		drbd_info(connection, "No reconciliation resync even though \'%s\' disappeared. (o=%d)\n",
			  lost_peer->net_conf->name, (int)dagtag_offset);

		idr_for_each_entry(&connection->peer_devices, peer_device, vnr)
			drbd_bm_clear_many_bits(peer_device, 0, -1UL);
	}

	return 0;
}

/* Accept a new current UUID generated on a diskless node, that just became primary */
static int receive_current_uuid(struct drbd_connection *connection, struct packet_info *pi)
{
	const int node_id = connection->resource->res_opts.node_id;
	struct drbd_peer_device *peer_device;
	struct drbd_device *device;
	struct p_uuid *p = pi->data;
	u64 current_uuid;

	peer_device = conn_peer_device(connection, pi->vnr);
	if (!peer_device)
		return -EIO;
	device = peer_device->device;

	current_uuid = be64_to_cpu(p->uuid);
	if (current_uuid == drbd_current_uuid(peer_device->device))
		return 0;
	peer_device->current_uuid = current_uuid;

	drbd_warn(peer_device, "received new current UUID: %llX\n", current_uuid);
	if (get_ldev(device)) {
		if (connection->peer_role[NOW] == R_PRIMARY) {
			drbd_warn(peer_device, "received new current UUID: %llX\n", current_uuid);
			drbd_uuid_received_new_current(device, current_uuid, 0);
		} else {
			if (peer_device->bitmap_uuids[node_id] == 0 && connection->resource->weak[NOW])
				peer_device->bitmap_uuids[node_id] = peer_device->current_uuid;
		}
		put_ldev(device);
	} else if (device->resource->role[NOW] == R_PRIMARY) {
		drbd_set_exposed_data_uuid(device, peer_device->current_uuid);
	}

	return 0;
}

static int receive_reachability(struct drbd_connection *connection, struct packet_info *pi)
{
	struct drbd_resource *resource = connection->resource;
	const int my_node_id = resource->res_opts.node_id;
	const int peer_node_id = connection->net_conf->peer_node_id;
	struct p_pri_reachable *p = pi->data;
	unsigned long irq_flags;

	begin_state_change(resource, &irq_flags, CS_VERBOSE);
	connection->primary_mask = be64_to_cpu(p->primary_mask) & ~(1ULL << my_node_id);
	__change_weak(resource, drbd_calc_weak(resource));
	if (!(connection->primary_mask & NODE_MASK(peer_node_id)) &&
	    connection->peer_role[NOW] != R_SECONDARY)
		__change_peer_role(connection, R_SECONDARY);
	end_state_change(resource, &irq_flags);

	return 0;
}

struct data_cmd {
	int expect_payload;
	size_t pkt_size;
	int (*fn)(struct drbd_connection *, struct packet_info *);
};

static struct data_cmd drbd_cmd_handler[] = {
	[P_DATA]	    = { 1, sizeof(struct p_data), receive_Data },
	[P_DATA_REPLY]	    = { 1, sizeof(struct p_data), receive_DataReply },
	[P_RS_DATA_REPLY]   = { 1, sizeof(struct p_data), receive_RSDataReply } ,
	[P_BARRIER]	    = { 0, sizeof(struct p_barrier), receive_Barrier } ,
	[P_BITMAP]	    = { 1, 0, receive_bitmap } ,
	[P_COMPRESSED_BITMAP] = { 1, 0, receive_bitmap } ,
	[P_UNPLUG_REMOTE]   = { 0, 0, receive_UnplugRemote },
	[P_DATA_REQUEST]    = { 0, sizeof(struct p_block_req), receive_DataRequest },
	[P_RS_DATA_REQUEST] = { 0, sizeof(struct p_block_req), receive_DataRequest },
	[P_SYNC_PARAM]	    = { 1, 0, receive_SyncParam },
	[P_SYNC_PARAM89]    = { 1, 0, receive_SyncParam },
	[P_PROTOCOL]        = { 1, sizeof(struct p_protocol), receive_protocol },
	[P_UUIDS]	    = { 0, sizeof(struct p_uuids), receive_uuids },
	[P_SIZES]	    = { 0, sizeof(struct p_sizes), receive_sizes },
	[P_STATE]	    = { 0, sizeof(struct p_state), receive_state },
	[P_STATE_CHG_REQ]   = { 0, sizeof(struct p_req_state), receive_req_state },
	[P_SYNC_UUID]       = { 0, sizeof(struct p_uuid), receive_sync_uuid },
	[P_OV_REQUEST]      = { 0, sizeof(struct p_block_req), receive_DataRequest },
	[P_OV_REPLY]        = { 1, sizeof(struct p_block_req), receive_DataRequest },
	[P_CSUM_RS_REQUEST] = { 1, sizeof(struct p_block_req), receive_DataRequest },
	[P_DELAY_PROBE]     = { 0, sizeof(struct p_delay_probe93), receive_skip },
	[P_OUT_OF_SYNC]     = { 0, sizeof(struct p_block_desc), receive_out_of_sync },
	[P_CONN_ST_CHG_REQ] = { 0, sizeof(struct p_req_state), receive_req_state },
	[P_PROTOCOL_UPDATE] = { 1, sizeof(struct p_protocol), receive_protocol },
	[P_TWOPC_PREPARE] = { 0, sizeof(struct p_twopc_request), receive_twopc },
	[P_TWOPC_ABORT] = { 0, sizeof(struct p_twopc_request), receive_twopc },
	[P_DAGTAG]	    = { 0, sizeof(struct p_dagtag), receive_dagtag },
	[P_UUIDS110]	    = { 1, sizeof(struct p_uuids110), receive_uuids110 },
	[P_PEER_DAGTAG]     = { 0, sizeof(struct p_peer_dagtag), receive_peer_dagtag },
	[P_CURRENT_UUID]    = { 0, sizeof(struct p_uuid), receive_current_uuid },
	[P_TWOPC_COMMIT]    = { 0, sizeof(struct p_twopc_request), receive_twopc },
	[P_PRI_REACHABLE]   = { 0, sizeof(struct p_pri_reachable), receive_reachability },
	[P_TRIM]	    = { 0, sizeof(struct p_trim), receive_Data },
};

static void drbdd(struct drbd_connection *connection)
{
	struct packet_info pi;
	size_t shs; /* sub header size */
	int err;

	while (get_t_state(&connection->receiver) == RUNNING) {
		struct data_cmd *cmd;
		long start;

		drbd_thread_current_set_cpu(&connection->receiver);
		if (drbd_recv_header(connection, &pi))
			goto err_out;

		cmd = &drbd_cmd_handler[pi.cmd];
		if (unlikely(pi.cmd >= ARRAY_SIZE(drbd_cmd_handler) || !cmd->fn)) {
			drbd_err(connection, "Unexpected data packet %s (0x%04x)",
				 cmdname(pi.cmd), pi.cmd);
			goto err_out;
		}

		shs = cmd->pkt_size;
		if (pi.size > shs && !cmd->expect_payload) {
			drbd_err(connection, "No payload expected %s l:%d\n",
				 cmdname(pi.cmd), pi.size);
			goto err_out;
		}

		if (shs) {
			err = drbd_recv_all_warn(connection, pi.data, shs);
			if (err)
				goto err_out;
			pi.size -= shs;
		}

		start = jiffies;
		err = cmd->fn(connection, &pi);
		if (err) {
			drbd_err(connection, "error receiving %s, e: %d l: %d!\n",
				 cmdname(pi.cmd), err, pi.size);
			goto err_out;
		}
		if (jiffies - start > HZ) {
			drbd_debug(connection, "Request %s took %ums\n",
				   cmdname(pi.cmd), jiffies_to_msecs(jiffies - start));
		}
	}
	return;

    err_out:
	change_cstate(connection, C_PROTOCOL_ERROR, CS_HARD);
}

static void conn_disconnect(struct drbd_connection *connection)
{
	struct drbd_resource *resource = connection->resource;
	struct drbd_peer_device *peer_device;
	enum drbd_conn_state oc;
	unsigned long irq_flags;
	int vnr;

	if (connection->cstate[NOW] == C_STANDALONE)
		return;

	/* We are about to start the cleanup after connection loss.
	 * Make sure drbd_make_request knows about that.
	 * Usually we should be in some network failure state already,
	 * but just in case we are not, we fix it up here.
	 */
	del_connect_timer(connection);

	change_cstate(connection, C_NETWORK_FAILURE, CS_HARD);

	/* asender does not clean up anything. it must not interfere, either */
	drbd_thread_stop(&connection->asender);
	drbd_free_sock(connection);

	rcu_read_lock();
	idr_for_each_entry(&connection->peer_devices, peer_device, vnr) {
		struct drbd_device *device = peer_device->device;
		kobject_get(&device->kobj);
		rcu_read_unlock();
		drbd_disconnected(peer_device);
		kobject_put(&device->kobj);
		rcu_read_lock();
	}
	rcu_read_unlock();

	cleanup_unacked_peer_requests(connection);
	cleanup_peer_ack_list(connection);

	rcu_read_lock();
	idr_for_each_entry(&connection->peer_devices, peer_device, vnr) {
		struct drbd_device *device = peer_device->device;
		int i;

		i = atomic_read(&device->pp_in_use);
		if (i)
			drbd_info(device, "pp_in_use = %d, expected 0\n", i);
	}
	rcu_read_unlock();

	if (!list_empty(&connection->current_epoch->list))
		drbd_err(connection, "ASSERTION FAILED: connection->current_epoch->list not empty\n");
	/* ok, no more ee's on the fly, it is safe to reset the epoch_size */
	atomic_set(&connection->current_epoch->epoch_size, 0);
	connection->send.seen_any_write_yet = false;

	drbd_info(connection, "Connection closed\n");

	if (resource->role[NOW] == R_PRIMARY && conn_highest_pdsk(connection) >= D_UNKNOWN)
		conn_try_outdate_peer_async(connection);

	begin_state_change(resource, &irq_flags, CS_VERBOSE | CS_LOCAL_ONLY);
	oc = connection->cstate[NOW];
	if (oc >= C_UNCONNECTED) {
		__change_cstate(connection, C_UNCONNECTED);
		/* drbd_receiver() has to be restarted after it returns */
		drbd_thread_restart_nowait(&connection->receiver);
	}
	end_state_change(resource, &irq_flags);

	if (oc == C_DISCONNECTING)
		change_cstate(connection, C_STANDALONE, CS_VERBOSE | CS_HARD | CS_LOCAL_ONLY);
}

static int drbd_disconnected(struct drbd_peer_device *peer_device)
{
	struct drbd_device *device = peer_device->device;
	unsigned int i;

	/* wait for current activity to cease. */
	spin_lock_irq(&device->resource->req_lock);
	_drbd_wait_ee_list_empty(device, &device->active_ee);
	_drbd_wait_ee_list_empty(device, &device->sync_ee);
	_drbd_wait_ee_list_empty(device, &device->read_ee);
	spin_unlock_irq(&device->resource->req_lock);

	/* We do not have data structures that would allow us to
	 * get the rs_pending_cnt down to 0 again.
	 *  * On L_SYNC_TARGET we do not have any data structures describing
	 *    the pending RSDataRequest's we have sent.
	 *  * On L_SYNC_SOURCE there is no data structure that tracks
	 *    the P_RS_DATA_REPLY blocks that we sent to the SyncTarget.
	 *  And no, it is not the sum of the reference counts in the
	 *  resync_LRU. The resync_LRU tracks the whole operation including
	 *  the disk-IO, while the rs_pending_cnt only tracks the blocks
	 *  on the fly. */
	drbd_rs_cancel_all(peer_device);
	peer_device->rs_total = 0;
	peer_device->rs_failed = 0;
	atomic_set(&peer_device->rs_pending_cnt, 0);
	wake_up(&device->misc_wait);

	del_timer_sync(&peer_device->resync_timer);
	resync_timer_fn((unsigned long)peer_device);
	del_timer_sync(&peer_device->start_resync_timer);

	/* wait for all w_e_end_data_req, w_e_end_rsdata_req, w_send_barrier,
	 * w_make_resync_request etc. which may still be on the worker queue
	 * to be "canceled" */
	drbd_flush_workqueue(&peer_device->connection->sender_work);

	drbd_finish_peer_reqs(device);

	/* This second workqueue flush is necessary, since drbd_finish_peer_reqs()
	   might have issued a work again. The one before drbd_finish_peer_reqs() is
	   necessary to reclain net_ee in drbd_finish_peer_reqs(). */
	drbd_flush_workqueue(&peer_device->connection->sender_work);

	/* need to do it again, drbd_finish_peer_reqs() may have populated it
	 * again via drbd_try_clear_on_disk_bm(). */
	drbd_rs_cancel_all(peer_device);

	peer_device->uuids_received = false;

	if (!drbd_suspended(device))
		tl_clear(peer_device->connection);

	drbd_md_sync(device);

	/* serialize with bitmap writeout triggered by the state change,
	 * if any. */
	wait_event(device->misc_wait, list_empty(&device->pending_bitmap_work));

	/* tcp_close and release of sendpage pages can be deferred.  I don't
	 * want to use SO_LINGER, because apparently it can be deferred for
	 * more than 20 seconds (longest time I checked).
	 *
	 * Actually we don't care for exactly when the network stack does its
	 * put_page(), but release our reference on these pages right here.
	 */
	i = drbd_free_peer_reqs(device, &device->net_ee);
	if (i)
		drbd_info(device, "net_ee not empty, killed %u entries\n", i);
	i = atomic_read(&device->pp_in_use_by_net);
	if (i)
		drbd_info(device, "pp_in_use_by_net = %d, expected 0\n", i);

	D_ASSERT(device, list_empty(&device->read_ee));
	D_ASSERT(device, list_empty(&device->active_ee));
	D_ASSERT(device, list_empty(&device->sync_ee));
	D_ASSERT(device, list_empty(&device->done_ee));

	return 0;
}

/*
 * We support PRO_VERSION_MIN to PRO_VERSION_MAX. The protocol version
 * we can agree on is stored in agreed_pro_version.
 *
 * feature flags and the reserved array should be enough room for future
 * enhancements of the handshake protocol, and possible plugins...
 *
 * for now, they are expected to be zero, but ignored.
 */
static int drbd_send_features(struct drbd_connection *connection, int peer_node_id)
{
	struct drbd_socket *sock;
	struct p_connection_features *p;

	sock = &connection->data;
	p = conn_prepare_command(connection, sock);
	if (!p)
		return -EIO;
	memset(p, 0, sizeof(*p));
	p->protocol_min = cpu_to_be32(PRO_VERSION_MIN);
	p->protocol_max = cpu_to_be32(PRO_VERSION_MAX);
	p->sender_node_id = cpu_to_be32(connection->resource->res_opts.node_id);
	p->receiver_node_id = cpu_to_be32(peer_node_id);
	p->feature_flags = cpu_to_be32(PRO_FEATURES);
	return send_command(connection, -1, sock, P_CONNECTION_FEATURES, sizeof(*p), NULL, 0);
}

/*
 * return values:
 *   1 yes, we have a valid connection
 *   0 oops, did not work out, please try again
 *  -1 peer talks different language,
 *     no point in trying again, please go standalone.
 */
static int drbd_do_features(struct drbd_connection *connection)
{
	/* ASSERT current == connection->receiver ... */
	struct drbd_resource *resource = connection->resource;
	struct p_connection_features *p;
	const int expect = sizeof(struct p_connection_features);
	struct packet_info pi;
	struct net_conf *nc;
	int peer_node_id = -1, err;

	rcu_read_lock();
	nc = rcu_dereference(connection->net_conf);
	if (nc)
		peer_node_id = nc->peer_node_id;
	rcu_read_unlock();

	err = drbd_send_features(connection, peer_node_id);
	if (err)
		return 0;

	err = drbd_recv_header(connection, &pi);
	if (err)
		return 0;

	if (pi.cmd != P_CONNECTION_FEATURES) {
		drbd_err(connection, "expected ConnectionFeatures packet, received: %s (0x%04x)\n",
			 cmdname(pi.cmd), pi.cmd);
		return -1;
	}

	if (pi.size != expect) {
		drbd_err(connection, "expected ConnectionFeatures length: %u, received: %u\n",
		     expect, pi.size);
		return -1;
	}

	p = pi.data;
	err = drbd_recv_all_warn(connection, p, expect);
	if (err)
		return 0;

	p->protocol_min = be32_to_cpu(p->protocol_min);
	p->protocol_max = be32_to_cpu(p->protocol_max);
	if (p->protocol_max == 0)
		p->protocol_max = p->protocol_min;

	if (PRO_VERSION_MAX < p->protocol_min ||
	    PRO_VERSION_MIN > p->protocol_max) {
		drbd_err(connection, "incompatible DRBD dialects: "
		    "I support %d-%d, peer supports %d-%d\n",
		    PRO_VERSION_MIN, PRO_VERSION_MAX,
		    p->protocol_min, p->protocol_max);
		return -1;
	}

	connection->agreed_pro_version = min_t(int, PRO_VERSION_MAX, p->protocol_max);
	connection->agreed_features = PRO_FEATURES & be32_to_cpu(p->feature_flags);

	if (connection->agreed_pro_version < 110) {
		struct drbd_connection *connection2;

		for_each_connection(connection2, resource) {
			if (connection == connection2)
				continue;
			drbd_err(connection, "Peer supports protocols %d-%d, but "
				 "multiple connections are only supported in protocol "
				 "110 and above\n", p->protocol_min, p->protocol_max);
			return -1;
		}
	}

	if (connection->agreed_pro_version >= 110) {
		if (be32_to_cpu(p->sender_node_id) != peer_node_id) {
			drbd_err(connection, "Peer presented a node_id of %d instead of %d\n",
				 be32_to_cpu(p->sender_node_id), peer_node_id);
			return 0;
		}
		if (be32_to_cpu(p->receiver_node_id) != resource->res_opts.node_id) {
			drbd_err(connection, "Peer expects me to have a node_id of %d instead of %d\n",
				 be32_to_cpu(p->receiver_node_id), resource->res_opts.node_id);
			return 0;
		}
	}

	drbd_info(connection, "Handshake successful: "
	     "Agreed network protocol version %d\n", connection->agreed_pro_version);

	drbd_info(connection, "Agreed to%ssupport TRIM on protocol level\n",
		  connection->agreed_features & FF_TRIM ? " " : " not ");

	return 1;
}

#if !defined(CONFIG_CRYPTO_HMAC) && !defined(CONFIG_CRYPTO_HMAC_MODULE)
static int drbd_do_auth(struct drbd_connection *connection)
{
	drbd_err(connection, "This kernel was build without CONFIG_CRYPTO_HMAC.\n");
	drbd_err(connection, "You need to disable 'cram-hmac-alg' in drbd.conf.\n");
	return -1;
}
#else
#define CHALLENGE_LEN 64 /* must be multiple of 4 */

/* Return value:
	1 - auth succeeded,
	0 - failed, try again (network error),
	-1 - auth failed, don't try again.
*/

static int drbd_do_auth(struct drbd_connection *connection)
{
	struct drbd_socket *sock;
	u32 my_challenge[CHALLENGE_LEN / sizeof(u32) + 1];  /* 68 Bytes... */
	struct scatterlist sg;
	char *response = NULL;
	char *right_response = NULL;
	u32 *peers_ch = NULL;
	unsigned int key_len;
	char secret[SHARED_SECRET_MAX]; /* 64 byte */
	unsigned int resp_size;
	struct hash_desc desc;
	struct packet_info pi;
	struct net_conf *nc;
	int err, rv, peer_node_id;
	bool peer_is_drbd_9 = connection->agreed_pro_version >= 110;

	/* FIXME: Put the challenge/response into the preallocated socket buffer.  */

	rcu_read_lock();
	nc = rcu_dereference(connection->net_conf);
	peer_node_id = nc->peer_node_id;
	key_len = strlen(nc->shared_secret);
	memcpy(secret, nc->shared_secret, key_len);
	rcu_read_unlock();

	desc.tfm = connection->cram_hmac_tfm;
	desc.flags = 0;

	rv = crypto_hash_setkey(connection->cram_hmac_tfm, (u8 *)secret, key_len);
	if (rv) {
		drbd_err(connection, "crypto_hash_setkey() failed with %d\n", rv);
		rv = -1;
		goto fail;
	}

	get_random_bytes(my_challenge, CHALLENGE_LEN);

	sock = &connection->data;
	if (!conn_prepare_command(connection, sock)) {
		rv = 0;
		goto fail;
	}
	rv = !send_command(connection, -1, sock, P_AUTH_CHALLENGE, 0,
			   my_challenge, CHALLENGE_LEN);
	if (!rv)
		goto fail;

	err = drbd_recv_header(connection, &pi);
	if (err) {
		rv = 0;
		goto fail;
	}

	if (pi.cmd != P_AUTH_CHALLENGE) {
		drbd_err(connection, "expected AuthChallenge packet, received: %s (0x%04x)\n",
			 cmdname(pi.cmd), pi.cmd);
		rv = 0;
		goto fail;
	}

	if (pi.size > CHALLENGE_LEN * 2) {
		drbd_err(connection, "expected AuthChallenge payload too big.\n");
		rv = -1;
		goto fail;
	}

	if (pi.size < CHALLENGE_LEN) {
		drbd_err(connection, "AuthChallenge payload too small.\n");
		rv = -1;
		goto fail;
	}

	peers_ch = kmalloc(pi.size + sizeof(u32), GFP_NOIO);
	if (peers_ch == NULL) {
		drbd_err(connection, "kmalloc of peers_ch failed\n");
		rv = -1;
		goto fail;
	}

	err = drbd_recv_all_warn(connection, peers_ch, pi.size);
	if (err) {
		rv = 0;
		goto fail;
	}

	if (!memcmp(my_challenge, peers_ch, CHALLENGE_LEN)) {
		drbd_err(connection, "Peer presented the same challenge!\n");
		rv = -1;
		goto fail;
	}

	resp_size = crypto_hash_digestsize(connection->cram_hmac_tfm);
	response = kmalloc(resp_size, GFP_NOIO);
	if (response == NULL) {
		drbd_err(connection, "kmalloc of response failed\n");
		rv = -1;
		goto fail;
	}

	sg_init_table(&sg, 1);
	if (peer_is_drbd_9)
		peers_ch[pi.size / sizeof(u32)] =
			cpu_to_be32(connection->resource->res_opts.node_id);
	sg_set_buf(&sg, peers_ch, pi.size + peer_is_drbd_9 ? sizeof(u32) : 0);

	rv = crypto_hash_digest(&desc, &sg, sg.length, response);
	if (rv) {
		drbd_err(connection, "crypto_hash_digest() failed with %d\n", rv);
		rv = -1;
		goto fail;
	}

	if (!conn_prepare_command(connection, sock)) {
		rv = 0;
		goto fail;
	}
	rv = !send_command(connection, -1, sock, P_AUTH_RESPONSE, 0,
			   response, resp_size);
	if (!rv)
		goto fail;

	err = drbd_recv_header(connection, &pi);
	if (err) {
		rv = 0;
		goto fail;
	}

	if (pi.cmd != P_AUTH_RESPONSE) {
		drbd_err(connection, "expected AuthResponse packet, received: %s (0x%04x)\n",
			 cmdname(pi.cmd), pi.cmd);
		rv = 0;
		goto fail;
	}

	if (pi.size != resp_size) {
		drbd_err(connection, "expected AuthResponse payload of wrong size\n");
		rv = 0;
		goto fail;
	}

	err = drbd_recv_all_warn(connection, response , resp_size);
	if (err) {
		rv = 0;
		goto fail;
	}

	right_response = kmalloc(resp_size, GFP_NOIO);
	if (right_response == NULL) {
		drbd_err(connection, "kmalloc of right_response failed\n");
		rv = -1;
		goto fail;
	}

	if (peer_is_drbd_9)
		my_challenge[CHALLENGE_LEN / sizeof(u32)] = cpu_to_be32(peer_node_id);
	sg_set_buf(&sg, my_challenge, CHALLENGE_LEN + peer_is_drbd_9 ? sizeof(u32) : 0);

	rv = crypto_hash_digest(&desc, &sg, sg.length, right_response);
	if (rv) {
		drbd_err(connection, "crypto_hash_digest() failed with %d\n", rv);
		rv = -1;
		goto fail;
	}

	rv = !memcmp(response, right_response, resp_size);

	if (rv)
		drbd_info(connection, "Peer authenticated using %d bytes HMAC\n",
		     resp_size);
	else
		rv = -1;

 fail:
	kfree(peers_ch);
	kfree(response);
	kfree(right_response);

	return rv;
}
#endif

int drbd_receiver(struct drbd_thread *thi)
{
	struct drbd_connection *connection = thi->connection;

	if (conn_connect(connection))
		drbdd(connection);
	conn_disconnect(connection);
	return 0;
}

/* ********* acknowledge sender ******** */

static int process_peer_ack_list(struct drbd_connection *connection)
{
	struct drbd_resource *resource = connection->resource;
	struct drbd_request *req;
	unsigned int idx;
	int err;

	rcu_read_lock();
	idx = 1 + connection->net_conf->peer_node_id;
	rcu_read_unlock();

restart:
	spin_lock_irq(&resource->req_lock);
	list_for_each_entry(req, &resource->peer_ack_list, tl_requests) {
		bool destroy;

		if (!(req->rq_state[idx] & RQ_PEER_ACK))
			continue;
		req->rq_state[idx] &= ~RQ_PEER_ACK;
		destroy = atomic_dec_and_test(&req->kref.refcount);
		if (destroy)
			list_del(&req->tl_requests);
		spin_unlock_irq(&resource->req_lock);

		err = drbd_send_peer_ack(connection, req);
		if (destroy)
			mempool_free(req, drbd_request_mempool);
		if (err)
			return err;
		goto restart;

	}
	spin_unlock_irq(&resource->req_lock);
	return 0;
}

static int got_peers_in_sync(struct drbd_connection *connection, struct packet_info *pi)
{
	struct drbd_peer_device *peer_device;
	struct drbd_device *device;
	struct p_peer_block_desc *p = pi->data;
	sector_t sector;
	u64 in_sync_b;
	int size;

	peer_device = conn_peer_device(connection, pi->vnr);
	if (!peer_device)
		return -EIO;

	device = peer_device->device;

	if (get_ldev(device)) {
		sector = be64_to_cpu(p->sector);
		size = be32_to_cpu(p->size);
		in_sync_b = node_ids_to_bitmap(device, be64_to_cpu(p->mask));

		drbd_set_sync(device, sector, size, 0, in_sync_b);
		put_ldev(device);
	}

	return 0;
}

static int got_RqSReply(struct drbd_connection *connection, struct packet_info *pi)
{
	struct p_req_state_reply *p = pi->data;
	int retcode = be32_to_cpu(p->retcode);

	if (retcode >= SS_SUCCESS)
		set_bit(TWOPC_YES, &connection->flags);
	else {
		set_bit(TWOPC_NO, &connection->flags);
		drbd_debug(connection, "Requested state change failed by peer: %s (%d)\n",
			   drbd_set_st_err_str(retcode), retcode);
	}

	wake_up(&connection->resource->state_wait);
	wake_up(&connection->ping_wait);

	return 0;
}

static int got_twopc_reply(struct drbd_connection *connection, struct packet_info *pi)
{
	struct drbd_resource *resource = connection->resource;
	struct p_twopc_reply *p = pi->data;

	spin_lock_irq(&resource->req_lock);
	if (resource->twopc_reply.initiator_node_id == be32_to_cpu(p->initiator_node_id) &&
	    resource->twopc_reply.tid == be32_to_cpu(p->tid)) {
		drbd_debug(connection, "Got a %s reply for state change %u\n",
			   cmdname(pi->cmd),
			   resource->twopc_reply.tid);

		if (pi->cmd == P_TWOPC_YES) {
			u64 reachable_nodes =
				be64_to_cpu(p->reachable_nodes);

			if (resource->res_opts.node_id ==
			    resource->twopc_reply.initiator_node_id &&
			    connection->net_conf->peer_node_id ==
			    resource->twopc_reply.target_node_id) {
				resource->twopc_reply.target_reachable_nodes |=
					reachable_nodes;
				resource->twopc_reply.target_weak_nodes |=
					be64_to_cpu(p->weak_nodes);
			} else {
				resource->twopc_reply.reachable_nodes |=
					reachable_nodes;
				resource->twopc_reply.weak_nodes |=
					be64_to_cpu(p->weak_nodes);
			}
			resource->twopc_reply.primary_nodes |=
				be64_to_cpu(p->primary_nodes);
		}

		if (pi->cmd == P_TWOPC_YES)
			set_bit(TWOPC_YES, &connection->flags);
		else if (pi->cmd == P_TWOPC_NO)
			set_bit(TWOPC_NO, &connection->flags);
		else if (pi->cmd == P_TWOPC_RETRY)
			set_bit(TWOPC_RETRY, &connection->flags);
		if (cluster_wide_reply_ready(resource)) {
			del_timer(&resource->twopc_timer);
			drbd_queue_work(&resource->work,
					&resource->twopc_work);
		}
	} else {
		drbd_debug(connection, "Ignoring %s reply for state change %u\n",
			   cmdname(pi->cmd),
			   be32_to_cpu(p->tid));
	}
	spin_unlock_irq(&resource->req_lock);

	return 0;
}

static int got_Ping(struct drbd_connection *connection, struct packet_info *pi)
{
	return drbd_send_ping_ack(connection);

}

static int got_PingAck(struct drbd_connection *connection, struct packet_info *pi)
{
	if (!test_and_set_bit(GOT_PING_ACK, &connection->flags))
		wake_up(&connection->ping_wait);

	return 0;
}

static int got_IsInSync(struct drbd_connection *connection, struct packet_info *pi)
{
	struct drbd_peer_device *peer_device;
	struct drbd_device *device;
	struct p_block_ack *p = pi->data;
	sector_t sector = be64_to_cpu(p->sector);
	int blksize = be32_to_cpu(p->blksize);

	peer_device = conn_peer_device(connection, pi->vnr);
	if (!peer_device)
		return -EIO;
	device = peer_device->device;

	D_ASSERT(device, peer_device->connection->agreed_pro_version >= 89);

	update_peer_seq(peer_device, be32_to_cpu(p->seq_num));

	if (get_ldev(device)) {
		drbd_rs_complete_io(peer_device, sector);
		drbd_set_in_sync(peer_device, sector, blksize);
		/* rs_same_csums is supposed to count in units of BM_BLOCK_SIZE */
		peer_device->rs_same_csum += (blksize >> BM_BLOCK_SHIFT);
		put_ldev(device);
	}
	dec_rs_pending(peer_device);
	atomic_add(blksize >> 9, &peer_device->rs_sect_in);

	return 0;
}

static int
validate_req_change_req_state(struct drbd_peer_device *peer_device, u64 id, sector_t sector,
			      struct rb_root *root, const char *func,
			      enum drbd_req_event what, bool missing_ok)
{
	struct drbd_device *device = peer_device->device;
	struct drbd_request *req;
	struct bio_and_error m;

	spin_lock_irq(&device->resource->req_lock);
	req = find_request(device, root, id, sector, missing_ok, func);
	if (unlikely(!req)) {
		spin_unlock_irq(&device->resource->req_lock);
		return -EIO;
	}
	__req_mod(req, what, peer_device, &m);
	spin_unlock_irq(&device->resource->req_lock);

	if (m.bio)
		complete_master_bio(device, &m);
	return 0;
}

static int got_BlockAck(struct drbd_connection *connection, struct packet_info *pi)
{
	struct drbd_peer_device *peer_device;
	struct drbd_device *device;
	struct p_block_ack *p = pi->data;
	sector_t sector = be64_to_cpu(p->sector);
	int blksize = be32_to_cpu(p->blksize);
	enum drbd_req_event what;

	peer_device = conn_peer_device(connection, pi->vnr);
	if (!peer_device)
		return -EIO;
	device = peer_device->device;

	update_peer_seq(peer_device, be32_to_cpu(p->seq_num));

	if (p->block_id == ID_SYNCER) {
		drbd_set_in_sync(peer_device, sector, blksize);
		dec_rs_pending(peer_device);
		return 0;
	}
	switch (pi->cmd) {
	case P_RS_WRITE_ACK:
		what = WRITE_ACKED_BY_PEER_AND_SIS;
		break;
	case P_WRITE_ACK:
		what = WRITE_ACKED_BY_PEER;
		break;
	case P_RECV_ACK:
		what = RECV_ACKED_BY_PEER;
		break;
	case P_SUPERSEDED:
		what = DISCARD_WRITE;
		break;
	case P_RETRY_WRITE:
		what = POSTPONE_WRITE;
		break;
	default:
		BUG();
	}

	return validate_req_change_req_state(peer_device, p->block_id, sector,
					     &device->write_requests, __func__,
					     what, false);
}

static int got_NegAck(struct drbd_connection *connection, struct packet_info *pi)
{
	struct drbd_peer_device *peer_device;
	struct drbd_device *device;
	struct p_block_ack *p = pi->data;
	sector_t sector = be64_to_cpu(p->sector);
	int size = be32_to_cpu(p->blksize);
	int err;

	peer_device = conn_peer_device(connection, pi->vnr);
	if (!peer_device)
		return -EIO;
	device = peer_device->device;

	update_peer_seq(peer_device, be32_to_cpu(p->seq_num));

	if (p->block_id == ID_SYNCER) {
		dec_rs_pending(peer_device);
		drbd_rs_failed_io(peer_device, sector, size);
		return 0;
	}

	err = validate_req_change_req_state(peer_device, p->block_id, sector,
					    &device->write_requests, __func__,
					    NEG_ACKED, true);
	if (err) {
		/* Protocol A has no P_WRITE_ACKs, but has P_NEG_ACKs.
		   The master bio might already be completed, therefore the
		   request is no longer in the collision hash. */
		/* In Protocol B we might already have got a P_RECV_ACK
		   but then get a P_NEG_ACK afterwards. */
		drbd_set_out_of_sync(peer_device, sector, size);
	}
	return 0;
}

static int got_NegDReply(struct drbd_connection *connection, struct packet_info *pi)
{
	struct drbd_peer_device *peer_device;
	struct drbd_device *device;
	struct p_block_ack *p = pi->data;
	sector_t sector = be64_to_cpu(p->sector);

	peer_device = conn_peer_device(connection, pi->vnr);
	if (!peer_device)
		return -EIO;
	device = peer_device->device;

	update_peer_seq(peer_device, be32_to_cpu(p->seq_num));

	drbd_err(device, "Got NegDReply; Sector %llus, len %u.\n",
		 (unsigned long long)sector, be32_to_cpu(p->blksize));

	return validate_req_change_req_state(peer_device, p->block_id, sector,
					     &device->read_requests, __func__,
					     NEG_ACKED, false);
}

static int got_NegRSDReply(struct drbd_connection *connection, struct packet_info *pi)
{
	struct drbd_peer_device *peer_device;
	struct drbd_device *device;
	sector_t sector;
	int size;
	struct p_block_ack *p = pi->data;

	peer_device = conn_peer_device(connection, pi->vnr);
	if (!peer_device)
		return -EIO;
	device = peer_device->device;

	sector = be64_to_cpu(p->sector);
	size = be32_to_cpu(p->blksize);

	update_peer_seq(peer_device, be32_to_cpu(p->seq_num));

	dec_rs_pending(peer_device);

	if (get_ldev_if_state(device, D_FAILED)) {
		drbd_rs_complete_io(peer_device, sector);
		switch (pi->cmd) {
		case P_NEG_RS_DREPLY:
			drbd_rs_failed_io(peer_device, sector, size);
		case P_RS_CANCEL:
			break;
		default:
			BUG();
		}
		put_ldev(device);
	}

	return 0;
}

static int got_BarrierAck(struct drbd_connection *connection, struct packet_info *pi)
{
	struct drbd_peer_device *peer_device;
	struct p_barrier_ack *p = pi->data;
	int vnr;

	tl_release(connection, p->barrier, be32_to_cpu(p->set_size));

	rcu_read_lock();
	idr_for_each_entry(&connection->peer_devices, peer_device, vnr) {
		struct drbd_device *device = peer_device->device;
		if (peer_device->repl_state[NOW] == L_AHEAD &&
		    atomic_read(&connection->ap_in_flight) == 0 &&
		    !test_and_set_bit(AHEAD_TO_SYNC_SOURCE, &device->flags)) {
			peer_device->start_resync_work.side = L_SYNC_SOURCE;
			peer_device->start_resync_timer.expires = jiffies + HZ;
			add_timer(&peer_device->start_resync_timer);
		}
	}
	rcu_read_unlock();

	return 0;
}

static int got_OVResult(struct drbd_connection *connection, struct packet_info *pi)
{
	struct drbd_peer_device *peer_device;
	struct drbd_device *device;
	struct p_block_ack *p = pi->data;
	sector_t sector;
	int size;

	peer_device = conn_peer_device(connection, pi->vnr);
	if (!peer_device)
		return -EIO;
	device = peer_device->device;

	sector = be64_to_cpu(p->sector);
	size = be32_to_cpu(p->blksize);

	update_peer_seq(peer_device, be32_to_cpu(p->seq_num));

	if (be64_to_cpu(p->block_id) == ID_OUT_OF_SYNC)
		drbd_ov_out_of_sync_found(peer_device, sector, size);
	else
		ov_out_of_sync_print(peer_device);

	if (!get_ldev(device))
		return 0;

	drbd_rs_complete_io(peer_device, sector);
	dec_rs_pending(peer_device);

	--peer_device->ov_left;

	/* let's advance progress step marks only for every other megabyte */
	if ((peer_device->ov_left & 0x200) == 0x200)
		drbd_advance_rs_marks(peer_device, peer_device->ov_left);

	if (peer_device->ov_left == 0) {
		struct drbd_peer_device_work *dw = kmalloc(sizeof(*dw), GFP_NOIO);
		if (dw) {
			dw->w.cb = w_ov_finished;
			dw->peer_device = peer_device;
			drbd_queue_work(&peer_device->connection->sender_work, &dw->w);
		} else {
			drbd_err(device, "kmalloc(dw) failed.");
			ov_out_of_sync_print(peer_device);
			drbd_resync_finished(peer_device, D_MASK);
		}
	}
	put_ldev(device);
	return 0;
}

static int got_skip(struct drbd_connection *connection, struct packet_info *pi)
{
	return 0;
}

static u64 node_ids_to_bitmap(struct drbd_device *device, u64 node_ids) __must_hold(local)
{
	char *id_to_bit = device->ldev->id_to_bit;
	u64 bitmap_bits = 0;
	int node_id;

	for_each_set_bit(node_id, (unsigned long *)&node_ids,
			 sizeof(node_ids) * BITS_PER_BYTE) {
		int bitmap_bit = id_to_bit[node_id];
		if (bitmap_bit >= 0)
			bitmap_bits |= NODE_MASK(bitmap_bit);
	}
	return bitmap_bits;
}

static int got_peer_ack(struct drbd_connection *connection, struct packet_info *pi)
{
	struct drbd_resource *resource = connection->resource;
	struct p_peer_ack *p = pi->data;
	u64 dagtag, in_sync;
	struct drbd_peer_request *peer_req, *tmp;
	struct list_head work_list;

	dagtag = be64_to_cpu(p->dagtag);
	in_sync = be64_to_cpu(p->mask);

	spin_lock_irq(&resource->req_lock);
	list_for_each_entry(peer_req, &connection->peer_requests, recv_order) {
		if (dagtag == peer_req->dagtag_sector)
			goto found;
	}
	spin_unlock_irq(&resource->req_lock);

	drbd_err(connection, "peer request with dagtag %llu not found\n", dagtag);
	return -EIO;

found:
	list_cut_position(&work_list, &connection->peer_requests, &peer_req->recv_order);
	spin_unlock_irq(&resource->req_lock);

	list_for_each_entry_safe(peer_req, tmp, &work_list, recv_order) {
		struct drbd_peer_device *peer_device = peer_req->peer_device;
		struct drbd_device *device = peer_device->device;
		u64 in_sync_b;

		if (get_ldev(device)) {
			in_sync_b = node_ids_to_bitmap(device, in_sync);

			drbd_set_sync(device, peer_req->i.sector,
				      peer_req->i.size, ~in_sync_b, -1);
			put_ldev(device);
		}
		list_del(&peer_req->recv_order);
		drbd_al_complete_io(device, &peer_req->i);
		drbd_free_peer_req(device, peer_req);
	}
	return 0;
}

/* Caller has to hold resource->req_lock */
void apply_unacked_peer_requests(struct drbd_connection *connection)
{
	struct drbd_peer_request *peer_req;

	list_for_each_entry(peer_req, &connection->peer_requests, recv_order) {
		struct drbd_peer_device *peer_device = peer_req->peer_device;
		struct drbd_device *device = peer_device->device;
		u64 mask = ~(1 << peer_device->bitmap_index);

		drbd_set_sync(device, peer_req->i.sector, peer_req->i.size,
			      mask, mask);
	}
}

static void cleanup_unacked_peer_requests(struct drbd_connection *connection)
{
	struct drbd_resource *resource = connection->resource;
	struct drbd_peer_request *peer_req, *tmp;
	LIST_HEAD(work_list);

	spin_lock_irq(&resource->req_lock);
	list_splice_init(&connection->peer_requests, &work_list);
	spin_unlock_irq(&resource->req_lock);

	list_for_each_entry_safe(peer_req, tmp, &work_list, recv_order) {
		struct drbd_peer_device *peer_device = peer_req->peer_device;
		struct drbd_device *device = peer_device->device;
		u64 mask = ~(1 << peer_device->bitmap_index);

		drbd_set_sync(device, peer_req->i.sector, peer_req->i.size,
			      mask, mask);

		list_del(&peer_req->recv_order);
		drbd_free_peer_req(device, peer_req);
	}
}

static void destroy_request(struct kref *kref)
{
	struct drbd_request *req =
		container_of(kref, struct drbd_request, kref);

	list_del(&req->tl_requests);
	mempool_free(req, drbd_request_mempool);
}

static void cleanup_peer_ack_list(struct drbd_connection *connection)
{
	struct drbd_resource *resource = connection->resource;
	struct drbd_request *req, *tmp;
	int idx;

	spin_lock_irq(&resource->req_lock);
	idx = 1 + connection->net_conf->peer_node_id;
	list_for_each_entry_safe(req, tmp, &resource->peer_ack_list, tl_requests) {
		if (!(req->rq_state[idx] & RQ_PEER_ACK))
			continue;
		req->rq_state[idx] &= ~RQ_PEER_ACK;
		kref_put(&req->kref, destroy_request);
	}
	spin_unlock_irq(&resource->req_lock);
}

static int connection_finish_peer_reqs(struct drbd_connection *connection)
{
	struct drbd_peer_device *peer_device;
	int vnr, not_empty = 0;

	do {
		clear_bit(SIGNAL_ASENDER, &connection->flags);
		flush_signals(current);

		rcu_read_lock();
		idr_for_each_entry(&connection->peer_devices, peer_device, vnr) {
			struct drbd_device *device = peer_device->device;
			kobject_get(&device->kobj);
			rcu_read_unlock();
			if (drbd_finish_peer_reqs(device)) {
				kobject_put(&device->kobj);
				return 1;
			}
			kobject_put(&device->kobj);
			rcu_read_lock();
		}
		set_bit(SIGNAL_ASENDER, &connection->flags);

		spin_lock_irq(&connection->resource->req_lock);
		idr_for_each_entry(&connection->peer_devices, peer_device, vnr) {
			struct drbd_device *device = peer_device->device;
			not_empty = !list_empty(&device->done_ee);
			if (not_empty)
				break;
		}
		spin_unlock_irq(&connection->resource->req_lock);
		rcu_read_unlock();
	} while (not_empty);

	return 0;
}

struct asender_cmd {
	size_t pkt_size;
	int (*fn)(struct drbd_connection *connection, struct packet_info *);
};

static struct asender_cmd asender_tbl[] = {
	[P_PING]	    = { 0, got_Ping },
	[P_PING_ACK]	    = { 0, got_PingAck },
	[P_RECV_ACK]	    = { sizeof(struct p_block_ack), got_BlockAck },
	[P_WRITE_ACK]	    = { sizeof(struct p_block_ack), got_BlockAck },
	[P_RS_WRITE_ACK]    = { sizeof(struct p_block_ack), got_BlockAck },
	[P_SUPERSEDED]      = { sizeof(struct p_block_ack), got_BlockAck },
	[P_NEG_ACK]	    = { sizeof(struct p_block_ack), got_NegAck },
	[P_NEG_DREPLY]	    = { sizeof(struct p_block_ack), got_NegDReply },
	[P_NEG_RS_DREPLY]   = { sizeof(struct p_block_ack), got_NegRSDReply },
	[P_OV_RESULT]	    = { sizeof(struct p_block_ack), got_OVResult },
	[P_BARRIER_ACK]	    = { sizeof(struct p_barrier_ack), got_BarrierAck },
	[P_STATE_CHG_REPLY] = { sizeof(struct p_req_state_reply), got_RqSReply },
	[P_RS_IS_IN_SYNC]   = { sizeof(struct p_block_ack), got_IsInSync },
	[P_DELAY_PROBE]     = { sizeof(struct p_delay_probe93), got_skip },
	[P_RS_CANCEL]       = { sizeof(struct p_block_ack), got_NegRSDReply },
	[P_CONN_ST_CHG_REPLY]={ sizeof(struct p_req_state_reply), got_RqSReply },
	[P_RETRY_WRITE]	    = { sizeof(struct p_block_ack), got_BlockAck },
	[P_PEER_ACK]	    = { sizeof(struct p_peer_ack), got_peer_ack },
	[P_PEERS_IN_SYNC]   = { sizeof(struct p_peer_block_desc), got_peers_in_sync },
	[P_TWOPC_YES]       = { sizeof(struct p_twopc_reply), got_twopc_reply },
	[P_TWOPC_NO]        = { sizeof(struct p_twopc_reply), got_twopc_reply },
	[P_TWOPC_RETRY]     = { sizeof(struct p_twopc_reply), got_twopc_reply },
};

int drbd_asender(struct drbd_thread *thi)
{
	struct drbd_connection *connection = thi->connection;
	struct asender_cmd *cmd = NULL;
	struct packet_info pi;
	int rv;
	void *buf    = connection->meta.rbuf;
	int received = 0;
	unsigned int header_size = drbd_header_size(connection);
	int expect   = header_size;
	bool ping_timeout_active = false;
	struct net_conf *nc;
	int ping_timeo, tcp_cork, ping_int;
	struct sched_param param = { .sched_priority = 2 };

	rv = sched_setscheduler(current, SCHED_RR, &param);
	if (rv < 0)
		drbd_err(connection, "drbd_asender: ERROR set priority, ret=%d\n", rv);

	while (get_t_state(thi) == RUNNING) {
		drbd_thread_current_set_cpu(thi);

		rcu_read_lock();
		nc = rcu_dereference(connection->net_conf);
		ping_timeo = nc->ping_timeo;
		tcp_cork = nc->tcp_cork;
		ping_int = nc->ping_int;
		rcu_read_unlock();

		if (test_and_clear_bit(SEND_PING, &connection->flags)) {
			if (drbd_send_ping(connection)) {
				drbd_err(connection, "drbd_send_ping has failed\n");
				goto reconnect;
			}
			connection->meta.socket->sk->sk_rcvtimeo = ping_timeo * HZ / 10;
			ping_timeout_active = true;
		}

		/* TODO: conditionally cork; it may hurt latency if we cork without
		   much to send */
		if (tcp_cork)
			drbd_tcp_cork(connection->meta.socket);
		if (connection_finish_peer_reqs(connection)) {
			drbd_err(connection, "connection_finish_peer_reqs() failed\n");
			goto reconnect;
		}
		if (process_peer_ack_list(connection))
			goto reconnect;

		/* but unconditionally uncork unless disabled */
		if (tcp_cork)
			drbd_tcp_uncork(connection->meta.socket);

		/* short circuit, recv_msg would return EINTR anyways. */
		if (signal_pending(current))
			continue;

		rv = drbd_recv_short(connection->meta.socket, buf, expect-received, 0);
		clear_bit(SIGNAL_ASENDER, &connection->flags);

		flush_signals(current);

		/* Note:
		 * -EINTR	 (on meta) we got a signal
		 * -EAGAIN	 (on meta) rcvtimeo expired
		 * -ECONNRESET	 other side closed the connection
		 * -ERESTARTSYS  (on data) we got a signal
		 * rv <  0	 other than above: unexpected error!
		 * rv == expected: full header or command
		 * rv <  expected: "woken" by signal during receive
		 * rv == 0	 : "connection shut down by peer"
		 */
		if (likely(rv > 0)) {
			received += rv;
			buf	 += rv;
		} else if (rv == 0) {
			if (test_bit(DISCONNECT_EXPECTED, &connection->flags)) {
				long t;
				rcu_read_lock();
				t = rcu_dereference(connection->net_conf)->ping_timeo * HZ/10;
				rcu_read_unlock();

				t = wait_event_timeout(connection->ping_wait,
						       connection->cstate[NOW] < C_CONNECTED,
						       t);
				if (t)
					break;
			}
			drbd_err(connection, "meta connection shut down by peer.\n");
			goto reconnect;
		} else if (rv == -EAGAIN) {
			/* If the data socket received something meanwhile,
			 * that is good enough: peer is still alive. */
			if (time_after(connection->last_received,
				jiffies - connection->meta.socket->sk->sk_rcvtimeo))
				continue;
			if (ping_timeout_active) {
				drbd_err(connection, "PingAck did not arrive in time.\n");
				goto reconnect;
			}
			set_bit(SEND_PING, &connection->flags);
			continue;
		} else if (rv == -EINTR) {
			continue;
		} else {
			drbd_err(connection, "sock_recvmsg returned %d\n", rv);
			goto reconnect;
		}

		if (received == expect && cmd == NULL) {
			if (decode_header(connection, connection->meta.rbuf, &pi))
				goto reconnect;
			cmd = &asender_tbl[pi.cmd];
			if (pi.cmd >= ARRAY_SIZE(asender_tbl) || !cmd->fn) {
				drbd_err(connection, "Unexpected meta packet %s (0x%04x)\n",
					 cmdname(pi.cmd), pi.cmd);
				goto disconnect;
			}
			expect = header_size + cmd->pkt_size;
			if (pi.size != expect - header_size) {
				drbd_err(connection, "Wrong packet size on meta (c: %d, l: %d)\n",
					pi.cmd, pi.size);
				goto reconnect;
			}
		}
		if (received == expect) {
			bool err;

			err = cmd->fn(connection, &pi);
			if (err) {
				drbd_err(connection, "%pf failed\n", cmd->fn);
				goto reconnect;
			}

			connection->last_received = jiffies;

			if (cmd == &asender_tbl[P_PING_ACK]) {
				/* restore idle timeout */
				connection->meta.socket->sk->sk_rcvtimeo = ping_int * HZ;
				ping_timeout_active = false;
			}

			buf	 = connection->meta.rbuf;
			received = 0;
			expect	 = header_size;
			cmd	 = NULL;
		}
	}

	if (0) {
reconnect:
		change_cstate(connection, C_NETWORK_FAILURE, CS_HARD);
	}
	if (0) {
disconnect:
		change_cstate(connection, C_DISCONNECTING, CS_HARD);
	}
	clear_bit(SIGNAL_ASENDER, &connection->flags);

	drbd_info(connection, "asender terminated\n");

	return 0;
}<|MERGE_RESOLUTION|>--- conflicted
+++ resolved
@@ -3005,36 +3005,15 @@
  * The current sync rate used here uses only the most recent two step marks,
  * to have a short time average so we can react faster.
  */
-<<<<<<< HEAD
-bool drbd_rs_should_slow_down(struct drbd_peer_device *peer_device, sector_t sector)
-{
-	if (!drbd_rs_c_min_rate_throttle(peer_device))
-		return false;
-
-	return !drbd_sector_has_priority(peer_device, sector);
-=======
-bool drbd_rs_should_slow_down(struct drbd_device *device, sector_t sector,
-		bool throttle_if_app_is_waiting)
-{
-	struct lc_element *tmp;
-	bool throttle = drbd_rs_c_min_rate_throttle(device);
+bool drbd_rs_should_slow_down(struct drbd_peer_device *peer_device, sector_t sector,
+			      bool throttle_if_app_is_waiting)
+{
+	bool throttle = drbd_rs_c_min_rate_throttle(peer_device);
 
 	if (!throttle || throttle_if_app_is_waiting)
 		return throttle;
 
-	spin_lock_irq(&device->al_lock);
-	tmp = lc_find(device->resync, BM_SECT_TO_EXT(sector));
-	if (tmp) {
-		struct bm_extent *bm_ext = lc_entry(tmp, struct bm_extent, lce);
-		if (test_bit(BME_PRIORITY, &bm_ext->flags))
-			throttle = false;
-		/* Do not slow down if app IO is already waiting for this extent,
-		 * and our progress is necessary for application IO to complete. */
-	}
-	spin_unlock_irq(&device->al_lock);
-
-	return throttle;
->>>>>>> f66153d1
+	return !drbd_sector_has_priority(peer_device, sector);
 }
 
 bool drbd_rs_c_min_rate_throttle(struct drbd_peer_device *peer_device)
@@ -3055,13 +3034,9 @@
 	curr_events = drbd_backing_bdev_events(device->ldev->backing_bdev->bd_contains->bd_disk)
 		    - atomic_read(&device->rs_sect_ev);
 
-<<<<<<< HEAD
-	if (!peer_device->rs_last_events ||
+	if (atomic_read(&device->ap_actlog_cnt) ||
+	    !peer_device->rs_last_events ||
 	    curr_events - peer_device->rs_last_events > 64) {
-=======
-	if (atomic_read(&device->ap_actlog_cnt)
-	|| !device->rs_last_events || curr_events - device->rs_last_events > 64) {
->>>>>>> f66153d1
 		unsigned long rs_left;
 		int i;
 
@@ -3249,13 +3224,8 @@
 	 * we would also throttle its application reads.
 	 * In that case, throttling is done on the SyncTarget only.
 	 */
-<<<<<<< HEAD
 	if (connection->peer_role[NOW] != R_PRIMARY &&
-	    drbd_rs_should_slow_down(peer_device, sector))
-=======
-	if (device->state.peer != R_PRIMARY
-	&& drbd_rs_should_slow_down(device, sector, false))
->>>>>>> f66153d1
+	    drbd_rs_should_slow_down(peer_device, sector, false))
 		schedule_timeout_uninterruptible(HZ/10);
 	if (drbd_rs_begin_io(peer_device, sector))
 		goto out_free_e;
