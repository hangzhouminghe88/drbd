--- conflicted
+++ resolved
@@ -4590,7 +4590,6 @@
 		if (is_handshake)
 			p_usize = min_not_zero(my_usize, p_usize);
 
-<<<<<<< HEAD
 		if (p_usize == 0) {
 			/* Peer may reset usize to zero only if it has a backend.
 			 * Because a diskless node has no disk config,
@@ -4601,22 +4600,13 @@
 
 		new_size = drbd_new_dev_size(device, p_csize, p_usize, ddsf);
 
-		/* Never shrink a device with usable data during connect.
-		   But allow online shrinking if we are connected. */
-		if (new_size < cur_size &&
-		    device->disk_state[NOW] >= D_OUTDATED &&
-		    peer_device->repl_state[NOW] < L_ESTABLISHED) {
-			drbd_err(peer_device, "The peer's disk size is too small! (%llu < %llu sectors)\n",
-=======
 		/* Never shrink a device with usable data during connect,
 		 * or "attach" on the peer.
 		 * But allow online shrinking if we are connected. */
-		new_size = drbd_new_dev_size(device, device->ldev, p_usize, 0);
 		if (new_size < cur_size &&
-		    device->state.disk >= D_OUTDATED &&
-		    (device->state.conn < C_CONNECTED || device->state.pdsk == D_DISKLESS)) {
-			drbd_err(device, "The peer's disk size is too small! (%llu < %llu sectors)\n",
->>>>>>> e681b3fc
+		    device->disk_state[NOW] >= D_OUTDATED &&
+		    (peer_device->repl_state[NOW] < L_ESTABLISHED || peer_device->disk_state[NOW] == D_DISKLESS)) {
+			drbd_err(peer_device, "The peer's disk size is too small! (%llu < %llu sectors)\n",
 					(unsigned long long)new_size, (unsigned long long)cur_size);
 			goto disconnect;
 		}
@@ -4646,14 +4636,9 @@
 			synchronize_rcu();
 			kfree(old_disk_conf);
 
-<<<<<<< HEAD
-			drbd_info(peer_device, "Peer sets u_size to %llu sectors\n",
-				 (unsigned long long)p_usize);
+			drbd_info(peer_device, "Peer sets u_size to %llu sectors (old: %llu)\n",
+				 (unsigned long long)p_usize, (unsigned long long)my_usize);
 			/* Do not set should_send_sizes here. That might cause packet storms */
-=======
-			drbd_info(device, "Peer sets u_size to %lu sectors (old: %lu)\n",
-				 (unsigned long)p_usize, (unsigned long)my_usize);
->>>>>>> e681b3fc
 		}
 	}
 
