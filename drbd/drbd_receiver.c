/*
   drbd_receiver.c

   This file is part of DRBD by Philipp Reisner and Lars Ellenberg.

   Copyright (C) 2001-2008, LINBIT Information Technologies GmbH.
   Copyright (C) 1999-2008, Philipp Reisner <philipp.reisner@linbit.com>.
   Copyright (C) 2002-2008, Lars Ellenberg <lars.ellenberg@linbit.com>.

   drbd is free software; you can redistribute it and/or modify
   it under the terms of the GNU General Public License as published by
   the Free Software Foundation; either version 2, or (at your option)
   any later version.

   drbd is distributed in the hope that it will be useful,
   but WITHOUT ANY WARRANTY; without even the implied warranty of
   MERCHANTABILITY or FITNESS FOR A PARTICULAR PURPOSE.  See the
   GNU General Public License for more details.

   You should have received a copy of the GNU General Public License
   along with drbd; see the file COPYING.  If not, write to
   the Free Software Foundation, 675 Mass Ave, Cambridge, MA 02139, USA.
 */


#include <linux/module.h>

#include <asm/uaccess.h>
#include <net/sock.h>

#include <linux/drbd.h>
#include <linux/fs.h>
#include <linux/file.h>
#include <linux/in.h>
#include <linux/mm.h>
#include <linux/memcontrol.h>
#include <linux/mm_inline.h>
#include <linux/slab.h>
#include <linux/pkt_sched.h>
#define __KERNEL_SYSCALLS__
#include <linux/unistd.h>
#include <linux/vmalloc.h>
#include <linux/random.h>
#include <net/ipv6.h>
#include "drbd_int.h"
#include "drbd_protocol.h"
#include "drbd_req.h"
#include "drbd_vli.h"
#include <linux/scatterlist.h>

struct flush_work {
	struct drbd_work w;
	struct drbd_device *device;
	struct drbd_epoch *epoch;
};

struct packet_info {
	enum drbd_packet cmd;
	unsigned int size;
	int vnr;
	void *data;
};

enum finish_epoch {
	FE_STILL_LIVE,
	FE_DESTROYED,
	FE_RECYCLED,
};

struct listener {
	struct kref kref;
	struct drbd_resource *resource;
	struct socket *s_listen;
	struct sockaddr_storage listen_addr;
	void (*original_sk_state_change)(struct sock *sk);
	struct list_head list; /* link for resource->listeners */
	struct list_head waiters; /* list head for waiter structs*/
	int pending_accepts;
};

struct waiter {
	struct drbd_connection *connection;
	wait_queue_head_t wait;
	struct list_head list;
	struct listener *listener;
	struct socket *socket;
};

static int drbd_do_features(struct drbd_connection *connection);
static int drbd_do_auth(struct drbd_connection *connection);
static int drbd_disconnected(struct drbd_peer_device *);

static enum finish_epoch drbd_may_finish_epoch(struct drbd_connection *, struct drbd_epoch *, enum epoch_event);
static int e_end_block(struct drbd_work *, int);
static void cleanup_unacked_peer_requests(struct drbd_connection *connection);
static void cleanup_peer_ack_list(struct drbd_connection *connection);
static u64 node_ids_to_bitmap(struct drbd_device *device, u64 node_ids);

static struct drbd_epoch *previous_epoch(struct drbd_connection *connection, struct drbd_epoch *epoch)
{
	struct drbd_epoch *prev;
	spin_lock(&connection->epoch_lock);
	prev = list_entry(epoch->list.prev, struct drbd_epoch, list);
	if (prev == epoch || prev == connection->current_epoch)
		prev = NULL;
	spin_unlock(&connection->epoch_lock);
	return prev;
}

#define GFP_TRY	(__GFP_HIGHMEM | __GFP_NOWARN)

/*
 * some helper functions to deal with single linked page lists,
 * page->private being our "next" pointer.
 */

/* If at least n pages are linked at head, get n pages off.
 * Otherwise, don't modify head, and return NULL.
 * Locking is the responsibility of the caller.
 */
static struct page *page_chain_del(struct page **head, int n)
{
	struct page *page;
	struct page *tmp;

	BUG_ON(!n);
	BUG_ON(!head);

	page = *head;

	if (!page)
		return NULL;

	while (page) {
		tmp = page_chain_next(page);
		if (--n == 0)
			break; /* found sufficient pages */
		if (tmp == NULL)
			/* insufficient pages, don't use any of them. */
			return NULL;
		page = tmp;
	}

	/* add end of list marker for the returned list */
	set_page_private(page, 0);
	/* actual return value, and adjustment of head */
	page = *head;
	*head = tmp;
	return page;
}

/* may be used outside of locks to find the tail of a (usually short)
 * "private" page chain, before adding it back to a global chain head
 * with page_chain_add() under a spinlock. */
static struct page *page_chain_tail(struct page *page, int *len)
{
	struct page *tmp;
	int i = 1;
	while ((tmp = page_chain_next(page)))
		++i, page = tmp;
	if (len)
		*len = i;
	return page;
}

static int page_chain_free(struct page *page)
{
	struct page *tmp;
	int i = 0;
	page_chain_for_each_safe(page, tmp) {
		put_page(page);
		++i;
	}
	return i;
}

static void page_chain_add(struct page **head,
		struct page *chain_first, struct page *chain_last)
{
#if 1
	struct page *tmp;
	tmp = page_chain_tail(chain_first, NULL);
	BUG_ON(tmp != chain_last);
#endif

	/* add chain to head */
	set_page_private(chain_last, (unsigned long)*head);
	*head = chain_first;
}

static struct page *__drbd_alloc_pages(struct drbd_device *device,
				       unsigned int number)
{
	struct page *page = NULL;
	struct page *tmp = NULL;
	unsigned int i = 0;

	/* Yes, testing drbd_pp_vacant outside the lock is racy.
	 * So what. It saves a spin_lock. */
	if (drbd_pp_vacant >= number) {
		spin_lock(&drbd_pp_lock);
		page = page_chain_del(&drbd_pp_pool, number);
		if (page)
			drbd_pp_vacant -= number;
		spin_unlock(&drbd_pp_lock);
		if (page)
			return page;
	}

	/* GFP_TRY, because we must not cause arbitrary write-out: in a DRBD
	 * "criss-cross" setup, that might cause write-out on some other DRBD,
	 * which in turn might block on the other node at this very place.  */
	for (i = 0; i < number; i++) {
		tmp = alloc_page(GFP_TRY);
		if (!tmp)
			break;
		set_page_private(tmp, (unsigned long)page);
		page = tmp;
	}

	if (i == number)
		return page;

	/* Not enough pages immediately available this time.
	 * No need to jump around here, drbd_alloc_pages will retry this
	 * function "soon". */
	if (page) {
		tmp = page_chain_tail(page, NULL);
		spin_lock(&drbd_pp_lock);
		page_chain_add(&drbd_pp_pool, page, tmp);
		drbd_pp_vacant += i;
		spin_unlock(&drbd_pp_lock);
	}
	return NULL;
}

/* kick lower level device, if we have more than (arbitrary number)
 * reference counts on it, which typically are locally submitted io
 * requests.  don't use unacked_cnt, so we speed up proto A and B, too. */
static void maybe_kick_lo(struct drbd_device *device)
{
	struct disk_conf *dc;
	unsigned int watermark = 1000000;

	rcu_read_lock();
	dc = rcu_dereference(device->ldev->disk_conf);
	if (dc)
		min_not_zero(dc->unplug_watermark, watermark);
	rcu_read_unlock();

	if (atomic_read(&device->local_cnt) >= watermark)
		drbd_kick_lo(device);
}

static void reclaim_finished_net_peer_reqs(struct drbd_device *device,
					   struct list_head *to_be_freed)
{
	struct drbd_peer_request *peer_req, *tmp;

	/* The EEs are always appended to the end of the list. Since
	   they are sent in order over the wire, they have to finish
	   in order. As soon as we see the first not finished we can
	   stop to examine the list... */

	list_for_each_entry_safe(peer_req, tmp, &device->net_ee, w.list) {
		if (drbd_peer_req_has_active_page(peer_req))
			break;
		list_move(&peer_req->w.list, to_be_freed);
	}
}

static void drbd_kick_lo_and_reclaim_net(struct drbd_device *device)
{
	LIST_HEAD(reclaimed);
	struct drbd_peer_request *peer_req, *t;

	maybe_kick_lo(device);
	spin_lock_irq(&device->resource->req_lock);
	reclaim_finished_net_peer_reqs(device, &reclaimed);
	spin_unlock_irq(&device->resource->req_lock);

	list_for_each_entry_safe(peer_req, t, &reclaimed, w.list)
		drbd_free_net_peer_req(device, peer_req);
}

/**
 * drbd_alloc_pages() - Returns @number pages, retries forever (or until signalled)
 * @device:	DRBD device.
 * @number:	number of pages requested
 * @retry:	whether to retry, if not enough pages are available right now
 *
 * Tries to allocate number pages, first from our own page pool, then from
 * the kernel, unless this allocation would exceed the max_buffers setting.
 * Possibly retry until DRBD frees sufficient pages somewhere else.
 *
 * Returns a page chain linked via page->private.
 */
struct page *drbd_alloc_pages(struct drbd_peer_device *peer_device, unsigned int number,
			      bool retry)
{
	struct drbd_device *device = peer_device->device;
	struct page *page = NULL;
	DEFINE_WAIT(wait);

	if (atomic_read(&device->pp_in_use) < device->device_conf.max_buffers)
		page = __drbd_alloc_pages(device, number);

	while (page == NULL) {
		prepare_to_wait(&drbd_pp_wait, &wait, TASK_INTERRUPTIBLE);

		drbd_kick_lo_and_reclaim_net(device);

		if (atomic_read(&device->pp_in_use) < device->device_conf.max_buffers) {
			page = __drbd_alloc_pages(device, number);
			if (page)
				break;
		}

		if (!retry)
			break;

		if (signal_pending(current)) {
			drbd_warn(device, "drbd_alloc_pages interrupted!\n");
			break;
		}

		schedule();
	}
	finish_wait(&drbd_pp_wait, &wait);

	if (page)
		atomic_add(number, &device->pp_in_use);
	return page;
}

/* Must not be used from irq, as that may deadlock: see drbd_alloc_pages.
 * Is also used from inside an other spin_lock_irq(&resource->req_lock);
 * Either links the page chain back to the global pool,
 * or returns all pages to the system. */
static void drbd_free_pages(struct drbd_device *device, struct page *page, int is_net)
{
	atomic_t *a = is_net ? &device->pp_in_use_by_net : &device->pp_in_use;
	int i;

	if (page == NULL)
		return;

	if (drbd_pp_vacant > (DRBD_MAX_BIO_SIZE/PAGE_SIZE) * minor_count)
		i = page_chain_free(page);
	else {
		struct page *tmp;
		tmp = page_chain_tail(page, &i);
		spin_lock(&drbd_pp_lock);
		page_chain_add(&drbd_pp_pool, page, tmp);
		drbd_pp_vacant += i;
		spin_unlock(&drbd_pp_lock);
	}
	i = atomic_sub_return(i, a);
	if (i < 0)
		drbd_warn(device, "ASSERTION FAILED: %s: %d < 0\n",
			is_net ? "pp_in_use_by_net" : "pp_in_use", i);
	wake_up(&drbd_pp_wait);
}

/*
You need to hold the req_lock:
 _drbd_wait_ee_list_empty()

You must not have the req_lock:
 drbd_free_peer_req()
 drbd_alloc_peer_req()
 drbd_free_peer_reqs()
 drbd_ee_fix_bhs()
 drbd_finish_peer_reqs()
 drbd_clear_done_ee()
 drbd_wait_ee_list_empty()
*/

struct drbd_peer_request *
drbd_alloc_peer_req(struct drbd_peer_device *peer_device, u64 id, sector_t sector,
		    unsigned int data_size, gfp_t gfp_mask) __must_hold(local)
{
	struct drbd_device *device = peer_device->device;
	struct drbd_peer_request *peer_req;
	struct page *page = NULL;
	unsigned nr_pages = (data_size + PAGE_SIZE -1) >> PAGE_SHIFT;

	if (drbd_insert_fault(device, DRBD_FAULT_AL_EE))
		return NULL;

	peer_req = mempool_alloc(drbd_ee_mempool, gfp_mask & ~__GFP_HIGHMEM);
	if (!peer_req) {
		if (!(gfp_mask & __GFP_NOWARN))
			drbd_err(device, "%s: allocation failed\n", __func__);
		return NULL;
	}

	if (data_size) {
		page = drbd_alloc_pages(peer_device, nr_pages, (gfp_mask & __GFP_WAIT));
		if (!page)
			goto fail;
	}

	drbd_clear_interval(&peer_req->i);
	peer_req->i.size = data_size;
	peer_req->i.sector = sector;
	peer_req->i.local = false;
	peer_req->i.waiting = false;

	INIT_LIST_HEAD(&peer_req->recv_order);
	peer_req->epoch = NULL;
	peer_req->peer_device = peer_device;
	peer_req->pages = page;
	atomic_set(&peer_req->pending_bios, 0);
	peer_req->flags = 0;
	/*
	 * The block_id is opaque to the receiver.  It is not endianness
	 * converted, and sent back to the sender unchanged.
	 */
	peer_req->block_id = id;

	return peer_req;

 fail:
	mempool_free(peer_req, drbd_ee_mempool);
	return NULL;
}

void __drbd_free_peer_req(struct drbd_device *device, struct drbd_peer_request *peer_req,
		       int is_net)
{
	if (peer_req->flags & EE_HAS_DIGEST)
		kfree(peer_req->digest);
	drbd_free_pages(device, peer_req->pages, is_net);
	D_ASSERT(device, atomic_read(&peer_req->pending_bios) == 0);
	D_ASSERT(device, drbd_interval_empty(&peer_req->i));
	mempool_free(peer_req, drbd_ee_mempool);
}

int drbd_free_peer_reqs(struct drbd_device *device, struct list_head *list)
{
	LIST_HEAD(work_list);
	struct drbd_peer_request *peer_req, *t;
	int count = 0;
	int is_net = list == &device->net_ee;

	spin_lock_irq(&device->resource->req_lock);
	list_splice_init(list, &work_list);
	spin_unlock_irq(&device->resource->req_lock);

	list_for_each_entry_safe(peer_req, t, &work_list, w.list) {
		__drbd_free_peer_req(device, peer_req, is_net);
		count++;
	}
	return count;
}

/*
 * See also comments in _req_mod(,BARRIER_ACKED) and receive_Barrier.
 */
static int drbd_finish_peer_reqs(struct drbd_device *device)
{
	LIST_HEAD(work_list);
	LIST_HEAD(reclaimed);
	struct drbd_peer_request *peer_req, *t;
	int err = 0;

	spin_lock_irq(&device->resource->req_lock);
	reclaim_finished_net_peer_reqs(device, &reclaimed);
	list_splice_init(&device->done_ee, &work_list);
	spin_unlock_irq(&device->resource->req_lock);

	list_for_each_entry_safe(peer_req, t, &reclaimed, w.list)
		drbd_free_net_peer_req(device, peer_req);

	/* possible callbacks here:
	 * e_end_block, and e_end_resync_block, e_send_discard_write.
	 * all ignore the last argument.
	 */
	list_for_each_entry_safe(peer_req, t, &work_list, w.list) {
		int err2;

		/* list_del not necessary, next/prev members not touched */
		err2 = peer_req->w.cb(&peer_req->w, !!err);
		if (!err)
			err = err2;
		if (!list_empty(&peer_req->recv_order)) {
			drbd_free_pages(device, peer_req->pages, 0);
			peer_req->pages = NULL;
		} else
			drbd_free_peer_req(device, peer_req);
	}
	wake_up(&device->ee_wait);

	return err;
}

static void _drbd_wait_ee_list_empty(struct drbd_device *device,
				     struct list_head *head)
{
	DEFINE_WAIT(wait);

	/* avoids spin_lock/unlock
	 * and calling prepare_to_wait in the fast path */
	while (!list_empty(head)) {
		prepare_to_wait(&device->ee_wait, &wait, TASK_UNINTERRUPTIBLE);
		spin_unlock_irq(&device->resource->req_lock);
		drbd_kick_lo(device);
		schedule();
		finish_wait(&device->ee_wait, &wait);
		spin_lock_irq(&device->resource->req_lock);
	}
}

static void drbd_wait_ee_list_empty(struct drbd_device *device,
				    struct list_head *head)
{
	spin_lock_irq(&device->resource->req_lock);
	_drbd_wait_ee_list_empty(device, head);
	spin_unlock_irq(&device->resource->req_lock);
}

static int drbd_recv_short(struct socket *sock, void *buf, size_t size, int flags)
{
	mm_segment_t oldfs;
	struct kvec iov = {
		.iov_base = buf,
		.iov_len = size,
	};
	struct msghdr msg = {
		.msg_iovlen = 1,
		.msg_iov = (struct iovec *)&iov,
		.msg_flags = (flags ? flags : MSG_WAITALL | MSG_NOSIGNAL)
	};
	int rv;

	oldfs = get_fs();
	set_fs(KERNEL_DS);
	rv = sock_recvmsg(sock, &msg, size, msg.msg_flags);
	set_fs(oldfs);

	return rv;
}

static int drbd_recv(struct drbd_connection *connection, void *buf, size_t size)
{
	int rv;

	rv = drbd_recv_short(connection->data.socket, buf, size, 0);

	if (rv < 0) {
		if (rv == -ECONNRESET)
			drbd_info(connection, "sock was reset by peer\n");
		else if (rv != -ERESTARTSYS)
			drbd_info(connection, "sock_recvmsg returned %d\n", rv);
	} else if (rv == 0) {
		if (test_bit(DISCONNECT_EXPECTED, &connection->flags)) {
			long t;
			rcu_read_lock();
			t = rcu_dereference(connection->net_conf)->ping_timeo * HZ/10;
			rcu_read_unlock();

			t = wait_event_timeout(connection->ping_wait, connection->cstate[NOW] < C_CONNECTED, t);

			if (t)
				goto out;
		}
		drbd_info(connection, "sock was shut down by peer\n");
	}

	if (rv != size)
		change_cstate(connection, C_BROKEN_PIPE, CS_HARD);

out:
	return rv;
}

static int drbd_recv_all(struct drbd_connection *connection, void *buf, size_t size)
{
	int err;

	err = drbd_recv(connection, buf, size);
	if (err != size) {
		if (err >= 0)
			err = -EIO;
	} else
		err = 0;
	return err;
}

static int drbd_recv_all_warn(struct drbd_connection *connection, void *buf, size_t size)
{
	int err;

	err = drbd_recv_all(connection, buf, size);
	if (err && !signal_pending(current))
		drbd_warn(connection, "short read (expected size %d)\n", (int)size);
	return err;
}

/* quoting tcp(7):
 *   On individual connections, the socket buffer size must be set prior to the
 *   listen(2) or connect(2) calls in order to have it take effect.
 * This is our wrapper to do so.
 */
static void drbd_setbufsize(struct socket *sock, unsigned int snd,
		unsigned int rcv)
{
	/* open coded SO_SNDBUF, SO_RCVBUF */
	if (snd) {
		sock->sk->sk_sndbuf = snd;
		sock->sk->sk_userlocks |= SOCK_SNDBUF_LOCK;
	}
	if (rcv) {
		sock->sk->sk_rcvbuf = rcv;
		sock->sk->sk_userlocks |= SOCK_RCVBUF_LOCK;
	}
}

static struct socket *drbd_try_connect(struct drbd_connection *connection)
{
	const char *what;
	struct socket *sock;
	struct sockaddr_in6 src_in6;
	struct sockaddr_in6 peer_in6;
	struct net_conf *nc;
	int err, peer_addr_len, my_addr_len;
	int sndbuf_size, rcvbuf_size, connect_int;
	int disconnect_on_error = 1;

	rcu_read_lock();
	nc = rcu_dereference(connection->net_conf);
	if (!nc) {
		rcu_read_unlock();
		return NULL;
	}
	sndbuf_size = nc->sndbuf_size;
	rcvbuf_size = nc->rcvbuf_size;
	connect_int = nc->connect_int;
	rcu_read_unlock();

	my_addr_len = min_t(int, connection->my_addr_len, sizeof(src_in6));
	memcpy(&src_in6, &connection->my_addr, my_addr_len);

	if (((struct sockaddr *)&connection->my_addr)->sa_family == AF_INET6)
		src_in6.sin6_port = 0;
	else
		((struct sockaddr_in *)&src_in6)->sin_port = 0; /* AF_INET & AF_SCI */

	peer_addr_len = min_t(int, connection->peer_addr_len, sizeof(src_in6));
	memcpy(&peer_in6, &connection->peer_addr, peer_addr_len);

	what = "sock_create_kern";
	err = sock_create_kern(((struct sockaddr *)&src_in6)->sa_family,
			       SOCK_STREAM, IPPROTO_TCP, &sock);
	if (err < 0) {
		sock = NULL;
		goto out;
	}

	sock->sk->sk_rcvtimeo =
	sock->sk->sk_sndtimeo = connect_int * HZ;
	drbd_setbufsize(sock, sndbuf_size, rcvbuf_size);

       /* explicitly bind to the configured IP as source IP
	*  for the outgoing connections.
	*  This is needed for multihomed hosts and to be
	*  able to use lo: interfaces for drbd.
	* Make sure to use 0 as port number, so linux selects
	*  a free one dynamically.
	*/
	what = "bind before connect";
	err = sock->ops->bind(sock, (struct sockaddr *) &src_in6, my_addr_len);
	if (err < 0)
		goto out;

	/* connect may fail, peer not yet available.
	 * stay C_CONNECTING, don't go Disconnecting! */
	disconnect_on_error = 0;
	what = "connect";
	err = sock->ops->connect(sock, (struct sockaddr *) &peer_in6, peer_addr_len, 0);

out:
	if (err < 0) {
		if (sock) {
			sock_release(sock);
			sock = NULL;
		}
		switch (-err) {
			/* timeout, busy, signal pending */
		case ETIMEDOUT: case EAGAIN: case EINPROGRESS:
		case EINTR: case ERESTARTSYS:
			/* peer not (yet) available, network problem */
		case ECONNREFUSED: case ENETUNREACH:
		case EHOSTDOWN:    case EHOSTUNREACH:
			disconnect_on_error = 0;
			break;
		default:
			drbd_err(connection, "%s failed, err = %d\n", what, err);
		}
		if (disconnect_on_error)
			change_cstate(connection, C_DISCONNECTING, CS_HARD);
	}

	return sock;
}

static void drbd_incoming_connection(struct sock *sk)
{
	struct listener *listener = sk->sk_user_data;
	void (*state_change)(struct sock *sk);

	state_change = listener->original_sk_state_change;
	if (sk->sk_state == TCP_ESTABLISHED) {
		struct waiter *waiter;

		spin_lock(&listener->resource->listeners_lock);
		listener->pending_accepts++;
		waiter = list_entry(listener->waiters.next, struct waiter, list);
		wake_up(&waiter->wait);
		spin_unlock(&listener->resource->listeners_lock);
	}
	state_change(sk);
}

static int prepare_listener(struct drbd_connection *connection, struct listener *listener)
{
	int err, sndbuf_size, rcvbuf_size, my_addr_len;
	struct sockaddr_in6 my_addr;
	struct socket *s_listen;
	struct net_conf *nc;
	const char *what;

	rcu_read_lock();
	nc = rcu_dereference(connection->net_conf);
	if (!nc) {
		rcu_read_unlock();
		return -EIO;
	}
	sndbuf_size = nc->sndbuf_size;
	rcvbuf_size = nc->rcvbuf_size;
	rcu_read_unlock();

	my_addr_len = min_t(int, connection->my_addr_len, sizeof(struct sockaddr_in6));
	memcpy(&my_addr, &connection->my_addr, my_addr_len);

	what = "sock_create_kern";
	err = sock_create_kern(((struct sockaddr *)&my_addr)->sa_family,
			       SOCK_STREAM, IPPROTO_TCP, &s_listen);
	if (err) {
		s_listen = NULL;
		goto out;
	}

	s_listen->sk->sk_reuse = SK_CAN_REUSE; /* SO_REUSEADDR */
	drbd_setbufsize(s_listen, sndbuf_size, rcvbuf_size);

	what = "bind before listen";
	err = s_listen->ops->bind(s_listen, (struct sockaddr *)&my_addr, my_addr_len);
	if (err < 0)
		goto out;

	listener->s_listen = s_listen;
	write_lock_bh(&s_listen->sk->sk_callback_lock);
	listener->original_sk_state_change = s_listen->sk->sk_state_change;
	s_listen->sk->sk_state_change = drbd_incoming_connection;
	s_listen->sk->sk_user_data = listener;
	write_unlock_bh(&s_listen->sk->sk_callback_lock);

	what = "listen";
	err = s_listen->ops->listen(s_listen, 5);
	if (err < 0)
		goto out;

	memcpy(&listener->listen_addr, &my_addr, my_addr_len);

	return 0;
out:
	if (s_listen)
		sock_release(s_listen);
	if (err < 0) {
		if (err != -EAGAIN && err != -EINTR && err != -ERESTARTSYS &&
		    err != -EADDRINUSE) {
			drbd_err(connection, "%s failed, err = %d\n", what, err);
			change_cstate(connection, C_DISCONNECTING, CS_HARD);
		}
	}

	return err;
}

static struct listener* find_listener(struct drbd_connection *connection)
{
	struct drbd_resource *resource = connection->resource;
	struct listener *listener;

	list_for_each_entry(listener, &resource->listeners, list) {
		if (!memcmp(&listener->listen_addr, &connection->my_addr, connection->my_addr_len)) {
			kref_get(&listener->kref);
			return listener;
		}
	}
	return NULL;
}

static int get_listener(struct drbd_connection *connection, struct waiter *waiter)
{
	struct drbd_resource *resource = connection->resource;
	struct listener *listener, *new_listener = NULL;
	int err;

	waiter->connection = connection;
	waiter->socket = NULL;
	init_waitqueue_head(&waiter->wait);

	while (1) {
		spin_lock_bh(&resource->listeners_lock);
		listener = find_listener(connection);
		if (!listener && new_listener) {
			list_add(&new_listener->list, &resource->listeners);
			listener = new_listener;
			new_listener = NULL;
		}
		if (listener) {
			list_add(&waiter->list, &listener->waiters);
			waiter->listener = listener;
		}
		spin_unlock_bh(&resource->listeners_lock);

		if (new_listener) {
			sock_release(new_listener->s_listen);
			kfree(new_listener);
		}

		if (listener)
			return 0;

		new_listener = kmalloc(sizeof(*new_listener), GFP_KERNEL);
		if (!new_listener)
			return -ENOMEM;

		err = prepare_listener(connection, new_listener);
		if (err < 0) {
			kfree(new_listener);
			new_listener = NULL;
			if (err != -EADDRINUSE)
				return err;
			schedule_timeout_interruptible(HZ / 10);
		} else {
			kref_init(&new_listener->kref);
			INIT_LIST_HEAD(&new_listener->waiters);
			new_listener->resource = resource;
			new_listener->pending_accepts = 0;
		}
	}
}

static void drbd_listener_destroy(struct kref *kref)
{
	struct listener *listener = container_of(kref, struct listener, kref);
	struct drbd_resource *resource = listener->resource;

	list_del(&listener->list);
	spin_unlock_bh(&resource->listeners_lock);
	sock_release(listener->s_listen);
	kfree(listener);
	spin_lock_bh(&resource->listeners_lock);
}

static void put_listener(struct waiter *waiter)
{
	struct drbd_resource *resource;

	if (!waiter->listener)
		return;

	resource = waiter->listener->resource;
	spin_lock_bh(&resource->listeners_lock);
	list_del(&waiter->list);
	if (!list_empty(&waiter->listener->waiters) && waiter->listener->pending_accepts) {
		/* This receiver no longer does accept calls. In case we got woken up to do
		   one, and there are more receivers, wake one of the other guys to do it */
		struct waiter *ad2;
		ad2 = list_entry(waiter->listener->waiters.next, struct waiter, list);
		wake_up(&ad2->wait);
	}
	kref_put(&waiter->listener->kref, drbd_listener_destroy);
	spin_unlock_bh(&resource->listeners_lock);
	waiter->listener = NULL;
	if (waiter->socket) {
		sock_release(waiter->socket);
		waiter->socket = NULL;
	}
}

static void unregister_state_change(struct sock *sk, struct listener *listener)
{
	write_lock_bh(&sk->sk_callback_lock);
	sk->sk_state_change = listener->original_sk_state_change;
	sk->sk_user_data = NULL;
	write_unlock_bh(&sk->sk_callback_lock);
}

static bool addr_equal(const struct sockaddr *addr1, const struct sockaddr *addr2)
{
	if (addr1->sa_family != addr2->sa_family)
		return false;

	if (addr1->sa_family == AF_INET6) {
		const struct sockaddr_in6 *v6a1 = (const struct sockaddr_in6 *)addr1;
		const struct sockaddr_in6 *v6a2 = (const struct sockaddr_in6 *)addr2;

		if (!ipv6_addr_equal(&v6a1->sin6_addr, &v6a2->sin6_addr))
			return false;
		else if (ipv6_addr_type(&v6a1->sin6_addr) & IPV6_ADDR_LINKLOCAL)
			return v6a1->sin6_scope_id == v6a2->sin6_scope_id;
		return true;
	} else /* AF_INET, AF_SSOCKS, AF_SDP */ {
		const struct sockaddr_in *v4a1 = (const struct sockaddr_in *)addr1;
		const struct sockaddr_in *v4a2 = (const struct sockaddr_in *)addr2;
		return v4a1->sin_addr.s_addr == v4a2->sin_addr.s_addr;
	}
}

static struct waiter *
	find_waiter_by_addr(struct listener *listener, struct sockaddr *addr)
{
	struct waiter *waiter;

	list_for_each_entry(waiter, &listener->waiters, list) {
		if (addr_equal((struct sockaddr *)&waiter->connection->peer_addr, addr))
			return waiter;
	}

	return NULL;
}

static bool _wait_connect_cond(struct waiter *waiter)
{
	struct drbd_connection *connection = waiter->connection;
	struct drbd_resource *resource = connection->resource;
	bool rv;

	spin_lock_bh(&resource->listeners_lock);
	rv = waiter->listener->pending_accepts > 0 || waiter->socket != NULL;
	spin_unlock_bh(&resource->listeners_lock);

	return rv;
}

static struct socket *drbd_wait_for_connect(struct waiter *waiter)
{
	struct drbd_connection *connection = waiter->connection;
	struct drbd_resource *resource = connection->resource;
	struct sockaddr_storage peer_addr;
	int timeo, connect_int, peer_addr_len, err = 0;
	struct socket *s_estab;
	struct net_conf *nc;
	struct waiter *waiter2;

	rcu_read_lock();
	nc = rcu_dereference(connection->net_conf);
	if (!nc) {
		rcu_read_unlock();
		return NULL;
	}
	connect_int = nc->connect_int;
	rcu_read_unlock();

	timeo = connect_int * HZ;
	timeo += (prandom_u32() & 1) ? timeo / 7 : -timeo / 7; /* 28.5% random jitter */

retry:
	timeo = wait_event_interruptible_timeout(waiter->wait, _wait_connect_cond(waiter), timeo);
	if (timeo <= 0)
		return NULL;

	spin_lock_bh(&resource->listeners_lock);
	if (waiter->socket) {
		s_estab = waiter->socket;
		waiter->socket = NULL;
	} else if (waiter->listener->pending_accepts > 0) {
		waiter->listener->pending_accepts--;
		spin_unlock_bh(&resource->listeners_lock);

		s_estab = NULL;
		err = kernel_accept(waiter->listener->s_listen, &s_estab, 0);
		if (err < 0) {
			if (err != -EAGAIN && err != -EINTR && err != -ERESTARTSYS) {
				drbd_err(connection, "accept failed, err = %d\n", err);
				change_cstate(connection, C_DISCONNECTING, CS_HARD);
			}
		}

		if (!s_estab)
			return NULL;

		unregister_state_change(s_estab->sk, waiter->listener);

		s_estab->ops->getname(s_estab, (struct sockaddr *)&peer_addr, &peer_addr_len, 2);

		spin_lock_bh(&resource->listeners_lock);
		waiter2 = find_waiter_by_addr(waiter->listener, (struct sockaddr *)&peer_addr);
		if (!waiter2) {
			struct sockaddr_in6 *from_sin6, *to_sin6;
			struct sockaddr_in *from_sin, *to_sin;
			struct drbd_connection *connection2;

			connection2 = conn_get_by_addrs(
				&connection->my_addr, connection->my_addr_len,
				&peer_addr, peer_addr_len);
			if (connection2) {
				drbd_info(connection2,
					  "Receiver busy; rejecting incoming connection\n");
				kref_put(&connection2->kref, drbd_destroy_connection);
				goto retry_locked;
			}

			switch(peer_addr.ss_family) {
			case AF_INET6:
				from_sin6 = (struct sockaddr_in6 *)&peer_addr;
				to_sin6 = (struct sockaddr_in6 *)&connection->my_addr;
				drbd_err(resource, "Closing unexpected connection from "
					 "%pI6 to port %u\n",
					 &from_sin6->sin6_addr,
					 be16_to_cpu(to_sin6->sin6_port));
				break;
			default:
				from_sin = (struct sockaddr_in *)&peer_addr;
				to_sin = (struct sockaddr_in *)&connection->my_addr;
				drbd_err(resource, "Closing unexpected connection from "
					 "%pI4 to port %u\n",
					 &from_sin->sin_addr,
					 be16_to_cpu(to_sin->sin_port));
				break;
			}

			goto retry_locked;
		}
		if (waiter2 != waiter) {
			if (waiter2->socket) {
				drbd_err(waiter2->connection,
					 "Receiver busy; rejecting incoming connection\n");
				goto retry_locked;
			}
			waiter2->socket = s_estab;
			s_estab = NULL;
			wake_up(&waiter2->wait);
			goto retry_locked;
		}
	}
	spin_unlock_bh(&resource->listeners_lock);
	return s_estab;

retry_locked:
	spin_unlock_bh(&resource->listeners_lock);
	if (s_estab) {
		sock_release(s_estab);
		s_estab = NULL;
	}
	goto retry;
}

static int decode_header(struct drbd_connection *, void *, struct packet_info *);

static int send_first_packet(struct drbd_connection *connection, struct drbd_socket *sock,
			     enum drbd_packet cmd)
{
	if (!conn_prepare_command(connection, sock))
		return -EIO;
	return send_command(connection, -1, sock, cmd, 0, NULL, 0);
}

static int receive_first_packet(struct drbd_connection *connection, struct socket *sock)
{
	unsigned int header_size = drbd_header_size(connection);
	struct packet_info pi;
	int err;

	err = drbd_recv_short(sock, connection->data.rbuf, header_size, 0);
	if (err != header_size) {
		if (err >= 0)
			err = -EIO;
		return err;
	}
	err = decode_header(connection, connection->data.rbuf, &pi);
	if (err)
		return err;
	return pi.cmd;
}

/**
 * drbd_socket_okay() - Free the socket if its connection is not okay
 * @sock:	pointer to the pointer to the socket.
 */
static int drbd_socket_okay(struct socket **sock)
{
	int rr;
	char tb[4];

	if (!*sock)
		return false;

	rr = drbd_recv_short(*sock, tb, 4, MSG_DONTWAIT | MSG_PEEK);

	if (rr > 0 || rr == -EAGAIN) {
		return true;
	} else {
		sock_release(*sock);
		*sock = NULL;
		return false;
	}
}
/* Gets called if a connection is established, or if a new minor gets created
   in a connection */
int drbd_connected(struct drbd_peer_device *peer_device)
{
	struct drbd_device *device = peer_device->device;
	int err;

	atomic_set(&peer_device->packet_seq, 0);
	peer_device->peer_seq = 0;

	err = drbd_send_sync_param(peer_device);
	if (!err)
		err = drbd_send_sizes(peer_device, 0, 0);
	if (!err) {
		if (device->disk_state[NOW] > D_DISKLESS) {
			err = drbd_send_uuids(peer_device, 0, 0);
		} else {
			set_bit(INITIAL_STATE_SENT, &peer_device->flags);
			err = drbd_send_current_state(peer_device);
		}
	}

	clear_bit(USE_DEGR_WFC_T, &peer_device->flags);
	clear_bit(RESIZE_PENDING, &peer_device->flags);
	mod_timer(&device->request_timer, jiffies + HZ); /* just start it here. */
	return err;
}

int connect_timer_work(struct drbd_work *work, int cancel)
{
	struct drbd_connection *connection =
		container_of(work, struct drbd_connection, connect_timer_work);
	struct drbd_resource *resource = connection->resource;
	enum drbd_conn_state cstate;

	spin_lock_irq(&resource->req_lock);
	cstate = connection->cstate[NOW];
	spin_unlock_irq(&resource->req_lock);
	if (cstate == C_CONNECTING) {
		drbd_info(connection, "Failure to connect; retrying\n");
		change_cstate(connection, C_NETWORK_FAILURE, CS_HARD);
	}
	kref_put(&connection->kref, drbd_destroy_connection);
	return 0;
}

void connect_timer_fn(unsigned long data)
{
	struct drbd_connection *connection = (struct drbd_connection *) data;
	struct drbd_resource *resource = connection->resource;
	unsigned long irq_flags;

	kref_get(&connection->kref);
	spin_lock_irqsave(&resource->req_lock, irq_flags);
	drbd_queue_work(&connection->sender_work, &connection->connect_timer_work);
	spin_unlock_irqrestore(&resource->req_lock, irq_flags);
}

static void conn_connect2(struct drbd_connection *connection)
{
	struct drbd_resource *resource = connection->resource;
	struct drbd_peer_device *peer_device;
	int vnr;

	atomic_set(&connection->ap_in_flight, 0);

	/* Prevent a race between resync-handshake and
	 * being promoted to Primary.
	 *
	 * Grab the state semaphore, so we know that any current
	 * drbd_set_role() is finished, and any incoming drbd_set_role
	 * will see the INITIAL_STATE_SENT flag, and wait for it to be cleared.
	 */
	down(&resource->state_sem);
	rcu_read_lock();
	idr_for_each_entry(&connection->peer_devices, peer_device, vnr) {
		struct drbd_device *device = peer_device->device;
		kobject_get(&device->kobj);
		/* peer_device->connection cannot go away: caller holds a reference. */
		rcu_read_unlock();
		drbd_connected(peer_device);
		rcu_read_lock();
		kobject_put(&device->kobj);
	}
	rcu_read_unlock();
	up(&resource->state_sem);
}

static void conn_disconnect(struct drbd_connection *connection);

/*
 * Returns true if we have a valid connection.
 */
static bool conn_connect(struct drbd_connection *connection)
{
	struct drbd_resource *resource = connection->resource;
	struct drbd_peer_device *peer_device;
	struct drbd_socket sock, msock;
	bool discard_my_data;
	struct net_conf *nc;
	int timeout, h, ok, vnr;
	struct waiter waiter;

start:
	clear_bit(DISCONNECT_EXPECTED, &connection->flags);
	if (change_cstate(connection, C_CONNECTING, CS_VERBOSE) < SS_SUCCESS) {
		/* We do not have a network config. */
		return false;
	}

	mutex_init(&sock.mutex);
	sock.sbuf = connection->data.sbuf;
	sock.rbuf = connection->data.rbuf;
	sock.socket = NULL;
	mutex_init(&msock.mutex);
	msock.sbuf = connection->meta.sbuf;
	msock.rbuf = connection->meta.rbuf;
	msock.socket = NULL;

	/* Assume that the peer only understands protocol 80 until we know better.  */
	connection->agreed_pro_version = 80;

	if (get_listener(connection, &waiter)) {
		h = 0;  /* retry */
		goto out;
	}

	do {
		struct socket *s;

		s = drbd_try_connect(connection);
		if (s) {
			if (!sock.socket) {
				sock.socket = s;
				send_first_packet(connection, &sock, P_INITIAL_DATA);
			} else if (!msock.socket) {
				clear_bit(RESOLVE_CONFLICTS, &connection->flags);
				msock.socket = s;
				send_first_packet(connection, &msock, P_INITIAL_META);
			} else {
				drbd_err(connection, "Logic error in conn_connect()\n");
				goto out_release_sockets;
			}
		}

		if (sock.socket && msock.socket) {
			rcu_read_lock();
			nc = rcu_dereference(connection->net_conf);
			timeout = nc->ping_timeo * HZ / 10;
			rcu_read_unlock();
			schedule_timeout_interruptible(timeout);
			ok = drbd_socket_okay(&sock.socket);
			ok = drbd_socket_okay(&msock.socket) && ok;
			if (ok)
				break;
		}

retry:
		s = drbd_wait_for_connect(&waiter);
		if (s) {
			int fp = receive_first_packet(connection, s);
			drbd_socket_okay(&sock.socket);
			drbd_socket_okay(&msock.socket);
			switch (fp) {
			case P_INITIAL_DATA:
				if (sock.socket) {
					drbd_warn(connection, "initial packet S crossed\n");
					sock_release(sock.socket);
					sock.socket = s;
					goto randomize;
				}
				sock.socket = s;
				break;
			case P_INITIAL_META:
				set_bit(RESOLVE_CONFLICTS, &connection->flags);
				if (msock.socket) {
					drbd_warn(connection, "initial packet M crossed\n");
					sock_release(msock.socket);
					msock.socket = s;
					goto randomize;
				}
				msock.socket = s;
				break;
			default:
				drbd_warn(connection, "Error receiving initial packet\n");
				sock_release(s);
randomize:
				if (prandom_u32() & 1)
					goto retry;
			}
		}

		if (connection->cstate[NOW] <= C_DISCONNECTING)
			goto out_release_sockets;
		if (signal_pending(current)) {
			flush_signals(current);
			smp_rmb();
			if (get_t_state(&connection->receiver) == EXITING)
				goto out_release_sockets;
		}

		ok = drbd_socket_okay(&sock.socket);
		ok = drbd_socket_okay(&msock.socket) && ok;
	} while (!ok);

	put_listener(&waiter);

	sock.socket->sk->sk_reuse = SK_CAN_REUSE; /* SO_REUSEADDR */
	msock.socket->sk->sk_reuse = SK_CAN_REUSE; /* SO_REUSEADDR */

	sock.socket->sk->sk_allocation = GFP_NOIO;
	msock.socket->sk->sk_allocation = GFP_NOIO;

	sock.socket->sk->sk_priority = TC_PRIO_INTERACTIVE_BULK;
	msock.socket->sk->sk_priority = TC_PRIO_INTERACTIVE;

	/* NOT YET ...
	 * sock.socket->sk->sk_sndtimeo = connection->net_conf->timeout*HZ/10;
	 * sock.socket->sk->sk_rcvtimeo = MAX_SCHEDULE_TIMEOUT;
	 * first set it to the P_CONNECTION_FEATURES timeout,
	 * which we set to 4x the configured ping_timeout. */
	rcu_read_lock();
	nc = rcu_dereference(connection->net_conf);

	sock.socket->sk->sk_sndtimeo =
	sock.socket->sk->sk_rcvtimeo = nc->ping_timeo*4*HZ/10;

	msock.socket->sk->sk_rcvtimeo = nc->ping_int*HZ;
	timeout = nc->timeout * HZ / 10;
	rcu_read_unlock();

	msock.socket->sk->sk_sndtimeo = timeout;

	/* we don't want delays.
	 * we use TCP_CORK where appropriate, though */
	drbd_tcp_nodelay(sock.socket);
	drbd_tcp_nodelay(msock.socket);

	connection->data.socket = sock.socket;
	connection->meta.socket = msock.socket;
	connection->last_received = jiffies;

	h = drbd_do_features(connection);
	if (h <= 0)
		goto out;

	if (connection->cram_hmac_tfm) {
		switch (drbd_do_auth(connection)) {
		case -1:
			drbd_err(connection, "Authentication of peer failed\n");
			h = -1;  /* give up; go standalone */
			goto out;
		case 0:
			drbd_err(connection, "Authentication of peer failed, trying again.\n");
			h = 0;  /* retry */
			goto out;
		}
	}

	connection->data.socket->sk->sk_sndtimeo = timeout;
	connection->data.socket->sk->sk_rcvtimeo = MAX_SCHEDULE_TIMEOUT;
	connection->primary_mask_sent = -1; /* make sure to send it out soon */

	rcu_read_lock();
	nc = rcu_dereference(connection->net_conf);
	discard_my_data = nc->discard_my_data;
	rcu_read_unlock();

	if (drbd_send_protocol(connection) == -EOPNOTSUPP) {
		/* give up; go standalone */
		change_cstate(connection, C_DISCONNECTING, CS_HARD);
		return -1;
	}

	rcu_read_lock();
	idr_for_each_entry(&connection->peer_devices, peer_device, vnr) {
		clear_bit(INITIAL_STATE_SENT, &peer_device->flags);
		clear_bit(INITIAL_STATE_RECEIVED, &peer_device->flags);
	}
	idr_for_each_entry(&connection->peer_devices, peer_device, vnr) {
		struct drbd_device *device = peer_device->device;

		if (discard_my_data)
			set_bit(DISCARD_MY_DATA, &device->flags);
		else
			clear_bit(DISCARD_MY_DATA, &device->flags);
	}
	rcu_read_unlock();

	if (mutex_lock_interruptible(&resource->conf_update) == 0) {
		/* The discard_my_data flag is a single-shot modifier to the next
		 * connection attempt, the handshake of which is now well underway.
		 * No need for rcu style copying of the whole struct
		 * just to clear a single value. */
		connection->net_conf->discard_my_data = 0;
		mutex_unlock(&resource->conf_update);
	}

	drbd_thread_start(&connection->asender);

	if (connection->agreed_pro_version >= 110) {
		if (resource->res_opts.node_id < connection->net_conf->peer_node_id) {
			timeout = twopc_retry_timeout(resource, 0);
			drbd_debug(connection, "Waiting for %ums to avoid transaction "
				   "conflicts\n", jiffies_to_msecs(timeout));
			schedule_timeout_interruptible(timeout);

			if (connect_transaction(connection) < SS_SUCCESS) {
				h = 0;
				goto out;
			}
			conn_connect2(connection);
		}
	} else {
		enum drbd_state_rv rv;
		rv = change_cstate(connection, C_CONNECTED,
				   CS_VERBOSE | CS_WAIT_COMPLETE | CS_SERIALIZE);
		if (rv < SS_SUCCESS || connection->cstate[NOW] != C_CONNECTED) {
			h = 0;
			goto out;
		}
		conn_connect2(connection);
	}
	return 1;

out_release_sockets:
	put_listener(&waiter);
	if (sock.socket)
		sock_release(sock.socket);
	if (msock.socket)
		sock_release(msock.socket);
	h = -1;  /* give up; go standalone */

out:
	if (h == 0) {
		conn_disconnect(connection);
		schedule_timeout_interruptible(HZ);
		goto start;
	}
	if (h == -1)
		change_cstate(connection, C_DISCONNECTING, CS_HARD);
	return h > 0;
}

static int decode_header(struct drbd_connection *connection, void *header, struct packet_info *pi)
{
	unsigned int header_size = drbd_header_size(connection);

	if (header_size == sizeof(struct p_header100) &&
	    *(__be32 *)header == cpu_to_be32(DRBD_MAGIC_100)) {
		struct p_header100 *h = header;
		if (h->pad != 0) {
			drbd_err(connection, "Header padding is not zero\n");
			return -EINVAL;
		}
		pi->vnr = (s16)be16_to_cpu(h->volume);
		pi->cmd = be16_to_cpu(h->command);
		pi->size = be32_to_cpu(h->length);
	} else if (header_size == sizeof(struct p_header95) &&
		   *(__be16 *)header == cpu_to_be16(DRBD_MAGIC_BIG)) {
		struct p_header95 *h = header;
		pi->cmd = be16_to_cpu(h->command);
		pi->size = be32_to_cpu(h->length);
		pi->vnr = 0;
	} else if (header_size == sizeof(struct p_header80) &&
		   *(__be32 *)header == cpu_to_be32(DRBD_MAGIC)) {
		struct p_header80 *h = header;
		pi->cmd = be16_to_cpu(h->command);
		pi->size = be16_to_cpu(h->length);
		pi->vnr = 0;
	} else {
		drbd_err(connection, "Wrong magic value 0x%08x in protocol version %d\n",
			 be32_to_cpu(*(__be32 *)header),
			 connection->agreed_pro_version);
		return -EINVAL;
	}
	pi->data = header + header_size;
	return 0;
}

static int drbd_recv_header(struct drbd_connection *connection, struct packet_info *pi)
{
	void *buffer = connection->data.rbuf;
	int err;

	err = drbd_recv_all_warn(connection, buffer, drbd_header_size(connection));
	if (err)
		return err;

	err = decode_header(connection, buffer, pi);
	connection->last_received = jiffies;

	return err;
}

static enum finish_epoch drbd_flush_after_epoch(struct drbd_connection *connection, struct drbd_epoch *epoch)
{
	int rv;
	struct drbd_resource *resource = connection->resource;
	struct drbd_device *device;
	int vnr;

	if (resource->write_ordering >= WO_BDEV_FLUSH) {
		rcu_read_lock();
		idr_for_each_entry(&resource->devices, device, vnr) {
			if (!get_ldev(device))
				continue;
			kobject_get(&device->kobj);
			rcu_read_unlock();

			rv = blkdev_issue_flush(device->ldev->backing_bdev, GFP_KERNEL,
						NULL);
			if (rv) {
				drbd_info(device, "local disk flush failed with status %d\n", rv);
				/* would rather check on EOPNOTSUPP, but that is not reliable.
				 * don't try again for ANY return value != 0
				 * if (rv == -EOPNOTSUPP) */
				drbd_bump_write_ordering(resource, WO_DRAIN_IO);
			}
			put_ldev(device);
			kobject_put(&device->kobj);

			rcu_read_lock();
			if (rv)
				break;
		}
		rcu_read_unlock();
	}

	return drbd_may_finish_epoch(connection, epoch, EV_BARRIER_DONE);
}

static int w_flush(struct drbd_work *w, int cancel)
{
	struct flush_work *fw = container_of(w, struct flush_work, w);
	struct drbd_epoch *epoch = fw->epoch;
	struct drbd_connection *connection = epoch->connection;

	kfree(fw);

	if (!test_and_set_bit(DE_BARRIER_IN_NEXT_EPOCH_ISSUED, &epoch->flags))
		drbd_flush_after_epoch(connection, epoch);

	drbd_may_finish_epoch(connection, epoch, EV_PUT |
			      (connection->cstate[NOW] < C_CONNECTED ? EV_CLEANUP : 0));

	return 0;
}

/**
 * drbd_may_finish_epoch() - Applies an epoch_event to the epoch's state, eventually finishes it.
 * @connection:	DRBD connection.
 * @epoch:	Epoch object.
 * @ev:		Epoch event.
 */
static enum finish_epoch drbd_may_finish_epoch(struct drbd_connection *connection,
					       struct drbd_epoch *epoch,
					       enum epoch_event ev)
{
	int finish, epoch_size;
	struct drbd_epoch *next_epoch;
	int schedule_flush = 0;
	enum finish_epoch rv = FE_STILL_LIVE;
	struct drbd_resource *resource = connection->resource;

	spin_lock(&connection->epoch_lock);
	do {
		next_epoch = NULL;
		finish = 0;

		epoch_size = atomic_read(&epoch->epoch_size);

		switch (ev & ~EV_CLEANUP) {
		case EV_PUT:
			atomic_dec(&epoch->active);
			break;
		case EV_GOT_BARRIER_NR:
			set_bit(DE_HAVE_BARRIER_NUMBER, &epoch->flags);

			/* Special case: If we just switched from WO_BIO_BARRIER to
			   WO_BDEV_FLUSH we should not finish the current epoch */
			if (test_bit(DE_CONTAINS_A_BARRIER, &epoch->flags) && epoch_size == 1 &&
			    resource->write_ordering != WO_BIO_BARRIER &&
			    epoch == connection->current_epoch)
				clear_bit(DE_CONTAINS_A_BARRIER, &epoch->flags);
			break;
		case EV_BARRIER_DONE:
			set_bit(DE_BARRIER_IN_NEXT_EPOCH_DONE, &epoch->flags);
			break;
		case EV_BECAME_LAST:
			/* nothing to do*/
			break;
		}

		if (epoch_size != 0 &&
		    atomic_read(&epoch->active) == 0 &&
		    (test_bit(DE_HAVE_BARRIER_NUMBER, &epoch->flags) || ev & EV_CLEANUP) &&
		    epoch->list.prev == &connection->current_epoch->list &&
		    !test_bit(DE_IS_FINISHING, &epoch->flags)) {
			/* Nearly all conditions are met to finish that epoch... */
			if (test_bit(DE_BARRIER_IN_NEXT_EPOCH_DONE, &epoch->flags) ||
			    resource->write_ordering == WO_NONE ||
			    (epoch_size == 1 && test_bit(DE_CONTAINS_A_BARRIER, &epoch->flags)) ||
			    ev & EV_CLEANUP) {
				finish = 1;
				set_bit(DE_IS_FINISHING, &epoch->flags);
			} else if (!test_bit(DE_BARRIER_IN_NEXT_EPOCH_ISSUED, &epoch->flags) &&
				 resource->write_ordering == WO_BIO_BARRIER) {
				atomic_inc(&epoch->active);
				schedule_flush = 1;
			}
		}
		if (finish) {
			if (!(ev & EV_CLEANUP)) {
				spin_unlock(&connection->epoch_lock);
				drbd_send_b_ack(epoch->connection, epoch->barrier_nr, epoch_size);
				spin_lock(&connection->epoch_lock);
			}
#if 0
			/* FIXME: dec unacked on connection, once we have
			 * something to count pending connection packets in. */
			if (test_bit(DE_HAVE_BARRIER_NUMBER, &epoch->flags))
				dec_unacked(epoch->connection);
#endif

			if (connection->current_epoch != epoch) {
				next_epoch = list_entry(epoch->list.next, struct drbd_epoch, list);
				list_del(&epoch->list);
				ev = EV_BECAME_LAST | (ev & EV_CLEANUP);
				connection->epochs--;
				kfree(epoch);

				if (rv == FE_STILL_LIVE)
					rv = FE_DESTROYED;
			} else {
				epoch->flags = 0;
				atomic_set(&epoch->epoch_size, 0);
				/* atomic_set(&epoch->active, 0); is alrady zero */
				if (rv == FE_STILL_LIVE)
					rv = FE_RECYCLED;
			}
		}

		if (!next_epoch)
			break;

		epoch = next_epoch;
	} while (1);

	spin_unlock(&connection->epoch_lock);

	if (schedule_flush) {
		struct flush_work *fw;
		fw = kmalloc(sizeof(*fw), GFP_ATOMIC);
		if (fw) {
			fw->w.cb = w_flush;
			fw->epoch = epoch;
			fw->device = NULL; /* FIXME drop this member, it is unused. */
			drbd_queue_work(&resource->work, &fw->w);
		} else {
			drbd_warn(resource, "Could not kmalloc a flush_work obj\n");
			set_bit(DE_BARRIER_IN_NEXT_EPOCH_ISSUED, &epoch->flags);
			/* That is not a recursion, only one level */
			drbd_may_finish_epoch(connection, epoch, EV_BARRIER_DONE);
			drbd_may_finish_epoch(connection, epoch, EV_PUT);
		}
	}

	return rv;
}

/**
 * drbd_bump_write_ordering() - Fall back to an other write ordering method
 * @resource:	DRBD resource.
 * @wo:		Write ordering method to try.
 */
void drbd_bump_write_ordering(struct drbd_resource *resource, enum write_ordering_e wo) __must_hold(local)
{
	struct disk_conf *dc;
	struct drbd_device *device;
	enum write_ordering_e pwo;
	int vnr, i = 0;
	static char *write_ordering_str[] = {
		[WO_NONE] = "none",
		[WO_DRAIN_IO] = "drain",
		[WO_BDEV_FLUSH] = "flush",
		[WO_BIO_BARRIER] = "barrier",
	};

	pwo = resource->write_ordering;
	wo = min(pwo, wo);
	rcu_read_lock();
	idr_for_each_entry(&resource->devices, device, vnr) {
		if (i++ == 1 && wo == WO_BIO_BARRIER)
			wo = WO_BDEV_FLUSH; /* WO = barrier does not handle multiple volumes */
		if (!get_ldev_if_state(device, D_ATTACHING))
			continue;

		dc = rcu_dereference(device->ldev->disk_conf);

		if (wo == WO_BIO_BARRIER && !dc->disk_barrier)
			wo = WO_BDEV_FLUSH;
		if (wo == WO_BDEV_FLUSH && !dc->disk_flushes)
			wo = WO_DRAIN_IO;
		if (wo == WO_DRAIN_IO && !dc->disk_drain)
			wo = WO_NONE;
		put_ldev(device);
	}
	rcu_read_unlock();
	resource->write_ordering = wo;
	if (pwo != resource->write_ordering || wo == WO_BIO_BARRIER)
		drbd_info(resource, "Method to ensure write ordering: %s\n", write_ordering_str[resource->write_ordering]);
}

/**
 * drbd_submit_peer_request()
 * @device:	DRBD device.
 * @peer_req:	peer request
 * @rw:		flag field, see bio->bi_rw
 *
 * May spread the pages to multiple bios,
 * depending on bio_add_page restrictions.
 *
 * Returns 0 if all bios have been submitted,
 * -ENOMEM if we could not allocate enough bios,
 * -ENOSPC (any better suggestion?) if we have not been able to bio_add_page a
 *  single page to an empty bio (which should never happen and likely indicates
 *  that the lower level IO stack is in some way broken). This has been observed
 *  on certain Xen deployments.
 */
/* TODO allocate from our own bio_set. */
int drbd_submit_peer_request(struct drbd_device *device,
			     struct drbd_peer_request *peer_req,
			     const unsigned rw, const int fault_type)
{
	struct bio *bios = NULL;
	struct bio *bio;
	struct page *page = peer_req->pages;
	sector_t sector = peer_req->i.sector;
	unsigned ds = peer_req->i.size;
	unsigned n_bios = 0;
	unsigned nr_pages = (ds + PAGE_SIZE -1) >> PAGE_SHIFT;
	int err = -ENOMEM;

	/* In most cases, we will only need one bio.  But in case the lower
	 * level restrictions happen to be different at this offset on this
	 * side than those of the sending peer, we may need to submit the
	 * request in more than one bio.
	 *
	 * Plain bio_alloc is good enough here, this is no DRBD internally
	 * generated bio, but a bio allocated on behalf of the peer.
	 */
next_bio:
	bio = bio_alloc(GFP_NOIO, nr_pages);
	if (!bio) {
		drbd_err(device, "submit_ee: Allocation of a bio failed\n");
		goto fail;
	}
	/* > peer_req->i.sector, unless this is the first bio */
	bio->bi_sector = sector;
	bio->bi_bdev = device->ldev->backing_bdev;
	/* we special case some flags in the multi-bio case, see below
	 * (REQ_UNPLUG, REQ_FLUSH, or BIO_RW_BARRIER in older kernels) */
	bio->bi_rw = rw;
	bio->bi_private = peer_req;
	bio->bi_end_io = drbd_peer_request_endio;

	bio->bi_next = bios;
	bios = bio;
	++n_bios;

	page_chain_for_each(page) {
		unsigned len = min_t(unsigned, ds, PAGE_SIZE);
		if (!bio_add_page(bio, page, len, 0)) {
			/* A single page must always be possible!
			 * But in case it fails anyways,
			 * we deal with it, and complain (below). */
			if (bio->bi_vcnt == 0) {
				drbd_err(device,
					"bio_add_page failed for len=%u, "
					"bi_vcnt=0 (bi_sector=%llu)\n",
					len, (unsigned long long)bio->bi_sector);
				err = -ENOSPC;
				goto fail;
			}
			goto next_bio;
		}
		ds -= len;
		sector += len >> 9;
		--nr_pages;
	}
	D_ASSERT(device, page == NULL);
	D_ASSERT(device, ds == 0);

	atomic_set(&peer_req->pending_bios, n_bios);
	do {
		bio = bios;
		bios = bios->bi_next;
		bio->bi_next = NULL;

		/* strip off REQ_UNPLUG unless it is the last bio */
		if (bios)
			bio->bi_rw &= ~DRBD_REQ_UNPLUG;
		drbd_generic_make_request(device, fault_type, bio);

		/* strip off REQ_FLUSH,
		 * unless it is the first or last bio */
		if (bios && bios->bi_next)
			bios->bi_rw &= ~DRBD_REQ_FLUSH;
	} while (bios);
	maybe_kick_lo(device);
	return 0;

fail:
	while (bios) {
		bio = bios;
		bios = bios->bi_next;
		bio_put(bio);
	}
	return err;
}

static void drbd_remove_peer_req_interval(struct drbd_device *device,
					  struct drbd_peer_request *peer_req)
{
	struct drbd_interval *i = &peer_req->i;

	drbd_remove_interval(&device->write_requests, i);
	drbd_clear_interval(i);

	/* Wake up any processes waiting for this peer request to complete.  */
	if (i->waiting)
		wake_up(&device->misc_wait);
}

/**
 * w_e_reissue() - Worker callback; Resubmit a bio, without REQ_HARDBARRIER set
 * @device:	DRBD device.
 * @dw:		work object.
 * @cancel:	The connection will be closed anyways (unused in this callback)
 */
int w_e_reissue(struct drbd_work *w, int cancel) __releases(local)
{
	struct drbd_peer_request *peer_req =
		container_of(w, struct drbd_peer_request, w);
	struct drbd_peer_device *peer_device = peer_req->peer_device;
	struct drbd_device *device = peer_device->device;
	int err;
	/* We leave DE_CONTAINS_A_BARRIER and EE_IS_BARRIER in place,
	   (and DE_BARRIER_IN_NEXT_EPOCH_ISSUED in the previous Epoch)
	   so that we can finish that epoch in drbd_may_finish_epoch().
	   That is necessary if we already have a long chain of Epochs, before
	   we realize that BARRIER is actually not supported */

	/* As long as the -ENOTSUPP on the barrier is reported immediately
	   that will never trigger. If it is reported late, we will just
	   print that warning and continue correctly for all future requests
	   with WO_BDEV_FLUSH */
	if (previous_epoch(peer_device->connection, peer_req->epoch))
		drbd_warn(device, "Write ordering was not enforced (one time event)\n");

	/* we still have a local reference,
	 * get_ldev was done in receive_Data. */

	peer_req->w.cb = e_end_block;
	err = drbd_submit_peer_request(device, peer_req, WRITE, DRBD_FAULT_DT_WR);
	switch (err) {
	case -ENOMEM:
		peer_req->w.cb = w_e_reissue;
		drbd_queue_work(&peer_device->connection->sender_work,
				&peer_req->w);
		/* retry later; fall through */
	case 0:
		/* keep worker happy and connection up */
		return 0;

	case -ENOSPC:
		/* no other error expected, but anyways: */
	default:
		/* forget the object,
		 * and cause a "Network failure" */
		spin_lock_irq(&device->resource->req_lock);
		list_del(&peer_req->w.list);
		drbd_remove_peer_req_interval(device, peer_req);
		spin_unlock_irq(&device->resource->req_lock);
		drbd_al_complete_io(device, &peer_req->i);
		drbd_may_finish_epoch(peer_device->connection, peer_req->epoch, EV_PUT + EV_CLEANUP);
		drbd_free_peer_req(device, peer_req);
		drbd_err(device, "submit failed, triggering re-connect\n");
		return err;
	}
}

void conn_wait_active_ee_empty(struct drbd_connection *connection)
{
	struct drbd_peer_device *peer_device;
	int vnr;

	rcu_read_lock();
	idr_for_each_entry(&connection->peer_devices, peer_device, vnr) {
		struct drbd_device *device = peer_device->device;
		kobject_get(&device->kobj);
		rcu_read_unlock();
		drbd_wait_ee_list_empty(device, &device->active_ee);
		kobject_put(&device->kobj);
		rcu_read_lock();
	}
	rcu_read_unlock();
}

void conn_wait_done_ee_empty(struct drbd_connection *connection)
{
	struct drbd_peer_device *peer_device;
	int vnr;

	rcu_read_lock();
	idr_for_each_entry(&connection->peer_devices, peer_device, vnr) {
		struct drbd_device *device = peer_device->device;
		kobject_get(&device->kobj);
		rcu_read_unlock();
		drbd_wait_ee_list_empty(device, &device->done_ee);
		kobject_put(&device->kobj);
		rcu_read_lock();
	}
	rcu_read_unlock();
}

#ifdef blk_queue_plugged
static void drbd_unplug_all_devices(struct drbd_resource *resource)
{
	struct drbd_device *device;
	int vnr;

	rcu_read_lock();
	idr_for_each_entry(&resource->devices, device, vnr) {
		kobject_get(&device->kobj);
		rcu_read_unlock();
		drbd_kick_lo(device);
		kobject_put(&device->kobj);
		rcu_read_lock();
	}
	rcu_read_unlock();
}
#else
static void drbd_unplug_all_devices(struct drbd_resource *resource)
{
}
#endif

static int receive_Barrier(struct drbd_connection *connection, struct packet_info *pi)
{
	int rv, issue_flush;
	struct p_barrier *p = pi->data;
	struct drbd_epoch *epoch;

	drbd_unplug_all_devices(connection->resource);

	/* FIXME these are unacked on connection,
	 * not a specific (peer)device.
	 */
	connection->current_epoch->barrier_nr = p->barrier;
	connection->current_epoch->connection = connection;
	rv = drbd_may_finish_epoch(connection, connection->current_epoch, EV_GOT_BARRIER_NR);

	/* P_BARRIER_ACK may imply that the corresponding extent is dropped from
	 * the activity log, which means it would not be resynced in case the
	 * R_PRIMARY crashes now.
	 * Therefore we must send the barrier_ack after the barrier request was
	 * completed. */
	switch (connection->resource->write_ordering) {
	case WO_BIO_BARRIER:
	case WO_NONE:
		if (rv == FE_RECYCLED)
			return 0;
		break;

	case WO_BDEV_FLUSH:
	case WO_DRAIN_IO:
		if (rv == FE_STILL_LIVE) {
			set_bit(DE_BARRIER_IN_NEXT_EPOCH_ISSUED, &connection->current_epoch->flags);
			conn_wait_active_ee_empty(connection);
			rv = drbd_flush_after_epoch(connection, connection->current_epoch);
		}
		if (rv == FE_RECYCLED)
			return 0;

		/* The asender will send all the ACKs and barrier ACKs out, since
		   all EEs moved from the active_ee to the done_ee. We need to
		   provide a new epoch object for the EEs that come in soon */
		break;
	}

	/* receiver context, in the writeout path of the other node.
	 * avoid potential distributed deadlock */
	epoch = kmalloc(sizeof(struct drbd_epoch), GFP_NOIO);
	if (!epoch) {
		drbd_warn(connection, "Allocation of an epoch failed, slowing down\n");
		issue_flush = !test_and_set_bit(DE_BARRIER_IN_NEXT_EPOCH_ISSUED, &connection->current_epoch->flags);
		conn_wait_active_ee_empty(connection);
		if (issue_flush) {
			rv = drbd_flush_after_epoch(connection, connection->current_epoch);
			if (rv == FE_RECYCLED)
				return 0;
		}

		conn_wait_done_ee_empty(connection);

		return 0;
	}

	epoch->flags = 0;
	atomic_set(&epoch->epoch_size, 0);
	atomic_set(&epoch->active, 0);

	spin_lock(&connection->epoch_lock);
	if (atomic_read(&connection->current_epoch->epoch_size)) {
		list_add(&epoch->list, &connection->current_epoch->list);
		connection->current_epoch = epoch;
		connection->epochs++;
	} else {
		/* The current_epoch got recycled while we allocated this one... */
		kfree(epoch);
	}
	spin_unlock(&connection->epoch_lock);

	return 0;
}

/* used from receive_RSDataReply (recv_resync_read)
 * and from receive_Data */
static struct drbd_peer_request *
read_in_block(struct drbd_peer_device *peer_device, u64 id, sector_t sector,
	      int data_size) __must_hold(local)
{
	struct drbd_device *device = peer_device->device;
	const sector_t capacity = drbd_get_capacity(device->this_bdev);
	struct drbd_peer_request *peer_req;
	struct page *page;
	int dgs, ds, err;
	void *dig_in = peer_device->connection->int_dig_in;
	void *dig_vv = peer_device->connection->int_dig_vv;
	unsigned long *data;

	dgs = 0;
	if (peer_device->connection->peer_integrity_tfm) {
		dgs = crypto_hash_digestsize(peer_device->connection->peer_integrity_tfm);
		/*
		 * FIXME: Receive the incoming digest into the receive buffer
		 *	  here, together with its struct p_data?
		 */
		err = drbd_recv_all_warn(peer_device->connection, dig_in, dgs);
		if (err)
			return NULL;
		data_size -= dgs;
	}

	if (!expect(peer_device, IS_ALIGNED(data_size, 512)))
		return NULL;
	if (!expect(peer_device, data_size <= DRBD_MAX_BIO_SIZE))
		return NULL;

	/* even though we trust out peer,
	 * we sometimes have to double check. */
	if (sector + (data_size>>9) > capacity) {
		drbd_err(device, "request from peer beyond end of local disk: "
			"capacity: %llus < sector: %llus + size: %u\n",
			(unsigned long long)capacity,
			(unsigned long long)sector, data_size);
		return NULL;
	}

	/* GFP_NOIO, because we must not cause arbitrary write-out: in a DRBD
	 * "criss-cross" setup, that might cause write-out on some other DRBD,
	 * which in turn might block on the other node at this very place.  */
	peer_req = drbd_alloc_peer_req(peer_device, id, sector, data_size, GFP_NOIO);
	if (!peer_req)
		return NULL;

	if (!data_size)
		return peer_req;

	ds = data_size;
	page = peer_req->pages;
	page_chain_for_each(page) {
		unsigned len = min_t(int, ds, PAGE_SIZE);
		data = kmap(page);
		err = drbd_recv_all_warn(peer_device->connection, data, len);
		if (drbd_insert_fault(device, DRBD_FAULT_RECEIVE)) {
			drbd_err(device, "Fault injection: Corrupting data on receive\n");
			data[0] = data[0] ^ (unsigned long)-1;
		}
		kunmap(page);
		if (err) {
			drbd_free_peer_req(device, peer_req);
			return NULL;
		}
		ds -= len;
	}

	if (dgs) {
		drbd_csum_ee(peer_device->connection->peer_integrity_tfm, peer_req, dig_vv);
		if (memcmp(dig_in, dig_vv, dgs)) {
			drbd_err(device, "Digest integrity check FAILED: %llus +%u\n",
				(unsigned long long)sector, data_size);
			drbd_free_peer_req(device, peer_req);
			return NULL;
		}
	}
	peer_device->recv_cnt += data_size >> 9;
	return peer_req;
}

/* drbd_drain_block() just takes a data block
 * out of the socket input buffer, and discards it.
 */
static int drbd_drain_block(struct drbd_peer_device *peer_device, int data_size)
{
	struct page *page;
	int err = 0;
	void *data;

	if (!data_size)
		return 0;

	page = drbd_alloc_pages(peer_device, 1, 1);

	data = kmap(page);
	while (data_size) {
		unsigned int len = min_t(int, data_size, PAGE_SIZE);

		err = drbd_recv_all_warn(peer_device->connection, data, len);
		if (err)
			break;
		data_size -= len;
	}
	kunmap(page);
	drbd_free_pages(peer_device->device, page, 0);
	return err;
}

static int recv_dless_read(struct drbd_peer_device *peer_device, struct drbd_request *req,
			   sector_t sector, int data_size)
{
	struct bio_vec *bvec;
	struct bio *bio;
	int dgs, err, i, expect;
	void *dig_in = peer_device->connection->int_dig_in;
	void *dig_vv = peer_device->connection->int_dig_vv;

	dgs = 0;
	if (peer_device->connection->peer_integrity_tfm) {
		dgs = crypto_hash_digestsize(peer_device->connection->peer_integrity_tfm);
		err = drbd_recv_all_warn(peer_device->connection, dig_in, dgs);
		if (err)
			return err;
		data_size -= dgs;
	}

	/* optimistically update recv_cnt.  if receiving fails below,
	 * we disconnect anyways, and counters will be reset. */
	peer_device->recv_cnt += data_size >> 9;

	bio = req->master_bio;
	D_ASSERT(peer_device->device, sector == bio->bi_sector);

	bio_for_each_segment(bvec, bio, i) {
		void *mapped = kmap(bvec->bv_page) + bvec->bv_offset;
		expect = min_t(int, data_size, bvec->bv_len);
		err = drbd_recv_all_warn(peer_device->connection, mapped, expect);
		kunmap(bvec->bv_page);
		if (err)
			return err;
		data_size -= expect;
	}

	if (dgs) {
		drbd_csum_bio(peer_device->connection->peer_integrity_tfm, bio, dig_vv);
		if (memcmp(dig_in, dig_vv, dgs)) {
			drbd_err(peer_device, "Digest integrity check FAILED. Broken NICs?\n");
			return -EINVAL;
		}
	}

	D_ASSERT(peer_device->device, data_size == 0);
	return 0;
}

/*
 * e_end_resync_block() is called in asender context via
 * drbd_finish_peer_reqs().
 */
static int e_end_resync_block(struct drbd_work *w, int unused)
{
	struct drbd_peer_request *peer_req =
		container_of(w, struct drbd_peer_request, w);
	struct drbd_peer_device *peer_device = peer_req->peer_device;
	struct drbd_device *device = peer_device->device;
	sector_t sector = peer_req->i.sector;
	int err;

	D_ASSERT(device, drbd_interval_empty(&peer_req->i));

	if (likely((peer_req->flags & EE_WAS_ERROR) == 0)) {
		drbd_set_in_sync(peer_device, sector, peer_req->i.size);
		err = drbd_send_ack(peer_device, P_RS_WRITE_ACK, peer_req);
	} else {
		/* Record failure to sync */
		drbd_rs_failed_io(peer_device, sector, peer_req->i.size);

		err  = drbd_send_ack(peer_device, P_NEG_ACK, peer_req);
	}
	dec_unacked(peer_device);

	return err;
}

static int recv_resync_read(struct drbd_peer_device *peer_device, sector_t sector,
			    int data_size) __releases(local)
{
	struct drbd_device *device = peer_device->device;
	struct drbd_peer_request *peer_req;

	peer_req = read_in_block(peer_device, ID_SYNCER, sector, data_size);
	if (!peer_req)
		goto fail;

	dec_rs_pending(peer_device);

	inc_unacked(peer_device);
	/* corresponding dec_unacked() in e_end_resync_block()
	 * respective _drbd_clear_done_ee */

	peer_req->w.cb = e_end_resync_block;

	spin_lock_irq(&device->resource->req_lock);
	list_add(&peer_req->w.list, &device->sync_ee);
	spin_unlock_irq(&device->resource->req_lock);

	atomic_add(data_size >> 9, &device->rs_sect_ev);

	/* Seting all peer out of sync here. Sync source peer will be set
	   in sync when the write completes. Other peers will be set in
	   sync by the sync source with a P_PEERS_IN_SYNC packet soon. */
	drbd_set_all_out_of_sync(device, peer_req->i.sector, peer_req->i.size);

	if (drbd_submit_peer_request(device, peer_req, WRITE, DRBD_FAULT_RS_WR) == 0)
		return 0;

	/* don't care for the reason here */
	drbd_err(device, "submit failed, triggering re-connect\n");
	spin_lock_irq(&device->resource->req_lock);
	list_del(&peer_req->w.list);
	spin_unlock_irq(&device->resource->req_lock);

	drbd_free_peer_req(device, peer_req);
fail:
	put_ldev(device);
	return -EIO;
}

static struct drbd_request *
find_request(struct drbd_device *device, struct rb_root *root, u64 id,
	     sector_t sector, bool missing_ok, const char *func)
{
	struct drbd_request *req;

	/* Request object according to our peer */
	req = (struct drbd_request *)(unsigned long)id;
	if (drbd_contains_interval(root, sector, &req->i) && req->i.local)
		return req;
	if (!missing_ok) {
		drbd_err(device, "%s: failed to find request 0x%lx, sector %llus\n", func,
			(unsigned long)id, (unsigned long long)sector);
	}
	return NULL;
}

static int receive_DataReply(struct drbd_connection *connection, struct packet_info *pi)
{
	struct drbd_peer_device *peer_device;
	struct drbd_device *device;
	struct drbd_request *req;
	sector_t sector;
	int err;
	struct p_data *p = pi->data;

	peer_device = conn_peer_device(connection, pi->vnr);
	if (!peer_device)
		return -EIO;
	device = peer_device->device;

	sector = be64_to_cpu(p->sector);

	spin_lock_irq(&device->resource->req_lock);
	req = find_request(device, &device->read_requests, p->block_id, sector, false, __func__);
	spin_unlock_irq(&device->resource->req_lock);
	if (unlikely(!req))
		return -EIO;

	/* drbd_remove_request_interval() is done in _req_may_be_done, to avoid
	 * special casing it there for the various failure cases.
	 * still no race with drbd_fail_pending_reads */
	err = recv_dless_read(peer_device, req, sector, pi->size);
	if (!err)
		req_mod(req, DATA_RECEIVED, peer_device);
	/* else: nothing. handled from drbd_disconnect...
	 * I don't think we may complete this just yet
	 * in case we are "on-disconnect: freeze" */

	return err;
}

static int receive_RSDataReply(struct drbd_connection *connection, struct packet_info *pi)
{
	struct drbd_peer_device *peer_device;
	struct drbd_device *device;
	sector_t sector;
	int err;
	struct p_data *p = pi->data;

	peer_device = conn_peer_device(connection, pi->vnr);
	if (!peer_device)
		return -EIO;
	device = peer_device->device;

	sector = be64_to_cpu(p->sector);
	D_ASSERT(device, p->block_id == ID_SYNCER);

	if (get_ldev(device)) {
		/* data is submitted to disk within recv_resync_read.
		 * corresponding put_ldev done below on error,
		 * or in drbd_peer_request_endio. */
		err = recv_resync_read(peer_device, sector, pi->size);
	} else {
		if (drbd_ratelimit())
			drbd_err(device, "Can not write resync data to local disk.\n");

		err = drbd_drain_block(peer_device, pi->size);

		drbd_send_ack_dp(peer_device, P_NEG_ACK, p, pi->size);
	}

	atomic_add(pi->size >> 9, &peer_device->rs_sect_in);

	return err;
}

static void restart_conflicting_writes(struct drbd_peer_request *peer_req)
{
	struct drbd_interval *i;
	struct drbd_request *req;
	struct drbd_device *device = peer_req->peer_device->device;
	const sector_t sector = peer_req->i.sector;
	const unsigned int size = peer_req->i.size;

	drbd_for_each_overlap(i, &device->write_requests, sector, size) {
		if (!i->local)
			continue;
		req = container_of(i, struct drbd_request, i);
		if ((req->rq_state[0] & RQ_LOCAL_PENDING) ||
		   !(req->rq_state[0] & RQ_POSTPONED))
			continue;
		/* as it is RQ_POSTPONED, this will cause it to
		 * be queued on the retry workqueue. */
		__req_mod(req, DISCARD_WRITE, peer_req->peer_device, NULL);
	}
}

/*
 * e_end_block() is called in asender context via drbd_finish_peer_reqs().
 */
static int e_end_block(struct drbd_work *w, int cancel)
{
	struct drbd_peer_request *peer_req =
		container_of(w, struct drbd_peer_request, w);
	struct drbd_peer_device *peer_device = peer_req->peer_device;
	struct drbd_device *device = peer_device->device;
	sector_t sector = peer_req->i.sector;
	struct drbd_epoch *epoch;
	int err = 0, pcmd;

	if (peer_req->flags & EE_IS_BARRIER) {
		epoch = previous_epoch(peer_device->connection, peer_req->epoch);
		if (epoch)
			drbd_may_finish_epoch(peer_device->connection, epoch, EV_BARRIER_DONE + (cancel ? EV_CLEANUP : 0));
	}

	if (peer_req->flags & EE_SEND_WRITE_ACK) {
		if (likely((peer_req->flags & EE_WAS_ERROR) == 0)) {
			pcmd = (peer_device->repl_state[NOW] >= L_SYNC_SOURCE &&
				peer_device->repl_state[NOW] <= L_PAUSED_SYNC_T &&
				peer_req->flags & EE_MAY_SET_IN_SYNC) ?
				P_RS_WRITE_ACK : P_WRITE_ACK;
			err = drbd_send_ack(peer_device, pcmd, peer_req);
			if (pcmd == P_RS_WRITE_ACK)
				drbd_set_in_sync(peer_device, sector, peer_req->i.size);
		} else {
			err = drbd_send_ack(peer_device, P_NEG_ACK, peer_req);
			/* we expect it to be marked out of sync anyways...
			 * maybe assert this?  */
		}
		dec_unacked(peer_device);
	}
	/* we delete from the conflict detection hash _after_ we sent out the
	 * P_WRITE_ACK / P_NEG_ACK, to get the sequence number right.  */
	if (peer_req->flags & EE_IN_INTERVAL_TREE) {
		spin_lock_irq(&device->resource->req_lock);
		D_ASSERT(device, !drbd_interval_empty(&peer_req->i));
		drbd_remove_peer_req_interval(device, peer_req);
		if (peer_req->flags & EE_RESTART_REQUESTS)
			restart_conflicting_writes(peer_req);
		spin_unlock_irq(&device->resource->req_lock);
	} else
		D_ASSERT(device, drbd_interval_empty(&peer_req->i));

	drbd_may_finish_epoch(peer_device->connection, peer_req->epoch, EV_PUT + (cancel ? EV_CLEANUP : 0));

	return err;
}

static int e_send_ack(struct drbd_work *w, enum drbd_packet ack)
{
	struct drbd_peer_request *peer_req =
		container_of(w, struct drbd_peer_request, w);
	struct drbd_peer_device *peer_device = peer_req->peer_device;
	int err;

	err = drbd_send_ack(peer_device, ack, peer_req);
	dec_unacked(peer_device);

	return err;
}

static int e_send_discard_write(struct drbd_work *w, int unused)
{
	return e_send_ack(w, P_SUPERSEDED);
}

static int e_send_retry_write(struct drbd_work *w, int unused)
{

	struct drbd_peer_request *peer_request =
		container_of(w, struct drbd_peer_request, w);
	struct drbd_connection *connection = peer_request->peer_device->connection;

	return e_send_ack(w, connection->agreed_pro_version >= 100 ?
			     P_RETRY_WRITE : P_SUPERSEDED);
}

static bool seq_greater(u32 a, u32 b)
{
	/*
	 * We assume 32-bit wrap-around here.
	 * For 24-bit wrap-around, we would have to shift:
	 *  a <<= 8; b <<= 8;
	 */
	return (s32)a - (s32)b > 0;
}

static u32 seq_max(u32 a, u32 b)
{
	return seq_greater(a, b) ? a : b;
}

static void update_peer_seq(struct drbd_peer_device *peer_device, unsigned int peer_seq)
{
	unsigned int newest_peer_seq;

	if (test_bit(RESOLVE_CONFLICTS, &peer_device->connection->flags)) {
		spin_lock(&peer_device->peer_seq_lock);
		newest_peer_seq = seq_max(peer_device->peer_seq, peer_seq);
		peer_device->peer_seq = newest_peer_seq;
		spin_unlock(&peer_device->peer_seq_lock);
		/* wake up only if we actually changed peer_device->peer_seq */
		if (peer_seq == newest_peer_seq)
			wake_up(&peer_device->device->seq_wait);
	}
}

static inline int overlaps(sector_t s1, int l1, sector_t s2, int l2)
{
	return !((s1 + (l1>>9) <= s2) || (s1 >= s2 + (l2>>9)));
}

/* maybe change sync_ee into interval trees as well? */
static bool overlapping_resync_write(struct drbd_device *device, struct drbd_peer_request *peer_req)
{
	struct drbd_peer_request *rs_req;
	bool rv = 0;

	spin_lock_irq(&device->resource->req_lock);
	list_for_each_entry(rs_req, &device->sync_ee, w.list) {
		if (overlaps(peer_req->i.sector, peer_req->i.size,
			     rs_req->i.sector, rs_req->i.size)) {
			rv = 1;
			break;
		}
	}
	spin_unlock_irq(&device->resource->req_lock);

	return rv;
}

/* Called from receive_Data.
 * Synchronize packets on sock with packets on msock.
 *
 * This is here so even when a P_DATA packet traveling via sock overtook an Ack
 * packet traveling on msock, they are still processed in the order they have
 * been sent.
 *
 * Note: we don't care for Ack packets overtaking P_DATA packets.
 *
 * In case packet_seq is larger than peer_device->peer_seq number, there are
 * outstanding packets on the msock. We wait for them to arrive.
 * In case we are the logically next packet, we update peer_device->peer_seq
 * ourselves. Correctly handles 32bit wrap around.
 *
 * Assume we have a 10 GBit connection, that is about 1<<30 byte per second,
 * about 1<<21 sectors per second. So "worst" case, we have 1<<3 == 8 seconds
 * for the 24bit wrap (historical atomic_t guarantee on some archs), and we have
 * 1<<9 == 512 seconds aka ages for the 32bit wrap around...
 *
 * returns 0 if we may process the packet,
 * -ERESTARTSYS if we were interrupted (by disconnect signal). */
static int wait_for_and_update_peer_seq(struct drbd_peer_device *peer_device, const u32 peer_seq)
{
	struct drbd_connection *connection = peer_device->connection;
	DEFINE_WAIT(wait);
	long timeout;
	int ret = 0, tp;

	if (!test_bit(RESOLVE_CONFLICTS, &connection->flags))
		return 0;

	spin_lock(&peer_device->peer_seq_lock);
	for (;;) {
		if (!seq_greater(peer_seq - 1, peer_device->peer_seq)) {
			peer_device->peer_seq = seq_max(peer_device->peer_seq, peer_seq);
			break;
		}

		if (signal_pending(current)) {
			ret = -ERESTARTSYS;
			break;
		}

		rcu_read_lock();
		tp = rcu_dereference(connection->net_conf)->two_primaries;
		rcu_read_unlock();

		if (!tp)
			break;

		/* Only need to wait if two_primaries is enabled */
		prepare_to_wait(&peer_device->device->seq_wait, &wait, TASK_INTERRUPTIBLE);
		spin_unlock(&peer_device->peer_seq_lock);
		rcu_read_lock();
		timeout = rcu_dereference(connection->net_conf)->ping_timeo*HZ/10;
		rcu_read_unlock();
		timeout = schedule_timeout(timeout);
		spin_lock(&peer_device->peer_seq_lock);
		if (!timeout) {
			ret = -ETIMEDOUT;
			drbd_err(peer_device, "Timed out waiting for missing ack packets; disconnecting\n");
			break;
		}
	}
	spin_unlock(&peer_device->peer_seq_lock);
	finish_wait(&peer_device->device->seq_wait, &wait);
	return ret;
}

/* see also bio_flags_to_wire()
 * DRBD_REQ_*, because we need to semantically map the flags to data packet
 * flags and back. We may replicate to other kernel versions. */
static unsigned long wire_flags_to_bio(struct drbd_connection *connection, u32 dpf)
{
	if (connection->agreed_pro_version >= 95)
		return  (dpf & DP_RW_SYNC ? DRBD_REQ_SYNC : 0) |
			(dpf & DP_UNPLUG ? DRBD_REQ_UNPLUG : 0) |
			(dpf & DP_FUA ? DRBD_REQ_FUA : 0) |
			(dpf & DP_FLUSH ? DRBD_REQ_FLUSH : 0) |
			(dpf & DP_DISCARD ? DRBD_REQ_DISCARD : 0);

	/* else: we used to communicate one bit only in older DRBD */
	return dpf & DP_RW_SYNC ? (DRBD_REQ_SYNC | DRBD_REQ_UNPLUG) : 0;
}

static void fail_postponed_requests(struct drbd_peer_request *peer_req)
{
	struct drbd_device *device = peer_req->peer_device->device;
	struct drbd_interval *i;
	const sector_t sector = peer_req->i.sector;
	const unsigned int size = peer_req->i.size;

    repeat:
	drbd_for_each_overlap(i, &device->write_requests, sector, size) {
		struct drbd_request *req;
		struct bio_and_error m;

		if (!i->local)
			continue;
		req = container_of(i, struct drbd_request, i);
		if (!(req->rq_state[0] & RQ_POSTPONED))
			continue;
		req->rq_state[0] &= ~RQ_POSTPONED;
		__req_mod(req, NEG_ACKED, peer_req->peer_device, &m);
		spin_unlock_irq(&device->resource->req_lock);
		if (m.bio)
			complete_master_bio(device, &m);
		spin_lock_irq(&device->resource->req_lock);
		goto repeat;
	}
}

static int handle_write_conflicts(struct drbd_peer_request *peer_req)
{
	struct drbd_peer_device *peer_device = peer_req->peer_device;
	struct drbd_device *device = peer_device->device;
	struct drbd_connection *connection = peer_device->connection;
	bool resolve_conflicts = test_bit(RESOLVE_CONFLICTS, &connection->flags);
	sector_t sector = peer_req->i.sector;
	const unsigned int size = peer_req->i.size;
	struct drbd_interval *i;
	bool equal;
	int err;

	/*
	 * Inserting the peer request into the write_requests tree will prevent
	 * new conflicting local requests from being added.
	 */
	drbd_insert_interval(&device->write_requests, &peer_req->i);

    repeat:
	drbd_for_each_overlap(i, &device->write_requests, sector, size) {
		if (i == &peer_req->i)
			continue;

		if (!i->local) {
			/*
			 * Our peer has sent a conflicting remote request; this
			 * should not happen in a two-node setup.  Wait for the
			 * earlier peer request to complete.
			 */
			err = drbd_wait_misc(device, peer_device, i);
			if (err)
				goto out;
			goto repeat;
		}

		equal = i->sector == sector && i->size == size;
		if (resolve_conflicts) {
			/*
			 * If the peer request is fully contained within the
			 * overlapping request, it can be discarded; otherwise,
			 * it will be retried once all overlapping requests
			 * have completed.
			 */
			bool discard = i->sector <= sector && i->sector +
				       (i->size >> 9) >= sector + (size >> 9);

			if (!equal)
				drbd_alert(device, "Concurrent writes detected: "
					       "local=%llus +%u, remote=%llus +%u, "
					       "assuming %s came first\n",
					  (unsigned long long)i->sector, i->size,
					  (unsigned long long)sector, size,
					  discard ? "local" : "remote");

			inc_unacked(peer_device);
			peer_req->w.cb = discard ? e_send_discard_write :
						   e_send_retry_write;
			list_add_tail(&peer_req->w.list, &device->done_ee);
			wake_asender(connection);

			err = -ENOENT;
			goto out;
		} else {
			struct drbd_request *req =
				container_of(i, struct drbd_request, i);

			if (!equal)
				drbd_alert(device, "Concurrent writes detected: "
					       "local=%llus +%u, remote=%llus +%u\n",
					  (unsigned long long)i->sector, i->size,
					  (unsigned long long)sector, size);

			if (req->rq_state[0] & RQ_LOCAL_PENDING ||
			    !(req->rq_state[0] & RQ_POSTPONED)) {
				/*
				 * Wait for the node with the discard flag to
				 * decide if this request will be discarded or
				 * retried.  Requests that are discarded will
				 * disappear from the write_requests tree.
				 *
				 * In addition, wait for the conflicting
				 * request to finish locally before submitting
				 * the conflicting peer request.
				 */
				err = drbd_wait_misc(device, NULL, &req->i);
				if (err) {
					begin_state_change_locked(connection->resource, CS_HARD);
					__change_cstate(connection, C_TIMEOUT);
					end_state_change_locked(connection->resource);
					fail_postponed_requests(peer_req);
					goto out;
				}
				goto repeat;
			}
			/*
			 * Remember to restart the conflicting requests after
			 * the new peer request has completed.
			 */
			peer_req->flags |= EE_RESTART_REQUESTS;
		}
	}
	err = 0;

    out:
	if (err)
		drbd_remove_peer_req_interval(device, peer_req);
	return err;
}

/* mirrored write */
static int receive_Data(struct drbd_connection *connection, struct packet_info *pi)
{
	struct drbd_peer_device *peer_device;
	struct drbd_device *device;
	sector_t sector;
	struct drbd_peer_request *peer_req;
	struct p_data *p = pi->data;
	u32 peer_seq = be32_to_cpu(p->seq_num);
	int rw = WRITE;
	u32 dp_flags;
	int err, tp;

	peer_device = conn_peer_device(connection, pi->vnr);
	if (!peer_device)
		return -EIO;
	device = peer_device->device;

	if (!get_ldev(device)) {
		int err2;

		err = wait_for_and_update_peer_seq(peer_device, peer_seq);
		drbd_send_ack_dp(peer_device, P_NEG_ACK, p, pi->size);
		atomic_inc(&connection->current_epoch->epoch_size);
		err2 = drbd_drain_block(peer_device, pi->size);
		if (!err)
			err = err2;
		return err;
	}

	/*
	 * Corresponding put_ldev done either below (on various errors), or in
	 * drbd_peer_request_endio, if we successfully submit the data at the
	 * end of this function.
	 */

	sector = be64_to_cpu(p->sector);
	peer_req = read_in_block(peer_device, p->block_id, sector, pi->size);
	if (!peer_req) {
		put_ldev(device);
		return -EIO;
	}

	peer_req->dagtag_sector = connection->last_dagtag_sector + (pi->size >> 9);
	connection->last_dagtag_sector = peer_req->dagtag_sector;

	peer_req->w.cb = e_end_block;

	dp_flags = be32_to_cpu(p->dp_flags);
	rw |= wire_flags_to_bio(connection, dp_flags);
	if (peer_req->pages == NULL) {
		D_ASSERT(device, peer_req->i.size == 0);
		D_ASSERT(device, dp_flags & DP_FLUSH);
	}

	if (dp_flags & DP_MAY_SET_IN_SYNC)
		peer_req->flags |= EE_MAY_SET_IN_SYNC;

	/* last "fixes" to rw flags.
	 * Strip off BIO_RW_BARRIER unconditionally,
	 * it is not supposed to be here anyways.
	 * (Was FUA or FLUSH on the peer,
	 * and got translated to BARRIER on this side).
	 * Note that the epoch handling code below
	 * may add it again, though.
	 */
	rw &= ~DRBD_REQ_HARDBARRIER;

	spin_lock(&connection->epoch_lock);
	peer_req->epoch = connection->current_epoch;
	atomic_inc(&peer_req->epoch->epoch_size);
	atomic_inc(&peer_req->epoch->active);

	if (connection->resource->write_ordering == WO_BIO_BARRIER &&
	    atomic_read(&peer_req->epoch->epoch_size) == 1) {
		struct drbd_epoch *epoch;
		/* Issue a barrier if we start a new epoch, and the previous epoch
		   was not a epoch containing a single request which already was
		   a Barrier. */
		epoch = list_entry(peer_req->epoch->list.prev, struct drbd_epoch, list);
		if (epoch == peer_req->epoch) {
			set_bit(DE_CONTAINS_A_BARRIER, &peer_req->epoch->flags);
			rw |= DRBD_REQ_FLUSH | DRBD_REQ_FUA;
			peer_req->flags |= EE_IS_BARRIER;
		} else {
			if (atomic_read(&epoch->epoch_size) > 1 ||
			    !test_bit(DE_CONTAINS_A_BARRIER, &epoch->flags)) {
				set_bit(DE_BARRIER_IN_NEXT_EPOCH_ISSUED, &epoch->flags);
				set_bit(DE_CONTAINS_A_BARRIER, &peer_req->epoch->flags);
				rw |= DRBD_REQ_FLUSH | DRBD_REQ_FUA;
				peer_req->flags |= EE_IS_BARRIER;
			}
		}
	}
	spin_unlock(&connection->epoch_lock);

	rcu_read_lock();
	tp = rcu_dereference(peer_device->connection->net_conf)->two_primaries;
	rcu_read_unlock();
	if (tp) {
		peer_req->flags |= EE_IN_INTERVAL_TREE;
		err = wait_for_and_update_peer_seq(peer_device, peer_seq);
		if (err)
			goto out_interrupted;
		spin_lock_irq(&device->resource->req_lock);
		err = handle_write_conflicts(peer_req);
		if (err) {
			spin_unlock_irq(&device->resource->req_lock);
			if (err == -ENOENT) {
				put_ldev(device);
				return 0;
			}
			goto out_interrupted;
		}
	} else {
		update_peer_seq(peer_device, peer_seq);
		spin_lock_irq(&device->resource->req_lock);
	}
	list_add(&peer_req->w.list, &device->active_ee);
	if (connection->agreed_pro_version >= 110)
		list_add_tail(&peer_req->recv_order, &connection->peer_requests);
	spin_unlock_irq(&device->resource->req_lock);

	if (peer_device->repl_state[NOW] == L_SYNC_TARGET)
		wait_event(device->ee_wait, !overlapping_resync_write(device, peer_req));

	if (peer_device->connection->agreed_pro_version < 100) {
		rcu_read_lock();
		switch (rcu_dereference(peer_device->connection->net_conf)->wire_protocol) {
		case DRBD_PROT_C:
			dp_flags |= DP_SEND_WRITE_ACK;
			break;
		case DRBD_PROT_B:
			dp_flags |= DP_SEND_RECEIVE_ACK;
			break;
		}
		rcu_read_unlock();
	}

	if (dp_flags & DP_SEND_WRITE_ACK) {
		peer_req->flags |= EE_SEND_WRITE_ACK;
		inc_unacked(peer_device);
		/* corresponding dec_unacked() in e_end_block()
		 * respective _drbd_clear_done_ee */
	}

	if (dp_flags & DP_SEND_RECEIVE_ACK) {
		/* I really don't like it that the receiver thread
		 * sends on the msock, but anyways */
		drbd_send_ack(peer_device, P_RECV_ACK, peer_req);
	}

	drbd_al_begin_io_for_peer(peer_device, &peer_req->i);

	err = drbd_submit_peer_request(device, peer_req, rw, DRBD_FAULT_DT_WR);
	if (!err)
		return 0;

	/* don't care for the reason here */
	drbd_err(device, "submit failed, triggering re-connect\n");
	spin_lock_irq(&device->resource->req_lock);
	list_del(&peer_req->w.list);
	list_del_init(&peer_req->recv_order);
	drbd_remove_peer_req_interval(device, peer_req);
	spin_unlock_irq(&device->resource->req_lock);
	drbd_al_complete_io(device, &peer_req->i);

out_interrupted:
	drbd_may_finish_epoch(connection, peer_req->epoch, EV_PUT + EV_CLEANUP);
	put_ldev(device);
	drbd_free_peer_req(device, peer_req);
	return err;
}

/* We may throttle resync, if the lower device seems to be busy,
 * and current sync rate is above c_min_rate.
 *
 * To decide whether or not the lower device is busy, we use a scheme similar
 * to MD RAID is_mddev_idle(): if the partition stats reveal "significant"
 * (more than 64 sectors) of activity we cannot account for with our own resync
 * activity, it obviously is "busy".
 *
 * The current sync rate used here uses only the most recent two step marks,
 * to have a short time average so we can react faster.
 */
int drbd_rs_should_slow_down(struct drbd_peer_device *peer_device, sector_t sector)
{
	struct drbd_device *device = peer_device->device;
	unsigned long db, dt, dbdt;
	int curr_events;
	int throttle = 0;
	unsigned int c_min_rate;

	rcu_read_lock();
	c_min_rate = rcu_dereference(device->ldev->disk_conf)->c_min_rate;
	rcu_read_unlock();

	/* feature disabled? */
	if (c_min_rate == 0)
		return 0;

	if (drbd_sector_has_priority(peer_device, sector)) {
		/* Do not slow down if app IO is already waiting for this extent */
		return 0;
	}

<<<<<<< HEAD
	curr_events = drbd_backing_bdev_events(device) - atomic_read(&device->rs_sect_ev);
=======
	curr_events = drbd_backing_bdev_events(device->ldev->backing_bdev->bd_contains->bd_disk)
		    - atomic_read(&device->rs_sect_ev);
>>>>>>> 2798a44b

	if (!peer_device->rs_last_events ||
	    curr_events - peer_device->rs_last_events > 64) {
		unsigned long rs_left;
		int i;

		peer_device->rs_last_events = curr_events;

		/* sync speed average over the last 2*DRBD_SYNC_MARK_STEP,
		 * approx. */
		i = (peer_device->rs_last_mark + DRBD_SYNC_MARKS-1) % DRBD_SYNC_MARKS;

		if (peer_device->repl_state[NOW] == L_VERIFY_S || peer_device->repl_state[NOW] == L_VERIFY_T)
			rs_left = peer_device->ov_left;
		else
			rs_left = drbd_bm_total_weight(peer_device) - peer_device->rs_failed;

		dt = ((long)jiffies - (long)peer_device->rs_mark_time[i]) / HZ;
		if (!dt)
			dt++;
		db = peer_device->rs_mark_left[i] - rs_left;
		dbdt = Bit2KB(db/dt);

		if (dbdt > c_min_rate)
			throttle = 1;
	}
	return throttle;
}


static int receive_DataRequest(struct drbd_connection *connection, struct packet_info *pi)
{
	struct drbd_peer_device *peer_device;
	struct drbd_device *device;
	sector_t sector;
	sector_t capacity;
	struct drbd_peer_request *peer_req;
	struct digest_info *di = NULL;
	int size, verb;
	unsigned int fault_type;
	struct p_block_req *p =	pi->data;

	peer_device = conn_peer_device(connection, pi->vnr);
	if (!peer_device)
		return -EIO;
	device = peer_device->device;
	capacity = drbd_get_capacity(device->this_bdev);

	sector = be64_to_cpu(p->sector);
	size   = be32_to_cpu(p->blksize);

	if (size <= 0 || !IS_ALIGNED(size, 512) || size > DRBD_MAX_BIO_SIZE) {
		drbd_err(device, "%s:%d: sector: %llus, size: %u\n", __FILE__, __LINE__,
				(unsigned long long)sector, size);
		return -EINVAL;
	}
	if (sector + (size>>9) > capacity) {
		drbd_err(device, "%s:%d: sector: %llus, size: %u\n", __FILE__, __LINE__,
				(unsigned long long)sector, size);
		return -EINVAL;
	}

	if (!get_ldev_if_state(device, D_UP_TO_DATE)) {
		verb = 1;
		switch (pi->cmd) {
		case P_DATA_REQUEST:
			drbd_send_ack_rp(peer_device, P_NEG_DREPLY, p);
			break;
		case P_RS_DATA_REQUEST:
		case P_CSUM_RS_REQUEST:
		case P_OV_REQUEST:
			drbd_send_ack_rp(peer_device, P_NEG_RS_DREPLY , p);
			break;
		case P_OV_REPLY:
			verb = 0;
			dec_rs_pending(peer_device);
			drbd_send_ack_ex(peer_device, P_OV_RESULT, sector, size, ID_IN_SYNC);
			break;
		default:
			BUG();
		}
		if (verb && drbd_ratelimit())
			drbd_err(device, "Can not satisfy peer's read request, "
			    "no local data.\n");

		/* drain possibly payload */
		return drbd_drain_block(peer_device, pi->size);
	}

	/* GFP_NOIO, because we must not cause arbitrary write-out: in a DRBD
	 * "criss-cross" setup, that might cause write-out on some other DRBD,
	 * which in turn might block on the other node at this very place.  */
	peer_req = drbd_alloc_peer_req(peer_device, p->block_id, sector, size, GFP_NOIO);
	if (!peer_req) {
		put_ldev(device);
		return -ENOMEM;
	}

	switch (pi->cmd) {
	case P_DATA_REQUEST:
		peer_req->w.cb = w_e_end_data_req;
		fault_type = DRBD_FAULT_DT_RD;
		/* application IO, don't drbd_rs_begin_io */
		goto submit;

	case P_RS_DATA_REQUEST:
		peer_req->w.cb = w_e_end_rsdata_req;
		fault_type = DRBD_FAULT_RS_RD;
		/* used in the sector offset progress display */
		device->bm_resync_fo = BM_SECT_TO_BIT(sector);
		break;

	case P_OV_REPLY:
	case P_CSUM_RS_REQUEST:
		fault_type = DRBD_FAULT_RS_RD;
		di = kmalloc(sizeof(*di) + pi->size, GFP_NOIO);
		if (!di)
			goto out_free_e;

		di->digest_size = pi->size;
		di->digest = (((char *)di)+sizeof(struct digest_info));

		peer_req->digest = di;
		peer_req->flags |= EE_HAS_DIGEST;

		if (drbd_recv_all(peer_device->connection, di->digest, pi->size))
			goto out_free_e;

		if (pi->cmd == P_CSUM_RS_REQUEST) {
			D_ASSERT(device, peer_device->connection->agreed_pro_version >= 89);
			peer_req->w.cb = w_e_end_csum_rs_req;
			/* used in the sector offset progress display */
			device->bm_resync_fo = BM_SECT_TO_BIT(sector);
		} else if (pi->cmd == P_OV_REPLY) {
			/* track progress, we may need to throttle */
			atomic_add(size >> 9, &peer_device->rs_sect_in);
			peer_req->w.cb = w_e_end_ov_reply;
			dec_rs_pending(peer_device);
			/* drbd_rs_begin_io done when we sent this request,
			 * but accounting still needs to be done. */
			goto submit_for_resync;
		}
		break;

	case P_OV_REQUEST:
		if (peer_device->ov_start_sector == ~(sector_t)0 &&
		    peer_device->connection->agreed_pro_version >= 90) {
			unsigned long now = jiffies;
			int i;
			peer_device->ov_start_sector = sector;
			peer_device->ov_position = sector;
			peer_device->ov_left = drbd_bm_bits(device) - BM_SECT_TO_BIT(sector);
			peer_device->rs_total = peer_device->ov_left;
			for (i = 0; i < DRBD_SYNC_MARKS; i++) {
				peer_device->rs_mark_left[i] = peer_device->ov_left;
				peer_device->rs_mark_time[i] = now;
			}
			drbd_info(device, "Online Verify start sector: %llu\n",
					(unsigned long long)sector);
		}
		peer_req->w.cb = w_e_end_ov_req;
		fault_type = DRBD_FAULT_RS_RD;
		break;

	default:
		BUG();
	}

	/* Throttle, drbd_rs_begin_io and submit should become asynchronous
	 * wrt the receiver, but it is not as straightforward as it may seem.
	 * Various places in the resync start and stop logic assume resync
	 * requests are processed in order, requeuing this on the worker thread
	 * introduces a bunch of new code for synchronization between threads.
	 *
	 * Unlimited throttling before drbd_rs_begin_io may stall the resync
	 * "forever", throttling after drbd_rs_begin_io will lock that extent
	 * for application writes for the same time.  For now, just throttle
	 * here, where the rest of the code expects the receiver to sleep for
	 * a while, anyways.
	 */

	/* Throttle before drbd_rs_begin_io, as that locks out application IO;
	 * this defers syncer requests for some time, before letting at least
	 * on request through.  The resync controller on the receiving side
	 * will adapt to the incoming rate accordingly.
	 *
	 * We cannot throttle here if remote is Primary/SyncTarget:
	 * we would also throttle its application reads.
	 * In that case, throttling is done on the SyncTarget only.
	 */
	if (connection->peer_role[NOW] != R_PRIMARY &&
	    drbd_rs_should_slow_down(peer_device, sector))
		schedule_timeout_uninterruptible(HZ/10);
	if (drbd_rs_begin_io(peer_device, sector))
		goto out_free_e;

submit_for_resync:
	atomic_add(size >> 9, &device->rs_sect_ev);

submit:
	inc_unacked(peer_device);
	spin_lock_irq(&device->resource->req_lock);
	list_add_tail(&peer_req->w.list, &device->read_ee);
	spin_unlock_irq(&device->resource->req_lock);

	if (drbd_submit_peer_request(device, peer_req, READ, fault_type) == 0)
		return 0;

	/* don't care for the reason here */
	drbd_err(device, "submit failed, triggering re-connect\n");
	spin_lock_irq(&device->resource->req_lock);
	list_del(&peer_req->w.list);
	spin_unlock_irq(&device->resource->req_lock);
	/* no drbd_rs_complete_io(), we are dropping the connection anyways */

out_free_e:
	put_ldev(device);
	drbd_free_peer_req(device, peer_req);
	return -EIO;
}

/**
 * drbd_asb_recover_0p  -  Recover after split-brain with no remaining primaries
 */
static int drbd_asb_recover_0p(struct drbd_peer_device *peer_device) __must_hold(local)
{
	const int node_id = peer_device->device->resource->res_opts.node_id;
	int self, peer, rv = -100;
	unsigned long ch_self, ch_peer;
	enum drbd_after_sb_p after_sb_0p;

	self = drbd_bitmap_uuid(peer_device) & 1;
	peer = peer_device->bitmap_uuids[node_id] & 1;

	ch_peer = peer_device->dirty_bits;
	ch_self = peer_device->comm_bm_set;

	rcu_read_lock();
	after_sb_0p = rcu_dereference(peer_device->connection->net_conf)->after_sb_0p;
	rcu_read_unlock();
	switch (after_sb_0p) {
	case ASB_CONSENSUS:
	case ASB_DISCARD_SECONDARY:
	case ASB_CALL_HELPER:
	case ASB_VIOLENTLY:
		drbd_err(peer_device, "Configuration error.\n");
		break;
	case ASB_DISCONNECT:
		break;
	case ASB_DISCARD_YOUNGER_PRI:
		if (self == 0 && peer == 1) {
			rv = -1;
			break;
		}
		if (self == 1 && peer == 0) {
			rv =  1;
			break;
		}
		/* Else fall through to one of the other strategies... */
	case ASB_DISCARD_OLDER_PRI:
		if (self == 0 && peer == 1) {
			rv = 1;
			break;
		}
		if (self == 1 && peer == 0) {
			rv = -1;
			break;
		}
		/* Else fall through to one of the other strategies... */
		drbd_warn(peer_device, "Discard younger/older primary did not find a decision\n"
			  "Using discard-least-changes instead\n");
	case ASB_DISCARD_ZERO_CHG:
		if (ch_peer == 0 && ch_self == 0) {
			rv = test_bit(RESOLVE_CONFLICTS, &peer_device->connection->flags)
				? -1 : 1;
			break;
		} else {
			if (ch_peer == 0) { rv =  1; break; }
			if (ch_self == 0) { rv = -1; break; }
		}
		if (after_sb_0p == ASB_DISCARD_ZERO_CHG)
			break;
	case ASB_DISCARD_LEAST_CHG:
		if	(ch_self < ch_peer)
			rv = -1;
		else if (ch_self > ch_peer)
			rv =  1;
		else /* ( ch_self == ch_peer ) */
		     /* Well, then use something else. */
			rv = test_bit(RESOLVE_CONFLICTS, &peer_device->connection->flags)
				? -1 : 1;
		break;
	case ASB_DISCARD_LOCAL:
		rv = -1;
		break;
	case ASB_DISCARD_REMOTE:
		rv =  1;
	}

	return rv;
}

/**
 * drbd_asb_recover_1p  -  Recover after split-brain with one remaining primary
 */
static int drbd_asb_recover_1p(struct drbd_peer_device *peer_device) __must_hold(local)
{
	struct drbd_device *device = peer_device->device;
	struct drbd_connection *connection = peer_device->connection;
	struct drbd_resource *resource = device->resource;
	int hg, rv = -100;
	enum drbd_after_sb_p after_sb_1p;

	rcu_read_lock();
	after_sb_1p = rcu_dereference(connection->net_conf)->after_sb_1p;
	rcu_read_unlock();
	switch (after_sb_1p) {
	case ASB_DISCARD_YOUNGER_PRI:
	case ASB_DISCARD_OLDER_PRI:
	case ASB_DISCARD_LEAST_CHG:
	case ASB_DISCARD_LOCAL:
	case ASB_DISCARD_REMOTE:
	case ASB_DISCARD_ZERO_CHG:
		drbd_err(device, "Configuration error.\n");
		break;
	case ASB_DISCONNECT:
		break;
	case ASB_CONSENSUS:
		hg = drbd_asb_recover_0p(peer_device);
		if (hg == -1 && resource->role[NOW] == R_SECONDARY)
			rv = hg;
		if (hg == 1  && resource->role[NOW] == R_PRIMARY)
			rv = hg;
		break;
	case ASB_VIOLENTLY:
		rv = drbd_asb_recover_0p(peer_device);
		break;
	case ASB_DISCARD_SECONDARY:
		return resource->role[NOW] == R_PRIMARY ? 1 : -1;
	case ASB_CALL_HELPER:
		hg = drbd_asb_recover_0p(peer_device);
		if (hg == -1 && resource->role[NOW] == R_PRIMARY) {
			enum drbd_state_rv rv2;

			 /* drbd_change_state() does not sleep while in SS_IN_TRANSIENT_STATE,
			  * we might be here in L_OFF which is transient.
			  * we do not need to wait for the after state change work either. */
			rv2 = change_role(resource, R_SECONDARY, CS_VERBOSE, false);
			if (rv2 != SS_SUCCESS) {
				drbd_khelper(device, connection, "pri-lost-after-sb");
			} else {
				drbd_warn(device, "Successfully gave up primary role.\n");
				rv = hg;
			}
		} else
			rv = hg;
	}

	return rv;
}

/**
 * drbd_asb_recover_2p  -  Recover after split-brain with two remaining primaries
 */
static int drbd_asb_recover_2p(struct drbd_peer_device *peer_device) __must_hold(local)
{
	struct drbd_device *device = peer_device->device;
	struct drbd_connection *connection = peer_device->connection;
	int hg, rv = -100;
	enum drbd_after_sb_p after_sb_2p;

	rcu_read_lock();
	after_sb_2p = rcu_dereference(connection->net_conf)->after_sb_2p;
	rcu_read_unlock();
	switch (after_sb_2p) {
	case ASB_DISCARD_YOUNGER_PRI:
	case ASB_DISCARD_OLDER_PRI:
	case ASB_DISCARD_LEAST_CHG:
	case ASB_DISCARD_LOCAL:
	case ASB_DISCARD_REMOTE:
	case ASB_CONSENSUS:
	case ASB_DISCARD_SECONDARY:
	case ASB_DISCARD_ZERO_CHG:
		drbd_err(device, "Configuration error.\n");
		break;
	case ASB_VIOLENTLY:
		rv = drbd_asb_recover_0p(peer_device);
		break;
	case ASB_DISCONNECT:
		break;
	case ASB_CALL_HELPER:
		hg = drbd_asb_recover_0p(peer_device);
		if (hg == -1) {
			enum drbd_state_rv rv2;

			 /* drbd_change_state() does not sleep while in SS_IN_TRANSIENT_STATE,
			  * we might be here in L_OFF which is transient.
			  * we do not need to wait for the after state change work either. */
			rv2 = change_role(device->resource, R_SECONDARY, CS_VERBOSE, false);
			if (rv2 != SS_SUCCESS) {
				drbd_khelper(device, connection, "pri-lost-after-sb");
			} else {
				drbd_warn(device, "Successfully gave up primary role.\n");
				rv = hg;
			}
		} else
			rv = hg;
	}

	return rv;
}

static void drbd_uuid_dump_self(struct drbd_peer_device *peer_device, u64 bits, u64 flags)
{
	struct drbd_device *device = peer_device->device;

	drbd_info(peer_device, "self %016llX:%016llX:%016llX:%016llX bits:%llu flags:%llX\n",
		  (unsigned long long)drbd_current_uuid(peer_device->device),
		  (unsigned long long)drbd_bitmap_uuid(peer_device),
		  (unsigned long long)drbd_history_uuid(device, 0),
		  (unsigned long long)drbd_history_uuid(device, 1),
		  (unsigned long long)bits,
		  (unsigned long long)flags);
}


static void drbd_uuid_dump_peer(struct drbd_peer_device *peer_device, u64 bits, u64 flags)
{
	const int node_id = peer_device->device->resource->res_opts.node_id;

	drbd_info(peer_device, "peer %016llX:%016llX:%016llX:%016llX bits:%llu flags:%llX\n",
	     (unsigned long long)peer_device->current_uuid,
	     (unsigned long long)peer_device->bitmap_uuids[node_id],
	     (unsigned long long)peer_device->history_uuids[0],
	     (unsigned long long)peer_device->history_uuids[1],
	     (unsigned long long)bits,
	     (unsigned long long)flags);
}

static int uuid_fixup_resync_end(struct drbd_peer_device *peer_device, int *rule_nr) __must_hold(local)
{
	struct drbd_device *device = peer_device->device;
	const int node_id = device->resource->res_opts.node_id;

	if (peer_device->bitmap_uuids[node_id] == (u64)0 && drbd_bitmap_uuid(peer_device) != (u64)0) {

		if (peer_device->connection->agreed_pro_version < 91)
			return -1091;

		if ((drbd_bitmap_uuid(peer_device) & ~((u64)1)) == (peer_device->history_uuids[0] & ~((u64)1)) &&
		    (drbd_history_uuid(device, 0) & ~((u64)1)) == (peer_device->history_uuids[0] & ~((u64)1))) {
			struct drbd_peer_md *peer_md = &device->ldev->md.peers[peer_device->bitmap_index];

			drbd_info(device, "was SyncSource, missed the resync finished event, corrected myself:\n");
			_drbd_uuid_push_history(peer_device, peer_md->bitmap_uuid);
			peer_md->bitmap_uuid = 0;

			drbd_uuid_dump_self(peer_device,
					    device->disk_state[NOW] >= D_NEGOTIATING ? drbd_bm_total_weight(peer_device) : 0, 0);
			*rule_nr = 34;
		} else {
			drbd_info(device, "was SyncSource (peer failed to write sync_uuid)\n");
			*rule_nr = 36;
		}

		return 1;
	}

	if (drbd_bitmap_uuid(peer_device) == (u64)0 && peer_device->bitmap_uuids[node_id] != (u64)0) {

		if (peer_device->connection->agreed_pro_version < 91)
			return -1091;

		if ((drbd_history_uuid(device, 0) & ~((u64)1)) == (peer_device->bitmap_uuids[node_id] & ~((u64)1)) &&
		    (drbd_history_uuid(device, 1) & ~((u64)1)) == (peer_device->history_uuids[0] & ~((u64)1))) {
			int i;

			drbd_info(device, "was SyncTarget, peer missed the resync finished event, corrected peer:\n");

			for (i = ARRAY_SIZE(peer_device->history_uuids) - 1; i > 0; i--)
				peer_device->history_uuids[i] = peer_device->history_uuids[i - 1];
			peer_device->history_uuids[i] = peer_device->bitmap_uuids[node_id];
			peer_device->bitmap_uuids[node_id] = 0;

			drbd_uuid_dump_peer(peer_device, peer_device->dirty_bits, peer_device->uuid_flags);
			*rule_nr = 35;
		} else {
			drbd_info(device, "was SyncTarget (failed to write sync_uuid)\n");
			*rule_nr = 37;
		}

		return -1;
	}

	return -2000;
}

static int uuid_fixup_resync_start1(struct drbd_peer_device *peer_device, int *rule_nr) __must_hold(local)
{
	struct drbd_device *device = peer_device->device;
	const int node_id = peer_device->device->resource->res_opts.node_id;
	u64 self, peer;

	self = drbd_current_uuid(device) & ~((u64)1);
	peer = peer_device->history_uuids[0] & ~((u64)1);

	if (self == peer) {
		if (peer_device->connection->agreed_pro_version < 96 ?
		    (drbd_history_uuid(device, 0) & ~((u64)1)) ==
		    (peer_device->history_uuids[1] & ~((u64)1)) :
		    peer + UUID_NEW_BM_OFFSET == (peer_device->bitmap_uuids[node_id] & ~((u64)1))) {
			int i;

			/* The last P_SYNC_UUID did not get though. Undo the last start of
			   resync as sync source modifications of the peer's UUIDs. */
			*rule_nr = 51;

			if (peer_device->connection->agreed_pro_version < 91)
				return -1091;

			peer_device->bitmap_uuids[node_id] = peer_device->history_uuids[0];
			for (i = 0; i < ARRAY_SIZE(peer_device->history_uuids) - 1; i++)
				peer_device->history_uuids[i] = peer_device->history_uuids[i + 1];
			peer_device->history_uuids[i] = 0;

			drbd_info(device, "Lost last syncUUID packet, corrected:\n");
			drbd_uuid_dump_peer(peer_device, peer_device->dirty_bits, peer_device->uuid_flags);

			return -1;
		}
	}

	return -2000;
}

static int uuid_fixup_resync_start2(struct drbd_peer_device *peer_device, int *rule_nr) __must_hold(local)
{
	struct drbd_device *device = peer_device->device;
	u64 self, peer;

	self = drbd_history_uuid(device, 0) & ~((u64)1);
	peer = peer_device->current_uuid & ~((u64)1);

	if (self == peer) {
		if (peer_device->connection->agreed_pro_version < 96 ?
		    (drbd_history_uuid(device, 1) & ~((u64)1)) ==
		    (peer_device->history_uuids[0] & ~((u64)1)) :
		    self + UUID_NEW_BM_OFFSET == (drbd_bitmap_uuid(peer_device) & ~((u64)1))) {
			u64 bitmap_uuid;

			/* The last P_SYNC_UUID did not get though. Undo the last start of
			   resync as sync source modifications of our UUIDs. */
			*rule_nr = 71;

			if (peer_device->connection->agreed_pro_version < 91)
				return -1091;

			bitmap_uuid = _drbd_uuid_pull_history(peer_device);
			__drbd_uuid_set_bitmap(peer_device, bitmap_uuid);

			drbd_info(device, "Last syncUUID did not get through, corrected:\n");
			drbd_uuid_dump_self(peer_device,
					    device->disk_state[NOW] >= D_NEGOTIATING ? drbd_bm_total_weight(peer_device) : 0, 0);

			return 1;
		}
	}

	return -2000;
}

/*
  100	after split brain try auto recover
    3   L_SYNC_SOURCE copy BitMap from
    2	L_SYNC_SOURCE set BitMap
    1	L_SYNC_SOURCE use BitMap
    0	no Sync
   -1	L_SYNC_TARGET use BitMap
   -2	L_SYNC_TARGET set BitMap
   -3   L_SYNC_TARGET clear BitMap
 -100	after split brain, disconnect
-1000	unrelated data
-1091   requires proto 91
-1096   requires proto 96
 */
static int drbd_uuid_compare(struct drbd_peer_device *peer_device,
			     int *rule_nr, int *peer_node_id) __must_hold(local)
{
	struct drbd_connection *connection = peer_device->connection;
	struct drbd_device *device = peer_device->device;
	const int node_id = device->resource->res_opts.node_id;
	const int max_peers = device->bitmap->bm_max_peers;
	u64 self, peer;
	int i, j;

	self = drbd_current_uuid(device) & ~((u64)1);
	peer = peer_device->current_uuid & ~((u64)1);

	*rule_nr = 10;
	if (self == UUID_JUST_CREATED && peer == UUID_JUST_CREATED)
		return 0;

	*rule_nr = 20;
	if ((self == UUID_JUST_CREATED || self == (u64)0) &&
	     peer != UUID_JUST_CREATED)
		return -2;

	*rule_nr = 30;
	if (self != UUID_JUST_CREATED &&
	    (peer == UUID_JUST_CREATED || peer == (u64)0))
		return 2;

	if (self == peer) {
		int rct, dc; /* roles at crash time */

		if (connection->agreed_pro_version < 110) {
			int rv = uuid_fixup_resync_end(peer_device, rule_nr);
			if (rv > -2000)
				return rv;
		}

		/* Common power [off|failure] */
		rct = (test_bit(CRASHED_PRIMARY, &device->flags) ? 1 : 0) +
			(peer_device->uuid_flags & UUID_FLAG_CRASHED_PRIMARY);
		/* lowest bit is set when we were primary,
		 * next bit (weight 2) is set when peer was primary */
		*rule_nr = 40;

		switch (rct) {
		case 0: /* !self_pri && !peer_pri */ return 0;
		case 1: /*  self_pri && !peer_pri */ return 1;
		case 2: /* !self_pri &&  peer_pri */ return -1;
		case 3: /*  self_pri &&  peer_pri */
			dc = test_bit(RESOLVE_CONFLICTS, &peer_device->connection->flags);
			return dc ? -1 : 1;
		}
	}

	*rule_nr = 50;
	peer = peer_device->bitmap_uuids[node_id] & ~((u64)1);
	if (self == peer)
		return -1;

	*rule_nr = 52;
	for (i = 0; i < MAX_PEERS; i++) {
		peer = peer_device->bitmap_uuids[i] & ~((u64)1);
		if (self == peer) {
			*peer_node_id = i;
			return -3;
		}
	}

	if (connection->agreed_pro_version < 110) {
		int rv = uuid_fixup_resync_start1(peer_device, rule_nr);
		if (rv > -2000)
			return rv;
	}

	*rule_nr = 60;
	self = drbd_current_uuid(device) & ~((u64)1);
	for (i = 0; i < ARRAY_SIZE(peer_device->history_uuids); i++) {
		peer = peer_device->history_uuids[i] & ~((u64)1);
		if (self == peer)
			return -2;
	}

	*rule_nr = 70;
	self = drbd_bitmap_uuid(peer_device) & ~((u64)1);
	peer = peer_device->current_uuid & ~((u64)1);
	if (self == peer)
		return 1;

	*rule_nr = 72;
	for (i = 0; i < max_peers; i++) {
		if (i == peer_device->bitmap_index)
			continue;
		self = device->ldev->md.peers[i].bitmap_uuid & ~((u64)1);
		if (self == peer) {
			*peer_node_id = device->ldev->md.peers[i].node_id;
			return 3;
		}
	}

	if (connection->agreed_pro_version < 110) {
		int rv = uuid_fixup_resync_start2(peer_device, rule_nr);
		if (rv > -2000)
			return rv;
	}

	*rule_nr = 80;
	peer = peer_device->current_uuid & ~((u64)1);
	for (i = 0; i < HISTORY_UUIDS; i++) {
		self = drbd_history_uuid(device, i) & ~((u64)1);
		if (self == peer)
			return 2;
	}

	*rule_nr = 90;
	self = drbd_bitmap_uuid(peer_device) & ~((u64)1);
	peer = peer_device->bitmap_uuids[node_id] & ~((u64)1);
	if (self == peer && self != ((u64)0))
		return 100;

	*rule_nr = 100;
	for (i = 0; i < HISTORY_UUIDS; i++) {
		self = drbd_history_uuid(device, i) & ~((u64)1);
		for (j = 0; j < ARRAY_SIZE(peer_device->history_uuids); j++) {
			peer = peer_device->history_uuids[j] & ~((u64)1);
			if (self == peer)
				return -100;
		}
	}

	return -1000;
}

/* drbd_sync_handshake() returns the new replication state on success, and -1
 * on failure.
 */
static enum drbd_repl_state drbd_sync_handshake(struct drbd_peer_device *peer_device,
						enum drbd_role peer_role,
						enum drbd_disk_state peer_disk_state) __must_hold(local)
{
	struct drbd_device *device = peer_device->device;
	struct drbd_connection *connection = peer_device->connection;
	enum drbd_repl_state rv = -1;
	enum drbd_disk_state disk_state;
	struct net_conf *nc;
	int hg, rule_nr, rr_conflict, tentative, peer_node_id = 0;

	disk_state = device->disk_state[NOW];
	if (disk_state == D_NEGOTIATING)
		disk_state = disk_state_from_md(device);

	drbd_info(device, "drbd_sync_handshake:\n");
	spin_lock_irq(&device->ldev->md.uuid_lock);
	drbd_uuid_dump_self(peer_device, peer_device->comm_bm_set, 0);
	drbd_uuid_dump_peer(peer_device, peer_device->dirty_bits, peer_device->uuid_flags);

	hg = drbd_uuid_compare(peer_device, &rule_nr, &peer_node_id);
	spin_unlock_irq(&device->ldev->md.uuid_lock);

	drbd_info(device, "uuid_compare()=%d by rule %d\n", hg, rule_nr);

	if (hg == -1000) {
		drbd_alert(device, "Unrelated data, aborting!\n");
		return -1;
	}
	if (hg < -1000) {
		drbd_alert(device, "To resolve this both sides have to support at least protocol %d\n", -hg - 1000);
		return -1;
	}

	if ((disk_state == D_INCONSISTENT && peer_disk_state > D_INCONSISTENT) ||
	    (peer_disk_state == D_INCONSISTENT && disk_state > D_INCONSISTENT)) {
		int f = (hg == -100) || abs(hg) == 2;
		hg = disk_state > D_INCONSISTENT ? 1 : -1;
		if (f)
			hg = hg*2;
		drbd_info(device, "Becoming sync %s due to disk states.\n",
		     hg > 0 ? "source" : "target");
	}

	if (abs(hg) == 100)
		drbd_khelper(device, connection, "initial-split-brain");

	rcu_read_lock();
	nc = rcu_dereference(peer_device->connection->net_conf);

	if (hg == 100 || (hg == -100 && nc->always_asbp)) {
		int pcount = (device->resource->role[NOW] == R_PRIMARY)
			   + (peer_role == R_PRIMARY);
		int forced = (hg == -100);

		switch (pcount) {
		case 0:
			hg = drbd_asb_recover_0p(peer_device);
			break;
		case 1:
			hg = drbd_asb_recover_1p(peer_device);
			break;
		case 2:
			hg = drbd_asb_recover_2p(peer_device);
			break;
		}
		if (abs(hg) < 100) {
			drbd_warn(device, "Split-Brain detected, %d primaries, "
			     "automatically solved. Sync from %s node\n",
			     pcount, (hg < 0) ? "peer" : "this");
			if (forced) {
				drbd_warn(device, "Doing a full sync, since"
				     " UUIDs where ambiguous.\n");
				hg = hg*2;
			}
		}
	}

	if (hg == -100) {
		if (test_bit(DISCARD_MY_DATA, &device->flags) &&
		    !(peer_device->uuid_flags & UUID_FLAG_DISCARD_MY_DATA))
			hg = -1;
		if (!test_bit(DISCARD_MY_DATA, &device->flags) &&
		    (peer_device->uuid_flags & UUID_FLAG_DISCARD_MY_DATA))
			hg = 1;

		if (abs(hg) < 100)
			drbd_warn(device, "Split-Brain detected, manually solved. "
			     "Sync from %s node\n",
			     (hg < 0) ? "peer" : "this");
	}
	rr_conflict = nc->rr_conflict;
	tentative = nc->tentative;
	rcu_read_unlock();

	if (hg == -100) {
		/* FIXME this log message is not correct if we end up here
		 * after an attempted attach on a diskless node.
		 * We just refuse to attach -- well, we drop the "connection"
		 * to that disk, in a way... */
		drbd_alert(device, "Split-Brain detected but unresolved, dropping connection!\n");
		drbd_khelper(device, connection, "split-brain");
		return -1;
	}

	if (hg > 0 && disk_state <= D_INCONSISTENT) {
		drbd_err(device, "I shall become SyncSource, but I am inconsistent!\n");
		return -1;
	}

	if (hg < 0 && /* by intention we do not use disk_state here. */
	    device->resource->role[NOW] == R_PRIMARY && device->disk_state[NOW] >= D_CONSISTENT) {
		switch (rr_conflict) {
		case ASB_CALL_HELPER:
			drbd_khelper(device, connection, "pri-lost");
			/* fall through */
		case ASB_DISCONNECT:
			drbd_err(device, "I shall become SyncTarget, but I am primary!\n");
			return -1;
		case ASB_VIOLENTLY:
			drbd_warn(device, "Becoming SyncTarget, violating the stable-data"
			     "assumption\n");
		}
	}

	if (tentative || test_bit(CONN_DRY_RUN, &peer_device->connection->flags)) {
		if (hg == 0)
			drbd_info(device, "dry-run connect: No resync, would become Connected immediately.\n");
		else
			drbd_info(device, "dry-run connect: Would become %s, doing a %s resync.",
				 drbd_repl_str(hg > 0 ? L_SYNC_SOURCE : L_SYNC_TARGET),
				 abs(hg) >= 2 ? "full" : "bit-map based");
		return -1;
	}

	if (hg == 3) {
		drbd_info(device, "Peer synced up with node %d, copying bitmap\n", peer_node_id);
		drbd_suspend_io(device);
		drbd_bm_slot_lock(peer_device, "bm_copy_slot from sync_handshake", BM_LOCK_BULK);
		drbd_bm_copy_slot(device, device->ldev->id_to_bit[peer_node_id], peer_device->bitmap_index);
		drbd_bm_write(device, NULL);
		drbd_bm_slot_unlock(peer_device);
		drbd_resume_io(device);
	} else if (hg == -3) {
		drbd_info(device, "synced up with node %d in the mean time\n", peer_node_id);
		drbd_suspend_io(device);
		drbd_bm_slot_lock(peer_device, "bm_clear_many_bits from sync_handshake", BM_LOCK_BULK);
		drbd_bm_clear_many_bits(peer_device, 0, -1UL);
		drbd_bm_write(device, NULL);
		drbd_bm_slot_unlock(peer_device);
		drbd_resume_io(device);
	} else if (abs(hg) >= 2) {
		drbd_info(device, "Writing the whole bitmap, full sync required after drbd_sync_handshake.\n");
		if (drbd_bitmap_io(device, &drbd_bmio_set_n_write, "set_n_write from sync_handshake",
					BM_LOCK_CLEAR | BM_LOCK_BULK, peer_device))
			return -1;
	}

	if (hg > 0) { /* become sync source. */
		rv = L_WF_BITMAP_S;
	} else if (hg < 0) { /* become sync target */
		rv = L_WF_BITMAP_T;
	} else {
		rv = L_ESTABLISHED;
		if (drbd_bitmap_uuid(peer_device)) {
			drbd_info(peer_device, "clearing bitmap UUID and bitmap content (%lu bits)\n",
				  drbd_bm_total_weight(peer_device));
			drbd_uuid_set_bitmap(peer_device, 0);
			drbd_bm_clear_many_bits(peer_device, 0, -1UL);
		} else if (drbd_bm_total_weight(peer_device)) {
			drbd_info(device, "No resync, but %lu bits in bitmap!\n",
				  drbd_bm_total_weight(peer_device));
		}
	}

	return rv;
}

static enum drbd_after_sb_p convert_after_sb(enum drbd_after_sb_p peer)
{
	/* ASB_DISCARD_REMOTE - ASB_DISCARD_LOCAL is valid */
	if (peer == ASB_DISCARD_REMOTE)
		return ASB_DISCARD_LOCAL;

	/* any other things with ASB_DISCARD_REMOTE or ASB_DISCARD_LOCAL are invalid */
	if (peer == ASB_DISCARD_LOCAL)
		return ASB_DISCARD_REMOTE;

	/* everything else is valid if they are equal on both sides. */
	return peer;
}

static int receive_protocol(struct drbd_connection *connection, struct packet_info *pi)
{
	struct p_protocol *p = pi->data;
	enum drbd_after_sb_p p_after_sb_0p, p_after_sb_1p, p_after_sb_2p;
	int p_proto, p_discard_my_data, p_two_primaries, cf;
	struct net_conf *nc, *old_net_conf, *new_net_conf = NULL;
	char integrity_alg[SHARED_SECRET_MAX] = "";
	struct crypto_hash *peer_integrity_tfm = NULL;
	void *int_dig_in = NULL, *int_dig_vv = NULL;

	p_proto		= be32_to_cpu(p->protocol);
	p_after_sb_0p	= be32_to_cpu(p->after_sb_0p);
	p_after_sb_1p	= be32_to_cpu(p->after_sb_1p);
	p_after_sb_2p	= be32_to_cpu(p->after_sb_2p);
	p_two_primaries = be32_to_cpu(p->two_primaries);
	cf		= be32_to_cpu(p->conn_flags);
	p_discard_my_data = cf & CF_DISCARD_MY_DATA;

	if (connection->agreed_pro_version >= 87) {
		int err;

		if (pi->size > sizeof(integrity_alg))
			return -EIO;
		err = drbd_recv_all(connection, integrity_alg, pi->size);
		if (err)
			return err;
		integrity_alg[SHARED_SECRET_MAX - 1] = 0;
	}

	if (pi->cmd != P_PROTOCOL_UPDATE) {
		clear_bit(CONN_DRY_RUN, &connection->flags);

		if (cf & CF_DRY_RUN)
			set_bit(CONN_DRY_RUN, &connection->flags);

		rcu_read_lock();
		nc = rcu_dereference(connection->net_conf);

		if (p_proto != nc->wire_protocol) {
			drbd_err(connection, "incompatible %s settings\n", "protocol");
			goto disconnect_rcu_unlock;
		}

		if (convert_after_sb(p_after_sb_0p) != nc->after_sb_0p) {
			drbd_err(connection, "incompatible %s settings\n", "after-sb-0pri");
			goto disconnect_rcu_unlock;
		}

		if (convert_after_sb(p_after_sb_1p) != nc->after_sb_1p) {
			drbd_err(connection, "incompatible %s settings\n", "after-sb-1pri");
			goto disconnect_rcu_unlock;
		}

		if (convert_after_sb(p_after_sb_2p) != nc->after_sb_2p) {
			drbd_err(connection, "incompatible %s settings\n", "after-sb-2pri");
			goto disconnect_rcu_unlock;
		}

		if (p_discard_my_data && nc->discard_my_data) {
			drbd_err(connection, "incompatible %s settings\n", "discard-my-data");
			goto disconnect_rcu_unlock;
		}

		if (p_two_primaries != nc->two_primaries) {
			drbd_err(connection, "incompatible %s settings\n", "allow-two-primaries");
			goto disconnect_rcu_unlock;
		}

		if (strcmp(integrity_alg, nc->integrity_alg)) {
			drbd_err(connection, "incompatible %s settings\n", "data-integrity-alg");
			goto disconnect_rcu_unlock;
		}

		rcu_read_unlock();
	}

	if (integrity_alg[0]) {
		int hash_size;

		/*
		 * We can only change the peer data integrity algorithm
		 * here.  Changing our own data integrity algorithm
		 * requires that we send a P_PROTOCOL_UPDATE packet at
		 * the same time; otherwise, the peer has no way to
		 * tell between which packets the algorithm should
		 * change.
		 */

		peer_integrity_tfm = crypto_alloc_hash(integrity_alg, 0, CRYPTO_ALG_ASYNC);
		if (!peer_integrity_tfm) {
			drbd_err(connection, "peer data-integrity-alg %s not supported\n",
				 integrity_alg);
			goto disconnect;
		}

		hash_size = crypto_hash_digestsize(peer_integrity_tfm);
		int_dig_in = kmalloc(hash_size, GFP_KERNEL);
		int_dig_vv = kmalloc(hash_size, GFP_KERNEL);
		if (!(int_dig_in && int_dig_vv)) {
			drbd_err(connection, "Allocation of buffers for data integrity checking failed\n");
			goto disconnect;
		}
	}

	new_net_conf = kmalloc(sizeof(struct net_conf), GFP_KERNEL);
	if (!new_net_conf) {
		drbd_err(connection, "Allocation of new net_conf failed\n");
		goto disconnect;
	}

	if (mutex_lock_interruptible(&connection->resource->conf_update)) {
		drbd_err(connection, "Interrupted while waiting for conf_update\n");
		goto disconnect;
	}

	mutex_lock(&connection->data.mutex);
	old_net_conf = connection->net_conf;
	*new_net_conf = *old_net_conf;

	new_net_conf->wire_protocol = p_proto;
	new_net_conf->after_sb_0p = convert_after_sb(p_after_sb_0p);
	new_net_conf->after_sb_1p = convert_after_sb(p_after_sb_1p);
	new_net_conf->after_sb_2p = convert_after_sb(p_after_sb_2p);
	new_net_conf->two_primaries = p_two_primaries;

	rcu_assign_pointer(connection->net_conf, new_net_conf);
	mutex_unlock(&connection->data.mutex);
	mutex_unlock(&connection->resource->conf_update);

	crypto_free_hash(connection->peer_integrity_tfm);
	kfree(connection->int_dig_in);
	kfree(connection->int_dig_vv);
	connection->peer_integrity_tfm = peer_integrity_tfm;
	connection->int_dig_in = int_dig_in;
	connection->int_dig_vv = int_dig_vv;

	if (strcmp(old_net_conf->integrity_alg, integrity_alg))
		drbd_info(connection, "peer data-integrity-alg: %s\n",
			  integrity_alg[0] ? integrity_alg : "(none)");

	synchronize_rcu();
	kfree(old_net_conf);
	return 0;

disconnect_rcu_unlock:
	rcu_read_unlock();
disconnect:
	crypto_free_hash(peer_integrity_tfm);
	kfree(int_dig_in);
	kfree(int_dig_vv);
	change_cstate(connection, C_DISCONNECTING, CS_HARD);
	return -EIO;
}

/* helper function
 * input: alg name, feature name
 * return: NULL (alg name was "")
 *         ERR_PTR(error) if something goes wrong
 *         or the crypto hash ptr, if it worked out ok. */
struct crypto_hash *drbd_crypto_alloc_digest_safe(const struct drbd_device *device,
		const char *alg, const char *name)
{
	struct crypto_hash *tfm;

	if (!alg[0])
		return NULL;

	tfm = crypto_alloc_hash(alg, 0, CRYPTO_ALG_ASYNC);
	if (IS_ERR(tfm)) {
		drbd_err(device, "Can not allocate \"%s\" as %s (reason: %ld)\n",
			alg, name, PTR_ERR(tfm));
		return tfm;
	}
	return tfm;
}

static int ignore_remaining_packet(struct drbd_connection *connection, struct packet_info *pi)
{
	void *buffer = connection->data.rbuf;
	int size = pi->size;

	while (size) {
		int s = min_t(int, size, DRBD_SOCKET_BUFFER_SIZE);
		s = drbd_recv(connection, buffer, s);
		if (s <= 0) {
			if (s < 0)
				return s;
			break;
		}
		size -= s;
	}
	if (size)
		return -EIO;
	return 0;
}

/*
 * config_unknown_volume  -  device configuration command for unknown volume
 *
 * When a device is added to an existing connection, the node on which the
 * device is added first will send configuration commands to its peer but the
 * peer will not know about the device yet.  It will warn and ignore these
 * commands.  Once the device is added on the second node, the second node will
 * send the same device configuration commands, but in the other direction.
 *
 * (We can also end up here if drbd is misconfigured.)
 */
static int config_unknown_volume(struct drbd_connection *connection, struct packet_info *pi)
{
	drbd_warn(connection, "%s packet received for volume %d, which is not configured locally\n",
		  cmdname(pi->cmd), pi->vnr);
	return ignore_remaining_packet(connection, pi);
}

static int receive_SyncParam(struct drbd_connection *connection, struct packet_info *pi)
{
	struct drbd_peer_device *peer_device;
	struct drbd_device *device;
	struct p_rs_param_95 *p;
	unsigned int header_size, data_size, exp_max_sz;
	struct crypto_hash *verify_tfm = NULL;
	struct crypto_hash *csums_tfm = NULL;
	struct net_conf *old_net_conf, *new_net_conf = NULL;
	struct disk_conf *old_disk_conf = NULL, *new_disk_conf = NULL;
	const int apv = connection->agreed_pro_version;
	struct fifo_buffer *old_plan = NULL, *new_plan = NULL;
	int fifo_size = 0;
	int err;

	peer_device = conn_peer_device(connection, pi->vnr);
	if (!peer_device)
		return config_unknown_volume(connection, pi);
	device = peer_device->device;

	exp_max_sz  = apv <= 87 ? sizeof(struct p_rs_param)
		    : apv == 88 ? sizeof(struct p_rs_param)
					+ SHARED_SECRET_MAX
		    : apv <= 94 ? sizeof(struct p_rs_param_89)
		    : /* apv >= 95 */ sizeof(struct p_rs_param_95);

	if (pi->size > exp_max_sz) {
		drbd_err(device, "SyncParam packet too long: received %u, expected <= %u bytes\n",
		    pi->size, exp_max_sz);
		return -EIO;
	}

	if (apv <= 88) {
		header_size = sizeof(struct p_rs_param);
		data_size = pi->size - header_size;
	} else if (apv <= 94) {
		header_size = sizeof(struct p_rs_param_89);
		data_size = pi->size - header_size;
		D_ASSERT(device, data_size == 0);
	} else {
		header_size = sizeof(struct p_rs_param_95);
		data_size = pi->size - header_size;
		D_ASSERT(device, data_size == 0);
	}

	/* initialize verify_alg and csums_alg */
	p = pi->data;
	memset(p->verify_alg, 0, 2 * SHARED_SECRET_MAX);

	err = drbd_recv_all(peer_device->connection, p, header_size);
	if (err)
		return err;

	err = mutex_lock_interruptible(&connection->resource->conf_update);
	if (err) {
		drbd_err(connection, "Interrupted while waiting for conf_update\n");
		return err;
	}
	old_net_conf = peer_device->connection->net_conf;
	if (get_ldev(device)) {
		new_disk_conf = kzalloc(sizeof(struct disk_conf), GFP_KERNEL);
		if (!new_disk_conf) {
			put_ldev(device);
			mutex_unlock(&connection->resource->conf_update);
			drbd_err(device, "Allocation of new disk_conf failed\n");
			return -ENOMEM;
		}

		old_disk_conf = device->ldev->disk_conf;
		*new_disk_conf = *old_disk_conf;

		new_disk_conf->resync_rate = be32_to_cpu(p->resync_rate);
	}

	if (apv >= 88) {
		if (apv == 88) {
			if (data_size > SHARED_SECRET_MAX || data_size == 0) {
				drbd_err(device, "verify-alg too long, "
					 "peer wants %u, accepting only %u byte\n",
					 data_size, SHARED_SECRET_MAX);
				err = -EIO;
				goto reconnect;
			}

			err = drbd_recv_all(peer_device->connection, p->verify_alg, data_size);
			if (err)
				goto reconnect;
			/* we expect NUL terminated string */
			/* but just in case someone tries to be evil */
			D_ASSERT(device, p->verify_alg[data_size-1] == 0);
			p->verify_alg[data_size-1] = 0;

		} else /* apv >= 89 */ {
			/* we still expect NUL terminated strings */
			/* but just in case someone tries to be evil */
			D_ASSERT(device, p->verify_alg[SHARED_SECRET_MAX-1] == 0);
			D_ASSERT(device, p->csums_alg[SHARED_SECRET_MAX-1] == 0);
			p->verify_alg[SHARED_SECRET_MAX-1] = 0;
			p->csums_alg[SHARED_SECRET_MAX-1] = 0;
		}

		if (strcmp(old_net_conf->verify_alg, p->verify_alg)) {
			if (peer_device->repl_state[NOW] == L_OFF) {
				drbd_err(device, "Different verify-alg settings. me=\"%s\" peer=\"%s\"\n",
				    old_net_conf->verify_alg, p->verify_alg);
				goto disconnect;
			}
			verify_tfm = drbd_crypto_alloc_digest_safe(device,
					p->verify_alg, "verify-alg");
			if (IS_ERR(verify_tfm)) {
				verify_tfm = NULL;
				goto disconnect;
			}
		}

		if (apv >= 89 && strcmp(old_net_conf->csums_alg, p->csums_alg)) {
			if (peer_device->repl_state[NOW] == L_OFF) {
				drbd_err(device, "Different csums-alg settings. me=\"%s\" peer=\"%s\"\n",
				    old_net_conf->csums_alg, p->csums_alg);
				goto disconnect;
			}
			csums_tfm = drbd_crypto_alloc_digest_safe(device,
					p->csums_alg, "csums-alg");
			if (IS_ERR(csums_tfm)) {
				csums_tfm = NULL;
				goto disconnect;
			}
		}

		if (apv > 94 && new_disk_conf) {
			new_disk_conf->c_plan_ahead = be32_to_cpu(p->c_plan_ahead);
			new_disk_conf->c_delay_target = be32_to_cpu(p->c_delay_target);
			new_disk_conf->c_fill_target = be32_to_cpu(p->c_fill_target);
			new_disk_conf->c_max_rate = be32_to_cpu(p->c_max_rate);

			fifo_size = (new_disk_conf->c_plan_ahead * 10 * SLEEP_TIME) / HZ;
			old_plan = rcu_dereference(peer_device->rs_plan_s);
			if (!old_plan || fifo_size != old_plan->size) {
				new_plan = fifo_alloc(fifo_size);
				if (!new_plan) {
					drbd_err(device, "kmalloc of fifo_buffer failed");
					goto disconnect;
				}
			}
		}

		if (verify_tfm || csums_tfm) {
			new_net_conf = kzalloc(sizeof(struct net_conf), GFP_KERNEL);
			if (!new_net_conf) {
				drbd_err(device, "Allocation of new net_conf failed\n");
				goto disconnect;
			}

			*new_net_conf = *old_net_conf;

			if (verify_tfm) {
				strcpy(new_net_conf->verify_alg, p->verify_alg);
				new_net_conf->verify_alg_len = strlen(p->verify_alg) + 1;
				crypto_free_hash(peer_device->connection->verify_tfm);
				peer_device->connection->verify_tfm = verify_tfm;
				drbd_info(device, "using verify-alg: \"%s\"\n", p->verify_alg);
			}
			if (csums_tfm) {
				strcpy(new_net_conf->csums_alg, p->csums_alg);
				new_net_conf->csums_alg_len = strlen(p->csums_alg) + 1;
				crypto_free_hash(peer_device->connection->csums_tfm);
				peer_device->connection->csums_tfm = csums_tfm;
				drbd_info(device, "using csums-alg: \"%s\"\n", p->csums_alg);
			}
			rcu_assign_pointer(connection->net_conf, new_net_conf);
		}
	}

	if (new_disk_conf) {
		rcu_assign_pointer(device->ldev->disk_conf, new_disk_conf);
		put_ldev(device);
	}

	if (new_plan)
		rcu_assign_pointer(peer_device->rs_plan_s, new_plan);

	mutex_unlock(&connection->resource->conf_update);
	synchronize_rcu();
	if (new_net_conf)
		kfree(old_net_conf);
	kfree(old_disk_conf);
	if (new_plan)
		kfree(old_plan);

	return 0;

reconnect:
	if (new_disk_conf) {
		put_ldev(device);
		kfree(new_disk_conf);
	}
	mutex_unlock(&connection->resource->conf_update);
	return -EIO;

disconnect:
	kfree(new_plan);
	if (new_disk_conf) {
		put_ldev(device);
		kfree(new_disk_conf);
	}
	mutex_unlock(&connection->resource->conf_update);
	/* just for completeness: actually not needed,
	 * as this is not reached if csums_tfm was ok. */
	crypto_free_hash(csums_tfm);
	/* but free the verify_tfm again, if csums_tfm did not work out */
	crypto_free_hash(verify_tfm);
	change_cstate(peer_device->connection, C_DISCONNECTING, CS_HARD);
	return -EIO;
}

static void drbd_setup_order_type(struct drbd_device *device, int peer)
{
	/* sorry, we currently have no working implementation
	 * of distributed TCQ */
}

/* warn if the arguments differ by more than 12.5% */
static void warn_if_differ_considerably(struct drbd_device *device,
	const char *s, sector_t a, sector_t b)
{
	sector_t d;
	if (a == 0 || b == 0)
		return;
	d = (a > b) ? (a - b) : (b - a);
	if (d > (a>>3) || d > (b>>3))
		drbd_warn(device, "Considerable difference in %s: %llus vs. %llus\n", s,
		     (unsigned long long)a, (unsigned long long)b);
}

/* Maximum bio size that a protocol version supports. */
static unsigned int conn_max_bio_size(struct drbd_connection *connection)
{
	if (connection->agreed_pro_version >= 100)
		return DRBD_MAX_BIO_SIZE;
	else if (connection->agreed_pro_version >= 95)
		return DRBD_MAX_BIO_SIZE_P95;
	else
		return DRBD_MAX_SIZE_H80_PACKET;
}

static int receive_sizes(struct drbd_connection *connection, struct packet_info *pi)
{
	struct drbd_peer_device *peer_device;
	struct drbd_device *device;
	struct p_sizes *p = pi->data;
	enum determine_dev_size dd = DS_UNCHANGED;
	int ldsc = 0; /* local disk size changed */
	enum dds_flags ddsf;
	unsigned int protocol_max_bio_size;

	peer_device = conn_peer_device(connection, pi->vnr);
	if (!peer_device)
		return config_unknown_volume(connection, pi);
	device = peer_device->device;

	/* just store the peer's disk size for now.
	 * we still need to figure out whether we accept that. */
	peer_device->max_size = be64_to_cpu(p->d_size);

	if (get_ldev(device)) {
		sector_t p_usize = be64_to_cpu(p->u_size), my_usize;

		rcu_read_lock();
		my_usize = rcu_dereference(device->ldev->disk_conf)->disk_size;
		rcu_read_unlock();

		warn_if_differ_considerably(device, "lower level device sizes",
			   peer_device->max_size, drbd_get_max_capacity(device->ldev));
		warn_if_differ_considerably(device, "user requested size",
					    p_usize, my_usize);

		/* if this is the first connect, or an otherwise expected
		 * param exchange, choose the minimum */
		if (peer_device->repl_state[NOW] == L_OFF)
			p_usize = min_not_zero(my_usize, p_usize);

		/* Never shrink a device with usable data during connect.
		   But allow online shrinking if we are connected. */
		if (drbd_new_dev_size(device, p_usize, 0) <
		    drbd_get_capacity(device->this_bdev) &&
		    device->disk_state[NOW] >= D_OUTDATED &&
		    peer_device->repl_state[NOW] < L_ESTABLISHED) {
			drbd_err(device, "The peer's disk size is too small!\n");
			change_cstate(peer_device->connection, C_DISCONNECTING, CS_HARD);
			put_ldev(device);
			return -EIO;
		}

		if (my_usize != p_usize) {
			struct disk_conf *old_disk_conf, *new_disk_conf;
			int err;

			new_disk_conf = kzalloc(sizeof(struct disk_conf), GFP_KERNEL);
			if (!new_disk_conf) {
				drbd_err(device, "Allocation of new disk_conf failed\n");
				put_ldev(device);
				return -ENOMEM;
			}

			err = mutex_lock_interruptible(&connection->resource->conf_update);
			if (err) {
				drbd_err(connection, "Interrupted while waiting for conf_update\n");
				return err;
			}
			old_disk_conf = device->ldev->disk_conf;
			*new_disk_conf = *old_disk_conf;
			new_disk_conf->disk_size = p_usize;

			rcu_assign_pointer(device->ldev->disk_conf, new_disk_conf);
			mutex_unlock(&connection->resource->conf_update);
			synchronize_rcu();
			kfree(old_disk_conf);

			drbd_info(device, "Peer sets u_size to %lu sectors\n",
				 (unsigned long)my_usize);
		}

		put_ldev(device);
	}

	ddsf = be16_to_cpu(p->dds_flags);
	dd = drbd_determine_dev_size(device, ddsf, NULL);
	if (dd == DS_ERROR)
		return -EIO;
	drbd_md_sync(device);

	/* The protocol version limits how big requests can be.  In addition,
	 * peers before protocol version 94 cannot split large requests into
	 * multiple bios; their reported max_bio_size is a hard limit.
	 */
	protocol_max_bio_size = conn_max_bio_size(connection);
	peer_device->max_bio_size = min(be32_to_cpu(p->max_bio_size), protocol_max_bio_size);
	if (device->device_conf.max_bio_size > protocol_max_bio_size ||
	    (connection->agreed_pro_version < 94 &&
	     device->device_conf.max_bio_size > peer_device->max_bio_size)) {
		drbd_err(device, "Peer cannot deal with requests bigger than %u. "
			 "Please reduce max_bio_size in the configuration.\n",
			 peer_device->max_bio_size);
		change_cstate(peer_device->connection, C_DISCONNECTING, CS_HARD);
		put_ldev(device);
		return -EIO;
	}

	drbd_reconsider_max_bio_size(device);

	if (get_ldev(device)) {
		if (device->ldev->known_size != drbd_get_capacity(device->ldev->backing_bdev)) {
			device->ldev->known_size = drbd_get_capacity(device->ldev->backing_bdev);
			ldsc = 1;
		}

		drbd_setup_order_type(device, be16_to_cpu(p->queue_order_type));
		put_ldev(device);
	}

	if (peer_device->repl_state[NOW] > L_OFF) {
		if (be64_to_cpu(p->c_size) !=
		    drbd_get_capacity(device->this_bdev) || ldsc) {
			/* we have different sizes, probably peer
			 * needs to know my new size... */
			drbd_send_sizes(peer_device, 0, ddsf);
		}
		if (test_and_clear_bit(RESIZE_PENDING, &peer_device->flags) ||
		    (dd == DS_GREW && peer_device->repl_state[NOW] == L_ESTABLISHED)) {
			if (peer_device->disk_state[NOW] >= D_INCONSISTENT &&
			    device->disk_state[NOW] >= D_INCONSISTENT) {
				if (ddsf & DDSF_NO_RESYNC)
					drbd_info(device, "Resync of new storage suppressed with --assume-clean\n");
				else
					resync_after_online_grow(peer_device);
			} else
				set_bit(RESYNC_AFTER_NEG, &peer_device->flags);
		}
	}

	return 0;
}

static int __receive_uuids(struct drbd_peer_device *peer_device, u64 mask)
{
	struct drbd_device *device = device = peer_device->device;
	int updated_uuids = 0, err = 0;

	if (peer_device->repl_state[NOW] < L_ESTABLISHED &&
	    device->disk_state[NOW] < D_INCONSISTENT &&
	    device->resource->role[NOW] == R_PRIMARY &&
	    (device->exposed_data_uuid & ~((u64)1)) != (peer_device->current_uuid & ~((u64)1))) {
		drbd_err(device, "Can only connect to data with current UUID=%016llX\n",
		    (unsigned long long)device->exposed_data_uuid);
		change_cstate(peer_device->connection, C_DISCONNECTING, CS_HARD);
		return -EIO;
	}

	if (get_ldev(device)) {
		int skip_initial_sync =
			peer_device->repl_state[NOW] == L_ESTABLISHED &&
			peer_device->connection->agreed_pro_version >= 90 &&
			drbd_current_uuid(device) == UUID_JUST_CREATED &&
			(peer_device->uuid_flags & UUID_FLAG_SKIP_INITIAL_SYNC);
		if (skip_initial_sync) {
			unsigned long irq_flags;

			drbd_info(device, "Accepted new current UUID, preparing to skip initial sync\n");
			drbd_bitmap_io(device, &drbd_bmio_clear_n_write,
					"clear_n_write from receive_uuids",
					BM_LOCK_SET | BM_LOCK_CLEAR | BM_LOCK_BULK, NULL);
			_drbd_uuid_set_current(device, peer_device->current_uuid);
			_drbd_uuid_set_bitmap(peer_device, 0);
			begin_state_change(device->resource, &irq_flags, CS_VERBOSE);
			/* FIXME: Note that req_lock was not taken here before! */
			__change_disk_state(device, D_UP_TO_DATE);
			__change_peer_disk_state(peer_device, D_UP_TO_DATE);
			end_state_change(device->resource, &irq_flags);
			drbd_md_sync(device);
			updated_uuids = 1;
		}

		if (peer_device->uuid_flags & UUID_FLAG_NEW_DATAGEN) {
			drbd_warn(peer_device, "received new current UUID: %llX\n", peer_device->current_uuid);
			drbd_uuid_received_new_current(device, peer_device->current_uuid, mask);
		}

		put_ldev(device);
	} else if (device->disk_state[NOW] < D_INCONSISTENT) {
		struct drbd_resource *resource = device->resource;

		spin_lock_irq(&resource->req_lock);
		if (resource->state_change_flags) {
			drbd_info(peer_device, "Delaying update of exposed data uuid\n");
			device->next_exposed_data_uuid = peer_device->current_uuid;
		} else
			updated_uuids = drbd_set_exposed_data_uuid(device, peer_device->current_uuid);
		spin_unlock_irq(&resource->req_lock);

	}

	if (updated_uuids)
		drbd_print_uuids(peer_device, "receiver updated UUIDs to");

	if (!test_bit(INITIAL_STATE_RECEIVED, &peer_device->flags)) {
		if (!test_bit(INITIAL_STATE_SENT, &peer_device->flags)) {
			set_bit(INITIAL_STATE_SENT, &peer_device->flags);
			err = drbd_send_current_state(peer_device);
		}
	}

	return err;
}

static int receive_uuids(struct drbd_connection *connection, struct packet_info *pi)
{
	const int node_id = connection->resource->res_opts.node_id;
	struct drbd_peer_device *peer_device;
	struct p_uuids *p = pi->data;
	int history_uuids, i;

	peer_device = conn_peer_device(connection, pi->vnr);
	if (!peer_device)
		return config_unknown_volume(connection, pi);

	history_uuids = min_t(int, HISTORY_UUIDS_V08,
			      ARRAY_SIZE(peer_device->history_uuids));

	peer_device->current_uuid = be64_to_cpu(p->current_uuid);
	peer_device->bitmap_uuids[node_id] = be64_to_cpu(p->bitmap_uuid);
	for (i = 0; i < history_uuids; i++)
		peer_device->history_uuids[i] = be64_to_cpu(p->history_uuids[i]);
	for (; i < ARRAY_SIZE(peer_device->history_uuids); i++)
		peer_device->history_uuids[i] = 0;
	peer_device->dirty_bits = be64_to_cpu(p->dirty_bits);
	peer_device->uuid_flags = be64_to_cpu(p->uuid_flags);
	peer_device->uuids_received = true;

	return __receive_uuids(peer_device, 0);
}

static int receive_uuids110(struct drbd_connection *connection, struct packet_info *pi)
{
	struct drbd_peer_device *peer_device;
	struct p_uuids110 *p = pi->data;
	int other_uuids, i, rest, pos = 0;
	u64 bitmap_uuids_mask;

	peer_device = conn_peer_device(connection, pi->vnr);
	if (!peer_device)
		return config_unknown_volume(connection, pi);

	other_uuids = min(pi->size / sizeof(p->other_uuids[0]),
			  ARRAY_SIZE(peer_device->history_uuids) +
			  ARRAY_SIZE(peer_device->bitmap_uuids));

	if (drbd_recv_all_warn(peer_device->connection, p->other_uuids,
			       other_uuids * sizeof(p->other_uuids[0])))
		return -EIO;
	rest = pi->size - other_uuids * sizeof(p->other_uuids[0]);
	if (rest > 0 && !drbd_drain_block(peer_device, rest))
		return -EIO;

	peer_device->current_uuid = be64_to_cpu(p->current_uuid);
	peer_device->dirty_bits = be64_to_cpu(p->dirty_bits);
	peer_device->uuid_flags = be64_to_cpu(p->uuid_flags);
	bitmap_uuids_mask = be64_to_cpu(p->bitmap_uuids_mask);

	for (i = 0; i < MAX_PEERS; i++) {
		if (bitmap_uuids_mask & (1ULL << i))
			peer_device->bitmap_uuids[i] = be64_to_cpu(p->other_uuids[pos++]);
		else
			peer_device->bitmap_uuids[i] = 0;
	}

	i = 0;
	while (pos < other_uuids)
		peer_device->history_uuids[i++] = be64_to_cpu(p->other_uuids[pos++]);

	while (i < HISTORY_UUIDS)
		peer_device->history_uuids[i++] = 0;
	peer_device->uuids_received = true;

	return __receive_uuids(peer_device, be64_to_cpu(p->offline_mask));
}

/**
 * convert_state() - Converts the peer's view of the cluster state to our point of view
 * @peer_state:	The state as seen by the peer.
 */
static union drbd_state convert_state(union drbd_state peer_state)
{
	union drbd_state state;

	static enum drbd_conn_state c_tab[] = {
		[L_OFF] = L_OFF,
		[L_ESTABLISHED] = L_ESTABLISHED,

		[L_STARTING_SYNC_S] = L_STARTING_SYNC_T,
		[L_STARTING_SYNC_T] = L_STARTING_SYNC_S,
		[C_DISCONNECTING] = C_TEAR_DOWN, /* C_NETWORK_FAILURE, */
		[C_CONNECTING] = C_CONNECTING,
		[L_VERIFY_S]       = L_VERIFY_T,
		[C_MASK]   = C_MASK,
	};

	state.i = peer_state.i;

	state.conn = c_tab[peer_state.conn];
	state.peer = peer_state.role;
	state.role = peer_state.peer;
	state.pdsk = peer_state.disk;
	state.disk = peer_state.pdsk;
	state.peer_isp = (peer_state.aftr_isp | peer_state.user_isp);

	return state;
}

static union drbd_state
__change_connection_state(struct drbd_connection *connection,
			  union drbd_state mask, union drbd_state val,
			  enum chg_state_flags flags)
{
	struct drbd_resource *resource = connection->resource;

	if (mask.role) {
		/* not allowed */
	}
	if (mask.susp) {
		mask.susp ^= -1;
		__change_io_susp_user(resource, val.susp);
	}
	if (mask.susp_nod) {
		mask.susp_nod ^= -1;
		__change_io_susp_no_data(resource, val.susp_nod);
	}
	if (mask.susp_fen) {
		mask.susp_fen ^= -1;
		__change_io_susp_fencing(resource, val.susp_fen);
	}
	if (flags & CS_WEAK_NODES) {
		__change_weak(resource,
			resource->twopc_reply.weak_nodes &
			NODE_MASK(resource->res_opts.node_id));
	}

	if (mask.conn) {
		mask.conn ^= -1;
		__change_cstate(connection,
				min_t(enum drbd_conn_state, val.conn, C_CONNECTED));
	}
	if (mask.peer) {
		mask.peer ^= -1;
		__change_peer_role(connection, val.peer);
	}
	return mask;
}

static union drbd_state
__change_peer_device_state(struct drbd_peer_device *peer_device,
			   union drbd_state mask, union drbd_state val)
{
	struct drbd_device *device = peer_device->device;

	if (mask.disk) {
		mask.disk ^= -1;
		__change_disk_state(device, val.disk);
	}

	if (mask.conn) {
		mask.conn ^= -1;
		__change_repl_state(peer_device,
				max_t(enum drbd_repl_state, val.conn, L_OFF));
	}
	if (mask.pdsk) {
		mask.pdsk ^= -1;
		__change_peer_disk_state(peer_device, val.pdsk);
	}
	if (mask.user_isp) {
		mask.user_isp ^= -1;
		__change_resync_susp_user(peer_device, val.user_isp);
	}
	if (mask.peer_isp) {
		mask.peer_isp ^= -1;
		__change_resync_susp_peer(peer_device, val.peer_isp);
	}
	if (mask.aftr_isp) {
		mask.aftr_isp ^= -1;
		__change_resync_susp_dependency(peer_device, val.aftr_isp);
	}
	return mask;
}

/**
 * change_connection_state()  -  change state of a connection and all its peer devices
 *
 * Also changes the state of the peer devices' devices and of the resource.
 * Cluster-wide state changes are not supported.
 */
static enum drbd_state_rv
change_connection_state(struct drbd_connection *connection,
			union drbd_state mask,
			union drbd_state val,
			enum chg_state_flags flags)
{
	struct drbd_peer_device *peer_device;
	union drbd_state mask_unused = mask;
	unsigned long irq_flags;
	int vnr;

	mask = convert_state(mask);
	val = convert_state(val);

	begin_state_change(connection->resource, &irq_flags, flags);
	idr_for_each_entry(&connection->peer_devices, peer_device, vnr)
		mask_unused.i &= __change_peer_device_state(peer_device, mask, val).i;
	mask_unused.i &= __change_connection_state(connection, mask, val, flags).i;
	if (mask_unused.i) {
		abort_state_change(connection->resource, &irq_flags);
		return SS_NOT_SUPPORTED;
	}
	return end_state_change(connection->resource, &irq_flags);
}

/**
 * change_peer_device_state()  -  change state of a peer and its connection
 *
 * Also changes the state of the peer device's device and of the resource.
 * Cluster-wide state changes are not supported.
 */
static enum drbd_state_rv
change_peer_device_state(struct drbd_peer_device *peer_device,
			 union drbd_state mask,
			 union drbd_state val,
			 enum chg_state_flags flags)
{
	struct drbd_connection *connection = peer_device->connection;
	union drbd_state mask_unused = mask;
	unsigned long irq_flags;

	mask = convert_state(mask);
	val = convert_state(val);

	begin_state_change(connection->resource, &irq_flags, flags);
	mask_unused.i &= __change_peer_device_state(peer_device, mask, val).i;
	mask_unused.i &= __change_connection_state(connection, mask, val, flags).i;
	if (mask_unused.i) {
		abort_state_change(connection->resource, &irq_flags);
		return SS_NOT_SUPPORTED;
	}
	return end_state_change(connection->resource, &irq_flags);
}

static int receive_req_state(struct drbd_connection *connection, struct packet_info *pi)
{
	struct drbd_resource *resource = connection->resource;
	struct drbd_peer_device *peer_device = NULL;
	struct p_req_state *p = pi->data;
	union drbd_state mask, val;
	enum chg_state_flags flags = CS_VERBOSE | CS_LOCAL_ONLY | CS_TWOPC;
	enum drbd_state_rv rv;
	int vnr = -1;

	if (!expect(connection, connection->agreed_pro_version >= 110)) {
		drbd_err(connection, "Packet %s not allowed in protocol version %d\n",
			 cmdname(pi->cmd),
			 connection->agreed_pro_version);
		return -EIO;
	}

	/* P_STATE_CHG_REQ packets must have a valid vnr.  P_CONN_ST_CHG_REQ
	 * packets have an undefined vnr.  In the other packets, vnr == -1
	 * means that the packet applies to the connection.  */
	if (pi->cmd == P_STATE_CHG_REQ || (pi->cmd != P_CONN_ST_CHG_REQ && pi->vnr != -1)) {
		peer_device = conn_peer_device(connection, pi->vnr);
		if (!peer_device)
			return -EIO;
		vnr = peer_device->device->vnr;
	}

	rv = SS_SUCCESS;
	spin_lock_irq(&resource->req_lock);
	if (resource->remote_state_change)
		rv = SS_CONCURRENT_ST_CHG;
	else
		resource->remote_state_change = true;
	spin_unlock_irq(&resource->req_lock);

	if (rv != SS_SUCCESS) {
		drbd_info(connection, "Rejecting concurrent remote state change\n");
		drbd_send_sr_reply(connection, vnr, rv);
		return 0;
	}

	mask.i = be32_to_cpu(p->mask);
	val.i = be32_to_cpu(p->val);

	/* Send the reply before carrying out the state change: this is needed
	 * for connection state changes which close the network connection.  */
	if (peer_device) {
		rv = change_peer_device_state(peer_device, mask, val, flags | CS_PREPARE);
		drbd_send_sr_reply(connection, vnr, rv);
		rv = change_peer_device_state(peer_device, mask, val, flags | CS_PREPARED);
		if (rv >= SS_SUCCESS)
			drbd_md_sync(peer_device->device);
	} else {
		flags |= CS_IGN_OUTD_FAIL;
		rv = change_connection_state(connection, mask, val, flags | CS_PREPARE);
		drbd_send_sr_reply(connection, vnr, rv);
		change_connection_state(connection, mask, val, flags | CS_PREPARED);
	}

	spin_lock_irq(&resource->req_lock);
	resource->remote_state_change = false;
	spin_unlock_irq(&resource->req_lock);
	wake_up(&resource->twopc_wait);

	return 0;
}

int abort_nested_twopc_work(struct drbd_work *work, int cancel)
{
	struct drbd_resource *resource =
		container_of(work, struct drbd_resource, twopc_work);
	bool prepared = false;

	spin_lock_irq(&resource->req_lock);
	if (resource->twopc_reply.initiator_node_id != -1) {
		resource->remote_state_change = false;
		resource->twopc_reply.initiator_node_id = -1;
		if (resource->twopc_parent) {
			kref_put(&resource->twopc_parent->kref,
				 drbd_destroy_connection);
			resource->twopc_parent = NULL;
		}
		prepared = true;
	}
	spin_unlock_irq(&resource->req_lock);
	wake_up(&resource->twopc_wait);

	if (prepared)
		abort_prepared_state_change(resource);
	return 0;
}

void twopc_timer_fn(unsigned long data)
{
	struct drbd_resource *resource = (struct drbd_resource *) data;
	unsigned long irq_flags;

	spin_lock_irqsave(&resource->req_lock, irq_flags);
	if (resource->twopc_reply.tid != -1) {
		drbd_debug(resource, "Two-phase commit %u timeout\n",
			   resource->twopc_reply.tid);
	}
	resource->twopc_work.cb = abort_nested_twopc_work;
	drbd_queue_work(&resource->work, &resource->twopc_work);
	spin_unlock_irqrestore(&resource->req_lock, irq_flags);
}

static void update_reachability(struct drbd_connection *connection, u64 mask)
{
	struct drbd_resource *resource = connection->resource;

	spin_lock_irq(&resource->req_lock);
	if (connection->cstate[NOW] >= C_CONNECTED) {
		mask &= ~((u64)1 << resource->res_opts.node_id);
		connection->primary_mask = mask;
	}
	spin_unlock_irq(&resource->req_lock);
}

static int receive_twopc(struct drbd_connection *connection, struct packet_info *pi)
{
	struct drbd_connection *affected_connection = connection;
	struct drbd_resource *resource = connection->resource;
	struct drbd_peer_device *peer_device = NULL;
	struct p_twopc_request *p = pi->data;
	struct twopc_reply reply;
	union drbd_state mask = {}, val = {};
	enum chg_state_flags flags = CS_VERBOSE | CS_LOCAL_ONLY | CS_TWOPC;
	enum drbd_state_rv rv;

	reply.vnr = pi->vnr;
	reply.tid = be32_to_cpu(p->tid);
	reply.initiator_node_id = be32_to_cpu(p->initiator_node_id);
	reply.target_node_id = be32_to_cpu(p->target_node_id);
	reply.primary_nodes = be64_to_cpu(p->primary_nodes);
	reply.weak_nodes = be64_to_cpu(p->weak_nodes);
	reply.reachable_nodes = directly_connected_nodes(resource) |
				NODE_MASK(resource->res_opts.node_id);
	reply.is_disconnect = 0;

	/* Check for concurrent transactions and duplicate packets. */
	spin_lock_irq(&resource->req_lock);

	if (resource->remote_state_change) {
		if (resource->twopc_reply.initiator_node_id != reply.initiator_node_id ||
		    resource->twopc_reply.tid != reply.tid) {
			spin_unlock_irq(&resource->req_lock);
			if (pi->cmd == P_TWOPC_PREPARE) {
				drbd_info(connection, "Rejecting concurrent "
					  "remote state change %u\n", reply.tid);
				drbd_send_twopc_reply(connection, P_TWOPC_RETRY, &reply);
			} else {
				drbd_info(connection, "Ignoring %s packet %u\n",
					  cmdname(pi->cmd),
					  reply.tid);
			}
			return 0;
		}
		if (pi->cmd == P_TWOPC_PREPARE) {
			/* We have prepared this transaction already. */
			spin_unlock_irq(&resource->req_lock);
			drbd_send_twopc_reply(connection, P_TWOPC_YES, &reply);
			return 0;
		}
		flags |= CS_PREPARED;
	} else {
		if (pi->cmd != P_TWOPC_PREPARE) {
			/* We have committed or aborted this transaction already. */
			spin_unlock_irq(&resource->req_lock);
			drbd_debug(connection, "Ignoring %s packet %u\n",
				   cmdname(pi->cmd),
				   reply.tid);
			update_reachability(connection, reply.primary_nodes);
			return 0;
		}
		resource->remote_state_change = true;
	}

	if (reply.initiator_node_id != connection->net_conf->peer_node_id) {
		/*
		 * This is an indirect request.  Unless we are directly
		 * connected to the initiator as well as indirectly, we don't
		 * have connection or peer device objects for this peer.
		 */
		for_each_connection(affected_connection, resource) {
			if (reply.initiator_node_id ==
			    affected_connection->net_conf->peer_node_id)
				goto directly_connected;
		}
		/* only indirectly connected */
		affected_connection = NULL;
		goto next;
	}

    directly_connected:
	if (reply.target_node_id != -1 &&
	    reply.target_node_id != resource->res_opts.node_id) {
		affected_connection = NULL;
		goto next;
	}

	mask.i = be32_to_cpu(p->mask);
	val.i = be32_to_cpu(p->val);

	if (mask.conn == conn_MASK) {
		u64 m = NODE_MASK(reply.initiator_node_id);

		if (val.conn == C_CONNECTED)
			reply.reachable_nodes |= m;
		if (val.conn == C_DISCONNECTING) {
			reply.reachable_nodes &= ~m;
			reply.is_disconnect = 1;
		}
	}

	if (pi->vnr != -1) {
		peer_device = conn_peer_device(affected_connection, pi->vnr);
		if (!peer_device) {
			spin_unlock_irq(&resource->req_lock);
			return -EIO;
		}
	}

    next:
	if (pi->cmd == P_TWOPC_PREPARE) {
		if ((mask.peer == role_MASK &&
		     val.peer == R_PRIMARY) ||
		    (mask.peer != role_MASK &&
		     resource->role[NOW] == R_PRIMARY)) {
			u64 m = NODE_MASK(resource->res_opts.node_id);
			reply.primary_nodes |= m;
			m |= reply.reachable_nodes;
			reply.weak_nodes |= ~m;
		}
	}

	resource->twopc_reply = reply;
	spin_unlock_irq(&resource->req_lock);

	switch(pi->cmd) {
	case P_TWOPC_PREPARE:
		drbd_info(connection, "Preparing remote state change %u\n",
			  reply.tid);
		flags |= CS_PREPARE;
		break;
	case P_TWOPC_ABORT:
		drbd_info(connection, "Aborting remote state change %u\n",
			  reply.tid);
		flags |= CS_ABORT;
		break;
	default:
		drbd_info(connection, "Committing remote state change %u "
				"(primary_nodes=%lX, weak_nodes=%lX)\n",
			  reply.tid,
			  (unsigned long)reply.primary_nodes,
			  (unsigned long)reply.weak_nodes);
		flags |= CS_WEAK_NODES;
		break;
	}

	if (!(flags & CS_PREPARE))
		nested_twopc_request(resource, pi->vnr, pi->cmd, p);

	if (peer_device)
		rv = change_peer_device_state(peer_device, mask, val, flags);
	else
		rv = change_connection_state(
			affected_connection ? affected_connection : connection,
			mask, val, flags | CS_IGN_OUTD_FAIL);

	if (flags & CS_PREPARE) {
		if (rv >= SS_SUCCESS) {
			spin_lock_irq(&resource->req_lock);
			kref_get(&connection->kref);
			resource->twopc_parent = connection;
			resource->twopc_timer.expires = jiffies + twopc_timeout(resource);
			add_timer(&resource->twopc_timer);
			spin_unlock_irq(&resource->req_lock);

			nested_twopc_request(resource, pi->vnr, pi->cmd, p);
		} else {
			enum drbd_packet cmd = (rv == SS_IN_TRANSIENT_STATE) ?
				P_TWOPC_RETRY : P_TWOPC_NO;
			drbd_send_twopc_reply(connection, cmd, &reply);
		}
	} else {
		if (peer_device && rv >= SS_SUCCESS && !(flags & (CS_PREPARE | CS_ABORT)))
			drbd_md_sync(peer_device->device);

		if (flags & CS_PREPARED) {
			struct drbd_device *device;
			int vnr;

			del_timer(&resource->twopc_timer);

			if (affected_connection &&
			    mask.conn == conn_MASK && val.conn == C_CONNECTED)
				conn_connect2(connection);

			update_reachability(connection, reply.primary_nodes);

			idr_for_each_entry(&resource->devices, device, vnr) {
				u64 nedu = device->next_exposed_data_uuid;
				if (!nedu)
					continue;
				if (device->disk_state[NOW] < D_INCONSISTENT)
					drbd_set_exposed_data_uuid(device, nedu);
				device->next_exposed_data_uuid = 0;
			}

		}
	}

	return 0;
}

static int receive_state(struct drbd_connection *connection, struct packet_info *pi)
{
	struct drbd_resource *resource = connection->resource;
	struct drbd_peer_device *peer_device = NULL;
	enum drbd_repl_state *repl_state;
	struct drbd_device *device = NULL;
	struct p_state *p = pi->data;
	union drbd_state os, peer_state;
	enum drbd_disk_state peer_disk_state;
	enum drbd_repl_state new_repl_state;
	int rv;

	peer_device = conn_peer_device(connection, pi->vnr);
	if (!peer_device)
		return config_unknown_volume(connection, pi);
	device = peer_device->device;

	peer_state.i = be32_to_cpu(p->state);

	peer_disk_state = peer_state.disk;
	if (peer_state.disk == D_NEGOTIATING) {
		peer_disk_state = peer_device->uuid_flags & UUID_FLAG_INCONSISTENT ?
			D_INCONSISTENT : D_CONSISTENT;
		drbd_info(device, "real peer disk state = %s\n", drbd_disk_str(peer_disk_state));
	}

	spin_lock_irq(&resource->req_lock);
	os = drbd_get_peer_device_state(peer_device, NOW);
	spin_unlock_irq(&resource->req_lock);
 retry:
	new_repl_state = max_t(enum drbd_repl_state, os.conn, L_OFF);

	/* If some other part of the code (asender thread, timeout)
	 * already decided to close the connection again,
	 * we must not "re-establish" it here. */
	if (os.conn <= C_TEAR_DOWN)
		return -ECONNRESET;

	/* If this is the "end of sync" confirmation, usually the peer disk
	 * was D_INCONSISTENT or D_CONSISTENT. (Since the peer might be
	 * weak we do not know anything about its new disk state)
	 */
	if ((os.pdsk == D_INCONSISTENT || os.pdsk == D_CONSISTENT) &&
	    os.conn > L_ESTABLISHED && os.disk == D_UP_TO_DATE) {
		/* If we are (becoming) SyncSource, but peer is still in sync
		 * preparation, ignore its uptodate-ness to avoid flapping, it
		 * will change to inconsistent once the peer reaches active
		 * syncing states.
		 * It may have changed syncer-paused flags, however, so we
		 * cannot ignore this completely. */
		if (peer_state.conn > L_ESTABLISHED &&
		    peer_state.conn < L_SYNC_SOURCE)
			peer_disk_state = D_INCONSISTENT;

		/* if peer_state changes to connected at the same time,
		 * it explicitly notifies us that it finished resync.
		 * Maybe we should finish it up, too? */
		else if (os.conn >= L_SYNC_SOURCE &&
			 peer_state.conn == L_ESTABLISHED) {
			if (drbd_bm_total_weight(peer_device) <= peer_device->rs_failed)
				drbd_resync_finished(peer_device, peer_state.disk);
			return 0;
		}
	}

	/* explicit verify finished notification, stop sector reached. */
	if (os.conn == L_VERIFY_T && os.disk == D_UP_TO_DATE &&
	    peer_state.conn == C_CONNECTED && peer_disk_state == D_UP_TO_DATE) {
		ov_out_of_sync_print(peer_device);
		drbd_resync_finished(peer_device, D_MASK);
		return 0;
	}

	/* peer says his disk is inconsistent, while we think it is uptodate,
	 * and this happens while the peer still thinks we have a sync going on,
	 * but we think we are already done with the sync.
	 * We ignore this to avoid flapping pdsk.
	 * This should not happen, if the peer is a recent version of drbd. */
	if (os.pdsk == D_UP_TO_DATE && peer_disk_state == D_INCONSISTENT &&
	    os.conn == L_ESTABLISHED && peer_state.conn > L_SYNC_SOURCE)
		peer_disk_state = D_UP_TO_DATE;

	if (new_repl_state == L_OFF)
		new_repl_state = L_ESTABLISHED;

	if (peer_state.conn == L_AHEAD)
		new_repl_state = L_BEHIND;

	if (peer_state.conn == L_PAUSED_SYNC_T && peer_state.disk == D_OUTDATED &&
	    os.conn == L_ESTABLISHED) {
		/* Looks like the peer was invalidated with drbdadm */
		drbd_info(peer_device, "Setting bits\n");
		drbd_bitmap_io(device, &drbd_bmio_set_n_write, "set_n_write from receive_state",
			       BM_LOCK_CLEAR | BM_LOCK_BULK, peer_device);
		new_repl_state = L_PAUSED_SYNC_S;
	}

	if (peer_device->uuids_received &&
	    peer_state.disk >= D_NEGOTIATING &&
	    get_ldev_if_state(device, D_NEGOTIATING)) {
		bool consider_resync;

		/* if we established a new connection */
		consider_resync = (os.conn < L_ESTABLISHED);
		/* if we had an established connection
		 * and one of the nodes newly attaches a disk */
		consider_resync |= (os.conn == L_ESTABLISHED &&
				    (peer_state.disk == D_NEGOTIATING ||
				     os.disk == D_NEGOTIATING));
		/* if we have both been inconsistent, and the peer has been
		 * forced to be UpToDate with --overwrite-data */
		consider_resync |= test_bit(CONSIDER_RESYNC, &peer_device->flags);
		/* if we had been plain connected, and the admin requested to
		 * start a sync by "invalidate" or "invalidate-remote" */
		consider_resync |= (os.conn == L_ESTABLISHED &&
				    (peer_state.conn == L_STARTING_SYNC_S ||
				     peer_state.conn == L_STARTING_SYNC_T));

		if (consider_resync)
			new_repl_state = drbd_sync_handshake(peer_device, peer_state.role, peer_disk_state);
		else if (os.conn == L_ESTABLISHED && peer_state.conn == L_WF_BITMAP_T &&
			 connection->peer_weak[NOW] && !peer_state.weak) {
			drbd_info(peer_device, "Resync because peer leaves weak state\n");
			new_repl_state = L_WF_BITMAP_S;
		}

		put_ldev(device);
		if (new_repl_state == -1) {
			new_repl_state = L_ESTABLISHED;
			if (device->disk_state[NOW] == D_NEGOTIATING) {
				change_disk_state(device, D_FAILED, CS_HARD);
			} else if (peer_state.disk == D_NEGOTIATING) {
				drbd_err(device, "Disk attach process on the peer node was aborted.\n");
				peer_state.disk = D_DISKLESS;
				peer_disk_state = D_DISKLESS;
			} else {
				if (test_and_clear_bit(CONN_DRY_RUN, &connection->flags))
					return -EIO;
				D_ASSERT(device, os.conn == L_OFF);
				change_cstate(connection, C_DISCONNECTING, CS_HARD);
				return -EIO;
			}
		}
	}

	spin_lock_irq(&resource->req_lock);
	begin_state_change_locked(resource, CS_VERBOSE);
	if (os.i != drbd_get_peer_device_state(peer_device, NOW).i) {
		os = drbd_get_peer_device_state(peer_device, NOW);
		abort_state_change_locked(resource);
		spin_unlock_irq(&resource->req_lock);
		goto retry;
	}
	clear_bit(CONSIDER_RESYNC, &peer_device->flags);
	__change_repl_state(peer_device, new_repl_state);
	if (connection->peer_role[NOW] == R_UNKNOWN)
		__change_peer_role(connection, peer_state.role);
	__change_peer_weak(connection, peer_state.weak);
	__change_peer_disk_state(peer_device, peer_disk_state);
	__change_resync_susp_peer(peer_device, peer_state.aftr_isp | peer_state.user_isp);
	repl_state = peer_device->repl_state;
	if (device->disk_state[NEW] == D_NEGOTIATING &&
	    (repl_state[NEW] == L_ESTABLISHED || repl_state[NEW] == L_WF_BITMAP_S))
		__change_disk_state(device, disk_state_from_md(device));
	if (repl_state[OLD] < L_ESTABLISHED && repl_state[NEW] >= L_ESTABLISHED)
		resource->state_change_flags |= CS_HARD;
	if (peer_device->disk_state[NEW] == D_CONSISTENT &&
	    drbd_suspended(device) &&
	    repl_state[OLD] < L_ESTABLISHED && repl_state[NEW] == L_ESTABLISHED &&
	    test_bit(NEW_CUR_UUID, &device->flags)) {
		unsigned long irq_flags;

		/* Do not allow RESEND for a rebooted peer. We can only allow this
		   for temporary network outages! */
		abort_state_change_locked(resource);
		spin_unlock_irq(&resource->req_lock);

		drbd_err(device, "Aborting Connect, can not thaw IO with an only Consistent peer\n");
		tl_clear(connection);
		drbd_uuid_new_current(device);
		clear_bit(NEW_CUR_UUID, &device->flags);
		begin_state_change(resource, &irq_flags, CS_HARD);
		__change_cstate(connection, C_PROTOCOL_ERROR);
		__change_io_susp_user(resource, false);
		end_state_change(resource, &irq_flags);
		return -EIO;
	}
	rv = end_state_change_locked(resource);
	new_repl_state = peer_device->repl_state[NOW];
	set_bit(INITIAL_STATE_RECEIVED, &peer_device->flags);
	spin_unlock_irq(&resource->req_lock);

	if (rv < SS_SUCCESS) {
		change_cstate(connection, C_DISCONNECTING, CS_HARD);
		return -EIO;
	}

	if (os.conn > L_OFF) {
		if (new_repl_state > L_ESTABLISHED && peer_state.conn <= L_ESTABLISHED &&
		    peer_state.disk != D_NEGOTIATING ) {
			/* we want resync, peer has not yet decided to sync... */
			/* Nowadays only used when forcing a node into primary role and
			   setting its disk to UpToDate with that */
			drbd_send_uuids(peer_device, 0, 0);
			drbd_send_current_state(peer_device);
		}
	}

	clear_bit(DISCARD_MY_DATA, &device->flags);

	drbd_md_sync(device); /* update connected indicator, effective_size, ... */

	return 0;
}

static int receive_sync_uuid(struct drbd_connection *connection, struct packet_info *pi)
{
	struct drbd_peer_device *peer_device;
	struct drbd_device *device;
	struct p_uuid *p = pi->data;

	peer_device = conn_peer_device(connection, pi->vnr);
	if (!peer_device)
		return -EIO;
	device = peer_device->device;

	wait_event(device->misc_wait,
		   peer_device->repl_state[NOW] == L_WF_SYNC_UUID ||
		   peer_device->repl_state[NOW] == L_BEHIND ||
		   peer_device->repl_state[NOW] < L_ESTABLISHED ||
		   device->disk_state[NOW] < D_NEGOTIATING);

	/* D_ASSERT(device,  peer_device->repl_state[NOW] == L_WF_SYNC_UUID ); */

	/* Here the _drbd_uuid_ functions are right, current should
	   _not_ be rotated into the history */
	if (get_ldev_if_state(device, D_NEGOTIATING)) {
		_drbd_uuid_set_current(device, be64_to_cpu(p->uuid));
		_drbd_uuid_set_bitmap(peer_device, 0UL);

		drbd_print_uuids(peer_device, "updated sync uuid");
		drbd_start_resync(peer_device, L_SYNC_TARGET);

		put_ldev(device);
	} else
		drbd_err(device, "Ignoring SyncUUID packet!\n");

	return 0;
}

/**
 * receive_bitmap_plain
 *
 * Return 0 when done, 1 when another iteration is needed, and a negative error
 * code upon failure.
 */
static int
receive_bitmap_plain(struct drbd_peer_device *peer_device, unsigned int size,
		     unsigned long *p, struct bm_xfer_ctx *c)
{
	unsigned int data_size = DRBD_SOCKET_BUFFER_SIZE -
				 drbd_header_size(peer_device->connection);
	unsigned int num_words = min_t(size_t, data_size / sizeof(*p),
				       c->bm_words - c->word_offset);
	unsigned int want = num_words * sizeof(*p);
	int err;

	if (want != size) {
		drbd_err(peer_device, "%s:want (%u) != size (%u)\n", __func__, want, size);
		return -EIO;
	}
	if (want == 0)
		return 0;
	err = drbd_recv_all(peer_device->connection, p, want);
	if (err)
		return err;

	drbd_bm_merge_lel(peer_device, c->word_offset, num_words, p);

	c->word_offset += num_words;
	c->bit_offset = c->word_offset * BITS_PER_LONG;
	if (c->bit_offset > c->bm_bits)
		c->bit_offset = c->bm_bits;

	return 1;
}

static enum drbd_bitmap_code dcbp_get_code(struct p_compressed_bm *p)
{
	return (enum drbd_bitmap_code)(p->encoding & 0x0f);
}

static int dcbp_get_start(struct p_compressed_bm *p)
{
	return (p->encoding & 0x80) != 0;
}

static int dcbp_get_pad_bits(struct p_compressed_bm *p)
{
	return (p->encoding >> 4) & 0x7;
}

/**
 * recv_bm_rle_bits
 *
 * Return 0 when done, 1 when another iteration is needed, and a negative error
 * code upon failure.
 */
static int
recv_bm_rle_bits(struct drbd_peer_device *peer_device,
		struct p_compressed_bm *p,
		 struct bm_xfer_ctx *c,
		 unsigned int len)
{
	struct bitstream bs;
	u64 look_ahead;
	u64 rl;
	u64 tmp;
	unsigned long s = c->bit_offset;
	unsigned long e;
	int toggle = dcbp_get_start(p);
	int have;
	int bits;

	bitstream_init(&bs, p->code, len, dcbp_get_pad_bits(p));

	bits = bitstream_get_bits(&bs, &look_ahead, 64);
	if (bits < 0)
		return -EIO;

	for (have = bits; have > 0; s += rl, toggle = !toggle) {
		bits = vli_decode_bits(&rl, look_ahead);
		if (bits <= 0)
			return -EIO;

		if (toggle) {
			e = s + rl -1;
			if (e >= c->bm_bits) {
				drbd_err(peer_device, "bitmap overflow (e:%lu) while decoding bm RLE packet\n", e);
				return -EIO;
			}
			drbd_bm_set_many_bits(peer_device, s, e);
		}

		if (have < bits) {
			drbd_err(peer_device, "bitmap decoding error: h:%d b:%d la:0x%08llx l:%u/%u\n",
				have, bits, look_ahead,
				(unsigned int)(bs.cur.b - p->code),
				(unsigned int)bs.buf_len);
			return -EIO;
		}
		/* if we consumed all 64 bits, assign 0; >> 64 is "undefined"; */
		if (likely(bits < 64))
			look_ahead >>= bits;
		else
			look_ahead = 0;
		have -= bits;

		bits = bitstream_get_bits(&bs, &tmp, 64 - have);
		if (bits < 0)
			return -EIO;
		look_ahead |= tmp << have;
		have += bits;
	}

	c->bit_offset = s;
	bm_xfer_ctx_bit_to_word_offset(c);

	return (s != c->bm_bits);
}

/**
 * decode_bitmap_c
 *
 * Return 0 when done, 1 when another iteration is needed, and a negative error
 * code upon failure.
 */
static int
decode_bitmap_c(struct drbd_peer_device *peer_device,
		struct p_compressed_bm *p,
		struct bm_xfer_ctx *c,
		unsigned int len)
{
	if (dcbp_get_code(p) == RLE_VLI_Bits)
		return recv_bm_rle_bits(peer_device, p, c, len - sizeof(*p));

	/* other variants had been implemented for evaluation,
	 * but have been dropped as this one turned out to be "best"
	 * during all our tests. */

	drbd_err(peer_device, "receive_bitmap_c: unknown encoding %u\n", p->encoding);
	change_cstate(peer_device->connection, C_PROTOCOL_ERROR, CS_HARD);
	return -EIO;
}

void INFO_bm_xfer_stats(struct drbd_peer_device *peer_device,
		const char *direction, struct bm_xfer_ctx *c)
{
	/* what would it take to transfer it "plaintext" */
	unsigned int header_size = drbd_header_size(peer_device->connection);
	unsigned int data_size = DRBD_SOCKET_BUFFER_SIZE - header_size;
	unsigned int plain =
		header_size * (DIV_ROUND_UP(c->bm_words, data_size) + 1) +
		c->bm_words * sizeof(unsigned long);
	unsigned int total = c->bytes[0] + c->bytes[1];
	unsigned int r;

	/* total can not be zero. but just in case: */
	if (total == 0)
		return;

	/* don't report if not compressed */
	if (total >= plain)
		return;

	/* total < plain. check for overflow, still */
	r = (total > UINT_MAX/1000) ? (total / (plain/1000))
		                    : (1000 * total / plain);

	if (r > 1000)
		r = 1000;

	r = 1000 - r;
	drbd_info(peer_device, "%s bitmap stats [Bytes(packets)]: plain %u(%u), RLE %u(%u), "
	     "total %u; compression: %u.%u%%\n",
			direction,
			c->bytes[1], c->packets[1],
			c->bytes[0], c->packets[0],
			total, r/10, r % 10);
}

/* Since we are processing the bitfield from lower addresses to higher,
   it does not matter if the process it in 32 bit chunks or 64 bit
   chunks as long as it is little endian. (Understand it as byte stream,
   beginning with the lowest byte...) If we would use big endian
   we would need to process it from the highest address to the lowest,
   in order to be agnostic to the 32 vs 64 bits issue.

   returns 0 on failure, 1 if we successfully received it. */
static int receive_bitmap(struct drbd_connection *connection, struct packet_info *pi)
{
	struct drbd_peer_device *peer_device;
	struct drbd_device *device;
	struct bm_xfer_ctx c;
	int err;

	peer_device = conn_peer_device(connection, pi->vnr);
	if (!peer_device)
		return -EIO;
	device = peer_device->device;

	drbd_bm_slot_lock(peer_device, "receive bitmap", BM_LOCK_CLEAR | BM_LOCK_BULK);
	/* you are supposed to send additional out-of-sync information
	 * if you actually set bits during this phase */

	c = (struct bm_xfer_ctx) {
		.bm_bits = drbd_bm_bits(device),
		.bm_words = drbd_bm_words(device),
	};

	for(;;) {
		if (pi->cmd == P_BITMAP)
			err = receive_bitmap_plain(peer_device, pi->size, pi->data, &c);
		else if (pi->cmd == P_COMPRESSED_BITMAP) {
			/* MAYBE: sanity check that we speak proto >= 90,
			 * and the feature is enabled! */
			struct p_compressed_bm *p = pi->data;

			if (pi->size > DRBD_SOCKET_BUFFER_SIZE - drbd_header_size(connection)) {
				drbd_err(device, "ReportCBitmap packet too large\n");
				err = -EIO;
				goto out;
			}
			if (pi->size <= sizeof(*p)) {
				drbd_err(device, "ReportCBitmap packet too small (l:%u)\n", pi->size);
				err = -EIO;
				goto out;
			}
			err = drbd_recv_all(peer_device->connection, p, pi->size);
			if (err)
			       goto out;
			err = decode_bitmap_c(peer_device, p, &c, pi->size);
		} else {
			drbd_warn(device, "receive_bitmap: cmd neither ReportBitMap nor ReportCBitMap (is 0x%x)", pi->cmd);
			err = -EIO;
			goto out;
		}

		c.packets[pi->cmd == P_BITMAP]++;
		c.bytes[pi->cmd == P_BITMAP] += drbd_header_size(connection) + pi->size;

		if (err <= 0) {
			if (err < 0)
				goto out;
			break;
		}
		err = drbd_recv_header(peer_device->connection, pi);
		if (err)
			goto out;
	}

	INFO_bm_xfer_stats(peer_device, "receive", &c);

	if (peer_device->repl_state[NOW] == L_WF_BITMAP_T) {
		enum drbd_state_rv rv;

		err = drbd_send_bitmap(device, peer_device);
		if (err)
			goto out;
		/* Omit CS_WAIT_COMPLETE and CS_SERIALIZE with this state
		 * transition to avoid deadlocks. */

		if (connection->agreed_pro_version < 110) {
			rv = stable_change_repl_state(peer_device, L_WF_SYNC_UUID, CS_VERBOSE);
			D_ASSERT(device, rv == SS_SUCCESS);
		} else {
			drbd_start_resync(peer_device, L_SYNC_TARGET);
		}
	} else if (peer_device->repl_state[NOW] != L_WF_BITMAP_S) {
		/* admin may have requested C_DISCONNECTING,
		 * other threads may have noticed network errors */
		drbd_info(device, "unexpected repl_state (%s) in receive_bitmap\n",
		    drbd_repl_str(peer_device->repl_state[NOW]));
	}
	err = 0;

 out:
	drbd_bm_slot_unlock(peer_device);
	if (!err && peer_device->repl_state[NOW] == L_WF_BITMAP_S)
		drbd_start_resync(peer_device, L_SYNC_SOURCE);
	return err;
}

static int receive_skip(struct drbd_connection *connection, struct packet_info *pi)
{
	drbd_warn(connection, "skipping unknown optional packet type %d, l: %d!\n",
		 pi->cmd, pi->size);

	return ignore_remaining_packet(connection, pi);
}

static int receive_UnplugRemote(struct drbd_connection *connection, struct packet_info *pi)
{
	/* just unplug all devices always, regardless which volume number */
	drbd_unplug_all_devices(connection->resource);

	/* Make sure we've acked all the TCP data associated
	 * with the data requests being unplugged */
	drbd_tcp_quickack(connection->data.socket);

	return 0;
}

static int receive_out_of_sync(struct drbd_connection *connection, struct packet_info *pi)
{
	struct drbd_peer_device *peer_device;
	struct drbd_device *device;
	struct p_block_desc *p = pi->data;

	peer_device = conn_peer_device(connection, pi->vnr);
	if (!peer_device)
		return -EIO;
	device = peer_device->device;

	switch (peer_device->repl_state[NOW]) {
	case L_WF_SYNC_UUID:
	case L_WF_BITMAP_T:
	case L_BEHIND:
			break;
	default:
		drbd_err(device, "ASSERT FAILED cstate = %s, expected: WFSyncUUID|WFBitMapT|Behind\n",
				drbd_repl_str(peer_device->repl_state[NOW]));
	}

	drbd_set_out_of_sync(peer_device, be64_to_cpu(p->sector), be32_to_cpu(p->blksize));

	return 0;
}

static int receive_dagtag(struct drbd_connection *connection, struct packet_info *pi)
{
	struct p_dagtag *p = pi->data;

	connection->last_dagtag_sector = be64_to_cpu(p->dagtag);
	return 0;
}

struct drbd_connection *drbd_connection_by_node_id(struct drbd_resource *resource, int node_id)
{
	struct drbd_connection *connection;
	struct net_conf *nc;

	rcu_read_lock();
	for_each_connection_rcu(connection, resource) {
		nc = rcu_dereference(connection->net_conf);
		if (nc && nc->peer_node_id == node_id) {
			rcu_read_unlock();
			return connection;
		}
	}
	rcu_read_unlock();

	return NULL;
}

static int receive_peer_dagtag(struct drbd_connection *connection, struct packet_info *pi)
{
	struct drbd_resource *resource = connection->resource;
	struct drbd_peer_device *peer_device;
	enum drbd_repl_state new_repl_state;
	struct p_peer_dagtag *p = pi->data;
	struct drbd_connection *lost_peer;
	s64 dagtag_offset;
	int vnr = 0;

	lost_peer = drbd_connection_by_node_id(resource, be32_to_cpu(p->node_id));
	if (!lost_peer)
		return 0;

	if (lost_peer->cstate[NOW] == C_CONNECTED) {
		drbd_ping_peer(lost_peer);
		if (lost_peer->cstate[NOW] == C_CONNECTED)
			return 0;
	}

	idr_for_each_entry(&connection->peer_devices, peer_device, vnr) {
		if (peer_device->repl_state[NOW] > L_ESTABLISHED)
			return 0;
		if (peer_device->current_uuid != drbd_current_uuid(peer_device->device)) {
			if (!connection->resource->weak[NOW]) {
				drbd_err(peer_device, "ASSERT FAILED not weak and non matching current UUIDs\n");
				drbd_uuid_dump_self(peer_device, 0, 0);
				drbd_uuid_dump_peer(peer_device, 0, 0);
			}
			return 0;
		}
	}

	/* Need to wait until the other receiver thread has called the
	   cleanup_unacked_peer_requests() function */
	wait_event(resource->state_wait,
		   lost_peer->cstate[NOW] <= C_UNCONNECTED || lost_peer->cstate[NOW] == C_CONNECTING);

	dagtag_offset = (s64)lost_peer->last_dagtag_sector - (s64)be64_to_cpu(p->dagtag);
	if (dagtag_offset > 0)
		new_repl_state = L_WF_BITMAP_S;
	else if (dagtag_offset < 0)
		new_repl_state = L_WF_BITMAP_T;
	else
		new_repl_state = L_ESTABLISHED;

	if (new_repl_state != L_ESTABLISHED) {
		unsigned long irq_flags;

		drbd_info(connection, "Reconciliation resync because \'%s\' disappeared. (o=%d)\n",
			  lost_peer->net_conf->name, (int)dagtag_offset);

		begin_state_change(resource, &irq_flags, CS_VERBOSE);
		idr_for_each_entry(&connection->peer_devices, peer_device, vnr) {
			__change_repl_state(peer_device, new_repl_state);
			set_bit(RECONCILIATION_RESYNC, &peer_device->flags);
		}
		end_state_change(resource, &irq_flags);
	} else {
		drbd_info(connection, "No reconciliation resync even though \'%s\' disappeared. (o=%d)\n",
			  lost_peer->net_conf->name, (int)dagtag_offset);

		idr_for_each_entry(&connection->peer_devices, peer_device, vnr)
			drbd_bm_clear_many_bits(peer_device, 0, -1UL);
	}

	return 0;
}

/* Accept a new current UUID generated on a diskless node, that just became primary */
static int receive_current_uuid(struct drbd_connection *connection, struct packet_info *pi)
{
	const int node_id = connection->resource->res_opts.node_id;
	struct drbd_peer_device *peer_device;
	struct drbd_device *device;
	struct p_uuid *p = pi->data;
	u64 current_uuid;

	peer_device = conn_peer_device(connection, pi->vnr);
	if (!peer_device)
		return -EIO;
	device = peer_device->device;

	current_uuid = be64_to_cpu(p->uuid);
	if (current_uuid == drbd_current_uuid(peer_device->device))
		return 0;
	peer_device->current_uuid = current_uuid;

	drbd_warn(peer_device, "received new current UUID: %llX\n", current_uuid);
	if (get_ldev(device)) {
		if (connection->peer_role[NOW] == R_PRIMARY) {
			drbd_warn(peer_device, "received new current UUID: %llX\n", current_uuid);
			drbd_uuid_received_new_current(device, current_uuid, 0);
		} else {
			if (peer_device->bitmap_uuids[node_id] == 0 && connection->resource->weak[NOW])
				peer_device->bitmap_uuids[node_id] = peer_device->current_uuid;
		}
		put_ldev(device);
	} else if (device->resource->role[NOW] == R_PRIMARY) {
		drbd_set_exposed_data_uuid(device, peer_device->current_uuid);
	}

	return 0;
}

static int receive_reachability(struct drbd_connection *connection, struct packet_info *pi)
{
	struct drbd_resource *resource = connection->resource;
	const int my_node_id = resource->res_opts.node_id;
	const int peer_node_id = connection->net_conf->peer_node_id;
	struct p_pri_reachable *p = pi->data;
	unsigned long irq_flags;

	begin_state_change(resource, &irq_flags, CS_VERBOSE);
	connection->primary_mask = be64_to_cpu(p->primary_mask) & ~(1ULL << my_node_id);
	__change_weak(resource, drbd_calc_weak(resource));
	if (!(connection->primary_mask & NODE_MASK(peer_node_id)) &&
	    connection->peer_role[NOW] != R_SECONDARY)
		__change_peer_role(connection, R_SECONDARY);
	end_state_change(resource, &irq_flags);

	return 0;
}

struct data_cmd {
	int expect_payload;
	size_t pkt_size;
	int (*fn)(struct drbd_connection *, struct packet_info *);
};

static struct data_cmd drbd_cmd_handler[] = {
	[P_DATA]	    = { 1, sizeof(struct p_data), receive_Data },
	[P_DATA_REPLY]	    = { 1, sizeof(struct p_data), receive_DataReply },
	[P_RS_DATA_REPLY]   = { 1, sizeof(struct p_data), receive_RSDataReply } ,
	[P_BARRIER]	    = { 0, sizeof(struct p_barrier), receive_Barrier } ,
	[P_BITMAP]	    = { 1, 0, receive_bitmap } ,
	[P_COMPRESSED_BITMAP] = { 1, 0, receive_bitmap } ,
	[P_UNPLUG_REMOTE]   = { 0, 0, receive_UnplugRemote },
	[P_DATA_REQUEST]    = { 0, sizeof(struct p_block_req), receive_DataRequest },
	[P_RS_DATA_REQUEST] = { 0, sizeof(struct p_block_req), receive_DataRequest },
	[P_SYNC_PARAM]	    = { 1, 0, receive_SyncParam },
	[P_SYNC_PARAM89]    = { 1, 0, receive_SyncParam },
	[P_PROTOCOL]        = { 1, sizeof(struct p_protocol), receive_protocol },
	[P_UUIDS]	    = { 0, sizeof(struct p_uuids), receive_uuids },
	[P_SIZES]	    = { 0, sizeof(struct p_sizes), receive_sizes },
	[P_STATE]	    = { 0, sizeof(struct p_state), receive_state },
	[P_STATE_CHG_REQ]   = { 0, sizeof(struct p_req_state), receive_req_state },
	[P_SYNC_UUID]       = { 0, sizeof(struct p_uuid), receive_sync_uuid },
	[P_OV_REQUEST]      = { 0, sizeof(struct p_block_req), receive_DataRequest },
	[P_OV_REPLY]        = { 1, sizeof(struct p_block_req), receive_DataRequest },
	[P_CSUM_RS_REQUEST] = { 1, sizeof(struct p_block_req), receive_DataRequest },
	[P_DELAY_PROBE]     = { 0, sizeof(struct p_delay_probe93), receive_skip },
	[P_OUT_OF_SYNC]     = { 0, sizeof(struct p_block_desc), receive_out_of_sync },
	[P_CONN_ST_CHG_REQ] = { 0, sizeof(struct p_req_state), receive_req_state },
	[P_PROTOCOL_UPDATE] = { 1, sizeof(struct p_protocol), receive_protocol },
	[P_TWOPC_PREPARE] = { 0, sizeof(struct p_twopc_request), receive_twopc },
	[P_TWOPC_ABORT] = { 0, sizeof(struct p_twopc_request), receive_twopc },
	[P_DAGTAG]	    = { 0, sizeof(struct p_dagtag), receive_dagtag },
	[P_UUIDS110]	    = { 1, sizeof(struct p_uuids110), receive_uuids110 },
	[P_PEER_DAGTAG]     = { 0, sizeof(struct p_peer_dagtag), receive_peer_dagtag },
	[P_CURRENT_UUID]    = { 0, sizeof(struct p_uuid), receive_current_uuid },
	[P_TWOPC_COMMIT]    = { 0, sizeof(struct p_twopc_request), receive_twopc },
	[P_PRI_REACHABLE]   = { 0, sizeof(struct p_pri_reachable), receive_reachability },
};

static void drbdd(struct drbd_connection *connection)
{
	struct packet_info pi;
	size_t shs; /* sub header size */
	int err;

	while (get_t_state(&connection->receiver) == RUNNING) {
		struct data_cmd *cmd;
		long start;

		drbd_thread_current_set_cpu(&connection->receiver);
		if (drbd_recv_header(connection, &pi))
			goto err_out;

		cmd = &drbd_cmd_handler[pi.cmd];
		if (unlikely(pi.cmd >= ARRAY_SIZE(drbd_cmd_handler) || !cmd->fn)) {
			drbd_err(connection, "Unexpected data packet %s (0x%04x)",
				 cmdname(pi.cmd), pi.cmd);
			goto err_out;
		}

		shs = cmd->pkt_size;
		if (pi.size > shs && !cmd->expect_payload) {
			drbd_err(connection, "No payload expected %s l:%d\n",
				 cmdname(pi.cmd), pi.size);
			goto err_out;
		}

		if (shs) {
			err = drbd_recv_all_warn(connection, pi.data, shs);
			if (err)
				goto err_out;
			pi.size -= shs;
		}

		start = jiffies;
		err = cmd->fn(connection, &pi);
		if (err) {
			drbd_err(connection, "error receiving %s, e: %d l: %d!\n",
				 cmdname(pi.cmd), err, pi.size);
			goto err_out;
		}
		if (jiffies - start > HZ) {
			drbd_debug(connection, "Request %s took %ums\n",
				   cmdname(pi.cmd), jiffies_to_msecs(jiffies - start));
		}
	}
	return;

    err_out:
	change_cstate(connection, C_PROTOCOL_ERROR, CS_HARD);
}

static void conn_disconnect(struct drbd_connection *connection)
{
	struct drbd_resource *resource = connection->resource;
	struct drbd_peer_device *peer_device;
	enum drbd_conn_state oc;
	unsigned long irq_flags;
	int vnr;

	if (connection->cstate[NOW] == C_STANDALONE)
		return;

	/* We are about to start the cleanup after connection loss.
	 * Make sure drbd_make_request knows about that.
	 * Usually we should be in some network failure state already,
	 * but just in case we are not, we fix it up here.
	 */
	spin_lock_irq(&resource->req_lock);
	del_timer(&connection->connect_timer);
	spin_unlock_irq(&resource->req_lock);

	change_cstate(connection, C_NETWORK_FAILURE, CS_HARD);

	/* asender does not clean up anything. it must not interfere, either */
	drbd_thread_stop(&connection->asender);
	drbd_free_sock(connection);

	rcu_read_lock();
	idr_for_each_entry(&connection->peer_devices, peer_device, vnr) {
		struct drbd_device *device = peer_device->device;
		kobject_get(&device->kobj);
		rcu_read_unlock();
		drbd_disconnected(peer_device);
		kobject_put(&device->kobj);
		rcu_read_lock();
	}
	rcu_read_unlock();

	cleanup_unacked_peer_requests(connection);
	cleanup_peer_ack_list(connection);

	if (!list_empty(&connection->current_epoch->list))
		drbd_err(connection, "ASSERTION FAILED: connection->current_epoch->list not empty\n");
	/* ok, no more ee's on the fly, it is safe to reset the epoch_size */
	atomic_set(&connection->current_epoch->epoch_size, 0);
	connection->send.seen_any_write_yet = false;

	drbd_info(connection, "Connection closed\n");

	if (resource->role[NOW] == R_PRIMARY && conn_highest_pdsk(connection) >= D_UNKNOWN)
		conn_try_outdate_peer_async(connection);

	begin_state_change(resource, &irq_flags, CS_VERBOSE | CS_LOCAL_ONLY);
	oc = connection->cstate[NOW];
	if (oc >= C_UNCONNECTED) {
		__change_cstate(connection, C_UNCONNECTED);
		/* drbd_receiver() has to be restarted after it returns */
		drbd_thread_restart_nowait(&connection->receiver);
	}
	end_state_change(resource, &irq_flags);

	if (oc == C_DISCONNECTING)
		change_cstate(connection, C_STANDALONE, CS_VERBOSE | CS_HARD | CS_LOCAL_ONLY);
}

static int drbd_disconnected(struct drbd_peer_device *peer_device)
{
	struct drbd_device *device = peer_device->device;
	unsigned int i;

	/* wait for current activity to cease. */
	spin_lock_irq(&device->resource->req_lock);
	_drbd_wait_ee_list_empty(device, &device->active_ee);
	_drbd_wait_ee_list_empty(device, &device->sync_ee);
	_drbd_wait_ee_list_empty(device, &device->read_ee);
	spin_unlock_irq(&device->resource->req_lock);

	/* We do not have data structures that would allow us to
	 * get the rs_pending_cnt down to 0 again.
	 *  * On L_SYNC_TARGET we do not have any data structures describing
	 *    the pending RSDataRequest's we have sent.
	 *  * On L_SYNC_SOURCE there is no data structure that tracks
	 *    the P_RS_DATA_REPLY blocks that we sent to the SyncTarget.
	 *  And no, it is not the sum of the reference counts in the
	 *  resync_LRU. The resync_LRU tracks the whole operation including
	 *  the disk-IO, while the rs_pending_cnt only tracks the blocks
	 *  on the fly. */
	drbd_rs_cancel_all(peer_device);
	peer_device->rs_total = 0;
	peer_device->rs_failed = 0;
	atomic_set(&peer_device->rs_pending_cnt, 0);
	wake_up(&device->misc_wait);

	del_timer_sync(&peer_device->resync_timer);
	resync_timer_fn((unsigned long)peer_device);

	/* wait for all w_e_end_data_req, w_e_end_rsdata_req, w_send_barrier,
	 * w_make_resync_request etc. which may still be on the worker queue
	 * to be "canceled" */
	drbd_flush_workqueue(&peer_device->connection->sender_work);

	drbd_finish_peer_reqs(device);

	/* This second workqueue flush is necessary, since drbd_finish_peer_reqs()
	   might have issued a work again. The one before drbd_finish_peer_reqs() is
	   necessary to reclain net_ee in drbd_finish_peer_reqs(). */
	drbd_flush_workqueue(&peer_device->connection->sender_work);

	/* need to do it again, drbd_finish_peer_reqs() may have populated it
	 * again via drbd_try_clear_on_disk_bm(). */
	drbd_rs_cancel_all(peer_device);

	peer_device->uuids_received = false;

	if (!drbd_suspended(device))
		tl_clear(peer_device->connection);

	drbd_md_sync(device);

	/* serialize with bitmap writeout triggered by the state change,
	 * if any. */
	wait_event(device->misc_wait, list_empty(&device->pending_bitmap_work));

	/* tcp_close and release of sendpage pages can be deferred.  I don't
	 * want to use SO_LINGER, because apparently it can be deferred for
	 * more than 20 seconds (longest time I checked).
	 *
	 * Actually we don't care for exactly when the network stack does its
	 * put_page(), but release our reference on these pages right here.
	 */
	i = drbd_free_peer_reqs(device, &device->net_ee);
	if (i)
		drbd_info(device, "net_ee not empty, killed %u entries\n", i);
	i = atomic_read(&device->pp_in_use_by_net);
	if (i)
		drbd_info(device, "pp_in_use_by_net = %d, expected 0\n", i);
	i = atomic_read(&device->pp_in_use);
	if (i)
		drbd_info(device, "pp_in_use = %d, expected 0\n", i);

	D_ASSERT(device, list_empty(&device->read_ee));
	D_ASSERT(device, list_empty(&device->active_ee));
	D_ASSERT(device, list_empty(&device->sync_ee));
	D_ASSERT(device, list_empty(&device->done_ee));

	return 0;
}

/*
 * We support PRO_VERSION_MIN to PRO_VERSION_MAX. The protocol version
 * we can agree on is stored in agreed_pro_version.
 *
 * feature flags and the reserved array should be enough room for future
 * enhancements of the handshake protocol, and possible plugins...
 *
 * for now, they are expected to be zero, but ignored.
 */
static int drbd_send_features(struct drbd_connection *connection, int peer_node_id)
{
	struct drbd_socket *sock;
	struct p_connection_features *p;

	sock = &connection->data;
	p = conn_prepare_command(connection, sock);
	if (!p)
		return -EIO;
	memset(p, 0, sizeof(*p));
	p->protocol_min = cpu_to_be32(PRO_VERSION_MIN);
	p->protocol_max = cpu_to_be32(PRO_VERSION_MAX);
	p->sender_node_id = cpu_to_be32(connection->resource->res_opts.node_id);
	p->receiver_node_id = cpu_to_be32(peer_node_id);
	return send_command(connection, -1, sock, P_CONNECTION_FEATURES, sizeof(*p), NULL, 0);
}

/*
 * return values:
 *   1 yes, we have a valid connection
 *   0 oops, did not work out, please try again
 *  -1 peer talks different language,
 *     no point in trying again, please go standalone.
 */
static int drbd_do_features(struct drbd_connection *connection)
{
	/* ASSERT current == connection->receiver ... */
	struct drbd_resource *resource = connection->resource;
	struct p_connection_features *p;
	const int expect = sizeof(struct p_connection_features);
	struct packet_info pi;
	struct net_conf *nc;
	int peer_node_id = -1, err;

	rcu_read_lock();
	nc = rcu_dereference(connection->net_conf);
	if (nc)
		peer_node_id = nc->peer_node_id;
	rcu_read_unlock();

	err = drbd_send_features(connection, peer_node_id);
	if (err)
		return 0;

	err = drbd_recv_header(connection, &pi);
	if (err)
		return 0;

	if (pi.cmd != P_CONNECTION_FEATURES) {
		drbd_err(connection, "expected ConnectionFeatures packet, received: %s (0x%04x)\n",
			 cmdname(pi.cmd), pi.cmd);
		return -1;
	}

	if (pi.size != expect) {
		drbd_err(connection, "expected ConnectionFeatures length: %u, received: %u\n",
		     expect, pi.size);
		return -1;
	}

	p = pi.data;
	err = drbd_recv_all_warn(connection, p, expect);
	if (err)
		return 0;

	p->protocol_min = be32_to_cpu(p->protocol_min);
	p->protocol_max = be32_to_cpu(p->protocol_max);
	if (p->protocol_max == 0)
		p->protocol_max = p->protocol_min;

	if (PRO_VERSION_MAX < p->protocol_min ||
	    PRO_VERSION_MIN > p->protocol_max) {
		drbd_err(connection, "incompatible DRBD dialects: "
		    "I support %d-%d, peer supports %d-%d\n",
		    PRO_VERSION_MIN, PRO_VERSION_MAX,
		    p->protocol_min, p->protocol_max);
		return -1;
	}

	connection->agreed_pro_version = min_t(int, PRO_VERSION_MAX, p->protocol_max);

	if (connection->agreed_pro_version < 110) {
		struct drbd_connection *connection2;

		for_each_connection(connection2, resource) {
			if (connection == connection2)
				continue;
			drbd_err(connection, "Peer supports protocols %d-%d, but "
				 "multiple connections are only supported in protocol "
				 "110 and above\n", p->protocol_min, p->protocol_max);
			return -1;
		}
	}

	if (connection->agreed_pro_version >= 110) {
		if (be32_to_cpu(p->sender_node_id) != peer_node_id) {
			drbd_err(connection, "Peer presented a node_id of %d instead of %d\n",
				 be32_to_cpu(p->sender_node_id), peer_node_id);
			return 0;
		}
		if (be32_to_cpu(p->receiver_node_id) != resource->res_opts.node_id) {
			drbd_err(connection, "Peer expects me to have a node_id of %d instead of %d\n",
				 be32_to_cpu(p->receiver_node_id), resource->res_opts.node_id);
			return 0;
		}
	}

	drbd_info(connection, "Handshake successful: "
	     "Agreed network protocol version %d\n", connection->agreed_pro_version);

	return 1;
}

#if !defined(CONFIG_CRYPTO_HMAC) && !defined(CONFIG_CRYPTO_HMAC_MODULE)
static int drbd_do_auth(struct drbd_connection *connection)
{
	drbd_err(connection, "This kernel was build without CONFIG_CRYPTO_HMAC.\n");
	drbd_err(connection, "You need to disable 'cram-hmac-alg' in drbd.conf.\n");
	return -1;
}
#else
#define CHALLENGE_LEN 64

/* Return value:
	1 - auth succeeded,
	0 - failed, try again (network error),
	-1 - auth failed, don't try again.
*/

static int drbd_do_auth(struct drbd_connection *connection)
{
	struct drbd_socket *sock;
	char my_challenge[CHALLENGE_LEN];  /* 64 Bytes... */
	struct scatterlist sg;
	char *response = NULL;
	char *right_response = NULL;
	char *peers_ch = NULL;
	unsigned int key_len;
	char secret[SHARED_SECRET_MAX]; /* 64 byte */
	unsigned int resp_size;
	struct hash_desc desc;
	struct packet_info pi;
	struct net_conf *nc;
	int err, rv;

	/* FIXME: Put the challenge/response into the preallocated socket buffer.  */

	rcu_read_lock();
	nc = rcu_dereference(connection->net_conf);
	key_len = strlen(nc->shared_secret);
	memcpy(secret, nc->shared_secret, key_len);
	rcu_read_unlock();

	desc.tfm = connection->cram_hmac_tfm;
	desc.flags = 0;

	rv = crypto_hash_setkey(connection->cram_hmac_tfm, (u8 *)secret, key_len);
	if (rv) {
		drbd_err(connection, "crypto_hash_setkey() failed with %d\n", rv);
		rv = -1;
		goto fail;
	}

	get_random_bytes(my_challenge, CHALLENGE_LEN);

	sock = &connection->data;
	if (!conn_prepare_command(connection, sock)) {
		rv = 0;
		goto fail;
	}
	rv = !send_command(connection, -1, sock, P_AUTH_CHALLENGE, 0,
			   my_challenge, CHALLENGE_LEN);
	if (!rv)
		goto fail;

	err = drbd_recv_header(connection, &pi);
	if (err) {
		rv = 0;
		goto fail;
	}

	if (pi.cmd != P_AUTH_CHALLENGE) {
		drbd_err(connection, "expected AuthChallenge packet, received: %s (0x%04x)\n",
			 cmdname(pi.cmd), pi.cmd);
		rv = 0;
		goto fail;
	}

	if (pi.size > CHALLENGE_LEN * 2) {
		drbd_err(connection, "expected AuthChallenge payload too big.\n");
		rv = -1;
		goto fail;
	}

	peers_ch = kmalloc(pi.size, GFP_NOIO);
	if (peers_ch == NULL) {
		drbd_err(connection, "kmalloc of peers_ch failed\n");
		rv = -1;
		goto fail;
	}

	err = drbd_recv_all_warn(connection, peers_ch, pi.size);
	if (err) {
		rv = 0;
		goto fail;
	}

	resp_size = crypto_hash_digestsize(connection->cram_hmac_tfm);
	response = kmalloc(resp_size, GFP_NOIO);
	if (response == NULL) {
		drbd_err(connection, "kmalloc of response failed\n");
		rv = -1;
		goto fail;
	}

	sg_init_table(&sg, 1);
	sg_set_buf(&sg, peers_ch, pi.size);

	rv = crypto_hash_digest(&desc, &sg, sg.length, response);
	if (rv) {
		drbd_err(connection, "crypto_hash_digest() failed with %d\n", rv);
		rv = -1;
		goto fail;
	}

	if (!conn_prepare_command(connection, sock)) {
		rv = 0;
		goto fail;
	}
	rv = !send_command(connection, -1, sock, P_AUTH_RESPONSE, 0,
			   response, resp_size);
	if (!rv)
		goto fail;

	err = drbd_recv_header(connection, &pi);
	if (err) {
		rv = 0;
		goto fail;
	}

	if (pi.cmd != P_AUTH_RESPONSE) {
		drbd_err(connection, "expected AuthResponse packet, received: %s (0x%04x)\n",
			 cmdname(pi.cmd), pi.cmd);
		rv = 0;
		goto fail;
	}

	if (pi.size != resp_size) {
		drbd_err(connection, "expected AuthResponse payload of wrong size\n");
		rv = 0;
		goto fail;
	}

	err = drbd_recv_all_warn(connection, response , resp_size);
	if (err) {
		rv = 0;
		goto fail;
	}

	right_response = kmalloc(resp_size, GFP_NOIO);
	if (right_response == NULL) {
		drbd_err(connection, "kmalloc of right_response failed\n");
		rv = -1;
		goto fail;
	}

	sg_set_buf(&sg, my_challenge, CHALLENGE_LEN);

	rv = crypto_hash_digest(&desc, &sg, sg.length, right_response);
	if (rv) {
		drbd_err(connection, "crypto_hash_digest() failed with %d\n", rv);
		rv = -1;
		goto fail;
	}

	rv = !memcmp(response, right_response, resp_size);

	if (rv)
		drbd_info(connection, "Peer authenticated using %d bytes HMAC\n",
		     resp_size);
	else
		rv = -1;

 fail:
	kfree(peers_ch);
	kfree(response);
	kfree(right_response);

	return rv;
}
#endif

int drbd_receiver(struct drbd_thread *thi)
{
	struct drbd_connection *connection = thi->connection;

	if (conn_connect(connection))
		drbdd(connection);
	conn_disconnect(connection);
	return 0;
}

/* ********* acknowledge sender ******** */

static int process_peer_ack_list(struct drbd_connection *connection)
{
	struct drbd_resource *resource = connection->resource;
	struct drbd_request *req;
	unsigned int idx;
	int err;

	rcu_read_lock();
	idx = 1 + connection->net_conf->peer_node_id;
	rcu_read_unlock();

restart:
	spin_lock_irq(&resource->req_lock);
	list_for_each_entry(req, &resource->peer_ack_list, tl_requests) {
		bool destroy;

		if (!(req->rq_state[idx] & RQ_PEER_ACK))
			continue;
		req->rq_state[idx] &= ~RQ_PEER_ACK;
		destroy = atomic_dec_and_test(&req->kref.refcount);
		if (destroy)
			list_del(&req->tl_requests);
		spin_unlock_irq(&resource->req_lock);

		err = drbd_send_peer_ack(connection, req);
		if (destroy)
			mempool_free(req, drbd_request_mempool);
		if (err)
			return err;
		goto restart;

	}
	spin_unlock_irq(&resource->req_lock);
	return 0;
}

static int got_peers_in_sync(struct drbd_connection *connection, struct packet_info *pi)
{
	struct drbd_peer_device *peer_device;
	struct drbd_device *device;
	struct p_peer_block_desc *p = pi->data;
	sector_t sector;
	u64 in_sync_b;
	int size;

	peer_device = conn_peer_device(connection, pi->vnr);
	if (!peer_device)
		return -EIO;

	device = peer_device->device;

	sector = be64_to_cpu(p->sector);
	size = be32_to_cpu(p->size);
	in_sync_b = node_ids_to_bitmap(device, be64_to_cpu(p->mask));

	drbd_set_sync(device, sector, size, 0, in_sync_b);

	return 0;
}

static int got_RqSReply(struct drbd_connection *connection, struct packet_info *pi)
{
	struct p_req_state_reply *p = pi->data;
	int retcode = be32_to_cpu(p->retcode);

	if (retcode >= SS_SUCCESS)
		set_bit(TWOPC_YES, &connection->flags);
	else {
		set_bit(TWOPC_NO, &connection->flags);
		drbd_debug(connection, "Requested state change failed by peer: %s (%d)\n",
			   drbd_set_st_err_str(retcode), retcode);
	}

	wake_up(&connection->resource->state_wait);
	wake_up(&connection->ping_wait);

	return 0;
}

static int got_twopc_reply(struct drbd_connection *connection, struct packet_info *pi)
{
	struct drbd_resource *resource = connection->resource;
	struct p_twopc_reply *p = pi->data;

	spin_lock_irq(&resource->req_lock);
	if (resource->twopc_reply.initiator_node_id == be32_to_cpu(p->initiator_node_id) &&
	    resource->twopc_reply.tid == be32_to_cpu(p->tid)) {
		drbd_debug(connection, "Got a %s reply\n",
			   cmdname(pi->cmd));

		if (pi->cmd == P_TWOPC_YES) {
			u64 reachable_nodes =
				be64_to_cpu(p->reachable_nodes);

			if (resource->res_opts.node_id ==
			    resource->twopc_reply.initiator_node_id &&
			    connection->net_conf->peer_node_id ==
			    resource->twopc_reply.target_node_id) {
				resource->twopc_reply.target_reachable_nodes |=
					reachable_nodes;
				resource->twopc_reply.target_weak_nodes |=
					be64_to_cpu(p->weak_nodes);
			} else {
				resource->twopc_reply.reachable_nodes |=
					reachable_nodes;
				resource->twopc_reply.weak_nodes |=
					be64_to_cpu(p->weak_nodes);
			}
			resource->twopc_reply.primary_nodes |=
				be64_to_cpu(p->primary_nodes);
		}

		if (pi->cmd == P_TWOPC_YES)
			set_bit(TWOPC_YES, &connection->flags);
		else if (pi->cmd == P_TWOPC_NO)
			set_bit(TWOPC_NO, &connection->flags);
		else if (pi->cmd == P_TWOPC_RETRY)
			set_bit(TWOPC_RETRY, &connection->flags);
		if (cluster_wide_reply_ready(resource)) {
			del_timer(&resource->twopc_timer);
			drbd_queue_work(&resource->work,
					&resource->twopc_work);
		}
	} else {
		drbd_debug(connection, "Ignoring %s reply for initiator=%d, tid=%u\n",
			   cmdname(pi->cmd),
			   be32_to_cpu(p->initiator_node_id),
			   be32_to_cpu(p->tid));
	}
	spin_unlock_irq(&resource->req_lock);

	return 0;
}

static int got_Ping(struct drbd_connection *connection, struct packet_info *pi)
{
	return drbd_send_ping_ack(connection);

}

static int got_PingAck(struct drbd_connection *connection, struct packet_info *pi)
{
	if (!test_and_set_bit(GOT_PING_ACK, &connection->flags))
		wake_up(&connection->ping_wait);

	return 0;
}

static int got_IsInSync(struct drbd_connection *connection, struct packet_info *pi)
{
	struct drbd_peer_device *peer_device;
	struct drbd_device *device;
	struct p_block_ack *p = pi->data;
	sector_t sector = be64_to_cpu(p->sector);
	int blksize = be32_to_cpu(p->blksize);

	peer_device = conn_peer_device(connection, pi->vnr);
	if (!peer_device)
		return -EIO;
	device = peer_device->device;

	D_ASSERT(device, peer_device->connection->agreed_pro_version >= 89);

	update_peer_seq(peer_device, be32_to_cpu(p->seq_num));

	if (get_ldev(device)) {
		drbd_rs_complete_io(peer_device, sector);
		drbd_set_in_sync(peer_device, sector, blksize);
		/* rs_same_csums is supposed to count in units of BM_BLOCK_SIZE */
		peer_device->rs_same_csum += (blksize >> BM_BLOCK_SHIFT);
		put_ldev(device);
	}
	dec_rs_pending(peer_device);
	atomic_add(blksize >> 9, &peer_device->rs_sect_in);

	return 0;
}

static int
validate_req_change_req_state(struct drbd_peer_device *peer_device, u64 id, sector_t sector,
			      struct rb_root *root, const char *func,
			      enum drbd_req_event what, bool missing_ok)
{
	struct drbd_device *device = peer_device->device;
	struct drbd_request *req;
	struct bio_and_error m;

	spin_lock_irq(&device->resource->req_lock);
	req = find_request(device, root, id, sector, missing_ok, func);
	if (unlikely(!req)) {
		spin_unlock_irq(&device->resource->req_lock);
		return -EIO;
	}
	__req_mod(req, what, peer_device, &m);
	spin_unlock_irq(&device->resource->req_lock);

	if (m.bio)
		complete_master_bio(device, &m);
	return 0;
}

static int got_BlockAck(struct drbd_connection *connection, struct packet_info *pi)
{
	struct drbd_peer_device *peer_device;
	struct drbd_device *device;
	struct p_block_ack *p = pi->data;
	sector_t sector = be64_to_cpu(p->sector);
	int blksize = be32_to_cpu(p->blksize);
	enum drbd_req_event what;

	peer_device = conn_peer_device(connection, pi->vnr);
	if (!peer_device)
		return -EIO;
	device = peer_device->device;

	update_peer_seq(peer_device, be32_to_cpu(p->seq_num));

	if (p->block_id == ID_SYNCER) {
		drbd_set_in_sync(peer_device, sector, blksize);
		dec_rs_pending(peer_device);
		return 0;
	}
	switch (pi->cmd) {
	case P_RS_WRITE_ACK:
		what = WRITE_ACKED_BY_PEER_AND_SIS;
		break;
	case P_WRITE_ACK:
		what = WRITE_ACKED_BY_PEER;
		break;
	case P_RECV_ACK:
		what = RECV_ACKED_BY_PEER;
		break;
	case P_SUPERSEDED:
		what = DISCARD_WRITE;
		break;
	case P_RETRY_WRITE:
		what = POSTPONE_WRITE;
		break;
	default:
		BUG();
	}

	return validate_req_change_req_state(peer_device, p->block_id, sector,
					     &device->write_requests, __func__,
					     what, false);
}

static int got_NegAck(struct drbd_connection *connection, struct packet_info *pi)
{
	struct drbd_peer_device *peer_device;
	struct drbd_device *device;
	struct p_block_ack *p = pi->data;
	sector_t sector = be64_to_cpu(p->sector);
	int size = be32_to_cpu(p->blksize);
	int err;

	peer_device = conn_peer_device(connection, pi->vnr);
	if (!peer_device)
		return -EIO;
	device = peer_device->device;

	update_peer_seq(peer_device, be32_to_cpu(p->seq_num));

	if (p->block_id == ID_SYNCER) {
		dec_rs_pending(peer_device);
		drbd_rs_failed_io(peer_device, sector, size);
		return 0;
	}

	err = validate_req_change_req_state(peer_device, p->block_id, sector,
					    &device->write_requests, __func__,
					    NEG_ACKED, true);
	if (err) {
		/* Protocol A has no P_WRITE_ACKs, but has P_NEG_ACKs.
		   The master bio might already be completed, therefore the
		   request is no longer in the collision hash. */
		/* In Protocol B we might already have got a P_RECV_ACK
		   but then get a P_NEG_ACK afterwards. */
		drbd_set_out_of_sync(peer_device, sector, size);
	}
	return 0;
}

static int got_NegDReply(struct drbd_connection *connection, struct packet_info *pi)
{
	struct drbd_peer_device *peer_device;
	struct drbd_device *device;
	struct p_block_ack *p = pi->data;
	sector_t sector = be64_to_cpu(p->sector);

	peer_device = conn_peer_device(connection, pi->vnr);
	if (!peer_device)
		return -EIO;
	device = peer_device->device;

	update_peer_seq(peer_device, be32_to_cpu(p->seq_num));

	drbd_err(device, "Got NegDReply; Sector %llus, len %u.\n",
		 (unsigned long long)sector, be32_to_cpu(p->blksize));

	return validate_req_change_req_state(peer_device, p->block_id, sector,
					     &device->read_requests, __func__,
					     NEG_ACKED, false);
}

static int got_NegRSDReply(struct drbd_connection *connection, struct packet_info *pi)
{
	struct drbd_peer_device *peer_device;
	struct drbd_device *device;
	sector_t sector;
	int size;
	struct p_block_ack *p = pi->data;

	peer_device = conn_peer_device(connection, pi->vnr);
	if (!peer_device)
		return -EIO;
	device = peer_device->device;

	sector = be64_to_cpu(p->sector);
	size = be32_to_cpu(p->blksize);

	update_peer_seq(peer_device, be32_to_cpu(p->seq_num));

	dec_rs_pending(peer_device);

	if (get_ldev_if_state(device, D_FAILED)) {
		drbd_rs_complete_io(peer_device, sector);
		switch (pi->cmd) {
		case P_NEG_RS_DREPLY:
			drbd_rs_failed_io(peer_device, sector, size);
		case P_RS_CANCEL:
			break;
		default:
			BUG();
		}
		put_ldev(device);
	}

	return 0;
}

static int got_BarrierAck(struct drbd_connection *connection, struct packet_info *pi)
{
	struct drbd_peer_device *peer_device;
	struct p_barrier_ack *p = pi->data;
	int vnr;

	tl_release(connection, p->barrier, be32_to_cpu(p->set_size));

	rcu_read_lock();
	idr_for_each_entry(&connection->peer_devices, peer_device, vnr) {
		struct drbd_device *device = peer_device->device;
		if (peer_device->repl_state[NOW] == L_AHEAD &&
		    atomic_read(&connection->ap_in_flight) == 0 &&
		    !test_and_set_bit(AHEAD_TO_SYNC_SOURCE, &device->flags)) {
			peer_device->start_resync_timer.expires = jiffies + HZ;
			add_timer(&peer_device->start_resync_timer);
		}
	}
	rcu_read_unlock();

	return 0;
}

static int got_OVResult(struct drbd_connection *connection, struct packet_info *pi)
{
	struct drbd_peer_device *peer_device;
	struct drbd_device *device;
	struct p_block_ack *p = pi->data;
	sector_t sector;
	int size;

	peer_device = conn_peer_device(connection, pi->vnr);
	if (!peer_device)
		return -EIO;
	device = peer_device->device;

	sector = be64_to_cpu(p->sector);
	size = be32_to_cpu(p->blksize);

	update_peer_seq(peer_device, be32_to_cpu(p->seq_num));

	if (be64_to_cpu(p->block_id) == ID_OUT_OF_SYNC)
		drbd_ov_out_of_sync_found(peer_device, sector, size);
	else
		ov_out_of_sync_print(peer_device);

	if (!get_ldev(device))
		return 0;

	drbd_rs_complete_io(peer_device, sector);
	dec_rs_pending(peer_device);

	--peer_device->ov_left;

	/* let's advance progress step marks only for every other megabyte */
	if ((peer_device->ov_left & 0x200) == 0x200)
		drbd_advance_rs_marks(peer_device, peer_device->ov_left);

	if (peer_device->ov_left == 0) {
		struct drbd_peer_device_work *dw = kmalloc(sizeof(*dw), GFP_NOIO);
		if (dw) {
			dw->w.cb = w_ov_finished;
			dw->peer_device = peer_device;
			drbd_queue_work(&peer_device->connection->sender_work, &dw->w);
		} else {
			drbd_err(device, "kmalloc(dw) failed.");
			ov_out_of_sync_print(peer_device);
			drbd_resync_finished(peer_device, D_MASK);
		}
	}
	put_ldev(device);
	return 0;
}

static int got_skip(struct drbd_connection *connection, struct packet_info *pi)
{
	return 0;
}

static u64 node_ids_to_bitmap(struct drbd_device *device, u64 node_ids) __must_hold(local)
{
	char *id_to_bit = device->ldev->id_to_bit;
	u64 bitmap_bits = 0;
	int node_id;

	for_each_set_bit(node_id, (unsigned long *)&node_ids,
			 sizeof(node_ids) * BITS_PER_BYTE) {
		int bitmap_bit = id_to_bit[node_id];
		if (bitmap_bit >= 0)
			bitmap_bits |= NODE_MASK(bitmap_bit);
	}
	return bitmap_bits;
}

static int got_peer_ack(struct drbd_connection *connection, struct packet_info *pi)
{
	struct drbd_resource *resource = connection->resource;
	struct p_peer_ack *p = pi->data;
	u64 dagtag, in_sync;
	struct drbd_peer_request *peer_req, *tmp;
	struct list_head work_list;

	dagtag = be64_to_cpu(p->dagtag);
	in_sync = be64_to_cpu(p->mask);

	spin_lock_irq(&resource->req_lock);
	list_for_each_entry(peer_req, &connection->peer_requests, recv_order) {
		if (dagtag == peer_req->dagtag_sector)
			goto found;
	}
	spin_unlock_irq(&resource->req_lock);

	drbd_err(connection, "peer request with dagtag %llu not found\n", dagtag);
	return -EIO;

found:
	list_cut_position(&work_list, &connection->peer_requests, &peer_req->recv_order);
	spin_unlock_irq(&resource->req_lock);

	list_for_each_entry_safe(peer_req, tmp, &work_list, recv_order) {
		struct drbd_peer_device *peer_device = peer_req->peer_device;
		struct drbd_device *device = peer_device->device;
		u64 in_sync_b;

		if (get_ldev(device)) {
			in_sync_b = node_ids_to_bitmap(device, in_sync);

			drbd_set_sync(device, peer_req->i.sector,
				      peer_req->i.size, ~in_sync_b, -1);
			put_ldev(device);
		}
		list_del(&peer_req->recv_order);
		drbd_al_complete_io(device, &peer_req->i);
		drbd_free_peer_req(device, peer_req);
	}
	return 0;
}

/* Caller has to hold resource->req_lock */
void apply_unacked_peer_requests(struct drbd_connection *connection)
{
	struct drbd_peer_request *peer_req;

	list_for_each_entry(peer_req, &connection->peer_requests, recv_order) {
		struct drbd_peer_device *peer_device = peer_req->peer_device;
		struct drbd_device *device = peer_device->device;
		u64 mask = ~(1 << peer_device->bitmap_index);

		drbd_set_sync(device, peer_req->i.sector, peer_req->i.size,
			      mask, mask);
	}
}

static void cleanup_unacked_peer_requests(struct drbd_connection *connection)
{
	struct drbd_resource *resource = connection->resource;
	struct drbd_peer_request *peer_req, *tmp;
	LIST_HEAD(work_list);

	spin_lock_irq(&resource->req_lock);
	list_splice_init(&connection->peer_requests, &work_list);
	spin_unlock_irq(&resource->req_lock);

	list_for_each_entry_safe(peer_req, tmp, &work_list, recv_order) {
		struct drbd_peer_device *peer_device = peer_req->peer_device;
		struct drbd_device *device = peer_device->device;
		u64 mask = ~(1 << peer_device->bitmap_index);

		drbd_set_sync(device, peer_req->i.sector, peer_req->i.size,
			      mask, mask);

		list_del(&peer_req->recv_order);
		drbd_free_peer_req(device, peer_req);
	}
}

static void destroy_request(struct kref *kref)
{
	struct drbd_request *req =
		container_of(kref, struct drbd_request, kref);

	list_del(&req->tl_requests);
	mempool_free(req, drbd_request_mempool);
}

static void cleanup_peer_ack_list(struct drbd_connection *connection)
{
	struct drbd_resource *resource = connection->resource;
	struct drbd_request *req, *tmp;
	int idx;

	spin_lock_irq(&resource->req_lock);
	idx = 1 + connection->net_conf->peer_node_id;
	list_for_each_entry_safe(req, tmp, &resource->peer_ack_list, tl_requests) {
		if (!(req->rq_state[idx] & RQ_PEER_ACK))
			continue;
		req->rq_state[idx] &= ~RQ_PEER_ACK;
		kref_put(&req->kref, destroy_request);
	}
	spin_unlock_irq(&resource->req_lock);
}

static int connection_finish_peer_reqs(struct drbd_connection *connection)
{
	struct drbd_peer_device *peer_device;
	int vnr, not_empty = 0;

	do {
		clear_bit(SIGNAL_ASENDER, &connection->flags);
		flush_signals(current);

		rcu_read_lock();
		idr_for_each_entry(&connection->peer_devices, peer_device, vnr) {
			struct drbd_device *device = peer_device->device;
			kobject_get(&device->kobj);
			rcu_read_unlock();
			if (drbd_finish_peer_reqs(device)) {
				kobject_put(&device->kobj);
				return 1;
			}
			kobject_put(&device->kobj);
			rcu_read_lock();
		}
		set_bit(SIGNAL_ASENDER, &connection->flags);

		spin_lock_irq(&connection->resource->req_lock);
		idr_for_each_entry(&connection->peer_devices, peer_device, vnr) {
			struct drbd_device *device = peer_device->device;
			not_empty = !list_empty(&device->done_ee);
			if (not_empty)
				break;
		}
		spin_unlock_irq(&connection->resource->req_lock);
		rcu_read_unlock();
	} while (not_empty);

	return 0;
}

struct asender_cmd {
	size_t pkt_size;
	int (*fn)(struct drbd_connection *connection, struct packet_info *);
};

static struct asender_cmd asender_tbl[] = {
	[P_PING]	    = { 0, got_Ping },
	[P_PING_ACK]	    = { 0, got_PingAck },
	[P_RECV_ACK]	    = { sizeof(struct p_block_ack), got_BlockAck },
	[P_WRITE_ACK]	    = { sizeof(struct p_block_ack), got_BlockAck },
	[P_RS_WRITE_ACK]    = { sizeof(struct p_block_ack), got_BlockAck },
	[P_SUPERSEDED]      = { sizeof(struct p_block_ack), got_BlockAck },
	[P_NEG_ACK]	    = { sizeof(struct p_block_ack), got_NegAck },
	[P_NEG_DREPLY]	    = { sizeof(struct p_block_ack), got_NegDReply },
	[P_NEG_RS_DREPLY]   = { sizeof(struct p_block_ack), got_NegRSDReply },
	[P_OV_RESULT]	    = { sizeof(struct p_block_ack), got_OVResult },
	[P_BARRIER_ACK]	    = { sizeof(struct p_barrier_ack), got_BarrierAck },
	[P_STATE_CHG_REPLY] = { sizeof(struct p_req_state_reply), got_RqSReply },
	[P_RS_IS_IN_SYNC]   = { sizeof(struct p_block_ack), got_IsInSync },
	[P_DELAY_PROBE]     = { sizeof(struct p_delay_probe93), got_skip },
	[P_RS_CANCEL]       = { sizeof(struct p_block_ack), got_NegRSDReply },
	[P_CONN_ST_CHG_REPLY]={ sizeof(struct p_req_state_reply), got_RqSReply },
	[P_RETRY_WRITE]	    = { sizeof(struct p_block_ack), got_BlockAck },
	[P_PEER_ACK]	    = { sizeof(struct p_peer_ack), got_peer_ack },
	[P_PEERS_IN_SYNC]   = { sizeof(struct p_peer_block_desc), got_peers_in_sync },
	[P_TWOPC_YES]       = { sizeof(struct p_twopc_reply), got_twopc_reply },
	[P_TWOPC_NO]        = { sizeof(struct p_twopc_reply), got_twopc_reply },
	[P_TWOPC_RETRY]     = { sizeof(struct p_twopc_reply), got_twopc_reply },
};

int drbd_asender(struct drbd_thread *thi)
{
	struct drbd_connection *connection = thi->connection;
	struct asender_cmd *cmd = NULL;
	struct packet_info pi;
	int rv;
	void *buf    = connection->meta.rbuf;
	int received = 0;
	unsigned int header_size = drbd_header_size(connection);
	int expect   = header_size;
	bool ping_timeout_active = false;
	struct net_conf *nc;
	int ping_timeo, tcp_cork, ping_int;
	struct sched_param param = { .sched_priority = 2 };

	rv = sched_setscheduler(current, SCHED_RR, &param);
	if (rv < 0)
		drbd_err(connection, "drbd_asender: ERROR set priority, ret=%d\n", rv);

	while (get_t_state(thi) == RUNNING) {
		drbd_thread_current_set_cpu(thi);

		rcu_read_lock();
		nc = rcu_dereference(connection->net_conf);
		ping_timeo = nc->ping_timeo;
		tcp_cork = nc->tcp_cork;
		ping_int = nc->ping_int;
		rcu_read_unlock();

		if (test_and_clear_bit(SEND_PING, &connection->flags)) {
			if (drbd_send_ping(connection)) {
				drbd_err(connection, "drbd_send_ping has failed\n");
				goto reconnect;
			}
			connection->meta.socket->sk->sk_rcvtimeo = ping_timeo * HZ / 10;
			ping_timeout_active = true;
		}

		/* TODO: conditionally cork; it may hurt latency if we cork without
		   much to send */
		if (tcp_cork)
			drbd_tcp_cork(connection->meta.socket);
		if (connection_finish_peer_reqs(connection)) {
			drbd_err(connection, "connection_finish_peer_reqs() failed\n");
			goto reconnect;
		}
		if (process_peer_ack_list(connection))
			goto reconnect;

		/* but unconditionally uncork unless disabled */
		if (tcp_cork)
			drbd_tcp_uncork(connection->meta.socket);

		/* short circuit, recv_msg would return EINTR anyways. */
		if (signal_pending(current))
			continue;

		rv = drbd_recv_short(connection->meta.socket, buf, expect-received, 0);
		clear_bit(SIGNAL_ASENDER, &connection->flags);

		flush_signals(current);

		/* Note:
		 * -EINTR	 (on meta) we got a signal
		 * -EAGAIN	 (on meta) rcvtimeo expired
		 * -ECONNRESET	 other side closed the connection
		 * -ERESTARTSYS  (on data) we got a signal
		 * rv <  0	 other than above: unexpected error!
		 * rv == expected: full header or command
		 * rv <  expected: "woken" by signal during receive
		 * rv == 0	 : "connection shut down by peer"
		 */
		if (likely(rv > 0)) {
			received += rv;
			buf	 += rv;
		} else if (rv == 0) {
			if (test_bit(DISCONNECT_EXPECTED, &connection->flags)) {
				long t;
				rcu_read_lock();
				t = rcu_dereference(connection->net_conf)->ping_timeo * HZ/10;
				rcu_read_unlock();

				t = wait_event_timeout(connection->ping_wait,
						       connection->cstate[NOW] < C_CONNECTED,
						       t);
				if (t)
					break;
			}
			drbd_err(connection, "meta connection shut down by peer.\n");
			goto reconnect;
		} else if (rv == -EAGAIN) {
			/* If the data socket received something meanwhile,
			 * that is good enough: peer is still alive. */
			if (time_after(connection->last_received,
				jiffies - connection->meta.socket->sk->sk_rcvtimeo))
				continue;
			if (ping_timeout_active) {
				drbd_err(connection, "PingAck did not arrive in time.\n");
				goto reconnect;
			}
			set_bit(SEND_PING, &connection->flags);
			continue;
		} else if (rv == -EINTR) {
			continue;
		} else {
			drbd_err(connection, "sock_recvmsg returned %d\n", rv);
			goto reconnect;
		}

		if (received == expect && cmd == NULL) {
			if (decode_header(connection, connection->meta.rbuf, &pi))
				goto reconnect;
			cmd = &asender_tbl[pi.cmd];
			if (pi.cmd >= ARRAY_SIZE(asender_tbl) || !cmd->fn) {
				drbd_err(connection, "Unexpected meta packet %s (0x%04x)\n",
					 cmdname(pi.cmd), pi.cmd);
				goto disconnect;
			}
			expect = header_size + cmd->pkt_size;
			if (pi.size != expect - header_size) {
				drbd_err(connection, "Wrong packet size on meta (c: %d, l: %d)\n",
					pi.cmd, pi.size);
				goto reconnect;
			}
		}
		if (received == expect) {
			bool err;

			err = cmd->fn(connection, &pi);
			if (err) {
				drbd_err(connection, "%pf failed\n", cmd->fn);
				goto reconnect;
			}

			connection->last_received = jiffies;

			if (cmd == &asender_tbl[P_PING_ACK]) {
				/* restore idle timeout */
				connection->meta.socket->sk->sk_rcvtimeo = ping_int * HZ;
				ping_timeout_active = false;
			}

			buf	 = connection->meta.rbuf;
			received = 0;
			expect	 = header_size;
			cmd	 = NULL;
		}
	}

	if (0) {
reconnect:
		change_cstate(connection, C_NETWORK_FAILURE, CS_HARD);
	}
	if (0) {
disconnect:
		change_cstate(connection, C_DISCONNECTING, CS_HARD);
	}
	clear_bit(SIGNAL_ASENDER, &connection->flags);

	drbd_info(connection, "asender terminated\n");

	return 0;
}<|MERGE_RESOLUTION|>--- conflicted
+++ resolved
@@ -2941,12 +2941,8 @@
 		return 0;
 	}
 
-<<<<<<< HEAD
-	curr_events = drbd_backing_bdev_events(device) - atomic_read(&device->rs_sect_ev);
-=======
 	curr_events = drbd_backing_bdev_events(device->ldev->backing_bdev->bd_contains->bd_disk)
 		    - atomic_read(&device->rs_sect_ev);
->>>>>>> 2798a44b
 
 	if (!peer_device->rs_last_events ||
 	    curr_events - peer_device->rs_last_events > 64) {
