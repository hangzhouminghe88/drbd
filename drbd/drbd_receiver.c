/*
   drbd_receiver.c

   This file is part of DRBD by Philipp Reisner and Lars Ellenberg.

   Copyright (C) 2001-2008, LINBIT Information Technologies GmbH.
   Copyright (C) 1999-2008, Philipp Reisner <philipp.reisner@linbit.com>.
   Copyright (C) 2002-2008, Lars Ellenberg <lars.ellenberg@linbit.com>.

   drbd is free software; you can redistribute it and/or modify
   it under the terms of the GNU General Public License as published by
   the Free Software Foundation; either version 2, or (at your option)
   any later version.

   drbd is distributed in the hope that it will be useful,
   but WITHOUT ANY WARRANTY; without even the implied warranty of
   MERCHANTABILITY or FITNESS FOR A PARTICULAR PURPOSE.  See the
   GNU General Public License for more details.

   You should have received a copy of the GNU General Public License
   along with drbd; see the file COPYING.  If not, write to
   the Free Software Foundation, 675 Mass Ave, Cambridge, MA 02139, USA.
 */


#include <linux/module.h>

#include <asm/uaccess.h>
#include <net/sock.h>

#include <linux/drbd.h>
#include <linux/fs.h>
#include <linux/file.h>
#include <linux/in.h>
#include <linux/mm.h>
#include <linux/memcontrol.h>
#include <linux/mm_inline.h>
#include <linux/slab.h>
#include <linux/pkt_sched.h>
#define __KERNEL_SYSCALLS__
#include <linux/unistd.h>
#include <linux/vmalloc.h>
#include <linux/random.h>
#include <net/ipv6.h>
#include "drbd_int.h"
#include "drbd_protocol.h"
#include "drbd_req.h"
#include "drbd_vli.h"
#include <linux/scatterlist.h>

#define PRO_FEATURES (FF_TRIM)

struct flush_work {
	struct drbd_work w;
	struct drbd_device *device;
	struct drbd_epoch *epoch;
};

struct packet_info {
	enum drbd_packet cmd;
	unsigned int size;
	int vnr;
	void *data;
};

enum finish_epoch {
	FE_STILL_LIVE,
	FE_DESTROYED,
	FE_RECYCLED,
};

struct listener {
	struct kref kref;
	struct drbd_resource *resource;
	struct socket *s_listen;
	struct sockaddr_storage listen_addr;
	void (*original_sk_state_change)(struct sock *sk);
	struct list_head list; /* link for resource->listeners */
	struct list_head waiters; /* list head for waiter structs*/
	int pending_accepts;
};

struct waiter {
	struct drbd_connection *connection;
	wait_queue_head_t wait;
	struct list_head list;
	struct listener *listener;
	struct socket *socket;
};

static int drbd_do_features(struct drbd_connection *connection);
static int drbd_do_auth(struct drbd_connection *connection);
static int drbd_disconnected(struct drbd_peer_device *);

static enum finish_epoch drbd_may_finish_epoch(struct drbd_connection *, struct drbd_epoch *, enum epoch_event);
static int e_end_block(struct drbd_work *, int);
static void cleanup_unacked_peer_requests(struct drbd_connection *connection);
static void cleanup_peer_ack_list(struct drbd_connection *connection);
static u64 node_ids_to_bitmap(struct drbd_device *device, u64 node_ids);

static struct drbd_epoch *previous_epoch(struct drbd_connection *connection, struct drbd_epoch *epoch)
{
	struct drbd_epoch *prev;
	spin_lock(&connection->epoch_lock);
	prev = list_entry(epoch->list.prev, struct drbd_epoch, list);
	if (prev == epoch || prev == connection->current_epoch)
		prev = NULL;
	spin_unlock(&connection->epoch_lock);
	return prev;
}

#define GFP_TRY	(__GFP_HIGHMEM | __GFP_NOWARN)

/*
 * some helper functions to deal with single linked page lists,
 * page->private being our "next" pointer.
 */

/* If at least n pages are linked at head, get n pages off.
 * Otherwise, don't modify head, and return NULL.
 * Locking is the responsibility of the caller.
 */
static struct page *page_chain_del(struct page **head, int n)
{
	struct page *page;
	struct page *tmp;

	BUG_ON(!n);
	BUG_ON(!head);

	page = *head;

	if (!page)
		return NULL;

	while (page) {
		tmp = page_chain_next(page);
		if (--n == 0)
			break; /* found sufficient pages */
		if (tmp == NULL)
			/* insufficient pages, don't use any of them. */
			return NULL;
		page = tmp;
	}

	/* add end of list marker for the returned list */
	set_page_private(page, 0);
	/* actual return value, and adjustment of head */
	page = *head;
	*head = tmp;
	return page;
}

/* may be used outside of locks to find the tail of a (usually short)
 * "private" page chain, before adding it back to a global chain head
 * with page_chain_add() under a spinlock. */
static struct page *page_chain_tail(struct page *page, int *len)
{
	struct page *tmp;
	int i = 1;
	while ((tmp = page_chain_next(page)))
		++i, page = tmp;
	if (len)
		*len = i;
	return page;
}

static int page_chain_free(struct page *page)
{
	struct page *tmp;
	int i = 0;
	page_chain_for_each_safe(page, tmp) {
		put_page(page);
		++i;
	}
	return i;
}

static void page_chain_add(struct page **head,
		struct page *chain_first, struct page *chain_last)
{
#if 1
	struct page *tmp;
	tmp = page_chain_tail(chain_first, NULL);
	BUG_ON(tmp != chain_last);
#endif

	/* add chain to head */
	set_page_private(chain_last, (unsigned long)*head);
	*head = chain_first;
}

static struct page *__drbd_alloc_pages(struct drbd_device *device,
				       unsigned int number)
{
	struct page *page = NULL;
	struct page *tmp = NULL;
	unsigned int i = 0;

	/* Yes, testing drbd_pp_vacant outside the lock is racy.
	 * So what. It saves a spin_lock. */
	if (drbd_pp_vacant >= number) {
		spin_lock(&drbd_pp_lock);
		page = page_chain_del(&drbd_pp_pool, number);
		if (page)
			drbd_pp_vacant -= number;
		spin_unlock(&drbd_pp_lock);
		if (page)
			return page;
	}

	/* GFP_TRY, because we must not cause arbitrary write-out: in a DRBD
	 * "criss-cross" setup, that might cause write-out on some other DRBD,
	 * which in turn might block on the other node at this very place.  */
	for (i = 0; i < number; i++) {
		tmp = alloc_page(GFP_TRY);
		if (!tmp)
			break;
		set_page_private(tmp, (unsigned long)page);
		page = tmp;
	}

	if (i == number)
		return page;

	/* Not enough pages immediately available this time.
	 * No need to jump around here, drbd_alloc_pages will retry this
	 * function "soon". */
	if (page) {
		tmp = page_chain_tail(page, NULL);
		spin_lock(&drbd_pp_lock);
		page_chain_add(&drbd_pp_pool, page, tmp);
		drbd_pp_vacant += i;
		spin_unlock(&drbd_pp_lock);
	}
	return NULL;
}

/* kick lower level device, if we have more than (arbitrary number)
 * reference counts on it, which typically are locally submitted io
 * requests.  don't use unacked_cnt, so we speed up proto A and B, too. */
static void maybe_kick_lo(struct drbd_device *device)
{
	struct disk_conf *dc;
	unsigned int watermark = 1000000;

	rcu_read_lock();
	dc = rcu_dereference(device->ldev->disk_conf);
	if (dc)
		min_not_zero(dc->unplug_watermark, watermark);
	rcu_read_unlock();

	if (atomic_read(&device->local_cnt) >= watermark)
		drbd_kick_lo(device);
}

static void reclaim_finished_net_peer_reqs(struct drbd_device *device,
					   struct list_head *to_be_freed)
{
	struct drbd_peer_request *peer_req, *tmp;

	/* The EEs are always appended to the end of the list. Since
	   they are sent in order over the wire, they have to finish
	   in order. As soon as we see the first not finished we can
	   stop to examine the list... */

	list_for_each_entry_safe(peer_req, tmp, &device->net_ee, w.list) {
		if (drbd_peer_req_has_active_page(peer_req))
			break;
		list_move(&peer_req->w.list, to_be_freed);
	}
}

static void drbd_kick_lo_and_reclaim_net(struct drbd_device *device)
{
	LIST_HEAD(reclaimed);
	struct drbd_peer_request *peer_req, *t;

	maybe_kick_lo(device);
	spin_lock_irq(&device->resource->req_lock);
	reclaim_finished_net_peer_reqs(device, &reclaimed);
	spin_unlock_irq(&device->resource->req_lock);

	list_for_each_entry_safe(peer_req, t, &reclaimed, w.list)
		drbd_free_net_peer_req(device, peer_req);
}

/**
 * drbd_alloc_pages() - Returns @number pages, retries forever (or until signalled)
 * @device:	DRBD device.
 * @number:	number of pages requested
 * @retry:	whether to retry, if not enough pages are available right now
 *
 * Tries to allocate number pages, first from our own page pool, then from
 * the kernel.
 * Possibly retry until DRBD frees sufficient pages somewhere else.
 *
 * If this allocation would exceed the max_buffers setting, we throttle
 * allocation (schedule_timeout) to give the system some room to breathe.
 *
 * We do not use max-buffers as hard limit, because it could lead to
 * congestion and further to a distributed deadlock during online-verify or
 * (checksum based) resync, if the max-buffers, socket buffer sizes and
 * resync-rate settings are mis-configured.
 *
 * Returns a page chain linked via page->private.
 */
struct page *drbd_alloc_pages(struct drbd_peer_device *peer_device, unsigned int number,
			      bool retry)
{
	struct drbd_device *device = peer_device->device;
	struct page *page = NULL;
	DEFINE_WAIT(wait);
	unsigned int mxb;

	mxb = device->device_conf.max_buffers;

	if (atomic_read(&device->pp_in_use) < mxb)
		page = __drbd_alloc_pages(device, number);

	while (page == NULL) {
		prepare_to_wait(&drbd_pp_wait, &wait, TASK_INTERRUPTIBLE);

		drbd_kick_lo_and_reclaim_net(device);

		if (atomic_read(&device->pp_in_use) < device->device_conf.max_buffers) {
			page = __drbd_alloc_pages(device, number);
			if (page)
				break;
		}

		if (!retry)
			break;

		if (signal_pending(current)) {
			drbd_warn(device, "drbd_alloc_pages interrupted!\n");
			break;
		}

		if (schedule_timeout(HZ/10) == 0)
			mxb = UINT_MAX;
	}
	finish_wait(&drbd_pp_wait, &wait);

	if (page)
		atomic_add(number, &device->pp_in_use);
	return page;
}

/* Must not be used from irq, as that may deadlock: see drbd_alloc_pages.
 * Is also used from inside an other spin_lock_irq(&resource->req_lock);
 * Either links the page chain back to the global pool,
 * or returns all pages to the system. */
static void drbd_free_pages(struct drbd_device *device, struct page *page, int is_net)
{
	atomic_t *a = is_net ? &device->pp_in_use_by_net : &device->pp_in_use;
	int i;

	if (page == NULL)
		return;

	if (drbd_pp_vacant > (DRBD_MAX_BIO_SIZE/PAGE_SIZE) * minor_count)
		i = page_chain_free(page);
	else {
		struct page *tmp;
		tmp = page_chain_tail(page, &i);
		spin_lock(&drbd_pp_lock);
		page_chain_add(&drbd_pp_pool, page, tmp);
		drbd_pp_vacant += i;
		spin_unlock(&drbd_pp_lock);
	}
	i = atomic_sub_return(i, a);
	if (i < 0)
		drbd_warn(device, "ASSERTION FAILED: %s: %d < 0\n",
			is_net ? "pp_in_use_by_net" : "pp_in_use", i);
	wake_up(&drbd_pp_wait);
}

/*
You need to hold the req_lock:
 _drbd_wait_ee_list_empty()

You must not have the req_lock:
 drbd_free_peer_req()
 drbd_alloc_peer_req()
 drbd_free_peer_reqs()
 drbd_ee_fix_bhs()
 drbd_finish_peer_reqs()
 drbd_clear_done_ee()
 drbd_wait_ee_list_empty()
*/

struct drbd_peer_request *
drbd_alloc_peer_req(struct drbd_peer_device *peer_device, u64 id, sector_t sector,
		    unsigned int data_size, bool has_payload, gfp_t gfp_mask) __must_hold(local)
{
	struct drbd_device *device = peer_device->device;
	struct drbd_peer_request *peer_req;
	struct page *page = NULL;
	unsigned nr_pages = DIV_ROUND_UP(data_size, PAGE_SIZE);

	if (drbd_insert_fault(device, DRBD_FAULT_AL_EE))
		return NULL;

	peer_req = mempool_alloc(drbd_ee_mempool, gfp_mask & ~__GFP_HIGHMEM);
	if (!peer_req) {
		if (!(gfp_mask & __GFP_NOWARN))
			drbd_err(device, "%s: allocation failed\n", __func__);
		return NULL;
	}

	if (has_payload && data_size) {
		page = drbd_alloc_pages(peer_device, nr_pages, (gfp_mask & __GFP_WAIT));
		if (!page)
			goto fail;
	}

	drbd_clear_interval(&peer_req->i);
	peer_req->i.size = data_size;
	peer_req->i.sector = sector;
	peer_req->i.local = false;
	peer_req->i.waiting = false;

	INIT_LIST_HEAD(&peer_req->recv_order);
	peer_req->epoch = NULL;
	peer_req->peer_device = peer_device;
	peer_req->pages = page;
	atomic_set(&peer_req->pending_bios, 0);
	peer_req->flags = 0;
	/*
	 * The block_id is opaque to the receiver.  It is not endianness
	 * converted, and sent back to the sender unchanged.
	 */
	peer_req->block_id = id;

	return peer_req;

 fail:
	mempool_free(peer_req, drbd_ee_mempool);
	return NULL;
}

void __drbd_free_peer_req(struct drbd_device *device, struct drbd_peer_request *peer_req,
		       int is_net)
{
	if (peer_req->flags & EE_HAS_DIGEST)
		kfree(peer_req->digest);
	drbd_free_pages(device, peer_req->pages, is_net);
	D_ASSERT(device, atomic_read(&peer_req->pending_bios) == 0);
	D_ASSERT(device, drbd_interval_empty(&peer_req->i));
	mempool_free(peer_req, drbd_ee_mempool);
}

int drbd_free_peer_reqs(struct drbd_device *device, struct list_head *list)
{
	LIST_HEAD(work_list);
	struct drbd_peer_request *peer_req, *t;
	int count = 0;
	int is_net = list == &device->net_ee;

	spin_lock_irq(&device->resource->req_lock);
	list_splice_init(list, &work_list);
	spin_unlock_irq(&device->resource->req_lock);

	list_for_each_entry_safe(peer_req, t, &work_list, w.list) {
		__drbd_free_peer_req(device, peer_req, is_net);
		count++;
	}
	return count;
}

/*
 * See also comments in _req_mod(,BARRIER_ACKED) and receive_Barrier.
 */
static int drbd_finish_peer_reqs(struct drbd_device *device)
{
	LIST_HEAD(work_list);
	LIST_HEAD(reclaimed);
	struct drbd_peer_request *peer_req, *t;
	int err = 0;

	spin_lock_irq(&device->resource->req_lock);
	reclaim_finished_net_peer_reqs(device, &reclaimed);
	list_splice_init(&device->done_ee, &work_list);
	spin_unlock_irq(&device->resource->req_lock);

	list_for_each_entry_safe(peer_req, t, &reclaimed, w.list)
		drbd_free_net_peer_req(device, peer_req);

	/* possible callbacks here:
	 * e_end_block, and e_end_resync_block, e_send_discard_write.
	 * all ignore the last argument.
	 */
	list_for_each_entry_safe(peer_req, t, &work_list, w.list) {
		int err2;

		/* list_del not necessary, next/prev members not touched */
		err2 = peer_req->w.cb(&peer_req->w, !!err);
		if (!err)
			err = err2;
		if (!list_empty(&peer_req->recv_order)) {
			drbd_free_pages(device, peer_req->pages, 0);
			peer_req->pages = NULL;
		} else
			drbd_free_peer_req(device, peer_req);
	}
	wake_up(&device->ee_wait);

	return err;
}

static void _drbd_wait_ee_list_empty(struct drbd_device *device,
				     struct list_head *head)
{
	DEFINE_WAIT(wait);

	/* avoids spin_lock/unlock
	 * and calling prepare_to_wait in the fast path */
	while (!list_empty(head)) {
		prepare_to_wait(&device->ee_wait, &wait, TASK_UNINTERRUPTIBLE);
		spin_unlock_irq(&device->resource->req_lock);
		drbd_kick_lo(device);
		schedule();
		finish_wait(&device->ee_wait, &wait);
		spin_lock_irq(&device->resource->req_lock);
	}
}

static void drbd_wait_ee_list_empty(struct drbd_device *device,
				    struct list_head *head)
{
	spin_lock_irq(&device->resource->req_lock);
	_drbd_wait_ee_list_empty(device, head);
	spin_unlock_irq(&device->resource->req_lock);
}

static int drbd_recv_short(struct socket *sock, void *buf, size_t size, int flags)
{
	mm_segment_t oldfs;
	struct kvec iov = {
		.iov_base = buf,
		.iov_len = size,
	};
	struct msghdr msg = {
		.msg_iovlen = 1,
		.msg_iov = (struct iovec *)&iov,
		.msg_flags = (flags ? flags : MSG_WAITALL | MSG_NOSIGNAL)
	};
	int rv;

	oldfs = get_fs();
	set_fs(KERNEL_DS);
	rv = sock_recvmsg(sock, &msg, size, msg.msg_flags);
	set_fs(oldfs);

	return rv;
}

static int drbd_recv(struct drbd_connection *connection, void *buf, size_t size)
{
	int rv;

	rv = drbd_recv_short(connection->data.socket, buf, size, 0);

	if (rv < 0) {
		if (rv == -ECONNRESET)
			drbd_info(connection, "sock was reset by peer\n");
		else if (rv != -ERESTARTSYS)
			drbd_info(connection, "sock_recvmsg returned %d\n", rv);
	} else if (rv == 0) {
		if (test_bit(DISCONNECT_EXPECTED, &connection->flags)) {
			long t;
			rcu_read_lock();
			t = rcu_dereference(connection->net_conf)->ping_timeo * HZ/10;
			rcu_read_unlock();

			t = wait_event_timeout(connection->ping_wait, connection->cstate[NOW] < C_CONNECTED, t);

			if (t)
				goto out;
		}
		drbd_info(connection, "sock was shut down by peer\n");
	}

	if (rv != size)
		change_cstate(connection, C_BROKEN_PIPE, CS_HARD);

out:
	return rv;
}

static int drbd_recv_all(struct drbd_connection *connection, void *buf, size_t size)
{
	int err;

	err = drbd_recv(connection, buf, size);
	if (err != size) {
		if (err >= 0)
			err = -EIO;
	} else
		err = 0;
	return err;
}

static int drbd_recv_all_warn(struct drbd_connection *connection, void *buf, size_t size)
{
	int err;

	err = drbd_recv_all(connection, buf, size);
	if (err && !signal_pending(current))
		drbd_warn(connection, "short read (expected size %d)\n", (int)size);
	return err;
}

/* quoting tcp(7):
 *   On individual connections, the socket buffer size must be set prior to the
 *   listen(2) or connect(2) calls in order to have it take effect.
 * This is our wrapper to do so.
 */
static void drbd_setbufsize(struct socket *sock, unsigned int snd,
		unsigned int rcv)
{
	/* open coded SO_SNDBUF, SO_RCVBUF */
	if (snd) {
		sock->sk->sk_sndbuf = snd;
		sock->sk->sk_userlocks |= SOCK_SNDBUF_LOCK;
	}
	if (rcv) {
		sock->sk->sk_rcvbuf = rcv;
		sock->sk->sk_userlocks |= SOCK_RCVBUF_LOCK;
	}
}

static struct socket *drbd_try_connect(struct drbd_connection *connection)
{
	const char *what;
	struct socket *sock;
	struct sockaddr_storage my_addr, peer_addr;
	struct net_conf *nc;
	int err;
	int sndbuf_size, rcvbuf_size, connect_int;
	int disconnect_on_error = 1;

	rcu_read_lock();
	nc = rcu_dereference(connection->net_conf);
	if (!nc) {
		rcu_read_unlock();
		return NULL;
	}
	sndbuf_size = nc->sndbuf_size;
	rcvbuf_size = nc->rcvbuf_size;
	connect_int = nc->connect_int;
	rcu_read_unlock();

	my_addr = connection->my_addr;
	if (my_addr.ss_family == AF_INET6)
		((struct sockaddr_in6 *)&my_addr)->sin6_port = 0;
	else
		((struct sockaddr_in *)&my_addr)->sin_port = 0; /* AF_INET & AF_SCI */

	/* In some cases, the network stack can end up overwriting
	   peer_addr.ss_family, so use a copy here. */
	peer_addr = connection->peer_addr;

	what = "sock_create_kern";
	err = sock_create_kern(my_addr.ss_family, SOCK_STREAM, IPPROTO_TCP, &sock);
	if (err < 0) {
		sock = NULL;
		goto out;
	}

	sock->sk->sk_rcvtimeo =
	sock->sk->sk_sndtimeo = connect_int * HZ;
	drbd_setbufsize(sock, sndbuf_size, rcvbuf_size);

       /* explicitly bind to the configured IP as source IP
	*  for the outgoing connections.
	*  This is needed for multihomed hosts and to be
	*  able to use lo: interfaces for drbd.
	* Make sure to use 0 as port number, so linux selects
	*  a free one dynamically.
	*/
	what = "bind before connect";
	err = sock->ops->bind(sock, (struct sockaddr *) &my_addr, connection->my_addr_len);
	if (err < 0)
		goto out;

	/* connect may fail, peer not yet available.
	 * stay C_CONNECTING, don't go Disconnecting! */
	disconnect_on_error = 0;
	what = "connect";
	err = sock->ops->connect(sock, (struct sockaddr *) &peer_addr, connection->peer_addr_len, 0);

out:
	if (err < 0) {
		if (sock) {
			sock_release(sock);
			sock = NULL;
		}
		switch (-err) {
			/* timeout, busy, signal pending */
		case ETIMEDOUT: case EAGAIN: case EINPROGRESS:
		case EINTR: case ERESTARTSYS:
			/* peer not (yet) available, network problem */
		case ECONNREFUSED: case ENETUNREACH:
		case EHOSTDOWN:    case EHOSTUNREACH:
			disconnect_on_error = 0;
			break;
		default:
			drbd_err(connection, "%s failed, err = %d\n", what, err);
		}
		if (disconnect_on_error)
			change_cstate(connection, C_DISCONNECTING, CS_HARD);
	}

	return sock;
}

static void drbd_incoming_connection(struct sock *sk)
{
	struct listener *listener = sk->sk_user_data;
	void (*state_change)(struct sock *sk);

	state_change = listener->original_sk_state_change;
	if (sk->sk_state == TCP_ESTABLISHED) {
		struct waiter *waiter;

		spin_lock(&listener->resource->listeners_lock);
		listener->pending_accepts++;
		waiter = list_entry(listener->waiters.next, struct waiter, list);
		wake_up(&waiter->wait);
		spin_unlock(&listener->resource->listeners_lock);
	}
	state_change(sk);
}

static int prepare_listener(struct drbd_connection *connection, struct listener *listener)
{
	int err, sndbuf_size, rcvbuf_size;
	struct sockaddr_storage my_addr;
	struct socket *s_listen;
	struct net_conf *nc;
	const char *what;

	rcu_read_lock();
	nc = rcu_dereference(connection->net_conf);
	if (!nc) {
		rcu_read_unlock();
		return -EIO;
	}
	sndbuf_size = nc->sndbuf_size;
	rcvbuf_size = nc->rcvbuf_size;
	rcu_read_unlock();

	my_addr = connection->my_addr;

	what = "sock_create_kern";
	err = sock_create_kern(my_addr.ss_family, SOCK_STREAM, IPPROTO_TCP, &s_listen);
	if (err) {
		s_listen = NULL;
		goto out;
	}

	s_listen->sk->sk_reuse = SK_CAN_REUSE; /* SO_REUSEADDR */
	drbd_setbufsize(s_listen, sndbuf_size, rcvbuf_size);

	what = "bind before listen";
	err = s_listen->ops->bind(s_listen, (struct sockaddr *)&my_addr, connection->my_addr_len);
	if (err < 0)
		goto out;

	listener->s_listen = s_listen;
	write_lock_bh(&s_listen->sk->sk_callback_lock);
	listener->original_sk_state_change = s_listen->sk->sk_state_change;
	s_listen->sk->sk_state_change = drbd_incoming_connection;
	s_listen->sk->sk_user_data = listener;
	write_unlock_bh(&s_listen->sk->sk_callback_lock);

	what = "listen";
	err = s_listen->ops->listen(s_listen, 5);
	if (err < 0)
		goto out;

	listener->listen_addr = my_addr;

	return 0;
out:
	if (s_listen)
		sock_release(s_listen);
	if (err < 0) {
		if (err != -EAGAIN && err != -EINTR && err != -ERESTARTSYS &&
		    err != -EADDRINUSE) {
			drbd_err(connection, "%s failed, err = %d\n", what, err);
			change_cstate(connection, C_DISCONNECTING, CS_HARD);
		}
	}

	return err;
}

static struct listener* find_listener(struct drbd_connection *connection)
{
	struct drbd_resource *resource = connection->resource;
	struct listener *listener;

	list_for_each_entry(listener, &resource->listeners, list) {
		if (!memcmp(&listener->listen_addr, &connection->my_addr, connection->my_addr_len)) {
			kref_get(&listener->kref);
			return listener;
		}
	}
	return NULL;
}

static int get_listener(struct drbd_connection *connection, struct waiter *waiter)
{
	struct drbd_resource *resource = connection->resource;
	struct listener *listener, *new_listener = NULL;
	int err;

	waiter->connection = connection;
	waiter->socket = NULL;
	init_waitqueue_head(&waiter->wait);

	while (1) {
		spin_lock_bh(&resource->listeners_lock);
		listener = find_listener(connection);
		if (!listener && new_listener) {
			list_add(&new_listener->list, &resource->listeners);
			listener = new_listener;
			new_listener = NULL;
		}
		if (listener) {
			list_add(&waiter->list, &listener->waiters);
			waiter->listener = listener;
		}
		spin_unlock_bh(&resource->listeners_lock);

		if (new_listener) {
			sock_release(new_listener->s_listen);
			kfree(new_listener);
		}

		if (listener)
			return 0;

		new_listener = kmalloc(sizeof(*new_listener), GFP_KERNEL);
		if (!new_listener)
			return -ENOMEM;

		err = prepare_listener(connection, new_listener);
		if (err < 0) {
			kfree(new_listener);
			new_listener = NULL;
			if (err != -EADDRINUSE)
				return err;
			schedule_timeout_interruptible(HZ / 10);
		} else {
			kref_init(&new_listener->kref);
			INIT_LIST_HEAD(&new_listener->waiters);
			new_listener->resource = resource;
			new_listener->pending_accepts = 0;
		}
	}
}

static void unregister_state_change(struct sock *sk, struct listener *listener)
{
	write_lock_bh(&sk->sk_callback_lock);
	sk->sk_state_change = listener->original_sk_state_change;
	sk->sk_user_data = NULL;
	write_unlock_bh(&sk->sk_callback_lock);
}

static void drbd_listener_destroy(struct kref *kref)
{
	struct listener *listener = container_of(kref, struct listener, kref);
	struct drbd_resource *resource = listener->resource;

	spin_lock_bh(&resource->listeners_lock);
	list_del(&listener->list);
	spin_unlock_bh(&resource->listeners_lock);

	unregister_state_change(listener->s_listen->sk, listener);
	sock_release(listener->s_listen);

	kfree(listener);
}

static void put_listener(struct waiter *waiter)
{
	struct drbd_resource *resource;

	if (!waiter->listener)
		return;

	resource = waiter->listener->resource;
	spin_lock_bh(&resource->listeners_lock);
	list_del(&waiter->list);
	if (!list_empty(&waiter->listener->waiters) && waiter->listener->pending_accepts) {
		/* This receiver no longer does accept calls. In case we got woken up to do
		   one, and there are more receivers, wake one of the other guys to do it */
		struct waiter *ad2;
		ad2 = list_entry(waiter->listener->waiters.next, struct waiter, list);
		wake_up(&ad2->wait);
	}
	spin_unlock_bh(&resource->listeners_lock);
	kref_put(&waiter->listener->kref, drbd_listener_destroy);
	waiter->listener = NULL;
	if (waiter->socket) {
		sock_release(waiter->socket);
		waiter->socket = NULL;
	}
}

static bool addr_equal(const struct sockaddr_storage *addr1, const struct sockaddr_storage *addr2)
{
	if (addr1->ss_family != addr2->ss_family)
		return false;

	if (addr1->ss_family == AF_INET6) {
		const struct sockaddr_in6 *v6a1 = (const struct sockaddr_in6 *)addr1;
		const struct sockaddr_in6 *v6a2 = (const struct sockaddr_in6 *)addr2;

		if (!ipv6_addr_equal(&v6a1->sin6_addr, &v6a2->sin6_addr))
			return false;
		else if (ipv6_addr_type(&v6a1->sin6_addr) & IPV6_ADDR_LINKLOCAL)
			return v6a1->sin6_scope_id == v6a2->sin6_scope_id;
		return true;
	} else /* AF_INET, AF_SSOCKS, AF_SDP */ {
		const struct sockaddr_in *v4a1 = (const struct sockaddr_in *)addr1;
		const struct sockaddr_in *v4a2 = (const struct sockaddr_in *)addr2;
		return v4a1->sin_addr.s_addr == v4a2->sin_addr.s_addr;
	}
}

static struct waiter *
	find_waiter_by_addr(struct listener *listener, struct sockaddr_storage *addr)
{
	struct waiter *waiter;

	list_for_each_entry(waiter, &listener->waiters, list) {
		if (addr_equal(&waiter->connection->peer_addr, addr))
			return waiter;
	}

	return NULL;
}

static bool _wait_connect_cond(struct waiter *waiter)
{
	struct drbd_connection *connection = waiter->connection;
	struct drbd_resource *resource = connection->resource;
	bool rv;

	spin_lock_bh(&resource->listeners_lock);
	rv = waiter->listener->pending_accepts > 0 || waiter->socket != NULL;
	spin_unlock_bh(&resource->listeners_lock);

	return rv;
}

static struct socket *drbd_wait_for_connect(struct waiter *waiter)
{
	struct drbd_connection *connection = waiter->connection;
	struct drbd_resource *resource = connection->resource;
	struct sockaddr_storage peer_addr;
	int timeo, connect_int, peer_addr_len, err = 0;
	struct socket *s_estab;
	struct net_conf *nc;
	struct waiter *waiter2;

	rcu_read_lock();
	nc = rcu_dereference(connection->net_conf);
	if (!nc) {
		rcu_read_unlock();
		return NULL;
	}
	connect_int = nc->connect_int;
	rcu_read_unlock();

	timeo = connect_int * HZ;
	timeo += (prandom_u32() & 1) ? timeo / 7 : -timeo / 7; /* 28.5% random jitter */

retry:
	timeo = wait_event_interruptible_timeout(waiter->wait, _wait_connect_cond(waiter), timeo);
	if (timeo <= 0)
		return NULL;

	spin_lock_bh(&resource->listeners_lock);
	if (waiter->socket) {
		s_estab = waiter->socket;
		waiter->socket = NULL;
	} else if (waiter->listener->pending_accepts > 0) {
		waiter->listener->pending_accepts--;
		spin_unlock_bh(&resource->listeners_lock);

		s_estab = NULL;
		err = kernel_accept(waiter->listener->s_listen, &s_estab, 0);
		if (err < 0) {
			if (err != -EAGAIN && err != -EINTR && err != -ERESTARTSYS) {
				drbd_err(connection, "accept failed, err = %d\n", err);
				change_cstate(connection, C_DISCONNECTING, CS_HARD);
			}
		}

		if (!s_estab)
			return NULL;

		/* The established socket inherits the sk_state_change callback
		   from the listening socket. */
		unregister_state_change(s_estab->sk, waiter->listener);

		s_estab->ops->getname(s_estab, (struct sockaddr *)&peer_addr, &peer_addr_len, 2);

		spin_lock_bh(&resource->listeners_lock);
		waiter2 = find_waiter_by_addr(waiter->listener, &peer_addr);
		if (!waiter2) {
			struct sockaddr_in6 *from_sin6, *to_sin6;
			struct sockaddr_in *from_sin, *to_sin;
			struct drbd_connection *connection2;

			connection2 = conn_get_by_addrs(
				&connection->my_addr, connection->my_addr_len,
				&peer_addr, peer_addr_len);
			if (connection2) {
				/* conn_get_by_addrs() does a get, put follows here... no debug */
				drbd_info(connection2,
					  "Receiver busy; rejecting incoming connection\n");
				kref_put(&connection2->kref, drbd_destroy_connection);
				goto retry_locked;
			}

			switch(peer_addr.ss_family) {
			case AF_INET6:
				from_sin6 = (struct sockaddr_in6 *)&peer_addr;
				to_sin6 = (struct sockaddr_in6 *)&connection->my_addr;
				drbd_err(resource, "Closing unexpected connection from "
					 "%pI6 to port %u\n",
					 &from_sin6->sin6_addr,
					 be16_to_cpu(to_sin6->sin6_port));
				break;
			default:
				from_sin = (struct sockaddr_in *)&peer_addr;
				to_sin = (struct sockaddr_in *)&connection->my_addr;
				drbd_err(resource, "Closing unexpected connection from "
					 "%pI4 to port %u\n",
					 &from_sin->sin_addr,
					 be16_to_cpu(to_sin->sin_port));
				break;
			}

			goto retry_locked;
		}
		if (waiter2 != waiter) {
			if (waiter2->socket) {
				drbd_err(waiter2->connection,
					 "Receiver busy; rejecting incoming connection\n");
				goto retry_locked;
			}
			waiter2->socket = s_estab;
			s_estab = NULL;
			wake_up(&waiter2->wait);
			goto retry_locked;
		}
	}
	spin_unlock_bh(&resource->listeners_lock);
	return s_estab;

retry_locked:
	spin_unlock_bh(&resource->listeners_lock);
	if (s_estab) {
		sock_release(s_estab);
		s_estab = NULL;
	}
	goto retry;
}

static int decode_header(struct drbd_connection *, void *, struct packet_info *);

static int send_first_packet(struct drbd_connection *connection, struct drbd_socket *sock,
			     enum drbd_packet cmd)
{
	if (!conn_prepare_command(connection, sock))
		return -EIO;
	return send_command(connection, -1, sock, cmd, 0, NULL, 0);
}

static int receive_first_packet(struct drbd_connection *connection, struct socket *sock)
{
	unsigned int header_size = drbd_header_size(connection);
	struct packet_info pi;
	struct net_conf *nc;
	int err;

	rcu_read_lock();
	nc = rcu_dereference(connection->net_conf);
	if (!nc) {
		rcu_read_unlock();
		return -EIO;
	}
	sock->sk->sk_rcvtimeo = nc->ping_timeo * 4 * HZ / 10;
	rcu_read_unlock();

	err = drbd_recv_short(sock, connection->data.rbuf, header_size, 0);
	if (err != header_size) {
		if (err >= 0)
			err = -EIO;
		return err;
	}
	err = decode_header(connection, connection->data.rbuf, &pi);
	if (err)
		return err;
	return pi.cmd;
}

/**
 * drbd_socket_okay() - Free the socket if its connection is not okay
 * @sock:	pointer to the pointer to the socket.
 */
static bool drbd_socket_okay(struct socket **sock)
{
	int rr;
	char tb[4];

	if (!*sock)
		return false;

	rr = drbd_recv_short(*sock, tb, 4, MSG_DONTWAIT | MSG_PEEK);

	if (rr > 0 || rr == -EAGAIN) {
		return true;
	} else {
		sock_release(*sock);
		*sock = NULL;
		return false;
	}
}

static bool connection_established(struct drbd_connection *connection,
				   struct socket **sock1,
				   struct socket **sock2)
{
	struct net_conf *nc;
	int timeout;
	bool ok;

	if (!*sock1 || !*sock2)
		return false;

	rcu_read_lock();
	nc = rcu_dereference(connection->net_conf);
	timeout = (nc->sock_check_timeo ?: nc->ping_timeo) * HZ / 10;
	rcu_read_unlock();
	schedule_timeout_interruptible(timeout);

	ok = drbd_socket_okay(sock1);
	ok = drbd_socket_okay(sock2) && ok;

	return ok;
}

/* Gets called if a connection is established, or if a new minor gets created
   in a connection */
int drbd_connected(struct drbd_peer_device *peer_device)
{
	struct drbd_device *device = peer_device->device;
	int err;

	atomic_set(&peer_device->packet_seq, 0);
	peer_device->peer_seq = 0;

	err = drbd_send_sync_param(peer_device);
	if (!err)
		err = drbd_send_sizes(peer_device, 0, 0);
	if (!err) {
		if (device->disk_state[NOW] > D_DISKLESS) {
			err = drbd_send_uuids(peer_device, 0, 0);
		} else {
			set_bit(INITIAL_STATE_SENT, &peer_device->flags);
			err = drbd_send_current_state(peer_device);
		}
	}

	clear_bit(USE_DEGR_WFC_T, &peer_device->flags);
	clear_bit(RESIZE_PENDING, &peer_device->flags);
	mod_timer(&device->request_timer, jiffies + HZ); /* just start it here. */
	return err;
}

void connect_timer_fn(unsigned long data)
{
	struct drbd_connection *connection = (struct drbd_connection *) data;
	struct drbd_resource *resource = connection->resource;
	unsigned long irq_flags;

	spin_lock_irqsave(&resource->req_lock, irq_flags);
	drbd_queue_work(&connection->sender_work, &connection->connect_timer_work);
	spin_unlock_irqrestore(&resource->req_lock, irq_flags);
}

static void conn_connect2(struct drbd_connection *connection)
{
	struct drbd_peer_device *peer_device;
	int vnr;

	atomic_set(&connection->ap_in_flight, 0);

	rcu_read_lock();
	idr_for_each_entry(&connection->peer_devices, peer_device, vnr) {
		struct drbd_device *device = peer_device->device;
		kobject_get(&device->kobj);
		/* connection cannot go away: caller holds a reference. */
		rcu_read_unlock();
		drbd_connected(peer_device);
		rcu_read_lock();
		kobject_put(&device->kobj);
	}
	rcu_read_unlock();
}

static void conn_disconnect(struct drbd_connection *connection);

static int connect_work(struct drbd_work *work, int cancel)
{
	struct drbd_connection *connection =
		container_of(work, struct drbd_connection, connect_timer_work);

	if (change_cstate(connection, C_CONNECTED, CS_SERIALIZE | CS_VERBOSE) < SS_SUCCESS) {
		drbd_info(connection, "Failure to connect; retrying\n");
		change_cstate(connection, C_NETWORK_FAILURE, CS_HARD);
	} else
		conn_connect2(connection);
	kref_debug_put(&connection->kref_debug, 11);
	kref_put(&connection->kref, drbd_destroy_connection);
	return 0;
}

/*
 * Returns true if we have a valid connection.
 */
static bool conn_connect(struct drbd_connection *connection)
{
	struct drbd_resource *resource = connection->resource;
	struct drbd_peer_device *peer_device;
	struct drbd_socket sock, msock;
	bool discard_my_data, ok;
	struct net_conf *nc;
	int timeout, h, vnr;
	struct waiter waiter;

start:
	clear_bit(DISCONNECT_EXPECTED, &connection->flags);
	if (change_cstate(connection, C_CONNECTING, CS_VERBOSE) < SS_SUCCESS) {
		/* We do not have a network config. */
		return false;
	}

	mutex_init(&sock.mutex);
	sock.sbuf = connection->data.sbuf;
	sock.rbuf = connection->data.rbuf;
	sock.socket = NULL;
	mutex_init(&msock.mutex);
	msock.sbuf = connection->meta.sbuf;
	msock.rbuf = connection->meta.rbuf;
	msock.socket = NULL;

	/* Assume that the peer only understands protocol 80 until we know better.  */
	connection->agreed_pro_version = 80;

	if (get_listener(connection, &waiter)) {
		h = 0;  /* retry */
		goto out;
	}

	do {
		struct socket *s;

		s = drbd_try_connect(connection);
		if (s) {
			if (!sock.socket) {
				sock.socket = s;
				send_first_packet(connection, &sock, P_INITIAL_DATA);
			} else if (!msock.socket) {
				clear_bit(RESOLVE_CONFLICTS, &connection->flags);
				msock.socket = s;
				send_first_packet(connection, &msock, P_INITIAL_META);
			} else {
				drbd_err(connection, "Logic error in conn_connect()\n");
				goto out_release_sockets;
			}
		}

		if (connection_established(connection, &sock.socket, &msock.socket))
			break;

retry:
		s = drbd_wait_for_connect(&waiter);
		if (s) {
			int fp = receive_first_packet(connection, s);
			drbd_socket_okay(&sock.socket);
			drbd_socket_okay(&msock.socket);
			switch (fp) {
			case P_INITIAL_DATA:
				if (sock.socket) {
					drbd_warn(connection, "initial packet S crossed\n");
					sock_release(sock.socket);
					sock.socket = s;
					goto randomize;
				}
				sock.socket = s;
				break;
			case P_INITIAL_META:
				set_bit(RESOLVE_CONFLICTS, &connection->flags);
				if (msock.socket) {
					drbd_warn(connection, "initial packet M crossed\n");
					sock_release(msock.socket);
					msock.socket = s;
					goto randomize;
				}
				msock.socket = s;
				break;
			default:
				drbd_warn(connection, "Error receiving initial packet\n");
				sock_release(s);
randomize:
				if (prandom_u32() & 1)
					goto retry;
			}
		}

		if (connection->cstate[NOW] <= C_DISCONNECTING)
			goto out_release_sockets;
		if (signal_pending(current)) {
			flush_signals(current);
			smp_rmb();
			if (get_t_state(&connection->receiver) == EXITING)
				goto out_release_sockets;
		}

		ok = connection_established(connection, &sock.socket, &msock.socket);
	} while (!ok);

	put_listener(&waiter);

	sock.socket->sk->sk_reuse = SK_CAN_REUSE; /* SO_REUSEADDR */
	msock.socket->sk->sk_reuse = SK_CAN_REUSE; /* SO_REUSEADDR */

	sock.socket->sk->sk_allocation = GFP_NOIO;
	msock.socket->sk->sk_allocation = GFP_NOIO;

	sock.socket->sk->sk_priority = TC_PRIO_INTERACTIVE_BULK;
	msock.socket->sk->sk_priority = TC_PRIO_INTERACTIVE;

	/* NOT YET ...
	 * sock.socket->sk->sk_sndtimeo = connection->net_conf->timeout*HZ/10;
	 * sock.socket->sk->sk_rcvtimeo = MAX_SCHEDULE_TIMEOUT;
	 * first set it to the P_CONNECTION_FEATURES timeout,
	 * which we set to 4x the configured ping_timeout. */
	rcu_read_lock();
	nc = rcu_dereference(connection->net_conf);

	sock.socket->sk->sk_sndtimeo =
	sock.socket->sk->sk_rcvtimeo = nc->ping_timeo*4*HZ/10;

	msock.socket->sk->sk_rcvtimeo = nc->ping_int*HZ;
	timeout = nc->timeout * HZ / 10;
	rcu_read_unlock();

	msock.socket->sk->sk_sndtimeo = timeout;

	/* we don't want delays.
	 * we use TCP_CORK where appropriate, though */
	drbd_tcp_nodelay(sock.socket);
	drbd_tcp_nodelay(msock.socket);

	connection->data.socket = sock.socket;
	connection->meta.socket = msock.socket;
	connection->last_received = jiffies;

	h = drbd_do_features(connection);
	if (h <= 0)
		goto out;

	if (connection->cram_hmac_tfm) {
		switch (drbd_do_auth(connection)) {
		case -1:
			drbd_err(connection, "Authentication of peer failed\n");
			h = -1;  /* give up; go standalone */
			goto out;
		case 0:
			drbd_err(connection, "Authentication of peer failed, trying again.\n");
			h = 0;  /* retry */
			goto out;
		}
	}

	connection->data.socket->sk->sk_sndtimeo = timeout;
	connection->data.socket->sk->sk_rcvtimeo = MAX_SCHEDULE_TIMEOUT;

	rcu_read_lock();
	nc = rcu_dereference(connection->net_conf);
	discard_my_data = nc->discard_my_data;
	rcu_read_unlock();

	if (drbd_send_protocol(connection) == -EOPNOTSUPP) {
		/* give up; go standalone */
		change_cstate(connection, C_DISCONNECTING, CS_HARD);
		return false;
	}

	rcu_read_lock();
	idr_for_each_entry(&connection->peer_devices, peer_device, vnr) {
		clear_bit(INITIAL_STATE_SENT, &peer_device->flags);
		clear_bit(INITIAL_STATE_RECEIVED, &peer_device->flags);
	}
	idr_for_each_entry(&connection->peer_devices, peer_device, vnr) {
		struct drbd_device *device = peer_device->device;

		if (discard_my_data)
			set_bit(DISCARD_MY_DATA, &device->flags);
		else
			clear_bit(DISCARD_MY_DATA, &device->flags);
	}
	rcu_read_unlock();

	if (mutex_lock_interruptible(&resource->conf_update) == 0) {
		/* The discard_my_data flag is a single-shot modifier to the next
		 * connection attempt, the handshake of which is now well underway.
		 * No need for rcu style copying of the whole struct
		 * just to clear a single value. */
		connection->net_conf->discard_my_data = 0;
		mutex_unlock(&resource->conf_update);
	}

	drbd_thread_start(&connection->asender);

	if (connection->agreed_pro_version >= 110) {
		if (resource->res_opts.node_id < connection->net_conf->peer_node_id) {
			kref_get(&connection->kref);
			kref_debug_get(&connection->kref_debug, 11);
			connection->connect_timer_work.cb = connect_work;
			timeout = twopc_retry_timeout(resource, 0);
			drbd_debug(connection, "Waiting for %ums to avoid transaction "
				   "conflicts\n", jiffies_to_msecs(timeout));
			connection->connect_timer.expires = jiffies + timeout;
			add_timer(&connection->connect_timer);
		}
	} else {
		enum drbd_state_rv rv;
		rv = change_cstate(connection, C_CONNECTED,
				   CS_VERBOSE | CS_WAIT_COMPLETE | CS_SERIALIZE);
		if (rv < SS_SUCCESS || connection->cstate[NOW] != C_CONNECTED) {
			h = 0;
			goto out;
		}
		conn_connect2(connection);
	}
	return true;

out_release_sockets:
	put_listener(&waiter);
	if (sock.socket)
		sock_release(sock.socket);
	if (msock.socket)
		sock_release(msock.socket);
	h = -1;  /* give up; go standalone */

out:
	if (h == 0) {
		conn_disconnect(connection);
		schedule_timeout_interruptible(HZ);
		goto start;
	}
	if (h == -1)
		change_cstate(connection, C_DISCONNECTING, CS_HARD);
	return h > 0;
}

static int decode_header(struct drbd_connection *connection, void *header, struct packet_info *pi)
{
	unsigned int header_size = drbd_header_size(connection);

	if (header_size == sizeof(struct p_header100) &&
	    *(__be32 *)header == cpu_to_be32(DRBD_MAGIC_100)) {
		struct p_header100 *h = header;
		if (h->pad != 0) {
			drbd_err(connection, "Header padding is not zero\n");
			return -EINVAL;
		}
		pi->vnr = (s16)be16_to_cpu(h->volume);
		pi->cmd = be16_to_cpu(h->command);
		pi->size = be32_to_cpu(h->length);
	} else if (header_size == sizeof(struct p_header95) &&
		   *(__be16 *)header == cpu_to_be16(DRBD_MAGIC_BIG)) {
		struct p_header95 *h = header;
		pi->cmd = be16_to_cpu(h->command);
		pi->size = be32_to_cpu(h->length);
		pi->vnr = 0;
	} else if (header_size == sizeof(struct p_header80) &&
		   *(__be32 *)header == cpu_to_be32(DRBD_MAGIC)) {
		struct p_header80 *h = header;
		pi->cmd = be16_to_cpu(h->command);
		pi->size = be16_to_cpu(h->length);
		pi->vnr = 0;
	} else {
		drbd_err(connection, "Wrong magic value 0x%08x in protocol version %d\n",
			 be32_to_cpu(*(__be32 *)header),
			 connection->agreed_pro_version);
		return -EINVAL;
	}
	pi->data = header + header_size;
	return 0;
}

static int drbd_recv_header(struct drbd_connection *connection, struct packet_info *pi)
{
	void *buffer = connection->data.rbuf;
	int err;

	err = drbd_recv_all_warn(connection, buffer, drbd_header_size(connection));
	if (err)
		return err;

	err = decode_header(connection, buffer, pi);
	connection->last_received = jiffies;

	return err;
}

static enum finish_epoch drbd_flush_after_epoch(struct drbd_connection *connection, struct drbd_epoch *epoch)
{
	int rv;
	struct drbd_resource *resource = connection->resource;
	struct drbd_device *device;
	int vnr;

	if (resource->write_ordering >= WO_BDEV_FLUSH) {
		rcu_read_lock();
		idr_for_each_entry(&resource->devices, device, vnr) {
			if (!get_ldev(device))
				continue;
			kobject_get(&device->kobj);
			rcu_read_unlock();

			rv = blkdev_issue_flush(device->ldev->backing_bdev, GFP_KERNEL,
						NULL);
			if (rv) {
				drbd_info(device, "local disk flush failed with status %d\n", rv);
				/* would rather check on EOPNOTSUPP, but that is not reliable.
				 * don't try again for ANY return value != 0
				 * if (rv == -EOPNOTSUPP) */
				drbd_bump_write_ordering(resource, NULL, WO_DRAIN_IO);
			}
			put_ldev(device);
			kobject_put(&device->kobj);

			rcu_read_lock();
			if (rv)
				break;
		}
		rcu_read_unlock();
	}

	return drbd_may_finish_epoch(connection, epoch, EV_BARRIER_DONE);
}

static int w_flush(struct drbd_work *w, int cancel)
{
	struct flush_work *fw = container_of(w, struct flush_work, w);
	struct drbd_epoch *epoch = fw->epoch;
	struct drbd_connection *connection = epoch->connection;

	kfree(fw);

	if (!test_and_set_bit(DE_BARRIER_IN_NEXT_EPOCH_ISSUED, &epoch->flags))
		drbd_flush_after_epoch(connection, epoch);

	drbd_may_finish_epoch(connection, epoch, EV_PUT |
			      (connection->cstate[NOW] < C_CONNECTED ? EV_CLEANUP : 0));

	return 0;
}

/**
 * drbd_may_finish_epoch() - Applies an epoch_event to the epoch's state, eventually finishes it.
 * @connection:	DRBD connection.
 * @epoch:	Epoch object.
 * @ev:		Epoch event.
 */
static enum finish_epoch drbd_may_finish_epoch(struct drbd_connection *connection,
					       struct drbd_epoch *epoch,
					       enum epoch_event ev)
{
	int finish, epoch_size;
	struct drbd_epoch *next_epoch;
	int schedule_flush = 0;
	enum finish_epoch rv = FE_STILL_LIVE;
	struct drbd_resource *resource = connection->resource;

	spin_lock(&connection->epoch_lock);
	do {
		next_epoch = NULL;
		finish = 0;

		epoch_size = atomic_read(&epoch->epoch_size);

		switch (ev & ~EV_CLEANUP) {
		case EV_PUT:
			atomic_dec(&epoch->active);
			break;
		case EV_GOT_BARRIER_NR:
			set_bit(DE_HAVE_BARRIER_NUMBER, &epoch->flags);

			/* Special case: If we just switched from WO_BIO_BARRIER to
			   WO_BDEV_FLUSH we should not finish the current epoch */
			if (test_bit(DE_CONTAINS_A_BARRIER, &epoch->flags) && epoch_size == 1 &&
			    resource->write_ordering != WO_BIO_BARRIER &&
			    epoch == connection->current_epoch)
				clear_bit(DE_CONTAINS_A_BARRIER, &epoch->flags);
			break;
		case EV_BARRIER_DONE:
			set_bit(DE_BARRIER_IN_NEXT_EPOCH_DONE, &epoch->flags);
			break;
		case EV_BECAME_LAST:
			/* nothing to do*/
			break;
		}

		if (epoch_size != 0 &&
		    atomic_read(&epoch->active) == 0 &&
		    (test_bit(DE_HAVE_BARRIER_NUMBER, &epoch->flags) || ev & EV_CLEANUP) &&
		    epoch->list.prev == &connection->current_epoch->list &&
		    !test_bit(DE_IS_FINISHING, &epoch->flags)) {
			/* Nearly all conditions are met to finish that epoch... */
			if (test_bit(DE_BARRIER_IN_NEXT_EPOCH_DONE, &epoch->flags) ||
			    resource->write_ordering == WO_NONE ||
			    (epoch_size == 1 && test_bit(DE_CONTAINS_A_BARRIER, &epoch->flags)) ||
			    ev & EV_CLEANUP) {
				finish = 1;
				set_bit(DE_IS_FINISHING, &epoch->flags);
			} else if (!test_bit(DE_BARRIER_IN_NEXT_EPOCH_ISSUED, &epoch->flags) &&
				 resource->write_ordering == WO_BIO_BARRIER) {
				atomic_inc(&epoch->active);
				schedule_flush = 1;
			}
		}
		if (finish) {
			if (!(ev & EV_CLEANUP)) {
				spin_unlock(&connection->epoch_lock);
				drbd_send_b_ack(epoch->connection, epoch->barrier_nr, epoch_size);
				spin_lock(&connection->epoch_lock);
			}
#if 0
			/* FIXME: dec unacked on connection, once we have
			 * something to count pending connection packets in. */
			if (test_bit(DE_HAVE_BARRIER_NUMBER, &epoch->flags))
				dec_unacked(epoch->connection);
#endif

			if (connection->current_epoch != epoch) {
				next_epoch = list_entry(epoch->list.next, struct drbd_epoch, list);
				list_del(&epoch->list);
				ev = EV_BECAME_LAST | (ev & EV_CLEANUP);
				connection->epochs--;
				kfree(epoch);

				if (rv == FE_STILL_LIVE)
					rv = FE_DESTROYED;
			} else {
				epoch->flags = 0;
				atomic_set(&epoch->epoch_size, 0);
				/* atomic_set(&epoch->active, 0); is alrady zero */
				if (rv == FE_STILL_LIVE)
					rv = FE_RECYCLED;
			}
		}

		if (!next_epoch)
			break;

		epoch = next_epoch;
	} while (1);

	spin_unlock(&connection->epoch_lock);

	if (schedule_flush) {
		struct flush_work *fw;
		fw = kmalloc(sizeof(*fw), GFP_ATOMIC);
		if (fw) {
			fw->w.cb = w_flush;
			fw->epoch = epoch;
			fw->device = NULL; /* FIXME drop this member, it is unused. */
			drbd_queue_work(&resource->work, &fw->w);
		} else {
			drbd_warn(resource, "Could not kmalloc a flush_work obj\n");
			set_bit(DE_BARRIER_IN_NEXT_EPOCH_ISSUED, &epoch->flags);
			/* That is not a recursion, only one level */
			drbd_may_finish_epoch(connection, epoch, EV_BARRIER_DONE);
			drbd_may_finish_epoch(connection, epoch, EV_PUT);
		}
	}

	return rv;
}

static enum write_ordering_e
max_allowed_wo(struct drbd_backing_dev *bdev, enum write_ordering_e wo)
{
	struct disk_conf *dc;

	dc = rcu_dereference(bdev->disk_conf);

	if (wo == WO_BIO_BARRIER && !dc->disk_barrier)
		wo = WO_BDEV_FLUSH;
	if (wo == WO_BDEV_FLUSH && !dc->disk_flushes)
		wo = WO_DRAIN_IO;
	if (wo == WO_DRAIN_IO && !dc->disk_drain)
		wo = WO_NONE;

	return wo;
}

/**
 * drbd_bump_write_ordering() - Fall back to an other write ordering method
 * @resource:	DRBD resource.
 * @wo:		Write ordering method to try.
 */
void drbd_bump_write_ordering(struct drbd_resource *resource, struct drbd_backing_dev *bdev,
			      enum write_ordering_e wo) __must_hold(local)
{
	struct drbd_device *device;
	enum write_ordering_e pwo;
	int vnr, i = 0;
	static char *write_ordering_str[] = {
		[WO_NONE] = "none",
		[WO_DRAIN_IO] = "drain",
		[WO_BDEV_FLUSH] = "flush",
		[WO_BIO_BARRIER] = "barrier",
	};

	pwo = resource->write_ordering;
	if (wo != WO_BIO_BARRIER)
		wo = min(pwo, wo);
	rcu_read_lock();
	idr_for_each_entry(&resource->devices, device, vnr) {
		if (i++ == 1 && wo == WO_BIO_BARRIER)
			wo = WO_BDEV_FLUSH; /* WO = barrier does not handle multiple volumes */

		if (get_ldev(device)) {
			wo = max_allowed_wo(device->ldev, wo);
			if (device->ldev == bdev)
				bdev = NULL;
			put_ldev(device);
		}
	}

	if (bdev)
		wo = max_allowed_wo(bdev, wo);

	rcu_read_unlock();

	resource->write_ordering = wo;
	if (pwo != resource->write_ordering || wo == WO_BIO_BARRIER)
		drbd_info(resource, "Method to ensure write ordering: %s\n", write_ordering_str[resource->write_ordering]);
}

void conn_wait_active_ee_empty(struct drbd_connection *connection);

/**
 * drbd_submit_peer_request()
 * @device:	DRBD device.
 * @peer_req:	peer request
 * @rw:		flag field, see bio->bi_rw
 *
 * May spread the pages to multiple bios,
 * depending on bio_add_page restrictions.
 *
 * Returns 0 if all bios have been submitted,
 * -ENOMEM if we could not allocate enough bios,
 * -ENOSPC (any better suggestion?) if we have not been able to bio_add_page a
 *  single page to an empty bio (which should never happen and likely indicates
 *  that the lower level IO stack is in some way broken). This has been observed
 *  on certain Xen deployments.
 */
/* TODO allocate from our own bio_set. */
int drbd_submit_peer_request(struct drbd_device *device,
			     struct drbd_peer_request *peer_req,
			     const unsigned rw, const int fault_type)
{
	struct bio *bios = NULL;
	struct bio *bio;
	struct page *page = peer_req->pages;
	sector_t sector = peer_req->i.sector;
	unsigned ds = peer_req->i.size;
	unsigned n_bios = 0;
	unsigned nr_pages = DIV_ROUND_UP(ds, PAGE_SIZE);
	int err = -ENOMEM;

	if (peer_req->flags & EE_IS_TRIM_USE_ZEROOUT) {
		/* wait for all pending IO completions, before we start
		 * zeroing things out. */
		conn_wait_active_ee_empty(peer_req->peer_device->connection);
		if (blkdev_issue_zeroout(device->ldev->backing_bdev,
			sector, ds >> 9, GFP_NOIO))
			peer_req->flags |= EE_WAS_ERROR;
		drbd_endio_write_sec_final(peer_req);
		return 0;
	}

	/* Discards don't have any payload.
	 * But the scsi layer still expects a bio_vec it can use internally,
	 * see sd_setup_discard_cmnd() and blk_add_request_payload(). */
	if (peer_req->flags & EE_IS_TRIM)
		nr_pages = 1;

	/* In most cases, we will only need one bio.  But in case the lower
	 * level restrictions happen to be different at this offset on this
	 * side than those of the sending peer, we may need to submit the
	 * request in more than one bio.
	 *
	 * Plain bio_alloc is good enough here, this is no DRBD internally
	 * generated bio, but a bio allocated on behalf of the peer.
	 */
next_bio:
	bio = bio_alloc(GFP_NOIO, nr_pages);
	if (!bio) {
		drbd_err(device, "submit_ee: Allocation of a bio failed (nr_pages=%u)\n", nr_pages);
		goto fail;
	}
	/* > peer_req->i.sector, unless this is the first bio */
	DRBD_BIO_BI_SECTOR(bio) = sector;
	bio->bi_bdev = device->ldev->backing_bdev;
	/* we special case some flags in the multi-bio case, see below
	 * (REQ_UNPLUG, REQ_FLUSH, or BIO_RW_BARRIER in older kernels) */
	bio->bi_rw = rw;
	bio->bi_private = peer_req;
	bio->bi_end_io = drbd_peer_request_endio;

	bio->bi_next = bios;
	bios = bio;
	++n_bios;

	if (rw & DRBD_REQ_DISCARD) {
		DRBD_BIO_BI_SIZE(bio) = ds;
		goto submit;
	}

	page_chain_for_each(page) {
		unsigned len = min_t(unsigned, ds, PAGE_SIZE);
		if (!bio_add_page(bio, page, len, 0)) {
			/* A single page must always be possible!
			 * But in case it fails anyways,
			 * we deal with it, and complain (below). */
			if (bio->bi_vcnt == 0) {
				drbd_err(device,
					"bio_add_page failed for len=%u, "
					"bi_vcnt=0 (bi_sector=%llu)\n",
					len, (uint64_t)DRBD_BIO_BI_SECTOR(bio));
				err = -ENOSPC;
				goto fail;
			}
			goto next_bio;
		}
		ds -= len;
		sector += len >> 9;
		--nr_pages;
	}
	D_ASSERT(device, ds == 0);
submit:
	D_ASSERT(device, page == NULL);

	atomic_set(&peer_req->pending_bios, n_bios);
	do {
		bio = bios;
		bios = bios->bi_next;
		bio->bi_next = NULL;

		/* strip off REQ_UNPLUG unless it is the last bio */
		if (bios)
			bio->bi_rw &= ~DRBD_REQ_UNPLUG;
		drbd_generic_make_request(device, fault_type, bio);

		/* strip off REQ_FLUSH,
		 * unless it is the first or last bio */
		if (bios && bios->bi_next)
			bios->bi_rw &= ~DRBD_REQ_FLUSH;
	} while (bios);
	maybe_kick_lo(device);
	return 0;

fail:
	while (bios) {
		bio = bios;
		bios = bios->bi_next;
		bio_put(bio);
	}
	return err;
}

static void drbd_remove_peer_req_interval(struct drbd_device *device,
					  struct drbd_peer_request *peer_req)
{
	struct drbd_interval *i = &peer_req->i;

	drbd_remove_interval(&device->write_requests, i);
	drbd_clear_interval(i);

	/* Wake up any processes waiting for this peer request to complete.  */
	if (i->waiting)
		wake_up(&device->misc_wait);
}

/**
 * w_e_reissue() - Worker callback; Resubmit a bio, without REQ_HARDBARRIER set
 * @device:	DRBD device.
 * @dw:		work object.
 * @cancel:	The connection will be closed anyways (unused in this callback)
 */
int w_e_reissue(struct drbd_work *w, int cancel) __releases(local)
{
	struct drbd_peer_request *peer_req =
		container_of(w, struct drbd_peer_request, w);
	struct drbd_peer_device *peer_device = peer_req->peer_device;
	struct drbd_device *device = peer_device->device;
	int err;
	/* We leave DE_CONTAINS_A_BARRIER and EE_IS_BARRIER in place,
	   (and DE_BARRIER_IN_NEXT_EPOCH_ISSUED in the previous Epoch)
	   so that we can finish that epoch in drbd_may_finish_epoch().
	   That is necessary if we already have a long chain of Epochs, before
	   we realize that BARRIER is actually not supported */

	/* As long as the -ENOTSUPP on the barrier is reported immediately
	   that will never trigger. If it is reported late, we will just
	   print that warning and continue correctly for all future requests
	   with WO_BDEV_FLUSH */
	if (previous_epoch(peer_device->connection, peer_req->epoch))
		drbd_warn(device, "Write ordering was not enforced (one time event)\n");

	/* we still have a local reference,
	 * get_ldev was done in receive_Data. */

	peer_req->w.cb = e_end_block;
	err = drbd_submit_peer_request(device, peer_req, WRITE, DRBD_FAULT_DT_WR);
	switch (err) {
	case -ENOMEM:
		peer_req->w.cb = w_e_reissue;
		drbd_queue_work(&peer_device->connection->sender_work,
				&peer_req->w);
		/* retry later; fall through */
	case 0:
		/* keep worker happy and connection up */
		return 0;

	case -ENOSPC:
		/* no other error expected, but anyways: */
	default:
		/* forget the object,
		 * and cause a "Network failure" */
		spin_lock_irq(&device->resource->req_lock);
		list_del(&peer_req->w.list);
		drbd_remove_peer_req_interval(device, peer_req);
		spin_unlock_irq(&device->resource->req_lock);
		drbd_al_complete_io(device, &peer_req->i);
		drbd_may_finish_epoch(peer_device->connection, peer_req->epoch, EV_PUT + EV_CLEANUP);
		drbd_free_peer_req(device, peer_req);
		drbd_err(device, "submit failed, triggering re-connect\n");
		return err;
	}
}

void conn_wait_active_ee_empty(struct drbd_connection *connection)
{
	struct drbd_peer_device *peer_device;
	int vnr;

	rcu_read_lock();
	idr_for_each_entry(&connection->peer_devices, peer_device, vnr) {
		struct drbd_device *device = peer_device->device;
		kobject_get(&device->kobj);
		rcu_read_unlock();
		drbd_wait_ee_list_empty(device, &device->active_ee);
		kobject_put(&device->kobj);
		rcu_read_lock();
	}
	rcu_read_unlock();
}

static void conn_wait_done_ee_empty(struct drbd_connection *connection)
{
	struct drbd_peer_device *peer_device;
	int vnr;

	rcu_read_lock();
	idr_for_each_entry(&connection->peer_devices, peer_device, vnr) {
		struct drbd_device *device = peer_device->device;
		kobject_get(&device->kobj);
		rcu_read_unlock();
		drbd_wait_ee_list_empty(device, &device->done_ee);
		kobject_put(&device->kobj);
		rcu_read_lock();
	}
	rcu_read_unlock();
}

#ifdef blk_queue_plugged
static void drbd_unplug_all_devices(struct drbd_resource *resource)
{
	struct drbd_device *device;
	int vnr;

	rcu_read_lock();
	idr_for_each_entry(&resource->devices, device, vnr) {
		kobject_get(&device->kobj);
		rcu_read_unlock();
		drbd_kick_lo(device);
		kobject_put(&device->kobj);
		rcu_read_lock();
	}
	rcu_read_unlock();
}
#else
static void drbd_unplug_all_devices(struct drbd_resource *resource)
{
}
#endif

static int receive_Barrier(struct drbd_connection *connection, struct packet_info *pi)
{
	int rv, issue_flush;
	struct p_barrier *p = pi->data;
	struct drbd_epoch *epoch;

	drbd_unplug_all_devices(connection->resource);

	/* FIXME these are unacked on connection,
	 * not a specific (peer)device.
	 */
	connection->current_epoch->barrier_nr = p->barrier;
	connection->current_epoch->connection = connection;
	rv = drbd_may_finish_epoch(connection, connection->current_epoch, EV_GOT_BARRIER_NR);

	/* P_BARRIER_ACK may imply that the corresponding extent is dropped from
	 * the activity log, which means it would not be resynced in case the
	 * R_PRIMARY crashes now.
	 * Therefore we must send the barrier_ack after the barrier request was
	 * completed. */
	switch (connection->resource->write_ordering) {
	case WO_BIO_BARRIER:
	case WO_NONE:
		if (rv == FE_RECYCLED)
			return 0;
		break;

	case WO_BDEV_FLUSH:
	case WO_DRAIN_IO:
		if (rv == FE_STILL_LIVE) {
			set_bit(DE_BARRIER_IN_NEXT_EPOCH_ISSUED, &connection->current_epoch->flags);
			conn_wait_active_ee_empty(connection);
			rv = drbd_flush_after_epoch(connection, connection->current_epoch);
		}
		if (rv == FE_RECYCLED)
			return 0;

		/* The asender will send all the ACKs and barrier ACKs out, since
		   all EEs moved from the active_ee to the done_ee. We need to
		   provide a new epoch object for the EEs that come in soon */
		break;
	}

	/* receiver context, in the writeout path of the other node.
	 * avoid potential distributed deadlock */
	epoch = kmalloc(sizeof(struct drbd_epoch), GFP_NOIO);
	if (!epoch) {
		drbd_warn(connection, "Allocation of an epoch failed, slowing down\n");
		issue_flush = !test_and_set_bit(DE_BARRIER_IN_NEXT_EPOCH_ISSUED, &connection->current_epoch->flags);
		conn_wait_active_ee_empty(connection);
		if (issue_flush) {
			rv = drbd_flush_after_epoch(connection, connection->current_epoch);
			if (rv == FE_RECYCLED)
				return 0;
		}

		conn_wait_done_ee_empty(connection);

		return 0;
	}

	epoch->flags = 0;
	atomic_set(&epoch->epoch_size, 0);
	atomic_set(&epoch->active, 0);

	spin_lock(&connection->epoch_lock);
	if (atomic_read(&connection->current_epoch->epoch_size)) {
		list_add(&epoch->list, &connection->current_epoch->list);
		connection->current_epoch = epoch;
		connection->epochs++;
	} else {
		/* The current_epoch got recycled while we allocated this one... */
		kfree(epoch);
	}
	spin_unlock(&connection->epoch_lock);

	return 0;
}

/* used from receive_RSDataReply (recv_resync_read)
 * and from receive_Data */
static struct drbd_peer_request *
read_in_block(struct drbd_peer_device *peer_device, u64 id, sector_t sector,
	      struct packet_info *pi) __must_hold(local)
{
	struct drbd_device *device = peer_device->device;
	const sector_t capacity = drbd_get_capacity(device->this_bdev);
	struct drbd_peer_request *peer_req;
	struct page *page;
	int dgs, ds, err;
	int data_size = pi->size;
	void *dig_in = peer_device->connection->int_dig_in;
	void *dig_vv = peer_device->connection->int_dig_vv;
	unsigned long *data;
	struct p_trim *trim = (pi->cmd == P_TRIM) ? pi->data : NULL;

	dgs = 0;
	if (!trim && peer_device->connection->peer_integrity_tfm) {
		dgs = crypto_hash_digestsize(peer_device->connection->peer_integrity_tfm);
		/*
		 * FIXME: Receive the incoming digest into the receive buffer
		 *	  here, together with its struct p_data?
		 */
		err = drbd_recv_all_warn(peer_device->connection, dig_in, dgs);
		if (err)
			return NULL;
		data_size -= dgs;
	}

	if (trim) {
		D_ASSERT(peer_device, data_size == 0);
		data_size = be32_to_cpu(trim->size);
	}

	if (!expect(peer_device, IS_ALIGNED(data_size, 512)))
		return NULL;
	/* prepare for larger trim requests. */
	if (!trim && !expect(peer_device, data_size <= DRBD_MAX_BIO_SIZE))
		return NULL;

	/* even though we trust out peer,
	 * we sometimes have to double check. */
	if (sector + (data_size>>9) > capacity) {
		drbd_err(device, "request from peer beyond end of local disk: "
			"capacity: %llus < sector: %llus + size: %u\n",
			(unsigned long long)capacity,
			(unsigned long long)sector, data_size);
		return NULL;
	}

	/* GFP_NOIO, because we must not cause arbitrary write-out: in a DRBD
	 * "criss-cross" setup, that might cause write-out on some other DRBD,
	 * which in turn might block on the other node at this very place.  */
	peer_req = drbd_alloc_peer_req(peer_device, id, sector, data_size, trim == NULL, GFP_NOIO);
	if (!peer_req)
		return NULL;

	if (trim)
		return peer_req;

	ds = data_size;
	page = peer_req->pages;
	page_chain_for_each(page) {
		unsigned len = min_t(int, ds, PAGE_SIZE);
		data = kmap(page);
		err = drbd_recv_all_warn(peer_device->connection, data, len);
		if (drbd_insert_fault(device, DRBD_FAULT_RECEIVE)) {
			drbd_err(device, "Fault injection: Corrupting data on receive\n");
			data[0] = data[0] ^ (unsigned long)-1;
		}
		kunmap(page);
		if (err) {
			drbd_free_peer_req(device, peer_req);
			return NULL;
		}
		ds -= len;
	}

	if (dgs) {
		drbd_csum_ee(peer_device->connection->peer_integrity_tfm, peer_req, dig_vv);
		if (memcmp(dig_in, dig_vv, dgs)) {
			drbd_err(device, "Digest integrity check FAILED: %llus +%u\n",
				(unsigned long long)sector, data_size);
			drbd_free_peer_req(device, peer_req);
			return NULL;
		}
	}
	peer_device->recv_cnt += data_size >> 9;
	return peer_req;
}

/* drbd_drain_block() just takes a data block
 * out of the socket input buffer, and discards it.
 */
static int drbd_drain_block(struct drbd_peer_device *peer_device, int data_size)
{
	struct page *page;
	int err = 0;
	void *data;

	if (!data_size)
		return 0;

	page = drbd_alloc_pages(peer_device, 1, 1);

	data = kmap(page);
	while (data_size) {
		unsigned int len = min_t(int, data_size, PAGE_SIZE);

		err = drbd_recv_all_warn(peer_device->connection, data, len);
		if (err)
			break;
		data_size -= len;
	}
	kunmap(page);
	drbd_free_pages(peer_device->device, page, 0);
	return err;
}

static int recv_dless_read(struct drbd_peer_device *peer_device, struct drbd_request *req,
			   sector_t sector, int data_size)
{
	DRBD_BIO_VEC_TYPE bvec;
	DRBD_ITER_TYPE iter;
	struct bio *bio;
	int dgs, err, expect;
	void *dig_in = peer_device->connection->int_dig_in;
	void *dig_vv = peer_device->connection->int_dig_vv;

	dgs = 0;
	if (peer_device->connection->peer_integrity_tfm) {
		dgs = crypto_hash_digestsize(peer_device->connection->peer_integrity_tfm);
		err = drbd_recv_all_warn(peer_device->connection, dig_in, dgs);
		if (err)
			return err;
		data_size -= dgs;
	}

	/* optimistically update recv_cnt.  if receiving fails below,
	 * we disconnect anyways, and counters will be reset. */
	peer_device->recv_cnt += data_size >> 9;

	bio = req->master_bio;
	D_ASSERT(peer_device->device, sector == DRBD_BIO_BI_SECTOR(bio));

	bio_for_each_segment(bvec, bio, iter) {
		void *mapped = kmap(bvec BVD bv_page) + bvec BVD bv_offset;
		expect = min_t(int, data_size, bvec BVD bv_len);
		err = drbd_recv_all_warn(peer_device->connection, mapped, expect);
		kunmap(bvec BVD bv_page);
		if (err)
			return err;
		data_size -= expect;
	}

	if (dgs) {
		drbd_csum_bio(peer_device->connection->peer_integrity_tfm, bio, dig_vv);
		if (memcmp(dig_in, dig_vv, dgs)) {
			drbd_err(peer_device, "Digest integrity check FAILED. Broken NICs?\n");
			return -EINVAL;
		}
	}

	D_ASSERT(peer_device->device, data_size == 0);
	return 0;
}

/*
 * e_end_resync_block() is called in asender context via
 * drbd_finish_peer_reqs().
 */
static int e_end_resync_block(struct drbd_work *w, int unused)
{
	struct drbd_peer_request *peer_req =
		container_of(w, struct drbd_peer_request, w);
	struct drbd_peer_device *peer_device = peer_req->peer_device;
	struct drbd_device *device = peer_device->device;
	sector_t sector = peer_req->i.sector;
	int err;

	D_ASSERT(device, drbd_interval_empty(&peer_req->i));

	if (likely((peer_req->flags & EE_WAS_ERROR) == 0)) {
		drbd_set_in_sync(peer_device, sector, peer_req->i.size);
		err = drbd_send_ack(peer_device, P_RS_WRITE_ACK, peer_req);
	} else {
		/* Record failure to sync */
		drbd_rs_failed_io(peer_device, sector, peer_req->i.size);

		err  = drbd_send_ack(peer_device, P_NEG_ACK, peer_req);
	}
	dec_unacked(peer_device);

	return err;
}

static int recv_resync_read(struct drbd_peer_device *peer_device, sector_t sector,
			    struct packet_info *pi) __releases(local)
{
	struct drbd_device *device = peer_device->device;
	struct drbd_peer_request *peer_req;

	peer_req = read_in_block(peer_device, ID_SYNCER, sector, pi);
	if (!peer_req)
		goto fail;

	dec_rs_pending(peer_device);

	inc_unacked(peer_device);
	/* corresponding dec_unacked() in e_end_resync_block()
	 * respective _drbd_clear_done_ee */

	peer_req->w.cb = e_end_resync_block;

	spin_lock_irq(&device->resource->req_lock);
	list_add_tail(&peer_req->w.list, &device->sync_ee);
	spin_unlock_irq(&device->resource->req_lock);

	atomic_add(pi->size >> 9, &device->rs_sect_ev);

	/* Seting all peer out of sync here. Sync source peer will be set
	   in sync when the write completes. Other peers will be set in
	   sync by the sync source with a P_PEERS_IN_SYNC packet soon. */
	drbd_set_all_out_of_sync(device, peer_req->i.sector, peer_req->i.size);

	if (drbd_submit_peer_request(device, peer_req, WRITE, DRBD_FAULT_RS_WR) == 0)
		return 0;

	/* don't care for the reason here */
	drbd_err(device, "submit failed, triggering re-connect\n");
	spin_lock_irq(&device->resource->req_lock);
	list_del(&peer_req->w.list);
	spin_unlock_irq(&device->resource->req_lock);

	drbd_free_peer_req(device, peer_req);
fail:
	put_ldev(device);
	return -EIO;
}

static struct drbd_request *
find_request(struct drbd_device *device, struct rb_root *root, u64 id,
	     sector_t sector, bool missing_ok, const char *func)
{
	struct drbd_request *req;

	/* Request object according to our peer */
	req = (struct drbd_request *)(unsigned long)id;
	if (drbd_contains_interval(root, sector, &req->i) && req->i.local)
		return req;
	if (!missing_ok) {
		drbd_err(device, "%s: failed to find request 0x%lx, sector %llus\n", func,
			(unsigned long)id, (unsigned long long)sector);
	}
	return NULL;
}

static int receive_DataReply(struct drbd_connection *connection, struct packet_info *pi)
{
	struct drbd_peer_device *peer_device;
	struct drbd_device *device;
	struct drbd_request *req;
	sector_t sector;
	int err;
	struct p_data *p = pi->data;

	peer_device = conn_peer_device(connection, pi->vnr);
	if (!peer_device)
		return -EIO;
	device = peer_device->device;

	sector = be64_to_cpu(p->sector);

	spin_lock_irq(&device->resource->req_lock);
	req = find_request(device, &device->read_requests, p->block_id, sector, false, __func__);
	spin_unlock_irq(&device->resource->req_lock);
	if (unlikely(!req))
		return -EIO;

	/* drbd_remove_request_interval() is done in _req_may_be_done, to avoid
	 * special casing it there for the various failure cases.
	 * still no race with drbd_fail_pending_reads */
	err = recv_dless_read(peer_device, req, sector, pi->size);
	if (!err)
		req_mod(req, DATA_RECEIVED, peer_device);
	/* else: nothing. handled from drbd_disconnect...
	 * I don't think we may complete this just yet
	 * in case we are "on-disconnect: freeze" */

	return err;
}

static int receive_RSDataReply(struct drbd_connection *connection, struct packet_info *pi)
{
	struct drbd_peer_device *peer_device;
	struct drbd_device *device;
	sector_t sector;
	int err;
	struct p_data *p = pi->data;

	peer_device = conn_peer_device(connection, pi->vnr);
	if (!peer_device)
		return -EIO;
	device = peer_device->device;

	sector = be64_to_cpu(p->sector);
	D_ASSERT(device, p->block_id == ID_SYNCER);

	if (get_ldev(device)) {
		/* data is submitted to disk within recv_resync_read.
		 * corresponding put_ldev done below on error,
		 * or in drbd_peer_request_endio. */
		err = recv_resync_read(peer_device, sector, pi);
	} else {
		if (drbd_ratelimit())
			drbd_err(device, "Can not write resync data to local disk.\n");

		err = drbd_drain_block(peer_device, pi->size);

		drbd_send_ack_dp(peer_device, P_NEG_ACK, p, pi->size);
	}

	atomic_add(pi->size >> 9, &peer_device->rs_sect_in);

	return err;
}

static void restart_conflicting_writes(struct drbd_peer_request *peer_req)
{
	struct drbd_interval *i;
	struct drbd_request *req;
	struct drbd_device *device = peer_req->peer_device->device;
	const sector_t sector = peer_req->i.sector;
	const unsigned int size = peer_req->i.size;

	drbd_for_each_overlap(i, &device->write_requests, sector, size) {
		if (!i->local)
			continue;
		req = container_of(i, struct drbd_request, i);
		if ((req->rq_state[0] & RQ_LOCAL_PENDING) ||
		   !(req->rq_state[0] & RQ_POSTPONED))
			continue;
		/* as it is RQ_POSTPONED, this will cause it to
		 * be queued on the retry workqueue. */
		__req_mod(req, DISCARD_WRITE, peer_req->peer_device, NULL);
	}
}

/*
 * e_end_block() is called in asender context via drbd_finish_peer_reqs().
 */
static int e_end_block(struct drbd_work *w, int cancel)
{
	struct drbd_peer_request *peer_req =
		container_of(w, struct drbd_peer_request, w);
	struct drbd_peer_device *peer_device = peer_req->peer_device;
	struct drbd_device *device = peer_device->device;
	sector_t sector = peer_req->i.sector;
	struct drbd_epoch *epoch;
	int err = 0, pcmd;

	if (peer_req->flags & EE_IS_BARRIER) {
		epoch = previous_epoch(peer_device->connection, peer_req->epoch);
		if (epoch)
			drbd_may_finish_epoch(peer_device->connection, epoch, EV_BARRIER_DONE + (cancel ? EV_CLEANUP : 0));
	}

	if (peer_req->flags & EE_SEND_WRITE_ACK) {
		if (likely((peer_req->flags & EE_WAS_ERROR) == 0)) {
			pcmd = (peer_device->repl_state[NOW] >= L_SYNC_SOURCE &&
				peer_device->repl_state[NOW] <= L_PAUSED_SYNC_T &&
				peer_req->flags & EE_MAY_SET_IN_SYNC) ?
				P_RS_WRITE_ACK : P_WRITE_ACK;
			err = drbd_send_ack(peer_device, pcmd, peer_req);
			if (pcmd == P_RS_WRITE_ACK)
				drbd_set_in_sync(peer_device, sector, peer_req->i.size);
		} else {
			err = drbd_send_ack(peer_device, P_NEG_ACK, peer_req);
			/* we expect it to be marked out of sync anyways...
			 * maybe assert this?  */
		}
		dec_unacked(peer_device);
	}

	/* we delete from the conflict detection hash _after_ we sent out the
	 * P_WRITE_ACK / P_NEG_ACK, to get the sequence number right.  */
	if (peer_req->flags & EE_IN_INTERVAL_TREE) {
		spin_lock_irq(&device->resource->req_lock);
		D_ASSERT(device, !drbd_interval_empty(&peer_req->i));
		drbd_remove_peer_req_interval(device, peer_req);
		if (peer_req->flags & EE_RESTART_REQUESTS)
			restart_conflicting_writes(peer_req);
		spin_unlock_irq(&device->resource->req_lock);
	} else
		D_ASSERT(device, drbd_interval_empty(&peer_req->i));

	drbd_may_finish_epoch(peer_device->connection, peer_req->epoch, EV_PUT + (cancel ? EV_CLEANUP : 0));

	return err;
}

static int e_send_ack(struct drbd_work *w, enum drbd_packet ack)
{
	struct drbd_peer_request *peer_req =
		container_of(w, struct drbd_peer_request, w);
	struct drbd_peer_device *peer_device = peer_req->peer_device;
	int err;

	err = drbd_send_ack(peer_device, ack, peer_req);
	dec_unacked(peer_device);

	return err;
}

static int e_send_discard_write(struct drbd_work *w, int unused)
{
	return e_send_ack(w, P_SUPERSEDED);
}

static int e_send_retry_write(struct drbd_work *w, int unused)
{

	struct drbd_peer_request *peer_request =
		container_of(w, struct drbd_peer_request, w);
	struct drbd_connection *connection = peer_request->peer_device->connection;

	return e_send_ack(w, connection->agreed_pro_version >= 100 ?
			     P_RETRY_WRITE : P_SUPERSEDED);
}

static bool seq_greater(u32 a, u32 b)
{
	/*
	 * We assume 32-bit wrap-around here.
	 * For 24-bit wrap-around, we would have to shift:
	 *  a <<= 8; b <<= 8;
	 */
	return (s32)a - (s32)b > 0;
}

static u32 seq_max(u32 a, u32 b)
{
	return seq_greater(a, b) ? a : b;
}

static void update_peer_seq(struct drbd_peer_device *peer_device, unsigned int peer_seq)
{
	unsigned int newest_peer_seq;

	if (test_bit(RESOLVE_CONFLICTS, &peer_device->connection->flags)) {
		spin_lock(&peer_device->peer_seq_lock);
		newest_peer_seq = seq_max(peer_device->peer_seq, peer_seq);
		peer_device->peer_seq = newest_peer_seq;
		spin_unlock(&peer_device->peer_seq_lock);
		/* wake up only if we actually changed peer_device->peer_seq */
		if (peer_seq == newest_peer_seq)
			wake_up(&peer_device->device->seq_wait);
	}
}

static inline int overlaps(sector_t s1, int l1, sector_t s2, int l2)
{
	return !((s1 + (l1>>9) <= s2) || (s1 >= s2 + (l2>>9)));
}

/* maybe change sync_ee into interval trees as well? */
static bool overlapping_resync_write(struct drbd_device *device, struct drbd_peer_request *peer_req)
{
	struct drbd_peer_request *rs_req;
	bool rv = 0;

	spin_lock_irq(&device->resource->req_lock);
	list_for_each_entry(rs_req, &device->sync_ee, w.list) {
		if (overlaps(peer_req->i.sector, peer_req->i.size,
			     rs_req->i.sector, rs_req->i.size)) {
			rv = 1;
			break;
		}
	}
	spin_unlock_irq(&device->resource->req_lock);

	return rv;
}

/* Called from receive_Data.
 * Synchronize packets on sock with packets on msock.
 *
 * This is here so even when a P_DATA packet traveling via sock overtook an Ack
 * packet traveling on msock, they are still processed in the order they have
 * been sent.
 *
 * Note: we don't care for Ack packets overtaking P_DATA packets.
 *
 * In case packet_seq is larger than peer_device->peer_seq number, there are
 * outstanding packets on the msock. We wait for them to arrive.
 * In case we are the logically next packet, we update peer_device->peer_seq
 * ourselves. Correctly handles 32bit wrap around.
 *
 * Assume we have a 10 GBit connection, that is about 1<<30 byte per second,
 * about 1<<21 sectors per second. So "worst" case, we have 1<<3 == 8 seconds
 * for the 24bit wrap (historical atomic_t guarantee on some archs), and we have
 * 1<<9 == 512 seconds aka ages for the 32bit wrap around...
 *
 * returns 0 if we may process the packet,
 * -ERESTARTSYS if we were interrupted (by disconnect signal). */
static int wait_for_and_update_peer_seq(struct drbd_peer_device *peer_device, const u32 peer_seq)
{
	struct drbd_connection *connection = peer_device->connection;
	DEFINE_WAIT(wait);
	long timeout;
	int ret = 0, tp;

	if (!test_bit(RESOLVE_CONFLICTS, &connection->flags))
		return 0;

	spin_lock(&peer_device->peer_seq_lock);
	for (;;) {
		if (!seq_greater(peer_seq - 1, peer_device->peer_seq)) {
			peer_device->peer_seq = seq_max(peer_device->peer_seq, peer_seq);
			break;
		}

		if (signal_pending(current)) {
			ret = -ERESTARTSYS;
			break;
		}

		rcu_read_lock();
		tp = rcu_dereference(connection->net_conf)->two_primaries;
		rcu_read_unlock();

		if (!tp)
			break;

		/* Only need to wait if two_primaries is enabled */
		prepare_to_wait(&peer_device->device->seq_wait, &wait, TASK_INTERRUPTIBLE);
		spin_unlock(&peer_device->peer_seq_lock);
		rcu_read_lock();
		timeout = rcu_dereference(connection->net_conf)->ping_timeo*HZ/10;
		rcu_read_unlock();
		timeout = schedule_timeout(timeout);
		spin_lock(&peer_device->peer_seq_lock);
		if (!timeout) {
			ret = -ETIMEDOUT;
			drbd_err(peer_device, "Timed out waiting for missing ack packets; disconnecting\n");
			break;
		}
	}
	spin_unlock(&peer_device->peer_seq_lock);
	finish_wait(&peer_device->device->seq_wait, &wait);
	return ret;
}

/* see also bio_flags_to_wire()
 * DRBD_REQ_*, because we need to semantically map the flags to data packet
 * flags and back. We may replicate to other kernel versions. */
static unsigned long wire_flags_to_bio(struct drbd_connection *connection, u32 dpf)
{
	if (connection->agreed_pro_version >= 95)
		return  (dpf & DP_RW_SYNC ? DRBD_REQ_SYNC : 0) |
			(dpf & DP_UNPLUG ? DRBD_REQ_UNPLUG : 0) |
			(dpf & DP_FUA ? DRBD_REQ_FUA : 0) |
			(dpf & DP_FLUSH ? DRBD_REQ_FLUSH : 0) |
			(dpf & DP_DISCARD ? DRBD_REQ_DISCARD : 0);

	/* else: we used to communicate one bit only in older DRBD */
	return dpf & DP_RW_SYNC ? (DRBD_REQ_SYNC | DRBD_REQ_UNPLUG) : 0;
}

static void fail_postponed_requests(struct drbd_peer_request *peer_req)
{
	struct drbd_device *device = peer_req->peer_device->device;
	struct drbd_interval *i;
	const sector_t sector = peer_req->i.sector;
	const unsigned int size = peer_req->i.size;

    repeat:
	drbd_for_each_overlap(i, &device->write_requests, sector, size) {
		struct drbd_request *req;
		struct bio_and_error m;

		if (!i->local)
			continue;
		req = container_of(i, struct drbd_request, i);
		if (!(req->rq_state[0] & RQ_POSTPONED))
			continue;
		req->rq_state[0] &= ~RQ_POSTPONED;
		__req_mod(req, NEG_ACKED, peer_req->peer_device, &m);
		spin_unlock_irq(&device->resource->req_lock);
		if (m.bio)
			complete_master_bio(device, &m);
		spin_lock_irq(&device->resource->req_lock);
		goto repeat;
	}
}

static int handle_write_conflicts(struct drbd_peer_request *peer_req)
{
	struct drbd_peer_device *peer_device = peer_req->peer_device;
	struct drbd_device *device = peer_device->device;
	struct drbd_connection *connection = peer_device->connection;
	bool resolve_conflicts = test_bit(RESOLVE_CONFLICTS, &connection->flags);
	sector_t sector = peer_req->i.sector;
	const unsigned int size = peer_req->i.size;
	struct drbd_interval *i;
	bool equal;
	int err;

	/*
	 * Inserting the peer request into the write_requests tree will prevent
	 * new conflicting local requests from being added.
	 */
	drbd_insert_interval(&device->write_requests, &peer_req->i);

    repeat:
	drbd_for_each_overlap(i, &device->write_requests, sector, size) {
		if (i == &peer_req->i)
			continue;
		if (i->completed)
			continue;

		if (!i->local) {
			/*
			 * Our peer has sent a conflicting remote request; this
			 * should not happen in a two-node setup.  Wait for the
			 * earlier peer request to complete.
			 */
			err = drbd_wait_misc(device, peer_device, i);
			if (err)
				goto out;
			goto repeat;
		}

		equal = i->sector == sector && i->size == size;
		if (resolve_conflicts) {
			/*
			 * If the peer request is fully contained within the
			 * overlapping request, it can be discarded; otherwise,
			 * it will be retried once all overlapping requests
			 * have completed.
			 */
			bool discard = i->sector <= sector && i->sector +
				       (i->size >> 9) >= sector + (size >> 9);

			if (!equal)
				drbd_alert(device, "Concurrent writes detected: "
					       "local=%llus +%u, remote=%llus +%u, "
					       "assuming %s came first\n",
					  (unsigned long long)i->sector, i->size,
					  (unsigned long long)sector, size,
					  discard ? "local" : "remote");

			inc_unacked(peer_device);
			peer_req->w.cb = discard ? e_send_discard_write :
						   e_send_retry_write;
			list_add_tail(&peer_req->w.list, &device->done_ee);
			wake_asender(connection);

			err = -ENOENT;
			goto out;
		} else {
			struct drbd_request *req =
				container_of(i, struct drbd_request, i);

			if (!equal)
				drbd_alert(device, "Concurrent writes detected: "
					       "local=%llus +%u, remote=%llus +%u\n",
					  (unsigned long long)i->sector, i->size,
					  (unsigned long long)sector, size);

			if (req->rq_state[0] & RQ_LOCAL_PENDING ||
			    !(req->rq_state[0] & RQ_POSTPONED)) {
				/*
				 * Wait for the node with the discard flag to
				 * decide if this request will be discarded or
				 * retried.  Requests that are discarded will
				 * disappear from the write_requests tree.
				 *
				 * In addition, wait for the conflicting
				 * request to finish locally before submitting
				 * the conflicting peer request.
				 */
				err = drbd_wait_misc(device, NULL, &req->i);
				if (err) {
					begin_state_change_locked(connection->resource, CS_HARD);
					__change_cstate(connection, C_TIMEOUT);
					end_state_change_locked(connection->resource);
					fail_postponed_requests(peer_req);
					goto out;
				}
				goto repeat;
			}
			/*
			 * Remember to restart the conflicting requests after
			 * the new peer request has completed.
			 */
			peer_req->flags |= EE_RESTART_REQUESTS;
		}
	}
	err = 0;

    out:
	if (err)
		drbd_remove_peer_req_interval(device, peer_req);
	return err;
}

/* mirrored write */
static int receive_Data(struct drbd_connection *connection, struct packet_info *pi)
{
	struct drbd_peer_device *peer_device;
	struct drbd_device *device;
	sector_t sector;
	struct drbd_peer_request *peer_req;
	struct p_data *p = pi->data;
	u32 peer_seq = be32_to_cpu(p->seq_num);
	int rw = WRITE;
	u32 dp_flags;
	int err, tp;

	peer_device = conn_peer_device(connection, pi->vnr);
	if (!peer_device)
		return -EIO;
	device = peer_device->device;

	if (!get_ldev(device)) {
		int err2;

		err = wait_for_and_update_peer_seq(peer_device, peer_seq);
		drbd_send_ack_dp(peer_device, P_NEG_ACK, p, pi->size);
		atomic_inc(&connection->current_epoch->epoch_size);
		err2 = drbd_drain_block(peer_device, pi->size);
		if (!err)
			err = err2;
		return err;
	}

	/*
	 * Corresponding put_ldev done either below (on various errors), or in
	 * drbd_peer_request_endio, if we successfully submit the data at the
	 * end of this function.
	 */

	sector = be64_to_cpu(p->sector);
	peer_req = read_in_block(peer_device, p->block_id, sector, pi);
	if (!peer_req) {
		put_ldev(device);
		return -EIO;
	}

	peer_req->dagtag_sector = connection->last_dagtag_sector + (pi->size >> 9);
	connection->last_dagtag_sector = peer_req->dagtag_sector;

	peer_req->w.cb = e_end_block;

	dp_flags = be32_to_cpu(p->dp_flags);
	rw |= wire_flags_to_bio(connection, dp_flags);
	if (pi->cmd == P_TRIM) {
		struct request_queue *q = bdev_get_queue(device->ldev->backing_bdev);
		peer_req->flags |= EE_IS_TRIM;
		if (!blk_queue_discard(q))
			peer_req->flags |= EE_IS_TRIM_USE_ZEROOUT;
		D_ASSERT(peer_device, peer_req->i.size > 0);
		D_ASSERT(peer_device, rw & DRBD_REQ_DISCARD);
		D_ASSERT(peer_device, peer_req->pages == NULL);
	} else if (peer_req->pages == NULL) {
		D_ASSERT(device, peer_req->i.size == 0);
		D_ASSERT(device, dp_flags & DP_FLUSH);
	}

	if (dp_flags & DP_MAY_SET_IN_SYNC)
		peer_req->flags |= EE_MAY_SET_IN_SYNC;

	/* last "fixes" to rw flags.
	 * Strip off BIO_RW_BARRIER unconditionally,
	 * it is not supposed to be here anyways.
	 * (Was FUA or FLUSH on the peer,
	 * and got translated to BARRIER on this side).
	 * Note that the epoch handling code below
	 * may add it again, though.
	 */
	rw &= ~DRBD_REQ_HARDBARRIER;

	spin_lock(&connection->epoch_lock);
	peer_req->epoch = connection->current_epoch;
	atomic_inc(&peer_req->epoch->epoch_size);
	atomic_inc(&peer_req->epoch->active);

	if (connection->resource->write_ordering == WO_BIO_BARRIER &&
	    atomic_read(&peer_req->epoch->epoch_size) == 1) {
		struct drbd_epoch *epoch;
		/* Issue a barrier if we start a new epoch, and the previous epoch
		   was not a epoch containing a single request which already was
		   a Barrier. */
		epoch = list_entry(peer_req->epoch->list.prev, struct drbd_epoch, list);
		if (epoch == peer_req->epoch) {
			set_bit(DE_CONTAINS_A_BARRIER, &peer_req->epoch->flags);
			rw |= DRBD_REQ_FLUSH | DRBD_REQ_FUA;
			peer_req->flags |= EE_IS_BARRIER;
		} else {
			if (atomic_read(&epoch->epoch_size) > 1 ||
			    !test_bit(DE_CONTAINS_A_BARRIER, &epoch->flags)) {
				set_bit(DE_BARRIER_IN_NEXT_EPOCH_ISSUED, &epoch->flags);
				set_bit(DE_CONTAINS_A_BARRIER, &peer_req->epoch->flags);
				rw |= DRBD_REQ_FLUSH | DRBD_REQ_FUA;
				peer_req->flags |= EE_IS_BARRIER;
			}
		}
	}
	spin_unlock(&connection->epoch_lock);

	rcu_read_lock();
	tp = rcu_dereference(connection->net_conf)->two_primaries;
	rcu_read_unlock();
	if (tp) {
		peer_req->flags |= EE_IN_INTERVAL_TREE;
		err = wait_for_and_update_peer_seq(peer_device, peer_seq);
		if (err)
			goto out_interrupted;
		spin_lock_irq(&device->resource->req_lock);
		err = handle_write_conflicts(peer_req);
		if (err) {
			spin_unlock_irq(&device->resource->req_lock);
			if (err == -ENOENT) {
				put_ldev(device);
				return 0;
			}
			goto out_interrupted;
		}
	} else {
		update_peer_seq(peer_device, peer_seq);
		spin_lock_irq(&device->resource->req_lock);
	}
	/* if we use the zeroout fallback code, we process synchronously
	 * and we wait for all pending requests, respectively wait for
	 * active_ee to become empty in drbd_submit_peer_request();
	 * better not add ourselves here. */
	if ((peer_req->flags & EE_IS_TRIM_USE_ZEROOUT) == 0)
<<<<<<< HEAD
		list_add(&peer_req->w.list, &device->active_ee);
	if (connection->agreed_pro_version >= 110)
		list_add_tail(&peer_req->recv_order, &connection->peer_requests);
=======
		list_add_tail(&peer_req->w.list, &device->active_ee);
>>>>>>> 41b79584
	spin_unlock_irq(&device->resource->req_lock);

	if (peer_device->repl_state[NOW] == L_SYNC_TARGET)
		wait_event(device->ee_wait, !overlapping_resync_write(device, peer_req));

	if (connection->agreed_pro_version < 100) {
		rcu_read_lock();
		switch (rcu_dereference(connection->net_conf)->wire_protocol) {
		case DRBD_PROT_C:
			dp_flags |= DP_SEND_WRITE_ACK;
			break;
		case DRBD_PROT_B:
			dp_flags |= DP_SEND_RECEIVE_ACK;
			break;
		}
		rcu_read_unlock();
	}

	if (dp_flags & DP_SEND_WRITE_ACK) {
		peer_req->flags |= EE_SEND_WRITE_ACK;
		inc_unacked(peer_device);
		/* corresponding dec_unacked() in e_end_block()
		 * respective _drbd_clear_done_ee */
	}

	if (dp_flags & DP_SEND_RECEIVE_ACK) {
		/* I really don't like it that the receiver thread
		 * sends on the msock, but anyways */
		drbd_send_ack(peer_device, P_RECV_ACK, peer_req);
	}

	drbd_al_begin_io_for_peer(peer_device, &peer_req->i);

	err = drbd_submit_peer_request(device, peer_req, rw, DRBD_FAULT_DT_WR);
	if (!err)
		return 0;

	/* don't care for the reason here */
	drbd_err(device, "submit failed, triggering re-connect\n");
	spin_lock_irq(&device->resource->req_lock);
	list_del(&peer_req->w.list);
	list_del_init(&peer_req->recv_order);
	drbd_remove_peer_req_interval(device, peer_req);
	spin_unlock_irq(&device->resource->req_lock);
	drbd_al_complete_io(device, &peer_req->i);

out_interrupted:
	drbd_may_finish_epoch(connection, peer_req->epoch, EV_PUT + EV_CLEANUP);
	put_ldev(device);
	drbd_free_peer_req(device, peer_req);
	return err;
}

/* We may throttle resync, if the lower device seems to be busy,
 * and current sync rate is above c_min_rate.
 *
 * To decide whether or not the lower device is busy, we use a scheme similar
 * to MD RAID is_mddev_idle(): if the partition stats reveal "significant"
 * (more than 64 sectors) of activity we cannot account for with our own resync
 * activity, it obviously is "busy".
 *
 * The current sync rate used here uses only the most recent two step marks,
 * to have a short time average so we can react faster.
 */
bool drbd_rs_should_slow_down(struct drbd_peer_device *peer_device, sector_t sector,
			      bool throttle_if_app_is_waiting)
{
	bool throttle = drbd_rs_c_min_rate_throttle(peer_device);

	if (!throttle || throttle_if_app_is_waiting)
		return throttle;

	return !drbd_sector_has_priority(peer_device, sector);
}

bool drbd_rs_c_min_rate_throttle(struct drbd_peer_device *peer_device)
{
	struct drbd_device *device = peer_device->device;
	unsigned long db, dt, dbdt;
	unsigned int c_min_rate;
	int curr_events;

	rcu_read_lock();
	c_min_rate = rcu_dereference(device->ldev->disk_conf)->c_min_rate;
	rcu_read_unlock();

	/* feature disabled? */
	if (c_min_rate == 0)
		return false;

	curr_events = drbd_backing_bdev_events(device->ldev->backing_bdev->bd_contains->bd_disk)
		    - atomic_read(&device->rs_sect_ev);

	if (atomic_read(&device->ap_actlog_cnt) ||
	    !peer_device->rs_last_events ||
	    curr_events - peer_device->rs_last_events > 64) {
		unsigned long rs_left;
		int i;

		peer_device->rs_last_events = curr_events;

		/* sync speed average over the last 2*DRBD_SYNC_MARK_STEP,
		 * approx. */
		i = (peer_device->rs_last_mark + DRBD_SYNC_MARKS-1) % DRBD_SYNC_MARKS;

		if (peer_device->repl_state[NOW] == L_VERIFY_S || peer_device->repl_state[NOW] == L_VERIFY_T)
			rs_left = peer_device->ov_left;
		else
			rs_left = drbd_bm_total_weight(peer_device) - peer_device->rs_failed;

		dt = ((long)jiffies - (long)peer_device->rs_mark_time[i]) / HZ;
		if (!dt)
			dt++;
		db = peer_device->rs_mark_left[i] - rs_left;
		dbdt = Bit2KB(db/dt);

		if (dbdt > c_min_rate)
			return true;
	}
	return false;
}

static int receive_DataRequest(struct drbd_connection *connection, struct packet_info *pi)
{
	struct drbd_peer_device *peer_device;
	struct drbd_device *device;
	sector_t sector;
	sector_t capacity;
	struct drbd_peer_request *peer_req;
	struct digest_info *di = NULL;
	int size, verb;
	unsigned int fault_type;
	struct p_block_req *p =	pi->data;

	peer_device = conn_peer_device(connection, pi->vnr);
	if (!peer_device)
		return -EIO;
	device = peer_device->device;
	capacity = drbd_get_capacity(device->this_bdev);

	sector = be64_to_cpu(p->sector);
	size   = be32_to_cpu(p->blksize);

	if (size <= 0 || !IS_ALIGNED(size, 512) || size > DRBD_MAX_BIO_SIZE) {
		drbd_err(device, "%s:%d: sector: %llus, size: %u\n", __FILE__, __LINE__,
				(unsigned long long)sector, size);
		return -EINVAL;
	}
	if (sector + (size>>9) > capacity) {
		drbd_err(device, "%s:%d: sector: %llus, size: %u\n", __FILE__, __LINE__,
				(unsigned long long)sector, size);
		return -EINVAL;
	}

	if (!get_ldev_if_state(device, D_UP_TO_DATE)) {
		verb = 1;
		switch (pi->cmd) {
		case P_DATA_REQUEST:
			drbd_send_ack_rp(peer_device, P_NEG_DREPLY, p);
			break;
		case P_RS_DATA_REQUEST:
		case P_CSUM_RS_REQUEST:
		case P_OV_REQUEST:
			drbd_send_ack_rp(peer_device, P_NEG_RS_DREPLY , p);
			break;
		case P_OV_REPLY:
			verb = 0;
			dec_rs_pending(peer_device);
			drbd_send_ack_ex(peer_device, P_OV_RESULT, sector, size, ID_IN_SYNC);
			break;
		default:
			BUG();
		}
		if (verb && drbd_ratelimit())
			drbd_err(device, "Can not satisfy peer's read request, "
			    "no local data.\n");

		/* drain possibly payload */
		return drbd_drain_block(peer_device, pi->size);
	}

	/* GFP_NOIO, because we must not cause arbitrary write-out: in a DRBD
	 * "criss-cross" setup, that might cause write-out on some other DRBD,
	 * which in turn might block on the other node at this very place.  */
	peer_req = drbd_alloc_peer_req(peer_device, p->block_id, sector, size,
			true /* has real payload */, GFP_NOIO);
	if (!peer_req) {
		put_ldev(device);
		return -ENOMEM;
	}

	switch (pi->cmd) {
	case P_DATA_REQUEST:
		peer_req->w.cb = w_e_end_data_req;
		fault_type = DRBD_FAULT_DT_RD;
		/* application IO, don't drbd_rs_begin_io */
		goto submit;

	case P_RS_DATA_REQUEST:
		peer_req->w.cb = w_e_end_rsdata_req;
		fault_type = DRBD_FAULT_RS_RD;
		/* used in the sector offset progress display */
		device->bm_resync_fo = BM_SECT_TO_BIT(sector);
		break;

	case P_OV_REPLY:
	case P_CSUM_RS_REQUEST:
		fault_type = DRBD_FAULT_RS_RD;
		di = kmalloc(sizeof(*di) + pi->size, GFP_NOIO);
		if (!di)
			goto out_free_e;

		di->digest_size = pi->size;
		di->digest = (((char *)di)+sizeof(struct digest_info));

		peer_req->digest = di;
		peer_req->flags |= EE_HAS_DIGEST;

		if (drbd_recv_all(connection, di->digest, pi->size))
			goto out_free_e;

		if (pi->cmd == P_CSUM_RS_REQUEST) {
			D_ASSERT(device, connection->agreed_pro_version >= 89);
			peer_req->w.cb = w_e_end_csum_rs_req;
			/* used in the sector offset progress display */
			device->bm_resync_fo = BM_SECT_TO_BIT(sector);
			/* remember to report stats in drbd_resync_finished */
			peer_device->use_csums = true;
		} else if (pi->cmd == P_OV_REPLY) {
			/* track progress, we may need to throttle */
			atomic_add(size >> 9, &peer_device->rs_sect_in);
			peer_req->w.cb = w_e_end_ov_reply;
			dec_rs_pending(peer_device);
			/* drbd_rs_begin_io done when we sent this request,
			 * but accounting still needs to be done. */
			goto submit_for_resync;
		}
		break;

	case P_OV_REQUEST:
		if (peer_device->ov_start_sector == ~(sector_t)0 &&
		    connection->agreed_pro_version >= 90) {
			unsigned long now = jiffies;
			int i;
			peer_device->ov_start_sector = sector;
			peer_device->ov_position = sector;
			peer_device->ov_left = drbd_bm_bits(device) - BM_SECT_TO_BIT(sector);
			peer_device->rs_total = peer_device->ov_left;
			for (i = 0; i < DRBD_SYNC_MARKS; i++) {
				peer_device->rs_mark_left[i] = peer_device->ov_left;
				peer_device->rs_mark_time[i] = now;
			}
			drbd_info(device, "Online Verify start sector: %llu\n",
					(unsigned long long)sector);
		}
		peer_req->w.cb = w_e_end_ov_req;
		fault_type = DRBD_FAULT_RS_RD;
		break;

	default:
		BUG();
	}

	/* Throttle, drbd_rs_begin_io and submit should become asynchronous
	 * wrt the receiver, but it is not as straightforward as it may seem.
	 * Various places in the resync start and stop logic assume resync
	 * requests are processed in order, requeuing this on the worker thread
	 * introduces a bunch of new code for synchronization between threads.
	 *
	 * Unlimited throttling before drbd_rs_begin_io may stall the resync
	 * "forever", throttling after drbd_rs_begin_io will lock that extent
	 * for application writes for the same time.  For now, just throttle
	 * here, where the rest of the code expects the receiver to sleep for
	 * a while, anyways.
	 */

	/* Throttle before drbd_rs_begin_io, as that locks out application IO;
	 * this defers syncer requests for some time, before letting at least
	 * on request through.  The resync controller on the receiving side
	 * will adapt to the incoming rate accordingly.
	 *
	 * We cannot throttle here if remote is Primary/SyncTarget:
	 * we would also throttle its application reads.
	 * In that case, throttling is done on the SyncTarget only.
	 */
	if (connection->peer_role[NOW] != R_PRIMARY &&
	    drbd_rs_should_slow_down(peer_device, sector, false))
		schedule_timeout_uninterruptible(HZ/10);
	if (drbd_rs_begin_io(peer_device, sector))
		goto out_free_e;

submit_for_resync:
	atomic_add(size >> 9, &device->rs_sect_ev);

submit:
	inc_unacked(peer_device);
	spin_lock_irq(&device->resource->req_lock);
	list_add_tail(&peer_req->w.list, &device->read_ee);
	spin_unlock_irq(&device->resource->req_lock);

	if (drbd_submit_peer_request(device, peer_req, READ, fault_type) == 0)
		return 0;

	/* don't care for the reason here */
	drbd_err(device, "submit failed, triggering re-connect\n");
	spin_lock_irq(&device->resource->req_lock);
	list_del(&peer_req->w.list);
	spin_unlock_irq(&device->resource->req_lock);
	/* no drbd_rs_complete_io(), we are dropping the connection anyways */

out_free_e:
	put_ldev(device);
	drbd_free_peer_req(device, peer_req);
	return -EIO;
}

/**
 * drbd_asb_recover_0p  -  Recover after split-brain with no remaining primaries
 */
static int drbd_asb_recover_0p(struct drbd_peer_device *peer_device) __must_hold(local)
{
	const int node_id = peer_device->device->resource->res_opts.node_id;
	int self, peer, rv = -100;
	unsigned long ch_self, ch_peer;
	enum drbd_after_sb_p after_sb_0p;

	self = drbd_bitmap_uuid(peer_device) & UUID_PRIMARY;
	peer = peer_device->bitmap_uuids[node_id] & UUID_PRIMARY;

	ch_peer = peer_device->dirty_bits;
	ch_self = peer_device->comm_bm_set;

	rcu_read_lock();
	after_sb_0p = rcu_dereference(peer_device->connection->net_conf)->after_sb_0p;
	rcu_read_unlock();
	switch (after_sb_0p) {
	case ASB_CONSENSUS:
	case ASB_DISCARD_SECONDARY:
	case ASB_CALL_HELPER:
	case ASB_VIOLENTLY:
		drbd_err(peer_device, "Configuration error.\n");
		break;
	case ASB_DISCONNECT:
		break;
	case ASB_DISCARD_YOUNGER_PRI:
		if (self == 0 && peer == 1) {
			rv = -1;
			break;
		}
		if (self == 1 && peer == 0) {
			rv =  1;
			break;
		}
		/* Else fall through to one of the other strategies... */
	case ASB_DISCARD_OLDER_PRI:
		if (self == 0 && peer == 1) {
			rv = 1;
			break;
		}
		if (self == 1 && peer == 0) {
			rv = -1;
			break;
		}
		/* Else fall through to one of the other strategies... */
		drbd_warn(peer_device, "Discard younger/older primary did not find a decision\n"
			  "Using discard-least-changes instead\n");
	case ASB_DISCARD_ZERO_CHG:
		if (ch_peer == 0 && ch_self == 0) {
			rv = test_bit(RESOLVE_CONFLICTS, &peer_device->connection->flags)
				? -1 : 1;
			break;
		} else {
			if (ch_peer == 0) { rv =  1; break; }
			if (ch_self == 0) { rv = -1; break; }
		}
		if (after_sb_0p == ASB_DISCARD_ZERO_CHG)
			break;
	case ASB_DISCARD_LEAST_CHG:
		if	(ch_self < ch_peer)
			rv = -1;
		else if (ch_self > ch_peer)
			rv =  1;
		else /* ( ch_self == ch_peer ) */
		     /* Well, then use something else. */
			rv = test_bit(RESOLVE_CONFLICTS, &peer_device->connection->flags)
				? -1 : 1;
		break;
	case ASB_DISCARD_LOCAL:
		rv = -1;
		break;
	case ASB_DISCARD_REMOTE:
		rv =  1;
	}

	return rv;
}

/**
 * drbd_asb_recover_1p  -  Recover after split-brain with one remaining primary
 */
static int drbd_asb_recover_1p(struct drbd_peer_device *peer_device) __must_hold(local)
{
	struct drbd_device *device = peer_device->device;
	struct drbd_connection *connection = peer_device->connection;
	struct drbd_resource *resource = device->resource;
	int hg, rv = -100;
	enum drbd_after_sb_p after_sb_1p;

	rcu_read_lock();
	after_sb_1p = rcu_dereference(connection->net_conf)->after_sb_1p;
	rcu_read_unlock();
	switch (after_sb_1p) {
	case ASB_DISCARD_YOUNGER_PRI:
	case ASB_DISCARD_OLDER_PRI:
	case ASB_DISCARD_LEAST_CHG:
	case ASB_DISCARD_LOCAL:
	case ASB_DISCARD_REMOTE:
	case ASB_DISCARD_ZERO_CHG:
		drbd_err(device, "Configuration error.\n");
		break;
	case ASB_DISCONNECT:
		break;
	case ASB_CONSENSUS:
		hg = drbd_asb_recover_0p(peer_device);
		if (hg == -1 && resource->role[NOW] == R_SECONDARY)
			rv = hg;
		if (hg == 1  && resource->role[NOW] == R_PRIMARY)
			rv = hg;
		break;
	case ASB_VIOLENTLY:
		rv = drbd_asb_recover_0p(peer_device);
		break;
	case ASB_DISCARD_SECONDARY:
		return resource->role[NOW] == R_PRIMARY ? 1 : -1;
	case ASB_CALL_HELPER:
		hg = drbd_asb_recover_0p(peer_device);
		if (hg == -1 && resource->role[NOW] == R_PRIMARY) {
			enum drbd_state_rv rv2;

			 /* drbd_change_state() does not sleep while in SS_IN_TRANSIENT_STATE,
			  * we might be here in L_OFF which is transient.
			  * we do not need to wait for the after state change work either. */
			rv2 = change_role(resource, R_SECONDARY, CS_VERBOSE, false);
			if (rv2 != SS_SUCCESS) {
				drbd_khelper(device, connection, "pri-lost-after-sb");
			} else {
				drbd_warn(device, "Successfully gave up primary role.\n");
				rv = hg;
			}
		} else
			rv = hg;
	}

	return rv;
}

/**
 * drbd_asb_recover_2p  -  Recover after split-brain with two remaining primaries
 */
static int drbd_asb_recover_2p(struct drbd_peer_device *peer_device) __must_hold(local)
{
	struct drbd_device *device = peer_device->device;
	struct drbd_connection *connection = peer_device->connection;
	int hg, rv = -100;
	enum drbd_after_sb_p after_sb_2p;

	rcu_read_lock();
	after_sb_2p = rcu_dereference(connection->net_conf)->after_sb_2p;
	rcu_read_unlock();
	switch (after_sb_2p) {
	case ASB_DISCARD_YOUNGER_PRI:
	case ASB_DISCARD_OLDER_PRI:
	case ASB_DISCARD_LEAST_CHG:
	case ASB_DISCARD_LOCAL:
	case ASB_DISCARD_REMOTE:
	case ASB_CONSENSUS:
	case ASB_DISCARD_SECONDARY:
	case ASB_DISCARD_ZERO_CHG:
		drbd_err(device, "Configuration error.\n");
		break;
	case ASB_VIOLENTLY:
		rv = drbd_asb_recover_0p(peer_device);
		break;
	case ASB_DISCONNECT:
		break;
	case ASB_CALL_HELPER:
		hg = drbd_asb_recover_0p(peer_device);
		if (hg == -1) {
			enum drbd_state_rv rv2;

			 /* drbd_change_state() does not sleep while in SS_IN_TRANSIENT_STATE,
			  * we might be here in L_OFF which is transient.
			  * we do not need to wait for the after state change work either. */
			rv2 = change_role(device->resource, R_SECONDARY, CS_VERBOSE, false);
			if (rv2 != SS_SUCCESS) {
				drbd_khelper(device, connection, "pri-lost-after-sb");
			} else {
				drbd_warn(device, "Successfully gave up primary role.\n");
				rv = hg;
			}
		} else
			rv = hg;
	}

	return rv;
}

static void drbd_uuid_dump_self(struct drbd_peer_device *peer_device, u64 bits, u64 flags)
{
	struct drbd_device *device = peer_device->device;

	drbd_info(peer_device, "self %016llX:%016llX:%016llX:%016llX bits:%llu flags:%llX\n",
		  (unsigned long long)drbd_current_uuid(peer_device->device),
		  (unsigned long long)drbd_bitmap_uuid(peer_device),
		  (unsigned long long)drbd_history_uuid(device, 0),
		  (unsigned long long)drbd_history_uuid(device, 1),
		  (unsigned long long)bits,
		  (unsigned long long)flags);
}


static void drbd_uuid_dump_peer(struct drbd_peer_device *peer_device, u64 bits, u64 flags)
{
	const int node_id = peer_device->device->resource->res_opts.node_id;

	drbd_info(peer_device, "peer %016llX:%016llX:%016llX:%016llX bits:%llu flags:%llX\n",
	     (unsigned long long)peer_device->current_uuid,
	     (unsigned long long)peer_device->bitmap_uuids[node_id],
	     (unsigned long long)peer_device->history_uuids[0],
	     (unsigned long long)peer_device->history_uuids[1],
	     (unsigned long long)bits,
	     (unsigned long long)flags);
}

static int uuid_fixup_resync_end(struct drbd_peer_device *peer_device, int *rule_nr) __must_hold(local)
{
	struct drbd_device *device = peer_device->device;
	const int node_id = device->resource->res_opts.node_id;

	if (peer_device->bitmap_uuids[node_id] == (u64)0 && drbd_bitmap_uuid(peer_device) != (u64)0) {

		if (peer_device->connection->agreed_pro_version < 91)
			return -1091;

		if ((drbd_bitmap_uuid(peer_device) & ~UUID_PRIMARY) ==
		    (peer_device->history_uuids[0] & ~UUID_PRIMARY) &&
		    (drbd_history_uuid(device, 0) & ~UUID_PRIMARY) ==
		    (peer_device->history_uuids[0] & ~UUID_PRIMARY)) {
			struct drbd_peer_md *peer_md = &device->ldev->md.peers[peer_device->bitmap_index];

			drbd_info(device, "was SyncSource, missed the resync finished event, corrected myself:\n");
			_drbd_uuid_push_history(device, peer_md->bitmap_uuid);
			peer_md->bitmap_uuid = 0;

			drbd_uuid_dump_self(peer_device,
					    device->disk_state[NOW] >= D_NEGOTIATING ? drbd_bm_total_weight(peer_device) : 0, 0);
			*rule_nr = 34;
		} else {
			drbd_info(device, "was SyncSource (peer failed to write sync_uuid)\n");
			*rule_nr = 36;
		}

		return 1;
	}

	if (drbd_bitmap_uuid(peer_device) == (u64)0 && peer_device->bitmap_uuids[node_id] != (u64)0) {

		if (peer_device->connection->agreed_pro_version < 91)
			return -1091;

		if ((drbd_history_uuid(device, 0) & ~UUID_PRIMARY) ==
		    (peer_device->bitmap_uuids[node_id] & ~UUID_PRIMARY) &&
		    (drbd_history_uuid(device, 1) & ~UUID_PRIMARY) ==
		    (peer_device->history_uuids[0] & ~UUID_PRIMARY)) {
			int i;

			drbd_info(device, "was SyncTarget, peer missed the resync finished event, corrected peer:\n");

			for (i = ARRAY_SIZE(peer_device->history_uuids) - 1; i > 0; i--)
				peer_device->history_uuids[i] = peer_device->history_uuids[i - 1];
			peer_device->history_uuids[i] = peer_device->bitmap_uuids[node_id];
			peer_device->bitmap_uuids[node_id] = 0;

			drbd_uuid_dump_peer(peer_device, peer_device->dirty_bits, peer_device->uuid_flags);
			*rule_nr = 35;
		} else {
			drbd_info(device, "was SyncTarget (failed to write sync_uuid)\n");
			*rule_nr = 37;
		}

		return -1;
	}

	return -2000;
}

static int uuid_fixup_resync_start1(struct drbd_peer_device *peer_device, int *rule_nr) __must_hold(local)
{
	struct drbd_device *device = peer_device->device;
	const int node_id = peer_device->device->resource->res_opts.node_id;
	u64 self, peer;

	self = drbd_current_uuid(device) & ~UUID_PRIMARY;
	peer = peer_device->history_uuids[0] & ~UUID_PRIMARY;

	if (self == peer) {
		if (peer_device->connection->agreed_pro_version < 96 ?
		    (drbd_history_uuid(device, 0) & ~UUID_PRIMARY) ==
		    (peer_device->history_uuids[1] & ~UUID_PRIMARY) :
		    peer + UUID_NEW_BM_OFFSET == (peer_device->bitmap_uuids[node_id] & ~UUID_PRIMARY)) {
			int i;

			/* The last P_SYNC_UUID did not get though. Undo the last start of
			   resync as sync source modifications of the peer's UUIDs. */
			*rule_nr = 51;

			if (peer_device->connection->agreed_pro_version < 91)
				return -1091;

			peer_device->bitmap_uuids[node_id] = peer_device->history_uuids[0];
			for (i = 0; i < ARRAY_SIZE(peer_device->history_uuids) - 1; i++)
				peer_device->history_uuids[i] = peer_device->history_uuids[i + 1];
			peer_device->history_uuids[i] = 0;

			drbd_info(device, "Lost last syncUUID packet, corrected:\n");
			drbd_uuid_dump_peer(peer_device, peer_device->dirty_bits, peer_device->uuid_flags);

			return -1;
		}
	}

	return -2000;
}

static int uuid_fixup_resync_start2(struct drbd_peer_device *peer_device, int *rule_nr) __must_hold(local)
{
	struct drbd_device *device = peer_device->device;
	u64 self, peer;

	self = drbd_history_uuid(device, 0) & ~UUID_PRIMARY;
	peer = peer_device->current_uuid & ~UUID_PRIMARY;

	if (self == peer) {
		if (peer_device->connection->agreed_pro_version < 96 ?
		    (drbd_history_uuid(device, 1) & ~UUID_PRIMARY) ==
		    (peer_device->history_uuids[0] & ~UUID_PRIMARY) :
		    self + UUID_NEW_BM_OFFSET == (drbd_bitmap_uuid(peer_device) & ~UUID_PRIMARY)) {
			u64 bitmap_uuid;

			/* The last P_SYNC_UUID did not get though. Undo the last start of
			   resync as sync source modifications of our UUIDs. */
			*rule_nr = 71;

			if (peer_device->connection->agreed_pro_version < 91)
				return -1091;

			bitmap_uuid = _drbd_uuid_pull_history(peer_device);
			__drbd_uuid_set_bitmap(peer_device, bitmap_uuid);

			drbd_info(device, "Last syncUUID did not get through, corrected:\n");
			drbd_uuid_dump_self(peer_device,
					    device->disk_state[NOW] >= D_NEGOTIATING ? drbd_bm_total_weight(peer_device) : 0, 0);

			return 1;
		}
	}

	return -2000;
}

/*
  100	after split brain try auto recover
    3   L_SYNC_SOURCE copy BitMap from
    2	L_SYNC_SOURCE set BitMap
    1	L_SYNC_SOURCE use BitMap
    0	no Sync
   -1	L_SYNC_TARGET use BitMap
   -2	L_SYNC_TARGET set BitMap
   -3   L_SYNC_TARGET clear BitMap
 -100	after split brain, disconnect
-1000	unrelated data
-1091   requires proto 91
-1096   requires proto 96
 */
static int drbd_uuid_compare(struct drbd_peer_device *peer_device,
			     int *rule_nr, int *peer_node_id) __must_hold(local)
{
	struct drbd_connection *connection = peer_device->connection;
	struct drbd_device *device = peer_device->device;
	const int node_id = device->resource->res_opts.node_id;
	const int max_peers = device->bitmap->bm_max_peers;
	u64 self, peer;
	int i, j;

	self = drbd_current_uuid(device) & ~UUID_PRIMARY;
	peer = peer_device->current_uuid & ~UUID_PRIMARY;

	/* Before DRBD 8.0.2 (from 2007), the uuid on sync targets was set to
	 * zero during resyncs for no good reason. */
	if (self == 0)
		self = UUID_JUST_CREATED;
	if (peer == 0)
		peer = UUID_JUST_CREATED;

	*rule_nr = 10;
	if (self == UUID_JUST_CREATED && peer == UUID_JUST_CREATED)
		return 0;

	*rule_nr = 20;
	if (self == UUID_JUST_CREATED)
		return -2;

	*rule_nr = 30;
	if (peer == UUID_JUST_CREATED)
		return 2;

	if (self == peer) {
		if (connection->agreed_pro_version < 110) {
			int rv = uuid_fixup_resync_end(peer_device, rule_nr);
			if (rv > -2000)
				return rv;
		}

		/* Common power [off|failure]? */
		*rule_nr = 40;
		if (test_bit(CRASHED_PRIMARY, &device->flags)) {
			if ((peer_device->uuid_flags & UUID_FLAG_CRASHED_PRIMARY) &&
			    test_bit(RESOLVE_CONFLICTS, &connection->flags))
				return -1;
			return 1;
		} else if (peer_device->uuid_flags & UUID_FLAG_CRASHED_PRIMARY)
				return -1;
		else
			return 0;
	}

	*rule_nr = 50;
	peer = peer_device->bitmap_uuids[node_id] & ~UUID_PRIMARY;
	if (self == peer)
		return -1;

	*rule_nr = 52;
	for (i = 0; i < MAX_PEERS; i++) {
		peer = peer_device->bitmap_uuids[i] & ~UUID_PRIMARY;
		if (self == peer) {
			*peer_node_id = i;
			return -3;
		}
	}

	if (connection->agreed_pro_version < 110) {
		int rv = uuid_fixup_resync_start1(peer_device, rule_nr);
		if (rv > -2000)
			return rv;
	}

	*rule_nr = 60;
	self = drbd_current_uuid(device) & ~UUID_PRIMARY;
	for (i = 0; i < ARRAY_SIZE(peer_device->history_uuids); i++) {
		peer = peer_device->history_uuids[i] & ~UUID_PRIMARY;
		if (self == peer)
			return -2;
	}

	*rule_nr = 70;
	self = drbd_bitmap_uuid(peer_device) & ~UUID_PRIMARY;
	peer = peer_device->current_uuid & ~UUID_PRIMARY;
	if (self == peer)
		return 1;

	*rule_nr = 72;
	for (i = 0; i < max_peers; i++) {
		if (i == peer_device->bitmap_index)
			continue;
		self = device->ldev->md.peers[i].bitmap_uuid & ~UUID_PRIMARY;
		if (self == peer) {
			*peer_node_id = device->ldev->md.peers[i].node_id;
			return 3;
		}
	}

	if (connection->agreed_pro_version < 110) {
		int rv = uuid_fixup_resync_start2(peer_device, rule_nr);
		if (rv > -2000)
			return rv;
	}

	*rule_nr = 80;
	peer = peer_device->current_uuid & ~UUID_PRIMARY;
	for (i = 0; i < HISTORY_UUIDS; i++) {
		self = drbd_history_uuid(device, i) & ~UUID_PRIMARY;
		if (self == peer)
			return 2;
	}

	*rule_nr = 90;
	self = drbd_bitmap_uuid(peer_device) & ~UUID_PRIMARY;
	peer = peer_device->bitmap_uuids[node_id] & ~UUID_PRIMARY;
	if (self == peer && self != ((u64)0))
		return 100;

	*rule_nr = 100;
	for (i = 0; i < HISTORY_UUIDS; i++) {
		self = drbd_history_uuid(device, i) & ~UUID_PRIMARY;
		for (j = 0; j < ARRAY_SIZE(peer_device->history_uuids); j++) {
			peer = peer_device->history_uuids[j] & ~UUID_PRIMARY;
			if (self == peer)
				return -100;
		}
	}

	return -1000;
}

static int drbd_handshake(struct drbd_peer_device *peer_device,
			  int *rule_nr,
			  int *peer_node_id) __must_hold(local)
{
	struct drbd_device *device = peer_device->device;
	int hg;

	drbd_info(device, "drbd_sync_handshake:\n");
	spin_lock_irq(&device->ldev->md.uuid_lock);
	drbd_uuid_dump_self(peer_device, peer_device->comm_bm_set, 0);
	drbd_uuid_dump_peer(peer_device, peer_device->dirty_bits, peer_device->uuid_flags);

	hg = drbd_uuid_compare(peer_device, rule_nr, peer_node_id);
	spin_unlock_irq(&device->ldev->md.uuid_lock);

	drbd_info(device, "uuid_compare()=%d by rule %d\n", hg, *rule_nr);

	return hg;
}


static enum drbd_repl_state goodness_to_repl_state(struct drbd_peer_device *peer_device, int hg)
{
	struct drbd_device *device = peer_device->device;
	enum drbd_repl_state rv = -1;

	if (hg > 0) { /* become sync source. */
		rv = L_WF_BITMAP_S;
	} else if (hg < 0) { /* become sync target */
		rv = L_WF_BITMAP_T;
	} else {
		rv = L_ESTABLISHED;
		if (drbd_bitmap_uuid(peer_device)) {
			drbd_info(peer_device, "clearing bitmap UUID and bitmap content (%lu bits)\n",
				  drbd_bm_total_weight(peer_device));
			drbd_uuid_set_bitmap(peer_device, 0);
			drbd_bm_clear_many_bits(peer_device, 0, -1UL);
		} else if (drbd_bm_total_weight(peer_device)) {
			drbd_info(device, "No resync, but %lu bits in bitmap!\n",
				  drbd_bm_total_weight(peer_device));
		}
	}

	return rv;
}

static enum drbd_repl_state drbd_attach_handshake(struct drbd_peer_device *peer_device) __must_hold(local)
{
	int hg, rule_nr, peer_node_id;

	hg = drbd_handshake(peer_device, &rule_nr, &peer_node_id);

	if (hg <= -2 || hg >= 2)
		return -1;

	return goodness_to_repl_state(peer_device, hg);
}

/* drbd_sync_handshake() returns the new replication state on success, and -1
 * on failure.
 */
static enum drbd_repl_state drbd_sync_handshake(struct drbd_peer_device *peer_device,
						enum drbd_role peer_role,
						enum drbd_disk_state peer_disk_state) __must_hold(local)
{
	struct drbd_device *device = peer_device->device;
	struct drbd_connection *connection = peer_device->connection;
	enum drbd_disk_state disk_state;
	struct net_conf *nc;
	int hg, rule_nr, rr_conflict, tentative, peer_node_id = 0;

	hg = drbd_handshake(peer_device, &rule_nr, &peer_node_id);

	disk_state = device->disk_state[NOW];
	if (disk_state == D_NEGOTIATING)
		disk_state = disk_state_from_md(device);

	if (hg == -1000) {
		drbd_alert(device, "Unrelated data, aborting!\n");
		return -1;
	}
	if (hg < -1000) {
		drbd_alert(device, "To resolve this both sides have to support at least protocol %d\n", -hg - 1000);
		return -1;
	}

	if ((disk_state == D_INCONSISTENT && peer_disk_state > D_INCONSISTENT) ||
	    (peer_disk_state == D_INCONSISTENT && disk_state > D_INCONSISTENT)) {
		int f = (hg == -100) || abs(hg) == 2;
		hg = disk_state > D_INCONSISTENT ? 1 : -1;
		if (f)
			hg = hg*2;
		drbd_info(device, "Becoming sync %s due to disk states.\n",
		     hg > 0 ? "source" : "target");
	}

	if (abs(hg) == 100)
		drbd_khelper(device, connection, "initial-split-brain");

	rcu_read_lock();
	nc = rcu_dereference(connection->net_conf);

	if (hg == 100 || (hg == -100 && nc->always_asbp)) {
		int pcount = (device->resource->role[NOW] == R_PRIMARY)
			   + (peer_role == R_PRIMARY);
		int forced = (hg == -100);

		switch (pcount) {
		case 0:
			hg = drbd_asb_recover_0p(peer_device);
			break;
		case 1:
			hg = drbd_asb_recover_1p(peer_device);
			break;
		case 2:
			hg = drbd_asb_recover_2p(peer_device);
			break;
		}
		if (abs(hg) < 100) {
			drbd_warn(device, "Split-Brain detected, %d primaries, "
			     "automatically solved. Sync from %s node\n",
			     pcount, (hg < 0) ? "peer" : "this");
			if (forced) {
				drbd_warn(device, "Doing a full sync, since"
				     " UUIDs where ambiguous.\n");
				hg = hg*2;
			}
		}
	}

	if (hg == -100) {
		if (test_bit(DISCARD_MY_DATA, &device->flags) &&
		    !(peer_device->uuid_flags & UUID_FLAG_DISCARD_MY_DATA))
			hg = -1;
		if (!test_bit(DISCARD_MY_DATA, &device->flags) &&
		    (peer_device->uuid_flags & UUID_FLAG_DISCARD_MY_DATA))
			hg = 1;

		if (abs(hg) < 100)
			drbd_warn(device, "Split-Brain detected, manually solved. "
			     "Sync from %s node\n",
			     (hg < 0) ? "peer" : "this");
	}
	rr_conflict = nc->rr_conflict;
	tentative = nc->tentative;
	rcu_read_unlock();

	if (hg == -100) {
		drbd_alert(device, "Split-Brain detected but unresolved, dropping connection!\n");
		drbd_khelper(device, connection, "split-brain");
		return -1;
	}

	if (hg > 0 && disk_state <= D_INCONSISTENT) {
		drbd_err(device, "I shall become SyncSource, but I am inconsistent!\n");
		return -1;
	}

	if (hg < 0 && /* by intention we do not use disk_state here. */
	    device->resource->role[NOW] == R_PRIMARY && device->disk_state[NOW] >= D_CONSISTENT) {
		switch (rr_conflict) {
		case ASB_CALL_HELPER:
			drbd_khelper(device, connection, "pri-lost");
			/* fall through */
		case ASB_DISCONNECT:
			drbd_err(device, "I shall become SyncTarget, but I am primary!\n");
			return -1;
		case ASB_VIOLENTLY:
			drbd_warn(device, "Becoming SyncTarget, violating the stable-data"
			     "assumption\n");
		}
	}

	if (tentative || test_bit(CONN_DRY_RUN, &connection->flags)) {
		if (hg == 0)
			drbd_info(device, "dry-run connect: No resync, would become Connected immediately.\n");
		else
			drbd_info(device, "dry-run connect: Would become %s, doing a %s resync.",
				 drbd_repl_str(hg > 0 ? L_SYNC_SOURCE : L_SYNC_TARGET),
				 abs(hg) >= 2 ? "full" : "bit-map based");
		return -1;
	}

	if (hg == 3) {
		drbd_info(device, "Peer synced up with node %d, copying bitmap\n", peer_node_id);
		drbd_suspend_io(device);
		drbd_bm_slot_lock(peer_device, "bm_copy_slot from sync_handshake", BM_LOCK_BULK);
		drbd_bm_copy_slot(device, device->ldev->id_to_bit[peer_node_id], peer_device->bitmap_index);
		drbd_bm_write(device, NULL);
		drbd_bm_slot_unlock(peer_device);
		drbd_resume_io(device);
	} else if (hg == -3) {
		drbd_info(device, "synced up with node %d in the mean time\n", peer_node_id);
		drbd_suspend_io(device);
		drbd_bm_slot_lock(peer_device, "bm_clear_many_bits from sync_handshake", BM_LOCK_BULK);
		drbd_bm_clear_many_bits(peer_device, 0, -1UL);
		drbd_bm_write(device, NULL);
		drbd_bm_slot_unlock(peer_device);
		drbd_resume_io(device);
	} else if (abs(hg) >= 2) {
		drbd_info(device, "Writing the whole bitmap, full sync required after drbd_sync_handshake.\n");
		if (drbd_bitmap_io(device, &drbd_bmio_set_n_write, "set_n_write from sync_handshake",
					BM_LOCK_CLEAR | BM_LOCK_BULK, peer_device))
			return -1;
	}

	return goodness_to_repl_state(peer_device, hg);
}

static enum drbd_after_sb_p convert_after_sb(enum drbd_after_sb_p peer)
{
	/* ASB_DISCARD_REMOTE - ASB_DISCARD_LOCAL is valid */
	if (peer == ASB_DISCARD_REMOTE)
		return ASB_DISCARD_LOCAL;

	/* any other things with ASB_DISCARD_REMOTE or ASB_DISCARD_LOCAL are invalid */
	if (peer == ASB_DISCARD_LOCAL)
		return ASB_DISCARD_REMOTE;

	/* everything else is valid if they are equal on both sides. */
	return peer;
}

static int receive_protocol(struct drbd_connection *connection, struct packet_info *pi)
{
	struct p_protocol *p = pi->data;
	enum drbd_after_sb_p p_after_sb_0p, p_after_sb_1p, p_after_sb_2p;
	int p_proto, p_discard_my_data, p_two_primaries, cf;
	struct net_conf *nc, *old_net_conf, *new_net_conf = NULL;
	char integrity_alg[SHARED_SECRET_MAX] = "";
	struct crypto_hash *peer_integrity_tfm = NULL;
	void *int_dig_in = NULL, *int_dig_vv = NULL;

	p_proto		= be32_to_cpu(p->protocol);
	p_after_sb_0p	= be32_to_cpu(p->after_sb_0p);
	p_after_sb_1p	= be32_to_cpu(p->after_sb_1p);
	p_after_sb_2p	= be32_to_cpu(p->after_sb_2p);
	p_two_primaries = be32_to_cpu(p->two_primaries);
	cf		= be32_to_cpu(p->conn_flags);
	p_discard_my_data = cf & CF_DISCARD_MY_DATA;

	if (connection->agreed_pro_version >= 87) {
		int err;

		if (pi->size > sizeof(integrity_alg))
			return -EIO;
		err = drbd_recv_all(connection, integrity_alg, pi->size);
		if (err)
			return err;
		integrity_alg[SHARED_SECRET_MAX - 1] = 0;
	}

	if (pi->cmd != P_PROTOCOL_UPDATE) {
		clear_bit(CONN_DRY_RUN, &connection->flags);

		if (cf & CF_DRY_RUN)
			set_bit(CONN_DRY_RUN, &connection->flags);

		rcu_read_lock();
		nc = rcu_dereference(connection->net_conf);

		if (p_proto != nc->wire_protocol) {
			drbd_err(connection, "incompatible %s settings\n", "protocol");
			goto disconnect_rcu_unlock;
		}

		if (convert_after_sb(p_after_sb_0p) != nc->after_sb_0p) {
			drbd_err(connection, "incompatible %s settings\n", "after-sb-0pri");
			goto disconnect_rcu_unlock;
		}

		if (convert_after_sb(p_after_sb_1p) != nc->after_sb_1p) {
			drbd_err(connection, "incompatible %s settings\n", "after-sb-1pri");
			goto disconnect_rcu_unlock;
		}

		if (convert_after_sb(p_after_sb_2p) != nc->after_sb_2p) {
			drbd_err(connection, "incompatible %s settings\n", "after-sb-2pri");
			goto disconnect_rcu_unlock;
		}

		if (p_discard_my_data && nc->discard_my_data) {
			drbd_err(connection, "incompatible %s settings\n", "discard-my-data");
			goto disconnect_rcu_unlock;
		}

		if (p_two_primaries != nc->two_primaries) {
			drbd_err(connection, "incompatible %s settings\n", "allow-two-primaries");
			goto disconnect_rcu_unlock;
		}

		if (strcmp(integrity_alg, nc->integrity_alg)) {
			drbd_err(connection, "incompatible %s settings\n", "data-integrity-alg");
			goto disconnect_rcu_unlock;
		}

		rcu_read_unlock();
	}

	if (integrity_alg[0]) {
		int hash_size;

		/*
		 * We can only change the peer data integrity algorithm
		 * here.  Changing our own data integrity algorithm
		 * requires that we send a P_PROTOCOL_UPDATE packet at
		 * the same time; otherwise, the peer has no way to
		 * tell between which packets the algorithm should
		 * change.
		 */

		peer_integrity_tfm = crypto_alloc_hash(integrity_alg, 0, CRYPTO_ALG_ASYNC);
		if (!peer_integrity_tfm) {
			drbd_err(connection, "peer data-integrity-alg %s not supported\n",
				 integrity_alg);
			goto disconnect;
		}

		hash_size = crypto_hash_digestsize(peer_integrity_tfm);
		int_dig_in = kmalloc(hash_size, GFP_KERNEL);
		int_dig_vv = kmalloc(hash_size, GFP_KERNEL);
		if (!(int_dig_in && int_dig_vv)) {
			drbd_err(connection, "Allocation of buffers for data integrity checking failed\n");
			goto disconnect;
		}
	}

	new_net_conf = kmalloc(sizeof(struct net_conf), GFP_KERNEL);
	if (!new_net_conf) {
		drbd_err(connection, "Allocation of new net_conf failed\n");
		goto disconnect;
	}

	if (mutex_lock_interruptible(&connection->resource->conf_update)) {
		drbd_err(connection, "Interrupted while waiting for conf_update\n");
		goto disconnect;
	}

	mutex_lock(&connection->data.mutex);
	old_net_conf = connection->net_conf;
	*new_net_conf = *old_net_conf;

	new_net_conf->wire_protocol = p_proto;
	new_net_conf->after_sb_0p = convert_after_sb(p_after_sb_0p);
	new_net_conf->after_sb_1p = convert_after_sb(p_after_sb_1p);
	new_net_conf->after_sb_2p = convert_after_sb(p_after_sb_2p);
	new_net_conf->two_primaries = p_two_primaries;

	rcu_assign_pointer(connection->net_conf, new_net_conf);
	mutex_unlock(&connection->data.mutex);
	mutex_unlock(&connection->resource->conf_update);

	crypto_free_hash(connection->peer_integrity_tfm);
	kfree(connection->int_dig_in);
	kfree(connection->int_dig_vv);
	connection->peer_integrity_tfm = peer_integrity_tfm;
	connection->int_dig_in = int_dig_in;
	connection->int_dig_vv = int_dig_vv;

	if (strcmp(old_net_conf->integrity_alg, integrity_alg))
		drbd_info(connection, "peer data-integrity-alg: %s\n",
			  integrity_alg[0] ? integrity_alg : "(none)");

	synchronize_rcu();
	kfree(old_net_conf);
	return 0;

disconnect_rcu_unlock:
	rcu_read_unlock();
disconnect:
	crypto_free_hash(peer_integrity_tfm);
	kfree(int_dig_in);
	kfree(int_dig_vv);
	change_cstate(connection, C_DISCONNECTING, CS_HARD);
	return -EIO;
}

/* helper function
 * input: alg name, feature name
 * return: NULL (alg name was "")
 *         ERR_PTR(error) if something goes wrong
 *         or the crypto hash ptr, if it worked out ok. */
static struct crypto_hash *drbd_crypto_alloc_digest_safe(const struct drbd_device *device,
		const char *alg, const char *name)
{
	struct crypto_hash *tfm;

	if (!alg[0])
		return NULL;

	tfm = crypto_alloc_hash(alg, 0, CRYPTO_ALG_ASYNC);
	if (IS_ERR(tfm)) {
		drbd_err(device, "Can not allocate \"%s\" as %s (reason: %ld)\n",
			alg, name, PTR_ERR(tfm));
		return tfm;
	}
	return tfm;
}

static int ignore_remaining_packet(struct drbd_connection *connection, struct packet_info *pi)
{
	void *buffer = connection->data.rbuf;
	int size = pi->size;

	while (size) {
		int s = min_t(int, size, DRBD_SOCKET_BUFFER_SIZE);
		s = drbd_recv(connection, buffer, s);
		if (s <= 0) {
			if (s < 0)
				return s;
			break;
		}
		size -= s;
	}
	if (size)
		return -EIO;
	return 0;
}

/*
 * config_unknown_volume  -  device configuration command for unknown volume
 *
 * When a device is added to an existing connection, the node on which the
 * device is added first will send configuration commands to its peer but the
 * peer will not know about the device yet.  It will warn and ignore these
 * commands.  Once the device is added on the second node, the second node will
 * send the same device configuration commands, but in the other direction.
 *
 * (We can also end up here if drbd is misconfigured.)
 */
static int config_unknown_volume(struct drbd_connection *connection, struct packet_info *pi)
{
	drbd_warn(connection, "%s packet received for volume %d, which is not configured locally\n",
		  drbd_packet_name(pi->cmd), pi->vnr);
	return ignore_remaining_packet(connection, pi);
}

static int receive_SyncParam(struct drbd_connection *connection, struct packet_info *pi)
{
	struct drbd_peer_device *peer_device;
	struct drbd_device *device;
	struct p_rs_param_95 *p;
	unsigned int header_size, data_size, exp_max_sz;
	struct crypto_hash *verify_tfm = NULL;
	struct crypto_hash *csums_tfm = NULL;
	struct net_conf *old_net_conf, *new_net_conf = NULL;
	struct disk_conf *old_disk_conf = NULL, *new_disk_conf = NULL;
	const int apv = connection->agreed_pro_version;
	struct fifo_buffer *old_plan = NULL, *new_plan = NULL;
	int fifo_size = 0;
	int err;

	peer_device = conn_peer_device(connection, pi->vnr);
	if (!peer_device)
		return config_unknown_volume(connection, pi);
	device = peer_device->device;

	exp_max_sz  = apv <= 87 ? sizeof(struct p_rs_param)
		    : apv == 88 ? sizeof(struct p_rs_param)
					+ SHARED_SECRET_MAX
		    : apv <= 94 ? sizeof(struct p_rs_param_89)
		    : /* apv >= 95 */ sizeof(struct p_rs_param_95);

	if (pi->size > exp_max_sz) {
		drbd_err(device, "SyncParam packet too long: received %u, expected <= %u bytes\n",
		    pi->size, exp_max_sz);
		return -EIO;
	}

	if (apv <= 88) {
		header_size = sizeof(struct p_rs_param);
		data_size = pi->size - header_size;
	} else if (apv <= 94) {
		header_size = sizeof(struct p_rs_param_89);
		data_size = pi->size - header_size;
		D_ASSERT(device, data_size == 0);
	} else {
		header_size = sizeof(struct p_rs_param_95);
		data_size = pi->size - header_size;
		D_ASSERT(device, data_size == 0);
	}

	/* initialize verify_alg and csums_alg */
	p = pi->data;
	memset(p->verify_alg, 0, 2 * SHARED_SECRET_MAX);

	err = drbd_recv_all(connection, p, header_size);
	if (err)
		return err;

	err = mutex_lock_interruptible(&connection->resource->conf_update);
	if (err) {
		drbd_err(connection, "Interrupted while waiting for conf_update\n");
		return err;
	}
	old_net_conf = connection->net_conf;
	if (get_ldev(device)) {
		new_disk_conf = kzalloc(sizeof(struct disk_conf), GFP_KERNEL);
		if (!new_disk_conf) {
			put_ldev(device);
			mutex_unlock(&connection->resource->conf_update);
			drbd_err(device, "Allocation of new disk_conf failed\n");
			return -ENOMEM;
		}

		old_disk_conf = device->ldev->disk_conf;
		*new_disk_conf = *old_disk_conf;

		new_disk_conf->resync_rate = be32_to_cpu(p->resync_rate);
	}

	if (apv >= 88) {
		if (apv == 88) {
			if (data_size > SHARED_SECRET_MAX || data_size == 0) {
				drbd_err(device, "verify-alg too long, "
					 "peer wants %u, accepting only %u byte\n",
					 data_size, SHARED_SECRET_MAX);
				err = -EIO;
				goto reconnect;
			}

			err = drbd_recv_all(connection, p->verify_alg, data_size);
			if (err)
				goto reconnect;
			/* we expect NUL terminated string */
			/* but just in case someone tries to be evil */
			D_ASSERT(device, p->verify_alg[data_size-1] == 0);
			p->verify_alg[data_size-1] = 0;

		} else /* apv >= 89 */ {
			/* we still expect NUL terminated strings */
			/* but just in case someone tries to be evil */
			D_ASSERT(device, p->verify_alg[SHARED_SECRET_MAX-1] == 0);
			D_ASSERT(device, p->csums_alg[SHARED_SECRET_MAX-1] == 0);
			p->verify_alg[SHARED_SECRET_MAX-1] = 0;
			p->csums_alg[SHARED_SECRET_MAX-1] = 0;
		}

		if (strcmp(old_net_conf->verify_alg, p->verify_alg)) {
			if (peer_device->repl_state[NOW] == L_OFF) {
				drbd_err(device, "Different verify-alg settings. me=\"%s\" peer=\"%s\"\n",
				    old_net_conf->verify_alg, p->verify_alg);
				goto disconnect;
			}
			verify_tfm = drbd_crypto_alloc_digest_safe(device,
					p->verify_alg, "verify-alg");
			if (IS_ERR(verify_tfm)) {
				verify_tfm = NULL;
				goto disconnect;
			}
		}

		if (apv >= 89 && strcmp(old_net_conf->csums_alg, p->csums_alg)) {
			if (peer_device->repl_state[NOW] == L_OFF) {
				drbd_err(device, "Different csums-alg settings. me=\"%s\" peer=\"%s\"\n",
				    old_net_conf->csums_alg, p->csums_alg);
				goto disconnect;
			}
			csums_tfm = drbd_crypto_alloc_digest_safe(device,
					p->csums_alg, "csums-alg");
			if (IS_ERR(csums_tfm)) {
				csums_tfm = NULL;
				goto disconnect;
			}
		}

		if (apv > 94 && new_disk_conf) {
			new_disk_conf->c_plan_ahead = be32_to_cpu(p->c_plan_ahead);
			new_disk_conf->c_delay_target = be32_to_cpu(p->c_delay_target);
			new_disk_conf->c_fill_target = be32_to_cpu(p->c_fill_target);
			new_disk_conf->c_max_rate = be32_to_cpu(p->c_max_rate);

			fifo_size = (new_disk_conf->c_plan_ahead * 10 * SLEEP_TIME) / HZ;
			old_plan = rcu_dereference(peer_device->rs_plan_s);
			if (!old_plan || fifo_size != old_plan->size) {
				new_plan = fifo_alloc(fifo_size);
				if (!new_plan) {
					drbd_err(device, "kmalloc of fifo_buffer failed");
					goto disconnect;
				}
			}
		}

		if (verify_tfm || csums_tfm) {
			new_net_conf = kzalloc(sizeof(struct net_conf), GFP_KERNEL);
			if (!new_net_conf) {
				drbd_err(device, "Allocation of new net_conf failed\n");
				goto disconnect;
			}

			*new_net_conf = *old_net_conf;

			if (verify_tfm) {
				strcpy(new_net_conf->verify_alg, p->verify_alg);
				new_net_conf->verify_alg_len = strlen(p->verify_alg) + 1;
				crypto_free_hash(connection->verify_tfm);
				connection->verify_tfm = verify_tfm;
				drbd_info(device, "using verify-alg: \"%s\"\n", p->verify_alg);
			}
			if (csums_tfm) {
				strcpy(new_net_conf->csums_alg, p->csums_alg);
				new_net_conf->csums_alg_len = strlen(p->csums_alg) + 1;
				crypto_free_hash(connection->csums_tfm);
				connection->csums_tfm = csums_tfm;
				drbd_info(device, "using csums-alg: \"%s\"\n", p->csums_alg);
			}
			rcu_assign_pointer(connection->net_conf, new_net_conf);
		}
	}

	if (new_disk_conf) {
		rcu_assign_pointer(device->ldev->disk_conf, new_disk_conf);
		put_ldev(device);
	}

	if (new_plan)
		rcu_assign_pointer(peer_device->rs_plan_s, new_plan);

	mutex_unlock(&connection->resource->conf_update);
	synchronize_rcu();
	if (new_net_conf)
		kfree(old_net_conf);
	kfree(old_disk_conf);
	if (new_plan)
		kfree(old_plan);

	return 0;

reconnect:
	if (new_disk_conf) {
		put_ldev(device);
		kfree(new_disk_conf);
	}
	mutex_unlock(&connection->resource->conf_update);
	return -EIO;

disconnect:
	kfree(new_plan);
	if (new_disk_conf) {
		put_ldev(device);
		kfree(new_disk_conf);
	}
	mutex_unlock(&connection->resource->conf_update);
	/* just for completeness: actually not needed,
	 * as this is not reached if csums_tfm was ok. */
	crypto_free_hash(csums_tfm);
	/* but free the verify_tfm again, if csums_tfm did not work out */
	crypto_free_hash(verify_tfm);
	change_cstate(connection, C_DISCONNECTING, CS_HARD);
	return -EIO;
}

static void drbd_setup_order_type(struct drbd_device *device, int peer)
{
	/* sorry, we currently have no working implementation
	 * of distributed TCQ */
}

/* warn if the arguments differ by more than 12.5% */
static void warn_if_differ_considerably(struct drbd_device *device,
	const char *s, sector_t a, sector_t b)
{
	sector_t d;
	if (a == 0 || b == 0)
		return;
	d = (a > b) ? (a - b) : (b - a);
	if (d > (a>>3) || d > (b>>3))
		drbd_warn(device, "Considerable difference in %s: %llus vs. %llus\n", s,
		     (unsigned long long)a, (unsigned long long)b);
}

/* Maximum bio size that a protocol version supports. */
static unsigned int conn_max_bio_size(struct drbd_connection *connection)
{
	if (connection->agreed_pro_version >= 100)
		return DRBD_MAX_BIO_SIZE;
	else if (connection->agreed_pro_version >= 95)
		return DRBD_MAX_BIO_SIZE_P95;
	else
		return DRBD_MAX_SIZE_H80_PACKET;
}

static int receive_sizes(struct drbd_connection *connection, struct packet_info *pi)
{
	struct drbd_peer_device *peer_device;
	struct drbd_device *device;
	struct p_sizes *p = pi->data;
	enum determine_dev_size dd = DS_UNCHANGED;
	int ldsc = 0; /* local disk size changed */
	enum dds_flags ddsf;
	unsigned int protocol_max_bio_size;

	peer_device = conn_peer_device(connection, pi->vnr);
	if (!peer_device)
		return config_unknown_volume(connection, pi);
	device = peer_device->device;

	/* just store the peer's disk size for now.
	 * we still need to figure out whether we accept that. */
	/* In case I am diskless, need to accept the peer's *current* size.
	 *
	 * At this point, the peer knows more about my disk, or at
	 * least about what we last agreed upon, than myself.
	 * So if his c_size is less than his d_size, the most likely
	 * reason is that *my* d_size was smaller last time we checked.
	 *
	 * However, if he sends a zero current size,
	 * take his (user-capped or) backing disk size anyways.
	 */
	peer_device->max_size =
		be64_to_cpu(p->c_size) ?: be64_to_cpu(p->u_size) ?: be64_to_cpu(p->d_size);

	if (get_ldev(device)) {
		sector_t p_usize = be64_to_cpu(p->u_size), my_usize;

		rcu_read_lock();
		my_usize = rcu_dereference(device->ldev->disk_conf)->disk_size;
		rcu_read_unlock();

		warn_if_differ_considerably(device, "lower level device sizes",
			   peer_device->max_size, drbd_get_max_capacity(device->ldev));
		warn_if_differ_considerably(device, "user requested size",
					    p_usize, my_usize);

		/* if this is the first connect, or an otherwise expected
		 * param exchange, choose the minimum */
		if (peer_device->repl_state[NOW] == L_OFF)
			p_usize = min_not_zero(my_usize, p_usize);

		/* Never shrink a device with usable data during connect.
		   But allow online shrinking if we are connected. */
		if (drbd_new_dev_size(device, p_usize, 0) <
		    drbd_get_capacity(device->this_bdev) &&
		    device->disk_state[NOW] >= D_OUTDATED &&
		    peer_device->repl_state[NOW] < L_ESTABLISHED) {
			drbd_err(device, "The peer's disk size is too small!\n");
			change_cstate(connection, C_DISCONNECTING, CS_HARD);
			put_ldev(device);
			return -EIO;
		}

		if (my_usize != p_usize) {
			struct disk_conf *old_disk_conf, *new_disk_conf;
			int err;

			new_disk_conf = kzalloc(sizeof(struct disk_conf), GFP_KERNEL);
			if (!new_disk_conf) {
				drbd_err(device, "Allocation of new disk_conf failed\n");
				put_ldev(device);
				return -ENOMEM;
			}

			err = mutex_lock_interruptible(&connection->resource->conf_update);
			if (err) {
				drbd_err(connection, "Interrupted while waiting for conf_update\n");
				return err;
			}
			old_disk_conf = device->ldev->disk_conf;
			*new_disk_conf = *old_disk_conf;
			new_disk_conf->disk_size = p_usize;

			rcu_assign_pointer(device->ldev->disk_conf, new_disk_conf);
			mutex_unlock(&connection->resource->conf_update);
			synchronize_rcu();
			kfree(old_disk_conf);

			drbd_info(device, "Peer sets u_size to %lu sectors\n",
				 (unsigned long)my_usize);
		}

		put_ldev(device);
	}

	/* The protocol version limits how big requests can be.  In addition,
	 * peers before protocol version 94 cannot split large requests into
	 * multiple bios; their reported max_bio_size is a hard limit.
	 */
	protocol_max_bio_size = conn_max_bio_size(connection);
	peer_device->max_bio_size = min(be32_to_cpu(p->max_bio_size), protocol_max_bio_size);
	ddsf = be16_to_cpu(p->dds_flags);

	/* Leave drbd_reconsider_max_bio_size() before drbd_determine_dev_size().
	   In case we cleared the QUEUE_FLAG_DISCARD from our queue in
	   drbd_reconsider_max_bio_size(), we can be sure that after
	   drbd_determine_dev_size() no REQ_DISCARDs are in the queue. */
	if (get_ldev(device)) {
		drbd_reconsider_max_bio_size(device, device->ldev);
		dd = drbd_determine_dev_size(device, ddsf, NULL);
		put_ldev(device);
		if (dd == DS_ERROR)
			return -EIO;
		drbd_md_sync(device);
	} else {
		struct drbd_peer_device *peer_device;
		sector_t size = 0;

		drbd_reconsider_max_bio_size(device, NULL);
		/* I am diskless, need to accept the peer disk sizes. */

		for_each_peer_device(peer_device, device) {
			/* When a peer device is in L_OFF state, max_size is zero
			 * until a P_SIZES packet is received.  */
			size = min_not_zero(size, peer_device->max_size);
		}
		if (size)
			drbd_set_my_capacity(device, size);
	}

	if (device->device_conf.max_bio_size > protocol_max_bio_size ||
	    (connection->agreed_pro_version < 94 &&
	     device->device_conf.max_bio_size > peer_device->max_bio_size)) {
		drbd_err(device, "Peer cannot deal with requests bigger than %u. "
			 "Please reduce max_bio_size in the configuration.\n",
			 peer_device->max_bio_size);
		change_cstate(connection, C_DISCONNECTING, CS_HARD);
		put_ldev(device);
		return -EIO;
	}

	if (get_ldev(device)) {
		if (device->ldev->known_size != drbd_get_capacity(device->ldev->backing_bdev)) {
			device->ldev->known_size = drbd_get_capacity(device->ldev->backing_bdev);
			ldsc = 1;
		}

		drbd_setup_order_type(device, be16_to_cpu(p->queue_order_type));
		put_ldev(device);
	}

	if (peer_device->repl_state[NOW] > L_OFF) {
		if (be64_to_cpu(p->c_size) !=
		    drbd_get_capacity(device->this_bdev) || ldsc) {
			/* we have different sizes, probably peer
			 * needs to know my new size... */
			drbd_send_sizes(peer_device, 0, ddsf);
		}
		if (test_and_clear_bit(RESIZE_PENDING, &peer_device->flags) ||
		    (dd == DS_GREW && peer_device->repl_state[NOW] == L_ESTABLISHED)) {
			if (peer_device->disk_state[NOW] >= D_INCONSISTENT &&
			    device->disk_state[NOW] >= D_INCONSISTENT) {
				if (ddsf & DDSF_NO_RESYNC)
					drbd_info(device, "Resync of new storage suppressed with --assume-clean\n");
				else
					resync_after_online_grow(peer_device);
			} else
				set_bit(RESYNC_AFTER_NEG, &peer_device->flags);
		}
	}

	return 0;
}

void drbd_resync_after_unstable(struct drbd_peer_device *peer_device) __must_hold(local)
{
	enum drbd_repl_state new_repl_state;

	new_repl_state = drbd_attach_handshake(peer_device);
	if (new_repl_state == L_ESTABLISHED) {
		return;
	} else if (new_repl_state == -1) {
		drbd_info(peer_device, "Unexpected result of handshake() %d!\n", new_repl_state);
		return;
	}

	drbd_info(peer_device, "Becoming %s after unstable\n", drbd_repl_str(new_repl_state));
	change_repl_state(peer_device, new_repl_state, CS_VERBOSE);
}

static int __receive_uuids(struct drbd_peer_device *peer_device, u64 weak_nodes)
{
	enum drbd_repl_state repl_state = peer_device->repl_state[NOW];
	struct drbd_device *device = peer_device->device;
	int updated_uuids = 0, err = 0;

	if (repl_state < L_ESTABLISHED &&
	    device->disk_state[NOW] < D_INCONSISTENT &&
	    device->resource->role[NOW] == R_PRIMARY &&
	    (device->exposed_data_uuid & ~UUID_PRIMARY) !=
	    (peer_device->current_uuid & ~UUID_PRIMARY)) {
		drbd_err(device, "Can only connect to data with current UUID=%016llX\n",
		    (unsigned long long)device->exposed_data_uuid);
		change_cstate(peer_device->connection, C_DISCONNECTING, CS_HARD);
		return -EIO;
	}

	if (get_ldev(device)) {
		int skip_initial_sync =
			repl_state == L_ESTABLISHED &&
			peer_device->connection->agreed_pro_version >= 90 &&
			drbd_current_uuid(device) == UUID_JUST_CREATED &&
			(peer_device->uuid_flags & UUID_FLAG_SKIP_INITIAL_SYNC);
		if (skip_initial_sync) {
			unsigned long irq_flags;

			drbd_info(device, "Accepted new current UUID, preparing to skip initial sync\n");
			drbd_bitmap_io(device, &drbd_bmio_clear_all_n_write,
					"clear_n_write from receive_uuids",
					BM_LOCK_SET | BM_LOCK_CLEAR | BM_LOCK_BULK, NULL);
			_drbd_uuid_set_current(device, peer_device->current_uuid);
			_drbd_uuid_set_bitmap(peer_device, 0);
			begin_state_change(device->resource, &irq_flags, CS_VERBOSE);
			/* FIXME: Note that req_lock was not taken here before! */
			__change_disk_state(device, D_UP_TO_DATE);
			__change_peer_disk_state(peer_device, D_UP_TO_DATE);
			end_state_change(device->resource, &irq_flags);
			updated_uuids = 1;
		}

		if (peer_device->uuid_flags & UUID_FLAG_NEW_DATAGEN) {
			drbd_warn(peer_device, "received new current UUID: %llX\n", peer_device->current_uuid);
			drbd_uuid_received_new_current(device, peer_device->current_uuid, weak_nodes);
		}

		if (device->disk_state[NOW] > D_OUTDATED) {
			int hg, unused_int;
			hg = drbd_uuid_compare(peer_device, &unused_int, &unused_int);

			if (hg == -2 || hg == -1) {
				struct drbd_resource *resource = device->resource;
				unsigned long irq_flags;

				begin_state_change(resource, &irq_flags, CS_VERBOSE);
				if (device->disk_state[NEW] > D_OUTDATED)
					__change_disk_state(device, D_OUTDATED);
				end_state_change(resource, &irq_flags);
			}
		}

		drbd_uuid_detect_finished_resyncs(peer_device);

		drbd_md_sync(device);
		put_ldev(device);
	} else if (device->disk_state[NOW] < D_INCONSISTENT) {
		struct drbd_resource *resource = device->resource;

		spin_lock_irq(&resource->req_lock);
		if (resource->state_change_flags) {
			drbd_info(peer_device, "Delaying update of exposed data uuid\n");
			device->next_exposed_data_uuid = peer_device->current_uuid;
		} else
			updated_uuids = drbd_set_exposed_data_uuid(device, peer_device->current_uuid);
		spin_unlock_irq(&resource->req_lock);

	}

	if (updated_uuids)
		drbd_print_uuids(peer_device, "receiver updated UUIDs to");

	if (!test_bit(INITIAL_STATE_RECEIVED, &peer_device->flags)) {
		if (!test_bit(INITIAL_STATE_SENT, &peer_device->flags)) {
			set_bit(INITIAL_STATE_SENT, &peer_device->flags);
			err = drbd_send_current_state(peer_device);
		}
	}

	if ((repl_state == L_SYNC_TARGET || repl_state == L_PAUSED_SYNC_T) &&
	    !(peer_device->uuid_flags & UUID_FLAG_STABLE)) {
		/* The sync source is receiving data from somewhere else, so
		 * the resync will not put us into consistent state.  */
		set_bit(UNSTABLE_RESYNC, &device->flags);
	}

	return err;
}

static int receive_uuids(struct drbd_connection *connection, struct packet_info *pi)
{
	const int node_id = connection->resource->res_opts.node_id;
	struct drbd_peer_device *peer_device;
	struct p_uuids *p = pi->data;
	int history_uuids, i;

	peer_device = conn_peer_device(connection, pi->vnr);
	if (!peer_device)
		return config_unknown_volume(connection, pi);

	history_uuids = min_t(int, HISTORY_UUIDS_V08,
			      ARRAY_SIZE(peer_device->history_uuids));

	peer_device->current_uuid = be64_to_cpu(p->current_uuid);
	peer_device->bitmap_uuids[node_id] = be64_to_cpu(p->bitmap_uuid);
	for (i = 0; i < history_uuids; i++)
		peer_device->history_uuids[i] = be64_to_cpu(p->history_uuids[i]);
	for (; i < ARRAY_SIZE(peer_device->history_uuids); i++)
		peer_device->history_uuids[i] = 0;
	peer_device->dirty_bits = be64_to_cpu(p->dirty_bits);
	peer_device->uuid_flags = be64_to_cpu(p->uuid_flags) | UUID_FLAG_STABLE;
	peer_device->uuids_received = true;

	return __receive_uuids(peer_device, 0);
}

static int receive_uuids110(struct drbd_connection *connection, struct packet_info *pi)
{
	struct drbd_peer_device *peer_device;
	struct p_uuids110 *p = pi->data;
	int bitmap_uuids, history_uuids, rest, i, pos, err;
	u64 bitmap_uuids_mask;

	peer_device = conn_peer_device(connection, pi->vnr);
	if (!peer_device)
		return config_unknown_volume(connection, pi);

	peer_device->current_uuid = be64_to_cpu(p->current_uuid);
	peer_device->dirty_bits = be64_to_cpu(p->dirty_bits);
	peer_device->uuid_flags = be64_to_cpu(p->uuid_flags);
	bitmap_uuids_mask = be64_to_cpu(p->bitmap_uuids_mask);
	if (bitmap_uuids_mask & ~(NODE_MASK(MAX_PEERS) - 1))
		return -EIO;
	bitmap_uuids = hweight64(bitmap_uuids_mask);

	if (pi->size / sizeof(p->other_uuids[0]) < bitmap_uuids)
		return -EIO;
	history_uuids = pi->size / sizeof(p->other_uuids[0]) - bitmap_uuids;
	if (history_uuids > ARRAY_SIZE(peer_device->history_uuids))
		history_uuids = ARRAY_SIZE(peer_device->history_uuids);

	if (drbd_recv_all_warn(connection, p->other_uuids,
			       (bitmap_uuids + history_uuids) *
			       sizeof(p->other_uuids[0])))
		return -EIO;
	rest = pi->size - (bitmap_uuids + history_uuids) * sizeof(p->other_uuids[0]);
	if (rest && !drbd_drain_block(peer_device, rest))
		return -EIO;

	pos = 0;
	for (i = 0; i < ARRAY_SIZE(peer_device->bitmap_uuids); i++) {
		if (bitmap_uuids_mask & NODE_MASK(i))
			peer_device->bitmap_uuids[i] = be64_to_cpu(p->other_uuids[pos++]);
		else
			peer_device->bitmap_uuids[i] = 0;
	}
	for (i = 0; i < history_uuids; i++)
		peer_device->history_uuids[i++] = be64_to_cpu(p->other_uuids[pos++]);
	while (i < ARRAY_SIZE(peer_device->history_uuids))
		peer_device->history_uuids[i++] = 0;
	peer_device->uuids_received = true;

	err = __receive_uuids(peer_device, be64_to_cpu(p->weak_nodes));

	if (peer_device->uuid_flags & UUID_FLAG_GOT_STABLE) {
		struct drbd_device *device = peer_device->device;

		if (peer_device->repl_state[NOW] == L_ESTABLISHED && get_ldev(device)) {
			drbd_send_uuids(peer_device, UUID_FLAG_RESYNC, 0);
			drbd_resync_after_unstable(peer_device);
			put_ldev(device);
		}
	}

	if (peer_device->uuid_flags & UUID_FLAG_RESYNC) {
		struct drbd_device *device = peer_device->device;

		if (get_ldev(device)) {
			drbd_resync_after_unstable(peer_device);
			put_ldev(device);
		}
	}

	return err;
}

/**
 * convert_state() - Converts the peer's view of the cluster state to our point of view
 * @peer_state:	The state as seen by the peer.
 */
static union drbd_state convert_state(union drbd_state peer_state)
{
	union drbd_state state;

	static enum drbd_conn_state c_tab[] = {
		[L_OFF] = L_OFF,
		[L_ESTABLISHED] = L_ESTABLISHED,

		[L_STARTING_SYNC_S] = L_STARTING_SYNC_T,
		[L_STARTING_SYNC_T] = L_STARTING_SYNC_S,
		[C_DISCONNECTING] = C_TEAR_DOWN, /* C_NETWORK_FAILURE, */
		[C_CONNECTING] = C_CONNECTING,
		[L_VERIFY_S]       = L_VERIFY_T,
		[C_MASK]   = C_MASK,
	};

	state.i = peer_state.i;

	state.conn = c_tab[peer_state.conn];
	state.peer = peer_state.role;
	state.role = peer_state.peer;
	state.pdsk = peer_state.disk;
	state.disk = peer_state.pdsk;
	state.peer_isp = (peer_state.aftr_isp | peer_state.user_isp);

	return state;
}

static union drbd_state
__change_connection_state(struct drbd_connection *connection,
			  union drbd_state mask, union drbd_state val,
			  enum chg_state_flags flags)
{
	struct drbd_resource *resource = connection->resource;

	if (mask.role) {
		/* not allowed */
	}
	if (mask.susp) {
		mask.susp ^= -1;
		__change_io_susp_user(resource, val.susp);
	}
	if (mask.susp_nod) {
		mask.susp_nod ^= -1;
		__change_io_susp_no_data(resource, val.susp_nod);
	}
	if (mask.susp_fen) {
		mask.susp_fen ^= -1;
		__change_io_susp_fencing(resource, val.susp_fen);
	}

	if (mask.conn) {
		mask.conn ^= -1;
		__change_cstate(connection,
				min_t(enum drbd_conn_state, val.conn, C_CONNECTED));
	}
	if (mask.peer) {
		mask.peer ^= -1;
		__change_peer_role(connection, val.peer);
	}
	return mask;
}

static union drbd_state
__change_peer_device_state(struct drbd_peer_device *peer_device,
			   union drbd_state mask, union drbd_state val)
{
	struct drbd_device *device = peer_device->device;

	if (mask.disk) {
		mask.disk ^= -1;
		__change_disk_state(device, val.disk);
	}

	if (mask.conn) {
		mask.conn ^= -1;
		__change_repl_state(peer_device,
				max_t(enum drbd_repl_state, val.conn, L_OFF));
	}
	if (mask.pdsk) {
		mask.pdsk ^= -1;
		__change_peer_disk_state(peer_device, val.pdsk);
	}
	if (mask.user_isp) {
		mask.user_isp ^= -1;
		__change_resync_susp_user(peer_device, val.user_isp);
	}
	if (mask.peer_isp) {
		mask.peer_isp ^= -1;
		__change_resync_susp_peer(peer_device, val.peer_isp);
	}
	if (mask.aftr_isp) {
		mask.aftr_isp ^= -1;
		__change_resync_susp_dependency(peer_device, val.aftr_isp);
	}
	return mask;
}

/**
 * change_connection_state()  -  change state of a connection and all its peer devices
 *
 * Also changes the state of the peer devices' devices and of the resource.
 * Cluster-wide state changes are not supported.
 */
static enum drbd_state_rv
change_connection_state(struct drbd_connection *connection,
			union drbd_state mask,
			union drbd_state val,
			enum chg_state_flags flags)
{
	struct drbd_peer_device *peer_device;
	union drbd_state mask_unused = mask;
	unsigned long irq_flags;
	int vnr;

	mask = convert_state(mask);
	val = convert_state(val);

	begin_state_change(connection->resource, &irq_flags, flags);
	idr_for_each_entry(&connection->peer_devices, peer_device, vnr)
		mask_unused.i &= __change_peer_device_state(peer_device, mask, val).i;
	mask_unused.i &= __change_connection_state(connection, mask, val, flags).i;
	if (mask_unused.i) {
		abort_state_change(connection->resource, &irq_flags);
		return SS_NOT_SUPPORTED;
	}
	return end_state_change(connection->resource, &irq_flags);
}

/**
 * change_peer_device_state()  -  change state of a peer and its connection
 *
 * Also changes the state of the peer device's device and of the resource.
 * Cluster-wide state changes are not supported.
 */
static enum drbd_state_rv
change_peer_device_state(struct drbd_peer_device *peer_device,
			 union drbd_state mask,
			 union drbd_state val,
			 enum chg_state_flags flags)
{
	struct drbd_connection *connection = peer_device->connection;
	union drbd_state mask_unused = mask;
	unsigned long irq_flags;

	mask = convert_state(mask);
	val = convert_state(val);

	begin_state_change(connection->resource, &irq_flags, flags);
	mask_unused.i &= __change_peer_device_state(peer_device, mask, val).i;
	mask_unused.i &= __change_connection_state(connection, mask, val, flags).i;
	if (mask_unused.i) {
		abort_state_change(connection->resource, &irq_flags);
		return SS_NOT_SUPPORTED;
	}
	return end_state_change(connection->resource, &irq_flags);
}

static int receive_req_state(struct drbd_connection *connection, struct packet_info *pi)
{
	struct drbd_resource *resource = connection->resource;
	struct drbd_peer_device *peer_device = NULL;
	struct p_req_state *p = pi->data;
	union drbd_state mask, val;
	enum chg_state_flags flags = CS_VERBOSE | CS_LOCAL_ONLY | CS_TWOPC;
	enum drbd_state_rv rv;
	int vnr = -1;

	if (!expect(connection, connection->agreed_pro_version >= 110)) {
		drbd_err(connection, "Packet %s not allowed in protocol version %d\n",
			 drbd_packet_name(pi->cmd),
			 connection->agreed_pro_version);
		return -EIO;
	}

	mask.i = be32_to_cpu(p->mask);
	val.i = be32_to_cpu(p->val);

	/* P_STATE_CHG_REQ packets must have a valid vnr.  P_CONN_ST_CHG_REQ
	 * packets have an undefined vnr. */
	if (pi->cmd == P_STATE_CHG_REQ) {
		peer_device = conn_peer_device(connection, pi->vnr);
		if (!peer_device) {
			if (mask.i == ((union drbd_state){{.conn = conn_MASK}}).i &&
			    val.i == ((union drbd_state){{.conn = L_OFF}}).i) {
				/* The peer removed this volume, we do not have it... */
				drbd_send_sr_reply(connection, vnr, SS_NOTHING_TO_DO);
				return 0;
			}

			return -EIO;
		}
		vnr = peer_device->device->vnr;
	}

	rv = SS_SUCCESS;
	spin_lock_irq(&resource->req_lock);
	if (resource->remote_state_change)
		rv = SS_CONCURRENT_ST_CHG;
	else
		resource->remote_state_change = true;
	spin_unlock_irq(&resource->req_lock);

	if (rv != SS_SUCCESS) {
		drbd_info(connection, "Rejecting concurrent remote state change\n");
		drbd_send_sr_reply(connection, vnr, rv);
		return 0;
	}

	/* Send the reply before carrying out the state change: this is needed
	 * for connection state changes which close the network connection.  */
	if (peer_device) {
		rv = change_peer_device_state(peer_device, mask, val, flags | CS_PREPARE);
		drbd_send_sr_reply(connection, vnr, rv);
		rv = change_peer_device_state(peer_device, mask, val, flags | CS_PREPARED);
		if (rv >= SS_SUCCESS)
			drbd_md_sync(peer_device->device);
	} else {
		flags |= CS_IGN_OUTD_FAIL;
		rv = change_connection_state(connection, mask, val, flags | CS_PREPARE);
		drbd_send_sr_reply(connection, vnr, rv);
		change_connection_state(connection, mask, val, flags | CS_PREPARED);
	}

	spin_lock_irq(&resource->req_lock);
	resource->remote_state_change = false;
	spin_unlock_irq(&resource->req_lock);
	wake_up(&resource->twopc_wait);

	return 0;
}

int abort_nested_twopc_work(struct drbd_work *work, int cancel)
{
	struct drbd_resource *resource =
		container_of(work, struct drbd_resource, twopc_work);
	bool prepared = false;

	spin_lock_irq(&resource->req_lock);
	if (resource->twopc_reply.initiator_node_id != -1) {
		resource->remote_state_change = false;
		resource->twopc_reply.initiator_node_id = -1;
		if (resource->twopc_parent) {
			kref_debug_put(&resource->twopc_parent->kref_debug, 9);
			kref_put(&resource->twopc_parent->kref,
				 drbd_destroy_connection);
			resource->twopc_parent = NULL;
		}
		prepared = true;
	}
	spin_unlock_irq(&resource->req_lock);
	wake_up(&resource->twopc_wait);

	if (prepared)
		abort_prepared_state_change(resource);
	return 0;
}

void twopc_timer_fn(unsigned long data)
{
	struct drbd_resource *resource = (struct drbd_resource *) data;
	unsigned long irq_flags;

	spin_lock_irqsave(&resource->req_lock, irq_flags);
	if (list_empty(&resource->twopc_work.list)) {
		drbd_err(resource, "Two-phase commit %d timeout\n",
			   resource->twopc_reply.tid);
		resource->twopc_work.cb = abort_nested_twopc_work;
		drbd_queue_work(&resource->work, &resource->twopc_work);
	}
	spin_unlock_irqrestore(&resource->req_lock, irq_flags);
}

static int receive_twopc(struct drbd_connection *connection, struct packet_info *pi)
{
	struct drbd_connection *affected_connection = connection;
	struct drbd_resource *resource = connection->resource;
	struct drbd_peer_device *peer_device = NULL;
	struct p_twopc_request *p = pi->data;
	struct twopc_reply reply;
	union drbd_state mask = {}, val = {};
	enum chg_state_flags flags = CS_VERBOSE | CS_LOCAL_ONLY;
	enum drbd_state_rv rv;

	reply.vnr = pi->vnr;
	reply.tid = be32_to_cpu(p->tid);
	reply.initiator_node_id = be32_to_cpu(p->initiator_node_id);
	reply.target_node_id = be32_to_cpu(p->target_node_id);
	reply.reachable_nodes = directly_connected_nodes(resource) |
				NODE_MASK(resource->res_opts.node_id);
	reply.primary_nodes = 0;
	reply.weak_nodes = 0;
	reply.is_disconnect = 0;

	/* Check for concurrent transactions and duplicate packets. */
	spin_lock_irq(&resource->req_lock);

	if (resource->remote_state_change) {
		if (resource->twopc_reply.initiator_node_id != reply.initiator_node_id ||
		    resource->twopc_reply.tid != reply.tid) {
			spin_unlock_irq(&resource->req_lock);
			if (pi->cmd == P_TWOPC_PREPARE) {
				drbd_info(connection, "Rejecting concurrent "
					  "remote state change %u because of "
					  "state change %u\n",
					  reply.tid,
					  resource->twopc_reply.tid);
				drbd_send_twopc_reply(connection, P_TWOPC_RETRY, &reply);
			} else {
				drbd_info(connection, "Ignoring %s packet %u\n",
					  drbd_packet_name(pi->cmd),
					  reply.tid);
			}
			return 0;
		}
		if (pi->cmd == P_TWOPC_PREPARE) {
			/* We have prepared this transaction already. */
			spin_unlock_irq(&resource->req_lock);
			drbd_send_twopc_reply(connection, P_TWOPC_YES, &reply);
			return 0;
		}
		flags |= CS_PREPARED;
	} else {
		if (pi->cmd != P_TWOPC_PREPARE) {
			/* We have committed or aborted this transaction already. */
			spin_unlock_irq(&resource->req_lock);
			drbd_debug(connection, "Ignoring %s packet %u\n",
				   drbd_packet_name(pi->cmd),
				   reply.tid);
			return 0;
		}
		resource->remote_state_change = true;
	}

	if (reply.initiator_node_id != connection->net_conf->peer_node_id) {
		/*
		 * This is an indirect request.  Unless we are directly
		 * connected to the initiator as well as indirectly, we don't
		 * have connection or peer device objects for this peer.
		 */
		for_each_connection(affected_connection, resource) {
			if (reply.initiator_node_id ==
			    affected_connection->net_conf->peer_node_id)
				goto directly_connected;
		}
		/* only indirectly connected */
		affected_connection = NULL;
		goto next;
	}

    directly_connected:
	if (reply.target_node_id != -1 &&
	    reply.target_node_id != resource->res_opts.node_id) {
		affected_connection = NULL;
		goto next;
	}

	mask.i = be32_to_cpu(p->mask);
	val.i = be32_to_cpu(p->val);

	if (mask.conn == conn_MASK) {
		u64 m = NODE_MASK(reply.initiator_node_id);

		if (val.conn == C_CONNECTED)
			reply.reachable_nodes |= m;
		if (val.conn == C_DISCONNECTING) {
			reply.reachable_nodes &= ~m;
			reply.is_disconnect = 1;
		}
	}

	if (pi->vnr != -1) {
		peer_device = conn_peer_device(affected_connection, pi->vnr);
		/* If we do not know the peer_device, then we are fine with
		   whatever is going on in the cluster. E.g. detach and del-minor
		   one each node, one after the other */

		affected_connection = NULL; /* It is intended for a peer_device! */
	}

    next:
	if (pi->cmd == P_TWOPC_PREPARE) {
		if ((mask.peer == role_MASK && val.peer == R_PRIMARY) ||
		    (mask.peer != role_MASK && resource->role[NOW] == R_PRIMARY)) {
			reply.primary_nodes = NODE_MASK(resource->res_opts.node_id);
			reply.weak_nodes = ~reply.reachable_nodes;
		}
	}

	resource->twopc_reply = reply;
	spin_unlock_irq(&resource->req_lock);

	switch(pi->cmd) {
	case P_TWOPC_PREPARE:
		drbd_info(connection, "Preparing remote state change %u "
			  "(primary_nodes=%lX, weak_nodes=%lX\n",
			  reply.tid,
			  (unsigned long)reply.primary_nodes,
			  (unsigned long)reply.weak_nodes);
		flags |= CS_PREPARE;
		break;
	case P_TWOPC_ABORT:
		drbd_info(connection, "Aborting remote state change %u\n",
			  reply.tid);
		flags |= CS_ABORT;
		break;
	default:
		drbd_info(connection, "Committing remote state change %u\n",
			  reply.tid);
		break;
	}

	if (peer_device)
		rv = change_peer_device_state(peer_device, mask, val, flags);
	else if (affected_connection)
		rv = change_connection_state(affected_connection,
					     mask, val, flags | CS_IGN_OUTD_FAIL);
	else
		rv = SS_NOTHING_TO_DO;

	if (flags & CS_PREPARE) {
		if (rv >= SS_SUCCESS) {
			spin_lock_irq(&resource->req_lock);
			kref_get(&connection->kref);
			kref_debug_get(&connection->kref_debug, 9);
			resource->twopc_parent = connection;
			resource->twopc_timer.expires = jiffies + twopc_timeout(resource);
			add_timer(&resource->twopc_timer);
			spin_unlock_irq(&resource->req_lock);

			nested_twopc_request(resource, pi->vnr, pi->cmd, p);
		} else {
			enum drbd_packet cmd = (rv == SS_IN_TRANSIENT_STATE) ?
				P_TWOPC_RETRY : P_TWOPC_NO;
			drbd_send_twopc_reply(connection, cmd, &reply);
		}
	} else {
		if (flags & CS_PREPARED)
			del_timer(&resource->twopc_timer);

		nested_twopc_request(resource, pi->vnr, pi->cmd, p);
		clear_remote_state_change(resource);

		if (peer_device && rv >= SS_SUCCESS && !(flags & CS_ABORT))
			drbd_md_sync(peer_device->device);

		if (rv >= SS_SUCCESS && !(flags & CS_ABORT)) {
			struct drbd_device *device;
			int vnr;

			if (affected_connection &&
			    mask.conn == conn_MASK && val.conn == C_CONNECTED)
				conn_connect2(connection);

			idr_for_each_entry(&resource->devices, device, vnr) {
				u64 nedu = device->next_exposed_data_uuid;
				if (!nedu)
					continue;
				if (device->disk_state[NOW] < D_INCONSISTENT)
					drbd_set_exposed_data_uuid(device, nedu);
				device->next_exposed_data_uuid = 0;
			}
		}
	}

	return 0;
}

static int receive_state(struct drbd_connection *connection, struct packet_info *pi)
{
	struct drbd_resource *resource = connection->resource;
	struct drbd_peer_device *peer_device = NULL;
	enum drbd_repl_state *repl_state;
	struct drbd_device *device = NULL;
	struct p_state *p = pi->data;
	union drbd_state old_per_state, peer_state;
	enum drbd_disk_state peer_disk_state;
	enum drbd_repl_state new_repl_state;
	int rv;

	peer_device = conn_peer_device(connection, pi->vnr);
	if (!peer_device)
		return config_unknown_volume(connection, pi);
	device = peer_device->device;

	peer_state.i = be32_to_cpu(p->state);

	if (connection->agreed_pro_version < 110) {
		/* Before drbd-9.0 there was no D_DETACHING it was D_FAILED... */
		if (peer_state.disk >= D_DETACHING)
			peer_state.disk++;
		if (peer_state.pdsk >= D_DETACHING)
			peer_state.pdsk++;
	}

	peer_disk_state = peer_state.disk;
	if (peer_state.disk == D_NEGOTIATING) {
		peer_disk_state = peer_device->uuid_flags & UUID_FLAG_INCONSISTENT ?
			D_INCONSISTENT : D_CONSISTENT;
		drbd_info(device, "real peer disk state = %s\n", drbd_disk_str(peer_disk_state));
	}

	spin_lock_irq(&resource->req_lock);
	old_per_state = drbd_get_peer_device_state(peer_device, NOW);
	spin_unlock_irq(&resource->req_lock);
 retry:
	new_repl_state = max_t(enum drbd_repl_state, old_per_state.conn, L_OFF);

	/* If some other part of the code (asender thread, timeout)
	 * already decided to close the connection again,
	 * we must not "re-establish" it here. */
	if (old_per_state.conn <= C_TEAR_DOWN)
		return -ECONNRESET;

	/* If this is the "end of sync" confirmation, usually the peer disk
	 * was D_INCONSISTENT or D_CONSISTENT. (Since the peer might be
	 * weak we do not know anything about its new disk state)
	 */
	if ((old_per_state.pdsk == D_INCONSISTENT || old_per_state.pdsk == D_CONSISTENT) &&
	    old_per_state.conn > L_ESTABLISHED && old_per_state.disk == D_UP_TO_DATE) {
		/* If we are (becoming) SyncSource, but peer is still in sync
		 * preparation, ignore its uptodate-ness to avoid flapping, it
		 * will change to inconsistent once the peer reaches active
		 * syncing states.
		 * It may have changed syncer-paused flags, however, so we
		 * cannot ignore this completely. */
		if (peer_state.conn > L_ESTABLISHED &&
		    peer_state.conn < L_SYNC_SOURCE)
			peer_disk_state = D_INCONSISTENT;

		/* if peer_state changes to connected at the same time,
		 * it explicitly notifies us that it finished resync.
		 * Maybe we should finish it up, too? */
		else if (old_per_state.conn >= L_SYNC_SOURCE &&
			 peer_state.conn == L_ESTABLISHED) {
			if (drbd_bm_total_weight(peer_device) <= peer_device->rs_failed)
				drbd_resync_finished(peer_device, peer_state.disk);
			return 0;
		}
	}

	/* explicit verify finished notification, stop sector reached. */
	if (old_per_state.conn == L_VERIFY_T && old_per_state.disk == D_UP_TO_DATE &&
	    peer_state.conn == C_CONNECTED && peer_disk_state == D_UP_TO_DATE) {
		ov_out_of_sync_print(peer_device);
		drbd_resync_finished(peer_device, D_MASK);
		return 0;
	}

	/* peer says his disk is inconsistent, while we think it is uptodate,
	 * and this happens while the peer still thinks we have a sync going on,
	 * but we think we are already done with the sync.
	 * We ignore this to avoid flapping pdsk.
	 * This should not happen, if the peer is a recent version of drbd. */
	if (old_per_state.pdsk == D_UP_TO_DATE && peer_disk_state == D_INCONSISTENT &&
	    old_per_state.conn == L_ESTABLISHED && peer_state.conn > L_SYNC_SOURCE)
		peer_disk_state = D_UP_TO_DATE;

	if (new_repl_state == L_OFF)
		new_repl_state = L_ESTABLISHED;

	if (peer_state.conn == L_AHEAD)
		new_repl_state = L_BEHIND;

	if (peer_state.conn == L_PAUSED_SYNC_T && peer_state.disk == D_OUTDATED &&
	    old_per_state.conn == L_ESTABLISHED) {
		/* Looks like the peer was invalidated with drbdadm */
		drbd_info(peer_device, "Setting bits\n");
		drbd_bitmap_io(device, &drbd_bmio_set_n_write, "set_n_write from receive_state",
			       BM_LOCK_CLEAR | BM_LOCK_BULK, peer_device);
		new_repl_state = L_PAUSED_SYNC_S;
	}

	if (peer_device->uuids_received &&
	    peer_state.disk >= D_NEGOTIATING &&
	    get_ldev_if_state(device, D_NEGOTIATING)) {
		bool consider_resync;

		/* if we established a new connection */
		consider_resync = (old_per_state.conn < L_ESTABLISHED);
		/* if we have both been inconsistent, and the peer has been
		 * forced to be UpToDate with --force */
		consider_resync |= test_bit(CONSIDER_RESYNC, &peer_device->flags);
		/* if we had been plain connected, and the admin requested to
		 * start a sync by "invalidate" or "invalidate-remote" */
		consider_resync |= (old_per_state.conn == L_ESTABLISHED &&
				    (peer_state.conn == L_STARTING_SYNC_S ||
				     peer_state.conn == L_STARTING_SYNC_T));

		if (consider_resync) {
			new_repl_state = drbd_sync_handshake(peer_device, peer_state.role, peer_disk_state);
		} else if (old_per_state.conn == L_ESTABLISHED &&
			   (peer_state.disk == D_NEGOTIATING ||
			    old_per_state.disk == D_NEGOTIATING)) {
			new_repl_state = drbd_attach_handshake(peer_device);
		}

		put_ldev(device);
		if (new_repl_state == -1) {
			new_repl_state = L_ESTABLISHED;
			if (device->disk_state[NOW] == D_NEGOTIATING) {
				new_repl_state = L_NEG_NO_RESULT;
			} else if (peer_state.disk == D_NEGOTIATING) {
				if (connection->agreed_pro_version < 110) {
					drbd_err(device, "Disk attach process on the peer node was aborted.\n");
					peer_state.disk = D_DISKLESS;
					peer_disk_state = D_DISKLESS;
				} else {
					/* The peer will decide later and let us know... */
					peer_disk_state = D_NEGOTIATING;
				}
			} else {
				if (test_and_clear_bit(CONN_DRY_RUN, &connection->flags))
					return -EIO;
				D_ASSERT(device, old_per_state.conn == L_OFF);
				change_cstate(connection, C_DISCONNECTING, CS_HARD);
				return -EIO;
			}
		}

		if (device->disk_state[NOW] == D_NEGOTIATING) {
			set_bit(NEGOTIATION_RESULT_TOCHED, &resource->flags);
			peer_device->negotiation_result = new_repl_state;
		}
	}

	spin_lock_irq(&resource->req_lock);
	begin_state_change_locked(resource, CS_VERBOSE);
	if (old_per_state.i != drbd_get_peer_device_state(peer_device, NOW).i) {
		old_per_state = drbd_get_peer_device_state(peer_device, NOW);
		abort_state_change_locked(resource);
		spin_unlock_irq(&resource->req_lock);
		goto retry;
	}
	clear_bit(CONSIDER_RESYNC, &peer_device->flags);
	if (device->disk_state[NOW] != D_NEGOTIATING)
		__change_repl_state(peer_device, new_repl_state);
	if (connection->peer_role[NOW] == R_UNKNOWN || peer_state.role == R_SECONDARY)
		__change_peer_role(connection, peer_state.role);
	__change_peer_disk_state(peer_device, peer_disk_state);
	__change_resync_susp_peer(peer_device, peer_state.aftr_isp | peer_state.user_isp);
	repl_state = peer_device->repl_state;
	if (repl_state[OLD] < L_ESTABLISHED && repl_state[NEW] >= L_ESTABLISHED)
		resource->state_change_flags |= CS_HARD;
	if (peer_device->disk_state[NEW] == D_CONSISTENT &&
	    drbd_suspended(device) &&
	    repl_state[OLD] < L_ESTABLISHED && repl_state[NEW] == L_ESTABLISHED &&
	    test_bit(NEW_CUR_UUID, &device->flags)) {
		unsigned long irq_flags;

		/* Do not allow RESEND for a rebooted peer. We can only allow this
		   for temporary network outages! */
		abort_state_change_locked(resource);
		spin_unlock_irq(&resource->req_lock);

		drbd_err(device, "Aborting Connect, can not thaw IO with an only Consistent peer\n");
		tl_clear(connection);
		drbd_uuid_new_current(device, false);
		clear_bit(NEW_CUR_UUID, &device->flags);
		begin_state_change(resource, &irq_flags, CS_HARD);
		__change_cstate(connection, C_PROTOCOL_ERROR);
		__change_io_susp_user(resource, false);
		end_state_change(resource, &irq_flags);
		return -EIO;
	}
	rv = end_state_change_locked(resource);
	new_repl_state = peer_device->repl_state[NOW];
	set_bit(INITIAL_STATE_RECEIVED, &peer_device->flags);
	spin_unlock_irq(&resource->req_lock);

	if (rv < SS_SUCCESS) {
		change_cstate(connection, C_DISCONNECTING, CS_HARD);
		return -EIO;
	}

	if (old_per_state.conn > L_OFF) {
		if (new_repl_state > L_ESTABLISHED && peer_state.conn <= L_ESTABLISHED &&
		    peer_state.disk != D_NEGOTIATING ) {
			/* we want resync, peer has not yet decided to sync... */
			/* Nowadays only used when forcing a node into primary role and
			   setting its disk to UpToDate with that */
			drbd_send_uuids(peer_device, 0, 0);
			drbd_send_current_state(peer_device);
		}
	}

	clear_bit(DISCARD_MY_DATA, &device->flags);

	drbd_md_sync(device); /* update connected indicator, effective_size, ... */

	return 0;
}

static int receive_sync_uuid(struct drbd_connection *connection, struct packet_info *pi)
{
	struct drbd_peer_device *peer_device;
	struct drbd_device *device;
	struct p_uuid *p = pi->data;

	peer_device = conn_peer_device(connection, pi->vnr);
	if (!peer_device)
		return -EIO;
	device = peer_device->device;

	wait_event(device->misc_wait,
		   peer_device->repl_state[NOW] == L_WF_SYNC_UUID ||
		   peer_device->repl_state[NOW] == L_BEHIND ||
		   peer_device->repl_state[NOW] < L_ESTABLISHED ||
		   device->disk_state[NOW] < D_NEGOTIATING);

	/* D_ASSERT(device,  peer_device->repl_state[NOW] == L_WF_SYNC_UUID ); */

	/* Here the _drbd_uuid_ functions are right, current should
	   _not_ be rotated into the history */
	if (get_ldev_if_state(device, D_NEGOTIATING)) {
		_drbd_uuid_set_current(device, be64_to_cpu(p->uuid));
		_drbd_uuid_set_bitmap(peer_device, 0UL);

		drbd_print_uuids(peer_device, "updated sync uuid");
		drbd_start_resync(peer_device, L_SYNC_TARGET);

		put_ldev(device);
	} else
		drbd_err(device, "Ignoring SyncUUID packet!\n");

	return 0;
}

/**
 * receive_bitmap_plain
 *
 * Return 0 when done, 1 when another iteration is needed, and a negative error
 * code upon failure.
 */
static int
receive_bitmap_plain(struct drbd_peer_device *peer_device, unsigned int size,
		     unsigned long *p, struct bm_xfer_ctx *c)
{
	unsigned int data_size = DRBD_SOCKET_BUFFER_SIZE -
				 drbd_header_size(peer_device->connection);
	unsigned int num_words = min_t(size_t, data_size / sizeof(*p),
				       c->bm_words - c->word_offset);
	unsigned int want = num_words * sizeof(*p);
	int err;

	if (want != size) {
		drbd_err(peer_device, "%s:want (%u) != size (%u)\n", __func__, want, size);
		return -EIO;
	}
	if (want == 0)
		return 0;
	err = drbd_recv_all(peer_device->connection, p, want);
	if (err)
		return err;

	drbd_bm_merge_lel(peer_device, c->word_offset, num_words, p);

	c->word_offset += num_words;
	c->bit_offset = c->word_offset * BITS_PER_LONG;
	if (c->bit_offset > c->bm_bits)
		c->bit_offset = c->bm_bits;

	return 1;
}

static enum drbd_bitmap_code dcbp_get_code(struct p_compressed_bm *p)
{
	return (enum drbd_bitmap_code)(p->encoding & 0x0f);
}

static int dcbp_get_start(struct p_compressed_bm *p)
{
	return (p->encoding & 0x80) != 0;
}

static int dcbp_get_pad_bits(struct p_compressed_bm *p)
{
	return (p->encoding >> 4) & 0x7;
}

/**
 * recv_bm_rle_bits
 *
 * Return 0 when done, 1 when another iteration is needed, and a negative error
 * code upon failure.
 */
static int
recv_bm_rle_bits(struct drbd_peer_device *peer_device,
		struct p_compressed_bm *p,
		 struct bm_xfer_ctx *c,
		 unsigned int len)
{
	struct bitstream bs;
	u64 look_ahead;
	u64 rl;
	u64 tmp;
	unsigned long s = c->bit_offset;
	unsigned long e;
	int toggle = dcbp_get_start(p);
	int have;
	int bits;

	bitstream_init(&bs, p->code, len, dcbp_get_pad_bits(p));

	bits = bitstream_get_bits(&bs, &look_ahead, 64);
	if (bits < 0)
		return -EIO;

	for (have = bits; have > 0; s += rl, toggle = !toggle) {
		bits = vli_decode_bits(&rl, look_ahead);
		if (bits <= 0)
			return -EIO;

		if (toggle) {
			e = s + rl -1;
			if (e >= c->bm_bits) {
				drbd_err(peer_device, "bitmap overflow (e:%lu) while decoding bm RLE packet\n", e);
				return -EIO;
			}
			drbd_bm_set_many_bits(peer_device, s, e);
		}

		if (have < bits) {
			drbd_err(peer_device, "bitmap decoding error: h:%d b:%d la:0x%08llx l:%u/%u\n",
				have, bits, look_ahead,
				(unsigned int)(bs.cur.b - p->code),
				(unsigned int)bs.buf_len);
			return -EIO;
		}
		/* if we consumed all 64 bits, assign 0; >> 64 is "undefined"; */
		if (likely(bits < 64))
			look_ahead >>= bits;
		else
			look_ahead = 0;
		have -= bits;

		bits = bitstream_get_bits(&bs, &tmp, 64 - have);
		if (bits < 0)
			return -EIO;
		look_ahead |= tmp << have;
		have += bits;
	}

	c->bit_offset = s;
	bm_xfer_ctx_bit_to_word_offset(c);

	return (s != c->bm_bits);
}

/**
 * decode_bitmap_c
 *
 * Return 0 when done, 1 when another iteration is needed, and a negative error
 * code upon failure.
 */
static int
decode_bitmap_c(struct drbd_peer_device *peer_device,
		struct p_compressed_bm *p,
		struct bm_xfer_ctx *c,
		unsigned int len)
{
	if (dcbp_get_code(p) == RLE_VLI_Bits)
		return recv_bm_rle_bits(peer_device, p, c, len - sizeof(*p));

	/* other variants had been implemented for evaluation,
	 * but have been dropped as this one turned out to be "best"
	 * during all our tests. */

	drbd_err(peer_device, "receive_bitmap_c: unknown encoding %u\n", p->encoding);
	change_cstate(peer_device->connection, C_PROTOCOL_ERROR, CS_HARD);
	return -EIO;
}

void INFO_bm_xfer_stats(struct drbd_peer_device *peer_device,
		const char *direction, struct bm_xfer_ctx *c)
{
	/* what would it take to transfer it "plaintext" */
	unsigned int header_size = drbd_header_size(peer_device->connection);
	unsigned int data_size = DRBD_SOCKET_BUFFER_SIZE - header_size;
	unsigned int plain =
		header_size * (DIV_ROUND_UP(c->bm_words, data_size) + 1) +
		c->bm_words * sizeof(unsigned long);
	unsigned int total = c->bytes[0] + c->bytes[1];
	unsigned int r;

	/* total can not be zero. but just in case: */
	if (total == 0)
		return;

	/* don't report if not compressed */
	if (total >= plain)
		return;

	/* total < plain. check for overflow, still */
	r = (total > UINT_MAX/1000) ? (total / (plain/1000))
		                    : (1000 * total / plain);

	if (r > 1000)
		r = 1000;

	r = 1000 - r;
	drbd_info(peer_device, "%s bitmap stats [Bytes(packets)]: plain %u(%u), RLE %u(%u), "
	     "total %u; compression: %u.%u%%\n",
			direction,
			c->bytes[1], c->packets[1],
			c->bytes[0], c->packets[0],
			total, r/10, r % 10);
}

static enum drbd_disk_state read_disk_state(struct drbd_device *device)
{
	struct drbd_resource *resource = device->resource;
	enum drbd_disk_state disk_state;

	spin_lock_irq(&resource->req_lock);
	disk_state = device->disk_state[NOW];
	spin_unlock_irq(&resource->req_lock);

	return disk_state;
}

/* Since we are processing the bitfield from lower addresses to higher,
   it does not matter if the process it in 32 bit chunks or 64 bit
   chunks as long as it is little endian. (Understand it as byte stream,
   beginning with the lowest byte...) If we would use big endian
   we would need to process it from the highest address to the lowest,
   in order to be agnostic to the 32 vs 64 bits issue.

   returns 0 on failure, 1 if we successfully received it. */
static int receive_bitmap(struct drbd_connection *connection, struct packet_info *pi)
{
	struct drbd_peer_device *peer_device;
	struct drbd_device *device;
	struct bm_xfer_ctx c;
	int err;

	peer_device = conn_peer_device(connection, pi->vnr);
	if (!peer_device)
		return -EIO;
	device = peer_device->device;

	/* Final repl_states become visible when the disk leaves NEGOTIATING state */
	wait_event_interruptible(device->resource->state_wait,
				 read_disk_state(device) != D_NEGOTIATING);

	drbd_bm_slot_lock(peer_device, "receive bitmap", BM_LOCK_CLEAR | BM_LOCK_BULK);
	/* you are supposed to send additional out-of-sync information
	 * if you actually set bits during this phase */

	c = (struct bm_xfer_ctx) {
		.bm_bits = drbd_bm_bits(device),
		.bm_words = drbd_bm_words(device),
	};

	for(;;) {
		if (pi->cmd == P_BITMAP)
			err = receive_bitmap_plain(peer_device, pi->size, pi->data, &c);
		else if (pi->cmd == P_COMPRESSED_BITMAP) {
			/* MAYBE: sanity check that we speak proto >= 90,
			 * and the feature is enabled! */
			struct p_compressed_bm *p = pi->data;

			if (pi->size > DRBD_SOCKET_BUFFER_SIZE - drbd_header_size(connection)) {
				drbd_err(device, "ReportCBitmap packet too large\n");
				err = -EIO;
				goto out;
			}
			if (pi->size <= sizeof(*p)) {
				drbd_err(device, "ReportCBitmap packet too small (l:%u)\n", pi->size);
				err = -EIO;
				goto out;
			}
			err = drbd_recv_all(connection, p, pi->size);
			if (err)
			       goto out;
			err = decode_bitmap_c(peer_device, p, &c, pi->size);
		} else {
			drbd_warn(device, "receive_bitmap: cmd neither ReportBitMap nor ReportCBitMap (is 0x%x)", pi->cmd);
			err = -EIO;
			goto out;
		}

		c.packets[pi->cmd == P_BITMAP]++;
		c.bytes[pi->cmd == P_BITMAP] += drbd_header_size(connection) + pi->size;

		if (err <= 0) {
			if (err < 0)
				goto out;
			break;
		}
		err = drbd_recv_header(connection, pi);
		if (err)
			goto out;
	}

	INFO_bm_xfer_stats(peer_device, "receive", &c);

	if (peer_device->repl_state[NOW] == L_WF_BITMAP_T) {
		enum drbd_state_rv rv;

		err = drbd_send_bitmap(device, peer_device);
		if (err)
			goto out;
		/* Omit CS_WAIT_COMPLETE and CS_SERIALIZE with this state
		 * transition to avoid deadlocks. */

		if (connection->agreed_pro_version < 110) {
			rv = stable_change_repl_state(peer_device, L_WF_SYNC_UUID, CS_VERBOSE);
			D_ASSERT(device, rv == SS_SUCCESS);
		} else {
			drbd_start_resync(peer_device, L_SYNC_TARGET);
		}
	} else if (peer_device->repl_state[NOW] != L_WF_BITMAP_S) {
		/* admin may have requested C_DISCONNECTING,
		 * other threads may have noticed network errors */
		drbd_info(device, "unexpected repl_state (%s) in receive_bitmap\n",
		    drbd_repl_str(peer_device->repl_state[NOW]));
	}
	err = 0;

 out:
	drbd_bm_slot_unlock(peer_device);
	if (!err && peer_device->repl_state[NOW] == L_WF_BITMAP_S)
		drbd_start_resync(peer_device, L_SYNC_SOURCE);
	return err;
}

static int receive_skip(struct drbd_connection *connection, struct packet_info *pi)
{
	drbd_warn(connection, "skipping unknown optional packet type %d, l: %d!\n",
		 pi->cmd, pi->size);

	return ignore_remaining_packet(connection, pi);
}

static int receive_UnplugRemote(struct drbd_connection *connection, struct packet_info *pi)
{
	/* just unplug all devices always, regardless which volume number */
	drbd_unplug_all_devices(connection->resource);

	/* Make sure we've acked all the TCP data associated
	 * with the data requests being unplugged */
	drbd_tcp_quickack(connection->data.socket);

	return 0;
}

static int receive_out_of_sync(struct drbd_connection *connection, struct packet_info *pi)
{
	struct drbd_peer_device *peer_device;
	struct drbd_device *device;
	struct p_block_desc *p = pi->data;

	peer_device = conn_peer_device(connection, pi->vnr);
	if (!peer_device)
		return -EIO;
	device = peer_device->device;

	switch (peer_device->repl_state[NOW]) {
	case L_WF_SYNC_UUID:
	case L_WF_BITMAP_T:
	case L_BEHIND:
			break;
	default:
		drbd_err(device, "ASSERT FAILED cstate = %s, expected: WFSyncUUID|WFBitMapT|Behind\n",
				drbd_repl_str(peer_device->repl_state[NOW]));
	}

	drbd_set_out_of_sync(peer_device, be64_to_cpu(p->sector), be32_to_cpu(p->blksize));

	return 0;
}

static int receive_dagtag(struct drbd_connection *connection, struct packet_info *pi)
{
	struct p_dagtag *p = pi->data;

	connection->last_dagtag_sector = be64_to_cpu(p->dagtag);
	return 0;
}

struct drbd_connection *drbd_connection_by_node_id(struct drbd_resource *resource, int node_id)
{
	struct drbd_connection *connection;
	struct net_conf *nc;

	rcu_read_lock();
	for_each_connection_rcu(connection, resource) {
		nc = rcu_dereference(connection->net_conf);
		if (nc && nc->peer_node_id == node_id) {
			rcu_read_unlock();
			return connection;
		}
	}
	rcu_read_unlock();

	return NULL;
}

static int receive_peer_dagtag(struct drbd_connection *connection, struct packet_info *pi)
{
	struct drbd_resource *resource = connection->resource;
	struct drbd_peer_device *peer_device;
	enum drbd_repl_state new_repl_state;
	struct p_peer_dagtag *p = pi->data;
	struct drbd_connection *lost_peer;
	s64 dagtag_offset;
	int vnr = 0;

	lost_peer = drbd_connection_by_node_id(resource, be32_to_cpu(p->node_id));
	if (!lost_peer)
		return 0;

	if (lost_peer->cstate[NOW] == C_CONNECTED) {
		drbd_ping_peer(lost_peer);
		if (lost_peer->cstate[NOW] == C_CONNECTED)
			return 0;
	}

	idr_for_each_entry(&connection->peer_devices, peer_device, vnr) {
		if (peer_device->repl_state[NOW] > L_ESTABLISHED)
			return 0;
		if (peer_device->current_uuid != drbd_current_uuid(peer_device->device))
			return 0;
	}

	/* Need to wait until the other receiver thread has called the
	   cleanup_unacked_peer_requests() function */
	wait_event(resource->state_wait,
		   lost_peer->cstate[NOW] <= C_UNCONNECTED || lost_peer->cstate[NOW] == C_CONNECTING);

	dagtag_offset = (s64)lost_peer->last_dagtag_sector - (s64)be64_to_cpu(p->dagtag);
	if (dagtag_offset > 0)
		new_repl_state = L_WF_BITMAP_S;
	else if (dagtag_offset < 0)
		new_repl_state = L_WF_BITMAP_T;
	else
		new_repl_state = L_ESTABLISHED;

	if (new_repl_state != L_ESTABLISHED) {
		unsigned long irq_flags;

		drbd_info(connection, "Reconciliation resync because \'%s\' disappeared. (o=%d)\n",
			  lost_peer->net_conf->name, (int)dagtag_offset);

		begin_state_change(resource, &irq_flags, CS_VERBOSE);
		idr_for_each_entry(&connection->peer_devices, peer_device, vnr) {
			__change_repl_state(peer_device, new_repl_state);
			set_bit(RECONCILIATION_RESYNC, &peer_device->flags);
		}
		end_state_change(resource, &irq_flags);
	} else {
		drbd_info(connection, "No reconciliation resync even though \'%s\' disappeared. (o=%d)\n",
			  lost_peer->net_conf->name, (int)dagtag_offset);

		idr_for_each_entry(&connection->peer_devices, peer_device, vnr)
			drbd_bm_clear_many_bits(peer_device, 0, -1UL);
	}

	return 0;
}

/* Accept a new current UUID generated on a diskless node, that just became primary */
static int receive_current_uuid(struct drbd_connection *connection, struct packet_info *pi)
{
	struct drbd_resource *resource = connection->resource;
	struct drbd_peer_device *peer_device;
	struct drbd_device *device;
	struct p_uuid *p = pi->data;
	u64 current_uuid;

	peer_device = conn_peer_device(connection, pi->vnr);
	if (!peer_device)
		return -EIO;
	device = peer_device->device;

	current_uuid = be64_to_cpu(p->uuid);
	if (current_uuid == drbd_current_uuid(device))
		return 0;
	peer_device->current_uuid = current_uuid;

	if (get_ldev(device)) {
		if (connection->peer_role[NOW] == R_PRIMARY) {
			drbd_warn(peer_device, "received new current UUID: %llX\n", current_uuid);
			drbd_uuid_received_new_current(device, current_uuid, 0);
		}
		put_ldev(device);
	} else if (resource->role[NOW] == R_PRIMARY) {
		drbd_set_exposed_data_uuid(device, peer_device->current_uuid);
	}

	return 0;
}

struct data_cmd {
	int expect_payload;
	size_t pkt_size;
	int (*fn)(struct drbd_connection *, struct packet_info *);
};

static struct data_cmd drbd_cmd_handler[] = {
	[P_DATA]	    = { 1, sizeof(struct p_data), receive_Data },
	[P_DATA_REPLY]	    = { 1, sizeof(struct p_data), receive_DataReply },
	[P_RS_DATA_REPLY]   = { 1, sizeof(struct p_data), receive_RSDataReply } ,
	[P_BARRIER]	    = { 0, sizeof(struct p_barrier), receive_Barrier } ,
	[P_BITMAP]	    = { 1, 0, receive_bitmap } ,
	[P_COMPRESSED_BITMAP] = { 1, 0, receive_bitmap } ,
	[P_UNPLUG_REMOTE]   = { 0, 0, receive_UnplugRemote },
	[P_DATA_REQUEST]    = { 0, sizeof(struct p_block_req), receive_DataRequest },
	[P_RS_DATA_REQUEST] = { 0, sizeof(struct p_block_req), receive_DataRequest },
	[P_SYNC_PARAM]	    = { 1, 0, receive_SyncParam },
	[P_SYNC_PARAM89]    = { 1, 0, receive_SyncParam },
	[P_PROTOCOL]        = { 1, sizeof(struct p_protocol), receive_protocol },
	[P_UUIDS]	    = { 0, sizeof(struct p_uuids), receive_uuids },
	[P_SIZES]	    = { 0, sizeof(struct p_sizes), receive_sizes },
	[P_STATE]	    = { 0, sizeof(struct p_state), receive_state },
	[P_STATE_CHG_REQ]   = { 0, sizeof(struct p_req_state), receive_req_state },
	[P_SYNC_UUID]       = { 0, sizeof(struct p_uuid), receive_sync_uuid },
	[P_OV_REQUEST]      = { 0, sizeof(struct p_block_req), receive_DataRequest },
	[P_OV_REPLY]        = { 1, sizeof(struct p_block_req), receive_DataRequest },
	[P_CSUM_RS_REQUEST] = { 1, sizeof(struct p_block_req), receive_DataRequest },
	[P_DELAY_PROBE]     = { 0, sizeof(struct p_delay_probe93), receive_skip },
	[P_OUT_OF_SYNC]     = { 0, sizeof(struct p_block_desc), receive_out_of_sync },
	[P_CONN_ST_CHG_REQ] = { 0, sizeof(struct p_req_state), receive_req_state },
	[P_PROTOCOL_UPDATE] = { 1, sizeof(struct p_protocol), receive_protocol },
	[P_TWOPC_PREPARE] = { 0, sizeof(struct p_twopc_request), receive_twopc },
	[P_TWOPC_ABORT] = { 0, sizeof(struct p_twopc_request), receive_twopc },
	[P_DAGTAG]	    = { 0, sizeof(struct p_dagtag), receive_dagtag },
	[P_UUIDS110]	    = { 1, sizeof(struct p_uuids110), receive_uuids110 },
	[P_PEER_DAGTAG]     = { 0, sizeof(struct p_peer_dagtag), receive_peer_dagtag },
	[P_CURRENT_UUID]    = { 0, sizeof(struct p_uuid), receive_current_uuid },
	[P_TWOPC_COMMIT]    = { 0, sizeof(struct p_twopc_request), receive_twopc },
	[P_TRIM]	    = { 0, sizeof(struct p_trim), receive_Data },
};

static void drbdd(struct drbd_connection *connection)
{
	struct packet_info pi;
	size_t shs; /* sub header size */
	int err;

	while (get_t_state(&connection->receiver) == RUNNING) {
		struct data_cmd *cmd;
		long start;

		drbd_thread_current_set_cpu(&connection->receiver);
		if (drbd_recv_header(connection, &pi))
			goto err_out;

		cmd = &drbd_cmd_handler[pi.cmd];
		if (unlikely(pi.cmd >= ARRAY_SIZE(drbd_cmd_handler) || !cmd->fn)) {
			drbd_err(connection, "Unexpected data packet %s (0x%04x)",
				 drbd_packet_name(pi.cmd), pi.cmd);
			goto err_out;
		}

		shs = cmd->pkt_size;
		if (pi.size > shs && !cmd->expect_payload) {
			drbd_err(connection, "No payload expected %s l:%d\n",
				 drbd_packet_name(pi.cmd), pi.size);
			goto err_out;
		}

		if (shs) {
			err = drbd_recv_all_warn(connection, pi.data, shs);
			if (err)
				goto err_out;
			pi.size -= shs;
		}

		start = jiffies;
		err = cmd->fn(connection, &pi);
		if (err) {
			drbd_err(connection, "error receiving %s, e: %d l: %d!\n",
				 drbd_packet_name(pi.cmd), err, pi.size);
			goto err_out;
		}
		if (jiffies - start > HZ) {
			drbd_debug(connection, "Request %s took %ums\n",
				   drbd_packet_name(pi.cmd), jiffies_to_msecs(jiffies - start));
		}
	}
	return;

    err_out:
	change_cstate(connection, C_PROTOCOL_ERROR, CS_HARD);
}

static void conn_disconnect(struct drbd_connection *connection)
{
	struct drbd_resource *resource = connection->resource;
	struct drbd_peer_device *peer_device;
	enum drbd_conn_state oc;
	unsigned long irq_flags;
	int vnr;

	if (connection->cstate[NOW] == C_STANDALONE)
		return;

	/* We are about to start the cleanup after connection loss.
	 * Make sure drbd_make_request knows about that.
	 * Usually we should be in some network failure state already,
	 * but just in case we are not, we fix it up here.
	 */
	del_connect_timer(connection);

	change_cstate(connection, C_NETWORK_FAILURE, CS_HARD);

	/* asender does not clean up anything. it must not interfere, either */
	drbd_thread_stop(&connection->asender);
	drbd_free_sock(connection);

	rcu_read_lock();
	idr_for_each_entry(&connection->peer_devices, peer_device, vnr) {
		struct drbd_device *device = peer_device->device;
		kobject_get(&device->kobj);
		rcu_read_unlock();
		drbd_disconnected(peer_device);
		kobject_put(&device->kobj);
		rcu_read_lock();
	}
	rcu_read_unlock();

	cleanup_unacked_peer_requests(connection);
	cleanup_peer_ack_list(connection);

	rcu_read_lock();
	idr_for_each_entry(&connection->peer_devices, peer_device, vnr) {
		struct drbd_device *device = peer_device->device;
		int i;

		i = atomic_read(&device->pp_in_use);
		if (i)
			drbd_info(device, "pp_in_use = %d, expected 0\n", i);
	}
	rcu_read_unlock();

	if (!list_empty(&connection->current_epoch->list))
		drbd_err(connection, "ASSERTION FAILED: connection->current_epoch->list not empty\n");
	/* ok, no more ee's on the fly, it is safe to reset the epoch_size */
	atomic_set(&connection->current_epoch->epoch_size, 0);
	connection->send.seen_any_write_yet = false;

	drbd_info(connection, "Connection closed\n");

	if (resource->role[NOW] == R_PRIMARY && conn_highest_pdsk(connection) >= D_UNKNOWN)
		conn_try_outdate_peer_async(connection);

	begin_state_change(resource, &irq_flags, CS_VERBOSE | CS_LOCAL_ONLY);
	oc = connection->cstate[NOW];
	if (oc >= C_UNCONNECTED) {
		__change_cstate(connection, C_UNCONNECTED);
		/* drbd_receiver() has to be restarted after it returns */
		drbd_thread_restart_nowait(&connection->receiver);
	}
	end_state_change(resource, &irq_flags);

	if (oc == C_DISCONNECTING)
		change_cstate(connection, C_STANDALONE, CS_VERBOSE | CS_HARD | CS_LOCAL_ONLY);
}

static int drbd_disconnected(struct drbd_peer_device *peer_device)
{
	struct drbd_device *device = peer_device->device;
	unsigned int i;

	/* wait for current activity to cease. */
	spin_lock_irq(&device->resource->req_lock);
	_drbd_wait_ee_list_empty(device, &device->active_ee);
	_drbd_wait_ee_list_empty(device, &device->sync_ee);
	_drbd_wait_ee_list_empty(device, &device->read_ee);
	spin_unlock_irq(&device->resource->req_lock);

	/* We do not have data structures that would allow us to
	 * get the rs_pending_cnt down to 0 again.
	 *  * On L_SYNC_TARGET we do not have any data structures describing
	 *    the pending RSDataRequest's we have sent.
	 *  * On L_SYNC_SOURCE there is no data structure that tracks
	 *    the P_RS_DATA_REPLY blocks that we sent to the SyncTarget.
	 *  And no, it is not the sum of the reference counts in the
	 *  resync_LRU. The resync_LRU tracks the whole operation including
	 *  the disk-IO, while the rs_pending_cnt only tracks the blocks
	 *  on the fly. */
	drbd_rs_cancel_all(peer_device);
	peer_device->rs_total = 0;
	peer_device->rs_failed = 0;
	atomic_set(&peer_device->rs_pending_cnt, 0);
	wake_up(&device->misc_wait);

	del_timer_sync(&peer_device->resync_timer);
	resync_timer_fn((unsigned long)peer_device);
	del_timer_sync(&peer_device->start_resync_timer);

	/* wait for all w_e_end_data_req, w_e_end_rsdata_req, w_send_barrier,
	 * w_make_resync_request etc. which may still be on the worker queue
	 * to be "canceled" */
	drbd_flush_workqueue(&peer_device->connection->sender_work);

	drbd_finish_peer_reqs(device);

	/* This second workqueue flush is necessary, since drbd_finish_peer_reqs()
	   might have issued a work again. The one before drbd_finish_peer_reqs() is
	   necessary to reclain net_ee in drbd_finish_peer_reqs(). */
	drbd_flush_workqueue(&peer_device->connection->sender_work);

	/* need to do it again, drbd_finish_peer_reqs() may have populated it
	 * again via drbd_try_clear_on_disk_bm(). */
	drbd_rs_cancel_all(peer_device);

	peer_device->uuids_received = false;

	if (!drbd_suspended(device))
		tl_clear(peer_device->connection);

	drbd_md_sync(device);

	/* serialize with bitmap writeout triggered by the state change,
	 * if any. */
	wait_event(device->misc_wait, list_empty(&device->pending_bitmap_work));

	/* tcp_close and release of sendpage pages can be deferred.  I don't
	 * want to use SO_LINGER, because apparently it can be deferred for
	 * more than 20 seconds (longest time I checked).
	 *
	 * Actually we don't care for exactly when the network stack does its
	 * put_page(), but release our reference on these pages right here.
	 */
	i = drbd_free_peer_reqs(device, &device->net_ee);
	if (i)
		drbd_info(device, "net_ee not empty, killed %u entries\n", i);
	i = atomic_read(&device->pp_in_use_by_net);
	if (i)
		drbd_info(device, "pp_in_use_by_net = %d, expected 0\n", i);

	D_ASSERT(device, list_empty(&device->read_ee));
	D_ASSERT(device, list_empty(&device->active_ee));
	D_ASSERT(device, list_empty(&device->sync_ee));
	D_ASSERT(device, list_empty(&device->done_ee));

	return 0;
}

/*
 * We support PRO_VERSION_MIN to PRO_VERSION_MAX. The protocol version
 * we can agree on is stored in agreed_pro_version.
 *
 * feature flags and the reserved array should be enough room for future
 * enhancements of the handshake protocol, and possible plugins...
 *
 * for now, they are expected to be zero, but ignored.
 */
static int drbd_send_features(struct drbd_connection *connection, int peer_node_id)
{
	struct drbd_socket *sock;
	struct p_connection_features *p;

	sock = &connection->data;
	p = conn_prepare_command(connection, sock);
	if (!p)
		return -EIO;
	memset(p, 0, sizeof(*p));
	p->protocol_min = cpu_to_be32(PRO_VERSION_MIN);
	p->protocol_max = cpu_to_be32(PRO_VERSION_MAX);
	p->sender_node_id = cpu_to_be32(connection->resource->res_opts.node_id);
	p->receiver_node_id = cpu_to_be32(peer_node_id);
	p->feature_flags = cpu_to_be32(PRO_FEATURES);
	return send_command(connection, -1, sock, P_CONNECTION_FEATURES, sizeof(*p), NULL, 0);
}

/*
 * return values:
 *   1 yes, we have a valid connection
 *   0 oops, did not work out, please try again
 *  -1 peer talks different language,
 *     no point in trying again, please go standalone.
 */
static int drbd_do_features(struct drbd_connection *connection)
{
	/* ASSERT current == connection->receiver ... */
	struct drbd_resource *resource = connection->resource;
	struct p_connection_features *p;
	const int expect = sizeof(struct p_connection_features);
	struct packet_info pi;
	struct net_conf *nc;
	int peer_node_id = -1, err;

	rcu_read_lock();
	nc = rcu_dereference(connection->net_conf);
	if (nc)
		peer_node_id = nc->peer_node_id;
	rcu_read_unlock();

	err = drbd_send_features(connection, peer_node_id);
	if (err)
		return 0;

	err = drbd_recv_header(connection, &pi);
	if (err)
		return 0;

	if (pi.cmd != P_CONNECTION_FEATURES) {
		drbd_err(connection, "expected ConnectionFeatures packet, received: %s (0x%04x)\n",
			 drbd_packet_name(pi.cmd), pi.cmd);
		return -1;
	}

	if (pi.size != expect) {
		drbd_err(connection, "expected ConnectionFeatures length: %u, received: %u\n",
		     expect, pi.size);
		return -1;
	}

	p = pi.data;
	err = drbd_recv_all_warn(connection, p, expect);
	if (err)
		return 0;

	p->protocol_min = be32_to_cpu(p->protocol_min);
	p->protocol_max = be32_to_cpu(p->protocol_max);
	if (p->protocol_max == 0)
		p->protocol_max = p->protocol_min;

	if (PRO_VERSION_MAX < p->protocol_min ||
	    PRO_VERSION_MIN > p->protocol_max) {
		drbd_err(connection, "incompatible DRBD dialects: "
		    "I support %d-%d, peer supports %d-%d\n",
		    PRO_VERSION_MIN, PRO_VERSION_MAX,
		    p->protocol_min, p->protocol_max);
		return -1;
	}

	connection->agreed_pro_version = min_t(int, PRO_VERSION_MAX, p->protocol_max);
	connection->agreed_features = PRO_FEATURES & be32_to_cpu(p->feature_flags);

	if (connection->agreed_pro_version < 110) {
		struct drbd_connection *connection2;

		for_each_connection(connection2, resource) {
			if (connection == connection2)
				continue;
			drbd_err(connection, "Peer supports protocols %d-%d, but "
				 "multiple connections are only supported in protocol "
				 "110 and above\n", p->protocol_min, p->protocol_max);
			return -1;
		}
	}

	if (connection->agreed_pro_version >= 110) {
		if (be32_to_cpu(p->sender_node_id) != peer_node_id) {
			drbd_err(connection, "Peer presented a node_id of %d instead of %d\n",
				 be32_to_cpu(p->sender_node_id), peer_node_id);
			return 0;
		}
		if (be32_to_cpu(p->receiver_node_id) != resource->res_opts.node_id) {
			drbd_err(connection, "Peer expects me to have a node_id of %d instead of %d\n",
				 be32_to_cpu(p->receiver_node_id), resource->res_opts.node_id);
			return 0;
		}
	}

	drbd_info(connection, "Handshake successful: "
	     "Agreed network protocol version %d\n", connection->agreed_pro_version);

	drbd_info(connection, "Agreed to%ssupport TRIM on protocol level\n",
		  connection->agreed_features & FF_TRIM ? " " : " not ");

	return 1;
}

#if !defined(CONFIG_CRYPTO_HMAC) && !defined(CONFIG_CRYPTO_HMAC_MODULE)
static int drbd_do_auth(struct drbd_connection *connection)
{
	drbd_err(connection, "This kernel was build without CONFIG_CRYPTO_HMAC.\n");
	drbd_err(connection, "You need to disable 'cram-hmac-alg' in drbd.conf.\n");
	return -1;
}
#else
#define CHALLENGE_LEN 64 /* must be multiple of 4 */

/* Return value:
	1 - auth succeeded,
	0 - failed, try again (network error),
	-1 - auth failed, don't try again.
*/

static int drbd_do_auth(struct drbd_connection *connection)
{
	struct drbd_socket *sock;
	u32 my_challenge[CHALLENGE_LEN / sizeof(u32) + 1];  /* 68 Bytes... */
	struct scatterlist sg;
	char *response = NULL;
	char *right_response = NULL;
	u32 *peers_ch = NULL;
	unsigned int key_len;
	char secret[SHARED_SECRET_MAX]; /* 64 byte */
	unsigned int resp_size;
	struct hash_desc desc;
	struct packet_info pi;
	struct net_conf *nc;
	int err, rv, peer_node_id;
	bool peer_is_drbd_9 = connection->agreed_pro_version >= 110;

	/* FIXME: Put the challenge/response into the preallocated socket buffer.  */

	rcu_read_lock();
	nc = rcu_dereference(connection->net_conf);
	peer_node_id = nc->peer_node_id;
	key_len = strlen(nc->shared_secret);
	memcpy(secret, nc->shared_secret, key_len);
	rcu_read_unlock();

	desc.tfm = connection->cram_hmac_tfm;
	desc.flags = 0;

	rv = crypto_hash_setkey(connection->cram_hmac_tfm, (u8 *)secret, key_len);
	if (rv) {
		drbd_err(connection, "crypto_hash_setkey() failed with %d\n", rv);
		rv = -1;
		goto fail;
	}

	get_random_bytes(my_challenge, CHALLENGE_LEN);

	sock = &connection->data;
	if (!conn_prepare_command(connection, sock)) {
		rv = 0;
		goto fail;
	}
	rv = !send_command(connection, -1, sock, P_AUTH_CHALLENGE, 0,
			   my_challenge, CHALLENGE_LEN);
	if (!rv)
		goto fail;

	err = drbd_recv_header(connection, &pi);
	if (err) {
		rv = 0;
		goto fail;
	}

	if (pi.cmd != P_AUTH_CHALLENGE) {
		drbd_err(connection, "expected AuthChallenge packet, received: %s (0x%04x)\n",
			 drbd_packet_name(pi.cmd), pi.cmd);
		rv = 0;
		goto fail;
	}

	if (pi.size > CHALLENGE_LEN * 2) {
		drbd_err(connection, "expected AuthChallenge payload too big.\n");
		rv = -1;
		goto fail;
	}

	if (pi.size < CHALLENGE_LEN) {
		drbd_err(connection, "AuthChallenge payload too small.\n");
		rv = -1;
		goto fail;
	}

	peers_ch = kmalloc(pi.size + sizeof(u32), GFP_NOIO);
	if (peers_ch == NULL) {
		drbd_err(connection, "kmalloc of peers_ch failed\n");
		rv = -1;
		goto fail;
	}

	err = drbd_recv_all_warn(connection, peers_ch, pi.size);
	if (err) {
		rv = 0;
		goto fail;
	}

	if (!memcmp(my_challenge, peers_ch, CHALLENGE_LEN)) {
		drbd_err(connection, "Peer presented the same challenge!\n");
		rv = -1;
		goto fail;
	}

	resp_size = crypto_hash_digestsize(connection->cram_hmac_tfm);
	response = kmalloc(resp_size, GFP_NOIO);
	if (response == NULL) {
		drbd_err(connection, "kmalloc of response failed\n");
		rv = -1;
		goto fail;
	}

	sg_init_table(&sg, 1);
	if (peer_is_drbd_9)
		peers_ch[pi.size / sizeof(u32)] =
			cpu_to_be32(connection->resource->res_opts.node_id);
	sg_set_buf(&sg, peers_ch, pi.size + (peer_is_drbd_9 ? sizeof(u32) : 0));

	rv = crypto_hash_digest(&desc, &sg, sg.length, response);
	if (rv) {
		drbd_err(connection, "crypto_hash_digest() failed with %d\n", rv);
		rv = -1;
		goto fail;
	}

	if (!conn_prepare_command(connection, sock)) {
		rv = 0;
		goto fail;
	}
	rv = !send_command(connection, -1, sock, P_AUTH_RESPONSE, 0,
			   response, resp_size);
	if (!rv)
		goto fail;

	err = drbd_recv_header(connection, &pi);
	if (err) {
		rv = 0;
		goto fail;
	}

	if (pi.cmd != P_AUTH_RESPONSE) {
		drbd_err(connection, "expected AuthResponse packet, received: %s (0x%04x)\n",
			 drbd_packet_name(pi.cmd), pi.cmd);
		rv = 0;
		goto fail;
	}

	if (pi.size != resp_size) {
		drbd_err(connection, "expected AuthResponse payload of wrong size\n");
		rv = 0;
		goto fail;
	}

	err = drbd_recv_all_warn(connection, response , resp_size);
	if (err) {
		rv = 0;
		goto fail;
	}

	right_response = kmalloc(resp_size, GFP_NOIO);
	if (right_response == NULL) {
		drbd_err(connection, "kmalloc of right_response failed\n");
		rv = -1;
		goto fail;
	}

	if (peer_is_drbd_9)
		my_challenge[CHALLENGE_LEN / sizeof(u32)] = cpu_to_be32(peer_node_id);
	sg_set_buf(&sg, my_challenge, CHALLENGE_LEN + (peer_is_drbd_9 ? sizeof(u32) : 0));

	rv = crypto_hash_digest(&desc, &sg, sg.length, right_response);
	if (rv) {
		drbd_err(connection, "crypto_hash_digest() failed with %d\n", rv);
		rv = -1;
		goto fail;
	}

	rv = !memcmp(response, right_response, resp_size);

	if (rv)
		drbd_info(connection, "Peer authenticated using %d bytes HMAC\n",
		     resp_size);
	else
		rv = -1;

 fail:
	kfree(peers_ch);
	kfree(response);
	kfree(right_response);

	return rv;
}
#endif

int drbd_receiver(struct drbd_thread *thi)
{
	struct drbd_connection *connection = thi->connection;

	if (conn_connect(connection))
		drbdd(connection);
	conn_disconnect(connection);
	return 0;
}

/* ********* acknowledge sender ******** */

static int process_peer_ack_list(struct drbd_connection *connection)
{
	struct drbd_resource *resource = connection->resource;
	struct drbd_request *req;
	unsigned int idx;
	int err;

	rcu_read_lock();
	idx = 1 + connection->net_conf->peer_node_id;
	rcu_read_unlock();

restart:
	spin_lock_irq(&resource->req_lock);
	list_for_each_entry(req, &resource->peer_ack_list, tl_requests) {
		bool destroy;

		if (!(req->rq_state[idx] & RQ_PEER_ACK))
			continue;
		req->rq_state[idx] &= ~RQ_PEER_ACK;
		destroy = atomic_dec_and_test(&req->kref.refcount);
		if (destroy)
			list_del(&req->tl_requests);
		spin_unlock_irq(&resource->req_lock);

		err = drbd_send_peer_ack(connection, req);
		if (destroy)
			mempool_free(req, drbd_request_mempool);
		if (err)
			return err;
		goto restart;

	}
	spin_unlock_irq(&resource->req_lock);
	return 0;
}

static int got_peers_in_sync(struct drbd_connection *connection, struct packet_info *pi)
{
	struct drbd_peer_device *peer_device;
	struct drbd_device *device;
	struct p_peer_block_desc *p = pi->data;
	sector_t sector;
	u64 in_sync_b;
	int size;

	peer_device = conn_peer_device(connection, pi->vnr);
	if (!peer_device)
		return -EIO;

	device = peer_device->device;

	if (get_ldev(device)) {
		sector = be64_to_cpu(p->sector);
		size = be32_to_cpu(p->size);
		in_sync_b = node_ids_to_bitmap(device, be64_to_cpu(p->mask));

		drbd_set_sync(device, sector, size, 0, in_sync_b);
		put_ldev(device);
	}

	return 0;
}

static int got_RqSReply(struct drbd_connection *connection, struct packet_info *pi)
{
	struct p_req_state_reply *p = pi->data;
	int retcode = be32_to_cpu(p->retcode);

	if (retcode >= SS_SUCCESS)
		set_bit(TWOPC_YES, &connection->flags);
	else {
		set_bit(TWOPC_NO, &connection->flags);
		drbd_debug(connection, "Requested state change failed by peer: %s (%d)\n",
			   drbd_set_st_err_str(retcode), retcode);
	}

	wake_up(&connection->resource->state_wait);
	wake_up(&connection->ping_wait);

	return 0;
}

static int got_twopc_reply(struct drbd_connection *connection, struct packet_info *pi)
{
	struct drbd_resource *resource = connection->resource;
	struct p_twopc_reply *p = pi->data;

	spin_lock_irq(&resource->req_lock);
	if (resource->twopc_reply.initiator_node_id == be32_to_cpu(p->initiator_node_id) &&
	    resource->twopc_reply.tid == be32_to_cpu(p->tid)) {
		drbd_debug(connection, "Got a %s reply for state change %u\n",
			   drbd_packet_name(pi->cmd),
			   resource->twopc_reply.tid);

		if (pi->cmd == P_TWOPC_YES) {
			u64 reachable_nodes =
				be64_to_cpu(p->reachable_nodes);

			if (resource->res_opts.node_id ==
			    resource->twopc_reply.initiator_node_id &&
			    connection->net_conf->peer_node_id ==
			    resource->twopc_reply.target_node_id) {
				resource->twopc_reply.target_reachable_nodes |=
					reachable_nodes;
			} else {
				resource->twopc_reply.reachable_nodes |=
					reachable_nodes;
			}
			resource->twopc_reply.primary_nodes |=
				be64_to_cpu(p->primary_nodes);
			resource->twopc_reply.weak_nodes |=
				be64_to_cpu(p->weak_nodes);
		}

		if (pi->cmd == P_TWOPC_YES)
			set_bit(TWOPC_YES, &connection->flags);
		else if (pi->cmd == P_TWOPC_NO)
			set_bit(TWOPC_NO, &connection->flags);
		else if (pi->cmd == P_TWOPC_RETRY)
			set_bit(TWOPC_RETRY, &connection->flags);
		if (cluster_wide_reply_ready(resource)) {
			del_timer(&resource->twopc_timer);
			if (list_empty(&resource->twopc_work.list))
				drbd_queue_work(&resource->work, &resource->twopc_work);
		}
	} else {
		drbd_debug(connection, "Ignoring %s reply for state change %u\n",
			   drbd_packet_name(pi->cmd),
			   be32_to_cpu(p->tid));
	}
	spin_unlock_irq(&resource->req_lock);

	return 0;
}

void twopc_connection_down(struct drbd_connection *connection)
{
	struct drbd_resource *resource = connection->resource;

	assert_spin_locked(&resource->req_lock);
	if (resource->twopc_reply.initiator_node_id != -1 &&
	    test_bit(TWOPC_PREPARED, &connection->flags)) {
		set_bit(TWOPC_RETRY, &connection->flags);
		if (cluster_wide_reply_ready(resource)) {
			del_timer(&resource->twopc_timer);
			if (list_empty(&resource->twopc_work.list))
				drbd_queue_work(&resource->work, &resource->twopc_work);
		}
	}
}

static int got_Ping(struct drbd_connection *connection, struct packet_info *pi)
{
	return drbd_send_ping_ack(connection);

}

static int got_PingAck(struct drbd_connection *connection, struct packet_info *pi)
{
	if (!test_and_set_bit(GOT_PING_ACK, &connection->flags))
		wake_up(&connection->ping_wait);

	return 0;
}

static int got_IsInSync(struct drbd_connection *connection, struct packet_info *pi)
{
	struct drbd_peer_device *peer_device;
	struct drbd_device *device;
	struct p_block_ack *p = pi->data;
	sector_t sector = be64_to_cpu(p->sector);
	int blksize = be32_to_cpu(p->blksize);

	peer_device = conn_peer_device(connection, pi->vnr);
	if (!peer_device)
		return -EIO;
	device = peer_device->device;

	D_ASSERT(device, connection->agreed_pro_version >= 89);

	update_peer_seq(peer_device, be32_to_cpu(p->seq_num));

	if (get_ldev(device)) {
		drbd_rs_complete_io(peer_device, sector);
		drbd_set_in_sync(peer_device, sector, blksize);
		/* rs_same_csums is supposed to count in units of BM_BLOCK_SIZE */
		peer_device->rs_same_csum += (blksize >> BM_BLOCK_SHIFT);
		put_ldev(device);
	}
	dec_rs_pending(peer_device);
	atomic_add(blksize >> 9, &peer_device->rs_sect_in);

	return 0;
}

static int
validate_req_change_req_state(struct drbd_peer_device *peer_device, u64 id, sector_t sector,
			      struct rb_root *root, const char *func,
			      enum drbd_req_event what, bool missing_ok)
{
	struct drbd_device *device = peer_device->device;
	struct drbd_request *req;
	struct bio_and_error m;

	spin_lock_irq(&device->resource->req_lock);
	req = find_request(device, root, id, sector, missing_ok, func);
	if (unlikely(!req)) {
		spin_unlock_irq(&device->resource->req_lock);
		return -EIO;
	}
	__req_mod(req, what, peer_device, &m);
	spin_unlock_irq(&device->resource->req_lock);

	if (m.bio)
		complete_master_bio(device, &m);
	return 0;
}

static int got_BlockAck(struct drbd_connection *connection, struct packet_info *pi)
{
	struct drbd_peer_device *peer_device;
	struct drbd_device *device;
	struct p_block_ack *p = pi->data;
	sector_t sector = be64_to_cpu(p->sector);
	int blksize = be32_to_cpu(p->blksize);
	enum drbd_req_event what;

	peer_device = conn_peer_device(connection, pi->vnr);
	if (!peer_device)
		return -EIO;
	device = peer_device->device;

	update_peer_seq(peer_device, be32_to_cpu(p->seq_num));

	if (p->block_id == ID_SYNCER) {
		drbd_set_in_sync(peer_device, sector, blksize);
		dec_rs_pending(peer_device);
		return 0;
	}
	switch (pi->cmd) {
	case P_RS_WRITE_ACK:
		what = WRITE_ACKED_BY_PEER_AND_SIS;
		break;
	case P_WRITE_ACK:
		what = WRITE_ACKED_BY_PEER;
		break;
	case P_RECV_ACK:
		what = RECV_ACKED_BY_PEER;
		break;
	case P_SUPERSEDED:
		what = DISCARD_WRITE;
		break;
	case P_RETRY_WRITE:
		what = POSTPONE_WRITE;
		break;
	default:
		BUG();
	}

	return validate_req_change_req_state(peer_device, p->block_id, sector,
					     &device->write_requests, __func__,
					     what, false);
}

static int got_NegAck(struct drbd_connection *connection, struct packet_info *pi)
{
	struct drbd_peer_device *peer_device;
	struct drbd_device *device;
	struct p_block_ack *p = pi->data;
	sector_t sector = be64_to_cpu(p->sector);
	int size = be32_to_cpu(p->blksize);
	int err;

	peer_device = conn_peer_device(connection, pi->vnr);
	if (!peer_device)
		return -EIO;
	device = peer_device->device;

	update_peer_seq(peer_device, be32_to_cpu(p->seq_num));

	if (p->block_id == ID_SYNCER) {
		dec_rs_pending(peer_device);
		drbd_rs_failed_io(peer_device, sector, size);
		return 0;
	}

	err = validate_req_change_req_state(peer_device, p->block_id, sector,
					    &device->write_requests, __func__,
					    NEG_ACKED, true);
	if (err) {
		/* Protocol A has no P_WRITE_ACKs, but has P_NEG_ACKs.
		   The master bio might already be completed, therefore the
		   request is no longer in the collision hash. */
		/* In Protocol B we might already have got a P_RECV_ACK
		   but then get a P_NEG_ACK afterwards. */
		drbd_set_out_of_sync(peer_device, sector, size);
	}
	return 0;
}

static int got_NegDReply(struct drbd_connection *connection, struct packet_info *pi)
{
	struct drbd_peer_device *peer_device;
	struct drbd_device *device;
	struct p_block_ack *p = pi->data;
	sector_t sector = be64_to_cpu(p->sector);

	peer_device = conn_peer_device(connection, pi->vnr);
	if (!peer_device)
		return -EIO;
	device = peer_device->device;

	update_peer_seq(peer_device, be32_to_cpu(p->seq_num));

	drbd_err(device, "Got NegDReply; Sector %llus, len %u.\n",
		 (unsigned long long)sector, be32_to_cpu(p->blksize));

	return validate_req_change_req_state(peer_device, p->block_id, sector,
					     &device->read_requests, __func__,
					     NEG_ACKED, false);
}

static int got_NegRSDReply(struct drbd_connection *connection, struct packet_info *pi)
{
	struct drbd_peer_device *peer_device;
	struct drbd_device *device;
	sector_t sector;
	int size;
	struct p_block_ack *p = pi->data;

	peer_device = conn_peer_device(connection, pi->vnr);
	if (!peer_device)
		return -EIO;
	device = peer_device->device;

	sector = be64_to_cpu(p->sector);
	size = be32_to_cpu(p->blksize);

	update_peer_seq(peer_device, be32_to_cpu(p->seq_num));

	dec_rs_pending(peer_device);

	if (get_ldev_if_state(device, D_DETACHING)) {
		drbd_rs_complete_io(peer_device, sector);
		switch (pi->cmd) {
		case P_NEG_RS_DREPLY:
			drbd_rs_failed_io(peer_device, sector, size);
		case P_RS_CANCEL:
			break;
		default:
			BUG();
		}
		put_ldev(device);
	}

	return 0;
}

static int got_BarrierAck(struct drbd_connection *connection, struct packet_info *pi)
{
	struct drbd_peer_device *peer_device;
	struct p_barrier_ack *p = pi->data;
	int vnr;

	tl_release(connection, p->barrier, be32_to_cpu(p->set_size));

	rcu_read_lock();
	idr_for_each_entry(&connection->peer_devices, peer_device, vnr) {
		struct drbd_device *device = peer_device->device;
		if (peer_device->repl_state[NOW] == L_AHEAD &&
		    atomic_read(&connection->ap_in_flight) == 0 &&
		    !test_and_set_bit(AHEAD_TO_SYNC_SOURCE, &device->flags)) {
			peer_device->start_resync_side = L_SYNC_SOURCE;
			peer_device->start_resync_timer.expires = jiffies + HZ;
			add_timer(&peer_device->start_resync_timer);
		}
	}
	rcu_read_unlock();

	return 0;
}

static int got_OVResult(struct drbd_connection *connection, struct packet_info *pi)
{
	struct drbd_peer_device *peer_device;
	struct drbd_device *device;
	struct p_block_ack *p = pi->data;
	sector_t sector;
	int size;

	peer_device = conn_peer_device(connection, pi->vnr);
	if (!peer_device)
		return -EIO;
	device = peer_device->device;

	sector = be64_to_cpu(p->sector);
	size = be32_to_cpu(p->blksize);

	update_peer_seq(peer_device, be32_to_cpu(p->seq_num));

	if (be64_to_cpu(p->block_id) == ID_OUT_OF_SYNC)
		drbd_ov_out_of_sync_found(peer_device, sector, size);
	else
		ov_out_of_sync_print(peer_device);

	if (!get_ldev(device))
		return 0;

	drbd_rs_complete_io(peer_device, sector);
	dec_rs_pending(peer_device);

	--peer_device->ov_left;

	/* let's advance progress step marks only for every other megabyte */
	if ((peer_device->ov_left & 0x200) == 0x200)
		drbd_advance_rs_marks(peer_device, peer_device->ov_left);

	if (peer_device->ov_left == 0) {
		struct drbd_peer_device_work *dw = kmalloc(sizeof(*dw), GFP_NOIO);
		if (dw) {
			dw->w.cb = w_ov_finished;
			dw->peer_device = peer_device;
			drbd_queue_work(&connection->sender_work, &dw->w);
		} else {
			drbd_err(device, "kmalloc(dw) failed.");
			ov_out_of_sync_print(peer_device);
			drbd_resync_finished(peer_device, D_MASK);
		}
	}
	put_ldev(device);
	return 0;
}

static int got_skip(struct drbd_connection *connection, struct packet_info *pi)
{
	return 0;
}

static u64 node_ids_to_bitmap(struct drbd_device *device, u64 node_ids) __must_hold(local)
{
	char *id_to_bit = device->ldev->id_to_bit;
	u64 bitmap_bits = 0;
	int node_id;

	for_each_set_bit(node_id, (unsigned long *)&node_ids,
			 sizeof(node_ids) * BITS_PER_BYTE) {
		int bitmap_bit = id_to_bit[node_id];
		if (bitmap_bit >= 0)
			bitmap_bits |= NODE_MASK(bitmap_bit);
	}
	return bitmap_bits;
}

static int got_peer_ack(struct drbd_connection *connection, struct packet_info *pi)
{
	struct drbd_resource *resource = connection->resource;
	struct p_peer_ack *p = pi->data;
	u64 dagtag, in_sync;
	struct drbd_peer_request *peer_req, *tmp;
	struct list_head work_list;

	dagtag = be64_to_cpu(p->dagtag);
	in_sync = be64_to_cpu(p->mask);

	spin_lock_irq(&resource->req_lock);
	list_for_each_entry(peer_req, &connection->peer_requests, recv_order) {
		if (dagtag == peer_req->dagtag_sector)
			goto found;
	}
	spin_unlock_irq(&resource->req_lock);

	drbd_err(connection, "peer request with dagtag %llu not found\n", dagtag);
	return -EIO;

found:
	list_cut_position(&work_list, &connection->peer_requests, &peer_req->recv_order);
	spin_unlock_irq(&resource->req_lock);

	list_for_each_entry_safe(peer_req, tmp, &work_list, recv_order) {
		struct drbd_peer_device *peer_device = peer_req->peer_device;
		struct drbd_device *device = peer_device->device;
		u64 in_sync_b;

		if (get_ldev(device)) {
			in_sync_b = node_ids_to_bitmap(device, in_sync);

			drbd_set_sync(device, peer_req->i.sector,
				      peer_req->i.size, ~in_sync_b, -1);
			put_ldev(device);
		}
		list_del(&peer_req->recv_order);
		drbd_al_complete_io(device, &peer_req->i);
		drbd_free_peer_req(device, peer_req);
	}
	return 0;
}

/* Caller has to hold resource->req_lock */
void apply_unacked_peer_requests(struct drbd_connection *connection)
{
	struct drbd_peer_request *peer_req;

	list_for_each_entry(peer_req, &connection->peer_requests, recv_order) {
		struct drbd_peer_device *peer_device = peer_req->peer_device;
		struct drbd_device *device = peer_device->device;
		u64 mask = ~(1 << peer_device->bitmap_index);

		drbd_set_sync(device, peer_req->i.sector, peer_req->i.size,
			      mask, mask);
	}
}

static void cleanup_unacked_peer_requests(struct drbd_connection *connection)
{
	struct drbd_resource *resource = connection->resource;
	struct drbd_peer_request *peer_req, *tmp;
	LIST_HEAD(work_list);

	spin_lock_irq(&resource->req_lock);
	list_splice_init(&connection->peer_requests, &work_list);
	spin_unlock_irq(&resource->req_lock);

	list_for_each_entry_safe(peer_req, tmp, &work_list, recv_order) {
		struct drbd_peer_device *peer_device = peer_req->peer_device;
		struct drbd_device *device = peer_device->device;
		u64 mask = ~(1 << peer_device->bitmap_index);

		drbd_set_sync(device, peer_req->i.sector, peer_req->i.size,
			      mask, mask);

		list_del(&peer_req->recv_order);
		drbd_free_peer_req(device, peer_req);
	}
}

static void destroy_request(struct kref *kref)
{
	struct drbd_request *req =
		container_of(kref, struct drbd_request, kref);

	list_del(&req->tl_requests);
	mempool_free(req, drbd_request_mempool);
}

static void cleanup_peer_ack_list(struct drbd_connection *connection)
{
	struct drbd_resource *resource = connection->resource;
	struct drbd_request *req, *tmp;
	int idx;

	spin_lock_irq(&resource->req_lock);
	idx = 1 + connection->net_conf->peer_node_id;
	list_for_each_entry_safe(req, tmp, &resource->peer_ack_list, tl_requests) {
		if (!(req->rq_state[idx] & RQ_PEER_ACK))
			continue;
		req->rq_state[idx] &= ~RQ_PEER_ACK;
		kref_put(&req->kref, destroy_request);
	}
	spin_unlock_irq(&resource->req_lock);
}

static int connection_finish_peer_reqs(struct drbd_connection *connection)
{
	struct drbd_peer_device *peer_device;
	int vnr, not_empty = 0;

	do {
		clear_bit(SIGNAL_ASENDER, &connection->flags);
		flush_signals(current);

		rcu_read_lock();
		idr_for_each_entry(&connection->peer_devices, peer_device, vnr) {
			struct drbd_device *device = peer_device->device;
			kobject_get(&device->kobj);
			rcu_read_unlock();
			if (drbd_finish_peer_reqs(device)) {
				kobject_put(&device->kobj);
				return 1;
			}
			kobject_put(&device->kobj);
			rcu_read_lock();
		}
		set_bit(SIGNAL_ASENDER, &connection->flags);

		spin_lock_irq(&connection->resource->req_lock);
		idr_for_each_entry(&connection->peer_devices, peer_device, vnr) {
			struct drbd_device *device = peer_device->device;
			not_empty = !list_empty(&device->done_ee);
			if (not_empty)
				break;
		}
		spin_unlock_irq(&connection->resource->req_lock);
		rcu_read_unlock();
	} while (not_empty);

	return 0;
}

struct asender_cmd {
	size_t pkt_size;
	int (*fn)(struct drbd_connection *connection, struct packet_info *);
};

static struct asender_cmd asender_tbl[] = {
	[P_PING]	    = { 0, got_Ping },
	[P_PING_ACK]	    = { 0, got_PingAck },
	[P_RECV_ACK]	    = { sizeof(struct p_block_ack), got_BlockAck },
	[P_WRITE_ACK]	    = { sizeof(struct p_block_ack), got_BlockAck },
	[P_RS_WRITE_ACK]    = { sizeof(struct p_block_ack), got_BlockAck },
	[P_SUPERSEDED]      = { sizeof(struct p_block_ack), got_BlockAck },
	[P_NEG_ACK]	    = { sizeof(struct p_block_ack), got_NegAck },
	[P_NEG_DREPLY]	    = { sizeof(struct p_block_ack), got_NegDReply },
	[P_NEG_RS_DREPLY]   = { sizeof(struct p_block_ack), got_NegRSDReply },
	[P_OV_RESULT]	    = { sizeof(struct p_block_ack), got_OVResult },
	[P_BARRIER_ACK]	    = { sizeof(struct p_barrier_ack), got_BarrierAck },
	[P_STATE_CHG_REPLY] = { sizeof(struct p_req_state_reply), got_RqSReply },
	[P_RS_IS_IN_SYNC]   = { sizeof(struct p_block_ack), got_IsInSync },
	[P_DELAY_PROBE]     = { sizeof(struct p_delay_probe93), got_skip },
	[P_RS_CANCEL]       = { sizeof(struct p_block_ack), got_NegRSDReply },
	[P_CONN_ST_CHG_REPLY]={ sizeof(struct p_req_state_reply), got_RqSReply },
	[P_RETRY_WRITE]	    = { sizeof(struct p_block_ack), got_BlockAck },
	[P_PEER_ACK]	    = { sizeof(struct p_peer_ack), got_peer_ack },
	[P_PEERS_IN_SYNC]   = { sizeof(struct p_peer_block_desc), got_peers_in_sync },
	[P_TWOPC_YES]       = { sizeof(struct p_twopc_reply), got_twopc_reply },
	[P_TWOPC_NO]        = { sizeof(struct p_twopc_reply), got_twopc_reply },
	[P_TWOPC_RETRY]     = { sizeof(struct p_twopc_reply), got_twopc_reply },
};

int drbd_asender(struct drbd_thread *thi)
{
	struct drbd_connection *connection = thi->connection;
	struct asender_cmd *cmd = NULL;
	struct packet_info pi;
	int rv;
	void *buf    = connection->meta.rbuf;
	int received = 0;
	unsigned int header_size = drbd_header_size(connection);
	int expect   = header_size;
	bool ping_timeout_active = false;
	struct net_conf *nc;
	int ping_timeo, tcp_cork, ping_int;
	struct sched_param param = { .sched_priority = 2 };

	rv = sched_setscheduler(current, SCHED_RR, &param);
	if (rv < 0)
		drbd_err(connection, "drbd_asender: ERROR set priority, ret=%d\n", rv);

	while (get_t_state(thi) == RUNNING) {
		drbd_thread_current_set_cpu(thi);

		rcu_read_lock();
		nc = rcu_dereference(connection->net_conf);
		ping_timeo = nc->ping_timeo;
		tcp_cork = nc->tcp_cork;
		ping_int = nc->ping_int;
		rcu_read_unlock();

		if (test_and_clear_bit(SEND_PING, &connection->flags)) {
			if (drbd_send_ping(connection)) {
				drbd_err(connection, "drbd_send_ping has failed\n");
				goto reconnect;
			}
			connection->meta.socket->sk->sk_rcvtimeo = ping_timeo * HZ / 10;
			ping_timeout_active = true;
		}

		/* TODO: conditionally cork; it may hurt latency if we cork without
		   much to send */
		if (tcp_cork)
			drbd_tcp_cork(connection->meta.socket);
		if (connection_finish_peer_reqs(connection)) {
			drbd_err(connection, "connection_finish_peer_reqs() failed\n");
			goto reconnect;
		}
		if (process_peer_ack_list(connection))
			goto reconnect;

		/* but unconditionally uncork unless disabled */
		if (tcp_cork)
			drbd_tcp_uncork(connection->meta.socket);

		/* short circuit, recv_msg would return EINTR anyways. */
		if (signal_pending(current))
			continue;

		rv = drbd_recv_short(connection->meta.socket, buf, expect-received, 0);
		clear_bit(SIGNAL_ASENDER, &connection->flags);

		flush_signals(current);

		/* Note:
		 * -EINTR	 (on meta) we got a signal
		 * -EAGAIN	 (on meta) rcvtimeo expired
		 * -ECONNRESET	 other side closed the connection
		 * -ERESTARTSYS  (on data) we got a signal
		 * rv <  0	 other than above: unexpected error!
		 * rv == expected: full header or command
		 * rv <  expected: "woken" by signal during receive
		 * rv == 0	 : "connection shut down by peer"
		 */
		if (likely(rv > 0)) {
			received += rv;
			buf	 += rv;
		} else if (rv == 0) {
			if (test_bit(DISCONNECT_EXPECTED, &connection->flags)) {
				long t;
				rcu_read_lock();
				t = rcu_dereference(connection->net_conf)->ping_timeo * HZ/10;
				rcu_read_unlock();

				t = wait_event_timeout(connection->ping_wait,
						       connection->cstate[NOW] < C_CONNECTED,
						       t);
				if (t)
					break;
			}
			drbd_err(connection, "meta connection shut down by peer.\n");
			goto reconnect;
		} else if (rv == -EAGAIN) {
			/* If the data socket received something meanwhile,
			 * that is good enough: peer is still alive. */
			if (time_after(connection->last_received,
				jiffies - connection->meta.socket->sk->sk_rcvtimeo))
				continue;
			if (ping_timeout_active) {
				drbd_err(connection, "PingAck did not arrive in time.\n");
				goto reconnect;
			}
			set_bit(SEND_PING, &connection->flags);
			continue;
		} else if (rv == -EINTR) {
			continue;
		} else {
			drbd_err(connection, "sock_recvmsg returned %d\n", rv);
			goto reconnect;
		}

		if (received == expect && cmd == NULL) {
			if (decode_header(connection, connection->meta.rbuf, &pi))
				goto reconnect;
			cmd = &asender_tbl[pi.cmd];
			if (pi.cmd >= ARRAY_SIZE(asender_tbl) || !cmd->fn) {
				drbd_err(connection, "Unexpected meta packet %s (0x%04x)\n",
					 drbd_packet_name(pi.cmd), pi.cmd);
				goto disconnect;
			}
			expect = header_size + cmd->pkt_size;
			if (pi.size != expect - header_size) {
				drbd_err(connection, "Wrong packet size on meta (c: %d, l: %d)\n",
					pi.cmd, pi.size);
				goto reconnect;
			}
		}
		if (received == expect) {
			bool err;

			err = cmd->fn(connection, &pi);
			if (err) {
				drbd_err(connection, "%pf failed\n", cmd->fn);
				goto reconnect;
			}

			connection->last_received = jiffies;

			if (cmd == &asender_tbl[P_PING_ACK]) {
				/* restore idle timeout */
				connection->meta.socket->sk->sk_rcvtimeo = ping_int * HZ;
				ping_timeout_active = false;
			}

			buf	 = connection->meta.rbuf;
			received = 0;
			expect	 = header_size;
			cmd	 = NULL;
		}
	}

	if (0) {
reconnect:
		change_cstate(connection, C_NETWORK_FAILURE, CS_HARD);
	}
	if (0) {
disconnect:
		change_cstate(connection, C_DISCONNECTING, CS_HARD);
	}
	clear_bit(SIGNAL_ASENDER, &connection->flags);

	drbd_info(connection, "asender terminated\n");

	return 0;
}<|MERGE_RESOLUTION|>--- conflicted
+++ resolved
@@ -2943,13 +2943,9 @@
 	 * active_ee to become empty in drbd_submit_peer_request();
 	 * better not add ourselves here. */
 	if ((peer_req->flags & EE_IS_TRIM_USE_ZEROOUT) == 0)
-<<<<<<< HEAD
-		list_add(&peer_req->w.list, &device->active_ee);
+		list_add_tail(&peer_req->w.list, &device->active_ee);
 	if (connection->agreed_pro_version >= 110)
 		list_add_tail(&peer_req->recv_order, &connection->peer_requests);
-=======
-		list_add_tail(&peer_req->w.list, &device->active_ee);
->>>>>>> 41b79584
 	spin_unlock_irq(&device->resource->req_lock);
 
 	if (peer_device->repl_state[NOW] == L_SYNC_TARGET)
