/*
   drbd_receiver.c

   This file is part of DRBD by Philipp Reisner and Lars Ellenberg.

   Copyright (C) 2001-2008, LINBIT Information Technologies GmbH.
   Copyright (C) 1999-2008, Philipp Reisner <philipp.reisner@linbit.com>.
   Copyright (C) 2002-2008, Lars Ellenberg <lars.ellenberg@linbit.com>.

   drbd is free software; you can redistribute it and/or modify
   it under the terms of the GNU General Public License as published by
   the Free Software Foundation; either version 2, or (at your option)
   any later version.

   drbd is distributed in the hope that it will be useful,
   but WITHOUT ANY WARRANTY; without even the implied warranty of
   MERCHANTABILITY or FITNESS FOR A PARTICULAR PURPOSE.  See the
   GNU General Public License for more details.

   You should have received a copy of the GNU General Public License
   along with drbd; see the file COPYING.  If not, write to
   the Free Software Foundation, 675 Mass Ave, Cambridge, MA 02139, USA.
 */


#include <linux/module.h>

#include <asm/uaccess.h>
#include <net/sock.h>

#include <linux/drbd.h>
#include <linux/fs.h>
#include <linux/file.h>
#include <linux/in.h>
#include <linux/mm.h>
#include <linux/memcontrol.h>
#include <linux/mm_inline.h>
#include <linux/slab.h>
#include <linux/pkt_sched.h>
#define __KERNEL_SYSCALLS__
#include <linux/unistd.h>
#include <linux/vmalloc.h>
#include <linux/random.h>
#include <net/ipv6.h>
#include "drbd_int.h"
#include "drbd_protocol.h"
#include "drbd_req.h"
#include "drbd_vli.h"
#include <linux/scatterlist.h>

struct flush_work {
	struct drbd_work w;
	struct drbd_device *device;
	struct drbd_epoch *epoch;
};

struct packet_info {
	enum drbd_packet cmd;
	unsigned int size;
	int vnr;
	void *data;
};

enum finish_epoch {
	FE_STILL_LIVE,
	FE_DESTROYED,
	FE_RECYCLED,
};

struct listener {
	struct kref kref;
	struct drbd_resource *resource;
	struct socket *s_listen;
	struct sockaddr_storage listen_addr;
	void (*original_sk_state_change)(struct sock *sk);
	struct list_head list; /* link for resource->listeners */
	struct list_head waiters; /* list head for waiter structs*/
	int pending_accepts;
};

struct waiter {
	struct drbd_connection *connection;
	wait_queue_head_t wait;
	struct list_head list;
	struct listener *listener;
	struct socket *socket;
};

STATIC int drbd_do_features(struct drbd_connection *connection);
STATIC int drbd_do_auth(struct drbd_connection *connection);
static int drbd_disconnected(struct drbd_peer_device *);

STATIC enum finish_epoch drbd_may_finish_epoch(struct drbd_connection *, struct drbd_epoch *, enum epoch_event);
STATIC int e_end_block(struct drbd_work *, int);
static void cleanup_unacked_peer_requests(struct drbd_connection *connection);
static void cleanup_peer_ack_list(struct drbd_connection *connection);
static u64 node_ids_to_bitmap(struct drbd_device *device, u64 node_ids);

static struct drbd_epoch *previous_epoch(struct drbd_connection *connection, struct drbd_epoch *epoch)
{
	struct drbd_epoch *prev;
	spin_lock(&connection->epoch_lock);
	prev = list_entry(epoch->list.prev, struct drbd_epoch, list);
	if (prev == epoch || prev == connection->current_epoch)
		prev = NULL;
	spin_unlock(&connection->epoch_lock);
	return prev;
}

#define GFP_TRY	(__GFP_HIGHMEM | __GFP_NOWARN)

/*
 * some helper functions to deal with single linked page lists,
 * page->private being our "next" pointer.
 */

/* If at least n pages are linked at head, get n pages off.
 * Otherwise, don't modify head, and return NULL.
 * Locking is the responsibility of the caller.
 */
static struct page *page_chain_del(struct page **head, int n)
{
	struct page *page;
	struct page *tmp;

	BUG_ON(!n);
	BUG_ON(!head);

	page = *head;

	if (!page)
		return NULL;

	while (page) {
		tmp = page_chain_next(page);
		if (--n == 0)
			break; /* found sufficient pages */
		if (tmp == NULL)
			/* insufficient pages, don't use any of them. */
			return NULL;
		page = tmp;
	}

	/* add end of list marker for the returned list */
	set_page_private(page, 0);
	/* actual return value, and adjustment of head */
	page = *head;
	*head = tmp;
	return page;
}

/* may be used outside of locks to find the tail of a (usually short)
 * "private" page chain, before adding it back to a global chain head
 * with page_chain_add() under a spinlock. */
static struct page *page_chain_tail(struct page *page, int *len)
{
	struct page *tmp;
	int i = 1;
	while ((tmp = page_chain_next(page)))
		++i, page = tmp;
	if (len)
		*len = i;
	return page;
}

static int page_chain_free(struct page *page)
{
	struct page *tmp;
	int i = 0;
	page_chain_for_each_safe(page, tmp) {
		put_page(page);
		++i;
	}
	return i;
}

static void page_chain_add(struct page **head,
		struct page *chain_first, struct page *chain_last)
{
#if 1
	struct page *tmp;
	tmp = page_chain_tail(chain_first, NULL);
	BUG_ON(tmp != chain_last);
#endif

	/* add chain to head */
	set_page_private(chain_last, (unsigned long)*head);
	*head = chain_first;
}

static struct page *__drbd_alloc_pages(struct drbd_device *device,
				       unsigned int number)
{
	struct page *page = NULL;
	struct page *tmp = NULL;
	unsigned int i = 0;

	/* Yes, testing drbd_pp_vacant outside the lock is racy.
	 * So what. It saves a spin_lock. */
	if (drbd_pp_vacant >= number) {
		spin_lock(&drbd_pp_lock);
		page = page_chain_del(&drbd_pp_pool, number);
		if (page)
			drbd_pp_vacant -= number;
		spin_unlock(&drbd_pp_lock);
		if (page)
			return page;
	}

	/* GFP_TRY, because we must not cause arbitrary write-out: in a DRBD
	 * "criss-cross" setup, that might cause write-out on some other DRBD,
	 * which in turn might block on the other node at this very place.  */
	for (i = 0; i < number; i++) {
		tmp = alloc_page(GFP_TRY);
		if (!tmp)
			break;
		set_page_private(tmp, (unsigned long)page);
		page = tmp;
	}

	if (i == number)
		return page;

	/* Not enough pages immediately available this time.
	 * No need to jump around here, drbd_alloc_pages will retry this
	 * function "soon". */
	if (page) {
		tmp = page_chain_tail(page, NULL);
		spin_lock(&drbd_pp_lock);
		page_chain_add(&drbd_pp_pool, page, tmp);
		drbd_pp_vacant += i;
		spin_unlock(&drbd_pp_lock);
	}
	return NULL;
}

/* kick lower level device, if we have more than (arbitrary number)
 * reference counts on it, which typically are locally submitted io
 * requests.  don't use unacked_cnt, so we speed up proto A and B, too. */
static void maybe_kick_lo(struct drbd_device *device)
{
	struct disk_conf *dc;
	unsigned int watermark = 1000000;

	rcu_read_lock();
	dc = rcu_dereference(device->ldev->disk_conf);
	if (dc)
		min_not_zero(dc->unplug_watermark, watermark);
	rcu_read_unlock();

	if (atomic_read(&device->local_cnt) >= watermark)
		drbd_kick_lo(device);
}

static void reclaim_finished_net_peer_reqs(struct drbd_device *device,
					   struct list_head *to_be_freed)
{
	struct drbd_peer_request *peer_req, *tmp;

	/* The EEs are always appended to the end of the list. Since
	   they are sent in order over the wire, they have to finish
	   in order. As soon as we see the first not finished we can
	   stop to examine the list... */

	list_for_each_entry_safe(peer_req, tmp, &device->net_ee, w.list) {
		if (drbd_peer_req_has_active_page(peer_req))
			break;
		list_move(&peer_req->w.list, to_be_freed);
	}
}

static void drbd_kick_lo_and_reclaim_net(struct drbd_device *device)
{
	LIST_HEAD(reclaimed);
	struct drbd_peer_request *peer_req, *t;

	maybe_kick_lo(device);
	spin_lock_irq(&device->resource->req_lock);
	reclaim_finished_net_peer_reqs(device, &reclaimed);
	spin_unlock_irq(&device->resource->req_lock);

	list_for_each_entry_safe(peer_req, t, &reclaimed, w.list)
		drbd_free_net_peer_req(device, peer_req);
}

/**
 * drbd_alloc_pages() - Returns @number pages, retries forever (or until signalled)
 * @device:	DRBD device.
 * @number:	number of pages requested
 * @retry:	whether to retry, if not enough pages are available right now
 *
 * Tries to allocate number pages, first from our own page pool, then from
 * the kernel, unless this allocation would exceed the max_buffers setting.
 * Possibly retry until DRBD frees sufficient pages somewhere else.
 *
 * Returns a page chain linked via page->private.
 */
struct page *drbd_alloc_pages(struct drbd_peer_device *peer_device, unsigned int number,
			      bool retry)
{
	struct drbd_device *device = peer_device->device;
	struct page *page = NULL;
	DEFINE_WAIT(wait);

	if (atomic_read(&device->pp_in_use) < device->device_conf.max_buffers)
		page = __drbd_alloc_pages(device, number);

	while (page == NULL) {
		prepare_to_wait(&drbd_pp_wait, &wait, TASK_INTERRUPTIBLE);

		drbd_kick_lo_and_reclaim_net(device);

		if (atomic_read(&device->pp_in_use) < device->device_conf.max_buffers) {
			page = __drbd_alloc_pages(device, number);
			if (page)
				break;
		}

		if (!retry)
			break;

		if (signal_pending(current)) {
			drbd_warn(device, "drbd_alloc_pages interrupted!\n");
			break;
		}

		schedule();
	}
	finish_wait(&drbd_pp_wait, &wait);

	if (page)
		atomic_add(number, &device->pp_in_use);
	return page;
}

/* Must not be used from irq, as that may deadlock: see drbd_alloc_pages.
 * Is also used from inside an other spin_lock_irq(&resource->req_lock);
 * Either links the page chain back to the global pool,
 * or returns all pages to the system. */
STATIC void drbd_free_pages(struct drbd_device *device, struct page *page, int is_net)
{
	atomic_t *a = is_net ? &device->pp_in_use_by_net : &device->pp_in_use;
	int i;

	if (page == NULL)
		return;

	if (drbd_pp_vacant > (DRBD_MAX_BIO_SIZE/PAGE_SIZE) * minor_count)
		i = page_chain_free(page);
	else {
		struct page *tmp;
		tmp = page_chain_tail(page, &i);
		spin_lock(&drbd_pp_lock);
		page_chain_add(&drbd_pp_pool, page, tmp);
		drbd_pp_vacant += i;
		spin_unlock(&drbd_pp_lock);
	}
	i = atomic_sub_return(i, a);
	if (i < 0)
		drbd_warn(device, "ASSERTION FAILED: %s: %d < 0\n",
			is_net ? "pp_in_use_by_net" : "pp_in_use", i);
	wake_up(&drbd_pp_wait);
}

/*
You need to hold the req_lock:
 _drbd_wait_ee_list_empty()

You must not have the req_lock:
 drbd_free_peer_req()
 drbd_alloc_peer_req()
 drbd_free_peer_reqs()
 drbd_ee_fix_bhs()
 drbd_finish_peer_reqs()
 drbd_clear_done_ee()
 drbd_wait_ee_list_empty()
*/

struct drbd_peer_request *
drbd_alloc_peer_req(struct drbd_peer_device *peer_device, u64 id, sector_t sector,
		    unsigned int data_size, gfp_t gfp_mask) __must_hold(local)
{
	struct drbd_device *device = peer_device->device;
	struct drbd_peer_request *peer_req;
	struct page *page = NULL;
	unsigned nr_pages = (data_size + PAGE_SIZE -1) >> PAGE_SHIFT;

	if (drbd_insert_fault(device, DRBD_FAULT_AL_EE))
		return NULL;

	peer_req = mempool_alloc(drbd_ee_mempool, gfp_mask & ~__GFP_HIGHMEM);
	if (!peer_req) {
		if (!(gfp_mask & __GFP_NOWARN))
			drbd_err(device, "%s: allocation failed\n", __func__);
		return NULL;
	}

	if (data_size) {
		page = drbd_alloc_pages(peer_device, nr_pages, (gfp_mask & __GFP_WAIT));
		if (!page)
			goto fail;
	}

	drbd_clear_interval(&peer_req->i);
	peer_req->i.size = data_size;
	peer_req->i.sector = sector;
	peer_req->i.local = false;
	peer_req->i.waiting = false;

	INIT_LIST_HEAD(&peer_req->recv_order);
	peer_req->epoch = NULL;
	peer_req->peer_device = peer_device;
	peer_req->pages = page;
	atomic_set(&peer_req->pending_bios, 0);
	peer_req->flags = 0;
	/*
	 * The block_id is opaque to the receiver.  It is not endianness
	 * converted, and sent back to the sender unchanged.
	 */
	peer_req->block_id = id;

	return peer_req;

 fail:
	mempool_free(peer_req, drbd_ee_mempool);
	return NULL;
}

void __drbd_free_peer_req(struct drbd_device *device, struct drbd_peer_request *peer_req,
		       int is_net)
{
	if (peer_req->flags & EE_HAS_DIGEST)
		kfree(peer_req->digest);
	drbd_free_pages(device, peer_req->pages, is_net);
	D_ASSERT(device, atomic_read(&peer_req->pending_bios) == 0);
	D_ASSERT(device, drbd_interval_empty(&peer_req->i));
	mempool_free(peer_req, drbd_ee_mempool);
}

int drbd_free_peer_reqs(struct drbd_device *device, struct list_head *list)
{
	LIST_HEAD(work_list);
	struct drbd_peer_request *peer_req, *t;
	int count = 0;
	int is_net = list == &device->net_ee;

	spin_lock_irq(&device->resource->req_lock);
	list_splice_init(list, &work_list);
	spin_unlock_irq(&device->resource->req_lock);

	list_for_each_entry_safe(peer_req, t, &work_list, w.list) {
		__drbd_free_peer_req(device, peer_req, is_net);
		count++;
	}
	return count;
}

/*
 * See also comments in _req_mod(,BARRIER_ACKED) and receive_Barrier.
 */
static int drbd_finish_peer_reqs(struct drbd_device *device)
{
	LIST_HEAD(work_list);
	LIST_HEAD(reclaimed);
	struct drbd_peer_request *peer_req, *t;
	int err = 0;

	spin_lock_irq(&device->resource->req_lock);
	reclaim_finished_net_peer_reqs(device, &reclaimed);
	list_splice_init(&device->done_ee, &work_list);
	spin_unlock_irq(&device->resource->req_lock);

	list_for_each_entry_safe(peer_req, t, &reclaimed, w.list)
		drbd_free_net_peer_req(device, peer_req);

	/* possible callbacks here:
	 * e_end_block, and e_end_resync_block, e_send_discard_write.
	 * all ignore the last argument.
	 */
	list_for_each_entry_safe(peer_req, t, &work_list, w.list) {
		int err2;

		/* list_del not necessary, next/prev members not touched */
		err2 = peer_req->w.cb(&peer_req->w, !!err);
		if (!err)
			err = err2;
		if (!list_empty(&peer_req->recv_order)) {
			drbd_free_pages(device, peer_req->pages, 0);
			peer_req->pages = NULL;
		} else
			drbd_free_peer_req(device, peer_req);
	}
	wake_up(&device->ee_wait);

	return err;
}

static void _drbd_wait_ee_list_empty(struct drbd_device *device,
				     struct list_head *head)
{
	DEFINE_WAIT(wait);

	/* avoids spin_lock/unlock
	 * and calling prepare_to_wait in the fast path */
	while (!list_empty(head)) {
		prepare_to_wait(&device->ee_wait, &wait, TASK_UNINTERRUPTIBLE);
		spin_unlock_irq(&device->resource->req_lock);
		drbd_kick_lo(device);
		schedule();
		finish_wait(&device->ee_wait, &wait);
		spin_lock_irq(&device->resource->req_lock);
	}
}

static void drbd_wait_ee_list_empty(struct drbd_device *device,
				    struct list_head *head)
{
	spin_lock_irq(&device->resource->req_lock);
	_drbd_wait_ee_list_empty(device, head);
	spin_unlock_irq(&device->resource->req_lock);
}

STATIC int drbd_recv_short(struct socket *sock, void *buf, size_t size, int flags)
{
	mm_segment_t oldfs;
	struct kvec iov = {
		.iov_base = buf,
		.iov_len = size,
	};
	struct msghdr msg = {
		.msg_iovlen = 1,
		.msg_iov = (struct iovec *)&iov,
		.msg_flags = (flags ? flags : MSG_WAITALL | MSG_NOSIGNAL)
	};
	int rv;

	oldfs = get_fs();
	set_fs(KERNEL_DS);
	rv = sock_recvmsg(sock, &msg, size, msg.msg_flags);
	set_fs(oldfs);

	return rv;
}

STATIC int drbd_recv(struct drbd_connection *connection, void *buf, size_t size)
{
	int rv;

	rv = drbd_recv_short(connection->data.socket, buf, size, 0);

	if (rv < 0) {
		if (rv == -ECONNRESET)
			drbd_info(connection, "sock was reset by peer\n");
		else if (rv != -ERESTARTSYS)
			drbd_info(connection, "sock_recvmsg returned %d\n", rv);
	} else if (rv == 0) {
		if (test_bit(DISCONNECT_EXPECTED, &connection->flags)) {
			long t;
			rcu_read_lock();
			t = rcu_dereference(connection->net_conf)->ping_timeo * HZ/10;
			rcu_read_unlock();

			t = wait_event_timeout(connection->ping_wait, connection->cstate[NOW] < C_CONNECTED, t);

			if (t)
				goto out;
		}
		drbd_info(connection, "sock was shut down by peer\n");
	}

	if (rv != size)
		change_cstate(connection, C_BROKEN_PIPE, CS_HARD);

out:
	return rv;
}

static int drbd_recv_all(struct drbd_connection *connection, void *buf, size_t size)
{
	int err;

	err = drbd_recv(connection, buf, size);
	if (err != size) {
		if (err >= 0)
			err = -EIO;
	} else
		err = 0;
	return err;
}

static int drbd_recv_all_warn(struct drbd_connection *connection, void *buf, size_t size)
{
	int err;

	err = drbd_recv_all(connection, buf, size);
	if (err && !signal_pending(current))
		drbd_warn(connection, "short read (expected size %d)\n", (int)size);
	return err;
}

/* quoting tcp(7):
 *   On individual connections, the socket buffer size must be set prior to the
 *   listen(2) or connect(2) calls in order to have it take effect.
 * This is our wrapper to do so.
 */
static void drbd_setbufsize(struct socket *sock, unsigned int snd,
		unsigned int rcv)
{
	/* open coded SO_SNDBUF, SO_RCVBUF */
	if (snd) {
		sock->sk->sk_sndbuf = snd;
		sock->sk->sk_userlocks |= SOCK_SNDBUF_LOCK;
	}
	if (rcv) {
		sock->sk->sk_rcvbuf = rcv;
		sock->sk->sk_userlocks |= SOCK_RCVBUF_LOCK;
	}
}

STATIC struct socket *drbd_try_connect(struct drbd_connection *connection)
{
	const char *what;
	struct socket *sock;
	struct sockaddr_in6 src_in6;
	struct sockaddr_in6 peer_in6;
	struct net_conf *nc;
	int err, peer_addr_len, my_addr_len;
	int sndbuf_size, rcvbuf_size, connect_int;
	int disconnect_on_error = 1;

	rcu_read_lock();
	nc = rcu_dereference(connection->net_conf);
	if (!nc) {
		rcu_read_unlock();
		return NULL;
	}
	sndbuf_size = nc->sndbuf_size;
	rcvbuf_size = nc->rcvbuf_size;
	connect_int = nc->connect_int;
	rcu_read_unlock();

	my_addr_len = min_t(int, connection->my_addr_len, sizeof(src_in6));
	memcpy(&src_in6, &connection->my_addr, my_addr_len);

	if (((struct sockaddr *)&connection->my_addr)->sa_family == AF_INET6)
		src_in6.sin6_port = 0;
	else
		((struct sockaddr_in *)&src_in6)->sin_port = 0; /* AF_INET & AF_SCI */

	peer_addr_len = min_t(int, connection->peer_addr_len, sizeof(src_in6));
	memcpy(&peer_in6, &connection->peer_addr, peer_addr_len);

	what = "sock_create_kern";
	err = sock_create_kern(((struct sockaddr *)&src_in6)->sa_family,
			       SOCK_STREAM, IPPROTO_TCP, &sock);
	if (err < 0) {
		sock = NULL;
		goto out;
	}

	sock->sk->sk_rcvtimeo =
	sock->sk->sk_sndtimeo = connect_int * HZ;
	drbd_setbufsize(sock, sndbuf_size, rcvbuf_size);

       /* explicitly bind to the configured IP as source IP
	*  for the outgoing connections.
	*  This is needed for multihomed hosts and to be
	*  able to use lo: interfaces for drbd.
	* Make sure to use 0 as port number, so linux selects
	*  a free one dynamically.
	*/
	what = "bind before connect";
	err = sock->ops->bind(sock, (struct sockaddr *) &src_in6, my_addr_len);
	if (err < 0)
		goto out;

	/* connect may fail, peer not yet available.
	 * stay C_CONNECTING, don't go Disconnecting! */
	disconnect_on_error = 0;
	what = "connect";
	err = sock->ops->connect(sock, (struct sockaddr *) &peer_in6, peer_addr_len, 0);

out:
	if (err < 0) {
		if (sock) {
			sock_release(sock);
			sock = NULL;
		}
		switch (-err) {
			/* timeout, busy, signal pending */
		case ETIMEDOUT: case EAGAIN: case EINPROGRESS:
		case EINTR: case ERESTARTSYS:
			/* peer not (yet) available, network problem */
		case ECONNREFUSED: case ENETUNREACH:
		case EHOSTDOWN:    case EHOSTUNREACH:
			disconnect_on_error = 0;
			break;
		default:
			drbd_err(connection, "%s failed, err = %d\n", what, err);
		}
		if (disconnect_on_error)
			change_cstate(connection, C_DISCONNECTING, CS_HARD);
	}

	return sock;
}

static void drbd_incoming_connection(struct sock *sk)
{
	struct listener *listener = sk->sk_user_data;
	void (*state_change)(struct sock *sk);

	state_change = listener->original_sk_state_change;
	if (sk->sk_state == TCP_ESTABLISHED) {
		struct waiter *waiter;

		spin_lock(&listener->resource->listeners_lock);
		listener->pending_accepts++;
		waiter = list_entry(listener->waiters.next, struct waiter, list);
		wake_up(&waiter->wait);
		spin_unlock(&listener->resource->listeners_lock);
	}
	state_change(sk);
}

static int prepare_listener(struct drbd_connection *connection, struct listener *listener)
{
	int err, sndbuf_size, rcvbuf_size, my_addr_len;
	struct sockaddr_in6 my_addr;
	struct socket *s_listen;
	struct net_conf *nc;
	const char *what;

	rcu_read_lock();
	nc = rcu_dereference(connection->net_conf);
	if (!nc) {
		rcu_read_unlock();
		return -EIO;
	}
	sndbuf_size = nc->sndbuf_size;
	rcvbuf_size = nc->rcvbuf_size;
	rcu_read_unlock();

	my_addr_len = min_t(int, connection->my_addr_len, sizeof(struct sockaddr_in6));
	memcpy(&my_addr, &connection->my_addr, my_addr_len);

	what = "sock_create_kern";
	err = sock_create_kern(((struct sockaddr *)&my_addr)->sa_family,
			       SOCK_STREAM, IPPROTO_TCP, &s_listen);
	if (err) {
		s_listen = NULL;
		goto out;
	}

	s_listen->sk->sk_reuse = SK_CAN_REUSE; /* SO_REUSEADDR */
	drbd_setbufsize(s_listen, sndbuf_size, rcvbuf_size);

	what = "bind before listen";
	err = s_listen->ops->bind(s_listen, (struct sockaddr *)&my_addr, my_addr_len);
	if (err < 0)
		goto out;

	listener->s_listen = s_listen;
	write_lock_bh(&s_listen->sk->sk_callback_lock);
	listener->original_sk_state_change = s_listen->sk->sk_state_change;
	s_listen->sk->sk_state_change = drbd_incoming_connection;
	s_listen->sk->sk_user_data = listener;
	write_unlock_bh(&s_listen->sk->sk_callback_lock);

	what = "listen";
	err = s_listen->ops->listen(s_listen, 5);
	if (err < 0)
		goto out;

	memcpy(&listener->listen_addr, &my_addr, my_addr_len);

	return 0;
out:
	if (s_listen)
		sock_release(s_listen);
	if (err < 0) {
		if (err != -EAGAIN && err != -EINTR && err != -ERESTARTSYS &&
		    err != -EADDRINUSE) {
			drbd_err(connection, "%s failed, err = %d\n", what, err);
			change_cstate(connection, C_DISCONNECTING, CS_HARD);
		}
	}

	return err;
}

static struct listener* find_listener(struct drbd_connection *connection)
{
	struct drbd_resource *resource = connection->resource;
	struct listener *listener;

	list_for_each_entry(listener, &resource->listeners, list) {
		if (!memcmp(&listener->listen_addr, &connection->my_addr, connection->my_addr_len)) {
			kref_get(&listener->kref);
			return listener;
		}
	}
	return NULL;
}

static int get_listener(struct drbd_connection *connection, struct waiter *waiter)
{
	struct drbd_resource *resource = connection->resource;
	struct listener *listener, *new_listener = NULL;
	int err;

	waiter->connection = connection;
	waiter->socket = NULL;
	init_waitqueue_head(&waiter->wait);

	while (1) {
		spin_lock_bh(&resource->listeners_lock);
		listener = find_listener(connection);
		if (!listener && new_listener) {
			list_add(&new_listener->list, &resource->listeners);
			listener = new_listener;
			new_listener = NULL;
		}
		if (listener) {
			list_add(&waiter->list, &listener->waiters);
			waiter->listener = listener;
		}
		spin_unlock_bh(&resource->listeners_lock);

		if (new_listener) {
			sock_release(new_listener->s_listen);
			kfree(new_listener);
		}

		if (listener)
			return 0;

		new_listener = kmalloc(sizeof(*new_listener), GFP_KERNEL);
		if (!new_listener)
			return -ENOMEM;

		err = prepare_listener(connection, new_listener);
		if (err < 0) {
			kfree(new_listener);
			new_listener = NULL;
			if (err != -EADDRINUSE)
				return err;
			schedule_timeout_interruptible(HZ / 10);
		} else {
			kref_init(&new_listener->kref);
			INIT_LIST_HEAD(&new_listener->waiters);
			new_listener->resource = resource;
			new_listener->pending_accepts = 0;
		}
	}
}

static void drbd_listener_destroy(struct kref *kref)
{
	struct listener *listener = container_of(kref, struct listener, kref);
	struct drbd_resource *resource = listener->resource;

	list_del(&listener->list);
	spin_unlock_bh(&resource->listeners_lock);
	sock_release(listener->s_listen);
	kfree(listener);
	spin_lock_bh(&resource->listeners_lock);
}

static void put_listener(struct waiter *waiter)
{
	struct drbd_resource *resource;

	if (!waiter->listener)
		return;

	resource = waiter->listener->resource;
	spin_lock_bh(&resource->listeners_lock);
	list_del(&waiter->list);
	if (!list_empty(&waiter->listener->waiters) && waiter->listener->pending_accepts) {
		/* This receiver no longer does accept calls. In case we got woken up to do
		   one, and there are more receivers, wake one of the other guys to do it */
		struct waiter *ad2;
		ad2 = list_entry(waiter->listener->waiters.next, struct waiter, list);
		wake_up(&ad2->wait);
	}
	kref_put(&waiter->listener->kref, drbd_listener_destroy);
	spin_unlock_bh(&resource->listeners_lock);
	waiter->listener = NULL;
	if (waiter->socket) {
		sock_release(waiter->socket);
		waiter->socket = NULL;
	}
}

static void unregister_state_change(struct sock *sk, struct listener *listener)
{
	write_lock_bh(&sk->sk_callback_lock);
	sk->sk_state_change = listener->original_sk_state_change;
	sk->sk_user_data = NULL;
	write_unlock_bh(&sk->sk_callback_lock);
}

static bool addr_equal(const struct sockaddr *addr1, const struct sockaddr *addr2)
{
	if (addr1->sa_family != addr2->sa_family)
		return false;

	if (addr1->sa_family == AF_INET6) {
		const struct sockaddr_in6 *v6a1 = (const struct sockaddr_in6 *)addr1;
		const struct sockaddr_in6 *v6a2 = (const struct sockaddr_in6 *)addr2;

		if (!ipv6_addr_equal(&v6a1->sin6_addr, &v6a2->sin6_addr))
			return false;
		else if (ipv6_addr_type(&v6a1->sin6_addr) & IPV6_ADDR_LINKLOCAL)
			return v6a1->sin6_scope_id == v6a2->sin6_scope_id;
		return true;
	} else /* AF_INET, AF_SSOCKS, AF_SDP */ {
		const struct sockaddr_in *v4a1 = (const struct sockaddr_in *)addr1;
		const struct sockaddr_in *v4a2 = (const struct sockaddr_in *)addr2;
		return v4a1->sin_addr.s_addr == v4a2->sin_addr.s_addr;
	}
}

static struct waiter *
	find_waiter_by_addr(struct listener *listener, struct sockaddr *addr)
{
	struct waiter *waiter;

	list_for_each_entry(waiter, &listener->waiters, list) {
		if (addr_equal((struct sockaddr *)&waiter->connection->peer_addr, addr))
			return waiter;
	}

	return NULL;
}

static bool _wait_connect_cond(struct waiter *waiter)
{
	struct drbd_connection *connection = waiter->connection;
	struct drbd_resource *resource = connection->resource;
	bool rv;

	spin_lock_bh(&resource->listeners_lock);
	rv = waiter->listener->pending_accepts > 0 || waiter->socket != NULL;
	spin_unlock_bh(&resource->listeners_lock);

	return rv;
}

STATIC struct socket *drbd_wait_for_connect(struct waiter *waiter)
{
	struct drbd_connection *connection = waiter->connection;
	struct drbd_resource *resource = connection->resource;
	struct sockaddr_storage peer_addr;
	int timeo, connect_int, peer_addr_len, err = 0;
	struct socket *s_estab;
	struct net_conf *nc;
	struct waiter *waiter2;

	rcu_read_lock();
	nc = rcu_dereference(connection->net_conf);
	if (!nc) {
		rcu_read_unlock();
		return NULL;
	}
	connect_int = nc->connect_int;
	rcu_read_unlock();

	timeo = connect_int * HZ;
	timeo += (prandom_u32() & 1) ? timeo / 7 : -timeo / 7; /* 28.5% random jitter */

retry:
	timeo = wait_event_interruptible_timeout(waiter->wait, _wait_connect_cond(waiter), timeo);
	if (timeo <= 0)
		return NULL;

	spin_lock_bh(&resource->listeners_lock);
	if (waiter->socket) {
		s_estab = waiter->socket;
		waiter->socket = NULL;
	} else if (waiter->listener->pending_accepts > 0) {
		waiter->listener->pending_accepts--;
		spin_unlock_bh(&resource->listeners_lock);

		s_estab = NULL;
		err = kernel_accept(waiter->listener->s_listen, &s_estab, 0);
		if (err < 0) {
			if (err != -EAGAIN && err != -EINTR && err != -ERESTARTSYS) {
				drbd_err(connection, "accept failed, err = %d\n", err);
				change_cstate(connection, C_DISCONNECTING, CS_HARD);
			}
		}

		if (!s_estab)
			return NULL;

		unregister_state_change(s_estab->sk, waiter->listener);

		s_estab->ops->getname(s_estab, (struct sockaddr *)&peer_addr, &peer_addr_len, 2);

		spin_lock_bh(&resource->listeners_lock);
		waiter2 = find_waiter_by_addr(waiter->listener, (struct sockaddr *)&peer_addr);
		if (!waiter2) {
			struct sockaddr_in6 *from_sin6, *to_sin6;
			struct sockaddr_in *from_sin, *to_sin;
			struct drbd_connection *connection2;

			connection2 = conn_get_by_addrs(
				&connection->my_addr, connection->my_addr_len,
				&peer_addr, peer_addr_len);
			if (connection2) {
				drbd_info(connection2,
					  "Receiver busy; rejecting incoming connection\n");
				kref_put(&connection2->kref, drbd_destroy_connection);
				goto retry_locked;
			}

			switch(peer_addr.ss_family) {
			case AF_INET6:
				from_sin6 = (struct sockaddr_in6 *)&peer_addr;
				to_sin6 = (struct sockaddr_in6 *)&connection->my_addr;
				drbd_err(resource, "Closing unexpected connection from "
					 "%pI6 to port %u\n",
					 &from_sin6->sin6_addr,
					 be16_to_cpu(to_sin6->sin6_port));
				break;
			default:
				from_sin = (struct sockaddr_in *)&peer_addr;
				to_sin = (struct sockaddr_in *)&connection->my_addr;
				drbd_err(resource, "Closing unexpected connection from "
					 "%pI4 to port %u\n",
					 &from_sin->sin_addr,
					 be16_to_cpu(to_sin->sin_port));
				break;
			}

			goto retry_locked;
		}
		if (waiter2 != waiter) {
			if (waiter2->socket) {
				drbd_err(waiter2->connection,
					 "Receiver busy; rejecting incoming connection\n");
				goto retry_locked;
			}
			waiter2->socket = s_estab;
			s_estab = NULL;
			wake_up(&waiter2->wait);
			goto retry_locked;
		}
	}
	spin_unlock_bh(&resource->listeners_lock);
	return s_estab;

retry_locked:
	spin_unlock_bh(&resource->listeners_lock);
	if (s_estab) {
		sock_release(s_estab);
		s_estab = NULL;
	}
	goto retry;
}

static int decode_header(struct drbd_connection *, void *, struct packet_info *);

static int send_first_packet(struct drbd_connection *connection, struct drbd_socket *sock,
			     enum drbd_packet cmd)
{
	if (!conn_prepare_command(connection, sock))
		return -EIO;
	return send_command(connection, -1, sock, cmd, 0, NULL, 0);
}

static int receive_first_packet(struct drbd_connection *connection, struct socket *sock)
{
	unsigned int header_size = drbd_header_size(connection);
	struct packet_info pi;
	int err;

	err = drbd_recv_short(sock, connection->data.rbuf, header_size, 0);
	if (err != header_size) {
		if (err >= 0)
			err = -EIO;
		return err;
	}
	err = decode_header(connection, connection->data.rbuf, &pi);
	if (err)
		return err;
	return pi.cmd;
}

/**
 * drbd_socket_okay() - Free the socket if its connection is not okay
 * @sock:	pointer to the pointer to the socket.
 */
static int drbd_socket_okay(struct socket **sock)
{
	int rr;
	char tb[4];

	if (!*sock)
		return false;

	rr = drbd_recv_short(*sock, tb, 4, MSG_DONTWAIT | MSG_PEEK);

	if (rr > 0 || rr == -EAGAIN) {
		return true;
	} else {
		sock_release(*sock);
		*sock = NULL;
		return false;
	}
}
/* Gets called if a connection is established, or if a new minor gets created
   in a connection */
int drbd_connected(struct drbd_peer_device *peer_device)
{
	struct drbd_device *device = peer_device->device;
	int err;

	atomic_set(&peer_device->packet_seq, 0);
	peer_device->peer_seq = 0;

	err = drbd_send_sync_param(peer_device);
	if (!err)
		err = drbd_send_sizes(peer_device, 0, 0);
	if (!err) {
		if (device->disk_state[NOW] > D_DISKLESS) {
			err = drbd_send_uuids(peer_device, 0, 0);
		} else {
			set_bit(INITIAL_STATE_SENT, &peer_device->flags);
			err = drbd_send_current_state(peer_device);
		}
	}

	clear_bit(USE_DEGR_WFC_T, &peer_device->flags);
	clear_bit(RESIZE_PENDING, &peer_device->flags);
	mod_timer(&device->request_timer, jiffies + HZ); /* just start it here. */
	return err;
}

int connect_timer_work(struct drbd_work *work, int cancel)
{
	struct drbd_connection *connection =
		container_of(work, struct drbd_connection, connect_timer_work);
	struct drbd_resource *resource = connection->resource;
	enum drbd_conn_state cstate;

	spin_lock_irq(&resource->req_lock);
	cstate = connection->cstate[NOW];
	spin_unlock_irq(&resource->req_lock);
	if (cstate == C_CONNECTING) {
		drbd_info(connection, "Failure to connect; retrying\n");
		change_cstate(connection, C_NETWORK_FAILURE, CS_HARD);
	}
	kref_put(&connection->kref, drbd_destroy_connection);
	return 0;
}

void connect_timer_fn(unsigned long data)
{
	struct drbd_connection *connection = (struct drbd_connection *) data;
	struct drbd_resource *resource = connection->resource;
	unsigned long irq_flags;

	kref_get(&connection->kref);
	spin_lock_irqsave(&resource->req_lock, irq_flags);
	drbd_queue_work(&connection->sender_work, &connection->connect_timer_work);
	spin_unlock_irqrestore(&resource->req_lock, irq_flags);
}

static void conn_connect2(struct drbd_connection *connection)
{
	struct drbd_peer_device *peer_device;
	int vnr;

	rcu_read_lock();
	idr_for_each_entry(&connection->peer_devices, peer_device, vnr) {
		struct drbd_device *device = peer_device->device;
		kobject_get(&device->kobj);
		/* peer_device->connection cannot go away: caller holds a reference. */
		rcu_read_unlock();
		drbd_connected(peer_device);
		rcu_read_lock();
		kobject_put(&device->kobj);
	}
	rcu_read_unlock();
}

STATIC void conn_disconnect(struct drbd_connection *connection);

/*
 * Returns true if we have a valid connection.
 */
static bool conn_connect(struct drbd_connection *connection)
{
	struct drbd_resource *resource = connection->resource;
	struct drbd_peer_device *peer_device;
	struct drbd_socket sock, msock;
	bool discard_my_data;
	struct net_conf *nc;
	int timeout, h, ok, vnr;
	struct waiter waiter;

start:
	clear_bit(DISCONNECT_EXPECTED, &connection->flags);
	if (change_cstate(connection, C_CONNECTING, CS_VERBOSE) < SS_SUCCESS) {
		/* We do not have a network config. */
		return false;
	}

	mutex_init(&sock.mutex);
	sock.sbuf = connection->data.sbuf;
	sock.rbuf = connection->data.rbuf;
	sock.socket = NULL;
	mutex_init(&msock.mutex);
	msock.sbuf = connection->meta.sbuf;
	msock.rbuf = connection->meta.rbuf;
	msock.socket = NULL;

	/* Assume that the peer only understands protocol 80 until we know better.  */
	connection->agreed_pro_version = 80;

	if (get_listener(connection, &waiter)) {
		h = 0;  /* retry */
		goto out;
	}

	do {
		struct socket *s;

		s = drbd_try_connect(connection);
		if (s) {
			if (!sock.socket) {
				sock.socket = s;
				send_first_packet(connection, &sock, P_INITIAL_DATA);
			} else if (!msock.socket) {
				clear_bit(RESOLVE_CONFLICTS, &connection->flags);
				msock.socket = s;
				send_first_packet(connection, &msock, P_INITIAL_META);
			} else {
				drbd_err(connection, "Logic error in conn_connect()\n");
				goto out_release_sockets;
			}
		}

		if (sock.socket && msock.socket) {
			rcu_read_lock();
			nc = rcu_dereference(connection->net_conf);
			timeout = nc->ping_timeo * HZ / 10;
			rcu_read_unlock();
			schedule_timeout_interruptible(timeout);
			ok = drbd_socket_okay(&sock.socket);
			ok = drbd_socket_okay(&msock.socket) && ok;
			if (ok)
				break;
		}

retry:
		s = drbd_wait_for_connect(&waiter);
		if (s) {
			int fp = receive_first_packet(connection, s);
			drbd_socket_okay(&sock.socket);
			drbd_socket_okay(&msock.socket);
			switch (fp) {
			case P_INITIAL_DATA:
				if (sock.socket) {
					drbd_warn(connection, "initial packet S crossed\n");
					sock_release(sock.socket);
					sock.socket = s;
					goto randomize;
				}
				sock.socket = s;
				break;
			case P_INITIAL_META:
				set_bit(RESOLVE_CONFLICTS, &connection->flags);
				if (msock.socket) {
					drbd_warn(connection, "initial packet M crossed\n");
					sock_release(msock.socket);
					msock.socket = s;
					goto randomize;
				}
				msock.socket = s;
				break;
			default:
				drbd_warn(connection, "Error receiving initial packet\n");
				sock_release(s);
randomize:
				if (prandom_u32() & 1)
					goto retry;
			}
		}

		if (connection->cstate[NOW] <= C_DISCONNECTING)
			goto out_release_sockets;
		if (signal_pending(current)) {
			flush_signals(current);
			smp_rmb();
			if (get_t_state(&connection->receiver) == EXITING)
				goto out_release_sockets;
		}

		ok = drbd_socket_okay(&sock.socket);
		ok = drbd_socket_okay(&msock.socket) && ok;
	} while (!ok);

	put_listener(&waiter);

	sock.socket->sk->sk_reuse = SK_CAN_REUSE; /* SO_REUSEADDR */
	msock.socket->sk->sk_reuse = SK_CAN_REUSE; /* SO_REUSEADDR */

	sock.socket->sk->sk_allocation = GFP_NOIO;
	msock.socket->sk->sk_allocation = GFP_NOIO;

	sock.socket->sk->sk_priority = TC_PRIO_INTERACTIVE_BULK;
	msock.socket->sk->sk_priority = TC_PRIO_INTERACTIVE;

	/* NOT YET ...
	 * sock.socket->sk->sk_sndtimeo = connection->net_conf->timeout*HZ/10;
	 * sock.socket->sk->sk_rcvtimeo = MAX_SCHEDULE_TIMEOUT;
	 * first set it to the P_CONNECTION_FEATURES timeout,
	 * which we set to 4x the configured ping_timeout. */
	rcu_read_lock();
	nc = rcu_dereference(connection->net_conf);

	sock.socket->sk->sk_sndtimeo =
	sock.socket->sk->sk_rcvtimeo = nc->ping_timeo*4*HZ/10;

	msock.socket->sk->sk_rcvtimeo = nc->ping_int*HZ;
	timeout = nc->timeout * HZ / 10;
	rcu_read_unlock();

	msock.socket->sk->sk_sndtimeo = timeout;

	/* we don't want delays.
	 * we use TCP_CORK where appropriate, though */
	drbd_tcp_nodelay(sock.socket);
	drbd_tcp_nodelay(msock.socket);

	connection->data.socket = sock.socket;
	connection->meta.socket = msock.socket;
	connection->last_received = jiffies;

	h = drbd_do_features(connection);
	if (h <= 0)
		goto out;

	if (connection->cram_hmac_tfm) {
		switch (drbd_do_auth(connection)) {
		case -1:
			drbd_err(connection, "Authentication of peer failed\n");
			h = -1;  /* give up; go standalone */
			goto out;
		case 0:
			drbd_err(connection, "Authentication of peer failed, trying again.\n");
			h = 0;  /* retry */
			goto out;
		}
	}

	connection->data.socket->sk->sk_sndtimeo = timeout;
	connection->data.socket->sk->sk_rcvtimeo = MAX_SCHEDULE_TIMEOUT;
	connection->primary_mask_sent = -1; /* make sure to send it out soon */

	rcu_read_lock();
	nc = rcu_dereference(connection->net_conf);
	discard_my_data = nc->discard_my_data;
	rcu_read_unlock();

	if (drbd_send_protocol(connection) == -EOPNOTSUPP) {
		/* give up; go standalone */
		change_cstate(connection, C_DISCONNECTING, CS_HARD);
		return -1;
	}

	rcu_read_lock();
<<<<<<< HEAD
	idr_for_each_entry(&connection->peer_devices, peer_device, vnr) {
		clear_bit(INITIAL_STATE_SENT, &peer_device->flags);
		clear_bit(INITIAL_STATE_RECEIVED, &peer_device->flags);
	}
	idr_for_each_entry(&connection->peer_devices, peer_device, vnr) {
		struct drbd_device *device = peer_device->device;
=======
	idr_for_each_entry(&tconn->volumes, mdev, vnr) {
		kobject_get(&mdev->kobj);
		/* Prevent a race between resync-handshake and
		 * being promoted to Primary.
		 *
		 * Grab and release the state mutex, so we know that any current
		 * drbd_set_role() is finished, and any incoming drbd_set_role
		 * will see the STATE_SENT flag, and wait for it to be cleared.
		 */
		mutex_lock(mdev->state_mutex);
		mutex_unlock(mdev->state_mutex);

		rcu_read_unlock();
>>>>>>> ab65a53c

		if (discard_my_data)
			set_bit(DISCARD_MY_DATA, &device->flags);
		else
			clear_bit(DISCARD_MY_DATA, &device->flags);
	}
	rcu_read_unlock();

	if (mutex_lock_interruptible(&resource->conf_update) == 0) {
		/* The discard_my_data flag is a single-shot modifier to the next
		 * connection attempt, the handshake of which is now well underway.
		 * No need for rcu style copying of the whole struct
		 * just to clear a single value. */
		connection->net_conf->discard_my_data = 0;
		mutex_unlock(&resource->conf_update);
	}

	drbd_thread_start(&connection->asender);

	if (connection->agreed_pro_version >= 110) {
		if (resource->res_opts.node_id < connection->net_conf->peer_node_id) {
			timeout = twopc_retry_timeout(resource, 0);
			drbd_debug(connection, "Waiting for %ums to avoid transaction "
				   "conflicts\n", jiffies_to_msecs(timeout));
			schedule_timeout_interruptible(timeout);

			if (connect_transaction(connection) < SS_SUCCESS) {
				h = 0;
				goto out;
			}
			conn_connect2(connection);
		}
	} else {
		enum drbd_state_rv rv;
		rv = change_cstate(connection, C_CONNECTED,
				   CS_VERBOSE | CS_WAIT_COMPLETE | CS_SERIALIZE);
		if (rv < SS_SUCCESS || connection->cstate[NOW] != C_CONNECTED) {
			h = 0;
			goto out;
		}
		conn_connect2(connection);
	}
	return 1;

out_release_sockets:
	put_listener(&waiter);
	if (sock.socket)
		sock_release(sock.socket);
	if (msock.socket)
		sock_release(msock.socket);
	h = -1;  /* give up; go standalone */

out:
	if (h == 0) {
		conn_disconnect(connection);
		schedule_timeout_interruptible(HZ);
		goto start;
	}
	if (h == -1)
		change_cstate(connection, C_DISCONNECTING, CS_HARD);
	return h > 0;
}

static int decode_header(struct drbd_connection *connection, void *header, struct packet_info *pi)
{
	unsigned int header_size = drbd_header_size(connection);

	if (header_size == sizeof(struct p_header100) &&
	    *(__be32 *)header == cpu_to_be32(DRBD_MAGIC_100)) {
		struct p_header100 *h = header;
		if (h->pad != 0) {
			drbd_err(connection, "Header padding is not zero\n");
			return -EINVAL;
		}
		pi->vnr = (s16)be16_to_cpu(h->volume);
		pi->cmd = be16_to_cpu(h->command);
		pi->size = be32_to_cpu(h->length);
	} else if (header_size == sizeof(struct p_header95) &&
		   *(__be16 *)header == cpu_to_be16(DRBD_MAGIC_BIG)) {
		struct p_header95 *h = header;
		pi->cmd = be16_to_cpu(h->command);
		pi->size = be32_to_cpu(h->length);
		pi->vnr = 0;
	} else if (header_size == sizeof(struct p_header80) &&
		   *(__be32 *)header == cpu_to_be32(DRBD_MAGIC)) {
		struct p_header80 *h = header;
		pi->cmd = be16_to_cpu(h->command);
		pi->size = be16_to_cpu(h->length);
		pi->vnr = 0;
	} else {
		drbd_err(connection, "Wrong magic value 0x%08x in protocol version %d\n",
			 be32_to_cpu(*(__be32 *)header),
			 connection->agreed_pro_version);
		return -EINVAL;
	}
	pi->data = header + header_size;
	return 0;
}

static int drbd_recv_header(struct drbd_connection *connection, struct packet_info *pi)
{
	void *buffer = connection->data.rbuf;
	int err;

	err = drbd_recv_all_warn(connection, buffer, drbd_header_size(connection));
	if (err)
		return err;

	err = decode_header(connection, buffer, pi);
	connection->last_received = jiffies;

	return err;
}

STATIC enum finish_epoch drbd_flush_after_epoch(struct drbd_connection *connection, struct drbd_epoch *epoch)
{
	int rv;
	struct drbd_resource *resource = connection->resource;
	struct drbd_device *device;
	int vnr;

	if (resource->write_ordering >= WO_BDEV_FLUSH) {
		rcu_read_lock();
		idr_for_each_entry(&resource->devices, device, vnr) {
			if (!get_ldev(device))
				continue;
			kobject_get(&device->kobj);
			rcu_read_unlock();

			rv = blkdev_issue_flush(device->ldev->backing_bdev, GFP_KERNEL,
						NULL);
			if (rv) {
				drbd_info(device, "local disk flush failed with status %d\n", rv);
				/* would rather check on EOPNOTSUPP, but that is not reliable.
				 * don't try again for ANY return value != 0
				 * if (rv == -EOPNOTSUPP) */
				drbd_bump_write_ordering(resource, WO_DRAIN_IO);
			}
			put_ldev(device);
			kobject_put(&device->kobj);

			rcu_read_lock();
			if (rv)
				break;
		}
		rcu_read_unlock();
	}

	return drbd_may_finish_epoch(connection, epoch, EV_BARRIER_DONE);
}

STATIC int w_flush(struct drbd_work *w, int cancel)
{
	struct flush_work *fw = container_of(w, struct flush_work, w);
	struct drbd_epoch *epoch = fw->epoch;
	struct drbd_connection *connection = epoch->connection;

	kfree(fw);

	if (!test_and_set_bit(DE_BARRIER_IN_NEXT_EPOCH_ISSUED, &epoch->flags))
		drbd_flush_after_epoch(connection, epoch);

	drbd_may_finish_epoch(connection, epoch, EV_PUT |
			      (connection->cstate[NOW] < C_CONNECTED ? EV_CLEANUP : 0));

	return 0;
}

/**
 * drbd_may_finish_epoch() - Applies an epoch_event to the epoch's state, eventually finishes it.
 * @connection:	DRBD connection.
 * @epoch:	Epoch object.
 * @ev:		Epoch event.
 */
STATIC enum finish_epoch drbd_may_finish_epoch(struct drbd_connection *connection,
					       struct drbd_epoch *epoch,
					       enum epoch_event ev)
{
	int finish, epoch_size;
	struct drbd_epoch *next_epoch;
	int schedule_flush = 0;
	enum finish_epoch rv = FE_STILL_LIVE;
	struct drbd_resource *resource = connection->resource;

	spin_lock(&connection->epoch_lock);
	do {
		next_epoch = NULL;
		finish = 0;

		epoch_size = atomic_read(&epoch->epoch_size);

		switch (ev & ~EV_CLEANUP) {
		case EV_PUT:
			atomic_dec(&epoch->active);
			break;
		case EV_GOT_BARRIER_NR:
			set_bit(DE_HAVE_BARRIER_NUMBER, &epoch->flags);

			/* Special case: If we just switched from WO_BIO_BARRIER to
			   WO_BDEV_FLUSH we should not finish the current epoch */
			if (test_bit(DE_CONTAINS_A_BARRIER, &epoch->flags) && epoch_size == 1 &&
			    resource->write_ordering != WO_BIO_BARRIER &&
			    epoch == connection->current_epoch)
				clear_bit(DE_CONTAINS_A_BARRIER, &epoch->flags);
			break;
		case EV_BARRIER_DONE:
			set_bit(DE_BARRIER_IN_NEXT_EPOCH_DONE, &epoch->flags);
			break;
		case EV_BECAME_LAST:
			/* nothing to do*/
			break;
		}

		if (epoch_size != 0 &&
		    atomic_read(&epoch->active) == 0 &&
		    (test_bit(DE_HAVE_BARRIER_NUMBER, &epoch->flags) || ev & EV_CLEANUP) &&
		    epoch->list.prev == &connection->current_epoch->list &&
		    !test_bit(DE_IS_FINISHING, &epoch->flags)) {
			/* Nearly all conditions are met to finish that epoch... */
			if (test_bit(DE_BARRIER_IN_NEXT_EPOCH_DONE, &epoch->flags) ||
			    resource->write_ordering == WO_NONE ||
			    (epoch_size == 1 && test_bit(DE_CONTAINS_A_BARRIER, &epoch->flags)) ||
			    ev & EV_CLEANUP) {
				finish = 1;
				set_bit(DE_IS_FINISHING, &epoch->flags);
			} else if (!test_bit(DE_BARRIER_IN_NEXT_EPOCH_ISSUED, &epoch->flags) &&
				 resource->write_ordering == WO_BIO_BARRIER) {
				atomic_inc(&epoch->active);
				schedule_flush = 1;
			}
		}
		if (finish) {
			if (!(ev & EV_CLEANUP)) {
				spin_unlock(&connection->epoch_lock);
				drbd_send_b_ack(epoch->connection, epoch->barrier_nr, epoch_size);
				spin_lock(&connection->epoch_lock);
			}
#if 0
			/* FIXME: dec unacked on connection, once we have
			 * something to count pending connection packets in. */
			if (test_bit(DE_HAVE_BARRIER_NUMBER, &epoch->flags))
				dec_unacked(epoch->connection);
#endif

			if (connection->current_epoch != epoch) {
				next_epoch = list_entry(epoch->list.next, struct drbd_epoch, list);
				list_del(&epoch->list);
				ev = EV_BECAME_LAST | (ev & EV_CLEANUP);
				connection->epochs--;
				kfree(epoch);

				if (rv == FE_STILL_LIVE)
					rv = FE_DESTROYED;
			} else {
				epoch->flags = 0;
				atomic_set(&epoch->epoch_size, 0);
				/* atomic_set(&epoch->active, 0); is alrady zero */
				if (rv == FE_STILL_LIVE)
					rv = FE_RECYCLED;
			}
		}

		if (!next_epoch)
			break;

		epoch = next_epoch;
	} while (1);

	spin_unlock(&connection->epoch_lock);

	if (schedule_flush) {
		struct flush_work *fw;
		fw = kmalloc(sizeof(*fw), GFP_ATOMIC);
		if (fw) {
			fw->w.cb = w_flush;
			fw->epoch = epoch;
			fw->device = NULL; /* FIXME drop this member, it is unused. */
			drbd_queue_work(&resource->work, &fw->w);
		} else {
			drbd_warn(resource, "Could not kmalloc a flush_work obj\n");
			set_bit(DE_BARRIER_IN_NEXT_EPOCH_ISSUED, &epoch->flags);
			/* That is not a recursion, only one level */
			drbd_may_finish_epoch(connection, epoch, EV_BARRIER_DONE);
			drbd_may_finish_epoch(connection, epoch, EV_PUT);
		}
	}

	return rv;
}

/**
 * drbd_bump_write_ordering() - Fall back to an other write ordering method
 * @resource:	DRBD resource.
 * @wo:		Write ordering method to try.
 */
void drbd_bump_write_ordering(struct drbd_resource *resource, enum write_ordering_e wo) __must_hold(local)
{
	struct disk_conf *dc;
	struct drbd_device *device;
	enum write_ordering_e pwo;
	int vnr, i = 0;
	static char *write_ordering_str[] = {
		[WO_NONE] = "none",
		[WO_DRAIN_IO] = "drain",
		[WO_BDEV_FLUSH] = "flush",
		[WO_BIO_BARRIER] = "barrier",
	};

	pwo = resource->write_ordering;
	wo = min(pwo, wo);
	rcu_read_lock();
	idr_for_each_entry(&resource->devices, device, vnr) {
		if (i++ == 1 && wo == WO_BIO_BARRIER)
			wo = WO_BDEV_FLUSH; /* WO = barrier does not handle multiple volumes */
		if (!get_ldev_if_state(device, D_ATTACHING))
			continue;

		dc = rcu_dereference(device->ldev->disk_conf);

		if (wo == WO_BIO_BARRIER && !dc->disk_barrier)
			wo = WO_BDEV_FLUSH;
		if (wo == WO_BDEV_FLUSH && !dc->disk_flushes)
			wo = WO_DRAIN_IO;
		if (wo == WO_DRAIN_IO && !dc->disk_drain)
			wo = WO_NONE;
		put_ldev(device);
	}
	rcu_read_unlock();
	resource->write_ordering = wo;
	if (pwo != resource->write_ordering || wo == WO_BIO_BARRIER)
		drbd_info(resource, "Method to ensure write ordering: %s\n", write_ordering_str[resource->write_ordering]);
}

/**
 * drbd_submit_peer_request()
 * @device:	DRBD device.
 * @peer_req:	peer request
 * @rw:		flag field, see bio->bi_rw
 *
 * May spread the pages to multiple bios,
 * depending on bio_add_page restrictions.
 *
 * Returns 0 if all bios have been submitted,
 * -ENOMEM if we could not allocate enough bios,
 * -ENOSPC (any better suggestion?) if we have not been able to bio_add_page a
 *  single page to an empty bio (which should never happen and likely indicates
 *  that the lower level IO stack is in some way broken). This has been observed
 *  on certain Xen deployments.
 */
/* TODO allocate from our own bio_set. */
int drbd_submit_peer_request(struct drbd_device *device,
			     struct drbd_peer_request *peer_req,
			     const unsigned rw, const int fault_type)
{
	struct bio *bios = NULL;
	struct bio *bio;
	struct page *page = peer_req->pages;
	sector_t sector = peer_req->i.sector;
	unsigned ds = peer_req->i.size;
	unsigned n_bios = 0;
	unsigned nr_pages = (ds + PAGE_SIZE -1) >> PAGE_SHIFT;
	int err = -ENOMEM;

	/* In most cases, we will only need one bio.  But in case the lower
	 * level restrictions happen to be different at this offset on this
	 * side than those of the sending peer, we may need to submit the
	 * request in more than one bio.
	 *
	 * Plain bio_alloc is good enough here, this is no DRBD internally
	 * generated bio, but a bio allocated on behalf of the peer.
	 */
next_bio:
	bio = bio_alloc(GFP_NOIO, nr_pages);
	if (!bio) {
		drbd_err(device, "submit_ee: Allocation of a bio failed\n");
		goto fail;
	}
	/* > peer_req->i.sector, unless this is the first bio */
	bio->bi_sector = sector;
	bio->bi_bdev = device->ldev->backing_bdev;
	/* we special case some flags in the multi-bio case, see below
	 * (REQ_UNPLUG, REQ_FLUSH, or BIO_RW_BARRIER in older kernels) */
	bio->bi_rw = rw;
	bio->bi_private = peer_req;
	bio->bi_end_io = drbd_peer_request_endio;

	bio->bi_next = bios;
	bios = bio;
	++n_bios;

	page_chain_for_each(page) {
		unsigned len = min_t(unsigned, ds, PAGE_SIZE);
		if (!bio_add_page(bio, page, len, 0)) {
			/* A single page must always be possible!
			 * But in case it fails anyways,
			 * we deal with it, and complain (below). */
			if (bio->bi_vcnt == 0) {
				drbd_err(device,
					"bio_add_page failed for len=%u, "
					"bi_vcnt=0 (bi_sector=%llu)\n",
					len, (unsigned long long)bio->bi_sector);
				err = -ENOSPC;
				goto fail;
			}
			goto next_bio;
		}
		ds -= len;
		sector += len >> 9;
		--nr_pages;
	}
	D_ASSERT(device, page == NULL);
	D_ASSERT(device, ds == 0);

	atomic_set(&peer_req->pending_bios, n_bios);
	do {
		bio = bios;
		bios = bios->bi_next;
		bio->bi_next = NULL;

		/* strip off REQ_UNPLUG unless it is the last bio */
		if (bios)
			bio->bi_rw &= ~DRBD_REQ_UNPLUG;
		drbd_generic_make_request(device, fault_type, bio);

		/* strip off REQ_FLUSH,
		 * unless it is the first or last bio */
		if (bios && bios->bi_next)
			bios->bi_rw &= ~DRBD_REQ_FLUSH;
	} while (bios);
	maybe_kick_lo(device);
	return 0;

fail:
	while (bios) {
		bio = bios;
		bios = bios->bi_next;
		bio_put(bio);
	}
	return err;
}

static void drbd_remove_peer_req_interval(struct drbd_device *device,
					  struct drbd_peer_request *peer_req)
{
	struct drbd_interval *i = &peer_req->i;

	drbd_remove_interval(&device->write_requests, i);
	drbd_clear_interval(i);

	/* Wake up any processes waiting for this peer request to complete.  */
	if (i->waiting)
		wake_up(&device->misc_wait);
}

/**
 * w_e_reissue() - Worker callback; Resubmit a bio, without REQ_HARDBARRIER set
 * @device:	DRBD device.
 * @dw:		work object.
 * @cancel:	The connection will be closed anyways (unused in this callback)
 */
int w_e_reissue(struct drbd_work *w, int cancel) __releases(local)
{
	struct drbd_peer_request *peer_req =
		container_of(w, struct drbd_peer_request, w);
	struct drbd_peer_device *peer_device = peer_req->peer_device;
	struct drbd_device *device = peer_device->device;
	int err;
	/* We leave DE_CONTAINS_A_BARRIER and EE_IS_BARRIER in place,
	   (and DE_BARRIER_IN_NEXT_EPOCH_ISSUED in the previous Epoch)
	   so that we can finish that epoch in drbd_may_finish_epoch().
	   That is necessary if we already have a long chain of Epochs, before
	   we realize that BARRIER is actually not supported */

	/* As long as the -ENOTSUPP on the barrier is reported immediately
	   that will never trigger. If it is reported late, we will just
	   print that warning and continue correctly for all future requests
	   with WO_BDEV_FLUSH */
	if (previous_epoch(peer_device->connection, peer_req->epoch))
		drbd_warn(device, "Write ordering was not enforced (one time event)\n");

	/* we still have a local reference,
	 * get_ldev was done in receive_Data. */

	peer_req->w.cb = e_end_block;
	err = drbd_submit_peer_request(device, peer_req, WRITE, DRBD_FAULT_DT_WR);
	switch (err) {
	case -ENOMEM:
		peer_req->w.cb = w_e_reissue;
		drbd_queue_work(&peer_device->connection->sender_work,
				&peer_req->w);
		/* retry later; fall through */
	case 0:
		/* keep worker happy and connection up */
		return 0;

	case -ENOSPC:
		/* no other error expected, but anyways: */
	default:
		/* forget the object,
		 * and cause a "Network failure" */
		spin_lock_irq(&device->resource->req_lock);
		list_del(&peer_req->w.list);
		drbd_remove_peer_req_interval(device, peer_req);
		spin_unlock_irq(&device->resource->req_lock);
		drbd_al_complete_io(device, &peer_req->i);
		drbd_may_finish_epoch(peer_device->connection, peer_req->epoch, EV_PUT + EV_CLEANUP);
		drbd_free_peer_req(device, peer_req);
		drbd_err(device, "submit failed, triggering re-connect\n");
		return err;
	}
}

void conn_wait_active_ee_empty(struct drbd_connection *connection)
{
	struct drbd_peer_device *peer_device;
	int vnr;

	rcu_read_lock();
	idr_for_each_entry(&connection->peer_devices, peer_device, vnr) {
		struct drbd_device *device = peer_device->device;
		kobject_get(&device->kobj);
		rcu_read_unlock();
		drbd_wait_ee_list_empty(device, &device->active_ee);
		kobject_put(&device->kobj);
		rcu_read_lock();
	}
	rcu_read_unlock();
}

void conn_wait_done_ee_empty(struct drbd_connection *connection)
{
	struct drbd_peer_device *peer_device;
	int vnr;

	rcu_read_lock();
	idr_for_each_entry(&connection->peer_devices, peer_device, vnr) {
		struct drbd_device *device = peer_device->device;
		kobject_get(&device->kobj);
		rcu_read_unlock();
		drbd_wait_ee_list_empty(device, &device->done_ee);
		kobject_put(&device->kobj);
		rcu_read_lock();
	}
	rcu_read_unlock();
}

#ifdef blk_queue_plugged
static void drbd_unplug_all_devices(struct drbd_resource *resource)
{
	struct drbd_device *device;
	int vnr;

	rcu_read_lock();
	idr_for_each_entry(&resource->devices, device, vnr) {
		kobject_get(&device->kobj);
		rcu_read_unlock();
		drbd_kick_lo(device);
		kobject_put(&device->kobj);
		rcu_read_lock();
	}
	rcu_read_unlock();
}
#else
static void drbd_unplug_all_devices(struct drbd_resource *resource)
{
}
#endif

STATIC int receive_Barrier(struct drbd_connection *connection, struct packet_info *pi)
{
	int rv, issue_flush;
	struct p_barrier *p = pi->data;
	struct drbd_epoch *epoch;

	drbd_unplug_all_devices(connection->resource);

	/* FIXME these are unacked on connection,
	 * not a specific (peer)device.
	 */
	connection->current_epoch->barrier_nr = p->barrier;
	connection->current_epoch->connection = connection;
	rv = drbd_may_finish_epoch(connection, connection->current_epoch, EV_GOT_BARRIER_NR);

	/* P_BARRIER_ACK may imply that the corresponding extent is dropped from
	 * the activity log, which means it would not be resynced in case the
	 * R_PRIMARY crashes now.
	 * Therefore we must send the barrier_ack after the barrier request was
	 * completed. */
	switch (connection->resource->write_ordering) {
	case WO_BIO_BARRIER:
	case WO_NONE:
		if (rv == FE_RECYCLED)
			return 0;
		break;

	case WO_BDEV_FLUSH:
	case WO_DRAIN_IO:
		if (rv == FE_STILL_LIVE) {
			set_bit(DE_BARRIER_IN_NEXT_EPOCH_ISSUED, &connection->current_epoch->flags);
			conn_wait_active_ee_empty(connection);
			rv = drbd_flush_after_epoch(connection, connection->current_epoch);
		}
		if (rv == FE_RECYCLED)
			return 0;

		/* The asender will send all the ACKs and barrier ACKs out, since
		   all EEs moved from the active_ee to the done_ee. We need to
		   provide a new epoch object for the EEs that come in soon */
		break;
	}

	/* receiver context, in the writeout path of the other node.
	 * avoid potential distributed deadlock */
	epoch = kmalloc(sizeof(struct drbd_epoch), GFP_NOIO);
	if (!epoch) {
		drbd_warn(connection, "Allocation of an epoch failed, slowing down\n");
		issue_flush = !test_and_set_bit(DE_BARRIER_IN_NEXT_EPOCH_ISSUED, &connection->current_epoch->flags);
		conn_wait_active_ee_empty(connection);
		if (issue_flush) {
			rv = drbd_flush_after_epoch(connection, connection->current_epoch);
			if (rv == FE_RECYCLED)
				return 0;
		}

		conn_wait_done_ee_empty(connection);

		return 0;
	}

	epoch->flags = 0;
	atomic_set(&epoch->epoch_size, 0);
	atomic_set(&epoch->active, 0);

	spin_lock(&connection->epoch_lock);
	if (atomic_read(&connection->current_epoch->epoch_size)) {
		list_add(&epoch->list, &connection->current_epoch->list);
		connection->current_epoch = epoch;
		connection->epochs++;
	} else {
		/* The current_epoch got recycled while we allocated this one... */
		kfree(epoch);
	}
	spin_unlock(&connection->epoch_lock);

	return 0;
}

/* used from receive_RSDataReply (recv_resync_read)
 * and from receive_Data */
STATIC struct drbd_peer_request *
read_in_block(struct drbd_peer_device *peer_device, u64 id, sector_t sector,
	      int data_size) __must_hold(local)
{
	struct drbd_device *device = peer_device->device;
	const sector_t capacity = drbd_get_capacity(device->this_bdev);
	struct drbd_peer_request *peer_req;
	struct page *page;
	int dgs, ds, err;
	void *dig_in = peer_device->connection->int_dig_in;
	void *dig_vv = peer_device->connection->int_dig_vv;
	unsigned long *data;

	dgs = 0;
	if (peer_device->connection->peer_integrity_tfm) {
		dgs = crypto_hash_digestsize(peer_device->connection->peer_integrity_tfm);
		/*
		 * FIXME: Receive the incoming digest into the receive buffer
		 *	  here, together with its struct p_data?
		 */
		err = drbd_recv_all_warn(peer_device->connection, dig_in, dgs);
		if (err)
			return NULL;
		data_size -= dgs;
	}

	if (!expect(peer_device, IS_ALIGNED(data_size, 512)))
		return NULL;
	if (!expect(peer_device, data_size <= DRBD_MAX_BIO_SIZE))
		return NULL;

	/* even though we trust out peer,
	 * we sometimes have to double check. */
	if (sector + (data_size>>9) > capacity) {
		drbd_err(device, "request from peer beyond end of local disk: "
			"capacity: %llus < sector: %llus + size: %u\n",
			(unsigned long long)capacity,
			(unsigned long long)sector, data_size);
		return NULL;
	}

	/* GFP_NOIO, because we must not cause arbitrary write-out: in a DRBD
	 * "criss-cross" setup, that might cause write-out on some other DRBD,
	 * which in turn might block on the other node at this very place.  */
	peer_req = drbd_alloc_peer_req(peer_device, id, sector, data_size, GFP_NOIO);
	if (!peer_req)
		return NULL;

	if (!data_size)
		return peer_req;

	ds = data_size;
	page = peer_req->pages;
	page_chain_for_each(page) {
		unsigned len = min_t(int, ds, PAGE_SIZE);
		data = kmap(page);
		err = drbd_recv_all_warn(peer_device->connection, data, len);
		if (drbd_insert_fault(device, DRBD_FAULT_RECEIVE)) {
			drbd_err(device, "Fault injection: Corrupting data on receive\n");
			data[0] = data[0] ^ (unsigned long)-1;
		}
		kunmap(page);
		if (err) {
			drbd_free_peer_req(device, peer_req);
			return NULL;
		}
		ds -= len;
	}

	if (dgs) {
		drbd_csum_ee(peer_device->connection->peer_integrity_tfm, peer_req, dig_vv);
		if (memcmp(dig_in, dig_vv, dgs)) {
			drbd_err(device, "Digest integrity check FAILED: %llus +%u\n",
				(unsigned long long)sector, data_size);
			drbd_free_peer_req(device, peer_req);
			return NULL;
		}
	}
	peer_device->recv_cnt += data_size >> 9;
	return peer_req;
}

/* drbd_drain_block() just takes a data block
 * out of the socket input buffer, and discards it.
 */
STATIC int drbd_drain_block(struct drbd_peer_device *peer_device, int data_size)
{
	struct page *page;
	int err = 0;
	void *data;

	if (!data_size)
		return 0;

	page = drbd_alloc_pages(peer_device, 1, 1);

	data = kmap(page);
	while (data_size) {
		unsigned int len = min_t(int, data_size, PAGE_SIZE);

		err = drbd_recv_all_warn(peer_device->connection, data, len);
		if (err)
			break;
		data_size -= len;
	}
	kunmap(page);
	drbd_free_pages(peer_device->device, page, 0);
	return err;
}

static int recv_dless_read(struct drbd_peer_device *peer_device, struct drbd_request *req,
			   sector_t sector, int data_size)
{
	struct bio_vec *bvec;
	struct bio *bio;
	int dgs, err, i, expect;
	void *dig_in = peer_device->connection->int_dig_in;
	void *dig_vv = peer_device->connection->int_dig_vv;

	dgs = 0;
	if (peer_device->connection->peer_integrity_tfm) {
		dgs = crypto_hash_digestsize(peer_device->connection->peer_integrity_tfm);
		err = drbd_recv_all_warn(peer_device->connection, dig_in, dgs);
		if (err)
			return err;
		data_size -= dgs;
	}

	/* optimistically update recv_cnt.  if receiving fails below,
	 * we disconnect anyways, and counters will be reset. */
	peer_device->recv_cnt += data_size >> 9;

	bio = req->master_bio;
	D_ASSERT(peer_device->device, sector == bio->bi_sector);

	bio_for_each_segment(bvec, bio, i) {
		void *mapped = kmap(bvec->bv_page) + bvec->bv_offset;
		expect = min_t(int, data_size, bvec->bv_len);
		err = drbd_recv_all_warn(peer_device->connection, mapped, expect);
		kunmap(bvec->bv_page);
		if (err)
			return err;
		data_size -= expect;
	}

	if (dgs) {
		drbd_csum_bio(peer_device->connection->peer_integrity_tfm, bio, dig_vv);
		if (memcmp(dig_in, dig_vv, dgs)) {
			drbd_err(peer_device, "Digest integrity check FAILED. Broken NICs?\n");
			return -EINVAL;
		}
	}

	D_ASSERT(peer_device->device, data_size == 0);
	return 0;
}

/*
 * e_end_resync_block() is called in asender context via
 * drbd_finish_peer_reqs().
 */
STATIC int e_end_resync_block(struct drbd_work *w, int unused)
{
	struct drbd_peer_request *peer_req =
		container_of(w, struct drbd_peer_request, w);
	struct drbd_peer_device *peer_device = peer_req->peer_device;
	struct drbd_device *device = peer_device->device;
	sector_t sector = peer_req->i.sector;
	int err;

	D_ASSERT(device, drbd_interval_empty(&peer_req->i));

	if (likely((peer_req->flags & EE_WAS_ERROR) == 0)) {
		drbd_set_in_sync(peer_device, sector, peer_req->i.size);
		err = drbd_send_ack(peer_device, P_RS_WRITE_ACK, peer_req);
	} else {
		/* Record failure to sync */
		drbd_rs_failed_io(peer_device, sector, peer_req->i.size);

		err  = drbd_send_ack(peer_device, P_NEG_ACK, peer_req);
	}
	dec_unacked(peer_device);

	return err;
}

STATIC int recv_resync_read(struct drbd_peer_device *peer_device, sector_t sector,
			    int data_size) __releases(local)
{
	struct drbd_device *device = peer_device->device;
	struct drbd_peer_request *peer_req;

	peer_req = read_in_block(peer_device, ID_SYNCER, sector, data_size);
	if (!peer_req)
		goto fail;

	dec_rs_pending(peer_device);

	inc_unacked(peer_device);
	/* corresponding dec_unacked() in e_end_resync_block()
	 * respective _drbd_clear_done_ee */

	peer_req->w.cb = e_end_resync_block;

	spin_lock_irq(&device->resource->req_lock);
	list_add(&peer_req->w.list, &device->sync_ee);
	spin_unlock_irq(&device->resource->req_lock);

	atomic_add(data_size >> 9, &device->rs_sect_ev);

	/* Seting all peer out of sync here. Sync source peer will be set
	   in sync when the write completes. Other peers will be set in
	   sync by the sync source with a P_PEERS_IN_SYNC packet soon. */
	drbd_set_all_out_of_sync(device, peer_req->i.sector, peer_req->i.size);

	if (drbd_submit_peer_request(device, peer_req, WRITE, DRBD_FAULT_RS_WR) == 0)
		return 0;

	/* don't care for the reason here */
	drbd_err(device, "submit failed, triggering re-connect\n");
	spin_lock_irq(&device->resource->req_lock);
	list_del(&peer_req->w.list);
	spin_unlock_irq(&device->resource->req_lock);

	drbd_free_peer_req(device, peer_req);
fail:
	put_ldev(device);
	return -EIO;
}

static struct drbd_request *
find_request(struct drbd_device *device, struct rb_root *root, u64 id,
	     sector_t sector, bool missing_ok, const char *func)
{
	struct drbd_request *req;

	/* Request object according to our peer */
	req = (struct drbd_request *)(unsigned long)id;
	if (drbd_contains_interval(root, sector, &req->i) && req->i.local)
		return req;
	if (!missing_ok) {
		drbd_err(device, "%s: failed to find request 0x%lx, sector %llus\n", func,
			(unsigned long)id, (unsigned long long)sector);
	}
	return NULL;
}

STATIC int receive_DataReply(struct drbd_connection *connection, struct packet_info *pi)
{
	struct drbd_peer_device *peer_device;
	struct drbd_device *device;
	struct drbd_request *req;
	sector_t sector;
	int err;
	struct p_data *p = pi->data;

	peer_device = conn_peer_device(connection, pi->vnr);
	if (!peer_device)
		return -EIO;
	device = peer_device->device;

	sector = be64_to_cpu(p->sector);

	spin_lock_irq(&device->resource->req_lock);
	req = find_request(device, &device->read_requests, p->block_id, sector, false, __func__);
	spin_unlock_irq(&device->resource->req_lock);
	if (unlikely(!req))
		return -EIO;

	/* drbd_remove_request_interval() is done in _req_may_be_done, to avoid
	 * special casing it there for the various failure cases.
	 * still no race with drbd_fail_pending_reads */
	err = recv_dless_read(peer_device, req, sector, pi->size);
	if (!err)
		req_mod(req, DATA_RECEIVED, peer_device);
	/* else: nothing. handled from drbd_disconnect...
	 * I don't think we may complete this just yet
	 * in case we are "on-disconnect: freeze" */

	return err;
}

STATIC int receive_RSDataReply(struct drbd_connection *connection, struct packet_info *pi)
{
	struct drbd_peer_device *peer_device;
	struct drbd_device *device;
	sector_t sector;
	int err;
	struct p_data *p = pi->data;

	peer_device = conn_peer_device(connection, pi->vnr);
	if (!peer_device)
		return -EIO;
	device = peer_device->device;

	sector = be64_to_cpu(p->sector);
	D_ASSERT(device, p->block_id == ID_SYNCER);

	if (get_ldev(device)) {
		/* data is submitted to disk within recv_resync_read.
		 * corresponding put_ldev done below on error,
		 * or in drbd_peer_request_endio. */
		err = recv_resync_read(peer_device, sector, pi->size);
	} else {
		if (drbd_ratelimit())
			drbd_err(device, "Can not write resync data to local disk.\n");

		err = drbd_drain_block(peer_device, pi->size);

		drbd_send_ack_dp(peer_device, P_NEG_ACK, p, pi->size);
	}

	atomic_add(pi->size >> 9, &peer_device->rs_sect_in);

	return err;
}

static void restart_conflicting_writes(struct drbd_peer_request *peer_req)
{
	struct drbd_interval *i;
	struct drbd_request *req;
	struct drbd_device *device = peer_req->peer_device->device;
	const sector_t sector = peer_req->i.sector;
	const unsigned int size = peer_req->i.size;

	drbd_for_each_overlap(i, &device->write_requests, sector, size) {
		if (!i->local)
			continue;
		req = container_of(i, struct drbd_request, i);
		if ((req->rq_state[0] & RQ_LOCAL_PENDING) ||
		   !(req->rq_state[0] & RQ_POSTPONED))
			continue;
		/* as it is RQ_POSTPONED, this will cause it to
		 * be queued on the retry workqueue. */
		__req_mod(req, DISCARD_WRITE, peer_req->peer_device, NULL);
	}
}

/*
 * e_end_block() is called in asender context via drbd_finish_peer_reqs().
 */
STATIC int e_end_block(struct drbd_work *w, int cancel)
{
	struct drbd_peer_request *peer_req =
		container_of(w, struct drbd_peer_request, w);
	struct drbd_peer_device *peer_device = peer_req->peer_device;
	struct drbd_device *device = peer_device->device;
	sector_t sector = peer_req->i.sector;
	struct drbd_epoch *epoch;
	int err = 0, pcmd;

	if (peer_req->flags & EE_IS_BARRIER) {
		epoch = previous_epoch(peer_device->connection, peer_req->epoch);
		if (epoch)
			drbd_may_finish_epoch(peer_device->connection, epoch, EV_BARRIER_DONE + (cancel ? EV_CLEANUP : 0));
	}

	if (peer_req->flags & EE_SEND_WRITE_ACK) {
		if (likely((peer_req->flags & EE_WAS_ERROR) == 0)) {
			pcmd = (peer_device->repl_state[NOW] >= L_SYNC_SOURCE &&
				peer_device->repl_state[NOW] <= L_PAUSED_SYNC_T &&
				peer_req->flags & EE_MAY_SET_IN_SYNC) ?
				P_RS_WRITE_ACK : P_WRITE_ACK;
			err = drbd_send_ack(peer_device, pcmd, peer_req);
			if (pcmd == P_RS_WRITE_ACK)
				drbd_set_in_sync(peer_device, sector, peer_req->i.size);
		} else {
			err = drbd_send_ack(peer_device, P_NEG_ACK, peer_req);
			/* we expect it to be marked out of sync anyways...
			 * maybe assert this?  */
		}
		dec_unacked(peer_device);
	}
	/* we delete from the conflict detection hash _after_ we sent out the
	 * P_WRITE_ACK / P_NEG_ACK, to get the sequence number right.  */
	if (peer_req->flags & EE_IN_INTERVAL_TREE) {
		spin_lock_irq(&device->resource->req_lock);
		D_ASSERT(device, !drbd_interval_empty(&peer_req->i));
		drbd_remove_peer_req_interval(device, peer_req);
		if (peer_req->flags & EE_RESTART_REQUESTS)
			restart_conflicting_writes(peer_req);
		spin_unlock_irq(&device->resource->req_lock);
	} else
		D_ASSERT(device, drbd_interval_empty(&peer_req->i));

	drbd_may_finish_epoch(peer_device->connection, peer_req->epoch, EV_PUT + (cancel ? EV_CLEANUP : 0));

	return err;
}

static int e_send_ack(struct drbd_work *w, enum drbd_packet ack)
{
	struct drbd_peer_request *peer_req =
		container_of(w, struct drbd_peer_request, w);
	struct drbd_peer_device *peer_device = peer_req->peer_device;
	int err;

	err = drbd_send_ack(peer_device, ack, peer_req);
	dec_unacked(peer_device);

	return err;
}

static int e_send_discard_write(struct drbd_work *w, int unused)
{
	return e_send_ack(w, P_SUPERSEDED);
}

static int e_send_retry_write(struct drbd_work *w, int unused)
{

	struct drbd_peer_request *peer_request =
		container_of(w, struct drbd_peer_request, w);
	struct drbd_connection *connection = peer_request->peer_device->connection;

	return e_send_ack(w, connection->agreed_pro_version >= 100 ?
			     P_RETRY_WRITE : P_SUPERSEDED);
}

static bool seq_greater(u32 a, u32 b)
{
	/*
	 * We assume 32-bit wrap-around here.
	 * For 24-bit wrap-around, we would have to shift:
	 *  a <<= 8; b <<= 8;
	 */
	return (s32)a - (s32)b > 0;
}

static u32 seq_max(u32 a, u32 b)
{
	return seq_greater(a, b) ? a : b;
}

static bool need_peer_seq(struct drbd_peer_device *peer_device)
{
	struct drbd_connection *connection = peer_device->connection;
	int tp;

	/*
	 * We only need to keep track of the last packet_seq number of our peer
	 * if we are in dual-primary mode and we have the discard flag set; see
	 * handle_write_conflicts().
	 */

	rcu_read_lock();
	tp = rcu_dereference(connection->net_conf)->two_primaries;
	rcu_read_unlock();

	return tp && test_bit(RESOLVE_CONFLICTS, &connection->flags);
}

static void update_peer_seq(struct drbd_peer_device *peer_device, unsigned int peer_seq)
{
	unsigned int newest_peer_seq;

	if (need_peer_seq(peer_device)) {
		spin_lock(&peer_device->peer_seq_lock);
		newest_peer_seq = seq_max(peer_device->peer_seq, peer_seq);
		peer_device->peer_seq = newest_peer_seq;
		spin_unlock(&peer_device->peer_seq_lock);
		/* wake up only if we actually changed peer_device->peer_seq */
		if (peer_seq == newest_peer_seq)
			wake_up(&peer_device->device->seq_wait);
	}
}

static inline int overlaps(sector_t s1, int l1, sector_t s2, int l2)
{
	return !((s1 + (l1>>9) <= s2) || (s1 >= s2 + (l2>>9)));
}

/* maybe change sync_ee into interval trees as well? */
static bool overlapping_resync_write(struct drbd_device *device, struct drbd_peer_request *peer_req)
{
	struct drbd_peer_request *rs_req;
	bool rv = 0;

	spin_lock_irq(&device->resource->req_lock);
	list_for_each_entry(rs_req, &device->sync_ee, w.list) {
		if (overlaps(peer_req->i.sector, peer_req->i.size,
			     rs_req->i.sector, rs_req->i.size)) {
			rv = 1;
			break;
		}
	}
	spin_unlock_irq(&device->resource->req_lock);

	return rv;
}

/* Called from receive_Data.
 * Synchronize packets on sock with packets on msock.
 *
 * This is here so even when a P_DATA packet traveling via sock overtook an Ack
 * packet traveling on msock, they are still processed in the order they have
 * been sent.
 *
 * Note: we don't care for Ack packets overtaking P_DATA packets.
 *
 * In case packet_seq is larger than peer_device->peer_seq number, there are
 * outstanding packets on the msock. We wait for them to arrive.
 * In case we are the logically next packet, we update peer_device->peer_seq
 * ourselves. Correctly handles 32bit wrap around.
 *
 * Assume we have a 10 GBit connection, that is about 1<<30 byte per second,
 * about 1<<21 sectors per second. So "worst" case, we have 1<<3 == 8 seconds
 * for the 24bit wrap (historical atomic_t guarantee on some archs), and we have
 * 1<<9 == 512 seconds aka ages for the 32bit wrap around...
 *
 * returns 0 if we may process the packet,
 * -ERESTARTSYS if we were interrupted (by disconnect signal). */
static int wait_for_and_update_peer_seq(struct drbd_peer_device *peer_device, const u32 peer_seq)
{
	DEFINE_WAIT(wait);
	long timeout;
	int ret;

	if (!need_peer_seq(peer_device))
		return 0;

	spin_lock(&peer_device->peer_seq_lock);
	for (;;) {
		if (!seq_greater(peer_seq - 1, peer_device->peer_seq)) {
			peer_device->peer_seq = seq_max(peer_device->peer_seq, peer_seq);
			ret = 0;
			break;
		}
		if (signal_pending(current)) {
			ret = -ERESTARTSYS;
			break;
		}
		prepare_to_wait(&peer_device->device->seq_wait, &wait, TASK_INTERRUPTIBLE);
		spin_unlock(&peer_device->peer_seq_lock);
		rcu_read_lock();
		timeout = rcu_dereference(peer_device->connection->net_conf)->ping_timeo*HZ/10;
		rcu_read_unlock();
		timeout = schedule_timeout(timeout);
		spin_lock(&peer_device->peer_seq_lock);
		if (!timeout) {
			ret = -ETIMEDOUT;
			drbd_err(peer_device, "Timed out waiting for missing ack packets; disconnecting\n");
			break;
		}
	}
	spin_unlock(&peer_device->peer_seq_lock);
	finish_wait(&peer_device->device->seq_wait, &wait);
	return ret;
}

/* see also bio_flags_to_wire()
 * DRBD_REQ_*, because we need to semantically map the flags to data packet
 * flags and back. We may replicate to other kernel versions. */
static unsigned long wire_flags_to_bio(struct drbd_connection *connection, u32 dpf)
{
	if (connection->agreed_pro_version >= 95)
		return  (dpf & DP_RW_SYNC ? DRBD_REQ_SYNC : 0) |
			(dpf & DP_UNPLUG ? DRBD_REQ_UNPLUG : 0) |
			(dpf & DP_FUA ? DRBD_REQ_FUA : 0) |
			(dpf & DP_FLUSH ? DRBD_REQ_FLUSH : 0) |
			(dpf & DP_DISCARD ? DRBD_REQ_DISCARD : 0);

	/* else: we used to communicate one bit only in older DRBD */
	return dpf & DP_RW_SYNC ? (DRBD_REQ_SYNC | DRBD_REQ_UNPLUG) : 0;
}

static void fail_postponed_requests(struct drbd_peer_request *peer_req)
{
	struct drbd_device *device = peer_req->peer_device->device;
	struct drbd_interval *i;
	const sector_t sector = peer_req->i.sector;
	const unsigned int size = peer_req->i.size;

    repeat:
	drbd_for_each_overlap(i, &device->write_requests, sector, size) {
		struct drbd_request *req;
		struct bio_and_error m;

		if (!i->local)
			continue;
		req = container_of(i, struct drbd_request, i);
		if (!(req->rq_state[0] & RQ_POSTPONED))
			continue;
		req->rq_state[0] &= ~RQ_POSTPONED;
		__req_mod(req, NEG_ACKED, peer_req->peer_device, &m);
		spin_unlock_irq(&device->resource->req_lock);
		if (m.bio)
			complete_master_bio(device, &m);
		spin_lock_irq(&device->resource->req_lock);
		goto repeat;
	}
}

static int handle_write_conflicts(struct drbd_peer_request *peer_req)
{
	struct drbd_peer_device *peer_device = peer_req->peer_device;
	struct drbd_device *device = peer_device->device;
	struct drbd_connection *connection = peer_device->connection;
	bool resolve_conflicts = test_bit(RESOLVE_CONFLICTS, &connection->flags);
	sector_t sector = peer_req->i.sector;
	const unsigned int size = peer_req->i.size;
	struct drbd_interval *i;
	bool equal;
	int err;

	/*
	 * Inserting the peer request into the write_requests tree will prevent
	 * new conflicting local requests from being added.
	 */
	drbd_insert_interval(&device->write_requests, &peer_req->i);

    repeat:
	drbd_for_each_overlap(i, &device->write_requests, sector, size) {
		if (i == &peer_req->i)
			continue;

		if (!i->local) {
			/*
			 * Our peer has sent a conflicting remote request; this
			 * should not happen in a two-node setup.  Wait for the
			 * earlier peer request to complete.
			 */
			err = drbd_wait_misc(device, peer_device, i);
			if (err)
				goto out;
			goto repeat;
		}

		equal = i->sector == sector && i->size == size;
		if (resolve_conflicts) {
			/*
			 * If the peer request is fully contained within the
			 * overlapping request, it can be discarded; otherwise,
			 * it will be retried once all overlapping requests
			 * have completed.
			 */
			bool discard = i->sector <= sector && i->sector +
				       (i->size >> 9) >= sector + (size >> 9);

			if (!equal)
				drbd_alert(device, "Concurrent writes detected: "
					       "local=%llus +%u, remote=%llus +%u, "
					       "assuming %s came first\n",
					  (unsigned long long)i->sector, i->size,
					  (unsigned long long)sector, size,
					  discard ? "local" : "remote");

			inc_unacked(peer_device);
			peer_req->w.cb = discard ? e_send_discard_write :
						   e_send_retry_write;
			list_add_tail(&peer_req->w.list, &device->done_ee);
			wake_asender(connection);

			err = -ENOENT;
			goto out;
		} else {
			struct drbd_request *req =
				container_of(i, struct drbd_request, i);

			if (!equal)
				drbd_alert(device, "Concurrent writes detected: "
					       "local=%llus +%u, remote=%llus +%u\n",
					  (unsigned long long)i->sector, i->size,
					  (unsigned long long)sector, size);

			if (req->rq_state[0] & RQ_LOCAL_PENDING ||
			    !(req->rq_state[0] & RQ_POSTPONED)) {
				/*
				 * Wait for the node with the discard flag to
				 * decide if this request will be discarded or
				 * retried.  Requests that are discarded will
				 * disappear from the write_requests tree.
				 *
				 * In addition, wait for the conflicting
				 * request to finish locally before submitting
				 * the conflicting peer request.
				 */
				err = drbd_wait_misc(device, NULL, &req->i);
				if (err) {
					begin_state_change_locked(connection->resource, CS_HARD);
					__change_cstate(connection, C_TIMEOUT);
					end_state_change_locked(connection->resource);
					fail_postponed_requests(peer_req);
					goto out;
				}
				goto repeat;
			}
			/*
			 * Remember to restart the conflicting requests after
			 * the new peer request has completed.
			 */
			peer_req->flags |= EE_RESTART_REQUESTS;
		}
	}
	err = 0;

    out:
	if (err)
		drbd_remove_peer_req_interval(device, peer_req);
	return err;
}

/* mirrored write */
STATIC int receive_Data(struct drbd_connection *connection, struct packet_info *pi)
{
	struct drbd_peer_device *peer_device;
	struct drbd_device *device;
	sector_t sector;
	struct drbd_peer_request *peer_req;
	struct p_data *p = pi->data;
	u32 peer_seq = be32_to_cpu(p->seq_num);
	int rw = WRITE;
	u32 dp_flags;
	int err, tp;

	peer_device = conn_peer_device(connection, pi->vnr);
	if (!peer_device)
		return -EIO;
	device = peer_device->device;

	if (!get_ldev(device)) {
		int err2;

		err = wait_for_and_update_peer_seq(peer_device, peer_seq);
		drbd_send_ack_dp(peer_device, P_NEG_ACK, p, pi->size);
		atomic_inc(&connection->current_epoch->epoch_size);
		err2 = drbd_drain_block(peer_device, pi->size);
		if (!err)
			err = err2;
		return err;
	}

	/*
	 * Corresponding put_ldev done either below (on various errors), or in
	 * drbd_peer_request_endio, if we successfully submit the data at the
	 * end of this function.
	 */

	sector = be64_to_cpu(p->sector);
	peer_req = read_in_block(peer_device, p->block_id, sector, pi->size);
	if (!peer_req) {
		put_ldev(device);
		return -EIO;
	}

	peer_req->dagtag_sector = connection->last_dagtag_sector + (pi->size >> 9);
	connection->last_dagtag_sector = peer_req->dagtag_sector;

	peer_req->w.cb = e_end_block;

	dp_flags = be32_to_cpu(p->dp_flags);
	rw |= wire_flags_to_bio(connection, dp_flags);
	if (peer_req->pages == NULL) {
		D_ASSERT(device, peer_req->i.size == 0);
		D_ASSERT(device, dp_flags & DP_FLUSH);
	}

	if (dp_flags & DP_MAY_SET_IN_SYNC)
		peer_req->flags |= EE_MAY_SET_IN_SYNC;

	/* last "fixes" to rw flags.
	 * Strip off BIO_RW_BARRIER unconditionally,
	 * it is not supposed to be here anyways.
	 * (Was FUA or FLUSH on the peer,
	 * and got translated to BARRIER on this side).
	 * Note that the epoch handling code below
	 * may add it again, though.
	 */
	rw &= ~DRBD_REQ_HARDBARRIER;

	spin_lock(&connection->epoch_lock);
	peer_req->epoch = connection->current_epoch;
	atomic_inc(&peer_req->epoch->epoch_size);
	atomic_inc(&peer_req->epoch->active);

	if (connection->resource->write_ordering == WO_BIO_BARRIER &&
	    atomic_read(&peer_req->epoch->epoch_size) == 1) {
		struct drbd_epoch *epoch;
		/* Issue a barrier if we start a new epoch, and the previous epoch
		   was not a epoch containing a single request which already was
		   a Barrier. */
		epoch = list_entry(peer_req->epoch->list.prev, struct drbd_epoch, list);
		if (epoch == peer_req->epoch) {
			set_bit(DE_CONTAINS_A_BARRIER, &peer_req->epoch->flags);
			rw |= DRBD_REQ_FLUSH | DRBD_REQ_FUA;
			peer_req->flags |= EE_IS_BARRIER;
		} else {
			if (atomic_read(&epoch->epoch_size) > 1 ||
			    !test_bit(DE_CONTAINS_A_BARRIER, &epoch->flags)) {
				set_bit(DE_BARRIER_IN_NEXT_EPOCH_ISSUED, &epoch->flags);
				set_bit(DE_CONTAINS_A_BARRIER, &peer_req->epoch->flags);
				rw |= DRBD_REQ_FLUSH | DRBD_REQ_FUA;
				peer_req->flags |= EE_IS_BARRIER;
			}
		}
	}
	spin_unlock(&connection->epoch_lock);

	rcu_read_lock();
	tp = rcu_dereference(peer_device->connection->net_conf)->two_primaries;
	rcu_read_unlock();
	if (tp) {
		peer_req->flags |= EE_IN_INTERVAL_TREE;
		err = wait_for_and_update_peer_seq(peer_device, peer_seq);
		if (err)
			goto out_interrupted;
		spin_lock_irq(&device->resource->req_lock);
		err = handle_write_conflicts(peer_req);
		if (err) {
			spin_unlock_irq(&device->resource->req_lock);
			if (err == -ENOENT) {
				put_ldev(device);
				return 0;
			}
			goto out_interrupted;
		}
	} else
		spin_lock_irq(&device->resource->req_lock);
	list_add(&peer_req->w.list, &device->active_ee);
	if (connection->agreed_pro_version >= 110)
		list_add_tail(&peer_req->recv_order, &connection->peer_requests);
	spin_unlock_irq(&device->resource->req_lock);

	if (peer_device->repl_state[NOW] == L_SYNC_TARGET)
		wait_event(device->ee_wait, !overlapping_resync_write(device, peer_req));

	if (peer_device->connection->agreed_pro_version < 100) {
		rcu_read_lock();
		switch (rcu_dereference(peer_device->connection->net_conf)->wire_protocol) {
		case DRBD_PROT_C:
			dp_flags |= DP_SEND_WRITE_ACK;
			break;
		case DRBD_PROT_B:
			dp_flags |= DP_SEND_RECEIVE_ACK;
			break;
		}
		rcu_read_unlock();
	}

	if (dp_flags & DP_SEND_WRITE_ACK) {
		peer_req->flags |= EE_SEND_WRITE_ACK;
		inc_unacked(peer_device);
		/* corresponding dec_unacked() in e_end_block()
		 * respective _drbd_clear_done_ee */
	}

	if (dp_flags & DP_SEND_RECEIVE_ACK) {
		/* I really don't like it that the receiver thread
		 * sends on the msock, but anyways */
		drbd_send_ack(peer_device, P_RECV_ACK, peer_req);
	}

	drbd_al_begin_io_for_peer(peer_device, &peer_req->i);

	err = drbd_submit_peer_request(device, peer_req, rw, DRBD_FAULT_DT_WR);
	if (!err)
		return 0;

	/* don't care for the reason here */
	drbd_err(device, "submit failed, triggering re-connect\n");
	spin_lock_irq(&device->resource->req_lock);
	list_del(&peer_req->w.list);
	list_del_init(&peer_req->recv_order);
	drbd_remove_peer_req_interval(device, peer_req);
	spin_unlock_irq(&device->resource->req_lock);
	drbd_al_complete_io(device, &peer_req->i);

out_interrupted:
	drbd_may_finish_epoch(connection, peer_req->epoch, EV_PUT + EV_CLEANUP);
	put_ldev(device);
	drbd_free_peer_req(device, peer_req);
	return err;
}

/* We may throttle resync, if the lower device seems to be busy,
 * and current sync rate is above c_min_rate.
 *
 * To decide whether or not the lower device is busy, we use a scheme similar
 * to MD RAID is_mddev_idle(): if the partition stats reveal "significant"
 * (more than 64 sectors) of activity we cannot account for with our own resync
 * activity, it obviously is "busy".
 *
 * The current sync rate used here uses only the most recent two step marks,
 * to have a short time average so we can react faster.
 */
int drbd_rs_should_slow_down(struct drbd_peer_device *peer_device, sector_t sector)
{
	struct drbd_device *device = peer_device->device;
	unsigned long db, dt, dbdt;
	int curr_events;
	int throttle = 0;
	unsigned int c_min_rate;

	rcu_read_lock();
	c_min_rate = rcu_dereference(device->ldev->disk_conf)->c_min_rate;
	rcu_read_unlock();

	/* feature disabled? */
	if (c_min_rate == 0)
		return 0;

	if (drbd_sector_has_priority(peer_device, sector)) {
		/* Do not slow down if app IO is already waiting for this extent */
		return 0;
	}

	curr_events = drbd_backing_bdev_events(device) - atomic_read(&device->rs_sect_ev);

	if (!peer_device->rs_last_events ||
	    curr_events - peer_device->rs_last_events > 64) {
		unsigned long rs_left;
		int i;

		peer_device->rs_last_events = curr_events;

		/* sync speed average over the last 2*DRBD_SYNC_MARK_STEP,
		 * approx. */
		i = (peer_device->rs_last_mark + DRBD_SYNC_MARKS-1) % DRBD_SYNC_MARKS;

		if (peer_device->repl_state[NOW] == L_VERIFY_S || peer_device->repl_state[NOW] == L_VERIFY_T)
			rs_left = peer_device->ov_left;
		else
			rs_left = drbd_bm_total_weight(peer_device) - peer_device->rs_failed;

		dt = ((long)jiffies - (long)peer_device->rs_mark_time[i]) / HZ;
		if (!dt)
			dt++;
		db = peer_device->rs_mark_left[i] - rs_left;
		dbdt = Bit2KB(db/dt);

		if (dbdt > c_min_rate)
			throttle = 1;
	}
	return throttle;
}


STATIC int receive_DataRequest(struct drbd_connection *connection, struct packet_info *pi)
{
	struct drbd_peer_device *peer_device;
	struct drbd_device *device;
	sector_t sector;
	sector_t capacity;
	struct drbd_peer_request *peer_req;
	struct digest_info *di = NULL;
	int size, verb;
	unsigned int fault_type;
	struct p_block_req *p =	pi->data;

	peer_device = conn_peer_device(connection, pi->vnr);
	if (!peer_device)
		return -EIO;
	device = peer_device->device;
	capacity = drbd_get_capacity(device->this_bdev);

	sector = be64_to_cpu(p->sector);
	size   = be32_to_cpu(p->blksize);

	if (size <= 0 || !IS_ALIGNED(size, 512) || size > DRBD_MAX_BIO_SIZE) {
		drbd_err(device, "%s:%d: sector: %llus, size: %u\n", __FILE__, __LINE__,
				(unsigned long long)sector, size);
		return -EINVAL;
	}
	if (sector + (size>>9) > capacity) {
		drbd_err(device, "%s:%d: sector: %llus, size: %u\n", __FILE__, __LINE__,
				(unsigned long long)sector, size);
		return -EINVAL;
	}

	if (!get_ldev_if_state(device, D_UP_TO_DATE)) {
		verb = 1;
		switch (pi->cmd) {
		case P_DATA_REQUEST:
			drbd_send_ack_rp(peer_device, P_NEG_DREPLY, p);
			break;
		case P_RS_DATA_REQUEST:
		case P_CSUM_RS_REQUEST:
		case P_OV_REQUEST:
			drbd_send_ack_rp(peer_device, P_NEG_RS_DREPLY , p);
			break;
		case P_OV_REPLY:
			verb = 0;
			dec_rs_pending(peer_device);
			drbd_send_ack_ex(peer_device, P_OV_RESULT, sector, size, ID_IN_SYNC);
			break;
		default:
			BUG();
		}
		if (verb && drbd_ratelimit())
			drbd_err(device, "Can not satisfy peer's read request, "
			    "no local data.\n");

		/* drain possibly payload */
		return drbd_drain_block(peer_device, pi->size);
	}

	/* GFP_NOIO, because we must not cause arbitrary write-out: in a DRBD
	 * "criss-cross" setup, that might cause write-out on some other DRBD,
	 * which in turn might block on the other node at this very place.  */
	peer_req = drbd_alloc_peer_req(peer_device, p->block_id, sector, size, GFP_NOIO);
	if (!peer_req) {
		put_ldev(device);
		return -ENOMEM;
	}

	switch (pi->cmd) {
	case P_DATA_REQUEST:
		peer_req->w.cb = w_e_end_data_req;
		fault_type = DRBD_FAULT_DT_RD;
		/* application IO, don't drbd_rs_begin_io */
		goto submit;

	case P_RS_DATA_REQUEST:
		peer_req->w.cb = w_e_end_rsdata_req;
		fault_type = DRBD_FAULT_RS_RD;
		/* used in the sector offset progress display */
		device->bm_resync_fo = BM_SECT_TO_BIT(sector);
		break;

	case P_OV_REPLY:
	case P_CSUM_RS_REQUEST:
		fault_type = DRBD_FAULT_RS_RD;
		di = kmalloc(sizeof(*di) + pi->size, GFP_NOIO);
		if (!di)
			goto out_free_e;

		di->digest_size = pi->size;
		di->digest = (((char *)di)+sizeof(struct digest_info));

		peer_req->digest = di;
		peer_req->flags |= EE_HAS_DIGEST;

		if (drbd_recv_all(peer_device->connection, di->digest, pi->size))
			goto out_free_e;

		if (pi->cmd == P_CSUM_RS_REQUEST) {
			D_ASSERT(device, peer_device->connection->agreed_pro_version >= 89);
			peer_req->w.cb = w_e_end_csum_rs_req;
			/* used in the sector offset progress display */
			device->bm_resync_fo = BM_SECT_TO_BIT(sector);
		} else if (pi->cmd == P_OV_REPLY) {
			/* track progress, we may need to throttle */
			atomic_add(size >> 9, &peer_device->rs_sect_in);
			peer_req->w.cb = w_e_end_ov_reply;
			dec_rs_pending(peer_device);
			/* drbd_rs_begin_io done when we sent this request,
			 * but accounting still needs to be done. */
			goto submit_for_resync;
		}
		break;

	case P_OV_REQUEST:
		if (peer_device->ov_start_sector == ~(sector_t)0 &&
		    peer_device->connection->agreed_pro_version >= 90) {
			unsigned long now = jiffies;
			int i;
			peer_device->ov_start_sector = sector;
			peer_device->ov_position = sector;
			peer_device->ov_left = drbd_bm_bits(device) - BM_SECT_TO_BIT(sector);
			peer_device->rs_total = peer_device->ov_left;
			for (i = 0; i < DRBD_SYNC_MARKS; i++) {
				peer_device->rs_mark_left[i] = peer_device->ov_left;
				peer_device->rs_mark_time[i] = now;
			}
			drbd_info(device, "Online Verify start sector: %llu\n",
					(unsigned long long)sector);
		}
		peer_req->w.cb = w_e_end_ov_req;
		fault_type = DRBD_FAULT_RS_RD;
		break;

	default:
		BUG();
	}

	/* Throttle, drbd_rs_begin_io and submit should become asynchronous
	 * wrt the receiver, but it is not as straightforward as it may seem.
	 * Various places in the resync start and stop logic assume resync
	 * requests are processed in order, requeuing this on the worker thread
	 * introduces a bunch of new code for synchronization between threads.
	 *
	 * Unlimited throttling before drbd_rs_begin_io may stall the resync
	 * "forever", throttling after drbd_rs_begin_io will lock that extent
	 * for application writes for the same time.  For now, just throttle
	 * here, where the rest of the code expects the receiver to sleep for
	 * a while, anyways.
	 */

	/* Throttle before drbd_rs_begin_io, as that locks out application IO;
	 * this defers syncer requests for some time, before letting at least
	 * on request through.  The resync controller on the receiving side
	 * will adapt to the incoming rate accordingly.
	 *
	 * We cannot throttle here if remote is Primary/SyncTarget:
	 * we would also throttle its application reads.
	 * In that case, throttling is done on the SyncTarget only.
	 */
	if (connection->peer_role[NOW] != R_PRIMARY &&
	    drbd_rs_should_slow_down(peer_device, sector))
		schedule_timeout_uninterruptible(HZ/10);
	if (drbd_rs_begin_io(peer_device, sector))
		goto out_free_e;

submit_for_resync:
	atomic_add(size >> 9, &device->rs_sect_ev);

submit:
	inc_unacked(peer_device);
	spin_lock_irq(&device->resource->req_lock);
	list_add_tail(&peer_req->w.list, &device->read_ee);
	spin_unlock_irq(&device->resource->req_lock);

	if (drbd_submit_peer_request(device, peer_req, READ, fault_type) == 0)
		return 0;

	/* don't care for the reason here */
	drbd_err(device, "submit failed, triggering re-connect\n");
	spin_lock_irq(&device->resource->req_lock);
	list_del(&peer_req->w.list);
	spin_unlock_irq(&device->resource->req_lock);
	/* no drbd_rs_complete_io(), we are dropping the connection anyways */

out_free_e:
	put_ldev(device);
	drbd_free_peer_req(device, peer_req);
	return -EIO;
}

/**
 * drbd_asb_recover_0p  -  Recover after split-brain with no remaining primaries
 */
static int drbd_asb_recover_0p(struct drbd_peer_device *peer_device) __must_hold(local)
{
	const int node_id = peer_device->device->resource->res_opts.node_id;
	int self, peer, rv = -100;
	unsigned long ch_self, ch_peer;
	enum drbd_after_sb_p after_sb_0p;

	self = drbd_bitmap_uuid(peer_device) & 1;
	peer = peer_device->bitmap_uuids[node_id] & 1;

	ch_peer = peer_device->dirty_bits;
	ch_self = peer_device->comm_bm_set;

	rcu_read_lock();
	after_sb_0p = rcu_dereference(peer_device->connection->net_conf)->after_sb_0p;
	rcu_read_unlock();
	switch (after_sb_0p) {
	case ASB_CONSENSUS:
	case ASB_DISCARD_SECONDARY:
	case ASB_CALL_HELPER:
	case ASB_VIOLENTLY:
		drbd_err(peer_device, "Configuration error.\n");
		break;
	case ASB_DISCONNECT:
		break;
	case ASB_DISCARD_YOUNGER_PRI:
		if (self == 0 && peer == 1) {
			rv = -1;
			break;
		}
		if (self == 1 && peer == 0) {
			rv =  1;
			break;
		}
		/* Else fall through to one of the other strategies... */
	case ASB_DISCARD_OLDER_PRI:
		if (self == 0 && peer == 1) {
			rv = 1;
			break;
		}
		if (self == 1 && peer == 0) {
			rv = -1;
			break;
		}
		/* Else fall through to one of the other strategies... */
		drbd_warn(peer_device, "Discard younger/older primary did not find a decision\n"
			  "Using discard-least-changes instead\n");
	case ASB_DISCARD_ZERO_CHG:
		if (ch_peer == 0 && ch_self == 0) {
			rv = test_bit(RESOLVE_CONFLICTS, &peer_device->connection->flags)
				? -1 : 1;
			break;
		} else {
			if (ch_peer == 0) { rv =  1; break; }
			if (ch_self == 0) { rv = -1; break; }
		}
		if (after_sb_0p == ASB_DISCARD_ZERO_CHG)
			break;
	case ASB_DISCARD_LEAST_CHG:
		if	(ch_self < ch_peer)
			rv = -1;
		else if (ch_self > ch_peer)
			rv =  1;
		else /* ( ch_self == ch_peer ) */
		     /* Well, then use something else. */
			rv = test_bit(RESOLVE_CONFLICTS, &peer_device->connection->flags)
				? -1 : 1;
		break;
	case ASB_DISCARD_LOCAL:
		rv = -1;
		break;
	case ASB_DISCARD_REMOTE:
		rv =  1;
	}

	return rv;
}

/**
 * drbd_asb_recover_1p  -  Recover after split-brain with one remaining primary
 */
static int drbd_asb_recover_1p(struct drbd_peer_device *peer_device) __must_hold(local)
{
	struct drbd_device *device = peer_device->device;
	struct drbd_connection *connection = peer_device->connection;
	struct drbd_resource *resource = device->resource;
	int hg, rv = -100;
	enum drbd_after_sb_p after_sb_1p;

	rcu_read_lock();
	after_sb_1p = rcu_dereference(connection->net_conf)->after_sb_1p;
	rcu_read_unlock();
	switch (after_sb_1p) {
	case ASB_DISCARD_YOUNGER_PRI:
	case ASB_DISCARD_OLDER_PRI:
	case ASB_DISCARD_LEAST_CHG:
	case ASB_DISCARD_LOCAL:
	case ASB_DISCARD_REMOTE:
	case ASB_DISCARD_ZERO_CHG:
		drbd_err(device, "Configuration error.\n");
		break;
	case ASB_DISCONNECT:
		break;
	case ASB_CONSENSUS:
		hg = drbd_asb_recover_0p(peer_device);
		if (hg == -1 && resource->role[NOW] == R_SECONDARY)
			rv = hg;
		if (hg == 1  && resource->role[NOW] == R_PRIMARY)
			rv = hg;
		break;
	case ASB_VIOLENTLY:
		rv = drbd_asb_recover_0p(peer_device);
		break;
	case ASB_DISCARD_SECONDARY:
		return resource->role[NOW] == R_PRIMARY ? 1 : -1;
	case ASB_CALL_HELPER:
		hg = drbd_asb_recover_0p(peer_device);
		if (hg == -1 && resource->role[NOW] == R_PRIMARY) {
			enum drbd_state_rv rv2;

			drbd_set_role(device->resource, R_SECONDARY, false);
			 /* drbd_change_state() does not sleep while in SS_IN_TRANSIENT_STATE,
			  * we might be here in L_OFF which is transient.
			  * we do not need to wait for the after state change work either. */
			rv2 = change_role(resource, R_SECONDARY, CS_VERBOSE, false);
			if (rv2 != SS_SUCCESS) {
				drbd_khelper(device, connection, "pri-lost-after-sb");
			} else {
				drbd_warn(device, "Successfully gave up primary role.\n");
				rv = hg;
			}
		} else
			rv = hg;
	}

	return rv;
}

/**
 * drbd_asb_recover_2p  -  Recover after split-brain with two remaining primaries
 */
static int drbd_asb_recover_2p(struct drbd_peer_device *peer_device) __must_hold(local)
{
	struct drbd_device *device = peer_device->device;
	struct drbd_connection *connection = peer_device->connection;
	int hg, rv = -100;
	enum drbd_after_sb_p after_sb_2p;

	rcu_read_lock();
	after_sb_2p = rcu_dereference(connection->net_conf)->after_sb_2p;
	rcu_read_unlock();
	switch (after_sb_2p) {
	case ASB_DISCARD_YOUNGER_PRI:
	case ASB_DISCARD_OLDER_PRI:
	case ASB_DISCARD_LEAST_CHG:
	case ASB_DISCARD_LOCAL:
	case ASB_DISCARD_REMOTE:
	case ASB_CONSENSUS:
	case ASB_DISCARD_SECONDARY:
	case ASB_DISCARD_ZERO_CHG:
		drbd_err(device, "Configuration error.\n");
		break;
	case ASB_VIOLENTLY:
		rv = drbd_asb_recover_0p(peer_device);
		break;
	case ASB_DISCONNECT:
		break;
	case ASB_CALL_HELPER:
		hg = drbd_asb_recover_0p(peer_device);
		if (hg == -1) {
			enum drbd_state_rv rv2;

			 /* drbd_change_state() does not sleep while in SS_IN_TRANSIENT_STATE,
			  * we might be here in L_OFF which is transient.
			  * we do not need to wait for the after state change work either. */
			rv2 = change_role(device->resource, R_SECONDARY, CS_VERBOSE, false);
			if (rv2 != SS_SUCCESS) {
				drbd_khelper(device, connection, "pri-lost-after-sb");
			} else {
				drbd_warn(device, "Successfully gave up primary role.\n");
				rv = hg;
			}
		} else
			rv = hg;
	}

	return rv;
}

STATIC void drbd_uuid_dump_self(struct drbd_peer_device *peer_device, u64 bits, u64 flags)
{
	struct drbd_device *device = peer_device->device;

	drbd_info(peer_device, "self %016llX:%016llX:%016llX:%016llX bits:%llu flags:%llX\n",
		  (unsigned long long)drbd_current_uuid(peer_device->device),
		  (unsigned long long)drbd_bitmap_uuid(peer_device),
		  (unsigned long long)drbd_history_uuid(device, 0),
		  (unsigned long long)drbd_history_uuid(device, 1),
		  (unsigned long long)bits,
		  (unsigned long long)flags);
}


STATIC void drbd_uuid_dump_peer(struct drbd_peer_device *peer_device, u64 bits, u64 flags)
{
	const int node_id = peer_device->device->resource->res_opts.node_id;

	drbd_info(peer_device, "peer %016llX:%016llX:%016llX:%016llX bits:%llu flags:%llX\n",
	     (unsigned long long)peer_device->current_uuid,
	     (unsigned long long)peer_device->bitmap_uuids[node_id],
	     (unsigned long long)peer_device->history_uuids[0],
	     (unsigned long long)peer_device->history_uuids[1],
	     (unsigned long long)bits,
	     (unsigned long long)flags);
}

static int uuid_fixup_resync_end(struct drbd_peer_device *peer_device, int *rule_nr) __must_hold(local)
{
	struct drbd_device *device = peer_device->device;
	const int node_id = device->resource->res_opts.node_id;

	if (peer_device->bitmap_uuids[node_id] == (u64)0 && drbd_bitmap_uuid(peer_device) != (u64)0) {

		if (peer_device->connection->agreed_pro_version < 91)
			return -1091;

		if ((drbd_bitmap_uuid(peer_device) & ~((u64)1)) == (peer_device->history_uuids[0] & ~((u64)1)) &&
		    (drbd_history_uuid(device, 0) & ~((u64)1)) == (peer_device->history_uuids[0] & ~((u64)1))) {
			struct drbd_peer_md *peer_md = &device->ldev->md.peers[peer_device->bitmap_index];

			drbd_info(device, "was SyncSource, missed the resync finished event, corrected myself:\n");
			_drbd_uuid_push_history(peer_device, peer_md->bitmap_uuid);
			peer_md->bitmap_uuid = 0;

			drbd_uuid_dump_self(peer_device,
					    device->disk_state[NOW] >= D_NEGOTIATING ? drbd_bm_total_weight(peer_device) : 0, 0);
			*rule_nr = 34;
		} else {
			drbd_info(device, "was SyncSource (peer failed to write sync_uuid)\n");
			*rule_nr = 36;
		}

		return 1;
	}

	if (drbd_bitmap_uuid(peer_device) == (u64)0 && peer_device->bitmap_uuids[node_id] != (u64)0) {

		if (peer_device->connection->agreed_pro_version < 91)
			return -1091;

		if ((drbd_history_uuid(device, 0) & ~((u64)1)) == (peer_device->bitmap_uuids[node_id] & ~((u64)1)) &&
		    (drbd_history_uuid(device, 1) & ~((u64)1)) == (peer_device->history_uuids[0] & ~((u64)1))) {
			int i;

			drbd_info(device, "was SyncTarget, peer missed the resync finished event, corrected peer:\n");

			for (i = ARRAY_SIZE(peer_device->history_uuids) - 1; i > 0; i--)
				peer_device->history_uuids[i] = peer_device->history_uuids[i - 1];
			peer_device->history_uuids[i] = peer_device->bitmap_uuids[node_id];
			peer_device->bitmap_uuids[node_id] = 0;

			drbd_uuid_dump_peer(peer_device, peer_device->dirty_bits, peer_device->uuid_flags);
			*rule_nr = 35;
		} else {
			drbd_info(device, "was SyncTarget (failed to write sync_uuid)\n");
			*rule_nr = 37;
		}

		return -1;
	}

	return -2000;
}

static int uuid_fixup_resync_start1(struct drbd_peer_device *peer_device, int *rule_nr) __must_hold(local)
{
	struct drbd_device *device = peer_device->device;
	const int node_id = peer_device->device->resource->res_opts.node_id;
	u64 self, peer;

	self = drbd_current_uuid(device) & ~((u64)1);
	peer = peer_device->history_uuids[0] & ~((u64)1);

	if (self == peer) {
		if (peer_device->connection->agreed_pro_version < 96 ?
		    (drbd_history_uuid(device, 0) & ~((u64)1)) ==
		    (peer_device->history_uuids[1] & ~((u64)1)) :
		    peer + UUID_NEW_BM_OFFSET == (peer_device->bitmap_uuids[node_id] & ~((u64)1))) {
			int i;

			/* The last P_SYNC_UUID did not get though. Undo the last start of
			   resync as sync source modifications of the peer's UUIDs. */
			*rule_nr = 51;

			if (peer_device->connection->agreed_pro_version < 91)
				return -1091;

			peer_device->bitmap_uuids[node_id] = peer_device->history_uuids[0];
			for (i = 0; i < ARRAY_SIZE(peer_device->history_uuids) - 1; i++)
				peer_device->history_uuids[i] = peer_device->history_uuids[i + 1];
			peer_device->history_uuids[i] = 0;

			drbd_info(device, "Lost last syncUUID packet, corrected:\n");
			drbd_uuid_dump_peer(peer_device, peer_device->dirty_bits, peer_device->uuid_flags);

			return -1;
		}
	}

	return -2000;
}

static int uuid_fixup_resync_start2(struct drbd_peer_device *peer_device, int *rule_nr) __must_hold(local)
{
	struct drbd_device *device = peer_device->device;
	u64 self, peer;

	self = drbd_history_uuid(device, 0) & ~((u64)1);
	peer = peer_device->current_uuid & ~((u64)1);

	if (self == peer) {
		if (peer_device->connection->agreed_pro_version < 96 ?
		    (drbd_history_uuid(device, 1) & ~((u64)1)) ==
		    (peer_device->history_uuids[0] & ~((u64)1)) :
		    self + UUID_NEW_BM_OFFSET == (drbd_bitmap_uuid(peer_device) & ~((u64)1))) {
			u64 bitmap_uuid;

			/* The last P_SYNC_UUID did not get though. Undo the last start of
			   resync as sync source modifications of our UUIDs. */
			*rule_nr = 71;

			if (peer_device->connection->agreed_pro_version < 91)
				return -1091;

			bitmap_uuid = _drbd_uuid_pull_history(peer_device);
			__drbd_uuid_set_bitmap(peer_device, bitmap_uuid);

			drbd_info(device, "Last syncUUID did not get through, corrected:\n");
			drbd_uuid_dump_self(peer_device,
					    device->disk_state[NOW] >= D_NEGOTIATING ? drbd_bm_total_weight(peer_device) : 0, 0);

			return 1;
		}
	}

	return -2000;
}

/*
  100	after split brain try auto recover
    3   L_SYNC_SOURCE copy BitMap from
    2	L_SYNC_SOURCE set BitMap
    1	L_SYNC_SOURCE use BitMap
    0	no Sync
   -1	L_SYNC_TARGET use BitMap
   -2	L_SYNC_TARGET set BitMap
   -3   L_SYNC_TARGET clear BitMap
 -100	after split brain, disconnect
-1000	unrelated data
-1091   requires proto 91
-1096   requires proto 96
 */
STATIC int drbd_uuid_compare(struct drbd_peer_device *peer_device,
			     int *rule_nr, int *peer_node_id) __must_hold(local)
{
	struct drbd_connection *connection = peer_device->connection;
	struct drbd_device *device = peer_device->device;
	const int node_id = device->resource->res_opts.node_id;
	const int max_peers = device->bitmap->bm_max_peers;
	u64 self, peer;
	int i, j;

	self = drbd_current_uuid(device) & ~((u64)1);
	peer = peer_device->current_uuid & ~((u64)1);

	*rule_nr = 10;
	if (self == UUID_JUST_CREATED && peer == UUID_JUST_CREATED)
		return 0;

	*rule_nr = 20;
	if ((self == UUID_JUST_CREATED || self == (u64)0) &&
	     peer != UUID_JUST_CREATED)
		return -2;

	*rule_nr = 30;
	if (self != UUID_JUST_CREATED &&
	    (peer == UUID_JUST_CREATED || peer == (u64)0))
		return 2;

	if (self == peer) {
		int rct, dc; /* roles at crash time */

		if (connection->agreed_pro_version < 110) {
			int rv = uuid_fixup_resync_end(peer_device, rule_nr);
			if (rv > -2000)
				return rv;
		}

		/* Common power [off|failure] */
		rct = (test_bit(CRASHED_PRIMARY, &device->flags) ? 1 : 0) +
			(peer_device->uuid_flags & UUID_FLAG_CRASHED_PRIMARY);
		/* lowest bit is set when we were primary,
		 * next bit (weight 2) is set when peer was primary */
		*rule_nr = 40;

		switch (rct) {
		case 0: /* !self_pri && !peer_pri */ return 0;
		case 1: /*  self_pri && !peer_pri */ return 1;
		case 2: /* !self_pri &&  peer_pri */ return -1;
		case 3: /*  self_pri &&  peer_pri */
			dc = test_bit(RESOLVE_CONFLICTS, &peer_device->connection->flags);
			return dc ? -1 : 1;
		}
	}

	*rule_nr = 50;
	peer = peer_device->bitmap_uuids[node_id] & ~((u64)1);
	if (self == peer)
		return -1;

	*rule_nr = 52;
	for (i = 0; i < MAX_PEERS; i++) {
		peer = peer_device->bitmap_uuids[i] & ~((u64)1);
		if (self == peer) {
			*peer_node_id = i;
			return -3;
		}
	}

	if (connection->agreed_pro_version < 110) {
		int rv = uuid_fixup_resync_start1(peer_device, rule_nr);
		if (rv > -2000)
			return rv;
	}

	*rule_nr = 60;
	self = drbd_current_uuid(device) & ~((u64)1);
	for (i = 0; i < ARRAY_SIZE(peer_device->history_uuids); i++) {
		peer = peer_device->history_uuids[i] & ~((u64)1);
		if (self == peer)
			return -2;
	}

	*rule_nr = 70;
	self = drbd_bitmap_uuid(peer_device) & ~((u64)1);
	peer = peer_device->current_uuid & ~((u64)1);
	if (self == peer)
		return 1;

	*rule_nr = 72;
	for (i = 0; i < max_peers; i++) {
		if (i == peer_device->bitmap_index)
			continue;
		self = device->ldev->md.peers[i].bitmap_uuid & ~((u64)1);
		if (self == peer) {
			*peer_node_id = device->ldev->md.peers[i].node_id;
			return 3;
		}
	}

	if (connection->agreed_pro_version < 110) {
		int rv = uuid_fixup_resync_start2(peer_device, rule_nr);
		if (rv > -2000)
			return rv;
	}

	*rule_nr = 80;
	peer = peer_device->current_uuid & ~((u64)1);
	for (i = 0; i < HISTORY_UUIDS; i++) {
		self = drbd_history_uuid(device, i) & ~((u64)1);
		if (self == peer)
			return 2;
	}

	*rule_nr = 90;
	self = drbd_bitmap_uuid(peer_device) & ~((u64)1);
	peer = peer_device->bitmap_uuids[node_id] & ~((u64)1);
	if (self == peer && self != ((u64)0))
		return 100;

	*rule_nr = 100;
	for (i = 0; i < HISTORY_UUIDS; i++) {
		self = drbd_history_uuid(device, i) & ~((u64)1);
		for (j = 0; j < ARRAY_SIZE(peer_device->history_uuids); j++) {
			peer = peer_device->history_uuids[j] & ~((u64)1);
			if (self == peer)
				return -100;
		}
	}

	return -1000;
}

/* drbd_sync_handshake() returns the new replication state on success, and -1
 * on failure.
 */
static enum drbd_repl_state drbd_sync_handshake(struct drbd_peer_device *peer_device,
						enum drbd_role peer_role,
						enum drbd_disk_state peer_disk_state) __must_hold(local)
{
	struct drbd_device *device = peer_device->device;
	struct drbd_connection *connection = peer_device->connection;
	enum drbd_repl_state rv = -1;
	enum drbd_disk_state disk_state;
	struct net_conf *nc;
	int hg, rule_nr, rr_conflict, tentative, peer_node_id;

	disk_state = device->disk_state[NOW];
	if (disk_state == D_NEGOTIATING)
		disk_state = disk_state_from_md(device);

	drbd_info(device, "drbd_sync_handshake:\n");
	spin_lock_irq(&device->ldev->md.uuid_lock);
	drbd_uuid_dump_self(peer_device, peer_device->comm_bm_set, 0);
	drbd_uuid_dump_peer(peer_device, peer_device->dirty_bits, peer_device->uuid_flags);

	hg = drbd_uuid_compare(peer_device, &rule_nr, &peer_node_id);
	spin_unlock_irq(&device->ldev->md.uuid_lock);

	drbd_info(device, "uuid_compare()=%d by rule %d\n", hg, rule_nr);

	if (hg == -1000) {
		drbd_alert(device, "Unrelated data, aborting!\n");
		return -1;
	}
	if (hg < -1000) {
		drbd_alert(device, "To resolve this both sides have to support at least protocol %d\n", -hg - 1000);
		return -1;
	}

	if ((disk_state == D_INCONSISTENT && peer_disk_state > D_INCONSISTENT) ||
	    (peer_disk_state == D_INCONSISTENT && disk_state > D_INCONSISTENT)) {
		int f = (hg == -100) || abs(hg) == 2;
		hg = disk_state > D_INCONSISTENT ? 1 : -1;
		if (f)
			hg = hg*2;
		drbd_info(device, "Becoming sync %s due to disk states.\n",
		     hg > 0 ? "source" : "target");
	}

	if (abs(hg) == 100)
		drbd_khelper(device, connection, "initial-split-brain");

	rcu_read_lock();
	nc = rcu_dereference(peer_device->connection->net_conf);

	if (hg == 100 || (hg == -100 && nc->always_asbp)) {
		int pcount = (device->resource->role[NOW] == R_PRIMARY)
			   + (peer_role == R_PRIMARY);
		int forced = (hg == -100);

		switch (pcount) {
		case 0:
			hg = drbd_asb_recover_0p(peer_device);
			break;
		case 1:
			hg = drbd_asb_recover_1p(peer_device);
			break;
		case 2:
			hg = drbd_asb_recover_2p(peer_device);
			break;
		}
		if (abs(hg) < 100) {
			drbd_warn(device, "Split-Brain detected, %d primaries, "
			     "automatically solved. Sync from %s node\n",
			     pcount, (hg < 0) ? "peer" : "this");
			if (forced) {
				drbd_warn(device, "Doing a full sync, since"
				     " UUIDs where ambiguous.\n");
				hg = hg*2;
			}
		}
	}

	if (hg == -100) {
		if (test_bit(DISCARD_MY_DATA, &device->flags) &&
		    !(peer_device->uuid_flags & UUID_FLAG_DISCARD_MY_DATA))
			hg = -1;
		if (!test_bit(DISCARD_MY_DATA, &device->flags) &&
		    (peer_device->uuid_flags & UUID_FLAG_DISCARD_MY_DATA))
			hg = 1;

		if (abs(hg) < 100)
			drbd_warn(device, "Split-Brain detected, manually solved. "
			     "Sync from %s node\n",
			     (hg < 0) ? "peer" : "this");
	}
	rr_conflict = nc->rr_conflict;
	tentative = nc->tentative;
	rcu_read_unlock();

	if (hg == -100) {
		/* FIXME this log message is not correct if we end up here
		 * after an attempted attach on a diskless node.
		 * We just refuse to attach -- well, we drop the "connection"
		 * to that disk, in a way... */
		drbd_alert(device, "Split-Brain detected but unresolved, dropping connection!\n");
		drbd_khelper(device, connection, "split-brain");
		return -1;
	}

	if (hg > 0 && disk_state <= D_INCONSISTENT) {
		drbd_err(device, "I shall become SyncSource, but I am inconsistent!\n");
		return -1;
	}

	if (hg < 0 && /* by intention we do not use disk_state here. */
	    device->resource->role[NOW] == R_PRIMARY && device->disk_state[NOW] >= D_CONSISTENT) {
		switch (rr_conflict) {
		case ASB_CALL_HELPER:
			drbd_khelper(device, connection, "pri-lost");
			/* fall through */
		case ASB_DISCONNECT:
			drbd_err(device, "I shall become SyncTarget, but I am primary!\n");
			return -1;
		case ASB_VIOLENTLY:
			drbd_warn(device, "Becoming SyncTarget, violating the stable-data"
			     "assumption\n");
		}
	}

	if (tentative || test_bit(CONN_DRY_RUN, &peer_device->connection->flags)) {
		if (hg == 0)
			drbd_info(device, "dry-run connect: No resync, would become Connected immediately.\n");
		else
			drbd_info(device, "dry-run connect: Would become %s, doing a %s resync.",
				 drbd_repl_str(hg > 0 ? L_SYNC_SOURCE : L_SYNC_TARGET),
				 abs(hg) >= 2 ? "full" : "bit-map based");
		return -1;
	}

	if (hg == 3) {
		drbd_info(device, "Peer synced up with node %d, copying bitmap\n", peer_node_id);
		drbd_suspend_io(device);
		drbd_bm_slot_lock(peer_device, "bm_copy_slot from sync_handshake", BM_LOCK_BULK);
		drbd_bm_copy_slot(device, device->ldev->id_to_bit[peer_node_id], peer_device->bitmap_index);
		drbd_bm_write(device, NULL);
		drbd_bm_slot_unlock(peer_device);
		drbd_resume_io(device);
	} else if (hg == -3) {
		drbd_info(device, "synced up with node %d in the mean time\n", peer_node_id);
		drbd_suspend_io(device);
		drbd_bm_slot_lock(peer_device, "bm_clear_many_bits from sync_handshake", BM_LOCK_BULK);
		drbd_bm_clear_many_bits(peer_device, 0, -1UL);
		drbd_bm_write(device, NULL);
		drbd_bm_slot_unlock(peer_device);
		drbd_resume_io(device);
	} else if (abs(hg) >= 2) {
		drbd_info(device, "Writing the whole bitmap, full sync required after drbd_sync_handshake.\n");
		if (drbd_bitmap_io(device, &drbd_bmio_set_n_write, "set_n_write from sync_handshake",
					BM_LOCK_CLEAR | BM_LOCK_BULK, peer_device))
			return -1;
	}

	if (hg > 0) { /* become sync source. */
		rv = L_WF_BITMAP_S;
	} else if (hg < 0) { /* become sync target */
		rv = L_WF_BITMAP_T;
	} else {
		rv = L_ESTABLISHED;
		if (drbd_bitmap_uuid(peer_device)) {
			drbd_info(peer_device, "clearing bitmap UUID and bitmap content (%lu bits)\n",
				  drbd_bm_total_weight(peer_device));
			drbd_uuid_set_bitmap(peer_device, 0);
			drbd_bm_clear_many_bits(peer_device, 0, -1UL);
		} else if (drbd_bm_total_weight(peer_device)) {
			drbd_info(device, "No resync, but %lu bits in bitmap!\n",
				  drbd_bm_total_weight(peer_device));
		}
	}

	return rv;
}

STATIC enum drbd_after_sb_p convert_after_sb(enum drbd_after_sb_p peer)
{
	/* ASB_DISCARD_REMOTE - ASB_DISCARD_LOCAL is valid */
	if (peer == ASB_DISCARD_REMOTE)
		return ASB_DISCARD_LOCAL;

	/* any other things with ASB_DISCARD_REMOTE or ASB_DISCARD_LOCAL are invalid */
	if (peer == ASB_DISCARD_LOCAL)
		return ASB_DISCARD_REMOTE;

	/* everything else is valid if they are equal on both sides. */
	return peer;
}

STATIC int receive_protocol(struct drbd_connection *connection, struct packet_info *pi)
{
	struct p_protocol *p = pi->data;
	enum drbd_after_sb_p p_after_sb_0p, p_after_sb_1p, p_after_sb_2p;
	int p_proto, p_discard_my_data, p_two_primaries, cf;
	struct net_conf *nc, *old_net_conf, *new_net_conf = NULL;
	char integrity_alg[SHARED_SECRET_MAX] = "";
	struct crypto_hash *peer_integrity_tfm = NULL;
	void *int_dig_in = NULL, *int_dig_vv = NULL;

	p_proto		= be32_to_cpu(p->protocol);
	p_after_sb_0p	= be32_to_cpu(p->after_sb_0p);
	p_after_sb_1p	= be32_to_cpu(p->after_sb_1p);
	p_after_sb_2p	= be32_to_cpu(p->after_sb_2p);
	p_two_primaries = be32_to_cpu(p->two_primaries);
	cf		= be32_to_cpu(p->conn_flags);
	p_discard_my_data = cf & CF_DISCARD_MY_DATA;

	if (connection->agreed_pro_version >= 87) {
		int err;

		if (pi->size > sizeof(integrity_alg))
			return -EIO;
		err = drbd_recv_all(connection, integrity_alg, pi->size);
		if (err)
			return err;
		integrity_alg[SHARED_SECRET_MAX - 1] = 0;
	}

	if (pi->cmd != P_PROTOCOL_UPDATE) {
		clear_bit(CONN_DRY_RUN, &connection->flags);

		if (cf & CF_DRY_RUN)
			set_bit(CONN_DRY_RUN, &connection->flags);

		rcu_read_lock();
		nc = rcu_dereference(connection->net_conf);

		if (p_proto != nc->wire_protocol) {
			drbd_err(connection, "incompatible %s settings\n", "protocol");
			goto disconnect_rcu_unlock;
		}

		if (convert_after_sb(p_after_sb_0p) != nc->after_sb_0p) {
			drbd_err(connection, "incompatible %s settings\n", "after-sb-0pri");
			goto disconnect_rcu_unlock;
		}

		if (convert_after_sb(p_after_sb_1p) != nc->after_sb_1p) {
			drbd_err(connection, "incompatible %s settings\n", "after-sb-1pri");
			goto disconnect_rcu_unlock;
		}

		if (convert_after_sb(p_after_sb_2p) != nc->after_sb_2p) {
			drbd_err(connection, "incompatible %s settings\n", "after-sb-2pri");
			goto disconnect_rcu_unlock;
		}

		if (p_discard_my_data && nc->discard_my_data) {
			drbd_err(connection, "incompatible %s settings\n", "discard-my-data");
			goto disconnect_rcu_unlock;
		}

		if (p_two_primaries != nc->two_primaries) {
			drbd_err(connection, "incompatible %s settings\n", "allow-two-primaries");
			goto disconnect_rcu_unlock;
		}

		if (strcmp(integrity_alg, nc->integrity_alg)) {
			drbd_err(connection, "incompatible %s settings\n", "data-integrity-alg");
			goto disconnect_rcu_unlock;
		}

		rcu_read_unlock();
	}

	if (integrity_alg[0]) {
		int hash_size;

		/*
		 * We can only change the peer data integrity algorithm
		 * here.  Changing our own data integrity algorithm
		 * requires that we send a P_PROTOCOL_UPDATE packet at
		 * the same time; otherwise, the peer has no way to
		 * tell between which packets the algorithm should
		 * change.
		 */

		peer_integrity_tfm = crypto_alloc_hash(integrity_alg, 0, CRYPTO_ALG_ASYNC);
		if (!peer_integrity_tfm) {
			drbd_err(connection, "peer data-integrity-alg %s not supported\n",
				 integrity_alg);
			goto disconnect;
		}

		hash_size = crypto_hash_digestsize(peer_integrity_tfm);
		int_dig_in = kmalloc(hash_size, GFP_KERNEL);
		int_dig_vv = kmalloc(hash_size, GFP_KERNEL);
		if (!(int_dig_in && int_dig_vv)) {
			drbd_err(connection, "Allocation of buffers for data integrity checking failed\n");
			goto disconnect;
		}
	}

	new_net_conf = kmalloc(sizeof(struct net_conf), GFP_KERNEL);
	if (!new_net_conf) {
		drbd_err(connection, "Allocation of new net_conf failed\n");
		goto disconnect;
	}

	if (mutex_lock_interruptible(&connection->resource->conf_update)) {
		drbd_err(connection, "Interrupted while waiting for conf_update\n");
		goto disconnect;
	}

	mutex_lock(&connection->data.mutex);
	old_net_conf = connection->net_conf;
	*new_net_conf = *old_net_conf;

	new_net_conf->wire_protocol = p_proto;
	new_net_conf->after_sb_0p = convert_after_sb(p_after_sb_0p);
	new_net_conf->after_sb_1p = convert_after_sb(p_after_sb_1p);
	new_net_conf->after_sb_2p = convert_after_sb(p_after_sb_2p);
	new_net_conf->two_primaries = p_two_primaries;

	rcu_assign_pointer(connection->net_conf, new_net_conf);
	mutex_unlock(&connection->data.mutex);
	mutex_unlock(&connection->resource->conf_update);

	crypto_free_hash(connection->peer_integrity_tfm);
	kfree(connection->int_dig_in);
	kfree(connection->int_dig_vv);
	connection->peer_integrity_tfm = peer_integrity_tfm;
	connection->int_dig_in = int_dig_in;
	connection->int_dig_vv = int_dig_vv;

	if (strcmp(old_net_conf->integrity_alg, integrity_alg))
		drbd_info(connection, "peer data-integrity-alg: %s\n",
			  integrity_alg[0] ? integrity_alg : "(none)");

	synchronize_rcu();
	kfree(old_net_conf);
	return 0;

disconnect_rcu_unlock:
	rcu_read_unlock();
disconnect:
	crypto_free_hash(peer_integrity_tfm);
	kfree(int_dig_in);
	kfree(int_dig_vv);
	change_cstate(connection, C_DISCONNECTING, CS_HARD);
	return -EIO;
}

/* helper function
 * input: alg name, feature name
 * return: NULL (alg name was "")
 *         ERR_PTR(error) if something goes wrong
 *         or the crypto hash ptr, if it worked out ok. */
struct crypto_hash *drbd_crypto_alloc_digest_safe(const struct drbd_device *device,
		const char *alg, const char *name)
{
	struct crypto_hash *tfm;

	if (!alg[0])
		return NULL;

	tfm = crypto_alloc_hash(alg, 0, CRYPTO_ALG_ASYNC);
	if (IS_ERR(tfm)) {
		drbd_err(device, "Can not allocate \"%s\" as %s (reason: %ld)\n",
			alg, name, PTR_ERR(tfm));
		return tfm;
	}
	return tfm;
}

static int ignore_remaining_packet(struct drbd_connection *connection, struct packet_info *pi)
{
	void *buffer = connection->data.rbuf;
	int size = pi->size;

	while (size) {
		int s = min_t(int, size, DRBD_SOCKET_BUFFER_SIZE);
		s = drbd_recv(connection, buffer, s);
		if (s <= 0) {
			if (s < 0)
				return s;
			break;
		}
		size -= s;
	}
	if (size)
		return -EIO;
	return 0;
}

/*
 * config_unknown_volume  -  device configuration command for unknown volume
 *
 * When a device is added to an existing connection, the node on which the
 * device is added first will send configuration commands to its peer but the
 * peer will not know about the device yet.  It will warn and ignore these
 * commands.  Once the device is added on the second node, the second node will
 * send the same device configuration commands, but in the other direction.
 *
 * (We can also end up here if drbd is misconfigured.)
 */
static int config_unknown_volume(struct drbd_connection *connection, struct packet_info *pi)
{
	drbd_warn(connection, "%s packet received for volume %d, which is not configured locally\n",
		  cmdname(pi->cmd), pi->vnr);
	return ignore_remaining_packet(connection, pi);
}

STATIC int receive_SyncParam(struct drbd_connection *connection, struct packet_info *pi)
{
	struct drbd_peer_device *peer_device;
	struct drbd_device *device;
	struct p_rs_param_95 *p;
	unsigned int header_size, data_size, exp_max_sz;
	struct crypto_hash *verify_tfm = NULL;
	struct crypto_hash *csums_tfm = NULL;
	struct net_conf *old_net_conf, *new_net_conf = NULL;
	struct disk_conf *old_disk_conf = NULL, *new_disk_conf = NULL;
	const int apv = connection->agreed_pro_version;
	struct fifo_buffer *old_plan = NULL, *new_plan = NULL;
	int fifo_size = 0;
	int err;

	peer_device = conn_peer_device(connection, pi->vnr);
	if (!peer_device)
		return config_unknown_volume(connection, pi);
	device = peer_device->device;

	exp_max_sz  = apv <= 87 ? sizeof(struct p_rs_param)
		    : apv == 88 ? sizeof(struct p_rs_param)
					+ SHARED_SECRET_MAX
		    : apv <= 94 ? sizeof(struct p_rs_param_89)
		    : /* apv >= 95 */ sizeof(struct p_rs_param_95);

	if (pi->size > exp_max_sz) {
		drbd_err(device, "SyncParam packet too long: received %u, expected <= %u bytes\n",
		    pi->size, exp_max_sz);
		return -EIO;
	}

	if (apv <= 88) {
		header_size = sizeof(struct p_rs_param);
		data_size = pi->size - header_size;
	} else if (apv <= 94) {
		header_size = sizeof(struct p_rs_param_89);
		data_size = pi->size - header_size;
		D_ASSERT(device, data_size == 0);
	} else {
		header_size = sizeof(struct p_rs_param_95);
		data_size = pi->size - header_size;
		D_ASSERT(device, data_size == 0);
	}

	/* initialize verify_alg and csums_alg */
	p = pi->data;
	memset(p->verify_alg, 0, 2 * SHARED_SECRET_MAX);

	err = drbd_recv_all(peer_device->connection, p, header_size);
	if (err)
		return err;

	err = mutex_lock_interruptible(&connection->resource->conf_update);
	if (err) {
		drbd_err(connection, "Interrupted while waiting for conf_update\n");
		return err;
	}
	old_net_conf = peer_device->connection->net_conf;
	if (get_ldev(device)) {
		new_disk_conf = kzalloc(sizeof(struct disk_conf), GFP_KERNEL);
		if (!new_disk_conf) {
			put_ldev(device);
			mutex_unlock(&connection->resource->conf_update);
			drbd_err(device, "Allocation of new disk_conf failed\n");
			return -ENOMEM;
		}

		old_disk_conf = device->ldev->disk_conf;
		*new_disk_conf = *old_disk_conf;

		new_disk_conf->resync_rate = be32_to_cpu(p->resync_rate);
	}

	if (apv >= 88) {
		if (apv == 88) {
			if (data_size > SHARED_SECRET_MAX || data_size == 0) {
				drbd_err(device, "verify-alg too long, "
					 "peer wants %u, accepting only %u byte\n",
					 data_size, SHARED_SECRET_MAX);
				err = -EIO;
				goto reconnect;
			}

			err = drbd_recv_all(peer_device->connection, p->verify_alg, data_size);
			if (err)
				goto reconnect;
			/* we expect NUL terminated string */
			/* but just in case someone tries to be evil */
			D_ASSERT(device, p->verify_alg[data_size-1] == 0);
			p->verify_alg[data_size-1] = 0;

		} else /* apv >= 89 */ {
			/* we still expect NUL terminated strings */
			/* but just in case someone tries to be evil */
			D_ASSERT(device, p->verify_alg[SHARED_SECRET_MAX-1] == 0);
			D_ASSERT(device, p->csums_alg[SHARED_SECRET_MAX-1] == 0);
			p->verify_alg[SHARED_SECRET_MAX-1] = 0;
			p->csums_alg[SHARED_SECRET_MAX-1] = 0;
		}

		if (strcmp(old_net_conf->verify_alg, p->verify_alg)) {
			if (peer_device->repl_state[NOW] == L_OFF) {
				drbd_err(device, "Different verify-alg settings. me=\"%s\" peer=\"%s\"\n",
				    old_net_conf->verify_alg, p->verify_alg);
				goto disconnect;
			}
			verify_tfm = drbd_crypto_alloc_digest_safe(device,
					p->verify_alg, "verify-alg");
			if (IS_ERR(verify_tfm)) {
				verify_tfm = NULL;
				goto disconnect;
			}
		}

		if (apv >= 89 && strcmp(old_net_conf->csums_alg, p->csums_alg)) {
			if (peer_device->repl_state[NOW] == L_OFF) {
				drbd_err(device, "Different csums-alg settings. me=\"%s\" peer=\"%s\"\n",
				    old_net_conf->csums_alg, p->csums_alg);
				goto disconnect;
			}
			csums_tfm = drbd_crypto_alloc_digest_safe(device,
					p->csums_alg, "csums-alg");
			if (IS_ERR(csums_tfm)) {
				csums_tfm = NULL;
				goto disconnect;
			}
		}

		if (apv > 94 && new_disk_conf) {
			new_disk_conf->c_plan_ahead = be32_to_cpu(p->c_plan_ahead);
			new_disk_conf->c_delay_target = be32_to_cpu(p->c_delay_target);
			new_disk_conf->c_fill_target = be32_to_cpu(p->c_fill_target);
			new_disk_conf->c_max_rate = be32_to_cpu(p->c_max_rate);

			fifo_size = (new_disk_conf->c_plan_ahead * 10 * SLEEP_TIME) / HZ;
			old_plan = rcu_dereference(peer_device->rs_plan_s);
			if (!old_plan || fifo_size != old_plan->size) {
				new_plan = fifo_alloc(fifo_size);
				if (!new_plan) {
					drbd_err(device, "kmalloc of fifo_buffer failed");
					goto disconnect;
				}
			}
		}

		if (verify_tfm || csums_tfm) {
			new_net_conf = kzalloc(sizeof(struct net_conf), GFP_KERNEL);
			if (!new_net_conf) {
				drbd_err(device, "Allocation of new net_conf failed\n");
				goto disconnect;
			}

			*new_net_conf = *old_net_conf;

			if (verify_tfm) {
				strcpy(new_net_conf->verify_alg, p->verify_alg);
				new_net_conf->verify_alg_len = strlen(p->verify_alg) + 1;
				crypto_free_hash(peer_device->connection->verify_tfm);
				peer_device->connection->verify_tfm = verify_tfm;
				drbd_info(device, "using verify-alg: \"%s\"\n", p->verify_alg);
			}
			if (csums_tfm) {
				strcpy(new_net_conf->csums_alg, p->csums_alg);
				new_net_conf->csums_alg_len = strlen(p->csums_alg) + 1;
				crypto_free_hash(peer_device->connection->csums_tfm);
				peer_device->connection->csums_tfm = csums_tfm;
				drbd_info(device, "using csums-alg: \"%s\"\n", p->csums_alg);
			}
			rcu_assign_pointer(connection->net_conf, new_net_conf);
		}
	}

	if (new_disk_conf) {
		rcu_assign_pointer(device->ldev->disk_conf, new_disk_conf);
		put_ldev(device);
	}

	if (new_plan)
		rcu_assign_pointer(peer_device->rs_plan_s, new_plan);

	mutex_unlock(&connection->resource->conf_update);
	synchronize_rcu();
	if (new_net_conf)
		kfree(old_net_conf);
	kfree(old_disk_conf);
	if (new_plan)
		kfree(old_plan);

	return 0;

reconnect:
	if (new_disk_conf) {
		put_ldev(device);
		kfree(new_disk_conf);
	}
	mutex_unlock(&connection->resource->conf_update);
	return -EIO;

disconnect:
	kfree(new_plan);
	if (new_disk_conf) {
		put_ldev(device);
		kfree(new_disk_conf);
	}
	mutex_unlock(&connection->resource->conf_update);
	/* just for completeness: actually not needed,
	 * as this is not reached if csums_tfm was ok. */
	crypto_free_hash(csums_tfm);
	/* but free the verify_tfm again, if csums_tfm did not work out */
	crypto_free_hash(verify_tfm);
	change_cstate(peer_device->connection, C_DISCONNECTING, CS_HARD);
	return -EIO;
}

STATIC void drbd_setup_order_type(struct drbd_device *device, int peer)
{
	/* sorry, we currently have no working implementation
	 * of distributed TCQ */
}

/* warn if the arguments differ by more than 12.5% */
static void warn_if_differ_considerably(struct drbd_device *device,
	const char *s, sector_t a, sector_t b)
{
	sector_t d;
	if (a == 0 || b == 0)
		return;
	d = (a > b) ? (a - b) : (b - a);
	if (d > (a>>3) || d > (b>>3))
		drbd_warn(device, "Considerable difference in %s: %llus vs. %llus\n", s,
		     (unsigned long long)a, (unsigned long long)b);
}

/* Maximum bio size that a protocol version supports. */
static unsigned int conn_max_bio_size(struct drbd_connection *connection)
{
	if (connection->agreed_pro_version >= 100)
		return DRBD_MAX_BIO_SIZE;
	else if (connection->agreed_pro_version >= 95)
		return DRBD_MAX_BIO_SIZE_P95;
	else
		return DRBD_MAX_SIZE_H80_PACKET;
}

STATIC int receive_sizes(struct drbd_connection *connection, struct packet_info *pi)
{
	struct drbd_peer_device *peer_device;
	struct drbd_device *device;
	struct p_sizes *p = pi->data;
	enum determine_dev_size dd = UNCHANGED;
	int ldsc = 0; /* local disk size changed */
	enum dds_flags ddsf;
	unsigned int protocol_max_bio_size;

	peer_device = conn_peer_device(connection, pi->vnr);
	if (!peer_device)
		return config_unknown_volume(connection, pi);
	device = peer_device->device;

	/* just store the peer's disk size for now.
	 * we still need to figure out whether we accept that. */
	peer_device->max_size = be64_to_cpu(p->d_size);

	if (get_ldev(device)) {
		sector_t p_usize = be64_to_cpu(p->u_size), my_usize;

		rcu_read_lock();
		my_usize = rcu_dereference(device->ldev->disk_conf)->disk_size;
		rcu_read_unlock();

		warn_if_differ_considerably(device, "lower level device sizes",
			   peer_device->max_size, drbd_get_max_capacity(device->ldev));
		warn_if_differ_considerably(device, "user requested size",
					    p_usize, my_usize);

		/* if this is the first connect, or an otherwise expected
		 * param exchange, choose the minimum */
		if (peer_device->repl_state[NOW] == L_OFF)
			p_usize = min_not_zero(my_usize, p_usize);

		/* Never shrink a device with usable data during connect.
		   But allow online shrinking if we are connected. */
		if (drbd_new_dev_size(device, p_usize, 0) <
		    drbd_get_capacity(device->this_bdev) &&
		    device->disk_state[NOW] >= D_OUTDATED &&
		    peer_device->repl_state[NOW] < L_ESTABLISHED) {
			drbd_err(device, "The peer's disk size is too small!\n");
			change_cstate(peer_device->connection, C_DISCONNECTING, CS_HARD);
			put_ldev(device);
			return -EIO;
		}

		if (my_usize != p_usize) {
			struct disk_conf *old_disk_conf, *new_disk_conf;
			int err;

			new_disk_conf = kzalloc(sizeof(struct disk_conf), GFP_KERNEL);
			if (!new_disk_conf) {
				drbd_err(device, "Allocation of new disk_conf failed\n");
				put_ldev(device);
				return -ENOMEM;
			}

			err = mutex_lock_interruptible(&connection->resource->conf_update);
			if (err) {
				drbd_err(connection, "Interrupted while waiting for conf_update\n");
				return err;
			}
			old_disk_conf = device->ldev->disk_conf;
			*new_disk_conf = *old_disk_conf;
			new_disk_conf->disk_size = p_usize;

			rcu_assign_pointer(device->ldev->disk_conf, new_disk_conf);
			mutex_unlock(&connection->resource->conf_update);
			synchronize_rcu();
			kfree(old_disk_conf);

			drbd_info(device, "Peer sets u_size to %lu sectors\n",
				 (unsigned long)my_usize);
		}

		put_ldev(device);
	}

	ddsf = be16_to_cpu(p->dds_flags);
	dd = drbd_determine_dev_size(device, ddsf);
	if (dd == DEV_SIZE_ERROR)
		return -EIO;
	drbd_md_sync(device);

	/* The protocol version limits how big requests can be.  In addition,
	 * peers before protocol version 94 cannot split large requests into
	 * multiple bios; their reported max_bio_size is a hard limit.
	 */
	protocol_max_bio_size = conn_max_bio_size(connection);
	peer_device->max_bio_size = min(be32_to_cpu(p->max_bio_size), protocol_max_bio_size);
	if (device->device_conf.max_bio_size > protocol_max_bio_size ||
	    (connection->agreed_pro_version < 94 &&
	     device->device_conf.max_bio_size > peer_device->max_bio_size)) {
		drbd_err(device, "Peer cannot deal with requests bigger than %u. "
			 "Please reduce max_bio_size in the configuration.\n",
			 peer_device->max_bio_size);
		change_cstate(peer_device->connection, C_DISCONNECTING, CS_HARD);
		put_ldev(device);
		return -EIO;
	}

	drbd_reconsider_max_bio_size(device);

	if (get_ldev(device)) {
		if (device->ldev->known_size != drbd_get_capacity(device->ldev->backing_bdev)) {
			device->ldev->known_size = drbd_get_capacity(device->ldev->backing_bdev);
			ldsc = 1;
		}

		drbd_setup_order_type(device, be16_to_cpu(p->queue_order_type));
		put_ldev(device);
	}

	if (peer_device->repl_state[NOW] > L_OFF) {
		if (be64_to_cpu(p->c_size) !=
		    drbd_get_capacity(device->this_bdev) || ldsc) {
			/* we have different sizes, probably peer
			 * needs to know my new size... */
			drbd_send_sizes(peer_device, 0, ddsf);
		}
		if (test_and_clear_bit(RESIZE_PENDING, &peer_device->flags) ||
		    (dd == GREW && peer_device->repl_state[NOW] == L_ESTABLISHED)) {
			if (peer_device->disk_state[NOW] >= D_INCONSISTENT &&
			    device->disk_state[NOW] >= D_INCONSISTENT) {
				if (ddsf & DDSF_NO_RESYNC)
					drbd_info(device, "Resync of new storage suppressed with --assume-clean\n");
				else
					resync_after_online_grow(peer_device);
			} else
				set_bit(RESYNC_AFTER_NEG, &peer_device->flags);
		}
	}

	return 0;
}

static int __receive_uuids(struct drbd_peer_device *peer_device, u64 mask)
{
	struct drbd_device *device = device = peer_device->device;
	int updated_uuids = 0, err = 0;

	if (peer_device->repl_state[NOW] < L_ESTABLISHED &&
	    device->disk_state[NOW] < D_INCONSISTENT &&
	    device->resource->role[NOW] == R_PRIMARY &&
	    (device->exposed_data_uuid & ~((u64)1)) != (peer_device->current_uuid & ~((u64)1))) {
		drbd_err(device, "Can only connect to data with current UUID=%016llX\n",
		    (unsigned long long)device->exposed_data_uuid);
		change_cstate(peer_device->connection, C_DISCONNECTING, CS_HARD);
		return -EIO;
	}

	if (get_ldev(device)) {
		int skip_initial_sync =
			peer_device->repl_state[NOW] == L_ESTABLISHED &&
			peer_device->connection->agreed_pro_version >= 90 &&
			drbd_current_uuid(device) == UUID_JUST_CREATED &&
			(peer_device->uuid_flags & UUID_FLAG_SKIP_INITIAL_SYNC);
		if (skip_initial_sync) {
			unsigned long irq_flags;

			drbd_info(device, "Accepted new current UUID, preparing to skip initial sync\n");
			drbd_bitmap_io(device, &drbd_bmio_clear_n_write,
					"clear_n_write from receive_uuids",
					BM_LOCK_SET | BM_LOCK_CLEAR | BM_LOCK_BULK, NULL);
			_drbd_uuid_set_current(device, peer_device->current_uuid);
			_drbd_uuid_set_bitmap(peer_device, 0);
			begin_state_change(device->resource, &irq_flags, CS_VERBOSE);
			/* FIXME: Note that req_lock was not taken here before! */
			__change_disk_state(device, D_UP_TO_DATE);
			__change_peer_disk_state(peer_device, D_UP_TO_DATE);
			end_state_change(device->resource, &irq_flags);
			drbd_md_sync(device);
			updated_uuids = 1;
		}

		if (peer_device->uuid_flags & UUID_FLAG_NEW_DATAGEN) {
			drbd_warn(peer_device, "received new current UUID: %llX\n", peer_device->current_uuid);
			drbd_uuid_received_new_current(device, peer_device->current_uuid, mask);
		}

		put_ldev(device);
	} else if (device->disk_state[NOW] < D_INCONSISTENT) {
		struct drbd_resource *resource = device->resource;

		spin_lock_irq(&resource->req_lock);
		if (resource->state_change_flags) {
			drbd_info(peer_device, "Delaying update of exposed data uuid\n");
			device->next_exposed_data_uuid = peer_device->current_uuid;
		} else
			updated_uuids = drbd_set_exposed_data_uuid(device, peer_device->current_uuid);
		spin_unlock_irq(&resource->req_lock);

	}

	if (updated_uuids)
		drbd_print_uuids(peer_device, "receiver updated UUIDs to");

	if (!test_bit(INITIAL_STATE_RECEIVED, &peer_device->flags)) {
		if (!test_bit(INITIAL_STATE_SENT, &peer_device->flags)) {
			set_bit(INITIAL_STATE_SENT, &peer_device->flags);
			err = drbd_send_current_state(peer_device);
		}
	}

	return err;
}

static int receive_uuids(struct drbd_connection *connection, struct packet_info *pi)
{
	const int node_id = connection->resource->res_opts.node_id;
	struct drbd_peer_device *peer_device;
	struct p_uuids *p = pi->data;
	int history_uuids, i;

	peer_device = conn_peer_device(connection, pi->vnr);
	if (!peer_device)
		return config_unknown_volume(connection, pi);

	history_uuids = min_t(int, HISTORY_UUIDS_V08,
			      ARRAY_SIZE(peer_device->history_uuids));

	peer_device->current_uuid = be64_to_cpu(p->current_uuid);
	peer_device->bitmap_uuids[node_id] = be64_to_cpu(p->bitmap_uuid);
	for (i = 0; i < history_uuids; i++)
		peer_device->history_uuids[i] = be64_to_cpu(p->history_uuids[i]);
	for (; i < ARRAY_SIZE(peer_device->history_uuids); i++)
		peer_device->history_uuids[i] = 0;
	peer_device->dirty_bits = be64_to_cpu(p->dirty_bits);
	peer_device->uuid_flags = be64_to_cpu(p->uuid_flags);
	peer_device->uuids_received = true;

	return __receive_uuids(peer_device, 0);
}

static int receive_uuids110(struct drbd_connection *connection, struct packet_info *pi)
{
	struct drbd_peer_device *peer_device;
	struct p_uuids110 *p = pi->data;
	int other_uuids, i, rest, pos = 0;
	u64 bitmap_uuids_mask;

	peer_device = conn_peer_device(connection, pi->vnr);
	if (!peer_device)
		return config_unknown_volume(connection, pi);

	other_uuids = min(pi->size / sizeof(p->other_uuids[0]),
			  ARRAY_SIZE(peer_device->history_uuids) +
			  ARRAY_SIZE(peer_device->bitmap_uuids));

	if (drbd_recv_all_warn(peer_device->connection, p->other_uuids,
			       other_uuids * sizeof(p->other_uuids[0])))
		return -EIO;
	rest = pi->size - other_uuids * sizeof(p->other_uuids[0]);
	if (rest > 0 && !drbd_drain_block(peer_device, rest))
		return -EIO;

	peer_device->current_uuid = be64_to_cpu(p->current_uuid);
	peer_device->dirty_bits = be64_to_cpu(p->dirty_bits);
	peer_device->uuid_flags = be64_to_cpu(p->uuid_flags);
	bitmap_uuids_mask = be64_to_cpu(p->bitmap_uuids_mask);

	for (i = 0; i < MAX_PEERS; i++) {
		if (bitmap_uuids_mask & (1ULL << i))
			peer_device->bitmap_uuids[i] = be64_to_cpu(p->other_uuids[pos++]);
		else
			peer_device->bitmap_uuids[i] = 0;
	}

	i = 0;
	while (pos < other_uuids)
		peer_device->history_uuids[i++] = be64_to_cpu(p->other_uuids[pos++]);

	while (i < HISTORY_UUIDS)
		peer_device->history_uuids[i++] = 0;
	peer_device->uuids_received = true;

	return __receive_uuids(peer_device, be64_to_cpu(p->offline_mask));
}

/**
 * convert_state() - Converts the peer's view of the cluster state to our point of view
 * @peer_state:	The state as seen by the peer.
 */
STATIC union drbd_state convert_state(union drbd_state peer_state)
{
	union drbd_state state;

	static enum drbd_conn_state c_tab[] = {
		[L_OFF] = L_OFF,
		[L_ESTABLISHED] = L_ESTABLISHED,

		[L_STARTING_SYNC_S] = L_STARTING_SYNC_T,
		[L_STARTING_SYNC_T] = L_STARTING_SYNC_S,
		[C_DISCONNECTING] = C_TEAR_DOWN, /* C_NETWORK_FAILURE, */
		[C_CONNECTING] = C_CONNECTING,
		[L_VERIFY_S]       = L_VERIFY_T,
		[C_MASK]   = C_MASK,
	};

	state.i = peer_state.i;

	state.conn = c_tab[peer_state.conn];
	state.peer = peer_state.role;
	state.role = peer_state.peer;
	state.pdsk = peer_state.disk;
	state.disk = peer_state.pdsk;
	state.peer_isp = (peer_state.aftr_isp | peer_state.user_isp);

	return state;
}

static union drbd_state
__change_connection_state(struct drbd_connection *connection,
			  union drbd_state mask, union drbd_state val,
			  enum chg_state_flags flags)
{
	struct drbd_resource *resource = connection->resource;

	if (mask.role) {
		/* not allowed */
	}
	if (mask.susp) {
		mask.susp ^= -1;
		__change_io_susp_user(resource, val.susp);
	}
	if (mask.susp_nod) {
		mask.susp_nod ^= -1;
		__change_io_susp_no_data(resource, val.susp_nod);
	}
	if (mask.susp_fen) {
		mask.susp_fen ^= -1;
		__change_io_susp_fencing(resource, val.susp_fen);
	}
	if (flags & CS_WEAK_NODES) {
		__change_weak(resource,
			resource->twopc_reply.weak_nodes &
			NODE_MASK(resource->res_opts.node_id));
	}

	if (mask.conn) {
		mask.conn ^= -1;
		__change_cstate(connection,
				min_t(enum drbd_conn_state, val.conn, C_CONNECTED));
	}
	if (mask.peer) {
		mask.peer ^= -1;
		__change_peer_role(connection, val.peer);
	}
	return mask;
}

static union drbd_state
__change_peer_device_state(struct drbd_peer_device *peer_device,
			   union drbd_state mask, union drbd_state val)
{
	struct drbd_device *device = peer_device->device;

	if (mask.disk) {
		mask.disk ^= -1;
		__change_disk_state(device, val.disk);
	}

	if (mask.conn) {
		mask.conn ^= -1;
		__change_repl_state(peer_device,
				max_t(enum drbd_repl_state, val.conn, L_OFF));
	}
	if (mask.pdsk) {
		mask.pdsk ^= -1;
		__change_peer_disk_state(peer_device, val.pdsk);
	}
	if (mask.user_isp) {
		mask.user_isp ^= -1;
		__change_resync_susp_user(peer_device, val.user_isp);
	}
	if (mask.peer_isp) {
		mask.peer_isp ^= -1;
		__change_resync_susp_peer(peer_device, val.peer_isp);
	}
	if (mask.aftr_isp) {
		mask.aftr_isp ^= -1;
		__change_resync_susp_dependency(peer_device, val.aftr_isp);
	}
	return mask;
}

/**
 * change_connection_state()  -  change state of a connection and all its peer devices
 *
 * Also changes the state of the peer devices' devices and of the resource.
 * Cluster-wide state changes are not supported.
 */
static enum drbd_state_rv
change_connection_state(struct drbd_connection *connection,
			union drbd_state mask,
			union drbd_state val,
			enum chg_state_flags flags)
{
	struct drbd_peer_device *peer_device;
	union drbd_state mask_unused = mask;
	unsigned long irq_flags;
	int vnr;

	mask = convert_state(mask);
	val = convert_state(val);

	begin_state_change(connection->resource, &irq_flags, flags);
	idr_for_each_entry(&connection->peer_devices, peer_device, vnr)
		mask_unused.i &= __change_peer_device_state(peer_device, mask, val).i;
	mask_unused.i &= __change_connection_state(connection, mask, val, flags).i;
	if (mask_unused.i) {
		abort_state_change(connection->resource, &irq_flags);
		return SS_NOT_SUPPORTED;
	}
	return end_state_change(connection->resource, &irq_flags);
}

/**
 * change_peer_device_state()  -  change state of a peer and its connection
 *
 * Also changes the state of the peer device's device and of the resource.
 * Cluster-wide state changes are not supported.
 */
static enum drbd_state_rv
change_peer_device_state(struct drbd_peer_device *peer_device,
			 union drbd_state mask,
			 union drbd_state val,
			 enum chg_state_flags flags)
{
	struct drbd_connection *connection = peer_device->connection;
	union drbd_state mask_unused = mask;
	unsigned long irq_flags;

	mask = convert_state(mask);
	val = convert_state(val);

	begin_state_change(connection->resource, &irq_flags, flags);
	mask_unused.i &= __change_peer_device_state(peer_device, mask, val).i;
	mask_unused.i &= __change_connection_state(connection, mask, val, flags).i;
	if (mask_unused.i) {
		abort_state_change(connection->resource, &irq_flags);
		return SS_NOT_SUPPORTED;
	}
	return end_state_change(connection->resource, &irq_flags);
}

STATIC int receive_req_state(struct drbd_connection *connection, struct packet_info *pi)
{
	struct drbd_resource *resource = connection->resource;
	struct drbd_peer_device *peer_device = NULL;
	struct p_req_state *p = pi->data;
	union drbd_state mask, val;
	enum chg_state_flags flags = CS_VERBOSE | CS_LOCAL_ONLY | CS_TWOPC;
	enum drbd_state_rv rv;
	int vnr = -1;

	if (!expect(connection, connection->agreed_pro_version >= 110)) {
		drbd_err(connection, "Packet %s not allowed in protocol version %d\n",
			 cmdname(pi->cmd),
			 connection->agreed_pro_version);
		return -EIO;
	}

	/* P_STATE_CHG_REQ packets must have a valid vnr.  P_CONN_ST_CHG_REQ
	 * packets have an undefined vnr.  In the other packets, vnr == -1
	 * means that the packet applies to the connection.  */
	if (pi->cmd == P_STATE_CHG_REQ || (pi->cmd != P_CONN_ST_CHG_REQ && pi->vnr != -1)) {
		peer_device = conn_peer_device(connection, pi->vnr);
		if (!peer_device)
			return -EIO;
		vnr = peer_device->device->vnr;
	}

	rv = SS_SUCCESS;
	spin_lock_irq(&resource->req_lock);
	if (resource->remote_state_change)
		rv = SS_CONCURRENT_ST_CHG;
	else
		resource->remote_state_change = true;
	spin_unlock_irq(&resource->req_lock);

	if (rv != SS_SUCCESS) {
		drbd_info(connection, "Rejecting concurrent remote state change\n");
		drbd_send_sr_reply(connection, vnr, rv);
		return 0;
	}

	mask.i = be32_to_cpu(p->mask);
	val.i = be32_to_cpu(p->val);

	/* Send the reply before carrying out the state change: this is needed
	 * for connection state changes which close the network connection.  */
	if (peer_device) {
		rv = change_peer_device_state(peer_device, mask, val, flags | CS_PREPARE);
		drbd_send_sr_reply(connection, vnr, rv);
		rv = change_peer_device_state(peer_device, mask, val, flags | CS_PREPARED);
		if (rv >= SS_SUCCESS)
			drbd_md_sync(peer_device->device);
	} else {
		flags |= CS_IGN_OUTD_FAIL;
		rv = change_connection_state(connection, mask, val, flags | CS_PREPARE);
		drbd_send_sr_reply(connection, vnr, rv);
		change_connection_state(connection, mask, val, flags | CS_PREPARED);
	}

	spin_lock_irq(&resource->req_lock);
	resource->remote_state_change = false;
	spin_unlock_irq(&resource->req_lock);
	wake_up(&resource->twopc_wait);

	return 0;
}

int abort_nested_twopc_work(struct drbd_work *work, int cancel)
{
	struct drbd_resource *resource =
		container_of(work, struct drbd_resource, twopc_work);
	bool prepared = false;

	spin_lock_irq(&resource->req_lock);
	if (resource->twopc_reply.initiator_node_id != -1) {
		resource->remote_state_change = false;
		resource->twopc_reply.initiator_node_id = -1;
		if (resource->twopc_parent) {
			kref_put(&resource->twopc_parent->kref,
				 drbd_destroy_connection);
			resource->twopc_parent = NULL;
		}
		prepared = true;
	}
	spin_unlock_irq(&resource->req_lock);
	wake_up(&resource->twopc_wait);

	if (prepared)
		abort_prepared_state_change(resource);
	return 0;
}

void twopc_timer_fn(unsigned long data)
{
	struct drbd_resource *resource = (struct drbd_resource *) data;
	unsigned long irq_flags;

	spin_lock_irqsave(&resource->req_lock, irq_flags);
	if (resource->twopc_reply.tid != -1) {
		drbd_debug(resource, "Two-phase commit %u timeout\n",
			   resource->twopc_reply.tid);
	}
	resource->twopc_work.cb = abort_nested_twopc_work;
	drbd_queue_work(&resource->work, &resource->twopc_work);
	spin_unlock_irqrestore(&resource->req_lock, irq_flags);
}

static void update_reachability(struct drbd_connection *connection, u64 mask)
{
	struct drbd_resource *resource = connection->resource;

	spin_lock_irq(&resource->req_lock);
	if (connection->cstate[NOW] >= C_CONNECTED) {
		mask &= ~((u64)1 << resource->res_opts.node_id);
		connection->primary_mask = mask;
	}
	spin_unlock_irq(&resource->req_lock);
}

static int receive_twopc(struct drbd_connection *connection, struct packet_info *pi)
{
	struct drbd_connection *affected_connection = connection;
	struct drbd_resource *resource = connection->resource;
	struct drbd_peer_device *peer_device = NULL;
	struct p_twopc_request *p = pi->data;
	struct twopc_reply reply;
	union drbd_state mask = {}, val = {};
	enum chg_state_flags flags = CS_VERBOSE | CS_LOCAL_ONLY | CS_TWOPC;
	enum drbd_state_rv rv;

	reply.vnr = pi->vnr;
	reply.tid = be32_to_cpu(p->tid);
	reply.initiator_node_id = be32_to_cpu(p->initiator_node_id);
	reply.target_node_id = be32_to_cpu(p->target_node_id);
	reply.primary_nodes = be64_to_cpu(p->primary_nodes);
	reply.weak_nodes = be64_to_cpu(p->weak_nodes);
	reply.reachable_nodes = directly_connected_nodes(resource) |
				NODE_MASK(resource->res_opts.node_id);
	reply.is_disconnect = 0;

	/* Check for concurrent transactions and duplicate packets. */
	spin_lock_irq(&resource->req_lock);

	if (resource->remote_state_change) {
		if (resource->twopc_reply.initiator_node_id != reply.initiator_node_id ||
		    resource->twopc_reply.tid != reply.tid) {
			spin_unlock_irq(&resource->req_lock);
			if (pi->cmd == P_TWOPC_PREPARE) {
				drbd_info(connection, "Rejecting concurrent "
					  "remote state change %u\n", reply.tid);
				drbd_send_twopc_reply(connection, P_TWOPC_RETRY, &reply);
			} else {
				drbd_info(connection, "Ignoring %s packet %u\n",
					  cmdname(pi->cmd),
					  reply.tid);
			}
			return 0;
		}
		if (pi->cmd == P_TWOPC_PREPARE) {
			/* We have prepared this transaction already. */
			spin_unlock_irq(&resource->req_lock);
			drbd_send_twopc_reply(connection, P_TWOPC_YES, &reply);
			return 0;
		}
		flags |= CS_PREPARED;
	} else {
		if (pi->cmd != P_TWOPC_PREPARE) {
			/* We have committed or aborted this transaction already. */
			spin_unlock_irq(&resource->req_lock);
			drbd_debug(connection, "Ignoring %s packet %u\n",
				   cmdname(pi->cmd),
				   reply.tid);
			update_reachability(connection, reply.primary_nodes);
			return 0;
		}
		resource->remote_state_change = true;
	}

	if (reply.initiator_node_id != connection->net_conf->peer_node_id) {
		/*
		 * This is an indirect request.  Unless we are directly
		 * connected to the initiator as well as indirectly, we don't
		 * have connection or peer device objects for this peer.
		 */
		for_each_connection(affected_connection, resource) {
			if (reply.initiator_node_id ==
			    affected_connection->net_conf->peer_node_id)
				goto directly_connected;
		}
		/* only indirectly connected */
		affected_connection = NULL;
		goto next;
	}

    directly_connected:
	if (reply.target_node_id != -1 &&
	    reply.target_node_id != resource->res_opts.node_id) {
		affected_connection = NULL;
		goto next;
	}

	mask.i = be32_to_cpu(p->mask);
	val.i = be32_to_cpu(p->val);

	if (mask.conn == conn_MASK) {
		u64 m = NODE_MASK(reply.initiator_node_id);

		if (val.conn == C_CONNECTED)
			reply.reachable_nodes |= m;
		if (val.conn == C_DISCONNECTING) {
			reply.reachable_nodes &= ~m;
			reply.is_disconnect = 1;
		}
	}

	if (pi->vnr != -1) {
		peer_device = conn_peer_device(affected_connection, pi->vnr);
		if (!peer_device) {
			spin_unlock_irq(&resource->req_lock);
			return -EIO;
		}
	}

    next:
	if (pi->cmd == P_TWOPC_PREPARE) {
		if ((mask.peer == role_MASK &&
		     val.peer == R_PRIMARY) ||
		    (mask.peer != role_MASK &&
		     resource->role[NOW] == R_PRIMARY)) {
			u64 m = NODE_MASK(resource->res_opts.node_id);
			reply.primary_nodes |= m;
			m |= reply.reachable_nodes;
			reply.weak_nodes |= ~m;
		}
	}

	resource->twopc_reply = reply;
	spin_unlock_irq(&resource->req_lock);

	switch(pi->cmd) {
	case P_TWOPC_PREPARE:
		drbd_info(connection, "Preparing remote state change %u\n",
			  reply.tid);
		flags |= CS_PREPARE;
		break;
	case P_TWOPC_ABORT:
		drbd_info(connection, "Aborting remote state change %u\n",
			  reply.tid);
		flags |= CS_ABORT;
		break;
	default:
		drbd_info(connection, "Committing remote state change %u "
				"(primary_nodes=%lX, weak_nodes=%lX)\n",
			  reply.tid,
			  (unsigned long)reply.primary_nodes,
			  (unsigned long)reply.weak_nodes);
		flags |= CS_WEAK_NODES;
		break;
	}

	if (!(flags & CS_PREPARE))
		nested_twopc_request(resource, pi->vnr, pi->cmd, p);

	if (peer_device)
		rv = change_peer_device_state(peer_device, mask, val, flags);
	else
		rv = change_connection_state(
			affected_connection ? affected_connection : connection,
			mask, val, flags | CS_IGN_OUTD_FAIL);

	if (flags & CS_PREPARE) {
		if (rv >= SS_SUCCESS) {
			spin_lock_irq(&resource->req_lock);
			kref_get(&connection->kref);
			resource->twopc_parent = connection;
			resource->twopc_timer.expires = jiffies + twopc_timeout(resource);
			add_timer(&resource->twopc_timer);
			spin_unlock_irq(&resource->req_lock);

			nested_twopc_request(resource, pi->vnr, pi->cmd, p);
		} else {
			enum drbd_packet cmd = (rv == SS_IN_TRANSIENT_STATE) ?
				P_TWOPC_RETRY : P_TWOPC_NO;
			drbd_send_twopc_reply(connection, cmd, &reply);
		}
	} else {
		if (peer_device && rv >= SS_SUCCESS && !(flags & (CS_PREPARE | CS_ABORT)))
			drbd_md_sync(peer_device->device);

		if (flags & CS_PREPARED) {
			struct drbd_device *device;
			int vnr;

			del_timer(&resource->twopc_timer);

			if (affected_connection &&
			    mask.conn == conn_MASK && val.conn == C_CONNECTED)
				conn_connect2(connection);

			update_reachability(connection, reply.primary_nodes);

			idr_for_each_entry(&resource->devices, device, vnr) {
				u64 nedu = device->next_exposed_data_uuid;
				if (!nedu)
					continue;
				if (device->disk_state[NOW] < D_INCONSISTENT)
					drbd_set_exposed_data_uuid(device, nedu);
				device->next_exposed_data_uuid = 0;
			}

		}
	}

	return 0;
}

STATIC int receive_state(struct drbd_connection *connection, struct packet_info *pi)
{
	struct drbd_resource *resource = connection->resource;
	struct drbd_peer_device *peer_device = NULL;
	enum drbd_repl_state *repl_state;
	struct drbd_device *device = NULL;
	struct p_state *p = pi->data;
	union drbd_state os, peer_state;
	enum drbd_disk_state peer_disk_state;
	enum drbd_repl_state new_repl_state;
	int rv;

	peer_device = conn_peer_device(connection, pi->vnr);
	if (!peer_device)
		return config_unknown_volume(connection, pi);
	device = peer_device->device;

	peer_state.i = be32_to_cpu(p->state);

	peer_disk_state = peer_state.disk;
	if (peer_state.disk == D_NEGOTIATING) {
		peer_disk_state = peer_device->uuid_flags & UUID_FLAG_INCONSISTENT ?
			D_INCONSISTENT : D_CONSISTENT;
		drbd_info(device, "real peer disk state = %s\n", drbd_disk_str(peer_disk_state));
	}

	spin_lock_irq(&resource->req_lock);
	os = drbd_get_peer_device_state(peer_device, NOW);
	spin_unlock_irq(&resource->req_lock);
 retry:
	new_repl_state = max_t(enum drbd_repl_state, os.conn, L_OFF);

	/* If some other part of the code (asender thread, timeout)
	 * already decided to close the connection again,
	 * we must not "re-establish" it here. */
	if (os.conn <= C_TEAR_DOWN)
		return -ECONNRESET;

	/* If this is the "end of sync" confirmation, usually the peer disk
	 * was D_INCONSISTENT or D_CONSISTENT. (Since the peer might be
	 * weak we do not know anything about its new disk state)
	 */
	if ((os.pdsk == D_INCONSISTENT || os.pdsk == D_CONSISTENT) &&
	    os.conn > L_ESTABLISHED && os.disk == D_UP_TO_DATE) {
		/* If we are (becoming) SyncSource, but peer is still in sync
		 * preparation, ignore its uptodate-ness to avoid flapping, it
		 * will change to inconsistent once the peer reaches active
		 * syncing states.
		 * It may have changed syncer-paused flags, however, so we
		 * cannot ignore this completely. */
		if (peer_state.conn > L_ESTABLISHED &&
		    peer_state.conn < L_SYNC_SOURCE)
			peer_disk_state = D_INCONSISTENT;

		/* if peer_state changes to connected at the same time,
		 * it explicitly notifies us that it finished resync.
		 * Maybe we should finish it up, too? */
		else if (os.conn >= L_SYNC_SOURCE &&
			 peer_state.conn == L_ESTABLISHED) {
			if (drbd_bm_total_weight(peer_device) <= peer_device->rs_failed)
				drbd_resync_finished(peer_device, peer_state.disk);
			return 0;
		}
	}

	/* explicit verify finished notification, stop sector reached. */
	if (os.conn == L_VERIFY_T && os.disk == D_UP_TO_DATE &&
	    peer_state.conn == C_CONNECTED && peer_disk_state == D_UP_TO_DATE) {
		ov_out_of_sync_print(peer_device);
		drbd_resync_finished(peer_device, D_MASK);
		return 0;
	}

	/* peer says his disk is inconsistent, while we think it is uptodate,
	 * and this happens while the peer still thinks we have a sync going on,
	 * but we think we are already done with the sync.
	 * We ignore this to avoid flapping pdsk.
	 * This should not happen, if the peer is a recent version of drbd. */
	if (os.pdsk == D_UP_TO_DATE && peer_disk_state == D_INCONSISTENT &&
	    os.conn == L_ESTABLISHED && peer_state.conn > L_SYNC_SOURCE)
		peer_disk_state = D_UP_TO_DATE;

	if (new_repl_state == L_OFF)
		new_repl_state = L_ESTABLISHED;

	if (peer_state.conn == L_AHEAD)
		new_repl_state = L_BEHIND;

	if (peer_state.conn == L_PAUSED_SYNC_T && peer_state.disk == D_OUTDATED &&
	    os.conn == L_ESTABLISHED) {
		/* Looks like the peer was invalidated with drbdadm */
		drbd_info(peer_device, "Setting bits\n");
		drbd_bitmap_io(device, &drbd_bmio_set_n_write, "set_n_write from receive_state",
			       BM_LOCK_CLEAR | BM_LOCK_BULK, peer_device);
		new_repl_state = L_PAUSED_SYNC_S;
	}

	if (peer_device->uuids_received &&
	    peer_state.disk >= D_NEGOTIATING &&
	    get_ldev_if_state(device, D_NEGOTIATING)) {
		bool consider_resync;

		/* if we established a new connection */
		consider_resync = (os.conn < L_ESTABLISHED);
		/* if we had an established connection
		 * and one of the nodes newly attaches a disk */
		consider_resync |= (os.conn == L_ESTABLISHED &&
				    (peer_state.disk == D_NEGOTIATING ||
				     os.disk == D_NEGOTIATING));
		/* if we have both been inconsistent, and the peer has been
		 * forced to be UpToDate with --overwrite-data */
		consider_resync |= test_bit(CONSIDER_RESYNC, &peer_device->flags);
		/* if we had been plain connected, and the admin requested to
		 * start a sync by "invalidate" or "invalidate-remote" */
		consider_resync |= (os.conn == L_ESTABLISHED &&
				    (peer_state.conn == L_STARTING_SYNC_S ||
				     peer_state.conn == L_STARTING_SYNC_T));

		if (consider_resync)
			new_repl_state = drbd_sync_handshake(peer_device, peer_state.role, peer_disk_state);
		else if (os.conn == L_ESTABLISHED && peer_state.conn == L_WF_BITMAP_T &&
			 connection->peer_weak[NOW] && !peer_state.weak) {
			drbd_info(peer_device, "Resync because peer leaves weak state\n");
			new_repl_state = L_WF_BITMAP_S;
		}

		put_ldev(device);
		if (new_repl_state == -1) {
			new_repl_state = L_ESTABLISHED;
			if (device->disk_state[NOW] == D_NEGOTIATING) {
				change_disk_state(device, D_FAILED, CS_HARD);
			} else if (peer_state.disk == D_NEGOTIATING) {
				drbd_err(device, "Disk attach process on the peer node was aborted.\n");
				peer_state.disk = D_DISKLESS;
				peer_disk_state = D_DISKLESS;
			} else {
				if (test_and_clear_bit(CONN_DRY_RUN, &connection->flags))
					return -EIO;
				D_ASSERT(device, os.conn == L_OFF);
				change_cstate(connection, C_DISCONNECTING, CS_HARD);
				return -EIO;
			}
		}
	}

	spin_lock_irq(&resource->req_lock);
	begin_state_change_locked(resource, CS_VERBOSE);
	if (os.i != drbd_get_peer_device_state(peer_device, NOW).i) {
		os = drbd_get_peer_device_state(peer_device, NOW);
		abort_state_change_locked(resource);
		spin_unlock_irq(&resource->req_lock);
		goto retry;
	}
	clear_bit(CONSIDER_RESYNC, &peer_device->flags);
	__change_repl_state(peer_device, new_repl_state);
	if (connection->peer_role[NOW] == R_UNKNOWN)
		__change_peer_role(connection, peer_state.role);
	__change_peer_weak(connection, peer_state.weak);
	__change_peer_disk_state(peer_device, peer_disk_state);
	__change_resync_susp_peer(peer_device, peer_state.aftr_isp | peer_state.user_isp);
	repl_state = peer_device->repl_state;
	if (device->disk_state[NEW] == D_NEGOTIATING &&
	    (repl_state[NEW] == L_ESTABLISHED || repl_state[NEW] == L_WF_BITMAP_S))
		__change_disk_state(device, disk_state_from_md(device));
	if (repl_state[OLD] < L_ESTABLISHED && repl_state[NEW] >= L_ESTABLISHED)
		resource->state_change_flags |= CS_HARD;
	if (peer_device->disk_state[NEW] == D_CONSISTENT &&
	    drbd_suspended(device) &&
	    repl_state[OLD] < L_ESTABLISHED && repl_state[NEW] == L_ESTABLISHED &&
	    test_bit(NEW_CUR_UUID, &device->flags)) {
		unsigned long irq_flags;

		/* Do not allow RESEND for a rebooted peer. We can only allow this
		   for temporary network outages! */
		abort_state_change_locked(resource);
		spin_unlock_irq(&resource->req_lock);

		drbd_err(device, "Aborting Connect, can not thaw IO with an only Consistent peer\n");
		tl_clear(connection);
		drbd_uuid_new_current(device);
		clear_bit(NEW_CUR_UUID, &device->flags);
		begin_state_change(resource, &irq_flags, CS_HARD);
		__change_cstate(connection, C_PROTOCOL_ERROR);
		__change_io_susp_user(resource, false);
		end_state_change(resource, &irq_flags);
		return -EIO;
	}
	rv = end_state_change_locked(resource);
	new_repl_state = peer_device->repl_state[NOW];
	set_bit(INITIAL_STATE_RECEIVED, &peer_device->flags);
	spin_unlock_irq(&resource->req_lock);

	if (rv < SS_SUCCESS) {
		change_cstate(connection, C_DISCONNECTING, CS_HARD);
		return -EIO;
	}

	if (os.conn > L_OFF) {
		if (new_repl_state > L_ESTABLISHED && peer_state.conn <= L_ESTABLISHED &&
		    peer_state.disk != D_NEGOTIATING ) {
			/* we want resync, peer has not yet decided to sync... */
			/* Nowadays only used when forcing a node into primary role and
			   setting its disk to UpToDate with that */
			drbd_send_uuids(peer_device, 0, 0);
			drbd_send_current_state(peer_device);
		}
	}

	clear_bit(DISCARD_MY_DATA, &device->flags);

	drbd_md_sync(device); /* update connected indicator, effective_size, ... */

	return 0;
}

STATIC int receive_sync_uuid(struct drbd_connection *connection, struct packet_info *pi)
{
	struct drbd_peer_device *peer_device;
	struct drbd_device *device;
	struct p_uuid *p = pi->data;

	peer_device = conn_peer_device(connection, pi->vnr);
	if (!peer_device)
		return -EIO;
	device = peer_device->device;

	wait_event(device->misc_wait,
		   peer_device->repl_state[NOW] == L_WF_SYNC_UUID ||
		   peer_device->repl_state[NOW] == L_BEHIND ||
		   peer_device->repl_state[NOW] < L_ESTABLISHED ||
		   device->disk_state[NOW] < D_NEGOTIATING);

	/* D_ASSERT(device,  peer_device->repl_state[NOW] == L_WF_SYNC_UUID ); */

	/* Here the _drbd_uuid_ functions are right, current should
	   _not_ be rotated into the history */
	if (get_ldev_if_state(device, D_NEGOTIATING)) {
		_drbd_uuid_set_current(device, be64_to_cpu(p->uuid));
		_drbd_uuid_set_bitmap(peer_device, 0UL);

		drbd_print_uuids(peer_device, "updated sync uuid");
		drbd_start_resync(peer_device, L_SYNC_TARGET);

		put_ldev(device);
	} else
		drbd_err(device, "Ignoring SyncUUID packet!\n");

	return 0;
}

/**
 * receive_bitmap_plain
 *
 * Return 0 when done, 1 when another iteration is needed, and a negative error
 * code upon failure.
 */
static int
receive_bitmap_plain(struct drbd_peer_device *peer_device, unsigned int size,
		     unsigned long *p, struct bm_xfer_ctx *c)
{
	unsigned int data_size = DRBD_SOCKET_BUFFER_SIZE -
				 drbd_header_size(peer_device->connection);
	unsigned int num_words = min_t(size_t, data_size / sizeof(*p),
				       c->bm_words - c->word_offset);
	unsigned int want = num_words * sizeof(*p);
	int err;

	if (want != size) {
		drbd_err(peer_device, "%s:want (%u) != size (%u)\n", __func__, want, size);
		return -EIO;
	}
	if (want == 0)
		return 0;
	err = drbd_recv_all(peer_device->connection, p, want);
	if (err)
		return err;

	drbd_bm_merge_lel(peer_device, c->word_offset, num_words, p);

	c->word_offset += num_words;
	c->bit_offset = c->word_offset * BITS_PER_LONG;
	if (c->bit_offset > c->bm_bits)
		c->bit_offset = c->bm_bits;

	return 1;
}

static enum drbd_bitmap_code dcbp_get_code(struct p_compressed_bm *p)
{
	return (enum drbd_bitmap_code)(p->encoding & 0x0f);
}

static int dcbp_get_start(struct p_compressed_bm *p)
{
	return (p->encoding & 0x80) != 0;
}

static int dcbp_get_pad_bits(struct p_compressed_bm *p)
{
	return (p->encoding >> 4) & 0x7;
}

/**
 * recv_bm_rle_bits
 *
 * Return 0 when done, 1 when another iteration is needed, and a negative error
 * code upon failure.
 */
static int
recv_bm_rle_bits(struct drbd_peer_device *peer_device,
		struct p_compressed_bm *p,
		 struct bm_xfer_ctx *c,
		 unsigned int len)
{
	struct bitstream bs;
	u64 look_ahead;
	u64 rl;
	u64 tmp;
	unsigned long s = c->bit_offset;
	unsigned long e;
	int toggle = dcbp_get_start(p);
	int have;
	int bits;

	bitstream_init(&bs, p->code, len, dcbp_get_pad_bits(p));

	bits = bitstream_get_bits(&bs, &look_ahead, 64);
	if (bits < 0)
		return -EIO;

	for (have = bits; have > 0; s += rl, toggle = !toggle) {
		bits = vli_decode_bits(&rl, look_ahead);
		if (bits <= 0)
			return -EIO;

		if (toggle) {
			e = s + rl -1;
			if (e >= c->bm_bits) {
				drbd_err(peer_device, "bitmap overflow (e:%lu) while decoding bm RLE packet\n", e);
				return -EIO;
			}
			drbd_bm_set_many_bits(peer_device, s, e);
		}

		if (have < bits) {
			drbd_err(peer_device, "bitmap decoding error: h:%d b:%d la:0x%08llx l:%u/%u\n",
				have, bits, look_ahead,
				(unsigned int)(bs.cur.b - p->code),
				(unsigned int)bs.buf_len);
			return -EIO;
		}
		look_ahead >>= bits;
		have -= bits;

		bits = bitstream_get_bits(&bs, &tmp, 64 - have);
		if (bits < 0)
			return -EIO;
		look_ahead |= tmp << have;
		have += bits;
	}

	c->bit_offset = s;
	bm_xfer_ctx_bit_to_word_offset(c);

	return (s != c->bm_bits);
}

/**
 * decode_bitmap_c
 *
 * Return 0 when done, 1 when another iteration is needed, and a negative error
 * code upon failure.
 */
static int
decode_bitmap_c(struct drbd_peer_device *peer_device,
		struct p_compressed_bm *p,
		struct bm_xfer_ctx *c,
		unsigned int len)
{
	if (dcbp_get_code(p) == RLE_VLI_Bits)
		return recv_bm_rle_bits(peer_device, p, c, len - sizeof(*p));

	/* other variants had been implemented for evaluation,
	 * but have been dropped as this one turned out to be "best"
	 * during all our tests. */

	drbd_err(peer_device, "receive_bitmap_c: unknown encoding %u\n", p->encoding);
	change_cstate(peer_device->connection, C_PROTOCOL_ERROR, CS_HARD);
	return -EIO;
}

void INFO_bm_xfer_stats(struct drbd_peer_device *peer_device,
		const char *direction, struct bm_xfer_ctx *c)
{
	/* what would it take to transfer it "plaintext" */
	unsigned int header_size = drbd_header_size(peer_device->connection);
	unsigned int data_size = DRBD_SOCKET_BUFFER_SIZE - header_size;
	unsigned int plain =
		header_size * (DIV_ROUND_UP(c->bm_words, data_size) + 1) +
		c->bm_words * sizeof(unsigned long);
	unsigned int total = c->bytes[0] + c->bytes[1];
	unsigned int r;

	/* total can not be zero. but just in case: */
	if (total == 0)
		return;

	/* don't report if not compressed */
	if (total >= plain)
		return;

	/* total < plain. check for overflow, still */
	r = (total > UINT_MAX/1000) ? (total / (plain/1000))
		                    : (1000 * total / plain);

	if (r > 1000)
		r = 1000;

	r = 1000 - r;
	drbd_info(peer_device, "%s bitmap stats [Bytes(packets)]: plain %u(%u), RLE %u(%u), "
	     "total %u; compression: %u.%u%%\n",
			direction,
			c->bytes[1], c->packets[1],
			c->bytes[0], c->packets[0],
			total, r/10, r % 10);
}

/* Since we are processing the bitfield from lower addresses to higher,
   it does not matter if the process it in 32 bit chunks or 64 bit
   chunks as long as it is little endian. (Understand it as byte stream,
   beginning with the lowest byte...) If we would use big endian
   we would need to process it from the highest address to the lowest,
   in order to be agnostic to the 32 vs 64 bits issue.

   returns 0 on failure, 1 if we successfully received it. */
STATIC int receive_bitmap(struct drbd_connection *connection, struct packet_info *pi)
{
	struct drbd_peer_device *peer_device;
	struct drbd_device *device;
	struct bm_xfer_ctx c;
	int err;

	peer_device = conn_peer_device(connection, pi->vnr);
	if (!peer_device)
		return -EIO;
	device = peer_device->device;

	drbd_bm_slot_lock(peer_device, "receive bitmap", BM_LOCK_CLEAR | BM_LOCK_BULK);
	/* you are supposed to send additional out-of-sync information
	 * if you actually set bits during this phase */

	c = (struct bm_xfer_ctx) {
		.bm_bits = drbd_bm_bits(device),
		.bm_words = drbd_bm_words(device),
	};

	for(;;) {
		if (pi->cmd == P_BITMAP)
			err = receive_bitmap_plain(peer_device, pi->size, pi->data, &c);
		else if (pi->cmd == P_COMPRESSED_BITMAP) {
			/* MAYBE: sanity check that we speak proto >= 90,
			 * and the feature is enabled! */
			struct p_compressed_bm *p = pi->data;

			if (pi->size > DRBD_SOCKET_BUFFER_SIZE - drbd_header_size(connection)) {
				drbd_err(device, "ReportCBitmap packet too large\n");
				err = -EIO;
				goto out;
			}
			if (pi->size <= sizeof(*p)) {
				drbd_err(device, "ReportCBitmap packet too small (l:%u)\n", pi->size);
				err = -EIO;
				goto out;
			}
			err = drbd_recv_all(peer_device->connection, p, pi->size);
			if (err)
			       goto out;
			err = decode_bitmap_c(peer_device, p, &c, pi->size);
		} else {
			drbd_warn(device, "receive_bitmap: cmd neither ReportBitMap nor ReportCBitMap (is 0x%x)", pi->cmd);
			err = -EIO;
			goto out;
		}

		c.packets[pi->cmd == P_BITMAP]++;
		c.bytes[pi->cmd == P_BITMAP] += drbd_header_size(connection) + pi->size;

		if (err <= 0) {
			if (err < 0)
				goto out;
			break;
		}
		err = drbd_recv_header(peer_device->connection, pi);
		if (err)
			goto out;
	}

	INFO_bm_xfer_stats(peer_device, "receive", &c);

	if (peer_device->repl_state[NOW] == L_WF_BITMAP_T) {
		enum drbd_state_rv rv;

		err = drbd_send_bitmap(device, peer_device);
		if (err)
			goto out;
		/* Omit CS_WAIT_COMPLETE and CS_SERIALIZE with this state
		 * transition to avoid deadlocks. */

		if (connection->agreed_pro_version < 110) {
			rv = stable_change_repl_state(peer_device, L_WF_SYNC_UUID, CS_VERBOSE);
			D_ASSERT(device, rv == SS_SUCCESS);
		} else {
			drbd_start_resync(peer_device, L_SYNC_TARGET);
		}
	} else if (peer_device->repl_state[NOW] != L_WF_BITMAP_S) {
		/* admin may have requested C_DISCONNECTING,
		 * other threads may have noticed network errors */
		drbd_info(device, "unexpected repl_state (%s) in receive_bitmap\n",
		    drbd_repl_str(peer_device->repl_state[NOW]));
	}
	err = 0;

 out:
	drbd_bm_slot_unlock(peer_device);
	if (!err && peer_device->repl_state[NOW] == L_WF_BITMAP_S)
		drbd_start_resync(peer_device, L_SYNC_SOURCE);
	return err;
}

STATIC int receive_skip(struct drbd_connection *connection, struct packet_info *pi)
{
	drbd_warn(connection, "skipping unknown optional packet type %d, l: %d!\n",
		 pi->cmd, pi->size);

	return ignore_remaining_packet(connection, pi);
}

STATIC int receive_UnplugRemote(struct drbd_connection *connection, struct packet_info *pi)
{
	/* just unplug all devices always, regardless which volume number */
	drbd_unplug_all_devices(connection->resource);

	/* Make sure we've acked all the TCP data associated
	 * with the data requests being unplugged */
	drbd_tcp_quickack(connection->data.socket);

	return 0;
}

STATIC int receive_out_of_sync(struct drbd_connection *connection, struct packet_info *pi)
{
	struct drbd_peer_device *peer_device;
	struct drbd_device *device;
	struct p_block_desc *p = pi->data;

	peer_device = conn_peer_device(connection, pi->vnr);
	if (!peer_device)
		return -EIO;
	device = peer_device->device;

	switch (peer_device->repl_state[NOW]) {
	case L_WF_SYNC_UUID:
	case L_WF_BITMAP_T:
	case L_BEHIND:
			break;
	default:
		drbd_err(device, "ASSERT FAILED cstate = %s, expected: WFSyncUUID|WFBitMapT|Behind\n",
				drbd_repl_str(peer_device->repl_state[NOW]));
	}

	drbd_set_out_of_sync(peer_device, be64_to_cpu(p->sector), be32_to_cpu(p->blksize));

	return 0;
}

static int receive_dagtag(struct drbd_connection *connection, struct packet_info *pi)
{
	struct p_dagtag *p = pi->data;

	connection->last_dagtag_sector = be64_to_cpu(p->dagtag);
	return 0;
}

struct drbd_connection *drbd_connection_by_node_id(struct drbd_resource *resource, int node_id)
{
	struct drbd_connection *connection;
	struct net_conf *nc;

	rcu_read_lock();
	for_each_connection_rcu(connection, resource) {
		nc = rcu_dereference(connection->net_conf);
		if (nc && nc->peer_node_id == node_id) {
			rcu_read_unlock();
			return connection;
		}
	}
	rcu_read_unlock();

	return NULL;
}

static int receive_peer_dagtag(struct drbd_connection *connection, struct packet_info *pi)
{
	struct drbd_resource *resource = connection->resource;
	struct drbd_peer_device *peer_device;
	enum drbd_repl_state new_repl_state;
	struct p_peer_dagtag *p = pi->data;
	struct drbd_connection *lost_peer;
	s64 dagtag_offset;
	int vnr = 0;

	lost_peer = drbd_connection_by_node_id(resource, be32_to_cpu(p->node_id));
	if (!lost_peer)
		return 0;

	if (lost_peer->cstate[NOW] == C_CONNECTED) {
		drbd_ping_peer(lost_peer);
		if (lost_peer->cstate[NOW] == C_CONNECTED)
			return 0;
	}

	idr_for_each_entry(&connection->peer_devices, peer_device, vnr) {
		if (peer_device->repl_state[NOW] > L_ESTABLISHED)
			return 0;
		if (peer_device->current_uuid != drbd_current_uuid(peer_device->device)) {
			if (!connection->resource->weak[NOW]) {
				drbd_err(peer_device, "ASSERT FAILED not weak and non matching current UUIDs\n");
				drbd_uuid_dump_self(peer_device, 0, 0);
				drbd_uuid_dump_peer(peer_device, 0, 0);
			}
			return 0;
		}
	}

	/* Need to wait until the other receiver thread has called the
	   cleanup_unacked_peer_requests() function */
	wait_event(resource->state_wait,
		   lost_peer->cstate[NOW] <= C_UNCONNECTED || lost_peer->cstate[NOW] == C_CONNECTING);

	dagtag_offset = (s64)lost_peer->last_dagtag_sector - (s64)be64_to_cpu(p->dagtag);
	if (dagtag_offset > 0)
		new_repl_state = L_WF_BITMAP_S;
	else if (dagtag_offset < 0)
		new_repl_state = L_WF_BITMAP_T;
	else
		new_repl_state = L_ESTABLISHED;

	if (new_repl_state != L_ESTABLISHED) {
		unsigned long irq_flags;

		drbd_info(connection, "Reconciliation resync because \'%s\' disappeared. (o=%d)\n",
			  lost_peer->net_conf->name, (int)dagtag_offset);

		begin_state_change(resource, &irq_flags, CS_VERBOSE);
		idr_for_each_entry(&connection->peer_devices, peer_device, vnr) {
			__change_repl_state(peer_device, new_repl_state);
			set_bit(RECONCILIATION_RESYNC, &peer_device->flags);
		}
		end_state_change(resource, &irq_flags);
	} else {
		drbd_info(connection, "No reconciliation resync even though \'%s\' disappeared. (o=%d)\n",
			  lost_peer->net_conf->name, (int)dagtag_offset);

		idr_for_each_entry(&connection->peer_devices, peer_device, vnr)
			drbd_bm_clear_many_bits(peer_device, 0, -1UL);
	}

	return 0;
}

/* Accept a new current UUID generated on a diskless node, that just became primary */
static int receive_current_uuid(struct drbd_connection *connection, struct packet_info *pi)
{
	const int node_id = connection->resource->res_opts.node_id;
	struct drbd_peer_device *peer_device;
	struct drbd_device *device;
	struct p_uuid *p = pi->data;
	u64 current_uuid;

	peer_device = conn_peer_device(connection, pi->vnr);
	if (!peer_device)
		return -EIO;
	device = peer_device->device;

	current_uuid = be64_to_cpu(p->uuid);
	if (current_uuid == drbd_current_uuid(peer_device->device))
		return 0;
	peer_device->current_uuid = current_uuid;

	drbd_warn(peer_device, "received new current UUID: %llX\n", current_uuid);
	if (get_ldev(device)) {
		if (connection->peer_role[NOW] == R_PRIMARY) {
			drbd_warn(peer_device, "received new current UUID: %llX\n", current_uuid);
			drbd_uuid_received_new_current(device, current_uuid, 0);
		} else {
			if (peer_device->bitmap_uuids[node_id] == 0 && connection->resource->weak[NOW])
				peer_device->bitmap_uuids[node_id] = peer_device->current_uuid;
		}
		put_ldev(device);
	} else if (device->resource->role[NOW] == R_PRIMARY) {
		drbd_set_exposed_data_uuid(device, peer_device->current_uuid);
	}

	return 0;
}

static int receive_reachability(struct drbd_connection *connection, struct packet_info *pi)
{
	struct drbd_resource *resource = connection->resource;
	const int my_node_id = resource->res_opts.node_id;
	const int peer_node_id = connection->net_conf->peer_node_id;
	struct p_pri_reachable *p = pi->data;
	unsigned long irq_flags;

	begin_state_change(resource, &irq_flags, CS_VERBOSE);
	connection->primary_mask = be64_to_cpu(p->primary_mask) & ~(1ULL << my_node_id);
	__change_weak(resource, drbd_calc_weak(resource));
	if (!(connection->primary_mask & NODE_MASK(peer_node_id)) &&
	    connection->peer_role[NOW] != R_SECONDARY)
		__change_peer_role(connection, R_SECONDARY);
	end_state_change(resource, &irq_flags);

	return 0;
}

struct data_cmd {
	int expect_payload;
	size_t pkt_size;
	int (*fn)(struct drbd_connection *, struct packet_info *);
};

static struct data_cmd drbd_cmd_handler[] = {
	[P_DATA]	    = { 1, sizeof(struct p_data), receive_Data },
	[P_DATA_REPLY]	    = { 1, sizeof(struct p_data), receive_DataReply },
	[P_RS_DATA_REPLY]   = { 1, sizeof(struct p_data), receive_RSDataReply } ,
	[P_BARRIER]	    = { 0, sizeof(struct p_barrier), receive_Barrier } ,
	[P_BITMAP]	    = { 1, 0, receive_bitmap } ,
	[P_COMPRESSED_BITMAP] = { 1, 0, receive_bitmap } ,
	[P_UNPLUG_REMOTE]   = { 0, 0, receive_UnplugRemote },
	[P_DATA_REQUEST]    = { 0, sizeof(struct p_block_req), receive_DataRequest },
	[P_RS_DATA_REQUEST] = { 0, sizeof(struct p_block_req), receive_DataRequest },
	[P_SYNC_PARAM]	    = { 1, 0, receive_SyncParam },
	[P_SYNC_PARAM89]    = { 1, 0, receive_SyncParam },
	[P_PROTOCOL]        = { 1, sizeof(struct p_protocol), receive_protocol },
	[P_UUIDS]	    = { 0, sizeof(struct p_uuids), receive_uuids },
	[P_SIZES]	    = { 0, sizeof(struct p_sizes), receive_sizes },
	[P_STATE]	    = { 0, sizeof(struct p_state), receive_state },
	[P_STATE_CHG_REQ]   = { 0, sizeof(struct p_req_state), receive_req_state },
	[P_SYNC_UUID]       = { 0, sizeof(struct p_uuid), receive_sync_uuid },
	[P_OV_REQUEST]      = { 0, sizeof(struct p_block_req), receive_DataRequest },
	[P_OV_REPLY]        = { 1, sizeof(struct p_block_req), receive_DataRequest },
	[P_CSUM_RS_REQUEST] = { 1, sizeof(struct p_block_req), receive_DataRequest },
	[P_DELAY_PROBE]     = { 0, sizeof(struct p_delay_probe93), receive_skip },
	[P_OUT_OF_SYNC]     = { 0, sizeof(struct p_block_desc), receive_out_of_sync },
	[P_CONN_ST_CHG_REQ] = { 0, sizeof(struct p_req_state), receive_req_state },
	[P_PROTOCOL_UPDATE] = { 1, sizeof(struct p_protocol), receive_protocol },
	[P_TWOPC_PREPARE] = { 0, sizeof(struct p_twopc_request), receive_twopc },
	[P_TWOPC_ABORT] = { 0, sizeof(struct p_twopc_request), receive_twopc },
	[P_DAGTAG]	    = { 0, sizeof(struct p_dagtag), receive_dagtag },
	[P_UUIDS110]	    = { 1, sizeof(struct p_uuids110), receive_uuids110 },
	[P_PEER_DAGTAG]     = { 0, sizeof(struct p_peer_dagtag), receive_peer_dagtag },
	[P_CURRENT_UUID]    = { 0, sizeof(struct p_uuid), receive_current_uuid },
	[P_TWOPC_COMMIT]    = { 0, sizeof(struct p_twopc_request), receive_twopc },
	[P_PRI_REACHABLE]   = { 0, sizeof(struct p_pri_reachable), receive_reachability },
};

STATIC void drbdd(struct drbd_connection *connection)
{
	struct packet_info pi;
	size_t shs; /* sub header size */
	int err;

	while (get_t_state(&connection->receiver) == RUNNING) {
		struct data_cmd *cmd;
		long start;

		drbd_thread_current_set_cpu(&connection->receiver);
		if (drbd_recv_header(connection, &pi))
			goto err_out;

		cmd = &drbd_cmd_handler[pi.cmd];
		if (unlikely(pi.cmd >= ARRAY_SIZE(drbd_cmd_handler) || !cmd->fn)) {
			drbd_err(connection, "Unexpected data packet %s (0x%04x)",
				 cmdname(pi.cmd), pi.cmd);
			goto err_out;
		}

		shs = cmd->pkt_size;
		if (pi.size > shs && !cmd->expect_payload) {
			drbd_err(connection, "No payload expected %s l:%d\n",
				 cmdname(pi.cmd), pi.size);
			goto err_out;
		}

		if (shs) {
			err = drbd_recv_all_warn(connection, pi.data, shs);
			if (err)
				goto err_out;
			pi.size -= shs;
		}

		start = jiffies;
		err = cmd->fn(connection, &pi);
		if (err) {
			drbd_err(connection, "error receiving %s, e: %d l: %d!\n",
				 cmdname(pi.cmd), err, pi.size);
			goto err_out;
		}
		if (jiffies - start > HZ) {
			drbd_debug(connection, "Request %s took %ums\n",
				   cmdname(pi.cmd), jiffies_to_msecs(jiffies - start));
		}
	}
	return;

    err_out:
	change_cstate(connection, C_PROTOCOL_ERROR, CS_HARD);
}

STATIC void conn_disconnect(struct drbd_connection *connection)
{
	struct drbd_resource *resource = connection->resource;
	struct drbd_peer_device *peer_device;
	enum drbd_conn_state oc;
	unsigned long irq_flags;
	int vnr;

	if (connection->cstate[NOW] == C_STANDALONE)
		return;

	/* We are about to start the cleanup after connection loss.
	 * Make sure drbd_make_request knows about that.
	 * Usually we should be in some network failure state already,
	 * but just in case we are not, we fix it up here.
	 */
	spin_lock_irq(&resource->req_lock);
	del_timer(&connection->connect_timer);
	spin_unlock_irq(&resource->req_lock);

	change_cstate(connection, C_NETWORK_FAILURE, CS_HARD);

	/* asender does not clean up anything. it must not interfere, either */
	drbd_thread_stop(&connection->asender);
	drbd_free_sock(connection);

	rcu_read_lock();
	idr_for_each_entry(&connection->peer_devices, peer_device, vnr) {
		struct drbd_device *device = peer_device->device;
		kobject_get(&device->kobj);
		rcu_read_unlock();
		drbd_disconnected(peer_device);
		kobject_put(&device->kobj);
		rcu_read_lock();
	}
	rcu_read_unlock();

	cleanup_unacked_peer_requests(connection);
	cleanup_peer_ack_list(connection);

	if (!list_empty(&connection->current_epoch->list))
		drbd_err(connection, "ASSERTION FAILED: connection->current_epoch->list not empty\n");
	/* ok, no more ee's on the fly, it is safe to reset the epoch_size */
	atomic_set(&connection->current_epoch->epoch_size, 0);
	connection->send.seen_any_write_yet = false;

	drbd_info(connection, "Connection closed\n");

	if (resource->role[NOW] == R_PRIMARY && conn_highest_pdsk(connection) >= D_UNKNOWN)
		conn_try_outdate_peer_async(connection);

	begin_state_change(resource, &irq_flags, CS_VERBOSE | CS_LOCAL_ONLY);
	oc = connection->cstate[NOW];
	if (oc >= C_UNCONNECTED) {
		__change_cstate(connection, C_UNCONNECTED);
		/* drbd_receiver() has to be restarted after it returns */
		drbd_thread_restart_nowait(&connection->receiver);
	}
	end_state_change(resource, &irq_flags);

	if (oc == C_DISCONNECTING)
		change_cstate(connection, C_STANDALONE, CS_VERBOSE | CS_HARD | CS_LOCAL_ONLY);
}

static int drbd_disconnected(struct drbd_peer_device *peer_device)
{
	struct drbd_device *device = peer_device->device;
	unsigned int i;

	/* wait for current activity to cease. */
	spin_lock_irq(&device->resource->req_lock);
	_drbd_wait_ee_list_empty(device, &device->active_ee);
	_drbd_wait_ee_list_empty(device, &device->sync_ee);
	_drbd_wait_ee_list_empty(device, &device->read_ee);
	spin_unlock_irq(&device->resource->req_lock);

	/* We do not have data structures that would allow us to
	 * get the rs_pending_cnt down to 0 again.
	 *  * On L_SYNC_TARGET we do not have any data structures describing
	 *    the pending RSDataRequest's we have sent.
	 *  * On L_SYNC_SOURCE there is no data structure that tracks
	 *    the P_RS_DATA_REPLY blocks that we sent to the SyncTarget.
	 *  And no, it is not the sum of the reference counts in the
	 *  resync_LRU. The resync_LRU tracks the whole operation including
	 *  the disk-IO, while the rs_pending_cnt only tracks the blocks
	 *  on the fly. */
	drbd_rs_cancel_all(peer_device);
	peer_device->rs_total = 0;
	peer_device->rs_failed = 0;
	atomic_set(&peer_device->rs_pending_cnt, 0);
	wake_up(&device->misc_wait);

	del_timer_sync(&peer_device->resync_timer);
	resync_timer_fn((unsigned long)peer_device);

	/* wait for all w_e_end_data_req, w_e_end_rsdata_req, w_send_barrier,
	 * w_make_resync_request etc. which may still be on the worker queue
	 * to be "canceled" */
	drbd_flush_workqueue(&peer_device->connection->sender_work);

	drbd_finish_peer_reqs(device);

	/* This second workqueue flush is necessary, since drbd_finish_peer_reqs()
	   might have issued a work again. The one before drbd_finish_peer_reqs() is
	   necessary to reclain net_ee in drbd_finish_peer_reqs(). */
	drbd_flush_workqueue(&peer_device->connection->sender_work);

	/* need to do it again, drbd_finish_peer_reqs() may have populated it
	 * again via drbd_try_clear_on_disk_bm(). */
	drbd_rs_cancel_all(peer_device);

	peer_device->uuids_received = false;

	if (!drbd_suspended(device))
		tl_clear(peer_device->connection);

	drbd_md_sync(device);

	/* serialize with bitmap writeout triggered by the state change,
	 * if any. */
	wait_event(device->misc_wait, list_empty(&device->pending_bitmap_work));

	/* tcp_close and release of sendpage pages can be deferred.  I don't
	 * want to use SO_LINGER, because apparently it can be deferred for
	 * more than 20 seconds (longest time I checked).
	 *
	 * Actually we don't care for exactly when the network stack does its
	 * put_page(), but release our reference on these pages right here.
	 */
	i = drbd_free_peer_reqs(device, &device->net_ee);
	if (i)
		drbd_info(device, "net_ee not empty, killed %u entries\n", i);
	i = atomic_read(&device->pp_in_use_by_net);
	if (i)
		drbd_info(device, "pp_in_use_by_net = %d, expected 0\n", i);
	i = atomic_read(&device->pp_in_use);
	if (i)
		drbd_info(device, "pp_in_use = %d, expected 0\n", i);

	D_ASSERT(device, list_empty(&device->read_ee));
	D_ASSERT(device, list_empty(&device->active_ee));
	D_ASSERT(device, list_empty(&device->sync_ee));
	D_ASSERT(device, list_empty(&device->done_ee));

	return 0;
}

/*
 * We support PRO_VERSION_MIN to PRO_VERSION_MAX. The protocol version
 * we can agree on is stored in agreed_pro_version.
 *
 * feature flags and the reserved array should be enough room for future
 * enhancements of the handshake protocol, and possible plugins...
 *
 * for now, they are expected to be zero, but ignored.
 */
STATIC int drbd_send_features(struct drbd_connection *connection, int peer_node_id)
{
	struct drbd_socket *sock;
	struct p_connection_features *p;

	sock = &connection->data;
	p = conn_prepare_command(connection, sock);
	if (!p)
		return -EIO;
	memset(p, 0, sizeof(*p));
	p->protocol_min = cpu_to_be32(PRO_VERSION_MIN);
	p->protocol_max = cpu_to_be32(PRO_VERSION_MAX);
	p->sender_node_id = cpu_to_be32(connection->resource->res_opts.node_id);
	p->receiver_node_id = cpu_to_be32(peer_node_id);
	return send_command(connection, -1, sock, P_CONNECTION_FEATURES, sizeof(*p), NULL, 0);
}

/*
 * return values:
 *   1 yes, we have a valid connection
 *   0 oops, did not work out, please try again
 *  -1 peer talks different language,
 *     no point in trying again, please go standalone.
 */
STATIC int drbd_do_features(struct drbd_connection *connection)
{
	/* ASSERT current == connection->receiver ... */
	struct drbd_resource *resource = connection->resource;
	struct p_connection_features *p;
	const int expect = sizeof(struct p_connection_features);
	struct packet_info pi;
	struct net_conf *nc;
	int peer_node_id = -1, err;

	rcu_read_lock();
	nc = rcu_dereference(connection->net_conf);
	if (nc)
		peer_node_id = nc->peer_node_id;
	rcu_read_unlock();

	err = drbd_send_features(connection, peer_node_id);
	if (err)
		return 0;

	err = drbd_recv_header(connection, &pi);
	if (err)
		return 0;

	if (pi.cmd != P_CONNECTION_FEATURES) {
		drbd_err(connection, "expected ConnectionFeatures packet, received: %s (0x%04x)\n",
			 cmdname(pi.cmd), pi.cmd);
		return -1;
	}

	if (pi.size != expect) {
		drbd_err(connection, "expected ConnectionFeatures length: %u, received: %u\n",
		     expect, pi.size);
		return -1;
	}

	p = pi.data;
	err = drbd_recv_all_warn(connection, p, expect);
	if (err)
		return 0;

	p->protocol_min = be32_to_cpu(p->protocol_min);
	p->protocol_max = be32_to_cpu(p->protocol_max);
	if (p->protocol_max == 0)
		p->protocol_max = p->protocol_min;

	if (PRO_VERSION_MAX < p->protocol_min ||
	    PRO_VERSION_MIN > p->protocol_max) {
		drbd_err(connection, "incompatible DRBD dialects: "
		    "I support %d-%d, peer supports %d-%d\n",
		    PRO_VERSION_MIN, PRO_VERSION_MAX,
		    p->protocol_min, p->protocol_max);
		return -1;
	}

	connection->agreed_pro_version = min_t(int, PRO_VERSION_MAX, p->protocol_max);

	if (connection->agreed_pro_version < 110) {
		struct drbd_connection *connection2;

		for_each_connection(connection2, resource) {
			if (connection == connection2)
				continue;
			drbd_err(connection, "Peer supports protocols %d-%d, but "
				 "multiple connections are only supported in protocol "
				 "110 and above\n", p->protocol_min, p->protocol_max);
			return -1;
		}
	}

	if (connection->agreed_pro_version >= 110) {
		if (be32_to_cpu(p->sender_node_id) != peer_node_id) {
			drbd_err(connection, "Peer presented a node_id of %d instead of %d\n",
				 be32_to_cpu(p->sender_node_id), peer_node_id);
			return 0;
		}
		if (be32_to_cpu(p->receiver_node_id) != resource->res_opts.node_id) {
			drbd_err(connection, "Peer expects me to have a node_id of %d instead of %d\n",
				 be32_to_cpu(p->receiver_node_id), resource->res_opts.node_id);
			return 0;
		}
	}

	drbd_info(connection, "Handshake successful: "
	     "Agreed network protocol version %d\n", connection->agreed_pro_version);

	return 1;
}

#if !defined(CONFIG_CRYPTO_HMAC) && !defined(CONFIG_CRYPTO_HMAC_MODULE)
STATIC int drbd_do_auth(struct drbd_connection *connection)
{
	drbd_err(device, "This kernel was build without CONFIG_CRYPTO_HMAC.\n");
	drbd_err(device, "You need to disable 'cram-hmac-alg' in drbd.conf.\n");
	return -1;
}
#else
#define CHALLENGE_LEN 64

/* Return value:
	1 - auth succeeded,
	0 - failed, try again (network error),
	-1 - auth failed, don't try again.
*/

STATIC int drbd_do_auth(struct drbd_connection *connection)
{
	struct drbd_socket *sock;
	char my_challenge[CHALLENGE_LEN];  /* 64 Bytes... */
	struct scatterlist sg;
	char *response = NULL;
	char *right_response = NULL;
	char *peers_ch = NULL;
	unsigned int key_len;
	char secret[SHARED_SECRET_MAX]; /* 64 byte */
	unsigned int resp_size;
	struct hash_desc desc;
	struct packet_info pi;
	struct net_conf *nc;
	int err, rv;

	/* FIXME: Put the challenge/response into the preallocated socket buffer.  */

	rcu_read_lock();
	nc = rcu_dereference(connection->net_conf);
	key_len = strlen(nc->shared_secret);
	memcpy(secret, nc->shared_secret, key_len);
	rcu_read_unlock();

	desc.tfm = connection->cram_hmac_tfm;
	desc.flags = 0;

	rv = crypto_hash_setkey(connection->cram_hmac_tfm, (u8 *)secret, key_len);
	if (rv) {
		drbd_err(connection, "crypto_hash_setkey() failed with %d\n", rv);
		rv = -1;
		goto fail;
	}

	get_random_bytes(my_challenge, CHALLENGE_LEN);

	sock = &connection->data;
	if (!conn_prepare_command(connection, sock)) {
		rv = 0;
		goto fail;
	}
	rv = !send_command(connection, -1, sock, P_AUTH_CHALLENGE, 0,
			   my_challenge, CHALLENGE_LEN);
	if (!rv)
		goto fail;

	err = drbd_recv_header(connection, &pi);
	if (err) {
		rv = 0;
		goto fail;
	}

	if (pi.cmd != P_AUTH_CHALLENGE) {
		drbd_err(connection, "expected AuthChallenge packet, received: %s (0x%04x)\n",
			 cmdname(pi.cmd), pi.cmd);
		rv = 0;
		goto fail;
	}

	if (pi.size > CHALLENGE_LEN * 2) {
		drbd_err(connection, "expected AuthChallenge payload too big.\n");
		rv = -1;
		goto fail;
	}

	peers_ch = kmalloc(pi.size, GFP_NOIO);
	if (peers_ch == NULL) {
		drbd_err(connection, "kmalloc of peers_ch failed\n");
		rv = -1;
		goto fail;
	}

	err = drbd_recv_all_warn(connection, peers_ch, pi.size);
	if (err) {
		rv = 0;
		goto fail;
	}

	resp_size = crypto_hash_digestsize(connection->cram_hmac_tfm);
	response = kmalloc(resp_size, GFP_NOIO);
	if (response == NULL) {
		drbd_err(connection, "kmalloc of response failed\n");
		rv = -1;
		goto fail;
	}

	sg_init_table(&sg, 1);
	sg_set_buf(&sg, peers_ch, pi.size);

	rv = crypto_hash_digest(&desc, &sg, sg.length, response);
	if (rv) {
		drbd_err(connection, "crypto_hash_digest() failed with %d\n", rv);
		rv = -1;
		goto fail;
	}

	if (!conn_prepare_command(connection, sock)) {
		rv = 0;
		goto fail;
	}
	rv = !send_command(connection, -1, sock, P_AUTH_RESPONSE, 0,
			   response, resp_size);
	if (!rv)
		goto fail;

	err = drbd_recv_header(connection, &pi);
	if (err) {
		rv = 0;
		goto fail;
	}

	if (pi.cmd != P_AUTH_RESPONSE) {
		drbd_err(connection, "expected AuthResponse packet, received: %s (0x%04x)\n",
			 cmdname(pi.cmd), pi.cmd);
		rv = 0;
		goto fail;
	}

	if (pi.size != resp_size) {
		drbd_err(connection, "expected AuthResponse payload of wrong size\n");
		rv = 0;
		goto fail;
	}

	err = drbd_recv_all_warn(connection, response , resp_size);
	if (err) {
		rv = 0;
		goto fail;
	}

	right_response = kmalloc(resp_size, GFP_NOIO);
	if (right_response == NULL) {
		drbd_err(connection, "kmalloc of right_response failed\n");
		rv = -1;
		goto fail;
	}

	sg_set_buf(&sg, my_challenge, CHALLENGE_LEN);

	rv = crypto_hash_digest(&desc, &sg, sg.length, right_response);
	if (rv) {
		drbd_err(connection, "crypto_hash_digest() failed with %d\n", rv);
		rv = -1;
		goto fail;
	}

	rv = !memcmp(response, right_response, resp_size);

	if (rv)
		drbd_info(connection, "Peer authenticated using %d bytes HMAC\n",
		     resp_size);
	else
		rv = -1;

 fail:
	kfree(peers_ch);
	kfree(response);
	kfree(right_response);

	return rv;
}
#endif

int drbd_receiver(struct drbd_thread *thi)
{
	struct drbd_connection *connection = thi->connection;

	if (conn_connect(connection))
		drbdd(connection);
	conn_disconnect(connection);
	return 0;
}

/* ********* acknowledge sender ******** */

static int process_peer_ack_list(struct drbd_connection *connection)
{
	struct drbd_resource *resource = connection->resource;
	struct drbd_request *req;
	unsigned int idx;
	int err;

	rcu_read_lock();
	idx = 1 + connection->net_conf->peer_node_id;
	rcu_read_unlock();

restart:
	spin_lock_irq(&resource->req_lock);
	list_for_each_entry(req, &resource->peer_ack_list, tl_requests) {
		bool destroy;

		if (!(req->rq_state[idx] & RQ_PEER_ACK))
			continue;
		req->rq_state[idx] &= ~RQ_PEER_ACK;
		destroy = atomic_dec_and_test(&req->kref.refcount);
		if (destroy)
			list_del(&req->tl_requests);
		spin_unlock_irq(&resource->req_lock);

		err = drbd_send_peer_ack(connection, req);
		if (destroy)
			mempool_free(req, drbd_request_mempool);
		if (err)
			return err;
		goto restart;

	}
	spin_unlock_irq(&resource->req_lock);
	return 0;
}

static int got_peers_in_sync(struct drbd_connection *connection, struct packet_info *pi)
{
	struct drbd_peer_device *peer_device;
	struct drbd_device *device;
	struct p_peer_block_desc *p = pi->data;
	sector_t sector;
	u64 in_sync_b;
	int size;

	peer_device = conn_peer_device(connection, pi->vnr);
	if (!peer_device)
		return -EIO;

	device = peer_device->device;

	sector = be64_to_cpu(p->sector);
	size = be32_to_cpu(p->size);
	in_sync_b = node_ids_to_bitmap(device, be64_to_cpu(p->mask));

	drbd_set_sync(device, sector, size, 0, in_sync_b);

	return 0;
}

STATIC int got_RqSReply(struct drbd_connection *connection, struct packet_info *pi)
{
	struct p_req_state_reply *p = pi->data;
	int retcode = be32_to_cpu(p->retcode);

	if (retcode >= SS_SUCCESS)
		set_bit(TWOPC_YES, &connection->flags);
	else {
		set_bit(TWOPC_NO, &connection->flags);
		drbd_debug(connection, "Requested state change failed by peer: %s (%d)\n",
			   drbd_set_st_err_str(retcode), retcode);
	}

	wake_up(&connection->resource->state_wait);
	wake_up(&connection->ping_wait);

	return 0;
}

STATIC int got_twopc_reply(struct drbd_connection *connection, struct packet_info *pi)
{
	struct drbd_resource *resource = connection->resource;
	struct p_twopc_reply *p = pi->data;

	spin_lock_irq(&resource->req_lock);
	if (resource->twopc_reply.initiator_node_id == be32_to_cpu(p->initiator_node_id) &&
	    resource->twopc_reply.tid == be32_to_cpu(p->tid)) {
		drbd_debug(connection, "Got a %s reply\n",
			   cmdname(pi->cmd));

		if (pi->cmd == P_TWOPC_YES) {
			u64 reachable_nodes =
				be64_to_cpu(p->reachable_nodes);

			if (resource->res_opts.node_id ==
			    resource->twopc_reply.initiator_node_id &&
			    connection->net_conf->peer_node_id ==
			    resource->twopc_reply.target_node_id) {
				resource->twopc_reply.target_reachable_nodes |=
					reachable_nodes;
				resource->twopc_reply.target_weak_nodes |=
					be64_to_cpu(p->weak_nodes);
			} else {
				resource->twopc_reply.reachable_nodes |=
					reachable_nodes;
				resource->twopc_reply.weak_nodes |=
					be64_to_cpu(p->weak_nodes);
			}
			resource->twopc_reply.primary_nodes |=
				be64_to_cpu(p->primary_nodes);
		}

		if (pi->cmd == P_TWOPC_YES)
			set_bit(TWOPC_YES, &connection->flags);
		else if (pi->cmd == P_TWOPC_NO)
			set_bit(TWOPC_NO, &connection->flags);
		else if (pi->cmd == P_TWOPC_RETRY)
			set_bit(TWOPC_RETRY, &connection->flags);
		if (cluster_wide_reply_ready(resource)) {
			del_timer(&resource->twopc_timer);
			drbd_queue_work(&resource->work,
					&resource->twopc_work);
		}
	} else {
		drbd_debug(connection, "Ignoring %s reply for initiator=%d, tid=%u\n",
			   cmdname(pi->cmd),
			   be32_to_cpu(p->initiator_node_id),
			   be32_to_cpu(p->tid));
	}
	spin_unlock_irq(&resource->req_lock);

	return 0;
}

STATIC int got_Ping(struct drbd_connection *connection, struct packet_info *pi)
{
	return drbd_send_ping_ack(connection);

}

STATIC int got_PingAck(struct drbd_connection *connection, struct packet_info *pi)
{
	if (!test_and_set_bit(GOT_PING_ACK, &connection->flags))
		wake_up(&connection->ping_wait);

	return 0;
}

STATIC int got_IsInSync(struct drbd_connection *connection, struct packet_info *pi)
{
	struct drbd_peer_device *peer_device;
	struct drbd_device *device;
	struct p_block_ack *p = pi->data;
	sector_t sector = be64_to_cpu(p->sector);
	int blksize = be32_to_cpu(p->blksize);

	peer_device = conn_peer_device(connection, pi->vnr);
	if (!peer_device)
		return -EIO;
	device = peer_device->device;

	D_ASSERT(device, peer_device->connection->agreed_pro_version >= 89);

	update_peer_seq(peer_device, be32_to_cpu(p->seq_num));

	if (get_ldev(device)) {
		drbd_rs_complete_io(peer_device, sector);
		drbd_set_in_sync(peer_device, sector, blksize);
		/* rs_same_csums is supposed to count in units of BM_BLOCK_SIZE */
		peer_device->rs_same_csum += (blksize >> BM_BLOCK_SHIFT);
		put_ldev(device);
	}
	dec_rs_pending(peer_device);
	atomic_add(blksize >> 9, &peer_device->rs_sect_in);

	return 0;
}

static int
validate_req_change_req_state(struct drbd_peer_device *peer_device, u64 id, sector_t sector,
			      struct rb_root *root, const char *func,
			      enum drbd_req_event what, bool missing_ok)
{
	struct drbd_device *device = peer_device->device;
	struct drbd_request *req;
	struct bio_and_error m;

	spin_lock_irq(&device->resource->req_lock);
	req = find_request(device, root, id, sector, missing_ok, func);
	if (unlikely(!req)) {
		spin_unlock_irq(&device->resource->req_lock);
		return -EIO;
	}
	__req_mod(req, what, peer_device, &m);
	spin_unlock_irq(&device->resource->req_lock);

	if (m.bio)
		complete_master_bio(device, &m);
	return 0;
}

STATIC int got_BlockAck(struct drbd_connection *connection, struct packet_info *pi)
{
	struct drbd_peer_device *peer_device;
	struct drbd_device *device;
	struct p_block_ack *p = pi->data;
	sector_t sector = be64_to_cpu(p->sector);
	int blksize = be32_to_cpu(p->blksize);
	enum drbd_req_event what;

	peer_device = conn_peer_device(connection, pi->vnr);
	if (!peer_device)
		return -EIO;
	device = peer_device->device;

	update_peer_seq(peer_device, be32_to_cpu(p->seq_num));

	if (p->block_id == ID_SYNCER) {
		drbd_set_in_sync(peer_device, sector, blksize);
		dec_rs_pending(peer_device);
		return 0;
	}
	switch (pi->cmd) {
	case P_RS_WRITE_ACK:
		what = WRITE_ACKED_BY_PEER_AND_SIS;
		break;
	case P_WRITE_ACK:
		what = WRITE_ACKED_BY_PEER;
		break;
	case P_RECV_ACK:
		what = RECV_ACKED_BY_PEER;
		break;
	case P_SUPERSEDED:
		what = DISCARD_WRITE;
		break;
	case P_RETRY_WRITE:
		what = POSTPONE_WRITE;
		break;
	default:
		BUG();
	}

	return validate_req_change_req_state(peer_device, p->block_id, sector,
					     &device->write_requests, __func__,
					     what, false);
}

STATIC int got_NegAck(struct drbd_connection *connection, struct packet_info *pi)
{
	struct drbd_peer_device *peer_device;
	struct drbd_device *device;
	struct p_block_ack *p = pi->data;
	sector_t sector = be64_to_cpu(p->sector);
	int size = be32_to_cpu(p->blksize);
	int err;

	peer_device = conn_peer_device(connection, pi->vnr);
	if (!peer_device)
		return -EIO;
	device = peer_device->device;

	update_peer_seq(peer_device, be32_to_cpu(p->seq_num));

	if (p->block_id == ID_SYNCER) {
		dec_rs_pending(peer_device);
		drbd_rs_failed_io(peer_device, sector, size);
		return 0;
	}

	err = validate_req_change_req_state(peer_device, p->block_id, sector,
					    &device->write_requests, __func__,
					    NEG_ACKED, true);
	if (err) {
		/* Protocol A has no P_WRITE_ACKs, but has P_NEG_ACKs.
		   The master bio might already be completed, therefore the
		   request is no longer in the collision hash. */
		/* In Protocol B we might already have got a P_RECV_ACK
		   but then get a P_NEG_ACK afterwards. */
		drbd_set_out_of_sync(peer_device, sector, size);
	}
	return 0;
}

STATIC int got_NegDReply(struct drbd_connection *connection, struct packet_info *pi)
{
	struct drbd_peer_device *peer_device;
	struct drbd_device *device;
	struct p_block_ack *p = pi->data;
	sector_t sector = be64_to_cpu(p->sector);

	peer_device = conn_peer_device(connection, pi->vnr);
	if (!peer_device)
		return -EIO;
	device = peer_device->device;

	update_peer_seq(peer_device, be32_to_cpu(p->seq_num));

	drbd_err(device, "Got NegDReply; Sector %llus, len %u.\n",
		 (unsigned long long)sector, be32_to_cpu(p->blksize));

	return validate_req_change_req_state(peer_device, p->block_id, sector,
					     &device->read_requests, __func__,
					     NEG_ACKED, false);
}

STATIC int got_NegRSDReply(struct drbd_connection *connection, struct packet_info *pi)
{
	struct drbd_peer_device *peer_device;
	struct drbd_device *device;
	sector_t sector;
	int size;
	struct p_block_ack *p = pi->data;

	peer_device = conn_peer_device(connection, pi->vnr);
	if (!peer_device)
		return -EIO;
	device = peer_device->device;

	sector = be64_to_cpu(p->sector);
	size = be32_to_cpu(p->blksize);

	update_peer_seq(peer_device, be32_to_cpu(p->seq_num));

	dec_rs_pending(peer_device);

	if (get_ldev_if_state(device, D_FAILED)) {
		drbd_rs_complete_io(peer_device, sector);
		switch (pi->cmd) {
		case P_NEG_RS_DREPLY:
			drbd_rs_failed_io(peer_device, sector, size);
		case P_RS_CANCEL:
			break;
		default:
			BUG();
		}
		put_ldev(device);
	}

	return 0;
}

STATIC int got_BarrierAck(struct drbd_connection *connection, struct packet_info *pi)
{
	struct drbd_peer_device *peer_device;
	struct p_barrier_ack *p = pi->data;
	int vnr;

	tl_release(connection, p->barrier, be32_to_cpu(p->set_size));

	rcu_read_lock();
	idr_for_each_entry(&connection->peer_devices, peer_device, vnr) {
		struct drbd_device *device = peer_device->device;
		if (peer_device->repl_state[NOW] == L_AHEAD &&
		    atomic_read(&device->ap_in_flight) == 0 &&
		    !test_and_set_bit(AHEAD_TO_SYNC_SOURCE, &device->flags)) {
			peer_device->start_resync_timer.expires = jiffies + HZ;
			add_timer(&peer_device->start_resync_timer);
		}
	}
	rcu_read_unlock();

	return 0;
}

STATIC int got_OVResult(struct drbd_connection *connection, struct packet_info *pi)
{
	struct drbd_peer_device *peer_device;
	struct drbd_device *device;
	struct p_block_ack *p = pi->data;
	sector_t sector;
	int size;

	peer_device = conn_peer_device(connection, pi->vnr);
	if (!peer_device)
		return -EIO;
	device = peer_device->device;

	sector = be64_to_cpu(p->sector);
	size = be32_to_cpu(p->blksize);

	update_peer_seq(peer_device, be32_to_cpu(p->seq_num));

	if (be64_to_cpu(p->block_id) == ID_OUT_OF_SYNC)
		drbd_ov_out_of_sync_found(peer_device, sector, size);
	else
		ov_out_of_sync_print(peer_device);

	if (!get_ldev(device))
		return 0;

	drbd_rs_complete_io(peer_device, sector);
	dec_rs_pending(peer_device);

	--peer_device->ov_left;

	/* let's advance progress step marks only for every other megabyte */
	if ((peer_device->ov_left & 0x200) == 0x200)
		drbd_advance_rs_marks(peer_device, peer_device->ov_left);

	if (peer_device->ov_left == 0) {
		struct drbd_peer_device_work *dw = kmalloc(sizeof(*dw), GFP_NOIO);
		if (dw) {
			dw->w.cb = w_ov_finished;
			dw->peer_device = peer_device;
			drbd_queue_work(&peer_device->connection->sender_work, &dw->w);
		} else {
			drbd_err(device, "kmalloc(dw) failed.");
			ov_out_of_sync_print(peer_device);
			drbd_resync_finished(peer_device, D_MASK);
		}
	}
	put_ldev(device);
	return 0;
}

STATIC int got_skip(struct drbd_connection *connection, struct packet_info *pi)
{
	return 0;
}

static u64 node_ids_to_bitmap(struct drbd_device *device, u64 node_ids) __must_hold(local)
{
	char *id_to_bit = device->ldev->id_to_bit;
	u64 bitmap_bits = 0;
	int node_id;

	for_each_set_bit(node_id, (unsigned long *)&node_ids,
			 sizeof(node_ids) * BITS_PER_BYTE) {
		int bitmap_bit = id_to_bit[node_id];
		if (bitmap_bit >= 0)
			bitmap_bits |= NODE_MASK(bitmap_bit);
	}
	return bitmap_bits;
}

STATIC int got_peer_ack(struct drbd_connection *connection, struct packet_info *pi)
{
	struct drbd_resource *resource = connection->resource;
	struct p_peer_ack *p = pi->data;
	u64 dagtag, in_sync;
	struct drbd_peer_request *peer_req, *tmp;
	struct list_head work_list;

	dagtag = be64_to_cpu(p->dagtag);
	in_sync = be64_to_cpu(p->mask);

	spin_lock_irq(&resource->req_lock);
	list_for_each_entry(peer_req, &connection->peer_requests, recv_order) {
		if (dagtag == peer_req->dagtag_sector)
			goto found;
	}
	spin_unlock_irq(&resource->req_lock);

	drbd_err(connection, "peer request with dagtag %llu not found\n", dagtag);
	return -EIO;

found:
	list_cut_position(&work_list, &connection->peer_requests, &peer_req->recv_order);
	spin_unlock_irq(&resource->req_lock);

	list_for_each_entry_safe(peer_req, tmp, &work_list, recv_order) {
		struct drbd_peer_device *peer_device = peer_req->peer_device;
		struct drbd_device *device = peer_device->device;
		u64 in_sync_b;

		if (get_ldev(device)) {
			in_sync_b = node_ids_to_bitmap(device, in_sync);

			drbd_set_sync(device, peer_req->i.sector,
				      peer_req->i.size, ~in_sync_b, -1);
			put_ldev(device);
		}
		list_del(&peer_req->recv_order);
		drbd_al_complete_io(device, &peer_req->i);
		drbd_free_peer_req(device, peer_req);
	}
	return 0;
}

/* Caller has to hold resource->req_lock */
void apply_unacked_peer_requests(struct drbd_connection *connection)
{
	struct drbd_peer_request *peer_req;

	list_for_each_entry(peer_req, &connection->peer_requests, recv_order) {
		struct drbd_peer_device *peer_device = peer_req->peer_device;
		struct drbd_device *device = peer_device->device;
		u64 mask = ~(1 << peer_device->bitmap_index);

		drbd_set_sync(device, peer_req->i.sector, peer_req->i.size,
			      mask, mask);
	}
}

static void cleanup_unacked_peer_requests(struct drbd_connection *connection)
{
	struct drbd_resource *resource = connection->resource;
	struct drbd_peer_request *peer_req, *tmp;
	LIST_HEAD(work_list);

	spin_lock_irq(&resource->req_lock);
	list_splice_init(&connection->peer_requests, &work_list);
	spin_unlock_irq(&resource->req_lock);

	list_for_each_entry_safe(peer_req, tmp, &work_list, recv_order) {
		struct drbd_peer_device *peer_device = peer_req->peer_device;
		struct drbd_device *device = peer_device->device;
		u64 mask = ~(1 << peer_device->bitmap_index);

		drbd_set_sync(device, peer_req->i.sector, peer_req->i.size,
			      mask, mask);

		list_del(&peer_req->recv_order);
		drbd_free_peer_req(device, peer_req);
	}
}

static void destroy_request(struct kref *kref)
{
	struct drbd_request *req =
		container_of(kref, struct drbd_request, kref);

	list_del(&req->tl_requests);
	mempool_free(req, drbd_request_mempool);
}

static void cleanup_peer_ack_list(struct drbd_connection *connection)
{
	struct drbd_resource *resource = connection->resource;
	struct drbd_request *req, *tmp;
	int idx;

	spin_lock_irq(&resource->req_lock);
	idx = 1 + connection->net_conf->peer_node_id;
	list_for_each_entry_safe(req, tmp, &resource->peer_ack_list, tl_requests) {
		if (!(req->rq_state[idx] & RQ_PEER_ACK))
			continue;
		req->rq_state[idx] &= ~RQ_PEER_ACK;
		kref_put(&req->kref, destroy_request);
	}
	spin_unlock_irq(&resource->req_lock);
}

static int connection_finish_peer_reqs(struct drbd_connection *connection)
{
	struct drbd_peer_device *peer_device;
	int vnr, not_empty = 0;

	do {
		clear_bit(SIGNAL_ASENDER, &connection->flags);
		flush_signals(current);

		rcu_read_lock();
		idr_for_each_entry(&connection->peer_devices, peer_device, vnr) {
			struct drbd_device *device = peer_device->device;
			kobject_get(&device->kobj);
			rcu_read_unlock();
			if (drbd_finish_peer_reqs(device)) {
				kobject_put(&device->kobj);
				return 1;
			}
			kobject_put(&device->kobj);
			rcu_read_lock();
		}
		set_bit(SIGNAL_ASENDER, &connection->flags);

		spin_lock_irq(&connection->resource->req_lock);
		idr_for_each_entry(&connection->peer_devices, peer_device, vnr) {
			struct drbd_device *device = peer_device->device;
			not_empty = !list_empty(&device->done_ee);
			if (not_empty)
				break;
		}
		spin_unlock_irq(&connection->resource->req_lock);
		rcu_read_unlock();
	} while (not_empty);

	return 0;
}

struct asender_cmd {
	size_t pkt_size;
	int (*fn)(struct drbd_connection *connection, struct packet_info *);
};

static struct asender_cmd asender_tbl[] = {
	[P_PING]	    = { 0, got_Ping },
	[P_PING_ACK]	    = { 0, got_PingAck },
	[P_RECV_ACK]	    = { sizeof(struct p_block_ack), got_BlockAck },
	[P_WRITE_ACK]	    = { sizeof(struct p_block_ack), got_BlockAck },
	[P_RS_WRITE_ACK]    = { sizeof(struct p_block_ack), got_BlockAck },
	[P_SUPERSEDED]      = { sizeof(struct p_block_ack), got_BlockAck },
	[P_NEG_ACK]	    = { sizeof(struct p_block_ack), got_NegAck },
	[P_NEG_DREPLY]	    = { sizeof(struct p_block_ack), got_NegDReply },
	[P_NEG_RS_DREPLY]   = { sizeof(struct p_block_ack), got_NegRSDReply },
	[P_OV_RESULT]	    = { sizeof(struct p_block_ack), got_OVResult },
	[P_BARRIER_ACK]	    = { sizeof(struct p_barrier_ack), got_BarrierAck },
	[P_STATE_CHG_REPLY] = { sizeof(struct p_req_state_reply), got_RqSReply },
	[P_RS_IS_IN_SYNC]   = { sizeof(struct p_block_ack), got_IsInSync },
	[P_DELAY_PROBE]     = { sizeof(struct p_delay_probe93), got_skip },
	[P_RS_CANCEL]       = { sizeof(struct p_block_ack), got_NegRSDReply },
	[P_CONN_ST_CHG_REPLY]={ sizeof(struct p_req_state_reply), got_RqSReply },
	[P_RETRY_WRITE]	    = { sizeof(struct p_block_ack), got_BlockAck },
	[P_PEER_ACK]	    = { sizeof(struct p_peer_ack), got_peer_ack },
	[P_PEERS_IN_SYNC]   = { sizeof(struct p_peer_block_desc), got_peers_in_sync },
	[P_TWOPC_YES]       = { sizeof(struct p_twopc_reply), got_twopc_reply },
	[P_TWOPC_NO]        = { sizeof(struct p_twopc_reply), got_twopc_reply },
	[P_TWOPC_RETRY]     = { sizeof(struct p_twopc_reply), got_twopc_reply },
};

int drbd_asender(struct drbd_thread *thi)
{
	struct drbd_connection *connection = thi->connection;
	struct asender_cmd *cmd = NULL;
	struct packet_info pi;
	int rv;
	void *buf    = connection->meta.rbuf;
	int received = 0;
	unsigned int header_size = drbd_header_size(connection);
	int expect   = header_size;
	bool ping_timeout_active = false;
	struct net_conf *nc;
	int ping_timeo, tcp_cork, ping_int;

	current->policy = SCHED_RR;  /* Make this a realtime task! */
	current->rt_priority = 2;    /* more important than all other tasks */

	while (get_t_state(thi) == RUNNING) {
		drbd_thread_current_set_cpu(thi);

		rcu_read_lock();
		nc = rcu_dereference(connection->net_conf);
		ping_timeo = nc->ping_timeo;
		tcp_cork = nc->tcp_cork;
		ping_int = nc->ping_int;
		rcu_read_unlock();

		if (test_and_clear_bit(SEND_PING, &connection->flags)) {
			if (drbd_send_ping(connection)) {
				drbd_err(connection, "drbd_send_ping has failed\n");
				goto reconnect;
			}
			connection->meta.socket->sk->sk_rcvtimeo = ping_timeo * HZ / 10;
			ping_timeout_active = true;
		}

		/* TODO: conditionally cork; it may hurt latency if we cork without
		   much to send */
		if (tcp_cork)
			drbd_tcp_cork(connection->meta.socket);
		if (connection_finish_peer_reqs(connection)) {
			drbd_err(connection, "connection_finish_peer_reqs() failed\n");
			goto reconnect;
		}
		if (process_peer_ack_list(connection))
			goto reconnect;

		/* but unconditionally uncork unless disabled */
		if (tcp_cork)
			drbd_tcp_uncork(connection->meta.socket);

		/* short circuit, recv_msg would return EINTR anyways. */
		if (signal_pending(current))
			continue;

		rv = drbd_recv_short(connection->meta.socket, buf, expect-received, 0);
		clear_bit(SIGNAL_ASENDER, &connection->flags);

		flush_signals(current);

		/* Note:
		 * -EINTR	 (on meta) we got a signal
		 * -EAGAIN	 (on meta) rcvtimeo expired
		 * -ECONNRESET	 other side closed the connection
		 * -ERESTARTSYS  (on data) we got a signal
		 * rv <  0	 other than above: unexpected error!
		 * rv == expected: full header or command
		 * rv <  expected: "woken" by signal during receive
		 * rv == 0	 : "connection shut down by peer"
		 */
		if (likely(rv > 0)) {
			received += rv;
			buf	 += rv;
		} else if (rv == 0) {
			if (test_bit(DISCONNECT_EXPECTED, &connection->flags)) {
				long t;
				rcu_read_lock();
				t = rcu_dereference(connection->net_conf)->ping_timeo * HZ/10;
				rcu_read_unlock();

				t = wait_event_timeout(connection->ping_wait,
						       connection->cstate[NOW] < C_CONNECTED,
						       t);
				if (t)
					break;
			}
			drbd_err(connection, "meta connection shut down by peer.\n");
			goto reconnect;
		} else if (rv == -EAGAIN) {
			/* If the data socket received something meanwhile,
			 * that is good enough: peer is still alive. */
			if (time_after(connection->last_received,
				jiffies - connection->meta.socket->sk->sk_rcvtimeo))
				continue;
			if (ping_timeout_active) {
				drbd_err(connection, "PingAck did not arrive in time.\n");
				goto reconnect;
			}
			set_bit(SEND_PING, &connection->flags);
			continue;
		} else if (rv == -EINTR) {
			continue;
		} else {
			drbd_err(connection, "sock_recvmsg returned %d\n", rv);
			goto reconnect;
		}

		if (received == expect && cmd == NULL) {
			if (decode_header(connection, connection->meta.rbuf, &pi))
				goto reconnect;
			cmd = &asender_tbl[pi.cmd];
			if (pi.cmd >= ARRAY_SIZE(asender_tbl) || !cmd->fn) {
				drbd_err(connection, "Unexpected meta packet %s (0x%04x)\n",
					 cmdname(pi.cmd), pi.cmd);
				goto disconnect;
			}
			expect = header_size + cmd->pkt_size;
			if (pi.size != expect - header_size) {
				drbd_err(connection, "Wrong packet size on meta (c: %d, l: %d)\n",
					pi.cmd, pi.size);
				goto reconnect;
			}
		}
		if (received == expect) {
			bool err;

			err = cmd->fn(connection, &pi);
			if (err) {
				drbd_err(connection, "%pf failed\n", cmd->fn);
				goto reconnect;
			}

			connection->last_received = jiffies;

			if (cmd == &asender_tbl[P_PING_ACK]) {
				/* restore idle timeout */
				connection->meta.socket->sk->sk_rcvtimeo = ping_int * HZ;
				ping_timeout_active = false;
			}

			buf	 = connection->meta.rbuf;
			received = 0;
			expect	 = header_size;
			cmd	 = NULL;
		}
	}

	if (0) {
reconnect:
		change_cstate(connection, C_NETWORK_FAILURE, CS_HARD);
	}
	if (0) {
disconnect:
		change_cstate(connection, C_DISCONNECTING, CS_HARD);
	}
	clear_bit(SIGNAL_ASENDER, &connection->flags);

	drbd_info(connection, "asender terminated\n");

	return 0;
}<|MERGE_RESOLUTION|>--- conflicted
+++ resolved
@@ -1116,6 +1116,7 @@
 int drbd_connected(struct drbd_peer_device *peer_device)
 {
 	struct drbd_device *device = peer_device->device;
+	struct drbd_resource *resource = device->resource;
 	int err;
 
 	atomic_set(&peer_device->packet_seq, 0);
@@ -1129,6 +1130,17 @@
 			err = drbd_send_uuids(peer_device, 0, 0);
 		} else {
 			set_bit(INITIAL_STATE_SENT, &peer_device->flags);
+
+			/* Prevent a race between resync-handshake and
+			 * being promoted to Primary.
+			 *
+			 * Grab and release the state semaphore, so we know that any current
+			 * drbd_set_role() is finished, and any incoming drbd_set_role
+			 * will see the STATE_SENT flag, and wait for it to be cleared.
+			 */
+			down(&resource->state_sem);
+			up(&resource->state_sem);
+
 			err = drbd_send_current_state(peer_device);
 		}
 	}
@@ -1374,28 +1386,12 @@
 	}
 
 	rcu_read_lock();
-<<<<<<< HEAD
 	idr_for_each_entry(&connection->peer_devices, peer_device, vnr) {
 		clear_bit(INITIAL_STATE_SENT, &peer_device->flags);
 		clear_bit(INITIAL_STATE_RECEIVED, &peer_device->flags);
 	}
 	idr_for_each_entry(&connection->peer_devices, peer_device, vnr) {
 		struct drbd_device *device = peer_device->device;
-=======
-	idr_for_each_entry(&tconn->volumes, mdev, vnr) {
-		kobject_get(&mdev->kobj);
-		/* Prevent a race between resync-handshake and
-		 * being promoted to Primary.
-		 *
-		 * Grab and release the state mutex, so we know that any current
-		 * drbd_set_role() is finished, and any incoming drbd_set_role
-		 * will see the STATE_SENT flag, and wait for it to be cleared.
-		 */
-		mutex_lock(mdev->state_mutex);
-		mutex_unlock(mdev->state_mutex);
-
-		rcu_read_unlock();
->>>>>>> ab65a53c
 
 		if (discard_my_data)
 			set_bit(DISCARD_MY_DATA, &device->flags);
