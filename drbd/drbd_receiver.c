--- conflicted
+++ resolved
@@ -1071,7 +1071,6 @@
 
 	if (drbd_send_protocol(tconn) == -EOPNOTSUPP)
 		return -1;
-<<<<<<< HEAD
 
 	set_bit(STATE_SENT, &tconn->flags);
 
@@ -1092,27 +1091,8 @@
 	rcu_read_unlock();
 
 	rv = conn_request_state(tconn, NS(conn, C_WF_REPORT_PARAMS), CS_VERBOSE);
-	if (rv < SS_SUCCESS) {
+	if (rv < SS_SUCCESS || tconn->cstate != C_WF_REPORT_PARAMS) {
 		clear_bit(STATE_SENT, &tconn->flags);
-=======
-	drbd_set_flag(mdev, STATE_SENT);
-	drbd_send_sync_param(mdev, &mdev->sync_conf);
-	drbd_send_sizes(mdev, 0, 0);
-	drbd_send_uuids(mdev);
-	drbd_send_current_state(mdev);
-	drbd_clear_flag(mdev, USE_DEGR_WFC_T);
-	drbd_clear_flag(mdev, RESIZE_PENDING);
-
-	spin_lock_irq(&mdev->req_lock);
-	rv = _drbd_set_state(_NS(mdev, conn, C_WF_REPORT_PARAMS), CS_VERBOSE, NULL);
-	if (mdev->state.conn != C_WF_REPORT_PARAMS) {
-		drbd_clear_flag(mdev, STATE_SENT);
-		rv = SS_UNKNOWN_ERROR;
-	}
-	spin_unlock_irq(&mdev->req_lock);
-
-	if (rv < SS_SUCCESS)
->>>>>>> 9852b0dd
 		return 0;
 	}
 
