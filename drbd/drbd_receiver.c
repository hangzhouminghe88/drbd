--- conflicted
+++ resolved
@@ -847,7 +847,7 @@
 	if (!err)
 		err = drbd_send_uuids(mdev);
 	if (!err)
-		err = drbd_send_state(mdev);
+		err = drbd_send_current_state(mdev);
 	clear_bit(USE_DEGR_WFC_T, &mdev->flags);
 	clear_bit(RESIZE_PENDING, &mdev->flags);
 	mod_timer(&mdev->request_timer, jiffies + HZ); /* just start it here. */
@@ -1020,15 +1020,6 @@
 
 	if (drbd_send_protocol(tconn) == -EOPNOTSUPP)
 		return -1;
-<<<<<<< HEAD
-=======
-	drbd_send_sync_param(mdev, &mdev->sync_conf);
-	drbd_send_sizes(mdev, 0, 0);
-	drbd_send_uuids(mdev);
-	drbd_send_current_state(mdev);
-	clear_bit(USE_DEGR_WFC_T, &mdev->flags);
-	clear_bit(RESIZE_PENDING, &mdev->flags);
->>>>>>> c1332e13
 
 	rcu_read_lock();
 	idr_for_each_entry(&tconn->volumes, mdev, vnr) {
