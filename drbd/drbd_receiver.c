/*
   drbd_receiver.c

   This file is part of DRBD by Philipp Reisner and Lars Ellenberg.

   Copyright (C) 2001-2008, LINBIT Information Technologies GmbH.
   Copyright (C) 1999-2008, Philipp Reisner <philipp.reisner@linbit.com>.
   Copyright (C) 2002-2008, Lars Ellenberg <lars.ellenberg@linbit.com>.

   drbd is free software; you can redistribute it and/or modify
   it under the terms of the GNU General Public License as published by
   the Free Software Foundation; either version 2, or (at your option)
   any later version.

   drbd is distributed in the hope that it will be useful,
   but WITHOUT ANY WARRANTY; without even the implied warranty of
   MERCHANTABILITY or FITNESS FOR A PARTICULAR PURPOSE.  See the
   GNU General Public License for more details.

   You should have received a copy of the GNU General Public License
   along with drbd; see the file COPYING.  If not, write to
   the Free Software Foundation, 675 Mass Ave, Cambridge, MA 02139, USA.
 */


#include <linux/module.h>

#include <linux/uaccess.h>
#include <net/sock.h>

#include <linux/drbd.h>
#include <linux/fs.h>
#include <linux/file.h>
#include <linux/in.h>
#include <linux/mm.h>
#include <linux/memcontrol.h>
#include <linux/mm_inline.h>
#include <linux/slab.h>
#include <linux/pkt_sched.h>
#include <uapi/linux/sched/types.h>
#define __KERNEL_SYSCALLS__
#include <linux/unistd.h>
#include <linux/vmalloc.h>
#include <linux/random.h>
#include <net/ipv6.h>
#include "drbd_int.h"
#include "drbd_protocol.h"
#include "drbd_req.h"
#include "drbd_vli.h"
#include <linux/scatterlist.h>

#define PRO_FEATURES (DRBD_FF_TRIM|DRBD_FF_THIN_RESYNC|DRBD_FF_WSAME|DRBD_FF_WZEROES)

struct flush_work {
	struct drbd_work w;
	struct drbd_epoch *epoch;
};

enum finish_epoch {
	FE_STILL_LIVE,
	FE_DESTROYED,
	FE_RECYCLED,
};

enum resync_reason {
	AFTER_UNSTABLE,
	DISKLESS_PRIMARY,
};

int drbd_do_features(struct drbd_connection *connection);
int drbd_do_auth(struct drbd_connection *connection);
void conn_disconnect(struct drbd_connection *connection);

static enum finish_epoch drbd_may_finish_epoch(struct drbd_connection *, struct drbd_epoch *, enum epoch_event);
static int e_end_block(struct drbd_work *, int);
static void cleanup_unacked_peer_requests(struct drbd_connection *connection);
static void cleanup_peer_ack_list(struct drbd_connection *connection);
static u64 node_ids_to_bitmap(struct drbd_device *device, u64 node_ids);
static int process_twopc(struct drbd_connection *, struct twopc_reply *, struct packet_info *, unsigned long);
static void drbd_resync(struct drbd_peer_device *, enum resync_reason) __must_hold(local);
static void drbd_unplug_all_devices(struct drbd_connection *connection);
static int decode_header(struct drbd_connection *, void *, struct packet_info *);
static void check_resync_source(struct drbd_device *device, u64 weak_nodes);

static struct drbd_epoch *previous_epoch(struct drbd_connection *connection, struct drbd_epoch *epoch)
{
	struct drbd_epoch *prev;
	spin_lock(&connection->epoch_lock);
	prev = list_entry(epoch->list.prev, struct drbd_epoch, list);
	if (prev == epoch || prev == connection->current_epoch)
		prev = NULL;
	spin_unlock(&connection->epoch_lock);
	return prev;
}

/*
 * some helper functions to deal with single linked page lists,
 * page->private being our "next" pointer.
 */

/* If at least n pages are linked at head, get n pages off.
 * Otherwise, don't modify head, and return NULL.
 * Locking is the responsibility of the caller.
 */
static struct page *page_chain_del(struct page **head, int n)
{
	struct page *page;
	struct page *tmp;

	BUG_ON(!n);
	BUG_ON(!head);

	page = *head;

	if (!page)
		return NULL;

	while (page) {
		tmp = page_chain_next(page);
		set_page_chain_offset(page, 0);
		set_page_chain_size(page, 0);
		if (--n == 0)
			break; /* found sufficient pages */
		if (tmp == NULL)
			/* insufficient pages, don't use any of them. */
			return NULL;
		page = tmp;
	}

	/* add end of list marker for the returned list */
	set_page_chain_next(page, NULL);
	/* actual return value, and adjustment of head */
	page = *head;
	*head = tmp;
	return page;
}

/* may be used outside of locks to find the tail of a (usually short)
 * "private" page chain, before adding it back to a global chain head
 * with page_chain_add() under a spinlock. */
static struct page *page_chain_tail(struct page *page, int *len)
{
	struct page *tmp;
	int i = 1;
	while ((tmp = page_chain_next(page)))
		++i, page = tmp;
	if (len)
		*len = i;
	return page;
}

static int page_chain_free(struct page *page)
{
	struct page *tmp;
	int i = 0;
	page_chain_for_each_safe(page, tmp) {
		set_page_chain_next_offset_size(page, NULL, 0, 0);
		put_page(page);
		++i;
	}
	return i;
}

static void page_chain_add(struct page **head,
		struct page *chain_first, struct page *chain_last)
{
#if 1
	struct page *tmp;
	tmp = page_chain_tail(chain_first, NULL);
	BUG_ON(tmp != chain_last);
#endif

	/* add chain to head */
	set_page_chain_next(chain_last, *head);
	*head = chain_first;
}

static struct page *__drbd_alloc_pages(unsigned int number, gfp_t gfp_mask)
{
	struct page *page = NULL;
	struct page *tmp = NULL;
	unsigned int i = 0;

	/* Yes, testing drbd_pp_vacant outside the lock is racy.
	 * So what. It saves a spin_lock. */
	if (drbd_pp_vacant >= number) {
		spin_lock(&drbd_pp_lock);
		page = page_chain_del(&drbd_pp_pool, number);
		if (page)
			drbd_pp_vacant -= number;
		spin_unlock(&drbd_pp_lock);
		if (page)
			return page;
	}

	for (i = 0; i < number; i++) {
		tmp = alloc_page(gfp_mask);
		if (!tmp)
			break;
		set_page_chain_next_offset_size(tmp, page, 0, 0);
		page = tmp;
	}

	if (i == number)
		return page;

	/* Not enough pages immediately available this time.
	 * No need to jump around here, drbd_alloc_pages will retry this
	 * function "soon". */
	if (page) {
		tmp = page_chain_tail(page, NULL);
		spin_lock(&drbd_pp_lock);
		page_chain_add(&drbd_pp_pool, page, tmp);
		drbd_pp_vacant += i;
		spin_unlock(&drbd_pp_lock);
	}
	return NULL;
}

/* kick lower level device, if we have more than (arbitrary number)
 * reference counts on it, which typically are locally submitted io
 * requests.  don't use unacked_cnt, so we speed up proto A and B, too. */
static void maybe_kick_lo(struct drbd_device *device)
{
	struct disk_conf *dc;
	unsigned int watermark = 1000000;

	if (get_ldev(device)) {
		rcu_read_lock();
		dc = rcu_dereference(device->ldev->disk_conf);
		if (dc)
			min_not_zero(dc->unplug_watermark, watermark);
		rcu_read_unlock();

		if (atomic_read(&device->local_cnt) >= watermark)
			drbd_kick_lo(device);
		put_ldev(device);
	}
}

static void reclaim_finished_net_peer_reqs(struct drbd_connection *connection,
					   struct list_head *to_be_freed)
{
	struct drbd_peer_request *peer_req, *tmp;

	/* The EEs are always appended to the end of the list. Since
	   they are sent in order over the wire, they have to finish
	   in order. As soon as we see the first not finished we can
	   stop to examine the list... */

	list_for_each_entry_safe(peer_req, tmp, &connection->net_ee, w.list) {
		if (drbd_peer_req_has_active_page(peer_req))
			break;
		list_move(&peer_req->w.list, to_be_freed);
	}
}

static void drbd_reclaim_net_peer_reqs(struct drbd_connection *connection)
{
	LIST_HEAD(reclaimed);
	struct drbd_peer_request *peer_req, *t;
	struct drbd_resource *resource = connection->resource;

	spin_lock_irq(&resource->req_lock);
	reclaim_finished_net_peer_reqs(connection, &reclaimed);
	spin_unlock_irq(&resource->req_lock);

	list_for_each_entry_safe(peer_req, t, &reclaimed, w.list)
		drbd_free_net_peer_req(peer_req);
}

static void conn_maybe_kick_lo(struct drbd_connection *connection)
{
	struct drbd_resource *resource = connection->resource;
	struct drbd_device *device;
	int vnr;

	rcu_read_lock();
	idr_for_each_entry(&resource->devices, device, vnr)
		maybe_kick_lo(device);
	rcu_read_unlock();
}

/**
 * drbd_alloc_pages() - Returns @number pages, retries forever (or until signalled)
 * @device:	DRBD device.
 * @number:	number of pages requested
 * @gfp_mask:	how to allocate and whether to loop until we succeed
 *
 * Tries to allocate number pages, first from our own page pool, then from
 * the kernel.
 * Possibly retry until DRBD frees sufficient pages somewhere else.
 *
 * If this allocation would exceed the max_buffers setting, we throttle
 * allocation (schedule_timeout) to give the system some room to breathe.
 *
 * We do not use max-buffers as hard limit, because it could lead to
 * congestion and further to a distributed deadlock during online-verify or
 * (checksum based) resync, if the max-buffers, socket buffer sizes and
 * resync-rate settings are mis-configured.
 *
 * Returns a page chain linked via (struct drbd_page_chain*)&page->lru.
 */
struct page *drbd_alloc_pages(struct drbd_transport *transport, unsigned int number,
			      gfp_t gfp_mask)
{
	struct drbd_connection *connection =
		container_of(transport, struct drbd_connection, transport);
	struct page *page = NULL;
	DEFINE_WAIT(wait);
	unsigned int mxb;

	rcu_read_lock();
	mxb = rcu_dereference(transport->net_conf)->max_buffers;
	rcu_read_unlock();

	if (atomic_read(&connection->pp_in_use) < mxb)
		page = __drbd_alloc_pages(number, gfp_mask & ~__GFP_RECLAIM);

	/* Try to keep the fast path fast, but occasionally we need
	 * to reclaim the pages we lended to the network stack. */
	if (page && atomic_read(&connection->pp_in_use_by_net) > 512)
		drbd_reclaim_net_peer_reqs(connection);

	while (page == NULL) {
		prepare_to_wait(&drbd_pp_wait, &wait, TASK_INTERRUPTIBLE);

		conn_maybe_kick_lo(connection);
		drbd_reclaim_net_peer_reqs(connection);

		if (atomic_read(&connection->pp_in_use) < mxb) {
			page = __drbd_alloc_pages(number, gfp_mask);
			if (page)
				break;
		}

		if (!(gfp_mask & __GFP_RECLAIM))
			break;

		if (signal_pending(current)) {
			drbd_warn(connection, "drbd_alloc_pages interrupted!\n");
			break;
		}

		if (schedule_timeout(HZ/10) == 0)
			mxb = UINT_MAX;
	}
	finish_wait(&drbd_pp_wait, &wait);

	if (page)
		atomic_add(number, &connection->pp_in_use);
	return page;
}

/* Must not be used from irq, as that may deadlock: see drbd_alloc_pages.
 * Is also used from inside an other spin_lock_irq(&resource->req_lock);
 * Either links the page chain back to the global pool,
 * or returns all pages to the system. */
void drbd_free_pages(struct drbd_transport *transport, struct page *page, int is_net)
{
	struct drbd_connection *connection =
		container_of(transport, struct drbd_connection, transport);
	atomic_t *a = is_net ? &connection->pp_in_use_by_net : &connection->pp_in_use;
	int i;

	if (page == NULL)
		return;

	if (drbd_pp_vacant > (DRBD_MAX_BIO_SIZE/PAGE_SIZE) * drbd_minor_count)
		i = page_chain_free(page);
	else {
		struct page *tmp;
		tmp = page_chain_tail(page, &i);
		spin_lock(&drbd_pp_lock);
		page_chain_add(&drbd_pp_pool, page, tmp);
		drbd_pp_vacant += i;
		spin_unlock(&drbd_pp_lock);
	}
	i = atomic_sub_return(i, a);
	if (i < 0)
		drbd_warn(connection, "ASSERTION FAILED: %s: %d < 0\n",
			is_net ? "pp_in_use_by_net" : "pp_in_use", i);
	wake_up(&drbd_pp_wait);
}

/*
You need to hold the req_lock:
 _drbd_wait_ee_list_empty()

You must not have the req_lock:
 drbd_free_peer_req()
 drbd_alloc_peer_req()
 drbd_free_peer_reqs()
 drbd_ee_fix_bhs()
 drbd_finish_peer_reqs()
 drbd_clear_done_ee()
 drbd_wait_ee_list_empty()
*/

/* normal: payload_size == request size (bi_size)
 * w_same: payload_size == logical_block_size
 * trim: payload_size == 0 */
struct drbd_peer_request *
drbd_alloc_peer_req(struct drbd_peer_device *peer_device, gfp_t gfp_mask) __must_hold(local)
{
	struct drbd_device *device = peer_device->device;
	struct drbd_peer_request *peer_req;

	if (drbd_insert_fault(device, DRBD_FAULT_AL_EE))
		return NULL;

	peer_req = mempool_alloc(drbd_ee_mempool, gfp_mask & ~__GFP_HIGHMEM);
	if (!peer_req) {
		if (!(gfp_mask & __GFP_NOWARN))
			drbd_err(device, "%s: allocation failed\n", __func__);
		return NULL;
	}

	memset(peer_req, 0, sizeof(*peer_req));
	INIT_LIST_HEAD(&peer_req->w.list);
	drbd_clear_interval(&peer_req->i);
	INIT_LIST_HEAD(&peer_req->recv_order);
	INIT_LIST_HEAD(&peer_req->wait_for_actlog);
	peer_req->submit_jif = jiffies;
	peer_req->peer_device = peer_device;

	return peer_req;
}

void __drbd_free_peer_req(struct drbd_peer_request *peer_req, int is_net)
{
	struct drbd_peer_device *peer_device = peer_req->peer_device;

	might_sleep();
	if (peer_req->flags & EE_HAS_DIGEST)
		kfree(peer_req->digest);
	D_ASSERT(peer_device, atomic_read(&peer_req->pending_bios) == 0);
	D_ASSERT(peer_device, drbd_interval_empty(&peer_req->i));
	drbd_free_page_chain(&peer_device->connection->transport, &peer_req->page_chain, is_net);
	mempool_free(peer_req, drbd_ee_mempool);
}

int drbd_free_peer_reqs(struct drbd_resource *resource, struct list_head *list, bool is_net_ee)
{
	LIST_HEAD(work_list);
	struct drbd_peer_request *peer_req, *t;
	int count = 0;

	spin_lock_irq(&resource->req_lock);
	list_splice_init(list, &work_list);
	spin_unlock_irq(&resource->req_lock);

	list_for_each_entry_safe(peer_req, t, &work_list, w.list) {
		__drbd_free_peer_req(peer_req, is_net_ee);
		count++;
	}
	return count;
}

/*
 * See also comments in _req_mod(,BARRIER_ACKED) and receive_Barrier.
 */
static int drbd_finish_peer_reqs(struct drbd_connection *connection)
{
	LIST_HEAD(work_list);
	LIST_HEAD(reclaimed);
	struct drbd_peer_request *peer_req, *t;
	int err = 0;
	int n = 0;

	spin_lock_irq(&connection->resource->req_lock);
	reclaim_finished_net_peer_reqs(connection, &reclaimed);
	list_splice_init(&connection->done_ee, &work_list);
	spin_unlock_irq(&connection->resource->req_lock);

	list_for_each_entry_safe(peer_req, t, &reclaimed, w.list)
		drbd_free_net_peer_req(peer_req);

	/* possible callbacks here:
	 * e_end_block, and e_end_resync_block, e_send_discard_write.
	 * all ignore the last argument.
	 */
	list_for_each_entry_safe(peer_req, t, &work_list, w.list) {
		int err2;

		++n;
		/* list_del not necessary, next/prev members not touched */
		err2 = peer_req->w.cb(&peer_req->w, !!err);
		if (!err)
			err = err2;
		if (!list_empty(&peer_req->recv_order)) {
			drbd_free_page_chain(&connection->transport, &peer_req->page_chain, 0);
		} else
			drbd_free_peer_req(peer_req);
	}
	if (atomic_sub_and_test(n, &connection->done_ee_cnt))
		wake_up(&connection->ee_wait);

	return err;
}

static int drbd_recv(struct drbd_connection *connection, void **buf, size_t size, int flags)
{
	struct drbd_transport_ops *tr_ops = connection->transport.ops;
	int rv;

	rv = tr_ops->recv(&connection->transport, DATA_STREAM, buf, size, flags);

	if (rv < 0) {
		if (rv == -ECONNRESET)
			drbd_info(connection, "sock was reset by peer\n");
		else if (rv != -ERESTARTSYS)
			drbd_info(connection, "sock_recvmsg returned %d\n", rv);
	} else if (rv == 0) {
		if (test_bit(DISCONNECT_EXPECTED, &connection->flags)) {
			long t;
			rcu_read_lock();
			t = rcu_dereference(connection->transport.net_conf)->ping_timeo * HZ/10;
			rcu_read_unlock();

			t = wait_event_timeout(connection->ping_wait, connection->cstate[NOW] < C_CONNECTED, t);

			if (t)
				goto out;
		}
		drbd_info(connection, "sock was shut down by peer\n");
	}

	if (rv != size)
		change_cstate(connection, C_BROKEN_PIPE, CS_HARD);

out:
	return rv;
}

static int drbd_recv_into(struct drbd_connection *connection, void *buf, size_t size)
{
	int err;

	err = drbd_recv(connection, &buf, size, CALLER_BUFFER);

	if (err != size) {
		if (err >= 0)
			err = -EIO;
	} else
		err = 0;
	return err;
}

static int drbd_recv_all(struct drbd_connection *connection, void **buf, size_t size)
{
	int err;

	err = drbd_recv(connection, buf, size, 0);

	if (err != size) {
		if (err >= 0)
			err = -EIO;
	} else
		err = 0;
	return err;
}

static int drbd_recv_all_warn(struct drbd_connection *connection, void **buf, size_t size)
{
	int err;

	err = drbd_recv_all(connection, buf, size);
	if (err && !signal_pending(current))
		drbd_warn(connection, "short read (expected size %d)\n", (int)size);
	return err;
}

/* Gets called if a connection is established, or if a new minor gets created
   in a connection */
int drbd_connected(struct drbd_peer_device *peer_device)
{
	struct drbd_device *device = peer_device->device;
	u64 weak_nodes = 0;
	int err;

	atomic_set(&peer_device->packet_seq, 0);
	peer_device->peer_seq = 0;

	if (device->resource->role[NOW] == R_PRIMARY)
		weak_nodes = drbd_weak_nodes_device(device);

	err = drbd_send_sync_param(peer_device);
	if (!err)
		err = drbd_send_sizes(peer_device, 0, 0);
	if (!err)
		err = drbd_send_uuids(peer_device, 0, weak_nodes);
	if (!err) {
		set_bit(INITIAL_STATE_SENT, &peer_device->flags);
		err = drbd_send_current_state(peer_device);
	}

	clear_bit(USE_DEGR_WFC_T, &peer_device->flags);
	clear_bit(RESIZE_PENDING, &peer_device->flags);
	mod_timer(&device->request_timer, jiffies + HZ); /* just start it here. */
	return err;
}

void connect_timer_fn(DRBD_TIMER_FN_ARG)
{
	struct drbd_connection *connection = DRBD_TIMER_ARG2OBJ(connection, connect_timer);
	struct drbd_resource *resource = connection->resource;
	unsigned long irq_flags;

	spin_lock_irqsave(&resource->req_lock, irq_flags);
	drbd_queue_work(&connection->sender_work, &connection->connect_timer_work);
	spin_unlock_irqrestore(&resource->req_lock, irq_flags);
}

static void conn_connect2(struct drbd_connection *connection)
{
	struct drbd_peer_device *peer_device;
	int vnr;

	atomic_set(&connection->ap_in_flight, 0);
	atomic_set(&connection->rs_in_flight, 0);

	rcu_read_lock();
	idr_for_each_entry(&connection->peer_devices, peer_device, vnr) {
		struct drbd_device *device = peer_device->device;
		kref_get(&device->kref);
		/* connection cannot go away: caller holds a reference. */
		rcu_read_unlock();
		drbd_connected(peer_device);
		rcu_read_lock();
		kref_put(&device->kref, drbd_destroy_device);
	}
	rcu_read_unlock();
}

static int connect_work(struct drbd_work *work, int cancel)
{
	struct drbd_connection *connection =
		container_of(work, struct drbd_connection, connect_timer_work);
	struct drbd_resource *resource = connection->resource;
	enum drbd_state_rv rv;
	long t = resource->res_opts.auto_promote_timeout * HZ / 10;

	if (connection->cstate[NOW] != C_CONNECTING)
		goto out_put;

	do {
		rv = change_cstate(connection, C_CONNECTED, CS_SERIALIZE | CS_VERBOSE | CS_DONT_RETRY);
		if (rv != SS_PRIMARY_READER)
			break;

		/* We have a connection established, peer is primary. On my side is a
		   read-only opener, probably udev or some other scanning after device creating.
		   This short lived read-only open prevents now that we can continue.
		   Better retry after the read-only opener goes away. */

		t = wait_event_interruptible_timeout(resource->state_wait,
						     !drbd_open_ro_count(resource),
						     t);
	} while (t > 0);

	if (rv >= SS_SUCCESS) {
		conn_connect2(connection);
	} else if (rv == SS_TIMEOUT || rv == SS_CONCURRENT_ST_CHG) {
		if (connection->cstate[NOW] != C_CONNECTING)
			goto out_put;
		connection->connect_timer.expires = jiffies + HZ/20;
		add_timer(&connection->connect_timer);
		return 0; /* Return early. Keep the reference on the connection! */
	} else {
		drbd_info(connection, "Failure to connect; retrying\n");
		change_cstate(connection, C_NETWORK_FAILURE, CS_HARD);
	}

 out_put:
	kref_debug_put(&connection->kref_debug, 11);
	kref_put(&connection->kref, drbd_destroy_connection);
	return 0;
}

/*
 * Returns true if we have a valid connection.
 */
static bool conn_connect(struct drbd_connection *connection)
{
	struct drbd_transport *transport = &connection->transport;
	struct drbd_resource *resource = connection->resource;
	int ping_timeo, ping_int, h, err, vnr, timeout;
	struct drbd_peer_device *peer_device;
	struct net_conf *nc;
	bool discard_my_data;
	bool have_mutex;

start:
	have_mutex = false;
	clear_bit(DISCONNECT_EXPECTED, &connection->flags);
	if (change_cstate(connection, C_CONNECTING, CS_VERBOSE) < SS_SUCCESS) {
		/* We do not have a network config. */
		return false;
	}

	/* Assume that the peer only understands protocol 80 until we know better.  */
	connection->agreed_pro_version = 80;

	err = transport->ops->connect(transport);
	if (err == -EAGAIN) {
		if (connection->cstate[NOW] == C_DISCONNECTING)
			return false;
		goto retry;
	} else if (err < 0) {
		drbd_warn(connection, "Failed to initiate connection, err=%d\n", err);
		goto abort;
	}

	connection->last_received = jiffies;

	rcu_read_lock();
	nc = rcu_dereference(connection->transport.net_conf);
	ping_timeo = nc->ping_timeo;
	ping_int = nc->ping_int;
	rcu_read_unlock();

	/* Make sure we are "uncorked", otherwise we risk timeouts,
	 * in case this is a reconnect and we had been corked before. */
	drbd_uncork(connection, CONTROL_STREAM);
	drbd_uncork(connection, DATA_STREAM);

	/* Make sure the handshake happens without interference from other threads,
	 * or the challenge respons authentication could be garbled. */
	mutex_lock(&connection->mutex[DATA_STREAM]);
	have_mutex = true;
	transport->ops->set_rcvtimeo(transport, DATA_STREAM, ping_timeo * 4 * HZ/10);
	transport->ops->set_rcvtimeo(transport, CONTROL_STREAM, ping_int * HZ);

	h = drbd_do_features(connection);
	if (h < 0)
		goto abort;
	if (h == 0)
		goto retry;

	if (connection->cram_hmac_tfm) {
		switch (drbd_do_auth(connection)) {
		case -1:
			drbd_err(connection, "Authentication of peer failed\n");
			goto abort;
		case 0:
			drbd_err(connection, "Authentication of peer failed, trying again.\n");
			goto retry;
		}
	}

	transport->ops->set_rcvtimeo(transport, DATA_STREAM, MAX_SCHEDULE_TIMEOUT);

	discard_my_data = test_bit(CONN_DISCARD_MY_DATA, &connection->flags);

	if (__drbd_send_protocol(connection, P_PROTOCOL) == -EOPNOTSUPP)
		goto abort;

	rcu_read_lock();
	idr_for_each_entry(&connection->peer_devices, peer_device, vnr) {
		clear_bit(INITIAL_STATE_SENT, &peer_device->flags);
		clear_bit(INITIAL_STATE_RECEIVED, &peer_device->flags);
	}
	idr_for_each_entry(&connection->peer_devices, peer_device, vnr) {
		if (discard_my_data)
			set_bit(DISCARD_MY_DATA, &peer_device->flags);
		else
			clear_bit(DISCARD_MY_DATA, &peer_device->flags);
	}
	rcu_read_unlock();
	mutex_unlock(&connection->mutex[DATA_STREAM]);
	have_mutex = false;

	drbd_thread_start(&connection->ack_receiver);
	connection->ack_sender =
#if LINUX_VERSION_CODE >= KERNEL_VERSION(3,3,0)
		alloc_ordered_workqueue("drbd_as_%s", WQ_MEM_RECLAIM, connection->resource->name);
#else
		create_singlethread_workqueue("drbd_ack_sender");
#endif
	if (!connection->ack_sender) {
		drbd_err(connection, "Failed to create workqueue ack_sender\n");
		schedule_timeout_uninterruptible(HZ);
		goto retry;
	}

	if (connection->agreed_pro_version >= 110) {
		if (resource->res_opts.node_id < connection->peer_node_id) {
			kref_get(&connection->kref);
			kref_debug_get(&connection->kref_debug, 11);
			connection->connect_timer_work.cb = connect_work;
			timeout = twopc_retry_timeout(resource, 0);
			drbd_debug(connection, "Waiting for %ums to avoid transaction "
				   "conflicts\n", jiffies_to_msecs(timeout));
			connection->connect_timer.expires = jiffies + timeout;
			add_timer(&connection->connect_timer);
		}
	} else {
		enum drbd_state_rv rv;
		rv = change_cstate(connection, C_CONNECTED,
				   CS_VERBOSE | CS_WAIT_COMPLETE | CS_SERIALIZE | CS_LOCAL_ONLY);
		if (rv < SS_SUCCESS || connection->cstate[NOW] != C_CONNECTED)
			goto retry;
		conn_connect2(connection);
	}
	return true;

retry:
	if (have_mutex)
		mutex_unlock(&connection->mutex[DATA_STREAM]);
	conn_disconnect(connection);
	schedule_timeout_interruptible(HZ);
	goto start;

abort:
	if (have_mutex)
		mutex_unlock(&connection->mutex[DATA_STREAM]);
	change_cstate(connection, C_DISCONNECTING, CS_HARD);
	return false;
}

static int decode_header(struct drbd_connection *connection, void *header, struct packet_info *pi)
{
	unsigned int header_size = drbd_header_size(connection);

	if (header_size == sizeof(struct p_header100) &&
	    *(__be32 *)header == cpu_to_be32(DRBD_MAGIC_100)) {
		struct p_header100 *h = header;
		if (h->pad != 0) {
			drbd_err(connection, "Header padding is not zero\n");
			return -EINVAL;
		}
		pi->vnr = (s16)be16_to_cpu(h->volume);
		pi->cmd = be16_to_cpu(h->command);
		pi->size = be32_to_cpu(h->length);
	} else if (header_size == sizeof(struct p_header95) &&
		   *(__be16 *)header == cpu_to_be16(DRBD_MAGIC_BIG)) {
		struct p_header95 *h = header;
		pi->cmd = be16_to_cpu(h->command);
		pi->size = be32_to_cpu(h->length);
		pi->vnr = 0;
	} else if (header_size == sizeof(struct p_header80) &&
		   *(__be32 *)header == cpu_to_be32(DRBD_MAGIC)) {
		struct p_header80 *h = header;
		pi->cmd = be16_to_cpu(h->command);
		pi->size = be16_to_cpu(h->length);
		pi->vnr = 0;
	} else {
		drbd_err(connection, "Wrong magic value 0x%08x in protocol version %d\n",
			 be32_to_cpu(*(__be32 *)header),
			 connection->agreed_pro_version);
		return -EINVAL;
	}
	pi->data = header + header_size;
	return 0;
}

#ifdef blk_queue_plugged
static void drbd_unplug_all_devices(struct drbd_connection *connection)
{
	struct drbd_resource *resource = connection->resource;
	struct drbd_device *device;
	int vnr;

	rcu_read_lock();
	idr_for_each_entry(&resource->devices, device, vnr) {
		kref_get(&device->kref);
		rcu_read_unlock();
		drbd_kick_lo(device);
		kref_put(&device->kref, drbd_destroy_device);
		rcu_read_lock();
	}
	rcu_read_unlock();
}
#else
static void drbd_unplug_all_devices(struct drbd_connection *connection)
{
	if (current->plug == &connection->receiver_plug) {
		blk_finish_plug(&connection->receiver_plug);
		blk_start_plug(&connection->receiver_plug);
	} /* else: maybe just schedule() ?? */
}
#endif

static int drbd_recv_header(struct drbd_connection *connection, struct packet_info *pi)
{
	void *buffer;
	int err;

	err = drbd_recv_all_warn(connection, &buffer, drbd_header_size(connection));
	if (err)
		return err;

	err = decode_header(connection, buffer, pi);
	connection->last_received = jiffies;

	return err;
}

static int drbd_recv_header_maybe_unplug(struct drbd_connection *connection, struct packet_info *pi)
{
	struct drbd_transport_ops *tr_ops = connection->transport.ops;
	unsigned int size = drbd_header_size(connection);
	void *buffer;
	int err;

	err = tr_ops->recv(&connection->transport, DATA_STREAM, &buffer,
			   size, MSG_NOSIGNAL | MSG_DONTWAIT);
	if (err != size) {
		int rflags = 0;

		/* If we have nothing in the receive buffer now, to reduce
		 * application latency, try to drain the backend queues as
		 * quickly as possible, and let remote TCP know what we have
		 * received so far. */
		if (err == -EAGAIN) {
			tr_ops->hint(&connection->transport, DATA_STREAM, QUICKACK);
			drbd_unplug_all_devices(connection);
		} else if (err > 0) {
			size -= err;
			rflags |= GROW_BUFFER;
		}

		err = drbd_recv(connection, &buffer, size, rflags);
		if (err != size) {
			if (err >= 0)
				err = -EIO;
		} else
			err = 0;

		if (err)
			return err;
	}

	err = decode_header(connection, buffer, pi);
	connection->last_received = jiffies;

	return err;
}

/* This is blkdev_issue_flush, but asynchronous.
 * We want to submit to all component volumes in parallel,
 * then wait for all completions.
 */
struct issue_flush_context {
	atomic_t pending;
	int error;
	struct completion done;
};
struct one_flush_context {
	struct drbd_device *device;
	struct issue_flush_context *ctx;
};

static void one_flush_endio BIO_ENDIO_ARGS(struct bio *bio)
{
	struct one_flush_context *octx = bio->bi_private;
	struct drbd_device *device = octx->device;
	struct issue_flush_context *ctx = octx->ctx;

	BIO_ENDIO_FN_START;

	if (status) {
		ctx->error = blk_status_to_errno(status);
		drbd_info(device, "local disk FLUSH FAILED with status %d\n", status);
	}
	kfree(octx);
	bio_put(bio);

	clear_bit(FLUSH_PENDING, &device->flags);
	put_ldev(device);
	kref_debug_put(&device->kref_debug, 7);
	kref_put(&device->kref, drbd_destroy_device);

	if (atomic_dec_and_test(&ctx->pending))
		complete(&ctx->done);
}

static void submit_one_flush(struct drbd_device *device, struct issue_flush_context *ctx)
{
	struct bio *bio = bio_alloc(GFP_NOIO, 0);
	struct one_flush_context *octx = kmalloc(sizeof(*octx), GFP_NOIO);
	if (!bio || !octx) {
		drbd_warn(device, "Could not allocate a bio, CANNOT ISSUE FLUSH\n");
		/* FIXME: what else can I do now?  disconnecting or detaching
		 * really does not help to improve the state of the world, either.
		 */
		kfree(octx);
		if (bio)
			bio_put(bio);

		ctx->error = -ENOMEM;
		put_ldev(device);
		kref_debug_put(&device->kref_debug, 7);
		kref_put(&device->kref, drbd_destroy_device);
		return;
	}

	octx->device = device;
	octx->ctx = ctx;
	bio_set_dev(bio, device->ldev->backing_bdev);
	bio->bi_private = octx;
	bio->bi_end_io = one_flush_endio;

	device->flush_jif = jiffies;
	set_bit(FLUSH_PENDING, &device->flags);
	atomic_inc(&ctx->pending);
	bio_set_op_attrs(bio, REQ_OP_FLUSH, WRITE_FLUSH);
	submit_bio(bio);
}

static enum finish_epoch drbd_flush_after_epoch(struct drbd_connection *connection, struct drbd_epoch *epoch)
{
	struct drbd_resource *resource = connection->resource;

	if (resource->write_ordering >= WO_BDEV_FLUSH) {
		struct drbd_device *device;
		struct issue_flush_context ctx;
		int vnr;

		atomic_set(&ctx.pending, 1);
		ctx.error = 0;
		init_completion(&ctx.done);

		rcu_read_lock();
		idr_for_each_entry(&resource->devices, device, vnr) {
			if (!get_ldev(device))
				continue;
			kref_get(&device->kref);
			kref_debug_get(&device->kref_debug, 7);
			rcu_read_unlock();

			submit_one_flush(device, &ctx);

			rcu_read_lock();
		}
		rcu_read_unlock();

		/* Do we want to add a timeout,
		 * if disk-timeout is set? */
		if (!atomic_dec_and_test(&ctx.pending))
			wait_for_completion(&ctx.done);

		if (ctx.error) {
			/* would rather check on EOPNOTSUPP, but that is not reliable.
			 * don't try again for ANY return value != 0
			 * if (rv == -EOPNOTSUPP) */
			/* Any error is already reported by bio_endio callback. */
			drbd_bump_write_ordering(connection->resource, NULL, WO_DRAIN_IO);
		}
	}

	return drbd_may_finish_epoch(connection, epoch, EV_BARRIER_DONE);
}

static int w_flush(struct drbd_work *w, int cancel)
{
	struct flush_work *fw = container_of(w, struct flush_work, w);
	struct drbd_epoch *epoch = fw->epoch;
	struct drbd_connection *connection = epoch->connection;

	kfree(fw);

	if (!test_and_set_bit(DE_BARRIER_IN_NEXT_EPOCH_ISSUED, &epoch->flags))
		drbd_flush_after_epoch(connection, epoch);

	drbd_may_finish_epoch(connection, epoch, EV_PUT |
			      (connection->cstate[NOW] < C_CONNECTED ? EV_CLEANUP : 0));

	return 0;
}

/**
 * drbd_may_finish_epoch() - Applies an epoch_event to the epoch's state, eventually finishes it.
 * @connection:	DRBD connection.
 * @epoch:	Epoch object.
 * @ev:		Epoch event.
 */
static enum finish_epoch drbd_may_finish_epoch(struct drbd_connection *connection,
					       struct drbd_epoch *epoch,
					       enum epoch_event ev)
{
	int finish, epoch_size;
	struct drbd_epoch *next_epoch;
	int schedule_flush = 0;
	enum finish_epoch rv = FE_STILL_LIVE;
	struct drbd_resource *resource = connection->resource;

	spin_lock(&connection->epoch_lock);
	do {
		next_epoch = NULL;
		finish = 0;

		epoch_size = atomic_read(&epoch->epoch_size);

		switch (ev & ~EV_CLEANUP) {
		case EV_PUT:
			atomic_dec(&epoch->active);
			break;
		case EV_GOT_BARRIER_NR:
			set_bit(DE_HAVE_BARRIER_NUMBER, &epoch->flags);

			/* Special case: If we just switched from WO_BIO_BARRIER to
			   WO_BDEV_FLUSH we should not finish the current epoch */
			if (test_bit(DE_CONTAINS_A_BARRIER, &epoch->flags) && epoch_size == 1 &&
			    resource->write_ordering != WO_BIO_BARRIER &&
			    epoch == connection->current_epoch)
				clear_bit(DE_CONTAINS_A_BARRIER, &epoch->flags);
			break;
		case EV_BARRIER_DONE:
			set_bit(DE_BARRIER_IN_NEXT_EPOCH_DONE, &epoch->flags);
			break;
		case EV_BECAME_LAST:
			/* nothing to do*/
			break;
		}

		if (epoch_size != 0 &&
		    atomic_read(&epoch->active) == 0 &&
		    (test_bit(DE_HAVE_BARRIER_NUMBER, &epoch->flags) || ev & EV_CLEANUP) &&
		    epoch->list.prev == &connection->current_epoch->list &&
		    !test_bit(DE_IS_FINISHING, &epoch->flags)) {
			/* Nearly all conditions are met to finish that epoch... */
			if (test_bit(DE_BARRIER_IN_NEXT_EPOCH_DONE, &epoch->flags) ||
			    resource->write_ordering == WO_NONE ||
			    (epoch_size == 1 && test_bit(DE_CONTAINS_A_BARRIER, &epoch->flags)) ||
			    ev & EV_CLEANUP) {
				finish = 1;
				set_bit(DE_IS_FINISHING, &epoch->flags);
			} else if (!test_bit(DE_BARRIER_IN_NEXT_EPOCH_ISSUED, &epoch->flags) &&
				 resource->write_ordering == WO_BIO_BARRIER) {
				atomic_inc(&epoch->active);
				schedule_flush = 1;
			}
		}
		if (finish) {
			if (!(ev & EV_CLEANUP)) {
				spin_unlock(&connection->epoch_lock);
				drbd_send_b_ack(epoch->connection, epoch->barrier_nr, epoch_size);
				spin_lock(&connection->epoch_lock);
			}
#if 0
			/* FIXME: dec unacked on connection, once we have
			 * something to count pending connection packets in. */
			if (test_bit(DE_HAVE_BARRIER_NUMBER, &epoch->flags))
				dec_unacked(epoch->connection);
#endif

			if (connection->current_epoch != epoch) {
				next_epoch = list_entry(epoch->list.next, struct drbd_epoch, list);
				list_del(&epoch->list);
				ev = EV_BECAME_LAST | (ev & EV_CLEANUP);
				connection->epochs--;
				kfree(epoch);

				if (rv == FE_STILL_LIVE)
					rv = FE_DESTROYED;
			} else {
				epoch->flags = 0;
				atomic_set(&epoch->epoch_size, 0);
				/* atomic_set(&epoch->active, 0); is alrady zero */
				if (rv == FE_STILL_LIVE)
					rv = FE_RECYCLED;
			}
		}

		if (!next_epoch)
			break;

		epoch = next_epoch;
	} while (1);

	spin_unlock(&connection->epoch_lock);

	if (schedule_flush) {
		struct flush_work *fw;
		fw = kmalloc(sizeof(*fw), GFP_ATOMIC);
		if (fw) {
			fw->w.cb = w_flush;
			fw->epoch = epoch;
			drbd_queue_work(&resource->work, &fw->w);
		} else {
			drbd_warn(resource, "Could not kmalloc a flush_work obj\n");
			set_bit(DE_BARRIER_IN_NEXT_EPOCH_ISSUED, &epoch->flags);
			/* That is not a recursion, only one level */
			drbd_may_finish_epoch(connection, epoch, EV_BARRIER_DONE);
			drbd_may_finish_epoch(connection, epoch, EV_PUT);
		}
	}

	return rv;
}

static enum write_ordering_e
max_allowed_wo(struct drbd_backing_dev *bdev, enum write_ordering_e wo)
{
	struct disk_conf *dc;

	dc = rcu_dereference(bdev->disk_conf);

	if (wo == WO_BIO_BARRIER && !dc->disk_barrier)
		wo = WO_BDEV_FLUSH;
	if (wo == WO_BDEV_FLUSH && !dc->disk_flushes)
		wo = WO_DRAIN_IO;
	if (wo == WO_DRAIN_IO && !dc->disk_drain)
		wo = WO_NONE;

	return wo;
}

/**
 * drbd_bump_write_ordering() - Fall back to an other write ordering method
 * @resource:	DRBD resource.
 * @wo:		Write ordering method to try.
 */
void drbd_bump_write_ordering(struct drbd_resource *resource, struct drbd_backing_dev *bdev,
			      enum write_ordering_e wo) __must_hold(local)
{
	struct drbd_device *device;
	enum write_ordering_e pwo;
	int vnr, i = 0;
	static char *write_ordering_str[] = {
		[WO_NONE] = "none",
		[WO_DRAIN_IO] = "drain",
		[WO_BDEV_FLUSH] = "flush",
		[WO_BIO_BARRIER] = "barrier",
	};

	pwo = resource->write_ordering;
	if (wo != WO_BIO_BARRIER)
		wo = min(pwo, wo);
	rcu_read_lock();
	idr_for_each_entry(&resource->devices, device, vnr) {
		if (i++ == 1 && wo == WO_BIO_BARRIER)
			wo = WO_BDEV_FLUSH; /* WO = barrier does not handle multiple volumes */

		if (get_ldev(device)) {
			wo = max_allowed_wo(device->ldev, wo);
			if (device->ldev == bdev)
				bdev = NULL;
			put_ldev(device);
		}
	}

	if (bdev)
		wo = max_allowed_wo(bdev, wo);

	rcu_read_unlock();

	resource->write_ordering = wo;
	if (pwo != resource->write_ordering || wo == WO_BIO_BARRIER)
		drbd_info(resource, "Method to ensure write ordering: %s\n", write_ordering_str[resource->write_ordering]);
}

/*
 * We *may* ignore the discard-zeroes-data setting, if so configured.
 *
 * Assumption is that this "discard_zeroes_data=0" is only because the backend
 * may ignore partial unaligned discards.
 *
 * LVM/DM thin as of at least
 *   LVM version:     2.02.115(2)-RHEL7 (2015-01-28)
 *   Library version: 1.02.93-RHEL7 (2015-01-28)
 *   Driver version:  4.29.0
 * still behaves this way.
 *
 * For unaligned (wrt. alignment and granularity) or too small discards,
 * we zero-out the initial (and/or) trailing unaligned partial chunks,
 * but discard all the aligned full chunks.
 *
 * At least for LVM/DM thin, with skip_block_zeroing=false,
 * the result is effectively "discard_zeroes_data=1".
 */
#if 0 && defined(COMPAT_HAVE_REQ_OP_WRITE_ZEROES)
int drbd_issue_discard_or_zero_out(struct drbd_device *device, sector_t start, unsigned int nr_sectors, int flags)
{
	/* Trust it to UNMAP if possible, and to zero-out the rest */
	/* :-( that trust was based on a misunderstanding, though:
	 * drivers have to "announce" q->limits.max_write_zeroes_sectors, or it
	 * will directly go to fallback mode, submitting normal writes, and
	 * never even try to UNMAP.
	 *
	 * And dm-thin does not do this (yet), mostly because in general it has
	 * to assume that "skip_block_zeroing" is set.  See also:
	 * https://www.mail-archive.com/dm-devel%40redhat.com/msg07965.html
	 * https://www.redhat.com/archives/dm-devel/2018-January/msg00271.html
	 */
	struct block_device *bdev = device->ldev->backing_bdev;
	return blkdev_issue_zeroout(bdev, start, nr_sectors, GFP_NOIO, 0) != 0;
}
#else
/* flags: EE_TRIM|EE_ZEROOUT */
int drbd_issue_discard_or_zero_out(struct drbd_device *device, sector_t start, unsigned int nr_sectors, int flags)
{
	struct block_device *bdev = device->ldev->backing_bdev;
#ifdef QUEUE_FLAG_DISCARD
	struct request_queue *q = bdev_get_queue(bdev);
	sector_t tmp, nr;
	unsigned int max_discard_sectors, granularity;
	int alignment;
#endif
	int err = 0;

	if ((flags & EE_ZEROOUT) || !(flags & EE_TRIM))
		goto zero_out;

#ifdef QUEUE_FLAG_DISCARD
	/* Zero-sector (unknown) and one-sector granularities are the same.  */
#ifdef COMPAT_QUEUE_LIMITS_HAS_DISCARD_GRANULARITY
	granularity = max(q->limits.discard_granularity >> 9, 1U);
	alignment = (bdev_discard_alignment(bdev) >> 9) % granularity;
#else
	granularity = 1;
	alignment = 0;
#endif

	max_discard_sectors = min(q->limits.max_discard_sectors, (1U << 22));
	max_discard_sectors -= max_discard_sectors % granularity;
	if (unlikely(!max_discard_sectors))
		goto zero_out;

	if (nr_sectors < granularity)
		goto zero_out;

	tmp = start;
	if (sector_div(tmp, granularity) != alignment) {
		if (nr_sectors < 2*granularity)
			goto zero_out;
		/* start + gran - (start + gran - align) % gran */
		tmp = start + granularity - alignment;
		tmp = start + granularity - sector_div(tmp, granularity);

		nr = tmp - start;
		/* don't flag BLKDEV_ZERO_NOUNMAP, we don't know how many
		 * layers are below us, some may have smaller granularity */
		err |= blkdev_issue_zeroout(bdev, start, nr, GFP_NOIO, 0);
		nr_sectors -= nr;
		start = tmp;
	}
	while (nr_sectors >= max_discard_sectors) {
		err |= blkdev_issue_discard(bdev, start, max_discard_sectors, GFP_NOIO, 0);
		nr_sectors -= max_discard_sectors;
		start += max_discard_sectors;
	}
	if (nr_sectors) {
		/* max_discard_sectors is unsigned int (and a multiple of
		 * granularity, we made sure of that above already);
		 * nr is < max_discard_sectors;
		 * I don't need sector_div here, even though nr is sector_t */
		nr = nr_sectors;
		nr -= (unsigned int)nr % granularity;
		if (nr) {
			err |= blkdev_issue_discard(bdev, start, nr, GFP_NOIO, 0);
			nr_sectors -= nr;
			start += nr;
		}
	}
#endif
 zero_out:
	if (nr_sectors) {
		err |= blkdev_issue_zeroout(bdev, start, nr_sectors, GFP_NOIO,
				(flags & EE_TRIM) ? 0 : BLKDEV_ZERO_NOUNMAP);
	}
	return err != 0;
}
#endif

static bool can_do_reliable_discards(struct drbd_device *device)
{
#ifdef QUEUE_FLAG_DISCARD
	struct request_queue *q = bdev_get_queue(device->ldev->backing_bdev);
	struct disk_conf *dc;
	bool can_do;

	if (!blk_queue_discard(q))
		return false;

	if (queue_discard_zeroes_data(q))
		return true;

	rcu_read_lock();
	dc = rcu_dereference(device->ldev->disk_conf);
	can_do = dc->discard_zeroes_if_aligned;
	rcu_read_unlock();
	return can_do;
#else
	return false;
#endif
}

static void drbd_issue_peer_discard_or_zero_out(struct drbd_device *device, struct drbd_peer_request *peer_req)
{
	/* If the backend cannot discard, or does not guarantee
	 * read-back zeroes in discarded ranges, we fall back to
	 * zero-out.  Unless configuration specifically requested
	 * otherwise. */
	if (!can_do_reliable_discards(device))
		peer_req->flags |= EE_ZEROOUT;

	if (drbd_issue_discard_or_zero_out(device, peer_req->i.sector,
	    peer_req->i.size >> 9, peer_req->flags & (EE_ZEROOUT|EE_TRIM)))
		peer_req->flags |= EE_WAS_ERROR;
	drbd_endio_write_sec_final(peer_req);
}

static void drbd_issue_peer_wsame(struct drbd_device *device,
				  struct drbd_peer_request *peer_req)
{
#ifndef COMPAT_WRITE_SAME_CAPABLE
	/* We should have never received this request!  At least not until we
	 * implement an open-coded write-same equivalend submit loop, and tell
	 * our peer we were write_same_capable. */
	drbd_err(device, "received unsupported WRITE_SAME request\n");
	peer_req->flags |= EE_WAS_ERROR;
	drbd_endio_write_sec_final(peer_req);
#else
	struct block_device *bdev = device->ldev->backing_bdev;
	sector_t s = peer_req->i.sector;
	sector_t nr = peer_req->i.size >> 9;
	if (blkdev_issue_write_same(bdev, s, nr, GFP_NOIO, peer_req->page_chain.head))
		peer_req->flags |= EE_WAS_ERROR;
	drbd_endio_write_sec_final(peer_req);
#endif
}

static bool conn_wait_ee_cond(struct drbd_connection *connection, struct list_head *head)
{
	struct drbd_resource *resource = connection->resource;
	bool done;

	spin_lock_irq(&resource->req_lock);
	done = list_empty(head);
	spin_unlock_irq(&resource->req_lock);

	if (!done)
		drbd_unplug_all_devices(connection);

	return done;
}

static void conn_wait_ee_empty(struct drbd_connection *connection, struct list_head *head)
{
	wait_event(connection->ee_wait, conn_wait_ee_cond(connection, head));
}

static void conn_wait_ee_empty_or_disconnect(struct drbd_connection *connection, struct list_head *head)
{
	wait_event(connection->ee_wait,
		   conn_wait_ee_cond(connection, head) || connection->cstate[NOW] < C_CONNECTED);
}

/**
 * drbd_submit_peer_request()
 * @device:	DRBD device.
 * @peer_req:	peer request
 * @op:		REQ_OP_READ, REQ_OP_WRITE, ...
 * @op_flags:	flag field, see bio->bi_opf
 *
 * May spread the pages to multiple bios,
 * depending on bio_add_page restrictions.
 *
 * Returns 0 if all bios have been submitted,
 * -ENOMEM if we could not allocate enough bios,
 * -ENOSPC (any better suggestion?) if we have not been able to bio_add_page a
 *  single page to an empty bio (which should never happen and likely indicates
 *  that the lower level IO stack is in some way broken). This has been observed
 *  on certain Xen deployments.
 *
 *  When this function returns 0, it "consumes" an ldev reference; the
 *  reference is released when the request completes.
 */
/* TODO allocate from our own bio_set. */
int drbd_submit_peer_request(struct drbd_device *device,
			     struct drbd_peer_request *peer_req,
			     const unsigned op, const unsigned op_flags,
			     const int fault_type)
{
	struct bio *bios = NULL;
	struct bio *bio;
	struct page *page = peer_req->page_chain.head;
	sector_t sector = peer_req->i.sector;
	unsigned data_size = peer_req->i.size;
	unsigned n_bios = 0;
	unsigned nr_pages = peer_req->page_chain.nr_pages;
	int err = -ENOMEM;

	/* TRIM/DISCARD: for now, always use the helper function
	 * blkdev_issue_zeroout(..., discard=true).
	 * It's synchronous, but it does the right thing wrt. bio splitting.
	 * Correctness first, performance later.  Next step is to code an
	 * asynchronous variant of the same.
	 */
	if (peer_req->flags & (EE_TRIM|EE_WRITE_SAME|EE_ZEROOUT)) {
		struct drbd_connection *connection = peer_req->peer_device->connection;
		/* add it to the active list now,
		 * so we can find it to present it in debugfs */
		peer_req->submit_jif = jiffies;
		peer_req->flags |= EE_SUBMITTED;

		/* If this was a resync request from receive_rs_deallocated(),
		 * it is already on the sync_ee list */
		if (list_empty(&peer_req->w.list)) {
			spin_lock_irq(&device->resource->req_lock);
			list_add_tail(&peer_req->w.list, &connection->active_ee);
			spin_unlock_irq(&device->resource->req_lock);
		}

		if (peer_req->flags & (EE_TRIM|EE_ZEROOUT))
			drbd_issue_peer_discard_or_zero_out(device, peer_req);
		else /* EE_WRITE_SAME */
			drbd_issue_peer_wsame(device, peer_req);
		return 0;
	}

	/* In most cases, we will only need one bio.  But in case the lower
	 * level restrictions happen to be different at this offset on this
	 * side than those of the sending peer, we may need to submit the
	 * request in more than one bio.
	 *
	 * Plain bio_alloc is good enough here, this is no DRBD internally
	 * generated bio, but a bio allocated on behalf of the peer.
	 */
next_bio:
	/* REQ_OP_WRITE_SAME, _DISCARD, _WRITE_ZEROES handled above.
	 * REQ_OP_FLUSH (empty flush) not expected,
	 * should have been mapped to a "drbd protocol barrier".
	 * REQ_OP_SECURE_ERASE: I don't see how we could ever support that.
	 */
	if (!(op == REQ_OP_WRITE || op == REQ_OP_READ)) {
		drbd_err(device, "Invalid bio op received: 0x%x\n", op);
		err = -EINVAL;
		goto fail;
	}

	bio = bio_alloc(GFP_NOIO, nr_pages);
	if (!bio) {
		drbd_err(device, "submit_ee: Allocation of a bio failed (nr_pages=%u)\n", nr_pages);
		goto fail;
	}
	/* > peer_req->i.sector, unless this is the first bio */
	DRBD_BIO_BI_SECTOR(bio) = sector;
	bio_set_dev(bio, device->ldev->backing_bdev);
	/* we special case some flags in the multi-bio case, see below
	 * (REQ_UNPLUG, REQ_PREFLUSH, or BIO_RW_BARRIER in older kernels) */
	bio_set_op_attrs(bio, op, op_flags);
	bio->bi_private = peer_req;
	bio->bi_end_io = drbd_peer_request_endio;

	bio->bi_next = bios;
	bios = bio;
	++n_bios;

	page_chain_for_each(page) {
		unsigned off, len;
		int res;

		if (op == REQ_OP_READ) {
			set_page_chain_offset(page, 0);
			set_page_chain_size(page, min_t(unsigned, data_size, PAGE_SIZE));
		}
		off = page_chain_offset(page);
		len = page_chain_size(page);

		if (off > PAGE_SIZE || len > PAGE_SIZE - off || len > data_size || len == 0) {
			drbd_err(device, "invalid page chain: offset %u size %u remaining data_size %u\n",
					off, len, data_size);
			err = -EINVAL;
			goto fail;
		}

		res = bio_add_page(bio, page, len, off);
		if (res <= 0) {
			/* A single page must always be possible!
			 * But in case it fails anyways,
			 * we deal with it, and complain (below). */
			if (bio->bi_vcnt == 0) {
				drbd_err(device,
					"bio_add_page(%p, %p, %u, %u): %d (bi_vcnt %u bi_max_vecs %u bi_sector %llu, bi_flags 0x%lx)\n",
					bio, page, len, off, res, bio->bi_vcnt, bio->bi_max_vecs, (uint64_t)DRBD_BIO_BI_SECTOR(bio),
					 (unsigned long)bio->bi_flags);
				err = -ENOSPC;
				goto fail;
			}
			goto next_bio;
		}
		data_size -= len;
		sector += len >> 9;
		--nr_pages;
	}
	D_ASSERT(device, data_size == 0);
	D_ASSERT(device, page == NULL);

	atomic_set(&peer_req->pending_bios, n_bios);
	/* for debugfs: update timestamp, mark as submitted */
	peer_req->submit_jif = jiffies;
	peer_req->flags |= EE_SUBMITTED;
	do {
		bio = bios;
		bios = bios->bi_next;
		bio->bi_next = NULL;

		/* strip off REQ_UNPLUG unless it is the last bio */
		if (bios && DRBD_REQ_UNPLUG)
			bio->bi_opf &= ~DRBD_REQ_UNPLUG;
		drbd_generic_make_request(device, fault_type, bio);

		/* strip off REQ_PREFLUSH,
		 * unless it is the first or last bio */
		if (bios && bios->bi_next)
			bios->bi_opf &= ~DRBD_REQ_PREFLUSH;
	} while (bios);
	maybe_kick_lo(device);
	return 0;

fail:
	while (bios) {
		bio = bios;
		bios = bios->bi_next;
		bio_put(bio);
	}
	return err;
}

static void drbd_remove_peer_req_interval(struct drbd_device *device,
					  struct drbd_peer_request *peer_req)
{
	struct drbd_interval *i = &peer_req->i;

	drbd_remove_interval(&device->write_requests, i);
	drbd_clear_interval(i);
	peer_req->flags &= ~EE_IN_INTERVAL_TREE;

	/* Wake up any processes waiting for this peer request to complete.  */
	if (i->waiting)
		wake_up(&device->misc_wait);
}

/**
 * w_e_reissue() - Worker callback; Resubmit a bio, without REQ_HARDBARRIER set
 * @device:	DRBD device.
 * @dw:		work object.
 * @cancel:	The connection will be closed anyways (unused in this callback)
 */
int w_e_reissue(struct drbd_work *w, int cancel) __releases(local)
{
	struct drbd_peer_request *peer_req =
		container_of(w, struct drbd_peer_request, w);
	struct drbd_peer_device *peer_device = peer_req->peer_device;
	struct drbd_device *device = peer_device->device;
	int err;
	/* We leave DE_CONTAINS_A_BARRIER and EE_IS_BARRIER in place,
	   (and DE_BARRIER_IN_NEXT_EPOCH_ISSUED in the previous Epoch)
	   so that we can finish that epoch in drbd_may_finish_epoch().
	   That is necessary if we already have a long chain of Epochs, before
	   we realize that BARRIER is actually not supported */

	/* As long as the -ENOTSUPP on the barrier is reported immediately
	   that will never trigger. If it is reported late, we will just
	   print that warning and continue correctly for all future requests
	   with WO_BDEV_FLUSH */
	if (previous_epoch(peer_device->connection, peer_req->epoch))
		drbd_warn(device, "Write ordering was not enforced (one time event)\n");

	/* we still have a local reference,
	 * get_ldev was done in receive_Data. */

	peer_req->w.cb = e_end_block;
	err = drbd_submit_peer_request(device, peer_req, REQ_OP_WRITE, 0, DRBD_FAULT_DT_WR);
	switch (err) {
	case -ENOMEM:
		peer_req->w.cb = w_e_reissue;
		drbd_queue_work(&peer_device->connection->sender_work,
				&peer_req->w);
		/* retry later; fall through */
	case 0:
		/* keep worker happy and connection up */
		return 0;

	case -ENOSPC:
		/* no other error expected, but anyways: */
	default:
		/* forget the object,
		 * and cause a "Network failure" */
		spin_lock_irq(&device->resource->req_lock);
		list_del(&peer_req->w.list);
		drbd_remove_peer_req_interval(device, peer_req);
		spin_unlock_irq(&device->resource->req_lock);
		drbd_al_complete_io(device, &peer_req->i);
		drbd_may_finish_epoch(peer_device->connection, peer_req->epoch, EV_PUT | EV_CLEANUP);
		drbd_free_peer_req(peer_req);
		drbd_err(device, "submit failed, triggering re-connect\n");
		return err;
	}
}

static void conn_wait_done_ee_empty(struct drbd_connection *connection)
{
	wait_event(connection->ee_wait, atomic_read(&connection->done_ee_cnt) == 0);
}

static int receive_Barrier(struct drbd_connection *connection, struct packet_info *pi)
{
	struct drbd_transport_ops *tr_ops = connection->transport.ops;
	int rv, issue_flush;
	struct p_barrier *p = pi->data;
	struct drbd_epoch *epoch;

	tr_ops->hint(&connection->transport, DATA_STREAM, QUICKACK);
	drbd_unplug_all_devices(connection);

	/* FIXME these are unacked on connection,
	 * not a specific (peer)device.
	 */
	connection->current_epoch->barrier_nr = p->barrier;
	connection->current_epoch->connection = connection;
	rv = drbd_may_finish_epoch(connection, connection->current_epoch, EV_GOT_BARRIER_NR);

	/* P_BARRIER_ACK may imply that the corresponding extent is dropped from
	 * the activity log, which means it would not be resynced in case the
	 * R_PRIMARY crashes now.
	 * Therefore we must send the barrier_ack after the barrier request was
	 * completed. */
	switch (connection->resource->write_ordering) {
	case WO_BIO_BARRIER:
	case WO_NONE:
		if (rv == FE_RECYCLED)
			return 0;
		break;

	case WO_BDEV_FLUSH:
	case WO_DRAIN_IO:
		if (rv == FE_STILL_LIVE) {
			set_bit(DE_BARRIER_IN_NEXT_EPOCH_ISSUED, &connection->current_epoch->flags);
			conn_wait_ee_empty_or_disconnect(connection, &connection->active_ee);
			rv = drbd_flush_after_epoch(connection, connection->current_epoch);
		}
		if (rv == FE_RECYCLED)
			return 0;

		/* The ack_sender will send all the ACKs and barrier ACKs out, since
		   all EEs moved from the active_ee to the done_ee. We need to
		   provide a new epoch object for the EEs that come in soon */
		break;
	}

	/* receiver context, in the writeout path of the other node.
	 * avoid potential distributed deadlock */
	epoch = kmalloc(sizeof(struct drbd_epoch), GFP_NOIO);
	if (!epoch) {
		drbd_warn(connection, "Allocation of an epoch failed, slowing down\n");
		issue_flush = !test_and_set_bit(DE_BARRIER_IN_NEXT_EPOCH_ISSUED, &connection->current_epoch->flags);
		conn_wait_ee_empty_or_disconnect(connection, &connection->active_ee);
		if (issue_flush) {
			rv = drbd_flush_after_epoch(connection, connection->current_epoch);
			if (rv == FE_RECYCLED)
				return 0;
		}

		conn_wait_done_ee_empty(connection);

		return 0;
	}

	epoch->flags = 0;
	atomic_set(&epoch->epoch_size, 0);
	atomic_set(&epoch->active, 0);

	spin_lock(&connection->epoch_lock);
	if (atomic_read(&connection->current_epoch->epoch_size)) {
		list_add(&epoch->list, &connection->current_epoch->list);
		connection->current_epoch = epoch;
		connection->epochs++;
	} else {
		/* The current_epoch got recycled while we allocated this one... */
		kfree(epoch);
	}
	spin_unlock(&connection->epoch_lock);

	return 0;
}

/* pi->data points into some recv buffer, which may be
 * re-used/recycled/overwritten by the next receive operation.
 * (read_in_block via recv_resync_read) */
static void p_req_detail_from_pi(struct drbd_connection *connection,
		struct drbd_peer_request_details *d, struct packet_info *pi)
{
	struct p_trim *p = pi->data;
	bool is_trim_or_wsame = pi->cmd == P_TRIM || pi->cmd == P_WSAME;
	unsigned int digest_size =
		pi->cmd != P_TRIM && connection->peer_integrity_tfm ?
		crypto_ahash_digestsize(connection->peer_integrity_tfm) : 0;

	d->sector = be64_to_cpu(p->p_data.sector);
	d->block_id = p->p_data.block_id;
	d->peer_seq = be64_to_cpu(p->p_data.seq_num);
	d->dp_flags = be32_to_cpu(p->p_data.dp_flags);
	d->length = pi->size;
	d->bi_size = is_trim_or_wsame ? be32_to_cpu(p->size) : pi->size - digest_size;
	d->digest_size = digest_size;
}

/* used from receive_RSDataReply (recv_resync_read)
 * and from receive_Data.
 * data_size: actual payload ("data in")
 * 	for normal writes that is bi_size.
 * 	for discards, that is zero.
 * 	for write same, it is logical_block_size.
 * both trim and write same have the bi_size ("data len to be affected")
 * as extra argument in the packet header.
 */
static struct drbd_peer_request *
read_in_block(struct drbd_peer_device *peer_device, struct drbd_peer_request_details *d) __must_hold(local)
{
	struct drbd_device *device = peer_device->device;
	const uint64_t capacity = drbd_get_capacity(device->this_bdev);
	struct drbd_peer_request *peer_req;
	int err;
	void *dig_in = peer_device->connection->int_dig_in;
	void *dig_vv = peer_device->connection->int_dig_vv;
	struct drbd_transport *transport = &peer_device->connection->transport;
	struct drbd_transport_ops *tr_ops = transport->ops;

	if (d->digest_size) {
		err = drbd_recv_into(peer_device->connection, dig_in, d->digest_size);
		if (err)
			return NULL;
	}

	if (!expect(peer_device, IS_ALIGNED(d->bi_size, 512)))
		return NULL;
	if (d->dp_flags & (DP_WSAME|DP_DISCARD|DP_ZEROES)) {
		if (!expect(peer_device, d->bi_size <= (DRBD_MAX_BBIO_SECTORS << 9)))
			return NULL;
	} else if (!expect(peer_device, d->bi_size <= DRBD_MAX_BIO_SIZE))
		return NULL;

	/* even though we trust our peer,
	 * we sometimes have to double check. */
	if (d->sector + (d->bi_size>>9) > capacity) {
		drbd_err(device, "request from peer beyond end of local disk: "
			"capacity: %llus < sector: %llus + size: %u\n",
			capacity, d->sector, d->bi_size);
		return NULL;
	}

	peer_req = drbd_alloc_peer_req(peer_device, GFP_TRY);
	if (!peer_req)
		return NULL;
	peer_req->i.size = d->bi_size; /* storage size */
	peer_req->i.sector = d->sector;
	peer_req->block_id = d->block_id;

	peer_req->flags |= EE_WRITE;
	if (d->length == 0)
		return peer_req;

	err = tr_ops->recv_pages(transport, &peer_req->page_chain, d->length - d->digest_size);
	if (err)
		goto fail;

	if (drbd_insert_fault(device, DRBD_FAULT_RECEIVE)) {
		struct page *page;
		unsigned long *data;
		drbd_err(device, "Fault injection: Corrupting data on receive, sector %llu\n",
				d->sector);
		page = peer_req->page_chain.head;
		data = kmap(page) + page_chain_offset(page);
		data[0] = ~data[0];
		kunmap(page);
	}

	if (d->digest_size) {
		drbd_csum_pages(peer_device->connection->peer_integrity_tfm, peer_req->page_chain.head, dig_vv);
		if (memcmp(dig_in, dig_vv, d->digest_size)) {
			drbd_err(device, "Digest integrity check FAILED: %llus +%u\n",
				d->sector, d->bi_size);
			goto fail;
		}
	}
	peer_device->recv_cnt += d->bi_size >> 9;
	return peer_req;

fail:
	drbd_free_peer_req(peer_req);
	return NULL;
}

static int ignore_remaining_packet(struct drbd_connection *connection, int size)
{
	void *data_to_ignore;

	while (size) {
		int s = min_t(int, size, DRBD_SOCKET_BUFFER_SIZE);
		int rv = drbd_recv(connection, &data_to_ignore, s, 0);
		if (rv < 0)
			return rv;

		size -= rv;
	}

	return 0;
}

static int recv_dless_read(struct drbd_peer_device *peer_device, struct drbd_request *req,
			   sector_t sector, int data_size)
{
	DRBD_BIO_VEC_TYPE bvec;
	DRBD_ITER_TYPE iter;
	struct bio *bio;
	int digest_size, err, expect;
	void *dig_in = peer_device->connection->int_dig_in;
	void *dig_vv = peer_device->connection->int_dig_vv;

	digest_size = 0;
	if (peer_device->connection->peer_integrity_tfm) {
		digest_size = crypto_ahash_digestsize(peer_device->connection->peer_integrity_tfm);
		err = drbd_recv_into(peer_device->connection, dig_in, digest_size);
		if (err)
			return err;
		data_size -= digest_size;
	}

	/* optimistically update recv_cnt.  if receiving fails below,
	 * we disconnect anyways, and counters will be reset. */
	peer_device->recv_cnt += data_size >> 9;

	bio = req->master_bio;
	D_ASSERT(peer_device->device, sector == DRBD_BIO_BI_SECTOR(bio));

	bio_for_each_segment(bvec, bio, iter) {
		void *mapped = kmap(bvec BVD bv_page) + bvec BVD bv_offset;
		expect = min_t(int, data_size, bvec BVD bv_len);
		err = drbd_recv_into(peer_device->connection, mapped, expect);
		kunmap(bvec BVD bv_page);
		if (err)
			return err;
		data_size -= expect;
	}

	if (digest_size) {
		drbd_csum_bio(peer_device->connection->peer_integrity_tfm, bio, dig_vv);
		if (memcmp(dig_in, dig_vv, digest_size)) {
			drbd_err(peer_device, "Digest integrity check FAILED. Broken NICs?\n");
			return -EINVAL;
		}
	}

	D_ASSERT(peer_device->device, data_size == 0);
	return 0;
}

/*
 * e_end_resync_block() is called in ack_sender context via
 * drbd_finish_peer_reqs().
 */
static int e_end_resync_block(struct drbd_work *w, int unused)
{
	struct drbd_peer_request *peer_req =
		container_of(w, struct drbd_peer_request, w);
	struct drbd_peer_device *peer_device = peer_req->peer_device;
	struct drbd_device *device = peer_device->device;
	sector_t sector = peer_req->i.sector;
	int err;

	D_ASSERT(device, drbd_interval_empty(&peer_req->i));

	if (likely((peer_req->flags & EE_WAS_ERROR) == 0)) {
		drbd_set_in_sync(peer_device, sector, peer_req->i.size);
		err = drbd_send_ack(peer_device, P_RS_WRITE_ACK, peer_req);
	} else {
		/* Record failure to sync */
		drbd_rs_failed_io(peer_device, sector, peer_req->i.size);

		err  = drbd_send_ack(peer_device, P_NEG_ACK, peer_req);
	}
	dec_unacked(peer_device);

	return err;
}

static int recv_resync_read(struct drbd_peer_device *peer_device,
			    struct drbd_peer_request_details *d) __releases(local)
{
	struct drbd_device *device = peer_device->device;
	struct drbd_peer_request *peer_req;

	peer_req = read_in_block(peer_device, d);
	if (!peer_req)
		return -EIO;

	if (test_bit(UNSTABLE_RESYNC, &peer_device->flags))
		clear_bit(STABLE_RESYNC, &device->flags);

	dec_rs_pending(peer_device);

	inc_unacked(peer_device);
	/* corresponding dec_unacked() in e_end_resync_block()
	 * respective _drbd_clear_done_ee */

	peer_req->w.cb = e_end_resync_block;
	peer_req->submit_jif = jiffies;

	spin_lock_irq(&device->resource->req_lock);
	list_add_tail(&peer_req->w.list, &peer_device->connection->sync_ee);
	spin_unlock_irq(&device->resource->req_lock);

	atomic_add(d->bi_size >> 9, &device->rs_sect_ev);

	/* Seting all peer out of sync here. Sync source peer will be set
	   in sync when the write completes. Other peers will be set in
	   sync by the sync source with a P_PEERS_IN_SYNC packet soon. */
	drbd_set_all_out_of_sync(device, peer_req->i.sector, peer_req->i.size);

	if (drbd_submit_peer_request(device, peer_req, REQ_OP_WRITE, 0, DRBD_FAULT_RS_WR) == 0)
		return 0;

	/* don't care for the reason here */
	drbd_err(device, "submit failed, triggering re-connect\n");
	spin_lock_irq(&device->resource->req_lock);
	list_del(&peer_req->w.list);
	spin_unlock_irq(&device->resource->req_lock);

	drbd_free_peer_req(peer_req);
	return -EIO;
}

static struct drbd_request *
find_request(struct drbd_device *device, struct rb_root *root, u64 id,
	     sector_t sector, bool missing_ok, const char *func)
{
	struct drbd_request *req;

	/* Request object according to our peer */
	req = (struct drbd_request *)(unsigned long)id;
	if (drbd_contains_interval(root, sector, &req->i) && req->i.local)
		return req;
	if (!missing_ok) {
		drbd_err(device, "%s: failed to find request 0x%lx, sector %llus\n", func,
			(unsigned long)id, (unsigned long long)sector);
	}
	return NULL;
}

static int receive_DataReply(struct drbd_connection *connection, struct packet_info *pi)
{
	struct drbd_peer_device *peer_device;
	struct drbd_device *device;
	struct drbd_request *req;
	sector_t sector;
	int err;
	struct p_data *p = pi->data;

	peer_device = conn_peer_device(connection, pi->vnr);
	if (!peer_device)
		return -EIO;
	device = peer_device->device;

	sector = be64_to_cpu(p->sector);

	spin_lock_irq(&device->resource->req_lock);
	req = find_request(device, &device->read_requests, p->block_id, sector, false, __func__);
	spin_unlock_irq(&device->resource->req_lock);
	if (unlikely(!req))
		return -EIO;

	/* drbd_remove_request_interval() is done in _req_may_be_done, to avoid
	 * special casing it there for the various failure cases.
	 * still no race with drbd_fail_pending_reads */
	err = recv_dless_read(peer_device, req, sector, pi->size);
	if (!err)
		req_mod(req, DATA_RECEIVED, peer_device);
	/* else: nothing. handled from drbd_disconnect...
	 * I don't think we may complete this just yet
	 * in case we are "on-disconnect: freeze" */

	return err;
}

/**
 * _drbd_send_ack() - Sends an ack packet
 * @device:	DRBD device.
 * @cmd:	Packet command code.
 * @sector:	sector, needs to be in big endian byte order
 * @blksize:	size in byte, needs to be in big endian byte order
 * @block_id:	Id, big endian byte order
 */
static int _drbd_send_ack(struct drbd_peer_device *peer_device, enum drbd_packet cmd,
			  u64 sector, u32 blksize, u64 block_id)
{
	struct p_block_ack *p;

	if (peer_device->repl_state[NOW] < L_ESTABLISHED)
		return -EIO;

	p = drbd_prepare_command(peer_device, sizeof(*p), CONTROL_STREAM);
	if (!p)
		return -EIO;
	p->sector = sector;
	p->block_id = block_id;
	p->blksize = blksize;
	p->seq_num = cpu_to_be32(atomic_inc_return(&peer_device->packet_seq));
	return drbd_send_command(peer_device, cmd, CONTROL_STREAM);
}

static int drbd_send_ack_dp(struct drbd_peer_device *peer_device, enum drbd_packet cmd,
		  struct drbd_peer_request_details *d)
{
	return _drbd_send_ack(peer_device, cmd,
			      cpu_to_be64(d->sector),
			      cpu_to_be32(d->bi_size),
			      d->block_id);
}

static void drbd_send_ack_rp(struct drbd_peer_device *peer_device, enum drbd_packet cmd,
		      struct p_block_req *rp)
{
	_drbd_send_ack(peer_device, cmd, rp->sector, rp->blksize, rp->block_id);
}

/**
 * drbd_send_ack() - Sends an ack packet
 * @device:	DRBD device
 * @cmd:	packet command code
 * @peer_req:	peer request
 */
int drbd_send_ack(struct drbd_peer_device *peer_device, enum drbd_packet cmd,
		  struct drbd_peer_request *peer_req)
{
	return _drbd_send_ack(peer_device, cmd,
			      cpu_to_be64(peer_req->i.sector),
			      cpu_to_be32(peer_req->i.size),
			      peer_req->block_id);
}

/* This function misuses the block_id field to signal if the blocks
 * are is sync or not. */
int drbd_send_ack_ex(struct drbd_peer_device *peer_device, enum drbd_packet cmd,
		     sector_t sector, int blksize, u64 block_id)
{
	return _drbd_send_ack(peer_device, cmd,
			      cpu_to_be64(sector),
			      cpu_to_be32(blksize),
			      cpu_to_be64(block_id));
}

static int receive_RSDataReply(struct drbd_connection *connection, struct packet_info *pi)
{
	struct drbd_peer_request_details d;
	struct drbd_peer_device *peer_device;
	struct drbd_device *device;
	int err;

	p_req_detail_from_pi(connection, &d, pi);
	pi->data = NULL;

	peer_device = conn_peer_device(connection, pi->vnr);
	if (!peer_device)
		return -EIO;
	device = peer_device->device;

	D_ASSERT(device, d.block_id == ID_SYNCER);

	if (get_ldev(device)) {
		err = recv_resync_read(peer_device, &d);
		if (err)
			put_ldev(device);
	} else {
		if (drbd_ratelimit())
			drbd_err(device, "Can not write resync data to local disk.\n");

		err = ignore_remaining_packet(connection, pi->size);

		drbd_send_ack_dp(peer_device, P_NEG_ACK, &d);
	}

	atomic_add(d.bi_size >> 9, &peer_device->rs_sect_in);

	return err;
}

static void restart_conflicting_writes(struct drbd_peer_request *peer_req)
{
	struct drbd_interval *i;
	struct drbd_request *req;
	struct drbd_device *device = peer_req->peer_device->device;
	const sector_t sector = peer_req->i.sector;
	const unsigned int size = peer_req->i.size;

	drbd_for_each_overlap(i, &device->write_requests, sector, size) {
		if (!i->local)
			continue;
		req = container_of(i, struct drbd_request, i);
		if ((req->local_rq_state & RQ_LOCAL_PENDING) ||
		   !(req->local_rq_state & RQ_POSTPONED))
			continue;
		/* as it is RQ_POSTPONED, this will cause it to
		 * be queued on the retry workqueue. */
		__req_mod(req, DISCARD_WRITE, peer_req->peer_device, NULL);
	}
}

/*
 * e_end_block() is called in ack_sender context via drbd_finish_peer_reqs().
 */
static int e_end_block(struct drbd_work *w, int cancel)
{
	struct drbd_peer_request *peer_req =
		container_of(w, struct drbd_peer_request, w);
	struct drbd_peer_device *peer_device = peer_req->peer_device;
	struct drbd_device *device = peer_device->device;
	sector_t sector = peer_req->i.sector;
	struct drbd_epoch *epoch;
	int err = 0, pcmd;

	if (peer_req->flags & EE_IS_BARRIER) {
		epoch = previous_epoch(peer_device->connection, peer_req->epoch);
		if (epoch)
			drbd_may_finish_epoch(peer_device->connection, epoch, EV_BARRIER_DONE + (cancel ? EV_CLEANUP : 0));
	}

	if (peer_req->flags & EE_SEND_WRITE_ACK) {
		if (likely((peer_req->flags & EE_WAS_ERROR) == 0)) {
			pcmd = (peer_device->repl_state[NOW] >= L_SYNC_SOURCE &&
				peer_device->repl_state[NOW] <= L_PAUSED_SYNC_T &&
				peer_req->flags & EE_MAY_SET_IN_SYNC) ?
				P_RS_WRITE_ACK : P_WRITE_ACK;
			err = drbd_send_ack(peer_device, pcmd, peer_req);
			if (pcmd == P_RS_WRITE_ACK)
				drbd_set_in_sync(peer_device, sector, peer_req->i.size);
		} else {
			err = drbd_send_ack(peer_device, P_NEG_ACK, peer_req);
			/* we expect it to be marked out of sync anyways...
			 * maybe assert this?  */
		}
		dec_unacked(peer_device);
	}

	/* we delete from the conflict detection hash _after_ we sent out the
	 * P_WRITE_ACK / P_NEG_ACK, to get the sequence number right.  */
	if (peer_req->flags & EE_IN_INTERVAL_TREE) {
		spin_lock_irq(&device->resource->req_lock);
		D_ASSERT(device, !drbd_interval_empty(&peer_req->i));
		drbd_remove_peer_req_interval(device, peer_req);
		if (peer_req->flags & EE_RESTART_REQUESTS)
			restart_conflicting_writes(peer_req);
		spin_unlock_irq(&device->resource->req_lock);
	} else
		D_ASSERT(device, drbd_interval_empty(&peer_req->i));

	drbd_may_finish_epoch(peer_device->connection, peer_req->epoch, EV_PUT + (cancel ? EV_CLEANUP : 0));

	return err;
}

static int e_send_ack(struct drbd_work *w, enum drbd_packet ack)
{
	struct drbd_peer_request *peer_req =
		container_of(w, struct drbd_peer_request, w);
	struct drbd_peer_device *peer_device = peer_req->peer_device;
	int err;

	err = drbd_send_ack(peer_device, ack, peer_req);
	dec_unacked(peer_device);

	return err;
}

static int e_send_discard_write(struct drbd_work *w, int unused)
{
	return e_send_ack(w, P_SUPERSEDED);
}

static int e_send_retry_write(struct drbd_work *w, int unused)
{

	struct drbd_peer_request *peer_request =
		container_of(w, struct drbd_peer_request, w);
	struct drbd_connection *connection = peer_request->peer_device->connection;

	return e_send_ack(w, connection->agreed_pro_version >= 100 ?
			     P_RETRY_WRITE : P_SUPERSEDED);
}

static bool seq_greater(u32 a, u32 b)
{
	/*
	 * We assume 32-bit wrap-around here.
	 * For 24-bit wrap-around, we would have to shift:
	 *  a <<= 8; b <<= 8;
	 */
	return (s32)a - (s32)b > 0;
}

static u32 seq_max(u32 a, u32 b)
{
	return seq_greater(a, b) ? a : b;
}

static void update_peer_seq(struct drbd_peer_device *peer_device, unsigned int peer_seq)
{
	unsigned int newest_peer_seq;

	if (test_bit(RESOLVE_CONFLICTS, &peer_device->connection->transport.flags)) {
		spin_lock(&peer_device->peer_seq_lock);
		newest_peer_seq = seq_max(peer_device->peer_seq, peer_seq);
		peer_device->peer_seq = newest_peer_seq;
		spin_unlock(&peer_device->peer_seq_lock);
		/* wake up only if we actually changed peer_device->peer_seq */
		if (peer_seq == newest_peer_seq)
			wake_up(&peer_device->device->seq_wait);
	}
}

static inline int overlaps(sector_t s1, int l1, sector_t s2, int l2)
{
	return !((s1 + (l1>>9) <= s2) || (s1 >= s2 + (l2>>9)));
}

/* maybe change sync_ee into interval trees as well? */
static bool overlapping_resync_write(struct drbd_connection *connection, struct drbd_peer_request *peer_req)
{
	struct drbd_peer_request *rs_req;
	bool rv = false;

	/* Now only called in the fallback compatibility path, when the peer is
	 * DRBD version 8, which also means it is the only peer.
	 * If we wanted to use this in a scenario where we could potentially
	 * have in-flight resync writes from multiple peers, we'd need to
	 * iterate over all connections.
	 * Fortunately we don't have to, because we have now mutually excluded
	 * resync and application activity on a particular region using
	 * device->act_log and peer_device->resync_lru.
	 */
	spin_lock_irq(&connection->resource->req_lock);
	list_for_each_entry(rs_req, &connection->sync_ee, w.list) {
		if (rs_req->peer_device != peer_req->peer_device)
			continue;
		if (overlaps(peer_req->i.sector, peer_req->i.size,
			     rs_req->i.sector, rs_req->i.size)) {
			rv = true;
			break;
		}
	}
	spin_unlock_irq(&connection->resource->req_lock);

	return rv;
}

/* Called from receive_Data.
 * Synchronize packets on sock with packets on msock.
 *
 * This is here so even when a P_DATA packet traveling via sock overtook an Ack
 * packet traveling on msock, they are still processed in the order they have
 * been sent.
 *
 * Note: we don't care for Ack packets overtaking P_DATA packets.
 *
 * In case packet_seq is larger than peer_device->peer_seq number, there are
 * outstanding packets on the msock. We wait for them to arrive.
 * In case we are the logically next packet, we update peer_device->peer_seq
 * ourselves. Correctly handles 32bit wrap around.
 *
 * Assume we have a 10 GBit connection, that is about 1<<30 byte per second,
 * about 1<<21 sectors per second. So "worst" case, we have 1<<3 == 8 seconds
 * for the 24bit wrap (historical atomic_t guarantee on some archs), and we have
 * 1<<9 == 512 seconds aka ages for the 32bit wrap around...
 *
 * returns 0 if we may process the packet,
 * -ERESTARTSYS if we were interrupted (by disconnect signal). */
static int wait_for_and_update_peer_seq(struct drbd_peer_device *peer_device, const u32 peer_seq)
{
	struct drbd_connection *connection = peer_device->connection;
	DEFINE_WAIT(wait);
	long timeout;
	int ret = 0, tp;

	if (!test_bit(RESOLVE_CONFLICTS, &connection->transport.flags))
		return 0;

	spin_lock(&peer_device->peer_seq_lock);
	for (;;) {
		if (!seq_greater(peer_seq - 1, peer_device->peer_seq)) {
			peer_device->peer_seq = seq_max(peer_device->peer_seq, peer_seq);
			break;
		}

		if (signal_pending(current)) {
			ret = -ERESTARTSYS;
			break;
		}

		rcu_read_lock();
		tp = rcu_dereference(connection->transport.net_conf)->two_primaries;
		rcu_read_unlock();

		if (!tp)
			break;

		/* Only need to wait if two_primaries is enabled */
		prepare_to_wait(&peer_device->device->seq_wait, &wait, TASK_INTERRUPTIBLE);
		spin_unlock(&peer_device->peer_seq_lock);
		rcu_read_lock();
		timeout = rcu_dereference(connection->transport.net_conf)->ping_timeo*HZ/10;
		rcu_read_unlock();
		timeout = schedule_timeout(timeout);
		spin_lock(&peer_device->peer_seq_lock);
		if (!timeout) {
			ret = -ETIMEDOUT;
			drbd_err(peer_device, "Timed out waiting for missing ack packets; disconnecting\n");
			break;
		}
	}
	spin_unlock(&peer_device->peer_seq_lock);
	finish_wait(&peer_device->device->seq_wait, &wait);
	return ret;
}

/* see also bio_flags_to_wire()
 * DRBD_REQ_*, because we need to semantically map the flags to data packet
 * flags and back. We may replicate to other kernel versions. */
static unsigned long wire_flags_to_bio_flags(struct drbd_connection *connection, u32 dpf)
{
	if (connection->agreed_pro_version >= 95)
		return  (dpf & DP_RW_SYNC ? DRBD_REQ_SYNC : 0) |
			(dpf & DP_UNPLUG ? DRBD_REQ_UNPLUG : 0) |
			(dpf & DP_FUA ? DRBD_REQ_FUA : 0) |
			(dpf & DP_FLUSH ? DRBD_REQ_PREFLUSH : 0);

	/* else: we used to communicate one bit only in older DRBD */
	return dpf & DP_RW_SYNC ? (DRBD_REQ_SYNC | DRBD_REQ_UNPLUG) : 0;
}

static unsigned long wire_flags_to_bio_op(u32 dpf)
{
	if (dpf & DP_ZEROES)
		return REQ_OP_WRITE_ZEROES;
	if (dpf & DP_DISCARD)
		return REQ_OP_DISCARD;
	if (dpf & DP_WSAME)
		return REQ_OP_WRITE_SAME;
	else
		return REQ_OP_WRITE;
}

static void fail_postponed_requests(struct drbd_peer_request *peer_req)
{
	struct drbd_device *device = peer_req->peer_device->device;
	struct drbd_interval *i;
	const sector_t sector = peer_req->i.sector;
	const unsigned int size = peer_req->i.size;

    repeat:
	drbd_for_each_overlap(i, &device->write_requests, sector, size) {
		struct drbd_request *req;
		struct bio_and_error m;

		if (!i->local)
			continue;
		req = container_of(i, struct drbd_request, i);
		if (!(req->local_rq_state & RQ_POSTPONED))
			continue;
		req->local_rq_state &= ~RQ_POSTPONED;
		__req_mod(req, NEG_ACKED, peer_req->peer_device, &m);
		spin_unlock_irq(&device->resource->req_lock);
		if (m.bio)
			complete_master_bio(device, &m);
		spin_lock_irq(&device->resource->req_lock);
		goto repeat;
	}
}

static int handle_write_conflicts(struct drbd_peer_request *peer_req)
{
	struct drbd_peer_device *peer_device = peer_req->peer_device;
	struct drbd_device *device = peer_device->device;
	struct drbd_connection *connection = peer_device->connection;
	bool resolve_conflicts = test_bit(RESOLVE_CONFLICTS, &connection->transport.flags);
	sector_t sector = peer_req->i.sector;
	const unsigned int size = peer_req->i.size;
	struct drbd_interval *i;
	bool equal;
	int err;

	/*
	 * Inserting the peer request into the write_requests tree will prevent
	 * new conflicting local requests from being added.
	 */
	drbd_insert_interval(&device->write_requests, &peer_req->i);
	peer_req->flags |= EE_IN_INTERVAL_TREE;

    repeat:
	drbd_for_each_overlap(i, &device->write_requests, sector, size) {
		if (i == &peer_req->i)
			continue;
		if (i->completed)
			continue;

		if (!i->local) {
			/*
			 * Our peer has sent a conflicting remote request; this
			 * should not happen in a two-node setup.  Wait for the
			 * earlier peer request to complete.
			 */
			err = drbd_wait_misc(device, peer_device, i);
			if (err)
				goto out;
			goto repeat;
		}

		equal = i->sector == sector && i->size == size;
		if (resolve_conflicts) {
			/*
			 * If the peer request is fully contained within the
			 * overlapping request, it can be discarded; otherwise,
			 * it will be retried once all overlapping requests
			 * have completed.
			 */
			bool discard = i->sector <= sector && i->sector +
				       (i->size >> 9) >= sector + (size >> 9);

			if (!equal)
				drbd_alert(device, "Concurrent writes detected: "
					       "local=%llus +%u, remote=%llus +%u, "
					       "assuming %s came first\n",
					  (unsigned long long)i->sector, i->size,
					  (unsigned long long)sector, size,
					  discard ? "local" : "remote");

			peer_req->w.cb = discard ? e_send_discard_write :
						   e_send_retry_write;
			atomic_inc(&connection->done_ee_cnt);
			list_add_tail(&peer_req->w.list, &connection->done_ee);
			queue_work(connection->ack_sender, &connection->send_acks_work);

			err = -ENOENT;
			goto out;
		} else {
			struct drbd_request *req =
				container_of(i, struct drbd_request, i);

			if (!equal)
				drbd_alert(device, "Concurrent writes detected: "
					       "local=%llus +%u, remote=%llus +%u\n",
					  (unsigned long long)i->sector, i->size,
					  (unsigned long long)sector, size);

			if (req->local_rq_state & RQ_LOCAL_PENDING ||
			    !(req->local_rq_state & RQ_POSTPONED)) {
				/*
				 * Wait for the node with the discard flag to
				 * decide if this request will be discarded or
				 * retried.  Requests that are discarded will
				 * disappear from the write_requests tree.
				 *
				 * In addition, wait for the conflicting
				 * request to finish locally before submitting
				 * the conflicting peer request.
				 */
				err = drbd_wait_misc(device, NULL, &req->i);
				if (err) {
					begin_state_change_locked(connection->resource, CS_HARD);
					__change_cstate(connection, C_TIMEOUT);
					end_state_change_locked(connection->resource);
					fail_postponed_requests(peer_req);
					goto out;
				}
				goto repeat;
			}
			/*
			 * Remember to restart the conflicting requests after
			 * the new peer request has completed.
			 */
			peer_req->flags |= EE_RESTART_REQUESTS;
		}
	}
	err = 0;

    out:
	if (err)
		drbd_remove_peer_req_interval(device, peer_req);
	return err;
}

static void drbd_queue_peer_request(struct drbd_device *device, struct drbd_peer_request *peer_req)
{
	atomic_inc(&peer_req->peer_device->wait_for_actlog);
	spin_lock_irq(&device->resource->req_lock);
	list_add_tail(&peer_req->wait_for_actlog, &device->submit.peer_writes);
	spin_unlock_irq(&device->resource->req_lock);
	queue_work(device->submit.wq, &device->submit.worker);
	/* do_submit() may sleep internally on al_wait, too */
	wake_up(&device->al_wait);
}

/* mirrored write */
static int receive_Data(struct drbd_connection *connection, struct packet_info *pi)
{
	struct drbd_peer_device *peer_device;
	struct drbd_device *device;
	struct net_conf *nc;
	struct drbd_peer_request *peer_req;
	struct drbd_peer_request_details d;
	int op, op_flags;
	int err, tp;

	peer_device = conn_peer_device(connection, pi->vnr);
	if (!peer_device)
		return -EIO;
	device = peer_device->device;

	if (pi->cmd == P_TRIM)
		D_ASSERT(peer_device, pi->size == 0);

	p_req_detail_from_pi(connection, &d, pi);
	pi->data = NULL;

	if (!get_ldev(device)) {
		int err2;

		err = wait_for_and_update_peer_seq(peer_device, d.peer_seq);
		drbd_send_ack_dp(peer_device, P_NEG_ACK, &d);
		atomic_inc(&connection->current_epoch->epoch_size);
		err2 = ignore_remaining_packet(connection, pi->size);
		if (!err)
			err = err2;
		return err;
	}

	/*
	 * Corresponding put_ldev done either below (on various errors), or in
	 * drbd_peer_request_endio, if we successfully submit the data at the
	 * end of this function.
	 */

	peer_req = read_in_block(peer_device, &d);
	if (!peer_req) {
		put_ldev(device);
		return -EIO;
	}
	if (pi->cmd == P_TRIM)
		peer_req->flags |= EE_TRIM;
	else if (pi->cmd == P_ZEROES)
		peer_req->flags |= EE_ZEROOUT;
	else if (pi->cmd == P_WSAME)
		peer_req->flags |= EE_WRITE_SAME;

	peer_req->dagtag_sector = connection->last_dagtag_sector + (peer_req->i.size >> 9);
	connection->last_dagtag_sector = peer_req->dagtag_sector;

	peer_req->w.cb = e_end_block;
	peer_req->submit_jif = jiffies;
	peer_req->flags |= EE_APPLICATION;

	op = wire_flags_to_bio_op(d.dp_flags);
	op_flags = wire_flags_to_bio_flags(connection, d.dp_flags);
	if (pi->cmd == P_TRIM) {
		D_ASSERT(peer_device, peer_req->i.size > 0);
		D_ASSERT(peer_device, d.dp_flags & DP_DISCARD);
		D_ASSERT(peer_device, op == REQ_OP_DISCARD);
<<<<<<< HEAD
		D_ASSERT(peer_device, peer_req->page_chain.head == NULL);
		D_ASSERT(peer_device, peer_req->page_chain.nr_pages == 0);
=======
		D_ASSERT(peer_device, peer_req->pages == NULL);
		/* need to play safe: an older DRBD sender
		 * may mean zero-out while sending P_TRIM. */
		if (0 == (connection->agreed_features & DRBD_FF_WZEROES))
			peer_req->flags |= EE_ZEROOUT;
>>>>>>> cf4c4f31
	} else if (pi->cmd == P_ZEROES) {
		D_ASSERT(peer_device, peer_req->i.size > 0);
		D_ASSERT(peer_device, d.dp_flags & DP_ZEROES);
		D_ASSERT(peer_device, op == REQ_OP_WRITE_ZEROES);
		D_ASSERT(peer_device, peer_req->page_chain.head == NULL);
		D_ASSERT(peer_device, peer_req->page_chain.nr_pages == 0);
		/* Do (not) pass down BLKDEV_ZERO_NOUNMAP? */
		if (d.dp_flags & DP_DISCARD)
			peer_req->flags |= EE_TRIM;
	} else if (pi->cmd == P_WSAME) {
		D_ASSERT(peer_device, peer_req->i.size > 0);
		D_ASSERT(peer_device, op == REQ_OP_WRITE_SAME);
		D_ASSERT(peer_device, peer_req->page_chain.head != NULL);
	} else if (peer_req->page_chain.head == NULL) {
		/* Actually, this must not happen anymore,
		 * "empty" flushes are mapped to P_BARRIER,
		 * and should never end up here.
		 * Compat with old DRBD? */
		D_ASSERT(device, peer_req->i.size == 0);
		D_ASSERT(device, d.dp_flags & DP_FLUSH);
	} else {
		D_ASSERT(peer_device, peer_req->i.size > 0);
		D_ASSERT(peer_device, op == REQ_OP_WRITE);
	}

	if (d.dp_flags & DP_MAY_SET_IN_SYNC)
		peer_req->flags |= EE_MAY_SET_IN_SYNC;

	/* last "fixes" to rw flags.
	 * Strip off BIO_RW_BARRIER unconditionally,
	 * it is not supposed to be here anyways.
	 * (Was FUA or FLUSH on the peer,
	 * and got translated to BARRIER on this side).
	 * Note that the epoch handling code below
	 * may add it again, though.
	 */
	op_flags &= ~DRBD_REQ_HARDBARRIER;

	spin_lock(&connection->epoch_lock);
	peer_req->epoch = connection->current_epoch;
	atomic_inc(&peer_req->epoch->epoch_size);
	atomic_inc(&peer_req->epoch->active);

	if (connection->resource->write_ordering == WO_BIO_BARRIER &&
	    atomic_read(&peer_req->epoch->epoch_size) == 1) {
		struct drbd_epoch *epoch;
		/* Issue a barrier if we start a new epoch, and the previous epoch
		   was not a epoch containing a single request which already was
		   a Barrier. */
		epoch = list_entry(peer_req->epoch->list.prev, struct drbd_epoch, list);
		if (epoch == peer_req->epoch) {
			set_bit(DE_CONTAINS_A_BARRIER, &peer_req->epoch->flags);
			op_flags |= DRBD_REQ_PREFLUSH | DRBD_REQ_FUA;
			peer_req->flags |= EE_IS_BARRIER;
		} else {
			if (atomic_read(&epoch->epoch_size) > 1 ||
			    !test_bit(DE_CONTAINS_A_BARRIER, &epoch->flags)) {
				set_bit(DE_BARRIER_IN_NEXT_EPOCH_ISSUED, &epoch->flags);
				set_bit(DE_CONTAINS_A_BARRIER, &peer_req->epoch->flags);
				op_flags |= DRBD_REQ_PREFLUSH | DRBD_REQ_FUA;
				peer_req->flags |= EE_IS_BARRIER;
			}
		}
	}
	spin_unlock(&connection->epoch_lock);

	rcu_read_lock();
	nc = rcu_dereference(connection->transport.net_conf);
	tp = nc->two_primaries;
	if (connection->agreed_pro_version < 100) {
		switch (nc->wire_protocol) {
		case DRBD_PROT_C:
			d.dp_flags |= DP_SEND_WRITE_ACK;
			break;
		case DRBD_PROT_B:
			d.dp_flags |= DP_SEND_RECEIVE_ACK;
			break;
		}
	}
	rcu_read_unlock();

	if (d.dp_flags & DP_SEND_WRITE_ACK) {
		peer_req->flags |= EE_SEND_WRITE_ACK;
		inc_unacked(peer_device);
		/* corresponding dec_unacked() in e_end_block()
		 * respective _drbd_clear_done_ee */
	}

	if (d.dp_flags & DP_SEND_RECEIVE_ACK) {
		/* I really don't like it that the receiver thread
		 * sends on the msock, but anyways */
		drbd_send_ack(peer_device, P_RECV_ACK, peer_req);
	}

	if (tp) {
		/* two primaries implies protocol C */
		D_ASSERT(device, d.dp_flags & DP_SEND_WRITE_ACK);
		err = wait_for_and_update_peer_seq(peer_device, d.peer_seq);
		if (err)
			goto out_interrupted;
		spin_lock_irq(&device->resource->req_lock);
		err = handle_write_conflicts(peer_req);
		if (err) {
			spin_unlock_irq(&device->resource->req_lock);
			if (err == -ENOENT) {
				put_ldev(device);
				return 0;
			}
			goto out_interrupted;
		}
	} else {
		update_peer_seq(peer_device, d.peer_seq);
		spin_lock_irq(&device->resource->req_lock);
	}
	/* TRIM and WRITE_SAME are processed synchronously,
	 * we wait for all pending requests, respectively wait for
	 * active_ee to become empty in drbd_submit_peer_request();
	 * better not add ourselves here. */
	if ((peer_req->flags & (EE_TRIM|EE_WRITE_SAME|EE_ZEROOUT)) == 0)
		list_add_tail(&peer_req->w.list, &connection->active_ee);
	if (connection->agreed_pro_version >= 110)
		list_add_tail(&peer_req->recv_order, &connection->peer_requests);
	spin_unlock_irq(&device->resource->req_lock);

	if (connection->agreed_pro_version < 110) {
		/* If the peer is DRBD 8, a sync target may need to drain
		 * (overlapping) in-flight resync requests first.
		 * With DRBD 9, the mutually exclusive references in resync lru
		 * and activity log takes care of that already. */
		if (peer_device->repl_state[NOW] == L_SYNC_TARGET)
			wait_event(connection->ee_wait, !overlapping_resync_write(connection, peer_req));
	}

	/* If we would need to block on the activity log,
	 * we may queue this request for the submitter workqueue.
	 * Remember the op_flags. */
	peer_req->op_flags = op_flags;

	/* In protocol < 110 (which is compat mode 8.4 <-> 9.0),
	 * we must not block in the activity log here, that would
	 * deadlock during an ongoing resync with the drbd_rs_begin_io
	 * we did when receiving the resync request.
	 *
	 * We still need to update the activity log, if ours is the
	 * only remaining disk, in which case there cannot be a resync,
	 * and the deadlock paths cannot be taken.
	 */
	if (connection->agreed_pro_version >= 110 ||
	    peer_device->disk_state[NOW] < D_INCONSISTENT) {
		/* For now, it is easier to still handle some "special" requests
		 * "synchronously" from receiver context */
		if (peer_req->flags & (EE_TRIM|EE_ZEROOUT|EE_WRITE_SAME|EE_IS_BARRIER)) {
			err = drbd_al_begin_io_for_peer(peer_device, &peer_req->i);
			if (err)
				goto disconnect_during_al_begin_io;
		} else if (!drbd_al_begin_io_fastpath(device, &peer_req->i)) {
			drbd_queue_peer_request(device, peer_req);
			return 0;
		}
		peer_req->flags |= EE_IN_ACTLOG;
	}

	err = drbd_submit_peer_request(device, peer_req, op, op_flags,
				       DRBD_FAULT_DT_WR);
	if (!err)
		return 0;

	/* don't care for the reason here */
	drbd_err(peer_device, "submit failed, triggering re-connect\n");
	drbd_al_complete_io(device, &peer_req->i);

disconnect_during_al_begin_io:
	spin_lock_irq(&device->resource->req_lock);
	list_del(&peer_req->w.list);
	list_del_init(&peer_req->recv_order);
	drbd_remove_peer_req_interval(device, peer_req);
	spin_unlock_irq(&device->resource->req_lock);

out_interrupted:
	drbd_may_finish_epoch(connection, peer_req->epoch, EV_PUT + EV_CLEANUP);
	put_ldev(device);
	drbd_free_peer_req(peer_req);
	return err;
}

/*
 * To be called when __drbd_submit_peer_request() fails from submitter
 * workqueue context.  Mimic what happens in the receive_Data() error path,
 * when the submit happens directly in the receiver context.
 */
void drbd_cleanup_after_failed_submit_peer_request(struct drbd_peer_request *peer_req)
{
	struct drbd_peer_device *peer_device = peer_req->peer_device;
	struct drbd_device *device = peer_device->device;
	struct drbd_connection *connection = peer_device->connection;

	if (drbd_ratelimit())
		drbd_err(peer_device, "submit failed, triggering re-connect\n");

	drbd_al_complete_io(device, &peer_req->i);

	spin_lock_irq(&device->resource->req_lock);
	list_del(&peer_req->w.list);
	list_del_init(&peer_req->recv_order);
	drbd_remove_peer_req_interval(device, peer_req);
	spin_unlock_irq(&device->resource->req_lock);

	drbd_may_finish_epoch(connection, peer_req->epoch, EV_PUT + EV_CLEANUP);
	put_ldev(device);
	drbd_free_peer_req(peer_req);
	change_cstate(connection, C_PROTOCOL_ERROR, CS_HARD);
}

/* We may throttle resync, if the lower device seems to be busy,
 * and current sync rate is above c_min_rate.
 *
 * To decide whether or not the lower device is busy, we use a scheme similar
 * to MD RAID is_mddev_idle(): if the partition stats reveal "significant"
 * (more than 64 sectors) of activity we cannot account for with our own resync
 * activity, it obviously is "busy".
 *
 * The current sync rate used here uses only the most recent two step marks,
 * to have a short time average so we can react faster.
 */
bool drbd_rs_should_slow_down(struct drbd_peer_device *peer_device, sector_t sector,
			      bool throttle_if_app_is_waiting)
{
	bool throttle = drbd_rs_c_min_rate_throttle(peer_device);

	if (!throttle || throttle_if_app_is_waiting)
		return throttle;

	return !drbd_sector_has_priority(peer_device, sector);
}

bool drbd_rs_c_min_rate_throttle(struct drbd_peer_device *peer_device)
{
	struct drbd_device *device = peer_device->device;
	unsigned long db, dt, dbdt;
	unsigned int c_min_rate;
	int curr_events;

	rcu_read_lock();
	c_min_rate = rcu_dereference(peer_device->conf)->c_min_rate;
	rcu_read_unlock();

	/* feature disabled? */
	if (c_min_rate == 0)
		return false;

	curr_events = drbd_backing_bdev_events(device->ldev->backing_bdev->bd_contains->bd_disk)
		    - atomic_read(&device->rs_sect_ev);

	if (atomic_read(&device->ap_actlog_cnt) || curr_events - peer_device->rs_last_events > 64) {
		unsigned long rs_left;
		int i;

		peer_device->rs_last_events = curr_events;

		/* sync speed average over the last 2*DRBD_SYNC_MARK_STEP,
		 * approx. */
		i = (peer_device->rs_last_mark + DRBD_SYNC_MARKS-1) % DRBD_SYNC_MARKS;

		if (peer_device->repl_state[NOW] == L_VERIFY_S || peer_device->repl_state[NOW] == L_VERIFY_T)
			rs_left = peer_device->ov_left;
		else
			rs_left = drbd_bm_total_weight(peer_device) - peer_device->rs_failed;

		dt = ((long)jiffies - (long)peer_device->rs_mark_time[i]) / HZ;
		if (!dt)
			dt++;
		db = peer_device->rs_mark_left[i] - rs_left;
		dbdt = Bit2KB(db/dt);

		if (dbdt > c_min_rate)
			return true;
	}
	return false;
}

static int receive_DataRequest(struct drbd_connection *connection, struct packet_info *pi)
{
	struct drbd_peer_device *peer_device;
	struct drbd_device *device;
	sector_t sector;
	sector_t capacity;
	struct drbd_peer_request *peer_req;
	struct digest_info *di = NULL;
	int size, verb;
	unsigned int fault_type;
	struct p_block_req *p =	pi->data;
	enum drbd_disk_state min_d_state;
	int err;

	peer_device = conn_peer_device(connection, pi->vnr);
	if (!peer_device)
		return -EIO;
	device = peer_device->device;
	capacity = drbd_get_capacity(device->this_bdev);

	sector = be64_to_cpu(p->sector);
	size   = be32_to_cpu(p->blksize);

	if (size <= 0 || !IS_ALIGNED(size, 512) || size > DRBD_MAX_BIO_SIZE) {
		drbd_err(device, "%s:%d: sector: %llus, size: %u\n", __FILE__, __LINE__,
				(unsigned long long)sector, size);
		return -EINVAL;
	}
	if (sector + (size>>9) > capacity) {
		drbd_err(device, "%s:%d: sector: %llus, size: %u\n", __FILE__, __LINE__,
				(unsigned long long)sector, size);
		return -EINVAL;
	}

	min_d_state = pi->cmd == P_DATA_REQUEST ? D_UP_TO_DATE : D_OUTDATED;
	if (!get_ldev_if_state(device, min_d_state)) {
		verb = 1;
		switch (pi->cmd) {
		case P_DATA_REQUEST:
			drbd_send_ack_rp(peer_device, P_NEG_DREPLY, p);
			break;
		case P_RS_THIN_REQ:
		case P_RS_DATA_REQUEST:
		case P_CSUM_RS_REQUEST:
		case P_OV_REQUEST:
			drbd_send_ack_rp(peer_device, P_NEG_RS_DREPLY , p);
			break;
		case P_OV_REPLY:
			verb = 0;
			dec_rs_pending(peer_device);
			drbd_send_ack_ex(peer_device, P_OV_RESULT, sector, size, ID_IN_SYNC);
			break;
		default:
			BUG();
		}
		if (verb && drbd_ratelimit())
			drbd_err(device, "Can not satisfy peer's read request, "
			    "no local data.\n");

		/* drain possibly payload */
		return ignore_remaining_packet(connection, pi->size);
	}

	peer_req = drbd_alloc_peer_req(peer_device, GFP_TRY);
	err = -ENOMEM;
	if (!peer_req)
		goto fail;
	if (size) {
		drbd_alloc_page_chain(&peer_device->connection->transport,
			&peer_req->page_chain, DIV_ROUND_UP(size, PAGE_SIZE), GFP_TRY);
		if (!peer_req->page_chain.head)
			goto fail2;
	}
	peer_req->i.size = size;
	peer_req->i.sector = sector;
	peer_req->block_id = p->block_id;
	/* no longer valid, about to call drbd_recv again for the digest... */
	p = pi->data = NULL;

	switch (pi->cmd) {
	case P_DATA_REQUEST:
		peer_req->w.cb = w_e_end_data_req;
		fault_type = DRBD_FAULT_DT_RD;
		/* application IO, don't drbd_rs_begin_io */
		peer_req->flags |= EE_APPLICATION;
		goto submit;

	case P_RS_THIN_REQ:
		/* If at some point in the future we have a smart way to
		   find out if this data block is completely deallocated,
		   then we would do something smarter here than reading
		   the block... */
		peer_req->flags |= EE_RS_THIN_REQ;
	case P_RS_DATA_REQUEST:
		peer_req->w.cb = w_e_end_rsdata_req;
		fault_type = DRBD_FAULT_RS_RD;
		break;

	case P_OV_REPLY:
	case P_CSUM_RS_REQUEST:
		fault_type = DRBD_FAULT_RS_RD;
		di = kmalloc(sizeof(*di) + pi->size, GFP_NOIO);
		err = -ENOMEM;
		if (!di)
			goto fail2;

		di->digest_size = pi->size;
		di->digest = (((char *)di)+sizeof(struct digest_info));

		peer_req->digest = di;
		peer_req->flags |= EE_HAS_DIGEST;

		err = drbd_recv_into(connection, di->digest, pi->size);
		if (err)
			goto fail2;

		if (pi->cmd == P_CSUM_RS_REQUEST) {
			D_ASSERT(device, connection->agreed_pro_version >= 89);
			peer_req->w.cb = w_e_end_csum_rs_req;
			/* remember to report stats in drbd_resync_finished */
			peer_device->use_csums = true;
		} else if (pi->cmd == P_OV_REPLY) {
			/* track progress, we may need to throttle */
			atomic_add(size >> 9, &peer_device->rs_sect_in);
			peer_req->w.cb = w_e_end_ov_reply;
			dec_rs_pending(peer_device);
			/* drbd_rs_begin_io done when we sent this request,
			 * but accounting still needs to be done. */
			goto submit_for_resync;
		}
		break;

	case P_OV_REQUEST:
		if (peer_device->ov_start_sector == ~(sector_t)0 &&
		    connection->agreed_pro_version >= 90) {
			unsigned long now = jiffies;
			int i;
			peer_device->ov_start_sector = sector;
			peer_device->ov_position = sector;
			peer_device->ov_left = drbd_bm_bits(device) - BM_SECT_TO_BIT(sector);
			peer_device->rs_total = peer_device->ov_left;
			for (i = 0; i < DRBD_SYNC_MARKS; i++) {
				peer_device->rs_mark_left[i] = peer_device->ov_left;
				peer_device->rs_mark_time[i] = now;
			}
			drbd_info(device, "Online Verify start sector: %llu\n",
					(unsigned long long)sector);
		}
		peer_req->w.cb = w_e_end_ov_req;
		fault_type = DRBD_FAULT_RS_RD;
		break;

	default:
		BUG();
	}

	/* Throttle, drbd_rs_begin_io and submit should become asynchronous
	 * wrt the receiver, but it is not as straightforward as it may seem.
	 * Various places in the resync start and stop logic assume resync
	 * requests are processed in order, requeuing this on the worker thread
	 * introduces a bunch of new code for synchronization between threads.
	 *
	 * Unlimited throttling before drbd_rs_begin_io may stall the resync
	 * "forever", throttling after drbd_rs_begin_io will lock that extent
	 * for application writes for the same time.  For now, just throttle
	 * here, where the rest of the code expects the receiver to sleep for
	 * a while, anyways.
	 */

	/* Throttle before drbd_rs_begin_io, as that locks out application IO;
	 * this defers syncer requests for some time, before letting at least
	 * on request through.  The resync controller on the receiving side
	 * will adapt to the incoming rate accordingly.
	 *
	 * We cannot throttle here if remote is Primary/SyncTarget:
	 * we would also throttle its application reads.
	 * In that case, throttling is done on the SyncTarget only.
	 */

	/* Even though this may be a resync request, we do add to "read_ee";
	 * "sync_ee" is only used for resync WRITEs.
	 * Add to list early, so debugfs can find this request
	 * even if we have to sleep below. */
	spin_lock_irq(&device->resource->req_lock);
	list_add_tail(&peer_req->w.list, &connection->read_ee);
	spin_unlock_irq(&device->resource->req_lock);

	update_receiver_timing_details(connection, drbd_rs_should_slow_down);
	if (connection->peer_role[NOW] != R_PRIMARY &&
	    drbd_rs_should_slow_down(peer_device, sector, false))
		schedule_timeout_uninterruptible(HZ/10);

	if (connection->agreed_pro_version >= 110) {
		/* In DRBD9 we may not sleep here in order to avoid deadlocks.
		   Instruct the SyncSource to retry */
		err = drbd_try_rs_begin_io(peer_device, sector, false);
		if (err) {
			err = drbd_send_ack(peer_device, P_RS_CANCEL, peer_req);
			/* If err is set, we will drop the connection... */
			goto fail3;
		}
	} else {
		update_receiver_timing_details(connection, drbd_rs_begin_io);
		if (drbd_rs_begin_io(peer_device, sector)) {
			err = -EIO;
			goto fail3;
		}
	}

submit_for_resync:
	atomic_add(size >> 9, &device->rs_sect_ev);

submit:
	update_receiver_timing_details(connection, drbd_submit_peer_request);
	inc_unacked(peer_device);
	if (drbd_submit_peer_request(device, peer_req, REQ_OP_READ, 0, fault_type) == 0)
		return 0;

	/* don't care for the reason here */
	drbd_err(device, "submit failed, triggering re-connect\n");
	err = -EIO;

fail3:
	spin_lock_irq(&device->resource->req_lock);
	list_del(&peer_req->w.list);
	spin_unlock_irq(&device->resource->req_lock);
	/* no drbd_rs_complete_io(), we are dropping the connection anyways */
fail2:
	drbd_free_peer_req(peer_req);
fail:
	put_ldev(device);
	return err;
}

/**
 * drbd_asb_recover_0p  -  Recover after split-brain with no remaining primaries
 */
static int drbd_asb_recover_0p(struct drbd_peer_device *peer_device) __must_hold(local)
{
	const int node_id = peer_device->device->resource->res_opts.node_id;
	int self, peer, rv = -100;
	unsigned long ch_self, ch_peer;
	enum drbd_after_sb_p after_sb_0p;

	self = drbd_bitmap_uuid(peer_device) & UUID_PRIMARY;
	peer = peer_device->bitmap_uuids[node_id] & UUID_PRIMARY;

	ch_peer = peer_device->dirty_bits;
	ch_self = peer_device->comm_bm_set;

	rcu_read_lock();
	after_sb_0p = rcu_dereference(peer_device->connection->transport.net_conf)->after_sb_0p;
	rcu_read_unlock();
	switch (after_sb_0p) {
	case ASB_CONSENSUS:
	case ASB_DISCARD_SECONDARY:
	case ASB_CALL_HELPER:
	case ASB_VIOLENTLY:
		drbd_err(peer_device, "Configuration error.\n");
		break;
	case ASB_DISCONNECT:
		break;
	case ASB_DISCARD_YOUNGER_PRI:
		if (self == 0 && peer == 1) {
			rv = -2;
			break;
		}
		if (self == 1 && peer == 0) {
			rv =  2;
			break;
		}
		/* Else fall through to one of the other strategies... */
	case ASB_DISCARD_OLDER_PRI:
		if (self == 0 && peer == 1) {
			rv = 2;
			break;
		}
		if (self == 1 && peer == 0) {
			rv = -2;
			break;
		}
		/* Else fall through to one of the other strategies... */
		drbd_warn(peer_device, "Discard younger/older primary did not find a decision\n"
			  "Using discard-least-changes instead\n");
	case ASB_DISCARD_ZERO_CHG:
		if (ch_peer == 0 && ch_self == 0) {
			rv = test_bit(RESOLVE_CONFLICTS, &peer_device->connection->transport.flags)
				? -2 : 2;
			break;
		} else {
			if (ch_peer == 0) { rv =  2; break; }
			if (ch_self == 0) { rv = -2; break; }
		}
		if (after_sb_0p == ASB_DISCARD_ZERO_CHG)
			break;
	case ASB_DISCARD_LEAST_CHG:
		if	(ch_self < ch_peer)
			rv = -2;
		else if (ch_self > ch_peer)
			rv =  2;
		else /* ( ch_self == ch_peer ) */
		     /* Well, then use something else. */
			rv = test_bit(RESOLVE_CONFLICTS, &peer_device->connection->transport.flags)
				? -2 : 2;
		break;
	case ASB_DISCARD_LOCAL:
		rv = -2;
		break;
	case ASB_DISCARD_REMOTE:
		rv =  2;
	}

	return rv;
}

/**
 * drbd_asb_recover_1p  -  Recover after split-brain with one remaining primary
 */
static int drbd_asb_recover_1p(struct drbd_peer_device *peer_device) __must_hold(local)
{
	struct drbd_device *device = peer_device->device;
	struct drbd_connection *connection = peer_device->connection;
	struct drbd_resource *resource = device->resource;
	int hg, rv = -100;
	enum drbd_after_sb_p after_sb_1p;

	rcu_read_lock();
	after_sb_1p = rcu_dereference(connection->transport.net_conf)->after_sb_1p;
	rcu_read_unlock();
	switch (after_sb_1p) {
	case ASB_DISCARD_YOUNGER_PRI:
	case ASB_DISCARD_OLDER_PRI:
	case ASB_DISCARD_LEAST_CHG:
	case ASB_DISCARD_LOCAL:
	case ASB_DISCARD_REMOTE:
	case ASB_DISCARD_ZERO_CHG:
		drbd_err(device, "Configuration error.\n");
		break;
	case ASB_DISCONNECT:
		break;
	case ASB_CONSENSUS:
		hg = drbd_asb_recover_0p(peer_device);
		if (hg == -2 && resource->role[NOW] == R_SECONDARY)
			rv = hg;
		if (hg ==  2 && resource->role[NOW] == R_PRIMARY)
			rv = hg;
		break;
	case ASB_VIOLENTLY:
		rv = drbd_asb_recover_0p(peer_device);
		break;
	case ASB_DISCARD_SECONDARY:
		return resource->role[NOW] == R_PRIMARY ? 2 : -2;
	case ASB_CALL_HELPER:
		hg = drbd_asb_recover_0p(peer_device);
		if (hg == -2 && resource->role[NOW] == R_PRIMARY) {
			enum drbd_state_rv rv2;

			 /* drbd_change_state() does not sleep while in SS_IN_TRANSIENT_STATE,
			  * we might be here in L_OFF which is transient.
			  * we do not need to wait for the after state change work either. */
			rv2 = change_role(resource, R_SECONDARY, CS_VERBOSE, false, NULL);
			if (rv2 != SS_SUCCESS) {
				drbd_khelper(device, connection, "pri-lost-after-sb");
			} else {
				drbd_warn(device, "Successfully gave up primary role.\n");
				rv = hg;
			}
		} else
			rv = hg;
	}

	return rv;
}

/**
 * drbd_asb_recover_2p  -  Recover after split-brain with two remaining primaries
 */
static int drbd_asb_recover_2p(struct drbd_peer_device *peer_device) __must_hold(local)
{
	struct drbd_device *device = peer_device->device;
	struct drbd_connection *connection = peer_device->connection;
	int hg, rv = -100;
	enum drbd_after_sb_p after_sb_2p;

	rcu_read_lock();
	after_sb_2p = rcu_dereference(connection->transport.net_conf)->after_sb_2p;
	rcu_read_unlock();
	switch (after_sb_2p) {
	case ASB_DISCARD_YOUNGER_PRI:
	case ASB_DISCARD_OLDER_PRI:
	case ASB_DISCARD_LEAST_CHG:
	case ASB_DISCARD_LOCAL:
	case ASB_DISCARD_REMOTE:
	case ASB_CONSENSUS:
	case ASB_DISCARD_SECONDARY:
	case ASB_DISCARD_ZERO_CHG:
		drbd_err(device, "Configuration error.\n");
		break;
	case ASB_VIOLENTLY:
		rv = drbd_asb_recover_0p(peer_device);
		break;
	case ASB_DISCONNECT:
		break;
	case ASB_CALL_HELPER:
		hg = drbd_asb_recover_0p(peer_device);
		if (hg == -2) {
			enum drbd_state_rv rv2;

			 /* drbd_change_state() does not sleep while in SS_IN_TRANSIENT_STATE,
			  * we might be here in L_OFF which is transient.
			  * we do not need to wait for the after state change work either. */
			rv2 = change_role(device->resource, R_SECONDARY, CS_VERBOSE, false, NULL);
			if (rv2 != SS_SUCCESS) {
				drbd_khelper(device, connection, "pri-lost-after-sb");
			} else {
				drbd_warn(device, "Successfully gave up primary role.\n");
				rv = hg;
			}
		} else
			rv = hg;
	}

	return rv;
}

static void drbd_uuid_dump_self(struct drbd_peer_device *peer_device, u64 bits, u64 flags)
{
	struct drbd_device *device = peer_device->device;

	drbd_info(peer_device, "self %016llX:%016llX:%016llX:%016llX bits:%llu flags:%llX\n",
		  (unsigned long long)drbd_current_uuid(peer_device->device),
		  (unsigned long long)drbd_bitmap_uuid(peer_device),
		  (unsigned long long)drbd_history_uuid(device, 0),
		  (unsigned long long)drbd_history_uuid(device, 1),
		  (unsigned long long)bits,
		  (unsigned long long)flags);
}


static void drbd_uuid_dump_peer(struct drbd_peer_device *peer_device, u64 bits, u64 flags)
{
	const int node_id = peer_device->device->resource->res_opts.node_id;

	drbd_info(peer_device, "peer %016llX:%016llX:%016llX:%016llX bits:%llu flags:%llX\n",
	     (unsigned long long)peer_device->current_uuid,
	     (unsigned long long)peer_device->bitmap_uuids[node_id],
	     (unsigned long long)peer_device->history_uuids[0],
	     (unsigned long long)peer_device->history_uuids[1],
	     (unsigned long long)bits,
	     (unsigned long long)flags);
}

static int uuid_fixup_resync_end(struct drbd_peer_device *peer_device, int *rule_nr) __must_hold(local)
{
	struct drbd_device *device = peer_device->device;
	const int node_id = device->resource->res_opts.node_id;

	if (peer_device->bitmap_uuids[node_id] == (u64)0 && drbd_bitmap_uuid(peer_device) != (u64)0) {

		if (peer_device->connection->agreed_pro_version < 91)
			return -1091;

		if ((drbd_bitmap_uuid(peer_device) & ~UUID_PRIMARY) ==
		    (peer_device->history_uuids[0] & ~UUID_PRIMARY) &&
		    (drbd_history_uuid(device, 0) & ~UUID_PRIMARY) ==
		    (peer_device->history_uuids[0] & ~UUID_PRIMARY)) {
			struct drbd_peer_md *peer_md = &device->ldev->md.peers[peer_device->node_id];

			drbd_info(device, "was SyncSource, missed the resync finished event, corrected myself:\n");
			_drbd_uuid_push_history(device, peer_md->bitmap_uuid);
			peer_md->bitmap_uuid = 0;

			drbd_uuid_dump_self(peer_device,
					    device->disk_state[NOW] >= D_NEGOTIATING ? drbd_bm_total_weight(peer_device) : 0, 0);
			*rule_nr = 34;
		} else {
			drbd_info(device, "was SyncSource (peer failed to write sync_uuid)\n");
			*rule_nr = 36;
		}

		return 2;
	}

	if (drbd_bitmap_uuid(peer_device) == (u64)0 && peer_device->bitmap_uuids[node_id] != (u64)0) {

		if (peer_device->connection->agreed_pro_version < 91)
			return -1091;

		if ((drbd_history_uuid(device, 0) & ~UUID_PRIMARY) ==
		    (peer_device->bitmap_uuids[node_id] & ~UUID_PRIMARY) &&
		    (drbd_history_uuid(device, 1) & ~UUID_PRIMARY) ==
		    (peer_device->history_uuids[0] & ~UUID_PRIMARY)) {
			int i;

			drbd_info(device, "was SyncTarget, peer missed the resync finished event, corrected peer:\n");

			for (i = ARRAY_SIZE(peer_device->history_uuids) - 1; i > 0; i--)
				peer_device->history_uuids[i] = peer_device->history_uuids[i - 1];
			peer_device->history_uuids[i] = peer_device->bitmap_uuids[node_id];
			peer_device->bitmap_uuids[node_id] = 0;

			drbd_uuid_dump_peer(peer_device, peer_device->dirty_bits, peer_device->uuid_flags);
			*rule_nr = 35;
		} else {
			drbd_info(device, "was SyncTarget (failed to write sync_uuid)\n");
			*rule_nr = 37;
		}

		return -2;
	}

	return -2000;
}

static int uuid_fixup_resync_start1(struct drbd_peer_device *peer_device, int *rule_nr) __must_hold(local)
{
	struct drbd_device *device = peer_device->device;
	const int node_id = peer_device->device->resource->res_opts.node_id;
	u64 self, peer;

	self = drbd_current_uuid(device) & ~UUID_PRIMARY;
	peer = peer_device->history_uuids[0] & ~UUID_PRIMARY;

	if (self == peer) {
		if (peer_device->connection->agreed_pro_version < 96 ?
		    (drbd_history_uuid(device, 0) & ~UUID_PRIMARY) ==
		    (peer_device->history_uuids[1] & ~UUID_PRIMARY) :
		    peer + UUID_NEW_BM_OFFSET == (peer_device->bitmap_uuids[node_id] & ~UUID_PRIMARY)) {
			int i;

			/* The last P_SYNC_UUID did not get though. Undo the last start of
			   resync as sync source modifications of the peer's UUIDs. */
			*rule_nr = 51;

			if (peer_device->connection->agreed_pro_version < 91)
				return -1091;

			peer_device->bitmap_uuids[node_id] = peer_device->history_uuids[0];
			for (i = 0; i < ARRAY_SIZE(peer_device->history_uuids) - 1; i++)
				peer_device->history_uuids[i] = peer_device->history_uuids[i + 1];
			peer_device->history_uuids[i] = 0;

			drbd_info(device, "Lost last syncUUID packet, corrected:\n");
			drbd_uuid_dump_peer(peer_device, peer_device->dirty_bits, peer_device->uuid_flags);

			return -2;
		}
	}

	return -2000;
}

static int uuid_fixup_resync_start2(struct drbd_peer_device *peer_device, int *rule_nr) __must_hold(local)
{
	struct drbd_device *device = peer_device->device;
	u64 self, peer;

	self = drbd_history_uuid(device, 0) & ~UUID_PRIMARY;
	peer = peer_device->current_uuid & ~UUID_PRIMARY;

	if (self == peer) {
		if (peer_device->connection->agreed_pro_version < 96 ?
		    (drbd_history_uuid(device, 1) & ~UUID_PRIMARY) ==
		    (peer_device->history_uuids[0] & ~UUID_PRIMARY) :
		    self + UUID_NEW_BM_OFFSET == (drbd_bitmap_uuid(peer_device) & ~UUID_PRIMARY)) {
			u64 bitmap_uuid;

			/* The last P_SYNC_UUID did not get though. Undo the last start of
			   resync as sync source modifications of our UUIDs. */
			*rule_nr = 71;

			if (peer_device->connection->agreed_pro_version < 91)
				return -1091;

			bitmap_uuid = _drbd_uuid_pull_history(peer_device);
			__drbd_uuid_set_bitmap(peer_device, bitmap_uuid);

			drbd_info(device, "Last syncUUID did not get through, corrected:\n");
			drbd_uuid_dump_self(peer_device,
					    device->disk_state[NOW] >= D_NEGOTIATING ? drbd_bm_total_weight(peer_device) : 0, 0);

			return 2;
		}
	}

	return -2000;
}

/*
  100	after split brain try auto recover
    4   L_SYNC_SOURCE copy BitMap from
    3	L_SYNC_SOURCE set BitMap
    2	L_SYNC_SOURCE use BitMap
    1   L_SYNC_SOURCE use BitMap, if it was a common power failure
    0	no Sync
   -1   L_SYNC_TARGET use BitMap, it if was a common power failure
   -2	L_SYNC_TARGET use BitMap
   -3	L_SYNC_TARGET set BitMap
   -4   L_SYNC_TARGET clear BitMap
 -100	after split brain, disconnect
-1000	unrelated data
-1091   requires proto 91
-1096   requires proto 96
 */
static int drbd_uuid_compare(struct drbd_peer_device *peer_device,
			     int *rule_nr, int *peer_node_id) __must_hold(local)
{
	struct drbd_connection *connection = peer_device->connection;
	struct drbd_device *device = peer_device->device;
	const int node_id = device->resource->res_opts.node_id;
	u64 self, peer;
	int i, j;

	self = drbd_current_uuid(device) & ~UUID_PRIMARY;
	peer = peer_device->current_uuid & ~UUID_PRIMARY;

	/* Before DRBD 8.0.2 (from 2007), the uuid on sync targets was set to
	 * zero during resyncs for no good reason. */
	if (self == 0)
		self = UUID_JUST_CREATED;
	if (peer == 0)
		peer = UUID_JUST_CREATED;

	*rule_nr = 10;
	if (self == UUID_JUST_CREATED && peer == UUID_JUST_CREATED)
		return 0;

	*rule_nr = 20;
	if (self == UUID_JUST_CREATED)
		return -3;

	*rule_nr = 30;
	if (peer == UUID_JUST_CREATED)
		return 3;

	if (self == peer) {
		if (connection->agreed_pro_version < 110) {
			int rv = uuid_fixup_resync_end(peer_device, rule_nr);
			if (rv > -2000)
				return rv;
		}

		*rule_nr = 39;
		if (peer_device->uuid_flags & UUID_FLAG_PRIMARY_LOST_QUORUM &&
		    !test_bit(PRIMARY_LOST_QUORUM, &device->flags))
			return -1;

		if (!(peer_device->uuid_flags & UUID_FLAG_PRIMARY_LOST_QUORUM) &&
		    test_bit(PRIMARY_LOST_QUORUM, &device->flags))
			return 1;

		if (peer_device->uuid_flags & UUID_FLAG_PRIMARY_LOST_QUORUM &&
		    test_bit(PRIMARY_LOST_QUORUM, &device->flags))
			return test_bit(RESOLVE_CONFLICTS, &connection->transport.flags) ? 1 : -1;

		*rule_nr = 38;
		/* This is a safety net for the following two clauses */
		if (peer_device->uuid_flags & UUID_FLAG_RECONNECT &&
		    test_bit(RECONNECT, &peer_device->connection->flags))
			return 0;

		/* Peer crashed as primary, I survived, resync from me */
		if (peer_device->uuid_flags & UUID_FLAG_CRASHED_PRIMARY &&
		    test_bit(RECONNECT, &peer_device->connection->flags))
			return 1;

		/* I am a crashed primary, peer survived, resync to me */
		if (test_bit(CRASHED_PRIMARY, &device->flags) &&
		    peer_device->uuid_flags & UUID_FLAG_RECONNECT)
			return -1;

		/* One of us had a connection to the other node before.
		   i.e. this is not a common power failure. */
		if (peer_device->uuid_flags & UUID_FLAG_RECONNECT ||
		    test_bit(RECONNECT, &peer_device->connection->flags))
			return 0;

		/* Common power [off|failure]? */
		*rule_nr = 40;
		if (test_bit(CRASHED_PRIMARY, &device->flags)) {
			if ((peer_device->uuid_flags & UUID_FLAG_CRASHED_PRIMARY) &&
			    test_bit(RESOLVE_CONFLICTS, &connection->transport.flags))
				return -1;
			return 1;
		} else if (peer_device->uuid_flags & UUID_FLAG_CRASHED_PRIMARY)
				return -1;
		else
			return 0;
	}

	*rule_nr = 50;
	peer = peer_device->bitmap_uuids[node_id] & ~UUID_PRIMARY;
	if (self == peer)
		return -2;

	*rule_nr = 52;
	for (i = 0; i < DRBD_PEERS_MAX; i++) {
		peer = peer_device->bitmap_uuids[i] & ~UUID_PRIMARY;
		if (self == peer) {
			*peer_node_id = i;
			return -4;
		}
	}

	if (connection->agreed_pro_version < 110) {
		int rv = uuid_fixup_resync_start1(peer_device, rule_nr);
		if (rv > -2000)
			return rv;
	}

	*rule_nr = 60;
	self = drbd_current_uuid(device) & ~UUID_PRIMARY;
	for (i = 0; i < ARRAY_SIZE(peer_device->history_uuids); i++) {
		peer = peer_device->history_uuids[i] & ~UUID_PRIMARY;
		if (self == peer)
			return -3;
	}

	*rule_nr = 70;
	self = drbd_bitmap_uuid(peer_device) & ~UUID_PRIMARY;
	peer = peer_device->current_uuid & ~UUID_PRIMARY;
	if (self == peer)
		return 2;

	*rule_nr = 72;
	for (i = 0; i < DRBD_NODE_ID_MAX; i++) {
		if (i == peer_device->node_id)
			continue;
		if (i == device->ldev->md.node_id)
			continue;
		/* Skip bitmap indexes which are not assigned to a peer. */
		if (device->ldev->md.peers[i].bitmap_index == -1)
			continue;
		self = device->ldev->md.peers[i].bitmap_uuid & ~UUID_PRIMARY;
		if (self == peer) {
			*peer_node_id = i;
			return 4;
		}
	}

	if (connection->agreed_pro_version < 110) {
		int rv = uuid_fixup_resync_start2(peer_device, rule_nr);
		if (rv > -2000)
			return rv;
	}

	*rule_nr = 80;
	peer = peer_device->current_uuid & ~UUID_PRIMARY;
	for (i = 0; i < HISTORY_UUIDS; i++) {
		self = drbd_history_uuid(device, i) & ~UUID_PRIMARY;
		if (self == peer)
			return 3;
	}

	*rule_nr = 90;
	self = drbd_bitmap_uuid(peer_device) & ~UUID_PRIMARY;
	peer = peer_device->bitmap_uuids[node_id] & ~UUID_PRIMARY;
	if (self == peer && self != ((u64)0))
		return 100;

	*rule_nr = 100;
	for (i = 0; i < HISTORY_UUIDS; i++) {
		self = drbd_history_uuid(device, i) & ~UUID_PRIMARY;
		for (j = 0; j < ARRAY_SIZE(peer_device->history_uuids); j++) {
			peer = peer_device->history_uuids[j] & ~UUID_PRIMARY;
			if (self == peer)
				return -100;
		}
	}

	return -1000;
}

static void log_handshake(struct drbd_peer_device *peer_device)
{
	struct drbd_device *device = peer_device->device;
	u64 uuid_flags = 0;

	if (test_bit(DISCARD_MY_DATA, &peer_device->flags))
		uuid_flags |= UUID_FLAG_DISCARD_MY_DATA;
	if (test_bit(CRASHED_PRIMARY, &device->flags))
		uuid_flags |= UUID_FLAG_CRASHED_PRIMARY;
	if (!drbd_md_test_flag(device->ldev, MDF_CONSISTENT))
		uuid_flags |= UUID_FLAG_INCONSISTENT;
	if (test_bit(RECONNECT, &peer_device->connection->flags))
		uuid_flags |= UUID_FLAG_RECONNECT;
	if (drbd_device_stable(device, NULL))
		uuid_flags |= UUID_FLAG_STABLE;

	drbd_info(peer_device, "drbd_sync_handshake:\n");
	drbd_uuid_dump_self(peer_device, peer_device->comm_bm_set, uuid_flags);
	drbd_uuid_dump_peer(peer_device, peer_device->dirty_bits, peer_device->uuid_flags);
}

static int drbd_handshake(struct drbd_peer_device *peer_device,
			  int *rule_nr,
			  int *peer_node_id,
			  bool always_verbose) __must_hold(local)
{
	struct drbd_device *device = peer_device->device;
	int hg;

	spin_lock_irq(&device->ldev->md.uuid_lock);
	if (always_verbose)
		log_handshake(peer_device);

	hg = drbd_uuid_compare(peer_device, rule_nr, peer_node_id);
	if (hg && !always_verbose)
		log_handshake(peer_device);
	spin_unlock_irq(&device->ldev->md.uuid_lock);

	if (hg || always_verbose)
		drbd_info(peer_device, "uuid_compare()=%d by rule %d\n", hg, *rule_nr);

	return hg;
}

static bool is_resync_running(struct drbd_device *device)
{
	struct drbd_peer_device *peer_device;
	bool rv = false;

	rcu_read_lock();
	for_each_peer_device_rcu(peer_device, device) {
		enum drbd_repl_state repl_state = peer_device->repl_state[NOW];
		if (repl_state == L_SYNC_TARGET || repl_state == L_PAUSED_SYNC_T) {
			rv = true;
			break;
		}
	}
	rcu_read_unlock();

	return rv;
}

static int bitmap_mod_after_handshake(struct drbd_peer_device *peer_device, int hg, int peer_node_id)
{
	struct drbd_device *device = peer_device->device;

	if (hg == 4) {
		int from = device->ldev->md.peers[peer_node_id].bitmap_index;

		if (from == -1 || peer_device->bitmap_index == -1)
			return 0;

		drbd_info(peer_device, "Peer synced up with node %d, copying bitmap\n", peer_node_id);
		drbd_suspend_io(device, WRITE_ONLY);
		drbd_bm_slot_lock(peer_device, "bm_copy_slot from sync_handshake", BM_LOCK_BULK);
		drbd_bm_copy_slot(device, from, peer_device->bitmap_index);
		drbd_bm_write(device, NULL);
		drbd_bm_slot_unlock(peer_device);
		drbd_resume_io(device);
	} else if (hg == -4) {
		drbd_info(peer_device, "synced up with node %d in the mean time\n", peer_node_id);
		drbd_suspend_io(device, WRITE_ONLY);
		drbd_bm_slot_lock(peer_device, "bm_clear_many_bits from sync_handshake", BM_LOCK_BULK);
		drbd_bm_clear_many_bits(peer_device, 0, -1UL);
		drbd_bm_write(device, NULL);
		drbd_bm_slot_unlock(peer_device);
		drbd_resume_io(device);
	} else if (abs(hg) >= 3) {
		if (hg == -3 &&
		    drbd_current_uuid(device) == UUID_JUST_CREATED &&
		    is_resync_running(device))
			return 0;

		drbd_info(peer_device,
			  "Writing the whole bitmap, full sync required after drbd_sync_handshake.\n");
		if (drbd_bitmap_io(device, &drbd_bmio_set_n_write, "set_n_write from sync_handshake",
					BM_LOCK_CLEAR | BM_LOCK_BULK, peer_device))
			return -1;
	}
	return 0;
}

static enum drbd_repl_state goodness_to_repl_state(struct drbd_peer_device *peer_device,
						   enum drbd_role peer_role,
						   int hg)
{
	struct drbd_device *device = peer_device->device;
	enum drbd_role role = peer_device->device->resource->role[NOW];
	enum drbd_repl_state rv;

	if (hg == 1 || hg == -1) {
		if (role == R_PRIMARY || peer_role == R_PRIMARY) {
			/* We have at least one primary, follow that with the resync decision */
			rv = peer_role == R_SECONDARY ? L_WF_BITMAP_S :
				role == R_SECONDARY ? L_WF_BITMAP_T :
				L_ESTABLISHED;
			return rv;
		}
		/* No current primary. Handle it as a common power failure, consider the
		   roles at crash time */
	}

	if (hg > 0) { /* become sync source. */
		rv = L_WF_BITMAP_S;
	} else if (hg < 0) { /* become sync target */
		rv = L_WF_BITMAP_T;
	} else {
		u64 peer_current_uuid = peer_device->current_uuid & ~UUID_PRIMARY;
		u64 my_current_uuid = drbd_current_uuid(device) & ~UUID_PRIMARY;

		rv = L_ESTABLISHED;
		if (drbd_bitmap_uuid(peer_device) && peer_current_uuid == my_current_uuid) {
			drbd_info(peer_device, "clearing bitmap UUID and bitmap content (%lu bits)\n",
				  drbd_bm_total_weight(peer_device));
			drbd_uuid_set_bitmap(peer_device, 0);
			drbd_bm_clear_many_bits(peer_device, 0, -1UL);
		} else if (drbd_bm_total_weight(peer_device)) {
			drbd_info(device, "No resync, but %lu bits in bitmap!\n",
				  drbd_bm_total_weight(peer_device));
		}
	}

	return rv;
}

static void disk_states_to_goodness(struct drbd_device *device,
				    enum drbd_disk_state peer_disk_state,
				    int *hg, int rule_nr)
{
	enum drbd_disk_state disk_state = device->disk_state[NOW];
	bool p = false;

	if (*hg != 0 && rule_nr != 40)
		return;

	/* rule_nr 40 means that the current UUIDs are equal. The decision
	   was found by looking at the crashed_primary bits.
	   The current disk states might give a better basis for decision-making! */

	if (disk_state == D_NEGOTIATING)
		disk_state = disk_state_from_md(device);

	if ((disk_state == D_INCONSISTENT && peer_disk_state > D_INCONSISTENT) ||
	    (peer_disk_state == D_INCONSISTENT && disk_state > D_INCONSISTENT)) {
		*hg = disk_state > D_INCONSISTENT ? 2 : -2;
		p = true;
	}

	if (p)
		drbd_info(device, "Becoming sync %s due to disk states.\n",
			  *hg > 0 ? "source" : "target");
}

static enum drbd_repl_state drbd_attach_handshake(struct drbd_peer_device *peer_device,
						  enum drbd_disk_state peer_disk_state) __must_hold(local)
{
	int hg, rule_nr, peer_node_id;

	hg = drbd_handshake(peer_device, &rule_nr, &peer_node_id, true);

	if (hg < -4 || hg > 4)
		return -1;

	bitmap_mod_after_handshake(peer_device, hg, peer_node_id);
	disk_states_to_goodness(peer_device->device, peer_disk_state, &hg, rule_nr);

	return goodness_to_repl_state(peer_device, peer_device->connection->peer_role[NOW], hg);
}

/* drbd_sync_handshake() returns the new replication state on success, and -1
 * on failure.
 */
static enum drbd_repl_state drbd_sync_handshake(struct drbd_peer_device *peer_device,
						union drbd_state peer_state) __must_hold(local)
{
	struct drbd_device *device = peer_device->device;
	struct drbd_connection *connection = peer_device->connection;
	enum drbd_disk_state disk_state;
	struct net_conf *nc;
	int hg, rule_nr, rr_conflict, always_asbp, peer_node_id = 0, r;
	enum drbd_role peer_role = peer_state.role;
	enum drbd_disk_state peer_disk_state = peer_state.disk;

	hg = drbd_handshake(peer_device, &rule_nr, &peer_node_id, true);

	disk_state = device->disk_state[NOW];
	if (disk_state == D_NEGOTIATING)
		disk_state = disk_state_from_md(device);

	if (hg == -1000) {
		drbd_alert(device, "Unrelated data, aborting!\n");
		return -1;
	}
	if (hg < -1000) {
		drbd_alert(device, "To resolve this both sides have to support at least protocol %d\n", -hg - 1000);
		return -1;
	}

	disk_states_to_goodness(device, peer_disk_state, &hg, rule_nr);

	if (hg == 100 && (!drbd_device_stable(device, NULL) || !(peer_device->uuid_flags & UUID_FLAG_STABLE))) {
		drbd_warn(device, "Ignore Split-Brain, for now, at least one side unstable\n");
		hg = 0;
	}

	if (abs(hg) == 100)
		drbd_khelper(device, connection, "initial-split-brain");

	rcu_read_lock();
	nc = rcu_dereference(connection->transport.net_conf);
	always_asbp = nc->always_asbp;
	rr_conflict = nc->rr_conflict;
	rcu_read_unlock();

	if (hg == 100 || (hg == -100 && always_asbp)) {
		int pcount = (device->resource->role[NOW] == R_PRIMARY)
			   + (peer_role == R_PRIMARY);
		int forced = (hg == -100);

		if (device->resource->res_opts.quorum != QOU_OFF &&
		    connection->agreed_pro_version >= 113) {
			if (device->have_quorum[NOW] && !peer_state.quorum)
				hg = 2;
			else if (!device->have_quorum[NOW] && peer_state.quorum)
				hg = -2;
		}
		if (hg > 2 && hg < -2) {
			switch (pcount) {
			case 0:
				hg = drbd_asb_recover_0p(peer_device);
				break;
			case 1:
				hg = drbd_asb_recover_1p(peer_device);
				break;
			case 2:
				hg = drbd_asb_recover_2p(peer_device);
				break;
			}
		}
		if (abs(hg) < 100) {
			drbd_warn(device, "Split-Brain detected, %d primaries, "
			     "automatically solved. Sync from %s node\n",
			     pcount, (hg < 0) ? "peer" : "this");
			if (forced) {
				drbd_warn(device, "Doing a full sync, since"
				     " UUIDs where ambiguous.\n");
				hg = hg + (hg > 0 ? 1 : -1);
			}
		}
	}

	if (hg == -100) {
		if (test_bit(DISCARD_MY_DATA, &peer_device->flags) &&
		    !(peer_device->uuid_flags & UUID_FLAG_DISCARD_MY_DATA))
			hg = -2;
		if (!test_bit(DISCARD_MY_DATA, &peer_device->flags) &&
		    (peer_device->uuid_flags & UUID_FLAG_DISCARD_MY_DATA))
			hg = 2;

		if (abs(hg) < 100)
			drbd_warn(device, "Split-Brain detected, manually solved. "
			     "Sync from %s node\n",
			     (hg < 0) ? "peer" : "this");
	}

	if (hg == -100) {
		drbd_alert(device, "Split-Brain detected but unresolved, dropping connection!\n");
		drbd_khelper(device, connection, "split-brain");
		return -1;
	}

	if (hg <= -2 && /* by intention we do not use disk_state here. */
	    device->resource->role[NOW] == R_PRIMARY && device->disk_state[NOW] >= D_CONSISTENT) {
		switch (rr_conflict) {
		case ASB_CALL_HELPER:
			drbd_khelper(device, connection, "pri-lost");
			/* fall through */
		case ASB_DISCONNECT:
			drbd_err(device, "I shall become SyncTarget, but I am primary!\n");
			return -1;
		case ASB_VIOLENTLY:
			drbd_warn(device, "Becoming SyncTarget, violating the stable-data"
			     "assumption\n");
		}
	}

	if (test_bit(CONN_DRY_RUN, &connection->flags)) {
		if (hg == 0)
			drbd_info(device, "dry-run connect: No resync, would become Connected immediately.\n");
		else
			drbd_info(device, "dry-run connect: Would become %s, doing a %s resync.",
				 drbd_repl_str(hg > 0 ? L_SYNC_SOURCE : L_SYNC_TARGET),
				 abs(hg) >= 2 ? "full" : "bit-map based");
		return -1;
	}

	r = bitmap_mod_after_handshake(peer_device, hg, peer_node_id);
	if (r)
		return r;

	return goodness_to_repl_state(peer_device, peer_role, hg);
}

static enum drbd_after_sb_p convert_after_sb(enum drbd_after_sb_p peer)
{
	/* ASB_DISCARD_REMOTE - ASB_DISCARD_LOCAL is valid */
	if (peer == ASB_DISCARD_REMOTE)
		return ASB_DISCARD_LOCAL;

	/* any other things with ASB_DISCARD_REMOTE or ASB_DISCARD_LOCAL are invalid */
	if (peer == ASB_DISCARD_LOCAL)
		return ASB_DISCARD_REMOTE;

	/* everything else is valid if they are equal on both sides. */
	return peer;
}

static int receive_protocol(struct drbd_connection *connection, struct packet_info *pi)
{
	struct p_protocol *p = pi->data;
	enum drbd_after_sb_p p_after_sb_0p, p_after_sb_1p, p_after_sb_2p;
	int p_proto, p_discard_my_data, p_two_primaries, cf;
	struct net_conf *nc, *old_net_conf, *new_net_conf = NULL;
	char integrity_alg[SHARED_SECRET_MAX] = "";
	struct crypto_ahash *peer_integrity_tfm = NULL;
	void *int_dig_in = NULL, *int_dig_vv = NULL;

	p_proto		= be32_to_cpu(p->protocol);
	p_after_sb_0p	= be32_to_cpu(p->after_sb_0p);
	p_after_sb_1p	= be32_to_cpu(p->after_sb_1p);
	p_after_sb_2p	= be32_to_cpu(p->after_sb_2p);
	p_two_primaries = be32_to_cpu(p->two_primaries);
	cf		= be32_to_cpu(p->conn_flags);
	p_discard_my_data = cf & CF_DISCARD_MY_DATA;

	if (connection->agreed_pro_version >= 87) {
		int err;

		if (pi->size > sizeof(integrity_alg))
			return -EIO;
		err = drbd_recv_into(connection, integrity_alg, pi->size);
		if (err)
			return err;
		integrity_alg[SHARED_SECRET_MAX - 1] = 0;
	}

	if (pi->cmd != P_PROTOCOL_UPDATE) {
		if (cf & CF_DRY_RUN)
			set_bit(CONN_DRY_RUN, &connection->flags);

		rcu_read_lock();
		nc = rcu_dereference(connection->transport.net_conf);

		if (p_proto != nc->wire_protocol) {
			drbd_err(connection, "incompatible %s settings\n", "protocol");
			goto disconnect_rcu_unlock;
		}

		if (convert_after_sb(p_after_sb_0p) != nc->after_sb_0p) {
			drbd_err(connection, "incompatible %s settings\n", "after-sb-0pri");
			goto disconnect_rcu_unlock;
		}

		if (convert_after_sb(p_after_sb_1p) != nc->after_sb_1p) {
			drbd_err(connection, "incompatible %s settings\n", "after-sb-1pri");
			goto disconnect_rcu_unlock;
		}

		if (convert_after_sb(p_after_sb_2p) != nc->after_sb_2p) {
			drbd_err(connection, "incompatible %s settings\n", "after-sb-2pri");
			goto disconnect_rcu_unlock;
		}

		if (p_discard_my_data && test_bit(CONN_DISCARD_MY_DATA, &connection->flags)) {
			drbd_err(connection, "incompatible %s settings\n", "discard-my-data");
			goto disconnect_rcu_unlock;
		}

		if (p_two_primaries != nc->two_primaries) {
			drbd_err(connection, "incompatible %s settings\n", "allow-two-primaries");
			goto disconnect_rcu_unlock;
		}

		if (strcmp(integrity_alg, nc->integrity_alg)) {
			drbd_err(connection, "incompatible %s settings\n", "data-integrity-alg");
			goto disconnect_rcu_unlock;
		}

		rcu_read_unlock();
	}

	if (integrity_alg[0]) {
		int hash_size;

		/*
		 * We can only change the peer data integrity algorithm
		 * here.  Changing our own data integrity algorithm
		 * requires that we send a P_PROTOCOL_UPDATE packet at
		 * the same time; otherwise, the peer has no way to
		 * tell between which packets the algorithm should
		 * change.
		 */

		peer_integrity_tfm = crypto_alloc_ahash(integrity_alg, 0, CRYPTO_ALG_ASYNC);
		if (IS_ERR(peer_integrity_tfm)) {
			peer_integrity_tfm = NULL;
			drbd_err(connection, "peer data-integrity-alg %s not supported\n",
				 integrity_alg);
			goto disconnect;
		}

		hash_size = crypto_ahash_digestsize(peer_integrity_tfm);
		int_dig_in = kmalloc(hash_size, GFP_KERNEL);
		int_dig_vv = kmalloc(hash_size, GFP_KERNEL);
		if (!(int_dig_in && int_dig_vv)) {
			drbd_err(connection, "Allocation of buffers for data integrity checking failed\n");
			goto disconnect;
		}
	}

	new_net_conf = kmalloc(sizeof(struct net_conf), GFP_KERNEL);
	if (!new_net_conf) {
		drbd_err(connection, "Allocation of new net_conf failed\n");
		goto disconnect;
	}

	if (mutex_lock_interruptible(&connection->resource->conf_update)) {
		drbd_err(connection, "Interrupted while waiting for conf_update\n");
		goto disconnect;
	}

	mutex_lock(&connection->mutex[DATA_STREAM]);
	old_net_conf = connection->transport.net_conf;
	*new_net_conf = *old_net_conf;

	new_net_conf->wire_protocol = p_proto;
	new_net_conf->after_sb_0p = convert_after_sb(p_after_sb_0p);
	new_net_conf->after_sb_1p = convert_after_sb(p_after_sb_1p);
	new_net_conf->after_sb_2p = convert_after_sb(p_after_sb_2p);
	new_net_conf->two_primaries = p_two_primaries;

	rcu_assign_pointer(connection->transport.net_conf, new_net_conf);
	mutex_unlock(&connection->mutex[DATA_STREAM]);
	mutex_unlock(&connection->resource->conf_update);

	crypto_free_ahash(connection->peer_integrity_tfm);
	kfree(connection->int_dig_in);
	kfree(connection->int_dig_vv);
	connection->peer_integrity_tfm = peer_integrity_tfm;
	connection->int_dig_in = int_dig_in;
	connection->int_dig_vv = int_dig_vv;

	if (strcmp(old_net_conf->integrity_alg, integrity_alg))
		drbd_info(connection, "peer data-integrity-alg: %s\n",
			  integrity_alg[0] ? integrity_alg : "(none)");

	synchronize_rcu();
	kfree(old_net_conf);
	return 0;

disconnect_rcu_unlock:
	rcu_read_unlock();
disconnect:
	crypto_free_ahash(peer_integrity_tfm);
	kfree(int_dig_in);
	kfree(int_dig_vv);
	change_cstate(connection, C_DISCONNECTING, CS_HARD);
	return -EIO;
}

/* helper function
 * input: alg name, feature name
 * return: NULL (alg name was "")
 *         ERR_PTR(error) if something goes wrong
 *         or the crypto hash ptr, if it worked out ok. */
static struct crypto_ahash *drbd_crypto_alloc_digest_safe(const struct drbd_device *device,
		const char *alg, const char *name)
{
	struct crypto_ahash *tfm;

	if (!alg[0])
		return NULL;

	tfm = crypto_alloc_ahash(alg, 0, CRYPTO_ALG_ASYNC);
	if (IS_ERR(tfm)) {
		drbd_err(device, "Can not allocate \"%s\" as %s (reason: %ld)\n",
			alg, name, PTR_ERR(tfm));
		return tfm;
	}
	return tfm;
}

/*
 * config_unknown_volume  -  device configuration command for unknown volume
 *
 * When a device is added to an existing connection, the node on which the
 * device is added first will send configuration commands to its peer but the
 * peer will not know about the device yet.  It will warn and ignore these
 * commands.  Once the device is added on the second node, the second node will
 * send the same device configuration commands, but in the other direction.
 *
 * (We can also end up here if drbd is misconfigured.)
 */
static int config_unknown_volume(struct drbd_connection *connection, struct packet_info *pi)
{
	drbd_warn(connection, "%s packet received for volume %d, which is not configured locally\n",
		  drbd_packet_name(pi->cmd), pi->vnr);
	return ignore_remaining_packet(connection, pi->size);
}

static int receive_SyncParam(struct drbd_connection *connection, struct packet_info *pi)
{
	struct drbd_peer_device *peer_device;
	struct drbd_device *device;
	struct p_rs_param_95 *p;
	unsigned int header_size, data_size, exp_max_sz;
	struct crypto_ahash *verify_tfm = NULL;
	struct crypto_ahash *csums_tfm = NULL;
	struct net_conf *old_net_conf, *new_net_conf = NULL;
	struct peer_device_conf *old_peer_device_conf = NULL, *new_peer_device_conf = NULL;
	const int apv = connection->agreed_pro_version;
	struct fifo_buffer *old_plan = NULL, *new_plan = NULL;
	struct drbd_resource *resource = connection->resource;
	int fifo_size = 0;
	int err;

	peer_device = conn_peer_device(connection, pi->vnr);
	if (!peer_device)
		return config_unknown_volume(connection, pi);
	device = peer_device->device;

	exp_max_sz  = apv <= 87 ? sizeof(struct p_rs_param)
		    : apv == 88 ? sizeof(struct p_rs_param)
					+ SHARED_SECRET_MAX
		    : apv <= 94 ? sizeof(struct p_rs_param_89)
		    : /* apv >= 95 */ sizeof(struct p_rs_param_95);

	if (pi->size > exp_max_sz) {
		drbd_err(device, "SyncParam packet too long: received %u, expected <= %u bytes\n",
		    pi->size, exp_max_sz);
		return -EIO;
	}

	if (apv <= 88) {
		header_size = sizeof(struct p_rs_param);
		data_size = pi->size - header_size;
	} else if (apv <= 94) {
		header_size = sizeof(struct p_rs_param_89);
		data_size = pi->size - header_size;
		D_ASSERT(device, data_size == 0);
	} else {
		header_size = sizeof(struct p_rs_param_95);
		data_size = pi->size - header_size;
		D_ASSERT(device, data_size == 0);
	}

	err = drbd_recv_all(connection, (void **)&p, header_size + data_size);
	if (err)
		return err;

	err = mutex_lock_interruptible(&resource->conf_update);
	if (err) {
		drbd_err(connection, "Interrupted while waiting for conf_update\n");
		return err;
	}
	old_net_conf = connection->transport.net_conf;
	if (get_ldev(device)) {
		new_peer_device_conf = kzalloc(sizeof(struct peer_device_conf), GFP_KERNEL);
		if (!new_peer_device_conf) {
			put_ldev(device);
			mutex_unlock(&resource->conf_update);
			drbd_err(device, "Allocation of new peer_device_conf failed\n");
			return -ENOMEM;
		}
		/* With a non-zero new_peer_device_conf, we will call put_ldev() below.  */

		old_peer_device_conf = peer_device->conf;
		*new_peer_device_conf = *old_peer_device_conf;

		new_peer_device_conf->resync_rate = be32_to_cpu(p->resync_rate);
	}

	if (apv >= 88) {
		if (apv == 88) {
			if (data_size > SHARED_SECRET_MAX || data_size == 0) {
				drbd_err(device, "verify-alg too long, "
					 "peer wants %u, accepting only %u byte\n",
					 data_size, SHARED_SECRET_MAX);
				goto reconnect;
			}
			p->verify_alg[data_size] = 0;

		} else /* apv >= 89 */ {
			/* we still expect NUL terminated strings */
			/* but just in case someone tries to be evil */
			D_ASSERT(device, p->verify_alg[SHARED_SECRET_MAX-1] == 0);
			D_ASSERT(device, p->csums_alg[SHARED_SECRET_MAX-1] == 0);
			p->verify_alg[SHARED_SECRET_MAX-1] = 0;
			p->csums_alg[SHARED_SECRET_MAX-1] = 0;
		}

		if (strcmp(old_net_conf->verify_alg, p->verify_alg)) {
			if (peer_device->repl_state[NOW] == L_OFF) {
				drbd_err(device, "Different verify-alg settings. me=\"%s\" peer=\"%s\"\n",
				    old_net_conf->verify_alg, p->verify_alg);
				goto disconnect;
			}
			verify_tfm = drbd_crypto_alloc_digest_safe(device,
					p->verify_alg, "verify-alg");
			if (IS_ERR(verify_tfm)) {
				verify_tfm = NULL;
				goto disconnect;
			}
		}

		if (apv >= 89 && strcmp(old_net_conf->csums_alg, p->csums_alg)) {
			if (peer_device->repl_state[NOW] == L_OFF) {
				drbd_err(device, "Different csums-alg settings. me=\"%s\" peer=\"%s\"\n",
				    old_net_conf->csums_alg, p->csums_alg);
				goto disconnect;
			}
			csums_tfm = drbd_crypto_alloc_digest_safe(device,
					p->csums_alg, "csums-alg");
			if (IS_ERR(csums_tfm)) {
				csums_tfm = NULL;
				goto disconnect;
			}
		}

		if (apv > 94 && new_peer_device_conf) {
			new_peer_device_conf->c_plan_ahead = be32_to_cpu(p->c_plan_ahead);
			new_peer_device_conf->c_delay_target = be32_to_cpu(p->c_delay_target);
			new_peer_device_conf->c_fill_target = be32_to_cpu(p->c_fill_target);
			new_peer_device_conf->c_max_rate = be32_to_cpu(p->c_max_rate);

			fifo_size = (new_peer_device_conf->c_plan_ahead * 10 * SLEEP_TIME) / HZ;
			old_plan = rcu_dereference_protected(peer_device->rs_plan_s,
				lockdep_is_held(&resource->conf_update));
			if (!old_plan || fifo_size != old_plan->size) {
				new_plan = fifo_alloc(fifo_size);
				if (!new_plan) {
					drbd_err(device, "kmalloc of fifo_buffer failed");
					goto disconnect;
				}
			}
		}

		if (verify_tfm || csums_tfm) {
			new_net_conf = kzalloc(sizeof(struct net_conf), GFP_KERNEL);
			if (!new_net_conf) {
				drbd_err(device, "Allocation of new net_conf failed\n");
				goto disconnect;
			}

			*new_net_conf = *old_net_conf;

			if (verify_tfm) {
				strcpy(new_net_conf->verify_alg, p->verify_alg);
				new_net_conf->verify_alg_len = strlen(p->verify_alg) + 1;
				crypto_free_ahash(connection->verify_tfm);
				connection->verify_tfm = verify_tfm;
				drbd_info(device, "using verify-alg: \"%s\"\n", p->verify_alg);
			}
			if (csums_tfm) {
				strcpy(new_net_conf->csums_alg, p->csums_alg);
				new_net_conf->csums_alg_len = strlen(p->csums_alg) + 1;
				crypto_free_ahash(connection->csums_tfm);
				connection->csums_tfm = csums_tfm;
				drbd_info(device, "using csums-alg: \"%s\"\n", p->csums_alg);
			}
			rcu_assign_pointer(connection->transport.net_conf, new_net_conf);
		}
	}

	if (new_peer_device_conf) {
		rcu_assign_pointer(peer_device->conf, new_peer_device_conf);
		put_ldev(device);
	}

	if (new_plan)
		rcu_assign_pointer(peer_device->rs_plan_s, new_plan);

	mutex_unlock(&resource->conf_update);
	synchronize_rcu();
	if (new_net_conf)
		kfree(old_net_conf);
	kfree(old_peer_device_conf);
	if (new_plan)
		kfree(old_plan);

	return 0;

reconnect:
	if (new_peer_device_conf) {
		put_ldev(device);
		kfree(new_peer_device_conf);
	}
	mutex_unlock(&resource->conf_update);
	return -EIO;

disconnect:
	kfree(new_plan);
	if (new_peer_device_conf) {
		put_ldev(device);
		kfree(new_peer_device_conf);
	}
	mutex_unlock(&resource->conf_update);
	/* just for completeness: actually not needed,
	 * as this is not reached if csums_tfm was ok. */
	crypto_free_ahash(csums_tfm);
	/* but free the verify_tfm again, if csums_tfm did not work out */
	crypto_free_ahash(verify_tfm);
	change_cstate(connection, C_DISCONNECTING, CS_HARD);
	return -EIO;
}

static void drbd_setup_order_type(struct drbd_device *device, int peer)
{
	/* sorry, we currently have no working implementation
	 * of distributed TCQ */
}

/* warn if the arguments differ by more than 12.5% */
static void warn_if_differ_considerably(struct drbd_peer_device *peer_device,
	const char *s, sector_t a, sector_t b)
{
	sector_t d;
	if (a == 0 || b == 0)
		return;
	d = (a > b) ? (a - b) : (b - a);
	if (d > (a>>3) || d > (b>>3))
		drbd_warn(peer_device, "Considerable difference in %s: %llus vs. %llus\n", s,
		     (unsigned long long)a, (unsigned long long)b);
}

/* Maximum bio size that a protocol version supports. */
static unsigned int conn_max_bio_size(struct drbd_connection *connection)
{
	if (connection->agreed_pro_version >= 100)
		return DRBD_MAX_BIO_SIZE;
	else if (connection->agreed_pro_version >= 95)
		return DRBD_MAX_BIO_SIZE_P95;
	else
		return DRBD_MAX_SIZE_H80_PACKET;
}

static struct drbd_peer_device *get_neighbor_device(struct drbd_device *device,
		enum drbd_neighbor neighbor)
{
	s32 self_id, peer_id, pivot;
	struct drbd_peer_device *peer_device, *peer_device_ret = NULL;

	if (!get_ldev(device))
		return NULL;
	self_id = device->ldev->md.node_id;
	put_ldev(device);

	pivot = neighbor == NEXT_LOWER ? 0 : neighbor == NEXT_HIGHER ? S32_MAX : -1;
	if (pivot == -1)
		return NULL;

	rcu_read_lock();
	for_each_peer_device_rcu(peer_device, device) {
		bool found_new = false;
		peer_id = peer_device->node_id;

		if (neighbor == NEXT_LOWER && peer_id < self_id && peer_id >= pivot)
			found_new = true;
		else if (neighbor == NEXT_HIGHER && peer_id > self_id && peer_id <= pivot)
			found_new = true;

		if (found_new && peer_device->disk_state[NOW] >= D_INCONSISTENT) {
			pivot = peer_id;
			peer_device_ret = peer_device;
		}
	}
	rcu_read_unlock();

	return peer_device_ret;
}

static void maybe_trigger_resync(struct drbd_device *device, struct drbd_peer_device *peer_device, bool grew, bool skip)
{
	if (!peer_device)
		return;
	if (peer_device->repl_state[NOW] <= L_OFF)
		return;
	if (test_and_clear_bit(RESIZE_PENDING, &peer_device->flags) ||
	    (grew && peer_device->repl_state[NOW] == L_ESTABLISHED)) {
		if (peer_device->disk_state[NOW] >= D_INCONSISTENT &&
		    device->disk_state[NOW] >= D_INCONSISTENT) {
			if (skip)
				drbd_info(peer_device, "Resync of new storage suppressed with --assume-clean\n");
			else
				resync_after_online_grow(peer_device);
		} else
			set_bit(RESYNC_AFTER_NEG, &peer_device->flags);
	}
}

static int receive_sizes(struct drbd_connection *connection, struct packet_info *pi)
{
	struct drbd_peer_device *peer_device, *peer_device_it = NULL;
	struct drbd_device *device;
	struct p_sizes *p = pi->data;
	struct o_qlim *o = (connection->agreed_features & DRBD_FF_WSAME) ? p->qlim : NULL;
	uint64_t p_size, p_usize, p_csize;
	uint64_t my_usize, my_max_size, cur_size;
	enum determine_dev_size dd = DS_UNCHANGED;
	bool should_send_sizes = false;
	enum dds_flags ddsf;
	unsigned int protocol_max_bio_size;
	bool have_ldev = false;
	bool have_mutex = false;
	bool is_handshake;
	int err;
	u64 im;

	peer_device = conn_peer_device(connection, pi->vnr);
	if (!peer_device)
		return config_unknown_volume(connection, pi);
	device = peer_device->device;

	err = mutex_lock_interruptible(&connection->resource->conf_update);
	if (err) {
		drbd_err(connection, "Interrupted while waiting for conf_update\n");
		goto out;
	}
	have_mutex = true;

	/* just store the peer's disk size for now.
	 * we still need to figure out whether we accept that. */
	p_size = be64_to_cpu(p->d_size);
	p_usize = be64_to_cpu(p->u_size);
	p_csize = be64_to_cpu(p->c_size);

	peer_device->d_size = p_size;
	peer_device->u_size = p_usize;
	peer_device->c_size = p_csize;

	/* Ignore "current" size for calculating "max" size. */
	/* If it used to have a disk, but now is detached, don't revert back to zero. */
	if (p_size)
		peer_device->max_size = p_size;

	cur_size = drbd_get_capacity(device->this_bdev);
	dynamic_drbd_dbg(device, "current_size: %llu\n", (unsigned long long)cur_size);
	dynamic_drbd_dbg(peer_device, "c_size: %llu u_size: %llu d_size: %llu max_size: %llu\n",
			(unsigned long long)p_csize,
			(unsigned long long)p_usize,
			(unsigned long long)p_size,
			(unsigned long long)peer_device->max_size);

	if ((p_size && p_csize > p_size) || (p_usize && p_csize > p_usize)) {
		drbd_warn(peer_device, "Peer sent bogus sizes, disconnecting\n");
		goto disconnect;
	}

	/* The protocol version limits how big requests can be.  In addition,
	 * peers before protocol version 94 cannot split large requests into
	 * multiple bios; their reported max_bio_size is a hard limit.
	 */
	protocol_max_bio_size = conn_max_bio_size(connection);
	peer_device->max_bio_size = min(be32_to_cpu(p->max_bio_size), protocol_max_bio_size);
	ddsf = be16_to_cpu(p->dds_flags);

	is_handshake = (peer_device->repl_state[NOW] == L_OFF);
	/* Maybe the peer knows something about peers I cannot currently see. */
	ddsf |= DDSF_IGNORE_PEER_CONSTRAINTS;

	if (get_ldev(device)) {
		sector_t new_size;

		have_ldev = true;

		rcu_read_lock();
		my_usize = rcu_dereference(device->ldev->disk_conf)->disk_size;
		rcu_read_unlock();

		my_max_size = drbd_get_max_capacity(device->ldev);
		dynamic_drbd_dbg(peer_device, "la_size: %llu my_usize: %llu my_max_size: %llu\n",
			(unsigned long long)device->ldev->md.effective_size,
			(unsigned long long)my_usize,
			(unsigned long long)my_max_size);

		if (peer_device->disk_state[NOW] > D_DISKLESS)
			warn_if_differ_considerably(peer_device, "lower level device sizes",
				   p_size, my_max_size);
		warn_if_differ_considerably(peer_device, "user requested size",
					    p_usize, my_usize);

		if (is_handshake)
			p_usize = min_not_zero(my_usize, p_usize);

		if (p_usize == 0) {
			/* Peer may reset usize to zero only if it has a backend.
			 * Because a diskless node has no disk config,
			 * and always sends zero. */
			if (p_size == 0)
				p_usize = my_usize;
		}

		new_size = drbd_new_dev_size(device, p_csize, p_usize, ddsf);

		/* Never shrink a device with usable data during connect,
		 * or "attach" on the peer.
		 * But allow online shrinking if we are connected. */
		if (new_size < cur_size &&
		    device->disk_state[NOW] >= D_OUTDATED &&
		    (peer_device->repl_state[NOW] < L_ESTABLISHED || peer_device->disk_state[NOW] == D_DISKLESS)) {
			drbd_err(peer_device, "The peer's disk size is too small! (%llu < %llu sectors)\n",
					(unsigned long long)new_size, (unsigned long long)cur_size);
			goto disconnect;
		}

		/* Disconnect, if we cannot grow to the peer's current size */
		if (my_max_size < p_csize && !is_handshake) {
			drbd_err(peer_device, "Peer's size larger than my maximum capacity (%llu < %llu sectors)\n",
					(unsigned long long)my_max_size, (unsigned long long)p_csize);
			goto disconnect;
		}

		if (my_usize != p_usize) {
			struct disk_conf *old_disk_conf, *new_disk_conf;

			new_disk_conf = kzalloc(sizeof(struct disk_conf), GFP_KERNEL);
			if (!new_disk_conf) {
				drbd_err(device, "Allocation of new disk_conf failed\n");
				err = -ENOMEM;
				goto out;
			}

			old_disk_conf = device->ldev->disk_conf;
			*new_disk_conf = *old_disk_conf;
			new_disk_conf->disk_size = p_usize;

			rcu_assign_pointer(device->ldev->disk_conf, new_disk_conf);
			synchronize_rcu();
			kfree(old_disk_conf);

			drbd_info(peer_device, "Peer sets u_size to %llu sectors (old: %llu)\n",
				 (unsigned long long)p_usize, (unsigned long long)my_usize);
			/* Do not set should_send_sizes here. That might cause packet storms */
		}
	}

	/* Leave drbd_reconsider_queue_parameters() before drbd_determine_dev_size().
	   In case we cleared the QUEUE_FLAG_DISCARD from our queue in
	   drbd_reconsider_queue_parameters(), we can be sure that after
	   drbd_determine_dev_size() no REQ_DISCARDs are in the queue. */
	if (have_ldev) {
		drbd_reconsider_queue_parameters(device, device->ldev, o);
		dd = drbd_determine_dev_size(device, p_csize, ddsf, NULL);

		if (dd == DS_GREW || dd == DS_SHRUNK)
			should_send_sizes = true;

		if (dd == DS_ERROR) {
			err = -EIO;
			goto out;
		}
		drbd_md_sync_if_dirty(device);
	} else {
		uint64_t new_size = 0;

		drbd_reconsider_queue_parameters(device, NULL, o);
		/* In case I am diskless, need to accept the peer's *current* size.
		 *
		 * At this point, the peer knows more about my disk, or at
		 * least about what we last agreed upon, than myself.
		 * So if his c_size is less than his d_size, the most likely
		 * reason is that *my* d_size was smaller last time we checked,
		 * or some other peer does not (yet) have enough room.
		 *
		 * Unless of course he does not have a disk himself.
		 * In which case we ignore this completely.
		 */
		new_size = p_csize;
		new_size = min_not_zero(new_size, p_usize);
		new_size = min_not_zero(new_size, p_size);

		if (new_size == 0) {
			/* Ignore, peer does not know nothing. */
		} else if (new_size == cur_size) {
			/* nothing to do */
		} else if (cur_size != 0 && p_size == 0) {
			dynamic_drbd_dbg(peer_device,
					"Ignored diskless peer device size (peer:%llu != me:%llu sectors)!\n",
					(unsigned long long)new_size, (unsigned long long)cur_size);
		} else if (new_size < cur_size && device->resource->role[NOW] == R_PRIMARY) {
			drbd_err(peer_device,
				"The peer's device size is too small! (%llu < %llu sectors); demote me first!\n",
				(unsigned long long)new_size, (unsigned long long)cur_size);
			goto disconnect;

/* FIXME for each peer device: can I currently see any peer with attached disk
 * with a current size smaller than what that guy advertises? Then I better not
 * believe him.
 */
		} else {
			/* I believe the peer, if
			 *  - I don't have a current size myself
			 *  - we agree on the size anyways
			 *  - I do have a current size, am Secondary,
			 *    and he has the only disk
			 *  - I do have a current size, am Primary,
			 *    and he has the only disk,
			 *    which is larger than my current size
			 */
			should_send_sizes = true;
			drbd_set_my_capacity(device, new_size);
		}
	}

	if (device->device_conf.max_bio_size > protocol_max_bio_size ||
	    (connection->agreed_pro_version < 94 &&
	     device->device_conf.max_bio_size > peer_device->max_bio_size)) {
		drbd_err(device, "Peer cannot deal with requests bigger than %u. "
			 "Please reduce max_bio_size in the configuration.\n",
			 peer_device->max_bio_size);
		goto disconnect;
	}

	if (have_ldev) {
		if (device->ldev->known_size != drbd_get_capacity(device->ldev->backing_bdev)) {
			device->ldev->known_size = drbd_get_capacity(device->ldev->backing_bdev);
			should_send_sizes = true;
		}

		drbd_setup_order_type(device, be16_to_cpu(p->queue_order_type));
	}

	cur_size = drbd_get_capacity(device->this_bdev);

	for_each_peer_device_ref(peer_device_it, im, device) {
		struct drbd_connection *con_it = peer_device_it->connection;

		/* drop cached max_size, if we already grew beyond it */
		if (peer_device_it->max_size < cur_size)
			peer_device_it->max_size = 0;

		if (con_it->cstate[NOW] < C_CONNECTED)
			continue;

		/* Send size updates only if something relevant has changed.
		 * TODO: only tell the sender thread to do so,
		 * or we may end up in a distributed deadlock on congestion. */

		if (should_send_sizes)
			drbd_send_sizes(peer_device_it, p_usize, ddsf);
	}

	maybe_trigger_resync(device, get_neighbor_device(device, NEXT_HIGHER),
					dd == DS_GREW, ddsf & DDSF_NO_RESYNC);
	maybe_trigger_resync(device, get_neighbor_device(device, NEXT_LOWER),
					dd == DS_GREW, ddsf & DDSF_NO_RESYNC);
	err = 0;

out:
	if (have_ldev)
		put_ldev(device);
	if (have_mutex)
		mutex_unlock(&connection->resource->conf_update);
	return err;

disconnect:
	/* don't let a rejected peer confuse future handshakes with different peers. */
	peer_device->max_size = 0;
	change_cstate(connection, C_DISCONNECTING, CS_HARD);
	err = -EIO;
	goto out;
}

static int resolve_splitbrain_from_disk_states(struct drbd_peer_device *peer_device)
{
	struct drbd_device *device = peer_device->device;
	enum drbd_disk_state peer_disk_state = peer_device->disk_state[NOW];
	enum drbd_disk_state disk_state = device->disk_state[NOW];

	return  disk_state <= D_UP_TO_DATE && peer_disk_state == D_UP_TO_DATE ? -2 :
		disk_state == D_UP_TO_DATE && peer_disk_state <= D_UP_TO_DATE ? 2 :
		100;
}

static void drbd_resync(struct drbd_peer_device *peer_device,
			enum resync_reason reason) __must_hold(local)
{
	enum drbd_role peer_role = peer_device->connection->peer_role[NOW];
	enum drbd_repl_state new_repl_state;
	enum drbd_disk_state peer_disk_state;
	int hg, rule_nr, peer_node_id;
	enum drbd_state_rv rv;

	hg = drbd_handshake(peer_device, &rule_nr, &peer_node_id, reason == DISKLESS_PRIMARY);
	if (hg == 100 && reason == AFTER_UNSTABLE)
		hg = resolve_splitbrain_from_disk_states(peer_device);
	new_repl_state = hg < -4 || hg > 4 ? -1 : goodness_to_repl_state(peer_device, peer_role, hg);

	if (new_repl_state == -1) {
		drbd_info(peer_device, "Unexpected result of handshake() %d!\n", new_repl_state);
		return;
	} else if (new_repl_state != L_ESTABLISHED) {
		bitmap_mod_after_handshake(peer_device, hg, peer_node_id);
		drbd_info(peer_device, "Becoming %s %s\n", drbd_repl_str(new_repl_state),
			  reason == AFTER_UNSTABLE ? "after unstable" : "because primary is diskless");
	}

	peer_disk_state = peer_device->disk_state[NOW];
	if (new_repl_state == L_ESTABLISHED && peer_disk_state >= D_CONSISTENT &&
	    peer_device->device->disk_state[NOW] == D_OUTDATED) {
		/* No resync with up-to-date peer -> I should be consistent or up-to-date as well.
		   Note: Former unstable (but up-to-date) nodes become consistent for a short
		   time after loosing their primary peer. Therefore consider consistent here
		   as well. */
		drbd_info(peer_device, "Upgrading local disk to %s after unstable/weak (and no resync).\n",
			  drbd_disk_str(peer_disk_state));
		change_disk_state(peer_device->device, peer_disk_state, CS_VERBOSE, NULL);
		return;
	}

	rv = change_repl_state(peer_device, new_repl_state, CS_VERBOSE);
	if ((rv == SS_NOTHING_TO_DO || rv == SS_RESYNC_RUNNING) &&
	    (new_repl_state == L_WF_BITMAP_S || new_repl_state == L_WF_BITMAP_T)) {
		/* Those events might happen very quickly. In case we are still processing
		   the previous resync we need to re-enter that state. Schedule sending of
		   the bitmap here explicitly */
		peer_device->resync_again++;
		drbd_info(peer_device, "...postponing this until current resync finished\n");
	}
}

static void update_bitmap_slot_of_peer(struct drbd_peer_device *peer_device, int node_id, u64 bitmap_uuid)
{
	if (peer_device->bitmap_uuids[node_id] && bitmap_uuid == 0) {
		/* If we learn from a neighbor that it no longer has a bitmap
		   against a third node, we need to deduce from that knowledge
		   that in the other direction the bitmap was cleared as well.
		 */
		struct drbd_peer_device *peer_device2;

		rcu_read_lock();
		peer_device2 = peer_device_by_node_id(peer_device->device, node_id);
		if (peer_device2) {
			int node_id2 = peer_device->connection->peer_node_id;
			peer_device2->bitmap_uuids[node_id2] = 0;
		}
		rcu_read_unlock();
	}
	peer_device->bitmap_uuids[node_id] = bitmap_uuid;
}

static int __receive_uuids(struct drbd_peer_device *peer_device, u64 node_mask)
{
	enum drbd_repl_state repl_state = peer_device->repl_state[NOW];
	struct drbd_device *device = peer_device->device;
	int updated_uuids = 0, err = 0;
	bool bad_server;

	bad_server =
		repl_state < L_ESTABLISHED &&
		device->disk_state[NOW] < D_INCONSISTENT &&
		device->resource->role[NOW] == R_PRIMARY &&
		(device->exposed_data_uuid & ~UUID_PRIMARY) !=
		(peer_device->current_uuid & ~UUID_PRIMARY);

	if (peer_device->connection->agreed_pro_version < 110 && bad_server) {
		drbd_err(device, "Can only connect to data with current UUID=%016llX\n",
		    (unsigned long long)device->exposed_data_uuid);
		change_cstate(peer_device->connection, C_DISCONNECTING, CS_HARD);
		return -EIO;
	}

	if (get_ldev(device)) {
		int skip_initial_sync =
			repl_state == L_ESTABLISHED &&
			peer_device->connection->agreed_pro_version >= 90 &&
			drbd_current_uuid(device) == UUID_JUST_CREATED &&
			(peer_device->uuid_flags & UUID_FLAG_SKIP_INITIAL_SYNC);
		if (skip_initial_sync) {
			unsigned long irq_flags;

			drbd_info(device, "Accepted new current UUID, preparing to skip initial sync\n");
			drbd_bitmap_io(device, &drbd_bmio_clear_all_n_write,
					"clear_n_write from receive_uuids",
					BM_LOCK_SET | BM_LOCK_CLEAR | BM_LOCK_BULK, NULL);
			_drbd_uuid_set_current(device, peer_device->current_uuid);
			_drbd_uuid_set_bitmap(peer_device, 0);
			begin_state_change(device->resource, &irq_flags, CS_VERBOSE);
			/* FIXME: Note that req_lock was not taken here before! */
			__change_disk_state(device, D_UP_TO_DATE);
			__change_peer_disk_state(peer_device, D_UP_TO_DATE);
			end_state_change(device->resource, &irq_flags);
			updated_uuids = 1;
		}

		if (peer_device->uuid_flags & UUID_FLAG_NEW_DATAGEN) {
			drbd_warn(peer_device, "received new current UUID: %016llX "
				  "weak_nodes=%016llX\n", peer_device->current_uuid, node_mask);
			drbd_uuid_received_new_current(peer_device, peer_device->current_uuid, node_mask);
		}

		if (device->disk_state[NOW] > D_OUTDATED) {
			int hg, unused_int;
			hg = drbd_uuid_compare(peer_device, &unused_int, &unused_int);

			if (hg == -3 || hg == -2) {
				struct drbd_resource *resource = device->resource;
				unsigned long irq_flags;

				begin_state_change(resource, &irq_flags, CS_VERBOSE);
				if (device->disk_state[NEW] > D_OUTDATED)
					__change_disk_state(device, D_OUTDATED);
				end_state_change(resource, &irq_flags);
			}
		}

		drbd_uuid_detect_finished_resyncs(peer_device);

		drbd_md_sync_if_dirty(device);
		put_ldev(device);
	} else if (device->disk_state[NOW] < D_INCONSISTENT &&
		   repl_state >= L_ESTABLISHED &&
		   device->resource->role[NOW] == R_SECONDARY &&
		   peer_device->disk_state[NOW] == D_UP_TO_DATE &&
		   peer_device->current_uuid != device->exposed_data_uuid) {
		struct drbd_resource *resource = device->resource;

		spin_lock_irq(&resource->req_lock);
		if (resource->remote_state_change) {
			drbd_info(peer_device, "Delaying update of exposed data uuid\n");
			device->next_exposed_data_uuid = peer_device->current_uuid;
		} else
			updated_uuids = drbd_set_exposed_data_uuid(device, peer_device->current_uuid);
		spin_unlock_irq(&resource->req_lock);

	}

	if (updated_uuids)
		drbd_print_uuids(peer_device, "receiver updated UUIDs to");

	peer_device->uuid_node_mask = node_mask;

	if ((repl_state == L_SYNC_TARGET || repl_state == L_PAUSED_SYNC_T) &&
	    !(peer_device->uuid_flags & UUID_FLAG_STABLE) &&
	    !drbd_stable_sync_source_present(peer_device, NOW))
		set_bit(UNSTABLE_RESYNC, &peer_device->flags);

	return err;
}

static int receive_uuids(struct drbd_connection *connection, struct packet_info *pi)
{
	const int node_id = connection->resource->res_opts.node_id;
	struct drbd_peer_device *peer_device;
	struct p_uuids *p = pi->data;
	int history_uuids, i;

	peer_device = conn_peer_device(connection, pi->vnr);
	if (!peer_device)
		return config_unknown_volume(connection, pi);

	history_uuids = min_t(int, HISTORY_UUIDS_V08,
			      ARRAY_SIZE(peer_device->history_uuids));

	peer_device->current_uuid = be64_to_cpu(p->current_uuid);
	peer_device->bitmap_uuids[node_id] = be64_to_cpu(p->bitmap_uuid);
	for (i = 0; i < history_uuids; i++)
		peer_device->history_uuids[i] = be64_to_cpu(p->history_uuids[i]);
	for (; i < ARRAY_SIZE(peer_device->history_uuids); i++)
		peer_device->history_uuids[i] = 0;
	peer_device->dirty_bits = be64_to_cpu(p->dirty_bits);
	peer_device->uuid_flags = be64_to_cpu(p->uuid_flags) | UUID_FLAG_STABLE;
	peer_device->uuids_received = true;

	return __receive_uuids(peer_device, 0);
}

static int receive_uuids110(struct drbd_connection *connection, struct packet_info *pi)
{
	struct drbd_peer_device *peer_device;
	struct p_uuids110 *p = pi->data;
	int bitmap_uuids, history_uuids, rest, i, pos, err;
	u64 bitmap_uuids_mask, node_mask;
	struct drbd_peer_md *peer_md = NULL;
	struct drbd_device *device;


	peer_device = conn_peer_device(connection, pi->vnr);
	if (!peer_device)
		return config_unknown_volume(connection, pi);

	device = peer_device->device;

	peer_device->current_uuid = be64_to_cpu(p->current_uuid);
	peer_device->dirty_bits = be64_to_cpu(p->dirty_bits);
	peer_device->uuid_flags = be64_to_cpu(p->uuid_flags);
	bitmap_uuids_mask = be64_to_cpu(p->bitmap_uuids_mask);
	if (bitmap_uuids_mask & ~(NODE_MASK(DRBD_PEERS_MAX) - 1))
		return -EIO;
	bitmap_uuids = hweight64(bitmap_uuids_mask);

	if (pi->size / sizeof(p->other_uuids[0]) < bitmap_uuids)
		return -EIO;
	history_uuids = pi->size / sizeof(p->other_uuids[0]) - bitmap_uuids;
	if (history_uuids > ARRAY_SIZE(peer_device->history_uuids))
		history_uuids = ARRAY_SIZE(peer_device->history_uuids);

	err = drbd_recv_into(connection, p->other_uuids,
			     (bitmap_uuids + history_uuids) *
			     sizeof(p->other_uuids[0]));
	if (err)
		return err;

	rest = pi->size - (bitmap_uuids + history_uuids) * sizeof(p->other_uuids[0]);
	if (rest && !ignore_remaining_packet(connection, rest))
		return -EIO;

	if (get_ldev(device))
		peer_md = device->ldev->md.peers;
	pos = 0;
	for (i = 0; i < ARRAY_SIZE(peer_device->bitmap_uuids); i++) {
		u64 bitmap_uuid;

		if (bitmap_uuids_mask & NODE_MASK(i)) {
			bitmap_uuid = be64_to_cpu(p->other_uuids[pos++]);

			if (peer_md && peer_md[i].bitmap_index == -1)
				peer_md[i].flags |= MDF_NODE_EXISTS;
		} else {
			bitmap_uuid = 0;
		}

		update_bitmap_slot_of_peer(peer_device, i, bitmap_uuid);
	}
	if (peer_md)
		put_ldev(device);

	for (i = 0; i < history_uuids; i++)
		peer_device->history_uuids[i] = be64_to_cpu(p->other_uuids[pos++]);
	while (i < ARRAY_SIZE(peer_device->history_uuids))
		peer_device->history_uuids[i++] = 0;
	peer_device->uuids_received = true;

	node_mask = be64_to_cpu(p->node_mask);

	if (test_bit(INITIAL_STATE_RECEIVED, &peer_device->flags) &&
	    peer_device->connection->peer_role[NOW] == R_PRIMARY &&
	    peer_device->uuid_flags & UUID_FLAG_STABLE)
		check_resync_source(device, node_mask);

	err = __receive_uuids(peer_device, node_mask);

	if (peer_device->uuid_flags & UUID_FLAG_GOT_STABLE) {
		struct drbd_device *device = peer_device->device;

		if (peer_device->repl_state[NOW] == L_ESTABLISHED &&
		    drbd_device_stable(device, NULL) && get_ldev(device)) {
			drbd_send_uuids(peer_device, UUID_FLAG_RESYNC, 0);
			drbd_resync(peer_device, AFTER_UNSTABLE);
			put_ldev(device);
		}
	}

	if (peer_device->uuid_flags & UUID_FLAG_RESYNC) {
		if (get_ldev(device)) {
			bool dp = peer_device->uuid_flags & UUID_FLAG_DISKLESS_PRIMARY;
			drbd_resync(peer_device, dp ? DISKLESS_PRIMARY : AFTER_UNSTABLE);
			put_ldev(device);
		}
	}

	return err;
}


/* If a primary looses connection to a SYNC_SOURCE node from us, then we
 * need to abort that resync. Why?
 *
 * When the primary sends a write we get that and write that as well. With
 * the peer_ack packet we will set that as out-of-sync towards the sync
 * source node.
 * When the resync process finds such bits we will request outdated
 * data from the sync source!
 *
 * -> better stop a resync from such a source.
 */
static void check_resync_source(struct drbd_device *device, u64 weak_nodes)
{
	struct drbd_peer_device *peer_device;

	rcu_read_lock();
	for_each_peer_device_rcu(peer_device, device) {
		enum drbd_repl_state repl_state = peer_device->repl_state[NOW];
		if ((repl_state == L_SYNC_TARGET || repl_state == L_PAUSED_SYNC_T) &&
		    NODE_MASK(peer_device->node_id) & weak_nodes) {
			rcu_read_unlock();
			goto abort;
		}
	}
	rcu_read_unlock();
	return;
abort:
	drbd_info(peer_device, "My sync source became a weak node, aborting resync!\n");
	change_repl_state(peer_device, L_ESTABLISHED, CS_VERBOSE);
	drbd_flush_workqueue(&device->resource->work);

	wait_event_interruptible(device->misc_wait,
				 peer_device->repl_state[NOW] <= L_ESTABLISHED  ||
				 atomic_read(&peer_device->rs_pending_cnt) == 0);

	drbd_rs_del_all(peer_device);
	peer_device->rs_total  = 0;
	peer_device->rs_failed = 0;
	peer_device->rs_paused = 0;
}

/**
 * convert_state() - Converts the peer's view of the cluster state to our point of view
 * @peer_state:	The state as seen by the peer.
 */
static union drbd_state convert_state(union drbd_state peer_state)
{
	union drbd_state state;

	static enum drbd_conn_state c_tab[] = {
		[L_OFF] = L_OFF,
		[L_ESTABLISHED] = L_ESTABLISHED,

		[L_STARTING_SYNC_S] = L_STARTING_SYNC_T,
		[L_STARTING_SYNC_T] = L_STARTING_SYNC_S,
		[C_DISCONNECTING] = C_TEAR_DOWN, /* C_NETWORK_FAILURE, */
		[C_CONNECTING] = C_CONNECTING,
		[L_VERIFY_S]       = L_VERIFY_T,
		[C_MASK]   = C_MASK,
	};

	state.i = peer_state.i;

	state.conn = c_tab[peer_state.conn];
	state.peer = peer_state.role;
	state.role = peer_state.peer;
	state.pdsk = peer_state.disk;
	state.disk = peer_state.pdsk;
	state.peer_isp = (peer_state.aftr_isp | peer_state.user_isp);

	return state;
}

static enum drbd_state_rv
__change_connection_state(struct drbd_connection *connection,
			  union drbd_state mask, union drbd_state val,
			  enum chg_state_flags flags)
{
	struct drbd_resource *resource = connection->resource;

	if (mask.role) {
		/* not allowed */
	}
	if (mask.susp) {
		mask.susp ^= -1;
		__change_io_susp_user(resource, val.susp);
	}
	if (mask.susp_nod) {
		mask.susp_nod ^= -1;
		__change_io_susp_no_data(resource, val.susp_nod);
	}
	if (mask.susp_fen) {
		mask.susp_fen ^= -1;
		__change_io_susp_fencing(connection, val.susp_fen);
	}
	if (mask.disk) {
		/* Handled in __change_peer_device_state(). */
		mask.disk ^= -1;
	}
	if (mask.conn) {
		mask.conn ^= -1;
		__change_cstate(connection,
				min_t(enum drbd_conn_state, val.conn, C_CONNECTED));
	}
	if (mask.pdsk) {
		/* Handled in __change_peer_device_state(). */
		mask.pdsk ^= -1;
	}
	if (mask.peer) {
		mask.peer ^= -1;
		__change_peer_role(connection, val.peer);
	}
	if (mask.i) {
		drbd_info(connection, "Remote state change: request %u/%u not "
		"understood\n", mask.i, val.i & mask.i);
		return SS_NOT_SUPPORTED;
	}
	return SS_SUCCESS;
}

static enum drbd_state_rv
__change_peer_device_state(struct drbd_peer_device *peer_device,
			   union drbd_state mask, union drbd_state val)
{
	struct drbd_device *device = peer_device->device;

	if (mask.peer) {
		/* Handled in __change_connection_state(). */
		mask.peer ^= -1;
	}
	if (mask.disk) {
		mask.disk ^= -1;
		__change_disk_state(device, val.disk);
	}

	if (mask.conn) {
		mask.conn ^= -1;
		__change_repl_state(peer_device,
				max_t(enum drbd_repl_state, val.conn, L_OFF));
	}
	if (mask.pdsk) {
		mask.pdsk ^= -1;
		__change_peer_disk_state(peer_device, val.pdsk);
	}
	if (mask.user_isp) {
		mask.user_isp ^= -1;
		__change_resync_susp_user(peer_device, val.user_isp);
	}
	if (mask.peer_isp) {
		mask.peer_isp ^= -1;
		__change_resync_susp_peer(peer_device, val.peer_isp);
	}
	if (mask.aftr_isp) {
		mask.aftr_isp ^= -1;
		__change_resync_susp_dependency(peer_device, val.aftr_isp);
	}
	if (mask.i) {
		drbd_info(peer_device, "Remote state change: request %u/%u not "
		"understood\n", mask.i, val.i & mask.i);
		return SS_NOT_SUPPORTED;
	}
	return SS_SUCCESS;
}

/**
 * change_connection_state()  -  change state of a connection and all its peer devices
 *
 * Also changes the state of the peer devices' devices and of the resource.
 * Cluster-wide state changes are not supported.
 */
static enum drbd_state_rv
change_connection_state(struct drbd_connection *connection,
			union drbd_state mask,
			union drbd_state val,
			struct twopc_reply *reply,
			enum chg_state_flags flags)
{
	struct drbd_resource *resource = connection->resource;
	struct drbd_peer_device *peer_device;
	unsigned long irq_flags;
	enum drbd_state_rv rv;
	int vnr;
	long t = resource->res_opts.auto_promote_timeout * HZ / 10;

	mask = convert_state(mask);
	val = convert_state(val);
retry:
	begin_state_change(resource, &irq_flags, flags & ~CS_VERBOSE);
	idr_for_each_entry(&connection->peer_devices, peer_device, vnr) {
		rv = __change_peer_device_state(peer_device, mask, val);
		if (rv < SS_SUCCESS)
			goto fail;
	}
	rv = __change_connection_state(connection, mask, val, flags);
	if (rv < SS_SUCCESS)
		goto fail;

	if (reply) {
		u64 directly_reachable = directly_connected_nodes(resource, NEW) |
			NODE_MASK(resource->res_opts.node_id);

		if (reply->primary_nodes & ~directly_reachable)
			__outdate_myself(resource);
	}

	rv = end_state_change(resource, &irq_flags);
out:

	if ((rv == SS_NO_UP_TO_DATE_DISK && resource->role[NOW] != R_PRIMARY) ||
	    rv == SS_PRIMARY_READER) {
		/* Most probably udev opened it read-only. That might happen
		   if it was demoted very recently. Wait up to one second. */
		t = wait_event_interruptible_timeout(resource->state_wait,
						     drbd_open_ro_count(resource) == 0,
						     t);
		if (t > 0)
			goto retry;
	}

	if (rv < SS_SUCCESS)
		drbd_err(resource, "State change failed: %s\n", drbd_set_st_err_str(rv));

	return rv;
fail:
	abort_state_change(resource, &irq_flags);
	goto out;
}

/**
 * change_peer_device_state()  -  change state of a peer and its connection
 *
 * Also changes the state of the peer device's device and of the resource.
 * Cluster-wide state changes are not supported.
 */
static enum drbd_state_rv
change_peer_device_state(struct drbd_peer_device *peer_device,
			 union drbd_state mask,
			 union drbd_state val,
			 enum chg_state_flags flags)
{
	struct drbd_connection *connection = peer_device->connection;
	unsigned long irq_flags;
	enum drbd_state_rv rv;

	mask = convert_state(mask);
	val = convert_state(val);

	begin_state_change(connection->resource, &irq_flags, flags);
	rv = __change_peer_device_state(peer_device, mask, val);
	if (rv < SS_SUCCESS)
		goto fail;
	rv = __change_connection_state(connection, mask, val, flags);
	if (rv < SS_SUCCESS)
		goto fail;
	rv = end_state_change(connection->resource, &irq_flags);
out:
	return rv;
fail:
	abort_state_change(connection->resource, &irq_flags);
	goto out;
}

static int receive_req_state(struct drbd_connection *connection, struct packet_info *pi)
{
	struct drbd_resource *resource = connection->resource;
	struct drbd_peer_device *peer_device = NULL;
	struct p_req_state *p = pi->data;
	union drbd_state mask, val;
	enum chg_state_flags flags = CS_VERBOSE | CS_LOCAL_ONLY | CS_TWOPC;
	enum drbd_state_rv rv;
	int vnr = -1;

	if (!expect(connection, connection->agreed_pro_version < 110)) {
		drbd_err(connection, "Packet %s not allowed in protocol version %d\n",
			 drbd_packet_name(pi->cmd),
			 connection->agreed_pro_version);
		return -EIO;
	}

	mask.i = be32_to_cpu(p->mask);
	val.i = be32_to_cpu(p->val);

	/* P_STATE_CHG_REQ packets must have a valid vnr.  P_CONN_ST_CHG_REQ
	 * packets have an undefined vnr. */
	if (pi->cmd == P_STATE_CHG_REQ) {
		peer_device = conn_peer_device(connection, pi->vnr);
		if (!peer_device) {
			if (mask.i == ((union drbd_state){{.conn = conn_MASK}}).i &&
			    val.i == ((union drbd_state){{.conn = L_OFF}}).i) {
				/* The peer removed this volume, we do not have it... */
				drbd_send_sr_reply(connection, vnr, SS_NOTHING_TO_DO);
				return 0;
			}

			return -EIO;
		}
		vnr = peer_device->device->vnr;
	}

	rv = SS_SUCCESS;
	spin_lock_irq(&resource->req_lock);
	if (resource->remote_state_change)
		rv = SS_CONCURRENT_ST_CHG;
	else
		resource->remote_state_change = true;
	spin_unlock_irq(&resource->req_lock);

	if (rv != SS_SUCCESS) {
		drbd_info(connection, "Rejecting concurrent remote state change\n");
		drbd_send_sr_reply(connection, vnr, rv);
		return 0;
	}

	/* Send the reply before carrying out the state change: this is needed
	 * for connection state changes which close the network connection.  */
	if (peer_device) {
		rv = change_peer_device_state(peer_device, mask, val, flags | CS_PREPARE);
		drbd_send_sr_reply(connection, vnr, rv);
		rv = change_peer_device_state(peer_device, mask, val, flags | CS_PREPARED);
		if (rv >= SS_SUCCESS)
			drbd_md_sync_if_dirty(peer_device->device);
	} else {
		flags |= CS_IGN_OUTD_FAIL;
		rv = change_connection_state(connection, mask, val, NULL, flags | CS_PREPARE);
		drbd_send_sr_reply(connection, vnr, rv);
		change_connection_state(connection, mask, val, NULL, flags | CS_PREPARED);
	}

	spin_lock_irq(&resource->req_lock);
	resource->remote_state_change = false;
	spin_unlock_irq(&resource->req_lock);
	wake_up(&resource->twopc_wait);
	queue_queued_twopc(resource);

	return 0;
}

int abort_nested_twopc_work(struct drbd_work *work, int cancel)
{
	struct drbd_resource *resource =
		container_of(work, struct drbd_resource, twopc_work);
	bool prepared = false;

	spin_lock_irq(&resource->req_lock);
	if (resource->twopc_reply.initiator_node_id != -1) {
		struct drbd_connection *connection, *tmp;
		resource->remote_state_change = false;
		resource->twopc_reply.initiator_node_id = -1;
		list_for_each_entry_safe(connection, tmp, &resource->twopc_parents, twopc_parent_list) {
			kref_debug_put(&connection->kref_debug, 9);
			kref_put(&connection->kref, drbd_destroy_connection);
		}
		INIT_LIST_HEAD(&resource->twopc_parents);

		prepared = true;
	}
	resource->twopc_work.cb = NULL;
	spin_unlock_irq(&resource->req_lock);
	wake_up(&resource->twopc_wait);
	queue_queued_twopc(resource);

	if (prepared)
		abort_prepared_state_change(resource);
	return 0;
}

void twopc_timer_fn(DRBD_TIMER_FN_ARG)
{
	struct drbd_resource *resource = DRBD_TIMER_ARG2OBJ(resource, twopc_timer);
	unsigned long irq_flags;

	spin_lock_irqsave(&resource->req_lock, irq_flags);
	if (resource->twopc_work.cb == NULL) {
		drbd_err(resource, "Two-phase commit %u timeout\n",
			   resource->twopc_reply.tid);
		resource->twopc_work.cb = abort_nested_twopc_work;
		drbd_queue_work(&resource->work, &resource->twopc_work);
	} else {
		mod_timer(&resource->twopc_timer, jiffies + HZ/10);
	}
	spin_unlock_irqrestore(&resource->req_lock, irq_flags);
}

static enum drbd_state_rv outdate_if_weak(struct drbd_resource *resource,
					  struct twopc_reply *reply,
					  enum chg_state_flags flags)
{
	u64 directly_reachable = directly_connected_nodes(resource, NOW) |
		NODE_MASK(resource->res_opts.node_id);

	if (reply->primary_nodes & ~directly_reachable) {
		unsigned long irq_flags;

		begin_state_change(resource, &irq_flags, flags);
		__outdate_myself(resource);
		return end_state_change(resource, &irq_flags);
	}

	return SS_NOTHING_TO_DO;
}

bool drbd_have_local_disk(struct drbd_resource *resource)
{
	struct drbd_device *device;
	int vnr;

	rcu_read_lock();
	idr_for_each_entry(&resource->devices, device, vnr) {
		if (device->disk_state[NOW] > D_DISKLESS) {
			rcu_read_unlock();
			return true;
		}
	}
	rcu_read_unlock();
	return false;
}

static enum drbd_state_rv
far_away_change(struct drbd_connection *connection, union drbd_state mask,
		union drbd_state val, struct twopc_reply *reply,
		enum chg_state_flags flags)
{
	struct drbd_resource *resource = connection->resource;
	int vnr = resource->twopc_reply.vnr;

	if (mask.i == 0 && val.i == 0 &&
	    resource->role[NOW] == R_PRIMARY && vnr == -1) {
		/* A node far away test if there are primaries. I am the guy he
		   is concerned about... He learned about me in the CS_PREPARE phase.
		   Since he is commiting it I know that he is outdated now... */
		struct drbd_connection *affected_connection;
		int initiator_node_id = resource->twopc_reply.initiator_node_id;

		affected_connection = drbd_get_connection_by_node_id(resource, initiator_node_id);
		if (affected_connection) {
			unsigned long irq_flags;
			enum drbd_state_rv rv;

			begin_state_change(resource, &irq_flags, flags);
			__change_peer_disk_states(affected_connection, D_OUTDATED);
			rv = end_state_change(resource, &irq_flags);
			kref_put(&affected_connection->kref, drbd_destroy_connection);
			return rv;
		}
	}
	if (flags & CS_PREPARE && mask.role == role_MASK && val.role == R_PRIMARY &&
	    resource->role[NOW] == R_PRIMARY) {
		struct net_conf *nc;

		nc = rcu_dereference(connection->transport.net_conf);
		if (!nc || !nc->two_primaries)
			return SS_TWO_PRIMARIES;

		/* A node further away wants to become primary. In case I am
		   primary allow it only when I am diskless. See
		   also check_primaries_distances() in drbd_state.c */
		if (drbd_have_local_disk(resource))
			return SS_WEAKLY_CONNECTED;
	}
	return outdate_if_weak(resource, reply, flags);
}

enum csc_rv {
	CSC_CLEAR,
	CSC_REJECT,
	CSC_ABORT_LOCAL,
	CSC_QUEUE,
	CSC_TID_MISS,
	CSC_MATCH,
};

static enum csc_rv
check_concurrent_transactions(struct drbd_resource *resource, struct twopc_reply *new_r)
{
	struct twopc_reply *ongoing = &resource->twopc_reply;

	if (!resource->remote_state_change)
		return CSC_CLEAR;

	if (new_r->initiator_node_id < ongoing->initiator_node_id) {
		if (ongoing->initiator_node_id == resource->res_opts.node_id)
			return CSC_ABORT_LOCAL;
		else
			return CSC_QUEUE;
	} else if (new_r->initiator_node_id > ongoing->initiator_node_id) {
		return CSC_REJECT;
	}
	if (new_r->tid != ongoing->tid)
		return CSC_TID_MISS;

	return CSC_MATCH;
}


enum alt_rv {
	ALT_LOCKED,
	ALT_MATCH,
	ALT_TIMEOUT,
};

static enum alt_rv when_done_lock(struct drbd_resource *resource, unsigned int for_tid)
{
	spin_lock_irq(&resource->req_lock);
	if (!resource->remote_state_change)
		return ALT_LOCKED;
	spin_unlock_irq(&resource->req_lock);
	if (resource->twopc_reply.tid == for_tid)
		return ALT_MATCH;

	return ALT_TIMEOUT;
}
static enum alt_rv abort_local_transaction(struct drbd_resource *resource, unsigned int for_tid)
{
	long t = twopc_timeout(resource) / 8;
	enum alt_rv rv;

	set_bit(TWOPC_ABORT_LOCAL, &resource->flags);
	spin_unlock_irq(&resource->req_lock);
	wake_up(&resource->state_wait);
	wait_event_timeout(resource->twopc_wait,
			   (rv = when_done_lock(resource, for_tid)) != ALT_TIMEOUT, t);
	clear_bit(TWOPC_ABORT_LOCAL, &resource->flags);
	return rv;
}

static void arm_queue_twopc_timer(struct drbd_resource *resource)
{
	struct queued_twopc *q;
	q = list_first_entry_or_null(&resource->queued_twopc, struct queued_twopc, w.list);

	if (q) {
		unsigned long t = twopc_timeout(resource) / 4;
		mod_timer(&resource->queued_twopc_timer, q->start_jif + t);
	} else {
		del_timer(&resource->queued_twopc_timer);
	}
}

static int queue_twopc(struct drbd_connection *connection, struct twopc_reply *twopc, struct packet_info *pi)
{
	struct drbd_resource *resource = connection->resource;
	struct queued_twopc *q;
	bool was_empty, already_queued = false;

	spin_lock_irq(&resource->queued_twopc_lock);
	list_for_each_entry(q, &resource->queued_twopc, w.list) {
		if (q->reply.tid == twopc->tid &&
		    q->reply.initiator_node_id == twopc->initiator_node_id &&
		    q->connection == connection)
			already_queued = true;
	}
	spin_unlock_irq(&resource->queued_twopc_lock);

	if (already_queued)
		return 0;

	q = kmalloc(sizeof(*q), GFP_NOIO);
	if (!q)
		return -ENOMEM;

	q->reply = *twopc;
	q->packet_data = *(struct p_twopc_request *)pi->data;
	q->packet_info = *pi;
	q->packet_info.data = &q->packet_data;
	kref_get(&connection->kref);
	kref_debug_get(&connection->kref_debug, 16);
	q->connection = connection;
	q->start_jif = jiffies;

	spin_lock_irq(&resource->queued_twopc_lock);
	was_empty = list_empty(&resource->queued_twopc);
	list_add_tail(&q->w.list, &resource->queued_twopc);
	if (was_empty)
		arm_queue_twopc_timer(resource);
	spin_unlock_irq(&resource->queued_twopc_lock);

	return 0;
}

static int queued_twopc_work(struct drbd_work *w, int cancel)
{
	struct queued_twopc *q = container_of(w, struct queued_twopc, w), *q2, *tmp;
	struct drbd_connection *connection = q->connection;
	struct drbd_resource *resource = connection->resource;
	unsigned long t = twopc_timeout(resource) / 4;
	LIST_HEAD(work_list);

	/* Look for more for the same TID... */
	spin_lock_irq(&resource->queued_twopc_lock);
	list_for_each_entry_safe(q2, tmp, &resource->queued_twopc, w.list) {
		if (q2->reply.tid == q->reply.tid &&
		    q2->reply.initiator_node_id == q->reply.initiator_node_id)
			list_move_tail(&q2->w.list, &work_list);
	}
	spin_unlock_irq(&resource->queued_twopc_lock);

	while (true) {
		if (jiffies - q->start_jif >= t || cancel) {
			if (!cancel)
				drbd_info(connection, "Rejecting concurrent "
					  "remote state change %u because of "
					  "state change %u takes too long\n",
					  q->reply.tid,
					  resource->twopc_reply.tid);
			drbd_send_twopc_reply(connection, P_TWOPC_RETRY, &q->reply);
		} else {
			process_twopc(connection, &q->reply, &q->packet_info, q->start_jif);
		}

		kref_debug_put(&connection->kref_debug, 16);
		kref_put(&connection->kref, drbd_destroy_connection);
		kfree(q);

		q = list_first_entry_or_null(&work_list, struct queued_twopc, w.list);
		if (q) {
			list_del(&q->w.list);
			connection = q->connection;
		} else
			break;
	}

	return 0;
}

void queued_twopc_timer_fn(DRBD_TIMER_FN_ARG)
{
	struct drbd_resource *resource = DRBD_TIMER_ARG2OBJ(resource, queued_twopc_timer);
	struct queued_twopc *q;
	unsigned long irq_flags;
	unsigned long timeo = twopc_timeout(resource) / 4;

	spin_lock_irqsave(&resource->queued_twopc_lock, irq_flags);
	q = list_first_entry_or_null(&resource->queued_twopc, struct queued_twopc, w.list);
	if (q) {
		if (jiffies - q->start_jif >= timeo) {
			resource->starting_queued_twopc = q;
			list_del(&q->w.list);
		}
	}
	spin_unlock_irqrestore(&resource->queued_twopc_lock, irq_flags);

	if (q) {
		q->w.cb = &queued_twopc_work;
		drbd_queue_work(&resource->work , &q->w);
	}
}

void queue_queued_twopc(struct drbd_resource *resource)
{
	struct queued_twopc *q;
	unsigned long irq_flags;

	spin_lock_irqsave(&resource->queued_twopc_lock, irq_flags);
	q = list_first_entry_or_null(&resource->queued_twopc, struct queued_twopc, w.list);
	if (q) {
		resource->starting_queued_twopc = q;
		list_del(&q->w.list);
		arm_queue_twopc_timer(resource);
	}
	spin_unlock_irqrestore(&resource->queued_twopc_lock, irq_flags);

	if (!q)
		return;

	q->w.cb = &queued_twopc_work;
	drbd_queue_work(&resource->work , &q->w);
}

static int abort_starting_twopc(struct drbd_resource *resource, struct twopc_reply *twopc)
{
	struct queued_twopc *q = resource->starting_queued_twopc;

	if (q && q->reply.tid == twopc->tid) {
		q->reply.is_aborted = 1;
		return 0;
	}

	return -ENOENT;
}

static int abort_queued_twopc(struct drbd_resource *resource, struct twopc_reply *twopc)
{
	struct queued_twopc *q;
	unsigned long irq_flags;

	spin_lock_irqsave(&resource->queued_twopc_lock, irq_flags);
	list_for_each_entry(q, &resource->queued_twopc, w.list) {
		if (q->reply.tid == twopc->tid) {
			list_del(&q->w.list);
			goto found;
		}
	}
	q = NULL;
found:
	spin_unlock_irqrestore(&resource->queued_twopc_lock, irq_flags);

	if (q) {
		kref_put(&q->connection->kref, drbd_destroy_connection);
		kfree(q);
		return 0;
	}

	return -ENOENT;
}

static int receive_twopc(struct drbd_connection *connection, struct packet_info *pi)
{
	struct drbd_resource *resource = connection->resource;
	struct p_twopc_request *p = pi->data;
	struct twopc_reply reply;
	int rv;

	reply.vnr = pi->vnr;
	reply.tid = be32_to_cpu(p->tid);
	reply.initiator_node_id = be32_to_cpu(p->initiator_node_id);
	reply.target_node_id = be32_to_cpu(p->target_node_id);
	reply.reachable_nodes = directly_connected_nodes(resource, NOW) |
				NODE_MASK(resource->res_opts.node_id);
	reply.primary_nodes = 0;
	reply.weak_nodes = 0;
	reply.is_disconnect = 0;
	reply.is_aborted = 0;

	rv = process_twopc(connection, &reply, pi, jiffies);

	return rv;
}

static void nested_twopc_abort(struct drbd_resource *resource, int vnr, enum drbd_packet cmd,
			       struct p_twopc_request *request)
{
	struct drbd_connection *connection;
	u64 nodes_to_reach, reach_immediately, im;

	spin_lock_irq(&resource->req_lock);
	nodes_to_reach = be64_to_cpu(request->nodes_to_reach);
	reach_immediately = directly_connected_nodes(resource, NOW) & nodes_to_reach;
	nodes_to_reach &= ~(reach_immediately | NODE_MASK(resource->res_opts.node_id));
	request->nodes_to_reach = cpu_to_be64(nodes_to_reach);
	spin_unlock_irq(&resource->req_lock);

	for_each_connection_ref(connection, im, resource) {
		u64 mask = NODE_MASK(connection->peer_node_id);
		if (reach_immediately & mask)
			conn_send_twopc_request(connection, vnr, cmd, request);
	}
}

static bool is_prepare(enum drbd_packet cmd)
{
	return cmd == P_TWOPC_PREP_RSZ || cmd == P_TWOPC_PREPARE;
}


enum determine_dev_size
drbd_commit_size_change(struct drbd_device *device, struct resize_parms *rs, u64 nodes_to_reach)
{
	struct twopc_resize *tr = &device->resource->twopc_resize;
	enum determine_dev_size dd;
	uint64_t my_usize;

	if (!get_ldev(device)) {
		drbd_set_my_capacity(device, tr->new_size);
		return DS_UNCHANGED; /* Not entirely true, but we are diskless... */
	}

	rcu_read_lock();
	my_usize = rcu_dereference(device->ldev->disk_conf)->disk_size;
	rcu_read_unlock();

	if (my_usize != tr->user_size) {
		struct disk_conf *old_disk_conf, *new_disk_conf;

		new_disk_conf = kzalloc(sizeof(struct disk_conf), GFP_KERNEL);
		if (!new_disk_conf) {
			drbd_err(device, "Allocation of new disk_conf failed\n");
			device->ldev->disk_conf->disk_size = tr->user_size;
			goto cont;
		}

		old_disk_conf = device->ldev->disk_conf;
		*new_disk_conf = *old_disk_conf;
		new_disk_conf->disk_size = tr->user_size;

		rcu_assign_pointer(device->ldev->disk_conf, new_disk_conf);
		synchronize_rcu();
		kfree(old_disk_conf);

		drbd_info(device, "New u_size %llu sectors\n",
			  (unsigned long long)tr->user_size);
	}
cont:
	dd = drbd_determine_dev_size(device, tr->new_size, tr->dds_flags | DDSF_2PC, rs);

	if (dd > DS_UNCHANGED) { /* DS_SHRUNK, DS_GREW, DS_GREW_FROM_ZERO */
		struct drbd_peer_device *peer_device;
		u64 im;

		for_each_peer_device_ref(peer_device, im, device) {
			if (peer_device->repl_state[NOW] != L_ESTABLISHED ||
			    peer_device->disk_state[NOW] < D_INCONSISTENT)
				continue;

			/* update cached sizes, relevant for the next handshake
			 * of a currently unconnected peeer. */
			peer_device->c_size = tr->new_size;
			peer_device->u_size = tr->user_size;
			if (dd >= DS_GREW) {
				if (tr->new_size > peer_device->d_size)
					peer_device->d_size = tr->new_size;

				if (tr->new_size > peer_device->max_size)
					peer_device->max_size = tr->new_size;
			} else if (dd == DS_SHRUNK) {
				if (tr->new_size < peer_device->d_size)
					peer_device->d_size = tr->new_size;

				if (tr->new_size < peer_device->max_size)
					peer_device->max_size = tr->new_size;
			}
		}
	}

	if (dd == DS_GREW && !(tr->dds_flags & DDSF_NO_RESYNC)) {
		struct drbd_resource *resource = device->resource;
		const int my_node_id = resource->res_opts.node_id;
		struct drbd_peer_device *peer_device;
		u64 im;

		for_each_peer_device_ref(peer_device, im, device) {
			if (peer_device->repl_state[NOW] != L_ESTABLISHED ||
			    peer_device->disk_state[NOW] < D_INCONSISTENT)
				continue;

			if (tr->diskful_primary_nodes) {
				if (tr->diskful_primary_nodes & NODE_MASK(my_node_id)) {
					enum drbd_repl_state resync;
					if (peer_device->connection->peer_role[NOW] == R_SECONDARY) {
						resync = L_SYNC_SOURCE;
					} else /* peer == R_PRIMARY */ {
						resync = peer_device->node_id < my_node_id ?
							L_SYNC_TARGET : L_SYNC_SOURCE;
					}
					drbd_start_resync(peer_device, resync);
				} else {
					if (peer_device->connection->peer_role[NOW] == R_PRIMARY)
						drbd_start_resync(peer_device, L_SYNC_TARGET);
					/* else  no resync */
				}
			} else {
				if (resource->twopc_parent_nodes & NODE_MASK(peer_device->node_id))
					drbd_start_resync(peer_device, L_SYNC_TARGET);
				else if (nodes_to_reach & NODE_MASK(peer_device->node_id))
					drbd_start_resync(peer_device, L_SYNC_SOURCE);
				/* else  no resync */
			}
		}
	}

	put_ldev(device);
	return dd;
}

enum drbd_state_rv drbd_support_2pc_resize(struct drbd_resource *resource)
{
	struct drbd_connection *connection;
	enum drbd_state_rv rv = SS_SUCCESS;

	rcu_read_lock();
	for_each_connection_rcu(connection, resource) {
		if (connection->cstate[NOW] == C_CONNECTED &&
		    connection->agreed_pro_version < 112) {
			rv = SS_NOT_SUPPORTED;
			break;
		}
	}
	rcu_read_unlock();

	return rv;
}

static int process_twopc(struct drbd_connection *connection,
			 struct twopc_reply *reply,
			 struct packet_info *pi,
			 unsigned long receive_jif)
{
	struct drbd_connection *affected_connection = connection;
	struct drbd_resource *resource = connection->resource;
	struct drbd_peer_device *peer_device = NULL;
	struct p_twopc_request *p = pi->data;
	union drbd_state mask = {}, val = {};
	enum chg_state_flags flags = CS_VERBOSE | CS_LOCAL_ONLY;
	enum drbd_state_rv rv = SS_SUCCESS;
	enum csc_rv csc_rv;

	/* Check for concurrent transactions and duplicate packets. */
	spin_lock_irq(&resource->req_lock);

	csc_rv = check_concurrent_transactions(resource, reply);

	if (csc_rv == CSC_CLEAR && pi->cmd != P_TWOPC_ABORT) {
		if (!is_prepare(pi->cmd)) {
			/* We have committed or aborted this transaction already. */
			spin_unlock_irq(&resource->req_lock);
			drbd_debug(connection, "Ignoring %s packet %u\n",
				   drbd_packet_name(pi->cmd),
				   reply->tid);
			return 0;
		}
		if (reply->is_aborted) {
			spin_unlock_irq(&resource->req_lock);
			return 0;
		}
		resource->starting_queued_twopc = NULL;
		resource->remote_state_change = true;
		resource->twopc_type = pi->cmd == P_TWOPC_PREPARE ? TWOPC_STATE_CHANGE : TWOPC_RESIZE;
		resource->twopc_prepare_reply_cmd = 0;
		resource->twopc_parent_nodes = NODE_MASK(connection->peer_node_id);
		clear_bit(TWOPC_EXECUTED, &resource->flags);
	} else if (csc_rv == CSC_MATCH && !is_prepare(pi->cmd)) {
		flags |= CS_PREPARED;

		if (test_and_set_bit(TWOPC_EXECUTED, &resource->flags)) {
			spin_unlock_irq(&resource->req_lock);
			drbd_info(connection, "Ignoring redundant %s packet %u.\n",
				  drbd_packet_name(pi->cmd),
				  reply->tid);
			return 0;
		}
	} else if (csc_rv == CSC_ABORT_LOCAL && is_prepare(pi->cmd)) {
		enum alt_rv alt_rv;

		drbd_info(connection, "Aborting local state change %u to yield to remote "
			  "state change %u.\n",
			  resource->twopc_reply.tid,
			  reply->tid);
		alt_rv = abort_local_transaction(resource, reply->tid);
		if (alt_rv == ALT_MATCH) {
			/* abort_local_transaction() comes back unlocked in this case... */
			goto match;
		} else if (alt_rv == ALT_TIMEOUT) {
			/* abort_local_transaction() comes back unlocked in this case... */
			drbd_info(connection, "Aborting local state change %u "
				  "failed. Rejecting remote state change %u.\n",
				  resource->twopc_reply.tid,
				  reply->tid);
			drbd_send_twopc_reply(connection, P_TWOPC_RETRY, reply);
			return 0;
		}
		/* abort_local_transaction() returned with the req_lock */
		if (reply->is_aborted) {
			spin_unlock_irq(&resource->req_lock);
			return 0;
		}
		resource->starting_queued_twopc = NULL;
		resource->remote_state_change = true;
		resource->twopc_type = pi->cmd == P_TWOPC_PREPARE ? TWOPC_STATE_CHANGE : TWOPC_RESIZE;
		resource->twopc_parent_nodes = NODE_MASK(connection->peer_node_id);
		resource->twopc_prepare_reply_cmd = 0;
		clear_bit(TWOPC_EXECUTED, &resource->flags);
	} else if (pi->cmd == P_TWOPC_ABORT) {
		/* crc_rc != CRC_MATCH */
		int err;

		err = abort_starting_twopc(resource, reply);
		spin_unlock_irq(&resource->req_lock);
		if (err) {
			err = abort_queued_twopc(resource, reply);
			if (err)
				drbd_info(connection, "Ignoring %s packet %u.\n",
					  drbd_packet_name(pi->cmd),
					  reply->tid);
		}

		nested_twopc_abort(resource, pi->vnr, pi->cmd, p);
		return 0;
	} else {
		spin_unlock_irq(&resource->req_lock);

		if (csc_rv == CSC_REJECT) {
		reject:
			drbd_info(connection, "Rejecting concurrent "
				  "remote state change %u because of "
				  "state change %u\n",
				  reply->tid,
				  resource->twopc_reply.tid);
			drbd_send_twopc_reply(connection, P_TWOPC_RETRY, reply);
			return 0;
		}

		if (is_prepare(pi->cmd)) {
			if (csc_rv == CSC_QUEUE) {
				int err = queue_twopc(connection, reply, pi);
				if (err)
					goto reject;
			} else if (csc_rv == CSC_TID_MISS) {
				goto reject;
			} else if (csc_rv == CSC_MATCH) {
				/* We have prepared this transaction already. */
				enum drbd_packet reply_cmd;

			match:
				spin_lock_irq(&resource->req_lock);
				resource->twopc_parent_nodes |= NODE_MASK(connection->peer_node_id);
				reply_cmd = resource->twopc_prepare_reply_cmd;
				if (!reply_cmd) {
					kref_get(&connection->kref);
					kref_debug_get(&connection->kref_debug, 9);
					list_add(&connection->twopc_parent_list,
						 &resource->twopc_parents);
				}
				spin_unlock_irq(&resource->req_lock);

				if (reply_cmd) {
					drbd_send_twopc_reply(connection, reply_cmd,
							      &resource->twopc_reply);
				} else {
					/* if a node sends us a prepare, that means he has
					   prepared this himsilf successfully. */
					set_bit(TWOPC_YES, &connection->flags);

					if (cluster_wide_reply_ready(resource)) {
						if (resource->twopc_work.cb == NULL) {
							resource->twopc_work.cb = nested_twopc_work;
							drbd_queue_work(&resource->work, &resource->twopc_work);
						}
					}
				}
			}
		} else {
			drbd_info(connection, "Ignoring %s packet %u "
				  "current processing state change %u\n",
				  drbd_packet_name(pi->cmd),
				  reply->tid,
				  resource->twopc_reply.tid);
		}
		return 0;
	}

	if (reply->initiator_node_id != connection->peer_node_id) {
		/*
		 * This is an indirect request.  Unless we are directly
		 * connected to the initiator as well as indirectly, we don't
		 * have connection or peer device objects for this peer.
		 */
		for_each_connection(affected_connection, resource) {
			/* for_each_connection() protected by holding req_lock here */
			if (reply->initiator_node_id ==
			    affected_connection->peer_node_id)
				goto directly_connected;
		}
		/* only indirectly connected */
		affected_connection = NULL;
	}

    directly_connected:
	if (reply->target_node_id != -1 &&
	    reply->target_node_id != resource->res_opts.node_id) {
		affected_connection = NULL;
	}

	if (resource->twopc_type == TWOPC_STATE_CHANGE) {
		mask.i = be32_to_cpu(p->mask);
		val.i = be32_to_cpu(p->val);
	}

	if (affected_connection && affected_connection->cstate[NOW] < C_CONNECTED &&
	    mask.conn == 0)
		affected_connection = NULL;

	if (mask.conn == conn_MASK) {
		u64 m = NODE_MASK(reply->initiator_node_id);

		if (val.conn == C_CONNECTED)
			reply->reachable_nodes |= m;
		if (val.conn == C_DISCONNECTING) {
			reply->reachable_nodes &= ~m;
			reply->is_disconnect = 1;
		}
	}

	if (pi->vnr != -1 && affected_connection) {
		peer_device = conn_peer_device(affected_connection, pi->vnr);
		/* If we do not know the peer_device, then we are fine with
		   whatever is going on in the cluster. E.g. detach and del-minor
		   one each node, one after the other */

		affected_connection = NULL; /* It is intended for a peer_device! */
	}

	if (pi->cmd == P_TWOPC_PREPARE) {
		reply->primary_nodes = be64_to_cpu(p->primary_nodes);
		if (resource->role[NOW] == R_PRIMARY) {
			reply->primary_nodes |= NODE_MASK(resource->res_opts.node_id);
			reply->weak_nodes = ~reply->reachable_nodes;
		}
	}
	if (pi->cmd == P_TWOPC_PREP_RSZ) {
		struct drbd_device *device;

		device = (peer_device ?: conn_peer_device(connection, pi->vnr))->device;
		if (get_ldev(device)) {
			if (resource->role[NOW] == R_PRIMARY)
				reply->diskful_primary_nodes = NODE_MASK(resource->res_opts.node_id);
			reply->max_possible_size = drbd_local_max_size(device);
			put_ldev(device);
		} else {
			reply->max_possible_size = DRBD_MAX_SECTORS_FLEX;
			reply->diskful_primary_nodes = 0;
		}
		resource->twopc_resize.dds_flags = be16_to_cpu(p->dds_flags);
		resource->twopc_resize.user_size = be64_to_cpu(p->user_size);
	}

	resource->twopc_reply = *reply;
	spin_unlock_irq(&resource->req_lock);

	switch(pi->cmd) {
	case P_TWOPC_PREPARE:
		drbd_info(connection, "Preparing remote state change %u ", reply->tid);
		flags |= CS_PREPARE;
		break;
	case P_TWOPC_PREP_RSZ:
		drbd_info(connection, "Preparing remote state change %u "
			  "(local_max_size = %llu KiB)\n",
			  reply->tid, (unsigned long long)reply->max_possible_size >> 1);
		flags |= CS_PREPARE;
		break;
	case P_TWOPC_ABORT:
		drbd_info(connection, "Aborting remote state change %u\n",
			  reply->tid);
		flags |= CS_ABORT;
		break;
	case P_TWOPC_COMMIT:
		drbd_info(connection, "Committing remote state change %u (primary_nodes=%llX)\n",
			  reply->tid, be64_to_cpu(p->primary_nodes));
		break;
	default:
		BUG();
	}

	switch (resource->twopc_type) {
	case TWOPC_STATE_CHANGE:
		if (flags & CS_PREPARED)
			reply->primary_nodes = be64_to_cpu(p->primary_nodes);

		if (peer_device)
			rv = change_peer_device_state(peer_device, mask, val, flags);
		else if (affected_connection)
			rv = change_connection_state(affected_connection,
						     mask, val, reply, flags | CS_IGN_OUTD_FAIL);
		else
			rv = far_away_change(connection, mask, val, reply, flags);
		break;
	case TWOPC_RESIZE:
		if (flags & CS_PREPARE)
			rv = drbd_support_2pc_resize(resource);
		break;
	}

	if (flags & CS_PREPARE) {
		spin_lock_irq(&resource->req_lock);
		kref_get(&connection->kref);
		kref_debug_get(&connection->kref_debug, 9);
		list_add(&connection->twopc_parent_list, &resource->twopc_parents);
		mod_timer(&resource->twopc_timer, receive_jif + twopc_timeout(resource));
		spin_unlock_irq(&resource->req_lock);

		if (rv >= SS_SUCCESS) {
			nested_twopc_request(resource, pi->vnr, pi->cmd, p);
		} else {
			enum drbd_packet cmd = (rv == SS_IN_TRANSIENT_STATE) ?
				P_TWOPC_RETRY : P_TWOPC_NO;
			drbd_send_twopc_reply(connection, cmd, reply);
		}
	} else {
		if (flags & CS_PREPARED) {
			if (rv < SS_SUCCESS)
				drbd_err(resource, "FATAL: Local commit of prepared %u failed! \n",
					 reply->tid);

			del_timer(&resource->twopc_timer);
		}

		nested_twopc_request(resource, pi->vnr, pi->cmd, p);

		if (resource->twopc_type == TWOPC_RESIZE && flags & CS_PREPARED && !(flags & CS_ABORT)) {
			struct twopc_resize *tr = &resource->twopc_resize;
			struct drbd_device *device;

			tr->diskful_primary_nodes = be64_to_cpu(p->diskful_primary_nodes);
			tr->new_size = be64_to_cpu(p->exposed_size);
			device = (peer_device ?: conn_peer_device(connection, pi->vnr))->device;

			drbd_commit_size_change(device, NULL, be64_to_cpu(p->nodes_to_reach));
			rv = SS_SUCCESS;
		}
		clear_remote_state_change(resource);

		if (peer_device && rv >= SS_SUCCESS && !(flags & CS_ABORT))
			drbd_md_sync_if_dirty(peer_device->device);

		if (rv >= SS_SUCCESS && !(flags & CS_ABORT)) {
			if (affected_connection &&
			    mask.conn == conn_MASK && val.conn == C_CONNECTED)
				conn_connect2(connection);
		}
	}

	return 0;
}

static void try_to_get_resynced(struct drbd_device *device)
{
	int best_hg = -3000;
	struct drbd_peer_device *best_peer_device = NULL;
	struct drbd_peer_device *peer_device;

	if (!get_ldev(device))
		return;

	rcu_read_lock();
	for_each_peer_device_rcu(peer_device, device) {
		int hg, rule_nr, peer_node_id;
		if (peer_device->disk_state[NOW] == D_UP_TO_DATE) {
			hg = drbd_uuid_compare(peer_device, &rule_nr, &peer_node_id);
			drbd_info(peer_device, "hg = %d\n",hg);
			if (hg <= 0 && hg > best_hg) {
				best_hg = hg;
				best_peer_device = peer_device;
			}
		}
	}
	rcu_read_unlock();
	peer_device = best_peer_device;

	if (peer_device) {
		drbd_resync(peer_device, DISKLESS_PRIMARY);
		drbd_send_uuids(peer_device, UUID_FLAG_RESYNC | UUID_FLAG_DISKLESS_PRIMARY, 0);
	}
	put_ldev(device);
}

static int receive_state(struct drbd_connection *connection, struct packet_info *pi)
{
	struct drbd_resource *resource = connection->resource;
	struct drbd_peer_device *peer_device = NULL;
	enum drbd_repl_state *repl_state;
	struct drbd_device *device = NULL;
	struct p_state *p = pi->data;
	union drbd_state old_peer_state, peer_state;
	enum drbd_disk_state peer_disk_state, new_disk_state = D_MASK;
	enum drbd_repl_state new_repl_state;
	bool peer_was_resync_target, try_to_get_resync = false;
	int rv;

	if (pi->vnr != -1) {
		peer_device = conn_peer_device(connection, pi->vnr);
		if (!peer_device)
			return config_unknown_volume(connection, pi);
		device = peer_device->device;
	}

	peer_state.i = be32_to_cpu(p->state);

	if (connection->agreed_pro_version < 110) {
		/* Before drbd-9.0 there was no D_DETACHING it was D_FAILED... */
		if (peer_state.disk >= D_DETACHING)
			peer_state.disk++;
		if (peer_state.pdsk >= D_DETACHING)
			peer_state.pdsk++;
	}

	if (pi->vnr == -1) {
		if (peer_state.role == R_SECONDARY) {
			unsigned long irq_flags;

			begin_state_change(resource, &irq_flags, CS_HARD | CS_VERBOSE);
			__change_peer_role(connection, R_SECONDARY);
			rv = end_state_change(resource, &irq_flags);
			if (rv < SS_SUCCESS)
				goto fail;
		}
		return 0;
        }

	peer_disk_state = peer_state.disk;

	if (peer_disk_state > D_DISKLESS && !want_bitmap(peer_device)) {
		drbd_warn(device, "The peer is configured to be diskless but presents %s\n",
			  drbd_disk_str(peer_disk_state));
		goto fail;
	}

	if (peer_state.disk == D_NEGOTIATING) {
		peer_disk_state = peer_device->uuid_flags & UUID_FLAG_INCONSISTENT ?
			D_INCONSISTENT : D_CONSISTENT;
		drbd_info(device, "real peer disk state = %s\n", drbd_disk_str(peer_disk_state));
	}

	spin_lock_irq(&resource->req_lock);
	old_peer_state = drbd_get_peer_device_state(peer_device, NOW);
	spin_unlock_irq(&resource->req_lock);
 retry:
	new_repl_state = max_t(enum drbd_repl_state, old_peer_state.conn, L_OFF);

	/* If some other part of the code (ack_receiver thread, timeout)
	 * already decided to close the connection again,
	 * we must not "re-establish" it here. */
	if (old_peer_state.conn <= C_TEAR_DOWN)
		return -ECONNRESET;

	if (!test_bit(INITIAL_STATE_RECEIVED, &peer_device->flags) &&
	    peer_state.role == R_PRIMARY && peer_device->uuid_flags & UUID_FLAG_STABLE)
		check_resync_source(device, peer_device->uuid_node_mask);

	peer_was_resync_target =
		connection->agreed_pro_version >= 110 ?
		peer_device->last_repl_state == L_SYNC_TARGET ||
		peer_device->last_repl_state == L_PAUSED_SYNC_T
		:
		true;
	/* If this is the "end of sync" confirmation, usually the peer disk
	 * was D_INCONSISTENT or D_CONSISTENT. (Since the peer might be
	 * weak we do not know anything about its new disk state)
	 */
	if (peer_was_resync_target &&
	    (old_peer_state.pdsk == D_INCONSISTENT || old_peer_state.pdsk == D_CONSISTENT) &&
	    old_peer_state.conn > L_ESTABLISHED && old_peer_state.disk >= D_OUTDATED) {
		/* If we are (becoming) SyncSource, but peer is still in sync
		 * preparation, ignore its uptodate-ness to avoid flapping, it
		 * will change to inconsistent once the peer reaches active
		 * syncing states.
		 * It may have changed syncer-paused flags, however, so we
		 * cannot ignore this completely. */
		if (peer_state.conn > L_ESTABLISHED &&
		    peer_state.conn < L_SYNC_SOURCE)
			peer_disk_state = D_INCONSISTENT;

		/* if peer_state changes to connected at the same time,
		 * it explicitly notifies us that it finished resync.
		 * Maybe we should finish it up, too? */
		else if (peer_state.conn == L_ESTABLISHED) {
			bool finish_now = false;

			if (old_peer_state.conn == L_WF_BITMAP_S) {
				spin_lock_irq(&resource->req_lock);
				if (peer_device->repl_state[NOW] == L_WF_BITMAP_S)
					peer_device->resync_finished_pdsk = peer_state.disk;
				else if (peer_device->repl_state[NOW] == L_SYNC_SOURCE)
					finish_now = true;
				spin_unlock_irq(&resource->req_lock);
			}

			if (finish_now || old_peer_state.conn == L_SYNC_SOURCE ||
			    old_peer_state.conn == L_PAUSED_SYNC_S) {
				drbd_resync_finished(peer_device, peer_state.disk);
				peer_device->last_repl_state = peer_state.conn;
			}
			return 0;
		}
	}

	/* explicit verify finished notification, stop sector reached. */
	if (old_peer_state.conn == L_VERIFY_T && old_peer_state.disk == D_UP_TO_DATE &&
	    peer_state.conn == C_CONNECTED && peer_disk_state == D_UP_TO_DATE) {
		ov_out_of_sync_print(peer_device);
		drbd_resync_finished(peer_device, D_MASK);
		peer_device->last_repl_state = peer_state.conn;
		return 0;
	}

	/* Start resync after AHEAD/BEHIND */
	if (connection->agreed_pro_version >= 110 &&
	    peer_state.conn == L_SYNC_SOURCE && old_peer_state.conn == L_BEHIND) {
		drbd_start_resync(peer_device, L_SYNC_TARGET);
		return 0;
	}

	/* peer says his disk is inconsistent, while we think it is uptodate,
	 * and this happens while the peer still thinks we have a sync going on,
	 * but we think we are already done with the sync.
	 * We ignore this to avoid flapping pdsk.
	 * This should not happen, if the peer is a recent version of drbd. */
	if (old_peer_state.pdsk == D_UP_TO_DATE && peer_disk_state == D_INCONSISTENT &&
	    old_peer_state.conn == L_ESTABLISHED && peer_state.conn > L_SYNC_SOURCE)
		peer_disk_state = D_UP_TO_DATE;

	if (new_repl_state == L_OFF)
		new_repl_state = L_ESTABLISHED;

	if (peer_state.conn == L_AHEAD)
		new_repl_state = L_BEHIND;

	if (peer_device->uuids_received &&
	    peer_state.disk >= D_NEGOTIATING &&
	    get_ldev_if_state(device, D_NEGOTIATING)) {
		bool consider_resync;

		/* cleare CONN_DISCARD_MY_DATA so late, to not loose it if connection
		   gets aborted before we are able to do the resync handshake. */
		clear_bit(CONN_DISCARD_MY_DATA, &connection->flags);

		/* if we established a new connection */
		consider_resync = (old_peer_state.conn < L_ESTABLISHED);
		/* if we have both been inconsistent, and the peer has been
		 * forced to be UpToDate with --force */
		consider_resync |= test_bit(CONSIDER_RESYNC, &peer_device->flags);
		/* if we had been plain connected, and the admin requested to
		 * start a sync by "invalidate" or "invalidate-remote" */
		consider_resync |= (old_peer_state.conn == L_ESTABLISHED &&
				    (peer_state.conn == L_STARTING_SYNC_S ||
				     peer_state.conn == L_STARTING_SYNC_T));

		if (consider_resync) {
			new_repl_state = drbd_sync_handshake(peer_device, peer_state);
		} else if (old_peer_state.conn == L_ESTABLISHED &&
			   (peer_state.disk == D_NEGOTIATING ||
			    old_peer_state.disk == D_NEGOTIATING)) {
			new_repl_state = drbd_attach_handshake(peer_device, peer_disk_state);
			if (new_repl_state == L_ESTABLISHED && device->disk_state[NOW] == D_UP_TO_DATE)
				peer_disk_state = D_UP_TO_DATE;
		}

		put_ldev(device);
		if (new_repl_state == -1) {
			new_repl_state = L_ESTABLISHED;
			if (device->disk_state[NOW] == D_NEGOTIATING) {
				new_repl_state = L_NEG_NO_RESULT;
			} else if (peer_state.disk == D_NEGOTIATING) {
				if (connection->agreed_pro_version < 110) {
					drbd_err(device, "Disk attach process on the peer node was aborted.\n");
					peer_state.disk = D_DISKLESS;
					peer_disk_state = D_DISKLESS;
				} else {
					/* The peer will decide later and let us know... */
					peer_disk_state = D_NEGOTIATING;
				}
			} else {
				if (test_and_clear_bit(CONN_DRY_RUN, &connection->flags))
					return -EIO;
				D_ASSERT(device, old_peer_state.conn == L_OFF);
				goto fail;
			}
		}

		if (device->disk_state[NOW] == D_NEGOTIATING) {
			set_bit(NEGOTIATION_RESULT_TOUCHED, &resource->flags);
			peer_device->negotiation_result = new_repl_state;
		}
	} else if (peer_state.role == R_PRIMARY &&
		   peer_device->disk_state[NOW] == D_UNKNOWN && peer_state.disk == D_DISKLESS &&
		   device->disk_state[NOW] >= D_NEGOTIATING) {
		/* I got connected to a diskless primary */
		if (peer_device->current_uuid == drbd_current_uuid(device)) {
			if (device->disk_state[NOW] < D_UP_TO_DATE) {
				drbd_info(peer_device, "Upgrading local disk to D_UP_TO_DATE since current UUID matches.\n");
				new_disk_state = D_UP_TO_DATE;
			}
		} else {
			/* Try to get a resync from some other node that is D_UP_TO_DATE. */
			try_to_get_resync = true;

			if (device->disk_state[NOW] == D_UP_TO_DATE) {
				drbd_info(peer_device, "Downgrading local disk to D_CONSISTENT since current UUID differs.\n");
				new_disk_state = D_CONSISTENT;
				/* This is a "safety net"; it can only happen if fencing and quorum
				   are both disabled. This alone would be racy, look for
				   "Do not trust this guy!" */
			}
		}
	} else if (resource->role[NOW] == R_PRIMARY && device->disk_state[NOW] == D_DISKLESS &&
		   peer_disk_state == D_UP_TO_DATE &&
		   peer_device->current_uuid != device->exposed_data_uuid) {
		/* Do not trust this guy!
		   He pretents to be D_UP_TO_DATE, but has a different current UUID. Do not
		   accept him as D_UP_TO_DATE but downgrade that to D_CONSISTENT here. He will
		   do the same. We need to do it here to avoid that the peer is visible as
		   D_UP_TO_DATE at all. Otherwise we could ship read requests to it!
		 */
		peer_disk_state = D_CONSISTENT;
	}

	spin_lock_irq(&resource->req_lock);
	begin_state_change_locked(resource, CS_VERBOSE);
	if (old_peer_state.i != drbd_get_peer_device_state(peer_device, NOW).i) {
		old_peer_state = drbd_get_peer_device_state(peer_device, NOW);
		abort_state_change_locked(resource);
		spin_unlock_irq(&resource->req_lock);
		goto retry;
	}
	clear_bit(CONSIDER_RESYNC, &peer_device->flags);
	if (new_disk_state != D_MASK)
		__change_disk_state(device, new_disk_state);
	if (device->disk_state[NOW] != D_NEGOTIATING)
		__change_repl_state(peer_device, new_repl_state);
	if (connection->peer_role[NOW] == R_UNKNOWN || peer_state.role == R_SECONDARY)
		__change_peer_role(connection, peer_state.role);
	__change_peer_disk_state(peer_device, peer_disk_state);
	__change_resync_susp_peer(peer_device, peer_state.aftr_isp | peer_state.user_isp);
	repl_state = peer_device->repl_state;
	if (repl_state[OLD] < L_ESTABLISHED && repl_state[NEW] >= L_ESTABLISHED)
		resource->state_change_flags |= CS_HARD;
	if (peer_device->disk_state[NEW] == D_CONSISTENT &&
	    drbd_suspended(device) &&
	    repl_state[OLD] < L_ESTABLISHED && repl_state[NEW] == L_ESTABLISHED &&
	    test_and_clear_bit(NEW_CUR_UUID, &device->flags)) {
		unsigned long irq_flags;

		/* Do not allow RESEND for a rebooted peer. We can only allow this
		   for temporary network outages! */
		abort_state_change_locked(resource);
		spin_unlock_irq(&resource->req_lock);

		drbd_err(device, "Aborting Connect, can not thaw IO with an only Consistent peer\n");
		tl_clear(connection);
		mutex_lock(&resource->conf_update);
		drbd_uuid_new_current(device, false);
		mutex_unlock(&resource->conf_update);
		begin_state_change(resource, &irq_flags, CS_HARD);
		__change_cstate(connection, C_PROTOCOL_ERROR);
		__change_io_susp_user(resource, false);
		end_state_change(resource, &irq_flags);
		return -EIO;
	}
	rv = end_state_change_locked(resource);
	new_repl_state = peer_device->repl_state[NOW];
	set_bit(INITIAL_STATE_RECEIVED, &peer_device->flags);
	spin_unlock_irq(&resource->req_lock);

	if (rv < SS_SUCCESS)
		goto fail;

	if (old_peer_state.conn > L_OFF) {
		if (new_repl_state > L_ESTABLISHED && peer_state.conn <= L_ESTABLISHED &&
		    peer_state.disk != D_NEGOTIATING ) {
			/* we want resync, peer has not yet decided to sync... */
			/* Nowadays only used when forcing a node into primary role and
			   setting its disk to UpToDate with that */
			drbd_send_uuids(peer_device, 0, 0);
			drbd_send_current_state(peer_device);
		}
	}

	clear_bit(DISCARD_MY_DATA, &peer_device->flags);

	if (try_to_get_resync)
		try_to_get_resynced(device);

	drbd_md_sync(device); /* update connected indicator, effective_size, ... */

	peer_device->last_repl_state = peer_state.conn;
	return 0;
fail:
	change_cstate(connection, C_DISCONNECTING, CS_HARD);
	return -EIO;
}

static int receive_sync_uuid(struct drbd_connection *connection, struct packet_info *pi)
{
	struct drbd_peer_device *peer_device;
	struct drbd_device *device;
	struct p_uuid *p = pi->data;

	peer_device = conn_peer_device(connection, pi->vnr);
	if (!peer_device)
		return -EIO;
	device = peer_device->device;

	wait_event(device->misc_wait,
		   peer_device->repl_state[NOW] == L_WF_SYNC_UUID ||
		   peer_device->repl_state[NOW] == L_BEHIND ||
		   peer_device->repl_state[NOW] < L_ESTABLISHED ||
		   device->disk_state[NOW] < D_NEGOTIATING);

	/* D_ASSERT(device,  peer_device->repl_state[NOW] == L_WF_SYNC_UUID ); */

	/* Here the _drbd_uuid_ functions are right, current should
	   _not_ be rotated into the history */
	if (get_ldev_if_state(device, D_NEGOTIATING)) {
		_drbd_uuid_set_current(device, be64_to_cpu(p->uuid));
		_drbd_uuid_set_bitmap(peer_device, 0UL);

		drbd_print_uuids(peer_device, "updated sync uuid");
		drbd_start_resync(peer_device, L_SYNC_TARGET);

		put_ldev(device);
	} else
		drbd_err(device, "Ignoring SyncUUID packet!\n");

	return 0;
}

/**
 * receive_bitmap_plain
 *
 * Return 0 when done, 1 when another iteration is needed, and a negative error
 * code upon failure.
 */
static int
receive_bitmap_plain(struct drbd_peer_device *peer_device, unsigned int size,
		     struct bm_xfer_ctx *c)
{
	unsigned long *p;
	unsigned int data_size = DRBD_SOCKET_BUFFER_SIZE -
				 drbd_header_size(peer_device->connection);
	unsigned int num_words = min_t(size_t, data_size / sizeof(*p),
				       c->bm_words - c->word_offset);
	unsigned int want = num_words * sizeof(*p);
	int err;

	if (want != size) {
		drbd_err(peer_device, "%s:want (%u) != size (%u)\n", __func__, want, size);
		return -EIO;
	}
	if (want == 0)
		return 0;
	err = drbd_recv_all(peer_device->connection, (void **)&p, want);
	if (err)
		return err;

	drbd_bm_merge_lel(peer_device, c->word_offset, num_words, p);

	c->word_offset += num_words;
	c->bit_offset = c->word_offset * BITS_PER_LONG;
	if (c->bit_offset > c->bm_bits)
		c->bit_offset = c->bm_bits;

	return 1;
}

static enum drbd_bitmap_code dcbp_get_code(struct p_compressed_bm *p)
{
	return (enum drbd_bitmap_code)(p->encoding & 0x0f);
}

static int dcbp_get_start(struct p_compressed_bm *p)
{
	return (p->encoding & 0x80) != 0;
}

static int dcbp_get_pad_bits(struct p_compressed_bm *p)
{
	return (p->encoding >> 4) & 0x7;
}

/**
 * recv_bm_rle_bits
 *
 * Return 0 when done, 1 when another iteration is needed, and a negative error
 * code upon failure.
 */
static int
recv_bm_rle_bits(struct drbd_peer_device *peer_device,
		struct p_compressed_bm *p,
		 struct bm_xfer_ctx *c,
		 unsigned int len)
{
	struct bitstream bs;
	u64 look_ahead;
	u64 rl;
	u64 tmp;
	unsigned long s = c->bit_offset;
	unsigned long e;
	int toggle = dcbp_get_start(p);
	int have;
	int bits;

	bitstream_init(&bs, p->code, len, dcbp_get_pad_bits(p));

	bits = bitstream_get_bits(&bs, &look_ahead, 64);
	if (bits < 0)
		return -EIO;

	for (have = bits; have > 0; s += rl, toggle = !toggle) {
		bits = vli_decode_bits(&rl, look_ahead);
		if (bits <= 0)
			return -EIO;

		if (toggle) {
			e = s + rl -1;
			if (e >= c->bm_bits) {
				drbd_err(peer_device, "bitmap overflow (e:%lu) while decoding bm RLE packet\n", e);
				return -EIO;
			}
			drbd_bm_set_many_bits(peer_device, s, e);
		}

		if (have < bits) {
			drbd_err(peer_device, "bitmap decoding error: h:%d b:%d la:0x%08llx l:%u/%u\n",
				have, bits, look_ahead,
				(unsigned int)(bs.cur.b - p->code),
				(unsigned int)bs.buf_len);
			return -EIO;
		}
		/* if we consumed all 64 bits, assign 0; >> 64 is "undefined"; */
		if (likely(bits < 64))
			look_ahead >>= bits;
		else
			look_ahead = 0;
		have -= bits;

		bits = bitstream_get_bits(&bs, &tmp, 64 - have);
		if (bits < 0)
			return -EIO;
		look_ahead |= tmp << have;
		have += bits;
	}

	c->bit_offset = s;
	bm_xfer_ctx_bit_to_word_offset(c);

	return (s != c->bm_bits);
}

/**
 * decode_bitmap_c
 *
 * Return 0 when done, 1 when another iteration is needed, and a negative error
 * code upon failure.
 */
static int
decode_bitmap_c(struct drbd_peer_device *peer_device,
		struct p_compressed_bm *p,
		struct bm_xfer_ctx *c,
		unsigned int len)
{
	if (dcbp_get_code(p) == RLE_VLI_Bits)
		return recv_bm_rle_bits(peer_device, p, c, len - sizeof(*p));

	/* other variants had been implemented for evaluation,
	 * but have been dropped as this one turned out to be "best"
	 * during all our tests. */

	drbd_err(peer_device, "receive_bitmap_c: unknown encoding %u\n", p->encoding);
	change_cstate(peer_device->connection, C_PROTOCOL_ERROR, CS_HARD);
	return -EIO;
}

void INFO_bm_xfer_stats(struct drbd_peer_device *peer_device,
		const char *direction, struct bm_xfer_ctx *c)
{
	/* what would it take to transfer it "plaintext" */
	unsigned int header_size = drbd_header_size(peer_device->connection);
	unsigned int data_size = DRBD_SOCKET_BUFFER_SIZE - header_size;
	unsigned int plain =
		header_size * (DIV_ROUND_UP(c->bm_words, data_size) + 1) +
		c->bm_words * sizeof(unsigned long);
	unsigned int total = c->bytes[0] + c->bytes[1];
	unsigned int r;

	/* total can not be zero. but just in case: */
	if (total == 0)
		return;

	/* don't report if not compressed */
	if (total >= plain)
		return;

	/* total < plain. check for overflow, still */
	r = (total > UINT_MAX/1000) ? (total / (plain/1000))
		                    : (1000 * total / plain);

	if (r > 1000)
		r = 1000;

	r = 1000 - r;
	drbd_info(peer_device, "%s bitmap stats [Bytes(packets)]: plain %u(%u), RLE %u(%u), "
	     "total %u; compression: %u.%u%%\n",
			direction,
			c->bytes[1], c->packets[1],
			c->bytes[0], c->packets[0],
			total, r/10, r % 10);
}

static enum drbd_disk_state read_disk_state(struct drbd_device *device)
{
	struct drbd_resource *resource = device->resource;
	enum drbd_disk_state disk_state;

	spin_lock_irq(&resource->req_lock);
	disk_state = device->disk_state[NOW];
	spin_unlock_irq(&resource->req_lock);

	return disk_state;
}

/* Since we are processing the bitfield from lower addresses to higher,
   it does not matter if the process it in 32 bit chunks or 64 bit
   chunks as long as it is little endian. (Understand it as byte stream,
   beginning with the lowest byte...) If we would use big endian
   we would need to process it from the highest address to the lowest,
   in order to be agnostic to the 32 vs 64 bits issue.

   returns 0 on failure, 1 if we successfully received it. */
static int receive_bitmap(struct drbd_connection *connection, struct packet_info *pi)
{
	struct drbd_peer_device *peer_device;
	struct drbd_device *device;
	struct bm_xfer_ctx c;
	int err;

	peer_device = conn_peer_device(connection, pi->vnr);
	if (!peer_device)
		return -EIO;
	if (peer_device->bitmap_index == -1) {
		drbd_err(peer_device, "No bitmap allocated in receive_bitmap()!\n");
		return -EIO;
	}
	device = peer_device->device;

	/* Final repl_states become visible when the disk leaves NEGOTIATING state */
	wait_event_interruptible(device->resource->state_wait,
				 read_disk_state(device) != D_NEGOTIATING);

	drbd_bm_slot_lock(peer_device, "receive bitmap", BM_LOCK_CLEAR | BM_LOCK_BULK);
	/* you are supposed to send additional out-of-sync information
	 * if you actually set bits during this phase */

	c = (struct bm_xfer_ctx) {
		.bm_bits = drbd_bm_bits(device),
		.bm_words = drbd_bm_words(device),
	};

	for(;;) {
		if (pi->cmd == P_BITMAP)
			err = receive_bitmap_plain(peer_device, pi->size, &c);
		else if (pi->cmd == P_COMPRESSED_BITMAP) {
			/* MAYBE: sanity check that we speak proto >= 90,
			 * and the feature is enabled! */
			struct p_compressed_bm *p;

			if (pi->size > DRBD_SOCKET_BUFFER_SIZE - drbd_header_size(connection)) {
				drbd_err(device, "ReportCBitmap packet too large\n");
				err = -EIO;
				goto out;
			}
			if (pi->size <= sizeof(*p)) {
				drbd_err(device, "ReportCBitmap packet too small (l:%u)\n", pi->size);
				err = -EIO;
				goto out;
			}
			err = drbd_recv_all(connection, (void **)&p, pi->size);
			if (err)
			       goto out;
			err = decode_bitmap_c(peer_device, p, &c, pi->size);
		} else {
			drbd_warn(device, "receive_bitmap: cmd neither ReportBitMap nor ReportCBitMap (is 0x%x)", pi->cmd);
			err = -EIO;
			goto out;
		}

		c.packets[pi->cmd == P_BITMAP]++;
		c.bytes[pi->cmd == P_BITMAP] += drbd_header_size(connection) + pi->size;

		if (err <= 0) {
			if (err < 0)
				goto out;
			break;
		}
		err = drbd_recv_header(connection, pi);
		if (err)
			goto out;
	}

	INFO_bm_xfer_stats(peer_device, "receive", &c);

	if (peer_device->repl_state[NOW] == L_WF_BITMAP_T) {
		enum drbd_state_rv rv;

		err = drbd_send_bitmap(device, peer_device);
		if (err)
			goto out;
		/* Omit CS_WAIT_COMPLETE and CS_SERIALIZE with this state
		 * transition to avoid deadlocks. */

		if (connection->agreed_pro_version < 110) {
			rv = stable_change_repl_state(peer_device, L_WF_SYNC_UUID, CS_VERBOSE);
			D_ASSERT(device, rv == SS_SUCCESS);
		} else {
			drbd_start_resync(peer_device, L_SYNC_TARGET);
		}
	} else if (peer_device->repl_state[NOW] != L_WF_BITMAP_S) {
		/* admin may have requested C_DISCONNECTING,
		 * other threads may have noticed network errors */
		drbd_info(peer_device, "unexpected repl_state (%s) in receive_bitmap\n",
		    drbd_repl_str(peer_device->repl_state[NOW]));
	}
	err = 0;

 out:
	drbd_bm_slot_unlock(peer_device);
	if (!err && peer_device->repl_state[NOW] == L_WF_BITMAP_S)
		drbd_start_resync(peer_device, L_SYNC_SOURCE);
	return err;
}

static int receive_skip(struct drbd_connection *connection, struct packet_info *pi)
{
	drbd_warn(connection, "skipping unknown optional packet type %d, l: %d!\n",
		 pi->cmd, pi->size);

	return ignore_remaining_packet(connection, pi->size);
}

static int receive_UnplugRemote(struct drbd_connection *connection, struct packet_info *pi)
{
	struct drbd_transport *transport = &connection->transport;

	/* Make sure we've acked all the data associated
	 * with the data requests being unplugged */
	transport->ops->hint(transport, DATA_STREAM, QUICKACK);

	/* just unplug all devices always, regardless which volume number */
	drbd_unplug_all_devices(connection);

	return 0;
}

static int receive_out_of_sync(struct drbd_connection *connection, struct packet_info *pi)
{
	struct drbd_peer_device *peer_device;
	struct drbd_device *device;
	struct p_block_desc *p = pi->data;
	sector_t sector;
	unsigned long bit;

	peer_device = conn_peer_device(connection, pi->vnr);
	if (!peer_device)
		return -EIO;
	device = peer_device->device;

	sector = be64_to_cpu(p->sector);

	mutex_lock(&device->bm_resync_fo_mutex);
	switch (peer_device->repl_state[NOW]) {
	case L_WF_SYNC_UUID:
	case L_WF_BITMAP_T:
	case L_BEHIND:
		break;
	case L_SYNC_TARGET:
		bit = BM_SECT_TO_BIT(sector);
		if (bit < device->bm_resync_fo)
			device->bm_resync_fo = bit;
		break;
	default:
#if 0
		/* Used to be correct.
		 * But nowadays, we may receive "out-of-sync" information indirectly,
		 * if we are not directly connected to a secondary, but connected to
		 * some other node to which is.
		 * If we want to keep asserting something,
		 * we need to add in the global connection status somehow. */
		drbd_err(device, "ASSERT FAILED cstate = %s, expected: WFSyncUUID|WFBitMapT|Behind\n",
				drbd_repl_str(peer_device->repl_state[NOW]))
#endif
		;
	}

	drbd_set_out_of_sync(peer_device, sector, be32_to_cpu(p->blksize));

	mutex_unlock(&device->bm_resync_fo_mutex);

	return 0;
}

static int receive_dagtag(struct drbd_connection *connection, struct packet_info *pi)
{
	struct p_dagtag *p = pi->data;

	connection->last_dagtag_sector = be64_to_cpu(p->dagtag);
	return 0;
}

struct drbd_connection *drbd_connection_by_node_id(struct drbd_resource *resource, int node_id)
{
	/* Caller needs to hold rcu_read_lock(), conf_update */
	struct drbd_connection *connection;

	for_each_connection_rcu(connection, resource) {
		if (connection->peer_node_id == node_id)
			return connection;
	}

	return NULL;
}

struct drbd_connection *drbd_get_connection_by_node_id(struct drbd_resource *resource, int node_id)
{
	struct drbd_connection *connection;

	rcu_read_lock();
	connection = drbd_connection_by_node_id(resource, node_id);
	if (connection)
		kref_get(&connection->kref);
	rcu_read_unlock();

	return connection;
}

static int receive_peer_dagtag(struct drbd_connection *connection, struct packet_info *pi)
{
	struct drbd_resource *resource = connection->resource;
	struct drbd_peer_device *peer_device;
	enum drbd_repl_state new_repl_state;
	struct p_peer_dagtag *p = pi->data;
	struct drbd_connection *lost_peer;
	s64 dagtag_offset;
	int vnr = 0;

	lost_peer = drbd_get_connection_by_node_id(resource, be32_to_cpu(p->node_id));
	if (!lost_peer)
		return 0;

	kref_debug_get(&lost_peer->kref_debug, 12);

	if (lost_peer->cstate[NOW] == C_CONNECTED) {
		drbd_ping_peer(lost_peer);
		if (lost_peer->cstate[NOW] == C_CONNECTED)
			goto out;
	}

	idr_for_each_entry(&connection->peer_devices, peer_device, vnr) {
		if (peer_device->repl_state[NOW] > L_ESTABLISHED)
			goto out;
		if (peer_device->current_uuid != drbd_current_uuid(peer_device->device))
			goto out;
	}

	/* Need to wait until the other receiver thread has called the
	   cleanup_unacked_peer_requests() function */
	wait_event(resource->state_wait,
		   lost_peer->cstate[NOW] <= C_UNCONNECTED || lost_peer->cstate[NOW] == C_CONNECTING);

	dagtag_offset = (s64)lost_peer->last_dagtag_sector - (s64)be64_to_cpu(p->dagtag);
	if (dagtag_offset > 0)
		new_repl_state = L_WF_BITMAP_S;
	else if (dagtag_offset < 0)
		new_repl_state = L_WF_BITMAP_T;
	else
		new_repl_state = L_ESTABLISHED;

	if (new_repl_state != L_ESTABLISHED) {
		unsigned long irq_flags;

		drbd_info(connection, "Reconciliation resync because \'%s\' disappeared. (o=%d)\n",
			  lost_peer->transport.net_conf->name, (int)dagtag_offset);

		begin_state_change(resource, &irq_flags, CS_VERBOSE);
		idr_for_each_entry(&connection->peer_devices, peer_device, vnr) {
			__change_repl_state(peer_device, new_repl_state);
			set_bit(RECONCILIATION_RESYNC, &peer_device->flags);
		}
		end_state_change(resource, &irq_flags);
	} else {
		drbd_info(connection, "No reconciliation resync even though \'%s\' disappeared. (o=%d)\n",
			  lost_peer->transport.net_conf->name, (int)dagtag_offset);

		idr_for_each_entry(&connection->peer_devices, peer_device, vnr)
			drbd_bm_clear_many_bits(peer_device, 0, -1UL);
	}

out:
	kref_debug_put(&lost_peer->kref_debug, 12);
	kref_put(&lost_peer->kref, drbd_destroy_connection);
	return 0;
}

/* Accept a new current UUID generated on a diskless node, that just became primary
   (or during handshake) */
static int receive_current_uuid(struct drbd_connection *connection, struct packet_info *pi)
{
	struct drbd_resource *resource = connection->resource;
	struct drbd_peer_device *peer_device;
	struct drbd_device *device;
	struct p_current_uuid *p = pi->data;
	u64 current_uuid, weak_nodes;

	peer_device = conn_peer_device(connection, pi->vnr);
	if (!peer_device)
		return config_unknown_volume(connection, pi);
	device = peer_device->device;

	current_uuid = be64_to_cpu(p->uuid);
	weak_nodes = be64_to_cpu(p->weak_nodes);
	peer_device->current_uuid = current_uuid;

	if (test_bit(INITIAL_STATE_RECEIVED, &peer_device->flags) &&
	    connection->peer_role[NOW] == R_PRIMARY)
		check_resync_source(device, weak_nodes);

	if (connection->peer_role[NOW] == R_UNKNOWN)
		return 0;

	if (current_uuid == drbd_current_uuid(device))
		return 0;

	if (test_bit(INITIAL_STATE_RECEIVED, &peer_device->flags) &&
	    get_ldev_if_state(device, D_UP_TO_DATE)) {
		if (connection->peer_role[NOW] == R_PRIMARY) {
			drbd_warn(peer_device, "received new current UUID: %016llX "
				  "weak_nodes=%016llX\n", current_uuid, weak_nodes);
			drbd_uuid_received_new_current(peer_device, current_uuid, weak_nodes);
			drbd_md_sync_if_dirty(device);
		}
		put_ldev(device);
	} else if (device->disk_state[NOW] == D_DISKLESS && resource->role[NOW] == R_PRIMARY) {
		drbd_set_exposed_data_uuid(device, peer_device->current_uuid);
	}

	return 0;
}

static int receive_rs_deallocated(struct drbd_connection *connection, struct packet_info *pi)
{
	struct drbd_peer_device *peer_device;
	struct p_block_desc *p = pi->data;
	struct drbd_device *device;
	sector_t sector;
	int size, err = 0;

	peer_device = conn_peer_device(connection, pi->vnr);
	if (!peer_device)
		return -EIO;
	device = peer_device->device;

	sector = be64_to_cpu(p->sector);
	size = be32_to_cpu(p->blksize);

	dec_rs_pending(peer_device);

	if (get_ldev(device)) {
		struct drbd_peer_request *peer_req;

		peer_req = drbd_alloc_peer_req(peer_device, GFP_NOIO);
		if (!peer_req) {
			put_ldev(device);
			return -ENOMEM;
		}

		peer_req->i.size = size;
		peer_req->i.sector = sector;
		peer_req->block_id = ID_SYNCER;
		peer_req->w.cb = e_end_resync_block;
		peer_req->submit_jif = jiffies;
		peer_req->flags |= EE_TRIM;

		spin_lock_irq(&device->resource->req_lock);
		list_add_tail(&peer_req->w.list, &connection->sync_ee);
		spin_unlock_irq(&device->resource->req_lock);

		atomic_add(pi->size >> 9, &device->rs_sect_ev);
		err = drbd_submit_peer_request(device, peer_req, REQ_OP_WRITE_ZEROES,
				0, DRBD_FAULT_RS_WR);

		if (err) {
			spin_lock_irq(&device->resource->req_lock);
			list_del(&peer_req->w.list);
			spin_unlock_irq(&device->resource->req_lock);

			drbd_free_peer_req(peer_req);
			put_ldev(device);
			err = 0;
			goto fail;
		}

		inc_unacked(peer_device);

		/* No put_ldev() here. Gets called in drbd_endio_write_sec_final(),
		   as well as drbd_rs_complete_io() */
	} else {
	fail:
		drbd_rs_complete_io(peer_device, sector);
		drbd_send_ack_ex(peer_device, P_NEG_ACK, sector, size, ID_SYNCER);
	}

	atomic_add(size >> 9, &peer_device->rs_sect_in);

	return err;
}

struct data_cmd {
	int expect_payload;
	unsigned int pkt_size;
	int (*fn)(struct drbd_connection *, struct packet_info *);
};

static struct data_cmd drbd_cmd_handler[] = {
	[P_DATA]	    = { 1, sizeof(struct p_data), receive_Data },
	[P_DATA_REPLY]	    = { 1, sizeof(struct p_data), receive_DataReply },
	[P_RS_DATA_REPLY]   = { 1, sizeof(struct p_data), receive_RSDataReply } ,
	[P_BARRIER]	    = { 0, sizeof(struct p_barrier), receive_Barrier } ,
	[P_BITMAP]	    = { 1, 0, receive_bitmap } ,
	[P_COMPRESSED_BITMAP] = { 1, 0, receive_bitmap } ,
	[P_UNPLUG_REMOTE]   = { 0, 0, receive_UnplugRemote },
	[P_DATA_REQUEST]    = { 0, sizeof(struct p_block_req), receive_DataRequest },
	[P_RS_DATA_REQUEST] = { 0, sizeof(struct p_block_req), receive_DataRequest },
	[P_SYNC_PARAM]	    = { 1, 0, receive_SyncParam },
	[P_SYNC_PARAM89]    = { 1, 0, receive_SyncParam },
	[P_PROTOCOL]        = { 1, sizeof(struct p_protocol), receive_protocol },
	[P_UUIDS]	    = { 0, sizeof(struct p_uuids), receive_uuids },
	[P_SIZES]	    = { 0, sizeof(struct p_sizes), receive_sizes },
	[P_STATE]	    = { 0, sizeof(struct p_state), receive_state },
	[P_STATE_CHG_REQ]   = { 0, sizeof(struct p_req_state), receive_req_state },
	[P_SYNC_UUID]       = { 0, sizeof(struct p_uuid), receive_sync_uuid },
	[P_OV_REQUEST]      = { 0, sizeof(struct p_block_req), receive_DataRequest },
	[P_OV_REPLY]        = { 1, sizeof(struct p_block_req), receive_DataRequest },
	[P_CSUM_RS_REQUEST] = { 1, sizeof(struct p_block_req), receive_DataRequest },
	[P_RS_THIN_REQ]     = { 0, sizeof(struct p_block_req), receive_DataRequest },
	[P_DELAY_PROBE]     = { 0, sizeof(struct p_delay_probe93), receive_skip },
	[P_OUT_OF_SYNC]     = { 0, sizeof(struct p_block_desc), receive_out_of_sync },
	[P_CONN_ST_CHG_REQ] = { 0, sizeof(struct p_req_state), receive_req_state },
	[P_PROTOCOL_UPDATE] = { 1, sizeof(struct p_protocol), receive_protocol },
	[P_TWOPC_PREPARE] = { 0, sizeof(struct p_twopc_request), receive_twopc },
	[P_TWOPC_PREP_RSZ]  = { 0, sizeof(struct p_twopc_request), receive_twopc },
	[P_TWOPC_ABORT] = { 0, sizeof(struct p_twopc_request), receive_twopc },
	[P_DAGTAG]	    = { 0, sizeof(struct p_dagtag), receive_dagtag },
	[P_UUIDS110]	    = { 1, sizeof(struct p_uuids110), receive_uuids110 },
	[P_PEER_DAGTAG]     = { 0, sizeof(struct p_peer_dagtag), receive_peer_dagtag },
	[P_CURRENT_UUID]    = { 0, sizeof(struct p_current_uuid), receive_current_uuid },
	[P_TWOPC_COMMIT]    = { 0, sizeof(struct p_twopc_request), receive_twopc },
	[P_TRIM]	    = { 0, sizeof(struct p_trim), receive_Data },
	[P_RS_DEALLOCATED]  = { 0, sizeof(struct p_block_desc), receive_rs_deallocated },
	[P_WSAME]	    = { 1, sizeof(struct p_wsame), receive_Data },
};

static void drbdd(struct drbd_connection *connection)
{
	struct packet_info pi;
	size_t shs; /* sub header size */
	int err;

	while (get_t_state(&connection->receiver) == RUNNING) {
		struct data_cmd const *cmd;

		drbd_thread_current_set_cpu(&connection->receiver);
		update_receiver_timing_details(connection, drbd_recv_header_maybe_unplug);
		if (drbd_recv_header_maybe_unplug(connection, &pi))
			goto err_out;

		cmd = &drbd_cmd_handler[pi.cmd];
		if (unlikely(pi.cmd >= ARRAY_SIZE(drbd_cmd_handler) || !cmd->fn)) {
			drbd_err(connection, "Unexpected data packet %s (0x%04x)",
				 drbd_packet_name(pi.cmd), pi.cmd);
			goto err_out;
		}

		shs = cmd->pkt_size;
		if (pi.cmd == P_SIZES && connection->agreed_features & DRBD_FF_WSAME)
			shs += sizeof(struct o_qlim);
		if (pi.size > shs && !cmd->expect_payload) {
			drbd_err(connection, "No payload expected %s l:%d\n",
				 drbd_packet_name(pi.cmd), pi.size);
			goto err_out;
		}
		if (pi.size < shs) {
			drbd_err(connection, "%s: unexpected packet size, expected:%d received:%d\n",
				 drbd_packet_name(pi.cmd), (int)shs, pi.size);
			goto err_out;
		}

		if (shs) {
			update_receiver_timing_details(connection, drbd_recv_all_warn);
			err = drbd_recv_all_warn(connection, &pi.data, shs);
			if (err)
				goto err_out;
			pi.size -= shs;
		}

		update_receiver_timing_details(connection, cmd->fn);
		err = cmd->fn(connection, &pi);
		if (err) {
			drbd_err(connection, "error receiving %s, e: %d l: %d!\n",
				 drbd_packet_name(pi.cmd), err, pi.size);
			goto err_out;
		}
	}
	return;

    err_out:
	change_cstate(connection, C_PROTOCOL_ERROR, CS_HARD);
}

static void cleanup_resync_leftovers(struct drbd_peer_device *peer_device)
{
	/* We do not have data structures that would allow us to
	 * get the rs_pending_cnt down to 0 again.
	 *  * On L_SYNC_TARGET we do not have any data structures describing
	 *    the pending RSDataRequest's we have sent.
	 *  * On L_SYNC_SOURCE there is no data structure that tracks
	 *    the P_RS_DATA_REPLY blocks that we sent to the SyncTarget.
	 *  And no, it is not the sum of the reference counts in the
	 *  resync_LRU. The resync_LRU tracks the whole operation including
	 *  the disk-IO, while the rs_pending_cnt only tracks the blocks
	 *  on the fly. */
	drbd_rs_cancel_all(peer_device);
	peer_device->rs_total = 0;
	peer_device->rs_failed = 0;
	atomic_set(&peer_device->rs_pending_cnt, 0);
	wake_up(&peer_device->device->misc_wait);

	del_timer_sync(&peer_device->resync_timer);
	resync_timer_fn(DRBD_TIMER_CALL_ARG(peer_device, resync_timer));
	del_timer_sync(&peer_device->start_resync_timer);
}

static void drain_resync_activity(struct drbd_connection *connection)
{
	struct drbd_peer_device *peer_device;
	int vnr;

	/* verify or resync related peer requests are read_ee or sync_ee,
	 * drain them first */

	conn_wait_ee_empty(connection, &connection->read_ee);
	conn_wait_ee_empty(connection, &connection->sync_ee);

	rcu_read_lock();
	idr_for_each_entry(&connection->peer_devices, peer_device, vnr) {
		struct drbd_device *device = peer_device->device;

		kref_get(&device->kref);
		rcu_read_unlock();

		cleanup_resync_leftovers(peer_device);

		kref_put(&device->kref, drbd_destroy_device);
		rcu_read_lock();
	}
	rcu_read_unlock();
}

static void peer_device_disconnected(struct drbd_peer_device *peer_device)
{
	struct drbd_device *device = peer_device->device;

	/* need to do it again, drbd_finish_peer_reqs() may have populated it
	 * again via drbd_try_clear_on_disk_bm(). */
	drbd_rs_cancel_all(peer_device);

	peer_device->uuids_received = false;

	if (!drbd_suspended(device)) {
		struct drbd_resource *resource = device->resource;

		/* We need to create the new UUID immediately when we finish
		   requests that did not reach the lost peer.
		   But when we lost quorum we are going to finish those
		   requests with error, therefore do not create the new UUID
		   immediately! */
		if (!list_empty(&resource->transfer_log) &&
		    !test_bit(PRIMARY_LOST_QUORUM, &device->flags) &&
		    test_and_clear_bit(NEW_CUR_UUID, &device->flags)) {
			mutex_lock(&resource->conf_update);
			drbd_uuid_new_current(device, false);
			mutex_unlock(&resource->conf_update);
		}
		tl_clear(peer_device->connection);
	}

	drbd_md_sync(device);

	if (get_ldev(device)) {
		drbd_bitmap_io(device, &drbd_bm_write_copy_pages, "write from disconnected",
				BM_LOCK_BULK | BM_LOCK_SINGLE_SLOT, peer_device);
		put_ldev(device);
	}
}

void conn_disconnect(struct drbd_connection *connection)
{
	struct drbd_resource *resource = connection->resource;
	struct drbd_peer_device *peer_device;
	enum drbd_conn_state oc;
	unsigned long irq_flags;
	int vnr, i;

	clear_bit(CONN_DRY_RUN, &connection->flags);

	if (connection->cstate[NOW] == C_STANDALONE)
		return;

	/* We are about to start the cleanup after connection loss.
	 * Make sure drbd_make_request knows about that.
	 * Usually we should be in some network failure state already,
	 * but just in case we are not, we fix it up here.
	 */
	change_cstate(connection, C_NETWORK_FAILURE, CS_HARD);

	del_connect_timer(connection);

	/* ack_receiver does not clean up anything. it must not interfere, either */
	drbd_thread_stop(&connection->ack_receiver);
	if (connection->ack_sender) {
		destroy_workqueue(connection->ack_sender);
		connection->ack_sender = NULL;
	}

	drbd_transport_shutdown(connection, CLOSE_CONNECTION);
	drbd_drop_unsent(connection);

	drain_resync_activity(connection);

	/* Wait for current activity to cease.  This includes waiting for
	 * peer_request queued to the submitter workqueue. */
	conn_wait_ee_empty(connection, &connection->active_ee);

	/* wait for all w_e_end_data_req, w_e_end_rsdata_req, w_send_barrier,
	 * w_make_resync_request etc. which may still be on the worker queue
	 * to be "canceled" */
	drbd_flush_workqueue(&connection->sender_work);

	drbd_finish_peer_reqs(connection);

	/* This second workqueue flush is necessary, since drbd_finish_peer_reqs()
	   might have issued a work again. The one before drbd_finish_peer_reqs() is
	   necessary to reclaim net_ee in drbd_finish_peer_reqs(). */
	drbd_flush_workqueue(&connection->sender_work);

	rcu_read_lock();
	idr_for_each_entry(&connection->peer_devices, peer_device, vnr) {
		struct drbd_device *device = peer_device->device;

		kref_get(&device->kref);
		rcu_read_unlock();

		peer_device_disconnected(peer_device);

		kref_put(&device->kref, drbd_destroy_device);
		rcu_read_lock();
	}
	rcu_read_unlock();

	i = drbd_free_peer_reqs(resource, &connection->read_ee, true);
	if (i)
		drbd_info(connection, "read_ee not empty, killed %u entries\n", i);
	i = drbd_free_peer_reqs(resource, &connection->active_ee, true);
	if (i)
		drbd_info(connection, "active_ee not empty, killed %u entries\n", i);
	i = drbd_free_peer_reqs(resource, &connection->sync_ee, true);
	if (i)
		drbd_info(connection, "sync_ee not empty, killed %u entries\n", i);
	i = drbd_free_peer_reqs(resource, &connection->net_ee, true);
	if (i)
		drbd_info(connection, "net_ee not empty, killed %u entries\n", i);

	cleanup_unacked_peer_requests(connection);
	cleanup_peer_ack_list(connection);

	i = atomic_read(&connection->pp_in_use);
	if (i)
		drbd_info(connection, "pp_in_use = %d, expected 0\n", i);
	i = atomic_read(&connection->pp_in_use_by_net);
	if (i)
		drbd_info(connection, "pp_in_use_by_net = %d, expected 0\n", i);

	if (!list_empty(&connection->current_epoch->list))
		drbd_err(connection, "ASSERTION FAILED: connection->current_epoch->list not empty\n");
	/* ok, no more ee's on the fly, it is safe to reset the epoch_size */
	atomic_set(&connection->current_epoch->epoch_size, 0);
	connection->send.seen_any_write_yet = false;

	drbd_info(connection, "Connection closed\n");

	if (resource->role[NOW] == R_PRIMARY && conn_highest_pdsk(connection) >= D_UNKNOWN)
		conn_try_outdate_peer_async(connection);

	begin_state_change(resource, &irq_flags, CS_VERBOSE | CS_LOCAL_ONLY);
	oc = connection->cstate[NOW];
	if (oc >= C_UNCONNECTED) {
		__change_cstate(connection, C_UNCONNECTED);
		/* drbd_receiver() has to be restarted after it returns */
		drbd_thread_restart_nowait(&connection->receiver);
	}
	end_state_change(resource, &irq_flags);

	if (oc == C_DISCONNECTING)
		change_cstate(connection, C_STANDALONE, CS_VERBOSE | CS_HARD | CS_LOCAL_ONLY);
}

/*
 * We support PRO_VERSION_MIN to PRO_VERSION_MAX. The protocol version
 * we can agree on is stored in agreed_pro_version.
 *
 * feature flags and the reserved array should be enough room for future
 * enhancements of the handshake protocol, and possible plugins...
 *
 * for now, they are expected to be zero, but ignored.
 */
static int drbd_send_features(struct drbd_connection *connection)
{
	struct p_connection_features *p;

	p = __conn_prepare_command(connection, sizeof(*p), DATA_STREAM);
	if (!p)
		return -EIO;
	memset(p, 0, sizeof(*p));
	p->protocol_min = cpu_to_be32(PRO_VERSION_MIN);
	p->protocol_max = cpu_to_be32(PRO_VERSION_MAX);
	p->sender_node_id = cpu_to_be32(connection->resource->res_opts.node_id);
	p->receiver_node_id = cpu_to_be32(connection->peer_node_id);
	p->feature_flags = cpu_to_be32(PRO_FEATURES);
	return __send_command(connection, -1, P_CONNECTION_FEATURES, DATA_STREAM);
}

/*
 * return values:
 *   1 yes, we have a valid connection
 *   0 oops, did not work out, please try again
 *  -1 peer talks different language,
 *     no point in trying again, please go standalone.
 */
int drbd_do_features(struct drbd_connection *connection)
{
	/* ASSERT current == connection->receiver ... */
	struct drbd_resource *resource = connection->resource;
	struct p_connection_features *p;
	const int expect = sizeof(struct p_connection_features);
	struct packet_info pi;
	int err;

	err = drbd_send_features(connection);
	if (err)
		return 0;

	err = drbd_recv_header(connection, &pi);
	if (err) {
		if (err == -EAGAIN)
			drbd_err(connection, "timeout while waiting for feature packet\n");
		return 0;
	}

	if (pi.cmd != P_CONNECTION_FEATURES) {
		drbd_err(connection, "expected ConnectionFeatures packet, received: %s (0x%04x)\n",
			 drbd_packet_name(pi.cmd), pi.cmd);
		return -1;
	}

	if (pi.size != expect) {
		drbd_err(connection, "expected ConnectionFeatures length: %u, received: %u\n",
		     expect, pi.size);
		return -1;
	}

	err = drbd_recv_all_warn(connection, (void **)&p, expect);
	if (err)
		return 0;

	p->protocol_min = be32_to_cpu(p->protocol_min);
	p->protocol_max = be32_to_cpu(p->protocol_max);
	if (p->protocol_max == 0)
		p->protocol_max = p->protocol_min;

	if (PRO_VERSION_MAX < p->protocol_min ||
	    PRO_VERSION_MIN > p->protocol_max) {
		drbd_err(connection, "incompatible DRBD dialects: "
		    "I support %d-%d, peer supports %d-%d\n",
		    PRO_VERSION_MIN, PRO_VERSION_MAX,
		    p->protocol_min, p->protocol_max);
		return -1;
	}

	connection->agreed_pro_version = min_t(int, PRO_VERSION_MAX, p->protocol_max);
	connection->agreed_features = PRO_FEATURES & be32_to_cpu(p->feature_flags);

	if (connection->agreed_pro_version < 110) {
		struct drbd_connection *connection2;
		bool multiple = false;

		rcu_read_lock();
		for_each_connection_rcu(connection2, resource) {
			if (connection == connection2)
				continue;
			multiple = true;
		}
		rcu_read_unlock();

		if (multiple) {
			drbd_err(connection, "Peer supports protocols %d-%d, but "
				 "multiple connections are only supported in protocol "
				 "110 and above\n", p->protocol_min, p->protocol_max);
			return -1;
		}
	}

	if (connection->agreed_pro_version >= 110) {
		if (be32_to_cpu(p->sender_node_id) != connection->peer_node_id) {
			drbd_err(connection, "Peer presented a node_id of %d instead of %d\n",
				 be32_to_cpu(p->sender_node_id), connection->peer_node_id);
			return 0;
		}
		if (be32_to_cpu(p->receiver_node_id) != resource->res_opts.node_id) {
			drbd_err(connection, "Peer expects me to have a node_id of %d instead of %d\n",
				 be32_to_cpu(p->receiver_node_id), resource->res_opts.node_id);
			return 0;
		}
	}

	drbd_info(connection, "Handshake to peer %d successful: "
			"Agreed network protocol version %d\n",
			connection->peer_node_id,
			connection->agreed_pro_version);

	drbd_info(connection, "Feature flags enabled on protocol level: 0x%x%s%s%s.\n",
		  connection->agreed_features,
		  connection->agreed_features & DRBD_FF_TRIM ? " TRIM" : "",
		  connection->agreed_features & DRBD_FF_THIN_RESYNC ? " THIN_RESYNC" : "",
		  connection->agreed_features & DRBD_FF_WSAME ? " WRITE_SAME" :
		  connection->agreed_features & DRBD_FF_WZEROES ? " WRITE_ZEROES" :
		  connection->agreed_features ? "" : " none");

	return 1;
}

#if !defined(CONFIG_CRYPTO_HMAC) && !defined(CONFIG_CRYPTO_HMAC_MODULE)
int drbd_do_auth(struct drbd_connection *connection)
{
	drbd_err(connection, "This kernel was build without CONFIG_CRYPTO_HMAC.\n");
	drbd_err(connection, "You need to disable 'cram-hmac-alg' in drbd.conf.\n");
	return -1;
}
#else
#define CHALLENGE_LEN 64 /* must be multiple of 4 */

/* Return value:
	1 - auth succeeded,
	0 - failed, try again (network error),
	-1 - auth failed, don't try again.
*/

struct auth_challenge {
	char d[CHALLENGE_LEN];
	u32 i;
} __attribute__((packed));

int drbd_do_auth(struct drbd_connection *connection)
{
	struct auth_challenge my_challenge, *peers_ch = NULL;
	void *response;
	char *right_response = NULL;
	unsigned int key_len;
	char secret[SHARED_SECRET_MAX]; /* 64 byte */
	unsigned int resp_size;
	SHASH_DESC_ON_STACK(desc, connection->cram_hmac_tfm);
	struct packet_info pi;
	struct net_conf *nc;
	int err, rv, dig_size;
	bool peer_is_drbd_9 = connection->agreed_pro_version >= 110;
	void *packet_body;

	rcu_read_lock();
	nc = rcu_dereference(connection->transport.net_conf);
	key_len = strlen(nc->shared_secret);
	memcpy(secret, nc->shared_secret, key_len);
	rcu_read_unlock();

	desc->tfm = connection->cram_hmac_tfm;
	desc->flags = 0;

	rv = crypto_shash_setkey(connection->cram_hmac_tfm, (u8 *)secret, key_len);
	if (rv) {
		drbd_err(connection, "crypto_shash_setkey() failed with %d\n", rv);
		rv = -1;
		goto fail;
	}

	get_random_bytes(my_challenge.d, sizeof(my_challenge.d));

	packet_body = __conn_prepare_command(connection, sizeof(my_challenge.d), DATA_STREAM);
	if (!packet_body) {
		rv = 0;
		goto fail;
	}
	memcpy(packet_body, my_challenge.d, sizeof(my_challenge.d));

	rv = !__send_command(connection, -1, P_AUTH_CHALLENGE, DATA_STREAM);
	if (!rv)
		goto fail;

	err = drbd_recv_header(connection, &pi);
	if (err) {
		rv = 0;
		goto fail;
	}

	if (pi.cmd != P_AUTH_CHALLENGE) {
		drbd_err(connection, "expected AuthChallenge packet, received: %s (0x%04x)\n",
			 drbd_packet_name(pi.cmd), pi.cmd);
		rv = 0;
		goto fail;
	}

	if (pi.size != sizeof(peers_ch->d)) {
		drbd_err(connection, "unexpected AuthChallenge payload.\n");
		rv = -1;
		goto fail;
	}

	peers_ch = kmalloc(sizeof(*peers_ch), GFP_NOIO);
	if (peers_ch == NULL) {
		drbd_err(connection, "kmalloc of peers_ch failed\n");
		rv = -1;
		goto fail;
	}

	err = drbd_recv_into(connection, peers_ch->d, sizeof(peers_ch->d));
	if (err) {
		rv = 0;
		goto fail;
	}

	if (!memcmp(my_challenge.d, peers_ch->d, sizeof(my_challenge.d))) {
		drbd_err(connection, "Peer presented the same challenge!\n");
		rv = -1;
		goto fail;
	}

	resp_size = crypto_shash_digestsize(connection->cram_hmac_tfm);
	response = __conn_prepare_command(connection, resp_size, DATA_STREAM);
	if (!response) {
		rv = 0;
		goto fail;
	}

	dig_size = pi.size;
	if (peer_is_drbd_9) {
		peers_ch->i = cpu_to_be32(connection->resource->res_opts.node_id);
		dig_size += sizeof(peers_ch->i);
	}

	rv = crypto_shash_digest(desc, peers_ch->d, dig_size, response);
	if (rv) {
		drbd_err(connection, "crypto_shash_digest() failed with %d\n", rv);
		rv = -1;
		goto fail;
	}

	rv = !__send_command(connection, -1, P_AUTH_RESPONSE, DATA_STREAM);
	if (!rv)
		goto fail;

	err = drbd_recv_header(connection, &pi);
	if (err) {
		rv = 0;
		goto fail;
	}

	if (pi.cmd != P_AUTH_RESPONSE) {
		drbd_err(connection, "expected AuthResponse packet, received: %s (0x%04x)\n",
			 drbd_packet_name(pi.cmd), pi.cmd);
		rv = 0;
		goto fail;
	}

	if (pi.size != resp_size) {
		drbd_err(connection, "expected AuthResponse payload of %u bytes, received %u\n",
				resp_size, pi.size);
		rv = 0;
		goto fail;
	}

	err = drbd_recv_all(connection, &response, resp_size);
	if (err) {
		rv = 0;
		goto fail;
	}

	right_response = kmalloc(resp_size, GFP_NOIO);
	if (right_response == NULL) {
		drbd_err(connection, "kmalloc of right_response failed\n");
		rv = -1;
		goto fail;
	}

	dig_size = sizeof(my_challenge.d);
	if (peer_is_drbd_9) {
		my_challenge.i = cpu_to_be32(connection->peer_node_id);
		dig_size += sizeof(my_challenge.i);
	}

	rv = crypto_shash_digest(desc, my_challenge.d, dig_size, right_response);
	if (rv) {
		drbd_err(connection, "crypto_shash_digest() failed with %d\n", rv);
		rv = -1;
		goto fail;
	}

	rv = !memcmp(response, right_response, resp_size);

	if (rv)
		drbd_info(connection, "Peer authenticated using %d bytes HMAC\n",
		     resp_size);
	else
		rv = -1;

 fail:
	kfree(peers_ch);
	kfree(right_response);
	shash_desc_zero(desc);

	return rv;
}
#endif

int drbd_receiver(struct drbd_thread *thi)
{
	struct drbd_connection *connection = thi->connection;

	if (conn_connect(connection)) {
		blk_start_plug(&connection->receiver_plug);
		drbdd(connection);
		blk_finish_plug(&connection->receiver_plug);
	}

	conn_disconnect(connection);
	return 0;
}

/* ********* acknowledge sender ******** */

static void req_destroy_after_send_peer_ack(struct kref *kref)
{
	struct drbd_request *req = container_of(kref, struct drbd_request, kref);
	list_del(&req->tl_requests);
	mempool_free(req, drbd_request_mempool);
}

static int process_peer_ack_list(struct drbd_connection *connection)
{
	struct drbd_resource *resource = connection->resource;
	struct drbd_request *req, *tmp;
	unsigned int idx;
	int err = 0;

	idx = connection->peer_node_id;

	spin_lock_irq(&resource->req_lock);
	req = list_first_entry(&resource->peer_ack_list, struct drbd_request, tl_requests);
	while (&req->tl_requests != &resource->peer_ack_list) {
		if (!(req->net_rq_state[idx] & RQ_PEER_ACK)) {
			req = list_next_entry(req, tl_requests);
			continue;
		}
		req->net_rq_state[idx] &= ~RQ_PEER_ACK;
		spin_unlock_irq(&resource->req_lock);

		err = drbd_send_peer_ack(connection, req);

		spin_lock_irq(&resource->req_lock);
		tmp = list_next_entry(req, tl_requests);
		kref_put(&req->kref, req_destroy_after_send_peer_ack);
		if (err)
			break;
		req = tmp;
	}
	spin_unlock_irq(&resource->req_lock);
	return err;
}

static int got_peers_in_sync(struct drbd_connection *connection, struct packet_info *pi)
{
	struct drbd_peer_device *peer_device;
	struct drbd_device *device;
	struct p_peer_block_desc *p = pi->data;
	sector_t sector;
	u64 in_sync_b;
	int size;

	peer_device = conn_peer_device(connection, pi->vnr);
	if (!peer_device)
		return -EIO;

	device = peer_device->device;

	if (get_ldev(device)) {
		sector = be64_to_cpu(p->sector);
		size = be32_to_cpu(p->size);
		in_sync_b = node_ids_to_bitmap(device, be64_to_cpu(p->mask));

		drbd_set_sync(device, sector, size, 0, in_sync_b);
		put_ldev(device);
	}

	return 0;
}

static int got_RqSReply(struct drbd_connection *connection, struct packet_info *pi)
{
	struct p_req_state_reply *p = pi->data;
	int retcode = be32_to_cpu(p->retcode);

	if (retcode >= SS_SUCCESS)
		set_bit(TWOPC_YES, &connection->flags);
	else {
		set_bit(TWOPC_NO, &connection->flags);
		drbd_debug(connection, "Requested state change failed by peer: %s (%d)\n",
			   drbd_set_st_err_str(retcode), retcode);
	}

	wake_up(&connection->resource->state_wait);
	wake_up(&connection->ping_wait);

	return 0;
}

static int got_twopc_reply(struct drbd_connection *connection, struct packet_info *pi)
{
	struct drbd_resource *resource = connection->resource;
	struct p_twopc_reply *p = pi->data;

	spin_lock_irq(&resource->req_lock);
	if (resource->twopc_reply.initiator_node_id == be32_to_cpu(p->initiator_node_id) &&
	    resource->twopc_reply.tid == be32_to_cpu(p->tid)) {
		drbd_debug(connection, "Got a %s reply for state change %u\n",
			   drbd_packet_name(pi->cmd),
			   resource->twopc_reply.tid);

		if (pi->cmd == P_TWOPC_YES) {
			struct drbd_peer_device *peer_device;
			u64 reachable_nodes;
			u64 max_size;

			switch (resource->twopc_type) {
			case TWOPC_STATE_CHANGE:
				reachable_nodes =
					be64_to_cpu(p->reachable_nodes);

				if (resource->res_opts.node_id ==
				    resource->twopc_reply.initiator_node_id &&
				    connection->peer_node_id ==
				    resource->twopc_reply.target_node_id) {
					resource->twopc_reply.target_reachable_nodes |=
						reachable_nodes;
				} else {
					resource->twopc_reply.reachable_nodes |=
						reachable_nodes;
				}
				resource->twopc_reply.primary_nodes |=
					be64_to_cpu(p->primary_nodes);
				resource->twopc_reply.weak_nodes |=
					be64_to_cpu(p->weak_nodes);
				break;
			case TWOPC_RESIZE:
				resource->twopc_reply.diskful_primary_nodes |=
					be64_to_cpu(p->diskful_primary_nodes);
				max_size = be64_to_cpu(p->max_possible_size);
				resource->twopc_reply.max_possible_size =
					min_t(sector_t, resource->twopc_reply.max_possible_size,
					      max_size);
				peer_device = conn_peer_device(connection, resource->twopc_reply.vnr);
				if (peer_device)
					peer_device->max_size = max_size;
				break;
			}
		}

		if (pi->cmd == P_TWOPC_YES)
			set_bit(TWOPC_YES, &connection->flags);
		else if (pi->cmd == P_TWOPC_NO)
			set_bit(TWOPC_NO, &connection->flags);
		else if (pi->cmd == P_TWOPC_RETRY)
			set_bit(TWOPC_RETRY, &connection->flags);
		if (cluster_wide_reply_ready(resource)) {
			int my_node_id = resource->res_opts.node_id;
			if (resource->twopc_reply.initiator_node_id == my_node_id) {
				wake_up(&resource->state_wait);
			} else if (resource->twopc_work.cb == NULL) {
				/* in case the timeout timer was not quicker in queuing the work... */
				resource->twopc_work.cb = nested_twopc_work;
				drbd_queue_work(&resource->work, &resource->twopc_work);
			}
		}
	} else {
		drbd_debug(connection, "Ignoring %s reply for state change %u\n",
			   drbd_packet_name(pi->cmd),
			   be32_to_cpu(p->tid));
	}
	spin_unlock_irq(&resource->req_lock);

	return 0;
}

void twopc_connection_down(struct drbd_connection *connection)
{
	struct drbd_resource *resource = connection->resource;

	assert_spin_locked(&resource->req_lock);
	if (resource->twopc_reply.initiator_node_id != -1 &&
	    test_bit(TWOPC_PREPARED, &connection->flags)) {
		set_bit(TWOPC_RETRY, &connection->flags);
		if (cluster_wide_reply_ready(resource)) {
			int my_node_id = resource->res_opts.node_id;
			if (resource->twopc_reply.initiator_node_id == my_node_id) {
				wake_up(&resource->state_wait);
			} else if (resource->twopc_work.cb == NULL) {
				/* in case the timeout timer was not quicker in queuing the work... */
				resource->twopc_work.cb = nested_twopc_work;
				drbd_queue_work(&resource->work, &resource->twopc_work);
			}
		}
	}
}

static int got_Ping(struct drbd_connection *connection, struct packet_info *pi)
{
	return drbd_send_ping_ack(connection);

}

static int got_PingAck(struct drbd_connection *connection, struct packet_info *pi)
{
	if (!test_and_set_bit(GOT_PING_ACK, &connection->flags))
		wake_up(&connection->ping_wait);

	return 0;
}

static int got_IsInSync(struct drbd_connection *connection, struct packet_info *pi)
{
	struct drbd_peer_device *peer_device;
	struct drbd_device *device;
	struct p_block_ack *p = pi->data;
	sector_t sector = be64_to_cpu(p->sector);
	int blksize = be32_to_cpu(p->blksize);

	peer_device = conn_peer_device(connection, pi->vnr);
	if (!peer_device)
		return -EIO;
	device = peer_device->device;

	D_ASSERT(device, connection->agreed_pro_version >= 89);

	update_peer_seq(peer_device, be32_to_cpu(p->seq_num));

	if (get_ldev(device)) {
		drbd_rs_complete_io(peer_device, sector);
		drbd_set_in_sync(peer_device, sector, blksize);
		/* rs_same_csums is supposed to count in units of BM_BLOCK_SIZE */
		peer_device->rs_same_csum += (blksize >> BM_BLOCK_SHIFT);
		put_ldev(device);
	}
	dec_rs_pending(peer_device);
	atomic_add(blksize >> 9, &peer_device->rs_sect_in);

	return 0;
}

static int
validate_req_change_req_state(struct drbd_peer_device *peer_device, u64 id, sector_t sector,
			      struct rb_root *root, const char *func,
			      enum drbd_req_event what, bool missing_ok)
{
	struct drbd_device *device = peer_device->device;
	struct drbd_request *req;
	struct bio_and_error m;

	spin_lock_irq(&device->resource->req_lock);
	req = find_request(device, root, id, sector, missing_ok, func);
	if (unlikely(!req)) {
		spin_unlock_irq(&device->resource->req_lock);
		return -EIO;
	}
	__req_mod(req, what, peer_device, &m);
	spin_unlock_irq(&device->resource->req_lock);

	if (m.bio)
		complete_master_bio(device, &m);
	return 0;
}

static int got_BlockAck(struct drbd_connection *connection, struct packet_info *pi)
{
	struct drbd_peer_device *peer_device;
	struct drbd_device *device;
	struct p_block_ack *p = pi->data;
	sector_t sector = be64_to_cpu(p->sector);
	int blksize = be32_to_cpu(p->blksize);
	enum drbd_req_event what;

	peer_device = conn_peer_device(connection, pi->vnr);
	if (!peer_device)
		return -EIO;
	device = peer_device->device;

	update_peer_seq(peer_device, be32_to_cpu(p->seq_num));

	if (p->block_id == ID_SYNCER) {
		drbd_set_in_sync(peer_device, sector, blksize);
		dec_rs_pending(peer_device);
		atomic_sub(blksize >> 9, &connection->rs_in_flight);
		return 0;
	}
	switch (pi->cmd) {
	case P_RS_WRITE_ACK:
		what = WRITE_ACKED_BY_PEER_AND_SIS;
		break;
	case P_WRITE_ACK:
		what = WRITE_ACKED_BY_PEER;
		break;
	case P_RECV_ACK:
		what = RECV_ACKED_BY_PEER;
		break;
	case P_SUPERSEDED:
		what = DISCARD_WRITE;
		break;
	case P_RETRY_WRITE:
		what = POSTPONE_WRITE;
		break;
	default:
		BUG();
	}

	return validate_req_change_req_state(peer_device, p->block_id, sector,
					     &device->write_requests, __func__,
					     what, false);
}

static int got_NegAck(struct drbd_connection *connection, struct packet_info *pi)
{
	struct drbd_peer_device *peer_device;
	struct drbd_device *device;
	struct p_block_ack *p = pi->data;
	sector_t sector = be64_to_cpu(p->sector);
	int size = be32_to_cpu(p->blksize);
	int err;

	peer_device = conn_peer_device(connection, pi->vnr);
	if (!peer_device)
		return -EIO;
	device = peer_device->device;

	update_peer_seq(peer_device, be32_to_cpu(p->seq_num));

	if (peer_device->disk_state[NOW] == D_UP_TO_DATE)
		set_bit(GOT_NEG_ACK, &peer_device->flags);

	if (p->block_id == ID_SYNCER) {
		dec_rs_pending(peer_device);
		drbd_rs_failed_io(peer_device, sector, size);
		return 0;
	}

	err = validate_req_change_req_state(peer_device, p->block_id, sector,
					    &device->write_requests, __func__,
					    NEG_ACKED, true);
	if (err) {
		/* Protocol A has no P_WRITE_ACKs, but has P_NEG_ACKs.
		   The master bio might already be completed, therefore the
		   request is no longer in the collision hash. */
		/* In Protocol B we might already have got a P_RECV_ACK
		   but then get a P_NEG_ACK afterwards. */
		drbd_set_out_of_sync(peer_device, sector, size);
	}
	return 0;
}

static int got_NegDReply(struct drbd_connection *connection, struct packet_info *pi)
{
	struct drbd_peer_device *peer_device;
	struct drbd_device *device;
	struct p_block_ack *p = pi->data;
	sector_t sector = be64_to_cpu(p->sector);

	peer_device = conn_peer_device(connection, pi->vnr);
	if (!peer_device)
		return -EIO;
	device = peer_device->device;

	update_peer_seq(peer_device, be32_to_cpu(p->seq_num));

	drbd_err(device, "Got NegDReply; Sector %llus, len %u.\n",
		 (unsigned long long)sector, be32_to_cpu(p->blksize));

	return validate_req_change_req_state(peer_device, p->block_id, sector,
					     &device->read_requests, __func__,
					     NEG_ACKED, false);
}

static int got_NegRSDReply(struct drbd_connection *connection, struct packet_info *pi)
{
	struct drbd_peer_device *peer_device;
	struct drbd_device *device;
	sector_t sector;
	int size;
	struct p_block_ack *p = pi->data;
	unsigned long bit;

	peer_device = conn_peer_device(connection, pi->vnr);
	if (!peer_device)
		return -EIO;
	device = peer_device->device;

	sector = be64_to_cpu(p->sector);
	size = be32_to_cpu(p->blksize);

	update_peer_seq(peer_device, be32_to_cpu(p->seq_num));

	dec_rs_pending(peer_device);

	if (get_ldev_if_state(device, D_DETACHING)) {
		drbd_rs_complete_io(peer_device, sector);
		switch (pi->cmd) {
		case P_NEG_RS_DREPLY:
			drbd_rs_failed_io(peer_device, sector, size);
			break;
		case P_RS_CANCEL:
			bit = BM_SECT_TO_BIT(sector);
			mutex_lock(&device->bm_resync_fo_mutex);
			device->bm_resync_fo = min(device->bm_resync_fo, bit);
			mutex_unlock(&device->bm_resync_fo_mutex);

			atomic_add(size >> 9, &peer_device->rs_sect_in);
			mod_timer(&peer_device->resync_timer, jiffies + SLEEP_TIME);
			break;
		default:
			BUG();
		}
		put_ldev(device);
	}

	return 0;
}

static int got_BarrierAck(struct drbd_connection *connection, struct packet_info *pi)
{
	struct p_barrier_ack *p = pi->data;

	tl_release(connection, p->barrier, be32_to_cpu(p->set_size));

	return 0;
}

static int got_OVResult(struct drbd_connection *connection, struct packet_info *pi)
{
	struct drbd_peer_device *peer_device;
	struct drbd_device *device;
	struct p_block_ack *p = pi->data;
	sector_t sector;
	int size;

	peer_device = conn_peer_device(connection, pi->vnr);
	if (!peer_device)
		return -EIO;
	device = peer_device->device;

	sector = be64_to_cpu(p->sector);
	size = be32_to_cpu(p->blksize);

	update_peer_seq(peer_device, be32_to_cpu(p->seq_num));

	if (be64_to_cpu(p->block_id) == ID_OUT_OF_SYNC)
		drbd_ov_out_of_sync_found(peer_device, sector, size);
	else
		ov_out_of_sync_print(peer_device);

	if (!get_ldev(device))
		return 0;

	drbd_rs_complete_io(peer_device, sector);
	dec_rs_pending(peer_device);

	--peer_device->ov_left;

	/* let's advance progress step marks only for every other megabyte */
	if ((peer_device->ov_left & 0x200) == 0x200)
		drbd_advance_rs_marks(peer_device, peer_device->ov_left);

	if (peer_device->ov_left == 0) {
		struct drbd_peer_device_work *dw = kmalloc(sizeof(*dw), GFP_NOIO);
		if (dw) {
			dw->w.cb = w_ov_finished;
			dw->peer_device = peer_device;
			drbd_queue_work(&connection->sender_work, &dw->w);
		} else {
			drbd_err(device, "kmalloc(dw) failed.");
			ov_out_of_sync_print(peer_device);
			drbd_resync_finished(peer_device, D_MASK);
		}
	}
	put_ldev(device);
	return 0;
}

static int got_skip(struct drbd_connection *connection, struct packet_info *pi)
{
	return 0;
}

static u64 node_id_to_mask(struct drbd_peer_md *peer_md, int node_id) __must_hold(local)
{
	int bitmap_bit = peer_md[node_id].bitmap_index;
	return (bitmap_bit >= 0) ? NODE_MASK(bitmap_bit) : 0;
}

static u64 node_ids_to_bitmap(struct drbd_device *device, u64 node_ids) __must_hold(local)
{
	struct drbd_peer_md *peer_md = device->ldev->md.peers;
	u64 bitmap_bits = 0;
	int node_id;

	for_each_set_bit(node_id, (unsigned long *)&node_ids, DRBD_NODE_ID_MAX)
		bitmap_bits |= node_id_to_mask(peer_md, node_id);
	return bitmap_bits;
}


static bool is_sync_source(struct drbd_peer_device *peer_device)
{
	return is_sync_source_state(peer_device, NOW) ||
		peer_device->repl_state[NOW] == L_WF_BITMAP_S;
}

static int w_send_out_of_sync(struct drbd_work *w, int cancel)
{
	struct drbd_peer_request *peer_req =
		container_of(w, struct drbd_peer_request, w);
	struct drbd_peer_device *peer_device = peer_req->send_oos_peer_device;
	struct drbd_device *device = peer_device->device;
	u64 in_sync = peer_req->send_oos_in_sync;
	int err;

	err = drbd_send_out_of_sync(peer_device, &peer_req->i);
	peer_req->sent_oos_nodes |= NODE_MASK(peer_device->node_id);

	rcu_read_lock();
	for_each_peer_device_rcu(peer_device, device) {
		if (!(NODE_MASK(peer_device->node_id) & in_sync) &&
		    is_sync_source(peer_device) &&
		    !(peer_req->sent_oos_nodes & NODE_MASK(peer_device->node_id))) {
			rcu_read_unlock();
			peer_req->send_oos_peer_device = peer_device;
			drbd_queue_work(&peer_device->connection->sender_work,
					&peer_req->w);
			return err;
		}
	}
	rcu_read_unlock();
	drbd_free_peer_req(peer_req);

	return err;
}

static void notify_sync_targets_or_free(struct drbd_peer_request *peer_req, u64 in_sync)
{
	struct drbd_device *device = peer_req->peer_device->device;
	struct drbd_peer_device *peer_device;

	rcu_read_lock();
	for_each_peer_device_rcu(peer_device, device) {
		if (!(NODE_MASK(peer_device->node_id) & in_sync) &&
		    is_sync_source(peer_device)) {
			rcu_read_unlock();
			peer_req->sent_oos_nodes = 0;
			peer_req->send_oos_peer_device = peer_device;
			peer_req->send_oos_in_sync = in_sync;
			peer_req->w.cb = w_send_out_of_sync;
			drbd_queue_work(&peer_device->connection->sender_work,
					&peer_req->w);
			return;
		}
	}
	rcu_read_unlock();
	drbd_free_peer_req(peer_req);
}

static int got_peer_ack(struct drbd_connection *connection, struct packet_info *pi)
{
	struct drbd_resource *resource = connection->resource;
	struct p_peer_ack *p = pi->data;
	u64 dagtag, in_sync;
	struct drbd_peer_request *peer_req, *tmp;
	struct list_head work_list;

	dagtag = be64_to_cpu(p->dagtag);
	in_sync = be64_to_cpu(p->mask);

	spin_lock_irq(&resource->req_lock);
	list_for_each_entry(peer_req, &connection->peer_requests, recv_order) {
		if (dagtag == peer_req->dagtag_sector)
			goto found;
	}
	spin_unlock_irq(&resource->req_lock);

	drbd_err(connection, "peer request with dagtag %llu not found\n", dagtag);
	return -EIO;

found:
	list_cut_position(&work_list, &connection->peer_requests, &peer_req->recv_order);
	spin_unlock_irq(&resource->req_lock);

	list_for_each_entry_safe(peer_req, tmp, &work_list, recv_order) {
		struct drbd_peer_device *peer_device = peer_req->peer_device;
		struct drbd_device *device = peer_device->device;
		u64 in_sync_b, mask;

		if (get_ldev(device)) {
			in_sync_b = node_ids_to_bitmap(device, in_sync);
			mask = ~node_id_to_mask(device->ldev->md.peers,
						connection->peer_node_id);

			drbd_set_sync(device, peer_req->i.sector,
				      peer_req->i.size, ~in_sync_b, mask);
			drbd_al_complete_io(device, &peer_req->i);
			put_ldev(device);
		}
		list_del(&peer_req->recv_order);
		notify_sync_targets_or_free(peer_req, in_sync);
	}
	return 0;
}

/* Caller has to hold resource->req_lock */
void apply_unacked_peer_requests(struct drbd_connection *connection)
{
	struct drbd_peer_request *peer_req;

	list_for_each_entry(peer_req, &connection->peer_requests, recv_order) {
		struct drbd_peer_device *peer_device = peer_req->peer_device;
		struct drbd_device *device = peer_device->device;
		int bitmap_index = peer_device->bitmap_index;
		u64 mask = ~(bitmap_index != -1 ? 1UL << bitmap_index : 0UL);

		drbd_set_sync(device, peer_req->i.sector, peer_req->i.size,
			      mask, mask);
	}
}

static void cleanup_unacked_peer_requests(struct drbd_connection *connection)
{
	struct drbd_resource *resource = connection->resource;
	struct drbd_peer_request *peer_req, *tmp;
	LIST_HEAD(work_list);

	spin_lock_irq(&resource->req_lock);
	list_splice_init(&connection->peer_requests, &work_list);
	spin_unlock_irq(&resource->req_lock);

	list_for_each_entry_safe(peer_req, tmp, &work_list, recv_order) {
		struct drbd_peer_device *peer_device = peer_req->peer_device;
		struct drbd_device *device = peer_device->device;
		int bitmap_index = peer_device->bitmap_index;
		u64 mask = ~(bitmap_index != -1 ? 1UL << bitmap_index : 0UL);

		if (get_ldev(device)) {
			drbd_set_sync(device, peer_req->i.sector, peer_req->i.size,
				      mask, mask);
			drbd_al_complete_io(device, &peer_req->i);
			put_ldev(device);
		}
		list_del(&peer_req->recv_order);
		notify_sync_targets_or_free(peer_req, 0);
	}
}

static void destroy_request(struct kref *kref)
{
	struct drbd_request *req =
		container_of(kref, struct drbd_request, kref);

	list_del(&req->tl_requests);
	mempool_free(req, drbd_request_mempool);
}

static void cleanup_peer_ack_list(struct drbd_connection *connection)
{
	struct drbd_resource *resource = connection->resource;
	struct drbd_request *req, *tmp;
	int idx;

	spin_lock_irq(&resource->req_lock);
	idx = connection->peer_node_id;
	list_for_each_entry_safe(req, tmp, &resource->peer_ack_list, tl_requests) {
		if (!(req->net_rq_state[idx] & RQ_PEER_ACK))
			continue;
		req->net_rq_state[idx] &= ~RQ_PEER_ACK;
		kref_put(&req->kref, destroy_request);
	}
	spin_unlock_irq(&resource->req_lock);
}

struct meta_sock_cmd {
	size_t pkt_size;
	int (*fn)(struct drbd_connection *connection, struct packet_info *);
};

static void set_rcvtimeo(struct drbd_connection *connection, bool ping_timeout)
{
	long t;
	struct net_conf *nc;
	struct drbd_transport *transport = &connection->transport;
	struct drbd_transport_ops *tr_ops = transport->ops;


	rcu_read_lock();
	nc = rcu_dereference(transport->net_conf);
	t = ping_timeout ? nc->ping_timeo : nc->ping_int;
	rcu_read_unlock();

	t *= HZ;
	if (ping_timeout)
		t /= 10;

	tr_ops->set_rcvtimeo(transport, CONTROL_STREAM, t);
}

static void set_ping_timeout(struct drbd_connection *connection)
{
	set_rcvtimeo(connection, 1);
}

static void set_idle_timeout(struct drbd_connection *connection)
{
	set_rcvtimeo(connection, 0);
}

static struct meta_sock_cmd ack_receiver_tbl[] = {
	[P_PING]	    = { 0, got_Ping },
	[P_PING_ACK]	    = { 0, got_PingAck },
	[P_RECV_ACK]	    = { sizeof(struct p_block_ack), got_BlockAck },
	[P_WRITE_ACK]	    = { sizeof(struct p_block_ack), got_BlockAck },
	[P_RS_WRITE_ACK]    = { sizeof(struct p_block_ack), got_BlockAck },
	[P_SUPERSEDED]      = { sizeof(struct p_block_ack), got_BlockAck },
	[P_NEG_ACK]	    = { sizeof(struct p_block_ack), got_NegAck },
	[P_NEG_DREPLY]	    = { sizeof(struct p_block_ack), got_NegDReply },
	[P_NEG_RS_DREPLY]   = { sizeof(struct p_block_ack), got_NegRSDReply },
	[P_OV_RESULT]	    = { sizeof(struct p_block_ack), got_OVResult },
	[P_BARRIER_ACK]	    = { sizeof(struct p_barrier_ack), got_BarrierAck },
	[P_STATE_CHG_REPLY] = { sizeof(struct p_req_state_reply), got_RqSReply },
	[P_RS_IS_IN_SYNC]   = { sizeof(struct p_block_ack), got_IsInSync },
	[P_DELAY_PROBE]     = { sizeof(struct p_delay_probe93), got_skip },
	[P_RS_CANCEL]       = { sizeof(struct p_block_ack), got_NegRSDReply },
	[P_CONN_ST_CHG_REPLY]={ sizeof(struct p_req_state_reply), got_RqSReply },
	[P_RETRY_WRITE]	    = { sizeof(struct p_block_ack), got_BlockAck },
	[P_PEER_ACK]	    = { sizeof(struct p_peer_ack), got_peer_ack },
	[P_PEERS_IN_SYNC]   = { sizeof(struct p_peer_block_desc), got_peers_in_sync },
	[P_TWOPC_YES]       = { sizeof(struct p_twopc_reply), got_twopc_reply },
	[P_TWOPC_NO]        = { sizeof(struct p_twopc_reply), got_twopc_reply },
	[P_TWOPC_RETRY]     = { sizeof(struct p_twopc_reply), got_twopc_reply },
};

int drbd_ack_receiver(struct drbd_thread *thi)
{
	struct drbd_connection *connection = thi->connection;
	struct meta_sock_cmd *cmd = NULL;
	struct packet_info pi;
	unsigned long pre_recv_jif;
	int rv;
	void *buffer;
	int received = 0, rflags = 0;
	unsigned int header_size = drbd_header_size(connection);
	int expect   = header_size;
	bool ping_timeout_active = false;
	struct sched_param param = { .sched_priority = 2 };
	struct drbd_transport *transport = &connection->transport;
	struct drbd_transport_ops *tr_ops = transport->ops;

	rv = sched_setscheduler(current, SCHED_RR, &param);
	if (rv < 0)
		drbd_err(connection, "drbd_ack_receiver: ERROR set priority, ret=%d\n", rv);

	while (get_t_state(thi) == RUNNING) {
		drbd_thread_current_set_cpu(thi);

		drbd_reclaim_net_peer_reqs(connection);

		if (test_and_clear_bit(SEND_PING, &connection->flags)) {
			if (drbd_send_ping(connection)) {
				drbd_err(connection, "drbd_send_ping has failed\n");
				goto reconnect;
			}
			set_ping_timeout(connection);
			ping_timeout_active = true;
		}

		pre_recv_jif = jiffies;
		rv = tr_ops->recv(transport, CONTROL_STREAM, &buffer, expect - received, rflags);

		/* Note:
		 * -EINTR	 (on meta) we got a signal
		 * -EAGAIN	 (on meta) rcvtimeo expired
		 * -ECONNRESET	 other side closed the connection
		 * -ERESTARTSYS  (on data) we got a signal
		 * rv <  0	 other than above: unexpected error!
		 * rv == expected: full header or command
		 * rv <  expected: "woken" by signal during receive
		 * rv == 0	 : "connection shut down by peer"
		 */
		if (likely(rv > 0)) {
			received += rv;

			if (received < expect)
				rflags = GROW_BUFFER;

		} else if (rv == 0) {
			if (test_bit(DISCONNECT_EXPECTED, &connection->flags)) {
				long t;
				rcu_read_lock();
				t = rcu_dereference(connection->transport.net_conf)->ping_timeo * HZ/10;
				rcu_read_unlock();

				t = wait_event_timeout(connection->ping_wait,
						       connection->cstate[NOW] < C_CONNECTED,
						       t);
				if (t)
					break;
			}
			drbd_err(connection, "meta connection shut down by peer.\n");
			goto reconnect;
		} else if (rv == -EAGAIN) {
			/* If the data socket received something meanwhile,
			 * that is good enough: peer is still alive. */

			if (time_after(connection->last_received, pre_recv_jif))
				continue;
			if (ping_timeout_active) {
				drbd_err(connection, "PingAck did not arrive in time.\n");
				goto reconnect;
			}
			set_bit(SEND_PING, &connection->flags);
			continue;
		} else if (rv == -EINTR) {
			/* maybe drbd_thread_stop(): the while condition will notice.
			 * maybe woken for send_ping: we'll send a ping above,
			 * and change the rcvtimeo */
			flush_signals(current);
			continue;
		} else {
			drbd_err(connection, "sock_recvmsg returned %d\n", rv);
			goto reconnect;
		}

		if (received == expect && cmd == NULL) {
			if (decode_header(connection, buffer, &pi))
				goto reconnect;

			cmd = &ack_receiver_tbl[pi.cmd];
			if (pi.cmd >= ARRAY_SIZE(ack_receiver_tbl) || !cmd->fn) {
				drbd_err(connection, "Unexpected meta packet %s (0x%04x)\n",
					 drbd_packet_name(pi.cmd), pi.cmd);
				goto disconnect;
			}
			expect = header_size + cmd->pkt_size;
			if (pi.size != expect - header_size) {
				drbd_err(connection, "Wrong packet size on meta (c: %d, l: %d)\n",
					pi.cmd, pi.size);
				goto reconnect;
			}
			rflags = 0;
		}
		if (received == expect) {
			bool err;

			pi.data = buffer;
			err = cmd->fn(connection, &pi);
			if (err) {
				drbd_err(connection, "%pf failed\n", cmd->fn);
				goto reconnect;
			}

			connection->last_received = jiffies;

			if (cmd == &ack_receiver_tbl[P_PING_ACK]) {
				set_idle_timeout(connection);
				ping_timeout_active = false;
			}

			received = 0;
			expect = header_size;
			cmd = NULL;
			rflags = 0;
		}
	}

	if (0) {
reconnect:
		change_cstate(connection, C_NETWORK_FAILURE, CS_HARD);
	}
	if (0) {
disconnect:
		change_cstate(connection, C_DISCONNECTING, CS_HARD);
	}

	drbd_info(connection, "ack_receiver terminated\n");

	return 0;
}

void drbd_send_acks_wf(struct work_struct *ws)
{
	struct drbd_connection *connection =
		container_of(ws, struct drbd_connection, send_acks_work);
	struct drbd_transport *transport = &connection->transport;
	struct net_conf *nc;
	int tcp_cork, err;

	rcu_read_lock();
	nc = rcu_dereference(transport->net_conf);
	tcp_cork = nc->tcp_cork;
	rcu_read_unlock();

	/* TODO: conditionally cork; it may hurt latency if we cork without
	   much to send */
	if (tcp_cork)
		drbd_cork(connection, CONTROL_STREAM);
	err = drbd_finish_peer_reqs(connection);

	/* but unconditionally uncork unless disabled */
	if (tcp_cork)
		drbd_uncork(connection, CONTROL_STREAM);

	if (err)
		change_cstate(connection, C_NETWORK_FAILURE, CS_HARD);
}

void drbd_send_peer_ack_wf(struct work_struct *ws)
{
	struct drbd_connection *connection =
		container_of(ws, struct drbd_connection, peer_ack_work);

	if (process_peer_ack_list(connection))
		change_cstate(connection, C_NETWORK_FAILURE, CS_HARD);
}

EXPORT_SYMBOL(drbd_alloc_pages); /* for transports */
EXPORT_SYMBOL(drbd_free_pages);<|MERGE_RESOLUTION|>--- conflicted
+++ resolved
@@ -2658,16 +2658,12 @@
 		D_ASSERT(peer_device, peer_req->i.size > 0);
 		D_ASSERT(peer_device, d.dp_flags & DP_DISCARD);
 		D_ASSERT(peer_device, op == REQ_OP_DISCARD);
-<<<<<<< HEAD
 		D_ASSERT(peer_device, peer_req->page_chain.head == NULL);
 		D_ASSERT(peer_device, peer_req->page_chain.nr_pages == 0);
-=======
-		D_ASSERT(peer_device, peer_req->pages == NULL);
 		/* need to play safe: an older DRBD sender
 		 * may mean zero-out while sending P_TRIM. */
 		if (0 == (connection->agreed_features & DRBD_FF_WZEROES))
 			peer_req->flags |= EE_ZEROOUT;
->>>>>>> cf4c4f31
 	} else if (pi->cmd == P_ZEROES) {
 		D_ASSERT(peer_device, peer_req->i.size > 0);
 		D_ASSERT(peer_device, d.dp_flags & DP_ZEROES);
