--- conflicted
+++ resolved
@@ -420,15 +420,8 @@
 	drbd_clear_interval(&peer_req->i);
 	peer_req->i.size = data_size;
 	peer_req->i.sector = sector;
-<<<<<<< HEAD
-	peer_req->i.local = false;
-	peer_req->i.waiting = false;
-
 	INIT_LIST_HEAD(&peer_req->recv_order);
-	peer_req->epoch = NULL;
-=======
 	peer_req->submit_jif = jiffies;
->>>>>>> e42898ec
 	peer_req->peer_device = peer_device;
 	peer_req->pages = page;
 	/*
@@ -3252,10 +3245,6 @@
 	 * we would also throttle its application reads.
 	 * In that case, throttling is done on the SyncTarget only.
 	 */
-<<<<<<< HEAD
-	if (connection->peer_role[NOW] != R_PRIMARY &&
-	    drbd_rs_should_slow_down(peer_device, sector, false))
-=======
 
 	/* Even though this may be a resync request, we do add to "read_ee";
 	 * "sync_ee" is only used for resync WRITEs.
@@ -3265,9 +3254,8 @@
 	list_add_tail(&peer_req->w.list, &device->read_ee);
 	spin_unlock_irq(&device->resource->req_lock);
 
-	if (device->state.peer != R_PRIMARY
-	&& drbd_rs_should_slow_down(device, sector, false))
->>>>>>> e42898ec
+	if (connection->peer_role[NOW] != R_PRIMARY &&
+	    drbd_rs_should_slow_down(peer_device, sector, false))
 		schedule_timeout_uninterruptible(HZ/10);
 	if (drbd_rs_begin_io(peer_device, sector))
 		goto out_free_e;
@@ -3276,15 +3264,7 @@
 	atomic_add(size >> 9, &device->rs_sect_ev);
 
 submit:
-<<<<<<< HEAD
 	inc_unacked(peer_device);
-	spin_lock_irq(&device->resource->req_lock);
-	list_add_tail(&peer_req->w.list, &device->read_ee);
-	spin_unlock_irq(&device->resource->req_lock);
-
-=======
-	inc_unacked(device);
->>>>>>> e42898ec
 	if (drbd_submit_peer_request(device, peer_req, READ, fault_type) == 0)
 		return 0;
 
