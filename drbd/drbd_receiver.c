/*
   drbd_receiver.c

   This file is part of DRBD by Philipp Reisner and Lars Ellenberg.

   Copyright (C) 2001-2008, LINBIT Information Technologies GmbH.
   Copyright (C) 1999-2008, Philipp Reisner <philipp.reisner@linbit.com>.
   Copyright (C) 2002-2008, Lars Ellenberg <lars.ellenberg@linbit.com>.

   drbd is free software; you can redistribute it and/or modify
   it under the terms of the GNU General Public License as published by
   the Free Software Foundation; either version 2, or (at your option)
   any later version.

   drbd is distributed in the hope that it will be useful,
   but WITHOUT ANY WARRANTY; without even the implied warranty of
   MERCHANTABILITY or FITNESS FOR A PARTICULAR PURPOSE.  See the
   GNU General Public License for more details.

   You should have received a copy of the GNU General Public License
   along with drbd; see the file COPYING.  If not, write to
   the Free Software Foundation, 675 Mass Ave, Cambridge, MA 02139, USA.
 */


#include <linux/module.h>

#include <asm/uaccess.h>
#include <net/sock.h>

#include <linux/drbd.h>
#include <linux/fs.h>
#include <linux/file.h>
#include <linux/in.h>
#include <linux/mm.h>
#include <linux/memcontrol.h>
#include <linux/mm_inline.h>
#include <linux/slab.h>
#include <linux/pkt_sched.h>
#define __KERNEL_SYSCALLS__
#include <linux/unistd.h>
#include <linux/vmalloc.h>
#include <linux/random.h>
#include <net/ipv6.h>
#include "drbd_int.h"
#include "drbd_protocol.h"
#include "drbd_req.h"
#include "drbd_vli.h"
#include <linux/scatterlist.h>

#define PRO_FEATURES (FF_TRIM | FF_THIN_RESYNC)

struct flush_work {
	struct drbd_work w;
	struct drbd_device *device;
	struct drbd_epoch *epoch;
};

enum finish_epoch {
	FE_STILL_LIVE,
	FE_DESTROYED,
	FE_RECYCLED,
};

enum resync_reason {
	AFTER_UNSTABLE,
	DISKLESS_PRIMARY,
};

int drbd_do_features(struct drbd_connection *connection);
int drbd_do_auth(struct drbd_connection *connection);
static int drbd_disconnected(struct drbd_peer_device *);

static enum finish_epoch drbd_may_finish_epoch(struct drbd_connection *, struct drbd_epoch *, enum epoch_event);
static int e_end_block(struct drbd_work *, int);
static void cleanup_unacked_peer_requests(struct drbd_connection *connection);
static void cleanup_peer_ack_list(struct drbd_connection *connection);
static u64 node_ids_to_bitmap(struct drbd_device *device, u64 node_ids);
static int process_twopc(struct drbd_connection *, struct twopc_reply *, struct packet_info *, unsigned long);
static void drbd_resync(struct drbd_peer_device *, enum resync_reason) __must_hold(local);

static struct drbd_epoch *previous_epoch(struct drbd_connection *connection, struct drbd_epoch *epoch)
{
	struct drbd_epoch *prev;
	spin_lock(&connection->epoch_lock);
	prev = list_entry(epoch->list.prev, struct drbd_epoch, list);
	if (prev == epoch || prev == connection->current_epoch)
		prev = NULL;
	spin_unlock(&connection->epoch_lock);
	return prev;
}

/*
 * some helper functions to deal with single linked page lists,
 * page->private being our "next" pointer.
 */

/* If at least n pages are linked at head, get n pages off.
 * Otherwise, don't modify head, and return NULL.
 * Locking is the responsibility of the caller.
 */
static struct page *page_chain_del(struct page **head, int n)
{
	struct page *page;
	struct page *tmp;

	BUG_ON(!n);
	BUG_ON(!head);

	page = *head;

	if (!page)
		return NULL;

	while (page) {
		tmp = page_chain_next(page);
		set_page_chain_offset(page, 0);
		set_page_chain_size(page, 0);
		if (--n == 0)
			break; /* found sufficient pages */
		if (tmp == NULL)
			/* insufficient pages, don't use any of them. */
			return NULL;
		page = tmp;
	}

	/* add end of list marker for the returned list */
	set_page_chain_next(page, NULL);
	/* actual return value, and adjustment of head */
	page = *head;
	*head = tmp;
	return page;
}

/* may be used outside of locks to find the tail of a (usually short)
 * "private" page chain, before adding it back to a global chain head
 * with page_chain_add() under a spinlock. */
static struct page *page_chain_tail(struct page *page, int *len)
{
	struct page *tmp;
	int i = 1;
	while ((tmp = page_chain_next(page)))
		++i, page = tmp;
	if (len)
		*len = i;
	return page;
}

static int page_chain_free(struct page *page)
{
	struct page *tmp;
	int i = 0;
	page_chain_for_each_safe(page, tmp) {
		set_page_chain_next_offset_size(page, NULL, 0, 0);
		put_page(page);
		++i;
	}
	return i;
}

static void page_chain_add(struct page **head,
		struct page *chain_first, struct page *chain_last)
{
#if 1
	struct page *tmp;
	tmp = page_chain_tail(chain_first, NULL);
	BUG_ON(tmp != chain_last);
#endif

	/* add chain to head */
	set_page_chain_next(chain_last, *head);
	*head = chain_first;
}

static struct page *__drbd_alloc_pages(unsigned int number, gfp_t gfp_mask)
{
	struct page *page = NULL;
	struct page *tmp = NULL;
	unsigned int i = 0;

	/* Yes, testing drbd_pp_vacant outside the lock is racy.
	 * So what. It saves a spin_lock. */
	if (drbd_pp_vacant >= number) {
		spin_lock(&drbd_pp_lock);
		page = page_chain_del(&drbd_pp_pool, number);
		if (page)
			drbd_pp_vacant -= number;
		spin_unlock(&drbd_pp_lock);
		if (page)
			return page;
	}

	for (i = 0; i < number; i++) {
		tmp = alloc_page(gfp_mask);
		if (!tmp)
			break;
		set_page_chain_next_offset_size(tmp, page, 0, 0);
		page = tmp;
	}

	if (i == number)
		return page;

	/* Not enough pages immediately available this time.
	 * No need to jump around here, drbd_alloc_pages will retry this
	 * function "soon". */
	if (page) {
		tmp = page_chain_tail(page, NULL);
		spin_lock(&drbd_pp_lock);
		page_chain_add(&drbd_pp_pool, page, tmp);
		drbd_pp_vacant += i;
		spin_unlock(&drbd_pp_lock);
	}
	return NULL;
}

/* kick lower level device, if we have more than (arbitrary number)
 * reference counts on it, which typically are locally submitted io
 * requests.  don't use unacked_cnt, so we speed up proto A and B, too. */
static void maybe_kick_lo(struct drbd_device *device)
{
	struct disk_conf *dc;
	unsigned int watermark = 1000000;

	rcu_read_lock();
	dc = rcu_dereference(device->ldev->disk_conf);
	if (dc)
		min_not_zero(dc->unplug_watermark, watermark);
	rcu_read_unlock();

	if (atomic_read(&device->local_cnt) >= watermark)
		drbd_kick_lo(device);
}

static void reclaim_finished_net_peer_reqs(struct drbd_connection *connection,
					   struct list_head *to_be_freed)
{
	struct drbd_peer_request *peer_req, *tmp;

	/* The EEs are always appended to the end of the list. Since
	   they are sent in order over the wire, they have to finish
	   in order. As soon as we see the first not finished we can
	   stop to examine the list... */

	list_for_each_entry_safe(peer_req, tmp, &connection->net_ee, w.list) {
		if (drbd_peer_req_has_active_page(peer_req))
			break;
		list_move(&peer_req->w.list, to_be_freed);
	}
}

static void drbd_reclaim_net_peer_reqs(struct drbd_connection *connection)
{
	LIST_HEAD(reclaimed);
	struct drbd_peer_request *peer_req, *t;
	struct drbd_resource *resource = connection->resource;

	spin_lock_irq(&resource->req_lock);
	reclaim_finished_net_peer_reqs(connection, &reclaimed);
	spin_unlock_irq(&resource->req_lock);

	list_for_each_entry_safe(peer_req, t, &reclaimed, w.list)
		drbd_free_net_peer_req(peer_req);
}

static void conn_maybe_kick_lo(struct drbd_connection *connection)
{
	struct drbd_resource *resource = connection->resource;
	struct drbd_device *device;
	int vnr;

	idr_for_each_entry(&resource->devices, device, vnr)
		maybe_kick_lo(device);
}

/**
 * drbd_alloc_pages() - Returns @number pages, retries forever (or until signalled)
 * @device:	DRBD device.
 * @number:	number of pages requested
 * @gfp_mask:	how to allocate and whether to loop until we succeed
 *
 * Tries to allocate number pages, first from our own page pool, then from
 * the kernel.
 * Possibly retry until DRBD frees sufficient pages somewhere else.
 *
 * If this allocation would exceed the max_buffers setting, we throttle
 * allocation (schedule_timeout) to give the system some room to breathe.
 *
 * We do not use max-buffers as hard limit, because it could lead to
 * congestion and further to a distributed deadlock during online-verify or
 * (checksum based) resync, if the max-buffers, socket buffer sizes and
 * resync-rate settings are mis-configured.
 *
 * Returns a page chain linked via (struct drbd_page_chain*)&page->lru.
 */
struct page *drbd_alloc_pages(struct drbd_transport *transport, unsigned int number,
			      gfp_t gfp_mask)
{
	struct drbd_connection *connection =
		container_of(transport, struct drbd_connection, transport);
	struct page *page = NULL;
	DEFINE_WAIT(wait);
	unsigned int mxb;

	rcu_read_lock();
	mxb = rcu_dereference(transport->net_conf)->max_buffers;
	rcu_read_unlock();

	if (atomic_read(&connection->pp_in_use) < mxb)
		page = __drbd_alloc_pages(number, gfp_mask & ~__GFP_WAIT);

	/* Try to keep the fast path fast, but occasionally we need
	 * to reclaim the pages we lended to the network stack. */
	if (page && atomic_read(&connection->pp_in_use_by_net) > 512)
		drbd_reclaim_net_peer_reqs(connection);

	while (page == NULL) {
		prepare_to_wait(&drbd_pp_wait, &wait, TASK_INTERRUPTIBLE);

		conn_maybe_kick_lo(connection);
		drbd_reclaim_net_peer_reqs(connection);

		if (atomic_read(&connection->pp_in_use) < mxb) {
			page = __drbd_alloc_pages(number, gfp_mask);
			if (page)
				break;
		}

		if (!(gfp_mask & __GFP_WAIT))
			break;

		if (signal_pending(current)) {
			drbd_warn(connection, "drbd_alloc_pages interrupted!\n");
			break;
		}

		if (schedule_timeout(HZ/10) == 0)
			mxb = UINT_MAX;
	}
	finish_wait(&drbd_pp_wait, &wait);

	if (page)
		atomic_add(number, &connection->pp_in_use);
	return page;
}

/* Must not be used from irq, as that may deadlock: see drbd_alloc_pages.
 * Is also used from inside an other spin_lock_irq(&resource->req_lock);
 * Either links the page chain back to the global pool,
 * or returns all pages to the system. */
void drbd_free_pages(struct drbd_transport *transport, struct page *page, int is_net)
{
	struct drbd_connection *connection =
		container_of(transport, struct drbd_connection, transport);
	atomic_t *a = is_net ? &connection->pp_in_use_by_net : &connection->pp_in_use;
	int i;

	if (page == NULL)
		return;

	if (drbd_pp_vacant > (DRBD_MAX_BIO_SIZE/PAGE_SIZE) * minor_count)
		i = page_chain_free(page);
	else {
		struct page *tmp;
		tmp = page_chain_tail(page, &i);
		spin_lock(&drbd_pp_lock);
		page_chain_add(&drbd_pp_pool, page, tmp);
		drbd_pp_vacant += i;
		spin_unlock(&drbd_pp_lock);
	}
	i = atomic_sub_return(i, a);
	if (i < 0)
		drbd_warn(connection, "ASSERTION FAILED: %s: %d < 0\n",
			is_net ? "pp_in_use_by_net" : "pp_in_use", i);
	wake_up(&drbd_pp_wait);
}

/*
You need to hold the req_lock:
 _drbd_wait_ee_list_empty()

You must not have the req_lock:
 drbd_free_peer_req()
 drbd_alloc_peer_req()
 drbd_free_peer_reqs()
 drbd_ee_fix_bhs()
 drbd_finish_peer_reqs()
 drbd_clear_done_ee()
 drbd_wait_ee_list_empty()
*/

struct drbd_peer_request *
drbd_alloc_peer_req(struct drbd_peer_device *peer_device, gfp_t gfp_mask) __must_hold(local)
{
	struct drbd_device *device = peer_device->device;
	struct drbd_peer_request *peer_req;

	if (drbd_insert_fault(device, DRBD_FAULT_AL_EE))
		return NULL;

	peer_req = mempool_alloc(drbd_ee_mempool, gfp_mask & ~__GFP_HIGHMEM);
	if (!peer_req) {
		if (!(gfp_mask & __GFP_NOWARN))
			drbd_err(device, "%s: allocation failed\n", __func__);
		return NULL;
	}

	memset(peer_req, 0, sizeof(*peer_req));
	INIT_LIST_HEAD(&peer_req->w.list);
	drbd_clear_interval(&peer_req->i);
	INIT_LIST_HEAD(&peer_req->recv_order);
	peer_req->submit_jif = jiffies;
	peer_req->peer_device = peer_device;

	return peer_req;
}

void __drbd_free_peer_req(struct drbd_peer_request *peer_req, int is_net)
{
	struct drbd_peer_device *peer_device = peer_req->peer_device;

	might_sleep();
	if (peer_req->flags & EE_HAS_DIGEST)
		kfree(peer_req->digest);
	D_ASSERT(peer_device, atomic_read(&peer_req->pending_bios) == 0);
	D_ASSERT(peer_device, drbd_interval_empty(&peer_req->i));
	drbd_free_page_chain(&peer_device->connection->transport, &peer_req->page_chain, is_net);
	mempool_free(peer_req, drbd_ee_mempool);
}

int drbd_free_peer_reqs(struct drbd_resource *resource, struct list_head *list, bool is_net_ee)
{
	LIST_HEAD(work_list);
	struct drbd_peer_request *peer_req, *t;
	int count = 0;

	spin_lock_irq(&resource->req_lock);
	list_splice_init(list, &work_list);
	spin_unlock_irq(&resource->req_lock);

	list_for_each_entry_safe(peer_req, t, &work_list, w.list) {
		__drbd_free_peer_req(peer_req, is_net_ee);
		count++;
	}
	return count;
}

/*
 * See also comments in _req_mod(,BARRIER_ACKED) and receive_Barrier.
 */
static int drbd_finish_peer_reqs(struct drbd_peer_device *peer_device)
{
	struct drbd_connection *connection = peer_device->connection;
	struct drbd_device *device = peer_device->device;
	LIST_HEAD(work_list);
	LIST_HEAD(reclaimed);
	struct drbd_peer_request *peer_req, *t;
	int err = 0;

	spin_lock_irq(&device->resource->req_lock);
	reclaim_finished_net_peer_reqs(connection, &reclaimed);
	list_splice_init(&device->done_ee, &work_list);
	spin_unlock_irq(&device->resource->req_lock);

	list_for_each_entry_safe(peer_req, t, &reclaimed, w.list)
		drbd_free_net_peer_req(peer_req);

	/* possible callbacks here:
	 * e_end_block, and e_end_resync_block, e_send_discard_write.
	 * all ignore the last argument.
	 */
	list_for_each_entry_safe(peer_req, t, &work_list, w.list) {
		int err2;

		/* list_del not necessary, next/prev members not touched */
		err2 = peer_req->w.cb(&peer_req->w, !!err);
		if (!err)
			err = err2;
		if (!list_empty(&peer_req->recv_order)) {
			drbd_free_page_chain(&connection->transport, &peer_req->page_chain, 0);
		} else
			drbd_free_peer_req(peer_req);
	}
	wake_up(&device->ee_wait);

	return err;
}

static void _drbd_wait_ee_list_empty(struct drbd_device *device,
				     struct list_head *head)
{
	DEFINE_WAIT(wait);

	/* avoids spin_lock/unlock
	 * and calling prepare_to_wait in the fast path */
	while (!list_empty(head)) {
		prepare_to_wait(&device->ee_wait, &wait, TASK_UNINTERRUPTIBLE);
		spin_unlock_irq(&device->resource->req_lock);
		drbd_kick_lo(device);
		schedule();
		finish_wait(&device->ee_wait, &wait);
		spin_lock_irq(&device->resource->req_lock);
	}
}

static void drbd_wait_ee_list_empty(struct drbd_device *device,
				    struct list_head *head)
{
	spin_lock_irq(&device->resource->req_lock);
	_drbd_wait_ee_list_empty(device, head);
	spin_unlock_irq(&device->resource->req_lock);
}

static int drbd_recv(struct drbd_connection *connection, void **buf, size_t size, int flags)
{
	struct drbd_transport_ops *tr_ops = connection->transport.ops;
	int rv;

	rv = tr_ops->recv(&connection->transport, DATA_STREAM, buf, size, flags);

	if (rv < 0) {
		if (rv == -ECONNRESET)
			drbd_info(connection, "sock was reset by peer\n");
		else if (rv != -ERESTARTSYS)
			drbd_info(connection, "sock_recvmsg returned %d\n", rv);
	} else if (rv == 0) {
		if (test_bit(DISCONNECT_EXPECTED, &connection->flags)) {
			long t;
			rcu_read_lock();
			t = rcu_dereference(connection->transport.net_conf)->ping_timeo * HZ/10;
			rcu_read_unlock();

			t = wait_event_timeout(connection->ping_wait, connection->cstate[NOW] < C_CONNECTED, t);

			if (t)
				goto out;
		}
		drbd_info(connection, "sock was shut down by peer\n");
	}

	if (rv != size)
		change_cstate(connection, C_BROKEN_PIPE, CS_HARD);

out:
	return rv;
}

static int drbd_recv_into(struct drbd_connection *connection, void *buf, size_t size)
{
	int err;

	err = drbd_recv(connection, &buf, size, CALLER_BUFFER);

	if (err != size) {
		if (err >= 0)
			err = -EIO;
	} else
		err = 0;
	return err;
}

static int drbd_recv_all(struct drbd_connection *connection, void **buf, size_t size)
{
	int err;

	err = drbd_recv(connection, buf, size, 0);

	if (err != size) {
		if (err >= 0)
			err = -EIO;
	} else
		err = 0;
	return err;
}

static int drbd_recv_all_warn(struct drbd_connection *connection, void **buf, size_t size)
{
	int err;

	err = drbd_recv_all(connection, buf, size);
	if (err && !signal_pending(current))
		drbd_warn(connection, "short read (expected size %d)\n", (int)size);
	return err;
}

static int decode_header(struct drbd_connection *, void *, struct packet_info *);

/* Gets called if a connection is established, or if a new minor gets created
   in a connection */
int drbd_connected(struct drbd_peer_device *peer_device)
{
	struct drbd_device *device = peer_device->device;
	int err;

	atomic_set(&peer_device->packet_seq, 0);
	peer_device->peer_seq = 0;

	err = drbd_send_sync_param(peer_device);
	if (!err)
		err = drbd_send_sizes(peer_device, 0, 0);
	if (!err && device->disk_state[NOW] > D_DISKLESS)
		err = drbd_send_uuids(peer_device, 0, 0);
	if (!err) {
		set_bit(INITIAL_STATE_SENT, &peer_device->flags);
		err = drbd_send_current_state(peer_device);
	}

	clear_bit(USE_DEGR_WFC_T, &peer_device->flags);
	clear_bit(RESIZE_PENDING, &peer_device->flags);
	mod_timer(&device->request_timer, jiffies + HZ); /* just start it here. */
	return err;
}

void connect_timer_fn(unsigned long data)
{
	struct drbd_connection *connection = (struct drbd_connection *) data;
	struct drbd_resource *resource = connection->resource;
	unsigned long irq_flags;

	spin_lock_irqsave(&resource->req_lock, irq_flags);
	drbd_queue_work(&connection->sender_work, &connection->connect_timer_work);
	spin_unlock_irqrestore(&resource->req_lock, irq_flags);
}

void conn_connect2(struct drbd_connection *connection)
{
	struct drbd_peer_device *peer_device;
	int vnr;

	atomic_set(&connection->ap_in_flight, 0);

	rcu_read_lock();
	idr_for_each_entry(&connection->peer_devices, peer_device, vnr) {
		struct drbd_device *device = peer_device->device;
		kref_get(&device->kref);
		/* connection cannot go away: caller holds a reference. */
		rcu_read_unlock();
		drbd_connected(peer_device);
		rcu_read_lock();
		kref_put(&device->kref, drbd_destroy_device);
	}
	rcu_read_unlock();
}

void conn_disconnect(struct drbd_connection *connection);

int connect_work(struct drbd_work *work, int cancel)
{
	struct drbd_connection *connection =
		container_of(work, struct drbd_connection, connect_timer_work);
	enum drbd_state_rv rv;

	rv = change_cstate(connection, C_CONNECTED, CS_SERIALIZE | CS_VERBOSE | CS_DONT_RETRY);

	if (rv >= SS_SUCCESS) {
		conn_connect2(connection);
	} else if (rv == SS_TIMEOUT || rv == SS_CONCURRENT_ST_CHG) {
		connection->connect_timer.expires = jiffies + HZ/20;
		add_timer(&connection->connect_timer);
		return 0; /* Return early. Keep the reference on the connection! */
	} else {
		drbd_info(connection, "Failure to connect; retrying\n");
		change_cstate(connection, C_NETWORK_FAILURE, CS_HARD);
	}

	kref_debug_put(&connection->kref_debug, 11);
	kref_put(&connection->kref, drbd_destroy_connection);
	return 0;
}

/*
 * Returns true if we have a valid connection.
 */
static bool conn_connect(struct drbd_connection *connection)
{
	struct drbd_transport *transport = &connection->transport;
	struct drbd_resource *resource = connection->resource;
	int ping_timeo, ping_int, h, err, vnr, timeout;
	struct drbd_peer_device *peer_device;
	bool discard_my_data;
	struct net_conf *nc;

start:
	clear_bit(DISCONNECT_EXPECTED, &connection->flags);
	if (change_cstate(connection, C_CONNECTING, CS_VERBOSE) < SS_SUCCESS) {
		/* We do not have a network config. */
		return false;
	}

	/* Assume that the peer only understands protocol 80 until we know better.  */
	connection->agreed_pro_version = 80;

	err = transport->ops->connect(transport);
	if (err == -EAGAIN)
		goto retry;
	else if (err < 0) {
		drbd_warn(connection, "Failed to initiate connection, err=%d\n", err);
		goto abort;
	}

	connection->last_received = jiffies;

	rcu_read_lock();
	nc = rcu_dereference(connection->transport.net_conf);
	ping_timeo = nc->ping_timeo;
	ping_int = nc->ping_int;
	rcu_read_unlock();

	transport->ops->set_rcvtimeo(transport, DATA_STREAM, ping_timeo * 4 * HZ/10);
	transport->ops->set_rcvtimeo(transport, CONTROL_STREAM, ping_int * HZ);

	h = drbd_do_features(connection);
	if (h < 0)
		goto abort;
	if (h == 0)
		goto retry;

	if (connection->cram_hmac_tfm) {
		switch (drbd_do_auth(connection)) {
		case -1:
			drbd_err(connection, "Authentication of peer failed\n");
			goto abort;
		case 0:
			drbd_err(connection, "Authentication of peer failed, trying again.\n");
			goto retry;
		}
	}

	transport->ops->set_rcvtimeo(transport, DATA_STREAM, MAX_SCHEDULE_TIMEOUT);

	discard_my_data = test_bit(CONN_DISCARD_MY_DATA, &connection->flags);

	if (drbd_send_protocol(connection) == -EOPNOTSUPP)
		goto abort;

	rcu_read_lock();
	idr_for_each_entry(&connection->peer_devices, peer_device, vnr) {
		clear_bit(INITIAL_STATE_SENT, &peer_device->flags);
		clear_bit(INITIAL_STATE_RECEIVED, &peer_device->flags);
	}
	idr_for_each_entry(&connection->peer_devices, peer_device, vnr) {
		struct drbd_device *device = peer_device->device;

		if (discard_my_data)
			set_bit(DISCARD_MY_DATA, &device->flags);
		else
			clear_bit(DISCARD_MY_DATA, &device->flags);
	}
	rcu_read_unlock();

	drbd_thread_start(&connection->ack_receiver);
	connection->ack_sender =
#if LINUX_VERSION_CODE >= KERNEL_VERSION(3,3,0)
		alloc_ordered_workqueue("drbd_as_%s", WQ_MEM_RECLAIM, connection->resource->name);
#else
		create_singlethread_workqueue("drbd_ack_sender");
#endif
	if (!connection->ack_sender) {
		drbd_err(connection, "Failed to create workqueue ack_sender\n");
		goto abort;
	}

	if (connection->agreed_pro_version >= 110) {
		if (resource->res_opts.node_id < connection->peer_node_id) {
			kref_get(&connection->kref);
			kref_debug_get(&connection->kref_debug, 11);
			connection->connect_timer_work.cb = connect_work;
			timeout = twopc_retry_timeout(resource, 0);
			drbd_debug(connection, "Waiting for %ums to avoid transaction "
				   "conflicts\n", jiffies_to_msecs(timeout));
			connection->connect_timer.expires = jiffies + timeout;
			add_timer(&connection->connect_timer);
		}
	} else {
		enum drbd_state_rv rv;
		rv = change_cstate(connection, C_CONNECTED,
				   CS_VERBOSE | CS_WAIT_COMPLETE | CS_SERIALIZE | CS_LOCAL_ONLY);
		if (rv < SS_SUCCESS || connection->cstate[NOW] != C_CONNECTED)
			goto retry;
		conn_connect2(connection);
	}
	return true;

retry:
	conn_disconnect(connection);
	schedule_timeout_interruptible(HZ);
	goto start;

abort:
	change_cstate(connection, C_DISCONNECTING, CS_HARD);
	return false;
}

int decode_header(struct drbd_connection *connection, void *header, struct packet_info *pi)
{
	unsigned int header_size = drbd_header_size(connection);

	if (header_size == sizeof(struct p_header100) &&
	    *(__be32 *)header == cpu_to_be32(DRBD_MAGIC_100)) {
		struct p_header100 *h = header;
		if (h->pad != 0) {
			drbd_err(connection, "Header padding is not zero\n");
			return -EINVAL;
		}
		pi->vnr = (s16)be16_to_cpu(h->volume);
		pi->cmd = be16_to_cpu(h->command);
		pi->size = be32_to_cpu(h->length);
	} else if (header_size == sizeof(struct p_header95) &&
		   *(__be16 *)header == cpu_to_be16(DRBD_MAGIC_BIG)) {
		struct p_header95 *h = header;
		pi->cmd = be16_to_cpu(h->command);
		pi->size = be32_to_cpu(h->length);
		pi->vnr = 0;
	} else if (header_size == sizeof(struct p_header80) &&
		   *(__be32 *)header == cpu_to_be32(DRBD_MAGIC)) {
		struct p_header80 *h = header;
		pi->cmd = be16_to_cpu(h->command);
		pi->size = be16_to_cpu(h->length);
		pi->vnr = 0;
	} else {
		drbd_err(connection, "Wrong magic value 0x%08x in protocol version %d\n",
			 be32_to_cpu(*(__be32 *)header),
			 connection->agreed_pro_version);
		return -EINVAL;
	}
	pi->data = header + header_size;
	return 0;
}

static int drbd_recv_header(struct drbd_connection *connection, struct packet_info *pi)
{
	void *buffer;
	int err;

	err = drbd_recv_all_warn(connection, &buffer, drbd_header_size(connection));
	if (err)
		return err;

	err = decode_header(connection, buffer, pi);
	connection->last_received = jiffies;

	return err;
}

/* This is blkdev_issue_flush, but asynchronous.
 * We want to submit to all component volumes in parallel,
 * then wait for all completions.
 */
struct issue_flush_context {
	atomic_t pending;
	int error;
	struct completion done;
};
struct one_flush_context {
	struct drbd_device *device;
	struct issue_flush_context *ctx;
};

BIO_ENDIO_TYPE one_flush_endio BIO_ENDIO_ARGS(struct bio *bio, int error)
{
	struct one_flush_context *octx = bio->bi_private;
	struct drbd_device *device = octx->device;
	struct issue_flush_context *ctx = octx->ctx;

	BIO_ENDIO_FN_START;

	if (error) {
		ctx->error = error;
		drbd_info(device, "local disk FLUSH FAILED with status %d\n", error);
	}
	kfree(octx);
	bio_put(bio);

	clear_bit(FLUSH_PENDING, &device->flags);
	put_ldev(device);
	kref_put(&device->kref, drbd_destroy_device);

	if (atomic_dec_and_test(&ctx->pending))
		complete(&ctx->done);

	BIO_ENDIO_FN_RETURN;
}

static int submit_one_flush(struct drbd_device *device, struct issue_flush_context *ctx)
{
	struct bio *bio = bio_alloc(GFP_NOIO, 0);
	struct one_flush_context *octx = kmalloc(sizeof(*octx), GFP_NOIO);
	if (!bio || !octx) {
		drbd_warn(device, "Could not allocate a bio, CANNOT ISSUE FLUSH\n");
		/* FIXME: what else can I do now?  disconnecting or detaching
		 * really does not help to improve the state of the world, either.
		 */
		kfree(octx);
		if (bio)
			bio_put(bio);
		return -ENOMEM;
	}

	octx->device = device;
	octx->ctx = ctx;
	bio->bi_bdev = device->ldev->backing_bdev;
	bio->bi_private = octx;
	bio->bi_end_io = one_flush_endio;

	BUG_ON(test_bit(FLUSH_PENDING, &device->flags));

	device->flush_jif = jiffies;
	set_bit(FLUSH_PENDING, &device->flags);
	atomic_inc(&ctx->pending);
	submit_bio(WRITE_FLUSH, bio);
	return 0;
}

static enum finish_epoch drbd_flush_after_epoch(struct drbd_connection *connection, struct drbd_epoch *epoch)
{
	struct drbd_resource *resource = connection->resource;

	if (resource->write_ordering >= WO_BDEV_FLUSH) {
		struct drbd_device *device;
		struct issue_flush_context ctx;
		int vnr;

		atomic_set(&ctx.pending, 1);
		ctx.error = 0;
		init_completion(&ctx.done);

		rcu_read_lock();
		idr_for_each_entry(&resource->devices, device, vnr) {
			if (!get_ldev(device))
				continue;
			kref_get(&device->kref);
			rcu_read_unlock();

			submit_one_flush(device, &ctx);

			rcu_read_lock();
		}
		rcu_read_unlock();

		/* Do we want to add a timeout,
		 * if disk-timeout is set? */
		if (!atomic_dec_and_test(&ctx.pending))
			wait_for_completion(&ctx.done);

		if (ctx.error) {
			/* would rather check on EOPNOTSUPP, but that is not reliable.
			 * don't try again for ANY return value != 0
			 * if (rv == -EOPNOTSUPP) */
			/* Any error is already reported by bio_endio callback. */
			drbd_bump_write_ordering(connection->resource, NULL, WO_DRAIN_IO);
		}
	}

	return drbd_may_finish_epoch(connection, epoch, EV_BARRIER_DONE);
}

static int w_flush(struct drbd_work *w, int cancel)
{
	struct flush_work *fw = container_of(w, struct flush_work, w);
	struct drbd_epoch *epoch = fw->epoch;
	struct drbd_connection *connection = epoch->connection;

	kfree(fw);

	if (!test_and_set_bit(DE_BARRIER_IN_NEXT_EPOCH_ISSUED, &epoch->flags))
		drbd_flush_after_epoch(connection, epoch);

	drbd_may_finish_epoch(connection, epoch, EV_PUT |
			      (connection->cstate[NOW] < C_CONNECTED ? EV_CLEANUP : 0));

	return 0;
}

/**
 * drbd_may_finish_epoch() - Applies an epoch_event to the epoch's state, eventually finishes it.
 * @connection:	DRBD connection.
 * @epoch:	Epoch object.
 * @ev:		Epoch event.
 */
static enum finish_epoch drbd_may_finish_epoch(struct drbd_connection *connection,
					       struct drbd_epoch *epoch,
					       enum epoch_event ev)
{
	int finish, epoch_size;
	struct drbd_epoch *next_epoch;
	int schedule_flush = 0;
	enum finish_epoch rv = FE_STILL_LIVE;
	struct drbd_resource *resource = connection->resource;

	spin_lock(&connection->epoch_lock);
	do {
		next_epoch = NULL;
		finish = 0;

		epoch_size = atomic_read(&epoch->epoch_size);

		switch (ev & ~EV_CLEANUP) {
		case EV_PUT:
			atomic_dec(&epoch->active);
			break;
		case EV_GOT_BARRIER_NR:
			set_bit(DE_HAVE_BARRIER_NUMBER, &epoch->flags);

			/* Special case: If we just switched from WO_BIO_BARRIER to
			   WO_BDEV_FLUSH we should not finish the current epoch */
			if (test_bit(DE_CONTAINS_A_BARRIER, &epoch->flags) && epoch_size == 1 &&
			    resource->write_ordering != WO_BIO_BARRIER &&
			    epoch == connection->current_epoch)
				clear_bit(DE_CONTAINS_A_BARRIER, &epoch->flags);
			break;
		case EV_BARRIER_DONE:
			set_bit(DE_BARRIER_IN_NEXT_EPOCH_DONE, &epoch->flags);
			break;
		case EV_BECAME_LAST:
			/* nothing to do*/
			break;
		}

		if (epoch_size != 0 &&
		    atomic_read(&epoch->active) == 0 &&
		    (test_bit(DE_HAVE_BARRIER_NUMBER, &epoch->flags) || ev & EV_CLEANUP) &&
		    epoch->list.prev == &connection->current_epoch->list &&
		    !test_bit(DE_IS_FINISHING, &epoch->flags)) {
			/* Nearly all conditions are met to finish that epoch... */
			if (test_bit(DE_BARRIER_IN_NEXT_EPOCH_DONE, &epoch->flags) ||
			    resource->write_ordering == WO_NONE ||
			    (epoch_size == 1 && test_bit(DE_CONTAINS_A_BARRIER, &epoch->flags)) ||
			    ev & EV_CLEANUP) {
				finish = 1;
				set_bit(DE_IS_FINISHING, &epoch->flags);
			} else if (!test_bit(DE_BARRIER_IN_NEXT_EPOCH_ISSUED, &epoch->flags) &&
				 resource->write_ordering == WO_BIO_BARRIER) {
				atomic_inc(&epoch->active);
				schedule_flush = 1;
			}
		}
		if (finish) {
			if (!(ev & EV_CLEANUP)) {
				spin_unlock(&connection->epoch_lock);
				drbd_send_b_ack(epoch->connection, epoch->barrier_nr, epoch_size);
				spin_lock(&connection->epoch_lock);
			}
#if 0
			/* FIXME: dec unacked on connection, once we have
			 * something to count pending connection packets in. */
			if (test_bit(DE_HAVE_BARRIER_NUMBER, &epoch->flags))
				dec_unacked(epoch->connection);
#endif

			if (connection->current_epoch != epoch) {
				next_epoch = list_entry(epoch->list.next, struct drbd_epoch, list);
				list_del(&epoch->list);
				ev = EV_BECAME_LAST | (ev & EV_CLEANUP);
				connection->epochs--;
				kfree(epoch);

				if (rv == FE_STILL_LIVE)
					rv = FE_DESTROYED;
			} else {
				epoch->flags = 0;
				atomic_set(&epoch->epoch_size, 0);
				/* atomic_set(&epoch->active, 0); is alrady zero */
				if (rv == FE_STILL_LIVE)
					rv = FE_RECYCLED;
			}
		}

		if (!next_epoch)
			break;

		epoch = next_epoch;
	} while (1);

	spin_unlock(&connection->epoch_lock);

	if (schedule_flush) {
		struct flush_work *fw;
		fw = kmalloc(sizeof(*fw), GFP_ATOMIC);
		if (fw) {
			fw->w.cb = w_flush;
			fw->epoch = epoch;
			fw->device = NULL; /* FIXME drop this member, it is unused. */
			drbd_queue_work(&resource->work, &fw->w);
		} else {
			drbd_warn(resource, "Could not kmalloc a flush_work obj\n");
			set_bit(DE_BARRIER_IN_NEXT_EPOCH_ISSUED, &epoch->flags);
			/* That is not a recursion, only one level */
			drbd_may_finish_epoch(connection, epoch, EV_BARRIER_DONE);
			drbd_may_finish_epoch(connection, epoch, EV_PUT);
		}
	}

	return rv;
}

static enum write_ordering_e
max_allowed_wo(struct drbd_backing_dev *bdev, enum write_ordering_e wo)
{
	struct disk_conf *dc;

	dc = rcu_dereference(bdev->disk_conf);

	if (wo == WO_BIO_BARRIER && !dc->disk_barrier)
		wo = WO_BDEV_FLUSH;
	if (wo == WO_BDEV_FLUSH && !dc->disk_flushes)
		wo = WO_DRAIN_IO;
	if (wo == WO_DRAIN_IO && !dc->disk_drain)
		wo = WO_NONE;

	return wo;
}

/**
 * drbd_bump_write_ordering() - Fall back to an other write ordering method
 * @resource:	DRBD resource.
 * @wo:		Write ordering method to try.
 */
void drbd_bump_write_ordering(struct drbd_resource *resource, struct drbd_backing_dev *bdev,
			      enum write_ordering_e wo) __must_hold(local)
{
	struct drbd_device *device;
	enum write_ordering_e pwo;
	int vnr, i = 0;
	static char *write_ordering_str[] = {
		[WO_NONE] = "none",
		[WO_DRAIN_IO] = "drain",
		[WO_BDEV_FLUSH] = "flush",
		[WO_BIO_BARRIER] = "barrier",
	};

	pwo = resource->write_ordering;
	if (wo != WO_BIO_BARRIER)
		wo = min(pwo, wo);
	rcu_read_lock();
	idr_for_each_entry(&resource->devices, device, vnr) {
		if (i++ == 1 && wo == WO_BIO_BARRIER)
			wo = WO_BDEV_FLUSH; /* WO = barrier does not handle multiple volumes */

		if (get_ldev(device)) {
			wo = max_allowed_wo(device->ldev, wo);
			if (device->ldev == bdev)
				bdev = NULL;
			put_ldev(device);
		}
	}

	if (bdev)
		wo = max_allowed_wo(bdev, wo);

	rcu_read_unlock();

	resource->write_ordering = wo;
	if (pwo != resource->write_ordering || wo == WO_BIO_BARRIER)
		drbd_info(resource, "Method to ensure write ordering: %s\n", write_ordering_str[resource->write_ordering]);
}

void conn_wait_active_ee_empty(struct drbd_connection *connection);

/*
 * We *may* ignore the discard-zeroes-data setting, if so configured.
 *
 * Assumption is that it "discard_zeroes_data=0" is only because the backend
 * may ignore partial unaligned discards.
 *
 * LVM/DM thin as of at least
 *   LVM version:     2.02.115(2)-RHEL7 (2015-01-28)
 *   Library version: 1.02.93-RHEL7 (2015-01-28)
 *   Driver version:  4.29.0
 * still behaves this way.
 *
 * For unaligned (wrt. alignment and granularity) or too small discards,
 * we zero-out the initial (and/or) trailing unaligned partial chunks,
 * but discard all the aligned full chunks.
 *
 * At least for LVM/DM thin, the result is effectively "discard_zeroes_data=1".
 */
int drbd_issue_discard_or_zero_out(struct drbd_device *device, sector_t start, unsigned int nr_sectors, bool discard)
{
	struct block_device *bdev = device->ldev->backing_bdev;
	struct request_queue *q = bdev_get_queue(bdev);
	sector_t tmp, nr;
	unsigned int max_discard_sectors, granularity;
	int alignment;
	int err = 0;

	if (!discard)
		goto zero_out;

	/* Zero-sector (unknown) and one-sector granularities are the same.  */
	granularity = max(q->limits.discard_granularity >> 9, 1U);
	alignment = (bdev_discard_alignment(bdev) >> 9) % granularity;

	max_discard_sectors = min(q->limits.max_discard_sectors, (1U << 22));
	max_discard_sectors -= max_discard_sectors % granularity;
	if (unlikely(!max_discard_sectors))
		goto zero_out;

	if (nr_sectors < granularity)
		goto zero_out;

	tmp = start;
	if (sector_div(tmp, granularity) != alignment) {
		if (nr_sectors < 2*granularity)
			goto zero_out;
		/* start + gran - (start + gran - align) % gran */
		tmp = start + granularity - alignment;
		tmp = start + granularity - sector_div(tmp, granularity);

		nr = tmp - start;
		err |= blkdev_issue_zeroout(bdev, start, nr, GFP_NOIO, 0);
		nr_sectors -= nr;
		start = tmp;
	}
	while (nr_sectors >= granularity) {
		nr = min_t(sector_t, nr_sectors, max_discard_sectors);
		err |= blkdev_issue_discard(bdev, start, nr, GFP_NOIO, 0);
		nr_sectors -= nr;
		start += nr;
	}
 zero_out:
	if (nr_sectors) {
		err |= blkdev_issue_zeroout(bdev, start, nr_sectors, GFP_NOIO, 0);
	}
	return err != 0;
}

static bool can_do_reliable_discards(struct drbd_device *device)
{
#ifdef QUEUE_FLAG_DISCARD
	struct request_queue *q = bdev_get_queue(device->ldev->backing_bdev);
	struct disk_conf *dc;
	bool can_do;

	if (!blk_queue_discard(q))
		return false;

	if (q->limits.discard_zeroes_data)
		return true;

	rcu_read_lock();
	dc = rcu_dereference(device->ldev->disk_conf);
	can_do = dc->discard_zeroes_if_aligned;
	rcu_read_unlock();
	return can_do;
#else
	return false;
#endif
}

void drbd_issue_peer_discard(struct drbd_device *device, struct drbd_peer_request *peer_req)
{
	/* If the backend cannot discard, or does not guarantee
	 * read-back zeroes in discarded ranges, we fall back to
	 * zero-out.  Unless configuration specifically requested
	 * otherwise. */
	if (!can_do_reliable_discards(device))
		peer_req->flags |= EE_IS_TRIM_USE_ZEROOUT;

	if (drbd_issue_discard_or_zero_out(device, peer_req->i.sector,
	    peer_req->i.size >> 9, !(peer_req->flags & EE_IS_TRIM_USE_ZEROOUT)))
		peer_req->flags |= EE_WAS_ERROR;
	drbd_endio_write_sec_final(peer_req);
}


/**
 * drbd_submit_peer_request()
 * @device:	DRBD device.
 * @peer_req:	peer request
 * @rw:		flag field, see bio->bi_rw
 *
 * May spread the pages to multiple bios,
 * depending on bio_add_page restrictions.
 *
 * Returns 0 if all bios have been submitted,
 * -ENOMEM if we could not allocate enough bios,
 * -ENOSPC (any better suggestion?) if we have not been able to bio_add_page a
 *  single page to an empty bio (which should never happen and likely indicates
 *  that the lower level IO stack is in some way broken). This has been observed
 *  on certain Xen deployments.
 *
 *  When this function returns 0, it "consumes" an ldev reference; the
 *  reference is released when the request completes.
 */
/* TODO allocate from our own bio_set. */
int drbd_submit_peer_request(struct drbd_device *device,
			     struct drbd_peer_request *peer_req,
			     const unsigned rw, const int fault_type)
{
	struct bio *bios = NULL;
	struct bio *bio;
	struct page *page = peer_req->page_chain.head;
	sector_t sector = peer_req->i.sector;
	unsigned data_size = peer_req->i.size;
	unsigned n_bios = 0;
	unsigned nr_pages = peer_req->page_chain.nr_pages;
	int err = -ENOMEM;

	/* TRIM/DISCARD: for now, always use the helper function
	 * blkdev_issue_zeroout(..., discard=true).
	 * It's synchronous, but it does the right thing wrt. bio splitting.
	 * Correctness first, performance later.  Next step is to code an
	 * asynchronous variant of the same.
	 */
	if (peer_req->flags & EE_IS_TRIM) {
		/* wait for all pending IO completions, before we start
		 * zeroing things out. */
		conn_wait_active_ee_empty(peer_req->peer_device->connection);
		/* add it to the active list now,
		 * so we can find it to present it in debugfs */
		peer_req->submit_jif = jiffies;
		peer_req->flags |= EE_SUBMITTED;

		/* If this was a resync request from receive_rs_deallocated(),
		 * it is already on the sync_ee list */
		if (list_empty(&peer_req->w.list)) {
			spin_lock_irq(&device->resource->req_lock);
			list_add_tail(&peer_req->w.list, &device->active_ee);
			spin_unlock_irq(&device->resource->req_lock);
		}

		drbd_issue_peer_discard(device, peer_req);
		return 0;
	}

	/* In most cases, we will only need one bio.  But in case the lower
	 * level restrictions happen to be different at this offset on this
	 * side than those of the sending peer, we may need to submit the
	 * request in more than one bio.
	 *
	 * Plain bio_alloc is good enough here, this is no DRBD internally
	 * generated bio, but a bio allocated on behalf of the peer.
	 */
next_bio:
	bio = bio_alloc(GFP_NOIO, nr_pages);
	if (!bio) {
		drbd_err(device, "submit_ee: Allocation of a bio failed (nr_pages=%u)\n", nr_pages);
		goto fail;
	}
	/* > peer_req->i.sector, unless this is the first bio */
	DRBD_BIO_BI_SECTOR(bio) = sector;
	bio->bi_bdev = device->ldev->backing_bdev;
	/* we special case some flags in the multi-bio case, see below
	 * (REQ_UNPLUG, REQ_FLUSH, or BIO_RW_BARRIER in older kernels) */
	bio->bi_rw = rw;
	bio->bi_private = peer_req;
	bio->bi_end_io = drbd_peer_request_endio;

	bio->bi_next = bios;
	bios = bio;
	++n_bios;

	page_chain_for_each(page) {
		unsigned off, len;
		int res;

		if (rw == READ) {
			set_page_chain_offset(page, 0);
			set_page_chain_size(page, min_t(unsigned, data_size, PAGE_SIZE));
		}
		off = page_chain_offset(page);
		len = page_chain_size(page);

		if (off > PAGE_SIZE || len > PAGE_SIZE - off || len > data_size || len == 0) {
			drbd_err(device, "invalid page chain: offset %u size %u remaining data_size %u\n",
					off, len, data_size);
			err = -EINVAL;
			goto fail;
		}

		res = bio_add_page(bio, page, len, off);
		if (res <= 0) {
			/* A single page must always be possible!
			 * But in case it fails anyways,
			 * we deal with it, and complain (below). */
			if (bio->bi_vcnt == 0) {
				drbd_err(device,
					"bio_add_page(%p, %p, %u, %u): %d (bi_vcnt %u bi_max_vecs %u bi_sector %llu, bi_flags 0x%lx)\n",
					bio, page, len, off, res, bio->bi_vcnt, bio->bi_max_vecs, (uint64_t)DRBD_BIO_BI_SECTOR(bio),
					 (unsigned long)bio->bi_flags);
				err = -ENOSPC;
				goto fail;
			}
			goto next_bio;
		}
		data_size -= len;
		sector += len >> 9;
		--nr_pages;
	}
	D_ASSERT(device, data_size == 0);
	D_ASSERT(device, page == NULL);

	atomic_set(&peer_req->pending_bios, n_bios);
	/* for debugfs: update timestamp, mark as submitted */
	peer_req->submit_jif = jiffies;
	peer_req->flags |= EE_SUBMITTED;
	do {
		bio = bios;
		bios = bios->bi_next;
		bio->bi_next = NULL;

		/* strip off REQ_UNPLUG unless it is the last bio */
		if (bios)
			bio->bi_rw &= ~DRBD_REQ_UNPLUG;
		drbd_generic_make_request(device, fault_type, bio);

		/* strip off REQ_FLUSH,
		 * unless it is the first or last bio */
		if (bios && bios->bi_next)
			bios->bi_rw &= ~DRBD_REQ_FLUSH;
	} while (bios);
	maybe_kick_lo(device);
	return 0;

fail:
	while (bios) {
		bio = bios;
		bios = bios->bi_next;
		bio_put(bio);
	}
	return err;
}

static void drbd_remove_peer_req_interval(struct drbd_device *device,
					  struct drbd_peer_request *peer_req)
{
	struct drbd_interval *i = &peer_req->i;

	drbd_remove_interval(&device->write_requests, i);
	drbd_clear_interval(i);

	/* Wake up any processes waiting for this peer request to complete.  */
	if (i->waiting)
		wake_up(&device->misc_wait);
}

/**
 * w_e_reissue() - Worker callback; Resubmit a bio, without REQ_HARDBARRIER set
 * @device:	DRBD device.
 * @dw:		work object.
 * @cancel:	The connection will be closed anyways (unused in this callback)
 */
int w_e_reissue(struct drbd_work *w, int cancel) __releases(local)
{
	struct drbd_peer_request *peer_req =
		container_of(w, struct drbd_peer_request, w);
	struct drbd_peer_device *peer_device = peer_req->peer_device;
	struct drbd_device *device = peer_device->device;
	int err;
	/* We leave DE_CONTAINS_A_BARRIER and EE_IS_BARRIER in place,
	   (and DE_BARRIER_IN_NEXT_EPOCH_ISSUED in the previous Epoch)
	   so that we can finish that epoch in drbd_may_finish_epoch().
	   That is necessary if we already have a long chain of Epochs, before
	   we realize that BARRIER is actually not supported */

	/* As long as the -ENOTSUPP on the barrier is reported immediately
	   that will never trigger. If it is reported late, we will just
	   print that warning and continue correctly for all future requests
	   with WO_BDEV_FLUSH */
	if (previous_epoch(peer_device->connection, peer_req->epoch))
		drbd_warn(device, "Write ordering was not enforced (one time event)\n");

	/* we still have a local reference,
	 * get_ldev was done in receive_Data. */

	peer_req->w.cb = e_end_block;
	err = drbd_submit_peer_request(device, peer_req, WRITE, DRBD_FAULT_DT_WR);
	switch (err) {
	case -ENOMEM:
		peer_req->w.cb = w_e_reissue;
		drbd_queue_work(&peer_device->connection->sender_work,
				&peer_req->w);
		/* retry later; fall through */
	case 0:
		/* keep worker happy and connection up */
		return 0;

	case -ENOSPC:
		/* no other error expected, but anyways: */
	default:
		/* forget the object,
		 * and cause a "Network failure" */
		spin_lock_irq(&device->resource->req_lock);
		list_del(&peer_req->w.list);
		drbd_remove_peer_req_interval(device, peer_req);
		spin_unlock_irq(&device->resource->req_lock);
		drbd_al_complete_io(device, &peer_req->i);
		drbd_may_finish_epoch(peer_device->connection, peer_req->epoch, EV_PUT + EV_CLEANUP);
		drbd_free_peer_req(peer_req);
		drbd_err(device, "submit failed, triggering re-connect\n");
		return err;
	}
}

void conn_wait_active_ee_empty(struct drbd_connection *connection)
{
	struct drbd_peer_device *peer_device;
	int vnr;

	rcu_read_lock();
	idr_for_each_entry(&connection->peer_devices, peer_device, vnr) {
		struct drbd_device *device = peer_device->device;

		kref_get(&device->kref);
		rcu_read_unlock();
		drbd_wait_ee_list_empty(device, &device->active_ee);
		kref_put(&device->kref, drbd_destroy_device);
		rcu_read_lock();
	}
	rcu_read_unlock();
}

static void conn_wait_done_ee_empty(struct drbd_connection *connection)
{
	struct drbd_peer_device *peer_device;
	int vnr;

	rcu_read_lock();
	idr_for_each_entry(&connection->peer_devices, peer_device, vnr) {
		struct drbd_device *device = peer_device->device;

		kref_get(&device->kref);
		rcu_read_unlock();
		drbd_wait_ee_list_empty(device, &device->done_ee);
		kref_put(&device->kref, drbd_destroy_device);
		rcu_read_lock();
	}
	rcu_read_unlock();
}

#ifdef blk_queue_plugged
void drbd_unplug_all_devices(struct drbd_resource *resource)
{
	struct drbd_device *device;
	int vnr;

	rcu_read_lock();
	idr_for_each_entry(&resource->devices, device, vnr) {
		kref_get(&device->kref);
		rcu_read_unlock();
		drbd_kick_lo(device);
		kref_put(&device->kref, drbd_destroy_device);
		rcu_read_lock();
	}
	rcu_read_unlock();
}
#else
void drbd_unplug_all_devices(struct drbd_resource *resource)
{
}
#endif

static int receive_Barrier(struct drbd_connection *connection, struct packet_info *pi)
{
	int rv, issue_flush;
	struct p_barrier *p = pi->data;
	struct drbd_epoch *epoch;

	drbd_unplug_all_devices(connection->resource);

	/* FIXME these are unacked on connection,
	 * not a specific (peer)device.
	 */
	connection->current_epoch->barrier_nr = p->barrier;
	connection->current_epoch->connection = connection;
	rv = drbd_may_finish_epoch(connection, connection->current_epoch, EV_GOT_BARRIER_NR);

	/* P_BARRIER_ACK may imply that the corresponding extent is dropped from
	 * the activity log, which means it would not be resynced in case the
	 * R_PRIMARY crashes now.
	 * Therefore we must send the barrier_ack after the barrier request was
	 * completed. */
	switch (connection->resource->write_ordering) {
	case WO_BIO_BARRIER:
	case WO_NONE:
		if (rv == FE_RECYCLED)
			return 0;
		break;

	case WO_BDEV_FLUSH:
	case WO_DRAIN_IO:
		if (rv == FE_STILL_LIVE) {
			set_bit(DE_BARRIER_IN_NEXT_EPOCH_ISSUED, &connection->current_epoch->flags);
			conn_wait_active_ee_empty(connection);
			rv = drbd_flush_after_epoch(connection, connection->current_epoch);
		}
		if (rv == FE_RECYCLED)
			return 0;

		/* The ack_sender will send all the ACKs and barrier ACKs out, since
		   all EEs moved from the active_ee to the done_ee. We need to
		   provide a new epoch object for the EEs that come in soon */
		break;
	}

	/* receiver context, in the writeout path of the other node.
	 * avoid potential distributed deadlock */
	epoch = kmalloc(sizeof(struct drbd_epoch), GFP_NOIO);
	if (!epoch) {
		drbd_warn(connection, "Allocation of an epoch failed, slowing down\n");
		issue_flush = !test_and_set_bit(DE_BARRIER_IN_NEXT_EPOCH_ISSUED, &connection->current_epoch->flags);
		conn_wait_active_ee_empty(connection);
		if (issue_flush) {
			rv = drbd_flush_after_epoch(connection, connection->current_epoch);
			if (rv == FE_RECYCLED)
				return 0;
		}

		conn_wait_done_ee_empty(connection);

		return 0;
	}

	epoch->flags = 0;
	atomic_set(&epoch->epoch_size, 0);
	atomic_set(&epoch->active, 0);

	spin_lock(&connection->epoch_lock);
	if (atomic_read(&connection->current_epoch->epoch_size)) {
		list_add(&epoch->list, &connection->current_epoch->list);
		connection->current_epoch = epoch;
		connection->epochs++;
	} else {
		/* The current_epoch got recycled while we allocated this one... */
		kfree(epoch);
	}
	spin_unlock(&connection->epoch_lock);

	return 0;
}

/* pi->data points into some recv buffer, which may be
 * re-used/recycled/overwritten by the next receive operation.
 * (read_in_block via recv_resync_read) */
static void p_req_detail_from_pi(struct drbd_connection *connection,
		struct drbd_peer_request_details *d, struct packet_info *pi)
{
	struct p_trim *p = pi->data;
	bool is_trim = pi->cmd == P_TRIM;
	unsigned int digest_size =
		connection->peer_integrity_tfm ?
		crypto_hash_digestsize(connection->peer_integrity_tfm) : 0;

	d->sector = be64_to_cpu(p->p_data.sector);
	d->block_id = p->p_data.block_id;
	d->peer_seq = be64_to_cpu(p->p_data.seq_num);
	d->dp_flags = be32_to_cpu(p->p_data.dp_flags);
	d->length = pi->size;
	d->bi_size = is_trim ? be32_to_cpu(p->size) : pi->size - digest_size;
}

/* used from receive_RSDataReply (recv_resync_read)
 * and from receive_Data */
static struct drbd_peer_request *
read_in_block(struct drbd_peer_device *peer_device, struct drbd_peer_request_details *d) __must_hold(local)
{
	struct drbd_device *device = peer_device->device;
	const uint64_t capacity = drbd_get_capacity(device->this_bdev);
	struct drbd_peer_request *peer_req;
	int digest_size, err;
	void *dig_in = peer_device->connection->int_dig_in;
	void *dig_vv = peer_device->connection->int_dig_vv;
	struct drbd_transport *transport = &peer_device->connection->transport;
	struct drbd_transport_ops *tr_ops = transport->ops;

	digest_size = d->length ? d->length - d->bi_size : 0;
	if (digest_size) {
		err = drbd_recv_into(peer_device->connection, dig_in, digest_size);
		if (err)
			return NULL;
	}

	if (!expect(peer_device, IS_ALIGNED(d->bi_size, 512)))
		return NULL;
	/* All "normal" requests should be smaller than DRBD_MAX_BIO_SIZE.
	 * TRIM (does not carry any payload: d->length == 0) maybe be bigger. */
	if (d->length && !expect(peer_device, d->bi_size <= DRBD_MAX_BIO_SIZE))
		return NULL;

	/* even though we trust our peer,
	 * we sometimes have to double check. */
	if (d->sector + (d->bi_size>>9) > capacity) {
		drbd_err(device, "request from peer beyond end of local disk: "
			"capacity: %llus < sector: %llus + size: %u\n",
			capacity, d->sector, d->bi_size);
		return NULL;
	}

	peer_req = drbd_alloc_peer_req(peer_device, GFP_TRY);
	if (!peer_req)
		return NULL;
	peer_req->i.size = d->bi_size;
	peer_req->i.sector = d->sector;
	peer_req->block_id = d->block_id;

	peer_req->flags |= EE_WRITE;
	if (d->length == 0)
		return peer_req;

	err = tr_ops->recv_pages(transport, &peer_req->page_chain, d->bi_size);
	if (err)
		goto fail;

	if (drbd_insert_fault(device, DRBD_FAULT_RECEIVE)) {
		struct page *page;
		unsigned long *data;
		drbd_err(device, "Fault injection: Corrupting data on receive, sector %llu\n",
				d->sector);
		page = peer_req->page_chain.head;
		data = kmap(page) + page_chain_offset(page);
		data[0] = ~data[0];
		kunmap(page);
	}

	if (digest_size) {
		drbd_csum_pages(peer_device->connection->peer_integrity_tfm, peer_req->page_chain.head, dig_vv);
		if (memcmp(dig_in, dig_vv, digest_size)) {
			drbd_err(device, "Digest integrity check FAILED: %llus +%u\n",
				d->sector, d->bi_size);
			goto fail;
		}
	}
	peer_device->recv_cnt += d->bi_size >> 9;
	return peer_req;

fail:
	drbd_free_peer_req(peer_req);
	return NULL;
}

static int ignore_remaining_packet(struct drbd_connection *connection, int size)
{
	void *data_to_ignore;

	while (size) {
		int s = min_t(int, size, DRBD_SOCKET_BUFFER_SIZE);
		int rv = drbd_recv(connection, &data_to_ignore, s, 0);
		if (rv < 0)
			return rv;

		size -= rv;
	}

	return 0;
}

static int recv_dless_read(struct drbd_peer_device *peer_device, struct drbd_request *req,
			   sector_t sector, int data_size)
{
	DRBD_BIO_VEC_TYPE bvec;
	DRBD_ITER_TYPE iter;
	struct bio *bio;
	int digest_size, err, expect;
	void *dig_in = peer_device->connection->int_dig_in;
	void *dig_vv = peer_device->connection->int_dig_vv;

	digest_size = 0;
	if (peer_device->connection->peer_integrity_tfm) {
		digest_size = crypto_hash_digestsize(peer_device->connection->peer_integrity_tfm);
		err = drbd_recv_into(peer_device->connection, dig_in, digest_size);
		if (err)
			return err;
		data_size -= digest_size;
	}

	/* optimistically update recv_cnt.  if receiving fails below,
	 * we disconnect anyways, and counters will be reset. */
	peer_device->recv_cnt += data_size >> 9;

	bio = req->master_bio;
	D_ASSERT(peer_device->device, sector == DRBD_BIO_BI_SECTOR(bio));

	bio_for_each_segment(bvec, bio, iter) {
		void *mapped = kmap(bvec BVD bv_page) + bvec BVD bv_offset;
		expect = min_t(int, data_size, bvec BVD bv_len);
		err = drbd_recv_into(peer_device->connection, mapped, expect);
		kunmap(bvec BVD bv_page);
		if (err)
			return err;
		data_size -= expect;
	}

	if (digest_size) {
		drbd_csum_bio(peer_device->connection->peer_integrity_tfm, bio, dig_vv);
		if (memcmp(dig_in, dig_vv, digest_size)) {
			drbd_err(peer_device, "Digest integrity check FAILED. Broken NICs?\n");
			return -EINVAL;
		}
	}

	D_ASSERT(peer_device->device, data_size == 0);
	return 0;
}

/*
 * e_end_resync_block() is called in ack_sender context via
 * drbd_finish_peer_reqs().
 */
static int e_end_resync_block(struct drbd_work *w, int unused)
{
	struct drbd_peer_request *peer_req =
		container_of(w, struct drbd_peer_request, w);
	struct drbd_peer_device *peer_device = peer_req->peer_device;
	struct drbd_device *device = peer_device->device;
	sector_t sector = peer_req->i.sector;
	int err;

	D_ASSERT(device, drbd_interval_empty(&peer_req->i));

	if (likely((peer_req->flags & EE_WAS_ERROR) == 0)) {
		drbd_set_in_sync(peer_device, sector, peer_req->i.size);
		err = drbd_send_ack(peer_device, P_RS_WRITE_ACK, peer_req);
	} else {
		/* Record failure to sync */
		drbd_rs_failed_io(peer_device, sector, peer_req->i.size);

		err  = drbd_send_ack(peer_device, P_NEG_ACK, peer_req);
	}
	dec_unacked(peer_device);

	return err;
}

static int recv_resync_read(struct drbd_peer_device *peer_device,
			    struct drbd_peer_request_details *d) __releases(local)
{
	struct drbd_device *device = peer_device->device;
	struct drbd_peer_request *peer_req;

	peer_req = read_in_block(peer_device, d);
	if (!peer_req)
		return -EIO;

	if (test_bit(UNSTABLE_RESYNC, &peer_device->flags))
		clear_bit(STABLE_RESYNC, &device->flags);

	dec_rs_pending(peer_device);

	inc_unacked(peer_device);
	/* corresponding dec_unacked() in e_end_resync_block()
	 * respective _drbd_clear_done_ee */

	peer_req->w.cb = e_end_resync_block;
	peer_req->submit_jif = jiffies;

	spin_lock_irq(&device->resource->req_lock);
	list_add_tail(&peer_req->w.list, &device->sync_ee);
	spin_unlock_irq(&device->resource->req_lock);

	atomic_add(d->bi_size >> 9, &device->rs_sect_ev);

	/* Seting all peer out of sync here. Sync source peer will be set
	   in sync when the write completes. Other peers will be set in
	   sync by the sync source with a P_PEERS_IN_SYNC packet soon. */
	drbd_set_all_out_of_sync(device, peer_req->i.sector, peer_req->i.size);

	if (drbd_submit_peer_request(device, peer_req, WRITE, DRBD_FAULT_RS_WR) == 0)
		return 0;

	/* don't care for the reason here */
	drbd_err(device, "submit failed, triggering re-connect\n");
	spin_lock_irq(&device->resource->req_lock);
	list_del(&peer_req->w.list);
	spin_unlock_irq(&device->resource->req_lock);

	drbd_free_peer_req(peer_req);
	return -EIO;
}

static struct drbd_request *
find_request(struct drbd_device *device, struct rb_root *root, u64 id,
	     sector_t sector, bool missing_ok, const char *func)
{
	struct drbd_request *req;

	/* Request object according to our peer */
	req = (struct drbd_request *)(unsigned long)id;
	if (drbd_contains_interval(root, sector, &req->i) && req->i.local)
		return req;
	if (!missing_ok) {
		drbd_err(device, "%s: failed to find request 0x%lx, sector %llus\n", func,
			(unsigned long)id, (unsigned long long)sector);
	}
	return NULL;
}

static int receive_DataReply(struct drbd_connection *connection, struct packet_info *pi)
{
	struct drbd_peer_device *peer_device;
	struct drbd_device *device;
	struct drbd_request *req;
	sector_t sector;
	int err;
	struct p_data *p = pi->data;

	peer_device = conn_peer_device(connection, pi->vnr);
	if (!peer_device)
		return -EIO;
	device = peer_device->device;

	sector = be64_to_cpu(p->sector);

	spin_lock_irq(&device->resource->req_lock);
	req = find_request(device, &device->read_requests, p->block_id, sector, false, __func__);
	spin_unlock_irq(&device->resource->req_lock);
	if (unlikely(!req))
		return -EIO;

	/* drbd_remove_request_interval() is done in _req_may_be_done, to avoid
	 * special casing it there for the various failure cases.
	 * still no race with drbd_fail_pending_reads */
	err = recv_dless_read(peer_device, req, sector, pi->size);
	if (!err)
		req_mod(req, DATA_RECEIVED, peer_device);
	/* else: nothing. handled from drbd_disconnect...
	 * I don't think we may complete this just yet
	 * in case we are "on-disconnect: freeze" */

	return err;
}

/**
 * _drbd_send_ack() - Sends an ack packet
 * @device:	DRBD device.
 * @cmd:	Packet command code.
 * @sector:	sector, needs to be in big endian byte order
 * @blksize:	size in byte, needs to be in big endian byte order
 * @block_id:	Id, big endian byte order
 */
static int _drbd_send_ack(struct drbd_peer_device *peer_device, enum drbd_packet cmd,
			  u64 sector, u32 blksize, u64 block_id)
{
	struct p_block_ack *p;

	if (peer_device->repl_state[NOW] < L_ESTABLISHED)
		return -EIO;

	p = drbd_prepare_command(peer_device, sizeof(*p), CONTROL_STREAM);
	if (!p)
		return -EIO;
	p->sector = sector;
	p->block_id = block_id;
	p->blksize = blksize;
	p->seq_num = cpu_to_be32(atomic_inc_return(&peer_device->packet_seq));
	return drbd_send_command(peer_device, cmd, CONTROL_STREAM);
}

static int drbd_send_ack_dp(struct drbd_peer_device *peer_device, enum drbd_packet cmd,
		  struct drbd_peer_request_details *d)
{
	return _drbd_send_ack(peer_device, cmd,
			      cpu_to_be64(d->sector),
			      cpu_to_be32(d->bi_size),
			      d->block_id);
}

static void drbd_send_ack_rp(struct drbd_peer_device *peer_device, enum drbd_packet cmd,
		      struct p_block_req *rp)
{
	_drbd_send_ack(peer_device, cmd, rp->sector, rp->blksize, rp->block_id);
}

/**
 * drbd_send_ack() - Sends an ack packet
 * @device:	DRBD device
 * @cmd:	packet command code
 * @peer_req:	peer request
 */
int drbd_send_ack(struct drbd_peer_device *peer_device, enum drbd_packet cmd,
		  struct drbd_peer_request *peer_req)
{
	return _drbd_send_ack(peer_device, cmd,
			      cpu_to_be64(peer_req->i.sector),
			      cpu_to_be32(peer_req->i.size),
			      peer_req->block_id);
}

/* This function misuses the block_id field to signal if the blocks
 * are is sync or not. */
int drbd_send_ack_ex(struct drbd_peer_device *peer_device, enum drbd_packet cmd,
		     sector_t sector, int blksize, u64 block_id)
{
	return _drbd_send_ack(peer_device, cmd,
			      cpu_to_be64(sector),
			      cpu_to_be32(blksize),
			      cpu_to_be64(block_id));
}

static int receive_RSDataReply(struct drbd_connection *connection, struct packet_info *pi)
{
	struct drbd_peer_request_details d;
	struct drbd_peer_device *peer_device;
	struct drbd_device *device;
	int err;

	p_req_detail_from_pi(connection, &d, pi);
	pi->data = NULL;

	peer_device = conn_peer_device(connection, pi->vnr);
	if (!peer_device)
		return -EIO;
	device = peer_device->device;

	D_ASSERT(device, d.block_id == ID_SYNCER);

	if (get_ldev(device)) {
		err = recv_resync_read(peer_device, &d);
		if (err)
			put_ldev(device);
	} else {
		if (drbd_ratelimit())
			drbd_err(device, "Can not write resync data to local disk.\n");

		err = ignore_remaining_packet(connection, pi->size);

		drbd_send_ack_dp(peer_device, P_NEG_ACK, &d);
	}

	atomic_add(d.bi_size >> 9, &peer_device->rs_sect_in);

	return err;
}

static void restart_conflicting_writes(struct drbd_peer_request *peer_req)
{
	struct drbd_interval *i;
	struct drbd_request *req;
	struct drbd_device *device = peer_req->peer_device->device;
	const sector_t sector = peer_req->i.sector;
	const unsigned int size = peer_req->i.size;

	drbd_for_each_overlap(i, &device->write_requests, sector, size) {
		if (!i->local)
			continue;
		req = container_of(i, struct drbd_request, i);
		if ((req->rq_state[0] & RQ_LOCAL_PENDING) ||
		   !(req->rq_state[0] & RQ_POSTPONED))
			continue;
		/* as it is RQ_POSTPONED, this will cause it to
		 * be queued on the retry workqueue. */
		__req_mod(req, DISCARD_WRITE, peer_req->peer_device, NULL);
	}
}

/*
 * e_end_block() is called in ack_sender context via drbd_finish_peer_reqs().
 */
static int e_end_block(struct drbd_work *w, int cancel)
{
	struct drbd_peer_request *peer_req =
		container_of(w, struct drbd_peer_request, w);
	struct drbd_peer_device *peer_device = peer_req->peer_device;
	struct drbd_device *device = peer_device->device;
	sector_t sector = peer_req->i.sector;
	struct drbd_epoch *epoch;
	int err = 0, pcmd;

	if (peer_req->flags & EE_IS_BARRIER) {
		epoch = previous_epoch(peer_device->connection, peer_req->epoch);
		if (epoch)
			drbd_may_finish_epoch(peer_device->connection, epoch, EV_BARRIER_DONE + (cancel ? EV_CLEANUP : 0));
	}

	if (peer_req->flags & EE_SEND_WRITE_ACK) {
		if (likely((peer_req->flags & EE_WAS_ERROR) == 0)) {
			pcmd = (peer_device->repl_state[NOW] >= L_SYNC_SOURCE &&
				peer_device->repl_state[NOW] <= L_PAUSED_SYNC_T &&
				peer_req->flags & EE_MAY_SET_IN_SYNC) ?
				P_RS_WRITE_ACK : P_WRITE_ACK;
			err = drbd_send_ack(peer_device, pcmd, peer_req);
			if (pcmd == P_RS_WRITE_ACK)
				drbd_set_in_sync(peer_device, sector, peer_req->i.size);
		} else {
			err = drbd_send_ack(peer_device, P_NEG_ACK, peer_req);
			/* we expect it to be marked out of sync anyways...
			 * maybe assert this?  */
		}
		dec_unacked(peer_device);
	}

	/* we delete from the conflict detection hash _after_ we sent out the
	 * P_WRITE_ACK / P_NEG_ACK, to get the sequence number right.  */
	if (peer_req->flags & EE_IN_INTERVAL_TREE) {
		spin_lock_irq(&device->resource->req_lock);
		D_ASSERT(device, !drbd_interval_empty(&peer_req->i));
		drbd_remove_peer_req_interval(device, peer_req);
		if (peer_req->flags & EE_RESTART_REQUESTS)
			restart_conflicting_writes(peer_req);
		spin_unlock_irq(&device->resource->req_lock);
	} else
		D_ASSERT(device, drbd_interval_empty(&peer_req->i));

	drbd_may_finish_epoch(peer_device->connection, peer_req->epoch, EV_PUT + (cancel ? EV_CLEANUP : 0));

	return err;
}

static int e_send_ack(struct drbd_work *w, enum drbd_packet ack)
{
	struct drbd_peer_request *peer_req =
		container_of(w, struct drbd_peer_request, w);
	struct drbd_peer_device *peer_device = peer_req->peer_device;
	int err;

	err = drbd_send_ack(peer_device, ack, peer_req);
	dec_unacked(peer_device);

	return err;
}

static int e_send_discard_write(struct drbd_work *w, int unused)
{
	return e_send_ack(w, P_SUPERSEDED);
}

static int e_send_retry_write(struct drbd_work *w, int unused)
{

	struct drbd_peer_request *peer_request =
		container_of(w, struct drbd_peer_request, w);
	struct drbd_connection *connection = peer_request->peer_device->connection;

	return e_send_ack(w, connection->agreed_pro_version >= 100 ?
			     P_RETRY_WRITE : P_SUPERSEDED);
}

static bool seq_greater(u32 a, u32 b)
{
	/*
	 * We assume 32-bit wrap-around here.
	 * For 24-bit wrap-around, we would have to shift:
	 *  a <<= 8; b <<= 8;
	 */
	return (s32)a - (s32)b > 0;
}

static u32 seq_max(u32 a, u32 b)
{
	return seq_greater(a, b) ? a : b;
}

static void update_peer_seq(struct drbd_peer_device *peer_device, unsigned int peer_seq)
{
	unsigned int newest_peer_seq;

	if (test_bit(RESOLVE_CONFLICTS, &peer_device->connection->transport.flags)) {
		spin_lock(&peer_device->peer_seq_lock);
		newest_peer_seq = seq_max(peer_device->peer_seq, peer_seq);
		peer_device->peer_seq = newest_peer_seq;
		spin_unlock(&peer_device->peer_seq_lock);
		/* wake up only if we actually changed peer_device->peer_seq */
		if (peer_seq == newest_peer_seq)
			wake_up(&peer_device->device->seq_wait);
	}
}

static inline int overlaps(sector_t s1, int l1, sector_t s2, int l2)
{
	return !((s1 + (l1>>9) <= s2) || (s1 >= s2 + (l2>>9)));
}

/* maybe change sync_ee into interval trees as well? */
static bool overlapping_resync_write(struct drbd_device *device, struct drbd_peer_request *peer_req)
{
	struct drbd_peer_request *rs_req;
	bool rv = 0;

	spin_lock_irq(&device->resource->req_lock);
	list_for_each_entry(rs_req, &device->sync_ee, w.list) {
		if (overlaps(peer_req->i.sector, peer_req->i.size,
			     rs_req->i.sector, rs_req->i.size)) {
			rv = 1;
			break;
		}
	}
	spin_unlock_irq(&device->resource->req_lock);

	return rv;
}

/* Called from receive_Data.
 * Synchronize packets on sock with packets on msock.
 *
 * This is here so even when a P_DATA packet traveling via sock overtook an Ack
 * packet traveling on msock, they are still processed in the order they have
 * been sent.
 *
 * Note: we don't care for Ack packets overtaking P_DATA packets.
 *
 * In case packet_seq is larger than peer_device->peer_seq number, there are
 * outstanding packets on the msock. We wait for them to arrive.
 * In case we are the logically next packet, we update peer_device->peer_seq
 * ourselves. Correctly handles 32bit wrap around.
 *
 * Assume we have a 10 GBit connection, that is about 1<<30 byte per second,
 * about 1<<21 sectors per second. So "worst" case, we have 1<<3 == 8 seconds
 * for the 24bit wrap (historical atomic_t guarantee on some archs), and we have
 * 1<<9 == 512 seconds aka ages for the 32bit wrap around...
 *
 * returns 0 if we may process the packet,
 * -ERESTARTSYS if we were interrupted (by disconnect signal). */
static int wait_for_and_update_peer_seq(struct drbd_peer_device *peer_device, const u32 peer_seq)
{
	struct drbd_connection *connection = peer_device->connection;
	DEFINE_WAIT(wait);
	long timeout;
	int ret = 0, tp;

	if (!test_bit(RESOLVE_CONFLICTS, &connection->transport.flags))
		return 0;

	spin_lock(&peer_device->peer_seq_lock);
	for (;;) {
		if (!seq_greater(peer_seq - 1, peer_device->peer_seq)) {
			peer_device->peer_seq = seq_max(peer_device->peer_seq, peer_seq);
			break;
		}

		if (signal_pending(current)) {
			ret = -ERESTARTSYS;
			break;
		}

		rcu_read_lock();
		tp = rcu_dereference(connection->transport.net_conf)->two_primaries;
		rcu_read_unlock();

		if (!tp)
			break;

		/* Only need to wait if two_primaries is enabled */
		prepare_to_wait(&peer_device->device->seq_wait, &wait, TASK_INTERRUPTIBLE);
		spin_unlock(&peer_device->peer_seq_lock);
		rcu_read_lock();
		timeout = rcu_dereference(connection->transport.net_conf)->ping_timeo*HZ/10;
		rcu_read_unlock();
		timeout = schedule_timeout(timeout);
		spin_lock(&peer_device->peer_seq_lock);
		if (!timeout) {
			ret = -ETIMEDOUT;
			drbd_err(peer_device, "Timed out waiting for missing ack packets; disconnecting\n");
			break;
		}
	}
	spin_unlock(&peer_device->peer_seq_lock);
	finish_wait(&peer_device->device->seq_wait, &wait);
	return ret;
}

/* see also bio_flags_to_wire()
 * DRBD_REQ_*, because we need to semantically map the flags to data packet
 * flags and back. We may replicate to other kernel versions. */
static unsigned long wire_flags_to_bio(struct drbd_connection *connection, u32 dpf)
{
	if (connection->agreed_pro_version >= 95)
		return  (dpf & DP_RW_SYNC ? DRBD_REQ_SYNC : 0) |
			(dpf & DP_UNPLUG ? DRBD_REQ_UNPLUG : 0) |
			(dpf & DP_FUA ? DRBD_REQ_FUA : 0) |
			(dpf & DP_FLUSH ? DRBD_REQ_FLUSH : 0) |
			(dpf & DP_DISCARD ? DRBD_REQ_DISCARD : 0);

	/* else: we used to communicate one bit only in older DRBD */
	return dpf & DP_RW_SYNC ? (DRBD_REQ_SYNC | DRBD_REQ_UNPLUG) : 0;
}

static void fail_postponed_requests(struct drbd_peer_request *peer_req)
{
	struct drbd_device *device = peer_req->peer_device->device;
	struct drbd_interval *i;
	const sector_t sector = peer_req->i.sector;
	const unsigned int size = peer_req->i.size;

    repeat:
	drbd_for_each_overlap(i, &device->write_requests, sector, size) {
		struct drbd_request *req;
		struct bio_and_error m;

		if (!i->local)
			continue;
		req = container_of(i, struct drbd_request, i);
		if (!(req->rq_state[0] & RQ_POSTPONED))
			continue;
		req->rq_state[0] &= ~RQ_POSTPONED;
		__req_mod(req, NEG_ACKED, peer_req->peer_device, &m);
		spin_unlock_irq(&device->resource->req_lock);
		if (m.bio)
			complete_master_bio(device, &m);
		spin_lock_irq(&device->resource->req_lock);
		goto repeat;
	}
}

static int handle_write_conflicts(struct drbd_peer_request *peer_req)
{
	struct drbd_peer_device *peer_device = peer_req->peer_device;
	struct drbd_device *device = peer_device->device;
	struct drbd_connection *connection = peer_device->connection;
	bool resolve_conflicts = test_bit(RESOLVE_CONFLICTS, &connection->transport.flags);
	sector_t sector = peer_req->i.sector;
	const unsigned int size = peer_req->i.size;
	struct drbd_interval *i;
	bool equal;
	int err;

	/*
	 * Inserting the peer request into the write_requests tree will prevent
	 * new conflicting local requests from being added.
	 */
	drbd_insert_interval(&device->write_requests, &peer_req->i);

    repeat:
	drbd_for_each_overlap(i, &device->write_requests, sector, size) {
		if (i == &peer_req->i)
			continue;
		if (i->completed)
			continue;

		if (!i->local) {
			/*
			 * Our peer has sent a conflicting remote request; this
			 * should not happen in a two-node setup.  Wait for the
			 * earlier peer request to complete.
			 */
			err = drbd_wait_misc(device, peer_device, i);
			if (err)
				goto out;
			goto repeat;
		}

		equal = i->sector == sector && i->size == size;
		if (resolve_conflicts) {
			/*
			 * If the peer request is fully contained within the
			 * overlapping request, it can be discarded; otherwise,
			 * it will be retried once all overlapping requests
			 * have completed.
			 */
			bool discard = i->sector <= sector && i->sector +
				       (i->size >> 9) >= sector + (size >> 9);

			if (!equal)
				drbd_alert(device, "Concurrent writes detected: "
					       "local=%llus +%u, remote=%llus +%u, "
					       "assuming %s came first\n",
					  (unsigned long long)i->sector, i->size,
					  (unsigned long long)sector, size,
					  discard ? "local" : "remote");

			peer_req->w.cb = discard ? e_send_discard_write :
						   e_send_retry_write;
			list_add_tail(&peer_req->w.list, &device->done_ee);
			queue_work(connection->ack_sender, &peer_req->peer_device->send_acks_work);

			err = -ENOENT;
			goto out;
		} else {
			struct drbd_request *req =
				container_of(i, struct drbd_request, i);

			if (!equal)
				drbd_alert(device, "Concurrent writes detected: "
					       "local=%llus +%u, remote=%llus +%u\n",
					  (unsigned long long)i->sector, i->size,
					  (unsigned long long)sector, size);

			if (req->rq_state[0] & RQ_LOCAL_PENDING ||
			    !(req->rq_state[0] & RQ_POSTPONED)) {
				/*
				 * Wait for the node with the discard flag to
				 * decide if this request will be discarded or
				 * retried.  Requests that are discarded will
				 * disappear from the write_requests tree.
				 *
				 * In addition, wait for the conflicting
				 * request to finish locally before submitting
				 * the conflicting peer request.
				 */
				err = drbd_wait_misc(device, NULL, &req->i);
				if (err) {
					begin_state_change_locked(connection->resource, CS_HARD);
					__change_cstate(connection, C_TIMEOUT);
					end_state_change_locked(connection->resource);
					fail_postponed_requests(peer_req);
					goto out;
				}
				goto repeat;
			}
			/*
			 * Remember to restart the conflicting requests after
			 * the new peer request has completed.
			 */
			peer_req->flags |= EE_RESTART_REQUESTS;
		}
	}
	err = 0;

    out:
	if (err)
		drbd_remove_peer_req_interval(device, peer_req);
	return err;
}

/* mirrored write */
static int receive_Data(struct drbd_connection *connection, struct packet_info *pi)
{
	struct drbd_peer_device *peer_device;
	struct drbd_device *device;
	struct net_conf *nc;
	struct drbd_peer_request *peer_req;
	struct drbd_peer_request_details d;
	int rw = WRITE;
	int err, tp;

	peer_device = conn_peer_device(connection, pi->vnr);
	if (!peer_device)
		return -EIO;
	device = peer_device->device;

	if (pi->cmd == P_TRIM)
		D_ASSERT(peer_device, pi->size == 0);

	p_req_detail_from_pi(connection, &d, pi);
	pi->data = NULL;

	if (!get_ldev(device)) {
		int err2;

		err = wait_for_and_update_peer_seq(peer_device, d.peer_seq);
		drbd_send_ack_dp(peer_device, P_NEG_ACK, &d);
		atomic_inc(&connection->current_epoch->epoch_size);
		err2 = ignore_remaining_packet(connection, pi->size);
		if (!err)
			err = err2;
		return err;
	}

	/*
	 * Corresponding put_ldev done either below (on various errors), or in
	 * drbd_peer_request_endio, if we successfully submit the data at the
	 * end of this function.
	 */

	peer_req = read_in_block(peer_device, &d);
	if (!peer_req) {
		put_ldev(device);
		return -EIO;
	}

	peer_req->dagtag_sector = connection->last_dagtag_sector + (peer_req->i.size >> 9);
	connection->last_dagtag_sector = peer_req->dagtag_sector;

	peer_req->w.cb = e_end_block;
	peer_req->submit_jif = jiffies;
	peer_req->flags |= EE_APPLICATION;

	rw |= wire_flags_to_bio(connection, d.dp_flags);
	if (pi->cmd == P_TRIM) {
		peer_req->flags |= EE_IS_TRIM;
		D_ASSERT(peer_device, peer_req->i.size > 0);
		D_ASSERT(peer_device, d.dp_flags & DP_DISCARD);
		D_ASSERT(peer_device, peer_req->page_chain.head == NULL);
		D_ASSERT(peer_device, peer_req->page_chain.nr_pages == 0);
	} else if (peer_req->page_chain.head == NULL) {
		/* Actually, this must not happen anymore,
		 * "empty" flushes are mapped to P_BARRIER,
		 * and should never end up here.
		 * Compat with old DRBD? */
		D_ASSERT(device, peer_req->i.size == 0);
		D_ASSERT(device, d.dp_flags & DP_FLUSH);
	}

	if (d.dp_flags & DP_MAY_SET_IN_SYNC)
		peer_req->flags |= EE_MAY_SET_IN_SYNC;

	/* last "fixes" to rw flags.
	 * Strip off BIO_RW_BARRIER unconditionally,
	 * it is not supposed to be here anyways.
	 * (Was FUA or FLUSH on the peer,
	 * and got translated to BARRIER on this side).
	 * Note that the epoch handling code below
	 * may add it again, though.
	 */
	rw &= ~DRBD_REQ_HARDBARRIER;

	spin_lock(&connection->epoch_lock);
	peer_req->epoch = connection->current_epoch;
	atomic_inc(&peer_req->epoch->epoch_size);
	atomic_inc(&peer_req->epoch->active);

	if (connection->resource->write_ordering == WO_BIO_BARRIER &&
	    atomic_read(&peer_req->epoch->epoch_size) == 1) {
		struct drbd_epoch *epoch;
		/* Issue a barrier if we start a new epoch, and the previous epoch
		   was not a epoch containing a single request which already was
		   a Barrier. */
		epoch = list_entry(peer_req->epoch->list.prev, struct drbd_epoch, list);
		if (epoch == peer_req->epoch) {
			set_bit(DE_CONTAINS_A_BARRIER, &peer_req->epoch->flags);
			rw |= DRBD_REQ_FLUSH | DRBD_REQ_FUA;
			peer_req->flags |= EE_IS_BARRIER;
		} else {
			if (atomic_read(&epoch->epoch_size) > 1 ||
			    !test_bit(DE_CONTAINS_A_BARRIER, &epoch->flags)) {
				set_bit(DE_BARRIER_IN_NEXT_EPOCH_ISSUED, &epoch->flags);
				set_bit(DE_CONTAINS_A_BARRIER, &peer_req->epoch->flags);
				rw |= DRBD_REQ_FLUSH | DRBD_REQ_FUA;
				peer_req->flags |= EE_IS_BARRIER;
			}
		}
	}
	spin_unlock(&connection->epoch_lock);

	rcu_read_lock();
	nc = rcu_dereference(connection->transport.net_conf);
	tp = nc->two_primaries;
	if (connection->agreed_pro_version < 100) {
		switch (nc->wire_protocol) {
		case DRBD_PROT_C:
			d.dp_flags |= DP_SEND_WRITE_ACK;
			break;
		case DRBD_PROT_B:
			d.dp_flags |= DP_SEND_RECEIVE_ACK;
			break;
		}
	}
	rcu_read_unlock();

	if (d.dp_flags & DP_SEND_WRITE_ACK) {
		peer_req->flags |= EE_SEND_WRITE_ACK;
		inc_unacked(peer_device);
		/* corresponding dec_unacked() in e_end_block()
		 * respective _drbd_clear_done_ee */
	}

	if (d.dp_flags & DP_SEND_RECEIVE_ACK) {
		/* I really don't like it that the receiver thread
		 * sends on the msock, but anyways */
		drbd_send_ack(peer_device, P_RECV_ACK, peer_req);
	}

	if (tp) {
		/* two primaries implies protocol C */
		D_ASSERT(device, d.dp_flags & DP_SEND_WRITE_ACK);
		peer_req->flags |= EE_IN_INTERVAL_TREE;
		err = wait_for_and_update_peer_seq(peer_device, d.peer_seq);
		if (err)
			goto out_interrupted;
		spin_lock_irq(&device->resource->req_lock);
		err = handle_write_conflicts(peer_req);
		if (err) {
			spin_unlock_irq(&device->resource->req_lock);
			if (err == -ENOENT) {
				put_ldev(device);
				return 0;
			}
			goto out_interrupted;
		}
	} else {
		update_peer_seq(peer_device, d.peer_seq);
		spin_lock_irq(&device->resource->req_lock);
	}
	/* if we use the zeroout fallback code, we process synchronously
	 * and we wait for all pending requests, respectively wait for
	 * active_ee to become empty in drbd_submit_peer_request();
	 * better not add ourselves here. */
	if ((peer_req->flags & EE_IS_TRIM) == 0)
		list_add_tail(&peer_req->w.list, &device->active_ee);
	if (connection->agreed_pro_version >= 110)
		list_add_tail(&peer_req->recv_order, &connection->peer_requests);
	spin_unlock_irq(&device->resource->req_lock);

	if (peer_device->repl_state[NOW] == L_SYNC_TARGET)
		wait_event(device->ee_wait, !overlapping_resync_write(device, peer_req));

	/* In protocol < 110 (which is compat mode 8.4 <-> 9.0),
	 * we must not block in the activity log here, that would
	 * deadlock during an ongoing resync with the drbd_rs_begin_io
	 * we did when receiving the resync request.
	 *
	 * We still need to update the activity log, if ours is the
	 * only remaining disk, in which case there cannot be a resync,
	 * and the deadlock paths cannot be taken.
	 */
	if (connection->agreed_pro_version >= 110 ||
	    peer_device->disk_state[NOW] < D_INCONSISTENT) {
		err = drbd_al_begin_io_for_peer(peer_device, &peer_req->i);
		if (err)
			goto disconnect_during_al_begin_io;
	}

	err = drbd_submit_peer_request(device, peer_req, rw, DRBD_FAULT_DT_WR);
	if (!err)
		return 0;

	/* don't care for the reason here */
	drbd_err(device, "submit failed, triggering re-connect\n");
	drbd_al_complete_io(device, &peer_req->i);

disconnect_during_al_begin_io:
	spin_lock_irq(&device->resource->req_lock);
	list_del(&peer_req->w.list);
	list_del_init(&peer_req->recv_order);
	drbd_remove_peer_req_interval(device, peer_req);
	spin_unlock_irq(&device->resource->req_lock);

out_interrupted:
	drbd_may_finish_epoch(connection, peer_req->epoch, EV_PUT + EV_CLEANUP);
	put_ldev(device);
	drbd_free_peer_req(peer_req);
	return err;
}

/* We may throttle resync, if the lower device seems to be busy,
 * and current sync rate is above c_min_rate.
 *
 * To decide whether or not the lower device is busy, we use a scheme similar
 * to MD RAID is_mddev_idle(): if the partition stats reveal "significant"
 * (more than 64 sectors) of activity we cannot account for with our own resync
 * activity, it obviously is "busy".
 *
 * The current sync rate used here uses only the most recent two step marks,
 * to have a short time average so we can react faster.
 */
bool drbd_rs_should_slow_down(struct drbd_peer_device *peer_device, sector_t sector,
			      bool throttle_if_app_is_waiting)
{
	bool throttle = drbd_rs_c_min_rate_throttle(peer_device);

	if (!throttle || throttle_if_app_is_waiting)
		return throttle;

	return !drbd_sector_has_priority(peer_device, sector);
}

bool drbd_rs_c_min_rate_throttle(struct drbd_peer_device *peer_device)
{
	struct drbd_device *device = peer_device->device;
	unsigned long db, dt, dbdt;
	unsigned int c_min_rate;
	int curr_events;

	rcu_read_lock();
	c_min_rate = rcu_dereference(peer_device->conf)->c_min_rate;
	rcu_read_unlock();

	/* feature disabled? */
	if (c_min_rate == 0)
		return false;

	curr_events = drbd_backing_bdev_events(device->ldev->backing_bdev->bd_contains->bd_disk)
		    - atomic_read(&device->rs_sect_ev);

	if (atomic_read(&device->ap_actlog_cnt) || curr_events - peer_device->rs_last_events > 64) {
		unsigned long rs_left;
		int i;

		peer_device->rs_last_events = curr_events;

		/* sync speed average over the last 2*DRBD_SYNC_MARK_STEP,
		 * approx. */
		i = (peer_device->rs_last_mark + DRBD_SYNC_MARKS-1) % DRBD_SYNC_MARKS;

		if (peer_device->repl_state[NOW] == L_VERIFY_S || peer_device->repl_state[NOW] == L_VERIFY_T)
			rs_left = peer_device->ov_left;
		else
			rs_left = drbd_bm_total_weight(peer_device) - peer_device->rs_failed;

		dt = ((long)jiffies - (long)peer_device->rs_mark_time[i]) / HZ;
		if (!dt)
			dt++;
		db = peer_device->rs_mark_left[i] - rs_left;
		dbdt = Bit2KB(db/dt);

		if (dbdt > c_min_rate)
			return true;
	}
	return false;
}

static int receive_DataRequest(struct drbd_connection *connection, struct packet_info *pi)
{
	struct drbd_peer_device *peer_device;
	struct drbd_device *device;
	sector_t sector;
	sector_t capacity;
	struct drbd_peer_request *peer_req;
	struct digest_info *di = NULL;
	int size, verb;
	unsigned int fault_type;
	struct p_block_req *p =	pi->data;
	enum drbd_disk_state min_d_state;
	int err;

	peer_device = conn_peer_device(connection, pi->vnr);
	if (!peer_device)
		return -EIO;
	device = peer_device->device;
	capacity = drbd_get_capacity(device->this_bdev);

	sector = be64_to_cpu(p->sector);
	size   = be32_to_cpu(p->blksize);

	if (size <= 0 || !IS_ALIGNED(size, 512) || size > DRBD_MAX_BIO_SIZE) {
		drbd_err(device, "%s:%d: sector: %llus, size: %u\n", __FILE__, __LINE__,
				(unsigned long long)sector, size);
		return -EINVAL;
	}
	if (sector + (size>>9) > capacity) {
		drbd_err(device, "%s:%d: sector: %llus, size: %u\n", __FILE__, __LINE__,
				(unsigned long long)sector, size);
		return -EINVAL;
	}

	min_d_state = pi->cmd == P_DATA_REQUEST ? D_UP_TO_DATE : D_OUTDATED;
	if (!get_ldev_if_state(device, min_d_state)) {
		verb = 1;
		switch (pi->cmd) {
		case P_DATA_REQUEST:
			drbd_send_ack_rp(peer_device, P_NEG_DREPLY, p);
			break;
		case P_RS_THIN_REQ:
		case P_RS_DATA_REQUEST:
		case P_CSUM_RS_REQUEST:
		case P_OV_REQUEST:
			drbd_send_ack_rp(peer_device, P_NEG_RS_DREPLY , p);
			break;
		case P_OV_REPLY:
			verb = 0;
			dec_rs_pending(peer_device);
			drbd_send_ack_ex(peer_device, P_OV_RESULT, sector, size, ID_IN_SYNC);
			break;
		default:
			BUG();
		}
		if (verb && drbd_ratelimit())
			drbd_err(device, "Can not satisfy peer's read request, "
			    "no local data.\n");

		/* drain possibly payload */
		return ignore_remaining_packet(connection, pi->size);
	}

	peer_req = drbd_alloc_peer_req(peer_device, GFP_TRY);
	err = -ENOMEM;
	if (!peer_req)
		goto fail;
	if (size) {
		drbd_alloc_page_chain(&peer_device->connection->transport,
			&peer_req->page_chain, DIV_ROUND_UP(size, PAGE_SIZE), GFP_TRY);
		if (!peer_req->page_chain.head)
			goto fail2;
	}
	peer_req->i.size = size;
	peer_req->i.sector = sector;
	peer_req->block_id = p->block_id;
	/* no longer valid, about to call drbd_recv again for the digest... */
	p = pi->data = NULL;

	switch (pi->cmd) {
	case P_DATA_REQUEST:
		peer_req->w.cb = w_e_end_data_req;
		fault_type = DRBD_FAULT_DT_RD;
		/* application IO, don't drbd_rs_begin_io */
		peer_req->flags |= EE_APPLICATION;
		goto submit;

	case P_RS_THIN_REQ:
		/* If at some point in the future we have a smart way to
		   find out if this data block is completely deallocated,
		   then we would do something smarter here than reading
		   the block... */
		peer_req->flags |= EE_RS_THIN_REQ;
	case P_RS_DATA_REQUEST:
		peer_req->w.cb = w_e_end_rsdata_req;
		fault_type = DRBD_FAULT_RS_RD;
		break;

	case P_OV_REPLY:
	case P_CSUM_RS_REQUEST:
		fault_type = DRBD_FAULT_RS_RD;
		di = kmalloc(sizeof(*di) + pi->size, GFP_NOIO);
		err = -ENOMEM;
		if (!di)
			goto fail2;

		di->digest_size = pi->size;
		di->digest = (((char *)di)+sizeof(struct digest_info));

		peer_req->digest = di;
		peer_req->flags |= EE_HAS_DIGEST;

		err = drbd_recv_into(connection, di->digest, pi->size);
		if (err)
			goto fail2;

		if (pi->cmd == P_CSUM_RS_REQUEST) {
			D_ASSERT(device, connection->agreed_pro_version >= 89);
			peer_req->w.cb = w_e_end_csum_rs_req;
			/* remember to report stats in drbd_resync_finished */
			peer_device->use_csums = true;
		} else if (pi->cmd == P_OV_REPLY) {
			/* track progress, we may need to throttle */
			atomic_add(size >> 9, &peer_device->rs_sect_in);
			peer_req->w.cb = w_e_end_ov_reply;
			dec_rs_pending(peer_device);
			/* drbd_rs_begin_io done when we sent this request,
			 * but accounting still needs to be done. */
			goto submit_for_resync;
		}
		break;

	case P_OV_REQUEST:
		if (peer_device->ov_start_sector == ~(sector_t)0 &&
		    connection->agreed_pro_version >= 90) {
			unsigned long now = jiffies;
			int i;
			peer_device->ov_start_sector = sector;
			peer_device->ov_position = sector;
			peer_device->ov_left = drbd_bm_bits(device) - BM_SECT_TO_BIT(sector);
			peer_device->rs_total = peer_device->ov_left;
			for (i = 0; i < DRBD_SYNC_MARKS; i++) {
				peer_device->rs_mark_left[i] = peer_device->ov_left;
				peer_device->rs_mark_time[i] = now;
			}
			drbd_info(device, "Online Verify start sector: %llu\n",
					(unsigned long long)sector);
		}
		peer_req->w.cb = w_e_end_ov_req;
		fault_type = DRBD_FAULT_RS_RD;
		break;

	default:
		BUG();
	}

	/* Throttle, drbd_rs_begin_io and submit should become asynchronous
	 * wrt the receiver, but it is not as straightforward as it may seem.
	 * Various places in the resync start and stop logic assume resync
	 * requests are processed in order, requeuing this on the worker thread
	 * introduces a bunch of new code for synchronization between threads.
	 *
	 * Unlimited throttling before drbd_rs_begin_io may stall the resync
	 * "forever", throttling after drbd_rs_begin_io will lock that extent
	 * for application writes for the same time.  For now, just throttle
	 * here, where the rest of the code expects the receiver to sleep for
	 * a while, anyways.
	 */

	/* Throttle before drbd_rs_begin_io, as that locks out application IO;
	 * this defers syncer requests for some time, before letting at least
	 * on request through.  The resync controller on the receiving side
	 * will adapt to the incoming rate accordingly.
	 *
	 * We cannot throttle here if remote is Primary/SyncTarget:
	 * we would also throttle its application reads.
	 * In that case, throttling is done on the SyncTarget only.
	 */

	/* Even though this may be a resync request, we do add to "read_ee";
	 * "sync_ee" is only used for resync WRITEs.
	 * Add to list early, so debugfs can find this request
	 * even if we have to sleep below. */
	spin_lock_irq(&device->resource->req_lock);
	list_add_tail(&peer_req->w.list, &device->read_ee);
	spin_unlock_irq(&device->resource->req_lock);

	update_receiver_timing_details(connection, drbd_rs_should_slow_down);
	if (connection->peer_role[NOW] != R_PRIMARY &&
	    drbd_rs_should_slow_down(peer_device, sector, false))
		schedule_timeout_uninterruptible(HZ/10);

	if (connection->agreed_pro_version >= 110) {
		/* In DRBD9 we may not sleep here in order to avoid deadlocks.
		   Instruct the SyncSource to retry */
		err = drbd_try_rs_begin_io(peer_device, sector, false);
		if (err) {
			err = drbd_send_ack(peer_device, P_RS_CANCEL, peer_req);
			/* If err is set, we will drop the connection... */
			goto fail3;
		}
	} else {
		update_receiver_timing_details(connection, drbd_rs_begin_io);
		if (drbd_rs_begin_io(peer_device, sector)) {
			err = -EIO;
			goto fail3;
		}
	}

submit_for_resync:
	atomic_add(size >> 9, &device->rs_sect_ev);

submit:
	update_receiver_timing_details(connection, drbd_submit_peer_request);
	inc_unacked(peer_device);
	if (drbd_submit_peer_request(device, peer_req, READ, fault_type) == 0)
		return 0;

	/* don't care for the reason here */
	drbd_err(device, "submit failed, triggering re-connect\n");
	err = -EIO;

fail3:
	spin_lock_irq(&device->resource->req_lock);
	list_del(&peer_req->w.list);
	spin_unlock_irq(&device->resource->req_lock);
	/* no drbd_rs_complete_io(), we are dropping the connection anyways */
fail2:
	drbd_free_peer_req(peer_req);
fail:
	put_ldev(device);
	return err;
}

/**
 * drbd_asb_recover_0p  -  Recover after split-brain with no remaining primaries
 */
static int drbd_asb_recover_0p(struct drbd_peer_device *peer_device) __must_hold(local)
{
	const int node_id = peer_device->device->resource->res_opts.node_id;
	int self, peer, rv = -100;
	unsigned long ch_self, ch_peer;
	enum drbd_after_sb_p after_sb_0p;

	self = drbd_bitmap_uuid(peer_device) & UUID_PRIMARY;
	peer = peer_device->bitmap_uuids[node_id] & UUID_PRIMARY;

	ch_peer = peer_device->dirty_bits;
	ch_self = peer_device->comm_bm_set;

	rcu_read_lock();
	after_sb_0p = rcu_dereference(peer_device->connection->transport.net_conf)->after_sb_0p;
	rcu_read_unlock();
	switch (after_sb_0p) {
	case ASB_CONSENSUS:
	case ASB_DISCARD_SECONDARY:
	case ASB_CALL_HELPER:
	case ASB_VIOLENTLY:
		drbd_err(peer_device, "Configuration error.\n");
		break;
	case ASB_DISCONNECT:
		break;
	case ASB_DISCARD_YOUNGER_PRI:
		if (self == 0 && peer == 1) {
			rv = -2;
			break;
		}
		if (self == 1 && peer == 0) {
			rv =  2;
			break;
		}
		/* Else fall through to one of the other strategies... */
	case ASB_DISCARD_OLDER_PRI:
		if (self == 0 && peer == 1) {
			rv = 2;
			break;
		}
		if (self == 1 && peer == 0) {
			rv = -2;
			break;
		}
		/* Else fall through to one of the other strategies... */
		drbd_warn(peer_device, "Discard younger/older primary did not find a decision\n"
			  "Using discard-least-changes instead\n");
	case ASB_DISCARD_ZERO_CHG:
		if (ch_peer == 0 && ch_self == 0) {
			rv = test_bit(RESOLVE_CONFLICTS, &peer_device->connection->transport.flags)
				? -2 : 2;
			break;
		} else {
			if (ch_peer == 0) { rv =  2; break; }
			if (ch_self == 0) { rv = -2; break; }
		}
		if (after_sb_0p == ASB_DISCARD_ZERO_CHG)
			break;
	case ASB_DISCARD_LEAST_CHG:
		if	(ch_self < ch_peer)
			rv = -2;
		else if (ch_self > ch_peer)
			rv =  2;
		else /* ( ch_self == ch_peer ) */
		     /* Well, then use something else. */
			rv = test_bit(RESOLVE_CONFLICTS, &peer_device->connection->transport.flags)
				? -2 : 2;
		break;
	case ASB_DISCARD_LOCAL:
		rv = -2;
		break;
	case ASB_DISCARD_REMOTE:
		rv =  2;
	}

	return rv;
}

/**
 * drbd_asb_recover_1p  -  Recover after split-brain with one remaining primary
 */
static int drbd_asb_recover_1p(struct drbd_peer_device *peer_device) __must_hold(local)
{
	struct drbd_device *device = peer_device->device;
	struct drbd_connection *connection = peer_device->connection;
	struct drbd_resource *resource = device->resource;
	int hg, rv = -100;
	enum drbd_after_sb_p after_sb_1p;

	rcu_read_lock();
	after_sb_1p = rcu_dereference(connection->transport.net_conf)->after_sb_1p;
	rcu_read_unlock();
	switch (after_sb_1p) {
	case ASB_DISCARD_YOUNGER_PRI:
	case ASB_DISCARD_OLDER_PRI:
	case ASB_DISCARD_LEAST_CHG:
	case ASB_DISCARD_LOCAL:
	case ASB_DISCARD_REMOTE:
	case ASB_DISCARD_ZERO_CHG:
		drbd_err(device, "Configuration error.\n");
		break;
	case ASB_DISCONNECT:
		break;
	case ASB_CONSENSUS:
		hg = drbd_asb_recover_0p(peer_device);
		if (hg == -2 && resource->role[NOW] == R_SECONDARY)
			rv = hg;
		if (hg ==  2 && resource->role[NOW] == R_PRIMARY)
			rv = hg;
		break;
	case ASB_VIOLENTLY:
		rv = drbd_asb_recover_0p(peer_device);
		break;
	case ASB_DISCARD_SECONDARY:
		return resource->role[NOW] == R_PRIMARY ? 2 : -2;
	case ASB_CALL_HELPER:
		hg = drbd_asb_recover_0p(peer_device);
		if (hg == -2 && resource->role[NOW] == R_PRIMARY) {
			enum drbd_state_rv rv2;

			 /* drbd_change_state() does not sleep while in SS_IN_TRANSIENT_STATE,
			  * we might be here in L_OFF which is transient.
			  * we do not need to wait for the after state change work either. */
			rv2 = change_role(resource, R_SECONDARY, CS_VERBOSE, false);
			if (rv2 != SS_SUCCESS) {
				drbd_khelper(device, connection, "pri-lost-after-sb");
			} else {
				drbd_warn(device, "Successfully gave up primary role.\n");
				rv = hg;
			}
		} else
			rv = hg;
	}

	return rv;
}

/**
 * drbd_asb_recover_2p  -  Recover after split-brain with two remaining primaries
 */
static int drbd_asb_recover_2p(struct drbd_peer_device *peer_device) __must_hold(local)
{
	struct drbd_device *device = peer_device->device;
	struct drbd_connection *connection = peer_device->connection;
	int hg, rv = -100;
	enum drbd_after_sb_p after_sb_2p;

	rcu_read_lock();
	after_sb_2p = rcu_dereference(connection->transport.net_conf)->after_sb_2p;
	rcu_read_unlock();
	switch (after_sb_2p) {
	case ASB_DISCARD_YOUNGER_PRI:
	case ASB_DISCARD_OLDER_PRI:
	case ASB_DISCARD_LEAST_CHG:
	case ASB_DISCARD_LOCAL:
	case ASB_DISCARD_REMOTE:
	case ASB_CONSENSUS:
	case ASB_DISCARD_SECONDARY:
	case ASB_DISCARD_ZERO_CHG:
		drbd_err(device, "Configuration error.\n");
		break;
	case ASB_VIOLENTLY:
		rv = drbd_asb_recover_0p(peer_device);
		break;
	case ASB_DISCONNECT:
		break;
	case ASB_CALL_HELPER:
		hg = drbd_asb_recover_0p(peer_device);
		if (hg == -2) {
			enum drbd_state_rv rv2;

			 /* drbd_change_state() does not sleep while in SS_IN_TRANSIENT_STATE,
			  * we might be here in L_OFF which is transient.
			  * we do not need to wait for the after state change work either. */
			rv2 = change_role(device->resource, R_SECONDARY, CS_VERBOSE, false);
			if (rv2 != SS_SUCCESS) {
				drbd_khelper(device, connection, "pri-lost-after-sb");
			} else {
				drbd_warn(device, "Successfully gave up primary role.\n");
				rv = hg;
			}
		} else
			rv = hg;
	}

	return rv;
}

static void drbd_uuid_dump_self(struct drbd_peer_device *peer_device, u64 bits, u64 flags)
{
	struct drbd_device *device = peer_device->device;

	drbd_info(peer_device, "self %016llX:%016llX:%016llX:%016llX bits:%llu flags:%llX\n",
		  (unsigned long long)drbd_current_uuid(peer_device->device),
		  (unsigned long long)drbd_bitmap_uuid(peer_device),
		  (unsigned long long)drbd_history_uuid(device, 0),
		  (unsigned long long)drbd_history_uuid(device, 1),
		  (unsigned long long)bits,
		  (unsigned long long)flags);
}


static void drbd_uuid_dump_peer(struct drbd_peer_device *peer_device, u64 bits, u64 flags)
{
	const int node_id = peer_device->device->resource->res_opts.node_id;

	drbd_info(peer_device, "peer %016llX:%016llX:%016llX:%016llX bits:%llu flags:%llX\n",
	     (unsigned long long)peer_device->current_uuid,
	     (unsigned long long)peer_device->bitmap_uuids[node_id],
	     (unsigned long long)peer_device->history_uuids[0],
	     (unsigned long long)peer_device->history_uuids[1],
	     (unsigned long long)bits,
	     (unsigned long long)flags);
}

static int uuid_fixup_resync_end(struct drbd_peer_device *peer_device, int *rule_nr) __must_hold(local)
{
	struct drbd_device *device = peer_device->device;
	const int node_id = device->resource->res_opts.node_id;

	if (peer_device->bitmap_uuids[node_id] == (u64)0 && drbd_bitmap_uuid(peer_device) != (u64)0) {

		if (peer_device->connection->agreed_pro_version < 91)
			return -1091;

		if ((drbd_bitmap_uuid(peer_device) & ~UUID_PRIMARY) ==
		    (peer_device->history_uuids[0] & ~UUID_PRIMARY) &&
		    (drbd_history_uuid(device, 0) & ~UUID_PRIMARY) ==
		    (peer_device->history_uuids[0] & ~UUID_PRIMARY)) {
			struct drbd_peer_md *peer_md = &device->ldev->md.peers[peer_device->node_id];

			drbd_info(device, "was SyncSource, missed the resync finished event, corrected myself:\n");
			_drbd_uuid_push_history(device, peer_md->bitmap_uuid);
			peer_md->bitmap_uuid = 0;

			drbd_uuid_dump_self(peer_device,
					    device->disk_state[NOW] >= D_NEGOTIATING ? drbd_bm_total_weight(peer_device) : 0, 0);
			*rule_nr = 34;
		} else {
			drbd_info(device, "was SyncSource (peer failed to write sync_uuid)\n");
			*rule_nr = 36;
		}

		return 2;
	}

	if (drbd_bitmap_uuid(peer_device) == (u64)0 && peer_device->bitmap_uuids[node_id] != (u64)0) {

		if (peer_device->connection->agreed_pro_version < 91)
			return -1091;

		if ((drbd_history_uuid(device, 0) & ~UUID_PRIMARY) ==
		    (peer_device->bitmap_uuids[node_id] & ~UUID_PRIMARY) &&
		    (drbd_history_uuid(device, 1) & ~UUID_PRIMARY) ==
		    (peer_device->history_uuids[0] & ~UUID_PRIMARY)) {
			int i;

			drbd_info(device, "was SyncTarget, peer missed the resync finished event, corrected peer:\n");

			for (i = ARRAY_SIZE(peer_device->history_uuids) - 1; i > 0; i--)
				peer_device->history_uuids[i] = peer_device->history_uuids[i - 1];
			peer_device->history_uuids[i] = peer_device->bitmap_uuids[node_id];
			peer_device->bitmap_uuids[node_id] = 0;

			drbd_uuid_dump_peer(peer_device, peer_device->dirty_bits, peer_device->uuid_flags);
			*rule_nr = 35;
		} else {
			drbd_info(device, "was SyncTarget (failed to write sync_uuid)\n");
			*rule_nr = 37;
		}

		return -2;
	}

	return -2000;
}

static int uuid_fixup_resync_start1(struct drbd_peer_device *peer_device, int *rule_nr) __must_hold(local)
{
	struct drbd_device *device = peer_device->device;
	const int node_id = peer_device->device->resource->res_opts.node_id;
	u64 self, peer;

	self = drbd_current_uuid(device) & ~UUID_PRIMARY;
	peer = peer_device->history_uuids[0] & ~UUID_PRIMARY;

	if (self == peer) {
		if (peer_device->connection->agreed_pro_version < 96 ?
		    (drbd_history_uuid(device, 0) & ~UUID_PRIMARY) ==
		    (peer_device->history_uuids[1] & ~UUID_PRIMARY) :
		    peer + UUID_NEW_BM_OFFSET == (peer_device->bitmap_uuids[node_id] & ~UUID_PRIMARY)) {
			int i;

			/* The last P_SYNC_UUID did not get though. Undo the last start of
			   resync as sync source modifications of the peer's UUIDs. */
			*rule_nr = 51;

			if (peer_device->connection->agreed_pro_version < 91)
				return -1091;

			peer_device->bitmap_uuids[node_id] = peer_device->history_uuids[0];
			for (i = 0; i < ARRAY_SIZE(peer_device->history_uuids) - 1; i++)
				peer_device->history_uuids[i] = peer_device->history_uuids[i + 1];
			peer_device->history_uuids[i] = 0;

			drbd_info(device, "Lost last syncUUID packet, corrected:\n");
			drbd_uuid_dump_peer(peer_device, peer_device->dirty_bits, peer_device->uuid_flags);

			return -2;
		}
	}

	return -2000;
}

static int uuid_fixup_resync_start2(struct drbd_peer_device *peer_device, int *rule_nr) __must_hold(local)
{
	struct drbd_device *device = peer_device->device;
	u64 self, peer;

	self = drbd_history_uuid(device, 0) & ~UUID_PRIMARY;
	peer = peer_device->current_uuid & ~UUID_PRIMARY;

	if (self == peer) {
		if (peer_device->connection->agreed_pro_version < 96 ?
		    (drbd_history_uuid(device, 1) & ~UUID_PRIMARY) ==
		    (peer_device->history_uuids[0] & ~UUID_PRIMARY) :
		    self + UUID_NEW_BM_OFFSET == (drbd_bitmap_uuid(peer_device) & ~UUID_PRIMARY)) {
			u64 bitmap_uuid;

			/* The last P_SYNC_UUID did not get though. Undo the last start of
			   resync as sync source modifications of our UUIDs. */
			*rule_nr = 71;

			if (peer_device->connection->agreed_pro_version < 91)
				return -1091;

			bitmap_uuid = _drbd_uuid_pull_history(peer_device);
			__drbd_uuid_set_bitmap(peer_device, bitmap_uuid);

			drbd_info(device, "Last syncUUID did not get through, corrected:\n");
			drbd_uuid_dump_self(peer_device,
					    device->disk_state[NOW] >= D_NEGOTIATING ? drbd_bm_total_weight(peer_device) : 0, 0);

			return 2;
		}
	}

	return -2000;
}

/*
  100	after split brain try auto recover
    4   L_SYNC_SOURCE copy BitMap from
    3	L_SYNC_SOURCE set BitMap
    2	L_SYNC_SOURCE use BitMap
    1   L_SYNC_SOURCE use BitMap, if it was a common power failure
    0	no Sync
   -1   L_SYNC_TARGET use BitMap, it if was a common power failure
   -2	L_SYNC_TARGET use BitMap
   -3	L_SYNC_TARGET set BitMap
   -4   L_SYNC_TARGET clear BitMap
 -100	after split brain, disconnect
-1000	unrelated data
-1091   requires proto 91
-1096   requires proto 96
 */
static int drbd_uuid_compare(struct drbd_peer_device *peer_device,
			     int *rule_nr, int *peer_node_id) __must_hold(local)
{
	struct drbd_connection *connection = peer_device->connection;
	struct drbd_device *device = peer_device->device;
	const int node_id = device->resource->res_opts.node_id;
	u64 self, peer;
	int i, j;

	self = drbd_current_uuid(device) & ~UUID_PRIMARY;
	peer = peer_device->current_uuid & ~UUID_PRIMARY;

	/* Before DRBD 8.0.2 (from 2007), the uuid on sync targets was set to
	 * zero during resyncs for no good reason. */
	if (self == 0)
		self = UUID_JUST_CREATED;
	if (peer == 0)
		peer = UUID_JUST_CREATED;

	*rule_nr = 10;
	if (self == UUID_JUST_CREATED && peer == UUID_JUST_CREATED)
		return 0;

	*rule_nr = 20;
	if (self == UUID_JUST_CREATED)
		return -3;

	*rule_nr = 30;
	if (peer == UUID_JUST_CREATED)
		return 3;

	if (self == peer) {
		if (connection->agreed_pro_version < 110) {
			int rv = uuid_fixup_resync_end(peer_device, rule_nr);
			if (rv > -2000)
				return rv;
		}

		*rule_nr = 35;
		/* Peer crashed as primary, I survived, resync from me */
		if (peer_device->uuid_flags & UUID_FLAG_CRASHED_PRIMARY &&
		    test_bit(RECONNECT, &peer_device->connection->flags))
			return 1;

		/* I am a crashed primary, peer survived, resync to me */
		if (test_bit(CRASHED_PRIMARY, &device->flags) &&
		    peer_device->uuid_flags & UUID_FLAG_RECONNECT)
			return -1;

		/* One of us had a connection to the other node before.
		   i.e. this is not a common power failure. */
		if (peer_device->uuid_flags & UUID_FLAG_RECONNECT ||
		    test_bit(RECONNECT, &peer_device->connection->flags))
			return 0;

		/* Common power [off|failure]? */
		*rule_nr = 40;
		if (test_bit(CRASHED_PRIMARY, &device->flags)) {
			if ((peer_device->uuid_flags & UUID_FLAG_CRASHED_PRIMARY) &&
			    test_bit(RESOLVE_CONFLICTS, &connection->transport.flags))
				return -1;
			return 1;
		} else if (peer_device->uuid_flags & UUID_FLAG_CRASHED_PRIMARY)
				return -1;
		else
			return 0;
	}

	*rule_nr = 50;
	peer = peer_device->bitmap_uuids[node_id] & ~UUID_PRIMARY;
	if (self == peer)
		return -2;

	*rule_nr = 52;
	for (i = 0; i < DRBD_PEERS_MAX; i++) {
		peer = peer_device->bitmap_uuids[i] & ~UUID_PRIMARY;
		if (self == peer) {
			*peer_node_id = i;
			return -4;
		}
	}

	if (connection->agreed_pro_version < 110) {
		int rv = uuid_fixup_resync_start1(peer_device, rule_nr);
		if (rv > -2000)
			return rv;
	}

	*rule_nr = 60;
	self = drbd_current_uuid(device) & ~UUID_PRIMARY;
	for (i = 0; i < ARRAY_SIZE(peer_device->history_uuids); i++) {
		peer = peer_device->history_uuids[i] & ~UUID_PRIMARY;
		if (self == peer)
			return -3;
	}

	*rule_nr = 70;
	self = drbd_bitmap_uuid(peer_device) & ~UUID_PRIMARY;
	peer = peer_device->current_uuid & ~UUID_PRIMARY;
	if (self == peer)
		return 2;

	*rule_nr = 72;
	for (i = 0; i < DRBD_NODE_ID_MAX; i++) {
		if (i == peer_device->node_id)
			continue;
		if (i == device->ldev->md.node_id)
			continue;
		self = device->ldev->md.peers[i].bitmap_uuid & ~UUID_PRIMARY;
		if (self == peer) {
			*peer_node_id = i;
			return 4;
		}
	}

	if (connection->agreed_pro_version < 110) {
		int rv = uuid_fixup_resync_start2(peer_device, rule_nr);
		if (rv > -2000)
			return rv;
	}

	*rule_nr = 80;
	peer = peer_device->current_uuid & ~UUID_PRIMARY;
	for (i = 0; i < HISTORY_UUIDS; i++) {
		self = drbd_history_uuid(device, i) & ~UUID_PRIMARY;
		if (self == peer)
			return 3;
	}

	*rule_nr = 90;
	self = drbd_bitmap_uuid(peer_device) & ~UUID_PRIMARY;
	peer = peer_device->bitmap_uuids[node_id] & ~UUID_PRIMARY;
	if (self == peer && self != ((u64)0))
		return 100;

	*rule_nr = 100;
	for (i = 0; i < HISTORY_UUIDS; i++) {
		self = drbd_history_uuid(device, i) & ~UUID_PRIMARY;
		for (j = 0; j < ARRAY_SIZE(peer_device->history_uuids); j++) {
			peer = peer_device->history_uuids[j] & ~UUID_PRIMARY;
			if (self == peer)
				return -100;
		}
	}

	return -1000;
}

static void log_handshake(struct drbd_peer_device *peer_device)
{
	drbd_info(peer_device, "drbd_sync_handshake:\n");
	drbd_uuid_dump_self(peer_device, peer_device->comm_bm_set, 0);
	drbd_uuid_dump_peer(peer_device, peer_device->dirty_bits, peer_device->uuid_flags);
}

static int drbd_handshake(struct drbd_peer_device *peer_device,
			  int *rule_nr,
			  int *peer_node_id,
			  bool always_verbose) __must_hold(local)
{
	struct drbd_device *device = peer_device->device;
	int hg;

	spin_lock_irq(&device->ldev->md.uuid_lock);
	if (always_verbose)
		log_handshake(peer_device);

	hg = drbd_uuid_compare(peer_device, rule_nr, peer_node_id);
	if (hg && !always_verbose)
		log_handshake(peer_device);
	spin_unlock_irq(&device->ldev->md.uuid_lock);

	if (hg || always_verbose)
		drbd_info(peer_device, "uuid_compare()=%d by rule %d\n", hg, *rule_nr);

	return hg;
}

static bool is_resync_running(struct drbd_device *device)
{
	struct drbd_peer_device *peer_device;
	bool rv = false;

	rcu_read_lock();
	for_each_peer_device_rcu(peer_device, device) {
		enum drbd_repl_state repl_state = peer_device->repl_state[NOW];
		if (repl_state == L_SYNC_TARGET || repl_state == L_PAUSED_SYNC_T) {
			rv = true;
			break;
		}
	}
	rcu_read_unlock();

	return rv;
}

static int bitmap_mod_after_handshake(struct drbd_peer_device *peer_device, int hg, int peer_node_id)
{
	struct drbd_device *device = peer_device->device;

	if (hg == 4) {
		int from = device->ldev->md.peers[peer_node_id].bitmap_index;

		if (from == -1)
			return 0;

		drbd_info(peer_device, "Peer synced up with node %d, copying bitmap\n", peer_node_id);
		drbd_suspend_io(device, WRITE_ONLY);
		drbd_bm_slot_lock(peer_device, "bm_copy_slot from sync_handshake", BM_LOCK_BULK);
		drbd_bm_copy_slot(device, from, peer_device->bitmap_index);
		drbd_bm_write(device, NULL);
		drbd_bm_slot_unlock(peer_device);
		drbd_resume_io(device);
	} else if (hg == -4) {
		drbd_info(peer_device, "synced up with node %d in the mean time\n", peer_node_id);
		drbd_suspend_io(device, WRITE_ONLY);
		drbd_bm_slot_lock(peer_device, "bm_clear_many_bits from sync_handshake", BM_LOCK_BULK);
		drbd_bm_clear_many_bits(peer_device, 0, -1UL);
		drbd_bm_write(device, NULL);
		drbd_bm_slot_unlock(peer_device);
		drbd_resume_io(device);
	} else if (abs(hg) >= 3) {
		if (hg == -3 &&
		    drbd_current_uuid(device) == UUID_JUST_CREATED &&
		    is_resync_running(device))
			return 0;

		drbd_info(peer_device,
			  "Writing the whole bitmap, full sync required after drbd_sync_handshake.\n");
		if (drbd_bitmap_io(device, &drbd_bmio_set_n_write, "set_n_write from sync_handshake",
					BM_LOCK_CLEAR | BM_LOCK_BULK, peer_device))
			return -1;
	}
	return 0;
}

static enum drbd_repl_state goodness_to_repl_state(struct drbd_peer_device *peer_device,
						   enum drbd_role peer_role,
						   int hg)
{
	struct drbd_device *device = peer_device->device;
	enum drbd_role role = peer_device->device->resource->role[NOW];
	enum drbd_repl_state rv;

	if (hg == 1 || hg == -1) {
		if (role == R_PRIMARY || peer_role == R_PRIMARY) {
			/* We have at least one primary, follow that with the resync decision */
			rv = peer_role == R_SECONDARY ? L_WF_BITMAP_S :
				role == R_SECONDARY ? L_WF_BITMAP_T :
				L_ESTABLISHED;
			return rv;
		}
		/* No current primary. Handle it as a common power failure, consider the
		   roles at crash time */
	}

	if (hg > 0) { /* become sync source. */
		rv = L_WF_BITMAP_S;
	} else if (hg < 0) { /* become sync target */
		rv = L_WF_BITMAP_T;
	} else {
		rv = L_ESTABLISHED;
		if (drbd_bitmap_uuid(peer_device)) {
			drbd_info(peer_device, "clearing bitmap UUID and bitmap content (%lu bits)\n",
				  drbd_bm_total_weight(peer_device));
			drbd_uuid_set_bitmap(peer_device, 0);
			drbd_bm_clear_many_bits(peer_device, 0, -1UL);
		} else if (drbd_bm_total_weight(peer_device)) {
			drbd_info(device, "No resync, but %lu bits in bitmap!\n",
				  drbd_bm_total_weight(peer_device));
		}
	}

	return rv;
}

static void disk_states_to_goodness(struct drbd_device *device,
				    enum drbd_disk_state peer_disk_state,
				    int *hg)
{
	enum drbd_disk_state disk_state = device->disk_state[NOW];

	if (*hg != 0)
		return;

	if (disk_state == D_NEGOTIATING)
		disk_state = disk_state_from_md(device);

	if ((disk_state == D_INCONSISTENT && peer_disk_state > D_INCONSISTENT) ||
	    (peer_disk_state == D_INCONSISTENT && disk_state > D_INCONSISTENT)) {
		*hg = disk_state > D_INCONSISTENT ? 1 : -1;
		drbd_info(device, "Becoming sync %s due to disk states.\n",
			  *hg > 0 ? "source" : "target");
	}
}

static enum drbd_repl_state drbd_attach_handshake(struct drbd_peer_device *peer_device,
						  enum drbd_disk_state peer_disk_state) __must_hold(local)
{
	int hg, rule_nr, peer_node_id;

	hg = drbd_handshake(peer_device, &rule_nr, &peer_node_id, true);

	if (hg < -4 || hg > 4)
		return -1;

	bitmap_mod_after_handshake(peer_device, hg, peer_node_id);
	disk_states_to_goodness(peer_device->device, peer_disk_state, &hg);

	return goodness_to_repl_state(peer_device, peer_device->connection->peer_role[NOW], hg);
}

/* drbd_sync_handshake() returns the new replication state on success, and -1
 * on failure.
 */
static enum drbd_repl_state drbd_sync_handshake(struct drbd_peer_device *peer_device,
						enum drbd_role peer_role,
						enum drbd_disk_state peer_disk_state) __must_hold(local)
{
	struct drbd_device *device = peer_device->device;
	struct drbd_connection *connection = peer_device->connection;
	enum drbd_disk_state disk_state;
	struct net_conf *nc;
	int hg, rule_nr, rr_conflict, peer_node_id = 0, r;

	hg = drbd_handshake(peer_device, &rule_nr, &peer_node_id, true);

	disk_state = device->disk_state[NOW];
	if (disk_state == D_NEGOTIATING)
		disk_state = disk_state_from_md(device);

	if (hg == -1000) {
		drbd_alert(device, "Unrelated data, aborting!\n");
		return -1;
	}
	if (hg < -1000) {
		drbd_alert(device, "To resolve this both sides have to support at least protocol %d\n", -hg - 1000);
		return -1;
	}

	disk_states_to_goodness(device, peer_disk_state, &hg);

	if (abs(hg) == 100)
		drbd_khelper(device, connection, "initial-split-brain");

	rcu_read_lock();
	nc = rcu_dereference(connection->transport.net_conf);

	if (hg == 100 || (hg == -100 && nc->always_asbp)) {
		int pcount = (device->resource->role[NOW] == R_PRIMARY)
			   + (peer_role == R_PRIMARY);
		int forced = (hg == -100);

		switch (pcount) {
		case 0:
			hg = drbd_asb_recover_0p(peer_device);
			break;
		case 1:
			hg = drbd_asb_recover_1p(peer_device);
			break;
		case 2:
			hg = drbd_asb_recover_2p(peer_device);
			break;
		}
		if (abs(hg) < 100) {
			drbd_warn(device, "Split-Brain detected, %d primaries, "
			     "automatically solved. Sync from %s node\n",
			     pcount, (hg < 0) ? "peer" : "this");
			if (forced) {
				drbd_warn(device, "Doing a full sync, since"
				     " UUIDs where ambiguous.\n");
				hg = hg + (hg > 0 ? 1 : -1);
			}
		}
	}

	if (hg == -100) {
		if (test_bit(DISCARD_MY_DATA, &device->flags) &&
		    !(peer_device->uuid_flags & UUID_FLAG_DISCARD_MY_DATA))
			hg = -2;
		if (!test_bit(DISCARD_MY_DATA, &device->flags) &&
		    (peer_device->uuid_flags & UUID_FLAG_DISCARD_MY_DATA))
			hg = 2;

		if (abs(hg) < 100)
			drbd_warn(device, "Split-Brain detected, manually solved. "
			     "Sync from %s node\n",
			     (hg < 0) ? "peer" : "this");
	}
	rr_conflict = nc->rr_conflict;
	rcu_read_unlock();

	if (hg == -100) {
		drbd_alert(device, "Split-Brain detected but unresolved, dropping connection!\n");
		drbd_khelper(device, connection, "split-brain");
		return -1;
	}

	if (hg <= -2 && /* by intention we do not use disk_state here. */
	    device->resource->role[NOW] == R_PRIMARY && device->disk_state[NOW] >= D_CONSISTENT) {
		switch (rr_conflict) {
		case ASB_CALL_HELPER:
			drbd_khelper(device, connection, "pri-lost");
			/* fall through */
		case ASB_DISCONNECT:
			drbd_err(device, "I shall become SyncTarget, but I am primary!\n");
			return -1;
		case ASB_VIOLENTLY:
			drbd_warn(device, "Becoming SyncTarget, violating the stable-data"
			     "assumption\n");
		}
	}

	if (test_bit(CONN_DRY_RUN, &connection->flags)) {
		if (hg == 0)
			drbd_info(device, "dry-run connect: No resync, would become Connected immediately.\n");
		else
			drbd_info(device, "dry-run connect: Would become %s, doing a %s resync.",
				 drbd_repl_str(hg > 0 ? L_SYNC_SOURCE : L_SYNC_TARGET),
				 abs(hg) >= 2 ? "full" : "bit-map based");
		return -1;
	}

	r = bitmap_mod_after_handshake(peer_device, hg, peer_node_id);
	if (r)
		return r;

	return goodness_to_repl_state(peer_device, peer_role, hg);
}

static enum drbd_after_sb_p convert_after_sb(enum drbd_after_sb_p peer)
{
	/* ASB_DISCARD_REMOTE - ASB_DISCARD_LOCAL is valid */
	if (peer == ASB_DISCARD_REMOTE)
		return ASB_DISCARD_LOCAL;

	/* any other things with ASB_DISCARD_REMOTE or ASB_DISCARD_LOCAL are invalid */
	if (peer == ASB_DISCARD_LOCAL)
		return ASB_DISCARD_REMOTE;

	/* everything else is valid if they are equal on both sides. */
	return peer;
}

static int receive_protocol(struct drbd_connection *connection, struct packet_info *pi)
{
	struct p_protocol *p = pi->data;
	enum drbd_after_sb_p p_after_sb_0p, p_after_sb_1p, p_after_sb_2p;
	int p_proto, p_discard_my_data, p_two_primaries, cf;
	struct net_conf *nc, *old_net_conf, *new_net_conf = NULL;
	char integrity_alg[SHARED_SECRET_MAX] = "";
	struct crypto_hash *peer_integrity_tfm = NULL;
	void *int_dig_in = NULL, *int_dig_vv = NULL;

	p_proto		= be32_to_cpu(p->protocol);
	p_after_sb_0p	= be32_to_cpu(p->after_sb_0p);
	p_after_sb_1p	= be32_to_cpu(p->after_sb_1p);
	p_after_sb_2p	= be32_to_cpu(p->after_sb_2p);
	p_two_primaries = be32_to_cpu(p->two_primaries);
	cf		= be32_to_cpu(p->conn_flags);
	p_discard_my_data = cf & CF_DISCARD_MY_DATA;

	if (connection->agreed_pro_version >= 87) {
		int err;

		if (pi->size > sizeof(integrity_alg))
			return -EIO;
		err = drbd_recv_into(connection, integrity_alg, pi->size);
		if (err)
			return err;
		integrity_alg[SHARED_SECRET_MAX - 1] = 0;
	}

	if (pi->cmd != P_PROTOCOL_UPDATE) {
		if (cf & CF_DRY_RUN)
			set_bit(CONN_DRY_RUN, &connection->flags);

		rcu_read_lock();
		nc = rcu_dereference(connection->transport.net_conf);

		if (p_proto != nc->wire_protocol) {
			drbd_err(connection, "incompatible %s settings\n", "protocol");
			goto disconnect_rcu_unlock;
		}

		if (convert_after_sb(p_after_sb_0p) != nc->after_sb_0p) {
			drbd_err(connection, "incompatible %s settings\n", "after-sb-0pri");
			goto disconnect_rcu_unlock;
		}

		if (convert_after_sb(p_after_sb_1p) != nc->after_sb_1p) {
			drbd_err(connection, "incompatible %s settings\n", "after-sb-1pri");
			goto disconnect_rcu_unlock;
		}

		if (convert_after_sb(p_after_sb_2p) != nc->after_sb_2p) {
			drbd_err(connection, "incompatible %s settings\n", "after-sb-2pri");
			goto disconnect_rcu_unlock;
		}

		if (p_discard_my_data && test_bit(CONN_DISCARD_MY_DATA, &connection->flags)) {
			drbd_err(connection, "incompatible %s settings\n", "discard-my-data");
			goto disconnect_rcu_unlock;
		}

		if (p_two_primaries != nc->two_primaries) {
			drbd_err(connection, "incompatible %s settings\n", "allow-two-primaries");
			goto disconnect_rcu_unlock;
		}

		if (strcmp(integrity_alg, nc->integrity_alg)) {
			drbd_err(connection, "incompatible %s settings\n", "data-integrity-alg");
			goto disconnect_rcu_unlock;
		}

		rcu_read_unlock();
	}

	if (integrity_alg[0]) {
		int hash_size;

		/*
		 * We can only change the peer data integrity algorithm
		 * here.  Changing our own data integrity algorithm
		 * requires that we send a P_PROTOCOL_UPDATE packet at
		 * the same time; otherwise, the peer has no way to
		 * tell between which packets the algorithm should
		 * change.
		 */

		peer_integrity_tfm = crypto_alloc_hash(integrity_alg, 0, CRYPTO_ALG_ASYNC);
		if (!peer_integrity_tfm) {
			drbd_err(connection, "peer data-integrity-alg %s not supported\n",
				 integrity_alg);
			goto disconnect;
		}

		hash_size = crypto_hash_digestsize(peer_integrity_tfm);
		int_dig_in = kmalloc(hash_size, GFP_KERNEL);
		int_dig_vv = kmalloc(hash_size, GFP_KERNEL);
		if (!(int_dig_in && int_dig_vv)) {
			drbd_err(connection, "Allocation of buffers for data integrity checking failed\n");
			goto disconnect;
		}
	}

	new_net_conf = kmalloc(sizeof(struct net_conf), GFP_KERNEL);
	if (!new_net_conf) {
		drbd_err(connection, "Allocation of new net_conf failed\n");
		goto disconnect;
	}

	if (mutex_lock_interruptible(&connection->resource->conf_update)) {
		drbd_err(connection, "Interrupted while waiting for conf_update\n");
		goto disconnect;
	}

	mutex_lock(&connection->mutex[DATA_STREAM]);
	old_net_conf = connection->transport.net_conf;
	*new_net_conf = *old_net_conf;

	new_net_conf->wire_protocol = p_proto;
	new_net_conf->after_sb_0p = convert_after_sb(p_after_sb_0p);
	new_net_conf->after_sb_1p = convert_after_sb(p_after_sb_1p);
	new_net_conf->after_sb_2p = convert_after_sb(p_after_sb_2p);
	new_net_conf->two_primaries = p_two_primaries;

	rcu_assign_pointer(connection->transport.net_conf, new_net_conf);
	mutex_unlock(&connection->mutex[DATA_STREAM]);
	mutex_unlock(&connection->resource->conf_update);

	crypto_free_hash(connection->peer_integrity_tfm);
	kfree(connection->int_dig_in);
	kfree(connection->int_dig_vv);
	connection->peer_integrity_tfm = peer_integrity_tfm;
	connection->int_dig_in = int_dig_in;
	connection->int_dig_vv = int_dig_vv;

	if (strcmp(old_net_conf->integrity_alg, integrity_alg))
		drbd_info(connection, "peer data-integrity-alg: %s\n",
			  integrity_alg[0] ? integrity_alg : "(none)");

	synchronize_rcu();
	kfree(old_net_conf);
	return 0;

disconnect_rcu_unlock:
	rcu_read_unlock();
disconnect:
	crypto_free_hash(peer_integrity_tfm);
	kfree(int_dig_in);
	kfree(int_dig_vv);
	change_cstate(connection, C_DISCONNECTING, CS_HARD);
	return -EIO;
}

/* helper function
 * input: alg name, feature name
 * return: NULL (alg name was "")
 *         ERR_PTR(error) if something goes wrong
 *         or the crypto hash ptr, if it worked out ok. */
static struct crypto_hash *drbd_crypto_alloc_digest_safe(const struct drbd_device *device,
		const char *alg, const char *name)
{
	struct crypto_hash *tfm;

	if (!alg[0])
		return NULL;

	tfm = crypto_alloc_hash(alg, 0, CRYPTO_ALG_ASYNC);
	if (IS_ERR(tfm)) {
		drbd_err(device, "Can not allocate \"%s\" as %s (reason: %ld)\n",
			alg, name, PTR_ERR(tfm));
		return tfm;
	}
	return tfm;
}

/*
 * config_unknown_volume  -  device configuration command for unknown volume
 *
 * When a device is added to an existing connection, the node on which the
 * device is added first will send configuration commands to its peer but the
 * peer will not know about the device yet.  It will warn and ignore these
 * commands.  Once the device is added on the second node, the second node will
 * send the same device configuration commands, but in the other direction.
 *
 * (We can also end up here if drbd is misconfigured.)
 */
static int config_unknown_volume(struct drbd_connection *connection, struct packet_info *pi)
{
	drbd_warn(connection, "%s packet received for volume %d, which is not configured locally\n",
		  drbd_packet_name(pi->cmd), pi->vnr);
	return ignore_remaining_packet(connection, pi->size);
}

static int receive_SyncParam(struct drbd_connection *connection, struct packet_info *pi)
{
	struct drbd_peer_device *peer_device;
	struct drbd_device *device;
	struct p_rs_param_95 *p;
	unsigned int header_size, data_size, exp_max_sz;
	struct crypto_hash *verify_tfm = NULL;
	struct crypto_hash *csums_tfm = NULL;
	struct net_conf *old_net_conf, *new_net_conf = NULL;
	struct peer_device_conf *old_peer_device_conf = NULL, *new_peer_device_conf = NULL;
	const int apv = connection->agreed_pro_version;
	struct fifo_buffer *old_plan = NULL, *new_plan = NULL;
	struct drbd_resource *resource = connection->resource;
	int fifo_size = 0;
	int err;

	peer_device = conn_peer_device(connection, pi->vnr);
	if (!peer_device)
		return config_unknown_volume(connection, pi);
	device = peer_device->device;

	exp_max_sz  = apv <= 87 ? sizeof(struct p_rs_param)
		    : apv == 88 ? sizeof(struct p_rs_param)
					+ SHARED_SECRET_MAX
		    : apv <= 94 ? sizeof(struct p_rs_param_89)
		    : /* apv >= 95 */ sizeof(struct p_rs_param_95);

	if (pi->size > exp_max_sz) {
		drbd_err(device, "SyncParam packet too long: received %u, expected <= %u bytes\n",
		    pi->size, exp_max_sz);
		return -EIO;
	}

	if (apv <= 88) {
		header_size = sizeof(struct p_rs_param);
		data_size = pi->size - header_size;
	} else if (apv <= 94) {
		header_size = sizeof(struct p_rs_param_89);
		data_size = pi->size - header_size;
		D_ASSERT(device, data_size == 0);
	} else {
		header_size = sizeof(struct p_rs_param_95);
		data_size = pi->size - header_size;
		D_ASSERT(device, data_size == 0);
	}

	err = drbd_recv_all(connection, (void **)&p, header_size + data_size);
	if (err)
		return err;

	err = mutex_lock_interruptible(&resource->conf_update);
	if (err) {
		drbd_err(connection, "Interrupted while waiting for conf_update\n");
		return err;
	}
	old_net_conf = connection->transport.net_conf;
	if (get_ldev(device)) {
		new_peer_device_conf = kzalloc(sizeof(struct peer_device_conf), GFP_KERNEL);
		if (!new_peer_device_conf) {
			put_ldev(device);
			mutex_unlock(&resource->conf_update);
			drbd_err(device, "Allocation of new peer_device_conf failed\n");
			return -ENOMEM;
		}
		/* With a non-zero new_peer_device_conf, we will call put_ldev() below.  */

		old_peer_device_conf = peer_device->conf;
		*new_peer_device_conf = *old_peer_device_conf;

		new_peer_device_conf->resync_rate = be32_to_cpu(p->resync_rate);
	}

	if (apv >= 88) {
		if (apv == 88) {
			if (data_size > SHARED_SECRET_MAX || data_size == 0) {
				drbd_err(device, "verify-alg too long, "
					 "peer wants %u, accepting only %u byte\n",
					 data_size, SHARED_SECRET_MAX);
				err = -EIO;
				goto reconnect;
			}
			p->verify_alg[data_size] = 0;

		} else /* apv >= 89 */ {
			/* we still expect NUL terminated strings */
			/* but just in case someone tries to be evil */
			D_ASSERT(device, p->verify_alg[SHARED_SECRET_MAX-1] == 0);
			D_ASSERT(device, p->csums_alg[SHARED_SECRET_MAX-1] == 0);
			p->verify_alg[SHARED_SECRET_MAX-1] = 0;
			p->csums_alg[SHARED_SECRET_MAX-1] = 0;
		}

		if (strcmp(old_net_conf->verify_alg, p->verify_alg)) {
			if (peer_device->repl_state[NOW] == L_OFF) {
				drbd_err(device, "Different verify-alg settings. me=\"%s\" peer=\"%s\"\n",
				    old_net_conf->verify_alg, p->verify_alg);
				goto disconnect;
			}
			verify_tfm = drbd_crypto_alloc_digest_safe(device,
					p->verify_alg, "verify-alg");
			if (IS_ERR(verify_tfm)) {
				verify_tfm = NULL;
				goto disconnect;
			}
		}

		if (apv >= 89 && strcmp(old_net_conf->csums_alg, p->csums_alg)) {
			if (peer_device->repl_state[NOW] == L_OFF) {
				drbd_err(device, "Different csums-alg settings. me=\"%s\" peer=\"%s\"\n",
				    old_net_conf->csums_alg, p->csums_alg);
				goto disconnect;
			}
			csums_tfm = drbd_crypto_alloc_digest_safe(device,
					p->csums_alg, "csums-alg");
			if (IS_ERR(csums_tfm)) {
				csums_tfm = NULL;
				goto disconnect;
			}
		}

		if (apv > 94 && new_peer_device_conf) {
			new_peer_device_conf->c_plan_ahead = be32_to_cpu(p->c_plan_ahead);
			new_peer_device_conf->c_delay_target = be32_to_cpu(p->c_delay_target);
			new_peer_device_conf->c_fill_target = be32_to_cpu(p->c_fill_target);
			new_peer_device_conf->c_max_rate = be32_to_cpu(p->c_max_rate);

			fifo_size = (new_peer_device_conf->c_plan_ahead * 10 * SLEEP_TIME) / HZ;
			old_plan = rcu_dereference_protected(peer_device->rs_plan_s,
				lockdep_is_held(&resource->conf_update));
			if (!old_plan || fifo_size != old_plan->size) {
				new_plan = fifo_alloc(fifo_size);
				if (!new_plan) {
					drbd_err(device, "kmalloc of fifo_buffer failed");
					goto disconnect;
				}
			}
		}

		if (verify_tfm || csums_tfm) {
			new_net_conf = kzalloc(sizeof(struct net_conf), GFP_KERNEL);
			if (!new_net_conf) {
				drbd_err(device, "Allocation of new net_conf failed\n");
				goto disconnect;
			}

			*new_net_conf = *old_net_conf;

			if (verify_tfm) {
				strcpy(new_net_conf->verify_alg, p->verify_alg);
				new_net_conf->verify_alg_len = strlen(p->verify_alg) + 1;
				crypto_free_hash(connection->verify_tfm);
				connection->verify_tfm = verify_tfm;
				drbd_info(device, "using verify-alg: \"%s\"\n", p->verify_alg);
			}
			if (csums_tfm) {
				strcpy(new_net_conf->csums_alg, p->csums_alg);
				new_net_conf->csums_alg_len = strlen(p->csums_alg) + 1;
				crypto_free_hash(connection->csums_tfm);
				connection->csums_tfm = csums_tfm;
				drbd_info(device, "using csums-alg: \"%s\"\n", p->csums_alg);
			}
			rcu_assign_pointer(connection->transport.net_conf, new_net_conf);
		}
	}

	if (new_peer_device_conf) {
		rcu_assign_pointer(peer_device->conf, new_peer_device_conf);
		put_ldev(device);
	}

	if (new_plan)
		rcu_assign_pointer(peer_device->rs_plan_s, new_plan);

	mutex_unlock(&resource->conf_update);
	synchronize_rcu();
	if (new_net_conf)
		kfree(old_net_conf);
	kfree(old_peer_device_conf);
	if (new_plan)
		kfree(old_plan);

	return 0;

reconnect:
	if (new_peer_device_conf) {
		put_ldev(device);
		kfree(new_peer_device_conf);
	}
	mutex_unlock(&resource->conf_update);
	return -EIO;

disconnect:
	kfree(new_plan);
	if (new_peer_device_conf) {
		put_ldev(device);
		kfree(new_peer_device_conf);
	}
	mutex_unlock(&resource->conf_update);
	/* just for completeness: actually not needed,
	 * as this is not reached if csums_tfm was ok. */
	crypto_free_hash(csums_tfm);
	/* but free the verify_tfm again, if csums_tfm did not work out */
	crypto_free_hash(verify_tfm);
	change_cstate(connection, C_DISCONNECTING, CS_HARD);
	return -EIO;
}

static void drbd_setup_order_type(struct drbd_device *device, int peer)
{
	/* sorry, we currently have no working implementation
	 * of distributed TCQ */
}

/* warn if the arguments differ by more than 12.5% */
static void warn_if_differ_considerably(struct drbd_device *device,
	const char *s, sector_t a, sector_t b)
{
	sector_t d;
	if (a == 0 || b == 0)
		return;
	d = (a > b) ? (a - b) : (b - a);
	if (d > (a>>3) || d > (b>>3))
		drbd_warn(device, "Considerable difference in %s: %llus vs. %llus\n", s,
		     (unsigned long long)a, (unsigned long long)b);
}

/* Maximum bio size that a protocol version supports. */
static unsigned int conn_max_bio_size(struct drbd_connection *connection)
{
	if (connection->agreed_pro_version >= 100)
		return DRBD_MAX_BIO_SIZE;
	else if (connection->agreed_pro_version >= 95)
		return DRBD_MAX_BIO_SIZE_P95;
	else
		return DRBD_MAX_SIZE_H80_PACKET;
}

static int receive_sizes(struct drbd_connection *connection, struct packet_info *pi)
{
	struct drbd_peer_device *peer_device;
	struct drbd_device *device;
	struct p_sizes *p = pi->data;
	enum determine_dev_size dd = DS_UNCHANGED;
	int ldsc = 0; /* local disk size changed */
	enum dds_flags ddsf;
	unsigned int protocol_max_bio_size;
	bool have_ldev = false;
	int err;

	peer_device = conn_peer_device(connection, pi->vnr);
	if (!peer_device)
		return config_unknown_volume(connection, pi);
	device = peer_device->device;

	/* just store the peer's disk size for now.
	 * we still need to figure out whether we accept that. */
	/* In case I am diskless, need to accept the peer's *current* size.
	 *
	 * At this point, the peer knows more about my disk, or at
	 * least about what we last agreed upon, than myself.
	 * So if his c_size is less than his d_size, the most likely
	 * reason is that *my* d_size was smaller last time we checked.
	 *
	 * However, if he sends a zero current size,
	 * take his (user-capped or) backing disk size anyways.
	 */
	peer_device->max_size =
		be64_to_cpu(p->c_size) ?: be64_to_cpu(p->u_size) ?: be64_to_cpu(p->d_size);

	if (get_ldev(device)) {
<<<<<<< HEAD
		sector_t p_usize = be64_to_cpu(p->u_size), my_usize;

		have_ldev = true;

=======
		sector_t new_size, cur_size;
>>>>>>> 2cc9344c
		rcu_read_lock();
		my_usize = rcu_dereference(device->ldev->disk_conf)->disk_size;
		rcu_read_unlock();

		warn_if_differ_considerably(device, "lower level device sizes",
			   peer_device->max_size, drbd_get_max_capacity(device->ldev));
		warn_if_differ_considerably(device, "user requested size",
					    p_usize, my_usize);

		/* if this is the first connect, or an otherwise expected
		 * param exchange, choose the minimum */
		if (peer_device->repl_state[NOW] == L_OFF)
			p_usize = min_not_zero(my_usize, p_usize);

		/* Never shrink a device with usable data during connect.
		   But allow online shrinking if we are connected. */
<<<<<<< HEAD
		if (drbd_new_dev_size(device, p_usize, 0) <
		    drbd_get_capacity(device->this_bdev) &&
		    device->disk_state[NOW] >= D_OUTDATED &&
		    peer_device->repl_state[NOW] < L_ESTABLISHED) {
			drbd_err(device, "The peer's disk size is too small!\n");
			change_cstate(connection, C_DISCONNECTING, CS_HARD);
			err = -EIO;
			goto out;
=======
		new_size = drbd_new_dev_size(device, device->ldev, p_usize, 0);
		cur_size = drbd_get_capacity(device->this_bdev);
		if (new_size < cur_size &&
		    device->state.disk >= D_OUTDATED &&
		    device->state.conn < C_CONNECTED) {
			drbd_err(device, "The peer's disk size is too small! (%llu < %llu sectors)\n",
					(unsigned long long)new_size, (unsigned long long)cur_size);
			conn_request_state(peer_device->connection, NS(conn, C_DISCONNECTING), CS_HARD);
			put_ldev(device);
			return -EIO;
>>>>>>> 2cc9344c
		}

		if (my_usize != p_usize) {
			struct disk_conf *old_disk_conf, *new_disk_conf;

			new_disk_conf = kzalloc(sizeof(struct disk_conf), GFP_KERNEL);
			if (!new_disk_conf) {
				drbd_err(device, "Allocation of new disk_conf failed\n");
				err = -ENOMEM;
				goto out;
			}

			err = mutex_lock_interruptible(&connection->resource->conf_update);
			if (err) {
				drbd_err(connection, "Interrupted while waiting for conf_update\n");
				goto out;
			}
			old_disk_conf = device->ldev->disk_conf;
			*new_disk_conf = *old_disk_conf;
			new_disk_conf->disk_size = p_usize;

			rcu_assign_pointer(device->ldev->disk_conf, new_disk_conf);
			mutex_unlock(&connection->resource->conf_update);
			synchronize_rcu();
			kfree(old_disk_conf);

			drbd_info(device, "Peer sets u_size to %lu sectors\n",
				 (unsigned long)my_usize);
		}
	}

	/* The protocol version limits how big requests can be.  In addition,
	 * peers before protocol version 94 cannot split large requests into
	 * multiple bios; their reported max_bio_size is a hard limit.
	 */
	protocol_max_bio_size = conn_max_bio_size(connection);
	peer_device->max_bio_size = min(be32_to_cpu(p->max_bio_size), protocol_max_bio_size);
	ddsf = be16_to_cpu(p->dds_flags);

	/* Leave drbd_reconsider_queue_parameters() before drbd_determine_dev_size().
	   In case we cleared the QUEUE_FLAG_DISCARD from our queue in
	   drbd_reconsider_queue_parameters(), we can be sure that after
	   drbd_determine_dev_size() no REQ_DISCARDs are in the queue. */
	if (have_ldev) {
		drbd_reconsider_queue_parameters(device, device->ldev);
		dd = drbd_determine_dev_size(device, ddsf, NULL);
		if (dd == DS_ERROR) {
			err = -EIO;
			goto out;
		}
		drbd_md_sync(device);
	} else {
		struct drbd_peer_device *peer_device;
		sector_t size = 0;

		drbd_reconsider_queue_parameters(device, NULL);
		/* I am diskless, need to accept the peer disk sizes. */

		rcu_read_lock();
		for_each_peer_device_rcu(peer_device, device) {
			/* When a peer device is in L_OFF state, max_size is zero
			 * until a P_SIZES packet is received.  */
			size = min_not_zero(size, peer_device->max_size);
		}
		rcu_read_unlock();
		if (size)
			drbd_set_my_capacity(device, size);
	}

	if (device->device_conf.max_bio_size > protocol_max_bio_size ||
	    (connection->agreed_pro_version < 94 &&
	     device->device_conf.max_bio_size > peer_device->max_bio_size)) {
		drbd_err(device, "Peer cannot deal with requests bigger than %u. "
			 "Please reduce max_bio_size in the configuration.\n",
			 peer_device->max_bio_size);
		change_cstate(connection, C_DISCONNECTING, CS_HARD);
		err = -EIO;
		goto out;
	}

	if (have_ldev) {
		if (device->ldev->known_size != drbd_get_capacity(device->ldev->backing_bdev)) {
			device->ldev->known_size = drbd_get_capacity(device->ldev->backing_bdev);
			ldsc = 1;
		}

		drbd_setup_order_type(device, be16_to_cpu(p->queue_order_type));
	}

	if (peer_device->repl_state[NOW] > L_OFF) {
		if (be64_to_cpu(p->c_size) !=
		    drbd_get_capacity(device->this_bdev) || ldsc) {
			/* we have different sizes, probably peer
			 * needs to know my new size... */
			drbd_send_sizes(peer_device, 0, ddsf);
		}
		if (test_and_clear_bit(RESIZE_PENDING, &peer_device->flags) ||
		    (dd == DS_GREW && peer_device->repl_state[NOW] == L_ESTABLISHED)) {
			if (peer_device->disk_state[NOW] >= D_INCONSISTENT &&
			    device->disk_state[NOW] >= D_INCONSISTENT) {
				if (ddsf & DDSF_NO_RESYNC)
					drbd_info(device, "Resync of new storage suppressed with --assume-clean\n");
				else
					resync_after_online_grow(peer_device);
			} else
				set_bit(RESYNC_AFTER_NEG, &peer_device->flags);
		}
	}
	err = 0;

out:
	if (have_ldev)
		put_ldev(device);
	return err;
}

static void drbd_resync(struct drbd_peer_device *peer_device,
			enum resync_reason reason) __must_hold(local)
{
	enum drbd_role peer_role = peer_device->connection->peer_role[NOW];
	enum drbd_repl_state new_repl_state;
	int hg, rule_nr, peer_node_id;
	enum drbd_state_rv rv;

	hg = drbd_handshake(peer_device, &rule_nr, &peer_node_id, reason == DISKLESS_PRIMARY);
	new_repl_state = hg < -4 || hg > 4 ? -1 : goodness_to_repl_state(peer_device, peer_role, hg);

	if (new_repl_state == -1) {
		drbd_info(peer_device, "Unexpected result of handshake() %d!\n", new_repl_state);
		return;
	} else if (new_repl_state != L_ESTABLISHED) {
		bitmap_mod_after_handshake(peer_device, hg, peer_node_id);
		drbd_info(peer_device, "Becoming %s %s\n", drbd_repl_str(new_repl_state),
			  reason == AFTER_UNSTABLE ? "after unstable" : "because primary is diskless");
	}

	rv = change_repl_state(peer_device, new_repl_state, CS_VERBOSE);
	if ((rv == SS_NOTHING_TO_DO || rv == SS_RESYNC_RUNNING) &&
	    (new_repl_state == L_WF_BITMAP_S || new_repl_state == L_WF_BITMAP_T)) {
		/* Those events might happen very quickly. In case we are still processing
		   the previous resync we need to re-enter that state. Schedule sending of
		   the bitmap here explicitly */
		peer_device->resync_again++;
		drbd_info(peer_device, "...postponing this until current resync finished\n");
	}
}

static int __receive_uuids(struct drbd_peer_device *peer_device, u64 node_mask)
{
	enum drbd_repl_state repl_state = peer_device->repl_state[NOW];
	struct drbd_device *device = peer_device->device;
	int updated_uuids = 0, err = 0;
	bool bad_server;

	bad_server =
		repl_state < L_ESTABLISHED &&
		device->disk_state[NOW] < D_INCONSISTENT &&
		device->resource->role[NOW] == R_PRIMARY &&
		(device->exposed_data_uuid & ~UUID_PRIMARY) !=
		(peer_device->current_uuid & ~UUID_PRIMARY);

	if (peer_device->connection->agreed_pro_version < 110 && bad_server) {
		drbd_err(device, "Can only connect to data with current UUID=%016llX\n",
		    (unsigned long long)device->exposed_data_uuid);
		change_cstate(peer_device->connection, C_DISCONNECTING, CS_HARD);
		return -EIO;
	}

	if (get_ldev(device)) {
		int skip_initial_sync =
			repl_state == L_ESTABLISHED &&
			peer_device->connection->agreed_pro_version >= 90 &&
			drbd_current_uuid(device) == UUID_JUST_CREATED &&
			(peer_device->uuid_flags & UUID_FLAG_SKIP_INITIAL_SYNC);
		if (skip_initial_sync) {
			unsigned long irq_flags;

			drbd_info(device, "Accepted new current UUID, preparing to skip initial sync\n");
			drbd_bitmap_io(device, &drbd_bmio_clear_all_n_write,
					"clear_n_write from receive_uuids",
					BM_LOCK_SET | BM_LOCK_CLEAR | BM_LOCK_BULK, NULL);
			_drbd_uuid_set_current(device, peer_device->current_uuid);
			_drbd_uuid_set_bitmap(peer_device, 0);
			begin_state_change(device->resource, &irq_flags, CS_VERBOSE);
			/* FIXME: Note that req_lock was not taken here before! */
			__change_disk_state(device, D_UP_TO_DATE);
			__change_peer_disk_state(peer_device, D_UP_TO_DATE);
			end_state_change(device->resource, &irq_flags);
			updated_uuids = 1;
		}

		if (peer_device->uuid_flags & UUID_FLAG_NEW_DATAGEN) {
			drbd_warn(peer_device, "received new current UUID: %016llX\n", peer_device->current_uuid);
			drbd_uuid_received_new_current(peer_device, peer_device->current_uuid, node_mask);
		}

		if (device->disk_state[NOW] > D_OUTDATED) {
			int hg, unused_int;
			hg = drbd_uuid_compare(peer_device, &unused_int, &unused_int);

			if (hg == -3 || hg == -2) {
				struct drbd_resource *resource = device->resource;
				unsigned long irq_flags;

				begin_state_change(resource, &irq_flags, CS_VERBOSE);
				if (device->disk_state[NEW] > D_OUTDATED)
					__change_disk_state(device, D_OUTDATED);
				end_state_change(resource, &irq_flags);
			}
		}

		drbd_uuid_detect_finished_resyncs(peer_device);

		drbd_md_sync(device);
		put_ldev(device);
	} else if (device->disk_state[NOW] < D_INCONSISTENT && !bad_server &&
		   peer_device->current_uuid != device->exposed_data_uuid) {
		struct drbd_resource *resource = device->resource;

		spin_lock_irq(&resource->req_lock);
		if (resource->state_change_flags) {
			drbd_info(peer_device, "Delaying update of exposed data uuid\n");
			device->next_exposed_data_uuid = peer_device->current_uuid;
		} else
			updated_uuids = drbd_set_exposed_data_uuid(device, peer_device->current_uuid);
		spin_unlock_irq(&resource->req_lock);

	}

	if (updated_uuids)
		drbd_print_uuids(peer_device, "receiver updated UUIDs to");

	peer_device->uuid_authoritative_nodes =
		peer_device->uuid_flags & UUID_FLAG_STABLE ? 0 : node_mask;

	if ((repl_state == L_SYNC_TARGET || repl_state == L_PAUSED_SYNC_T) &&
	    !(peer_device->uuid_flags & UUID_FLAG_STABLE) &&
	    !drbd_stable_sync_source_present(peer_device, NOW))
		set_bit(UNSTABLE_RESYNC, &peer_device->flags);

	return err;
}

static int receive_uuids(struct drbd_connection *connection, struct packet_info *pi)
{
	const int node_id = connection->resource->res_opts.node_id;
	struct drbd_peer_device *peer_device;
	struct p_uuids *p = pi->data;
	int history_uuids, i;

	peer_device = conn_peer_device(connection, pi->vnr);
	if (!peer_device)
		return config_unknown_volume(connection, pi);

	history_uuids = min_t(int, HISTORY_UUIDS_V08,
			      ARRAY_SIZE(peer_device->history_uuids));

	peer_device->current_uuid = be64_to_cpu(p->current_uuid);
	peer_device->bitmap_uuids[node_id] = be64_to_cpu(p->bitmap_uuid);
	for (i = 0; i < history_uuids; i++)
		peer_device->history_uuids[i] = be64_to_cpu(p->history_uuids[i]);
	for (; i < ARRAY_SIZE(peer_device->history_uuids); i++)
		peer_device->history_uuids[i] = 0;
	peer_device->dirty_bits = be64_to_cpu(p->dirty_bits);
	peer_device->uuid_flags = be64_to_cpu(p->uuid_flags) | UUID_FLAG_STABLE;
	peer_device->uuids_received = true;

	return __receive_uuids(peer_device, 0);
}

static int receive_uuids110(struct drbd_connection *connection, struct packet_info *pi)
{
	struct drbd_peer_device *peer_device;
	struct p_uuids110 *p = pi->data;
	int bitmap_uuids, history_uuids, rest, i, pos, err;
	u64 bitmap_uuids_mask;
	struct drbd_peer_md *peer_md = NULL;
	struct drbd_device *device;


	peer_device = conn_peer_device(connection, pi->vnr);
	if (!peer_device)
		return config_unknown_volume(connection, pi);

	device = peer_device->device;

	peer_device->current_uuid = be64_to_cpu(p->current_uuid);
	peer_device->dirty_bits = be64_to_cpu(p->dirty_bits);
	peer_device->uuid_flags = be64_to_cpu(p->uuid_flags);
	bitmap_uuids_mask = be64_to_cpu(p->bitmap_uuids_mask);
	if (bitmap_uuids_mask & ~(NODE_MASK(DRBD_PEERS_MAX) - 1))
		return -EIO;
	bitmap_uuids = hweight64(bitmap_uuids_mask);

	if (pi->size / sizeof(p->other_uuids[0]) < bitmap_uuids)
		return -EIO;
	history_uuids = pi->size / sizeof(p->other_uuids[0]) - bitmap_uuids;
	if (history_uuids > ARRAY_SIZE(peer_device->history_uuids))
		history_uuids = ARRAY_SIZE(peer_device->history_uuids);

	err = drbd_recv_into(connection, p->other_uuids,
			     (bitmap_uuids + history_uuids) *
			     sizeof(p->other_uuids[0]));
	if (err)
		return err;

	rest = pi->size - (bitmap_uuids + history_uuids) * sizeof(p->other_uuids[0]);
	if (rest && !ignore_remaining_packet(connection, rest))
		return -EIO;

	if (get_ldev(device))
		peer_md = device->ldev->md.peers;
	pos = 0;
	for (i = 0; i < ARRAY_SIZE(peer_device->bitmap_uuids); i++) {
		if (bitmap_uuids_mask & NODE_MASK(i)) {
			peer_device->bitmap_uuids[i] = be64_to_cpu(p->other_uuids[pos++]);
			if (peer_md && peer_md[i].bitmap_index == -1)
				peer_md[i].flags |= MDF_NODE_EXISTS;
		} else {
			peer_device->bitmap_uuids[i] = 0;
		}
	}
	if (peer_md)
		put_ldev(device);

	for (i = 0; i < history_uuids; i++)
		peer_device->history_uuids[i++] = be64_to_cpu(p->other_uuids[pos++]);
	while (i < ARRAY_SIZE(peer_device->history_uuids))
		peer_device->history_uuids[i++] = 0;
	peer_device->uuids_received = true;

	err = __receive_uuids(peer_device, be64_to_cpu(p->node_mask));

	if (peer_device->uuid_flags & UUID_FLAG_GOT_STABLE) {
		struct drbd_device *device = peer_device->device;

		if (peer_device->repl_state[NOW] == L_ESTABLISHED &&
		    drbd_device_stable(device, NULL) && get_ldev(device)) {
			drbd_send_uuids(peer_device, UUID_FLAG_RESYNC, 0);
			drbd_resync(peer_device, AFTER_UNSTABLE);
			put_ldev(device);
		}
	}

	if (peer_device->uuid_flags & UUID_FLAG_RESYNC) {
		if (get_ldev(device)) {
			bool dp = peer_device->uuid_flags & UUID_FLAG_DISKLESS_PRIMARY;
			drbd_resync(peer_device, dp ? DISKLESS_PRIMARY : AFTER_UNSTABLE);
			put_ldev(device);
		}
	}

	return err;
}

/**
 * convert_state() - Converts the peer's view of the cluster state to our point of view
 * @peer_state:	The state as seen by the peer.
 */
static union drbd_state convert_state(union drbd_state peer_state)
{
	union drbd_state state;

	static enum drbd_conn_state c_tab[] = {
		[L_OFF] = L_OFF,
		[L_ESTABLISHED] = L_ESTABLISHED,

		[L_STARTING_SYNC_S] = L_STARTING_SYNC_T,
		[L_STARTING_SYNC_T] = L_STARTING_SYNC_S,
		[C_DISCONNECTING] = C_TEAR_DOWN, /* C_NETWORK_FAILURE, */
		[C_CONNECTING] = C_CONNECTING,
		[L_VERIFY_S]       = L_VERIFY_T,
		[C_MASK]   = C_MASK,
	};

	state.i = peer_state.i;

	state.conn = c_tab[peer_state.conn];
	state.peer = peer_state.role;
	state.role = peer_state.peer;
	state.pdsk = peer_state.disk;
	state.disk = peer_state.pdsk;
	state.peer_isp = (peer_state.aftr_isp | peer_state.user_isp);

	return state;
}

static enum drbd_state_rv
__change_connection_state(struct drbd_connection *connection,
			  union drbd_state mask, union drbd_state val,
			  enum chg_state_flags flags)
{
	struct drbd_resource *resource = connection->resource;

	if (mask.role) {
		/* not allowed */
	}
	if (mask.susp) {
		mask.susp ^= -1;
		__change_io_susp_user(resource, val.susp);
	}
	if (mask.susp_nod) {
		mask.susp_nod ^= -1;
		__change_io_susp_no_data(resource, val.susp_nod);
	}
	if (mask.susp_fen) {
		mask.susp_fen ^= -1;
		__change_io_susp_fencing(resource, val.susp_fen);
	}
	if (mask.disk) {
		/* Handled in __change_peer_device_state(). */
		mask.disk ^= -1;
	}
	if (mask.conn) {
		mask.conn ^= -1;
		__change_cstate(connection,
				min_t(enum drbd_conn_state, val.conn, C_CONNECTED));
	}
	if (mask.pdsk) {
		/* Handled in __change_peer_device_state(). */
		mask.pdsk ^= -1;
	}
	if (mask.peer) {
		mask.peer ^= -1;
		__change_peer_role(connection, val.peer);
	}
	if (mask.i) {
		drbd_info(connection, "Remote state change: request %u/%u not "
		"understood\n", mask.i, val.i & mask.i);
		return SS_NOT_SUPPORTED;
	}
	return SS_SUCCESS;
}

static enum drbd_state_rv
__change_peer_device_state(struct drbd_peer_device *peer_device,
			   union drbd_state mask, union drbd_state val)
{
	struct drbd_device *device = peer_device->device;

	if (mask.peer) {
		/* Handled in __change_connection_state(). */
		mask.peer ^= -1;
	}
	if (mask.disk) {
		mask.disk ^= -1;
		__change_disk_state(device, val.disk);
	}

	if (mask.conn) {
		mask.conn ^= -1;
		__change_repl_state(peer_device,
				max_t(enum drbd_repl_state, val.conn, L_OFF));
	}
	if (mask.pdsk) {
		mask.pdsk ^= -1;
		__change_peer_disk_state(peer_device, val.pdsk);
	}
	if (mask.user_isp) {
		mask.user_isp ^= -1;
		__change_resync_susp_user(peer_device, val.user_isp);
	}
	if (mask.peer_isp) {
		mask.peer_isp ^= -1;
		__change_resync_susp_peer(peer_device, val.peer_isp);
	}
	if (mask.aftr_isp) {
		mask.aftr_isp ^= -1;
		__change_resync_susp_dependency(peer_device, val.aftr_isp);
	}
	if (mask.i) {
		drbd_info(peer_device, "Remote state change: request %u/%u not "
		"understood\n", mask.i, val.i & mask.i);
		return SS_NOT_SUPPORTED;
	}
	return SS_SUCCESS;
}

/**
 * change_connection_state()  -  change state of a connection and all its peer devices
 *
 * Also changes the state of the peer devices' devices and of the resource.
 * Cluster-wide state changes are not supported.
 */
static enum drbd_state_rv
change_connection_state(struct drbd_connection *connection,
			union drbd_state mask,
			union drbd_state val,
			struct twopc_reply *reply,
			enum chg_state_flags flags)
{
	struct drbd_resource *resource = connection->resource;
	struct drbd_peer_device *peer_device;
	unsigned long irq_flags;
	enum drbd_state_rv rv;
	int vnr;

	mask = convert_state(mask);
	val = convert_state(val);

	begin_state_change(resource, &irq_flags, flags);
	idr_for_each_entry(&connection->peer_devices, peer_device, vnr) {
		rv = __change_peer_device_state(peer_device, mask, val);
		if (rv < SS_SUCCESS)
			goto fail;
	}
	rv = __change_connection_state(connection, mask, val, flags);
	if (rv < SS_SUCCESS)
		goto fail;

	if (reply) {
		u64 directly_reachable = directly_connected_nodes(resource, NEW) |
			NODE_MASK(resource->res_opts.node_id);

		if (reply->primary_nodes & ~directly_reachable)
			__outdate_myself(resource);
	}

	rv = end_state_change(resource, &irq_flags);
out:
	return rv;
fail:
	abort_state_change(resource, &irq_flags);
	goto out;
}

/**
 * change_peer_device_state()  -  change state of a peer and its connection
 *
 * Also changes the state of the peer device's device and of the resource.
 * Cluster-wide state changes are not supported.
 */
static enum drbd_state_rv
change_peer_device_state(struct drbd_peer_device *peer_device,
			 union drbd_state mask,
			 union drbd_state val,
			 enum chg_state_flags flags)
{
	struct drbd_connection *connection = peer_device->connection;
	unsigned long irq_flags;
	enum drbd_state_rv rv;

	mask = convert_state(mask);
	val = convert_state(val);

	begin_state_change(connection->resource, &irq_flags, flags);
	rv = __change_peer_device_state(peer_device, mask, val);
	if (rv < SS_SUCCESS)
		goto fail;
	rv = __change_connection_state(connection, mask, val, flags);
	if (rv < SS_SUCCESS)
		goto fail;
	rv = end_state_change(connection->resource, &irq_flags);
out:
	return rv;
fail:
	abort_state_change(connection->resource, &irq_flags);
	goto out;
}

static int receive_req_state(struct drbd_connection *connection, struct packet_info *pi)
{
	struct drbd_resource *resource = connection->resource;
	struct drbd_peer_device *peer_device = NULL;
	struct p_req_state *p = pi->data;
	union drbd_state mask, val;
	enum chg_state_flags flags = CS_VERBOSE | CS_LOCAL_ONLY | CS_TWOPC;
	enum drbd_state_rv rv;
	int vnr = -1;

	if (!expect(connection, connection->agreed_pro_version < 110)) {
		drbd_err(connection, "Packet %s not allowed in protocol version %d\n",
			 drbd_packet_name(pi->cmd),
			 connection->agreed_pro_version);
		return -EIO;
	}

	mask.i = be32_to_cpu(p->mask);
	val.i = be32_to_cpu(p->val);

	/* P_STATE_CHG_REQ packets must have a valid vnr.  P_CONN_ST_CHG_REQ
	 * packets have an undefined vnr. */
	if (pi->cmd == P_STATE_CHG_REQ) {
		peer_device = conn_peer_device(connection, pi->vnr);
		if (!peer_device) {
			if (mask.i == ((union drbd_state){{.conn = conn_MASK}}).i &&
			    val.i == ((union drbd_state){{.conn = L_OFF}}).i) {
				/* The peer removed this volume, we do not have it... */
				drbd_send_sr_reply(connection, vnr, SS_NOTHING_TO_DO);
				return 0;
			}

			return -EIO;
		}
		vnr = peer_device->device->vnr;
	}

	rv = SS_SUCCESS;
	spin_lock_irq(&resource->req_lock);
	if (resource->remote_state_change)
		rv = SS_CONCURRENT_ST_CHG;
	else
		resource->remote_state_change = true;
	spin_unlock_irq(&resource->req_lock);

	if (rv != SS_SUCCESS) {
		drbd_info(connection, "Rejecting concurrent remote state change\n");
		drbd_send_sr_reply(connection, vnr, rv);
		return 0;
	}

	/* Send the reply before carrying out the state change: this is needed
	 * for connection state changes which close the network connection.  */
	if (peer_device) {
		rv = change_peer_device_state(peer_device, mask, val, flags | CS_PREPARE);
		drbd_send_sr_reply(connection, vnr, rv);
		rv = change_peer_device_state(peer_device, mask, val, flags | CS_PREPARED);
		if (rv >= SS_SUCCESS)
			drbd_md_sync(peer_device->device);
	} else {
		flags |= CS_IGN_OUTD_FAIL;
		rv = change_connection_state(connection, mask, val, NULL, flags | CS_PREPARE);
		drbd_send_sr_reply(connection, vnr, rv);
		change_connection_state(connection, mask, val, NULL, flags | CS_PREPARED);
	}

	spin_lock_irq(&resource->req_lock);
	resource->remote_state_change = false;
	spin_unlock_irq(&resource->req_lock);
	wake_up(&resource->twopc_wait);
	queue_queued_twopc(resource);

	return 0;
}

int abort_nested_twopc_work(struct drbd_work *work, int cancel)
{
	struct drbd_resource *resource =
		container_of(work, struct drbd_resource, twopc_work);
	bool prepared = false;

	spin_lock_irq(&resource->req_lock);
	if (resource->twopc_reply.initiator_node_id != -1) {
		resource->remote_state_change = false;
		resource->twopc_reply.initiator_node_id = -1;
		if (resource->twopc_parent) {
			kref_debug_put(&resource->twopc_parent->kref_debug, 9);
			kref_put(&resource->twopc_parent->kref,
				 drbd_destroy_connection);
			resource->twopc_parent = NULL;
		}
		prepared = true;
	}
	resource->twopc_work.cb = NULL;
	spin_unlock_irq(&resource->req_lock);
	wake_up(&resource->twopc_wait);
	queue_queued_twopc(resource);

	if (prepared)
		abort_prepared_state_change(resource);
	return 0;
}

void twopc_timer_fn(unsigned long data)
{
	struct drbd_resource *resource = (struct drbd_resource *) data;
	unsigned long irq_flags;

	spin_lock_irqsave(&resource->req_lock, irq_flags);
	if (resource->twopc_work.cb == NULL) {
		drbd_err(resource, "Two-phase commit %u timeout\n",
			   resource->twopc_reply.tid);
		resource->twopc_work.cb = abort_nested_twopc_work;
		drbd_queue_work(&resource->work, &resource->twopc_work);
	} else {
		mod_timer(&resource->twopc_timer, jiffies + HZ/10);
	}
	spin_unlock_irqrestore(&resource->req_lock, irq_flags);
}

static enum drbd_state_rv outdate_if_weak(struct drbd_resource *resource,
					  struct twopc_reply *reply,
					  enum chg_state_flags flags)
{
	if (reply->primary_nodes & ~reply->reachable_nodes) {
		unsigned long irq_flags;

		begin_state_change(resource, &irq_flags, flags);
		__outdate_myself(resource);
		return end_state_change(resource, &irq_flags);
	}

	return SS_NOTHING_TO_DO;
}

enum csc_rv {
	CSC_CLEAR,
	CSC_REJECT,
	CSC_ABORT_LOCAL,
	CSC_QUEUE,
	CSC_TID_MISS,
	CSC_MATCH,
};

static enum csc_rv
check_concurrent_transactions(struct drbd_resource *resource, struct twopc_reply *new_r)
{
	struct twopc_reply *ongoing = &resource->twopc_reply;

	if (!resource->remote_state_change)
		return CSC_CLEAR;

	if (new_r->initiator_node_id < ongoing->initiator_node_id) {
		if (ongoing->initiator_node_id == resource->res_opts.node_id)
			return CSC_ABORT_LOCAL;
		else
			return CSC_QUEUE;
	} else if (new_r->initiator_node_id > ongoing->initiator_node_id) {
		return CSC_REJECT;
	}
	if (new_r->tid != ongoing->tid)
		return CSC_TID_MISS;

	return CSC_MATCH;
}


static bool when_done_lock(struct drbd_resource *resource)
{
	spin_lock_irq(&resource->req_lock);
	if (!resource->remote_state_change)
		return true;
	spin_unlock_irq(&resource->req_lock);
	return false;
}

static int abort_local_transaction(struct drbd_resource *resource)
{
	long t = twopc_timeout(resource);

	set_bit(TWOPC_ABORT_LOCAL, &resource->flags);
	spin_unlock_irq(&resource->req_lock);
	wake_up(&resource->state_wait);
	t = wait_event_timeout(resource->twopc_wait, when_done_lock(resource), t);
	clear_bit(TWOPC_ABORT_LOCAL, &resource->flags);
	return t ? 0 : -ETIMEDOUT;
}

static void arm_queue_twopc_timer(struct drbd_resource *resource)
{
	struct queued_twopc *q;
	q = list_first_entry_or_null(&resource->queued_twopc, struct queued_twopc, w.list);

	if (q) {
		unsigned long t = twopc_timeout(resource) / 4;
		mod_timer(&resource->queued_twopc_timer, q->start_jif + t);
	} else {
		del_timer(&resource->queued_twopc_timer);
	}
}

static int queue_twopc(struct drbd_connection *connection, struct twopc_reply *twopc, struct packet_info *pi)
{
	struct drbd_resource *resource = connection->resource;
	struct queued_twopc *q;
	bool was_empty, already_queued = false;

	spin_lock_irq(&resource->queued_twopc_lock);
	list_for_each_entry(q, &resource->queued_twopc, w.list) {
		if (q->reply.tid == twopc->tid &&
		    q->reply.initiator_node_id == twopc->initiator_node_id)
			already_queued = true;
	}
	spin_unlock_irq(&resource->queued_twopc_lock);

	if (already_queued)
		return 0;

	q = kmalloc(sizeof(*q), GFP_NOIO);
	if (!q)
		return -ENOMEM;

	q->reply = *twopc;
	q->packet_data = *(struct p_twopc_request *)pi->data;
	q->packet_info = *pi;
	q->packet_info.data = &q->packet_data;
	kref_get(&connection->kref);
	q->connection = connection;
	q->start_jif = jiffies;

	spin_lock_irq(&resource->queued_twopc_lock);
	was_empty = list_empty(&resource->queued_twopc);
	list_add_tail(&q->w.list, &resource->queued_twopc);
	if (was_empty)
		arm_queue_twopc_timer(resource);
	spin_unlock_irq(&resource->queued_twopc_lock);

	return 0;
}

static int queued_twopc_work(struct drbd_work *w, int cancel)
{
	struct queued_twopc *q = container_of(w, struct queued_twopc, w);
	struct drbd_connection *connection = q->connection;
	unsigned long t = twopc_timeout(connection->resource) / 4;

	if (jiffies - q->start_jif >= t || cancel) {
		if (!cancel)
			drbd_info(connection, "Rejecting concurrent "
				  "remote state change %u because of "
				  "state change %u takes too long\n",
				  q->reply.tid,
				  connection->resource->twopc_reply.tid);
		drbd_send_twopc_reply(connection, P_TWOPC_RETRY, &q->reply);
	} else {
		process_twopc(connection, &q->reply, &q->packet_info, q->start_jif);
	}

	kref_put(&connection->kref, drbd_destroy_connection);
	kfree(q);

	return 0;
}

void queued_twopc_timer_fn(unsigned long data)
{
	struct drbd_resource *resource = (struct drbd_resource *) data;
	struct queued_twopc *q;
	unsigned long irq_flags;
	unsigned long t = twopc_timeout(resource) / 4;

	spin_lock_irqsave(&resource->queued_twopc_lock, irq_flags);
	q = list_first_entry_or_null(&resource->queued_twopc, struct queued_twopc, w.list);
	if (q) {
		if (jiffies - q->start_jif >= t)
			list_del(&q->w.list);
		else
			q = NULL;
	}
	spin_unlock_irqrestore(&resource->queued_twopc_lock, irq_flags);

	if (q) {
		q->w.cb = &queued_twopc_work;
		drbd_queue_work(&resource->work , &q->w);
	}
}

void queue_queued_twopc(struct drbd_resource *resource)
{
	struct queued_twopc *q;
	unsigned long irq_flags;

	spin_lock_irqsave(&resource->queued_twopc_lock, irq_flags);
	q = list_first_entry_or_null(&resource->queued_twopc, struct queued_twopc, w.list);
	if (q) {
		resource->starting_queued_twopc = q;
		mb();
		list_del(&q->w.list);
		arm_queue_twopc_timer(resource);
	}
	spin_unlock_irqrestore(&resource->queued_twopc_lock, irq_flags);

	if (!q)
		return;

	q->w.cb = &queued_twopc_work;
	drbd_queue_work(&resource->work , &q->w);
}

static int abort_starting_twopc(struct drbd_resource *resource, struct twopc_reply *twopc)
{
	struct queued_twopc *q = resource->starting_queued_twopc;

	if (q && q->reply.tid == twopc->tid) {
		q->reply.is_aborted = 1;
		return 0;
	}

	return -ENOENT;
}

static int abort_queued_twopc(struct drbd_resource *resource, struct twopc_reply *twopc)
{
	struct queued_twopc *q;
	unsigned long irq_flags;

	spin_lock_irqsave(&resource->queued_twopc_lock, irq_flags);
	list_for_each_entry(q, &resource->queued_twopc, w.list) {
		if (q->reply.tid == twopc->tid) {
			list_del(&q->w.list);
			goto found;
		}
	}
	q = NULL;
found:
	spin_unlock_irqrestore(&resource->queued_twopc_lock, irq_flags);

	if (q) {
		kref_put(&q->connection->kref, drbd_destroy_connection);
		kfree(q);
		return 0;
	}

	return -ENOENT;
}

static int receive_twopc(struct drbd_connection *connection, struct packet_info *pi)
{
	struct drbd_resource *resource = connection->resource;
	struct p_twopc_request *p = pi->data;
	struct twopc_reply reply;
	int rv;

	reply.vnr = pi->vnr;
	reply.tid = be32_to_cpu(p->tid);
	reply.initiator_node_id = be32_to_cpu(p->initiator_node_id);
	reply.target_node_id = be32_to_cpu(p->target_node_id);
	reply.reachable_nodes = directly_connected_nodes(resource, NOW) |
				NODE_MASK(resource->res_opts.node_id);
	reply.primary_nodes = be64_to_cpu(p->primary_nodes);
	reply.weak_nodes = 0;
	reply.is_disconnect = 0;
	reply.is_aborted = 0;

	rv = process_twopc(connection, &reply, pi, jiffies);

	return rv;
}

static void nested_twopc_abort(struct drbd_resource *resource, int vnr, enum drbd_packet cmd,
			       struct p_twopc_request *request)
{
	struct drbd_connection *connection;
	u64 nodes_to_reach, reach_immediately, im;

	spin_lock_irq(&resource->req_lock);
	nodes_to_reach = be64_to_cpu(request->nodes_to_reach);
	reach_immediately = directly_connected_nodes(resource, NOW) & nodes_to_reach;
	nodes_to_reach &= ~(reach_immediately | NODE_MASK(resource->res_opts.node_id));
	request->nodes_to_reach = cpu_to_be64(nodes_to_reach);
	spin_unlock_irq(&resource->req_lock);

	for_each_connection_ref(connection, im, resource) {
		u64 mask = NODE_MASK(connection->peer_node_id);
		if (reach_immediately & mask)
			conn_send_twopc_request(connection, vnr, cmd, request);
	}
}


static int process_twopc(struct drbd_connection *connection,
			 struct twopc_reply *reply,
			 struct packet_info *pi,
			 unsigned long receive_jif)
{
	struct drbd_connection *affected_connection = connection;
	struct drbd_resource *resource = connection->resource;
	struct drbd_peer_device *peer_device = NULL;
	struct p_twopc_request *p = pi->data;
	union drbd_state mask = {}, val = {};
	enum chg_state_flags flags = CS_VERBOSE | CS_LOCAL_ONLY;
	enum drbd_state_rv rv;
	enum csc_rv csc_rv;

	/* Check for concurrent transactions and duplicate packets. */
	spin_lock_irq(&resource->req_lock);
	resource->starting_queued_twopc = NULL;
	if (reply->is_aborted) {
		spin_unlock_irq(&resource->req_lock);
		return 0;
	}
	csc_rv = check_concurrent_transactions(resource, reply);

	if (csc_rv == CSC_CLEAR) {
		if (pi->cmd != P_TWOPC_PREPARE) {
			/* We have committed or aborted this transaction already. */
			spin_unlock_irq(&resource->req_lock);
			drbd_debug(connection, "Ignoring %s packet %u\n",
				   drbd_packet_name(pi->cmd),
				   reply->tid);
			return 0;
		}
		resource->remote_state_change = true;
	} else if (csc_rv == CSC_MATCH && pi->cmd != P_TWOPC_PREPARE) {
		flags |= CS_PREPARED;
	} else if (csc_rv == CSC_ABORT_LOCAL && pi->cmd == P_TWOPC_PREPARE) {
		int err;

		drbd_info(connection, "Aborting local state change %u to yield to remote "
			  "state change %u.\n",
			  resource->twopc_reply.tid,
			  reply->tid);
		err = abort_local_transaction(resource);
		if (err) {
			/* abort_local_transaction() comes back unlocked if it fails... */
			drbd_info(connection, "Aborting local state change %u "
				  "failed. Rejecting remote state change %u.\n",
				  resource->twopc_reply.tid,
				  reply->tid);
			drbd_send_twopc_reply(connection, P_TWOPC_RETRY, reply);
			return 0;
		}
		resource->remote_state_change = true;
	} else if (pi->cmd == P_TWOPC_ABORT) {
		/* crc_rc != CRC_MATCH */
		int err;

		err = abort_starting_twopc(resource, reply);
		spin_unlock_irq(&resource->req_lock);
		if (err) {
			err = abort_queued_twopc(resource, reply);
			if (err)
				drbd_info(connection, "Ignoring %s packet %u.\n",
					  drbd_packet_name(pi->cmd),
					  reply->tid);
		}

		nested_twopc_abort(resource, pi->vnr, pi->cmd, p);
		return 0;
	} else {
		spin_unlock_irq(&resource->req_lock);

		if (csc_rv == CSC_REJECT) {
		reject:
			drbd_info(connection, "Rejecting concurrent "
				  "remote state change %u because of "
				  "state change %u\n",
				  reply->tid,
				  resource->twopc_reply.tid);
			drbd_send_twopc_reply(connection, P_TWOPC_RETRY, reply);
			return 0;
		}

		if (pi->cmd == P_TWOPC_PREPARE) {
			if (csc_rv == CSC_QUEUE) {
				int err = queue_twopc(connection, reply, pi);
				if (err)
					goto reject;
			} else if (csc_rv == CSC_TID_MISS) {
				goto reject;
			} else if (csc_rv == CSC_MATCH) {
				/* We have prepared this transaction already. */
				drbd_send_twopc_reply(connection, P_TWOPC_YES, reply);
			}
		} else {
			drbd_info(connection, "Ignoring %s packet %u "
				  "current processing state change %u\n",
				  drbd_packet_name(pi->cmd),
				  reply->tid,
				  resource->twopc_reply.tid);
		}
		return 0;
	}

	if (reply->initiator_node_id != connection->peer_node_id) {
		/*
		 * This is an indirect request.  Unless we are directly
		 * connected to the initiator as well as indirectly, we don't
		 * have connection or peer device objects for this peer.
		 */
		for_each_connection(affected_connection, resource) {
			/* for_each_connection() protected by holding req_lock here */
			if (reply->initiator_node_id ==
			    affected_connection->peer_node_id)
				goto directly_connected;
		}
		/* only indirectly connected */
		affected_connection = NULL;
		goto next;
	}

    directly_connected:
	if (reply->target_node_id != -1 &&
	    reply->target_node_id != resource->res_opts.node_id) {
		affected_connection = NULL;
		goto next;
	}

	mask.i = be32_to_cpu(p->mask);
	val.i = be32_to_cpu(p->val);

	if (mask.conn == conn_MASK) {
		u64 m = NODE_MASK(reply->initiator_node_id);

		if (val.conn == C_CONNECTED)
			reply->reachable_nodes |= m;
		if (val.conn == C_DISCONNECTING) {
			reply->reachable_nodes &= ~m;
			reply->is_disconnect = 1;
		}
	}

	if (pi->vnr != -1) {
		peer_device = conn_peer_device(affected_connection, pi->vnr);
		/* If we do not know the peer_device, then we are fine with
		   whatever is going on in the cluster. E.g. detach and del-minor
		   one each node, one after the other */

		affected_connection = NULL; /* It is intended for a peer_device! */
	}

    next:
	if (pi->cmd == P_TWOPC_PREPARE) {
		if ((mask.peer == role_MASK && val.peer == R_PRIMARY) ||
		    (mask.peer != role_MASK && resource->role[NOW] == R_PRIMARY)) {
			reply->primary_nodes = NODE_MASK(resource->res_opts.node_id);
			reply->weak_nodes = ~reply->reachable_nodes;
		}
	}

	resource->twopc_reply = *reply;
	spin_unlock_irq(&resource->req_lock);

	switch(pi->cmd) {
	case P_TWOPC_PREPARE:
		drbd_info(connection, "Preparing remote state change %u "
			  "(primary_nodes=%lX, weak_nodes=%lX)\n",
			  reply->tid,
			  (unsigned long)reply->primary_nodes,
			  (unsigned long)reply->weak_nodes);
		flags |= CS_PREPARE;
		break;
	case P_TWOPC_ABORT:
		drbd_info(connection, "Aborting remote state change %u\n",
			  reply->tid);
		flags |= CS_ABORT;
		break;
	default:
		drbd_info(connection, "Committing remote state change %u\n",
			  reply->tid);
		break;
	}

	if (peer_device)
		rv = change_peer_device_state(peer_device, mask, val, flags);
	else if (affected_connection)
		rv = change_connection_state(affected_connection,
					     mask, val, reply, flags | CS_IGN_OUTD_FAIL);
	else
		rv = outdate_if_weak(resource, reply, flags);

	if (flags & CS_PREPARE) {
		spin_lock_irq(&resource->req_lock);
		kref_get(&connection->kref);
		kref_debug_get(&connection->kref_debug, 9);
		resource->twopc_parent = connection;
		mod_timer(&resource->twopc_timer, receive_jif + twopc_timeout(resource));
		spin_unlock_irq(&resource->req_lock);

		if (rv >= SS_SUCCESS) {
			nested_twopc_request(resource, pi->vnr, pi->cmd, p);
		} else {
			enum drbd_packet cmd = (rv == SS_IN_TRANSIENT_STATE) ?
				P_TWOPC_RETRY : P_TWOPC_NO;
			drbd_send_twopc_reply(connection, cmd, reply);
		}
	} else {
		if (flags & CS_PREPARED)
			del_timer(&resource->twopc_timer);

		nested_twopc_request(resource, pi->vnr, pi->cmd, p);
		clear_remote_state_change(resource);

		if (peer_device && rv >= SS_SUCCESS && !(flags & CS_ABORT))
			drbd_md_sync(peer_device->device);

		if (rv >= SS_SUCCESS && !(flags & CS_ABORT)) {
			struct drbd_device *device;
			int vnr;

			if (affected_connection &&
			    mask.conn == conn_MASK && val.conn == C_CONNECTED)
				conn_connect2(connection);

			idr_for_each_entry(&resource->devices, device, vnr) {
				u64 nedu = device->next_exposed_data_uuid;
				if (!nedu)
					continue;
				if (device->disk_state[NOW] < D_INCONSISTENT)
					drbd_set_exposed_data_uuid(device, nedu);
				device->next_exposed_data_uuid = 0;
			}
		}
	}

	return 0;
}

static void try_to_get_resynced(struct drbd_device *device)
{
	struct drbd_peer_device *peer_device;

	rcu_read_lock();
	for_each_peer_device_rcu(peer_device, device) {
		if (peer_device->disk_state[NOW] == D_UP_TO_DATE)
			goto found;
	}
	peer_device = NULL;
found:
	rcu_read_unlock();

	if (peer_device && get_ldev(device)) {
		drbd_resync(peer_device, DISKLESS_PRIMARY);
		drbd_send_uuids(peer_device, UUID_FLAG_RESYNC | UUID_FLAG_DISKLESS_PRIMARY, 0);
		put_ldev(device);
	}
}

static int receive_state(struct drbd_connection *connection, struct packet_info *pi)
{
	struct drbd_resource *resource = connection->resource;
	struct drbd_peer_device *peer_device = NULL;
	enum drbd_repl_state *repl_state;
	struct drbd_device *device = NULL;
	struct p_state *p = pi->data;
	union drbd_state old_peer_state, peer_state;
	enum drbd_disk_state peer_disk_state;
	enum drbd_repl_state new_repl_state;
	bool peer_was_resync_target, try_to_get_resync = false;
	int rv;

	if (pi->vnr != -1) {
		peer_device = conn_peer_device(connection, pi->vnr);
		if (!peer_device)
			return config_unknown_volume(connection, pi);
		device = peer_device->device;
	}

	peer_state.i = be32_to_cpu(p->state);

	if (connection->agreed_pro_version < 110) {
		/* Before drbd-9.0 there was no D_DETACHING it was D_FAILED... */
		if (peer_state.disk >= D_DETACHING)
			peer_state.disk++;
		if (peer_state.pdsk >= D_DETACHING)
			peer_state.pdsk++;
	}

	if (pi->vnr == -1) {
		if (peer_state.role == R_SECONDARY) {
			unsigned long irq_flags;

			begin_state_change(resource, &irq_flags, CS_HARD | CS_VERBOSE);
			__change_peer_role(connection, R_SECONDARY);
			rv = end_state_change(resource, &irq_flags);
			if (rv < SS_SUCCESS)
				goto fail;
		}
		return 0;
        }

	peer_disk_state = peer_state.disk;
	if (peer_state.disk == D_NEGOTIATING) {
		peer_disk_state = peer_device->uuid_flags & UUID_FLAG_INCONSISTENT ?
			D_INCONSISTENT : D_CONSISTENT;
		drbd_info(device, "real peer disk state = %s\n", drbd_disk_str(peer_disk_state));
	}

	spin_lock_irq(&resource->req_lock);
	old_peer_state = drbd_get_peer_device_state(peer_device, NOW);
	spin_unlock_irq(&resource->req_lock);
 retry:
	new_repl_state = max_t(enum drbd_repl_state, old_peer_state.conn, L_OFF);

	/* If some other part of the code (ack_receiver thread, timeout)
	 * already decided to close the connection again,
	 * we must not "re-establish" it here. */
	if (old_peer_state.conn <= C_TEAR_DOWN)
		return -ECONNRESET;

	peer_was_resync_target =
		connection->agreed_pro_version >= 110 ?
		peer_device->last_repl_state == L_SYNC_TARGET ||
		peer_device->last_repl_state == L_PAUSED_SYNC_T
		:
		true;
	/* If this is the "end of sync" confirmation, usually the peer disk
	 * was D_INCONSISTENT or D_CONSISTENT. (Since the peer might be
	 * weak we do not know anything about its new disk state)
	 */
	if (peer_was_resync_target &&
	    (old_peer_state.pdsk == D_INCONSISTENT || old_peer_state.pdsk == D_CONSISTENT) &&
	    old_peer_state.conn > L_ESTABLISHED && old_peer_state.disk >= D_OUTDATED) {
		/* If we are (becoming) SyncSource, but peer is still in sync
		 * preparation, ignore its uptodate-ness to avoid flapping, it
		 * will change to inconsistent once the peer reaches active
		 * syncing states.
		 * It may have changed syncer-paused flags, however, so we
		 * cannot ignore this completely. */
		if (peer_state.conn > L_ESTABLISHED &&
		    peer_state.conn < L_SYNC_SOURCE)
			peer_disk_state = D_INCONSISTENT;

		/* if peer_state changes to connected at the same time,
		 * it explicitly notifies us that it finished resync.
		 * Maybe we should finish it up, too? */
		else if (peer_state.conn == L_ESTABLISHED) {
			bool finish_now = false;

			if (old_peer_state.conn == L_WF_BITMAP_S) {
				spin_lock_irq(&resource->req_lock);
				if (peer_device->repl_state[NOW] == L_WF_BITMAP_S)
					peer_device->resync_finished_pdsk = peer_state.disk;
				else if (peer_device->repl_state[NOW] == L_SYNC_SOURCE)
					finish_now = true;
				spin_unlock_irq(&resource->req_lock);
			}

			if (finish_now || old_peer_state.conn == L_SYNC_SOURCE ||
			    old_peer_state.conn == L_PAUSED_SYNC_S) {
				/* TODO: Since DRBD9 we experience that SyncSource still has
				   bits set... NEED TO UNDERSTAND AND FIX! */
				if (drbd_bm_total_weight(peer_device) > peer_device->rs_failed)
					drbd_warn(peer_device, "SyncSource still sees bits set!! FIXME\n");

				drbd_resync_finished(peer_device, peer_state.disk);
				peer_device->last_repl_state = peer_state.conn;
			}
			return 0;
		}
	}

	/* explicit verify finished notification, stop sector reached. */
	if (old_peer_state.conn == L_VERIFY_T && old_peer_state.disk == D_UP_TO_DATE &&
	    peer_state.conn == C_CONNECTED && peer_disk_state == D_UP_TO_DATE) {
		ov_out_of_sync_print(peer_device);
		drbd_resync_finished(peer_device, D_MASK);
		peer_device->last_repl_state = peer_state.conn;
		return 0;
	}

	/* peer says his disk is inconsistent, while we think it is uptodate,
	 * and this happens while the peer still thinks we have a sync going on,
	 * but we think we are already done with the sync.
	 * We ignore this to avoid flapping pdsk.
	 * This should not happen, if the peer is a recent version of drbd. */
	if (old_peer_state.pdsk == D_UP_TO_DATE && peer_disk_state == D_INCONSISTENT &&
	    old_peer_state.conn == L_ESTABLISHED && peer_state.conn > L_SYNC_SOURCE)
		peer_disk_state = D_UP_TO_DATE;

	if (new_repl_state == L_OFF)
		new_repl_state = L_ESTABLISHED;

	if (peer_state.conn == L_AHEAD)
		new_repl_state = L_BEHIND;

	if (peer_device->uuids_received &&
	    peer_state.disk >= D_NEGOTIATING &&
	    get_ldev_if_state(device, D_NEGOTIATING)) {
		bool consider_resync;

		/* if we established a new connection */
		consider_resync = (old_peer_state.conn < L_ESTABLISHED);
		/* if we have both been inconsistent, and the peer has been
		 * forced to be UpToDate with --force */
		consider_resync |= test_bit(CONSIDER_RESYNC, &peer_device->flags);
		/* if we had been plain connected, and the admin requested to
		 * start a sync by "invalidate" or "invalidate-remote" */
		consider_resync |= (old_peer_state.conn == L_ESTABLISHED &&
				    (peer_state.conn == L_STARTING_SYNC_S ||
				     peer_state.conn == L_STARTING_SYNC_T));

		if (consider_resync) {
			new_repl_state = drbd_sync_handshake(peer_device, peer_state.role, peer_disk_state);
		} else if (old_peer_state.conn == L_ESTABLISHED &&
			   (peer_state.disk == D_NEGOTIATING ||
			    old_peer_state.disk == D_NEGOTIATING)) {
			new_repl_state = drbd_attach_handshake(peer_device, peer_disk_state);
		}

		put_ldev(device);
		if (new_repl_state == -1) {
			new_repl_state = L_ESTABLISHED;
			if (device->disk_state[NOW] == D_NEGOTIATING) {
				new_repl_state = L_NEG_NO_RESULT;
			} else if (peer_state.disk == D_NEGOTIATING) {
				if (connection->agreed_pro_version < 110) {
					drbd_err(device, "Disk attach process on the peer node was aborted.\n");
					peer_state.disk = D_DISKLESS;
					peer_disk_state = D_DISKLESS;
				} else {
					/* The peer will decide later and let us know... */
					peer_disk_state = D_NEGOTIATING;
				}
			} else {
				if (test_and_clear_bit(CONN_DRY_RUN, &connection->flags))
					return -EIO;
				D_ASSERT(device, old_peer_state.conn == L_OFF);
				goto fail;
			}
		}

		if (device->disk_state[NOW] == D_NEGOTIATING) {
			set_bit(NEGOTIATION_RESULT_TOCHED, &resource->flags);
			peer_device->negotiation_result = new_repl_state;
		}
	} else if (peer_state.role == R_PRIMARY &&
		   peer_device->disk_state[NOW] == D_UNKNOWN && peer_state.disk == D_DISKLESS &&
		   device->disk_state[NOW] >= D_NEGOTIATING && device->disk_state[NOW] < D_UP_TO_DATE) {
		/* I got connected to a diskless primary. Try to get a resync from
		   some other node that is D_UP_TO_DATE. */
		try_to_get_resync = true;
	}

	spin_lock_irq(&resource->req_lock);
	begin_state_change_locked(resource, CS_VERBOSE);
	if (old_peer_state.i != drbd_get_peer_device_state(peer_device, NOW).i) {
		old_peer_state = drbd_get_peer_device_state(peer_device, NOW);
		abort_state_change_locked(resource);
		spin_unlock_irq(&resource->req_lock);
		goto retry;
	}
	clear_bit(CONSIDER_RESYNC, &peer_device->flags);
	if (device->disk_state[NOW] != D_NEGOTIATING)
		__change_repl_state(peer_device, new_repl_state);
	if (connection->peer_role[NOW] == R_UNKNOWN || peer_state.role == R_SECONDARY)
		__change_peer_role(connection, peer_state.role);
	__change_peer_disk_state(peer_device, peer_disk_state);
	__change_resync_susp_peer(peer_device, peer_state.aftr_isp | peer_state.user_isp);
	repl_state = peer_device->repl_state;
	if (repl_state[OLD] < L_ESTABLISHED && repl_state[NEW] >= L_ESTABLISHED)
		resource->state_change_flags |= CS_HARD;
	if (peer_device->disk_state[NEW] == D_CONSISTENT &&
	    drbd_suspended(device) &&
	    repl_state[OLD] < L_ESTABLISHED && repl_state[NEW] == L_ESTABLISHED &&
	    test_and_clear_bit(NEW_CUR_UUID, &device->flags)) {
		unsigned long irq_flags;

		/* Do not allow RESEND for a rebooted peer. We can only allow this
		   for temporary network outages! */
		abort_state_change_locked(resource);
		spin_unlock_irq(&resource->req_lock);

		drbd_err(device, "Aborting Connect, can not thaw IO with an only Consistent peer\n");
		tl_clear(connection);
		mutex_lock(&resource->conf_update);
		drbd_uuid_new_current(device, false);
		mutex_unlock(&resource->conf_update);
		begin_state_change(resource, &irq_flags, CS_HARD);
		__change_cstate(connection, C_PROTOCOL_ERROR);
		__change_io_susp_user(resource, false);
		end_state_change(resource, &irq_flags);
		return -EIO;
	}
	rv = end_state_change_locked(resource);
	new_repl_state = peer_device->repl_state[NOW];
	set_bit(INITIAL_STATE_RECEIVED, &peer_device->flags);
	spin_unlock_irq(&resource->req_lock);

	if (rv < SS_SUCCESS)
		goto fail;

	if (old_peer_state.conn > L_OFF) {
		if (new_repl_state > L_ESTABLISHED && peer_state.conn <= L_ESTABLISHED &&
		    peer_state.disk != D_NEGOTIATING ) {
			/* we want resync, peer has not yet decided to sync... */
			/* Nowadays only used when forcing a node into primary role and
			   setting its disk to UpToDate with that */
			drbd_send_uuids(peer_device, 0, 0);
			drbd_send_current_state(peer_device);
		}
	}

	clear_bit(DISCARD_MY_DATA, &device->flags);

	if (try_to_get_resync)
		try_to_get_resynced(device);

	drbd_md_sync(device); /* update connected indicator, effective_size, ... */

	peer_device->last_repl_state = peer_state.conn;
	return 0;
fail:
	change_cstate(connection, C_DISCONNECTING, CS_HARD);
	return -EIO;
}

static int receive_sync_uuid(struct drbd_connection *connection, struct packet_info *pi)
{
	struct drbd_peer_device *peer_device;
	struct drbd_device *device;
	struct p_uuid *p = pi->data;

	peer_device = conn_peer_device(connection, pi->vnr);
	if (!peer_device)
		return -EIO;
	device = peer_device->device;

	wait_event(device->misc_wait,
		   peer_device->repl_state[NOW] == L_WF_SYNC_UUID ||
		   peer_device->repl_state[NOW] == L_BEHIND ||
		   peer_device->repl_state[NOW] < L_ESTABLISHED ||
		   device->disk_state[NOW] < D_NEGOTIATING);

	/* D_ASSERT(device,  peer_device->repl_state[NOW] == L_WF_SYNC_UUID ); */

	/* Here the _drbd_uuid_ functions are right, current should
	   _not_ be rotated into the history */
	if (get_ldev_if_state(device, D_NEGOTIATING)) {
		_drbd_uuid_set_current(device, be64_to_cpu(p->uuid));
		_drbd_uuid_set_bitmap(peer_device, 0UL);

		drbd_print_uuids(peer_device, "updated sync uuid");
		drbd_start_resync(peer_device, L_SYNC_TARGET);

		put_ldev(device);
	} else
		drbd_err(device, "Ignoring SyncUUID packet!\n");

	return 0;
}

/**
 * receive_bitmap_plain
 *
 * Return 0 when done, 1 when another iteration is needed, and a negative error
 * code upon failure.
 */
static int
receive_bitmap_plain(struct drbd_peer_device *peer_device, unsigned int size,
		     struct bm_xfer_ctx *c)
{
	unsigned long *p;
	unsigned int data_size = DRBD_SOCKET_BUFFER_SIZE -
				 drbd_header_size(peer_device->connection);
	unsigned int num_words = min_t(size_t, data_size / sizeof(*p),
				       c->bm_words - c->word_offset);
	unsigned int want = num_words * sizeof(*p);
	int err;

	if (want != size) {
		drbd_err(peer_device, "%s:want (%u) != size (%u)\n", __func__, want, size);
		return -EIO;
	}
	if (want == 0)
		return 0;
	err = drbd_recv_all(peer_device->connection, (void **)&p, want);
	if (err)
		return err;

	drbd_bm_merge_lel(peer_device, c->word_offset, num_words, p);

	c->word_offset += num_words;
	c->bit_offset = c->word_offset * BITS_PER_LONG;
	if (c->bit_offset > c->bm_bits)
		c->bit_offset = c->bm_bits;

	return 1;
}

static enum drbd_bitmap_code dcbp_get_code(struct p_compressed_bm *p)
{
	return (enum drbd_bitmap_code)(p->encoding & 0x0f);
}

static int dcbp_get_start(struct p_compressed_bm *p)
{
	return (p->encoding & 0x80) != 0;
}

static int dcbp_get_pad_bits(struct p_compressed_bm *p)
{
	return (p->encoding >> 4) & 0x7;
}

/**
 * recv_bm_rle_bits
 *
 * Return 0 when done, 1 when another iteration is needed, and a negative error
 * code upon failure.
 */
static int
recv_bm_rle_bits(struct drbd_peer_device *peer_device,
		struct p_compressed_bm *p,
		 struct bm_xfer_ctx *c,
		 unsigned int len)
{
	struct bitstream bs;
	u64 look_ahead;
	u64 rl;
	u64 tmp;
	unsigned long s = c->bit_offset;
	unsigned long e;
	int toggle = dcbp_get_start(p);
	int have;
	int bits;

	bitstream_init(&bs, p->code, len, dcbp_get_pad_bits(p));

	bits = bitstream_get_bits(&bs, &look_ahead, 64);
	if (bits < 0)
		return -EIO;

	for (have = bits; have > 0; s += rl, toggle = !toggle) {
		bits = vli_decode_bits(&rl, look_ahead);
		if (bits <= 0)
			return -EIO;

		if (toggle) {
			e = s + rl -1;
			if (e >= c->bm_bits) {
				drbd_err(peer_device, "bitmap overflow (e:%lu) while decoding bm RLE packet\n", e);
				return -EIO;
			}
			drbd_bm_set_many_bits(peer_device, s, e);
		}

		if (have < bits) {
			drbd_err(peer_device, "bitmap decoding error: h:%d b:%d la:0x%08llx l:%u/%u\n",
				have, bits, look_ahead,
				(unsigned int)(bs.cur.b - p->code),
				(unsigned int)bs.buf_len);
			return -EIO;
		}
		/* if we consumed all 64 bits, assign 0; >> 64 is "undefined"; */
		if (likely(bits < 64))
			look_ahead >>= bits;
		else
			look_ahead = 0;
		have -= bits;

		bits = bitstream_get_bits(&bs, &tmp, 64 - have);
		if (bits < 0)
			return -EIO;
		look_ahead |= tmp << have;
		have += bits;
	}

	c->bit_offset = s;
	bm_xfer_ctx_bit_to_word_offset(c);

	return (s != c->bm_bits);
}

/**
 * decode_bitmap_c
 *
 * Return 0 when done, 1 when another iteration is needed, and a negative error
 * code upon failure.
 */
static int
decode_bitmap_c(struct drbd_peer_device *peer_device,
		struct p_compressed_bm *p,
		struct bm_xfer_ctx *c,
		unsigned int len)
{
	if (dcbp_get_code(p) == RLE_VLI_Bits)
		return recv_bm_rle_bits(peer_device, p, c, len - sizeof(*p));

	/* other variants had been implemented for evaluation,
	 * but have been dropped as this one turned out to be "best"
	 * during all our tests. */

	drbd_err(peer_device, "receive_bitmap_c: unknown encoding %u\n", p->encoding);
	change_cstate(peer_device->connection, C_PROTOCOL_ERROR, CS_HARD);
	return -EIO;
}

void INFO_bm_xfer_stats(struct drbd_peer_device *peer_device,
		const char *direction, struct bm_xfer_ctx *c)
{
	/* what would it take to transfer it "plaintext" */
	unsigned int header_size = drbd_header_size(peer_device->connection);
	unsigned int data_size = DRBD_SOCKET_BUFFER_SIZE - header_size;
	unsigned int plain =
		header_size * (DIV_ROUND_UP(c->bm_words, data_size) + 1) +
		c->bm_words * sizeof(unsigned long);
	unsigned int total = c->bytes[0] + c->bytes[1];
	unsigned int r;

	/* total can not be zero. but just in case: */
	if (total == 0)
		return;

	/* don't report if not compressed */
	if (total >= plain)
		return;

	/* total < plain. check for overflow, still */
	r = (total > UINT_MAX/1000) ? (total / (plain/1000))
		                    : (1000 * total / plain);

	if (r > 1000)
		r = 1000;

	r = 1000 - r;
	drbd_info(peer_device, "%s bitmap stats [Bytes(packets)]: plain %u(%u), RLE %u(%u), "
	     "total %u; compression: %u.%u%%\n",
			direction,
			c->bytes[1], c->packets[1],
			c->bytes[0], c->packets[0],
			total, r/10, r % 10);
}

static enum drbd_disk_state read_disk_state(struct drbd_device *device)
{
	struct drbd_resource *resource = device->resource;
	enum drbd_disk_state disk_state;

	spin_lock_irq(&resource->req_lock);
	disk_state = device->disk_state[NOW];
	spin_unlock_irq(&resource->req_lock);

	return disk_state;
}

/* Since we are processing the bitfield from lower addresses to higher,
   it does not matter if the process it in 32 bit chunks or 64 bit
   chunks as long as it is little endian. (Understand it as byte stream,
   beginning with the lowest byte...) If we would use big endian
   we would need to process it from the highest address to the lowest,
   in order to be agnostic to the 32 vs 64 bits issue.

   returns 0 on failure, 1 if we successfully received it. */
static int receive_bitmap(struct drbd_connection *connection, struct packet_info *pi)
{
	struct drbd_peer_device *peer_device;
	struct drbd_device *device;
	struct bm_xfer_ctx c;
	int err;

	peer_device = conn_peer_device(connection, pi->vnr);
	if (!peer_device)
		return -EIO;
	device = peer_device->device;

	/* Final repl_states become visible when the disk leaves NEGOTIATING state */
	wait_event_interruptible(device->resource->state_wait,
				 read_disk_state(device) != D_NEGOTIATING);

	drbd_bm_slot_lock(peer_device, "receive bitmap", BM_LOCK_CLEAR | BM_LOCK_BULK);
	/* you are supposed to send additional out-of-sync information
	 * if you actually set bits during this phase */

	c = (struct bm_xfer_ctx) {
		.bm_bits = drbd_bm_bits(device),
		.bm_words = drbd_bm_words(device),
	};

	for(;;) {
		if (pi->cmd == P_BITMAP)
			err = receive_bitmap_plain(peer_device, pi->size, &c);
		else if (pi->cmd == P_COMPRESSED_BITMAP) {
			/* MAYBE: sanity check that we speak proto >= 90,
			 * and the feature is enabled! */
			struct p_compressed_bm *p;

			if (pi->size > DRBD_SOCKET_BUFFER_SIZE - drbd_header_size(connection)) {
				drbd_err(device, "ReportCBitmap packet too large\n");
				err = -EIO;
				goto out;
			}
			if (pi->size <= sizeof(*p)) {
				drbd_err(device, "ReportCBitmap packet too small (l:%u)\n", pi->size);
				err = -EIO;
				goto out;
			}
			err = drbd_recv_all(connection, (void **)&p, pi->size);
			if (err)
			       goto out;
			err = decode_bitmap_c(peer_device, p, &c, pi->size);
		} else {
			drbd_warn(device, "receive_bitmap: cmd neither ReportBitMap nor ReportCBitMap (is 0x%x)", pi->cmd);
			err = -EIO;
			goto out;
		}

		c.packets[pi->cmd == P_BITMAP]++;
		c.bytes[pi->cmd == P_BITMAP] += drbd_header_size(connection) + pi->size;

		if (err <= 0) {
			if (err < 0)
				goto out;
			break;
		}
		err = drbd_recv_header(connection, pi);
		if (err)
			goto out;
	}

	INFO_bm_xfer_stats(peer_device, "receive", &c);

	if (peer_device->repl_state[NOW] == L_WF_BITMAP_T) {
		enum drbd_state_rv rv;

		err = drbd_send_bitmap(device, peer_device);
		if (err)
			goto out;
		/* Omit CS_WAIT_COMPLETE and CS_SERIALIZE with this state
		 * transition to avoid deadlocks. */

		if (connection->agreed_pro_version < 110) {
			rv = stable_change_repl_state(peer_device, L_WF_SYNC_UUID, CS_VERBOSE);
			D_ASSERT(device, rv == SS_SUCCESS);
		} else {
			drbd_start_resync(peer_device, L_SYNC_TARGET);
		}
	} else if (peer_device->repl_state[NOW] != L_WF_BITMAP_S) {
		/* admin may have requested C_DISCONNECTING,
		 * other threads may have noticed network errors */
		drbd_info(peer_device, "unexpected repl_state (%s) in receive_bitmap\n",
		    drbd_repl_str(peer_device->repl_state[NOW]));
	}
	err = 0;

 out:
	drbd_bm_slot_unlock(peer_device);
	if (!err && peer_device->repl_state[NOW] == L_WF_BITMAP_S)
		drbd_start_resync(peer_device, L_SYNC_SOURCE);
	return err;
}

static int receive_skip(struct drbd_connection *connection, struct packet_info *pi)
{
	drbd_warn(connection, "skipping unknown optional packet type %d, l: %d!\n",
		 pi->cmd, pi->size);

	return ignore_remaining_packet(connection, pi->size);
}

static int receive_UnplugRemote(struct drbd_connection *connection, struct packet_info *pi)
{
	struct drbd_transport *transport = &connection->transport;

	/* just unplug all devices always, regardless which volume number */
	drbd_unplug_all_devices(connection->resource);

	/* Make sure we've acked all the data associated
	 * with the data requests being unplugged */
	transport->ops->hint(transport, DATA_STREAM, QUICKACK);

	return 0;
}

static int receive_out_of_sync(struct drbd_connection *connection, struct packet_info *pi)
{
	struct drbd_peer_device *peer_device;
	struct drbd_device *device;
	struct p_block_desc *p = pi->data;

	peer_device = conn_peer_device(connection, pi->vnr);
	if (!peer_device)
		return -EIO;
	device = peer_device->device;

	switch (peer_device->repl_state[NOW]) {
	case L_WF_SYNC_UUID:
	case L_WF_BITMAP_T:
	case L_BEHIND:
			break;
	default:
		drbd_err(device, "ASSERT FAILED cstate = %s, expected: WFSyncUUID|WFBitMapT|Behind\n",
				drbd_repl_str(peer_device->repl_state[NOW]));
	}

	drbd_set_out_of_sync(peer_device, be64_to_cpu(p->sector), be32_to_cpu(p->blksize));

	return 0;
}

static int receive_dagtag(struct drbd_connection *connection, struct packet_info *pi)
{
	struct p_dagtag *p = pi->data;

	connection->last_dagtag_sector = be64_to_cpu(p->dagtag);
	return 0;
}

struct drbd_connection *drbd_connection_by_node_id(struct drbd_resource *resource, int node_id)
{
	/* Caller needs to hold rcu_read_lock(), conf_update */
	struct drbd_connection *connection;

	for_each_connection_rcu(connection, resource) {
		if (connection->peer_node_id == node_id)
			return connection;
	}

	return NULL;
}

struct drbd_connection *drbd_get_connection_by_node_id(struct drbd_resource *resource, int node_id)
{
	struct drbd_connection *connection;

	rcu_read_lock();
	connection = drbd_connection_by_node_id(resource, node_id);
	if (connection)
		kref_get(&connection->kref);
	rcu_read_unlock();

	return connection;
}

static int receive_peer_dagtag(struct drbd_connection *connection, struct packet_info *pi)
{
	struct drbd_resource *resource = connection->resource;
	struct drbd_peer_device *peer_device;
	enum drbd_repl_state new_repl_state;
	struct p_peer_dagtag *p = pi->data;
	struct drbd_connection *lost_peer;
	s64 dagtag_offset;
	int vnr = 0;

	lost_peer = drbd_get_connection_by_node_id(resource, be32_to_cpu(p->node_id));
	if (!lost_peer)
		return 0;

	kref_debug_get(&lost_peer->kref_debug, 12);

	if (lost_peer->cstate[NOW] == C_CONNECTED) {
		drbd_ping_peer(lost_peer);
		if (lost_peer->cstate[NOW] == C_CONNECTED)
			goto out;
	}

	idr_for_each_entry(&connection->peer_devices, peer_device, vnr) {
		if (peer_device->repl_state[NOW] > L_ESTABLISHED)
			goto out;
		if (peer_device->current_uuid != drbd_current_uuid(peer_device->device))
			goto out;
	}

	/* Need to wait until the other receiver thread has called the
	   cleanup_unacked_peer_requests() function */
	wait_event(resource->state_wait,
		   lost_peer->cstate[NOW] <= C_UNCONNECTED || lost_peer->cstate[NOW] == C_CONNECTING);

	dagtag_offset = (s64)lost_peer->last_dagtag_sector - (s64)be64_to_cpu(p->dagtag);
	if (dagtag_offset > 0)
		new_repl_state = L_WF_BITMAP_S;
	else if (dagtag_offset < 0)
		new_repl_state = L_WF_BITMAP_T;
	else
		new_repl_state = L_ESTABLISHED;

	if (new_repl_state != L_ESTABLISHED) {
		unsigned long irq_flags;

		drbd_info(connection, "Reconciliation resync because \'%s\' disappeared. (o=%d)\n",
			  lost_peer->transport.net_conf->name, (int)dagtag_offset);

		begin_state_change(resource, &irq_flags, CS_VERBOSE);
		idr_for_each_entry(&connection->peer_devices, peer_device, vnr) {
			__change_repl_state(peer_device, new_repl_state);
			set_bit(RECONCILIATION_RESYNC, &peer_device->flags);
		}
		end_state_change(resource, &irq_flags);
	} else {
		drbd_info(connection, "No reconciliation resync even though \'%s\' disappeared. (o=%d)\n",
			  lost_peer->transport.net_conf->name, (int)dagtag_offset);

		idr_for_each_entry(&connection->peer_devices, peer_device, vnr)
			drbd_bm_clear_many_bits(peer_device, 0, -1UL);
	}

out:
	kref_debug_put(&lost_peer->kref_debug, 12);
	kref_put(&lost_peer->kref, drbd_destroy_connection);
	return 0;
}

/* Accept a new current UUID generated on a diskless node, that just became primary */
static int receive_current_uuid(struct drbd_connection *connection, struct packet_info *pi)
{
	struct drbd_resource *resource = connection->resource;
	struct drbd_peer_device *peer_device;
	struct drbd_device *device;
	struct p_current_uuid *p = pi->data;
	u64 current_uuid, weak_nodes;

	peer_device = conn_peer_device(connection, pi->vnr);
	if (!peer_device)
		return -EIO;
	device = peer_device->device;

	current_uuid = be64_to_cpu(p->uuid);
	weak_nodes = be64_to_cpu(p->weak_nodes);
	if (current_uuid == drbd_current_uuid(device))
		return 0;
	peer_device->current_uuid = current_uuid;

	if (get_ldev(device)) {
		if (connection->peer_role[NOW] == R_PRIMARY) {
			drbd_warn(peer_device, "received new current UUID: %016llX "
				  "weak_nodes=%016llX\n", current_uuid, weak_nodes);
			drbd_uuid_received_new_current(peer_device, current_uuid, weak_nodes);
		}
		put_ldev(device);
	} else if (resource->role[NOW] == R_PRIMARY) {
		drbd_set_exposed_data_uuid(device, peer_device->current_uuid);
	}

	return 0;
}

static int receive_rs_deallocated(struct drbd_connection *connection, struct packet_info *pi)
{
	struct drbd_peer_device *peer_device;
	struct p_block_desc *p = pi->data;
	struct drbd_device *device;
	sector_t sector;
	int size, err = 0;

	peer_device = conn_peer_device(connection, pi->vnr);
	if (!peer_device)
		return -EIO;
	device = peer_device->device;

	sector = be64_to_cpu(p->sector);
	size = be32_to_cpu(p->blksize);

	dec_rs_pending(peer_device);

	if (get_ldev(device)) {
		struct drbd_peer_request *peer_req;
		const int rw = WRITE | DRBD_REQ_DISCARD;

		peer_req = drbd_alloc_peer_req(peer_device, GFP_NOIO);
		if (!peer_req) {
			put_ldev(device);
			return -ENOMEM;
		}

		peer_req->i.size = size;
		peer_req->i.sector = sector;
		peer_req->block_id = ID_SYNCER;
		peer_req->w.cb = e_end_resync_block;
		peer_req->submit_jif = jiffies;
		peer_req->flags |= EE_IS_TRIM;

		spin_lock_irq(&device->resource->req_lock);
		list_add_tail(&peer_req->w.list, &device->sync_ee);
		spin_unlock_irq(&device->resource->req_lock);

		atomic_add(pi->size >> 9, &device->rs_sect_ev);
		err = drbd_submit_peer_request(device, peer_req, rw, DRBD_FAULT_RS_WR);

		if (err) {
			spin_lock_irq(&device->resource->req_lock);
			list_del(&peer_req->w.list);
			spin_unlock_irq(&device->resource->req_lock);

			drbd_free_peer_req(peer_req);
			put_ldev(device);
			err = 0;
			goto fail;
		}

		inc_unacked(peer_device);

		/* No put_ldev() here. Gets called in drbd_endio_write_sec_final(),
		   as well as drbd_rs_complete_io() */
	} else {
	fail:
		drbd_rs_complete_io(peer_device, sector);
		drbd_send_ack_ex(peer_device, P_NEG_ACK, sector, size, ID_SYNCER);
	}

	atomic_add(size >> 9, &peer_device->rs_sect_in);

	return err;
}

struct data_cmd {
	int expect_payload;
	size_t pkt_size;
	int (*fn)(struct drbd_connection *, struct packet_info *);
};

static struct data_cmd drbd_cmd_handler[] = {
	[P_DATA]	    = { 1, sizeof(struct p_data), receive_Data },
	[P_DATA_REPLY]	    = { 1, sizeof(struct p_data), receive_DataReply },
	[P_RS_DATA_REPLY]   = { 1, sizeof(struct p_data), receive_RSDataReply } ,
	[P_BARRIER]	    = { 0, sizeof(struct p_barrier), receive_Barrier } ,
	[P_BITMAP]	    = { 1, 0, receive_bitmap } ,
	[P_COMPRESSED_BITMAP] = { 1, 0, receive_bitmap } ,
	[P_UNPLUG_REMOTE]   = { 0, 0, receive_UnplugRemote },
	[P_DATA_REQUEST]    = { 0, sizeof(struct p_block_req), receive_DataRequest },
	[P_RS_DATA_REQUEST] = { 0, sizeof(struct p_block_req), receive_DataRequest },
	[P_SYNC_PARAM]	    = { 1, 0, receive_SyncParam },
	[P_SYNC_PARAM89]    = { 1, 0, receive_SyncParam },
	[P_PROTOCOL]        = { 1, sizeof(struct p_protocol), receive_protocol },
	[P_UUIDS]	    = { 0, sizeof(struct p_uuids), receive_uuids },
	[P_SIZES]	    = { 0, sizeof(struct p_sizes), receive_sizes },
	[P_STATE]	    = { 0, sizeof(struct p_state), receive_state },
	[P_STATE_CHG_REQ]   = { 0, sizeof(struct p_req_state), receive_req_state },
	[P_SYNC_UUID]       = { 0, sizeof(struct p_uuid), receive_sync_uuid },
	[P_OV_REQUEST]      = { 0, sizeof(struct p_block_req), receive_DataRequest },
	[P_OV_REPLY]        = { 1, sizeof(struct p_block_req), receive_DataRequest },
	[P_CSUM_RS_REQUEST] = { 1, sizeof(struct p_block_req), receive_DataRequest },
	[P_RS_THIN_REQ]     = { 0, sizeof(struct p_block_req), receive_DataRequest },
	[P_DELAY_PROBE]     = { 0, sizeof(struct p_delay_probe93), receive_skip },
	[P_OUT_OF_SYNC]     = { 0, sizeof(struct p_block_desc), receive_out_of_sync },
	[P_CONN_ST_CHG_REQ] = { 0, sizeof(struct p_req_state), receive_req_state },
	[P_PROTOCOL_UPDATE] = { 1, sizeof(struct p_protocol), receive_protocol },
	[P_TWOPC_PREPARE] = { 0, sizeof(struct p_twopc_request), receive_twopc },
	[P_TWOPC_ABORT] = { 0, sizeof(struct p_twopc_request), receive_twopc },
	[P_DAGTAG]	    = { 0, sizeof(struct p_dagtag), receive_dagtag },
	[P_UUIDS110]	    = { 1, sizeof(struct p_uuids110), receive_uuids110 },
	[P_PEER_DAGTAG]     = { 0, sizeof(struct p_peer_dagtag), receive_peer_dagtag },
	[P_CURRENT_UUID]    = { 0, sizeof(struct p_current_uuid), receive_current_uuid },
	[P_TWOPC_COMMIT]    = { 0, sizeof(struct p_twopc_request), receive_twopc },
	[P_TRIM]	    = { 0, sizeof(struct p_trim), receive_Data },
	[P_RS_DEALLOCATED]  = { 0, sizeof(struct p_block_desc), receive_rs_deallocated },

};

static void drbdd(struct drbd_connection *connection)
{
	struct packet_info pi;
	size_t shs; /* sub header size */
	int err;

	while (get_t_state(&connection->receiver) == RUNNING) {
		struct data_cmd *cmd;

		drbd_thread_current_set_cpu(&connection->receiver);
		update_receiver_timing_details(connection, drbd_recv_header);
		if (drbd_recv_header(connection, &pi))
			goto err_out;

		cmd = &drbd_cmd_handler[pi.cmd];
		if (unlikely(pi.cmd >= ARRAY_SIZE(drbd_cmd_handler) || !cmd->fn)) {
			drbd_err(connection, "Unexpected data packet %s (0x%04x)",
				 drbd_packet_name(pi.cmd), pi.cmd);
			goto err_out;
		}

		shs = cmd->pkt_size;
		if (pi.size > shs && !cmd->expect_payload) {
			drbd_err(connection, "No payload expected %s l:%d\n",
				 drbd_packet_name(pi.cmd), pi.size);
			goto err_out;
		}

		if (shs) {
			update_receiver_timing_details(connection, drbd_recv_all_warn);
			err = drbd_recv_all_warn(connection, &pi.data, shs);
			if (err)
				goto err_out;
			pi.size -= shs;
		}

		update_receiver_timing_details(connection, cmd->fn);
		err = cmd->fn(connection, &pi);
		if (err) {
			drbd_err(connection, "error receiving %s, e: %d l: %d!\n",
				 drbd_packet_name(pi.cmd), err, pi.size);
			goto err_out;
		}
	}
	return;

    err_out:
	change_cstate(connection, C_PROTOCOL_ERROR, CS_HARD);
}

void conn_disconnect(struct drbd_connection *connection)
{
	struct drbd_resource *resource = connection->resource;
	struct drbd_peer_device *peer_device;
	enum drbd_conn_state oc;
	unsigned long irq_flags;
	int vnr, i;

	clear_bit(CONN_DRY_RUN, &connection->flags);
	clear_bit(CONN_DISCARD_MY_DATA, &connection->flags);

	if (connection->cstate[NOW] == C_STANDALONE)
		return;

	/* We are about to start the cleanup after connection loss.
	 * Make sure drbd_make_request knows about that.
	 * Usually we should be in some network failure state already,
	 * but just in case we are not, we fix it up here.
	 */
	del_connect_timer(connection);

	change_cstate(connection, C_NETWORK_FAILURE, CS_HARD);

	/* ack_receiver does not clean up anything. it must not interfere, either */
	drbd_thread_stop(&connection->ack_receiver);
	if (connection->ack_sender) {
		destroy_workqueue(connection->ack_sender);
		connection->ack_sender = NULL;
	}

	drbd_transport_shutdown(connection, CLOSE_CONNECTION);
	drbd_drop_unsent(connection);

	rcu_read_lock();
	idr_for_each_entry(&connection->peer_devices, peer_device, vnr) {
		struct drbd_device *device = peer_device->device;

		kref_get(&device->kref);
		rcu_read_unlock();
		drbd_disconnected(peer_device);
		kref_put(&device->kref, drbd_destroy_device);
		rcu_read_lock();
	}
	rcu_read_unlock();

	i = drbd_free_peer_reqs(resource, &connection->net_ee, true);
	if (i)
		drbd_info(connection, "net_ee not empty, killed %u entries\n", i);

	cleanup_unacked_peer_requests(connection);
	cleanup_peer_ack_list(connection);

	i = atomic_read(&connection->pp_in_use);
	if (i)
		drbd_info(connection, "pp_in_use = %d, expected 0\n", i);
	i = atomic_read(&connection->pp_in_use_by_net);
	if (i)
		drbd_info(connection, "pp_in_use_by_net = %d, expected 0\n", i);

	if (!list_empty(&connection->current_epoch->list))
		drbd_err(connection, "ASSERTION FAILED: connection->current_epoch->list not empty\n");
	/* ok, no more ee's on the fly, it is safe to reset the epoch_size */
	atomic_set(&connection->current_epoch->epoch_size, 0);
	connection->send.seen_any_write_yet = false;

	drbd_info(connection, "Connection closed\n");

	if (resource->role[NOW] == R_PRIMARY && conn_highest_pdsk(connection) >= D_UNKNOWN)
		conn_try_outdate_peer_async(connection);

	begin_state_change(resource, &irq_flags, CS_VERBOSE | CS_LOCAL_ONLY);
	oc = connection->cstate[NOW];
	if (oc >= C_UNCONNECTED) {
		__change_cstate(connection, C_UNCONNECTED);
		/* drbd_receiver() has to be restarted after it returns */
		drbd_thread_restart_nowait(&connection->receiver);
	}
	end_state_change(resource, &irq_flags);

	if (oc == C_DISCONNECTING)
		change_cstate(connection, C_STANDALONE, CS_VERBOSE | CS_HARD | CS_LOCAL_ONLY);
}

static int drbd_disconnected(struct drbd_peer_device *peer_device)
{
	struct drbd_device *device = peer_device->device;

	/* wait for current activity to cease. */
	spin_lock_irq(&device->resource->req_lock);
	_drbd_wait_ee_list_empty(device, &device->active_ee);
	_drbd_wait_ee_list_empty(device, &device->sync_ee);
	_drbd_wait_ee_list_empty(device, &device->read_ee);
	spin_unlock_irq(&device->resource->req_lock);

	/* We do not have data structures that would allow us to
	 * get the rs_pending_cnt down to 0 again.
	 *  * On L_SYNC_TARGET we do not have any data structures describing
	 *    the pending RSDataRequest's we have sent.
	 *  * On L_SYNC_SOURCE there is no data structure that tracks
	 *    the P_RS_DATA_REPLY blocks that we sent to the SyncTarget.
	 *  And no, it is not the sum of the reference counts in the
	 *  resync_LRU. The resync_LRU tracks the whole operation including
	 *  the disk-IO, while the rs_pending_cnt only tracks the blocks
	 *  on the fly. */
	drbd_rs_cancel_all(peer_device);
	peer_device->rs_total = 0;
	peer_device->rs_failed = 0;
	atomic_set(&peer_device->rs_pending_cnt, 0);
	wake_up(&device->misc_wait);

	del_timer_sync(&peer_device->resync_timer);
	resync_timer_fn((unsigned long)peer_device);
	del_timer_sync(&peer_device->start_resync_timer);

	/* wait for all w_e_end_data_req, w_e_end_rsdata_req, w_send_barrier,
	 * w_make_resync_request etc. which may still be on the worker queue
	 * to be "canceled" */
	drbd_flush_workqueue(&peer_device->connection->sender_work);

	drbd_finish_peer_reqs(peer_device);

	/* This second workqueue flush is necessary, since drbd_finish_peer_reqs()
	   might have issued a work again. The one before drbd_finish_peer_reqs() is
	   necessary to reclain net_ee in drbd_finish_peer_reqs(). */
	drbd_flush_workqueue(&peer_device->connection->sender_work);

	/* need to do it again, drbd_finish_peer_reqs() may have populated it
	 * again via drbd_try_clear_on_disk_bm(). */
	drbd_rs_cancel_all(peer_device);

	peer_device->uuids_received = false;

	if (!drbd_suspended(device))
		tl_clear(peer_device->connection);

	drbd_md_sync(device);

	if (get_ldev(device)) {
		drbd_bitmap_io(device, &drbd_bm_write_copy_pages, "write from disconnected",
				BM_LOCK_BULK | BM_LOCK_SINGLE_SLOT, peer_device);
		put_ldev(device);
	}

	/* tcp_close and release of sendpage pages can be deferred.  I don't
	 * want to use SO_LINGER, because apparently it can be deferred for
	 * more than 20 seconds (longest time I checked).
	 *
	 * Actually we don't care for exactly when the network stack does its
	 * put_page(), but release our reference on these pages right here.
	 */

	D_ASSERT(device, list_empty(&device->read_ee));
	D_ASSERT(device, list_empty(&device->active_ee));
	D_ASSERT(device, list_empty(&device->sync_ee));
	D_ASSERT(device, list_empty(&device->done_ee));

	return 0;
}

/*
 * We support PRO_VERSION_MIN to PRO_VERSION_MAX. The protocol version
 * we can agree on is stored in agreed_pro_version.
 *
 * feature flags and the reserved array should be enough room for future
 * enhancements of the handshake protocol, and possible plugins...
 *
 * for now, they are expected to be zero, but ignored.
 */
static int drbd_send_features(struct drbd_connection *connection)
{
	struct p_connection_features *p;

	p = conn_prepare_command(connection, sizeof(*p), DATA_STREAM);
	if (!p)
		return -EIO;
	memset(p, 0, sizeof(*p));
	p->protocol_min = cpu_to_be32(PRO_VERSION_MIN);
	p->protocol_max = cpu_to_be32(PRO_VERSION_MAX);
	p->sender_node_id = cpu_to_be32(connection->resource->res_opts.node_id);
	p->receiver_node_id = cpu_to_be32(connection->peer_node_id);
	p->feature_flags = cpu_to_be32(PRO_FEATURES);
	return send_command(connection, -1, P_CONNECTION_FEATURES, DATA_STREAM);
}

/*
 * return values:
 *   1 yes, we have a valid connection
 *   0 oops, did not work out, please try again
 *  -1 peer talks different language,
 *     no point in trying again, please go standalone.
 */
int drbd_do_features(struct drbd_connection *connection)
{
	/* ASSERT current == connection->receiver ... */
	struct drbd_resource *resource = connection->resource;
	struct p_connection_features *p;
	const int expect = sizeof(struct p_connection_features);
	struct packet_info pi;
	int err;

	err = drbd_send_features(connection);
	if (err)
		return 0;

	err = drbd_recv_header(connection, &pi);
	if (err)
		return 0;

	if (pi.cmd != P_CONNECTION_FEATURES) {
		drbd_err(connection, "expected ConnectionFeatures packet, received: %s (0x%04x)\n",
			 drbd_packet_name(pi.cmd), pi.cmd);
		return -1;
	}

	if (pi.size != expect) {
		drbd_err(connection, "expected ConnectionFeatures length: %u, received: %u\n",
		     expect, pi.size);
		return -1;
	}

	err = drbd_recv_all_warn(connection, (void **)&p, expect);
	if (err)
		return 0;

	p->protocol_min = be32_to_cpu(p->protocol_min);
	p->protocol_max = be32_to_cpu(p->protocol_max);
	if (p->protocol_max == 0)
		p->protocol_max = p->protocol_min;

	if (PRO_VERSION_MAX < p->protocol_min ||
	    PRO_VERSION_MIN > p->protocol_max) {
		drbd_err(connection, "incompatible DRBD dialects: "
		    "I support %d-%d, peer supports %d-%d\n",
		    PRO_VERSION_MIN, PRO_VERSION_MAX,
		    p->protocol_min, p->protocol_max);
		return -1;
	}

	connection->agreed_pro_version = min_t(int, PRO_VERSION_MAX, p->protocol_max);
	connection->agreed_features = PRO_FEATURES & be32_to_cpu(p->feature_flags);

	if (connection->agreed_pro_version < 110) {
		struct drbd_connection *connection2;
		bool multiple = false;

		rcu_read_lock();
		for_each_connection_rcu(connection2, resource) {
			if (connection == connection2)
				continue;
			multiple = true;
		}
		rcu_read_unlock();

		if (multiple) {
			drbd_err(connection, "Peer supports protocols %d-%d, but "
				 "multiple connections are only supported in protocol "
				 "110 and above\n", p->protocol_min, p->protocol_max);
			return -1;
		}
	}

	if (connection->agreed_pro_version >= 110) {
		if (be32_to_cpu(p->sender_node_id) != connection->peer_node_id) {
			drbd_err(connection, "Peer presented a node_id of %d instead of %d\n",
				 be32_to_cpu(p->sender_node_id), connection->peer_node_id);
			return 0;
		}
		if (be32_to_cpu(p->receiver_node_id) != resource->res_opts.node_id) {
			drbd_err(connection, "Peer expects me to have a node_id of %d instead of %d\n",
				 be32_to_cpu(p->receiver_node_id), resource->res_opts.node_id);
			return 0;
		}
	}

	drbd_info(connection, "Handshake successful: "
	     "Agreed network protocol version %d\n", connection->agreed_pro_version);

	drbd_info(connection, "Agreed to%ssupport TRIM on protocol level\n",
		  connection->agreed_features & FF_TRIM ? " " : " not ");

	drbd_info(connection, "Agreed to%ssupport THIN_RESYNC on protocol level\n",
		  connection->agreed_features & FF_THIN_RESYNC ? " " : " not ");

	return 1;
}

#if !defined(CONFIG_CRYPTO_HMAC) && !defined(CONFIG_CRYPTO_HMAC_MODULE)
int drbd_do_auth(struct drbd_connection *connection)
{
	drbd_err(connection, "This kernel was build without CONFIG_CRYPTO_HMAC.\n");
	drbd_err(connection, "You need to disable 'cram-hmac-alg' in drbd.conf.\n");
	return -1;
}
#else
#define CHALLENGE_LEN 64 /* must be multiple of 4 */

/* Return value:
	1 - auth succeeded,
	0 - failed, try again (network error),
	-1 - auth failed, don't try again.
*/

struct auth_challenge {
	char d[CHALLENGE_LEN];
	u32 i;
} __attribute__((packed));

int drbd_do_auth(struct drbd_connection *connection)
{
	struct auth_challenge my_challenge, *peers_ch = NULL;
	struct scatterlist sg;
	void *response;
	char *right_response = NULL;
	unsigned int key_len;
	char secret[SHARED_SECRET_MAX]; /* 64 byte */
	unsigned int resp_size;
	struct hash_desc desc;
	struct packet_info pi;
	struct net_conf *nc;
	int err, rv, dig_size;
	bool peer_is_drbd_9 = connection->agreed_pro_version >= 110;
	void *packet_body;

	rcu_read_lock();
	nc = rcu_dereference(connection->transport.net_conf);
	key_len = strlen(nc->shared_secret);
	memcpy(secret, nc->shared_secret, key_len);
	rcu_read_unlock();

	desc.tfm = connection->cram_hmac_tfm;
	desc.flags = 0;

	rv = crypto_hash_setkey(connection->cram_hmac_tfm, (u8 *)secret, key_len);
	if (rv) {
		drbd_err(connection, "crypto_hash_setkey() failed with %d\n", rv);
		rv = -1;
		goto fail;
	}

	get_random_bytes(my_challenge.d, sizeof(my_challenge.d));

	packet_body = conn_prepare_command(connection, sizeof(my_challenge.d), DATA_STREAM);
	if (!packet_body) {
		rv = 0;
		goto fail;
	}
	memcpy(packet_body, my_challenge.d, sizeof(my_challenge.d));

	rv = !send_command(connection, -1, P_AUTH_CHALLENGE, DATA_STREAM);
	if (!rv)
		goto fail;

	err = drbd_recv_header(connection, &pi);
	if (err) {
		rv = 0;
		goto fail;
	}

	if (pi.cmd != P_AUTH_CHALLENGE) {
		drbd_err(connection, "expected AuthChallenge packet, received: %s (0x%04x)\n",
			 drbd_packet_name(pi.cmd), pi.cmd);
		rv = 0;
		goto fail;
	}

	if (pi.size != sizeof(peers_ch->d)) {
		drbd_err(connection, "unexpected AuthChallenge payload.\n");
		rv = -1;
		goto fail;
	}

	peers_ch = kmalloc(sizeof(*peers_ch), GFP_NOIO);
	if (peers_ch == NULL) {
		drbd_err(connection, "kmalloc of peers_ch failed\n");
		rv = -1;
		goto fail;
	}

	err = drbd_recv_into(connection, peers_ch->d, sizeof(peers_ch->d));
	if (err) {
		rv = 0;
		goto fail;
	}

	if (!memcmp(my_challenge.d, peers_ch->d, sizeof(my_challenge.d))) {
		drbd_err(connection, "Peer presented the same challenge!\n");
		rv = -1;
		goto fail;
	}

	resp_size = crypto_hash_digestsize(connection->cram_hmac_tfm);
	response = conn_prepare_command(connection, resp_size, DATA_STREAM);
	if (!response) {
		rv = 0;
		goto fail;
	}

	sg_init_table(&sg, 1);
	dig_size = pi.size;
	if (peer_is_drbd_9) {
		peers_ch->i = cpu_to_be32(connection->resource->res_opts.node_id);
		dig_size += sizeof(peers_ch->i);
	}
	sg_set_buf(&sg, peers_ch, dig_size);

	rv = crypto_hash_digest(&desc, &sg, sg.length, response);
	if (rv) {
		drbd_err(connection, "crypto_hash_digest() failed with %d\n", rv);
		rv = -1;
		goto fail;
	}

	rv = !send_command(connection, -1, P_AUTH_RESPONSE, DATA_STREAM);
	if (!rv)
		goto fail;

	err = drbd_recv_header(connection, &pi);
	if (err) {
		rv = 0;
		goto fail;
	}

	if (pi.cmd != P_AUTH_RESPONSE) {
		drbd_err(connection, "expected AuthResponse packet, received: %s (0x%04x)\n",
			 drbd_packet_name(pi.cmd), pi.cmd);
		rv = 0;
		goto fail;
	}

	if (pi.size != resp_size) {
		drbd_err(connection, "expected AuthResponse payload of wrong size\n");
		rv = 0;
		goto fail;
	}

	err = drbd_recv_all(connection, &response, resp_size);
	if (err) {
		rv = 0;
		goto fail;
	}

	right_response = kmalloc(resp_size, GFP_NOIO);
	if (right_response == NULL) {
		drbd_err(connection, "kmalloc of right_response failed\n");
		rv = -1;
		goto fail;
	}

	dig_size = sizeof(my_challenge.d);
	if (peer_is_drbd_9) {
		my_challenge.i = cpu_to_be32(connection->peer_node_id);
		dig_size += sizeof(my_challenge.i);
	}
	sg_set_buf(&sg, &my_challenge, dig_size);

	rv = crypto_hash_digest(&desc, &sg, sg.length, right_response);
	if (rv) {
		drbd_err(connection, "crypto_hash_digest() failed with %d\n", rv);
		rv = -1;
		goto fail;
	}

	rv = !memcmp(response, right_response, resp_size);

	if (rv)
		drbd_info(connection, "Peer authenticated using %d bytes HMAC\n",
		     resp_size);
	else
		rv = -1;

 fail:
	kfree(peers_ch);
	kfree(right_response);

	return rv;
}
#endif

int drbd_receiver(struct drbd_thread *thi)
{
	struct drbd_connection *connection = thi->connection;

	if (conn_connect(connection))
		drbdd(connection);

	conn_disconnect(connection);
	return 0;
}

/* ********* acknowledge sender ******** */

void req_destroy_after_send_peer_ack(struct kref *kref)
{
	struct drbd_request *req = container_of(kref, struct drbd_request, kref);
	list_del(&req->tl_requests);
	mempool_free(req, drbd_request_mempool);
}

static int process_peer_ack_list(struct drbd_connection *connection)
{
	struct drbd_resource *resource = connection->resource;
	struct drbd_request *req, *tmp;
	unsigned int idx;
	int err = 0;

	idx = 1 + connection->peer_node_id;

	spin_lock_irq(&resource->req_lock);
	req = list_first_entry(&resource->peer_ack_list, struct drbd_request, tl_requests);
	while (&req->tl_requests != &resource->peer_ack_list) {
		if (!(req->rq_state[idx] & RQ_PEER_ACK)) {
			req = list_next_entry(req, tl_requests);
			continue;
		}
		req->rq_state[idx] &= ~RQ_PEER_ACK;
		spin_unlock_irq(&resource->req_lock);

		err = drbd_send_peer_ack(connection, req);

		spin_lock_irq(&resource->req_lock);
		tmp = list_next_entry(req, tl_requests);
		kref_put(&req->kref, req_destroy_after_send_peer_ack);
		if (err)
			break;
		req = tmp;
	}
	spin_unlock_irq(&resource->req_lock);
	return err;
}

static int got_peers_in_sync(struct drbd_connection *connection, struct packet_info *pi)
{
	struct drbd_peer_device *peer_device;
	struct drbd_device *device;
	struct p_peer_block_desc *p = pi->data;
	sector_t sector;
	u64 in_sync_b;
	int size;

	peer_device = conn_peer_device(connection, pi->vnr);
	if (!peer_device)
		return -EIO;

	device = peer_device->device;

	if (get_ldev(device)) {
		sector = be64_to_cpu(p->sector);
		size = be32_to_cpu(p->size);
		in_sync_b = node_ids_to_bitmap(device, be64_to_cpu(p->mask));

		drbd_set_sync(device, sector, size, 0, in_sync_b);
		put_ldev(device);
	}

	return 0;
}

static int got_RqSReply(struct drbd_connection *connection, struct packet_info *pi)
{
	struct p_req_state_reply *p = pi->data;
	int retcode = be32_to_cpu(p->retcode);

	if (retcode >= SS_SUCCESS)
		set_bit(TWOPC_YES, &connection->flags);
	else {
		set_bit(TWOPC_NO, &connection->flags);
		drbd_debug(connection, "Requested state change failed by peer: %s (%d)\n",
			   drbd_set_st_err_str(retcode), retcode);
	}

	wake_up(&connection->resource->state_wait);
	wake_up(&connection->ping_wait);

	return 0;
}

static int got_twopc_reply(struct drbd_connection *connection, struct packet_info *pi)
{
	struct drbd_resource *resource = connection->resource;
	struct p_twopc_reply *p = pi->data;

	spin_lock_irq(&resource->req_lock);
	if (resource->twopc_reply.initiator_node_id == be32_to_cpu(p->initiator_node_id) &&
	    resource->twopc_reply.tid == be32_to_cpu(p->tid)) {
		drbd_debug(connection, "Got a %s reply for state change %u\n",
			   drbd_packet_name(pi->cmd),
			   resource->twopc_reply.tid);

		if (pi->cmd == P_TWOPC_YES) {
			u64 reachable_nodes =
				be64_to_cpu(p->reachable_nodes);

			if (resource->res_opts.node_id ==
			    resource->twopc_reply.initiator_node_id &&
			    connection->peer_node_id ==
			    resource->twopc_reply.target_node_id) {
				resource->twopc_reply.target_reachable_nodes |=
					reachable_nodes;
			} else {
				resource->twopc_reply.reachable_nodes |=
					reachable_nodes;
			}
			resource->twopc_reply.primary_nodes |=
				be64_to_cpu(p->primary_nodes);
			resource->twopc_reply.weak_nodes |=
				be64_to_cpu(p->weak_nodes);
		}

		if (pi->cmd == P_TWOPC_YES)
			set_bit(TWOPC_YES, &connection->flags);
		else if (pi->cmd == P_TWOPC_NO)
			set_bit(TWOPC_NO, &connection->flags);
		else if (pi->cmd == P_TWOPC_RETRY)
			set_bit(TWOPC_RETRY, &connection->flags);
		if (cluster_wide_reply_ready(resource)) {
			int my_node_id = resource->res_opts.node_id;
			if (resource->twopc_reply.initiator_node_id == my_node_id) {
				wake_up(&resource->state_wait);
			} else if (resource->twopc_work.cb == NULL) {
				/* in case the timeout timer was not quicker in queuing the work... */
				resource->twopc_work.cb = nested_twopc_work;
				drbd_queue_work(&resource->work, &resource->twopc_work);
			}
		}
	} else {
		drbd_debug(connection, "Ignoring %s reply for state change %u\n",
			   drbd_packet_name(pi->cmd),
			   be32_to_cpu(p->tid));
	}
	spin_unlock_irq(&resource->req_lock);

	return 0;
}

void twopc_connection_down(struct drbd_connection *connection)
{
	struct drbd_resource *resource = connection->resource;

	assert_spin_locked(&resource->req_lock);
	if (resource->twopc_reply.initiator_node_id != -1 &&
	    test_bit(TWOPC_PREPARED, &connection->flags)) {
		set_bit(TWOPC_RETRY, &connection->flags);
		if (cluster_wide_reply_ready(resource)) {
			int my_node_id = resource->res_opts.node_id;
			if (resource->twopc_reply.initiator_node_id == my_node_id) {
				wake_up(&resource->state_wait);
			} else if (resource->twopc_work.cb == NULL) {
				/* in case the timeout timer was not quicker in queuing the work... */
				resource->twopc_work.cb = nested_twopc_work;
				drbd_queue_work(&resource->work, &resource->twopc_work);
			}
		}
	}
}

static int got_Ping(struct drbd_connection *connection, struct packet_info *pi)
{
	return drbd_send_ping_ack(connection);

}

static int got_PingAck(struct drbd_connection *connection, struct packet_info *pi)
{
	if (!test_and_set_bit(GOT_PING_ACK, &connection->flags))
		wake_up(&connection->ping_wait);

	return 0;
}

static int got_IsInSync(struct drbd_connection *connection, struct packet_info *pi)
{
	struct drbd_peer_device *peer_device;
	struct drbd_device *device;
	struct p_block_ack *p = pi->data;
	sector_t sector = be64_to_cpu(p->sector);
	int blksize = be32_to_cpu(p->blksize);

	peer_device = conn_peer_device(connection, pi->vnr);
	if (!peer_device)
		return -EIO;
	device = peer_device->device;

	D_ASSERT(device, connection->agreed_pro_version >= 89);

	update_peer_seq(peer_device, be32_to_cpu(p->seq_num));

	if (get_ldev(device)) {
		drbd_rs_complete_io(peer_device, sector);
		drbd_set_in_sync(peer_device, sector, blksize);
		/* rs_same_csums is supposed to count in units of BM_BLOCK_SIZE */
		peer_device->rs_same_csum += (blksize >> BM_BLOCK_SHIFT);
		put_ldev(device);
	}
	dec_rs_pending(peer_device);
	atomic_add(blksize >> 9, &peer_device->rs_sect_in);

	return 0;
}

static int
validate_req_change_req_state(struct drbd_peer_device *peer_device, u64 id, sector_t sector,
			      struct rb_root *root, const char *func,
			      enum drbd_req_event what, bool missing_ok)
{
	struct drbd_device *device = peer_device->device;
	struct drbd_request *req;
	struct bio_and_error m;

	spin_lock_irq(&device->resource->req_lock);
	req = find_request(device, root, id, sector, missing_ok, func);
	if (unlikely(!req)) {
		spin_unlock_irq(&device->resource->req_lock);
		return -EIO;
	}
	__req_mod(req, what, peer_device, &m);
	spin_unlock_irq(&device->resource->req_lock);

	if (m.bio)
		complete_master_bio(device, &m);
	return 0;
}

static int got_BlockAck(struct drbd_connection *connection, struct packet_info *pi)
{
	struct drbd_peer_device *peer_device;
	struct drbd_device *device;
	struct p_block_ack *p = pi->data;
	sector_t sector = be64_to_cpu(p->sector);
	int blksize = be32_to_cpu(p->blksize);
	enum drbd_req_event what;

	peer_device = conn_peer_device(connection, pi->vnr);
	if (!peer_device)
		return -EIO;
	device = peer_device->device;

	update_peer_seq(peer_device, be32_to_cpu(p->seq_num));

	if (p->block_id == ID_SYNCER) {
		drbd_set_in_sync(peer_device, sector, blksize);
		dec_rs_pending(peer_device);
		return 0;
	}
	switch (pi->cmd) {
	case P_RS_WRITE_ACK:
		what = WRITE_ACKED_BY_PEER_AND_SIS;
		break;
	case P_WRITE_ACK:
		what = WRITE_ACKED_BY_PEER;
		break;
	case P_RECV_ACK:
		what = RECV_ACKED_BY_PEER;
		break;
	case P_SUPERSEDED:
		what = DISCARD_WRITE;
		break;
	case P_RETRY_WRITE:
		what = POSTPONE_WRITE;
		break;
	default:
		BUG();
	}

	return validate_req_change_req_state(peer_device, p->block_id, sector,
					     &device->write_requests, __func__,
					     what, false);
}

static int got_NegAck(struct drbd_connection *connection, struct packet_info *pi)
{
	struct drbd_peer_device *peer_device;
	struct drbd_device *device;
	struct p_block_ack *p = pi->data;
	sector_t sector = be64_to_cpu(p->sector);
	int size = be32_to_cpu(p->blksize);
	int err;

	peer_device = conn_peer_device(connection, pi->vnr);
	if (!peer_device)
		return -EIO;
	device = peer_device->device;

	update_peer_seq(peer_device, be32_to_cpu(p->seq_num));

	if (p->block_id == ID_SYNCER) {
		dec_rs_pending(peer_device);
		drbd_rs_failed_io(peer_device, sector, size);
		return 0;
	}

	err = validate_req_change_req_state(peer_device, p->block_id, sector,
					    &device->write_requests, __func__,
					    NEG_ACKED, true);
	if (err) {
		/* Protocol A has no P_WRITE_ACKs, but has P_NEG_ACKs.
		   The master bio might already be completed, therefore the
		   request is no longer in the collision hash. */
		/* In Protocol B we might already have got a P_RECV_ACK
		   but then get a P_NEG_ACK afterwards. */
		drbd_set_out_of_sync(peer_device, sector, size);
	}
	return 0;
}

static int got_NegDReply(struct drbd_connection *connection, struct packet_info *pi)
{
	struct drbd_peer_device *peer_device;
	struct drbd_device *device;
	struct p_block_ack *p = pi->data;
	sector_t sector = be64_to_cpu(p->sector);

	peer_device = conn_peer_device(connection, pi->vnr);
	if (!peer_device)
		return -EIO;
	device = peer_device->device;

	update_peer_seq(peer_device, be32_to_cpu(p->seq_num));

	drbd_err(device, "Got NegDReply; Sector %llus, len %u.\n",
		 (unsigned long long)sector, be32_to_cpu(p->blksize));

	return validate_req_change_req_state(peer_device, p->block_id, sector,
					     &device->read_requests, __func__,
					     NEG_ACKED, false);
}

static int got_NegRSDReply(struct drbd_connection *connection, struct packet_info *pi)
{
	struct drbd_peer_device *peer_device;
	struct drbd_device *device;
	sector_t sector;
	int size;
	struct p_block_ack *p = pi->data;
	unsigned long bit;

	peer_device = conn_peer_device(connection, pi->vnr);
	if (!peer_device)
		return -EIO;
	device = peer_device->device;

	sector = be64_to_cpu(p->sector);
	size = be32_to_cpu(p->blksize);

	update_peer_seq(peer_device, be32_to_cpu(p->seq_num));

	dec_rs_pending(peer_device);

	if (get_ldev_if_state(device, D_DETACHING)) {
		drbd_rs_complete_io(peer_device, sector);
		switch (pi->cmd) {
		case P_NEG_RS_DREPLY:
			drbd_rs_failed_io(peer_device, sector, size);
			break;
		case P_RS_CANCEL:
			bit = BM_SECT_TO_BIT(sector);
			mutex_lock(&device->bm_resync_fo_mutex);
			device->bm_resync_fo = min(device->bm_resync_fo, bit);
			mutex_unlock(&device->bm_resync_fo_mutex);

			atomic_add(size >> 9, &peer_device->rs_sect_in);
			mod_timer(&peer_device->resync_timer, jiffies + SLEEP_TIME);
			break;
		default:
			BUG();
		}
		put_ldev(device);
	}

	return 0;
}

static int got_BarrierAck(struct drbd_connection *connection, struct packet_info *pi)
{
	struct drbd_peer_device *peer_device;
	struct p_barrier_ack *p = pi->data;
	int vnr;

	tl_release(connection, p->barrier, be32_to_cpu(p->set_size));

	rcu_read_lock();
	idr_for_each_entry(&connection->peer_devices, peer_device, vnr) {
		struct drbd_device *device = peer_device->device;
		if (peer_device->repl_state[NOW] == L_AHEAD &&
		    atomic_read(&connection->ap_in_flight) == 0 &&
		    !test_and_set_bit(AHEAD_TO_SYNC_SOURCE, &device->flags)) {
			peer_device->start_resync_side = L_SYNC_SOURCE;
			peer_device->start_resync_timer.expires = jiffies + HZ;
			add_timer(&peer_device->start_resync_timer);
		}
	}
	rcu_read_unlock();

	return 0;
}

static int got_OVResult(struct drbd_connection *connection, struct packet_info *pi)
{
	struct drbd_peer_device *peer_device;
	struct drbd_device *device;
	struct p_block_ack *p = pi->data;
	sector_t sector;
	int size;

	peer_device = conn_peer_device(connection, pi->vnr);
	if (!peer_device)
		return -EIO;
	device = peer_device->device;

	sector = be64_to_cpu(p->sector);
	size = be32_to_cpu(p->blksize);

	update_peer_seq(peer_device, be32_to_cpu(p->seq_num));

	if (be64_to_cpu(p->block_id) == ID_OUT_OF_SYNC)
		drbd_ov_out_of_sync_found(peer_device, sector, size);
	else
		ov_out_of_sync_print(peer_device);

	if (!get_ldev(device))
		return 0;

	drbd_rs_complete_io(peer_device, sector);
	dec_rs_pending(peer_device);

	--peer_device->ov_left;

	/* let's advance progress step marks only for every other megabyte */
	if ((peer_device->ov_left & 0x200) == 0x200)
		drbd_advance_rs_marks(peer_device, peer_device->ov_left);

	if (peer_device->ov_left == 0) {
		struct drbd_peer_device_work *dw = kmalloc(sizeof(*dw), GFP_NOIO);
		if (dw) {
			dw->w.cb = w_ov_finished;
			dw->peer_device = peer_device;
			drbd_queue_work(&connection->sender_work, &dw->w);
		} else {
			drbd_err(device, "kmalloc(dw) failed.");
			ov_out_of_sync_print(peer_device);
			drbd_resync_finished(peer_device, D_MASK);
		}
	}
	put_ldev(device);
	return 0;
}

static int got_skip(struct drbd_connection *connection, struct packet_info *pi)
{
	return 0;
}

static u64 node_ids_to_bitmap(struct drbd_device *device, u64 node_ids) __must_hold(local)
{
	struct drbd_peer_md *peer_md = device->ldev->md.peers;
	u64 bitmap_bits = 0;
	int node_id;

	for_each_set_bit(node_id, (unsigned long *)&node_ids,
			 sizeof(node_ids) * BITS_PER_BYTE) {
		int bitmap_bit = peer_md[node_id].bitmap_index;
		if (bitmap_bit >= 0)
			bitmap_bits |= NODE_MASK(bitmap_bit);
	}
	return bitmap_bits;
}

static int got_peer_ack(struct drbd_connection *connection, struct packet_info *pi)
{
	struct drbd_resource *resource = connection->resource;
	struct p_peer_ack *p = pi->data;
	u64 dagtag, in_sync;
	struct drbd_peer_request *peer_req, *tmp;
	struct list_head work_list;

	dagtag = be64_to_cpu(p->dagtag);
	in_sync = be64_to_cpu(p->mask);

	spin_lock_irq(&resource->req_lock);
	list_for_each_entry(peer_req, &connection->peer_requests, recv_order) {
		if (dagtag == peer_req->dagtag_sector)
			goto found;
	}
	spin_unlock_irq(&resource->req_lock);

	drbd_err(connection, "peer request with dagtag %llu not found\n", dagtag);
	return -EIO;

found:
	list_cut_position(&work_list, &connection->peer_requests, &peer_req->recv_order);
	spin_unlock_irq(&resource->req_lock);

	list_for_each_entry_safe(peer_req, tmp, &work_list, recv_order) {
		struct drbd_peer_device *peer_device = peer_req->peer_device;
		struct drbd_device *device = peer_device->device;
		u64 in_sync_b;

		if (get_ldev(device)) {
			in_sync_b = node_ids_to_bitmap(device, in_sync);

			drbd_set_sync(device, peer_req->i.sector,
				      peer_req->i.size, ~in_sync_b, -1);
			put_ldev(device);
		}
		list_del(&peer_req->recv_order);
		drbd_al_complete_io(device, &peer_req->i);
		drbd_free_peer_req(peer_req);
	}
	return 0;
}

/* Caller has to hold resource->req_lock */
void apply_unacked_peer_requests(struct drbd_connection *connection)
{
	struct drbd_peer_request *peer_req;

	list_for_each_entry(peer_req, &connection->peer_requests, recv_order) {
		struct drbd_peer_device *peer_device = peer_req->peer_device;
		struct drbd_device *device = peer_device->device;
		u64 mask = ~(1 << peer_device->bitmap_index);

		drbd_set_sync(device, peer_req->i.sector, peer_req->i.size,
			      mask, mask);
	}
}

static void cleanup_unacked_peer_requests(struct drbd_connection *connection)
{
	struct drbd_resource *resource = connection->resource;
	struct drbd_peer_request *peer_req, *tmp;
	LIST_HEAD(work_list);

	spin_lock_irq(&resource->req_lock);
	list_splice_init(&connection->peer_requests, &work_list);
	spin_unlock_irq(&resource->req_lock);

	list_for_each_entry_safe(peer_req, tmp, &work_list, recv_order) {
		struct drbd_peer_device *peer_device = peer_req->peer_device;
		struct drbd_device *device = peer_device->device;
		u64 mask = ~(1 << peer_device->bitmap_index);

		drbd_set_sync(device, peer_req->i.sector, peer_req->i.size,
			      mask, mask);

		list_del(&peer_req->recv_order);
		drbd_al_complete_io(device, &peer_req->i);
		drbd_free_peer_req(peer_req);
	}
}

static void destroy_request(struct kref *kref)
{
	struct drbd_request *req =
		container_of(kref, struct drbd_request, kref);

	list_del(&req->tl_requests);
	mempool_free(req, drbd_request_mempool);
}

static void cleanup_peer_ack_list(struct drbd_connection *connection)
{
	struct drbd_resource *resource = connection->resource;
	struct drbd_request *req, *tmp;
	int idx;

	spin_lock_irq(&resource->req_lock);
	idx = 1 + connection->peer_node_id;
	list_for_each_entry_safe(req, tmp, &resource->peer_ack_list, tl_requests) {
		if (!(req->rq_state[idx] & RQ_PEER_ACK))
			continue;
		req->rq_state[idx] &= ~RQ_PEER_ACK;
		kref_put(&req->kref, destroy_request);
	}
	spin_unlock_irq(&resource->req_lock);
}

struct meta_sock_cmd {
	size_t pkt_size;
	int (*fn)(struct drbd_connection *connection, struct packet_info *);
};

static void set_rcvtimeo(struct drbd_connection *connection, bool ping_timeout)
{
	long t;
	struct net_conf *nc;
	struct drbd_transport *transport = &connection->transport;
	struct drbd_transport_ops *tr_ops = transport->ops;


	rcu_read_lock();
	nc = rcu_dereference(transport->net_conf);
	t = ping_timeout ? nc->ping_timeo : nc->ping_int;
	rcu_read_unlock();

	t *= HZ;
	if (ping_timeout)
		t /= 10;

	tr_ops->set_rcvtimeo(transport, CONTROL_STREAM, t);
}

static void set_ping_timeout(struct drbd_connection *connection)
{
	set_rcvtimeo(connection, 1);
}

static void set_idle_timeout(struct drbd_connection *connection)
{
	set_rcvtimeo(connection, 0);
}

static struct meta_sock_cmd ack_receiver_tbl[] = {
	[P_PING]	    = { 0, got_Ping },
	[P_PING_ACK]	    = { 0, got_PingAck },
	[P_RECV_ACK]	    = { sizeof(struct p_block_ack), got_BlockAck },
	[P_WRITE_ACK]	    = { sizeof(struct p_block_ack), got_BlockAck },
	[P_RS_WRITE_ACK]    = { sizeof(struct p_block_ack), got_BlockAck },
	[P_SUPERSEDED]      = { sizeof(struct p_block_ack), got_BlockAck },
	[P_NEG_ACK]	    = { sizeof(struct p_block_ack), got_NegAck },
	[P_NEG_DREPLY]	    = { sizeof(struct p_block_ack), got_NegDReply },
	[P_NEG_RS_DREPLY]   = { sizeof(struct p_block_ack), got_NegRSDReply },
	[P_OV_RESULT]	    = { sizeof(struct p_block_ack), got_OVResult },
	[P_BARRIER_ACK]	    = { sizeof(struct p_barrier_ack), got_BarrierAck },
	[P_STATE_CHG_REPLY] = { sizeof(struct p_req_state_reply), got_RqSReply },
	[P_RS_IS_IN_SYNC]   = { sizeof(struct p_block_ack), got_IsInSync },
	[P_DELAY_PROBE]     = { sizeof(struct p_delay_probe93), got_skip },
	[P_RS_CANCEL]       = { sizeof(struct p_block_ack), got_NegRSDReply },
	[P_CONN_ST_CHG_REPLY]={ sizeof(struct p_req_state_reply), got_RqSReply },
	[P_RETRY_WRITE]	    = { sizeof(struct p_block_ack), got_BlockAck },
	[P_PEER_ACK]	    = { sizeof(struct p_peer_ack), got_peer_ack },
	[P_PEERS_IN_SYNC]   = { sizeof(struct p_peer_block_desc), got_peers_in_sync },
	[P_TWOPC_YES]       = { sizeof(struct p_twopc_reply), got_twopc_reply },
	[P_TWOPC_NO]        = { sizeof(struct p_twopc_reply), got_twopc_reply },
	[P_TWOPC_RETRY]     = { sizeof(struct p_twopc_reply), got_twopc_reply },
};

int drbd_ack_receiver(struct drbd_thread *thi)
{
	struct drbd_connection *connection = thi->connection;
	struct meta_sock_cmd *cmd = NULL;
	struct packet_info pi;
	unsigned long pre_recv_jif;
	int rv;
	void *buffer;
	int received = 0, rflags = 0;
	unsigned int header_size = drbd_header_size(connection);
	int expect   = header_size;
	bool ping_timeout_active = false;
	struct sched_param param = { .sched_priority = 2 };
	struct drbd_transport *transport = &connection->transport;
	struct drbd_transport_ops *tr_ops = transport->ops;

	rv = sched_setscheduler(current, SCHED_RR, &param);
	if (rv < 0)
		drbd_err(connection, "drbd_ack_receiver: ERROR set priority, ret=%d\n", rv);

	while (get_t_state(thi) == RUNNING) {
		drbd_thread_current_set_cpu(thi);

		drbd_reclaim_net_peer_reqs(connection);

		if (test_and_clear_bit(SEND_PING, &connection->flags)) {
			if (drbd_send_ping(connection)) {
				drbd_err(connection, "drbd_send_ping has failed\n");
				goto reconnect;
			}
			set_ping_timeout(connection);
			ping_timeout_active = true;
		}

		pre_recv_jif = jiffies;
		rv = tr_ops->recv(transport, CONTROL_STREAM, &buffer, expect - received, rflags);

		/* Note:
		 * -EINTR	 (on meta) we got a signal
		 * -EAGAIN	 (on meta) rcvtimeo expired
		 * -ECONNRESET	 other side closed the connection
		 * -ERESTARTSYS  (on data) we got a signal
		 * rv <  0	 other than above: unexpected error!
		 * rv == expected: full header or command
		 * rv <  expected: "woken" by signal during receive
		 * rv == 0	 : "connection shut down by peer"
		 */
		if (likely(rv > 0)) {
			received += rv;

			if (received < expect)
				rflags = GROW_BUFFER;

		} else if (rv == 0) {
			if (test_bit(DISCONNECT_EXPECTED, &connection->flags)) {
				long t;
				rcu_read_lock();
				t = rcu_dereference(connection->transport.net_conf)->ping_timeo * HZ/10;
				rcu_read_unlock();

				t = wait_event_timeout(connection->ping_wait,
						       connection->cstate[NOW] < C_CONNECTED,
						       t);
				if (t)
					break;
			}
			drbd_err(connection, "meta connection shut down by peer.\n");
			goto reconnect;
		} else if (rv == -EAGAIN) {
			/* If the data socket received something meanwhile,
			 * that is good enough: peer is still alive. */

			if (time_after(connection->last_received, pre_recv_jif))
				continue;
			if (ping_timeout_active) {
				drbd_err(connection, "PingAck did not arrive in time.\n");
				goto reconnect;
			}
			set_bit(SEND_PING, &connection->flags);
			continue;
		} else if (rv == -EINTR) {
			/* maybe drbd_thread_stop(): the while condition will notice.
			 * maybe woken for send_ping: we'll send a ping above,
			 * and change the rcvtimeo */
			flush_signals(current);
			continue;
		} else {
			drbd_err(connection, "sock_recvmsg returned %d\n", rv);
			goto reconnect;
		}

		if (received == expect && cmd == NULL) {
			if (decode_header(connection, buffer, &pi))
				goto reconnect;

			cmd = &ack_receiver_tbl[pi.cmd];
			if (pi.cmd >= ARRAY_SIZE(ack_receiver_tbl) || !cmd->fn) {
				drbd_err(connection, "Unexpected meta packet %s (0x%04x)\n",
					 drbd_packet_name(pi.cmd), pi.cmd);
				goto disconnect;
			}
			expect = header_size + cmd->pkt_size;
			if (pi.size != expect - header_size) {
				drbd_err(connection, "Wrong packet size on meta (c: %d, l: %d)\n",
					pi.cmd, pi.size);
				goto reconnect;
			}
			rflags = 0;
		}
		if (received == expect) {
			bool err;

			pi.data = buffer;
			err = cmd->fn(connection, &pi);
			if (err) {
				drbd_err(connection, "%pf failed\n", cmd->fn);
				goto reconnect;
			}

			connection->last_received = jiffies;

			if (cmd == &ack_receiver_tbl[P_PING_ACK]) {
				set_idle_timeout(connection);
				ping_timeout_active = false;
			}

			received = 0;
			expect = header_size;
			cmd = NULL;
			rflags = 0;
		}
	}

	if (0) {
reconnect:
		change_cstate(connection, C_NETWORK_FAILURE, CS_HARD);
	}
	if (0) {
disconnect:
		change_cstate(connection, C_DISCONNECTING, CS_HARD);
	}

	drbd_info(connection, "ack_receiver terminated\n");

	return 0;
}

void drbd_send_acks_wf(struct work_struct *ws)
{
	struct drbd_peer_device *peer_device =
		container_of(ws, struct drbd_peer_device, send_acks_work);
	struct drbd_connection *connection = peer_device->connection;
	struct drbd_transport *transport = &connection->transport;
	struct drbd_device *device = peer_device->device;
	struct net_conf *nc;
	int tcp_cork, err;

	rcu_read_lock();
	nc = rcu_dereference(transport->net_conf);
	tcp_cork = nc->tcp_cork;
	rcu_read_unlock();

	/* TODO: conditionally cork; it may hurt latency if we cork without
	   much to send */
	if (tcp_cork)
		drbd_cork(connection, CONTROL_STREAM);
	err = drbd_finish_peer_reqs(peer_device);
	kref_put(&device->kref, drbd_destroy_device);
	/* get is in drbd_endio_write_sec_final(). That is necessary to keep the
	   struct work_struct send_acks_work alive, which is in the peer_device object */

	/* but unconditionally uncork unless disabled */
	if (tcp_cork)
		drbd_uncork(connection, CONTROL_STREAM);

	if (err)
		change_cstate(connection, C_DISCONNECTING, CS_HARD);

	return;
}

void drbd_send_peer_ack_wf(struct work_struct *ws)
{
	struct drbd_connection *connection =
		container_of(ws, struct drbd_connection, peer_ack_work);

	if (process_peer_ack_list(connection))
		change_cstate(connection, C_DISCONNECTING, CS_HARD);
}

EXPORT_SYMBOL(drbd_alloc_pages); /* for transports */
EXPORT_SYMBOL(drbd_free_pages);<|MERGE_RESOLUTION|>--- conflicted
+++ resolved
@@ -4187,14 +4187,11 @@
 		be64_to_cpu(p->c_size) ?: be64_to_cpu(p->u_size) ?: be64_to_cpu(p->d_size);
 
 	if (get_ldev(device)) {
-<<<<<<< HEAD
 		sector_t p_usize = be64_to_cpu(p->u_size), my_usize;
+		sector_t new_size, cur_size;
 
 		have_ldev = true;
 
-=======
-		sector_t new_size, cur_size;
->>>>>>> 2cc9344c
 		rcu_read_lock();
 		my_usize = rcu_dereference(device->ldev->disk_conf)->disk_size;
 		rcu_read_unlock();
@@ -4211,27 +4208,16 @@
 
 		/* Never shrink a device with usable data during connect.
 		   But allow online shrinking if we are connected. */
-<<<<<<< HEAD
-		if (drbd_new_dev_size(device, p_usize, 0) <
-		    drbd_get_capacity(device->this_bdev) &&
+		new_size = drbd_new_dev_size(device, p_usize, 0);
+		cur_size = drbd_get_capacity(device->this_bdev);
+		if (new_size < cur_size &&
 		    device->disk_state[NOW] >= D_OUTDATED &&
 		    peer_device->repl_state[NOW] < L_ESTABLISHED) {
-			drbd_err(device, "The peer's disk size is too small!\n");
+			drbd_err(device, "The peer's disk size is too small! (%llu < %llu sectors)\n",
+					(unsigned long long)new_size, (unsigned long long)cur_size);
 			change_cstate(connection, C_DISCONNECTING, CS_HARD);
 			err = -EIO;
 			goto out;
-=======
-		new_size = drbd_new_dev_size(device, device->ldev, p_usize, 0);
-		cur_size = drbd_get_capacity(device->this_bdev);
-		if (new_size < cur_size &&
-		    device->state.disk >= D_OUTDATED &&
-		    device->state.conn < C_CONNECTED) {
-			drbd_err(device, "The peer's disk size is too small! (%llu < %llu sectors)\n",
-					(unsigned long long)new_size, (unsigned long long)cur_size);
-			conn_request_state(peer_device->connection, NS(conn, C_DISCONNECTING), CS_HARD);
-			put_ldev(device);
-			return -EIO;
->>>>>>> 2cc9344c
 		}
 
 		if (my_usize != p_usize) {
