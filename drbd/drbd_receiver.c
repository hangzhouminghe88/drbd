/*
   drbd_receiver.c

   This file is part of DRBD by Philipp Reisner and Lars Ellenberg.

   Copyright (C) 2001-2008, LINBIT Information Technologies GmbH.
   Copyright (C) 1999-2008, Philipp Reisner <philipp.reisner@linbit.com>.
   Copyright (C) 2002-2008, Lars Ellenberg <lars.ellenberg@linbit.com>.

   drbd is free software; you can redistribute it and/or modify
   it under the terms of the GNU General Public License as published by
   the Free Software Foundation; either version 2, or (at your option)
   any later version.

   drbd is distributed in the hope that it will be useful,
   but WITHOUT ANY WARRANTY; without even the implied warranty of
   MERCHANTABILITY or FITNESS FOR A PARTICULAR PURPOSE.  See the
   GNU General Public License for more details.

   You should have received a copy of the GNU General Public License
   along with drbd; see the file COPYING.  If not, write to
   the Free Software Foundation, 675 Mass Ave, Cambridge, MA 02139, USA.
 */


#include <linux/module.h>

#include <linux/uaccess.h>
#include <net/sock.h>

#include <linux/drbd.h>
#include <linux/fs.h>
#include <linux/file.h>
#include <linux/in.h>
#include <linux/mm.h>
#include <linux/memcontrol.h>
#include <linux/mm_inline.h>
#include <linux/slab.h>
#include <linux/pkt_sched.h>
#define __KERNEL_SYSCALLS__
#include <linux/unistd.h>
#include <linux/vmalloc.h>
#include <linux/random.h>
#include <net/ipv6.h>
#include "drbd_int.h"
#include "drbd_protocol.h"
#include "drbd_req.h"
#include "drbd_vli.h"
#include <linux/scatterlist.h>

#define PRO_FEATURES (DRBD_FF_TRIM|DRBD_FF_THIN_RESYNC|DRBD_FF_WSAME)

struct flush_work {
	struct drbd_work w;
	struct drbd_device *device;
	struct drbd_epoch *epoch;
};

enum finish_epoch {
	FE_STILL_LIVE,
	FE_DESTROYED,
	FE_RECYCLED,
};

enum resync_reason {
	AFTER_UNSTABLE,
	DISKLESS_PRIMARY,
};

int drbd_do_features(struct drbd_connection *connection);
int drbd_do_auth(struct drbd_connection *connection);
static int drbd_disconnected(struct drbd_peer_device *);

static enum finish_epoch drbd_may_finish_epoch(struct drbd_connection *, struct drbd_epoch *, enum epoch_event);
static int e_end_block(struct drbd_work *, int);
static void cleanup_unacked_peer_requests(struct drbd_connection *connection);
static void cleanup_peer_ack_list(struct drbd_connection *connection);
static u64 node_ids_to_bitmap(struct drbd_device *device, u64 node_ids);
static int process_twopc(struct drbd_connection *, struct twopc_reply *, struct packet_info *, unsigned long);
static void drbd_resync(struct drbd_peer_device *, enum resync_reason) __must_hold(local);
static void drbd_unplug_all_devices(struct drbd_resource *resource);

static struct drbd_epoch *previous_epoch(struct drbd_connection *connection, struct drbd_epoch *epoch)
{
	struct drbd_epoch *prev;
	spin_lock(&connection->epoch_lock);
	prev = list_entry(epoch->list.prev, struct drbd_epoch, list);
	if (prev == epoch || prev == connection->current_epoch)
		prev = NULL;
	spin_unlock(&connection->epoch_lock);
	return prev;
}

/*
 * some helper functions to deal with single linked page lists,
 * page->private being our "next" pointer.
 */

/* If at least n pages are linked at head, get n pages off.
 * Otherwise, don't modify head, and return NULL.
 * Locking is the responsibility of the caller.
 */
static struct page *page_chain_del(struct page **head, int n)
{
	struct page *page;
	struct page *tmp;

	BUG_ON(!n);
	BUG_ON(!head);

	page = *head;

	if (!page)
		return NULL;

	while (page) {
		tmp = page_chain_next(page);
		set_page_chain_offset(page, 0);
		set_page_chain_size(page, 0);
		if (--n == 0)
			break; /* found sufficient pages */
		if (tmp == NULL)
			/* insufficient pages, don't use any of them. */
			return NULL;
		page = tmp;
	}

	/* add end of list marker for the returned list */
	set_page_chain_next(page, NULL);
	/* actual return value, and adjustment of head */
	page = *head;
	*head = tmp;
	return page;
}

/* may be used outside of locks to find the tail of a (usually short)
 * "private" page chain, before adding it back to a global chain head
 * with page_chain_add() under a spinlock. */
static struct page *page_chain_tail(struct page *page, int *len)
{
	struct page *tmp;
	int i = 1;
	while ((tmp = page_chain_next(page)))
		++i, page = tmp;
	if (len)
		*len = i;
	return page;
}

static int page_chain_free(struct page *page)
{
	struct page *tmp;
	int i = 0;
	page_chain_for_each_safe(page, tmp) {
		set_page_chain_next_offset_size(page, NULL, 0, 0);
		put_page(page);
		++i;
	}
	return i;
}

static void page_chain_add(struct page **head,
		struct page *chain_first, struct page *chain_last)
{
#if 1
	struct page *tmp;
	tmp = page_chain_tail(chain_first, NULL);
	BUG_ON(tmp != chain_last);
#endif

	/* add chain to head */
	set_page_chain_next(chain_last, *head);
	*head = chain_first;
}

static struct page *__drbd_alloc_pages(unsigned int number, gfp_t gfp_mask)
{
	struct page *page = NULL;
	struct page *tmp = NULL;
	unsigned int i = 0;

	/* Yes, testing drbd_pp_vacant outside the lock is racy.
	 * So what. It saves a spin_lock. */
	if (drbd_pp_vacant >= number) {
		spin_lock(&drbd_pp_lock);
		page = page_chain_del(&drbd_pp_pool, number);
		if (page)
			drbd_pp_vacant -= number;
		spin_unlock(&drbd_pp_lock);
		if (page)
			return page;
	}

	for (i = 0; i < number; i++) {
		tmp = alloc_page(gfp_mask);
		if (!tmp)
			break;
		set_page_chain_next_offset_size(tmp, page, 0, 0);
		page = tmp;
	}

	if (i == number)
		return page;

	/* Not enough pages immediately available this time.
	 * No need to jump around here, drbd_alloc_pages will retry this
	 * function "soon". */
	if (page) {
		tmp = page_chain_tail(page, NULL);
		spin_lock(&drbd_pp_lock);
		page_chain_add(&drbd_pp_pool, page, tmp);
		drbd_pp_vacant += i;
		spin_unlock(&drbd_pp_lock);
	}
	return NULL;
}

/* kick lower level device, if we have more than (arbitrary number)
 * reference counts on it, which typically are locally submitted io
 * requests.  don't use unacked_cnt, so we speed up proto A and B, too. */
static void maybe_kick_lo(struct drbd_device *device)
{
	struct disk_conf *dc;
	unsigned int watermark = 1000000;

	if (get_ldev(device)) {
		rcu_read_lock();
		dc = rcu_dereference(device->ldev->disk_conf);
		if (dc)
			min_not_zero(dc->unplug_watermark, watermark);
		rcu_read_unlock();

		if (atomic_read(&device->local_cnt) >= watermark)
			drbd_kick_lo(device);
		put_ldev(device);
	}
}

static void reclaim_finished_net_peer_reqs(struct drbd_connection *connection,
					   struct list_head *to_be_freed)
{
	struct drbd_peer_request *peer_req, *tmp;

	/* The EEs are always appended to the end of the list. Since
	   they are sent in order over the wire, they have to finish
	   in order. As soon as we see the first not finished we can
	   stop to examine the list... */

	list_for_each_entry_safe(peer_req, tmp, &connection->net_ee, w.list) {
		if (drbd_peer_req_has_active_page(peer_req))
			break;
		list_move(&peer_req->w.list, to_be_freed);
	}
}

static void drbd_reclaim_net_peer_reqs(struct drbd_connection *connection)
{
	LIST_HEAD(reclaimed);
	struct drbd_peer_request *peer_req, *t;
	struct drbd_resource *resource = connection->resource;

	spin_lock_irq(&resource->req_lock);
	reclaim_finished_net_peer_reqs(connection, &reclaimed);
	spin_unlock_irq(&resource->req_lock);

	list_for_each_entry_safe(peer_req, t, &reclaimed, w.list)
		drbd_free_net_peer_req(peer_req);
}

static void conn_maybe_kick_lo(struct drbd_connection *connection)
{
	struct drbd_resource *resource = connection->resource;
	struct drbd_device *device;
	int vnr;

	rcu_read_lock();
	idr_for_each_entry(&resource->devices, device, vnr)
		maybe_kick_lo(device);
	rcu_read_unlock();
}

/**
 * drbd_alloc_pages() - Returns @number pages, retries forever (or until signalled)
 * @device:	DRBD device.
 * @number:	number of pages requested
 * @gfp_mask:	how to allocate and whether to loop until we succeed
 *
 * Tries to allocate number pages, first from our own page pool, then from
 * the kernel.
 * Possibly retry until DRBD frees sufficient pages somewhere else.
 *
 * If this allocation would exceed the max_buffers setting, we throttle
 * allocation (schedule_timeout) to give the system some room to breathe.
 *
 * We do not use max-buffers as hard limit, because it could lead to
 * congestion and further to a distributed deadlock during online-verify or
 * (checksum based) resync, if the max-buffers, socket buffer sizes and
 * resync-rate settings are mis-configured.
 *
 * Returns a page chain linked via (struct drbd_page_chain*)&page->lru.
 */
struct page *drbd_alloc_pages(struct drbd_transport *transport, unsigned int number,
			      gfp_t gfp_mask)
{
	struct drbd_connection *connection =
		container_of(transport, struct drbd_connection, transport);
	struct page *page = NULL;
	DEFINE_WAIT(wait);
	unsigned int mxb;

	rcu_read_lock();
	mxb = rcu_dereference(transport->net_conf)->max_buffers;
	rcu_read_unlock();

	if (atomic_read(&connection->pp_in_use) < mxb)
		page = __drbd_alloc_pages(number, gfp_mask & ~__GFP_RECLAIM);

	/* Try to keep the fast path fast, but occasionally we need
	 * to reclaim the pages we lended to the network stack. */
	if (page && atomic_read(&connection->pp_in_use_by_net) > 512)
		drbd_reclaim_net_peer_reqs(connection);

	while (page == NULL) {
		prepare_to_wait(&drbd_pp_wait, &wait, TASK_INTERRUPTIBLE);

		conn_maybe_kick_lo(connection);
		drbd_reclaim_net_peer_reqs(connection);

		if (atomic_read(&connection->pp_in_use) < mxb) {
			page = __drbd_alloc_pages(number, gfp_mask);
			if (page)
				break;
		}

		if (!(gfp_mask & __GFP_RECLAIM))
			break;

		if (signal_pending(current)) {
			drbd_warn(connection, "drbd_alloc_pages interrupted!\n");
			break;
		}

		if (schedule_timeout(HZ/10) == 0)
			mxb = UINT_MAX;
	}
	finish_wait(&drbd_pp_wait, &wait);

	if (page)
		atomic_add(number, &connection->pp_in_use);
	return page;
}

/* Must not be used from irq, as that may deadlock: see drbd_alloc_pages.
 * Is also used from inside an other spin_lock_irq(&resource->req_lock);
 * Either links the page chain back to the global pool,
 * or returns all pages to the system. */
void drbd_free_pages(struct drbd_transport *transport, struct page *page, int is_net)
{
	struct drbd_connection *connection =
		container_of(transport, struct drbd_connection, transport);
	atomic_t *a = is_net ? &connection->pp_in_use_by_net : &connection->pp_in_use;
	int i;

	if (page == NULL)
		return;

	if (drbd_pp_vacant > (DRBD_MAX_BIO_SIZE/PAGE_SIZE) * minor_count)
		i = page_chain_free(page);
	else {
		struct page *tmp;
		tmp = page_chain_tail(page, &i);
		spin_lock(&drbd_pp_lock);
		page_chain_add(&drbd_pp_pool, page, tmp);
		drbd_pp_vacant += i;
		spin_unlock(&drbd_pp_lock);
	}
	i = atomic_sub_return(i, a);
	if (i < 0)
		drbd_warn(connection, "ASSERTION FAILED: %s: %d < 0\n",
			is_net ? "pp_in_use_by_net" : "pp_in_use", i);
	wake_up(&drbd_pp_wait);
}

/*
You need to hold the req_lock:
 _drbd_wait_ee_list_empty()

You must not have the req_lock:
 drbd_free_peer_req()
 drbd_alloc_peer_req()
 drbd_free_peer_reqs()
 drbd_ee_fix_bhs()
 drbd_finish_peer_reqs()
 drbd_clear_done_ee()
 drbd_wait_ee_list_empty()
*/

/* normal: payload_size == request size (bi_size)
 * w_same: payload_size == logical_block_size
 * trim: payload_size == 0 */
struct drbd_peer_request *
drbd_alloc_peer_req(struct drbd_peer_device *peer_device, gfp_t gfp_mask) __must_hold(local)
{
	struct drbd_device *device = peer_device->device;
	struct drbd_peer_request *peer_req;

	if (drbd_insert_fault(device, DRBD_FAULT_AL_EE))
		return NULL;

	peer_req = mempool_alloc(drbd_ee_mempool, gfp_mask & ~__GFP_HIGHMEM);
	if (!peer_req) {
		if (!(gfp_mask & __GFP_NOWARN))
			drbd_err(device, "%s: allocation failed\n", __func__);
		return NULL;
	}

	memset(peer_req, 0, sizeof(*peer_req));
	INIT_LIST_HEAD(&peer_req->w.list);
	drbd_clear_interval(&peer_req->i);
	INIT_LIST_HEAD(&peer_req->recv_order);
	peer_req->submit_jif = jiffies;
	peer_req->peer_device = peer_device;

	return peer_req;
}

void __drbd_free_peer_req(struct drbd_peer_request *peer_req, int is_net)
{
	struct drbd_peer_device *peer_device = peer_req->peer_device;

	might_sleep();
	if (peer_req->flags & EE_HAS_DIGEST)
		kfree(peer_req->digest);
	D_ASSERT(peer_device, atomic_read(&peer_req->pending_bios) == 0);
	D_ASSERT(peer_device, drbd_interval_empty(&peer_req->i));
	drbd_free_page_chain(&peer_device->connection->transport, &peer_req->page_chain, is_net);
	mempool_free(peer_req, drbd_ee_mempool);
}

int drbd_free_peer_reqs(struct drbd_resource *resource, struct list_head *list, bool is_net_ee)
{
	LIST_HEAD(work_list);
	struct drbd_peer_request *peer_req, *t;
	int count = 0;

	spin_lock_irq(&resource->req_lock);
	list_splice_init(list, &work_list);
	spin_unlock_irq(&resource->req_lock);

	list_for_each_entry_safe(peer_req, t, &work_list, w.list) {
		__drbd_free_peer_req(peer_req, is_net_ee);
		count++;
	}
	return count;
}

/*
 * See also comments in _req_mod(,BARRIER_ACKED) and receive_Barrier.
 */
static int drbd_finish_peer_reqs(struct drbd_peer_device *peer_device)
{
	struct drbd_connection *connection = peer_device->connection;
	struct drbd_device *device = peer_device->device;
	LIST_HEAD(work_list);
	LIST_HEAD(reclaimed);
	struct drbd_peer_request *peer_req, *t;
	int err = 0;

	spin_lock_irq(&device->resource->req_lock);
	reclaim_finished_net_peer_reqs(connection, &reclaimed);
	list_splice_init(&device->done_ee, &work_list);
	spin_unlock_irq(&device->resource->req_lock);

	list_for_each_entry_safe(peer_req, t, &reclaimed, w.list)
		drbd_free_net_peer_req(peer_req);

	/* possible callbacks here:
	 * e_end_block, and e_end_resync_block, e_send_discard_write.
	 * all ignore the last argument.
	 */
	list_for_each_entry_safe(peer_req, t, &work_list, w.list) {
		int err2;

		/* list_del not necessary, next/prev members not touched */
		err2 = peer_req->w.cb(&peer_req->w, !!err);
		if (!err)
			err = err2;
		if (!list_empty(&peer_req->recv_order)) {
			drbd_free_page_chain(&connection->transport, &peer_req->page_chain, 0);
		} else
			drbd_free_peer_req(peer_req);
	}
	wake_up(&device->ee_wait);

	return err;
}

static void _drbd_wait_ee_list_empty(struct drbd_device *device,
				     struct list_head *head)
{
	DEFINE_WAIT(wait);

	/* avoids spin_lock/unlock
	 * and calling prepare_to_wait in the fast path */
	while (!list_empty(head)) {
		prepare_to_wait(&device->ee_wait, &wait, TASK_UNINTERRUPTIBLE);
		spin_unlock_irq(&device->resource->req_lock);
		drbd_kick_lo(device);
		schedule();
		finish_wait(&device->ee_wait, &wait);
		spin_lock_irq(&device->resource->req_lock);
	}
}

static void drbd_wait_ee_list_empty(struct drbd_device *device,
				    struct list_head *head)
{
	spin_lock_irq(&device->resource->req_lock);
	_drbd_wait_ee_list_empty(device, head);
	spin_unlock_irq(&device->resource->req_lock);
}

static int drbd_recv(struct drbd_connection *connection, void **buf, size_t size, int flags)
{
	struct drbd_transport_ops *tr_ops = connection->transport.ops;
	int rv;

	rv = tr_ops->recv(&connection->transport, DATA_STREAM, buf, size, flags);

	if (rv < 0) {
		if (rv == -ECONNRESET)
			drbd_info(connection, "sock was reset by peer\n");
		else if (rv != -ERESTARTSYS)
			drbd_info(connection, "sock_recvmsg returned %d\n", rv);
	} else if (rv == 0) {
		if (test_bit(DISCONNECT_EXPECTED, &connection->flags)) {
			long t;
			rcu_read_lock();
			t = rcu_dereference(connection->transport.net_conf)->ping_timeo * HZ/10;
			rcu_read_unlock();

			t = wait_event_timeout(connection->ping_wait, connection->cstate[NOW] < C_CONNECTED, t);

			if (t)
				goto out;
		}
		drbd_info(connection, "sock was shut down by peer\n");
	}

	if (rv != size)
		change_cstate(connection, C_BROKEN_PIPE, CS_HARD);

out:
	return rv;
}

static int drbd_recv_into(struct drbd_connection *connection, void *buf, size_t size)
{
	int err;

	err = drbd_recv(connection, &buf, size, CALLER_BUFFER);

	if (err != size) {
		if (err >= 0)
			err = -EIO;
	} else
		err = 0;
	return err;
}

static int drbd_recv_all(struct drbd_connection *connection, void **buf, size_t size)
{
	int err;

	err = drbd_recv(connection, buf, size, 0);

	if (err != size) {
		if (err >= 0)
			err = -EIO;
	} else
		err = 0;
	return err;
}

static int drbd_recv_all_warn(struct drbd_connection *connection, void **buf, size_t size)
{
	int err;

	err = drbd_recv_all(connection, buf, size);
	if (err && !signal_pending(current))
		drbd_warn(connection, "short read (expected size %d)\n", (int)size);
	return err;
}

static int decode_header(struct drbd_connection *, void *, struct packet_info *);

/* Gets called if a connection is established, or if a new minor gets created
   in a connection */
int drbd_connected(struct drbd_peer_device *peer_device)
{
	struct drbd_device *device = peer_device->device;
	int err;

	atomic_set(&peer_device->packet_seq, 0);
	peer_device->peer_seq = 0;

	err = drbd_send_sync_param(peer_device);
	if (!err)
		err = drbd_send_sizes(peer_device, 0, 0);
	if (!err && device->disk_state[NOW] > D_DISKLESS)
		err = drbd_send_uuids(peer_device, 0, 0);
	if (!err) {
		set_bit(INITIAL_STATE_SENT, &peer_device->flags);
		err = drbd_send_current_state(peer_device);
	}

	clear_bit(USE_DEGR_WFC_T, &peer_device->flags);
	clear_bit(RESIZE_PENDING, &peer_device->flags);
	mod_timer(&device->request_timer, jiffies + HZ); /* just start it here. */
	return err;
}

void connect_timer_fn(unsigned long data)
{
	struct drbd_connection *connection = (struct drbd_connection *) data;
	struct drbd_resource *resource = connection->resource;
	unsigned long irq_flags;

	spin_lock_irqsave(&resource->req_lock, irq_flags);
	drbd_queue_work(&connection->sender_work, &connection->connect_timer_work);
	spin_unlock_irqrestore(&resource->req_lock, irq_flags);
}

void conn_connect2(struct drbd_connection *connection)
{
	struct drbd_peer_device *peer_device;
	int vnr;

	atomic_set(&connection->ap_in_flight, 0);

	rcu_read_lock();
	idr_for_each_entry(&connection->peer_devices, peer_device, vnr) {
		struct drbd_device *device = peer_device->device;
		kref_get(&device->kref);
		/* connection cannot go away: caller holds a reference. */
		rcu_read_unlock();
		drbd_connected(peer_device);
		rcu_read_lock();
		kref_put(&device->kref, drbd_destroy_device);
	}
	rcu_read_unlock();
}

void conn_disconnect(struct drbd_connection *connection);

int connect_work(struct drbd_work *work, int cancel)
{
	struct drbd_connection *connection =
		container_of(work, struct drbd_connection, connect_timer_work);
	enum drbd_state_rv rv;

	rv = change_cstate(connection, C_CONNECTED, CS_SERIALIZE | CS_VERBOSE | CS_DONT_RETRY);

	if (rv >= SS_SUCCESS) {
		conn_connect2(connection);
	} else if (rv == SS_TIMEOUT || rv == SS_CONCURRENT_ST_CHG) {
		connection->connect_timer.expires = jiffies + HZ/20;
		add_timer(&connection->connect_timer);
		return 0; /* Return early. Keep the reference on the connection! */
	} else {
		drbd_info(connection, "Failure to connect; retrying\n");
		change_cstate(connection, C_NETWORK_FAILURE, CS_HARD);
	}

	kref_debug_put(&connection->kref_debug, 11);
	kref_put(&connection->kref, drbd_destroy_connection);
	return 0;
}

/*
 * Returns true if we have a valid connection.
 */
static bool conn_connect(struct drbd_connection *connection)
{
	struct drbd_transport *transport = &connection->transport;
	struct drbd_resource *resource = connection->resource;
	int ping_timeo, ping_int, h, err, vnr, timeout;
	struct drbd_peer_device *peer_device;
	bool discard_my_data;
	struct net_conf *nc;

start:
	clear_bit(DISCONNECT_EXPECTED, &connection->flags);
	if (change_cstate(connection, C_CONNECTING, CS_VERBOSE) < SS_SUCCESS) {
		/* We do not have a network config. */
		return false;
	}

	/* Assume that the peer only understands protocol 80 until we know better.  */
	connection->agreed_pro_version = 80;

	err = transport->ops->connect(transport);
	if (err == -EAGAIN) {
		if (connection->cstate[NOW] == C_DISCONNECTING)
			return false;
		goto retry;
	} else if (err < 0) {
		drbd_warn(connection, "Failed to initiate connection, err=%d\n", err);
		goto abort;
	}

	connection->last_received = jiffies;

	rcu_read_lock();
	nc = rcu_dereference(connection->transport.net_conf);
	ping_timeo = nc->ping_timeo;
	ping_int = nc->ping_int;
	rcu_read_unlock();

	transport->ops->set_rcvtimeo(transport, DATA_STREAM, ping_timeo * 4 * HZ/10);
	transport->ops->set_rcvtimeo(transport, CONTROL_STREAM, ping_int * HZ);

	h = drbd_do_features(connection);
	if (h < 0)
		goto abort;
	if (h == 0)
		goto retry;

	if (connection->cram_hmac_tfm) {
		switch (drbd_do_auth(connection)) {
		case -1:
			drbd_err(connection, "Authentication of peer failed\n");
			goto abort;
		case 0:
			drbd_err(connection, "Authentication of peer failed, trying again.\n");
			goto retry;
		}
	}

	transport->ops->set_rcvtimeo(transport, DATA_STREAM, MAX_SCHEDULE_TIMEOUT);

	discard_my_data = test_bit(CONN_DISCARD_MY_DATA, &connection->flags);

	if (drbd_send_protocol(connection) == -EOPNOTSUPP)
		goto abort;

	rcu_read_lock();
	idr_for_each_entry(&connection->peer_devices, peer_device, vnr) {
		clear_bit(INITIAL_STATE_SENT, &peer_device->flags);
		clear_bit(INITIAL_STATE_RECEIVED, &peer_device->flags);
	}
	idr_for_each_entry(&connection->peer_devices, peer_device, vnr) {
		struct drbd_device *device = peer_device->device;

		if (discard_my_data)
			set_bit(DISCARD_MY_DATA, &device->flags);
		else
			clear_bit(DISCARD_MY_DATA, &device->flags);
	}
	rcu_read_unlock();

	drbd_thread_start(&connection->ack_receiver);
	connection->ack_sender =
#if LINUX_VERSION_CODE >= KERNEL_VERSION(3,3,0)
		alloc_ordered_workqueue("drbd_as_%s", WQ_MEM_RECLAIM, connection->resource->name);
#else
		create_singlethread_workqueue("drbd_ack_sender");
#endif
	if (!connection->ack_sender) {
		drbd_err(connection, "Failed to create workqueue ack_sender\n");
		goto abort;
	}

	if (connection->agreed_pro_version >= 110) {
		if (resource->res_opts.node_id < connection->peer_node_id) {
			kref_get(&connection->kref);
			kref_debug_get(&connection->kref_debug, 11);
			connection->connect_timer_work.cb = connect_work;
			timeout = twopc_retry_timeout(resource, 0);
			drbd_debug(connection, "Waiting for %ums to avoid transaction "
				   "conflicts\n", jiffies_to_msecs(timeout));
			connection->connect_timer.expires = jiffies + timeout;
			add_timer(&connection->connect_timer);
		}
	} else {
		enum drbd_state_rv rv;
		rv = change_cstate(connection, C_CONNECTED,
				   CS_VERBOSE | CS_WAIT_COMPLETE | CS_SERIALIZE | CS_LOCAL_ONLY);
		if (rv < SS_SUCCESS || connection->cstate[NOW] != C_CONNECTED)
			goto retry;
		conn_connect2(connection);
	}
	return true;

retry:
	conn_disconnect(connection);
	schedule_timeout_interruptible(HZ);
	goto start;

abort:
	change_cstate(connection, C_DISCONNECTING, CS_HARD);
	return false;
}

int decode_header(struct drbd_connection *connection, void *header, struct packet_info *pi)
{
	unsigned int header_size = drbd_header_size(connection);

	if (header_size == sizeof(struct p_header100) &&
	    *(__be32 *)header == cpu_to_be32(DRBD_MAGIC_100)) {
		struct p_header100 *h = header;
		if (h->pad != 0) {
			drbd_err(connection, "Header padding is not zero\n");
			return -EINVAL;
		}
		pi->vnr = (s16)be16_to_cpu(h->volume);
		pi->cmd = be16_to_cpu(h->command);
		pi->size = be32_to_cpu(h->length);
	} else if (header_size == sizeof(struct p_header95) &&
		   *(__be16 *)header == cpu_to_be16(DRBD_MAGIC_BIG)) {
		struct p_header95 *h = header;
		pi->cmd = be16_to_cpu(h->command);
		pi->size = be32_to_cpu(h->length);
		pi->vnr = 0;
	} else if (header_size == sizeof(struct p_header80) &&
		   *(__be32 *)header == cpu_to_be32(DRBD_MAGIC)) {
		struct p_header80 *h = header;
		pi->cmd = be16_to_cpu(h->command);
		pi->size = be16_to_cpu(h->length);
		pi->vnr = 0;
	} else {
		drbd_err(connection, "Wrong magic value 0x%08x in protocol version %d\n",
			 be32_to_cpu(*(__be32 *)header),
			 connection->agreed_pro_version);
		return -EINVAL;
	}
	pi->data = header + header_size;
	return 0;
}

<<<<<<< HEAD
static int drbd_recv_header(struct drbd_connection *connection, struct packet_info *pi)
{
	struct drbd_transport_ops *tr_ops = connection->transport.ops;
=======
#ifdef blk_queue_plugged
static void drbd_unplug_all_devices(struct drbd_connection *connection)
{
	struct drbd_peer_device *peer_device;
	int vnr;

	rcu_read_lock();
	idr_for_each_entry(&connection->peer_devices, peer_device, vnr) {
		struct drbd_device *device = peer_device->device;

		kref_get(&device->kref);
		rcu_read_unlock();
		drbd_kick_lo(device);
		kref_put(&device->kref, drbd_destroy_device);
		rcu_read_lock();
	}
	rcu_read_unlock();
}
#else
static void drbd_unplug_all_devices(struct drbd_connection *connection)
{
}
#endif

static int drbd_recv_header(struct drbd_connection *connection, struct packet_info *pi)
{
	void *buffer = connection->data.rbuf;
	int err;

	err = drbd_recv_all_warn(connection, buffer, drbd_header_size(connection));
	if (err)
		return err;

	err = decode_header(connection, buffer, pi);
	connection->last_received = jiffies;

	return err;
}

static int drbd_recv_header_maybe_unplug(struct drbd_connection *connection, struct packet_info *pi)
{
	void *buffer = connection->data.rbuf;
>>>>>>> 901935e9
	unsigned int size = drbd_header_size(connection);
	void *buffer;
	int err;

	err = tr_ops->recv(&connection->transport, DATA_STREAM, &buffer,
			   size, MSG_NOSIGNAL | MSG_DONTWAIT);
	if (err != size) {
		int rflags = 0;

		/* If we have nothing in the receive buffer now, to reduce
		 * application latency, try to drain the backend queues as
		 * quickly as possible, and let remote TCP know what we have
		 * received so far. */
		if (err == -EAGAIN) {
			tr_ops->hint(&connection->transport, DATA_STREAM, QUICKACK);
			drbd_unplug_all_devices(connection->resource);
		} else if (err > 0) {
			size -= err;
			rflags |= GROW_BUFFER;
		}

		err = drbd_recv(connection, &buffer, size, rflags);
		if (err != size) {
			if (err >= 0)
				err = -EIO;
		} else
			err = 0;

		if (err)
			return err;
	}

	err = decode_header(connection, buffer, pi);
	connection->last_received = jiffies;

	return err;
}

/* This is blkdev_issue_flush, but asynchronous.
 * We want to submit to all component volumes in parallel,
 * then wait for all completions.
 */
struct issue_flush_context {
	atomic_t pending;
	int error;
	struct completion done;
};
struct one_flush_context {
	struct drbd_device *device;
	struct issue_flush_context *ctx;
};

BIO_ENDIO_TYPE one_flush_endio BIO_ENDIO_ARGS(struct bio *bio, int error)
{
	struct one_flush_context *octx = bio->bi_private;
	struct drbd_device *device = octx->device;
	struct issue_flush_context *ctx = octx->ctx;

	BIO_ENDIO_FN_START;

	if (error) {
		ctx->error = error;
		drbd_info(device, "local disk FLUSH FAILED with status %d\n", error);
	}
	kfree(octx);
	bio_put(bio);

	clear_bit(FLUSH_PENDING, &device->flags);
	put_ldev(device);
	kref_put(&device->kref, drbd_destroy_device);

	if (atomic_dec_and_test(&ctx->pending))
		complete(&ctx->done);

	BIO_ENDIO_FN_RETURN;
}

static void submit_one_flush(struct drbd_device *device, struct issue_flush_context *ctx)
{
	struct bio *bio = bio_alloc(GFP_NOIO, 0);
	struct one_flush_context *octx = kmalloc(sizeof(*octx), GFP_NOIO);
	if (!bio || !octx) {
		drbd_warn(device, "Could not allocate a bio, CANNOT ISSUE FLUSH\n");
		/* FIXME: what else can I do now?  disconnecting or detaching
		 * really does not help to improve the state of the world, either.
		 */
		kfree(octx);
		if (bio)
			bio_put(bio);

		ctx->error = -ENOMEM;
		put_ldev(device);
		kref_put(&device->kref, drbd_destroy_device);
		return;
	}

	octx->device = device;
	octx->ctx = ctx;
	bio->bi_bdev = device->ldev->backing_bdev;
	bio->bi_private = octx;
	bio->bi_end_io = one_flush_endio;

	device->flush_jif = jiffies;
	set_bit(FLUSH_PENDING, &device->flags);
	atomic_inc(&ctx->pending);
	submit_bio(WRITE_FLUSH, bio);
}

static enum finish_epoch drbd_flush_after_epoch(struct drbd_connection *connection, struct drbd_epoch *epoch)
{
	struct drbd_resource *resource = connection->resource;

	if (resource->write_ordering >= WO_BDEV_FLUSH) {
		struct drbd_device *device;
		struct issue_flush_context ctx;
		int vnr;

		atomic_set(&ctx.pending, 1);
		ctx.error = 0;
		init_completion(&ctx.done);

		rcu_read_lock();
		idr_for_each_entry(&resource->devices, device, vnr) {
			if (!get_ldev(device))
				continue;
			kref_get(&device->kref);
			rcu_read_unlock();

			submit_one_flush(device, &ctx);

			rcu_read_lock();
		}
		rcu_read_unlock();

		/* Do we want to add a timeout,
		 * if disk-timeout is set? */
		if (!atomic_dec_and_test(&ctx.pending))
			wait_for_completion(&ctx.done);

		if (ctx.error) {
			/* would rather check on EOPNOTSUPP, but that is not reliable.
			 * don't try again for ANY return value != 0
			 * if (rv == -EOPNOTSUPP) */
			/* Any error is already reported by bio_endio callback. */
			drbd_bump_write_ordering(connection->resource, NULL, WO_DRAIN_IO);
		}
	}

	return drbd_may_finish_epoch(connection, epoch, EV_BARRIER_DONE);
}

static int w_flush(struct drbd_work *w, int cancel)
{
	struct flush_work *fw = container_of(w, struct flush_work, w);
	struct drbd_epoch *epoch = fw->epoch;
	struct drbd_connection *connection = epoch->connection;

	kfree(fw);

	if (!test_and_set_bit(DE_BARRIER_IN_NEXT_EPOCH_ISSUED, &epoch->flags))
		drbd_flush_after_epoch(connection, epoch);

	drbd_may_finish_epoch(connection, epoch, EV_PUT |
			      (connection->cstate[NOW] < C_CONNECTED ? EV_CLEANUP : 0));

	return 0;
}

/**
 * drbd_may_finish_epoch() - Applies an epoch_event to the epoch's state, eventually finishes it.
 * @connection:	DRBD connection.
 * @epoch:	Epoch object.
 * @ev:		Epoch event.
 */
static enum finish_epoch drbd_may_finish_epoch(struct drbd_connection *connection,
					       struct drbd_epoch *epoch,
					       enum epoch_event ev)
{
	int finish, epoch_size;
	struct drbd_epoch *next_epoch;
	int schedule_flush = 0;
	enum finish_epoch rv = FE_STILL_LIVE;
	struct drbd_resource *resource = connection->resource;

	spin_lock(&connection->epoch_lock);
	do {
		next_epoch = NULL;
		finish = 0;

		epoch_size = atomic_read(&epoch->epoch_size);

		switch (ev & ~EV_CLEANUP) {
		case EV_PUT:
			atomic_dec(&epoch->active);
			break;
		case EV_GOT_BARRIER_NR:
			set_bit(DE_HAVE_BARRIER_NUMBER, &epoch->flags);

			/* Special case: If we just switched from WO_BIO_BARRIER to
			   WO_BDEV_FLUSH we should not finish the current epoch */
			if (test_bit(DE_CONTAINS_A_BARRIER, &epoch->flags) && epoch_size == 1 &&
			    resource->write_ordering != WO_BIO_BARRIER &&
			    epoch == connection->current_epoch)
				clear_bit(DE_CONTAINS_A_BARRIER, &epoch->flags);
			break;
		case EV_BARRIER_DONE:
			set_bit(DE_BARRIER_IN_NEXT_EPOCH_DONE, &epoch->flags);
			break;
		case EV_BECAME_LAST:
			/* nothing to do*/
			break;
		}

		if (epoch_size != 0 &&
		    atomic_read(&epoch->active) == 0 &&
		    (test_bit(DE_HAVE_BARRIER_NUMBER, &epoch->flags) || ev & EV_CLEANUP) &&
		    epoch->list.prev == &connection->current_epoch->list &&
		    !test_bit(DE_IS_FINISHING, &epoch->flags)) {
			/* Nearly all conditions are met to finish that epoch... */
			if (test_bit(DE_BARRIER_IN_NEXT_EPOCH_DONE, &epoch->flags) ||
			    resource->write_ordering == WO_NONE ||
			    (epoch_size == 1 && test_bit(DE_CONTAINS_A_BARRIER, &epoch->flags)) ||
			    ev & EV_CLEANUP) {
				finish = 1;
				set_bit(DE_IS_FINISHING, &epoch->flags);
			} else if (!test_bit(DE_BARRIER_IN_NEXT_EPOCH_ISSUED, &epoch->flags) &&
				 resource->write_ordering == WO_BIO_BARRIER) {
				atomic_inc(&epoch->active);
				schedule_flush = 1;
			}
		}
		if (finish) {
			if (!(ev & EV_CLEANUP)) {
				spin_unlock(&connection->epoch_lock);
				drbd_send_b_ack(epoch->connection, epoch->barrier_nr, epoch_size);
				spin_lock(&connection->epoch_lock);
			}
#if 0
			/* FIXME: dec unacked on connection, once we have
			 * something to count pending connection packets in. */
			if (test_bit(DE_HAVE_BARRIER_NUMBER, &epoch->flags))
				dec_unacked(epoch->connection);
#endif

			if (connection->current_epoch != epoch) {
				next_epoch = list_entry(epoch->list.next, struct drbd_epoch, list);
				list_del(&epoch->list);
				ev = EV_BECAME_LAST | (ev & EV_CLEANUP);
				connection->epochs--;
				kfree(epoch);

				if (rv == FE_STILL_LIVE)
					rv = FE_DESTROYED;
			} else {
				epoch->flags = 0;
				atomic_set(&epoch->epoch_size, 0);
				/* atomic_set(&epoch->active, 0); is alrady zero */
				if (rv == FE_STILL_LIVE)
					rv = FE_RECYCLED;
			}
		}

		if (!next_epoch)
			break;

		epoch = next_epoch;
	} while (1);

	spin_unlock(&connection->epoch_lock);

	if (schedule_flush) {
		struct flush_work *fw;
		fw = kmalloc(sizeof(*fw), GFP_ATOMIC);
		if (fw) {
			fw->w.cb = w_flush;
			fw->epoch = epoch;
			fw->device = NULL; /* FIXME drop this member, it is unused. */
			drbd_queue_work(&resource->work, &fw->w);
		} else {
			drbd_warn(resource, "Could not kmalloc a flush_work obj\n");
			set_bit(DE_BARRIER_IN_NEXT_EPOCH_ISSUED, &epoch->flags);
			/* That is not a recursion, only one level */
			drbd_may_finish_epoch(connection, epoch, EV_BARRIER_DONE);
			drbd_may_finish_epoch(connection, epoch, EV_PUT);
		}
	}

	return rv;
}

static enum write_ordering_e
max_allowed_wo(struct drbd_backing_dev *bdev, enum write_ordering_e wo)
{
	struct disk_conf *dc;

	dc = rcu_dereference(bdev->disk_conf);

	if (wo == WO_BIO_BARRIER && !dc->disk_barrier)
		wo = WO_BDEV_FLUSH;
	if (wo == WO_BDEV_FLUSH && !dc->disk_flushes)
		wo = WO_DRAIN_IO;
	if (wo == WO_DRAIN_IO && !dc->disk_drain)
		wo = WO_NONE;

	return wo;
}

/**
 * drbd_bump_write_ordering() - Fall back to an other write ordering method
 * @resource:	DRBD resource.
 * @wo:		Write ordering method to try.
 */
void drbd_bump_write_ordering(struct drbd_resource *resource, struct drbd_backing_dev *bdev,
			      enum write_ordering_e wo) __must_hold(local)
{
	struct drbd_device *device;
	enum write_ordering_e pwo;
	int vnr, i = 0;
	static char *write_ordering_str[] = {
		[WO_NONE] = "none",
		[WO_DRAIN_IO] = "drain",
		[WO_BDEV_FLUSH] = "flush",
		[WO_BIO_BARRIER] = "barrier",
	};

	pwo = resource->write_ordering;
	if (wo != WO_BIO_BARRIER)
		wo = min(pwo, wo);
	rcu_read_lock();
	idr_for_each_entry(&resource->devices, device, vnr) {
		if (i++ == 1 && wo == WO_BIO_BARRIER)
			wo = WO_BDEV_FLUSH; /* WO = barrier does not handle multiple volumes */

		if (get_ldev(device)) {
			wo = max_allowed_wo(device->ldev, wo);
			if (device->ldev == bdev)
				bdev = NULL;
			put_ldev(device);
		}
	}

	if (bdev)
		wo = max_allowed_wo(bdev, wo);

	rcu_read_unlock();

	resource->write_ordering = wo;
	if (pwo != resource->write_ordering || wo == WO_BIO_BARRIER)
		drbd_info(resource, "Method to ensure write ordering: %s\n", write_ordering_str[resource->write_ordering]);
}

void conn_wait_active_ee_empty(struct drbd_connection *connection);

/*
 * We *may* ignore the discard-zeroes-data setting, if so configured.
 *
 * Assumption is that it "discard_zeroes_data=0" is only because the backend
 * may ignore partial unaligned discards.
 *
 * LVM/DM thin as of at least
 *   LVM version:     2.02.115(2)-RHEL7 (2015-01-28)
 *   Library version: 1.02.93-RHEL7 (2015-01-28)
 *   Driver version:  4.29.0
 * still behaves this way.
 *
 * For unaligned (wrt. alignment and granularity) or too small discards,
 * we zero-out the initial (and/or) trailing unaligned partial chunks,
 * but discard all the aligned full chunks.
 *
 * At least for LVM/DM thin, the result is effectively "discard_zeroes_data=1".
 */
int drbd_issue_discard_or_zero_out(struct drbd_device *device, sector_t start, unsigned int nr_sectors, bool discard)
{
	struct block_device *bdev = device->ldev->backing_bdev;
	struct request_queue *q = bdev_get_queue(bdev);
	sector_t tmp, nr;
	unsigned int max_discard_sectors, granularity;
	int alignment;
	int err = 0;

	if (!discard)
		goto zero_out;

	/* Zero-sector (unknown) and one-sector granularities are the same.  */
	granularity = max(q->limits.discard_granularity >> 9, 1U);
	alignment = (bdev_discard_alignment(bdev) >> 9) % granularity;

	max_discard_sectors = min(q->limits.max_discard_sectors, (1U << 22));
	max_discard_sectors -= max_discard_sectors % granularity;
	if (unlikely(!max_discard_sectors))
		goto zero_out;

	if (nr_sectors < granularity)
		goto zero_out;

	tmp = start;
	if (sector_div(tmp, granularity) != alignment) {
		if (nr_sectors < 2*granularity)
			goto zero_out;
		/* start + gran - (start + gran - align) % gran */
		tmp = start + granularity - alignment;
		tmp = start + granularity - sector_div(tmp, granularity);

		nr = tmp - start;
		err |= blkdev_issue_zeroout(bdev, start, nr, GFP_NOIO, 0);
		nr_sectors -= nr;
		start = tmp;
	}
	while (nr_sectors >= granularity) {
		nr = min_t(sector_t, nr_sectors, max_discard_sectors);
		err |= blkdev_issue_discard(bdev, start, nr, GFP_NOIO, 0);
		nr_sectors -= nr;
		start += nr;
	}
 zero_out:
	if (nr_sectors) {
		err |= blkdev_issue_zeroout(bdev, start, nr_sectors, GFP_NOIO, 0);
	}
	return err != 0;
}

static bool can_do_reliable_discards(struct drbd_device *device)
{
#ifdef QUEUE_FLAG_DISCARD
	struct request_queue *q = bdev_get_queue(device->ldev->backing_bdev);
	struct disk_conf *dc;
	bool can_do;

	if (!blk_queue_discard(q))
		return false;

	if (queue_discard_zeroes_data(q))
		return true;

	rcu_read_lock();
	dc = rcu_dereference(device->ldev->disk_conf);
	can_do = dc->discard_zeroes_if_aligned;
	rcu_read_unlock();
	return can_do;
#else
	return false;
#endif
}

static void drbd_issue_peer_discard(struct drbd_device *device, struct drbd_peer_request *peer_req)
{
	/* If the backend cannot discard, or does not guarantee
	 * read-back zeroes in discarded ranges, we fall back to
	 * zero-out.  Unless configuration specifically requested
	 * otherwise. */
	if (!can_do_reliable_discards(device))
		peer_req->flags |= EE_IS_TRIM_USE_ZEROOUT;

	if (drbd_issue_discard_or_zero_out(device, peer_req->i.sector,
	    peer_req->i.size >> 9, !(peer_req->flags & EE_IS_TRIM_USE_ZEROOUT)))
		peer_req->flags |= EE_WAS_ERROR;
	drbd_endio_write_sec_final(peer_req);
}

static void drbd_issue_peer_wsame(struct drbd_device *device,
				  struct drbd_peer_request *peer_req)
{
#ifndef REQ_WRITE_SAME
	/* We should have never received this request!  At least not until we
	 * implement an open-coded write-same equivalend submit loop, and tell
	 * our peer we were write_same_capable. */
	drbd_err(device, "received unsupported WRITE_SAME request\n");
	peer_req->flags |= EE_WAS_ERROR;
	drbd_endio_write_sec_final(peer_req);
#else
	struct block_device *bdev = device->ldev->backing_bdev;
	sector_t s = peer_req->i.sector;
	sector_t nr = peer_req->i.size >> 9;
	if (blkdev_issue_write_same(bdev, s, nr, GFP_NOIO, peer_req->page_chain.head))
		peer_req->flags |= EE_WAS_ERROR;
	drbd_endio_write_sec_final(peer_req);
#endif
}


/**
 * drbd_submit_peer_request()
 * @device:	DRBD device.
 * @peer_req:	peer request
 * @rw:		flag field, see bio->bi_rw
 *
 * May spread the pages to multiple bios,
 * depending on bio_add_page restrictions.
 *
 * Returns 0 if all bios have been submitted,
 * -ENOMEM if we could not allocate enough bios,
 * -ENOSPC (any better suggestion?) if we have not been able to bio_add_page a
 *  single page to an empty bio (which should never happen and likely indicates
 *  that the lower level IO stack is in some way broken). This has been observed
 *  on certain Xen deployments.
 *
 *  When this function returns 0, it "consumes" an ldev reference; the
 *  reference is released when the request completes.
 */
/* TODO allocate from our own bio_set. */
int drbd_submit_peer_request(struct drbd_device *device,
			     struct drbd_peer_request *peer_req,
			     const unsigned rw, const int fault_type)
{
	struct bio *bios = NULL;
	struct bio *bio;
	struct page *page = peer_req->page_chain.head;
	sector_t sector = peer_req->i.sector;
	unsigned data_size = peer_req->i.size;
	unsigned n_bios = 0;
	unsigned nr_pages = peer_req->page_chain.nr_pages;
	int err = -ENOMEM;

	/* TRIM/DISCARD: for now, always use the helper function
	 * blkdev_issue_zeroout(..., discard=true).
	 * It's synchronous, but it does the right thing wrt. bio splitting.
	 * Correctness first, performance later.  Next step is to code an
	 * asynchronous variant of the same.
	 */
	if (peer_req->flags & (EE_IS_TRIM|EE_WRITE_SAME)) {
		/* wait for all pending IO completions, before we start
		 * zeroing things out. */
		conn_wait_active_ee_empty(peer_req->peer_device->connection);
		/* add it to the active list now,
		 * so we can find it to present it in debugfs */
		peer_req->submit_jif = jiffies;
		peer_req->flags |= EE_SUBMITTED;

		/* If this was a resync request from receive_rs_deallocated(),
		 * it is already on the sync_ee list */
		if (list_empty(&peer_req->w.list)) {
			spin_lock_irq(&device->resource->req_lock);
			list_add_tail(&peer_req->w.list, &device->active_ee);
			spin_unlock_irq(&device->resource->req_lock);
		}

		if (peer_req->flags & EE_IS_TRIM)
			drbd_issue_peer_discard(device, peer_req);
		else /* EE_WRITE_SAME */
			drbd_issue_peer_wsame(device, peer_req);
		return 0;
	}

	/* In most cases, we will only need one bio.  But in case the lower
	 * level restrictions happen to be different at this offset on this
	 * side than those of the sending peer, we may need to submit the
	 * request in more than one bio.
	 *
	 * Plain bio_alloc is good enough here, this is no DRBD internally
	 * generated bio, but a bio allocated on behalf of the peer.
	 */
next_bio:
	bio = bio_alloc(GFP_NOIO, nr_pages);
	if (!bio) {
		drbd_err(device, "submit_ee: Allocation of a bio failed (nr_pages=%u)\n", nr_pages);
		goto fail;
	}
	/* > peer_req->i.sector, unless this is the first bio */
	DRBD_BIO_BI_SECTOR(bio) = sector;
	bio->bi_bdev = device->ldev->backing_bdev;
	/* we special case some flags in the multi-bio case, see below
	 * (REQ_UNPLUG, REQ_FLUSH, or BIO_RW_BARRIER in older kernels) */
	bio->bi_rw = rw;
	bio->bi_private = peer_req;
	bio->bi_end_io = drbd_peer_request_endio;

	bio->bi_next = bios;
	bios = bio;
	++n_bios;

	page_chain_for_each(page) {
		unsigned off, len;
		int res;

		if (rw == READ) {
			set_page_chain_offset(page, 0);
			set_page_chain_size(page, min_t(unsigned, data_size, PAGE_SIZE));
		}
		off = page_chain_offset(page);
		len = page_chain_size(page);

		if (off > PAGE_SIZE || len > PAGE_SIZE - off || len > data_size || len == 0) {
			drbd_err(device, "invalid page chain: offset %u size %u remaining data_size %u\n",
					off, len, data_size);
			err = -EINVAL;
			goto fail;
		}

		res = bio_add_page(bio, page, len, off);
		if (res <= 0) {
			/* A single page must always be possible!
			 * But in case it fails anyways,
			 * we deal with it, and complain (below). */
			if (bio->bi_vcnt == 0) {
				drbd_err(device,
					"bio_add_page(%p, %p, %u, %u): %d (bi_vcnt %u bi_max_vecs %u bi_sector %llu, bi_flags 0x%lx)\n",
					bio, page, len, off, res, bio->bi_vcnt, bio->bi_max_vecs, (uint64_t)DRBD_BIO_BI_SECTOR(bio),
					 (unsigned long)bio->bi_flags);
				err = -ENOSPC;
				goto fail;
			}
			goto next_bio;
		}
		data_size -= len;
		sector += len >> 9;
		--nr_pages;
	}
	D_ASSERT(device, data_size == 0);
	D_ASSERT(device, page == NULL);

	atomic_set(&peer_req->pending_bios, n_bios);
	/* for debugfs: update timestamp, mark as submitted */
	peer_req->submit_jif = jiffies;
	peer_req->flags |= EE_SUBMITTED;
	do {
		bio = bios;
		bios = bios->bi_next;
		bio->bi_next = NULL;

		/* strip off REQ_UNPLUG unless it is the last bio */
		if (bios)
			bio->bi_rw &= ~DRBD_REQ_UNPLUG;
		drbd_generic_make_request(device, fault_type, bio);

		/* strip off REQ_FLUSH,
		 * unless it is the first or last bio */
		if (bios && bios->bi_next)
			bios->bi_rw &= ~DRBD_REQ_FLUSH;
	} while (bios);
	maybe_kick_lo(device);
	return 0;

fail:
	while (bios) {
		bio = bios;
		bios = bios->bi_next;
		bio_put(bio);
	}
	return err;
}

static void drbd_remove_peer_req_interval(struct drbd_device *device,
					  struct drbd_peer_request *peer_req)
{
	struct drbd_interval *i = &peer_req->i;

	drbd_remove_interval(&device->write_requests, i);
	drbd_clear_interval(i);

	/* Wake up any processes waiting for this peer request to complete.  */
	if (i->waiting)
		wake_up(&device->misc_wait);
}

/**
 * w_e_reissue() - Worker callback; Resubmit a bio, without REQ_HARDBARRIER set
 * @device:	DRBD device.
 * @dw:		work object.
 * @cancel:	The connection will be closed anyways (unused in this callback)
 */
int w_e_reissue(struct drbd_work *w, int cancel) __releases(local)
{
	struct drbd_peer_request *peer_req =
		container_of(w, struct drbd_peer_request, w);
	struct drbd_peer_device *peer_device = peer_req->peer_device;
	struct drbd_device *device = peer_device->device;
	int err;
	/* We leave DE_CONTAINS_A_BARRIER and EE_IS_BARRIER in place,
	   (and DE_BARRIER_IN_NEXT_EPOCH_ISSUED in the previous Epoch)
	   so that we can finish that epoch in drbd_may_finish_epoch().
	   That is necessary if we already have a long chain of Epochs, before
	   we realize that BARRIER is actually not supported */

	/* As long as the -ENOTSUPP on the barrier is reported immediately
	   that will never trigger. If it is reported late, we will just
	   print that warning and continue correctly for all future requests
	   with WO_BDEV_FLUSH */
	if (previous_epoch(peer_device->connection, peer_req->epoch))
		drbd_warn(device, "Write ordering was not enforced (one time event)\n");

	/* we still have a local reference,
	 * get_ldev was done in receive_Data. */

	peer_req->w.cb = e_end_block;
	err = drbd_submit_peer_request(device, peer_req, WRITE, DRBD_FAULT_DT_WR);
	switch (err) {
	case -ENOMEM:
		peer_req->w.cb = w_e_reissue;
		drbd_queue_work(&peer_device->connection->sender_work,
				&peer_req->w);
		/* retry later; fall through */
	case 0:
		/* keep worker happy and connection up */
		return 0;

	case -ENOSPC:
		/* no other error expected, but anyways: */
	default:
		/* forget the object,
		 * and cause a "Network failure" */
		spin_lock_irq(&device->resource->req_lock);
		list_del(&peer_req->w.list);
		drbd_remove_peer_req_interval(device, peer_req);
		spin_unlock_irq(&device->resource->req_lock);
		drbd_al_complete_io(device, &peer_req->i);
		drbd_may_finish_epoch(peer_device->connection, peer_req->epoch, EV_PUT | EV_CLEANUP);
		drbd_free_peer_req(peer_req);
		drbd_err(device, "submit failed, triggering re-connect\n");
		return err;
	}
}

void conn_wait_active_ee_empty(struct drbd_connection *connection)
{
	struct drbd_peer_device *peer_device;
	int vnr;

	rcu_read_lock();
	idr_for_each_entry(&connection->peer_devices, peer_device, vnr) {
		struct drbd_device *device = peer_device->device;

		kref_get(&device->kref);
		rcu_read_unlock();
		drbd_wait_ee_list_empty(device, &device->active_ee);
		kref_put(&device->kref, drbd_destroy_device);
		rcu_read_lock();
	}
	rcu_read_unlock();
}

static void conn_wait_done_ee_empty(struct drbd_connection *connection)
{
	struct drbd_peer_device *peer_device;
	int vnr;

	rcu_read_lock();
	idr_for_each_entry(&connection->peer_devices, peer_device, vnr) {
		struct drbd_device *device = peer_device->device;

		kref_get(&device->kref);
		rcu_read_unlock();
		drbd_wait_ee_list_empty(device, &device->done_ee);
		kref_put(&device->kref, drbd_destroy_device);
		rcu_read_lock();
	}
	rcu_read_unlock();
}

<<<<<<< HEAD
#ifdef blk_queue_plugged
static void drbd_unplug_all_devices(struct drbd_resource *resource)
{
	struct drbd_device *device;
	int vnr;

	rcu_read_lock();
	idr_for_each_entry(&resource->devices, device, vnr) {
		kref_get(&device->kref);
		rcu_read_unlock();
		drbd_kick_lo(device);
		kref_put(&device->kref, drbd_destroy_device);
		rcu_read_lock();
	}
	rcu_read_unlock();
}
#else
static void drbd_unplug_all_devices(struct drbd_resource *resource)
{
}
#endif

=======
>>>>>>> 901935e9
static int receive_Barrier(struct drbd_connection *connection, struct packet_info *pi)
{
	struct drbd_transport_ops *tr_ops = connection->transport.ops;
	int rv, issue_flush;
	struct p_barrier *p = pi->data;
	struct drbd_epoch *epoch;

	tr_ops->hint(&connection->transport, DATA_STREAM, QUICKACK);
	drbd_unplug_all_devices(connection->resource);

	/* FIXME these are unacked on connection,
	 * not a specific (peer)device.
	 */
	connection->current_epoch->barrier_nr = p->barrier;
	connection->current_epoch->connection = connection;
	rv = drbd_may_finish_epoch(connection, connection->current_epoch, EV_GOT_BARRIER_NR);

	/* P_BARRIER_ACK may imply that the corresponding extent is dropped from
	 * the activity log, which means it would not be resynced in case the
	 * R_PRIMARY crashes now.
	 * Therefore we must send the barrier_ack after the barrier request was
	 * completed. */
	switch (connection->resource->write_ordering) {
	case WO_BIO_BARRIER:
	case WO_NONE:
		if (rv == FE_RECYCLED)
			return 0;
		break;

	case WO_BDEV_FLUSH:
	case WO_DRAIN_IO:
		if (rv == FE_STILL_LIVE) {
			set_bit(DE_BARRIER_IN_NEXT_EPOCH_ISSUED, &connection->current_epoch->flags);
			conn_wait_active_ee_empty(connection);
			rv = drbd_flush_after_epoch(connection, connection->current_epoch);
		}
		if (rv == FE_RECYCLED)
			return 0;

		/* The ack_sender will send all the ACKs and barrier ACKs out, since
		   all EEs moved from the active_ee to the done_ee. We need to
		   provide a new epoch object for the EEs that come in soon */
		break;
	}

	/* receiver context, in the writeout path of the other node.
	 * avoid potential distributed deadlock */
	epoch = kmalloc(sizeof(struct drbd_epoch), GFP_NOIO);
	if (!epoch) {
		drbd_warn(connection, "Allocation of an epoch failed, slowing down\n");
		issue_flush = !test_and_set_bit(DE_BARRIER_IN_NEXT_EPOCH_ISSUED, &connection->current_epoch->flags);
		conn_wait_active_ee_empty(connection);
		if (issue_flush) {
			rv = drbd_flush_after_epoch(connection, connection->current_epoch);
			if (rv == FE_RECYCLED)
				return 0;
		}

		conn_wait_done_ee_empty(connection);

		return 0;
	}

	epoch->flags = 0;
	atomic_set(&epoch->epoch_size, 0);
	atomic_set(&epoch->active, 0);

	spin_lock(&connection->epoch_lock);
	if (atomic_read(&connection->current_epoch->epoch_size)) {
		list_add(&epoch->list, &connection->current_epoch->list);
		connection->current_epoch = epoch;
		connection->epochs++;
	} else {
		/* The current_epoch got recycled while we allocated this one... */
		kfree(epoch);
	}
	spin_unlock(&connection->epoch_lock);

	return 0;
}

/* pi->data points into some recv buffer, which may be
 * re-used/recycled/overwritten by the next receive operation.
 * (read_in_block via recv_resync_read) */
static void p_req_detail_from_pi(struct drbd_connection *connection,
		struct drbd_peer_request_details *d, struct packet_info *pi)
{
	struct p_trim *p = pi->data;
	bool is_trim_or_wsame = pi->cmd == P_TRIM || pi->cmd == P_WSAME;
	unsigned int digest_size =
		connection->peer_integrity_tfm ?
		crypto_hash_digestsize(connection->peer_integrity_tfm) : 0;

	d->sector = be64_to_cpu(p->p_data.sector);
	d->block_id = p->p_data.block_id;
	d->peer_seq = be64_to_cpu(p->p_data.seq_num);
	d->dp_flags = be32_to_cpu(p->p_data.dp_flags);
	d->length = pi->size;
	d->bi_size = is_trim_or_wsame ? be32_to_cpu(p->size) : pi->size - digest_size;
}

/* used from receive_RSDataReply (recv_resync_read)
 * and from receive_Data.
 * data_size: actual payload ("data in")
 * 	for normal writes that is bi_size.
 * 	for discards, that is zero.
 * 	for write same, it is logical_block_size.
 * both trim and write same have the bi_size ("data len to be affected")
 * as extra argument in the packet header.
 */
static struct drbd_peer_request *
read_in_block(struct drbd_peer_device *peer_device, struct drbd_peer_request_details *d) __must_hold(local)
{
	struct drbd_device *device = peer_device->device;
	const uint64_t capacity = drbd_get_capacity(device->this_bdev);
	struct drbd_peer_request *peer_req;
	int digest_size, err;
	void *dig_in = peer_device->connection->int_dig_in;
	void *dig_vv = peer_device->connection->int_dig_vv;
	struct drbd_transport *transport = &peer_device->connection->transport;
	struct drbd_transport_ops *tr_ops = transport->ops;

	digest_size = d->length ? d->length - d->bi_size : 0;
	if (digest_size) {
		err = drbd_recv_into(peer_device->connection, dig_in, digest_size);
		if (err)
			return NULL;
	}

	if (!expect(peer_device, IS_ALIGNED(d->bi_size, 512)))
		return NULL;
	/* All "normal" requests should be smaller than DRBD_MAX_BIO_SIZE.
	 * TRIM (does not carry any payload: d->length == 0) maybe be bigger. */
	if (d->length && !expect(peer_device, d->bi_size <= DRBD_MAX_BIO_SIZE))
		return NULL;

	/* even though we trust our peer,
	 * we sometimes have to double check. */
	if (d->sector + (d->bi_size>>9) > capacity) {
		drbd_err(device, "request from peer beyond end of local disk: "
			"capacity: %llus < sector: %llus + size: %u\n",
			capacity, d->sector, d->bi_size);
		return NULL;
	}

	peer_req = drbd_alloc_peer_req(peer_device, GFP_TRY);
	if (!peer_req)
		return NULL;
	peer_req->i.size = d->bi_size; /* storage size */
	peer_req->i.sector = d->sector;
	peer_req->block_id = d->block_id;

	peer_req->flags |= EE_WRITE;
	if (d->length == 0)
		return peer_req;

	err = tr_ops->recv_pages(transport, &peer_req->page_chain, d->bi_size);
	if (err)
		goto fail;

	if (drbd_insert_fault(device, DRBD_FAULT_RECEIVE)) {
		struct page *page;
		unsigned long *data;
		drbd_err(device, "Fault injection: Corrupting data on receive, sector %llu\n",
				d->sector);
		page = peer_req->page_chain.head;
		data = kmap(page) + page_chain_offset(page);
		data[0] = ~data[0];
		kunmap(page);
	}

	if (digest_size) {
		drbd_csum_pages(peer_device->connection->peer_integrity_tfm, peer_req->page_chain.head, dig_vv);
		if (memcmp(dig_in, dig_vv, digest_size)) {
			drbd_err(device, "Digest integrity check FAILED: %llus +%u\n",
				d->sector, d->bi_size);
			goto fail;
		}
	}
	peer_device->recv_cnt += d->bi_size >> 9;
	return peer_req;

fail:
	drbd_free_peer_req(peer_req);
	return NULL;
}

static int ignore_remaining_packet(struct drbd_connection *connection, int size)
{
	void *data_to_ignore;

	while (size) {
		int s = min_t(int, size, DRBD_SOCKET_BUFFER_SIZE);
		int rv = drbd_recv(connection, &data_to_ignore, s, 0);
		if (rv < 0)
			return rv;

		size -= rv;
	}

	return 0;
}

static int recv_dless_read(struct drbd_peer_device *peer_device, struct drbd_request *req,
			   sector_t sector, int data_size)
{
	DRBD_BIO_VEC_TYPE bvec;
	DRBD_ITER_TYPE iter;
	struct bio *bio;
	int digest_size, err, expect;
	void *dig_in = peer_device->connection->int_dig_in;
	void *dig_vv = peer_device->connection->int_dig_vv;

	digest_size = 0;
	if (peer_device->connection->peer_integrity_tfm) {
		digest_size = crypto_hash_digestsize(peer_device->connection->peer_integrity_tfm);
		err = drbd_recv_into(peer_device->connection, dig_in, digest_size);
		if (err)
			return err;
		data_size -= digest_size;
	}

	/* optimistically update recv_cnt.  if receiving fails below,
	 * we disconnect anyways, and counters will be reset. */
	peer_device->recv_cnt += data_size >> 9;

	bio = req->master_bio;
	D_ASSERT(peer_device->device, sector == DRBD_BIO_BI_SECTOR(bio));

	bio_for_each_segment(bvec, bio, iter) {
		void *mapped = kmap(bvec BVD bv_page) + bvec BVD bv_offset;
		expect = min_t(int, data_size, bvec BVD bv_len);
		err = drbd_recv_into(peer_device->connection, mapped, expect);
		kunmap(bvec BVD bv_page);
		if (err)
			return err;
		data_size -= expect;
	}

	if (digest_size) {
		drbd_csum_bio(peer_device->connection->peer_integrity_tfm, bio, dig_vv);
		if (memcmp(dig_in, dig_vv, digest_size)) {
			drbd_err(peer_device, "Digest integrity check FAILED. Broken NICs?\n");
			return -EINVAL;
		}
	}

	D_ASSERT(peer_device->device, data_size == 0);
	return 0;
}

/*
 * e_end_resync_block() is called in ack_sender context via
 * drbd_finish_peer_reqs().
 */
static int e_end_resync_block(struct drbd_work *w, int unused)
{
	struct drbd_peer_request *peer_req =
		container_of(w, struct drbd_peer_request, w);
	struct drbd_peer_device *peer_device = peer_req->peer_device;
	struct drbd_device *device = peer_device->device;
	sector_t sector = peer_req->i.sector;
	int err;

	D_ASSERT(device, drbd_interval_empty(&peer_req->i));

	if (likely((peer_req->flags & EE_WAS_ERROR) == 0)) {
		drbd_set_in_sync(peer_device, sector, peer_req->i.size);
		err = drbd_send_ack(peer_device, P_RS_WRITE_ACK, peer_req);
	} else {
		/* Record failure to sync */
		drbd_rs_failed_io(peer_device, sector, peer_req->i.size);

		err  = drbd_send_ack(peer_device, P_NEG_ACK, peer_req);
	}
	dec_unacked(peer_device);

	return err;
}

static int recv_resync_read(struct drbd_peer_device *peer_device,
			    struct drbd_peer_request_details *d) __releases(local)
{
	struct drbd_device *device = peer_device->device;
	struct drbd_peer_request *peer_req;

	peer_req = read_in_block(peer_device, d);
	if (!peer_req)
		return -EIO;

	if (test_bit(UNSTABLE_RESYNC, &peer_device->flags))
		clear_bit(STABLE_RESYNC, &device->flags);

	dec_rs_pending(peer_device);

	inc_unacked(peer_device);
	/* corresponding dec_unacked() in e_end_resync_block()
	 * respective _drbd_clear_done_ee */

	peer_req->w.cb = e_end_resync_block;
	peer_req->submit_jif = jiffies;

	spin_lock_irq(&device->resource->req_lock);
	list_add_tail(&peer_req->w.list, &device->sync_ee);
	spin_unlock_irq(&device->resource->req_lock);

	atomic_add(d->bi_size >> 9, &device->rs_sect_ev);

	/* Seting all peer out of sync here. Sync source peer will be set
	   in sync when the write completes. Other peers will be set in
	   sync by the sync source with a P_PEERS_IN_SYNC packet soon. */
	drbd_set_all_out_of_sync(device, peer_req->i.sector, peer_req->i.size);

	if (drbd_submit_peer_request(device, peer_req, WRITE, DRBD_FAULT_RS_WR) == 0)
		return 0;

	/* don't care for the reason here */
	drbd_err(device, "submit failed, triggering re-connect\n");
	spin_lock_irq(&device->resource->req_lock);
	list_del(&peer_req->w.list);
	spin_unlock_irq(&device->resource->req_lock);

	drbd_free_peer_req(peer_req);
	return -EIO;
}

static struct drbd_request *
find_request(struct drbd_device *device, struct rb_root *root, u64 id,
	     sector_t sector, bool missing_ok, const char *func)
{
	struct drbd_request *req;

	/* Request object according to our peer */
	req = (struct drbd_request *)(unsigned long)id;
	if (drbd_contains_interval(root, sector, &req->i) && req->i.local)
		return req;
	if (!missing_ok) {
		drbd_err(device, "%s: failed to find request 0x%lx, sector %llus\n", func,
			(unsigned long)id, (unsigned long long)sector);
	}
	return NULL;
}

static int receive_DataReply(struct drbd_connection *connection, struct packet_info *pi)
{
	struct drbd_peer_device *peer_device;
	struct drbd_device *device;
	struct drbd_request *req;
	sector_t sector;
	int err;
	struct p_data *p = pi->data;

	peer_device = conn_peer_device(connection, pi->vnr);
	if (!peer_device)
		return -EIO;
	device = peer_device->device;

	sector = be64_to_cpu(p->sector);

	spin_lock_irq(&device->resource->req_lock);
	req = find_request(device, &device->read_requests, p->block_id, sector, false, __func__);
	spin_unlock_irq(&device->resource->req_lock);
	if (unlikely(!req))
		return -EIO;

	/* drbd_remove_request_interval() is done in _req_may_be_done, to avoid
	 * special casing it there for the various failure cases.
	 * still no race with drbd_fail_pending_reads */
	err = recv_dless_read(peer_device, req, sector, pi->size);
	if (!err)
		req_mod(req, DATA_RECEIVED, peer_device);
	/* else: nothing. handled from drbd_disconnect...
	 * I don't think we may complete this just yet
	 * in case we are "on-disconnect: freeze" */

	return err;
}

/**
 * _drbd_send_ack() - Sends an ack packet
 * @device:	DRBD device.
 * @cmd:	Packet command code.
 * @sector:	sector, needs to be in big endian byte order
 * @blksize:	size in byte, needs to be in big endian byte order
 * @block_id:	Id, big endian byte order
 */
static int _drbd_send_ack(struct drbd_peer_device *peer_device, enum drbd_packet cmd,
			  u64 sector, u32 blksize, u64 block_id)
{
	struct p_block_ack *p;

	if (peer_device->repl_state[NOW] < L_ESTABLISHED)
		return -EIO;

	p = drbd_prepare_command(peer_device, sizeof(*p), CONTROL_STREAM);
	if (!p)
		return -EIO;
	p->sector = sector;
	p->block_id = block_id;
	p->blksize = blksize;
	p->seq_num = cpu_to_be32(atomic_inc_return(&peer_device->packet_seq));
	return drbd_send_command(peer_device, cmd, CONTROL_STREAM);
}

static int drbd_send_ack_dp(struct drbd_peer_device *peer_device, enum drbd_packet cmd,
		  struct drbd_peer_request_details *d)
{
	return _drbd_send_ack(peer_device, cmd,
			      cpu_to_be64(d->sector),
			      cpu_to_be32(d->bi_size),
			      d->block_id);
}

static void drbd_send_ack_rp(struct drbd_peer_device *peer_device, enum drbd_packet cmd,
		      struct p_block_req *rp)
{
	_drbd_send_ack(peer_device, cmd, rp->sector, rp->blksize, rp->block_id);
}

/**
 * drbd_send_ack() - Sends an ack packet
 * @device:	DRBD device
 * @cmd:	packet command code
 * @peer_req:	peer request
 */
int drbd_send_ack(struct drbd_peer_device *peer_device, enum drbd_packet cmd,
		  struct drbd_peer_request *peer_req)
{
	return _drbd_send_ack(peer_device, cmd,
			      cpu_to_be64(peer_req->i.sector),
			      cpu_to_be32(peer_req->i.size),
			      peer_req->block_id);
}

/* This function misuses the block_id field to signal if the blocks
 * are is sync or not. */
int drbd_send_ack_ex(struct drbd_peer_device *peer_device, enum drbd_packet cmd,
		     sector_t sector, int blksize, u64 block_id)
{
	return _drbd_send_ack(peer_device, cmd,
			      cpu_to_be64(sector),
			      cpu_to_be32(blksize),
			      cpu_to_be64(block_id));
}

static int receive_RSDataReply(struct drbd_connection *connection, struct packet_info *pi)
{
	struct drbd_peer_request_details d;
	struct drbd_peer_device *peer_device;
	struct drbd_device *device;
	int err;

	p_req_detail_from_pi(connection, &d, pi);
	pi->data = NULL;

	peer_device = conn_peer_device(connection, pi->vnr);
	if (!peer_device)
		return -EIO;
	device = peer_device->device;

	D_ASSERT(device, d.block_id == ID_SYNCER);

	if (get_ldev(device)) {
		err = recv_resync_read(peer_device, &d);
		if (err)
			put_ldev(device);
	} else {
		if (drbd_ratelimit())
			drbd_err(device, "Can not write resync data to local disk.\n");

		err = ignore_remaining_packet(connection, pi->size);

		drbd_send_ack_dp(peer_device, P_NEG_ACK, &d);
	}

	atomic_add(d.bi_size >> 9, &peer_device->rs_sect_in);

	return err;
}

static void restart_conflicting_writes(struct drbd_peer_request *peer_req)
{
	struct drbd_interval *i;
	struct drbd_request *req;
	struct drbd_device *device = peer_req->peer_device->device;
	const sector_t sector = peer_req->i.sector;
	const unsigned int size = peer_req->i.size;

	drbd_for_each_overlap(i, &device->write_requests, sector, size) {
		if (!i->local)
			continue;
		req = container_of(i, struct drbd_request, i);
		if ((req->rq_state[0] & RQ_LOCAL_PENDING) ||
		   !(req->rq_state[0] & RQ_POSTPONED))
			continue;
		/* as it is RQ_POSTPONED, this will cause it to
		 * be queued on the retry workqueue. */
		__req_mod(req, DISCARD_WRITE, peer_req->peer_device, NULL);
	}
}

/*
 * e_end_block() is called in ack_sender context via drbd_finish_peer_reqs().
 */
static int e_end_block(struct drbd_work *w, int cancel)
{
	struct drbd_peer_request *peer_req =
		container_of(w, struct drbd_peer_request, w);
	struct drbd_peer_device *peer_device = peer_req->peer_device;
	struct drbd_device *device = peer_device->device;
	sector_t sector = peer_req->i.sector;
	struct drbd_epoch *epoch;
	int err = 0, pcmd;

	if (peer_req->flags & EE_IS_BARRIER) {
		epoch = previous_epoch(peer_device->connection, peer_req->epoch);
		if (epoch)
			drbd_may_finish_epoch(peer_device->connection, epoch, EV_BARRIER_DONE + (cancel ? EV_CLEANUP : 0));
	}

	if (peer_req->flags & EE_SEND_WRITE_ACK) {
		if (likely((peer_req->flags & EE_WAS_ERROR) == 0)) {
			pcmd = (peer_device->repl_state[NOW] >= L_SYNC_SOURCE &&
				peer_device->repl_state[NOW] <= L_PAUSED_SYNC_T &&
				peer_req->flags & EE_MAY_SET_IN_SYNC) ?
				P_RS_WRITE_ACK : P_WRITE_ACK;
			err = drbd_send_ack(peer_device, pcmd, peer_req);
			if (pcmd == P_RS_WRITE_ACK)
				drbd_set_in_sync(peer_device, sector, peer_req->i.size);
		} else {
			err = drbd_send_ack(peer_device, P_NEG_ACK, peer_req);
			/* we expect it to be marked out of sync anyways...
			 * maybe assert this?  */
		}
		dec_unacked(peer_device);
	}

	/* we delete from the conflict detection hash _after_ we sent out the
	 * P_WRITE_ACK / P_NEG_ACK, to get the sequence number right.  */
	if (peer_req->flags & EE_IN_INTERVAL_TREE) {
		spin_lock_irq(&device->resource->req_lock);
		D_ASSERT(device, !drbd_interval_empty(&peer_req->i));
		drbd_remove_peer_req_interval(device, peer_req);
		if (peer_req->flags & EE_RESTART_REQUESTS)
			restart_conflicting_writes(peer_req);
		spin_unlock_irq(&device->resource->req_lock);
	} else
		D_ASSERT(device, drbd_interval_empty(&peer_req->i));

	drbd_may_finish_epoch(peer_device->connection, peer_req->epoch, EV_PUT + (cancel ? EV_CLEANUP : 0));

	return err;
}

static int e_send_ack(struct drbd_work *w, enum drbd_packet ack)
{
	struct drbd_peer_request *peer_req =
		container_of(w, struct drbd_peer_request, w);
	struct drbd_peer_device *peer_device = peer_req->peer_device;
	int err;

	err = drbd_send_ack(peer_device, ack, peer_req);
	dec_unacked(peer_device);

	return err;
}

static int e_send_discard_write(struct drbd_work *w, int unused)
{
	return e_send_ack(w, P_SUPERSEDED);
}

static int e_send_retry_write(struct drbd_work *w, int unused)
{

	struct drbd_peer_request *peer_request =
		container_of(w, struct drbd_peer_request, w);
	struct drbd_connection *connection = peer_request->peer_device->connection;

	return e_send_ack(w, connection->agreed_pro_version >= 100 ?
			     P_RETRY_WRITE : P_SUPERSEDED);
}

static bool seq_greater(u32 a, u32 b)
{
	/*
	 * We assume 32-bit wrap-around here.
	 * For 24-bit wrap-around, we would have to shift:
	 *  a <<= 8; b <<= 8;
	 */
	return (s32)a - (s32)b > 0;
}

static u32 seq_max(u32 a, u32 b)
{
	return seq_greater(a, b) ? a : b;
}

static void update_peer_seq(struct drbd_peer_device *peer_device, unsigned int peer_seq)
{
	unsigned int newest_peer_seq;

	if (test_bit(RESOLVE_CONFLICTS, &peer_device->connection->transport.flags)) {
		spin_lock(&peer_device->peer_seq_lock);
		newest_peer_seq = seq_max(peer_device->peer_seq, peer_seq);
		peer_device->peer_seq = newest_peer_seq;
		spin_unlock(&peer_device->peer_seq_lock);
		/* wake up only if we actually changed peer_device->peer_seq */
		if (peer_seq == newest_peer_seq)
			wake_up(&peer_device->device->seq_wait);
	}
}

static inline int overlaps(sector_t s1, int l1, sector_t s2, int l2)
{
	return !((s1 + (l1>>9) <= s2) || (s1 >= s2 + (l2>>9)));
}

/* maybe change sync_ee into interval trees as well? */
static bool overlapping_resync_write(struct drbd_device *device, struct drbd_peer_request *peer_req)
{
	struct drbd_peer_request *rs_req;
	bool rv = false;

	spin_lock_irq(&device->resource->req_lock);
	list_for_each_entry(rs_req, &device->sync_ee, w.list) {
		if (overlaps(peer_req->i.sector, peer_req->i.size,
			     rs_req->i.sector, rs_req->i.size)) {
			rv = true;
			break;
		}
	}
	spin_unlock_irq(&device->resource->req_lock);

	return rv;
}

/* Called from receive_Data.
 * Synchronize packets on sock with packets on msock.
 *
 * This is here so even when a P_DATA packet traveling via sock overtook an Ack
 * packet traveling on msock, they are still processed in the order they have
 * been sent.
 *
 * Note: we don't care for Ack packets overtaking P_DATA packets.
 *
 * In case packet_seq is larger than peer_device->peer_seq number, there are
 * outstanding packets on the msock. We wait for them to arrive.
 * In case we are the logically next packet, we update peer_device->peer_seq
 * ourselves. Correctly handles 32bit wrap around.
 *
 * Assume we have a 10 GBit connection, that is about 1<<30 byte per second,
 * about 1<<21 sectors per second. So "worst" case, we have 1<<3 == 8 seconds
 * for the 24bit wrap (historical atomic_t guarantee on some archs), and we have
 * 1<<9 == 512 seconds aka ages for the 32bit wrap around...
 *
 * returns 0 if we may process the packet,
 * -ERESTARTSYS if we were interrupted (by disconnect signal). */
static int wait_for_and_update_peer_seq(struct drbd_peer_device *peer_device, const u32 peer_seq)
{
	struct drbd_connection *connection = peer_device->connection;
	DEFINE_WAIT(wait);
	long timeout;
	int ret = 0, tp;

	if (!test_bit(RESOLVE_CONFLICTS, &connection->transport.flags))
		return 0;

	spin_lock(&peer_device->peer_seq_lock);
	for (;;) {
		if (!seq_greater(peer_seq - 1, peer_device->peer_seq)) {
			peer_device->peer_seq = seq_max(peer_device->peer_seq, peer_seq);
			break;
		}

		if (signal_pending(current)) {
			ret = -ERESTARTSYS;
			break;
		}

		rcu_read_lock();
		tp = rcu_dereference(connection->transport.net_conf)->two_primaries;
		rcu_read_unlock();

		if (!tp)
			break;

		/* Only need to wait if two_primaries is enabled */
		prepare_to_wait(&peer_device->device->seq_wait, &wait, TASK_INTERRUPTIBLE);
		spin_unlock(&peer_device->peer_seq_lock);
		rcu_read_lock();
		timeout = rcu_dereference(connection->transport.net_conf)->ping_timeo*HZ/10;
		rcu_read_unlock();
		timeout = schedule_timeout(timeout);
		spin_lock(&peer_device->peer_seq_lock);
		if (!timeout) {
			ret = -ETIMEDOUT;
			drbd_err(peer_device, "Timed out waiting for missing ack packets; disconnecting\n");
			break;
		}
	}
	spin_unlock(&peer_device->peer_seq_lock);
	finish_wait(&peer_device->device->seq_wait, &wait);
	return ret;
}

/* see also bio_flags_to_wire()
 * DRBD_REQ_*, because we need to semantically map the flags to data packet
 * flags and back. We may replicate to other kernel versions. */
static unsigned long wire_flags_to_bio(struct drbd_connection *connection, u32 dpf)
{
	if (connection->agreed_pro_version >= 95)
		return  (dpf & DP_RW_SYNC ? DRBD_REQ_SYNC : 0) |
			(dpf & DP_UNPLUG ? DRBD_REQ_UNPLUG : 0) |
			(dpf & DP_FUA ? DRBD_REQ_FUA : 0) |
			(dpf & DP_FLUSH ? DRBD_REQ_FLUSH : 0) |
			(dpf & DP_DISCARD ? DRBD_REQ_DISCARD : 0);

	/* else: we used to communicate one bit only in older DRBD */
	return dpf & DP_RW_SYNC ? (DRBD_REQ_SYNC | DRBD_REQ_UNPLUG) : 0;
}

static void fail_postponed_requests(struct drbd_peer_request *peer_req)
{
	struct drbd_device *device = peer_req->peer_device->device;
	struct drbd_interval *i;
	const sector_t sector = peer_req->i.sector;
	const unsigned int size = peer_req->i.size;

    repeat:
	drbd_for_each_overlap(i, &device->write_requests, sector, size) {
		struct drbd_request *req;
		struct bio_and_error m;

		if (!i->local)
			continue;
		req = container_of(i, struct drbd_request, i);
		if (!(req->rq_state[0] & RQ_POSTPONED))
			continue;
		req->rq_state[0] &= ~RQ_POSTPONED;
		__req_mod(req, NEG_ACKED, peer_req->peer_device, &m);
		spin_unlock_irq(&device->resource->req_lock);
		if (m.bio)
			complete_master_bio(device, &m);
		spin_lock_irq(&device->resource->req_lock);
		goto repeat;
	}
}

static int handle_write_conflicts(struct drbd_peer_request *peer_req)
{
	struct drbd_peer_device *peer_device = peer_req->peer_device;
	struct drbd_device *device = peer_device->device;
	struct drbd_connection *connection = peer_device->connection;
	bool resolve_conflicts = test_bit(RESOLVE_CONFLICTS, &connection->transport.flags);
	sector_t sector = peer_req->i.sector;
	const unsigned int size = peer_req->i.size;
	struct drbd_interval *i;
	bool equal;
	int err;

	/*
	 * Inserting the peer request into the write_requests tree will prevent
	 * new conflicting local requests from being added.
	 */
	drbd_insert_interval(&device->write_requests, &peer_req->i);

    repeat:
	drbd_for_each_overlap(i, &device->write_requests, sector, size) {
		if (i == &peer_req->i)
			continue;
		if (i->completed)
			continue;

		if (!i->local) {
			/*
			 * Our peer has sent a conflicting remote request; this
			 * should not happen in a two-node setup.  Wait for the
			 * earlier peer request to complete.
			 */
			err = drbd_wait_misc(device, peer_device, i);
			if (err)
				goto out;
			goto repeat;
		}

		equal = i->sector == sector && i->size == size;
		if (resolve_conflicts) {
			/*
			 * If the peer request is fully contained within the
			 * overlapping request, it can be discarded; otherwise,
			 * it will be retried once all overlapping requests
			 * have completed.
			 */
			bool discard = i->sector <= sector && i->sector +
				       (i->size >> 9) >= sector + (size >> 9);

			if (!equal)
				drbd_alert(device, "Concurrent writes detected: "
					       "local=%llus +%u, remote=%llus +%u, "
					       "assuming %s came first\n",
					  (unsigned long long)i->sector, i->size,
					  (unsigned long long)sector, size,
					  discard ? "local" : "remote");

			peer_req->w.cb = discard ? e_send_discard_write :
						   e_send_retry_write;
			list_add_tail(&peer_req->w.list, &device->done_ee);
			queue_work(connection->ack_sender, &peer_req->peer_device->send_acks_work);

			err = -ENOENT;
			goto out;
		} else {
			struct drbd_request *req =
				container_of(i, struct drbd_request, i);

			if (!equal)
				drbd_alert(device, "Concurrent writes detected: "
					       "local=%llus +%u, remote=%llus +%u\n",
					  (unsigned long long)i->sector, i->size,
					  (unsigned long long)sector, size);

			if (req->rq_state[0] & RQ_LOCAL_PENDING ||
			    !(req->rq_state[0] & RQ_POSTPONED)) {
				/*
				 * Wait for the node with the discard flag to
				 * decide if this request will be discarded or
				 * retried.  Requests that are discarded will
				 * disappear from the write_requests tree.
				 *
				 * In addition, wait for the conflicting
				 * request to finish locally before submitting
				 * the conflicting peer request.
				 */
				err = drbd_wait_misc(device, NULL, &req->i);
				if (err) {
					begin_state_change_locked(connection->resource, CS_HARD);
					__change_cstate(connection, C_TIMEOUT);
					end_state_change_locked(connection->resource);
					fail_postponed_requests(peer_req);
					goto out;
				}
				goto repeat;
			}
			/*
			 * Remember to restart the conflicting requests after
			 * the new peer request has completed.
			 */
			peer_req->flags |= EE_RESTART_REQUESTS;
		}
	}
	err = 0;

    out:
	if (err)
		drbd_remove_peer_req_interval(device, peer_req);
	return err;
}

/* mirrored write */
static int receive_Data(struct drbd_connection *connection, struct packet_info *pi)
{
	struct drbd_peer_device *peer_device;
	struct drbd_device *device;
	struct net_conf *nc;
	struct drbd_peer_request *peer_req;
	struct drbd_peer_request_details d;
	int rw = WRITE;
	int err, tp;

	peer_device = conn_peer_device(connection, pi->vnr);
	if (!peer_device)
		return -EIO;
	device = peer_device->device;

	if (pi->cmd == P_TRIM)
		D_ASSERT(peer_device, pi->size == 0);

	p_req_detail_from_pi(connection, &d, pi);
	pi->data = NULL;

	if (!get_ldev(device)) {
		int err2;

		err = wait_for_and_update_peer_seq(peer_device, d.peer_seq);
		drbd_send_ack_dp(peer_device, P_NEG_ACK, &d);
		atomic_inc(&connection->current_epoch->epoch_size);
		err2 = ignore_remaining_packet(connection, pi->size);
		if (!err)
			err = err2;
		return err;
	}

	/*
	 * Corresponding put_ldev done either below (on various errors), or in
	 * drbd_peer_request_endio, if we successfully submit the data at the
	 * end of this function.
	 */

	peer_req = read_in_block(peer_device, &d);
	if (!peer_req) {
		put_ldev(device);
		return -EIO;
	}

	peer_req->dagtag_sector = connection->last_dagtag_sector + (peer_req->i.size >> 9);
	connection->last_dagtag_sector = peer_req->dagtag_sector;

	peer_req->w.cb = e_end_block;
	peer_req->submit_jif = jiffies;
	peer_req->flags |= EE_APPLICATION;

	rw |= wire_flags_to_bio(connection, d.dp_flags);
	if (pi->cmd == P_TRIM) {
		D_ASSERT(peer_device, peer_req->i.size > 0);
		D_ASSERT(peer_device, d.dp_flags & DP_DISCARD);
		D_ASSERT(peer_device, peer_req->page_chain.head == NULL);
		D_ASSERT(peer_device, peer_req->page_chain.nr_pages == 0);
	} else if (peer_req->page_chain.head == NULL) {
		/* Actually, this must not happen anymore,
		 * "empty" flushes are mapped to P_BARRIER,
		 * and should never end up here.
		 * Compat with old DRBD? */
		D_ASSERT(device, peer_req->i.size == 0);
		D_ASSERT(device, d.dp_flags & DP_FLUSH);
	}

	if (d.dp_flags & DP_MAY_SET_IN_SYNC)
		peer_req->flags |= EE_MAY_SET_IN_SYNC;

	/* last "fixes" to rw flags.
	 * Strip off BIO_RW_BARRIER unconditionally,
	 * it is not supposed to be here anyways.
	 * (Was FUA or FLUSH on the peer,
	 * and got translated to BARRIER on this side).
	 * Note that the epoch handling code below
	 * may add it again, though.
	 */
	rw &= ~DRBD_REQ_HARDBARRIER;

	spin_lock(&connection->epoch_lock);
	peer_req->epoch = connection->current_epoch;
	atomic_inc(&peer_req->epoch->epoch_size);
	atomic_inc(&peer_req->epoch->active);

	if (connection->resource->write_ordering == WO_BIO_BARRIER &&
	    atomic_read(&peer_req->epoch->epoch_size) == 1) {
		struct drbd_epoch *epoch;
		/* Issue a barrier if we start a new epoch, and the previous epoch
		   was not a epoch containing a single request which already was
		   a Barrier. */
		epoch = list_entry(peer_req->epoch->list.prev, struct drbd_epoch, list);
		if (epoch == peer_req->epoch) {
			set_bit(DE_CONTAINS_A_BARRIER, &peer_req->epoch->flags);
			rw |= DRBD_REQ_FLUSH | DRBD_REQ_FUA;
			peer_req->flags |= EE_IS_BARRIER;
		} else {
			if (atomic_read(&epoch->epoch_size) > 1 ||
			    !test_bit(DE_CONTAINS_A_BARRIER, &epoch->flags)) {
				set_bit(DE_BARRIER_IN_NEXT_EPOCH_ISSUED, &epoch->flags);
				set_bit(DE_CONTAINS_A_BARRIER, &peer_req->epoch->flags);
				rw |= DRBD_REQ_FLUSH | DRBD_REQ_FUA;
				peer_req->flags |= EE_IS_BARRIER;
			}
		}
	}
	spin_unlock(&connection->epoch_lock);

	rcu_read_lock();
	nc = rcu_dereference(connection->transport.net_conf);
	tp = nc->two_primaries;
	if (connection->agreed_pro_version < 100) {
		switch (nc->wire_protocol) {
		case DRBD_PROT_C:
			d.dp_flags |= DP_SEND_WRITE_ACK;
			break;
		case DRBD_PROT_B:
			d.dp_flags |= DP_SEND_RECEIVE_ACK;
			break;
		}
	}
	rcu_read_unlock();

	if (d.dp_flags & DP_SEND_WRITE_ACK) {
		peer_req->flags |= EE_SEND_WRITE_ACK;
		inc_unacked(peer_device);
		/* corresponding dec_unacked() in e_end_block()
		 * respective _drbd_clear_done_ee */
	}

	if (d.dp_flags & DP_SEND_RECEIVE_ACK) {
		/* I really don't like it that the receiver thread
		 * sends on the msock, but anyways */
		drbd_send_ack(peer_device, P_RECV_ACK, peer_req);
	}

	if (tp) {
		/* two primaries implies protocol C */
		D_ASSERT(device, d.dp_flags & DP_SEND_WRITE_ACK);
		peer_req->flags |= EE_IN_INTERVAL_TREE;
		err = wait_for_and_update_peer_seq(peer_device, d.peer_seq);
		if (err)
			goto out_interrupted;
		spin_lock_irq(&device->resource->req_lock);
		err = handle_write_conflicts(peer_req);
		if (err) {
			spin_unlock_irq(&device->resource->req_lock);
			if (err == -ENOENT) {
				put_ldev(device);
				return 0;
			}
			goto out_interrupted;
		}
	} else {
		update_peer_seq(peer_device, d.peer_seq);
		spin_lock_irq(&device->resource->req_lock);
	}
	/* TRIM and WRITE_SAME are processed synchronously,
	 * we wait for all pending requests, respectively wait for
	 * active_ee to become empty in drbd_submit_peer_request();
	 * better not add ourselves here. */
	if ((peer_req->flags & (EE_IS_TRIM|EE_WRITE_SAME)) == 0)
		list_add_tail(&peer_req->w.list, &device->active_ee);
	if (connection->agreed_pro_version >= 110)
		list_add_tail(&peer_req->recv_order, &connection->peer_requests);
	spin_unlock_irq(&device->resource->req_lock);

	if (peer_device->repl_state[NOW] == L_SYNC_TARGET)
		wait_event(device->ee_wait, !overlapping_resync_write(device, peer_req));

	/* In protocol < 110 (which is compat mode 8.4 <-> 9.0),
	 * we must not block in the activity log here, that would
	 * deadlock during an ongoing resync with the drbd_rs_begin_io
	 * we did when receiving the resync request.
	 *
	 * We still need to update the activity log, if ours is the
	 * only remaining disk, in which case there cannot be a resync,
	 * and the deadlock paths cannot be taken.
	 */
	if (connection->agreed_pro_version >= 110 ||
	    peer_device->disk_state[NOW] < D_INCONSISTENT) {
		err = drbd_al_begin_io_for_peer(peer_device, &peer_req->i);
		if (err)
			goto disconnect_during_al_begin_io;
	}

	err = drbd_submit_peer_request(device, peer_req, rw, DRBD_FAULT_DT_WR);
	if (!err)
		return 0;

	/* don't care for the reason here */
	drbd_err(device, "submit failed, triggering re-connect\n");
	drbd_al_complete_io(device, &peer_req->i);

disconnect_during_al_begin_io:
	spin_lock_irq(&device->resource->req_lock);
	list_del(&peer_req->w.list);
	list_del_init(&peer_req->recv_order);
	drbd_remove_peer_req_interval(device, peer_req);
	spin_unlock_irq(&device->resource->req_lock);

out_interrupted:
	drbd_may_finish_epoch(connection, peer_req->epoch, EV_PUT + EV_CLEANUP);
	put_ldev(device);
	drbd_free_peer_req(peer_req);
	return err;
}

/* We may throttle resync, if the lower device seems to be busy,
 * and current sync rate is above c_min_rate.
 *
 * To decide whether or not the lower device is busy, we use a scheme similar
 * to MD RAID is_mddev_idle(): if the partition stats reveal "significant"
 * (more than 64 sectors) of activity we cannot account for with our own resync
 * activity, it obviously is "busy".
 *
 * The current sync rate used here uses only the most recent two step marks,
 * to have a short time average so we can react faster.
 */
bool drbd_rs_should_slow_down(struct drbd_peer_device *peer_device, sector_t sector,
			      bool throttle_if_app_is_waiting)
{
	bool throttle = drbd_rs_c_min_rate_throttle(peer_device);

	if (!throttle || throttle_if_app_is_waiting)
		return throttle;

	return !drbd_sector_has_priority(peer_device, sector);
}

bool drbd_rs_c_min_rate_throttle(struct drbd_peer_device *peer_device)
{
	struct drbd_device *device = peer_device->device;
	unsigned long db, dt, dbdt;
	unsigned int c_min_rate;
	int curr_events;

	rcu_read_lock();
	c_min_rate = rcu_dereference(peer_device->conf)->c_min_rate;
	rcu_read_unlock();

	/* feature disabled? */
	if (c_min_rate == 0)
		return false;

	curr_events = drbd_backing_bdev_events(device->ldev->backing_bdev->bd_contains->bd_disk)
		    - atomic_read(&device->rs_sect_ev);

	if (atomic_read(&device->ap_actlog_cnt) || curr_events - peer_device->rs_last_events > 64) {
		unsigned long rs_left;
		int i;

		peer_device->rs_last_events = curr_events;

		/* sync speed average over the last 2*DRBD_SYNC_MARK_STEP,
		 * approx. */
		i = (peer_device->rs_last_mark + DRBD_SYNC_MARKS-1) % DRBD_SYNC_MARKS;

		if (peer_device->repl_state[NOW] == L_VERIFY_S || peer_device->repl_state[NOW] == L_VERIFY_T)
			rs_left = peer_device->ov_left;
		else
			rs_left = drbd_bm_total_weight(peer_device) - peer_device->rs_failed;

		dt = ((long)jiffies - (long)peer_device->rs_mark_time[i]) / HZ;
		if (!dt)
			dt++;
		db = peer_device->rs_mark_left[i] - rs_left;
		dbdt = Bit2KB(db/dt);

		if (dbdt > c_min_rate)
			return true;
	}
	return false;
}

static int receive_DataRequest(struct drbd_connection *connection, struct packet_info *pi)
{
	struct drbd_peer_device *peer_device;
	struct drbd_device *device;
	sector_t sector;
	sector_t capacity;
	struct drbd_peer_request *peer_req;
	struct digest_info *di = NULL;
	int size, verb;
	unsigned int fault_type;
	struct p_block_req *p =	pi->data;
	enum drbd_disk_state min_d_state;
	int err;

	peer_device = conn_peer_device(connection, pi->vnr);
	if (!peer_device)
		return -EIO;
	device = peer_device->device;
	capacity = drbd_get_capacity(device->this_bdev);

	sector = be64_to_cpu(p->sector);
	size   = be32_to_cpu(p->blksize);

	if (size <= 0 || !IS_ALIGNED(size, 512) || size > DRBD_MAX_BIO_SIZE) {
		drbd_err(device, "%s:%d: sector: %llus, size: %u\n", __FILE__, __LINE__,
				(unsigned long long)sector, size);
		return -EINVAL;
	}
	if (sector + (size>>9) > capacity) {
		drbd_err(device, "%s:%d: sector: %llus, size: %u\n", __FILE__, __LINE__,
				(unsigned long long)sector, size);
		return -EINVAL;
	}

	min_d_state = pi->cmd == P_DATA_REQUEST ? D_UP_TO_DATE : D_OUTDATED;
	if (!get_ldev_if_state(device, min_d_state)) {
		verb = 1;
		switch (pi->cmd) {
		case P_DATA_REQUEST:
			drbd_send_ack_rp(peer_device, P_NEG_DREPLY, p);
			break;
		case P_RS_THIN_REQ:
		case P_RS_DATA_REQUEST:
		case P_CSUM_RS_REQUEST:
		case P_OV_REQUEST:
			drbd_send_ack_rp(peer_device, P_NEG_RS_DREPLY , p);
			break;
		case P_OV_REPLY:
			verb = 0;
			dec_rs_pending(peer_device);
			drbd_send_ack_ex(peer_device, P_OV_RESULT, sector, size, ID_IN_SYNC);
			break;
		default:
			BUG();
		}
		if (verb && drbd_ratelimit())
			drbd_err(device, "Can not satisfy peer's read request, "
			    "no local data.\n");

		/* drain possibly payload */
		return ignore_remaining_packet(connection, pi->size);
	}

	peer_req = drbd_alloc_peer_req(peer_device, GFP_TRY);
	err = -ENOMEM;
	if (!peer_req)
		goto fail;
	if (size) {
		drbd_alloc_page_chain(&peer_device->connection->transport,
			&peer_req->page_chain, DIV_ROUND_UP(size, PAGE_SIZE), GFP_TRY);
		if (!peer_req->page_chain.head)
			goto fail2;
	}
	peer_req->i.size = size;
	peer_req->i.sector = sector;
	peer_req->block_id = p->block_id;
	/* no longer valid, about to call drbd_recv again for the digest... */
	p = pi->data = NULL;

	switch (pi->cmd) {
	case P_DATA_REQUEST:
		peer_req->w.cb = w_e_end_data_req;
		fault_type = DRBD_FAULT_DT_RD;
		/* application IO, don't drbd_rs_begin_io */
		peer_req->flags |= EE_APPLICATION;
		goto submit;

	case P_RS_THIN_REQ:
		/* If at some point in the future we have a smart way to
		   find out if this data block is completely deallocated,
		   then we would do something smarter here than reading
		   the block... */
		peer_req->flags |= EE_RS_THIN_REQ;
	case P_RS_DATA_REQUEST:
		peer_req->w.cb = w_e_end_rsdata_req;
		fault_type = DRBD_FAULT_RS_RD;
		break;

	case P_OV_REPLY:
	case P_CSUM_RS_REQUEST:
		fault_type = DRBD_FAULT_RS_RD;
		di = kmalloc(sizeof(*di) + pi->size, GFP_NOIO);
		err = -ENOMEM;
		if (!di)
			goto fail2;

		di->digest_size = pi->size;
		di->digest = (((char *)di)+sizeof(struct digest_info));

		peer_req->digest = di;
		peer_req->flags |= EE_HAS_DIGEST;

		err = drbd_recv_into(connection, di->digest, pi->size);
		if (err)
			goto fail2;

		if (pi->cmd == P_CSUM_RS_REQUEST) {
			D_ASSERT(device, connection->agreed_pro_version >= 89);
			peer_req->w.cb = w_e_end_csum_rs_req;
			/* remember to report stats in drbd_resync_finished */
			peer_device->use_csums = true;
		} else if (pi->cmd == P_OV_REPLY) {
			/* track progress, we may need to throttle */
			atomic_add(size >> 9, &peer_device->rs_sect_in);
			peer_req->w.cb = w_e_end_ov_reply;
			dec_rs_pending(peer_device);
			/* drbd_rs_begin_io done when we sent this request,
			 * but accounting still needs to be done. */
			goto submit_for_resync;
		}
		break;

	case P_OV_REQUEST:
		if (peer_device->ov_start_sector == ~(sector_t)0 &&
		    connection->agreed_pro_version >= 90) {
			unsigned long now = jiffies;
			int i;
			peer_device->ov_start_sector = sector;
			peer_device->ov_position = sector;
			peer_device->ov_left = drbd_bm_bits(device) - BM_SECT_TO_BIT(sector);
			peer_device->rs_total = peer_device->ov_left;
			for (i = 0; i < DRBD_SYNC_MARKS; i++) {
				peer_device->rs_mark_left[i] = peer_device->ov_left;
				peer_device->rs_mark_time[i] = now;
			}
			drbd_info(device, "Online Verify start sector: %llu\n",
					(unsigned long long)sector);
		}
		peer_req->w.cb = w_e_end_ov_req;
		fault_type = DRBD_FAULT_RS_RD;
		break;

	default:
		BUG();
	}

	/* Throttle, drbd_rs_begin_io and submit should become asynchronous
	 * wrt the receiver, but it is not as straightforward as it may seem.
	 * Various places in the resync start and stop logic assume resync
	 * requests are processed in order, requeuing this on the worker thread
	 * introduces a bunch of new code for synchronization between threads.
	 *
	 * Unlimited throttling before drbd_rs_begin_io may stall the resync
	 * "forever", throttling after drbd_rs_begin_io will lock that extent
	 * for application writes for the same time.  For now, just throttle
	 * here, where the rest of the code expects the receiver to sleep for
	 * a while, anyways.
	 */

	/* Throttle before drbd_rs_begin_io, as that locks out application IO;
	 * this defers syncer requests for some time, before letting at least
	 * on request through.  The resync controller on the receiving side
	 * will adapt to the incoming rate accordingly.
	 *
	 * We cannot throttle here if remote is Primary/SyncTarget:
	 * we would also throttle its application reads.
	 * In that case, throttling is done on the SyncTarget only.
	 */

	/* Even though this may be a resync request, we do add to "read_ee";
	 * "sync_ee" is only used for resync WRITEs.
	 * Add to list early, so debugfs can find this request
	 * even if we have to sleep below. */
	spin_lock_irq(&device->resource->req_lock);
	list_add_tail(&peer_req->w.list, &device->read_ee);
	spin_unlock_irq(&device->resource->req_lock);

	update_receiver_timing_details(connection, drbd_rs_should_slow_down);
	if (connection->peer_role[NOW] != R_PRIMARY &&
	    drbd_rs_should_slow_down(peer_device, sector, false))
		schedule_timeout_uninterruptible(HZ/10);

	if (connection->agreed_pro_version >= 110) {
		/* In DRBD9 we may not sleep here in order to avoid deadlocks.
		   Instruct the SyncSource to retry */
		err = drbd_try_rs_begin_io(peer_device, sector, false);
		if (err) {
			err = drbd_send_ack(peer_device, P_RS_CANCEL, peer_req);
			/* If err is set, we will drop the connection... */
			goto fail3;
		}
	} else {
		update_receiver_timing_details(connection, drbd_rs_begin_io);
		if (drbd_rs_begin_io(peer_device, sector)) {
			err = -EIO;
			goto fail3;
		}
	}

submit_for_resync:
	atomic_add(size >> 9, &device->rs_sect_ev);

submit:
	update_receiver_timing_details(connection, drbd_submit_peer_request);
	inc_unacked(peer_device);
	if (drbd_submit_peer_request(device, peer_req, READ, fault_type) == 0)
		return 0;

	/* don't care for the reason here */
	drbd_err(device, "submit failed, triggering re-connect\n");
	err = -EIO;

fail3:
	spin_lock_irq(&device->resource->req_lock);
	list_del(&peer_req->w.list);
	spin_unlock_irq(&device->resource->req_lock);
	/* no drbd_rs_complete_io(), we are dropping the connection anyways */
fail2:
	drbd_free_peer_req(peer_req);
fail:
	put_ldev(device);
	return err;
}

/**
 * drbd_asb_recover_0p  -  Recover after split-brain with no remaining primaries
 */
static int drbd_asb_recover_0p(struct drbd_peer_device *peer_device) __must_hold(local)
{
	const int node_id = peer_device->device->resource->res_opts.node_id;
	int self, peer, rv = -100;
	unsigned long ch_self, ch_peer;
	enum drbd_after_sb_p after_sb_0p;

	self = drbd_bitmap_uuid(peer_device) & UUID_PRIMARY;
	peer = peer_device->bitmap_uuids[node_id] & UUID_PRIMARY;

	ch_peer = peer_device->dirty_bits;
	ch_self = peer_device->comm_bm_set;

	rcu_read_lock();
	after_sb_0p = rcu_dereference(peer_device->connection->transport.net_conf)->after_sb_0p;
	rcu_read_unlock();
	switch (after_sb_0p) {
	case ASB_CONSENSUS:
	case ASB_DISCARD_SECONDARY:
	case ASB_CALL_HELPER:
	case ASB_VIOLENTLY:
		drbd_err(peer_device, "Configuration error.\n");
		break;
	case ASB_DISCONNECT:
		break;
	case ASB_DISCARD_YOUNGER_PRI:
		if (self == 0 && peer == 1) {
			rv = -2;
			break;
		}
		if (self == 1 && peer == 0) {
			rv =  2;
			break;
		}
		/* Else fall through to one of the other strategies... */
	case ASB_DISCARD_OLDER_PRI:
		if (self == 0 && peer == 1) {
			rv = 2;
			break;
		}
		if (self == 1 && peer == 0) {
			rv = -2;
			break;
		}
		/* Else fall through to one of the other strategies... */
		drbd_warn(peer_device, "Discard younger/older primary did not find a decision\n"
			  "Using discard-least-changes instead\n");
	case ASB_DISCARD_ZERO_CHG:
		if (ch_peer == 0 && ch_self == 0) {
			rv = test_bit(RESOLVE_CONFLICTS, &peer_device->connection->transport.flags)
				? -2 : 2;
			break;
		} else {
			if (ch_peer == 0) { rv =  2; break; }
			if (ch_self == 0) { rv = -2; break; }
		}
		if (after_sb_0p == ASB_DISCARD_ZERO_CHG)
			break;
	case ASB_DISCARD_LEAST_CHG:
		if	(ch_self < ch_peer)
			rv = -2;
		else if (ch_self > ch_peer)
			rv =  2;
		else /* ( ch_self == ch_peer ) */
		     /* Well, then use something else. */
			rv = test_bit(RESOLVE_CONFLICTS, &peer_device->connection->transport.flags)
				? -2 : 2;
		break;
	case ASB_DISCARD_LOCAL:
		rv = -2;
		break;
	case ASB_DISCARD_REMOTE:
		rv =  2;
	}

	return rv;
}

/**
 * drbd_asb_recover_1p  -  Recover after split-brain with one remaining primary
 */
static int drbd_asb_recover_1p(struct drbd_peer_device *peer_device) __must_hold(local)
{
	struct drbd_device *device = peer_device->device;
	struct drbd_connection *connection = peer_device->connection;
	struct drbd_resource *resource = device->resource;
	int hg, rv = -100;
	enum drbd_after_sb_p after_sb_1p;

	rcu_read_lock();
	after_sb_1p = rcu_dereference(connection->transport.net_conf)->after_sb_1p;
	rcu_read_unlock();
	switch (after_sb_1p) {
	case ASB_DISCARD_YOUNGER_PRI:
	case ASB_DISCARD_OLDER_PRI:
	case ASB_DISCARD_LEAST_CHG:
	case ASB_DISCARD_LOCAL:
	case ASB_DISCARD_REMOTE:
	case ASB_DISCARD_ZERO_CHG:
		drbd_err(device, "Configuration error.\n");
		break;
	case ASB_DISCONNECT:
		break;
	case ASB_CONSENSUS:
		hg = drbd_asb_recover_0p(peer_device);
		if (hg == -2 && resource->role[NOW] == R_SECONDARY)
			rv = hg;
		if (hg ==  2 && resource->role[NOW] == R_PRIMARY)
			rv = hg;
		break;
	case ASB_VIOLENTLY:
		rv = drbd_asb_recover_0p(peer_device);
		break;
	case ASB_DISCARD_SECONDARY:
		return resource->role[NOW] == R_PRIMARY ? 2 : -2;
	case ASB_CALL_HELPER:
		hg = drbd_asb_recover_0p(peer_device);
		if (hg == -2 && resource->role[NOW] == R_PRIMARY) {
			enum drbd_state_rv rv2;

			 /* drbd_change_state() does not sleep while in SS_IN_TRANSIENT_STATE,
			  * we might be here in L_OFF which is transient.
			  * we do not need to wait for the after state change work either. */
			rv2 = change_role(resource, R_SECONDARY, CS_VERBOSE, false);
			if (rv2 != SS_SUCCESS) {
				drbd_khelper(device, connection, "pri-lost-after-sb");
			} else {
				drbd_warn(device, "Successfully gave up primary role.\n");
				rv = hg;
			}
		} else
			rv = hg;
	}

	return rv;
}

/**
 * drbd_asb_recover_2p  -  Recover after split-brain with two remaining primaries
 */
static int drbd_asb_recover_2p(struct drbd_peer_device *peer_device) __must_hold(local)
{
	struct drbd_device *device = peer_device->device;
	struct drbd_connection *connection = peer_device->connection;
	int hg, rv = -100;
	enum drbd_after_sb_p after_sb_2p;

	rcu_read_lock();
	after_sb_2p = rcu_dereference(connection->transport.net_conf)->after_sb_2p;
	rcu_read_unlock();
	switch (after_sb_2p) {
	case ASB_DISCARD_YOUNGER_PRI:
	case ASB_DISCARD_OLDER_PRI:
	case ASB_DISCARD_LEAST_CHG:
	case ASB_DISCARD_LOCAL:
	case ASB_DISCARD_REMOTE:
	case ASB_CONSENSUS:
	case ASB_DISCARD_SECONDARY:
	case ASB_DISCARD_ZERO_CHG:
		drbd_err(device, "Configuration error.\n");
		break;
	case ASB_VIOLENTLY:
		rv = drbd_asb_recover_0p(peer_device);
		break;
	case ASB_DISCONNECT:
		break;
	case ASB_CALL_HELPER:
		hg = drbd_asb_recover_0p(peer_device);
		if (hg == -2) {
			enum drbd_state_rv rv2;

			 /* drbd_change_state() does not sleep while in SS_IN_TRANSIENT_STATE,
			  * we might be here in L_OFF which is transient.
			  * we do not need to wait for the after state change work either. */
			rv2 = change_role(device->resource, R_SECONDARY, CS_VERBOSE, false);
			if (rv2 != SS_SUCCESS) {
				drbd_khelper(device, connection, "pri-lost-after-sb");
			} else {
				drbd_warn(device, "Successfully gave up primary role.\n");
				rv = hg;
			}
		} else
			rv = hg;
	}

	return rv;
}

static void drbd_uuid_dump_self(struct drbd_peer_device *peer_device, u64 bits, u64 flags)
{
	struct drbd_device *device = peer_device->device;

	drbd_info(peer_device, "self %016llX:%016llX:%016llX:%016llX bits:%llu flags:%llX\n",
		  (unsigned long long)drbd_current_uuid(peer_device->device),
		  (unsigned long long)drbd_bitmap_uuid(peer_device),
		  (unsigned long long)drbd_history_uuid(device, 0),
		  (unsigned long long)drbd_history_uuid(device, 1),
		  (unsigned long long)bits,
		  (unsigned long long)flags);
}


static void drbd_uuid_dump_peer(struct drbd_peer_device *peer_device, u64 bits, u64 flags)
{
	const int node_id = peer_device->device->resource->res_opts.node_id;

	drbd_info(peer_device, "peer %016llX:%016llX:%016llX:%016llX bits:%llu flags:%llX\n",
	     (unsigned long long)peer_device->current_uuid,
	     (unsigned long long)peer_device->bitmap_uuids[node_id],
	     (unsigned long long)peer_device->history_uuids[0],
	     (unsigned long long)peer_device->history_uuids[1],
	     (unsigned long long)bits,
	     (unsigned long long)flags);
}

static int uuid_fixup_resync_end(struct drbd_peer_device *peer_device, int *rule_nr) __must_hold(local)
{
	struct drbd_device *device = peer_device->device;
	const int node_id = device->resource->res_opts.node_id;

	if (peer_device->bitmap_uuids[node_id] == (u64)0 && drbd_bitmap_uuid(peer_device) != (u64)0) {

		if (peer_device->connection->agreed_pro_version < 91)
			return -1091;

		if ((drbd_bitmap_uuid(peer_device) & ~UUID_PRIMARY) ==
		    (peer_device->history_uuids[0] & ~UUID_PRIMARY) &&
		    (drbd_history_uuid(device, 0) & ~UUID_PRIMARY) ==
		    (peer_device->history_uuids[0] & ~UUID_PRIMARY)) {
			struct drbd_peer_md *peer_md = &device->ldev->md.peers[peer_device->node_id];

			drbd_info(device, "was SyncSource, missed the resync finished event, corrected myself:\n");
			_drbd_uuid_push_history(device, peer_md->bitmap_uuid);
			peer_md->bitmap_uuid = 0;

			drbd_uuid_dump_self(peer_device,
					    device->disk_state[NOW] >= D_NEGOTIATING ? drbd_bm_total_weight(peer_device) : 0, 0);
			*rule_nr = 34;
		} else {
			drbd_info(device, "was SyncSource (peer failed to write sync_uuid)\n");
			*rule_nr = 36;
		}

		return 2;
	}

	if (drbd_bitmap_uuid(peer_device) == (u64)0 && peer_device->bitmap_uuids[node_id] != (u64)0) {

		if (peer_device->connection->agreed_pro_version < 91)
			return -1091;

		if ((drbd_history_uuid(device, 0) & ~UUID_PRIMARY) ==
		    (peer_device->bitmap_uuids[node_id] & ~UUID_PRIMARY) &&
		    (drbd_history_uuid(device, 1) & ~UUID_PRIMARY) ==
		    (peer_device->history_uuids[0] & ~UUID_PRIMARY)) {
			int i;

			drbd_info(device, "was SyncTarget, peer missed the resync finished event, corrected peer:\n");

			for (i = ARRAY_SIZE(peer_device->history_uuids) - 1; i > 0; i--)
				peer_device->history_uuids[i] = peer_device->history_uuids[i - 1];
			peer_device->history_uuids[i] = peer_device->bitmap_uuids[node_id];
			peer_device->bitmap_uuids[node_id] = 0;

			drbd_uuid_dump_peer(peer_device, peer_device->dirty_bits, peer_device->uuid_flags);
			*rule_nr = 35;
		} else {
			drbd_info(device, "was SyncTarget (failed to write sync_uuid)\n");
			*rule_nr = 37;
		}

		return -2;
	}

	return -2000;
}

static int uuid_fixup_resync_start1(struct drbd_peer_device *peer_device, int *rule_nr) __must_hold(local)
{
	struct drbd_device *device = peer_device->device;
	const int node_id = peer_device->device->resource->res_opts.node_id;
	u64 self, peer;

	self = drbd_current_uuid(device) & ~UUID_PRIMARY;
	peer = peer_device->history_uuids[0] & ~UUID_PRIMARY;

	if (self == peer) {
		if (peer_device->connection->agreed_pro_version < 96 ?
		    (drbd_history_uuid(device, 0) & ~UUID_PRIMARY) ==
		    (peer_device->history_uuids[1] & ~UUID_PRIMARY) :
		    peer + UUID_NEW_BM_OFFSET == (peer_device->bitmap_uuids[node_id] & ~UUID_PRIMARY)) {
			int i;

			/* The last P_SYNC_UUID did not get though. Undo the last start of
			   resync as sync source modifications of the peer's UUIDs. */
			*rule_nr = 51;

			if (peer_device->connection->agreed_pro_version < 91)
				return -1091;

			peer_device->bitmap_uuids[node_id] = peer_device->history_uuids[0];
			for (i = 0; i < ARRAY_SIZE(peer_device->history_uuids) - 1; i++)
				peer_device->history_uuids[i] = peer_device->history_uuids[i + 1];
			peer_device->history_uuids[i] = 0;

			drbd_info(device, "Lost last syncUUID packet, corrected:\n");
			drbd_uuid_dump_peer(peer_device, peer_device->dirty_bits, peer_device->uuid_flags);

			return -2;
		}
	}

	return -2000;
}

static int uuid_fixup_resync_start2(struct drbd_peer_device *peer_device, int *rule_nr) __must_hold(local)
{
	struct drbd_device *device = peer_device->device;
	u64 self, peer;

	self = drbd_history_uuid(device, 0) & ~UUID_PRIMARY;
	peer = peer_device->current_uuid & ~UUID_PRIMARY;

	if (self == peer) {
		if (peer_device->connection->agreed_pro_version < 96 ?
		    (drbd_history_uuid(device, 1) & ~UUID_PRIMARY) ==
		    (peer_device->history_uuids[0] & ~UUID_PRIMARY) :
		    self + UUID_NEW_BM_OFFSET == (drbd_bitmap_uuid(peer_device) & ~UUID_PRIMARY)) {
			u64 bitmap_uuid;

			/* The last P_SYNC_UUID did not get though. Undo the last start of
			   resync as sync source modifications of our UUIDs. */
			*rule_nr = 71;

			if (peer_device->connection->agreed_pro_version < 91)
				return -1091;

			bitmap_uuid = _drbd_uuid_pull_history(peer_device);
			__drbd_uuid_set_bitmap(peer_device, bitmap_uuid);

			drbd_info(device, "Last syncUUID did not get through, corrected:\n");
			drbd_uuid_dump_self(peer_device,
					    device->disk_state[NOW] >= D_NEGOTIATING ? drbd_bm_total_weight(peer_device) : 0, 0);

			return 2;
		}
	}

	return -2000;
}

/*
  100	after split brain try auto recover
    4   L_SYNC_SOURCE copy BitMap from
    3	L_SYNC_SOURCE set BitMap
    2	L_SYNC_SOURCE use BitMap
    1   L_SYNC_SOURCE use BitMap, if it was a common power failure
    0	no Sync
   -1   L_SYNC_TARGET use BitMap, it if was a common power failure
   -2	L_SYNC_TARGET use BitMap
   -3	L_SYNC_TARGET set BitMap
   -4   L_SYNC_TARGET clear BitMap
 -100	after split brain, disconnect
-1000	unrelated data
-1091   requires proto 91
-1096   requires proto 96
 */
static int drbd_uuid_compare(struct drbd_peer_device *peer_device,
			     int *rule_nr, int *peer_node_id) __must_hold(local)
{
	struct drbd_connection *connection = peer_device->connection;
	struct drbd_device *device = peer_device->device;
	const int node_id = device->resource->res_opts.node_id;
	u64 self, peer;
	int i, j;

	self = drbd_current_uuid(device) & ~UUID_PRIMARY;
	peer = peer_device->current_uuid & ~UUID_PRIMARY;

	/* Before DRBD 8.0.2 (from 2007), the uuid on sync targets was set to
	 * zero during resyncs for no good reason. */
	if (self == 0)
		self = UUID_JUST_CREATED;
	if (peer == 0)
		peer = UUID_JUST_CREATED;

	*rule_nr = 10;
	if (self == UUID_JUST_CREATED && peer == UUID_JUST_CREATED)
		return 0;

	*rule_nr = 20;
	if (self == UUID_JUST_CREATED)
		return -3;

	*rule_nr = 30;
	if (peer == UUID_JUST_CREATED)
		return 3;

	if (self == peer) {
		if (connection->agreed_pro_version < 110) {
			int rv = uuid_fixup_resync_end(peer_device, rule_nr);
			if (rv > -2000)
				return rv;
		}


		*rule_nr = 38;
		/* Peer crashed as primary, I survived, resync from me */
		if (peer_device->uuid_flags & UUID_FLAG_CRASHED_PRIMARY &&
		    test_bit(RECONNECT, &peer_device->connection->flags))
			return 1;

		/* I am a crashed primary, peer survived, resync to me */
		if (test_bit(CRASHED_PRIMARY, &device->flags) &&
		    peer_device->uuid_flags & UUID_FLAG_RECONNECT)
			return -1;

		/* One of us had a connection to the other node before.
		   i.e. this is not a common power failure. */
		if (peer_device->uuid_flags & UUID_FLAG_RECONNECT ||
		    test_bit(RECONNECT, &peer_device->connection->flags))
			return 0;

		/* Common power [off|failure]? */
		*rule_nr = 40;
		if (test_bit(CRASHED_PRIMARY, &device->flags)) {
			if ((peer_device->uuid_flags & UUID_FLAG_CRASHED_PRIMARY) &&
			    test_bit(RESOLVE_CONFLICTS, &connection->transport.flags))
				return -1;
			return 1;
		} else if (peer_device->uuid_flags & UUID_FLAG_CRASHED_PRIMARY)
				return -1;
		else
			return 0;
	}

	*rule_nr = 50;
	peer = peer_device->bitmap_uuids[node_id] & ~UUID_PRIMARY;
	if (self == peer)
		return -2;

	*rule_nr = 52;
	for (i = 0; i < DRBD_PEERS_MAX; i++) {
		peer = peer_device->bitmap_uuids[i] & ~UUID_PRIMARY;
		if (self == peer) {
			*peer_node_id = i;
			return -4;
		}
	}

	if (connection->agreed_pro_version < 110) {
		int rv = uuid_fixup_resync_start1(peer_device, rule_nr);
		if (rv > -2000)
			return rv;
	}

	*rule_nr = 60;
	self = drbd_current_uuid(device) & ~UUID_PRIMARY;
	for (i = 0; i < ARRAY_SIZE(peer_device->history_uuids); i++) {
		peer = peer_device->history_uuids[i] & ~UUID_PRIMARY;
		if (self == peer)
			return -3;
	}

	*rule_nr = 70;
	self = drbd_bitmap_uuid(peer_device) & ~UUID_PRIMARY;
	peer = peer_device->current_uuid & ~UUID_PRIMARY;
	if (self == peer)
		return 2;

	*rule_nr = 72;
	for (i = 0; i < DRBD_NODE_ID_MAX; i++) {
		if (i == peer_device->node_id)
			continue;
		if (i == device->ldev->md.node_id)
			continue;
		self = device->ldev->md.peers[i].bitmap_uuid & ~UUID_PRIMARY;
		if (self == peer) {
			*peer_node_id = i;
			return 4;
		}
	}

	if (connection->agreed_pro_version < 110) {
		int rv = uuid_fixup_resync_start2(peer_device, rule_nr);
		if (rv > -2000)
			return rv;
	}

	*rule_nr = 80;
	peer = peer_device->current_uuid & ~UUID_PRIMARY;
	for (i = 0; i < HISTORY_UUIDS; i++) {
		self = drbd_history_uuid(device, i) & ~UUID_PRIMARY;
		if (self == peer)
			return 3;
	}

	*rule_nr = 90;
	self = drbd_bitmap_uuid(peer_device) & ~UUID_PRIMARY;
	peer = peer_device->bitmap_uuids[node_id] & ~UUID_PRIMARY;
	if (self == peer && self != ((u64)0))
		return 100;

	*rule_nr = 100;
	for (i = 0; i < HISTORY_UUIDS; i++) {
		self = drbd_history_uuid(device, i) & ~UUID_PRIMARY;
		for (j = 0; j < ARRAY_SIZE(peer_device->history_uuids); j++) {
			peer = peer_device->history_uuids[j] & ~UUID_PRIMARY;
			if (self == peer)
				return -100;
		}
	}

	return -1000;
}

static void log_handshake(struct drbd_peer_device *peer_device)
{
	drbd_info(peer_device, "drbd_sync_handshake:\n");
	drbd_uuid_dump_self(peer_device, peer_device->comm_bm_set, 0);
	drbd_uuid_dump_peer(peer_device, peer_device->dirty_bits, peer_device->uuid_flags);
}

static int drbd_handshake(struct drbd_peer_device *peer_device,
			  int *rule_nr,
			  int *peer_node_id,
			  bool always_verbose) __must_hold(local)
{
	struct drbd_device *device = peer_device->device;
	int hg;

	spin_lock_irq(&device->ldev->md.uuid_lock);
	if (always_verbose)
		log_handshake(peer_device);

	hg = drbd_uuid_compare(peer_device, rule_nr, peer_node_id);
	if (hg && !always_verbose)
		log_handshake(peer_device);
	spin_unlock_irq(&device->ldev->md.uuid_lock);

	if (hg || always_verbose)
		drbd_info(peer_device, "uuid_compare()=%d by rule %d\n", hg, *rule_nr);

	return hg;
}

static bool is_resync_running(struct drbd_device *device)
{
	struct drbd_peer_device *peer_device;
	bool rv = false;

	rcu_read_lock();
	for_each_peer_device_rcu(peer_device, device) {
		enum drbd_repl_state repl_state = peer_device->repl_state[NOW];
		if (repl_state == L_SYNC_TARGET || repl_state == L_PAUSED_SYNC_T) {
			rv = true;
			break;
		}
	}
	rcu_read_unlock();

	return rv;
}

static int bitmap_mod_after_handshake(struct drbd_peer_device *peer_device, int hg, int peer_node_id)
{
	struct drbd_device *device = peer_device->device;

	if (hg == 4) {
		int from = device->ldev->md.peers[peer_node_id].bitmap_index;

		if (from == -1)
			return 0;

		drbd_info(peer_device, "Peer synced up with node %d, copying bitmap\n", peer_node_id);
		drbd_suspend_io(device, WRITE_ONLY);
		drbd_bm_slot_lock(peer_device, "bm_copy_slot from sync_handshake", BM_LOCK_BULK);
		drbd_bm_copy_slot(device, from, peer_device->bitmap_index);
		drbd_bm_write(device, NULL);
		drbd_bm_slot_unlock(peer_device);
		drbd_resume_io(device);
	} else if (hg == -4) {
		drbd_info(peer_device, "synced up with node %d in the mean time\n", peer_node_id);
		drbd_suspend_io(device, WRITE_ONLY);
		drbd_bm_slot_lock(peer_device, "bm_clear_many_bits from sync_handshake", BM_LOCK_BULK);
		drbd_bm_clear_many_bits(peer_device, 0, -1UL);
		drbd_bm_write(device, NULL);
		drbd_bm_slot_unlock(peer_device);
		drbd_resume_io(device);
	} else if (abs(hg) >= 3) {
		if (hg == -3 &&
		    drbd_current_uuid(device) == UUID_JUST_CREATED &&
		    is_resync_running(device))
			return 0;

		drbd_info(peer_device,
			  "Writing the whole bitmap, full sync required after drbd_sync_handshake.\n");
		if (drbd_bitmap_io(device, &drbd_bmio_set_n_write, "set_n_write from sync_handshake",
					BM_LOCK_CLEAR | BM_LOCK_BULK, peer_device))
			return -1;
	}
	return 0;
}

static enum drbd_repl_state goodness_to_repl_state(struct drbd_peer_device *peer_device,
						   enum drbd_role peer_role,
						   int hg)
{
	struct drbd_device *device = peer_device->device;
	enum drbd_role role = peer_device->device->resource->role[NOW];
	enum drbd_repl_state rv;

	if (hg == 1 || hg == -1) {
		if (role == R_PRIMARY || peer_role == R_PRIMARY) {
			/* We have at least one primary, follow that with the resync decision */
			rv = peer_role == R_SECONDARY ? L_WF_BITMAP_S :
				role == R_SECONDARY ? L_WF_BITMAP_T :
				L_ESTABLISHED;
			return rv;
		}
		/* No current primary. Handle it as a common power failure, consider the
		   roles at crash time */
	}

	if (hg > 0) { /* become sync source. */
		rv = L_WF_BITMAP_S;
	} else if (hg < 0) { /* become sync target */
		rv = L_WF_BITMAP_T;
	} else {
		rv = L_ESTABLISHED;
		if (drbd_bitmap_uuid(peer_device)) {
			drbd_info(peer_device, "clearing bitmap UUID and bitmap content (%lu bits)\n",
				  drbd_bm_total_weight(peer_device));
			drbd_uuid_set_bitmap(peer_device, 0);
			drbd_bm_clear_many_bits(peer_device, 0, -1UL);
		} else if (drbd_bm_total_weight(peer_device)) {
			drbd_info(device, "No resync, but %lu bits in bitmap!\n",
				  drbd_bm_total_weight(peer_device));
		}
	}

	return rv;
}

static void disk_states_to_goodness(struct drbd_device *device,
				    enum drbd_disk_state peer_disk_state,
				    int *hg, int rule_nr)
{
	enum drbd_disk_state disk_state = device->disk_state[NOW];
	bool p = false;

	if (*hg != 0 && rule_nr != 40)
		return;

	/* rule_nr 40 means that the current UUIDs are equal. The decision
	   was found by looking at the crashed_primary bits.
	   The current disk states might give a better basis for decision-making! */

	if (disk_state == D_NEGOTIATING)
		disk_state = disk_state_from_md(device);

	if ((disk_state == D_INCONSISTENT && peer_disk_state > D_INCONSISTENT) ||
	    (peer_disk_state == D_INCONSISTENT && disk_state > D_INCONSISTENT)) {
		*hg = disk_state > D_INCONSISTENT ? 2 : -2;
		p = true;
	}

	if (p)
		drbd_info(device, "Becoming sync %s due to disk states.\n",
			  *hg > 0 ? "source" : "target");
}

static enum drbd_repl_state drbd_attach_handshake(struct drbd_peer_device *peer_device,
						  enum drbd_disk_state peer_disk_state) __must_hold(local)
{
	int hg, rule_nr, peer_node_id;

	hg = drbd_handshake(peer_device, &rule_nr, &peer_node_id, true);

	if (hg < -4 || hg > 4)
		return -1;

	bitmap_mod_after_handshake(peer_device, hg, peer_node_id);
	disk_states_to_goodness(peer_device->device, peer_disk_state, &hg, rule_nr);

	return goodness_to_repl_state(peer_device, peer_device->connection->peer_role[NOW], hg);
}

/* drbd_sync_handshake() returns the new replication state on success, and -1
 * on failure.
 */
static enum drbd_repl_state drbd_sync_handshake(struct drbd_peer_device *peer_device,
						enum drbd_role peer_role,
						enum drbd_disk_state peer_disk_state) __must_hold(local)
{
	struct drbd_device *device = peer_device->device;
	struct drbd_connection *connection = peer_device->connection;
	enum drbd_disk_state disk_state;
	struct net_conf *nc;
	int hg, rule_nr, rr_conflict, peer_node_id = 0, r;

	hg = drbd_handshake(peer_device, &rule_nr, &peer_node_id, true);

	disk_state = device->disk_state[NOW];
	if (disk_state == D_NEGOTIATING)
		disk_state = disk_state_from_md(device);

	if (hg == -1000) {
		drbd_alert(device, "Unrelated data, aborting!\n");
		return -1;
	}
	if (hg < -1000) {
		drbd_alert(device, "To resolve this both sides have to support at least protocol %d\n", -hg - 1000);
		return -1;
	}

	disk_states_to_goodness(device, peer_disk_state, &hg, rule_nr);

	if (abs(hg) == 100)
		drbd_khelper(device, connection, "initial-split-brain");

	rcu_read_lock();
	nc = rcu_dereference(connection->transport.net_conf);

	if (hg == 100 || (hg == -100 && nc->always_asbp)) {
		int pcount = (device->resource->role[NOW] == R_PRIMARY)
			   + (peer_role == R_PRIMARY);
		int forced = (hg == -100);

		switch (pcount) {
		case 0:
			hg = drbd_asb_recover_0p(peer_device);
			break;
		case 1:
			hg = drbd_asb_recover_1p(peer_device);
			break;
		case 2:
			hg = drbd_asb_recover_2p(peer_device);
			break;
		}
		if (abs(hg) < 100) {
			drbd_warn(device, "Split-Brain detected, %d primaries, "
			     "automatically solved. Sync from %s node\n",
			     pcount, (hg < 0) ? "peer" : "this");
			if (forced) {
				drbd_warn(device, "Doing a full sync, since"
				     " UUIDs where ambiguous.\n");
				hg = hg + (hg > 0 ? 1 : -1);
			}
		}
	}

	if (hg == -100) {
		if (test_bit(DISCARD_MY_DATA, &device->flags) &&
		    !(peer_device->uuid_flags & UUID_FLAG_DISCARD_MY_DATA))
			hg = -2;
		if (!test_bit(DISCARD_MY_DATA, &device->flags) &&
		    (peer_device->uuid_flags & UUID_FLAG_DISCARD_MY_DATA))
			hg = 2;

		if (abs(hg) < 100)
			drbd_warn(device, "Split-Brain detected, manually solved. "
			     "Sync from %s node\n",
			     (hg < 0) ? "peer" : "this");
	}
	rr_conflict = nc->rr_conflict;
	rcu_read_unlock();

	if (hg == -100) {
		drbd_alert(device, "Split-Brain detected but unresolved, dropping connection!\n");
		drbd_khelper(device, connection, "split-brain");
		return -1;
	}

	if (hg <= -2 && /* by intention we do not use disk_state here. */
	    device->resource->role[NOW] == R_PRIMARY && device->disk_state[NOW] >= D_CONSISTENT) {
		switch (rr_conflict) {
		case ASB_CALL_HELPER:
			drbd_khelper(device, connection, "pri-lost");
			/* fall through */
		case ASB_DISCONNECT:
			drbd_err(device, "I shall become SyncTarget, but I am primary!\n");
			return -1;
		case ASB_VIOLENTLY:
			drbd_warn(device, "Becoming SyncTarget, violating the stable-data"
			     "assumption\n");
		}
	}

	if (test_bit(CONN_DRY_RUN, &connection->flags)) {
		if (hg == 0)
			drbd_info(device, "dry-run connect: No resync, would become Connected immediately.\n");
		else
			drbd_info(device, "dry-run connect: Would become %s, doing a %s resync.",
				 drbd_repl_str(hg > 0 ? L_SYNC_SOURCE : L_SYNC_TARGET),
				 abs(hg) >= 2 ? "full" : "bit-map based");
		return -1;
	}

	r = bitmap_mod_after_handshake(peer_device, hg, peer_node_id);
	if (r)
		return r;

	return goodness_to_repl_state(peer_device, peer_role, hg);
}

static enum drbd_after_sb_p convert_after_sb(enum drbd_after_sb_p peer)
{
	/* ASB_DISCARD_REMOTE - ASB_DISCARD_LOCAL is valid */
	if (peer == ASB_DISCARD_REMOTE)
		return ASB_DISCARD_LOCAL;

	/* any other things with ASB_DISCARD_REMOTE or ASB_DISCARD_LOCAL are invalid */
	if (peer == ASB_DISCARD_LOCAL)
		return ASB_DISCARD_REMOTE;

	/* everything else is valid if they are equal on both sides. */
	return peer;
}

static int receive_protocol(struct drbd_connection *connection, struct packet_info *pi)
{
	struct p_protocol *p = pi->data;
	enum drbd_after_sb_p p_after_sb_0p, p_after_sb_1p, p_after_sb_2p;
	int p_proto, p_discard_my_data, p_two_primaries, cf;
	struct net_conf *nc, *old_net_conf, *new_net_conf = NULL;
	char integrity_alg[SHARED_SECRET_MAX] = "";
	struct crypto_hash *peer_integrity_tfm = NULL;
	void *int_dig_in = NULL, *int_dig_vv = NULL;

	p_proto		= be32_to_cpu(p->protocol);
	p_after_sb_0p	= be32_to_cpu(p->after_sb_0p);
	p_after_sb_1p	= be32_to_cpu(p->after_sb_1p);
	p_after_sb_2p	= be32_to_cpu(p->after_sb_2p);
	p_two_primaries = be32_to_cpu(p->two_primaries);
	cf		= be32_to_cpu(p->conn_flags);
	p_discard_my_data = cf & CF_DISCARD_MY_DATA;

	if (connection->agreed_pro_version >= 87) {
		int err;

		if (pi->size > sizeof(integrity_alg))
			return -EIO;
		err = drbd_recv_into(connection, integrity_alg, pi->size);
		if (err)
			return err;
		integrity_alg[SHARED_SECRET_MAX - 1] = 0;
	}

	if (pi->cmd != P_PROTOCOL_UPDATE) {
		if (cf & CF_DRY_RUN)
			set_bit(CONN_DRY_RUN, &connection->flags);

		rcu_read_lock();
		nc = rcu_dereference(connection->transport.net_conf);

		if (p_proto != nc->wire_protocol) {
			drbd_err(connection, "incompatible %s settings\n", "protocol");
			goto disconnect_rcu_unlock;
		}

		if (convert_after_sb(p_after_sb_0p) != nc->after_sb_0p) {
			drbd_err(connection, "incompatible %s settings\n", "after-sb-0pri");
			goto disconnect_rcu_unlock;
		}

		if (convert_after_sb(p_after_sb_1p) != nc->after_sb_1p) {
			drbd_err(connection, "incompatible %s settings\n", "after-sb-1pri");
			goto disconnect_rcu_unlock;
		}

		if (convert_after_sb(p_after_sb_2p) != nc->after_sb_2p) {
			drbd_err(connection, "incompatible %s settings\n", "after-sb-2pri");
			goto disconnect_rcu_unlock;
		}

		if (p_discard_my_data && test_bit(CONN_DISCARD_MY_DATA, &connection->flags)) {
			drbd_err(connection, "incompatible %s settings\n", "discard-my-data");
			goto disconnect_rcu_unlock;
		}

		if (p_two_primaries != nc->two_primaries) {
			drbd_err(connection, "incompatible %s settings\n", "allow-two-primaries");
			goto disconnect_rcu_unlock;
		}

		if (strcmp(integrity_alg, nc->integrity_alg)) {
			drbd_err(connection, "incompatible %s settings\n", "data-integrity-alg");
			goto disconnect_rcu_unlock;
		}

		rcu_read_unlock();
	}

	if (integrity_alg[0]) {
		int hash_size;

		/*
		 * We can only change the peer data integrity algorithm
		 * here.  Changing our own data integrity algorithm
		 * requires that we send a P_PROTOCOL_UPDATE packet at
		 * the same time; otherwise, the peer has no way to
		 * tell between which packets the algorithm should
		 * change.
		 */

		peer_integrity_tfm = crypto_alloc_hash(integrity_alg, 0, CRYPTO_ALG_ASYNC);
		if (IS_ERR(peer_integrity_tfm)) {
			peer_integrity_tfm = NULL;
			drbd_err(connection, "peer data-integrity-alg %s not supported\n",
				 integrity_alg);
			goto disconnect;
		}

		hash_size = crypto_hash_digestsize(peer_integrity_tfm);
		int_dig_in = kmalloc(hash_size, GFP_KERNEL);
		int_dig_vv = kmalloc(hash_size, GFP_KERNEL);
		if (!(int_dig_in && int_dig_vv)) {
			drbd_err(connection, "Allocation of buffers for data integrity checking failed\n");
			goto disconnect;
		}
	}

	new_net_conf = kmalloc(sizeof(struct net_conf), GFP_KERNEL);
	if (!new_net_conf) {
		drbd_err(connection, "Allocation of new net_conf failed\n");
		goto disconnect;
	}

	if (mutex_lock_interruptible(&connection->resource->conf_update)) {
		drbd_err(connection, "Interrupted while waiting for conf_update\n");
		goto disconnect;
	}

	mutex_lock(&connection->mutex[DATA_STREAM]);
	old_net_conf = connection->transport.net_conf;
	*new_net_conf = *old_net_conf;

	new_net_conf->wire_protocol = p_proto;
	new_net_conf->after_sb_0p = convert_after_sb(p_after_sb_0p);
	new_net_conf->after_sb_1p = convert_after_sb(p_after_sb_1p);
	new_net_conf->after_sb_2p = convert_after_sb(p_after_sb_2p);
	new_net_conf->two_primaries = p_two_primaries;

	rcu_assign_pointer(connection->transport.net_conf, new_net_conf);
	mutex_unlock(&connection->mutex[DATA_STREAM]);
	mutex_unlock(&connection->resource->conf_update);

	crypto_free_hash(connection->peer_integrity_tfm);
	kfree(connection->int_dig_in);
	kfree(connection->int_dig_vv);
	connection->peer_integrity_tfm = peer_integrity_tfm;
	connection->int_dig_in = int_dig_in;
	connection->int_dig_vv = int_dig_vv;

	if (strcmp(old_net_conf->integrity_alg, integrity_alg))
		drbd_info(connection, "peer data-integrity-alg: %s\n",
			  integrity_alg[0] ? integrity_alg : "(none)");

	synchronize_rcu();
	kfree(old_net_conf);
	return 0;

disconnect_rcu_unlock:
	rcu_read_unlock();
disconnect:
	crypto_free_hash(peer_integrity_tfm);
	kfree(int_dig_in);
	kfree(int_dig_vv);
	change_cstate(connection, C_DISCONNECTING, CS_HARD);
	return -EIO;
}

/* helper function
 * input: alg name, feature name
 * return: NULL (alg name was "")
 *         ERR_PTR(error) if something goes wrong
 *         or the crypto hash ptr, if it worked out ok. */
static struct crypto_hash *drbd_crypto_alloc_digest_safe(const struct drbd_device *device,
		const char *alg, const char *name)
{
	struct crypto_hash *tfm;

	if (!alg[0])
		return NULL;

	tfm = crypto_alloc_hash(alg, 0, CRYPTO_ALG_ASYNC);
	if (IS_ERR(tfm)) {
		drbd_err(device, "Can not allocate \"%s\" as %s (reason: %ld)\n",
			alg, name, PTR_ERR(tfm));
		return tfm;
	}
	return tfm;
}

/*
 * config_unknown_volume  -  device configuration command for unknown volume
 *
 * When a device is added to an existing connection, the node on which the
 * device is added first will send configuration commands to its peer but the
 * peer will not know about the device yet.  It will warn and ignore these
 * commands.  Once the device is added on the second node, the second node will
 * send the same device configuration commands, but in the other direction.
 *
 * (We can also end up here if drbd is misconfigured.)
 */
static int config_unknown_volume(struct drbd_connection *connection, struct packet_info *pi)
{
	drbd_warn(connection, "%s packet received for volume %d, which is not configured locally\n",
		  drbd_packet_name(pi->cmd), pi->vnr);
	return ignore_remaining_packet(connection, pi->size);
}

static int receive_SyncParam(struct drbd_connection *connection, struct packet_info *pi)
{
	struct drbd_peer_device *peer_device;
	struct drbd_device *device;
	struct p_rs_param_95 *p;
	unsigned int header_size, data_size, exp_max_sz;
	struct crypto_hash *verify_tfm = NULL;
	struct crypto_hash *csums_tfm = NULL;
	struct net_conf *old_net_conf, *new_net_conf = NULL;
	struct peer_device_conf *old_peer_device_conf = NULL, *new_peer_device_conf = NULL;
	const int apv = connection->agreed_pro_version;
	struct fifo_buffer *old_plan = NULL, *new_plan = NULL;
	struct drbd_resource *resource = connection->resource;
	int fifo_size = 0;
	int err;

	peer_device = conn_peer_device(connection, pi->vnr);
	if (!peer_device)
		return config_unknown_volume(connection, pi);
	device = peer_device->device;

	exp_max_sz  = apv <= 87 ? sizeof(struct p_rs_param)
		    : apv == 88 ? sizeof(struct p_rs_param)
					+ SHARED_SECRET_MAX
		    : apv <= 94 ? sizeof(struct p_rs_param_89)
		    : /* apv >= 95 */ sizeof(struct p_rs_param_95);

	if (pi->size > exp_max_sz) {
		drbd_err(device, "SyncParam packet too long: received %u, expected <= %u bytes\n",
		    pi->size, exp_max_sz);
		return -EIO;
	}

	if (apv <= 88) {
		header_size = sizeof(struct p_rs_param);
		data_size = pi->size - header_size;
	} else if (apv <= 94) {
		header_size = sizeof(struct p_rs_param_89);
		data_size = pi->size - header_size;
		D_ASSERT(device, data_size == 0);
	} else {
		header_size = sizeof(struct p_rs_param_95);
		data_size = pi->size - header_size;
		D_ASSERT(device, data_size == 0);
	}

	err = drbd_recv_all(connection, (void **)&p, header_size + data_size);
	if (err)
		return err;

	err = mutex_lock_interruptible(&resource->conf_update);
	if (err) {
		drbd_err(connection, "Interrupted while waiting for conf_update\n");
		return err;
	}
	old_net_conf = connection->transport.net_conf;
	if (get_ldev(device)) {
		new_peer_device_conf = kzalloc(sizeof(struct peer_device_conf), GFP_KERNEL);
		if (!new_peer_device_conf) {
			put_ldev(device);
			mutex_unlock(&resource->conf_update);
			drbd_err(device, "Allocation of new peer_device_conf failed\n");
			return -ENOMEM;
		}
		/* With a non-zero new_peer_device_conf, we will call put_ldev() below.  */

		old_peer_device_conf = peer_device->conf;
		*new_peer_device_conf = *old_peer_device_conf;

		new_peer_device_conf->resync_rate = be32_to_cpu(p->resync_rate);
	}

	if (apv >= 88) {
		if (apv == 88) {
			if (data_size > SHARED_SECRET_MAX || data_size == 0) {
				drbd_err(device, "verify-alg too long, "
					 "peer wants %u, accepting only %u byte\n",
					 data_size, SHARED_SECRET_MAX);
				goto reconnect;
			}
			p->verify_alg[data_size] = 0;

		} else /* apv >= 89 */ {
			/* we still expect NUL terminated strings */
			/* but just in case someone tries to be evil */
			D_ASSERT(device, p->verify_alg[SHARED_SECRET_MAX-1] == 0);
			D_ASSERT(device, p->csums_alg[SHARED_SECRET_MAX-1] == 0);
			p->verify_alg[SHARED_SECRET_MAX-1] = 0;
			p->csums_alg[SHARED_SECRET_MAX-1] = 0;
		}

		if (strcmp(old_net_conf->verify_alg, p->verify_alg)) {
			if (peer_device->repl_state[NOW] == L_OFF) {
				drbd_err(device, "Different verify-alg settings. me=\"%s\" peer=\"%s\"\n",
				    old_net_conf->verify_alg, p->verify_alg);
				goto disconnect;
			}
			verify_tfm = drbd_crypto_alloc_digest_safe(device,
					p->verify_alg, "verify-alg");
			if (IS_ERR(verify_tfm)) {
				verify_tfm = NULL;
				goto disconnect;
			}
		}

		if (apv >= 89 && strcmp(old_net_conf->csums_alg, p->csums_alg)) {
			if (peer_device->repl_state[NOW] == L_OFF) {
				drbd_err(device, "Different csums-alg settings. me=\"%s\" peer=\"%s\"\n",
				    old_net_conf->csums_alg, p->csums_alg);
				goto disconnect;
			}
			csums_tfm = drbd_crypto_alloc_digest_safe(device,
					p->csums_alg, "csums-alg");
			if (IS_ERR(csums_tfm)) {
				csums_tfm = NULL;
				goto disconnect;
			}
		}

		if (apv > 94 && new_peer_device_conf) {
			new_peer_device_conf->c_plan_ahead = be32_to_cpu(p->c_plan_ahead);
			new_peer_device_conf->c_delay_target = be32_to_cpu(p->c_delay_target);
			new_peer_device_conf->c_fill_target = be32_to_cpu(p->c_fill_target);
			new_peer_device_conf->c_max_rate = be32_to_cpu(p->c_max_rate);

			fifo_size = (new_peer_device_conf->c_plan_ahead * 10 * SLEEP_TIME) / HZ;
			old_plan = rcu_dereference_protected(peer_device->rs_plan_s,
				lockdep_is_held(&resource->conf_update));
			if (!old_plan || fifo_size != old_plan->size) {
				new_plan = fifo_alloc(fifo_size);
				if (!new_plan) {
					drbd_err(device, "kmalloc of fifo_buffer failed");
					goto disconnect;
				}
			}
		}

		if (verify_tfm || csums_tfm) {
			new_net_conf = kzalloc(sizeof(struct net_conf), GFP_KERNEL);
			if (!new_net_conf) {
				drbd_err(device, "Allocation of new net_conf failed\n");
				goto disconnect;
			}

			*new_net_conf = *old_net_conf;

			if (verify_tfm) {
				strcpy(new_net_conf->verify_alg, p->verify_alg);
				new_net_conf->verify_alg_len = strlen(p->verify_alg) + 1;
				crypto_free_hash(connection->verify_tfm);
				connection->verify_tfm = verify_tfm;
				drbd_info(device, "using verify-alg: \"%s\"\n", p->verify_alg);
			}
			if (csums_tfm) {
				strcpy(new_net_conf->csums_alg, p->csums_alg);
				new_net_conf->csums_alg_len = strlen(p->csums_alg) + 1;
				crypto_free_hash(connection->csums_tfm);
				connection->csums_tfm = csums_tfm;
				drbd_info(device, "using csums-alg: \"%s\"\n", p->csums_alg);
			}
			rcu_assign_pointer(connection->transport.net_conf, new_net_conf);
		}
	}

	if (new_peer_device_conf) {
		rcu_assign_pointer(peer_device->conf, new_peer_device_conf);
		put_ldev(device);
	}

	if (new_plan)
		rcu_assign_pointer(peer_device->rs_plan_s, new_plan);

	mutex_unlock(&resource->conf_update);
	synchronize_rcu();
	if (new_net_conf)
		kfree(old_net_conf);
	kfree(old_peer_device_conf);
	if (new_plan)
		kfree(old_plan);

	return 0;

reconnect:
	if (new_peer_device_conf) {
		put_ldev(device);
		kfree(new_peer_device_conf);
	}
	mutex_unlock(&resource->conf_update);
	return -EIO;

disconnect:
	kfree(new_plan);
	if (new_peer_device_conf) {
		put_ldev(device);
		kfree(new_peer_device_conf);
	}
	mutex_unlock(&resource->conf_update);
	/* just for completeness: actually not needed,
	 * as this is not reached if csums_tfm was ok. */
	crypto_free_hash(csums_tfm);
	/* but free the verify_tfm again, if csums_tfm did not work out */
	crypto_free_hash(verify_tfm);
	change_cstate(connection, C_DISCONNECTING, CS_HARD);
	return -EIO;
}

static void drbd_setup_order_type(struct drbd_device *device, int peer)
{
	/* sorry, we currently have no working implementation
	 * of distributed TCQ */
}

/* warn if the arguments differ by more than 12.5% */
static void warn_if_differ_considerably(struct drbd_device *device,
	const char *s, sector_t a, sector_t b)
{
	sector_t d;
	if (a == 0 || b == 0)
		return;
	d = (a > b) ? (a - b) : (b - a);
	if (d > (a>>3) || d > (b>>3))
		drbd_warn(device, "Considerable difference in %s: %llus vs. %llus\n", s,
		     (unsigned long long)a, (unsigned long long)b);
}

/* Maximum bio size that a protocol version supports. */
static unsigned int conn_max_bio_size(struct drbd_connection *connection)
{
	if (connection->agreed_pro_version >= 100)
		return DRBD_MAX_BIO_SIZE;
	else if (connection->agreed_pro_version >= 95)
		return DRBD_MAX_BIO_SIZE_P95;
	else
		return DRBD_MAX_SIZE_H80_PACKET;
}

static struct drbd_peer_device *get_neighbor(struct drbd_device *device,
		enum drbd_neighbor neighbor)
{
	s32 self_id, peer_id, pivot;
	struct drbd_peer_device *peer_device, *peer_device_ret = NULL;

	if (!get_ldev(device))
		return NULL;
	self_id = device->ldev->md.node_id;
	put_ldev(device);

	pivot = neighbor == NEXT_LOWER ? 0 : neighbor == NEXT_HIGHER ? S32_MAX : -1;
	if (pivot == -1)
		return NULL;

	rcu_read_lock();
	for_each_peer_device_rcu(peer_device, device) {
		bool found_new = false;
		peer_id = peer_device->node_id;

		if (neighbor == NEXT_LOWER && peer_id < self_id && peer_id >= pivot)
			found_new = true;
		else if (neighbor == NEXT_HIGHER && peer_id > self_id && peer_id <= pivot)
			found_new = true;

		if (found_new) {
			pivot = peer_id;
			peer_device_ret = peer_device;
		}
	}
	rcu_read_unlock();

	return peer_device_ret;
}

static int receive_sizes(struct drbd_connection *connection, struct packet_info *pi)
{
	struct drbd_peer_device *peer_device, *peer_device_it = NULL;
	struct drbd_device *device;
	struct p_sizes *p = pi->data;
	struct o_qlim *o = (connection->agreed_features & DRBD_FF_WSAME) ? p->qlim : NULL;
	enum determine_dev_size dd = DS_UNCHANGED;
	int ldsc = 0; /* local disk size changed */
	enum dds_flags ddsf;
	unsigned int protocol_max_bio_size;
	bool have_ldev = false;
	int err;

	peer_device = conn_peer_device(connection, pi->vnr);
	if (!peer_device)
		return config_unknown_volume(connection, pi);
	device = peer_device->device;

	/* just store the peer's disk size for now.
	 * we still need to figure out whether we accept that. */
	/* In case I am diskless, need to accept the peer's *current* size.
	 *
	 * At this point, the peer knows more about my disk, or at
	 * least about what we last agreed upon, than myself.
	 * So if his c_size is less than his d_size, the most likely
	 * reason is that *my* d_size was smaller last time we checked.
	 *
	 * However, if he sends a zero current size,
	 * take his (user-capped or) backing disk size anyways.
	 */
	peer_device->max_size =
		be64_to_cpu(p->c_size) ?: be64_to_cpu(p->u_size) ?: be64_to_cpu(p->d_size);

	if (get_ldev(device)) {
		sector_t p_usize = be64_to_cpu(p->u_size), my_usize;
		sector_t new_size, cur_size;

		have_ldev = true;

		rcu_read_lock();
		my_usize = rcu_dereference(device->ldev->disk_conf)->disk_size;
		rcu_read_unlock();

		warn_if_differ_considerably(device, "lower level device sizes",
			   peer_device->max_size, drbd_get_max_capacity(device->ldev));
		warn_if_differ_considerably(device, "user requested size",
					    p_usize, my_usize);

		/* if this is the first connect, or an otherwise expected
		 * param exchange, choose the minimum */
		if (peer_device->repl_state[NOW] == L_OFF)
			p_usize = min_not_zero(my_usize, p_usize);

		/* Never shrink a device with usable data during connect.
		   But allow online shrinking if we are connected. */
		new_size = drbd_new_dev_size(device, p_usize, 0);
		cur_size = drbd_get_capacity(device->this_bdev);
		if (new_size < cur_size &&
		    device->disk_state[NOW] >= D_OUTDATED &&
		    peer_device->repl_state[NOW] < L_ESTABLISHED) {
			drbd_err(device, "The peer's disk size is too small! (%llu < %llu sectors)\n",
					(unsigned long long)new_size, (unsigned long long)cur_size);
			change_cstate(connection, C_DISCONNECTING, CS_HARD);
			err = -EIO;
			goto out;
		}

		if (my_usize != p_usize) {
			struct disk_conf *old_disk_conf, *new_disk_conf;

			new_disk_conf = kzalloc(sizeof(struct disk_conf), GFP_KERNEL);
			if (!new_disk_conf) {
				drbd_err(device, "Allocation of new disk_conf failed\n");
				err = -ENOMEM;
				goto out;
			}

			err = mutex_lock_interruptible(&connection->resource->conf_update);
			if (err) {
				drbd_err(connection, "Interrupted while waiting for conf_update\n");
				goto out;
			}
			old_disk_conf = device->ldev->disk_conf;
			*new_disk_conf = *old_disk_conf;
			new_disk_conf->disk_size = p_usize;

			rcu_assign_pointer(device->ldev->disk_conf, new_disk_conf);
			mutex_unlock(&connection->resource->conf_update);
			synchronize_rcu();
			kfree(old_disk_conf);

			drbd_info(device, "Peer sets u_size to %lu sectors\n",
				 (unsigned long)my_usize);
		}
	}

	/* The protocol version limits how big requests can be.  In addition,
	 * peers before protocol version 94 cannot split large requests into
	 * multiple bios; their reported max_bio_size is a hard limit.
	 */
	protocol_max_bio_size = conn_max_bio_size(connection);
	peer_device->max_bio_size = min(be32_to_cpu(p->max_bio_size), protocol_max_bio_size);
	ddsf = be16_to_cpu(p->dds_flags);

	/* Leave drbd_reconsider_queue_parameters() before drbd_determine_dev_size().
	   In case we cleared the QUEUE_FLAG_DISCARD from our queue in
	   drbd_reconsider_queue_parameters(), we can be sure that after
	   drbd_determine_dev_size() no REQ_DISCARDs are in the queue. */
	if (have_ldev) {
		drbd_reconsider_queue_parameters(device, device->ldev, o);
		dd = drbd_determine_dev_size(device, ddsf, NULL);
		if (dd == DS_ERROR) {
			err = -EIO;
			goto out;
		}
		drbd_md_sync(device);
	} else {
		struct drbd_peer_device *peer_device;
		sector_t size = 0;

		drbd_reconsider_queue_parameters(device, NULL, o);
		/* I am diskless, need to accept the peer disk sizes. */

		rcu_read_lock();
		for_each_peer_device_rcu(peer_device, device) {
			/* When a peer device is in L_OFF state, max_size is zero
			 * until a P_SIZES packet is received.  */
			size = min_not_zero(size, peer_device->max_size);
		}
		rcu_read_unlock();
		if (size)
			drbd_set_my_capacity(device, size);
	}

	if (device->device_conf.max_bio_size > protocol_max_bio_size ||
	    (connection->agreed_pro_version < 94 &&
	     device->device_conf.max_bio_size > peer_device->max_bio_size)) {
		drbd_err(device, "Peer cannot deal with requests bigger than %u. "
			 "Please reduce max_bio_size in the configuration.\n",
			 peer_device->max_bio_size);
		change_cstate(connection, C_DISCONNECTING, CS_HARD);
		err = -EIO;
		goto out;
	}

	if (have_ldev) {
		if (device->ldev->known_size != drbd_get_capacity(device->ldev->backing_bdev)) {
			device->ldev->known_size = drbd_get_capacity(device->ldev->backing_bdev);
			ldsc = 1;
		}

		drbd_setup_order_type(device, be16_to_cpu(p->queue_order_type));
	}

	if (peer_device->repl_state[NOW] > L_OFF) {
		if (peer_device->max_size !=
		    drbd_get_capacity(device->this_bdev) || ldsc) {
			/* we have different sizes, probably peers
			 * need to know my new size... */
			rcu_read_lock();
			for_each_peer_device_rcu(peer_device_it, device) {
				drbd_send_sizes(peer_device_it, 1, ddsf);
			}
			rcu_read_unlock();
		}
		if (test_and_clear_bit(RESIZE_PENDING, &peer_device->flags) ||
		    (dd == DS_GREW && peer_device->repl_state[NOW] == L_ESTABLISHED)) {
			if (peer_device->disk_state[NOW] >= D_INCONSISTENT &&
			    device->disk_state[NOW] >= D_INCONSISTENT) {
				if (ddsf & DDSF_NO_RESYNC)
					drbd_info(device, "Resync of new storage suppressed with --assume-clean\n");
				else {
					if ((peer_device_it = get_neighbor(device, NEXT_HIGHER)))
						resync_after_online_grow(peer_device_it);
					if ((peer_device_it = get_neighbor(device, NEXT_LOWER)))
						resync_after_online_grow(peer_device_it);
				}
			} else
				set_bit(RESYNC_AFTER_NEG, &peer_device->flags);
		}
	}
	err = 0;

out:
	if (have_ldev)
		put_ldev(device);
	return err;
}

static void drbd_resync(struct drbd_peer_device *peer_device,
			enum resync_reason reason) __must_hold(local)
{
	enum drbd_role peer_role = peer_device->connection->peer_role[NOW];
	enum drbd_repl_state new_repl_state;
	int hg, rule_nr, peer_node_id;
	enum drbd_state_rv rv;

	hg = drbd_handshake(peer_device, &rule_nr, &peer_node_id, reason == DISKLESS_PRIMARY);
	new_repl_state = hg < -4 || hg > 4 ? -1 : goodness_to_repl_state(peer_device, peer_role, hg);

	if (new_repl_state == -1) {
		drbd_info(peer_device, "Unexpected result of handshake() %d!\n", new_repl_state);
		return;
	} else if (new_repl_state != L_ESTABLISHED) {
		bitmap_mod_after_handshake(peer_device, hg, peer_node_id);
		drbd_info(peer_device, "Becoming %s %s\n", drbd_repl_str(new_repl_state),
			  reason == AFTER_UNSTABLE ? "after unstable" : "because primary is diskless");
	}

	rv = change_repl_state(peer_device, new_repl_state, CS_VERBOSE);
	if ((rv == SS_NOTHING_TO_DO || rv == SS_RESYNC_RUNNING) &&
	    (new_repl_state == L_WF_BITMAP_S || new_repl_state == L_WF_BITMAP_T)) {
		/* Those events might happen very quickly. In case we are still processing
		   the previous resync we need to re-enter that state. Schedule sending of
		   the bitmap here explicitly */
		peer_device->resync_again++;
		drbd_info(peer_device, "...postponing this until current resync finished\n");
	}
}

static int __receive_uuids(struct drbd_peer_device *peer_device, u64 node_mask)
{
	enum drbd_repl_state repl_state = peer_device->repl_state[NOW];
	struct drbd_device *device = peer_device->device;
	int updated_uuids = 0, err = 0;
	bool bad_server;

	bad_server =
		repl_state < L_ESTABLISHED &&
		device->disk_state[NOW] < D_INCONSISTENT &&
		device->resource->role[NOW] == R_PRIMARY &&
		(device->exposed_data_uuid & ~UUID_PRIMARY) !=
		(peer_device->current_uuid & ~UUID_PRIMARY);

	if (peer_device->connection->agreed_pro_version < 110 && bad_server) {
		drbd_err(device, "Can only connect to data with current UUID=%016llX\n",
		    (unsigned long long)device->exposed_data_uuid);
		change_cstate(peer_device->connection, C_DISCONNECTING, CS_HARD);
		return -EIO;
	}

	if (get_ldev(device)) {
		int skip_initial_sync =
			repl_state == L_ESTABLISHED &&
			peer_device->connection->agreed_pro_version >= 90 &&
			drbd_current_uuid(device) == UUID_JUST_CREATED &&
			(peer_device->uuid_flags & UUID_FLAG_SKIP_INITIAL_SYNC);
		if (skip_initial_sync) {
			unsigned long irq_flags;

			drbd_info(device, "Accepted new current UUID, preparing to skip initial sync\n");
			drbd_bitmap_io(device, &drbd_bmio_clear_all_n_write,
					"clear_n_write from receive_uuids",
					BM_LOCK_SET | BM_LOCK_CLEAR | BM_LOCK_BULK, NULL);
			_drbd_uuid_set_current(device, peer_device->current_uuid);
			_drbd_uuid_set_bitmap(peer_device, 0);
			begin_state_change(device->resource, &irq_flags, CS_VERBOSE);
			/* FIXME: Note that req_lock was not taken here before! */
			__change_disk_state(device, D_UP_TO_DATE);
			__change_peer_disk_state(peer_device, D_UP_TO_DATE);
			end_state_change(device->resource, &irq_flags);
			updated_uuids = 1;
		}

		if (peer_device->uuid_flags & UUID_FLAG_NEW_DATAGEN) {
			drbd_warn(peer_device, "received new current UUID: %016llX\n", peer_device->current_uuid);
			drbd_uuid_received_new_current(peer_device, peer_device->current_uuid, node_mask);
		}

		if (device->disk_state[NOW] > D_OUTDATED) {
			int hg, unused_int;
			hg = drbd_uuid_compare(peer_device, &unused_int, &unused_int);

			if (hg == -3 || hg == -2) {
				struct drbd_resource *resource = device->resource;
				unsigned long irq_flags;

				begin_state_change(resource, &irq_flags, CS_VERBOSE);
				if (device->disk_state[NEW] > D_OUTDATED)
					__change_disk_state(device, D_OUTDATED);
				end_state_change(resource, &irq_flags);
			}
		}

		drbd_uuid_detect_finished_resyncs(peer_device);

		drbd_md_sync(device);
		put_ldev(device);
	} else if (device->disk_state[NOW] < D_INCONSISTENT && !bad_server &&
		   peer_device->current_uuid != device->exposed_data_uuid) {
		struct drbd_resource *resource = device->resource;

		spin_lock_irq(&resource->req_lock);
		if (resource->state_change_flags) {
			drbd_info(peer_device, "Delaying update of exposed data uuid\n");
			device->next_exposed_data_uuid = peer_device->current_uuid;
		} else
			updated_uuids = drbd_set_exposed_data_uuid(device, peer_device->current_uuid);
		spin_unlock_irq(&resource->req_lock);

	}

	if (updated_uuids)
		drbd_print_uuids(peer_device, "receiver updated UUIDs to");

	peer_device->uuid_authoritative_nodes =
		peer_device->uuid_flags & UUID_FLAG_STABLE ? 0 : node_mask;

	if ((repl_state == L_SYNC_TARGET || repl_state == L_PAUSED_SYNC_T) &&
	    !(peer_device->uuid_flags & UUID_FLAG_STABLE) &&
	    !drbd_stable_sync_source_present(peer_device, NOW))
		set_bit(UNSTABLE_RESYNC, &peer_device->flags);

	return err;
}

static int receive_uuids(struct drbd_connection *connection, struct packet_info *pi)
{
	const int node_id = connection->resource->res_opts.node_id;
	struct drbd_peer_device *peer_device;
	struct p_uuids *p = pi->data;
	int history_uuids, i;

	peer_device = conn_peer_device(connection, pi->vnr);
	if (!peer_device)
		return config_unknown_volume(connection, pi);

	history_uuids = min_t(int, HISTORY_UUIDS_V08,
			      ARRAY_SIZE(peer_device->history_uuids));

	peer_device->current_uuid = be64_to_cpu(p->current_uuid);
	peer_device->bitmap_uuids[node_id] = be64_to_cpu(p->bitmap_uuid);
	for (i = 0; i < history_uuids; i++)
		peer_device->history_uuids[i] = be64_to_cpu(p->history_uuids[i]);
	for (; i < ARRAY_SIZE(peer_device->history_uuids); i++)
		peer_device->history_uuids[i] = 0;
	peer_device->dirty_bits = be64_to_cpu(p->dirty_bits);
	peer_device->uuid_flags = be64_to_cpu(p->uuid_flags) | UUID_FLAG_STABLE;
	peer_device->uuids_received = true;

	return __receive_uuids(peer_device, 0);
}

static int receive_uuids110(struct drbd_connection *connection, struct packet_info *pi)
{
	struct drbd_peer_device *peer_device;
	struct p_uuids110 *p = pi->data;
	int bitmap_uuids, history_uuids, rest, i, pos, err;
	u64 bitmap_uuids_mask;
	struct drbd_peer_md *peer_md = NULL;
	struct drbd_device *device;


	peer_device = conn_peer_device(connection, pi->vnr);
	if (!peer_device)
		return config_unknown_volume(connection, pi);

	device = peer_device->device;

	peer_device->current_uuid = be64_to_cpu(p->current_uuid);
	peer_device->dirty_bits = be64_to_cpu(p->dirty_bits);
	peer_device->uuid_flags = be64_to_cpu(p->uuid_flags);
	bitmap_uuids_mask = be64_to_cpu(p->bitmap_uuids_mask);
	if (bitmap_uuids_mask & ~(NODE_MASK(DRBD_PEERS_MAX) - 1))
		return -EIO;
	bitmap_uuids = hweight64(bitmap_uuids_mask);

	if (pi->size / sizeof(p->other_uuids[0]) < bitmap_uuids)
		return -EIO;
	history_uuids = pi->size / sizeof(p->other_uuids[0]) - bitmap_uuids;
	if (history_uuids > ARRAY_SIZE(peer_device->history_uuids))
		history_uuids = ARRAY_SIZE(peer_device->history_uuids);

	err = drbd_recv_into(connection, p->other_uuids,
			     (bitmap_uuids + history_uuids) *
			     sizeof(p->other_uuids[0]));
	if (err)
		return err;

	rest = pi->size - (bitmap_uuids + history_uuids) * sizeof(p->other_uuids[0]);
	if (rest && !ignore_remaining_packet(connection, rest))
		return -EIO;

	if (get_ldev(device))
		peer_md = device->ldev->md.peers;
	pos = 0;
	for (i = 0; i < ARRAY_SIZE(peer_device->bitmap_uuids); i++) {
		if (bitmap_uuids_mask & NODE_MASK(i)) {
			peer_device->bitmap_uuids[i] = be64_to_cpu(p->other_uuids[pos++]);
			if (peer_md && peer_md[i].bitmap_index == -1)
				peer_md[i].flags |= MDF_NODE_EXISTS;
		} else {
			peer_device->bitmap_uuids[i] = 0;
		}
	}
	if (peer_md)
		put_ldev(device);

	for (i = 0; i < history_uuids; i++)
		peer_device->history_uuids[i++] = be64_to_cpu(p->other_uuids[pos++]);
	while (i < ARRAY_SIZE(peer_device->history_uuids))
		peer_device->history_uuids[i++] = 0;
	peer_device->uuids_received = true;

	err = __receive_uuids(peer_device, be64_to_cpu(p->node_mask));

	if (peer_device->uuid_flags & UUID_FLAG_GOT_STABLE) {
		struct drbd_device *device = peer_device->device;

		if (peer_device->repl_state[NOW] == L_ESTABLISHED &&
		    drbd_device_stable(device, NULL) && get_ldev(device)) {
			drbd_send_uuids(peer_device, UUID_FLAG_RESYNC, 0);
			drbd_resync(peer_device, AFTER_UNSTABLE);
			put_ldev(device);
		}
	}

	if (peer_device->uuid_flags & UUID_FLAG_RESYNC) {
		if (get_ldev(device)) {
			bool dp = peer_device->uuid_flags & UUID_FLAG_DISKLESS_PRIMARY;
			drbd_resync(peer_device, dp ? DISKLESS_PRIMARY : AFTER_UNSTABLE);
			put_ldev(device);
		}
	}

	return err;
}

/**
 * convert_state() - Converts the peer's view of the cluster state to our point of view
 * @peer_state:	The state as seen by the peer.
 */
static union drbd_state convert_state(union drbd_state peer_state)
{
	union drbd_state state;

	static enum drbd_conn_state c_tab[] = {
		[L_OFF] = L_OFF,
		[L_ESTABLISHED] = L_ESTABLISHED,

		[L_STARTING_SYNC_S] = L_STARTING_SYNC_T,
		[L_STARTING_SYNC_T] = L_STARTING_SYNC_S,
		[C_DISCONNECTING] = C_TEAR_DOWN, /* C_NETWORK_FAILURE, */
		[C_CONNECTING] = C_CONNECTING,
		[L_VERIFY_S]       = L_VERIFY_T,
		[C_MASK]   = C_MASK,
	};

	state.i = peer_state.i;

	state.conn = c_tab[peer_state.conn];
	state.peer = peer_state.role;
	state.role = peer_state.peer;
	state.pdsk = peer_state.disk;
	state.disk = peer_state.pdsk;
	state.peer_isp = (peer_state.aftr_isp | peer_state.user_isp);

	return state;
}

static enum drbd_state_rv
__change_connection_state(struct drbd_connection *connection,
			  union drbd_state mask, union drbd_state val,
			  enum chg_state_flags flags)
{
	struct drbd_resource *resource = connection->resource;

	if (mask.role) {
		/* not allowed */
	}
	if (mask.susp) {
		mask.susp ^= -1;
		__change_io_susp_user(resource, val.susp);
	}
	if (mask.susp_nod) {
		mask.susp_nod ^= -1;
		__change_io_susp_no_data(resource, val.susp_nod);
	}
	if (mask.susp_fen) {
		mask.susp_fen ^= -1;
		__change_io_susp_fencing(resource, val.susp_fen);
	}
	if (mask.disk) {
		/* Handled in __change_peer_device_state(). */
		mask.disk ^= -1;
	}
	if (mask.conn) {
		mask.conn ^= -1;
		__change_cstate(connection,
				min_t(enum drbd_conn_state, val.conn, C_CONNECTED));
	}
	if (mask.pdsk) {
		/* Handled in __change_peer_device_state(). */
		mask.pdsk ^= -1;
	}
	if (mask.peer) {
		mask.peer ^= -1;
		__change_peer_role(connection, val.peer);
	}
	if (mask.i) {
		drbd_info(connection, "Remote state change: request %u/%u not "
		"understood\n", mask.i, val.i & mask.i);
		return SS_NOT_SUPPORTED;
	}
	return SS_SUCCESS;
}

static enum drbd_state_rv
__change_peer_device_state(struct drbd_peer_device *peer_device,
			   union drbd_state mask, union drbd_state val)
{
	struct drbd_device *device = peer_device->device;

	if (mask.peer) {
		/* Handled in __change_connection_state(). */
		mask.peer ^= -1;
	}
	if (mask.disk) {
		mask.disk ^= -1;
		__change_disk_state(device, val.disk);
	}

	if (mask.conn) {
		mask.conn ^= -1;
		__change_repl_state(peer_device,
				max_t(enum drbd_repl_state, val.conn, L_OFF));
	}
	if (mask.pdsk) {
		mask.pdsk ^= -1;
		__change_peer_disk_state(peer_device, val.pdsk);
	}
	if (mask.user_isp) {
		mask.user_isp ^= -1;
		__change_resync_susp_user(peer_device, val.user_isp);
	}
	if (mask.peer_isp) {
		mask.peer_isp ^= -1;
		__change_resync_susp_peer(peer_device, val.peer_isp);
	}
	if (mask.aftr_isp) {
		mask.aftr_isp ^= -1;
		__change_resync_susp_dependency(peer_device, val.aftr_isp);
	}
	if (mask.i) {
		drbd_info(peer_device, "Remote state change: request %u/%u not "
		"understood\n", mask.i, val.i & mask.i);
		return SS_NOT_SUPPORTED;
	}
	return SS_SUCCESS;
}

/**
 * change_connection_state()  -  change state of a connection and all its peer devices
 *
 * Also changes the state of the peer devices' devices and of the resource.
 * Cluster-wide state changes are not supported.
 */
static enum drbd_state_rv
change_connection_state(struct drbd_connection *connection,
			union drbd_state mask,
			union drbd_state val,
			struct twopc_reply *reply,
			enum chg_state_flags flags)
{
	struct drbd_resource *resource = connection->resource;
	struct drbd_peer_device *peer_device;
	unsigned long irq_flags;
	enum drbd_state_rv rv;
	int vnr;

	mask = convert_state(mask);
	val = convert_state(val);

	begin_state_change(resource, &irq_flags, flags);
	idr_for_each_entry(&connection->peer_devices, peer_device, vnr) {
		rv = __change_peer_device_state(peer_device, mask, val);
		if (rv < SS_SUCCESS)
			goto fail;
	}
	rv = __change_connection_state(connection, mask, val, flags);
	if (rv < SS_SUCCESS)
		goto fail;

	if (reply) {
		u64 directly_reachable = directly_connected_nodes(resource, NEW) |
			NODE_MASK(resource->res_opts.node_id);

		if (reply->primary_nodes & ~directly_reachable)
			__outdate_myself(resource);
	}

	rv = end_state_change(resource, &irq_flags);
out:
	return rv;
fail:
	abort_state_change(resource, &irq_flags);
	goto out;
}

/**
 * change_peer_device_state()  -  change state of a peer and its connection
 *
 * Also changes the state of the peer device's device and of the resource.
 * Cluster-wide state changes are not supported.
 */
static enum drbd_state_rv
change_peer_device_state(struct drbd_peer_device *peer_device,
			 union drbd_state mask,
			 union drbd_state val,
			 enum chg_state_flags flags)
{
	struct drbd_connection *connection = peer_device->connection;
	unsigned long irq_flags;
	enum drbd_state_rv rv;

	mask = convert_state(mask);
	val = convert_state(val);

	begin_state_change(connection->resource, &irq_flags, flags);
	rv = __change_peer_device_state(peer_device, mask, val);
	if (rv < SS_SUCCESS)
		goto fail;
	rv = __change_connection_state(connection, mask, val, flags);
	if (rv < SS_SUCCESS)
		goto fail;
	rv = end_state_change(connection->resource, &irq_flags);
out:
	return rv;
fail:
	abort_state_change(connection->resource, &irq_flags);
	goto out;
}

static int receive_req_state(struct drbd_connection *connection, struct packet_info *pi)
{
	struct drbd_resource *resource = connection->resource;
	struct drbd_peer_device *peer_device = NULL;
	struct p_req_state *p = pi->data;
	union drbd_state mask, val;
	enum chg_state_flags flags = CS_VERBOSE | CS_LOCAL_ONLY | CS_TWOPC;
	enum drbd_state_rv rv;
	int vnr = -1;

	if (!expect(connection, connection->agreed_pro_version < 110)) {
		drbd_err(connection, "Packet %s not allowed in protocol version %d\n",
			 drbd_packet_name(pi->cmd),
			 connection->agreed_pro_version);
		return -EIO;
	}

	mask.i = be32_to_cpu(p->mask);
	val.i = be32_to_cpu(p->val);

	/* P_STATE_CHG_REQ packets must have a valid vnr.  P_CONN_ST_CHG_REQ
	 * packets have an undefined vnr. */
	if (pi->cmd == P_STATE_CHG_REQ) {
		peer_device = conn_peer_device(connection, pi->vnr);
		if (!peer_device) {
			if (mask.i == ((union drbd_state){{.conn = conn_MASK}}).i &&
			    val.i == ((union drbd_state){{.conn = L_OFF}}).i) {
				/* The peer removed this volume, we do not have it... */
				drbd_send_sr_reply(connection, vnr, SS_NOTHING_TO_DO);
				return 0;
			}

			return -EIO;
		}
		vnr = peer_device->device->vnr;
	}

	rv = SS_SUCCESS;
	spin_lock_irq(&resource->req_lock);
	if (resource->remote_state_change)
		rv = SS_CONCURRENT_ST_CHG;
	else
		resource->remote_state_change = true;
	spin_unlock_irq(&resource->req_lock);

	if (rv != SS_SUCCESS) {
		drbd_info(connection, "Rejecting concurrent remote state change\n");
		drbd_send_sr_reply(connection, vnr, rv);
		return 0;
	}

	/* Send the reply before carrying out the state change: this is needed
	 * for connection state changes which close the network connection.  */
	if (peer_device) {
		rv = change_peer_device_state(peer_device, mask, val, flags | CS_PREPARE);
		drbd_send_sr_reply(connection, vnr, rv);
		rv = change_peer_device_state(peer_device, mask, val, flags | CS_PREPARED);
		if (rv >= SS_SUCCESS)
			drbd_md_sync(peer_device->device);
	} else {
		flags |= CS_IGN_OUTD_FAIL;
		rv = change_connection_state(connection, mask, val, NULL, flags | CS_PREPARE);
		drbd_send_sr_reply(connection, vnr, rv);
		change_connection_state(connection, mask, val, NULL, flags | CS_PREPARED);
	}

	spin_lock_irq(&resource->req_lock);
	resource->remote_state_change = false;
	spin_unlock_irq(&resource->req_lock);
	wake_up(&resource->twopc_wait);
	queue_queued_twopc(resource);

	return 0;
}

int abort_nested_twopc_work(struct drbd_work *work, int cancel)
{
	struct drbd_resource *resource =
		container_of(work, struct drbd_resource, twopc_work);
	bool prepared = false;

	spin_lock_irq(&resource->req_lock);
	if (resource->twopc_reply.initiator_node_id != -1) {
		resource->remote_state_change = false;
		resource->twopc_reply.initiator_node_id = -1;
		if (resource->twopc_parent) {
			kref_debug_put(&resource->twopc_parent->kref_debug, 9);
			kref_put(&resource->twopc_parent->kref,
				 drbd_destroy_connection);
			resource->twopc_parent = NULL;
		}
		prepared = true;
	}
	resource->twopc_work.cb = NULL;
	spin_unlock_irq(&resource->req_lock);
	wake_up(&resource->twopc_wait);
	queue_queued_twopc(resource);

	if (prepared)
		abort_prepared_state_change(resource);
	return 0;
}

void twopc_timer_fn(unsigned long data)
{
	struct drbd_resource *resource = (struct drbd_resource *) data;
	unsigned long irq_flags;

	spin_lock_irqsave(&resource->req_lock, irq_flags);
	if (resource->twopc_work.cb == NULL) {
		drbd_err(resource, "Two-phase commit %u timeout\n",
			   resource->twopc_reply.tid);
		resource->twopc_work.cb = abort_nested_twopc_work;
		drbd_queue_work(&resource->work, &resource->twopc_work);
	} else {
		mod_timer(&resource->twopc_timer, jiffies + HZ/10);
	}
	spin_unlock_irqrestore(&resource->req_lock, irq_flags);
}

static enum drbd_state_rv outdate_if_weak(struct drbd_resource *resource,
					  struct twopc_reply *reply,
					  enum chg_state_flags flags)
{
	if (reply->primary_nodes & ~reply->reachable_nodes) {
		unsigned long irq_flags;

		begin_state_change(resource, &irq_flags, flags);
		__outdate_myself(resource);
		return end_state_change(resource, &irq_flags);
	}

	return SS_NOTHING_TO_DO;
}

enum csc_rv {
	CSC_CLEAR,
	CSC_REJECT,
	CSC_ABORT_LOCAL,
	CSC_QUEUE,
	CSC_TID_MISS,
	CSC_MATCH,
};

static enum csc_rv
check_concurrent_transactions(struct drbd_resource *resource, struct twopc_reply *new_r)
{
	struct twopc_reply *ongoing = &resource->twopc_reply;

	if (!resource->remote_state_change)
		return CSC_CLEAR;

	if (new_r->initiator_node_id < ongoing->initiator_node_id) {
		if (ongoing->initiator_node_id == resource->res_opts.node_id)
			return CSC_ABORT_LOCAL;
		else
			return CSC_QUEUE;
	} else if (new_r->initiator_node_id > ongoing->initiator_node_id) {
		return CSC_REJECT;
	}
	if (new_r->tid != ongoing->tid)
		return CSC_TID_MISS;

	return CSC_MATCH;
}


static bool when_done_lock(struct drbd_resource *resource)
{
	spin_lock_irq(&resource->req_lock);
	if (!resource->remote_state_change)
		return true;
	spin_unlock_irq(&resource->req_lock);
	return false;
}

static int abort_local_transaction(struct drbd_resource *resource)
{
	long t = twopc_timeout(resource);

	set_bit(TWOPC_ABORT_LOCAL, &resource->flags);
	spin_unlock_irq(&resource->req_lock);
	wake_up(&resource->state_wait);
	t = wait_event_timeout(resource->twopc_wait, when_done_lock(resource), t);
	clear_bit(TWOPC_ABORT_LOCAL, &resource->flags);
	return t ? 0 : -ETIMEDOUT;
}

static void arm_queue_twopc_timer(struct drbd_resource *resource)
{
	struct queued_twopc *q;
	q = list_first_entry_or_null(&resource->queued_twopc, struct queued_twopc, w.list);

	if (q) {
		unsigned long t = twopc_timeout(resource) / 4;
		mod_timer(&resource->queued_twopc_timer, q->start_jif + t);
	} else {
		del_timer(&resource->queued_twopc_timer);
	}
}

static int queue_twopc(struct drbd_connection *connection, struct twopc_reply *twopc, struct packet_info *pi)
{
	struct drbd_resource *resource = connection->resource;
	struct queued_twopc *q;
	bool was_empty, already_queued = false;

	spin_lock_irq(&resource->queued_twopc_lock);
	list_for_each_entry(q, &resource->queued_twopc, w.list) {
		if (q->reply.tid == twopc->tid &&
		    q->reply.initiator_node_id == twopc->initiator_node_id)
			already_queued = true;
	}
	spin_unlock_irq(&resource->queued_twopc_lock);

	if (already_queued)
		return 0;

	q = kmalloc(sizeof(*q), GFP_NOIO);
	if (!q)
		return -ENOMEM;

	q->reply = *twopc;
	q->packet_data = *(struct p_twopc_request *)pi->data;
	q->packet_info = *pi;
	q->packet_info.data = &q->packet_data;
	kref_get(&connection->kref);
	q->connection = connection;
	q->start_jif = jiffies;

	spin_lock_irq(&resource->queued_twopc_lock);
	was_empty = list_empty(&resource->queued_twopc);
	list_add_tail(&q->w.list, &resource->queued_twopc);
	if (was_empty)
		arm_queue_twopc_timer(resource);
	spin_unlock_irq(&resource->queued_twopc_lock);

	return 0;
}

static int queued_twopc_work(struct drbd_work *w, int cancel)
{
	struct queued_twopc *q = container_of(w, struct queued_twopc, w);
	struct drbd_connection *connection = q->connection;
	unsigned long t = twopc_timeout(connection->resource) / 4;

	if (jiffies - q->start_jif >= t || cancel) {
		if (!cancel)
			drbd_info(connection, "Rejecting concurrent "
				  "remote state change %u because of "
				  "state change %u takes too long\n",
				  q->reply.tid,
				  connection->resource->twopc_reply.tid);
		drbd_send_twopc_reply(connection, P_TWOPC_RETRY, &q->reply);
	} else {
		process_twopc(connection, &q->reply, &q->packet_info, q->start_jif);
	}

	kref_put(&connection->kref, drbd_destroy_connection);
	kfree(q);

	return 0;
}

void queued_twopc_timer_fn(unsigned long data)
{
	struct drbd_resource *resource = (struct drbd_resource *) data;
	struct queued_twopc *q;
	unsigned long irq_flags;
	unsigned long t = twopc_timeout(resource) / 4;

	spin_lock_irqsave(&resource->queued_twopc_lock, irq_flags);
	q = list_first_entry_or_null(&resource->queued_twopc, struct queued_twopc, w.list);
	if (q) {
		if (jiffies - q->start_jif >= t)
			list_del(&q->w.list);
		else
			q = NULL;
	}
	spin_unlock_irqrestore(&resource->queued_twopc_lock, irq_flags);

	if (q) {
		q->w.cb = &queued_twopc_work;
		drbd_queue_work(&resource->work , &q->w);
	}
}

void queue_queued_twopc(struct drbd_resource *resource)
{
	struct queued_twopc *q;
	unsigned long irq_flags;

	spin_lock_irqsave(&resource->queued_twopc_lock, irq_flags);
	q = list_first_entry_or_null(&resource->queued_twopc, struct queued_twopc, w.list);
	if (q) {
		resource->starting_queued_twopc = q;
		mb();
		list_del(&q->w.list);
		arm_queue_twopc_timer(resource);
	}
	spin_unlock_irqrestore(&resource->queued_twopc_lock, irq_flags);

	if (!q)
		return;

	q->w.cb = &queued_twopc_work;
	drbd_queue_work(&resource->work , &q->w);
}

static int abort_starting_twopc(struct drbd_resource *resource, struct twopc_reply *twopc)
{
	struct queued_twopc *q = resource->starting_queued_twopc;

	if (q && q->reply.tid == twopc->tid) {
		q->reply.is_aborted = 1;
		return 0;
	}

	return -ENOENT;
}

static int abort_queued_twopc(struct drbd_resource *resource, struct twopc_reply *twopc)
{
	struct queued_twopc *q;
	unsigned long irq_flags;

	spin_lock_irqsave(&resource->queued_twopc_lock, irq_flags);
	list_for_each_entry(q, &resource->queued_twopc, w.list) {
		if (q->reply.tid == twopc->tid) {
			list_del(&q->w.list);
			goto found;
		}
	}
	q = NULL;
found:
	spin_unlock_irqrestore(&resource->queued_twopc_lock, irq_flags);

	if (q) {
		kref_put(&q->connection->kref, drbd_destroy_connection);
		kfree(q);
		return 0;
	}

	return -ENOENT;
}

static int receive_twopc(struct drbd_connection *connection, struct packet_info *pi)
{
	struct drbd_resource *resource = connection->resource;
	struct p_twopc_request *p = pi->data;
	struct twopc_reply reply;
	int rv;

	reply.vnr = pi->vnr;
	reply.tid = be32_to_cpu(p->tid);
	reply.initiator_node_id = be32_to_cpu(p->initiator_node_id);
	reply.target_node_id = be32_to_cpu(p->target_node_id);
	reply.reachable_nodes = directly_connected_nodes(resource, NOW) |
				NODE_MASK(resource->res_opts.node_id);
	reply.primary_nodes = be64_to_cpu(p->primary_nodes);
	reply.weak_nodes = 0;
	reply.is_disconnect = 0;
	reply.is_aborted = 0;

	rv = process_twopc(connection, &reply, pi, jiffies);

	return rv;
}

static void nested_twopc_abort(struct drbd_resource *resource, int vnr, enum drbd_packet cmd,
			       struct p_twopc_request *request)
{
	struct drbd_connection *connection;
	u64 nodes_to_reach, reach_immediately, im;

	spin_lock_irq(&resource->req_lock);
	nodes_to_reach = be64_to_cpu(request->nodes_to_reach);
	reach_immediately = directly_connected_nodes(resource, NOW) & nodes_to_reach;
	nodes_to_reach &= ~(reach_immediately | NODE_MASK(resource->res_opts.node_id));
	request->nodes_to_reach = cpu_to_be64(nodes_to_reach);
	spin_unlock_irq(&resource->req_lock);

	for_each_connection_ref(connection, im, resource) {
		u64 mask = NODE_MASK(connection->peer_node_id);
		if (reach_immediately & mask)
			conn_send_twopc_request(connection, vnr, cmd, request);
	}
}


static int process_twopc(struct drbd_connection *connection,
			 struct twopc_reply *reply,
			 struct packet_info *pi,
			 unsigned long receive_jif)
{
	struct drbd_connection *affected_connection = connection;
	struct drbd_resource *resource = connection->resource;
	struct drbd_peer_device *peer_device = NULL;
	struct p_twopc_request *p = pi->data;
	union drbd_state mask = {}, val = {};
	enum chg_state_flags flags = CS_VERBOSE | CS_LOCAL_ONLY;
	enum drbd_state_rv rv;
	enum csc_rv csc_rv;

	/* Check for concurrent transactions and duplicate packets. */
	spin_lock_irq(&resource->req_lock);
	resource->starting_queued_twopc = NULL;
	if (reply->is_aborted) {
		spin_unlock_irq(&resource->req_lock);
		return 0;
	}
	csc_rv = check_concurrent_transactions(resource, reply);

	if (csc_rv == CSC_CLEAR) {
		if (pi->cmd != P_TWOPC_PREPARE) {
			/* We have committed or aborted this transaction already. */
			spin_unlock_irq(&resource->req_lock);
			drbd_debug(connection, "Ignoring %s packet %u\n",
				   drbd_packet_name(pi->cmd),
				   reply->tid);
			return 0;
		}
		resource->remote_state_change = true;
	} else if (csc_rv == CSC_MATCH && pi->cmd != P_TWOPC_PREPARE) {
		flags |= CS_PREPARED;
	} else if (csc_rv == CSC_ABORT_LOCAL && pi->cmd == P_TWOPC_PREPARE) {
		int err;

		drbd_info(connection, "Aborting local state change %u to yield to remote "
			  "state change %u.\n",
			  resource->twopc_reply.tid,
			  reply->tid);
		err = abort_local_transaction(resource);
		if (err) {
			/* abort_local_transaction() comes back unlocked if it fails... */
			drbd_info(connection, "Aborting local state change %u "
				  "failed. Rejecting remote state change %u.\n",
				  resource->twopc_reply.tid,
				  reply->tid);
			drbd_send_twopc_reply(connection, P_TWOPC_RETRY, reply);
			return 0;
		}
		resource->remote_state_change = true;
	} else if (pi->cmd == P_TWOPC_ABORT) {
		/* crc_rc != CRC_MATCH */
		int err;

		err = abort_starting_twopc(resource, reply);
		spin_unlock_irq(&resource->req_lock);
		if (err) {
			err = abort_queued_twopc(resource, reply);
			if (err)
				drbd_info(connection, "Ignoring %s packet %u.\n",
					  drbd_packet_name(pi->cmd),
					  reply->tid);
		}

		nested_twopc_abort(resource, pi->vnr, pi->cmd, p);
		return 0;
	} else {
		spin_unlock_irq(&resource->req_lock);

		if (csc_rv == CSC_REJECT) {
		reject:
			drbd_info(connection, "Rejecting concurrent "
				  "remote state change %u because of "
				  "state change %u\n",
				  reply->tid,
				  resource->twopc_reply.tid);
			drbd_send_twopc_reply(connection, P_TWOPC_RETRY, reply);
			return 0;
		}

		if (pi->cmd == P_TWOPC_PREPARE) {
			if (csc_rv == CSC_QUEUE) {
				int err = queue_twopc(connection, reply, pi);
				if (err)
					goto reject;
			} else if (csc_rv == CSC_TID_MISS) {
				goto reject;
			} else if (csc_rv == CSC_MATCH) {
				/* We have prepared this transaction already. */
				drbd_send_twopc_reply(connection, P_TWOPC_YES, reply);
			}
		} else {
			drbd_info(connection, "Ignoring %s packet %u "
				  "current processing state change %u\n",
				  drbd_packet_name(pi->cmd),
				  reply->tid,
				  resource->twopc_reply.tid);
		}
		return 0;
	}

	if (reply->initiator_node_id != connection->peer_node_id) {
		/*
		 * This is an indirect request.  Unless we are directly
		 * connected to the initiator as well as indirectly, we don't
		 * have connection or peer device objects for this peer.
		 */
		for_each_connection(affected_connection, resource) {
			/* for_each_connection() protected by holding req_lock here */
			if (reply->initiator_node_id ==
			    affected_connection->peer_node_id)
				goto directly_connected;
		}
		/* only indirectly connected */
		affected_connection = NULL;
		goto next;
	}

    directly_connected:
	if (reply->target_node_id != -1 &&
	    reply->target_node_id != resource->res_opts.node_id) {
		affected_connection = NULL;
		goto next;
	}

	mask.i = be32_to_cpu(p->mask);
	val.i = be32_to_cpu(p->val);

	if (mask.conn == conn_MASK) {
		u64 m = NODE_MASK(reply->initiator_node_id);

		if (val.conn == C_CONNECTED)
			reply->reachable_nodes |= m;
		if (val.conn == C_DISCONNECTING) {
			reply->reachable_nodes &= ~m;
			reply->is_disconnect = 1;
		}
	}

	if (pi->vnr != -1) {
		peer_device = conn_peer_device(affected_connection, pi->vnr);
		/* If we do not know the peer_device, then we are fine with
		   whatever is going on in the cluster. E.g. detach and del-minor
		   one each node, one after the other */

		affected_connection = NULL; /* It is intended for a peer_device! */
	}

    next:
	if (pi->cmd == P_TWOPC_PREPARE) {
		if ((mask.peer == role_MASK && val.peer == R_PRIMARY) ||
		    (mask.peer != role_MASK && resource->role[NOW] == R_PRIMARY)) {
			reply->primary_nodes = NODE_MASK(resource->res_opts.node_id);
			reply->weak_nodes = ~reply->reachable_nodes;
		}
	}

	resource->twopc_reply = *reply;
	spin_unlock_irq(&resource->req_lock);

	switch(pi->cmd) {
	case P_TWOPC_PREPARE:
		drbd_info(connection, "Preparing remote state change %u "
			  "(primary_nodes=%lX, weak_nodes=%lX)\n",
			  reply->tid,
			  (unsigned long)reply->primary_nodes,
			  (unsigned long)reply->weak_nodes);
		flags |= CS_PREPARE;
		break;
	case P_TWOPC_ABORT:
		drbd_info(connection, "Aborting remote state change %u\n",
			  reply->tid);
		flags |= CS_ABORT;
		break;
	default:
		drbd_info(connection, "Committing remote state change %u\n",
			  reply->tid);
		break;
	}

	if (peer_device)
		rv = change_peer_device_state(peer_device, mask, val, flags);
	else if (affected_connection)
		rv = change_connection_state(affected_connection,
					     mask, val, reply, flags | CS_IGN_OUTD_FAIL);
	else
		rv = outdate_if_weak(resource, reply, flags);

	if (flags & CS_PREPARE) {
		spin_lock_irq(&resource->req_lock);
		kref_get(&connection->kref);
		kref_debug_get(&connection->kref_debug, 9);
		resource->twopc_parent = connection;
		mod_timer(&resource->twopc_timer, receive_jif + twopc_timeout(resource));
		spin_unlock_irq(&resource->req_lock);

		if (rv >= SS_SUCCESS) {
			nested_twopc_request(resource, pi->vnr, pi->cmd, p);
		} else {
			enum drbd_packet cmd = (rv == SS_IN_TRANSIENT_STATE) ?
				P_TWOPC_RETRY : P_TWOPC_NO;
			drbd_send_twopc_reply(connection, cmd, reply);
		}
	} else {
		if (flags & CS_PREPARED)
			del_timer(&resource->twopc_timer);

		nested_twopc_request(resource, pi->vnr, pi->cmd, p);
		clear_remote_state_change(resource);

		if (peer_device && rv >= SS_SUCCESS && !(flags & CS_ABORT))
			drbd_md_sync(peer_device->device);

		if (rv >= SS_SUCCESS && !(flags & CS_ABORT)) {
			struct drbd_device *device;
			int vnr;

			if (affected_connection &&
			    mask.conn == conn_MASK && val.conn == C_CONNECTED)
				conn_connect2(connection);

			idr_for_each_entry(&resource->devices, device, vnr) {
				u64 nedu = device->next_exposed_data_uuid;
				if (!nedu)
					continue;
				if (device->disk_state[NOW] < D_INCONSISTENT)
					drbd_set_exposed_data_uuid(device, nedu);
				device->next_exposed_data_uuid = 0;
			}
		}
	}

	return 0;
}

static void try_to_get_resynced(struct drbd_device *device)
{
	struct drbd_peer_device *peer_device;

	rcu_read_lock();
	for_each_peer_device_rcu(peer_device, device) {
		if (peer_device->disk_state[NOW] == D_UP_TO_DATE)
			goto found;
	}
	peer_device = NULL;
found:
	rcu_read_unlock();

	if (peer_device && get_ldev(device)) {
		drbd_resync(peer_device, DISKLESS_PRIMARY);
		drbd_send_uuids(peer_device, UUID_FLAG_RESYNC | UUID_FLAG_DISKLESS_PRIMARY, 0);
		put_ldev(device);
	}
}

static int receive_state(struct drbd_connection *connection, struct packet_info *pi)
{
	struct drbd_resource *resource = connection->resource;
	struct drbd_peer_device *peer_device = NULL;
	enum drbd_repl_state *repl_state;
	struct drbd_device *device = NULL;
	struct p_state *p = pi->data;
	union drbd_state old_peer_state, peer_state;
	enum drbd_disk_state peer_disk_state;
	enum drbd_repl_state new_repl_state;
	bool peer_was_resync_target, try_to_get_resync = false;
	int rv;

	if (pi->vnr != -1) {
		peer_device = conn_peer_device(connection, pi->vnr);
		if (!peer_device)
			return config_unknown_volume(connection, pi);
		device = peer_device->device;
	}

	peer_state.i = be32_to_cpu(p->state);

	if (connection->agreed_pro_version < 110) {
		/* Before drbd-9.0 there was no D_DETACHING it was D_FAILED... */
		if (peer_state.disk >= D_DETACHING)
			peer_state.disk++;
		if (peer_state.pdsk >= D_DETACHING)
			peer_state.pdsk++;
	}

	if (pi->vnr == -1) {
		if (peer_state.role == R_SECONDARY) {
			unsigned long irq_flags;

			begin_state_change(resource, &irq_flags, CS_HARD | CS_VERBOSE);
			__change_peer_role(connection, R_SECONDARY);
			rv = end_state_change(resource, &irq_flags);
			if (rv < SS_SUCCESS)
				goto fail;
		}
		return 0;
        }

	peer_disk_state = peer_state.disk;
	if (peer_state.disk == D_NEGOTIATING) {
		peer_disk_state = peer_device->uuid_flags & UUID_FLAG_INCONSISTENT ?
			D_INCONSISTENT : D_CONSISTENT;
		drbd_info(device, "real peer disk state = %s\n", drbd_disk_str(peer_disk_state));
	}

	spin_lock_irq(&resource->req_lock);
	old_peer_state = drbd_get_peer_device_state(peer_device, NOW);
	spin_unlock_irq(&resource->req_lock);
 retry:
	new_repl_state = max_t(enum drbd_repl_state, old_peer_state.conn, L_OFF);

	/* If some other part of the code (ack_receiver thread, timeout)
	 * already decided to close the connection again,
	 * we must not "re-establish" it here. */
	if (old_peer_state.conn <= C_TEAR_DOWN)
		return -ECONNRESET;

	peer_was_resync_target =
		connection->agreed_pro_version >= 110 ?
		peer_device->last_repl_state == L_SYNC_TARGET ||
		peer_device->last_repl_state == L_PAUSED_SYNC_T
		:
		true;
	/* If this is the "end of sync" confirmation, usually the peer disk
	 * was D_INCONSISTENT or D_CONSISTENT. (Since the peer might be
	 * weak we do not know anything about its new disk state)
	 */
	if (peer_was_resync_target &&
	    (old_peer_state.pdsk == D_INCONSISTENT || old_peer_state.pdsk == D_CONSISTENT) &&
	    old_peer_state.conn > L_ESTABLISHED && old_peer_state.disk >= D_OUTDATED) {
		/* If we are (becoming) SyncSource, but peer is still in sync
		 * preparation, ignore its uptodate-ness to avoid flapping, it
		 * will change to inconsistent once the peer reaches active
		 * syncing states.
		 * It may have changed syncer-paused flags, however, so we
		 * cannot ignore this completely. */
		if (peer_state.conn > L_ESTABLISHED &&
		    peer_state.conn < L_SYNC_SOURCE)
			peer_disk_state = D_INCONSISTENT;

		/* if peer_state changes to connected at the same time,
		 * it explicitly notifies us that it finished resync.
		 * Maybe we should finish it up, too? */
		else if (peer_state.conn == L_ESTABLISHED) {
			bool finish_now = false;

			if (old_peer_state.conn == L_WF_BITMAP_S) {
				spin_lock_irq(&resource->req_lock);
				if (peer_device->repl_state[NOW] == L_WF_BITMAP_S)
					peer_device->resync_finished_pdsk = peer_state.disk;
				else if (peer_device->repl_state[NOW] == L_SYNC_SOURCE)
					finish_now = true;
				spin_unlock_irq(&resource->req_lock);
			}

			if (finish_now || old_peer_state.conn == L_SYNC_SOURCE ||
			    old_peer_state.conn == L_PAUSED_SYNC_S) {
				/* TODO: Since DRBD9 we experience that SyncSource still has
				   bits set... NEED TO UNDERSTAND AND FIX! */
				if (drbd_bm_total_weight(peer_device) > peer_device->rs_failed)
					drbd_warn(peer_device, "SyncSource still sees bits set!! FIXME\n");

				drbd_resync_finished(peer_device, peer_state.disk);
				peer_device->last_repl_state = peer_state.conn;
			}
			return 0;
		}
	}

	/* explicit verify finished notification, stop sector reached. */
	if (old_peer_state.conn == L_VERIFY_T && old_peer_state.disk == D_UP_TO_DATE &&
	    peer_state.conn == C_CONNECTED && peer_disk_state == D_UP_TO_DATE) {
		ov_out_of_sync_print(peer_device);
		drbd_resync_finished(peer_device, D_MASK);
		peer_device->last_repl_state = peer_state.conn;
		return 0;
	}

	/* Start resync after AHEAD/BEHIND */
	if (connection->agreed_pro_version >= 110 &&
	    peer_state.conn == L_SYNC_SOURCE && old_peer_state.conn == L_BEHIND) {
		drbd_start_resync(peer_device, L_SYNC_TARGET);
		return 0;
	}

	/* peer says his disk is inconsistent, while we think it is uptodate,
	 * and this happens while the peer still thinks we have a sync going on,
	 * but we think we are already done with the sync.
	 * We ignore this to avoid flapping pdsk.
	 * This should not happen, if the peer is a recent version of drbd. */
	if (old_peer_state.pdsk == D_UP_TO_DATE && peer_disk_state == D_INCONSISTENT &&
	    old_peer_state.conn == L_ESTABLISHED && peer_state.conn > L_SYNC_SOURCE)
		peer_disk_state = D_UP_TO_DATE;

	if (new_repl_state == L_OFF)
		new_repl_state = L_ESTABLISHED;

	if (peer_state.conn == L_AHEAD)
		new_repl_state = L_BEHIND;

	if (peer_device->uuids_received &&
	    peer_state.disk >= D_NEGOTIATING &&
	    get_ldev_if_state(device, D_NEGOTIATING)) {
		bool consider_resync;

		/* if we established a new connection */
		consider_resync = (old_peer_state.conn < L_ESTABLISHED);
		/* if we have both been inconsistent, and the peer has been
		 * forced to be UpToDate with --force */
		consider_resync |= test_bit(CONSIDER_RESYNC, &peer_device->flags);
		/* if we had been plain connected, and the admin requested to
		 * start a sync by "invalidate" or "invalidate-remote" */
		consider_resync |= (old_peer_state.conn == L_ESTABLISHED &&
				    (peer_state.conn == L_STARTING_SYNC_S ||
				     peer_state.conn == L_STARTING_SYNC_T));

		if (consider_resync) {
			new_repl_state = drbd_sync_handshake(peer_device, peer_state.role, peer_disk_state);
		} else if (old_peer_state.conn == L_ESTABLISHED &&
			   (peer_state.disk == D_NEGOTIATING ||
			    old_peer_state.disk == D_NEGOTIATING)) {
			new_repl_state = drbd_attach_handshake(peer_device, peer_disk_state);
			if (new_repl_state == L_ESTABLISHED && device->disk_state[NOW] == D_UP_TO_DATE)
				peer_disk_state = D_UP_TO_DATE;
		}

		put_ldev(device);
		if (new_repl_state == -1) {
			new_repl_state = L_ESTABLISHED;
			if (device->disk_state[NOW] == D_NEGOTIATING) {
				new_repl_state = L_NEG_NO_RESULT;
			} else if (peer_state.disk == D_NEGOTIATING) {
				if (connection->agreed_pro_version < 110) {
					drbd_err(device, "Disk attach process on the peer node was aborted.\n");
					peer_state.disk = D_DISKLESS;
					peer_disk_state = D_DISKLESS;
				} else {
					/* The peer will decide later and let us know... */
					peer_disk_state = D_NEGOTIATING;
				}
			} else {
				if (test_and_clear_bit(CONN_DRY_RUN, &connection->flags))
					return -EIO;
				D_ASSERT(device, old_peer_state.conn == L_OFF);
				goto fail;
			}
		}

		if (device->disk_state[NOW] == D_NEGOTIATING) {
			set_bit(NEGOTIATION_RESULT_TOCHED, &resource->flags);
			peer_device->negotiation_result = new_repl_state;
		}
	} else if (peer_state.role == R_PRIMARY &&
		   peer_device->disk_state[NOW] == D_UNKNOWN && peer_state.disk == D_DISKLESS &&
		   device->disk_state[NOW] >= D_NEGOTIATING && device->disk_state[NOW] < D_UP_TO_DATE) {
		/* I got connected to a diskless primary. Try to get a resync from
		   some other node that is D_UP_TO_DATE. */
		try_to_get_resync = true;
	}

	spin_lock_irq(&resource->req_lock);
	begin_state_change_locked(resource, CS_VERBOSE);
	if (old_peer_state.i != drbd_get_peer_device_state(peer_device, NOW).i) {
		old_peer_state = drbd_get_peer_device_state(peer_device, NOW);
		abort_state_change_locked(resource);
		spin_unlock_irq(&resource->req_lock);
		goto retry;
	}
	clear_bit(CONSIDER_RESYNC, &peer_device->flags);
	if (device->disk_state[NOW] != D_NEGOTIATING)
		__change_repl_state(peer_device, new_repl_state);
	if (connection->peer_role[NOW] == R_UNKNOWN || peer_state.role == R_SECONDARY)
		__change_peer_role(connection, peer_state.role);
	__change_peer_disk_state(peer_device, peer_disk_state);
	__change_resync_susp_peer(peer_device, peer_state.aftr_isp | peer_state.user_isp);
	repl_state = peer_device->repl_state;
	if (repl_state[OLD] < L_ESTABLISHED && repl_state[NEW] >= L_ESTABLISHED)
		resource->state_change_flags |= CS_HARD;
	if (peer_device->disk_state[NEW] == D_CONSISTENT &&
	    drbd_suspended(device) &&
	    repl_state[OLD] < L_ESTABLISHED && repl_state[NEW] == L_ESTABLISHED &&
	    test_and_clear_bit(NEW_CUR_UUID, &device->flags)) {
		unsigned long irq_flags;

		/* Do not allow RESEND for a rebooted peer. We can only allow this
		   for temporary network outages! */
		abort_state_change_locked(resource);
		spin_unlock_irq(&resource->req_lock);

		drbd_err(device, "Aborting Connect, can not thaw IO with an only Consistent peer\n");
		tl_clear(connection);
		mutex_lock(&resource->conf_update);
		drbd_uuid_new_current(device, false);
		mutex_unlock(&resource->conf_update);
		begin_state_change(resource, &irq_flags, CS_HARD);
		__change_cstate(connection, C_PROTOCOL_ERROR);
		__change_io_susp_user(resource, false);
		end_state_change(resource, &irq_flags);
		return -EIO;
	}
	rv = end_state_change_locked(resource);
	new_repl_state = peer_device->repl_state[NOW];
	set_bit(INITIAL_STATE_RECEIVED, &peer_device->flags);
	spin_unlock_irq(&resource->req_lock);

	if (rv < SS_SUCCESS)
		goto fail;

	if (old_peer_state.conn > L_OFF) {
		if (new_repl_state > L_ESTABLISHED && peer_state.conn <= L_ESTABLISHED &&
		    peer_state.disk != D_NEGOTIATING ) {
			/* we want resync, peer has not yet decided to sync... */
			/* Nowadays only used when forcing a node into primary role and
			   setting its disk to UpToDate with that */
			drbd_send_uuids(peer_device, 0, 0);
			drbd_send_current_state(peer_device);
		}
	}

	clear_bit(DISCARD_MY_DATA, &device->flags);

	if (try_to_get_resync)
		try_to_get_resynced(device);

	drbd_md_sync(device); /* update connected indicator, effective_size, ... */

	peer_device->last_repl_state = peer_state.conn;
	return 0;
fail:
	change_cstate(connection, C_DISCONNECTING, CS_HARD);
	return -EIO;
}

static int receive_sync_uuid(struct drbd_connection *connection, struct packet_info *pi)
{
	struct drbd_peer_device *peer_device;
	struct drbd_device *device;
	struct p_uuid *p = pi->data;

	peer_device = conn_peer_device(connection, pi->vnr);
	if (!peer_device)
		return -EIO;
	device = peer_device->device;

	wait_event(device->misc_wait,
		   peer_device->repl_state[NOW] == L_WF_SYNC_UUID ||
		   peer_device->repl_state[NOW] == L_BEHIND ||
		   peer_device->repl_state[NOW] < L_ESTABLISHED ||
		   device->disk_state[NOW] < D_NEGOTIATING);

	/* D_ASSERT(device,  peer_device->repl_state[NOW] == L_WF_SYNC_UUID ); */

	/* Here the _drbd_uuid_ functions are right, current should
	   _not_ be rotated into the history */
	if (get_ldev_if_state(device, D_NEGOTIATING)) {
		_drbd_uuid_set_current(device, be64_to_cpu(p->uuid));
		_drbd_uuid_set_bitmap(peer_device, 0UL);

		drbd_print_uuids(peer_device, "updated sync uuid");
		drbd_start_resync(peer_device, L_SYNC_TARGET);

		put_ldev(device);
	} else
		drbd_err(device, "Ignoring SyncUUID packet!\n");

	return 0;
}

/**
 * receive_bitmap_plain
 *
 * Return 0 when done, 1 when another iteration is needed, and a negative error
 * code upon failure.
 */
static int
receive_bitmap_plain(struct drbd_peer_device *peer_device, unsigned int size,
		     struct bm_xfer_ctx *c)
{
	unsigned long *p;
	unsigned int data_size = DRBD_SOCKET_BUFFER_SIZE -
				 drbd_header_size(peer_device->connection);
	unsigned int num_words = min_t(size_t, data_size / sizeof(*p),
				       c->bm_words - c->word_offset);
	unsigned int want = num_words * sizeof(*p);
	int err;

	if (want != size) {
		drbd_err(peer_device, "%s:want (%u) != size (%u)\n", __func__, want, size);
		return -EIO;
	}
	if (want == 0)
		return 0;
	err = drbd_recv_all(peer_device->connection, (void **)&p, want);
	if (err)
		return err;

	drbd_bm_merge_lel(peer_device, c->word_offset, num_words, p);

	c->word_offset += num_words;
	c->bit_offset = c->word_offset * BITS_PER_LONG;
	if (c->bit_offset > c->bm_bits)
		c->bit_offset = c->bm_bits;

	return 1;
}

static enum drbd_bitmap_code dcbp_get_code(struct p_compressed_bm *p)
{
	return (enum drbd_bitmap_code)(p->encoding & 0x0f);
}

static int dcbp_get_start(struct p_compressed_bm *p)
{
	return (p->encoding & 0x80) != 0;
}

static int dcbp_get_pad_bits(struct p_compressed_bm *p)
{
	return (p->encoding >> 4) & 0x7;
}

/**
 * recv_bm_rle_bits
 *
 * Return 0 when done, 1 when another iteration is needed, and a negative error
 * code upon failure.
 */
static int
recv_bm_rle_bits(struct drbd_peer_device *peer_device,
		struct p_compressed_bm *p,
		 struct bm_xfer_ctx *c,
		 unsigned int len)
{
	struct bitstream bs;
	u64 look_ahead;
	u64 rl;
	u64 tmp;
	unsigned long s = c->bit_offset;
	unsigned long e;
	int toggle = dcbp_get_start(p);
	int have;
	int bits;

	bitstream_init(&bs, p->code, len, dcbp_get_pad_bits(p));

	bits = bitstream_get_bits(&bs, &look_ahead, 64);
	if (bits < 0)
		return -EIO;

	for (have = bits; have > 0; s += rl, toggle = !toggle) {
		bits = vli_decode_bits(&rl, look_ahead);
		if (bits <= 0)
			return -EIO;

		if (toggle) {
			e = s + rl -1;
			if (e >= c->bm_bits) {
				drbd_err(peer_device, "bitmap overflow (e:%lu) while decoding bm RLE packet\n", e);
				return -EIO;
			}
			drbd_bm_set_many_bits(peer_device, s, e);
		}

		if (have < bits) {
			drbd_err(peer_device, "bitmap decoding error: h:%d b:%d la:0x%08llx l:%u/%u\n",
				have, bits, look_ahead,
				(unsigned int)(bs.cur.b - p->code),
				(unsigned int)bs.buf_len);
			return -EIO;
		}
		/* if we consumed all 64 bits, assign 0; >> 64 is "undefined"; */
		if (likely(bits < 64))
			look_ahead >>= bits;
		else
			look_ahead = 0;
		have -= bits;

		bits = bitstream_get_bits(&bs, &tmp, 64 - have);
		if (bits < 0)
			return -EIO;
		look_ahead |= tmp << have;
		have += bits;
	}

	c->bit_offset = s;
	bm_xfer_ctx_bit_to_word_offset(c);

	return (s != c->bm_bits);
}

/**
 * decode_bitmap_c
 *
 * Return 0 when done, 1 when another iteration is needed, and a negative error
 * code upon failure.
 */
static int
decode_bitmap_c(struct drbd_peer_device *peer_device,
		struct p_compressed_bm *p,
		struct bm_xfer_ctx *c,
		unsigned int len)
{
	if (dcbp_get_code(p) == RLE_VLI_Bits)
		return recv_bm_rle_bits(peer_device, p, c, len - sizeof(*p));

	/* other variants had been implemented for evaluation,
	 * but have been dropped as this one turned out to be "best"
	 * during all our tests. */

	drbd_err(peer_device, "receive_bitmap_c: unknown encoding %u\n", p->encoding);
	change_cstate(peer_device->connection, C_PROTOCOL_ERROR, CS_HARD);
	return -EIO;
}

void INFO_bm_xfer_stats(struct drbd_peer_device *peer_device,
		const char *direction, struct bm_xfer_ctx *c)
{
	/* what would it take to transfer it "plaintext" */
	unsigned int header_size = drbd_header_size(peer_device->connection);
	unsigned int data_size = DRBD_SOCKET_BUFFER_SIZE - header_size;
	unsigned int plain =
		header_size * (DIV_ROUND_UP(c->bm_words, data_size) + 1) +
		c->bm_words * sizeof(unsigned long);
	unsigned int total = c->bytes[0] + c->bytes[1];
	unsigned int r;

	/* total can not be zero. but just in case: */
	if (total == 0)
		return;

	/* don't report if not compressed */
	if (total >= plain)
		return;

	/* total < plain. check for overflow, still */
	r = (total > UINT_MAX/1000) ? (total / (plain/1000))
		                    : (1000 * total / plain);

	if (r > 1000)
		r = 1000;

	r = 1000 - r;
	drbd_info(peer_device, "%s bitmap stats [Bytes(packets)]: plain %u(%u), RLE %u(%u), "
	     "total %u; compression: %u.%u%%\n",
			direction,
			c->bytes[1], c->packets[1],
			c->bytes[0], c->packets[0],
			total, r/10, r % 10);
}

static enum drbd_disk_state read_disk_state(struct drbd_device *device)
{
	struct drbd_resource *resource = device->resource;
	enum drbd_disk_state disk_state;

	spin_lock_irq(&resource->req_lock);
	disk_state = device->disk_state[NOW];
	spin_unlock_irq(&resource->req_lock);

	return disk_state;
}

/* Since we are processing the bitfield from lower addresses to higher,
   it does not matter if the process it in 32 bit chunks or 64 bit
   chunks as long as it is little endian. (Understand it as byte stream,
   beginning with the lowest byte...) If we would use big endian
   we would need to process it from the highest address to the lowest,
   in order to be agnostic to the 32 vs 64 bits issue.

   returns 0 on failure, 1 if we successfully received it. */
static int receive_bitmap(struct drbd_connection *connection, struct packet_info *pi)
{
	struct drbd_peer_device *peer_device;
	struct drbd_device *device;
	struct bm_xfer_ctx c;
	int err;

	peer_device = conn_peer_device(connection, pi->vnr);
	if (!peer_device)
		return -EIO;
	device = peer_device->device;

	/* Final repl_states become visible when the disk leaves NEGOTIATING state */
	wait_event_interruptible(device->resource->state_wait,
				 read_disk_state(device) != D_NEGOTIATING);

	drbd_bm_slot_lock(peer_device, "receive bitmap", BM_LOCK_CLEAR | BM_LOCK_BULK);
	/* you are supposed to send additional out-of-sync information
	 * if you actually set bits during this phase */

	c = (struct bm_xfer_ctx) {
		.bm_bits = drbd_bm_bits(device),
		.bm_words = drbd_bm_words(device),
	};

	for(;;) {
		if (pi->cmd == P_BITMAP)
			err = receive_bitmap_plain(peer_device, pi->size, &c);
		else if (pi->cmd == P_COMPRESSED_BITMAP) {
			/* MAYBE: sanity check that we speak proto >= 90,
			 * and the feature is enabled! */
			struct p_compressed_bm *p;

			if (pi->size > DRBD_SOCKET_BUFFER_SIZE - drbd_header_size(connection)) {
				drbd_err(device, "ReportCBitmap packet too large\n");
				err = -EIO;
				goto out;
			}
			if (pi->size <= sizeof(*p)) {
				drbd_err(device, "ReportCBitmap packet too small (l:%u)\n", pi->size);
				err = -EIO;
				goto out;
			}
			err = drbd_recv_all(connection, (void **)&p, pi->size);
			if (err)
			       goto out;
			err = decode_bitmap_c(peer_device, p, &c, pi->size);
		} else {
			drbd_warn(device, "receive_bitmap: cmd neither ReportBitMap nor ReportCBitMap (is 0x%x)", pi->cmd);
			err = -EIO;
			goto out;
		}

		c.packets[pi->cmd == P_BITMAP]++;
		c.bytes[pi->cmd == P_BITMAP] += drbd_header_size(connection) + pi->size;

		if (err <= 0) {
			if (err < 0)
				goto out;
			break;
		}
		err = drbd_recv_header(connection, pi);
		if (err)
			goto out;
	}

	INFO_bm_xfer_stats(peer_device, "receive", &c);

	if (peer_device->repl_state[NOW] == L_WF_BITMAP_T) {
		enum drbd_state_rv rv;

		err = drbd_send_bitmap(device, peer_device);
		if (err)
			goto out;
		/* Omit CS_WAIT_COMPLETE and CS_SERIALIZE with this state
		 * transition to avoid deadlocks. */

		if (connection->agreed_pro_version < 110) {
			rv = stable_change_repl_state(peer_device, L_WF_SYNC_UUID, CS_VERBOSE);
			D_ASSERT(device, rv == SS_SUCCESS);
		} else {
			drbd_start_resync(peer_device, L_SYNC_TARGET);
		}
	} else if (peer_device->repl_state[NOW] != L_WF_BITMAP_S) {
		/* admin may have requested C_DISCONNECTING,
		 * other threads may have noticed network errors */
		drbd_info(peer_device, "unexpected repl_state (%s) in receive_bitmap\n",
		    drbd_repl_str(peer_device->repl_state[NOW]));
	}
	err = 0;

 out:
	drbd_bm_slot_unlock(peer_device);
	if (!err && peer_device->repl_state[NOW] == L_WF_BITMAP_S)
		drbd_start_resync(peer_device, L_SYNC_SOURCE);
	return err;
}

static int receive_skip(struct drbd_connection *connection, struct packet_info *pi)
{
	drbd_warn(connection, "skipping unknown optional packet type %d, l: %d!\n",
		 pi->cmd, pi->size);

	return ignore_remaining_packet(connection, pi->size);
}

static int receive_UnplugRemote(struct drbd_connection *connection, struct packet_info *pi)
{
	struct drbd_transport *transport = &connection->transport;

	/* Make sure we've acked all the data associated
	 * with the data requests being unplugged */
	transport->ops->hint(transport, DATA_STREAM, QUICKACK);

	/* just unplug all devices always, regardless which volume number */
	drbd_unplug_all_devices(connection->resource);

	return 0;
}

static int receive_out_of_sync(struct drbd_connection *connection, struct packet_info *pi)
{
	struct drbd_peer_device *peer_device;
	struct drbd_device *device;
	struct p_block_desc *p = pi->data;

	peer_device = conn_peer_device(connection, pi->vnr);
	if (!peer_device)
		return -EIO;
	device = peer_device->device;

	switch (peer_device->repl_state[NOW]) {
	case L_WF_SYNC_UUID:
	case L_WF_BITMAP_T:
	case L_BEHIND:
			break;
	default:
		drbd_err(device, "ASSERT FAILED cstate = %s, expected: WFSyncUUID|WFBitMapT|Behind\n",
				drbd_repl_str(peer_device->repl_state[NOW]));
	}

	drbd_set_out_of_sync(peer_device, be64_to_cpu(p->sector), be32_to_cpu(p->blksize));

	return 0;
}

static int receive_dagtag(struct drbd_connection *connection, struct packet_info *pi)
{
	struct p_dagtag *p = pi->data;

	connection->last_dagtag_sector = be64_to_cpu(p->dagtag);
	return 0;
}

struct drbd_connection *drbd_connection_by_node_id(struct drbd_resource *resource, int node_id)
{
	/* Caller needs to hold rcu_read_lock(), conf_update */
	struct drbd_connection *connection;

	for_each_connection_rcu(connection, resource) {
		if (connection->peer_node_id == node_id)
			return connection;
	}

	return NULL;
}

struct drbd_connection *drbd_get_connection_by_node_id(struct drbd_resource *resource, int node_id)
{
	struct drbd_connection *connection;

	rcu_read_lock();
	connection = drbd_connection_by_node_id(resource, node_id);
	if (connection)
		kref_get(&connection->kref);
	rcu_read_unlock();

	return connection;
}

static int receive_peer_dagtag(struct drbd_connection *connection, struct packet_info *pi)
{
	struct drbd_resource *resource = connection->resource;
	struct drbd_peer_device *peer_device;
	enum drbd_repl_state new_repl_state;
	struct p_peer_dagtag *p = pi->data;
	struct drbd_connection *lost_peer;
	s64 dagtag_offset;
	int vnr = 0;

	lost_peer = drbd_get_connection_by_node_id(resource, be32_to_cpu(p->node_id));
	if (!lost_peer)
		return 0;

	kref_debug_get(&lost_peer->kref_debug, 12);

	if (lost_peer->cstate[NOW] == C_CONNECTED) {
		drbd_ping_peer(lost_peer);
		if (lost_peer->cstate[NOW] == C_CONNECTED)
			goto out;
	}

	idr_for_each_entry(&connection->peer_devices, peer_device, vnr) {
		if (peer_device->repl_state[NOW] > L_ESTABLISHED)
			goto out;
		if (peer_device->current_uuid != drbd_current_uuid(peer_device->device))
			goto out;
	}

	/* Need to wait until the other receiver thread has called the
	   cleanup_unacked_peer_requests() function */
	wait_event(resource->state_wait,
		   lost_peer->cstate[NOW] <= C_UNCONNECTED || lost_peer->cstate[NOW] == C_CONNECTING);

	dagtag_offset = (s64)lost_peer->last_dagtag_sector - (s64)be64_to_cpu(p->dagtag);
	if (dagtag_offset > 0)
		new_repl_state = L_WF_BITMAP_S;
	else if (dagtag_offset < 0)
		new_repl_state = L_WF_BITMAP_T;
	else
		new_repl_state = L_ESTABLISHED;

	if (new_repl_state != L_ESTABLISHED) {
		unsigned long irq_flags;

		drbd_info(connection, "Reconciliation resync because \'%s\' disappeared. (o=%d)\n",
			  lost_peer->transport.net_conf->name, (int)dagtag_offset);

		begin_state_change(resource, &irq_flags, CS_VERBOSE);
		idr_for_each_entry(&connection->peer_devices, peer_device, vnr) {
			__change_repl_state(peer_device, new_repl_state);
			set_bit(RECONCILIATION_RESYNC, &peer_device->flags);
		}
		end_state_change(resource, &irq_flags);
	} else {
		drbd_info(connection, "No reconciliation resync even though \'%s\' disappeared. (o=%d)\n",
			  lost_peer->transport.net_conf->name, (int)dagtag_offset);

		idr_for_each_entry(&connection->peer_devices, peer_device, vnr)
			drbd_bm_clear_many_bits(peer_device, 0, -1UL);
	}

out:
	kref_debug_put(&lost_peer->kref_debug, 12);
	kref_put(&lost_peer->kref, drbd_destroy_connection);
	return 0;
}

/* Accept a new current UUID generated on a diskless node, that just became primary */
static int receive_current_uuid(struct drbd_connection *connection, struct packet_info *pi)
{
	struct drbd_resource *resource = connection->resource;
	struct drbd_peer_device *peer_device;
	struct drbd_device *device;
	struct p_current_uuid *p = pi->data;
	u64 current_uuid, weak_nodes;

	peer_device = conn_peer_device(connection, pi->vnr);
	if (!peer_device)
		return -EIO;
	device = peer_device->device;

	current_uuid = be64_to_cpu(p->uuid);
	weak_nodes = be64_to_cpu(p->weak_nodes);
	if (current_uuid == drbd_current_uuid(device))
		return 0;
	peer_device->current_uuid = current_uuid;

	if (get_ldev(device)) {
		if (connection->peer_role[NOW] == R_PRIMARY) {
			drbd_warn(peer_device, "received new current UUID: %016llX "
				  "weak_nodes=%016llX\n", current_uuid, weak_nodes);
			drbd_uuid_received_new_current(peer_device, current_uuid, weak_nodes);
		}
		put_ldev(device);
	} else if (resource->role[NOW] == R_PRIMARY) {
		drbd_set_exposed_data_uuid(device, peer_device->current_uuid);
	}

	return 0;
}

static int receive_rs_deallocated(struct drbd_connection *connection, struct packet_info *pi)
{
	struct drbd_peer_device *peer_device;
	struct p_block_desc *p = pi->data;
	struct drbd_device *device;
	sector_t sector;
	int size, err = 0;

	peer_device = conn_peer_device(connection, pi->vnr);
	if (!peer_device)
		return -EIO;
	device = peer_device->device;

	sector = be64_to_cpu(p->sector);
	size = be32_to_cpu(p->blksize);

	dec_rs_pending(peer_device);

	if (get_ldev(device)) {
		struct drbd_peer_request *peer_req;
		const int rw = WRITE | DRBD_REQ_DISCARD;

		peer_req = drbd_alloc_peer_req(peer_device, GFP_NOIO);
		if (!peer_req) {
			put_ldev(device);
			return -ENOMEM;
		}

		peer_req->i.size = size;
		peer_req->i.sector = sector;
		peer_req->block_id = ID_SYNCER;
		peer_req->w.cb = e_end_resync_block;
		peer_req->submit_jif = jiffies;
		peer_req->flags |= EE_IS_TRIM;

		spin_lock_irq(&device->resource->req_lock);
		list_add_tail(&peer_req->w.list, &device->sync_ee);
		spin_unlock_irq(&device->resource->req_lock);

		atomic_add(pi->size >> 9, &device->rs_sect_ev);
		err = drbd_submit_peer_request(device, peer_req, rw, DRBD_FAULT_RS_WR);

		if (err) {
			spin_lock_irq(&device->resource->req_lock);
			list_del(&peer_req->w.list);
			spin_unlock_irq(&device->resource->req_lock);

			drbd_free_peer_req(peer_req);
			put_ldev(device);
			err = 0;
			goto fail;
		}

		inc_unacked(peer_device);

		/* No put_ldev() here. Gets called in drbd_endio_write_sec_final(),
		   as well as drbd_rs_complete_io() */
	} else {
	fail:
		drbd_rs_complete_io(peer_device, sector);
		drbd_send_ack_ex(peer_device, P_NEG_ACK, sector, size, ID_SYNCER);
	}

	atomic_add(size >> 9, &peer_device->rs_sect_in);

	return err;
}

struct data_cmd {
	int expect_payload;
	unsigned int pkt_size;
	int (*fn)(struct drbd_connection *, struct packet_info *);
};

static struct data_cmd drbd_cmd_handler[] = {
	[P_DATA]	    = { 1, sizeof(struct p_data), receive_Data },
	[P_DATA_REPLY]	    = { 1, sizeof(struct p_data), receive_DataReply },
	[P_RS_DATA_REPLY]   = { 1, sizeof(struct p_data), receive_RSDataReply } ,
	[P_BARRIER]	    = { 0, sizeof(struct p_barrier), receive_Barrier } ,
	[P_BITMAP]	    = { 1, 0, receive_bitmap } ,
	[P_COMPRESSED_BITMAP] = { 1, 0, receive_bitmap } ,
	[P_UNPLUG_REMOTE]   = { 0, 0, receive_UnplugRemote },
	[P_DATA_REQUEST]    = { 0, sizeof(struct p_block_req), receive_DataRequest },
	[P_RS_DATA_REQUEST] = { 0, sizeof(struct p_block_req), receive_DataRequest },
	[P_SYNC_PARAM]	    = { 1, 0, receive_SyncParam },
	[P_SYNC_PARAM89]    = { 1, 0, receive_SyncParam },
	[P_PROTOCOL]        = { 1, sizeof(struct p_protocol), receive_protocol },
	[P_UUIDS]	    = { 0, sizeof(struct p_uuids), receive_uuids },
	[P_SIZES]	    = { 0, sizeof(struct p_sizes), receive_sizes },
	[P_STATE]	    = { 0, sizeof(struct p_state), receive_state },
	[P_STATE_CHG_REQ]   = { 0, sizeof(struct p_req_state), receive_req_state },
	[P_SYNC_UUID]       = { 0, sizeof(struct p_uuid), receive_sync_uuid },
	[P_OV_REQUEST]      = { 0, sizeof(struct p_block_req), receive_DataRequest },
	[P_OV_REPLY]        = { 1, sizeof(struct p_block_req), receive_DataRequest },
	[P_CSUM_RS_REQUEST] = { 1, sizeof(struct p_block_req), receive_DataRequest },
	[P_RS_THIN_REQ]     = { 0, sizeof(struct p_block_req), receive_DataRequest },
	[P_DELAY_PROBE]     = { 0, sizeof(struct p_delay_probe93), receive_skip },
	[P_OUT_OF_SYNC]     = { 0, sizeof(struct p_block_desc), receive_out_of_sync },
	[P_CONN_ST_CHG_REQ] = { 0, sizeof(struct p_req_state), receive_req_state },
	[P_PROTOCOL_UPDATE] = { 1, sizeof(struct p_protocol), receive_protocol },
	[P_TWOPC_PREPARE] = { 0, sizeof(struct p_twopc_request), receive_twopc },
	[P_TWOPC_ABORT] = { 0, sizeof(struct p_twopc_request), receive_twopc },
	[P_DAGTAG]	    = { 0, sizeof(struct p_dagtag), receive_dagtag },
	[P_UUIDS110]	    = { 1, sizeof(struct p_uuids110), receive_uuids110 },
	[P_PEER_DAGTAG]     = { 0, sizeof(struct p_peer_dagtag), receive_peer_dagtag },
	[P_CURRENT_UUID]    = { 0, sizeof(struct p_current_uuid), receive_current_uuid },
	[P_TWOPC_COMMIT]    = { 0, sizeof(struct p_twopc_request), receive_twopc },
	[P_TRIM]	    = { 0, sizeof(struct p_trim), receive_Data },
	[P_RS_DEALLOCATED]  = { 0, sizeof(struct p_block_desc), receive_rs_deallocated },
	[P_WSAME]	    = { 1, sizeof(struct p_wsame), receive_Data },
};

static void drbdd(struct drbd_connection *connection)
{
	struct packet_info pi;
	size_t shs; /* sub header size */
	int err;

	while (get_t_state(&connection->receiver) == RUNNING) {
		struct data_cmd const *cmd;

		drbd_thread_current_set_cpu(&connection->receiver);
		update_receiver_timing_details(connection, drbd_recv_header_maybe_unplug);
		if (drbd_recv_header_maybe_unplug(connection, &pi))
			goto err_out;

		cmd = &drbd_cmd_handler[pi.cmd];
		if (unlikely(pi.cmd >= ARRAY_SIZE(drbd_cmd_handler) || !cmd->fn)) {
			drbd_err(connection, "Unexpected data packet %s (0x%04x)",
				 drbd_packet_name(pi.cmd), pi.cmd);
			goto err_out;
		}

		shs = cmd->pkt_size;
		if (pi.cmd == P_SIZES && connection->agreed_features & DRBD_FF_WSAME)
			shs += sizeof(struct o_qlim);
		if (pi.size > shs && !cmd->expect_payload) {
			drbd_err(connection, "No payload expected %s l:%d\n",
				 drbd_packet_name(pi.cmd), pi.size);
			goto err_out;
		}
		if (pi.size < shs) {
			drbd_err(connection, "%s: unexpected packet size, expected:%d received:%d\n",
				 drbd_packet_name(pi.cmd), (int)shs, pi.size);
			goto err_out;
		}

		if (shs) {
			update_receiver_timing_details(connection, drbd_recv_all_warn);
			err = drbd_recv_all_warn(connection, &pi.data, shs);
			if (err)
				goto err_out;
			pi.size -= shs;
		}

		update_receiver_timing_details(connection, cmd->fn);
		err = cmd->fn(connection, &pi);
		if (err) {
			drbd_err(connection, "error receiving %s, e: %d l: %d!\n",
				 drbd_packet_name(pi.cmd), err, pi.size);
			goto err_out;
		}
	}
	return;

    err_out:
	change_cstate(connection, C_PROTOCOL_ERROR, CS_HARD);
}

void conn_disconnect(struct drbd_connection *connection)
{
	struct drbd_resource *resource = connection->resource;
	struct drbd_peer_device *peer_device;
	enum drbd_conn_state oc;
	unsigned long irq_flags;
	int vnr, i;

	clear_bit(CONN_DRY_RUN, &connection->flags);
	clear_bit(CONN_DISCARD_MY_DATA, &connection->flags);

	if (connection->cstate[NOW] == C_STANDALONE)
		return;

	/* We are about to start the cleanup after connection loss.
	 * Make sure drbd_make_request knows about that.
	 * Usually we should be in some network failure state already,
	 * but just in case we are not, we fix it up here.
	 */
	del_connect_timer(connection);

	change_cstate(connection, C_NETWORK_FAILURE, CS_HARD);

	/* ack_receiver does not clean up anything. it must not interfere, either */
	drbd_thread_stop(&connection->ack_receiver);
	if (connection->ack_sender) {
		destroy_workqueue(connection->ack_sender);
		connection->ack_sender = NULL;
	}

	drbd_transport_shutdown(connection, CLOSE_CONNECTION);
	drbd_drop_unsent(connection);

	rcu_read_lock();
	idr_for_each_entry(&connection->peer_devices, peer_device, vnr) {
		struct drbd_device *device = peer_device->device;

		kref_get(&device->kref);
		rcu_read_unlock();
		drbd_disconnected(peer_device);
		kref_put(&device->kref, drbd_destroy_device);
		rcu_read_lock();
	}
	rcu_read_unlock();

	i = drbd_free_peer_reqs(resource, &connection->net_ee, true);
	if (i)
		drbd_info(connection, "net_ee not empty, killed %u entries\n", i);

	cleanup_unacked_peer_requests(connection);
	cleanup_peer_ack_list(connection);

	i = atomic_read(&connection->pp_in_use);
	if (i)
		drbd_info(connection, "pp_in_use = %d, expected 0\n", i);
	i = atomic_read(&connection->pp_in_use_by_net);
	if (i)
		drbd_info(connection, "pp_in_use_by_net = %d, expected 0\n", i);

	if (!list_empty(&connection->current_epoch->list))
		drbd_err(connection, "ASSERTION FAILED: connection->current_epoch->list not empty\n");
	/* ok, no more ee's on the fly, it is safe to reset the epoch_size */
	atomic_set(&connection->current_epoch->epoch_size, 0);
	connection->send.seen_any_write_yet = false;

	drbd_info(connection, "Connection closed\n");

	if (resource->role[NOW] == R_PRIMARY && conn_highest_pdsk(connection) >= D_UNKNOWN)
		conn_try_outdate_peer_async(connection);

	begin_state_change(resource, &irq_flags, CS_VERBOSE | CS_LOCAL_ONLY);
	oc = connection->cstate[NOW];
	if (oc >= C_UNCONNECTED) {
		__change_cstate(connection, C_UNCONNECTED);
		/* drbd_receiver() has to be restarted after it returns */
		drbd_thread_restart_nowait(&connection->receiver);
	}
	end_state_change(resource, &irq_flags);

	if (oc == C_DISCONNECTING)
		change_cstate(connection, C_STANDALONE, CS_VERBOSE | CS_HARD | CS_LOCAL_ONLY);
}

static int drbd_disconnected(struct drbd_peer_device *peer_device)
{
	struct drbd_device *device = peer_device->device;

	/* wait for current activity to cease. */
	spin_lock_irq(&device->resource->req_lock);
	_drbd_wait_ee_list_empty(device, &device->active_ee);
	_drbd_wait_ee_list_empty(device, &device->sync_ee);
	_drbd_wait_ee_list_empty(device, &device->read_ee);
	spin_unlock_irq(&device->resource->req_lock);

	/* We do not have data structures that would allow us to
	 * get the rs_pending_cnt down to 0 again.
	 *  * On L_SYNC_TARGET we do not have any data structures describing
	 *    the pending RSDataRequest's we have sent.
	 *  * On L_SYNC_SOURCE there is no data structure that tracks
	 *    the P_RS_DATA_REPLY blocks that we sent to the SyncTarget.
	 *  And no, it is not the sum of the reference counts in the
	 *  resync_LRU. The resync_LRU tracks the whole operation including
	 *  the disk-IO, while the rs_pending_cnt only tracks the blocks
	 *  on the fly. */
	drbd_rs_cancel_all(peer_device);
	peer_device->rs_total = 0;
	peer_device->rs_failed = 0;
	atomic_set(&peer_device->rs_pending_cnt, 0);
	wake_up(&device->misc_wait);

	del_timer_sync(&peer_device->resync_timer);
	resync_timer_fn((unsigned long)peer_device);
	del_timer_sync(&peer_device->start_resync_timer);

	/* wait for all w_e_end_data_req, w_e_end_rsdata_req, w_send_barrier,
	 * w_make_resync_request etc. which may still be on the worker queue
	 * to be "canceled" */
	drbd_flush_workqueue(&peer_device->connection->sender_work);

	drbd_finish_peer_reqs(peer_device);

	/* This second workqueue flush is necessary, since drbd_finish_peer_reqs()
	   might have issued a work again. The one before drbd_finish_peer_reqs() is
	   necessary to reclain net_ee in drbd_finish_peer_reqs(). */
	drbd_flush_workqueue(&peer_device->connection->sender_work);

	/* need to do it again, drbd_finish_peer_reqs() may have populated it
	 * again via drbd_try_clear_on_disk_bm(). */
	drbd_rs_cancel_all(peer_device);

	peer_device->uuids_received = false;

	if (!drbd_suspended(device))
		tl_clear(peer_device->connection);

	drbd_md_sync(device);

	if (get_ldev(device)) {
		drbd_bitmap_io(device, &drbd_bm_write_copy_pages, "write from disconnected",
				BM_LOCK_BULK | BM_LOCK_SINGLE_SLOT, peer_device);
		put_ldev(device);
	}

	/* tcp_close and release of sendpage pages can be deferred.  I don't
	 * want to use SO_LINGER, because apparently it can be deferred for
	 * more than 20 seconds (longest time I checked).
	 *
	 * Actually we don't care for exactly when the network stack does its
	 * put_page(), but release our reference on these pages right here.
	 */

	D_ASSERT(device, list_empty(&device->read_ee));
	D_ASSERT(device, list_empty(&device->active_ee));
	D_ASSERT(device, list_empty(&device->sync_ee));
	D_ASSERT(device, list_empty(&device->done_ee));

	return 0;
}

/*
 * We support PRO_VERSION_MIN to PRO_VERSION_MAX. The protocol version
 * we can agree on is stored in agreed_pro_version.
 *
 * feature flags and the reserved array should be enough room for future
 * enhancements of the handshake protocol, and possible plugins...
 *
 * for now, they are expected to be zero, but ignored.
 */
static int drbd_send_features(struct drbd_connection *connection)
{
	struct p_connection_features *p;

	p = conn_prepare_command(connection, sizeof(*p), DATA_STREAM);
	if (!p)
		return -EIO;
	memset(p, 0, sizeof(*p));
	p->protocol_min = cpu_to_be32(PRO_VERSION_MIN);
	p->protocol_max = cpu_to_be32(PRO_VERSION_MAX);
	p->sender_node_id = cpu_to_be32(connection->resource->res_opts.node_id);
	p->receiver_node_id = cpu_to_be32(connection->peer_node_id);
	p->feature_flags = cpu_to_be32(PRO_FEATURES);
	return send_command(connection, -1, P_CONNECTION_FEATURES, DATA_STREAM);
}

/*
 * return values:
 *   1 yes, we have a valid connection
 *   0 oops, did not work out, please try again
 *  -1 peer talks different language,
 *     no point in trying again, please go standalone.
 */
int drbd_do_features(struct drbd_connection *connection)
{
	/* ASSERT current == connection->receiver ... */
	struct drbd_resource *resource = connection->resource;
	struct p_connection_features *p;
	const int expect = sizeof(struct p_connection_features);
	struct packet_info pi;
	int err;

	err = drbd_send_features(connection);
	if (err)
		return 0;

	err = drbd_recv_header(connection, &pi);
	if (err)
		return 0;

	if (pi.cmd != P_CONNECTION_FEATURES) {
		drbd_err(connection, "expected ConnectionFeatures packet, received: %s (0x%04x)\n",
			 drbd_packet_name(pi.cmd), pi.cmd);
		return -1;
	}

	if (pi.size != expect) {
		drbd_err(connection, "expected ConnectionFeatures length: %u, received: %u\n",
		     expect, pi.size);
		return -1;
	}

	err = drbd_recv_all_warn(connection, (void **)&p, expect);
	if (err)
		return 0;

	p->protocol_min = be32_to_cpu(p->protocol_min);
	p->protocol_max = be32_to_cpu(p->protocol_max);
	if (p->protocol_max == 0)
		p->protocol_max = p->protocol_min;

	if (PRO_VERSION_MAX < p->protocol_min ||
	    PRO_VERSION_MIN > p->protocol_max) {
		drbd_err(connection, "incompatible DRBD dialects: "
		    "I support %d-%d, peer supports %d-%d\n",
		    PRO_VERSION_MIN, PRO_VERSION_MAX,
		    p->protocol_min, p->protocol_max);
		return -1;
	}

	connection->agreed_pro_version = min_t(int, PRO_VERSION_MAX, p->protocol_max);
	connection->agreed_features = PRO_FEATURES & be32_to_cpu(p->feature_flags);

	if (connection->agreed_pro_version < 110) {
		struct drbd_connection *connection2;
		bool multiple = false;

		rcu_read_lock();
		for_each_connection_rcu(connection2, resource) {
			if (connection == connection2)
				continue;
			multiple = true;
		}
		rcu_read_unlock();

		if (multiple) {
			drbd_err(connection, "Peer supports protocols %d-%d, but "
				 "multiple connections are only supported in protocol "
				 "110 and above\n", p->protocol_min, p->protocol_max);
			return -1;
		}
	}

	if (connection->agreed_pro_version >= 110) {
		if (be32_to_cpu(p->sender_node_id) != connection->peer_node_id) {
			drbd_err(connection, "Peer presented a node_id of %d instead of %d\n",
				 be32_to_cpu(p->sender_node_id), connection->peer_node_id);
			return 0;
		}
		if (be32_to_cpu(p->receiver_node_id) != resource->res_opts.node_id) {
			drbd_err(connection, "Peer expects me to have a node_id of %d instead of %d\n",
				 be32_to_cpu(p->receiver_node_id), resource->res_opts.node_id);
			return 0;
		}
	}

	drbd_info(connection, "Handshake successful: "
	     "Agreed network protocol version %d\n", connection->agreed_pro_version);

	drbd_info(connection, "Feature flags enabled on protocol level: 0x%x%s%s%s.\n",
		  connection->agreed_features,
		  connection->agreed_features & DRBD_FF_TRIM ? " TRIM" : "",
		  connection->agreed_features & DRBD_FF_THIN_RESYNC ? " THIN_RESYNC" : "",
		  connection->agreed_features & DRBD_FF_WSAME ? " WRITE_SAME" :
		  connection->agreed_features ? "" : " none");

	return 1;
}

#if !defined(CONFIG_CRYPTO_HMAC) && !defined(CONFIG_CRYPTO_HMAC_MODULE)
int drbd_do_auth(struct drbd_connection *connection)
{
	drbd_err(connection, "This kernel was build without CONFIG_CRYPTO_HMAC.\n");
	drbd_err(connection, "You need to disable 'cram-hmac-alg' in drbd.conf.\n");
	return -1;
}
#else
#define CHALLENGE_LEN 64 /* must be multiple of 4 */

/* Return value:
	1 - auth succeeded,
	0 - failed, try again (network error),
	-1 - auth failed, don't try again.
*/

struct auth_challenge {
	char d[CHALLENGE_LEN];
	u32 i;
} __attribute__((packed));

int drbd_do_auth(struct drbd_connection *connection)
{
	struct auth_challenge my_challenge, *peers_ch = NULL;
	struct scatterlist sg;
	void *response;
	char *right_response = NULL;
	unsigned int key_len;
	char secret[SHARED_SECRET_MAX]; /* 64 byte */
	unsigned int resp_size;
	struct hash_desc desc;
	struct packet_info pi;
	struct net_conf *nc;
	int err, rv, dig_size;
	bool peer_is_drbd_9 = connection->agreed_pro_version >= 110;
	void *packet_body;

	rcu_read_lock();
	nc = rcu_dereference(connection->transport.net_conf);
	key_len = strlen(nc->shared_secret);
	memcpy(secret, nc->shared_secret, key_len);
	rcu_read_unlock();

	desc.tfm = connection->cram_hmac_tfm;
	desc.flags = 0;

	rv = crypto_hash_setkey(connection->cram_hmac_tfm, (u8 *)secret, key_len);
	if (rv) {
		drbd_err(connection, "crypto_hash_setkey() failed with %d\n", rv);
		rv = -1;
		goto fail;
	}

	get_random_bytes(my_challenge.d, sizeof(my_challenge.d));

	packet_body = conn_prepare_command(connection, sizeof(my_challenge.d), DATA_STREAM);
	if (!packet_body) {
		rv = 0;
		goto fail;
	}
	memcpy(packet_body, my_challenge.d, sizeof(my_challenge.d));

	rv = !send_command(connection, -1, P_AUTH_CHALLENGE, DATA_STREAM);
	if (!rv)
		goto fail;

	err = drbd_recv_header(connection, &pi);
	if (err) {
		rv = 0;
		goto fail;
	}

	if (pi.cmd != P_AUTH_CHALLENGE) {
		drbd_err(connection, "expected AuthChallenge packet, received: %s (0x%04x)\n",
			 drbd_packet_name(pi.cmd), pi.cmd);
		rv = 0;
		goto fail;
	}

	if (pi.size != sizeof(peers_ch->d)) {
		drbd_err(connection, "unexpected AuthChallenge payload.\n");
		rv = -1;
		goto fail;
	}

	peers_ch = kmalloc(sizeof(*peers_ch), GFP_NOIO);
	if (peers_ch == NULL) {
		drbd_err(connection, "kmalloc of peers_ch failed\n");
		rv = -1;
		goto fail;
	}

	err = drbd_recv_into(connection, peers_ch->d, sizeof(peers_ch->d));
	if (err) {
		rv = 0;
		goto fail;
	}

	if (!memcmp(my_challenge.d, peers_ch->d, sizeof(my_challenge.d))) {
		drbd_err(connection, "Peer presented the same challenge!\n");
		rv = -1;
		goto fail;
	}

	resp_size = crypto_hash_digestsize(connection->cram_hmac_tfm);
	response = conn_prepare_command(connection, resp_size, DATA_STREAM);
	if (!response) {
		rv = 0;
		goto fail;
	}

	sg_init_table(&sg, 1);
	dig_size = pi.size;
	if (peer_is_drbd_9) {
		peers_ch->i = cpu_to_be32(connection->resource->res_opts.node_id);
		dig_size += sizeof(peers_ch->i);
	}
	sg_set_buf(&sg, peers_ch, dig_size);

	rv = crypto_hash_digest(&desc, &sg, sg.length, response);
	if (rv) {
		drbd_err(connection, "crypto_hash_digest() failed with %d\n", rv);
		rv = -1;
		goto fail;
	}

	rv = !send_command(connection, -1, P_AUTH_RESPONSE, DATA_STREAM);
	if (!rv)
		goto fail;

	err = drbd_recv_header(connection, &pi);
	if (err) {
		rv = 0;
		goto fail;
	}

	if (pi.cmd != P_AUTH_RESPONSE) {
		drbd_err(connection, "expected AuthResponse packet, received: %s (0x%04x)\n",
			 drbd_packet_name(pi.cmd), pi.cmd);
		rv = 0;
		goto fail;
	}

	if (pi.size != resp_size) {
		drbd_err(connection, "expected AuthResponse payload of wrong size\n");
		rv = 0;
		goto fail;
	}

	err = drbd_recv_all(connection, &response, resp_size);
	if (err) {
		rv = 0;
		goto fail;
	}

	right_response = kmalloc(resp_size, GFP_NOIO);
	if (right_response == NULL) {
		drbd_err(connection, "kmalloc of right_response failed\n");
		rv = -1;
		goto fail;
	}

	dig_size = sizeof(my_challenge.d);
	if (peer_is_drbd_9) {
		my_challenge.i = cpu_to_be32(connection->peer_node_id);
		dig_size += sizeof(my_challenge.i);
	}
	sg_set_buf(&sg, &my_challenge, dig_size);

	rv = crypto_hash_digest(&desc, &sg, sg.length, right_response);
	if (rv) {
		drbd_err(connection, "crypto_hash_digest() failed with %d\n", rv);
		rv = -1;
		goto fail;
	}

	rv = !memcmp(response, right_response, resp_size);

	if (rv)
		drbd_info(connection, "Peer authenticated using %d bytes HMAC\n",
		     resp_size);
	else
		rv = -1;

 fail:
	kfree(peers_ch);
	kfree(right_response);

	return rv;
}
#endif

int drbd_receiver(struct drbd_thread *thi)
{
	struct drbd_connection *connection = thi->connection;

	if (conn_connect(connection))
		drbdd(connection);

	conn_disconnect(connection);
	return 0;
}

/* ********* acknowledge sender ******** */

void req_destroy_after_send_peer_ack(struct kref *kref)
{
	struct drbd_request *req = container_of(kref, struct drbd_request, kref);
	list_del(&req->tl_requests);
	mempool_free(req, drbd_request_mempool);
}

static int process_peer_ack_list(struct drbd_connection *connection)
{
	struct drbd_resource *resource = connection->resource;
	struct drbd_request *req, *tmp;
	unsigned int idx;
	int err = 0;

	idx = 1 + connection->peer_node_id;

	spin_lock_irq(&resource->req_lock);
	req = list_first_entry(&resource->peer_ack_list, struct drbd_request, tl_requests);
	while (&req->tl_requests != &resource->peer_ack_list) {
		if (!(req->rq_state[idx] & RQ_PEER_ACK)) {
			req = list_next_entry(req, tl_requests);
			continue;
		}
		req->rq_state[idx] &= ~RQ_PEER_ACK;
		spin_unlock_irq(&resource->req_lock);

		err = drbd_send_peer_ack(connection, req);

		spin_lock_irq(&resource->req_lock);
		tmp = list_next_entry(req, tl_requests);
		kref_put(&req->kref, req_destroy_after_send_peer_ack);
		if (err)
			break;
		req = tmp;
	}
	spin_unlock_irq(&resource->req_lock);
	return err;
}

static int got_peers_in_sync(struct drbd_connection *connection, struct packet_info *pi)
{
	struct drbd_peer_device *peer_device;
	struct drbd_device *device;
	struct p_peer_block_desc *p = pi->data;
	sector_t sector;
	u64 in_sync_b;
	int size;

	peer_device = conn_peer_device(connection, pi->vnr);
	if (!peer_device)
		return -EIO;

	device = peer_device->device;

	if (get_ldev(device)) {
		sector = be64_to_cpu(p->sector);
		size = be32_to_cpu(p->size);
		in_sync_b = node_ids_to_bitmap(device, be64_to_cpu(p->mask));

		drbd_set_sync(device, sector, size, 0, in_sync_b);
		put_ldev(device);
	}

	return 0;
}

static int got_RqSReply(struct drbd_connection *connection, struct packet_info *pi)
{
	struct p_req_state_reply *p = pi->data;
	int retcode = be32_to_cpu(p->retcode);

	if (retcode >= SS_SUCCESS)
		set_bit(TWOPC_YES, &connection->flags);
	else {
		set_bit(TWOPC_NO, &connection->flags);
		drbd_debug(connection, "Requested state change failed by peer: %s (%d)\n",
			   drbd_set_st_err_str(retcode), retcode);
	}

	wake_up(&connection->resource->state_wait);
	wake_up(&connection->ping_wait);

	return 0;
}

static int got_twopc_reply(struct drbd_connection *connection, struct packet_info *pi)
{
	struct drbd_resource *resource = connection->resource;
	struct p_twopc_reply *p = pi->data;

	spin_lock_irq(&resource->req_lock);
	if (resource->twopc_reply.initiator_node_id == be32_to_cpu(p->initiator_node_id) &&
	    resource->twopc_reply.tid == be32_to_cpu(p->tid)) {
		drbd_debug(connection, "Got a %s reply for state change %u\n",
			   drbd_packet_name(pi->cmd),
			   resource->twopc_reply.tid);

		if (pi->cmd == P_TWOPC_YES) {
			u64 reachable_nodes =
				be64_to_cpu(p->reachable_nodes);

			if (resource->res_opts.node_id ==
			    resource->twopc_reply.initiator_node_id &&
			    connection->peer_node_id ==
			    resource->twopc_reply.target_node_id) {
				resource->twopc_reply.target_reachable_nodes |=
					reachable_nodes;
			} else {
				resource->twopc_reply.reachable_nodes |=
					reachable_nodes;
			}
			resource->twopc_reply.primary_nodes |=
				be64_to_cpu(p->primary_nodes);
			resource->twopc_reply.weak_nodes |=
				be64_to_cpu(p->weak_nodes);
		}

		if (pi->cmd == P_TWOPC_YES)
			set_bit(TWOPC_YES, &connection->flags);
		else if (pi->cmd == P_TWOPC_NO)
			set_bit(TWOPC_NO, &connection->flags);
		else if (pi->cmd == P_TWOPC_RETRY)
			set_bit(TWOPC_RETRY, &connection->flags);
		if (cluster_wide_reply_ready(resource)) {
			int my_node_id = resource->res_opts.node_id;
			if (resource->twopc_reply.initiator_node_id == my_node_id) {
				wake_up(&resource->state_wait);
			} else if (resource->twopc_work.cb == NULL) {
				/* in case the timeout timer was not quicker in queuing the work... */
				resource->twopc_work.cb = nested_twopc_work;
				drbd_queue_work(&resource->work, &resource->twopc_work);
			}
		}
	} else {
		drbd_debug(connection, "Ignoring %s reply for state change %u\n",
			   drbd_packet_name(pi->cmd),
			   be32_to_cpu(p->tid));
	}
	spin_unlock_irq(&resource->req_lock);

	return 0;
}

void twopc_connection_down(struct drbd_connection *connection)
{
	struct drbd_resource *resource = connection->resource;

	assert_spin_locked(&resource->req_lock);
	if (resource->twopc_reply.initiator_node_id != -1 &&
	    test_bit(TWOPC_PREPARED, &connection->flags)) {
		set_bit(TWOPC_RETRY, &connection->flags);
		if (cluster_wide_reply_ready(resource)) {
			int my_node_id = resource->res_opts.node_id;
			if (resource->twopc_reply.initiator_node_id == my_node_id) {
				wake_up(&resource->state_wait);
			} else if (resource->twopc_work.cb == NULL) {
				/* in case the timeout timer was not quicker in queuing the work... */
				resource->twopc_work.cb = nested_twopc_work;
				drbd_queue_work(&resource->work, &resource->twopc_work);
			}
		}
	}
}

static int got_Ping(struct drbd_connection *connection, struct packet_info *pi)
{
	return drbd_send_ping_ack(connection);

}

static int got_PingAck(struct drbd_connection *connection, struct packet_info *pi)
{
	if (!test_and_set_bit(GOT_PING_ACK, &connection->flags))
		wake_up(&connection->ping_wait);

	return 0;
}

static int got_IsInSync(struct drbd_connection *connection, struct packet_info *pi)
{
	struct drbd_peer_device *peer_device;
	struct drbd_device *device;
	struct p_block_ack *p = pi->data;
	sector_t sector = be64_to_cpu(p->sector);
	int blksize = be32_to_cpu(p->blksize);

	peer_device = conn_peer_device(connection, pi->vnr);
	if (!peer_device)
		return -EIO;
	device = peer_device->device;

	D_ASSERT(device, connection->agreed_pro_version >= 89);

	update_peer_seq(peer_device, be32_to_cpu(p->seq_num));

	if (get_ldev(device)) {
		drbd_rs_complete_io(peer_device, sector);
		drbd_set_in_sync(peer_device, sector, blksize);
		/* rs_same_csums is supposed to count in units of BM_BLOCK_SIZE */
		peer_device->rs_same_csum += (blksize >> BM_BLOCK_SHIFT);
		put_ldev(device);
	}
	dec_rs_pending(peer_device);
	atomic_add(blksize >> 9, &peer_device->rs_sect_in);

	return 0;
}

static int
validate_req_change_req_state(struct drbd_peer_device *peer_device, u64 id, sector_t sector,
			      struct rb_root *root, const char *func,
			      enum drbd_req_event what, bool missing_ok)
{
	struct drbd_device *device = peer_device->device;
	struct drbd_request *req;
	struct bio_and_error m;

	spin_lock_irq(&device->resource->req_lock);
	req = find_request(device, root, id, sector, missing_ok, func);
	if (unlikely(!req)) {
		spin_unlock_irq(&device->resource->req_lock);
		return -EIO;
	}
	__req_mod(req, what, peer_device, &m);
	spin_unlock_irq(&device->resource->req_lock);

	if (m.bio)
		complete_master_bio(device, &m);
	return 0;
}

static int got_BlockAck(struct drbd_connection *connection, struct packet_info *pi)
{
	struct drbd_peer_device *peer_device;
	struct drbd_device *device;
	struct p_block_ack *p = pi->data;
	sector_t sector = be64_to_cpu(p->sector);
	int blksize = be32_to_cpu(p->blksize);
	enum drbd_req_event what;

	peer_device = conn_peer_device(connection, pi->vnr);
	if (!peer_device)
		return -EIO;
	device = peer_device->device;

	update_peer_seq(peer_device, be32_to_cpu(p->seq_num));

	if (p->block_id == ID_SYNCER) {
		drbd_set_in_sync(peer_device, sector, blksize);
		dec_rs_pending(peer_device);
		return 0;
	}
	switch (pi->cmd) {
	case P_RS_WRITE_ACK:
		what = WRITE_ACKED_BY_PEER_AND_SIS;
		break;
	case P_WRITE_ACK:
		what = WRITE_ACKED_BY_PEER;
		break;
	case P_RECV_ACK:
		what = RECV_ACKED_BY_PEER;
		break;
	case P_SUPERSEDED:
		what = DISCARD_WRITE;
		break;
	case P_RETRY_WRITE:
		what = POSTPONE_WRITE;
		break;
	default:
		BUG();
	}

	return validate_req_change_req_state(peer_device, p->block_id, sector,
					     &device->write_requests, __func__,
					     what, false);
}

static int got_NegAck(struct drbd_connection *connection, struct packet_info *pi)
{
	struct drbd_peer_device *peer_device;
	struct drbd_device *device;
	struct p_block_ack *p = pi->data;
	sector_t sector = be64_to_cpu(p->sector);
	int size = be32_to_cpu(p->blksize);
	int err;

	peer_device = conn_peer_device(connection, pi->vnr);
	if (!peer_device)
		return -EIO;
	device = peer_device->device;

	update_peer_seq(peer_device, be32_to_cpu(p->seq_num));

	if (p->block_id == ID_SYNCER) {
		dec_rs_pending(peer_device);
		drbd_rs_failed_io(peer_device, sector, size);
		return 0;
	}

	err = validate_req_change_req_state(peer_device, p->block_id, sector,
					    &device->write_requests, __func__,
					    NEG_ACKED, true);
	if (err) {
		/* Protocol A has no P_WRITE_ACKs, but has P_NEG_ACKs.
		   The master bio might already be completed, therefore the
		   request is no longer in the collision hash. */
		/* In Protocol B we might already have got a P_RECV_ACK
		   but then get a P_NEG_ACK afterwards. */
		drbd_set_out_of_sync(peer_device, sector, size);
	}
	return 0;
}

static int got_NegDReply(struct drbd_connection *connection, struct packet_info *pi)
{
	struct drbd_peer_device *peer_device;
	struct drbd_device *device;
	struct p_block_ack *p = pi->data;
	sector_t sector = be64_to_cpu(p->sector);

	peer_device = conn_peer_device(connection, pi->vnr);
	if (!peer_device)
		return -EIO;
	device = peer_device->device;

	update_peer_seq(peer_device, be32_to_cpu(p->seq_num));

	drbd_err(device, "Got NegDReply; Sector %llus, len %u.\n",
		 (unsigned long long)sector, be32_to_cpu(p->blksize));

	return validate_req_change_req_state(peer_device, p->block_id, sector,
					     &device->read_requests, __func__,
					     NEG_ACKED, false);
}

static int got_NegRSDReply(struct drbd_connection *connection, struct packet_info *pi)
{
	struct drbd_peer_device *peer_device;
	struct drbd_device *device;
	sector_t sector;
	int size;
	struct p_block_ack *p = pi->data;
	unsigned long bit;

	peer_device = conn_peer_device(connection, pi->vnr);
	if (!peer_device)
		return -EIO;
	device = peer_device->device;

	sector = be64_to_cpu(p->sector);
	size = be32_to_cpu(p->blksize);

	update_peer_seq(peer_device, be32_to_cpu(p->seq_num));

	dec_rs_pending(peer_device);

	if (get_ldev_if_state(device, D_DETACHING)) {
		drbd_rs_complete_io(peer_device, sector);
		switch (pi->cmd) {
		case P_NEG_RS_DREPLY:
			drbd_rs_failed_io(peer_device, sector, size);
			break;
		case P_RS_CANCEL:
			bit = BM_SECT_TO_BIT(sector);
			mutex_lock(&device->bm_resync_fo_mutex);
			device->bm_resync_fo = min(device->bm_resync_fo, bit);
			mutex_unlock(&device->bm_resync_fo_mutex);

			atomic_add(size >> 9, &peer_device->rs_sect_in);
			mod_timer(&peer_device->resync_timer, jiffies + SLEEP_TIME);
			break;
		default:
			BUG();
		}
		put_ldev(device);
	}

	return 0;
}

static int got_BarrierAck(struct drbd_connection *connection, struct packet_info *pi)
{
	struct drbd_peer_device *peer_device;
	struct p_barrier_ack *p = pi->data;
	int vnr;

	tl_release(connection, p->barrier, be32_to_cpu(p->set_size));

	rcu_read_lock();
	idr_for_each_entry(&connection->peer_devices, peer_device, vnr) {
		struct drbd_device *device = peer_device->device;
		if (peer_device->repl_state[NOW] == L_AHEAD &&
		    atomic_read(&connection->ap_in_flight) == 0 &&
		    !test_and_set_bit(AHEAD_TO_SYNC_SOURCE, &device->flags)) {
			peer_device->start_resync_side = L_SYNC_SOURCE;
			peer_device->start_resync_timer.expires = jiffies + HZ;
			add_timer(&peer_device->start_resync_timer);
		}
	}
	rcu_read_unlock();

	return 0;
}

static int got_OVResult(struct drbd_connection *connection, struct packet_info *pi)
{
	struct drbd_peer_device *peer_device;
	struct drbd_device *device;
	struct p_block_ack *p = pi->data;
	sector_t sector;
	int size;

	peer_device = conn_peer_device(connection, pi->vnr);
	if (!peer_device)
		return -EIO;
	device = peer_device->device;

	sector = be64_to_cpu(p->sector);
	size = be32_to_cpu(p->blksize);

	update_peer_seq(peer_device, be32_to_cpu(p->seq_num));

	if (be64_to_cpu(p->block_id) == ID_OUT_OF_SYNC)
		drbd_ov_out_of_sync_found(peer_device, sector, size);
	else
		ov_out_of_sync_print(peer_device);

	if (!get_ldev(device))
		return 0;

	drbd_rs_complete_io(peer_device, sector);
	dec_rs_pending(peer_device);

	--peer_device->ov_left;

	/* let's advance progress step marks only for every other megabyte */
	if ((peer_device->ov_left & 0x200) == 0x200)
		drbd_advance_rs_marks(peer_device, peer_device->ov_left);

	if (peer_device->ov_left == 0) {
		struct drbd_peer_device_work *dw = kmalloc(sizeof(*dw), GFP_NOIO);
		if (dw) {
			dw->w.cb = w_ov_finished;
			dw->peer_device = peer_device;
			drbd_queue_work(&connection->sender_work, &dw->w);
		} else {
			drbd_err(device, "kmalloc(dw) failed.");
			ov_out_of_sync_print(peer_device);
			drbd_resync_finished(peer_device, D_MASK);
		}
	}
	put_ldev(device);
	return 0;
}

static int got_skip(struct drbd_connection *connection, struct packet_info *pi)
{
	return 0;
}

static u64 node_ids_to_bitmap(struct drbd_device *device, u64 node_ids) __must_hold(local)
{
	struct drbd_peer_md *peer_md = device->ldev->md.peers;
	u64 bitmap_bits = 0;
	int node_id;

	for_each_set_bit(node_id, (unsigned long *)&node_ids,
			 sizeof(node_ids) * BITS_PER_BYTE) {
		int bitmap_bit = peer_md[node_id].bitmap_index;
		if (bitmap_bit >= 0)
			bitmap_bits |= NODE_MASK(bitmap_bit);
	}
	return bitmap_bits;
}

static int got_peer_ack(struct drbd_connection *connection, struct packet_info *pi)
{
	struct drbd_resource *resource = connection->resource;
	struct p_peer_ack *p = pi->data;
	u64 dagtag, in_sync;
	struct drbd_peer_request *peer_req, *tmp;
	struct list_head work_list;

	dagtag = be64_to_cpu(p->dagtag);
	in_sync = be64_to_cpu(p->mask);

	spin_lock_irq(&resource->req_lock);
	list_for_each_entry(peer_req, &connection->peer_requests, recv_order) {
		if (dagtag == peer_req->dagtag_sector)
			goto found;
	}
	spin_unlock_irq(&resource->req_lock);

	drbd_err(connection, "peer request with dagtag %llu not found\n", dagtag);
	return -EIO;

found:
	list_cut_position(&work_list, &connection->peer_requests, &peer_req->recv_order);
	spin_unlock_irq(&resource->req_lock);

	list_for_each_entry_safe(peer_req, tmp, &work_list, recv_order) {
		struct drbd_peer_device *peer_device = peer_req->peer_device;
		struct drbd_device *device = peer_device->device;
		u64 in_sync_b;

		if (get_ldev(device)) {
			in_sync_b = node_ids_to_bitmap(device, in_sync);

			drbd_set_sync(device, peer_req->i.sector,
				      peer_req->i.size, ~in_sync_b, -1);
			put_ldev(device);
		}
		list_del(&peer_req->recv_order);
		drbd_al_complete_io(device, &peer_req->i);
		drbd_free_peer_req(peer_req);
	}
	return 0;
}

/* Caller has to hold resource->req_lock */
void apply_unacked_peer_requests(struct drbd_connection *connection)
{
	struct drbd_peer_request *peer_req;

	list_for_each_entry(peer_req, &connection->peer_requests, recv_order) {
		struct drbd_peer_device *peer_device = peer_req->peer_device;
		struct drbd_device *device = peer_device->device;
		u64 mask = ~(1 << peer_device->bitmap_index);

		drbd_set_sync(device, peer_req->i.sector, peer_req->i.size,
			      mask, mask);
	}
}

static void cleanup_unacked_peer_requests(struct drbd_connection *connection)
{
	struct drbd_resource *resource = connection->resource;
	struct drbd_peer_request *peer_req, *tmp;
	LIST_HEAD(work_list);

	spin_lock_irq(&resource->req_lock);
	list_splice_init(&connection->peer_requests, &work_list);
	spin_unlock_irq(&resource->req_lock);

	list_for_each_entry_safe(peer_req, tmp, &work_list, recv_order) {
		struct drbd_peer_device *peer_device = peer_req->peer_device;
		struct drbd_device *device = peer_device->device;
		u64 mask = ~(1 << peer_device->bitmap_index);

		drbd_set_sync(device, peer_req->i.sector, peer_req->i.size,
			      mask, mask);

		list_del(&peer_req->recv_order);
		drbd_al_complete_io(device, &peer_req->i);
		drbd_free_peer_req(peer_req);
	}
}

static void destroy_request(struct kref *kref)
{
	struct drbd_request *req =
		container_of(kref, struct drbd_request, kref);

	list_del(&req->tl_requests);
	mempool_free(req, drbd_request_mempool);
}

static void cleanup_peer_ack_list(struct drbd_connection *connection)
{
	struct drbd_resource *resource = connection->resource;
	struct drbd_request *req, *tmp;
	int idx;

	spin_lock_irq(&resource->req_lock);
	idx = 1 + connection->peer_node_id;
	list_for_each_entry_safe(req, tmp, &resource->peer_ack_list, tl_requests) {
		if (!(req->rq_state[idx] & RQ_PEER_ACK))
			continue;
		req->rq_state[idx] &= ~RQ_PEER_ACK;
		kref_put(&req->kref, destroy_request);
	}
	spin_unlock_irq(&resource->req_lock);
}

struct meta_sock_cmd {
	size_t pkt_size;
	int (*fn)(struct drbd_connection *connection, struct packet_info *);
};

static void set_rcvtimeo(struct drbd_connection *connection, bool ping_timeout)
{
	long t;
	struct net_conf *nc;
	struct drbd_transport *transport = &connection->transport;
	struct drbd_transport_ops *tr_ops = transport->ops;


	rcu_read_lock();
	nc = rcu_dereference(transport->net_conf);
	t = ping_timeout ? nc->ping_timeo : nc->ping_int;
	rcu_read_unlock();

	t *= HZ;
	if (ping_timeout)
		t /= 10;

	tr_ops->set_rcvtimeo(transport, CONTROL_STREAM, t);
}

static void set_ping_timeout(struct drbd_connection *connection)
{
	set_rcvtimeo(connection, 1);
}

static void set_idle_timeout(struct drbd_connection *connection)
{
	set_rcvtimeo(connection, 0);
}

static struct meta_sock_cmd ack_receiver_tbl[] = {
	[P_PING]	    = { 0, got_Ping },
	[P_PING_ACK]	    = { 0, got_PingAck },
	[P_RECV_ACK]	    = { sizeof(struct p_block_ack), got_BlockAck },
	[P_WRITE_ACK]	    = { sizeof(struct p_block_ack), got_BlockAck },
	[P_RS_WRITE_ACK]    = { sizeof(struct p_block_ack), got_BlockAck },
	[P_SUPERSEDED]      = { sizeof(struct p_block_ack), got_BlockAck },
	[P_NEG_ACK]	    = { sizeof(struct p_block_ack), got_NegAck },
	[P_NEG_DREPLY]	    = { sizeof(struct p_block_ack), got_NegDReply },
	[P_NEG_RS_DREPLY]   = { sizeof(struct p_block_ack), got_NegRSDReply },
	[P_OV_RESULT]	    = { sizeof(struct p_block_ack), got_OVResult },
	[P_BARRIER_ACK]	    = { sizeof(struct p_barrier_ack), got_BarrierAck },
	[P_STATE_CHG_REPLY] = { sizeof(struct p_req_state_reply), got_RqSReply },
	[P_RS_IS_IN_SYNC]   = { sizeof(struct p_block_ack), got_IsInSync },
	[P_DELAY_PROBE]     = { sizeof(struct p_delay_probe93), got_skip },
	[P_RS_CANCEL]       = { sizeof(struct p_block_ack), got_NegRSDReply },
	[P_CONN_ST_CHG_REPLY]={ sizeof(struct p_req_state_reply), got_RqSReply },
	[P_RETRY_WRITE]	    = { sizeof(struct p_block_ack), got_BlockAck },
	[P_PEER_ACK]	    = { sizeof(struct p_peer_ack), got_peer_ack },
	[P_PEERS_IN_SYNC]   = { sizeof(struct p_peer_block_desc), got_peers_in_sync },
	[P_TWOPC_YES]       = { sizeof(struct p_twopc_reply), got_twopc_reply },
	[P_TWOPC_NO]        = { sizeof(struct p_twopc_reply), got_twopc_reply },
	[P_TWOPC_RETRY]     = { sizeof(struct p_twopc_reply), got_twopc_reply },
};

int drbd_ack_receiver(struct drbd_thread *thi)
{
	struct drbd_connection *connection = thi->connection;
	struct meta_sock_cmd *cmd = NULL;
	struct packet_info pi;
	unsigned long pre_recv_jif;
	int rv;
	void *buffer;
	int received = 0, rflags = 0;
	unsigned int header_size = drbd_header_size(connection);
	int expect   = header_size;
	bool ping_timeout_active = false;
	struct sched_param param = { .sched_priority = 2 };
	struct drbd_transport *transport = &connection->transport;
	struct drbd_transport_ops *tr_ops = transport->ops;

	rv = sched_setscheduler(current, SCHED_RR, &param);
	if (rv < 0)
		drbd_err(connection, "drbd_ack_receiver: ERROR set priority, ret=%d\n", rv);

	while (get_t_state(thi) == RUNNING) {
		drbd_thread_current_set_cpu(thi);

		drbd_reclaim_net_peer_reqs(connection);

		if (test_and_clear_bit(SEND_PING, &connection->flags)) {
			if (drbd_send_ping(connection)) {
				drbd_err(connection, "drbd_send_ping has failed\n");
				goto reconnect;
			}
			set_ping_timeout(connection);
			ping_timeout_active = true;
		}

		pre_recv_jif = jiffies;
		rv = tr_ops->recv(transport, CONTROL_STREAM, &buffer, expect - received, rflags);

		/* Note:
		 * -EINTR	 (on meta) we got a signal
		 * -EAGAIN	 (on meta) rcvtimeo expired
		 * -ECONNRESET	 other side closed the connection
		 * -ERESTARTSYS  (on data) we got a signal
		 * rv <  0	 other than above: unexpected error!
		 * rv == expected: full header or command
		 * rv <  expected: "woken" by signal during receive
		 * rv == 0	 : "connection shut down by peer"
		 */
		if (likely(rv > 0)) {
			received += rv;

			if (received < expect)
				rflags = GROW_BUFFER;

		} else if (rv == 0) {
			if (test_bit(DISCONNECT_EXPECTED, &connection->flags)) {
				long t;
				rcu_read_lock();
				t = rcu_dereference(connection->transport.net_conf)->ping_timeo * HZ/10;
				rcu_read_unlock();

				t = wait_event_timeout(connection->ping_wait,
						       connection->cstate[NOW] < C_CONNECTED,
						       t);
				if (t)
					break;
			}
			drbd_err(connection, "meta connection shut down by peer.\n");
			goto reconnect;
		} else if (rv == -EAGAIN) {
			/* If the data socket received something meanwhile,
			 * that is good enough: peer is still alive. */

			if (time_after(connection->last_received, pre_recv_jif))
				continue;
			if (ping_timeout_active) {
				drbd_err(connection, "PingAck did not arrive in time.\n");
				goto reconnect;
			}
			set_bit(SEND_PING, &connection->flags);
			continue;
		} else if (rv == -EINTR) {
			/* maybe drbd_thread_stop(): the while condition will notice.
			 * maybe woken for send_ping: we'll send a ping above,
			 * and change the rcvtimeo */
			flush_signals(current);
			continue;
		} else {
			drbd_err(connection, "sock_recvmsg returned %d\n", rv);
			goto reconnect;
		}

		if (received == expect && cmd == NULL) {
			if (decode_header(connection, buffer, &pi))
				goto reconnect;

			cmd = &ack_receiver_tbl[pi.cmd];
			if (pi.cmd >= ARRAY_SIZE(ack_receiver_tbl) || !cmd->fn) {
				drbd_err(connection, "Unexpected meta packet %s (0x%04x)\n",
					 drbd_packet_name(pi.cmd), pi.cmd);
				goto disconnect;
			}
			expect = header_size + cmd->pkt_size;
			if (pi.size != expect - header_size) {
				drbd_err(connection, "Wrong packet size on meta (c: %d, l: %d)\n",
					pi.cmd, pi.size);
				goto reconnect;
			}
			rflags = 0;
		}
		if (received == expect) {
			bool err;

			pi.data = buffer;
			err = cmd->fn(connection, &pi);
			if (err) {
				drbd_err(connection, "%pf failed\n", cmd->fn);
				goto reconnect;
			}

			connection->last_received = jiffies;

			if (cmd == &ack_receiver_tbl[P_PING_ACK]) {
				set_idle_timeout(connection);
				ping_timeout_active = false;
			}

			received = 0;
			expect = header_size;
			cmd = NULL;
			rflags = 0;
		}
	}

	if (0) {
reconnect:
		change_cstate(connection, C_NETWORK_FAILURE, CS_HARD);
	}
	if (0) {
disconnect:
		change_cstate(connection, C_DISCONNECTING, CS_HARD);
	}

	drbd_info(connection, "ack_receiver terminated\n");

	return 0;
}

void drbd_send_acks_wf(struct work_struct *ws)
{
	struct drbd_peer_device *peer_device =
		container_of(ws, struct drbd_peer_device, send_acks_work);
	struct drbd_connection *connection = peer_device->connection;
	struct drbd_transport *transport = &connection->transport;
	struct drbd_device *device = peer_device->device;
	struct net_conf *nc;
	int tcp_cork, err;

	rcu_read_lock();
	nc = rcu_dereference(transport->net_conf);
	tcp_cork = nc->tcp_cork;
	rcu_read_unlock();

	/* TODO: conditionally cork; it may hurt latency if we cork without
	   much to send */
	if (tcp_cork)
		drbd_cork(connection, CONTROL_STREAM);
	err = drbd_finish_peer_reqs(peer_device);
	kref_put(&device->kref, drbd_destroy_device);
	/* get is in drbd_endio_write_sec_final(). That is necessary to keep the
	   struct work_struct send_acks_work alive, which is in the peer_device object */

	/* but unconditionally uncork unless disabled */
	if (tcp_cork)
		drbd_uncork(connection, CONTROL_STREAM);

	if (err)
		change_cstate(connection, C_DISCONNECTING, CS_HARD);

	return;
}

void drbd_send_peer_ack_wf(struct work_struct *ws)
{
	struct drbd_connection *connection =
		container_of(ws, struct drbd_connection, peer_ack_work);

	if (process_peer_ack_list(connection))
		change_cstate(connection, C_DISCONNECTING, CS_HARD);
}

EXPORT_SYMBOL(drbd_alloc_pages); /* for transports */
EXPORT_SYMBOL(drbd_free_pages);<|MERGE_RESOLUTION|>--- conflicted
+++ resolved
@@ -838,21 +838,14 @@
 	return 0;
 }
 
-<<<<<<< HEAD
-static int drbd_recv_header(struct drbd_connection *connection, struct packet_info *pi)
-{
-	struct drbd_transport_ops *tr_ops = connection->transport.ops;
-=======
 #ifdef blk_queue_plugged
-static void drbd_unplug_all_devices(struct drbd_connection *connection)
-{
-	struct drbd_peer_device *peer_device;
+static void drbd_unplug_all_devices(struct drbd_resource *resource)
+{
+	struct drbd_device *device;
 	int vnr;
 
 	rcu_read_lock();
-	idr_for_each_entry(&connection->peer_devices, peer_device, vnr) {
-		struct drbd_device *device = peer_device->device;
-
+	idr_for_each_entry(&resource->devices, device, vnr) {
 		kref_get(&device->kref);
 		rcu_read_unlock();
 		drbd_kick_lo(device);
@@ -862,17 +855,17 @@
 	rcu_read_unlock();
 }
 #else
-static void drbd_unplug_all_devices(struct drbd_connection *connection)
+static void drbd_unplug_all_devices(struct drbd_resource *resource)
 {
 }
 #endif
 
 static int drbd_recv_header(struct drbd_connection *connection, struct packet_info *pi)
 {
-	void *buffer = connection->data.rbuf;
+	void *buffer;
 	int err;
 
-	err = drbd_recv_all_warn(connection, buffer, drbd_header_size(connection));
+	err = drbd_recv_all_warn(connection, &buffer, drbd_header_size(connection));
 	if (err)
 		return err;
 
@@ -884,8 +877,7 @@
 
 static int drbd_recv_header_maybe_unplug(struct drbd_connection *connection, struct packet_info *pi)
 {
-	void *buffer = connection->data.rbuf;
->>>>>>> 901935e9
+	struct drbd_transport_ops *tr_ops = connection->transport.ops;
 	unsigned int size = drbd_header_size(connection);
 	void *buffer;
 	int err;
@@ -1634,31 +1626,6 @@
 	rcu_read_unlock();
 }
 
-<<<<<<< HEAD
-#ifdef blk_queue_plugged
-static void drbd_unplug_all_devices(struct drbd_resource *resource)
-{
-	struct drbd_device *device;
-	int vnr;
-
-	rcu_read_lock();
-	idr_for_each_entry(&resource->devices, device, vnr) {
-		kref_get(&device->kref);
-		rcu_read_unlock();
-		drbd_kick_lo(device);
-		kref_put(&device->kref, drbd_destroy_device);
-		rcu_read_lock();
-	}
-	rcu_read_unlock();
-}
-#else
-static void drbd_unplug_all_devices(struct drbd_resource *resource)
-{
-}
-#endif
-
-=======
->>>>>>> 901935e9
 static int receive_Barrier(struct drbd_connection *connection, struct packet_info *pi)
 {
 	struct drbd_transport_ops *tr_ops = connection->transport.ops;
