/*
   drbd_receiver.c

   This file is part of DRBD by Philipp Reisner and Lars Ellenberg.

   Copyright (C) 2001-2008, LINBIT Information Technologies GmbH.
   Copyright (C) 1999-2008, Philipp Reisner <philipp.reisner@linbit.com>.
   Copyright (C) 2002-2008, Lars Ellenberg <lars.ellenberg@linbit.com>.

   drbd is free software; you can redistribute it and/or modify
   it under the terms of the GNU General Public License as published by
   the Free Software Foundation; either version 2, or (at your option)
   any later version.

   drbd is distributed in the hope that it will be useful,
   but WITHOUT ANY WARRANTY; without even the implied warranty of
   MERCHANTABILITY or FITNESS FOR A PARTICULAR PURPOSE.  See the
   GNU General Public License for more details.

   You should have received a copy of the GNU General Public License
   along with drbd; see the file COPYING.  If not, write to
   the Free Software Foundation, 675 Mass Ave, Cambridge, MA 02139, USA.
 */


#include <linux/module.h>

#include <asm/uaccess.h>
#include <net/sock.h>

#include <linux/drbd.h>
#include <linux/fs.h>
#include <linux/file.h>
#include <linux/in.h>
#include <linux/mm.h>
#include <linux/memcontrol.h>
#include <linux/mm_inline.h>
#include <linux/slab.h>
#include <linux/pkt_sched.h>
#define __KERNEL_SYSCALLS__
#include <linux/unistd.h>
#include <linux/vmalloc.h>
#include <linux/random.h>
#include <net/ipv6.h>
#include "drbd_int.h"
#include "drbd_protocol.h"
#include "drbd_req.h"
#include "drbd_vli.h"
#include <linux/scatterlist.h>

#define PRO_FEATURES (FF_TRIM)

struct flush_work {
	struct drbd_work w;
	struct drbd_device *device;
	struct drbd_epoch *epoch;
};

struct packet_info {
	enum drbd_packet cmd;
	unsigned int size;
	int vnr;
	void *data;
};

enum finish_epoch {
	FE_STILL_LIVE,
	FE_DESTROYED,
	FE_RECYCLED,
};

struct listener {
	struct kref kref;
	struct drbd_resource *resource;
	struct socket *s_listen;
	struct sockaddr_storage listen_addr;
	void (*original_sk_state_change)(struct sock *sk);
	struct list_head list; /* link for resource->listeners */
	struct list_head waiters; /* list head for waiter structs*/
	int pending_accepts;
};

struct waiter {
	struct drbd_connection *connection;
	wait_queue_head_t wait;
	struct list_head list;
	struct listener *listener;
	struct socket *socket;
};

static int drbd_do_features(struct drbd_connection *connection);
static int drbd_do_auth(struct drbd_connection *connection);
static int drbd_disconnected(struct drbd_peer_device *);

static enum finish_epoch drbd_may_finish_epoch(struct drbd_connection *, struct drbd_epoch *, enum epoch_event);
static int e_end_block(struct drbd_work *, int);
static void cleanup_unacked_peer_requests(struct drbd_connection *connection);
static void cleanup_peer_ack_list(struct drbd_connection *connection);
static u64 node_ids_to_bitmap(struct drbd_device *device, u64 node_ids);

static struct drbd_epoch *previous_epoch(struct drbd_connection *connection, struct drbd_epoch *epoch)
{
	struct drbd_epoch *prev;
	spin_lock(&connection->epoch_lock);
	prev = list_entry(epoch->list.prev, struct drbd_epoch, list);
	if (prev == epoch || prev == connection->current_epoch)
		prev = NULL;
	spin_unlock(&connection->epoch_lock);
	return prev;
}

#define GFP_TRY	(__GFP_HIGHMEM | __GFP_NOWARN)

/*
 * some helper functions to deal with single linked page lists,
 * page->private being our "next" pointer.
 */

/* If at least n pages are linked at head, get n pages off.
 * Otherwise, don't modify head, and return NULL.
 * Locking is the responsibility of the caller.
 */
static struct page *page_chain_del(struct page **head, int n)
{
	struct page *page;
	struct page *tmp;

	BUG_ON(!n);
	BUG_ON(!head);

	page = *head;

	if (!page)
		return NULL;

	while (page) {
		tmp = page_chain_next(page);
		if (--n == 0)
			break; /* found sufficient pages */
		if (tmp == NULL)
			/* insufficient pages, don't use any of them. */
			return NULL;
		page = tmp;
	}

	/* add end of list marker for the returned list */
	set_page_private(page, 0);
	/* actual return value, and adjustment of head */
	page = *head;
	*head = tmp;
	return page;
}

/* may be used outside of locks to find the tail of a (usually short)
 * "private" page chain, before adding it back to a global chain head
 * with page_chain_add() under a spinlock. */
static struct page *page_chain_tail(struct page *page, int *len)
{
	struct page *tmp;
	int i = 1;
	while ((tmp = page_chain_next(page)))
		++i, page = tmp;
	if (len)
		*len = i;
	return page;
}

static int page_chain_free(struct page *page)
{
	struct page *tmp;
	int i = 0;
	page_chain_for_each_safe(page, tmp) {
		put_page(page);
		++i;
	}
	return i;
}

static void page_chain_add(struct page **head,
		struct page *chain_first, struct page *chain_last)
{
#if 1
	struct page *tmp;
	tmp = page_chain_tail(chain_first, NULL);
	BUG_ON(tmp != chain_last);
#endif

	/* add chain to head */
	set_page_private(chain_last, (unsigned long)*head);
	*head = chain_first;
}

static struct page *__drbd_alloc_pages(struct drbd_device *device,
				       unsigned int number)
{
	struct page *page = NULL;
	struct page *tmp = NULL;
	unsigned int i = 0;

	/* Yes, testing drbd_pp_vacant outside the lock is racy.
	 * So what. It saves a spin_lock. */
	if (drbd_pp_vacant >= number) {
		spin_lock(&drbd_pp_lock);
		page = page_chain_del(&drbd_pp_pool, number);
		if (page)
			drbd_pp_vacant -= number;
		spin_unlock(&drbd_pp_lock);
		if (page)
			return page;
	}

	/* GFP_TRY, because we must not cause arbitrary write-out: in a DRBD
	 * "criss-cross" setup, that might cause write-out on some other DRBD,
	 * which in turn might block on the other node at this very place.  */
	for (i = 0; i < number; i++) {
		tmp = alloc_page(GFP_TRY);
		if (!tmp)
			break;
		set_page_private(tmp, (unsigned long)page);
		page = tmp;
	}

	if (i == number)
		return page;

	/* Not enough pages immediately available this time.
	 * No need to jump around here, drbd_alloc_pages will retry this
	 * function "soon". */
	if (page) {
		tmp = page_chain_tail(page, NULL);
		spin_lock(&drbd_pp_lock);
		page_chain_add(&drbd_pp_pool, page, tmp);
		drbd_pp_vacant += i;
		spin_unlock(&drbd_pp_lock);
	}
	return NULL;
}

/* kick lower level device, if we have more than (arbitrary number)
 * reference counts on it, which typically are locally submitted io
 * requests.  don't use unacked_cnt, so we speed up proto A and B, too. */
static void maybe_kick_lo(struct drbd_device *device)
{
	struct disk_conf *dc;
	unsigned int watermark = 1000000;

	rcu_read_lock();
	dc = rcu_dereference(device->ldev->disk_conf);
	if (dc)
		min_not_zero(dc->unplug_watermark, watermark);
	rcu_read_unlock();

	if (atomic_read(&device->local_cnt) >= watermark)
		drbd_kick_lo(device);
}

static void reclaim_finished_net_peer_reqs(struct drbd_device *device,
					   struct list_head *to_be_freed)
{
	struct drbd_peer_request *peer_req, *tmp;

	/* The EEs are always appended to the end of the list. Since
	   they are sent in order over the wire, they have to finish
	   in order. As soon as we see the first not finished we can
	   stop to examine the list... */

	list_for_each_entry_safe(peer_req, tmp, &device->net_ee, w.list) {
		if (drbd_peer_req_has_active_page(peer_req))
			break;
		list_move(&peer_req->w.list, to_be_freed);
	}
}

static void drbd_kick_lo_and_reclaim_net(struct drbd_device *device)
{
	LIST_HEAD(reclaimed);
	struct drbd_peer_request *peer_req, *t;

	maybe_kick_lo(device);
	spin_lock_irq(&device->resource->req_lock);
	reclaim_finished_net_peer_reqs(device, &reclaimed);
	spin_unlock_irq(&device->resource->req_lock);

	list_for_each_entry_safe(peer_req, t, &reclaimed, w.list)
		drbd_free_net_peer_req(device, peer_req);
}

/**
 * drbd_alloc_pages() - Returns @number pages, retries forever (or until signalled)
 * @device:	DRBD device.
 * @number:	number of pages requested
 * @retry:	whether to retry, if not enough pages are available right now
 *
 * Tries to allocate number pages, first from our own page pool, then from
 * the kernel.
 * Possibly retry until DRBD frees sufficient pages somewhere else.
 *
 * If this allocation would exceed the max_buffers setting, we throttle
 * allocation (schedule_timeout) to give the system some room to breathe.
 *
 * We do not use max-buffers as hard limit, because it could lead to
 * congestion and further to a distributed deadlock during online-verify or
 * (checksum based) resync, if the max-buffers, socket buffer sizes and
 * resync-rate settings are mis-configured.
 *
 * Returns a page chain linked via page->private.
 */
struct page *drbd_alloc_pages(struct drbd_peer_device *peer_device, unsigned int number,
			      bool retry)
{
	struct drbd_device *device = peer_device->device;
	struct page *page = NULL;
	DEFINE_WAIT(wait);
	unsigned int mxb;

	mxb = device->device_conf.max_buffers;

	if (atomic_read(&device->pp_in_use) < mxb)
		page = __drbd_alloc_pages(device, number);

	while (page == NULL) {
		prepare_to_wait(&drbd_pp_wait, &wait, TASK_INTERRUPTIBLE);

		drbd_kick_lo_and_reclaim_net(device);

		if (atomic_read(&device->pp_in_use) < device->device_conf.max_buffers) {
			page = __drbd_alloc_pages(device, number);
			if (page)
				break;
		}

		if (!retry)
			break;

		if (signal_pending(current)) {
			drbd_warn(device, "drbd_alloc_pages interrupted!\n");
			break;
		}

		if (schedule_timeout(HZ/10) == 0)
			mxb = UINT_MAX;
	}
	finish_wait(&drbd_pp_wait, &wait);

	if (page)
		atomic_add(number, &device->pp_in_use);
	return page;
}

/* Must not be used from irq, as that may deadlock: see drbd_alloc_pages.
 * Is also used from inside an other spin_lock_irq(&resource->req_lock);
 * Either links the page chain back to the global pool,
 * or returns all pages to the system. */
static void drbd_free_pages(struct drbd_device *device, struct page *page, int is_net)
{
	atomic_t *a = is_net ? &device->pp_in_use_by_net : &device->pp_in_use;
	int i;

	if (page == NULL)
		return;

	if (drbd_pp_vacant > (DRBD_MAX_BIO_SIZE/PAGE_SIZE) * minor_count)
		i = page_chain_free(page);
	else {
		struct page *tmp;
		tmp = page_chain_tail(page, &i);
		spin_lock(&drbd_pp_lock);
		page_chain_add(&drbd_pp_pool, page, tmp);
		drbd_pp_vacant += i;
		spin_unlock(&drbd_pp_lock);
	}
	i = atomic_sub_return(i, a);
	if (i < 0)
		drbd_warn(device, "ASSERTION FAILED: %s: %d < 0\n",
			is_net ? "pp_in_use_by_net" : "pp_in_use", i);
	wake_up(&drbd_pp_wait);
}

/*
You need to hold the req_lock:
 _drbd_wait_ee_list_empty()

You must not have the req_lock:
 drbd_free_peer_req()
 drbd_alloc_peer_req()
 drbd_free_peer_reqs()
 drbd_ee_fix_bhs()
 drbd_finish_peer_reqs()
 drbd_clear_done_ee()
 drbd_wait_ee_list_empty()
*/

struct drbd_peer_request *
drbd_alloc_peer_req(struct drbd_peer_device *peer_device, u64 id, sector_t sector,
		    unsigned int data_size, bool has_payload, gfp_t gfp_mask) __must_hold(local)
{
	struct drbd_device *device = peer_device->device;
	struct drbd_peer_request *peer_req;
	struct page *page = NULL;
	unsigned nr_pages = DIV_ROUND_UP(data_size, PAGE_SIZE);

	if (drbd_insert_fault(device, DRBD_FAULT_AL_EE))
		return NULL;

	peer_req = mempool_alloc(drbd_ee_mempool, gfp_mask & ~__GFP_HIGHMEM);
	if (!peer_req) {
		if (!(gfp_mask & __GFP_NOWARN))
			drbd_err(device, "%s: allocation failed\n", __func__);
		return NULL;
	}

	if (has_payload && data_size) {
		page = drbd_alloc_pages(peer_device, nr_pages, (gfp_mask & __GFP_WAIT));
		if (!page)
			goto fail;
	}

	memset(peer_req, 0, sizeof(*peer_req));
	INIT_LIST_HEAD(&peer_req->w.list);
	drbd_clear_interval(&peer_req->i);
	peer_req->i.size = data_size;
	peer_req->i.sector = sector;
	INIT_LIST_HEAD(&peer_req->recv_order);
	peer_req->submit_jif = jiffies;
	peer_req->peer_device = peer_device;
	peer_req->pages = page;
	/*
	 * The block_id is opaque to the receiver.  It is not endianness
	 * converted, and sent back to the sender unchanged.
	 */
	peer_req->block_id = id;

	return peer_req;

 fail:
	mempool_free(peer_req, drbd_ee_mempool);
	return NULL;
}

void __drbd_free_peer_req(struct drbd_device *device, struct drbd_peer_request *peer_req,
		       int is_net)
{
	might_sleep();
	if (peer_req->flags & EE_HAS_DIGEST)
		kfree(peer_req->digest);
	drbd_free_pages(device, peer_req->pages, is_net);
	D_ASSERT(device, atomic_read(&peer_req->pending_bios) == 0);
	D_ASSERT(device, drbd_interval_empty(&peer_req->i));
	mempool_free(peer_req, drbd_ee_mempool);
}

int drbd_free_peer_reqs(struct drbd_device *device, struct list_head *list)
{
	LIST_HEAD(work_list);
	struct drbd_peer_request *peer_req, *t;
	int count = 0;
	int is_net = list == &device->net_ee;

	spin_lock_irq(&device->resource->req_lock);
	list_splice_init(list, &work_list);
	spin_unlock_irq(&device->resource->req_lock);

	list_for_each_entry_safe(peer_req, t, &work_list, w.list) {
		__drbd_free_peer_req(device, peer_req, is_net);
		count++;
	}
	return count;
}

/*
 * See also comments in _req_mod(,BARRIER_ACKED) and receive_Barrier.
 */
static int drbd_finish_peer_reqs(struct drbd_device *device)
{
	LIST_HEAD(work_list);
	LIST_HEAD(reclaimed);
	struct drbd_peer_request *peer_req, *t;
	int err = 0;

	spin_lock_irq(&device->resource->req_lock);
	reclaim_finished_net_peer_reqs(device, &reclaimed);
	list_splice_init(&device->done_ee, &work_list);
	spin_unlock_irq(&device->resource->req_lock);

	list_for_each_entry_safe(peer_req, t, &reclaimed, w.list)
		drbd_free_net_peer_req(device, peer_req);

	/* possible callbacks here:
	 * e_end_block, and e_end_resync_block, e_send_discard_write.
	 * all ignore the last argument.
	 */
	list_for_each_entry_safe(peer_req, t, &work_list, w.list) {
		int err2;

		/* list_del not necessary, next/prev members not touched */
		err2 = peer_req->w.cb(&peer_req->w, !!err);
		if (!err)
			err = err2;
		if (!list_empty(&peer_req->recv_order)) {
			drbd_free_pages(device, peer_req->pages, 0);
			peer_req->pages = NULL;
		} else
			drbd_free_peer_req(device, peer_req);
	}
	wake_up(&device->ee_wait);

	return err;
}

static void _drbd_wait_ee_list_empty(struct drbd_device *device,
				     struct list_head *head)
{
	DEFINE_WAIT(wait);

	/* avoids spin_lock/unlock
	 * and calling prepare_to_wait in the fast path */
	while (!list_empty(head)) {
		prepare_to_wait(&device->ee_wait, &wait, TASK_UNINTERRUPTIBLE);
		spin_unlock_irq(&device->resource->req_lock);
		drbd_kick_lo(device);
		schedule();
		finish_wait(&device->ee_wait, &wait);
		spin_lock_irq(&device->resource->req_lock);
	}
}

static void drbd_wait_ee_list_empty(struct drbd_device *device,
				    struct list_head *head)
{
	spin_lock_irq(&device->resource->req_lock);
	_drbd_wait_ee_list_empty(device, head);
	spin_unlock_irq(&device->resource->req_lock);
}

static int drbd_recv_short(struct socket *sock, void *buf, size_t size, int flags)
{
	mm_segment_t oldfs;
	struct kvec iov = {
		.iov_base = buf,
		.iov_len = size,
	};
	struct msghdr msg = {
		.msg_iovlen = 1,
		.msg_iov = (struct iovec *)&iov,
		.msg_flags = (flags ? flags : MSG_WAITALL | MSG_NOSIGNAL)
	};
	int rv;

	oldfs = get_fs();
	set_fs(KERNEL_DS);
	rv = sock_recvmsg(sock, &msg, size, msg.msg_flags);
	set_fs(oldfs);

	return rv;
}

static int drbd_recv(struct drbd_connection *connection, void *buf, size_t size)
{
	int rv;

	rv = drbd_recv_short(connection->data.socket, buf, size, 0);

	if (rv < 0) {
		if (rv == -ECONNRESET)
			drbd_info(connection, "sock was reset by peer\n");
		else if (rv != -ERESTARTSYS)
			drbd_info(connection, "sock_recvmsg returned %d\n", rv);
	} else if (rv == 0) {
		if (test_bit(DISCONNECT_EXPECTED, &connection->flags)) {
			long t;
			rcu_read_lock();
			t = rcu_dereference(connection->net_conf)->ping_timeo * HZ/10;
			rcu_read_unlock();

			t = wait_event_timeout(connection->ping_wait, connection->cstate[NOW] < C_CONNECTED, t);

			if (t)
				goto out;
		}
		drbd_info(connection, "sock was shut down by peer\n");
	}

	if (rv != size)
		change_cstate(connection, C_BROKEN_PIPE, CS_HARD);

out:
	return rv;
}

static int drbd_recv_all(struct drbd_connection *connection, void *buf, size_t size)
{
	int err;

	err = drbd_recv(connection, buf, size);
	if (err != size) {
		if (err >= 0)
			err = -EIO;
	} else
		err = 0;
	return err;
}

static int drbd_recv_all_warn(struct drbd_connection *connection, void *buf, size_t size)
{
	int err;

	err = drbd_recv_all(connection, buf, size);
	if (err && !signal_pending(current))
		drbd_warn(connection, "short read (expected size %d)\n", (int)size);
	return err;
}

/* quoting tcp(7):
 *   On individual connections, the socket buffer size must be set prior to the
 *   listen(2) or connect(2) calls in order to have it take effect.
 * This is our wrapper to do so.
 */
static void drbd_setbufsize(struct socket *sock, unsigned int snd,
		unsigned int rcv)
{
	/* open coded SO_SNDBUF, SO_RCVBUF */
	if (snd) {
		sock->sk->sk_sndbuf = snd;
		sock->sk->sk_userlocks |= SOCK_SNDBUF_LOCK;
	}
	if (rcv) {
		sock->sk->sk_rcvbuf = rcv;
		sock->sk->sk_userlocks |= SOCK_RCVBUF_LOCK;
	}
}

static struct socket *drbd_try_connect(struct drbd_connection *connection)
{
	const char *what;
	struct socket *sock;
	struct sockaddr_storage my_addr, peer_addr;
	struct net_conf *nc;
	int err;
	int sndbuf_size, rcvbuf_size, connect_int;
	int disconnect_on_error = 1;

	rcu_read_lock();
	nc = rcu_dereference(connection->net_conf);
	if (!nc) {
		rcu_read_unlock();
		return NULL;
	}
	sndbuf_size = nc->sndbuf_size;
	rcvbuf_size = nc->rcvbuf_size;
	connect_int = nc->connect_int;
	rcu_read_unlock();

	my_addr = connection->my_addr;
	if (my_addr.ss_family == AF_INET6)
		((struct sockaddr_in6 *)&my_addr)->sin6_port = 0;
	else
		((struct sockaddr_in *)&my_addr)->sin_port = 0; /* AF_INET & AF_SCI */

	/* In some cases, the network stack can end up overwriting
	   peer_addr.ss_family, so use a copy here. */
	peer_addr = connection->peer_addr;

	what = "sock_create_kern";
	err = sock_create_kern(my_addr.ss_family, SOCK_STREAM, IPPROTO_TCP, &sock);
	if (err < 0) {
		sock = NULL;
		goto out;
	}

	sock->sk->sk_rcvtimeo =
	sock->sk->sk_sndtimeo = connect_int * HZ;
	drbd_setbufsize(sock, sndbuf_size, rcvbuf_size);

       /* explicitly bind to the configured IP as source IP
	*  for the outgoing connections.
	*  This is needed for multihomed hosts and to be
	*  able to use lo: interfaces for drbd.
	* Make sure to use 0 as port number, so linux selects
	*  a free one dynamically.
	*/
	what = "bind before connect";
	err = sock->ops->bind(sock, (struct sockaddr *) &my_addr, connection->my_addr_len);
	if (err < 0)
		goto out;

	/* connect may fail, peer not yet available.
	 * stay C_CONNECTING, don't go Disconnecting! */
	disconnect_on_error = 0;
	what = "connect";
	err = sock->ops->connect(sock, (struct sockaddr *) &peer_addr, connection->peer_addr_len, 0);

out:
	if (err < 0) {
		if (sock) {
			sock_release(sock);
			sock = NULL;
		}
		switch (-err) {
			/* timeout, busy, signal pending */
		case ETIMEDOUT: case EAGAIN: case EINPROGRESS:
		case EINTR: case ERESTARTSYS:
			/* peer not (yet) available, network problem */
		case ECONNREFUSED: case ENETUNREACH:
		case EHOSTDOWN:    case EHOSTUNREACH:
			disconnect_on_error = 0;
			break;
		default:
			drbd_err(connection, "%s failed, err = %d\n", what, err);
		}
		if (disconnect_on_error)
			change_cstate(connection, C_DISCONNECTING, CS_HARD);
	}

	return sock;
}

static void drbd_incoming_connection(struct sock *sk)
{
	struct listener *listener = sk->sk_user_data;
	void (*state_change)(struct sock *sk);

	state_change = listener->original_sk_state_change;
	if (sk->sk_state == TCP_ESTABLISHED) {
		struct waiter *waiter;

		spin_lock(&listener->resource->listeners_lock);
		listener->pending_accepts++;
		waiter = list_entry(listener->waiters.next, struct waiter, list);
		wake_up(&waiter->wait);
		spin_unlock(&listener->resource->listeners_lock);
	}
	state_change(sk);
}

static int prepare_listener(struct drbd_connection *connection, struct listener *listener)
{
	int err, sndbuf_size, rcvbuf_size;
	struct sockaddr_storage my_addr;
	struct socket *s_listen;
	struct net_conf *nc;
	const char *what;

	rcu_read_lock();
	nc = rcu_dereference(connection->net_conf);
	if (!nc) {
		rcu_read_unlock();
		return -EIO;
	}
	sndbuf_size = nc->sndbuf_size;
	rcvbuf_size = nc->rcvbuf_size;
	rcu_read_unlock();

	my_addr = connection->my_addr;

	what = "sock_create_kern";
	err = sock_create_kern(my_addr.ss_family, SOCK_STREAM, IPPROTO_TCP, &s_listen);
	if (err) {
		s_listen = NULL;
		goto out;
	}

	s_listen->sk->sk_reuse = SK_CAN_REUSE; /* SO_REUSEADDR */
	drbd_setbufsize(s_listen, sndbuf_size, rcvbuf_size);

	what = "bind before listen";
	err = s_listen->ops->bind(s_listen, (struct sockaddr *)&my_addr, connection->my_addr_len);
	if (err < 0)
		goto out;

	listener->s_listen = s_listen;
	write_lock_bh(&s_listen->sk->sk_callback_lock);
	listener->original_sk_state_change = s_listen->sk->sk_state_change;
	s_listen->sk->sk_state_change = drbd_incoming_connection;
	s_listen->sk->sk_user_data = listener;
	write_unlock_bh(&s_listen->sk->sk_callback_lock);

	what = "listen";
	err = s_listen->ops->listen(s_listen, 5);
	if (err < 0)
		goto out;

	listener->listen_addr = my_addr;

	return 0;
out:
	if (s_listen)
		sock_release(s_listen);
	if (err < 0) {
		if (err != -EAGAIN && err != -EINTR && err != -ERESTARTSYS &&
		    err != -EADDRINUSE) {
			drbd_err(connection, "%s failed, err = %d\n", what, err);
			change_cstate(connection, C_DISCONNECTING, CS_HARD);
		}
	}

	return err;
}

static struct listener* find_listener(struct drbd_connection *connection)
{
	struct drbd_resource *resource = connection->resource;
	struct listener *listener;

	list_for_each_entry(listener, &resource->listeners, list) {
		if (!memcmp(&listener->listen_addr, &connection->my_addr, connection->my_addr_len)) {
			kref_get(&listener->kref);
			return listener;
		}
	}
	return NULL;
}

static int get_listener(struct drbd_connection *connection, struct waiter *waiter)
{
	struct drbd_resource *resource = connection->resource;
	struct listener *listener, *new_listener = NULL;
	int err;

	waiter->connection = connection;
	waiter->socket = NULL;
	init_waitqueue_head(&waiter->wait);

	while (1) {
		spin_lock_bh(&resource->listeners_lock);
		listener = find_listener(connection);
		if (!listener && new_listener) {
			list_add(&new_listener->list, &resource->listeners);
			listener = new_listener;
			new_listener = NULL;
		}
		if (listener) {
			list_add(&waiter->list, &listener->waiters);
			waiter->listener = listener;
		}
		spin_unlock_bh(&resource->listeners_lock);

		if (new_listener) {
			sock_release(new_listener->s_listen);
			kfree(new_listener);
		}

		if (listener)
			return 0;

		new_listener = kmalloc(sizeof(*new_listener), GFP_KERNEL);
		if (!new_listener)
			return -ENOMEM;

		err = prepare_listener(connection, new_listener);
		if (err < 0) {
			kfree(new_listener);
			new_listener = NULL;
			if (err != -EADDRINUSE)
				return err;
			schedule_timeout_interruptible(HZ / 10);
		} else {
			kref_init(&new_listener->kref);
			INIT_LIST_HEAD(&new_listener->waiters);
			new_listener->resource = resource;
			new_listener->pending_accepts = 0;
		}
	}
}

static void unregister_state_change(struct sock *sk, struct listener *listener)
{
	write_lock_bh(&sk->sk_callback_lock);
	sk->sk_state_change = listener->original_sk_state_change;
	sk->sk_user_data = NULL;
	write_unlock_bh(&sk->sk_callback_lock);
}

static void drbd_listener_destroy(struct kref *kref)
{
	struct listener *listener = container_of(kref, struct listener, kref);
	struct drbd_resource *resource = listener->resource;

	spin_lock_bh(&resource->listeners_lock);
	list_del(&listener->list);
	spin_unlock_bh(&resource->listeners_lock);

	unregister_state_change(listener->s_listen->sk, listener);
	sock_release(listener->s_listen);

	kfree(listener);
}

static void put_listener(struct waiter *waiter)
{
	struct drbd_resource *resource;

	if (!waiter->listener)
		return;

	resource = waiter->listener->resource;
	spin_lock_bh(&resource->listeners_lock);
	list_del(&waiter->list);
	if (!list_empty(&waiter->listener->waiters) && waiter->listener->pending_accepts) {
		/* This receiver no longer does accept calls. In case we got woken up to do
		   one, and there are more receivers, wake one of the other guys to do it */
		struct waiter *ad2;
		ad2 = list_entry(waiter->listener->waiters.next, struct waiter, list);
		wake_up(&ad2->wait);
	}
	spin_unlock_bh(&resource->listeners_lock);
	kref_put(&waiter->listener->kref, drbd_listener_destroy);
	waiter->listener = NULL;
	if (waiter->socket) {
		sock_release(waiter->socket);
		waiter->socket = NULL;
	}
}

static bool addr_equal(const struct sockaddr_storage *addr1, const struct sockaddr_storage *addr2)
{
	if (addr1->ss_family != addr2->ss_family)
		return false;

	if (addr1->ss_family == AF_INET6) {
		const struct sockaddr_in6 *v6a1 = (const struct sockaddr_in6 *)addr1;
		const struct sockaddr_in6 *v6a2 = (const struct sockaddr_in6 *)addr2;

		if (!ipv6_addr_equal(&v6a1->sin6_addr, &v6a2->sin6_addr))
			return false;
		else if (ipv6_addr_type(&v6a1->sin6_addr) & IPV6_ADDR_LINKLOCAL)
			return v6a1->sin6_scope_id == v6a2->sin6_scope_id;
		return true;
	} else /* AF_INET, AF_SSOCKS, AF_SDP */ {
		const struct sockaddr_in *v4a1 = (const struct sockaddr_in *)addr1;
		const struct sockaddr_in *v4a2 = (const struct sockaddr_in *)addr2;
		return v4a1->sin_addr.s_addr == v4a2->sin_addr.s_addr;
	}
}

static struct waiter *
	find_waiter_by_addr(struct listener *listener, struct sockaddr_storage *addr)
{
	struct waiter *waiter;

	list_for_each_entry(waiter, &listener->waiters, list) {
		if (addr_equal(&waiter->connection->peer_addr, addr))
			return waiter;
	}

	return NULL;
}

static bool _wait_connect_cond(struct waiter *waiter)
{
	struct drbd_connection *connection = waiter->connection;
	struct drbd_resource *resource = connection->resource;
	bool rv;

	spin_lock_bh(&resource->listeners_lock);
	rv = waiter->listener->pending_accepts > 0 || waiter->socket != NULL;
	spin_unlock_bh(&resource->listeners_lock);

	return rv;
}

static struct socket *drbd_wait_for_connect(struct waiter *waiter)
{
	struct drbd_connection *connection = waiter->connection;
	struct drbd_resource *resource = connection->resource;
	struct sockaddr_storage peer_addr;
	int timeo, connect_int, peer_addr_len, err = 0;
	struct socket *s_estab;
	struct net_conf *nc;
	struct waiter *waiter2;

	rcu_read_lock();
	nc = rcu_dereference(connection->net_conf);
	if (!nc) {
		rcu_read_unlock();
		return NULL;
	}
	connect_int = nc->connect_int;
	rcu_read_unlock();

	timeo = connect_int * HZ;
	timeo += (prandom_u32() & 1) ? timeo / 7 : -timeo / 7; /* 28.5% random jitter */

retry:
	timeo = wait_event_interruptible_timeout(waiter->wait, _wait_connect_cond(waiter), timeo);
	if (timeo <= 0)
		return NULL;

	spin_lock_bh(&resource->listeners_lock);
	if (waiter->socket) {
		s_estab = waiter->socket;
		waiter->socket = NULL;
	} else if (waiter->listener->pending_accepts > 0) {
		waiter->listener->pending_accepts--;
		spin_unlock_bh(&resource->listeners_lock);

		s_estab = NULL;
		err = kernel_accept(waiter->listener->s_listen, &s_estab, 0);
		if (err < 0) {
			if (err != -EAGAIN && err != -EINTR && err != -ERESTARTSYS) {
				drbd_err(connection, "accept failed, err = %d\n", err);
				change_cstate(connection, C_DISCONNECTING, CS_HARD);
			}
		}

		if (!s_estab)
			return NULL;

		/* The established socket inherits the sk_state_change callback
		   from the listening socket. */
		unregister_state_change(s_estab->sk, waiter->listener);

		s_estab->ops->getname(s_estab, (struct sockaddr *)&peer_addr, &peer_addr_len, 2);

		spin_lock_bh(&resource->listeners_lock);
		waiter2 = find_waiter_by_addr(waiter->listener, &peer_addr);
		if (!waiter2) {
			struct sockaddr_in6 *from_sin6, *to_sin6;
			struct sockaddr_in *from_sin, *to_sin;
			struct drbd_connection *connection2;

			connection2 = conn_get_by_addrs(
				&connection->my_addr, connection->my_addr_len,
				&peer_addr, peer_addr_len);
			if (connection2) {
				/* conn_get_by_addrs() does a get, put follows here... no debug */
				drbd_info(connection2,
					  "Receiver busy; rejecting incoming connection\n");
				kref_put(&connection2->kref, drbd_destroy_connection);
				goto retry_locked;
			}

			switch(peer_addr.ss_family) {
			case AF_INET6:
				from_sin6 = (struct sockaddr_in6 *)&peer_addr;
				to_sin6 = (struct sockaddr_in6 *)&connection->my_addr;
				drbd_err(resource, "Closing unexpected connection from "
					 "%pI6 to port %u\n",
					 &from_sin6->sin6_addr,
					 be16_to_cpu(to_sin6->sin6_port));
				break;
			default:
				from_sin = (struct sockaddr_in *)&peer_addr;
				to_sin = (struct sockaddr_in *)&connection->my_addr;
				drbd_err(resource, "Closing unexpected connection from "
					 "%pI4 to port %u\n",
					 &from_sin->sin_addr,
					 be16_to_cpu(to_sin->sin_port));
				break;
			}

			goto retry_locked;
		}
		if (waiter2 != waiter) {
			if (waiter2->socket) {
				drbd_err(waiter2->connection,
					 "Receiver busy; rejecting incoming connection\n");
				goto retry_locked;
			}
			waiter2->socket = s_estab;
			s_estab = NULL;
			wake_up(&waiter2->wait);
			goto retry_locked;
		}
	}
	spin_unlock_bh(&resource->listeners_lock);
	return s_estab;

retry_locked:
	spin_unlock_bh(&resource->listeners_lock);
	if (s_estab) {
		sock_release(s_estab);
		s_estab = NULL;
	}
	goto retry;
}

static int decode_header(struct drbd_connection *, void *, struct packet_info *);

static int send_first_packet(struct drbd_connection *connection, struct drbd_socket *sock,
			     enum drbd_packet cmd)
{
	if (!conn_prepare_command(connection, sock))
		return -EIO;
	return send_command(connection, -1, sock, cmd, 0, NULL, 0);
}

static int receive_first_packet(struct drbd_connection *connection, struct socket *sock)
{
	unsigned int header_size = drbd_header_size(connection);
	struct packet_info pi;
	struct net_conf *nc;
	int err;

	rcu_read_lock();
	nc = rcu_dereference(connection->net_conf);
	if (!nc) {
		rcu_read_unlock();
		return -EIO;
	}
	sock->sk->sk_rcvtimeo = nc->ping_timeo * 4 * HZ / 10;
	rcu_read_unlock();

	err = drbd_recv_short(sock, connection->data.rbuf, header_size, 0);
	if (err != header_size) {
		if (err >= 0)
			err = -EIO;
		return err;
	}
	err = decode_header(connection, connection->data.rbuf, &pi);
	if (err)
		return err;
	return pi.cmd;
}

/**
 * drbd_socket_okay() - Free the socket if its connection is not okay
 * @sock:	pointer to the pointer to the socket.
 */
static bool drbd_socket_okay(struct socket **sock)
{
	int rr;
	char tb[4];

	if (!*sock)
		return false;

	rr = drbd_recv_short(*sock, tb, 4, MSG_DONTWAIT | MSG_PEEK);

	if (rr > 0 || rr == -EAGAIN) {
		return true;
	} else {
		sock_release(*sock);
		*sock = NULL;
		return false;
	}
}

static bool connection_established(struct drbd_connection *connection,
				   struct socket **sock1,
				   struct socket **sock2)
{
	struct net_conf *nc;
	int timeout;
	bool ok;

	if (!*sock1 || !*sock2)
		return false;

	rcu_read_lock();
	nc = rcu_dereference(connection->net_conf);
	timeout = (nc->sock_check_timeo ?: nc->ping_timeo) * HZ / 10;
	rcu_read_unlock();
	schedule_timeout_interruptible(timeout);

	ok = drbd_socket_okay(sock1);
	ok = drbd_socket_okay(sock2) && ok;

	return ok;
}

/* Gets called if a connection is established, or if a new minor gets created
   in a connection */
int drbd_connected(struct drbd_peer_device *peer_device)
{
	struct drbd_device *device = peer_device->device;
	int err;

	atomic_set(&peer_device->packet_seq, 0);
	peer_device->peer_seq = 0;

	err = drbd_send_sync_param(peer_device);
	if (!err)
		err = drbd_send_sizes(peer_device, 0, 0);
	if (!err) {
		if (device->disk_state[NOW] > D_DISKLESS) {
			err = drbd_send_uuids(peer_device, 0, 0);
		} else {
			set_bit(INITIAL_STATE_SENT, &peer_device->flags);
			err = drbd_send_current_state(peer_device);
		}
	}

	clear_bit(USE_DEGR_WFC_T, &peer_device->flags);
	clear_bit(RESIZE_PENDING, &peer_device->flags);
	mod_timer(&device->request_timer, jiffies + HZ); /* just start it here. */
	return err;
}

void connect_timer_fn(unsigned long data)
{
	struct drbd_connection *connection = (struct drbd_connection *) data;
	struct drbd_resource *resource = connection->resource;
	unsigned long irq_flags;

	spin_lock_irqsave(&resource->req_lock, irq_flags);
	drbd_queue_work(&connection->sender_work, &connection->connect_timer_work);
	spin_unlock_irqrestore(&resource->req_lock, irq_flags);
}

static void conn_connect2(struct drbd_connection *connection)
{
	struct drbd_peer_device *peer_device;
	int vnr;

	atomic_set(&connection->ap_in_flight, 0);

	rcu_read_lock();
	idr_for_each_entry(&connection->peer_devices, peer_device, vnr) {
		struct drbd_device *device = peer_device->device;
		kref_get(&device->kref);
		/* connection cannot go away: caller holds a reference. */
		rcu_read_unlock();
		drbd_connected(peer_device);
		rcu_read_lock();
		kref_put(&device->kref, drbd_destroy_device);
	}
	rcu_read_unlock();
}

static void conn_disconnect(struct drbd_connection *connection);

static int connect_work(struct drbd_work *work, int cancel)
{
	struct drbd_connection *connection =
		container_of(work, struct drbd_connection, connect_timer_work);

	if (change_cstate(connection, C_CONNECTED, CS_SERIALIZE | CS_VERBOSE) < SS_SUCCESS) {
		drbd_info(connection, "Failure to connect; retrying\n");
		change_cstate(connection, C_NETWORK_FAILURE, CS_HARD);
	} else
		conn_connect2(connection);
	kref_debug_put(&connection->kref_debug, 11);
	kref_put(&connection->kref, drbd_destroy_connection);
	return 0;
}

/*
 * Returns true if we have a valid connection.
 */
static bool conn_connect(struct drbd_connection *connection)
{
	struct drbd_resource *resource = connection->resource;
	struct drbd_peer_device *peer_device;
	struct drbd_socket sock, msock;
	bool discard_my_data, ok;
	struct net_conf *nc;
	int timeout, h, vnr;
	struct waiter waiter;

start:
	clear_bit(DISCONNECT_EXPECTED, &connection->flags);
	if (change_cstate(connection, C_CONNECTING, CS_VERBOSE) < SS_SUCCESS) {
		/* We do not have a network config. */
		return false;
	}

	mutex_init(&sock.mutex);
	sock.sbuf = connection->data.sbuf;
	sock.rbuf = connection->data.rbuf;
	sock.socket = NULL;
	mutex_init(&msock.mutex);
	msock.sbuf = connection->meta.sbuf;
	msock.rbuf = connection->meta.rbuf;
	msock.socket = NULL;

	/* Assume that the peer only understands protocol 80 until we know better.  */
	connection->agreed_pro_version = 80;

	if (get_listener(connection, &waiter)) {
		h = 0;  /* retry */
		goto out;
	}

	do {
		struct socket *s;

		s = drbd_try_connect(connection);
		if (s) {
			if (!sock.socket) {
				sock.socket = s;
				send_first_packet(connection, &sock, P_INITIAL_DATA);
			} else if (!msock.socket) {
				clear_bit(RESOLVE_CONFLICTS, &connection->flags);
				msock.socket = s;
				send_first_packet(connection, &msock, P_INITIAL_META);
			} else {
				drbd_err(connection, "Logic error in conn_connect()\n");
				goto out_release_sockets;
			}
		}

		if (connection_established(connection, &sock.socket, &msock.socket))
			break;

retry:
		s = drbd_wait_for_connect(&waiter);
		if (s) {
			int fp = receive_first_packet(connection, s);
			drbd_socket_okay(&sock.socket);
			drbd_socket_okay(&msock.socket);
			switch (fp) {
			case P_INITIAL_DATA:
				if (sock.socket) {
					drbd_warn(connection, "initial packet S crossed\n");
					sock_release(sock.socket);
					sock.socket = s;
					goto randomize;
				}
				sock.socket = s;
				break;
			case P_INITIAL_META:
				set_bit(RESOLVE_CONFLICTS, &connection->flags);
				if (msock.socket) {
					drbd_warn(connection, "initial packet M crossed\n");
					sock_release(msock.socket);
					msock.socket = s;
					goto randomize;
				}
				msock.socket = s;
				break;
			default:
				drbd_warn(connection, "Error receiving initial packet\n");
				sock_release(s);
randomize:
				if (prandom_u32() & 1)
					goto retry;
			}
		}

		if (connection->cstate[NOW] <= C_DISCONNECTING)
			goto out_release_sockets;
		if (signal_pending(current)) {
			flush_signals(current);
			smp_rmb();
			if (get_t_state(&connection->receiver) == EXITING)
				goto out_release_sockets;
		}

		ok = connection_established(connection, &sock.socket, &msock.socket);
	} while (!ok);

	put_listener(&waiter);

	sock.socket->sk->sk_reuse = SK_CAN_REUSE; /* SO_REUSEADDR */
	msock.socket->sk->sk_reuse = SK_CAN_REUSE; /* SO_REUSEADDR */

	sock.socket->sk->sk_allocation = GFP_NOIO;
	msock.socket->sk->sk_allocation = GFP_NOIO;

	sock.socket->sk->sk_priority = TC_PRIO_INTERACTIVE_BULK;
	msock.socket->sk->sk_priority = TC_PRIO_INTERACTIVE;

	/* NOT YET ...
	 * sock.socket->sk->sk_sndtimeo = connection->net_conf->timeout*HZ/10;
	 * sock.socket->sk->sk_rcvtimeo = MAX_SCHEDULE_TIMEOUT;
	 * first set it to the P_CONNECTION_FEATURES timeout,
	 * which we set to 4x the configured ping_timeout. */
	rcu_read_lock();
	nc = rcu_dereference(connection->net_conf);

	sock.socket->sk->sk_sndtimeo =
	sock.socket->sk->sk_rcvtimeo = nc->ping_timeo*4*HZ/10;

	msock.socket->sk->sk_rcvtimeo = nc->ping_int*HZ;
	timeout = nc->timeout * HZ / 10;
	rcu_read_unlock();

	msock.socket->sk->sk_sndtimeo = timeout;

	/* we don't want delays.
	 * we use TCP_CORK where appropriate, though */
	drbd_tcp_nodelay(sock.socket);
	drbd_tcp_nodelay(msock.socket);

	connection->data.socket = sock.socket;
	connection->meta.socket = msock.socket;
	connection->last_received = jiffies;

	h = drbd_do_features(connection);
	if (h <= 0)
		goto out;

	if (connection->cram_hmac_tfm) {
		switch (drbd_do_auth(connection)) {
		case -1:
			drbd_err(connection, "Authentication of peer failed\n");
			h = -1;  /* give up; go standalone */
			goto out;
		case 0:
			drbd_err(connection, "Authentication of peer failed, trying again.\n");
			h = 0;  /* retry */
			goto out;
		}
	}

	connection->data.socket->sk->sk_sndtimeo = timeout;
	connection->data.socket->sk->sk_rcvtimeo = MAX_SCHEDULE_TIMEOUT;

	rcu_read_lock();
	nc = rcu_dereference(connection->net_conf);
	discard_my_data = nc->discard_my_data;
	rcu_read_unlock();

	if (drbd_send_protocol(connection) == -EOPNOTSUPP) {
		/* give up; go standalone */
		change_cstate(connection, C_DISCONNECTING, CS_HARD);
		return false;
	}

	rcu_read_lock();
	idr_for_each_entry(&connection->peer_devices, peer_device, vnr) {
		clear_bit(INITIAL_STATE_SENT, &peer_device->flags);
		clear_bit(INITIAL_STATE_RECEIVED, &peer_device->flags);
	}
	idr_for_each_entry(&connection->peer_devices, peer_device, vnr) {
		struct drbd_device *device = peer_device->device;

		if (discard_my_data)
			set_bit(DISCARD_MY_DATA, &device->flags);
		else
			clear_bit(DISCARD_MY_DATA, &device->flags);
	}
	rcu_read_unlock();

	if (mutex_lock_interruptible(&resource->conf_update) == 0) {
		/* The discard_my_data flag is a single-shot modifier to the next
		 * connection attempt, the handshake of which is now well underway.
		 * No need for rcu style copying of the whole struct
		 * just to clear a single value. */
		connection->net_conf->discard_my_data = 0;
		mutex_unlock(&resource->conf_update);
	}

	drbd_thread_start(&connection->asender);

	if (connection->agreed_pro_version >= 110) {
		if (resource->res_opts.node_id < connection->net_conf->peer_node_id) {
			kref_get(&connection->kref);
			kref_debug_get(&connection->kref_debug, 11);
			connection->connect_timer_work.cb = connect_work;
			timeout = twopc_retry_timeout(resource, 0);
			drbd_debug(connection, "Waiting for %ums to avoid transaction "
				   "conflicts\n", jiffies_to_msecs(timeout));
			connection->connect_timer.expires = jiffies + timeout;
			add_timer(&connection->connect_timer);
		}
	} else {
		enum drbd_state_rv rv;
		rv = change_cstate(connection, C_CONNECTED,
				   CS_VERBOSE | CS_WAIT_COMPLETE | CS_SERIALIZE);
		if (rv < SS_SUCCESS || connection->cstate[NOW] != C_CONNECTED) {
			h = 0;
			goto out;
		}
		conn_connect2(connection);
	}
	return true;

out_release_sockets:
	put_listener(&waiter);
	if (sock.socket)
		sock_release(sock.socket);
	if (msock.socket)
		sock_release(msock.socket);
	h = -1;  /* give up; go standalone */

out:
	if (h == 0) {
		conn_disconnect(connection);
		schedule_timeout_interruptible(HZ);
		goto start;
	}
	if (h == -1)
		change_cstate(connection, C_DISCONNECTING, CS_HARD);
	return h > 0;
}

static int decode_header(struct drbd_connection *connection, void *header, struct packet_info *pi)
{
	unsigned int header_size = drbd_header_size(connection);

	if (header_size == sizeof(struct p_header100) &&
	    *(__be32 *)header == cpu_to_be32(DRBD_MAGIC_100)) {
		struct p_header100 *h = header;
		if (h->pad != 0) {
			drbd_err(connection, "Header padding is not zero\n");
			return -EINVAL;
		}
		pi->vnr = (s16)be16_to_cpu(h->volume);
		pi->cmd = be16_to_cpu(h->command);
		pi->size = be32_to_cpu(h->length);
	} else if (header_size == sizeof(struct p_header95) &&
		   *(__be16 *)header == cpu_to_be16(DRBD_MAGIC_BIG)) {
		struct p_header95 *h = header;
		pi->cmd = be16_to_cpu(h->command);
		pi->size = be32_to_cpu(h->length);
		pi->vnr = 0;
	} else if (header_size == sizeof(struct p_header80) &&
		   *(__be32 *)header == cpu_to_be32(DRBD_MAGIC)) {
		struct p_header80 *h = header;
		pi->cmd = be16_to_cpu(h->command);
		pi->size = be16_to_cpu(h->length);
		pi->vnr = 0;
	} else {
		drbd_err(connection, "Wrong magic value 0x%08x in protocol version %d\n",
			 be32_to_cpu(*(__be32 *)header),
			 connection->agreed_pro_version);
		return -EINVAL;
	}
	pi->data = header + header_size;
	return 0;
}

static int drbd_recv_header(struct drbd_connection *connection, struct packet_info *pi)
{
	void *buffer = connection->data.rbuf;
	int err;

	err = drbd_recv_all_warn(connection, buffer, drbd_header_size(connection));
	if (err)
		return err;

	err = decode_header(connection, buffer, pi);
	connection->last_received = jiffies;

	return err;
}

static enum finish_epoch drbd_flush_after_epoch(struct drbd_connection *connection, struct drbd_epoch *epoch)
{
	int rv;
	struct drbd_resource *resource = connection->resource;
	struct drbd_device *device;
	int vnr;

	if (resource->write_ordering >= WO_BDEV_FLUSH) {
		rcu_read_lock();
		idr_for_each_entry(&resource->devices, device, vnr) {
			if (!get_ldev(device))
				continue;
			kref_get(&device->kref);
			rcu_read_unlock();

			/* Right now, we have only this one synchronous code path
			 * for flushes between request epochs.
			 * We may want to make those asynchronous,
			 * or at least parallelize the flushes to the volume devices.
			 */
			device->flush_jif = jiffies;
			set_bit(FLUSH_PENDING, &device->flags);
			rv = blkdev_issue_flush(device->ldev->backing_bdev, GFP_NOIO, NULL);
			clear_bit(FLUSH_PENDING, &device->flags);
			if (rv) {
				drbd_info(device, "local disk flush failed with status %d\n", rv);
				/* would rather check on EOPNOTSUPP, but that is not reliable.
				 * don't try again for ANY return value != 0
				 * if (rv == -EOPNOTSUPP) */
				drbd_bump_write_ordering(resource, NULL, WO_DRAIN_IO);
			}
			put_ldev(device);
			kref_put(&device->kref, drbd_destroy_device);

			rcu_read_lock();
			if (rv)
				break;
		}
		rcu_read_unlock();
	}

	return drbd_may_finish_epoch(connection, epoch, EV_BARRIER_DONE);
}

static int w_flush(struct drbd_work *w, int cancel)
{
	struct flush_work *fw = container_of(w, struct flush_work, w);
	struct drbd_epoch *epoch = fw->epoch;
	struct drbd_connection *connection = epoch->connection;

	kfree(fw);

	if (!test_and_set_bit(DE_BARRIER_IN_NEXT_EPOCH_ISSUED, &epoch->flags))
		drbd_flush_after_epoch(connection, epoch);

	drbd_may_finish_epoch(connection, epoch, EV_PUT |
			      (connection->cstate[NOW] < C_CONNECTED ? EV_CLEANUP : 0));

	return 0;
}

/**
 * drbd_may_finish_epoch() - Applies an epoch_event to the epoch's state, eventually finishes it.
 * @connection:	DRBD connection.
 * @epoch:	Epoch object.
 * @ev:		Epoch event.
 */
static enum finish_epoch drbd_may_finish_epoch(struct drbd_connection *connection,
					       struct drbd_epoch *epoch,
					       enum epoch_event ev)
{
	int finish, epoch_size;
	struct drbd_epoch *next_epoch;
	int schedule_flush = 0;
	enum finish_epoch rv = FE_STILL_LIVE;
	struct drbd_resource *resource = connection->resource;

	spin_lock(&connection->epoch_lock);
	do {
		next_epoch = NULL;
		finish = 0;

		epoch_size = atomic_read(&epoch->epoch_size);

		switch (ev & ~EV_CLEANUP) {
		case EV_PUT:
			atomic_dec(&epoch->active);
			break;
		case EV_GOT_BARRIER_NR:
			set_bit(DE_HAVE_BARRIER_NUMBER, &epoch->flags);

			/* Special case: If we just switched from WO_BIO_BARRIER to
			   WO_BDEV_FLUSH we should not finish the current epoch */
			if (test_bit(DE_CONTAINS_A_BARRIER, &epoch->flags) && epoch_size == 1 &&
			    resource->write_ordering != WO_BIO_BARRIER &&
			    epoch == connection->current_epoch)
				clear_bit(DE_CONTAINS_A_BARRIER, &epoch->flags);
			break;
		case EV_BARRIER_DONE:
			set_bit(DE_BARRIER_IN_NEXT_EPOCH_DONE, &epoch->flags);
			break;
		case EV_BECAME_LAST:
			/* nothing to do*/
			break;
		}

		if (epoch_size != 0 &&
		    atomic_read(&epoch->active) == 0 &&
		    (test_bit(DE_HAVE_BARRIER_NUMBER, &epoch->flags) || ev & EV_CLEANUP) &&
		    epoch->list.prev == &connection->current_epoch->list &&
		    !test_bit(DE_IS_FINISHING, &epoch->flags)) {
			/* Nearly all conditions are met to finish that epoch... */
			if (test_bit(DE_BARRIER_IN_NEXT_EPOCH_DONE, &epoch->flags) ||
			    resource->write_ordering == WO_NONE ||
			    (epoch_size == 1 && test_bit(DE_CONTAINS_A_BARRIER, &epoch->flags)) ||
			    ev & EV_CLEANUP) {
				finish = 1;
				set_bit(DE_IS_FINISHING, &epoch->flags);
			} else if (!test_bit(DE_BARRIER_IN_NEXT_EPOCH_ISSUED, &epoch->flags) &&
				 resource->write_ordering == WO_BIO_BARRIER) {
				atomic_inc(&epoch->active);
				schedule_flush = 1;
			}
		}
		if (finish) {
			if (!(ev & EV_CLEANUP)) {
				spin_unlock(&connection->epoch_lock);
				drbd_send_b_ack(epoch->connection, epoch->barrier_nr, epoch_size);
				spin_lock(&connection->epoch_lock);
			}
#if 0
			/* FIXME: dec unacked on connection, once we have
			 * something to count pending connection packets in. */
			if (test_bit(DE_HAVE_BARRIER_NUMBER, &epoch->flags))
				dec_unacked(epoch->connection);
#endif

			if (connection->current_epoch != epoch) {
				next_epoch = list_entry(epoch->list.next, struct drbd_epoch, list);
				list_del(&epoch->list);
				ev = EV_BECAME_LAST | (ev & EV_CLEANUP);
				connection->epochs--;
				kfree(epoch);

				if (rv == FE_STILL_LIVE)
					rv = FE_DESTROYED;
			} else {
				epoch->flags = 0;
				atomic_set(&epoch->epoch_size, 0);
				/* atomic_set(&epoch->active, 0); is alrady zero */
				if (rv == FE_STILL_LIVE)
					rv = FE_RECYCLED;
			}
		}

		if (!next_epoch)
			break;

		epoch = next_epoch;
	} while (1);

	spin_unlock(&connection->epoch_lock);

	if (schedule_flush) {
		struct flush_work *fw;
		fw = kmalloc(sizeof(*fw), GFP_ATOMIC);
		if (fw) {
			fw->w.cb = w_flush;
			fw->epoch = epoch;
			fw->device = NULL; /* FIXME drop this member, it is unused. */
			drbd_queue_work(&resource->work, &fw->w);
		} else {
			drbd_warn(resource, "Could not kmalloc a flush_work obj\n");
			set_bit(DE_BARRIER_IN_NEXT_EPOCH_ISSUED, &epoch->flags);
			/* That is not a recursion, only one level */
			drbd_may_finish_epoch(connection, epoch, EV_BARRIER_DONE);
			drbd_may_finish_epoch(connection, epoch, EV_PUT);
		}
	}

	return rv;
}

static enum write_ordering_e
max_allowed_wo(struct drbd_backing_dev *bdev, enum write_ordering_e wo)
{
	struct disk_conf *dc;

	dc = rcu_dereference(bdev->disk_conf);

	if (wo == WO_BIO_BARRIER && !dc->disk_barrier)
		wo = WO_BDEV_FLUSH;
	if (wo == WO_BDEV_FLUSH && !dc->disk_flushes)
		wo = WO_DRAIN_IO;
	if (wo == WO_DRAIN_IO && !dc->disk_drain)
		wo = WO_NONE;

	return wo;
}

/**
 * drbd_bump_write_ordering() - Fall back to an other write ordering method
 * @resource:	DRBD resource.
 * @wo:		Write ordering method to try.
 */
void drbd_bump_write_ordering(struct drbd_resource *resource, struct drbd_backing_dev *bdev,
			      enum write_ordering_e wo) __must_hold(local)
{
	struct drbd_device *device;
	enum write_ordering_e pwo;
	int vnr, i = 0;
	static char *write_ordering_str[] = {
		[WO_NONE] = "none",
		[WO_DRAIN_IO] = "drain",
		[WO_BDEV_FLUSH] = "flush",
		[WO_BIO_BARRIER] = "barrier",
	};

	pwo = resource->write_ordering;
	if (wo != WO_BIO_BARRIER)
		wo = min(pwo, wo);
	rcu_read_lock();
	idr_for_each_entry(&resource->devices, device, vnr) {
		if (i++ == 1 && wo == WO_BIO_BARRIER)
			wo = WO_BDEV_FLUSH; /* WO = barrier does not handle multiple volumes */

		if (get_ldev(device)) {
			wo = max_allowed_wo(device->ldev, wo);
			if (device->ldev == bdev)
				bdev = NULL;
			put_ldev(device);
		}
	}

	if (bdev)
		wo = max_allowed_wo(bdev, wo);

	rcu_read_unlock();

	resource->write_ordering = wo;
	if (pwo != resource->write_ordering || wo == WO_BIO_BARRIER)
		drbd_info(resource, "Method to ensure write ordering: %s\n", write_ordering_str[resource->write_ordering]);
}

void conn_wait_active_ee_empty(struct drbd_connection *connection);

/**
 * drbd_submit_peer_request()
 * @device:	DRBD device.
 * @peer_req:	peer request
 * @rw:		flag field, see bio->bi_rw
 *
 * May spread the pages to multiple bios,
 * depending on bio_add_page restrictions.
 *
 * Returns 0 if all bios have been submitted,
 * -ENOMEM if we could not allocate enough bios,
 * -ENOSPC (any better suggestion?) if we have not been able to bio_add_page a
 *  single page to an empty bio (which should never happen and likely indicates
 *  that the lower level IO stack is in some way broken). This has been observed
 *  on certain Xen deployments.
 *
 *  When this function returns 0, it "consumes" an ldev reference; the
 *  reference is released when the request completes.
 */
/* TODO allocate from our own bio_set. */
int drbd_submit_peer_request(struct drbd_device *device,
			     struct drbd_peer_request *peer_req,
			     const unsigned rw, const int fault_type)
{
	struct bio *bios = NULL;
	struct bio *bio;
	struct page *page = peer_req->pages;
	sector_t sector = peer_req->i.sector;
	unsigned data_size = peer_req->i.size;
	unsigned n_bios = 0;
	unsigned nr_pages = DIV_ROUND_UP(data_size, PAGE_SIZE);
	int err = -ENOMEM;

	if (peer_req->flags & EE_IS_TRIM_USE_ZEROOUT) {
		/* wait for all pending IO completions, before we start
		 * zeroing things out. */
		conn_wait_active_ee_empty(peer_req->peer_device->connection);
		/* add it to the active list now,
		 * so we can find it to present it in debugfs */
		peer_req->submit_jif = jiffies;
		peer_req->flags |= EE_SUBMITTED;
		spin_lock_irq(&device->resource->req_lock);
		list_add_tail(&peer_req->w.list, &device->active_ee);
		spin_unlock_irq(&device->resource->req_lock);
		if (blkdev_issue_zeroout(device->ldev->backing_bdev,
			sector, data_size >> 9, GFP_NOIO))
			peer_req->flags |= EE_WAS_ERROR;
		drbd_endio_write_sec_final(peer_req);
		return 0;
	}

	/* Discards don't have any payload.
	 * But the scsi layer still expects a bio_vec it can use internally,
	 * see sd_setup_discard_cmnd() and blk_add_request_payload(). */
	if (peer_req->flags & EE_IS_TRIM)
		nr_pages = 1;

	/* In most cases, we will only need one bio.  But in case the lower
	 * level restrictions happen to be different at this offset on this
	 * side than those of the sending peer, we may need to submit the
	 * request in more than one bio.
	 *
	 * Plain bio_alloc is good enough here, this is no DRBD internally
	 * generated bio, but a bio allocated on behalf of the peer.
	 */
next_bio:
	bio = bio_alloc(GFP_NOIO, nr_pages);
	if (!bio) {
		drbd_err(device, "submit_ee: Allocation of a bio failed (nr_pages=%u)\n", nr_pages);
		goto fail;
	}
	/* > peer_req->i.sector, unless this is the first bio */
	DRBD_BIO_BI_SECTOR(bio) = sector;
	bio->bi_bdev = device->ldev->backing_bdev;
	/* we special case some flags in the multi-bio case, see below
	 * (REQ_UNPLUG, REQ_FLUSH, or BIO_RW_BARRIER in older kernels) */
	bio->bi_rw = rw;
	bio->bi_private = peer_req;
	bio->bi_end_io = drbd_peer_request_endio;

	bio->bi_next = bios;
	bios = bio;
	++n_bios;

	if (rw & DRBD_REQ_DISCARD) {
		DRBD_BIO_BI_SIZE(bio) = data_size;
		goto submit;
	}

	page_chain_for_each(page) {
		unsigned len = min_t(unsigned, data_size, PAGE_SIZE);
		if (!bio_add_page(bio, page, len, 0)) {
			/* A single page must always be possible!
			 * But in case it fails anyways,
			 * we deal with it, and complain (below). */
			if (bio->bi_vcnt == 0) {
				drbd_err(device,
					"bio_add_page failed for len=%u, "
					"bi_vcnt=0 (bi_sector=%llu)\n",
					len, (uint64_t)DRBD_BIO_BI_SECTOR(bio));
				err = -ENOSPC;
				goto fail;
			}
			goto next_bio;
		}
		data_size -= len;
		sector += len >> 9;
		--nr_pages;
	}
	D_ASSERT(device, data_size == 0);
submit:
	D_ASSERT(device, page == NULL);

	atomic_set(&peer_req->pending_bios, n_bios);
	/* for debugfs: update timestamp, mark as submitted */
	peer_req->submit_jif = jiffies;
	peer_req->flags |= EE_SUBMITTED;
	do {
		bio = bios;
		bios = bios->bi_next;
		bio->bi_next = NULL;

		/* strip off REQ_UNPLUG unless it is the last bio */
		if (bios)
			bio->bi_rw &= ~DRBD_REQ_UNPLUG;
		drbd_generic_make_request(device, fault_type, bio);

		/* strip off REQ_FLUSH,
		 * unless it is the first or last bio */
		if (bios && bios->bi_next)
			bios->bi_rw &= ~DRBD_REQ_FLUSH;
	} while (bios);
	maybe_kick_lo(device);
	return 0;

fail:
	while (bios) {
		bio = bios;
		bios = bios->bi_next;
		bio_put(bio);
	}
	return err;
}

static void drbd_remove_peer_req_interval(struct drbd_device *device,
					  struct drbd_peer_request *peer_req)
{
	struct drbd_interval *i = &peer_req->i;

	drbd_remove_interval(&device->write_requests, i);
	drbd_clear_interval(i);

	/* Wake up any processes waiting for this peer request to complete.  */
	if (i->waiting)
		wake_up(&device->misc_wait);
}

/**
 * w_e_reissue() - Worker callback; Resubmit a bio, without REQ_HARDBARRIER set
 * @device:	DRBD device.
 * @dw:		work object.
 * @cancel:	The connection will be closed anyways (unused in this callback)
 */
int w_e_reissue(struct drbd_work *w, int cancel) __releases(local)
{
	struct drbd_peer_request *peer_req =
		container_of(w, struct drbd_peer_request, w);
	struct drbd_peer_device *peer_device = peer_req->peer_device;
	struct drbd_device *device = peer_device->device;
	int err;
	/* We leave DE_CONTAINS_A_BARRIER and EE_IS_BARRIER in place,
	   (and DE_BARRIER_IN_NEXT_EPOCH_ISSUED in the previous Epoch)
	   so that we can finish that epoch in drbd_may_finish_epoch().
	   That is necessary if we already have a long chain of Epochs, before
	   we realize that BARRIER is actually not supported */

	/* As long as the -ENOTSUPP on the barrier is reported immediately
	   that will never trigger. If it is reported late, we will just
	   print that warning and continue correctly for all future requests
	   with WO_BDEV_FLUSH */
	if (previous_epoch(peer_device->connection, peer_req->epoch))
		drbd_warn(device, "Write ordering was not enforced (one time event)\n");

	/* we still have a local reference,
	 * get_ldev was done in receive_Data. */

	peer_req->w.cb = e_end_block;
	err = drbd_submit_peer_request(device, peer_req, WRITE, DRBD_FAULT_DT_WR);
	switch (err) {
	case -ENOMEM:
		peer_req->w.cb = w_e_reissue;
		drbd_queue_work(&peer_device->connection->sender_work,
				&peer_req->w);
		/* retry later; fall through */
	case 0:
		/* keep worker happy and connection up */
		return 0;

	case -ENOSPC:
		/* no other error expected, but anyways: */
	default:
		/* forget the object,
		 * and cause a "Network failure" */
		spin_lock_irq(&device->resource->req_lock);
		list_del(&peer_req->w.list);
		drbd_remove_peer_req_interval(device, peer_req);
		spin_unlock_irq(&device->resource->req_lock);
		drbd_al_complete_io(device, &peer_req->i);
		drbd_may_finish_epoch(peer_device->connection, peer_req->epoch, EV_PUT + EV_CLEANUP);
		drbd_free_peer_req(device, peer_req);
		drbd_err(device, "submit failed, triggering re-connect\n");
		return err;
	}
}

void conn_wait_active_ee_empty(struct drbd_connection *connection)
{
	struct drbd_peer_device *peer_device;
	int vnr;

	rcu_read_lock();
	idr_for_each_entry(&connection->peer_devices, peer_device, vnr) {
		struct drbd_device *device = peer_device->device;

		kref_get(&device->kref);
		rcu_read_unlock();
		drbd_wait_ee_list_empty(device, &device->active_ee);
		kref_put(&device->kref, drbd_destroy_device);
		rcu_read_lock();
	}
	rcu_read_unlock();
}

static void conn_wait_done_ee_empty(struct drbd_connection *connection)
{
	struct drbd_peer_device *peer_device;
	int vnr;

	rcu_read_lock();
	idr_for_each_entry(&connection->peer_devices, peer_device, vnr) {
		struct drbd_device *device = peer_device->device;

		kref_get(&device->kref);
		rcu_read_unlock();
		drbd_wait_ee_list_empty(device, &device->done_ee);
		kref_put(&device->kref, drbd_destroy_device);
		rcu_read_lock();
	}
	rcu_read_unlock();
}

#ifdef blk_queue_plugged
static void drbd_unplug_all_devices(struct drbd_resource *resource)
{
	struct drbd_device *device;
	int vnr;

	rcu_read_lock();
	idr_for_each_entry(&resource->devices, device, vnr) {
		kref_get(&device->kref);
		rcu_read_unlock();
		drbd_kick_lo(device);
		kref_put(&device->kref, drbd_destroy_device);
		rcu_read_lock();
	}
	rcu_read_unlock();
}
#else
static void drbd_unplug_all_devices(struct drbd_resource *resource)
{
}
#endif

static int receive_Barrier(struct drbd_connection *connection, struct packet_info *pi)
{
	int rv, issue_flush;
	struct p_barrier *p = pi->data;
	struct drbd_epoch *epoch;

	drbd_unplug_all_devices(connection->resource);

	/* FIXME these are unacked on connection,
	 * not a specific (peer)device.
	 */
	connection->current_epoch->barrier_nr = p->barrier;
	connection->current_epoch->connection = connection;
	rv = drbd_may_finish_epoch(connection, connection->current_epoch, EV_GOT_BARRIER_NR);

	/* P_BARRIER_ACK may imply that the corresponding extent is dropped from
	 * the activity log, which means it would not be resynced in case the
	 * R_PRIMARY crashes now.
	 * Therefore we must send the barrier_ack after the barrier request was
	 * completed. */
	switch (connection->resource->write_ordering) {
	case WO_BIO_BARRIER:
	case WO_NONE:
		if (rv == FE_RECYCLED)
			return 0;
		break;

	case WO_BDEV_FLUSH:
	case WO_DRAIN_IO:
		if (rv == FE_STILL_LIVE) {
			set_bit(DE_BARRIER_IN_NEXT_EPOCH_ISSUED, &connection->current_epoch->flags);
			conn_wait_active_ee_empty(connection);
			rv = drbd_flush_after_epoch(connection, connection->current_epoch);
		}
		if (rv == FE_RECYCLED)
			return 0;

		/* The asender will send all the ACKs and barrier ACKs out, since
		   all EEs moved from the active_ee to the done_ee. We need to
		   provide a new epoch object for the EEs that come in soon */
		break;
	}

	/* receiver context, in the writeout path of the other node.
	 * avoid potential distributed deadlock */
	epoch = kmalloc(sizeof(struct drbd_epoch), GFP_NOIO);
	if (!epoch) {
		drbd_warn(connection, "Allocation of an epoch failed, slowing down\n");
		issue_flush = !test_and_set_bit(DE_BARRIER_IN_NEXT_EPOCH_ISSUED, &connection->current_epoch->flags);
		conn_wait_active_ee_empty(connection);
		if (issue_flush) {
			rv = drbd_flush_after_epoch(connection, connection->current_epoch);
			if (rv == FE_RECYCLED)
				return 0;
		}

		conn_wait_done_ee_empty(connection);

		return 0;
	}

	epoch->flags = 0;
	atomic_set(&epoch->epoch_size, 0);
	atomic_set(&epoch->active, 0);

	spin_lock(&connection->epoch_lock);
	if (atomic_read(&connection->current_epoch->epoch_size)) {
		list_add(&epoch->list, &connection->current_epoch->list);
		connection->current_epoch = epoch;
		connection->epochs++;
	} else {
		/* The current_epoch got recycled while we allocated this one... */
		kfree(epoch);
	}
	spin_unlock(&connection->epoch_lock);

	return 0;
}

/* used from receive_RSDataReply (recv_resync_read)
 * and from receive_Data */
static struct drbd_peer_request *
read_in_block(struct drbd_peer_device *peer_device, u64 id, sector_t sector,
	      struct packet_info *pi) __must_hold(local)
{
	struct drbd_device *device = peer_device->device;
	const sector_t capacity = drbd_get_capacity(device->this_bdev);
	struct drbd_peer_request *peer_req;
	struct page *page;
	int digest_size, err;
	unsigned int data_size = pi->size, ds;
	void *dig_in = peer_device->connection->int_dig_in;
	void *dig_vv = peer_device->connection->int_dig_vv;
	unsigned long *data;
	struct p_trim *trim = (pi->cmd == P_TRIM) ? pi->data : NULL;

	digest_size = 0;
	if (!trim && peer_device->connection->peer_integrity_tfm) {
		digest_size = crypto_hash_digestsize(peer_device->connection->peer_integrity_tfm);
		/*
		 * FIXME: Receive the incoming digest into the receive buffer
		 *	  here, together with its struct p_data?
		 */
		err = drbd_recv_all_warn(peer_device->connection, dig_in, digest_size);
		if (err)
			return NULL;
		data_size -= digest_size;
	}

	if (trim) {
		D_ASSERT(peer_device, data_size == 0);
		data_size = be32_to_cpu(trim->size);
	}

	if (!expect(peer_device, IS_ALIGNED(data_size, 512)))
		return NULL;
	/* prepare for larger trim requests. */
	if (!trim && !expect(peer_device, data_size <= DRBD_MAX_BIO_SIZE))
		return NULL;

	/* even though we trust out peer,
	 * we sometimes have to double check. */
	if (sector + (data_size>>9) > capacity) {
		drbd_err(device, "request from peer beyond end of local disk: "
			"capacity: %llus < sector: %llus + size: %u\n",
			(unsigned long long)capacity,
			(unsigned long long)sector, data_size);
		return NULL;
	}

	/* GFP_NOIO, because we must not cause arbitrary write-out: in a DRBD
	 * "criss-cross" setup, that might cause write-out on some other DRBD,
	 * which in turn might block on the other node at this very place.  */
	peer_req = drbd_alloc_peer_req(peer_device, id, sector, data_size, trim == NULL, GFP_NOIO);
	if (!peer_req)
		return NULL;

	peer_req->flags |= EE_WRITE;
	if (trim)
		return peer_req;

	ds = data_size;
	page = peer_req->pages;
	page_chain_for_each(page) {
		unsigned len = min_t(int, ds, PAGE_SIZE);
		data = kmap(page);
		err = drbd_recv_all_warn(peer_device->connection, data, len);
		if (drbd_insert_fault(device, DRBD_FAULT_RECEIVE)) {
			drbd_err(device, "Fault injection: Corrupting data on receive\n");
			data[0] = data[0] ^ (unsigned long)-1;
		}
		kunmap(page);
		if (err) {
			drbd_free_peer_req(device, peer_req);
			return NULL;
		}
		ds -= len;
	}

	if (digest_size) {
		drbd_csum_ee(peer_device->connection->peer_integrity_tfm, peer_req, dig_vv);
		if (memcmp(dig_in, dig_vv, digest_size)) {
			drbd_err(device, "Digest integrity check FAILED: %llus +%u\n",
				(unsigned long long)sector, data_size);
			drbd_free_peer_req(device, peer_req);
			return NULL;
		}
	}
	peer_device->recv_cnt += data_size >> 9;
	return peer_req;
}

/* drbd_drain_block() just takes a data block
 * out of the socket input buffer, and discards it.
 */
static int drbd_drain_block(struct drbd_peer_device *peer_device, int data_size)
{
	struct page *page;
	int err = 0;
	void *data;

	if (!data_size)
		return 0;

	page = drbd_alloc_pages(peer_device, 1, 1);

	data = kmap(page);
	while (data_size) {
		unsigned int len = min_t(int, data_size, PAGE_SIZE);

		err = drbd_recv_all_warn(peer_device->connection, data, len);
		if (err)
			break;
		data_size -= len;
	}
	kunmap(page);
	drbd_free_pages(peer_device->device, page, 0);
	return err;
}

static int recv_dless_read(struct drbd_peer_device *peer_device, struct drbd_request *req,
			   sector_t sector, int data_size)
{
	DRBD_BIO_VEC_TYPE bvec;
	DRBD_ITER_TYPE iter;
	struct bio *bio;
	int digest_size, err, expect;
	void *dig_in = peer_device->connection->int_dig_in;
	void *dig_vv = peer_device->connection->int_dig_vv;

	digest_size = 0;
	if (peer_device->connection->peer_integrity_tfm) {
		digest_size = crypto_hash_digestsize(peer_device->connection->peer_integrity_tfm);
		err = drbd_recv_all_warn(peer_device->connection, dig_in, digest_size);
		if (err)
			return err;
		data_size -= digest_size;
	}

	/* optimistically update recv_cnt.  if receiving fails below,
	 * we disconnect anyways, and counters will be reset. */
	peer_device->recv_cnt += data_size >> 9;

	bio = req->master_bio;
	D_ASSERT(peer_device->device, sector == DRBD_BIO_BI_SECTOR(bio));

	bio_for_each_segment(bvec, bio, iter) {
		void *mapped = kmap(bvec BVD bv_page) + bvec BVD bv_offset;
		expect = min_t(int, data_size, bvec BVD bv_len);
		err = drbd_recv_all_warn(peer_device->connection, mapped, expect);
		kunmap(bvec BVD bv_page);
		if (err)
			return err;
		data_size -= expect;
	}

	if (digest_size) {
		drbd_csum_bio(peer_device->connection->peer_integrity_tfm, bio, dig_vv);
		if (memcmp(dig_in, dig_vv, digest_size)) {
			drbd_err(peer_device, "Digest integrity check FAILED. Broken NICs?\n");
			return -EINVAL;
		}
	}

	D_ASSERT(peer_device->device, data_size == 0);
	return 0;
}

/*
 * e_end_resync_block() is called in asender context via
 * drbd_finish_peer_reqs().
 */
static int e_end_resync_block(struct drbd_work *w, int unused)
{
	struct drbd_peer_request *peer_req =
		container_of(w, struct drbd_peer_request, w);
	struct drbd_peer_device *peer_device = peer_req->peer_device;
	struct drbd_device *device = peer_device->device;
	sector_t sector = peer_req->i.sector;
	int err;

	D_ASSERT(device, drbd_interval_empty(&peer_req->i));

	if (likely((peer_req->flags & EE_WAS_ERROR) == 0)) {
		drbd_set_in_sync(peer_device, sector, peer_req->i.size);
		err = drbd_send_ack(peer_device, P_RS_WRITE_ACK, peer_req);
	} else {
		/* Record failure to sync */
		drbd_rs_failed_io(peer_device, sector, peer_req->i.size);

		err  = drbd_send_ack(peer_device, P_NEG_ACK, peer_req);
	}
	dec_unacked(peer_device);

	return err;
}

static int recv_resync_read(struct drbd_peer_device *peer_device, sector_t sector,
			    struct packet_info *pi) __releases(local)
{
	struct drbd_device *device = peer_device->device;
	struct drbd_peer_request *peer_req;

	peer_req = read_in_block(peer_device, ID_SYNCER, sector, pi);
	if (!peer_req)
		return -EIO;

	dec_rs_pending(peer_device);

	inc_unacked(peer_device);
	/* corresponding dec_unacked() in e_end_resync_block()
	 * respective _drbd_clear_done_ee */

	peer_req->w.cb = e_end_resync_block;
	peer_req->submit_jif = jiffies;

	spin_lock_irq(&device->resource->req_lock);
	list_add_tail(&peer_req->w.list, &device->sync_ee);
	spin_unlock_irq(&device->resource->req_lock);

	atomic_add(pi->size >> 9, &device->rs_sect_ev);

	/* Seting all peer out of sync here. Sync source peer will be set
	   in sync when the write completes. Other peers will be set in
	   sync by the sync source with a P_PEERS_IN_SYNC packet soon. */
	drbd_set_all_out_of_sync(device, peer_req->i.sector, peer_req->i.size);

	if (drbd_submit_peer_request(device, peer_req, WRITE, DRBD_FAULT_RS_WR) == 0)
		return 0;

	/* don't care for the reason here */
	drbd_err(device, "submit failed, triggering re-connect\n");
	spin_lock_irq(&device->resource->req_lock);
	list_del(&peer_req->w.list);
	spin_unlock_irq(&device->resource->req_lock);

	drbd_free_peer_req(device, peer_req);
	return -EIO;
}

static struct drbd_request *
find_request(struct drbd_device *device, struct rb_root *root, u64 id,
	     sector_t sector, bool missing_ok, const char *func)
{
	struct drbd_request *req;

	/* Request object according to our peer */
	req = (struct drbd_request *)(unsigned long)id;
	if (drbd_contains_interval(root, sector, &req->i) && req->i.local)
		return req;
	if (!missing_ok) {
		drbd_err(device, "%s: failed to find request 0x%lx, sector %llus\n", func,
			(unsigned long)id, (unsigned long long)sector);
	}
	return NULL;
}

static int receive_DataReply(struct drbd_connection *connection, struct packet_info *pi)
{
	struct drbd_peer_device *peer_device;
	struct drbd_device *device;
	struct drbd_request *req;
	sector_t sector;
	int err;
	struct p_data *p = pi->data;

	peer_device = conn_peer_device(connection, pi->vnr);
	if (!peer_device)
		return -EIO;
	device = peer_device->device;

	sector = be64_to_cpu(p->sector);

	spin_lock_irq(&device->resource->req_lock);
	req = find_request(device, &device->read_requests, p->block_id, sector, false, __func__);
	spin_unlock_irq(&device->resource->req_lock);
	if (unlikely(!req))
		return -EIO;

	/* drbd_remove_request_interval() is done in _req_may_be_done, to avoid
	 * special casing it there for the various failure cases.
	 * still no race with drbd_fail_pending_reads */
	err = recv_dless_read(peer_device, req, sector, pi->size);
	if (!err)
		req_mod(req, DATA_RECEIVED, peer_device);
	/* else: nothing. handled from drbd_disconnect...
	 * I don't think we may complete this just yet
	 * in case we are "on-disconnect: freeze" */

	return err;
}

static int receive_RSDataReply(struct drbd_connection *connection, struct packet_info *pi)
{
	struct drbd_peer_device *peer_device;
	struct drbd_device *device;
	sector_t sector;
	int err;
	struct p_data *p = pi->data;

	peer_device = conn_peer_device(connection, pi->vnr);
	if (!peer_device)
		return -EIO;
	device = peer_device->device;

	sector = be64_to_cpu(p->sector);
	D_ASSERT(device, p->block_id == ID_SYNCER);

	if (get_ldev(device)) {
		err = recv_resync_read(peer_device, sector, pi);
		if (err)
			put_ldev(device);
	} else {
		if (drbd_ratelimit())
			drbd_err(device, "Can not write resync data to local disk.\n");

		err = drbd_drain_block(peer_device, pi->size);

		drbd_send_ack_dp(peer_device, P_NEG_ACK, p, pi->size);
	}

	atomic_add(pi->size >> 9, &peer_device->rs_sect_in);

	return err;
}

static void restart_conflicting_writes(struct drbd_peer_request *peer_req)
{
	struct drbd_interval *i;
	struct drbd_request *req;
	struct drbd_device *device = peer_req->peer_device->device;
	const sector_t sector = peer_req->i.sector;
	const unsigned int size = peer_req->i.size;

	drbd_for_each_overlap(i, &device->write_requests, sector, size) {
		if (!i->local)
			continue;
		req = container_of(i, struct drbd_request, i);
		if ((req->rq_state[0] & RQ_LOCAL_PENDING) ||
		   !(req->rq_state[0] & RQ_POSTPONED))
			continue;
		/* as it is RQ_POSTPONED, this will cause it to
		 * be queued on the retry workqueue. */
		__req_mod(req, DISCARD_WRITE, peer_req->peer_device, NULL);
	}
}

/*
 * e_end_block() is called in asender context via drbd_finish_peer_reqs().
 */
static int e_end_block(struct drbd_work *w, int cancel)
{
	struct drbd_peer_request *peer_req =
		container_of(w, struct drbd_peer_request, w);
	struct drbd_peer_device *peer_device = peer_req->peer_device;
	struct drbd_device *device = peer_device->device;
	sector_t sector = peer_req->i.sector;
	struct drbd_epoch *epoch;
	int err = 0, pcmd;

	if (peer_req->flags & EE_IS_BARRIER) {
		epoch = previous_epoch(peer_device->connection, peer_req->epoch);
		if (epoch)
			drbd_may_finish_epoch(peer_device->connection, epoch, EV_BARRIER_DONE + (cancel ? EV_CLEANUP : 0));
	}

	if (peer_req->flags & EE_SEND_WRITE_ACK) {
		if (likely((peer_req->flags & EE_WAS_ERROR) == 0)) {
			pcmd = (peer_device->repl_state[NOW] >= L_SYNC_SOURCE &&
				peer_device->repl_state[NOW] <= L_PAUSED_SYNC_T &&
				peer_req->flags & EE_MAY_SET_IN_SYNC) ?
				P_RS_WRITE_ACK : P_WRITE_ACK;
			err = drbd_send_ack(peer_device, pcmd, peer_req);
			if (pcmd == P_RS_WRITE_ACK)
				drbd_set_in_sync(peer_device, sector, peer_req->i.size);
		} else {
			err = drbd_send_ack(peer_device, P_NEG_ACK, peer_req);
			/* we expect it to be marked out of sync anyways...
			 * maybe assert this?  */
		}
		dec_unacked(peer_device);
	}

	/* we delete from the conflict detection hash _after_ we sent out the
	 * P_WRITE_ACK / P_NEG_ACK, to get the sequence number right.  */
	if (peer_req->flags & EE_IN_INTERVAL_TREE) {
		spin_lock_irq(&device->resource->req_lock);
		D_ASSERT(device, !drbd_interval_empty(&peer_req->i));
		drbd_remove_peer_req_interval(device, peer_req);
		if (peer_req->flags & EE_RESTART_REQUESTS)
			restart_conflicting_writes(peer_req);
		spin_unlock_irq(&device->resource->req_lock);
	} else
		D_ASSERT(device, drbd_interval_empty(&peer_req->i));

	drbd_may_finish_epoch(peer_device->connection, peer_req->epoch, EV_PUT + (cancel ? EV_CLEANUP : 0));

	return err;
}

static int e_send_ack(struct drbd_work *w, enum drbd_packet ack)
{
	struct drbd_peer_request *peer_req =
		container_of(w, struct drbd_peer_request, w);
	struct drbd_peer_device *peer_device = peer_req->peer_device;
	int err;

	err = drbd_send_ack(peer_device, ack, peer_req);
	dec_unacked(peer_device);

	return err;
}

static int e_send_discard_write(struct drbd_work *w, int unused)
{
	return e_send_ack(w, P_SUPERSEDED);
}

static int e_send_retry_write(struct drbd_work *w, int unused)
{

	struct drbd_peer_request *peer_request =
		container_of(w, struct drbd_peer_request, w);
	struct drbd_connection *connection = peer_request->peer_device->connection;

	return e_send_ack(w, connection->agreed_pro_version >= 100 ?
			     P_RETRY_WRITE : P_SUPERSEDED);
}

static bool seq_greater(u32 a, u32 b)
{
	/*
	 * We assume 32-bit wrap-around here.
	 * For 24-bit wrap-around, we would have to shift:
	 *  a <<= 8; b <<= 8;
	 */
	return (s32)a - (s32)b > 0;
}

static u32 seq_max(u32 a, u32 b)
{
	return seq_greater(a, b) ? a : b;
}

static void update_peer_seq(struct drbd_peer_device *peer_device, unsigned int peer_seq)
{
	unsigned int newest_peer_seq;

	if (test_bit(RESOLVE_CONFLICTS, &peer_device->connection->flags)) {
		spin_lock(&peer_device->peer_seq_lock);
		newest_peer_seq = seq_max(peer_device->peer_seq, peer_seq);
		peer_device->peer_seq = newest_peer_seq;
		spin_unlock(&peer_device->peer_seq_lock);
		/* wake up only if we actually changed peer_device->peer_seq */
		if (peer_seq == newest_peer_seq)
			wake_up(&peer_device->device->seq_wait);
	}
}

static inline int overlaps(sector_t s1, int l1, sector_t s2, int l2)
{
	return !((s1 + (l1>>9) <= s2) || (s1 >= s2 + (l2>>9)));
}

/* maybe change sync_ee into interval trees as well? */
static bool overlapping_resync_write(struct drbd_device *device, struct drbd_peer_request *peer_req)
{
	struct drbd_peer_request *rs_req;
	bool rv = 0;

	spin_lock_irq(&device->resource->req_lock);
	list_for_each_entry(rs_req, &device->sync_ee, w.list) {
		if (overlaps(peer_req->i.sector, peer_req->i.size,
			     rs_req->i.sector, rs_req->i.size)) {
			rv = 1;
			break;
		}
	}
	spin_unlock_irq(&device->resource->req_lock);

	return rv;
}

/* Called from receive_Data.
 * Synchronize packets on sock with packets on msock.
 *
 * This is here so even when a P_DATA packet traveling via sock overtook an Ack
 * packet traveling on msock, they are still processed in the order they have
 * been sent.
 *
 * Note: we don't care for Ack packets overtaking P_DATA packets.
 *
 * In case packet_seq is larger than peer_device->peer_seq number, there are
 * outstanding packets on the msock. We wait for them to arrive.
 * In case we are the logically next packet, we update peer_device->peer_seq
 * ourselves. Correctly handles 32bit wrap around.
 *
 * Assume we have a 10 GBit connection, that is about 1<<30 byte per second,
 * about 1<<21 sectors per second. So "worst" case, we have 1<<3 == 8 seconds
 * for the 24bit wrap (historical atomic_t guarantee on some archs), and we have
 * 1<<9 == 512 seconds aka ages for the 32bit wrap around...
 *
 * returns 0 if we may process the packet,
 * -ERESTARTSYS if we were interrupted (by disconnect signal). */
static int wait_for_and_update_peer_seq(struct drbd_peer_device *peer_device, const u32 peer_seq)
{
	struct drbd_connection *connection = peer_device->connection;
	DEFINE_WAIT(wait);
	long timeout;
	int ret = 0, tp;

	if (!test_bit(RESOLVE_CONFLICTS, &connection->flags))
		return 0;

	spin_lock(&peer_device->peer_seq_lock);
	for (;;) {
		if (!seq_greater(peer_seq - 1, peer_device->peer_seq)) {
			peer_device->peer_seq = seq_max(peer_device->peer_seq, peer_seq);
			break;
		}

		if (signal_pending(current)) {
			ret = -ERESTARTSYS;
			break;
		}

		rcu_read_lock();
		tp = rcu_dereference(connection->net_conf)->two_primaries;
		rcu_read_unlock();

		if (!tp)
			break;

		/* Only need to wait if two_primaries is enabled */
		prepare_to_wait(&peer_device->device->seq_wait, &wait, TASK_INTERRUPTIBLE);
		spin_unlock(&peer_device->peer_seq_lock);
		rcu_read_lock();
		timeout = rcu_dereference(connection->net_conf)->ping_timeo*HZ/10;
		rcu_read_unlock();
		timeout = schedule_timeout(timeout);
		spin_lock(&peer_device->peer_seq_lock);
		if (!timeout) {
			ret = -ETIMEDOUT;
			drbd_err(peer_device, "Timed out waiting for missing ack packets; disconnecting\n");
			break;
		}
	}
	spin_unlock(&peer_device->peer_seq_lock);
	finish_wait(&peer_device->device->seq_wait, &wait);
	return ret;
}

/* see also bio_flags_to_wire()
 * DRBD_REQ_*, because we need to semantically map the flags to data packet
 * flags and back. We may replicate to other kernel versions. */
static unsigned long wire_flags_to_bio(struct drbd_connection *connection, u32 dpf)
{
	if (connection->agreed_pro_version >= 95)
		return  (dpf & DP_RW_SYNC ? DRBD_REQ_SYNC : 0) |
			(dpf & DP_UNPLUG ? DRBD_REQ_UNPLUG : 0) |
			(dpf & DP_FUA ? DRBD_REQ_FUA : 0) |
			(dpf & DP_FLUSH ? DRBD_REQ_FLUSH : 0) |
			(dpf & DP_DISCARD ? DRBD_REQ_DISCARD : 0);

	/* else: we used to communicate one bit only in older DRBD */
	return dpf & DP_RW_SYNC ? (DRBD_REQ_SYNC | DRBD_REQ_UNPLUG) : 0;
}

static void fail_postponed_requests(struct drbd_peer_request *peer_req)
{
	struct drbd_device *device = peer_req->peer_device->device;
	struct drbd_interval *i;
	const sector_t sector = peer_req->i.sector;
	const unsigned int size = peer_req->i.size;

    repeat:
	drbd_for_each_overlap(i, &device->write_requests, sector, size) {
		struct drbd_request *req;
		struct bio_and_error m;

		if (!i->local)
			continue;
		req = container_of(i, struct drbd_request, i);
		if (!(req->rq_state[0] & RQ_POSTPONED))
			continue;
		req->rq_state[0] &= ~RQ_POSTPONED;
		__req_mod(req, NEG_ACKED, peer_req->peer_device, &m);
		spin_unlock_irq(&device->resource->req_lock);
		if (m.bio)
			complete_master_bio(device, &m);
		spin_lock_irq(&device->resource->req_lock);
		goto repeat;
	}
}

static int handle_write_conflicts(struct drbd_peer_request *peer_req)
{
	struct drbd_peer_device *peer_device = peer_req->peer_device;
	struct drbd_device *device = peer_device->device;
	struct drbd_connection *connection = peer_device->connection;
	bool resolve_conflicts = test_bit(RESOLVE_CONFLICTS, &connection->flags);
	sector_t sector = peer_req->i.sector;
	const unsigned int size = peer_req->i.size;
	struct drbd_interval *i;
	bool equal;
	int err;

	/*
	 * Inserting the peer request into the write_requests tree will prevent
	 * new conflicting local requests from being added.
	 */
	drbd_insert_interval(&device->write_requests, &peer_req->i);

    repeat:
	drbd_for_each_overlap(i, &device->write_requests, sector, size) {
		if (i == &peer_req->i)
			continue;
		if (i->completed)
			continue;

		if (!i->local) {
			/*
			 * Our peer has sent a conflicting remote request; this
			 * should not happen in a two-node setup.  Wait for the
			 * earlier peer request to complete.
			 */
			err = drbd_wait_misc(device, peer_device, i);
			if (err)
				goto out;
			goto repeat;
		}

		equal = i->sector == sector && i->size == size;
		if (resolve_conflicts) {
			/*
			 * If the peer request is fully contained within the
			 * overlapping request, it can be discarded; otherwise,
			 * it will be retried once all overlapping requests
			 * have completed.
			 */
			bool discard = i->sector <= sector && i->sector +
				       (i->size >> 9) >= sector + (size >> 9);

			if (!equal)
				drbd_alert(device, "Concurrent writes detected: "
					       "local=%llus +%u, remote=%llus +%u, "
					       "assuming %s came first\n",
					  (unsigned long long)i->sector, i->size,
					  (unsigned long long)sector, size,
					  discard ? "local" : "remote");

			peer_req->w.cb = discard ? e_send_discard_write :
						   e_send_retry_write;
			list_add_tail(&peer_req->w.list, &device->done_ee);
			wake_asender(connection);

			err = -ENOENT;
			goto out;
		} else {
			struct drbd_request *req =
				container_of(i, struct drbd_request, i);

			if (!equal)
				drbd_alert(device, "Concurrent writes detected: "
					       "local=%llus +%u, remote=%llus +%u\n",
					  (unsigned long long)i->sector, i->size,
					  (unsigned long long)sector, size);

			if (req->rq_state[0] & RQ_LOCAL_PENDING ||
			    !(req->rq_state[0] & RQ_POSTPONED)) {
				/*
				 * Wait for the node with the discard flag to
				 * decide if this request will be discarded or
				 * retried.  Requests that are discarded will
				 * disappear from the write_requests tree.
				 *
				 * In addition, wait for the conflicting
				 * request to finish locally before submitting
				 * the conflicting peer request.
				 */
				err = drbd_wait_misc(device, NULL, &req->i);
				if (err) {
					begin_state_change_locked(connection->resource, CS_HARD);
					__change_cstate(connection, C_TIMEOUT);
					end_state_change_locked(connection->resource);
					fail_postponed_requests(peer_req);
					goto out;
				}
				goto repeat;
			}
			/*
			 * Remember to restart the conflicting requests after
			 * the new peer request has completed.
			 */
			peer_req->flags |= EE_RESTART_REQUESTS;
		}
	}
	err = 0;

    out:
	if (err)
		drbd_remove_peer_req_interval(device, peer_req);
	return err;
}

/* mirrored write */
static int receive_Data(struct drbd_connection *connection, struct packet_info *pi)
{
	struct drbd_peer_device *peer_device;
	struct drbd_device *device;
	struct net_conf *nc;
	sector_t sector;
	struct drbd_peer_request *peer_req;
	struct p_data *p = pi->data;
	u32 peer_seq = be32_to_cpu(p->seq_num);
	int rw = WRITE;
	u32 dp_flags;
	int err, tp;

	peer_device = conn_peer_device(connection, pi->vnr);
	if (!peer_device)
		return -EIO;
	device = peer_device->device;

	if (!get_ldev(device)) {
		int err2;

		err = wait_for_and_update_peer_seq(peer_device, peer_seq);
		drbd_send_ack_dp(peer_device, P_NEG_ACK, p, pi->size);
		atomic_inc(&connection->current_epoch->epoch_size);
		err2 = drbd_drain_block(peer_device, pi->size);
		if (!err)
			err = err2;
		return err;
	}

	/*
	 * Corresponding put_ldev done either below (on various errors), or in
	 * drbd_peer_request_endio, if we successfully submit the data at the
	 * end of this function.
	 */

	sector = be64_to_cpu(p->sector);
	peer_req = read_in_block(peer_device, p->block_id, sector, pi);
	if (!peer_req) {
		put_ldev(device);
		return -EIO;
	}

	peer_req->dagtag_sector = connection->last_dagtag_sector + (pi->size >> 9);
	connection->last_dagtag_sector = peer_req->dagtag_sector;

	peer_req->w.cb = e_end_block;
	peer_req->submit_jif = jiffies;
	peer_req->flags |= EE_APPLICATION;

	dp_flags = be32_to_cpu(p->dp_flags);
	rw |= wire_flags_to_bio(connection, dp_flags);
	if (pi->cmd == P_TRIM) {
		struct request_queue *q = bdev_get_queue(device->ldev->backing_bdev);
		peer_req->flags |= EE_IS_TRIM;
		if (!blk_queue_discard(q))
			peer_req->flags |= EE_IS_TRIM_USE_ZEROOUT;
		D_ASSERT(peer_device, peer_req->i.size > 0);
		D_ASSERT(peer_device, rw & DRBD_REQ_DISCARD);
		D_ASSERT(peer_device, peer_req->pages == NULL);
	} else if (peer_req->pages == NULL) {
		D_ASSERT(device, peer_req->i.size == 0);
		D_ASSERT(device, dp_flags & DP_FLUSH);
	}

	if (dp_flags & DP_MAY_SET_IN_SYNC)
		peer_req->flags |= EE_MAY_SET_IN_SYNC;

	/* last "fixes" to rw flags.
	 * Strip off BIO_RW_BARRIER unconditionally,
	 * it is not supposed to be here anyways.
	 * (Was FUA or FLUSH on the peer,
	 * and got translated to BARRIER on this side).
	 * Note that the epoch handling code below
	 * may add it again, though.
	 */
	rw &= ~DRBD_REQ_HARDBARRIER;

	spin_lock(&connection->epoch_lock);
	peer_req->epoch = connection->current_epoch;
	atomic_inc(&peer_req->epoch->epoch_size);
	atomic_inc(&peer_req->epoch->active);

	if (connection->resource->write_ordering == WO_BIO_BARRIER &&
	    atomic_read(&peer_req->epoch->epoch_size) == 1) {
		struct drbd_epoch *epoch;
		/* Issue a barrier if we start a new epoch, and the previous epoch
		   was not a epoch containing a single request which already was
		   a Barrier. */
		epoch = list_entry(peer_req->epoch->list.prev, struct drbd_epoch, list);
		if (epoch == peer_req->epoch) {
			set_bit(DE_CONTAINS_A_BARRIER, &peer_req->epoch->flags);
			rw |= DRBD_REQ_FLUSH | DRBD_REQ_FUA;
			peer_req->flags |= EE_IS_BARRIER;
		} else {
			if (atomic_read(&epoch->epoch_size) > 1 ||
			    !test_bit(DE_CONTAINS_A_BARRIER, &epoch->flags)) {
				set_bit(DE_BARRIER_IN_NEXT_EPOCH_ISSUED, &epoch->flags);
				set_bit(DE_CONTAINS_A_BARRIER, &peer_req->epoch->flags);
				rw |= DRBD_REQ_FLUSH | DRBD_REQ_FUA;
				peer_req->flags |= EE_IS_BARRIER;
			}
		}
	}
	spin_unlock(&connection->epoch_lock);

	rcu_read_lock();
	nc = rcu_dereference(connection->net_conf);
	tp = nc->two_primaries;
	if (connection->agreed_pro_version < 100) {
		switch (nc->wire_protocol) {
		case DRBD_PROT_C:
			dp_flags |= DP_SEND_WRITE_ACK;
			break;
		case DRBD_PROT_B:
			dp_flags |= DP_SEND_RECEIVE_ACK;
			break;
		}
	}
	rcu_read_unlock();

	if (dp_flags & DP_SEND_WRITE_ACK) {
		peer_req->flags |= EE_SEND_WRITE_ACK;
		inc_unacked(peer_device);
		/* corresponding dec_unacked() in e_end_block()
		 * respective _drbd_clear_done_ee */
	}

	if (dp_flags & DP_SEND_RECEIVE_ACK) {
		/* I really don't like it that the receiver thread
		 * sends on the msock, but anyways */
		drbd_send_ack(peer_device, P_RECV_ACK, peer_req);
	}

	if (tp) {
		/* two primaries implies protocol C */
		D_ASSERT(device, dp_flags & DP_SEND_WRITE_ACK);
		peer_req->flags |= EE_IN_INTERVAL_TREE;
		err = wait_for_and_update_peer_seq(peer_device, peer_seq);
		if (err)
			goto out_interrupted;
		spin_lock_irq(&device->resource->req_lock);
		err = handle_write_conflicts(peer_req);
		if (err) {
			spin_unlock_irq(&device->resource->req_lock);
			if (err == -ENOENT) {
				put_ldev(device);
				return 0;
			}
			goto out_interrupted;
		}
	} else {
		update_peer_seq(peer_device, peer_seq);
		spin_lock_irq(&device->resource->req_lock);
	}
	/* if we use the zeroout fallback code, we process synchronously
	 * and we wait for all pending requests, respectively wait for
	 * active_ee to become empty in drbd_submit_peer_request();
	 * better not add ourselves here. */
	if ((peer_req->flags & EE_IS_TRIM_USE_ZEROOUT) == 0)
		list_add_tail(&peer_req->w.list, &device->active_ee);
	if (connection->agreed_pro_version >= 110)
		list_add_tail(&peer_req->recv_order, &connection->peer_requests);
	spin_unlock_irq(&device->resource->req_lock);

	if (peer_device->repl_state[NOW] == L_SYNC_TARGET)
		wait_event(device->ee_wait, !overlapping_resync_write(device, peer_req));

	drbd_al_begin_io_for_peer(peer_device, &peer_req->i);

	err = drbd_submit_peer_request(device, peer_req, rw, DRBD_FAULT_DT_WR);
	if (!err)
		return 0;

	/* don't care for the reason here */
	drbd_err(device, "submit failed, triggering re-connect\n");
	spin_lock_irq(&device->resource->req_lock);
	list_del(&peer_req->w.list);
	list_del_init(&peer_req->recv_order);
	drbd_remove_peer_req_interval(device, peer_req);
	spin_unlock_irq(&device->resource->req_lock);
	drbd_al_complete_io(device, &peer_req->i);

out_interrupted:
	drbd_may_finish_epoch(connection, peer_req->epoch, EV_PUT + EV_CLEANUP);
	put_ldev(device);
	drbd_free_peer_req(device, peer_req);
	return err;
}

/* We may throttle resync, if the lower device seems to be busy,
 * and current sync rate is above c_min_rate.
 *
 * To decide whether or not the lower device is busy, we use a scheme similar
 * to MD RAID is_mddev_idle(): if the partition stats reveal "significant"
 * (more than 64 sectors) of activity we cannot account for with our own resync
 * activity, it obviously is "busy".
 *
 * The current sync rate used here uses only the most recent two step marks,
 * to have a short time average so we can react faster.
 */
bool drbd_rs_should_slow_down(struct drbd_peer_device *peer_device, sector_t sector,
			      bool throttle_if_app_is_waiting)
{
	bool throttle = drbd_rs_c_min_rate_throttle(peer_device);

	if (!throttle || throttle_if_app_is_waiting)
		return throttle;

	return !drbd_sector_has_priority(peer_device, sector);
}

bool drbd_rs_c_min_rate_throttle(struct drbd_peer_device *peer_device)
{
	struct drbd_device *device = peer_device->device;
	unsigned long db, dt, dbdt;
	unsigned int c_min_rate;
	int curr_events;

	rcu_read_lock();
	c_min_rate = rcu_dereference(device->ldev->disk_conf)->c_min_rate;
	rcu_read_unlock();

	/* feature disabled? */
	if (c_min_rate == 0)
		return false;

	curr_events = drbd_backing_bdev_events(device->ldev->backing_bdev->bd_contains->bd_disk)
		    - atomic_read(&device->rs_sect_ev);

<<<<<<< HEAD
	if (atomic_read(&device->ap_actlog_cnt) ||
	    !peer_device->rs_last_events ||
	    curr_events - peer_device->rs_last_events > 64) {
=======
	if (atomic_read(&device->ap_actlog_cnt)
	|| curr_events - device->rs_last_events > 64) {
>>>>>>> ca3a67af
		unsigned long rs_left;
		int i;

		peer_device->rs_last_events = curr_events;

		/* sync speed average over the last 2*DRBD_SYNC_MARK_STEP,
		 * approx. */
		i = (peer_device->rs_last_mark + DRBD_SYNC_MARKS-1) % DRBD_SYNC_MARKS;

		if (peer_device->repl_state[NOW] == L_VERIFY_S || peer_device->repl_state[NOW] == L_VERIFY_T)
			rs_left = peer_device->ov_left;
		else
			rs_left = drbd_bm_total_weight(peer_device) - peer_device->rs_failed;

		dt = ((long)jiffies - (long)peer_device->rs_mark_time[i]) / HZ;
		if (!dt)
			dt++;
		db = peer_device->rs_mark_left[i] - rs_left;
		dbdt = Bit2KB(db/dt);

		if (dbdt > c_min_rate)
			return true;
	}
	return false;
}

static int receive_DataRequest(struct drbd_connection *connection, struct packet_info *pi)
{
	struct drbd_peer_device *peer_device;
	struct drbd_device *device;
	sector_t sector;
	sector_t capacity;
	struct drbd_peer_request *peer_req;
	struct digest_info *di = NULL;
	int size, verb;
	unsigned int fault_type;
	struct p_block_req *p =	pi->data;
	enum drbd_disk_state min_d_state;

	peer_device = conn_peer_device(connection, pi->vnr);
	if (!peer_device)
		return -EIO;
	device = peer_device->device;
	capacity = drbd_get_capacity(device->this_bdev);

	sector = be64_to_cpu(p->sector);
	size   = be32_to_cpu(p->blksize);

	if (size <= 0 || !IS_ALIGNED(size, 512) || size > DRBD_MAX_BIO_SIZE) {
		drbd_err(device, "%s:%d: sector: %llus, size: %u\n", __FILE__, __LINE__,
				(unsigned long long)sector, size);
		return -EINVAL;
	}
	if (sector + (size>>9) > capacity) {
		drbd_err(device, "%s:%d: sector: %llus, size: %u\n", __FILE__, __LINE__,
				(unsigned long long)sector, size);
		return -EINVAL;
	}

	min_d_state = pi->cmd == P_DATA_REQUEST ? D_UP_TO_DATE : D_OUTDATED;
	if (!get_ldev_if_state(device, min_d_state)) {
		verb = 1;
		switch (pi->cmd) {
		case P_DATA_REQUEST:
			drbd_send_ack_rp(peer_device, P_NEG_DREPLY, p);
			break;
		case P_RS_DATA_REQUEST:
		case P_CSUM_RS_REQUEST:
		case P_OV_REQUEST:
			drbd_send_ack_rp(peer_device, P_NEG_RS_DREPLY , p);
			break;
		case P_OV_REPLY:
			verb = 0;
			dec_rs_pending(peer_device);
			drbd_send_ack_ex(peer_device, P_OV_RESULT, sector, size, ID_IN_SYNC);
			break;
		default:
			BUG();
		}
		if (verb && drbd_ratelimit())
			drbd_err(device, "Can not satisfy peer's read request, "
			    "no local data.\n");

		/* drain possibly payload */
		return drbd_drain_block(peer_device, pi->size);
	}

	/* GFP_NOIO, because we must not cause arbitrary write-out: in a DRBD
	 * "criss-cross" setup, that might cause write-out on some other DRBD,
	 * which in turn might block on the other node at this very place.  */
	peer_req = drbd_alloc_peer_req(peer_device, p->block_id, sector, size,
			true /* has real payload */, GFP_NOIO);
	if (!peer_req) {
		put_ldev(device);
		return -ENOMEM;
	}

	switch (pi->cmd) {
	case P_DATA_REQUEST:
		peer_req->w.cb = w_e_end_data_req;
		fault_type = DRBD_FAULT_DT_RD;
		/* application IO, don't drbd_rs_begin_io */
		peer_req->flags |= EE_APPLICATION;
		goto submit;

	case P_RS_DATA_REQUEST:
		peer_req->w.cb = w_e_end_rsdata_req;
		fault_type = DRBD_FAULT_RS_RD;
		/* used in the sector offset progress display */
		device->bm_resync_fo = BM_SECT_TO_BIT(sector);
		break;

	case P_OV_REPLY:
	case P_CSUM_RS_REQUEST:
		fault_type = DRBD_FAULT_RS_RD;
		di = kmalloc(sizeof(*di) + pi->size, GFP_NOIO);
		if (!di)
			goto out_free_e;

		di->digest_size = pi->size;
		di->digest = (((char *)di)+sizeof(struct digest_info));

		peer_req->digest = di;
		peer_req->flags |= EE_HAS_DIGEST;

		if (drbd_recv_all(connection, di->digest, pi->size))
			goto out_free_e;

		if (pi->cmd == P_CSUM_RS_REQUEST) {
			D_ASSERT(device, connection->agreed_pro_version >= 89);
			peer_req->w.cb = w_e_end_csum_rs_req;
			/* used in the sector offset progress display */
			device->bm_resync_fo = BM_SECT_TO_BIT(sector);
			/* remember to report stats in drbd_resync_finished */
			peer_device->use_csums = true;
		} else if (pi->cmd == P_OV_REPLY) {
			/* track progress, we may need to throttle */
			atomic_add(size >> 9, &peer_device->rs_sect_in);
			peer_req->w.cb = w_e_end_ov_reply;
			dec_rs_pending(peer_device);
			/* drbd_rs_begin_io done when we sent this request,
			 * but accounting still needs to be done. */
			goto submit_for_resync;
		}
		break;

	case P_OV_REQUEST:
		if (peer_device->ov_start_sector == ~(sector_t)0 &&
		    connection->agreed_pro_version >= 90) {
			unsigned long now = jiffies;
			int i;
			peer_device->ov_start_sector = sector;
			peer_device->ov_position = sector;
			peer_device->ov_left = drbd_bm_bits(device) - BM_SECT_TO_BIT(sector);
			peer_device->rs_total = peer_device->ov_left;
			for (i = 0; i < DRBD_SYNC_MARKS; i++) {
				peer_device->rs_mark_left[i] = peer_device->ov_left;
				peer_device->rs_mark_time[i] = now;
			}
			drbd_info(device, "Online Verify start sector: %llu\n",
					(unsigned long long)sector);
		}
		peer_req->w.cb = w_e_end_ov_req;
		fault_type = DRBD_FAULT_RS_RD;
		break;

	default:
		BUG();
	}

	/* Throttle, drbd_rs_begin_io and submit should become asynchronous
	 * wrt the receiver, but it is not as straightforward as it may seem.
	 * Various places in the resync start and stop logic assume resync
	 * requests are processed in order, requeuing this on the worker thread
	 * introduces a bunch of new code for synchronization between threads.
	 *
	 * Unlimited throttling before drbd_rs_begin_io may stall the resync
	 * "forever", throttling after drbd_rs_begin_io will lock that extent
	 * for application writes for the same time.  For now, just throttle
	 * here, where the rest of the code expects the receiver to sleep for
	 * a while, anyways.
	 */

	/* Throttle before drbd_rs_begin_io, as that locks out application IO;
	 * this defers syncer requests for some time, before letting at least
	 * on request through.  The resync controller on the receiving side
	 * will adapt to the incoming rate accordingly.
	 *
	 * We cannot throttle here if remote is Primary/SyncTarget:
	 * we would also throttle its application reads.
	 * In that case, throttling is done on the SyncTarget only.
	 */

	/* Even though this may be a resync request, we do add to "read_ee";
	 * "sync_ee" is only used for resync WRITEs.
	 * Add to list early, so debugfs can find this request
	 * even if we have to sleep below. */
	spin_lock_irq(&device->resource->req_lock);
	list_add_tail(&peer_req->w.list, &device->read_ee);
	spin_unlock_irq(&device->resource->req_lock);

	update_receiver_timing_details(connection, drbd_rs_should_slow_down);
	if (connection->peer_role[NOW] != R_PRIMARY &&
	    drbd_rs_should_slow_down(peer_device, sector, false))
		schedule_timeout_uninterruptible(HZ/10);
	update_receiver_timing_details(connection, drbd_rs_begin_io);
	if (drbd_rs_begin_io(peer_device, sector))
		goto out_free_e;

submit_for_resync:
	atomic_add(size >> 9, &device->rs_sect_ev);

submit:
	update_receiver_timing_details(connection, drbd_submit_peer_request);
	inc_unacked(peer_device);
	if (drbd_submit_peer_request(device, peer_req, READ, fault_type) == 0)
		return 0;

	/* don't care for the reason here */
	drbd_err(device, "submit failed, triggering re-connect\n");

out_free_e:
	spin_lock_irq(&device->resource->req_lock);
	list_del(&peer_req->w.list);
	spin_unlock_irq(&device->resource->req_lock);
	/* no drbd_rs_complete_io(), we are dropping the connection anyways */

	put_ldev(device);
	drbd_free_peer_req(device, peer_req);
	return -EIO;
}

/**
 * drbd_asb_recover_0p  -  Recover after split-brain with no remaining primaries
 */
static int drbd_asb_recover_0p(struct drbd_peer_device *peer_device) __must_hold(local)
{
	const int node_id = peer_device->device->resource->res_opts.node_id;
	int self, peer, rv = -100;
	unsigned long ch_self, ch_peer;
	enum drbd_after_sb_p after_sb_0p;

	self = drbd_bitmap_uuid(peer_device) & UUID_PRIMARY;
	peer = peer_device->bitmap_uuids[node_id] & UUID_PRIMARY;

	ch_peer = peer_device->dirty_bits;
	ch_self = peer_device->comm_bm_set;

	rcu_read_lock();
	after_sb_0p = rcu_dereference(peer_device->connection->net_conf)->after_sb_0p;
	rcu_read_unlock();
	switch (after_sb_0p) {
	case ASB_CONSENSUS:
	case ASB_DISCARD_SECONDARY:
	case ASB_CALL_HELPER:
	case ASB_VIOLENTLY:
		drbd_err(peer_device, "Configuration error.\n");
		break;
	case ASB_DISCONNECT:
		break;
	case ASB_DISCARD_YOUNGER_PRI:
		if (self == 0 && peer == 1) {
			rv = -1;
			break;
		}
		if (self == 1 && peer == 0) {
			rv =  1;
			break;
		}
		/* Else fall through to one of the other strategies... */
	case ASB_DISCARD_OLDER_PRI:
		if (self == 0 && peer == 1) {
			rv = 1;
			break;
		}
		if (self == 1 && peer == 0) {
			rv = -1;
			break;
		}
		/* Else fall through to one of the other strategies... */
		drbd_warn(peer_device, "Discard younger/older primary did not find a decision\n"
			  "Using discard-least-changes instead\n");
	case ASB_DISCARD_ZERO_CHG:
		if (ch_peer == 0 && ch_self == 0) {
			rv = test_bit(RESOLVE_CONFLICTS, &peer_device->connection->flags)
				? -1 : 1;
			break;
		} else {
			if (ch_peer == 0) { rv =  1; break; }
			if (ch_self == 0) { rv = -1; break; }
		}
		if (after_sb_0p == ASB_DISCARD_ZERO_CHG)
			break;
	case ASB_DISCARD_LEAST_CHG:
		if	(ch_self < ch_peer)
			rv = -1;
		else if (ch_self > ch_peer)
			rv =  1;
		else /* ( ch_self == ch_peer ) */
		     /* Well, then use something else. */
			rv = test_bit(RESOLVE_CONFLICTS, &peer_device->connection->flags)
				? -1 : 1;
		break;
	case ASB_DISCARD_LOCAL:
		rv = -1;
		break;
	case ASB_DISCARD_REMOTE:
		rv =  1;
	}

	return rv;
}

/**
 * drbd_asb_recover_1p  -  Recover after split-brain with one remaining primary
 */
static int drbd_asb_recover_1p(struct drbd_peer_device *peer_device) __must_hold(local)
{
	struct drbd_device *device = peer_device->device;
	struct drbd_connection *connection = peer_device->connection;
	struct drbd_resource *resource = device->resource;
	int hg, rv = -100;
	enum drbd_after_sb_p after_sb_1p;

	rcu_read_lock();
	after_sb_1p = rcu_dereference(connection->net_conf)->after_sb_1p;
	rcu_read_unlock();
	switch (after_sb_1p) {
	case ASB_DISCARD_YOUNGER_PRI:
	case ASB_DISCARD_OLDER_PRI:
	case ASB_DISCARD_LEAST_CHG:
	case ASB_DISCARD_LOCAL:
	case ASB_DISCARD_REMOTE:
	case ASB_DISCARD_ZERO_CHG:
		drbd_err(device, "Configuration error.\n");
		break;
	case ASB_DISCONNECT:
		break;
	case ASB_CONSENSUS:
		hg = drbd_asb_recover_0p(peer_device);
		if (hg == -1 && resource->role[NOW] == R_SECONDARY)
			rv = hg;
		if (hg == 1  && resource->role[NOW] == R_PRIMARY)
			rv = hg;
		break;
	case ASB_VIOLENTLY:
		rv = drbd_asb_recover_0p(peer_device);
		break;
	case ASB_DISCARD_SECONDARY:
		return resource->role[NOW] == R_PRIMARY ? 1 : -1;
	case ASB_CALL_HELPER:
		hg = drbd_asb_recover_0p(peer_device);
		if (hg == -1 && resource->role[NOW] == R_PRIMARY) {
			enum drbd_state_rv rv2;

			 /* drbd_change_state() does not sleep while in SS_IN_TRANSIENT_STATE,
			  * we might be here in L_OFF which is transient.
			  * we do not need to wait for the after state change work either. */
			rv2 = change_role(resource, R_SECONDARY, CS_VERBOSE, false);
			if (rv2 != SS_SUCCESS) {
				drbd_khelper(device, connection, "pri-lost-after-sb");
			} else {
				drbd_warn(device, "Successfully gave up primary role.\n");
				rv = hg;
			}
		} else
			rv = hg;
	}

	return rv;
}

/**
 * drbd_asb_recover_2p  -  Recover after split-brain with two remaining primaries
 */
static int drbd_asb_recover_2p(struct drbd_peer_device *peer_device) __must_hold(local)
{
	struct drbd_device *device = peer_device->device;
	struct drbd_connection *connection = peer_device->connection;
	int hg, rv = -100;
	enum drbd_after_sb_p after_sb_2p;

	rcu_read_lock();
	after_sb_2p = rcu_dereference(connection->net_conf)->after_sb_2p;
	rcu_read_unlock();
	switch (after_sb_2p) {
	case ASB_DISCARD_YOUNGER_PRI:
	case ASB_DISCARD_OLDER_PRI:
	case ASB_DISCARD_LEAST_CHG:
	case ASB_DISCARD_LOCAL:
	case ASB_DISCARD_REMOTE:
	case ASB_CONSENSUS:
	case ASB_DISCARD_SECONDARY:
	case ASB_DISCARD_ZERO_CHG:
		drbd_err(device, "Configuration error.\n");
		break;
	case ASB_VIOLENTLY:
		rv = drbd_asb_recover_0p(peer_device);
		break;
	case ASB_DISCONNECT:
		break;
	case ASB_CALL_HELPER:
		hg = drbd_asb_recover_0p(peer_device);
		if (hg == -1) {
			enum drbd_state_rv rv2;

			 /* drbd_change_state() does not sleep while in SS_IN_TRANSIENT_STATE,
			  * we might be here in L_OFF which is transient.
			  * we do not need to wait for the after state change work either. */
			rv2 = change_role(device->resource, R_SECONDARY, CS_VERBOSE, false);
			if (rv2 != SS_SUCCESS) {
				drbd_khelper(device, connection, "pri-lost-after-sb");
			} else {
				drbd_warn(device, "Successfully gave up primary role.\n");
				rv = hg;
			}
		} else
			rv = hg;
	}

	return rv;
}

static void drbd_uuid_dump_self(struct drbd_peer_device *peer_device, u64 bits, u64 flags)
{
	struct drbd_device *device = peer_device->device;

	drbd_info(peer_device, "self %016llX:%016llX:%016llX:%016llX bits:%llu flags:%llX\n",
		  (unsigned long long)drbd_current_uuid(peer_device->device),
		  (unsigned long long)drbd_bitmap_uuid(peer_device),
		  (unsigned long long)drbd_history_uuid(device, 0),
		  (unsigned long long)drbd_history_uuid(device, 1),
		  (unsigned long long)bits,
		  (unsigned long long)flags);
}


static void drbd_uuid_dump_peer(struct drbd_peer_device *peer_device, u64 bits, u64 flags)
{
	const int node_id = peer_device->device->resource->res_opts.node_id;

	drbd_info(peer_device, "peer %016llX:%016llX:%016llX:%016llX bits:%llu flags:%llX\n",
	     (unsigned long long)peer_device->current_uuid,
	     (unsigned long long)peer_device->bitmap_uuids[node_id],
	     (unsigned long long)peer_device->history_uuids[0],
	     (unsigned long long)peer_device->history_uuids[1],
	     (unsigned long long)bits,
	     (unsigned long long)flags);
}

static int uuid_fixup_resync_end(struct drbd_peer_device *peer_device, int *rule_nr) __must_hold(local)
{
	struct drbd_device *device = peer_device->device;
	const int node_id = device->resource->res_opts.node_id;

	if (peer_device->bitmap_uuids[node_id] == (u64)0 && drbd_bitmap_uuid(peer_device) != (u64)0) {

		if (peer_device->connection->agreed_pro_version < 91)
			return -1091;

		if ((drbd_bitmap_uuid(peer_device) & ~UUID_PRIMARY) ==
		    (peer_device->history_uuids[0] & ~UUID_PRIMARY) &&
		    (drbd_history_uuid(device, 0) & ~UUID_PRIMARY) ==
		    (peer_device->history_uuids[0] & ~UUID_PRIMARY)) {
			struct drbd_peer_md *peer_md = &device->ldev->md.peers[peer_device->bitmap_index];

			drbd_info(device, "was SyncSource, missed the resync finished event, corrected myself:\n");
			_drbd_uuid_push_history(device, peer_md->bitmap_uuid);
			peer_md->bitmap_uuid = 0;

			drbd_uuid_dump_self(peer_device,
					    device->disk_state[NOW] >= D_NEGOTIATING ? drbd_bm_total_weight(peer_device) : 0, 0);
			*rule_nr = 34;
		} else {
			drbd_info(device, "was SyncSource (peer failed to write sync_uuid)\n");
			*rule_nr = 36;
		}

		return 1;
	}

	if (drbd_bitmap_uuid(peer_device) == (u64)0 && peer_device->bitmap_uuids[node_id] != (u64)0) {

		if (peer_device->connection->agreed_pro_version < 91)
			return -1091;

		if ((drbd_history_uuid(device, 0) & ~UUID_PRIMARY) ==
		    (peer_device->bitmap_uuids[node_id] & ~UUID_PRIMARY) &&
		    (drbd_history_uuid(device, 1) & ~UUID_PRIMARY) ==
		    (peer_device->history_uuids[0] & ~UUID_PRIMARY)) {
			int i;

			drbd_info(device, "was SyncTarget, peer missed the resync finished event, corrected peer:\n");

			for (i = ARRAY_SIZE(peer_device->history_uuids) - 1; i > 0; i--)
				peer_device->history_uuids[i] = peer_device->history_uuids[i - 1];
			peer_device->history_uuids[i] = peer_device->bitmap_uuids[node_id];
			peer_device->bitmap_uuids[node_id] = 0;

			drbd_uuid_dump_peer(peer_device, peer_device->dirty_bits, peer_device->uuid_flags);
			*rule_nr = 35;
		} else {
			drbd_info(device, "was SyncTarget (failed to write sync_uuid)\n");
			*rule_nr = 37;
		}

		return -1;
	}

	return -2000;
}

static int uuid_fixup_resync_start1(struct drbd_peer_device *peer_device, int *rule_nr) __must_hold(local)
{
	struct drbd_device *device = peer_device->device;
	const int node_id = peer_device->device->resource->res_opts.node_id;
	u64 self, peer;

	self = drbd_current_uuid(device) & ~UUID_PRIMARY;
	peer = peer_device->history_uuids[0] & ~UUID_PRIMARY;

	if (self == peer) {
		if (peer_device->connection->agreed_pro_version < 96 ?
		    (drbd_history_uuid(device, 0) & ~UUID_PRIMARY) ==
		    (peer_device->history_uuids[1] & ~UUID_PRIMARY) :
		    peer + UUID_NEW_BM_OFFSET == (peer_device->bitmap_uuids[node_id] & ~UUID_PRIMARY)) {
			int i;

			/* The last P_SYNC_UUID did not get though. Undo the last start of
			   resync as sync source modifications of the peer's UUIDs. */
			*rule_nr = 51;

			if (peer_device->connection->agreed_pro_version < 91)
				return -1091;

			peer_device->bitmap_uuids[node_id] = peer_device->history_uuids[0];
			for (i = 0; i < ARRAY_SIZE(peer_device->history_uuids) - 1; i++)
				peer_device->history_uuids[i] = peer_device->history_uuids[i + 1];
			peer_device->history_uuids[i] = 0;

			drbd_info(device, "Lost last syncUUID packet, corrected:\n");
			drbd_uuid_dump_peer(peer_device, peer_device->dirty_bits, peer_device->uuid_flags);

			return -1;
		}
	}

	return -2000;
}

static int uuid_fixup_resync_start2(struct drbd_peer_device *peer_device, int *rule_nr) __must_hold(local)
{
	struct drbd_device *device = peer_device->device;
	u64 self, peer;

	self = drbd_history_uuid(device, 0) & ~UUID_PRIMARY;
	peer = peer_device->current_uuid & ~UUID_PRIMARY;

	if (self == peer) {
		if (peer_device->connection->agreed_pro_version < 96 ?
		    (drbd_history_uuid(device, 1) & ~UUID_PRIMARY) ==
		    (peer_device->history_uuids[0] & ~UUID_PRIMARY) :
		    self + UUID_NEW_BM_OFFSET == (drbd_bitmap_uuid(peer_device) & ~UUID_PRIMARY)) {
			u64 bitmap_uuid;

			/* The last P_SYNC_UUID did not get though. Undo the last start of
			   resync as sync source modifications of our UUIDs. */
			*rule_nr = 71;

			if (peer_device->connection->agreed_pro_version < 91)
				return -1091;

			bitmap_uuid = _drbd_uuid_pull_history(peer_device);
			__drbd_uuid_set_bitmap(peer_device, bitmap_uuid);

			drbd_info(device, "Last syncUUID did not get through, corrected:\n");
			drbd_uuid_dump_self(peer_device,
					    device->disk_state[NOW] >= D_NEGOTIATING ? drbd_bm_total_weight(peer_device) : 0, 0);

			return 1;
		}
	}

	return -2000;
}

/*
  100	after split brain try auto recover
    3   L_SYNC_SOURCE copy BitMap from
    2	L_SYNC_SOURCE set BitMap
    1	L_SYNC_SOURCE use BitMap
    0	no Sync
   -1	L_SYNC_TARGET use BitMap
   -2	L_SYNC_TARGET set BitMap
   -3   L_SYNC_TARGET clear BitMap
 -100	after split brain, disconnect
-1000	unrelated data
-1091   requires proto 91
-1096   requires proto 96
 */
static int drbd_uuid_compare(struct drbd_peer_device *peer_device,
			     int *rule_nr, int *peer_node_id) __must_hold(local)
{
	struct drbd_connection *connection = peer_device->connection;
	struct drbd_device *device = peer_device->device;
	const int node_id = device->resource->res_opts.node_id;
	const int max_peers = device->bitmap->bm_max_peers;
	u64 self, peer;
	int i, j;

	self = drbd_current_uuid(device) & ~UUID_PRIMARY;
	peer = peer_device->current_uuid & ~UUID_PRIMARY;

	/* Before DRBD 8.0.2 (from 2007), the uuid on sync targets was set to
	 * zero during resyncs for no good reason. */
	if (self == 0)
		self = UUID_JUST_CREATED;
	if (peer == 0)
		peer = UUID_JUST_CREATED;

	*rule_nr = 10;
	if (self == UUID_JUST_CREATED && peer == UUID_JUST_CREATED)
		return 0;

	*rule_nr = 20;
	if (self == UUID_JUST_CREATED)
		return -2;

	*rule_nr = 30;
	if (peer == UUID_JUST_CREATED)
		return 2;

	if (self == peer) {
		if (connection->agreed_pro_version < 110) {
			int rv = uuid_fixup_resync_end(peer_device, rule_nr);
			if (rv > -2000)
				return rv;
		}

		/* Common power [off|failure]? */
		*rule_nr = 40;
		if (test_bit(CRASHED_PRIMARY, &device->flags)) {
			if ((peer_device->uuid_flags & UUID_FLAG_CRASHED_PRIMARY) &&
			    test_bit(RESOLVE_CONFLICTS, &connection->flags))
				return -1;
			return 1;
		} else if (peer_device->uuid_flags & UUID_FLAG_CRASHED_PRIMARY)
				return -1;
		else
			return 0;
	}

	*rule_nr = 50;
	peer = peer_device->bitmap_uuids[node_id] & ~UUID_PRIMARY;
	if (self == peer)
		return -1;

	*rule_nr = 52;
	for (i = 0; i < MAX_PEERS; i++) {
		peer = peer_device->bitmap_uuids[i] & ~UUID_PRIMARY;
		if (self == peer) {
			*peer_node_id = i;
			return -3;
		}
	}

	if (connection->agreed_pro_version < 110) {
		int rv = uuid_fixup_resync_start1(peer_device, rule_nr);
		if (rv > -2000)
			return rv;
	}

	*rule_nr = 60;
	self = drbd_current_uuid(device) & ~UUID_PRIMARY;
	for (i = 0; i < ARRAY_SIZE(peer_device->history_uuids); i++) {
		peer = peer_device->history_uuids[i] & ~UUID_PRIMARY;
		if (self == peer)
			return -2;
	}

	*rule_nr = 70;
	self = drbd_bitmap_uuid(peer_device) & ~UUID_PRIMARY;
	peer = peer_device->current_uuid & ~UUID_PRIMARY;
	if (self == peer)
		return 1;

	*rule_nr = 72;
	for (i = 0; i < max_peers; i++) {
		if (i == peer_device->bitmap_index)
			continue;
		self = device->ldev->md.peers[i].bitmap_uuid & ~UUID_PRIMARY;
		if (self == peer) {
			*peer_node_id = device->ldev->md.peers[i].node_id;
			return 3;
		}
	}

	if (connection->agreed_pro_version < 110) {
		int rv = uuid_fixup_resync_start2(peer_device, rule_nr);
		if (rv > -2000)
			return rv;
	}

	*rule_nr = 80;
	peer = peer_device->current_uuid & ~UUID_PRIMARY;
	for (i = 0; i < HISTORY_UUIDS; i++) {
		self = drbd_history_uuid(device, i) & ~UUID_PRIMARY;
		if (self == peer)
			return 2;
	}

	*rule_nr = 90;
	self = drbd_bitmap_uuid(peer_device) & ~UUID_PRIMARY;
	peer = peer_device->bitmap_uuids[node_id] & ~UUID_PRIMARY;
	if (self == peer && self != ((u64)0))
		return 100;

	*rule_nr = 100;
	for (i = 0; i < HISTORY_UUIDS; i++) {
		self = drbd_history_uuid(device, i) & ~UUID_PRIMARY;
		for (j = 0; j < ARRAY_SIZE(peer_device->history_uuids); j++) {
			peer = peer_device->history_uuids[j] & ~UUID_PRIMARY;
			if (self == peer)
				return -100;
		}
	}

	return -1000;
}

static int drbd_handshake(struct drbd_peer_device *peer_device,
			  int *rule_nr,
			  int *peer_node_id) __must_hold(local)
{
	struct drbd_device *device = peer_device->device;
	int hg;

	drbd_info(device, "drbd_sync_handshake:\n");
	spin_lock_irq(&device->ldev->md.uuid_lock);
	drbd_uuid_dump_self(peer_device, peer_device->comm_bm_set, 0);
	drbd_uuid_dump_peer(peer_device, peer_device->dirty_bits, peer_device->uuid_flags);

	hg = drbd_uuid_compare(peer_device, rule_nr, peer_node_id);
	spin_unlock_irq(&device->ldev->md.uuid_lock);

	drbd_info(device, "uuid_compare()=%d by rule %d\n", hg, *rule_nr);

	return hg;
}


static enum drbd_repl_state goodness_to_repl_state(struct drbd_peer_device *peer_device, int hg)
{
	struct drbd_device *device = peer_device->device;
	enum drbd_repl_state rv = -1;

	if (hg > 0) { /* become sync source. */
		rv = L_WF_BITMAP_S;
	} else if (hg < 0) { /* become sync target */
		rv = L_WF_BITMAP_T;
	} else {
		rv = L_ESTABLISHED;
		if (drbd_bitmap_uuid(peer_device)) {
			drbd_info(peer_device, "clearing bitmap UUID and bitmap content (%lu bits)\n",
				  drbd_bm_total_weight(peer_device));
			drbd_uuid_set_bitmap(peer_device, 0);
			drbd_bm_clear_many_bits(peer_device, 0, -1UL);
		} else if (drbd_bm_total_weight(peer_device)) {
			drbd_info(device, "No resync, but %lu bits in bitmap!\n",
				  drbd_bm_total_weight(peer_device));
		}
	}

	return rv;
}

static void disk_states_to_goodness(struct drbd_device *device,
				    enum drbd_disk_state peer_disk_state,
				    int *hg)
{
	enum drbd_disk_state disk_state = device->disk_state[NOW];

	if (*hg != 0)
		return;

	if (disk_state == D_NEGOTIATING)
		disk_state = disk_state_from_md(device);

	if ((disk_state == D_INCONSISTENT && peer_disk_state > D_INCONSISTENT) ||
	    (peer_disk_state == D_INCONSISTENT && disk_state > D_INCONSISTENT)) {
		*hg = disk_state > D_INCONSISTENT ? 1 : -1;
		drbd_info(device, "Becoming sync %s due to disk states.\n",
			  *hg > 0 ? "source" : "target");
	}
}

static enum drbd_repl_state drbd_attach_handshake(struct drbd_peer_device *peer_device,
						  enum drbd_disk_state peer_disk_state) __must_hold(local)
{
	int hg, rule_nr, peer_node_id;

	hg = drbd_handshake(peer_device, &rule_nr, &peer_node_id);

	if (hg <= -2 || hg >= 2)
		return -1;

	disk_states_to_goodness(peer_device->device, peer_disk_state, &hg);

	return goodness_to_repl_state(peer_device, hg);
}

/* drbd_sync_handshake() returns the new replication state on success, and -1
 * on failure.
 */
static enum drbd_repl_state drbd_sync_handshake(struct drbd_peer_device *peer_device,
						enum drbd_role peer_role,
						enum drbd_disk_state peer_disk_state) __must_hold(local)
{
	struct drbd_device *device = peer_device->device;
	struct drbd_connection *connection = peer_device->connection;
	enum drbd_disk_state disk_state;
	struct net_conf *nc;
	int hg, rule_nr, rr_conflict, tentative, peer_node_id = 0;

	hg = drbd_handshake(peer_device, &rule_nr, &peer_node_id);

	disk_state = device->disk_state[NOW];
	if (disk_state == D_NEGOTIATING)
		disk_state = disk_state_from_md(device);

	if (hg == -1000) {
		drbd_alert(device, "Unrelated data, aborting!\n");
		return -1;
	}
	if (hg < -1000) {
		drbd_alert(device, "To resolve this both sides have to support at least protocol %d\n", -hg - 1000);
		return -1;
	}

	disk_states_to_goodness(device, peer_disk_state, &hg);

	if (abs(hg) == 100)
		drbd_khelper(device, connection, "initial-split-brain");

	rcu_read_lock();
	nc = rcu_dereference(connection->net_conf);

	if (hg == 100 || (hg == -100 && nc->always_asbp)) {
		int pcount = (device->resource->role[NOW] == R_PRIMARY)
			   + (peer_role == R_PRIMARY);
		int forced = (hg == -100);

		switch (pcount) {
		case 0:
			hg = drbd_asb_recover_0p(peer_device);
			break;
		case 1:
			hg = drbd_asb_recover_1p(peer_device);
			break;
		case 2:
			hg = drbd_asb_recover_2p(peer_device);
			break;
		}
		if (abs(hg) < 100) {
			drbd_warn(device, "Split-Brain detected, %d primaries, "
			     "automatically solved. Sync from %s node\n",
			     pcount, (hg < 0) ? "peer" : "this");
			if (forced) {
				drbd_warn(device, "Doing a full sync, since"
				     " UUIDs where ambiguous.\n");
				hg = hg*2;
			}
		}
	}

	if (hg == -100) {
		if (test_bit(DISCARD_MY_DATA, &device->flags) &&
		    !(peer_device->uuid_flags & UUID_FLAG_DISCARD_MY_DATA))
			hg = -1;
		if (!test_bit(DISCARD_MY_DATA, &device->flags) &&
		    (peer_device->uuid_flags & UUID_FLAG_DISCARD_MY_DATA))
			hg = 1;

		if (abs(hg) < 100)
			drbd_warn(device, "Split-Brain detected, manually solved. "
			     "Sync from %s node\n",
			     (hg < 0) ? "peer" : "this");
	}
	rr_conflict = nc->rr_conflict;
	tentative = nc->tentative;
	rcu_read_unlock();

	if (hg == -100) {
		drbd_alert(device, "Split-Brain detected but unresolved, dropping connection!\n");
		drbd_khelper(device, connection, "split-brain");
		return -1;
	}

	if (hg > 0 && disk_state <= D_INCONSISTENT) {
		drbd_err(device, "I shall become SyncSource, but I am inconsistent!\n");
		return -1;
	}

	if (hg < 0 && /* by intention we do not use disk_state here. */
	    device->resource->role[NOW] == R_PRIMARY && device->disk_state[NOW] >= D_CONSISTENT) {
		switch (rr_conflict) {
		case ASB_CALL_HELPER:
			drbd_khelper(device, connection, "pri-lost");
			/* fall through */
		case ASB_DISCONNECT:
			drbd_err(device, "I shall become SyncTarget, but I am primary!\n");
			return -1;
		case ASB_VIOLENTLY:
			drbd_warn(device, "Becoming SyncTarget, violating the stable-data"
			     "assumption\n");
		}
	}

	if (tentative || test_bit(CONN_DRY_RUN, &connection->flags)) {
		if (hg == 0)
			drbd_info(device, "dry-run connect: No resync, would become Connected immediately.\n");
		else
			drbd_info(device, "dry-run connect: Would become %s, doing a %s resync.",
				 drbd_repl_str(hg > 0 ? L_SYNC_SOURCE : L_SYNC_TARGET),
				 abs(hg) >= 2 ? "full" : "bit-map based");
		return -1;
	}

	if (hg == 3) {
		drbd_info(device, "Peer synced up with node %d, copying bitmap\n", peer_node_id);
		drbd_suspend_io(device);
		drbd_bm_slot_lock(peer_device, "bm_copy_slot from sync_handshake", BM_LOCK_BULK);
		drbd_bm_copy_slot(device, device->ldev->id_to_bit[peer_node_id], peer_device->bitmap_index);
		drbd_bm_write(device, NULL);
		drbd_bm_slot_unlock(peer_device);
		drbd_resume_io(device);
	} else if (hg == -3) {
		drbd_info(device, "synced up with node %d in the mean time\n", peer_node_id);
		drbd_suspend_io(device);
		drbd_bm_slot_lock(peer_device, "bm_clear_many_bits from sync_handshake", BM_LOCK_BULK);
		drbd_bm_clear_many_bits(peer_device, 0, -1UL);
		drbd_bm_write(device, NULL);
		drbd_bm_slot_unlock(peer_device);
		drbd_resume_io(device);
	} else if (abs(hg) >= 2) {
		drbd_info(device, "Writing the whole bitmap, full sync required after drbd_sync_handshake.\n");
		if (drbd_bitmap_io(device, &drbd_bmio_set_n_write, "set_n_write from sync_handshake",
					BM_LOCK_CLEAR | BM_LOCK_BULK, peer_device))
			return -1;
	}

	return goodness_to_repl_state(peer_device, hg);
}

static enum drbd_after_sb_p convert_after_sb(enum drbd_after_sb_p peer)
{
	/* ASB_DISCARD_REMOTE - ASB_DISCARD_LOCAL is valid */
	if (peer == ASB_DISCARD_REMOTE)
		return ASB_DISCARD_LOCAL;

	/* any other things with ASB_DISCARD_REMOTE or ASB_DISCARD_LOCAL are invalid */
	if (peer == ASB_DISCARD_LOCAL)
		return ASB_DISCARD_REMOTE;

	/* everything else is valid if they are equal on both sides. */
	return peer;
}

static int receive_protocol(struct drbd_connection *connection, struct packet_info *pi)
{
	struct p_protocol *p = pi->data;
	enum drbd_after_sb_p p_after_sb_0p, p_after_sb_1p, p_after_sb_2p;
	int p_proto, p_discard_my_data, p_two_primaries, cf;
	struct net_conf *nc, *old_net_conf, *new_net_conf = NULL;
	char integrity_alg[SHARED_SECRET_MAX] = "";
	struct crypto_hash *peer_integrity_tfm = NULL;
	void *int_dig_in = NULL, *int_dig_vv = NULL;

	p_proto		= be32_to_cpu(p->protocol);
	p_after_sb_0p	= be32_to_cpu(p->after_sb_0p);
	p_after_sb_1p	= be32_to_cpu(p->after_sb_1p);
	p_after_sb_2p	= be32_to_cpu(p->after_sb_2p);
	p_two_primaries = be32_to_cpu(p->two_primaries);
	cf		= be32_to_cpu(p->conn_flags);
	p_discard_my_data = cf & CF_DISCARD_MY_DATA;

	if (connection->agreed_pro_version >= 87) {
		int err;

		if (pi->size > sizeof(integrity_alg))
			return -EIO;
		err = drbd_recv_all(connection, integrity_alg, pi->size);
		if (err)
			return err;
		integrity_alg[SHARED_SECRET_MAX - 1] = 0;
	}

	if (pi->cmd != P_PROTOCOL_UPDATE) {
		clear_bit(CONN_DRY_RUN, &connection->flags);

		if (cf & CF_DRY_RUN)
			set_bit(CONN_DRY_RUN, &connection->flags);

		rcu_read_lock();
		nc = rcu_dereference(connection->net_conf);

		if (p_proto != nc->wire_protocol) {
			drbd_err(connection, "incompatible %s settings\n", "protocol");
			goto disconnect_rcu_unlock;
		}

		if (convert_after_sb(p_after_sb_0p) != nc->after_sb_0p) {
			drbd_err(connection, "incompatible %s settings\n", "after-sb-0pri");
			goto disconnect_rcu_unlock;
		}

		if (convert_after_sb(p_after_sb_1p) != nc->after_sb_1p) {
			drbd_err(connection, "incompatible %s settings\n", "after-sb-1pri");
			goto disconnect_rcu_unlock;
		}

		if (convert_after_sb(p_after_sb_2p) != nc->after_sb_2p) {
			drbd_err(connection, "incompatible %s settings\n", "after-sb-2pri");
			goto disconnect_rcu_unlock;
		}

		if (p_discard_my_data && nc->discard_my_data) {
			drbd_err(connection, "incompatible %s settings\n", "discard-my-data");
			goto disconnect_rcu_unlock;
		}

		if (p_two_primaries != nc->two_primaries) {
			drbd_err(connection, "incompatible %s settings\n", "allow-two-primaries");
			goto disconnect_rcu_unlock;
		}

		if (strcmp(integrity_alg, nc->integrity_alg)) {
			drbd_err(connection, "incompatible %s settings\n", "data-integrity-alg");
			goto disconnect_rcu_unlock;
		}

		rcu_read_unlock();
	}

	if (integrity_alg[0]) {
		int hash_size;

		/*
		 * We can only change the peer data integrity algorithm
		 * here.  Changing our own data integrity algorithm
		 * requires that we send a P_PROTOCOL_UPDATE packet at
		 * the same time; otherwise, the peer has no way to
		 * tell between which packets the algorithm should
		 * change.
		 */

		peer_integrity_tfm = crypto_alloc_hash(integrity_alg, 0, CRYPTO_ALG_ASYNC);
		if (!peer_integrity_tfm) {
			drbd_err(connection, "peer data-integrity-alg %s not supported\n",
				 integrity_alg);
			goto disconnect;
		}

		hash_size = crypto_hash_digestsize(peer_integrity_tfm);
		int_dig_in = kmalloc(hash_size, GFP_KERNEL);
		int_dig_vv = kmalloc(hash_size, GFP_KERNEL);
		if (!(int_dig_in && int_dig_vv)) {
			drbd_err(connection, "Allocation of buffers for data integrity checking failed\n");
			goto disconnect;
		}
	}

	new_net_conf = kmalloc(sizeof(struct net_conf), GFP_KERNEL);
	if (!new_net_conf) {
		drbd_err(connection, "Allocation of new net_conf failed\n");
		goto disconnect;
	}

	if (mutex_lock_interruptible(&connection->resource->conf_update)) {
		drbd_err(connection, "Interrupted while waiting for conf_update\n");
		goto disconnect;
	}

	mutex_lock(&connection->data.mutex);
	old_net_conf = connection->net_conf;
	*new_net_conf = *old_net_conf;

	new_net_conf->wire_protocol = p_proto;
	new_net_conf->after_sb_0p = convert_after_sb(p_after_sb_0p);
	new_net_conf->after_sb_1p = convert_after_sb(p_after_sb_1p);
	new_net_conf->after_sb_2p = convert_after_sb(p_after_sb_2p);
	new_net_conf->two_primaries = p_two_primaries;

	rcu_assign_pointer(connection->net_conf, new_net_conf);
	mutex_unlock(&connection->data.mutex);
	mutex_unlock(&connection->resource->conf_update);

	crypto_free_hash(connection->peer_integrity_tfm);
	kfree(connection->int_dig_in);
	kfree(connection->int_dig_vv);
	connection->peer_integrity_tfm = peer_integrity_tfm;
	connection->int_dig_in = int_dig_in;
	connection->int_dig_vv = int_dig_vv;

	if (strcmp(old_net_conf->integrity_alg, integrity_alg))
		drbd_info(connection, "peer data-integrity-alg: %s\n",
			  integrity_alg[0] ? integrity_alg : "(none)");

	synchronize_rcu();
	kfree(old_net_conf);
	return 0;

disconnect_rcu_unlock:
	rcu_read_unlock();
disconnect:
	crypto_free_hash(peer_integrity_tfm);
	kfree(int_dig_in);
	kfree(int_dig_vv);
	change_cstate(connection, C_DISCONNECTING, CS_HARD);
	return -EIO;
}

/* helper function
 * input: alg name, feature name
 * return: NULL (alg name was "")
 *         ERR_PTR(error) if something goes wrong
 *         or the crypto hash ptr, if it worked out ok. */
static struct crypto_hash *drbd_crypto_alloc_digest_safe(const struct drbd_device *device,
		const char *alg, const char *name)
{
	struct crypto_hash *tfm;

	if (!alg[0])
		return NULL;

	tfm = crypto_alloc_hash(alg, 0, CRYPTO_ALG_ASYNC);
	if (IS_ERR(tfm)) {
		drbd_err(device, "Can not allocate \"%s\" as %s (reason: %ld)\n",
			alg, name, PTR_ERR(tfm));
		return tfm;
	}
	return tfm;
}

static int ignore_remaining_packet(struct drbd_connection *connection, struct packet_info *pi)
{
	void *buffer = connection->data.rbuf;
	int size = pi->size;

	while (size) {
		int s = min_t(int, size, DRBD_SOCKET_BUFFER_SIZE);
		s = drbd_recv(connection, buffer, s);
		if (s <= 0) {
			if (s < 0)
				return s;
			break;
		}
		size -= s;
	}
	if (size)
		return -EIO;
	return 0;
}

/*
 * config_unknown_volume  -  device configuration command for unknown volume
 *
 * When a device is added to an existing connection, the node on which the
 * device is added first will send configuration commands to its peer but the
 * peer will not know about the device yet.  It will warn and ignore these
 * commands.  Once the device is added on the second node, the second node will
 * send the same device configuration commands, but in the other direction.
 *
 * (We can also end up here if drbd is misconfigured.)
 */
static int config_unknown_volume(struct drbd_connection *connection, struct packet_info *pi)
{
	drbd_warn(connection, "%s packet received for volume %d, which is not configured locally\n",
		  drbd_packet_name(pi->cmd), pi->vnr);
	return ignore_remaining_packet(connection, pi);
}

static int receive_SyncParam(struct drbd_connection *connection, struct packet_info *pi)
{
	struct drbd_peer_device *peer_device;
	struct drbd_device *device;
	struct p_rs_param_95 *p;
	unsigned int header_size, data_size, exp_max_sz;
	struct crypto_hash *verify_tfm = NULL;
	struct crypto_hash *csums_tfm = NULL;
	struct net_conf *old_net_conf, *new_net_conf = NULL;
	struct disk_conf *old_disk_conf = NULL, *new_disk_conf = NULL;
	const int apv = connection->agreed_pro_version;
	struct fifo_buffer *old_plan = NULL, *new_plan = NULL;
	struct drbd_resource *resource = connection->resource;
	int fifo_size = 0;
	int err;

	peer_device = conn_peer_device(connection, pi->vnr);
	if (!peer_device)
		return config_unknown_volume(connection, pi);
	device = peer_device->device;

	exp_max_sz  = apv <= 87 ? sizeof(struct p_rs_param)
		    : apv == 88 ? sizeof(struct p_rs_param)
					+ SHARED_SECRET_MAX
		    : apv <= 94 ? sizeof(struct p_rs_param_89)
		    : /* apv >= 95 */ sizeof(struct p_rs_param_95);

	if (pi->size > exp_max_sz) {
		drbd_err(device, "SyncParam packet too long: received %u, expected <= %u bytes\n",
		    pi->size, exp_max_sz);
		return -EIO;
	}

	if (apv <= 88) {
		header_size = sizeof(struct p_rs_param);
		data_size = pi->size - header_size;
	} else if (apv <= 94) {
		header_size = sizeof(struct p_rs_param_89);
		data_size = pi->size - header_size;
		D_ASSERT(device, data_size == 0);
	} else {
		header_size = sizeof(struct p_rs_param_95);
		data_size = pi->size - header_size;
		D_ASSERT(device, data_size == 0);
	}

	/* initialize verify_alg and csums_alg */
	p = pi->data;
	memset(p->verify_alg, 0, 2 * SHARED_SECRET_MAX);

	err = drbd_recv_all(connection, p, header_size);
	if (err)
		return err;

	err = mutex_lock_interruptible(&resource->conf_update);
	if (err) {
		drbd_err(connection, "Interrupted while waiting for conf_update\n");
		return err;
	}
	old_net_conf = connection->net_conf;
	if (get_ldev(device)) {
		new_disk_conf = kzalloc(sizeof(struct disk_conf), GFP_KERNEL);
		if (!new_disk_conf) {
			put_ldev(device);
			mutex_unlock(&resource->conf_update);
			drbd_err(device, "Allocation of new disk_conf failed\n");
			return -ENOMEM;
		}
		/* With a non-zero new_disk_conf, we will call put_ldev() below.  */

		old_disk_conf = device->ldev->disk_conf;
		*new_disk_conf = *old_disk_conf;

		new_disk_conf->resync_rate = be32_to_cpu(p->resync_rate);
	}

	if (apv >= 88) {
		if (apv == 88) {
			if (data_size > SHARED_SECRET_MAX || data_size == 0) {
				drbd_err(device, "verify-alg too long, "
					 "peer wants %u, accepting only %u byte\n",
					 data_size, SHARED_SECRET_MAX);
				err = -EIO;
				goto reconnect;
			}

			err = drbd_recv_all(connection, p->verify_alg, data_size);
			if (err)
				goto reconnect;
			/* we expect NUL terminated string */
			/* but just in case someone tries to be evil */
			D_ASSERT(device, p->verify_alg[data_size-1] == 0);
			p->verify_alg[data_size-1] = 0;

		} else /* apv >= 89 */ {
			/* we still expect NUL terminated strings */
			/* but just in case someone tries to be evil */
			D_ASSERT(device, p->verify_alg[SHARED_SECRET_MAX-1] == 0);
			D_ASSERT(device, p->csums_alg[SHARED_SECRET_MAX-1] == 0);
			p->verify_alg[SHARED_SECRET_MAX-1] = 0;
			p->csums_alg[SHARED_SECRET_MAX-1] = 0;
		}

		if (strcmp(old_net_conf->verify_alg, p->verify_alg)) {
			if (peer_device->repl_state[NOW] == L_OFF) {
				drbd_err(device, "Different verify-alg settings. me=\"%s\" peer=\"%s\"\n",
				    old_net_conf->verify_alg, p->verify_alg);
				goto disconnect;
			}
			verify_tfm = drbd_crypto_alloc_digest_safe(device,
					p->verify_alg, "verify-alg");
			if (IS_ERR(verify_tfm)) {
				verify_tfm = NULL;
				goto disconnect;
			}
		}

		if (apv >= 89 && strcmp(old_net_conf->csums_alg, p->csums_alg)) {
			if (peer_device->repl_state[NOW] == L_OFF) {
				drbd_err(device, "Different csums-alg settings. me=\"%s\" peer=\"%s\"\n",
				    old_net_conf->csums_alg, p->csums_alg);
				goto disconnect;
			}
			csums_tfm = drbd_crypto_alloc_digest_safe(device,
					p->csums_alg, "csums-alg");
			if (IS_ERR(csums_tfm)) {
				csums_tfm = NULL;
				goto disconnect;
			}
		}

		if (apv > 94 && new_disk_conf) {
			new_disk_conf->c_plan_ahead = be32_to_cpu(p->c_plan_ahead);
			new_disk_conf->c_delay_target = be32_to_cpu(p->c_delay_target);
			new_disk_conf->c_fill_target = be32_to_cpu(p->c_fill_target);
			new_disk_conf->c_max_rate = be32_to_cpu(p->c_max_rate);

			fifo_size = (new_disk_conf->c_plan_ahead * 10 * SLEEP_TIME) / HZ;
			old_plan = rcu_dereference_protected(peer_device->rs_plan_s,
				lockdep_is_held(&resource->conf_update));
			if (!old_plan || fifo_size != old_plan->size) {
				new_plan = fifo_alloc(fifo_size);
				if (!new_plan) {
					drbd_err(device, "kmalloc of fifo_buffer failed");
					goto disconnect;
				}
			}
		}

		if (verify_tfm || csums_tfm) {
			new_net_conf = kzalloc(sizeof(struct net_conf), GFP_KERNEL);
			if (!new_net_conf) {
				drbd_err(device, "Allocation of new net_conf failed\n");
				goto disconnect;
			}

			*new_net_conf = *old_net_conf;

			if (verify_tfm) {
				strcpy(new_net_conf->verify_alg, p->verify_alg);
				new_net_conf->verify_alg_len = strlen(p->verify_alg) + 1;
				crypto_free_hash(connection->verify_tfm);
				connection->verify_tfm = verify_tfm;
				drbd_info(device, "using verify-alg: \"%s\"\n", p->verify_alg);
			}
			if (csums_tfm) {
				strcpy(new_net_conf->csums_alg, p->csums_alg);
				new_net_conf->csums_alg_len = strlen(p->csums_alg) + 1;
				crypto_free_hash(connection->csums_tfm);
				connection->csums_tfm = csums_tfm;
				drbd_info(device, "using csums-alg: \"%s\"\n", p->csums_alg);
			}
			rcu_assign_pointer(connection->net_conf, new_net_conf);
		}
	}

	if (new_disk_conf) {
		rcu_assign_pointer(device->ldev->disk_conf, new_disk_conf);
		put_ldev(device);
	}

	if (new_plan)
		rcu_assign_pointer(peer_device->rs_plan_s, new_plan);

	mutex_unlock(&resource->conf_update);
	synchronize_rcu();
	if (new_net_conf)
		kfree(old_net_conf);
	kfree(old_disk_conf);
	if (new_plan)
		kfree(old_plan);

	return 0;

reconnect:
	if (new_disk_conf) {
		put_ldev(device);
		kfree(new_disk_conf);
	}
	mutex_unlock(&resource->conf_update);
	return -EIO;

disconnect:
	kfree(new_plan);
	if (new_disk_conf) {
		put_ldev(device);
		kfree(new_disk_conf);
	}
	mutex_unlock(&resource->conf_update);
	/* just for completeness: actually not needed,
	 * as this is not reached if csums_tfm was ok. */
	crypto_free_hash(csums_tfm);
	/* but free the verify_tfm again, if csums_tfm did not work out */
	crypto_free_hash(verify_tfm);
	change_cstate(connection, C_DISCONNECTING, CS_HARD);
	return -EIO;
}

static void drbd_setup_order_type(struct drbd_device *device, int peer)
{
	/* sorry, we currently have no working implementation
	 * of distributed TCQ */
}

/* warn if the arguments differ by more than 12.5% */
static void warn_if_differ_considerably(struct drbd_device *device,
	const char *s, sector_t a, sector_t b)
{
	sector_t d;
	if (a == 0 || b == 0)
		return;
	d = (a > b) ? (a - b) : (b - a);
	if (d > (a>>3) || d > (b>>3))
		drbd_warn(device, "Considerable difference in %s: %llus vs. %llus\n", s,
		     (unsigned long long)a, (unsigned long long)b);
}

/* Maximum bio size that a protocol version supports. */
static unsigned int conn_max_bio_size(struct drbd_connection *connection)
{
	if (connection->agreed_pro_version >= 100)
		return DRBD_MAX_BIO_SIZE;
	else if (connection->agreed_pro_version >= 95)
		return DRBD_MAX_BIO_SIZE_P95;
	else
		return DRBD_MAX_SIZE_H80_PACKET;
}

static int receive_sizes(struct drbd_connection *connection, struct packet_info *pi)
{
	struct drbd_peer_device *peer_device;
	struct drbd_device *device;
	struct p_sizes *p = pi->data;
	enum determine_dev_size dd = DS_UNCHANGED;
	int ldsc = 0; /* local disk size changed */
	enum dds_flags ddsf;
	unsigned int protocol_max_bio_size;
	bool have_ldev = false;
	int err;

	peer_device = conn_peer_device(connection, pi->vnr);
	if (!peer_device)
		return config_unknown_volume(connection, pi);
	device = peer_device->device;

	/* just store the peer's disk size for now.
	 * we still need to figure out whether we accept that. */
	/* In case I am diskless, need to accept the peer's *current* size.
	 *
	 * At this point, the peer knows more about my disk, or at
	 * least about what we last agreed upon, than myself.
	 * So if his c_size is less than his d_size, the most likely
	 * reason is that *my* d_size was smaller last time we checked.
	 *
	 * However, if he sends a zero current size,
	 * take his (user-capped or) backing disk size anyways.
	 */
	peer_device->max_size =
		be64_to_cpu(p->c_size) ?: be64_to_cpu(p->u_size) ?: be64_to_cpu(p->d_size);

	if (get_ldev(device)) {
		sector_t p_usize = be64_to_cpu(p->u_size), my_usize;

		have_ldev = true;

		rcu_read_lock();
		my_usize = rcu_dereference(device->ldev->disk_conf)->disk_size;
		rcu_read_unlock();

		warn_if_differ_considerably(device, "lower level device sizes",
			   peer_device->max_size, drbd_get_max_capacity(device->ldev));
		warn_if_differ_considerably(device, "user requested size",
					    p_usize, my_usize);

		/* if this is the first connect, or an otherwise expected
		 * param exchange, choose the minimum */
		if (peer_device->repl_state[NOW] == L_OFF)
			p_usize = min_not_zero(my_usize, p_usize);

		/* Never shrink a device with usable data during connect.
		   But allow online shrinking if we are connected. */
		if (drbd_new_dev_size(device, p_usize, 0) <
		    drbd_get_capacity(device->this_bdev) &&
		    device->disk_state[NOW] >= D_OUTDATED &&
		    peer_device->repl_state[NOW] < L_ESTABLISHED) {
			drbd_err(device, "The peer's disk size is too small!\n");
			change_cstate(connection, C_DISCONNECTING, CS_HARD);
			err = -EIO;
			goto out;
		}

		if (my_usize != p_usize) {
			struct disk_conf *old_disk_conf, *new_disk_conf;

			new_disk_conf = kzalloc(sizeof(struct disk_conf), GFP_KERNEL);
			if (!new_disk_conf) {
				drbd_err(device, "Allocation of new disk_conf failed\n");
				err = -ENOMEM;
				goto out;
			}

			err = mutex_lock_interruptible(&connection->resource->conf_update);
			if (err) {
				drbd_err(connection, "Interrupted while waiting for conf_update\n");
				goto out;
			}
			old_disk_conf = device->ldev->disk_conf;
			*new_disk_conf = *old_disk_conf;
			new_disk_conf->disk_size = p_usize;

			rcu_assign_pointer(device->ldev->disk_conf, new_disk_conf);
			mutex_unlock(&connection->resource->conf_update);
			synchronize_rcu();
			kfree(old_disk_conf);

			drbd_info(device, "Peer sets u_size to %lu sectors\n",
				 (unsigned long)my_usize);
		}
	}

	/* The protocol version limits how big requests can be.  In addition,
	 * peers before protocol version 94 cannot split large requests into
	 * multiple bios; their reported max_bio_size is a hard limit.
	 */
	protocol_max_bio_size = conn_max_bio_size(connection);
	peer_device->max_bio_size = min(be32_to_cpu(p->max_bio_size), protocol_max_bio_size);
	ddsf = be16_to_cpu(p->dds_flags);

	/* Leave drbd_reconsider_max_bio_size() before drbd_determine_dev_size().
	   In case we cleared the QUEUE_FLAG_DISCARD from our queue in
	   drbd_reconsider_max_bio_size(), we can be sure that after
	   drbd_determine_dev_size() no REQ_DISCARDs are in the queue. */
	if (have_ldev) {
		drbd_reconsider_max_bio_size(device, device->ldev);
		dd = drbd_determine_dev_size(device, ddsf, NULL);
		if (dd == DS_ERROR) {
			err = -EIO;
			goto out;
		}
		drbd_md_sync(device);
	} else {
		struct drbd_peer_device *peer_device;
		sector_t size = 0;

		drbd_reconsider_max_bio_size(device, NULL);
		/* I am diskless, need to accept the peer disk sizes. */

		for_each_peer_device(peer_device, device) {
			/* When a peer device is in L_OFF state, max_size is zero
			 * until a P_SIZES packet is received.  */
			size = min_not_zero(size, peer_device->max_size);
		}
		if (size)
			drbd_set_my_capacity(device, size);
	}

	if (device->device_conf.max_bio_size > protocol_max_bio_size ||
	    (connection->agreed_pro_version < 94 &&
	     device->device_conf.max_bio_size > peer_device->max_bio_size)) {
		drbd_err(device, "Peer cannot deal with requests bigger than %u. "
			 "Please reduce max_bio_size in the configuration.\n",
			 peer_device->max_bio_size);
		change_cstate(connection, C_DISCONNECTING, CS_HARD);
		err = -EIO;
		goto out;
	}

	if (have_ldev) {
		if (device->ldev->known_size != drbd_get_capacity(device->ldev->backing_bdev)) {
			device->ldev->known_size = drbd_get_capacity(device->ldev->backing_bdev);
			ldsc = 1;
		}

		drbd_setup_order_type(device, be16_to_cpu(p->queue_order_type));
	}

	if (peer_device->repl_state[NOW] > L_OFF) {
		if (be64_to_cpu(p->c_size) !=
		    drbd_get_capacity(device->this_bdev) || ldsc) {
			/* we have different sizes, probably peer
			 * needs to know my new size... */
			drbd_send_sizes(peer_device, 0, ddsf);
		}
		if (test_and_clear_bit(RESIZE_PENDING, &peer_device->flags) ||
		    (dd == DS_GREW && peer_device->repl_state[NOW] == L_ESTABLISHED)) {
			if (peer_device->disk_state[NOW] >= D_INCONSISTENT &&
			    device->disk_state[NOW] >= D_INCONSISTENT) {
				if (ddsf & DDSF_NO_RESYNC)
					drbd_info(device, "Resync of new storage suppressed with --assume-clean\n");
				else
					resync_after_online_grow(peer_device);
			} else
				set_bit(RESYNC_AFTER_NEG, &peer_device->flags);
		}
	}
	err = 0;

out:
	if (have_ldev)
		put_ldev(device);
	return err;
}

void drbd_resync_after_unstable(struct drbd_peer_device *peer_device) __must_hold(local)
{
	enum drbd_repl_state new_repl_state;
	int hg, unused;

	hg = drbd_handshake(peer_device, &unused, &unused);
	new_repl_state = hg <= -2 || hg >= 2 ? -1 : goodness_to_repl_state(peer_device, hg);

	if (new_repl_state == L_ESTABLISHED) {
		return;
	} else if (new_repl_state == -1) {
		drbd_info(peer_device, "Unexpected result of handshake() %d!\n", new_repl_state);
		return;
	}

	drbd_info(peer_device, "Becoming %s after unstable\n", drbd_repl_str(new_repl_state));
	change_repl_state(peer_device, new_repl_state, CS_VERBOSE);
}

static int __receive_uuids(struct drbd_peer_device *peer_device, u64 weak_nodes)
{
	enum drbd_repl_state repl_state = peer_device->repl_state[NOW];
	struct drbd_device *device = peer_device->device;
	int updated_uuids = 0, err = 0;

	if (repl_state < L_ESTABLISHED &&
	    device->disk_state[NOW] < D_INCONSISTENT &&
	    device->resource->role[NOW] == R_PRIMARY &&
	    (device->exposed_data_uuid & ~UUID_PRIMARY) !=
	    (peer_device->current_uuid & ~UUID_PRIMARY)) {
		drbd_err(device, "Can only connect to data with current UUID=%016llX\n",
		    (unsigned long long)device->exposed_data_uuid);
		change_cstate(peer_device->connection, C_DISCONNECTING, CS_HARD);
		return -EIO;
	}

	if (get_ldev(device)) {
		int skip_initial_sync =
			repl_state == L_ESTABLISHED &&
			peer_device->connection->agreed_pro_version >= 90 &&
			drbd_current_uuid(device) == UUID_JUST_CREATED &&
			(peer_device->uuid_flags & UUID_FLAG_SKIP_INITIAL_SYNC);
		if (skip_initial_sync) {
			unsigned long irq_flags;

			drbd_info(device, "Accepted new current UUID, preparing to skip initial sync\n");
			drbd_bitmap_io(device, &drbd_bmio_clear_all_n_write,
					"clear_n_write from receive_uuids",
					BM_LOCK_SET | BM_LOCK_CLEAR | BM_LOCK_BULK, NULL);
			_drbd_uuid_set_current(device, peer_device->current_uuid);
			_drbd_uuid_set_bitmap(peer_device, 0);
			begin_state_change(device->resource, &irq_flags, CS_VERBOSE);
			/* FIXME: Note that req_lock was not taken here before! */
			__change_disk_state(device, D_UP_TO_DATE);
			__change_peer_disk_state(peer_device, D_UP_TO_DATE);
			end_state_change(device->resource, &irq_flags);
			updated_uuids = 1;
		}

		if (peer_device->uuid_flags & UUID_FLAG_NEW_DATAGEN) {
			drbd_warn(peer_device, "received new current UUID: %llX\n", peer_device->current_uuid);
			drbd_uuid_received_new_current(peer_device, peer_device->current_uuid, weak_nodes);
		}

		if (device->disk_state[NOW] > D_OUTDATED) {
			int hg, unused_int;
			hg = drbd_uuid_compare(peer_device, &unused_int, &unused_int);

			if (hg == -2 || hg == -1) {
				struct drbd_resource *resource = device->resource;
				unsigned long irq_flags;

				begin_state_change(resource, &irq_flags, CS_VERBOSE);
				if (device->disk_state[NEW] > D_OUTDATED)
					__change_disk_state(device, D_OUTDATED);
				end_state_change(resource, &irq_flags);
			}
		}

		drbd_uuid_detect_finished_resyncs(peer_device);

		drbd_md_sync(device);
		put_ldev(device);
	} else if (device->disk_state[NOW] < D_INCONSISTENT) {
		struct drbd_resource *resource = device->resource;

		spin_lock_irq(&resource->req_lock);
		if (resource->state_change_flags) {
			drbd_info(peer_device, "Delaying update of exposed data uuid\n");
			device->next_exposed_data_uuid = peer_device->current_uuid;
		} else
			updated_uuids = drbd_set_exposed_data_uuid(device, peer_device->current_uuid);
		spin_unlock_irq(&resource->req_lock);

	}

	if (updated_uuids)
		drbd_print_uuids(peer_device, "receiver updated UUIDs to");

	if (!test_bit(INITIAL_STATE_RECEIVED, &peer_device->flags)) {
		if (!test_bit(INITIAL_STATE_SENT, &peer_device->flags)) {
			set_bit(INITIAL_STATE_SENT, &peer_device->flags);
			err = drbd_send_current_state(peer_device);
		}
	}

	if ((repl_state == L_SYNC_TARGET || repl_state == L_PAUSED_SYNC_T) &&
	    !(peer_device->uuid_flags & UUID_FLAG_STABLE) &&
	    !drbd_stable_sync_source_present(peer_device, NOW))
		set_bit(UNSTABLE_RESYNC, &peer_device->flags);

	return err;
}

static int receive_uuids(struct drbd_connection *connection, struct packet_info *pi)
{
	const int node_id = connection->resource->res_opts.node_id;
	struct drbd_peer_device *peer_device;
	struct p_uuids *p = pi->data;
	int history_uuids, i;

	peer_device = conn_peer_device(connection, pi->vnr);
	if (!peer_device)
		return config_unknown_volume(connection, pi);

	history_uuids = min_t(int, HISTORY_UUIDS_V08,
			      ARRAY_SIZE(peer_device->history_uuids));

	peer_device->current_uuid = be64_to_cpu(p->current_uuid);
	peer_device->bitmap_uuids[node_id] = be64_to_cpu(p->bitmap_uuid);
	for (i = 0; i < history_uuids; i++)
		peer_device->history_uuids[i] = be64_to_cpu(p->history_uuids[i]);
	for (; i < ARRAY_SIZE(peer_device->history_uuids); i++)
		peer_device->history_uuids[i] = 0;
	peer_device->dirty_bits = be64_to_cpu(p->dirty_bits);
	peer_device->uuid_flags = be64_to_cpu(p->uuid_flags) | UUID_FLAG_STABLE;
	peer_device->uuids_received = true;

	return __receive_uuids(peer_device, 0);
}

static int receive_uuids110(struct drbd_connection *connection, struct packet_info *pi)
{
	struct drbd_peer_device *peer_device;
	struct p_uuids110 *p = pi->data;
	int bitmap_uuids, history_uuids, rest, i, pos, err;
	u64 bitmap_uuids_mask;

	peer_device = conn_peer_device(connection, pi->vnr);
	if (!peer_device)
		return config_unknown_volume(connection, pi);

	peer_device->current_uuid = be64_to_cpu(p->current_uuid);
	peer_device->dirty_bits = be64_to_cpu(p->dirty_bits);
	peer_device->uuid_flags = be64_to_cpu(p->uuid_flags);
	bitmap_uuids_mask = be64_to_cpu(p->bitmap_uuids_mask);
	if (bitmap_uuids_mask & ~(NODE_MASK(MAX_PEERS) - 1))
		return -EIO;
	bitmap_uuids = hweight64(bitmap_uuids_mask);

	if (pi->size / sizeof(p->other_uuids[0]) < bitmap_uuids)
		return -EIO;
	history_uuids = pi->size / sizeof(p->other_uuids[0]) - bitmap_uuids;
	if (history_uuids > ARRAY_SIZE(peer_device->history_uuids))
		history_uuids = ARRAY_SIZE(peer_device->history_uuids);

	if (drbd_recv_all_warn(connection, p->other_uuids,
			       (bitmap_uuids + history_uuids) *
			       sizeof(p->other_uuids[0])))
		return -EIO;
	rest = pi->size - (bitmap_uuids + history_uuids) * sizeof(p->other_uuids[0]);
	if (rest && !drbd_drain_block(peer_device, rest))
		return -EIO;

	pos = 0;
	for (i = 0; i < ARRAY_SIZE(peer_device->bitmap_uuids); i++) {
		if (bitmap_uuids_mask & NODE_MASK(i))
			peer_device->bitmap_uuids[i] = be64_to_cpu(p->other_uuids[pos++]);
		else
			peer_device->bitmap_uuids[i] = 0;
	}
	for (i = 0; i < history_uuids; i++)
		peer_device->history_uuids[i++] = be64_to_cpu(p->other_uuids[pos++]);
	while (i < ARRAY_SIZE(peer_device->history_uuids))
		peer_device->history_uuids[i++] = 0;
	peer_device->uuids_received = true;

	err = __receive_uuids(peer_device, be64_to_cpu(p->weak_nodes));

	if (peer_device->uuid_flags & UUID_FLAG_GOT_STABLE) {
		struct drbd_device *device = peer_device->device;

		if (peer_device->repl_state[NOW] == L_ESTABLISHED && get_ldev(device)) {
			drbd_send_uuids(peer_device, UUID_FLAG_RESYNC, 0);
			drbd_resync_after_unstable(peer_device);
			put_ldev(device);
		}
	}

	if (peer_device->uuid_flags & UUID_FLAG_RESYNC) {
		struct drbd_device *device = peer_device->device;

		if (get_ldev(device)) {
			drbd_resync_after_unstable(peer_device);
			put_ldev(device);
		}
	}

	return err;
}

/**
 * convert_state() - Converts the peer's view of the cluster state to our point of view
 * @peer_state:	The state as seen by the peer.
 */
static union drbd_state convert_state(union drbd_state peer_state)
{
	union drbd_state state;

	static enum drbd_conn_state c_tab[] = {
		[L_OFF] = L_OFF,
		[L_ESTABLISHED] = L_ESTABLISHED,

		[L_STARTING_SYNC_S] = L_STARTING_SYNC_T,
		[L_STARTING_SYNC_T] = L_STARTING_SYNC_S,
		[C_DISCONNECTING] = C_TEAR_DOWN, /* C_NETWORK_FAILURE, */
		[C_CONNECTING] = C_CONNECTING,
		[L_VERIFY_S]       = L_VERIFY_T,
		[C_MASK]   = C_MASK,
	};

	state.i = peer_state.i;

	state.conn = c_tab[peer_state.conn];
	state.peer = peer_state.role;
	state.role = peer_state.peer;
	state.pdsk = peer_state.disk;
	state.disk = peer_state.pdsk;
	state.peer_isp = (peer_state.aftr_isp | peer_state.user_isp);

	return state;
}

static enum drbd_state_rv
__change_connection_state(struct drbd_connection *connection,
			  union drbd_state mask, union drbd_state val,
			  enum chg_state_flags flags)
{
	struct drbd_resource *resource = connection->resource;

	if (mask.role) {
		/* not allowed */
	}
	if (mask.susp) {
		mask.susp ^= -1;
		__change_io_susp_user(resource, val.susp);
	}
	if (mask.susp_nod) {
		mask.susp_nod ^= -1;
		__change_io_susp_no_data(resource, val.susp_nod);
	}
	if (mask.susp_fen) {
		mask.susp_fen ^= -1;
		__change_io_susp_fencing(resource, val.susp_fen);
	}
	if (mask.disk) {
		/* Handled in __change_peer_device_state(). */
		mask.disk ^= -1;
	}
	if (mask.conn) {
		mask.conn ^= -1;
		__change_cstate(connection,
				min_t(enum drbd_conn_state, val.conn, C_CONNECTED));
	}
	if (mask.pdsk) {
		/* Handled in __change_peer_device_state(). */
		mask.pdsk ^= -1;
	}
	if (mask.peer) {
		mask.peer ^= -1;
		__change_peer_role(connection, val.peer);
	}
	if (mask.i) {
		drbd_info(connection, "Remote state change: request %u/%u not "
		"understood\n", mask.i, val.i & mask.i);
		return SS_NOT_SUPPORTED;
	}
	return SS_SUCCESS;
}

static enum drbd_state_rv
__change_peer_device_state(struct drbd_peer_device *peer_device,
			   union drbd_state mask, union drbd_state val)
{
	struct drbd_device *device = peer_device->device;

	if (mask.peer) {
		/* Handled in __change_connection_state(). */
		mask.peer ^= -1;
	}
	if (mask.disk) {
		mask.disk ^= -1;
		__change_disk_state(device, val.disk);
	}

	if (mask.conn) {
		mask.conn ^= -1;
		__change_repl_state(peer_device,
				max_t(enum drbd_repl_state, val.conn, L_OFF));
	}
	if (mask.pdsk) {
		mask.pdsk ^= -1;
		__change_peer_disk_state(peer_device, val.pdsk);
	}
	if (mask.user_isp) {
		mask.user_isp ^= -1;
		__change_resync_susp_user(peer_device, val.user_isp);
	}
	if (mask.peer_isp) {
		mask.peer_isp ^= -1;
		__change_resync_susp_peer(peer_device, val.peer_isp);
	}
	if (mask.aftr_isp) {
		mask.aftr_isp ^= -1;
		__change_resync_susp_dependency(peer_device, val.aftr_isp);
	}
	if (mask.i) {
		drbd_info(peer_device, "Remote state change: request %u/%u not "
		"understood\n", mask.i, val.i & mask.i);
		return SS_NOT_SUPPORTED;
	}
	return SS_SUCCESS;
}

/**
 * change_connection_state()  -  change state of a connection and all its peer devices
 *
 * Also changes the state of the peer devices' devices and of the resource.
 * Cluster-wide state changes are not supported.
 */
static enum drbd_state_rv
change_connection_state(struct drbd_connection *connection,
			union drbd_state mask,
			union drbd_state val,
			enum chg_state_flags flags)
{
	struct drbd_peer_device *peer_device;
	unsigned long irq_flags;
	enum drbd_state_rv rv;
	int vnr;

	mask = convert_state(mask);
	val = convert_state(val);

	begin_state_change(connection->resource, &irq_flags, flags);
	idr_for_each_entry(&connection->peer_devices, peer_device, vnr) {
		rv = __change_peer_device_state(peer_device, mask, val);
		if (rv < SS_SUCCESS)
			goto fail;
	}
	rv = __change_connection_state(connection, mask, val, flags);
	if (rv < SS_SUCCESS)
		goto fail;
	rv = end_state_change(connection->resource, &irq_flags);
out:
	return rv;
fail:
	abort_state_change(connection->resource, &irq_flags);
	goto out;
}

/**
 * change_peer_device_state()  -  change state of a peer and its connection
 *
 * Also changes the state of the peer device's device and of the resource.
 * Cluster-wide state changes are not supported.
 */
static enum drbd_state_rv
change_peer_device_state(struct drbd_peer_device *peer_device,
			 union drbd_state mask,
			 union drbd_state val,
			 enum chg_state_flags flags)
{
	struct drbd_connection *connection = peer_device->connection;
	unsigned long irq_flags;
	enum drbd_state_rv rv;

	mask = convert_state(mask);
	val = convert_state(val);

	begin_state_change(connection->resource, &irq_flags, flags);
	rv = __change_peer_device_state(peer_device, mask, val);
	if (rv < SS_SUCCESS)
		goto fail;
	rv = __change_connection_state(connection, mask, val, flags);
	if (rv < SS_SUCCESS)
		goto fail;
	rv = end_state_change(connection->resource, &irq_flags);
out:
	return rv;
fail:
	abort_state_change(connection->resource, &irq_flags);
	goto out;
}

static int receive_req_state(struct drbd_connection *connection, struct packet_info *pi)
{
	struct drbd_resource *resource = connection->resource;
	struct drbd_peer_device *peer_device = NULL;
	struct p_req_state *p = pi->data;
	union drbd_state mask, val;
	enum chg_state_flags flags = CS_VERBOSE | CS_LOCAL_ONLY | CS_TWOPC;
	enum drbd_state_rv rv;
	int vnr = -1;

	if (!expect(connection, connection->agreed_pro_version >= 110)) {
		drbd_err(connection, "Packet %s not allowed in protocol version %d\n",
			 drbd_packet_name(pi->cmd),
			 connection->agreed_pro_version);
		return -EIO;
	}

	mask.i = be32_to_cpu(p->mask);
	val.i = be32_to_cpu(p->val);

	/* P_STATE_CHG_REQ packets must have a valid vnr.  P_CONN_ST_CHG_REQ
	 * packets have an undefined vnr. */
	if (pi->cmd == P_STATE_CHG_REQ) {
		peer_device = conn_peer_device(connection, pi->vnr);
		if (!peer_device) {
			if (mask.i == ((union drbd_state){{.conn = conn_MASK}}).i &&
			    val.i == ((union drbd_state){{.conn = L_OFF}}).i) {
				/* The peer removed this volume, we do not have it... */
				drbd_send_sr_reply(connection, vnr, SS_NOTHING_TO_DO);
				return 0;
			}

			return -EIO;
		}
		vnr = peer_device->device->vnr;
	}

	rv = SS_SUCCESS;
	spin_lock_irq(&resource->req_lock);
	if (resource->remote_state_change)
		rv = SS_CONCURRENT_ST_CHG;
	else
		resource->remote_state_change = true;
	spin_unlock_irq(&resource->req_lock);

	if (rv != SS_SUCCESS) {
		drbd_info(connection, "Rejecting concurrent remote state change\n");
		drbd_send_sr_reply(connection, vnr, rv);
		return 0;
	}

	/* Send the reply before carrying out the state change: this is needed
	 * for connection state changes which close the network connection.  */
	if (peer_device) {
		rv = change_peer_device_state(peer_device, mask, val, flags | CS_PREPARE);
		drbd_send_sr_reply(connection, vnr, rv);
		rv = change_peer_device_state(peer_device, mask, val, flags | CS_PREPARED);
		if (rv >= SS_SUCCESS)
			drbd_md_sync(peer_device->device);
	} else {
		flags |= CS_IGN_OUTD_FAIL;
		rv = change_connection_state(connection, mask, val, flags | CS_PREPARE);
		drbd_send_sr_reply(connection, vnr, rv);
		change_connection_state(connection, mask, val, flags | CS_PREPARED);
	}

	spin_lock_irq(&resource->req_lock);
	resource->remote_state_change = false;
	spin_unlock_irq(&resource->req_lock);
	wake_up(&resource->twopc_wait);

	return 0;
}

int abort_nested_twopc_work(struct drbd_work *work, int cancel)
{
	struct drbd_resource *resource =
		container_of(work, struct drbd_resource, twopc_work);
	bool prepared = false;

	spin_lock_irq(&resource->req_lock);
	if (resource->twopc_reply.initiator_node_id != -1) {
		resource->remote_state_change = false;
		resource->twopc_reply.initiator_node_id = -1;
		if (resource->twopc_parent) {
			kref_debug_put(&resource->twopc_parent->kref_debug, 9);
			kref_put(&resource->twopc_parent->kref,
				 drbd_destroy_connection);
			resource->twopc_parent = NULL;
		}
		prepared = true;
	}
	spin_unlock_irq(&resource->req_lock);
	wake_up(&resource->twopc_wait);

	if (prepared)
		abort_prepared_state_change(resource);
	return 0;
}

void twopc_timer_fn(unsigned long data)
{
	struct drbd_resource *resource = (struct drbd_resource *) data;
	unsigned long irq_flags;

	spin_lock_irqsave(&resource->req_lock, irq_flags);
	if (list_empty(&resource->twopc_work.list)) {
		drbd_err(resource, "Two-phase commit %d timeout\n",
			   resource->twopc_reply.tid);
		resource->twopc_work.cb = abort_nested_twopc_work;
		drbd_queue_work(&resource->work, &resource->twopc_work);
	}
	spin_unlock_irqrestore(&resource->req_lock, irq_flags);
}

static enum drbd_state_rv outdate_if_weak(struct drbd_resource *resource,
					  struct twopc_reply *reply,
					  enum chg_state_flags flags)
{
	if (reply->primary_nodes & ~reply->reachable_nodes) {
		struct drbd_device *device;
		unsigned long irq_flags;
		int vnr;

		begin_state_change(resource, &irq_flags, flags);
		idr_for_each_entry(&resource->devices, device, vnr) {
			if (device->disk_state[NOW] > D_OUTDATED)
				__change_disk_state(device, D_OUTDATED);
		}
		return end_state_change(resource, &irq_flags);
	}

	return SS_NOTHING_TO_DO;
}

static int receive_twopc(struct drbd_connection *connection, struct packet_info *pi)
{
	struct drbd_connection *affected_connection = connection;
	struct drbd_resource *resource = connection->resource;
	struct drbd_peer_device *peer_device = NULL;
	struct p_twopc_request *p = pi->data;
	struct twopc_reply reply;
	union drbd_state mask = {}, val = {};
	enum chg_state_flags flags = CS_VERBOSE | CS_LOCAL_ONLY;
	enum drbd_state_rv rv;

	reply.vnr = pi->vnr;
	reply.tid = be32_to_cpu(p->tid);
	reply.initiator_node_id = be32_to_cpu(p->initiator_node_id);
	reply.target_node_id = be32_to_cpu(p->target_node_id);
	reply.reachable_nodes = directly_connected_nodes(resource) |
				NODE_MASK(resource->res_opts.node_id);
	reply.primary_nodes = be64_to_cpu(p->primary_nodes);
	reply.weak_nodes = 0;
	reply.is_disconnect = 0;

	/* Check for concurrent transactions and duplicate packets. */
	spin_lock_irq(&resource->req_lock);

	if (resource->remote_state_change) {
		if (resource->twopc_reply.initiator_node_id != reply.initiator_node_id ||
		    resource->twopc_reply.tid != reply.tid) {
			spin_unlock_irq(&resource->req_lock);
			if (pi->cmd == P_TWOPC_PREPARE) {
				drbd_info(connection, "Rejecting concurrent "
					  "remote state change %u because of "
					  "state change %u\n",
					  reply.tid,
					  resource->twopc_reply.tid);
				drbd_send_twopc_reply(connection, P_TWOPC_RETRY, &reply);
			} else {
				drbd_info(connection, "Ignoring %s packet %u\n",
					  drbd_packet_name(pi->cmd),
					  reply.tid);
			}
			return 0;
		}
		if (pi->cmd == P_TWOPC_PREPARE) {
			/* We have prepared this transaction already. */
			spin_unlock_irq(&resource->req_lock);
			drbd_send_twopc_reply(connection, P_TWOPC_YES, &reply);
			return 0;
		}
		flags |= CS_PREPARED;
	} else {
		if (pi->cmd != P_TWOPC_PREPARE) {
			/* We have committed or aborted this transaction already. */
			spin_unlock_irq(&resource->req_lock);
			drbd_debug(connection, "Ignoring %s packet %u\n",
				   drbd_packet_name(pi->cmd),
				   reply.tid);
			return 0;
		}
		resource->remote_state_change = true;
	}

	if (reply.initiator_node_id != connection->net_conf->peer_node_id) {
		/*
		 * This is an indirect request.  Unless we are directly
		 * connected to the initiator as well as indirectly, we don't
		 * have connection or peer device objects for this peer.
		 */
		for_each_connection(affected_connection, resource) {
			if (reply.initiator_node_id ==
			    affected_connection->net_conf->peer_node_id)
				goto directly_connected;
		}
		/* only indirectly connected */
		affected_connection = NULL;
		goto next;
	}

    directly_connected:
	if (reply.target_node_id != -1 &&
	    reply.target_node_id != resource->res_opts.node_id) {
		affected_connection = NULL;
		goto next;
	}

	mask.i = be32_to_cpu(p->mask);
	val.i = be32_to_cpu(p->val);

	if (mask.conn == conn_MASK) {
		u64 m = NODE_MASK(reply.initiator_node_id);

		if (val.conn == C_CONNECTED)
			reply.reachable_nodes |= m;
		if (val.conn == C_DISCONNECTING) {
			reply.reachable_nodes &= ~m;
			reply.is_disconnect = 1;
		}
	}

	if (pi->vnr != -1) {
		peer_device = conn_peer_device(affected_connection, pi->vnr);
		/* If we do not know the peer_device, then we are fine with
		   whatever is going on in the cluster. E.g. detach and del-minor
		   one each node, one after the other */

		affected_connection = NULL; /* It is intended for a peer_device! */
	}

    next:
	if (pi->cmd == P_TWOPC_PREPARE) {
		if ((mask.peer == role_MASK && val.peer == R_PRIMARY) ||
		    (mask.peer != role_MASK && resource->role[NOW] == R_PRIMARY)) {
			reply.primary_nodes = NODE_MASK(resource->res_opts.node_id);
			reply.weak_nodes = ~reply.reachable_nodes;
		}
	}

	resource->twopc_reply = reply;
	spin_unlock_irq(&resource->req_lock);

	switch(pi->cmd) {
	case P_TWOPC_PREPARE:
		drbd_info(connection, "Preparing remote state change %u "
			  "(primary_nodes=%lX, weak_nodes=%lX)\n",
			  reply.tid,
			  (unsigned long)reply.primary_nodes,
			  (unsigned long)reply.weak_nodes);
		flags |= CS_PREPARE;
		break;
	case P_TWOPC_ABORT:
		drbd_info(connection, "Aborting remote state change %u\n",
			  reply.tid);
		flags |= CS_ABORT;
		break;
	default:
		drbd_info(connection, "Committing remote state change %u\n",
			  reply.tid);
		break;
	}

	if (peer_device)
		rv = change_peer_device_state(peer_device, mask, val, flags);
	else if (affected_connection)
		rv = change_connection_state(affected_connection,
					     mask, val, flags | CS_IGN_OUTD_FAIL);
	else
		rv = outdate_if_weak(resource, &reply, flags);

	if (flags & CS_PREPARE) {
		if (rv >= SS_SUCCESS) {
			spin_lock_irq(&resource->req_lock);
			kref_get(&connection->kref);
			kref_debug_get(&connection->kref_debug, 9);
			resource->twopc_parent = connection;
			resource->twopc_timer.expires = jiffies + twopc_timeout(resource);
			add_timer(&resource->twopc_timer);
			spin_unlock_irq(&resource->req_lock);

			nested_twopc_request(resource, pi->vnr, pi->cmd, p);
		} else {
			enum drbd_packet cmd = (rv == SS_IN_TRANSIENT_STATE) ?
				P_TWOPC_RETRY : P_TWOPC_NO;
			drbd_send_twopc_reply(connection, cmd, &reply);
		}
	} else {
		if (flags & CS_PREPARED)
			del_timer(&resource->twopc_timer);

		nested_twopc_request(resource, pi->vnr, pi->cmd, p);
		clear_remote_state_change(resource);

		if (peer_device && rv >= SS_SUCCESS && !(flags & CS_ABORT))
			drbd_md_sync(peer_device->device);

		if (rv >= SS_SUCCESS && !(flags & CS_ABORT)) {
			struct drbd_device *device;
			int vnr;

			if (affected_connection &&
			    mask.conn == conn_MASK && val.conn == C_CONNECTED)
				conn_connect2(connection);

			idr_for_each_entry(&resource->devices, device, vnr) {
				u64 nedu = device->next_exposed_data_uuid;
				if (!nedu)
					continue;
				if (device->disk_state[NOW] < D_INCONSISTENT)
					drbd_set_exposed_data_uuid(device, nedu);
				device->next_exposed_data_uuid = 0;
			}
		}
	}

	return 0;
}

static int receive_state(struct drbd_connection *connection, struct packet_info *pi)
{
	struct drbd_resource *resource = connection->resource;
	struct drbd_peer_device *peer_device = NULL;
	enum drbd_repl_state *repl_state;
	struct drbd_device *device = NULL;
	struct p_state *p = pi->data;
	union drbd_state old_per_state, peer_state;
	enum drbd_disk_state peer_disk_state;
	enum drbd_repl_state new_repl_state;
	int rv;

	if (pi->vnr != -1) {
		peer_device = conn_peer_device(connection, pi->vnr);
		if (!peer_device)
			return config_unknown_volume(connection, pi);
		device = peer_device->device;
	}

	peer_state.i = be32_to_cpu(p->state);

	if (connection->agreed_pro_version < 110) {
		/* Before drbd-9.0 there was no D_DETACHING it was D_FAILED... */
		if (peer_state.disk >= D_DETACHING)
			peer_state.disk++;
		if (peer_state.pdsk >= D_DETACHING)
			peer_state.pdsk++;
	}

	if (pi->vnr == -1) {
		if (peer_state.role == R_SECONDARY) {
			unsigned long irq_flags;

			begin_state_change(resource, &irq_flags, CS_HARD | CS_VERBOSE);
			__change_peer_role(connection, R_SECONDARY);
			rv = end_state_change(resource, &irq_flags);
			if (rv < SS_SUCCESS)
				goto fail;
		}
		return 0;
        }

	peer_disk_state = peer_state.disk;
	if (peer_state.disk == D_NEGOTIATING) {
		peer_disk_state = peer_device->uuid_flags & UUID_FLAG_INCONSISTENT ?
			D_INCONSISTENT : D_CONSISTENT;
		drbd_info(device, "real peer disk state = %s\n", drbd_disk_str(peer_disk_state));
	}

	spin_lock_irq(&resource->req_lock);
	old_per_state = drbd_get_peer_device_state(peer_device, NOW);
	spin_unlock_irq(&resource->req_lock);
 retry:
	new_repl_state = max_t(enum drbd_repl_state, old_per_state.conn, L_OFF);

	/* If some other part of the code (asender thread, timeout)
	 * already decided to close the connection again,
	 * we must not "re-establish" it here. */
	if (old_per_state.conn <= C_TEAR_DOWN)
		return -ECONNRESET;

	/* If this is the "end of sync" confirmation, usually the peer disk
	 * was D_INCONSISTENT or D_CONSISTENT. (Since the peer might be
	 * weak we do not know anything about its new disk state)
	 */
	if ((old_per_state.pdsk == D_INCONSISTENT || old_per_state.pdsk == D_CONSISTENT) &&
	    old_per_state.conn > L_ESTABLISHED && old_per_state.disk == D_UP_TO_DATE) {
		/* If we are (becoming) SyncSource, but peer is still in sync
		 * preparation, ignore its uptodate-ness to avoid flapping, it
		 * will change to inconsistent once the peer reaches active
		 * syncing states.
		 * It may have changed syncer-paused flags, however, so we
		 * cannot ignore this completely. */
		if (peer_state.conn > L_ESTABLISHED &&
		    peer_state.conn < L_SYNC_SOURCE)
			peer_disk_state = D_INCONSISTENT;

		/* if peer_state changes to connected at the same time,
		 * it explicitly notifies us that it finished resync.
		 * Maybe we should finish it up, too? */
		else if (old_per_state.conn >= L_SYNC_SOURCE &&
			 peer_state.conn == L_ESTABLISHED) {

			/* TODO: Since DRBD9 we experience that SyncSource still has
			   bits set... NEED TO UNDERSTAND AND FIX! */
			if (drbd_bm_total_weight(peer_device) <= peer_device->rs_failed)
				drbd_warn(peer_device, "SyncSource still sees bits set!! FIXME\n");

			drbd_resync_finished(peer_device, peer_state.disk);
			return 0;
		}
	}

	/* explicit verify finished notification, stop sector reached. */
	if (old_per_state.conn == L_VERIFY_T && old_per_state.disk == D_UP_TO_DATE &&
	    peer_state.conn == C_CONNECTED && peer_disk_state == D_UP_TO_DATE) {
		ov_out_of_sync_print(peer_device);
		drbd_resync_finished(peer_device, D_MASK);
		return 0;
	}

	/* peer says his disk is inconsistent, while we think it is uptodate,
	 * and this happens while the peer still thinks we have a sync going on,
	 * but we think we are already done with the sync.
	 * We ignore this to avoid flapping pdsk.
	 * This should not happen, if the peer is a recent version of drbd. */
	if (old_per_state.pdsk == D_UP_TO_DATE && peer_disk_state == D_INCONSISTENT &&
	    old_per_state.conn == L_ESTABLISHED && peer_state.conn > L_SYNC_SOURCE)
		peer_disk_state = D_UP_TO_DATE;

	if (new_repl_state == L_OFF)
		new_repl_state = L_ESTABLISHED;

	if (peer_state.conn == L_AHEAD)
		new_repl_state = L_BEHIND;

	if (peer_device->uuids_received &&
	    peer_state.disk >= D_NEGOTIATING &&
	    get_ldev_if_state(device, D_NEGOTIATING)) {
		bool consider_resync;

		/* if we established a new connection */
		consider_resync = (old_per_state.conn < L_ESTABLISHED);
		/* if we have both been inconsistent, and the peer has been
		 * forced to be UpToDate with --force */
		consider_resync |= test_bit(CONSIDER_RESYNC, &peer_device->flags);
		/* if we had been plain connected, and the admin requested to
		 * start a sync by "invalidate" or "invalidate-remote" */
		consider_resync |= (old_per_state.conn == L_ESTABLISHED &&
				    (peer_state.conn == L_STARTING_SYNC_S ||
				     peer_state.conn == L_STARTING_SYNC_T));

		if (consider_resync) {
			new_repl_state = drbd_sync_handshake(peer_device, peer_state.role, peer_disk_state);
		} else if (old_per_state.conn == L_ESTABLISHED &&
			   (peer_state.disk == D_NEGOTIATING ||
			    old_per_state.disk == D_NEGOTIATING)) {
			new_repl_state = drbd_attach_handshake(peer_device, peer_disk_state);
		}

		put_ldev(device);
		if (new_repl_state == -1) {
			new_repl_state = L_ESTABLISHED;
			if (device->disk_state[NOW] == D_NEGOTIATING) {
				new_repl_state = L_NEG_NO_RESULT;
			} else if (peer_state.disk == D_NEGOTIATING) {
				if (connection->agreed_pro_version < 110) {
					drbd_err(device, "Disk attach process on the peer node was aborted.\n");
					peer_state.disk = D_DISKLESS;
					peer_disk_state = D_DISKLESS;
				} else {
					/* The peer will decide later and let us know... */
					peer_disk_state = D_NEGOTIATING;
				}
			} else {
				if (test_and_clear_bit(CONN_DRY_RUN, &connection->flags))
					return -EIO;
				D_ASSERT(device, old_per_state.conn == L_OFF);
				goto fail;
			}
		}

		if (device->disk_state[NOW] == D_NEGOTIATING) {
			set_bit(NEGOTIATION_RESULT_TOCHED, &resource->flags);
			peer_device->negotiation_result = new_repl_state;
		}
	}

	spin_lock_irq(&resource->req_lock);
	begin_state_change_locked(resource, CS_VERBOSE);
	if (old_per_state.i != drbd_get_peer_device_state(peer_device, NOW).i) {
		old_per_state = drbd_get_peer_device_state(peer_device, NOW);
		abort_state_change_locked(resource);
		spin_unlock_irq(&resource->req_lock);
		goto retry;
	}
	clear_bit(CONSIDER_RESYNC, &peer_device->flags);
	if (device->disk_state[NOW] != D_NEGOTIATING)
		__change_repl_state(peer_device, new_repl_state);
	if (connection->peer_role[NOW] == R_UNKNOWN || peer_state.role == R_SECONDARY)
		__change_peer_role(connection, peer_state.role);
	__change_peer_disk_state(peer_device, peer_disk_state);
	__change_resync_susp_peer(peer_device, peer_state.aftr_isp | peer_state.user_isp);
	repl_state = peer_device->repl_state;
	if (repl_state[OLD] < L_ESTABLISHED && repl_state[NEW] >= L_ESTABLISHED)
		resource->state_change_flags |= CS_HARD;
	if (peer_device->disk_state[NEW] == D_CONSISTENT &&
	    drbd_suspended(device) &&
	    repl_state[OLD] < L_ESTABLISHED && repl_state[NEW] == L_ESTABLISHED &&
	    test_bit(NEW_CUR_UUID, &device->flags)) {
		unsigned long irq_flags;

		/* Do not allow RESEND for a rebooted peer. We can only allow this
		   for temporary network outages! */
		abort_state_change_locked(resource);
		spin_unlock_irq(&resource->req_lock);

		drbd_err(device, "Aborting Connect, can not thaw IO with an only Consistent peer\n");
		tl_clear(connection);
		drbd_uuid_new_current(device, false);
		clear_bit(NEW_CUR_UUID, &device->flags);
		begin_state_change(resource, &irq_flags, CS_HARD);
		__change_cstate(connection, C_PROTOCOL_ERROR);
		__change_io_susp_user(resource, false);
		end_state_change(resource, &irq_flags);
		return -EIO;
	}
	rv = end_state_change_locked(resource);
	new_repl_state = peer_device->repl_state[NOW];
	set_bit(INITIAL_STATE_RECEIVED, &peer_device->flags);
	spin_unlock_irq(&resource->req_lock);

	if (rv < SS_SUCCESS)
		goto fail;

	if (old_per_state.conn > L_OFF) {
		if (new_repl_state > L_ESTABLISHED && peer_state.conn <= L_ESTABLISHED &&
		    peer_state.disk != D_NEGOTIATING ) {
			/* we want resync, peer has not yet decided to sync... */
			/* Nowadays only used when forcing a node into primary role and
			   setting its disk to UpToDate with that */
			drbd_send_uuids(peer_device, 0, 0);
			drbd_send_current_state(peer_device);
		}
	}

	clear_bit(DISCARD_MY_DATA, &device->flags);

	drbd_md_sync(device); /* update connected indicator, effective_size, ... */

	return 0;
fail:
	change_cstate(connection, C_DISCONNECTING, CS_HARD);
	return -EIO;
}

static int receive_sync_uuid(struct drbd_connection *connection, struct packet_info *pi)
{
	struct drbd_peer_device *peer_device;
	struct drbd_device *device;
	struct p_uuid *p = pi->data;

	peer_device = conn_peer_device(connection, pi->vnr);
	if (!peer_device)
		return -EIO;
	device = peer_device->device;

	wait_event(device->misc_wait,
		   peer_device->repl_state[NOW] == L_WF_SYNC_UUID ||
		   peer_device->repl_state[NOW] == L_BEHIND ||
		   peer_device->repl_state[NOW] < L_ESTABLISHED ||
		   device->disk_state[NOW] < D_NEGOTIATING);

	/* D_ASSERT(device,  peer_device->repl_state[NOW] == L_WF_SYNC_UUID ); */

	/* Here the _drbd_uuid_ functions are right, current should
	   _not_ be rotated into the history */
	if (get_ldev_if_state(device, D_NEGOTIATING)) {
		_drbd_uuid_set_current(device, be64_to_cpu(p->uuid));
		_drbd_uuid_set_bitmap(peer_device, 0UL);

		drbd_print_uuids(peer_device, "updated sync uuid");
		drbd_start_resync(peer_device, L_SYNC_TARGET);

		put_ldev(device);
	} else
		drbd_err(device, "Ignoring SyncUUID packet!\n");

	return 0;
}

/**
 * receive_bitmap_plain
 *
 * Return 0 when done, 1 when another iteration is needed, and a negative error
 * code upon failure.
 */
static int
receive_bitmap_plain(struct drbd_peer_device *peer_device, unsigned int size,
		     unsigned long *p, struct bm_xfer_ctx *c)
{
	unsigned int data_size = DRBD_SOCKET_BUFFER_SIZE -
				 drbd_header_size(peer_device->connection);
	unsigned int num_words = min_t(size_t, data_size / sizeof(*p),
				       c->bm_words - c->word_offset);
	unsigned int want = num_words * sizeof(*p);
	int err;

	if (want != size) {
		drbd_err(peer_device, "%s:want (%u) != size (%u)\n", __func__, want, size);
		return -EIO;
	}
	if (want == 0)
		return 0;
	err = drbd_recv_all(peer_device->connection, p, want);
	if (err)
		return err;

	drbd_bm_merge_lel(peer_device, c->word_offset, num_words, p);

	c->word_offset += num_words;
	c->bit_offset = c->word_offset * BITS_PER_LONG;
	if (c->bit_offset > c->bm_bits)
		c->bit_offset = c->bm_bits;

	return 1;
}

static enum drbd_bitmap_code dcbp_get_code(struct p_compressed_bm *p)
{
	return (enum drbd_bitmap_code)(p->encoding & 0x0f);
}

static int dcbp_get_start(struct p_compressed_bm *p)
{
	return (p->encoding & 0x80) != 0;
}

static int dcbp_get_pad_bits(struct p_compressed_bm *p)
{
	return (p->encoding >> 4) & 0x7;
}

/**
 * recv_bm_rle_bits
 *
 * Return 0 when done, 1 when another iteration is needed, and a negative error
 * code upon failure.
 */
static int
recv_bm_rle_bits(struct drbd_peer_device *peer_device,
		struct p_compressed_bm *p,
		 struct bm_xfer_ctx *c,
		 unsigned int len)
{
	struct bitstream bs;
	u64 look_ahead;
	u64 rl;
	u64 tmp;
	unsigned long s = c->bit_offset;
	unsigned long e;
	int toggle = dcbp_get_start(p);
	int have;
	int bits;

	bitstream_init(&bs, p->code, len, dcbp_get_pad_bits(p));

	bits = bitstream_get_bits(&bs, &look_ahead, 64);
	if (bits < 0)
		return -EIO;

	for (have = bits; have > 0; s += rl, toggle = !toggle) {
		bits = vli_decode_bits(&rl, look_ahead);
		if (bits <= 0)
			return -EIO;

		if (toggle) {
			e = s + rl -1;
			if (e >= c->bm_bits) {
				drbd_err(peer_device, "bitmap overflow (e:%lu) while decoding bm RLE packet\n", e);
				return -EIO;
			}
			drbd_bm_set_many_bits(peer_device, s, e);
		}

		if (have < bits) {
			drbd_err(peer_device, "bitmap decoding error: h:%d b:%d la:0x%08llx l:%u/%u\n",
				have, bits, look_ahead,
				(unsigned int)(bs.cur.b - p->code),
				(unsigned int)bs.buf_len);
			return -EIO;
		}
		/* if we consumed all 64 bits, assign 0; >> 64 is "undefined"; */
		if (likely(bits < 64))
			look_ahead >>= bits;
		else
			look_ahead = 0;
		have -= bits;

		bits = bitstream_get_bits(&bs, &tmp, 64 - have);
		if (bits < 0)
			return -EIO;
		look_ahead |= tmp << have;
		have += bits;
	}

	c->bit_offset = s;
	bm_xfer_ctx_bit_to_word_offset(c);

	return (s != c->bm_bits);
}

/**
 * decode_bitmap_c
 *
 * Return 0 when done, 1 when another iteration is needed, and a negative error
 * code upon failure.
 */
static int
decode_bitmap_c(struct drbd_peer_device *peer_device,
		struct p_compressed_bm *p,
		struct bm_xfer_ctx *c,
		unsigned int len)
{
	if (dcbp_get_code(p) == RLE_VLI_Bits)
		return recv_bm_rle_bits(peer_device, p, c, len - sizeof(*p));

	/* other variants had been implemented for evaluation,
	 * but have been dropped as this one turned out to be "best"
	 * during all our tests. */

	drbd_err(peer_device, "receive_bitmap_c: unknown encoding %u\n", p->encoding);
	change_cstate(peer_device->connection, C_PROTOCOL_ERROR, CS_HARD);
	return -EIO;
}

void INFO_bm_xfer_stats(struct drbd_peer_device *peer_device,
		const char *direction, struct bm_xfer_ctx *c)
{
	/* what would it take to transfer it "plaintext" */
	unsigned int header_size = drbd_header_size(peer_device->connection);
	unsigned int data_size = DRBD_SOCKET_BUFFER_SIZE - header_size;
	unsigned int plain =
		header_size * (DIV_ROUND_UP(c->bm_words, data_size) + 1) +
		c->bm_words * sizeof(unsigned long);
	unsigned int total = c->bytes[0] + c->bytes[1];
	unsigned int r;

	/* total can not be zero. but just in case: */
	if (total == 0)
		return;

	/* don't report if not compressed */
	if (total >= plain)
		return;

	/* total < plain. check for overflow, still */
	r = (total > UINT_MAX/1000) ? (total / (plain/1000))
		                    : (1000 * total / plain);

	if (r > 1000)
		r = 1000;

	r = 1000 - r;
	drbd_info(peer_device, "%s bitmap stats [Bytes(packets)]: plain %u(%u), RLE %u(%u), "
	     "total %u; compression: %u.%u%%\n",
			direction,
			c->bytes[1], c->packets[1],
			c->bytes[0], c->packets[0],
			total, r/10, r % 10);
}

static enum drbd_disk_state read_disk_state(struct drbd_device *device)
{
	struct drbd_resource *resource = device->resource;
	enum drbd_disk_state disk_state;

	spin_lock_irq(&resource->req_lock);
	disk_state = device->disk_state[NOW];
	spin_unlock_irq(&resource->req_lock);

	return disk_state;
}

/* Since we are processing the bitfield from lower addresses to higher,
   it does not matter if the process it in 32 bit chunks or 64 bit
   chunks as long as it is little endian. (Understand it as byte stream,
   beginning with the lowest byte...) If we would use big endian
   we would need to process it from the highest address to the lowest,
   in order to be agnostic to the 32 vs 64 bits issue.

   returns 0 on failure, 1 if we successfully received it. */
static int receive_bitmap(struct drbd_connection *connection, struct packet_info *pi)
{
	struct drbd_peer_device *peer_device;
	struct drbd_device *device;
	struct bm_xfer_ctx c;
	int err;

	peer_device = conn_peer_device(connection, pi->vnr);
	if (!peer_device)
		return -EIO;
	device = peer_device->device;

	/* Final repl_states become visible when the disk leaves NEGOTIATING state */
	wait_event_interruptible(device->resource->state_wait,
				 read_disk_state(device) != D_NEGOTIATING);

	drbd_bm_slot_lock(peer_device, "receive bitmap", BM_LOCK_CLEAR | BM_LOCK_BULK);
	/* you are supposed to send additional out-of-sync information
	 * if you actually set bits during this phase */

	c = (struct bm_xfer_ctx) {
		.bm_bits = drbd_bm_bits(device),
		.bm_words = drbd_bm_words(device),
	};

	for(;;) {
		if (pi->cmd == P_BITMAP)
			err = receive_bitmap_plain(peer_device, pi->size, pi->data, &c);
		else if (pi->cmd == P_COMPRESSED_BITMAP) {
			/* MAYBE: sanity check that we speak proto >= 90,
			 * and the feature is enabled! */
			struct p_compressed_bm *p = pi->data;

			if (pi->size > DRBD_SOCKET_BUFFER_SIZE - drbd_header_size(connection)) {
				drbd_err(device, "ReportCBitmap packet too large\n");
				err = -EIO;
				goto out;
			}
			if (pi->size <= sizeof(*p)) {
				drbd_err(device, "ReportCBitmap packet too small (l:%u)\n", pi->size);
				err = -EIO;
				goto out;
			}
			err = drbd_recv_all(connection, p, pi->size);
			if (err)
			       goto out;
			err = decode_bitmap_c(peer_device, p, &c, pi->size);
		} else {
			drbd_warn(device, "receive_bitmap: cmd neither ReportBitMap nor ReportCBitMap (is 0x%x)", pi->cmd);
			err = -EIO;
			goto out;
		}

		c.packets[pi->cmd == P_BITMAP]++;
		c.bytes[pi->cmd == P_BITMAP] += drbd_header_size(connection) + pi->size;

		if (err <= 0) {
			if (err < 0)
				goto out;
			break;
		}
		err = drbd_recv_header(connection, pi);
		if (err)
			goto out;
	}

	INFO_bm_xfer_stats(peer_device, "receive", &c);

	if (peer_device->repl_state[NOW] == L_WF_BITMAP_T) {
		enum drbd_state_rv rv;

		err = drbd_send_bitmap(device, peer_device);
		if (err)
			goto out;
		/* Omit CS_WAIT_COMPLETE and CS_SERIALIZE with this state
		 * transition to avoid deadlocks. */

		if (connection->agreed_pro_version < 110) {
			rv = stable_change_repl_state(peer_device, L_WF_SYNC_UUID, CS_VERBOSE);
			D_ASSERT(device, rv == SS_SUCCESS);
		} else {
			drbd_start_resync(peer_device, L_SYNC_TARGET);
		}
	} else if (peer_device->repl_state[NOW] != L_WF_BITMAP_S) {
		/* admin may have requested C_DISCONNECTING,
		 * other threads may have noticed network errors */
		drbd_info(device, "unexpected repl_state (%s) in receive_bitmap\n",
		    drbd_repl_str(peer_device->repl_state[NOW]));
	}
	err = 0;

 out:
	drbd_bm_slot_unlock(peer_device);
	if (!err && peer_device->repl_state[NOW] == L_WF_BITMAP_S)
		drbd_start_resync(peer_device, L_SYNC_SOURCE);
	return err;
}

static int receive_skip(struct drbd_connection *connection, struct packet_info *pi)
{
	drbd_warn(connection, "skipping unknown optional packet type %d, l: %d!\n",
		 pi->cmd, pi->size);

	return ignore_remaining_packet(connection, pi);
}

static int receive_UnplugRemote(struct drbd_connection *connection, struct packet_info *pi)
{
	/* just unplug all devices always, regardless which volume number */
	drbd_unplug_all_devices(connection->resource);

	/* Make sure we've acked all the TCP data associated
	 * with the data requests being unplugged */
	drbd_tcp_quickack(connection->data.socket);

	return 0;
}

static int receive_out_of_sync(struct drbd_connection *connection, struct packet_info *pi)
{
	struct drbd_peer_device *peer_device;
	struct drbd_device *device;
	struct p_block_desc *p = pi->data;

	peer_device = conn_peer_device(connection, pi->vnr);
	if (!peer_device)
		return -EIO;
	device = peer_device->device;

	switch (peer_device->repl_state[NOW]) {
	case L_WF_SYNC_UUID:
	case L_WF_BITMAP_T:
	case L_BEHIND:
			break;
	default:
		drbd_err(device, "ASSERT FAILED cstate = %s, expected: WFSyncUUID|WFBitMapT|Behind\n",
				drbd_repl_str(peer_device->repl_state[NOW]));
	}

	drbd_set_out_of_sync(peer_device, be64_to_cpu(p->sector), be32_to_cpu(p->blksize));

	return 0;
}

static int receive_dagtag(struct drbd_connection *connection, struct packet_info *pi)
{
	struct p_dagtag *p = pi->data;

	connection->last_dagtag_sector = be64_to_cpu(p->dagtag);
	return 0;
}

struct drbd_connection *drbd_connection_by_node_id(struct drbd_resource *resource, int node_id)
{
	struct drbd_connection *connection;
	struct net_conf *nc;

	rcu_read_lock();
	for_each_connection_rcu(connection, resource) {
		nc = rcu_dereference(connection->net_conf);
		if (nc && nc->peer_node_id == node_id) {
			rcu_read_unlock();
			return connection;
		}
	}
	rcu_read_unlock();

	return NULL;
}

static int receive_peer_dagtag(struct drbd_connection *connection, struct packet_info *pi)
{
	struct drbd_resource *resource = connection->resource;
	struct drbd_peer_device *peer_device;
	enum drbd_repl_state new_repl_state;
	struct p_peer_dagtag *p = pi->data;
	struct drbd_connection *lost_peer;
	s64 dagtag_offset;
	int vnr = 0;

	lost_peer = drbd_connection_by_node_id(resource, be32_to_cpu(p->node_id));
	if (!lost_peer)
		return 0;

	if (lost_peer->cstate[NOW] == C_CONNECTED) {
		drbd_ping_peer(lost_peer);
		if (lost_peer->cstate[NOW] == C_CONNECTED)
			return 0;
	}

	idr_for_each_entry(&connection->peer_devices, peer_device, vnr) {
		if (peer_device->repl_state[NOW] > L_ESTABLISHED)
			return 0;
		if (peer_device->current_uuid != drbd_current_uuid(peer_device->device))
			return 0;
	}

	/* Need to wait until the other receiver thread has called the
	   cleanup_unacked_peer_requests() function */
	wait_event(resource->state_wait,
		   lost_peer->cstate[NOW] <= C_UNCONNECTED || lost_peer->cstate[NOW] == C_CONNECTING);

	dagtag_offset = (s64)lost_peer->last_dagtag_sector - (s64)be64_to_cpu(p->dagtag);
	if (dagtag_offset > 0)
		new_repl_state = L_WF_BITMAP_S;
	else if (dagtag_offset < 0)
		new_repl_state = L_WF_BITMAP_T;
	else
		new_repl_state = L_ESTABLISHED;

	if (new_repl_state != L_ESTABLISHED) {
		unsigned long irq_flags;

		drbd_info(connection, "Reconciliation resync because \'%s\' disappeared. (o=%d)\n",
			  lost_peer->net_conf->name, (int)dagtag_offset);

		begin_state_change(resource, &irq_flags, CS_VERBOSE);
		idr_for_each_entry(&connection->peer_devices, peer_device, vnr) {
			__change_repl_state(peer_device, new_repl_state);
			set_bit(RECONCILIATION_RESYNC, &peer_device->flags);
		}
		end_state_change(resource, &irq_flags);
	} else {
		drbd_info(connection, "No reconciliation resync even though \'%s\' disappeared. (o=%d)\n",
			  lost_peer->net_conf->name, (int)dagtag_offset);

		idr_for_each_entry(&connection->peer_devices, peer_device, vnr)
			drbd_bm_clear_many_bits(peer_device, 0, -1UL);
	}

	return 0;
}

/* Accept a new current UUID generated on a diskless node, that just became primary */
static int receive_current_uuid(struct drbd_connection *connection, struct packet_info *pi)
{
	struct drbd_resource *resource = connection->resource;
	struct drbd_peer_device *peer_device;
	struct drbd_device *device;
	struct p_uuid *p = pi->data;
	u64 current_uuid;

	peer_device = conn_peer_device(connection, pi->vnr);
	if (!peer_device)
		return -EIO;
	device = peer_device->device;

	current_uuid = be64_to_cpu(p->uuid);
	if (current_uuid == drbd_current_uuid(device))
		return 0;
	peer_device->current_uuid = current_uuid;

	if (get_ldev(device)) {
		if (connection->peer_role[NOW] == R_PRIMARY) {
			drbd_warn(peer_device, "received new current UUID: %llX\n", current_uuid);
			drbd_uuid_received_new_current(peer_device, current_uuid, 0);
		}
		put_ldev(device);
	} else if (resource->role[NOW] == R_PRIMARY) {
		drbd_set_exposed_data_uuid(device, peer_device->current_uuid);
	}

	return 0;
}

struct data_cmd {
	int expect_payload;
	size_t pkt_size;
	int (*fn)(struct drbd_connection *, struct packet_info *);
};

static struct data_cmd drbd_cmd_handler[] = {
	[P_DATA]	    = { 1, sizeof(struct p_data), receive_Data },
	[P_DATA_REPLY]	    = { 1, sizeof(struct p_data), receive_DataReply },
	[P_RS_DATA_REPLY]   = { 1, sizeof(struct p_data), receive_RSDataReply } ,
	[P_BARRIER]	    = { 0, sizeof(struct p_barrier), receive_Barrier } ,
	[P_BITMAP]	    = { 1, 0, receive_bitmap } ,
	[P_COMPRESSED_BITMAP] = { 1, 0, receive_bitmap } ,
	[P_UNPLUG_REMOTE]   = { 0, 0, receive_UnplugRemote },
	[P_DATA_REQUEST]    = { 0, sizeof(struct p_block_req), receive_DataRequest },
	[P_RS_DATA_REQUEST] = { 0, sizeof(struct p_block_req), receive_DataRequest },
	[P_SYNC_PARAM]	    = { 1, 0, receive_SyncParam },
	[P_SYNC_PARAM89]    = { 1, 0, receive_SyncParam },
	[P_PROTOCOL]        = { 1, sizeof(struct p_protocol), receive_protocol },
	[P_UUIDS]	    = { 0, sizeof(struct p_uuids), receive_uuids },
	[P_SIZES]	    = { 0, sizeof(struct p_sizes), receive_sizes },
	[P_STATE]	    = { 0, sizeof(struct p_state), receive_state },
	[P_STATE_CHG_REQ]   = { 0, sizeof(struct p_req_state), receive_req_state },
	[P_SYNC_UUID]       = { 0, sizeof(struct p_uuid), receive_sync_uuid },
	[P_OV_REQUEST]      = { 0, sizeof(struct p_block_req), receive_DataRequest },
	[P_OV_REPLY]        = { 1, sizeof(struct p_block_req), receive_DataRequest },
	[P_CSUM_RS_REQUEST] = { 1, sizeof(struct p_block_req), receive_DataRequest },
	[P_DELAY_PROBE]     = { 0, sizeof(struct p_delay_probe93), receive_skip },
	[P_OUT_OF_SYNC]     = { 0, sizeof(struct p_block_desc), receive_out_of_sync },
	[P_CONN_ST_CHG_REQ] = { 0, sizeof(struct p_req_state), receive_req_state },
	[P_PROTOCOL_UPDATE] = { 1, sizeof(struct p_protocol), receive_protocol },
	[P_TWOPC_PREPARE] = { 0, sizeof(struct p_twopc_request), receive_twopc },
	[P_TWOPC_ABORT] = { 0, sizeof(struct p_twopc_request), receive_twopc },
	[P_DAGTAG]	    = { 0, sizeof(struct p_dagtag), receive_dagtag },
	[P_UUIDS110]	    = { 1, sizeof(struct p_uuids110), receive_uuids110 },
	[P_PEER_DAGTAG]     = { 0, sizeof(struct p_peer_dagtag), receive_peer_dagtag },
	[P_CURRENT_UUID]    = { 0, sizeof(struct p_uuid), receive_current_uuid },
	[P_TWOPC_COMMIT]    = { 0, sizeof(struct p_twopc_request), receive_twopc },
	[P_TRIM]	    = { 0, sizeof(struct p_trim), receive_Data },
};

static void drbdd(struct drbd_connection *connection)
{
	struct packet_info pi;
	size_t shs; /* sub header size */
	int err;

	while (get_t_state(&connection->receiver) == RUNNING) {
		struct data_cmd *cmd;

		drbd_thread_current_set_cpu(&connection->receiver);
		update_receiver_timing_details(connection, drbd_recv_header);
		if (drbd_recv_header(connection, &pi))
			goto err_out;

		cmd = &drbd_cmd_handler[pi.cmd];
		if (unlikely(pi.cmd >= ARRAY_SIZE(drbd_cmd_handler) || !cmd->fn)) {
			drbd_err(connection, "Unexpected data packet %s (0x%04x)",
				 drbd_packet_name(pi.cmd), pi.cmd);
			goto err_out;
		}

		shs = cmd->pkt_size;
		if (pi.size > shs && !cmd->expect_payload) {
			drbd_err(connection, "No payload expected %s l:%d\n",
				 drbd_packet_name(pi.cmd), pi.size);
			goto err_out;
		}

		if (shs) {
			update_receiver_timing_details(connection, drbd_recv_all_warn);
			err = drbd_recv_all_warn(connection, pi.data, shs);
			if (err)
				goto err_out;
			pi.size -= shs;
		}

		update_receiver_timing_details(connection, cmd->fn);
		err = cmd->fn(connection, &pi);
		if (err) {
			drbd_err(connection, "error receiving %s, e: %d l: %d!\n",
				 drbd_packet_name(pi.cmd), err, pi.size);
			goto err_out;
		}
	}
	return;

    err_out:
	change_cstate(connection, C_PROTOCOL_ERROR, CS_HARD);
}

static void conn_disconnect(struct drbd_connection *connection)
{
	struct drbd_resource *resource = connection->resource;
	struct drbd_peer_device *peer_device;
	enum drbd_conn_state oc;
	unsigned long irq_flags;
	int vnr;

	if (connection->cstate[NOW] == C_STANDALONE)
		return;

	/* We are about to start the cleanup after connection loss.
	 * Make sure drbd_make_request knows about that.
	 * Usually we should be in some network failure state already,
	 * but just in case we are not, we fix it up here.
	 */
	del_connect_timer(connection);

	change_cstate(connection, C_NETWORK_FAILURE, CS_HARD);

	/* asender does not clean up anything. it must not interfere, either */
	drbd_thread_stop(&connection->asender);
	drbd_free_sock(connection);

	rcu_read_lock();
	idr_for_each_entry(&connection->peer_devices, peer_device, vnr) {
		struct drbd_device *device = peer_device->device;

		kref_get(&device->kref);
		rcu_read_unlock();
		drbd_disconnected(peer_device);
		kref_put(&device->kref, drbd_destroy_device);
		rcu_read_lock();
	}
	rcu_read_unlock();

	cleanup_unacked_peer_requests(connection);
	cleanup_peer_ack_list(connection);

	rcu_read_lock();
	idr_for_each_entry(&connection->peer_devices, peer_device, vnr) {
		struct drbd_device *device = peer_device->device;
		int i;

		i = atomic_read(&device->pp_in_use);
		if (i)
			drbd_info(device, "pp_in_use = %d, expected 0\n", i);
	}
	rcu_read_unlock();

	if (!list_empty(&connection->current_epoch->list))
		drbd_err(connection, "ASSERTION FAILED: connection->current_epoch->list not empty\n");
	/* ok, no more ee's on the fly, it is safe to reset the epoch_size */
	atomic_set(&connection->current_epoch->epoch_size, 0);
	connection->send.seen_any_write_yet = false;

	drbd_info(connection, "Connection closed\n");

	if (resource->role[NOW] == R_PRIMARY && conn_highest_pdsk(connection) >= D_UNKNOWN)
		conn_try_outdate_peer_async(connection);

	begin_state_change(resource, &irq_flags, CS_VERBOSE | CS_LOCAL_ONLY);
	oc = connection->cstate[NOW];
	if (oc >= C_UNCONNECTED) {
		__change_cstate(connection, C_UNCONNECTED);
		/* drbd_receiver() has to be restarted after it returns */
		drbd_thread_restart_nowait(&connection->receiver);
	}
	end_state_change(resource, &irq_flags);

	if (oc == C_DISCONNECTING)
		change_cstate(connection, C_STANDALONE, CS_VERBOSE | CS_HARD | CS_LOCAL_ONLY);
}

static int drbd_disconnected(struct drbd_peer_device *peer_device)
{
	struct drbd_device *device = peer_device->device;
	unsigned int i;

	/* wait for current activity to cease. */
	spin_lock_irq(&device->resource->req_lock);
	_drbd_wait_ee_list_empty(device, &device->active_ee);
	_drbd_wait_ee_list_empty(device, &device->sync_ee);
	_drbd_wait_ee_list_empty(device, &device->read_ee);
	spin_unlock_irq(&device->resource->req_lock);

	/* We do not have data structures that would allow us to
	 * get the rs_pending_cnt down to 0 again.
	 *  * On L_SYNC_TARGET we do not have any data structures describing
	 *    the pending RSDataRequest's we have sent.
	 *  * On L_SYNC_SOURCE there is no data structure that tracks
	 *    the P_RS_DATA_REPLY blocks that we sent to the SyncTarget.
	 *  And no, it is not the sum of the reference counts in the
	 *  resync_LRU. The resync_LRU tracks the whole operation including
	 *  the disk-IO, while the rs_pending_cnt only tracks the blocks
	 *  on the fly. */
	drbd_rs_cancel_all(peer_device);
	peer_device->rs_total = 0;
	peer_device->rs_failed = 0;
	atomic_set(&peer_device->rs_pending_cnt, 0);
	wake_up(&device->misc_wait);

	del_timer_sync(&peer_device->resync_timer);
	resync_timer_fn((unsigned long)peer_device);
	del_timer_sync(&peer_device->start_resync_timer);

	/* wait for all w_e_end_data_req, w_e_end_rsdata_req, w_send_barrier,
	 * w_make_resync_request etc. which may still be on the worker queue
	 * to be "canceled" */
	drbd_flush_workqueue(&peer_device->connection->sender_work);

	drbd_finish_peer_reqs(device);

	/* This second workqueue flush is necessary, since drbd_finish_peer_reqs()
	   might have issued a work again. The one before drbd_finish_peer_reqs() is
	   necessary to reclain net_ee in drbd_finish_peer_reqs(). */
	drbd_flush_workqueue(&peer_device->connection->sender_work);

	/* need to do it again, drbd_finish_peer_reqs() may have populated it
	 * again via drbd_try_clear_on_disk_bm(). */
	drbd_rs_cancel_all(peer_device);

	peer_device->uuids_received = false;

	if (!drbd_suspended(device))
		tl_clear(peer_device->connection);

	drbd_md_sync(device);

	/* serialize with bitmap writeout triggered by the state change,
	 * if any. */
	wait_event(device->misc_wait, list_empty(&device->pending_bitmap_work));

	/* tcp_close and release of sendpage pages can be deferred.  I don't
	 * want to use SO_LINGER, because apparently it can be deferred for
	 * more than 20 seconds (longest time I checked).
	 *
	 * Actually we don't care for exactly when the network stack does its
	 * put_page(), but release our reference on these pages right here.
	 */
	i = drbd_free_peer_reqs(device, &device->net_ee);
	if (i)
		drbd_info(device, "net_ee not empty, killed %u entries\n", i);
	i = atomic_read(&device->pp_in_use_by_net);
	if (i)
		drbd_info(device, "pp_in_use_by_net = %d, expected 0\n", i);

	D_ASSERT(device, list_empty(&device->read_ee));
	D_ASSERT(device, list_empty(&device->active_ee));
	D_ASSERT(device, list_empty(&device->sync_ee));
	D_ASSERT(device, list_empty(&device->done_ee));

	return 0;
}

/*
 * We support PRO_VERSION_MIN to PRO_VERSION_MAX. The protocol version
 * we can agree on is stored in agreed_pro_version.
 *
 * feature flags and the reserved array should be enough room for future
 * enhancements of the handshake protocol, and possible plugins...
 *
 * for now, they are expected to be zero, but ignored.
 */
static int drbd_send_features(struct drbd_connection *connection, int peer_node_id)
{
	struct drbd_socket *sock;
	struct p_connection_features *p;

	sock = &connection->data;
	p = conn_prepare_command(connection, sock);
	if (!p)
		return -EIO;
	memset(p, 0, sizeof(*p));
	p->protocol_min = cpu_to_be32(PRO_VERSION_MIN);
	p->protocol_max = cpu_to_be32(PRO_VERSION_MAX);
	p->sender_node_id = cpu_to_be32(connection->resource->res_opts.node_id);
	p->receiver_node_id = cpu_to_be32(peer_node_id);
	p->feature_flags = cpu_to_be32(PRO_FEATURES);
	return send_command(connection, -1, sock, P_CONNECTION_FEATURES, sizeof(*p), NULL, 0);
}

/*
 * return values:
 *   1 yes, we have a valid connection
 *   0 oops, did not work out, please try again
 *  -1 peer talks different language,
 *     no point in trying again, please go standalone.
 */
static int drbd_do_features(struct drbd_connection *connection)
{
	/* ASSERT current == connection->receiver ... */
	struct drbd_resource *resource = connection->resource;
	struct p_connection_features *p;
	const int expect = sizeof(struct p_connection_features);
	struct packet_info pi;
	struct net_conf *nc;
	int peer_node_id = -1, err;

	rcu_read_lock();
	nc = rcu_dereference(connection->net_conf);
	if (nc)
		peer_node_id = nc->peer_node_id;
	rcu_read_unlock();

	err = drbd_send_features(connection, peer_node_id);
	if (err)
		return 0;

	err = drbd_recv_header(connection, &pi);
	if (err)
		return 0;

	if (pi.cmd != P_CONNECTION_FEATURES) {
		drbd_err(connection, "expected ConnectionFeatures packet, received: %s (0x%04x)\n",
			 drbd_packet_name(pi.cmd), pi.cmd);
		return -1;
	}

	if (pi.size != expect) {
		drbd_err(connection, "expected ConnectionFeatures length: %u, received: %u\n",
		     expect, pi.size);
		return -1;
	}

	p = pi.data;
	err = drbd_recv_all_warn(connection, p, expect);
	if (err)
		return 0;

	p->protocol_min = be32_to_cpu(p->protocol_min);
	p->protocol_max = be32_to_cpu(p->protocol_max);
	if (p->protocol_max == 0)
		p->protocol_max = p->protocol_min;

	if (PRO_VERSION_MAX < p->protocol_min ||
	    PRO_VERSION_MIN > p->protocol_max) {
		drbd_err(connection, "incompatible DRBD dialects: "
		    "I support %d-%d, peer supports %d-%d\n",
		    PRO_VERSION_MIN, PRO_VERSION_MAX,
		    p->protocol_min, p->protocol_max);
		return -1;
	}

	connection->agreed_pro_version = min_t(int, PRO_VERSION_MAX, p->protocol_max);
	connection->agreed_features = PRO_FEATURES & be32_to_cpu(p->feature_flags);

	if (connection->agreed_pro_version < 110) {
		struct drbd_connection *connection2;

		for_each_connection(connection2, resource) {
			if (connection == connection2)
				continue;
			drbd_err(connection, "Peer supports protocols %d-%d, but "
				 "multiple connections are only supported in protocol "
				 "110 and above\n", p->protocol_min, p->protocol_max);
			return -1;
		}
	}

	if (connection->agreed_pro_version >= 110) {
		if (be32_to_cpu(p->sender_node_id) != peer_node_id) {
			drbd_err(connection, "Peer presented a node_id of %d instead of %d\n",
				 be32_to_cpu(p->sender_node_id), peer_node_id);
			return 0;
		}
		if (be32_to_cpu(p->receiver_node_id) != resource->res_opts.node_id) {
			drbd_err(connection, "Peer expects me to have a node_id of %d instead of %d\n",
				 be32_to_cpu(p->receiver_node_id), resource->res_opts.node_id);
			return 0;
		}
	}

	drbd_info(connection, "Handshake successful: "
	     "Agreed network protocol version %d\n", connection->agreed_pro_version);

	drbd_info(connection, "Agreed to%ssupport TRIM on protocol level\n",
		  connection->agreed_features & FF_TRIM ? " " : " not ");

	return 1;
}

#if !defined(CONFIG_CRYPTO_HMAC) && !defined(CONFIG_CRYPTO_HMAC_MODULE)
static int drbd_do_auth(struct drbd_connection *connection)
{
	drbd_err(connection, "This kernel was build without CONFIG_CRYPTO_HMAC.\n");
	drbd_err(connection, "You need to disable 'cram-hmac-alg' in drbd.conf.\n");
	return -1;
}
#else
#define CHALLENGE_LEN 64 /* must be multiple of 4 */

/* Return value:
	1 - auth succeeded,
	0 - failed, try again (network error),
	-1 - auth failed, don't try again.
*/

static int drbd_do_auth(struct drbd_connection *connection)
{
	struct drbd_socket *sock;
	u32 my_challenge[CHALLENGE_LEN / sizeof(u32) + 1];  /* 68 Bytes... */
	struct scatterlist sg;
	char *response = NULL;
	char *right_response = NULL;
	u32 *peers_ch = NULL;
	unsigned int key_len;
	char secret[SHARED_SECRET_MAX]; /* 64 byte */
	unsigned int resp_size;
	struct hash_desc desc;
	struct packet_info pi;
	struct net_conf *nc;
	int err, rv, peer_node_id;
	bool peer_is_drbd_9 = connection->agreed_pro_version >= 110;

	/* FIXME: Put the challenge/response into the preallocated socket buffer.  */

	rcu_read_lock();
	nc = rcu_dereference(connection->net_conf);
	peer_node_id = nc->peer_node_id;
	key_len = strlen(nc->shared_secret);
	memcpy(secret, nc->shared_secret, key_len);
	rcu_read_unlock();

	desc.tfm = connection->cram_hmac_tfm;
	desc.flags = 0;

	rv = crypto_hash_setkey(connection->cram_hmac_tfm, (u8 *)secret, key_len);
	if (rv) {
		drbd_err(connection, "crypto_hash_setkey() failed with %d\n", rv);
		rv = -1;
		goto fail;
	}

	get_random_bytes(my_challenge, CHALLENGE_LEN);

	sock = &connection->data;
	if (!conn_prepare_command(connection, sock)) {
		rv = 0;
		goto fail;
	}
	rv = !send_command(connection, -1, sock, P_AUTH_CHALLENGE, 0,
			   my_challenge, CHALLENGE_LEN);
	if (!rv)
		goto fail;

	err = drbd_recv_header(connection, &pi);
	if (err) {
		rv = 0;
		goto fail;
	}

	if (pi.cmd != P_AUTH_CHALLENGE) {
		drbd_err(connection, "expected AuthChallenge packet, received: %s (0x%04x)\n",
			 drbd_packet_name(pi.cmd), pi.cmd);
		rv = 0;
		goto fail;
	}

	if (pi.size > CHALLENGE_LEN * 2) {
		drbd_err(connection, "expected AuthChallenge payload too big.\n");
		rv = -1;
		goto fail;
	}

	if (pi.size < CHALLENGE_LEN) {
		drbd_err(connection, "AuthChallenge payload too small.\n");
		rv = -1;
		goto fail;
	}

	peers_ch = kmalloc(pi.size + sizeof(u32), GFP_NOIO);
	if (peers_ch == NULL) {
		drbd_err(connection, "kmalloc of peers_ch failed\n");
		rv = -1;
		goto fail;
	}

	err = drbd_recv_all_warn(connection, peers_ch, pi.size);
	if (err) {
		rv = 0;
		goto fail;
	}

	if (!memcmp(my_challenge, peers_ch, CHALLENGE_LEN)) {
		drbd_err(connection, "Peer presented the same challenge!\n");
		rv = -1;
		goto fail;
	}

	resp_size = crypto_hash_digestsize(connection->cram_hmac_tfm);
	response = kmalloc(resp_size, GFP_NOIO);
	if (response == NULL) {
		drbd_err(connection, "kmalloc of response failed\n");
		rv = -1;
		goto fail;
	}

	sg_init_table(&sg, 1);
	if (peer_is_drbd_9)
		peers_ch[pi.size / sizeof(u32)] =
			cpu_to_be32(connection->resource->res_opts.node_id);
	sg_set_buf(&sg, peers_ch, pi.size + (peer_is_drbd_9 ? sizeof(u32) : 0));

	rv = crypto_hash_digest(&desc, &sg, sg.length, response);
	if (rv) {
		drbd_err(connection, "crypto_hash_digest() failed with %d\n", rv);
		rv = -1;
		goto fail;
	}

	if (!conn_prepare_command(connection, sock)) {
		rv = 0;
		goto fail;
	}
	rv = !send_command(connection, -1, sock, P_AUTH_RESPONSE, 0,
			   response, resp_size);
	if (!rv)
		goto fail;

	err = drbd_recv_header(connection, &pi);
	if (err) {
		rv = 0;
		goto fail;
	}

	if (pi.cmd != P_AUTH_RESPONSE) {
		drbd_err(connection, "expected AuthResponse packet, received: %s (0x%04x)\n",
			 drbd_packet_name(pi.cmd), pi.cmd);
		rv = 0;
		goto fail;
	}

	if (pi.size != resp_size) {
		drbd_err(connection, "expected AuthResponse payload of wrong size\n");
		rv = 0;
		goto fail;
	}

	err = drbd_recv_all_warn(connection, response , resp_size);
	if (err) {
		rv = 0;
		goto fail;
	}

	right_response = kmalloc(resp_size, GFP_NOIO);
	if (right_response == NULL) {
		drbd_err(connection, "kmalloc of right_response failed\n");
		rv = -1;
		goto fail;
	}

	if (peer_is_drbd_9)
		my_challenge[CHALLENGE_LEN / sizeof(u32)] = cpu_to_be32(peer_node_id);
	sg_set_buf(&sg, my_challenge, CHALLENGE_LEN + (peer_is_drbd_9 ? sizeof(u32) : 0));

	rv = crypto_hash_digest(&desc, &sg, sg.length, right_response);
	if (rv) {
		drbd_err(connection, "crypto_hash_digest() failed with %d\n", rv);
		rv = -1;
		goto fail;
	}

	rv = !memcmp(response, right_response, resp_size);

	if (rv)
		drbd_info(connection, "Peer authenticated using %d bytes HMAC\n",
		     resp_size);
	else
		rv = -1;

 fail:
	kfree(peers_ch);
	kfree(response);
	kfree(right_response);

	return rv;
}
#endif

int drbd_receiver(struct drbd_thread *thi)
{
	struct drbd_connection *connection = thi->connection;

	if (conn_connect(connection))
		drbdd(connection);
	conn_disconnect(connection);
	return 0;
}

/* ********* acknowledge sender ******** */

static int process_peer_ack_list(struct drbd_connection *connection)
{
	struct drbd_resource *resource = connection->resource;
	struct drbd_request *req;
	unsigned int idx;
	int err;

	rcu_read_lock();
	idx = 1 + connection->net_conf->peer_node_id;
	rcu_read_unlock();

restart:
	spin_lock_irq(&resource->req_lock);
	list_for_each_entry(req, &resource->peer_ack_list, tl_requests) {
		bool destroy;

		if (!(req->rq_state[idx] & RQ_PEER_ACK))
			continue;
		req->rq_state[idx] &= ~RQ_PEER_ACK;
		destroy = atomic_dec_and_test(&req->kref.refcount);
		if (destroy)
			list_del(&req->tl_requests);
		spin_unlock_irq(&resource->req_lock);

		err = drbd_send_peer_ack(connection, req);
		if (destroy)
			mempool_free(req, drbd_request_mempool);
		if (err)
			return err;
		goto restart;

	}
	spin_unlock_irq(&resource->req_lock);
	return 0;
}

static int got_peers_in_sync(struct drbd_connection *connection, struct packet_info *pi)
{
	struct drbd_peer_device *peer_device;
	struct drbd_device *device;
	struct p_peer_block_desc *p = pi->data;
	sector_t sector;
	u64 in_sync_b;
	int size;

	peer_device = conn_peer_device(connection, pi->vnr);
	if (!peer_device)
		return -EIO;

	device = peer_device->device;

	if (get_ldev(device)) {
		sector = be64_to_cpu(p->sector);
		size = be32_to_cpu(p->size);
		in_sync_b = node_ids_to_bitmap(device, be64_to_cpu(p->mask));

		drbd_set_sync(device, sector, size, 0, in_sync_b);
		put_ldev(device);
	}

	return 0;
}

static int got_RqSReply(struct drbd_connection *connection, struct packet_info *pi)
{
	struct p_req_state_reply *p = pi->data;
	int retcode = be32_to_cpu(p->retcode);

	if (retcode >= SS_SUCCESS)
		set_bit(TWOPC_YES, &connection->flags);
	else {
		set_bit(TWOPC_NO, &connection->flags);
		drbd_debug(connection, "Requested state change failed by peer: %s (%d)\n",
			   drbd_set_st_err_str(retcode), retcode);
	}

	wake_up(&connection->resource->state_wait);
	wake_up(&connection->ping_wait);

	return 0;
}

static int got_twopc_reply(struct drbd_connection *connection, struct packet_info *pi)
{
	struct drbd_resource *resource = connection->resource;
	struct p_twopc_reply *p = pi->data;

	spin_lock_irq(&resource->req_lock);
	if (resource->twopc_reply.initiator_node_id == be32_to_cpu(p->initiator_node_id) &&
	    resource->twopc_reply.tid == be32_to_cpu(p->tid)) {
		drbd_debug(connection, "Got a %s reply for state change %u\n",
			   drbd_packet_name(pi->cmd),
			   resource->twopc_reply.tid);

		if (pi->cmd == P_TWOPC_YES) {
			u64 reachable_nodes =
				be64_to_cpu(p->reachable_nodes);

			if (resource->res_opts.node_id ==
			    resource->twopc_reply.initiator_node_id &&
			    connection->net_conf->peer_node_id ==
			    resource->twopc_reply.target_node_id) {
				resource->twopc_reply.target_reachable_nodes |=
					reachable_nodes;
			} else {
				resource->twopc_reply.reachable_nodes |=
					reachable_nodes;
			}
			resource->twopc_reply.primary_nodes |=
				be64_to_cpu(p->primary_nodes);
			resource->twopc_reply.weak_nodes |=
				be64_to_cpu(p->weak_nodes);
		}

		if (pi->cmd == P_TWOPC_YES)
			set_bit(TWOPC_YES, &connection->flags);
		else if (pi->cmd == P_TWOPC_NO)
			set_bit(TWOPC_NO, &connection->flags);
		else if (pi->cmd == P_TWOPC_RETRY)
			set_bit(TWOPC_RETRY, &connection->flags);
		if (cluster_wide_reply_ready(resource)) {
			del_timer(&resource->twopc_timer);
			if (list_empty(&resource->twopc_work.list))
				drbd_queue_work(&resource->work, &resource->twopc_work);
		}
	} else {
		drbd_debug(connection, "Ignoring %s reply for state change %u\n",
			   drbd_packet_name(pi->cmd),
			   be32_to_cpu(p->tid));
	}
	spin_unlock_irq(&resource->req_lock);

	return 0;
}

void twopc_connection_down(struct drbd_connection *connection)
{
	struct drbd_resource *resource = connection->resource;

	assert_spin_locked(&resource->req_lock);
	if (resource->twopc_reply.initiator_node_id != -1 &&
	    test_bit(TWOPC_PREPARED, &connection->flags)) {
		set_bit(TWOPC_RETRY, &connection->flags);
		if (cluster_wide_reply_ready(resource)) {
			del_timer(&resource->twopc_timer);
			if (list_empty(&resource->twopc_work.list))
				drbd_queue_work(&resource->work, &resource->twopc_work);
		}
	}
}

static int got_Ping(struct drbd_connection *connection, struct packet_info *pi)
{
	return drbd_send_ping_ack(connection);

}

static int got_PingAck(struct drbd_connection *connection, struct packet_info *pi)
{
	if (!test_and_set_bit(GOT_PING_ACK, &connection->flags))
		wake_up(&connection->ping_wait);

	return 0;
}

static int got_IsInSync(struct drbd_connection *connection, struct packet_info *pi)
{
	struct drbd_peer_device *peer_device;
	struct drbd_device *device;
	struct p_block_ack *p = pi->data;
	sector_t sector = be64_to_cpu(p->sector);
	int blksize = be32_to_cpu(p->blksize);

	peer_device = conn_peer_device(connection, pi->vnr);
	if (!peer_device)
		return -EIO;
	device = peer_device->device;

	D_ASSERT(device, connection->agreed_pro_version >= 89);

	update_peer_seq(peer_device, be32_to_cpu(p->seq_num));

	if (get_ldev(device)) {
		drbd_rs_complete_io(peer_device, sector);
		drbd_set_in_sync(peer_device, sector, blksize);
		/* rs_same_csums is supposed to count in units of BM_BLOCK_SIZE */
		peer_device->rs_same_csum += (blksize >> BM_BLOCK_SHIFT);
		put_ldev(device);
	}
	dec_rs_pending(peer_device);
	atomic_add(blksize >> 9, &peer_device->rs_sect_in);

	return 0;
}

static int
validate_req_change_req_state(struct drbd_peer_device *peer_device, u64 id, sector_t sector,
			      struct rb_root *root, const char *func,
			      enum drbd_req_event what, bool missing_ok)
{
	struct drbd_device *device = peer_device->device;
	struct drbd_request *req;
	struct bio_and_error m;

	spin_lock_irq(&device->resource->req_lock);
	req = find_request(device, root, id, sector, missing_ok, func);
	if (unlikely(!req)) {
		spin_unlock_irq(&device->resource->req_lock);
		return -EIO;
	}
	__req_mod(req, what, peer_device, &m);
	spin_unlock_irq(&device->resource->req_lock);

	if (m.bio)
		complete_master_bio(device, &m);
	return 0;
}

static int got_BlockAck(struct drbd_connection *connection, struct packet_info *pi)
{
	struct drbd_peer_device *peer_device;
	struct drbd_device *device;
	struct p_block_ack *p = pi->data;
	sector_t sector = be64_to_cpu(p->sector);
	int blksize = be32_to_cpu(p->blksize);
	enum drbd_req_event what;

	peer_device = conn_peer_device(connection, pi->vnr);
	if (!peer_device)
		return -EIO;
	device = peer_device->device;

	update_peer_seq(peer_device, be32_to_cpu(p->seq_num));

	if (p->block_id == ID_SYNCER) {
		drbd_set_in_sync(peer_device, sector, blksize);
		dec_rs_pending(peer_device);
		return 0;
	}
	switch (pi->cmd) {
	case P_RS_WRITE_ACK:
		what = WRITE_ACKED_BY_PEER_AND_SIS;
		break;
	case P_WRITE_ACK:
		what = WRITE_ACKED_BY_PEER;
		break;
	case P_RECV_ACK:
		what = RECV_ACKED_BY_PEER;
		break;
	case P_SUPERSEDED:
		what = DISCARD_WRITE;
		break;
	case P_RETRY_WRITE:
		what = POSTPONE_WRITE;
		break;
	default:
		BUG();
	}

	return validate_req_change_req_state(peer_device, p->block_id, sector,
					     &device->write_requests, __func__,
					     what, false);
}

static int got_NegAck(struct drbd_connection *connection, struct packet_info *pi)
{
	struct drbd_peer_device *peer_device;
	struct drbd_device *device;
	struct p_block_ack *p = pi->data;
	sector_t sector = be64_to_cpu(p->sector);
	int size = be32_to_cpu(p->blksize);
	int err;

	peer_device = conn_peer_device(connection, pi->vnr);
	if (!peer_device)
		return -EIO;
	device = peer_device->device;

	update_peer_seq(peer_device, be32_to_cpu(p->seq_num));

	if (p->block_id == ID_SYNCER) {
		dec_rs_pending(peer_device);
		drbd_rs_failed_io(peer_device, sector, size);
		return 0;
	}

	err = validate_req_change_req_state(peer_device, p->block_id, sector,
					    &device->write_requests, __func__,
					    NEG_ACKED, true);
	if (err) {
		/* Protocol A has no P_WRITE_ACKs, but has P_NEG_ACKs.
		   The master bio might already be completed, therefore the
		   request is no longer in the collision hash. */
		/* In Protocol B we might already have got a P_RECV_ACK
		   but then get a P_NEG_ACK afterwards. */
		drbd_set_out_of_sync(peer_device, sector, size);
	}
	return 0;
}

static int got_NegDReply(struct drbd_connection *connection, struct packet_info *pi)
{
	struct drbd_peer_device *peer_device;
	struct drbd_device *device;
	struct p_block_ack *p = pi->data;
	sector_t sector = be64_to_cpu(p->sector);

	peer_device = conn_peer_device(connection, pi->vnr);
	if (!peer_device)
		return -EIO;
	device = peer_device->device;

	update_peer_seq(peer_device, be32_to_cpu(p->seq_num));

	drbd_err(device, "Got NegDReply; Sector %llus, len %u.\n",
		 (unsigned long long)sector, be32_to_cpu(p->blksize));

	return validate_req_change_req_state(peer_device, p->block_id, sector,
					     &device->read_requests, __func__,
					     NEG_ACKED, false);
}

static int got_NegRSDReply(struct drbd_connection *connection, struct packet_info *pi)
{
	struct drbd_peer_device *peer_device;
	struct drbd_device *device;
	sector_t sector;
	int size;
	struct p_block_ack *p = pi->data;

	peer_device = conn_peer_device(connection, pi->vnr);
	if (!peer_device)
		return -EIO;
	device = peer_device->device;

	sector = be64_to_cpu(p->sector);
	size = be32_to_cpu(p->blksize);

	update_peer_seq(peer_device, be32_to_cpu(p->seq_num));

	dec_rs_pending(peer_device);

	if (get_ldev_if_state(device, D_DETACHING)) {
		drbd_rs_complete_io(peer_device, sector);
		switch (pi->cmd) {
		case P_NEG_RS_DREPLY:
			drbd_rs_failed_io(peer_device, sector, size);
		case P_RS_CANCEL:
			break;
		default:
			BUG();
		}
		put_ldev(device);
	}

	return 0;
}

static int got_BarrierAck(struct drbd_connection *connection, struct packet_info *pi)
{
	struct drbd_peer_device *peer_device;
	struct p_barrier_ack *p = pi->data;
	int vnr;

	tl_release(connection, p->barrier, be32_to_cpu(p->set_size));

	rcu_read_lock();
	idr_for_each_entry(&connection->peer_devices, peer_device, vnr) {
		struct drbd_device *device = peer_device->device;
		if (peer_device->repl_state[NOW] == L_AHEAD &&
		    atomic_read(&connection->ap_in_flight) == 0 &&
		    !test_and_set_bit(AHEAD_TO_SYNC_SOURCE, &device->flags)) {
			peer_device->start_resync_side = L_SYNC_SOURCE;
			peer_device->start_resync_timer.expires = jiffies + HZ;
			add_timer(&peer_device->start_resync_timer);
		}
	}
	rcu_read_unlock();

	return 0;
}

static int got_OVResult(struct drbd_connection *connection, struct packet_info *pi)
{
	struct drbd_peer_device *peer_device;
	struct drbd_device *device;
	struct p_block_ack *p = pi->data;
	sector_t sector;
	int size;

	peer_device = conn_peer_device(connection, pi->vnr);
	if (!peer_device)
		return -EIO;
	device = peer_device->device;

	sector = be64_to_cpu(p->sector);
	size = be32_to_cpu(p->blksize);

	update_peer_seq(peer_device, be32_to_cpu(p->seq_num));

	if (be64_to_cpu(p->block_id) == ID_OUT_OF_SYNC)
		drbd_ov_out_of_sync_found(peer_device, sector, size);
	else
		ov_out_of_sync_print(peer_device);

	if (!get_ldev(device))
		return 0;

	drbd_rs_complete_io(peer_device, sector);
	dec_rs_pending(peer_device);

	--peer_device->ov_left;

	/* let's advance progress step marks only for every other megabyte */
	if ((peer_device->ov_left & 0x200) == 0x200)
		drbd_advance_rs_marks(peer_device, peer_device->ov_left);

	if (peer_device->ov_left == 0) {
		struct drbd_peer_device_work *dw = kmalloc(sizeof(*dw), GFP_NOIO);
		if (dw) {
			dw->w.cb = w_ov_finished;
			dw->peer_device = peer_device;
			drbd_queue_work(&connection->sender_work, &dw->w);
		} else {
			drbd_err(device, "kmalloc(dw) failed.");
			ov_out_of_sync_print(peer_device);
			drbd_resync_finished(peer_device, D_MASK);
		}
	}
	put_ldev(device);
	return 0;
}

static int got_skip(struct drbd_connection *connection, struct packet_info *pi)
{
	return 0;
}

static u64 node_ids_to_bitmap(struct drbd_device *device, u64 node_ids) __must_hold(local)
{
	char *id_to_bit = device->ldev->id_to_bit;
	u64 bitmap_bits = 0;
	int node_id;

	for_each_set_bit(node_id, (unsigned long *)&node_ids,
			 sizeof(node_ids) * BITS_PER_BYTE) {
		int bitmap_bit = id_to_bit[node_id];
		if (bitmap_bit >= 0)
			bitmap_bits |= NODE_MASK(bitmap_bit);
	}
	return bitmap_bits;
}

static int got_peer_ack(struct drbd_connection *connection, struct packet_info *pi)
{
	struct drbd_resource *resource = connection->resource;
	struct p_peer_ack *p = pi->data;
	u64 dagtag, in_sync;
	struct drbd_peer_request *peer_req, *tmp;
	struct list_head work_list;

	dagtag = be64_to_cpu(p->dagtag);
	in_sync = be64_to_cpu(p->mask);

	spin_lock_irq(&resource->req_lock);
	list_for_each_entry(peer_req, &connection->peer_requests, recv_order) {
		if (dagtag == peer_req->dagtag_sector)
			goto found;
	}
	spin_unlock_irq(&resource->req_lock);

	drbd_err(connection, "peer request with dagtag %llu not found\n", dagtag);
	return -EIO;

found:
	list_cut_position(&work_list, &connection->peer_requests, &peer_req->recv_order);
	spin_unlock_irq(&resource->req_lock);

	list_for_each_entry_safe(peer_req, tmp, &work_list, recv_order) {
		struct drbd_peer_device *peer_device = peer_req->peer_device;
		struct drbd_device *device = peer_device->device;
		u64 in_sync_b;

		if (get_ldev(device)) {
			in_sync_b = node_ids_to_bitmap(device, in_sync);

			drbd_set_sync(device, peer_req->i.sector,
				      peer_req->i.size, ~in_sync_b, -1);
			put_ldev(device);
		}
		list_del(&peer_req->recv_order);
		drbd_al_complete_io(device, &peer_req->i);
		drbd_free_peer_req(device, peer_req);
	}
	return 0;
}

/* Caller has to hold resource->req_lock */
void apply_unacked_peer_requests(struct drbd_connection *connection)
{
	struct drbd_peer_request *peer_req;

	list_for_each_entry(peer_req, &connection->peer_requests, recv_order) {
		struct drbd_peer_device *peer_device = peer_req->peer_device;
		struct drbd_device *device = peer_device->device;
		u64 mask = ~(1 << peer_device->bitmap_index);

		drbd_set_sync(device, peer_req->i.sector, peer_req->i.size,
			      mask, mask);
	}
}

static void cleanup_unacked_peer_requests(struct drbd_connection *connection)
{
	struct drbd_resource *resource = connection->resource;
	struct drbd_peer_request *peer_req, *tmp;
	LIST_HEAD(work_list);

	spin_lock_irq(&resource->req_lock);
	list_splice_init(&connection->peer_requests, &work_list);
	spin_unlock_irq(&resource->req_lock);

	list_for_each_entry_safe(peer_req, tmp, &work_list, recv_order) {
		struct drbd_peer_device *peer_device = peer_req->peer_device;
		struct drbd_device *device = peer_device->device;
		u64 mask = ~(1 << peer_device->bitmap_index);

		drbd_set_sync(device, peer_req->i.sector, peer_req->i.size,
			      mask, mask);

		list_del(&peer_req->recv_order);
		drbd_al_complete_io(device, &peer_req->i);
		drbd_free_peer_req(device, peer_req);
	}
}

static void destroy_request(struct kref *kref)
{
	struct drbd_request *req =
		container_of(kref, struct drbd_request, kref);

	list_del(&req->tl_requests);
	mempool_free(req, drbd_request_mempool);
}

static void cleanup_peer_ack_list(struct drbd_connection *connection)
{
	struct drbd_resource *resource = connection->resource;
	struct drbd_request *req, *tmp;
	int idx;

	spin_lock_irq(&resource->req_lock);
	idx = 1 + connection->net_conf->peer_node_id;
	list_for_each_entry_safe(req, tmp, &resource->peer_ack_list, tl_requests) {
		if (!(req->rq_state[idx] & RQ_PEER_ACK))
			continue;
		req->rq_state[idx] &= ~RQ_PEER_ACK;
		kref_put(&req->kref, destroy_request);
	}
	spin_unlock_irq(&resource->req_lock);
}

static int connection_finish_peer_reqs(struct drbd_connection *connection)
{
	struct drbd_peer_device *peer_device;
	int vnr, not_empty = 0;

	do {
		clear_bit(SIGNAL_ASENDER, &connection->flags);
		flush_signals(current);

		rcu_read_lock();
		idr_for_each_entry(&connection->peer_devices, peer_device, vnr) {
			struct drbd_device *device = peer_device->device;

			kref_get(&device->kref);
			rcu_read_unlock();
			if (drbd_finish_peer_reqs(device)) {
				kref_put(&device->kref, drbd_destroy_device);
				return 1;
			}
			kref_put(&device->kref, drbd_destroy_device);
			rcu_read_lock();
		}
		set_bit(SIGNAL_ASENDER, &connection->flags);

		spin_lock_irq(&connection->resource->req_lock);
		idr_for_each_entry(&connection->peer_devices, peer_device, vnr) {
			struct drbd_device *device = peer_device->device;
			not_empty = !list_empty(&device->done_ee);
			if (not_empty)
				break;
		}
		spin_unlock_irq(&connection->resource->req_lock);
		rcu_read_unlock();
	} while (not_empty);

	return 0;
}

struct asender_cmd {
	size_t pkt_size;
	int (*fn)(struct drbd_connection *connection, struct packet_info *);
};

static struct asender_cmd asender_tbl[] = {
	[P_PING]	    = { 0, got_Ping },
	[P_PING_ACK]	    = { 0, got_PingAck },
	[P_RECV_ACK]	    = { sizeof(struct p_block_ack), got_BlockAck },
	[P_WRITE_ACK]	    = { sizeof(struct p_block_ack), got_BlockAck },
	[P_RS_WRITE_ACK]    = { sizeof(struct p_block_ack), got_BlockAck },
	[P_SUPERSEDED]      = { sizeof(struct p_block_ack), got_BlockAck },
	[P_NEG_ACK]	    = { sizeof(struct p_block_ack), got_NegAck },
	[P_NEG_DREPLY]	    = { sizeof(struct p_block_ack), got_NegDReply },
	[P_NEG_RS_DREPLY]   = { sizeof(struct p_block_ack), got_NegRSDReply },
	[P_OV_RESULT]	    = { sizeof(struct p_block_ack), got_OVResult },
	[P_BARRIER_ACK]	    = { sizeof(struct p_barrier_ack), got_BarrierAck },
	[P_STATE_CHG_REPLY] = { sizeof(struct p_req_state_reply), got_RqSReply },
	[P_RS_IS_IN_SYNC]   = { sizeof(struct p_block_ack), got_IsInSync },
	[P_DELAY_PROBE]     = { sizeof(struct p_delay_probe93), got_skip },
	[P_RS_CANCEL]       = { sizeof(struct p_block_ack), got_NegRSDReply },
	[P_CONN_ST_CHG_REPLY]={ sizeof(struct p_req_state_reply), got_RqSReply },
	[P_RETRY_WRITE]	    = { sizeof(struct p_block_ack), got_BlockAck },
	[P_PEER_ACK]	    = { sizeof(struct p_peer_ack), got_peer_ack },
	[P_PEERS_IN_SYNC]   = { sizeof(struct p_peer_block_desc), got_peers_in_sync },
	[P_TWOPC_YES]       = { sizeof(struct p_twopc_reply), got_twopc_reply },
	[P_TWOPC_NO]        = { sizeof(struct p_twopc_reply), got_twopc_reply },
	[P_TWOPC_RETRY]     = { sizeof(struct p_twopc_reply), got_twopc_reply },
};

int drbd_asender(struct drbd_thread *thi)
{
	struct drbd_connection *connection = thi->connection;
	struct asender_cmd *cmd = NULL;
	struct packet_info pi;
	int rv;
	void *buf    = connection->meta.rbuf;
	int received = 0;
	unsigned int header_size = drbd_header_size(connection);
	int expect   = header_size;
	bool ping_timeout_active = false;
	struct net_conf *nc;
	int ping_timeo, tcp_cork, ping_int;
	struct sched_param param = { .sched_priority = 2 };

	rv = sched_setscheduler(current, SCHED_RR, &param);
	if (rv < 0)
		drbd_err(connection, "drbd_asender: ERROR set priority, ret=%d\n", rv);

	while (get_t_state(thi) == RUNNING) {
		drbd_thread_current_set_cpu(thi);

		rcu_read_lock();
		nc = rcu_dereference(connection->net_conf);
		ping_timeo = nc->ping_timeo;
		tcp_cork = nc->tcp_cork;
		ping_int = nc->ping_int;
		rcu_read_unlock();

		if (test_and_clear_bit(SEND_PING, &connection->flags)) {
			if (drbd_send_ping(connection)) {
				drbd_err(connection, "drbd_send_ping has failed\n");
				goto reconnect;
			}
			connection->meta.socket->sk->sk_rcvtimeo = ping_timeo * HZ / 10;
			ping_timeout_active = true;
		}

		/* TODO: conditionally cork; it may hurt latency if we cork without
		   much to send */
		if (tcp_cork)
			drbd_tcp_cork(connection->meta.socket);
		if (connection_finish_peer_reqs(connection)) {
			drbd_err(connection, "connection_finish_peer_reqs() failed\n");
			goto reconnect;
		}
		if (process_peer_ack_list(connection))
			goto reconnect;

		/* but unconditionally uncork unless disabled */
		if (tcp_cork)
			drbd_tcp_uncork(connection->meta.socket);

		/* short circuit, recv_msg would return EINTR anyways. */
		if (signal_pending(current))
			continue;

		rv = drbd_recv_short(connection->meta.socket, buf, expect-received, 0);
		clear_bit(SIGNAL_ASENDER, &connection->flags);

		flush_signals(current);

		/* Note:
		 * -EINTR	 (on meta) we got a signal
		 * -EAGAIN	 (on meta) rcvtimeo expired
		 * -ECONNRESET	 other side closed the connection
		 * -ERESTARTSYS  (on data) we got a signal
		 * rv <  0	 other than above: unexpected error!
		 * rv == expected: full header or command
		 * rv <  expected: "woken" by signal during receive
		 * rv == 0	 : "connection shut down by peer"
		 */
received_more:
		if (likely(rv > 0)) {
			received += rv;
			buf	 += rv;
		} else if (rv == 0) {
			if (test_bit(DISCONNECT_EXPECTED, &connection->flags)) {
				long t;
				rcu_read_lock();
				t = rcu_dereference(connection->net_conf)->ping_timeo * HZ/10;
				rcu_read_unlock();

				t = wait_event_timeout(connection->ping_wait,
						       connection->cstate[NOW] < C_CONNECTED,
						       t);
				if (t)
					break;
			}
			drbd_err(connection, "meta connection shut down by peer.\n");
			goto reconnect;
		} else if (rv == -EAGAIN) {
			/* If the data socket received something meanwhile,
			 * that is good enough: peer is still alive. */
			if (time_after(connection->last_received,
				jiffies - connection->meta.socket->sk->sk_rcvtimeo))
				continue;
			if (ping_timeout_active) {
				drbd_err(connection, "PingAck did not arrive in time.\n");
				goto reconnect;
			}
			set_bit(SEND_PING, &connection->flags);
			continue;
		} else if (rv == -EINTR) {
			continue;
		} else {
			drbd_err(connection, "sock_recvmsg returned %d\n", rv);
			goto reconnect;
		}

		if (received == expect && cmd == NULL) {
			if (decode_header(connection, connection->meta.rbuf, &pi))
				goto reconnect;
			cmd = &asender_tbl[pi.cmd];
			if (pi.cmd >= ARRAY_SIZE(asender_tbl) || !cmd->fn) {
				drbd_err(connection, "Unexpected meta packet %s (0x%04x)\n",
					 drbd_packet_name(pi.cmd), pi.cmd);
				goto disconnect;
			}
			expect = header_size + cmd->pkt_size;
			if (pi.size != expect - header_size) {
				drbd_err(connection, "Wrong packet size on meta (c: %d, l: %d)\n",
					pi.cmd, pi.size);
				goto reconnect;
			}
		}
		if (received == expect) {
			bool err;

			err = cmd->fn(connection, &pi);
			if (err) {
				drbd_err(connection, "%pf failed\n", cmd->fn);
				goto reconnect;
			}

			connection->last_received = jiffies;

			if (cmd == &asender_tbl[P_PING_ACK]) {
				/* restore idle timeout */
				connection->meta.socket->sk->sk_rcvtimeo = ping_int * HZ;
				ping_timeout_active = false;
			}

			buf	 = connection->meta.rbuf;
			received = 0;
			expect	 = header_size;
			cmd	 = NULL;
		}
		if (test_bit(SEND_PING, &connection->flags))
			continue;
		rv = drbd_recv_short(connection->meta.socket, buf, expect-received, MSG_DONTWAIT);
		if (rv > 0)
			goto received_more;
	}

	if (0) {
reconnect:
		change_cstate(connection, C_NETWORK_FAILURE, CS_HARD);
	}
	if (0) {
disconnect:
		change_cstate(connection, C_DISCONNECTING, CS_HARD);
	}
	clear_bit(SIGNAL_ASENDER, &connection->flags);

	drbd_info(connection, "asender terminated\n");

	return 0;
}<|MERGE_RESOLUTION|>--- conflicted
+++ resolved
@@ -3061,14 +3061,7 @@
 	curr_events = drbd_backing_bdev_events(device->ldev->backing_bdev->bd_contains->bd_disk)
 		    - atomic_read(&device->rs_sect_ev);
 
-<<<<<<< HEAD
-	if (atomic_read(&device->ap_actlog_cnt) ||
-	    !peer_device->rs_last_events ||
-	    curr_events - peer_device->rs_last_events > 64) {
-=======
-	if (atomic_read(&device->ap_actlog_cnt)
-	|| curr_events - device->rs_last_events > 64) {
->>>>>>> ca3a67af
+	if (atomic_read(&device->ap_actlog_cnt) || curr_events - peer_device->rs_last_events > 64) {
 		unsigned long rs_left;
 		int i;
 
