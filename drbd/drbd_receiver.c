// SPDX-License-Identifier: GPL-2.0-or-later
/*
   drbd_receiver.c

   This file is part of DRBD by Philipp Reisner and Lars Ellenberg.

   Copyright (C) 2001-2008, LINBIT Information Technologies GmbH.
   Copyright (C) 1999-2008, Philipp Reisner <philipp.reisner@linbit.com>.
   Copyright (C) 2002-2008, Lars Ellenberg <lars.ellenberg@linbit.com>.

 */


#include <linux/module.h>

#include <linux/uaccess.h>
#include <net/sock.h>

#include <linux/drbd.h>
#include <linux/fs.h>
#include <linux/file.h>
#include <linux/in.h>
#include <linux/mm.h>
#include <linux/memcontrol.h>
#include <linux/mm_inline.h>
#include <linux/slab.h>
#include <linux/pkt_sched.h>
#include <uapi/linux/sched/types.h>
#define __KERNEL_SYSCALLS__
#include <linux/unistd.h>
#include <linux/vmalloc.h>
#include <linux/random.h>
#include <net/ipv6.h>
#include <linux/scatterlist.h>
#include <linux/part_stat.h>

#include "drbd_int.h"
#include "drbd_protocol.h"
#include "drbd_req.h"
#include "drbd_vli.h"

#define PRO_FEATURES (DRBD_FF_TRIM|DRBD_FF_THIN_RESYNC|DRBD_FF_WSAME|DRBD_FF_WZEROES)

struct flush_work {
	struct drbd_work w;
	struct drbd_epoch *epoch;
};

enum epoch_event {
	EV_PUT,
	EV_GOT_BARRIER_NR,
	EV_BARRIER_DONE,
	EV_BECAME_LAST,
	EV_CLEANUP = 32, /* used as flag */
};

enum finish_epoch {
	FE_STILL_LIVE,
	FE_DESTROYED,
	FE_RECYCLED,
};

enum resync_reason {
	AFTER_UNSTABLE,
	DISKLESS_PRIMARY,
};

enum sync_rule {
	RULE_SYNC_SOURCE_MISSED_FINISH,
	RULE_SYNC_SOURCE_PEER_MISSED_FINISH,
	RULE_SYNC_TARGET_MISSED_FINISH,
	RULE_SYNC_TARGET_PEER_MISSED_FINISH,
	RULE_SYNC_TARGET_MISSED_START,
	RULE_SYNC_SOURCE_MISSED_START,
	RULE_INITIAL_HANDSHAKE_CHANGED,
	RULE_JUST_CREATED_PEER,
	RULE_JUST_CREATED_SELF,
	RULE_JUST_CREATED_BOTH,
	RULE_CRASHED_PRIMARY,
	RULE_LOST_QUORUM,
	RULE_RECONNECTED,
	RULE_BOTH_OFF,
	RULE_BITMAP_PEER,
	RULE_BITMAP_PEER_OTHER,
	RULE_BITMAP_SELF,
	RULE_BITMAP_SELF_OTHER,
	RULE_BITMAP_BOTH,
	RULE_HISTORY_PEER,
	RULE_HISTORY_SELF,
	RULE_HISTORY_BOTH,
};

static const char * const sync_rule_names[] = {
	[RULE_SYNC_SOURCE_MISSED_FINISH] = "sync-source-missed-finish",
	[RULE_SYNC_SOURCE_PEER_MISSED_FINISH] = "sync-source-peer-missed-finish",
	[RULE_SYNC_TARGET_MISSED_FINISH] = "sync-target-missed-finish",
	[RULE_SYNC_TARGET_PEER_MISSED_FINISH] = "sync-target-peer-missed-finish",
	[RULE_SYNC_TARGET_MISSED_START] = "sync-target-missed-start",
	[RULE_SYNC_SOURCE_MISSED_START] = "sync-source-missed-start",
	[RULE_INITIAL_HANDSHAKE_CHANGED] = "initial-handshake-changed",
	[RULE_JUST_CREATED_PEER] = "just-created-peer",
	[RULE_JUST_CREATED_SELF] = "just-created-self",
	[RULE_JUST_CREATED_BOTH] = "just-created-both",
	[RULE_CRASHED_PRIMARY] = "crashed-primary",
	[RULE_LOST_QUORUM] = "lost-quorum",
	[RULE_RECONNECTED] = "reconnected",
	[RULE_BOTH_OFF] = "both-off",
	[RULE_BITMAP_PEER] = "bitmap-peer",
	[RULE_BITMAP_PEER_OTHER] = "bitmap-peer-other",
	[RULE_BITMAP_SELF] = "bitmap-self",
	[RULE_BITMAP_SELF_OTHER] = "bitmap-self-other",
	[RULE_BITMAP_BOTH] = "bitmap-both",
	[RULE_HISTORY_PEER] = "history-peer",
	[RULE_HISTORY_SELF] = "history-self",
	[RULE_HISTORY_BOTH] = "history-both",
};

enum sync_strategy {
	UNDETERMINED = 0,
	NO_SYNC,
	SYNC_SOURCE_IF_BOTH_FAILED,
	SYNC_SOURCE_USE_BITMAP,
	SYNC_SOURCE_SET_BITMAP,
	SYNC_SOURCE_COPY_BITMAP,
	SYNC_TARGET_IF_BOTH_FAILED,
	SYNC_TARGET_USE_BITMAP,
	SYNC_TARGET_SET_BITMAP,
	SYNC_TARGET_CLEAR_BITMAP,
	SPLIT_BRAIN_AUTO_RECOVER,
	SPLIT_BRAIN_DISCONNECT,
	UNRELATED_DATA,
	RETRY_CONNECT,
	REQUIRES_PROTO_91,
	REQUIRES_PROTO_96,
};

struct sync_descriptor {
	char * const name;
	int required_protocol;
	bool is_split_brain;
	bool is_sync_source;
	bool is_sync_target;
	int resync_peer_preference;
	enum sync_strategy full_sync_equivalent;
	enum sync_strategy reverse;
};

static const struct sync_descriptor sync_descriptors[] = {
	[UNDETERMINED] = {
		.name = "?",
	},
	[NO_SYNC] = {
		.name = "no-sync",
		.resync_peer_preference = 5,
	},
	[SYNC_SOURCE_IF_BOTH_FAILED] = {
		.name = "source-if-both-failed",
		.is_sync_source = true,
		.reverse = SYNC_TARGET_IF_BOTH_FAILED,
	},
	[SYNC_SOURCE_USE_BITMAP] = {
		.name = "source-use-bitmap",
		.is_sync_source = true,
		.full_sync_equivalent = SYNC_SOURCE_SET_BITMAP,
		.reverse = SYNC_TARGET_USE_BITMAP,
	},
	[SYNC_SOURCE_SET_BITMAP] = {
		.name = "source-set-bitmap",
		.is_sync_source = true,
		.reverse = SYNC_TARGET_SET_BITMAP,
	},
	[SYNC_SOURCE_COPY_BITMAP] = {
		.name = "source-copy-other-bitmap",
		.is_sync_source = true,
	},
	[SYNC_TARGET_IF_BOTH_FAILED] = {
		.name = "target-if-both-failed",
		.is_sync_target = true,
		.resync_peer_preference = 4,
		.reverse = SYNC_SOURCE_IF_BOTH_FAILED,
	},
	[SYNC_TARGET_USE_BITMAP] = {
		.name = "target-use-bitmap",
		.is_sync_target = true,
		.full_sync_equivalent = SYNC_TARGET_SET_BITMAP,
		.resync_peer_preference = 3,
		.reverse = SYNC_SOURCE_USE_BITMAP,
	},
	[SYNC_TARGET_SET_BITMAP] = {
		.name = "target-set-bitmap",
		.is_sync_target = true,
		.resync_peer_preference = 2,
		.reverse = SYNC_SOURCE_SET_BITMAP,
	},
	[SYNC_TARGET_CLEAR_BITMAP] = {
		.name = "target-clear-bitmap",
		.is_sync_target = true,
		.resync_peer_preference = 1,
	},
	[SPLIT_BRAIN_AUTO_RECOVER] = {
		.name = "split-brain-auto-recover",
		.is_split_brain = true,
	},
	[SPLIT_BRAIN_DISCONNECT] = {
		.name = "split-brain-disconnect",
		.is_split_brain = true,
	},
	[UNRELATED_DATA] = {
		.name = "unrelated-data",
	},
	[RETRY_CONNECT] = {
		.name = "retry-connect",
	},
	[REQUIRES_PROTO_91] = {
		.name = "requires-proto-91",
		.required_protocol = 91,
	},
	[REQUIRES_PROTO_96] = {
		.name = "requires-proto-96",
		.required_protocol = 96,
	},
};

int drbd_do_features(struct drbd_connection *connection);
int drbd_do_auth(struct drbd_connection *connection);
static void conn_disconnect(struct drbd_connection *connection);

static enum finish_epoch drbd_may_finish_epoch(struct drbd_connection *, struct drbd_epoch *, enum epoch_event);
static int e_end_block(struct drbd_work *, int);
static void cleanup_unacked_peer_requests(struct drbd_connection *connection);
static void cleanup_peer_ack_list(struct drbd_connection *connection);
static u64 node_ids_to_bitmap(struct drbd_device *device, u64 node_ids);
static int process_twopc(struct drbd_connection *, struct twopc_reply *, struct packet_info *, unsigned long);
static void drbd_resync(struct drbd_peer_device *, enum resync_reason) __must_hold(local);
static void drbd_unplug_all_devices(struct drbd_connection *connection);
static int decode_header(struct drbd_connection *, void *, struct packet_info *);
static void check_resync_source(struct drbd_device *device, u64 weak_nodes);

static const char *drbd_sync_rule_str(enum sync_rule rule)
{
	if (rule < 0 || rule > ARRAY_SIZE(sync_rule_names)) {
		WARN_ON(true);
		return "?";
	}
	return sync_rule_names[rule];
}

static const struct sync_descriptor strategy_descriptor(enum sync_strategy strategy)
{
	if (strategy < 0 || strategy > ARRAY_SIZE(sync_descriptors)) {
		WARN_ON(true);
		return sync_descriptors[UNDETERMINED];
	}
	return sync_descriptors[strategy];
}

static bool is_strategy_determined(enum sync_strategy strategy)
{
	return strategy == NO_SYNC ||
			strategy_descriptor(strategy).is_sync_source ||
			strategy_descriptor(strategy).is_sync_target;
}

static struct drbd_epoch *previous_epoch(struct drbd_connection *connection, struct drbd_epoch *epoch)
{
	struct drbd_epoch *prev;
	spin_lock(&connection->epoch_lock);
	prev = list_entry(epoch->list.prev, struct drbd_epoch, list);
	if (prev == epoch || prev == connection->current_epoch)
		prev = NULL;
	spin_unlock(&connection->epoch_lock);
	return prev;
}

/*
 * some helper functions to deal with single linked page lists,
 * page->private being our "next" pointer.
 */

/* If at least n pages are linked at head, get n pages off.
 * Otherwise, don't modify head, and return NULL.
 */
static struct page *page_chain_del(struct page **head, int count)
{
	struct page *page, *tmp, *rv_head, *rv_tail;
	int n;

	BUG_ON(!count);
	BUG_ON(!head);

	page = READ_ONCE(*head);
	if (!page)
		return NULL;

	do {
		n = count;
		rv_head = page;
		while (true) {
			tmp = page_chain_next(page);
			if (--n == 0)
				break; /* found sufficient pages */
			if (tmp == NULL)
				/* insufficient pages, don't use any of them. */
				return NULL;
			page = tmp;
		}
		rv_tail = page;
		/* adjustment of head */
		page = cmpxchg(head, rv_head, tmp);
		if (page == NULL)
			return NULL;  /* someone else took all of them */
	} while (page != rv_head);

	/* add end of list marker for the returned list */
	set_page_chain_next(rv_tail, NULL);

	/* cleanup page chain before returning it */
	page = rv_head;
	do {
		set_page_chain_offset(page, 0);
		set_page_chain_size(page, 0);
		page = page_chain_next(page);
	} while (page);

	return rv_head;
}

/* may be used outside of locks to find the tail of a (usually short)
 * "private" page chain, before adding it back to a chain head
 * with page_chain_add(). */
static struct page *page_chain_tail(struct page *page, int *len)
{
	struct page *tmp;
	int i = 1;
	while ((tmp = page_chain_next(page))) {
		++i;
		page = tmp;
	}
	if (len)
		*len = i;
	return page;
}

static int page_chain_free(struct page *page)
{
	struct page *tmp;
	int i = 0;
	page_chain_for_each_safe(page, tmp) {
		set_page_chain_next_offset_size(page, NULL, 0, 0);
		put_page(page);
		++i;
	}
	return i;
}

static void page_chain_add(struct page **head,
		struct page *chain_first, struct page *chain_last)
{
	struct page *first, *try;

	first = READ_ONCE(*head);
	do {
		try = first;
		set_page_chain_next(chain_last, try);
		first = cmpxchg(head, try, chain_first);
	} while (first != try);
}

static struct page *__drbd_alloc_pages(struct drbd_resource *resource, unsigned int number, gfp_t gfp_mask)
{
	struct page *page = NULL;
	struct page *tmp = NULL;
	unsigned int i = 0;

	if (atomic_read(&resource->pp_vacant) >= number) {
		page = page_chain_del(&resource->pp_pool, number);
		if (page) {
			atomic_sub(number, &resource->pp_vacant);
			return page;
		}
	}

	for (i = 0; i < number; i++) {
		tmp = alloc_page(gfp_mask);
		if (!tmp)
			break;
		set_page_chain_next_offset_size(tmp, page, 0, 0);
		page = tmp;
	}

	if (i == number)
		return page;

	/* Not enough pages immediately available this time.
	 * No need to jump around here, drbd_alloc_pages will retry this
	 * function "soon". */
	if (page) {
		tmp = page_chain_tail(page, NULL);
		page_chain_add(&resource->pp_pool, page, tmp);
		atomic_add(i, &resource->pp_vacant);
	}
	return NULL;
}

static void rs_sectors_came_in(struct drbd_peer_device *peer_device, int size)
{
	int rs_sect_in = atomic_add_return(size >> 9, &peer_device->rs_sect_in);

	/* In case resync runs faster than anticipated, run the resync_work early */
	if (rs_sect_in >= peer_device->rs_in_flight)
		drbd_queue_work_if_unqueued(
			&peer_device->connection->sender_work,
			&peer_device->resync_work);
}

static void reclaim_finished_net_peer_reqs(struct drbd_connection *connection,
					   struct list_head *to_be_freed)
{
	struct drbd_peer_request *peer_req, *tmp;

	/* The EEs are always appended to the end of the list. Since
	   they are sent in order over the wire, they have to finish
	   in order. As soon as we see the first not finished we can
	   stop to examine the list... */

	list_for_each_entry_safe(peer_req, tmp, &connection->net_ee, w.list) {
		if (drbd_peer_req_has_active_page(peer_req))
			break;
		list_move(&peer_req->w.list, to_be_freed);
	}
}

static void drbd_reclaim_net_peer_reqs(struct drbd_connection *connection)
{
	LIST_HEAD(reclaimed);
	struct drbd_peer_request *peer_req, *t;

	spin_lock_irq(&connection->peer_reqs_lock);
	reclaim_finished_net_peer_reqs(connection, &reclaimed);
	spin_unlock_irq(&connection->peer_reqs_lock);

	list_for_each_entry_safe(peer_req, t, &reclaimed, w.list)
		drbd_free_net_peer_req(peer_req);
}

/**
 * drbd_alloc_pages() - Returns @number pages, retries forever (or until signalled)
 * @transport:	DRBD transport.
 * @number:	number of pages requested
 * @gfp_mask:	how to allocate and whether to loop until we succeed
 *
 * Tries to allocate number pages, first from our own page pool, then from
 * the kernel.
 * Possibly retry until DRBD frees sufficient pages somewhere else.
 *
 * If this allocation would exceed the max_buffers setting, we throttle
 * allocation (schedule_timeout) to give the system some room to breathe.
 *
 * We do not use max-buffers as hard limit, because it could lead to
 * congestion and further to a distributed deadlock during online-verify or
 * (checksum based) resync, if the max-buffers, socket buffer sizes and
 * resync-rate settings are mis-configured.
 *
 * Returns a page chain linked via (struct drbd_page_chain*)&page->lru.
 */
struct page *drbd_alloc_pages(struct drbd_transport *transport, unsigned int number,
			      gfp_t gfp_mask)
{
	struct drbd_connection *connection =
		container_of(transport, struct drbd_connection, transport);
	struct drbd_resource *resource = connection->resource;
	struct page *page = NULL;
	DEFINE_WAIT(wait);
	unsigned int mxb;

	rcu_read_lock();
	mxb = rcu_dereference(transport->net_conf)->max_buffers;
	rcu_read_unlock();

	if (atomic_read(&connection->pp_in_use) < mxb)
		page = __drbd_alloc_pages(resource, number, gfp_mask & ~__GFP_RECLAIM);

	/* Try to keep the fast path fast, but occasionally we need
	 * to reclaim the pages we lent to the network stack. */
	if (page && atomic_read(&connection->pp_in_use_by_net) > 512)
		drbd_reclaim_net_peer_reqs(connection);

	while (page == NULL) {
		prepare_to_wait(&resource->pp_wait, &wait, TASK_INTERRUPTIBLE);

		drbd_reclaim_net_peer_reqs(connection);

		if (atomic_read(&connection->pp_in_use) < mxb) {
			page = __drbd_alloc_pages(resource, number, gfp_mask);
			if (page)
				break;
		}

		if (!(gfp_mask & __GFP_RECLAIM))
			break;

		if (signal_pending(current)) {
			drbd_warn(connection, "drbd_alloc_pages interrupted!\n");
			break;
		}

		if (schedule_timeout(HZ/10) == 0)
			mxb = UINT_MAX;
	}
	finish_wait(&resource->pp_wait, &wait);

	if (page)
		atomic_add(number, &connection->pp_in_use);
	return page;
}

/* Must not be used from irq, as that may deadlock: see drbd_alloc_pages.
 * Either links the page chain back to the pool of free pages,
 * or returns all pages to the system. */
void drbd_free_pages(struct drbd_transport *transport, struct page *page, int is_net)
{
	struct drbd_connection *connection =
		container_of(transport, struct drbd_connection, transport);
	struct drbd_resource *resource = connection->resource;
	atomic_t *a = is_net ? &connection->pp_in_use_by_net : &connection->pp_in_use;
	int i;

	if (page == NULL)
		return;

	if (atomic_read(&resource->pp_vacant) > DRBD_MAX_BIO_SIZE/PAGE_SIZE) {
		i = page_chain_free(page);
	} else {
		struct page *tmp;
		tmp = page_chain_tail(page, &i);
		page_chain_add(&resource->pp_pool, page, tmp);
		atomic_add(i, &resource->pp_vacant);
	}
	i = atomic_sub_return(i, a);
	if (i < 0)
		drbd_warn(connection, "ASSERTION FAILED: %s: %d < 0\n",
			is_net ? "pp_in_use_by_net" : "pp_in_use", i);
	wake_up(&resource->pp_wait);
}

/* normal: payload_size == request size (bi_size)
 * w_same: payload_size == logical_block_size
 * trim: payload_size == 0 */
struct drbd_peer_request *
drbd_alloc_peer_req(struct drbd_peer_device *peer_device, gfp_t gfp_mask) __must_hold(local)
{
	struct drbd_device *device = peer_device->device;
	struct drbd_peer_request *peer_req;

	if (drbd_insert_fault(device, DRBD_FAULT_AL_EE))
		return NULL;

	peer_req = mempool_alloc(&drbd_ee_mempool, gfp_mask & ~__GFP_HIGHMEM);
	if (!peer_req) {
		if (!(gfp_mask & __GFP_NOWARN))
			drbd_err(device, "%s: allocation failed\n", __func__);
		return NULL;
	}

	memset(peer_req, 0, sizeof(*peer_req));
	INIT_LIST_HEAD(&peer_req->w.list);
	drbd_clear_interval(&peer_req->i);
	INIT_LIST_HEAD(&peer_req->recv_order);
	INIT_LIST_HEAD(&peer_req->wait_for_actlog);
	peer_req->submit_jif = jiffies;
	peer_req->peer_device = peer_device;

	return peer_req;
}

void __drbd_free_peer_req(struct drbd_peer_request *peer_req, int is_net)
{
	struct drbd_peer_device *peer_device = peer_req->peer_device;

	might_sleep();
	if (peer_req->flags & EE_HAS_DIGEST)
		kfree(peer_req->digest);
	D_ASSERT(peer_device, atomic_read(&peer_req->pending_bios) == 0);
	D_ASSERT(peer_device, drbd_interval_empty(&peer_req->i));
	drbd_free_page_chain(&peer_device->connection->transport, &peer_req->page_chain, is_net);
	mempool_free(peer_req, &drbd_ee_mempool);
}

int drbd_free_peer_reqs(struct drbd_connection *connection, struct list_head *list, bool is_net_ee)
{
	LIST_HEAD(work_list);
	struct drbd_peer_request *peer_req, *t;
	int count = 0;

	spin_lock_irq(&connection->peer_reqs_lock);
	list_splice_init(list, &work_list);
	spin_unlock_irq(&connection->peer_reqs_lock);

	list_for_each_entry_safe(peer_req, t, &work_list, w.list) {
		__drbd_free_peer_req(peer_req, is_net_ee);
		count++;
	}
	return count;
}

/*
 * See also comments in _req_mod(,BARRIER_ACKED) and receive_Barrier.
 */
static int drbd_finish_peer_reqs(struct drbd_connection *connection)
{
	LIST_HEAD(work_list);
	LIST_HEAD(reclaimed);
	struct drbd_peer_request *peer_req, *t;
	int err = 0;
	int n = 0;

	spin_lock_irq(&connection->peer_reqs_lock);
	reclaim_finished_net_peer_reqs(connection, &reclaimed);
	list_splice_init(&connection->done_ee, &work_list);
	spin_unlock_irq(&connection->peer_reqs_lock);

	list_for_each_entry_safe(peer_req, t, &reclaimed, w.list)
		drbd_free_net_peer_req(peer_req);

	/* possible callbacks here:
	 * e_end_block, and e_end_resync_block.
	 * all ignore the last argument.
	 */
	list_for_each_entry_safe(peer_req, t, &work_list, w.list) {
		int err2;

		++n;
		/* list_del not necessary, next/prev members not touched */
		/* The callback may free peer_req. */
		err2 = peer_req->w.cb(&peer_req->w, !!err);
		if (!err)
			err = err2;
	}
	if (atomic_sub_and_test(n, &connection->done_ee_cnt))
		wake_up(&connection->ee_wait);

	return err;
}

static int drbd_recv(struct drbd_connection *connection, void **buf, size_t size, int flags)
{
	struct drbd_transport_ops *tr_ops = connection->transport.ops;
	int rv;

	rv = tr_ops->recv(&connection->transport, DATA_STREAM, buf, size, flags);

	if (rv < 0) {
		if (rv == -ECONNRESET)
			drbd_info(connection, "sock was reset by peer\n");
		else if (rv != -ERESTARTSYS)
			drbd_info(connection, "sock_recvmsg returned %d\n", rv);
	} else if (rv == 0) {
		if (test_bit(DISCONNECT_EXPECTED, &connection->flags)) {
			long t;
			rcu_read_lock();
			t = rcu_dereference(connection->transport.net_conf)->ping_timeo * HZ/10;
			rcu_read_unlock();

			t = wait_event_timeout(connection->resource->state_wait,
					       connection->cstate[NOW] < C_CONNECTED, t);

			if (t)
				goto out;
		}
		drbd_info(connection, "sock was shut down by peer\n");
	}

	if (rv != size)
		change_cstate(connection, C_BROKEN_PIPE, CS_HARD);

out:
	return rv;
}

static int drbd_recv_into(struct drbd_connection *connection, void *buf, size_t size)
{
	int err;

	err = drbd_recv(connection, &buf, size, CALLER_BUFFER);

	if (err != size) {
		if (err >= 0)
			err = -EIO;
	} else
		err = 0;
	return err;
}

static int drbd_recv_all(struct drbd_connection *connection, void **buf, size_t size)
{
	int err;

	err = drbd_recv(connection, buf, size, 0);

	if (err != size) {
		if (err >= 0)
			err = -EIO;
	} else
		err = 0;
	return err;
}

static int drbd_recv_all_warn(struct drbd_connection *connection, void **buf, size_t size)
{
	int err;

	err = drbd_recv_all(connection, buf, size);
	if (err && !signal_pending(current))
		drbd_warn(connection, "short read (expected size %d)\n", (int)size);
	return err;
}

static int drbd_send_disconnect(struct drbd_connection *connection)
{
	if (connection->agreed_pro_version < 118)
		return 0;

	if (!conn_prepare_command(connection, 0, DATA_STREAM))
		return -EIO;
	return send_command(connection, -1, P_DISCONNECT, DATA_STREAM);
}

static void initialize_send_buffer(struct drbd_connection *connection, enum drbd_stream drbd_stream)
{
	struct drbd_send_buffer *sbuf = &connection->send_buffer[drbd_stream];

	sbuf->unsent =
	sbuf->pos = page_address(sbuf->page);
	sbuf->allocated_size = 0;
	sbuf->additional_size = 0;
}

/* Gets called if a connection is established, or if a new minor gets created
   in a connection */
int drbd_connected(struct drbd_peer_device *peer_device)
{
	struct drbd_device *device = peer_device->device;
	u64 weak_nodes = 0;
	int err;

	atomic_set(&peer_device->packet_seq, 0);
	peer_device->peer_seq = 0;

	if (device->resource->role[NOW] == R_PRIMARY)
		weak_nodes = drbd_weak_nodes_device(device);

	err = drbd_send_sync_param(peer_device);
	if (!err)
		err = drbd_send_sizes(peer_device, 0, 0);
	if (!err)
		err = drbd_send_uuids(peer_device, 0, weak_nodes);
	if (!err) {
		set_bit(INITIAL_STATE_SENT, &peer_device->flags);
		err = drbd_send_current_state(peer_device);
	}

	clear_bit(USE_DEGR_WFC_T, &peer_device->flags);
	clear_bit(RESIZE_PENDING, &peer_device->flags);
	mod_timer(&device->request_timer, jiffies + HZ); /* just start it here. */
	return err;
}

void conn_connect2(struct drbd_connection *connection)
{
	struct drbd_peer_device *peer_device;
	int vnr;

	rcu_read_lock();
	idr_for_each_entry(&connection->peer_devices, peer_device, vnr) {
		struct drbd_device *device = peer_device->device;
		kref_get(&device->kref);
		/* connection cannot go away: caller holds a reference. */
		rcu_read_unlock();

		down_read_non_owner(&device->uuid_sem);
		set_bit(HOLDING_UUID_READ_LOCK, &peer_device->flags);
		/* since drbd_connected() is also called from drbd_create_device()
		   aquire lock here before calling drbd_connected(). */
		drbd_connected(peer_device);

		rcu_read_lock();
		kref_put(&device->kref, drbd_destroy_device);
	}
	rcu_read_unlock();
	drbd_uncork(connection, DATA_STREAM);
}

static bool initial_states_received(struct drbd_connection *connection)
{
	struct drbd_peer_device *peer_device;
	int vnr;
	bool rv = true;

	rcu_read_lock();
	idr_for_each_entry(&connection->peer_devices, peer_device, vnr) {
		if (!test_bit(INITIAL_STATE_RECEIVED, &peer_device->flags)) {
			rv = false;
			break;
		}
	}
	rcu_read_unlock();

	return rv;
}

void wait_initial_states_received(struct drbd_connection *connection)
{
	struct net_conf *nc;
	long timeout;

	rcu_read_lock();
	nc = rcu_dereference(connection->transport.net_conf);
	timeout = nc->ping_timeo * 4 * HZ/10;
	rcu_read_unlock();
	wait_event_interruptible_timeout(connection->ee_wait,
					 initial_states_received(connection),
					 timeout);
}

void connect_timer_fn(struct timer_list *t)
{
	struct drbd_connection *connection = from_timer(connection, t, connect_timer);

	drbd_queue_work(&connection->sender_work, &connection->connect_timer_work);
}

static void arm_connect_timer(struct drbd_connection *connection, unsigned long expires)
{
	bool was_pending = mod_timer(&connection->connect_timer, expires);

	if (was_pending) {
		kref_debug_put(&connection->kref_debug, 11);
		kref_put(&connection->kref, drbd_destroy_connection);
	}
}

static bool retry_by_rr_conflict(struct drbd_connection *connection)
{
	enum drbd_after_sb_p rr_conflict;
	struct net_conf *nc;

	rcu_read_lock();
	nc = rcu_dereference(connection->transport.net_conf);
	rr_conflict = nc->rr_conflict;
	rcu_read_unlock();

	return rr_conflict == ASB_RETRY_CONNECT;
}

static int connect_work(struct drbd_work *work, int cancel)
{
	struct drbd_connection *connection =
		container_of(work, struct drbd_connection, connect_timer_work);
	struct drbd_resource *resource = connection->resource;
	enum drbd_state_rv rv;
	long t = resource->res_opts.auto_promote_timeout * HZ / 10;
	bool retry = retry_by_rr_conflict(connection);
	bool incompat_states;

	if (connection->cstate[NOW] != C_CONNECTING)
		goto out_put;

	if (connection->agreed_pro_version == 117)
		wait_initial_states_received(connection);

	do {
		/* Carefully check if it is okay to do a two_phase_commit from sender context */
		if (down_trylock(&resource->state_sem)) {
			rv = SS_CONCURRENT_ST_CHG;
			break;
		}
		rv = change_cstate(connection, C_CONNECTED, CS_SERIALIZE |
				   CS_ALREADY_SERIALIZED | CS_VERBOSE | CS_DONT_RETRY);
		up(&resource->state_sem);
		if (rv != SS_PRIMARY_READER)
			break;

		/* We have a connection established, peer is primary. On my side is a
		   read-only opener, probably udev or some other scanning after device creating.
		   This short lived read-only open prevents now that we can continue.
		   Better retry after the read-only opener goes away. */

		t = wait_event_interruptible_timeout(resource->state_wait,
						     !drbd_open_ro_count(resource),
						     t);
	} while (t > 0);

	incompat_states = (rv == SS_CW_FAILED_BY_PEER || rv == SS_TWO_PRIMARIES);

	if (rv >= SS_SUCCESS) {
		if (connection->agreed_pro_version < 117)
			conn_connect2(connection);
	} else if (rv == SS_TIMEOUT || rv == SS_CONCURRENT_ST_CHG) {
		if (connection->cstate[NOW] != C_CONNECTING)
			goto out_put;
		arm_connect_timer(connection, jiffies + HZ/20);
		return 0; /* Return early. Keep the reference on the connection! */
	} else if (rv == SS_HANDSHAKE_RETRY || (incompat_states && retry)) {
		arm_connect_timer(connection, jiffies + HZ);
		return 0; /* Keep reference */
	} else if (rv == SS_HANDSHAKE_DISCONNECT || (incompat_states && !retry)) {
		drbd_send_disconnect(connection);
		change_cstate(connection, C_DISCONNECTING, CS_HARD);
	} else {
		drbd_info(connection, "Failure to connect %d %s; retrying\n",
			  rv, drbd_set_st_err_str(rv));
		change_cstate(connection, C_NETWORK_FAILURE, CS_HARD);
	}

 out_put:
	kref_debug_put(&connection->kref_debug, 11);
	kref_put(&connection->kref, drbd_destroy_connection);
	return 0;
}

/*
 * Returns true if we have a valid connection.
 */
static bool conn_connect(struct drbd_connection *connection)
{
	struct drbd_transport *transport = &connection->transport;
	struct drbd_resource *resource = connection->resource;
	int ping_timeo, ping_int, h, err, vnr, timeout;
	struct drbd_peer_device *peer_device;
	enum drbd_stream stream;
	struct net_conf *nc;
	bool discard_my_data;
	bool have_mutex;
	bool no_addr = false;

start:
	have_mutex = false;
	clear_bit(DISCONNECT_EXPECTED, &connection->flags);
	if (change_cstate(connection, C_CONNECTING, CS_VERBOSE) < SS_SUCCESS) {
		/* We do not have a network config. */
		return false;
	}

	/* Assume that the peer only understands our handshake
	 * protocol version; until we know better. */
	connection->agreed_pro_version = PRO_VERSION_HANDSHAKE;

	err = transport->ops->connect(transport);
	if (err == -EAGAIN) {
		enum drbd_conn_state cstate;
		read_lock_irq(&resource->state_rwlock); /* See commit message */
		cstate = connection->cstate[NOW];
		read_unlock_irq(&resource->state_rwlock);
		if (cstate == C_DISCONNECTING)
			return false;
		goto retry;
	} else if (err == -EADDRNOTAVAIL) {
		struct net_conf *nc;
		int connect_int;
		long t;

		rcu_read_lock();
		nc = rcu_dereference(transport->net_conf);
		connect_int = nc ? nc->connect_int : 10;
		rcu_read_unlock();

		if (!no_addr) {
			drbd_warn(connection,
				  "Configured local address not found, retrying every %d sec, "
				  "err=%d\n", connect_int, err);
			no_addr = true;
		}

		t = schedule_timeout_interruptible(connect_int * HZ);
		if (t || connection->cstate[NOW] == C_DISCONNECTING)
			return false;
		goto start;
	} else if (err < 0) {
		drbd_warn(connection, "Failed to initiate connection, err=%d\n", err);
		goto abort;
	}

	connection->last_received = jiffies;

	rcu_read_lock();
	nc = rcu_dereference(connection->transport.net_conf);
	ping_timeo = nc->ping_timeo;
	ping_int = nc->ping_int;
	rcu_read_unlock();

	/* Make sure we are "uncorked", otherwise we risk timeouts,
	 * in case this is a reconnect and we had been corked before. */
	for (stream = DATA_STREAM; stream <= CONTROL_STREAM; stream++) {
		initialize_send_buffer(connection, stream);
		drbd_uncork(connection, stream);
	}

	/* Make sure the handshake happens without interference from other threads,
	 * or the challenge response authentication could be garbled. */
	mutex_lock(&connection->mutex[DATA_STREAM]);
	have_mutex = true;
	transport->ops->set_rcvtimeo(transport, DATA_STREAM, ping_timeo * 4 * HZ/10);
	transport->ops->set_rcvtimeo(transport, CONTROL_STREAM, ping_int * HZ);

	h = drbd_do_features(connection);
	if (h < 0)
		goto abort;
	if (h == 0)
		goto retry;

	if (connection->cram_hmac_tfm) {
		switch (drbd_do_auth(connection)) {
		case -1:
			drbd_err(connection, "Authentication of peer failed\n");
			goto abort;
		case 0:
			drbd_err(connection, "Authentication of peer failed, trying again.\n");
			goto retry;
		}
	}

	discard_my_data = test_bit(CONN_DISCARD_MY_DATA, &connection->flags);

	if (__drbd_send_protocol(connection, P_PROTOCOL) == -EOPNOTSUPP)
		goto abort;

	rcu_read_lock();
	idr_for_each_entry(&connection->peer_devices, peer_device, vnr) {
		if (discard_my_data)
			set_bit(DISCARD_MY_DATA, &peer_device->flags);
		else
			clear_bit(DISCARD_MY_DATA, &peer_device->flags);
	}
	rcu_read_unlock();
	mutex_unlock(&connection->mutex[DATA_STREAM]);
	have_mutex = false;

	drbd_thread_start(&connection->ack_receiver);
	connection->ack_sender =
		alloc_ordered_workqueue("drbd_as_%s", WQ_MEM_RECLAIM, connection->resource->name);
	if (!connection->ack_sender) {
		drbd_err(connection, "Failed to create workqueue ack_sender\n");
		schedule_timeout_uninterruptible(HZ);
		goto retry;
	}

	atomic_set(&connection->ap_in_flight, 0);
	atomic_set(&connection->rs_in_flight, 0);

	/* Allow 5 seconds for the two-phase commits */
	transport->ops->set_rcvtimeo(transport, DATA_STREAM, ping_timeo * 10 * HZ);

	if (connection->agreed_pro_version == 117)
		conn_connect2(connection);

	if (resource->res_opts.node_id < connection->peer_node_id) {
		kref_get(&connection->kref);
		kref_debug_get(&connection->kref_debug, 11);
		connection->connect_timer_work.cb = connect_work;
		timeout = twopc_retry_timeout(resource, 0);
		dynamic_drbd_dbg(connection, "Waiting for %ums to avoid transaction "
				"conflicts\n", jiffies_to_msecs(timeout));
		arm_connect_timer(connection, jiffies + timeout);
	}
	return true;

retry:
	if (have_mutex)
		mutex_unlock(&connection->mutex[DATA_STREAM]);
	conn_disconnect(connection);
	schedule_timeout_interruptible(HZ);
	goto start;

abort:
	if (have_mutex)
		mutex_unlock(&connection->mutex[DATA_STREAM]);
	change_cstate(connection, C_DISCONNECTING, CS_HARD);
	return false;
}

static int decode_header(struct drbd_connection *connection, void *header, struct packet_info *pi)
{
	unsigned int header_size = drbd_header_size(connection);

	if (header_size == sizeof(struct p_header100) &&
	    *(__be32 *)header == cpu_to_be32(DRBD_MAGIC_100)) {
		struct p_header100 *h = header;
		u16 vnr = be16_to_cpu(h->volume);

		if (h->pad != 0) {
			drbd_err(connection, "Header padding is not zero\n");
			return -EINVAL;
		}
		pi->vnr = vnr == ((u16) 0xFFFF) ? -1 : vnr;

		pi->cmd = be16_to_cpu(h->command);
		pi->size = be32_to_cpu(h->length);
	} else if (header_size == sizeof(struct p_header95) &&
		   *(__be16 *)header == cpu_to_be16(DRBD_MAGIC_BIG)) {
		struct p_header95 *h = header;
		pi->cmd = be16_to_cpu(h->command);
		pi->size = be32_to_cpu(h->length);
		pi->vnr = 0;
	} else if (header_size == sizeof(struct p_header80) &&
		   *(__be32 *)header == cpu_to_be32(DRBD_MAGIC)) {
		struct p_header80 *h = header;
		pi->cmd = be16_to_cpu(h->command);
		pi->size = be16_to_cpu(h->length);
		pi->vnr = 0;
	} else {
		drbd_err(connection, "Wrong magic value 0x%08x in protocol version %d\n",
			 be32_to_cpu(*(__be32 *)header),
			 connection->agreed_pro_version);
		return -EINVAL;
	}
	pi->data = header + header_size;
	return 0;
}

static void drbd_unplug_all_devices(struct drbd_connection *connection)
{
	if (current->plug == &connection->receiver_plug) {
		blk_finish_plug(&connection->receiver_plug);
		blk_start_plug(&connection->receiver_plug);
	} /* else: maybe just schedule() ?? */
}

static int drbd_recv_header(struct drbd_connection *connection, struct packet_info *pi)
{
	void *buffer;
	int err;

	err = drbd_recv_all_warn(connection, &buffer, drbd_header_size(connection));
	if (err)
		return err;

	err = decode_header(connection, buffer, pi);
	connection->last_received = jiffies;

	return err;
}

static int drbd_recv_header_maybe_unplug(struct drbd_connection *connection, struct packet_info *pi)
{
	struct drbd_transport_ops *tr_ops = connection->transport.ops;
	unsigned int size = drbd_header_size(connection);
	void *buffer;
	int err;

	err = tr_ops->recv(&connection->transport, DATA_STREAM, &buffer,
			   size, MSG_NOSIGNAL | MSG_DONTWAIT);
	if (err != size) {
		int rflags = 0;

		/* If we have nothing in the receive buffer now, to reduce
		 * application latency, try to drain the backend queues as
		 * quickly as possible, and let remote TCP know what we have
		 * received so far. */
		if (err == -EAGAIN) {
			tr_ops->hint(&connection->transport, DATA_STREAM, QUICKACK);
			drbd_unplug_all_devices(connection);
		} else if (err > 0) {
			size -= err;
			rflags |= GROW_BUFFER;
		}

		err = drbd_recv(connection, &buffer, size, rflags);
		if (err != size) {
			if (err >= 0)
				err = -EIO;
		} else
			err = 0;

		if (err)
			return err;
	}

	err = decode_header(connection, buffer, pi);
	connection->last_received = jiffies;

	return err;
}

/* This is blkdev_issue_flush, but asynchronous.
 * We want to submit to all component volumes in parallel,
 * then wait for all completions.
 */
struct issue_flush_context {
	atomic_t pending;
	int error;
	struct completion done;
};
struct one_flush_context {
	struct drbd_device *device;
	struct issue_flush_context *ctx;
};

static void one_flush_endio(struct bio *bio)
{
	struct one_flush_context *octx = bio->bi_private;
	struct drbd_device *device = octx->device;
	struct issue_flush_context *ctx = octx->ctx;

	blk_status_t status = bio->bi_status;

	if (status) {
		ctx->error = blk_status_to_errno(status);
		drbd_info(device, "local disk FLUSH FAILED with status %d\n", status);
	}
	kfree(octx);
	bio_put(bio);

	clear_bit(FLUSH_PENDING, &device->flags);
	put_ldev(device);
	kref_debug_put(&device->kref_debug, 7);
	kref_put(&device->kref, drbd_destroy_device);

	if (atomic_dec_and_test(&ctx->pending))
		complete(&ctx->done);
}

static void submit_one_flush(struct drbd_device *device, struct issue_flush_context *ctx)
{
	struct bio *bio = bio_alloc(GFP_NOIO, 0);
	struct one_flush_context *octx = kmalloc(sizeof(*octx), GFP_NOIO);
	if (!bio || !octx) {
		drbd_warn(device, "Could not allocate a bio, CANNOT ISSUE FLUSH\n");
		/* FIXME: what else can I do now?  disconnecting or detaching
		 * really does not help to improve the state of the world, either.
		 */
		kfree(octx);
		if (bio)
			bio_put(bio);

		ctx->error = -ENOMEM;
		put_ldev(device);
		kref_debug_put(&device->kref_debug, 7);
		kref_put(&device->kref, drbd_destroy_device);
		return;
	}

	octx->device = device;
	octx->ctx = ctx;
	bio_set_dev(bio, device->ldev->backing_bdev);
	bio->bi_private = octx;
	bio->bi_end_io = one_flush_endio;

	device->flush_jif = jiffies;
	set_bit(FLUSH_PENDING, &device->flags);
	atomic_inc(&ctx->pending);
	bio->bi_opf = REQ_OP_FLUSH | REQ_PREFLUSH;
	submit_bio(bio);
}

static enum finish_epoch drbd_flush_after_epoch(struct drbd_connection *connection, struct drbd_epoch *epoch)
{
	struct drbd_resource *resource = connection->resource;

	if (resource->write_ordering >= WO_BDEV_FLUSH) {
		struct drbd_device *device;
		struct issue_flush_context ctx;
		int vnr;

		atomic_set(&ctx.pending, 1);
		ctx.error = 0;
		init_completion(&ctx.done);

		rcu_read_lock();
		idr_for_each_entry(&resource->devices, device, vnr) {
			if (!get_ldev(device))
				continue;
			kref_get(&device->kref);
			kref_debug_get(&device->kref_debug, 7);
			rcu_read_unlock();

			submit_one_flush(device, &ctx);

			rcu_read_lock();
		}
		rcu_read_unlock();

		/* Do we want to add a timeout,
		 * if disk-timeout is set? */
		if (!atomic_dec_and_test(&ctx.pending))
			wait_for_completion(&ctx.done);

		if (ctx.error) {
			/* would rather check on EOPNOTSUPP, but that is not reliable.
			 * don't try again for ANY return value != 0
			 * if (rv == -EOPNOTSUPP) */
			/* Any error is already reported by bio_endio callback. */
			drbd_bump_write_ordering(connection->resource, NULL, WO_DRAIN_IO);
		}
	}

	/* If called before sending P_CONFIRM_STABLE, we don't have the epoch
	 * (and must not finish it yet, anyways) */
	if (epoch == NULL)
		return FE_STILL_LIVE;
	return drbd_may_finish_epoch(connection, epoch, EV_BARRIER_DONE);
}

static int w_flush(struct drbd_work *w, int cancel)
{
	struct flush_work *fw = container_of(w, struct flush_work, w);
	struct drbd_epoch *epoch = fw->epoch;
	struct drbd_connection *connection = epoch->connection;

	kfree(fw);

	if (!test_and_set_bit(DE_BARRIER_IN_NEXT_EPOCH_ISSUED, &epoch->flags))
		drbd_flush_after_epoch(connection, epoch);

	drbd_may_finish_epoch(connection, epoch, EV_PUT |
			      (connection->cstate[NOW] < C_CONNECTED ? EV_CLEANUP : 0));

	return 0;
}

static void drbd_send_b_ack(struct drbd_connection *connection, u32 barrier_nr, u32 set_size)
{
	struct p_barrier_ack *p;

	if (connection->cstate[NOW] < C_CONNECTED)
		return;

	p = conn_prepare_command(connection, sizeof(*p), CONTROL_STREAM);
	if (!p)
		return;
	p->barrier = barrier_nr;
	p->set_size = cpu_to_be32(set_size);
	send_command(connection, -1, P_BARRIER_ACK, CONTROL_STREAM);
}

static void drbd_send_confirm_stable(struct drbd_peer_request *peer_req)
{
	struct drbd_connection *connection = peer_req->peer_device->connection;
	struct drbd_epoch *epoch = peer_req->epoch;
	struct drbd_peer_request *oldest, *youngest;
	struct p_confirm_stable *p;
	int count;

	if (connection->cstate[NOW] < C_CONNECTED)
		return;

	/* peer_req is not on stable storage yet, but the only one in this epoch.
	 * Nothing to confirm, just wait for the normal barrier_ack and peer_ack
	 * to do their work. */
	oldest = epoch->oldest_unconfirmed_peer_req;
	if (oldest == peer_req)
		return;

	p = conn_prepare_command(connection, sizeof(*p), CONTROL_STREAM);
	if (!p)
		return;

	/* receive_Data() does a list_add_tail() for every requests, which
	 * means the oldest is .next, the currently blocked one that triggered
	 * this code path is .prev, and the youngest that now should be on
	 * stable storage is .prev->prev */
	spin_lock_irq(&connection->peer_reqs_lock);
	youngest = list_entry(peer_req->recv_order.prev, struct drbd_peer_request, recv_order);
	spin_unlock_irq(&connection->peer_reqs_lock);

	count = atomic_read(&epoch->epoch_size) - atomic_read(&epoch->confirmed) - 1;
	atomic_add(count, &epoch->confirmed);
	epoch->oldest_unconfirmed_peer_req = peer_req;

	D_ASSERT(connection, oldest->epoch == youngest->epoch);
	D_ASSERT(connection, count > 0);

	p->oldest_block_id = oldest->block_id;
	p->youngest_block_id = youngest->block_id;
	p->set_size = cpu_to_be32(count);
	p->pad = 0;

	send_command(connection, -1, P_CONFIRM_STABLE, CONTROL_STREAM);
}

/**
 * drbd_may_finish_epoch() - Applies an epoch_event to the epoch's state, eventually finishes it.
 * @connection:	DRBD connection.
 * @epoch:	Epoch object.
 * @ev:		Epoch event.
 */
static enum finish_epoch drbd_may_finish_epoch(struct drbd_connection *connection,
					       struct drbd_epoch *epoch,
					       enum epoch_event ev)
{
	int finish, epoch_size;
	struct drbd_epoch *next_epoch;
	int schedule_flush = 0;
	enum finish_epoch rv = FE_STILL_LIVE;
	struct drbd_resource *resource = connection->resource;

	spin_lock(&connection->epoch_lock);
	do {
		next_epoch = NULL;
		finish = 0;

		epoch_size = atomic_read(&epoch->epoch_size);

		switch (ev & ~EV_CLEANUP) {
		case EV_PUT:
			atomic_dec(&epoch->active);
			break;
		case EV_GOT_BARRIER_NR:
			set_bit(DE_HAVE_BARRIER_NUMBER, &epoch->flags);

			/* Special case: If we just switched from WO_BIO_BARRIER to
			   WO_BDEV_FLUSH we should not finish the current epoch */
			if (test_bit(DE_CONTAINS_A_BARRIER, &epoch->flags) && epoch_size == 1 &&
			    resource->write_ordering != WO_BIO_BARRIER &&
			    epoch == connection->current_epoch)
				clear_bit(DE_CONTAINS_A_BARRIER, &epoch->flags);
			break;
		case EV_BARRIER_DONE:
			set_bit(DE_BARRIER_IN_NEXT_EPOCH_DONE, &epoch->flags);
			break;
		case EV_BECAME_LAST:
			/* nothing to do*/
			break;
		}

		if (epoch_size != 0 &&
		    atomic_read(&epoch->active) == 0 &&
		    (test_bit(DE_HAVE_BARRIER_NUMBER, &epoch->flags) || ev & EV_CLEANUP) &&
		    epoch->list.prev == &connection->current_epoch->list &&
		    !test_bit(DE_IS_FINISHING, &epoch->flags)) {
			/* Nearly all conditions are met to finish that epoch... */
			if (test_bit(DE_BARRIER_IN_NEXT_EPOCH_DONE, &epoch->flags) ||
			    resource->write_ordering == WO_NONE ||
			    (epoch_size == 1 && test_bit(DE_CONTAINS_A_BARRIER, &epoch->flags)) ||
			    ev & EV_CLEANUP) {
				finish = 1;
				set_bit(DE_IS_FINISHING, &epoch->flags);
			} else if (!test_bit(DE_BARRIER_IN_NEXT_EPOCH_ISSUED, &epoch->flags) &&
				 resource->write_ordering == WO_BIO_BARRIER) {
				atomic_inc(&epoch->active);
				schedule_flush = 1;
			}
		}
		if (finish) {
			if (!(ev & EV_CLEANUP)) {
				/* adjust for nr requests already confirmed via P_CONFIRM_STABLE, if any. */
				epoch_size -= atomic_read(&epoch->confirmed);
				spin_unlock(&connection->epoch_lock);
				drbd_send_b_ack(epoch->connection, epoch->barrier_nr, epoch_size);
				spin_lock(&connection->epoch_lock);
			}

			if (connection->current_epoch != epoch) {
				next_epoch = list_entry(epoch->list.next, struct drbd_epoch, list);
				list_del(&epoch->list);
				ev = EV_BECAME_LAST | (ev & EV_CLEANUP);
				connection->epochs--;
				kfree(epoch);

				if (rv == FE_STILL_LIVE)
					rv = FE_DESTROYED;
			} else {
				epoch->oldest_unconfirmed_peer_req = NULL;
				epoch->flags = 0;
				atomic_set(&epoch->epoch_size, 0);
				atomic_set(&epoch->confirmed, 0);
				/* atomic_set(&epoch->active, 0); is alrady zero */
				if (rv == FE_STILL_LIVE)
					rv = FE_RECYCLED;
			}
		}

		if (!next_epoch)
			break;

		epoch = next_epoch;
	} while (1);

	spin_unlock(&connection->epoch_lock);

	if (schedule_flush) {
		struct flush_work *fw;
		fw = kmalloc(sizeof(*fw), GFP_ATOMIC);
		if (fw) {
			fw->w.cb = w_flush;
			fw->epoch = epoch;
			drbd_queue_work(&resource->work, &fw->w);
		} else {
			drbd_warn(resource, "Could not kmalloc a flush_work obj\n");
			set_bit(DE_BARRIER_IN_NEXT_EPOCH_ISSUED, &epoch->flags);
			/* That is not a recursion, only one level */
			drbd_may_finish_epoch(connection, epoch, EV_BARRIER_DONE);
			drbd_may_finish_epoch(connection, epoch, EV_PUT);
		}
	}

	return rv;
}

static enum write_ordering_e
max_allowed_wo(struct drbd_backing_dev *bdev, enum write_ordering_e wo)
{
	struct disk_conf *dc;

	dc = rcu_dereference(bdev->disk_conf);

	if (wo == WO_BIO_BARRIER && !dc->disk_barrier)
		wo = WO_BDEV_FLUSH;
	if (wo == WO_BDEV_FLUSH && !dc->disk_flushes)
		wo = WO_DRAIN_IO;
	if (wo == WO_DRAIN_IO && !dc->disk_drain)
		wo = WO_NONE;

	return wo;
}

/*
 * drbd_bump_write_ordering() - Fall back to an other write ordering method
 * @wo:		Write ordering method to try.
 */
void drbd_bump_write_ordering(struct drbd_resource *resource, struct drbd_backing_dev *bdev,
			      enum write_ordering_e wo) __must_hold(local)
{
	struct drbd_device *device;
	enum write_ordering_e pwo;
	int vnr, i = 0;
	static char *write_ordering_str[] = {
		[WO_NONE] = "none",
		[WO_DRAIN_IO] = "drain",
		[WO_BDEV_FLUSH] = "flush",
		[WO_BIO_BARRIER] = "barrier",
	};

	pwo = resource->write_ordering;
	if (wo != WO_BIO_BARRIER)
		wo = min(pwo, wo);
	rcu_read_lock();
	idr_for_each_entry(&resource->devices, device, vnr) {
		if (i++ == 1 && wo == WO_BIO_BARRIER)
			wo = WO_BDEV_FLUSH; /* WO = barrier does not handle multiple volumes */

		if (get_ldev(device)) {
			wo = max_allowed_wo(device->ldev, wo);
			if (device->ldev == bdev)
				bdev = NULL;
			put_ldev(device);
		}
	}

	if (bdev)
		wo = max_allowed_wo(bdev, wo);

	rcu_read_unlock();

	resource->write_ordering = wo;
	if (pwo != resource->write_ordering || wo == WO_BIO_BARRIER)
		drbd_info(resource, "Method to ensure write ordering: %s\n", write_ordering_str[resource->write_ordering]);
}

/*
 * We *may* ignore the discard-zeroes-data setting, if so configured.
 *
 * Assumption is that this "discard_zeroes_data=0" is only because the backend
 * may ignore partial unaligned discards.
 *
 * LVM/DM thin as of at least
 *   LVM version:     2.02.115(2)-RHEL7 (2015-01-28)
 *   Library version: 1.02.93-RHEL7 (2015-01-28)
 *   Driver version:  4.29.0
 * still behaves this way.
 *
 * For unaligned (wrt. alignment and granularity) or too small discards,
 * we zero-out the initial (and/or) trailing unaligned partial chunks,
 * but discard all the aligned full chunks.
 *
 * At least for LVM/DM thin, with skip_block_zeroing=false,
 * the result is effectively "discard_zeroes_data=1".
 */
/* flags: EE_TRIM|EE_ZEROOUT */
int drbd_issue_discard_or_zero_out(struct drbd_device *device, sector_t start, unsigned int nr_sectors, int flags)
{
	struct block_device *bdev = device->ldev->backing_bdev;
	struct request_queue *q = bdev_get_queue(bdev);
	sector_t tmp, nr;
	unsigned int max_discard_sectors, granularity;
	int alignment;
	int err = 0;

	if ((flags & EE_ZEROOUT) || !(flags & EE_TRIM))
		goto zero_out;

	/* Zero-sector (unknown) and one-sector granularities are the same.  */
	granularity = max(q->limits.discard_granularity >> 9, 1U);
	alignment = (bdev_discard_alignment(bdev) >> 9) % granularity;

	max_discard_sectors = min(q->limits.max_discard_sectors, (1U << 22));
	max_discard_sectors -= max_discard_sectors % granularity;
	if (unlikely(!max_discard_sectors))
		goto zero_out;

	if (nr_sectors < granularity)
		goto zero_out;

	tmp = start;
	if (sector_div(tmp, granularity) != alignment) {
		if (nr_sectors < 2*granularity)
			goto zero_out;
		/* start + gran - (start + gran - align) % gran */
		tmp = start + granularity - alignment;
		tmp = start + granularity - sector_div(tmp, granularity);

		nr = tmp - start;
		/* don't flag BLKDEV_ZERO_NOUNMAP, we don't know how many
		 * layers are below us, some may have smaller granularity */
		err |= blkdev_issue_zeroout(bdev, start, nr, GFP_NOIO, 0);
		nr_sectors -= nr;
		start = tmp;
	}
	while (nr_sectors >= max_discard_sectors) {
		err |= blkdev_issue_discard(bdev, start, max_discard_sectors, GFP_NOIO, 0);
		nr_sectors -= max_discard_sectors;
		start += max_discard_sectors;
	}
	if (nr_sectors) {
		/* max_discard_sectors is unsigned int (and a multiple of
		 * granularity, we made sure of that above already);
		 * nr is < max_discard_sectors;
		 * I don't need sector_div here, even though nr is sector_t */
		nr = nr_sectors;
		nr -= (unsigned int)nr % granularity;
		if (nr) {
			err |= blkdev_issue_discard(bdev, start, nr, GFP_NOIO, 0);
			nr_sectors -= nr;
			start += nr;
		}
	}
 zero_out:
	if (nr_sectors) {
		err |= blkdev_issue_zeroout(bdev, start, nr_sectors, GFP_NOIO,
				(flags & EE_TRIM) ? 0 : BLKDEV_ZERO_NOUNMAP);
	}
	return err != 0;
}

static bool can_do_reliable_discards(struct drbd_device *device)
{
	struct request_queue *q = bdev_get_queue(device->ldev->backing_bdev);
	struct disk_conf *dc;
	bool can_do;

	if (!blk_queue_discard(q))
		return false;

	if (queue_discard_zeroes_data(q))
		return true;

	rcu_read_lock();
	dc = rcu_dereference(device->ldev->disk_conf);
	can_do = dc->discard_zeroes_if_aligned;
	rcu_read_unlock();
	return can_do;
}

static void drbd_issue_peer_discard_or_zero_out(struct drbd_device *device, struct drbd_peer_request *peer_req)
{
	/* If the backend cannot discard, or does not guarantee
	 * read-back zeroes in discarded ranges, we fall back to
	 * zero-out.  Unless configuration specifically requested
	 * otherwise. */
	if (!can_do_reliable_discards(device))
		peer_req->flags |= EE_ZEROOUT;

	if (drbd_issue_discard_or_zero_out(device, peer_req->i.sector,
	    peer_req->i.size >> 9, peer_req->flags & (EE_ZEROOUT|EE_TRIM)))
		peer_req->flags |= EE_WAS_ERROR;
	drbd_endio_write_sec_final(peer_req);
}

static void drbd_issue_peer_wsame(struct drbd_device *device,
				  struct drbd_peer_request *peer_req)
{
	struct block_device *bdev = device->ldev->backing_bdev;
	sector_t s = peer_req->i.sector;
	sector_t nr = peer_req->i.size >> 9;
	if (blkdev_issue_write_same(bdev, s, nr, GFP_NOIO, peer_req->page_chain.head))
		peer_req->flags |= EE_WAS_ERROR;
	drbd_endio_write_sec_final(peer_req);
}

static bool conn_wait_ee_cond(struct drbd_connection *connection, struct list_head *head)
{
	bool done;

	spin_lock_irq(&connection->peer_reqs_lock);
	done = list_empty(head);
	spin_unlock_irq(&connection->peer_reqs_lock);

	if (!done)
		drbd_unplug_all_devices(connection);

	return done;
}

static void conn_wait_ee_empty(struct drbd_connection *connection, struct list_head *head)
{
	wait_event(connection->ee_wait, conn_wait_ee_cond(connection, head));
}

static int peer_request_fault_type(struct drbd_peer_request *peer_req)
{
	if (peer_req_op(peer_req) == REQ_OP_READ) {
		return peer_req->flags & EE_APPLICATION ?
			DRBD_FAULT_DT_RD : DRBD_FAULT_RS_RD;
	} else {
		return peer_req->flags & EE_APPLICATION ?
			DRBD_FAULT_DT_WR : DRBD_FAULT_RS_WR;
	}
}

/**
 * drbd_submit_peer_request()
 * @peer_req:	peer request
 *
 * May spread the pages to multiple bios,
 * depending on bio_add_page restrictions.
 *
 * Returns 0 if all bios have been submitted,
 * -ENOMEM if we could not allocate enough bios,
 * -ENOSPC (any better suggestion?) if we have not been able to bio_add_page a
 *  single page to an empty bio (which should never happen and likely indicates
 *  that the lower level IO stack is in some way broken). This has been observed
 *  on certain Xen deployments.
 *
 *  When this function returns 0, it "consumes" an ldev reference; the
 *  reference is released when the request completes.
 */
/* TODO allocate from our own bio_set. */
int drbd_submit_peer_request(struct drbd_peer_request *peer_req)
{
	struct drbd_device *device = peer_req->peer_device->device;
	struct bio *bios = NULL;
	struct bio *bio;
	struct page *page = peer_req->page_chain.head;
	sector_t sector = peer_req->i.sector;
	unsigned data_size = peer_req->i.size;
	unsigned n_bios = 0;
	unsigned nr_pages = peer_req->page_chain.nr_pages;
	int err = -ENOMEM;

	if (peer_req->flags & EE_SET_OUT_OF_SYNC)
		drbd_set_out_of_sync(peer_req->peer_device,
				peer_req->i.sector, peer_req->i.size);

	/* TRIM/DISCARD: for now, always use the helper function
	 * blkdev_issue_zeroout(..., discard=true).
	 * It's synchronous, but it does the right thing wrt. bio splitting.
	 * Correctness first, performance later.  Next step is to code an
	 * asynchronous variant of the same.
	 */
	if (peer_req->flags & (EE_TRIM|EE_WRITE_SAME|EE_ZEROOUT)) {
		peer_req->submit_jif = jiffies;
		peer_req->flags |= EE_SUBMITTED;

		if (peer_req->flags & (EE_TRIM|EE_ZEROOUT))
			drbd_issue_peer_discard_or_zero_out(device, peer_req);
		else /* EE_WRITE_SAME */
			drbd_issue_peer_wsame(device, peer_req);
		return 0;
	}

	/* In most cases, we will only need one bio.  But in case the lower
	 * level restrictions happen to be different at this offset on this
	 * side than those of the sending peer, we may need to submit the
	 * request in more than one bio.
	 *
	 * Plain bio_alloc is good enough here, this is no DRBD internally
	 * generated bio, but a bio allocated on behalf of the peer.
	 */
next_bio:
	/* REQ_OP_WRITE_SAME, _DISCARD, _WRITE_ZEROES handled above.
	 * REQ_OP_FLUSH (empty flush) not expected,
	 * should have been mapped to a "drbd protocol barrier".
	 * REQ_OP_SECURE_ERASE: I don't see how we could ever support that.
	 */
	if (!(peer_req_op(peer_req) == REQ_OP_WRITE ||
				peer_req_op(peer_req) == REQ_OP_READ)) {
		drbd_err(device, "Invalid bio op received: 0x%x\n", peer_req->opf);
		err = -EINVAL;
		goto fail;
	}

	bio = bio_alloc(GFP_NOIO, nr_pages);
	if (!bio) {
		drbd_err(device, "submit_ee: Allocation of a bio failed (nr_pages=%u)\n", nr_pages);
		goto fail;
	}
	/* > peer_req->i.sector, unless this is the first bio */
	bio->bi_iter.bi_sector = sector;
	bio_set_dev(bio, device->ldev->backing_bdev);
	/* we special case some flags in the multi-bio case, see below
	 * (REQ_PREFLUSH, or BIO_RW_BARRIER in older kernels) */
	bio->bi_opf = peer_req->opf;
	bio->bi_private = peer_req;
	bio->bi_end_io = drbd_peer_request_endio;

	bio->bi_next = bios;
	bios = bio;
	++n_bios;

	page_chain_for_each(page) {
		unsigned off, len;
		int res;

		if (peer_req_op(peer_req) == REQ_OP_READ) {
			set_page_chain_offset(page, 0);
			set_page_chain_size(page, min_t(unsigned, data_size, PAGE_SIZE));
		}
		off = page_chain_offset(page);
		len = page_chain_size(page);

		if (off > PAGE_SIZE || len > PAGE_SIZE - off || len > data_size || len == 0) {
			drbd_err(device, "invalid page chain: offset %u size %u remaining data_size %u\n",
					off, len, data_size);
			err = -EINVAL;
			goto fail;
		}

		res = bio_add_page(bio, page, len, off);
		if (res <= 0) {
			/* A single page must always be possible!
			 * But in case it fails anyways,
			 * we deal with it, and complain (below). */
			if (bio->bi_vcnt == 0) {
				drbd_err(device,
					"bio_add_page(%p, %p, %u, %u): %d (bi_vcnt %u bi_max_vecs %u bi_sector %llu, bi_flags 0x%lx)\n",
					bio, page, len, off, res, bio->bi_vcnt, bio->bi_max_vecs, (uint64_t)bio->bi_iter.bi_sector,
					 (unsigned long)bio->bi_flags);
				err = -ENOSPC;
				goto fail;
			}
			goto next_bio;
		}
		data_size -= len;
		sector += len >> 9;
		--nr_pages;
	}
	D_ASSERT(device, data_size == 0);
	D_ASSERT(device, page == NULL);

	atomic_set(&peer_req->pending_bios, n_bios);
	/* for debugfs: update timestamp, mark as submitted */
	peer_req->submit_jif = jiffies;
	peer_req->flags |= EE_SUBMITTED;
	do {
		bio = bios;
		bios = bios->bi_next;
		bio->bi_next = NULL;

		drbd_submit_bio_noacct(device, peer_request_fault_type(peer_req), bio);

		/* strip off REQ_PREFLUSH,
		 * unless it is the first or last bio */
		if (bios && bios->bi_next)
			bios->bi_opf &= ~REQ_PREFLUSH;
	} while (bios);
	return 0;

fail:
	while (bios) {
		bio = bios;
		bios = bios->bi_next;
		bio_put(bio);
	}
	return err;
}

static void drbd_remove_peer_req_interval(struct drbd_device *device,
					  struct drbd_peer_request *peer_req)
{
	struct drbd_interval *i = &peer_req->i;

	drbd_remove_interval(&device->write_requests, i);
	drbd_clear_interval(i);
	peer_req->flags &= ~EE_IN_INTERVAL_TREE;

	/* Wake up any processes waiting for this peer request to complete.  */
	if (i->waiting)
		wake_up(&device->misc_wait);
}

/**
 * w_e_reissue() - Worker callback; Resubmit a bio
 * @device:	DRBD device.
 * @dw:		work object.
 * @cancel:	The connection will be closed anyways (unused in this callback)
 */
int w_e_reissue(struct drbd_work *w, int cancel) __releases(local)
{
	struct drbd_peer_request *peer_req =
		container_of(w, struct drbd_peer_request, w);
	struct drbd_peer_device *peer_device = peer_req->peer_device;
	struct drbd_connection *connection = peer_device->connection;
	struct drbd_device *device = peer_device->device;
	int err;
	/* We leave DE_CONTAINS_A_BARRIER and EE_IS_BARRIER in place,
	   (and DE_BARRIER_IN_NEXT_EPOCH_ISSUED in the previous Epoch)
	   so that we can finish that epoch in drbd_may_finish_epoch().
	   That is necessary if we already have a long chain of Epochs, before
	   we realize that BARRIER is actually not supported */

	/* As long as the -ENOTSUPP on the barrier is reported immediately
	   that will never trigger. If it is reported late, we will just
	   print that warning and continue correctly for all future requests
	   with WO_BDEV_FLUSH */
	if (previous_epoch(connection, peer_req->epoch))
		drbd_warn(device, "Write ordering was not enforced (one time event)\n");

	/* we still have a local reference,
	 * get_ldev was done in receive_Data. */

	peer_req->w.cb = e_end_block;
	err = drbd_submit_peer_request(peer_req);
	switch (err) {
	case -ENOMEM:
		peer_req->w.cb = w_e_reissue;
		drbd_queue_work(&connection->sender_work,
				&peer_req->w);
		/* retry later */
		fallthrough;
	case 0:
		/* keep worker happy and connection up */
		return 0;

	case -ENOSPC:
		/* no other error expected, but anyways: */
	default:
		/* forget the object,
		 * and cause a "Network failure" */
		spin_lock_irq(&connection->peer_reqs_lock);
		list_del(&peer_req->w.list);
		spin_unlock(&connection->peer_reqs_lock);
		spin_lock(&device->interval_lock);
		drbd_remove_peer_req_interval(device, peer_req);
		spin_unlock_irq(&device->interval_lock);
		drbd_al_complete_io(device, &peer_req->i);
		drbd_may_finish_epoch(connection, peer_req->epoch, EV_PUT | EV_CLEANUP);
		drbd_free_peer_req(peer_req);
		drbd_err(device, "submit failed, triggering re-connect\n");
		return err;
	}
}

static void conn_wait_done_ee_empty_or_disconnect(struct drbd_connection *connection)
{
	wait_event(connection->ee_wait,
		atomic_read(&connection->done_ee_cnt) == 0
		|| connection->cstate[NOW] < C_CONNECTED);
}

static void conn_wait_active_ee_empty_or_disconnect(struct drbd_connection *connection)
{
	if (atomic_read(&connection->active_ee_cnt) == 0)
		return;

	drbd_unplug_all_devices(connection);

	wait_event(connection->ee_wait,
		atomic_read(&connection->active_ee_cnt) == 0
		|| connection->cstate[NOW] < C_CONNECTED);
}

static int receive_Barrier(struct drbd_connection *connection, struct packet_info *pi)
{
	struct drbd_transport_ops *tr_ops = connection->transport.ops;
	int rv, issue_flush;
	struct p_barrier *p = pi->data;
	struct drbd_epoch *epoch;

	tr_ops->hint(&connection->transport, DATA_STREAM, QUICKACK);
	drbd_unplug_all_devices(connection);

	/* FIXME these are unacked on connection,
	 * not a specific (peer)device.
	 */
	connection->current_epoch->barrier_nr = p->barrier;
	connection->current_epoch->connection = connection;
	rv = drbd_may_finish_epoch(connection, connection->current_epoch, EV_GOT_BARRIER_NR);

	/* P_BARRIER_ACK may imply that the corresponding extent is dropped from
	 * the activity log, which means it would not be resynced in case the
	 * R_PRIMARY crashes now.
	 * Therefore we must send the barrier_ack after the barrier request was
	 * completed. */
	switch (connection->resource->write_ordering) {
	case WO_BIO_BARRIER:
	case WO_NONE:
		if (rv == FE_RECYCLED)
			return 0;
		break;

	case WO_BDEV_FLUSH:
	case WO_DRAIN_IO:
		if (rv == FE_STILL_LIVE) {
			set_bit(DE_BARRIER_IN_NEXT_EPOCH_ISSUED, &connection->current_epoch->flags);
			conn_wait_active_ee_empty_or_disconnect(connection);
			rv = drbd_flush_after_epoch(connection, connection->current_epoch);
		}
		if (rv == FE_RECYCLED)
			return 0;

		/* The ack_sender will send all the ACKs and barrier ACKs out, since
		   all EEs moved from the active_ee to the done_ee. We need to
		   provide a new epoch object for the EEs that come in soon */
		break;
	}

	/* receiver context, in the writeout path of the other node.
	 * avoid potential distributed deadlock */
	epoch = kzalloc(sizeof(struct drbd_epoch), GFP_NOIO);
	if (!epoch) {
		drbd_warn(connection, "Allocation of an epoch failed, slowing down\n");
		issue_flush = !test_and_set_bit(DE_BARRIER_IN_NEXT_EPOCH_ISSUED, &connection->current_epoch->flags);
		conn_wait_active_ee_empty_or_disconnect(connection);
		if (issue_flush) {
			rv = drbd_flush_after_epoch(connection, connection->current_epoch);
			if (rv == FE_RECYCLED)
				return 0;
		}

		conn_wait_done_ee_empty_or_disconnect(connection);

		return 0;
	}

	spin_lock(&connection->epoch_lock);
	if (atomic_read(&connection->current_epoch->epoch_size)) {
		list_add(&epoch->list, &connection->current_epoch->list);
		connection->current_epoch = epoch;
		connection->epochs++;
	} else {
		/* The current_epoch got recycled while we allocated this one... */
		kfree(epoch);
	}
	spin_unlock(&connection->epoch_lock);

	return 0;
}

/* pi->data points into some recv buffer, which may be
 * re-used/recycled/overwritten by the next receive operation.
 * (read_in_block via recv_resync_read) */
static void p_req_detail_from_pi(struct drbd_connection *connection,
		struct drbd_peer_request_details *d, struct packet_info *pi)
{
	struct p_trim *p = pi->data;
	bool is_trim_or_wsame = pi->cmd == P_TRIM || pi->cmd == P_WSAME || pi->cmd == P_ZEROES;
	unsigned int digest_size =
		pi->cmd != P_TRIM && connection->peer_integrity_tfm ?
		crypto_shash_digestsize(connection->peer_integrity_tfm) : 0;

	d->sector = be64_to_cpu(p->p_data.sector);
	d->block_id = p->p_data.block_id;
	d->peer_seq = be64_to_cpu(p->p_data.seq_num);
	d->dp_flags = be32_to_cpu(p->p_data.dp_flags);
	d->length = pi->size;
	d->bi_size = is_trim_or_wsame ? be32_to_cpu(p->size) : pi->size - digest_size;
	d->digest_size = digest_size;
}

/* used from receive_RSDataReply (recv_resync_read)
 * and from receive_Data.
 * data_size: actual payload ("data in")
 * 	for normal writes that is bi_size.
 * 	for discards, that is zero.
 * 	for write same, it is logical_block_size.
 * both trim and write same have the bi_size ("data len to be affected")
 * as extra argument in the packet header.
 */
static struct drbd_peer_request *
read_in_block(struct drbd_peer_device *peer_device, struct drbd_peer_request_details *d) __must_hold(local)
{
	struct drbd_device *device = peer_device->device;
	const uint64_t capacity = get_capacity(device->vdisk);
	struct drbd_peer_request *peer_req;
	int err;
	void *dig_in = peer_device->connection->int_dig_in;
	void *dig_vv = peer_device->connection->int_dig_vv;
	struct drbd_transport *transport = &peer_device->connection->transport;
	struct drbd_transport_ops *tr_ops = transport->ops;

	if (d->digest_size) {
		err = drbd_recv_into(peer_device->connection, dig_in, d->digest_size);
		if (err)
			return NULL;
	}

	if (!expect(peer_device, IS_ALIGNED(d->bi_size, 512)))
		return NULL;
	if (d->dp_flags & (DP_WSAME|DP_DISCARD|DP_ZEROES)) {
		if (!expect(peer_device, d->bi_size <= (DRBD_MAX_BBIO_SECTORS << 9)))
			return NULL;
	} else if (!expect(peer_device, d->bi_size <= DRBD_MAX_BIO_SIZE))
		return NULL;

	/* even though we trust our peer,
	 * we sometimes have to double check. */
	if (d->sector + (d->bi_size>>9) > capacity) {
		drbd_err(device, "request from peer beyond end of local disk: "
			"capacity: %llus < sector: %llus + size: %u\n",
			capacity, d->sector, d->bi_size);
		return NULL;
	}

	peer_req = drbd_alloc_peer_req(peer_device, GFP_TRY);
	if (!peer_req)
		return NULL;
	peer_req->i.size = d->bi_size; /* storage size */
	peer_req->i.sector = d->sector;
	peer_req->block_id = d->block_id;

	peer_req->flags |= EE_WRITE;
	if (d->length == 0)
		return peer_req;

	err = tr_ops->recv_pages(transport, &peer_req->page_chain, d->length - d->digest_size);
	if (err)
		goto fail;

	if (drbd_insert_fault(device, DRBD_FAULT_RECEIVE)) {
		struct page *page;
		unsigned long *data;
		drbd_err(device, "Fault injection: Corrupting data on receive, sector %llu\n",
				d->sector);
		page = peer_req->page_chain.head;
		data = kmap(page) + page_chain_offset(page);
		data[0] = ~data[0];
		kunmap(page);
	}

	if (d->digest_size) {
		drbd_csum_pages(peer_device->connection->peer_integrity_tfm, peer_req->page_chain.head, dig_vv);
		if (memcmp(dig_in, dig_vv, d->digest_size)) {
			drbd_err(device, "Digest integrity check FAILED: %llus +%u\n",
				d->sector, d->bi_size);
			goto fail;
		}
	}
	peer_device->recv_cnt += d->bi_size >> 9;
	return peer_req;

fail:
	drbd_free_peer_req(peer_req);
	return NULL;
}

static int ignore_remaining_packet(struct drbd_connection *connection, int size)
{
	void *data_to_ignore;

	while (size) {
		int s = min_t(int, size, DRBD_SOCKET_BUFFER_SIZE);
		int rv = drbd_recv(connection, &data_to_ignore, s, 0);
		if (rv < 0)
			return rv;

		size -= rv;
	}

	return 0;
}

static int recv_dless_read(struct drbd_peer_device *peer_device, struct drbd_request *req,
			   sector_t sector, int data_size)
{
	struct bio_vec bvec;
	struct bvec_iter iter;
	struct bio *bio;
	int digest_size, err, expect;
	void *dig_in = peer_device->connection->int_dig_in;
	void *dig_vv = peer_device->connection->int_dig_vv;

	digest_size = 0;
	if (peer_device->connection->peer_integrity_tfm) {
		digest_size = crypto_shash_digestsize(peer_device->connection->peer_integrity_tfm);
		err = drbd_recv_into(peer_device->connection, dig_in, digest_size);
		if (err)
			return err;
		data_size -= digest_size;
	}

	/* optimistically update recv_cnt.  if receiving fails below,
	 * we disconnect anyways, and counters will be reset. */
	peer_device->recv_cnt += data_size >> 9;

	bio = req->master_bio;
	D_ASSERT(peer_device->device, sector == bio->bi_iter.bi_sector);

	bio_for_each_segment(bvec, bio, iter) {
		void *mapped = kmap(bvec.bv_page) + bvec.bv_offset;
		expect = min_t(int, data_size, bvec.bv_len);
		err = drbd_recv_into(peer_device->connection, mapped, expect);
		kunmap(bvec.bv_page);
		if (err)
			return err;
		data_size -= expect;
	}

	if (digest_size) {
		drbd_csum_bio(peer_device->connection->peer_integrity_tfm, bio, dig_vv);
		if (memcmp(dig_in, dig_vv, digest_size)) {
			drbd_err(peer_device, "Digest integrity check FAILED. Broken NICs?\n");
			return -EINVAL;
		}
	}

	D_ASSERT(peer_device->device, data_size == 0);
	return 0;
}

/*
 * e_end_resync_block() is called in ack_sender context via
 * drbd_finish_peer_reqs().
 */
static int e_end_resync_block(struct drbd_work *w, int unused)
{
	struct drbd_peer_request *peer_req =
		container_of(w, struct drbd_peer_request, w);
	struct drbd_peer_device *peer_device = peer_req->peer_device;
	struct drbd_device *device = peer_device->device;
	sector_t sector = peer_req->i.sector;
	int err;

	D_ASSERT(device, drbd_interval_empty(&peer_req->i));

	if (likely((peer_req->flags & EE_WAS_ERROR) == 0)) {
		drbd_set_in_sync(peer_device, sector, peer_req->i.size);
		err = drbd_send_ack(peer_device, P_RS_WRITE_ACK, peer_req);
	} else {
		/* Record failure to sync */
		drbd_rs_failed_io(peer_device, sector, peer_req->i.size);

		err  = drbd_send_ack(peer_device, P_NEG_ACK, peer_req);
	}
	dec_unacked(peer_device);

	drbd_free_peer_req(peer_req);
	return err;
}

static int recv_resync_read(struct drbd_peer_device *peer_device,
			    struct drbd_peer_request_details *d) __releases(local)
{
	struct drbd_connection *connection = peer_device->connection;
	struct drbd_device *device = peer_device->device;
	struct drbd_peer_request *peer_req;
	unsigned int size;
	sector_t sector;
	int err;
	u64 im;

	peer_req = read_in_block(peer_device, d);
	if (!peer_req)
		return -EIO;

	if (test_bit(UNSTABLE_RESYNC, &peer_device->flags))
		clear_bit(STABLE_RESYNC, &device->flags);

	dec_rs_pending(peer_device);

	inc_unacked(peer_device);
	/* corresponding dec_unacked() in e_end_resync_block()
	 * respective _drbd_clear_done_ee */

	peer_req->w.cb = e_end_resync_block;
	peer_req->opf = REQ_OP_WRITE;
	peer_req->submit_jif = jiffies;

	spin_lock_irq(&connection->peer_reqs_lock);
	list_add_tail(&peer_req->w.list, &connection->sync_ee);
	spin_unlock_irq(&connection->peer_reqs_lock);

	atomic_add(d->bi_size >> 9, &device->rs_sect_ev);

	/* Setting all peer out of sync here. Sync source peer will be set
	   in sync when the write completes. Other peers will be set in
	   sync by the sync source with a P_PEERS_IN_SYNC packet soon. */
	sector = peer_req->i.sector;
	size = peer_req->i.size;
	drbd_set_all_out_of_sync(device, sector, size);

	err = drbd_submit_peer_request(peer_req);
	if (err)
		goto out;
	peer_req = NULL; /* since submitted, might be destroyed already */

	for_each_peer_device_ref(peer_device, im, device) {
		enum drbd_repl_state repl_state = peer_device->repl_state[NOW];
		if (repl_state == L_WF_BITMAP_S || repl_state == L_SYNC_SOURCE || repl_state == L_PAUSED_SYNC_S)
			drbd_send_out_of_sync(peer_device, sector, size);
	}
	return 0;
out:
	/* don't care for the reason here */
	drbd_err(device, "submit failed, triggering re-connect\n");
	spin_lock_irq(&connection->peer_reqs_lock);
	list_del(&peer_req->w.list);
	spin_unlock_irq(&connection->peer_reqs_lock);

	drbd_free_peer_req(peer_req);
	return err;
}

/* caller must hold interval_lock */
static struct drbd_request *
find_request(struct drbd_device *device, struct rb_root *root, u64 id,
	     sector_t sector, bool missing_ok, const char *func)
{
	struct drbd_request *req;

	/* Request object according to our peer */
	req = (struct drbd_request *)(unsigned long)id;
	if (drbd_contains_interval(root, sector, &req->i) && req->i.local)
		return req;
	if (!missing_ok) {
		drbd_err(device, "%s: failed to find request 0x%lx, sector %llus\n", func,
			(unsigned long)id, (unsigned long long)sector);
	}
	return NULL;
}

static int receive_DataReply(struct drbd_connection *connection, struct packet_info *pi)
{
	struct drbd_peer_device *peer_device;
	struct drbd_device *device;
	struct drbd_request *req;
	sector_t sector;
	int err;
	struct p_data *p = pi->data;

	peer_device = conn_peer_device(connection, pi->vnr);
	if (!peer_device)
		return -EIO;
	device = peer_device->device;

	sector = be64_to_cpu(p->sector);

	spin_lock_irq(&device->interval_lock);
	req = find_request(device, &device->read_requests, p->block_id, sector, false, __func__);
	spin_unlock_irq(&device->interval_lock);
	if (unlikely(!req))
		return -EIO;

	err = recv_dless_read(peer_device, req, sector, pi->size);
	if (!err)
		req_mod(req, DATA_RECEIVED, peer_device);
	/* else: nothing. handled from drbd_disconnect...
	 * I don't think we may complete this just yet
	 * in case we are "on-disconnect: freeze" */

	return err;
}

/**
 * _drbd_send_ack() - Sends an ack packet
 * @device:	DRBD device.
 * @cmd:	Packet command code.
 * @sector:	sector, needs to be in big endian byte order
 * @blksize:	size in byte, needs to be in big endian byte order
 * @block_id:	Id, big endian byte order
 */
static int _drbd_send_ack(struct drbd_peer_device *peer_device, enum drbd_packet cmd,
			  u64 sector, u32 blksize, u64 block_id)
{
	struct p_block_ack *p;

	if (peer_device->repl_state[NOW] < L_ESTABLISHED)
		return -EIO;

	p = drbd_prepare_command(peer_device, sizeof(*p), CONTROL_STREAM);
	if (!p)
		return -EIO;
	p->sector = sector;
	p->block_id = block_id;
	p->blksize = blksize;
	p->seq_num = cpu_to_be32(atomic_inc_return(&peer_device->packet_seq));
	return drbd_send_command(peer_device, cmd, CONTROL_STREAM);
}

static int drbd_send_ack_dp(struct drbd_peer_device *peer_device, enum drbd_packet cmd,
		  struct drbd_peer_request_details *d)
{
	return _drbd_send_ack(peer_device, cmd,
			      cpu_to_be64(d->sector),
			      cpu_to_be32(d->bi_size),
			      d->block_id);
}

static void drbd_send_ack_rp(struct drbd_peer_device *peer_device, enum drbd_packet cmd,
		      struct p_block_req *rp)
{
	_drbd_send_ack(peer_device, cmd, rp->sector, rp->blksize, rp->block_id);
}

/**
 * drbd_send_ack() - Sends an ack packet
 * @device:	DRBD device
 * @cmd:	packet command code
 * @peer_req:	peer request
 */
int drbd_send_ack(struct drbd_peer_device *peer_device, enum drbd_packet cmd,
		  struct drbd_peer_request *peer_req)
{
	return _drbd_send_ack(peer_device, cmd,
			      cpu_to_be64(peer_req->i.sector),
			      cpu_to_be32(peer_req->i.size),
			      peer_req->block_id);
}

/* This function misuses the block_id field to signal if the blocks
 * are is sync or not. */
int drbd_send_ack_ex(struct drbd_peer_device *peer_device, enum drbd_packet cmd,
		     sector_t sector, int blksize, u64 block_id)
{
	return _drbd_send_ack(peer_device, cmd,
			      cpu_to_be64(sector),
			      cpu_to_be32(blksize),
			      cpu_to_be64(block_id));
}

static int receive_RSDataReply(struct drbd_connection *connection, struct packet_info *pi)
{
	struct drbd_peer_request_details d;
	struct drbd_peer_device *peer_device;
	struct drbd_device *device;
	int err;

	p_req_detail_from_pi(connection, &d, pi);
	pi->data = NULL;

	peer_device = conn_peer_device(connection, pi->vnr);
	if (!peer_device)
		return -EIO;
	device = peer_device->device;

	D_ASSERT(device, d.block_id == ID_SYNCER);

	if (get_ldev(device)) {
		err = recv_resync_read(peer_device, &d);
		if (err)
			put_ldev(device);
	} else {
		if (drbd_ratelimit())
			drbd_err(device, "Cannot write resync data to local disk.\n");

		err = ignore_remaining_packet(connection, pi->size);

		drbd_send_ack_dp(peer_device, P_NEG_ACK, &d);
	}

	rs_sectors_came_in(peer_device, d.bi_size);

	return err;
}

/*
 * e_end_block() is called in ack_sender context via drbd_finish_peer_reqs().
 */
static int e_end_block(struct drbd_work *w, int cancel)
{
	struct drbd_peer_request *peer_req =
		container_of(w, struct drbd_peer_request, w);
	struct drbd_peer_device *peer_device = peer_req->peer_device;
	struct drbd_device *device = peer_device->device;
	sector_t sector = peer_req->i.sector;
	struct drbd_epoch *epoch;
	int err = 0, pcmd;

	if (peer_req->flags & EE_IS_BARRIER) {
		epoch = previous_epoch(peer_device->connection, peer_req->epoch);
		if (epoch)
			drbd_may_finish_epoch(peer_device->connection, epoch, EV_BARRIER_DONE + (cancel ? EV_CLEANUP : 0));
	}

	if (peer_req->flags & EE_SEND_WRITE_ACK) {
		if (unlikely(peer_req->flags & EE_WAS_ERROR)) {
			pcmd = P_NEG_ACK;
			/* we expect it to be marked out of sync anyways...
			 * maybe assert this?  */
		} else if (peer_device->repl_state[NOW] >= L_SYNC_SOURCE &&
			   peer_device->repl_state[NOW] <= L_PAUSED_SYNC_T &&
			   peer_req->flags & EE_MAY_SET_IN_SYNC) {
			pcmd = P_RS_WRITE_ACK;
			drbd_set_in_sync(peer_device, sector, peer_req->i.size);
		} else
			pcmd = P_WRITE_ACK;
		err = drbd_send_ack(peer_device, pcmd, peer_req);
		dec_unacked(peer_device);
	}

	/* we delete from the conflict detection hash _after_ we sent out the
	 * P_WRITE_ACK / P_NEG_ACK, to get the sequence number right.  */
	if (peer_req->flags & EE_IN_INTERVAL_TREE) {
		read_lock_irq(&device->resource->state_rwlock);
		spin_lock(&device->interval_lock);
		D_ASSERT(device, !drbd_interval_empty(&peer_req->i));
		drbd_remove_peer_req_interval(device, peer_req);
		spin_unlock(&device->interval_lock);
		read_unlock_irq(&device->resource->state_rwlock);
	} else
		D_ASSERT(device, drbd_interval_empty(&peer_req->i));

	drbd_may_finish_epoch(peer_device->connection, peer_req->epoch, EV_PUT + (cancel ? EV_CLEANUP : 0));

	drbd_free_page_chain(&peer_device->connection->transport, &peer_req->page_chain, 0);
	return err;
}

static bool seq_greater(u32 a, u32 b)
{
	/*
	 * We assume 32-bit wrap-around here.
	 * For 24-bit wrap-around, we would have to shift:
	 *  a <<= 8; b <<= 8;
	 */
	return (s32)a - (s32)b > 0;
}

static u32 seq_max(u32 a, u32 b)
{
	return seq_greater(a, b) ? a : b;
}

static void update_peer_seq(struct drbd_peer_device *peer_device, unsigned int peer_seq)
{
	unsigned int newest_peer_seq;

	if (test_bit(RESOLVE_CONFLICTS, &peer_device->connection->transport.flags)) {
		spin_lock(&peer_device->peer_seq_lock);
		newest_peer_seq = seq_max(peer_device->peer_seq, peer_seq);
		peer_device->peer_seq = newest_peer_seq;
		spin_unlock(&peer_device->peer_seq_lock);
		/* wake up only if we actually changed peer_device->peer_seq */
		if (peer_seq == newest_peer_seq)
			wake_up(&peer_device->device->seq_wait);
	}
}

/* Called from receive_Data.
 * Synchronize packets on sock with packets on msock.
 *
 * This is here so even when a P_DATA packet traveling via sock overtook an Ack
 * packet traveling on msock, they are still processed in the order they have
 * been sent.
 *
 * Note: we don't care for Ack packets overtaking P_DATA packets.
 *
 * In case packet_seq is larger than peer_device->peer_seq number, there are
 * outstanding packets on the msock. We wait for them to arrive.
 * In case we are the logically next packet, we update peer_device->peer_seq
 * ourselves. Correctly handles 32bit wrap around.
 *
 * Assume we have a 10 GBit connection, that is about 1<<30 byte per second,
 * about 1<<21 sectors per second. So "worst" case, we have 1<<3 == 8 seconds
 * for the 24bit wrap (historical atomic_t guarantee on some archs), and we have
 * 1<<9 == 512 seconds aka ages for the 32bit wrap around...
 *
 * returns 0 if we may process the packet,
 * -ERESTARTSYS if we were interrupted (by disconnect signal). */
static int wait_for_and_update_peer_seq(struct drbd_peer_device *peer_device, const u32 peer_seq)
{
	struct drbd_connection *connection = peer_device->connection;
	DEFINE_WAIT(wait);
	long timeout;
	int ret = 0, tp;

	if (!test_bit(RESOLVE_CONFLICTS, &connection->transport.flags))
		return 0;

	spin_lock(&peer_device->peer_seq_lock);
	for (;;) {
		if (!seq_greater(peer_seq - 1, peer_device->peer_seq)) {
			peer_device->peer_seq = seq_max(peer_device->peer_seq, peer_seq);
			break;
		}

		if (signal_pending(current)) {
			ret = -ERESTARTSYS;
			break;
		}

		rcu_read_lock();
		tp = rcu_dereference(connection->transport.net_conf)->two_primaries;
		rcu_read_unlock();

		if (!tp)
			break;

		/* Only need to wait if two_primaries is enabled */
		prepare_to_wait(&peer_device->device->seq_wait, &wait, TASK_INTERRUPTIBLE);
		spin_unlock(&peer_device->peer_seq_lock);
		rcu_read_lock();
		timeout = rcu_dereference(connection->transport.net_conf)->ping_timeo*HZ/10;
		rcu_read_unlock();
		timeout = schedule_timeout(timeout);
		spin_lock(&peer_device->peer_seq_lock);
		if (!timeout) {
			ret = -ETIMEDOUT;
			drbd_err(peer_device, "Timed out waiting for missing ack packets; disconnecting\n");
			break;
		}
	}
	spin_unlock(&peer_device->peer_seq_lock);
	finish_wait(&peer_device->device->seq_wait, &wait);
	return ret;
}

static unsigned long wire_flags_to_bio_op(u32 dpf)
{
	if (dpf & DP_ZEROES)
		return REQ_OP_WRITE_ZEROES;
	if (dpf & DP_DISCARD)
		return REQ_OP_DISCARD;
	if (dpf & DP_WSAME)
		return REQ_OP_WRITE_SAME;
	else
		return REQ_OP_WRITE;
}

/* see also bio_flags_to_wire() */
static unsigned long wire_flags_to_bio(struct drbd_connection *connection, u32 dpf)
{
	return wire_flags_to_bio_op(dpf) |
		(dpf & DP_RW_SYNC ? REQ_SYNC : 0) |
		(dpf & DP_FUA ? REQ_FUA : 0) |
		(dpf & DP_FLUSH ? REQ_PREFLUSH : 0);
}

static int handle_write_conflicts(struct drbd_peer_request *peer_req)
{
	struct drbd_peer_device *peer_device = peer_req->peer_device;
	struct drbd_device *device = peer_device->device;
	sector_t sector = peer_req->i.sector;
	const unsigned int size = peer_req->i.size;
	struct drbd_interval *i;
	int err = 0;

	spin_lock_irq(&device->interval_lock);
	/*
	 * Inserting the peer request into the write_requests tree will prevent
	 * new conflicting local requests from being added.
	 */
	drbd_insert_interval(&device->write_requests, &peer_req->i);
	peer_req->flags |= EE_IN_INTERVAL_TREE;

	drbd_for_each_overlap(i, &device->write_requests, sector, size) {
		if (i == &peer_req->i)
			continue;

		/* Ignore, if already completed to upper layers. */
		if (i->completed)
			continue;

		drbd_alert(device, "Concurrent writes detected: "
				"local=%llus +%u, remote=%llus +%u\n",
				(unsigned long long) i->sector, i->size,
				(unsigned long long) sector, size);
		err = -EBUSY;
		break;
	}
	spin_unlock_irq(&device->interval_lock);
	return err;
}

static void drbd_queue_peer_request(struct drbd_device *device, struct drbd_peer_request *peer_req)
{
	atomic_inc(&device->wait_for_actlog);
	spin_lock(&device->submit.lock);
	list_add_tail(&peer_req->wait_for_actlog, &device->submit.peer_writes);
	spin_unlock(&device->submit.lock);
	queue_work(device->submit.wq, &device->submit.worker);
	/* do_submit() may sleep internally on al_wait, too */
	wake_up(&device->al_wait);
}

/* FIXME
 * TODO grab the device->al_lock *once*, and check:
 *     if possible, non-blocking get the reference(s),
 *     if transaction is required, queue them up,
 *        AND account for the queued up worst-case slot consumption
 *     if available slots, corrected by other accounting, suggest
 *        that we might block on this now or later,
 *        *FIRST* drain, then flush, then send P_CONFIRM_STABLE,
 *        then wait for available slots to be sufficient.
 */
static enum { DRBD_PAL_QUEUE, DRBD_PAL_DISCONNECTED, DRBD_PAL_SUBMIT }
prepare_activity_log(struct drbd_peer_request *peer_req)
{
	struct drbd_peer_device *peer_device = peer_req->peer_device;
	struct drbd_connection *connection = peer_device->connection;
	struct drbd_device *device = peer_device->device;

	struct lru_cache *al;
	int nr_al_extents = interval_to_al_extents(&peer_req->i);
	int nr, used, ecnt;
	int ret = DRBD_PAL_SUBMIT;

	/* Let the activity log know we are about to use it.
	 * See also drbd_request_prepare() for the "request" entry point. */
	ecnt = atomic_add_return(nr_al_extents, &device->wait_for_actlog_ecnt);

	spin_lock_irq(&device->al_lock);
	al = device->act_log;
	nr = al->nr_elements;
	used = al->used;
	spin_unlock_irq(&device->al_lock);

	/* note: due to the slight delay between being accounted in "used" after
	 * being committed to the activity log with drbd_al_begin_io_commit(),
	 * and being subtracted from "wait_for_actlog_ecnt" in __drbd_submit_peer_request(),
	 * this can err, but only on the conservative side (overestimating ecnt). */
	if (ecnt > nr - used) {
		conn_wait_active_ee_empty_or_disconnect(connection);
		drbd_flush_after_epoch(connection, NULL);
		conn_wait_done_ee_empty_or_disconnect(connection);

		/* would this peer even understand me? */
		if (connection->agreed_pro_version >= 114)
			drbd_send_confirm_stable(peer_req);

		if  (drbd_al_begin_io_for_peer(peer_device, &peer_req->i))
			ret = DRBD_PAL_DISCONNECTED;
	} else if (nr_al_extents != 1 || !drbd_al_begin_io_fastpath(device, &peer_req->i)) {
		ret = DRBD_PAL_QUEUE;
	}
	if (ret == DRBD_PAL_SUBMIT)
		peer_req->flags |= EE_IN_ACTLOG;
	if (ret != DRBD_PAL_QUEUE)
		atomic_sub(nr_al_extents, &device->wait_for_actlog_ecnt);

	return ret;
}

/* mirrored write */
static int receive_Data(struct drbd_connection *connection, struct packet_info *pi)
{
	struct drbd_peer_device *peer_device;
	struct drbd_device *device;
	struct net_conf *nc;
	struct drbd_peer_request *peer_req;
	struct drbd_peer_request_details d;
	int err, tp;

	peer_device = conn_peer_device(connection, pi->vnr);
	if (!peer_device)
		return -EIO;
	device = peer_device->device;

	if (pi->cmd == P_TRIM)
		D_ASSERT(peer_device, pi->size == 0);

	p_req_detail_from_pi(connection, &d, pi);
	pi->data = NULL;

	if (!get_ldev(device)) {
		int err2;

		err = wait_for_and_update_peer_seq(peer_device, d.peer_seq);
		drbd_send_ack_dp(peer_device, P_NEG_ACK, &d);
		atomic_inc(&connection->current_epoch->epoch_size);
		err2 = ignore_remaining_packet(connection, pi->size);
		if (!err)
			err = err2;
		return err;
	}

	/*
	 * Corresponding put_ldev done either below (on various errors), or in
	 * drbd_peer_request_endio, if we successfully submit the data at the
	 * end of this function.
	 */

	peer_req = read_in_block(peer_device, &d);
	if (!peer_req) {
		put_ldev(device);
		return -EIO;
	}
	if (pi->cmd == P_TRIM)
		peer_req->flags |= EE_TRIM;
	else if (pi->cmd == P_ZEROES)
		peer_req->flags |= EE_ZEROOUT;
	else if (pi->cmd == P_WSAME)
		peer_req->flags |= EE_WRITE_SAME;

	peer_req->dagtag_sector = connection->last_dagtag_sector + (peer_req->i.size >> 9);
	connection->last_dagtag_sector = peer_req->dagtag_sector;

	peer_req->w.cb = e_end_block;
	peer_req->submit_jif = jiffies;
	peer_req->flags |= EE_APPLICATION;

	peer_req->opf = wire_flags_to_bio(connection, d.dp_flags);
	if (pi->cmd == P_TRIM) {
		D_ASSERT(peer_device, peer_req->i.size > 0);
		D_ASSERT(peer_device, d.dp_flags & DP_DISCARD);
		D_ASSERT(peer_device, peer_req_op(peer_req) == REQ_OP_DISCARD);
		D_ASSERT(peer_device, peer_req->page_chain.head == NULL);
		D_ASSERT(peer_device, peer_req->page_chain.nr_pages == 0);
		/* need to play safe: an older DRBD sender
		 * may mean zero-out while sending P_TRIM. */
		if (0 == (connection->agreed_features & DRBD_FF_WZEROES))
			peer_req->flags |= EE_ZEROOUT;
	} else if (pi->cmd == P_ZEROES) {
		D_ASSERT(peer_device, peer_req->i.size > 0);
		D_ASSERT(peer_device, d.dp_flags & DP_ZEROES);
		D_ASSERT(peer_device, peer_req_op(peer_req) == REQ_OP_WRITE_ZEROES);
		D_ASSERT(peer_device, peer_req->page_chain.head == NULL);
		D_ASSERT(peer_device, peer_req->page_chain.nr_pages == 0);
		/* Do (not) pass down BLKDEV_ZERO_NOUNMAP? */
		if (d.dp_flags & DP_DISCARD)
			peer_req->flags |= EE_TRIM;
	} else if (pi->cmd == P_WSAME) {
		D_ASSERT(peer_device, peer_req->i.size > 0);
		D_ASSERT(peer_device, peer_req_op(peer_req) == REQ_OP_WRITE_SAME);
		D_ASSERT(peer_device, peer_req->page_chain.head != NULL);
	} else if (peer_req->page_chain.head == NULL) {
		/* Actually, this must not happen anymore,
		 * "empty" flushes are mapped to P_BARRIER,
		 * and should never end up here.
		 * Compat with old DRBD? */
		D_ASSERT(device, peer_req->i.size == 0);
		D_ASSERT(device, d.dp_flags & DP_FLUSH);
	} else {
		D_ASSERT(peer_device, peer_req->i.size > 0);
		D_ASSERT(peer_device, peer_req_op(peer_req) == REQ_OP_WRITE);
	}

	if (d.dp_flags & DP_MAY_SET_IN_SYNC)
		peer_req->flags |= EE_MAY_SET_IN_SYNC;

	spin_lock(&connection->epoch_lock);
	peer_req->epoch = connection->current_epoch;
	atomic_inc(&peer_req->epoch->epoch_size);
	atomic_inc(&peer_req->epoch->active);
	if (peer_req->epoch->oldest_unconfirmed_peer_req == NULL)
		peer_req->epoch->oldest_unconfirmed_peer_req = peer_req;

	if (connection->resource->write_ordering == WO_BIO_BARRIER &&
	    atomic_read(&peer_req->epoch->epoch_size) == 1) {
		struct drbd_epoch *epoch;
		/* Issue a barrier if we start a new epoch, and the previous epoch
		   was not a epoch containing a single request which already was
		   a Barrier. */
		epoch = list_entry(peer_req->epoch->list.prev, struct drbd_epoch, list);
		if (epoch == peer_req->epoch) {
			set_bit(DE_CONTAINS_A_BARRIER, &peer_req->epoch->flags);
			peer_req->opf |= REQ_PREFLUSH | REQ_FUA;
			peer_req->flags |= EE_IS_BARRIER;
		} else {
			if (atomic_read(&epoch->epoch_size) > 1 ||
			    !test_bit(DE_CONTAINS_A_BARRIER, &epoch->flags)) {
				set_bit(DE_BARRIER_IN_NEXT_EPOCH_ISSUED, &epoch->flags);
				set_bit(DE_CONTAINS_A_BARRIER, &peer_req->epoch->flags);
				peer_req->opf |= REQ_PREFLUSH | REQ_FUA;
				peer_req->flags |= EE_IS_BARRIER;
			}
		}
	}
	spin_unlock(&connection->epoch_lock);

	rcu_read_lock();
	nc = rcu_dereference(connection->transport.net_conf);
	tp = nc->two_primaries;
	rcu_read_unlock();

	if (d.dp_flags & DP_SEND_WRITE_ACK) {
		peer_req->flags |= EE_SEND_WRITE_ACK;
		inc_unacked(peer_device);
		/* corresponding dec_unacked() in e_end_block()
		 * respective _drbd_clear_done_ee */
	}

	if (d.dp_flags & DP_SEND_RECEIVE_ACK) {
		/* I really don't like it that the receiver thread
		 * sends on the msock, but anyways */
		drbd_send_ack(peer_device, P_RECV_ACK, peer_req);
	}

	if (tp) {
		/* two primaries implies protocol C */
		D_ASSERT(device, d.dp_flags & DP_SEND_WRITE_ACK);
		err = wait_for_and_update_peer_seq(peer_device, d.peer_seq);
		if (err)
			goto out;

		err = handle_write_conflicts(peer_req);
		if (err)
			goto out_remove_interval;
	} else {
		update_peer_seq(peer_device, d.peer_seq);
	}
	spin_lock_irq(&connection->peer_reqs_lock);
	/* Added to list here already, so debugfs can find it.
	 * NOTE: active_ee_cnt is only increased *after* we checked we won't
	 * need to wait for current activity to drain in prepare_activity_log()
	 */
	list_add_tail(&peer_req->w.list, &connection->active_ee);
	list_add_tail(&peer_req->recv_order, &connection->peer_requests);
	spin_unlock_irq(&connection->peer_reqs_lock);

	err = prepare_activity_log(peer_req);
	if (err == DRBD_PAL_DISCONNECTED)
		goto disconnect_during_al_begin_io;

	/* Note: this now may or may not be "hot" in the activity log.
	 * Still, it is the best time to record that we need to set the
	 * out-of-sync bit, if we delay that until drbd_submit_peer_request(),
	 * we may introduce a race with some re-attach on the peer.
	 * Unless we want to guarantee that we drain all in-flight IO
	 * whenever we receive a state change. Which I'm not sure about.
	 * Use the EE_SET_OUT_OF_SYNC flag, to be acted on just before
	 * the actual submit, when we can be sure it is "hot".
	 */
	if (peer_device->disk_state[NOW] < D_INCONSISTENT) {
		peer_req->flags &= ~EE_MAY_SET_IN_SYNC;
		peer_req->flags |= EE_SET_OUT_OF_SYNC;
	}

	atomic_inc(&connection->active_ee_cnt);

	if (err == DRBD_PAL_QUEUE) {
		drbd_queue_peer_request(device, peer_req);
		return 0;
	}

	err = drbd_submit_peer_request(peer_req);
	if (!err)
		return 0;

	/* don't care for the reason here */
	drbd_err(peer_device, "submit failed, triggering re-connect\n");
	drbd_al_complete_io(device, &peer_req->i);

disconnect_during_al_begin_io:
	spin_lock_irq(&connection->peer_reqs_lock);
	list_del(&peer_req->w.list);
	list_del_init(&peer_req->recv_order);
	spin_unlock_irq(&connection->peer_reqs_lock);

out_remove_interval:
	spin_lock_irq(&device->interval_lock);
	drbd_remove_peer_req_interval(device, peer_req);
	spin_unlock_irq(&device->interval_lock);

out:
	if (peer_req->flags & EE_SEND_WRITE_ACK)
		dec_unacked(peer_device);
	drbd_may_finish_epoch(connection, peer_req->epoch, EV_PUT + EV_CLEANUP);
	put_ldev(device);
	drbd_free_peer_req(peer_req);
	return err;
}

/*
 * To be called when __drbd_submit_peer_request() fails from submitter
 * workqueue context.  Mimic what happens in the receive_Data() error path,
 * when the submit happens directly in the receiver context.
 */
void drbd_cleanup_after_failed_submit_peer_request(struct drbd_peer_request *peer_req)
{
	struct drbd_peer_device *peer_device = peer_req->peer_device;
	struct drbd_device *device = peer_device->device;
	struct drbd_connection *connection = peer_device->connection;

	if (drbd_ratelimit())
		drbd_err(peer_device, "submit failed, triggering re-connect\n");

	drbd_al_complete_io(device, &peer_req->i);

	spin_lock_irq(&connection->peer_reqs_lock);
	list_del(&peer_req->w.list);
	list_del_init(&peer_req->recv_order);
	spin_unlock(&connection->peer_reqs_lock);
	spin_lock(&device->interval_lock);
	drbd_remove_peer_req_interval(device, peer_req);
	spin_unlock_irq(&device->interval_lock);

	drbd_may_finish_epoch(connection, peer_req->epoch, EV_PUT + EV_CLEANUP);
	put_ldev(device);
	drbd_free_peer_req(peer_req);
	change_cstate(connection, C_PROTOCOL_ERROR, CS_HARD);
}

/* Possibly "cancel" and forget about all peer_requests that had still been
 * waiting for the activity log (wfa) when the connection to their peer failed,
 * and pretend we never received them.
 */
void drbd_cleanup_peer_requests_wfa(struct drbd_device *device, struct list_head *cleanup)
{
	struct drbd_connection *connection;
	struct drbd_peer_request *peer_req, *pr_tmp;

	write_lock_irq(&device->resource->state_rwlock);
	list_for_each_entry(peer_req, cleanup, wait_for_actlog) {
		list_del(&peer_req->w.list); /* should be on the "->active_ee" list */
		atomic_dec(&peer_req->peer_device->connection->active_ee_cnt);
		list_del_init(&peer_req->recv_order);
		drbd_remove_peer_req_interval(device, peer_req);
	}
	write_unlock_irq(&device->resource->state_rwlock);

	list_for_each_entry_safe(peer_req, pr_tmp, cleanup, wait_for_actlog) {
		atomic_sub(interval_to_al_extents(&peer_req->i), &device->wait_for_actlog_ecnt);
		atomic_dec(&device->wait_for_actlog);
		if (peer_req->flags & EE_SEND_WRITE_ACK)
			dec_unacked(peer_req->peer_device);
		list_del_init(&peer_req->wait_for_actlog);
		drbd_may_finish_epoch(peer_req->peer_device->connection, peer_req->epoch, EV_PUT | EV_CLEANUP);
		drbd_free_peer_req(peer_req);
		put_ldev(device);
	}
	/* We changed (likely: cleared out) active_ee for "at least one" connection.
	 * We should wake potential waiters, just in case. */
	for_each_connection(connection, device->resource)
		wake_up(&connection->ee_wait);
}

/* We may throttle resync, if the lower device seems to be busy,
 * and current sync rate is above c_min_rate.
 *
 * To decide whether or not the lower device is busy, we use a scheme similar
 * to MD RAID is_mddev_idle(): if the partition stats reveal "significant"
 * (more than 64 sectors) of activity we cannot account for with our own resync
 * activity, it obviously is "busy".
 *
 * The current sync rate used here uses only the most recent two step marks,
 * to have a short time average so we can react faster.
 */
bool drbd_rs_should_slow_down(struct drbd_peer_device *peer_device, sector_t sector,
			      bool throttle_if_app_is_waiting)
{
	bool throttle = drbd_rs_c_min_rate_throttle(peer_device);

	if (!throttle || throttle_if_app_is_waiting)
		return throttle;

	return !drbd_sector_has_priority(peer_device, sector);
}

bool drbd_rs_c_min_rate_throttle(struct drbd_peer_device *peer_device)
{
	struct drbd_device *device = peer_device->device;
	struct gendisk *disk = device->ldev->backing_bdev->bd_disk;
	unsigned long db, dt, dbdt;
	unsigned int c_min_rate;
	int curr_events;

	rcu_read_lock();
	c_min_rate = rcu_dereference(peer_device->conf)->c_min_rate;
	rcu_read_unlock();

	/* feature disabled? */
	if (c_min_rate == 0)
		return false;

	curr_events = (int)part_stat_read_accum(disk->part0, sectors)
		- atomic_read(&device->rs_sect_ev);

	if (atomic_read(&device->ap_actlog_cnt) || curr_events - peer_device->rs_last_events > 64) {
		unsigned long rs_left;
		int i;

		peer_device->rs_last_events = curr_events;

		/* sync speed average over the last 2*DRBD_SYNC_MARK_STEP,
		 * approx. */
		i = (peer_device->rs_last_mark + DRBD_SYNC_MARKS-1) % DRBD_SYNC_MARKS;

		if (peer_device->repl_state[NOW] == L_VERIFY_S || peer_device->repl_state[NOW] == L_VERIFY_T)
			rs_left = peer_device->ov_left;
		else
			rs_left = drbd_bm_total_weight(peer_device) - peer_device->rs_failed;

		dt = ((long)jiffies - (long)peer_device->rs_mark_time[i]) / HZ;
		if (!dt)
			dt++;
		db = peer_device->rs_mark_left[i] - rs_left;
		dbdt = Bit2KB(db/dt);

		if (dbdt > c_min_rate)
			return true;
	}
	return false;
}

static void verify_skipped_block(struct drbd_peer_device *peer_device,
		const sector_t sector, const unsigned int size)
{
	++peer_device->ov_skipped;
	if (peer_device->ov_last_skipped_start + peer_device->ov_last_skipped_size == sector) {
		peer_device->ov_last_skipped_size += size>>9;
	} else {
		ov_skipped_print(peer_device);
		peer_device->ov_last_skipped_start = sector;
		peer_device->ov_last_skipped_size = size>>9;
	}
	verify_progress(peer_device, sector, size);
}

static int receive_DataRequest(struct drbd_connection *connection, struct packet_info *pi)
{
	struct drbd_peer_device *peer_device;
	struct drbd_device *device;
	sector_t sector;
	sector_t capacity;
	struct drbd_peer_request *peer_req;
	struct digest_info *di = NULL;
	int size, verb;
	struct p_block_req *p =	pi->data;
	enum drbd_disk_state min_d_state;
	int err;

	peer_device = conn_peer_device(connection, pi->vnr);
	if (!peer_device)
		return -EIO;
	device = peer_device->device;
	capacity = get_capacity(device->vdisk);

	sector = be64_to_cpu(p->sector);
	size   = be32_to_cpu(p->blksize);

	if (size <= 0 || !IS_ALIGNED(size, 512) || size > DRBD_MAX_BIO_SIZE) {
		drbd_err(peer_device, "%s:%d: sector: %llus, size: %u\n", __FILE__, __LINE__,
				(unsigned long long)sector, size);
		return -EINVAL;
	}
	if (sector + (size>>9) > capacity) {
		drbd_err(peer_device, "%s:%d: sector: %llus, size: %u\n", __FILE__, __LINE__,
				(unsigned long long)sector, size);
		return -EINVAL;
	}

	/* Tell target to have a retry, waiting for the rescheduled
	 * drbd_start_resync to complete. Otherwise the concurrency
	 * of send oos and resync may lead to a data lose. */
	if ((pi->cmd == P_RS_DATA_REQUEST || pi->cmd == P_CSUM_RS_REQUEST) &&
	    peer_device->repl_state[NOW] == L_WF_BITMAP_S) {
		drbd_send_ack_rp(peer_device, P_RS_CANCEL, p);
		return ignore_remaining_packet(connection, pi->size);
	}

	min_d_state = pi->cmd == P_DATA_REQUEST ? D_UP_TO_DATE : D_OUTDATED;
	if (!get_ldev_if_state(device, min_d_state)) {
		verb = 1;
		switch (pi->cmd) {
		case P_DATA_REQUEST:
			drbd_send_ack_rp(peer_device, P_NEG_DREPLY, p);
			break;
		case P_OV_REQUEST:
			verify_skipped_block(peer_device, sector, size);
			drbd_send_ack_rp(peer_device, P_RS_CANCEL, p);
			break;
		case P_RS_THIN_REQ:
		case P_RS_DATA_REQUEST:
		case P_CSUM_RS_REQUEST:
			if (peer_device->repl_state[NOW] == L_PAUSED_SYNC_S) {
				verb = 0;
				drbd_send_ack_rp(peer_device, P_RS_CANCEL, p);
			} else {
				drbd_send_ack_rp(peer_device, P_NEG_RS_DREPLY, p);
			}
			break;
		case P_OV_REPLY:
			verb = 0;
			dec_rs_pending(peer_device);
			drbd_send_ack_ex(peer_device, P_OV_RESULT, sector, size, ID_IN_SYNC);
			break;
		default:
			BUG();
		}
		if (verb && drbd_ratelimit())
			drbd_err(peer_device, "Can not satisfy peer's read request, "
			    "no local data.\n");

		/* drain possibly payload */
		return ignore_remaining_packet(connection, pi->size);
	}

	peer_req = drbd_alloc_peer_req(peer_device, GFP_TRY);
	err = -ENOMEM;
	if (!peer_req)
		goto fail;
	if (size) {
		drbd_alloc_page_chain(&peer_device->connection->transport,
			&peer_req->page_chain, DIV_ROUND_UP(size, PAGE_SIZE), GFP_TRY);
		if (!peer_req->page_chain.head)
			goto fail2;
	}
	peer_req->i.size = size;
	peer_req->i.sector = sector;
	peer_req->block_id = p->block_id;
	peer_req->opf = REQ_OP_READ;
	/* no longer valid, about to call drbd_recv again for the digest... */
	p = pi->data = NULL;


	if (peer_device->repl_state[NOW] == L_AHEAD) {
		if (pi->cmd == P_DATA_REQUEST) {
			/* P_DATA_REQUEST originates from a Primary,
			 * so if I am "Ahead", the Primary would be "Behind":
			 * Can not happen. */
			if (drbd_ratelimit())
				drbd_err(peer_device, "received P_DATA_REQUEST while L_AHEAD\n");
			err = -EINVAL;
			goto fail2;
		}
		if (connection->agreed_pro_version >= 115) {
			switch (pi->cmd) {
			/* case P_DATA_REQUEST: see above, not based on protocol version */
			case P_OV_REQUEST:
				verify_skipped_block(peer_device, sector, size);
				fallthrough;
			case P_RS_DATA_REQUEST:
			case P_RS_THIN_REQ:
			case P_CSUM_RS_REQUEST:
				err = drbd_send_ack(peer_device, P_RS_CANCEL_AHEAD, peer_req);
				goto fail2;
			case P_OV_REPLY:
				/* FIXME how can we cancel these?
				 * just ignore L_AHEAD for now */
				break;
			default:
				BUG();
			}
		}
	}

	switch (pi->cmd) {
	case P_DATA_REQUEST:
		peer_req->w.cb = w_e_end_data_req;
		/* application IO, don't drbd_rs_begin_io */
		peer_req->flags |= EE_APPLICATION;
		goto submit;

	case P_RS_THIN_REQ:
		/* If at some point in the future we have a smart way to
		   find out if this data block is completely deallocated,
		   then we would do something smarter here than reading
		   the block... */
		peer_req->flags |= EE_RS_THIN_REQ;
		fallthrough;
	case P_RS_DATA_REQUEST:
		peer_req->w.cb = w_e_end_rsdata_req;
		break;

	case P_OV_REPLY:
	case P_CSUM_RS_REQUEST:
		di = kmalloc(sizeof(*di) + pi->size, GFP_NOIO);
		err = -ENOMEM;
		if (!di)
			goto fail2;

		di->digest_size = pi->size;
		di->digest = (((char *)di)+sizeof(struct digest_info));

		peer_req->digest = di;
		peer_req->flags |= EE_HAS_DIGEST;

		err = drbd_recv_into(connection, di->digest, pi->size);
		if (err)
			goto fail2;

		if (pi->cmd == P_CSUM_RS_REQUEST) {
			peer_req->w.cb = w_e_end_rsdata_req;
			/* remember to report stats in drbd_resync_finished */
			peer_device->use_csums = true;
		} else if (pi->cmd == P_OV_REPLY) {
			/* track progress, we may need to throttle */
			rs_sectors_came_in(peer_device, size);
			peer_req->w.cb = w_e_end_ov_reply;
			dec_rs_pending(peer_device);
			/* drbd_rs_begin_io done when we sent this request,
			 * but accounting still needs to be done. */
			goto submit_for_resync;
		}
		break;

	case P_OV_REQUEST:
		peer_device->ov_position = sector;
		if (peer_device->ov_start_sector == ~(sector_t)0) {
			unsigned long now = jiffies;
			int i;
			peer_device->ov_start_sector = sector;
			peer_device->ov_left = drbd_bm_bits(device) - BM_SECT_TO_BIT(sector);
			peer_device->ov_skipped = 0;
			peer_device->rs_total = peer_device->ov_left;
			peer_device->rs_last_writeout = now;
			for (i = 0; i < DRBD_SYNC_MARKS; i++) {
				peer_device->rs_mark_left[i] = peer_device->ov_left;
				peer_device->rs_mark_time[i] = now;
			}
			drbd_info(device, "Online Verify start sector: %llu\n",
					(unsigned long long)sector);
		}
		peer_req->w.cb = w_e_end_ov_req;
		break;

	default:
		BUG();
	}

	/* Throttle, drbd_rs_begin_io and submit should become asynchronous
	 * wrt the receiver, but it is not as straightforward as it may seem.
	 * Various places in the resync start and stop logic assume resync
	 * requests are processed in order, requeuing this on the worker thread
	 * introduces a bunch of new code for synchronization between threads.
	 *
	 * Unlimited throttling before drbd_rs_begin_io may stall the resync
	 * "forever", throttling after drbd_rs_begin_io will lock that extent
	 * for application writes for the same time.  For now, just throttle
	 * here, where the rest of the code expects the receiver to sleep for
	 * a while, anyways.
	 */

	/* Throttle before drbd_rs_begin_io, as that locks out application IO;
	 * this defers syncer requests for some time, before letting at least
	 * on request through.  The resync controller on the receiving side
	 * will adapt to the incoming rate accordingly.
	 *
	 * We cannot throttle here if remote is Primary/SyncTarget:
	 * we would also throttle its application reads.
	 * In that case, throttling is done on the SyncTarget only.
	 */

	/* Even though this may be a resync request, we do add to "read_ee";
	 * "sync_ee" is only used for resync WRITEs.
	 * Add to list early, so debugfs can find this request
	 * even if we have to sleep below. */
	spin_lock_irq(&connection->peer_reqs_lock);
	list_add_tail(&peer_req->w.list, &connection->read_ee);
	spin_unlock_irq(&connection->peer_reqs_lock);

	update_receiver_timing_details(connection, drbd_rs_should_slow_down);
	if (connection->peer_role[NOW] != R_PRIMARY &&
	    drbd_rs_should_slow_down(peer_device, sector, false))
		schedule_timeout_uninterruptible(HZ/10);

	/* We may not sleep here in order to avoid deadlocks.
	   Instruct the SyncSource to retry */
	err = drbd_try_rs_begin_io(peer_device, sector, false);
	if (err) {
		if (pi->cmd == P_OV_REQUEST)
			verify_skipped_block(peer_device, sector, size);
		err = drbd_send_ack(peer_device, P_RS_CANCEL, peer_req);
		/* If err is set, we will drop the connection... */
		goto fail3;
	}

submit_for_resync:
	atomic_add(size >> 9, &device->rs_sect_ev);

submit:
	update_receiver_timing_details(connection, drbd_submit_peer_request);
	inc_unacked(peer_device);
	if (drbd_submit_peer_request(peer_req) == 0)
		return 0;

	/* don't care for the reason here */
	drbd_err(device, "submit failed, triggering re-connect\n");
	err = -EIO;

fail3:
	spin_lock_irq(&connection->peer_reqs_lock);
	list_del(&peer_req->w.list);
	spin_unlock_irq(&connection->peer_reqs_lock);
	/* no drbd_rs_complete_io(), we are dropping the connection anyways */
fail2:
	drbd_free_peer_req(peer_req);
fail:
	put_ldev(device);
	return err;
}

/*
 * drbd_asb_recover_0p  -  Recover after split-brain with no remaining primaries
 */
static enum sync_strategy drbd_asb_recover_0p(struct drbd_peer_device *peer_device) __must_hold(local)
{
	const int node_id = peer_device->device->resource->res_opts.node_id;
	int self, peer;
	enum sync_strategy rv = SPLIT_BRAIN_DISCONNECT;
	unsigned long ch_self, ch_peer;
	enum drbd_after_sb_p after_sb_0p;

	self = drbd_bitmap_uuid(peer_device) & UUID_PRIMARY;
	peer = peer_device->bitmap_uuids[node_id] & UUID_PRIMARY;

	ch_peer = peer_device->dirty_bits;
	ch_self = peer_device->comm_bm_set;

	rcu_read_lock();
	after_sb_0p = rcu_dereference(peer_device->connection->transport.net_conf)->after_sb_0p;
	rcu_read_unlock();
	switch (after_sb_0p) {
	case ASB_CONSENSUS:
	case ASB_DISCARD_SECONDARY:
	case ASB_CALL_HELPER:
	case ASB_VIOLENTLY:
	case ASB_RETRY_CONNECT:
	case ASB_AUTO_DISCARD:
		drbd_err(peer_device, "Configuration error.\n");
		break;
	case ASB_DISCONNECT:
		break;
	case ASB_DISCARD_YOUNGER_PRI:
		if (self == 0 && peer == 1) {
			rv = SYNC_TARGET_USE_BITMAP;
			break;
		}
		if (self == 1 && peer == 0) {
			rv = SYNC_SOURCE_USE_BITMAP;
			break;
		}
		fallthrough;	/* to one of the other strategies */
	case ASB_DISCARD_OLDER_PRI:
		if (self == 0 && peer == 1) {
			rv = SYNC_SOURCE_USE_BITMAP;
			break;
		}
		if (self == 1 && peer == 0) {
			rv = SYNC_TARGET_USE_BITMAP;
			break;
		}
		drbd_warn(peer_device, "Discard younger/older primary did not find a decision\n"
			  "Using discard-least-changes instead\n");
		fallthrough;
	case ASB_DISCARD_ZERO_CHG:
		if (ch_peer == 0 && ch_self == 0) {
			rv = test_bit(RESOLVE_CONFLICTS, &peer_device->connection->transport.flags)
				? SYNC_TARGET_USE_BITMAP : SYNC_SOURCE_USE_BITMAP;
			break;
		} else {
			if (ch_peer == 0) { rv = SYNC_SOURCE_USE_BITMAP; break; }
			if (ch_self == 0) { rv = SYNC_TARGET_USE_BITMAP; break; }
		}
		if (after_sb_0p == ASB_DISCARD_ZERO_CHG)
			break;
		fallthrough;
	case ASB_DISCARD_LEAST_CHG:
		if	(ch_self < ch_peer)
			rv = SYNC_TARGET_USE_BITMAP;
		else if (ch_self > ch_peer)
			rv = SYNC_SOURCE_USE_BITMAP;
		else /* ( ch_self == ch_peer ) */
		     /* Well, then use something else. */
			rv = test_bit(RESOLVE_CONFLICTS, &peer_device->connection->transport.flags)
				? SYNC_TARGET_USE_BITMAP : SYNC_SOURCE_USE_BITMAP;
		break;
	case ASB_DISCARD_LOCAL:
		rv = SYNC_TARGET_USE_BITMAP;
		break;
	case ASB_DISCARD_REMOTE:
		rv = SYNC_SOURCE_USE_BITMAP;
	}

	return rv;
}

/*
 * drbd_asb_recover_1p  -  Recover after split-brain with one remaining primary
 */
static enum sync_strategy drbd_asb_recover_1p(struct drbd_peer_device *peer_device) __must_hold(local)
{
	struct drbd_device *device = peer_device->device;
	struct drbd_connection *connection = peer_device->connection;
	struct drbd_resource *resource = device->resource;
	enum sync_strategy strategy, rv = SPLIT_BRAIN_DISCONNECT;
	enum drbd_after_sb_p after_sb_1p;

	rcu_read_lock();
	after_sb_1p = rcu_dereference(connection->transport.net_conf)->after_sb_1p;
	rcu_read_unlock();
	switch (after_sb_1p) {
	case ASB_DISCARD_YOUNGER_PRI:
	case ASB_DISCARD_OLDER_PRI:
	case ASB_DISCARD_LEAST_CHG:
	case ASB_DISCARD_LOCAL:
	case ASB_DISCARD_REMOTE:
	case ASB_DISCARD_ZERO_CHG:
	case ASB_RETRY_CONNECT:
	case ASB_AUTO_DISCARD:
		drbd_err(device, "Configuration error.\n");
		break;
	case ASB_DISCONNECT:
		break;
	case ASB_CONSENSUS:
		strategy = drbd_asb_recover_0p(peer_device);
		if (strategy == SYNC_TARGET_USE_BITMAP && resource->role[NOW] == R_SECONDARY)
			rv = strategy;
		if (strategy == SYNC_SOURCE_USE_BITMAP && resource->role[NOW] == R_PRIMARY)
			rv = strategy;
		break;
	case ASB_VIOLENTLY:
		rv = drbd_asb_recover_0p(peer_device);
		break;
	case ASB_DISCARD_SECONDARY:
		return resource->role[NOW] == R_PRIMARY ? SYNC_SOURCE_USE_BITMAP : SYNC_TARGET_USE_BITMAP;
	case ASB_CALL_HELPER:
		strategy = drbd_asb_recover_0p(peer_device);
		if (strategy == SYNC_TARGET_USE_BITMAP && resource->role[NOW] == R_PRIMARY) {
			enum drbd_state_rv rv2;

			 /* drbd_change_state() does not sleep while in SS_IN_TRANSIENT_STATE,
			  * we might be here in L_OFF which is transient.
			  * we do not need to wait for the after state change work either. */
			rv2 = change_role(resource, R_SECONDARY, CS_VERBOSE, false, NULL);
			if (rv2 != SS_SUCCESS) {
				drbd_maybe_khelper(device, connection, "pri-lost-after-sb");
			} else {
				drbd_warn(device, "Successfully gave up primary role.\n");
				rv = strategy;
			}
		} else
			rv = strategy;
	}

	return rv;
}

/*
 * drbd_asb_recover_2p  -  Recover after split-brain with two remaining primaries
 */
static enum sync_strategy drbd_asb_recover_2p(struct drbd_peer_device *peer_device) __must_hold(local)
{
	struct drbd_device *device = peer_device->device;
	struct drbd_connection *connection = peer_device->connection;
	enum sync_strategy strategy, rv = SPLIT_BRAIN_DISCONNECT;
	enum drbd_after_sb_p after_sb_2p;

	rcu_read_lock();
	after_sb_2p = rcu_dereference(connection->transport.net_conf)->after_sb_2p;
	rcu_read_unlock();
	switch (after_sb_2p) {
	case ASB_DISCARD_YOUNGER_PRI:
	case ASB_DISCARD_OLDER_PRI:
	case ASB_DISCARD_LEAST_CHG:
	case ASB_DISCARD_LOCAL:
	case ASB_DISCARD_REMOTE:
	case ASB_CONSENSUS:
	case ASB_DISCARD_SECONDARY:
	case ASB_DISCARD_ZERO_CHG:
	case ASB_RETRY_CONNECT:
	case ASB_AUTO_DISCARD:
		drbd_err(device, "Configuration error.\n");
		break;
	case ASB_VIOLENTLY:
		rv = drbd_asb_recover_0p(peer_device);
		break;
	case ASB_DISCONNECT:
		break;
	case ASB_CALL_HELPER:
		strategy = drbd_asb_recover_0p(peer_device);
		if (strategy == SYNC_TARGET_USE_BITMAP) {
			enum drbd_state_rv rv2;

			 /* drbd_change_state() does not sleep while in SS_IN_TRANSIENT_STATE,
			  * we might be here in L_OFF which is transient.
			  * we do not need to wait for the after state change work either. */
			rv2 = change_role(device->resource, R_SECONDARY, CS_VERBOSE, false, NULL);
			if (rv2 != SS_SUCCESS) {
				drbd_maybe_khelper(device, connection, "pri-lost-after-sb");
			} else {
				drbd_warn(device, "Successfully gave up primary role.\n");
				rv = strategy;
			}
		} else
			rv = strategy;
	}

	return rv;
}

static void drbd_uuid_dump_self(struct drbd_peer_device *peer_device, u64 bits, u64 flags)
{
	struct drbd_device *device = peer_device->device;

	drbd_info(peer_device, "self %016llX:%016llX:%016llX:%016llX bits:%llu flags:%llX\n",
		  (unsigned long long)drbd_resolved_uuid(peer_device, NULL),
		  (unsigned long long)drbd_bitmap_uuid(peer_device),
		  (unsigned long long)drbd_history_uuid(device, 0),
		  (unsigned long long)drbd_history_uuid(device, 1),
		  (unsigned long long)bits,
		  (unsigned long long)flags);
}


static void drbd_uuid_dump_peer(struct drbd_peer_device *peer_device, u64 bits, u64 flags)
{
	const int node_id = peer_device->device->resource->res_opts.node_id;

	drbd_info(peer_device, "peer %016llX:%016llX:%016llX:%016llX bits:%llu flags:%llX\n",
	     (unsigned long long)peer_device->current_uuid,
	     (unsigned long long)peer_device->bitmap_uuids[node_id],
	     (unsigned long long)peer_device->history_uuids[0],
	     (unsigned long long)peer_device->history_uuids[1],
	     (unsigned long long)bits,
	     (unsigned long long)flags);
}

/* find the peer's bitmap slot for the given UUID, if they have one */
static int drbd_find_peer_bitmap_by_uuid(struct drbd_peer_device *peer_device, u64 uuid)
{
	u64 peer;
	int i;

	for (i = 0; i < DRBD_PEERS_MAX; i++) {
		peer = peer_device->bitmap_uuids[i] & ~UUID_PRIMARY;
		if (uuid == peer)
			return i;
	}

	return -1;
}

/* find our bitmap slot for the given UUID, if we have one */
static int drbd_find_bitmap_by_uuid(struct drbd_peer_device *peer_device, u64 uuid)
{
	struct drbd_connection *connection = peer_device->connection;
	struct drbd_device *device = peer_device->device;
	u64 self;
	int i;

	for (i = 0; i < DRBD_NODE_ID_MAX; i++) {
		if (i == device->ldev->md.node_id)
			continue;
		if (connection->agreed_pro_version < 116 &&
		    device->ldev->md.peers[i].bitmap_index == -1)
			continue;
		self = device->ldev->md.peers[i].bitmap_uuid & ~UUID_PRIMARY;
		if (self == uuid)
			return i;
	}

	return -1;
}

static enum sync_strategy drbd_uuid_compare(struct drbd_peer_device *peer_device,
			     enum sync_rule *rule, int *peer_node_id) __must_hold(local)
{
	struct drbd_connection *connection = peer_device->connection;
	struct drbd_device *device = peer_device->device;
	const int node_id = device->resource->res_opts.node_id;
	u64 resolved_uuid;
	bool my_current_in_peers_history;
	bool peers_current_in_my_history;
	bool bitmap_matches_initial;
	bool flags_matches_initial;
	bool uuid_matches_initial;
	bool initial_handshake;
	u64 local_uuid_flags = 0;
	u64 self, peer;
	int i, j;

	resolved_uuid = drbd_resolved_uuid(peer_device, &local_uuid_flags) & ~UUID_PRIMARY;

	self = resolved_uuid;
	peer = peer_device->current_uuid & ~UUID_PRIMARY;
	local_uuid_flags |= drbd_collect_local_uuid_flags(peer_device, NULL);

	initial_handshake =
		test_bit(INITIAL_STATE_SENT, &peer_device->flags) &&
		!test_bit(INITIAL_STATE_RECEIVED, &peer_device->flags);
	uuid_matches_initial = self == (peer_device->comm_current_uuid & ~UUID_PRIMARY);
	bitmap_matches_initial = drbd_bitmap_uuid(peer_device) == peer_device->comm_bitmap_uuid;
	flags_matches_initial = local_uuid_flags == peer_device->comm_uuid_flags;
	if (initial_handshake && (!uuid_matches_initial || !flags_matches_initial || !bitmap_matches_initial)) {
		*rule = RULE_INITIAL_HANDSHAKE_CHANGED;
		if (!uuid_matches_initial)
			drbd_warn(peer_device, "My current UUID changed during "
				  "handshake. Retry connecting.\n");
		if (!bitmap_matches_initial)
			drbd_warn(peer_device, "My bitmap UUID changed during "
				  "handshake. Retry connecting. 0x%llX to 0x%llX\n",
				  (unsigned long long)peer_device->comm_bitmap_uuid,
				  (unsigned long long)drbd_bitmap_uuid(peer_device));
		if (!flags_matches_initial)
			drbd_warn(peer_device, "My uuid_flags changed from 0x%llX to 0x%llX during "
				  "handshake. Retry connecting.\n",
				  (unsigned long long)peer_device->comm_uuid_flags,
				  (unsigned long long)local_uuid_flags);
		return RETRY_CONNECT;
	}

	/* Before DRBD 8.0.2 (from 2007), the uuid on sync targets was set to
	 * zero during resyncs for no good reason. */
	if (self == 0)
		self = UUID_JUST_CREATED;
	if (peer == 0)
		peer = UUID_JUST_CREATED;

	*rule = RULE_JUST_CREATED_BOTH;
	if (self == UUID_JUST_CREATED && peer == UUID_JUST_CREATED)
		return NO_SYNC;

	*rule = RULE_JUST_CREATED_SELF;
	if (self == UUID_JUST_CREATED)
		return SYNC_TARGET_SET_BITMAP;

	*rule = RULE_JUST_CREATED_PEER;
	if (peer == UUID_JUST_CREATED)
		return SYNC_SOURCE_SET_BITMAP;

	if (self == peer) {
		struct net_conf *nc;
		int wire_protocol;

		rcu_read_lock();
		nc = rcu_dereference(connection->transport.net_conf);
		wire_protocol = nc->wire_protocol;
		rcu_read_unlock();

		if (test_bit(RS_SOURCE_MISSED_END, &peer_device->flags)) {
			*rule = RULE_SYNC_SOURCE_MISSED_FINISH;
			return SYNC_SOURCE_USE_BITMAP;
		}
		if (test_bit(RS_PEER_MISSED_END, &peer_device->flags)) {
			*rule = RULE_SYNC_TARGET_PEER_MISSED_FINISH;
			return SYNC_TARGET_USE_BITMAP;
		}

		if (connection->agreed_pro_version >= 120) {
			*rule = RULE_RECONNECTED;
			if (peer_device->uuid_flags & UUID_FLAG_RECONNECT &&
			    local_uuid_flags & UUID_FLAG_RECONNECT)
				return NO_SYNC;
		}

		if (connection->agreed_pro_version >= 121 &&
		    (wire_protocol == DRBD_PROT_A || wire_protocol == DRBD_PROT_B)) {
			*rule = RULE_CRASHED_PRIMARY;
			if (local_uuid_flags & UUID_FLAG_CRASHED_PRIMARY &&
			    !(peer_device->uuid_flags & UUID_FLAG_CRASHED_PRIMARY))
				return SYNC_SOURCE_USE_BITMAP;

			if (peer_device->uuid_flags & UUID_FLAG_CRASHED_PRIMARY &&
			    !(local_uuid_flags & UUID_FLAG_CRASHED_PRIMARY))
				return SYNC_TARGET_USE_BITMAP;
		}

		*rule = RULE_LOST_QUORUM;
		if (peer_device->uuid_flags & UUID_FLAG_PRIMARY_LOST_QUORUM &&
		    !test_bit(PRIMARY_LOST_QUORUM, &device->flags))
			return SYNC_TARGET_IF_BOTH_FAILED;

		if (!(peer_device->uuid_flags & UUID_FLAG_PRIMARY_LOST_QUORUM) &&
		    test_bit(PRIMARY_LOST_QUORUM, &device->flags))
			return SYNC_SOURCE_IF_BOTH_FAILED;

		if (peer_device->uuid_flags & UUID_FLAG_PRIMARY_LOST_QUORUM &&
		    test_bit(PRIMARY_LOST_QUORUM, &device->flags))
			return test_bit(RESOLVE_CONFLICTS, &connection->transport.flags) ?
				SYNC_SOURCE_IF_BOTH_FAILED :
				SYNC_TARGET_IF_BOTH_FAILED;

		if (connection->agreed_pro_version < 120) {
			*rule = RULE_RECONNECTED;
			if (peer_device->uuid_flags & UUID_FLAG_RECONNECT &&
			    local_uuid_flags & UUID_FLAG_RECONNECT)
				return NO_SYNC;
		}

		/* Peer crashed as primary, I survived, resync from me */
		if (peer_device->uuid_flags & UUID_FLAG_CRASHED_PRIMARY &&
		    local_uuid_flags & UUID_FLAG_RECONNECT)
			return SYNC_SOURCE_IF_BOTH_FAILED;

		/* I am a crashed primary, peer survived, resync to me */
		if (local_uuid_flags & UUID_FLAG_CRASHED_PRIMARY &&
		    peer_device->uuid_flags & UUID_FLAG_RECONNECT)
			return SYNC_TARGET_IF_BOTH_FAILED;

		/* One of us had a connection to the other node before.
		   i.e. this is not a common power failure. */
		if (peer_device->uuid_flags & UUID_FLAG_RECONNECT ||
		    local_uuid_flags & UUID_FLAG_RECONNECT)
			return NO_SYNC;

		/* Common power [off|failure]? */
		*rule = RULE_BOTH_OFF;
		if (local_uuid_flags & UUID_FLAG_CRASHED_PRIMARY) {
			if ((peer_device->uuid_flags & UUID_FLAG_CRASHED_PRIMARY) &&
			    test_bit(RESOLVE_CONFLICTS, &connection->transport.flags))
				return SYNC_TARGET_IF_BOTH_FAILED;
			return SYNC_SOURCE_IF_BOTH_FAILED;
		} else if (peer_device->uuid_flags & UUID_FLAG_CRASHED_PRIMARY)
				return SYNC_TARGET_IF_BOTH_FAILED;
		else
			return NO_SYNC;
	}

	*rule = RULE_BITMAP_PEER;
	peer = peer_device->bitmap_uuids[node_id] & ~UUID_PRIMARY;
	if (self == peer)
		return SYNC_TARGET_USE_BITMAP;

	*rule = RULE_BITMAP_PEER_OTHER;
	i = drbd_find_peer_bitmap_by_uuid(peer_device, self);
	if (i != -1) {
		*peer_node_id = i;
		return SYNC_TARGET_CLEAR_BITMAP;
	}

	*rule = RULE_BITMAP_SELF;
	self = drbd_bitmap_uuid(peer_device) & ~UUID_PRIMARY;
	peer = peer_device->current_uuid & ~UUID_PRIMARY;
	if (self == peer)
		return SYNC_SOURCE_USE_BITMAP;

	*rule = RULE_BITMAP_SELF_OTHER;
	i = drbd_find_bitmap_by_uuid(peer_device, peer);
	if (i != -1) {
		*peer_node_id = i;
		return SYNC_SOURCE_COPY_BITMAP;
	}

	my_current_in_peers_history = false;
	self = resolved_uuid;
	for (i = 0; i < ARRAY_SIZE(peer_device->history_uuids); i++) {
		peer = peer_device->history_uuids[i] & ~UUID_PRIMARY;
		if (self == peer) {
			my_current_in_peers_history = true;
			break;
		}
	}

	peers_current_in_my_history = false;
	peer = peer_device->current_uuid & ~UUID_PRIMARY;
	for (i = 0; i < HISTORY_UUIDS; i++) {
		self = drbd_history_uuid(device, i) & ~UUID_PRIMARY;
		if (self == peer) {
			peers_current_in_my_history = true;
			break;
		}
	}

	if (my_current_in_peers_history && !peers_current_in_my_history) {
		*rule = RULE_HISTORY_PEER;
		return SYNC_TARGET_SET_BITMAP;
	}
	if (!my_current_in_peers_history && peers_current_in_my_history) {
		*rule = RULE_HISTORY_SELF;
		return SYNC_SOURCE_SET_BITMAP;
	}

	*rule = RULE_BITMAP_BOTH;
	self = drbd_bitmap_uuid(peer_device) & ~UUID_PRIMARY;
	peer = peer_device->bitmap_uuids[node_id] & ~UUID_PRIMARY;
	if (self == peer && self != ((u64)0))
		return SPLIT_BRAIN_AUTO_RECOVER;

	*rule = RULE_HISTORY_BOTH;
	for (i = 0; i < HISTORY_UUIDS; i++) {
		self = drbd_history_uuid(device, i) & ~UUID_PRIMARY;
		/* Don't conclude to have "data divergence" from a "common ancestor"
		 * if that common ancestor is just a not used yet slot in the history,
		 * which is still initialized to zero on both peers. */
		if (self == 0)
			break;
		for (j = 0; j < ARRAY_SIZE(peer_device->history_uuids); j++) {
			peer = peer_device->history_uuids[j] & ~UUID_PRIMARY;
			if (peer == 0)
				break;
			if (self == peer)
				return SPLIT_BRAIN_DISCONNECT;
		}
	}

	return UNRELATED_DATA;
}

static void log_handshake(struct drbd_peer_device *peer_device)
{
	u64 uuid_flags = drbd_collect_local_uuid_flags(peer_device, NULL);

	drbd_info(peer_device, "drbd_sync_handshake:\n");
	drbd_uuid_dump_self(peer_device, peer_device->comm_bm_set, uuid_flags);
	drbd_uuid_dump_peer(peer_device, peer_device->dirty_bits, peer_device->uuid_flags);
}

static enum sync_strategy drbd_handshake(struct drbd_peer_device *peer_device,
			  enum sync_rule *rule,
			  int *peer_node_id,
			  bool always_verbose) __must_hold(local)
{
	struct drbd_device *device = peer_device->device;
	enum sync_strategy strategy;

	spin_lock_irq(&device->ldev->md.uuid_lock);
	if (always_verbose)
		log_handshake(peer_device);

	strategy = drbd_uuid_compare(peer_device, rule, peer_node_id);
	if (strategy != NO_SYNC && !always_verbose)
		log_handshake(peer_device);
	spin_unlock_irq(&device->ldev->md.uuid_lock);

	if (strategy != NO_SYNC || always_verbose)
		drbd_info(peer_device, "uuid_compare()=%s by rule=%s\n",
				strategy_descriptor(strategy).name,
				drbd_sync_rule_str(*rule));

	return strategy;
}

static bool is_resync_running(struct drbd_device *device)
{
	struct drbd_peer_device *peer_device;
	bool rv = false;

	rcu_read_lock();
	for_each_peer_device_rcu(peer_device, device) {
		enum drbd_repl_state repl_state = peer_device->repl_state[NOW];
		if (repl_state == L_SYNC_TARGET || repl_state == L_PAUSED_SYNC_T) {
			rv = true;
			break;
		}
	}
	rcu_read_unlock();

	return rv;
}

static int bitmap_mod_after_handshake(struct drbd_peer_device *peer_device, enum sync_strategy strategy, int peer_node_id)
{
	struct drbd_device *device = peer_device->device;

	/* reduce contention by giving up uuid_sem before taking bitmap locks */
	if (test_and_clear_bit(HOLDING_UUID_READ_LOCK, &peer_device->flags)) {
		struct drbd_transport *transport = &peer_device->connection->transport;
		up_read_non_owner(&device->uuid_sem);
		transport->ops->set_rcvtimeo(transport, DATA_STREAM, MAX_SCHEDULE_TIMEOUT);
	}

	if (strategy == SYNC_SOURCE_COPY_BITMAP) {
		int from = device->ldev->md.peers[peer_node_id].bitmap_index;

		if (from == -1)
			from = drbd_unallocated_index(device->ldev, device->bitmap->bm_max_peers);

		if (peer_device->bitmap_index == -1)
			return 0;

		if (from == -1)
			drbd_info(peer_device,
				  "Setting all bitmap bits, day0 bm not available node_id=%d\n",
				  peer_node_id);
		else
			drbd_info(peer_device,
				  "Copying bitmap of peer node_id=%d (bitmap_index=%d)\n",
				  peer_node_id, from);

		drbd_suspend_io(device, WRITE_ONLY);
		drbd_bm_slot_lock(peer_device, "copy_slot/set_many sync_handshake", BM_LOCK_BULK);
		if (from == -1)
			drbd_bm_set_many_bits(peer_device, 0, -1UL);
		else
			drbd_bm_copy_slot(device, from, peer_device->bitmap_index);
		drbd_bm_write(device, NULL);
		drbd_bm_slot_unlock(peer_device);
		drbd_resume_io(device);
	} else if (strategy == SYNC_TARGET_CLEAR_BITMAP) {
		drbd_info(peer_device, "Resync source provides bitmap (node_id=%d)\n", peer_node_id);
		drbd_suspend_io(device, WRITE_ONLY);
		drbd_bm_slot_lock(peer_device, "bm_clear_many_bits sync_handshake", BM_LOCK_BULK);
		drbd_bm_clear_many_bits(peer_device, 0, -1UL);
		drbd_bm_write(device, NULL);
		drbd_bm_slot_unlock(peer_device);
		drbd_resume_io(device);
	} else if (strategy == SYNC_SOURCE_SET_BITMAP || strategy == SYNC_TARGET_SET_BITMAP) {
		int (*io_func)(struct drbd_device *, struct drbd_peer_device *);
		int err;

		if (strategy == SYNC_TARGET_SET_BITMAP &&
		    drbd_current_uuid(device) == UUID_JUST_CREATED &&
		    is_resync_running(device))
			return 0;

		if (drbd_current_uuid(device) == UUID_JUST_CREATED) {
			drbd_info(peer_device, "Setting and writing the whole bitmap, fresh node\n");
			io_func = &drbd_bmio_set_allocated_n_write;
		} else {
			drbd_info(peer_device, "Setting and writing one bitmap slot, after drbd_sync_handshake\n");
			io_func = &drbd_bmio_set_n_write;
		}
		err = drbd_bitmap_io(device, io_func, "set_n_write sync_handshake",
				     BM_LOCK_CLEAR | BM_LOCK_BULK, peer_device);
		if (err)
			return -1;
	}
	return 0;
}

static enum drbd_repl_state strategy_to_repl_state(struct drbd_peer_device *peer_device,
						   enum drbd_role peer_role,
						   enum sync_strategy strategy)
{
	struct drbd_device *device = peer_device->device;
	enum drbd_role role = peer_device->device->resource->role[NOW];
	enum drbd_repl_state rv;

	if (strategy == SYNC_SOURCE_IF_BOTH_FAILED || strategy == SYNC_TARGET_IF_BOTH_FAILED) {
		if (role == R_PRIMARY || peer_role == R_PRIMARY) {
			/* We have at least one primary, follow that with the resync decision */
			rv = peer_role == R_SECONDARY ? L_WF_BITMAP_S :
				role == R_SECONDARY ? L_WF_BITMAP_T :
				L_ESTABLISHED;
			return rv;
		}
		/* No current primary. Handle it as a common power failure, consider the
		   roles at crash time */
	}

	if (strategy_descriptor(strategy).is_sync_source) {
		rv = L_WF_BITMAP_S;
	} else if (strategy_descriptor(strategy).is_sync_target) {
		rv = L_WF_BITMAP_T;
	} else {
		u64 peer_current_uuid = peer_device->current_uuid & ~UUID_PRIMARY;
		u64 my_current_uuid = drbd_current_uuid(device) & ~UUID_PRIMARY;

		rv = L_ESTABLISHED;
		if (peer_current_uuid == my_current_uuid &&
				!(peer_device->uuid_flags & UUID_FLAG_SYNC_TARGET) &&
				device->disk_state[NOW] >= D_OUTDATED &&
				peer_device->disk_state[NOW] >= D_OUTDATED) {
			if (drbd_bitmap_uuid(peer_device)) {
				drbd_info(peer_device, "clearing bitmap UUID and bitmap content (%lu bits)\n",
					  drbd_bm_total_weight(peer_device));
				down_write(&device->uuid_sem);
				drbd_uuid_set_bitmap(peer_device, 0);
				up_write(&device->uuid_sem);

			} else if (drbd_bm_total_weight(peer_device)) {
				drbd_info(peer_device, "bitmap content (%lu bits)\n",
					  drbd_bm_total_weight(peer_device));
			}
			drbd_bm_clear_many_bits(peer_device, 0, -1UL);
		}
	}

	return rv;
}

static enum sync_strategy drbd_disk_states_source_strategy(
		struct drbd_peer_device *peer_device,
		int *peer_node_id)
{
	struct drbd_device *device = peer_device->device;
	const int node_id = device->resource->res_opts.node_id;
	int i = -1;

	if (!(peer_device->uuid_flags & UUID_FLAG_SYNC_TARGET))
		return SYNC_SOURCE_USE_BITMAP;

	/* When the peer is already a sync target, we actually see its
	 * current UUID in the bitmap UUID slot towards us. We may need
	 * to pick a different bitmap as a result. */
	if (peer_device->bitmap_uuids[node_id])
		i = drbd_find_bitmap_by_uuid(peer_device, peer_device->bitmap_uuids[node_id]);

	if (i == -1)
		return SYNC_SOURCE_SET_BITMAP;

	if (i == peer_device->node_id)
		return SYNC_SOURCE_USE_BITMAP;

	*peer_node_id = i;
	return SYNC_SOURCE_COPY_BITMAP;
}

static enum sync_strategy drbd_disk_states_target_strategy(
		struct drbd_peer_device *peer_device,
		int *peer_node_id)
{
	struct drbd_device *device = peer_device->device;
	const int node_id = device->resource->res_opts.node_id;
	int i;

	if (!(peer_device->comm_uuid_flags & UUID_FLAG_SYNC_TARGET))
		return SYNC_TARGET_USE_BITMAP;

	/* When we are already a sync target, we need to choose our
	 * strategy to mirror the peer's choice (see
	 * drbd_disk_states_source_strategy). */
	i = drbd_find_peer_bitmap_by_uuid(peer_device, drbd_bitmap_uuid(peer_device));

	if (i == -1)
		return SYNC_TARGET_SET_BITMAP;

	if (i == node_id)
		return SYNC_TARGET_USE_BITMAP;

	*peer_node_id = i;
	return SYNC_TARGET_CLEAR_BITMAP;
}

static void disk_states_to_strategy(struct drbd_peer_device *peer_device,
				    enum drbd_disk_state peer_disk_state,
				    enum sync_strategy *strategy, enum sync_rule rule,
				    int *peer_node_id)
{
	enum drbd_disk_state disk_state = peer_device->comm_state.disk;
	struct drbd_device *device = peer_device->device;
	bool decide_based_on_dstates = false;
	bool prefer_local, either_inconsistent;

	if (disk_state == D_NEGOTIATING)
		disk_state = disk_state_from_md(device);

	either_inconsistent =
		(disk_state == D_INCONSISTENT && peer_disk_state > D_INCONSISTENT) ||
		(peer_disk_state == D_INCONSISTENT && disk_state > D_INCONSISTENT);

	if (peer_device->connection->agreed_pro_version >= 119) {
		bool dstates_want_resync =
			disk_state != peer_disk_state && disk_state >= D_INCONSISTENT &&
			peer_disk_state >= D_INCONSISTENT && peer_disk_state != D_UNKNOWN;
		bool resync_direction_arbitrary =
			*strategy == SYNC_TARGET_IF_BOTH_FAILED ||
			*strategy == SYNC_SOURCE_IF_BOTH_FAILED;

		decide_based_on_dstates =
			dstates_want_resync &&
			(((rule == RULE_RECONNECTED || rule == RULE_LOST_QUORUM || rule == RULE_BOTH_OFF) &&
			  resync_direction_arbitrary) ||
			 (*strategy == NO_SYNC && either_inconsistent));

		prefer_local = disk_state > peer_disk_state;
		/* RULE_BOTH_OFF means that the current UUIDs are equal. The decision
		   was found by looking at the crashed_primary bits.
		   The current disk states might give a better basis for decision-making! */

		/* RULE_LOST_QUORUM means that the current UUIDs are equal. The resync direction
		   was found by looking if a node lost quorum while being primary */
	} else {
		decide_based_on_dstates =
			(rule == RULE_BOTH_OFF || *strategy == NO_SYNC) && either_inconsistent;

		prefer_local = disk_state > D_INCONSISTENT;
	}

	if (decide_based_on_dstates) {
		*strategy = prefer_local ?
			drbd_disk_states_source_strategy(peer_device, peer_node_id) :
			drbd_disk_states_target_strategy(peer_device, peer_node_id);
		drbd_info(peer_device, "strategy = %s due to disk states. (%s/%s)\n",
			  strategy_descriptor(*strategy).name,
			  drbd_disk_str(disk_state), drbd_disk_str(peer_disk_state));
	}
}

static enum drbd_repl_state drbd_attach_handshake(struct drbd_peer_device *peer_device,
						  enum drbd_disk_state peer_disk_state) __must_hold(local)
{
	enum sync_strategy strategy;
	enum sync_rule rule;
	int peer_node_id;

	strategy = drbd_handshake(peer_device, &rule, &peer_node_id, true);

	if (!is_strategy_determined(strategy))
		return -1;

	disk_states_to_strategy(peer_device, peer_disk_state, &strategy, rule, &peer_node_id);
	bitmap_mod_after_handshake(peer_device, strategy, peer_node_id);

	return strategy_to_repl_state(peer_device, peer_device->connection->peer_role[NOW], strategy);
}

static enum sync_strategy discard_my_data_to_strategy(struct drbd_peer_device *peer_device)
{
	enum sync_strategy strategy = UNDETERMINED;

	if (test_bit(DISCARD_MY_DATA, &peer_device->flags) &&
	    !(peer_device->uuid_flags & UUID_FLAG_DISCARD_MY_DATA))
		strategy = SYNC_TARGET_USE_BITMAP;

	if (!test_bit(DISCARD_MY_DATA, &peer_device->flags) &&
	    (peer_device->uuid_flags & UUID_FLAG_DISCARD_MY_DATA))
		strategy = SYNC_SOURCE_USE_BITMAP;

	return strategy;
}

/* drbd_sync_handshake() returns the new replication state on success, and -1
 * on failure.
 */
static enum drbd_repl_state drbd_sync_handshake(struct drbd_peer_device *peer_device,
						union drbd_state peer_state) __must_hold(local)
{
	struct drbd_device *device = peer_device->device;
	struct drbd_connection *connection = peer_device->connection;
	struct net_conf *nc;
	enum sync_strategy strategy;
	enum sync_rule rule;
	int rr_conflict, always_asbp, peer_node_id = 0, r;
	enum drbd_role peer_role = peer_state.role;
	enum drbd_disk_state peer_disk_state = peer_state.disk;
	int required_protocol;
	enum sync_strategy strategy_from_user = discard_my_data_to_strategy(peer_device);

	strategy = drbd_handshake(peer_device, &rule, &peer_node_id, true);

	if (strategy == RETRY_CONNECT)
		return -1; /* retry connect */

	if (strategy == UNRELATED_DATA) {
		drbd_alert(peer_device, "Unrelated data, aborting!\n");
		return -2;
	}
	required_protocol = strategy_descriptor(strategy).required_protocol;
	if (required_protocol) {
		drbd_alert(peer_device, "To resolve this both sides have to support at least protocol %d\n", required_protocol);
		return -2;
	}

	disk_states_to_strategy(peer_device, peer_disk_state, &strategy, rule, &peer_node_id);

	if (strategy == SPLIT_BRAIN_AUTO_RECOVER && (!drbd_device_stable(device, NULL) || !(peer_device->uuid_flags & UUID_FLAG_STABLE))) {
		drbd_warn(peer_device, "Ignore Split-Brain, for now, at least one side unstable\n");
		strategy = NO_SYNC;
	}

	if (strategy_descriptor(strategy).is_split_brain)
		drbd_maybe_khelper(device, connection, "initial-split-brain");

	rcu_read_lock();
	nc = rcu_dereference(connection->transport.net_conf);
	always_asbp = nc->always_asbp;
	rr_conflict = nc->rr_conflict;
	rcu_read_unlock();

	if (strategy == SPLIT_BRAIN_AUTO_RECOVER || (strategy == SPLIT_BRAIN_DISCONNECT && always_asbp)) {
		int pcount = (device->resource->role[NOW] == R_PRIMARY)
			   + (peer_role == R_PRIMARY);
		int forced = (strategy == SPLIT_BRAIN_DISCONNECT);

		if (device->resource->res_opts.quorum != QOU_OFF &&
		    connection->agreed_pro_version >= 113) {
			if (device->have_quorum[NOW] && !peer_state.quorum)
				strategy = SYNC_SOURCE_USE_BITMAP;
			else if (!device->have_quorum[NOW] && peer_state.quorum)
				strategy = SYNC_TARGET_USE_BITMAP;
		}
		if (strategy_descriptor(strategy).is_split_brain) {
			switch (pcount) {
			case 0:
				strategy = drbd_asb_recover_0p(peer_device);
				break;
			case 1:
				strategy = drbd_asb_recover_1p(peer_device);
				break;
			case 2:
				strategy = drbd_asb_recover_2p(peer_device);
				break;
			}
		}
		if (!strategy_descriptor(strategy).is_split_brain) {
			drbd_warn(peer_device, "Split-Brain detected, %d primaries, "
			     "automatically solved. Sync from %s node\n",
			     pcount, strategy_descriptor(strategy).is_sync_target ? "peer" : "this");
			if (forced) {
				if (!strategy_descriptor(strategy).full_sync_equivalent) {
					drbd_alert(peer_device, "Want full sync but cannot decide direction, dropping connection!\n");
					return -2;
				}
				drbd_warn(peer_device, "Doing a full sync, since"
				     " UUIDs where ambiguous.\n");
				strategy = strategy_descriptor(strategy).full_sync_equivalent;
			}
		}
	}

	if (strategy == SPLIT_BRAIN_DISCONNECT && strategy_from_user != UNDETERMINED) {
		strategy = strategy_from_user;
		drbd_warn(peer_device, "Split-Brain detected, manually solved. "
			  "Sync from %s node\n",
			  strategy_descriptor(strategy).is_sync_target ? "peer" : "this");
	}

	if (strategy_descriptor(strategy).is_split_brain) {
		drbd_alert(peer_device, "Split-Brain detected but unresolved, dropping connection!\n");
		drbd_maybe_khelper(device, connection, "split-brain");
		return -2;
	}

	if (!is_strategy_determined(strategy)) {
		drbd_alert(peer_device, "Failed to fully determine sync strategy, dropping connection!\n");
		return -2;
	}

	if (connection->agreed_pro_version >= 121 && strategy != NO_SYNC &&
	    strategy_from_user != UNDETERMINED &&
	    strategy_descriptor(strategy).is_sync_source != strategy_descriptor(strategy_from_user).is_sync_source) {
		if (strategy_descriptor(strategy).reverse != UNDETERMINED) {
			enum sync_strategy reversed = strategy_descriptor(strategy).reverse;
			enum drbd_disk_state resync_source_disk_state =
				strategy_descriptor(reversed).is_sync_source ? device->disk_state[NOW] : peer_disk_state;
			if (resync_source_disk_state > D_INCONSISTENT) {
				strategy = reversed;
				drbd_warn(peer_device, "Resync direction reversed by --discard-my-data. Reverting to older data!\n");
			} else {
				drbd_warn(peer_device, "Ignoring --discard-my-data\n");
			}
		} else {
			drbd_warn(peer_device, "Can not reverse resync direction (requested via --discard-my-data)\n");
		}
	}

	if (strategy_descriptor(strategy).is_sync_target &&
	    strategy != SYNC_TARGET_IF_BOTH_FAILED &&
	    device->resource->role[NOW] == R_PRIMARY && device->disk_state[NOW] >= D_CONSISTENT) {
		switch (rr_conflict) {
		case ASB_CALL_HELPER:
			drbd_maybe_khelper(device, connection, "pri-lost");
			fallthrough;
		case ASB_DISCONNECT:
		case ASB_RETRY_CONNECT:
			drbd_err(peer_device, "I shall become SyncTarget, but I am primary!\n");
			return rr_conflict == ASB_RETRY_CONNECT ? -1 : -2;
		case ASB_VIOLENTLY:
			drbd_warn(peer_device, "Becoming SyncTarget, violating the stable-data"
			     "assumption\n");
			break;
		case ASB_AUTO_DISCARD:
			if (strategy == SYNC_TARGET_USE_BITMAP && rule == RULE_CRASHED_PRIMARY) {
				drbd_warn(peer_device, "reversing resync by auto-discard\n");
				strategy = SYNC_SOURCE_USE_BITMAP;
			}
		}
	}
	if (strategy == SYNC_SOURCE_USE_BITMAP && rule == RULE_CRASHED_PRIMARY &&
	    peer_role == R_PRIMARY && peer_disk_state >= D_CONSISTENT &&
	    rr_conflict == ASB_AUTO_DISCARD) {
		drbd_warn(peer_device, "reversing resync by auto-discard\n");
		strategy = SYNC_TARGET_USE_BITMAP;
	}

	if (test_bit(CONN_DRY_RUN, &connection->flags)) {
		if (strategy == NO_SYNC)
			drbd_info(peer_device, "dry-run connect: No resync, would become Connected immediately.\n");
		else
			drbd_info(peer_device, "dry-run connect: Would become %s, doing a %s resync.",
				 drbd_repl_str(strategy_descriptor(strategy).is_sync_target ? L_SYNC_TARGET : L_SYNC_SOURCE),
				 strategy_descriptor(strategy).name);
		return -2;
	}

	r = bitmap_mod_after_handshake(peer_device, strategy, peer_node_id);
	if (r)
		return r;

	return strategy_to_repl_state(peer_device, peer_role, strategy);
}

static enum drbd_after_sb_p convert_after_sb(enum drbd_after_sb_p peer)
{
	/* ASB_DISCARD_REMOTE - ASB_DISCARD_LOCAL is valid */
	if (peer == ASB_DISCARD_REMOTE)
		return ASB_DISCARD_LOCAL;

	/* any other things with ASB_DISCARD_REMOTE or ASB_DISCARD_LOCAL are invalid */
	if (peer == ASB_DISCARD_LOCAL)
		return ASB_DISCARD_REMOTE;

	/* everything else is valid if they are equal on both sides. */
	return peer;
}

static int receive_protocol(struct drbd_connection *connection, struct packet_info *pi)
{
	struct p_protocol *p = pi->data;
	enum drbd_after_sb_p p_after_sb_0p, p_after_sb_1p, p_after_sb_2p;
	int p_proto, p_discard_my_data, p_two_primaries, cf;
	struct net_conf *nc, *old_net_conf, *new_net_conf = NULL;
	char integrity_alg[SHARED_SECRET_MAX] = "";
	struct crypto_shash *peer_integrity_tfm = NULL;
	void *int_dig_in = NULL, *int_dig_vv = NULL;
	int err;

	p_proto		= be32_to_cpu(p->protocol);
	p_after_sb_0p	= be32_to_cpu(p->after_sb_0p);
	p_after_sb_1p	= be32_to_cpu(p->after_sb_1p);
	p_after_sb_2p	= be32_to_cpu(p->after_sb_2p);
	p_two_primaries = be32_to_cpu(p->two_primaries);
	cf		= be32_to_cpu(p->conn_flags);
	p_discard_my_data = cf & CF_DISCARD_MY_DATA;

	if (pi->size > sizeof(integrity_alg))
		return -EIO;
	err = drbd_recv_into(connection, integrity_alg, pi->size);
	if (err)
		return err;
	integrity_alg[SHARED_SECRET_MAX - 1] = 0;

	if (pi->cmd != P_PROTOCOL_UPDATE) {
		if (cf & CF_DRY_RUN)
			set_bit(CONN_DRY_RUN, &connection->flags);

		rcu_read_lock();
		nc = rcu_dereference(connection->transport.net_conf);

		if (p_proto != nc->wire_protocol) {
			drbd_err(connection, "incompatible %s settings\n", "protocol");
			goto disconnect_rcu_unlock;
		}

		if (convert_after_sb(p_after_sb_0p) != nc->after_sb_0p) {
			drbd_err(connection, "incompatible %s settings\n", "after-sb-0pri");
			goto disconnect_rcu_unlock;
		}

		if (convert_after_sb(p_after_sb_1p) != nc->after_sb_1p) {
			drbd_err(connection, "incompatible %s settings\n", "after-sb-1pri");
			goto disconnect_rcu_unlock;
		}

		if (convert_after_sb(p_after_sb_2p) != nc->after_sb_2p) {
			drbd_err(connection, "incompatible %s settings\n", "after-sb-2pri");
			goto disconnect_rcu_unlock;
		}

		if (p_discard_my_data && test_bit(CONN_DISCARD_MY_DATA, &connection->flags)) {
			drbd_err(connection, "incompatible %s settings\n", "discard-my-data");
			goto disconnect_rcu_unlock;
		}

		if (p_two_primaries != nc->two_primaries) {
			drbd_err(connection, "incompatible %s settings\n", "allow-two-primaries");
			goto disconnect_rcu_unlock;
		}

		if (strcmp(integrity_alg, nc->integrity_alg)) {
			drbd_err(connection, "incompatible %s settings\n", "data-integrity-alg");
			goto disconnect_rcu_unlock;
		}

		rcu_read_unlock();
	}

	if (integrity_alg[0]) {
		int hash_size;

		/*
		 * We can only change the peer data integrity algorithm
		 * here.  Changing our own data integrity algorithm
		 * requires that we send a P_PROTOCOL_UPDATE packet at
		 * the same time; otherwise, the peer has no way to
		 * tell between which packets the algorithm should
		 * change.
		 */

		peer_integrity_tfm = crypto_alloc_shash(integrity_alg, 0, 0);
		if (IS_ERR(peer_integrity_tfm)) {
			peer_integrity_tfm = NULL;
			drbd_err(connection, "peer data-integrity-alg %s not supported\n",
				 integrity_alg);
			goto disconnect;
		}

		hash_size = crypto_shash_digestsize(peer_integrity_tfm);
		int_dig_in = kmalloc(hash_size, GFP_KERNEL);
		int_dig_vv = kmalloc(hash_size, GFP_KERNEL);
		if (!(int_dig_in && int_dig_vv)) {
			drbd_err(connection, "Allocation of buffers for data integrity checking failed\n");
			goto disconnect;
		}
	}

	new_net_conf = kmalloc(sizeof(struct net_conf), GFP_KERNEL);
	if (!new_net_conf) {
		drbd_err(connection, "Allocation of new net_conf failed\n");
		goto disconnect;
	}

	if (mutex_lock_interruptible(&connection->resource->conf_update)) {
		drbd_err(connection, "Interrupted while waiting for conf_update\n");
		goto disconnect;
	}

	mutex_lock(&connection->mutex[DATA_STREAM]);
	old_net_conf = connection->transport.net_conf;
	*new_net_conf = *old_net_conf;

	new_net_conf->wire_protocol = p_proto;
	new_net_conf->after_sb_0p = convert_after_sb(p_after_sb_0p);
	new_net_conf->after_sb_1p = convert_after_sb(p_after_sb_1p);
	new_net_conf->after_sb_2p = convert_after_sb(p_after_sb_2p);
	new_net_conf->two_primaries = p_two_primaries;

	rcu_assign_pointer(connection->transport.net_conf, new_net_conf);
	mutex_unlock(&connection->mutex[DATA_STREAM]);
	mutex_unlock(&connection->resource->conf_update);

	crypto_free_shash(connection->peer_integrity_tfm);
	kfree(connection->int_dig_in);
	kfree(connection->int_dig_vv);
	connection->peer_integrity_tfm = peer_integrity_tfm;
	connection->int_dig_in = int_dig_in;
	connection->int_dig_vv = int_dig_vv;

	if (strcmp(old_net_conf->integrity_alg, integrity_alg))
		drbd_info(connection, "peer data-integrity-alg: %s\n",
			  integrity_alg[0] ? integrity_alg : "(none)");

	synchronize_rcu();
	kfree(old_net_conf);
	return 0;

disconnect_rcu_unlock:
	rcu_read_unlock();
disconnect:
	kfree(new_net_conf);
	crypto_free_shash(peer_integrity_tfm);
	kfree(int_dig_in);
	kfree(int_dig_vv);
	change_cstate(connection, C_DISCONNECTING, CS_HARD);
	return -EIO;
}

/* helper function
 * input: alg name, feature name
 * return: NULL (alg name was "")
 *         ERR_PTR(error) if something goes wrong
 *         or the crypto hash ptr, if it worked out ok. */
static struct crypto_shash *drbd_crypto_alloc_digest_safe(const struct drbd_device *device,
		const char *alg, const char *name)
{
	struct crypto_shash *tfm;

	if (!alg[0])
		return NULL;

	tfm = crypto_alloc_shash(alg, 0, 0);
	if (IS_ERR(tfm)) {
		drbd_err(device, "Can not allocate \"%s\" as %s (reason: %ld)\n",
			alg, name, PTR_ERR(tfm));
		return tfm;
	}
	return tfm;
}

/*
 * config_unknown_volume  -  device configuration command for unknown volume
 *
 * When a device is added to an existing connection, the node on which the
 * device is added first will send configuration commands to its peer but the
 * peer will not know about the device yet.  It will warn and ignore these
 * commands.  Once the device is added on the second node, the second node will
 * send the same device configuration commands, but in the other direction.
 *
 * (We can also end up here if drbd is misconfigured.)
 */
static int config_unknown_volume(struct drbd_connection *connection, struct packet_info *pi)
{
	drbd_warn(connection, "%s packet received for volume %d, which is not configured locally\n",
		  drbd_packet_name(pi->cmd), pi->vnr);
	return ignore_remaining_packet(connection, pi->size);
}

static int receive_SyncParam(struct drbd_connection *connection, struct packet_info *pi)
{
	struct drbd_peer_device *peer_device;
	struct drbd_device *device;
	struct p_rs_param_95 *p;
	unsigned int header_size, data_size, exp_max_sz;
	struct crypto_shash *verify_tfm = NULL;
	struct crypto_shash *csums_tfm = NULL;
	struct net_conf *old_net_conf, *new_net_conf = NULL;
	struct peer_device_conf *old_peer_device_conf = NULL, *new_peer_device_conf = NULL;
	struct fifo_buffer *old_plan = NULL, *new_plan = NULL;
	struct drbd_resource *resource = connection->resource;
	unsigned int fifo_size = 0;
	int err;

	peer_device = conn_peer_device(connection, pi->vnr);
	if (!peer_device)
		return config_unknown_volume(connection, pi);
	device = peer_device->device;

	exp_max_sz  = sizeof(struct p_rs_param_95);

	if (pi->size > exp_max_sz) {
		drbd_err(device, "SyncParam packet too long: received %u, expected <= %u bytes\n",
		    pi->size, exp_max_sz);
		return -EIO;
	}

	header_size = sizeof(struct p_rs_param_95);
	data_size = pi->size - header_size;
	D_ASSERT(device, data_size == 0);

	err = drbd_recv_all(connection, (void **)&p, header_size + data_size);
	if (err)
		return err;

	err = mutex_lock_interruptible(&resource->conf_update);
	if (err) {
		drbd_err(connection, "Interrupted while waiting for conf_update\n");
		return err;
	}
	old_net_conf = connection->transport.net_conf;
	if (get_ldev(device)) {
		new_peer_device_conf = kzalloc(sizeof(struct peer_device_conf), GFP_KERNEL);
		if (!new_peer_device_conf) {
			put_ldev(device);
			mutex_unlock(&resource->conf_update);
			drbd_err(device, "Allocation of new peer_device_conf failed\n");
			return -ENOMEM;
		}
		/* With a non-zero new_peer_device_conf, we will call put_ldev() below.  */

		old_peer_device_conf = peer_device->conf;
		*new_peer_device_conf = *old_peer_device_conf;

		new_peer_device_conf->resync_rate = be32_to_cpu(p->resync_rate);
	}

	/* we still expect NUL terminated strings */
	/* but just in case someone tries to be evil */
	D_ASSERT(device, p->verify_alg[SHARED_SECRET_MAX-1] == 0);
	D_ASSERT(device, p->csums_alg[SHARED_SECRET_MAX-1] == 0);
	p->verify_alg[SHARED_SECRET_MAX-1] = 0;
	p->csums_alg[SHARED_SECRET_MAX-1] = 0;

	if (strcmp(old_net_conf->verify_alg, p->verify_alg)) {
		if (peer_device->repl_state[NOW] == L_OFF) {
			drbd_err(device, "Different verify-alg settings. me=\"%s\" peer=\"%s\"\n",
					old_net_conf->verify_alg, p->verify_alg);
			goto disconnect;
		}
		verify_tfm = drbd_crypto_alloc_digest_safe(device,
				p->verify_alg, "verify-alg");
		if (IS_ERR(verify_tfm)) {
			verify_tfm = NULL;
			goto disconnect;
		}
	}

	if (strcmp(old_net_conf->csums_alg, p->csums_alg)) {
		if (peer_device->repl_state[NOW] == L_OFF) {
			drbd_err(device, "Different csums-alg settings. me=\"%s\" peer=\"%s\"\n",
					old_net_conf->csums_alg, p->csums_alg);
			goto disconnect;
		}
		csums_tfm = drbd_crypto_alloc_digest_safe(device,
				p->csums_alg, "csums-alg");
		if (IS_ERR(csums_tfm)) {
			csums_tfm = NULL;
			goto disconnect;
		}
	}

	if (new_peer_device_conf) {
		new_peer_device_conf->c_plan_ahead = be32_to_cpu(p->c_plan_ahead);
		new_peer_device_conf->c_delay_target = be32_to_cpu(p->c_delay_target);
		new_peer_device_conf->c_fill_target = be32_to_cpu(p->c_fill_target);
		new_peer_device_conf->c_max_rate = be32_to_cpu(p->c_max_rate);

		fifo_size = (new_peer_device_conf->c_plan_ahead * 10 * RS_MAKE_REQS_INTV) / HZ;
		old_plan = rcu_dereference_protected(peer_device->rs_plan_s,
				lockdep_is_held(&resource->conf_update));
		if (!old_plan || fifo_size != old_plan->size) {
			new_plan = fifo_alloc(fifo_size);
			if (!new_plan) {
				drbd_err(device, "kmalloc of fifo_buffer failed");
				goto disconnect;
			}
		}
	}

	if (verify_tfm || csums_tfm) {
		new_net_conf = kzalloc(sizeof(struct net_conf), GFP_KERNEL);
		if (!new_net_conf) {
			drbd_err(device, "Allocation of new net_conf failed\n");
			goto disconnect;
		}

		*new_net_conf = *old_net_conf;

		if (verify_tfm) {
			strcpy(new_net_conf->verify_alg, p->verify_alg);
			new_net_conf->verify_alg_len = strlen(p->verify_alg) + 1;
			crypto_free_shash(connection->verify_tfm);
			connection->verify_tfm = verify_tfm;
			drbd_info(device, "using verify-alg: \"%s\"\n", p->verify_alg);
		}
		if (csums_tfm) {
			strcpy(new_net_conf->csums_alg, p->csums_alg);
			new_net_conf->csums_alg_len = strlen(p->csums_alg) + 1;
			crypto_free_shash(connection->csums_tfm);
			connection->csums_tfm = csums_tfm;
			drbd_info(device, "using csums-alg: \"%s\"\n", p->csums_alg);
		}
		rcu_assign_pointer(connection->transport.net_conf, new_net_conf);
	}

	if (new_peer_device_conf) {
		rcu_assign_pointer(peer_device->conf, new_peer_device_conf);
		put_ldev(device);
	}

	if (new_plan)
		rcu_assign_pointer(peer_device->rs_plan_s, new_plan);

	mutex_unlock(&resource->conf_update);
	synchronize_rcu();
	if (new_net_conf)
		kfree(old_net_conf);
	kfree(old_peer_device_conf);
	if (new_plan)
		kfree(old_plan);

	return 0;

disconnect:
	kfree(new_plan);
	if (new_peer_device_conf) {
		put_ldev(device);
		kfree(new_peer_device_conf);
	}
	mutex_unlock(&resource->conf_update);
	/* just for completeness: actually not needed,
	 * as this is not reached if csums_tfm was ok. */
	crypto_free_shash(csums_tfm);
	/* but free the verify_tfm again, if csums_tfm did not work out */
	crypto_free_shash(verify_tfm);
	change_cstate(connection, C_DISCONNECTING, CS_HARD);
	return -EIO;
}

static void drbd_setup_order_type(struct drbd_device *device, int peer)
{
	/* sorry, we currently have no working implementation
	 * of distributed TCQ */
}

/* warn if the arguments differ by more than 12.5% */
static void warn_if_differ_considerably(struct drbd_peer_device *peer_device,
	const char *s, sector_t a, sector_t b)
{
	sector_t d;
	if (a == 0 || b == 0)
		return;
	d = (a > b) ? (a - b) : (b - a);
	if (d > (a>>3) || d > (b>>3))
		drbd_warn(peer_device, "Considerable difference in %s: %llus vs. %llus\n", s,
		     (unsigned long long)a, (unsigned long long)b);
}

static bool drbd_other_peer_smaller(struct drbd_peer_device *reference_peer_device, uint64_t new_size)
{
	struct drbd_device *device = reference_peer_device->device;
	struct drbd_peer_device *peer_device;
	bool smaller = false;

	rcu_read_lock();
	for_each_peer_device_rcu(peer_device, device) {
		if (peer_device == reference_peer_device)
			continue;

		/* Ignore peers without an attached disk. */
		if (peer_device->disk_state[NOW] < D_INCONSISTENT)
			continue;

		if (peer_device->d_size != 0 && peer_device->d_size < new_size)
			smaller = true;
	}
	rcu_read_unlock();

	return smaller;
}

static struct drbd_peer_device *get_neighbor_device(struct drbd_device *device,
		enum drbd_neighbor neighbor)
{
	s32 self_id, peer_id, pivot;
	struct drbd_peer_device *peer_device, *peer_device_ret = NULL;

	if (!get_ldev(device))
		return NULL;
	self_id = device->ldev->md.node_id;
	put_ldev(device);

	pivot = neighbor == NEXT_LOWER ? 0 : neighbor == NEXT_HIGHER ? S32_MAX : -1;
	if (pivot == -1)
		return NULL;

	rcu_read_lock();
	for_each_peer_device_rcu(peer_device, device) {
		bool found_new = false;
		peer_id = peer_device->node_id;

		if (neighbor == NEXT_LOWER && peer_id < self_id && peer_id >= pivot)
			found_new = true;
		else if (neighbor == NEXT_HIGHER && peer_id > self_id && peer_id <= pivot)
			found_new = true;

		if (found_new && peer_device->disk_state[NOW] >= D_INCONSISTENT) {
			pivot = peer_id;
			peer_device_ret = peer_device;
		}
	}
	rcu_read_unlock();

	return peer_device_ret;
}

static void maybe_trigger_resync(struct drbd_device *device, struct drbd_peer_device *peer_device, bool grew, bool skip)
{
	if (!peer_device)
		return;
	if (peer_device->repl_state[NOW] <= L_OFF)
		return;
	if (test_and_clear_bit(RESIZE_PENDING, &peer_device->flags) ||
	    (grew && peer_device->repl_state[NOW] == L_ESTABLISHED)) {
		if (peer_device->disk_state[NOW] >= D_INCONSISTENT &&
		    device->disk_state[NOW] >= D_INCONSISTENT) {
			if (skip)
				drbd_info(peer_device, "Resync of new storage suppressed with --assume-clean\n");
			else
				resync_after_online_grow(peer_device);
		} else
			set_bit(RESYNC_AFTER_NEG, &peer_device->flags);
	}
}

static int receive_sizes(struct drbd_connection *connection, struct packet_info *pi)
{
	struct drbd_peer_device *peer_device, *peer_device_it = NULL;
	struct drbd_device *device;
	struct p_sizes *p = pi->data;
	struct o_qlim *o = (connection->agreed_features & DRBD_FF_WSAME) ? p->qlim : NULL;
	uint64_t p_size, p_usize, p_csize;
	uint64_t my_usize, my_max_size, cur_size;
	enum determine_dev_size dd = DS_UNCHANGED;
	bool should_send_sizes = false;
	enum dds_flags ddsf;
	bool have_ldev = false;
	bool have_mutex = false;
	bool is_handshake;
	int err;
	u64 im;

	peer_device = conn_peer_device(connection, pi->vnr);
	if (!peer_device)
		return config_unknown_volume(connection, pi);
	device = peer_device->device;

	err = mutex_lock_interruptible(&connection->resource->conf_update);
	if (err) {
		drbd_err(connection, "Interrupted while waiting for conf_update\n");
		goto out;
	}
	have_mutex = true;

	/* just store the peer's disk size for now.
	 * we still need to figure out whether we accept that. */
	p_size = be64_to_cpu(p->d_size);
	p_usize = be64_to_cpu(p->u_size);
	p_csize = be64_to_cpu(p->c_size);

	peer_device->d_size = p_size;
	peer_device->u_size = p_usize;
	peer_device->c_size = p_csize;

	/* Ignore "current" size for calculating "max" size. */
	/* If it used to have a disk, but now is detached, don't revert back to zero. */
	if (p_size)
		peer_device->max_size = p_size;

	cur_size = get_capacity(device->vdisk);
	dynamic_drbd_dbg(device, "current_size: %llu\n", (unsigned long long)cur_size);
	dynamic_drbd_dbg(peer_device, "c_size: %llu u_size: %llu d_size: %llu max_size: %llu\n",
			(unsigned long long)p_csize,
			(unsigned long long)p_usize,
			(unsigned long long)p_size,
			(unsigned long long)peer_device->max_size);

	if ((p_size && p_csize > p_size) || (p_usize && p_csize > p_usize)) {
		drbd_warn(peer_device, "Peer sent bogus sizes, disconnecting\n");
		goto disconnect;
	}

	peer_device->max_bio_size = min(be32_to_cpu(p->max_bio_size), DRBD_MAX_BIO_SIZE);
	ddsf = be16_to_cpu(p->dds_flags);

	is_handshake = (peer_device->repl_state[NOW] == L_OFF);
	/* Maybe the peer knows something about peers I cannot currently see. */
	ddsf |= DDSF_IGNORE_PEER_CONSTRAINTS;

	set_bit(HAVE_SIZES, &peer_device->flags);

	if (get_ldev(device)) {
		sector_t new_size;

		have_ldev = true;

		rcu_read_lock();
		my_usize = rcu_dereference(device->ldev->disk_conf)->disk_size;
		rcu_read_unlock();

		my_max_size = drbd_get_max_capacity(device, device->ldev, false);
		dynamic_drbd_dbg(peer_device, "la_size: %llu my_usize: %llu my_max_size: %llu\n",
			(unsigned long long)device->ldev->md.effective_size,
			(unsigned long long)my_usize,
			(unsigned long long)my_max_size);

		if (peer_device->disk_state[NOW] > D_DISKLESS)
			warn_if_differ_considerably(peer_device, "lower level device sizes",
				   p_size, my_max_size);
		warn_if_differ_considerably(peer_device, "user requested size",
					    p_usize, my_usize);

		if (is_handshake)
			p_usize = min_not_zero(my_usize, p_usize);

		if (p_usize == 0) {
			/* Peer may reset usize to zero only if it has a backend.
			 * Because a diskless node has no disk config,
			 * and always sends zero. */
			if (p_size == 0)
				p_usize = my_usize;
		}

		new_size = drbd_new_dev_size(device, p_csize, p_usize, ddsf);

		/* Never shrink a device with usable data during connect,
		 * or "attach" on the peer.
		 * But allow online shrinking if we are connected. */
		if (new_size < cur_size &&
		    device->disk_state[NOW] >= D_OUTDATED &&
		    (peer_device->repl_state[NOW] < L_ESTABLISHED || peer_device->disk_state[NOW] == D_DISKLESS)) {
			drbd_err(peer_device, "The peer's disk size is too small! (%llu < %llu sectors)\n",
					(unsigned long long)new_size, (unsigned long long)cur_size);
			goto disconnect;
		}

		/* Disconnect, if we cannot grow to the peer's current size */
		if (my_max_size < p_csize && !is_handshake) {
			drbd_err(peer_device, "Peer's size larger than my maximum capacity (%llu < %llu sectors)\n",
					(unsigned long long)my_max_size, (unsigned long long)p_csize);
			goto disconnect;
		}

		if (my_usize != p_usize) {
			struct disk_conf *old_disk_conf, *new_disk_conf;

			new_disk_conf = kzalloc(sizeof(struct disk_conf), GFP_KERNEL);
			if (!new_disk_conf) {
				drbd_err(device, "Allocation of new disk_conf failed\n");
				err = -ENOMEM;
				goto out;
			}

			old_disk_conf = device->ldev->disk_conf;
			*new_disk_conf = *old_disk_conf;
			new_disk_conf->disk_size = p_usize;

			rcu_assign_pointer(device->ldev->disk_conf, new_disk_conf);
			synchronize_rcu();
			kfree(old_disk_conf);

			drbd_info(peer_device, "Peer sets u_size to %llu sectors (old: %llu)\n",
				 (unsigned long long)p_usize, (unsigned long long)my_usize);
			/* Do not set should_send_sizes here. That might cause packet storms */
		}
	}

	/* Leave drbd_reconsider_queue_parameters() before drbd_determine_dev_size().
	   In case we cleared the QUEUE_FLAG_DISCARD from our queue in
	   drbd_reconsider_queue_parameters(), we can be sure that after
	   drbd_determine_dev_size() no REQ_OP_DISCARDs are in the queue. */
	if (have_ldev) {
		enum dds_flags local_ddsf = ddsf;
		drbd_reconsider_queue_parameters(device, device->ldev, o);

		/* To support thinly provisioned nodes (partial resync) joining later,
		   clear all bitmap slots, including the unused ones. */
		if (device->ldev->md.effective_size == 0)
			local_ddsf |= DDSF_NO_RESYNC;

		dd = drbd_determine_dev_size(device, p_csize, local_ddsf, NULL);

		if (dd == DS_GREW || dd == DS_SHRUNK)
			should_send_sizes = true;

		if (dd == DS_ERROR) {
			err = -EIO;
			goto out;
		}
		drbd_md_sync_if_dirty(device);
	} else {
		uint64_t new_size = 0;

		drbd_reconsider_queue_parameters(device, NULL, o);
		/* In case I am diskless, need to accept the peer's *current* size.
		 *
		 * At this point, the peer knows more about my disk, or at
		 * least about what we last agreed upon, than myself.
		 * So if his c_size is less than his d_size, the most likely
		 * reason is that *my* d_size was smaller last time we checked,
		 * or some other peer does not (yet) have enough room.
		 *
		 * Unless of course he does not have a disk himself.
		 * In which case we ignore this completely.
		 */
		new_size = p_csize;
		new_size = min_not_zero(new_size, p_usize);
		new_size = min_not_zero(new_size, p_size);

		if (new_size == 0) {
			/* Ignore, peer does not know nothing. */
		} else if (new_size == cur_size) {
			/* nothing to do */
		} else if (cur_size != 0 && p_size == 0) {
			dynamic_drbd_dbg(peer_device,
					"Ignored diskless peer device size (peer:%llu != me:%llu sectors)!\n",
					(unsigned long long)new_size, (unsigned long long)cur_size);
		} else if (new_size < cur_size && device->resource->role[NOW] == R_PRIMARY) {
			drbd_err(peer_device,
				"The peer's device size is too small! (%llu < %llu sectors); demote me first!\n",
				(unsigned long long)new_size, (unsigned long long)cur_size);
			goto disconnect;
		} else if (drbd_other_peer_smaller(peer_device, new_size)) {
			dynamic_drbd_dbg(peer_device,
					"Ignored peer device size (peer:%llu sectors); other peer smaller!\n",
					(unsigned long long)new_size);
		} else {
			/* I believe the peer, if
			 *  - I don't have a current size myself
			 *  - we agree on the size anyways
			 *  - I do have a current size, am Secondary,
			 *    and he has the only disk
			 *  - I do have a current size, am Primary,
			 *    and he has the only disk,
			 *    which is larger than my current size
			 */
			should_send_sizes = true;
			drbd_set_my_capacity(device, new_size);
		}
	}

	if (have_ldev) {
		if (device->ldev->known_size != drbd_get_capacity(device->ldev->backing_bdev)) {
			device->ldev->known_size = drbd_get_capacity(device->ldev->backing_bdev);
			should_send_sizes = true;
		}

		drbd_setup_order_type(device, be16_to_cpu(p->queue_order_type));
	}

	cur_size = get_capacity(device->vdisk);

	for_each_peer_device_ref(peer_device_it, im, device) {
		struct drbd_connection *con_it = peer_device_it->connection;

		/* drop cached max_size, if we already grew beyond it */
		if (peer_device_it->max_size < cur_size)
			peer_device_it->max_size = 0;

		if (con_it->cstate[NOW] < C_CONNECTED)
			continue;

		/* Send size updates only if something relevant has changed.
		 * TODO: only tell the sender thread to do so,
		 * or we may end up in a distributed deadlock on congestion. */

		if (should_send_sizes)
			drbd_send_sizes(peer_device_it, p_usize, ddsf);
	}

	maybe_trigger_resync(device, get_neighbor_device(device, NEXT_HIGHER),
					dd == DS_GREW, ddsf & DDSF_NO_RESYNC);
	maybe_trigger_resync(device, get_neighbor_device(device, NEXT_LOWER),
					dd == DS_GREW, ddsf & DDSF_NO_RESYNC);
	err = 0;

out:
	if (have_ldev)
		put_ldev(device);
	if (have_mutex)
		mutex_unlock(&connection->resource->conf_update);
	return err;

disconnect:
	/* don't let a rejected peer confuse future handshakes with different peers. */
	peer_device->max_size = 0;
	change_cstate(connection, C_DISCONNECTING, CS_HARD);
	err = -EIO;
	goto out;
}

static enum sync_strategy resolve_splitbrain_from_disk_states(struct drbd_peer_device *peer_device)
{
	struct drbd_device *device = peer_device->device;
	enum drbd_disk_state peer_disk_state = peer_device->disk_state[NOW];
	enum drbd_disk_state disk_state = device->disk_state[NOW];

	return  disk_state <= D_UP_TO_DATE && peer_disk_state == D_UP_TO_DATE ? SYNC_TARGET_USE_BITMAP :
		disk_state == D_UP_TO_DATE && peer_disk_state <= D_UP_TO_DATE ? SYNC_SOURCE_USE_BITMAP :
		SPLIT_BRAIN_AUTO_RECOVER;
}

static void drbd_resync(struct drbd_peer_device *peer_device,
			enum resync_reason reason) __must_hold(local)
{
	enum drbd_role peer_role = peer_device->connection->peer_role[NOW];
	enum drbd_repl_state new_repl_state;
	enum drbd_disk_state peer_disk_state;
	enum sync_strategy strategy;
	enum sync_rule rule;
	int peer_node_id;
	enum drbd_state_rv rv;

	strategy = drbd_handshake(peer_device, &rule, &peer_node_id, reason == DISKLESS_PRIMARY);
	if (strategy == SPLIT_BRAIN_AUTO_RECOVER && reason == AFTER_UNSTABLE)
		strategy = resolve_splitbrain_from_disk_states(peer_device);

	if (!is_strategy_determined(strategy)) {
		drbd_info(peer_device, "Unexpected result of handshake() %s!\n", strategy_descriptor(strategy).name);
		return;
	}

	peer_disk_state = peer_device->disk_state[NOW];
	if (reason == DISKLESS_PRIMARY)
		disk_states_to_strategy(peer_device, peer_disk_state, &strategy, rule, &peer_node_id);

	new_repl_state = strategy_to_repl_state(peer_device, peer_role, strategy);
	if (new_repl_state != L_ESTABLISHED) {
		bitmap_mod_after_handshake(peer_device, strategy, peer_node_id);
		drbd_info(peer_device, "Becoming %s %s\n", drbd_repl_str(new_repl_state),
			  reason == AFTER_UNSTABLE ? "after unstable" : "because primary is diskless");
	}

	if (new_repl_state == L_ESTABLISHED && peer_disk_state >= D_CONSISTENT &&
	    peer_device->device->disk_state[NOW] == D_OUTDATED) {
		/* No resync with up-to-date peer -> I should be consistent or up-to-date as well.
		   Note: Former unstable (but up-to-date) nodes become consistent for a short
		   time after loosing their primary peer. Therefore consider consistent here
		   as well. */
		drbd_info(peer_device, "Upgrading local disk to %s after unstable/weak (and no resync).\n",
			  drbd_disk_str(peer_disk_state));
		change_disk_state(peer_device->device, peer_disk_state, CS_VERBOSE, NULL);
		return;
	}

	rv = change_repl_state(peer_device, new_repl_state, CS_VERBOSE);
	if ((rv == SS_NOTHING_TO_DO || rv == SS_RESYNC_RUNNING) &&
	    (new_repl_state == L_WF_BITMAP_S || new_repl_state == L_WF_BITMAP_T)) {
		/* Those events might happen very quickly. In case we are still processing
		   the previous resync we need to re-enter that state. Schedule sending of
		   the bitmap here explicitly */
		peer_device->resync_again++;
		drbd_info(peer_device, "...postponing this until current resync finished\n");
	}
}

static void update_bitmap_slot_of_peer(struct drbd_peer_device *peer_device, int node_id, u64 bitmap_uuid)
{
	struct drbd_device *device = peer_device->device;

	if (peer_device->bitmap_uuids[node_id] && bitmap_uuid == 0) {
		/* If we learn from a neighbor that it no longer has a bitmap
		   against a third node, we need to deduce from that knowledge
		   that in the other direction the bitmap was cleared as well.
		 */
		struct drbd_peer_device *peer_device2;

		rcu_read_lock();
		peer_device2 = peer_device_by_node_id(peer_device->device, node_id);
		if (peer_device2) {
			int node_id2 = peer_device->connection->peer_node_id;
			peer_device2->bitmap_uuids[node_id2] = 0;
		}
		rcu_read_unlock();
	}

	if (node_id != device->resource->res_opts.node_id && bitmap_uuid != -1 && get_ldev(device)) {
		_drbd_uuid_push_history(device, bitmap_uuid);
		put_ldev(device);
	}
	peer_device->bitmap_uuids[node_id] = bitmap_uuid;
}

static int __receive_uuids(struct drbd_peer_device *peer_device, u64 node_mask)
{
	enum drbd_repl_state repl_state = peer_device->repl_state[NOW];
	struct drbd_device *device = peer_device->device;
	struct drbd_resource *resource = device->resource;
	int updated_uuids = 0, err = 0;

	if (get_ldev(device)) {
		int skip_initial_sync =
			repl_state == L_ESTABLISHED &&
			drbd_current_uuid(device) == UUID_JUST_CREATED &&
			(peer_device->uuid_flags & UUID_FLAG_SKIP_INITIAL_SYNC);
		if (skip_initial_sync) {
			unsigned long irq_flags;

			drbd_info(device, "Accepted new current UUID, preparing to skip initial sync\n");
			drbd_bitmap_io(device, &drbd_bmio_clear_all_n_write,
					"clear_n_write from receive_uuids",
					BM_LOCK_SET | BM_LOCK_CLEAR | BM_LOCK_BULK, NULL);
			_drbd_uuid_set_current(device, peer_device->current_uuid);
			peer_device->comm_current_uuid = peer_device->current_uuid;
			peer_device->comm_uuid_flags = peer_device->uuid_flags;
			peer_device->comm_bitmap_uuid = 0;
			_drbd_uuid_set_bitmap(peer_device, 0);
			begin_state_change(device->resource, &irq_flags, CS_VERBOSE);
			__change_disk_state(device, D_UP_TO_DATE);
			__change_peer_disk_state(peer_device, D_UP_TO_DATE);
			end_state_change(device->resource, &irq_flags);
			updated_uuids = 1;
		}

		if (peer_device->uuid_flags & UUID_FLAG_NEW_DATAGEN) {
			drbd_warn(peer_device, "received new current UUID: %016llX "
				  "weak_nodes=%016llX\n", peer_device->current_uuid, node_mask);
			drbd_uuid_received_new_current(peer_device, peer_device->current_uuid, node_mask);
		}

		drbd_uuid_detect_finished_resyncs(peer_device);

		drbd_md_sync_if_dirty(device);
		put_ldev(device);
	} else if (device->disk_state[NOW] < D_INCONSISTENT &&
		   repl_state >= L_ESTABLISHED &&
		   peer_device->disk_state[NOW] == D_UP_TO_DATE &&
		   (peer_device->current_uuid & ~UUID_PRIMARY) !=
		   (device->exposed_data_uuid & ~UUID_PRIMARY) &&
		   (resource->role[NOW] == R_SECONDARY ||
		    test_and_clear_bit(NEW_CUR_UUID, &device->flags))) {

		write_lock_irq(&resource->state_rwlock);
		if (resource->remote_state_change) {
			drbd_info(peer_device, "Delaying update of exposed data uuid\n");
			device->next_exposed_data_uuid = peer_device->current_uuid;
		} else
			updated_uuids = drbd_set_exposed_data_uuid(device, peer_device->current_uuid);
		write_unlock_irq(&resource->state_rwlock);

	}

	if (updated_uuids)
		drbd_print_uuids(peer_device, "receiver updated UUIDs to");

	peer_device->uuid_node_mask = node_mask;

	if ((repl_state == L_SYNC_TARGET || repl_state == L_PAUSED_SYNC_T) &&
	    !(peer_device->uuid_flags & UUID_FLAG_STABLE) &&
	    !drbd_stable_sync_source_present(peer_device, NOW))
		set_bit(UNSTABLE_RESYNC, &peer_device->flags);

	/* send notification in case UUID flags have changed */
	drbd_broadcast_peer_device_state(peer_device);

	return err;
}

static int receive_uuids110(struct drbd_connection *connection, struct packet_info *pi)
{
	struct drbd_peer_device *peer_device;
	struct p_uuids110 *p = pi->data;
	int bitmap_uuids, history_uuids, rest, i, pos, err;
	u64 bitmap_uuids_mask, node_mask;
	struct drbd_peer_md *peer_md = NULL;
	struct drbd_device *device;
	int not_allocated = -1;


	peer_device = conn_peer_device(connection, pi->vnr);
	if (!peer_device)
		return config_unknown_volume(connection, pi);

	device = peer_device->device;
	bitmap_uuids_mask = be64_to_cpu(p->bitmap_uuids_mask);
	if (bitmap_uuids_mask & ~(NODE_MASK(DRBD_PEERS_MAX) - 1))
		return -EIO;
	bitmap_uuids = hweight64(bitmap_uuids_mask);

	if (pi->size / sizeof(p->other_uuids[0]) < bitmap_uuids)
		return -EIO;
	history_uuids = pi->size / sizeof(p->other_uuids[0]) - bitmap_uuids;
	if (history_uuids > ARRAY_SIZE(peer_device->history_uuids))
		history_uuids = ARRAY_SIZE(peer_device->history_uuids);

	err = drbd_recv_into(connection, p->other_uuids,
			     (bitmap_uuids + history_uuids) *
			     sizeof(p->other_uuids[0]));
	if (err)
		return err;

	rest = pi->size - (bitmap_uuids + history_uuids) * sizeof(p->other_uuids[0]);
	if (rest) {
		err = ignore_remaining_packet(connection, rest);
		if (err)
			return err;
	}

	if (get_ldev(device)) {
		peer_md = device->ldev->md.peers;
		spin_lock_irq(&device->ldev->md.uuid_lock);
	}
	peer_device->current_uuid = be64_to_cpu(p->current_uuid);
	peer_device->dirty_bits = be64_to_cpu(p->dirty_bits);
	peer_device->uuid_flags = be64_to_cpu(p->uuid_flags);
	if (peer_device->uuid_flags & UUID_FLAG_HAS_UNALLOC) {
		not_allocated = peer_device->uuid_flags >> UUID_FLAG_UNALLOC_SHIFT;
		peer_device->uuid_flags &= ~UUID_FLAG_UNALLOC_MASK;
	}

	pos = 0;
	for (i = 0; i < ARRAY_SIZE(peer_device->bitmap_uuids); i++) {
		u64 bitmap_uuid;

		if (bitmap_uuids_mask & NODE_MASK(i)) {
			bitmap_uuid = be64_to_cpu(p->other_uuids[pos++]);

			if (peer_md && !(peer_md[i].flags & MDF_HAVE_BITMAP) &&
			    i != not_allocated)
				peer_md[i].flags |= MDF_NODE_EXISTS;
		} else {
			bitmap_uuid = -1;
		}

		update_bitmap_slot_of_peer(peer_device, i, bitmap_uuid);
	}

	for (i = 0; i < history_uuids; i++)
		peer_device->history_uuids[i] = be64_to_cpu(p->other_uuids[pos++]);
	while (i < ARRAY_SIZE(peer_device->history_uuids))
		peer_device->history_uuids[i++] = 0;
	set_bit(UUIDS_RECEIVED, &peer_device->flags);
	if (peer_md) {
		spin_unlock_irq(&device->ldev->md.uuid_lock);
		put_ldev(device);
	}

	node_mask = be64_to_cpu(p->node_mask);

	if (test_bit(INITIAL_STATE_PROCESSED, &peer_device->flags) &&
	    peer_device->connection->peer_role[NOW] == R_PRIMARY &&
	    peer_device->uuid_flags & UUID_FLAG_STABLE)
		check_resync_source(device, node_mask);

	err = __receive_uuids(peer_device, node_mask);

	if (!test_bit(RECONCILIATION_RESYNC, &peer_device->flags)) {
		if (peer_device->uuid_flags & UUID_FLAG_GOT_STABLE) {
			struct drbd_device *device = peer_device->device;

			if (peer_device->repl_state[NOW] == L_ESTABLISHED &&
			    drbd_device_stable(device, NULL) && get_ldev(device)) {
				drbd_send_uuids(peer_device, UUID_FLAG_RESYNC, 0);
				drbd_resync(peer_device, AFTER_UNSTABLE);
				put_ldev(device);
			}
		}

		if (peer_device->uuid_flags & UUID_FLAG_RESYNC) {
			if (get_ldev(device)) {
				bool dp = peer_device->uuid_flags & UUID_FLAG_DISKLESS_PRIMARY;
				drbd_resync(peer_device, dp ? DISKLESS_PRIMARY : AFTER_UNSTABLE);
				put_ldev(device);
			}
		}
	}

	return err;
}


/* If a primary looses connection to a SYNC_SOURCE node from us, then we
 * need to abort that resync. Why?
 *
 * When the primary sends a write we get that and write that as well. With
 * the peer_ack packet we will set that as out-of-sync towards the sync
 * source node.
 * When the resync process finds such bits we will request outdated
 * data from the sync source!
 *
 * -> better stop a resync from such a source.
 */
static void check_resync_source(struct drbd_device *device, u64 weak_nodes)
{
	struct drbd_peer_device *peer_device;

	rcu_read_lock();
	for_each_peer_device_rcu(peer_device, device) {
		enum drbd_repl_state repl_state = peer_device->repl_state[NOW];
		if ((repl_state == L_SYNC_TARGET || repl_state == L_PAUSED_SYNC_T) &&
		    NODE_MASK(peer_device->node_id) & weak_nodes) {
			rcu_read_unlock();
			goto abort;
		}
	}
	rcu_read_unlock();
	return;
abort:
	drbd_info(peer_device, "My sync source became a weak node, aborting resync!\n");
	change_repl_state(peer_device, L_ESTABLISHED, CS_VERBOSE);
	drbd_flush_workqueue(&device->resource->work);

	wait_event_interruptible(device->misc_wait,
				 peer_device->repl_state[NOW] <= L_ESTABLISHED  ||
				 atomic_read(&peer_device->rs_pending_cnt) == 0);

	drbd_rs_del_all(peer_device);
	peer_device->rs_total  = 0;
	peer_device->rs_failed = 0;
	peer_device->rs_paused = 0;
}

/**
 * convert_state() - Converts the peer's view of the cluster state to our point of view
 * @peer_state:	The state as seen by the peer.
 */
static union drbd_state convert_state(union drbd_state peer_state)
{
	union drbd_state state;

	static enum drbd_conn_state c_tab[] = {
		[L_OFF] = L_OFF,
		[L_ESTABLISHED] = L_ESTABLISHED,

		[L_STARTING_SYNC_S] = L_STARTING_SYNC_T,
		[L_STARTING_SYNC_T] = L_STARTING_SYNC_S,
		[L_WF_BITMAP_S] = L_WF_BITMAP_T,
		[L_WF_BITMAP_T] = L_WF_BITMAP_S,
		[C_DISCONNECTING] = C_TEAR_DOWN, /* C_NETWORK_FAILURE, */
		[C_CONNECTING] = C_CONNECTING,
		[L_VERIFY_S]       = L_VERIFY_T,
		[C_MASK]   = C_MASK,
	};

	state.i = peer_state.i;

	state.conn = c_tab[peer_state.conn];
	state.peer = peer_state.role;
	state.role = peer_state.peer;
	state.pdsk = peer_state.disk;
	state.disk = peer_state.pdsk;
	state.peer_isp = (peer_state.aftr_isp | peer_state.user_isp);

	return state;
}

static enum drbd_state_rv
__change_connection_state(struct drbd_connection *connection,
			  union drbd_state mask, union drbd_state val,
			  enum chg_state_flags flags)
{
	struct drbd_resource *resource = connection->resource;

	if (mask.role) {
		/* not allowed */
	}
	if (mask.susp) {
		mask.susp ^= -1;
		__change_io_susp_user(resource, val.susp);
	}
	if (mask.susp_nod) {
		mask.susp_nod ^= -1;
		__change_io_susp_no_data(resource, val.susp_nod);
	}
	if (mask.susp_fen) {
		mask.susp_fen ^= -1;
		__change_io_susp_fencing(connection, val.susp_fen);
	}
	if (mask.disk) {
		/* Handled in __change_peer_device_state(). */
		mask.disk ^= -1;
	}
	if (mask.conn) {
		mask.conn ^= -1;
		__change_cstate(connection,
				min_t(enum drbd_conn_state, val.conn, C_CONNECTED));
	}
	if (mask.pdsk) {
		/* Handled in __change_peer_device_state(). */
		mask.pdsk ^= -1;
	}
	if (mask.peer) {
		mask.peer ^= -1;
		__change_peer_role(connection, val.peer);
	}
	if (mask.i) {
		drbd_info(connection, "Remote state change: request %u/%u not "
		"understood\n", mask.i, val.i & mask.i);
		return SS_NOT_SUPPORTED;
	}
	return SS_SUCCESS;
}

static enum drbd_state_rv
__change_peer_device_state(struct drbd_peer_device *peer_device,
			   union drbd_state mask, union drbd_state val)
{
	struct drbd_device *device = peer_device->device;

	if (mask.peer) {
		/* Handled in __change_connection_state(). */
		mask.peer ^= -1;
	}
	if (mask.disk) {
		mask.disk ^= -1;
		__change_disk_state(device, val.disk);
	}

	if (mask.conn) {
		mask.conn ^= -1;
		__change_repl_state(peer_device,
				max_t(enum drbd_repl_state, val.conn, L_OFF));
	}
	if (mask.pdsk) {
		mask.pdsk ^= -1;
		__change_peer_disk_state(peer_device, val.pdsk);
	}
	if (mask.user_isp) {
		mask.user_isp ^= -1;
		__change_resync_susp_user(peer_device, val.user_isp);
	}
	if (mask.peer_isp) {
		mask.peer_isp ^= -1;
		__change_resync_susp_peer(peer_device, val.peer_isp);
	}
	if (mask.aftr_isp) {
		mask.aftr_isp ^= -1;
		__change_resync_susp_dependency(peer_device, val.aftr_isp);
	}
	if (mask.i) {
		drbd_info(peer_device, "Remote state change: request %u/%u not "
		"understood\n", mask.i, val.i & mask.i);
		return SS_NOT_SUPPORTED;
	}
	return SS_SUCCESS;
}

static union drbd_state
sanitize_outdate(struct drbd_peer_device *peer_device,
		 union drbd_state mask,
		 union drbd_state val)
{
	struct drbd_device *device = peer_device->device;
	union drbd_state result_mask = mask;

	if (val.pdsk == D_OUTDATED && peer_device->disk_state[NEW] < D_OUTDATED)
		result_mask.pdsk = 0;
	if (val.disk == D_OUTDATED && device->disk_state[NEW] < D_OUTDATED)
		result_mask.disk = 0;

	return result_mask;
}

static void log_openers(struct drbd_resource *resource)
{
	struct drbd_device *device;
	int vnr;

	rcu_read_lock();
	idr_for_each_entry(&resource->devices, device, vnr) {
		struct opener *opener;

		spin_lock(&device->openers_lock);
		opener = list_first_entry_or_null(&device->openers, struct opener, list);
		if (opener)
			drbd_warn(device, "Held open by %s(%d)\n", opener->comm, opener->pid);
		spin_unlock(&device->openers_lock);
	}
	rcu_read_unlock();
}

/**
 * change_connection_state()  -  change state of a connection and all its peer devices
 *
 * Also changes the state of the peer devices' devices and of the resource.
 * Cluster-wide state changes are not supported.
 */
static enum drbd_state_rv
change_connection_state(struct drbd_connection *connection,
			union drbd_state mask,
			union drbd_state val,
			struct twopc_reply *reply,
			enum chg_state_flags flags)
{
	struct drbd_resource *resource = connection->resource;
	long t = resource->res_opts.auto_promote_timeout * HZ / 10;
	bool is_disconnect = reply->is_disconnect;
	bool is_connect = reply->is_connect;
	bool abort = flags & CS_ABORT;
	struct drbd_peer_device *peer_device;
	unsigned long irq_flags;
	enum drbd_state_rv rv;
	int vnr;

	mask = convert_state(mask);
	val = convert_state(val);

	if (is_connect && connection->agreed_pro_version >= 118) {
		if (flags & CS_PREPARE)
			conn_connect2(connection);
		if (abort)
			abort_connect(connection);
	}
retry:
	begin_state_change(resource, &irq_flags, flags & ~CS_VERBOSE);
	idr_for_each_entry(&connection->peer_devices, peer_device, vnr) {
		union drbd_state l_mask;
		l_mask = is_disconnect ? sanitize_outdate(peer_device, mask, val) : mask;
		rv = __change_peer_device_state(peer_device, l_mask, val);
		if (rv < SS_SUCCESS)
			goto fail;
	}
	rv = __change_connection_state(connection, mask, val, flags);
	if (rv < SS_SUCCESS)
		goto fail;

	if (reply && !abort) {
		u64 directly_reachable = directly_connected_nodes(resource, NEW) |
			NODE_MASK(resource->res_opts.node_id);

		if (reply->primary_nodes & ~directly_reachable)
			__outdate_myself(resource);
	}

	if (is_connect && connection->agreed_pro_version >= 117)
		apply_connect(connection, (flags & CS_PREPARED) && !abort);
	rv = end_state_change(resource, &irq_flags);
out:

	if ((rv == SS_NO_UP_TO_DATE_DISK && resource->role[NOW] != R_PRIMARY) ||
	    rv == SS_PRIMARY_READER) {
		/* Most probably udev opened it read-only. That might happen
		   if it was demoted very recently. Wait up to one second. */
		t = wait_event_interruptible_timeout(resource->state_wait,
						     drbd_open_ro_count(resource) == 0,
						     t);
		if (t > 0)
			goto retry;
	}

	if (rv < SS_SUCCESS) {
		drbd_err(resource, "State change failed: %s\n", drbd_set_st_err_str(rv));
		if (rv == SS_PRIMARY_READER)
			log_openers(resource);
	}

	return rv;
fail:
	abort_state_change(resource, &irq_flags);
	goto out;
}

/**
 * change_peer_device_state()  -  change state of a peer and its connection
 *
 * Also changes the state of the peer device's device and of the resource.
 * Cluster-wide state changes are not supported.
 */
static enum drbd_state_rv
change_peer_device_state(struct drbd_peer_device *peer_device,
			 union drbd_state mask,
			 union drbd_state val,
			 enum chg_state_flags flags)
{
	struct drbd_connection *connection = peer_device->connection;
	unsigned long irq_flags;
	enum drbd_state_rv rv;

	mask = convert_state(mask);
	val = convert_state(val);

	begin_state_change(connection->resource, &irq_flags, flags);
	rv = __change_peer_device_state(peer_device, mask, val);
	if (rv < SS_SUCCESS)
		goto fail;
	rv = __change_connection_state(connection, mask, val, flags);
	if (rv < SS_SUCCESS)
		goto fail;
	rv = end_state_change(connection->resource, &irq_flags);
out:
	return rv;
fail:
	abort_state_change(connection->resource, &irq_flags);
	goto out;
}

int abort_nested_twopc_work(struct drbd_work *work, int cancel)
{
	struct drbd_resource *resource =
		container_of(work, struct drbd_resource, twopc_work);
	bool prepared = false;

	write_lock_irq(&resource->state_rwlock);
	if (resource->twopc_reply.initiator_node_id != -1) {
		struct drbd_connection *connection, *tmp;
		resource->remote_state_change = false;
		resource->twopc_reply.initiator_node_id = -1;
		list_for_each_entry_safe(connection, tmp, &resource->twopc_parents, twopc_parent_list) {
			kref_debug_put(&connection->kref_debug, 9);
			kref_put(&connection->kref, drbd_destroy_connection);
		}
		INIT_LIST_HEAD(&resource->twopc_parents);

		prepared = true;
	}
	resource->twopc_work.cb = NULL;
	write_unlock_irq(&resource->state_rwlock);
	wake_up(&resource->twopc_wait);

	if (prepared)
		abort_prepared_state_change(resource);
	return 0;
}

void twopc_timer_fn(struct timer_list *t)
{
	struct drbd_resource *resource = from_timer(resource, t, twopc_timer);
	unsigned long irq_flags;

	write_lock_irqsave(&resource->state_rwlock, irq_flags);
	if (resource->twopc_work.cb == NULL) {
		drbd_err(resource, "Two-phase commit %u timeout\n",
			   resource->twopc_reply.tid);
		resource->twopc_work.cb = abort_nested_twopc_work;
		drbd_queue_work(&resource->work, &resource->twopc_work);
	} else {
		mod_timer(&resource->twopc_timer, jiffies + HZ/10);
	}
	write_unlock_irqrestore(&resource->state_rwlock, irq_flags);
}

static enum drbd_state_rv outdate_if_weak(struct drbd_resource *resource,
					  struct twopc_reply *reply,
					  enum chg_state_flags flags)
{
	u64 directly_reachable = directly_connected_nodes(resource, NOW) |
		NODE_MASK(resource->res_opts.node_id);

	if (reply->primary_nodes & ~directly_reachable) {
		unsigned long irq_flags;

		begin_state_change(resource, &irq_flags, flags);
		__outdate_myself(resource);
		return end_state_change(resource, &irq_flags);
	}

	return SS_NOTHING_TO_DO;
}

bool drbd_have_local_disk(struct drbd_resource *resource)
{
	struct drbd_device *device;
	int vnr;

	rcu_read_lock();
	idr_for_each_entry(&resource->devices, device, vnr) {
		if (device->disk_state[NOW] > D_DISKLESS) {
			rcu_read_unlock();
			return true;
		}
	}
	rcu_read_unlock();
	return false;
}

static enum drbd_state_rv
far_away_change(struct drbd_connection *connection, union drbd_state mask,
		union drbd_state val, struct twopc_reply *reply,
		enum chg_state_flags flags)
{
	struct drbd_resource *resource = connection->resource;
	int vnr = resource->twopc_reply.vnr;

	if (mask.i == 0 && val.i == 0 &&
	    resource->role[NOW] == R_PRIMARY && vnr == -1) {
		/* A node far away test if there are primaries. I am the guy he
		   is concerned about... He learned about me in the CS_PREPARE phase.
		   Since he is committing it I know that he is outdated now... */
		struct drbd_connection *affected_connection;
		int initiator_node_id = resource->twopc_reply.initiator_node_id;

		affected_connection = drbd_get_connection_by_node_id(resource, initiator_node_id);
		if (affected_connection) {
			unsigned long irq_flags;
			enum drbd_state_rv rv;

			begin_state_change(resource, &irq_flags, flags);
			__downgrade_peer_disk_states(affected_connection, D_OUTDATED);
			rv = end_state_change(resource, &irq_flags);
			kref_put(&affected_connection->kref, drbd_destroy_connection);
			return rv;
		}
	}
	if (flags & CS_PREPARE && mask.role == role_MASK && val.role == R_PRIMARY &&
	    resource->role[NOW] == R_PRIMARY) {
		struct net_conf *nc;
		bool two_primaries_allowed = false;

		rcu_read_lock();
		nc = rcu_dereference(connection->transport.net_conf);
		if (nc)
			two_primaries_allowed = nc->two_primaries;
		rcu_read_unlock();
		if (!two_primaries_allowed)
			return SS_TWO_PRIMARIES;

		/* A node further away wants to become primary. In case I am
		   primary allow it only when I am diskless. See
		   also check_primaries_distances() in drbd_state.c */
		if (drbd_have_local_disk(resource))
			return SS_WEAKLY_CONNECTED;
	}
	return outdate_if_weak(resource, reply, flags);
}

enum csc_rv {
	CSC_CLEAR,
	CSC_REJECT,
	CSC_ABORT_LOCAL,
	CSC_TID_MISS,
	CSC_MATCH,
};

static enum csc_rv
check_concurrent_transactions(struct drbd_resource *resource, struct twopc_reply *new_r)
{
	struct twopc_reply *ongoing = &resource->twopc_reply;

	if (!resource->remote_state_change)
		return CSC_CLEAR;

	if (new_r->initiator_node_id < ongoing->initiator_node_id) {
		if (ongoing->initiator_node_id == resource->res_opts.node_id)
			return CSC_ABORT_LOCAL;
		else
			return CSC_REJECT;
	} else if (new_r->initiator_node_id > ongoing->initiator_node_id) {
		return CSC_REJECT;
	}
	if (new_r->tid != ongoing->tid)
		return CSC_TID_MISS;

	return CSC_MATCH;
}


enum alt_rv {
	ALT_LOCKED,
	ALT_MATCH,
	ALT_TIMEOUT,
};

static enum alt_rv when_done_lock(struct drbd_resource *resource, unsigned int for_tid)
{
	write_lock_irq(&resource->state_rwlock);
	if (!resource->remote_state_change)
		return ALT_LOCKED;
	write_unlock_irq(&resource->state_rwlock);
	if (resource->twopc_reply.tid == for_tid)
		return ALT_MATCH;

	return ALT_TIMEOUT;
}
static enum alt_rv abort_local_transaction(struct drbd_resource *resource, unsigned int for_tid)
{
	long t = twopc_timeout(resource) / 8;
	enum alt_rv rv;

	set_bit(TWOPC_ABORT_LOCAL, &resource->flags);
	write_unlock_irq(&resource->state_rwlock);
	wake_up(&resource->state_wait);
	wait_event_timeout(resource->twopc_wait,
			   (rv = when_done_lock(resource, for_tid)) != ALT_TIMEOUT, t);
	clear_bit(TWOPC_ABORT_LOCAL, &resource->flags);
	return rv;
}

static int receive_twopc(struct drbd_connection *connection, struct packet_info *pi)
{
	struct drbd_resource *resource = connection->resource;
	struct p_twopc_request *p = pi->data;
	struct twopc_reply reply = {0};
	int rv;

	reply.vnr = pi->vnr;
	reply.tid = be32_to_cpu(p->tid);
	reply.initiator_node_id = be32_to_cpu(p->initiator_node_id);
	reply.target_node_id = be32_to_cpu(p->target_node_id);
	reply.reachable_nodes = directly_connected_nodes(resource, NOW) |
				NODE_MASK(resource->res_opts.node_id);

	if (pi->cmd == P_TWOPC_PREPARE &&
			reply.initiator_node_id == connection->peer_node_id &&
			reply.target_node_id == resource->res_opts.node_id) {
		/* Clear the relevant flags at the start of a connection
		 * attempt from this peer. They must be cleared before we
		 * receive any more packets, because the state packets follow
		 * after this one even when this two-phase commit is queued. If
		 * the two-phase commit is not a connection attempt, clearing
		 * the flags is harmless. The peer will never initiate a
		 * concurrent two-phase commit while a connection attempt is
		 * ongoing. */
		clear_bit(CONN_HANDSHAKE_DISCONNECT, &connection->flags);
		clear_bit(CONN_HANDSHAKE_RETRY, &connection->flags);
		clear_bit(CONN_HANDSHAKE_READY, &connection->flags);
	}

	rv = process_twopc(connection, &reply, pi, jiffies);

	return rv;
}

static void nested_twopc_abort(struct drbd_resource *resource, int vnr, enum drbd_packet cmd,
			       struct p_twopc_request *request)
{
	struct drbd_connection *connection;
	u64 nodes_to_reach, reach_immediately, im;

	read_lock_irq(&resource->state_rwlock);
	nodes_to_reach = be64_to_cpu(request->nodes_to_reach);
	reach_immediately = directly_connected_nodes(resource, NOW) & nodes_to_reach;
	nodes_to_reach &= ~(reach_immediately | NODE_MASK(resource->res_opts.node_id));
	request->nodes_to_reach = cpu_to_be64(nodes_to_reach);
	read_unlock_irq(&resource->state_rwlock);

	for_each_connection_ref(connection, im, resource) {
		u64 mask = NODE_MASK(connection->peer_node_id);
		if (reach_immediately & mask)
			conn_send_twopc_request(connection, vnr, cmd, request);
	}
}

static bool is_prepare(enum drbd_packet cmd)
{
	return cmd == P_TWOPC_PREP_RSZ || cmd == P_TWOPC_PREPARE;
}


enum determine_dev_size
drbd_commit_size_change(struct drbd_device *device, struct resize_parms *rs, u64 nodes_to_reach)
{
	struct twopc_resize *tr = &device->resource->twopc_resize;
	enum determine_dev_size dd;
	uint64_t my_usize;

	if (!get_ldev(device)) {
		drbd_set_my_capacity(device, tr->new_size);
		return DS_UNCHANGED; /* Not entirely true, but we are diskless... */
	}

	rcu_read_lock();
	my_usize = rcu_dereference(device->ldev->disk_conf)->disk_size;
	rcu_read_unlock();

	if (my_usize != tr->user_size) {
		struct disk_conf *old_disk_conf, *new_disk_conf;

		new_disk_conf = kzalloc(sizeof(struct disk_conf), GFP_KERNEL);
		if (!new_disk_conf) {
			drbd_err(device, "Allocation of new disk_conf failed\n");
			device->ldev->disk_conf->disk_size = tr->user_size;
			goto cont;
		}

		old_disk_conf = device->ldev->disk_conf;
		*new_disk_conf = *old_disk_conf;
		new_disk_conf->disk_size = tr->user_size;

		rcu_assign_pointer(device->ldev->disk_conf, new_disk_conf);
		synchronize_rcu();
		kfree(old_disk_conf);

		drbd_info(device, "New u_size %llu sectors\n",
			  (unsigned long long)tr->user_size);
	}
cont:
	dd = drbd_determine_dev_size(device, tr->new_size, tr->dds_flags | DDSF_2PC, rs);

	if (dd > DS_UNCHANGED) { /* DS_SHRUNK, DS_GREW, DS_GREW_FROM_ZERO */
		struct drbd_peer_device *peer_device;
		u64 im;

		for_each_peer_device_ref(peer_device, im, device) {
			if (peer_device->repl_state[NOW] != L_ESTABLISHED ||
			    peer_device->disk_state[NOW] < D_INCONSISTENT)
				continue;

			/* update cached sizes, relevant for the next handshake
			 * of a currently unconnected peer. */
			peer_device->c_size = tr->new_size;
			peer_device->u_size = tr->user_size;
			if (dd >= DS_GREW) {
				if (tr->new_size > peer_device->d_size)
					peer_device->d_size = tr->new_size;

				if (tr->new_size > peer_device->max_size)
					peer_device->max_size = tr->new_size;
			} else if (dd == DS_SHRUNK) {
				if (tr->new_size < peer_device->d_size)
					peer_device->d_size = tr->new_size;

				if (tr->new_size < peer_device->max_size)
					peer_device->max_size = tr->new_size;
			}
		}
	}

	if (dd == DS_GREW && !(tr->dds_flags & DDSF_NO_RESYNC)) {
		struct drbd_resource *resource = device->resource;
		const int my_node_id = resource->res_opts.node_id;
		struct drbd_peer_device *peer_device;
		u64 im;

		for_each_peer_device_ref(peer_device, im, device) {
			if (peer_device->repl_state[NOW] != L_ESTABLISHED ||
			    peer_device->disk_state[NOW] < D_INCONSISTENT)
				continue;

			if (tr->diskful_primary_nodes) {
				if (tr->diskful_primary_nodes & NODE_MASK(my_node_id)) {
					enum drbd_repl_state resync;
					if (tr->diskful_primary_nodes & NODE_MASK(peer_device->node_id)) {
						/* peer is also primary */
						resync = peer_device->node_id < my_node_id ?
							L_SYNC_TARGET : L_SYNC_SOURCE;
					} else {
						/* peer is secondary */
						resync = L_SYNC_SOURCE;
					}
					drbd_start_resync(peer_device, resync);
				} else {
					if (tr->diskful_primary_nodes & NODE_MASK(peer_device->node_id))
						drbd_start_resync(peer_device, L_SYNC_TARGET);
					/* else  no resync */
				}
			} else {
				if (resource->twopc_parent_nodes & NODE_MASK(peer_device->node_id))
					drbd_start_resync(peer_device, L_SYNC_TARGET);
				else if (nodes_to_reach & NODE_MASK(peer_device->node_id))
					drbd_start_resync(peer_device, L_SYNC_SOURCE);
				/* else  no resync */
			}
		}
	}

	put_ldev(device);
	return dd;
}

enum drbd_state_rv drbd_support_2pc_resize(struct drbd_resource *resource)
{
	struct drbd_connection *connection;
	enum drbd_state_rv rv = SS_SUCCESS;

	rcu_read_lock();
	for_each_connection_rcu(connection, resource) {
		if (connection->cstate[NOW] == C_CONNECTED &&
		    connection->agreed_pro_version < 112) {
			rv = SS_NOT_SUPPORTED;
			break;
		}
	}
	rcu_read_unlock();

	return rv;
}

static int process_twopc(struct drbd_connection *connection,
			 struct twopc_reply *reply,
			 struct packet_info *pi,
			 unsigned long receive_jif)
{
	struct drbd_connection *affected_connection = connection;
	struct drbd_resource *resource = connection->resource;
	struct drbd_peer_device *peer_device = NULL;
	struct p_twopc_request *p = pi->data;
	union drbd_state mask = {}, val = {};
	enum chg_state_flags flags = CS_VERBOSE | CS_LOCAL_ONLY;
	enum drbd_state_rv rv = SS_SUCCESS;
	enum csc_rv csc_rv;

	/* Check for concurrent transactions and duplicate packets. */
	write_lock_irq(&resource->state_rwlock);

	csc_rv = check_concurrent_transactions(resource, reply);

	if (csc_rv == CSC_CLEAR && pi->cmd != P_TWOPC_ABORT) {
		if (!is_prepare(pi->cmd)) {
			/* We have committed or aborted this transaction already. */
			write_unlock_irq(&resource->state_rwlock);
			dynamic_drbd_dbg(connection, "Ignoring %s packet %u\n",
				   drbd_packet_name(pi->cmd),
				   reply->tid);
			return 0;
		}
		if (reply->is_aborted) {
			write_unlock_irq(&resource->state_rwlock);
			return 0;
		}
		resource->remote_state_change = true;
		resource->twopc_type = pi->cmd == P_TWOPC_PREPARE ? TWOPC_STATE_CHANGE : TWOPC_RESIZE;
		resource->twopc_prepare_reply_cmd = 0;
		resource->twopc_parent_nodes = NODE_MASK(connection->peer_node_id);
		clear_bit(TWOPC_EXECUTED, &resource->flags);
	} else if (csc_rv == CSC_MATCH && !is_prepare(pi->cmd)) {
		flags |= CS_PREPARED;

		if (test_and_set_bit(TWOPC_EXECUTED, &resource->flags)) {
			write_unlock_irq(&resource->state_rwlock);
			drbd_info(connection, "Ignoring redundant %s packet %u.\n",
				  drbd_packet_name(pi->cmd),
				  reply->tid);
			return 0;
		}
	} else if (csc_rv == CSC_ABORT_LOCAL && is_prepare(pi->cmd)) {
		enum alt_rv alt_rv;

		drbd_info(connection, "Aborting local state change %u to yield to remote "
			  "state change %u.\n",
			  resource->twopc_reply.tid,
			  reply->tid);
		alt_rv = abort_local_transaction(resource, reply->tid);
		if (alt_rv == ALT_MATCH) {
			/* abort_local_transaction() comes back unlocked in this case... */
			goto match;
		} else if (alt_rv == ALT_TIMEOUT) {
			/* abort_local_transaction() comes back unlocked in this case... */
			drbd_info(connection, "Aborting local state change %u "
				  "failed. Rejecting remote state change %u.\n",
				  resource->twopc_reply.tid,
				  reply->tid);
			drbd_send_twopc_reply(connection, P_TWOPC_RETRY, reply);
			return 0;
		}
		/* abort_local_transaction() returned with the state_rwlock write lock */
		if (reply->is_aborted) {
			write_unlock_irq(&resource->state_rwlock);
			return 0;
		}
		resource->remote_state_change = true;
		resource->twopc_type = pi->cmd == P_TWOPC_PREPARE ? TWOPC_STATE_CHANGE : TWOPC_RESIZE;
		resource->twopc_parent_nodes = NODE_MASK(connection->peer_node_id);
		resource->twopc_prepare_reply_cmd = 0;
		clear_bit(TWOPC_EXECUTED, &resource->flags);
	} else if (pi->cmd == P_TWOPC_ABORT) {
		/* crc_rc != CRC_MATCH */
		write_unlock_irq(&resource->state_rwlock);
		nested_twopc_abort(resource, pi->vnr, pi->cmd, p);
		return 0;
	} else {
		write_unlock_irq(&resource->state_rwlock);

		if (csc_rv == CSC_REJECT) {
		reject:
			drbd_info(connection, "Rejecting concurrent "
				  "remote state change %u because of "
				  "state change %u\n",
				  reply->tid,
				  resource->twopc_reply.tid);
			drbd_send_twopc_reply(connection, P_TWOPC_RETRY, reply);
			return 0;
		}

		if (is_prepare(pi->cmd)) {
			if (csc_rv == CSC_TID_MISS) {
				goto reject;
			} else if (csc_rv == CSC_MATCH) {
				/* We have prepared this transaction already. */
				enum drbd_packet reply_cmd;

			match:
				write_lock_irq(&resource->state_rwlock);
				resource->twopc_parent_nodes |= NODE_MASK(connection->peer_node_id);
				reply_cmd = resource->twopc_prepare_reply_cmd;
				if (!reply_cmd) {
					kref_get(&connection->kref);
					kref_debug_get(&connection->kref_debug, 9);
					list_add(&connection->twopc_parent_list,
						 &resource->twopc_parents);
				}
				write_unlock_irq(&resource->state_rwlock);

				if (reply_cmd) {
					drbd_send_twopc_reply(connection, reply_cmd,
							      &resource->twopc_reply);
				} else {
					/* if a node sends us a prepare, that means he has
					   prepared this himsilf successfully. */
					set_bit(TWOPC_YES, &connection->flags);

					if (cluster_wide_reply_ready(resource)) {
						if (resource->twopc_work.cb == NULL) {
							resource->twopc_work.cb = nested_twopc_work;
							drbd_queue_work(&resource->work, &resource->twopc_work);
						}
					}
				}
			}
		} else {
			drbd_info(connection, "Ignoring %s packet %u "
				  "current processing state change %u\n",
				  drbd_packet_name(pi->cmd),
				  reply->tid,
				  resource->twopc_reply.tid);
		}
		return 0;
	}

	if (reply->initiator_node_id != connection->peer_node_id) {
		/*
		 * This is an indirect request.  Unless we are directly
		 * connected to the initiator as well as indirectly, we don't
		 * have connection or peer device objects for this peer.
		 */
		affected_connection = drbd_connection_by_node_id(resource, reply->initiator_node_id);
	}

	if (reply->target_node_id != -1 &&
	    reply->target_node_id != resource->res_opts.node_id) {
		affected_connection = NULL;
	}

	if (resource->twopc_type == TWOPC_STATE_CHANGE) {
		mask.i = be32_to_cpu(p->mask);
		val.i = be32_to_cpu(p->val);
	}

	if (affected_connection && affected_connection->cstate[NOW] < C_CONNECTED &&
	    mask.conn == 0)
		affected_connection = NULL;

	if (pi->vnr != -1 && affected_connection) {
		peer_device = conn_peer_device(affected_connection, pi->vnr);
		/* If we do not know the peer_device, then we are fine with
		   whatever is going on in the cluster. E.g. detach and del-minor
		   one each node, one after the other */

		affected_connection = NULL; /* It is intended for a peer_device! */
	}

	if (mask.conn == conn_MASK) {
		u64 m = NODE_MASK(reply->initiator_node_id);

		if (val.conn == C_CONNECTED) {
			reply->reachable_nodes |= m;
			if (affected_connection)
				reply->is_connect = 1;
		}
		if (val.conn == C_DISCONNECTING) {
			reply->reachable_nodes &= ~m;
			reply->is_disconnect = 1;
		}
	}

	if (pi->cmd == P_TWOPC_PREPARE) {
		reply->primary_nodes = be64_to_cpu(p->primary_nodes);
		if (resource->role[NOW] == R_PRIMARY) {
			reply->primary_nodes |= NODE_MASK(resource->res_opts.node_id);
			reply->weak_nodes = ~reply->reachable_nodes;
		}
	}
	if (pi->cmd == P_TWOPC_PREP_RSZ) {
		struct drbd_device *device;

		device = (peer_device ?: conn_peer_device(connection, pi->vnr))->device;
		if (get_ldev(device)) {
			if (resource->role[NOW] == R_PRIMARY)
				reply->diskful_primary_nodes = NODE_MASK(resource->res_opts.node_id);
			reply->max_possible_size = drbd_local_max_size(device);
			put_ldev(device);
		} else {
			reply->max_possible_size = DRBD_MAX_SECTORS;
			reply->diskful_primary_nodes = 0;
		}
		resource->twopc_resize.dds_flags = be16_to_cpu(p->dds_flags);
		resource->twopc_resize.user_size = be64_to_cpu(p->user_size);
	}

	resource->twopc_reply = *reply;
	write_unlock_irq(&resource->state_rwlock);

	switch(pi->cmd) {
	case P_TWOPC_PREPARE:
		drbd_info(connection, "Preparing remote state change %u\n", reply->tid);
		flags |= CS_PREPARE;
		break;
	case P_TWOPC_PREP_RSZ:
		drbd_info(connection, "Preparing remote state change %u "
			  "(local_max_size = %llu KiB)\n",
			  reply->tid, (unsigned long long)reply->max_possible_size >> 1);
		flags |= CS_PREPARE;
		break;
	case P_TWOPC_ABORT:
		drbd_info(connection, "Aborting remote state change %u\n",
			  reply->tid);
		flags |= CS_ABORT;
		break;
	case P_TWOPC_COMMIT:
		drbd_info(connection, "Committing remote state change %u (primary_nodes=%llX)\n",
			  reply->tid, be64_to_cpu(p->primary_nodes));
		break;
	default:
		BUG();
	}

	switch (resource->twopc_type) {
	case TWOPC_STATE_CHANGE:
		if (flags & CS_PREPARED)
			reply->primary_nodes = be64_to_cpu(p->primary_nodes);

		if (peer_device)
			rv = change_peer_device_state(peer_device, mask, val, flags);
		else if (affected_connection)
			rv = change_connection_state(affected_connection,
						     mask, val, reply, flags | CS_IGN_OUTD_FAIL);
		else
			rv = far_away_change(connection, mask, val, reply, flags);
		break;
	case TWOPC_RESIZE:
		if (flags & CS_PREPARE)
			rv = drbd_support_2pc_resize(resource);
		break;
	}

	if (flags & CS_PREPARE) {
		write_lock_irq(&resource->state_rwlock);
		kref_get(&connection->kref);
		kref_debug_get(&connection->kref_debug, 9);
		list_add(&connection->twopc_parent_list, &resource->twopc_parents);
		mod_timer(&resource->twopc_timer, receive_jif + twopc_timeout(resource));
		write_unlock_irq(&resource->state_rwlock);

		/* Retry replies can be sent immediately. Otherwise use the
		 * nested twopc path. This waits for the state handshake to
		 * complete in the case of a twopc for transitioning to
		 * C_CONNECTED. */
		if (rv == SS_IN_TRANSIENT_STATE) {
			resource->twopc_prepare_reply_cmd = P_TWOPC_RETRY;
			drbd_send_twopc_reply(connection, P_TWOPC_RETRY, reply);
		} else {
			resource->twopc_reply.state_change_failed = rv < SS_SUCCESS;
			nested_twopc_request(resource, pi->vnr, pi->cmd, p);
		}
	} else {
		if (flags & CS_PREPARED) {
			if (rv < SS_SUCCESS)
				drbd_err(resource, "FATAL: Local commit of prepared %u failed! \n",
					 reply->tid);

			del_timer(&resource->twopc_timer);
		}

		nested_twopc_request(resource, pi->vnr, pi->cmd, p);

		if (resource->twopc_type == TWOPC_RESIZE && flags & CS_PREPARED && !(flags & CS_ABORT)) {
			struct twopc_resize *tr = &resource->twopc_resize;
			struct drbd_device *device;

			tr->diskful_primary_nodes = be64_to_cpu(p->diskful_primary_nodes);
			tr->new_size = be64_to_cpu(p->exposed_size);
			device = (peer_device ?: conn_peer_device(connection, pi->vnr))->device;

			drbd_commit_size_change(device, NULL, be64_to_cpu(p->nodes_to_reach));
			rv = SS_SUCCESS;
		}

		clear_remote_state_change(resource);

		if (peer_device && rv >= SS_SUCCESS && !(flags & CS_ABORT))
			drbd_md_sync_if_dirty(peer_device->device);

		if (connection->agreed_pro_version < 117 &&
		    rv >= SS_SUCCESS && !(flags & CS_ABORT) &&
		    affected_connection &&
		    mask.conn == conn_MASK && val.conn == C_CONNECTED)
			conn_connect2(connection);
	}

	return 0;
}

void drbd_try_to_get_resynced(struct drbd_device *device)
{
	int best_resync_peer_preference = 0;
	struct drbd_peer_device *best_peer_device = NULL;
	struct drbd_peer_device *peer_device;
	enum sync_strategy best_strategy = UNDETERMINED;

	if (!get_ldev(device))
		return;

	rcu_read_lock();
	for_each_peer_device_rcu(peer_device, device) {
		enum sync_strategy strategy;
		enum sync_rule rule;
		int peer_node_id;
		if (peer_device->disk_state[NOW] == D_UP_TO_DATE) {
			strategy = drbd_uuid_compare(peer_device, &rule, &peer_node_id);
			disk_states_to_strategy(peer_device, peer_device->disk_state[NOW], &strategy, rule, &peer_node_id);
			drbd_info(peer_device, "strategy = %s\n", strategy_descriptor(strategy).name);
			if (strategy_descriptor(strategy).resync_peer_preference > best_resync_peer_preference) {
				best_resync_peer_preference = strategy_descriptor(strategy).resync_peer_preference;
				best_peer_device = peer_device;
				best_strategy = strategy;
			}
		}
	}
	rcu_read_unlock();
	peer_device = best_peer_device;

	if (best_strategy == NO_SYNC) {
		change_disk_state(device, D_UP_TO_DATE, CS_VERBOSE, NULL);
	} else if (peer_device) {
		drbd_resync(peer_device, DISKLESS_PRIMARY);
		drbd_send_uuids(peer_device, UUID_FLAG_RESYNC | UUID_FLAG_DISKLESS_PRIMARY, 0);
	}
	put_ldev(device);
}

static void finish_nested_twopc(struct drbd_connection *connection)
{
	struct drbd_resource *resource = connection->resource;
	struct drbd_peer_device *peer_device;
	int vnr = 0;

	idr_for_each_entry(&connection->peer_devices, peer_device, vnr) {
		if (!test_bit(INITIAL_STATE_RECEIVED, &peer_device->flags))
			return;
	}

	set_bit(CONN_HANDSHAKE_READY, &connection->flags);

	wake_up(&resource->state_wait);

	if (!resource->remote_state_change)
		return;

	if (resource->twopc_parent_nodes == 0) /* we are the initiator, no nesting here */
		return;

	if (cluster_wide_reply_ready(resource) && resource->twopc_work.cb == NULL) {
		resource->twopc_work.cb = nested_twopc_work;
		drbd_queue_work(&resource->work, &resource->twopc_work);
	}
}

static int receive_state(struct drbd_connection *connection, struct packet_info *pi)
{
	struct drbd_resource *resource = connection->resource;
	struct drbd_peer_device *peer_device = NULL;
	enum drbd_repl_state *repl_state;
	struct drbd_device *device = NULL;
	struct p_state *p = pi->data;
	union drbd_state old_peer_state, peer_state;
	enum drbd_disk_state peer_disk_state, new_disk_state = D_MASK;
	enum drbd_repl_state new_repl_state;
	bool peer_was_resync_target;
	enum chg_state_flags begin_state_chg_flags = CS_VERBOSE | CS_WAIT_COMPLETE;
	unsigned long irq_flags;
	int rv;

	if (pi->vnr != -1) {
		peer_device = conn_peer_device(connection, pi->vnr);
		if (!peer_device)
			return config_unknown_volume(connection, pi);
		device = peer_device->device;
	}

	peer_state.i = be32_to_cpu(p->state);

	if (pi->vnr == -1) {
		if (peer_state.role == R_SECONDARY) {
			begin_state_change(resource, &irq_flags, CS_HARD | CS_VERBOSE);
			__change_peer_role(connection, R_SECONDARY);
			rv = end_state_change(resource, &irq_flags);
			if (rv < SS_SUCCESS)
				goto fail;
		}
		return 0;
        }

	peer_disk_state = peer_state.disk;

	if (peer_disk_state > D_DISKLESS && !want_bitmap(peer_device)) {
		drbd_warn(peer_device, "The peer is configured to be diskless but presents %s\n",
			  drbd_disk_str(peer_disk_state));
		goto fail;
	}

	if (peer_state.disk == D_NEGOTIATING) {
		peer_disk_state = peer_device->uuid_flags & UUID_FLAG_INCONSISTENT ?
			D_INCONSISTENT : D_CONSISTENT;
		drbd_info(peer_device, "real peer disk state = %s\n", drbd_disk_str(peer_disk_state));
	}

	read_lock_irq(&resource->state_rwlock);
	old_peer_state = drbd_get_peer_device_state(peer_device, NOW);
	read_unlock_irq(&resource->state_rwlock);
 retry:
	new_repl_state = max_t(enum drbd_repl_state, old_peer_state.conn, L_OFF);

	/* If some other part of the code (ack_receiver thread, timeout)
	 * already decided to close the connection again,
	 * we must not "re-establish" it here. */
	if (old_peer_state.conn <= C_TEAR_DOWN)
		return -ECONNRESET;

	if (!test_bit(INITIAL_STATE_RECEIVED, &peer_device->flags) &&
	    peer_state.role == R_PRIMARY && peer_device->uuid_flags & UUID_FLAG_STABLE)
		check_resync_source(device, peer_device->uuid_node_mask);

	peer_was_resync_target =
		peer_device->last_repl_state == L_SYNC_TARGET ||
		peer_device->last_repl_state == L_PAUSED_SYNC_T;
	/* If this is the "end of sync" confirmation, usually the peer disk
	 * was D_INCONSISTENT or D_CONSISTENT. (Since the peer might be
	 * weak we do not know anything about its new disk state)
	 */
	if (peer_was_resync_target &&
	    (old_peer_state.pdsk == D_INCONSISTENT || old_peer_state.pdsk == D_CONSISTENT) &&
	    old_peer_state.conn > L_ESTABLISHED && old_peer_state.disk >= D_INCONSISTENT) {
		/* If we are (becoming) SyncSource, but peer is still in sync
		 * preparation, ignore its uptodate-ness to avoid flapping, it
		 * will change to inconsistent once the peer reaches active
		 * syncing states.
		 * It may have changed syncer-paused flags, however, so we
		 * cannot ignore this completely. */
		if (peer_state.conn > L_ESTABLISHED &&
		    peer_state.conn < L_SYNC_SOURCE)
			peer_disk_state = D_INCONSISTENT;

		/* if peer_state changes to connected at the same time,
		 * it explicitly notifies us that it finished resync.
		 * Maybe we should finish it up, too? */
		else if (peer_state.conn == L_ESTABLISHED) {
			bool finish_now = false;

			if (old_peer_state.conn == L_WF_BITMAP_S) {
				read_lock_irq(&resource->state_rwlock);
				if (peer_device->repl_state[NOW] == L_WF_BITMAP_S)
					peer_device->resync_finished_pdsk = peer_state.disk;
				else if (peer_device->repl_state[NOW] == L_SYNC_SOURCE)
					finish_now = true;
				read_unlock_irq(&resource->state_rwlock);
			}

			if (finish_now || old_peer_state.conn == L_SYNC_SOURCE ||
			    old_peer_state.conn == L_PAUSED_SYNC_S) {
				drbd_resync_finished(peer_device, peer_state.disk);
				peer_device->last_repl_state = peer_state.conn;
			}
			return 0;
		}
	}

	/* explicit verify finished notification, stop sector reached. */
	if (old_peer_state.conn == L_VERIFY_T && old_peer_state.disk == D_UP_TO_DATE &&
	    peer_state.conn == L_ESTABLISHED && peer_disk_state == D_UP_TO_DATE) {
		ov_out_of_sync_print(peer_device);
		drbd_resync_finished(peer_device, D_MASK);
		peer_device->last_repl_state = peer_state.conn;
		return 0;
	}

	/* Start resync after AHEAD/BEHIND */
	if (peer_state.conn == L_SYNC_SOURCE && old_peer_state.conn == L_BEHIND) {
		drbd_start_resync(peer_device, L_SYNC_TARGET);
		return 0;
	}

	/* peer says his disk is inconsistent, while we think it is uptodate,
	 * and this happens while the peer still thinks we have a sync going on,
	 * but we think we are already done with the sync.
	 * We ignore this to avoid flapping pdsk.
	 * This should not happen, if the peer is a recent version of drbd. */
	if (old_peer_state.pdsk == D_UP_TO_DATE && peer_disk_state == D_INCONSISTENT &&
	    old_peer_state.conn == L_ESTABLISHED && peer_state.conn > L_SYNC_SOURCE)
		peer_disk_state = D_UP_TO_DATE;

	if (new_repl_state == L_OFF)
		new_repl_state = L_ESTABLISHED;

	if (peer_state.conn == L_AHEAD)
		new_repl_state = L_BEHIND;

	if (test_bit(UUIDS_RECEIVED, &peer_device->flags) &&
	    peer_state.disk >= D_NEGOTIATING &&
	    get_ldev_if_state(device, D_NEGOTIATING)) {
		bool consider_resync;

		/* clear CONN_DISCARD_MY_DATA so late, to not lose it if peer
		   gets aborted before we are able to do the resync handshake. */
		clear_bit(CONN_DISCARD_MY_DATA, &connection->flags);

		/* if we established a new connection */
		consider_resync = (old_peer_state.conn < L_ESTABLISHED);
		/* if we have both been inconsistent, and the peer has been
		 * forced to be UpToDate with --force */
		consider_resync |= test_bit(CONSIDER_RESYNC, &peer_device->flags);
		/* if we had been plain connected, and the admin requested to
		 * start a sync by "invalidate" or "invalidate-remote" */
		consider_resync |= (old_peer_state.conn == L_ESTABLISHED &&
				    (peer_state.conn == L_STARTING_SYNC_S ||
				     peer_state.conn == L_STARTING_SYNC_T));

		consider_resync |= peer_state.conn == L_WF_BITMAP_T &&
				   peer_device->flags & UUID_FLAG_CRASHED_PRIMARY;

		if (consider_resync) {
			new_repl_state = drbd_sync_handshake(peer_device, peer_state);
		} else if (old_peer_state.conn == L_ESTABLISHED &&
			   (peer_state.disk == D_NEGOTIATING ||
			    old_peer_state.disk == D_NEGOTIATING)) {
			new_repl_state = drbd_attach_handshake(peer_device, peer_disk_state);
			if (new_repl_state == L_ESTABLISHED && device->disk_state[NOW] == D_UP_TO_DATE)
				peer_disk_state = D_UP_TO_DATE;
		}

		put_ldev(device);
		if (new_repl_state == -1) { /* retry connect */
			if (connection->agreed_pro_version >= 118) {
				new_repl_state = L_OFF;
				set_bit(CONN_HANDSHAKE_RETRY, &connection->flags);
			} else {
				return -EIO; /* retry connect */
			}
		} else if (new_repl_state == -2) {
			new_repl_state = L_ESTABLISHED;
			if (device->disk_state[NOW] == D_NEGOTIATING) {
				new_repl_state = L_NEG_NO_RESULT;
			} else if (peer_state.disk == D_NEGOTIATING) {
				/* The peer will decide later and let us know... */
				peer_disk_state = D_NEGOTIATING;
			} else {
				if (test_and_clear_bit(CONN_DRY_RUN, &connection->flags))
					return -EIO;
				if (connection->agreed_pro_version >= 118) {
					new_repl_state = L_OFF;
					set_bit(CONN_HANDSHAKE_DISCONNECT, &connection->flags);
				} else {
					goto fail;
				}
			}
		}

		if (device->disk_state[NOW] == D_NEGOTIATING) {
			begin_state_chg_flags |= CS_FORCE_RECALC;
			peer_device->negotiation_result = new_repl_state;
		}
	}
	/* This is after the point where we did UUID comparison and joined with the
	   diskless case again. Releasing uuid_sem here */
	if (test_and_clear_bit(HOLDING_UUID_READ_LOCK, &peer_device->flags)) {
		struct drbd_transport *transport = &connection->transport;
		up_read_non_owner(&device->uuid_sem);
		/* Last packet of handshake received, disarm receive timeout */
		transport->ops->set_rcvtimeo(transport, DATA_STREAM, MAX_SCHEDULE_TIMEOUT);
	}

	if (new_repl_state == L_ESTABLISHED && peer_disk_state == D_CONSISTENT &&
	    drbd_suspended(device) && peer_device->repl_state[NOW] < L_ESTABLISHED &&
	    test_and_clear_bit(NEW_CUR_UUID, &device->flags)) {
		/* Do not allow RESEND for a rebooted peer. We can only allow this
		   for temporary network outages! */
		drbd_err(peer_device, "Aborting Connect, can not thaw IO with an only Consistent peer\n");
		tl_walk(connection, CONNECTION_LOST_WHILE_PENDING);
		drbd_uuid_new_current(device, false);
		begin_state_change(resource, &irq_flags, CS_HARD);
		__change_cstate(connection, C_PROTOCOL_ERROR);
		__change_io_susp_user(resource, false);
		end_state_change(resource, &irq_flags);
		return -EIO;
	}

	clear_bit(RS_SOURCE_MISSED_END, &peer_device->flags);
	clear_bit(RS_PEER_MISSED_END, &peer_device->flags);

	if (test_bit(UUIDS_RECEIVED, &peer_device->flags) ||
	    test_bit(CURRENT_UUID_RECEIVED, &peer_device->flags)) {
		set_bit(INITIAL_STATE_RECEIVED, &peer_device->flags);

		if (connection->cstate[NOW] == C_CONNECTING) {
			/* Since protocol 117 state comes before change on the cstate */
			peer_device->connect_state = (union drbd_state)
				{ { .disk = new_disk_state,
				    .conn = new_repl_state,
				    .peer = peer_state.role,
				    .pdsk = peer_disk_state,
				    .peer_isp = peer_state.aftr_isp | peer_state.user_isp } };

			wake_up(&connection->ee_wait);

			finish_nested_twopc(connection);
			return 0;
		}
	}

<<<<<<< HEAD
	write_lock_irq(&resource->state_rwlock);
	begin_state_change_locked(resource, begin_state_chg_flags);
=======
	begin_state_change(resource, &irq_flags, begin_state_chg_flags);
>>>>>>> 604c2eda
	if (old_peer_state.i != drbd_get_peer_device_state(peer_device, NOW).i) {
		old_peer_state = drbd_get_peer_device_state(peer_device, NOW);
		abort_state_change_locked(resource);
		write_unlock_irq(&resource->state_rwlock);
		goto retry;
	}
	clear_bit(CONSIDER_RESYNC, &peer_device->flags);
	if (new_disk_state != D_MASK)
		__change_disk_state(device, new_disk_state);
	if (device->disk_state[NOW] != D_NEGOTIATING)
		__change_repl_state(peer_device, new_repl_state);
	if (connection->peer_role[NOW] == R_UNKNOWN || peer_state.role == R_SECONDARY)
		__change_peer_role(connection, peer_state.role);
	if (peer_state.disk != D_NEGOTIATING)
		__change_peer_disk_state(peer_device, peer_disk_state);
	__change_resync_susp_peer(peer_device, peer_state.aftr_isp | peer_state.user_isp);
	repl_state = peer_device->repl_state;
	if (repl_state[OLD] < L_ESTABLISHED && repl_state[NEW] >= L_ESTABLISHED)
		resource->state_change_flags |= CS_HARD;

	rv = end_state_change(resource, &irq_flags);
	new_repl_state = peer_device->repl_state[NOW];
	set_bit(INITIAL_STATE_PROCESSED, &peer_device->flags); /* Only relevant for agreed_pro_version < 117 */
<<<<<<< HEAD
	write_unlock_irq(&resource->state_rwlock);
=======
>>>>>>> 604c2eda

	if (rv < SS_SUCCESS)
		goto fail;

	if (old_peer_state.conn > L_OFF) {
		if (new_repl_state > L_ESTABLISHED && peer_state.conn <= L_ESTABLISHED &&
		    peer_state.disk != D_NEGOTIATING ) {
			/* we want resync, peer has not yet decided to sync... */
			/* Nowadays only used when forcing a node into primary role and
			   setting its disk to UpToDate with that */
			drbd_send_uuids(peer_device, 0, 0);
			drbd_send_current_state(peer_device);
		}
	}

	clear_bit(DISCARD_MY_DATA, &peer_device->flags); /* Only relevant for agreed_pro_version < 117 */

	drbd_md_sync(device); /* update connected indicator, effective_size, ... */

	peer_device->last_repl_state = peer_state.conn;
	return 0;
fail:
	change_cstate(connection, C_DISCONNECTING, CS_HARD);
	return -EIO;
}

static int receive_sync_uuid(struct drbd_connection *connection, struct packet_info *pi)
{
	struct drbd_peer_device *peer_device;
	struct drbd_device *device;
	struct p_uuid *p = pi->data;

	peer_device = conn_peer_device(connection, pi->vnr);
	if (!peer_device)
		return -EIO;
	device = peer_device->device;

	wait_event(device->misc_wait,
		   peer_device->repl_state[NOW] == L_WF_SYNC_UUID ||
		   peer_device->repl_state[NOW] == L_BEHIND ||
		   peer_device->repl_state[NOW] < L_ESTABLISHED ||
		   device->disk_state[NOW] < D_NEGOTIATING);

	/* D_ASSERT(device,  peer_device->repl_state[NOW] == L_WF_SYNC_UUID ); */

	/* Here the _drbd_uuid_ functions are right, current should
	   _not_ be rotated into the history */
	if (get_ldev_if_state(device, D_NEGOTIATING)) {
		_drbd_uuid_set_current(device, be64_to_cpu(p->uuid));
		_drbd_uuid_set_bitmap(peer_device, 0UL);

		drbd_print_uuids(peer_device, "updated sync uuid");
		drbd_start_resync(peer_device, L_SYNC_TARGET);

		put_ldev(device);
	} else
		drbd_err(device, "Ignoring SyncUUID packet!\n");

	return 0;
}

/*
 * receive_bitmap_plain
 *
 * Return 0 when done, 1 when another iteration is needed, and a negative error
 * code upon failure.
 */
static int
receive_bitmap_plain(struct drbd_peer_device *peer_device, unsigned int size,
		     struct bm_xfer_ctx *c)
{
	unsigned long *p;
	unsigned int data_size = DRBD_SOCKET_BUFFER_SIZE -
				 drbd_header_size(peer_device->connection);
	unsigned int num_words = min_t(size_t, data_size / sizeof(*p),
				       c->bm_words - c->word_offset);
	unsigned int want = num_words * sizeof(*p);
	int err;

	if (want != size) {
		drbd_err(peer_device, "%s:want (%u) != size (%u)\n", __func__, want, size);
		return -EIO;
	}
	if (want == 0)
		return 0;
	err = drbd_recv_all(peer_device->connection, (void **)&p, want);
	if (err)
		return err;

	drbd_bm_merge_lel(peer_device, c->word_offset, num_words, p);

	c->word_offset += num_words;
	c->bit_offset = c->word_offset * BITS_PER_LONG;
	if (c->bit_offset > c->bm_bits)
		c->bit_offset = c->bm_bits;

	return 1;
}

static enum drbd_bitmap_code dcbp_get_code(struct p_compressed_bm *p)
{
	return (enum drbd_bitmap_code)(p->encoding & 0x0f);
}

static int dcbp_get_start(struct p_compressed_bm *p)
{
	return (p->encoding & 0x80) != 0;
}

static int dcbp_get_pad_bits(struct p_compressed_bm *p)
{
	return (p->encoding >> 4) & 0x7;
}

/*
 * recv_bm_rle_bits
 *
 * Return 0 when done, 1 when another iteration is needed, and a negative error
 * code upon failure.
 */
static int
recv_bm_rle_bits(struct drbd_peer_device *peer_device,
		struct p_compressed_bm *p,
		 struct bm_xfer_ctx *c,
		 unsigned int len)
{
	struct bitstream bs;
	u64 look_ahead;
	u64 rl;
	u64 tmp;
	unsigned long s = c->bit_offset;
	unsigned long e;
	int toggle = dcbp_get_start(p);
	int have;
	int bits;

	bitstream_init(&bs, p->code, len, dcbp_get_pad_bits(p));

	bits = bitstream_get_bits(&bs, &look_ahead, 64);
	if (bits < 0)
		return -EIO;

	for (have = bits; have > 0; s += rl, toggle = !toggle) {
		bits = vli_decode_bits(&rl, look_ahead);
		if (bits <= 0)
			return -EIO;

		if (toggle) {
			e = s + rl -1;
			if (e >= c->bm_bits) {
				drbd_err(peer_device, "bitmap overflow (e:%lu) while decoding bm RLE packet\n", e);
				return -EIO;
			}
			drbd_bm_set_many_bits(peer_device, s, e);
		}

		if (have < bits) {
			drbd_err(peer_device, "bitmap decoding error: h:%d b:%d la:0x%08llx l:%u/%u\n",
				have, bits, look_ahead,
				(unsigned int)(bs.cur.b - p->code),
				(unsigned int)bs.buf_len);
			return -EIO;
		}
		/* if we consumed all 64 bits, assign 0; >> 64 is "undefined"; */
		if (likely(bits < 64))
			look_ahead >>= bits;
		else
			look_ahead = 0;
		have -= bits;

		bits = bitstream_get_bits(&bs, &tmp, 64 - have);
		if (bits < 0)
			return -EIO;
		look_ahead |= tmp << have;
		have += bits;
	}

	c->bit_offset = s;
	bm_xfer_ctx_bit_to_word_offset(c);

	return (s != c->bm_bits);
}

/*
 * decode_bitmap_c
 *
 * Return 0 when done, 1 when another iteration is needed, and a negative error
 * code upon failure.
 */
static int
decode_bitmap_c(struct drbd_peer_device *peer_device,
		struct p_compressed_bm *p,
		struct bm_xfer_ctx *c,
		unsigned int len)
{
	if (dcbp_get_code(p) == RLE_VLI_Bits)
		return recv_bm_rle_bits(peer_device, p, c, len - sizeof(*p));

	/* other variants had been implemented for evaluation,
	 * but have been dropped as this one turned out to be "best"
	 * during all our tests. */

	drbd_err(peer_device, "receive_bitmap_c: unknown encoding %u\n", p->encoding);
	change_cstate(peer_device->connection, C_PROTOCOL_ERROR, CS_HARD);
	return -EIO;
}

void INFO_bm_xfer_stats(struct drbd_peer_device *peer_device,
		const char *direction, struct bm_xfer_ctx *c)
{
	/* what would it take to transfer it "plaintext" */
	unsigned int header_size = drbd_header_size(peer_device->connection);
	unsigned int data_size = DRBD_SOCKET_BUFFER_SIZE - header_size;
	unsigned int plain =
		header_size * (DIV_ROUND_UP(c->bm_words, data_size) + 1) +
		c->bm_words * sizeof(unsigned long);
	unsigned int total = c->bytes[0] + c->bytes[1];
	unsigned int r;

	/* total can not be zero. but just in case: */
	if (total == 0)
		return;

	/* don't report if not compressed */
	if (total >= plain)
		return;

	/* total < plain. check for overflow, still */
	r = (total > UINT_MAX/1000) ? (total / (plain/1000))
		                    : (1000 * total / plain);

	if (r > 1000)
		r = 1000;

	r = 1000 - r;
	drbd_info(peer_device, "%s bitmap stats [Bytes(packets)]: plain %u(%u), RLE %u(%u), "
	     "total %u; compression: %u.%u%%\n",
			direction,
			c->bytes[1], c->packets[1],
			c->bytes[0], c->packets[0],
			total, r/10, r % 10);
}

static bool ready_for_bitmap(struct drbd_device *device)
{
	struct drbd_resource *resource = device->resource;
	bool ready = true;

	read_lock_irq(&resource->state_rwlock);
	if (device->disk_state[NOW] == D_NEGOTIATING)
		ready = false;
	if (test_bit(TWOPC_STATE_CHANGE_PENDING, &resource->flags))
		ready = false;
	read_unlock_irq(&resource->state_rwlock);

	return ready;
}

/* Since we are processing the bitfield from lower addresses to higher,
   it does not matter if the process it in 32 bit chunks or 64 bit
   chunks as long as it is little endian. (Understand it as byte stream,
   beginning with the lowest byte...) If we would use big endian
   we would need to process it from the highest address to the lowest,
   in order to be agnostic to the 32 vs 64 bits issue.

   returns 0 on failure, 1 if we successfully received it. */
static int receive_bitmap(struct drbd_connection *connection, struct packet_info *pi)
{
	struct drbd_peer_device *peer_device;
	enum drbd_repl_state repl_state;
	struct drbd_device *device;
	struct bm_xfer_ctx c;
	int err;

	peer_device = conn_peer_device(connection, pi->vnr);
	if (!peer_device)
		return -EIO;
	if (peer_device->bitmap_index == -1) {
		drbd_err(peer_device, "No bitmap allocated in receive_bitmap()!\n");
		return -EIO;
	}
	device = peer_device->device;

	/* Final repl_states become visible when the disk leaves NEGOTIATING state */
	wait_event_interruptible(device->resource->state_wait,
				 ready_for_bitmap(device));

	drbd_bm_slot_lock(peer_device, "receive bitmap", BM_LOCK_CLEAR | BM_LOCK_BULK);
	/* you are supposed to send additional out-of-sync information
	 * if you actually set bits during this phase */

	c = (struct bm_xfer_ctx) {
		.bm_bits = drbd_bm_bits(device),
		.bm_words = drbd_bm_words(device),
	};

	for(;;) {
		if (pi->cmd == P_BITMAP)
			err = receive_bitmap_plain(peer_device, pi->size, &c);
		else if (pi->cmd == P_COMPRESSED_BITMAP) {
			/* MAYBE: sanity check that we speak proto >= 90,
			 * and the feature is enabled! */
			struct p_compressed_bm *p;

			if (pi->size > DRBD_SOCKET_BUFFER_SIZE - drbd_header_size(connection)) {
				drbd_err(device, "ReportCBitmap packet too large\n");
				err = -EIO;
				goto out;
			}
			if (pi->size <= sizeof(*p)) {
				drbd_err(device, "ReportCBitmap packet too small (l:%u)\n", pi->size);
				err = -EIO;
				goto out;
			}
			err = drbd_recv_all(connection, (void **)&p, pi->size);
			if (err)
			       goto out;
			err = decode_bitmap_c(peer_device, p, &c, pi->size);
		} else {
			drbd_warn(device, "receive_bitmap: cmd neither ReportBitMap nor ReportCBitMap (is 0x%x)", pi->cmd);
			err = -EIO;
			goto out;
		}

		c.packets[pi->cmd == P_BITMAP]++;
		c.bytes[pi->cmd == P_BITMAP] += drbd_header_size(connection) + pi->size;

		if (err <= 0) {
			if (err < 0)
				goto out;
			break;
		}
		err = drbd_recv_header(connection, pi);
		if (err)
			goto out;
	}

	INFO_bm_xfer_stats(peer_device, "receive", &c);

	repl_state = peer_device->repl_state[NOW];
	if (repl_state == L_WF_BITMAP_T) {
		err = drbd_send_bitmap(device, peer_device);
		if (err)
			goto out;
	}

	drbd_bm_slot_unlock(peer_device);

	if (repl_state == L_WF_BITMAP_S) {
		drbd_start_resync(peer_device, L_SYNC_SOURCE);
	} else if (repl_state == L_WF_BITMAP_T) {
		if (connection->agreed_pro_version < 110) {
			enum drbd_state_rv rv;

			/* Omit CS_WAIT_COMPLETE and CS_SERIALIZE with this state
			 * transition to avoid deadlocks. */
			rv = stable_change_repl_state(peer_device, L_WF_SYNC_UUID, CS_VERBOSE);
			D_ASSERT(device, rv == SS_SUCCESS);
		} else {
			drbd_start_resync(peer_device, L_SYNC_TARGET);
		}
	} else {
		/* admin may have requested C_DISCONNECTING,
		 * other threads may have noticed network errors */
		drbd_info(peer_device, "unexpected repl_state (%s) in receive_bitmap\n",
			  drbd_repl_str(repl_state));
	}

	return 0;
 out:
	drbd_bm_slot_unlock(peer_device);
	return err;
}

static int receive_skip(struct drbd_connection *connection, struct packet_info *pi)
{
	drbd_warn(connection, "skipping unknown optional packet type %d, l: %d!\n",
		 pi->cmd, pi->size);

	return ignore_remaining_packet(connection, pi->size);
}

static int receive_UnplugRemote(struct drbd_connection *connection, struct packet_info *pi)
{
	struct drbd_transport *transport = &connection->transport;

	/* Make sure we've acked all the data associated
	 * with the data requests being unplugged */
	transport->ops->hint(transport, DATA_STREAM, QUICKACK);

	/* just unplug all devices always, regardless which volume number */
	drbd_unplug_all_devices(connection);

	return 0;
}

static int receive_out_of_sync(struct drbd_connection *connection, struct packet_info *pi)
{
	struct drbd_peer_device *peer_device;
	struct p_block_desc *p = pi->data;
	sector_t sector;

	peer_device = conn_peer_device(connection, pi->vnr);
	if (!peer_device)
		return -EIO;

	sector = be64_to_cpu(p->sector);

	/* see also process_one_request(), before drbd_send_out_of_sync().
	 * Make sure any pending write requests that potentially may
	 * set in-sync have drained, before setting it out-of-sync.
	 * That should be implicit, because of the "epoch" and P_BARRIER logic,
	 * But let's just double-check.
	 */
	conn_wait_active_ee_empty_or_disconnect(connection);
	conn_wait_done_ee_empty_or_disconnect(connection);

	mutex_lock(&peer_device->resync_next_bit_mutex);

	if (peer_device->repl_state[NOW] == L_SYNC_TARGET) {
		unsigned long bit = BM_SECT_TO_BIT(sector);
		if (bit < peer_device->resync_next_bit)
			peer_device->resync_next_bit = bit;
	}

	drbd_set_out_of_sync(peer_device, sector, be32_to_cpu(p->blksize));

	mutex_unlock(&peer_device->resync_next_bit_mutex);

	return 0;
}

static int receive_dagtag(struct drbd_connection *connection, struct packet_info *pi)
{
	struct p_dagtag *p = pi->data;

	connection->last_dagtag_sector = be64_to_cpu(p->dagtag);
	return 0;
}

struct drbd_connection *drbd_connection_by_node_id(struct drbd_resource *resource, int node_id)
{
	/* Caller needs to hold rcu_read_lock(), conf_update */
	struct drbd_connection *connection;

	for_each_connection_rcu(connection, resource) {
		if (connection->peer_node_id == node_id)
			return connection;
	}

	return NULL;
}

struct drbd_connection *drbd_get_connection_by_node_id(struct drbd_resource *resource, int node_id)
{
	struct drbd_connection *connection;

	rcu_read_lock();
	connection = drbd_connection_by_node_id(resource, node_id);
	if (connection)
		kref_get(&connection->kref);
	rcu_read_unlock();

	return connection;
}

static int receive_peer_dagtag(struct drbd_connection *connection, struct packet_info *pi)
{
	struct drbd_resource *resource = connection->resource;
	struct drbd_peer_device *peer_device;
	enum drbd_repl_state new_repl_state;
	struct p_peer_dagtag *p = pi->data;
	struct drbd_connection *lost_peer;
	enum sync_strategy strategy = NO_SYNC;
	s64 dagtag_offset;
	int vnr = 0;

	lost_peer = drbd_get_connection_by_node_id(resource, be32_to_cpu(p->node_id));
	if (!lost_peer)
		return 0;

	kref_debug_get(&lost_peer->kref_debug, 12);

	if (lost_peer->cstate[NOW] == C_CONNECTED) {
		drbd_ping_peer(lost_peer);
		if (lost_peer->cstate[NOW] == C_CONNECTED)
			goto out;
	}

	idr_for_each_entry(&connection->peer_devices, peer_device, vnr) {
		enum sync_strategy ps;
		enum sync_rule rule;
		int unused;

		if (peer_device->repl_state[NOW] > L_ESTABLISHED)
			goto out;
		if (!get_ldev(peer_device->device))
			continue;
		ps = drbd_uuid_compare(peer_device, &rule, &unused);
		put_ldev(peer_device->device);

		if (strategy == NO_SYNC) {
			strategy = ps;
			if (strategy != NO_SYNC &&
			    strategy != SYNC_SOURCE_USE_BITMAP &&
			    strategy != SYNC_TARGET_USE_BITMAP) {
				drbd_info(peer_device,
					  "receive_peer_dagatg(): %s by rule=%s\n",
					  strategy_descriptor(strategy).name,
					  drbd_sync_rule_str(rule));
				goto out;
			}
		} else if (ps != strategy) {
			drbd_err(peer_device,
				 "receive_peer_dagatg(): Inconsistent resync directions %s %s\n",
				 strategy_descriptor(strategy).name, strategy_descriptor(ps).name);
			goto out;
		}
	}

	/* Need to wait until the other receiver thread has called the
	   cleanup_unacked_peer_requests() function */
	wait_event(resource->state_wait,
		   lost_peer->cstate[NOW] <= C_UNCONNECTED || lost_peer->cstate[NOW] == C_CONNECTING);

	dagtag_offset = (s64)lost_peer->last_dagtag_sector - (s64)be64_to_cpu(p->dagtag);
	if (strategy == SYNC_SOURCE_USE_BITMAP)  {
		new_repl_state = L_WF_BITMAP_S;
	} else if (strategy == SYNC_TARGET_USE_BITMAP)  {
		new_repl_state = L_WF_BITMAP_T;
	} else {
		if (dagtag_offset > 0)
			new_repl_state = L_WF_BITMAP_S;
		else if (dagtag_offset < 0)
			new_repl_state = L_WF_BITMAP_T;
		else
			new_repl_state = L_ESTABLISHED;
	}

	if (new_repl_state != L_ESTABLISHED) {
		unsigned long irq_flags;
		enum drbd_state_rv rv;

		if (new_repl_state == L_WF_BITMAP_T) {
			connection->after_reconciliation.dagtag_sector = be64_to_cpu(p->dagtag);
			connection->after_reconciliation.lost_node_id = be32_to_cpu(p->node_id);
		}

		begin_state_change(resource, &irq_flags, CS_VERBOSE);
		idr_for_each_entry(&connection->peer_devices, peer_device, vnr) {
			__change_repl_state(peer_device, new_repl_state);
			set_bit(RECONCILIATION_RESYNC, &peer_device->flags);
		}
		rv = end_state_change(resource, &irq_flags);
		if (rv == SS_SUCCESS)
			drbd_info(connection, "Reconciliation resync because \'%s\' disappeared. (o=%d)\n",
				  lost_peer->transport.net_conf->name, (int)dagtag_offset);
		else if (rv == SS_NOTHING_TO_DO)
			drbd_info(connection, "\'%s\' disappeared (o=%d), no reconciliation since one diskless\n",
				  lost_peer->transport.net_conf->name, (int)dagtag_offset);
			/* sanitize_state() silently removes the resync and the RECONCILIATION_RESYNC bit */
		else
			drbd_info(connection, "rv = %d", rv);
	} else {
		drbd_info(connection, "No reconciliation resync even though \'%s\' disappeared. (o=%d)\n",
			  lost_peer->transport.net_conf->name, (int)dagtag_offset);

		idr_for_each_entry(&connection->peer_devices, peer_device, vnr)
			drbd_bm_clear_many_bits(peer_device, 0, -1UL);
	}

out:
	kref_debug_put(&lost_peer->kref_debug, 12);
	kref_put(&lost_peer->kref, drbd_destroy_connection);
	return 0;
}

/* Accept a new current UUID generated on a diskless node, that just became primary
   (or during handshake) */
static int receive_current_uuid(struct drbd_connection *connection, struct packet_info *pi)
{
	struct drbd_resource *resource = connection->resource;
	struct drbd_peer_device *peer_device;
	struct drbd_device *device;
	struct p_current_uuid *p = pi->data;
	u64 current_uuid, weak_nodes;

	peer_device = conn_peer_device(connection, pi->vnr);
	if (!peer_device)
		return config_unknown_volume(connection, pi);
	device = peer_device->device;

	current_uuid = be64_to_cpu(p->uuid);
	weak_nodes = be64_to_cpu(p->weak_nodes);
	weak_nodes |= NODE_MASK(peer_device->node_id);
	peer_device->current_uuid = current_uuid;

	if (test_bit(INITIAL_STATE_PROCESSED, &peer_device->flags) &&
	    connection->peer_role[NOW] == R_PRIMARY)
		check_resync_source(device, weak_nodes);

	if (connection->peer_role[NOW] == R_UNKNOWN) {
		set_bit(CURRENT_UUID_RECEIVED, &peer_device->flags);
		return 0;
	}

	if (current_uuid == drbd_current_uuid(device))
		return 0;

	if (test_bit(INITIAL_STATE_PROCESSED, &peer_device->flags) &&
	    get_ldev_if_state(device, D_UP_TO_DATE)) {
		if (connection->peer_role[NOW] == R_PRIMARY) {
			drbd_warn(peer_device, "received new current UUID: %016llX "
				  "weak_nodes=%016llX\n", current_uuid, weak_nodes);
			drbd_uuid_received_new_current(peer_device, current_uuid, weak_nodes);
			drbd_md_sync_if_dirty(device);
		}
		put_ldev(device);
	} else if (device->disk_state[NOW] == D_DISKLESS && resource->role[NOW] == R_PRIMARY) {
		drbd_set_exposed_data_uuid(device, peer_device->current_uuid);
	}

	return 0;
}

static int receive_rs_deallocated(struct drbd_connection *connection, struct packet_info *pi)
{
	struct drbd_peer_device *peer_device;
	struct p_block_desc *p = pi->data;
	struct drbd_device *device;
	sector_t sector;
	int size, err = 0;

	peer_device = conn_peer_device(connection, pi->vnr);
	if (!peer_device)
		return -EIO;
	device = peer_device->device;

	sector = be64_to_cpu(p->sector);
	size = be32_to_cpu(p->blksize);

	if (get_ldev(device)) {
		struct drbd_peer_request *peer_req;

		peer_req = drbd_alloc_peer_req(peer_device, GFP_NOIO);
		if (!peer_req) {
			put_ldev(device);
			return -ENOMEM;
		}

		dec_rs_pending(peer_device);

		inc_unacked(peer_device);

		peer_req->i.size = size;
		peer_req->i.sector = sector;
		peer_req->block_id = ID_SYNCER;
		peer_req->w.cb = e_end_resync_block;
		peer_req->opf = REQ_OP_DISCARD;
		peer_req->submit_jif = jiffies;
		peer_req->flags |= EE_TRIM;

		spin_lock_irq(&connection->peer_reqs_lock);
		list_add_tail(&peer_req->w.list, &connection->sync_ee);
		spin_unlock_irq(&connection->peer_reqs_lock);

		atomic_add(pi->size >> 9, &device->rs_sect_ev);
		err = drbd_submit_peer_request(peer_req);

		if (err) {
			drbd_err(device, "discard submit failed, triggering re-connect\n");
			spin_lock_irq(&connection->peer_reqs_lock);
			list_del(&peer_req->w.list);
			spin_unlock_irq(&connection->peer_reqs_lock);

			drbd_free_peer_req(peer_req);
			put_ldev(device);
		}

		/* No put_ldev() here. Gets called in drbd_endio_write_sec_final(),
		   as well as drbd_rs_complete_io() */
	} else {
		if (drbd_ratelimit())
			drbd_err(device, "Cannot discard on local disk.\n");

		drbd_send_ack_ex(peer_device, P_NEG_ACK, sector, size, ID_SYNCER);
	}

	rs_sectors_came_in(peer_device, size);

	return err;
}

static int receive_disconnect(struct drbd_connection *connection, struct packet_info *pi)
{
	change_cstate(connection, C_DISCONNECTING, CS_HARD);
	return 0;
}

struct data_cmd {
	int expect_payload;
	unsigned int pkt_size;
	int (*fn)(struct drbd_connection *, struct packet_info *);
};

static struct data_cmd drbd_cmd_handler[] = {
	[P_DATA]	    = { 1, sizeof(struct p_data), receive_Data },
	[P_DATA_REPLY]	    = { 1, sizeof(struct p_data), receive_DataReply },
	[P_RS_DATA_REPLY]   = { 1, sizeof(struct p_data), receive_RSDataReply } ,
	[P_BARRIER]	    = { 0, sizeof(struct p_barrier), receive_Barrier } ,
	[P_BITMAP]	    = { 1, 0, receive_bitmap } ,
	[P_COMPRESSED_BITMAP] = { 1, 0, receive_bitmap } ,
	[P_UNPLUG_REMOTE]   = { 0, 0, receive_UnplugRemote },
	[P_DATA_REQUEST]    = { 0, sizeof(struct p_block_req), receive_DataRequest },
	[P_RS_DATA_REQUEST] = { 0, sizeof(struct p_block_req), receive_DataRequest },
	[P_SYNC_PARAM89]    = { 1, 0, receive_SyncParam },
	[P_PROTOCOL]        = { 1, sizeof(struct p_protocol), receive_protocol },
	[P_SIZES]	    = { 0, sizeof(struct p_sizes), receive_sizes },
	[P_STATE]	    = { 0, sizeof(struct p_state), receive_state },
	[P_SYNC_UUID]       = { 0, sizeof(struct p_uuid), receive_sync_uuid },
	[P_OV_REQUEST]      = { 0, sizeof(struct p_block_req), receive_DataRequest },
	[P_OV_REPLY]        = { 1, sizeof(struct p_block_req), receive_DataRequest },
	[P_CSUM_RS_REQUEST] = { 1, sizeof(struct p_block_req), receive_DataRequest },
	[P_RS_THIN_REQ]     = { 0, sizeof(struct p_block_req), receive_DataRequest },
	[P_DELAY_PROBE]     = { 0, sizeof(struct p_delay_probe93), receive_skip },
	[P_OUT_OF_SYNC]     = { 0, sizeof(struct p_block_desc), receive_out_of_sync },
	[P_PROTOCOL_UPDATE] = { 1, sizeof(struct p_protocol), receive_protocol },
	[P_TWOPC_PREPARE] = { 0, sizeof(struct p_twopc_request), receive_twopc },
	[P_TWOPC_PREP_RSZ]  = { 0, sizeof(struct p_twopc_request), receive_twopc },
	[P_TWOPC_ABORT] = { 0, sizeof(struct p_twopc_request), receive_twopc },
	[P_DAGTAG]	    = { 0, sizeof(struct p_dagtag), receive_dagtag },
	[P_UUIDS110]	    = { 1, sizeof(struct p_uuids110), receive_uuids110 },
	[P_PEER_DAGTAG]     = { 0, sizeof(struct p_peer_dagtag), receive_peer_dagtag },
	[P_CURRENT_UUID]    = { 0, sizeof(struct p_current_uuid), receive_current_uuid },
	[P_TWOPC_COMMIT]    = { 0, sizeof(struct p_twopc_request), receive_twopc },
	[P_TRIM]	    = { 0, sizeof(struct p_trim), receive_Data },
	[P_ZEROES]	    = { 0, sizeof(struct p_trim), receive_Data },
	[P_RS_DEALLOCATED]  = { 0, sizeof(struct p_block_desc), receive_rs_deallocated },
	[P_WSAME]	    = { 1, sizeof(struct p_wsame), receive_Data },
	[P_DISCONNECT]      = { 0, 0, receive_disconnect },
};

static void drbdd(struct drbd_connection *connection)
{
	struct packet_info pi;
	size_t shs; /* sub header size */
	int err;

	while (get_t_state(&connection->receiver) == RUNNING) {
		struct data_cmd const *cmd;

		drbd_thread_current_set_cpu(&connection->receiver);
		update_receiver_timing_details(connection, drbd_recv_header_maybe_unplug);
		if (drbd_recv_header_maybe_unplug(connection, &pi))
			goto err_out;

		cmd = &drbd_cmd_handler[pi.cmd];
		if (unlikely(pi.cmd >= ARRAY_SIZE(drbd_cmd_handler) || !cmd->fn)) {
			drbd_err(connection, "Unexpected data packet %s (0x%04x)",
				 drbd_packet_name(pi.cmd), pi.cmd);
			goto err_out;
		}

		shs = cmd->pkt_size;
		if (pi.cmd == P_SIZES && connection->agreed_features & DRBD_FF_WSAME)
			shs += sizeof(struct o_qlim);
		if (pi.size > shs && !cmd->expect_payload) {
			drbd_err(connection, "No payload expected %s l:%d\n",
				 drbd_packet_name(pi.cmd), pi.size);
			goto err_out;
		}
		if (pi.size < shs) {
			drbd_err(connection, "%s: unexpected packet size, expected:%d received:%d\n",
				 drbd_packet_name(pi.cmd), (int)shs, pi.size);
			goto err_out;
		}

		if (shs) {
			update_receiver_timing_details(connection, drbd_recv_all_warn);
			err = drbd_recv_all_warn(connection, &pi.data, shs);
			if (err)
				goto err_out;
			pi.size -= shs;
		}

		update_receiver_timing_details(connection, cmd->fn);
		err = cmd->fn(connection, &pi);
		if (err) {
			drbd_err(connection, "error receiving %s, e: %d l: %d!\n",
				 drbd_packet_name(pi.cmd), err, pi.size);
			goto err_out;
		}
	}
	return;

    err_out:
	change_cstate(connection, C_PROTOCOL_ERROR, CS_HARD);
}

static void cleanup_resync_leftovers(struct drbd_peer_device *peer_device)
{
	/* We do not have data structures that would allow us to
	 * get the rs_pending_cnt down to 0 again.
	 *  * On L_SYNC_TARGET we do not have any data structures describing
	 *    the pending RSDataRequest's we have sent.
	 *  * On L_SYNC_SOURCE there is no data structure that tracks
	 *    the P_RS_DATA_REPLY blocks that we sent to the SyncTarget.
	 *  And no, it is not the sum of the reference counts in the
	 *  resync_LRU. The resync_LRU tracks the whole operation including
	 *  the disk-IO, while the rs_pending_cnt only tracks the blocks
	 *  on the fly. */
	drbd_rs_cancel_all(peer_device);
	peer_device->rs_total = 0;
	peer_device->rs_failed = 0;
	atomic_set(&peer_device->rs_pending_cnt, 0);
	wake_up(&peer_device->device->misc_wait);

	del_timer_sync(&peer_device->resync_timer);
	resync_timer_fn(&peer_device->resync_timer);
	del_timer_sync(&peer_device->start_resync_timer);
}

static void drain_resync_activity(struct drbd_connection *connection)
{
	struct drbd_peer_device *peer_device;
	int vnr;

	/* verify or resync related peer requests are read_ee or sync_ee,
	 * drain them first */

	conn_wait_ee_empty(connection, &connection->read_ee);
	conn_wait_ee_empty(connection, &connection->sync_ee);

	rcu_read_lock();
	idr_for_each_entry(&connection->peer_devices, peer_device, vnr) {
		struct drbd_device *device = peer_device->device;

		kref_get(&device->kref);
		rcu_read_unlock();

		cleanup_resync_leftovers(peer_device);

		kref_put(&device->kref, drbd_destroy_device);
		rcu_read_lock();
	}
	rcu_read_unlock();
}

static void peer_device_disconnected(struct drbd_peer_device *peer_device)
{
	struct drbd_device *device = peer_device->device;

	if (test_and_clear_bit(HOLDING_UUID_READ_LOCK, &peer_device->flags))
		up_read_non_owner(&device->uuid_sem);

	clear_bit(INITIAL_STATE_SENT, &peer_device->flags);
	clear_bit(INITIAL_STATE_RECEIVED, &peer_device->flags);
	clear_bit(INITIAL_STATE_PROCESSED, &peer_device->flags);
	clear_bit(HAVE_SIZES, &peer_device->flags);
	clear_bit(UUIDS_RECEIVED, &peer_device->flags);
	clear_bit(CURRENT_UUID_RECEIVED, &peer_device->flags);

	/* need to do it again, drbd_finish_peer_reqs() may have populated it
	 * again via drbd_try_clear_on_disk_bm(). */
	drbd_rs_cancel_all(peer_device);

	if (!drbd_suspended(device)) {
		struct drbd_resource *resource = device->resource;

		/* We need to create the new UUID immediately when we finish
		   requests that did not reach the lost peer.
		   But when we lost quorum we are going to finish those
		   requests with error, therefore do not create the new UUID
		   immediately! */
		if (!list_empty(&resource->transfer_log) &&
		    drbd_data_accessible(device, NOW) &&
		    !test_bit(PRIMARY_LOST_QUORUM, &device->flags) &&
		    test_and_clear_bit(NEW_CUR_UUID, &device->flags))
			drbd_check_peers_new_current_uuid(device);

		tl_walk(peer_device->connection, CONNECTION_LOST_WHILE_PENDING);
	}

	drbd_md_sync(device);

	if (get_ldev(device)) {
		drbd_bitmap_io(device, &drbd_bm_write_copy_pages, "write from disconnected",
				BM_LOCK_BULK | BM_LOCK_SINGLE_SLOT, peer_device);
		put_ldev(device);
	}
}

static bool any_connection_up(struct drbd_resource *resource)
{
	struct drbd_connection *connection;
	bool rv = false;

	rcu_read_lock();
	for_each_connection_rcu(connection, resource) {
		struct drbd_transport *transport = &connection->transport;
		enum drbd_conn_state cstate = connection->cstate[NOW];

		if (cstate == C_CONNECTED ||
		    (cstate == C_CONNECTING &&
		     transport->ops->stream_ok(transport, DATA_STREAM) &&
		     transport->ops->stream_ok(transport, CONTROL_STREAM))) {
			rv = true;
			break;
		}
	}
	rcu_read_unlock();

	return rv;
}

static void cleanup_remote_state_change(struct drbd_connection *connection)
{
	struct drbd_resource *resource = connection->resource;
	struct twopc_reply *reply = &resource->twopc_reply;

	write_lock_irq(&resource->state_rwlock);
	if (resource->remote_state_change &&
	    (drbd_twopc_between_peer_and_me(connection) || !any_connection_up(resource))) {
		bool remote = reply->initiator_node_id != resource->res_opts.node_id;

		drbd_info(connection, "Aborting %s state change %u commit not possible\n",
			  remote ? "remote" : "local", reply->tid);
		if (remote) {
			__clear_remote_state_change(resource);
		} else {
			enum alt_rv alt_rv = abort_local_transaction(resource, 0);
			if (alt_rv != ALT_LOCKED)
				return;
		}
	}
	write_unlock_irq(&resource->state_rwlock);
}

static void conn_disconnect(struct drbd_connection *connection)
{
	struct drbd_resource *resource = connection->resource;
	struct drbd_peer_device *peer_device;
	enum drbd_conn_state oc;
	unsigned long irq_flags;
	int vnr, i;

	clear_bit(CONN_DRY_RUN, &connection->flags);
	clear_bit(CONN_CONGESTED, &connection->flags);

	if (connection->cstate[NOW] == C_STANDALONE)
		return;

	/* We are about to start the cleanup after connection loss.
	 * Make sure drbd_submit_bio knows about that.
	 * Usually we should be in some network failure state already,
	 * but just in case we are not, we fix it up here.
	 */
	change_cstate(connection, C_NETWORK_FAILURE, CS_HARD);

	del_connect_timer(connection);

	/* ack_receiver does not clean up anything. it must not interfere, either */
	drbd_thread_stop(&connection->ack_receiver);
	if (connection->ack_sender) {
		destroy_workqueue(connection->ack_sender);
		connection->ack_sender = NULL;
	}

	/* restart sender thread,
	 * potentially get it out of blocking network operations */
	drbd_thread_stop(&connection->sender);
	drbd_thread_start(&connection->sender);

	drbd_transport_shutdown(connection, CLOSE_CONNECTION);

	cleanup_remote_state_change(connection);

	drain_resync_activity(connection);

	connection->after_reconciliation.lost_node_id = -1;

	/* Wait for current activity to cease.  This includes waiting for
	 * peer_request queued to the submitter workqueue. */
	conn_wait_ee_empty(connection, &connection->active_ee);

	/* wait for all w_e_end_data_req, w_e_end_rsdata_req, w_send_barrier,
	 * w_make_resync_request etc. which may still be on the worker queue
	 * to be "canceled" */
	drbd_flush_workqueue(&connection->sender_work);

	drbd_finish_peer_reqs(connection);

	/* This second workqueue flush is necessary, since drbd_finish_peer_reqs()
	   might have issued a work again. The one before drbd_finish_peer_reqs() is
	   necessary to reclaim net_ee in drbd_finish_peer_reqs(). */
	drbd_flush_workqueue(&connection->sender_work);

	rcu_read_lock();
	idr_for_each_entry(&connection->peer_devices, peer_device, vnr) {
		struct drbd_device *device = peer_device->device;

		kref_get(&device->kref);
		rcu_read_unlock();

		peer_device_disconnected(peer_device);

		kref_put(&device->kref, drbd_destroy_device);
		rcu_read_lock();
	}
	rcu_read_unlock();

	i = drbd_free_peer_reqs(connection, &connection->read_ee, true);
	if (i)
		drbd_info(connection, "read_ee not empty, killed %u entries\n", i);
	i = drbd_free_peer_reqs(connection, &connection->active_ee, true);
	if (i)
		drbd_info(connection, "active_ee not empty, killed %u entries\n", i);
	i = drbd_free_peer_reqs(connection, &connection->sync_ee, true);
	if (i)
		drbd_info(connection, "sync_ee not empty, killed %u entries\n", i);
	i = drbd_free_peer_reqs(connection, &connection->net_ee, true);
	if (i)
		drbd_info(connection, "net_ee not empty, killed %u entries\n", i);

	cleanup_unacked_peer_requests(connection);
	cleanup_peer_ack_list(connection);

	i = atomic_read(&connection->pp_in_use);
	if (i)
		drbd_info(connection, "pp_in_use = %d, expected 0\n", i);
	i = atomic_read(&connection->pp_in_use_by_net);
	if (i)
		drbd_info(connection, "pp_in_use_by_net = %d, expected 0\n", i);

	if (!list_empty(&connection->current_epoch->list))
		drbd_err(connection, "ASSERTION FAILED: connection->current_epoch->list not empty\n");
	/* ok, no more ee's on the fly, it is safe to reset the epoch_size */
	atomic_set(&connection->current_epoch->epoch_size, 0);
	connection->send.seen_any_write_yet = false;

	drbd_info(connection, "Connection closed\n");

	if (resource->role[NOW] == R_PRIMARY && conn_highest_pdsk(connection) >= D_UNKNOWN)
		conn_try_outdate_peer_async(connection);

	drbd_maybe_khelper(NULL, connection, "disconnected");

	begin_state_change(resource, &irq_flags, CS_VERBOSE | CS_LOCAL_ONLY);
	oc = connection->cstate[NOW];
	if (oc >= C_UNCONNECTED) {
		__change_cstate(connection, C_UNCONNECTED);
		/* drbd_receiver() has to be restarted after it returns */
		drbd_thread_restart_nowait(&connection->receiver);
	}
	end_state_change(resource, &irq_flags);

	if (oc == C_DISCONNECTING)
		change_cstate(connection, C_STANDALONE, CS_VERBOSE | CS_HARD | CS_LOCAL_ONLY);
}

/*
 * We support PRO_VERSION_MIN to PRO_VERSION_MAX. The protocol version
 * we can agree on is stored in agreed_pro_version.
 *
 * feature flags and the reserved array should be enough room for future
 * enhancements of the handshake protocol, and possible plugins...
 *
 * for now, they are expected to be zero, but ignored.
 */
static int drbd_send_features(struct drbd_connection *connection)
{
	struct p_connection_features *p;

	p = __conn_prepare_command(connection, sizeof(*p), DATA_STREAM);
	if (!p)
		return -EIO;
	memset(p, 0, sizeof(*p));
	p->protocol_min = cpu_to_be32(drbd_protocol_version_min);
	p->protocol_max = cpu_to_be32(PRO_VERSION_MAX);
	p->sender_node_id = cpu_to_be32(connection->resource->res_opts.node_id);
	p->receiver_node_id = cpu_to_be32(connection->peer_node_id);
	p->feature_flags = cpu_to_be32(PRO_FEATURES);
	return __send_command(connection, -1, P_CONNECTION_FEATURES, DATA_STREAM);
}

/*
 * return values:
 *   1 yes, we have a valid connection
 *   0 oops, did not work out, please try again
 *  -1 peer talks different language,
 *     no point in trying again, please go standalone.
 */
int drbd_do_features(struct drbd_connection *connection)
{
	/* ASSERT current == connection->receiver ... */
	struct drbd_resource *resource = connection->resource;
	struct p_connection_features *p;
	const int expect = sizeof(struct p_connection_features);
	struct packet_info pi;
	int err;

	err = drbd_send_features(connection);
	if (err)
		return 0;

	err = drbd_recv_header(connection, &pi);
	if (err) {
		if (err == -EAGAIN)
			drbd_err(connection, "timeout while waiting for feature packet\n");
		return 0;
	}

	if (pi.cmd != P_CONNECTION_FEATURES) {
		drbd_err(connection, "expected ConnectionFeatures packet, received: %s (0x%04x)\n",
			 drbd_packet_name(pi.cmd), pi.cmd);
		return -1;
	}

	if (pi.size != expect) {
		drbd_err(connection, "expected ConnectionFeatures length: %u, received: %u\n",
		     expect, pi.size);
		return -1;
	}

	err = drbd_recv_all_warn(connection, (void **)&p, expect);
	if (err)
		return 0;

	p->protocol_min = be32_to_cpu(p->protocol_min);
	p->protocol_max = be32_to_cpu(p->protocol_max);
	if (p->protocol_max == 0)
		p->protocol_max = p->protocol_min;

	if (PRO_VERSION_MAX < p->protocol_min ||
	    drbd_protocol_version_min > p->protocol_max) {
		drbd_err(connection, "incompatible DRBD dialects: "
		    "I support %d-%d, peer supports %d-%d\n",
		    drbd_protocol_version_min, PRO_VERSION_MAX,
		    p->protocol_min, p->protocol_max);
		return -1;
	}

	connection->agreed_pro_version = min_t(int, PRO_VERSION_MAX, p->protocol_max);
	connection->agreed_features = PRO_FEATURES & be32_to_cpu(p->feature_flags);

	if (be32_to_cpu(p->sender_node_id) != connection->peer_node_id) {
		drbd_err(connection, "Peer presented a node_id of %d instead of %d\n",
				be32_to_cpu(p->sender_node_id), connection->peer_node_id);
		return 0;
	}
	if (be32_to_cpu(p->receiver_node_id) != resource->res_opts.node_id) {
		drbd_err(connection, "Peer expects me to have a node_id of %d instead of %d\n",
				be32_to_cpu(p->receiver_node_id), resource->res_opts.node_id);
		return 0;
	}

	drbd_info(connection, "Handshake to peer %d successful: "
			"Agreed network protocol version %d\n",
			connection->peer_node_id,
			connection->agreed_pro_version);

	drbd_info(connection, "Feature flags enabled on protocol level: 0x%x%s%s%s%s.\n",
		  connection->agreed_features,
		  connection->agreed_features & DRBD_FF_TRIM ? " TRIM" : "",
		  connection->agreed_features & DRBD_FF_THIN_RESYNC ? " THIN_RESYNC" : "",
		  connection->agreed_features & DRBD_FF_WSAME ? " WRITE_SAME" : "",
		  connection->agreed_features & DRBD_FF_WZEROES ? " WRITE_ZEROES" :
		  connection->agreed_features ? "" : " none");

	return 1;
}

#if !defined(CONFIG_CRYPTO_HMAC) && !defined(CONFIG_CRYPTO_HMAC_MODULE)
int drbd_do_auth(struct drbd_connection *connection)
{
	drbd_err(connection, "This kernel was build without CONFIG_CRYPTO_HMAC.\n");
	drbd_err(connection, "You need to disable 'cram-hmac-alg' in drbd.conf.\n");
	return -1;
}
#else
#define CHALLENGE_LEN 64 /* must be multiple of 4 */

/* Return value:
	1 - auth succeeded,
	0 - failed, try again (network error),
	-1 - auth failed, don't try again.
*/

struct auth_challenge {
	char d[CHALLENGE_LEN];
	u32 i;
} __attribute__((packed));

int drbd_do_auth(struct drbd_connection *connection)
{
	struct auth_challenge my_challenge, *peers_ch = NULL;
	void *response;
	char *right_response = NULL;
	unsigned int key_len;
	char secret[SHARED_SECRET_MAX]; /* 64 byte */
	unsigned int resp_size;
	struct shash_desc *desc;
	struct packet_info pi;
	struct net_conf *nc;
	int err, rv, dig_size;
	void *packet_body;

	rcu_read_lock();
	nc = rcu_dereference(connection->transport.net_conf);
	key_len = strlen(nc->shared_secret);
	memcpy(secret, nc->shared_secret, key_len);
	rcu_read_unlock();

	desc = kmalloc(sizeof(struct shash_desc) +
		       crypto_shash_descsize(connection->cram_hmac_tfm),
		       GFP_KERNEL);
	if (!desc) {
		rv = -1;
		goto fail;
	}
	desc->tfm = connection->cram_hmac_tfm;

	rv = crypto_shash_setkey(connection->cram_hmac_tfm, (u8 *)secret, key_len);
	if (rv) {
		drbd_err(connection, "crypto_shash_setkey() failed with %d\n", rv);
		rv = -1;
		goto fail;
	}

	get_random_bytes(my_challenge.d, sizeof(my_challenge.d));

	packet_body = __conn_prepare_command(connection, sizeof(my_challenge.d), DATA_STREAM);
	if (!packet_body) {
		rv = 0;
		goto fail;
	}
	memcpy(packet_body, my_challenge.d, sizeof(my_challenge.d));

	rv = !__send_command(connection, -1, P_AUTH_CHALLENGE, DATA_STREAM);
	if (!rv)
		goto fail;

	err = drbd_recv_header(connection, &pi);
	if (err) {
		rv = 0;
		goto fail;
	}

	if (pi.cmd != P_AUTH_CHALLENGE) {
		drbd_err(connection, "expected AuthChallenge packet, received: %s (0x%04x)\n",
			 drbd_packet_name(pi.cmd), pi.cmd);
		rv = -1;
		goto fail;
	}

	if (pi.size != sizeof(peers_ch->d)) {
		drbd_err(connection, "unexpected AuthChallenge payload.\n");
		rv = -1;
		goto fail;
	}

	peers_ch = kmalloc(sizeof(*peers_ch), GFP_NOIO);
	if (peers_ch == NULL) {
		drbd_err(connection, "kmalloc of peers_ch failed\n");
		rv = -1;
		goto fail;
	}

	err = drbd_recv_into(connection, peers_ch->d, sizeof(peers_ch->d));
	if (err) {
		rv = 0;
		goto fail;
	}

	if (!memcmp(my_challenge.d, peers_ch->d, sizeof(my_challenge.d))) {
		drbd_err(connection, "Peer presented the same challenge!\n");
		rv = -1;
		goto fail;
	}

	resp_size = crypto_shash_digestsize(connection->cram_hmac_tfm);
	response = __conn_prepare_command(connection, resp_size, DATA_STREAM);
	if (!response) {
		rv = 0;
		goto fail;
	}

	dig_size = pi.size;
	peers_ch->i = cpu_to_be32(connection->resource->res_opts.node_id);
	dig_size += sizeof(peers_ch->i);

	rv = crypto_shash_digest(desc, peers_ch->d, dig_size, response);
	if (rv) {
		drbd_err(connection, "crypto_shash_digest() failed with %d\n", rv);
		rv = -1;
		goto fail;
	}

	rv = !__send_command(connection, -1, P_AUTH_RESPONSE, DATA_STREAM);
	if (!rv)
		goto fail;

	err = drbd_recv_header(connection, &pi);
	if (err) {
		rv = 0;
		goto fail;
	}

	if (pi.cmd != P_AUTH_RESPONSE) {
		drbd_err(connection, "expected AuthResponse packet, received: %s (0x%04x)\n",
			 drbd_packet_name(pi.cmd), pi.cmd);
		rv = 0;
		goto fail;
	}

	if (pi.size != resp_size) {
		drbd_err(connection, "expected AuthResponse payload of %u bytes, received %u\n",
				resp_size, pi.size);
		rv = 0;
		goto fail;
	}

	err = drbd_recv_all(connection, &response, resp_size);
	if (err) {
		rv = 0;
		goto fail;
	}

	right_response = kmalloc(resp_size, GFP_NOIO);
	if (right_response == NULL) {
		drbd_err(connection, "kmalloc of right_response failed\n");
		rv = -1;
		goto fail;
	}

	dig_size = sizeof(my_challenge.d);
	my_challenge.i = cpu_to_be32(connection->peer_node_id);
	dig_size += sizeof(my_challenge.i);

	rv = crypto_shash_digest(desc, my_challenge.d, dig_size, right_response);
	if (rv) {
		drbd_err(connection, "crypto_shash_digest() failed with %d\n", rv);
		rv = -1;
		goto fail;
	}

	rv = !memcmp(response, right_response, resp_size);

	if (rv)
		drbd_info(connection, "Peer authenticated using %d bytes HMAC\n",
		     resp_size);
	else
		rv = -1;

 fail:
	kfree(peers_ch);
	kfree(right_response);
	if (desc) {
		shash_desc_zero(desc);
		kfree(desc);
	}

	return rv;
}
#endif

int drbd_receiver(struct drbd_thread *thi)
{
	struct drbd_connection *connection = thi->connection;

	if (conn_connect(connection)) {
		blk_start_plug(&connection->receiver_plug);
		drbdd(connection);
		blk_finish_plug(&connection->receiver_plug);
	}

	conn_disconnect(connection);
	return 0;
}

/* ********* acknowledge sender ******** */

static int process_peer_ack_list(struct drbd_connection *connection)
{
	struct drbd_resource *resource = connection->resource;
	struct drbd_peer_ack *peer_ack, *tmp;
	u64 node_id_mask;
	int err = 0;

	node_id_mask = NODE_MASK(connection->peer_node_id);

	spin_lock_irq(&resource->peer_ack_lock);
	peer_ack = list_first_entry(&resource->peer_ack_list, struct drbd_peer_ack, list);
	while (&peer_ack->list != &resource->peer_ack_list) {
		if (!(peer_ack->pending_mask & node_id_mask)) {
			peer_ack = list_next_entry(peer_ack, list);
			continue;
		}
		spin_unlock_irq(&resource->peer_ack_lock);

		err = drbd_send_peer_ack(connection, peer_ack);

		spin_lock_irq(&resource->peer_ack_lock);
		tmp = list_next_entry(peer_ack, list);
		peer_ack->pending_mask &= ~node_id_mask;
		drbd_destroy_peer_ack_if_done(peer_ack);
		if (err)
			break;
		peer_ack = tmp;
	}
	spin_unlock_irq(&resource->peer_ack_lock);
	return err;
}

static int got_peers_in_sync(struct drbd_connection *connection, struct packet_info *pi)
{
	struct drbd_peer_device *peer_device;
	struct drbd_device *device;
	struct p_peer_block_desc *p = pi->data;
	sector_t sector;
	u64 in_sync_b;
	int size;

	peer_device = conn_peer_device(connection, pi->vnr);
	if (!peer_device)
		return -EIO;

	device = peer_device->device;

	if (get_ldev(device)) {
		sector = be64_to_cpu(p->sector);
		size = be32_to_cpu(p->size);
		in_sync_b = node_ids_to_bitmap(device, be64_to_cpu(p->mask));

		drbd_set_sync(device, sector, size, 0, in_sync_b);
		put_ldev(device);
	}

	return 0;
}

static int got_twopc_reply(struct drbd_connection *connection, struct packet_info *pi)
{
	struct drbd_resource *resource = connection->resource;
	struct p_twopc_reply *p = pi->data;

	write_lock_irq(&resource->state_rwlock);
	if (resource->twopc_reply.initiator_node_id == be32_to_cpu(p->initiator_node_id) &&
	    resource->twopc_reply.tid == be32_to_cpu(p->tid)) {
		dynamic_drbd_dbg(connection, "Got a %s reply for state change %u\n",
			   drbd_packet_name(pi->cmd),
			   resource->twopc_reply.tid);

		if (pi->cmd == P_TWOPC_YES) {
			struct drbd_peer_device *peer_device;
			u64 reachable_nodes;
			u64 max_size;

			switch (resource->twopc_type) {
			case TWOPC_STATE_CHANGE:
				reachable_nodes =
					be64_to_cpu(p->reachable_nodes);

				if (resource->res_opts.node_id ==
				    resource->twopc_reply.initiator_node_id &&
				    connection->peer_node_id ==
				    resource->twopc_reply.target_node_id) {
					resource->twopc_reply.target_reachable_nodes |=
						reachable_nodes;
				} else {
					resource->twopc_reply.reachable_nodes |=
						reachable_nodes;
				}
				resource->twopc_reply.primary_nodes |=
					be64_to_cpu(p->primary_nodes);
				resource->twopc_reply.weak_nodes |=
					be64_to_cpu(p->weak_nodes);
				break;
			case TWOPC_RESIZE:
				resource->twopc_reply.diskful_primary_nodes |=
					be64_to_cpu(p->diskful_primary_nodes);
				max_size = be64_to_cpu(p->max_possible_size);
				resource->twopc_reply.max_possible_size =
					min_t(sector_t, resource->twopc_reply.max_possible_size,
					      max_size);
				peer_device = conn_peer_device(connection, resource->twopc_reply.vnr);
				if (peer_device)
					peer_device->max_size = max_size;
				break;
			}
		}

		if (pi->cmd == P_TWOPC_YES)
			set_bit(TWOPC_YES, &connection->flags);
		else if (pi->cmd == P_TWOPC_NO)
			set_bit(TWOPC_NO, &connection->flags);
		else if (pi->cmd == P_TWOPC_RETRY)
			set_bit(TWOPC_RETRY, &connection->flags);
		if (cluster_wide_reply_ready(resource)) {
			int my_node_id = resource->res_opts.node_id;
			if (resource->twopc_reply.initiator_node_id == my_node_id) {
				wake_up(&resource->state_wait);
			} else if (resource->twopc_work.cb == NULL) {
				/* in case the timeout timer was not quicker in queuing the work... */
				resource->twopc_work.cb = nested_twopc_work;
				drbd_queue_work(&resource->work, &resource->twopc_work);
			}
		}
	} else {
		dynamic_drbd_dbg(connection, "Ignoring %s reply for state change %u\n",
			   drbd_packet_name(pi->cmd),
			   be32_to_cpu(p->tid));
	}
	write_unlock_irq(&resource->state_rwlock);

	return 0;
}

void twopc_connection_down(struct drbd_connection *connection)
{
	struct drbd_resource *resource = connection->resource;

	if (resource->twopc_reply.initiator_node_id != -1 &&
	    test_bit(TWOPC_PREPARED, &connection->flags)) {
		set_bit(TWOPC_RETRY, &connection->flags);
		if (cluster_wide_reply_ready(resource)) {
			int my_node_id = resource->res_opts.node_id;
			if (resource->twopc_reply.initiator_node_id == my_node_id) {
				wake_up(&resource->state_wait);
			} else if (resource->twopc_work.cb == NULL) {
				/* in case the timeout timer was not quicker in queuing the work... */
				resource->twopc_work.cb = nested_twopc_work;
				drbd_queue_work(&resource->work, &resource->twopc_work);
			}
		}
	}
}

static int got_Ping(struct drbd_connection *connection, struct packet_info *pi)
{
	return drbd_send_ping_ack(connection);

}

static int got_PingAck(struct drbd_connection *connection, struct packet_info *pi)
{
	if (!test_bit(GOT_PING_ACK, &connection->flags)) {
		set_bit(GOT_PING_ACK, &connection->flags);
		wake_up(&connection->resource->state_wait);
	}

	return 0;
}

static int got_IsInSync(struct drbd_connection *connection, struct packet_info *pi)
{
	struct drbd_peer_device *peer_device;
	struct drbd_device *device;
	struct p_block_ack *p = pi->data;
	sector_t sector = be64_to_cpu(p->sector);
	int blksize = be32_to_cpu(p->blksize);

	peer_device = conn_peer_device(connection, pi->vnr);
	if (!peer_device)
		return -EIO;
	device = peer_device->device;

	update_peer_seq(peer_device, be32_to_cpu(p->seq_num));

	if (get_ldev(device)) {
		drbd_rs_complete_io(peer_device, sector);
		drbd_set_in_sync(peer_device, sector, blksize);
		/* rs_same_csums is supposed to count in units of BM_BLOCK_SIZE */
		peer_device->rs_same_csum += (blksize >> BM_BLOCK_SHIFT);
		put_ldev(device);
	}
	dec_rs_pending(peer_device);
	rs_sectors_came_in(peer_device, blksize);

	return 0;
}

static int
validate_req_change_req_state(struct drbd_peer_device *peer_device, u64 id, sector_t sector,
			      struct rb_root *root, const char *func,
			      enum drbd_req_event what, bool missing_ok)
{
	struct drbd_device *device = peer_device->device;
	struct drbd_request *req;

	spin_lock_irq(&device->interval_lock);
	req = find_request(device, root, id, sector, missing_ok, func);
	spin_unlock_irq(&device->interval_lock);
	if (unlikely(!req))
		return -EIO;
	req_mod(req, what, peer_device);

	return 0;
}

static int got_BlockAck(struct drbd_connection *connection, struct packet_info *pi)
{
	struct drbd_peer_device *peer_device;
	struct drbd_device *device;
	struct p_block_ack *p = pi->data;
	sector_t sector = be64_to_cpu(p->sector);
	int blksize = be32_to_cpu(p->blksize);
	enum drbd_req_event what;

	peer_device = conn_peer_device(connection, pi->vnr);
	if (!peer_device)
		return -EIO;
	device = peer_device->device;

	update_peer_seq(peer_device, be32_to_cpu(p->seq_num));

	if (p->block_id == ID_SYNCER) {
		drbd_set_in_sync(peer_device, sector, blksize);
		dec_rs_pending(peer_device);
		atomic_sub(blksize >> 9, &connection->rs_in_flight);
		return 0;
	}
	switch (pi->cmd) {
	case P_RS_WRITE_ACK:
		what = WRITE_ACKED_BY_PEER_AND_SIS;
		break;
	case P_WRITE_ACK:
		what = WRITE_ACKED_BY_PEER;
		break;
	case P_RECV_ACK:
		what = RECV_ACKED_BY_PEER;
		break;
	default:
		BUG();
	}

	return validate_req_change_req_state(peer_device, p->block_id, sector,
					     &device->write_requests, __func__,
					     what, false);
}

static int got_NegAck(struct drbd_connection *connection, struct packet_info *pi)
{
	struct drbd_peer_device *peer_device;
	struct drbd_device *device;
	struct p_block_ack *p = pi->data;
	sector_t sector = be64_to_cpu(p->sector);
	int size = be32_to_cpu(p->blksize);
	int err;

	peer_device = conn_peer_device(connection, pi->vnr);
	if (!peer_device)
		return -EIO;
	device = peer_device->device;

	update_peer_seq(peer_device, be32_to_cpu(p->seq_num));

	if (peer_device->disk_state[NOW] == D_UP_TO_DATE)
		set_bit(GOT_NEG_ACK, &peer_device->flags);

	if (p->block_id == ID_SYNCER) {
		dec_rs_pending(peer_device);
		drbd_rs_failed_io(peer_device, sector, size);
		return 0;
	}

	err = validate_req_change_req_state(peer_device, p->block_id, sector,
					    &device->write_requests, __func__,
					    NEG_ACKED, true);
	if (err) {
		/* Protocol A has no P_WRITE_ACKs, but has P_NEG_ACKs.
		   The master bio might already be completed, therefore the
		   request is no longer in the collision hash. */
		/* In Protocol B we might already have got a P_RECV_ACK
		   but then get a P_NEG_ACK afterwards. */
		drbd_set_out_of_sync(peer_device, sector, size);
	}
	return 0;
}

static int got_NegDReply(struct drbd_connection *connection, struct packet_info *pi)
{
	struct drbd_peer_device *peer_device;
	struct drbd_device *device;
	struct p_block_ack *p = pi->data;
	sector_t sector = be64_to_cpu(p->sector);

	peer_device = conn_peer_device(connection, pi->vnr);
	if (!peer_device)
		return -EIO;
	device = peer_device->device;

	update_peer_seq(peer_device, be32_to_cpu(p->seq_num));

	drbd_err(device, "Got NegDReply; Sector %llus, len %u.\n",
		 (unsigned long long)sector, be32_to_cpu(p->blksize));

	return validate_req_change_req_state(peer_device, p->block_id, sector,
					     &device->read_requests, __func__,
					     NEG_ACKED, false);
}

static int got_NegRSDReply(struct drbd_connection *connection, struct packet_info *pi)
{
	struct drbd_peer_device *peer_device;
	struct drbd_device *device;
	sector_t sector;
	int size;
	struct p_block_ack *p = pi->data;
	unsigned long bit;

	peer_device = conn_peer_device(connection, pi->vnr);
	if (!peer_device)
		return -EIO;
	device = peer_device->device;

	sector = be64_to_cpu(p->sector);
	size = be32_to_cpu(p->blksize);

	update_peer_seq(peer_device, be32_to_cpu(p->seq_num));

	dec_rs_pending(peer_device);

	if (get_ldev_if_state(device, D_DETACHING)) {
		drbd_rs_complete_io(peer_device, sector);
		switch (pi->cmd) {
		case P_NEG_RS_DREPLY:
			drbd_rs_failed_io(peer_device, sector, size);
			break;
		case P_RS_CANCEL_AHEAD:
			set_bit(SYNC_TARGET_TO_BEHIND, &peer_device->flags);
			fallthrough;
		case P_RS_CANCEL:
			if (peer_device->repl_state[NOW] == L_VERIFY_S) {
				verify_skipped_block(peer_device, sector, size);
			} else {
				bit = BM_SECT_TO_BIT(sector);
				mutex_lock(&peer_device->resync_next_bit_mutex);
				peer_device->resync_next_bit = min(peer_device->resync_next_bit, bit);
				mutex_unlock(&peer_device->resync_next_bit_mutex);
			}

			break;
		default:
			BUG();
		}
		rs_sectors_came_in(peer_device, size);
		mod_timer(&peer_device->resync_timer, jiffies + RS_MAKE_REQS_INTV);
		put_ldev(device);
	}

	return 0;
}

static int got_BarrierAck(struct drbd_connection *connection, struct packet_info *pi)
{
	struct p_barrier_ack *p = pi->data;

	tl_release(connection, 0, 0, p->barrier, be32_to_cpu(p->set_size));

	return 0;
}

static int got_confirm_stable(struct drbd_connection *connection, struct packet_info *pi)
{
	struct p_confirm_stable *p = pi->data;

	tl_release(connection, p->oldest_block_id, p->youngest_block_id, 0, be32_to_cpu(p->set_size));

	return 0;
}

static int got_OVResult(struct drbd_connection *connection, struct packet_info *pi)
{
	struct drbd_peer_device *peer_device;
	struct drbd_device *device;
	struct p_block_ack *p = pi->data;
	sector_t sector;
	int size;

	peer_device = conn_peer_device(connection, pi->vnr);
	if (!peer_device)
		return -EIO;
	device = peer_device->device;

	sector = be64_to_cpu(p->sector);
	size = be32_to_cpu(p->blksize);

	update_peer_seq(peer_device, be32_to_cpu(p->seq_num));

	if (be64_to_cpu(p->block_id) == ID_OUT_OF_SYNC)
		drbd_ov_out_of_sync_found(peer_device, sector, size);
	else
		ov_out_of_sync_print(peer_device);

	if (!get_ldev(device))
		return 0;

	drbd_rs_complete_io(peer_device, sector);
	dec_rs_pending(peer_device);

	verify_progress(peer_device, sector, size);

	put_ldev(device);
	return 0;
}

static int got_skip(struct drbd_connection *connection, struct packet_info *pi)
{
	return 0;
}

static u64 node_id_to_mask(struct drbd_peer_md *peer_md, int node_id) __must_hold(local)
{
	int bitmap_bit = peer_md[node_id].bitmap_index;
	return (bitmap_bit >= 0) ? NODE_MASK(bitmap_bit) : 0;
}

static u64 node_ids_to_bitmap(struct drbd_device *device, u64 node_ids) __must_hold(local)
{
	struct drbd_peer_md *peer_md = device->ldev->md.peers;
	u64 bitmap_bits = 0;
	int node_id;

	for_each_set_bit(node_id, (unsigned long *)&node_ids, DRBD_NODE_ID_MAX)
		bitmap_bits |= node_id_to_mask(peer_md, node_id);
	return bitmap_bits;
}


static bool is_sync_source(struct drbd_peer_device *peer_device)
{
	return is_sync_source_state(peer_device, NOW) ||
		peer_device->repl_state[NOW] == L_WF_BITMAP_S;
}

static int w_send_out_of_sync(struct drbd_work *w, int cancel)
{
	struct drbd_peer_request *peer_req =
		container_of(w, struct drbd_peer_request, w);
	struct drbd_peer_device *peer_device = peer_req->send_oos_peer_device;
	struct drbd_device *device = peer_device->device;
	u64 in_sync = peer_req->send_oos_in_sync;
	int err;

	err = drbd_send_out_of_sync(peer_device, peer_req->i.sector, peer_req->i.size);
	peer_req->sent_oos_nodes |= NODE_MASK(peer_device->node_id);

	rcu_read_lock();
	for_each_peer_device_rcu(peer_device, device) {
		if (!(NODE_MASK(peer_device->node_id) & in_sync) &&
		    is_sync_source(peer_device) &&
		    !(peer_req->sent_oos_nodes & NODE_MASK(peer_device->node_id))) {
			rcu_read_unlock();
			peer_req->send_oos_peer_device = peer_device;
			drbd_queue_work(&peer_device->connection->sender_work,
					&peer_req->w);
			return err;
		}
	}
	rcu_read_unlock();
	drbd_free_peer_req(peer_req);

	return err;
}

static void notify_sync_targets_or_free(struct drbd_peer_request *peer_req, u64 in_sync)
{
	struct drbd_device *device = peer_req->peer_device->device;
	struct drbd_peer_device *peer_device;

	rcu_read_lock();
	for_each_peer_device_rcu(peer_device, device) {
		if (!(NODE_MASK(peer_device->node_id) & in_sync) &&
		    is_sync_source(peer_device)) {
			rcu_read_unlock();
			peer_req->sent_oos_nodes = 0;
			peer_req->send_oos_peer_device = peer_device;
			peer_req->send_oos_in_sync = in_sync;
			peer_req->w.cb = w_send_out_of_sync;
			drbd_queue_work(&peer_device->connection->sender_work,
					&peer_req->w);
			return;
		}
	}
	rcu_read_unlock();
	drbd_free_peer_req(peer_req);
}

static int got_peer_ack(struct drbd_connection *connection, struct packet_info *pi)
{
	struct p_peer_ack *p = pi->data;
	u64 dagtag, in_sync;
	struct drbd_peer_request *peer_req, *tmp;
	struct list_head work_list;

	dagtag = be64_to_cpu(p->dagtag);
	in_sync = be64_to_cpu(p->mask);

	spin_lock_irq(&connection->peer_reqs_lock);
	list_for_each_entry(peer_req, &connection->peer_requests, recv_order) {
		if (dagtag == peer_req->dagtag_sector)
			goto found;
	}
	spin_unlock_irq(&connection->peer_reqs_lock);

	drbd_err(connection, "peer request with dagtag %llu not found\n", dagtag);
	return -EIO;

found:
	list_cut_position(&work_list, &connection->peer_requests, &peer_req->recv_order);
	spin_unlock_irq(&connection->peer_reqs_lock);

	list_for_each_entry_safe(peer_req, tmp, &work_list, recv_order) {
		struct drbd_peer_device *peer_device = peer_req->peer_device;
		struct drbd_device *device = peer_device->device;
		u64 in_sync_b, mask;

		D_ASSERT(peer_device, peer_req->flags & EE_IN_ACTLOG);

		if (get_ldev(device)) {
			if ((peer_req->flags & EE_WAS_ERROR) == 0)
				in_sync_b = node_ids_to_bitmap(device, in_sync);
			else
				in_sync_b = 0;
			mask = ~node_id_to_mask(device->ldev->md.peers,
						connection->peer_node_id);

			drbd_set_sync(device, peer_req->i.sector,
				      peer_req->i.size, ~in_sync_b, mask);
			drbd_al_complete_io(device, &peer_req->i);
			put_ldev(device);
		}
		list_del(&peer_req->recv_order);
		notify_sync_targets_or_free(peer_req, in_sync);
	}
	return 0;
}

void apply_unacked_peer_requests(struct drbd_connection *connection)
{
	struct drbd_peer_request *peer_req;

	list_for_each_entry(peer_req, &connection->peer_requests, recv_order) {
		struct drbd_peer_device *peer_device = peer_req->peer_device;
		struct drbd_device *device = peer_device->device;
		int bitmap_index = peer_device->bitmap_index;
		u64 mask = ~(bitmap_index != -1 ? 1UL << bitmap_index : 0UL);

		drbd_set_sync(device, peer_req->i.sector, peer_req->i.size,
			      mask, mask);
	}
}

static void cleanup_unacked_peer_requests(struct drbd_connection *connection)
{
	struct drbd_peer_request *peer_req, *tmp;
	LIST_HEAD(work_list);

	spin_lock_irq(&connection->peer_reqs_lock);
	list_splice_init(&connection->peer_requests, &work_list);
	spin_unlock_irq(&connection->peer_reqs_lock);

	list_for_each_entry_safe(peer_req, tmp, &work_list, recv_order) {
		struct drbd_peer_device *peer_device = peer_req->peer_device;
		struct drbd_device *device = peer_device->device;
		int bitmap_index = peer_device->bitmap_index;
		u64 mask = ~(bitmap_index != -1 ? 1UL << bitmap_index : 0UL);

		if (get_ldev(device)) {
			drbd_set_sync(device, peer_req->i.sector, peer_req->i.size,
				      mask, mask);
			drbd_al_complete_io(device, &peer_req->i);
			put_ldev(device);
		}
		list_del(&peer_req->recv_order);
		notify_sync_targets_or_free(peer_req, 0);
	}
}

static void cleanup_peer_ack_list(struct drbd_connection *connection)
{
	struct drbd_resource *resource = connection->resource;
	struct drbd_peer_ack *peer_ack, *tmp;
	struct drbd_request *req;
	int idx = connection->peer_node_id;
	u64 node_id_mask = NODE_MASK(idx);

	spin_lock_irq(&resource->peer_ack_lock);
	list_for_each_entry_safe(peer_ack, tmp, &resource->peer_ack_list, list) {
		if (!(peer_ack->pending_mask & node_id_mask))
			continue;
		peer_ack->pending_mask &= ~node_id_mask;
		drbd_destroy_peer_ack_if_done(peer_ack);
	}
	req = resource->peer_ack_req;
	if (req)
		req->net_rq_state[idx] &= ~RQ_NET_SENT;
	spin_unlock_irq(&resource->peer_ack_lock);
}

struct meta_sock_cmd {
	size_t pkt_size;
	int (*fn)(struct drbd_connection *connection, struct packet_info *);
};

static void set_rcvtimeo(struct drbd_connection *connection, bool ping_timeout)
{
	long t;
	struct net_conf *nc;
	struct drbd_transport *transport = &connection->transport;
	struct drbd_transport_ops *tr_ops = transport->ops;


	rcu_read_lock();
	nc = rcu_dereference(transport->net_conf);
	t = ping_timeout ? nc->ping_timeo : nc->ping_int;
	rcu_read_unlock();

	t *= HZ;
	if (ping_timeout)
		t /= 10;

	tr_ops->set_rcvtimeo(transport, CONTROL_STREAM, t);
}

static void set_ping_timeout(struct drbd_connection *connection)
{
	set_rcvtimeo(connection, 1);
}

static void set_idle_timeout(struct drbd_connection *connection)
{
	set_rcvtimeo(connection, 0);
}

static struct meta_sock_cmd ack_receiver_tbl[] = {
	[P_PING]	    = { 0, got_Ping },
	[P_PING_ACK]	    = { 0, got_PingAck },
	[P_RECV_ACK]	    = { sizeof(struct p_block_ack), got_BlockAck },
	[P_WRITE_ACK]	    = { sizeof(struct p_block_ack), got_BlockAck },
	[P_RS_WRITE_ACK]    = { sizeof(struct p_block_ack), got_BlockAck },
	[P_NEG_ACK]	    = { sizeof(struct p_block_ack), got_NegAck },
	[P_NEG_DREPLY]	    = { sizeof(struct p_block_ack), got_NegDReply },
	[P_NEG_RS_DREPLY]   = { sizeof(struct p_block_ack), got_NegRSDReply },
	[P_OV_RESULT]	    = { sizeof(struct p_block_ack), got_OVResult },
	[P_BARRIER_ACK]	    = { sizeof(struct p_barrier_ack), got_BarrierAck },
	[P_CONFIRM_STABLE]  = { sizeof(struct p_confirm_stable), got_confirm_stable },
	[P_RS_IS_IN_SYNC]   = { sizeof(struct p_block_ack), got_IsInSync },
	[P_DELAY_PROBE]     = { sizeof(struct p_delay_probe93), got_skip },
	[P_RS_CANCEL]       = { sizeof(struct p_block_ack), got_NegRSDReply },
	[P_RS_CANCEL_AHEAD] = { sizeof(struct p_block_ack), got_NegRSDReply },
	[P_PEER_ACK]	    = { sizeof(struct p_peer_ack), got_peer_ack },
	[P_PEERS_IN_SYNC]   = { sizeof(struct p_peer_block_desc), got_peers_in_sync },
	[P_TWOPC_YES]       = { sizeof(struct p_twopc_reply), got_twopc_reply },
	[P_TWOPC_NO]        = { sizeof(struct p_twopc_reply), got_twopc_reply },
	[P_TWOPC_RETRY]     = { sizeof(struct p_twopc_reply), got_twopc_reply },
};

int drbd_ack_receiver(struct drbd_thread *thi)
{
	struct drbd_connection *connection = thi->connection;
	struct meta_sock_cmd *cmd = NULL;
	struct packet_info pi;
	unsigned long pre_recv_jif;
	int rv;
	void *buffer;
	int received = 0, rflags = 0;
	unsigned int header_size = drbd_header_size(connection);
	int expect   = header_size;
	bool ping_timeout_active = false;
	struct drbd_transport *transport = &connection->transport;
	struct drbd_transport_ops *tr_ops = transport->ops;

	sched_set_fifo_low(current);

	while (get_t_state(thi) == RUNNING) {
		drbd_thread_current_set_cpu(thi);

		drbd_reclaim_net_peer_reqs(connection);

		if (test_bit(SEND_PING, &connection->flags)) {
			clear_bit(SEND_PING, &connection->flags);
			if (drbd_send_ping(connection)) {
				drbd_err(connection, "drbd_send_ping has failed\n");
				goto reconnect;
			}
			set_ping_timeout(connection);
			ping_timeout_active = true;
		}

		pre_recv_jif = jiffies;
		rv = tr_ops->recv(transport, CONTROL_STREAM, &buffer, expect - received, rflags);

		/* Note:
		 * -EINTR	 (on meta) we got a signal
		 * -EAGAIN	 (on meta) rcvtimeo expired
		 * -ECONNRESET	 other side closed the connection
		 * -ERESTARTSYS  (on data) we got a signal
		 * rv <  0	 other than above: unexpected error!
		 * rv == expected: full header or command
		 * rv <  expected: "woken" by signal during receive
		 * rv == 0	 : "connection shut down by peer"
		 */
		if (likely(rv > 0)) {
			received += rv;

			if (received < expect)
				rflags = GROW_BUFFER;

		} else if (rv == 0) {
			long t;

			rcu_read_lock();
			t = rcu_dereference(connection->transport.net_conf)->ping_timeo * HZ/10;
			rcu_read_unlock();

			t = wait_event_timeout(connection->resource->state_wait,
					       connection->cstate[NOW] < C_CONNECTING,
					       t);
			if (t)
				break;

			drbd_err(connection, "meta connection shut down by peer.\n");
			goto reconnect;
		} else if (rv == -EAGAIN) {
			/* If the data socket received something meanwhile,
			 * that is good enough: peer is still alive. */

			if (time_after(connection->last_received, pre_recv_jif))
				continue;
			if (ping_timeout_active) {
				drbd_err(connection, "PingAck did not arrive in time.\n");
				goto reconnect;
			}
			set_bit(SEND_PING, &connection->flags);
			continue;
		} else if (rv == -EINTR) {
			/* maybe drbd_thread_stop(): the while condition will notice.
			 * maybe woken for send_ping: we'll send a ping above,
			 * and change the rcvtimeo */
			flush_signals(current);
			continue;
		} else {
			drbd_err(connection, "sock_recvmsg returned %d\n", rv);
			goto reconnect;
		}

		if (received == expect && cmd == NULL) {
			if (decode_header(connection, buffer, &pi))
				goto reconnect;

			cmd = &ack_receiver_tbl[pi.cmd];
			if (pi.cmd >= ARRAY_SIZE(ack_receiver_tbl) || !cmd->fn) {
				drbd_err(connection, "Unexpected meta packet %s (0x%04x)\n",
					 drbd_packet_name(pi.cmd), pi.cmd);
				goto disconnect;
			}
			expect = header_size + cmd->pkt_size;
			if (pi.size != expect - header_size) {
				drbd_err(connection, "Wrong packet size on meta (c: %d, l: %d)\n",
					pi.cmd, pi.size);
				goto reconnect;
			}
			rflags = 0;
		}
		if (received == expect) {
			bool err;

			pi.data = buffer;
			err = cmd->fn(connection, &pi);
			if (err) {
				drbd_err(connection, "%ps failed\n", cmd->fn);
				goto reconnect;
			}

			connection->last_received = jiffies;

			if (cmd == &ack_receiver_tbl[P_PING_ACK]) {
				set_idle_timeout(connection);
				ping_timeout_active = false;
			}

			received = 0;
			expect = header_size;
			cmd = NULL;
			rflags = 0;
		}
	}

	if (0) {
reconnect:
		change_cstate(connection, C_NETWORK_FAILURE, CS_HARD);
	}
	if (0) {
disconnect:
		change_cstate(connection, C_DISCONNECTING, CS_HARD);
	}

	drbd_info(connection, "ack_receiver terminated\n");

	return 0;
}

void drbd_send_acks_wf(struct work_struct *ws)
{
	struct drbd_connection *connection =
		container_of(ws, struct drbd_connection, send_acks_work);
	struct drbd_transport *transport = &connection->transport;
	struct net_conf *nc;
	int tcp_cork, err;

	rcu_read_lock();
	nc = rcu_dereference(transport->net_conf);
	tcp_cork = nc->tcp_cork;
	rcu_read_unlock();

	/* TODO: conditionally cork; it may hurt latency if we cork without
	   much to send */
	if (tcp_cork)
		drbd_cork(connection, CONTROL_STREAM);
	err = drbd_finish_peer_reqs(connection);

	/* but unconditionally uncork unless disabled */
	if (tcp_cork)
		drbd_uncork(connection, CONTROL_STREAM);

	if (err)
		change_cstate(connection, C_NETWORK_FAILURE, CS_HARD);
}

void drbd_send_peer_ack_wf(struct work_struct *ws)
{
	struct drbd_connection *connection =
		container_of(ws, struct drbd_connection, peer_ack_work);

	if (process_peer_ack_list(connection))
		change_cstate(connection, C_NETWORK_FAILURE, CS_HARD);
}

EXPORT_SYMBOL(drbd_alloc_pages); /* for transports */
EXPORT_SYMBOL(drbd_free_pages);<|MERGE_RESOLUTION|>--- conflicted
+++ resolved
@@ -6705,12 +6705,7 @@
 		}
 	}
 
-<<<<<<< HEAD
-	write_lock_irq(&resource->state_rwlock);
-	begin_state_change_locked(resource, begin_state_chg_flags);
-=======
 	begin_state_change(resource, &irq_flags, begin_state_chg_flags);
->>>>>>> 604c2eda
 	if (old_peer_state.i != drbd_get_peer_device_state(peer_device, NOW).i) {
 		old_peer_state = drbd_get_peer_device_state(peer_device, NOW);
 		abort_state_change_locked(resource);
@@ -6734,10 +6729,6 @@
 	rv = end_state_change(resource, &irq_flags);
 	new_repl_state = peer_device->repl_state[NOW];
 	set_bit(INITIAL_STATE_PROCESSED, &peer_device->flags); /* Only relevant for agreed_pro_version < 117 */
-<<<<<<< HEAD
-	write_unlock_irq(&resource->state_rwlock);
-=======
->>>>>>> 604c2eda
 
 	if (rv < SS_SUCCESS)
 		goto fail;
