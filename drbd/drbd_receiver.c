/*
-*- linux-c -*-
   drbd_receiver.c
   Kernel module for 2.6.x Kernels

   This file is part of DRBD by Philipp Reisner and Lars Ellenberg.

   Copyright (C) 2001-2007, LINBIT Information Technologies GmbH.
   Copyright (C) 1999-2007, Philipp Reisner <philipp.reisner@linbit.com>.
   Copyright (C) 2002-2007, Lars Ellenberg <lars.ellenberg@linbit.com>.

   drbd is free software; you can redistribute it and/or modify
   it under the terms of the GNU General Public License as published by
   the Free Software Foundation; either version 2, or (at your option)
   any later version.

   drbd is distributed in the hope that it will be useful,
   but WITHOUT ANY WARRANTY; without even the implied warranty of
   MERCHANTABILITY or FITNESS FOR A PARTICULAR PURPOSE.  See the
   GNU General Public License for more details.

   You should have received a copy of the GNU General Public License
   along with drbd; see the file COPYING.  If not, write to
   the Free Software Foundation, 675 Mass Ave, Cambridge, MA 02139, USA.
 */


#include <linux/autoconf.h>
#include <linux/module.h>

#include <asm/uaccess.h>
#include <net/sock.h>

#include <linux/version.h>
#include <linux/fs.h>
#include <linux/file.h>
#include <linux/in.h>
#include <linux/mm.h>
#include <linux/drbd_config.h>
#include <linux/mm_inline.h>
#include <linux/slab.h>
#include <linux/smp_lock.h>
#include <linux/pkt_sched.h>
#define __KERNEL_SYSCALLS__
#include <linux/unistd.h>
#include <linux/vmalloc.h>
#include <linux/random.h>
#include <linux/drbd.h>
#include "drbd_int.h"
#include "drbd_req.h"

#if defined(__arch_um__) && !defined(HAVE_UML_TO_VIRT)
static inline void *to_virt(unsigned long phys)
{
	return((void *) uml_physmem + phys);
}
#endif

#ifdef DBG_ASSERTS
void drbd_assert_breakpoint(struct drbd_conf *mdev, char *exp,
			    char *file, int line)
{
	ERR("ASSERT( %s ) in %s:%d\n", exp, file, line);
}
#endif

#define GFP_TRY	( __GFP_HIGHMEM | __GFP_NOWARN )

/**
 * drbd_bp_alloc: Returns a page. Fails only if a signal comes in.
 */
struct page *drbd_pp_alloc(struct drbd_conf *mdev, unsigned int gfp_mask)
{
	unsigned long flags = 0;
	struct page *page;
	DEFINE_WAIT(wait);

	/* FIXME Add some usefull watermark again to "kick_lo", if pages get
	 * used up too quickly. The watermark that had been in place here did
	 * not make sense.
	 */

	spin_lock_irqsave(&drbd_pp_lock, flags);
	/* This lock needs to lock out irq because we might call drdb_pp_free()
	   from IRQ context.
	   FIXME but why irq _save_ ?
	   this is only called from drbd_alloc_ee,
	   and that is strictly process context! */
	page = drbd_pp_pool;
	if (page) {
		drbd_pp_pool = (struct page *)page_private(page);
		drbd_pp_vacant--;
	}
	spin_unlock_irqrestore(&drbd_pp_lock, flags);
	if (page)
		goto got_page;

	drbd_kick_lo(mdev);

	for (;;) {
		prepare_to_wait(&drbd_pp_wait, &wait, TASK_INTERRUPTIBLE);

		/* try the pool again, maybe the drbd_kick_lo set some free */
		spin_lock_irqsave(&drbd_pp_lock, flags);
		page = drbd_pp_pool;
		if (page) {
			drbd_pp_pool = (struct page *)page_private(page);
			drbd_pp_vacant--;
		}
		spin_unlock_irqrestore(&drbd_pp_lock, flags);

		if (page)
			break;

		/* hm. pool was empty. try to allocate from kernel.
		 * don't wait, if none is available, though.
		 */
		if (atomic_read(&mdev->pp_in_use)
					< mdev->net_conf->max_buffers) {
			page = alloc_page(GFP_TRY);
			if (page)
				break;
		}

		/* doh. still no page.
		 * either used up the configured maximum number,
		 * or we are low on memory.
		 * wait for someone to return a page into the pool.
		 * unless, of course, someone signalled us.
		 */
		if (signal_pending(current)) {
			WARN("drbd_pp_alloc interrupted!\n");
			finish_wait(&drbd_pp_wait, &wait);
			return NULL;
		}
		drbd_kick_lo(mdev);
		schedule();
	}
	finish_wait(&drbd_pp_wait, &wait);

 got_page:
	atomic_inc(&mdev->pp_in_use);
	return page;
}

void drbd_pp_free(struct drbd_conf *mdev, struct page *page)
{
	unsigned long flags = 0;
	int free_it;

	spin_lock_irqsave(&drbd_pp_lock, flags);
	if (drbd_pp_vacant > (DRBD_MAX_SEGMENT_SIZE/PAGE_SIZE)*minor_count) {
		free_it = 1;
	} else {
		set_page_private(page, (unsigned long)drbd_pp_pool);
		drbd_pp_pool = page;
		drbd_pp_vacant++;
		free_it = 0;
	}
	spin_unlock_irqrestore(&drbd_pp_lock, flags);

	atomic_dec(&mdev->pp_in_use);

	if (free_it)
		__free_page(page);

	/*
	 * FIXME
	 * typically there are no waiters.
	 * we should try to avoid any unnecessary call to wake_up.
	 */
	wake_up(&drbd_pp_wait);
}

/*
You need to hold the req_lock:
 drbd_free_ee()
 _drbd_wait_ee_list_empty()

You must not have the req_lock:
 drbd_alloc_ee()
 drbd_init_ee()
 drbd_release_ee()
 drbd_ee_fix_bhs()
 drbd_process_done_ee()
 drbd_clear_done_ee()
 drbd_wait_ee_list_empty()
*/

struct Tl_epoch_entry *drbd_alloc_ee(struct drbd_conf *mdev,
				     u64 id,
				     sector_t sector,
				     unsigned int data_size,
				     unsigned int gfp_mask)
{
	struct request_queue *q;
	struct Tl_epoch_entry *e;
	struct bio_vec *bvec;
	struct page *page;
	struct bio *bio;
	unsigned int ds;
	int i;

	e = mempool_alloc(drbd_ee_mempool, gfp_mask);
	if (!e) {
		ERR("alloc_ee: Allocation of an EE failed\n");
		return NULL;
	}

	bio = bio_alloc(GFP_KERNEL, div_ceil(data_size, PAGE_SIZE));
	if (!bio) {
		ERR("alloc_ee: Allocation of a bio failed\n");
		goto fail1;
	}

	bio->bi_bdev = mdev->bc->backing_bdev;
	bio->bi_sector = sector;

	ds = data_size;
	while (ds) {
		page = drbd_pp_alloc(mdev, gfp_mask);
		if (!page) {
			ERR("alloc_ee: Allocation of a page failed\n");
			goto fail2;
		}
		if (!bio_add_page(bio, page, min_t(int, ds, PAGE_SIZE), 0)) {
			drbd_pp_free(mdev, page);
			ERR("alloc_ee: bio_add_page(s=%llu,"
			    "data_size=%u,ds=%u) failed\n",
			    (unsigned long long)sector, data_size, ds);

			q = bdev_get_queue(bio->bi_bdev);
			if (q->merge_bvec_fn)
				ERR("merge_bvec_fn() = %d\n",
				    q->merge_bvec_fn(q, bio,
					  &bio->bi_io_vec[bio->bi_vcnt]));

			/* dump more of the bio. */
			DUMPI(bio->bi_max_vecs);
			DUMPI(bio->bi_vcnt);
			DUMPI(bio->bi_size);
			DUMPI(bio->bi_phys_segments);
			DUMPI(bio->bi_hw_segments);

			goto fail2;
			break;
		}
		ds -= min_t(int, ds, PAGE_SIZE);
	}

	D_ASSERT( data_size == bio->bi_size);

	bio->bi_private = e;
	e->mdev = mdev;
	e->sector = sector;
	e->size = bio->bi_size;

	e->private_bio = bio;
	e->block_id = id;
	INIT_HLIST_NODE(&e->colision);
	e->barrier_nr = 0;
	e->barrier_nr2 = 0;
	e->flags = 0;

	MTRACE(TraceTypeEE, TraceLvlAll,
	       INFO("allocated EE sec=%llus size=%u ee=%p\n",
		    (unsigned long long)sector, data_size, e);
	       );

	return e;

 fail2:
	__bio_for_each_segment(bvec, bio, i, 0) {
		drbd_pp_free(mdev, bvec->bv_page);
	}
	bio_put(bio);
 fail1:
	mempool_free(e, drbd_ee_mempool);

	return NULL;
}

void drbd_free_ee(struct drbd_conf *mdev, struct Tl_epoch_entry *e)
{
	struct bio *bio = e->private_bio;
	struct bio_vec *bvec;
	int i;

	MTRACE(TraceTypeEE, TraceLvlAll,
	       INFO("Free EE sec=%llus size=%u ee=%p\n",
		    (unsigned long long)e->sector, e->size, e);
	       );

	__bio_for_each_segment(bvec, bio, i, 0) {
		drbd_pp_free(mdev, bvec->bv_page);
	}

	bio_put(bio);

	D_ASSERT(hlist_unhashed(&e->colision));

	mempool_free(e, drbd_ee_mempool);
}

/* currently on module unload only */
int drbd_release_ee(struct drbd_conf *mdev, struct list_head *list)
{
	int count = 0;
	struct Tl_epoch_entry *e;
	struct list_head *le;

	spin_lock_irq(&mdev->req_lock);
	while (!list_empty(list)) {
		le = list->next;
		list_del(le);
		e = list_entry(le, struct Tl_epoch_entry, w.list);
		drbd_free_ee(mdev, e);
		count++;
	}
	spin_unlock_irq(&mdev->req_lock);

	return count;
}


void reclaim_net_ee(struct drbd_conf *mdev)
{
	struct Tl_epoch_entry *e;
	struct list_head *le, *tle;

	/* The EEs are always appended to the end of the list. Since
	   they are sent in order over the wire, they have to finish
	   in order. As soon as we see the first not finished we can
	   stop to examine the list... */

	list_for_each_safe(le, tle, &mdev->net_ee) {
		e = list_entry(le, struct Tl_epoch_entry, w.list);
		if ( drbd_bio_has_active_page(e->private_bio) ) break;
		list_del(le);
		drbd_free_ee(mdev, e);
	}
}


/*
 * This function is called from _asender only_
 * but see also comments in _req_mod(,barrier_acked)
 * and receive_Barrier_no_tcq.
 *
 * Move entries from net_ee to done_ee, if ready.
 * Grab done_ee, call all callbacks, free the entries.
 * The callbacks typically send out ACKs.
 */
int drbd_process_done_ee(struct drbd_conf *mdev)
{
	LIST_HEAD(work_list);
	struct Tl_epoch_entry *e, *t;
	int ok = 1;
	int do_clear_bit = test_bit(WRITE_ACK_PENDING, &mdev->flags);

	spin_lock_irq(&mdev->req_lock);
	reclaim_net_ee(mdev);
	list_splice_init(&mdev->done_ee, &work_list);
	spin_unlock_irq(&mdev->req_lock);

	/* possible callbacks here:
	 * e_end_block, and e_end_resync_block, e_send_discard_ack.
	 * all ignore the last argument.
	 */
	list_for_each_entry_safe(e, t, &work_list, w.list) {
		MTRACE(TraceTypeEE, TraceLvlAll,
		       INFO("Process EE on done_ee sec=%llus size=%u ee=%p\n",
			    (unsigned long long)e->sector, e->size, e);
			);
		/* list_del not necessary, next/prev members not touched */
		if (e->w.cb(mdev, &e->w, 0) == 0) ok = 0;
		drbd_free_ee(mdev, e);
	}
	if (do_clear_bit)
		clear_bit(WRITE_ACK_PENDING, &mdev->flags);
	wake_up(&mdev->ee_wait);

	return ok;
}



/* clean-up helper for drbd_disconnect */
void _drbd_clear_done_ee(struct drbd_conf *mdev)
{
	struct list_head *le;
	struct Tl_epoch_entry *e;
	int n = 0;

	MUST_HOLD(&mdev->req_lock);

	reclaim_net_ee(mdev);

	while (!list_empty(&mdev->done_ee)) {
		le = mdev->done_ee.next;
		list_del(le);
		e = list_entry(le, struct Tl_epoch_entry, w.list);
		if (mdev->net_conf->wire_protocol == DRBD_PROT_C
		|| is_syncer_block_id(e->block_id))
			++n;

		if (!hlist_unhashed(&e->colision)) hlist_del_init(&e->colision);
		drbd_free_ee(mdev, e);
	}

	sub_unacked(mdev, n);
}

void _drbd_wait_ee_list_empty(struct drbd_conf *mdev, struct list_head *head)
{
	DEFINE_WAIT(wait);
	MUST_HOLD(&mdev->req_lock);

	/* avoids spin_lock/unlock
	 * and calling prepare_to_wait in the fast path */
	while (!list_empty(head)) {
		prepare_to_wait(&mdev->ee_wait, &wait, TASK_UNINTERRUPTIBLE);
		spin_unlock_irq(&mdev->req_lock);
		drbd_kick_lo(mdev);
		schedule();
		finish_wait(&mdev->ee_wait, &wait);
		spin_lock_irq(&mdev->req_lock);
	}
}

void drbd_wait_ee_list_empty(struct drbd_conf *mdev, struct list_head *head)
{
	spin_lock_irq(&mdev->req_lock);
	_drbd_wait_ee_list_empty(mdev, head);
	spin_unlock_irq(&mdev->req_lock);
}

struct socket *drbd_accept(struct drbd_conf *mdev, struct socket *sock)
{
	struct socket *newsock;
	int err = 0;

	err = sock->ops->listen(sock, 5);
	if (err)
		goto out;

	if (sock_create_kern(AF_INET, SOCK_STREAM, IPPROTO_TCP, &newsock))
		goto out;

	newsock->type = sock->type;
	newsock->ops  = sock->ops;

	err = newsock->ops->accept(sock, newsock, 0);
	if (err < 0)
		goto out_release;

	return newsock;

out_release:
	sock_release(newsock);
out:
	if (err != -EAGAIN && err != -EINTR)
		ERR("accept failed! %d\n", err);
	return 0;
}

int drbd_recv_short(struct drbd_conf *mdev, struct socket *sock,
			   void *buf, size_t size)
{
	mm_segment_t oldfs;
	struct iovec iov;
	struct msghdr msg;
	int rv;

	msg.msg_control = NULL;
	msg.msg_controllen = 0;
	msg.msg_iovlen = 1;
	msg.msg_iov = &iov;
	iov.iov_len = size;
	iov.iov_base = buf;
	msg.msg_name = NULL;
	msg.msg_namelen = 0;
	msg.msg_flags = MSG_WAITALL | MSG_NOSIGNAL;

	oldfs = get_fs();
	set_fs(KERNEL_DS);

	rv = sock_recvmsg(sock, &msg, size, msg.msg_flags);

	set_fs(oldfs);

	return rv;
}

int drbd_recv(struct drbd_conf *mdev, void *buf, size_t size)
{
	mm_segment_t oldfs;
	struct iovec iov;
	struct msghdr msg;
	int rv;

	msg.msg_control = NULL;
	msg.msg_controllen = 0;
	msg.msg_iovlen = 1;
	msg.msg_iov = &iov;
	iov.iov_len = size;
	iov.iov_base = buf;
	msg.msg_name = NULL;
	msg.msg_namelen = 0;
	msg.msg_flags = MSG_WAITALL | MSG_NOSIGNAL;

	oldfs = get_fs();
	set_fs(KERNEL_DS);

	for (;;) {
		rv = sock_recvmsg(mdev->data.socket, &msg, size, msg.msg_flags);
		if (rv == size)
			break;

		/* Note:
		 * ECONNRESET	other side closed the connection
		 * ERESTARTSYS	(on  sock) we got a signal
		 */

		if (rv < 0) {
			if (rv == -ECONNRESET)
				INFO("sock was reset by peer\n");
			else if (rv != -ERESTARTSYS)
				ERR("sock_recvmsg returned %d\n", rv);
			break;
		} else if (rv == 0) {
			INFO("sock was shut down by peer\n");
			break;
		} else	{
			/* signal came in, or peer/link went down,
			 * after we read a partial message
			 */
			/* D_ASSERT(signal_pending(current)); */
			break;
		}
	};

	set_fs(oldfs);

	if (rv != size)
		drbd_force_state(mdev, NS(conn, BrokenPipe));

	return rv;
}

struct socket *drbd_try_connect(struct drbd_conf *mdev)
{
	int err;
	struct socket *sock;
	struct sockaddr_in src_in;

	if (!inc_net(mdev)) return NULL;

	err = sock_create_kern(AF_INET, SOCK_STREAM, IPPROTO_TCP, &sock);
	if (err) {
		dec_net(mdev);
		ERR("sock_creat(..)=%d\n", err);
		return NULL;
	}

<<<<<<< HEAD
	if (!inc_net(mdev)) return NULL;

=======
>>>>>>> fb4b83d8
	sock->sk->sk_rcvtimeo =
	sock->sk->sk_sndtimeo =  mdev->net_conf->try_connect_int*HZ;

       /* explicitly bind to the configured IP as source IP
	*  for the outgoing connections.
	*  This is needed for multihomed hosts and to be
	*  able to use lo: interfaces for drbd.
	* Make sure to use 0 as portnumber, so linux selects
	*  a free one dynamically.
	*/
	memcpy(&src_in, &(mdev->net_conf->my_addr), sizeof(struct sockaddr_in));
	src_in.sin_port = 0;

	err = sock->ops->bind(sock,
			      (struct sockaddr *) &src_in,
			      sizeof(struct sockaddr_in));
	if (err) {
		ERR("Unable to bind source sock (%d)\n", err);
		sock_release(sock);
		sock = NULL;
		dec_net(mdev);
		return sock;
	}

	err = sock->ops->connect(sock,
				 (struct sockaddr *)mdev->net_conf->peer_addr,
				 mdev->net_conf->peer_addr_len, 0);

	if (err) {
		sock_release(sock);
		sock = NULL;
	}

	dec_net(mdev);
	return sock;
}

struct socket *drbd_wait_for_connect(struct drbd_conf *mdev)
{
	int err;
	struct socket *sock, *sock2;

	if (!inc_net(mdev)) return NULL;

	err = sock_create_kern(AF_INET, SOCK_STREAM, IPPROTO_TCP, &sock2);
	if (err) {
		dec_net(mdev);
		ERR("sock_creat(..)=%d\n", err);
		return NULL;
	}

<<<<<<< HEAD
	if (!inc_net(mdev)) return NULL;

=======
>>>>>>> fb4b83d8
	sock2->sk->sk_reuse    = 1; /* SO_REUSEADDR */
	sock2->sk->sk_rcvtimeo =
	sock2->sk->sk_sndtimeo =  mdev->net_conf->try_connect_int*HZ;

	err = sock2->ops->bind(sock2,
			      (struct sockaddr *) mdev->net_conf->my_addr,
			      mdev->net_conf->my_addr_len);
	dec_net(mdev);

	if (err) {
		ERR("Unable to bind sock2 (%d)\n", err);
		sock_release(sock2);
		drbd_force_state(mdev, NS(conn, Disconnecting));
		return NULL;
	}

	sock = drbd_accept(mdev, sock2);
	sock_release(sock2);

	return sock;
}

int drbd_do_handshake(struct drbd_conf *mdev);
int drbd_do_auth(struct drbd_conf *mdev);

int drbd_send_fp(struct drbd_conf *mdev,
	struct socket *sock, enum Drbd_Packet_Cmd cmd)
{
	struct Drbd_Header *h = (struct Drbd_Header *) &mdev->data.sbuf.head;

	return _drbd_send_cmd(mdev, sock, cmd, h, sizeof(*h), 0);
}

enum Drbd_Packet_Cmd drbd_recv_fp(struct drbd_conf *mdev, struct socket *sock)
{
	struct Drbd_Header *h = (struct Drbd_Header *) &mdev->data.sbuf.head;
	int rr;

	rr = drbd_recv_short(mdev, sock, h, sizeof(*h));

	if (rr == sizeof(*h) && h->magic == BE_DRBD_MAGIC)
		return be16_to_cpu(h->command);

	return 0xffff;
}

/*
 * return values:
 *   1 yess, we have a valid connection
 *   0 oops, did not work out, please try again
 *  -1 peer talks different language,
 *     no point in trying again, please go standalone.
 *  -2 We do not have a network config...
 */
int drbd_connect(struct drbd_conf *mdev)
{
	struct socket *s, *sock, *msock;
	int try, h;

	D_ASSERT(!mdev->data.socket);

<<<<<<< HEAD
	if (drbd_request_state(mdev, NS(conn, WFConnection)) < SS_Success)
		return 0;
=======
	if (_drbd_request_state(mdev,NS(conn,WFConnection),0) < SS_Success )
		return -2;

>>>>>>> fb4b83d8
	clear_bit(DISCARD_CONCURRENT, &mdev->flags);

	sock  = NULL;
	msock = NULL;

	do {
		for (try = 0;;) {
			/* 3 tries, this should take less than a second! */
			s = drbd_try_connect(mdev);
			if (s || ++try >= 3)
				break;
			/* give the other side time to call bind() & listen() */
			set_current_state(TASK_INTERRUPTIBLE);
			schedule_timeout(HZ / 10);
		}

		if (s) {
			if (!sock) {
				if ( drbd_send_fp(mdev, s, HandShakeS) ) {
					sock = s;
					s = NULL;
				}
			} else if (!msock) {
				if ( drbd_send_fp(mdev, s, HandShakeM) ) {
					msock = s;
					s = NULL;
				}
			} else {
				ERR("Logic error in drbd_connect()\n");
				return -1;
			}
			if (s) {
				ERR("Error during sending initial packet.\n");
				sock_release(s);
			}
		}

		if (sock && msock)
			break;

		s = drbd_wait_for_connect(mdev);
		if (s) {
			switch (drbd_recv_fp(mdev, s)) {
			case HandShakeS:
				if (sock)
					sock_release(sock);
				sock = s;
				break;
			case HandShakeM:
				if (msock)
					sock_release(msock);
				msock = s;
				set_bit(DISCARD_CONCURRENT, &mdev->flags);
				break;
			default:
				WARN("Error receiving initial packet\n");
				sock_release(s);
			}
		}

		if (mdev->state.conn <= Disconnecting)
			return -1;
		if (signal_pending(current)) {
			flush_signals(current);
			smp_rmb();
			if (get_t_state(&mdev->receiver) == Exiting) {
				if (sock)
					sock_release(sock);
				if (msock)
					sock_release(msock);
				return -1;
			}
		}

	} while ( !sock || !msock );

	msock->sk->sk_reuse = 1; /* SO_REUSEADDR */
	sock->sk->sk_reuse = 1; /* SO_REUSEADDR */

	sock->sk->sk_allocation = GFP_NOIO;
	msock->sk->sk_allocation = GFP_NOIO;

	sock->sk->sk_priority = TC_PRIO_BULK;
	/* FIXME fold to limits. should be done in drbd_ioctl */
	sock->sk->sk_sndbuf = mdev->net_conf->sndbuf_size;
	sock->sk->sk_rcvbuf = mdev->net_conf->sndbuf_size;
	/* NOT YET ...
	 * sock->sk->sk_sndtimeo = mdev->net_conf->timeout*HZ/10;
	 * sock->sk->sk_rcvtimeo = MAX_SCHEDULE_TIMEOUT;
	 * first set it to the HandShake timeout, wich is hardcoded for now: */
	sock->sk->sk_sndtimeo =
	sock->sk->sk_rcvtimeo = 2*HZ;
	sock->sk->sk_userlocks |= SOCK_SNDBUF_LOCK | SOCK_RCVBUF_LOCK;

	msock->sk->sk_priority = TC_PRIO_INTERACTIVE;
	msock->sk->sk_sndbuf = 2*32767;
	msock->sk->sk_sndtimeo = mdev->net_conf->timeout*HZ/10;
	msock->sk->sk_rcvtimeo = mdev->net_conf->ping_int*HZ;

	mdev->data.socket = sock;
	mdev->meta.socket = msock;
	mdev->last_received = jiffies;

	if (drbd_request_state(mdev, NS(conn, WFReportParams)) < SS_Success)
		return 0;
	D_ASSERT(mdev->asender.task == NULL);

	h = drbd_do_handshake(mdev);
	if (h <= 0)
		return h;

	if (mdev->cram_hmac_tfm) {
		if (!drbd_do_auth(mdev)) {
			ERR("Authentication of peer failed\n");
			return 0;
		}
	}

	sock->sk->sk_sndtimeo = mdev->net_conf->timeout*HZ/10;
	sock->sk->sk_rcvtimeo = MAX_SCHEDULE_TIMEOUT;

	atomic_set(&mdev->packet_seq, 0);
	mdev->peer_seq = 0;

	drbd_thread_start(&mdev->asender);

	drbd_send_protocol(mdev);
	drbd_send_sync_param(mdev, &mdev->sync_conf);
	drbd_send_sizes(mdev);
	drbd_send_uuids(mdev);
	drbd_send_state(mdev);
	clear_bit(USE_DEGR_WFC_T, &mdev->flags);

	return 1;
}

int drbd_recv_header(struct drbd_conf *mdev, struct Drbd_Header *h)
{
	int r;

	r = drbd_recv(mdev, h, sizeof(*h));

	if (unlikely( r != sizeof(*h) )) {
		ERR("short read expecting header on sock: r=%d\n", r);
		return FALSE;
	};
	h->command = be16_to_cpu(h->command);
	h->length  = be16_to_cpu(h->length);
	if (unlikely( h->magic != BE_DRBD_MAGIC )) {
		ERR("magic?? on data m: 0x%lx c: %d l: %d\n",
		    (long)be32_to_cpu(h->magic),
		    h->command, h->length);
		return FALSE;
	}
	mdev->last_received = jiffies;

	return TRUE;
}

int receive_Barrier_no_tcq(struct drbd_conf *mdev, struct Drbd_Header *h)
{
	int rv;
	int epoch_size;
	struct Drbd_Barrier_Packet *p = (struct Drbd_Barrier_Packet *)h;

	ERR_IF(h->length != (sizeof(*p)-sizeof(*h))) return FALSE;

	rv = drbd_recv(mdev, h->payload, h->length);
	ERR_IF(rv != h->length) return FALSE;

	inc_unacked(mdev);

	if (mdev->net_conf->wire_protocol != DRBD_PROT_C)
		drbd_kick_lo(mdev);

	spin_lock_irq(&mdev->req_lock);
	_drbd_wait_ee_list_empty(mdev, &mdev->active_ee);
	epoch_size = mdev->epoch_size;
	mdev->epoch_size = 0;
	spin_unlock_irq(&mdev->req_lock);

	/* FIXME CAUTION! receiver thread sending via msock.
	 * to make sure this BarrierAck will not be received before the asender
	 * had a chance to send all the write acks corresponding to this epoch,
	 * wait_for that bit to clear... */
	set_bit(WRITE_ACK_PENDING, &mdev->flags);
	wake_asender(mdev);
	rv = wait_event_interruptible(mdev->ee_wait,
			      !test_bit(WRITE_ACK_PENDING, &mdev->flags));

	if (rv == 0 && mdev->state.conn >= Connected)
		rv = drbd_send_b_ack(mdev, p->barrier, epoch_size);
	else
		rv = 0;
	dec_unacked(mdev);

	return rv;
}

/* used from receive_RSDataReply (recv_resync_read)
 * and from receive_Data */
struct Tl_epoch_entry *
read_in_block(struct drbd_conf *mdev, u64 id, sector_t sector, int data_size)
{
	struct Tl_epoch_entry *e;
	struct bio_vec *bvec;
	struct page *page;
	struct bio *bio;
	int ds, i, rr;

	e = drbd_alloc_ee(mdev, id, sector, data_size, GFP_KERNEL);
	if (!e)
		return 0;
	bio = e->private_bio;
	ds = data_size;
	bio_for_each_segment(bvec, bio, i) {
		page = bvec->bv_page;
		rr = drbd_recv(mdev, kmap(page), min_t(int, ds, PAGE_SIZE));
		kunmap(page);
		if ( rr != min_t(int, ds, PAGE_SIZE) ) {
			drbd_free_ee(mdev, e);
			WARN("short read receiving data: read %d expected %d\n",
			     rr, min_t(int, ds, PAGE_SIZE));
			return 0;
		}
		ds -= rr;
	}

	mdev->recv_cnt += data_size>>9;
	return e;
}

/* drbd_drain_block() just takes a data block out of the socket input
 * buffer and discards ist.
 */
int
drbd_drain_block(struct drbd_conf *mdev, int data_size)
{
	struct page *page;
	int rr, rv = 1;
	void *data;

	page = drbd_pp_alloc(mdev, GFP_KERNEL);

	data = kmap(page);
	while (data_size) {
		rr = drbd_recv(mdev, data, min_t(int, data_size, PAGE_SIZE));
		if ( rr != min_t(int, data_size, PAGE_SIZE) ) {
			rv = 0;
			WARN("short read receiving data: read %d expected %d\n",
			     rr, min_t(int, data_size, PAGE_SIZE));
			goto out;
		}

		data_size -= rr;
	}
	kunmap(page);
 out:
	drbd_pp_free(mdev, page);
	return rv;
}

/* kick lower level device, if we have more than (arbitrary number)
 * reference counts on it, which typically are locally submitted io
 * requests.  don't use unacked_cnt, so we speed up proto A and B, too. */
static void maybe_kick_lo(struct drbd_conf *mdev)
{
	/* FIXME hysteresis ?? */
	if (atomic_read(&mdev->local_cnt) >= mdev->net_conf->unplug_watermark)
		drbd_kick_lo(mdev);
}

int recv_dless_read(struct drbd_conf *mdev, struct drbd_request *req,
			   sector_t sector, int data_size)
{
	struct bio_vec *bvec;
	struct bio *bio;
	int rr, i, expect;

	bio = req->master_bio;
	D_ASSERT( sector == bio->bi_sector );

	bio_for_each_segment(bvec, bio, i) {
		expect = min_t(int, data_size, bvec->bv_len);
		rr = drbd_recv(mdev,
			     kmap(bvec->bv_page)+bvec->bv_offset,
			     expect);
		kunmap(bvec->bv_page);
		if (rr != expect) {
			WARN("short read receiving data reply: "
			     "read %d expected %d\n",
			     rr, expect);
			return 0;
		}
		data_size -= rr;
	}

	D_ASSERT(data_size == 0);
	/* FIXME recv_cnt accounting ?? */
	return 1;
}

/* e_end_resync_block() is called via
 * drbd_process_done_ee() by asender only */
int e_end_resync_block(struct drbd_conf *mdev, struct drbd_work *w, int unused)
{
	struct Tl_epoch_entry *e = (struct Tl_epoch_entry *)w;
	sector_t sector = e->sector;
	int ok;

	D_ASSERT(hlist_unhashed(&e->colision));

	if (likely( drbd_bio_uptodate(e->private_bio) )) {
		drbd_set_in_sync(mdev, sector, e->size);
		ok = drbd_send_ack(mdev, RSWriteAck, e);
	} else {
		/* Record failure to sync */
		drbd_rs_failed_io(mdev, sector, e->size);

		ok  = drbd_send_ack(mdev, NegAck, e);
		ok &= drbd_io_error(mdev, FALSE);
	}
	dec_unacked(mdev);

	return ok;
}

int recv_resync_read(struct drbd_conf *mdev, sector_t sector, int data_size)
{
	struct Tl_epoch_entry *e;

	e = read_in_block(mdev, ID_SYNCER, sector, data_size);
	if (!e)
		return FALSE;

	dec_rs_pending(mdev);

	e->private_bio->bi_end_io = drbd_endio_write_sec;
	e->w.cb = e_end_resync_block;

	inc_unacked(mdev);
	/* corresponding dec_unacked() in e_end_resync_block()
	 * respective _drbd_clear_done_ee */

	spin_lock_irq(&mdev->req_lock);
	list_add(&e->w.list, &mdev->sync_ee);
	spin_unlock_irq(&mdev->req_lock);

	MTRACE(TraceTypeEE, TraceLvlAll,
	       INFO("submit EE (RS)WRITE sec=%llus size=%u ee=%p\n",
		    (unsigned long long)e->sector, e->size, e);
	       );
	drbd_generic_make_request(mdev, WRITE, DRBD_FAULT_RS_WR,
					e->private_bio);
	/* accounting done in endio */

	maybe_kick_lo(mdev);
	return TRUE;
}

int receive_DataReply(struct drbd_conf *mdev, struct Drbd_Header *h)
{
	struct drbd_request *req;
	sector_t sector;
	unsigned int header_size, data_size;
	int ok;
	struct Drbd_Data_Packet *p = (struct Drbd_Data_Packet *)h;

	header_size = sizeof(*p) - sizeof(*h);
	data_size   = h->length  - header_size;

	/* I expect a block to be a multiple of 512 byte,
	 * and no more than DRBD_MAX_SEGMENT_SIZE.
	 * is this too restrictive?  */
	ERR_IF(data_size == 0) return FALSE;
	ERR_IF(data_size &  0x1ff) return FALSE;
	ERR_IF(data_size >  DRBD_MAX_SEGMENT_SIZE) return FALSE;

	if (drbd_recv(mdev, h->payload, header_size) != header_size)
		return FALSE;

	sector = be64_to_cpu(p->sector);

	spin_lock_irq(&mdev->req_lock);
	req = _ar_id_to_req(mdev, p->block_id, sector);
	spin_unlock_irq(&mdev->req_lock);
	if (unlikely(!req)) {
		ERR("Got a corrupt block_id/sector pair(1).\n");
		return FALSE;
	}

	/* hlist_del(&req->colision) is done in _req_may_be_done, to avoid
	 * special casing it there for the various failure cases.
	 * still no race with drbd_fail_pending_reads */
	ok = recv_dless_read(mdev, req, sector, data_size);

	if (ok)
		req_mod(req, data_received, 0);
	/* else: nothing. handled from drbd_disconnect...
	 * I don't think we may complete this just yet
	 * in case we are "on-disconnect: freeze" */

	return ok;
}

int receive_RSDataReply(struct drbd_conf *mdev, struct Drbd_Header *h)
{
	sector_t sector;
	unsigned int header_size, data_size;
	int ok;
	struct Drbd_Data_Packet *p = (struct Drbd_Data_Packet *)h;

	header_size = sizeof(*p) - sizeof(*h);
	data_size   = h->length  - header_size;

	/* I expect a block to be a multiple of 512 byte,
	 * and no more than DRBD_MAX_SEGMENT_SIZE.
	 * is this too restrictive?  */
	ERR_IF(data_size == 0) return FALSE;
	ERR_IF(data_size &  0x1ff) return FALSE;
	ERR_IF(data_size >  DRBD_MAX_SEGMENT_SIZE) return FALSE;

	if (drbd_recv(mdev, h->payload, header_size) != header_size)
		return FALSE;

	sector = be64_to_cpu(p->sector);
	D_ASSERT(p->block_id == ID_SYNCER);

	if (inc_local(mdev)) {
		/* data is submitted to disk within recv_resync_read.
		 * corresponding dec_local done below on error,
		 * or in drbd_endio_write_sec. */
		/* FIXME paranoia:
		 * verify that the corresponding bit is set.
		 * in case we are Primary SyncTarget,
		 * verify there are no pending write request to that area.
		 */
		ok = recv_resync_read(mdev, sector, data_size);
		if (!ok)
			dec_local(mdev);
	} else {
		if (DRBD_ratelimit(5*HZ, 5))
			ERR("Can not write resync data to local disk.\n");

		ok = drbd_drain_block(mdev, data_size);

		drbd_send_ack_dp(mdev, NegAck, p);
	}

	return ok;
}

/* e_end_block() is called via drbd_process_done_ee().
 * this means this function only runs in the asender thread
 *
 * for a broken example implementation of the TCQ barrier version of
 * e_end_block see older revisions...
 */
int e_end_block(struct drbd_conf *mdev, struct drbd_work *w, int unused)
{
	struct Tl_epoch_entry *e = (struct Tl_epoch_entry *)w;
	sector_t sector = e->sector;
	/* unsigned int epoch_size; */
	int ok = 1, pcmd;

	if (mdev->net_conf->wire_protocol == DRBD_PROT_C) {
		if (likely(drbd_bio_uptodate(e->private_bio))) {
			pcmd = (mdev->state.conn >= SyncSource &&
				mdev->state.conn <= PausedSyncT &&
				e->flags & EE_MAY_SET_IN_SYNC) ?
				RSWriteAck : WriteAck;
			ok &= drbd_send_ack(mdev, pcmd, e);
			if (pcmd == RSWriteAck)
				drbd_set_in_sync(mdev, sector, e->size);
		} else {
			/* FIXME I think we should send a NegAck regardless of
			 * which protocol is in effect.
			 * In which case we would need to make sure that any
			 * NegAck is sent. Basically that means that
			 * drbd_process_done_ee may not list_del() the ee
			 * before this callback did run...
			 * maybe even move the list_del(e) in here... */
			ok  = drbd_send_ack(mdev, NegAck, e);
			ok &= drbd_io_error(mdev, FALSE);
			/* we expect it to be marked out of sync anyways...
			 * maybe assert this?  */
		}
		dec_unacked(mdev);
	} else if (unlikely(!drbd_bio_uptodate(e->private_bio))) {
		ok = drbd_io_error(mdev, FALSE);
	}

	/* we delete from the conflict detection hash _after_ we sent out the
	 * WriteAck / NegAck, to get the sequence number right.  */
	if (mdev->net_conf->two_primaries) {
		spin_lock_irq(&mdev->req_lock);
		D_ASSERT(!hlist_unhashed(&e->colision));
		hlist_del_init(&e->colision);
		spin_unlock_irq(&mdev->req_lock);
	} else {
		D_ASSERT(hlist_unhashed(&e->colision));
	}

	return ok;
}

int e_send_discard_ack(struct drbd_conf *mdev, struct drbd_work *w, int unused)
{
	struct Tl_epoch_entry *e = (struct Tl_epoch_entry *)w;
	int ok = 1;

	D_ASSERT(mdev->net_conf->wire_protocol == DRBD_PROT_C);
	ok = drbd_send_ack(mdev, DiscardAck, e);

	spin_lock_irq(&mdev->req_lock);
	D_ASSERT(!hlist_unhashed(&e->colision));
	hlist_del_init(&e->colision);
	spin_unlock_irq(&mdev->req_lock);

	dec_unacked(mdev);

	return ok;
}

/* Called from receive_Data.
 * Synchronize packets on sock with packets on msock.
 *
 * This is here so even when a Data packet traveling via sock overtook an Ack
 * packet traveling on msock, they are still processed in the order they have
 * been sent.
 *
 * Note: we don't care for Ack packets overtaking Data packets.
 *
 * In case packet_seq is larger than mdev->peer_seq number, there are
 * outstanding packets on the msock. We wait for them to arrive.
 * In case we are the logically next packet, we update mdev->peer_seq
 * ourselves. Correctly handles 32bit wrap around.
 * FIXME verify that atomic_t guarantees 32bit wrap around,
 * otherwise we have to play tricks with << ...
 *
 * Assume we have a 10 GBit connection, that is about 1<<30 byte per second,
 * about 1<<21 sectors per second. So "worst" case, we have 1<<3 == 8 seconds
 * for the 24bit wrap (historical atomic_t guarantee on some archs), and we have
 * 1<<9 == 512 seconds aka ages for the 32bit wrap around...
 *
 * returns 0 if we may process the packet,
 * -ERESTARTSYS if we were interrupted (by disconnect signal). */
static int drbd_wait_peer_seq(struct drbd_conf *mdev, const u32 packet_seq)
{
	DEFINE_WAIT(wait);
	int ret = 0;
	spin_lock(&mdev->peer_seq_lock);
	for (;;) {
		prepare_to_wait(&mdev->seq_wait, &wait, TASK_INTERRUPTIBLE);
		if (seq_le(packet_seq, mdev->peer_seq+1))
			break;
		spin_unlock(&mdev->peer_seq_lock);
		if (signal_pending(current)) {
			ret = -ERESTARTSYS;
			break;
		}
		schedule();
		spin_lock(&mdev->peer_seq_lock);
	}
	finish_wait(&mdev->seq_wait, &wait);
	if (mdev->peer_seq+1 == packet_seq)
		mdev->peer_seq++;
	spin_unlock(&mdev->peer_seq_lock);
	return ret;
}

/* mirrored write */
int receive_Data(struct drbd_conf *mdev, struct Drbd_Header *h)
{
	sector_t sector;
	struct Tl_epoch_entry *e;
	struct Drbd_Data_Packet *p = (struct Drbd_Data_Packet *)h;
	int header_size, data_size;
	unsigned int barrier_nr = 0;
	unsigned int epoch_size = 0;
	u32 dp_flags;

	/* FIXME merge this code dups into some helper function */
	header_size = sizeof(*p) - sizeof(*h);
	data_size   = h->length  - header_size;

	ERR_IF(data_size == 0) return FALSE;
	ERR_IF(data_size &  0x1ff) return FALSE;
	ERR_IF(data_size >  DRBD_MAX_SEGMENT_SIZE) return FALSE;

	if (drbd_recv(mdev, h->payload, header_size) != header_size)
		return FALSE;

	if (!inc_local(mdev)) {
		/* data is submitted to disk at the end of this function.
		 * corresponding dec_local done either below (on error),
		 * or in drbd_endio_write_sec. */
		if (DRBD_ratelimit(5*HZ, 5))
			ERR("Can not write mirrored data block "
			    "to local disk.\n");
		spin_lock(&mdev->peer_seq_lock);
		if (mdev->peer_seq+1 == be32_to_cpu(p->seq_num))
			mdev->peer_seq++;
		spin_unlock(&mdev->peer_seq_lock);

		drbd_send_ack_dp(mdev, NegAck, p);
		mdev->epoch_size++; /* spin lock ? */
		return drbd_drain_block(mdev, data_size);
	}

	sector = be64_to_cpu(p->sector);
	e = read_in_block(mdev, p->block_id, sector, data_size);
	if (!e) {
		dec_local(mdev);
		return FALSE;
	}

	e->private_bio->bi_end_io = drbd_endio_write_sec;
	e->w.cb = e_end_block;

	dp_flags = be32_to_cpu(p->dp_flags);
	if (dp_flags & DP_HARDBARRIER)
		e->private_bio->bi_rw |= BIO_RW_BARRIER;

	if (dp_flags & DP_RW_SYNC)
		e->private_bio->bi_rw |= BIO_RW_SYNC;

	if (dp_flags & DP_MAY_SET_IN_SYNC)
		e->flags |= EE_MAY_SET_IN_SYNC;

	/* I'm the receiver, I do hold a net_cnt reference. */
	if (!mdev->net_conf->two_primaries) {
		spin_lock_irq(&mdev->req_lock);
	} else {
		/* don't get the req_lock yet,
		 * we may sleep in drbd_wait_peer_seq */
		const sector_t sector = e->sector;
		const int size = e->size;
		const int discard = test_bit(DISCARD_CONCURRENT, &mdev->flags);
		DEFINE_WAIT(wait);
		struct drbd_request *i;
		struct hlist_node *n;
		struct hlist_head *slot;
		int first;

		D_ASSERT(mdev->net_conf->wire_protocol == DRBD_PROT_C);
		BUG_ON(mdev->ee_hash == NULL);
		BUG_ON(mdev->tl_hash == NULL);

		/* conflict detection and handling:
		 * 1. wait on the sequence number,
		 *    in case this data packet overtook ACK packets.
		 * 2. check our hash tables for conflicting requests.
		 *    we only need to walk the tl_hash, since an ee can not
		 *    have a conflict with an other ee: on the submitting
		 *    node, the corresponding req had already been conflicting,
		 *    and a conflicting req is never sent.
		 *
		 * Note: for two_primaries, we are protocol C,
		 * so there cannot be any request that is DONE
		 * but still on the transfer log.
		 *
		 * unconditionally add to the ee_hash.
		 *
		 * if no conflicting request is found:
		 *    submit.
		 *
		 * if any conflicting request is found
		 * that has not yet been acked,
		 * AND I have the "discard concurrent writes" flag:
		 *	 queue (via done_ee) the DiscardAck; OUT.
		 *
		 * if any conflicting request is found:
		 *	 block the receiver, waiting on misc_wait
		 *	 until no more conflicting requests are there,
		 *	 or we get interrupted (disconnect).
		 *
		 *	 we do not just write after local io completion of those
		 *	 requests, but only after req is done completely, i.e.
		 *	 we wait for the DiscardAck to arrive!
		 *
		 *	 then proceed normally, i.e. submit.
		 */
		if (drbd_wait_peer_seq(mdev, be32_to_cpu(p->seq_num)))
			goto out_interrupted;

		spin_lock_irq(&mdev->req_lock);

		hlist_add_head(&e->colision, ee_hash_slot(mdev, sector));

#define OVERLAPS overlaps(i->sector, i->size, sector, size)
		slot = tl_hash_slot(mdev, sector);
		first = 1;
		for (;;) {
			int have_unacked = 0;
			int have_conflict = 0;
			prepare_to_wait(&mdev->misc_wait, &wait,
				TASK_INTERRUPTIBLE);
			hlist_for_each_entry(i, n, slot, colision) {
				if (OVERLAPS) {
					/* only ALERT on first iteration,
					 * we may be woken up early... */
					if (first)
						ALERT("%s[%u] Concurrent local write detected!"
						      "	new: %llus +%u; pending: %llus +%u\n",
						      current->comm, current->pid,
						      (unsigned long long)sector, size,
						      (unsigned long long)i->sector, i->size);
					if (i->rq_state & RQ_NET_PENDING)
						++have_unacked;
					++have_conflict;
				}
			}
#undef OVERLAPS
			if (!have_conflict)
				break;

			/* Discard Ack only for the _first_ iteration */
			if (first && discard && have_unacked) {
				ALERT("Concurrent write! [DISCARD BY FLAG] sec=%llus\n",
				     (unsigned long long)sector);
				inc_unacked(mdev);
				mdev->epoch_size++;
				e->w.cb = e_send_discard_ack;
				list_add_tail(&e->w.list, &mdev->done_ee);

				spin_unlock_irq(&mdev->req_lock);

				/* we could probably send that DiscardAck ourselves,
				 * but I don't like the receiver using the msock */

				dec_local(mdev);
				wake_asender(mdev);
				finish_wait(&mdev->misc_wait, &wait);
				return TRUE;
			}

			if (signal_pending(current)) {
				hlist_del_init(&e->colision);

				spin_unlock_irq(&mdev->req_lock);

				finish_wait(&mdev->misc_wait, &wait);
				goto out_interrupted;
			}

			spin_unlock_irq(&mdev->req_lock);
			if (first) {
				first = 0;
				ALERT("Concurrent write! [W AFTERWARDS] "
				     "sec=%llus\n", (unsigned long long)sector);
			} else if (discard) {
				/* we had none on the first iteration.
				 * there must be none now. */
				D_ASSERT(have_unacked == 0);
			}
			schedule();
			spin_lock_irq(&mdev->req_lock);
		}
		finish_wait(&mdev->misc_wait, &wait);
	}

	/* when using TCQ:
	 * note that, when using tagged command queuing, we may
	 * have more than one reorder domain "active" at a time.
	 *
	 * THINK:
	 * do we have any guarantees that we get the completion
	 * events of the different reorder domains in order?
	 * or does the api only "guarantee" that the events
	 * _happened_ in order, but eventually the completion
	 * callbacks are shuffeled again?
	 *
	 * note that I wonder about the order in which the
	 * callbacks are run, I am reasonable confident that the
	 * actual completion happens in order.
	 *
	 * - can it happen that the tagged write completion is
	 *   called even though not all of the writes before it
	 *   have run their completion callback?
	 * - can it happen that some completion callback of some
	 *   write after the tagged one is run, even though the
	 *   callback of the tagged one itself is still pending?
	 *
	 * if this can happen, we either need to drop our "debug
	 * assertion" about the epoch size and just trust our code
	 * and the layers below us (nah, won't do that).
	 *
	 * or we need to replace the "active_ee" list by some sort
	 * of "transfer log" on the receiving side, too, which
	 * uses epoch counters per reorder domain.
	 */

	/* when using tcq:
	 * if we got a barrier packet before, but at that time the active_ee
	 * was not yet empty, we just "remembered" this barrier request.
	 *
	 * if this is the first data packet since that barrier, maybe meanwhile
	 * all previously active writes have been completed?
	 * if so, send the b_ack right now
	 * (though, maybe rather move it into the e_end_block callback,
	 * where it would be sent as soon as possible).
	 *
	 * otherwise, tag the write with the barrier number, so it
	 * will trigger the b_ack before its own ack.
	 */
	if (mdev->next_barrier_nr) {
		/* only when using TCQ */
		if (list_empty(&mdev->active_ee)) {
			barrier_nr = mdev->next_barrier_nr;
			epoch_size = mdev->epoch_size;
			mdev->epoch_size = 0;
		} else {
			e->barrier_nr = mdev->next_barrier_nr;
		}
		e->private_bio->bi_rw |= BIO_RW_BARRIER;
		mdev->next_barrier_nr = 0;
	}
	list_add(&e->w.list, &mdev->active_ee);
	spin_unlock_irq(&mdev->req_lock);

	if (barrier_nr) {
		/* only when using TCQ
		 * maybe rather move it into the e_end_block callback,
		 * where it would be sent as soon as possible).
		 */
		(void)drbd_send_b_ack(mdev,
					cpu_to_be32(barrier_nr), epoch_size);
	}

	switch (mdev->net_conf->wire_protocol) {
	case DRBD_PROT_C:
		inc_unacked(mdev);
		/* corresponding dec_unacked() in e_end_block()
		 * respective _drbd_clear_done_ee */
		break;
	case DRBD_PROT_B:
		/* I really don't like it that the receiver thread
		 * sends on the msock, but anyways */
		drbd_send_ack(mdev, RecvAck, e);
		break;
	case DRBD_PROT_A:
		/* nothing to do */
		break;
	}

	if (mdev->state.pdsk == Diskless) {
		/* In case we have the only disk of the cluster, */
		drbd_set_out_of_sync(mdev, e->sector, e->size);
		e->flags |= EE_CALL_AL_COMPLETE_IO;
		drbd_al_begin_io(mdev, e->sector);
	}

	MTRACE(TraceTypeEE, TraceLvlAll,
	       INFO("submit EE (DATA)WRITE sec=%llus size=%u ee=%p\n",
		    (unsigned long long)e->sector, e->size, e);
	       );
	/* FIXME drbd_al_begin_io in case we have two primaries... */
	drbd_generic_make_request(mdev, WRITE, DRBD_FAULT_DT_WR,
					e->private_bio);
	/* accounting done in endio */

	maybe_kick_lo(mdev);
	return TRUE;

out_interrupted:
	/* yes, the epoch_size now is imbalanced.
	 * but we drop the connection anyways, so we don't have a chance to
	 * receive a barrier... atomic_inc(&mdev->epoch_size); */
	dec_local(mdev);
	drbd_free_ee(mdev, e);
	return FALSE;
}

int receive_DataRequest(struct drbd_conf *mdev, struct Drbd_Header *h)
{
	sector_t sector;
	const sector_t capacity = drbd_get_capacity(mdev->this_bdev);
	struct Tl_epoch_entry *e;
	int size;
	unsigned int fault_type;
	struct Drbd_BlockRequest_Packet *p =
		(struct Drbd_BlockRequest_Packet *)h;

	ERR_IF(h->length != (sizeof(*p)-sizeof(*h))) return FALSE;

	if (drbd_recv(mdev, h->payload, h->length) != h->length)
		return FALSE;

	sector = be64_to_cpu(p->sector);
	size   = be32_to_cpu(p->blksize);

	if (size <= 0 || (size & 0x1ff) != 0 || size > DRBD_MAX_SEGMENT_SIZE) {
		ERR("%s:%d: sector: %llus, size: %u\n", __FILE__, __LINE__,
				(unsigned long long)sector, size);
		return FALSE;
	}
	if ( sector + (size>>9) > capacity) {
		ERR("%s:%d: sector: %llus, size: %u\n", __FILE__, __LINE__,
				(unsigned long long)sector, size);
		return FALSE;
	}

	if (!inc_local_if_state(mdev, UpToDate)) {
		if (DRBD_ratelimit(5*HZ, 5))
			ERR("Can not satisfy peer's read request, "
			    "no local data.\n");
		drbd_send_ack_rp(mdev, h->command == DataRequest ? NegDReply :
				 NegRSDReply , p);
		return TRUE;
	}

	e = drbd_alloc_ee(mdev, p->block_id, sector, size, GFP_KERNEL);
	if (!e) {
		dec_local(mdev);
		return FALSE;
	}

	e->private_bio->bi_end_io = drbd_endio_read_sec;

	switch (h->command) {
	case DataRequest:
		e->w.cb = w_e_end_data_req;
		fault_type = DRBD_FAULT_DT_RD;
		break;
	case RSDataRequest:
		e->w.cb = w_e_end_rsdata_req;
		fault_type = DRBD_FAULT_RS_RD;
		/* Eventually this should become asynchrously. Currently it
		 * blocks the whole receiver just to delay the reading of a
		 * resync data block.
		 * the drbd_work_queue mechanism is made for this...
		 */
		if (!drbd_rs_begin_io(mdev, sector)) {
			/* we have been interrupted,
			 * probably connection lost! */
			D_ASSERT(signal_pending(current));
			dec_local(mdev);
			drbd_free_ee(mdev, e);
			return 0;
		}
		break;
	default:; /* avoid compiler warning */
		fault_type = DRBD_FAULT_MAX;
	}

	spin_lock_irq(&mdev->req_lock);
	list_add(&e->w.list, &mdev->read_ee);
	spin_unlock_irq(&mdev->req_lock);

	inc_unacked(mdev);

	MTRACE(TraceTypeEE, TraceLvlAll,
	       INFO("submit EE READ sec=%llus size=%u ee=%p\n",
		    (unsigned long long)e->sector, e->size, e);
	       );
	/* FIXME actually, it could be a READA originating from the peer ... */
	drbd_generic_make_request(mdev, READ, fault_type, e->private_bio);
	maybe_kick_lo(mdev);

	return TRUE;
}

int drbd_asb_recover_0p(struct drbd_conf *mdev)
{
	int self, peer, rv = -100;
	unsigned long ch_self, ch_peer;

	self = mdev->bc->md.uuid[Bitmap] & 1;
	peer = mdev->p_uuid[Bitmap] & 1;

	ch_peer = mdev->p_uuid[UUID_SIZE];
	ch_self = mdev->comm_bm_set;

	switch ( mdev->net_conf->after_sb_0p ) {
	case Consensus:
	case DiscardSecondary:
	case CallHelper:
		ERR("Configuration error.\n");
		break;
	case Disconnect:
		break;
	case DiscardYoungerPri:
		if (self == 0 && peer == 1) { rv = -1; break; }
		if (self == 1 && peer == 0) { rv =  1; break; }
		/* Else fall through to one of the other strategies... */
	case DiscardOlderPri:
		if (self == 0 && peer == 1) { rv =  1; break; }
		if (self == 1 && peer == 0) { rv = -1; break; }
		/* Else fall through to one of the other strategies... */
		WARN("Discard younger/older primary did not found a decision\n"
		     "Using discard-least-changes instead\n");
	case DiscardZeroChg:
		if (ch_peer == 0 && ch_self == 0) {
			rv = test_bit(DISCARD_CONCURRENT, &mdev->flags)
				? -1 : 1;
			break;
		} else {
			if (ch_peer == 0) { rv =  1; break; }
			if (ch_self == 0) { rv = -1; break; }
		}
		if (mdev->net_conf->after_sb_0p == DiscardZeroChg)
			break;
	case DiscardLeastChg:
		if	( ch_self < ch_peer )
			rv = -1;
		else if (ch_self > ch_peer)
			rv =  1;
		else /* ( ch_self == ch_peer ) */
		     /* Well, then use something else. */
			rv = test_bit(DISCARD_CONCURRENT, &mdev->flags)
				? -1 : 1;
		break;
	case DiscardLocal:
		rv = -1;
		break;
	case DiscardRemote:
		rv =  1;
	}

	return rv;
}

int drbd_asb_recover_1p(struct drbd_conf *mdev)
{
	int self, peer, hg, rv = -100;

	self = mdev->bc->md.uuid[Bitmap] & 1;
	peer = mdev->p_uuid[Bitmap] & 1;

	switch ( mdev->net_conf->after_sb_1p ) {
	case DiscardYoungerPri:
	case DiscardOlderPri:
	case DiscardLeastChg:
	case DiscardLocal:
	case DiscardRemote:
		ERR("Configuration error.\n");
		break;
	case Disconnect:
		break;
	case Consensus:
		hg = drbd_asb_recover_0p(mdev);
		if (hg == -1 && mdev->state.role == Secondary)
			rv = hg;
		if (hg == 1  && mdev->state.role == Primary)
			rv = hg;
		break;
	case Violently:
		rv = drbd_asb_recover_0p(mdev);
		break;
	case DiscardSecondary:
		return mdev->state.role == Primary ? 1 : -1;
	case CallHelper:
		hg = drbd_asb_recover_0p(mdev);
		if (hg == -1 && mdev->state.role == Primary) {
			self = drbd_set_role(mdev, Secondary, 0);
			if (self != SS_Success) {
				drbd_khelper(mdev, "pri-lost-after-sb");
			} else {
				WARN("Sucessfully gave up primary role.\n");
				rv = hg;
			}
		} else
			rv = hg;
	}

	return rv;
}

int drbd_asb_recover_2p(struct drbd_conf *mdev)
{
	int self, peer, hg, rv = -100;

	self = mdev->bc->md.uuid[Bitmap] & 1;
	peer = mdev->p_uuid[Bitmap] & 1;

	switch ( mdev->net_conf->after_sb_2p ) {
	case DiscardYoungerPri:
	case DiscardOlderPri:
	case DiscardLeastChg:
	case DiscardLocal:
	case DiscardRemote:
	case Consensus:
	case DiscardSecondary:
		ERR("Configuration error.\n");
		break;
	case Violently:
		rv = drbd_asb_recover_0p(mdev);
		break;
	case Disconnect:
		break;
	case CallHelper:
		hg = drbd_asb_recover_0p(mdev);
		if (hg == -1) {
			self = drbd_set_role(mdev, Secondary, 0);
			if (self != SS_Success) {
				drbd_khelper(mdev, "pri-lost-after-sb");
			} else {
				WARN("Sucessfully gave up primary role.\n");
				rv = hg;
			}
		} else
			rv = hg;
	}

	return rv;
}

void drbd_uuid_dump(struct drbd_conf *mdev, char *text, u64 *uuid)
{
	INFO("%s %016llX:%016llX:%016llX:%016llX\n",
	     text,
	     uuid[Current],
	     uuid[Bitmap],
	     uuid[History_start],
	     uuid[History_end]);
}

/*
  100	after split brain try auto recover
    2	SyncSource set BitMap
    1	SyncSource use BitMap
    0	no Sync
   -1	SyncTarget use BitMap
   -2	SyncTarget set BitMap
 -100	after split brain, disconnect
-1000	unrelated data
 */
int drbd_uuid_compare(struct drbd_conf *mdev, int *rule_nr)
{
	u64 self, peer;
	int i, j;

	self = mdev->bc->md.uuid[Current] & ~((u64)1);
	peer = mdev->p_uuid[Current] & ~((u64)1);

	*rule_nr = 1;
	if (self == UUID_JUST_CREATED &&
	    peer == UUID_JUST_CREATED) return 0;

	*rule_nr = 2;
	if ( (self == UUID_JUST_CREATED || self == (u64)0) &&
	     peer != UUID_JUST_CREATED) return -2;

	*rule_nr = 3;
	if ( self != UUID_JUST_CREATED &&
	     (peer == UUID_JUST_CREATED || peer == (u64)0) ) return 2;

	*rule_nr = 4;
	if (self == peer) { /* Common power [off|failure] */
		int rct, dc; /* roles at crash time */

		rct = (test_bit(CRASHED_PRIMARY, &mdev->flags) ? 1 : 0) +
			( mdev->p_uuid[UUID_FLAGS] & 2 );
		/* lowest bit is set when we were primary,
		 * next bit (weight 2) is set when peer was primary */

		MTRACE(TraceTypeUuid, TraceLvlMetrics, DUMPI(rct); );

		switch (rct) {
		case 0: /* !self_pri && !peer_pri */ return 0;
		case 1: /*  self_pri && !peer_pri */ return 1;
		case 2: /* !self_pri &&  peer_pri */ return -1;
		case 3: /*  self_pri &&  peer_pri */
			dc = test_bit(DISCARD_CONCURRENT, &mdev->flags);
			MTRACE(TraceTypeUuid, TraceLvlMetrics, DUMPI(dc); );
			return dc ? -1 : 1;
		}
	}

	*rule_nr = 5;
	peer = mdev->p_uuid[Bitmap] & ~((u64)1);
	if (self == peer)
		return -1;

	*rule_nr = 6;
	for ( i = History_start ; i <= History_end ; i++ ) {
		peer = mdev->p_uuid[i] & ~((u64)1);
		if (self == peer)
			return -2;
	}

	*rule_nr = 7;
	self = mdev->bc->md.uuid[Bitmap] & ~((u64)1);
	peer = mdev->p_uuid[Current] & ~((u64)1);
	if (self == peer)
		return 1;

	*rule_nr = 8;
	for ( i = History_start ; i <= History_end ; i++ ) {
		self = mdev->bc->md.uuid[i] & ~((u64)1);
		if (self == peer)
			return 2;
	}

	*rule_nr = 9;
	self = mdev->bc->md.uuid[Bitmap] & ~((u64)1);
	peer = mdev->p_uuid[Bitmap] & ~((u64)1);
	if (self == peer && self != ((u64)0) ) return 100;

	*rule_nr = 10;
	for ( i = History_start ; i <= History_end ; i++ ) {
		self = mdev->p_uuid[i] & ~((u64)1);
		for ( j = History_start ; j <= History_end ; j++ ) {
			peer = mdev->p_uuid[j] & ~((u64)1);
			if (self == peer)
				return -100;
		}
	}

	return -1000;
}

/* drbd_sync_handshake() returns the new conn state on success, or
   conn_mask (-1) on failure.
 */
enum drbd_conns drbd_sync_handshake(struct drbd_conf *mdev,
	enum drbd_role peer_role, enum drbd_disk_state peer_disk)
{
	int hg, rule_nr;
	enum drbd_conns rv = conn_mask;
	enum drbd_disk_state mydisk;

	mydisk = mdev->state.disk;
	if (mydisk == Negotiating)
		mydisk = mdev->new_state_tmp.disk;

	hg = drbd_uuid_compare(mdev, &rule_nr);

	MTRACE(TraceTypeUuid, TraceLvlSummary,
	       INFO("drbd_sync_handshake:\n");
	       drbd_uuid_dump(mdev, "self", mdev->bc->md.uuid);
	       drbd_uuid_dump(mdev, "peer", mdev->p_uuid);
	       INFO("uuid_compare()=%d by rule %d\n", hg, rule_nr);
	    );

	if (hg == -1000) {
		ALERT("Unrelated data, dropping connection!\n");
		drbd_force_state(mdev, NS(conn, Disconnecting));
		return conn_mask;
	}

	if ( (mydisk == Inconsistent && peer_disk > Inconsistent) ||
	    (peer_disk == Inconsistent && mydisk > Inconsistent) )  {
		int f = (hg == -100) || abs(hg) == 2;
		hg = mydisk > Inconsistent ? 1 : -1;
		if (f)
			hg = hg*2;
		INFO("Becoming sync %s due to disk states.\n",
		     hg > 0 ? "source" : "target");
	}

	if (hg == 100 || (hg == -100 && mdev->net_conf->always_asbp) ) {
		int pcount = (mdev->state.role == Primary)
			   + (peer_role == Primary);
		int forced = (hg == -100);

		switch (pcount) {
		case 0:
			hg = drbd_asb_recover_0p(mdev);
			break;
		case 1:
			hg = drbd_asb_recover_1p(mdev);
			break;
		case 2:
			hg = drbd_asb_recover_2p(mdev);
			break;
		}
		if ( abs(hg) < 100 ) {
			WARN("Split-Brain detected, %d primaries, "
			     "automatically solved. Sync from %s node\n",
			     pcount, (hg < 0) ? "peer":"this");
			if (forced) {
				WARN("Doing a full sync, since"
				     " UUIDs where ambiguous.\n");
				drbd_uuid_dump(mdev, "self", mdev->bc->md.uuid);
				drbd_uuid_dump(mdev, "peer", mdev->p_uuid);
				hg = hg*2;
			}
		}
	}

	if (hg == -100) {
		if (mdev->net_conf->want_lose && !(mdev->p_uuid[UUID_FLAGS]&1))
			hg = -1;
		if (!mdev->net_conf->want_lose && (mdev->p_uuid[UUID_FLAGS]&1))
			hg = 1;

		if ( abs(hg) < 100 )
			WARN("Split-Brain detected, manually solved. "
			     "Sync from %s node\n",
			     (hg < 0) ? "peer":"this");
	}

	if (hg == -100) {
		ALERT("Split-Brain detected, dropping connection!\n");
		drbd_uuid_dump(mdev, "self", mdev->bc->md.uuid);
		drbd_uuid_dump(mdev, "peer", mdev->p_uuid);
		drbd_force_state(mdev, NS(conn, Disconnecting));
		return conn_mask;
	}

	if (hg > 0 && mydisk <= Inconsistent) {
		ERR("I shall become SyncSource, but I am inconsistent!\n");
		drbd_force_state(mdev, NS(conn, Disconnecting));
		return conn_mask;
	}

	if (hg < 0 && /* by intention we do not use mydisk here. */
	    mdev->state.role == Primary && mdev->state.disk >= Consistent ) {
		switch (mdev->net_conf->rr_conflict) {
		case CallHelper:
			drbd_khelper(mdev, "pri-lost");
			/* fall through */
		case Disconnect:
			ERR("I shall become SyncTarget, but I am primary!\n");
			drbd_force_state(mdev, NS(conn, Disconnecting));
			return conn_mask;
		case Violently:
			WARN("Becoming SyncTarget, violating the stable-data"
			     "assumption\n");
		}
	}

	if (abs(hg) >= 2) {
		drbd_md_set_flag(mdev, MDF_FullSync);
		drbd_md_sync(mdev);

		drbd_bm_set_all(mdev);

		if (unlikely(drbd_bm_write(mdev) < 0))
			return conn_mask;

		drbd_md_clear_flag(mdev, MDF_FullSync);
		drbd_md_sync(mdev);
	}

	if (hg > 0) { /* become sync source. */
		rv = WFBitMapS;
	} else if (hg < 0) { /* become sync target */
		rv = WFBitMapT;
	} else {
		rv = Connected;
		if (drbd_bm_total_weight(mdev)) {
			INFO("No resync, but %lu bits in bitmap!\n",
			     drbd_bm_total_weight(mdev));
		}
	}

	drbd_bm_recount_bits(mdev);

	return rv;
}

/* returns 1 if invalid */
int cmp_after_sb(enum after_sb_handler peer, enum after_sb_handler self)
{
	/* DiscardRemote - DiscardLocal is valid */
	if ( (peer == DiscardRemote && self == DiscardLocal) ||
	    (self == DiscardRemote && peer == DiscardLocal) ) return 0;

	/* any other things with DiscardRemote or DiscardLocal are invalid */
	if ( peer == DiscardRemote || peer == DiscardLocal ||
	    self == DiscardRemote || self == DiscardLocal ) return 1;

	/* everything else is valid if they are equal on both sides. */
	if (peer == self)
		return 0;

	/* everything es is invalid. */
	return 1;
}

int receive_protocol(struct drbd_conf *mdev, struct Drbd_Header *h)
{
	struct Drbd_Protocol_Packet *p = (struct Drbd_Protocol_Packet *)h;

	int p_proto, p_after_sb_0p, p_after_sb_1p, p_after_sb_2p;
	int p_want_lose, p_two_primaries;

	ERR_IF(h->length != (sizeof(*p)-sizeof(*h))) return FALSE;
	if (drbd_recv(mdev, h->payload, h->length) != h->length)
		return FALSE;

	p_proto		= be32_to_cpu(p->protocol);
	p_after_sb_0p	= be32_to_cpu(p->after_sb_0p);
	p_after_sb_1p	= be32_to_cpu(p->after_sb_1p);
	p_after_sb_2p	= be32_to_cpu(p->after_sb_2p);
	p_want_lose	= be32_to_cpu(p->want_lose);
	p_two_primaries = be32_to_cpu(p->two_primaries);

	if (p_proto != mdev->net_conf->wire_protocol) {
		ERR("incompatible communication protocols\n");
		goto disconnect;
	}

	if ( cmp_after_sb(p_after_sb_0p, mdev->net_conf->after_sb_0p) ) {
		ERR("incompatible after-sb-0pri settings\n");
		goto disconnect;
	}

	if ( cmp_after_sb(p_after_sb_1p, mdev->net_conf->after_sb_1p) ) {
		ERR("incompatible after-sb-1pri settings\n");
		goto disconnect;
	}

	if ( cmp_after_sb(p_after_sb_2p, mdev->net_conf->after_sb_2p) ) {
		ERR("incompatible after-sb-2pri settings\n");
		goto disconnect;
	}

	if (p_want_lose && mdev->net_conf->want_lose) {
		ERR("both sides have the 'want_lose' flag set\n");
		goto disconnect;
	}

	if (p_two_primaries != mdev->net_conf->two_primaries) {
		ERR("incompatible setting of the two-primaries options\n");
		goto disconnect;
	}

	return TRUE;

 disconnect:
	drbd_force_state(mdev, NS(conn, Disconnecting));
	return FALSE;
}

int receive_SyncParam(struct drbd_conf *mdev, struct Drbd_Header *h)
{
	int ok = TRUE;
	struct Drbd_SyncParam_Packet *p = (struct Drbd_SyncParam_Packet *)h;

	ERR_IF(h->length != (sizeof(*p)-sizeof(*h))) return FALSE;
	if (drbd_recv(mdev, h->payload, h->length) != h->length)
		return FALSE;

	/* XXX harmless race with ioctl ... */
	mdev->sync_conf.rate	  = be32_to_cpu(p->rate);

	return ok;
}

void drbd_setup_order_type(struct drbd_conf *mdev, int peer)
{
	/* sorry, we currently have no working implementation
	 * of distributed TCQ */
}

/* warn if the arguments differ by more than 12.5% */
static void warn_if_differ_considerably(struct drbd_conf *mdev,
	const char *s, sector_t a, sector_t b)
{
	sector_t d;
	if (a == 0 || b == 0)
		return;
	d = (a > b) ? (a - b) : (b - a);
	if ( d > (a>>3) || d > (b>>3))
		WARN("Considerable difference in %s: %llus vs. %llus\n", s,
		     (unsigned long long)a, (unsigned long long)b);
}

int receive_sizes(struct drbd_conf *mdev, struct Drbd_Header *h)
{
	struct Drbd_Sizes_Packet *p = (struct Drbd_Sizes_Packet *)h;
	unsigned int max_seg_s;
	sector_t p_size, p_usize, my_usize;
	enum drbd_conns nconn;

	ERR_IF(h->length != (sizeof(*p)-sizeof(*h))) return FALSE;
	if (drbd_recv(mdev, h->payload, h->length) != h->length)
		return FALSE;

	p_size = be64_to_cpu(p->d_size);
	p_usize = be64_to_cpu(p->u_size);

	if (p_size == 0 && mdev->state.disk == Diskless) {
		ERR("some backing storage is needed\n");
		drbd_force_state(mdev, NS(conn, Disconnecting));
		return FALSE;
	}

#define min_not_zero(l, r) (l == 0) ? r : ((r == 0) ? l : min(l, r))
	if (inc_local(mdev)) {
		warn_if_differ_considerably(mdev, "lower level device sizes",
			   p_size, drbd_get_capacity(mdev->bc->backing_bdev));
		warn_if_differ_considerably(mdev, "user requested size",
					    p_usize, mdev->bc->dc.disk_size);

		/* if this is the first connect, or an otherwise expected
		 * param exchange, choose the minimum */
		if (mdev->state.conn == WFReportParams)
			p_usize = min_not_zero((sector_t)mdev->bc->dc.disk_size,
					     p_usize);

		my_usize = mdev->bc->dc.disk_size;

		if (mdev->bc->dc.disk_size != p_usize) {
			mdev->bc->dc.disk_size = p_usize;
			INFO("Peer sets u_size to %lu KB\n",
			     (unsigned long)mdev->bc->dc.disk_size);
		}

		/* Never shrink a device with usable data. */
		if (drbd_new_dev_size(mdev, mdev->bc) <
		   drbd_get_capacity(mdev->this_bdev) &&
		   mdev->state.disk >= Outdated ) {
			dec_local(mdev);
			ERR("The peer's disk size is too small!\n");
			drbd_force_state(mdev, NS(conn, Disconnecting));
			mdev->bc->dc.disk_size = my_usize;
			return FALSE;
		}
		dec_local(mdev);
	}
#undef min_not_zero

	mdev->p_size = p_size;
	if (inc_local(mdev)) {
		drbd_bm_lock(mdev);
		/*
		 * you may get a flip-flop connection established/connection
		 * loss, in case both really have different usize uppon first
		 * connect!  try to solve it thus:
		 ***/

		drbd_determin_dev_size(mdev);
		drbd_bm_unlock(mdev);
		dec_local(mdev);
	} else {
		/* I am diskless, need to accept the peer's size. */
		drbd_set_my_capacity(mdev, p_size);
	}

	if (mdev->p_uuid && mdev->state.conn <= Connected && inc_local(mdev)) {
		nconn = drbd_sync_handshake(mdev,
				mdev->state.peer, mdev->state.pdsk);
		dec_local(mdev);

		if (nconn == conn_mask)
			return FALSE;

		if (drbd_request_state(mdev, NS(conn, nconn)) < SS_Success) {
			drbd_force_state(mdev, NS(conn, Disconnecting));
			return FALSE;
		}
	}

	if (inc_local(mdev)) {
		max_seg_s = be32_to_cpu(p->max_segment_size);
		if (max_seg_s != mdev->rq_queue->max_segment_size)
			drbd_setup_queue_param(mdev, max_seg_s);

		drbd_setup_order_type(mdev, be32_to_cpu(p->queue_order_type));
		dec_local(mdev);
	}

	if (mdev->state.conn > WFReportParams) {
		if ( be64_to_cpu(p->c_size) !=
		    drbd_get_capacity(mdev->this_bdev) ) {
			/* we have different sizes, probabely peer
			 * needs to know my new size... */
			drbd_send_sizes(mdev);
		}
	}

	return TRUE;
}

int receive_uuids(struct drbd_conf *mdev, struct Drbd_Header *h)
{
	struct Drbd_GenCnt_Packet *p = (struct Drbd_GenCnt_Packet *)h;
	u64 *p_uuid;
	int i;

	ERR_IF(h->length != (sizeof(*p)-sizeof(*h))) return FALSE;
	if (drbd_recv(mdev, h->payload, h->length) != h->length)
		return FALSE;

	p_uuid = kmalloc(sizeof(u64)*EXT_UUID_SIZE, GFP_KERNEL);

	for (i = Current; i < EXT_UUID_SIZE; i++)
		p_uuid[i] = be64_to_cpu(p->uuid[i]);

	kfree(mdev->p_uuid);
	mdev->p_uuid = p_uuid;

	return TRUE;
}

/**
 * convert_state:
 * Switches the view of the state.
 */
union drbd_state_t convert_state(union drbd_state_t ps)
{
	union drbd_state_t ms;

	static enum drbd_conns c_tab[] = {
		[Connected] = Connected,

		[StartingSyncS] = StartingSyncT,
		[StartingSyncT] = StartingSyncS,
		[Disconnecting] = TearDown, /* NetworkFailure, */

		[conn_mask]   = conn_mask,
	};

	ms.i = ps.i;

	ms.conn = c_tab[ps.conn];
	ms.peer = ps.role;
	ms.role = ps.peer;
	ms.pdsk = ps.disk;
	ms.disk = ps.pdsk;
	ms.peer_isp = ( ps.aftr_isp | ps.user_isp );

	return ms;
}

int receive_req_state(struct drbd_conf *mdev, struct Drbd_Header *h)
{
	struct Drbd_Req_State_Packet *p = (struct Drbd_Req_State_Packet *)h;
	union drbd_state_t mask, val;
	int rv;

	ERR_IF(h->length != (sizeof(*p)-sizeof(*h))) return FALSE;
	if (drbd_recv(mdev, h->payload, h->length) != h->length)
		return FALSE;

	mask.i = be32_to_cpu(p->mask);
	val.i = be32_to_cpu(p->val);

	if (test_bit(DISCARD_CONCURRENT, &mdev->flags)) drbd_state_lock(mdev);

	mask = convert_state(mask);
	val = convert_state(val);

	rv = drbd_change_state(mdev, ChgStateVerbose, mask, val);

	if (test_bit(DISCARD_CONCURRENT, &mdev->flags)) drbd_state_unlock(mdev);

	drbd_send_sr_reply(mdev, rv);
	drbd_md_sync(mdev);

	return TRUE;
}

int receive_state(struct drbd_conf *mdev, struct Drbd_Header *h)
{
	struct Drbd_State_Packet *p = (struct Drbd_State_Packet *)h;
	enum drbd_conns nconn, oconn;
	union drbd_state_t os, ns, peer_state;
	int rv;

	ERR_IF(h->length != (sizeof(*p)-sizeof(*h))) return FALSE;
	if (drbd_recv(mdev, h->payload, h->length) != h->length)
		return FALSE;

	peer_state.i = be32_to_cpu(p->state);

	spin_lock_irq(&mdev->req_lock);
 retry:
	oconn = nconn = mdev->state.conn;
	spin_unlock_irq(&mdev->req_lock);

	if (nconn == WFReportParams)
		nconn = Connected;

	if (mdev->p_uuid && oconn <= Connected &&
	    peer_state.disk >= Negotiating &&
	    inc_local_if_state(mdev, Negotiating) ) {
		nconn = drbd_sync_handshake(mdev,
				peer_state.role, peer_state.disk);
		dec_local(mdev);

		if (nconn == conn_mask)
			return FALSE;
	}

	spin_lock_irq(&mdev->req_lock);
	if (mdev->state.conn != oconn)
		goto retry;
	os = mdev->state;
	ns.i = mdev->state.i;
	ns.conn = nconn;
	ns.peer = peer_state.role;
	ns.pdsk = peer_state.disk;
	ns.peer_isp = ( peer_state.aftr_isp | peer_state.user_isp );
	if ((nconn == Connected || nconn == WFBitMapS) &&
	   ns.disk == Negotiating )
		ns.disk = UpToDate;
	if ((nconn == Connected || nconn == WFBitMapT) &&
	   ns.pdsk == Negotiating )
		ns.pdsk = UpToDate;
	rv = _drbd_set_state(mdev, ns, ChgStateVerbose | ChgStateHard);
	spin_unlock_irq(&mdev->req_lock);

	if (rv < SS_Success) {
		drbd_force_state(mdev, NS(conn, Disconnecting));
		return FALSE;
	}

	if (oconn > WFReportParams) {
		if (nconn > Connected && peer_state.conn <= Connected) {
			/* we want resync, peer has not yet decided to sync */
			drbd_send_uuids(mdev);
			drbd_send_state(mdev);
		} else if (nconn == Connected &&
					peer_state.disk == Negotiating) {
			/* peer is waiting for us to respond... */
			drbd_send_state(mdev);
		}
	}

	if (rv == SS_Success)
		after_state_ch(mdev, os, ns, ChgStateVerbose | ChgStateHard);

	mdev->net_conf->want_lose = 0;

	/* FIXME assertion for (gencounts do not diverge) */
	drbd_md_sync(mdev); /* update connected indicator, la_size, ... */

	return TRUE;
}

int receive_sync_uuid(struct drbd_conf *mdev, struct Drbd_Header *h)
{
	struct Drbd_SyncUUID_Packet *p = (struct Drbd_SyncUUID_Packet *)h;

	wait_event( mdev->misc_wait,
		    mdev->state.conn < Connected ||
		    mdev->state.conn == WFSyncUUID);

	/* D_ASSERT( mdev->state.conn == WFSyncUUID ); */

	ERR_IF(h->length != (sizeof(*p)-sizeof(*h))) return FALSE;
	if (drbd_recv(mdev, h->payload, h->length) != h->length)
		return FALSE;

	/* Here the _drbd_uuid_ functions are right, current should
	   _not_ be rotated into the history */
	_drbd_uuid_set(mdev, Current, be64_to_cpu(p->uuid));
	_drbd_uuid_set(mdev, Bitmap, 0UL);

	drbd_start_resync(mdev, SyncTarget);

	return TRUE;
}

/* Since we are processing the bitfild from lower addresses to higher,
   it does not matter if the process it in 32 bit chunks or 64 bit
   chunks as long as it is little endian. (Understand it as byte stream,
   beginning with the lowest byte...) If we would use big endian
   we would need to process it from the highest address to the lowest,
   in order to be agnostic to the 32 vs 64 bits issue.

   returns 0 on failure, 1 if we suceessfully received it. */
int receive_bitmap(struct drbd_conf *mdev, struct Drbd_Header *h)
{
	size_t bm_words, bm_i, want, num_words;
	unsigned long *buffer;
	int ok = FALSE;

	drbd_bm_lock(mdev);

	bm_words = drbd_bm_words(mdev);
	bm_i	 = 0;
	buffer	 = vmalloc(BM_PACKET_WORDS*sizeof(long));

	while (1) {
		num_words = min_t(size_t, BM_PACKET_WORDS, bm_words-bm_i );
		want = num_words * sizeof(long);
		ERR_IF(want != h->length) goto out;
		if (want == 0)
			break;
		if (drbd_recv(mdev, buffer, want) != want)
			goto out;

		drbd_bm_merge_lel(mdev, bm_i, num_words, buffer);
		bm_i += num_words;

		if (!drbd_recv_header(mdev, h))
			goto out;
		D_ASSERT(h->command == ReportBitMap);
	}

	if (mdev->state.conn == WFBitMapS) {
		drbd_start_resync(mdev, SyncSource);
	} else if (mdev->state.conn == WFBitMapT) {
		ok = drbd_send_bitmap(mdev);
		if (!ok)
			goto out;
		ok = drbd_request_state(mdev, NS(conn, WFSyncUUID));
		D_ASSERT( ok == SS_Success );
	} else {
		ERR("unexpected cstate (%s) in receive_bitmap\n",
		    conns_to_name(mdev->state.conn));
	}

	ok = TRUE;
 out:
	drbd_bm_unlock(mdev);
	vfree(buffer);
	return ok;
}

int receive_skip(struct drbd_conf *mdev, struct Drbd_Header *h)
{
	/* TODO zero copy sink :) */
	static char sink[128];
	int size, want, r;

	WARN("skipping unknown optional packet type %d, l: %d!\n",
	     h->command, h->length );

	size = h->length;
	while (size > 0) {
		want = min_t(int, size, sizeof(sink));
		r = drbd_recv(mdev, sink, want);
		ERR_IF(r < 0) break;
		size -= r;
	}
	return (size == 0);
}

int receive_UnplugRemote(struct drbd_conf *mdev, struct Drbd_Header *h)
{
	if (mdev->state.disk >= Inconsistent)
		drbd_kick_lo(mdev);
	return TRUE; /* cannot fail. */
}

typedef int (*drbd_cmd_handler_f)(struct drbd_conf *, struct Drbd_Header *);

static drbd_cmd_handler_f drbd_default_handler[] = {
	[Data]		   = receive_Data,
	[DataReply]	   = receive_DataReply,
	[RSDataReply]	   = receive_RSDataReply,
	[RecvAck]	   = NULL, /* via msock: got_RecvAck, */
	[WriteAck]	   = NULL, /* via msock: got_WriteAck, */
	[Barrier]	   = receive_Barrier_no_tcq,
	[BarrierAck]	   = NULL, /* via msock: got_BarrierAck, */
	[ReportBitMap]	   = receive_bitmap,
	[Ping]		   = NULL, /* via msock: got_Ping, */
	[PingAck]	   = NULL, /* via msock: got_PingAck, */
	[UnplugRemote]	   = receive_UnplugRemote,
	[DataRequest]	   = receive_DataRequest,
	[RSDataRequest]    = receive_DataRequest, /* receive_RSDataRequest, */
	[SyncParam]	   = receive_SyncParam,
	[ReportProtocol]   = receive_protocol,
	[ReportUUIDs]	   = receive_uuids,
	[ReportSizes]	   = receive_sizes,
	[ReportState]	   = receive_state,
	[StateChgRequest]  = receive_req_state,
	[ReportSyncUUID]   = receive_sync_uuid,
};

static drbd_cmd_handler_f *drbd_cmd_handler = drbd_default_handler;
static drbd_cmd_handler_f *drbd_opt_cmd_handler;

void drbdd(struct drbd_conf *mdev)
{
	drbd_cmd_handler_f handler;
	struct Drbd_Header *header = &mdev->data.rbuf.head;

	while (get_t_state(&mdev->receiver) == Running) {
		if (!drbd_recv_header(mdev, header))
			break;

		if (header->command < MAX_CMD)
			handler = drbd_cmd_handler[header->command];
		else if (MayIgnore < header->command
		     && header->command < MAX_OPT_CMD)
			handler = drbd_opt_cmd_handler[header->command-MayIgnore];
		else if (header->command > MAX_OPT_CMD)
			handler = receive_skip;
		else
			handler = NULL;

		if (unlikely(!handler)) {
			ERR("unknown packet type %d, l: %d!\n",
			    header->command, header->length);
			drbd_force_state(mdev, NS(conn, ProtocolError));
			break;
		}
		if (unlikely(!handler(mdev, header))) {
			ERR("error receiving %s, l: %d!\n",
			    cmdname(header->command), header->length);
			drbd_force_state(mdev, NS(conn, ProtocolError));
			break;
		}

		dump_packet(mdev, mdev->data.socket, 2, &mdev->data.rbuf,
				__FILE__, __LINE__);
	}
}

/* FIXME how should freeze-io be handled? */
void drbd_fail_pending_reads(struct drbd_conf *mdev)
{
	struct hlist_head *slot;
	struct hlist_node *n;
	struct drbd_request *req;
	struct list_head *le;
	LIST_HEAD(workset);
	int i;

	/*
	 * Application READ requests
	 */
	spin_lock_irq(&mdev->req_lock);
	for (i = 0; i < APP_R_HSIZE; i++) {
		slot = mdev->app_reads_hash+i;
		hlist_for_each_entry(req, n, slot, colision) {
			list_add(&req->w.list, &workset);
		}
	}
	memset(mdev->app_reads_hash, 0, APP_R_HSIZE*sizeof(void *));

	while (!list_empty(&workset)) {
		le = workset.next;
		req = list_entry(le, struct drbd_request, w.list);
		list_del(le);

		_req_mod(req, connection_lost_while_pending, 0);
	}
	spin_unlock_irq(&mdev->req_lock);
}

void drbd_disconnect(struct drbd_conf *mdev)
{
	struct drbd_work prev_work_done;
	enum fencing_policy fp;
	union drbd_state_t os, ns;
	int rv = SS_UnknownError;

	D_ASSERT(mdev->state.conn < Connected);
	if (mdev->state.conn == StandAlone) return;
	/* FIXME verify that:
	 * the state change magic prevents us from becoming >= Connected again
	 * while we are still cleaning up.
	 */

	/* asender does not clean up anything. it must not interfere, either */
	drbd_thread_stop(&mdev->asender);

	fp = DontCare;
	if (inc_local(mdev)) {
		fp = mdev->bc->dc.fencing;
		dec_local(mdev);
	}

	down(&mdev->data.mutex);
	drbd_free_sock(mdev);
	up(&mdev->data.mutex);

	spin_lock_irq(&mdev->req_lock);
	_drbd_wait_ee_list_empty(mdev, &mdev->active_ee);
	_drbd_wait_ee_list_empty(mdev, &mdev->sync_ee);
	_drbd_clear_done_ee(mdev);
	_drbd_wait_ee_list_empty(mdev, &mdev->read_ee);
	reclaim_net_ee(mdev);
	spin_unlock_irq(&mdev->req_lock);

	/* FIXME: fail pending reads?
	 * when we are configured for freeze io,
	 * we could retry them once we un-freeze. */
	drbd_fail_pending_reads(mdev);

	/* We do not have data structures that would allow us to
	 * get the rs_pending_cnt down to 0 again.
	 *  * On SyncTarget we do not have any data structures describing
	 *    the pending RSDataRequest's we have sent.
	 *  * On SyncSource there is no data structure that tracks
	 *    the RSDataReply blocks that we sent to the SyncTarget.
	 *  And no, it is not the sum of the reference counts in the
	 *  resync_LRU. The resync_LRU tracks the whole operation including
	 *  the disk-IO, while the rs_pending_cnt only tracks the blocks
	 *  on the fly. */
	drbd_rs_cancel_all(mdev);
	mdev->rs_total = 0;
	mdev->rs_failed = 0;
	atomic_set(&mdev->rs_pending_cnt, 0);
	wake_up(&mdev->misc_wait);

	/* make sure syncer is stopped and w_resume_next_sg queued */
	del_timer_sync(&mdev->resync_timer);
	set_bit(STOP_SYNC_TIMER, &mdev->flags);
	resync_timer_fn((unsigned long)mdev);

	/* wait for all w_e_end_data_req, w_e_end_rsdata_req, w_send_barrier,
	 * w_make_resync_request etc. which may still be on the worker queue
	 * to be "canceled" */
	set_bit(WORK_PENDING, &mdev->flags);
	prev_work_done.cb = w_prev_work_done;
	drbd_queue_work(&mdev->data.work, &prev_work_done);
	wait_event(mdev->misc_wait, !test_bit(WORK_PENDING, &mdev->flags));

	kfree(mdev->p_uuid);
	mdev->p_uuid = NULL;

	/* queue cleanup for the worker.
	 * FIXME this should go into after_state_ch  */
	if (!mdev->state.susp)
		tl_clear(mdev);

	INFO("Connection closed\n");

	drbd_md_sync(mdev);

	if (mdev->state.role == Primary) {
		if ( fp >= Resource &&
		    mdev->state.pdsk >= DUnknown ) {
			enum drbd_disk_state nps = drbd_try_outdate_peer(mdev);
			drbd_request_state(mdev, NS(pdsk, nps));
		}
	}

	spin_lock_irq(&mdev->req_lock);
	os = mdev->state;
	if (os.conn >= Unconnected) {
		/* Do not restart in case we are Disconnecting */
		ns = os;
		ns.conn = Unconnected;
		rv = _drbd_set_state(mdev, ns, ChgStateVerbose);
	}
	spin_unlock_irq(&mdev->req_lock);
	if (rv == SS_Success)
		after_state_ch(mdev, os, ns, ChgStateVerbose);

	if (os.conn == Disconnecting) {
		wait_event( mdev->misc_wait, atomic_read(&mdev->net_cnt) == 0 );

		kfree(mdev->ee_hash);
		mdev->ee_hash = NULL;
		mdev->ee_hash_s = 0;

		kfree(mdev->tl_hash);
		mdev->tl_hash = NULL;
		mdev->tl_hash_s = 0;

		crypto_free_hash(mdev->cram_hmac_tfm);
		mdev->cram_hmac_tfm = NULL;

		kfree(mdev->net_conf);
		mdev->net_conf = NULL;
		drbd_request_state(mdev, NS(conn, StandAlone));
	}

	/* they do trigger all the time.
	 * hm. why won't tcp release the page references,
	 * we already released the socket!?
	D_ASSERT(atomic_read(&mdev->pp_in_use) == 0);
	D_ASSERT(list_empty(&mdev->net_ee));
	 */
	D_ASSERT(list_empty(&mdev->read_ee));
	D_ASSERT(list_empty(&mdev->active_ee));
	D_ASSERT(list_empty(&mdev->sync_ee));
	D_ASSERT(list_empty(&mdev->done_ee));

	/* ok, no more ee's on the fly, it is safe to reset the epoch_size */
	mdev->epoch_size = 0;
}

/*
 * we hereby assure that we always support the drbd dialects
 * PRO_VERSION and (PRO_VERSION -1), allowing for rolling upgrades
 *
 * feature flags and the reserved array should be enough room for future
 * enhancements of the handshake protocol, and possible plugins...
 *
 * for now, they are expected to be zero, but ignored.
 */
int drbd_send_handshake(struct drbd_conf *mdev)
{
	/* ASSERT current == mdev->receiver ... */
	struct Drbd_HandShake_Packet *p = &mdev->data.sbuf.HandShake;
	int ok;

	if (down_interruptible(&mdev->data.mutex)) {
		ERR("interrupted during initial handshake\n");
		return 0; /* interrupted. not ok. */
	}
	/* FIXME do we need to verify this here? */
	if (mdev->data.socket == NULL) {
		up(&mdev->data.mutex);
		return 0;
	}

	memset(p, 0, sizeof(*p));
	p->protocol_version = cpu_to_be32(PRO_VERSION);
	ok = _drbd_send_cmd( mdev, mdev->data.socket, HandShake,
			     (struct Drbd_Header *)p, sizeof(*p), 0 );
	up(&mdev->data.mutex);
	return ok;
}

/*
 * return values:
 *   1 yess, we have a valid connection
 *   0 oops, did not work out, please try again
 *  -1 peer talks different language,
 *     no point in trying again, please go standalone.
 */
int drbd_do_handshake(struct drbd_conf *mdev)
{
	/* ASSERT current == mdev->receiver ... */
	struct Drbd_HandShake_Packet *p = &mdev->data.rbuf.HandShake;
	const int expect = sizeof(struct Drbd_HandShake_Packet)
			  -sizeof(struct Drbd_Header);
	int rv;

	rv = drbd_send_handshake(mdev);
<<<<<<< HEAD
	if (!rv)
		goto break_c_loop;

	rv = drbd_recv_header(mdev, &p->head);
	if (!rv)
		goto break_c_loop;
=======
	if (!rv) return 0;

	rv = drbd_recv_header(mdev,&p->head);
	if (!rv) return 0;
>>>>>>> fb4b83d8

	if (p->head.command != HandShake) {
		ERR( "expected HandShake packet, received: %s (0x%04x)\n",
		     cmdname(p->head.command), p->head.command );
		return -1;
	}

	if (p->head.length != expect) {
		ERR( "expected HandShake length: %u, received: %u\n",
		     expect, p->head.length );
		return -1;
	}

	rv = drbd_recv(mdev, &p->head.payload, expect);

	if (rv != expect) {
		ERR("short read receiving handshake packet: l=%u\n", rv);
		return 0;
	}

	dump_packet(mdev, mdev->data.socket, 2, &mdev->data.rbuf,
			__FILE__, __LINE__);

	p->protocol_version = be32_to_cpu(p->protocol_version);

	if ( p->protocol_version == PRO_VERSION ||
	     p->protocol_version == (PRO_VERSION+1) ) {
		if (p->protocol_version == (PRO_VERSION+1)) {
			WARN( "You should upgrade me! "
			      "Peer wants protocol version: %u\n",
			      p->protocol_version );
		}
		INFO("Handshake successful: "
		     "DRBD Network Protocol version %u\n", PRO_VERSION);
	} /* else if ( p->protocol_version == (PRO_VERSION-1) ) {
		// not yet; but next time :)
		INFO( "Handshake successful: DRBD Protocol version %u\n",
		      (PRO_VERSION-1) );
		... do some remapping of defaults and jump tables here ...
	} */ else {
		ERR( "incompatible DRBD dialects: "
		     "I support %u, peer wants %u\n",
		     PRO_VERSION, p->protocol_version );
		return -1;
	}

	return 1;
}

#if !defined(CONFIG_CRYPTO_HMAC) && !defined(CONFIG_CRYPTO_HMAC_MODULE)
int drbd_do_auth(struct drbd_conf *mdev)
{
	ERR( "This kernel was build without CONFIG_CRYPTO_HMAC.\n");
	ERR( "You need to disable 'cram-hmac-alg' in drbd.conf.\n");
	return 0;
}
#else
#define CHALLENGE_LEN 64
int drbd_do_auth(struct drbd_conf *mdev)
{
	char my_challenge[CHALLENGE_LEN];  /* 64 Bytes... */
	struct scatterlist sg;
	char *response = NULL;
	char *right_response = NULL;
	char *peers_ch = NULL;
	struct Drbd_Header p;
	unsigned int key_len = strlen(mdev->net_conf->shared_secret);
	unsigned int resp_size;
	struct hash_desc desc;
	int rv;

	desc.tfm = mdev->cram_hmac_tfm;
	desc.flags = 0;

	rv = crypto_hash_setkey(mdev->cram_hmac_tfm,
				(u8 *)mdev->net_conf->shared_secret, key_len);
	if (rv) {
		ERR("crypto_hash_setkey() failed with %d\n", rv);
		rv = 0;
		goto fail;
	}

	get_random_bytes(my_challenge, CHALLENGE_LEN);

	rv = drbd_send_cmd2(mdev, AuthChallenge, my_challenge, CHALLENGE_LEN);
	if (!rv)
		goto fail;

	rv = drbd_recv_header(mdev, &p);
	if (!rv)
		goto fail;

	if (p.command != AuthChallenge) {
		ERR( "expected AuthChallenge packet, received: %s (0x%04x)\n",
		     cmdname(p.command), p.command );
		rv = 0;
		goto fail;
	}

	if (p.length > CHALLENGE_LEN*2) {
		ERR( "expected AuthChallenge payload too big.\n");
		rv = 0;
		goto fail;
	}

	peers_ch = kmalloc(p.length, GFP_KERNEL);
	if (peers_ch == NULL) {
		ERR("kmalloc of peers_ch failed\n");
		rv = 0;
		goto fail;
	}

	rv = drbd_recv(mdev, peers_ch, p.length);

	if (rv != p.length) {
		ERR("short read AuthChallenge: l=%u\n", rv);
		rv = 0;
		goto fail;
	}

	resp_size = crypto_hash_digestsize(mdev->cram_hmac_tfm);
	response = kmalloc(resp_size, GFP_KERNEL);
	if (response == NULL) {
		ERR("kmalloc of response failed\n");
		rv = 0;
		goto fail;
	}

	sg.page   = virt_to_page(peers_ch);
	sg.offset = offset_in_page(peers_ch);
	sg.length = p.length;

	rv = crypto_hash_digest(&desc, &sg, sg.length, response);
	if (rv) {
		ERR( "crypto_hash_digest() failed with %d\n", rv);
		rv = 0;
		goto fail;
	}

	rv = drbd_send_cmd2(mdev, AuthResponse, response, resp_size);
	if (!rv)
		goto fail;

	rv = drbd_recv_header(mdev, &p);
	if (!rv)
		goto fail;

	if (p.command != AuthResponse) {
		ERR( "expected AuthResponse packet, received: %s (0x%04x)\n",
		     cmdname(p.command), p.command );
		rv = 0;
		goto fail;
	}

	if (p.length != resp_size) {
		ERR( "expected AuthResponse payload of wrong size\n" );
		rv = 0;
		goto fail;
	}

	rv = drbd_recv(mdev, response , resp_size);

	if (rv != resp_size) {
		ERR("short read receiving AuthResponse: l=%u\n", rv);
		rv = 0;
		goto fail;
	}

	right_response = kmalloc(resp_size, GFP_KERNEL);
	if (response == NULL) {
		ERR("kmalloc of right_response failed\n");
		rv = 0;
		goto fail;
	}

	sg.page   = virt_to_page(my_challenge);
	sg.offset = offset_in_page(my_challenge);
	sg.length = CHALLENGE_LEN;

	rv = crypto_hash_digest(&desc, &sg, sg.length, right_response);
	if (rv) {
		ERR( "crypto_hash_digest() failed with %d\n", rv);
		rv = 0;
		goto fail;
	}

	rv = !memcmp(response, right_response, resp_size);

	if (rv)
		INFO("Peer authenticated using %d bytes of '%s' HMAC\n",
		     resp_size, mdev->net_conf->cram_hmac_alg);

 fail:
	kfree(peers_ch);
	kfree(response);
	kfree(right_response);

	return rv;
}
#endif

int drbdd_init(struct Drbd_thread *thi)
{
	struct drbd_conf *mdev = thi->mdev;
	int minor = mdev_to_minor(mdev);
	int h;

	sprintf(current->comm, "drbd%d_receiver", minor);

	INFO("receiver (re)started\n");

	do {
		h = drbd_connect(mdev);
		if (h == 0) {
			drbd_disconnect(mdev);
			schedule_timeout(HZ);
		}
<<<<<<< HEAD
		if (h < 0) {
=======
		if( h == -1 ) {
>>>>>>> fb4b83d8
			WARN("Discarding network configuration.\n");
			drbd_force_state(mdev, NS(conn, Disconnecting));
		}
	} while ( h == 0 );

	if (h > 0) {
		if (inc_net(mdev)) {
			drbdd(mdev);
			dec_net(mdev);
		}
	}

	drbd_disconnect(mdev);

	/* Ensure that the thread state fits to our connection state. */
	if (mdev->state.conn == Unconnected) {
		ERR_IF( mdev->receiver.t_state != Restarting )
			drbd_thread_restart_nowait(&mdev->receiver);
	} else if (mdev->state.conn == StandAlone) {
		ERR_IF( mdev->receiver.t_state != Exiting )
			drbd_thread_stop_nowait(&mdev->receiver);
	}

	INFO("receiver terminated\n");
	return 0;
}

/* ********* acknowledge sender ******** */

int got_RqSReply(struct drbd_conf *mdev, struct Drbd_Header *h)
{
	struct Drbd_RqS_Reply_Packet *p = (struct Drbd_RqS_Reply_Packet *)h;

	int retcode = be32_to_cpu(p->retcode);

	if (retcode >= SS_Success) {
		set_bit(CL_ST_CHG_SUCCESS, &mdev->flags);
	} else {
		set_bit(CL_ST_CHG_FAIL, &mdev->flags);
		ERR("Requested state change failed by peer: %s\n",
		    set_st_err_name(retcode));
	}
	wake_up(&mdev->state_wait);

	return TRUE;
}

int got_Ping(struct drbd_conf *mdev, struct Drbd_Header *h)
{
	return drbd_send_ping_ack(mdev);

}

int got_PingAck(struct drbd_conf *mdev, struct Drbd_Header *h)
{
	/* restore idle timeout */
	mdev->meta.socket->sk->sk_rcvtimeo = mdev->net_conf->ping_int*HZ;

	return TRUE;
}

int got_BlockAck(struct drbd_conf *mdev, struct Drbd_Header *h)
{
	struct drbd_request *req;
	struct Drbd_BlockAck_Packet *p = (struct Drbd_BlockAck_Packet *)h;
	sector_t sector = be64_to_cpu(p->sector);
	int blksize = be32_to_cpu(p->blksize);

	update_peer_seq(mdev, be32_to_cpu(p->seq_num));

	if ( is_syncer_block_id(p->block_id)) {
		drbd_set_in_sync(mdev, sector, blksize);
		dec_rs_pending(mdev);
	} else {
		spin_lock_irq(&mdev->req_lock);
		req = _ack_id_to_req(mdev, p->block_id, sector);

		if (unlikely(!req)) {
			spin_unlock_irq(&mdev->req_lock);
			ERR("Got a corrupt block_id/sector pair(2).\n");
			return FALSE;
		}

		switch (be16_to_cpu(h->command)) {
		case RSWriteAck:
			D_ASSERT(mdev->net_conf->wire_protocol == DRBD_PROT_C);
			_req_mod(req, write_acked_by_peer_and_sis, 0);
			break;
		case WriteAck:
			D_ASSERT(mdev->net_conf->wire_protocol == DRBD_PROT_C);
			_req_mod(req, write_acked_by_peer, 0);
			break;
		case RecvAck:
			D_ASSERT(mdev->net_conf->wire_protocol == DRBD_PROT_B);
			_req_mod(req, recv_acked_by_peer, 0);
			break;
		case DiscardAck:
			D_ASSERT(mdev->net_conf->wire_protocol == DRBD_PROT_C);
			ALERT("Got DiscardAck packet %llus +%u!"
			      " DRBD is not a random data generator!\n",
			      (unsigned long long)req->sector, req->size);
			_req_mod(req, conflict_discarded_by_peer, 0);
			break;
		default:
			D_ASSERT(0);
		}
		spin_unlock_irq(&mdev->req_lock);
	}
	/* dec_ap_pending is handled within _req_mod */

	return TRUE;
}

int got_NegAck(struct drbd_conf *mdev, struct Drbd_Header *h)
{
	struct Drbd_BlockAck_Packet *p = (struct Drbd_BlockAck_Packet *)h;
	sector_t sector = be64_to_cpu(p->sector);
	struct drbd_request *req;

	if (DRBD_ratelimit(5*HZ, 5))
		WARN("Got NegAck packet. Peer is in troubles?\n");

	update_peer_seq(mdev, be32_to_cpu(p->seq_num));

	if (is_syncer_block_id(p->block_id)) {
		sector_t sector = be64_to_cpu(p->sector);
		int size = be32_to_cpu(p->blksize);

		dec_rs_pending(mdev);

		drbd_rs_failed_io(mdev, sector, size);
	} else {
		req = _ack_id_to_req(mdev, p->block_id, sector);

		if (unlikely(!req)) {
			spin_unlock_irq(&mdev->req_lock);
			ERR("Got a corrupt block_id/sector pair(2).\n");
			return FALSE;
		}

		req_mod(req, neg_acked, 0);
	}

	return TRUE;
}

int got_NegDReply(struct drbd_conf *mdev, struct Drbd_Header *h)
{
	struct drbd_request *req;
	struct Drbd_BlockAck_Packet *p = (struct Drbd_BlockAck_Packet *)h;
	sector_t sector = be64_to_cpu(p->sector);

	spin_lock_irq(&mdev->req_lock);
	req = _ar_id_to_req(mdev, p->block_id, sector);
	if (unlikely(!req)) {
		spin_unlock_irq(&mdev->req_lock);
		ERR("Got a corrupt block_id/sector pair(3).\n");
		return FALSE;
	}

	/* FIXME explicitly warn if protocol != C */

	ERR("Got NegDReply; Sector %llus, len %u; Fail original request.\n",
	    (unsigned long long)sector, be32_to_cpu(p->blksize));

	_req_mod(req, neg_acked, 0);
	spin_unlock_irq(&mdev->req_lock);

	/* "ugly and wrong" but what can we do !? */
	drbd_khelper(mdev, "pri-on-incon-degr");

	return TRUE;
}

int got_NegRSDReply(struct drbd_conf *mdev, struct Drbd_Header *h)
{
	sector_t sector;
	int size;
	struct Drbd_BlockAck_Packet *p = (struct Drbd_BlockAck_Packet *)h;

	sector = be64_to_cpu(p->sector);
	size = be32_to_cpu(p->blksize);
	D_ASSERT(p->block_id == ID_SYNCER);

	dec_rs_pending(mdev);

	if (inc_local_if_state(mdev, Failed)) {
		drbd_rs_complete_io(mdev, sector);
		drbd_rs_failed_io(mdev, sector, size);
		dec_local(mdev);
	}

	return TRUE;
}

int got_BarrierAck(struct drbd_conf *mdev, struct Drbd_Header *h)
{
	struct Drbd_BarrierAck_Packet *p = (struct Drbd_BarrierAck_Packet *)h;

	tl_release(mdev, p->barrier, be32_to_cpu(p->set_size));
	dec_ap_pending(mdev);

	return TRUE;
}

struct asender_cmd {
	size_t pkt_size;
	int (*process)(struct drbd_conf *mdev, struct Drbd_Header *h);
};

int drbd_asender(struct Drbd_thread *thi)
{
	struct drbd_conf *mdev = thi->mdev;
	struct Drbd_Header *h = &mdev->meta.rbuf.head;

	int rv, len;
	void *buf    = h;
	int received = 0;
	int expect   = sizeof(struct Drbd_Header);
	int cmd      = -1;
	int empty;

	static struct asender_cmd asender_tbl[] = {
	[Ping]		= { sizeof(struct Drbd_Header), got_Ping },
	[PingAck]	= { sizeof(struct Drbd_Header),	got_PingAck },
	[RecvAck]	= { sizeof(struct Drbd_BlockAck_Packet), got_BlockAck },
	[WriteAck]	= { sizeof(struct Drbd_BlockAck_Packet), got_BlockAck },
	[RSWriteAck]	= { sizeof(struct Drbd_BlockAck_Packet), got_BlockAck },
	[DiscardAck]	= { sizeof(struct Drbd_BlockAck_Packet), got_BlockAck },
	[NegAck]	= { sizeof(struct Drbd_BlockAck_Packet), got_NegAck },
	[NegDReply]	=
		{ sizeof(struct Drbd_BlockAck_Packet), got_NegDReply },
	[NegRSDReply]	=
		{ sizeof(struct Drbd_BlockAck_Packet), got_NegRSDReply},
	[BarrierAck]	=
		{ sizeof(struct Drbd_BarrierAck_Packet), got_BarrierAck },
	[StateChgReply] =
		{ sizeof(struct Drbd_RqS_Reply_Packet), got_RqSReply },
	};

	sprintf(current->comm, "drbd%d_asender", mdev_to_minor(mdev));

	current->policy = SCHED_RR;  /* Make this a realtime task! */
	current->rt_priority = 2;    /* more important than all other tasks */

	while (get_t_state(thi) == Running) {
		if (test_and_clear_bit(SEND_PING, &mdev->flags)) {
			ERR_IF(!drbd_send_ping(mdev)) goto err;
			mdev->meta.socket->sk->sk_rcvtimeo =
				mdev->net_conf->ping_timeo*HZ/10;
		}

		while (1) {
			if (!drbd_process_done_ee(mdev)) {
				ERR("process_done_ee() = NOT_OK\n");
				goto err;
			}
			set_bit(SIGNAL_ASENDER, &mdev->flags);
			spin_lock_irq(&mdev->req_lock);
			empty = list_empty(&mdev->done_ee);
			spin_unlock_irq(&mdev->req_lock);
			if (empty)
				break;
			clear_bit(SIGNAL_ASENDER, &mdev->flags);
			flush_signals(current);
		}
		drbd_tcp_flush(mdev->meta.socket);

		rv = drbd_recv_short(mdev, mdev->meta.socket,
				     buf, expect-received);
		clear_bit(SIGNAL_ASENDER, &mdev->flags);

		flush_signals(current);

		drbd_tcp_cork(mdev->meta.socket);

		/* Note:
		 * -EINTR	 (on meta) we got a signal
		 * -EAGAIN	 (on meta) rcvtimeo expired
		 * -ECONNRESET	 other side closed the connection
		 * -ERESTARTSYS  (on data) we got a signal
		 * rv <  0	 other than above: unexpected error!
		 * rv == expected: full header or command
		 * rv <  expected: "woken" by signal during receive
		 * rv == 0	 : "connection shut down by peer"
		 */
		if (likely(rv > 0)) {
			received += rv;
			buf	 += rv;
		} else if (rv == 0) {
			ERR("meta connection shut down by peer.\n");
			goto err;
		} else if (rv == -EAGAIN) {
			if ( mdev->meta.socket->sk->sk_rcvtimeo ==
			    mdev->net_conf->ping_timeo*HZ/10 ) {
				ERR("PingAck did not arrive in time.\n");
				goto err;
			}
			set_bit(SEND_PING, &mdev->flags);
			continue;
		} else if (rv == -EINTR) {
			continue;
		} else {
			ERR("sock_recvmsg returned %d\n", rv);
			goto err;
		}

		if (received == expect && cmd == -1) {
			cmd = be16_to_cpu(h->command);
			len = be16_to_cpu(h->length);
			if (unlikely( h->magic != BE_DRBD_MAGIC )) {
				ERR("magic?? on meta m: 0x%lx c: %d l: %d\n",
				    (long)be32_to_cpu(h->magic),
				    h->command, h->length);
				goto err;
			}
			expect = asender_tbl[cmd].pkt_size;
			ERR_IF(len != expect-sizeof(struct Drbd_Header)) {
				dump_packet(mdev, mdev->meta.socket, 1,
					(void *)h, __FILE__, __LINE__);
				DUMPI(expect);
			}
		}
		if (received == expect) {
			D_ASSERT(cmd != -1);
			dump_packet(mdev, mdev->meta.socket, 1, (void *)h,
					__FILE__, __LINE__);
			if (!asender_tbl[cmd].process(mdev, h)) goto err;

			buf	 = h;
			received = 0;
			expect	 = sizeof(struct Drbd_Header);
			cmd	 = -1;
		}
	}

	if (0) {
err:
		clear_bit(SIGNAL_ASENDER, &mdev->flags);
		if (mdev->state.conn >= Connected)
			drbd_force_state(mdev, NS(conn, NetworkFailure));
	}

	D_ASSERT(mdev->state.conn < Connected);
	INFO("asender terminated\n");

	return 0;
}<|MERGE_RESOLUTION|>--- conflicted
+++ resolved
@@ -563,11 +563,6 @@
 		return NULL;
 	}
 
-<<<<<<< HEAD
-	if (!inc_net(mdev)) return NULL;
-
-=======
->>>>>>> fb4b83d8
 	sock->sk->sk_rcvtimeo =
 	sock->sk->sk_sndtimeo =  mdev->net_conf->try_connect_int*HZ;
 
@@ -619,11 +614,6 @@
 		return NULL;
 	}
 
-<<<<<<< HEAD
-	if (!inc_net(mdev)) return NULL;
-
-=======
->>>>>>> fb4b83d8
 	sock2->sk->sk_reuse    = 1; /* SO_REUSEADDR */
 	sock2->sk->sk_rcvtimeo =
 	sock2->sk->sk_sndtimeo =  mdev->net_conf->try_connect_int*HZ;
@@ -685,14 +675,9 @@
 
 	D_ASSERT(!mdev->data.socket);
 
-<<<<<<< HEAD
-	if (drbd_request_state(mdev, NS(conn, WFConnection)) < SS_Success)
-		return 0;
-=======
-	if (_drbd_request_state(mdev,NS(conn,WFConnection),0) < SS_Success )
+	if (_drbd_request_state(mdev, NS(conn, WFConnection),0) < SS_Success)
 		return -2;
 
->>>>>>> fb4b83d8
 	clear_bit(DISCARD_CONCURRENT, &mdev->flags);
 
 	sock  = NULL;
@@ -2807,19 +2792,12 @@
 	int rv;
 
 	rv = drbd_send_handshake(mdev);
-<<<<<<< HEAD
 	if (!rv)
-		goto break_c_loop;
+		return 0;
 
 	rv = drbd_recv_header(mdev, &p->head);
 	if (!rv)
-		goto break_c_loop;
-=======
-	if (!rv) return 0;
-
-	rv = drbd_recv_header(mdev,&p->head);
-	if (!rv) return 0;
->>>>>>> fb4b83d8
+		return 0;
 
 	if (p->head.command != HandShake) {
 		ERR( "expected HandShake packet, received: %s (0x%04x)\n",
@@ -3037,11 +3015,7 @@
 			drbd_disconnect(mdev);
 			schedule_timeout(HZ);
 		}
-<<<<<<< HEAD
-		if (h < 0) {
-=======
-		if( h == -1 ) {
->>>>>>> fb4b83d8
+		if (h == -1) {
 			WARN("Discarding network configuration.\n");
 			drbd_force_state(mdev, NS(conn, Disconnecting));
 		}
