/*
-*- linux-c -*-
   drbd_receiver.c
   Kernel module for 2.6.x Kernels

   This file is part of DRBD by Philipp Reisner and Lars Ellenberg.

   Copyright (C) 2001-2008, LINBIT Information Technologies GmbH.
   Copyright (C) 1999-2008, Philipp Reisner <philipp.reisner@linbit.com>.
   Copyright (C) 2002-2008, Lars Ellenberg <lars.ellenberg@linbit.com>.

   drbd is free software; you can redistribute it and/or modify
   it under the terms of the GNU General Public License as published by
   the Free Software Foundation; either version 2, or (at your option)
   any later version.

   drbd is distributed in the hope that it will be useful,
   but WITHOUT ANY WARRANTY; without even the implied warranty of
   MERCHANTABILITY or FITNESS FOR A PARTICULAR PURPOSE.  See the
   GNU General Public License for more details.

   You should have received a copy of the GNU General Public License
   along with drbd; see the file COPYING.  If not, write to
   the Free Software Foundation, 675 Mass Ave, Cambridge, MA 02139, USA.
 */


#include <linux/autoconf.h>
#include <linux/module.h>

#include <asm/uaccess.h>
#include <net/sock.h>

#include <linux/version.h>
#include <linux/fs.h>
#include <linux/file.h>
#include <linux/in.h>
#include <linux/mm.h>
#include <linux/drbd_config.h>
#include <linux/mm_inline.h>
#include <linux/slab.h>
#include <linux/smp_lock.h>
#include <linux/pkt_sched.h>
#define __KERNEL_SYSCALLS__
#include <linux/unistd.h>
#include <linux/vmalloc.h>
#include <linux/random.h>
#ifdef HAVE_LINUX_SCATTERLIST_H
#include <linux/scatterlist.h>
#endif
#include <linux/drbd.h>
#include "drbd_int.h"
#include "drbd_req.h"

#ifdef DBG_ASSERTS
void drbd_assert_breakpoint(struct drbd_conf *mdev, char *exp,
			    char *file, int line)
{
	ERR("ASSERT( %s ) in %s:%d\n", exp, file, line);
}
#endif

#define GFP_TRY	( __GFP_HIGHMEM | __GFP_NOWARN )

/**
 * drbd_bp_alloc: Returns a page. Fails only if a signal comes in.
 */
STATIC struct page *drbd_pp_alloc(struct drbd_conf *mdev, gfp_t gfp_mask)
{
	unsigned long flags = 0;
	struct page *page;
	DEFINE_WAIT(wait);

	/* FIXME Add some usefull watermark again to "kick_lo", if pages get
	 * used up too quickly. The watermark that had been in place here did
	 * not make sense.
	 */

	spin_lock_irqsave(&drbd_pp_lock, flags);
	/* This lock needs to lock out irq because we might call drbd_pp_free()
	   from IRQ context.
	   FIXME but why irq _save_ ?
	   this is only called from drbd_alloc_ee,
	   and that is strictly process context! */
	page = drbd_pp_pool;
	if (page) {
		drbd_pp_pool = (struct page *)page_private(page);
		set_page_private(page, 0); /* just to be polite */
		drbd_pp_vacant--;
	}
	spin_unlock_irqrestore(&drbd_pp_lock, flags);
	if (page)
		goto got_page;

	drbd_kick_lo(mdev);

	for (;;) {
		prepare_to_wait(&drbd_pp_wait, &wait, TASK_INTERRUPTIBLE);

		/* try the pool again, maybe the drbd_kick_lo set some free */
		spin_lock_irqsave(&drbd_pp_lock, flags);
		page = drbd_pp_pool;
		if (page) {
			drbd_pp_pool = (struct page *)page_private(page);
			drbd_pp_vacant--;
		}
		spin_unlock_irqrestore(&drbd_pp_lock, flags);

		if (page)
			break;

		/* hm. pool was empty. try to allocate from kernel.
		 * don't wait, if none is available, though.
		 */
		if (atomic_read(&mdev->pp_in_use)
					< mdev->net_conf->max_buffers) {
			page = alloc_page(GFP_TRY);
			if (page)
				break;
		}

		/* doh. still no page.
		 * either used up the configured maximum number,
		 * or we are low on memory.
		 * wait for someone to return a page into the pool.
		 * unless, of course, someone signalled us.
		 */
		if (signal_pending(current)) {
			WARN("drbd_pp_alloc interrupted!\n");
			finish_wait(&drbd_pp_wait, &wait);
			return NULL;
		}
		drbd_kick_lo(mdev);
		schedule();
	}
	finish_wait(&drbd_pp_wait, &wait);

 got_page:
	atomic_inc(&mdev->pp_in_use);
	return page;
}

STATIC void drbd_pp_free(struct drbd_conf *mdev, struct page *page)
{
	unsigned long flags = 0;
	int free_it;

	spin_lock_irqsave(&drbd_pp_lock, flags);
	if (drbd_pp_vacant > (DRBD_MAX_SEGMENT_SIZE/PAGE_SIZE)*minor_count) {
		free_it = 1;
	} else {
		set_page_private(page, (unsigned long)drbd_pp_pool);
		drbd_pp_pool = page;
		drbd_pp_vacant++;
		free_it = 0;
	}
	spin_unlock_irqrestore(&drbd_pp_lock, flags);

	atomic_dec(&mdev->pp_in_use);

	if (free_it)
		__free_page(page);

	/*
	 * FIXME
	 * typically there are no waiters.
	 * we should try to avoid any unnecessary call to wake_up.
	 */
	wake_up(&drbd_pp_wait);
}

/*
You need to hold the req_lock:
 drbd_free_ee()
 _drbd_wait_ee_list_empty()

You must not have the req_lock:
 drbd_alloc_ee()
 drbd_init_ee()
 drbd_release_ee()
 drbd_ee_fix_bhs()
 drbd_process_done_ee()
 drbd_clear_done_ee()
 drbd_wait_ee_list_empty()
*/

struct Tl_epoch_entry *drbd_alloc_ee(struct drbd_conf *mdev,
				     u64 id,
				     sector_t sector,
				     unsigned int data_size,
				     gfp_t gfp_mask) __must_hold(local)
{
	struct request_queue *q;
	struct Tl_epoch_entry *e;
	struct bio_vec *bvec;
	struct page *page;
	struct bio *bio;
	unsigned int ds;
	int i;

	e = mempool_alloc(drbd_ee_mempool, gfp_mask);
	if (!e) {
		ERR("alloc_ee: Allocation of an EE failed\n");
		return NULL;
	}

	bio = bio_alloc(GFP_KERNEL, div_ceil(data_size, PAGE_SIZE));
	if (!bio) {
		ERR("alloc_ee: Allocation of a bio failed\n");
		goto fail1;
	}

	bio->bi_bdev = mdev->bc->backing_bdev;
	bio->bi_sector = sector;

	ds = data_size;
	while (ds) {
		page = drbd_pp_alloc(mdev, gfp_mask);
		if (!page) {
			ERR("alloc_ee: Allocation of a page failed\n");
			goto fail2;
		}
		if (!bio_add_page(bio, page, min_t(int, ds, PAGE_SIZE), 0)) {
			drbd_pp_free(mdev, page);
			ERR("alloc_ee: bio_add_page(s=%llu,"
			    "data_size=%u,ds=%u) failed\n",
			    (unsigned long long)sector, data_size, ds);

			q = bdev_get_queue(bio->bi_bdev);
			if (q->merge_bvec_fn)
				ERR("merge_bvec_fn() = %d\n",
				    q->merge_bvec_fn(q, bio,
					  &bio->bi_io_vec[bio->bi_vcnt]));

			/* dump more of the bio. */
			DUMPI(bio->bi_max_vecs);
			DUMPI(bio->bi_vcnt);
			DUMPI(bio->bi_size);
			DUMPI(bio->bi_phys_segments);
			DUMPI(bio->bi_hw_segments);

			goto fail2;
			break;
		}
		ds -= min_t(int, ds, PAGE_SIZE);
	}

	D_ASSERT( data_size == bio->bi_size);

	bio->bi_private = e;
	e->mdev = mdev;
	e->sector = sector;
	e->size = bio->bi_size;

	e->private_bio = bio;
	e->block_id = id;
	INIT_HLIST_NODE(&e->colision);
	e->barrier_nr = 0;
	e->barrier_nr2 = 0;
	e->flags = 0;

	MTRACE(TraceTypeEE, TraceLvlAll,
	       INFO("allocated EE sec=%llus size=%u ee=%p\n",
		    (unsigned long long)sector, data_size, e);
	       );

	return e;

 fail2:
	__bio_for_each_segment(bvec, bio, i, 0) {
		drbd_pp_free(mdev, bvec->bv_page);
	}
	bio_put(bio);
 fail1:
	mempool_free(e, drbd_ee_mempool);

	return NULL;
}

void drbd_free_ee(struct drbd_conf *mdev, struct Tl_epoch_entry *e)
{
	struct bio *bio = e->private_bio;
	struct bio_vec *bvec;
	int i;

	MTRACE(TraceTypeEE, TraceLvlAll,
	       INFO("Free EE sec=%llus size=%u ee=%p\n",
		    (unsigned long long)e->sector, e->size, e);
	       );

	__bio_for_each_segment(bvec, bio, i, 0) {
		drbd_pp_free(mdev, bvec->bv_page);
	}

	bio_put(bio);

	D_ASSERT(hlist_unhashed(&e->colision));

	mempool_free(e, drbd_ee_mempool);
}

/* currently on module unload only */
int drbd_release_ee(struct drbd_conf *mdev, struct list_head *list)
{
	int count = 0;
	struct Tl_epoch_entry *e;
	struct list_head *le;

	spin_lock_irq(&mdev->req_lock);
	while (!list_empty(list)) {
		le = list->next;
		list_del(le);
		e = list_entry(le, struct Tl_epoch_entry, w.list);
		drbd_free_ee(mdev, e);
		count++;
	}
	spin_unlock_irq(&mdev->req_lock);

	return count;
}


STATIC void reclaim_net_ee(struct drbd_conf *mdev)
{
	struct Tl_epoch_entry *e;
	struct list_head *le, *tle;

	/* The EEs are always appended to the end of the list. Since
	   they are sent in order over the wire, they have to finish
	   in order. As soon as we see the first not finished we can
	   stop to examine the list... */

	list_for_each_safe(le, tle, &mdev->net_ee) {
		e = list_entry(le, struct Tl_epoch_entry, w.list);
		if ( drbd_bio_has_active_page(e->private_bio) ) break;
		list_del(le);
		drbd_free_ee(mdev, e);
	}
}


/*
 * This function is called from _asender only_
 * but see also comments in _req_mod(,barrier_acked)
 * and receive_Barrier_no_tcq.
 *
 * Move entries from net_ee to done_ee, if ready.
 * Grab done_ee, call all callbacks, free the entries.
 * The callbacks typically send out ACKs.
 */
STATIC int drbd_process_done_ee(struct drbd_conf *mdev)
{
	LIST_HEAD(work_list);
	struct Tl_epoch_entry *e, *t;
	int ok = 1;
	int do_clear_bit = test_bit(WRITE_ACK_PENDING, &mdev->flags);

	spin_lock_irq(&mdev->req_lock);
	reclaim_net_ee(mdev);
	list_splice_init(&mdev->done_ee, &work_list);
	spin_unlock_irq(&mdev->req_lock);

	/* possible callbacks here:
	 * e_end_block, and e_end_resync_block, e_send_discard_ack.
	 * all ignore the last argument.
	 */
	list_for_each_entry_safe(e, t, &work_list, w.list) {
		MTRACE(TraceTypeEE, TraceLvlAll,
		       INFO("Process EE on done_ee sec=%llus size=%u ee=%p\n",
			    (unsigned long long)e->sector, e->size, e);
			);
		/* list_del not necessary, next/prev members not touched */
		if (e->w.cb(mdev, &e->w, 0) == 0) ok = 0;
		drbd_free_ee(mdev, e);
	}
	if (do_clear_bit)
		clear_bit(WRITE_ACK_PENDING, &mdev->flags);
	wake_up(&mdev->ee_wait);

	return ok;
}



/* clean-up helper for drbd_disconnect */
void _drbd_clear_done_ee(struct drbd_conf *mdev)
{
	struct list_head *le;
	struct Tl_epoch_entry *e;
	int n = 0;

	MUST_HOLD(&mdev->req_lock);

	reclaim_net_ee(mdev);

	while (!list_empty(&mdev->done_ee)) {
		le = mdev->done_ee.next;
		list_del(le);
		e = list_entry(le, struct Tl_epoch_entry, w.list);
		if (mdev->net_conf->wire_protocol == DRBD_PROT_C
		|| is_syncer_block_id(e->block_id))
			++n;

		if (!hlist_unhashed(&e->colision)) hlist_del_init(&e->colision);
		drbd_free_ee(mdev, e);
	}

	sub_unacked(mdev, n);
}

void _drbd_wait_ee_list_empty(struct drbd_conf *mdev, struct list_head *head)
{
	DEFINE_WAIT(wait);
	MUST_HOLD(&mdev->req_lock);

	/* avoids spin_lock/unlock
	 * and calling prepare_to_wait in the fast path */
	while (!list_empty(head)) {
		prepare_to_wait(&mdev->ee_wait, &wait, TASK_UNINTERRUPTIBLE);
		spin_unlock_irq(&mdev->req_lock);
		drbd_kick_lo(mdev);
		schedule();
		finish_wait(&mdev->ee_wait, &wait);
		spin_lock_irq(&mdev->req_lock);
	}
}

void drbd_wait_ee_list_empty(struct drbd_conf *mdev, struct list_head *head)
{
	spin_lock_irq(&mdev->req_lock);
	_drbd_wait_ee_list_empty(mdev, head);
	spin_unlock_irq(&mdev->req_lock);
}

STATIC struct socket *drbd_accept(struct drbd_conf *mdev, struct socket *sock)
{
	struct socket *newsock;
	int err = 0;

	err = sock->ops->listen(sock, 5);
	if (err)
		goto out;

	if (sock_create_kern(AF_INET, SOCK_STREAM, IPPROTO_TCP, &newsock))
		goto out;

	newsock->type = sock->type;
	newsock->ops  = sock->ops;

	err = newsock->ops->accept(sock, newsock, 0);
	if (err < 0)
		goto out_release;

	return newsock;

out_release:
	sock_release(newsock);
out:
	if (err != -EAGAIN && err != -EINTR)
		ERR("accept failed! %d\n", err);
	return NULL;
}

STATIC int drbd_recv_short(struct drbd_conf *mdev, struct socket *sock,
		    void *buf, size_t size, int flags)
{
	mm_segment_t oldfs;
	struct kvec iov = {
		.iov_base = buf,
		.iov_len = size,
	};
	struct msghdr msg = {
		.msg_iovlen = 1,
		.msg_iov = (struct iovec *)&iov,
		.msg_flags = (flags ? flags : MSG_WAITALL | MSG_NOSIGNAL)
	};
	int rv;

	oldfs = get_fs();
	set_fs(KERNEL_DS);
	rv = sock_recvmsg(sock, &msg, size, msg.msg_flags);
	set_fs(oldfs);

	return rv;
}

STATIC int drbd_recv(struct drbd_conf *mdev, void *buf, size_t size)
{
	mm_segment_t oldfs;
	struct kvec iov = {
		.iov_base = buf,
		.iov_len = size,
	};
	struct msghdr msg = {
		.msg_iovlen = 1,
		.msg_iov = (struct iovec *)&iov,
		.msg_flags = MSG_WAITALL | MSG_NOSIGNAL
	};
	int rv;

	oldfs = get_fs();
	set_fs(KERNEL_DS);

	for (;;) {
		rv = sock_recvmsg(mdev->data.socket, &msg, size, msg.msg_flags);
		if (rv == size)
			break;

		/* Note:
		 * ECONNRESET	other side closed the connection
		 * ERESTARTSYS	(on  sock) we got a signal
		 */

		if (rv < 0) {
			if (rv == -ECONNRESET)
				INFO("sock was reset by peer\n");
			else if (rv != -ERESTARTSYS)
				ERR("sock_recvmsg returned %d\n", rv);
			break;
		} else if (rv == 0) {
			INFO("sock was shut down by peer\n");
			break;
		} else	{
			/* signal came in, or peer/link went down,
			 * after we read a partial message
			 */
			/* D_ASSERT(signal_pending(current)); */
			break;
		}
	};

	set_fs(oldfs);

	if (rv != size)
		drbd_force_state(mdev, NS(conn, BrokenPipe));

	return rv;
}

STATIC struct socket *drbd_try_connect(struct drbd_conf *mdev)
{
	int err;
	struct socket *sock;
	struct sockaddr_in src_in;

	if (!inc_net(mdev)) return NULL;

	err = sock_create_kern(AF_INET, SOCK_STREAM, IPPROTO_TCP, &sock);
	if (err) {
		dec_net(mdev);
		ERR("sock_creat(..)=%d\n", err);
		return NULL;
	}

	sock->sk->sk_rcvtimeo =
	sock->sk->sk_sndtimeo =  mdev->net_conf->try_connect_int*HZ;

       /* explicitly bind to the configured IP as source IP
	*  for the outgoing connections.
	*  This is needed for multihomed hosts and to be
	*  able to use lo: interfaces for drbd.
	* Make sure to use 0 as portnumber, so linux selects
	*  a free one dynamically.
	*/
	memcpy(&src_in, &(mdev->net_conf->my_addr), sizeof(struct sockaddr_in));
	src_in.sin_port = 0;

	err = sock->ops->bind(sock,
			      (struct sockaddr *) &src_in,
			      sizeof(struct sockaddr_in));
	if (err) {
		ERR("Unable to bind source sock (%d)\n", err);
		sock_release(sock);
		sock = NULL;
		dec_net(mdev);
		return sock;
	}

	err = sock->ops->connect(sock,
				 (struct sockaddr *)mdev->net_conf->peer_addr,
				 mdev->net_conf->peer_addr_len, 0);

	if (err) {
		sock_release(sock);
		sock = NULL;
	}

	dec_net(mdev);
	return sock;
}

STATIC struct socket *drbd_wait_for_connect(struct drbd_conf *mdev)
{
	int err;
	struct socket *sock, *sock2;

	if (!inc_net(mdev)) return NULL;

	err = sock_create_kern(AF_INET, SOCK_STREAM, IPPROTO_TCP, &sock2);
	if (err) {
		dec_net(mdev);
		ERR("sock_creat(..)=%d\n", err);
		return NULL;
	}

	sock2->sk->sk_reuse    = 1; /* SO_REUSEADDR */
	sock2->sk->sk_rcvtimeo =
	sock2->sk->sk_sndtimeo =  mdev->net_conf->try_connect_int*HZ;

	err = sock2->ops->bind(sock2,
			      (struct sockaddr *) mdev->net_conf->my_addr,
			      mdev->net_conf->my_addr_len);
	dec_net(mdev);

	if (err) {
		ERR("Unable to bind sock2 (%d)\n", err);
		sock_release(sock2);
		drbd_force_state(mdev, NS(conn, Disconnecting));
		return NULL;
	}

	sock = drbd_accept(mdev, sock2);
	sock_release(sock2);

	return sock;
}

int drbd_do_handshake(struct drbd_conf *mdev);
int drbd_do_auth(struct drbd_conf *mdev);

STATIC int drbd_send_fp(struct drbd_conf *mdev,
	struct socket *sock, enum Drbd_Packet_Cmd cmd)
{
	struct Drbd_Header *h = (struct Drbd_Header *) &mdev->data.sbuf.head;

	return _drbd_send_cmd(mdev, sock, cmd, h, sizeof(*h), 0);
}

STATIC enum Drbd_Packet_Cmd drbd_recv_fp(struct drbd_conf *mdev, struct socket *sock)
{
	struct Drbd_Header *h = (struct Drbd_Header *) &mdev->data.sbuf.head;
	int rr;

	rr = drbd_recv_short(mdev, sock, h, sizeof(*h), 0);

	if (rr == sizeof(*h) && h->magic == BE_DRBD_MAGIC)
		return be16_to_cpu(h->command);

	return 0xffff;
}

/**
 * drbd_socket_okay:
 * Tests if the connection behind the socket still exists. If not it frees
 * the socket.
 */
static int drbd_socket_okay(struct drbd_conf *mdev, struct socket **sock)
{
	int rr;
	char tb[4];

	rr = drbd_recv_short(mdev, *sock, tb, 4, MSG_DONTWAIT | MSG_PEEK);

	if (rr > 0 || rr == -EAGAIN) {
		return TRUE;
	} else {
		sock_release(*sock);
		*sock = NULL;
		return FALSE;
	}
}

/*
 * return values:
 *   1 yess, we have a valid connection
 *   0 oops, did not work out, please try again
 *  -1 peer talks different language,
 *     no point in trying again, please go standalone.
 *  -2 We do not have a network config...
 */
STATIC int drbd_connect(struct drbd_conf *mdev)
{
	struct socket *s, *sock, *msock;
	int try, h, ok;

	D_ASSERT(!mdev->data.socket);

	if (test_and_clear_bit(CREATE_BARRIER, &mdev->flags))
		ERR("CREATE_BARRIER flag was set in drbd_connect - now cleared!\n");

	if (drbd_request_state(mdev, NS(conn, WFConnection)) < SS_Success )
		return -2;

	clear_bit(DISCARD_CONCURRENT, &mdev->flags);

	sock  = NULL;
	msock = NULL;

	do {
		for (try = 0;;) {
			/* 3 tries, this should take less than a second! */
			s = drbd_try_connect(mdev);
			if (s || ++try >= 3)
				break;
			/* give the other side time to call bind() & listen() */
			set_current_state(TASK_INTERRUPTIBLE);
			schedule_timeout(HZ / 10);
		}

		if (s) {
			if (!sock) {
				drbd_send_fp(mdev, s, HandShakeS);
				sock = s;
				s = NULL;
			} else if (!msock) {
				drbd_send_fp(mdev, s, HandShakeM);
				msock = s;
				s = NULL;
			} else {
				ERR("Logic error in drbd_connect()\n");
				return -1;
			}
		}

		if (sock && msock) {
			set_current_state(TASK_INTERRUPTIBLE);
			schedule_timeout(HZ / 10);
			ok = drbd_socket_okay(mdev, &sock);
			ok = drbd_socket_okay(mdev, &msock) && ok;
			if (ok) break;
		}

		s = drbd_wait_for_connect(mdev);
		if (s) {
			switch (drbd_recv_fp(mdev, s)) {
			case HandShakeS:
				if (sock)
					sock_release(sock);
				sock = s;
				break;
			case HandShakeM:
				if (msock)
					sock_release(msock);
				msock = s;
				set_bit(DISCARD_CONCURRENT, &mdev->flags);
				break;
			default:
				WARN("Error receiving initial packet\n");
				sock_release(s);
			}
		}

		if (mdev->state.conn <= Disconnecting)
			return -1;
		if (signal_pending(current)) {
			flush_signals(current);
			smp_rmb();
			if (get_t_state(&mdev->receiver) == Exiting) {
				if (sock)
					sock_release(sock);
				if (msock)
					sock_release(msock);
				return -1;
			}
		}

		if (sock && msock) {
			ok = drbd_socket_okay(mdev, &sock);
			ok = drbd_socket_okay(mdev, &msock) && ok;
			if (ok) break;
		}
	} while (1);

	msock->sk->sk_reuse = 1; /* SO_REUSEADDR */
	sock->sk->sk_reuse = 1; /* SO_REUSEADDR */

	sock->sk->sk_allocation = GFP_NOIO;
	msock->sk->sk_allocation = GFP_NOIO;

	sock->sk->sk_priority = TC_PRIO_BULK;
	/* FIXME fold to limits. should be done in drbd_ioctl */
	sock->sk->sk_sndbuf = mdev->net_conf->sndbuf_size;
	sock->sk->sk_rcvbuf = mdev->net_conf->sndbuf_size;
	/* NOT YET ...
	 * sock->sk->sk_sndtimeo = mdev->net_conf->timeout*HZ/10;
	 * sock->sk->sk_rcvtimeo = MAX_SCHEDULE_TIMEOUT;
	 * first set it to the HandShake timeout, wich is hardcoded for now: */
	sock->sk->sk_sndtimeo =
	sock->sk->sk_rcvtimeo = 2*HZ;
	sock->sk->sk_userlocks |= SOCK_SNDBUF_LOCK | SOCK_RCVBUF_LOCK;

	msock->sk->sk_priority = TC_PRIO_INTERACTIVE;
	msock->sk->sk_sndbuf = 2*32767;
	msock->sk->sk_sndtimeo = mdev->net_conf->timeout*HZ/10;
	msock->sk->sk_rcvtimeo = mdev->net_conf->ping_int*HZ;

	mdev->data.socket = sock;
	mdev->meta.socket = msock;
	mdev->last_received = jiffies;

	D_ASSERT(mdev->asender.task == NULL);

	h = drbd_do_handshake(mdev);
	if (h <= 0)
		return h;

	if (mdev->cram_hmac_tfm) {
		/* drbd_request_state(mdev, NS(conn, WFAuth)); */
		if (!drbd_do_auth(mdev)) {
			ERR("Authentication of peer failed\n");
			return -1;
		}
	}

	if (drbd_request_state(mdev, NS(conn, WFReportParams)) < SS_Success)
		return 0;

	sock->sk->sk_sndtimeo = mdev->net_conf->timeout*HZ/10;
	sock->sk->sk_rcvtimeo = MAX_SCHEDULE_TIMEOUT;

	atomic_set(&mdev->packet_seq, 0);
	mdev->peer_seq = 0;

	drbd_thread_start(&mdev->asender);

	drbd_send_protocol(mdev);
	drbd_send_sync_param(mdev, &mdev->sync_conf);
	drbd_send_sizes(mdev);
	drbd_send_uuids(mdev);
	drbd_send_state(mdev);
	clear_bit(USE_DEGR_WFC_T, &mdev->flags);

	return 1;
}

STATIC int drbd_recv_header(struct drbd_conf *mdev, struct Drbd_Header *h)
{
	int r;

	r = drbd_recv(mdev, h, sizeof(*h));

	if (unlikely( r != sizeof(*h) )) {
		ERR("short read expecting header on sock: r=%d\n", r);
		return FALSE;
	};
	h->command = be16_to_cpu(h->command);
	h->length  = be16_to_cpu(h->length);
	if (unlikely( h->magic != BE_DRBD_MAGIC )) {
		ERR("magic?? on data m: 0x%lx c: %d l: %d\n",
		    (long)be32_to_cpu(h->magic),
		    h->command, h->length);
		return FALSE;
	}
	mdev->last_received = jiffies;

	return TRUE;
}

STATIC int receive_Barrier_no_tcq(struct drbd_conf *mdev, struct Drbd_Header *h)
{
	int rv;
	int epoch_size;
	struct Drbd_Barrier_Packet *p = (struct Drbd_Barrier_Packet *)h;

	ERR_IF(h->length != (sizeof(*p)-sizeof(*h))) return FALSE;

	rv = drbd_recv(mdev, h->payload, h->length);
	ERR_IF(rv != h->length) return FALSE;

	inc_unacked(mdev);

	if (mdev->net_conf->wire_protocol != DRBD_PROT_C)
		drbd_kick_lo(mdev);

	spin_lock_irq(&mdev->req_lock);
	_drbd_wait_ee_list_empty(mdev, &mdev->active_ee);
	epoch_size = mdev->epoch_size;
	mdev->epoch_size = 0;
	spin_unlock_irq(&mdev->req_lock);

	/* BarrierAck may imply that the corresponding extent is dropped from
	 * the activity log, which means it would not be resynced in case the
	 * Primary crashes now.
	 * Just waiting for write_completion is not enough,
	 * better flush to make sure it is all on stable storage. */
	if (!test_bit(LL_DEV_NO_FLUSH, &mdev->flags) && inc_local(mdev)) {
		rv = blkdev_issue_flush(mdev->bc->backing_bdev, NULL);
		dec_local(mdev);
		if (rv == -EOPNOTSUPP) /* don't try again */
			set_bit(LL_DEV_NO_FLUSH, &mdev->flags);
		if (rv)
			ERR("local disk flush failed with status %d\n",rv);
	}

	/* FIXME CAUTION! receiver thread sending via msock.
	 * to make sure this BarrierAck will not be received before the asender
	 * had a chance to send all the write acks corresponding to this epoch,
	 * wait_for that bit to clear... */
	set_bit(WRITE_ACK_PENDING, &mdev->flags);
	wake_asender(mdev);
	rv = wait_event_interruptible(mdev->ee_wait,
			      !test_bit(WRITE_ACK_PENDING, &mdev->flags));

	if (rv == 0 && mdev->state.conn >= Connected)
		rv = drbd_send_b_ack(mdev, p->barrier, epoch_size);
	else
		rv = 0;
	dec_unacked(mdev);

	return rv;
}

/* used from receive_RSDataReply (recv_resync_read)
 * and from receive_Data */
STATIC struct Tl_epoch_entry *
read_in_block(struct drbd_conf *mdev, u64 id, sector_t sector, int data_size) __must_hold(local)
{
	struct Tl_epoch_entry *e;
	struct bio_vec *bvec;
	struct page *page;
	struct bio *bio;
	int ds, i, rr;

	e = drbd_alloc_ee(mdev, id, sector, data_size, GFP_KERNEL);
	if (!e)
		return NULL;
	bio = e->private_bio;
	ds = data_size;
	bio_for_each_segment(bvec, bio, i) {
		page = bvec->bv_page;
		rr = drbd_recv(mdev, kmap(page), min_t(int, ds, PAGE_SIZE));
		kunmap(page);
		if ( rr != min_t(int, ds, PAGE_SIZE) ) {
			drbd_free_ee(mdev, e);
			WARN("short read receiving data: read %d expected %d\n",
			     rr, min_t(int, ds, PAGE_SIZE));
			return NULL;
		}
		ds -= rr;
	}

	mdev->recv_cnt += data_size>>9;
	return e;
}

/* drbd_drain_block() just takes a data block
 * out of the socket input buffer, and discards it.
 */
STATIC int drbd_drain_block(struct drbd_conf *mdev, int data_size)
{
	struct page *page;
	int rr, rv = 1;
	void *data;

	page = drbd_pp_alloc(mdev, GFP_KERNEL);

	data = kmap(page);
	while (data_size) {
		rr = drbd_recv(mdev, data, min_t(int, data_size, PAGE_SIZE));
		if ( rr != min_t(int, data_size, PAGE_SIZE) ) {
			rv = 0;
			WARN("short read receiving data: read %d expected %d\n",
			     rr, min_t(int, data_size, PAGE_SIZE));
			break;
		}
		data_size -= rr;
	}
	kunmap(page);
	drbd_pp_free(mdev, page);
	return rv;
}

/* kick lower level device, if we have more than (arbitrary number)
 * reference counts on it, which typically are locally submitted io
 * requests.  don't use unacked_cnt, so we speed up proto A and B, too. */
static void maybe_kick_lo(struct drbd_conf *mdev)
{
	/* FIXME hysteresis ?? */
	if (atomic_read(&mdev->local_cnt) >= mdev->net_conf->unplug_watermark)
		drbd_kick_lo(mdev);
}

STATIC int recv_dless_read(struct drbd_conf *mdev, struct drbd_request *req,
			   sector_t sector, int data_size)
{
	struct bio_vec *bvec;
	struct bio *bio;
	int rr, i, expect;

	bio = req->master_bio;
	D_ASSERT( sector == bio->bi_sector );

	bio_for_each_segment(bvec, bio, i) {
		expect = min_t(int, data_size, bvec->bv_len);
		rr = drbd_recv(mdev,
			     kmap(bvec->bv_page)+bvec->bv_offset,
			     expect);
		kunmap(bvec->bv_page);
		if (rr != expect) {
			WARN("short read receiving data reply: "
			     "read %d expected %d\n",
			     rr, expect);
			return 0;
		}
		data_size -= rr;
	}

	D_ASSERT(data_size == 0);
	/* FIXME recv_cnt accounting ?? */
	return 1;
}

/* e_end_resync_block() is called via
 * drbd_process_done_ee() by asender only */
STATIC int e_end_resync_block(struct drbd_conf *mdev, struct drbd_work *w, int unused)
{
	struct Tl_epoch_entry *e = (struct Tl_epoch_entry *)w;
	sector_t sector = e->sector;
	int ok;

	D_ASSERT(hlist_unhashed(&e->colision));

	if (likely( drbd_bio_uptodate(e->private_bio) )) {
		drbd_set_in_sync(mdev, sector, e->size);
		ok = drbd_send_ack(mdev, RSWriteAck, e);
	} else {
		/* Record failure to sync */
		drbd_rs_failed_io(mdev, sector, e->size);

		ok  = drbd_send_ack(mdev, NegAck, e);
		ok &= drbd_io_error(mdev, FALSE);
	}
	dec_unacked(mdev);

	return ok;
}

STATIC int recv_resync_read(struct drbd_conf *mdev, sector_t sector, int data_size) __releases(local)
{
	struct Tl_epoch_entry *e;

	e = read_in_block(mdev, ID_SYNCER, sector, data_size);
	if (!e) {
		dec_local(mdev);
		return FALSE;
	}

	dec_rs_pending(mdev);

	e->private_bio->bi_end_io = drbd_endio_write_sec;
	e->private_bio->bi_rw = WRITE;
	e->w.cb = e_end_resync_block;

	inc_unacked(mdev);
	/* corresponding dec_unacked() in e_end_resync_block()
	 * respective _drbd_clear_done_ee */

	spin_lock_irq(&mdev->req_lock);
	list_add(&e->w.list, &mdev->sync_ee);
	spin_unlock_irq(&mdev->req_lock);

	MTRACE(TraceTypeEE, TraceLvlAll,
	       INFO("submit EE (RS)WRITE sec=%llus size=%u ee=%p\n",
		    (unsigned long long)e->sector, e->size, e);
	       );
	dump_internal_bio("Sec", mdev, e->private_bio, 0);
	drbd_generic_make_request(mdev, DRBD_FAULT_RS_WR, e->private_bio);
	/* accounting done in endio */

	maybe_kick_lo(mdev);
	return TRUE;
}

STATIC int receive_DataReply(struct drbd_conf *mdev, struct Drbd_Header *h)
{
	struct drbd_request *req;
	sector_t sector;
	unsigned int header_size, data_size;
	int ok;
	struct Drbd_Data_Packet *p = (struct Drbd_Data_Packet *)h;

	header_size = sizeof(*p) - sizeof(*h);
	data_size   = h->length  - header_size;

	/* I expect a block to be a multiple of 512 byte,
	 * and no more than DRBD_MAX_SEGMENT_SIZE.
	 * is this too restrictive?  */
	ERR_IF(data_size == 0) return FALSE;
	ERR_IF(data_size &  0x1ff) return FALSE;
	ERR_IF(data_size >  DRBD_MAX_SEGMENT_SIZE) return FALSE;

	if (drbd_recv(mdev, h->payload, header_size) != header_size)
		return FALSE;

	sector = be64_to_cpu(p->sector);

	spin_lock_irq(&mdev->req_lock);
	req = _ar_id_to_req(mdev, p->block_id, sector);
	spin_unlock_irq(&mdev->req_lock);
	if (unlikely(!req)) {
		ERR("Got a corrupt block_id/sector pair(1).\n");
		return FALSE;
	}

	/* hlist_del(&req->colision) is done in _req_may_be_done, to avoid
	 * special casing it there for the various failure cases.
	 * still no race with drbd_fail_pending_reads */
	ok = recv_dless_read(mdev, req, sector, data_size);

	if (ok)
		req_mod(req, data_received, 0);
	/* else: nothing. handled from drbd_disconnect...
	 * I don't think we may complete this just yet
	 * in case we are "on-disconnect: freeze" */

	return ok;
}

STATIC int receive_RSDataReply(struct drbd_conf *mdev, struct Drbd_Header *h)
{
	sector_t sector;
	unsigned int header_size, data_size;
	int ok;
	struct Drbd_Data_Packet *p = (struct Drbd_Data_Packet *)h;

	header_size = sizeof(*p) - sizeof(*h);
	data_size   = h->length  - header_size;

	/* I expect a block to be a multiple of 512 byte,
	 * and no more than DRBD_MAX_SEGMENT_SIZE.
	 * is this too restrictive?  */
	ERR_IF(data_size == 0) return FALSE;
	ERR_IF(data_size &  0x1ff) return FALSE;
	ERR_IF(data_size >  DRBD_MAX_SEGMENT_SIZE) return FALSE;

	if (drbd_recv(mdev, h->payload, header_size) != header_size)
		return FALSE;

	sector = be64_to_cpu(p->sector);
	D_ASSERT(p->block_id == ID_SYNCER);

	if (inc_local(mdev)) {
		/* data is submitted to disk within recv_resync_read.
		 * corresponding dec_local done below on error,
		 * or in drbd_endio_write_sec. */
		/* FIXME paranoia:
		 * verify that the corresponding bit is set.
		 * in case we are Primary SyncTarget,
		 * verify there are no pending write request to that area.
		 */
		ok = recv_resync_read(mdev, sector, data_size);
	} else {
		if (DRBD_ratelimit(5*HZ, 5))
			ERR("Can not write resync data to local disk.\n");

		ok = drbd_drain_block(mdev, data_size);

		drbd_send_ack_dp(mdev, NegAck, p);
	}

	return ok;
}

/* e_end_block() is called via drbd_process_done_ee().
 * this means this function only runs in the asender thread
 *
 * for a broken example implementation of the TCQ barrier version of
 * e_end_block see older revisions...
 */
STATIC int e_end_block(struct drbd_conf *mdev, struct drbd_work *w, int unused)
{
	struct Tl_epoch_entry *e = (struct Tl_epoch_entry *)w;
	sector_t sector = e->sector;
	/* unsigned int epoch_size; */
	int ok = 1, pcmd;

	if (mdev->net_conf->wire_protocol == DRBD_PROT_C) {
		if (likely(drbd_bio_uptodate(e->private_bio))) {
			pcmd = (mdev->state.conn >= SyncSource &&
				mdev->state.conn <= PausedSyncT &&
				e->flags & EE_MAY_SET_IN_SYNC) ?
				RSWriteAck : WriteAck;
			ok &= drbd_send_ack(mdev, pcmd, e);
			if (pcmd == RSWriteAck)
				drbd_set_in_sync(mdev, sector, e->size);
		} else {
			/* FIXME I think we should send a NegAck regardless of
			 * which protocol is in effect.
			 * In which case we would need to make sure that any
			 * NegAck is sent. Basically that means that
			 * drbd_process_done_ee may not list_del() the ee
			 * before this callback did run...
			 * maybe even move the list_del(e) in here... */
			ok  = drbd_send_ack(mdev, NegAck, e);
			ok &= drbd_io_error(mdev, FALSE);
			/* we expect it to be marked out of sync anyways...
			 * maybe assert this?  */
		}
		dec_unacked(mdev);
	} else if (unlikely(!drbd_bio_uptodate(e->private_bio))) {
		ok = drbd_io_error(mdev, FALSE);
	}

	/* we delete from the conflict detection hash _after_ we sent out the
	 * WriteAck / NegAck, to get the sequence number right.  */
	if (mdev->net_conf->two_primaries) {
		spin_lock_irq(&mdev->req_lock);
		D_ASSERT(!hlist_unhashed(&e->colision));
		hlist_del_init(&e->colision);
		spin_unlock_irq(&mdev->req_lock);
	} else {
		D_ASSERT(hlist_unhashed(&e->colision));
	}

	return ok;
}

STATIC int e_send_discard_ack(struct drbd_conf *mdev, struct drbd_work *w, int unused)
{
	struct Tl_epoch_entry *e = (struct Tl_epoch_entry *)w;
	int ok = 1;

	D_ASSERT(mdev->net_conf->wire_protocol == DRBD_PROT_C);
	ok = drbd_send_ack(mdev, DiscardAck, e);

	spin_lock_irq(&mdev->req_lock);
	D_ASSERT(!hlist_unhashed(&e->colision));
	hlist_del_init(&e->colision);
	spin_unlock_irq(&mdev->req_lock);

	dec_unacked(mdev);

	return ok;
}

/* Called from receive_Data.
 * Synchronize packets on sock with packets on msock.
 *
 * This is here so even when a Data packet traveling via sock overtook an Ack
 * packet traveling on msock, they are still processed in the order they have
 * been sent.
 *
 * Note: we don't care for Ack packets overtaking Data packets.
 *
 * In case packet_seq is larger than mdev->peer_seq number, there are
 * outstanding packets on the msock. We wait for them to arrive.
 * In case we are the logically next packet, we update mdev->peer_seq
 * ourselves. Correctly handles 32bit wrap around.
 * FIXME verify that atomic_t guarantees 32bit wrap around,
 * otherwise we have to play tricks with << ...
 *
 * Assume we have a 10 GBit connection, that is about 1<<30 byte per second,
 * about 1<<21 sectors per second. So "worst" case, we have 1<<3 == 8 seconds
 * for the 24bit wrap (historical atomic_t guarantee on some archs), and we have
 * 1<<9 == 512 seconds aka ages for the 32bit wrap around...
 *
 * returns 0 if we may process the packet,
 * -ERESTARTSYS if we were interrupted (by disconnect signal). */
static int drbd_wait_peer_seq(struct drbd_conf *mdev, const u32 packet_seq)
{
	DEFINE_WAIT(wait);
	int ret = 0;
	spin_lock(&mdev->peer_seq_lock);
	for (;;) {
		prepare_to_wait(&mdev->seq_wait, &wait, TASK_INTERRUPTIBLE);
		if (seq_le(packet_seq, mdev->peer_seq+1))
			break;
		if (signal_pending(current)) {
			ret = -ERESTARTSYS;
			break;
		}
		spin_unlock(&mdev->peer_seq_lock);
		schedule();
		spin_lock(&mdev->peer_seq_lock);
	}
	finish_wait(&mdev->seq_wait, &wait);
	if (mdev->peer_seq+1 == packet_seq)
		mdev->peer_seq++;
	spin_unlock(&mdev->peer_seq_lock);
	return ret;
}

/* mirrored write */
STATIC int receive_Data(struct drbd_conf *mdev, struct Drbd_Header *h)
{
	sector_t sector;
	struct Tl_epoch_entry *e;
	struct Drbd_Data_Packet *p = (struct Drbd_Data_Packet *)h;
	int header_size, data_size;
	int rw = WRITE;
	unsigned int barrier_nr = 0;
	unsigned int epoch_size = 0;
	u32 dp_flags;

	/* FIXME merge this code dups into some helper function */
	header_size = sizeof(*p) - sizeof(*h);
	data_size   = h->length  - header_size;

	ERR_IF(data_size == 0) return FALSE;
	ERR_IF(data_size &  0x1ff) return FALSE;
	ERR_IF(data_size >  DRBD_MAX_SEGMENT_SIZE) return FALSE;

	if (drbd_recv(mdev, h->payload, header_size) != header_size)
		return FALSE;

	if (!inc_local(mdev)) {
		/* data is submitted to disk at the end of this function.
		 * corresponding dec_local done either below (on error),
		 * or in drbd_endio_write_sec. */
		if (DRBD_ratelimit(5*HZ, 5))
			ERR("Can not write mirrored data block "
			    "to local disk.\n");
		spin_lock(&mdev->peer_seq_lock);
		if (mdev->peer_seq+1 == be32_to_cpu(p->seq_num))
			mdev->peer_seq++;
		spin_unlock(&mdev->peer_seq_lock);

		drbd_send_ack_dp(mdev, NegAck, p);
		mdev->epoch_size++; /* spin lock ? */
		return drbd_drain_block(mdev, data_size);
	}

	sector = be64_to_cpu(p->sector);
	e = read_in_block(mdev, p->block_id, sector, data_size);
	if (!e) {
		dec_local(mdev);
		return FALSE;
	}

	e->private_bio->bi_end_io = drbd_endio_write_sec;
	e->private_bio->bi_rw = WRITE;
	e->w.cb = e_end_block;

	dp_flags = be32_to_cpu(p->dp_flags);
	if (dp_flags & DP_HARDBARRIER)
		rw |= (1<<BIO_RW_BARRIER);
	if (dp_flags & DP_RW_SYNC)
		rw |= (1<<BIO_RW_SYNC);
	if (dp_flags & DP_MAY_SET_IN_SYNC)
		e->flags |= EE_MAY_SET_IN_SYNC;

	/* I'm the receiver, I do hold a net_cnt reference. */
	if (!mdev->net_conf->two_primaries) {
		spin_lock_irq(&mdev->req_lock);
	} else {
		/* don't get the req_lock yet,
		 * we may sleep in drbd_wait_peer_seq */
		const int size = e->size;
		const int discard = test_bit(DISCARD_CONCURRENT, &mdev->flags);
		DEFINE_WAIT(wait);
		struct drbd_request *i;
		struct hlist_node *n;
		struct hlist_head *slot;
		int first;

		D_ASSERT(mdev->net_conf->wire_protocol == DRBD_PROT_C);
		BUG_ON(mdev->ee_hash == NULL);
		BUG_ON(mdev->tl_hash == NULL);

		/* conflict detection and handling:
		 * 1. wait on the sequence number,
		 *    in case this data packet overtook ACK packets.
		 * 2. check our hash tables for conflicting requests.
		 *    we only need to walk the tl_hash, since an ee can not
		 *    have a conflict with an other ee: on the submitting
		 *    node, the corresponding req had already been conflicting,
		 *    and a conflicting req is never sent.
		 *
		 * Note: for two_primaries, we are protocol C,
		 * so there cannot be any request that is DONE
		 * but still on the transfer log.
		 *
		 * unconditionally add to the ee_hash.
		 *
		 * if no conflicting request is found:
		 *    submit.
		 *
		 * if any conflicting request is found
		 * that has not yet been acked,
		 * AND I have the "discard concurrent writes" flag:
		 *	 queue (via done_ee) the DiscardAck; OUT.
		 *
		 * if any conflicting request is found:
		 *	 block the receiver, waiting on misc_wait
		 *	 until no more conflicting requests are there,
		 *	 or we get interrupted (disconnect).
		 *
		 *	 we do not just write after local io completion of those
		 *	 requests, but only after req is done completely, i.e.
		 *	 we wait for the DiscardAck to arrive!
		 *
		 *	 then proceed normally, i.e. submit.
		 */
		if (drbd_wait_peer_seq(mdev, be32_to_cpu(p->seq_num)))
			goto out_interrupted;

		spin_lock_irq(&mdev->req_lock);

		hlist_add_head(&e->colision, ee_hash_slot(mdev, sector));

#define OVERLAPS overlaps(i->sector, i->size, sector, size)
		slot = tl_hash_slot(mdev, sector);
		first = 1;
		for (;;) {
			int have_unacked = 0;
			int have_conflict = 0;
			prepare_to_wait(&mdev->misc_wait, &wait,
				TASK_INTERRUPTIBLE);
			hlist_for_each_entry(i, n, slot, colision) {
				if (OVERLAPS) {
					/* only ALERT on first iteration,
					 * we may be woken up early... */
					if (first)
						ALERT("%s[%u] Concurrent local write detected!"
						      "	new: %llus +%u; pending: %llus +%u\n",
						      current->comm, current->pid,
						      (unsigned long long)sector, size,
						      (unsigned long long)i->sector, i->size);
					if (i->rq_state & RQ_NET_PENDING)
						++have_unacked;
					++have_conflict;
				}
			}
#undef OVERLAPS
			if (!have_conflict)
				break;

			/* Discard Ack only for the _first_ iteration */
			if (first && discard && have_unacked) {
				ALERT("Concurrent write! [DISCARD BY FLAG] sec=%llus\n",
				     (unsigned long long)sector);
				inc_unacked(mdev);
				mdev->epoch_size++;
				e->w.cb = e_send_discard_ack;
				list_add_tail(&e->w.list, &mdev->done_ee);

				spin_unlock_irq(&mdev->req_lock);

				/* we could probably send that DiscardAck ourselves,
				 * but I don't like the receiver using the msock */

				dec_local(mdev);
				wake_asender(mdev);
				finish_wait(&mdev->misc_wait, &wait);
				return TRUE;
			}

			if (signal_pending(current)) {
				hlist_del_init(&e->colision);

				spin_unlock_irq(&mdev->req_lock);

				finish_wait(&mdev->misc_wait, &wait);
				goto out_interrupted;
			}

			spin_unlock_irq(&mdev->req_lock);
			if (first) {
				first = 0;
				ALERT("Concurrent write! [W AFTERWARDS] "
				     "sec=%llus\n", (unsigned long long)sector);
			} else if (discard) {
				/* we had none on the first iteration.
				 * there must be none now. */
				D_ASSERT(have_unacked == 0);
			}
			schedule();
			spin_lock_irq(&mdev->req_lock);
		}
		finish_wait(&mdev->misc_wait, &wait);
	}

	/* when using TCQ:
	 * note that, when using tagged command queuing, we may
	 * have more than one reorder domain "active" at a time.
	 *
	 * THINK:
	 * do we have any guarantees that we get the completion
	 * events of the different reorder domains in order?
	 * or does the api only "guarantee" that the events
	 * _happened_ in order, but eventually the completion
	 * callbacks are shuffeled again?
	 *
	 * note that I wonder about the order in which the
	 * callbacks are run, I am reasonable confident that the
	 * actual completion happens in order.
	 *
	 * - can it happen that the tagged write completion is
	 *   called even though not all of the writes before it
	 *   have run their completion callback?
	 * - can it happen that some completion callback of some
	 *   write after the tagged one is run, even though the
	 *   callback of the tagged one itself is still pending?
	 *
	 * if this can happen, we either need to drop our "debug
	 * assertion" about the epoch size and just trust our code
	 * and the layers below us (nah, won't do that).
	 *
	 * or we need to replace the "active_ee" list by some sort
	 * of "transfer log" on the receiving side, too, which
	 * uses epoch counters per reorder domain.
	 */

	/* when using tcq:
	 * if we got a barrier packet before, but at that time the active_ee
	 * was not yet empty, we just "remembered" this barrier request.
	 *
	 * if this is the first data packet since that barrier, maybe meanwhile
	 * all previously active writes have been completed?
	 * if so, send the b_ack right now
	 * (though, maybe rather move it into the e_end_block callback,
	 * where it would be sent as soon as possible).
	 *
	 * otherwise, tag the write with the barrier number, so it
	 * will trigger the b_ack before its own ack.
	 */
	if (mdev->next_barrier_nr) {
		/* only when using TCQ */
		if (list_empty(&mdev->active_ee)) {
			barrier_nr = mdev->next_barrier_nr;
			epoch_size = mdev->epoch_size;
			mdev->epoch_size = 0;
		} else {
			e->barrier_nr = mdev->next_barrier_nr;
		}
		rw |= (1<<BIO_RW_BARRIER);
		mdev->next_barrier_nr = 0;
	}
	list_add(&e->w.list, &mdev->active_ee);
	spin_unlock_irq(&mdev->req_lock);

	if (barrier_nr) {
		/* only when using TCQ
		 * maybe rather move it into the e_end_block callback,
		 * where it would be sent as soon as possible).
		 */
		(void)drbd_send_b_ack(mdev,
					cpu_to_be32(barrier_nr), epoch_size);
	}

	switch (mdev->net_conf->wire_protocol) {
	case DRBD_PROT_C:
		inc_unacked(mdev);
		/* corresponding dec_unacked() in e_end_block()
		 * respective _drbd_clear_done_ee */
		break;
	case DRBD_PROT_B:
		/* I really don't like it that the receiver thread
		 * sends on the msock, but anyways */
		drbd_send_ack(mdev, RecvAck, e);
		break;
	case DRBD_PROT_A:
		/* nothing to do */
		break;
	}

	if (mdev->state.pdsk == Diskless) {
		/* In case we have the only disk of the cluster, */
		drbd_set_out_of_sync(mdev, e->sector, e->size);
		e->flags |= EE_CALL_AL_COMPLETE_IO;
		drbd_al_begin_io(mdev, e->sector);
	}

	MTRACE(TraceTypeEE, TraceLvlAll,
	       INFO("submit EE (DATA)WRITE sec=%llus size=%u ee=%p\n",
		    (unsigned long long)e->sector, e->size, e);
	       );
	/* FIXME drbd_al_begin_io in case we have two primaries... */
	e->private_bio->bi_rw = rw;
	dump_internal_bio("Sec", mdev, e->private_bio, 0);
	drbd_generic_make_request(mdev, DRBD_FAULT_DT_WR, e->private_bio);
	/* accounting done in endio */

	maybe_kick_lo(mdev);
	return TRUE;

out_interrupted:
	/* yes, the epoch_size now is imbalanced.
	 * but we drop the connection anyways, so we don't have a chance to
	 * receive a barrier... atomic_inc(&mdev->epoch_size); */
	dec_local(mdev);
	drbd_free_ee(mdev, e);
	return FALSE;
}

STATIC int receive_DataRequest(struct drbd_conf *mdev, struct Drbd_Header *h)
{
	sector_t sector;
	const sector_t capacity = drbd_get_capacity(mdev->this_bdev);
	struct Tl_epoch_entry *e;
	int size;
	unsigned int fault_type;
	struct Drbd_BlockRequest_Packet *p =
		(struct Drbd_BlockRequest_Packet *)h;

	ERR_IF(h->length != (sizeof(*p)-sizeof(*h))) return FALSE;

	if (drbd_recv(mdev, h->payload, h->length) != h->length)
		return FALSE;

	sector = be64_to_cpu(p->sector);
	size   = be32_to_cpu(p->blksize);

	if (size <= 0 || (size & 0x1ff) != 0 || size > DRBD_MAX_SEGMENT_SIZE) {
		ERR("%s:%d: sector: %llus, size: %u\n", __FILE__, __LINE__,
				(unsigned long long)sector, size);
		return FALSE;
	}
	if ( sector + (size>>9) > capacity) {
		ERR("%s:%d: sector: %llus, size: %u\n", __FILE__, __LINE__,
				(unsigned long long)sector, size);
		return FALSE;
	}

	if (!inc_local_if_state(mdev, UpToDate)) {
		if (DRBD_ratelimit(5*HZ, 5))
			ERR("Can not satisfy peer's read request, "
			    "no local data.\n");
		drbd_send_ack_rp(mdev, h->command == DataRequest ? NegDReply :
				 NegRSDReply , p);
		return TRUE;
	}

	e = drbd_alloc_ee(mdev, p->block_id, sector, size, GFP_KERNEL);
	if (!e) {
		dec_local(mdev);
		return FALSE;
	}

	/* FIXME actually, it could be a READA originating from the peer,
	 * also it could have set some flags (e.g. BIO_RW_SYNC) ... */
	e->private_bio->bi_rw = READ;
	e->private_bio->bi_end_io = drbd_endio_read_sec;

	switch (h->command) {
	case DataRequest:
		e->w.cb = w_e_end_data_req;
		fault_type = DRBD_FAULT_DT_RD;
		break;
	case RSDataRequest:
		e->w.cb = w_e_end_rsdata_req;
		fault_type = DRBD_FAULT_RS_RD;
		/* Eventually this should become asynchrously. Currently it
		 * blocks the whole receiver just to delay the reading of a
		 * resync data block.
		 * the drbd_work_queue mechanism is made for this...
		 */
		if (!drbd_rs_begin_io(mdev, sector)) {
			/* we have been interrupted,
			 * probably connection lost! */
			D_ASSERT(signal_pending(current));
			dec_local(mdev);
			drbd_free_ee(mdev, e);
			return 0;
		}
		break;
	default:; /* avoid compiler warning */
		fault_type = DRBD_FAULT_MAX;
	}

	spin_lock_irq(&mdev->req_lock);
	list_add(&e->w.list, &mdev->read_ee);
	spin_unlock_irq(&mdev->req_lock);

	inc_unacked(mdev);

	MTRACE(TraceTypeEE, TraceLvlAll,
	       INFO("submit EE READ sec=%llus size=%u ee=%p\n",
		    (unsigned long long)e->sector, e->size, e);
	       );

	dump_internal_bio("Sec", mdev, e->private_bio, 0);
	drbd_generic_make_request(mdev, fault_type, e->private_bio);
	maybe_kick_lo(mdev);

	return TRUE;
}

STATIC int drbd_asb_recover_0p(struct drbd_conf *mdev) __must_hold(local)
{
	int self, peer, rv = -100;
	unsigned long ch_self, ch_peer;

	self = mdev->bc->md.uuid[Bitmap] & 1;
	peer = mdev->p_uuid[Bitmap] & 1;

	ch_peer = mdev->p_uuid[UUID_SIZE];
	ch_self = mdev->comm_bm_set;

	switch ( mdev->net_conf->after_sb_0p ) {
	case Consensus:
	case DiscardSecondary:
	case CallHelper:
		ERR("Configuration error.\n");
		break;
	case Disconnect:
		break;
	case DiscardYoungerPri:
		if (self == 0 && peer == 1) { rv = -1; break; }
		if (self == 1 && peer == 0) { rv =  1; break; }
		/* Else fall through to one of the other strategies... */
	case DiscardOlderPri:
		if (self == 0 && peer == 1) { rv =  1; break; }
		if (self == 1 && peer == 0) { rv = -1; break; }
		/* Else fall through to one of the other strategies... */
		WARN("Discard younger/older primary did not found a decision\n"
		     "Using discard-least-changes instead\n");
	case DiscardZeroChg:
		if (ch_peer == 0 && ch_self == 0) {
			rv = test_bit(DISCARD_CONCURRENT, &mdev->flags)
				? -1 : 1;
			break;
		} else {
			if (ch_peer == 0) { rv =  1; break; }
			if (ch_self == 0) { rv = -1; break; }
		}
		if (mdev->net_conf->after_sb_0p == DiscardZeroChg)
			break;
	case DiscardLeastChg:
		if	( ch_self < ch_peer )
			rv = -1;
		else if (ch_self > ch_peer)
			rv =  1;
		else /* ( ch_self == ch_peer ) */
		     /* Well, then use something else. */
			rv = test_bit(DISCARD_CONCURRENT, &mdev->flags)
				? -1 : 1;
		break;
	case DiscardLocal:
		rv = -1;
		break;
	case DiscardRemote:
		rv =  1;
	}

	return rv;
}

STATIC int drbd_asb_recover_1p(struct drbd_conf *mdev) __must_hold(local)
{
	int self, peer, hg, rv = -100;

	self = mdev->bc->md.uuid[Bitmap] & 1;
	peer = mdev->p_uuid[Bitmap] & 1;

	switch ( mdev->net_conf->after_sb_1p ) {
	case DiscardYoungerPri:
	case DiscardOlderPri:
	case DiscardLeastChg:
	case DiscardLocal:
	case DiscardRemote:
		ERR("Configuration error.\n");
		break;
	case Disconnect:
		break;
	case Consensus:
		hg = drbd_asb_recover_0p(mdev);
		if (hg == -1 && mdev->state.role == Secondary)
			rv = hg;
		if (hg == 1  && mdev->state.role == Primary)
			rv = hg;
		break;
	case Violently:
		rv = drbd_asb_recover_0p(mdev);
		break;
	case DiscardSecondary:
		return mdev->state.role == Primary ? 1 : -1;
	case CallHelper:
		hg = drbd_asb_recover_0p(mdev);
		if (hg == -1 && mdev->state.role == Primary) {
			self = drbd_set_role(mdev, Secondary, 0);
			if (self != SS_Success) {
				drbd_khelper(mdev, "pri-lost-after-sb");
			} else {
				WARN("Sucessfully gave up primary role.\n");
				rv = hg;
			}
		} else
			rv = hg;
	}

	return rv;
}

STATIC int drbd_asb_recover_2p(struct drbd_conf *mdev) __must_hold(local)
{
	int self, peer, hg, rv = -100;

	self = mdev->bc->md.uuid[Bitmap] & 1;
	peer = mdev->p_uuid[Bitmap] & 1;

	switch ( mdev->net_conf->after_sb_2p ) {
	case DiscardYoungerPri:
	case DiscardOlderPri:
	case DiscardLeastChg:
	case DiscardLocal:
	case DiscardRemote:
	case Consensus:
	case DiscardSecondary:
		ERR("Configuration error.\n");
		break;
	case Violently:
		rv = drbd_asb_recover_0p(mdev);
		break;
	case Disconnect:
		break;
	case CallHelper:
		hg = drbd_asb_recover_0p(mdev);
		if (hg == -1) {
			self = drbd_set_role(mdev, Secondary, 0);
			if (self != SS_Success) {
				drbd_khelper(mdev, "pri-lost-after-sb");
			} else {
				WARN("Sucessfully gave up primary role.\n");
				rv = hg;
			}
		} else
			rv = hg;
	}

	return rv;
}

STATIC void drbd_uuid_dump(struct drbd_conf *mdev, char *text, u64 *uuid)
{
	INFO("%s %016llX:%016llX:%016llX:%016llX\n",
	     text,
	     uuid[Current],
	     uuid[Bitmap],
	     uuid[History_start],
	     uuid[History_end]);
}

/*
  100	after split brain try auto recover
    2	SyncSource set BitMap
    1	SyncSource use BitMap
    0	no Sync
   -1	SyncTarget use BitMap
   -2	SyncTarget set BitMap
 -100	after split brain, disconnect
-1000	unrelated data
 */
STATIC int drbd_uuid_compare(struct drbd_conf *mdev, int *rule_nr) __must_hold(local)
{
	u64 self, peer;
	int i, j;

	self = mdev->bc->md.uuid[Current] & ~((u64)1);
	peer = mdev->p_uuid[Current] & ~((u64)1);

	*rule_nr = 1;
	if (self == UUID_JUST_CREATED &&
	    peer == UUID_JUST_CREATED) return 0;

	*rule_nr = 2;
	if ( (self == UUID_JUST_CREATED || self == (u64)0) &&
	     peer != UUID_JUST_CREATED) return -2;

	*rule_nr = 3;
	if ( self != UUID_JUST_CREATED &&
	     (peer == UUID_JUST_CREATED || peer == (u64)0) ) return 2;

	*rule_nr = 4;
	if (self == peer) { /* Common power [off|failure] */
		int rct, dc; /* roles at crash time */

		rct = (test_bit(CRASHED_PRIMARY, &mdev->flags) ? 1 : 0) +
			( mdev->p_uuid[UUID_FLAGS] & 2 );
		/* lowest bit is set when we were primary,
		 * next bit (weight 2) is set when peer was primary */

		MTRACE(TraceTypeUuid, TraceLvlMetrics, DUMPI(rct); );

		switch (rct) {
		case 0: /* !self_pri && !peer_pri */ return 0;
		case 1: /*  self_pri && !peer_pri */ return 1;
		case 2: /* !self_pri &&  peer_pri */ return -1;
		case 3: /*  self_pri &&  peer_pri */
			dc = test_bit(DISCARD_CONCURRENT, &mdev->flags);
			MTRACE(TraceTypeUuid, TraceLvlMetrics, DUMPI(dc); );
			return dc ? -1 : 1;
		}
	}

	*rule_nr = 5;
	peer = mdev->p_uuid[Bitmap] & ~((u64)1);
	if (self == peer)
		return -1;

	*rule_nr = 6;
	for ( i = History_start ; i <= History_end ; i++ ) {
		peer = mdev->p_uuid[i] & ~((u64)1);
		if (self == peer)
			return -2;
	}

	*rule_nr = 7;
	self = mdev->bc->md.uuid[Bitmap] & ~((u64)1);
	peer = mdev->p_uuid[Current] & ~((u64)1);
	if (self == peer)
		return 1;

	*rule_nr = 8;
	for ( i = History_start ; i <= History_end ; i++ ) {
		self = mdev->bc->md.uuid[i] & ~((u64)1);
		if (self == peer)
			return 2;
	}

	*rule_nr = 9;
	self = mdev->bc->md.uuid[Bitmap] & ~((u64)1);
	peer = mdev->p_uuid[Bitmap] & ~((u64)1);
	if (self == peer && self != ((u64)0) ) return 100;

	*rule_nr = 10;
	for ( i = History_start ; i <= History_end ; i++ ) {
		self = mdev->p_uuid[i] & ~((u64)1);
		for ( j = History_start ; j <= History_end ; j++ ) {
			peer = mdev->p_uuid[j] & ~((u64)1);
			if (self == peer)
				return -100;
		}
	}

	return -1000;
}

/* drbd_sync_handshake() returns the new conn state on success, or
   conn_mask (-1) on failure.
 */
STATIC enum drbd_conns drbd_sync_handshake(struct drbd_conf *mdev, enum drbd_role peer_role, 
					   enum drbd_disk_state peer_disk) __must_hold(local)
{
	int hg, rule_nr;
	enum drbd_conns rv = conn_mask;
	enum drbd_disk_state mydisk;

	mydisk = mdev->state.disk;
	if (mydisk == Negotiating)
		mydisk = mdev->new_state_tmp.disk;

	hg = drbd_uuid_compare(mdev, &rule_nr);

	MTRACE(TraceTypeUuid, TraceLvlSummary,
	       INFO("drbd_sync_handshake:\n");
	       drbd_uuid_dump(mdev, "self", mdev->bc->md.uuid);
	       drbd_uuid_dump(mdev, "peer", mdev->p_uuid);
	       INFO("uuid_compare()=%d by rule %d\n", hg, rule_nr);
	    );

	if (hg == -1000) {
		ALERT("Unrelated data, aborting!\n");
		return conn_mask;
	}

	if ( (mydisk == Inconsistent && peer_disk > Inconsistent) ||
	    (peer_disk == Inconsistent && mydisk > Inconsistent) )  {
		int f = (hg == -100) || abs(hg) == 2;
		hg = mydisk > Inconsistent ? 1 : -1;
		if (f)
			hg = hg*2;
		INFO("Becoming sync %s due to disk states.\n",
		     hg > 0 ? "source" : "target");
	}

	if (hg == 100 || (hg == -100 && mdev->net_conf->always_asbp) ) {
		int pcount = (mdev->state.role == Primary)
			   + (peer_role == Primary);
		int forced = (hg == -100);

		switch (pcount) {
		case 0:
			hg = drbd_asb_recover_0p(mdev);
			break;
		case 1:
			hg = drbd_asb_recover_1p(mdev);
			break;
		case 2:
			hg = drbd_asb_recover_2p(mdev);
			break;
		}
		if ( abs(hg) < 100 ) {
			WARN("Split-Brain detected, %d primaries, "
			     "automatically solved. Sync from %s node\n",
			     pcount, (hg < 0) ? "peer":"this");
			if (forced) {
				WARN("Doing a full sync, since"
				     " UUIDs where ambiguous.\n");
				drbd_uuid_dump(mdev, "self", mdev->bc->md.uuid);
				drbd_uuid_dump(mdev, "peer", mdev->p_uuid);
				hg = hg*2;
			}
		}
	}

	if (hg == -100) {
		if (mdev->net_conf->want_lose && !(mdev->p_uuid[UUID_FLAGS]&1))
			hg = -1;
		if (!mdev->net_conf->want_lose && (mdev->p_uuid[UUID_FLAGS]&1))
			hg = 1;

		if ( abs(hg) < 100 )
			WARN("Split-Brain detected, manually solved. "
			     "Sync from %s node\n",
			     (hg < 0) ? "peer":"this");
	}

	if (hg == -100) {
		ALERT("Split-Brain detected, dropping connection!\n");
		drbd_uuid_dump(mdev, "self", mdev->bc->md.uuid);
		drbd_uuid_dump(mdev, "peer", mdev->p_uuid);
		drbd_khelper(mdev, "split-brain");
		return conn_mask;
	}

	if (hg > 0 && mydisk <= Inconsistent) {
		ERR("I shall become SyncSource, but I am inconsistent!\n");
		return conn_mask;
	}

	if (hg < 0 && /* by intention we do not use mydisk here. */
	    mdev->state.role == Primary && mdev->state.disk >= Consistent ) {
		switch (mdev->net_conf->rr_conflict) {
		case CallHelper:
			drbd_khelper(mdev, "pri-lost");
			/* fall through */
		case Disconnect:
			ERR("I shall become SyncTarget, but I am primary!\n");
			return conn_mask;
		case Violently:
			WARN("Becoming SyncTarget, violating the stable-data"
			     "assumption\n");
		}
	}

	if (abs(hg) >= 2) {
		INFO("Writing the whole bitmap, full sync required after drbd_sync_handshake.\n");
		if (drbd_bitmap_io(mdev, &drbd_bmio_set_n_write))
			return conn_mask;
	}

	if (hg > 0) { /* become sync source. */
		rv = WFBitMapS;
	} else if (hg < 0) { /* become sync target */
		rv = WFBitMapT;
	} else {
		rv = Connected;
		if (drbd_bm_total_weight(mdev)) {
			INFO("No resync, but %lu bits in bitmap!\n",
			     drbd_bm_total_weight(mdev));
		}
	}

	drbd_bm_recount_bits(mdev);

	return rv;
}

/* returns 1 if invalid */
STATIC int cmp_after_sb(enum after_sb_handler peer, enum after_sb_handler self)
{
	/* DiscardRemote - DiscardLocal is valid */
	if ( (peer == DiscardRemote && self == DiscardLocal) ||
	    (self == DiscardRemote && peer == DiscardLocal) ) return 0;

	/* any other things with DiscardRemote or DiscardLocal are invalid */
	if ( peer == DiscardRemote || peer == DiscardLocal ||
	    self == DiscardRemote || self == DiscardLocal ) return 1;

	/* everything else is valid if they are equal on both sides. */
	if (peer == self)
		return 0;

	/* everything es is invalid. */
	return 1;
}

STATIC int receive_protocol(struct drbd_conf *mdev, struct Drbd_Header *h)
{
	struct Drbd_Protocol_Packet *p = (struct Drbd_Protocol_Packet *)h;

	int p_proto, p_after_sb_0p, p_after_sb_1p, p_after_sb_2p;
	int p_want_lose, p_two_primaries;

	ERR_IF(h->length != (sizeof(*p)-sizeof(*h))) return FALSE;
	if (drbd_recv(mdev, h->payload, h->length) != h->length)
		return FALSE;

	p_proto		= be32_to_cpu(p->protocol);
	p_after_sb_0p	= be32_to_cpu(p->after_sb_0p);
	p_after_sb_1p	= be32_to_cpu(p->after_sb_1p);
	p_after_sb_2p	= be32_to_cpu(p->after_sb_2p);
	p_want_lose	= be32_to_cpu(p->want_lose);
	p_two_primaries = be32_to_cpu(p->two_primaries);

	if (p_proto != mdev->net_conf->wire_protocol) {
		ERR("incompatible communication protocols\n");
		goto disconnect;
	}

	if ( cmp_after_sb(p_after_sb_0p, mdev->net_conf->after_sb_0p) ) {
		ERR("incompatible after-sb-0pri settings\n");
		goto disconnect;
	}

	if ( cmp_after_sb(p_after_sb_1p, mdev->net_conf->after_sb_1p) ) {
		ERR("incompatible after-sb-1pri settings\n");
		goto disconnect;
	}

	if ( cmp_after_sb(p_after_sb_2p, mdev->net_conf->after_sb_2p) ) {
		ERR("incompatible after-sb-2pri settings\n");
		goto disconnect;
	}

	if (p_want_lose && mdev->net_conf->want_lose) {
		ERR("both sides have the 'want_lose' flag set\n");
		goto disconnect;
	}

	if (p_two_primaries != mdev->net_conf->two_primaries) {
		ERR("incompatible setting of the two-primaries options\n");
		goto disconnect;
	}

	return TRUE;

 disconnect:
	drbd_force_state(mdev, NS(conn, Disconnecting));
	return FALSE;
}

STATIC int receive_SyncParam(struct drbd_conf *mdev, struct Drbd_Header *h)
{
	int ok = TRUE;
	struct Drbd_SyncParam_Packet *p = (struct Drbd_SyncParam_Packet *)h;

	ERR_IF(h->length != (sizeof(*p)-sizeof(*h))) return FALSE;
	if (drbd_recv(mdev, h->payload, h->length) != h->length)
		return FALSE;

	/* XXX harmless race with ioctl ... */
	mdev->sync_conf.rate	  = be32_to_cpu(p->rate);

	return ok;
}

STATIC void drbd_setup_order_type(struct drbd_conf *mdev, int peer)
{
	/* sorry, we currently have no working implementation
	 * of distributed TCQ */
}

/* warn if the arguments differ by more than 12.5% */
static void warn_if_differ_considerably(struct drbd_conf *mdev,
	const char *s, sector_t a, sector_t b)
{
	sector_t d;
	if (a == 0 || b == 0)
		return;
	d = (a > b) ? (a - b) : (b - a);
	if ( d > (a>>3) || d > (b>>3))
		WARN("Considerable difference in %s: %llus vs. %llus\n", s,
		     (unsigned long long)a, (unsigned long long)b);
}

STATIC int receive_sizes(struct drbd_conf *mdev, struct Drbd_Header *h)
{
	struct Drbd_Sizes_Packet *p = (struct Drbd_Sizes_Packet *)h;
	unsigned int max_seg_s;
	sector_t p_size, p_usize, my_usize;
	int ldsc = 0; /* local disk size changed */
	enum drbd_conns nconn;

	ERR_IF(h->length != (sizeof(*p)-sizeof(*h))) return FALSE;
	if (drbd_recv(mdev, h->payload, h->length) != h->length)
		return FALSE;

	p_size = be64_to_cpu(p->d_size);
	p_usize = be64_to_cpu(p->u_size);

	if (p_size == 0 && mdev->state.disk == Diskless) {
		ERR("some backing storage is needed\n");
		drbd_force_state(mdev, NS(conn, Disconnecting));
		return FALSE;
	}

	/* just store the peer's disk size for now.
	 * we still need to figure out wether we accept that. */
	mdev->p_size = p_size;

#define min_not_zero(l, r) (l == 0) ? r : ((r == 0) ? l : min(l, r))
	if (inc_local(mdev)) {
		warn_if_differ_considerably(mdev, "lower level device sizes",
			   p_size, drbd_get_capacity(mdev->bc->backing_bdev));
		warn_if_differ_considerably(mdev, "user requested size",
					    p_usize, mdev->bc->dc.disk_size);

		/* if this is the first connect, or an otherwise expected
		 * param exchange, choose the minimum */
		if (mdev->state.conn == WFReportParams)
			p_usize = min_not_zero((sector_t)mdev->bc->dc.disk_size,
					     p_usize);

		my_usize = mdev->bc->dc.disk_size;

		if (mdev->bc->dc.disk_size != p_usize) {
			mdev->bc->dc.disk_size = p_usize;
			INFO("Peer sets u_size to %lu sectors\n",
			     (unsigned long)mdev->bc->dc.disk_size);
		}

		/* Never shrink a device with usable data during connect.
		   But allow online shrinking if we are connected. */
		if (drbd_new_dev_size(mdev, mdev->bc) <
		   drbd_get_capacity(mdev->this_bdev) &&
		   mdev->state.disk >= Outdated &&
		   mdev->state.conn < Connected ) {
			ERR("The peer's disk size is too small!\n");
			drbd_force_state(mdev, NS(conn, Disconnecting));
			mdev->bc->dc.disk_size = my_usize;
			dec_local(mdev);
			return FALSE;
		}
		dec_local(mdev);
	}
#undef min_not_zero

	if (inc_local(mdev)) {
		enum determin_dev_size_enum dd;
		dd = drbd_determin_dev_size(mdev);
		dec_local(mdev);
		if (dd == dev_size_error) return FALSE;
		if (dd == grew && mdev->state.conn == Connected &&
		    mdev->state.pdsk >= Inconsistent &&
		    mdev->state.disk >= Inconsistent) {
			/* With disk >= Inconsistent we take care to not get
			   here during an attach while we are connected. */
			resync_after_online_grow(mdev);
		}
		drbd_md_sync(mdev);
	} else {
		/* I am diskless, need to accept the peer's size. */
		drbd_set_my_capacity(mdev, p_size);
	}

	if (mdev->p_uuid && mdev->state.conn <= Connected && inc_local(mdev)) {
		nconn = drbd_sync_handshake(mdev,
				mdev->state.peer, mdev->state.pdsk);
		dec_local(mdev);

		if (nconn == conn_mask) {
			drbd_force_state(mdev, NS(conn, Disconnecting));
			return FALSE;
		}

		if (drbd_request_state(mdev, NS(conn, nconn)) < SS_Success) {
			drbd_force_state(mdev, NS(conn, Disconnecting));
			return FALSE;
		}
	}

	if (inc_local(mdev)) {
		if (mdev->bc->known_size != drbd_get_capacity(mdev->bc->backing_bdev)) {
			mdev->bc->known_size = drbd_get_capacity(mdev->bc->backing_bdev);
			ldsc = 1;
		}

		max_seg_s = be32_to_cpu(p->max_segment_size);
		if (max_seg_s != mdev->rq_queue->max_segment_size)
			drbd_setup_queue_param(mdev, max_seg_s);

		drbd_setup_order_type(mdev, be32_to_cpu(p->queue_order_type));
		dec_local(mdev);
	}

	if (mdev->state.conn > WFReportParams) {
		if ( be64_to_cpu(p->c_size) !=
		    drbd_get_capacity(mdev->this_bdev) || ldsc ) {
			/* we have different sizes, probabely peer
			 * needs to know my new size... */
			drbd_send_sizes(mdev);
		}
	}

	return TRUE;
}

STATIC int receive_uuids(struct drbd_conf *mdev, struct Drbd_Header *h)
{
	struct Drbd_GenCnt_Packet *p = (struct Drbd_GenCnt_Packet *)h;
	u64 *p_uuid;
	int i;

	ERR_IF(h->length != (sizeof(*p)-sizeof(*h))) return FALSE;
	if (drbd_recv(mdev, h->payload, h->length) != h->length)
		return FALSE;

	p_uuid = kmalloc(sizeof(u64)*EXT_UUID_SIZE, GFP_KERNEL);

	for (i = Current; i < EXT_UUID_SIZE; i++)
		p_uuid[i] = be64_to_cpu(p->uuid[i]);

	kfree(mdev->p_uuid);
	mdev->p_uuid = p_uuid;

	if (mdev->state.conn < Connected &&
	    mdev->state.disk < Outdated &&
	    mdev->state.role == Primary &&
	    (mdev->ed_uuid & ~((u64)1)) != (p_uuid[Current] & ~((u64)1))) {
		ERR("Can only connect to data with current UUID=%016llX\n",
		    (unsigned long long)mdev->ed_uuid);
		drbd_force_state(mdev,NS(conn,Disconnecting));
		return FALSE;
	}

	if (mdev->state.conn >= Connected && mdev->state.disk < Inconsistent)
		drbd_set_ed_uuid(mdev, p_uuid[Current]);

	return TRUE;
}

/**
 * convert_state:
 * Switches the view of the state.
 */
STATIC union drbd_state_t convert_state(union drbd_state_t ps)
{
	union drbd_state_t ms;

	static enum drbd_conns c_tab[] = {
		[Connected] = Connected,

		[StartingSyncS] = StartingSyncT,
		[StartingSyncT] = StartingSyncS,
		[Disconnecting] = TearDown, /* NetworkFailure, */

		[conn_mask]   = conn_mask,
	};

	ms.i = ps.i;

	ms.conn = c_tab[ps.conn];
	ms.peer = ps.role;
	ms.role = ps.peer;
	ms.pdsk = ps.disk;
	ms.disk = ps.pdsk;
	ms.peer_isp = ( ps.aftr_isp | ps.user_isp );

	return ms;
}

STATIC int receive_req_state(struct drbd_conf *mdev, struct Drbd_Header *h)
{
	struct Drbd_Req_State_Packet *p = (struct Drbd_Req_State_Packet *)h;
	union drbd_state_t mask, val;
	int rv;

	ERR_IF(h->length != (sizeof(*p)-sizeof(*h))) return FALSE;
	if (drbd_recv(mdev, h->payload, h->length) != h->length)
		return FALSE;

	mask.i = be32_to_cpu(p->mask);
	val.i = be32_to_cpu(p->val);

	if (test_bit(DISCARD_CONCURRENT, &mdev->flags) &&
	    test_bit(CLUSTER_ST_CHANGE, &mdev->flags)) {
		drbd_send_sr_reply(mdev, SS_ConcurrentStChg);
		return TRUE;
	}

	mask = convert_state(mask);
	val = convert_state(val);

	rv = drbd_change_state(mdev, ChgStateVerbose, mask, val);

	drbd_send_sr_reply(mdev,rv);
	drbd_md_sync(mdev);

	return TRUE;
}

STATIC int receive_state(struct drbd_conf *mdev, struct Drbd_Header *h)
{
	struct Drbd_State_Packet *p = (struct Drbd_State_Packet *)h;
	enum drbd_conns nconn, oconn;
	union drbd_state_t ns, peer_state;
	enum drbd_disk_state real_peer_disk;
	int rv;

	ERR_IF(h->length != (sizeof(*p)-sizeof(*h)))
		return FALSE;
	if (drbd_recv(mdev, h->payload, h->length) != h->length)
		return FALSE;

	peer_state.i = be32_to_cpu(p->state);

	real_peer_disk = peer_state.disk;
	if (peer_state.disk == Negotiating) {
		real_peer_disk = mdev->p_uuid[UUID_FLAGS] & 4 ? Inconsistent : Consistent;
		INFO("real peer disk state = %s\n", disks_to_name(real_peer_disk));
	}

	spin_lock_irq(&mdev->req_lock);
 retry:
	oconn = nconn = mdev->state.conn;
	spin_unlock_irq(&mdev->req_lock);

	if (nconn == WFReportParams)
		nconn = Connected;

	if (mdev->p_uuid && peer_state.disk >= Negotiating &&
	    inc_local_if_state(mdev, Negotiating) ) {
		int cr; /* consider resync */

		cr  = (oconn < Connected);
		cr |= (oconn == Connected &&
		       (peer_state.disk == Negotiating ||
			mdev->state.disk == Negotiating));
		cr |= test_bit(CONSIDER_RESYNC, &mdev->flags); /* peer forced */
		cr |= (oconn == Connected && peer_state.conn > Connected);

		if (cr) nconn=drbd_sync_handshake(mdev, peer_state.role, real_peer_disk);

		dec_local(mdev);
		if (nconn == conn_mask) {
			if (mdev->state.disk == Negotiating) {
				drbd_force_state(mdev, NS(disk, Diskless));
				nconn = Connected;
			} else if (peer_state.disk == Negotiating) {
				ERR("Disk attach process on the peer node was aborted.\n");
				peer_state.disk = Diskless;
			} else {
				D_ASSERT(oconn == WFReportParams);
				drbd_force_state(mdev, NS(conn, Disconnecting));
				return FALSE;
			}
		}
	}

	spin_lock_irq(&mdev->req_lock);
	if (mdev->state.conn != oconn)
		goto retry;
	clear_bit(CONSIDER_RESYNC, &mdev->flags);
	ns.i = mdev->state.i;
	ns.conn = nconn;
	ns.peer = peer_state.role;
	ns.pdsk = real_peer_disk;
	ns.peer_isp = ( peer_state.aftr_isp | peer_state.user_isp );
<<<<<<< HEAD
	if ((nconn == Connected || nconn == WFBitMapS) &&
	   ns.disk == Negotiating )
		ns.disk = UpToDate;
	if ((nconn == Connected || nconn == WFBitMapT) &&
	   ns.pdsk == Negotiating )
		ns.pdsk = UpToDate;
	rv = _drbd_set_state(mdev, ns, ChgStateVerbose | ChgStateHard, NULL);
=======
	if ((nconn == Connected || nconn == WFBitMapS) && ns.disk == Negotiating)
		ns.disk = mdev->new_state_tmp.disk;
	rv = _drbd_set_state(mdev, ns, ChgStateVerbose|ChgStateHard, NULL);
>>>>>>> 5c9f8959
	ns = mdev->state;
	spin_unlock_irq(&mdev->req_lock);

	if (rv < SS_Success) {
		drbd_force_state(mdev, NS(conn, Disconnecting));
		return FALSE;
	}

	if (oconn > WFReportParams ) {
		if (nconn > Connected && peer_state.conn <= Connected) {
			// we want resync, peer has not yet decided to sync...
			drbd_send_uuids(mdev);
			drbd_send_state(mdev);
		}
		else if (nconn == Connected && peer_state.disk == Negotiating) {
			// peer is waiting for us to respond...
			drbd_send_state(mdev);
		}
	}

	mdev->net_conf->want_lose = 0;

	/* FIXME assertion for (gencounts do not diverge) */
	drbd_md_sync(mdev); /* update connected indicator, la_size, ... */

	return TRUE;
}

STATIC int receive_sync_uuid(struct drbd_conf *mdev, struct Drbd_Header *h)
{
	struct Drbd_SyncUUID_Packet *p = (struct Drbd_SyncUUID_Packet *)h;

	wait_event( mdev->misc_wait,
		    mdev->state.conn < Connected ||
		    mdev->state.conn == WFSyncUUID);

	/* D_ASSERT( mdev->state.conn == WFSyncUUID ); */

	ERR_IF(h->length != (sizeof(*p)-sizeof(*h))) return FALSE;
	if (drbd_recv(mdev, h->payload, h->length) != h->length)
		return FALSE;

	/* Here the _drbd_uuid_ functions are right, current should
	   _not_ be rotated into the history */
	if (inc_local_if_state(mdev, Negotiating)) {
		_drbd_uuid_set(mdev, Current,be64_to_cpu(p->uuid));
		_drbd_uuid_set(mdev, Bitmap, 0UL);

		drbd_start_resync(mdev, SyncTarget);

		dec_local(mdev);
	} else
		ERR("Ignoring SyncUUID packet!\n");

	return TRUE;
}

/* Since we are processing the bitfild from lower addresses to higher,
   it does not matter if the process it in 32 bit chunks or 64 bit
   chunks as long as it is little endian. (Understand it as byte stream,
   beginning with the lowest byte...) If we would use big endian
   we would need to process it from the highest address to the lowest,
   in order to be agnostic to the 32 vs 64 bits issue.

   returns 0 on failure, 1 if we suceessfully received it. */
STATIC int receive_bitmap(struct drbd_conf *mdev, struct Drbd_Header *h)
{
	size_t bm_words, bm_i, want, num_words;
	unsigned long *buffer;
	int ok = FALSE;

	wait_event(mdev->misc_wait, !atomic_read(&mdev->ap_bio_cnt));

	drbd_bm_lock(mdev);

	bm_words = drbd_bm_words(mdev);
	bm_i	 = 0;
	buffer	 = vmalloc(BM_PACKET_WORDS*sizeof(long));

	while (1) {
		num_words = min_t(size_t, BM_PACKET_WORDS, bm_words-bm_i );
		want = num_words * sizeof(long);
		ERR_IF(want != h->length) goto out;
		if (want == 0)
			break;
		if (drbd_recv(mdev, buffer, want) != want)
			goto out;

		drbd_bm_merge_lel(mdev, bm_i, num_words, buffer);
		bm_i += num_words;

		if (!drbd_recv_header(mdev, h))
			goto out;
		D_ASSERT(h->command == ReportBitMap);
	}

	if (mdev->state.conn == WFBitMapS) {
		drbd_start_resync(mdev, SyncSource);
	} else if (mdev->state.conn == WFBitMapT) {
		ok = !drbd_send_bitmap(mdev);
		if (!ok) goto out;
		ok = drbd_request_state(mdev, NS(conn, WFSyncUUID));
		D_ASSERT( ok == SS_Success );
	} else {
		ERR("unexpected cstate (%s) in receive_bitmap\n",
		    conns_to_name(mdev->state.conn));
	}

	ok = TRUE;
 out:
	drbd_bm_unlock(mdev);
	vfree(buffer);
	return ok;
}

STATIC int receive_skip(struct drbd_conf *mdev, struct Drbd_Header *h)
{
	/* TODO zero copy sink :) */
	static char sink[128];
	int size, want, r;

	WARN("skipping unknown optional packet type %d, l: %d!\n",
	     h->command, h->length );

	size = h->length;
	while (size > 0) {
		want = min_t(int, size, sizeof(sink));
		r = drbd_recv(mdev, sink, want);
		ERR_IF(r < 0) break;
		size -= r;
	}
	return (size == 0);
}

STATIC int receive_UnplugRemote(struct drbd_conf *mdev, struct Drbd_Header *h)
{
	if (mdev->state.disk >= Inconsistent)
		drbd_kick_lo(mdev);
	return TRUE; /* cannot fail. */
}

typedef int (*drbd_cmd_handler_f)(struct drbd_conf *, struct Drbd_Header *);

static drbd_cmd_handler_f drbd_default_handler[] = {
	[Data]		   = receive_Data,
	[DataReply]	   = receive_DataReply,
	[RSDataReply]	   = receive_RSDataReply,
	[Barrier]	   = receive_Barrier_no_tcq,
	[ReportBitMap]	   = receive_bitmap,
	[UnplugRemote]	   = receive_UnplugRemote,
	[DataRequest]	   = receive_DataRequest,
	[RSDataRequest]    = receive_DataRequest,
	[SyncParam]	   = receive_SyncParam,
	[ReportProtocol]   = receive_protocol,
	[ReportUUIDs]	   = receive_uuids,
	[ReportSizes]	   = receive_sizes,
	[ReportState]	   = receive_state,
	[StateChgRequest]  = receive_req_state,
	[ReportSyncUUID]   = receive_sync_uuid,
	/* anything missing from this table is in
	 * the asender_tbl, see get_asender_cmd */
	[MAX_CMD]	   = NULL,
};

static drbd_cmd_handler_f *drbd_cmd_handler = drbd_default_handler;
static drbd_cmd_handler_f *drbd_opt_cmd_handler;

STATIC void drbdd(struct drbd_conf *mdev)
{
	drbd_cmd_handler_f handler;
	struct Drbd_Header *header = &mdev->data.rbuf.head;

	while (get_t_state(&mdev->receiver) == Running) {
		if (!drbd_recv_header(mdev, header))
			break;

		if (header->command < MAX_CMD)
			handler = drbd_cmd_handler[header->command];
		else if (MayIgnore < header->command
		     && header->command < MAX_OPT_CMD)
			handler = drbd_opt_cmd_handler[header->command-MayIgnore];
		else if (header->command > MAX_OPT_CMD)
			handler = receive_skip;
		else
			handler = NULL;

		if (unlikely(!handler)) {
			ERR("unknown packet type %d, l: %d!\n",
			    header->command, header->length);
			drbd_force_state(mdev, NS(conn, ProtocolError));
			break;
		}
		if (unlikely(!handler(mdev, header))) {
			ERR("error receiving %s, l: %d!\n",
			    cmdname(header->command), header->length);
			drbd_force_state(mdev, NS(conn, ProtocolError));
			break;
		}

		dump_packet(mdev, mdev->data.socket, 2, &mdev->data.rbuf,
				__FILE__, __LINE__);
	}
}

/* FIXME how should freeze-io be handled? */
STATIC void drbd_fail_pending_reads(struct drbd_conf *mdev)
{
	struct hlist_head *slot;
	struct hlist_node *n;
	struct drbd_request *req;
	struct list_head *le;
	LIST_HEAD(workset);
	int i;

	/*
	 * Application READ requests
	 */
	spin_lock_irq(&mdev->req_lock);
	for (i = 0; i < APP_R_HSIZE; i++) {
		slot = mdev->app_reads_hash+i;
		hlist_for_each_entry(req, n, slot, colision) {
			list_add(&req->w.list, &workset);
		}
	}
	memset(mdev->app_reads_hash, 0, APP_R_HSIZE*sizeof(void *));

	while (!list_empty(&workset)) {
		le = workset.next;
		req = list_entry(le, struct drbd_request, w.list);
		list_del(le);

		_req_mod(req, connection_lost_while_pending, 0);
	}
	spin_unlock_irq(&mdev->req_lock);
}

STATIC void drbd_disconnect(struct drbd_conf *mdev)
{
	struct drbd_work prev_work_done;
	enum fencing_policy fp;
	union drbd_state_t os, ns;
	int rv = SS_UnknownError;

	D_ASSERT(mdev->state.conn < Connected);
	if (mdev->state.conn == StandAlone) return;
	/* FIXME verify that:
	 * the state change magic prevents us from becoming >= Connected again
	 * while we are still cleaning up.
	 */

	/* asender does not clean up anything. it must not interfere, either */
	drbd_thread_stop(&mdev->asender);

	down(&mdev->data.mutex);
	drbd_free_sock(mdev);
	up(&mdev->data.mutex);

	spin_lock_irq(&mdev->req_lock);
	_drbd_wait_ee_list_empty(mdev, &mdev->active_ee);
	_drbd_wait_ee_list_empty(mdev, &mdev->sync_ee);
	_drbd_clear_done_ee(mdev);
	_drbd_wait_ee_list_empty(mdev, &mdev->read_ee);
	reclaim_net_ee(mdev);
	spin_unlock_irq(&mdev->req_lock);

	/* FIXME: fail pending reads?
	 * when we are configured for freeze io,
	 * we could retry them once we un-freeze. */
	drbd_fail_pending_reads(mdev);

	/* We do not have data structures that would allow us to
	 * get the rs_pending_cnt down to 0 again.
	 *  * On SyncTarget we do not have any data structures describing
	 *    the pending RSDataRequest's we have sent.
	 *  * On SyncSource there is no data structure that tracks
	 *    the RSDataReply blocks that we sent to the SyncTarget.
	 *  And no, it is not the sum of the reference counts in the
	 *  resync_LRU. The resync_LRU tracks the whole operation including
	 *  the disk-IO, while the rs_pending_cnt only tracks the blocks
	 *  on the fly. */
	drbd_rs_cancel_all(mdev);
	mdev->rs_total = 0;
	mdev->rs_failed = 0;
	atomic_set(&mdev->rs_pending_cnt, 0);
	wake_up(&mdev->misc_wait);

	/* make sure syncer is stopped and w_resume_next_sg queued */
	del_timer_sync(&mdev->resync_timer);
	set_bit(STOP_SYNC_TIMER, &mdev->flags);
	resync_timer_fn((unsigned long)mdev);

	/* wait for all w_e_end_data_req, w_e_end_rsdata_req, w_send_barrier,
	 * w_make_resync_request etc. which may still be on the worker queue
	 * to be "canceled" */
	set_bit(WORK_PENDING, &mdev->flags);
	prev_work_done.cb = w_prev_work_done;
	drbd_queue_work(&mdev->data.work, &prev_work_done);
	wait_event(mdev->misc_wait, !test_bit(WORK_PENDING, &mdev->flags));

	kfree(mdev->p_uuid);
	mdev->p_uuid = NULL;

	/* queue cleanup for the worker.
	 * FIXME this should go into after_state_ch  */
	if (!mdev->state.susp)
		tl_clear(mdev);

	INFO("Connection closed\n");

	drbd_md_sync(mdev);

	fp = DontCare;
	if (inc_local(mdev)) {
		fp = mdev->bc->dc.fencing;
		dec_local(mdev);
	}

	if (mdev->state.role == Primary) {
		if (fp >= Resource && mdev->state.pdsk >= DUnknown) {
			enum drbd_disk_state nps = drbd_try_outdate_peer(mdev);
			drbd_request_state(mdev, NS(pdsk, nps));
		}
	}

	spin_lock_irq(&mdev->req_lock);
	os = mdev->state;
	if (os.conn >= Unconnected) {
		/* Do not restart in case we are Disconnecting */
		ns = os;
		ns.conn = Unconnected;
		rv = _drbd_set_state(mdev, ns, ChgStateVerbose, NULL);
	}
	spin_unlock_irq(&mdev->req_lock);

	if (os.conn == Disconnecting) {
		wait_event( mdev->misc_wait, atomic_read(&mdev->net_cnt) == 0 );

		kfree(mdev->ee_hash);
		mdev->ee_hash = NULL;
		mdev->ee_hash_s = 0;

		kfree(mdev->tl_hash);
		mdev->tl_hash = NULL;
		mdev->tl_hash_s = 0;

		crypto_free_hash(mdev->cram_hmac_tfm);
		mdev->cram_hmac_tfm = NULL;

		kfree(mdev->net_conf);
		mdev->net_conf = NULL;
		drbd_request_state(mdev, NS(conn, StandAlone));
	}

	/* they do trigger all the time.
	 * hm. why won't tcp release the page references,
	 * we already released the socket!?
	D_ASSERT(atomic_read(&mdev->pp_in_use) == 0);
	D_ASSERT(list_empty(&mdev->net_ee));
	 */
	D_ASSERT(list_empty(&mdev->read_ee));
	D_ASSERT(list_empty(&mdev->active_ee));
	D_ASSERT(list_empty(&mdev->sync_ee));
	D_ASSERT(list_empty(&mdev->done_ee));

	/* ok, no more ee's on the fly, it is safe to reset the epoch_size */
	mdev->epoch_size = 0;
}

/*
 * we hereby assure that we always support the drbd dialects
 * PRO_VERSION and (PRO_VERSION -1), allowing for rolling upgrades
 *
 * feature flags and the reserved array should be enough room for future
 * enhancements of the handshake protocol, and possible plugins...
 *
 * for now, they are expected to be zero, but ignored.
 */
STATIC int drbd_send_handshake(struct drbd_conf *mdev)
{
	/* ASSERT current == mdev->receiver ... */
	struct Drbd_HandShake_Packet *p = &mdev->data.sbuf.HandShake;
	int ok;

	if (down_interruptible(&mdev->data.mutex)) {
		ERR("interrupted during initial handshake\n");
		return 0; /* interrupted. not ok. */
	}
	/* FIXME do we need to verify this here? */
	if (mdev->data.socket == NULL) {
		up(&mdev->data.mutex);
		return 0;
	}

	memset(p, 0, sizeof(*p));
	p->protocol_version = cpu_to_be32(PRO_VERSION);
	ok = _drbd_send_cmd( mdev, mdev->data.socket, HandShake,
			     (struct Drbd_Header *)p, sizeof(*p), 0 );
	up(&mdev->data.mutex);
	return ok;
}

/*
 * return values:
 *   1 yess, we have a valid connection
 *   0 oops, did not work out, please try again
 *  -1 peer talks different language,
 *     no point in trying again, please go standalone.
 */
int drbd_do_handshake(struct drbd_conf *mdev)
{
	/* ASSERT current == mdev->receiver ... */
	struct Drbd_HandShake_Packet *p = &mdev->data.rbuf.HandShake;
	const int expect = sizeof(struct Drbd_HandShake_Packet)
			  -sizeof(struct Drbd_Header);
	int rv;

	rv = drbd_send_handshake(mdev);
	if (!rv)
		return 0;

	rv = drbd_recv_header(mdev, &p->head);
	if (!rv)
		return 0;

	if (p->head.command != HandShake) {
		ERR( "expected HandShake packet, received: %s (0x%04x)\n",
		     cmdname(p->head.command), p->head.command );
		return -1;
	}

	if (p->head.length != expect) {
		ERR( "expected HandShake length: %u, received: %u\n",
		     expect, p->head.length );
		return -1;
	}

	rv = drbd_recv(mdev, &p->head.payload, expect);

	if (rv != expect) {
		ERR("short read receiving handshake packet: l=%u\n", rv);
		return 0;
	}

	dump_packet(mdev, mdev->data.socket, 2, &mdev->data.rbuf,
			__FILE__, __LINE__);

	p->protocol_version = be32_to_cpu(p->protocol_version);

	if ( p->protocol_version == PRO_VERSION ||
	     p->protocol_version == (PRO_VERSION+1) ) {
		if (p->protocol_version == (PRO_VERSION+1)) {
			WARN( "You should upgrade me! "
			      "Peer wants protocol version: %u\n",
			      p->protocol_version );
		}
		INFO("Handshake successful: "
		     "DRBD Network Protocol version %u\n", PRO_VERSION);
	} /* else if ( p->protocol_version == (PRO_VERSION-1) ) {
		// not yet; but next time :)
		INFO( "Handshake successful: DRBD Protocol version %u\n",
		      (PRO_VERSION-1) );
		... do some remapping of defaults and jump tables here ...
	} */ else {
		ERR( "incompatible DRBD dialects: "
		     "I support %u, peer wants %u\n",
		     PRO_VERSION, p->protocol_version );
		return -1;
	}

	return 1;
}

#if !defined(CONFIG_CRYPTO_HMAC) && !defined(CONFIG_CRYPTO_HMAC_MODULE)
int drbd_do_auth(struct drbd_conf *mdev)
{
	ERR( "This kernel was build without CONFIG_CRYPTO_HMAC.\n");
	ERR( "You need to disable 'cram-hmac-alg' in drbd.conf.\n");
	return 0;
}
#else
#define CHALLENGE_LEN 64
int drbd_do_auth(struct drbd_conf *mdev)
{
	char my_challenge[CHALLENGE_LEN];  /* 64 Bytes... */
	struct scatterlist sg;
	char *response = NULL;
	char *right_response = NULL;
	char *peers_ch = NULL;
	struct Drbd_Header p;
	unsigned int key_len = strlen(mdev->net_conf->shared_secret);
	unsigned int resp_size;
	struct hash_desc desc;
	int rv;

	desc.tfm = mdev->cram_hmac_tfm;
	desc.flags = 0;

	rv = crypto_hash_setkey(mdev->cram_hmac_tfm,
				(u8 *)mdev->net_conf->shared_secret, key_len);
	if (rv) {
		ERR("crypto_hash_setkey() failed with %d\n", rv);
		rv = 0;
		goto fail;
	}

	get_random_bytes(my_challenge, CHALLENGE_LEN);

	rv = drbd_send_cmd2(mdev, AuthChallenge, my_challenge, CHALLENGE_LEN);
	if (!rv)
		goto fail;

	rv = drbd_recv_header(mdev, &p);
	if (!rv)
		goto fail;

	if (p.command != AuthChallenge) {
		ERR( "expected AuthChallenge packet, received: %s (0x%04x)\n",
		     cmdname(p.command), p.command );
		rv = 0;
		goto fail;
	}

	if (p.length > CHALLENGE_LEN*2) {
		ERR( "expected AuthChallenge payload too big.\n");
		rv = 0;
		goto fail;
	}

	peers_ch = kmalloc(p.length, GFP_KERNEL);
	if (peers_ch == NULL) {
		ERR("kmalloc of peers_ch failed\n");
		rv = 0;
		goto fail;
	}

	rv = drbd_recv(mdev, peers_ch, p.length);

	if (rv != p.length) {
		ERR("short read AuthChallenge: l=%u\n", rv);
		rv = 0;
		goto fail;
	}

	resp_size = crypto_hash_digestsize(mdev->cram_hmac_tfm);
	response = kmalloc(resp_size, GFP_KERNEL);
	if (response == NULL) {
		ERR("kmalloc of response failed\n");
		rv = 0;
		goto fail;
	}

	sg_init_table(&sg, 1);
	sg_set_buf(&sg, peers_ch, p.length);

	rv = crypto_hash_digest(&desc, &sg, sg.length, response);
	if (rv) {
		ERR( "crypto_hash_digest() failed with %d\n", rv);
		rv = 0;
		goto fail;
	}

	rv = drbd_send_cmd2(mdev, AuthResponse, response, resp_size);
	if (!rv)
		goto fail;

	rv = drbd_recv_header(mdev, &p);
	if (!rv)
		goto fail;

	if (p.command != AuthResponse) {
		ERR( "expected AuthResponse packet, received: %s (0x%04x)\n",
		     cmdname(p.command), p.command );
		rv = 0;
		goto fail;
	}

	if (p.length != resp_size) {
		ERR( "expected AuthResponse payload of wrong size\n" );
		rv = 0;
		goto fail;
	}

	rv = drbd_recv(mdev, response , resp_size);

	if (rv != resp_size) {
		ERR("short read receiving AuthResponse: l=%u\n", rv);
		rv = 0;
		goto fail;
	}

	right_response = kmalloc(resp_size, GFP_KERNEL);
	if (response == NULL) {
		ERR("kmalloc of right_response failed\n");
		rv = 0;
		goto fail;
	}

	sg_set_buf(&sg, my_challenge, CHALLENGE_LEN);

	rv = crypto_hash_digest(&desc, &sg, sg.length, right_response);
	if (rv) {
		ERR( "crypto_hash_digest() failed with %d\n", rv);
		rv = 0;
		goto fail;
	}

	rv = !memcmp(response, right_response, resp_size);

	if (rv)
		INFO("Peer authenticated using %d bytes of '%s' HMAC\n",
		     resp_size, mdev->net_conf->cram_hmac_alg);

 fail:
	kfree(peers_ch);
	kfree(response);
	kfree(right_response);

	return rv;
}
#endif

STATIC int drbdd_init(struct Drbd_thread *thi)
{
	struct drbd_conf *mdev = thi->mdev;
	int minor = mdev_to_minor(mdev);
	int h;

	sprintf(current->comm, "drbd%d_receiver", minor);

	INFO("receiver (re)started\n");

	do {
		h = drbd_connect(mdev);
		if (h == 0) {
			drbd_disconnect(mdev);
			schedule_timeout(HZ);
		}
		if (h == -1) {
			WARN("Discarding network configuration.\n");
			drbd_force_state(mdev, NS(conn, Disconnecting));
		}
	} while ( h == 0 );

	if (h > 0) {
		if (inc_net(mdev)) {
			drbdd(mdev);
			dec_net(mdev);
		}
	}

	drbd_disconnect(mdev);

	/* Ensure that the thread state fits to our connection state. */
	if (mdev->state.conn == Unconnected) {
		ERR_IF( mdev->receiver.t_state != Restarting )
			drbd_thread_restart_nowait(&mdev->receiver);
	} else if (mdev->state.conn == StandAlone) {
		ERR_IF( mdev->receiver.t_state != Exiting )
			drbd_thread_stop_nowait(&mdev->receiver);
	}

	INFO("receiver terminated\n");
	return 0;
}

/* ********* acknowledge sender ******** */

STATIC int got_RqSReply(struct drbd_conf *mdev, struct Drbd_Header *h)
{
	struct Drbd_RqS_Reply_Packet *p = (struct Drbd_RqS_Reply_Packet *)h;

	int retcode = be32_to_cpu(p->retcode);

	if (retcode >= SS_Success) {
		set_bit(CL_ST_CHG_SUCCESS, &mdev->flags);
	} else {
		set_bit(CL_ST_CHG_FAIL, &mdev->flags);
		ERR("Requested state change failed by peer: %s\n",
		    set_st_err_name(retcode));
	}
	wake_up(&mdev->state_wait);

	return TRUE;
}

STATIC int got_Ping(struct drbd_conf *mdev, struct Drbd_Header *h)
{
	return drbd_send_ping_ack(mdev);

}

STATIC int got_PingAck(struct drbd_conf *mdev, struct Drbd_Header *h)
{
	/* restore idle timeout */
	mdev->meta.socket->sk->sk_rcvtimeo = mdev->net_conf->ping_int*HZ;

	return TRUE;
}

STATIC int got_BlockAck(struct drbd_conf *mdev, struct Drbd_Header *h)
{
	struct drbd_request *req;
	struct Drbd_BlockAck_Packet *p = (struct Drbd_BlockAck_Packet *)h;
	sector_t sector = be64_to_cpu(p->sector);
	int blksize = be32_to_cpu(p->blksize);

	update_peer_seq(mdev, be32_to_cpu(p->seq_num));

	if ( is_syncer_block_id(p->block_id)) {
		drbd_set_in_sync(mdev, sector, blksize);
		dec_rs_pending(mdev);
	} else {
		spin_lock_irq(&mdev->req_lock);
		req = _ack_id_to_req(mdev, p->block_id, sector);

		if (unlikely(!req)) {
			spin_unlock_irq(&mdev->req_lock);
			ERR("Got a corrupt block_id/sector pair(2).\n");
			return FALSE;
		}

		switch (be16_to_cpu(h->command)) {
		case RSWriteAck:
			D_ASSERT(mdev->net_conf->wire_protocol == DRBD_PROT_C);
			_req_mod(req, write_acked_by_peer_and_sis, 0);
			break;
		case WriteAck:
			D_ASSERT(mdev->net_conf->wire_protocol == DRBD_PROT_C);
			_req_mod(req, write_acked_by_peer, 0);
			break;
		case RecvAck:
			D_ASSERT(mdev->net_conf->wire_protocol == DRBD_PROT_B);
			_req_mod(req, recv_acked_by_peer, 0);
			break;
		case DiscardAck:
			D_ASSERT(mdev->net_conf->wire_protocol == DRBD_PROT_C);
			ALERT("Got DiscardAck packet %llus +%u!"
			      " DRBD is not a random data generator!\n",
			      (unsigned long long)req->sector, req->size);
			_req_mod(req, conflict_discarded_by_peer, 0);
			break;
		default:
			D_ASSERT(0);
		}
		spin_unlock_irq(&mdev->req_lock);
	}
	/* dec_ap_pending is handled within _req_mod */

	return TRUE;
}

STATIC int got_NegAck(struct drbd_conf *mdev, struct Drbd_Header *h)
{
	struct Drbd_BlockAck_Packet *p = (struct Drbd_BlockAck_Packet *)h;
	sector_t sector = be64_to_cpu(p->sector);
	struct drbd_request *req;

	if (DRBD_ratelimit(5*HZ, 5))
		WARN("Got NegAck packet. Peer is in troubles?\n");

	update_peer_seq(mdev, be32_to_cpu(p->seq_num));

	if (is_syncer_block_id(p->block_id)) {
		int size = be32_to_cpu(p->blksize);

		dec_rs_pending(mdev);

		drbd_rs_failed_io(mdev, sector, size);
	} else {
		spin_lock_irq(&mdev->req_lock);
		req = _ack_id_to_req(mdev, p->block_id, sector);

		if (unlikely(!req)) {
			spin_unlock_irq(&mdev->req_lock);
			ERR("Got a corrupt block_id/sector pair(2).\n");
			return FALSE;
		}

		_req_mod(req, neg_acked, 0);
		spin_unlock_irq(&mdev->req_lock);
	}

	return TRUE;
}

STATIC int got_NegDReply(struct drbd_conf *mdev, struct Drbd_Header *h)
{
	struct drbd_request *req;
	struct Drbd_BlockAck_Packet *p = (struct Drbd_BlockAck_Packet *)h;
	sector_t sector = be64_to_cpu(p->sector);

	spin_lock_irq(&mdev->req_lock);
	req = _ar_id_to_req(mdev, p->block_id, sector);
	if (unlikely(!req)) {
		spin_unlock_irq(&mdev->req_lock);
		ERR("Got a corrupt block_id/sector pair(3).\n");
		return FALSE;
	}

	/* FIXME explicitly warn if protocol != C */

	ERR("Got NegDReply; Sector %llus, len %u; Fail original request.\n",
	    (unsigned long long)sector, be32_to_cpu(p->blksize));

	_req_mod(req, neg_acked, 0);
	spin_unlock_irq(&mdev->req_lock);

	/* "ugly and wrong" but what can we do !? */
	drbd_khelper(mdev, "pri-on-incon-degr");

	return TRUE;
}

STATIC int got_NegRSDReply(struct drbd_conf *mdev, struct Drbd_Header *h)
{
	sector_t sector;
	int size;
	struct Drbd_BlockAck_Packet *p = (struct Drbd_BlockAck_Packet *)h;

	sector = be64_to_cpu(p->sector);
	size = be32_to_cpu(p->blksize);
	D_ASSERT(p->block_id == ID_SYNCER);

	dec_rs_pending(mdev);

	if (inc_local_if_state(mdev, Failed)) {
		drbd_rs_complete_io(mdev, sector);
		drbd_rs_failed_io(mdev, sector, size);
		dec_local(mdev);
	}

	return TRUE;
}

STATIC int got_BarrierAck(struct drbd_conf *mdev, struct Drbd_Header *h)
{
	struct Drbd_BarrierAck_Packet *p = (struct Drbd_BarrierAck_Packet *)h;

	tl_release(mdev, p->barrier, be32_to_cpu(p->set_size));
	dec_ap_pending(mdev);

	return TRUE;
}

struct asender_cmd {
	size_t pkt_size;
	int (*process)(struct drbd_conf *mdev, struct Drbd_Header *h);
};

static struct asender_cmd* get_asender_cmd(int cmd)
{
	static struct asender_cmd asender_tbl[] = {
		/* anything missing from this table is in
		 * the drbd_cmd_handler (drbd_default_handler) table,
		 * see the beginning of drbdd() */
	[Ping]		= { sizeof(struct Drbd_Header), got_Ping },
	[PingAck]	= { sizeof(struct Drbd_Header),	got_PingAck },
	[RecvAck]	= { sizeof(struct Drbd_BlockAck_Packet), got_BlockAck },
	[WriteAck]	= { sizeof(struct Drbd_BlockAck_Packet), got_BlockAck },
	[RSWriteAck]	= { sizeof(struct Drbd_BlockAck_Packet), got_BlockAck },
	[DiscardAck]	= { sizeof(struct Drbd_BlockAck_Packet), got_BlockAck },
	[NegAck]	= { sizeof(struct Drbd_BlockAck_Packet), got_NegAck },
	[NegDReply]	=
		{ sizeof(struct Drbd_BlockAck_Packet), got_NegDReply },
	[NegRSDReply]	=
		{ sizeof(struct Drbd_BlockAck_Packet), got_NegRSDReply},
	[BarrierAck]	=
		{ sizeof(struct Drbd_BarrierAck_Packet), got_BarrierAck },
	[StateChgReply] =
		{ sizeof(struct Drbd_RqS_Reply_Packet), got_RqSReply },
	};
	if (cmd < FIRST_ASENDER_CMD)
		return NULL;
	if (cmd > LAST_ASENDER_CMD)
		return NULL;
	return &asender_tbl[cmd];
}

STATIC int drbd_asender(struct Drbd_thread *thi)
{
	struct drbd_conf *mdev = thi->mdev;
	struct Drbd_Header *h = &mdev->meta.rbuf.head;
	struct asender_cmd *cmd = NULL;

	int rv,len;
	void *buf    = h;
	int received = 0;
	int expect   = sizeof(struct Drbd_Header);
	int empty;

	sprintf(current->comm, "drbd%d_asender", mdev_to_minor(mdev));

	current->policy = SCHED_RR;  /* Make this a realtime task! */
	current->rt_priority = 2;    /* more important than all other tasks */

	while (get_t_state(thi) == Running) {
		if (test_and_clear_bit(SEND_PING, &mdev->flags)) {
			ERR_IF(!drbd_send_ping(mdev)) goto reconnect;
			mdev->meta.socket->sk->sk_rcvtimeo =
				mdev->net_conf->ping_timeo*HZ/10;
		}

		while (1) {
			if (!drbd_process_done_ee(mdev)) {
				ERR("process_done_ee() = NOT_OK\n");
				goto reconnect;
			}
			set_bit(SIGNAL_ASENDER, &mdev->flags);
			spin_lock_irq(&mdev->req_lock);
			empty = list_empty(&mdev->done_ee);
			spin_unlock_irq(&mdev->req_lock);
			if (empty && !test_bit(WRITE_ACK_PENDING, &mdev->flags))
				break;
			clear_bit(SIGNAL_ASENDER, &mdev->flags);
			flush_signals(current);
		}
		drbd_tcp_flush(mdev->meta.socket);

		rv = drbd_recv_short(mdev, mdev->meta.socket,
				     buf, expect-received, 0);
		clear_bit(SIGNAL_ASENDER, &mdev->flags);

		flush_signals(current);

		drbd_tcp_cork(mdev->meta.socket);

		/* Note:
		 * -EINTR	 (on meta) we got a signal
		 * -EAGAIN	 (on meta) rcvtimeo expired
		 * -ECONNRESET	 other side closed the connection
		 * -ERESTARTSYS  (on data) we got a signal
		 * rv <  0	 other than above: unexpected error!
		 * rv == expected: full header or command
		 * rv <  expected: "woken" by signal during receive
		 * rv == 0	 : "connection shut down by peer"
		 */
		if (likely(rv > 0)) {
			received += rv;
			buf	 += rv;
		} else if (rv == 0) {
			ERR("meta connection shut down by peer.\n");
			goto reconnect;
		} else if (rv == -EAGAIN) {
			if ( mdev->meta.socket->sk->sk_rcvtimeo ==
			    mdev->net_conf->ping_timeo*HZ/10 ) {
				ERR("PingAck did not arrive in time.\n");
				goto reconnect;
			}
			set_bit(SEND_PING, &mdev->flags);
			continue;
		} else if (rv == -EINTR) {
			continue;
		} else {
			ERR("sock_recvmsg returned %d\n", rv);
			goto reconnect;
		}

		if (received == expect && cmd == NULL ) {
			if (unlikely( h->magic != BE_DRBD_MAGIC )) {
				ERR("magic?? on meta m: 0x%lx c: %d l: %d\n",
				    (long)be32_to_cpu(h->magic),
				    h->command, h->length);
				goto reconnect;
			}
			cmd = get_asender_cmd(be16_to_cpu(h->command));
			len = be16_to_cpu(h->length);
			if (unlikely(cmd == NULL)) {
				ERR("unknown command?? on meta m: 0x%lx c: %d l: %d\n",
				    (long)be32_to_cpu(h->magic),
				    h->command, h->length);
				goto disconnect;
			}
			expect = cmd->pkt_size;
			ERR_IF(len != expect-sizeof(struct Drbd_Header)) {
				dump_packet(mdev,mdev->meta.socket,1,(void*)h, __FILE__, __LINE__);
				DUMPI(expect);
				goto reconnect;
			}
		}
		if (received == expect) {
			D_ASSERT(cmd != NULL);
			dump_packet(mdev,mdev->meta.socket,1,(void*)h, __FILE__, __LINE__);
			if (!cmd->process(mdev,h)) goto reconnect;

			buf	 = h;
			received = 0;
			expect	 = sizeof(struct Drbd_Header);
			cmd	 = NULL;
		}
	}

	if (0) {
	reconnect:
		drbd_force_state(mdev,NS(conn, NetworkFailure));
	}
	if (0) {
	disconnect:
		drbd_force_state(mdev,NS(conn, Disconnecting));
	}
	clear_bit(SIGNAL_ASENDER, &mdev->flags);

	D_ASSERT(mdev->state.conn < Connected);
	INFO("asender terminated\n");

	return 0;
}<|MERGE_RESOLUTION|>--- conflicted
+++ resolved
@@ -2448,19 +2448,9 @@
 	ns.peer = peer_state.role;
 	ns.pdsk = real_peer_disk;
 	ns.peer_isp = ( peer_state.aftr_isp | peer_state.user_isp );
-<<<<<<< HEAD
-	if ((nconn == Connected || nconn == WFBitMapS) &&
-	   ns.disk == Negotiating )
-		ns.disk = UpToDate;
-	if ((nconn == Connected || nconn == WFBitMapT) &&
-	   ns.pdsk == Negotiating )
-		ns.pdsk = UpToDate;
-	rv = _drbd_set_state(mdev, ns, ChgStateVerbose | ChgStateHard, NULL);
-=======
 	if ((nconn == Connected || nconn == WFBitMapS) && ns.disk == Negotiating)
 		ns.disk = mdev->new_state_tmp.disk;
-	rv = _drbd_set_state(mdev, ns, ChgStateVerbose|ChgStateHard, NULL);
->>>>>>> 5c9f8959
+	rv = _drbd_set_state(mdev, ns, ChgStateVerbose | ChgStateHard, NULL);
 	ns = mdev->state;
 	spin_unlock_irq(&mdev->req_lock);
 
