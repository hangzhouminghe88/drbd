/*
   drbd_receiver.c

   This file is part of DRBD by Philipp Reisner and Lars Ellenberg.

   Copyright (C) 2001-2008, LINBIT Information Technologies GmbH.
   Copyright (C) 1999-2008, Philipp Reisner <philipp.reisner@linbit.com>.
   Copyright (C) 2002-2008, Lars Ellenberg <lars.ellenberg@linbit.com>.

   drbd is free software; you can redistribute it and/or modify
   it under the terms of the GNU General Public License as published by
   the Free Software Foundation; either version 2, or (at your option)
   any later version.

   drbd is distributed in the hope that it will be useful,
   but WITHOUT ANY WARRANTY; without even the implied warranty of
   MERCHANTABILITY or FITNESS FOR A PARTICULAR PURPOSE.  See the
   GNU General Public License for more details.

   You should have received a copy of the GNU General Public License
   along with drbd; see the file COPYING.  If not, write to
   the Free Software Foundation, 675 Mass Ave, Cambridge, MA 02139, USA.
 */


#include <linux/autoconf.h>
#include <linux/module.h>

#include <asm/uaccess.h>
#include <net/sock.h>

#include <linux/drbd.h>
#include <linux/fs.h>
#include <linux/file.h>
#include <linux/in.h>
#include <linux/mm.h>
#include <linux/memcontrol.h>
#include <linux/mm_inline.h>
#include <linux/slab.h>
#include <linux/pkt_sched.h>
#define __KERNEL_SYSCALLS__
#include <linux/unistd.h>
#include <linux/vmalloc.h>
#include <linux/random.h>
#include "drbd_int.h"
#include "drbd_protocol.h"
#include "drbd_req.h"
#include "drbd_vli.h"
#include <linux/scatterlist.h>

struct flush_work {
	struct drbd_work w;
	struct drbd_device *device;
	struct drbd_epoch *epoch;
};

struct packet_info {
	enum drbd_packet cmd;
	unsigned int size;
	int vnr;
	void *data;
};

enum finish_epoch {
	FE_STILL_LIVE,
	FE_DESTROYED,
	FE_RECYCLED,
};

STATIC int drbd_do_features(struct drbd_connection *connection);
STATIC int drbd_do_auth(struct drbd_connection *connection);
static int drbd_disconnected(struct drbd_peer_device *);

STATIC enum finish_epoch drbd_may_finish_epoch(struct drbd_connection *, struct drbd_epoch *, enum epoch_event);
STATIC int e_end_block(struct drbd_work *, int);

static struct drbd_epoch *previous_epoch(struct drbd_connection *connection, struct drbd_epoch *epoch)
{
	struct drbd_epoch *prev;
	spin_lock(&connection->epoch_lock);
	prev = list_entry(epoch->list.prev, struct drbd_epoch, list);
	if (prev == epoch || prev == connection->current_epoch)
		prev = NULL;
	spin_unlock(&connection->epoch_lock);
	return prev;
}

#define GFP_TRY	(__GFP_HIGHMEM | __GFP_NOWARN)

/*
 * some helper functions to deal with single linked page lists,
 * page->private being our "next" pointer.
 */

/* If at least n pages are linked at head, get n pages off.
 * Otherwise, don't modify head, and return NULL.
 * Locking is the responsibility of the caller.
 */
static struct page *page_chain_del(struct page **head, int n)
{
	struct page *page;
	struct page *tmp;

	BUG_ON(!n);
	BUG_ON(!head);

	page = *head;

	if (!page)
		return NULL;

	while (page) {
		tmp = page_chain_next(page);
		if (--n == 0)
			break; /* found sufficient pages */
		if (tmp == NULL)
			/* insufficient pages, don't use any of them. */
			return NULL;
		page = tmp;
	}

	/* add end of list marker for the returned list */
	set_page_private(page, 0);
	/* actual return value, and adjustment of head */
	page = *head;
	*head = tmp;
	return page;
}

/* may be used outside of locks to find the tail of a (usually short)
 * "private" page chain, before adding it back to a global chain head
 * with page_chain_add() under a spinlock. */
static struct page *page_chain_tail(struct page *page, int *len)
{
	struct page *tmp;
	int i = 1;
	while ((tmp = page_chain_next(page)))
		++i, page = tmp;
	if (len)
		*len = i;
	return page;
}

static int page_chain_free(struct page *page)
{
	struct page *tmp;
	int i = 0;
	page_chain_for_each_safe(page, tmp) {
		put_page(page);
		++i;
	}
	return i;
}

static void page_chain_add(struct page **head,
		struct page *chain_first, struct page *chain_last)
{
#if 1
	struct page *tmp;
	tmp = page_chain_tail(chain_first, NULL);
	BUG_ON(tmp != chain_last);
#endif

	/* add chain to head */
	set_page_private(chain_last, (unsigned long)*head);
	*head = chain_first;
}

static struct page *__drbd_alloc_pages(struct drbd_device *device,
				       unsigned int number)
{
	struct page *page = NULL;
	struct page *tmp = NULL;
	unsigned int i = 0;

	/* Yes, testing drbd_pp_vacant outside the lock is racy.
	 * So what. It saves a spin_lock. */
	if (drbd_pp_vacant >= number) {
		spin_lock(&drbd_pp_lock);
		page = page_chain_del(&drbd_pp_pool, number);
		if (page)
			drbd_pp_vacant -= number;
		spin_unlock(&drbd_pp_lock);
		if (page)
			return page;
	}

	/* GFP_TRY, because we must not cause arbitrary write-out: in a DRBD
	 * "criss-cross" setup, that might cause write-out on some other DRBD,
	 * which in turn might block on the other node at this very place.  */
	for (i = 0; i < number; i++) {
		tmp = alloc_page(GFP_TRY);
		if (!tmp)
			break;
		set_page_private(tmp, (unsigned long)page);
		page = tmp;
	}

	if (i == number)
		return page;

	/* Not enough pages immediately available this time.
	 * No need to jump around here, drbd_alloc_pages will retry this
	 * function "soon". */
	if (page) {
		tmp = page_chain_tail(page, NULL);
		spin_lock(&drbd_pp_lock);
		page_chain_add(&drbd_pp_pool, page, tmp);
		drbd_pp_vacant += i;
		spin_unlock(&drbd_pp_lock);
	}
	return NULL;
}

/* kick lower level device, if we have more than (arbitrary number)
 * reference counts on it, which typically are locally submitted io
 * requests.  don't use unacked_cnt, so we speed up proto A and B, too. */
static void maybe_kick_lo(struct drbd_device *device)
{
	struct disk_conf *dc;
	unsigned int watermark = 1000000;

	rcu_read_lock();
	dc = rcu_dereference(device->ldev->disk_conf);
	if (dc)
		min_not_zero(dc->unplug_watermark, watermark);
	rcu_read_unlock();

	if (atomic_read(&device->local_cnt) >= watermark)
		drbd_kick_lo(device);
}

static void reclaim_finished_net_peer_reqs(struct drbd_device *device,
					   struct list_head *to_be_freed)
{
	struct drbd_peer_request *peer_req, *tmp;

	/* The EEs are always appended to the end of the list. Since
	   they are sent in order over the wire, they have to finish
	   in order. As soon as we see the first not finished we can
	   stop to examine the list... */

	list_for_each_entry_safe(peer_req, tmp, &device->net_ee, w.list) {
		if (drbd_peer_req_has_active_page(peer_req))
			break;
		list_move(&peer_req->w.list, to_be_freed);
	}
}

static void drbd_kick_lo_and_reclaim_net(struct drbd_device *device)
{
	LIST_HEAD(reclaimed);
	struct drbd_peer_request *peer_req, *t;

	maybe_kick_lo(device);
	spin_lock_irq(&device->resource->req_lock);
	reclaim_finished_net_peer_reqs(device, &reclaimed);
	spin_unlock_irq(&device->resource->req_lock);

	list_for_each_entry_safe(peer_req, t, &reclaimed, w.list)
		drbd_free_net_peer_req(device, peer_req);
}

/**
 * drbd_alloc_pages() - Returns @number pages, retries forever (or until signalled)
 * @device:	DRBD device.
 * @number:	number of pages requested
 * @retry:	whether to retry, if not enough pages are available right now
 *
 * Tries to allocate number pages, first from our own page pool, then from
 * the kernel, unless this allocation would exceed the max_buffers setting.
 * Possibly retry until DRBD frees sufficient pages somewhere else.
 *
 * Returns a page chain linked via page->private.
 */
struct page *drbd_alloc_pages(struct drbd_peer_device *peer_device, unsigned int number,
			      bool retry)
{
	struct drbd_device *device = peer_device->device;
	struct page *page = NULL;
	DEFINE_WAIT(wait);

	if (atomic_read(&device->pp_in_use) < device->device_conf.max_buffers)
		page = __drbd_alloc_pages(device, number);

	while (page == NULL) {
		prepare_to_wait(&drbd_pp_wait, &wait, TASK_INTERRUPTIBLE);

		drbd_kick_lo_and_reclaim_net(device);

		if (atomic_read(&device->pp_in_use) < device->device_conf.max_buffers) {
			page = __drbd_alloc_pages(device, number);
			if (page)
				break;
		}

		if (!retry)
			break;

		if (signal_pending(current)) {
			drbd_warn(device, "drbd_alloc_pages interrupted!\n");
			break;
		}

		schedule();
	}
	finish_wait(&drbd_pp_wait, &wait);

	if (page)
		atomic_add(number, &device->pp_in_use);
	return page;
}

/* Must not be used from irq, as that may deadlock: see drbd_alloc_pages.
 * Is also used from inside an other spin_lock_irq(&resource->req_lock);
 * Either links the page chain back to the global pool,
 * or returns all pages to the system. */
STATIC void drbd_free_pages(struct drbd_device *device, struct page *page, int is_net)
{
	atomic_t *a = is_net ? &device->pp_in_use_by_net : &device->pp_in_use;
	int i;

	if (drbd_pp_vacant > (DRBD_MAX_BIO_SIZE/PAGE_SIZE) * minor_count)
		i = page_chain_free(page);
	else {
		struct page *tmp;
		tmp = page_chain_tail(page, &i);
		spin_lock(&drbd_pp_lock);
		page_chain_add(&drbd_pp_pool, page, tmp);
		drbd_pp_vacant += i;
		spin_unlock(&drbd_pp_lock);
	}
	i = atomic_sub_return(i, a);
	if (i < 0)
		drbd_warn(device, "ASSERTION FAILED: %s: %d < 0\n",
			is_net ? "pp_in_use_by_net" : "pp_in_use", i);
	wake_up(&drbd_pp_wait);
}

/*
You need to hold the req_lock:
 _drbd_wait_ee_list_empty()

You must not have the req_lock:
 drbd_free_peer_req()
 drbd_alloc_peer_req()
 drbd_free_peer_reqs()
 drbd_ee_fix_bhs()
 drbd_finish_peer_reqs()
 drbd_clear_done_ee()
 drbd_wait_ee_list_empty()
*/

struct drbd_peer_request *
drbd_alloc_peer_req(struct drbd_peer_device *peer_device, u64 id, sector_t sector,
		    unsigned int data_size, gfp_t gfp_mask) __must_hold(local)
{
	struct drbd_device *device = peer_device->device;
	struct drbd_peer_request *peer_req;
	struct page *page;
	unsigned nr_pages = (data_size + PAGE_SIZE -1) >> PAGE_SHIFT;

	if (drbd_insert_fault(device, DRBD_FAULT_AL_EE))
		return NULL;

	peer_req = mempool_alloc(drbd_ee_mempool, gfp_mask & ~__GFP_HIGHMEM);
	if (!peer_req) {
		if (!(gfp_mask & __GFP_NOWARN))
			drbd_err(device, "%s: allocation failed\n", __func__);
		return NULL;
	}

	page = drbd_alloc_pages(peer_device, nr_pages, (gfp_mask & __GFP_WAIT));
	if (!page)
		goto fail;

	drbd_clear_interval(&peer_req->i);
	peer_req->i.size = data_size;
	peer_req->i.sector = sector;
	peer_req->i.local = false;
	peer_req->i.waiting = false;

	peer_req->epoch = NULL;
	peer_req->peer_device = peer_device;
	peer_req->pages = page;
	atomic_set(&peer_req->pending_bios, 0);
	peer_req->flags = 0;
	/*
	 * The block_id is opaque to the receiver.  It is not endianness
	 * converted, and sent back to the sender unchanged.
	 */
	peer_req->block_id = id;

	return peer_req;

 fail:
	mempool_free(peer_req, drbd_ee_mempool);
	return NULL;
}

void __drbd_free_peer_req(struct drbd_device *device, struct drbd_peer_request *peer_req,
		       int is_net)
{
	if (peer_req->flags & EE_HAS_DIGEST)
		kfree(peer_req->digest);
	drbd_free_pages(device, peer_req->pages, is_net);
	D_ASSERT(device, atomic_read(&peer_req->pending_bios) == 0);
	D_ASSERT(device, drbd_interval_empty(&peer_req->i));
	mempool_free(peer_req, drbd_ee_mempool);
}

int drbd_free_peer_reqs(struct drbd_device *device, struct list_head *list)
{
	LIST_HEAD(work_list);
	struct drbd_peer_request *peer_req, *t;
	int count = 0;
	int is_net = list == &device->net_ee;

	spin_lock_irq(&device->resource->req_lock);
	list_splice_init(list, &work_list);
	spin_unlock_irq(&device->resource->req_lock);

	list_for_each_entry_safe(peer_req, t, &work_list, w.list) {
		__drbd_free_peer_req(device, peer_req, is_net);
		count++;
	}
	return count;
}

/*
 * See also comments in _req_mod(,BARRIER_ACKED) and receive_Barrier.
 */
static int drbd_finish_peer_reqs(struct drbd_device *device)
{
	LIST_HEAD(work_list);
	LIST_HEAD(reclaimed);
	struct drbd_peer_request *peer_req, *t;
	int err = 0;

	spin_lock_irq(&device->resource->req_lock);
	reclaim_finished_net_peer_reqs(device, &reclaimed);
	list_splice_init(&device->done_ee, &work_list);
	spin_unlock_irq(&device->resource->req_lock);

	list_for_each_entry_safe(peer_req, t, &reclaimed, w.list)
		drbd_free_net_peer_req(device, peer_req);

	/* possible callbacks here:
	 * e_end_block, and e_end_resync_block, e_send_discard_write.
	 * all ignore the last argument.
	 */
	list_for_each_entry_safe(peer_req, t, &work_list, w.list) {
		int err2;

		/* list_del not necessary, next/prev members not touched */
		err2 = peer_req->w.cb(&peer_req->w, !!err);
		if (!err)
			err = err2;
		drbd_free_peer_req(device, peer_req);
	}
	wake_up(&device->ee_wait);

	return err;
}

static void _drbd_wait_ee_list_empty(struct drbd_device *device,
				     struct list_head *head)
{
	DEFINE_WAIT(wait);

	/* avoids spin_lock/unlock
	 * and calling prepare_to_wait in the fast path */
	while (!list_empty(head)) {
		prepare_to_wait(&device->ee_wait, &wait, TASK_UNINTERRUPTIBLE);
		spin_unlock_irq(&device->resource->req_lock);
		drbd_kick_lo(device);
		schedule();
		finish_wait(&device->ee_wait, &wait);
		spin_lock_irq(&device->resource->req_lock);
	}
}

static void drbd_wait_ee_list_empty(struct drbd_device *device,
				    struct list_head *head)
{
	spin_lock_irq(&device->resource->req_lock);
	_drbd_wait_ee_list_empty(device, head);
	spin_unlock_irq(&device->resource->req_lock);
}

STATIC int drbd_recv_short(struct socket *sock, void *buf, size_t size, int flags)
{
	mm_segment_t oldfs;
	struct kvec iov = {
		.iov_base = buf,
		.iov_len = size,
	};
	struct msghdr msg = {
		.msg_iovlen = 1,
		.msg_iov = (struct iovec *)&iov,
		.msg_flags = (flags ? flags : MSG_WAITALL | MSG_NOSIGNAL)
	};
	int rv;

	oldfs = get_fs();
	set_fs(KERNEL_DS);
	rv = sock_recvmsg(sock, &msg, size, msg.msg_flags);
	set_fs(oldfs);

	return rv;
}

STATIC int drbd_recv(struct drbd_connection *connection, void *buf, size_t size)
{
	mm_segment_t oldfs;
	struct kvec iov = {
		.iov_base = buf,
		.iov_len = size,
	};
	struct msghdr msg = {
		.msg_iovlen = 1,
		.msg_iov = (struct iovec *)&iov,
		.msg_flags = MSG_WAITALL | MSG_NOSIGNAL
	};
	int rv;

	oldfs = get_fs();
	set_fs(KERNEL_DS);

	for (;;) {
		rv = sock_recvmsg(connection->data.socket, &msg, size, msg.msg_flags);
		if (rv == size)
			break;

		/* Note:
		 * ECONNRESET	other side closed the connection
		 * ERESTARTSYS	(on  sock) we got a signal
		 */

		if (rv < 0) {
			if (rv == -ECONNRESET)
				drbd_info(connection, "sock was reset by peer\n");
			else if (rv != -ERESTARTSYS)
				drbd_err(connection, "sock_recvmsg returned %d\n", rv);
			break;
		} else if (rv == 0) {
			drbd_info(connection, "sock was shut down by peer\n");
			break;
		} else	{
			/* signal came in, or peer/link went down,
			 * after we read a partial message
			 */
			/* D_ASSERT(device, signal_pending(current)); */
			break;
		}
	};

	set_fs(oldfs);

	if (rv != size)
		change_cstate(connection, C_BROKEN_PIPE, CS_HARD);

	return rv;
}

static int drbd_recv_all(struct drbd_connection *connection, void *buf, size_t size)
{
	int err;

	err = drbd_recv(connection, buf, size);
	if (err != size) {
		if (err >= 0)
			err = -EIO;
	} else
		err = 0;
	return err;
}

static int drbd_recv_all_warn(struct drbd_connection *connection, void *buf, size_t size)
{
	int err;

	err = drbd_recv_all(connection, buf, size);
	if (err && !signal_pending(current))
		drbd_warn(connection, "short read (expected size %d)\n", (int)size);
	return err;
}

/* quoting tcp(7):
 *   On individual connections, the socket buffer size must be set prior to the
 *   listen(2) or connect(2) calls in order to have it take effect.
 * This is our wrapper to do so.
 */
static void drbd_setbufsize(struct socket *sock, unsigned int snd,
		unsigned int rcv)
{
	/* open coded SO_SNDBUF, SO_RCVBUF */
	if (snd) {
		sock->sk->sk_sndbuf = snd;
		sock->sk->sk_userlocks |= SOCK_SNDBUF_LOCK;
	}
	if (rcv) {
		sock->sk->sk_rcvbuf = rcv;
		sock->sk->sk_userlocks |= SOCK_RCVBUF_LOCK;
	}
}

STATIC struct socket *drbd_try_connect(struct drbd_connection *connection)
{
	const char *what;
	struct socket *sock;
	struct sockaddr_in6 src_in6;
	struct sockaddr_in6 peer_in6;
	struct net_conf *nc;
	int err, peer_addr_len, my_addr_len;
	int sndbuf_size, rcvbuf_size, connect_int;
	int disconnect_on_error = 1;

	rcu_read_lock();
	nc = rcu_dereference(connection->net_conf);
	if (!nc) {
		rcu_read_unlock();
		return NULL;
	}
	sndbuf_size = nc->sndbuf_size;
	rcvbuf_size = nc->rcvbuf_size;
	connect_int = nc->connect_int;
	rcu_read_unlock();

	my_addr_len = min_t(int, connection->my_addr_len, sizeof(src_in6));
	memcpy(&src_in6, &connection->my_addr, my_addr_len);

	if (((struct sockaddr *)&connection->my_addr)->sa_family == AF_INET6)
		src_in6.sin6_port = 0;
	else
		((struct sockaddr_in *)&src_in6)->sin_port = 0; /* AF_INET & AF_SCI */

	peer_addr_len = min_t(int, connection->peer_addr_len, sizeof(src_in6));
	memcpy(&peer_in6, &connection->peer_addr, peer_addr_len);

	what = "sock_create_kern";
	err = sock_create_kern(((struct sockaddr *)&src_in6)->sa_family,
			       SOCK_STREAM, IPPROTO_TCP, &sock);
	if (err < 0) {
		sock = NULL;
		goto out;
	}

	sock->sk->sk_rcvtimeo =
	sock->sk->sk_sndtimeo = connect_int * HZ;
	drbd_setbufsize(sock, sndbuf_size, rcvbuf_size);

       /* explicitly bind to the configured IP as source IP
	*  for the outgoing connections.
	*  This is needed for multihomed hosts and to be
	*  able to use lo: interfaces for drbd.
	* Make sure to use 0 as port number, so linux selects
	*  a free one dynamically.
	*/
	what = "bind before connect";
	err = sock->ops->bind(sock, (struct sockaddr *) &src_in6, my_addr_len);
	if (err < 0)
		goto out;

	/* connect may fail, peer not yet available.
	 * stay C_WF_CONNECTION, don't go Disconnecting! */
	disconnect_on_error = 0;
	what = "connect";
	err = sock->ops->connect(sock, (struct sockaddr *) &peer_in6, peer_addr_len, 0);

out:
	if (err < 0) {
		if (sock) {
			sock_release(sock);
			sock = NULL;
		}
		switch (-err) {
			/* timeout, busy, signal pending */
		case ETIMEDOUT: case EAGAIN: case EINPROGRESS:
		case EINTR: case ERESTARTSYS:
			/* peer not (yet) available, network problem */
		case ECONNREFUSED: case ENETUNREACH:
		case EHOSTDOWN:    case EHOSTUNREACH:
			disconnect_on_error = 0;
			break;
		default:
			drbd_err(connection, "%s failed, err = %d\n", what, err);
		}
		if (disconnect_on_error)
			change_cstate(connection, C_DISCONNECTING, CS_HARD);
	}

	return sock;
}

<<<<<<< HEAD
static struct socket *prepare_listen_socket(struct drbd_connection *connection)
=======
struct accept_wait_data {
	struct drbd_tconn *tconn;
	struct socket *s_listen;
	struct completion door_bell;
	void (*original_sk_state_change)(struct sock *sk);

};

static void incomming_connection(struct sock *sk)
{
	struct accept_wait_data *ad = sk->sk_user_data;
	struct drbd_tconn *tconn = ad->tconn;

	if (sk->sk_state != TCP_ESTABLISHED)
		conn_warn(tconn, "unexpected tcp state change. sk_state = %d\n", sk->sk_state);

	write_lock_bh(&sk->sk_callback_lock);
	sk->sk_state_change = ad->original_sk_state_change;
	sk->sk_user_data = NULL;
	write_unlock_bh(&sk->sk_callback_lock);

	sk->sk_state_change(sk);
	complete(&ad->door_bell);
}

static int prepare_listen_socket(struct drbd_tconn *tconn, struct accept_wait_data *ad)
>>>>>>> 8c2d73f8
{
	int err, sndbuf_size, rcvbuf_size, my_addr_len;
	struct sockaddr_in6 my_addr;
	struct socket *s_listen;
	struct net_conf *nc;
	const char *what;

	rcu_read_lock();
	nc = rcu_dereference(connection->net_conf);
	if (!nc) {
		rcu_read_unlock();
		return -EIO;
	}
	sndbuf_size = nc->sndbuf_size;
	rcvbuf_size = nc->rcvbuf_size;
	rcu_read_unlock();

	my_addr_len = min_t(int, connection->my_addr_len, sizeof(struct sockaddr_in6));
	memcpy(&my_addr, &connection->my_addr, my_addr_len);

	what = "sock_create_kern";
	err = sock_create_kern(((struct sockaddr *)&my_addr)->sa_family,
			       SOCK_STREAM, IPPROTO_TCP, &s_listen);
	if (err) {
		s_listen = NULL;
		goto out;
	}

	s_listen->sk->sk_reuse = 1; /* SO_REUSEADDR */
	drbd_setbufsize(s_listen, sndbuf_size, rcvbuf_size);

	what = "bind before listen";
	err = s_listen->ops->bind(s_listen, (struct sockaddr *)&my_addr, my_addr_len);
	if (err < 0)
		goto out;

	ad->s_listen = s_listen;
	write_lock_bh(&s_listen->sk->sk_callback_lock);
	ad->original_sk_state_change = s_listen->sk->sk_state_change;
	s_listen->sk->sk_state_change = incomming_connection;
	s_listen->sk->sk_user_data = ad;
	write_unlock_bh(&s_listen->sk->sk_callback_lock);

	what = "listen";
	err = s_listen->ops->listen(s_listen, 5);
	if (err < 0)
		goto out;

	return 0;
out:
	if (s_listen)
		sock_release(s_listen);
	if (err < 0) {
		if (err != -EAGAIN && err != -EINTR && err != -ERESTARTSYS) {
			drbd_err(connection, "%s failed, err = %d\n", what, err);
			change_cstate(connection, C_DISCONNECTING, CS_HARD);
		}
	}

	return -EIO;
}

<<<<<<< HEAD
STATIC struct socket *drbd_wait_for_connect(struct drbd_connection *connection)
=======
STATIC struct socket *drbd_wait_for_connect(struct drbd_tconn *tconn, struct accept_wait_data *ad)
>>>>>>> 8c2d73f8
{
	int timeo, connect_int, err = 0;
	struct socket *s_estab = NULL;
	struct net_conf *nc;

	rcu_read_lock();
	nc = rcu_dereference(connection->net_conf);
	if (!nc) {
		rcu_read_unlock();
		return NULL;
	}
	connect_int = nc->connect_int;
	rcu_read_unlock();

	timeo = connect_int * HZ;
	timeo += (random32() & 1) ? timeo / 7 : -timeo / 7; /* 28.5% random jitter */

<<<<<<< HEAD
	s_listen = prepare_listen_socket(connection);
	if (!s_listen)
		goto out;

	s_listen->sk->sk_rcvtimeo = timeo;
	s_listen->sk->sk_sndtimeo = timeo;

	err = kernel_accept(s_listen, &s_estab, 0);
=======
	err = wait_for_completion_interruptible_timeout(&ad->door_bell, timeo);
	if (err <= 0)
		return NULL;
>>>>>>> 8c2d73f8

	err = kernel_accept(ad->s_listen, &s_estab, 0);
	if (err < 0) {
		if (err != -EAGAIN && err != -EINTR && err != -ERESTARTSYS) {
			drbd_err(connection, "accept failed, err = %d\n", err);
			change_cstate(connection, C_DISCONNECTING, CS_HARD);
		}
	}

	return s_estab;
}

static int decode_header(struct drbd_connection *, void *, struct packet_info *);

static int send_first_packet(struct drbd_connection *connection, struct drbd_socket *sock,
			     enum drbd_packet cmd)
{
	if (!conn_prepare_command(connection, sock))
		return -EIO;
	return conn_send_command(connection, sock, cmd, 0, NULL, 0);
}

static int receive_first_packet(struct drbd_connection *connection, struct socket *sock)
{
	unsigned int header_size = drbd_header_size(connection);
	struct packet_info pi;
	int err;

	err = drbd_recv_short(sock, connection->data.rbuf, header_size, 0);
	if (err != header_size) {
		if (err >= 0)
			err = -EIO;
		return err;
	}
	err = decode_header(connection, connection->data.rbuf, &pi);
	if (err)
		return err;
	return pi.cmd;
}

/**
 * drbd_socket_okay() - Free the socket if its connection is not okay
 * @sock:	pointer to the pointer to the socket.
 */
static int drbd_socket_okay(struct socket **sock)
{
	int rr;
	char tb[4];

	if (!*sock)
		return false;

	rr = drbd_recv_short(*sock, tb, 4, MSG_DONTWAIT | MSG_PEEK);

	if (rr > 0 || rr == -EAGAIN) {
		return true;
	} else {
		sock_release(*sock);
		*sock = NULL;
		return false;
	}
}
/* Gets called if a connection is established, or if a new minor gets created
   in a connection */
int drbd_connected(struct drbd_peer_device *peer_device)
{
	struct drbd_device *device = peer_device->device;
	int err;

	atomic_set(&peer_device->packet_seq, 0);
	peer_device->peer_seq = 0;

	err = drbd_send_sync_param(peer_device);
	if (!err)
		err = drbd_send_sizes(peer_device, 0, 0);
	if (!err)
		err = drbd_send_uuids(peer_device);
	clear_bit(USE_DEGR_WFC_T, &peer_device->flags);
	clear_bit(RESIZE_PENDING, &peer_device->flags);
	mod_timer(&device->request_timer, jiffies + HZ); /* just start it here. */
	return err;
}

/*
 * return values:
 *   1 yes, we have a valid connection
 *   0 oops, did not work out, please try again
 *  -1 peer talks different language,
 *     no point in trying again, please go standalone.
 *  -2 We do not have a network config...
 */
STATIC int conn_connect(struct drbd_connection *connection)
{
	struct drbd_socket sock, msock;
	struct drbd_peer_device *peer_device;
	struct net_conf *nc;
	int vnr, timeout, try, h, ok;
	bool discard_my_data;
<<<<<<< HEAD
=======
	enum drbd_state_rv rv;
	struct accept_wait_data ad = {
		.tconn = tconn,
		.door_bell = COMPLETION_INITIALIZER_ONSTACK(ad.door_bell),
	};
>>>>>>> 8c2d73f8

	if (change_cstate(connection, C_WF_CONNECTION, CS_VERBOSE) < SS_SUCCESS)
		return -2;

	mutex_init(&sock.mutex);
	sock.sbuf = connection->data.sbuf;
	sock.rbuf = connection->data.rbuf;
	sock.socket = NULL;
	mutex_init(&msock.mutex);
	msock.sbuf = connection->meta.sbuf;
	msock.rbuf = connection->meta.rbuf;
	msock.socket = NULL;

	clear_bit(DISCARD_CONCURRENT, &connection->flags);

	/* Assume that the peer only understands protocol 80 until we know better.  */
	connection->agreed_pro_version = 80;

	if (prepare_listen_socket(tconn, &ad))
		return 0;

	do {
		struct socket *s;

		for (try = 0;;) {
			/* 3 tries, this should take less than a second! */
			s = drbd_try_connect(connection);
			if (s || ++try >= 3)
				break;
			/* give the other side time to call bind() & listen() */
			schedule_timeout_interruptible(HZ / 10);
		}

		if (s) {
			if (!sock.socket) {
				sock.socket = s;
				send_first_packet(connection, &sock, P_INITIAL_DATA);
			} else if (!msock.socket) {
				msock.socket = s;
				send_first_packet(connection, &msock, P_INITIAL_META);
			} else {
				drbd_err(connection, "Logic error in conn_connect()\n");
				goto out_release_sockets;
			}
		}

		if (sock.socket && msock.socket) {
			rcu_read_lock();
			nc = rcu_dereference(connection->net_conf);
			timeout = nc->ping_timeo * HZ / 10;
			rcu_read_unlock();
			schedule_timeout_interruptible(timeout);
			ok = drbd_socket_okay(&sock.socket);
			ok = drbd_socket_okay(&msock.socket) && ok;
			if (ok)
				break;
		}

retry:
<<<<<<< HEAD
		s = drbd_wait_for_connect(connection);
=======
		s = drbd_wait_for_connect(tconn, &ad);
>>>>>>> 8c2d73f8
		if (s) {
			try = receive_first_packet(connection, s);
			drbd_socket_okay(&sock.socket);
			drbd_socket_okay(&msock.socket);
			switch (try) {
			case P_INITIAL_DATA:
				if (sock.socket) {
					drbd_warn(connection, "initial packet S crossed\n");
					sock_release(sock.socket);
				}
				sock.socket = s;
				break;
			case P_INITIAL_META:
				if (msock.socket) {
					drbd_warn(connection, "initial packet M crossed\n");
					sock_release(msock.socket);
				}
				msock.socket = s;
				set_bit(DISCARD_CONCURRENT, &connection->flags);
				break;
			default:
				drbd_warn(connection, "Error receiving initial packet\n");
				sock_release(s);
				if (random32() & 1)
					goto retry;
			}
		}

		if (connection->cstate[NOW] <= C_DISCONNECTING)
			goto out_release_sockets;
		if (signal_pending(current)) {
			flush_signals(current);
			smp_rmb();
			if (get_t_state(&connection->receiver) == EXITING)
				goto out_release_sockets;
		}

		if (sock.socket && &msock.socket) {
			ok = drbd_socket_okay(&sock.socket);
			ok = drbd_socket_okay(&msock.socket) && ok;
			if (ok)
				break;
		}
	} while (1);

	if (ad.s_listen)
		sock_release(ad.s_listen);

	sock.socket->sk->sk_reuse = 1; /* SO_REUSEADDR */
	msock.socket->sk->sk_reuse = 1; /* SO_REUSEADDR */

	sock.socket->sk->sk_allocation = GFP_NOIO;
	msock.socket->sk->sk_allocation = GFP_NOIO;

	sock.socket->sk->sk_priority = TC_PRIO_INTERACTIVE_BULK;
	msock.socket->sk->sk_priority = TC_PRIO_INTERACTIVE;

	/* NOT YET ...
	 * sock.socket->sk->sk_sndtimeo = connection->net_conf->timeout*HZ/10;
	 * sock.socket->sk->sk_rcvtimeo = MAX_SCHEDULE_TIMEOUT;
	 * first set it to the P_CONNECTION_FEATURES timeout,
	 * which we set to 4x the configured ping_timeout. */
	rcu_read_lock();
	nc = rcu_dereference(connection->net_conf);

	sock.socket->sk->sk_sndtimeo =
	sock.socket->sk->sk_rcvtimeo = nc->ping_timeo*4*HZ/10;

	msock.socket->sk->sk_rcvtimeo = nc->ping_int*HZ;
	timeout = nc->timeout * HZ / 10;
	discard_my_data = nc->discard_my_data;
	rcu_read_unlock();

	msock.socket->sk->sk_sndtimeo = timeout;

	/* we don't want delays.
	 * we use TCP_CORK where appropriate, though */
	drbd_tcp_nodelay(sock.socket);
	drbd_tcp_nodelay(msock.socket);

	connection->data.socket = sock.socket;
	connection->meta.socket = msock.socket;
	connection->last_received = jiffies;

	h = drbd_do_features(connection);
	if (h <= 0)
		return h;

	if (connection->cram_hmac_tfm) {
		switch (drbd_do_auth(connection)) {
		case -1:
			drbd_err(connection, "Authentication of peer failed\n");
			return -1;
		case 0:
			drbd_err(connection, "Authentication of peer failed, trying again.\n");
			return 0;
		}
	}

	connection->data.socket->sk->sk_sndtimeo = timeout;
	connection->data.socket->sk->sk_rcvtimeo = MAX_SCHEDULE_TIMEOUT;

	if (drbd_send_protocol(connection) == -EOPNOTSUPP)
		return -1;

	rcu_read_lock();
	idr_for_each_entry(&connection->peer_devices, peer_device, vnr) {
		struct drbd_device *device = peer_device->device;
		kref_get(&device->kref);
		/* peer_device->connection cannot go away: caller holds a reference. */
		rcu_read_unlock();

		if (discard_my_data)
			set_bit(DISCARD_MY_DATA, &device->flags);
		else
			clear_bit(DISCARD_MY_DATA, &device->flags);

		drbd_connected(peer_device);
		kref_put(&device->kref, drbd_destroy_device);
		rcu_read_lock();
	}
	rcu_read_unlock();

	if (stable_state_change(connection->resource,
		change_cstate(connection, C_CONNECTED,
			CS_VERBOSE | CS_WAIT_COMPLETE | CS_SERIALIZE)) < SS_SUCCESS)
		return 0;

	drbd_thread_start(&connection->asender);

	mutex_lock(&connection->resource->conf_update);
	/* The discard_my_data flag is a single-shot modifier to the next
	 * connection attempt, the handshake of which is now well underway.
	 * No need for rcu style copying of the whole struct
	 * just to clear a single value. */
	connection->net_conf->discard_my_data = 0;
	mutex_unlock(&connection->resource->conf_update);

	return h;

out_release_sockets:
	if (ad.s_listen)
		sock_release(ad.s_listen);
	if (sock.socket)
		sock_release(sock.socket);
	if (msock.socket)
		sock_release(msock.socket);
	return -1;
}

static int decode_header(struct drbd_connection *connection, void *header, struct packet_info *pi)
{
	unsigned int header_size = drbd_header_size(connection);

	if (header_size == sizeof(struct p_header100) &&
	    *(__be32 *)header == cpu_to_be32(DRBD_MAGIC_100)) {
		struct p_header100 *h = header;
		if (h->pad != 0) {
			drbd_err(connection, "Header padding is not zero\n");
			return -EINVAL;
		}
		pi->vnr = (s16)be16_to_cpu(h->volume);
		pi->cmd = be16_to_cpu(h->command);
		pi->size = be32_to_cpu(h->length);
	} else if (header_size == sizeof(struct p_header95) &&
		   *(__be16 *)header == cpu_to_be16(DRBD_MAGIC_BIG)) {
		struct p_header95 *h = header;
		pi->cmd = be16_to_cpu(h->command);
		pi->size = be32_to_cpu(h->length);
		pi->vnr = 0;
	} else if (header_size == sizeof(struct p_header80) &&
		   *(__be32 *)header == cpu_to_be32(DRBD_MAGIC)) {
		struct p_header80 *h = header;
		pi->cmd = be16_to_cpu(h->command);
		pi->size = be16_to_cpu(h->length);
		pi->vnr = 0;
	} else {
		drbd_err(connection, "Wrong magic value 0x%08x in protocol version %d\n",
			 be32_to_cpu(*(__be32 *)header),
			 connection->agreed_pro_version);
		return -EINVAL;
	}
	pi->data = header + header_size;
	return 0;
}

static int drbd_recv_header(struct drbd_connection *connection, struct packet_info *pi)
{
	void *buffer = connection->data.rbuf;
	int err;

	err = drbd_recv_all_warn(connection, buffer, drbd_header_size(connection));
	if (err)
		return err;

	err = decode_header(connection, buffer, pi);
	connection->last_received = jiffies;

	return err;
}

STATIC enum finish_epoch drbd_flush_after_epoch(struct drbd_connection *connection, struct drbd_epoch *epoch)
{
	int rv;
	struct drbd_resource *resource = connection->resource;
	struct drbd_device *device;
	int vnr;

	if (resource->write_ordering >= WO_BDEV_FLUSH) {
		rcu_read_lock();
		idr_for_each_entry(&resource->devices, device, vnr) {
			if (!get_ldev(device))
				continue;
			kref_get(&device->kref);
			rcu_read_unlock();

			rv = blkdev_issue_flush(device->ldev->backing_bdev, GFP_KERNEL,
						NULL);
			if (rv) {
				drbd_info(device, "local disk flush failed with status %d\n", rv);
				/* would rather check on EOPNOTSUPP, but that is not reliable.
				 * don't try again for ANY return value != 0
				 * if (rv == -EOPNOTSUPP) */
				drbd_bump_write_ordering(resource, WO_DRAIN_IO);
			}
			put_ldev(device);
			kref_put(&device->kref, drbd_destroy_device);

			rcu_read_lock();
			if (rv)
				break;
		}
		rcu_read_unlock();
	}

	return drbd_may_finish_epoch(connection, epoch, EV_BARRIER_DONE);
}

STATIC int w_flush(struct drbd_work *w, int cancel)
{
	struct flush_work *fw = container_of(w, struct flush_work, w);
	struct drbd_epoch *epoch = fw->epoch;
	struct drbd_connection *connection = epoch->connection;

	kfree(fw);

	if (!test_and_set_bit(DE_BARRIER_IN_NEXT_EPOCH_ISSUED, &epoch->flags))
		drbd_flush_after_epoch(connection, epoch);

	drbd_may_finish_epoch(connection, epoch, EV_PUT |
			      (connection->cstate[NOW] < C_CONNECTED ? EV_CLEANUP : 0));

	return 0;
}

/**
 * drbd_may_finish_epoch() - Applies an epoch_event to the epoch's state, eventually finishes it.
 * @connection:	DRBD connection.
 * @epoch:	Epoch object.
 * @ev:		Epoch event.
 */
STATIC enum finish_epoch drbd_may_finish_epoch(struct drbd_connection *connection,
					       struct drbd_epoch *epoch,
					       enum epoch_event ev)
{
	int finish, epoch_size;
	struct drbd_epoch *next_epoch;
	int schedule_flush = 0;
	enum finish_epoch rv = FE_STILL_LIVE;
	struct drbd_resource *resource = connection->resource;

	spin_lock(&connection->epoch_lock);
	do {
		next_epoch = NULL;
		finish = 0;

		epoch_size = atomic_read(&epoch->epoch_size);

		switch (ev & ~EV_CLEANUP) {
		case EV_PUT:
			atomic_dec(&epoch->active);
			break;
		case EV_GOT_BARRIER_NR:
			set_bit(DE_HAVE_BARRIER_NUMBER, &epoch->flags);

			/* Special case: If we just switched from WO_BIO_BARRIER to
			   WO_BDEV_FLUSH we should not finish the current epoch */
			if (test_bit(DE_CONTAINS_A_BARRIER, &epoch->flags) && epoch_size == 1 &&
			    resource->write_ordering != WO_BIO_BARRIER &&
			    epoch == connection->current_epoch)
				clear_bit(DE_CONTAINS_A_BARRIER, &epoch->flags);
			break;
		case EV_BARRIER_DONE:
			set_bit(DE_BARRIER_IN_NEXT_EPOCH_DONE, &epoch->flags);
			break;
		case EV_BECAME_LAST:
			/* nothing to do*/
			break;
		}

		if (epoch_size != 0 &&
		    atomic_read(&epoch->active) == 0 &&
		    (test_bit(DE_HAVE_BARRIER_NUMBER, &epoch->flags) || ev & EV_CLEANUP) &&
		    epoch->list.prev == &connection->current_epoch->list &&
		    !test_bit(DE_IS_FINISHING, &epoch->flags)) {
			/* Nearly all conditions are met to finish that epoch... */
			if (test_bit(DE_BARRIER_IN_NEXT_EPOCH_DONE, &epoch->flags) ||
			    resource->write_ordering == WO_NONE ||
			    (epoch_size == 1 && test_bit(DE_CONTAINS_A_BARRIER, &epoch->flags)) ||
			    ev & EV_CLEANUP) {
				finish = 1;
				set_bit(DE_IS_FINISHING, &epoch->flags);
			} else if (!test_bit(DE_BARRIER_IN_NEXT_EPOCH_ISSUED, &epoch->flags) &&
				 resource->write_ordering == WO_BIO_BARRIER) {
				atomic_inc(&epoch->active);
				schedule_flush = 1;
			}
		}
		if (finish) {
			if (!(ev & EV_CLEANUP)) {
				spin_unlock(&connection->epoch_lock);
				drbd_send_b_ack(epoch->connection, epoch->barrier_nr, epoch_size);
				spin_lock(&connection->epoch_lock);
			}
#if 0
			/* FIXME: dec unacked on connection, once we have
			 * something to count pending connection packets in. */
			if (test_bit(DE_HAVE_BARRIER_NUMBER, &epoch->flags))
				dec_unacked(epoch->connection);
#endif

			if (connection->current_epoch != epoch) {
				next_epoch = list_entry(epoch->list.next, struct drbd_epoch, list);
				list_del(&epoch->list);
				ev = EV_BECAME_LAST | (ev & EV_CLEANUP);
				connection->epochs--;
				kfree(epoch);

				if (rv == FE_STILL_LIVE)
					rv = FE_DESTROYED;
			} else {
				epoch->flags = 0;
				atomic_set(&epoch->epoch_size, 0);
				/* atomic_set(&epoch->active, 0); is alrady zero */
				if (rv == FE_STILL_LIVE)
					rv = FE_RECYCLED;
			}
		}

		if (!next_epoch)
			break;

		epoch = next_epoch;
	} while (1);

	spin_unlock(&connection->epoch_lock);

	if (schedule_flush) {
		struct flush_work *fw;
		fw = kmalloc(sizeof(*fw), GFP_ATOMIC);
		if (fw) {
			fw->w.cb = w_flush;
			fw->epoch = epoch;
			fw->device = NULL; /* FIXME drop this member, it is unused. */
			drbd_queue_work(&resource->work, &fw->w);
		} else {
			drbd_warn(resource, "Could not kmalloc a flush_work obj\n");
			set_bit(DE_BARRIER_IN_NEXT_EPOCH_ISSUED, &epoch->flags);
			/* That is not a recursion, only one level */
			drbd_may_finish_epoch(connection, epoch, EV_BARRIER_DONE);
			drbd_may_finish_epoch(connection, epoch, EV_PUT);
		}
	}

	return rv;
}

/**
 * drbd_bump_write_ordering() - Fall back to an other write ordering method
 * @resource:	DRBD resource.
 * @wo:		Write ordering method to try.
 */
void drbd_bump_write_ordering(struct drbd_resource *resource, enum write_ordering_e wo) __must_hold(local)
{
	struct disk_conf *dc;
	struct drbd_device *device;
	enum write_ordering_e pwo;
	int vnr, i = 0;
	static char *write_ordering_str[] = {
		[WO_NONE] = "none",
		[WO_DRAIN_IO] = "drain",
		[WO_BDEV_FLUSH] = "flush",
		[WO_BIO_BARRIER] = "barrier",
	};

	pwo = resource->write_ordering;
	wo = min(pwo, wo);
	rcu_read_lock();
	idr_for_each_entry(&resource->devices, device, vnr) {
		if (i++ == 1 && wo == WO_BIO_BARRIER)
			wo = WO_BDEV_FLUSH; /* WO = barrier does not handle multiple volumes */
		if (!get_ldev_if_state(device, D_ATTACHING))
			continue;

		dc = rcu_dereference(device->ldev->disk_conf);

		if (wo == WO_BIO_BARRIER && !dc->disk_barrier)
			wo = WO_BDEV_FLUSH;
		if (wo == WO_BDEV_FLUSH && !dc->disk_flushes)
			wo = WO_DRAIN_IO;
		if (wo == WO_DRAIN_IO && !dc->disk_drain)
			wo = WO_NONE;
		put_ldev(device);
	}
	rcu_read_unlock();
	resource->write_ordering = wo;
	if (pwo != resource->write_ordering || wo == WO_BIO_BARRIER)
		drbd_info(resource, "Method to ensure write ordering: %s\n", write_ordering_str[resource->write_ordering]);
}

/**
 * drbd_submit_peer_request()
 * @device:	DRBD device.
 * @peer_req:	peer request
 * @rw:		flag field, see bio->bi_rw
 *
 * May spread the pages to multiple bios,
 * depending on bio_add_page restrictions.
 *
 * Returns 0 if all bios have been submitted,
 * -ENOMEM if we could not allocate enough bios,
 * -ENOSPC (any better suggestion?) if we have not been able to bio_add_page a
 *  single page to an empty bio (which should never happen and likely indicates
 *  that the lower level IO stack is in some way broken). This has been observed
 *  on certain Xen deployments.
 */
/* TODO allocate from our own bio_set. */
int drbd_submit_peer_request(struct drbd_device *device,
			     struct drbd_peer_request *peer_req,
			     const unsigned rw, const int fault_type)
{
	struct bio *bios = NULL;
	struct bio *bio;
	struct page *page = peer_req->pages;
	sector_t sector = peer_req->i.sector;
	unsigned ds = peer_req->i.size;
	unsigned n_bios = 0;
	unsigned nr_pages = (ds + PAGE_SIZE -1) >> PAGE_SHIFT;
	int err = -ENOMEM;

	/* In most cases, we will only need one bio.  But in case the lower
	 * level restrictions happen to be different at this offset on this
	 * side than those of the sending peer, we may need to submit the
	 * request in more than one bio.
	 *
	 * Plain bio_alloc is good enough here, this is no DRBD internally
	 * generated bio, but a bio allocated on behalf of the peer.
	 */
next_bio:
	bio = bio_alloc(GFP_NOIO, nr_pages);
	if (!bio) {
		drbd_err(device, "submit_ee: Allocation of a bio failed\n");
		goto fail;
	}
	/* > peer_req->i.sector, unless this is the first bio */
	bio->bi_sector = sector;
	bio->bi_bdev = device->ldev->backing_bdev;
	/* we special case some flags in the multi-bio case, see below
	 * (REQ_UNPLUG, REQ_FLUSH, or BIO_RW_BARRIER in older kernels) */
	bio->bi_rw = rw;
	bio->bi_private = peer_req;
	bio->bi_end_io = drbd_peer_request_endio;

	bio->bi_next = bios;
	bios = bio;
	++n_bios;

	page_chain_for_each(page) {
		unsigned len = min_t(unsigned, ds, PAGE_SIZE);
		if (!bio_add_page(bio, page, len, 0)) {
			/* A single page must always be possible!
			 * But in case it fails anyways,
			 * we deal with it, and complain (below). */
			if (bio->bi_vcnt == 0) {
				drbd_err(device,
					"bio_add_page failed for len=%u, "
					"bi_vcnt=0 (bi_sector=%llu)\n",
					len, (unsigned long long)bio->bi_sector);
				err = -ENOSPC;
				goto fail;
			}
			goto next_bio;
		}
		ds -= len;
		sector += len >> 9;
		--nr_pages;
	}
	D_ASSERT(device, page == NULL);
	D_ASSERT(device, ds == 0);

	atomic_set(&peer_req->pending_bios, n_bios);
	do {
		bio = bios;
		bios = bios->bi_next;
		bio->bi_next = NULL;

		/* strip off REQ_UNPLUG unless it is the last bio */
		if (bios)
			bio->bi_rw &= ~DRBD_REQ_UNPLUG;
		drbd_generic_make_request(device, fault_type, bio);

		/* strip off REQ_FLUSH,
		 * unless it is the first or last bio */
		if (bios && bios->bi_next)
			bios->bi_rw &= ~DRBD_REQ_FLUSH;
	} while (bios);
	maybe_kick_lo(device);
	return 0;

fail:
	while (bios) {
		bio = bios;
		bios = bios->bi_next;
		bio_put(bio);
	}
	return err;
}

static void drbd_remove_peer_req_interval(struct drbd_device *device,
					  struct drbd_peer_request *peer_req)
{
	struct drbd_interval *i = &peer_req->i;

	drbd_remove_interval(&device->write_requests, i);
	drbd_clear_interval(i);

	/* Wake up any processes waiting for this peer request to complete.  */
	if (i->waiting)
		wake_up(&device->misc_wait);
}

/**
 * w_e_reissue() - Worker callback; Resubmit a bio, without REQ_HARDBARRIER set
 * @device:	DRBD device.
 * @dw:		work object.
 * @cancel:	The connection will be closed anyways (unused in this callback)
 */
int w_e_reissue(struct drbd_work *w, int cancel) __releases(local)
{
	struct drbd_peer_request *peer_req =
		container_of(w, struct drbd_peer_request, w);
	struct drbd_peer_device *peer_device = peer_req->peer_device;
	struct drbd_device *device = peer_device->device;
	int err;
	/* We leave DE_CONTAINS_A_BARRIER and EE_IS_BARRIER in place,
	   (and DE_BARRIER_IN_NEXT_EPOCH_ISSUED in the previous Epoch)
	   so that we can finish that epoch in drbd_may_finish_epoch().
	   That is necessary if we already have a long chain of Epochs, before
	   we realize that BARRIER is actually not supported */

	/* As long as the -ENOTSUPP on the barrier is reported immediately
	   that will never trigger. If it is reported late, we will just
	   print that warning and continue correctly for all future requests
	   with WO_BDEV_FLUSH */
	if (previous_epoch(peer_device->connection, peer_req->epoch))
		drbd_warn(device, "Write ordering was not enforced (one time event)\n");

	/* we still have a local reference,
	 * get_ldev was done in receive_Data. */

	peer_req->w.cb = e_end_block;
	err = drbd_submit_peer_request(device, peer_req, WRITE, DRBD_FAULT_DT_WR);
	switch (err) {
	case -ENOMEM:
		peer_req->w.cb = w_e_reissue;
		drbd_queue_work(&peer_device->connection->sender_work,
				&peer_req->w);
		/* retry later; fall through */
	case 0:
		/* keep worker happy and connection up */
		return 0;

	case -ENOSPC:
		/* no other error expected, but anyways: */
	default:
		/* forget the object,
		 * and cause a "Network failure" */
		spin_lock_irq(&device->resource->req_lock);
		list_del(&peer_req->w.list);
		drbd_remove_peer_req_interval(device, peer_req);
		spin_unlock_irq(&device->resource->req_lock);
		if (peer_req->flags & EE_CALL_AL_COMPLETE_IO)
			drbd_al_complete_io(device, &peer_req->i);
		drbd_may_finish_epoch(peer_device->connection, peer_req->epoch, EV_PUT + EV_CLEANUP);
		drbd_free_peer_req(device, peer_req);
		drbd_err(device, "submit failed, triggering re-connect\n");
		return err;
	}
}

void conn_wait_active_ee_empty(struct drbd_connection *connection)
{
	struct drbd_peer_device *peer_device;
	int vnr;

	rcu_read_lock();
	idr_for_each_entry(&connection->peer_devices, peer_device, vnr) {
		struct drbd_device *device = peer_device->device;
		kref_get(&device->kref);
		rcu_read_unlock();
		drbd_wait_ee_list_empty(device, &device->active_ee);
		kref_put(&device->kref, &drbd_destroy_device);
		rcu_read_lock();
	}
	rcu_read_unlock();
}

void conn_wait_done_ee_empty(struct drbd_connection *connection)
{
	struct drbd_peer_device *peer_device;
	int vnr;

	rcu_read_lock();
	idr_for_each_entry(&connection->peer_devices, peer_device, vnr) {
		struct drbd_device *device = peer_device->device;
		kref_get(&device->kref);
		rcu_read_unlock();
		drbd_wait_ee_list_empty(device, &device->done_ee);
		kref_put(&device->kref, &drbd_destroy_device);
		rcu_read_lock();
	}
	rcu_read_unlock();
}

#ifdef blk_queue_plugged
static void drbd_unplug_all_devices(struct drbd_resource *resource)
{
	struct drbd_device *device;
	int vnr;

	rcu_read_lock();
	idr_for_each_entry(&resource->devices, device, vnr) {
		kref_get(&device->kref);
		rcu_read_unlock();
		drbd_kick_lo(device);
		kref_put(&device->kref, drbd_destroy_device);
		rcu_read_lock();
	}
	rcu_read_unlock();
}
#else
static void drbd_unplug_all_devices(struct drbd_resource *resource)
{
}
#endif

STATIC int receive_Barrier(struct drbd_connection *connection, struct packet_info *pi)
{
	int rv, issue_flush;
	struct p_barrier *p = pi->data;
	struct drbd_epoch *epoch;

	drbd_unplug_all_devices(connection->resource);

	/* FIXME these are unacked on connection,
	 * not a specific (peer)device.
	 */
	connection->current_epoch->barrier_nr = p->barrier;
	connection->current_epoch->connection = connection;
	rv = drbd_may_finish_epoch(connection, connection->current_epoch, EV_GOT_BARRIER_NR);

	/* P_BARRIER_ACK may imply that the corresponding extent is dropped from
	 * the activity log, which means it would not be resynced in case the
	 * R_PRIMARY crashes now.
	 * Therefore we must send the barrier_ack after the barrier request was
	 * completed. */
	switch (connection->resource->write_ordering) {
	case WO_BIO_BARRIER:
	case WO_NONE:
		if (rv == FE_RECYCLED)
			return 0;
		break;

	case WO_BDEV_FLUSH:
	case WO_DRAIN_IO:
		if (rv == FE_STILL_LIVE) {
			set_bit(DE_BARRIER_IN_NEXT_EPOCH_ISSUED, &connection->current_epoch->flags);
			conn_wait_active_ee_empty(connection);
			rv = drbd_flush_after_epoch(connection, connection->current_epoch);
		}
		if (rv == FE_RECYCLED)
			return 0;

		/* The asender will send all the ACKs and barrier ACKs out, since
		   all EEs moved from the active_ee to the done_ee. We need to
		   provide a new epoch object for the EEs that come in soon */
		break;
	}

	/* receiver context, in the writeout path of the other node.
	 * avoid potential distributed deadlock */
	epoch = kmalloc(sizeof(struct drbd_epoch), GFP_NOIO);
	if (!epoch) {
		drbd_warn(connection, "Allocation of an epoch failed, slowing down\n");
		issue_flush = !test_and_set_bit(DE_BARRIER_IN_NEXT_EPOCH_ISSUED, &connection->current_epoch->flags);
		conn_wait_active_ee_empty(connection);
		if (issue_flush) {
			rv = drbd_flush_after_epoch(connection, connection->current_epoch);
			if (rv == FE_RECYCLED)
				return 0;
		}

		conn_wait_done_ee_empty(connection);

		return 0;
	}

	epoch->flags = 0;
	atomic_set(&epoch->epoch_size, 0);
	atomic_set(&epoch->active, 0);

	spin_lock(&connection->epoch_lock);
	if (atomic_read(&connection->current_epoch->epoch_size)) {
		list_add(&epoch->list, &connection->current_epoch->list);
		connection->current_epoch = epoch;
		connection->epochs++;
	} else {
		/* The current_epoch got recycled while we allocated this one... */
		kfree(epoch);
	}
	spin_unlock(&connection->epoch_lock);

	return 0;
}

/* used from receive_RSDataReply (recv_resync_read)
 * and from receive_Data */
STATIC struct drbd_peer_request *
read_in_block(struct drbd_peer_device *peer_device, u64 id, sector_t sector,
	      int data_size) __must_hold(local)
{
	struct drbd_device *device = peer_device->device;
	const sector_t capacity = drbd_get_capacity(device->this_bdev);
	struct drbd_peer_request *peer_req;
	struct page *page;
	int dgs, ds, err;
	void *dig_in = peer_device->connection->int_dig_in;
	void *dig_vv = peer_device->connection->int_dig_vv;
	unsigned long *data;

	dgs = 0;
	if (peer_device->connection->peer_integrity_tfm) {
		dgs = crypto_hash_digestsize(peer_device->connection->peer_integrity_tfm);
		/*
		 * FIXME: Receive the incoming digest into the receive buffer
		 *	  here, together with its struct p_data?
		 */
		err = drbd_recv_all_warn(peer_device->connection, dig_in, dgs);
		if (err)
			return NULL;
		data_size -= dgs;
	}

	if (!expect(peer_device, data_size != 0))
		return NULL;
	if (!expect(peer_device, IS_ALIGNED(data_size, 512)))
		return NULL;
	if (!expect(peer_device, data_size <= DRBD_MAX_BIO_SIZE))
		return NULL;

	/* even though we trust out peer,
	 * we sometimes have to double check. */
	if (sector + (data_size>>9) > capacity) {
		drbd_err(device, "request from peer beyond end of local disk: "
			"capacity: %llus < sector: %llus + size: %u\n",
			(unsigned long long)capacity,
			(unsigned long long)sector, data_size);
		return NULL;
	}

	/* GFP_NOIO, because we must not cause arbitrary write-out: in a DRBD
	 * "criss-cross" setup, that might cause write-out on some other DRBD,
	 * which in turn might block on the other node at this very place.  */
	peer_req = drbd_alloc_peer_req(peer_device, id, sector, data_size, GFP_NOIO);
	if (!peer_req)
		return NULL;

	ds = data_size;
	page = peer_req->pages;
	page_chain_for_each(page) {
		unsigned len = min_t(int, ds, PAGE_SIZE);
		data = kmap(page);
		err = drbd_recv_all_warn(peer_device->connection, data, len);
		if (drbd_insert_fault(device, DRBD_FAULT_RECEIVE)) {
			drbd_err(device, "Fault injection: Corrupting data on receive\n");
			data[0] = data[0] ^ (unsigned long)-1;
		}
		kunmap(page);
		if (err) {
			drbd_free_peer_req(device, peer_req);
			return NULL;
		}
		ds -= len;
	}

	if (dgs) {
		drbd_csum_ee(peer_device->connection->peer_integrity_tfm, peer_req, dig_vv);
		if (memcmp(dig_in, dig_vv, dgs)) {
			drbd_err(device, "Digest integrity check FAILED: %llus +%u\n",
				(unsigned long long)sector, data_size);
			drbd_free_peer_req(device, peer_req);
			return NULL;
		}
	}
	peer_device->recv_cnt += data_size >> 9;
	return peer_req;
}

/* drbd_drain_block() just takes a data block
 * out of the socket input buffer, and discards it.
 */
STATIC int drbd_drain_block(struct drbd_peer_device *peer_device, int data_size)
{
	struct page *page;
	int err = 0;
	void *data;

	if (!data_size)
		return 0;

	page = drbd_alloc_pages(peer_device, 1, 1);

	data = kmap(page);
	while (data_size) {
		unsigned int len = min_t(int, data_size, PAGE_SIZE);

		err = drbd_recv_all_warn(peer_device->connection, data, len);
		if (err)
			break;
		data_size -= len;
	}
	kunmap(page);
	drbd_free_pages(peer_device->device, page, 0);
	return err;
}

static int recv_dless_read(struct drbd_peer_device *peer_device, struct drbd_request *req,
			   sector_t sector, int data_size)
{
	struct bio_vec *bvec;
	struct bio *bio;
	int dgs, err, i, expect;
	void *dig_in = peer_device->connection->int_dig_in;
	void *dig_vv = peer_device->connection->int_dig_vv;

	dgs = 0;
	if (peer_device->connection->peer_integrity_tfm) {
		dgs = crypto_hash_digestsize(peer_device->connection->peer_integrity_tfm);
		err = drbd_recv_all_warn(peer_device->connection, dig_in, dgs);
		if (err)
			return err;
		data_size -= dgs;
	}

	/* optimistically update recv_cnt.  if receiving fails below,
	 * we disconnect anyways, and counters will be reset. */
	peer_device->recv_cnt += data_size >> 9;

	bio = req->master_bio;
	D_ASSERT(peer_device->device, sector == bio->bi_sector);

	bio_for_each_segment(bvec, bio, i) {
		void *mapped = kmap(bvec->bv_page) + bvec->bv_offset;
		expect = min_t(int, data_size, bvec->bv_len);
		err = drbd_recv_all_warn(peer_device->connection, mapped, expect);
		kunmap(bvec->bv_page);
		if (err)
			return err;
		data_size -= expect;
	}

	if (dgs) {
		drbd_csum_bio(peer_device->connection->peer_integrity_tfm, bio, dig_vv);
		if (memcmp(dig_in, dig_vv, dgs)) {
			drbd_err(peer_device, "Digest integrity check FAILED. Broken NICs?\n");
			return -EINVAL;
		}
	}

	D_ASSERT(peer_device->device, data_size == 0);
	return 0;
}

/*
 * e_end_resync_block() is called in asender context via
 * drbd_finish_peer_reqs().
 */
STATIC int e_end_resync_block(struct drbd_work *w, int unused)
{
	struct drbd_peer_request *peer_req =
		container_of(w, struct drbd_peer_request, w);
	struct drbd_peer_device *peer_device = peer_req->peer_device;
	struct drbd_device *device = peer_device->device;
	sector_t sector = peer_req->i.sector;
	int err;

	D_ASSERT(device, drbd_interval_empty(&peer_req->i));

	if (likely((peer_req->flags & EE_WAS_ERROR) == 0)) {
		drbd_set_in_sync(peer_device, sector, peer_req->i.size);
		err = drbd_send_ack(peer_device, P_RS_WRITE_ACK, peer_req);
	} else {
		/* Record failure to sync */
		drbd_rs_failed_io(peer_device, sector, peer_req->i.size);

		err  = drbd_send_ack(peer_device, P_NEG_ACK, peer_req);
	}
	dec_unacked(peer_device);

	return err;
}

STATIC int recv_resync_read(struct drbd_peer_device *peer_device, sector_t sector,
			    int data_size) __releases(local)
{
	struct drbd_device *device = peer_device->device;
	struct drbd_peer_request *peer_req;

	peer_req = read_in_block(peer_device, ID_SYNCER, sector, data_size);
	if (!peer_req)
		goto fail;

	dec_rs_pending(peer_device);

	inc_unacked(peer_device);
	/* corresponding dec_unacked() in e_end_resync_block()
	 * respective _drbd_clear_done_ee */

	peer_req->w.cb = e_end_resync_block;

	spin_lock_irq(&device->resource->req_lock);
	list_add(&peer_req->w.list, &device->sync_ee);
	spin_unlock_irq(&device->resource->req_lock);

	atomic_add(data_size >> 9, &device->rs_sect_ev);
	if (drbd_submit_peer_request(device, peer_req, WRITE, DRBD_FAULT_RS_WR) == 0)
		return 0;

	/* don't care for the reason here */
	drbd_err(device, "submit failed, triggering re-connect\n");
	spin_lock_irq(&device->resource->req_lock);
	list_del(&peer_req->w.list);
	spin_unlock_irq(&device->resource->req_lock);

	drbd_free_peer_req(device, peer_req);
fail:
	put_ldev(device);
	return -EIO;
}

static struct drbd_request *
find_request(struct drbd_device *device, struct rb_root *root, u64 id,
	     sector_t sector, bool missing_ok, const char *func)
{
	struct drbd_request *req;

	/* Request object according to our peer */
	req = (struct drbd_request *)(unsigned long)id;
	if (drbd_contains_interval(root, sector, &req->i) && req->i.local)
		return req;
	if (!missing_ok) {
		drbd_err(device, "%s: failed to find request 0x%lx, sector %llus\n", func,
			(unsigned long)id, (unsigned long long)sector);
	}
	return NULL;
}

STATIC int receive_DataReply(struct drbd_connection *connection, struct packet_info *pi)
{
	struct drbd_peer_device *peer_device;
	struct drbd_device *device;
	struct drbd_request *req;
	sector_t sector;
	int err;
	struct p_data *p = pi->data;

	peer_device = conn_peer_device(connection, pi->vnr);
	if (!peer_device)
		return -EIO;
	device = peer_device->device;

	sector = be64_to_cpu(p->sector);

	spin_lock_irq(&device->resource->req_lock);
	req = find_request(device, &device->read_requests, p->block_id, sector, false, __func__);
	spin_unlock_irq(&device->resource->req_lock);
	if (unlikely(!req))
		return -EIO;

	/* drbd_remove_request_interval() is done in _req_may_be_done, to avoid
	 * special casing it there for the various failure cases.
	 * still no race with drbd_fail_pending_reads */
	err = recv_dless_read(peer_device, req, sector, pi->size);
	if (!err)
		req_mod(req, DATA_RECEIVED, peer_device);
	/* else: nothing. handled from drbd_disconnect...
	 * I don't think we may complete this just yet
	 * in case we are "on-disconnect: freeze" */

	return err;
}

STATIC int receive_RSDataReply(struct drbd_connection *connection, struct packet_info *pi)
{
	struct drbd_peer_device *peer_device;
	struct drbd_device *device;
	sector_t sector;
	int err;
	struct p_data *p = pi->data;

	peer_device = conn_peer_device(connection, pi->vnr);
	if (!peer_device)
		return -EIO;
	device = peer_device->device;

	sector = be64_to_cpu(p->sector);
	D_ASSERT(device, p->block_id == ID_SYNCER);

	if (get_ldev(device)) {
		/* data is submitted to disk within recv_resync_read.
		 * corresponding put_ldev done below on error,
		 * or in drbd_peer_request_endio. */
		err = recv_resync_read(peer_device, sector, pi->size);
	} else {
		if (drbd_ratelimit())
			drbd_err(device, "Can not write resync data to local disk.\n");

		err = drbd_drain_block(peer_device, pi->size);

		drbd_send_ack_dp(peer_device, P_NEG_ACK, p, pi->size);
	}

	atomic_add(pi->size >> 9, &peer_device->rs_sect_in);

	return err;
}

static void restart_conflicting_writes(struct drbd_peer_request *peer_req)
{
	struct drbd_interval *i;
	struct drbd_request *req;
	struct drbd_device *device = peer_req->peer_device->device;
	const sector_t sector = peer_req->i.sector;
	const unsigned int size = peer_req->i.size;

	drbd_for_each_overlap(i, &device->write_requests, sector, size) {
		if (!i->local)
			continue;
		req = container_of(i, struct drbd_request, i);
		if ((req->rq_state[0] & RQ_LOCAL_PENDING) ||
		   !(req->rq_state[0] & RQ_POSTPONED))
			continue;
		/* as it is RQ_POSTPONED, this will cause it to
		 * be queued on the retry workqueue. */
		__req_mod(req, DISCARD_WRITE, peer_req->peer_device, NULL);
	}
}

/*
 * e_end_block() is called in asender context via drbd_finish_peer_reqs().
 */
STATIC int e_end_block(struct drbd_work *w, int cancel)
{
	struct drbd_peer_request *peer_req =
		container_of(w, struct drbd_peer_request, w);
	struct drbd_peer_device *peer_device = peer_req->peer_device;
	struct drbd_device *device = peer_device->device;
	sector_t sector = peer_req->i.sector;
	struct drbd_epoch *epoch;
	int err = 0, pcmd;

	if (peer_req->flags & EE_IS_BARRIER) {
		epoch = previous_epoch(peer_device->connection, peer_req->epoch);
		if (epoch)
			drbd_may_finish_epoch(peer_device->connection, epoch, EV_BARRIER_DONE + (cancel ? EV_CLEANUP : 0));
	}

	if (peer_req->flags & EE_SEND_WRITE_ACK) {
		if (likely((peer_req->flags & EE_WAS_ERROR) == 0)) {
			pcmd = (peer_device->repl_state[NOW] >= L_SYNC_SOURCE &&
				peer_device->repl_state[NOW] <= L_PAUSED_SYNC_T &&
				peer_req->flags & EE_MAY_SET_IN_SYNC) ?
				P_RS_WRITE_ACK : P_WRITE_ACK;
			err = drbd_send_ack(peer_device, pcmd, peer_req);
			if (pcmd == P_RS_WRITE_ACK)
				drbd_set_in_sync(peer_device, sector, peer_req->i.size);
		} else {
			err = drbd_send_ack(peer_device, P_NEG_ACK, peer_req);
			/* we expect it to be marked out of sync anyways...
			 * maybe assert this?  */
		}
		dec_unacked(peer_device);
	}
	/* we delete from the conflict detection hash _after_ we sent out the
	 * P_WRITE_ACK / P_NEG_ACK, to get the sequence number right.  */
	if (peer_req->flags & EE_IN_INTERVAL_TREE) {
		spin_lock_irq(&device->resource->req_lock);
		D_ASSERT(device, !drbd_interval_empty(&peer_req->i));
		drbd_remove_peer_req_interval(device, peer_req);
		if (peer_req->flags & EE_RESTART_REQUESTS)
			restart_conflicting_writes(peer_req);
		spin_unlock_irq(&device->resource->req_lock);
	} else
		D_ASSERT(device, drbd_interval_empty(&peer_req->i));

	drbd_may_finish_epoch(peer_device->connection, peer_req->epoch, EV_PUT + (cancel ? EV_CLEANUP : 0));

	return err;
}

static int e_send_ack(struct drbd_work *w, enum drbd_packet ack)
{
	struct drbd_peer_request *peer_req =
		container_of(w, struct drbd_peer_request, w);
	struct drbd_peer_device *peer_device = peer_req->peer_device;
	int err;

	err = drbd_send_ack(peer_device, ack, peer_req);
	dec_unacked(peer_device);

	return err;
}

static int e_send_discard_write(struct drbd_work *w, int unused)
{
	return e_send_ack(w, P_DISCARD_WRITE);
}

static int e_send_retry_write(struct drbd_work *w, int unused)
{

	struct drbd_peer_request *peer_request =
		container_of(w, struct drbd_peer_request, w);
	struct drbd_connection *connection = peer_request->peer_device->connection;

	return e_send_ack(w, connection->agreed_pro_version >= 100 ?
			     P_RETRY_WRITE : P_DISCARD_WRITE);
}

static bool seq_greater(u32 a, u32 b)
{
	/*
	 * We assume 32-bit wrap-around here.
	 * For 24-bit wrap-around, we would have to shift:
	 *  a <<= 8; b <<= 8;
	 */
	return (s32)a - (s32)b > 0;
}

static u32 seq_max(u32 a, u32 b)
{
	return seq_greater(a, b) ? a : b;
}

static bool need_peer_seq(struct drbd_peer_device *peer_device)
{
	struct drbd_connection *connection = peer_device->connection;
	int tp;

	/*
	 * We only need to keep track of the last packet_seq number of our peer
	 * if we are in dual-primary mode and we have the discard flag set; see
	 * handle_write_conflicts().
	 */

	rcu_read_lock();
	tp = rcu_dereference(connection->net_conf)->two_primaries;
	rcu_read_unlock();

	return tp && test_bit(DISCARD_CONCURRENT, &connection->flags);
}

static void update_peer_seq(struct drbd_peer_device *peer_device, unsigned int peer_seq)
{
	unsigned int newest_peer_seq;

	if (need_peer_seq(peer_device)) {
		spin_lock(&peer_device->peer_seq_lock);
		newest_peer_seq = seq_max(peer_device->peer_seq, peer_seq);
		peer_device->peer_seq = newest_peer_seq;
		spin_unlock(&peer_device->peer_seq_lock);
		/* wake up only if we actually changed peer_device->peer_seq */
		if (peer_seq == newest_peer_seq)
			wake_up(&peer_device->device->seq_wait);
	}
}

static inline int overlaps(sector_t s1, int l1, sector_t s2, int l2)
{
	return !((s1 + (l1>>9) <= s2) || (s1 >= s2 + (l2>>9)));
}

/* maybe change sync_ee into interval trees as well? */
static bool overlapping_resync_write(struct drbd_device *device, struct drbd_peer_request *peer_req)
{
	struct drbd_peer_request *rs_req;
	bool rv = 0;

	spin_lock_irq(&device->resource->req_lock);
	list_for_each_entry(rs_req, &device->sync_ee, w.list) {
		if (overlaps(peer_req->i.sector, peer_req->i.size,
			     rs_req->i.sector, rs_req->i.size)) {
			rv = 1;
			break;
		}
	}
	spin_unlock_irq(&device->resource->req_lock);

	return rv;
}

/* Called from receive_Data.
 * Synchronize packets on sock with packets on msock.
 *
 * This is here so even when a P_DATA packet traveling via sock overtook an Ack
 * packet traveling on msock, they are still processed in the order they have
 * been sent.
 *
 * Note: we don't care for Ack packets overtaking P_DATA packets.
 *
 * In case packet_seq is larger than peer_device->peer_seq number, there are
 * outstanding packets on the msock. We wait for them to arrive.
 * In case we are the logically next packet, we update peer_device->peer_seq
 * ourselves. Correctly handles 32bit wrap around.
 *
 * Assume we have a 10 GBit connection, that is about 1<<30 byte per second,
 * about 1<<21 sectors per second. So "worst" case, we have 1<<3 == 8 seconds
 * for the 24bit wrap (historical atomic_t guarantee on some archs), and we have
 * 1<<9 == 512 seconds aka ages for the 32bit wrap around...
 *
 * returns 0 if we may process the packet,
 * -ERESTARTSYS if we were interrupted (by disconnect signal). */
static int wait_for_and_update_peer_seq(struct drbd_peer_device *peer_device, const u32 peer_seq)
{
	DEFINE_WAIT(wait);
	long timeout;
	int ret;

	if (!need_peer_seq(peer_device))
		return 0;

	spin_lock(&peer_device->peer_seq_lock);
	for (;;) {
		if (!seq_greater(peer_seq - 1, peer_device->peer_seq)) {
			peer_device->peer_seq = seq_max(peer_device->peer_seq, peer_seq);
			ret = 0;
			break;
		}
		if (signal_pending(current)) {
			ret = -ERESTARTSYS;
			break;
		}
		prepare_to_wait(&peer_device->device->seq_wait, &wait, TASK_INTERRUPTIBLE);
		spin_unlock(&peer_device->peer_seq_lock);
		rcu_read_lock();
		timeout = rcu_dereference(peer_device->connection->net_conf)->ping_timeo*HZ/10;
		rcu_read_unlock();
		timeout = schedule_timeout(timeout);
		spin_lock(&peer_device->peer_seq_lock);
		if (!timeout) {
			ret = -ETIMEDOUT;
			drbd_err(peer_device, "Timed out waiting for missing ack packets; disconnecting\n");
			break;
		}
	}
	spin_unlock(&peer_device->peer_seq_lock);
	finish_wait(&peer_device->device->seq_wait, &wait);
	return ret;
}

/* see also bio_flags_to_wire()
 * DRBD_REQ_*, because we need to semantically map the flags to data packet
 * flags and back. We may replicate to other kernel versions. */
static unsigned long wire_flags_to_bio(struct drbd_connection *connection, u32 dpf)
{
	if (connection->agreed_pro_version >= 95)
		return  (dpf & DP_RW_SYNC ? DRBD_REQ_SYNC : 0) |
			(dpf & DP_UNPLUG ? DRBD_REQ_UNPLUG : 0) |
			(dpf & DP_FUA ? DRBD_REQ_FUA : 0) |
			(dpf & DP_FLUSH ? DRBD_REQ_FLUSH : 0) |
			(dpf & DP_DISCARD ? DRBD_REQ_DISCARD : 0);

	/* else: we used to communicate one bit only in older DRBD */
	return dpf & DP_RW_SYNC ? (DRBD_REQ_SYNC | DRBD_REQ_UNPLUG) : 0;
}

static void fail_postponed_requests(struct drbd_peer_request *peer_req)
{
	struct drbd_device *device = peer_req->peer_device->device;
	struct drbd_interval *i;
	const sector_t sector = peer_req->i.sector;
	const unsigned int size = peer_req->i.size;

    repeat:
	drbd_for_each_overlap(i, &device->write_requests, sector, size) {
		struct drbd_request *req;
		struct bio_and_error m;

		if (!i->local)
			continue;
		req = container_of(i, struct drbd_request, i);
		if (!(req->rq_state[0] & RQ_POSTPONED))
			continue;
		req->rq_state[0] &= ~RQ_POSTPONED;
		__req_mod(req, NEG_ACKED, peer_req->peer_device, &m);
		spin_unlock_irq(&device->resource->req_lock);
		if (m.bio)
			complete_master_bio(device, &m);
		spin_lock_irq(&device->resource->req_lock);
		goto repeat;
	}
}

static int handle_write_conflicts(struct drbd_peer_request *peer_req)
{
	struct drbd_peer_device *peer_device = peer_req->peer_device;
	struct drbd_device *device = peer_device->device;
	struct drbd_connection *connection = peer_device->connection;
	bool resolve_conflicts = test_bit(DISCARD_CONCURRENT, &connection->flags);
	sector_t sector = peer_req->i.sector;
	const unsigned int size = peer_req->i.size;
	struct drbd_interval *i;
	bool equal;
	int err;

	/*
	 * Inserting the peer request into the write_requests tree will prevent
	 * new conflicting local requests from being added.
	 */
	drbd_insert_interval(&device->write_requests, &peer_req->i);

    repeat:
	drbd_for_each_overlap(i, &device->write_requests, sector, size) {
		if (i == &peer_req->i)
			continue;

		if (!i->local) {
			/*
			 * Our peer has sent a conflicting remote request; this
			 * should not happen in a two-node setup.  Wait for the
			 * earlier peer request to complete.
			 */
			err = drbd_wait_misc(device, peer_device, i);
			if (err)
				goto out;
			goto repeat;
		}

		equal = i->sector == sector && i->size == size;
		if (resolve_conflicts) {
			/*
			 * If the peer request is fully contained within the
			 * overlapping request, it can be discarded; otherwise,
			 * it will be retried once all overlapping requests
			 * have completed.
			 */
			bool discard = i->sector <= sector && i->sector +
				       (i->size >> 9) >= sector + (size >> 9);

			if (!equal)
				drbd_alert(device, "Concurrent writes detected: "
					       "local=%llus +%u, remote=%llus +%u, "
					       "assuming %s came first\n",
					  (unsigned long long)i->sector, i->size,
					  (unsigned long long)sector, size,
					  discard ? "local" : "remote");

			inc_unacked(peer_device);
			peer_req->w.cb = discard ? e_send_discard_write :
						   e_send_retry_write;
			list_add_tail(&peer_req->w.list, &device->done_ee);
			wake_asender(connection);

			err = -ENOENT;
			goto out;
		} else {
			struct drbd_request *req =
				container_of(i, struct drbd_request, i);

			if (!equal)
				drbd_alert(device, "Concurrent writes detected: "
					       "local=%llus +%u, remote=%llus +%u\n",
					  (unsigned long long)i->sector, i->size,
					  (unsigned long long)sector, size);

			if (req->rq_state[0] & RQ_LOCAL_PENDING ||
			    !(req->rq_state[0] & RQ_POSTPONED)) {
				/*
				 * Wait for the node with the discard flag to
				 * decide if this request will be discarded or
				 * retried.  Requests that are discarded will
				 * disappear from the write_requests tree.
				 *
				 * In addition, wait for the conflicting
				 * request to finish locally before submitting
				 * the conflicting peer request.
				 */
				err = drbd_wait_misc(device, NULL, &req->i);
				if (err) {
					begin_state_change_locked(connection->resource, CS_HARD);
					__change_cstate(connection, C_TIMEOUT);
					end_state_change_locked(connection->resource);
					fail_postponed_requests(peer_req);
					goto out;
				}
				goto repeat;
			}
			/*
			 * Remember to restart the conflicting requests after
			 * the new peer request has completed.
			 */
			peer_req->flags |= EE_RESTART_REQUESTS;
		}
	}
	err = 0;

    out:
	if (err)
		drbd_remove_peer_req_interval(device, peer_req);
	return err;
}

/* mirrored write */
STATIC int receive_Data(struct drbd_connection *connection, struct packet_info *pi)
{
	struct drbd_peer_device *peer_device;
	struct drbd_device *device;
	sector_t sector;
	struct drbd_peer_request *peer_req;
	struct p_data *p = pi->data;
	u32 peer_seq = be32_to_cpu(p->seq_num);
	int rw = WRITE;
	u32 dp_flags;
	int err, tp;

	peer_device = conn_peer_device(connection, pi->vnr);
	if (!peer_device)
		return -EIO;
	device = peer_device->device;

	if (!get_ldev(device)) {
		int err2;

		err = wait_for_and_update_peer_seq(peer_device, peer_seq);
		drbd_send_ack_dp(peer_device, P_NEG_ACK, p, pi->size);
		atomic_inc(&connection->current_epoch->epoch_size);
		err2 = drbd_drain_block(peer_device, pi->size);
		if (!err)
			err = err2;
		return err;
	}

	/*
	 * Corresponding put_ldev done either below (on various errors), or in
	 * drbd_peer_request_endio, if we successfully submit the data at the
	 * end of this function.
	 */

	sector = be64_to_cpu(p->sector);
	peer_req = read_in_block(peer_device, p->block_id, sector, pi->size);
	if (!peer_req) {
		put_ldev(device);
		return -EIO;
	}

	peer_req->w.cb = e_end_block;

	dp_flags = be32_to_cpu(p->dp_flags);
	rw |= wire_flags_to_bio(connection, dp_flags);

	if (dp_flags & DP_MAY_SET_IN_SYNC)
		peer_req->flags |= EE_MAY_SET_IN_SYNC;

	/* last "fixes" to rw flags.
	 * Strip off BIO_RW_BARRIER unconditionally,
	 * it is not supposed to be here anyways.
	 * (Was FUA or FLUSH on the peer,
	 * and got translated to BARRIER on this side).
	 * Note that the epoch handling code below
	 * may add it again, though.
	 */
	rw &= ~DRBD_REQ_HARDBARRIER;

	spin_lock(&connection->epoch_lock);
	peer_req->epoch = connection->current_epoch;
	atomic_inc(&peer_req->epoch->epoch_size);
	atomic_inc(&peer_req->epoch->active);

	if (connection->resource->write_ordering == WO_BIO_BARRIER &&
	    atomic_read(&peer_req->epoch->epoch_size) == 1) {
		struct drbd_epoch *epoch;
		/* Issue a barrier if we start a new epoch, and the previous epoch
		   was not a epoch containing a single request which already was
		   a Barrier. */
		epoch = list_entry(peer_req->epoch->list.prev, struct drbd_epoch, list);
		if (epoch == peer_req->epoch) {
			set_bit(DE_CONTAINS_A_BARRIER, &peer_req->epoch->flags);
			rw |= DRBD_REQ_FLUSH | DRBD_REQ_FUA;
			peer_req->flags |= EE_IS_BARRIER;
		} else {
			if (atomic_read(&epoch->epoch_size) > 1 ||
			    !test_bit(DE_CONTAINS_A_BARRIER, &epoch->flags)) {
				set_bit(DE_BARRIER_IN_NEXT_EPOCH_ISSUED, &epoch->flags);
				set_bit(DE_CONTAINS_A_BARRIER, &peer_req->epoch->flags);
				rw |= DRBD_REQ_FLUSH | DRBD_REQ_FUA;
				peer_req->flags |= EE_IS_BARRIER;
			}
		}
	}
	spin_unlock(&connection->epoch_lock);

	rcu_read_lock();
	tp = rcu_dereference(peer_device->connection->net_conf)->two_primaries;
	rcu_read_unlock();
	if (tp) {
		peer_req->flags |= EE_IN_INTERVAL_TREE;
		err = wait_for_and_update_peer_seq(peer_device, peer_seq);
		if (err)
			goto out_interrupted;
		spin_lock_irq(&device->resource->req_lock);
		err = handle_write_conflicts(peer_req);
		if (err) {
			spin_unlock_irq(&device->resource->req_lock);
			if (err == -ENOENT) {
				put_ldev(device);
				return 0;
			}
			goto out_interrupted;
		}
	} else
		spin_lock_irq(&device->resource->req_lock);
	list_add(&peer_req->w.list, &device->active_ee);
	spin_unlock_irq(&device->resource->req_lock);

	if (peer_device->repl_state[NOW] == L_SYNC_TARGET)
		wait_event(device->ee_wait, !overlapping_resync_write(device, peer_req));

	if (peer_device->connection->agreed_pro_version < 100) {
		rcu_read_lock();
		switch (rcu_dereference(peer_device->connection->net_conf)->wire_protocol) {
		case DRBD_PROT_C:
			dp_flags |= DP_SEND_WRITE_ACK;
			break;
		case DRBD_PROT_B:
			dp_flags |= DP_SEND_RECEIVE_ACK;
			break;
		}
		rcu_read_unlock();
	}

	if (dp_flags & DP_SEND_WRITE_ACK) {
		peer_req->flags |= EE_SEND_WRITE_ACK;
		inc_unacked(peer_device);
		/* corresponding dec_unacked() in e_end_block()
		 * respective _drbd_clear_done_ee */
	}

	if (dp_flags & DP_SEND_RECEIVE_ACK) {
		/* I really don't like it that the receiver thread
		 * sends on the msock, but anyways */
		drbd_send_ack(peer_device, P_RECV_ACK, peer_req);
	}

	if (peer_device->disk_state[NOW] < D_INCONSISTENT) {
		/* In case we have the only disk of the cluster, */
		drbd_set_all_out_of_sync(device, peer_req->i.sector, peer_req->i.size);
		peer_req->flags |= EE_CALL_AL_COMPLETE_IO;
		peer_req->flags &= ~EE_MAY_SET_IN_SYNC;
		drbd_al_begin_io(device, &peer_req->i, true);
	}

	err = drbd_submit_peer_request(device, peer_req, rw, DRBD_FAULT_DT_WR);
	if (!err)
		return 0;

	/* don't care for the reason here */
	drbd_err(device, "submit failed, triggering re-connect\n");
	spin_lock_irq(&device->resource->req_lock);
	list_del(&peer_req->w.list);
	drbd_remove_peer_req_interval(device, peer_req);
	spin_unlock_irq(&device->resource->req_lock);
	if (peer_req->flags & EE_CALL_AL_COMPLETE_IO)
		drbd_al_complete_io(device, &peer_req->i);

out_interrupted:
	drbd_may_finish_epoch(connection, peer_req->epoch, EV_PUT + EV_CLEANUP);
	put_ldev(device);
	drbd_free_peer_req(device, peer_req);
	return err;
}

/* We may throttle resync, if the lower device seems to be busy,
 * and current sync rate is above c_min_rate.
 *
 * To decide whether or not the lower device is busy, we use a scheme similar
 * to MD RAID is_mddev_idle(): if the partition stats reveal "significant"
 * (more than 64 sectors) of activity we cannot account for with our own resync
 * activity, it obviously is "busy".
 *
 * The current sync rate used here uses only the most recent two step marks,
 * to have a short time average so we can react faster.
 */
int drbd_rs_should_slow_down(struct drbd_peer_device *peer_device, sector_t sector)
{
	struct drbd_device *device = peer_device->device;
	unsigned long db, dt, dbdt;
	struct lc_element *tmp;
	int curr_events;
	int throttle = 0;
	unsigned int c_min_rate;

	rcu_read_lock();
	c_min_rate = rcu_dereference(device->ldev->disk_conf)->c_min_rate;
	rcu_read_unlock();

	/* feature disabled? */
	if (c_min_rate == 0)
		return 0;

	spin_lock_irq(&device->al_lock);
	tmp = lc_find(peer_device->resync_lru, BM_SECT_TO_EXT(sector));
	if (tmp) {
		struct bm_extent *bm_ext = lc_entry(tmp, struct bm_extent, lce);
		if (test_bit(BME_PRIORITY, &bm_ext->flags)) {
			spin_unlock_irq(&device->al_lock);
			return 0;
		}
		/* Do not slow down if app IO is already waiting for this extent */
	}
	spin_unlock_irq(&device->al_lock);

	curr_events = drbd_backing_bdev_events(device) - atomic_read(&device->rs_sect_ev);

	if (!peer_device->rs_last_events ||
	    curr_events - peer_device->rs_last_events > 64) {
		unsigned long rs_left;
		int i;

		peer_device->rs_last_events = curr_events;

		/* sync speed average over the last 2*DRBD_SYNC_MARK_STEP,
		 * approx. */
		i = (peer_device->rs_last_mark + DRBD_SYNC_MARKS-1) % DRBD_SYNC_MARKS;

		if (peer_device->repl_state[NOW] == L_VERIFY_S || peer_device->repl_state[NOW] == L_VERIFY_T)
			rs_left = peer_device->ov_left;
		else
			rs_left = drbd_bm_total_weight(peer_device) - peer_device->rs_failed;

		dt = ((long)jiffies - (long)peer_device->rs_mark_time[i]) / HZ;
		if (!dt)
			dt++;
		db = peer_device->rs_mark_left[i] - rs_left;
		dbdt = Bit2KB(db/dt);

		if (dbdt > c_min_rate)
			throttle = 1;
	}
	return throttle;
}


STATIC int receive_DataRequest(struct drbd_connection *connection, struct packet_info *pi)
{
	struct drbd_peer_device *peer_device;
	struct drbd_device *device;
	sector_t sector;
	sector_t capacity;
	struct drbd_peer_request *peer_req;
	struct digest_info *di = NULL;
	int size, verb;
	unsigned int fault_type;
	struct p_block_req *p =	pi->data;

	peer_device = conn_peer_device(connection, pi->vnr);
	if (!peer_device)
		return -EIO;
	device = peer_device->device;
	capacity = drbd_get_capacity(device->this_bdev);

	sector = be64_to_cpu(p->sector);
	size   = be32_to_cpu(p->blksize);

	if (size <= 0 || !IS_ALIGNED(size, 512) || size > DRBD_MAX_BIO_SIZE) {
		drbd_err(device, "%s:%d: sector: %llus, size: %u\n", __FILE__, __LINE__,
				(unsigned long long)sector, size);
		return -EINVAL;
	}
	if (sector + (size>>9) > capacity) {
		drbd_err(device, "%s:%d: sector: %llus, size: %u\n", __FILE__, __LINE__,
				(unsigned long long)sector, size);
		return -EINVAL;
	}

	if (!get_ldev_if_state(device, D_UP_TO_DATE)) {
		verb = 1;
		switch (pi->cmd) {
		case P_DATA_REQUEST:
			drbd_send_ack_rp(peer_device, P_NEG_DREPLY, p);
			break;
		case P_RS_DATA_REQUEST:
		case P_CSUM_RS_REQUEST:
		case P_OV_REQUEST:
			drbd_send_ack_rp(peer_device, P_NEG_RS_DREPLY , p);
			break;
		case P_OV_REPLY:
			verb = 0;
			dec_rs_pending(peer_device);
			drbd_send_ack_ex(peer_device, P_OV_RESULT, sector, size, ID_IN_SYNC);
			break;
		default:
			BUG();
		}
		if (verb && drbd_ratelimit())
			drbd_err(device, "Can not satisfy peer's read request, "
			    "no local data.\n");

		/* drain possibly payload */
		return drbd_drain_block(peer_device, pi->size);
	}

	/* GFP_NOIO, because we must not cause arbitrary write-out: in a DRBD
	 * "criss-cross" setup, that might cause write-out on some other DRBD,
	 * which in turn might block on the other node at this very place.  */
	peer_req = drbd_alloc_peer_req(peer_device, p->block_id, sector, size, GFP_NOIO);
	if (!peer_req) {
		put_ldev(device);
		return -ENOMEM;
	}

	switch (pi->cmd) {
	case P_DATA_REQUEST:
		peer_req->w.cb = w_e_end_data_req;
		fault_type = DRBD_FAULT_DT_RD;
		/* application IO, don't drbd_rs_begin_io */
		goto submit;

	case P_RS_DATA_REQUEST:
		peer_req->w.cb = w_e_end_rsdata_req;
		fault_type = DRBD_FAULT_RS_RD;
		/* used in the sector offset progress display */
		device->bm_resync_fo = BM_SECT_TO_BIT(sector);
		break;

	case P_OV_REPLY:
	case P_CSUM_RS_REQUEST:
		fault_type = DRBD_FAULT_RS_RD;
		di = kmalloc(sizeof(*di) + pi->size, GFP_NOIO);
		if (!di)
			goto out_free_e;

		di->digest_size = pi->size;
		di->digest = (((char *)di)+sizeof(struct digest_info));

		peer_req->digest = di;
		peer_req->flags |= EE_HAS_DIGEST;

		if (drbd_recv_all(peer_device->connection, di->digest, pi->size))
			goto out_free_e;

		if (pi->cmd == P_CSUM_RS_REQUEST) {
			D_ASSERT(device, peer_device->connection->agreed_pro_version >= 89);
			peer_req->w.cb = w_e_end_csum_rs_req;
			/* used in the sector offset progress display */
			device->bm_resync_fo = BM_SECT_TO_BIT(sector);
		} else if (pi->cmd == P_OV_REPLY) {
			/* track progress, we may need to throttle */
			atomic_add(size >> 9, &peer_device->rs_sect_in);
			peer_req->w.cb = w_e_end_ov_reply;
			dec_rs_pending(peer_device);
			/* drbd_rs_begin_io done when we sent this request,
			 * but accounting still needs to be done. */
			goto submit_for_resync;
		}
		break;

	case P_OV_REQUEST:
		if (peer_device->ov_start_sector == ~(sector_t)0 &&
		    peer_device->connection->agreed_pro_version >= 90) {
			unsigned long now = jiffies;
			int i;
			peer_device->ov_start_sector = sector;
			peer_device->ov_position = sector;
			peer_device->ov_left = drbd_bm_bits(device) - BM_SECT_TO_BIT(sector);
			peer_device->rs_total = peer_device->ov_left;
			for (i = 0; i < DRBD_SYNC_MARKS; i++) {
				peer_device->rs_mark_left[i] = peer_device->ov_left;
				peer_device->rs_mark_time[i] = now;
			}
			drbd_info(device, "Online Verify start sector: %llu\n",
					(unsigned long long)sector);
		}
		peer_req->w.cb = w_e_end_ov_req;
		fault_type = DRBD_FAULT_RS_RD;
		break;

	default:
		BUG();
	}

	/* Throttle, drbd_rs_begin_io and submit should become asynchronous
	 * wrt the receiver, but it is not as straightforward as it may seem.
	 * Various places in the resync start and stop logic assume resync
	 * requests are processed in order, requeuing this on the worker thread
	 * introduces a bunch of new code for synchronization between threads.
	 *
	 * Unlimited throttling before drbd_rs_begin_io may stall the resync
	 * "forever", throttling after drbd_rs_begin_io will lock that extent
	 * for application writes for the same time.  For now, just throttle
	 * here, where the rest of the code expects the receiver to sleep for
	 * a while, anyways.
	 */

	/* Throttle before drbd_rs_begin_io, as that locks out application IO;
	 * this defers syncer requests for some time, before letting at least
	 * on request through.  The resync controller on the receiving side
	 * will adapt to the incoming rate accordingly.
	 *
	 * We cannot throttle here if remote is Primary/SyncTarget:
	 * we would also throttle its application reads.
	 * In that case, throttling is done on the SyncTarget only.
	 */
	if (connection->peer_role[NOW] != R_PRIMARY &&
	    drbd_rs_should_slow_down(peer_device, sector))
		schedule_timeout_uninterruptible(HZ/10);
	if (drbd_rs_begin_io(peer_device, sector))
		goto out_free_e;

submit_for_resync:
	atomic_add(size >> 9, &device->rs_sect_ev);

submit:
	inc_unacked(peer_device);
	spin_lock_irq(&device->resource->req_lock);
	list_add_tail(&peer_req->w.list, &device->read_ee);
	spin_unlock_irq(&device->resource->req_lock);

	if (drbd_submit_peer_request(device, peer_req, READ, fault_type) == 0)
		return 0;

	/* don't care for the reason here */
	drbd_err(device, "submit failed, triggering re-connect\n");
	spin_lock_irq(&device->resource->req_lock);
	list_del(&peer_req->w.list);
	spin_unlock_irq(&device->resource->req_lock);
	/* no drbd_rs_complete_io(), we are dropping the connection anyways */

out_free_e:
	put_ldev(device);
	drbd_free_peer_req(device, peer_req);
	return -EIO;
}

/**
 * drbd_asb_recover_0p  -  Recover after split-brain with no remaining primaries
 */
static int drbd_asb_recover_0p(struct drbd_peer_device *peer_device) __must_hold(local)
{
	int self, peer, rv = -100;
	unsigned long ch_self, ch_peer;
	enum drbd_after_sb_p after_sb_0p;

	self = drbd_peer_uuid(peer_device, UI_BITMAP) & 1;
	peer = peer_device->p_uuid[UI_BITMAP] & 1;

	ch_peer = peer_device->p_uuid[UI_SIZE];
	ch_self = peer_device->comm_bm_set;

	rcu_read_lock();
	after_sb_0p = rcu_dereference(peer_device->connection->net_conf)->after_sb_0p;
	rcu_read_unlock();
	switch (after_sb_0p) {
	case ASB_CONSENSUS:
	case ASB_DISCARD_SECONDARY:
	case ASB_CALL_HELPER:
	case ASB_VIOLENTLY:
		drbd_err(peer_device, "Configuration error.\n");
		break;
	case ASB_DISCONNECT:
		break;
	case ASB_DISCARD_YOUNGER_PRI:
		if (self == 0 && peer == 1) {
			rv = -1;
			break;
		}
		if (self == 1 && peer == 0) {
			rv =  1;
			break;
		}
		/* Else fall through to one of the other strategies... */
	case ASB_DISCARD_OLDER_PRI:
		if (self == 0 && peer == 1) {
			rv = 1;
			break;
		}
		if (self == 1 && peer == 0) {
			rv = -1;
			break;
		}
		/* Else fall through to one of the other strategies... */
		drbd_warn(peer_device, "Discard younger/older primary did not find a decision\n"
			  "Using discard-least-changes instead\n");
	case ASB_DISCARD_ZERO_CHG:
		if (ch_peer == 0 && ch_self == 0) {
			rv = test_bit(DISCARD_CONCURRENT, &peer_device->connection->flags)
				? -1 : 1;
			break;
		} else {
			if (ch_peer == 0) { rv =  1; break; }
			if (ch_self == 0) { rv = -1; break; }
		}
		if (after_sb_0p == ASB_DISCARD_ZERO_CHG)
			break;
	case ASB_DISCARD_LEAST_CHG:
		if	(ch_self < ch_peer)
			rv = -1;
		else if (ch_self > ch_peer)
			rv =  1;
		else /* ( ch_self == ch_peer ) */
		     /* Well, then use something else. */
			rv = test_bit(DISCARD_CONCURRENT, &peer_device->connection->flags)
				? -1 : 1;
		break;
	case ASB_DISCARD_LOCAL:
		rv = -1;
		break;
	case ASB_DISCARD_REMOTE:
		rv =  1;
	}

	return rv;
}

/**
 * drbd_asb_recover_1p  -  Recover after split-brain with one remaining primary
 */
static int drbd_asb_recover_1p(struct drbd_peer_device *peer_device) __must_hold(local)
{
	struct drbd_device *device = peer_device->device;
	struct drbd_connection *connection = peer_device->connection;
	struct drbd_resource *resource = device->resource;
	int hg, rv = -100;
	enum drbd_after_sb_p after_sb_1p;

	rcu_read_lock();
	after_sb_1p = rcu_dereference(connection->net_conf)->after_sb_1p;
	rcu_read_unlock();
	switch (after_sb_1p) {
	case ASB_DISCARD_YOUNGER_PRI:
	case ASB_DISCARD_OLDER_PRI:
	case ASB_DISCARD_LEAST_CHG:
	case ASB_DISCARD_LOCAL:
	case ASB_DISCARD_REMOTE:
	case ASB_DISCARD_ZERO_CHG:
		drbd_err(device, "Configuration error.\n");
		break;
	case ASB_DISCONNECT:
		break;
	case ASB_CONSENSUS:
		hg = drbd_asb_recover_0p(peer_device);
		if (hg == -1 && resource->role[NOW] == R_SECONDARY)
			rv = hg;
		if (hg == 1  && resource->role[NOW] == R_PRIMARY)
			rv = hg;
		break;
	case ASB_VIOLENTLY:
		rv = drbd_asb_recover_0p(peer_device);
		break;
	case ASB_DISCARD_SECONDARY:
		return resource->role[NOW] == R_PRIMARY ? 1 : -1;
	case ASB_CALL_HELPER:
		hg = drbd_asb_recover_0p(peer_device);
		if (hg == -1 && resource->role[NOW] == R_PRIMARY) {
			enum drbd_state_rv rv2;

			drbd_set_role(device->resource, R_SECONDARY, false);
			 /* drbd_change_state() does not sleep while in SS_IN_TRANSIENT_STATE,
			  * we might be here in L_STANDALONE which is transient.
			  * we do not need to wait for the after state change work either. */
			rv2 = change_role(resource, R_SECONDARY, CS_VERBOSE, false);
			if (rv2 != SS_SUCCESS) {
				drbd_khelper(device, connection, "pri-lost-after-sb");
			} else {
				drbd_warn(device, "Successfully gave up primary role.\n");
				rv = hg;
			}
		} else
			rv = hg;
	}

	return rv;
}

/**
 * drbd_asb_recover_2p  -  Recover after split-brain with two remaining primaries
 */
static int drbd_asb_recover_2p(struct drbd_peer_device *peer_device) __must_hold(local)
{
	struct drbd_device *device = peer_device->device;
	struct drbd_connection *connection = peer_device->connection;
	int hg, rv = -100;
	enum drbd_after_sb_p after_sb_2p;

	rcu_read_lock();
	after_sb_2p = rcu_dereference(connection->net_conf)->after_sb_2p;
	rcu_read_unlock();
	switch (after_sb_2p) {
	case ASB_DISCARD_YOUNGER_PRI:
	case ASB_DISCARD_OLDER_PRI:
	case ASB_DISCARD_LEAST_CHG:
	case ASB_DISCARD_LOCAL:
	case ASB_DISCARD_REMOTE:
	case ASB_CONSENSUS:
	case ASB_DISCARD_SECONDARY:
	case ASB_DISCARD_ZERO_CHG:
		drbd_err(device, "Configuration error.\n");
		break;
	case ASB_VIOLENTLY:
		rv = drbd_asb_recover_0p(peer_device);
		break;
	case ASB_DISCONNECT:
		break;
	case ASB_CALL_HELPER:
		hg = drbd_asb_recover_0p(peer_device);
		if (hg == -1) {
			enum drbd_state_rv rv2;

			 /* drbd_change_state() does not sleep while in SS_IN_TRANSIENT_STATE,
			  * we might be here in L_STANDALONE which is transient.
			  * we do not need to wait for the after state change work either. */
			rv2 = change_role(device->resource, R_SECONDARY, CS_VERBOSE, false);
			if (rv2 != SS_SUCCESS) {
				drbd_khelper(device, connection, "pri-lost-after-sb");
			} else {
				drbd_warn(device, "Successfully gave up primary role.\n");
				rv = hg;
			}
		} else
			rv = hg;
	}

	return rv;
}

STATIC void drbd_uuid_dump_self(struct drbd_peer_device *peer_device, u64 bits, u64 flags)
{
	drbd_info(peer_device, "self %016llX:%016llX:%016llX:%016llX bits:%llu flags:%llX\n",
		  (unsigned long long)drbd_current_uuid(peer_device->device),
		  (unsigned long long)drbd_peer_uuid(peer_device, UI_BITMAP),
		  (unsigned long long)drbd_peer_uuid(peer_device, UI_HISTORY_START),
		  (unsigned long long)drbd_peer_uuid(peer_device, UI_HISTORY_END),
		  (unsigned long long)bits,
		  (unsigned long long)flags);
}


STATIC void drbd_uuid_dump_peer(struct drbd_peer_device *peer_device, u64 bits, u64 flags)
{
	drbd_info(peer_device, "peer %016llX:%016llX:%016llX:%016llX bits:%llu flags:%llX\n",
	     (unsigned long long)peer_device->p_uuid[UI_CURRENT],
	     (unsigned long long)peer_device->p_uuid[UI_BITMAP],
	     (unsigned long long)peer_device->p_uuid[UI_HISTORY_START],
	     (unsigned long long)peer_device->p_uuid[UI_HISTORY_END],
	     (unsigned long long)bits,
	     (unsigned long long)flags);
}

/*
  100	after split brain try auto recover
    2	L_SYNC_SOURCE set BitMap
    1	L_SYNC_SOURCE use BitMap
    0	no Sync
   -1	L_SYNC_TARGET use BitMap
   -2	L_SYNC_TARGET set BitMap
 -100	after split brain, disconnect
-1000	unrelated data
-1091   requires proto 91
-1096   requires proto 96
 */
STATIC int drbd_uuid_compare(struct drbd_peer_device *peer_device, int *rule_nr) __must_hold(local)
{
	struct drbd_device *device = peer_device->device;
	u64 self, peer;
	int i, j;

	self = drbd_current_uuid(device) & ~((u64)1);
	peer = peer_device->p_uuid[UI_CURRENT] & ~((u64)1);

	*rule_nr = 10;
	if (self == UUID_JUST_CREATED && peer == UUID_JUST_CREATED)
		return 0;

	*rule_nr = 20;
	if ((self == UUID_JUST_CREATED || self == (u64)0) &&
	     peer != UUID_JUST_CREATED)
		return -2;

	*rule_nr = 30;
	if (self != UUID_JUST_CREATED &&
	    (peer == UUID_JUST_CREATED || peer == (u64)0))
		return 2;

	if (self == peer) {
		int rct, dc; /* roles at crash time */

		if (peer_device->p_uuid[UI_BITMAP] == (u64)0 && drbd_peer_uuid(peer_device, UI_BITMAP) != (u64)0) {

			if (peer_device->connection->agreed_pro_version < 91)
				return -1091;

			if ((drbd_peer_uuid(peer_device, UI_BITMAP) & ~((u64)1)) == (peer_device->p_uuid[UI_HISTORY_START] & ~((u64)1)) &&
			    (drbd_peer_uuid(peer_device, UI_HISTORY_START) & ~((u64)1)) == (peer_device->p_uuid[UI_HISTORY_START + 1] & ~((u64)1))) {
				drbd_info(device, "was SyncSource, missed the resync finished event, corrected myself:\n");
				drbd_uuid_set_bm(peer_device, 0UL);

				drbd_uuid_dump_self(peer_device,
						    device->disk_state[NOW] >= D_NEGOTIATING ? drbd_bm_total_weight(peer_device) : 0, 0);
				*rule_nr = 34;
			} else {
				drbd_info(device, "was SyncSource (peer failed to write sync_uuid)\n");
				*rule_nr = 36;
			}

			return 1;
		}

		if (drbd_peer_uuid(peer_device, UI_BITMAP) == (u64)0 && peer_device->p_uuid[UI_BITMAP] != (u64)0) {

			if (peer_device->connection->agreed_pro_version < 91)
				return -1091;

			if ((drbd_peer_uuid(peer_device, UI_HISTORY_START) & ~((u64)1)) == (peer_device->p_uuid[UI_BITMAP] & ~((u64)1)) &&
			    (drbd_peer_uuid(peer_device, UI_HISTORY_START + 1) & ~((u64)1)) == (peer_device->p_uuid[UI_HISTORY_START] & ~((u64)1))) {
				drbd_info(device, "was SyncTarget, peer missed the resync finished event, corrected peer:\n");

				peer_device->p_uuid[UI_HISTORY_START + 1] = peer_device->p_uuid[UI_HISTORY_START];
				peer_device->p_uuid[UI_HISTORY_START] = peer_device->p_uuid[UI_BITMAP];
				peer_device->p_uuid[UI_BITMAP] = 0UL;

				drbd_uuid_dump_peer(peer_device, peer_device->p_uuid[UI_SIZE], peer_device->p_uuid[UI_FLAGS]);
				*rule_nr = 35;
			} else {
				drbd_info(device, "was SyncTarget (failed to write sync_uuid)\n");
				*rule_nr = 37;
			}

			return -1;
		}

		/* Common power [off|failure] */
		rct = (test_bit(CRASHED_PRIMARY, &device->flags) ? 1 : 0) +
			(peer_device->p_uuid[UI_FLAGS] & UUID_FLAG_CRASHED_PRIMARY);
		/* lowest bit is set when we were primary,
		 * next bit (weight 2) is set when peer was primary */
		*rule_nr = 40;

		switch (rct) {
		case 0: /* !self_pri && !peer_pri */ return 0;
		case 1: /*  self_pri && !peer_pri */ return 1;
		case 2: /* !self_pri &&  peer_pri */ return -1;
		case 3: /*  self_pri &&  peer_pri */
			dc = test_bit(DISCARD_CONCURRENT, &peer_device->connection->flags);
			return dc ? -1 : 1;
		}
	}

	*rule_nr = 50;
	peer = peer_device->p_uuid[UI_BITMAP] & ~((u64)1);
	if (self == peer)
		return -1;

	*rule_nr = 51;
	peer = peer_device->p_uuid[UI_HISTORY_START] & ~((u64)1);
	if (self == peer) {
		if (peer_device->connection->agreed_pro_version < 96 ?
		    (drbd_peer_uuid(peer_device, UI_HISTORY_START) & ~((u64)1)) ==
		    (peer_device->p_uuid[UI_HISTORY_START + 1] & ~((u64)1)) :
		    peer + UUID_NEW_BM_OFFSET == (peer_device->p_uuid[UI_BITMAP] & ~((u64)1))) {
			/* The last P_SYNC_UUID did not get though. Undo the last start of
			   resync as sync source modifications of the peer's UUIDs. */

			if (peer_device->connection->agreed_pro_version < 91)
				return -1091;

			peer_device->p_uuid[UI_BITMAP] = peer_device->p_uuid[UI_HISTORY_START];
			peer_device->p_uuid[UI_HISTORY_START] = peer_device->p_uuid[UI_HISTORY_START + 1];

			drbd_info(device, "Lost last syncUUID packet, corrected:\n");
			drbd_uuid_dump_peer(peer_device, peer_device->p_uuid[UI_SIZE], peer_device->p_uuid[UI_FLAGS]);

			return -1;
		}
	}

	*rule_nr = 60;
	self = drbd_current_uuid(device) & ~((u64)1);
	for (i = UI_HISTORY_START; i <= UI_HISTORY_END; i++) {
		peer = peer_device->p_uuid[i] & ~((u64)1);
		if (self == peer)
			return -2;
	}

	*rule_nr = 70;
	self = drbd_peer_uuid(peer_device, UI_BITMAP) & ~((u64)1);
	peer = peer_device->p_uuid[UI_CURRENT] & ~((u64)1);
	if (self == peer)
		return 1;

	*rule_nr = 71;
	self = drbd_peer_uuid(peer_device, UI_HISTORY_START) & ~((u64)1);
	if (self == peer) {
		if (peer_device->connection->agreed_pro_version < 96 ?
		    (drbd_peer_uuid(peer_device, UI_HISTORY_START + 1) & ~((u64)1)) ==
		    (peer_device->p_uuid[UI_HISTORY_START] & ~((u64)1)) :
		    self + UUID_NEW_BM_OFFSET == (drbd_peer_uuid(peer_device, UI_BITMAP) & ~((u64)1))) {
			/* The last P_SYNC_UUID did not get though. Undo the last start of
			   resync as sync source modifications of our UUIDs. */

			if (peer_device->connection->agreed_pro_version < 91)
				return -1091;

			_drbd_uuid_set(peer_device, UI_BITMAP, drbd_peer_uuid(peer_device, UI_HISTORY_START));
			_drbd_uuid_set(peer_device, UI_HISTORY_START, drbd_peer_uuid(peer_device, UI_HISTORY_START + 1));

			drbd_info(device, "Last syncUUID did not get through, corrected:\n");
			drbd_uuid_dump_self(peer_device,
					    device->disk_state[NOW] >= D_NEGOTIATING ? drbd_bm_total_weight(peer_device) : 0, 0);

			return 1;
		}
	}


	*rule_nr = 80;
	peer = peer_device->p_uuid[UI_CURRENT] & ~((u64)1);
	for (i = UI_HISTORY_START; i <= UI_HISTORY_END; i++) {
		self = drbd_peer_uuid(peer_device, i) & ~((u64)1);
		if (self == peer)
			return 2;
	}

	*rule_nr = 90;
	self = drbd_peer_uuid(peer_device, UI_BITMAP) & ~((u64)1);
	peer = peer_device->p_uuid[UI_BITMAP] & ~((u64)1);
	if (self == peer && self != ((u64)0))
		return 100;

	*rule_nr = 100;
	for (i = UI_HISTORY_START; i <= UI_HISTORY_END; i++) {
		self = drbd_peer_uuid(peer_device, i) & ~((u64)1);
		for (j = UI_HISTORY_START; j <= UI_HISTORY_END; j++) {
			peer = peer_device->p_uuid[j] & ~((u64)1);
			if (self == peer)
				return -100;
		}
	}

	return -1000;
}

/* drbd_sync_handshake() returns the new replication state on success, and -1
 * on failure.
 */
static enum drbd_repl_state drbd_sync_handshake(struct drbd_peer_device *peer_device,
						enum drbd_role peer_role) __must_hold(local)
{
	struct drbd_device *device = peer_device->device;
	struct drbd_connection *connection = peer_device->connection;
	enum drbd_repl_state rv = -1;
	struct net_conf *nc;
	int hg, rule_nr, rr_conflict, tentative;

	drbd_info(device, "drbd_sync_handshake:\n");
	drbd_uuid_dump_self(peer_device, peer_device->comm_bm_set, 0);
	drbd_uuid_dump_peer(peer_device, peer_device->p_uuid[UI_SIZE], peer_device->p_uuid[UI_FLAGS]);

	hg = drbd_uuid_compare(peer_device, &rule_nr);

	drbd_info(device, "uuid_compare()=%d by rule %d\n", hg, rule_nr);

	if (hg == -1000) {
		drbd_alert(device, "Unrelated data, aborting!\n");
		return -1;
	}
	if (hg < -1000) {
		drbd_alert(device, "To resolve this both sides have to support at least protocol %d\n", -hg - 1000);
		return -1;
	}

	if (abs(hg) == 100)
		drbd_khelper(device, connection, "initial-split-brain");

	rcu_read_lock();
	nc = rcu_dereference(peer_device->connection->net_conf);

	if (hg == 100 || (hg == -100 && nc->always_asbp)) {
		int pcount = (device->resource->role[NOW] == R_PRIMARY)
			   + (peer_role == R_PRIMARY);
		int forced = (hg == -100);

		switch (pcount) {
		case 0:
			hg = drbd_asb_recover_0p(peer_device);
			break;
		case 1:
			hg = drbd_asb_recover_1p(peer_device);
			break;
		case 2:
			hg = drbd_asb_recover_2p(peer_device);
			break;
		}
		if (abs(hg) < 100) {
			drbd_warn(device, "Split-Brain detected, %d primaries, "
			     "automatically solved. Sync from %s node\n",
			     pcount, (hg < 0) ? "peer" : "this");
			if (forced) {
				drbd_warn(device, "Doing a full sync, since"
				     " UUIDs where ambiguous.\n");
				hg = hg*2;
			}
		}
	}

	if (hg == -100) {
		if (test_bit(DISCARD_MY_DATA, &device->flags) &&
		    !(peer_device->p_uuid[UI_FLAGS] & UUID_FLAG_DISCARD_MY_DATA))
			hg = -1;
		if (!test_bit(DISCARD_MY_DATA, &device->flags) &&
		    (peer_device->p_uuid[UI_FLAGS] & UUID_FLAG_DISCARD_MY_DATA))
			hg = 1;

		if (abs(hg) < 100)
			drbd_warn(device, "Split-Brain detected, manually solved. "
			     "Sync from %s node\n",
			     (hg < 0) ? "peer" : "this");
	}
	rr_conflict = nc->rr_conflict;
	tentative = nc->tentative;
	rcu_read_unlock();

	if (hg == -100) {
		/* FIXME this log message is not correct if we end up here
		 * after an attempted attach on a diskless node.
		 * We just refuse to attach -- well, we drop the "connection"
		 * to that disk, in a way... */
		drbd_alert(device, "Split-Brain detected but unresolved, dropping connection!\n");
		drbd_khelper(device, connection, "split-brain");
		return -1;
	}

	if (hg < 0 && /* by intention we do not use disk_state here. */
	    device->resource->role[NOW] == R_PRIMARY && device->disk_state[NOW] >= D_CONSISTENT) {
		switch (rr_conflict) {
		case ASB_CALL_HELPER:
			drbd_khelper(device, connection, "pri-lost");
			/* fall through */
		case ASB_DISCONNECT:
			drbd_err(device, "I shall become SyncTarget, but I am primary!\n");
			return -1;
		case ASB_VIOLENTLY:
			drbd_warn(device, "Becoming SyncTarget, violating the stable-data"
			     "assumption\n");
		}
	}

	if (tentative || test_bit(CONN_DRY_RUN, &peer_device->connection->flags)) {
		if (hg == 0)
			drbd_info(device, "dry-run connect: No resync, would become Connected immediately.\n");
		else
			drbd_info(device, "dry-run connect: Would become %s, doing a %s resync.",
				 drbd_conn_str(hg > 0 ? L_SYNC_SOURCE : L_SYNC_TARGET),
				 abs(hg) >= 2 ? "full" : "bit-map based");
		return -1;
	}

	if (abs(hg) >= 2) {
		drbd_info(device, "Writing the whole bitmap, full sync required after drbd_sync_handshake.\n");
		if (drbd_bitmap_io(device, &drbd_bmio_set_n_write, "set_n_write from sync_handshake",
					BM_LOCK_CLEAR | BM_LOCK_BULK, peer_device))
			return -1;
	}

	if (hg > 0) { /* become sync source. */
		rv = L_WF_BITMAP_S;
	} else if (hg < 0) { /* become sync target */
		rv = L_WF_BITMAP_T;
	} else {
		rv = L_CONNECTED;
		if (drbd_bm_total_weight(peer_device)) {
			drbd_info(device, "No resync, but %lu bits in bitmap!\n",
			     drbd_bm_total_weight(peer_device));
		}
	}

	return rv;
}

STATIC enum drbd_after_sb_p convert_after_sb(enum drbd_after_sb_p peer)
{
	/* ASB_DISCARD_REMOTE - ASB_DISCARD_LOCAL is valid */
	if (peer == ASB_DISCARD_REMOTE)
		return ASB_DISCARD_LOCAL;

	/* any other things with ASB_DISCARD_REMOTE or ASB_DISCARD_LOCAL are invalid */
	if (peer == ASB_DISCARD_LOCAL)
		return ASB_DISCARD_REMOTE;

	/* everything else is valid if they are equal on both sides. */
	return peer;
}

STATIC int receive_protocol(struct drbd_connection *connection, struct packet_info *pi)
{
	struct p_protocol *p = pi->data;
	enum drbd_after_sb_p p_after_sb_0p, p_after_sb_1p, p_after_sb_2p;
	int p_proto, p_discard_my_data, p_two_primaries, cf;
	struct net_conf *nc, *old_net_conf, *new_net_conf = NULL;
	char integrity_alg[SHARED_SECRET_MAX] = "";
	struct crypto_hash *peer_integrity_tfm = NULL;
	void *int_dig_in = NULL, *int_dig_vv = NULL;

	p_proto		= be32_to_cpu(p->protocol);
	p_after_sb_0p	= be32_to_cpu(p->after_sb_0p);
	p_after_sb_1p	= be32_to_cpu(p->after_sb_1p);
	p_after_sb_2p	= be32_to_cpu(p->after_sb_2p);
	p_two_primaries = be32_to_cpu(p->two_primaries);
	cf		= be32_to_cpu(p->conn_flags);
	p_discard_my_data = cf & CF_DISCARD_MY_DATA;

	if (connection->agreed_pro_version >= 87) {
		int err;

		if (pi->size > sizeof(integrity_alg))
			return -EIO;
		err = drbd_recv_all(connection, integrity_alg, pi->size);
		if (err)
			return err;
		integrity_alg[SHARED_SECRET_MAX - 1] = 0;
	}

	if (pi->cmd != P_PROTOCOL_UPDATE) {
		clear_bit(CONN_DRY_RUN, &connection->flags);

		if (cf & CF_DRY_RUN)
			set_bit(CONN_DRY_RUN, &connection->flags);

		rcu_read_lock();
		nc = rcu_dereference(connection->net_conf);

		if (p_proto != nc->wire_protocol) {
			drbd_err(connection, "incompatible %s settings\n", "protocol");
			goto disconnect_rcu_unlock;
		}

		if (convert_after_sb(p_after_sb_0p) != nc->after_sb_0p) {
			drbd_err(connection, "incompatible %s settings\n", "after-sb-0pri");
			goto disconnect_rcu_unlock;
		}

		if (convert_after_sb(p_after_sb_1p) != nc->after_sb_1p) {
			drbd_err(connection, "incompatible %s settings\n", "after-sb-1pri");
			goto disconnect_rcu_unlock;
		}

		if (convert_after_sb(p_after_sb_2p) != nc->after_sb_2p) {
			drbd_err(connection, "incompatible %s settings\n", "after-sb-2pri");
			goto disconnect_rcu_unlock;
		}

		if (p_discard_my_data && nc->discard_my_data) {
			drbd_err(connection, "incompatible %s settings\n", "discard-my-data");
			goto disconnect_rcu_unlock;
		}

		if (p_two_primaries != nc->two_primaries) {
			drbd_err(connection, "incompatible %s settings\n", "allow-two-primaries");
			goto disconnect_rcu_unlock;
		}

		if (strcmp(integrity_alg, nc->integrity_alg)) {
			drbd_err(connection, "incompatible %s settings\n", "data-integrity-alg");
			goto disconnect_rcu_unlock;
		}

		rcu_read_unlock();
	}

	if (integrity_alg[0]) {
		int hash_size;

		/*
		 * We can only change the peer data integrity algorithm
		 * here.  Changing our own data integrity algorithm
		 * requires that we send a P_PROTOCOL_UPDATE packet at
		 * the same time; otherwise, the peer has no way to
		 * tell between which packets the algorithm should
		 * change.
		 */

		peer_integrity_tfm = crypto_alloc_hash(integrity_alg, 0, CRYPTO_ALG_ASYNC);
		if (!peer_integrity_tfm) {
			drbd_err(connection, "peer data-integrity-alg %s not supported\n",
				 integrity_alg);
			goto disconnect;
		}

		hash_size = crypto_hash_digestsize(peer_integrity_tfm);
		int_dig_in = kmalloc(hash_size, GFP_KERNEL);
		int_dig_vv = kmalloc(hash_size, GFP_KERNEL);
		if (!(int_dig_in && int_dig_vv)) {
			drbd_err(connection, "Allocation of buffers for data integrity checking failed\n");
			goto disconnect;
		}
	}

	new_net_conf = kmalloc(sizeof(struct net_conf), GFP_KERNEL);
	if (!new_net_conf) {
		drbd_err(connection, "Allocation of new net_conf failed\n");
		goto disconnect;
	}

	mutex_lock(&connection->resource->conf_update);
	mutex_lock(&connection->data.mutex);
	old_net_conf = connection->net_conf;
	*new_net_conf = *old_net_conf;

	new_net_conf->wire_protocol = p_proto;
	new_net_conf->after_sb_0p = convert_after_sb(p_after_sb_0p);
	new_net_conf->after_sb_1p = convert_after_sb(p_after_sb_1p);
	new_net_conf->after_sb_2p = convert_after_sb(p_after_sb_2p);
	new_net_conf->two_primaries = p_two_primaries;

	rcu_assign_pointer(connection->net_conf, new_net_conf);
	mutex_unlock(&connection->data.mutex);
	mutex_unlock(&connection->resource->conf_update);

	crypto_free_hash(connection->peer_integrity_tfm);
	kfree(connection->int_dig_in);
	kfree(connection->int_dig_vv);
	connection->peer_integrity_tfm = peer_integrity_tfm;
	connection->int_dig_in = int_dig_in;
	connection->int_dig_vv = int_dig_vv;

	if (strcmp(old_net_conf->integrity_alg, integrity_alg))
		drbd_info(connection, "peer data-integrity-alg: %s\n",
			  integrity_alg[0] ? integrity_alg : "(none)");

	synchronize_rcu();
	kfree(old_net_conf);
	return 0;

disconnect_rcu_unlock:
	rcu_read_unlock();
disconnect:
	crypto_free_hash(peer_integrity_tfm);
	kfree(int_dig_in);
	kfree(int_dig_vv);
	change_cstate(connection, C_DISCONNECTING, CS_HARD);
	return -EIO;
}

/* helper function
 * input: alg name, feature name
 * return: NULL (alg name was "")
 *         ERR_PTR(error) if something goes wrong
 *         or the crypto hash ptr, if it worked out ok. */
struct crypto_hash *drbd_crypto_alloc_digest_safe(const struct drbd_device *device,
		const char *alg, const char *name)
{
	struct crypto_hash *tfm;

	if (!alg[0])
		return NULL;

	tfm = crypto_alloc_hash(alg, 0, CRYPTO_ALG_ASYNC);
	if (IS_ERR(tfm)) {
		drbd_err(device, "Can not allocate \"%s\" as %s (reason: %ld)\n",
			alg, name, PTR_ERR(tfm));
		return tfm;
	}
	return tfm;
}

static int ignore_remaining_packet(struct drbd_connection *connection, struct packet_info *pi)
{
	void *buffer = connection->data.rbuf;
	int size = pi->size;

	while (size) {
		int s = min_t(int, size, DRBD_SOCKET_BUFFER_SIZE);
		s = drbd_recv(connection, buffer, s);
		if (s <= 0) {
			if (s < 0)
				return s;
			break;
		}
		size -= s;
	}
	if (size)
		return -EIO;
	return 0;
}

/*
 * config_unknown_volume  -  device configuration command for unknown volume
 *
 * When a device is added to an existing connection, the node on which the
 * device is added first will send configuration commands to its peer but the
 * peer will not know about the device yet.  It will warn and ignore these
 * commands.  Once the device is added on the second node, the second node will
 * send the same device configuration commands, but in the other direction.
 *
 * (We can also end up here if drbd is misconfigured.)
 */
static int config_unknown_volume(struct drbd_connection *connection, struct packet_info *pi)
{
	drbd_warn(connection, "%s packet received for volume %d, which is not configured locally\n",
		  cmdname(pi->cmd), pi->vnr);
	return ignore_remaining_packet(connection, pi);
}

STATIC int receive_SyncParam(struct drbd_connection *connection, struct packet_info *pi)
{
	struct drbd_peer_device *peer_device;
	struct drbd_device *device;
	struct p_rs_param_95 *p;
	unsigned int header_size, data_size, exp_max_sz;
	struct crypto_hash *verify_tfm = NULL;
	struct crypto_hash *csums_tfm = NULL;
	struct net_conf *old_net_conf, *new_net_conf = NULL;
	struct disk_conf *old_disk_conf = NULL, *new_disk_conf = NULL;
	const int apv = connection->agreed_pro_version;
	struct fifo_buffer *old_plan = NULL, *new_plan = NULL;
	int fifo_size = 0;
	int err;

	peer_device = conn_peer_device(connection, pi->vnr);
	if (!peer_device)
		return config_unknown_volume(connection, pi);
	device = peer_device->device;

	exp_max_sz  = apv <= 87 ? sizeof(struct p_rs_param)
		    : apv == 88 ? sizeof(struct p_rs_param)
					+ SHARED_SECRET_MAX
		    : apv <= 94 ? sizeof(struct p_rs_param_89)
		    : /* apv >= 95 */ sizeof(struct p_rs_param_95);

	if (pi->size > exp_max_sz) {
		drbd_err(device, "SyncParam packet too long: received %u, expected <= %u bytes\n",
		    pi->size, exp_max_sz);
		return -EIO;
	}

	if (apv <= 88) {
		header_size = sizeof(struct p_rs_param);
		data_size = pi->size - header_size;
	} else if (apv <= 94) {
		header_size = sizeof(struct p_rs_param_89);
		data_size = pi->size - header_size;
		D_ASSERT(device, data_size == 0);
	} else {
		header_size = sizeof(struct p_rs_param_95);
		data_size = pi->size - header_size;
		D_ASSERT(device, data_size == 0);
	}

	/* initialize verify_alg and csums_alg */
	p = pi->data;
	memset(p->verify_alg, 0, 2 * SHARED_SECRET_MAX);

	err = drbd_recv_all(peer_device->connection, p, header_size);
	if (err)
		return err;

	mutex_lock(&connection->resource->conf_update);
	old_net_conf = peer_device->connection->net_conf;
	if (get_ldev(device)) {
		new_disk_conf = kzalloc(sizeof(struct disk_conf), GFP_KERNEL);
		if (!new_disk_conf) {
			put_ldev(device);
			mutex_unlock(&connection->resource->conf_update);
			drbd_err(device, "Allocation of new disk_conf failed\n");
			return -ENOMEM;
		}

		old_disk_conf = device->ldev->disk_conf;
		*new_disk_conf = *old_disk_conf;

		new_disk_conf->resync_rate = be32_to_cpu(p->resync_rate);
	}

	if (apv >= 88) {
		if (apv == 88) {
			if (data_size > SHARED_SECRET_MAX || data_size == 0) {
				drbd_err(device, "verify-alg too long, "
					 "peer wants %u, accepting only %u byte\n",
					 data_size, SHARED_SECRET_MAX);
				err = -EIO;
				goto reconnect;
			}

			err = drbd_recv_all(peer_device->connection, p->verify_alg, data_size);
			if (err)
				goto reconnect;
			/* we expect NUL terminated string */
			/* but just in case someone tries to be evil */
			D_ASSERT(device, p->verify_alg[data_size-1] == 0);
			p->verify_alg[data_size-1] = 0;

		} else /* apv >= 89 */ {
			/* we still expect NUL terminated strings */
			/* but just in case someone tries to be evil */
			D_ASSERT(device, p->verify_alg[SHARED_SECRET_MAX-1] == 0);
			D_ASSERT(device, p->csums_alg[SHARED_SECRET_MAX-1] == 0);
			p->verify_alg[SHARED_SECRET_MAX-1] = 0;
			p->csums_alg[SHARED_SECRET_MAX-1] = 0;
		}

		if (strcmp(old_net_conf->verify_alg, p->verify_alg)) {
			if (peer_device->repl_state[NOW] == L_STANDALONE) {
				drbd_err(device, "Different verify-alg settings. me=\"%s\" peer=\"%s\"\n",
				    old_net_conf->verify_alg, p->verify_alg);
				goto disconnect;
			}
			verify_tfm = drbd_crypto_alloc_digest_safe(device,
					p->verify_alg, "verify-alg");
			if (IS_ERR(verify_tfm)) {
				verify_tfm = NULL;
				goto disconnect;
			}
		}

		if (apv >= 89 && strcmp(old_net_conf->csums_alg, p->csums_alg)) {
			if (peer_device->repl_state[NOW] == L_STANDALONE) {
				drbd_err(device, "Different csums-alg settings. me=\"%s\" peer=\"%s\"\n",
				    old_net_conf->csums_alg, p->csums_alg);
				goto disconnect;
			}
			csums_tfm = drbd_crypto_alloc_digest_safe(device,
					p->csums_alg, "csums-alg");
			if (IS_ERR(csums_tfm)) {
				csums_tfm = NULL;
				goto disconnect;
			}
		}

		if (apv > 94 && new_disk_conf) {
			new_disk_conf->c_plan_ahead = be32_to_cpu(p->c_plan_ahead);
			new_disk_conf->c_delay_target = be32_to_cpu(p->c_delay_target);
			new_disk_conf->c_fill_target = be32_to_cpu(p->c_fill_target);
			new_disk_conf->c_max_rate = be32_to_cpu(p->c_max_rate);

			fifo_size = (new_disk_conf->c_plan_ahead * 10 * SLEEP_TIME) / HZ;
			old_plan = rcu_dereference(peer_device->rs_plan_s);
			if (!old_plan || fifo_size != old_plan->size) {
				new_plan = fifo_alloc(fifo_size);
				if (!new_plan) {
					drbd_err(device, "kmalloc of fifo_buffer failed");
					goto disconnect;
				}
			}
		}

		if (verify_tfm || csums_tfm) {
			new_net_conf = kzalloc(sizeof(struct net_conf), GFP_KERNEL);
			if (!new_net_conf) {
				drbd_err(device, "Allocation of new net_conf failed\n");
				goto disconnect;
			}

			*new_net_conf = *old_net_conf;

			if (verify_tfm) {
				strcpy(new_net_conf->verify_alg, p->verify_alg);
				new_net_conf->verify_alg_len = strlen(p->verify_alg) + 1;
				crypto_free_hash(peer_device->connection->verify_tfm);
				peer_device->connection->verify_tfm = verify_tfm;
				drbd_info(device, "using verify-alg: \"%s\"\n", p->verify_alg);
			}
			if (csums_tfm) {
				strcpy(new_net_conf->csums_alg, p->csums_alg);
				new_net_conf->csums_alg_len = strlen(p->csums_alg) + 1;
				crypto_free_hash(peer_device->connection->csums_tfm);
				peer_device->connection->csums_tfm = csums_tfm;
				drbd_info(device, "using csums-alg: \"%s\"\n", p->csums_alg);
			}
			rcu_assign_pointer(connection->net_conf, new_net_conf);
		}
	}

	if (new_disk_conf) {
		rcu_assign_pointer(device->ldev->disk_conf, new_disk_conf);
		put_ldev(device);
	}

	if (new_plan)
		rcu_assign_pointer(peer_device->rs_plan_s, new_plan);

	mutex_unlock(&connection->resource->conf_update);
	synchronize_rcu();
	if (new_net_conf)
		kfree(old_net_conf);
	kfree(old_disk_conf);
	if (new_plan)
		kfree(old_plan);

	return 0;

reconnect:
	if (new_disk_conf) {
		put_ldev(device);
		kfree(new_disk_conf);
	}
	mutex_unlock(&connection->resource->conf_update);
	return -EIO;

disconnect:
	kfree(new_plan);
	if (new_disk_conf) {
		put_ldev(device);
		kfree(new_disk_conf);
	}
	mutex_unlock(&connection->resource->conf_update);
	/* just for completeness: actually not needed,
	 * as this is not reached if csums_tfm was ok. */
	crypto_free_hash(csums_tfm);
	/* but free the verify_tfm again, if csums_tfm did not work out */
	crypto_free_hash(verify_tfm);
	change_cstate(peer_device->connection, C_DISCONNECTING, CS_HARD);
	return -EIO;
}

STATIC void drbd_setup_order_type(struct drbd_device *device, int peer)
{
	/* sorry, we currently have no working implementation
	 * of distributed TCQ */
}

/* warn if the arguments differ by more than 12.5% */
static void warn_if_differ_considerably(struct drbd_device *device,
	const char *s, sector_t a, sector_t b)
{
	sector_t d;
	if (a == 0 || b == 0)
		return;
	d = (a > b) ? (a - b) : (b - a);
	if (d > (a>>3) || d > (b>>3))
		drbd_warn(device, "Considerable difference in %s: %llus vs. %llus\n", s,
		     (unsigned long long)a, (unsigned long long)b);
}

/* Maximum bio size that a protocol version supports. */
static unsigned int conn_max_bio_size(struct drbd_connection *connection)
{
	if (connection->agreed_pro_version >= 100)
		return DRBD_MAX_BIO_SIZE;
	else if (connection->agreed_pro_version >= 95)
		return DRBD_MAX_BIO_SIZE_P95;
	else
		return DRBD_MAX_SIZE_H80_PACKET;
}

STATIC int receive_sizes(struct drbd_connection *connection, struct packet_info *pi)
{
	struct drbd_peer_device *peer_device;
	struct drbd_device *device;
	struct p_sizes *p = pi->data;
	enum determine_dev_size dd = UNCHANGED;
	int ldsc = 0; /* local disk size changed */
	enum dds_flags ddsf;
	unsigned int protocol_max_bio_size;

	peer_device = conn_peer_device(connection, pi->vnr);
	if (!peer_device)
		return config_unknown_volume(connection, pi);
	device = peer_device->device;

	/* just store the peer's disk size for now.
	 * we still need to figure out whether we accept that. */
	peer_device->max_size = be64_to_cpu(p->d_size);

	if (get_ldev(device)) {
		sector_t p_usize = be64_to_cpu(p->u_size), my_usize;

		rcu_read_lock();
		my_usize = rcu_dereference(device->ldev->disk_conf)->disk_size;
		rcu_read_unlock();

		warn_if_differ_considerably(device, "lower level device sizes",
			   peer_device->max_size, drbd_get_max_capacity(device->ldev));
		warn_if_differ_considerably(device, "user requested size",
					    p_usize, my_usize);

		/* if this is the first connect, or an otherwise expected
		 * param exchange, choose the minimum */
		if (peer_device->repl_state[NOW] == L_STANDALONE)
			p_usize = min_not_zero(my_usize, p_usize);

		/* Never shrink a device with usable data during connect.
		   But allow online shrinking if we are connected. */
		if (drbd_new_dev_size(device, p_usize, 0) <
		    drbd_get_capacity(device->this_bdev) &&
		    device->disk_state[NOW] >= D_OUTDATED &&
		    peer_device->repl_state[NOW] < L_CONNECTED) {
			drbd_err(device, "The peer's disk size is too small!\n");
			change_cstate(peer_device->connection, C_DISCONNECTING, CS_HARD);
			put_ldev(device);
			return -EIO;
		}

		if (my_usize != p_usize) {
			struct disk_conf *old_disk_conf, *new_disk_conf;

			new_disk_conf = kzalloc(sizeof(struct disk_conf), GFP_KERNEL);
			if (!new_disk_conf) {
				drbd_err(device, "Allocation of new disk_conf failed\n");
				put_ldev(device);
				return -ENOMEM;
			}

			mutex_lock(&connection->resource->conf_update);
			old_disk_conf = device->ldev->disk_conf;
			*new_disk_conf = *old_disk_conf;
			new_disk_conf->disk_size = p_usize;

			rcu_assign_pointer(device->ldev->disk_conf, new_disk_conf);
			mutex_unlock(&connection->resource->conf_update);
			synchronize_rcu();
			kfree(old_disk_conf);

			drbd_info(device, "Peer sets u_size to %lu sectors\n",
				 (unsigned long)my_usize);
		}

		put_ldev(device);
	}

	ddsf = be16_to_cpu(p->dds_flags);
	dd = drbd_determine_dev_size(device, ddsf);
	if (dd == DEV_SIZE_ERROR)
		return -EIO;
	drbd_md_sync(device);

	/* The protocol version limits how big requests can be.  In addition,
	 * peers before protocol version 94 cannot split large requests into
	 * multiple bios; their reported max_bio_size is a hard limit.
	 */
	protocol_max_bio_size = conn_max_bio_size(connection);
	peer_device->max_bio_size = min(be32_to_cpu(p->max_bio_size), protocol_max_bio_size);
	if (device->device_conf.max_bio_size > protocol_max_bio_size ||
	    (connection->agreed_pro_version < 94 &&
	     device->device_conf.max_bio_size > peer_device->max_bio_size)) {
		drbd_err(device, "Peer cannot deal with requests bigger than %u. "
			 "Please reduce max_bio_size in the configuration.\n",
			 peer_device->max_bio_size);
		change_cstate(peer_device->connection, C_DISCONNECTING, CS_HARD);
		put_ldev(device);
		return -EIO;
	}

	drbd_reconsider_max_bio_size(device);

	if (get_ldev(device)) {
		if (device->ldev->known_size != drbd_get_capacity(device->ldev->backing_bdev)) {
			device->ldev->known_size = drbd_get_capacity(device->ldev->backing_bdev);
			ldsc = 1;
		}

		drbd_setup_order_type(device, be16_to_cpu(p->queue_order_type));
		put_ldev(device);
	}

	if (peer_device->repl_state[NOW] > L_STANDALONE) {
		if (be64_to_cpu(p->c_size) !=
		    drbd_get_capacity(device->this_bdev) || ldsc) {
			/* we have different sizes, probably peer
			 * needs to know my new size... */
			drbd_send_sizes(peer_device, 0, ddsf);
		}
		if (test_and_clear_bit(RESIZE_PENDING, &peer_device->flags) ||
		    (dd == GREW && peer_device->repl_state[NOW] == L_CONNECTED)) {
			if (peer_device->disk_state[NOW] >= D_INCONSISTENT &&
			    device->disk_state[NOW] >= D_INCONSISTENT) {
				if (ddsf & DDSF_NO_RESYNC)
					drbd_info(device, "Resync of new storage suppressed with --assume-clean\n");
				else
					resync_after_online_grow(peer_device);
			} else
				set_bit(RESYNC_AFTER_NEG, &peer_device->flags);
		}
	}

	return 0;
}

STATIC int receive_uuids(struct drbd_connection *connection, struct packet_info *pi)
{
	struct drbd_peer_device *peer_device;
	struct drbd_device *device;
	struct p_uuids *p = pi->data;
	u64 *p_uuid;
	int i, updated_uuids = 0, err = 0;

	peer_device = conn_peer_device(connection, pi->vnr);
	if (!peer_device)
		return config_unknown_volume(connection, pi);
	device = peer_device->device;

	p_uuid = kmalloc(sizeof(u64)*UI_EXTENDED_SIZE, GFP_NOIO);

	for (i = UI_CURRENT; i < UI_EXTENDED_SIZE; i++)
		p_uuid[i] = be64_to_cpu(p->uuid[i]);

	kfree(peer_device->p_uuid);
	peer_device->p_uuid = p_uuid;

	if (peer_device->repl_state[NOW] < L_CONNECTED &&
	    device->disk_state[NOW] < D_INCONSISTENT &&
	    device->resource->role[NOW] == R_PRIMARY &&
	    (device->exposed_data_uuid & ~((u64)1)) != (p_uuid[UI_CURRENT] & ~((u64)1))) {
		drbd_err(device, "Can only connect to data with current UUID=%016llX\n",
		    (unsigned long long)device->exposed_data_uuid);
		change_cstate(peer_device->connection, C_DISCONNECTING, CS_HARD);
		return -EIO;
	}

	if (get_ldev(device)) {
		int skip_initial_sync =
			peer_device->repl_state[NOW] == L_CONNECTED &&
			peer_device->connection->agreed_pro_version >= 90 &&
			drbd_current_uuid(device) == UUID_JUST_CREATED &&
			(p_uuid[UI_FLAGS] & UUID_FLAG_SKIP_INITIAL_SYNC);
		if (skip_initial_sync) {
			unsigned long irq_flags;

			drbd_info(device, "Accepted new current UUID, preparing to skip initial sync\n");
			drbd_bitmap_io(device, &drbd_bmio_clear_n_write,
					"clear_n_write from receive_uuids",
					BM_LOCK_SET | BM_LOCK_CLEAR | BM_LOCK_BULK, NULL);
			_drbd_uuid_set_current(device, p_uuid[UI_CURRENT]);
			_drbd_uuid_set(peer_device, UI_BITMAP, 0);
			begin_state_change(device->resource, &irq_flags, CS_VERBOSE);
			/* FIXME: Note that req_lock was not taken here before! */
			__change_disk_state(device, D_UP_TO_DATE);
			__change_peer_disk_state(peer_device, D_UP_TO_DATE);
			end_state_change(device->resource, &irq_flags);
			drbd_md_sync(device);
			updated_uuids = 1;
		}
		put_ldev(device);
	} else if (device->disk_state[NOW] < D_INCONSISTENT &&
		   device->resource->role[NOW] == R_PRIMARY) {
		/* I am a diskless primary, the peer just created a new current UUID
		   for me. */
		updated_uuids = drbd_set_exposed_data_uuid(device, p_uuid[UI_CURRENT]);
	}

	/* Before we test for the disk state, we should wait until an eventually
	   ongoing cluster wide state change is finished. That is important if
	   we are primary and are detaching from our disk. We need to see the
	   new disk state... */
	mutex_lock(&device->resource->state_mutex);
	mutex_unlock(&device->resource->state_mutex);
	if (peer_device->repl_state[NOW] >= L_CONNECTED && device->disk_state[NOW] < D_INCONSISTENT)
		updated_uuids |= drbd_set_exposed_data_uuid(device, p_uuid[UI_CURRENT]);

	if (updated_uuids)
		drbd_print_uuids(peer_device, "receiver updated UUIDs to");

	if (!test_bit(INITIAL_STATE_RECEIVED, &connection->flags)) {
		err = drbd_validate_bitmap_index(peer_device);
		if (!test_bit(INITIAL_STATE_SENT, &connection->flags)) {
			if (err == -EAGAIN)
				err = drbd_send_uuids(peer_device);

			set_bit(INITIAL_STATE_SENT, &connection->flags);
			if (!err)
				err = drbd_send_current_state(peer_device);
		} else if (err) {
			drbd_err(peer_device, "Needed to change bitmap slot late! Aborting handshake.\n");
		}
	}

	return err;
}

/**
 * convert_state() - Converts the peer's view of the cluster state to our point of view
 * @peer_state:	The state as seen by the peer.
 */
STATIC union drbd_state convert_state(union drbd_state peer_state)
{
	union drbd_state state;

	static enum drbd_conn_state c_tab[] = {
		[L_STANDALONE] = L_STANDALONE,
		[L_CONNECTED] = L_CONNECTED,

		[L_STARTING_SYNC_S] = L_STARTING_SYNC_T,
		[L_STARTING_SYNC_T] = L_STARTING_SYNC_S,
		[C_DISCONNECTING] = C_TEAR_DOWN, /* C_NETWORK_FAILURE, */
		[L_VERIFY_S]       = L_VERIFY_T,
		[C_MASK]   = C_MASK,
	};

	state.i = peer_state.i;

	state.conn = c_tab[peer_state.conn];
	state.peer = peer_state.role;
	state.role = peer_state.peer;
	state.pdsk = peer_state.disk;
	state.disk = peer_state.pdsk;
	state.peer_isp = (peer_state.aftr_isp | peer_state.user_isp);

	return state;
}

static union drbd_state
__change_connection_state(struct drbd_connection *connection,
			  union drbd_state mask, union drbd_state val)
{
	struct drbd_resource *resource = connection->resource;

	if (mask.role) {
		/* not allowed */
	}
	if (mask.susp) {
		mask.susp ^= -1;
		__change_io_susp_user(resource, val.susp);
	}
	if (mask.susp_nod) {
		mask.susp_nod ^= -1;
		__change_io_susp_no_data(resource, val.susp_nod);
	}
	if (mask.susp_fen) {
		mask.susp_fen ^= -1;
		__change_io_susp_fencing(resource, val.susp_fen);
	}

	if (mask.conn) {
		mask.conn ^= -1;
		__change_cstate(connection,
				min_t(enum drbd_conn_state, val.conn, C_CONNECTED));
	}
	if (mask.peer) {
		mask.peer ^= -1;
		__change_peer_role(connection, val.peer);
	}
	return mask;
}

static union drbd_state
__change_peer_device_state(struct drbd_peer_device *peer_device,
			   union drbd_state mask, union drbd_state val)
{
	struct drbd_device *device = peer_device->device;

	if (mask.disk) {
		mask.disk ^= -1;
		__change_disk_state(device, val.disk);
	}

	if (mask.conn) {
		mask.conn ^= -1;
		__change_repl_state(peer_device,
				max_t(enum drbd_repl_state, val.conn, L_STANDALONE));
	}
	if (mask.pdsk) {
		mask.pdsk ^= -1;
		__change_peer_disk_state(peer_device, val.pdsk);
	}
	if (mask.user_isp) {
		mask.user_isp ^= -1;
		__change_resync_susp_user(peer_device, val.user_isp);
	}
	if (mask.peer_isp) {
		mask.peer_isp ^= -1;
		__change_resync_susp_peer(peer_device, val.peer_isp);
	}
	if (mask.aftr_isp) {
		mask.aftr_isp ^= -1;
		__change_resync_susp_dependency(peer_device, val.aftr_isp);
	}
	return mask;
}

/**
 * change_connection_state()  -  change state of a connection and all its peer devices
 *
 * Also changes the state of the peer devices' devices and of the resource.
 * Cluster-wide state changes are not supported.
 */
static enum drbd_state_rv
change_connection_state(struct drbd_connection *connection,
			union drbd_state mask,
			union drbd_state val,
			enum chg_state_flags flags)
{
	struct drbd_peer_device *peer_device;
	union drbd_state mask_unused = mask;
	unsigned long irq_flags;
	int vnr;

	begin_state_change(connection->resource, &irq_flags, flags);
	idr_for_each_entry(&connection->peer_devices, peer_device, vnr)
		mask_unused.i &= __change_peer_device_state(peer_device, mask, val).i;
	mask_unused.i &= __change_connection_state(connection, mask, val).i;
	if (mask_unused.i) {
		abort_state_change(connection->resource, &irq_flags);
		return SS_NOT_SUPPORTED;
	}
	return end_state_change(connection->resource, &irq_flags);
}

/**
 * change_peer_device_state()  -  change state of a peer and its connection
 *
 * Also changes the state of the peer device's device and of the resource.
 * Cluster-wide state changes are not supported.
 */
static enum drbd_state_rv
change_peer_device_state(struct drbd_peer_device *peer_device,
			 union drbd_state mask,
			 union drbd_state val,
			 enum chg_state_flags flags)
{
	struct drbd_connection *connection = peer_device->connection;
	union drbd_state mask_unused = mask;
	unsigned long irq_flags;

	begin_state_change(connection->resource, &irq_flags, flags);
	mask_unused.i &= __change_peer_device_state(peer_device, mask, val).i;
	mask_unused.i &= __change_connection_state(connection, mask, val).i;
	if (mask_unused.i) {
		abort_state_change(connection->resource, &irq_flags);
		return SS_NOT_SUPPORTED;
	}
	return end_state_change(connection->resource, &irq_flags);
}

STATIC int receive_req_state(struct drbd_connection *connection, struct packet_info *pi)
{
	struct drbd_resource *resource = connection->resource;
	struct drbd_peer_device *peer_device = NULL;
	struct p_req_state *p = pi->data;
	union drbd_state mask, val;
	enum chg_state_flags flags = CS_VERBOSE | CS_SERIALIZE | CS_LOCAL_ONLY;
	enum drbd_state_rv rv;

	if (pi->cmd == P_STATE_CHG_REQ || (pi->cmd != P_CONN_ST_CHG_REQ && pi->vnr != -1)) {
		peer_device = conn_peer_device(connection, pi->vnr);
		if (!peer_device)
			return -EIO;
	}

	rv = SS_SUCCESS;
	spin_lock_irq(&resource->req_lock);
	if (resource->remote_state_change) {
		if (resource->remote_state_change_prepared == connection)
			flags |= CS_PREPARED;
		else
			rv = SS_CONCURRENT_ST_CHG;
	} else
		resource->remote_state_change = true;
	spin_unlock_irq(&resource->req_lock);

	if (rv != SS_SUCCESS) {
		drbd_info(connection, "Rejecting concurrent remote state change\n");
		if (peer_device)
			drbd_send_sr_reply(peer_device, rv);
		else
			conn_send_sr_reply(connection, rv);
		return 0;
	}

	switch(pi->cmd) {
	case P_CONN_ST_CHG_PREPARE:
		drbd_info(connection, "Preparing remote state change\n");
		flags |= CS_PREPARE;
		break;
	case P_CONN_ST_CHG_ABORT:
		if (!(flags & CS_PREPARED)) {
			/* P_CONN_ST_CHG_ABORT without prior P_CONN_ST_CHG_PREPARE */
			rv = SS_NOT_SUPPORTED;
			drbd_err(connection, "Remote state change: %s", drbd_set_st_err_str(rv));
			return rv;
		}
		drbd_info(connection, "Aborting remote state change\n");
		flags |= CS_ABORT;
		break;
	default:
		break;
	}

	mask.i = be32_to_cpu(p->mask);
	val.i = be32_to_cpu(p->val);

	mask = convert_state(mask);
	val = convert_state(val);

	if (peer_device) {
		rv = change_peer_device_state(peer_device, mask, val, flags);
		drbd_send_sr_reply(peer_device, rv);
		if (rv >= SS_SUCCESS && !(flags & (CS_PREPARE | CS_ABORT)))
			drbd_md_sync(peer_device->device);
	} else {
		rv = change_connection_state(connection, mask, val, flags | CS_IGN_OUTD_FAIL);
		conn_send_sr_reply(connection, rv);
	}

	spin_lock_irq(&resource->req_lock);
	if (flags & CS_PREPARE)
		resource->remote_state_change_prepared = connection;
	else {
		if (flags & CS_PREPARED)
			drbd_info(connection, "Remote state change finished\n");
		resource->remote_state_change = false;
		resource->remote_state_change_prepared = NULL;
	}
	spin_unlock_irq(&resource->req_lock);

	return 0;
}

STATIC int receive_state(struct drbd_connection *connection, struct packet_info *pi)
{
	struct drbd_resource *resource = connection->resource;
	struct drbd_peer_device *peer_device = NULL;
	enum drbd_repl_state *repl_state;
	struct drbd_device *device = NULL;
	struct p_state *p = pi->data;
	union drbd_state os, peer_state;
	enum drbd_disk_state peer_disk_state;
	enum drbd_repl_state new_repl_state;
	int rv;

	if (pi->vnr != -1) {
		peer_device = conn_peer_device(connection, pi->vnr);
		if (!peer_device)
			return config_unknown_volume(connection, pi);
		device = peer_device->device;
	}

	peer_state.i = be32_to_cpu(p->state);

	if (!peer_device) {
		unsigned long irq_flags;

		begin_state_change(resource, &irq_flags, CS_VERBOSE);
		__change_peer_role(connection, peer_state.role);
		rv = end_state_change(resource, &irq_flags);
		if (rv < SS_SUCCESS)
			return -EIO;
		return 0;
	}

	peer_disk_state = peer_state.disk;
	if (peer_state.disk == D_NEGOTIATING) {
		peer_disk_state = peer_device->p_uuid[UI_FLAGS] & UUID_FLAG_INCONSISTENT ?
			D_INCONSISTENT : D_CONSISTENT;
		drbd_info(device, "real peer disk state = %s\n", drbd_disk_str(peer_disk_state));
	}

	spin_lock_irq(&resource->req_lock);
	os = drbd_get_peer_device_state(peer_device, NOW);
	spin_unlock_irq(&resource->req_lock);
 retry:
	new_repl_state = max_t(enum drbd_repl_state, os.conn, L_STANDALONE);

	/* If some other part of the code (asender thread, timeout)
	 * already decided to close the connection again,
	 * we must not "re-establish" it here. */
	if (os.conn <= C_TEAR_DOWN)
		return false;

	/* If this is the "end of sync" confirmation, usually the peer disk
	 * transitions from D_INCONSISTENT to D_UP_TO_DATE. For empty (0 bits
	 * set) resync started in PausedSyncT, or if the timing of pause-/
	 * unpause-sync events has been "just right", the peer disk may
	 * transition from D_CONSISTENT to D_UP_TO_DATE as well.
	 */
	if ((os.pdsk == D_INCONSISTENT || os.pdsk == D_CONSISTENT) &&
	    peer_disk_state == D_UP_TO_DATE &&
	    os.conn > L_CONNECTED && os.disk == D_UP_TO_DATE) {
		/* If we are (becoming) SyncSource, but peer is still in sync
		 * preparation, ignore its uptodate-ness to avoid flapping, it
		 * will change to inconsistent once the peer reaches active
		 * syncing states.
		 * It may have changed syncer-paused flags, however, so we
		 * cannot ignore this completely. */
		if (peer_state.conn > L_CONNECTED &&
		    peer_state.conn < L_SYNC_SOURCE)
			peer_disk_state = D_INCONSISTENT;

		/* if peer_state changes to connected at the same time,
		 * it explicitly notifies us that it finished resync.
		 * Maybe we should finish it up, too? */
		else if (os.conn >= L_SYNC_SOURCE &&
			 peer_state.conn == L_CONNECTED) {
			if (drbd_bm_total_weight(peer_device) <= peer_device->rs_failed)
				drbd_resync_finished(peer_device);
			return 0;
		}
	}

	/* peer says his disk is inconsistent, while we think it is uptodate,
	 * and this happens while the peer still thinks we have a sync going on,
	 * but we think we are already done with the sync.
	 * We ignore this to avoid flapping pdsk.
	 * This should not happen, if the peer is a recent version of drbd. */
	if (os.pdsk == D_UP_TO_DATE && peer_disk_state == D_INCONSISTENT &&
	    os.conn == L_CONNECTED && peer_state.conn > L_SYNC_SOURCE)
		peer_disk_state = D_UP_TO_DATE;

	if (new_repl_state == L_STANDALONE)
		new_repl_state = L_CONNECTED;

	if (peer_state.conn == L_AHEAD)
		new_repl_state = L_BEHIND;

	if (peer_device->p_uuid && peer_state.disk >= D_NEGOTIATING &&
	    get_ldev_if_state(device, D_NEGOTIATING)) {
		bool consider_resync;

		/* if we established a new connection */
		consider_resync = (os.conn < L_CONNECTED);
		/* if we had an established connection
		 * and one of the nodes newly attaches a disk */
		consider_resync |= (os.conn == L_CONNECTED &&
				    (peer_state.disk == D_NEGOTIATING ||
				     os.disk == D_NEGOTIATING));
		/* if we have both been inconsistent, and the peer has been
		 * forced to be UpToDate with --overwrite-data */
		consider_resync |= test_bit(CONSIDER_RESYNC, &peer_device->flags);
		/* if we had been plain connected, and the admin requested to
		 * start a sync by "invalidate" or "invalidate-remote" */
		consider_resync |= (os.conn == L_CONNECTED &&
				(peer_state.conn >= L_STARTING_SYNC_S &&
				 peer_state.conn <= L_WF_BITMAP_T));

		if (consider_resync)
			new_repl_state = drbd_sync_handshake(peer_device, peer_state.role);

		put_ldev(device);
		if (new_repl_state == -1) {
			new_repl_state = L_CONNECTED;
			if (device->disk_state[NOW] == D_NEGOTIATING) {
				change_disk_state(device, D_FAILED, CS_HARD);
			} else if (peer_state.disk == D_NEGOTIATING) {
				drbd_err(device, "Disk attach process on the peer node was aborted.\n");
				peer_state.disk = D_DISKLESS;
				peer_disk_state = D_DISKLESS;
			} else {
				if (test_and_clear_bit(CONN_DRY_RUN, &connection->flags))
					return -EIO;
				D_ASSERT(device, os.conn == L_STANDALONE);
				change_cstate(connection, C_DISCONNECTING, CS_HARD);
				return -EIO;
			}
		}
	}

	spin_lock_irq(&resource->req_lock);
	begin_state_change_locked(resource, CS_VERBOSE);
	if (os.i != drbd_get_peer_device_state(peer_device, NOW).i) {
		os = drbd_get_peer_device_state(peer_device, NOW);
		abort_state_change_locked(resource);
		spin_unlock_irq(&resource->req_lock);
		goto retry;
	}
	clear_bit(CONSIDER_RESYNC, &peer_device->flags);
	__change_repl_state(peer_device, new_repl_state);
	__change_peer_role(connection, peer_state.role);
	__change_peer_disk_state(peer_device, peer_disk_state);
	__change_resync_susp_peer(peer_device, peer_state.aftr_isp | peer_state.user_isp);
	if (device->disk_state[NEW] == D_NEGOTIATING) {
		enum drbd_disk_state disk_state;

		disk_state = negotiated_disk_state(device);
		if (disk_state != D_NEGOTIATING)
			__change_disk_state(device, disk_state);
	}

	repl_state = peer_device->repl_state;
	if (repl_state[OLD] < L_CONNECTED && repl_state[NEW] >= L_CONNECTED)
		resource->state_change_flags |= CS_HARD;
	if (peer_device->disk_state[NEW] == D_CONSISTENT &&
	    drbd_suspended(device) &&
	    repl_state[OLD] < L_CONNECTED && repl_state[NEW] == L_CONNECTED &&
	    test_bit(NEW_CUR_UUID, &device->flags)) {
		unsigned long irq_flags;

		/* Do not allow RESEND for a rebooted peer. We can only allow this
		   for temporary network outages! */
		abort_state_change_locked(resource);
		spin_unlock_irq(&resource->req_lock);

		drbd_err(device, "Aborting Connect, can not thaw IO with an only Consistent peer\n");
		tl_clear(connection);
		drbd_uuid_new_current(device);
		clear_bit(NEW_CUR_UUID, &device->flags);
		begin_state_change(resource, &irq_flags, CS_HARD);
		__change_cstate(connection, C_PROTOCOL_ERROR);
		__change_io_susp_user(resource, false);
		end_state_change(resource, &irq_flags);
		return -EIO;
	}
	rv = end_state_change_locked(resource);
	new_repl_state = peer_device->repl_state[NOW];
	set_bit(INITIAL_STATE_RECEIVED, &connection->flags);
	spin_unlock_irq(&resource->req_lock);

	if (rv < SS_SUCCESS) {
		change_cstate(connection, C_DISCONNECTING, CS_HARD);
		return -EIO;
	}

	if (os.conn > L_STANDALONE) {
		if (new_repl_state > L_CONNECTED && peer_state.conn <= L_CONNECTED &&
		    peer_state.disk != D_NEGOTIATING ) {
			/* we want resync, peer has not yet decided to sync... */
			/* Nowadays only used when forcing a node into primary role and
			   setting its disk to UpToDate with that */
			drbd_send_uuids(peer_device);
			drbd_send_current_state(peer_device);
		}
	}

	clear_bit(DISCARD_MY_DATA, &device->flags);

	drbd_md_sync(device); /* update connected indicator, effective_size, ... */

	return 0;
}

STATIC int receive_sync_uuid(struct drbd_connection *connection, struct packet_info *pi)
{
	struct drbd_peer_device *peer_device;
	struct drbd_device *device;
	struct p_rs_uuid *p = pi->data;

	peer_device = conn_peer_device(connection, pi->vnr);
	if (!peer_device)
		return -EIO;
	device = peer_device->device;

	wait_event(device->misc_wait,
		   peer_device->repl_state[NOW] == L_WF_SYNC_UUID ||
		   peer_device->repl_state[NOW] == L_BEHIND ||
		   peer_device->repl_state[NOW] < L_CONNECTED ||
		   device->disk_state[NOW] < D_NEGOTIATING);

	/* D_ASSERT(device,  peer_device->repl_state[NOW] == L_WF_SYNC_UUID ); */

	/* Here the _drbd_uuid_ functions are right, current should
	   _not_ be rotated into the history */
	if (get_ldev_if_state(device, D_NEGOTIATING)) {
		_drbd_uuid_set_current(device, be64_to_cpu(p->uuid));
		_drbd_uuid_set(peer_device, UI_BITMAP, 0UL);

		drbd_print_uuids(peer_device, "updated sync uuid");
		drbd_start_resync(peer_device, L_SYNC_TARGET);

		put_ldev(device);
	} else
		drbd_err(device, "Ignoring SyncUUID packet!\n");

	return 0;
}

/**
 * receive_bitmap_plain
 *
 * Return 0 when done, 1 when another iteration is needed, and a negative error
 * code upon failure.
 */
static int
receive_bitmap_plain(struct drbd_peer_device *peer_device, unsigned int size,
		     unsigned long *p, struct bm_xfer_ctx *c)
{
	unsigned int data_size = DRBD_SOCKET_BUFFER_SIZE -
				 drbd_header_size(peer_device->connection);
	unsigned int num_words = min_t(size_t, data_size / sizeof(*p),
				       c->bm_words - c->word_offset);
	unsigned int want = num_words * sizeof(*p);
	int err;

	if (want != size) {
		drbd_err(peer_device, "%s:want (%u) != size (%u)\n", __func__, want, size);
		return -EIO;
	}
	if (want == 0)
		return 0;
	err = drbd_recv_all(peer_device->connection, p, want);
	if (err)
		return err;

	drbd_bm_merge_lel(peer_device, c->word_offset, num_words, p);

	c->word_offset += num_words;
	c->bit_offset = c->word_offset * BITS_PER_LONG;
	if (c->bit_offset > c->bm_bits)
		c->bit_offset = c->bm_bits;

	return 1;
}

static enum drbd_bitmap_code dcbp_get_code(struct p_compressed_bm *p)
{
	return (enum drbd_bitmap_code)(p->encoding & 0x0f);
}

static int dcbp_get_start(struct p_compressed_bm *p)
{
	return (p->encoding & 0x80) != 0;
}

static int dcbp_get_pad_bits(struct p_compressed_bm *p)
{
	return (p->encoding >> 4) & 0x7;
}

/**
 * recv_bm_rle_bits
 *
 * Return 0 when done, 1 when another iteration is needed, and a negative error
 * code upon failure.
 */
static int
recv_bm_rle_bits(struct drbd_peer_device *peer_device,
		struct p_compressed_bm *p,
		 struct bm_xfer_ctx *c,
		 unsigned int len)
{
	struct bitstream bs;
	u64 look_ahead;
	u64 rl;
	u64 tmp;
	unsigned long s = c->bit_offset;
	unsigned long e;
	int toggle = dcbp_get_start(p);
	int have;
	int bits;

	bitstream_init(&bs, p->code, len, dcbp_get_pad_bits(p));

	bits = bitstream_get_bits(&bs, &look_ahead, 64);
	if (bits < 0)
		return -EIO;

	for (have = bits; have > 0; s += rl, toggle = !toggle) {
		bits = vli_decode_bits(&rl, look_ahead);
		if (bits <= 0)
			return -EIO;

		if (toggle) {
			e = s + rl -1;
			if (e >= c->bm_bits) {
				drbd_err(peer_device, "bitmap overflow (e:%lu) while decoding bm RLE packet\n", e);
				return -EIO;
			}
			drbd_bm_set_many_bits(peer_device, s, e);
		}

		if (have < bits) {
			drbd_err(peer_device, "bitmap decoding error: h:%d b:%d la:0x%08llx l:%u/%u\n",
				have, bits, look_ahead,
				(unsigned int)(bs.cur.b - p->code),
				(unsigned int)bs.buf_len);
			return -EIO;
		}
		look_ahead >>= bits;
		have -= bits;

		bits = bitstream_get_bits(&bs, &tmp, 64 - have);
		if (bits < 0)
			return -EIO;
		look_ahead |= tmp << have;
		have += bits;
	}

	c->bit_offset = s;
	bm_xfer_ctx_bit_to_word_offset(c);

	return (s != c->bm_bits);
}

/**
 * decode_bitmap_c
 *
 * Return 0 when done, 1 when another iteration is needed, and a negative error
 * code upon failure.
 */
static int
decode_bitmap_c(struct drbd_peer_device *peer_device,
		struct p_compressed_bm *p,
		struct bm_xfer_ctx *c,
		unsigned int len)
{
	if (dcbp_get_code(p) == RLE_VLI_Bits)
		return recv_bm_rle_bits(peer_device, p, c, len - sizeof(*p));

	/* other variants had been implemented for evaluation,
	 * but have been dropped as this one turned out to be "best"
	 * during all our tests. */

	drbd_err(peer_device, "receive_bitmap_c: unknown encoding %u\n", p->encoding);
	change_cstate(peer_device->connection, C_PROTOCOL_ERROR, CS_HARD);
	return -EIO;
}

void INFO_bm_xfer_stats(struct drbd_peer_device *peer_device,
		const char *direction, struct bm_xfer_ctx *c)
{
	/* what would it take to transfer it "plaintext" */
	unsigned int header_size = drbd_header_size(peer_device->connection);
	unsigned int data_size = DRBD_SOCKET_BUFFER_SIZE - header_size;
	unsigned int plain =
		header_size * (DIV_ROUND_UP(c->bm_words, data_size) + 1) +
		c->bm_words * sizeof(unsigned long);
	unsigned int total = c->bytes[0] + c->bytes[1];
	unsigned int r;

	/* total can not be zero. but just in case: */
	if (total == 0)
		return;

	/* don't report if not compressed */
	if (total >= plain)
		return;

	/* total < plain. check for overflow, still */
	r = (total > UINT_MAX/1000) ? (total / (plain/1000))
		                    : (1000 * total / plain);

	if (r > 1000)
		r = 1000;

	r = 1000 - r;
	drbd_info(peer_device, "%s bitmap stats [Bytes(packets)]: plain %u(%u), RLE %u(%u), "
	     "total %u; compression: %u.%u%%\n",
			direction,
			c->bytes[1], c->packets[1],
			c->bytes[0], c->packets[0],
			total, r/10, r % 10);
}

/* Since we are processing the bitfield from lower addresses to higher,
   it does not matter if the process it in 32 bit chunks or 64 bit
   chunks as long as it is little endian. (Understand it as byte stream,
   beginning with the lowest byte...) If we would use big endian
   we would need to process it from the highest address to the lowest,
   in order to be agnostic to the 32 vs 64 bits issue.

   returns 0 on failure, 1 if we successfully received it. */
STATIC int receive_bitmap(struct drbd_connection *connection, struct packet_info *pi)
{
	struct drbd_peer_device *peer_device;
	struct drbd_device *device;
	struct bm_xfer_ctx c;
	int err;

	peer_device = conn_peer_device(connection, pi->vnr);
	if (!peer_device)
		return -EIO;
	device = peer_device->device;

	drbd_bm_lock(device, "receive bitmap", BM_LOCK_CLEAR | BM_LOCK_BULK);
	/* you are supposed to send additional out-of-sync information
	 * if you actually set bits during this phase */

	c = (struct bm_xfer_ctx) {
		.bm_bits = drbd_bm_bits(device),
		.bm_words = drbd_bm_words(device),
	};

	for(;;) {
		if (pi->cmd == P_BITMAP)
			err = receive_bitmap_plain(peer_device, pi->size, pi->data, &c);
		else if (pi->cmd == P_COMPRESSED_BITMAP) {
			/* MAYBE: sanity check that we speak proto >= 90,
			 * and the feature is enabled! */
			struct p_compressed_bm *p = pi->data;

			if (pi->size > DRBD_SOCKET_BUFFER_SIZE - drbd_header_size(connection)) {
				drbd_err(device, "ReportCBitmap packet too large\n");
				err = -EIO;
				goto out;
			}
			if (pi->size <= sizeof(*p)) {
				drbd_err(device, "ReportCBitmap packet too small (l:%u)\n", pi->size);
				err = -EIO;
				goto out;
			}
			err = drbd_recv_all(peer_device->connection, p, pi->size);
			if (err)
			       goto out;
			err = decode_bitmap_c(peer_device, p, &c, pi->size);
		} else {
			drbd_warn(device, "receive_bitmap: cmd neither ReportBitMap nor ReportCBitMap (is 0x%x)", pi->cmd);
			err = -EIO;
			goto out;
		}

		c.packets[pi->cmd == P_BITMAP]++;
		c.bytes[pi->cmd == P_BITMAP] += drbd_header_size(connection) + pi->size;

		if (err <= 0) {
			if (err < 0)
				goto out;
			break;
		}
		err = drbd_recv_header(peer_device->connection, pi);
		if (err)
			goto out;
	}

	INFO_bm_xfer_stats(peer_device, "receive", &c);

	if (peer_device->repl_state[NOW] == L_WF_BITMAP_T) {
		enum drbd_state_rv rv;

		err = drbd_send_bitmap(device, peer_device);
		if (err)
			goto out;
		/* Omit CS_WAIT_COMPLETE and CS_SERIALIZE with this state
		 * transition to avoid deadlocks. */
		rv = stable_change_repl_state(peer_device, L_WF_SYNC_UUID, CS_VERBOSE);
		D_ASSERT(device, rv == SS_SUCCESS);
	} else if (peer_device->repl_state[NOW] != L_WF_BITMAP_S) {
		/* admin may have requested C_DISCONNECTING,
		 * other threads may have noticed network errors */
		drbd_info(device, "unexpected repl_state (%s) in receive_bitmap\n",
		    drbd_conn_str(peer_device->repl_state[NOW]));
	}
	err = 0;

 out:
	drbd_bm_unlock(device);
	if (!err && peer_device->repl_state[NOW] == L_WF_BITMAP_S)
		drbd_start_resync(peer_device, L_SYNC_SOURCE);
	return err;
}

STATIC int receive_skip(struct drbd_connection *connection, struct packet_info *pi)
{
	drbd_warn(connection, "skipping unknown optional packet type %d, l: %d!\n",
		 pi->cmd, pi->size);

	return ignore_remaining_packet(connection, pi);
}

STATIC int receive_UnplugRemote(struct drbd_connection *connection, struct packet_info *pi)
{
	/* just unplug all devices always, regardless which volume number */
	drbd_unplug_all_devices(connection->resource);

	/* Make sure we've acked all the TCP data associated
	 * with the data requests being unplugged */
	drbd_tcp_quickack(connection->data.socket);

	return 0;
}

STATIC int receive_out_of_sync(struct drbd_connection *connection, struct packet_info *pi)
{
	struct drbd_peer_device *peer_device;
	struct drbd_device *device;
	struct p_block_desc *p = pi->data;

	peer_device = conn_peer_device(connection, pi->vnr);
	if (!peer_device)
		return -EIO;
	device = peer_device->device;

	switch (peer_device->repl_state[NOW]) {
	case L_WF_SYNC_UUID:
	case L_WF_BITMAP_T:
	case L_BEHIND:
			break;
	default:
		drbd_err(device, "ASSERT FAILED cstate = %s, expected: WFSyncUUID|WFBitMapT|Behind\n",
				drbd_conn_str(peer_device->repl_state[NOW]));
	}

	drbd_set_out_of_sync(peer_device, be64_to_cpu(p->sector), be32_to_cpu(p->blksize));

	return 0;
}

struct data_cmd {
	int expect_payload;
	size_t pkt_size;
	int (*fn)(struct drbd_connection *, struct packet_info *);
};

static struct data_cmd drbd_cmd_handler[] = {
	[P_DATA]	    = { 1, sizeof(struct p_data), receive_Data },
	[P_DATA_REPLY]	    = { 1, sizeof(struct p_data), receive_DataReply },
	[P_RS_DATA_REPLY]   = { 1, sizeof(struct p_data), receive_RSDataReply } ,
	[P_BARRIER]	    = { 0, sizeof(struct p_barrier), receive_Barrier } ,
	[P_BITMAP]	    = { 1, 0, receive_bitmap } ,
	[P_COMPRESSED_BITMAP] = { 1, 0, receive_bitmap } ,
	[P_UNPLUG_REMOTE]   = { 0, 0, receive_UnplugRemote },
	[P_DATA_REQUEST]    = { 0, sizeof(struct p_block_req), receive_DataRequest },
	[P_RS_DATA_REQUEST] = { 0, sizeof(struct p_block_req), receive_DataRequest },
	[P_SYNC_PARAM]	    = { 1, 0, receive_SyncParam },
	[P_SYNC_PARAM89]    = { 1, 0, receive_SyncParam },
	[P_PROTOCOL]        = { 1, sizeof(struct p_protocol), receive_protocol },
	[P_UUIDS]	    = { 0, sizeof(struct p_uuids), receive_uuids },
	[P_SIZES]	    = { 0, sizeof(struct p_sizes), receive_sizes },
	[P_STATE]	    = { 0, sizeof(struct p_state), receive_state },
	[P_STATE_CHG_REQ]   = { 0, sizeof(struct p_req_state), receive_req_state },
	[P_SYNC_UUID]       = { 0, sizeof(struct p_rs_uuid), receive_sync_uuid },
	[P_OV_REQUEST]      = { 0, sizeof(struct p_block_req), receive_DataRequest },
	[P_OV_REPLY]        = { 1, sizeof(struct p_block_req), receive_DataRequest },
	[P_CSUM_RS_REQUEST] = { 1, sizeof(struct p_block_req), receive_DataRequest },
	[P_DELAY_PROBE]     = { 0, sizeof(struct p_delay_probe93), receive_skip },
	[P_OUT_OF_SYNC]     = { 0, sizeof(struct p_block_desc), receive_out_of_sync },
	[P_CONN_ST_CHG_REQ] = { 0, sizeof(struct p_req_state), receive_req_state },
	[P_PROTOCOL_UPDATE] = { 1, sizeof(struct p_protocol), receive_protocol },
	[P_CONN_ST_CHG_PREPARE] = { 0, sizeof(struct p_req_state), receive_req_state },
	[P_CONN_ST_CHG_ABORT] = { 0, sizeof(struct p_req_state), receive_req_state },
};

STATIC void drbdd(struct drbd_connection *connection)
{
	struct packet_info pi;
	size_t shs; /* sub header size */
	int err;

	while (get_t_state(&connection->receiver) == RUNNING) {
		struct data_cmd *cmd;

		drbd_thread_current_set_cpu(&connection->receiver);
		if (drbd_recv_header(connection, &pi))
			goto err_out;

		cmd = &drbd_cmd_handler[pi.cmd];
		if (unlikely(pi.cmd >= ARRAY_SIZE(drbd_cmd_handler) || !cmd->fn)) {
			drbd_err(connection, "Unexpected data packet %s (0x%04x)",
				 cmdname(pi.cmd), pi.cmd);
			goto err_out;
		}

		shs = cmd->pkt_size;
		if (pi.size > shs && !cmd->expect_payload) {
			drbd_err(connection, "No payload expected %s l:%d\n",
				 cmdname(pi.cmd), pi.size);
			goto err_out;
		}

		if (shs) {
			err = drbd_recv_all_warn(connection, pi.data, shs);
			if (err)
				goto err_out;
			pi.size -= shs;
		}

		err = cmd->fn(connection, &pi);
		if (err) {
			drbd_err(connection, "error receiving %s, e: %d l: %d!\n",
				 cmdname(pi.cmd), err, pi.size);
			goto err_out;
		}
	}
	return;

    err_out:
	change_cstate(connection, C_PROTOCOL_ERROR, CS_HARD);
}

STATIC void conn_disconnect(struct drbd_connection *connection)
{
	struct drbd_peer_device *peer_device;
	enum drbd_conn_state oc;
	unsigned long irq_flags;
	int vnr;

	if (connection->cstate[NOW] == C_STANDALONE)
		return;

	/* We are about to start the cleanup after connection loss.
	 * Make sure drbd_make_request knows about that.
	 * Usually we should be in some network failure state already,
	 * but just in case we are not, we fix it up here.
	 */
	change_cstate(connection, C_NETWORK_FAILURE, CS_HARD);

	/* asender does not clean up anything. it must not interfere, either */
	drbd_thread_stop(&connection->asender);
	drbd_free_sock(connection);

	rcu_read_lock();
	idr_for_each_entry(&connection->peer_devices, peer_device, vnr) {
		struct drbd_device *device = peer_device->device;
		kref_get(&device->kref);
		rcu_read_unlock();
		drbd_disconnected(peer_device);
		kref_put(&device->kref, drbd_destroy_device);
		rcu_read_lock();
	}
	rcu_read_unlock();

	if (!list_empty(&connection->current_epoch->list))
		drbd_err(connection, "ASSERTION FAILED: connection->current_epoch->list not empty\n");
	/* ok, no more ee's on the fly, it is safe to reset the epoch_size */
	atomic_set(&connection->current_epoch->epoch_size, 0);
	connection->send.seen_any_write_yet = false;

	drbd_info(connection, "Connection closed\n");

	if (connection->resource->role[NOW] == R_PRIMARY && conn_highest_pdsk(connection) >= D_UNKNOWN)
		conn_try_outdate_peer_async(connection);

	begin_state_change(connection->resource, &irq_flags, CS_VERBOSE | CS_LOCAL_ONLY);
	oc = connection->cstate[NOW];
	if (oc >= C_UNCONNECTED)
		__change_cstate(connection, C_UNCONNECTED);
	end_state_change(connection->resource, &irq_flags);

	if (oc == C_DISCONNECTING)
		change_cstate(connection, C_STANDALONE, CS_VERBOSE | CS_HARD | CS_LOCAL_ONLY);
}

static int drbd_disconnected(struct drbd_peer_device *peer_device)
{
	struct drbd_device *device = peer_device->device;
	unsigned int i;

	/* wait for current activity to cease. */
	spin_lock_irq(&device->resource->req_lock);
	_drbd_wait_ee_list_empty(device, &device->active_ee);
	_drbd_wait_ee_list_empty(device, &device->sync_ee);
	_drbd_wait_ee_list_empty(device, &device->read_ee);
	spin_unlock_irq(&device->resource->req_lock);

	/* We do not have data structures that would allow us to
	 * get the rs_pending_cnt down to 0 again.
	 *  * On L_SYNC_TARGET we do not have any data structures describing
	 *    the pending RSDataRequest's we have sent.
	 *  * On L_SYNC_SOURCE there is no data structure that tracks
	 *    the P_RS_DATA_REPLY blocks that we sent to the SyncTarget.
	 *  And no, it is not the sum of the reference counts in the
	 *  resync_LRU. The resync_LRU tracks the whole operation including
	 *  the disk-IO, while the rs_pending_cnt only tracks the blocks
	 *  on the fly. */
	drbd_rs_cancel_all(peer_device);
	peer_device->rs_total = 0;
	peer_device->rs_failed = 0;
	atomic_set(&peer_device->rs_pending_cnt, 0);
	wake_up(&device->misc_wait);

	del_timer_sync(&peer_device->resync_timer);
	resync_timer_fn((unsigned long)peer_device);

	/* wait for all w_e_end_data_req, w_e_end_rsdata_req, w_send_barrier,
	 * w_make_resync_request etc. which may still be on the worker queue
	 * to be "canceled" */
	drbd_flush_workqueue(&peer_device->connection->sender_work);

	drbd_finish_peer_reqs(device);

	/* This second workqueue flush is necessary, since drbd_finish_peer_reqs()
	   might have issued a work again. The one before drbd_finish_peer_reqs() is
	   necessary to reclain net_ee in drbd_finish_peer_reqs(). */
	drbd_flush_workqueue(&peer_device->connection->sender_work);

	kfree(peer_device->p_uuid);
	peer_device->p_uuid = NULL;

	if (!drbd_suspended(device))
		tl_clear(peer_device->connection);

	drbd_md_sync(device);

	/* serialize with bitmap writeout triggered by the state change,
	 * if any. */
	wait_event(device->misc_wait, list_empty(&device->pending_bitmap_work));

	/* tcp_close and release of sendpage pages can be deferred.  I don't
	 * want to use SO_LINGER, because apparently it can be deferred for
	 * more than 20 seconds (longest time I checked).
	 *
	 * Actually we don't care for exactly when the network stack does its
	 * put_page(), but release our reference on these pages right here.
	 */
	i = drbd_free_peer_reqs(device, &device->net_ee);
	if (i)
		drbd_info(device, "net_ee not empty, killed %u entries\n", i);
	i = atomic_read(&device->pp_in_use_by_net);
	if (i)
		drbd_info(device, "pp_in_use_by_net = %d, expected 0\n", i);
	i = atomic_read(&device->pp_in_use);
	if (i)
		drbd_info(device, "pp_in_use = %d, expected 0\n", i);

	D_ASSERT(device, list_empty(&device->read_ee));
	D_ASSERT(device, list_empty(&device->active_ee));
	D_ASSERT(device, list_empty(&device->sync_ee));
	D_ASSERT(device, list_empty(&device->done_ee));

	return 0;
}

/*
 * We support PRO_VERSION_MIN to PRO_VERSION_MAX. The protocol version
 * we can agree on is stored in agreed_pro_version.
 *
 * feature flags and the reserved array should be enough room for future
 * enhancements of the handshake protocol, and possible plugins...
 *
 * for now, they are expected to be zero, but ignored.
 */
STATIC int drbd_send_features(struct drbd_connection *connection)
{
	struct drbd_socket *sock;
	struct p_connection_features *p;

	sock = &connection->data;
	p = conn_prepare_command(connection, sock);
	if (!p)
		return -EIO;
	memset(p, 0, sizeof(*p));
	p->protocol_min = cpu_to_be32(PRO_VERSION_MIN);
	p->protocol_max = cpu_to_be32(PRO_VERSION_MAX);
	return conn_send_command(connection, sock, P_CONNECTION_FEATURES, sizeof(*p), NULL, 0);
}

/*
 * return values:
 *   1 yes, we have a valid connection
 *   0 oops, did not work out, please try again
 *  -1 peer talks different language,
 *     no point in trying again, please go standalone.
 */
STATIC int drbd_do_features(struct drbd_connection *connection)
{
	/* ASSERT current == connection->receiver ... */
	struct p_connection_features *p;
	const int expect = sizeof(struct p_connection_features);
	struct packet_info pi;
	int err;

	err = drbd_send_features(connection);
	if (err)
		return 0;

	err = drbd_recv_header(connection, &pi);
	if (err)
		return 0;

	if (pi.cmd != P_CONNECTION_FEATURES) {
		drbd_err(connection, "expected ConnectionFeatures packet, received: %s (0x%04x)\n",
			 cmdname(pi.cmd), pi.cmd);
		return -1;
	}

	if (pi.size != expect) {
		drbd_err(connection, "expected ConnectionFeatures length: %u, received: %u\n",
		     expect, pi.size);
		return -1;
	}

	p = pi.data;
	err = drbd_recv_all_warn(connection, p, expect);
	if (err)
		return 0;

	p->protocol_min = be32_to_cpu(p->protocol_min);
	p->protocol_max = be32_to_cpu(p->protocol_max);
	if (p->protocol_max == 0)
		p->protocol_max = p->protocol_min;

	if (PRO_VERSION_MAX < p->protocol_min ||
	    PRO_VERSION_MIN > p->protocol_max) {
		drbd_err(connection, "incompatible DRBD dialects: "
		    "I support %d-%d, peer supports %d-%d\n",
		    PRO_VERSION_MIN, PRO_VERSION_MAX,
		    p->protocol_min, p->protocol_max);
		return -1;
	}

	connection->agreed_pro_version = min_t(int, PRO_VERSION_MAX, p->protocol_max);

	if (connection->agreed_pro_version < 110) {
		struct drbd_connection *connection2;

		for_each_connection(connection2, connection->resource) {
			if (connection == connection2)
				continue;
			drbd_err(connection, "Peer supports protocols %d-%d, but "
				 "multiple connections are only supported in protocol "
				 "110 and above\n", p->protocol_min, p->protocol_max);
			return -1;
		}
	}

	drbd_info(connection, "Handshake successful: "
	     "Agreed network protocol version %d\n", connection->agreed_pro_version);

	return 1;
}

#if !defined(CONFIG_CRYPTO_HMAC) && !defined(CONFIG_CRYPTO_HMAC_MODULE)
STATIC int drbd_do_auth(struct drbd_connection *connection)
{
	drbd_err(device, "This kernel was build without CONFIG_CRYPTO_HMAC.\n");
	drbd_err(device, "You need to disable 'cram-hmac-alg' in drbd.conf.\n");
	return -1;
}
#else
#define CHALLENGE_LEN 64

/* Return value:
	1 - auth succeeded,
	0 - failed, try again (network error),
	-1 - auth failed, don't try again.
*/

STATIC int drbd_do_auth(struct drbd_connection *connection)
{
	struct drbd_socket *sock;
	char my_challenge[CHALLENGE_LEN];  /* 64 Bytes... */
	struct scatterlist sg;
	char *response = NULL;
	char *right_response = NULL;
	char *peers_ch = NULL;
	unsigned int key_len;
	char secret[SHARED_SECRET_MAX]; /* 64 byte */
	unsigned int resp_size;
	struct hash_desc desc;
	struct packet_info pi;
	struct net_conf *nc;
	int err, rv;

	/* FIXME: Put the challenge/response into the preallocated socket buffer.  */

	rcu_read_lock();
	nc = rcu_dereference(connection->net_conf);
	key_len = strlen(nc->shared_secret);
	memcpy(secret, nc->shared_secret, key_len);
	rcu_read_unlock();

	desc.tfm = connection->cram_hmac_tfm;
	desc.flags = 0;

	rv = crypto_hash_setkey(connection->cram_hmac_tfm, (u8 *)secret, key_len);
	if (rv) {
		drbd_err(connection, "crypto_hash_setkey() failed with %d\n", rv);
		rv = -1;
		goto fail;
	}

	get_random_bytes(my_challenge, CHALLENGE_LEN);

	sock = &connection->data;
	if (!conn_prepare_command(connection, sock)) {
		rv = 0;
		goto fail;
	}
	rv = !conn_send_command(connection, sock, P_AUTH_CHALLENGE, 0,
				my_challenge, CHALLENGE_LEN);
	if (!rv)
		goto fail;

	err = drbd_recv_header(connection, &pi);
	if (err) {
		rv = 0;
		goto fail;
	}

	if (pi.cmd != P_AUTH_CHALLENGE) {
		drbd_err(connection, "expected AuthChallenge packet, received: %s (0x%04x)\n",
			 cmdname(pi.cmd), pi.cmd);
		rv = 0;
		goto fail;
	}

	if (pi.size > CHALLENGE_LEN * 2) {
		drbd_err(connection, "expected AuthChallenge payload too big.\n");
		rv = -1;
		goto fail;
	}

	peers_ch = kmalloc(pi.size, GFP_NOIO);
	if (peers_ch == NULL) {
		drbd_err(connection, "kmalloc of peers_ch failed\n");
		rv = -1;
		goto fail;
	}

	err = drbd_recv_all_warn(connection, peers_ch, pi.size);
	if (err) {
		rv = 0;
		goto fail;
	}

	resp_size = crypto_hash_digestsize(connection->cram_hmac_tfm);
	response = kmalloc(resp_size, GFP_NOIO);
	if (response == NULL) {
		drbd_err(connection, "kmalloc of response failed\n");
		rv = -1;
		goto fail;
	}

	sg_init_table(&sg, 1);
	sg_set_buf(&sg, peers_ch, pi.size);

	rv = crypto_hash_digest(&desc, &sg, sg.length, response);
	if (rv) {
		drbd_err(connection, "crypto_hash_digest() failed with %d\n", rv);
		rv = -1;
		goto fail;
	}

	if (!conn_prepare_command(connection, sock)) {
		rv = 0;
		goto fail;
	}
	rv = !conn_send_command(connection, sock, P_AUTH_RESPONSE, 0,
				response, resp_size);
	if (!rv)
		goto fail;

	err = drbd_recv_header(connection, &pi);
	if (err) {
		rv = 0;
		goto fail;
	}

	if (pi.cmd != P_AUTH_RESPONSE) {
		drbd_err(connection, "expected AuthResponse packet, received: %s (0x%04x)\n",
			 cmdname(pi.cmd), pi.cmd);
		rv = 0;
		goto fail;
	}

	if (pi.size != resp_size) {
		drbd_err(connection, "expected AuthResponse payload of wrong size\n");
		rv = 0;
		goto fail;
	}

	err = drbd_recv_all_warn(connection, response , resp_size);
	if (err) {
		rv = 0;
		goto fail;
	}

	right_response = kmalloc(resp_size, GFP_NOIO);
	if (right_response == NULL) {
		drbd_err(connection, "kmalloc of right_response failed\n");
		rv = -1;
		goto fail;
	}

	sg_set_buf(&sg, my_challenge, CHALLENGE_LEN);

	rv = crypto_hash_digest(&desc, &sg, sg.length, right_response);
	if (rv) {
		drbd_err(connection, "crypto_hash_digest() failed with %d\n", rv);
		rv = -1;
		goto fail;
	}

	rv = !memcmp(response, right_response, resp_size);

	if (rv)
		drbd_info(connection, "Peer authenticated using %d bytes HMAC\n",
		     resp_size);
	else
		rv = -1;

 fail:
	kfree(peers_ch);
	kfree(response);
	kfree(right_response);

	return rv;
}
#endif

int drbd_receiver(struct drbd_thread *thi)
{
	struct drbd_connection *connection = thi->connection;
	int h;

	do {
		h = conn_connect(connection);
		if (h == 0) {
			conn_disconnect(connection);
			schedule_timeout_interruptible(HZ);
		}
		if (h == -1)
			change_cstate(connection, C_DISCONNECTING, CS_HARD);
	} while (h == 0);

	if (h > 0)
		drbdd(connection);

	conn_disconnect(connection);
	return 0;
}

/* ********* acknowledge sender ******** */

STATIC int got_RqSReply(struct drbd_connection *connection, struct packet_info *pi)
{
	struct p_req_state_reply *p = pi->data;
	int retcode = be32_to_cpu(p->retcode);

	if (retcode >= SS_SUCCESS) {
		set_bit(CONN_WD_ST_CHG_OKAY, &connection->flags);
	} else {
		set_bit(CONN_WD_ST_CHG_FAIL, &connection->flags);
		if (connection->last_remote_state_error != retcode ||
		    jiffies - connection->last_remote_state_error_jiffies > HZ/10)
			drbd_err(connection, "Requested state change failed by peer: %s (%d)\n",
				 drbd_set_st_err_str(retcode), retcode);
		connection->last_remote_state_error = retcode;
		connection->last_remote_state_error_jiffies = jiffies;
	}
	wake_up(&connection->resource->state_wait);
	wake_up(&connection->ping_wait);

	return 0;
}

STATIC int got_Ping(struct drbd_connection *connection, struct packet_info *pi)
{
	return drbd_send_ping_ack(connection);

}

STATIC int got_PingAck(struct drbd_connection *connection, struct packet_info *pi)
{
	if (!test_and_set_bit(GOT_PING_ACK, &connection->flags))
		wake_up(&connection->ping_wait);

	return 0;
}

STATIC int got_IsInSync(struct drbd_connection *connection, struct packet_info *pi)
{
	struct drbd_peer_device *peer_device;
	struct drbd_device *device;
	struct p_block_ack *p = pi->data;
	sector_t sector = be64_to_cpu(p->sector);
	int blksize = be32_to_cpu(p->blksize);

	peer_device = conn_peer_device(connection, pi->vnr);
	if (!peer_device)
		return -EIO;
	device = peer_device->device;

	D_ASSERT(device, peer_device->connection->agreed_pro_version >= 89);

	update_peer_seq(peer_device, be32_to_cpu(p->seq_num));

	if (get_ldev(device)) {
		drbd_rs_complete_io(peer_device, sector);
		drbd_set_in_sync(peer_device, sector, blksize);
		/* rs_same_csums is supposed to count in units of BM_BLOCK_SIZE */
		peer_device->rs_same_csum += (blksize >> BM_BLOCK_SHIFT);
		put_ldev(device);
	}
	dec_rs_pending(peer_device);
	atomic_add(blksize >> 9, &peer_device->rs_sect_in);

	return 0;
}

static int
validate_req_change_req_state(struct drbd_peer_device *peer_device, u64 id, sector_t sector,
			      struct rb_root *root, const char *func,
			      enum drbd_req_event what, bool missing_ok)
{
	struct drbd_device *device = peer_device->device;
	struct drbd_request *req;
	struct bio_and_error m;

	spin_lock_irq(&device->resource->req_lock);
	req = find_request(device, root, id, sector, missing_ok, func);
	if (unlikely(!req)) {
		spin_unlock_irq(&device->resource->req_lock);
		return -EIO;
	}
	__req_mod(req, what, peer_device, &m);
	spin_unlock_irq(&device->resource->req_lock);

	if (m.bio)
		complete_master_bio(device, &m);
	return 0;
}

STATIC int got_BlockAck(struct drbd_connection *connection, struct packet_info *pi)
{
	struct drbd_peer_device *peer_device;
	struct drbd_device *device;
	struct p_block_ack *p = pi->data;
	sector_t sector = be64_to_cpu(p->sector);
	int blksize = be32_to_cpu(p->blksize);
	enum drbd_req_event what;

	peer_device = conn_peer_device(connection, pi->vnr);
	if (!peer_device)
		return -EIO;
	device = peer_device->device;

	update_peer_seq(peer_device, be32_to_cpu(p->seq_num));

	if (p->block_id == ID_SYNCER) {
		drbd_set_in_sync(peer_device, sector, blksize);
		dec_rs_pending(peer_device);
		return 0;
	}
	switch (pi->cmd) {
	case P_RS_WRITE_ACK:
		what = WRITE_ACKED_BY_PEER_AND_SIS;
		break;
	case P_WRITE_ACK:
		what = WRITE_ACKED_BY_PEER;
		break;
	case P_RECV_ACK:
		what = RECV_ACKED_BY_PEER;
		break;
	case P_DISCARD_WRITE:
		what = DISCARD_WRITE;
		break;
	case P_RETRY_WRITE:
		what = POSTPONE_WRITE;
		break;
	default:
		BUG();
	}

	return validate_req_change_req_state(peer_device, p->block_id, sector,
					     &device->write_requests, __func__,
					     what, false);
}

STATIC int got_NegAck(struct drbd_connection *connection, struct packet_info *pi)
{
	struct drbd_peer_device *peer_device;
	struct drbd_device *device;
	struct p_block_ack *p = pi->data;
	sector_t sector = be64_to_cpu(p->sector);
	int size = be32_to_cpu(p->blksize);
	int err;

	peer_device = conn_peer_device(connection, pi->vnr);
	if (!peer_device)
		return -EIO;
	device = peer_device->device;

	update_peer_seq(peer_device, be32_to_cpu(p->seq_num));

	if (p->block_id == ID_SYNCER) {
		dec_rs_pending(peer_device);
		drbd_rs_failed_io(peer_device, sector, size);
		return 0;
	}

	err = validate_req_change_req_state(peer_device, p->block_id, sector,
					    &device->write_requests, __func__,
					    NEG_ACKED, true);
	if (err) {
		/* Protocol A has no P_WRITE_ACKs, but has P_NEG_ACKs.
		   The master bio might already be completed, therefore the
		   request is no longer in the collision hash. */
		/* In Protocol B we might already have got a P_RECV_ACK
		   but then get a P_NEG_ACK afterwards. */
		drbd_set_out_of_sync(peer_device, sector, size);
	}
	return 0;
}

STATIC int got_NegDReply(struct drbd_connection *connection, struct packet_info *pi)
{
	struct drbd_peer_device *peer_device;
	struct drbd_device *device;
	struct p_block_ack *p = pi->data;
	sector_t sector = be64_to_cpu(p->sector);

	peer_device = conn_peer_device(connection, pi->vnr);
	if (!peer_device)
		return -EIO;
	device = peer_device->device;

	update_peer_seq(peer_device, be32_to_cpu(p->seq_num));

	drbd_err(device, "Got NegDReply; Sector %llus, len %u.\n",
		 (unsigned long long)sector, be32_to_cpu(p->blksize));

	return validate_req_change_req_state(peer_device, p->block_id, sector,
					     &device->read_requests, __func__,
					     NEG_ACKED, false);
}

STATIC int got_NegRSDReply(struct drbd_connection *connection, struct packet_info *pi)
{
	struct drbd_peer_device *peer_device;
	struct drbd_device *device;
	sector_t sector;
	int size;
	struct p_block_ack *p = pi->data;

	peer_device = conn_peer_device(connection, pi->vnr);
	if (!peer_device)
		return -EIO;
	device = peer_device->device;

	sector = be64_to_cpu(p->sector);
	size = be32_to_cpu(p->blksize);

	update_peer_seq(peer_device, be32_to_cpu(p->seq_num));

	dec_rs_pending(peer_device);

	if (get_ldev_if_state(device, D_FAILED)) {
		drbd_rs_complete_io(peer_device, sector);
		switch (pi->cmd) {
		case P_NEG_RS_DREPLY:
			drbd_rs_failed_io(peer_device, sector, size);
		case P_RS_CANCEL:
			break;
		default:
			BUG();
		}
		put_ldev(device);
	}

	return 0;
}

STATIC int got_BarrierAck(struct drbd_connection *connection, struct packet_info *pi)
{
	struct drbd_peer_device *peer_device;
	struct p_barrier_ack *p = pi->data;
	int vnr;

	tl_release(connection, p->barrier, be32_to_cpu(p->set_size));

	rcu_read_lock();
	idr_for_each_entry(&connection->peer_devices, peer_device, vnr) {
		struct drbd_device *device = peer_device->device;
		if (peer_device->repl_state[NOW] == L_AHEAD &&
		    atomic_read(&device->ap_in_flight) == 0 &&
		    !test_and_set_bit(AHEAD_TO_SYNC_SOURCE, &device->flags)) {
			peer_device->start_resync_timer.expires = jiffies + HZ;
			add_timer(&peer_device->start_resync_timer);
		}
	}
	rcu_read_unlock();

	return 0;
}

STATIC int got_OVResult(struct drbd_connection *connection, struct packet_info *pi)
{
	struct drbd_peer_device *peer_device;
	struct drbd_device *device;
	struct p_block_ack *p = pi->data;
	sector_t sector;
	int size;

	peer_device = conn_peer_device(connection, pi->vnr);
	if (!peer_device)
		return -EIO;
	device = peer_device->device;

	sector = be64_to_cpu(p->sector);
	size = be32_to_cpu(p->blksize);

	update_peer_seq(peer_device, be32_to_cpu(p->seq_num));

	if (be64_to_cpu(p->block_id) == ID_OUT_OF_SYNC)
		drbd_ov_out_of_sync_found(peer_device, sector, size);
	else
		ov_out_of_sync_print(peer_device);

	if (!get_ldev(device))
		return 0;

	drbd_rs_complete_io(peer_device, sector);
	dec_rs_pending(peer_device);

	--peer_device->ov_left;

	/* let's advance progress step marks only for every other megabyte */
	if ((peer_device->ov_left & 0x200) == 0x200)
		drbd_advance_rs_marks(peer_device, peer_device->ov_left);

	if (peer_device->ov_left == 0) {
		struct drbd_peer_device_work *dw = kmalloc(sizeof(*dw), GFP_NOIO);
		if (dw) {
			dw->w.cb = w_ov_finished;
			dw->peer_device = peer_device;
			drbd_queue_work(&peer_device->connection->sender_work, &dw->w);
		} else {
			drbd_err(device, "kmalloc(dw) failed.");
			ov_out_of_sync_print(peer_device);
			drbd_resync_finished(peer_device);
		}
	}
	put_ldev(device);
	return 0;
}

STATIC int got_skip(struct drbd_connection *connection, struct packet_info *pi)
{
	return 0;
}

static int connection_finish_peer_reqs(struct drbd_connection *connection)
{
	struct drbd_peer_device *peer_device;
	int vnr, not_empty = 0;

	do {
		clear_bit(SIGNAL_ASENDER, &connection->flags);
		flush_signals(current);

		rcu_read_lock();
		idr_for_each_entry(&connection->peer_devices, peer_device, vnr) {
			struct drbd_device *device = peer_device->device;
			kref_get(&device->kref);
			rcu_read_unlock();
			if (drbd_finish_peer_reqs(device)) {
				kref_put(&device->kref, drbd_destroy_device);
				return 1;
			}
			kref_put(&device->kref, drbd_destroy_device);
			rcu_read_lock();
		}
		set_bit(SIGNAL_ASENDER, &connection->flags);

		spin_lock_irq(&connection->resource->req_lock);
		idr_for_each_entry(&connection->peer_devices, peer_device, vnr) {
			struct drbd_device *device = peer_device->device;
			not_empty = !list_empty(&device->done_ee);
			if (not_empty)
				break;
		}
		spin_unlock_irq(&connection->resource->req_lock);
		rcu_read_unlock();
	} while (not_empty);

	return 0;
}

struct asender_cmd {
	size_t pkt_size;
	int (*fn)(struct drbd_connection *connection, struct packet_info *);
};

static struct asender_cmd asender_tbl[] = {
	[P_PING]	    = { 0, got_Ping },
	[P_PING_ACK]	    = { 0, got_PingAck },
	[P_RECV_ACK]	    = { sizeof(struct p_block_ack), got_BlockAck },
	[P_WRITE_ACK]	    = { sizeof(struct p_block_ack), got_BlockAck },
	[P_RS_WRITE_ACK]    = { sizeof(struct p_block_ack), got_BlockAck },
	[P_DISCARD_WRITE]   = { sizeof(struct p_block_ack), got_BlockAck },
	[P_NEG_ACK]	    = { sizeof(struct p_block_ack), got_NegAck },
	[P_NEG_DREPLY]	    = { sizeof(struct p_block_ack), got_NegDReply },
	[P_NEG_RS_DREPLY]   = { sizeof(struct p_block_ack), got_NegRSDReply },
	[P_OV_RESULT]	    = { sizeof(struct p_block_ack), got_OVResult },
	[P_BARRIER_ACK]	    = { sizeof(struct p_barrier_ack), got_BarrierAck },
	[P_STATE_CHG_REPLY] = { sizeof(struct p_req_state_reply), got_RqSReply },
	[P_RS_IS_IN_SYNC]   = { sizeof(struct p_block_ack), got_IsInSync },
	[P_DELAY_PROBE]     = { sizeof(struct p_delay_probe93), got_skip },
	[P_RS_CANCEL]       = { sizeof(struct p_block_ack), got_NegRSDReply },
	[P_CONN_ST_CHG_REPLY]={ sizeof(struct p_req_state_reply), got_RqSReply },
	[P_RETRY_WRITE]	    = { sizeof(struct p_block_ack), got_BlockAck },
};

int drbd_asender(struct drbd_thread *thi)
{
	struct drbd_connection *connection = thi->connection;
	struct asender_cmd *cmd = NULL;
	struct packet_info pi;
	int rv;
	void *buf    = connection->meta.rbuf;
	int received = 0;
	unsigned int header_size = drbd_header_size(connection);
	int expect   = header_size;
	bool ping_timeout_active = false;
	struct net_conf *nc;
	int ping_timeo, tcp_cork, ping_int;

	current->policy = SCHED_RR;  /* Make this a realtime task! */
	current->rt_priority = 2;    /* more important than all other tasks */

	while (get_t_state(thi) == RUNNING) {
		drbd_thread_current_set_cpu(thi);

		rcu_read_lock();
		nc = rcu_dereference(connection->net_conf);
		ping_timeo = nc->ping_timeo;
		tcp_cork = nc->tcp_cork;
		ping_int = nc->ping_int;
		rcu_read_unlock();

		if (test_and_clear_bit(SEND_PING, &connection->flags)) {
			if (drbd_send_ping(connection)) {
				drbd_err(connection, "drbd_send_ping has failed\n");
				goto reconnect;
			}
			connection->meta.socket->sk->sk_rcvtimeo = ping_timeo * HZ / 10;
			ping_timeout_active = true;
		}

		/* TODO: conditionally cork; it may hurt latency if we cork without
		   much to send */
		if (tcp_cork)
			drbd_tcp_cork(connection->meta.socket);
		if (connection_finish_peer_reqs(connection)) {
			drbd_err(connection, "connection_finish_peer_reqs() failed\n");
			goto reconnect;
		}
		/* but unconditionally uncork unless disabled */
		if (tcp_cork)
			drbd_tcp_uncork(connection->meta.socket);

		/* short circuit, recv_msg would return EINTR anyways. */
		if (signal_pending(current))
			continue;

		rv = drbd_recv_short(connection->meta.socket, buf, expect-received, 0);
		clear_bit(SIGNAL_ASENDER, &connection->flags);

		flush_signals(current);

		/* Note:
		 * -EINTR	 (on meta) we got a signal
		 * -EAGAIN	 (on meta) rcvtimeo expired
		 * -ECONNRESET	 other side closed the connection
		 * -ERESTARTSYS  (on data) we got a signal
		 * rv <  0	 other than above: unexpected error!
		 * rv == expected: full header or command
		 * rv <  expected: "woken" by signal during receive
		 * rv == 0	 : "connection shut down by peer"
		 */
		if (likely(rv > 0)) {
			received += rv;
			buf	 += rv;
		} else if (rv == 0) {
			drbd_err(connection, "meta connection shut down by peer.\n");
			goto reconnect;
		} else if (rv == -EAGAIN) {
			/* If the data socket received something meanwhile,
			 * that is good enough: peer is still alive. */
			if (time_after(connection->last_received,
				jiffies - connection->meta.socket->sk->sk_rcvtimeo))
				continue;
			if (ping_timeout_active) {
				drbd_err(connection, "PingAck did not arrive in time.\n");
				goto reconnect;
			}
			set_bit(SEND_PING, &connection->flags);
			continue;
		} else if (rv == -EINTR) {
			continue;
		} else {
			drbd_err(connection, "sock_recvmsg returned %d\n", rv);
			goto reconnect;
		}

		if (received == expect && cmd == NULL) {
			if (decode_header(connection, connection->meta.rbuf, &pi))
				goto reconnect;
			cmd = &asender_tbl[pi.cmd];
			if (pi.cmd >= ARRAY_SIZE(asender_tbl) || !cmd->fn) {
				drbd_err(connection, "Unexpected meta packet %s (0x%04x)\n",
					 cmdname(pi.cmd), pi.cmd);
				goto disconnect;
			}
			expect = header_size + cmd->pkt_size;
			if (pi.size != expect - header_size) {
				drbd_err(connection, "Wrong packet size on meta (c: %d, l: %d)\n",
					pi.cmd, pi.size);
				goto reconnect;
			}
		}
		if (received == expect) {
			bool err;

			err = cmd->fn(connection, &pi);
			if (err) {
				drbd_err(connection, "%pf failed\n", cmd->fn);
				goto reconnect;
			}

			connection->last_received = jiffies;

			if (cmd == &asender_tbl[P_PING_ACK]) {
				/* restore idle timeout */
				connection->meta.socket->sk->sk_rcvtimeo = ping_int * HZ;
				ping_timeout_active = false;
			}

			buf	 = connection->meta.rbuf;
			received = 0;
			expect	 = header_size;
			cmd	 = NULL;
		}
	}

	if (0) {
reconnect:
		change_cstate(connection, C_NETWORK_FAILURE, CS_HARD);
	}
	if (0) {
disconnect:
		change_cstate(connection, C_DISCONNECTING, CS_HARD);
	}
	clear_bit(SIGNAL_ASENDER, &connection->flags);

	drbd_info(connection, "asender terminated\n");

	return 0;
}<|MERGE_RESOLUTION|>--- conflicted
+++ resolved
@@ -693,11 +693,8 @@
 	return sock;
 }
 
-<<<<<<< HEAD
-static struct socket *prepare_listen_socket(struct drbd_connection *connection)
-=======
 struct accept_wait_data {
-	struct drbd_tconn *tconn;
+	struct drbd_connection *connection;
 	struct socket *s_listen;
 	struct completion door_bell;
 	void (*original_sk_state_change)(struct sock *sk);
@@ -707,10 +704,10 @@
 static void incomming_connection(struct sock *sk)
 {
 	struct accept_wait_data *ad = sk->sk_user_data;
-	struct drbd_tconn *tconn = ad->tconn;
+	struct drbd_connection *connection = ad->connection;
 
 	if (sk->sk_state != TCP_ESTABLISHED)
-		conn_warn(tconn, "unexpected tcp state change. sk_state = %d\n", sk->sk_state);
+		drbd_warn(connection, "unexpected tcp state change. sk_state = %d\n", sk->sk_state);
 
 	write_lock_bh(&sk->sk_callback_lock);
 	sk->sk_state_change = ad->original_sk_state_change;
@@ -721,8 +718,7 @@
 	complete(&ad->door_bell);
 }
 
-static int prepare_listen_socket(struct drbd_tconn *tconn, struct accept_wait_data *ad)
->>>>>>> 8c2d73f8
+static int prepare_listen_socket(struct drbd_connection *connection, struct accept_wait_data *ad)
 {
 	int err, sndbuf_size, rcvbuf_size, my_addr_len;
 	struct sockaddr_in6 my_addr;
@@ -785,11 +781,7 @@
 	return -EIO;
 }
 
-<<<<<<< HEAD
-STATIC struct socket *drbd_wait_for_connect(struct drbd_connection *connection)
-=======
-STATIC struct socket *drbd_wait_for_connect(struct drbd_tconn *tconn, struct accept_wait_data *ad)
->>>>>>> 8c2d73f8
+STATIC struct socket *drbd_wait_for_connect(struct drbd_connection *connection, struct accept_wait_data *ad)
 {
 	int timeo, connect_int, err = 0;
 	struct socket *s_estab = NULL;
@@ -807,20 +799,9 @@
 	timeo = connect_int * HZ;
 	timeo += (random32() & 1) ? timeo / 7 : -timeo / 7; /* 28.5% random jitter */
 
-<<<<<<< HEAD
-	s_listen = prepare_listen_socket(connection);
-	if (!s_listen)
-		goto out;
-
-	s_listen->sk->sk_rcvtimeo = timeo;
-	s_listen->sk->sk_sndtimeo = timeo;
-
-	err = kernel_accept(s_listen, &s_estab, 0);
-=======
 	err = wait_for_completion_interruptible_timeout(&ad->door_bell, timeo);
 	if (err <= 0)
 		return NULL;
->>>>>>> 8c2d73f8
 
 	err = kernel_accept(ad->s_listen, &s_estab, 0);
 	if (err < 0) {
@@ -919,14 +900,10 @@
 	struct net_conf *nc;
 	int vnr, timeout, try, h, ok;
 	bool discard_my_data;
-<<<<<<< HEAD
-=======
-	enum drbd_state_rv rv;
 	struct accept_wait_data ad = {
-		.tconn = tconn,
+		.connection = connection,
 		.door_bell = COMPLETION_INITIALIZER_ONSTACK(ad.door_bell),
 	};
->>>>>>> 8c2d73f8
 
 	if (change_cstate(connection, C_WF_CONNECTION, CS_VERBOSE) < SS_SUCCESS)
 		return -2;
@@ -945,7 +922,7 @@
 	/* Assume that the peer only understands protocol 80 until we know better.  */
 	connection->agreed_pro_version = 80;
 
-	if (prepare_listen_socket(tconn, &ad))
+	if (prepare_listen_socket(connection, &ad))
 		return 0;
 
 	do {
@@ -986,11 +963,7 @@
 		}
 
 retry:
-<<<<<<< HEAD
-		s = drbd_wait_for_connect(connection);
-=======
-		s = drbd_wait_for_connect(tconn, &ad);
->>>>>>> 8c2d73f8
+		s = drbd_wait_for_connect(connection, &ad);
 		if (s) {
 			try = receive_first_packet(connection, s);
 			drbd_socket_okay(&sock.socket);
