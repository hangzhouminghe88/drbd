/*
   drbd.c

   This file is part of DRBD by Philipp Reisner and Lars Ellenberg.

   Copyright (C) 2001-2008, LINBIT Information Technologies GmbH.
   Copyright (C) 1999-2008, Philipp Reisner <philipp.reisner@linbit.com>.
   Copyright (C) 2002-2008, Lars Ellenberg <lars.ellenberg@linbit.com>.

   Thanks to Carter Burden, Bart Grantham and Gennadiy Nerubayev
   from Logicworks, Inc. for making SDP replication support possible.

   drbd is free software; you can redistribute it and/or modify
   it under the terms of the GNU General Public License as published by
   the Free Software Foundation; either version 2, or (at your option)
   any later version.

   drbd is distributed in the hope that it will be useful,
   but WITHOUT ANY WARRANTY; without even the implied warranty of
   MERCHANTABILITY or FITNESS FOR A PARTICULAR PURPOSE.  See the
   GNU General Public License for more details.

   You should have received a copy of the GNU General Public License
   along with drbd; see the file COPYING.  If not, write to
   the Free Software Foundation, 675 Mass Ave, Cambridge, MA 02139, USA.

 */

#include <linux/autoconf.h>
#include <linux/module.h>
#include <linux/drbd.h>
#include <asm/uaccess.h>
#include <asm/types.h>
#include <net/sock.h>
#include <linux/ctype.h>
#include <linux/fs.h>
#include <linux/file.h>
#include <linux/proc_fs.h>
#include <linux/init.h>
#include <linux/mm.h>
#include <linux/memcontrol.h>
#include <linux/mm_inline.h>
#include <linux/slab.h>
#include <linux/random.h>
#include <linux/reboot.h>
#include <linux/notifier.h>
#define __KERNEL_SYSCALLS__
#include <linux/unistd.h>
#include <linux/vmalloc.h>
#include <linux/device.h>
#include <linux/dynamic_debug.h>

#include <linux/drbd_limits.h>
#include "drbd_int.h"
#include "drbd_protocol.h"
#include "drbd_req.h" /* only for _req_mod in tl_release and tl_clear */
#include "drbd_vli.h"

#ifdef COMPAT_HAVE_LINUX_BYTEORDER_SWABB_H
#include <linux/byteorder/swabb.h>
#else
#include <linux/swab.h>
#endif

#ifdef BD_OPS_USE_FMODE
static int drbd_open(struct block_device *bdev, fmode_t mode);
static int drbd_release(struct gendisk *gd, fmode_t mode);
#else
static int drbd_open(struct inode *inode, struct file *file);
static int drbd_release(struct inode *inode, struct file *file);
#endif
static int w_md_sync(struct drbd_work *w, int unused);
STATIC void md_sync_timer_fn(unsigned long data);
static int w_bitmap_io(struct drbd_work *w, int unused);
static int w_go_diskless(struct drbd_work *w, int unused);

MODULE_AUTHOR("Philipp Reisner <phil@linbit.com>, "
	      "Lars Ellenberg <lars@linbit.com>");
MODULE_DESCRIPTION("drbd - Distributed Replicated Block Device v" REL_VERSION);
MODULE_VERSION(REL_VERSION);
MODULE_LICENSE("GPL");
MODULE_PARM_DESC(minor_count, "Approximate number of drbd devices ("
		 __stringify(DRBD_MINOR_COUNT_MIN) "-" __stringify(DRBD_MINOR_COUNT_MAX) ")");
MODULE_ALIAS_BLOCKDEV_MAJOR(DRBD_MAJOR);

#include <linux/moduleparam.h>
/* allow_open_on_secondary */
MODULE_PARM_DESC(allow_oos, "DONT USE!");
/* thanks to these macros, if compiled into the kernel (not-module),
 * this becomes the boot parameter drbd.minor_count */
module_param(minor_count, uint, 0444);
module_param(disable_sendpage, bool, 0644);
module_param(allow_oos, bool, 0);
module_param(proc_details, int, 0644);

#ifdef DRBD_ENABLE_FAULTS
int enable_faults;
int fault_rate;
static int fault_count;
int fault_devs;
/* bitmap of enabled faults */
module_param(enable_faults, int, 0664);
/* fault rate % value - applies to all enabled faults */
module_param(fault_rate, int, 0664);
/* count of faults inserted */
module_param(fault_count, int, 0664);
/* bitmap of devices to insert faults on */
module_param(fault_devs, int, 0644);
#endif

/* module parameter, defined */
unsigned int minor_count = DRBD_MINOR_COUNT_DEF;
int disable_sendpage;
int allow_oos;
int proc_details;       /* Detail level in proc drbd*/

/* Module parameter for setting the user mode helper program
 * to run. Default is /sbin/drbdadm */
char usermode_helper[80] = "/sbin/drbdadm";

module_param_string(usermode_helper, usermode_helper, sizeof(usermode_helper), 0644);

/* in 2.6.x, our device mapping and config info contains our virtual gendisks
 * as member "struct gendisk *vdisk;"
 */
struct idr drbd_devices;
struct list_head drbd_resources;

struct kmem_cache *drbd_request_cache;
struct kmem_cache *drbd_ee_cache;	/* peer requests */
struct kmem_cache *drbd_bm_ext_cache;	/* bitmap extents */
struct kmem_cache *drbd_al_ext_cache;	/* activity log extents */
mempool_t *drbd_request_mempool;
mempool_t *drbd_ee_mempool;
mempool_t *drbd_md_io_page_pool;
struct bio_set *drbd_md_io_bio_set;

/* I do not use a standard mempool, because:
   1) I want to hand out the pre-allocated objects first.
   2) I want to be able to interrupt sleeping allocation with a signal.
   Note: This is a single linked list, the next pointer is the private
	 member of struct page.
 */
struct page *drbd_pp_pool;
spinlock_t   drbd_pp_lock;
int          drbd_pp_vacant;
wait_queue_head_t drbd_pp_wait;

DEFINE_RATELIMIT_STATE(drbd_ratelimit_state, DEFAULT_RATELIMIT_INTERVAL, DEFAULT_RATELIMIT_BURST);

STATIC const struct block_device_operations drbd_ops = {
	.owner =   THIS_MODULE,
	.open =    drbd_open,
	.release = drbd_release,
};

static void bio_destructor_drbd(struct bio *bio)
{
	bio_free(bio, drbd_md_io_bio_set);
}

struct bio *bio_alloc_drbd(gfp_t gfp_mask)
{
	struct bio *bio;

	if (!drbd_md_io_bio_set)
		return bio_alloc(gfp_mask, 1);

	bio = bio_alloc_bioset(gfp_mask, 1, drbd_md_io_bio_set);
	if (!bio)
		return NULL;
	bio->bi_destructor = bio_destructor_drbd;
	return bio;
}

#ifdef __CHECKER__
/* When checking with sparse, and this is an inline function, sparse will
   give tons of false positives. When this is a real functions sparse works.
 */
int _get_ldev_if_state(struct drbd_device *device, enum drbd_disk_state mins)
{
	int io_allowed;

	atomic_inc(&device->local_cnt);
	io_allowed = (device->disk_state >= mins);
	if (!io_allowed) {
		if (atomic_dec_and_test(&device->local_cnt))
			wake_up(&device->misc_wait);
	}
	return io_allowed;
}

#endif

/**
 * DOC: The transfer log
 *
 * The transfer log is a single linked list of &struct drbd_tl_epoch objects.
 * first_peer_device(device)->connection->newest_tle points to the head, first_peer_device(device)->connection->oldest_tle points to the tail
 * of the list. There is always at least one &struct drbd_tl_epoch object.
 *
 * Each &struct drbd_tl_epoch has a circular double linked list of requests
 * attached.
 */
STATIC int tl_init(struct drbd_connection *connection)
{
	struct drbd_tl_epoch *b;

	/* during device minor initialization, we may well use GFP_KERNEL */
	b = kmalloc(sizeof(struct drbd_tl_epoch), GFP_KERNEL);
	if (!b)
		return 0;
	INIT_LIST_HEAD(&b->requests);
	INIT_LIST_HEAD(&b->w.list);
	b->next = NULL;
	b->br_number = 4711;
	b->n_writes = 0;
	b->w.cb = NULL; /* if this is != NULL, we need to dec_ap_pending in tl_clear */

	connection->oldest_tle = b;
	connection->newest_tle = b;
	INIT_LIST_HEAD(&connection->out_of_sequence_requests);
	INIT_LIST_HEAD(&connection->barrier_acked_requests);

	return 1;
}

STATIC void tl_cleanup(struct drbd_connection *connection)
{
	if (connection->oldest_tle != connection->newest_tle)
		drbd_err(connection, "ASSERT FAILED: oldest_tle == newest_tle\n");
	if (!list_empty(&connection->out_of_sequence_requests))
		drbd_err(connection, "ASSERT FAILED: list_empty(out_of_sequence_requests)\n");
	kfree(connection->oldest_tle);
	connection->oldest_tle = NULL;
	kfree(connection->unused_spare_tle);
	connection->unused_spare_tle = NULL;
}

/**
 * _tl_add_barrier() - Adds a barrier to the transfer log
 * @device:	DRBD device.
 * @new:	Barrier to be added before the current head of the TL.
 *
 * The caller must hold the req_lock.
 */
void _tl_add_barrier(struct drbd_connection *connection, struct drbd_tl_epoch *new)
{
	struct drbd_tl_epoch *newest_before;

	INIT_LIST_HEAD(&new->requests);
	INIT_LIST_HEAD(&new->w.list);
	new->w.cb = NULL; /* if this is != NULL, we need to dec_ap_pending in tl_clear */
	new->next = NULL;
	new->n_writes = 0;

	newest_before = connection->newest_tle;
	/* never send a barrier number == 0, because that is special-cased
	 * when using TCQ for our write ordering code */
	new->br_number = (newest_before->br_number+1) ?: 1;
	if (connection->newest_tle != new) {
		connection->newest_tle->next = new;
		connection->newest_tle = new;
	}
}

/**
 * tl_release() - Free or recycle the oldest &struct drbd_tl_epoch object of the TL
 * @device:	DRBD device.
 * @barrier_nr:	Expected identifier of the DRBD write barrier packet.
 * @set_size:	Expected number of requests before that barrier.
 *
 * In case the passed barrier_nr or set_size does not match the oldest
 * &struct drbd_tl_epoch objects this function will cause a termination
 * of the connection.
 */
void tl_release(struct drbd_connection *connection, unsigned int barrier_nr,
		unsigned int set_size)
{
	struct drbd_device *device;
	struct drbd_tl_epoch *b, *nob; /* next old barrier */
	struct list_head *le, *tle;
	struct drbd_request *r;

	spin_lock_irq(&connection->resource->req_lock);

	b = connection->oldest_tle;

	/* first some paranoia code */
	if (b == NULL) {
		drbd_err(connection, "BAD! BarrierAck #%u received, but no epoch in tl!?\n",
			 barrier_nr);
		goto bail;
	}
	if (b->br_number != barrier_nr) {
		drbd_err(connection, "BAD! BarrierAck #%u received, expected #%u!\n",
			 barrier_nr, b->br_number);
		goto bail;
	}
	if (b->n_writes != set_size) {
		drbd_err(connection, "BAD! BarrierAck #%u received with n_writes=%u, expected n_writes=%u!\n",
			 barrier_nr, set_size, b->n_writes);
		goto bail;
	}

	/* Clean up list of requests processed during current epoch */
	list_for_each_safe(le, tle, &b->requests) {
		r = list_entry(le, struct drbd_request, tl_requests);
		_req_mod(r, BARRIER_ACKED);
	}
	/* There could be requests on the list waiting for completion
	   of the write to the local disk. To avoid corruptions of
	   slab's data structures we have to remove the lists head.

	   Also there could have been a barrier ack out of sequence, overtaking
	   the write acks - which would be a bug and violating write ordering.
	   To not deadlock in case we lose connection while such requests are
	   still pending, we need some way to find them for the
	   _req_mode(CONNECTION_LOST_WHILE_PENDING).

	   These have been list_move'd to the out_of_sequence_requests list in
	   _req_mod(, BARRIER_ACKED) above.
	   */
	list_splice_init(&b->requests, &connection->barrier_acked_requests);
	device = b->device;

	nob = b->next;
	if (test_and_clear_bit(CREATE_BARRIER, &device->flags)) {
		_tl_add_barrier(connection, b);
		if (nob)
			connection->oldest_tle = nob;
		/* if nob == NULL b was the only barrier, and becomes the new
		   barrier. Therefore connection->oldest_tle points already to b */
	} else {
		D_ASSERT(device, nob != NULL);
		connection->oldest_tle = nob;
		kfree(b);
	}

	spin_unlock_irq(&connection->resource->req_lock);
	dec_ap_pending(device);

	return;

bail:
	spin_unlock_irq(&connection->resource->req_lock);
	conn_request_state(connection, NS(conn, C_PROTOCOL_ERROR), CS_HARD);
}


/**
 * _tl_restart() - Walks the transfer log, and applies an action to all requests
 * @device:	DRBD device.
 * @what:       The action/event to perform with all request objects
 *
 * @what might be one of CONNECTION_LOST_WHILE_PENDING, RESEND, FAIL_FROZEN_DISK_IO,
 * RESTART_FROZEN_DISK_IO.
 */
void _tl_restart(struct drbd_connection *connection, enum drbd_req_event what)
{
	struct drbd_tl_epoch *b, *tmp, **pn;
	struct list_head *le, *tle, carry_reads;
	struct drbd_request *req;
	int rv, n_writes, n_reads;

	b = connection->oldest_tle;
	pn = &connection->oldest_tle;
	while (b) {
		n_writes = 0;
		n_reads = 0;
		INIT_LIST_HEAD(&carry_reads);
		list_for_each_safe(le, tle, &b->requests) {
			req = list_entry(le, struct drbd_request, tl_requests);
			rv = _req_mod(req, what);

			if (rv & MR_WRITE)
				n_writes++;
			if (rv & MR_READ)
				n_reads++;
		}
		tmp = b->next;

		if (n_writes) {
			if (what == RESEND) {
				b->n_writes = n_writes;
				if (b->w.cb == NULL) {
					b->w.cb = w_send_barrier;
					inc_ap_pending(b->device);
					set_bit(CREATE_BARRIER, &b->device->flags);
				}

				drbd_queue_work(&connection->data.work, &b->w);
			}
			pn = &b->next;
		} else {
			if (n_reads)
				list_add(&carry_reads, &b->requests);
			/* there could still be requests on that ring list,
			 * in case local io is still pending */
			list_del(&b->requests);

			/* dec_ap_pending corresponding to queue_barrier.
			 * the newest barrier may not have been queued yet,
			 * in which case w.cb is still NULL. */
			if (b->w.cb != NULL)
				dec_ap_pending(b->device);

			if (b == connection->newest_tle) {
				/* recycle, but reinit! */
				if (tmp != NULL)
					drbd_err(connection, "ASSERT FAILED tmp == NULL");
				INIT_LIST_HEAD(&b->requests);
				list_splice(&carry_reads, &b->requests);
				INIT_LIST_HEAD(&b->w.list);
				b->w.cb = NULL;
				b->br_number = net_random();
				b->n_writes = 0;

				*pn = b;
				break;
			}
			*pn = tmp;
			kfree(b);
		}
		b = tmp;
		list_splice(&carry_reads, &b->requests);
	}

	/* Actions operating on the disk state, also want to work on
	   requests that got barrier acked. */
	switch (what) {
	case FAIL_FROZEN_DISK_IO:
	case RESTART_FROZEN_DISK_IO:
		list_for_each_safe(le, tle, &connection->barrier_acked_requests) {
			req = list_entry(le, struct drbd_request, tl_requests);
			_req_mod(req, what);
		}
	case CONNECTION_LOST_WHILE_PENDING:
	case RESEND:
		break;
	default:
		drbd_err(connection, "what = %d in _tl_restart()\n", what);
	}
}


/**
 * tl_clear() - Clears all requests and &struct drbd_tl_epoch objects out of the TL
 * @device:	DRBD device.
 *
 * This is called after the connection to the peer was lost. The storage covered
 * by the requests on the transfer gets marked as our of sync. Called from the
 * receiver thread and the sender thread.
 */
void tl_clear(struct drbd_connection *connection)
{
	struct drbd_peer_device *peer_device;
	struct list_head *le, *tle;
	struct drbd_request *r;
	int vnr;

	spin_lock_irq(&connection->resource->req_lock);

	_tl_restart(connection, CONNECTION_LOST_WHILE_PENDING);

	/* we expect this list to be empty. */
	if (!list_empty(&connection->out_of_sequence_requests))
		drbd_err(connection, "ASSERT FAILED list_empty(&out_of_sequence_requests)\n");

	/* but just in case, clean it up anyways! */
	list_for_each_safe(le, tle, &connection->out_of_sequence_requests) {
		r = list_entry(le, struct drbd_request, tl_requests);
		/* It would be nice to complete outside of spinlock.
		 * But this is easier for now. */
		_req_mod(r, CONNECTION_LOST_WHILE_PENDING);
	}

	/* ensure bit indicating barrier is required is clear */
	rcu_read_lock();
	idr_for_each_entry(&connection->peer_devices, peer_device, vnr)
		clear_bit(CREATE_BARRIER, &peer_device->device->flags);
	rcu_read_unlock();

	spin_unlock_irq(&connection->resource->req_lock);
}

void tl_restart(struct drbd_connection *connection, enum drbd_req_event what)
{
	spin_lock_irq(&connection->resource->req_lock);
	_tl_restart(connection, what);
	spin_unlock_irq(&connection->resource->req_lock);
}

/**
 * tl_abort_disk_io() - Abort disk I/O for all requests for a certain mdev in the TL
 * @mdev:	DRBD device.
 */
void tl_abort_disk_io(struct drbd_device *device)
{
	struct drbd_connection *connection = first_peer_device(device)->connection;
	struct drbd_tl_epoch *b;
	struct list_head *le, *tle;
	struct drbd_request *req;

	spin_lock_irq(&connection->resource->req_lock);
	b = connection->oldest_tle;
	while (b) {
		list_for_each_safe(le, tle, &b->requests) {
			req = list_entry(le, struct drbd_request, tl_requests);
			if (!(req->rq_state & RQ_LOCAL_PENDING))
				continue;
			if (req->device == device)
				_req_mod(req, ABORT_DISK_IO);
		}
		b = b->next;
	}

	list_for_each_safe(le, tle, &connection->barrier_acked_requests) {
		req = list_entry(le, struct drbd_request, tl_requests);
		if (!(req->rq_state & RQ_LOCAL_PENDING))
			continue;
		if (req->device == device)
			_req_mod(req, ABORT_DISK_IO);
	}

	spin_unlock_irq(&connection->resource->req_lock);
}

STATIC int drbd_thread_setup(void *arg)
{
	struct drbd_thread *thi = (struct drbd_thread *) arg;
	struct drbd_resource *resource = thi->resource;
	unsigned long flags;
	int retval;

	daemonize("drbd_%c_%s", thi->name[0], resource->name);
	/* state engine takes this lock (in drbd_thread_stop_nowait)
	 * while holding the req_lock irqsave */
	spin_lock_irqsave(&thi->t_lock, flags);
	thi->task = current;
	smp_mb();
	spin_unlock_irqrestore(&thi->t_lock, flags);

	__set_current_state(TASK_UNINTERRUPTIBLE);
	complete(&thi->startstop); /* notify: thi->task is set. */
	schedule_timeout(10*HZ);

restart:
	retval = thi->function(thi);

	spin_lock_irqsave(&thi->t_lock, flags);

	/* if the receiver has been "EXITING", the last thing it did
	 * was set the conn state to "StandAlone",
	 * if now a re-connect request comes in, conn state goes C_UNCONNECTED,
	 * and receiver thread will be "started".
	 * drbd_thread_start needs to set "RESTARTING" in that case.
	 * t_state check and assignment needs to be within the same spinlock,
	 * so either thread_start sees EXITING, and can remap to RESTARTING,
	 * or thread_start see NONE, and can proceed as normal.
	 */

	if (thi->t_state == RESTARTING) {
		drbd_info(resource, "Restarting %s thread\n", thi->name);
		thi->t_state = RUNNING;
		spin_unlock_irqrestore(&thi->t_lock, flags);
		goto restart;
	}

	thi->task = NULL;
	thi->t_state = NONE;
	smp_mb();

	/* THINK maybe two different completions? */
	complete_all(&thi->startstop); /* notify: thi->task unset. */
	drbd_info(resource, "Terminating %s thread\n", thi->name);
	spin_unlock_irqrestore(&thi->t_lock, flags);

	/* Release mod reference taken when thread was started */

	if (thi->connection)
		kref_put(&thi->connection->kref, drbd_destroy_connection);
	kref_put(&resource->kref, drbd_destroy_resource);
	module_put(THIS_MODULE);
	return retval;
}

STATIC void drbd_thread_init(struct drbd_resource *resource, struct drbd_thread *thi,
			     int (*func) (struct drbd_thread *), const char *name)
{
	spin_lock_init(&thi->t_lock);
	thi->task    = NULL;
	thi->t_state = NONE;
	thi->function = func;
	thi->resource = resource;
	thi->connection = NULL;
	thi->name = name;
}

int drbd_thread_start(struct drbd_thread *thi)
{
	struct drbd_resource *resource = thi->resource;
	unsigned long flags;
	int pid;

	/* is used from state engine doing drbd_thread_stop_nowait,
	 * while holding the req lock irqsave */
	spin_lock_irqsave(&thi->t_lock, flags);

	switch (thi->t_state) {
	case NONE:
		drbd_info(resource, "Starting %s thread (from %s [%d])\n",
			 thi->name, current->comm, current->pid);

		/* Get ref on module for thread - this is released when thread exits */
		if (!try_module_get(THIS_MODULE)) {
			drbd_err(resource, "Failed to get module reference in drbd_thread_start\n");
			spin_unlock_irqrestore(&thi->t_lock, flags);
			return false;
		}

		kref_get(&resource->kref);
		if (thi->connection)
			kref_get(&thi->connection->kref);

		init_completion(&thi->startstop);
		thi->reset_cpu_mask = 1;
		thi->t_state = RUNNING;
		spin_unlock_irqrestore(&thi->t_lock, flags);
		flush_signals(current); /* otherw. may get -ERESTARTNOINTR */

		pid = kernel_thread(drbd_thread_setup, (void *) thi, CLONE_FS);
		if (pid < 0) {
			drbd_err(resource, "Couldn't start thread (%d)\n", pid);

			if (thi->connection)
				kref_put(&thi->connection->kref, drbd_destroy_connection);
			kref_put(&resource->kref, drbd_destroy_resource);
			module_put(THIS_MODULE);
			return false;
		}
		/* waits until thi->task is set */
		wait_for_completion(&thi->startstop);
		if (thi->t_state != RUNNING)
			drbd_err(resource, "ASSERT FAILED: %s t_state == %d expected %d.\n",
					thi->name, thi->t_state, RUNNING);
		if (thi->task)
			wake_up_process(thi->task);
		else
			drbd_err(resource, "ASSERT FAILED thi->task is NULL where it should be set!?\n");
		break;
	case EXITING:
		thi->t_state = RESTARTING;
		drbd_info(resource, "Restarting %s thread (from %s [%d])\n",
				thi->name, current->comm, current->pid);
		/* fall through */
	case RUNNING:
	case RESTARTING:
	default:
		spin_unlock_irqrestore(&thi->t_lock, flags);
		break;
	}

	return true;
}


void _drbd_thread_stop(struct drbd_thread *thi, int restart, int wait)
{
	struct drbd_resource *resource = thi->resource;
	unsigned long flags;
	enum drbd_thread_state ns = restart ? RESTARTING : EXITING;

	/* may be called from state engine, holding the req lock irqsave */
	spin_lock_irqsave(&thi->t_lock, flags);

	/* drbd_err(resource, "drbd_thread_stop: %s [%d]: %s %d -> %d; %d\n",
	     current->comm, current->pid,
	     thi->task ? thi->task->comm : "NULL", thi->t_state, ns, wait); */

	if (thi->t_state == NONE) {
		spin_unlock_irqrestore(&thi->t_lock, flags);
		if (restart)
			drbd_thread_start(thi);
		return;
	}

	if (thi->t_state != ns) {
		if (thi->task == NULL) {
			spin_unlock_irqrestore(&thi->t_lock, flags);
			return;
		}

		thi->t_state = ns;
		smp_mb();
		init_completion(&thi->startstop);
		if (thi->task != current)
			force_sig(DRBD_SIGKILL, thi->task);
		else if (wait)
			drbd_err(resource, "ASSERT FAILED: wait=%d\n", wait);
	}
	spin_unlock_irqrestore(&thi->t_lock, flags);

	if (wait) {
		if (thi->task == current) {
			drbd_err(resource, "ASSERT FAILED: Trying to wait for current task!\n");
			return;
		}
		wait_for_completion(&thi->startstop);
		spin_lock_irqsave(&thi->t_lock, flags);
		if (thi->t_state != NONE)
			drbd_err(resource, "ASSERT FAILED: %s t_state == %d expected %d.\n",
				 thi->name, thi->t_state, NONE);
		spin_unlock_irqrestore(&thi->t_lock, flags);
	}
}

int conn_lowest_minor(struct drbd_connection *connection)
{
	struct drbd_peer_device *peer_device;
	int vnr = 0, minor = -1;

	rcu_read_lock();
	peer_device = idr_get_next(&connection->peer_devices, &vnr);
	if (peer_device)
		minor = mdev_to_minor(peer_device->device);
	rcu_read_unlock();

	return minor;
}

#ifdef CONFIG_SMP
/**
 * drbd_calc_cpu_mask() - Generate CPU masks, spread over all CPUs
 *
 * Forces all threads of a resource onto the same CPU. This is beneficial for
 * DRBD's performance. May be overwritten by user's configuration.
 */
static void drbd_calc_cpu_mask(cpumask_var_t *cpu_mask)
{
	unsigned int *resources_per_cpu, min_index = ~0;

	resources_per_cpu = kzalloc(nr_cpu_ids * sizeof(*resources_per_cpu), GFP_KERNEL);
	if (resources_per_cpu) {
		struct drbd_resource *resource;
		unsigned int cpu, min = ~0;

		rcu_read_lock();
		for_each_resource_rcu(resource, &drbd_resources) {
			for_each_cpu(cpu, resource->cpu_mask)
				resources_per_cpu[cpu]++;
		}
		rcu_read_unlock();
		for_each_online_cpu(cpu) {
			if (resources_per_cpu[cpu] < min) {
				min = resources_per_cpu[cpu];
				min_index = cpu;
			}
		}
		kfree(resources_per_cpu);
	}
	if (min_index == ~0) {
		cpumask_setall(*cpu_mask);
		return;
	}
	cpumask_set_cpu(min_index, *cpu_mask);
}

/**
 * drbd_thread_current_set_cpu() - modifies the cpu mask of the _current_ thread
 * @device:	DRBD device.
 * @thi:	drbd_thread object
 *
 * call in the "main loop" of _all_ threads, no need for any mutex, current won't die
 * prematurely.
 */
void drbd_thread_current_set_cpu(struct drbd_thread *thi)
{
	struct drbd_resource *resource = thi->resource;
	struct task_struct *p = current;

	if (!thi->reset_cpu_mask)
		return;
	thi->reset_cpu_mask = 0;
	set_cpus_allowed_ptr(p, resource->cpu_mask);
}
#else
#define drbd_calc_cpu_mask(A) ({})
#endif

/**
 * drbd_header_size  -  size of a packet header
 *
 * The header size is a multiple of 8, so any payload following the header is
 * word aligned on 64-bit architectures.  (The bitmap send and receive code
 * relies on this.)
 */
unsigned int drbd_header_size(struct drbd_connection *connection)
{
	if (connection->agreed_pro_version >= 100) {
		BUILD_BUG_ON(!IS_ALIGNED(sizeof(struct p_header100), 8));
		return sizeof(struct p_header100);
	} else {
		BUILD_BUG_ON(sizeof(struct p_header80) !=
			     sizeof(struct p_header95));
		BUILD_BUG_ON(!IS_ALIGNED(sizeof(struct p_header80), 8));
		return sizeof(struct p_header80);
	}
}

static unsigned int prepare_header80(struct p_header80 *h, enum drbd_packet cmd, int size)
{
	h->magic   = cpu_to_be32(DRBD_MAGIC);
	h->command = cpu_to_be16(cmd);
	h->length  = cpu_to_be16(size);
	return sizeof(struct p_header80);
}

static unsigned int prepare_header95(struct p_header95 *h, enum drbd_packet cmd, int size)
{
	h->magic   = cpu_to_be16(DRBD_MAGIC_BIG);
	h->command = cpu_to_be16(cmd);
	h->length = cpu_to_be32(size);
	return sizeof(struct p_header95);
}

static unsigned int prepare_header100(struct p_header100 *h, enum drbd_packet cmd,
				      int size, int vnr)
{
	h->magic = cpu_to_be32(DRBD_MAGIC_100);
	h->volume = cpu_to_be16(vnr);
	h->command = cpu_to_be16(cmd);
	h->length = cpu_to_be32(size);
	h->pad = 0;
	return sizeof(struct p_header100);
}

static unsigned int prepare_header(struct drbd_connection *connection, int vnr,
				   void *buffer, enum drbd_packet cmd, int size)
{
	if (connection->agreed_pro_version >= 100)
		return prepare_header100(buffer, cmd, size, vnr);
	else if (connection->agreed_pro_version >= 95 &&
		 size > DRBD_MAX_SIZE_H80_PACKET)
		return prepare_header95(buffer, cmd, size);
	else
		return prepare_header80(buffer, cmd, size);
}

static void *__conn_prepare_command(struct drbd_connection *connection,
				    struct drbd_socket *sock)
{
	if (!sock->socket)
		return NULL;
	return sock->sbuf + drbd_header_size(connection);
}

void *conn_prepare_command(struct drbd_connection *connection, struct drbd_socket *sock)
{
	void *p;

	mutex_lock(&sock->mutex);
	p = __conn_prepare_command(connection, sock);
	if (!p)
		mutex_unlock(&sock->mutex);

	return p;
}

void *drbd_prepare_command(struct drbd_peer_device *peer_device, struct drbd_socket *sock)
{
	return conn_prepare_command(peer_device->connection, sock);
}

static int __send_command(struct drbd_connection *connection, int vnr,
			  struct drbd_socket *sock, enum drbd_packet cmd,
			  unsigned int header_size, void *data,
			  unsigned int size)
{
	int msg_flags;
	int err;

	/*
	 * Called with @data == NULL and the size of the data blocks in @size
	 * for commands that send data blocks.  For those commands, omit the
	 * MSG_MORE flag: this will increase the likelihood that data blocks
	 * which are page aligned on the sender will end up page aligned on the
	 * receiver.
	 */
	msg_flags = data ? MSG_MORE : 0;

	header_size += prepare_header(connection, vnr, sock->sbuf, cmd,
				      header_size + size);
	err = drbd_send_all(connection, sock->socket, sock->sbuf, header_size,
			    msg_flags);
	if (data && !err)
		err = drbd_send_all(connection, sock->socket, data, size, 0);
	return err;
}

static int __conn_send_command(struct drbd_connection *connection, struct drbd_socket *sock,
			       enum drbd_packet cmd, unsigned int header_size,
			       void *data, unsigned int size)
{
	return __send_command(connection, 0, sock, cmd, header_size, data, size);
}

int conn_send_command(struct drbd_connection *connection, struct drbd_socket *sock,
		      enum drbd_packet cmd, unsigned int header_size,
		      void *data, unsigned int size)
{
	int err;

	err = __conn_send_command(connection, sock, cmd, header_size, data, size);
	mutex_unlock(&sock->mutex);
	return err;
}

int drbd_send_command(struct drbd_peer_device *peer_device, struct drbd_socket *sock,
		      enum drbd_packet cmd, unsigned int header_size,
		      void *data, unsigned int size)
{
	int err;

	err = __send_command(peer_device->connection, peer_device->device->vnr,
			     sock, cmd, header_size, data, size);
	mutex_unlock(&sock->mutex);
	return err;
}

int drbd_send_ping(struct drbd_connection *connection)
{
	struct drbd_socket *sock;

	sock = &connection->meta;
	if (!conn_prepare_command(connection, sock))
		return -EIO;
	return conn_send_command(connection, sock, P_PING, 0, NULL, 0);
}

int drbd_send_ping_ack(struct drbd_connection *connection)
{
	struct drbd_socket *sock;

	sock = &connection->meta;
	if (!conn_prepare_command(connection, sock))
		return -EIO;
	return conn_send_command(connection, sock, P_PING_ACK, 0, NULL, 0);
}

int drbd_send_sync_param(struct drbd_peer_device *peer_device)
{
	struct drbd_socket *sock;
	struct p_rs_param_95 *p;
	int size;
	const int apv = peer_device->connection->agreed_pro_version;
	enum drbd_packet cmd;
	struct net_conf *nc;
	struct disk_conf *dc;

	sock = &peer_device->connection->data;
	p = drbd_prepare_command(peer_device, sock);
	if (!p)
		return -EIO;

	rcu_read_lock();
	nc = rcu_dereference(peer_device->connection->net_conf);

	size = apv <= 87 ? sizeof(struct p_rs_param)
		: apv == 88 ? sizeof(struct p_rs_param)
			+ strlen(nc->verify_alg) + 1
		: apv <= 94 ? sizeof(struct p_rs_param_89)
		: /* apv >= 95 */ sizeof(struct p_rs_param_95);

	cmd = apv >= 89 ? P_SYNC_PARAM89 : P_SYNC_PARAM;

	/* initialize verify_alg and csums_alg */
	memset(p->verify_alg, 0, 2 * SHARED_SECRET_MAX);

	if (get_ldev(peer_device->device)) {
		dc = rcu_dereference(peer_device->device->ldev->disk_conf);
		p->resync_rate = cpu_to_be32(dc->resync_rate);
		p->c_plan_ahead = cpu_to_be32(dc->c_plan_ahead);
		p->c_delay_target = cpu_to_be32(dc->c_delay_target);
		p->c_fill_target = cpu_to_be32(dc->c_fill_target);
		p->c_max_rate = cpu_to_be32(dc->c_max_rate);
		put_ldev(peer_device->device);
	} else {
		p->resync_rate = cpu_to_be32(DRBD_RESYNC_RATE_DEF);
		p->c_plan_ahead = cpu_to_be32(DRBD_C_PLAN_AHEAD_DEF);
		p->c_delay_target = cpu_to_be32(DRBD_C_DELAY_TARGET_DEF);
		p->c_fill_target = cpu_to_be32(DRBD_C_FILL_TARGET_DEF);
		p->c_max_rate = cpu_to_be32(DRBD_C_MAX_RATE_DEF);
	}

	if (apv >= 88)
		strcpy(p->verify_alg, nc->verify_alg);
	if (apv >= 89)
		strcpy(p->csums_alg, nc->csums_alg);
	rcu_read_unlock();

	return drbd_send_command(peer_device, sock, cmd, size, NULL, 0);
}

int __drbd_send_protocol(struct drbd_connection *connection, enum drbd_packet cmd)
{
	struct drbd_socket *sock;
	struct p_protocol *p;
	struct net_conf *nc;
	int size, cf;

	sock = &connection->data;
	p = __conn_prepare_command(connection, sock);
	if (!p)
		return -EIO;

	rcu_read_lock();
	nc = rcu_dereference(connection->net_conf);

	if (nc->tentative && connection->agreed_pro_version < 92) {
		rcu_read_unlock();
		mutex_unlock(&sock->mutex);
		drbd_err(connection, "--dry-run is not supported by peer");
		return -EOPNOTSUPP;
	}

	size = sizeof(*p);
	if (connection->agreed_pro_version >= 87)
		size += strlen(nc->integrity_alg) + 1;

	p->protocol      = cpu_to_be32(nc->wire_protocol);
	p->after_sb_0p   = cpu_to_be32(nc->after_sb_0p);
	p->after_sb_1p   = cpu_to_be32(nc->after_sb_1p);
	p->after_sb_2p   = cpu_to_be32(nc->after_sb_2p);
	p->two_primaries = cpu_to_be32(nc->two_primaries);
	cf = 0;
	if (nc->discard_my_data)
		cf |= CF_DISCARD_MY_DATA;
	if (nc->tentative)
		cf |= CF_DRY_RUN;
	p->conn_flags    = cpu_to_be32(cf);

	if (connection->agreed_pro_version >= 87)
		strcpy(p->integrity_alg, nc->integrity_alg);
	rcu_read_unlock();

	return __conn_send_command(connection, sock, cmd, size, NULL, 0);
}

int drbd_send_protocol(struct drbd_connection *connection)
{
	int err;

	mutex_lock(&connection->data.mutex);
	err = __drbd_send_protocol(connection, P_PROTOCOL);
	mutex_unlock(&connection->data.mutex);

	return err;
}

static int _drbd_send_uuids(struct drbd_peer_device *peer_device, u64 uuid_flags)
{
	struct drbd_device *device = peer_device->device;
	struct drbd_socket *sock;
	struct p_uuids *p;
	int i;

	if (!get_ldev_if_state(device, D_NEGOTIATING))
		return 0;

	sock = &peer_device->connection->data;
	p = drbd_prepare_command(peer_device, sock);
	if (!p) {
		put_ldev(device);
		return -EIO;
	}
	for (i = UI_CURRENT; i < UI_SIZE; i++)
		p->uuid[i] = device->ldev ? cpu_to_be64(device->ldev->md.uuid[i]) : 0;

	device->comm_bm_set = drbd_bm_total_weight(device);
	p->uuid[UI_SIZE] = cpu_to_be64(device->comm_bm_set);
	rcu_read_lock();
	uuid_flags |= rcu_dereference(peer_device->connection->net_conf)->discard_my_data ? 1 : 0;
	rcu_read_unlock();
	uuid_flags |= test_bit(CRASHED_PRIMARY, &device->flags) ? 2 : 0;
	uuid_flags |= device->new_state_tmp.disk == D_INCONSISTENT ? 4 : 0;
	p->uuid[UI_FLAGS] = cpu_to_be64(uuid_flags);

	put_ldev(device);
	return drbd_send_command(peer_device, sock, P_UUIDS, sizeof(*p), NULL, 0);
}

int drbd_send_uuids(struct drbd_peer_device *peer_device)
{
	return _drbd_send_uuids(peer_device, 0);
}

int drbd_send_uuids_skip_initial_sync(struct drbd_peer_device *peer_device)
{
	return _drbd_send_uuids(peer_device, 8);
}

void drbd_print_uuids(struct drbd_device *device, const char *text)
{
	if (get_ldev_if_state(device, D_NEGOTIATING)) {
		u64 *uuid = device->ldev->md.uuid;
		drbd_info(device, "%s %016llX:%016llX:%016llX:%016llX\n",
		     text,
		     (unsigned long long)uuid[UI_CURRENT],
		     (unsigned long long)uuid[UI_BITMAP],
		     (unsigned long long)uuid[UI_HISTORY_START],
		     (unsigned long long)uuid[UI_HISTORY_END]);
		put_ldev(device);
	} else {
		drbd_info(device, "%s effective data uuid: %016llX\n",
				text,
				(unsigned long long)device->ed_uuid);
	}
}

void drbd_gen_and_send_sync_uuid(struct drbd_peer_device *peer_device)
{
	struct drbd_device *device = peer_device->device;
	struct drbd_socket *sock;
	struct p_rs_uuid *p;
	u64 uuid;

	D_ASSERT(device, device->disk_state == D_UP_TO_DATE);

<<<<<<< HEAD
	uuid = device->ldev->md.uuid[UI_BITMAP] + UUID_NEW_BM_OFFSET;
	drbd_uuid_set(device, UI_BITMAP, uuid);
	drbd_print_uuids(device, "updated sync UUID");
	drbd_md_sync(device);
=======
	uuid = mdev->ldev->md.uuid[UI_BITMAP];
	if (uuid && uuid != UUID_JUST_CREATED)
		uuid = uuid + UUID_NEW_BM_OFFSET;
	else
		get_random_bytes(&uuid, sizeof(u64));
	drbd_uuid_set(mdev, UI_BITMAP, uuid);
	drbd_print_uuids(mdev, "updated sync UUID");
	drbd_md_sync(mdev);
>>>>>>> 04b2e494

	sock = &peer_device->connection->data;
	p = drbd_prepare_command(peer_device, sock);
	if (p) {
		p->uuid = cpu_to_be64(uuid);
		drbd_send_command(peer_device, sock, P_SYNC_UUID, sizeof(*p), NULL, 0);
	}
}

int drbd_send_sizes(struct drbd_peer_device *peer_device, int trigger_reply, enum dds_flags flags)
{
	struct drbd_device *device = peer_device->device;
	struct drbd_socket *sock;
	struct p_sizes *p;
	sector_t d_size, u_size;
	int q_order_type, max_bio_size;

	if (get_ldev_if_state(device, D_NEGOTIATING)) {
		D_ASSERT(device, device->ldev->backing_bdev);
		d_size = drbd_get_max_capacity(device->ldev);
		rcu_read_lock();
		u_size = rcu_dereference(device->ldev->disk_conf)->disk_size;
		rcu_read_unlock();
		q_order_type = drbd_queue_order_type(device);
		max_bio_size = queue_max_hw_sectors(device->ldev->backing_bdev->bd_disk->queue) << 9;
		max_bio_size = min_t(int, max_bio_size, DRBD_MAX_BIO_SIZE);
		put_ldev(device);
	} else {
		d_size = 0;
		u_size = 0;
		q_order_type = QUEUE_ORDERED_NONE;
		max_bio_size = DRBD_MAX_BIO_SIZE; /* ... multiple BIOs per peer_request */
	}

	sock = &peer_device->connection->data;
	p = drbd_prepare_command(peer_device, sock);
	if (!p)
		return -EIO;

	if (peer_device->connection->agreed_pro_version <= 94)
		max_bio_size = min_t(int, max_bio_size, DRBD_MAX_SIZE_H80_PACKET);
	else if (peer_device->connection->agreed_pro_version < 100)
		max_bio_size = min_t(int, max_bio_size, DRBD_MAX_BIO_SIZE_P95);

	p->d_size = cpu_to_be64(d_size);
	p->u_size = cpu_to_be64(u_size);
	p->c_size = cpu_to_be64(trigger_reply ? 0 : drbd_get_capacity(device->this_bdev));
	p->max_bio_size = cpu_to_be32(max_bio_size);
	p->queue_order_type = cpu_to_be16(q_order_type);
	p->dds_flags = cpu_to_be16(flags);
	return drbd_send_command(peer_device, sock, P_SIZES, sizeof(*p), NULL, 0);
}

/**
 * drbd_send_state() - Sends the drbd state to the peer
 * @device:	DRBD device.
 */
int drbd_send_state(struct drbd_peer_device *peer_device)
{
	struct drbd_socket *sock;
	struct p_state *p;

	sock = &peer_device->connection->data;
	p = drbd_prepare_command(peer_device, sock);
	if (!p)
		return -EIO;
	p->state = cpu_to_be32(drbd_get_peer_device_state(peer_device).i); /* Within the send mutex */
	return drbd_send_command(peer_device, sock, P_STATE, sizeof(*p), NULL, 0);
}

int drbd_send_state_req(struct drbd_peer_device *peer_device, union drbd_state mask, union drbd_state val)
{
	struct drbd_socket *sock;
	struct p_req_state *p;

	sock = &peer_device->connection->data;
	p = drbd_prepare_command(peer_device, sock);
	if (!p)
		return -EIO;
	p->mask = cpu_to_be32(mask.i);
	p->val = cpu_to_be32(val.i);
	return drbd_send_command(peer_device, sock, P_STATE_CHG_REQ, sizeof(*p), NULL, 0);

}

int conn_send_state_req(struct drbd_connection *connection, union drbd_state mask, union drbd_state val)
{
	enum drbd_packet cmd;
	struct drbd_socket *sock;
	struct p_req_state *p;

	cmd = connection->agreed_pro_version < 100 ? P_STATE_CHG_REQ : P_CONN_ST_CHG_REQ;
	sock = &connection->data;
	p = conn_prepare_command(connection, sock);
	if (!p)
		return -EIO;
	p->mask = cpu_to_be32(mask.i);
	p->val = cpu_to_be32(val.i);
	return conn_send_command(connection, sock, cmd, sizeof(*p), NULL, 0);
}

void drbd_send_sr_reply(struct drbd_peer_device *peer_device, enum drbd_state_rv retcode)
{
	struct drbd_socket *sock;
	struct p_req_state_reply *p;

	sock = &peer_device->connection->meta;
	p = drbd_prepare_command(peer_device, sock);
	if (p) {
		p->retcode = cpu_to_be32(retcode);
		drbd_send_command(peer_device, sock, P_STATE_CHG_REPLY, sizeof(*p), NULL, 0);
	}
}

void conn_send_sr_reply(struct drbd_connection *connection, enum drbd_state_rv retcode)
{
	struct drbd_socket *sock;
	struct p_req_state_reply *p;
	enum drbd_packet cmd = connection->agreed_pro_version < 100 ? P_STATE_CHG_REPLY : P_CONN_ST_CHG_REPLY;

	sock = &connection->meta;
	p = conn_prepare_command(connection, sock);
	if (p) {
		p->retcode = cpu_to_be32(retcode);
		conn_send_command(connection, sock, cmd, sizeof(*p), NULL, 0);
	}
}

static void dcbp_set_code(struct p_compressed_bm *p, enum drbd_bitmap_code code)
{
	BUG_ON(code & ~0xf);
	p->encoding = (p->encoding & ~0xf) | code;
}

static void dcbp_set_start(struct p_compressed_bm *p, int set)
{
	p->encoding = (p->encoding & ~0x80) | (set ? 0x80 : 0);
}

static void dcbp_set_pad_bits(struct p_compressed_bm *p, int n)
{
	BUG_ON(n & ~0x7);
	p->encoding = (p->encoding & (~0x7 << 4)) | (n << 4);
}

int fill_bitmap_rle_bits(struct drbd_device *device,
			 struct p_compressed_bm *p,
			 unsigned int size,
			 struct bm_xfer_ctx *c)
{
	struct bitstream bs;
	unsigned long plain_bits;
	unsigned long tmp;
	unsigned long rl;
	unsigned len;
	unsigned toggle;
	int bits, use_rle;

	/* may we use this feature? */
	rcu_read_lock();
	use_rle = rcu_dereference(first_peer_device(device)->connection->net_conf)->use_rle;
	rcu_read_unlock();
	if (!use_rle || first_peer_device(device)->connection->agreed_pro_version < 90)
		return 0;

	if (c->bit_offset >= c->bm_bits)
		return 0; /* nothing to do. */

	/* use at most thus many bytes */
	bitstream_init(&bs, p->code, size, 0);
	memset(p->code, 0, size);
	/* plain bits covered in this code string */
	plain_bits = 0;

	/* p->encoding & 0x80 stores whether the first run length is set.
	 * bit offset is implicit.
	 * start with toggle == 2 to be able to tell the first iteration */
	toggle = 2;

	/* see how much plain bits we can stuff into one packet
	 * using RLE and VLI. */
	do {
		tmp = (toggle == 0) ? _drbd_bm_find_next_zero(device, c->bit_offset)
				    : _drbd_bm_find_next(device, c->bit_offset);
		if (tmp == -1UL)
			tmp = c->bm_bits;
		rl = tmp - c->bit_offset;

		if (toggle == 2) { /* first iteration */
			if (rl == 0) {
				/* the first checked bit was set,
				 * store start value, */
				dcbp_set_start(p, 1);
				/* but skip encoding of zero run length */
				toggle = !toggle;
				continue;
			}
			dcbp_set_start(p, 0);
		}

		/* paranoia: catch zero runlength.
		 * can only happen if bitmap is modified while we scan it. */
		if (rl == 0) {
			drbd_err(device, "unexpected zero runlength while encoding bitmap "
			    "t:%u bo:%lu\n", toggle, c->bit_offset);
			return -1;
		}

		bits = vli_encode_bits(&bs, rl);
		if (bits == -ENOBUFS) /* buffer full */
			break;
		if (bits <= 0) {
			drbd_err(device, "error while encoding bitmap: %d\n", bits);
			return 0;
		}

		toggle = !toggle;
		plain_bits += rl;
		c->bit_offset = tmp;
	} while (c->bit_offset < c->bm_bits);

	len = bs.cur.b - p->code + !!bs.cur.bit;

	if (plain_bits < (len << 3)) {
		/* incompressible with this method.
		 * we need to rewind both word and bit position. */
		c->bit_offset -= plain_bits;
		bm_xfer_ctx_bit_to_word_offset(c);
		c->bit_offset = c->word_offset * BITS_PER_LONG;
		return 0;
	}

	/* RLE + VLI was able to compress it just fine.
	 * update c->word_offset. */
	bm_xfer_ctx_bit_to_word_offset(c);

	/* store pad_bits */
	dcbp_set_pad_bits(p, (8 - bs.cur.bit) & 0x7);

	return len;
}

/**
 * send_bitmap_rle_or_plain
 *
 * Return 0 when done, 1 when another iteration is needed, and a negative error
 * code upon failure.
 */
static int
send_bitmap_rle_or_plain(struct drbd_peer_device *peer_device, struct bm_xfer_ctx *c)
{
	struct drbd_device *device = peer_device->device;
	struct drbd_socket *sock = &peer_device->connection->data;
	unsigned int header_size = drbd_header_size(peer_device->connection);
	struct p_compressed_bm *p = sock->sbuf + header_size;
	int len, err;

	len = fill_bitmap_rle_bits(device, p,
			DRBD_SOCKET_BUFFER_SIZE - header_size - sizeof(*p), c);
	if (len < 0)
		return -EIO;

	if (len) {
		dcbp_set_code(p, RLE_VLI_Bits);
		err = __send_command(peer_device->connection, device->vnr, sock,
				     P_COMPRESSED_BITMAP, sizeof(*p) + len,
				     NULL, 0);
		c->packets[0]++;
		c->bytes[0] += header_size + sizeof(*p) + len;

		if (c->bit_offset >= c->bm_bits)
			len = 0; /* DONE */
	} else {
		/* was not compressible.
		 * send a buffer full of plain text bits instead. */
		unsigned int data_size;
		unsigned long num_words;
		unsigned long *p = sock->sbuf + header_size;

		data_size = DRBD_SOCKET_BUFFER_SIZE - header_size;
		num_words = min_t(size_t, data_size / sizeof(*p),
				  c->bm_words - c->word_offset);
		len = num_words * sizeof(*p);
		if (len)
			drbd_bm_get_lel(device, c->word_offset, num_words, p);
		err = __send_command(peer_device->connection, device->vnr, sock, P_BITMAP, len, NULL, 0);
		c->word_offset += num_words;
		c->bit_offset = c->word_offset * BITS_PER_LONG;

		c->packets[1]++;
		c->bytes[1] += header_size + len;

		if (c->bit_offset > c->bm_bits)
			c->bit_offset = c->bm_bits;
	}
	if (!err) {
		if (len == 0) {
			INFO_bm_xfer_stats(device, "send", c);
			return 0;
		} else
			return 1;
	}
	return -EIO;
}

/* See the comment at receive_bitmap() */
static int _drbd_send_bitmap(struct drbd_device *device,
			     struct drbd_peer_device *peer_device)
{
	struct bm_xfer_ctx c;
	int err;

	if (!expect(device->bitmap))
		return false;

	if (get_ldev(device)) {
		if (drbd_md_test_flag(device->ldev, MDF_FULL_SYNC)) {
			drbd_info(device, "Writing the whole bitmap, MDF_FullSync was set.\n");
			drbd_bm_set_all(device);
			if (drbd_bm_write(device, peer_device)) {
				/* write_bm did fail! Leave full sync flag set in Meta P_DATA
				 * but otherwise process as per normal - need to tell other
				 * side that a full resync is required! */
				drbd_err(device, "Failed to write bitmap to disk!\n");
			} else {
				drbd_md_clear_flag(device, MDF_FULL_SYNC);
				drbd_md_sync(device);
			}
		}
		put_ldev(device);
	}

	c = (struct bm_xfer_ctx) {
		.bm_bits = drbd_bm_bits(device),
		.bm_words = drbd_bm_words(device),
	};

	do {
		err = send_bitmap_rle_or_plain(peer_device, &c);
	} while (err > 0);

	return err == 0;
}

int drbd_send_bitmap(struct drbd_device *device, struct drbd_peer_device *peer_device)
{
	struct drbd_socket *sock = &peer_device->connection->data;
	int err = -1;

	mutex_lock(&sock->mutex);
	if (sock->socket)
		err = !_drbd_send_bitmap(device, peer_device);
	mutex_unlock(&sock->mutex);
	return err;
}

void drbd_send_b_ack(struct drbd_peer_device *peer_device, u32 barrier_nr, u32 set_size)
{
	struct drbd_socket *sock;
	struct p_barrier_ack *p;

	if (peer_device->repl_state < L_CONNECTED)
		return;

	sock = &peer_device->connection->meta;
	p = drbd_prepare_command(peer_device, sock);
	if (!p)
		return;
	p->barrier = barrier_nr;
	p->set_size = cpu_to_be32(set_size);
	drbd_send_command(peer_device, sock, P_BARRIER_ACK, sizeof(*p), NULL, 0);
}

/**
 * _drbd_send_ack() - Sends an ack packet
 * @device:	DRBD device.
 * @cmd:	Packet command code.
 * @sector:	sector, needs to be in big endian byte order
 * @blksize:	size in byte, needs to be in big endian byte order
 * @block_id:	Id, big endian byte order
 */
STATIC int _drbd_send_ack(struct drbd_peer_device *peer_device, enum drbd_packet cmd,
			  u64 sector, u32 blksize, u64 block_id)
{
	struct drbd_socket *sock;
	struct p_block_ack *p;

	if (peer_device->repl_state < L_CONNECTED)
		return -EIO;

	sock = &peer_device->connection->meta;
	p = drbd_prepare_command(peer_device, sock);
	if (!p)
		return -EIO;
	p->sector = sector;
	p->block_id = block_id;
	p->blksize = blksize;
	p->seq_num = cpu_to_be32(atomic_inc_return(&peer_device->packet_seq));
	return drbd_send_command(peer_device, sock, cmd, sizeof(*p), NULL, 0);
}

/* dp->sector and dp->block_id already/still in network byte order,
 * data_size is payload size according to dp->head,
 * and may need to be corrected for digest size. */
void drbd_send_ack_dp(struct drbd_peer_device *peer_device, enum drbd_packet cmd,
		      struct p_data *dp, int data_size)
{
	if (peer_device->connection->peer_integrity_tfm)
		data_size -= crypto_hash_digestsize(peer_device->connection->peer_integrity_tfm);
	_drbd_send_ack(peer_device, cmd, dp->sector, cpu_to_be32(data_size),
		       dp->block_id);
}

void drbd_send_ack_rp(struct drbd_peer_device *peer_device, enum drbd_packet cmd,
		      struct p_block_req *rp)
{
	_drbd_send_ack(peer_device, cmd, rp->sector, rp->blksize, rp->block_id);
}

/**
 * drbd_send_ack() - Sends an ack packet
 * @device:	DRBD device
 * @cmd:	packet command code
 * @peer_req:	peer request
 */
int drbd_send_ack(struct drbd_peer_device *peer_device, enum drbd_packet cmd,
		  struct drbd_peer_request *peer_req)
{
	return _drbd_send_ack(peer_device, cmd,
			      cpu_to_be64(peer_req->i.sector),
			      cpu_to_be32(peer_req->i.size),
			      peer_req->block_id);
}

/* This function misuses the block_id field to signal if the blocks
 * are is sync or not. */
int drbd_send_ack_ex(struct drbd_peer_device *peer_device, enum drbd_packet cmd,
		     sector_t sector, int blksize, u64 block_id)
{
	return _drbd_send_ack(peer_device, cmd,
			      cpu_to_be64(sector),
			      cpu_to_be32(blksize),
			      cpu_to_be64(block_id));
}

int drbd_send_drequest(struct drbd_peer_device *peer_device, int cmd,
		       sector_t sector, int size, u64 block_id)
{
	struct drbd_socket *sock;
	struct p_block_req *p;

	sock = &peer_device->connection->data;
	p = drbd_prepare_command(peer_device, sock);
	if (!p)
		return -EIO;
	p->sector = cpu_to_be64(sector);
	p->block_id = block_id;
	p->blksize = cpu_to_be32(size);
	return drbd_send_command(peer_device, sock, cmd, sizeof(*p), NULL, 0);
}

int drbd_send_drequest_csum(struct drbd_peer_device *peer_device, sector_t sector, int size,
			    void *digest, int digest_size, enum drbd_packet cmd)
{
	struct drbd_socket *sock;
	struct p_block_req *p;

	/* FIXME: Put the digest into the preallocated socket buffer.  */

	sock = &peer_device->connection->data;
	p = drbd_prepare_command(peer_device, sock);
	if (!p)
		return -EIO;
	p->sector = cpu_to_be64(sector);
	p->block_id = ID_SYNCER /* unused */;
	p->blksize = cpu_to_be32(size);
	return drbd_send_command(peer_device, sock, cmd, sizeof(*p), digest, digest_size);
}

int drbd_send_ov_request(struct drbd_peer_device *peer_device, sector_t sector, int size)
{
	struct drbd_socket *sock;
	struct p_block_req *p;

	sock = &peer_device->connection->data;
	p = drbd_prepare_command(peer_device, sock);
	if (!p)
		return -EIO;
	p->sector = cpu_to_be64(sector);
	p->block_id = ID_SYNCER /* unused */;
	p->blksize = cpu_to_be32(size);
	return drbd_send_command(peer_device, sock, P_OV_REQUEST, sizeof(*p), NULL, 0);
}

/* called on sndtimeo
 * returns false if we should retry,
 * true if we think connection is dead
 */
STATIC int we_should_drop_the_connection(struct drbd_connection *connection, struct socket *sock)
{
	int drop_it;

	drop_it =   connection->meta.socket == sock
		|| !connection->asender.task
		|| get_t_state(&connection->asender) != RUNNING
		|| connection->cstate < C_CONNECTED;

	if (drop_it)
		return true;

	drop_it = !--connection->ko_count;
	if (!drop_it) {
		drbd_err(connection, "[%s/%d] sock_sendmsg time expired, ko = %u\n",
			 current->comm, current->pid, connection->ko_count);
		request_ping(connection);
	}

	return drop_it; /* && (device->state == R_PRIMARY) */;
}

static void drbd_update_congested(struct drbd_connection *connection)
{
	struct sock *sk = connection->data.socket->sk;
	if (sk->sk_wmem_queued > sk->sk_sndbuf * 4 / 5)
		set_bit(NET_CONGESTED, &connection->flags);
}

/* The idea of sendpage seems to be to put some kind of reference
 * to the page into the skb, and to hand it over to the NIC. In
 * this process get_page() gets called.
 *
 * As soon as the page was really sent over the network put_page()
 * gets called by some part of the network layer. [ NIC driver? ]
 *
 * [ get_page() / put_page() increment/decrement the count. If count
 *   reaches 0 the page will be freed. ]
 *
 * This works nicely with pages from FSs.
 * But this means that in protocol A we might signal IO completion too early!
 *
 * In order not to corrupt data during a resync we must make sure
 * that we do not reuse our own buffer pages (EEs) to early, therefore
 * we have the net_ee list.
 *
 * XFS seems to have problems, still, it submits pages with page_count == 0!
 * As a workaround, we disable sendpage on pages
 * with page_count == 0 or PageSlab.
 */
STATIC int _drbd_no_send_page(struct drbd_peer_device *peer_device, struct page *page,
			      int offset, size_t size, unsigned msg_flags)
{
	struct socket *socket;
	void *addr;
	int err;

	socket = peer_device->connection->data.socket;
	addr = kmap(page) + offset;
	err = drbd_send_all(peer_device->connection, socket, addr, size, msg_flags);
	kunmap(page);
	if (!err)
		peer_device->send_cnt += size >> 9;
	return err;
}

STATIC int _drbd_send_page(struct drbd_peer_device *peer_device, struct page *page,
		    int offset, size_t size, unsigned msg_flags)
{
	struct socket *socket = peer_device->connection->data.socket;
	mm_segment_t oldfs = get_fs();
	int len = size;
	int err = -EIO;

	/* e.g. XFS meta- & log-data is in slab pages, which have a
	 * page_count of 0 and/or have PageSlab() set.
	 * we cannot use send_page for those, as that does get_page();
	 * put_page(); and would cause either a VM_BUG directly, or
	 * __page_cache_release a page that would actually still be referenced
	 * by someone, leading to some obscure delayed Oops somewhere else. */
	if (disable_sendpage || (page_count(page) < 1) || PageSlab(page))
		return _drbd_no_send_page(peer_device, page, offset, size, msg_flags);

	msg_flags |= MSG_NOSIGNAL;
	drbd_update_congested(peer_device->connection);
	set_fs(KERNEL_DS);
	do {
		int sent;

		sent = socket->ops->sendpage(socket, page, offset, len, msg_flags);
		if (sent <= 0) {
			if (sent == -EAGAIN) {
				if (we_should_drop_the_connection(peer_device->connection, socket))
					break;
				continue;
			}
			drbd_warn(peer_device->device, "%s: size=%d len=%d sent=%d\n",
			     __func__, (int)size, len, sent);
			if (sent < 0)
				err = sent;
			break;
		}
		len    -= sent;
		offset += sent;
	} while (len > 0 /* THINK && peer_device->repl_state >= L_CONNECTED */);
	set_fs(oldfs);
	clear_bit(NET_CONGESTED, &peer_device->connection->flags);

	if (len == 0) {
		err = 0;
		peer_device->send_cnt += size >> 9;
	}
	return err;
}

static int _drbd_send_bio(struct drbd_peer_device *peer_device, struct bio *bio)
{
	struct bio_vec *bvec;
	int i;
	/* hint all but last page with MSG_MORE */
	__bio_for_each_segment(bvec, bio, i, 0) {
		int err;

		err = _drbd_no_send_page(peer_device, bvec->bv_page,
					 bvec->bv_offset, bvec->bv_len,
					 i == bio->bi_vcnt - 1 ? 0 : MSG_MORE);
		if (err)
			return err;
	}
	return 0;
}

static int _drbd_send_zc_bio(struct drbd_peer_device *peer_device, struct bio *bio)
{
	struct bio_vec *bvec;
	int i;
	/* hint all but last page with MSG_MORE */
	__bio_for_each_segment(bvec, bio, i, 0) {
		int err;

		err = _drbd_send_page(peer_device, bvec->bv_page,
				      bvec->bv_offset, bvec->bv_len,
				      i == bio->bi_vcnt - 1 ? 0 : MSG_MORE);
		if (err)
			return err;
	}
	return 0;
}

static int _drbd_send_zc_ee(struct drbd_peer_device *peer_device,
			    struct drbd_peer_request *peer_req)
{
	struct page *page = peer_req->pages;
	unsigned len = peer_req->i.size;
	int err;

	/* hint all but last page with MSG_MORE */
	page_chain_for_each(page) {
		unsigned l = min_t(unsigned, len, PAGE_SIZE);

		err = _drbd_send_page(peer_device, page, 0, l,
				      page_chain_next(page) ? MSG_MORE : 0);
		if (err)
			return err;
		len -= l;
	}
	return 0;
}

/* see also wire_flags_to_bio()
 * DRBD_REQ_*, because we need to semantically map the flags to data packet
 * flags and back. We may replicate to other kernel versions. */
static u32 bio_flags_to_wire(struct drbd_connection *connection, unsigned long bi_rw)
{
	if (connection->agreed_pro_version >= 95)
		return  (bi_rw & DRBD_REQ_SYNC ? DP_RW_SYNC : 0) |
			(bi_rw & DRBD_REQ_FUA ? DP_FUA : 0) |
			(bi_rw & DRBD_REQ_FLUSH ? DP_FLUSH : 0) |
			(bi_rw & DRBD_REQ_DISCARD ? DP_DISCARD : 0);

	/* else: we used to communicate one bit only in older DRBD */
	return bi_rw & DRBD_REQ_SYNC ? DP_RW_SYNC : 0;
}

/* Used to send write requests
 * R_PRIMARY -> Peer	(P_DATA)
 */
int drbd_send_dblock(struct drbd_peer_device *peer_device, struct drbd_request *req)
{
	struct drbd_device *device = peer_device->device;
	struct drbd_socket *sock;
	struct p_data *p;
	unsigned int dp_flags = 0;
	int dgs;
	int err;

	sock = &peer_device->connection->data;
	p = drbd_prepare_command(peer_device, sock);
	dgs = peer_device->connection->integrity_tfm ?
	      crypto_hash_digestsize(peer_device->connection->integrity_tfm) : 0;

	if (!p)
		return -EIO;
	p->sector = cpu_to_be64(req->i.sector);
	p->block_id = (unsigned long)req;
	p->seq_num = cpu_to_be32(req->seq_num = atomic_inc_return(&peer_device->packet_seq));
	dp_flags = bio_flags_to_wire(peer_device->connection, req->master_bio->bi_rw);
	if (peer_device->repl_state >= L_SYNC_SOURCE && peer_device->repl_state <= L_PAUSED_SYNC_T)
		dp_flags |= DP_MAY_SET_IN_SYNC;
	if (peer_device->connection->agreed_pro_version >= 100) {
		if (req->rq_state & RQ_EXP_RECEIVE_ACK)
			dp_flags |= DP_SEND_RECEIVE_ACK;
		if (req->rq_state & RQ_EXP_WRITE_ACK)
			dp_flags |= DP_SEND_WRITE_ACK;
	}
	p->dp_flags = cpu_to_be32(dp_flags);
	if (dgs)
		drbd_csum_bio(peer_device->connection->integrity_tfm, req->master_bio, p + 1);
	err = __send_command(peer_device->connection, device->vnr, sock, P_DATA, sizeof(*p) + dgs, NULL, req->i.size);
	if (!err) {
		/* For protocol A, we have to memcpy the payload into
		 * socket buffers, as we may complete right away
		 * as soon as we handed it over to tcp, at which point the data
		 * pages may become invalid.
		 *
		 * For data-integrity enabled, we copy it as well, so we can be
		 * sure that even if the bio pages may still be modified, it
		 * won't change the data on the wire, thus if the digest checks
		 * out ok after sending on this side, but does not fit on the
		 * receiving side, we sure have detected corruption elsewhere.
		 */
		if (!(req->rq_state & (RQ_EXP_RECEIVE_ACK | RQ_EXP_WRITE_ACK)) || dgs)
			err = _drbd_send_bio(peer_device, req->master_bio);
		else
			err = _drbd_send_zc_bio(peer_device, req->master_bio);

		/* double check digest, sometimes buffers have been modified in flight. */
		if (dgs > 0 && dgs <= 64) {
			/* 64 byte, 512 bit, is the largest digest size
			 * currently supported in kernel crypto. */
			unsigned char digest[64];
			drbd_csum_bio(peer_device->connection->integrity_tfm, req->master_bio, digest);
			if (memcmp(p + 1, digest, dgs)) {
				drbd_warn(device,
					"Digest mismatch, buffer modified by upper layers during write: %llus +%u\n",
					(unsigned long long)req->i.sector, req->i.size);
			}
		} /* else if (dgs > 64) {
		     ... Be noisy about digest too large ...
		} */
	}
	mutex_unlock(&sock->mutex);  /* locked by drbd_prepare_command() */

	return err;
}

/* answer packet, used to send data back for read requests:
 *  Peer       -> (diskless) R_PRIMARY   (P_DATA_REPLY)
 *  L_SYNC_SOURCE -> L_SYNC_TARGET         (P_RS_DATA_REPLY)
 */
int drbd_send_block(struct drbd_peer_device *peer_device, enum drbd_packet cmd,
		    struct drbd_peer_request *peer_req)
{
	struct drbd_socket *sock;
	struct p_data *p;
	int err;
	int dgs;

	sock = &peer_device->connection->data;
	p = drbd_prepare_command(peer_device, sock);

	dgs = peer_device->connection->integrity_tfm ?
	      crypto_hash_digestsize(peer_device->connection->integrity_tfm) : 0;

	if (!p)
		return -EIO;
	p->sector = cpu_to_be64(peer_req->i.sector);
	p->block_id = peer_req->block_id;
	p->seq_num = 0;  /* unused */
	if (dgs)
		drbd_csum_ee(peer_device->connection->integrity_tfm, peer_req, p + 1);
	err = __send_command(peer_device->connection, peer_device->device->vnr, sock, cmd,
			     sizeof(*p) + dgs, NULL, peer_req->i.size);
	if (!err)
		err = _drbd_send_zc_ee(peer_device, peer_req);
	mutex_unlock(&sock->mutex);  /* locked by drbd_prepare_command() */

	return err;
}

int drbd_send_out_of_sync(struct drbd_peer_device *peer_device, struct drbd_request *req)
{
	struct drbd_socket *sock;
	struct p_block_desc *p;

	sock = &peer_device->connection->data;
	p = drbd_prepare_command(peer_device, sock);
	if (!p)
		return -EIO;
	p->sector = cpu_to_be64(req->i.sector);
	p->blksize = cpu_to_be32(req->i.size);
	return drbd_send_command(peer_device, sock, P_OUT_OF_SYNC, sizeof(*p), NULL, 0);
}

/*
  drbd_send distinguishes two cases:

  Packets sent via the data socket "sock"
  and packets sent via the meta data socket "msock"

		    sock                      msock
  -----------------+-------------------------+------------------------------
  timeout           conf.timeout / 2          conf.timeout / 2
  timeout action    send a ping via msock     Abort communication
					      and close all sockets
*/

/*
 * you must have down()ed the appropriate [m]sock_mutex elsewhere!
 */
int drbd_send(struct drbd_connection *connection, struct socket *sock,
	      void *buf, size_t size, unsigned msg_flags)
{
	struct kvec iov;
	struct msghdr msg;
	int rv, sent = 0;

	if (!sock)
		return -EBADR;

	/* THINK  if (signal_pending) return ... ? */

	iov.iov_base = buf;
	iov.iov_len  = size;

	msg.msg_name       = NULL;
	msg.msg_namelen    = 0;
	msg.msg_control    = NULL;
	msg.msg_controllen = 0;
	msg.msg_flags      = msg_flags | MSG_NOSIGNAL;

	if (sock == connection->data.socket) {
		rcu_read_lock();
		connection->ko_count = rcu_dereference(connection->net_conf)->ko_count;
		rcu_read_unlock();
		drbd_update_congested(connection);
	}
	do {
		/* STRANGE
		 * tcp_sendmsg does _not_ use its size parameter at all ?
		 *
		 * -EAGAIN on timeout, -EINTR on signal.
		 */
/* THINK
 * do we need to block DRBD_SIG if sock == &meta.socket ??
 * otherwise wake_asender() might interrupt some send_*Ack !
 */
		rv = kernel_sendmsg(sock, &msg, &iov, 1, size);
		if (rv == -EAGAIN) {
			if (we_should_drop_the_connection(connection, sock))
				break;
			else
				continue;
		}
		if (rv == -EINTR) {
			flush_signals(current);
			rv = 0;
		}
		if (rv < 0)
			break;
		sent += rv;
		iov.iov_base += rv;
		iov.iov_len  -= rv;
	} while (sent < size);

	if (sock == connection->data.socket)
		clear_bit(NET_CONGESTED, &connection->flags);

	if (rv <= 0) {
		if (rv != -EAGAIN) {
			drbd_err(connection, "%s_sendmsg returned %d\n",
				 sock == connection->meta.socket ? "msock" : "sock",
				 rv);
			conn_request_state(connection, NS(conn, C_BROKEN_PIPE), CS_HARD);
		} else
			conn_request_state(connection, NS(conn, C_TIMEOUT), CS_HARD);
	}

	return sent;
}

/**
 * drbd_send_all  -  Send an entire buffer
 *
 * Returns 0 upon success and a negative error value otherwise.
 */
int drbd_send_all(struct drbd_connection *connection, struct socket *sock, void *buffer,
		  size_t size, unsigned msg_flags)
{
	int err;

	err = drbd_send(connection, sock, buffer, size, msg_flags);
	if (err < 0)
		return err;
	if (err != size)
		return -EIO;
	return 0;
}

#ifdef BD_OPS_USE_FMODE
static int drbd_open(struct block_device *bdev, fmode_t mode)
#else
static int drbd_open(struct inode *inode, struct file *file)
#endif
{
#ifdef BD_OPS_USE_FMODE
	struct drbd_device *device = bdev->bd_disk->private_data;
#else
	int mode = file->f_mode;
	struct drbd_device *device = inode->i_bdev->bd_disk->private_data;
#endif
	unsigned long flags;
	int rv = 0;

	spin_lock_irqsave(&device->resource->req_lock, flags);
	/* to have a stable role and no race with updating open_cnt */

	if (device->resource->role != R_PRIMARY) {
		if (mode & FMODE_WRITE)
			rv = -EROFS;
		else if (!allow_oos)
			rv = -EMEDIUMTYPE;
	}

	if (!rv)
		device->open_cnt++;
	spin_unlock_irqrestore(&device->resource->req_lock, flags);

	return rv;
}

#ifdef BD_OPS_USE_FMODE
static int drbd_release(struct gendisk *gd, fmode_t mode)
{
	struct drbd_device *device = gd->private_data;
	device->open_cnt--;
	return 0;
}
#else
static int drbd_release(struct inode *inode, struct file *file)
{
	struct drbd_device *device = inode->i_bdev->bd_disk->private_data;
	device->open_cnt--;
	return 0;
}
#endif

STATIC void drbd_set_defaults(struct drbd_device *device)
{
	device->disk_state = D_DISKLESS;
}

void drbd_mdev_cleanup(struct drbd_device *device)
{
	int i;
	if (first_peer_device(device)->connection->receiver.t_state != NONE)
		drbd_err(device, "ASSERT FAILED: receiver t_state == %d expected 0.\n",
				first_peer_device(device)->connection->receiver.t_state);

	/* no need to lock it, I'm the only thread alive */
	if (atomic_read(&device->current_epoch->epoch_size) !=  0)
		drbd_err(device, "epoch_size:%d\n", atomic_read(&device->current_epoch->epoch_size));
	device->al_writ_cnt  =
	device->bm_writ_cnt  =
	device->read_cnt     =
	device->writ_cnt     =
	device->p_size       =
	device->rs_start     =
	device->rs_total     =
	device->rs_failed    = 0;
	device->rs_last_events = 0;
	device->rs_last_sect_ev = 0;
	for (i = 0; i < DRBD_SYNC_MARKS; i++) {
		device->rs_mark_left[i] = 0;
		device->rs_mark_time[i] = 0;
	}
	D_ASSERT(device, first_peer_device(device)->connection->net_conf == NULL);

	drbd_set_my_capacity(device, 0);
	if (device->bitmap) {
		/* maybe never allocated. */
		drbd_bm_resize(device, 0, 1);
		drbd_bm_cleanup(device);
	}

	drbd_free_bc(device->ldev);
	device->ldev = NULL;

	clear_bit(AL_SUSPENDED, &device->flags);

	D_ASSERT(device, list_empty(&device->active_ee));
	D_ASSERT(device, list_empty(&device->sync_ee));
	D_ASSERT(device, list_empty(&device->done_ee));
	D_ASSERT(device, list_empty(&device->read_ee));
	D_ASSERT(device, list_empty(&device->net_ee));
	D_ASSERT(device, list_empty(&device->resync_reads));
	D_ASSERT(device, list_empty(&first_peer_device(device)->connection->data.work.q));
	D_ASSERT(device, list_empty(&first_peer_device(device)->connection->meta.work.q));
	D_ASSERT(device, list_empty(&device->resync_work.list));
	D_ASSERT(device, list_empty(&device->unplug_work.list));
	D_ASSERT(device, list_empty(&device->go_diskless.list));

	drbd_set_defaults(device);
}


STATIC void drbd_destroy_mempools(void)
{
	struct page *page;

	while (drbd_pp_pool) {
		page = drbd_pp_pool;
		drbd_pp_pool = (struct page *)page_private(page);
		__free_page(page);
		drbd_pp_vacant--;
	}

	/* D_ASSERT(device, atomic_read(&drbd_pp_vacant)==0); */

	if (drbd_md_io_bio_set)
		bioset_free(drbd_md_io_bio_set);
	if (drbd_md_io_page_pool)
		mempool_destroy(drbd_md_io_page_pool);
	if (drbd_ee_mempool)
		mempool_destroy(drbd_ee_mempool);
	if (drbd_request_mempool)
		mempool_destroy(drbd_request_mempool);
	if (drbd_ee_cache)
		kmem_cache_destroy(drbd_ee_cache);
	if (drbd_request_cache)
		kmem_cache_destroy(drbd_request_cache);
	if (drbd_bm_ext_cache)
		kmem_cache_destroy(drbd_bm_ext_cache);
	if (drbd_al_ext_cache)
		kmem_cache_destroy(drbd_al_ext_cache);

	drbd_md_io_bio_set   = NULL;
	drbd_md_io_page_pool = NULL;
	drbd_ee_mempool      = NULL;
	drbd_request_mempool = NULL;
	drbd_ee_cache        = NULL;
	drbd_request_cache   = NULL;
	drbd_bm_ext_cache    = NULL;
	drbd_al_ext_cache    = NULL;

	return;
}

STATIC int drbd_create_mempools(void)
{
	struct page *page;
	const int number = (DRBD_MAX_BIO_SIZE/PAGE_SIZE) * minor_count;
	int i;

	/* prepare our caches and mempools */
	drbd_request_mempool = NULL;
	drbd_ee_cache        = NULL;
	drbd_request_cache   = NULL;
	drbd_bm_ext_cache    = NULL;
	drbd_al_ext_cache    = NULL;
	drbd_pp_pool         = NULL;
	drbd_md_io_page_pool = NULL;
	drbd_md_io_bio_set   = NULL;

	/* caches */
	drbd_request_cache = kmem_cache_create(
		"drbd_req", sizeof(struct drbd_request), 0, 0, NULL);
	if (drbd_request_cache == NULL)
		goto Enomem;

	drbd_ee_cache = kmem_cache_create(
		"drbd_ee", sizeof(struct drbd_peer_request), 0, 0, NULL);
	if (drbd_ee_cache == NULL)
		goto Enomem;

	drbd_bm_ext_cache = kmem_cache_create(
		"drbd_bm", sizeof(struct bm_extent), 0, 0, NULL);
	if (drbd_bm_ext_cache == NULL)
		goto Enomem;

	drbd_al_ext_cache = kmem_cache_create(
		"drbd_al", sizeof(struct lc_element), 0, 0, NULL);
	if (drbd_al_ext_cache == NULL)
		goto Enomem;

	/* mempools */
	drbd_md_io_bio_set = bioset_create(DRBD_MIN_POOL_PAGES, 0);
	if (drbd_md_io_bio_set == NULL)
		goto Enomem;

	drbd_md_io_page_pool = mempool_create_page_pool(DRBD_MIN_POOL_PAGES, 0);
	if (drbd_md_io_page_pool == NULL)
		goto Enomem;

	drbd_request_mempool = mempool_create(number,
		mempool_alloc_slab, mempool_free_slab, drbd_request_cache);
	if (drbd_request_mempool == NULL)
		goto Enomem;

	drbd_ee_mempool = mempool_create(number,
		mempool_alloc_slab, mempool_free_slab, drbd_ee_cache);
	if (drbd_ee_mempool == NULL)
		goto Enomem;

	/* drbd's page pool */
	spin_lock_init(&drbd_pp_lock);

	for (i = 0; i < number; i++) {
		page = alloc_page(GFP_HIGHUSER);
		if (!page)
			goto Enomem;
		set_page_private(page, (unsigned long)drbd_pp_pool);
		drbd_pp_pool = page;
	}
	drbd_pp_vacant = number;

	return 0;

Enomem:
	drbd_destroy_mempools(); /* in case we allocated some */
	return -ENOMEM;
}

STATIC int drbd_notify_sys(struct notifier_block *this, unsigned long code,
	void *unused)
{
	/* just so we have it.  you never know what interesting things we
	 * might want to do here some day...
	 */

	return NOTIFY_DONE;
}

STATIC struct notifier_block drbd_notifier = {
	.notifier_call = drbd_notify_sys,
};

static void drbd_release_all_peer_reqs(struct drbd_device *device)
{
	int rr;

	rr = drbd_free_peer_reqs(device, &device->active_ee);
	if (rr)
		drbd_err(device, "%d EEs in active list found!\n", rr);

	rr = drbd_free_peer_reqs(device, &device->sync_ee);
	if (rr)
		drbd_err(device, "%d EEs in sync list found!\n", rr);

	rr = drbd_free_peer_reqs(device, &device->read_ee);
	if (rr)
		drbd_err(device, "%d EEs in read list found!\n", rr);

	rr = drbd_free_peer_reqs(device, &device->done_ee);
	if (rr)
		drbd_err(device, "%d EEs in done list found!\n", rr);

	rr = drbd_free_peer_reqs(device, &device->net_ee);
	if (rr)
		drbd_err(device, "%d EEs in net list found!\n", rr);
}

/* caution. no locking. */
void drbd_destroy_device(struct kref *kref)
{
	struct drbd_device *device = container_of(kref, struct drbd_device, kref);
	struct drbd_resource *resource = device->resource;
	struct drbd_connection *connection;

	del_timer_sync(&device->request_timer);

	/* paranoia asserts */
	D_ASSERT(device, device->open_cnt == 0);
	/* end paranoia asserts */

	/* cleanup stuff that may have been allocated during
	 * device (re-)configuration or state changes */

	if (device->this_bdev)
		bdput(device->this_bdev);

	drbd_free_bc(device->ldev);
	device->ldev = NULL;

	drbd_release_all_peer_reqs(device);

	lc_destroy(device->act_log);
	lc_destroy(device->resync);

	kfree(device->p_uuid);
	/* device->p_uuid = NULL; */

	kfree(device->current_epoch);
	if (device->bitmap) /* should no longer be there. */
		drbd_bm_cleanup(device);
	__free_page(device->md_io_page);
	put_disk(device->vdisk);
	blk_cleanup_queue(device->rq_queue);
	kfree(device->rs_plan_s);
	kfree(first_peer_device(device));
	kfree(device);

	for_each_connection(connection, resource)
		kref_put(&connection->kref, drbd_destroy_connection);
	kref_put(&resource->kref, drbd_destroy_resource);
}

void drbd_destroy_resource(struct kref *kref)
{
	struct drbd_resource *resource = container_of(kref, struct drbd_resource, kref);

	idr_destroy(&resource->devices);
	free_cpumask_var(resource->cpu_mask);
	kfree(resource->name);
	kfree(resource);
}

void drbd_free_resource(struct drbd_resource *resource)
{
	struct drbd_connection *connection, *tmp;

	drbd_flush_workqueue(&resource->work);
	drbd_thread_stop(&resource->worker);
	for_each_connection_safe(connection, tmp, resource) {
		list_del(&connection->connections);
		kref_put(&connection->kref, drbd_destroy_connection);
	}
	kref_put(&resource->kref, drbd_destroy_resource);
}

STATIC void drbd_cleanup(void)
{
	unsigned int i;
	struct drbd_device *device;
	struct drbd_resource *resource, *tmp;

	unregister_reboot_notifier(&drbd_notifier);

	/* first remove proc,
	 * drbdsetup uses it's presence to detect
	 * whether DRBD is loaded.
	 * If we would get stuck in proc removal,
	 * but have netlink already deregistered,
	 * some drbdsetup commands may wait forever
	 * for an answer.
	 */
	if (drbd_proc)
		remove_proc_entry("drbd", NULL);

	drbd_genl_unregister();

	idr_for_each_entry(&drbd_devices, device, i)
		drbd_delete_device(device);

	/* not _rcu since, no other updater anymore. Genl already unregistered */
	for_each_resource_safe(resource, tmp, &drbd_resources) {
		list_del(&resource->resources);
		drbd_free_resource(resource);
	}

	drbd_destroy_mempools();
	drbd_unregister_blkdev(DRBD_MAJOR, "drbd");

	idr_destroy(&drbd_devices);

	printk(KERN_INFO "drbd: module cleanup done.\n");
}

/**
 * drbd_congested() - Callback for pdflush
 * @congested_data:	User data
 * @bdi_bits:		Bits pdflush is currently interested in
 *
 * Returns 1<<BDI_async_congested and/or 1<<BDI_sync_congested if we are congested.
 */
static int drbd_congested(void *congested_data, int bdi_bits)
{
	struct drbd_device *device = congested_data;
	struct request_queue *q;
	char reason = '-';
	int r = 0;

	if (!may_inc_ap_bio(device)) {
		/* DRBD has frozen IO */
		r = bdi_bits;
		reason = 'd';
		goto out;
	}

	if (get_ldev(device)) {
		q = bdev_get_queue(device->ldev->backing_bdev);
		r = bdi_congested(&q->backing_dev_info, bdi_bits);
		put_ldev(device);
		if (r)
			reason = 'b';
	}

	if (bdi_bits & (1 << BDI_async_congested) &&
	    test_bit(NET_CONGESTED, &first_peer_device(device)->connection->flags)) {
		r |= (1 << BDI_async_congested);
		reason = reason == 'b' ? 'a' : 'n';
	}

out:
	device->congestion_reason = reason;
	return r;
}

static void drbd_init_workqueue(struct drbd_work_queue* wq)
{
	sema_init(&wq->s, 0);
	spin_lock_init(&wq->q_lock);
	INIT_LIST_HEAD(&wq->q);
}

struct completion_work {
	struct drbd_work w;
	struct completion done;
};

static int w_complete(struct drbd_work *w, int cancel)
{
	struct completion_work *completion_work =
		container_of(w, struct completion_work, w);

	complete(&completion_work->done);
	return 0;
}

void drbd_flush_workqueue(struct drbd_work_queue *work_queue)
{
	struct completion_work completion_work;

	completion_work.w.cb = w_complete;
	init_completion(&completion_work.done);
	drbd_queue_work(work_queue, &completion_work.w);
	wait_for_completion(&completion_work.done);
}

struct drbd_resource *drbd_find_resource(const char *name)
{
	struct drbd_resource *resource;

	if (!name || !name[0])
		return NULL;

	rcu_read_lock();
	for_each_resource_rcu(resource, &drbd_resources) {
		if (!strcmp(resource->name, name)) {
			kref_get(&resource->kref);
			goto found;
		}
	}
	resource = NULL;
found:
	rcu_read_unlock();
	return resource;
}

struct drbd_connection *conn_get_by_addrs(void *my_addr, int my_addr_len,
					  void *peer_addr, int peer_addr_len)
{
	struct drbd_resource *resource;
	struct drbd_connection *connection;

	rcu_read_lock();
	for_each_resource_rcu(resource, &drbd_resources) {
		for_each_connection_rcu(connection, resource) {
			if (connection->my_addr_len == my_addr_len &&
			    connection->peer_addr_len == peer_addr_len &&
			    !memcmp(&connection->my_addr, my_addr, my_addr_len) &&
			    !memcmp(&connection->peer_addr, peer_addr, peer_addr_len)) {
				kref_get(&connection->kref);
				goto found;
			}
		}
	}
	connection = NULL;
found:
	rcu_read_unlock();
	return connection;
}

static int drbd_alloc_socket(struct drbd_socket *socket)
{
	socket->rbuf = (void *) __get_free_page(GFP_KERNEL);
	if (!socket->rbuf)
		return -ENOMEM;
	socket->sbuf = (void *) __get_free_page(GFP_KERNEL);
	if (!socket->sbuf)
		return -ENOMEM;
	return 0;
}

static void drbd_free_socket(struct drbd_socket *socket)
{
	free_page((unsigned long) socket->sbuf);
	free_page((unsigned long) socket->rbuf);
}

void conn_free_crypto(struct drbd_connection *connection)
{
	drbd_free_sock(connection);

	crypto_free_hash(connection->csums_tfm);
	crypto_free_hash(connection->verify_tfm);
	crypto_free_hash(connection->cram_hmac_tfm);
	crypto_free_hash(connection->integrity_tfm);
	crypto_free_hash(connection->peer_integrity_tfm);
	kfree(connection->int_dig_in);
	kfree(connection->int_dig_vv);

	connection->csums_tfm = NULL;
	connection->verify_tfm = NULL;
	connection->cram_hmac_tfm = NULL;
	connection->integrity_tfm = NULL;
	connection->peer_integrity_tfm = NULL;
	connection->int_dig_in = NULL;
	connection->int_dig_vv = NULL;
}

int set_resource_options(struct drbd_resource *resource, struct res_opts *res_opts)
{
	struct drbd_connection *connection;
	cpumask_var_t new_cpu_mask;
	int err;

	if (!zalloc_cpumask_var(&new_cpu_mask, GFP_KERNEL))
		return -ENOMEM;

	/* silently ignore cpu mask on UP kernel */
	if (nr_cpu_ids > 1 && res_opts->cpu_mask[0] != 0) {
		err = __bitmap_parse(res_opts->cpu_mask, DRBD_CPU_MASK_SIZE, 0,
				cpumask_bits(new_cpu_mask), nr_cpu_ids);
		if (err) {
			drbd_warn(resource, "__bitmap_parse() failed with %d\n", err);
			/* retcode = ERR_CPU_MASK_PARSE; */
			goto fail;
		}
	}
	resource->res_opts = *res_opts;
	if (cpumask_empty(new_cpu_mask))
		drbd_calc_cpu_mask(&new_cpu_mask);
	if (!cpumask_equal(resource->cpu_mask, new_cpu_mask)) {
		cpumask_copy(resource->cpu_mask, new_cpu_mask);
		for_each_connection_rcu(connection, resource) {
			connection->receiver.reset_cpu_mask = 1;
			connection->asender.reset_cpu_mask = 1;
			connection->sender.reset_cpu_mask = 1;
		}
	}
	err = 0;

fail:
	free_cpumask_var(new_cpu_mask);
	return err;

}

struct drbd_resource *drbd_create_resource(const char *name)
{
	struct drbd_resource *resource;

	resource = kzalloc(sizeof(struct drbd_resource), GFP_KERNEL);
	if (!resource)
		goto fail;
	resource->name = kstrdup(name, GFP_KERNEL);
	if (!resource->name)
		goto fail_free_resource;
	if (!zalloc_cpumask_var(&resource->cpu_mask, GFP_KERNEL))
		goto fail_free_name;
	kref_init(&resource->kref);
	idr_init(&resource->devices);
	INIT_LIST_HEAD(&resource->connections);
	mutex_init(&resource->state_mutex);
	resource->role = R_SECONDARY;
	list_add_tail_rcu(&resource->resources, &drbd_resources);
	mutex_init(&resource->conf_update);
	spin_lock_init(&resource->req_lock);
	drbd_init_workqueue(&resource->work);
	drbd_thread_init(resource, &resource->worker, drbd_worker, "worker");
	drbd_thread_start(&resource->worker);

	return resource;

fail_free_name:
	kfree(resource->name);
fail_free_resource:
	kfree(resource);
fail:
	return NULL;
}

/* caller must be under genl_lock() */
struct drbd_connection *conn_create(const char *name, struct res_opts *res_opts)
{
	struct drbd_resource *resource;
	struct drbd_connection *connection;

	connection = kzalloc(sizeof(struct drbd_connection), GFP_KERNEL);
	if (!connection)
		return NULL;

	if (drbd_alloc_socket(&connection->data))
		goto fail;
	if (drbd_alloc_socket(&connection->meta))
		goto fail;

	if (!tl_init(connection))
		goto fail;

	resource = drbd_create_resource(name);
	if (!resource)
		goto fail;

	connection->cstate = C_STANDALONE;
	connection->peer_role = R_UNKNOWN;
	init_waitqueue_head(&connection->ping_wait);
	idr_init(&connection->peer_devices);

	drbd_init_workqueue(&connection->data.work);
	mutex_init(&connection->data.mutex);

	drbd_init_workqueue(&connection->meta.work);
	mutex_init(&connection->meta.mutex);

	drbd_thread_init(resource, &connection->receiver, drbd_receiver, "receiver");
	connection->receiver.connection = connection;
	drbd_thread_init(resource, &connection->sender, drbd_sender, "sender");
	connection->sender.connection = connection;
	drbd_thread_init(resource, &connection->asender, drbd_asender, "asender");
	connection->asender.connection = connection;

	kref_init(&connection->kref);

	kref_get(&resource->kref);
	connection->resource = resource;
	list_add_tail_rcu(&connection->connections, &resource->connections);

	if (set_resource_options(resource, res_opts))
		goto fail_resource;

	return connection;

fail_resource:
	drbd_free_resource(resource);
fail:
	tl_cleanup(connection);
	drbd_free_socket(&connection->meta);
	drbd_free_socket(&connection->data);
	kfree(connection);

	return NULL;
}

void drbd_destroy_connection(struct kref *kref)
{
	struct drbd_connection *connection = container_of(kref, struct drbd_connection, kref);
	struct drbd_resource *resource = connection->resource;

	idr_destroy(&connection->peer_devices);

	drbd_free_socket(&connection->meta);
	drbd_free_socket(&connection->data);
	kfree(connection->int_dig_in);
	kfree(connection->int_dig_vv);
	kfree(connection);
	kref_put(&resource->kref, drbd_destroy_resource);
}

enum drbd_ret_code drbd_create_device(struct drbd_resource *resource, unsigned int minor, int vnr,
				      struct device_conf *device_conf)
{
	struct drbd_connection *connection;
	struct drbd_device *device;
	struct drbd_peer_device *peer_device, *tmp_peer_device;
	struct gendisk *disk;
	struct request_queue *q;
	int got;
	enum drbd_ret_code err = ERR_NOMEM;

	device = minor_to_mdev(minor);
	if (device)
		return ERR_MINOR_OR_VOLUME_EXISTS;

	/* GFP_KERNEL, we are outside of all write-out paths */
	device = kzalloc(sizeof(struct drbd_device), GFP_KERNEL);
	if (!device)
		return ERR_NOMEM;
	kref_init(&device->kref);

	kref_get(&resource->kref);
	device->resource = resource;
	device->minor = minor;
	device->vnr = vnr;
	device->device_conf = *device_conf;

#ifdef PARANOIA
	SET_MDEV_MAGIC(device);
#endif

	drbd_set_defaults(device);

	/* for now, we do NOT yet support it,
	 * even though we start some framework
	 * to eventually support barriers */
	set_bit(NO_BARRIER_SUPP, &device->flags);

	atomic_set(&device->ap_bio_cnt, 0);
	atomic_set(&device->ap_pending_cnt, 0);
	atomic_set(&device->rs_pending_cnt, 0);
	atomic_set(&device->unacked_cnt, 0);
	atomic_set(&device->local_cnt, 0);
	atomic_set(&device->pp_in_use_by_net, 0);
	atomic_set(&device->rs_sect_in, 0);
	atomic_set(&device->rs_sect_ev, 0);
	atomic_set(&device->ap_in_flight, 0);
	atomic_set(&device->md_io_in_use, 0);

	spin_lock_init(&device->al_lock);
	spin_lock_init(&device->epoch_lock);

	INIT_LIST_HEAD(&device->active_ee);
	INIT_LIST_HEAD(&device->sync_ee);
	INIT_LIST_HEAD(&device->done_ee);
	INIT_LIST_HEAD(&device->read_ee);
	INIT_LIST_HEAD(&device->net_ee);
	INIT_LIST_HEAD(&device->resync_reads);
	INIT_LIST_HEAD(&device->resync_work.list);
	INIT_LIST_HEAD(&device->unplug_work.list);
	INIT_LIST_HEAD(&device->go_diskless.list);
	INIT_LIST_HEAD(&device->md_sync_work.list);
	INIT_LIST_HEAD(&device->start_resync_work.list);
	INIT_LIST_HEAD(&device->pending_bitmap_work);

	device->resync_work.cb  = w_resync_timer;
	device->unplug_work.cb  = w_send_write_hint;
	device->go_diskless.cb  = w_go_diskless;
	device->md_sync_work.cb = w_md_sync;
	device->start_resync_work.cb = w_start_resync;

	init_timer(&device->resync_timer);
	init_timer(&device->md_sync_timer);
	init_timer(&device->start_resync_timer);
	init_timer(&device->request_timer);
	device->resync_timer.function = resync_timer_fn;
	device->resync_timer.data = (unsigned long) device;
	device->md_sync_timer.function = md_sync_timer_fn;
	device->md_sync_timer.data = (unsigned long) device;
	device->start_resync_timer.function = start_resync_timer_fn;
	device->start_resync_timer.data = (unsigned long) device;
	device->request_timer.function = request_timer_fn;
	device->request_timer.data = (unsigned long) device;

	init_waitqueue_head(&device->misc_wait);
	init_waitqueue_head(&device->state_wait);
	init_waitqueue_head(&device->ee_wait);
	init_waitqueue_head(&device->al_wait);
	init_waitqueue_head(&device->seq_wait);

	device->write_ordering = WO_bio_barrier;
	device->resync_wenr = LC_FREE;

	q = blk_alloc_queue(GFP_KERNEL);
	if (!q)
		goto out_no_q;
	device->rq_queue = q;
	q->queuedata   = device;

	disk = alloc_disk(1);
	if (!disk)
		goto out_no_disk;
	device->vdisk = disk;

	set_disk_ro(disk, true);

	disk->queue = q;
	disk->major = DRBD_MAJOR;
	disk->first_minor = minor;
	disk->fops = &drbd_ops;
	sprintf(disk->disk_name, "drbd%d", minor);
	disk->private_data = device;

	device->this_bdev = bdget(MKDEV(DRBD_MAJOR, minor));
	/* we have no partitions. we contain only ourselves. */
	device->this_bdev->bd_contains = device->this_bdev;

	q->backing_dev_info.congested_fn = drbd_congested;
	q->backing_dev_info.congested_data = device;

	blk_queue_make_request(q, drbd_make_request);
	blk_queue_bounce_limit(q, BLK_BOUNCE_ANY);
	blk_queue_merge_bvec(q, drbd_merge_bvec);
	q->queue_lock = &resource->req_lock;

	device->md_io_page = alloc_page(GFP_KERNEL);
	if (!device->md_io_page)
		goto out_no_io_page;

	if (drbd_bm_init(device))
		goto out_no_bitmap;
	device->read_requests = RB_ROOT;
	device->write_requests = RB_ROOT;

	device->current_epoch = kzalloc(sizeof(struct drbd_epoch), GFP_KERNEL);
	if (!device->current_epoch)
		goto out_no_epoch;

	INIT_LIST_HEAD(&device->current_epoch->list);
	device->epochs = 1;

	if (!idr_pre_get(&drbd_devices, GFP_KERNEL) ||
	    idr_get_new_above(&drbd_devices, device, minor, &got))
		goto out_no_minor_idr;
	if (got != minor) {
		err = ERR_MINOR_OR_VOLUME_EXISTS;
		idr_remove(&drbd_devices, got);
		goto out_idr_synchronize_rcu;
	}
	kref_get(&device->kref);

	if (!idr_pre_get(&resource->devices, GFP_KERNEL) ||
	    idr_get_new_above(&resource->devices, device, vnr, &got))
		goto out_idr_remove_minor;
	if (got != vnr) {
		err = ERR_MINOR_OR_VOLUME_EXISTS;
		idr_remove(&resource->devices, got);
		goto out_idr_remove_minor;
	}
	kref_get(&device->kref);

	INIT_LIST_HEAD(&device->peer_devices);
	for_each_connection(connection, resource) {
		peer_device = kzalloc(sizeof(struct drbd_peer_device), GFP_KERNEL);
		if (!peer_device)
			goto out_no_peer_device;
		peer_device->connection = connection;
		peer_device->device = device;
		peer_device->disk_state = D_UNKNOWN;
		peer_device->repl_state = L_STANDALONE;
		spin_lock_init(&peer_device->peer_seq_lock);

		list_add(&peer_device->peer_devices, &device->peer_devices);
		kref_get(&device->kref);

		if (!idr_pre_get(&connection->peer_devices, GFP_KERNEL) ||
		    idr_get_new_above(&connection->peer_devices, peer_device, vnr, &got))
			goto out_no_peer_device;

		if (!expect(got == vnr)) {
			idr_remove(&connection->peer_devices, got);
			goto out_no_peer_device;
		}
		kref_get(&connection->kref);
	}

	/* kref_get(&device->kref); */
	add_disk(disk);

	for_each_peer_device(peer_device, device) {
		if (peer_device->connection->cstate >= C_CONNECTED)
			drbd_connected(peer_device);
	}

	return NO_ERROR;

out_no_peer_device:
	for_each_connection(connection, resource) {
		peer_device = idr_find(&connection->peer_devices, vnr);
		if (peer_device) {
			idr_remove(&connection->peer_devices, got);
			kref_put(&connection->kref, drbd_destroy_connection);
		}
	}
	for_each_peer_device_safe(peer_device, tmp_peer_device, device) {
		list_del(&peer_device->peer_devices);
		kfree(peer_device);
	}

	idr_remove(&resource->devices, vnr);
out_idr_remove_minor:
	idr_remove(&drbd_devices, minor);
out_idr_synchronize_rcu:
	synchronize_rcu();
out_no_minor_idr:
	kfree(device->current_epoch);
out_no_epoch:
	drbd_bm_cleanup(device);
out_no_bitmap:
	__free_page(device->md_io_page);
out_no_io_page:
	put_disk(disk);
out_no_disk:
	blk_cleanup_queue(q);
out_no_q:
	kref_put(&resource->kref, drbd_destroy_resource);
	kfree(device);
	return err;
}

void drbd_delete_device(struct drbd_device *device)
{
	struct drbd_resource *resource = device->resource;
	struct drbd_connection *connection;
	int refs = 3;

	for_each_connection(connection, resource) {
		idr_remove(&connection->peer_devices, device->vnr);
		refs++;
	}
	idr_remove(&resource->devices, device->vnr);
	idr_remove(&drbd_devices, mdev_to_minor(device));
	del_gendisk(device->vdisk);
	synchronize_rcu();
	kref_sub(&device->kref, refs, drbd_destroy_device);
}

int __init drbd_init(void)
{
	int err;

	if (minor_count < DRBD_MINOR_COUNT_MIN || minor_count > DRBD_MINOR_COUNT_MAX) {
		printk(KERN_ERR
		       "drbd: invalid minor_count (%d)\n", minor_count);
#ifdef MODULE
		return -EINVAL;
#else
		minor_count = DRBD_MINOR_COUNT_DEF;
#endif
	}

	err = register_blkdev(DRBD_MAJOR, "drbd");
	if (err) {
		printk(KERN_ERR
		       "drbd: unable to register block device major %d\n",
		       DRBD_MAJOR);
		return err;
	}

	err = drbd_genl_register();
	if (err) {
		printk(KERN_ERR "drbd: unable to register generic netlink family\n");
		goto fail;
	}


	register_reboot_notifier(&drbd_notifier);

	/*
	 * allocate all necessary structs
	 */
	err = -ENOMEM;

	init_waitqueue_head(&drbd_pp_wait);

	drbd_proc = NULL; /* play safe for drbd_cleanup */
	idr_init(&drbd_devices);

	err = drbd_create_mempools();
	if (err)
		goto fail;

	drbd_proc = proc_create_data("drbd", S_IFREG | S_IRUGO , NULL, &drbd_proc_fops, NULL);
	if (!drbd_proc)	{
		printk(KERN_ERR "drbd: unable to register proc file\n");
		goto fail;
	}

	rwlock_init(&global_state_lock);
	INIT_LIST_HEAD(&drbd_resources);

	printk(KERN_INFO "drbd: initialized. "
	       "Version: " REL_VERSION " (api:%d/proto:%d-%d)\n",
	       API_VERSION, PRO_VERSION_MIN, PRO_VERSION_MAX);
	printk(KERN_INFO "drbd: %s\n", drbd_buildtag());
	printk(KERN_INFO "drbd: registered as block device major %d\n",
		DRBD_MAJOR);

	return 0; /* Success! */

fail:
	drbd_cleanup();
	if (err == -ENOMEM)
		/* currently always the case */
		printk(KERN_ERR "drbd: ran out of memory\n");
	else
		printk(KERN_ERR "drbd: initialization failure\n");
	return err;
}

void drbd_free_bc(struct drbd_backing_dev *ldev)
{
	if (ldev == NULL)
		return;

	blkdev_put(ldev->backing_bdev, FMODE_READ | FMODE_WRITE | FMODE_EXCL);
	blkdev_put(ldev->md_bdev, FMODE_READ | FMODE_WRITE | FMODE_EXCL);

	kfree(ldev);
}


void drbd_free_sock(struct drbd_connection *connection)
{
	if (connection->data.socket) {
		mutex_lock(&connection->data.mutex);
		kernel_sock_shutdown(connection->data.socket, SHUT_RDWR);
		sock_release(connection->data.socket);
		connection->data.socket = NULL;
		mutex_unlock(&connection->data.mutex);
	}
	if (connection->meta.socket) {
		mutex_lock(&connection->meta.mutex);
		kernel_sock_shutdown(connection->meta.socket, SHUT_RDWR);
		sock_release(connection->meta.socket);
		connection->meta.socket = NULL;
		mutex_unlock(&connection->meta.mutex);
	}
}

/* meta data management */

struct meta_data_on_disk {
	u64 la_size;           /* last agreed size. */
	u64 uuid[UI_SIZE];   /* UUIDs. */
	u64 device_uuid;
	u64 reserved_u64_1;
	u32 flags;             /* MDF */
	u32 magic;
	u32 md_size_sect;
	u32 al_offset;         /* offset to this block */
	u32 al_nr_extents;     /* important for restoring the AL */
	      /* `-- act_log->nr_elements <-- ldev->dc.al_extents */
	u32 bm_offset;         /* offset to the bitmap, from here */
	u32 bm_bytes_per_bit;  /* BM_BLOCK_SIZE */
	u32 la_peer_max_bio_size;   /* last peer max_bio_size */
	u32 reserved_u32[3];

} __packed;

/**
 * drbd_md_sync() - Writes the meta data super block if the MD_DIRTY flag bit is set
 * @device:	DRBD device.
 */
void drbd_md_sync(struct drbd_device *device)
{
	struct meta_data_on_disk *buffer;
	sector_t sector;
	int i;

	del_timer(&device->md_sync_timer);
	/* timer may be rearmed by drbd_md_mark_dirty() now. */
	if (!test_and_clear_bit(MD_DIRTY, &device->flags))
		return;

	/* We use here D_FAILED and not D_ATTACHING because we try to write
	 * metadata even if we detach due to a disk failure! */
	if (!get_ldev_if_state(device, D_FAILED))
		return;

	buffer = drbd_md_get_buffer(device);
	if (!buffer)
		goto out;

	memset(buffer, 0, 512);

	buffer->la_size = cpu_to_be64(drbd_get_capacity(device->this_bdev));
	for (i = UI_CURRENT; i < UI_SIZE; i++)
		buffer->uuid[i] = cpu_to_be64(device->ldev->md.uuid[i]);
	buffer->flags = cpu_to_be32(device->ldev->md.flags);
	buffer->magic = cpu_to_be32(DRBD_MD_MAGIC_84_UNCLEAN);

	buffer->md_size_sect  = cpu_to_be32(device->ldev->md.md_size_sect);
	buffer->al_offset     = cpu_to_be32(device->ldev->md.al_offset);
	buffer->al_nr_extents = cpu_to_be32(device->act_log->nr_elements);
	buffer->bm_bytes_per_bit = cpu_to_be32(BM_BLOCK_SIZE);
	buffer->device_uuid = cpu_to_be64(device->ldev->md.device_uuid);

	buffer->bm_offset = cpu_to_be32(device->ldev->md.bm_offset);
	buffer->la_peer_max_bio_size = cpu_to_be32(device->device_conf.max_bio_size);

	D_ASSERT(device, drbd_md_ss__(device, device->ldev) == device->ldev->md.md_offset);
	sector = device->ldev->md.md_offset;

	if (drbd_md_sync_page_io(device, device->ldev, sector, WRITE)) {
		/* this was a try anyways ... */
		drbd_err(device, "meta data update failed!\n");
		drbd_chk_io_error(device, 1, true);
	}

	/* Update device->ldev->md.la_size_sect,
	 * since we updated it on metadata. */
	device->ldev->md.la_size_sect = drbd_get_capacity(device->this_bdev);

	drbd_md_put_buffer(device);
out:
	put_ldev(device);
}

/**
 * drbd_md_read() - Reads in the meta data super block
 * @device:	DRBD device.
 * @bdev:	Device from which the meta data should be read in.
 *
 * Return 0 (NO_ERROR) on success, and an enum drbd_ret_code in case
 * something goes wrong.
 */
int drbd_md_read(struct drbd_device *device, struct drbd_backing_dev *bdev)
{
	struct meta_data_on_disk *buffer;
	u32 magic, flags;
	int i, rv = NO_ERROR;

	if (!get_ldev_if_state(device, D_ATTACHING))
		return ERR_IO_MD_DISK;

	buffer = drbd_md_get_buffer(device);
	if (!buffer)
		goto out;

	if (drbd_md_sync_page_io(device, bdev, bdev->md.md_offset, READ)) {
		/* NOTE: can't do normal error processing here as this is
		   called BEFORE disk is attached */
		drbd_err(device, "Error while reading metadata.\n");
		rv = ERR_IO_MD_DISK;
		goto err;
	}

	magic = be32_to_cpu(buffer->magic);
	flags = be32_to_cpu(buffer->flags);
	if (magic == DRBD_MD_MAGIC_84_UNCLEAN ||
	    (magic == DRBD_MD_MAGIC_08 && !(flags & MDF_AL_CLEAN))) {
			/* btw: that's Activity Log clean, not "all" clean. */
		drbd_err(device, "Found unclean meta data. Did you \"drbdadm apply-al\"?\n");
		rv = ERR_MD_UNCLEAN;
		goto err;
	}
	if (magic != DRBD_MD_MAGIC_08) {
		if (magic == DRBD_MD_MAGIC_07) 
			drbd_err(device, "Found old (0.7) meta data magic. Did you \"drbdadm create-md\"?\n");
		else
			drbd_err(device, "Meta data magic not found. Did you \"drbdadm create-md\"?\n");
		rv = ERR_MD_INVALID;
		goto err;
	}
	if (be32_to_cpu(buffer->al_offset) != bdev->md.al_offset) {
		drbd_err(device, "unexpected al_offset: %d (expected %d)\n",
		    be32_to_cpu(buffer->al_offset), bdev->md.al_offset);
		rv = ERR_MD_INVALID;
		goto err;
	}
	if (be32_to_cpu(buffer->bm_offset) != bdev->md.bm_offset) {
		drbd_err(device, "unexpected bm_offset: %d (expected %d)\n",
		    be32_to_cpu(buffer->bm_offset), bdev->md.bm_offset);
		rv = ERR_MD_INVALID;
		goto err;
	}
	if (be32_to_cpu(buffer->md_size_sect) != bdev->md.md_size_sect) {
		drbd_err(device, "unexpected md_size: %u (expected %u)\n",
		    be32_to_cpu(buffer->md_size_sect), bdev->md.md_size_sect);
		rv = ERR_MD_INVALID;
		goto err;
	}

	if (be32_to_cpu(buffer->bm_bytes_per_bit) != BM_BLOCK_SIZE) {
		drbd_err(device, "unexpected bm_bytes_per_bit: %u (expected %u)\n",
		    be32_to_cpu(buffer->bm_bytes_per_bit), BM_BLOCK_SIZE);
		rv = ERR_MD_INVALID;
		goto err;
	}

	bdev->md.la_size_sect = be64_to_cpu(buffer->la_size);
	for (i = UI_CURRENT; i < UI_SIZE; i++)
		bdev->md.uuid[i] = be64_to_cpu(buffer->uuid[i]);
	bdev->md.flags = be32_to_cpu(buffer->flags);
	bdev->md.device_uuid = be64_to_cpu(buffer->device_uuid);

 err:
	drbd_md_put_buffer(device);
 out:
	put_ldev(device);

	return rv;
}

/**
 * drbd_md_mark_dirty() - Mark meta data super block as dirty
 * @device:	DRBD device.
 *
 * Call this function if you change anything that should be written to
 * the meta-data super block. This function sets MD_DIRTY, and starts a
 * timer that ensures that within five seconds you have to call drbd_md_sync().
 */
#ifdef DRBD_DEBUG_MD_SYNC
void drbd_md_mark_dirty_(struct drbd_device *device, unsigned int line, const char *func)
{
	if (!test_and_set_bit(MD_DIRTY, &device->flags)) {
		mod_timer(&device->md_sync_timer, jiffies + HZ);
		device->last_md_mark_dirty.line = line;
		device->last_md_mark_dirty.func = func;
	}
}
#else
void drbd_md_mark_dirty(struct drbd_device *device)
{
	if (!test_and_set_bit(MD_DIRTY, &device->flags))
		mod_timer(&device->md_sync_timer, jiffies + 5*HZ);
}
#endif

static void drbd_uuid_move_history(struct drbd_device *device) __must_hold(local)
{
	int i;

	for (i = UI_HISTORY_START; i < UI_HISTORY_END; i++)
		device->ldev->md.uuid[i+1] = device->ldev->md.uuid[i];
}

void _drbd_uuid_set(struct drbd_device *device, int idx, u64 val) __must_hold(local)
{
	if (idx == UI_CURRENT) {
		if (device->resource->role == R_PRIMARY)
			val |= 1;
		else
			val &= ~((u64)1);

		drbd_set_ed_uuid(device, val);
	}

	device->ldev->md.uuid[idx] = val;
	drbd_md_mark_dirty(device);
}


void drbd_uuid_set(struct drbd_device *device, int idx, u64 val) __must_hold(local)
{
	if (device->ldev->md.uuid[idx]) {
		drbd_uuid_move_history(device);
		device->ldev->md.uuid[UI_HISTORY_START] = device->ldev->md.uuid[idx];
	}
	_drbd_uuid_set(device, idx, val);
}

/**
 * drbd_uuid_new_current() - Creates a new current UUID
 * @device:	DRBD device.
 *
 * Creates a new current UUID, and rotates the old current UUID into
 * the bitmap slot. Causes an incremental resync upon next connect.
 */
void drbd_uuid_new_current(struct drbd_device *device) __must_hold(local)
{
	u64 val;
	unsigned long long bm_uuid = device->ldev->md.uuid[UI_BITMAP];

	if (bm_uuid)
		drbd_warn(device, "bm UUID was already set: %llX\n", bm_uuid);

	device->ldev->md.uuid[UI_BITMAP] = device->ldev->md.uuid[UI_CURRENT];

	get_random_bytes(&val, sizeof(u64));
	_drbd_uuid_set(device, UI_CURRENT, val);
	drbd_print_uuids(device, "new current UUID");
	/* get it to stable storage _now_ */
	drbd_md_sync(device);
}

void drbd_uuid_set_bm(struct drbd_device *device, u64 val) __must_hold(local)
{
	if (device->ldev->md.uuid[UI_BITMAP] == 0 && val == 0)
		return;

	if (val == 0) {
		drbd_uuid_move_history(device);
		device->ldev->md.uuid[UI_HISTORY_START] = device->ldev->md.uuid[UI_BITMAP];
		device->ldev->md.uuid[UI_BITMAP] = 0;
	} else {
		unsigned long long bm_uuid = device->ldev->md.uuid[UI_BITMAP];
		if (bm_uuid)
			drbd_warn(device, "bm UUID was already set: %llX\n", bm_uuid);

		device->ldev->md.uuid[UI_BITMAP] = val & ~((u64)1);
	}
	drbd_md_mark_dirty(device);
}

/**
 * drbd_bmio_set_n_write() - io_fn for drbd_queue_bitmap_io() or drbd_bitmap_io()
 * @device:	DRBD device.
 *
 * Sets all bits in the bitmap and writes the whole bitmap to stable storage.
 */
int drbd_bmio_set_n_write(struct drbd_device *device,
			  struct drbd_peer_device *peer_device)
{
	int rv = -EIO;

	if (get_ldev_if_state(device, D_ATTACHING)) {
		drbd_md_set_flag(device, MDF_FULL_SYNC);
		drbd_md_sync(device);
		drbd_bm_set_all(device);

		rv = drbd_bm_write(device, peer_device);

		if (!rv) {
			drbd_md_clear_flag(device, MDF_FULL_SYNC);
			drbd_md_sync(device);
		}

		put_ldev(device);
	}

	return rv;
}

/**
 * drbd_bmio_clear_n_write() - io_fn for drbd_queue_bitmap_io() or drbd_bitmap_io()
 * @device:	DRBD device.
 *
 * Clears all bits in the bitmap and writes the whole bitmap to stable storage.
 */
int drbd_bmio_clear_n_write(struct drbd_device *device,
			    struct drbd_peer_device *peer_device)
{
	int rv = -EIO;

	drbd_resume_al(device);
	if (get_ldev_if_state(device, D_ATTACHING)) {
		drbd_bm_clear_all(device);
		rv = drbd_bm_write(device, peer_device);
		put_ldev(device);
	}

	return rv;
}

static int w_bitmap_io(struct drbd_work *w, int unused)
{
	struct bm_io_work *work =
		container_of(w, struct bm_io_work, w);
	struct drbd_device *device = work->device;
	int rv = -EIO;

	if (get_ldev(device)) {
		drbd_bm_lock(device, work->why, work->flags);
		rv = work->io_fn(device, work->peer_device);
		drbd_bm_unlock(device);
		put_ldev(device);
	}

	if (!list_empty(&device->pending_bitmap_work))
		wake_up(&device->misc_wait);

	if (work->done)
		work->done(device, rv);
	kfree(work);

	return 0;
}

void drbd_ldev_destroy(struct drbd_device *device)
{
	lc_destroy(device->resync);
	device->resync = NULL;
	lc_destroy(device->act_log);
	device->act_log = NULL;
	__no_warn(local,
		drbd_free_bc(device->ldev);
		device->ldev = NULL;);

	clear_bit(GO_DISKLESS, &device->flags);
}

static int w_go_diskless(struct drbd_work *w, int unused)
{
	struct drbd_device *device =
		container_of(w, struct drbd_device, go_diskless);

	D_ASSERT(device, device->disk_state == D_FAILED);
	/* we cannot assert local_cnt == 0 here, as get_ldev_if_state will
	 * inc/dec it frequently. Once we are D_DISKLESS, no one will touch
	 * the protected members anymore, though, so once put_ldev reaches zero
	 * again, it will be safe to free them. */
	drbd_change_state(device, CS_HARD, NS(disk, D_DISKLESS));
	return 0;
}

void drbd_go_diskless(struct drbd_device *device)
{
	D_ASSERT(device, device->disk_state == D_FAILED);
	if (!test_and_set_bit(GO_DISKLESS, &device->flags))
		drbd_queue_work(&device->resource->work, &device->go_diskless);
}

void drbd_queue_pending_bitmap_work(struct drbd_device *device)
{
	unsigned long flags;
	struct bm_io_work *work, *tmp;

	spin_lock_irqsave(&device->resource->req_lock, flags);
	list_for_each_entry_safe(work, tmp, &device->pending_bitmap_work, w.list) {
		list_del(&work->w.list);
		drbd_queue_work(&device->resource->work, &work->w);
	}
	spin_unlock_irqrestore(&device->resource->req_lock, flags);
}

/**
 * drbd_queue_bitmap_io() - Queues an IO operation on the whole bitmap
 * @device:	DRBD device.
 * @io_fn:	IO callback to be called when bitmap IO is possible
 * @done:	callback to be called after the bitmap IO was performed
 * @why:	Descriptive text of the reason for doing the IO
 *
 * While IO on the bitmap happens we freeze application IO thus we ensure
 * that drbd_set_out_of_sync() can not be called. This function MAY ONLY be
 * called from sender context. It MUST NOT be used while a previous such
 * work is still pending!
 */
void drbd_queue_bitmap_io(struct drbd_device *device,
			  int (*io_fn)(struct drbd_device *, struct drbd_peer_device *),
			  void (*done)(struct drbd_device *, int),
			  char *why, enum bm_flag flags,
			  struct drbd_peer_device *peer_device)
{
	struct bm_io_work *bm_io_work;

	D_ASSERT(device, current == device->resource->worker.task);

	bm_io_work = kmalloc(sizeof(*bm_io_work), GFP_NOIO);
	bm_io_work->w.cb = w_bitmap_io;
	bm_io_work->device = device;
	bm_io_work->peer_device = peer_device;
	bm_io_work->io_fn = io_fn;
	bm_io_work->done = done;
	bm_io_work->why = why;
	bm_io_work->flags = flags;

	/*
	 * Whole-bitmap operations can only take place when there is no
	 * concurrent application I/O.  We ensure exclusion between the two
	 * types of I/O  with the following mechanism:
	 *
	 *  - device->ap_bio_cnt keeps track of the number of application I/O
	 *    requests in progress.
	 *
	 *  - A non-empty device->pending_bitmap_work list indicates that
	 *    whole-bitmap I/O operations are pending, and no new application
	 *    I/O should be started.  We make sure that the list doesn't appear
	 *    empty system wide before trying to queue the whole-bitmap I/O.
	 *
	 *  - In dec_ap_bio(), we decrement device->ap_bio_cnt.  If it reaches
	 *    zero and the device->pending_bitmap_work list is non-empty, we
	 *    queue the whole-bitmap operations.
	 *
	 *  - In inc_ap_bio(), we increment device->ap_bio_cnt before checking
	 *    if the device->pending_bitmap_work list is non-empty.  If
	 *    device->pending_bitmap_work is non-empty, we immediately call
	 *    dec_ap_bio().
	 *
	 * This ensures that whenver there is pending whole-bitmap I/O, we
	 * realize in dec_ap_bio().
	 *
	 */

	spin_lock(&device->resource->req_lock);
	list_add_tail(&bm_io_work->w.list, &device->pending_bitmap_work);
	spin_unlock(&device->resource->req_lock);
	atomic_inc(&device->ap_bio_cnt);
	dec_ap_bio(device);
}

/**
 * drbd_bitmap_io() -  Does an IO operation on the whole bitmap
 * @device:	DRBD device.
 * @io_fn:	IO callback to be called when bitmap IO is possible
 * @why:	Descriptive text of the reason for doing the IO
 *
 * freezes application IO while that the actual IO operations runs. This
 * functions MAY NOT be called from sender context.
 */
int drbd_bitmap_io(struct drbd_device *device,
		int (*io_fn)(struct drbd_device *, struct drbd_peer_device *),
		char *why, enum bm_flag flags,
		struct drbd_peer_device *peer_device)
{
	int rv;

	D_ASSERT(device, current != device->resource->worker.task);

	if ((flags & BM_LOCKED_SET_ALLOWED) == 0)
		drbd_suspend_io(device);

	drbd_bm_lock(device, why, flags);
	rv = io_fn(device, peer_device);
	drbd_bm_unlock(device);

	if ((flags & BM_LOCKED_SET_ALLOWED) == 0)
		drbd_resume_io(device);

	return rv;
}

void drbd_md_set_flag(struct drbd_device *device, int flag) __must_hold(local)
{
	if ((device->ldev->md.flags & flag) != flag) {
		drbd_md_mark_dirty(device);
		device->ldev->md.flags |= flag;
	}
}

void drbd_md_clear_flag(struct drbd_device *device, int flag) __must_hold(local)
{
	if ((device->ldev->md.flags & flag) != 0) {
		drbd_md_mark_dirty(device);
		device->ldev->md.flags &= ~flag;
	}
}
int drbd_md_test_flag(struct drbd_backing_dev *bdev, int flag)
{
	return (bdev->md.flags & flag) != 0;
}

STATIC void md_sync_timer_fn(unsigned long data)
{
	struct drbd_device *device = (struct drbd_device *) data;

	drbd_queue_work(&device->resource->work, &device->md_sync_work);
}

STATIC int w_md_sync(struct drbd_work *w, int unused)
{
	struct drbd_device *device =
		container_of(w, struct drbd_device, md_sync_work);

	drbd_warn(device, "md_sync_timer expired! Worker calls drbd_md_sync().\n");
#ifdef DRBD_DEBUG_MD_SYNC
	drbd_warn(device, "last md_mark_dirty: %s:%u\n",
		device->last_md_mark_dirty.func, device->last_md_mark_dirty.line);
#endif
	drbd_md_sync(device);
	return 0;
}

const char *cmdname(enum drbd_packet cmd)
{
	/* THINK may need to become several global tables
	 * when we want to support more than
	 * one PRO_VERSION */
	static const char *cmdnames[] = {
		[P_DATA]	        = "Data",
		[P_DATA_REPLY]	        = "DataReply",
		[P_RS_DATA_REPLY]	= "RSDataReply",
		[P_BARRIER]	        = "Barrier",
		[P_BITMAP]	        = "ReportBitMap",
		[P_BECOME_SYNC_TARGET]  = "BecomeSyncTarget",
		[P_BECOME_SYNC_SOURCE]  = "BecomeSyncSource",
		[P_UNPLUG_REMOTE]	= "UnplugRemote",
		[P_DATA_REQUEST]	= "DataRequest",
		[P_RS_DATA_REQUEST]     = "RSDataRequest",
		[P_SYNC_PARAM]	        = "SyncParam",
		[P_SYNC_PARAM89]	= "SyncParam89",
		[P_PROTOCOL]            = "ReportProtocol",
		[P_UUIDS]	        = "ReportUUIDs",
		[P_SIZES]	        = "ReportSizes",
		[P_STATE]	        = "ReportState",
		[P_SYNC_UUID]           = "ReportSyncUUID",
		[P_AUTH_CHALLENGE]      = "AuthChallenge",
		[P_AUTH_RESPONSE]	= "AuthResponse",
		[P_PING]		= "Ping",
		[P_PING_ACK]	        = "PingAck",
		[P_RECV_ACK]	        = "RecvAck",
		[P_WRITE_ACK]	        = "WriteAck",
		[P_RS_WRITE_ACK]	= "RSWriteAck",
		[P_DISCARD_WRITE]        = "DiscardWrite",
		[P_NEG_ACK]	        = "NegAck",
		[P_NEG_DREPLY]	        = "NegDReply",
		[P_NEG_RS_DREPLY]	= "NegRSDReply",
		[P_BARRIER_ACK]	        = "BarrierAck",
		[P_STATE_CHG_REQ]       = "StateChgRequest",
		[P_STATE_CHG_REPLY]     = "StateChgReply",
		[P_OV_REQUEST]          = "OVRequest",
		[P_OV_REPLY]            = "OVReply",
		[P_OV_RESULT]           = "OVResult",
		[P_CSUM_RS_REQUEST]     = "CsumRSRequest",
		[P_RS_IS_IN_SYNC]	= "CsumRSIsInSync",
		[P_COMPRESSED_BITMAP]   = "CBitmap",
		[P_DELAY_PROBE]         = "DelayProbe",
		[P_OUT_OF_SYNC]		= "OutOfSync",
		[P_RETRY_WRITE]		= "RetryWrite",
		[P_RS_CANCEL]		= "RSCancel",
		[P_CONN_ST_CHG_REQ]	= "conn_st_chg_req",
		[P_CONN_ST_CHG_REPLY]	= "conn_st_chg_reply",
		[P_RETRY_WRITE]		= "retry_write",
		[P_PROTOCOL_UPDATE]	= "protocol_update",

		/* enum drbd_packet, but not commands - obsoleted flags:
		 *	P_MAY_IGNORE
		 *	P_MAX_OPT_CMD
		 */
	};

	/* too big for the array: 0xfffX */
	if (cmd == P_INITIAL_META)
		return "InitialMeta";
	if (cmd == P_INITIAL_DATA)
		return "InitialData";
	if (cmd == P_CONNECTION_FEATURES)
		return "ConnectionFeatures";
	if (cmd >= ARRAY_SIZE(cmdnames))
		return "Unknown";
	return cmdnames[cmd];
}

/**
 * drbd_wait_misc  -  wait for a request to make progress
 * @device:	device associated with the request
 * @i:		the struct drbd_interval embedded in struct drbd_request or
 *		struct drbd_peer_request
 */
int drbd_wait_misc(struct drbd_device *device, struct drbd_interval *i)
{
	struct net_conf *nc;
	DEFINE_WAIT(wait);
	long timeout;

	rcu_read_lock();
	nc = rcu_dereference(first_peer_device(device)->connection->net_conf);
	if (!nc) {
		rcu_read_unlock();
		return -ETIMEDOUT;
	}
	timeout = nc->ko_count ? nc->timeout * HZ / 10 * nc->ko_count : MAX_SCHEDULE_TIMEOUT;
	rcu_read_unlock();

	/* Indicate to wake up device->misc_wait on progress.  */
	i->waiting = true;
	prepare_to_wait(&device->misc_wait, &wait, TASK_INTERRUPTIBLE);
	spin_unlock_irq(&device->resource->req_lock);
	timeout = schedule_timeout(timeout);
	finish_wait(&device->misc_wait, &wait);
	spin_lock_irq(&device->resource->req_lock);
	if (!timeout || first_peer_device(device)->repl_state < L_CONNECTED)
		return -ETIMEDOUT;
	if (signal_pending(current))
		return -ERESTARTSYS;
	return 0;
}

static int idr_has_entry(int id, void *p, void *data)
{
	return 1;
}

bool idr_is_empty(struct idr *idr)
{
	return !idr_for_each(idr, idr_has_entry, NULL);
}

#ifdef DRBD_ENABLE_FAULTS
/* Fault insertion support including random number generator shamelessly
 * stolen from kernel/rcutorture.c */
struct fault_random_state {
	unsigned long state;
	unsigned long count;
};

#define FAULT_RANDOM_MULT 39916801  /* prime */
#define FAULT_RANDOM_ADD	479001701 /* prime */
#define FAULT_RANDOM_REFRESH 10000

/*
 * Crude but fast random-number generator.  Uses a linear congruential
 * generator, with occasional help from get_random_bytes().
 */
STATIC unsigned long
_drbd_fault_random(struct fault_random_state *rsp)
{
	long refresh;

	if (!rsp->count--) {
		get_random_bytes(&refresh, sizeof(refresh));
		rsp->state += refresh;
		rsp->count = FAULT_RANDOM_REFRESH;
	}
	rsp->state = rsp->state * FAULT_RANDOM_MULT + FAULT_RANDOM_ADD;
	return swahw32(rsp->state);
}

STATIC char *
_drbd_fault_str(unsigned int type) {
	static char *_faults[] = {
		[DRBD_FAULT_MD_WR] = "Meta-data write",
		[DRBD_FAULT_MD_RD] = "Meta-data read",
		[DRBD_FAULT_RS_WR] = "Resync write",
		[DRBD_FAULT_RS_RD] = "Resync read",
		[DRBD_FAULT_DT_WR] = "Data write",
		[DRBD_FAULT_DT_RD] = "Data read",
		[DRBD_FAULT_DT_RA] = "Data read ahead",
		[DRBD_FAULT_BM_ALLOC] = "BM allocation",
		[DRBD_FAULT_AL_EE] = "EE allocation",
		[DRBD_FAULT_RECEIVE] = "receive data corruption",
	};

	return (type < DRBD_FAULT_MAX) ? _faults[type] : "**Unknown**";
}

unsigned int
_drbd_insert_fault(struct drbd_device *device, unsigned int type)
{
	static struct fault_random_state rrs = {0, 0};

	unsigned int ret = (
		(fault_devs == 0 ||
			((1 << mdev_to_minor(device)) & fault_devs) != 0) &&
		(((_drbd_fault_random(&rrs) % 100) + 1) <= fault_rate));

	if (ret) {
		fault_count++;

		if (drbd_ratelimit())
			drbd_warn(device, "***Simulating %s failure\n",
				_drbd_fault_str(type));
	}

	return ret;
}
#endif

module_init(drbd_init)
module_exit(drbd_cleanup)

/* For drbd_tracing: */
EXPORT_SYMBOL(drbd_conn_str);
EXPORT_SYMBOL(drbd_role_str);
EXPORT_SYMBOL(drbd_disk_str);
EXPORT_SYMBOL(drbd_set_st_err_str);<|MERGE_RESOLUTION|>--- conflicted
+++ resolved
@@ -1127,21 +1127,14 @@
 
 	D_ASSERT(device, device->disk_state == D_UP_TO_DATE);
 
-<<<<<<< HEAD
-	uuid = device->ldev->md.uuid[UI_BITMAP] + UUID_NEW_BM_OFFSET;
-	drbd_uuid_set(device, UI_BITMAP, uuid);
-	drbd_print_uuids(device, "updated sync UUID");
-	drbd_md_sync(device);
-=======
-	uuid = mdev->ldev->md.uuid[UI_BITMAP];
+	uuid = device->ldev->md.uuid[UI_BITMAP];
 	if (uuid && uuid != UUID_JUST_CREATED)
 		uuid = uuid + UUID_NEW_BM_OFFSET;
 	else
 		get_random_bytes(&uuid, sizeof(u64));
-	drbd_uuid_set(mdev, UI_BITMAP, uuid);
-	drbd_print_uuids(mdev, "updated sync UUID");
-	drbd_md_sync(mdev);
->>>>>>> 04b2e494
+	drbd_uuid_set(device, UI_BITMAP, uuid);
+	drbd_print_uuids(device, "updated sync UUID");
+	drbd_md_sync(device);
 
 	sock = &peer_device->connection->data;
 	p = drbd_prepare_command(peer_device, sock);
