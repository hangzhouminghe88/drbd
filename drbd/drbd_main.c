--- conflicted
+++ resolved
@@ -668,11 +668,7 @@
 		c == mdev->receiver.task ? "receiver" :
 		c == mdev->asender.task ? "asender" : "other";
 
-<<<<<<< HEAD
 	DBG(" %8llx [%s] %s:%u %s = { cs:%s ro:%s/%s ds:%s/%s %c%c%c%c }\n",
-=======
-	DBG(" %8llx [%s] %s:%u %s = { cs:%s st:%s/%s ds:%s/%s %c%c%c%c }\n",
->>>>>>> d9e008af
 	    seq, context, func, line,
 	    name,
 	    conns_to_name(s.conn),
@@ -780,7 +776,6 @@
 		  ns.disk == Outdated)
 		rv = SS_ConnectedOutdates;
 
-<<<<<<< HEAD
 	else if ((ns.conn == VerifyS || ns.conn == VerifyT) &&
 		 (mdev->sync_conf.verify_alg[0] == 0))
 		rv = SS_NoVerifyAlg;
@@ -788,15 +783,6 @@
 	else if ((ns.conn == VerifyS || ns.conn == VerifyT) &&
 		  mdev->agreed_pro_version < 88)
 		rv = SS_NotSupported;
-=======
-	else if( (ns.conn == VerifyS ||
-		  ns.conn == VerifyT) &&
-                  (mdev->sync_conf.verify_alg[0] == 0)) rv=SS_NoVerifyAlg;
-
-	else if( (ns.conn == VerifyS ||
-		  ns.conn == VerifyT) &&
-		  mdev->agreed_pro_version < 88) rv = SS_NotSupported;
->>>>>>> d9e008af
 
 	return rv;
 }
@@ -828,13 +814,8 @@
 	if (ns.conn == os.conn && ns.conn == WFReportParams)
 		rv = SS_InTransientState;
 
-<<<<<<< HEAD
 	if ((ns.conn == VerifyS || ns.conn == VerifyT) && os.conn < Connected)
 		rv = SS_NeedConnection;
-=======
-	if( (ns.conn == VerifyS || ns.conn == VerifyT) && os.conn < Connected )
-		rv=SS_NeedConnection;
->>>>>>> d9e008af
 
 	if ((ns.conn == VerifyS || ns.conn == VerifyT) &&
 	    ns.conn != os.conn && os.conn > Connected)
@@ -880,16 +861,6 @@
 
 	/* Early state sanitising. */
 
-<<<<<<< HEAD
-=======
-	/* Dissalow the invalidate command to connect  */
-	if ((ns.conn == StartingSyncS || ns.conn == StartingSyncT) &&
-		os.conn < Connected) {
-		ns.conn = os.conn;
-		ns.pdsk = os.pdsk;
-	}
-
->>>>>>> d9e008af
 	/* Dissalow Network errors to configure a device's network part */
 	if ((ns.conn >= Timeout && ns.conn <= TearDown) &&
 	    os.conn <= Disconnecting)
@@ -1095,11 +1066,7 @@
 	}
 
 	if (os.conn == Connected &&
-<<<<<<< HEAD
 	    (ns.conn == VerifyS || ns.conn == VerifyT)) {
-=======
-	    (ns.conn == VerifyS || ns.conn == VerifyT )) {
->>>>>>> d9e008af
 		mdev->ov_position = 0;
 		mdev->ov_left  =
 		mdev->rs_total =
@@ -1110,11 +1077,7 @@
 		mdev->ov_last_oos_start = 0;
 
 		if (ns.conn == VerifyS)
-<<<<<<< HEAD
 			mod_timer(&mdev->resync_timer, jiffies);
-=======
-			mod_timer(&mdev->resync_timer,jiffies);
->>>>>>> d9e008af
 	}
 
 	if (inc_local(mdev)) {
@@ -1682,7 +1645,6 @@
 
 int drbd_send_sync_param(struct drbd_conf *mdev, struct syncer_conf *sc)
 {
-<<<<<<< HEAD
 	struct Drbd_SyncParam89_Packet *p;
 	struct socket *sock;
 	int size, rv;
@@ -1720,51 +1682,21 @@
 
 	mutex_unlock(&mdev->data.mutex);
 
-=======
-	struct Drbd_SyncParam_Packet *p;
+	return rv;
+}
+
+int drbd_send_protocol(struct drbd_conf *mdev)
+{
+	struct Drbd_Protocol_Packet *p;
 	int size, rv;
 
-	size = sizeof(struct Drbd_SyncParam_Packet);
-
-	if (mdev->agreed_pro_version >= 88)
-		size += strlen(mdev->sync_conf.verify_alg) + 1;
+	size = sizeof(struct Drbd_Protocol_Packet);
+
+	if (mdev->agreed_pro_version >= 87)
+		size += strlen(mdev->net_conf->integrity_alg) + 1;
 
 	p = kmalloc(size, GFP_KERNEL);
 	if (p == NULL)
-		return 0;
-
-	p->rate      = cpu_to_be32(sc->rate);
-
-	if (mdev->agreed_pro_version >= 88)
-		strcpy(p->online_verify_alg,mdev->sync_conf.verify_alg);
-
-	rv = drbd_send_cmd(mdev, USE_DATA_SOCKET, SyncParam,
-			   (struct Drbd_Header *)p, size);
-	kfree(p);
->>>>>>> d9e008af
-	return rv;
-}
-
-int drbd_send_protocol(struct drbd_conf *mdev)
-{
-	struct Drbd_Protocol_Packet *p;
-<<<<<<< HEAD
-	int size, rv;
-=======
-	int size,rv;
->>>>>>> d9e008af
-
-	size = sizeof(struct Drbd_Protocol_Packet);
-
-	if (mdev->agreed_pro_version >= 87)
-		size += strlen(mdev->net_conf->integrity_alg) + 1;
-
-<<<<<<< HEAD
-	p = kmalloc(size, GFP_KERNEL);
-	if (p == NULL)
-=======
-	if ((p = kmalloc(size, GFP_KERNEL)) == NULL)
->>>>>>> d9e008af
 		return 0;
 
 	p->protocol      = cpu_to_be32(mdev->net_conf->wire_protocol);
@@ -2271,30 +2203,17 @@
 			      e->block_id);
 }
 
-<<<<<<< HEAD
 /* This function misuses the block_id field to signal if the blocks
  * are is sync or not. */
 int drbd_send_ack_ex(struct drbd_conf *mdev, enum Drbd_Packet_Cmd cmd,
 		     sector_t sector, int blksize, u64 block_id)
 {
 	return _drbd_send_ack(mdev, cmd,
-=======
-int drbd_send_ack_ex(struct drbd_conf *mdev, enum Drbd_Packet_Cmd cmd,
-		     sector_t sector, int blksize, u64 block_id)
-{
-   /* This function misuses the block_id field to signal if the blocks
-      are is sync or not. */
-	return _drbd_send_ack(mdev,cmd,
->>>>>>> d9e008af
 			      cpu_to_be64(sector),
 			      cpu_to_be32(blksize),
 			      cpu_to_be64(block_id));
 }
 
-<<<<<<< HEAD
-=======
-
->>>>>>> d9e008af
 int drbd_send_drequest(struct drbd_conf *mdev, int cmd,
 		       sector_t sector, int size, u64 block_id)
 {
@@ -2310,14 +2229,8 @@
 	return ok;
 }
 
-<<<<<<< HEAD
 int drbd_send_drequest_csum(struct drbd_conf *mdev,
 			    sector_t sector, int size,
-=======
-
-int drbd_send_drequest_csum(struct drbd_conf *mdev,
-			    sector_t sector,int size,
->>>>>>> d9e008af
 			    void *digest, int digest_size,
 			    enum Drbd_Packet_Cmd cmd)
 {
@@ -2330,7 +2243,6 @@
 
 	p.head.magic   = BE_DRBD_MAGIC;
 	p.head.command = cpu_to_be16(cmd);
-<<<<<<< HEAD
 	p.head.length  = cpu_to_be16(sizeof(p) - sizeof(struct Drbd_Header) + digest_size);
 
 	mutex_lock(&mdev->data.mutex);
@@ -2339,25 +2251,11 @@
 	ok = ok && (digest_size == drbd_send(mdev, mdev->data.socket, digest, digest_size, 0));
 
 	mutex_unlock(&mdev->data.mutex);
-=======
-	p.head.length  = cpu_to_be16( sizeof(p)-sizeof(struct Drbd_Header) + digest_size );
-
-	down(&mdev->data.mutex);
-
-	ok = ( sizeof(p) == drbd_send(mdev,mdev->data.socket,&p,sizeof(p),0) );
-	ok = ok&& ( digest_size == drbd_send(mdev,mdev->data.socket,digest,digest_size,0) );
-
-	up(&mdev->data.mutex);
->>>>>>> d9e008af
 
 	return ok;
 }
 
-<<<<<<< HEAD
 int drbd_send_ov_request(struct drbd_conf *mdev, sector_t sector, int size)
-=======
-int drbd_send_ov_request(struct drbd_conf *mdev,sector_t sector,int size)
->>>>>>> d9e008af
 {
 	int ok;
 	struct Drbd_BlockRequest_Packet p;
@@ -2366,20 +2264,11 @@
 	p.block_id = BE_DRBD_MAGIC + 0xbabe;
 	p.blksize  = cpu_to_be32(size);
 
-<<<<<<< HEAD
 	ok = drbd_send_cmd(mdev, USE_DATA_SOCKET, OVRequest,
 			   (struct Drbd_Header *)&p, sizeof(p));
 	return ok;
 }
 
-=======
-	ok = drbd_send_cmd(mdev,USE_DATA_SOCKET, OVRequest,
-			   (struct Drbd_Header*)&p,sizeof(p));
-	return ok;
-}
-
-
->>>>>>> d9e008af
 /* called on sndtimeo
  * returns FALSE if we should retry,
  * TRUE if we think connection is dead
@@ -2923,13 +2812,7 @@
 
 	mdev->agreed_pro_version = PRO_VERSION_MAX;
 	mdev->write_ordering = WO_bio_barrier;
-<<<<<<< HEAD
 	INFO("mdev = 0x%p\n", mdev);
-=======
-#ifdef __arch_um__
-	INFO("mdev = 0x%p\n", mdev);
-#endif
->>>>>>> d9e008af
 	mdev->resync_wenr = LC_FREE;
 }
 
@@ -3288,21 +3171,12 @@
 	mdev->current_epoch = kzalloc(sizeof(struct drbd_epoch), GFP_KERNEL);
 	if (!mdev->current_epoch)
 		goto out_no_epoch;
-<<<<<<< HEAD
 
 	INIT_LIST_HEAD(&mdev->current_epoch->list);
 	mdev->epochs = 1;
 
 	return mdev;
 
-=======
-
-	INIT_LIST_HEAD(&mdev->current_epoch->list);
-	mdev->epochs = 1;
-
-	return mdev;
-
->>>>>>> d9e008af
 /* out_whatever_else:
 	kfree(mdev->current_epoch); */
 out_no_epoch:
@@ -3396,11 +3270,8 @@
 		goto Enomem;
 	}
 
-<<<<<<< HEAD
 	rwlock_init(&global_state_lock);
 
-=======
->>>>>>> d9e008af
 	printk(KERN_INFO "drbd: initialised. "
 	       "Version: " REL_VERSION " (api:%d/proto:%d-%d)\n",
 	       API_VERSION, PRO_VERSION_MIN, PRO_VERSION_MAX);
@@ -3450,11 +3321,8 @@
 
 void drbd_free_resources(struct drbd_conf *mdev)
 {
-<<<<<<< HEAD
 	crypto_free_hash(mdev->csums_tfm);
 	mdev->csums_tfm = NULL;
-=======
->>>>>>> d9e008af
 	crypto_free_hash(mdev->verify_tfm);
 	mdev->verify_tfm = NULL;
 	crypto_free_hash(mdev->cram_hmac_tfm);
@@ -3779,11 +3647,7 @@
 	return rv;
 }
 
-<<<<<<< HEAD
 STATIC int w_bitmap_io(struct drbd_conf *mdev, struct drbd_work *w, int unused)
-=======
-int w_bitmap_io(struct drbd_conf *mdev, struct drbd_work *w, int unused)
->>>>>>> d9e008af
 {
 	struct bm_io_work *work = (struct bm_io_work *)w;
 	int rv;
@@ -4324,11 +4188,7 @@
 
 	unsigned long lowaddr = (unsigned long)(bio->bi_sector << SECTOR_SHIFT);
 	char *faddr = (char *)(lowaddr);
-<<<<<<< HEAD
 	char rb[sizeof(void *)*2+6] = { 0, };
-=======
-	char rb[sizeof(void*)*2+6] = { 0, };
->>>>>>> d9e008af
 	struct bio_vec *bvec;
 	int segno;
 
@@ -4343,11 +4203,7 @@
 #endif
 
 	if (r)
-<<<<<<< HEAD
 		sprintf(rb, "Req:%p ", r);
-=======
-		sprintf(rb,"Req:%p ", r);
->>>>>>> d9e008af
 
 	INFO("%s %s:%s%s%s Bio:%p %s- %soffset " SECTOR_FORMAT ", size %x\n",
 	     complete ? "<<<" : ">>>",
