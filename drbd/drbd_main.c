--- conflicted
+++ resolved
@@ -1873,17 +1873,15 @@
 int drbd_send_rs_deallocated(struct drbd_peer_device *peer_device,
 			     struct drbd_peer_request *peer_req)
 {
-	struct drbd_socket *sock;
 	struct p_block_desc *p;
 
-	sock = &peer_device->connection->data;
-	p = drbd_prepare_command(peer_device, sock);
+	p = drbd_prepare_command(peer_device, sizeof(*p), DATA_STREAM);
 	if (!p)
 		return -EIO;
 	p->sector = cpu_to_be64(peer_req->i.sector);
 	p->blksize = cpu_to_be32(peer_req->i.size);
 	p->pad = 0;
-	return drbd_send_command(peer_device, sock, P_RS_DEALLOCATED, sizeof(*p), NULL, 0);
+	return drbd_send_command(peer_device, P_RS_DEALLOCATED, DATA_STREAM);
 }
 
 int drbd_send_drequest(struct drbd_peer_device *peer_device, int cmd,
@@ -4900,81 +4898,6 @@
 	drbd_device_post_work(device, MD_SYNC);
 }
 
-<<<<<<< HEAD
-=======
-const char *cmdname(enum drbd_packet cmd)
-{
-	/* THINK may need to become several global tables
-	 * when we want to support more than
-	 * one PRO_VERSION */
-	static const char *cmdnames[] = {
-		[P_DATA]	        = "Data",
-		[P_DATA_REPLY]	        = "DataReply",
-		[P_RS_DATA_REPLY]	= "RSDataReply",
-		[P_BARRIER]	        = "Barrier",
-		[P_BITMAP]	        = "ReportBitMap",
-		[P_BECOME_SYNC_TARGET]  = "BecomeSyncTarget",
-		[P_BECOME_SYNC_SOURCE]  = "BecomeSyncSource",
-		[P_UNPLUG_REMOTE]	= "UnplugRemote",
-		[P_DATA_REQUEST]	= "DataRequest",
-		[P_RS_DATA_REQUEST]     = "RSDataRequest",
-		[P_SYNC_PARAM]	        = "SyncParam",
-		[P_SYNC_PARAM89]	= "SyncParam89",
-		[P_PROTOCOL]            = "ReportProtocol",
-		[P_UUIDS]	        = "ReportUUIDs",
-		[P_SIZES]	        = "ReportSizes",
-		[P_STATE]	        = "ReportState",
-		[P_SYNC_UUID]           = "ReportSyncUUID",
-		[P_AUTH_CHALLENGE]      = "AuthChallenge",
-		[P_AUTH_RESPONSE]	= "AuthResponse",
-		[P_PING]		= "Ping",
-		[P_PING_ACK]	        = "PingAck",
-		[P_RECV_ACK]	        = "RecvAck",
-		[P_WRITE_ACK]	        = "WriteAck",
-		[P_RS_WRITE_ACK]	= "RSWriteAck",
-		[P_SUPERSEDED]          = "Superseded",
-		[P_NEG_ACK]	        = "NegAck",
-		[P_NEG_DREPLY]	        = "NegDReply",
-		[P_NEG_RS_DREPLY]	= "NegRSDReply",
-		[P_BARRIER_ACK]	        = "BarrierAck",
-		[P_STATE_CHG_REQ]       = "StateChgRequest",
-		[P_STATE_CHG_REPLY]     = "StateChgReply",
-		[P_OV_REQUEST]          = "OVRequest",
-		[P_OV_REPLY]            = "OVReply",
-		[P_OV_RESULT]           = "OVResult",
-		[P_CSUM_RS_REQUEST]     = "CsumRSRequest",
-		[P_RS_IS_IN_SYNC]	= "CsumRSIsInSync",
-		[P_COMPRESSED_BITMAP]   = "CBitmap",
-		[P_DELAY_PROBE]         = "DelayProbe",
-		[P_OUT_OF_SYNC]		= "OutOfSync",
-		[P_RETRY_WRITE]		= "RetryWrite",
-		[P_RS_CANCEL]		= "RSCancel",
-		[P_CONN_ST_CHG_REQ]	= "conn_st_chg_req",
-		[P_CONN_ST_CHG_REPLY]	= "conn_st_chg_reply",
-		[P_RETRY_WRITE]		= "retry_write",
-		[P_PROTOCOL_UPDATE]	= "protocol_update",
-		[P_RS_THIN_REQ]         = "rs_thin_req",
-		[P_RS_DEALLOCATED]      = "rs_deallocated",
-
-		/* enum drbd_packet, but not commands - obsoleted flags:
-		 *	P_MAY_IGNORE
-		 *	P_MAX_OPT_CMD
-		 */
-	};
-
-	/* too big for the array: 0xfffX */
-	if (cmd == P_INITIAL_META)
-		return "InitialMeta";
-	if (cmd == P_INITIAL_DATA)
-		return "InitialData";
-	if (cmd == P_CONNECTION_FEATURES)
-		return "ConnectionFeatures";
-	if (cmd >= ARRAY_SIZE(cmdnames))
-		return "Unknown";
-	return cmdnames[cmd];
-}
-
->>>>>>> 27684923
 /**
  * drbd_wait_misc  -  wait for a request or peer request to make progress
  * @device:	device associated with the request or peer request
