--- conflicted
+++ resolved
@@ -107,17 +107,9 @@
 module_param(fault_devs, int, 0644);
 #endif
 
-<<<<<<< HEAD
 /* module parameter, defined */
-int minor_count = 32;
+unsigned int minor_count = 32;
 int allow_oos;
-=======
-// module parameter, defined
-unsigned int major_nr = LANANA_DRBD_MAJOR;
-unsigned int minor_count = 32;
-
-int allow_oos = 0;
->>>>>>> e79ccb03
 
 #ifdef ENABLE_DYNAMIC_TRACE
 int trace_type;		/* Bitmap of trace types to enable */
@@ -1297,17 +1289,12 @@
 
 void _drbd_thread_stop(struct Drbd_thread *thi, int restart, int wait)
 {
-<<<<<<< HEAD
 	struct drbd_conf *mdev = thi->mdev;
 	enum Drbd_thread_state ns = restart ? Restarting : Exiting;
-=======
-	drbd_dev *mdev = thi->mdev;
-	Drbd_thread_state ns = restart ? Restarting : Exiting;
 	const char *me =
 		thi == &mdev->receiver ? "receiver" :
 		thi == &mdev->asender  ? "asender"  :
 		thi == &mdev->worker   ? "worker"   : "NONSENSE";
->>>>>>> e79ccb03
 
 	spin_lock(&thi->t_lock);
 
