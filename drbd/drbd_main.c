--- conflicted
+++ resolved
@@ -2665,20 +2665,6 @@
 		ERR("ASSERT FAILED: receiver t_state == %d expected 0.\n",
 				mdev->receiver.t_state);
 
-<<<<<<< HEAD
-	crypto_free_hash(mdev->csums_tfm);
-	mdev->csums_tfm = NULL;
-
-	crypto_free_hash(mdev->verify_tfm);
-	mdev->verify_tfm = NULL;
-
-	crypto_free_hash(mdev->integrity_w_tfm);
-	mdev->integrity_w_tfm = NULL;
-
-	crypto_free_hash(mdev->integrity_r_tfm);
-	mdev->integrity_r_tfm = NULL;
-=======
->>>>>>> ed43f672
 	/* no need to lock it, I'm the only thread alive */
 	if (atomic_read(&mdev->current_epoch->epoch_size) !=  0)
 		ERR("epoch_size:%d\n", atomic_read(&mdev->current_epoch->epoch_size));
@@ -3205,6 +3191,8 @@
 
 void drbd_free_resources(struct drbd_conf *mdev)
 {
+	crypto_free_hash(mdev->csums_tfm);
+	mdev->csums_tfm = NULL;
 	crypto_free_hash(mdev->verify_tfm);
 	mdev->verify_tfm = NULL;
 	crypto_free_hash(mdev->cram_hmac_tfm);
