/*
-*- Linux-c -*-
   drbd.c
   Kernel module for 2.6.x Kernels

   This file is part of DRBD by Philipp Reisner and Lars Ellenberg.

   Copyright (C) 2001-2008, LINBIT Information Technologies GmbH.
   Copyright (C) 1999-2008, Philipp Reisner <philipp.reisner@linbit.com>.
   Copyright (C) 2002-2008, Lars Ellenberg <lars.ellenberg@linbit.com>.

   drbd is free software; you can redistribute it and/or modify
   it under the terms of the GNU General Public License as published by
   the Free Software Foundation; either version 2, or (at your option)
   any later version.

   drbd is distributed in the hope that it will be useful,
   but WITHOUT ANY WARRANTY; without even the implied warranty of
   MERCHANTABILITY or FITNESS FOR A PARTICULAR PURPOSE.  See the
   GNU General Public License for more details.

   You should have received a copy of the GNU General Public License
   along with drbd; see the file COPYING.  If not, write to
   the Free Software Foundation, 675 Mass Ave, Cambridge, MA 02139, USA.

 */

#include <linux/autoconf.h>
#include <linux/module.h>
#include <linux/version.h>

#include <asm/uaccess.h>
#include <asm/types.h>
#include <net/sock.h>
#include <linux/ctype.h>
#include <linux/smp_lock.h>
#include <linux/fs.h>
#include <linux/file.h>
#include <linux/proc_fs.h>
#include <linux/init.h>
#include <linux/mm.h>
#include <linux/drbd_config.h>
#include <linux/memcontrol.h>
#include <linux/mm_inline.h>
#include <linux/slab.h>
#include <linux/random.h>
#include <linux/reboot.h>
#include <linux/notifier.h>
#ifdef HAVE_LINUX_BYTEORDER_SWABB_H
#include <linux/byteorder/swabb.h>
#else
#include <linux/swab.h>
#endif

#define __KERNEL_SYSCALLS__
#include <linux/unistd.h>
#include <linux/vmalloc.h>

#include <linux/drbd.h>
#include <linux/drbd_limits.h>
#include "drbd_int.h"
#include "drbd_req.h" /* only for _req_mod in tl_release and tl_clear */

struct after_state_chg_work {
	struct drbd_work w;
	union drbd_state_t os;
	union drbd_state_t ns;
	enum chg_state_flags flags;
	struct completion *done;
};

int drbdd_init(struct Drbd_thread *);
int drbd_worker(struct Drbd_thread *);
int drbd_asender(struct Drbd_thread *);

int drbd_init(void);
#ifdef BD_OPS_USE_FMODE
static int drbd_open(struct block_device *bdev, fmode_t mode);
static int drbd_release(struct gendisk *gd, fmode_t mode);
#else
static int drbd_open(struct inode *inode, struct file *file);
static int drbd_release(struct inode *inode, struct file *file);
#endif
STATIC int w_after_state_ch(struct drbd_conf *mdev, struct drbd_work *w, int unused);
STATIC void after_state_ch(struct drbd_conf *mdev, union drbd_state_t os,
			   union drbd_state_t ns, enum chg_state_flags flags);
STATIC int w_md_sync(struct drbd_conf *mdev, struct drbd_work *w, int unused);
STATIC void md_sync_timer_fn(unsigned long data);

MODULE_AUTHOR("Philipp Reisner <phil@linbit.com>, "
	      "Lars Ellenberg <lars@linbit.com>");
MODULE_DESCRIPTION("drbd - Distributed Replicated Block Device v" REL_VERSION);
MODULE_LICENSE("GPL");
MODULE_PARM_DESC(minor_count, "Maximum number of drbd devices (1-255)");
MODULE_ALIAS_BLOCKDEV_MAJOR(DRBD_MAJOR);

#include <linux/moduleparam.h>
/* allow_open_on_secondary */
MODULE_PARM_DESC(allow_oos, "DONT USE!");
/* thanks to these macros, if compiled into the kernel (not-module),
 * this becomes the boot parameter drbd.minor_count */
module_param(minor_count, uint, 0444);
module_param(allow_oos, bool, 0);
module_param(cn_idx, uint, 0444);

#ifdef DRBD_ENABLE_FAULTS
int enable_faults;
int fault_rate;
static int fault_count;
int fault_devs;
/* bitmap of enabled faults */
module_param(enable_faults, int, 0664);
/* fault rate % value - applies to all enabled faults */
module_param(fault_rate, int, 0664);
/* count of faults inserted */
module_param(fault_count, int, 0664);
/* bitmap of devices to insert faults on */
module_param(fault_devs, int, 0644);
#endif

/* module parameter, defined */
unsigned int minor_count = 32;
int allow_oos;
unsigned int cn_idx = CN_IDX_DRBD;

#ifdef ENABLE_DYNAMIC_TRACE
int trace_type;		/* Bitmap of trace types to enable */
int trace_level;	/* Current trace level */
int trace_devs;		/* Bitmap of devices to trace */
int proc_details;       /* Detail level in proc drbd*/

module_param(trace_level, int, 0644);
module_param(trace_type, int, 0644);
module_param(trace_devs, int, 0644);
module_param(proc_details, int, 0644);
#endif

/* Module parameter for setting the user mode helper program
 * to run. Default is /sbin/drbdadm */
char usermode_helper[80] = "/sbin/drbdadm";

module_param_string(usermode_helper, usermode_helper, sizeof(usermode_helper), 0644);

/* in 2.6.x, our device mapping and config info contains our virtual gendisks
 * as member "struct gendisk *vdisk;"
 */
struct drbd_conf **minor_table;

struct kmem_cache *drbd_request_cache;
struct kmem_cache *drbd_ee_cache;
mempool_t *drbd_request_mempool;
mempool_t *drbd_ee_mempool;

/* I do not use a standard mempool, because:
   1) I want to hand out the preallocated objects first.
   2) I want to be able to interrupt sleeping allocation with a signal.
   Note: This is a single linked list, the next pointer is the private
	 member of struct page.
 */
struct page *drbd_pp_pool;
spinlock_t   drbd_pp_lock;
int          drbd_pp_vacant;
wait_queue_head_t drbd_pp_wait;

STATIC struct block_device_operations drbd_ops = {
	.owner =   THIS_MODULE,
	.open =    drbd_open,
	.release = drbd_release,
};

#define ARRY_SIZE(A) (sizeof(A)/sizeof(A[0]))

#ifdef __CHECKER__
/* When checking with sparse, and this is an inline function, sparse will
   give tons of false positives. When this is a real functions sparse works.
 */
int _inc_local_if_state(struct drbd_conf *mdev, enum drbd_disk_state mins)
{
	int io_allowed;

	atomic_inc(&mdev->local_cnt);
	io_allowed = (mdev->state.disk >= mins);
	if (!io_allowed) {
		if (atomic_dec_and_test(&mdev->local_cnt))
			wake_up(&mdev->misc_wait);
	}
	return io_allowed;
}

#endif

/************************* The transfer log start */
STATIC int tl_init(struct drbd_conf *mdev)
{
	struct drbd_barrier *b;

	b = kmalloc(sizeof(struct drbd_barrier), GFP_KERNEL);
	if (!b)
		return 0;
	INIT_LIST_HEAD(&b->requests);
	INIT_LIST_HEAD(&b->w.list);
	b->next = NULL;
	b->br_number = 4711;
	b->n_req = 0;
	b->w.cb = NULL; /* if this is != NULL, we need to dec_ap_pending in tl_clear */

	mdev->oldest_barrier = b;
	mdev->newest_barrier = b;
	INIT_LIST_HEAD(&mdev->out_of_sequence_requests);

	mdev->tl_hash = NULL;
	mdev->tl_hash_s = 0;

	return 1;
}

STATIC void tl_cleanup(struct drbd_conf *mdev)
{
	D_ASSERT(mdev->oldest_barrier == mdev->newest_barrier);
	D_ASSERT(list_empty(&mdev->out_of_sequence_requests));
	kfree(mdev->oldest_barrier);
	mdev->oldest_barrier = NULL;
	kfree(mdev->unused_spare_barrier);
	mdev->unused_spare_barrier = NULL;
	kfree(mdev->tl_hash);
	mdev->tl_hash = NULL;
	mdev->tl_hash_s = 0;
}

/**
 * _tl_add_barrier: Adds a barrier to the TL.
 */
void _tl_add_barrier(struct drbd_conf *mdev, struct drbd_barrier *new)
{
	struct drbd_barrier *newest_before;

	INIT_LIST_HEAD(&new->requests);
	INIT_LIST_HEAD(&new->w.list);
	new->w.cb = NULL; /* if this is != NULL, we need to dec_ap_pending in tl_clear */
	new->next = NULL;
	new->n_req = 0;

	newest_before = mdev->newest_barrier;
	/* never send a barrier number == 0, because that is special-cased
	 * when using TCQ for our write ordering code */
	new->br_number = (newest_before->br_number+1) ?: 1;
	if (mdev->newest_barrier != new) {
		mdev->newest_barrier->next = new;
		mdev->newest_barrier = new;
	}
}

/* when we receive a barrier ack */
void tl_release(struct drbd_conf *mdev, unsigned int barrier_nr,
		       unsigned int set_size)
{
	struct drbd_barrier *b, *nob; /* next old barrier */
	struct list_head *le, *tle;
	struct drbd_request *r;

	spin_lock_irq(&mdev->req_lock);

	b = mdev->oldest_barrier;

	/* first some paranoia code */
	if (b == NULL) {
		ERR("BAD! BarrierAck #%u received, but no epoch in tl!?\n",
			barrier_nr);
		goto bail;
	}
	if (b->br_number != barrier_nr) {
		ERR("BAD! BarrierAck #%u received, expected #%u!\n",
			barrier_nr, b->br_number);
		goto bail;
	}
	if (b->n_req != set_size) {
		ERR("BAD! BarrierAck #%u received with n_req=%u, expected n_req=%u!\n",
			barrier_nr, set_size, b->n_req);
		goto bail;
	}

	/* Clean up list of requests processed during current epoch */
	list_for_each_safe(le, tle, &b->requests) {
		r = list_entry(le, struct drbd_request, tl_requests);
		_req_mod(r, barrier_acked, 0);
	}
	/* There could be requests on the list waiting for completion
	   of the write to the local disk. To avoid corruptions of
	   slab's data structures we have to remove the lists head.

	   Also there could have been a barrier ack out of sequence, overtaking
	   the write acks - which would be a but and violating write ordering.
	   To not deadlock in case we lose connection while such requests are
	   still pending, we need some way to find them for the
	   _req_mode(connection_lost_while_pending).

	   These have been list_move'd to the out_of_sequence_requests list in
	   _req_mod(, barrier_acked,) above.
	   */
	list_del_init(&b->requests);

	nob = b->next;
	if (test_and_clear_bit(CREATE_BARRIER, &mdev->flags)) {
		_tl_add_barrier(mdev, b);
		if (nob)
			mdev->oldest_barrier = nob;
		/* if nob == NULL b was the only barrier, and becomes the new
		   barrer. Threfore mdev->oldest_barrier points already to b */
	} else {
		D_ASSERT(nob != NULL);
		mdev->oldest_barrier = nob;
		kfree(b);
	}

	spin_unlock_irq(&mdev->req_lock);
	dec_ap_pending(mdev);

	return;

bail:
	spin_unlock_irq(&mdev->req_lock);
	drbd_force_state(mdev, NS(conn, ProtocolError));
}


/* called by drbd_disconnect (exiting receiver thread)
 * or from some after_state_ch */
void tl_clear(struct drbd_conf *mdev)
{
	struct drbd_barrier *b, *tmp;
	struct list_head *le, *tle;
	struct drbd_request *r;
	int new_initial_bnr = net_random();

	spin_lock_irq(&mdev->req_lock);

	b = mdev->oldest_barrier;
	while (b) {
		list_for_each_safe(le, tle, &b->requests) {
			r = list_entry(le, struct drbd_request, tl_requests);
			_req_mod(r, connection_lost_while_pending, 0);
		}
		tmp = b->next;

		/* there could still be requests on that ring list,
		 * in case local io is still pending */
		list_del(&b->requests);

		/* dec_ap_pending corresponding to queue_barrier.
		 * the newest barrier may not have been queued yet,
		 * in which case w.cb is still NULL. */
		if (b->w.cb != NULL)
			dec_ap_pending(mdev);

		if (b == mdev->newest_barrier) {
			/* recycle, but reinit! */
			D_ASSERT(tmp == NULL);
			INIT_LIST_HEAD(&b->requests);
			INIT_LIST_HEAD(&b->w.list);
			b->w.cb = NULL;
			b->br_number = new_initial_bnr;
			b->n_req = 0;

			mdev->oldest_barrier = b;
			break;
		}
		kfree(b);
		b = tmp;
	}

	/* we expect this list to be empty. */
	D_ASSERT(list_empty(&mdev->out_of_sequence_requests));

	/* but just in case, clean it up anyways! */
	list_for_each_safe(le, tle, &mdev->out_of_sequence_requests) {
		r = list_entry(le, struct drbd_request, tl_requests);
		_req_mod(r, connection_lost_while_pending, 0);
	}

	/* ensure bit indicating barrier is required is clear */
	clear_bit(CREATE_BARRIER, &mdev->flags);

	spin_unlock_irq(&mdev->req_lock);
}

/**
 * drbd_io_error: Handles the on_io_error setting, should be called in the
 * unlikely(!drbd_bio_uptodate(e->bio)) case from kernel thread context.
 * See also drbd_chk_io_error
 *
 * NOTE: we set ourselves FAILED here if on_io_error is Detach or Panic OR
 *	 if the forcedetach flag is set. This flag is set when failures
 *	 occur writing the meta data portion of the disk as they are
 *	 not recoverable. We also try to write the "need full sync bit" here
 *	 anyways.  This is to make sure that you get a resynchronisation of
 *	 the full device the next time you connect.
 */
int drbd_io_error(struct drbd_conf *mdev, int forcedetach)
{
	enum io_error_handler eh;
	unsigned long flags;
	int send;
	int ok = 1;

	eh = PassOn;
	if (inc_local_if_state(mdev, Failed)) {
		eh = mdev->bc->dc.on_io_error;
		dec_local(mdev);
	}

	if (!forcedetach && eh == PassOn)
		return 1;

	spin_lock_irqsave(&mdev->req_lock, flags);
	send = (mdev->state.disk == Failed);
	if (send)
		_drbd_set_state(_NS(mdev, disk, Diskless), ChgStateHard, NULL);
	spin_unlock_irqrestore(&mdev->req_lock, flags);

	if (!send)
		return ok;

	if (mdev->state.conn >= Connected) {
		ok = drbd_send_state(mdev);
		if (ok)
			drbd_WARN("Notified peer that my disk is broken.\n");
		else
			ERR("Sending state in drbd_io_error() failed\n");
	}

	/* Make sure we try to flush meta-data to disk - we come
	 * in here because of a local disk error so it might fail
	 * but we still need to try -- both because the error might
	 * be in the data portion of the disk and because we need
	 * to ensure the md-sync-timer is stopped if running. */
	drbd_md_sync(mdev);

	/* Releasing the backing device is done in after_state_ch() */

	if (eh == CallIOEHelper)
		drbd_khelper(mdev, "local-io-error");

	return ok;
}

#if DRBD_DEBUG_STATE_CHANGES
static void trace_st(struct drbd_conf *mdev, const unsigned long long seq,
		const char *func, unsigned int line,
		const char *name, union drbd_state_t s);
#endif

/**
 * cl_wide_st_chg:
 * Returns TRUE if this state change should be preformed as a cluster wide
 * transaction. Of course it returns 0 as soon as the connection is lost.
 */
STATIC int cl_wide_st_chg(struct drbd_conf *mdev,
			  union drbd_state_t os, union drbd_state_t ns)
{
	return (os.conn >= Connected && ns.conn >= Connected &&
		 ((os.role != Primary && ns.role == Primary) ||
		  (os.conn != StartingSyncT && ns.conn == StartingSyncT) ||
		  (os.conn != StartingSyncS && ns.conn == StartingSyncS) ||
		  (os.disk != Diskless && ns.disk == Diskless))) ||
		(os.conn >= Connected && ns.conn == Disconnecting) ||
		(os.conn == Connected && ns.conn == VerifyS);
}

int drbd_change_state(struct drbd_conf *mdev, enum chg_state_flags f,
		      union drbd_state_t mask, union drbd_state_t val)
{
#if DRBD_DEBUG_STATE_CHANGES
	static unsigned long long sseq = 0xf0000000LLU;
	unsigned long seq;
	unsigned int line = val.line;
	const char *func = val.func;
#endif

	unsigned long flags;
	union drbd_state_t os, ns;
	int rv;

	spin_lock_irqsave(&mdev->req_lock, flags);
	os = mdev->state;
	ns.i = (os.i & ~mask.i) | val.i;
#if DRBD_DEBUG_STATE_CHANGES
	seq = ++sseq;
	trace_st(mdev, seq, func, line, "!os", os);
	trace_st(mdev, seq, func, line, "!ns", ns);
	ns.func = NULL;
#endif
	rv = _drbd_set_state(mdev, ns, f, NULL);
	ns = mdev->state;
#if DRBD_DEBUG_STATE_CHANGES
	trace_st(mdev, seq, func, line, "=ns", ns);
#endif
	spin_unlock_irqrestore(&mdev->req_lock, flags);

	return rv;
}

void drbd_force_state(struct drbd_conf *mdev,
	union drbd_state_t mask, union drbd_state_t val)
{
	drbd_change_state(mdev, ChgStateHard, mask, val);
}

int is_valid_state(struct drbd_conf *mdev, union drbd_state_t ns);
int is_valid_state_transition(struct drbd_conf *,
	union drbd_state_t, union drbd_state_t);
int drbd_send_state_req(struct drbd_conf *,
	union drbd_state_t, union drbd_state_t);

STATIC enum set_st_err _req_st_cond(struct drbd_conf *mdev,
				    union drbd_state_t mask, union drbd_state_t val)
{
	union drbd_state_t os, ns;
	unsigned long flags;
	int rv;

	if (test_and_clear_bit(CL_ST_CHG_SUCCESS, &mdev->flags))
		return SS_CW_Success;

	if (test_and_clear_bit(CL_ST_CHG_FAIL, &mdev->flags))
		return SS_CW_FailedByPeer;

	rv = 0;
	spin_lock_irqsave(&mdev->req_lock, flags);
	os = mdev->state;
	ns.i = (os.i & ~mask.i) | val.i;
	if (!cl_wide_st_chg(mdev, os, ns))
		rv = SS_CW_NoNeed;
	if (!rv) {
		rv = is_valid_state(mdev, ns);
		if (rv == SS_Success) {
			rv = is_valid_state_transition(mdev, ns, os);
			if (rv == SS_Success)
				rv = 0; /* cont waiting, otherwise fail. */
		}
	}
	spin_unlock_irqrestore(&mdev->req_lock, flags);

	return rv;
}

/**
 * _drbd_request_state:
 * This function is the most gracefull way to change state. For some state
 * transition this function even does a cluster wide transaction.
 * It has a cousin named drbd_request_state(), which is always verbose.
 */
STATIC int drbd_req_state(struct drbd_conf *mdev,
			  union drbd_state_t mask, union drbd_state_t val,
			  enum chg_state_flags f)
{
#if DRBD_DEBUG_STATE_CHANGES
	static unsigned long long sseq = 0;
	unsigned long seq;
	unsigned int line = val.line;
	const char *func = val.func;
#endif

	struct completion done;
	unsigned long flags;
	union drbd_state_t os, ns;
	int rv;

	init_completion(&done);

	if (f & ChgSerialize)
		mutex_lock(&mdev->state_mutex);

	spin_lock_irqsave(&mdev->req_lock, flags);
	os = mdev->state;
	ns.i = (os.i & ~mask.i) | val.i;

#if DRBD_DEBUG_STATE_CHANGES
	seq = ++sseq;
	trace_st(mdev, seq, func, line, "?os", os);
	trace_st(mdev, seq, func, line, "?ns", ns);
	ns.func = NULL;
#endif

	if (cl_wide_st_chg(mdev, os, ns)) {
		rv = is_valid_state(mdev, ns);
		if (rv == SS_Success)
			rv = is_valid_state_transition(mdev, ns, os);
		spin_unlock_irqrestore(&mdev->req_lock, flags);

		if (rv < SS_Success) {
			if (f & ChgStateVerbose)
				print_st_err(mdev, os, ns, rv);
			goto abort;
		}

		drbd_state_lock(mdev);
		if (!drbd_send_state_req(mdev, mask, val)) {
			drbd_state_unlock(mdev);
			rv = SS_CW_FailedByPeer;
			if (f & ChgStateVerbose)
				print_st_err(mdev, os, ns, rv);
			goto abort;
		}

		wait_event(mdev->state_wait,
			(rv = _req_st_cond(mdev, mask, val)));

		if (rv < SS_Success) {
			/* nearly dead code. */
			drbd_state_unlock(mdev);
			if (f & ChgStateVerbose)
				print_st_err(mdev, os, ns, rv);
			goto abort;
		}
		spin_lock_irqsave(&mdev->req_lock, flags);
		os = mdev->state;
		ns.i = (os.i & ~mask.i) | val.i;
		rv = _drbd_set_state(mdev, ns, f, &done);
		drbd_state_unlock(mdev);
	} else {
		rv = _drbd_set_state(mdev, ns, f, &done);
	}

	spin_unlock_irqrestore(&mdev->req_lock, flags);

	if (f & ChgWaitComplete && rv == SS_Success) {
		D_ASSERT(current != mdev->worker.task);
		wait_for_completion(&done);
	}

abort:
#if DRBD_DEBUG_STATE_CHANGES
	trace_st(mdev, seq, func, line, ":os", os);
	trace_st(mdev, seq, func, line, ":ns", ns);
#endif

	if (f & ChgSerialize)
		mutex_unlock(&mdev->state_mutex);

	return rv;
}

/**
 * _drbd_request_state:
 * This function is the most gracefull way to change state. For some state
 * transition this function even does a cluster wide transaction.
 * It has a cousin named drbd_request_state(), which is always verbose.
 */
int _drbd_request_state(struct drbd_conf *mdev,	union drbd_state_t mask,
			union drbd_state_t val,	enum chg_state_flags f)
{
	int rv;

	wait_event(mdev->state_wait,
		   (rv = drbd_req_state(mdev, mask, val, f)) != SS_InTransientState);

	return rv;
}

#if DRBD_DEBUG_STATE_CHANGES
static void trace_st(struct drbd_conf *mdev, const unsigned long long seq,
		const char *func, unsigned int line,
		const char *name, union drbd_state_t s)
{

	const struct task_struct *c = current;
	const char *context =
		c == mdev->worker.task ? "worker" :
		c == mdev->receiver.task ? "receiver" :
		c == mdev->asender.task ? "asender" : "other";

	DBG(" %8llx [%s] %s:%u %s = { cs:%s ro:%s/%s ds:%s/%s %c%c%c%c }\n",
	    seq, context, func, line,
	    name,
	    conns_to_name(s.conn),
	    roles_to_name(s.role),
	    roles_to_name(s.peer),
	    disks_to_name(s.disk),
	    disks_to_name(s.pdsk),
	    s.susp ? 's' : 'r',
	    s.aftr_isp ? 'a' : '-',
	    s.peer_isp ? 'p' : '-',
	    s.user_isp ? 'u' : '-'
	    );
}
#else
#define trace_st(...) do { } while (0)
#endif

STATIC void print_st(struct drbd_conf *mdev, char *name, union drbd_state_t ns)
{
	ERR(" %s = { cs:%s ro:%s/%s ds:%s/%s %c%c%c%c }\n",
	    name,
	    conns_to_name(ns.conn),
	    roles_to_name(ns.role),
	    roles_to_name(ns.peer),
	    disks_to_name(ns.disk),
	    disks_to_name(ns.pdsk),
	    ns.susp ? 's' : 'r',
	    ns.aftr_isp ? 'a' : '-',
	    ns.peer_isp ? 'p' : '-',
	    ns.user_isp ? 'u' : '-'
	    );
}

void print_st_err(struct drbd_conf *mdev,
	union drbd_state_t os, union drbd_state_t ns, int err)
{
	if (err == SS_InTransientState)
		return;
	ERR("State change failed: %s\n", set_st_err_name(err));
	print_st(mdev, " state", os);
	print_st(mdev, "wanted", ns);
}


#define peers_to_name roles_to_name
#define pdsks_to_name disks_to_name

#define susps_to_name(A)     ((A) ? "1" : "0")
#define aftr_isps_to_name(A) ((A) ? "1" : "0")
#define peer_isps_to_name(A) ((A) ? "1" : "0")
#define user_isps_to_name(A) ((A) ? "1" : "0")

#define PSC(A) \
	({ if (ns.A != os.A) { \
		pbp += sprintf(pbp, #A "( %s -> %s ) ", \
			      A##s_to_name(os.A), \
			      A##s_to_name(ns.A)); \
	} })

int is_valid_state(struct drbd_conf *mdev, union drbd_state_t ns)
{
	/* See drbd_state_sw_errors in drbd_strings.c */

	enum fencing_policy fp;
	int rv = SS_Success;

	fp = DontCare;
	if (inc_local(mdev)) {
		fp = mdev->bc->dc.fencing;
		dec_local(mdev);
	}

	if (inc_net(mdev)) {
		if (!mdev->net_conf->two_primaries &&
		    ns.role == Primary && ns.peer == Primary)
			rv = SS_TwoPrimaries;
		dec_net(mdev);
	}

	if (rv <= 0)
		/* already found a reason to abort */;
	else if (ns.role == Secondary && mdev->open_cnt)
		rv = SS_DeviceInUse;

	else if (ns.role == Primary && ns.conn < Connected && ns.disk < UpToDate)
		rv = SS_NoUpToDateDisk;

	else if (fp >= Resource &&
		 ns.role == Primary && ns.conn < Connected && ns.pdsk >= DUnknown)
		rv = SS_PrimaryNOP;

	else if (ns.role == Primary && ns.disk <= Inconsistent && ns.pdsk <= Inconsistent)
		rv = SS_NoUpToDateDisk;

	else if (ns.conn > Connected && ns.disk < UpToDate && ns.pdsk < UpToDate)
		rv = SS_BothInconsistent;

	else if (ns.conn > Connected && (ns.disk == Diskless || ns.pdsk == Diskless))
		rv = SS_SyncingDiskless;

	else if ((ns.conn == Connected ||
		  ns.conn == WFBitMapS ||
		  ns.conn == SyncSource ||
		  ns.conn == PausedSyncS) &&
		  ns.disk == Outdated)
		rv = SS_ConnectedOutdates;

	else if( (ns.conn == VerifyS ||
		  ns.conn == VerifyT) &&
                  (mdev->sync_conf.verify_alg[0] == 0)) rv=SS_NoVerifyAlg;

	else if( (ns.conn == VerifyS ||
		  ns.conn == VerifyT) &&
		  mdev->agreed_pro_version < 88) rv = SS_NotSupported;

	return rv;
}

int is_valid_state_transition(struct drbd_conf *mdev,
	union drbd_state_t ns, union drbd_state_t os)
{
	int rv = SS_Success;

	if ((ns.conn == StartingSyncT || ns.conn == StartingSyncS) &&
	    os.conn > Connected)
		rv = SS_ResyncRunning;

	if (ns.conn == Disconnecting && os.conn == StandAlone)
		rv = SS_AlreadyStandAlone;

	if (ns.disk > Attaching && os.disk == Diskless)
		rv = SS_IsDiskLess;

	if (ns.conn == WFConnection && os.conn < Unconnected)
		rv = SS_NoNetConfig;

	if (ns.disk == Outdated && os.disk < Outdated && os.disk != Attaching)
		rv = SS_LowerThanOutdated;

	if (ns.conn == Disconnecting && os.conn == Unconnected)
		rv = SS_InTransientState;

	if (ns.conn == os.conn && ns.conn == WFReportParams)
		rv = SS_InTransientState;

	if ((ns.conn == VerifyS || ns.conn == VerifyT) && os.conn < Connected)
		rv=SS_NeedConnection;

	if ((ns.conn == VerifyS || ns.conn == VerifyT) &&
	    ns.conn != os.conn && os.conn > Connected)
		rv = SS_ResyncRunning;

	if ((ns.conn == StartingSyncS || ns.conn == StartingSyncT) &&
	    os.conn < Connected)
		rv = SS_NeedConnection;

	return rv;
}

int _drbd_set_state(struct drbd_conf *mdev,
		    union drbd_state_t ns, enum chg_state_flags flags,
		    struct completion *done)
{
#if DRBD_DEBUG_STATE_CHANGES
	static unsigned long long sseq = 0xff000000LLU;
	unsigned long long seq = 0;
#endif
	union drbd_state_t os;
	int rv = SS_Success;
	int warn_sync_abort = 0;
	enum fencing_policy fp;
	struct after_state_chg_work *ascw;

	MUST_HOLD(&mdev->req_lock);

	os = mdev->state;

#if DRBD_DEBUG_STATE_CHANGES
	if (ns.func) {
		seq = ++sseq;
		trace_st(mdev, seq, ns.func, ns.line, "==os", os);
		trace_st(mdev, seq, ns.func, ns.line, "==ns", ns);
	}
#endif

	fp = DontCare;
	if (inc_local(mdev)) {
		fp = mdev->bc->dc.fencing;
		dec_local(mdev);
	}

	/* Early state sanitising. */

	/* Dissalow the invalidate command to connect  */
	if ((ns.conn == StartingSyncS || ns.conn == StartingSyncT) &&
		os.conn < Connected) {
		ns.conn = os.conn;
		ns.pdsk = os.pdsk;
	}

	/* Dissalow Network errors to configure a device's network part */
	if ((ns.conn >= Timeout && ns.conn <= TearDown) &&
	    os.conn <= Disconnecting)
		ns.conn = os.conn;

	/* After a network error (+TearDown) only Unconnected or Disconnecting can follow */
	if (os.conn >= Timeout && os.conn <= TearDown &&
	    ns.conn != Unconnected && ns.conn != Disconnecting)
		ns.conn = os.conn;

	/* After Disconnecting only StandAlone may follow */
	if (os.conn == Disconnecting && ns.conn != StandAlone)
		ns.conn = os.conn;

	if (ns.conn < Connected) {
		ns.peer_isp = 0;
		ns.peer = Unknown;
		if (ns.pdsk > DUnknown || ns.pdsk < Inconsistent)
			ns.pdsk = DUnknown;
	}

	if (ns.conn <= Disconnecting && ns.disk == Diskless)
		ns.pdsk = DUnknown;

	if (os.conn > Connected && ns.conn > Connected &&
            (ns.disk <= Failed || ns.pdsk <= Failed)) {
		warn_sync_abort = 1;
		ns.conn = Connected;
	}

	if (ns.conn >= Connected &&
	    ((ns.disk == Consistent || ns.disk == Outdated) ||
	     (ns.disk == Negotiating && ns.conn == WFBitMapT))) {
		switch (ns.conn) {
		case WFBitMapT:
		case PausedSyncT:
			ns.disk = Outdated;
			break;
		case Connected:
		case WFBitMapS:
		case SyncSource:
		case PausedSyncS:
			ns.disk = UpToDate;
			break;
		case SyncTarget:
			ns.disk = Inconsistent;
			drbd_WARN("Implicit set disk state Inconsistent!\n");
			break;
		}
		if (os.disk == Outdated && ns.disk == UpToDate)
			drbd_WARN("Implicit set disk from Outdate to UpToDate\n");
	}

	if (ns.conn >= Connected &&
	    (ns.pdsk == Consistent || ns.pdsk == Outdated)) {
		switch (ns.conn) {
		case Connected:
		case WFBitMapT:
		case PausedSyncT:
		case SyncTarget:
			ns.pdsk = UpToDate;
			break;
		case WFBitMapS:
		case PausedSyncS:
			ns.pdsk = Outdated;
			break;
		case SyncSource:
			ns.pdsk = Inconsistent;
			drbd_WARN("Implicit set pdsk Inconsistent!\n");
			break;
		}
		if (os.pdsk == Outdated && ns.pdsk == UpToDate)
			drbd_WARN("Implicit set pdsk from Outdate to UpToDate\n");
	}

	/* Connection breaks down before we finished "Negotiating" */
	if (ns.conn < Connected && ns.disk == Negotiating &&
	    inc_local_if_state(mdev, Negotiating)) {
		if (mdev->ed_uuid == mdev->bc->md.uuid[Current]) {
			ns.disk = mdev->new_state_tmp.disk;
			ns.pdsk = mdev->new_state_tmp.pdsk;
		} else {
			ALERT("Connection lost while negotiating, no data!\n");
			ns.disk = Diskless;
			ns.pdsk = DUnknown;
		}
		dec_local(mdev);
	}

	if (fp == Stonith &&
	    (ns.role == Primary &&
	     ns.conn < Connected &&
	     ns.pdsk > Outdated))
			ns.susp = 1;

	if (ns.aftr_isp || ns.peer_isp || ns.user_isp) {
		if (ns.conn == SyncSource)
			ns.conn = PausedSyncS;
		if (ns.conn == SyncTarget)
			ns.conn = PausedSyncT;
	} else {
		if (ns.conn == PausedSyncS)
			ns.conn = SyncSource;
		if (ns.conn == PausedSyncT)
			ns.conn = SyncTarget;
	}

#if DRBD_DEBUG_STATE_CHANGES
	if (ns.func)
		trace_st(mdev, seq, ns.func, ns.line, "==ns", ns);
#endif

	if (ns.i == os.i)
		return SS_NothingToDo;

	if (!(flags & ChgStateHard)) {
		/*  pre-state-change checks ; only look at ns  */
		/* See drbd_state_sw_errors in drbd_strings.c */

		rv = is_valid_state(mdev, ns);
		if (rv < SS_Success) {
			/* If the old state was illegal as well, then let
			   this happen...*/

			if (is_valid_state(mdev, os) == rv) {
				ERR("Considering state change from bad state. "
				    "Error would be: '%s'\n",
				    set_st_err_name(rv));
				print_st(mdev, "old", os);
				print_st(mdev, "new", ns);
				rv = is_valid_state_transition(mdev, ns, os);
			}
		} else
			rv = is_valid_state_transition(mdev, ns, os);
	}

	if (rv < SS_Success) {
		if (flags & ChgStateVerbose)
			print_st_err(mdev, os, ns, rv);
		return rv;
	}

	if (warn_sync_abort)
		drbd_WARN("Resync aborted.\n");

#if DUMP_MD >= 2
	{
	char *pbp, pb[300];
	pbp = pb;
	*pbp = 0;
	PSC(role);
	PSC(peer);
	PSC(conn);
	PSC(disk);
	PSC(pdsk);
	PSC(susp);
	PSC(aftr_isp);
	PSC(peer_isp);
	PSC(user_isp);
	INFO("%s\n", pb);
	}
#endif

#if DRBD_DEBUG_STATE_CHANGES
	if (ns.func)
		trace_st(mdev, seq, ns.func, ns.line, ":=ns", ns);
#endif

	mdev->state.i = ns.i;
	wake_up(&mdev->misc_wait);
	wake_up(&mdev->state_wait);

	/**   post-state-change actions   **/
	if (os.conn >= SyncSource   && ns.conn <= Connected) {
		set_bit(STOP_SYNC_TIMER, &mdev->flags);
		mod_timer(&mdev->resync_timer, jiffies);
	}

	if ((os.conn == PausedSyncT || os.conn == PausedSyncS) &&
	    (ns.conn == SyncTarget  || ns.conn == SyncSource)) {
		INFO("Syncer continues.\n");
		mdev->rs_paused += (long)jiffies-(long)mdev->rs_mark_time;
		if (ns.conn == SyncTarget) {
			if (!test_and_clear_bit(STOP_SYNC_TIMER, &mdev->flags))
				mod_timer(&mdev->resync_timer, jiffies);
			/* This if (!test_bit) is only needed for the case
			   that a device that has ceased to used its timer,
			   i.e. it is already in drbd_resync_finished() gets
			   paused and resumed. */
		}
	}

	if ((os.conn == SyncTarget  || os.conn == SyncSource) &&
	    (ns.conn == PausedSyncT || ns.conn == PausedSyncS)) {
		INFO("Resync suspended\n");
		mdev->rs_mark_time = jiffies;
		if (ns.conn == PausedSyncT)
			set_bit(STOP_SYNC_TIMER, &mdev->flags);
	}

	if (os.conn == Connected &&
	    (ns.conn == VerifyS || ns.conn == VerifyT )) {
		mdev->ov_position = 0;
		mdev->ov_left  =
		mdev->rs_total =
		mdev->rs_mark_left = drbd_bm_bits(mdev);
		mdev->rs_start     =
		mdev->rs_mark_time = jiffies;
		mdev->ov_last_oos_size = 0;
		mdev->ov_last_oos_start = 0;

		if (ns.conn == VerifyS)
			mod_timer(&mdev->resync_timer,jiffies);
	}

	if (inc_local(mdev)) {
		u32 mdf = mdev->bc->md.flags & ~(MDF_Consistent|MDF_PrimaryInd|
						 MDF_ConnectedInd|MDF_WasUpToDate|
						 MDF_PeerOutDated);

		if (test_bit(CRASHED_PRIMARY, &mdev->flags) ||
		    mdev->state.role == Primary ||
		    (mdev->state.pdsk < Inconsistent && mdev->state.peer == Primary))
			mdf |= MDF_PrimaryInd;
		if (mdev->state.conn > WFReportParams)
			mdf |= MDF_ConnectedInd;
		if (mdev->state.disk > Inconsistent)
			mdf |= MDF_Consistent;
		if (mdev->state.disk > Outdated)
			mdf |= MDF_WasUpToDate;
		if (mdev->state.pdsk <= Outdated && mdev->state.pdsk >= Inconsistent)
			mdf |= MDF_PeerOutDated;
		if (mdf != mdev->bc->md.flags) {
			mdev->bc->md.flags = mdf;
			drbd_md_mark_dirty(mdev);
		}
		if (os.disk < Consistent && ns.disk >= Consistent)
			drbd_set_ed_uuid(mdev, mdev->bc->md.uuid[Current]);
		dec_local(mdev);
	}

	/* Peer was forced UpToDate & Primary, consider to resync */
	if (os.disk == Inconsistent && os.pdsk == Inconsistent &&
	    os.peer == Secondary && ns.peer == Primary)
		set_bit(CONSIDER_RESYNC, &mdev->flags);

	/* Receiver should clean up itself */
	if (os.conn != Disconnecting && ns.conn == Disconnecting)
		drbd_thread_stop_nowait(&mdev->receiver);

	/* Now the receiver finished cleaning up itself, it should die */
	if (os.conn != StandAlone && ns.conn == StandAlone)
		drbd_thread_stop_nowait(&mdev->receiver);

	/* Upon network failure, we need to restart the receiver. */
	if (os.conn > TearDown &&
	    ns.conn <= TearDown && ns.conn >= Timeout)
		drbd_thread_restart_nowait(&mdev->receiver);

	ascw = kmalloc(sizeof(*ascw), GFP_ATOMIC);
	if (ascw) {
		ascw->os = os;
		ascw->ns = ns;
		ascw->flags = flags;
		ascw->w.cb = w_after_state_ch;
		ascw->done = done;
		drbd_queue_work(&mdev->data.work, &ascw->w);
	} else {
		drbd_WARN("Could not kmalloc an ascw\n");
	}

	return rv;
}

STATIC int w_after_state_ch(struct drbd_conf *mdev, struct drbd_work *w, int unused)
{
	struct after_state_chg_work *ascw;

	ascw = (struct after_state_chg_work *) w;
	after_state_ch(mdev, ascw->os, ascw->ns, ascw->flags);
	if (ascw->flags & ChgWaitComplete) {
		D_ASSERT(ascw->done != NULL);
		complete(ascw->done);
	}
	kfree(ascw);

	return 1;
}

static void abw_start_sync(struct drbd_conf *mdev, int rv)
{
	if (rv) {
		ERR("Writing the bitmap failed not starting resync.\n");
		_drbd_request_state(mdev, NS(conn, Connected), ChgStateVerbose);
		return;
	}

	switch (mdev->state.conn) {
	case StartingSyncT:
		_drbd_request_state(mdev, NS(conn, WFSyncUUID), ChgStateVerbose);
		break;
	case StartingSyncS:
		drbd_start_resync(mdev, SyncSource);
		break;
	}
}

STATIC void after_state_ch(struct drbd_conf *mdev, union drbd_state_t os,
			   union drbd_state_t ns, enum chg_state_flags flags)
{
	enum fencing_policy fp;

	if (os.conn != Connected && ns.conn == Connected) {
		clear_bit(CRASHED_PRIMARY, &mdev->flags);
		if (mdev->p_uuid)
			mdev->p_uuid[UUID_FLAGS] &= ~((u64)2);
	}

	fp = DontCare;
	if (inc_local(mdev)) {
		fp = mdev->bc->dc.fencing;
		dec_local(mdev);
	}

	/* Inform userspace about the change... */
	drbd_bcast_state(mdev, ns);

	if (!(os.role == Primary && os.disk < UpToDate && os.pdsk < UpToDate) &&
	    (ns.role == Primary && ns.disk < UpToDate && ns.pdsk < UpToDate))
		drbd_khelper(mdev, "pri-on-incon-degr");

	/* Here we have the actions that are performed after a
	   state change. This function might sleep */

	if (fp == Stonith && ns.susp) {
		/* case1: The outdate peer handler is successfull:
		 * case2: The connection was established again: */
		if ((os.pdsk > Outdated  && ns.pdsk <= Outdated) ||
		    (os.conn < Connected && ns.conn >= Connected)) {
			tl_clear(mdev);
			spin_lock_irq(&mdev->req_lock);
			_drbd_set_state(_NS(mdev, susp, 0), ChgStateVerbose, NULL);
			spin_unlock_irq(&mdev->req_lock);
		}
	}
	/* Do not change the order of the if above and the two below... */
	if (os.pdsk == Diskless && ns.pdsk > Diskless) {      /* attach on the peer */
		drbd_send_uuids(mdev);
		drbd_send_state(mdev);
	}
	if (os.conn != WFBitMapS && ns.conn == WFBitMapS)
		drbd_queue_bitmap_io(mdev, &drbd_send_bitmap, NULL, "send_bitmap (WFBitMapS)");

	/* Lost contact to peer's copy of the data */
	if ((os.pdsk >= Inconsistent &&
	     os.pdsk != DUnknown &&
	     os.pdsk != Outdated)
	&&  (ns.pdsk < Inconsistent ||
	     ns.pdsk == DUnknown ||
	     ns.pdsk == Outdated)) {
		/* FIXME race with drbd_sync_handshake accessing this! */
		kfree(mdev->p_uuid);
		mdev->p_uuid = NULL;
		if (inc_local(mdev)) {
			if (ns.role == Primary && mdev->bc->md.uuid[Bitmap] == 0 &&
			    ns.disk >= UpToDate)
				drbd_uuid_new_current(mdev);
			if (ns.peer == Primary) {
				/* Note: The condition ns.peer == Primary implies
				   that we are connected. Otherwise it would
				   be ns.peer == Unknown. */
				/* A FullSync is required after a
				   primary detached from its disk! */
				_drbd_uuid_new_current(mdev);
				drbd_send_uuids(mdev);
			}
			dec_local(mdev);
		}
	}

	if (ns.pdsk < Inconsistent && inc_local(mdev)) {
		if (ns.peer == Primary && mdev->bc->md.uuid[Bitmap] == 0) {
			/* Diskless Peer becomes primary */
			if (os.peer == Secondary)
				drbd_uuid_new_current(mdev);

			/* Got connected to diskless, primary peer */
			if (os.peer == Unknown)
				_drbd_uuid_new_current(mdev);
		}

		/* Diskless Peer becomes secondary */
		if (os.peer == Primary && ns.peer == Secondary)
			drbd_al_to_on_disk_bm(mdev);
		dec_local(mdev);
	}

	/* Last part of the attaching process ... */
	if (ns.conn >= Connected &&
	    os.disk == Attaching && ns.disk == Negotiating) {
		kfree(mdev->p_uuid); /* We expect to receive up-to-date UUIDs soon. */
		mdev->p_uuid = NULL; /* ...to not use the old ones in the mean time */
		drbd_send_sizes(mdev);  /* to start sync... */
		drbd_send_uuids(mdev);
		drbd_send_state(mdev);
	}

	/* We want to pause/continue resync, tell peer. */
	if (ns.conn >= Connected &&
	     ((os.aftr_isp != ns.aftr_isp) ||
	      (os.user_isp != ns.user_isp)))
		drbd_send_state(mdev);

	/* In case one of the isp bits got set, suspend other devices. */
	if ((!os.aftr_isp && !os.peer_isp && !os.user_isp) &&
	    (ns.aftr_isp || ns.peer_isp || ns.user_isp))
		suspend_other_sg(mdev);

	/* Make sure the peer gets informed about eventual state
	   changes (ISP bits) while we were in WFReportParams. */
	if (os.conn == WFReportParams && ns.conn >= Connected)
		drbd_send_state(mdev);

	/* We are in the progress to start a full sync... */
	if ((os.conn != StartingSyncT && ns.conn == StartingSyncT) ||
	    (os.conn != StartingSyncS && ns.conn == StartingSyncS))
		drbd_queue_bitmap_io(mdev, &drbd_bmio_set_n_write, &abw_start_sync, "set_n_write from StartingSync");

	/* We are invalidating our self... */
	if (os.conn < Connected && ns.conn < Connected &&
	    os.disk > Inconsistent && ns.disk == Inconsistent)
		drbd_queue_bitmap_io(mdev, &drbd_bmio_set_n_write, NULL, "set_n_write from invalidate");

	if (os.disk > Diskless && ns.disk == Diskless) {
		/* since inc_local() only works as long as disk>=Inconsistent,
		   and it is Diskless here, local_cnt can only go down, it can
		   not increase... It will reach zero */
		wait_event(mdev->misc_wait, !atomic_read(&mdev->local_cnt));

		lc_free(mdev->resync);
		mdev->resync = NULL;
		lc_free(mdev->act_log);
		mdev->act_log = NULL;
		__no_warn(local, drbd_free_bc(mdev->bc););
		wmb(); /* see begin of drbd_nl_disk_conf() */
		__no_warn(local, mdev->bc = NULL;);
	}

	/* Disks got bigger while they were detached */
	if (ns.disk > Negotiating && ns.pdsk > Negotiating &&
	    test_and_clear_bit(RESYNC_AFTER_NEG, &mdev->flags)) {
		if (ns.conn == Connected)
			resync_after_online_grow(mdev);
	}

	/* A resync finished or aborted, wake paused devices... */
	if ((os.conn > Connected && ns.conn <= Connected) ||
	    (os.peer_isp && !ns.peer_isp) ||
	    (os.user_isp && !ns.user_isp))
		resume_next_sg(mdev);

	/* Upon network connection, we need to start the received */
	if (os.conn == StandAlone && ns.conn == Unconnected)
		drbd_thread_start(&mdev->receiver);

	/* Terminate worker thread if we are unconfigured - it will be
	   restarted as needed... */
	if (ns.disk == Diskless && ns.conn == StandAlone && ns.role == Secondary)
		drbd_thread_stop_nowait(&mdev->worker);

	drbd_md_sync(mdev);
}


STATIC int drbd_thread_setup(void *arg)
{
	struct Drbd_thread *thi = (struct Drbd_thread *) arg;
	struct drbd_conf *mdev = thi->mdev;
	long timeout;
	int retval;
	const char *me =
		thi == &mdev->receiver ? "receiver" :
		thi == &mdev->asender  ? "asender"  :
		thi == &mdev->worker   ? "worker"   : "NONSENSE";

	daemonize("drbd_thread");
	D_ASSERT(get_t_state(thi) == Running);
	D_ASSERT(thi->task == NULL);
	spin_lock(&thi->t_lock);
	thi->task = current;
	smp_mb();
	spin_unlock(&thi->t_lock);

	/* stolen from kthread; FIXME we need to convert to kthread api!
	 * wait for wakeup */
	__set_current_state(TASK_UNINTERRUPTIBLE);
	complete(&thi->startstop); /* notify: thi->task is set. */
	timeout = schedule_timeout(10*HZ);
	D_ASSERT(timeout != 0);

restart:
	retval = thi->function(thi);

	spin_lock(&thi->t_lock);

	/* if the receiver has been "Exiting", the last thing it did
	 * was set the conn state to "StandAlone",
	 * if now a re-connect request comes in, conn state goes Unconnected,
	 * and receiver thread will be "started".
	 * drbd_thread_start needs to set "Restarting" in that case.
	 * t_state check and assignement needs to be within the same spinlock,
	 * so either thread_start sees Exiting, and can remap to Restarting,
	 * or thread_start see None, and can proceed as normal.
	 */

	if (thi->t_state == Restarting) {
		INFO("Restarting %s thread\n", me);
		thi->t_state = Running;
		spin_unlock(&thi->t_lock);
		goto restart;
	}

	thi->task = NULL;
	thi->t_state = None;
	smp_mb();

	/* THINK maybe two different completions? */
	complete(&thi->startstop); /* notify: thi->task unset. */
	INFO("Terminating %s thread\n", me);
	spin_unlock(&thi->t_lock);

	/* Release mod reference taken when thread was started */
	module_put(THIS_MODULE);
	return retval;
}

STATIC void drbd_thread_init(struct drbd_conf *mdev, struct Drbd_thread *thi,
		      int (*func) (struct Drbd_thread *))
{
	spin_lock_init(&thi->t_lock);
	thi->task    = NULL;
	thi->t_state = None;
	thi->function = func;
	thi->mdev = mdev;
}

int drbd_thread_start(struct Drbd_thread *thi)
{
	int pid;
	struct drbd_conf *mdev = thi->mdev;
	const char *me =
		thi == &mdev->receiver ? "receiver" :
		thi == &mdev->asender  ? "asender"  :
		thi == &mdev->worker   ? "worker"   : "NONSENSE";

	spin_lock(&thi->t_lock);

	switch (thi->t_state) {
	case None:
		INFO("Starting %s thread (from %s [%d])\n",
				me, current->comm, current->pid);

		/* Get ref on module for thread - this is released when thread exits */
		if (!try_module_get(THIS_MODULE)) {
			ERR("Failed to get module reference in drbd_thread_start\n");
			spin_unlock(&thi->t_lock);
			return FALSE;
		}

		init_completion(&thi->startstop);
		D_ASSERT(thi->task == NULL);
		thi->reset_cpu_mask = 1;
		thi->t_state = Running;
		spin_unlock(&thi->t_lock);
		flush_signals(current); /* otherw. may get -ERESTARTNOINTR */

		/* FIXME rewrite to use kthread interface */
		pid = kernel_thread(drbd_thread_setup, (void *) thi, CLONE_FS);
		if (pid < 0) {
			ERR("Couldn't start thread (%d)\n", pid);

			module_put(THIS_MODULE);
			return FALSE;
		}
		/* waits until thi->task is set */
		wait_for_completion(&thi->startstop);
		if (thi->t_state != Running)
			ERR("ASSERT FAILED: %s t_state == %d expected %d.\n",
					me, thi->t_state, Running);
		if (thi->task)
			wake_up_process(thi->task);
		else
			ERR("ASSERT FAILED thi->task is NULL where it should be set!?\n");
		break;
	case Exiting:
		thi->t_state = Restarting;
		INFO("Restarting %s thread (from %s [%d])\n",
				me, current->comm, current->pid);
	case Running:
	case Restarting:
	default:
		spin_unlock(&thi->t_lock);
		break;
	}

	return TRUE;
}


void _drbd_thread_stop(struct Drbd_thread *thi, int restart, int wait)
{
	struct drbd_conf *mdev = thi->mdev;
	enum Drbd_thread_state ns = restart ? Restarting : Exiting;
	const char *me =
		thi == &mdev->receiver ? "receiver" :
		thi == &mdev->asender  ? "asender"  :
		thi == &mdev->worker   ? "worker"   : "NONSENSE";

	spin_lock(&thi->t_lock);

	/* INFO("drbd_thread_stop: %s [%d]: %s %d -> %d; %d\n",
	     current->comm, current->pid,
	     thi->task ? thi->task->comm : "NULL", thi->t_state, ns, wait); */

	if (thi->t_state == None) {
		spin_unlock(&thi->t_lock);
		if (restart)
			drbd_thread_start(thi);
		return;
	}

	if (thi->t_state != ns) {
		if (thi->task == NULL) {
			spin_unlock(&thi->t_lock);
			return;
		}

		thi->t_state = ns;
		smp_mb();
		init_completion(&thi->startstop);
		if (thi->task != current) {
			force_sig(DRBD_SIGKILL, thi->task);
		} else
			D_ASSERT(!wait);
	}
	spin_unlock(&thi->t_lock);

	if (wait) {
		D_ASSERT(thi->task != current);
		wait_for_completion(&thi->startstop);
		spin_lock(&thi->t_lock);
		D_ASSERT(thi->task == NULL);
		if (thi->t_state != None)
			ERR("ASSERT FAILED: %s t_state == %d expected %d.\n",
					me, thi->t_state, None);
		spin_unlock(&thi->t_lock);
	}
}

#ifdef CONFIG_SMP
/**
 * drbd_calc_cpu_mask: Generates CPU masks, sprad over all CPUs.
 * Forces all threads of a device onto the same CPU. This is benificial for
 * DRBD's performance. May be overwritten by user's configuration.
 */
cpumask_t drbd_calc_cpu_mask(struct drbd_conf *mdev)
{
	int sv, cpu;
	cpumask_t av_cpu_m;

	if (cpus_weight(mdev->cpu_mask))
		return mdev->cpu_mask;

	av_cpu_m = cpu_online_map;
	sv = mdev_to_minor(mdev) % cpus_weight(av_cpu_m);

	for_each_cpu_mask(cpu, av_cpu_m) {
		if (sv-- == 0)
			return cpumask_of_cpu(cpu);
	}

	/* some kernel versions "forget" to add the (cpumask_t) typecast
	 * to that macro, which results in "parse error before '{'" ;-> */
	return (cpumask_t) CPU_MASK_ALL; /* Never reached. */
}

/* modifies the cpu mask of the _current_ thread,
 * call in the "main loop" of _all_ threads.
 * no need for any mutex, current won't die prematurely.
 */
void drbd_thread_current_set_cpu(struct drbd_conf *mdev)
{
	struct task_struct *p = current;
	struct Drbd_thread *thi =
		p == mdev->asender.task  ? &mdev->asender  :
		p == mdev->receiver.task ? &mdev->receiver :
		p == mdev->worker.task   ? &mdev->worker   :
		NULL;
	ERR_IF(thi == NULL)
		return;
	if (!thi->reset_cpu_mask)
		return;
	thi->reset_cpu_mask = 0;
	/* preempt_disable();
	   Thas was a kernel that warned about a call to smp_processor_id() while preemt
	   was not disabled. It seems that this was fixed in manline. */
	set_cpus_allowed(p, mdev->cpu_mask);
	/* preempt_enable(); */
}
#endif

/* the appropriate socket mutex must be held already */
int _drbd_send_cmd(struct drbd_conf *mdev, struct socket *sock,
			  enum Drbd_Packet_Cmd cmd, struct Drbd_Header *h,
			  size_t size, unsigned msg_flags)
{
	int sent, ok;

	ERR_IF(!h) return FALSE;
	ERR_IF(!size) return FALSE;

	h->magic   = BE_DRBD_MAGIC;
	h->command = cpu_to_be16(cmd);
	h->length  = cpu_to_be16(size-sizeof(struct Drbd_Header));

	dump_packet(mdev, sock, 0, (void *)h, __FILE__, __LINE__);
	sent = drbd_send(mdev, sock, h, size, msg_flags);

	ok = (sent == size);
	if (!ok)
		ERR("short sent %s size=%d sent=%d\n",
		    cmdname(cmd), (int)size, sent);
	return ok;
}

/* don't pass the socket. we may only look at it
 * when we hold the appropriate socket mutex.
 */
int drbd_send_cmd(struct drbd_conf *mdev, int use_data_socket,
		  enum Drbd_Packet_Cmd cmd, struct Drbd_Header *h, size_t size)
{
	int ok = 0;
	struct socket *sock;

	if (use_data_socket) {
		down(&mdev->data.mutex);
		sock = mdev->data.socket;
	} else {
		down(&mdev->meta.mutex);
		sock = mdev->meta.socket;
	}

	/* drbd_disconnect() could have called drbd_free_sock()
	 * while we were waiting in down()... */
	if (likely(sock != NULL))
		ok = _drbd_send_cmd(mdev, sock, cmd, h, size, 0);

	if (use_data_socket)
		up(&mdev->data.mutex);
	else
		up(&mdev->meta.mutex);
	return ok;
}

int drbd_send_cmd2(struct drbd_conf *mdev, enum Drbd_Packet_Cmd cmd, char *data,
		   size_t size)
{
	struct Drbd_Header h;
	int ok;

	h.magic   = BE_DRBD_MAGIC;
	h.command = cpu_to_be16(cmd);
	h.length  = cpu_to_be16(size);

	if (!drbd_get_data_sock(mdev))
		return 0;

	dump_packet(mdev, mdev->data.socket, 0, (void *)&h, __FILE__, __LINE__);

	ok = (sizeof(h) ==
		drbd_send(mdev, mdev->data.socket, &h, sizeof(h), 0));
	ok = ok && (size ==
		drbd_send(mdev, mdev->data.socket, data, size, 0));

	drbd_put_data_sock(mdev);

	return ok;
}

int drbd_send_sync_param(struct drbd_conf *mdev, struct syncer_conf *sc)
{
	struct Drbd_SyncParam89_Packet *p;
	struct socket *sock;
	int size, rv;
	const int apv = mdev->agreed_pro_version;

	size = apv <= 87 ? sizeof(struct Drbd_SyncParam_Packet)
	     : apv == 88 ? sizeof(struct Drbd_SyncParam_Packet)
	                   + strlen(mdev->sync_conf.verify_alg) + 1
	     : /* 89 */    sizeof(struct Drbd_SyncParam89_Packet);

	/* used from admin command context and receiver/worker context.
	 * to avoid kmalloc, grab the socket right here,
	 * then use the pre-allocated sbuf there */
	down(&mdev->data.mutex);
	sock = mdev->data.socket;

	if (likely(sock != NULL)) {
		enum Drbd_Packet_Cmd cmd = apv >= 89 ? SyncParam89 : SyncParam;

		p = &mdev->data.sbuf.SyncParam89;

		/* initialize verify_alg and csums_alg */
		memset(p->verify_alg, 0, 2 * SHARED_SECRET_MAX);

		p->rate = cpu_to_be32(sc->rate);

		if (apv >= 88)
			strcpy(p->verify_alg, mdev->sync_conf.verify_alg);
		if (apv >= 89)
			strcpy(p->csums_alg, mdev->sync_conf.csums_alg);

		rv = _drbd_send_cmd(mdev, sock, cmd, &p->head, size, 0);
	} else
		rv = 0; /* not ok */

	up(&mdev->data.mutex);

	return rv;
}

int drbd_send_protocol(struct drbd_conf *mdev)
{
	struct Drbd_Protocol_Packet *p;
	int size,rv;

	size = sizeof(struct Drbd_Protocol_Packet);

	if (mdev->agreed_pro_version >= 87)
		size += strlen(mdev->net_conf->integrity_alg) + 1;

	if ((p = kmalloc(size, GFP_KERNEL)) == NULL)
		return 0;

	p->protocol      = cpu_to_be32(mdev->net_conf->wire_protocol);
	p->after_sb_0p   = cpu_to_be32(mdev->net_conf->after_sb_0p);
	p->after_sb_1p   = cpu_to_be32(mdev->net_conf->after_sb_1p);
	p->after_sb_2p   = cpu_to_be32(mdev->net_conf->after_sb_2p);
	p->want_lose     = cpu_to_be32(mdev->net_conf->want_lose);
	p->two_primaries = cpu_to_be32(mdev->net_conf->two_primaries);

	if (mdev->agreed_pro_version >= 87)
		strcpy(p->integrity_alg, mdev->net_conf->integrity_alg);

	rv = drbd_send_cmd(mdev, USE_DATA_SOCKET, ReportProtocol,
			   (struct Drbd_Header *)p, size);
	kfree(p);
	return rv;
}

int drbd_send_uuids(struct drbd_conf *mdev)
{
	struct Drbd_GenCnt_Packet p;
	int i;

	u64 uuid_flags = 0;

	if (!inc_local_if_state(mdev, Negotiating))
		return 1;

	/* FIXME howto handle diskless ? */
	for (i = Current; i < UUID_SIZE; i++)
		p.uuid[i] = mdev->bc ? cpu_to_be64(mdev->bc->md.uuid[i]) : 0;

	mdev->comm_bm_set = drbd_bm_total_weight(mdev);
	p.uuid[UUID_SIZE] = cpu_to_be64(mdev->comm_bm_set);
	uuid_flags |= mdev->net_conf->want_lose ? 1 : 0;
	uuid_flags |= test_bit(CRASHED_PRIMARY, &mdev->flags) ? 2 : 0;
	uuid_flags |= mdev->new_state_tmp.disk == Inconsistent ? 4 : 0;
	p.uuid[UUID_FLAGS] = cpu_to_be64(uuid_flags);

	dec_local(mdev);

	return drbd_send_cmd(mdev, USE_DATA_SOCKET, ReportUUIDs,
			     (struct Drbd_Header *)&p, sizeof(p));
}

int drbd_send_sync_uuid(struct drbd_conf *mdev, u64 val)
{
	struct Drbd_SyncUUID_Packet p;

	p.uuid = cpu_to_be64(val);

	return drbd_send_cmd(mdev, USE_DATA_SOCKET, ReportSyncUUID,
			     (struct Drbd_Header *)&p, sizeof(p));
}

int drbd_send_sizes(struct drbd_conf *mdev)
{
	struct Drbd_Sizes_Packet p;
	sector_t d_size, u_size;
	int q_order_type;
	int ok;

	if (inc_local_if_state(mdev, Negotiating)) {
		D_ASSERT(mdev->bc->backing_bdev);
		d_size = drbd_get_max_capacity(mdev->bc);
		u_size = mdev->bc->dc.disk_size;
		q_order_type = drbd_queue_order_type(mdev);
		p.queue_order_type = cpu_to_be32(drbd_queue_order_type(mdev));
		dec_local(mdev);
	} else {
		d_size = 0;
		u_size = 0;
		q_order_type = QUEUE_ORDERED_NONE;
	}

	p.d_size = cpu_to_be64(d_size);
	p.u_size = cpu_to_be64(u_size);
	p.c_size = cpu_to_be64(drbd_get_capacity(mdev->this_bdev));
	p.max_segment_size = cpu_to_be32(mdev->rq_queue->max_segment_size);
	p.queue_order_type = cpu_to_be32(q_order_type);

	ok = drbd_send_cmd(mdev, USE_DATA_SOCKET, ReportSizes,
			   (struct Drbd_Header *)&p, sizeof(p));
	return ok;
}

/**
 * drbd_send_state:
 * Informs the peer about our state. Only call it when
 * mdev->state.conn >= Connected (I.e. you may not call it while in
 * WFReportParams. Though there is one valid and necessary exception,
 * drbd_connect() calls drbd_send_state() while in it WFReportParams.
 */
int drbd_send_state(struct drbd_conf *mdev)
{
	struct socket *sock;
	struct Drbd_State_Packet p;
	int ok = 0;

	/* Grab state lock so we wont send state if we're in the middle
	 * of a cluster wide state change on another thread */
	drbd_state_lock(mdev);

	down(&mdev->data.mutex);

	p.state = cpu_to_be32(mdev->state.i); /* Within the send mutex */
	sock = mdev->data.socket;

	if (likely(sock != NULL)) {
		ok = _drbd_send_cmd(mdev, sock, ReportState,
				    (struct Drbd_Header *)&p, sizeof(p), 0);
	}

	up(&mdev->data.mutex);

	drbd_state_unlock(mdev);
	return ok;
}

int drbd_send_state_req(struct drbd_conf *mdev,
	union drbd_state_t mask, union drbd_state_t val)
{
	struct Drbd_Req_State_Packet p;

	p.mask    = cpu_to_be32(mask.i);
	p.val     = cpu_to_be32(val.i);

	return drbd_send_cmd(mdev, USE_DATA_SOCKET, StateChgRequest,
			     (struct Drbd_Header *)&p, sizeof(p));
}

int drbd_send_sr_reply(struct drbd_conf *mdev, int retcode)
{
	struct Drbd_RqS_Reply_Packet p;

	p.retcode    = cpu_to_be32(retcode);

	return drbd_send_cmd(mdev, USE_META_SOCKET, StateChgReply,
			     (struct Drbd_Header *)&p, sizeof(p));
}


/* See the comment at receive_bitmap() */
int _drbd_send_bitmap(struct drbd_conf *mdev)
{
	int want;
	int ok = TRUE;
	int bm_i = 0;
	size_t bm_words, num_words;
	unsigned long *buffer;
	struct Drbd_Header *p;

	ERR_IF(!mdev->bitmap) return FALSE;

	/* maybe we should use some per thread scratch page,
	 * and allocate that during initial device creation? */
	p = (struct Drbd_Header *) __get_free_page(GFP_NOIO);
	if (!p) {
		ERR("failed to allocate one page buffer in %s\n", __func__);
		return FALSE;
	}
	bm_words = drbd_bm_words(mdev);
	buffer = (unsigned long *)p->payload;

	if (inc_local(mdev)) {
		if (drbd_md_test_flag(mdev->bc, MDF_FullSync)) {
			INFO("Writing the whole bitmap, MDF_FullSync was set.\n");
			drbd_bm_set_all(mdev);
			if (drbd_bm_write(mdev)) {
				/* write_bm did fail! Leave full sync flag set in Meta Data
				 * but otherwise process as per normal - need to tell other
				 * side that a full resync is required! */
				ERR("Failed to write bitmap to disk!\n");
			} else {
				drbd_md_clear_flag(mdev, MDF_FullSync);
				drbd_md_sync(mdev);
			}
		}
		dec_local(mdev);
	}

	/*
	 * maybe TODO use some simple compression scheme, nowadays there are
	 * some such algorithms in the kernel anyways.
	 */
	do {
		num_words = min_t(size_t, BM_PACKET_WORDS, bm_words - bm_i);
		want = num_words * sizeof(long);
		if (want)
			drbd_bm_get_lel(mdev, bm_i, num_words, buffer);
		ok = _drbd_send_cmd(mdev, mdev->data.socket, ReportBitMap,
				   p, sizeof(*p) + want, 0);
		bm_i += num_words;
	} while (ok && want);

	free_page((unsigned long) p);
	return ok;
}

int drbd_send_bitmap(struct drbd_conf *mdev)
{
	int err;

	if (!drbd_get_data_sock(mdev))
		return -1;
	err = !_drbd_send_bitmap(mdev);
	drbd_put_data_sock(mdev);
	return err;
}

int drbd_send_b_ack(struct drbd_conf *mdev, u32 barrier_nr, u32 set_size)
{
	int ok;
	struct Drbd_BarrierAck_Packet p;

	p.barrier  = barrier_nr;
	p.set_size = cpu_to_be32(set_size);

	if (mdev->state.conn < Connected)
		return FALSE;
	ok = drbd_send_cmd(mdev, USE_META_SOCKET, BarrierAck,
			(struct Drbd_Header *)&p, sizeof(p));
	return ok;
}

/**
 * _drbd_send_ack:
 * This helper function expects the sector and block_id parameter already
 * in big endian!
 */
STATIC int _drbd_send_ack(struct drbd_conf *mdev, enum Drbd_Packet_Cmd cmd,
			  u64 sector,
			  u32 blksize,
			  u64 block_id)
{
	int ok;
	struct Drbd_BlockAck_Packet p;

	p.sector   = sector;
	p.block_id = block_id;
	p.blksize  = blksize;
	p.seq_num  = cpu_to_be32(atomic_add_return(1, &mdev->packet_seq));

	if (!mdev->meta.socket || mdev->state.conn < Connected)
		return FALSE;
	ok = drbd_send_cmd(mdev, USE_META_SOCKET, cmd,
				(struct Drbd_Header *)&p, sizeof(p));
	return ok;
}

int drbd_send_ack_dp(struct drbd_conf *mdev, enum Drbd_Packet_Cmd cmd,
		     struct Drbd_Data_Packet *dp)
{
	const int header_size = sizeof(struct Drbd_Data_Packet)
			      - sizeof(struct Drbd_Header);
	int data_size  = ((struct Drbd_Header *)dp)->length - header_size;

	return _drbd_send_ack(mdev, cmd, dp->sector, cpu_to_be32(data_size),
			      dp->block_id);
}

int drbd_send_ack_rp(struct drbd_conf *mdev, enum Drbd_Packet_Cmd cmd,
		     struct Drbd_BlockRequest_Packet *rp)
{
	return _drbd_send_ack(mdev, cmd, rp->sector, rp->blksize, rp->block_id);
}

int drbd_send_ack(struct drbd_conf *mdev,
	enum Drbd_Packet_Cmd cmd, struct Tl_epoch_entry *e)
{
	return _drbd_send_ack(mdev, cmd,
			      cpu_to_be64(e->sector),
			      cpu_to_be32(e->size),
			      e->block_id);
}

/* This function misuses the block_id field to signal if the blocks
 * are is sync or not. */
int drbd_send_ack_ex(struct drbd_conf *mdev, enum Drbd_Packet_Cmd cmd,
		     sector_t sector, int blksize, u64 block_id)
{
	return _drbd_send_ack(mdev, cmd,
			      cpu_to_be64(sector),
			      cpu_to_be32(blksize),
			      cpu_to_be64(block_id));
}

int drbd_send_drequest(struct drbd_conf *mdev, int cmd,
		       sector_t sector, int size, u64 block_id)
{
	int ok;
	struct Drbd_BlockRequest_Packet p;

	p.sector   = cpu_to_be64(sector);
	p.block_id = block_id;
	p.blksize  = cpu_to_be32(size);

	/* FIXME BIO_RW_SYNC ? */

	ok = drbd_send_cmd(mdev, USE_DATA_SOCKET, cmd,
				(struct Drbd_Header *)&p, sizeof(p));
	return ok;
}

int drbd_send_drequest_csum(struct drbd_conf *mdev,
			    sector_t sector,int size,
			    void *digest, int digest_size,
			    enum Drbd_Packet_Cmd cmd)
{
	int ok;
	struct Drbd_BlockRequest_Packet p;

	p.sector   = cpu_to_be64(sector);
	p.block_id = BE_DRBD_MAGIC + 0xbeef;
	p.blksize  = cpu_to_be32(size);

	p.head.magic   = BE_DRBD_MAGIC;
	p.head.command = cpu_to_be16(cmd);
	p.head.length  = cpu_to_be16(sizeof(p) - sizeof(struct Drbd_Header) + digest_size);

	down(&mdev->data.mutex);

	ok = (sizeof(p) == drbd_send(mdev, mdev->data.socket, &p, sizeof(p), 0));
	ok = ok && (digest_size == drbd_send(mdev, mdev->data.socket, digest, digest_size, 0));

	up(&mdev->data.mutex);

	return ok;
}

int drbd_send_ov_request(struct drbd_conf *mdev,sector_t sector,int size)
{
	int ok;
	struct Drbd_BlockRequest_Packet p;

	p.sector   = cpu_to_be64(sector);
	p.block_id = BE_DRBD_MAGIC + 0xbabe;
	p.blksize  = cpu_to_be32(size);

	ok = drbd_send_cmd(mdev,USE_DATA_SOCKET, OVRequest,
			   (struct Drbd_Header*)&p,sizeof(p));
	return ok;
}

/* called on sndtimeo
 * returns FALSE if we should retry,
 * TRUE if we think connection is dead
 */
STATIC int we_should_drop_the_connection(struct drbd_conf *mdev, struct socket *sock)
{
	int drop_it;
	/* long elapsed = (long)(jiffies - mdev->last_received); */
	/* DUMPLU(elapsed); // elapsed ignored for now. */

	drop_it =   mdev->meta.socket == sock
		|| !mdev->asender.task
		|| get_t_state(&mdev->asender) != Running
		|| mdev->state.conn < Connected;

	if (drop_it)
		return TRUE;

	drop_it = !--mdev->ko_count;
	if (!drop_it) {
		ERR("[%s/%d] sock_sendmsg time expired, ko = %u\n",
		       current->comm, current->pid, mdev->ko_count);
		request_ping(mdev);
	}

	return drop_it; /* && (mdev->state == Primary) */;
}

/* The idea of sendpage seems to be to put some kind of reference
 * to the page into the skb, and to hand it over to the NIC. In
 * this process get_page() gets called.
 *
 * As soon as the page was really sent over the network put_page()
 * gets called by some part of the network layer. [ NIC driver? ]
 *
 * [ get_page() / put_page() increment/decrement the count. If count
 *   reaches 0 the page will be freed. ]
 *
 * This works nicely with pages from FSs.
 * But this means that in protocol A we might signal IO completion too early!
 *
 * In order not to corrupt data during a resync we must make sure
 * that we do not reuse our own buffer pages (EEs) to early, therefore
 * we have the net_ee list.
 *
 * XFS seems to have problems, still, it submits pages with page_count == 0!
 * As a workaround, we disable sendpage on pages
 * with page_count == 0 or PageSlab.
 */
STATIC int _drbd_no_send_page(struct drbd_conf *mdev, struct page *page,
		   int offset, size_t size)
{
       int ret;
       ret = drbd_send(mdev, mdev->data.socket, kmap(page) + offset, size, 0);
       kunmap(page);
       return ret;
}

int _drbd_send_page(struct drbd_conf *mdev, struct page *page,
		    int offset, size_t size)
{
	mm_segment_t oldfs = get_fs();
	int sent, ok;
	int len = size;

#ifdef SHOW_SENDPAGE_USAGE
	unsigned long now = jiffies;
	static unsigned long total;
	static unsigned long fallback;
	static unsigned long last_rep;

	/* report statistics every hour,
	 * if we had at least one fallback.
	 */
	++total;
	if (fallback && time_before(last_rep+3600*HZ, now)) {
		last_rep = now;
		printk(KERN_INFO "drbd: sendpage() omitted: %lu/%lu\n",
			fallback, total);
	}
#endif

	/* PARANOIA. if this ever triggers,
	 * something in the layers above us is really kaputt.
	 *one roundtrip later:
	 * doh. it triggered. so XFS _IS_ really kaputt ...
	 * oh well...
	 */
	if ((page_count(page) < 1) || PageSlab(page)) {
		/* e.g. XFS meta- & log-data is in slab pages, which have a
		 * page_count of 0 and/or have PageSlab() set...
		 */
#ifdef SHOW_SENDPAGE_USAGE
		++fallback;
#endif
		sent = _drbd_no_send_page(mdev, page, offset, size);
		if (likely(sent > 0))
			len -= sent;
		goto out;
	}

	set_fs(KERNEL_DS);
	do {
		sent = mdev->data.socket->ops->sendpage(mdev->data.socket, page,
							offset, len,
							MSG_NOSIGNAL);
		if (sent == -EAGAIN) {
			if (we_should_drop_the_connection(mdev,
							  mdev->data.socket))
				break;
			else
				continue;
		}
		if (sent <= 0) {
			drbd_WARN("%s: size=%d len=%d sent=%d\n",
			     __func__, (int)size, len, sent);
			break;
		}
		len    -= sent;
		offset += sent;
		/* FIXME test "last_received" ... */
	} while (len > 0 /* THINK && mdev->cstate >= Connected*/);
	set_fs(oldfs);

out:
	ok = (len == 0);
	if (likely(ok))
		mdev->send_cnt += size>>9;
	return ok;
}

static inline int _drbd_send_bio(struct drbd_conf *mdev, struct bio *bio)
{
	struct bio_vec *bvec;
	int i;
	__bio_for_each_segment(bvec, bio, i, 0) {
		if (!_drbd_no_send_page(mdev, bvec->bv_page,
				     bvec->bv_offset, bvec->bv_len))
			return 0;
	}
	return 1;
}

static inline int _drbd_send_zc_bio(struct drbd_conf *mdev, struct bio *bio)
{
	struct bio_vec *bvec;
	int i;
	__bio_for_each_segment(bvec, bio, i, 0) {
		if (!_drbd_send_page(mdev, bvec->bv_page,
				     bvec->bv_offset, bvec->bv_len))
			return 0;
	}

	return 1;
}

/* Used to send write requests
 * Primary -> Peer	(Data)
 */
int drbd_send_dblock(struct drbd_conf *mdev, struct drbd_request *req)
{
	int ok = 1;
	struct Drbd_Data_Packet p;
	unsigned int dp_flags = 0;
	void *dgb;
	int dgs;

	if (!drbd_get_data_sock(mdev))
		return 0;

	dgs = (mdev->agreed_pro_version >= 87 && mdev->integrity_w_tfm) ?
		crypto_hash_digestsize(mdev->integrity_w_tfm) : 0;

	p.head.magic   = BE_DRBD_MAGIC;
	p.head.command = cpu_to_be16(Data);
	p.head.length  =
		cpu_to_be16(sizeof(p) - sizeof(struct Drbd_Header) + dgs + req->size);

	p.sector   = cpu_to_be64(req->sector);
	p.block_id = (unsigned long)req;
	p.seq_num  = cpu_to_be32(req->seq_num =
				 atomic_add_return(1, &mdev->packet_seq));
	dp_flags = 0;

	/* NOTE: no need to check if barriers supported here as we would
	 *       not pass the test in make_request_common in that case
	 */
	if (bio_barrier(req->master_bio))
		dp_flags |= DP_HARDBARRIER;
	if (bio_sync(req->master_bio))
		dp_flags |= DP_RW_SYNC;
#ifdef BIO_RW_UNPLUG
	/* for now handle SYNCIO and UNPLUG
	 * as if they still were one and the same flag */
	if (bio_flagged(req->master_bio, BIO_RW_UNPLUG))
		dp_flags |= DP_RW_SYNC;
#endif
	if (mdev->state.conn >= SyncSource &&
	    mdev->state.conn <= PausedSyncT)
		dp_flags |= DP_MAY_SET_IN_SYNC;

	p.dp_flags = cpu_to_be32(dp_flags);
	dump_packet(mdev, mdev->data.socket, 0, (void *)&p, __FILE__, __LINE__);
	set_bit(UNPLUG_REMOTE, &mdev->flags);
	ok = (sizeof(p) ==
		drbd_send(mdev, mdev->data.socket, &p, sizeof(p), MSG_MORE));
	if (ok && dgs) {
		dgb = mdev->int_dig_out;
		drbd_csum(mdev, mdev->integrity_w_tfm, req->master_bio, dgb);
		ok = drbd_send(mdev, mdev->data.socket, dgb, dgs, MSG_MORE);
	}
	if (ok) {
		if (mdev->net_conf->wire_protocol == DRBD_PROT_A)
			ok = _drbd_send_bio(mdev, req->master_bio);
		else
			ok = _drbd_send_zc_bio(mdev, req->master_bio);
	}

	drbd_put_data_sock(mdev);
	return ok;
}

/* answer packet, used to send data back for read requests:
 *  Peer       -> (diskless) Primary   (DataReply)
 *  SyncSource -> SyncTarget         (RSDataReply)
 */
int drbd_send_block(struct drbd_conf *mdev, enum Drbd_Packet_Cmd cmd,
		    struct Tl_epoch_entry *e)
{
	int ok;
	struct Drbd_Data_Packet p;
	void *dgb;
	int dgs;

	dgs = (mdev->agreed_pro_version >= 87 && mdev->integrity_w_tfm) ?
		crypto_hash_digestsize(mdev->integrity_w_tfm) : 0;

	p.head.magic   = BE_DRBD_MAGIC;
	p.head.command = cpu_to_be16(cmd);
	p.head.length  =
		cpu_to_be16(sizeof(p) - sizeof(struct Drbd_Header) + dgs + e->size);

	p.sector   = cpu_to_be64(e->sector);
	p.block_id = e->block_id;
	/* p.seq_num  = 0;    No sequence numbers here.. */

	/* Only called by our kernel thread.
	 * This one may be interupted by DRBD_SIG and/or DRBD_SIGKILL
	 * in response to admin command or module unload.
	 */
	if (!drbd_get_data_sock(mdev))
		return 0;

	dump_packet(mdev, mdev->data.socket, 0, (void *)&p, __FILE__, __LINE__);
	ok = sizeof(p) == drbd_send(mdev, mdev->data.socket, &p,
					sizeof(p), MSG_MORE);
	if (ok && dgs) {
		dgb = mdev->int_dig_out;
		drbd_csum(mdev, mdev->integrity_w_tfm, e->private_bio, dgb);
		ok = drbd_send(mdev, mdev->data.socket, dgb, dgs, MSG_MORE);
	}
	if (ok)
		ok = _drbd_send_zc_bio(mdev, e->private_bio);

	drbd_put_data_sock(mdev);
	return ok;
}

/*
  drbd_send distinguishes two cases:

  Packets sent via the data socket "sock"
  and packets sent via the meta data socket "msock"

		    sock                      msock
  -----------------+-------------------------+------------------------------
  timeout           conf.timeout / 2          conf.timeout / 2
  timeout action    send a ping via msock     Abort communication
					      and close all sockets
*/

/*
 * you must have down()ed the appropriate [m]sock_mutex elsewhere!
 */
int drbd_send(struct drbd_conf *mdev, struct socket *sock,
	      void *buf, size_t size, unsigned msg_flags)
{
#if !HAVE_KERNEL_SENDMSG
	mm_segment_t oldfs;
	struct iovec iov;
#else
	struct kvec iov;
#endif
	struct msghdr msg;
	int rv, sent = 0;

	if (!sock)
		return -1000;

	/* THINK  if (signal_pending) return ... ? */

	iov.iov_base = buf;
	iov.iov_len  = size;

	msg.msg_name       = NULL;
	msg.msg_namelen    = 0;
#if !HAVE_KERNEL_SENDMSG
	msg.msg_iov        = &iov;
	msg.msg_iovlen     = 1;
#endif
	msg.msg_control    = NULL;
	msg.msg_controllen = 0;
	msg.msg_flags      = msg_flags | MSG_NOSIGNAL;

#if !HAVE_KERNEL_SENDMSG
	oldfs = get_fs();
	set_fs(KERNEL_DS);
#endif

	if (sock == mdev->data.socket)
		mdev->ko_count = mdev->net_conf->ko_count;
	do {
		/* STRANGE
		 * tcp_sendmsg does _not_ use its size parameter at all ?
		 *
		 * -EAGAIN on timeout, -EINTR on signal.
		 */
/* THINK
 * do we need to block DRBD_SIG if sock == &meta.socket ??
 * otherwise wake_asender() might interrupt some send_*Ack !
 */
#if !HAVE_KERNEL_SENDMSG
		rv = sock_sendmsg(sock, &msg, iov.iov_len);
#else
		rv = kernel_sendmsg(sock, &msg, &iov, 1, size);
#endif
		if (rv == -EAGAIN) {
			if (we_should_drop_the_connection(mdev, sock))
				break;
			else
				continue;
		}
		D_ASSERT(rv != 0);
		if (rv == -EINTR) {
#if 0
			/* FIXME this happens all the time.
			 * we don't care for now!
			 * eventually this should be sorted out be the proper
			 * use of the SIGNAL_ASENDER bit... */
			if (DRBD_ratelimit(5*HZ, 5)) {
				DBG("Got a signal in drbd_send(,%c,)!\n",
				    sock == mdev->meta.socket ? 'm' : 's');
				/* dump_stack(); */
			}
#endif
			flush_signals(current);
			rv = 0;
		}
		if (rv < 0)
			break;
		sent += rv;
		iov.iov_base += rv;
		iov.iov_len  -= rv;
	} while (sent < size);

#if !HAVE_KERNEL_SENDMSG
	set_fs(oldfs);
#endif

	if (rv <= 0) {
		if (rv != -EAGAIN) {
			ERR("%s_sendmsg returned %d\n",
			    sock == mdev->meta.socket ? "msock" : "sock",
			    rv);
			drbd_force_state(mdev, NS(conn, BrokenPipe));
		} else
			drbd_force_state(mdev, NS(conn, Timeout));
	}

	return sent;
}

#ifdef BD_OPS_USE_FMODE
static int drbd_open(struct block_device *bdev, fmode_t mode)
#else
static int drbd_open(struct inode *inode, struct file *file)
#endif
{
#ifdef BD_OPS_USE_FMODE
	struct drbd_conf *mdev = bdev->bd_disk->private_data;
#else
	int mode = file->f_mode;
	struct drbd_conf *mdev = inode->i_bdev->bd_disk->private_data;
#endif
	unsigned long flags;
	int rv = 0;

	spin_lock_irqsave(&mdev->req_lock, flags);
	/* to have a stable mdev->state.role
	 * and no race with updating open_cnt */

	if (mdev->state.role != Primary) {
		if (mode & FMODE_WRITE)
			rv = -EROFS;
		else if (!allow_oos)
			rv = -EMEDIUMTYPE;
	}

	if (!rv)
		mdev->open_cnt++;
	spin_unlock_irqrestore(&mdev->req_lock, flags);

	return rv;
}

#ifdef BD_OPS_USE_FMODE
static int drbd_release(struct gendisk *gd, fmode_t mode)
{
	struct drbd_conf *mdev = gd->private_data;
	mdev->open_cnt--;
	return 0;
}
#else
static int drbd_release(struct inode *inode, struct file *file)
{
	struct drbd_conf *mdev = inode->i_bdev->bd_disk->private_data;
	mdev->open_cnt--;
	return 0;
}
#endif

STATIC void drbd_unplug_fn(struct request_queue *q)
{
	struct drbd_conf *mdev = q->queuedata;

	MTRACE(TraceTypeUnplug, TraceLvlSummary,
	       INFO("got unplugged ap_bio_count=%d\n",
		    atomic_read(&mdev->ap_bio_cnt));
	       );

	/* unplug FIRST */
	spin_lock_irq(q->queue_lock);
	blk_remove_plug(q);
	spin_unlock_irq(q->queue_lock);

	/* only if connected */
	spin_lock_irq(&mdev->req_lock);
	if (mdev->state.pdsk >= Inconsistent && mdev->state.conn >= Connected) {
		D_ASSERT(mdev->state.role == Primary);
		if (test_and_clear_bit(UNPLUG_REMOTE, &mdev->flags)) {
			/* add to the data.work queue,
			 * unless already queued.
			 * XXX this might be a good addition to drbd_queue_work
			 * anyways, to detect "double queuing" ... */
			if (list_empty(&mdev->unplug_work.list))
				drbd_queue_work(&mdev->data.work,
						&mdev->unplug_work);
		}
	}
	spin_unlock_irq(&mdev->req_lock);

	if (mdev->state.disk >= Inconsistent)
		drbd_kick_lo(mdev);
}

STATIC void drbd_set_defaults(struct drbd_conf *mdev)
{
	mdev->sync_conf.after      = DRBD_AFTER_DEF;
	mdev->sync_conf.rate       = DRBD_RATE_DEF;
	mdev->sync_conf.al_extents = DRBD_AL_EXTENTS_DEF;
	mdev->state = (union drbd_state_t) {
		{ .role = Secondary,
		  .peer = Unknown,
		  .conn = StandAlone,
		  .disk = Diskless,
		  .pdsk = DUnknown,
		  .susp = 0
		} };
}

int w_bitmap_io(struct drbd_conf *mdev, struct drbd_work *w, int unused);

void drbd_init_set_defaults(struct drbd_conf *mdev)
{
	/* the memset(,0,) did most of this.
	 * note: only assignments, no allocation in here */

#ifdef PARANOIA
	SET_MDEV_MAGIC(mdev);
#endif

	drbd_set_defaults(mdev);

	/* for now, we do NOT yet support it,
	 * even though we start some framework
	 * to eventually support barriers */
	set_bit(NO_BARRIER_SUPP, &mdev->flags);

	atomic_set(&mdev->ap_bio_cnt, 0);
	atomic_set(&mdev->ap_pending_cnt, 0);
	atomic_set(&mdev->rs_pending_cnt, 0);
	atomic_set(&mdev->unacked_cnt, 0);
	atomic_set(&mdev->local_cnt, 0);
	atomic_set(&mdev->net_cnt, 0);
	atomic_set(&mdev->packet_seq, 0);
	atomic_set(&mdev->pp_in_use, 0);

	init_MUTEX(&mdev->md_io_mutex);
	init_MUTEX(&mdev->data.mutex);
	init_MUTEX(&mdev->meta.mutex);
	sema_init(&mdev->data.work.s, 0);
	sema_init(&mdev->meta.work.s, 0);
	mutex_init(&mdev->state_mutex);

	spin_lock_init(&mdev->data.work.q_lock);
	spin_lock_init(&mdev->meta.work.q_lock);

	spin_lock_init(&mdev->al_lock);
	spin_lock_init(&mdev->req_lock);
	spin_lock_init(&mdev->peer_seq_lock);
	spin_lock_init(&mdev->epoch_lock);

	INIT_LIST_HEAD(&mdev->active_ee);
	INIT_LIST_HEAD(&mdev->sync_ee);
	INIT_LIST_HEAD(&mdev->done_ee);
	INIT_LIST_HEAD(&mdev->read_ee);
	INIT_LIST_HEAD(&mdev->net_ee);
	INIT_LIST_HEAD(&mdev->resync_reads);
	INIT_LIST_HEAD(&mdev->data.work.q);
	INIT_LIST_HEAD(&mdev->meta.work.q);
	INIT_LIST_HEAD(&mdev->resync_work.list);
	INIT_LIST_HEAD(&mdev->unplug_work.list);
	INIT_LIST_HEAD(&mdev->md_sync_work.list);
	INIT_LIST_HEAD(&mdev->bm_io_work.w.list);
	mdev->resync_work.cb  = w_resync_inactive;
	mdev->unplug_work.cb  = w_send_write_hint;
	mdev->md_sync_work.cb = w_md_sync;
	mdev->bm_io_work.w.cb = w_bitmap_io;
	init_timer(&mdev->resync_timer);
	init_timer(&mdev->md_sync_timer);
	mdev->resync_timer.function = resync_timer_fn;
	mdev->resync_timer.data = (unsigned long) mdev;
	mdev->md_sync_timer.function = md_sync_timer_fn;
	mdev->md_sync_timer.data = (unsigned long) mdev;

	init_waitqueue_head(&mdev->misc_wait);
	init_waitqueue_head(&mdev->state_wait);
	init_waitqueue_head(&mdev->ee_wait);
	init_waitqueue_head(&mdev->al_wait);
	init_waitqueue_head(&mdev->seq_wait);

	drbd_thread_init(mdev, &mdev->receiver, drbdd_init);
	drbd_thread_init(mdev, &mdev->worker, drbd_worker);
	drbd_thread_init(mdev, &mdev->asender, drbd_asender);

	mdev->agreed_pro_version = PRO_VERSION_MAX;
	mdev->write_ordering = WO_bio_barrier;
#ifdef __arch_um__
	INFO("mdev = 0x%p\n", mdev);
#endif
	mdev->resync_wenr = LC_FREE;
}

void drbd_mdev_cleanup(struct drbd_conf *mdev)
{
	/* I'd like to cleanup completely, and memset(,0,) it.
	 * but I'd have to reinit it.
	 * FIXME: do the right thing...
	 */

	/* list of things that may still
	 * hold data of the previous config

	 * act_log        ** re-initialized in set_disk
	 * on_io_error

	 * al_tr_cycle    ** re-initialized in ... FIXME??
	 * al_tr_number
	 * al_tr_pos

	 * backing_bdev   ** re-initialized in drbd_free_ll_dev
	 * lo_file
	 * md_bdev
	 * md_file
	 * md_index

	 * ko_count       ** re-initialized in set_net

	 * last_received  ** currently ignored

	 * mbds_id        ** re-initialized in ... FIXME??

	 * resync         ** re-initialized in ... FIXME??

	*** no re-init necessary (?) ***
	 * md_io_page
	 * this_bdev

	 * vdisk             ?

	 * rq_queue       ** FIXME ASSERT ??
	 * newest_barrier
	 * oldest_barrier
	 */

	if (mdev->receiver.t_state != None)
		ERR("ASSERT FAILED: receiver t_state == %d expected 0.\n",
				mdev->receiver.t_state);

	crypto_free_hash(mdev->csums_tfm);
	mdev->csums_tfm = NULL;

	crypto_free_hash(mdev->verify_tfm);
	mdev->verify_tfm = NULL;

	crypto_free_hash(mdev->integrity_w_tfm);
	mdev->integrity_w_tfm = NULL;

	crypto_free_hash(mdev->integrity_r_tfm);
	mdev->integrity_r_tfm = NULL;
	/* no need to lock it, I'm the only thread alive */
	if (atomic_read(&mdev->current_epoch->epoch_size) !=  0)
		ERR("epoch_size:%d\n", atomic_read(&mdev->current_epoch->epoch_size));
	mdev->al_writ_cnt  =
	mdev->bm_writ_cnt  =
	mdev->read_cnt     =
	mdev->recv_cnt     =
	mdev->send_cnt     =
	mdev->writ_cnt     =
	mdev->p_size       =
	mdev->rs_start     =
	mdev->rs_total     =
	mdev->rs_failed    =
	mdev->rs_mark_left =
	mdev->rs_mark_time = 0;
	D_ASSERT(mdev->net_conf == NULL);
	drbd_set_my_capacity(mdev, 0);
	drbd_bm_resize(mdev, 0);
	drbd_bm_cleanup(mdev);

	/* just in case */
	drbd_free_resources(mdev);

	/*
	 * currently we drbd_init_ee only on module load, so
	 * we may do drbd_release_ee only on module unload!
	 */
	D_ASSERT(list_empty(&mdev->active_ee));
	D_ASSERT(list_empty(&mdev->sync_ee));
	D_ASSERT(list_empty(&mdev->done_ee));
	D_ASSERT(list_empty(&mdev->read_ee));
	D_ASSERT(list_empty(&mdev->net_ee));
	D_ASSERT(list_empty(&mdev->resync_reads));
	D_ASSERT(list_empty(&mdev->data.work.q));
	D_ASSERT(list_empty(&mdev->meta.work.q));
	D_ASSERT(list_empty(&mdev->resync_work.list));
	D_ASSERT(list_empty(&mdev->unplug_work.list));

}


STATIC void drbd_destroy_mempools(void)
{
	struct page *page;

	while (drbd_pp_pool) {
		page = drbd_pp_pool;
		drbd_pp_pool = (struct page *)page_private(page);
		__free_page(page);
		drbd_pp_vacant--;
	}

	/* D_ASSERT(atomic_read(&drbd_pp_vacant)==0); */

	if (drbd_ee_mempool)
		mempool_destroy(drbd_ee_mempool);
	if (drbd_request_mempool)
		mempool_destroy(drbd_request_mempool);
	if (drbd_ee_cache)
		kmem_cache_destroy(drbd_ee_cache);
	if (drbd_request_cache)
		kmem_cache_destroy(drbd_request_cache);

	drbd_ee_mempool      = NULL;
	drbd_request_mempool = NULL;
	drbd_ee_cache        = NULL;
	drbd_request_cache   = NULL;

	return;
}

STATIC int drbd_create_mempools(void)
{
	struct page *page;
	const int number = (DRBD_MAX_SEGMENT_SIZE/PAGE_SIZE) * minor_count;
	int i;

	/* prepare our caches and mempools */
	drbd_request_mempool = NULL;
	drbd_ee_cache        = NULL;
	drbd_request_cache   = NULL;
	drbd_pp_pool         = NULL;

	/* caches */
	drbd_request_cache = kmem_cache_create(
		"drbd_req_cache", sizeof(struct drbd_request), 0, 0, NULL);
	if (drbd_request_cache == NULL)
		goto Enomem;

	drbd_ee_cache = kmem_cache_create(
		"drbd_ee_cache", sizeof(struct Tl_epoch_entry), 0, 0, NULL);
	if (drbd_ee_cache == NULL)
		goto Enomem;

	/* mempools */
	drbd_request_mempool = mempool_create(number,
		mempool_alloc_slab, mempool_free_slab, drbd_request_cache);
	if (drbd_request_mempool == NULL)
		goto Enomem;

	drbd_ee_mempool = mempool_create(number,
		mempool_alloc_slab, mempool_free_slab, drbd_ee_cache);
	if (drbd_request_mempool == NULL)
		goto Enomem;

	/* drbd's page pool */
	spin_lock_init(&drbd_pp_lock);

	for (i = 0; i < number; i++) {
		page = alloc_page(GFP_HIGHUSER);
		if (!page)
			goto Enomem;
		set_page_private(page, (unsigned long)drbd_pp_pool);
		drbd_pp_pool = page;
	}
	drbd_pp_vacant = number;

	return 0;

Enomem:
	drbd_destroy_mempools(); /* in case we allocated some */
	return -ENOMEM;
}

STATIC int drbd_notify_sys(struct notifier_block *this, unsigned long code,
	void *unused)
{
	/* just so we have it.  you never know what interessting things we
	 * might want to do here some day...
	 */

	return NOTIFY_DONE;
}

STATIC struct notifier_block drbd_notifier = {
	.notifier_call = drbd_notify_sys,
};

static void drbd_release_ee_lists(struct drbd_conf *mdev)
{
	int rr;

	rr = drbd_release_ee(mdev, &mdev->active_ee);
	if (rr)
		ERR("%d EEs in active list found!\n", rr);

	rr = drbd_release_ee(mdev, &mdev->sync_ee);
	if (rr)
		ERR("%d EEs in sync list found!\n", rr);

	rr = drbd_release_ee(mdev, &mdev->read_ee);
	if (rr)
		ERR("%d EEs in read list found!\n", rr);

	rr = drbd_release_ee(mdev, &mdev->done_ee);
	if (rr)
		ERR("%d EEs in done list found!\n", rr);

	rr = drbd_release_ee(mdev, &mdev->net_ee);
	if (rr)
		ERR("%d EEs in net list found!\n", rr);
}

/* caution. no locking.
 * currently only used from module cleanup code. */
static void drbd_delete_device(unsigned int minor)
{
	struct drbd_conf *mdev = minor_to_mdev(minor);

	if (!mdev)
		return;

	/* paranoia asserts */
	if (mdev->open_cnt != 0)
		ERR("open_cnt = %d in %s:%u", mdev->open_cnt,
				__FILE__ , __LINE__ );

	ERR_IF (!list_empty(&mdev->data.work.q)) {
		struct list_head *lp;
		list_for_each(lp, &mdev->data.work.q) {
			DUMPP(lp);
		}
	};
	/* end paranoia asserts */

	del_gendisk(mdev->vdisk);

	/* cleanup stuff that may have been allocated during
	 * device (re-)configuration or state changes */

	if (mdev->this_bdev)
		bdput(mdev->this_bdev);

	drbd_free_resources(mdev);

	drbd_release_ee_lists(mdev);

	/* should be free'd on disconnect? */
	kfree(mdev->ee_hash);
	/*
	mdev->ee_hash_s = 0;
	mdev->ee_hash = NULL;
	*/

	/* should be free'd on detach? */
	if (mdev->md_io_tmpp)
		__free_page(mdev->md_io_tmpp);

	if (mdev->act_log)
		lc_free(mdev->act_log);
	if (mdev->resync)
		lc_free(mdev->resync);

	kfree(mdev->p_uuid);
	/* mdev->p_uuid = NULL; */

	kfree(mdev->int_dig_out);
	kfree(mdev->int_dig_in);
	kfree(mdev->int_dig_vv);

	/* cleanup the rest that has been
	 * allocated from drbd_new_device
	 * and actually free the mdev itself */
	drbd_free_mdev(mdev);
}

STATIC void drbd_cleanup(void)
{
	unsigned int i;

	unregister_reboot_notifier(&drbd_notifier);

	drbd_nl_cleanup();

	if (minor_table) {
		if (drbd_proc)
			remove_proc_entry("drbd", NULL);
		i = minor_count;
		while (i--)
			drbd_delete_device(i);
		drbd_destroy_mempools();
	}

	kfree(minor_table);

	drbd_unregister_blkdev(DRBD_MAJOR, "drbd");

	printk(KERN_INFO "drbd: module cleanup done.\n");
}

<<<<<<< HEAD
/**
 * drbd_congested: Returns 1<<BDI_write_congested and/or
 * 1<<BDI_read_congested if we are congested. This interface is known
 * to be used by pdflush.
 */
static int drbd_congested(void *congested_data, int bdi_bits)
{
	struct drbd_conf *mdev = congested_data;
	struct request_queue *q;
	unsigned long flags;
	char reason = '-';
	int r = 0;

	if (!__inc_ap_bio_cond(mdev)) {
		/* DRBD has frozen IO */
		r = bdi_bits;
		reason = 'd';
		goto out;
	}

	if (inc_local(mdev)) {
		q = bdev_get_queue(mdev->bc->backing_bdev);
		r = bdi_congested(&q->backing_dev_info, bdi_bits);
		dec_local(mdev);
		if (r) {
			reason = 'b';
			goto out;
		}
	}

	if (bdi_bits & (1 << BDI_write_congested)) {
		spin_lock_irqsave(&mdev->req_lock, flags); /* no state changes, please */
		if (mdev->state.conn >= Connected) {
			struct sock *sk = mdev->data.socket->sk;
			if (sk->sk_wmem_queued > sk->sk_sndbuf * 4 / 5) {
				r = (1 << BDI_write_congested);
				reason = 'n';
			}
		}
		spin_unlock_irqrestore(&mdev->req_lock, flags);
	}

out:
	mdev->congestion_reason = reason;
	return r;
}

struct drbd_conf *drbd_new_device(int minor)
=======
struct drbd_conf *drbd_new_device(unsigned int minor)
>>>>>>> 7660b6ac
{
	struct drbd_conf *mdev;
	struct gendisk *disk;
	struct request_queue *q;

	mdev = kzalloc(sizeof(struct drbd_conf), GFP_KERNEL);
	if (!mdev)
		return NULL;

	mdev->minor = minor;

	drbd_init_set_defaults(mdev);

	q = blk_alloc_queue(GFP_KERNEL);
	if (!q)
		goto out_no_q;
	mdev->rq_queue = q;
	q->queuedata   = mdev;
	q->max_segment_size = DRBD_MAX_SEGMENT_SIZE;

	disk = alloc_disk(1);
	if (!disk)
		goto out_no_disk;
	mdev->vdisk = disk;

	set_disk_ro(disk, TRUE);

	disk->queue = q;
	disk->major = DRBD_MAJOR;
	disk->first_minor = minor;
	disk->fops = &drbd_ops;
	sprintf(disk->disk_name, "drbd%d", minor);
	disk->private_data = mdev;

	mdev->this_bdev = bdget(MKDEV(DRBD_MAJOR, minor));
	/* we have no partitions. we contain only ourselves. */
	mdev->this_bdev->bd_contains = mdev->this_bdev;

	q->backing_dev_info.congested_fn = drbd_congested;
	q->backing_dev_info.congested_data = mdev;

	blk_queue_make_request(q, drbd_make_request_26);
	blk_queue_bounce_limit(q, BLK_BOUNCE_ANY);
	blk_queue_merge_bvec(q, drbd_merge_bvec);
	q->queue_lock = &mdev->req_lock; /* needed since we use */
		/* plugging on a queue, that actually has no requests! */
	q->unplug_fn = drbd_unplug_fn;

	mdev->md_io_page = alloc_page(GFP_KERNEL);
	if (!mdev->md_io_page)
		goto out_no_io_page;

	if (drbd_bm_init(mdev))
		goto out_no_bitmap;
	/* no need to lock access, we are still initializing the module. */
	if (!tl_init(mdev))
		goto out_no_tl;

	mdev->app_reads_hash = kzalloc(APP_R_HSIZE*sizeof(void *), GFP_KERNEL);
	if (!mdev->app_reads_hash)
		goto out_no_app_reads;

	mdev->current_epoch = kzalloc(sizeof(struct drbd_epoch), GFP_KERNEL);
	if (!mdev->current_epoch)
		goto out_no_epoch;

	INIT_LIST_HEAD(&mdev->current_epoch->list);
	mdev->epochs = 1;

	return mdev;

/* out_whatever_else:
	kfree(mdev->current_epoch); */
out_no_epoch:
	kfree(mdev->app_reads_hash);
out_no_app_reads:
	tl_cleanup(mdev);
out_no_tl:
	drbd_bm_cleanup(mdev);
out_no_bitmap:
	__free_page(mdev->md_io_page);
out_no_io_page:
	put_disk(disk);
out_no_disk:
	blk_cleanup_queue(q);
out_no_q:
	kfree(mdev);
	return NULL;
}

/* counterpart of drbd_new_device.
 * last part of drbd_delete_device. */
void drbd_free_mdev(struct drbd_conf *mdev)
{
	kfree(mdev->current_epoch);
	kfree(mdev->app_reads_hash);
	tl_cleanup(mdev);
	drbd_bm_cleanup(mdev);
	__free_page(mdev->md_io_page);
	put_disk(mdev->vdisk);
	blk_cleanup_queue(mdev->rq_queue);
	kfree(mdev);
}


int __init drbd_init(void)
{
	int err;

#ifdef __arch_um__
	printk(KERN_INFO "drbd_module = 0x%p core = 0x%p\n",
	       THIS_MODULE, THIS_MODULE->module_core);
#endif

	if (sizeof(struct Drbd_HandShake_Packet) != 80) {
		printk(KERN_ERR
		       "drbd: never change the size or layout "
		       "of the HandShake packet.\n");
		return -EINVAL;
	}

	if (1 > minor_count || minor_count > 255) {
		printk(KERN_ERR
			"drbd: invalid minor_count (%d)\n", minor_count);
#ifdef MODULE
		return -EINVAL;
#else
		minor_count = 8;
#endif
	}

	err = drbd_nl_init();
	if (err)
		return err;

	err = register_blkdev(DRBD_MAJOR, "drbd");
	if (err) {
		printk(KERN_ERR
		       "drbd: unable to register block device major %d\n",
		       DRBD_MAJOR);
		return err;
	}

	register_reboot_notifier(&drbd_notifier);

	/*
	 * allocate all necessary structs
	 */
	err = -ENOMEM;

	init_waitqueue_head(&drbd_pp_wait);

	drbd_proc = NULL; /* play safe for drbd_cleanup */
	minor_table = kzalloc(sizeof(struct drbd_conf *)*minor_count,
				GFP_KERNEL);
	if (!minor_table)
		goto Enomem;

	err = drbd_create_mempools();
	if (err)
		goto Enomem;

#if CONFIG_PROC_FS
	/*
	 * register with procfs
	 */
	drbd_proc = create_proc_entry("drbd",  S_IFREG | S_IRUGO , NULL);

	if (!drbd_proc)	{
		printk(KERN_ERR "drbd: unable to register proc file\n");
		goto Enomem;
	}

	drbd_proc->proc_fops = &drbd_proc_fops;
	drbd_proc->owner = THIS_MODULE;
#else
# error "Currently drbd depends on the proc file system (CONFIG_PROC_FS)"
#endif

	printk(KERN_INFO "drbd: initialised. "
	       "Version: " REL_VERSION " (api:%d/proto:%d-%d)\n",
	       API_VERSION, PRO_VERSION_MIN, PRO_VERSION_MAX);
	printk(KERN_INFO "drbd: %s\n", drbd_buildtag());
	printk(KERN_INFO "drbd: registered as block device major %d\n",
		DRBD_MAJOR);
	printk(KERN_INFO "drbd: minor_table @ 0x%p\n", minor_table);

	return 0; /* Success! */

Enomem:
	drbd_cleanup();
	if (err == -ENOMEM)
		/* currently always the case */
		printk(KERN_ERR "drbd: ran out of memory\n");
	else
		printk(KERN_ERR "drbd: initialization failure\n");
	return err;
}

void drbd_free_bc(struct drbd_backing_dev *bc)
{
	if (bc == NULL)
		return;

	bd_release(bc->backing_bdev);
	bd_release(bc->md_bdev);

	fput(bc->lo_file);
	fput(bc->md_file);

	kfree(bc);
}

void drbd_free_sock(struct drbd_conf *mdev)
{
	if (mdev->data.socket) {
		sock_release(mdev->data.socket);
		mdev->data.socket = NULL;
	}
	if (mdev->meta.socket) {
		sock_release(mdev->meta.socket);
		mdev->meta.socket = NULL;
	}
}


void drbd_free_resources(struct drbd_conf *mdev)
{
	crypto_free_hash(mdev->cram_hmac_tfm);
	mdev->cram_hmac_tfm = NULL;
	crypto_free_hash(mdev->integrity_w_tfm);
	mdev->integrity_w_tfm=NULL;
	crypto_free_hash(mdev->integrity_r_tfm);
	mdev->integrity_r_tfm=NULL;
	drbd_free_sock(mdev);
	__no_warn(local,
		  drbd_free_bc(mdev->bc);
		  mdev->bc = NULL;);
}

/*********************************/
/* meta data management */

struct meta_data_on_disk {
	u64 la_size;           /* last agreed size. */
	u64 uuid[UUID_SIZE];   /* UUIDs. */
	u64 device_uuid;
	u64 reserved_u64_1;
	u32 flags;             /* MDF */
	u32 magic;
	u32 md_size_sect;
	u32 al_offset;         /* offset to this block */
	u32 al_nr_extents;     /* important for restoring the AL */
	      /* `-- act_log->nr_elements <-- sync_conf.al_extents */
	u32 bm_offset;         /* offset to the bitmap, from here */
	u32 bm_bytes_per_bit;  /* BM_BLOCK_SIZE */
	u32 reserved_u32[4];

} __attribute((packed));

/**
 * drbd_md_sync:
 * Writes the meta data super block if the MD_DIRTY flag bit is set.
 */
void drbd_md_sync(struct drbd_conf *mdev)
{
	struct meta_data_on_disk *buffer;
	sector_t sector;
	int i;

	if (!test_and_clear_bit(MD_DIRTY, &mdev->flags))
		return;
	del_timer(&mdev->md_sync_timer);

	/* We use here Failed and not Attaching because we try to write
	 * metadata even if we detach due to a disk failure! */
	if (!inc_local_if_state(mdev, Failed))
		return;

	MTRACE(TraceTypeMDIO, TraceLvlSummary,
	       INFO("Writing meta data super block now.\n");
	       );

	down(&mdev->md_io_mutex);
	buffer = (struct meta_data_on_disk *)page_address(mdev->md_io_page);
	memset(buffer, 0, 512);

	buffer->la_size = cpu_to_be64(drbd_get_capacity(mdev->this_bdev));
	for (i = Current; i < UUID_SIZE; i++)
		buffer->uuid[i] = cpu_to_be64(mdev->bc->md.uuid[i]);
	buffer->flags = cpu_to_be32(mdev->bc->md.flags);
	buffer->magic = cpu_to_be32(DRBD_MD_MAGIC);

	buffer->md_size_sect  = cpu_to_be32(mdev->bc->md.md_size_sect);
	buffer->al_offset     = cpu_to_be32(mdev->bc->md.al_offset);
	buffer->al_nr_extents = cpu_to_be32(mdev->act_log->nr_elements);
	buffer->bm_bytes_per_bit = cpu_to_be32(BM_BLOCK_SIZE);
	buffer->device_uuid = cpu_to_be64(mdev->bc->md.device_uuid);

	buffer->bm_offset = cpu_to_be32(mdev->bc->md.bm_offset);

	D_ASSERT(drbd_md_ss__(mdev, mdev->bc) == mdev->bc->md.md_offset);
	sector = mdev->bc->md.md_offset;

	if (drbd_md_sync_page_io(mdev, mdev->bc, sector, WRITE)) {
		clear_bit(MD_DIRTY, &mdev->flags);
	} else {
		/* this was a try anyways ... */
		ERR("meta data update failed!\n");

		drbd_chk_io_error(mdev, 1, TRUE);
		drbd_io_error(mdev, TRUE);
	}

	/* Update mdev->bc->md.la_size_sect,
	 * since we updated it on metadata. */
	mdev->bc->md.la_size_sect = drbd_get_capacity(mdev->this_bdev);

	up(&mdev->md_io_mutex);
	dec_local(mdev);
}

/**
 * drbd_md_read:
 * @bdev: describes the backing storage and the meta-data storage
 * Reads the meta data from bdev. Return 0 (NoError) on success, and an
 * enum ret_codes in case something goes wrong.
 * Currently only: MDIOError, MDInvalid.
 */
int drbd_md_read(struct drbd_conf *mdev, struct drbd_backing_dev *bdev)
{
	struct meta_data_on_disk *buffer;
	int i, rv = NoError;

	if (!inc_local_if_state(mdev, Attaching))
		return MDIOError;

	down(&mdev->md_io_mutex);
	buffer = (struct meta_data_on_disk *)page_address(mdev->md_io_page);

	if (!drbd_md_sync_page_io(mdev, bdev, bdev->md.md_offset, READ)) {
		/* NOTE: cant do normal error processing here as this is
		   called BEFORE disk is attached */
		ERR("Error while reading metadata.\n");
		rv = MDIOError;
		goto err;
	}

	if (be32_to_cpu(buffer->magic) != DRBD_MD_MAGIC) {
		ERR("Error while reading metadata, magic not found.\n");
		rv = MDInvalid;
		goto err;
	}
	if (be32_to_cpu(buffer->al_offset) != bdev->md.al_offset) {
		ERR("unexpected al_offset: %d (expected %d)\n",
		    be32_to_cpu(buffer->al_offset), bdev->md.al_offset);
		rv = MDInvalid;
		goto err;
	}
	if (be32_to_cpu(buffer->bm_offset) != bdev->md.bm_offset) {
		ERR("unexpected bm_offset: %d (expected %d)\n",
		    be32_to_cpu(buffer->bm_offset), bdev->md.bm_offset);
		rv = MDInvalid;
		goto err;
	}
	if (be32_to_cpu(buffer->md_size_sect) != bdev->md.md_size_sect) {
		ERR("unexpected md_size: %u (expected %u)\n",
		    be32_to_cpu(buffer->md_size_sect), bdev->md.md_size_sect);
		rv = MDInvalid;
		goto err;
	}

	if (be32_to_cpu(buffer->bm_bytes_per_bit) != BM_BLOCK_SIZE) {
		ERR("unexpected bm_bytes_per_bit: %u (expected %u)\n",
		    be32_to_cpu(buffer->bm_bytes_per_bit), BM_BLOCK_SIZE);
		rv = MDInvalid;
		goto err;
	}

	bdev->md.la_size_sect = be64_to_cpu(buffer->la_size);
	for (i = Current; i < UUID_SIZE; i++)
		bdev->md.uuid[i] = be64_to_cpu(buffer->uuid[i]);
	bdev->md.flags = be32_to_cpu(buffer->flags);
	mdev->sync_conf.al_extents = be32_to_cpu(buffer->al_nr_extents);
	bdev->md.device_uuid = be64_to_cpu(buffer->device_uuid);

	if (mdev->sync_conf.al_extents < 7)
		mdev->sync_conf.al_extents = 127;
		/* FIXME if this ever happens when reading meta data,
		 * it possibly screws up reading of the activity log?
		 */

 err:
	up(&mdev->md_io_mutex);
	dec_local(mdev);

	return rv;
}

/**
 * drbd_md_mark_dirty:
 * Call this function if you change enything that should be written to
 * the meta-data super block. This function sets MD_DIRTY, and starts a
 * timer that ensures that within five seconds you have to call drbd_md_sync().
 */
void drbd_md_mark_dirty(struct drbd_conf *mdev)
{
	set_bit(MD_DIRTY, &mdev->flags);
	mod_timer(&mdev->md_sync_timer, jiffies + 5*HZ);
}


STATIC void drbd_uuid_move_history(struct drbd_conf *mdev) __must_hold(local)
{
	int i;

	for (i = History_start; i < History_end; i++) {
		mdev->bc->md.uuid[i+1] = mdev->bc->md.uuid[i];

		MTRACE(TraceTypeUuid, TraceLvlAll,
		       drbd_print_uuid(mdev, i+1);
			);
	}
}

void _drbd_uuid_set(struct drbd_conf *mdev, int idx, u64 val) __must_hold(local)
{
	if (idx == Current) {
		if (mdev->state.role == Primary)
			val |= 1;
		else
			val &= ~((u64)1);

		drbd_set_ed_uuid(mdev, val);
	}

	mdev->bc->md.uuid[idx] = val;

	MTRACE(TraceTypeUuid, TraceLvlSummary,
	       drbd_print_uuid(mdev, idx);
		);

	drbd_md_mark_dirty(mdev);
}


void drbd_uuid_set(struct drbd_conf *mdev, int idx, u64 val) __must_hold(local)
{
	if (mdev->bc->md.uuid[idx]) {
		drbd_uuid_move_history(mdev);
		mdev->bc->md.uuid[History_start] = mdev->bc->md.uuid[idx];
		MTRACE(TraceTypeUuid, TraceLvlMetrics,
		       drbd_print_uuid(mdev, History_start);
			);
	}
	_drbd_uuid_set(mdev, idx, val);
}

/**
 * _drbd_uuid_new_current:
 * Creates a new current UUID, but does NOT rotate the old current
 * UUID into the bitmap slot (but into history). This causes a full
 * sync upon next connect. Aditionally the full sync is also requested
 * by the FullSync bit.
 */
void _drbd_uuid_new_current(struct drbd_conf *mdev) __must_hold(local)
{
	u64 uuid;

	/* Actually a seperate bit names DisklessPeer, would be
	   the right thing. But for now the FullSync bit is a
	   working substitute, to avoid repetitive generating
	   of new current UUIDs in case we loose connection
	   and reconnect in a loop. */
	if (mdev->bc->md.flags & MDF_FullSync)
		return;
	INFO("Creating new current UUID [no BitMap]\n");
	get_random_bytes(&uuid, sizeof(u64));
	drbd_uuid_set(mdev, Current, uuid);
	drbd_md_set_flag(mdev, MDF_FullSync);
}

/**
 * drbd_uuid_new_current:
 * Creates a new current UUID, and rotates the old current UUID into
 * the bitmap slot. Causes an incremental resync upon next connect.
 */
void drbd_uuid_new_current(struct drbd_conf *mdev) __must_hold(local)
{
	u64 val;

	INFO("Creating new current UUID\n");
	D_ASSERT(mdev->bc->md.uuid[Bitmap] == 0);
	mdev->bc->md.uuid[Bitmap] = mdev->bc->md.uuid[Current];
	MTRACE(TraceTypeUuid, TraceLvlMetrics,
	       drbd_print_uuid(mdev, Bitmap);
		);

	get_random_bytes(&val, sizeof(u64));
	_drbd_uuid_set(mdev, Current, val);
}

void drbd_uuid_set_bm(struct drbd_conf *mdev, u64 val) __must_hold(local)
{
	if (mdev->bc->md.uuid[Bitmap] == 0 && val == 0)
		return;

	if (val == 0) {
		drbd_uuid_move_history(mdev);
		mdev->bc->md.uuid[History_start] = mdev->bc->md.uuid[Bitmap];
		mdev->bc->md.uuid[Bitmap] = 0;

		MTRACE(TraceTypeUuid, TraceLvlMetrics,
		       drbd_print_uuid(mdev, History_start);
		       drbd_print_uuid(mdev, Bitmap);
			);
	} else {
		if (mdev->bc->md.uuid[Bitmap])
			drbd_WARN("bm UUID already set");

		mdev->bc->md.uuid[Bitmap] = val;
		mdev->bc->md.uuid[Bitmap] &= ~((u64)1);

		MTRACE(TraceTypeUuid, TraceLvlMetrics,
		       drbd_print_uuid(mdev, Bitmap);
			);
	}
	drbd_md_mark_dirty(mdev);
}

/**
 * drbd_bmio_set_n_write:
 * Is an io_fn for drbd_queue_bitmap_io() or drbd_bitmap_io() that sets
 * all bits in the bitmap and writes the whole bitmap to stable storage.
 */
int drbd_bmio_set_n_write(struct drbd_conf *mdev)
{
	int rv = -EIO;

	if (inc_local_if_state(mdev, Attaching)) {
		drbd_md_set_flag(mdev, MDF_FullSync);
		drbd_md_sync(mdev);
		drbd_bm_set_all(mdev);

		rv = drbd_bm_write(mdev);

		if (!rv) {
			drbd_md_clear_flag(mdev, MDF_FullSync);
			drbd_md_sync(mdev);
		}

		dec_local(mdev);
	}

	return rv;
}

/**
 * drbd_bmio_clear_n_write:
 * Is an io_fn for drbd_queue_bitmap_io() or drbd_bitmap_io() that clears
 * all bits in the bitmap and writes the whole bitmap to stable storage.
 */
int drbd_bmio_clear_n_write(struct drbd_conf *mdev)
{
	int rv = -EIO;

	if (inc_local_if_state(mdev, Attaching)) {
		drbd_bm_clear_all(mdev);
		rv = drbd_bm_write(mdev);
		dec_local(mdev);
	}

	return rv;
}

int w_bitmap_io(struct drbd_conf *mdev, struct drbd_work *w, int unused)
{
	struct bm_io_work *work = (struct bm_io_work *)w;
	int rv;

	D_ASSERT(atomic_read(&mdev->ap_bio_cnt) == 0);

	drbd_bm_lock(mdev, work->why);
	rv = work->io_fn(mdev);
	drbd_bm_unlock(mdev);

	clear_bit(BITMAP_IO, &mdev->flags);
	wake_up(&mdev->misc_wait);

	if (work->done)
		work->done(mdev, rv);

	clear_bit(BITMAP_IO_QUEUED, &mdev->flags);
	work->why = NULL;

	return 1;
}

/**
 * drbd_queue_bitmap_io:
 * Queues an IO operation on the whole bitmap.
 * While IO on the bitmap happens we freeze appliation IO thus we ensure
 * that drbd_set_out_of_sync() can not be called.
 * This function MUST ONLY be called from worker context.
 * BAD API ALERT!
 * It MUST NOT be used while a previous such work is still pending!
 */
void drbd_queue_bitmap_io(struct drbd_conf *mdev,
			  int (*io_fn)(struct drbd_conf *),
			  void (*done)(struct drbd_conf *, int),
			  char *why)
{
	D_ASSERT(current == mdev->worker.task);

	D_ASSERT(!test_bit(BITMAP_IO_QUEUED, &mdev->flags));
	D_ASSERT(!test_bit(BITMAP_IO, &mdev->flags));
	D_ASSERT(list_empty(&mdev->bm_io_work.w.list));
	if (mdev->bm_io_work.why)
		ERR("FIXME going to queue '%s' but '%s' still pending?\n",
			why, mdev->bm_io_work.why);

	mdev->bm_io_work.io_fn = io_fn;
	mdev->bm_io_work.done = done;
	mdev->bm_io_work.why = why;

	set_bit(BITMAP_IO, &mdev->flags);
	if (atomic_read(&mdev->ap_bio_cnt) == 0) {
		if (list_empty(&mdev->bm_io_work.w.list)) {
			set_bit(BITMAP_IO_QUEUED, &mdev->flags);
			drbd_queue_work(&mdev->data.work, &mdev->bm_io_work.w);
		} else
			ERR("FIXME avoided double queuing bm_io_work\n");
	}
}

/**
 * drbd_bitmap_io:
 * Does an IO operation on the bitmap, freezing application IO while that
 * IO operations runs. This functions MUST NOT be called from worker context.
 */
int drbd_bitmap_io(struct drbd_conf *mdev, int (*io_fn)(struct drbd_conf *), char *why)
{
	int rv;

	D_ASSERT(current != mdev->worker.task);

	drbd_suspend_io(mdev);

	drbd_bm_lock(mdev, why);
	rv = io_fn(mdev);
	drbd_bm_unlock(mdev);

	drbd_resume_io(mdev);

	return rv;
}

void drbd_md_set_flag(struct drbd_conf *mdev, int flag) __must_hold(local)
{
	MUST_HOLD(mdev->req_lock);
	if ((mdev->bc->md.flags & flag) != flag) {
		drbd_md_mark_dirty(mdev);
		mdev->bc->md.flags |= flag;
	}
}

void drbd_md_clear_flag(struct drbd_conf *mdev, int flag) __must_hold(local)
{
	MUST_HOLD(mdev->req_lock);
	if ((mdev->bc->md.flags & flag) != 0) {
		drbd_md_mark_dirty(mdev);
		mdev->bc->md.flags &= ~flag;
	}
}
int drbd_md_test_flag(struct drbd_backing_dev *bdev, int flag)
{
	return (bdev->md.flags & flag) != 0;
}

STATIC void md_sync_timer_fn(unsigned long data)
{
	struct drbd_conf *mdev = (struct drbd_conf *) data;

	drbd_queue_work_front(&mdev->data.work, &mdev->md_sync_work);
}

STATIC int w_md_sync(struct drbd_conf *mdev, struct drbd_work *w, int unused)
{
	drbd_WARN("md_sync_timer expired! Worker calls drbd_md_sync().\n");
	drbd_md_sync(mdev);

	return 1;
}

#ifdef DRBD_ENABLE_FAULTS
/* Fault insertion support including random number generator shamelessly
 * stolen from kernel/rcutorture.c */
struct fault_random_state {
	unsigned long state;
	unsigned long count;
};

#define FAULT_RANDOM_MULT 39916801  /* prime */
#define FAULT_RANDOM_ADD	479001701 /* prime */
#define FAULT_RANDOM_REFRESH 10000

/*
 * Crude but fast random-number generator.  Uses a linear congruential
 * generator, with occasional help from get_random_bytes().
 */
STATIC unsigned long
_drbd_fault_random(struct fault_random_state *rsp)
{
	long refresh;

	if (--rsp->count < 0) {
		get_random_bytes(&refresh, sizeof(refresh));
		rsp->state += refresh;
		rsp->count = FAULT_RANDOM_REFRESH;
	}
	rsp->state = rsp->state * FAULT_RANDOM_MULT + FAULT_RANDOM_ADD;
	return swahw32(rsp->state);
}

STATIC char *
_drbd_fault_str(unsigned int type) {
	static char *_faults[] = {
		"Meta-data write",
		"Meta-data read",
		"Resync write",
		"Resync read",
		"Data write",
		"Data read",
		"Data read ahead",
	};

	return (type < DRBD_FAULT_MAX) ? _faults[type] : "**Unknown**";
}

unsigned int
_drbd_insert_fault(struct drbd_conf *mdev, unsigned int type)
{
	static struct fault_random_state rrs = {0, 0};

	unsigned int ret = (
		(fault_devs == 0 ||
			((1 << mdev_to_minor(mdev)) & fault_devs) != 0) &&
		(((_drbd_fault_random(&rrs) % 100) + 1) <= fault_rate));

	if (ret) {
		fault_count++;

		if (printk_ratelimit())
			drbd_WARN("***Simulating %s failure\n",
				_drbd_fault_str(type));
	}

	return ret;
}
#endif

#ifdef ENABLE_DYNAMIC_TRACE

STATIC char *_drbd_uuid_str(unsigned int idx)
{
	static char *uuid_str[] = {
		"Current",
		"Bitmap",
		"History_start",
		"History_end",
		"UUID_SIZE",
		"UUID_FLAGS",
	};

	return (idx < EXT_UUID_SIZE) ? uuid_str[idx] : "*Unknown UUID index*";
}

/* Pretty print a UUID value */
void drbd_print_uuid(struct drbd_conf *mdev, unsigned int idx) __must_hold(local)
{
	INFO(" uuid[%s] now %016llX\n",
	     _drbd_uuid_str(idx), (unsigned long long)mdev->bc->md.uuid[idx]);
}


/*
 *
 * drbd_print_buffer
 *
 * This routine dumps binary data to the debugging output. Can be
 * called at interrupt level.
 *
 * Arguments:
 *
 *     prefix      - String is output at the beginning of each line output
 *     flags       - Control operation of the routine. Currently defined
 *                   Flags are:
 *                   DBGPRINT_BUFFADDR; if set, each line starts with the
 *                       virtual address of the line being outupt. If clear,
 *                       each line starts with the offset from the beginning
 *                       of the buffer.
 *     size        - Indicates the size of each entry in the buffer. Supported
 *                   values are sizeof(char), sizeof(short) and sizeof(int)
 *     buffer      - Start address of buffer
 *     buffer_va   - Virtual address of start of buffer (normally the same
 *                   as Buffer, but having it separate allows it to hold
 *                   file address for example)
 *     length      - length of buffer
 *
 */
void
drbd_print_buffer(const char *prefix, unsigned int flags, int size,
		  const void *buffer, const void *buffer_va,
		  unsigned int length)

#define LINE_SIZE       16
#define LINE_ENTRIES    (int)(LINE_SIZE/size)
{
	const unsigned char *pstart;
	const unsigned char *pstart_va;
	const unsigned char *pend;
	char bytes_str[LINE_SIZE*3+8], ascii_str[LINE_SIZE+8];
	char *pbytes = bytes_str, *pascii = ascii_str;
	int  offset = 0;
	long sizemask;
	int  field_width;
	int  index;
	const unsigned char *pend_str;
	const unsigned char *p;
	int count;

	/* verify size parameter */
	if (size != sizeof(char) &&
	    size != sizeof(short) &&
	    size != sizeof(int)) {
		printk(KERN_DEBUG "drbd_print_buffer: "
			"ERROR invalid size %d\n", size);
		return;
	}

	sizemask = size-1;
	field_width = size*2;

	/* Adjust start/end to be on appropriate boundary for size */
	buffer = (const char *)((long)buffer & ~sizemask);
	pend   = (const unsigned char *)
		(((long)buffer + length + sizemask) & ~sizemask);

	if (flags & DBGPRINT_BUFFADDR) {
		/* Move start back to nearest multiple of line size,
		 * if printing address. This results in nicely formatted output
		 * with addresses being on line size (16) byte boundaries */
		pstart = (const unsigned char *)((long)buffer & ~(LINE_SIZE-1));
	} else {
		pstart = (const unsigned char *)buffer;
	}

	/* Set value of start VA to print if addresses asked for */
	pstart_va = (const unsigned char *)buffer_va
		 - ((const unsigned char *)buffer-pstart);

	/* Calculate end position to nicely align right hand side */
	pend_str = pstart + (((pend-pstart) + LINE_SIZE-1) & ~(LINE_SIZE-1));

	/* Init strings */
	*pbytes = *pascii = '\0';

	/* Start at beginning of first line */
	p = pstart;
	count = 0;

	while (p < pend_str) {
		if (p < (const unsigned char *)buffer || p >= pend) {
			/* Before start of buffer or after end- print spaces */
			pbytes += sprintf(pbytes, "%*c ", field_width, ' ');
			pascii += sprintf(pascii, "%*c", size, ' ');
			p += size;
		} else {
			/* Add hex and ascii to strings */
			int val;
			switch (size) {
			default:
			case 1:
				val = *(unsigned char *)p;
				break;
			case 2:
				val = *(unsigned short *)p;
				break;
			case 4:
				val = *(unsigned int *)p;
				break;
			}

			pbytes += sprintf(pbytes, "%0*x ", field_width, val);

			for (index = size; index; index--) {
				*pascii++ = isprint(*p) ? *p : '.';
				p++;
			}
		}

		count++;

		if (count == LINE_ENTRIES || p >= pend_str) {
			/* Null terminate and print record */
			*pascii = '\0';
			printk(KERN_DEBUG "%s%8.8lx: %*s|%*s|\n",
			       prefix,
			       (flags & DBGPRINT_BUFFADDR)
			       ? (long)pstart_va : (long)offset,
			       LINE_ENTRIES*(field_width+1), bytes_str,
			       LINE_SIZE, ascii_str);

			/* Move onto next line */
			pstart_va += (p-pstart);
			pstart = p;
			count  = 0;
			offset += LINE_SIZE;

			/* Re-init strings */
			pbytes = bytes_str;
			pascii = ascii_str;
			*pbytes = *pascii = '\0';
		}
	}
}

#define PSM(A)							\
do {								\
	if (mask.A) {						\
		int i = snprintf(p, len, " " #A "( %s )",	\
				A##s_to_name(val.A));		\
		if (i >= len)					\
			return op;				\
		p += i;						\
		len -= i;					\
	}							\
} while (0)

STATIC char *dump_st(char *p, int len, union drbd_state_t mask, union drbd_state_t val)
{
	char *op = p;
	*p = '\0';
	PSM(role);
	PSM(peer);
	PSM(conn);
	PSM(disk);
	PSM(pdsk);

	return op;
}

#define INFOP(fmt, args...) \
do { \
	if (trace_level >= TraceLvlAll) { \
		INFO("%s:%d: %s [%d] %s %s " fmt , \
		     file, line, current->comm, current->pid, \
		     sockname, recv ? "<<<" : ">>>" , \
		     ## args); \
	} else { \
		INFO("%s %s " fmt, sockname, \
		     recv ? "<<<" : ">>>" , \
		     ## args); \
	} \
} while (0)

STATIC char *_dump_block_id(u64 block_id, char *buff)
{
	if (is_syncer_block_id(block_id))
		strcpy(buff, "SyncerId");
	else
		sprintf(buff, "%llx", (unsigned long long)block_id);

	return buff;
}

void
_dump_packet(struct drbd_conf *mdev, struct socket *sock,
	    int recv, union Drbd_Polymorph_Packet *p, char *file, int line)
{
	char *sockname = sock == mdev->meta.socket ? "meta" : "data";
	int cmd = (recv == 2) ? p->head.command : be16_to_cpu(p->head.command);
	char tmp[300];
	union drbd_state_t m, v;

	switch (cmd) {
	case HandShake:
		INFOP("%s (protocol %u-%u)\n", cmdname(cmd),
			be32_to_cpu(p->HandShake.protocol_min),
			be32_to_cpu(p->HandShake.protocol_max));
		break;

	case ReportBitMap: /* don't report this */
		break;

	case Data:
		INFOP("%s (sector %llus, id %s, seq %u, f %x)\n", cmdname(cmd),
		      (unsigned long long)be64_to_cpu(p->Data.sector),
		      _dump_block_id(p->Data.block_id, tmp),
		      be32_to_cpu(p->Data.seq_num),
		      be32_to_cpu(p->Data.dp_flags)
			);
		break;

	case DataReply:
	case RSDataReply:
		INFOP("%s (sector %llus, id %s)\n", cmdname(cmd),
		      (unsigned long long)be64_to_cpu(p->Data.sector),
		      _dump_block_id(p->Data.block_id, tmp)
			);
		break;

	case RecvAck:
	case WriteAck:
	case RSWriteAck:
	case DiscardAck:
	case NegAck:
	case NegRSDReply:
		INFOP("%s (sector %llus, size %u, id %s, seq %u)\n",
			cmdname(cmd),
		      (long long)be64_to_cpu(p->BlockAck.sector),
		      be32_to_cpu(p->BlockAck.blksize),
		      _dump_block_id(p->BlockAck.block_id, tmp),
		      be32_to_cpu(p->BlockAck.seq_num)
			);
		break;

	case DataRequest:
	case RSDataRequest:
		INFOP("%s (sector %llus, size %u, id %s)\n", cmdname(cmd),
		      (long long)be64_to_cpu(p->BlockRequest.sector),
		      be32_to_cpu(p->BlockRequest.blksize),
		      _dump_block_id(p->BlockRequest.block_id, tmp)
			);
		break;

	case Barrier:
	case BarrierAck:
		INFOP("%s (barrier %u)\n", cmdname(cmd), p->Barrier.barrier);
		break;

	case SyncParam:
	case SyncParam89:
		INFOP("%s (rate %u, verify-alg \"%.64s\", csums-alg \"%.64s\")\n",
			cmdname(cmd), be32_to_cpu(p->SyncParam89.rate),
			p->SyncParam89.verify_alg, p->SyncParam89.csums_alg);
		break;

	case ReportUUIDs:
		INFOP("%s Curr:%016llX, Bitmap:%016llX, "
		      "HisSt:%016llX, HisEnd:%016llX\n",
		      cmdname(cmd),
		      (unsigned long long)be64_to_cpu(p->GenCnt.uuid[Current]),
		      (unsigned long long)be64_to_cpu(p->GenCnt.uuid[Bitmap]),
		      (unsigned long long)be64_to_cpu(p->GenCnt.uuid[History_start]),
		      (unsigned long long)be64_to_cpu(p->GenCnt.uuid[History_end]));
		break;

	case ReportSizes:
		INFOP("%s (d %lluMiB, u %lluMiB, c %lldMiB, "
		      "max bio %x, q order %x)\n",
		      cmdname(cmd),
		      (long long)(be64_to_cpu(p->Sizes.d_size)>>(20-9)),
		      (long long)(be64_to_cpu(p->Sizes.u_size)>>(20-9)),
		      (long long)(be64_to_cpu(p->Sizes.c_size)>>(20-9)),
		      be32_to_cpu(p->Sizes.max_segment_size),
		      be32_to_cpu(p->Sizes.queue_order_type));
		break;

	case ReportState:
		v.i = be32_to_cpu(p->State.state);
		m.i = 0xffffffff;
		dump_st(tmp, sizeof(tmp), m, v);
		INFOP("%s (s %x {%s})\n", cmdname(cmd), v.i, tmp);
		break;

	case StateChgRequest:
		m.i = be32_to_cpu(p->ReqState.mask);
		v.i = be32_to_cpu(p->ReqState.val);
		dump_st(tmp, sizeof(tmp), m, v);
		INFOP("%s (m %x v %x {%s})\n", cmdname(cmd), m.i, v.i, tmp);
		break;

	case StateChgReply:
		INFOP("%s (ret %x)\n", cmdname(cmd),
		      be32_to_cpu(p->RqSReply.retcode));
		break;

	case Ping:
	case PingAck:
		/*
		 * Dont trace pings at summary level
		 */
		if (trace_level < TraceLvlAll)
			break;
		/* fall through... */
	default:
		INFOP("%s (%u)\n", cmdname(cmd), cmd);
		break;
	}
}

/* Debug routine to dump info about bio */

void _dump_bio(const char *pfx, struct drbd_conf *mdev, struct bio *bio, int complete, struct drbd_request *r)
{
#ifdef CONFIG_LBD
#define SECTOR_FORMAT "%Lx"
#else
#define SECTOR_FORMAT "%lx"
#endif
#define SECTOR_SHIFT 9

	unsigned long lowaddr = (unsigned long)(bio->bi_sector << SECTOR_SHIFT);
	char *faddr = (char *)(lowaddr);
	char rb[sizeof(void*)*2+6] = { 0, };
	struct bio_vec *bvec;
	int segno;

	const int rw = bio->bi_rw;
	const int biorw      = (rw & (RW_MASK|RWA_MASK));
	const int biobarrier = (rw & (1<<BIO_RW_BARRIER));
	const int biosync    =
#ifdef BIO_RW_UNPLUG
		rw & ((1<<BIO_RW_UNPLUG) | (1<<BIO_RW_SYNCIO));
#else
		rw & (1<<BIO_RW_SYNC);
#endif

	if (r)
		sprintf(rb,"Req:%p ", r);

	INFO("%s %s:%s%s%s Bio:%p %s- %soffset " SECTOR_FORMAT ", size %x\n",
	     complete ? "<<<" : ">>>",
	     pfx,
	     biorw == WRITE ? "Write" : "Read",
	     biobarrier ? " : B" : "",
	     biosync ? " : S" : "",
	     bio,
	     rb,
	     complete ? (drbd_bio_uptodate(bio) ? "Success, " : "Failed, ") : "",
	     bio->bi_sector << SECTOR_SHIFT,
	     bio->bi_size);

	if (trace_level >= TraceLvlMetrics &&
	    ((biorw == WRITE) ^ complete)) {
		printk(KERN_DEBUG "  ind     page   offset   length\n");
		__bio_for_each_segment(bvec, bio, segno, 0) {
			printk(KERN_DEBUG "  [%d] %p %8.8x %8.8x\n", segno,
			       bvec->bv_page, bvec->bv_offset, bvec->bv_len);

			if (trace_level >= TraceLvlAll) {
				char *bvec_buf;
				unsigned long flags;

				bvec_buf = bvec_kmap_irq(bvec, &flags);

				drbd_print_buffer("    ", DBGPRINT_BUFFADDR, 1,
						  bvec_buf,
						  faddr,
						  (bvec->bv_len <= 0x80)
						  ? bvec->bv_len : 0x80);

				bvec_kunmap_irq(bvec_buf, &flags);

				if (bvec->bv_len > 0x40)
					printk(KERN_DEBUG "    ....\n");

				faddr += bvec->bv_len;
			}
		}
	}
}
#endif

module_init(drbd_init)
module_exit(drbd_cleanup)<|MERGE_RESOLUTION|>--- conflicted
+++ resolved
@@ -2926,7 +2926,6 @@
 	printk(KERN_INFO "drbd: module cleanup done.\n");
 }
 
-<<<<<<< HEAD
 /**
  * drbd_congested: Returns 1<<BDI_write_congested and/or
  * 1<<BDI_read_congested if we are congested. This interface is known
@@ -2974,10 +2973,7 @@
 	return r;
 }
 
-struct drbd_conf *drbd_new_device(int minor)
-=======
 struct drbd_conf *drbd_new_device(unsigned int minor)
->>>>>>> 7660b6ac
 {
 	struct drbd_conf *mdev;
 	struct gendisk *disk;
