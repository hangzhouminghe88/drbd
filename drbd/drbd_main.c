--- conflicted
+++ resolved
@@ -2320,80 +2320,10 @@
 
 void drbd_cleanup_device(struct drbd_device *device)
 {
-<<<<<<< HEAD
 	device->al_writ_cnt = 0;
 	device->bm_writ_cnt = 0;
 	device->read_cnt = 0;
 	device->writ_cnt = 0;
-=======
-	/* the memset(,0,) did most of this.
-	 * note: only assignments, no allocation in here */
-
-#ifdef PARANOIA
-	SET_MDEV_MAGIC(device);
-#endif
-
-	drbd_set_defaults(device);
-
-	atomic_set(&device->ap_bio_cnt, 0);
-	atomic_set(&device->ap_actlog_cnt, 0);
-	atomic_set(&device->ap_pending_cnt, 0);
-	atomic_set(&device->rs_pending_cnt, 0);
-	atomic_set(&device->unacked_cnt, 0);
-	atomic_set(&device->local_cnt, 0);
-	atomic_set(&device->pp_in_use_by_net, 0);
-	atomic_set(&device->rs_sect_in, 0);
-	atomic_set(&device->rs_sect_ev, 0);
-	atomic_set(&device->ap_in_flight, 0);
-	atomic_set(&device->md_io_in_use, 0);
-
-	mutex_init(&device->own_state_mutex);
-	device->state_mutex = &device->own_state_mutex;
-
-	spin_lock_init(&device->al_lock);
-	spin_lock_init(&device->peer_seq_lock);
-
-	INIT_LIST_HEAD(&device->active_ee);
-	INIT_LIST_HEAD(&device->sync_ee);
-	INIT_LIST_HEAD(&device->done_ee);
-	INIT_LIST_HEAD(&device->read_ee);
-	INIT_LIST_HEAD(&device->net_ee);
-	INIT_LIST_HEAD(&device->resync_reads);
-	INIT_LIST_HEAD(&device->resync_work.list);
-	INIT_LIST_HEAD(&device->unplug_work.list);
-	INIT_LIST_HEAD(&device->md_sync_work.list);
-	INIT_LIST_HEAD(&device->start_resync_work.list);
-	INIT_LIST_HEAD(&device->bm_io_work.w.list);
-	INIT_LIST_HEAD(&device->pending_master_completion[0]);
-	INIT_LIST_HEAD(&device->pending_master_completion[1]);
-	INIT_LIST_HEAD(&device->pending_completion[0]);
-	INIT_LIST_HEAD(&device->pending_completion[1]);
-
-	device->resync_work.cb  = w_resync_timer;
-	device->unplug_work.cb  = w_send_write_hint;
-	device->md_sync_work.cb = w_md_sync;
-	device->bm_io_work.w.cb = w_bitmap_io;
-	device->start_resync_work.cb = w_start_resync;
-
-	init_timer(&device->resync_timer);
-	init_timer(&device->md_sync_timer);
-	init_timer(&device->start_resync_timer);
-	init_timer(&device->request_timer);
-	device->resync_timer.function = resync_timer_fn;
-	device->resync_timer.data = (unsigned long) device;
-	device->md_sync_timer.function = md_sync_timer_fn;
-	device->md_sync_timer.data = (unsigned long) device;
-	device->start_resync_timer.function = start_resync_timer_fn;
-	device->start_resync_timer.data = (unsigned long) device;
-	device->request_timer.function = request_timer_fn;
-	device->request_timer.data = (unsigned long) device;
-
-	init_waitqueue_head(&device->misc_wait);
-	init_waitqueue_head(&device->state_wait);
-	init_waitqueue_head(&device->ee_wait);
-	init_waitqueue_head(&device->al_wait);
-	init_waitqueue_head(&device->seq_wait);
->>>>>>> 00ab996b
 
 	if (device->bitmap) {
 		/* maybe never allocated. */
@@ -2409,15 +2339,6 @@
 	D_ASSERT(device, list_empty(&device->done_ee));
 	D_ASSERT(device, list_empty(&device->read_ee));
 	D_ASSERT(device, list_empty(&device->net_ee));
-<<<<<<< HEAD
-	D_ASSERT(device, list_empty(&device->go_diskless.list));
-=======
-	D_ASSERT(device, list_empty(&device->resync_reads));
-	D_ASSERT(device, list_empty(&first_peer_device(device)->connection->sender_work.q));
-	D_ASSERT(device, list_empty(&device->resync_work.list));
-	D_ASSERT(device, list_empty(&device->unplug_work.list));
-
->>>>>>> 00ab996b
 	drbd_set_defaults(device);
 }
 
@@ -3246,7 +3167,6 @@
 	INIT_LIST_HEAD(&device->done_ee);
 	INIT_LIST_HEAD(&device->read_ee);
 	INIT_LIST_HEAD(&device->net_ee);
-	INIT_LIST_HEAD(&device->go_diskless.list);
 	INIT_LIST_HEAD(&device->md_sync_work.list);
 	INIT_LIST_HEAD(&device->pending_bitmap_work);
 	INIT_LIST_HEAD(&device->pending_master_completion[0]);
@@ -3254,7 +3174,6 @@
 	INIT_LIST_HEAD(&device->pending_completion[0]);
 	INIT_LIST_HEAD(&device->pending_completion[1]);
 
-	device->go_diskless.cb  = w_go_diskless;
 	device->md_sync_work.cb = w_md_sync;
 
 	init_timer(&device->md_sync_timer);
@@ -4464,71 +4383,6 @@
 	return 0;
 }
 
-<<<<<<< HEAD
-void drbd_ldev_destroy(struct drbd_device *device)
-{
-	struct drbd_peer_device *peer_device;
-
-	rcu_read_lock();
-	for_each_peer_device(peer_device, device) {
-		lc_destroy(peer_device->resync_lru);
-		peer_device->resync_lru = NULL;
-	}
-	rcu_read_unlock();
-	lc_destroy(device->act_log);
-	device->act_log = NULL;
-	__no_warn(local,
-		drbd_free_ldev(device->ldev);
-		device->ldev = NULL;);
-
-	clear_bit(GO_DISKLESS, &device->flags);
-}
-
-static int w_go_diskless(struct drbd_work *w, int unused)
-{
-	struct drbd_device *device =
-		container_of(w, struct drbd_device, go_diskless);
-
-	D_ASSERT(device, device->disk_state[NOW] == D_FAILED ||
-		         device->disk_state[NOW] == D_DETACHING);
-	/* we cannot assert local_cnt == 0 here, as get_ldev_if_state will
-	 * inc/dec it frequently. Once we are D_DISKLESS, no one will touch
-	 * the protected members anymore, though, so once put_ldev reaches zero
-	 * again, it will be safe to free them. */
-
-	/* Try to write changed bitmap pages, read errors may have just
-	 * set some bits outside the area covered by the activity log.
-	 *
-	 * If we have an IO error during the bitmap writeout,
-	 * we will want a full sync next time, just in case.
-	 * (Do we want a specific meta data flag for this?)
-	 *
-	 * If that does not make it to stable storage either,
-	 * we cannot do anything about that anymore.
-	 *
-	 * We still need to check if both bitmap and ldev are present, we may
-	 * end up here after a failed attach, before ldev was even assigned.
-	 */
-	if (device->bitmap && device->ldev) {
-		if (drbd_bitmap_io_from_worker(device, drbd_bm_write,
-					       "detach",
-					       BM_LOCK_SET | BM_LOCK_CLEAR | BM_LOCK_BULK,
-					       NULL)) {
-			if (test_bit(CRASHED_PRIMARY, &device->flags)) {
-				struct drbd_peer_device *peer_device;
-
-				for_each_peer_device(peer_device, device)
-					drbd_md_set_peer_flag(peer_device, MDF_PEER_FULL_SYNC);
-
-				drbd_md_sync(device);
-			}
-		}
-	}
-
-	change_disk_state(device, D_DISKLESS, CS_HARD);
-	return 0;
-}
-
 void drbd_queue_pending_bitmap_work(struct drbd_device *device)
 {
 	unsigned long flags;
@@ -4542,8 +4396,6 @@
 	spin_unlock_irqrestore(&device->resource->req_lock, flags);
 }
 
-=======
->>>>>>> 00ab996b
 /**
  * drbd_queue_bitmap_io() - Queues an IO operation on the whole bitmap
  * @device:	DRBD device.
