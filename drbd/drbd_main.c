--- conflicted
+++ resolved
@@ -1189,17 +1189,10 @@
 }
 
 /**
-<<<<<<< HEAD
- * drbd_send_state() - Sends the drbd state to the peer
+ * drbd_send_current_state() - Sends the drbd state to the peer
  * @device:	DRBD device.
  */
-int drbd_send_state(struct drbd_peer_device *peer_device)
-=======
- * drbd_send_current_state() - Sends the drbd state to the peer
- * @mdev:	DRBD device.
- */
-int drbd_send_current_state_(struct drbd_conf *mdev, const char *func, unsigned int line)
->>>>>>> e28f00cb
+int drbd_send_current_state(struct drbd_peer_device *peer_device)
 {
 	struct drbd_socket *sock;
 	struct p_state *p;
@@ -1212,12 +1205,9 @@
 	return drbd_send_command(peer_device, sock, P_STATE, sizeof(*p), NULL, 0);
 }
 
-<<<<<<< HEAD
-int drbd_send_state_req(struct drbd_peer_device *peer_device, union drbd_state mask, union drbd_state val)
-=======
 /**
  * drbd_send_state() - After a state change, sends the new state to the peer
- * @mdev:      DRBD device.
+ * @peer_device:      DRBD peer device.
  * @state:     the state to send, not necessarily the current state.
  *
  * Each state change queues an "after_state_ch" work, which will eventually
@@ -1225,21 +1215,20 @@
  * between queuing and processing of the after_state_ch work, we still
  * want to send each intermediary state in the order it occurred.
  */
-int drbd_send_state_(struct drbd_conf *mdev, union drbd_state state, const char *func, unsigned int line)
+int drbd_send_state(struct drbd_peer_device *peer_device, union drbd_state state)
 {
 	struct drbd_socket *sock;
 	struct p_state *p;
 
-	sock = &mdev->tconn->data;
-	p = drbd_prepare_command(mdev, sock);
+	sock = &peer_device->connection->data;
+	p = drbd_prepare_command(peer_device, sock);
 	if (!p)
 		return -EIO;
 	p->state = cpu_to_be32(state.i); /* Within the send mutex */
-	return drbd_send_command(mdev, sock, P_STATE, sizeof(*p), NULL, 0);
-}
-
-int drbd_send_state_req(struct drbd_conf *mdev, union drbd_state mask, union drbd_state val)
->>>>>>> e28f00cb
+	return drbd_send_command(peer_device, sock, P_STATE, sizeof(*p), NULL, 0);
+}
+
+int drbd_send_state_req(struct drbd_peer_device *peer_device, union drbd_state mask, union drbd_state val)
 {
 	struct drbd_socket *sock;
 	struct p_req_state *p;
@@ -1250,12 +1239,7 @@
 		return -EIO;
 	p->mask = cpu_to_be32(mask.i);
 	p->val = cpu_to_be32(val.i);
-<<<<<<< HEAD
 	return drbd_send_command(peer_device, sock, P_STATE_CHG_REQ, sizeof(*p), NULL, 0);
-
-=======
-	return drbd_send_command(mdev, sock, P_STATE_CHG_REQ, sizeof(*p), NULL, 0);
->>>>>>> e28f00cb
 }
 
 int conn_send_state_req(struct drbd_connection *connection, union drbd_state mask, union drbd_state val)
@@ -3219,13 +3203,8 @@
 		goto err;
 	}
 	if (magic != DRBD_MD_MAGIC_08) {
-<<<<<<< HEAD
-		if (magic == DRBD_MD_MAGIC_07) 
+		if (magic == DRBD_MD_MAGIC_07)
 			drbd_err(device, "Found old (0.7) meta data magic. Did you \"drbdadm create-md\"?\n");
-=======
-		if (magic == DRBD_MD_MAGIC_07)
-			dev_err(DEV, "Found old (0.7) meta data magic. Did you \"drbdadm create-md\"?\n");
->>>>>>> e28f00cb
 		else
 			drbd_err(device, "Meta data magic not found. Did you \"drbdadm create-md\"?\n");
 		rv = ERR_MD_INVALID;
