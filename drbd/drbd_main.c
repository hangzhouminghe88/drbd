/*
   drbd_main.c

   This file is part of DRBD by Philipp Reisner and Lars Ellenberg.

   Copyright (C) 2001-2008, LINBIT Information Technologies GmbH.
   Copyright (C) 1999-2008, Philipp Reisner <philipp.reisner@linbit.com>.
   Copyright (C) 2002-2008, Lars Ellenberg <lars.ellenberg@linbit.com>.

   Thanks to Carter Burden, Bart Grantham and Gennadiy Nerubayev
   from Logicworks, Inc. for making SDP replication support possible.

   drbd is free software; you can redistribute it and/or modify
   it under the terms of the GNU General Public License as published by
   the Free Software Foundation; either version 2, or (at your option)
   any later version.

   drbd is distributed in the hope that it will be useful,
   but WITHOUT ANY WARRANTY; without even the implied warranty of
   MERCHANTABILITY or FITNESS FOR A PARTICULAR PURPOSE.  See the
   GNU General Public License for more details.

   You should have received a copy of the GNU General Public License
   along with drbd; see the file COPYING.  If not, write to
   the Free Software Foundation, 675 Mass Ave, Cambridge, MA 02139, USA.

 */

#define pr_fmt(fmt)	KBUILD_MODNAME ": " fmt

#include <linux/module.h>
#include <linux/jiffies.h>
#include <linux/drbd.h>
#include <linux/uaccess.h>
#include <asm/types.h>
#include <net/sock.h>
#include <linux/ctype.h>
#include <linux/fs.h>
#include <linux/file.h>
#include <linux/proc_fs.h>
#include <linux/init.h>
#include <linux/mm.h>
#include <linux/memcontrol.h>
#include <linux/mm_inline.h>
#include <linux/slab.h>
#include <linux/crc32c.h>
#include <linux/reboot.h>
#include <linux/notifier.h>
#include <linux/workqueue.h>
#include <linux/kthread.h>
#define __KERNEL_SYSCALLS__
#include <linux/unistd.h>
#include <linux/vmalloc.h>
#include <linux/device.h>
#include <linux/dynamic_debug.h>

#include <linux/drbd_limits.h>
#include "drbd_int.h"
#include "drbd_protocol.h"
#include "drbd_req.h" /* only for _req_mod in tl_release and tl_clear */
#include "drbd_vli.h"
#include "drbd_debugfs.h"
#include "drbd_meta_data.h"

#ifdef COMPAT_HAVE_LINUX_BYTEORDER_SWABB_H
#include <linux/byteorder/swabb.h>
#else
#include <linux/swab.h>
#endif

#ifdef COMPAT_DRBD_RELEASE_RETURNS_VOID
#define DRBD_RELEASE_RETURN void
#else
#define DRBD_RELEASE_RETURN int
#endif

static int drbd_open(struct block_device *bdev, fmode_t mode);
static DRBD_RELEASE_RETURN drbd_release(struct gendisk *gd, fmode_t mode);
static void md_sync_timer_fn(unsigned long data);
static int w_bitmap_io(struct drbd_work *w, int unused);
static int flush_send_buffer(struct drbd_connection *connection, enum drbd_stream drbd_stream);

MODULE_AUTHOR("Philipp Reisner <phil@linbit.com>, "
	      "Lars Ellenberg <lars@linbit.com>");
MODULE_DESCRIPTION("drbd - Distributed Replicated Block Device v" REL_VERSION);
MODULE_VERSION(REL_VERSION);
MODULE_LICENSE("GPL");
MODULE_PARM_DESC(minor_count, "Approximate number of drbd devices ("
		 __stringify(DRBD_MINOR_COUNT_MIN) "-" __stringify(DRBD_MINOR_COUNT_MAX) ")");
MODULE_ALIAS_BLOCKDEV_MAJOR(DRBD_MAJOR);

#include <linux/moduleparam.h>
/* thanks to these macros, if compiled into the kernel (not-module),
<<<<<<< HEAD
 * this becomes the boot parameter drbd.minor_count */
module_param_named(minor_count, drbd_minor_count, uint, 0444);
module_param_named(disable_sendpage, drbd_disable_sendpage, bool, 0644);
module_param_named(allow_oos, drbd_allow_oos, bool, 0);
=======
 * these become boot parameters (e.g., drbd.minor_count) */
>>>>>>> c185fec3

#ifdef CONFIG_DRBD_FAULT_INJECTION
int drbd_enable_faults;
int drbd_fault_rate;
static int drbd_fault_count;
<<<<<<< HEAD
int drbd_fault_devs;
int drbd_two_phase_commit_fail;

=======
static int drbd_fault_devs;
>>>>>>> c185fec3
/* bitmap of enabled faults */
module_param_named(enable_faults, drbd_enable_faults, int, 0664);
/* fault rate % value - applies to all enabled faults */
module_param_named(fault_rate, drbd_fault_rate, int, 0664);
/* count of faults inserted */
module_param_named(fault_count, drbd_fault_count, int, 0664);
/* bitmap of devices to insert faults on */
module_param_named(fault_devs, drbd_fault_devs, int, 0644);
module_param_named(two_phase_commit_fail, drbd_two_phase_commit_fail, int, 0644);
#endif

<<<<<<< HEAD
/* module parameter, defined */
unsigned int drbd_minor_count = DRBD_MINOR_COUNT_DEF;
bool drbd_disable_sendpage;
bool drbd_allow_oos;
=======
/* module parameters we can keep static */
static bool drbd_allow_oos; /* allow_open_on_secondary */
static bool drbd_disable_sendpage;
MODULE_PARM_DESC(allow_oos, "DONT USE!");
module_param_named(allow_oos, drbd_allow_oos, bool, 0);
module_param_named(disable_sendpage, drbd_disable_sendpage, bool, 0644);
>>>>>>> c185fec3

/* module parameters we share */
int drbd_proc_details; /* Detail level in proc drbd*/
module_param_named(proc_details, drbd_proc_details, int, 0644);
/* module parameters shared with defaults */
unsigned int drbd_minor_count = DRBD_MINOR_COUNT_DEF;
/* Module parameter for setting the user mode helper program
 * to run. Default is /sbin/drbdadm */
char drbd_usermode_helper[80] = "/sbin/drbdadm";
module_param_named(minor_count, drbd_minor_count, uint, 0444);
module_param_string(usermode_helper, drbd_usermode_helper, sizeof(drbd_usermode_helper), 0644);

/* in 2.6.x, our device mapping and config info contains our virtual gendisks
 * as member "struct gendisk *vdisk;"
 */
struct idr drbd_devices;
struct list_head drbd_resources;

struct kmem_cache *drbd_request_cache;
struct kmem_cache *drbd_ee_cache;	/* peer requests */
struct kmem_cache *drbd_bm_ext_cache;	/* bitmap extents */
struct kmem_cache *drbd_al_ext_cache;	/* activity log extents */
mempool_t *drbd_request_mempool;
mempool_t *drbd_ee_mempool;
mempool_t *drbd_md_io_page_pool;
struct bio_set *drbd_md_io_bio_set;
struct bio_set *drbd_io_bio_set;

/* I do not use a standard mempool, because:
   1) I want to hand out the pre-allocated objects first.
   2) I want to be able to interrupt sleeping allocation with a signal.
   Note: This is a single linked list, the next pointer is the private
	 member of struct page.
 */
struct page *drbd_pp_pool;
spinlock_t   drbd_pp_lock;
int          drbd_pp_vacant;
wait_queue_head_t drbd_pp_wait;

static const struct block_device_operations drbd_ops = {
	.owner =   THIS_MODULE,
	.open =    drbd_open,
	.release = drbd_release,
};

#ifdef COMPAT_HAVE_BIO_FREE
static void bio_destructor_drbd(struct bio *bio)
{
	bio_free(bio, drbd_md_io_bio_set);
}
#endif

struct bio *bio_alloc_drbd(gfp_t gfp_mask)
{
	struct bio *bio;

	if (!drbd_md_io_bio_set)
		return bio_alloc(gfp_mask, 1);

	bio = bio_alloc_bioset(gfp_mask, 1, drbd_md_io_bio_set);
	if (!bio)
		return NULL;
#ifdef COMPAT_HAVE_BIO_FREE
	bio->bi_destructor = bio_destructor_drbd;
#endif
	return bio;
}

#ifdef __CHECKER__
/* When checking with sparse, and this is an inline function, sparse will
   give tons of false positives. When this is a real functions sparse works.
 */
int _get_ldev_if_state(struct drbd_device *device, enum drbd_disk_state mins)
{
	int io_allowed;

	atomic_inc(&device->local_cnt);
	io_allowed = (device->disk_state[NOW] >= mins);
	if (!io_allowed) {
		if (atomic_dec_and_test(&device->local_cnt))
			wake_up(&device->misc_wait);
	}
	return io_allowed;
}

#endif

struct drbd_connection *__drbd_next_connection_ref(u64 *visited,
						   struct drbd_connection *connection,
						   struct drbd_resource *resource)
{
	int node_id;

	rcu_read_lock();
	if (!connection) {
		connection = list_first_or_null_rcu(&resource->connections,
						    struct drbd_connection,
						    connections);
		*visited = 0;
	} else {
		struct list_head *pos;
		bool previous_visible; /* on the resources connections list */

		pos = list_next_rcu(&connection->connections);
		/* follow the pointer first, then check if the previous element was
		   still an element on the list of visible connections. */
		smp_rmb();
		previous_visible = !test_bit(C_UNREGISTERED, &connection->flags);

		kref_debug_put(&connection->kref_debug, 13);
		kref_put(&connection->kref, drbd_destroy_connection);

		if (pos == &resource->connections) {
			connection = NULL;
		} else if (previous_visible) {	/* visible -> we are now on a vital element */
			connection = list_entry_rcu(pos, struct drbd_connection, connections);
		} else { /* not visible -> pos might point to a dead element now */
			for_each_connection_rcu(connection, resource) {
				node_id = connection->peer_node_id;
				if (!(*visited & NODE_MASK(node_id)))
					goto found;
			}
			connection = NULL;
		}
	}

	if (connection) {
	found:
		node_id = connection->peer_node_id;
		*visited |= NODE_MASK(node_id);

		kref_get(&connection->kref);
		kref_debug_get(&connection->kref_debug, 13);
	}

	rcu_read_unlock();
	return connection;
}


struct drbd_peer_device *__drbd_next_peer_device_ref(u64 *visited,
						     struct drbd_peer_device *peer_device,
						     struct drbd_device *device)
{
	rcu_read_lock();
	if (!peer_device) {
		peer_device = list_first_or_null_rcu(&device->peer_devices,
						    struct drbd_peer_device,
						    peer_devices);
		*visited = 0;
	} else {
		struct list_head *pos;
		bool previous_visible;

		pos = list_next_rcu(&peer_device->peer_devices);
		smp_rmb();
		previous_visible = !test_bit(C_UNREGISTERED, &peer_device->connection->flags);

		kref_debug_put(&peer_device->connection->kref_debug, 15);
		kref_put(&peer_device->connection->kref, drbd_destroy_connection);

		if (pos == &device->peer_devices) {
			peer_device = NULL;
		} else if (previous_visible) {
			peer_device = list_entry_rcu(pos, struct drbd_peer_device, peer_devices);
		} else {
			for_each_peer_device_rcu(peer_device, device) {
				if (!(*visited & NODE_MASK(peer_device->node_id)))
					goto found;
			}
			peer_device = NULL;
		}
	}

	if (peer_device) {
	found:
		*visited |= NODE_MASK(peer_device->node_id);

		kref_get(&peer_device->connection->kref);
		kref_debug_get(&peer_device->connection->kref_debug, 15);
	}

	rcu_read_unlock();
	return peer_device;
}

/* This is a list walk that holds a reference on the next element! The
   reason for that is that one of the requests might hold a reference to a
   following request. A _req_mod() that destroys the current req might drop
   the references on the next request as well! I.e. the "save" of a
   list_for_each_entry_safe() element gets destroyed! -- With holding a
   reference that destroy gets delayed as necessary */

#define tl_for_each_req_ref_from(req, next, tl)		\
	for (req = __tl_first_req_ref(&next, req, tl);	\
	     req;					\
	     req = __tl_next_req_ref(&next, req, tl))

#define tl_for_each_req_ref(req, next, tl)				\
	for (req = __tl_first_req_ref(&next,				\
	list_first_entry_or_null(tl, struct drbd_request, tl_requests), \
				      tl);				\
	     req;							\
	     req = __tl_next_req_ref(&next, req, tl))

static struct drbd_request *__tl_first_req_ref(struct drbd_request **pnext,
					       struct drbd_request *req,
					       struct list_head *transfer_log)
{
	if (req) {
		struct drbd_request *next = list_next_entry(req, tl_requests);
		if (&next->tl_requests != transfer_log)
			kref_get(&next->kref);
		*pnext = next;
	}
	return req;
}

static struct drbd_request *__tl_next_req_ref(struct drbd_request **pnext,
					      struct drbd_request *req,
					      struct list_head *transfer_log)
{
	struct drbd_request *next = *pnext;
	bool next_is_head = (&next->tl_requests == transfer_log);

	do {
		if (next_is_head)
			return NULL;
		req = next;
		next = list_next_entry(req, tl_requests);
		next_is_head = (&next->tl_requests == transfer_log);
		if (!next_is_head)
			kref_get(&next->kref);
	} while (kref_put(&req->kref, drbd_req_destroy));
	*pnext = next;
	return req;
}

static void tl_abort_for_each_req_ref(struct drbd_request *next, struct list_head *transfer_log)
{
	if (&next->tl_requests != transfer_log)
		kref_put(&next->kref, drbd_req_destroy);
}

/**
 * tl_release() - mark as BARRIER_ACKED all requests in the corresponding transfer log epoch
 * @device:	DRBD device.
 * @barrier_nr:	Expected identifier of the DRBD write barrier packet.
 * @set_size:	Expected number of requests before that barrier.
 *
 * In case the passed barrier_nr or set_size does not match the oldest
 * epoch of not yet barrier-acked requests, this function will cause a
 * termination of the connection.
 */
void tl_release(struct drbd_connection *connection, unsigned int barrier_nr,
		unsigned int set_size)
{
	struct drbd_resource *resource = connection->resource;
	struct drbd_request *r;
	struct drbd_request *req = NULL;
	int expect_epoch = 0;
	int expect_size = 0;

	spin_lock_irq(&connection->resource->req_lock);

	/* find oldest not yet barrier-acked write request,
	 * count writes in its epoch. */
	list_for_each_entry(r, &resource->transfer_log, tl_requests) {
		struct drbd_peer_device *peer_device =
			conn_peer_device(connection, r->device->vnr);
		const int idx = peer_device->node_id;

		if (!req) {
			if (!(r->local_rq_state & RQ_WRITE))
				continue;
			if (!(r->net_rq_state[idx] & RQ_NET_MASK))
				continue;
			if (r->net_rq_state[idx] & RQ_NET_DONE)
				continue;
			req = r;
			expect_epoch = req->epoch;
			expect_size ++;
		} else {
			if (r->epoch != expect_epoch)
				break;
			if (!(r->local_rq_state & RQ_WRITE))
				continue;
			/* if (s & RQ_DONE): not expected */
			/* if (!(s & RQ_NET_MASK)): not expected */
			expect_size++;
		}
	}

	/* first some paranoia code */
	if (req == NULL) {
		drbd_err(connection, "BAD! BarrierAck #%u received, but no epoch in tl!?\n",
			 barrier_nr);
		goto bail;
	}
	if (expect_epoch != barrier_nr) {
		drbd_err(connection, "BAD! BarrierAck #%u received, expected #%u!\n",
			 barrier_nr, expect_epoch);
		goto bail;
	}

	if (expect_size != set_size) {
		drbd_err(connection, "BAD! BarrierAck #%u received with n_writes=%u, expected n_writes=%u!\n",
			 barrier_nr, set_size, expect_size);
		goto bail;
	}

	/* Clean up list of requests processed during current epoch. */
	/* this extra list walk restart is paranoia,
	 * to catch requests being barrier-acked "unexpectedly".
	 * It usually should find the same req again, or some READ preceding it. */
	list_for_each_entry(req, &resource->transfer_log, tl_requests)
		if (req->epoch == expect_epoch)
			break;
	tl_for_each_req_ref_from(req, r, &resource->transfer_log) {
		struct drbd_peer_device *peer_device;
		if (req->epoch != expect_epoch) {
			tl_abort_for_each_req_ref(r, &resource->transfer_log);
			break;
		}
		peer_device = conn_peer_device(connection, req->device->vnr);
		_req_mod(req, BARRIER_ACKED, peer_device);
	}
	spin_unlock_irq(&connection->resource->req_lock);

	if (barrier_nr == connection->send.last_sent_epoch_nr) {
		clear_bit(BARRIER_ACK_PENDING, &connection->flags);
		wake_up(&resource->barrier_wait);
	}

	return;

bail:
	spin_unlock_irq(&connection->resource->req_lock);
	change_cstate(connection, C_PROTOCOL_ERROR, CS_HARD);
}


/**
 * _tl_restart() - Walks the transfer log, and applies an action to all requests
 * @connection:	DRBD connection to operate on.
 * @what:       The action/event to perform with all request objects
 *
 * @what might be one of CONNECTION_LOST_WHILE_PENDING, RESEND, FAIL_FROZEN_DISK_IO,
 * RESTART_FROZEN_DISK_IO.
 */
/* must hold resource->req_lock */
void _tl_restart(struct drbd_connection *connection, enum drbd_req_event what)
{
	struct drbd_resource *resource = connection->resource;
	struct drbd_peer_device *peer_device;
	struct drbd_request *req, *r;

	tl_for_each_req_ref(req, r, &resource->transfer_log) {
		peer_device = conn_peer_device(connection, req->device->vnr);
		_req_mod(req, what, peer_device);
	}
}

void tl_restart(struct drbd_connection *connection, enum drbd_req_event what)
{
	struct drbd_resource *resource = connection->resource;

	del_timer_sync(&resource->peer_ack_timer);
	spin_lock_irq(&resource->req_lock);
	_tl_restart(connection, what);
	spin_unlock_irq(&resource->req_lock);
}


/**
 * tl_clear() - Clears all requests and &struct drbd_tl_epoch objects out of the TL
 * @device:	DRBD device.
 *
 * This is called after the connection to the peer was lost. The storage covered
 * by the requests on the transfer gets marked as our of sync. Called from the
 * receiver thread and the sender thread.
 */
void tl_clear(struct drbd_connection *connection)
{
	tl_restart(connection, CONNECTION_LOST_WHILE_PENDING);
}

/**
 * tl_abort_disk_io() - Abort disk I/O for all requests for a certain device in the TL
 * @device:     DRBD device.
 */
void tl_abort_disk_io(struct drbd_device *device)
{
        struct drbd_resource *resource = device->resource;
        struct drbd_request *req, *r;

        spin_lock_irq(&resource->req_lock);
        tl_for_each_req_ref(req, r, &resource->transfer_log) {
                if (!(req->local_rq_state & RQ_LOCAL_PENDING))
                        continue;
                if (req->device != device)
                        continue;
                _req_mod(req, ABORT_DISK_IO, NULL);
        }
        spin_unlock_irq(&resource->req_lock);
}

static int drbd_thread_setup(void *arg)
{
	struct drbd_thread *thi = (struct drbd_thread *) arg;
	struct drbd_resource *resource = thi->resource;
	struct drbd_connection *connection = thi->connection;
	unsigned long flags;
	int retval;

	if (connection)
		kref_get(&connection->kref);
	else
		kref_get(&resource->kref);
restart:
	retval = thi->function(thi);

	spin_lock_irqsave(&thi->t_lock, flags);

	/* if the receiver has been "EXITING", the last thing it did
	 * was set the conn state to "StandAlone",
	 * if now a re-connect request comes in, conn state goes C_UNCONNECTED,
	 * and receiver thread will be "started".
	 * drbd_thread_start needs to set "RESTARTING" in that case.
	 * t_state check and assignment needs to be within the same spinlock,
	 * so either thread_start sees EXITING, and can remap to RESTARTING,
	 * or thread_start see NONE, and can proceed as normal.
	 */

	if (thi->t_state == RESTARTING) {
		if (connection)
			drbd_info(connection, "Restarting %s thread\n", thi->name);
		else
			drbd_info(resource, "Restarting %s thread\n", thi->name);
		thi->t_state = RUNNING;
		spin_unlock_irqrestore(&thi->t_lock, flags);
		goto restart;
	}

	thi->task = NULL;
	thi->t_state = NONE;
	smp_mb();

	if (connection)
		drbd_info(connection, "Terminating %s thread\n", thi->name);
	else
		drbd_info(resource, "Terminating %s thread\n", thi->name);

	complete(&thi->stop);
	spin_unlock_irqrestore(&thi->t_lock, flags);

	if (connection)
		kref_put(&connection->kref, drbd_destroy_connection);
	else
		kref_put(&resource->kref, drbd_destroy_resource);

	return retval;
}

static void drbd_thread_init(struct drbd_resource *resource, struct drbd_thread *thi,
			     int (*func) (struct drbd_thread *), const char *name)
{
	spin_lock_init(&thi->t_lock);
	thi->task    = NULL;
	thi->t_state = NONE;
	thi->function = func;
	thi->resource = resource;
	thi->connection = NULL;
	thi->name = name;
}

int drbd_thread_start(struct drbd_thread *thi)
{
	struct drbd_resource *resource = thi->resource;
	struct drbd_connection *connection = thi->connection;
	struct task_struct *nt;
	unsigned long flags;

	/* is used from state engine doing drbd_thread_stop_nowait,
	 * while holding the req lock irqsave */
	spin_lock_irqsave(&thi->t_lock, flags);

	switch (thi->t_state) {
	case NONE:
		if (connection)
			drbd_info(connection, "Starting %s thread (from %s [%d])\n",
				 thi->name, current->comm, current->pid);
		else
			drbd_info(resource, "Starting %s thread (from %s [%d])\n",
				 thi->name, current->comm, current->pid);

		init_completion(&thi->stop);
		D_ASSERT(resource, thi->task == NULL);
		thi->reset_cpu_mask = 1;
		thi->t_state = RUNNING;
		spin_unlock_irqrestore(&thi->t_lock, flags);
		flush_signals(current); /* otherw. may get -ERESTARTNOINTR */

		nt = kthread_create(drbd_thread_setup, (void *) thi,
				    "drbd_%c_%s", thi->name[0], resource->name);

		if (IS_ERR(nt)) {
			if (connection)
				drbd_err(connection, "Couldn't start thread\n");
			else
				drbd_err(resource, "Couldn't start thread\n");

			return false;
		}
		spin_lock_irqsave(&thi->t_lock, flags);
		thi->task = nt;
		thi->t_state = RUNNING;
		spin_unlock_irqrestore(&thi->t_lock, flags);
		wake_up_process(nt);
		break;
	case EXITING:
		thi->t_state = RESTARTING;
		if (connection)
			drbd_info(connection, "Restarting %s thread (from %s [%d])\n",
					thi->name, current->comm, current->pid);
		else
			drbd_info(resource, "Restarting %s thread (from %s [%d])\n",
					thi->name, current->comm, current->pid);
		/* fall through */
	case RUNNING:
	case RESTARTING:
	default:
		spin_unlock_irqrestore(&thi->t_lock, flags);
		break;
	}

	return true;
}


void _drbd_thread_stop(struct drbd_thread *thi, int restart, int wait)
{
	unsigned long flags;

	enum drbd_thread_state ns = restart ? RESTARTING : EXITING;

	/* may be called from state engine, holding the req lock irqsave */
	spin_lock_irqsave(&thi->t_lock, flags);

	if (thi->t_state == NONE) {
		spin_unlock_irqrestore(&thi->t_lock, flags);
		if (restart)
			drbd_thread_start(thi);
		return;
	}

	if (thi->t_state == EXITING && ns == RESTARTING) {
		/* Do not abort a stop request, otherwise a waiter might never wake up */
		spin_unlock_irqrestore(&thi->t_lock, flags);
		return;
	}

	if (thi->t_state != ns) {
		if (thi->task == NULL) {
			spin_unlock_irqrestore(&thi->t_lock, flags);
			return;
		}

		thi->t_state = ns;
		smp_mb();
		init_completion(&thi->stop);
		if (thi->task != current)
			force_sig(DRBD_SIGKILL, thi->task);
	}
	spin_unlock_irqrestore(&thi->t_lock, flags);

	if (wait)
		wait_for_completion(&thi->stop);
}

int conn_lowest_minor(struct drbd_connection *connection)
{
	struct drbd_peer_device *peer_device;
	int vnr = 0, minor = -1;

	rcu_read_lock();
	peer_device = idr_get_next(&connection->peer_devices, &vnr);
	if (peer_device)
		minor = device_to_minor(peer_device->device);
	rcu_read_unlock();

	return minor;
}

#ifdef CONFIG_SMP
/**
 * drbd_calc_cpu_mask() - Generate CPU masks, spread over all CPUs
 *
 * Forces all threads of a resource onto the same CPU. This is beneficial for
 * DRBD's performance. May be overwritten by user's configuration.
 */
static void drbd_calc_cpu_mask(cpumask_var_t *cpu_mask)
{
	unsigned int *resources_per_cpu, min_index = ~0;

	resources_per_cpu = kzalloc(nr_cpu_ids * sizeof(*resources_per_cpu), GFP_KERNEL);
	if (resources_per_cpu) {
		struct drbd_resource *resource;
		unsigned int cpu, min = ~0;

		rcu_read_lock();
		for_each_resource_rcu(resource, &drbd_resources) {
			for_each_cpu(cpu, resource->cpu_mask)
				resources_per_cpu[cpu]++;
		}
		rcu_read_unlock();
		for_each_online_cpu(cpu) {
			if (resources_per_cpu[cpu] < min) {
				min = resources_per_cpu[cpu];
				min_index = cpu;
			}
		}
		kfree(resources_per_cpu);
	}
	if (min_index == ~0) {
		cpumask_setall(*cpu_mask);
		return;
	}
	cpumask_set_cpu(min_index, *cpu_mask);
}

/**
 * drbd_thread_current_set_cpu() - modifies the cpu mask of the _current_ thread
 * @device:	DRBD device.
 * @thi:	drbd_thread object
 *
 * call in the "main loop" of _all_ threads, no need for any mutex, current won't die
 * prematurely.
 */
void drbd_thread_current_set_cpu(struct drbd_thread *thi)
{
	struct drbd_resource *resource = thi->resource;
	struct task_struct *p = current;

	if (!thi->reset_cpu_mask)
		return;
	thi->reset_cpu_mask = 0;
	set_cpus_allowed_ptr(p, resource->cpu_mask);
}
#else
#define drbd_calc_cpu_mask(A) ({})
#endif

static bool drbd_all_neighbor_secondary(struct drbd_device *device, u64 *authoritative_ptr)
{
	struct drbd_peer_device *peer_device;
	bool all_secondary = true;
	u64 authoritative = 0;
	int id;

	rcu_read_lock();
	for_each_peer_device_rcu(peer_device, device) {
		if (peer_device->repl_state[NOW] >= L_ESTABLISHED &&
		    peer_device->connection->peer_role[NOW] == R_PRIMARY) {
			all_secondary = false;
			id = peer_device->node_id;
			authoritative |= NODE_MASK(id);
		}
	}
	rcu_read_unlock();
	if (authoritative_ptr)
		*authoritative_ptr = authoritative;
	return all_secondary;
}

/* This function is supposed to have the same semantics as calc_device_stable() in drbd_state.c
   A primary is stable since it is authoritative.
   Unstable are neighbors of a primary and resync target nodes.
   Nodes further away from a primary are stable! */
bool drbd_device_stable(struct drbd_device *device, u64 *authoritative_ptr)
{
	struct drbd_resource *resource = device->resource;
	struct drbd_connection *connection;
	struct drbd_peer_device *peer_device;
	u64 authoritative = 0;
	bool device_stable = true;

	if (resource->role[NOW] == R_PRIMARY)
		return true;

	if (!drbd_all_neighbor_secondary(device, authoritative_ptr))
		return false;

	rcu_read_lock();
	for_each_connection_rcu(connection, resource) {
		peer_device = conn_peer_device(connection, device->vnr);
		switch (peer_device->repl_state[NOW]) {
		case L_WF_BITMAP_T:
		case L_SYNC_TARGET:
		case L_PAUSED_SYNC_T:
			device_stable = false;
			authoritative |= NODE_MASK(peer_device->node_id);
			goto out;
		default:
			continue;
		}
	}

out:
	rcu_read_unlock();
	if (authoritative_ptr)
		*authoritative_ptr = authoritative;
	return device_stable;
}

/**
 * drbd_header_size  -  size of a packet header
 *
 * The header size is a multiple of 8, so any payload following the header is
 * word aligned on 64-bit architectures.  (The bitmap send and receive code
 * relies on this.)
 */
unsigned int drbd_header_size(struct drbd_connection *connection)
{
	if (connection->agreed_pro_version >= 100) {
		BUILD_BUG_ON(!IS_ALIGNED(sizeof(struct p_header100), 8));
		return sizeof(struct p_header100);
	} else {
		BUILD_BUG_ON(sizeof(struct p_header80) !=
			     sizeof(struct p_header95));
		BUILD_BUG_ON(!IS_ALIGNED(sizeof(struct p_header80), 8));
		return sizeof(struct p_header80);
	}
}

static void prepare_header80(struct p_header80 *h, enum drbd_packet cmd, int size)
{
	h->magic   = cpu_to_be32(DRBD_MAGIC);
	h->command = cpu_to_be16(cmd);
	h->length  = cpu_to_be16(size - sizeof(struct p_header80));
}

static void prepare_header95(struct p_header95 *h, enum drbd_packet cmd, int size)
{
	h->magic   = cpu_to_be16(DRBD_MAGIC_BIG);
	h->command = cpu_to_be16(cmd);
	h->length = cpu_to_be32(size - sizeof(struct p_header95));
}

static void prepare_header100(struct p_header100 *h, enum drbd_packet cmd,
				      int size, int vnr)
{
	h->magic = cpu_to_be32(DRBD_MAGIC_100);
	h->volume = cpu_to_be16(vnr);
	h->command = cpu_to_be16(cmd);
	h->length = cpu_to_be32(size - sizeof(struct p_header100));
	h->pad = 0;
}

static void prepare_header(struct drbd_connection *connection, int vnr,
			   void *buffer, enum drbd_packet cmd, int size)
{
	if (connection->agreed_pro_version >= 100)
		prepare_header100(buffer, cmd, size, vnr);
	else if (connection->agreed_pro_version >= 95 &&
		 size > DRBD_MAX_SIZE_H80_PACKET)
		prepare_header95(buffer, cmd, size);
	else
		prepare_header80(buffer, cmd, size);
}

static void new_or_recycle_send_buffer_page(struct drbd_send_buffer *sbuf)
{
	while (1) {
		struct page *page;
		int count = page_count(sbuf->page);

		BUG_ON(count == 0);
		if (count == 1)
			goto have_page;

		page = alloc_page(GFP_KERNEL);
		if (page) {
			put_page(sbuf->page);
			sbuf->page = page;
			goto have_page;
		}

		schedule_timeout(HZ / 10);
	}
have_page:
	sbuf->unsent =
	sbuf->pos = page_address(sbuf->page);
}

static char *alloc_send_buffer(struct drbd_connection *connection, int size,
			       enum drbd_stream drbd_stream)
{
	struct drbd_send_buffer *sbuf = &connection->send_buffer[drbd_stream];
	char *page_start = page_address(sbuf->page);

	if (sbuf->pos - page_start + size > PAGE_SIZE) {
		flush_send_buffer(connection, drbd_stream);
		new_or_recycle_send_buffer_page(sbuf);
	}

	sbuf->allocated_size = size;
	sbuf->additional_size = 0;

	return sbuf->pos;
}

/* Only used the shrink the previously allocated size. */
static void resize_prepared_command(struct drbd_connection *connection,
				    enum drbd_stream drbd_stream,
				    int size)
{
	connection->send_buffer[drbd_stream].allocated_size =
		size + drbd_header_size(connection);
}

static void additional_size_command(struct drbd_connection *connection,
				    enum drbd_stream drbd_stream,
				    int additional_size)
{
	connection->send_buffer[drbd_stream].additional_size = additional_size;
}

void *__conn_prepare_command(struct drbd_connection *connection, int size,
				    enum drbd_stream drbd_stream)
{
	struct drbd_transport *transport = &connection->transport;
	int header_size;

	if (!transport->ops->stream_ok(transport, drbd_stream))
		return NULL;

	header_size = drbd_header_size(connection);
	return alloc_send_buffer(connection, header_size + size, drbd_stream) + header_size;
}

/**
 * conn_prepare_command() - Allocate a send buffer for a packet/command
 * @connection:	the connections the packet will be sent through
 * @size:	number of bytes to allocate
 * @stream:	DATA_STREAM or CONTROL_STREAM
 *
 * This allocates a buffer with capacity to hold the header, and
 * the requested size. Upon success is return a pointer that points
 * to the first byte behind the header. The caller is expected to
 * call xxx_send_command() soon.
 */
void *conn_prepare_command(struct drbd_connection *connection, int size,
			   enum drbd_stream drbd_stream)
{
	void *p;

	mutex_lock(&connection->mutex[drbd_stream]);
	p = __conn_prepare_command(connection, size, drbd_stream);
	if (!p)
		mutex_unlock(&connection->mutex[drbd_stream]);

	return p;
}

/**
 * drbd_prepare_command() - Allocate a send buffer for a packet/command
 * @connection:	the connections the packet will be sent through
 * @size:	number of bytes to allocate
 * @stream:	DATA_STREAM or CONTROL_STREAM
 *
 * This allocates a buffer with capacity to hold the header, and
 * the requested size. Upon success is return a pointer that points
 * to the first byte behind the header. The caller is expected to
 * call xxx_send_command() soon.
 */
void *drbd_prepare_command(struct drbd_peer_device *peer_device, int size, enum drbd_stream drbd_stream)
{
	return conn_prepare_command(peer_device->connection, size, drbd_stream);
}

static int flush_send_buffer(struct drbd_connection *connection, enum drbd_stream drbd_stream)
{
	struct drbd_send_buffer *sbuf = &connection->send_buffer[drbd_stream];
	struct drbd_transport *transport = &connection->transport;
	struct drbd_transport_ops *tr_ops = transport->ops;
	int msg_flags, err, offset, size;

	size = sbuf->pos - sbuf->unsent + sbuf->allocated_size;
	if (size == 0)
		return 0;

	if (drbd_stream == DATA_STREAM) {
		rcu_read_lock();
		connection->transport.ko_count = rcu_dereference(connection->transport.net_conf)->ko_count;
		rcu_read_unlock();
	}

	msg_flags = sbuf->additional_size ? MSG_MORE : 0;
	offset = sbuf->unsent - (char *)page_address(sbuf->page);
	err = tr_ops->send_page(transport, drbd_stream, sbuf->page, offset, size, msg_flags);
	if (!err) {
		sbuf->unsent =
		sbuf->pos += sbuf->allocated_size;      /* send buffer submitted! */
	}

	sbuf->allocated_size = 0;

	return err;
}

int __send_command(struct drbd_connection *connection, int vnr,
			  enum drbd_packet cmd, enum drbd_stream drbd_stream)
{
	struct drbd_send_buffer *sbuf = &connection->send_buffer[drbd_stream];
	struct drbd_transport *transport = &connection->transport;
	struct drbd_transport_ops *tr_ops = transport->ops;
	bool corked = test_bit(CORKED + drbd_stream, &connection->flags);
	bool flush = (cmd == P_PING || cmd == P_PING_ACK || cmd == P_TWOPC_PREPARE);
	int err;

	/* send P_PING and P_PING_ACK immediately, they need to be delivered as
	   fast as possible.
	   P_TWOPC_PREPARE might be used from the worker context while corked.
	   The work item (connect_work) calls change_cluster_wide_state() which
	   in turn waits for reply packets. -> Need to send it regardless of
	   corking.  */

	if (connection->cstate[NOW] < C_CONNECTING)
		return -EIO;
	prepare_header(connection, vnr, sbuf->pos, cmd,
		       sbuf->allocated_size + sbuf->additional_size);

	if (corked && !flush) {
		sbuf->pos += sbuf->allocated_size;
		sbuf->allocated_size = 0;
		err = 0;
	} else {
		err = flush_send_buffer(connection, drbd_stream);

		/* DRBD protocol "pings" are latency critical.
		 * This is supposed to trigger tcp_push_pending_frames() */
		if (!err && flush)
			tr_ops->hint(transport, drbd_stream, NODELAY);

	}

	return err;
}

void drbd_drop_unsent(struct drbd_connection* connection)
{
	int i;

	clear_bit(DATA_CORKED, &connection->flags);
	clear_bit(CONTROL_CORKED, &connection->flags);

	for (i = DATA_STREAM; i <= CONTROL_STREAM ; i++) {
		struct drbd_send_buffer *sbuf = &connection->send_buffer[i];
		sbuf->unsent =
		sbuf->pos = page_address(sbuf->page);
		sbuf->allocated_size = 0;
		sbuf->additional_size = 0;
	}
}

void drbd_cork(struct drbd_connection *connection, enum drbd_stream stream)
{
	struct drbd_transport *transport = &connection->transport;
	struct drbd_transport_ops *tr_ops = transport->ops;

	mutex_lock(&connection->mutex[stream]);
	set_bit(CORKED + stream, &connection->flags);
	tr_ops->hint(transport, stream, CORK);
	mutex_unlock(&connection->mutex[stream]);
}

void drbd_uncork(struct drbd_connection *connection, enum drbd_stream stream)
{
	struct drbd_transport *transport = &connection->transport;
	struct drbd_transport_ops *tr_ops = transport->ops;


	mutex_lock(&connection->mutex[stream]);
	flush_send_buffer(connection, stream);

	clear_bit(CORKED + stream, &connection->flags);
	tr_ops->hint(transport, stream, UNCORK);
	mutex_unlock(&connection->mutex[stream]);
}

int send_command(struct drbd_connection *connection, int vnr,
		 enum drbd_packet cmd, enum drbd_stream drbd_stream)
{
	int err;

	err = __send_command(connection, vnr, cmd, drbd_stream);
	mutex_unlock(&connection->mutex[drbd_stream]);
	return err;
}

int drbd_send_command(struct drbd_peer_device *peer_device,
		      enum drbd_packet cmd, enum drbd_stream drbd_stream)
{
	return send_command(peer_device->connection, peer_device->device->vnr,
			    cmd, drbd_stream);
}

int drbd_send_ping(struct drbd_connection *connection)
{
	if (!conn_prepare_command(connection, 0, CONTROL_STREAM))
		return -EIO;
	return send_command(connection, -1, P_PING, CONTROL_STREAM);
}

int drbd_send_ping_ack(struct drbd_connection *connection)
{
	if (!conn_prepare_command(connection, 0, CONTROL_STREAM))
		return -EIO;
	return send_command(connection, -1, P_PING_ACK, CONTROL_STREAM);
}

int drbd_send_peer_ack(struct drbd_connection *connection,
			      struct drbd_request *req)
{
	struct drbd_resource *resource = connection->resource;
	struct drbd_connection *c;
	struct p_peer_ack *p;
	u64 mask = 0;

	if (req->local_rq_state & RQ_LOCAL_OK)
		mask |= NODE_MASK(resource->res_opts.node_id);

	rcu_read_lock();
	for_each_connection_rcu(c, resource) {
		int node_id = c->peer_node_id;

		if (req->net_rq_state[node_id] & RQ_NET_OK)
			mask |= NODE_MASK(node_id);
	}
	rcu_read_unlock();

	p = conn_prepare_command(connection, sizeof(*p), CONTROL_STREAM);
	if (!p)
		return -EIO;
	p->mask = cpu_to_be64(mask);
	p->dagtag = cpu_to_be64(req->dagtag_sector);

	return send_command(connection, -1, P_PEER_ACK, CONTROL_STREAM);
}

int drbd_send_sync_param(struct drbd_peer_device *peer_device)
{
	struct p_rs_param_95 *p;
	int size;
	const int apv = peer_device->connection->agreed_pro_version;
	enum drbd_packet cmd;
	struct net_conf *nc;
	struct peer_device_conf *pdc;

	rcu_read_lock();
	nc = rcu_dereference(peer_device->connection->transport.net_conf);

	size = apv <= 87 ? sizeof(struct p_rs_param)
		: apv == 88 ? sizeof(struct p_rs_param)
			+ strlen(nc->verify_alg) + 1
		: apv <= 94 ? sizeof(struct p_rs_param_89)
		: /* apv >= 95 */ sizeof(struct p_rs_param_95);

	cmd = apv >= 89 ? P_SYNC_PARAM89 : P_SYNC_PARAM;
	rcu_read_unlock();

	p = drbd_prepare_command(peer_device, size, DATA_STREAM);
	if (!p)
		return -EIO;

	/* initialize verify_alg and csums_alg */
	memset(p->verify_alg, 0, 2 * SHARED_SECRET_MAX);

	rcu_read_lock();
	nc = rcu_dereference(peer_device->connection->transport.net_conf);

	if (get_ldev(peer_device->device)) {
		pdc = rcu_dereference(peer_device->conf);
		p->resync_rate = cpu_to_be32(pdc->resync_rate);
		p->c_plan_ahead = cpu_to_be32(pdc->c_plan_ahead);
		p->c_delay_target = cpu_to_be32(pdc->c_delay_target);
		p->c_fill_target = cpu_to_be32(pdc->c_fill_target);
		p->c_max_rate = cpu_to_be32(pdc->c_max_rate);
		put_ldev(peer_device->device);
	} else {
		p->resync_rate = cpu_to_be32(DRBD_RESYNC_RATE_DEF);
		p->c_plan_ahead = cpu_to_be32(DRBD_C_PLAN_AHEAD_DEF);
		p->c_delay_target = cpu_to_be32(DRBD_C_DELAY_TARGET_DEF);
		p->c_fill_target = cpu_to_be32(DRBD_C_FILL_TARGET_DEF);
		p->c_max_rate = cpu_to_be32(DRBD_C_MAX_RATE_DEF);
	}

	if (apv >= 88)
		strcpy(p->verify_alg, nc->verify_alg);
	if (apv >= 89)
		strcpy(p->csums_alg, nc->csums_alg);
	rcu_read_unlock();

	return drbd_send_command(peer_device, cmd, DATA_STREAM);
}

int __drbd_send_protocol(struct drbd_connection *connection, enum drbd_packet cmd)
{
	struct p_protocol *p;
	struct net_conf *nc;
	int size, cf;

	if (test_bit(CONN_DRY_RUN, &connection->flags) && connection->agreed_pro_version < 92) {
		clear_bit(CONN_DRY_RUN, &connection->flags);
		drbd_err(connection, "--dry-run is not supported by peer");
		return -EOPNOTSUPP;
	}

	size = sizeof(*p);
	rcu_read_lock();
	nc = rcu_dereference(connection->transport.net_conf);
	if (connection->agreed_pro_version >= 87)
		size += strlen(nc->integrity_alg) + 1;
	rcu_read_unlock();

	p = __conn_prepare_command(connection, size, DATA_STREAM);
	if (!p)
		return -EIO;

	rcu_read_lock();
	nc = rcu_dereference(connection->transport.net_conf);

	p->protocol      = cpu_to_be32(nc->wire_protocol);
	p->after_sb_0p   = cpu_to_be32(nc->after_sb_0p);
	p->after_sb_1p   = cpu_to_be32(nc->after_sb_1p);
	p->after_sb_2p   = cpu_to_be32(nc->after_sb_2p);
	p->two_primaries = cpu_to_be32(nc->two_primaries);
	cf = 0;
	if (test_bit(CONN_DISCARD_MY_DATA, &connection->flags))
		cf |= CF_DISCARD_MY_DATA;
	if (test_bit(CONN_DRY_RUN, &connection->flags))
		cf |= CF_DRY_RUN;
	p->conn_flags    = cpu_to_be32(cf);

	if (connection->agreed_pro_version >= 87)
		strcpy(p->integrity_alg, nc->integrity_alg);
	rcu_read_unlock();

	return __send_command(connection, -1, cmd, DATA_STREAM);
}

int drbd_send_protocol(struct drbd_connection *connection)
{
	int err;

	mutex_lock(&connection->mutex[DATA_STREAM]);
	err = __drbd_send_protocol(connection, P_PROTOCOL);
	mutex_unlock(&connection->mutex[DATA_STREAM]);

	return err;
}

static int _drbd_send_uuids(struct drbd_peer_device *peer_device, u64 uuid_flags)
{
	struct drbd_device *device = peer_device->device;
	struct p_uuids *p;
	int i;

	if (!get_ldev_if_state(device, D_NEGOTIATING))
		return 0;

	p = drbd_prepare_command(peer_device, sizeof(*p), DATA_STREAM);
	if (!p) {
		put_ldev(device);
		return -EIO;
	}

	spin_lock_irq(&device->ldev->md.uuid_lock);
	p->current_uuid = cpu_to_be64(drbd_current_uuid(device));
	p->bitmap_uuid = cpu_to_be64(drbd_bitmap_uuid(peer_device));
	for (i = 0; i < ARRAY_SIZE(p->history_uuids); i++)
		p->history_uuids[i] = cpu_to_be64(drbd_history_uuid(device, i));
	spin_unlock_irq(&device->ldev->md.uuid_lock);

	peer_device->comm_bm_set = drbd_bm_total_weight(peer_device);
	p->dirty_bits = cpu_to_be64(peer_device->comm_bm_set);

	if (test_bit(DISCARD_MY_DATA, &peer_device->flags))
		uuid_flags |= UUID_FLAG_DISCARD_MY_DATA;
	if (test_bit(CRASHED_PRIMARY, &device->flags))
		uuid_flags |= UUID_FLAG_CRASHED_PRIMARY;
	if (!drbd_md_test_flag(device->ldev, MDF_CONSISTENT))
		uuid_flags |= UUID_FLAG_INCONSISTENT;
	p->uuid_flags = cpu_to_be64(uuid_flags);

	put_ldev(device);

	return drbd_send_command(peer_device, P_UUIDS, DATA_STREAM);
}

static u64 __bitmap_uuid(struct drbd_device *device, int node_id) __must_hold(local)
{
	struct drbd_peer_device *peer_device;
	struct drbd_peer_md *peer_md = device->ldev->md.peers;
	u64 bitmap_uuid = peer_md[node_id].bitmap_uuid;

	/* Sending a bitmap_uuid of 0 means that we are in sync with that peer.
	   The recipient of this message might use this assumption to throw away it's
	   bitmap to that peer.

	   Send -1 instead if we are (resync target from that peer) not at the same
	   current uuid.
	   This corner case is relevant if we finish resync from an UpToDate peer first,
	   and the second resync (which was paused first) is from an Outdated node.
	   And that second resync gets canceled by the resync target due to the first
	   resync finished successfully.

	   Exceptions to the above are when the peer's UUID is not known yet
	 */

	rcu_read_lock();
	peer_device = peer_device_by_node_id(device, node_id);

	if (bitmap_uuid == 0 && peer_device &&
	    peer_device->current_uuid != 0 &&
	    (peer_device->current_uuid & ~UUID_PRIMARY) !=
	    (drbd_current_uuid(device) & ~UUID_PRIMARY))
		bitmap_uuid = -1;

	rcu_read_unlock();

	return bitmap_uuid;
}

static int _drbd_send_uuids110(struct drbd_peer_device *peer_device, u64 uuid_flags, u64 node_mask)
{
	struct drbd_device *device = peer_device->device;
	struct drbd_peer_md *peer_md;
	struct p_uuids110 *p;
	int i, pos = 0;
	u64 bitmap_uuids_mask = 0;
	u64 authoritative_mask;
	int p_size = sizeof(*p);

	if (!get_ldev_if_state(device, D_NEGOTIATING))
		return drbd_send_current_uuid(peer_device, device->exposed_data_uuid,
					      drbd_weak_nodes_device(device));

	peer_md = device->ldev->md.peers;

	p_size += (DRBD_PEERS_MAX + HISTORY_UUIDS) * sizeof(p->other_uuids[0]);
	p = drbd_prepare_command(peer_device, p_size, DATA_STREAM);
	if (!p) {
		put_ldev(device);
		return -EIO;
	}

	spin_lock_irq(&device->ldev->md.uuid_lock);
	p->current_uuid = cpu_to_be64(drbd_current_uuid(device));

	for (i = 0; i < DRBD_NODE_ID_MAX; i++) {
		if (peer_md[i].bitmap_index != -1 || peer_md[i].flags & MDF_NODE_EXISTS) {
			bitmap_uuids_mask |= NODE_MASK(i);
			p->other_uuids[pos++] = cpu_to_be64(__bitmap_uuid(device, i));
		}
	}

	for (i = 0; i < HISTORY_UUIDS; i++)
		p->other_uuids[pos++] = cpu_to_be64(drbd_history_uuid(device, i));
	spin_unlock_irq(&device->ldev->md.uuid_lock);

	p->bitmap_uuids_mask = cpu_to_be64(bitmap_uuids_mask);

	peer_device->comm_bm_set = drbd_bm_total_weight(peer_device);
	p->dirty_bits = cpu_to_be64(peer_device->comm_bm_set);
	if (test_bit(DISCARD_MY_DATA, &peer_device->flags))
		uuid_flags |= UUID_FLAG_DISCARD_MY_DATA;
	if (test_bit(CRASHED_PRIMARY, &device->flags))
		uuid_flags |= UUID_FLAG_CRASHED_PRIMARY;
	if (!drbd_md_test_flag(device->ldev, MDF_CONSISTENT))
		uuid_flags |= UUID_FLAG_INCONSISTENT;
	if (test_bit(RECONNECT, &peer_device->connection->flags))
		uuid_flags |= UUID_FLAG_RECONNECT;
	if (test_bit(PRIMARY_LOST_QUORUM, &device->flags))
		uuid_flags |= UUID_FLAG_PRIMARY_LOST_QUORUM;
	if (drbd_device_stable(device, &authoritative_mask)) {
		uuid_flags |= UUID_FLAG_STABLE;
		p->node_mask = cpu_to_be64(node_mask);
	} else {
		D_ASSERT(peer_device, node_mask == 0);
		p->node_mask = cpu_to_be64(authoritative_mask);
	}

	p->uuid_flags = cpu_to_be64(uuid_flags);

	put_ldev(device);

	p_size = sizeof(*p) +
		(hweight64(bitmap_uuids_mask) + HISTORY_UUIDS) * sizeof(p->other_uuids[0]);
	resize_prepared_command(peer_device->connection, DATA_STREAM, p_size);
	return drbd_send_command(peer_device, P_UUIDS110, DATA_STREAM);
}

int drbd_send_uuids(struct drbd_peer_device *peer_device, u64 uuid_flags, u64 node_mask)
{
	if (peer_device->connection->agreed_pro_version >= 110)
		return _drbd_send_uuids110(peer_device, uuid_flags, node_mask);
	else
		return _drbd_send_uuids(peer_device, uuid_flags);
}

void drbd_print_uuids(struct drbd_peer_device *peer_device, const char *text)
{
	struct drbd_device *device = peer_device->device;

	if (get_ldev_if_state(device, D_NEGOTIATING)) {
		drbd_info(peer_device, "%s %016llX:%016llX:%016llX:%016llX\n",
			  text,
			  (unsigned long long)drbd_current_uuid(device),
			  (unsigned long long)drbd_bitmap_uuid(peer_device),
			  (unsigned long long)drbd_history_uuid(device, 0),
			  (unsigned long long)drbd_history_uuid(device, 1));
		put_ldev(device);
	} else {
		drbd_info(device, "%s exposed data uuid: %016llX\n",
			  text,
			  (unsigned long long)device->exposed_data_uuid);
	}
}

int drbd_send_current_uuid(struct drbd_peer_device *peer_device, u64 current_uuid, u64 weak_nodes)
{
	struct p_current_uuid *p;

	p = drbd_prepare_command(peer_device, sizeof(*p), DATA_STREAM);
	if (!p)
		return -EIO;

	p->uuid = cpu_to_be64(current_uuid);
	p->weak_nodes = cpu_to_be64(weak_nodes);
	return drbd_send_command(peer_device, P_CURRENT_UUID, DATA_STREAM);
}

void drbd_gen_and_send_sync_uuid(struct drbd_peer_device *peer_device)
{
	struct drbd_device *device = peer_device->device;
	struct p_uuid *p;
	u64 uuid;

	D_ASSERT(device, device->disk_state[NOW] == D_UP_TO_DATE);

	uuid = drbd_bitmap_uuid(peer_device);
	if (uuid && uuid != UUID_JUST_CREATED)
		uuid = uuid + UUID_NEW_BM_OFFSET;
	else
		get_random_bytes(&uuid, sizeof(u64));
	drbd_uuid_set_bitmap(peer_device, uuid);
	drbd_print_uuids(peer_device, "updated sync UUID");
	drbd_md_sync(device);

	p = drbd_prepare_command(peer_device, sizeof(*p), DATA_STREAM);
	if (p) {
		p->uuid = cpu_to_be64(uuid);
		drbd_send_command(peer_device, P_SYNC_UUID, DATA_STREAM);
	}
}

/* All callers hold resource->conf_update */
int drbd_attach_peer_device(struct drbd_peer_device *peer_device) __must_hold(local)
{
	struct peer_device_conf *pdc;
	struct fifo_buffer *resync_plan = NULL;
	struct lru_cache *resync_lru = NULL;
	int err = -ENOMEM;

	pdc = rcu_dereference_protected(peer_device->conf,
		lockdep_is_held(&peer_device->device->resource->conf_update));

	resync_plan = fifo_alloc((pdc->c_plan_ahead * 10 * SLEEP_TIME) / HZ);
	if (!resync_plan)
		goto out;
	resync_lru = lc_create("resync", drbd_bm_ext_cache,
			       1, 61, sizeof(struct bm_extent),
			       offsetof(struct bm_extent, lce));
	if (!resync_lru)
		goto out;
	rcu_assign_pointer(peer_device->rs_plan_s, resync_plan);
	peer_device->resync_lru = resync_lru;
	err = 0;

out:
	if (err) {
		kfree(resync_lru);
		kfree(resync_plan);
	}
	return err;
}

/* communicated if (agreed_features & DRBD_FF_WSAME) */
static void assign_p_sizes_qlim(struct drbd_device *device, struct p_sizes *p, struct request_queue *q)
{
	if (q) {
		p->qlim->physical_block_size = cpu_to_be32(queue_physical_block_size(q));
		p->qlim->logical_block_size = cpu_to_be32(queue_logical_block_size(q));
		p->qlim->alignment_offset = cpu_to_be32(queue_alignment_offset(q));
		p->qlim->io_min = cpu_to_be32(queue_io_min(q));
		p->qlim->io_opt = cpu_to_be32(queue_io_opt(q));
		p->qlim->discard_enabled = blk_queue_discard(q);
		p->qlim->discard_zeroes_data = queue_discard_zeroes_data(q);
#ifdef COMPAT_WRITE_SAME_CAPABLE
		p->qlim->write_same_capable = !!q->limits.max_write_same_sectors;
#else
		p->qlim->write_same_capable = 0;
#endif
	} else {
		q = device->rq_queue;
		p->qlim->physical_block_size = cpu_to_be32(queue_physical_block_size(q));
		p->qlim->logical_block_size = cpu_to_be32(queue_logical_block_size(q));
		p->qlim->alignment_offset = 0;
		p->qlim->io_min = cpu_to_be32(queue_io_min(q));
		p->qlim->io_opt = cpu_to_be32(queue_io_opt(q));
		p->qlim->discard_enabled = 0;
		p->qlim->discard_zeroes_data = 0;
		p->qlim->write_same_capable = 0;
	}
}

int drbd_send_sizes(struct drbd_peer_device *peer_device,
		    uint64_t u_size_diskless, enum dds_flags flags)
{
	struct drbd_device *device = peer_device->device;
	struct p_sizes *p;
	sector_t d_size, u_size;
	int q_order_type;
	unsigned int max_bio_size;
	unsigned int packet_size;

	packet_size = sizeof(*p);
	if (peer_device->connection->agreed_features & DRBD_FF_WSAME)
		packet_size += sizeof(p->qlim[0]);

	p = drbd_prepare_command(peer_device, packet_size, DATA_STREAM);
	if (!p)
		return -EIO;

	memset(p, 0, packet_size);
	if (get_ldev_if_state(device, D_NEGOTIATING)) {
		struct request_queue *q = bdev_get_queue(device->ldev->backing_bdev);
		d_size = drbd_get_max_capacity(device->ldev);
		rcu_read_lock();
		u_size = rcu_dereference(device->ldev->disk_conf)->disk_size;
		rcu_read_unlock();
		q_order_type = drbd_queue_order_type(device);
		max_bio_size = queue_max_hw_sectors(q) << 9;
		max_bio_size = min(max_bio_size, DRBD_MAX_BIO_SIZE);
		assign_p_sizes_qlim(device, p, q);
		put_ldev(device);
	} else {
		d_size = 0;
		u_size = u_size_diskless;
		q_order_type = QUEUE_ORDERED_NONE;
		max_bio_size = DRBD_MAX_BIO_SIZE; /* ... multiple BIOs per peer_request */
		assign_p_sizes_qlim(device, p, NULL);
	}

	if (peer_device->connection->agreed_pro_version <= 94)
		max_bio_size = min(max_bio_size, DRBD_MAX_SIZE_H80_PACKET);
	else if (peer_device->connection->agreed_pro_version < 100)
		max_bio_size = min(max_bio_size, DRBD_MAX_BIO_SIZE_P95);

	p->d_size = cpu_to_be64(d_size);
	p->u_size = cpu_to_be64(u_size);
	/*
	TODO verify: this may be needed for v8 compatibility still.
	p->c_size = cpu_to_be64(trigger_reply ? 0 : drbd_get_capacity(device->this_bdev));
	*/
	p->c_size = cpu_to_be64(drbd_get_capacity(device->this_bdev));
	p->max_bio_size = cpu_to_be32(max_bio_size);
	p->queue_order_type = cpu_to_be16(q_order_type);
	p->dds_flags = cpu_to_be16(flags);

	return drbd_send_command(peer_device, P_SIZES, DATA_STREAM);
}

int drbd_send_current_state(struct drbd_peer_device *peer_device)
{
	return drbd_send_state(peer_device, drbd_get_peer_device_state(peer_device, NOW));
}

static int send_state(struct drbd_connection *connection, int vnr, union drbd_state state)
{
	struct p_state *p;

	p = conn_prepare_command(connection, sizeof(*p), DATA_STREAM);
	if (!p)
		return -EIO;

	if (connection->agreed_pro_version < 110) {
		/* D_DETACHING was introduced with drbd-9.0 */
		if (state.disk > D_DETACHING)
			state.disk--;
		if (state.pdsk > D_DETACHING)
			state.pdsk--;
	}

	p->state = cpu_to_be32(state.i); /* Within the send mutex */
	return send_command(connection, vnr, P_STATE, DATA_STREAM);
}

int conn_send_state(struct drbd_connection *connection, union drbd_state state)
{
	BUG_ON(connection->agreed_pro_version < 100);
	return send_state(connection, -1, state);
}

/**
 * drbd_send_state() - Sends the drbd state to the peer
 * @device:	DRBD device.
 * @state:	state to send
 */
int drbd_send_state(struct drbd_peer_device *peer_device, union drbd_state state)
{
	return send_state(peer_device->connection, peer_device->device->vnr, state);
}

int conn_send_state_req(struct drbd_connection *connection, int vnr, enum drbd_packet cmd,
			union drbd_state mask, union drbd_state val)
{
	struct p_req_state *p;

	/* Protocols before version 100 only support one volume and connection.
	 * All state change requests are via P_STATE_CHG_REQ. */
	if (connection->agreed_pro_version < 100)
		cmd = P_STATE_CHG_REQ;

	p = conn_prepare_command(connection, sizeof(*p), DATA_STREAM);
	if (!p)
		return -EIO;
	p->mask = cpu_to_be32(mask.i);
	p->val = cpu_to_be32(val.i);

	return send_command(connection, vnr, cmd, DATA_STREAM);
}

int conn_send_twopc_request(struct drbd_connection *connection, int vnr, enum drbd_packet cmd,
			    struct p_twopc_request *request)
{
	struct p_twopc_request *p;

	drbd_debug(connection, "Sending %s request for state change %u\n",
		   drbd_packet_name(cmd),
		   be32_to_cpu(request->tid));

	p = conn_prepare_command(connection, sizeof(*p), DATA_STREAM);
	if (!p)
		return -EIO;
	memcpy(p, request, sizeof(*request));

	return send_command(connection, vnr, cmd, DATA_STREAM);
}

void drbd_send_sr_reply(struct drbd_connection *connection, int vnr, enum drbd_state_rv retcode)
{
	struct p_req_state_reply *p;

	p = conn_prepare_command(connection, sizeof(*p), CONTROL_STREAM);
	if (p) {
		enum drbd_packet cmd = P_STATE_CHG_REPLY;

		if (connection->agreed_pro_version >= 100 && vnr < 0)
			cmd = P_CONN_ST_CHG_REPLY;

		p->retcode = cpu_to_be32(retcode);
		send_command(connection, vnr, cmd, CONTROL_STREAM);
	}
}

void drbd_send_twopc_reply(struct drbd_connection *connection,
			   enum drbd_packet cmd, struct twopc_reply *reply)
{
	struct p_twopc_reply *p;

	p = conn_prepare_command(connection, sizeof(*p), CONTROL_STREAM);
	if (p) {
		p->tid = cpu_to_be32(reply->tid);
		p->initiator_node_id = cpu_to_be32(reply->initiator_node_id);
		p->reachable_nodes = cpu_to_be64(reply->reachable_nodes);
		switch (connection->resource->twopc_type) {
		case TWOPC_STATE_CHANGE:
			p->primary_nodes = cpu_to_be64(reply->primary_nodes);
			p->weak_nodes = cpu_to_be64(reply->weak_nodes);
			break;
		case TWOPC_RESIZE:
			p->diskful_primary_nodes = cpu_to_be64(reply->diskful_primary_nodes);
			p->max_possible_size = cpu_to_be64(reply->max_possible_size);
			break;
		}
		send_command(connection, reply->vnr, cmd, CONTROL_STREAM);
	}
}

void drbd_send_peers_in_sync(struct drbd_peer_device *peer_device, u64 mask, sector_t sector, int size)
{
	struct p_peer_block_desc *p;

	p = drbd_prepare_command(peer_device, sizeof(*p), CONTROL_STREAM);
	if (p) {
		p->sector = cpu_to_be64(sector);
		p->mask = cpu_to_be64(mask);
		p->size = cpu_to_be32(size);
		p->pad = 0;
		drbd_send_command(peer_device, P_PEERS_IN_SYNC, CONTROL_STREAM);
	}
}

int drbd_send_peer_dagtag(struct drbd_connection *connection, struct drbd_connection *lost_peer)
{
	struct p_peer_dagtag *p;

	p = conn_prepare_command(connection, sizeof(*p), DATA_STREAM);
	if (!p)
		return -EIO;

	p->dagtag = cpu_to_be64(lost_peer->last_dagtag_sector);
	p->node_id = cpu_to_be32(lost_peer->peer_node_id);

	return send_command(connection, -1, P_PEER_DAGTAG, DATA_STREAM);
}

static void dcbp_set_code(struct p_compressed_bm *p, enum drbd_bitmap_code code)
{
	BUG_ON(code & ~0xf);
	p->encoding = (p->encoding & ~0xf) | code;
}

static void dcbp_set_start(struct p_compressed_bm *p, int set)
{
	p->encoding = (p->encoding & ~0x80) | (set ? 0x80 : 0);
}

static void dcbp_set_pad_bits(struct p_compressed_bm *p, int n)
{
	BUG_ON(n & ~0x7);
	p->encoding = (p->encoding & (~0x7 << 4)) | (n << 4);
}

static int fill_bitmap_rle_bits(struct drbd_peer_device *peer_device,
				struct p_compressed_bm *p,
				unsigned int size,
				struct bm_xfer_ctx *c)
{
	struct bitstream bs;
	unsigned long plain_bits;
	unsigned long tmp;
	unsigned long rl;
	unsigned len;
	unsigned toggle;
	int bits, use_rle;

	/* may we use this feature? */
	rcu_read_lock();
	use_rle = rcu_dereference(peer_device->connection->transport.net_conf)->use_rle;
	rcu_read_unlock();
	if (!use_rle || peer_device->connection->agreed_pro_version < 90)
		return 0;

	if (c->bit_offset >= c->bm_bits)
		return 0; /* nothing to do. */

	/* use at most thus many bytes */
	bitstream_init(&bs, p->code, size, 0);
	memset(p->code, 0, size);
	/* plain bits covered in this code string */
	plain_bits = 0;

	/* p->encoding & 0x80 stores whether the first run length is set.
	 * bit offset is implicit.
	 * start with toggle == 2 to be able to tell the first iteration */
	toggle = 2;

	/* see how much plain bits we can stuff into one packet
	 * using RLE and VLI. */
	do {
		tmp = (toggle == 0) ? _drbd_bm_find_next_zero(peer_device, c->bit_offset)
				    : _drbd_bm_find_next(peer_device, c->bit_offset);
		if (tmp == -1UL)
			tmp = c->bm_bits;
		rl = tmp - c->bit_offset;

		if (toggle == 2) { /* first iteration */
			if (rl == 0) {
				/* the first checked bit was set,
				 * store start value, */
				dcbp_set_start(p, 1);
				/* but skip encoding of zero run length */
				toggle = !toggle;
				continue;
			}
			dcbp_set_start(p, 0);
		}

		/* paranoia: catch zero runlength.
		 * can only happen if bitmap is modified while we scan it. */
		if (rl == 0) {
			drbd_err(peer_device, "unexpected zero runlength while encoding bitmap "
			    "t:%u bo:%lu\n", toggle, c->bit_offset);
			return -1;
		}

		bits = vli_encode_bits(&bs, rl);
		if (bits == -ENOBUFS) /* buffer full */
			break;
		if (bits <= 0) {
			drbd_err(peer_device, "error while encoding bitmap: %d\n", bits);
			return 0;
		}

		toggle = !toggle;
		plain_bits += rl;
		c->bit_offset = tmp;
	} while (c->bit_offset < c->bm_bits);

	len = bs.cur.b - p->code + !!bs.cur.bit;

	if (plain_bits < (len << 3)) {
		/* incompressible with this method.
		 * we need to rewind both word and bit position. */
		c->bit_offset -= plain_bits;
		bm_xfer_ctx_bit_to_word_offset(c);
		c->bit_offset = c->word_offset * BITS_PER_LONG;
		return 0;
	}

	/* RLE + VLI was able to compress it just fine.
	 * update c->word_offset. */
	bm_xfer_ctx_bit_to_word_offset(c);

	/* store pad_bits */
	dcbp_set_pad_bits(p, (8 - bs.cur.bit) & 0x7);

	return len;
}

/**
 * send_bitmap_rle_or_plain
 *
 * Return 0 when done, 1 when another iteration is needed, and a negative error
 * code upon failure.
 */
static int
send_bitmap_rle_or_plain(struct drbd_peer_device *peer_device, struct bm_xfer_ctx *c)
{
	struct drbd_device *device = peer_device->device;
	unsigned int header_size = drbd_header_size(peer_device->connection);
	struct p_compressed_bm *pc;
	int len, err;

	pc = (struct p_compressed_bm *)
		(alloc_send_buffer(peer_device->connection, DRBD_SOCKET_BUFFER_SIZE, DATA_STREAM) + header_size);

	len = fill_bitmap_rle_bits(peer_device, pc,
			DRBD_SOCKET_BUFFER_SIZE - header_size - sizeof(*pc), c);
	if (len < 0)
		return -EIO;

	if (len) {
		dcbp_set_code(pc, RLE_VLI_Bits);
		resize_prepared_command(peer_device->connection, DATA_STREAM, sizeof(*pc) + len);
		err = __send_command(peer_device->connection, device->vnr,
				     P_COMPRESSED_BITMAP, DATA_STREAM);
		c->packets[0]++;
		c->bytes[0] += header_size + sizeof(*pc) + len;

		if (c->bit_offset >= c->bm_bits)
			len = 0; /* DONE */
	} else {
		/* was not compressible.
		 * send a buffer full of plain text bits instead. */
		unsigned int data_size;
		unsigned long num_words;
		unsigned long *pu = (unsigned long *)pc;

		data_size = DRBD_SOCKET_BUFFER_SIZE - header_size;
		num_words = min_t(size_t, data_size / sizeof(*pu),
				  c->bm_words - c->word_offset);
		len = num_words * sizeof(*pu);
		if (len)
			drbd_bm_get_lel(peer_device, c->word_offset, num_words, pu);

		resize_prepared_command(peer_device->connection, DATA_STREAM, len);
		err = __send_command(peer_device->connection, device->vnr, P_BITMAP, DATA_STREAM);

		c->word_offset += num_words;
		c->bit_offset = c->word_offset * BITS_PER_LONG;

		c->packets[1]++;
		c->bytes[1] += header_size + len;

		if (c->bit_offset > c->bm_bits)
			c->bit_offset = c->bm_bits;
	}
	if (!err) {
		if (len == 0) {
			INFO_bm_xfer_stats(peer_device, "send", c);
			return 0;
		} else
			return 1;
	}
	return -EIO;
}

/* See the comment at receive_bitmap() */
static int _drbd_send_bitmap(struct drbd_device *device,
			     struct drbd_peer_device *peer_device)
{
	struct bm_xfer_ctx c;
	int err;

	if (!expect(device, device->bitmap))
		return false;

	if (get_ldev(device)) {
		if (drbd_md_test_peer_flag(peer_device, MDF_PEER_FULL_SYNC)) {
			drbd_info(device, "Writing the whole bitmap, MDF_FullSync was set.\n");
			drbd_bm_set_many_bits(peer_device, 0, -1UL);
			if (drbd_bm_write(device, NULL)) {
				/* write_bm did fail! Leave full sync flag set in Meta P_DATA
				 * but otherwise process as per normal - need to tell other
				 * side that a full resync is required! */
				drbd_err(device, "Failed to write bitmap to disk!\n");
			} else {
				drbd_md_clear_peer_flag(peer_device, MDF_PEER_FULL_SYNC);
				drbd_md_sync(device);
			}
		}
		put_ldev(device);
	}

	c = (struct bm_xfer_ctx) {
		.bm_bits = drbd_bm_bits(device),
		.bm_words = drbd_bm_words(device),
	};

	do {
		err = send_bitmap_rle_or_plain(peer_device, &c);
	} while (err > 0);

	return err == 0;
}

int drbd_send_bitmap(struct drbd_device *device, struct drbd_peer_device *peer_device)
{
	struct drbd_transport *peer_transport = &peer_device->connection->transport;
	int err = -1;

	if (peer_device->bitmap_index == -1) {
		drbd_err(peer_device, "No bitmap allocated in drbd_send_bitmap()!\n");
		return -EIO;
	}

	mutex_lock(&peer_device->connection->mutex[DATA_STREAM]);
	if (peer_transport->ops->stream_ok(peer_transport, DATA_STREAM))
		err = !_drbd_send_bitmap(device, peer_device);
	mutex_unlock(&peer_device->connection->mutex[DATA_STREAM]);

	return err;
}

void drbd_send_b_ack(struct drbd_connection *connection, u32 barrier_nr, u32 set_size)
{
	struct p_barrier_ack *p;

	if (connection->cstate[NOW] < C_CONNECTED)
		return;

	p = conn_prepare_command(connection, sizeof(*p), CONTROL_STREAM);
	if (!p)
		return;
	p->barrier = barrier_nr;
	p->set_size = cpu_to_be32(set_size);
	send_command(connection, -1, P_BARRIER_ACK, CONTROL_STREAM);
}

int drbd_send_rs_deallocated(struct drbd_peer_device *peer_device,
			     struct drbd_peer_request *peer_req)
{
	struct p_block_desc *p;

	p = drbd_prepare_command(peer_device, sizeof(*p), DATA_STREAM);
	if (!p)
		return -EIO;
	p->sector = cpu_to_be64(peer_req->i.sector);
	p->blksize = cpu_to_be32(peer_req->i.size);
	p->pad = 0;
	return drbd_send_command(peer_device, P_RS_DEALLOCATED, DATA_STREAM);
}

int drbd_send_drequest(struct drbd_peer_device *peer_device, int cmd,
		       sector_t sector, int size, u64 block_id)
{
	struct p_block_req *p;

	p = drbd_prepare_command(peer_device, sizeof(*p), DATA_STREAM);
	if (!p)
		return -EIO;
	p->sector = cpu_to_be64(sector);
	p->block_id = block_id;
	p->pad = 0;
	p->blksize = cpu_to_be32(size);
	return drbd_send_command(peer_device, cmd, DATA_STREAM);
}

void *drbd_prepare_drequest_csum(struct drbd_peer_request *peer_req, int digest_size)
{
	struct drbd_peer_device *peer_device = peer_req->peer_device;
	struct p_block_req *p;

	p = drbd_prepare_command(peer_device, sizeof(*p) + digest_size, DATA_STREAM);
	if (!p)
		return NULL;

	p->sector = cpu_to_be64(peer_req->i.sector);
	p->block_id = ID_SYNCER /* unused */;
	p->blksize = cpu_to_be32(peer_req->i.size);

	return p + 1; /* digest should be placed behind the struct */
}

int drbd_send_ov_request(struct drbd_peer_device *peer_device, sector_t sector, int size)
{
	struct p_block_req *p;

	p = drbd_prepare_command(peer_device, sizeof(*p), DATA_STREAM);
	if (!p)
		return -EIO;
	p->sector = cpu_to_be64(sector);
	p->block_id = ID_SYNCER /* unused */;
	p->blksize = cpu_to_be32(size);
	return drbd_send_command(peer_device, P_OV_REQUEST, DATA_STREAM);
}

/* The idea of sendpage seems to be to put some kind of reference
 * to the page into the skb, and to hand it over to the NIC. In
 * this process get_page() gets called.
 *
 * As soon as the page was really sent over the network put_page()
 * gets called by some part of the network layer. [ NIC driver? ]
 *
 * [ get_page() / put_page() increment/decrement the count. If count
 *   reaches 0 the page will be freed. ]
 *
 * This works nicely with pages from FSs.
 * But this means that in protocol A we might signal IO completion too early!
 *
 * In order not to corrupt data during a resync we must make sure
 * that we do not reuse our own buffer pages (EEs) to early, therefore
 * we have the net_ee list.
 *
 * XFS seems to have problems, still, it submits pages with page_count == 0!
 * As a workaround, we disable sendpage on pages
 * with page_count == 0 or PageSlab.
 */
static int _drbd_send_page(struct drbd_peer_device *peer_device, struct page *page,
			    int offset, size_t size, unsigned msg_flags)
{
	struct drbd_connection *connection = peer_device->connection;
	struct drbd_transport *transport = &connection->transport;
	struct drbd_transport_ops *tr_ops = transport->ops;
	int err;

	err = tr_ops->send_page(transport, DATA_STREAM, page, offset, size, msg_flags);
	if (!err)
		peer_device->send_cnt += size >> 9;

	return err;
}

static int _drbd_no_send_page(struct drbd_peer_device *peer_device, struct page *page,
			      int offset, size_t size, unsigned msg_flags)
{
	struct drbd_connection *connection = peer_device->connection;
	struct drbd_send_buffer *sbuf = &connection->send_buffer[DATA_STREAM];
	char *from_base;
	void *buffer2;
	int err;

	buffer2 = alloc_send_buffer(connection, size, DATA_STREAM);
	from_base = drbd_kmap_atomic(page, KM_USER0);
	memcpy(buffer2, from_base + offset, size);
	drbd_kunmap_atomic(from_base, KM_USER0);

	if (msg_flags & MSG_MORE) {
		sbuf->pos += sbuf->allocated_size;
		sbuf->allocated_size = 0;
		err = 0;
	} else {
		err = flush_send_buffer(connection, DATA_STREAM);
	}

	return err;
}

static int _drbd_send_bio(struct drbd_peer_device *peer_device, struct bio *bio)
{
	struct drbd_connection *connection = peer_device->connection;
	DRBD_BIO_VEC_TYPE bvec;
	DRBD_ITER_TYPE iter;

	/* Flush send buffer and make sure PAGE_SIZE is available... */
	alloc_send_buffer(connection, PAGE_SIZE, DATA_STREAM);
	connection->send_buffer[DATA_STREAM].allocated_size = 0;

	/* hint all but last page with MSG_MORE */
	bio_for_each_segment(bvec, bio, iter) {
		int err;

		err = _drbd_no_send_page(peer_device, bvec BVD bv_page,
					 bvec BVD bv_offset, bvec BVD bv_len,
					 bio_iter_last(bvec, iter) ? 0 : MSG_MORE);
		if (err)
			return err;
		/* WRITE_SAME has only one segment */
		if (bio_op(bio) == REQ_OP_WRITE_SAME)
			break;

		peer_device->send_cnt += (bvec BVD bv_len) >> 9;
	}
	return 0;
}

static int _drbd_send_zc_bio(struct drbd_peer_device *peer_device, struct bio *bio)
{
	DRBD_BIO_VEC_TYPE bvec;
	DRBD_ITER_TYPE iter;
	bool no_zc = drbd_disable_sendpage;

	/* e.g. XFS meta- & log-data is in slab pages, which have a
	 * page_count of 0 and/or have PageSlab() set.
	 * we cannot use send_page for those, as that does get_page();
	 * put_page(); and would cause either a VM_BUG directly, or
	 * __page_cache_release a page that would actually still be referenced
	 * by someone, leading to some obscure delayed Oops somewhere else. */
	if (!no_zc)
		bio_for_each_segment(bvec, bio, iter) {
			struct page *page = bvec BVD bv_page;

			if (page_count(page) < 1 || PageSlab(page)) {
				no_zc = true;
				break;
			}
		}

	if (no_zc) {
		return _drbd_send_bio(peer_device, bio);
	} else {
		struct drbd_connection *connection = peer_device->connection;
		struct drbd_transport *transport = &connection->transport;
		struct drbd_transport_ops *tr_ops = transport->ops;
		int err;

		flush_send_buffer(connection, DATA_STREAM);

		err = tr_ops->send_zc_bio(transport, bio);
		if (!err)
			peer_device->send_cnt += DRBD_BIO_BI_SIZE(bio) >> 9;

		return err;
	}
}

static int _drbd_send_zc_ee(struct drbd_peer_device *peer_device,
			    struct drbd_peer_request *peer_req)
{
	struct page *page = peer_req->page_chain.head;
	unsigned len = peer_req->i.size;
	int err;

	flush_send_buffer(peer_device->connection, DATA_STREAM);
	/* hint all but last page with MSG_MORE */
	page_chain_for_each(page) {
		unsigned l = min_t(unsigned, len, PAGE_SIZE);
		if (page_chain_offset(page) != 0 ||
		    page_chain_size(page) != l) {
			drbd_err(peer_device, "FIXME page %p offset %u len %u\n",
				page, page_chain_offset(page), page_chain_size(page));
		}

		err = _drbd_send_page(peer_device, page, 0, l,
				      page_chain_next(page) ? MSG_MORE : 0);
		if (err)
			return err;
		len -= l;
	}
	return 0;
}

/* see also wire_flags_to_bio()
 * DRBD_REQ_*, because we need to semantically map the flags to data packet
 * flags and back. We may replicate to other kernel versions. */
static u32 bio_flags_to_wire(struct drbd_connection *connection, struct bio *bio)
{
	if (connection->agreed_pro_version >= 95)
		return  (bio->bi_opf & DRBD_REQ_SYNC ? DP_RW_SYNC : 0) |
			(bio->bi_opf & DRBD_REQ_UNPLUG ? DP_UNPLUG : 0) |
			(bio->bi_opf & DRBD_REQ_FUA ? DP_FUA : 0) |
			(bio->bi_opf & DRBD_REQ_PREFLUSH ? DP_FLUSH : 0) |
			(bio_op(bio) == REQ_OP_WRITE_SAME ? DP_WSAME : 0) |
			(bio_op(bio) == REQ_OP_DISCARD ? DP_DISCARD : 0);

	/* else: we used to communicate one bit only in older DRBD */
	return bio->bi_opf & (DRBD_REQ_SYNC | DRBD_REQ_UNPLUG) ? DP_RW_SYNC : 0;
}

/* Used to send write or TRIM aka REQ_DISCARD requests
 * R_PRIMARY -> Peer	(P_DATA, P_TRIM)
 */
int drbd_send_dblock(struct drbd_peer_device *peer_device, struct drbd_request *req)
{
	struct drbd_device *device = peer_device->device;
	struct p_trim *trim = NULL;
	struct p_data *p;
	struct p_wsame *wsame = NULL;
	void *digest_out = NULL;
	unsigned int dp_flags = 0;
	int digest_size = 0;
	int err;
	const unsigned s = drbd_req_state_by_peer_device(req, peer_device);

	if (bio_op(req->master_bio) == REQ_OP_DISCARD) {
		trim = drbd_prepare_command(peer_device, sizeof(*trim), DATA_STREAM);
		if (!trim)
			return -EIO;
		p = &trim->p_data;
		trim->size = cpu_to_be32(req->i.size);
	} else {
		if (peer_device->connection->integrity_tfm)
			digest_size = crypto_ahash_digestsize(peer_device->connection->integrity_tfm);

		if (bio_op(req->master_bio) == REQ_OP_WRITE_SAME) {
			wsame = drbd_prepare_command(peer_device, sizeof(*wsame) + digest_size, DATA_STREAM);
			if (!wsame)
				return -EIO;
			p = &wsame->p_data;
			wsame->size = cpu_to_be32(req->i.size);
			digest_out = wsame + 1;
		} else {
			p = drbd_prepare_command(peer_device, sizeof(*p) + digest_size, DATA_STREAM);
			if (!p)
				return -EIO;
			digest_out = p + 1;
		}
	}

	p->sector = cpu_to_be64(req->i.sector);
	p->block_id = (unsigned long)req;
	p->seq_num = cpu_to_be32(atomic_inc_return(&peer_device->packet_seq));
	dp_flags = bio_flags_to_wire(peer_device->connection, req->master_bio);
	if (peer_device->repl_state[NOW] >= L_SYNC_SOURCE && peer_device->repl_state[NOW] <= L_PAUSED_SYNC_T)
		dp_flags |= DP_MAY_SET_IN_SYNC;
	if (peer_device->connection->agreed_pro_version >= 100) {
		if (s & RQ_EXP_RECEIVE_ACK)
			dp_flags |= DP_SEND_RECEIVE_ACK;
		if (s & RQ_EXP_WRITE_ACK || dp_flags & DP_MAY_SET_IN_SYNC)
			dp_flags |= DP_SEND_WRITE_ACK;
	}
	p->dp_flags = cpu_to_be32(dp_flags);

	if (trim) {
		err = __send_command(peer_device->connection, device->vnr, P_TRIM, DATA_STREAM);
		goto out;
	}

	if (digest_size && digest_out)
		drbd_csum_bio(peer_device->connection->integrity_tfm, req->master_bio, digest_out);

	if (wsame) {
		additional_size_command(peer_device->connection, DATA_STREAM,
					bio_iovec(req->master_bio) BVD bv_len);
		err = __send_command(peer_device->connection, device->vnr, P_WSAME, DATA_STREAM);
	} else {
		additional_size_command(peer_device->connection, DATA_STREAM, req->i.size);
		err = __send_command(peer_device->connection, device->vnr, P_DATA, DATA_STREAM);
	}
	if (!err) {
		/* For protocol A, we have to memcpy the payload into
		 * socket buffers, as we may complete right away
		 * as soon as we handed it over to tcp, at which point the data
		 * pages may become invalid.
		 *
		 * For data-integrity enabled, we copy it as well, so we can be
		 * sure that even if the bio pages may still be modified, it
		 * won't change the data on the wire, thus if the digest checks
		 * out ok after sending on this side, but does not fit on the
		 * receiving side, we sure have detected corruption elsewhere.
		 */
		if (!(s & (RQ_EXP_RECEIVE_ACK | RQ_EXP_WRITE_ACK)) || digest_size)
			err = _drbd_send_bio(peer_device, req->master_bio);
		else
			err = _drbd_send_zc_bio(peer_device, req->master_bio);

		/* double check digest, sometimes buffers have been modified in flight. */
		if (digest_size > 0 && digest_size <= 64) {
			/* 64 byte, 512 bit, is the largest digest size
			 * currently supported in kernel crypto. */
			unsigned char digest[64];
			drbd_csum_bio(peer_device->connection->integrity_tfm, req->master_bio, digest);
			if (memcmp(p + 1, digest, digest_size)) {
				drbd_warn(device,
					"Digest mismatch, buffer modified by upper layers during write: %llus +%u\n",
					(unsigned long long)req->i.sector, req->i.size);
			}
		} /* else if (digest_size > 64) {
		     ... Be noisy about digest too large ...
		} */
	}
out:
	mutex_unlock(&peer_device->connection->mutex[DATA_STREAM]);

	return err;
}

/* answer packet, used to send data back for read requests:
 *  Peer       -> (diskless) R_PRIMARY   (P_DATA_REPLY)
 *  L_SYNC_SOURCE -> L_SYNC_TARGET         (P_RS_DATA_REPLY)
 */
int drbd_send_block(struct drbd_peer_device *peer_device, enum drbd_packet cmd,
		    struct drbd_peer_request *peer_req)
{
	struct p_data *p;
	int err;
	int digest_size;

	digest_size = peer_device->connection->integrity_tfm ?
		      crypto_ahash_digestsize(peer_device->connection->integrity_tfm) : 0;

	p = drbd_prepare_command(peer_device, sizeof(*p) + digest_size, DATA_STREAM);

	if (!p)
		return -EIO;
	p->sector = cpu_to_be64(peer_req->i.sector);
	p->block_id = peer_req->block_id;
	p->seq_num = 0;  /* unused */
	p->dp_flags = 0;
	if (digest_size)
		drbd_csum_pages(peer_device->connection->integrity_tfm, peer_req->page_chain.head, p + 1);
	additional_size_command(peer_device->connection, DATA_STREAM, peer_req->i.size);
	err = __send_command(peer_device->connection,
			     peer_device->device->vnr, cmd, DATA_STREAM);
	if (!err)
		err = _drbd_send_zc_ee(peer_device, peer_req);
	mutex_unlock(&peer_device->connection->mutex[DATA_STREAM]);

	return err;
}

int drbd_send_out_of_sync(struct drbd_peer_device *peer_device, struct drbd_interval *i)
{
	struct p_block_desc *p;

	p = drbd_prepare_command(peer_device, sizeof(*p), DATA_STREAM);
	if (!p)
		return -EIO;
	p->sector = cpu_to_be64(i->sector);
	p->blksize = cpu_to_be32(i->size);
	return drbd_send_command(peer_device, P_OUT_OF_SYNC, DATA_STREAM);
}

int drbd_send_dagtag(struct drbd_connection *connection, u64 dagtag)
{
	struct p_dagtag *p;

	if (connection->agreed_pro_version < 110)
		return 0;

	p = conn_prepare_command(connection, sizeof(*p), DATA_STREAM);
	if (!p)
		return -EIO;
	p->dagtag = cpu_to_be64(dagtag);
	return send_command(connection, -1, P_DAGTAG, DATA_STREAM);
}

/* primary_peer_present_and_not_two_primaries_allowed() */
static bool primary_peer_present(struct drbd_resource *resource)
{
	struct drbd_connection *connection;
	struct net_conf *nc;
	bool two_primaries, rv = false;

	rcu_read_lock();
	for_each_connection_rcu(connection, resource) {
		nc = rcu_dereference(connection->transport.net_conf);
		two_primaries = nc ? nc->two_primaries : false;

		if (connection->peer_role[NOW] == R_PRIMARY && !two_primaries) {
			rv = true;
			break;
		}
	}
	rcu_read_unlock();

	return rv;
}

static bool any_disk_is_uptodate(struct drbd_device *device)
{
	bool ret = false;

	rcu_read_lock();
	if (device->disk_state[NOW] == D_UP_TO_DATE)
		ret = true;
	else {
		struct drbd_peer_device *peer_device;

		for_each_peer_device_rcu(peer_device, device) {
			if (peer_device->disk_state[NOW] == D_UP_TO_DATE) {
				ret = true;
				break;
			}
		}
	}
	rcu_read_unlock();

	return ret;
}

static int try_to_promote(struct drbd_device *device, long timeout, bool ndelay)
{
	struct drbd_resource *resource = device->resource;
	int rv, retry = timeout / (HZ / 5); /* One try every 200ms */
	do {
		rv = drbd_set_role(resource, R_PRIMARY, false, NULL);
		if (ndelay)
			break;
		if (rv >= SS_SUCCESS || timeout == 0) {
			return rv;
		} else if (rv == SS_CW_FAILED_BY_PEER) {
			/* Probably udev has it open read-only on one of the peers */
			long t = schedule_timeout_interruptible(HZ / 5);
			if (t < 0)
				break;
			timeout -= HZ / 5;
		} else if (rv == SS_TWO_PRIMARIES) {
			/* Wait till the peer demoted itself */
			timeout = wait_event_interruptible_timeout(resource->state_wait,
				resource->role[NOW] == R_PRIMARY ||
				(!primary_peer_present(resource) && any_disk_is_uptodate(device)),
				timeout);
			if (timeout <= 0)
				break;
		} else if (rv == SS_NO_UP_TO_DATE_DISK) {
			/* Wait until we get a connection established */
			timeout = wait_event_interruptible_timeout(resource->state_wait,
				any_disk_is_uptodate(device), timeout);
			if (timeout <= 0)
				break;
		} else {
			return rv;
		}
	} while (--retry);
	return rv;
}

static int ro_open_cond(struct drbd_device *device)
{
	struct drbd_resource *resource = device->resource;

	if (!device->have_quorum[NOW])
		return -ENODATA;
	else if (resource->role[NOW] != R_PRIMARY &&
		primary_peer_present(resource) && !drbd_allow_oos)
		return -EMEDIUMTYPE;
	else if (any_disk_is_uptodate(device))
		return 0;
	else
		return -EAGAIN;
}

enum ioc_rv {
	IOC_SLEEP = 0,
	IOC_OK = 1,
	IOC_ABORT = 2,
};

static bool inc_open_count(struct drbd_device *device, fmode_t mode)
{
	struct drbd_resource *resource = device->resource;
	enum ioc_rv r = mode & FMODE_NDELAY ? IOC_ABORT : IOC_SLEEP;

	spin_lock_irq(&resource->req_lock);
	if (!resource->remote_state_change) {
		r = IOC_OK;
		if (mode & FMODE_WRITE)
			device->open_rw_cnt++;
		else
			device->open_ro_cnt++;
	}
	spin_unlock_irq(&resource->req_lock);

	return r;
}

static int drbd_open(struct block_device *bdev, fmode_t mode)
{
	struct drbd_device *device = bdev->bd_disk->private_data;
	struct drbd_resource *resource = device->resource;
	long timeout = resource->res_opts.auto_promote_timeout * HZ / 10;
	enum ioc_rv r;
	int rv = 0;

	kref_get(&device->kref);
	kref_debug_get(&device->kref_debug, 3);

	mutex_lock(&resource->open_release);

	timeout = wait_event_interruptible_timeout(resource->twopc_wait,
						   r = inc_open_count(device, mode),
						   timeout);
	if (r == IOC_ABORT || timeout <= 0) {
		mutex_unlock(&resource->open_release);
		return -EAGAIN;
	}

	if (resource->res_opts.auto_promote) {
		enum drbd_state_rv rv;
		/* Allow opening in read-only mode on an unconnected secondary.
		   This avoids split brain when the drbd volume gets opened
		   temporarily by udev while it scans for PV signatures. */

		if (mode & FMODE_WRITE) {
			if (resource->role[NOW] == R_SECONDARY) {
				rv = try_to_promote(device, timeout, (mode & FMODE_NDELAY));
				if (rv < SS_SUCCESS)
					drbd_info(resource, "Auto-promote failed: %s\n",
						  drbd_set_st_err_str(rv));
			}
		} else if ((mode & FMODE_NDELAY) == 0) {
			wait_event_interruptible_timeout(resource->state_wait,
				ro_open_cond(device) != -EAGAIN,
				resource->res_opts.auto_promote_timeout * HZ / 10);
		}
	} else if (resource->role[NOW] != R_PRIMARY &&
			!(mode & FMODE_WRITE) && !drbd_allow_oos) {
		rv = -EMEDIUMTYPE;
		goto out;
	}

	if (test_bit(UNREGISTERED, &device->flags))
		rv = -ENODEV;

	if (mode & FMODE_WRITE) {
		if (resource->role[NOW] != R_PRIMARY)
			rv = -EROFS;
	} else /* READ access only */ {
		rv = ro_open_cond(device);
	}
out:
	mutex_unlock(&resource->open_release);
	if (rv) {
		drbd_release(bdev->bd_disk, mode);
		if (rv == -EAGAIN && !(mode & FMODE_NDELAY))
			rv = -EMEDIUMTYPE;
	}
	return rv;
}

void drbd_open_counts(struct drbd_resource *resource, int *rw_count_ptr, int *ro_count_ptr)
{
	struct drbd_device *device;
	int vnr, rw_count = 0, ro_count = 0;

	idr_for_each_entry(&resource->devices, device, vnr) {
		rw_count += device->open_rw_cnt;
		ro_count += device->open_ro_cnt;
	}
	*rw_count_ptr = rw_count;
	*ro_count_ptr = ro_count;
}

static DRBD_RELEASE_RETURN drbd_release(struct gendisk *gd, fmode_t mode)
{
	struct drbd_device *device = gd->private_data;
	struct drbd_resource *resource = device->resource;
	int open_rw_cnt, open_ro_cnt;

	mutex_lock(&resource->open_release);
	if (mode & FMODE_WRITE)
		device->open_rw_cnt--;
	else
		device->open_ro_cnt--;

	drbd_open_counts(resource, &open_rw_cnt, &open_ro_cnt);

	if (open_ro_cnt == 0)
		wake_up_all(&resource->state_wait);

	if (resource->res_opts.auto_promote) {
		enum drbd_state_rv rv;

		if (mode & FMODE_WRITE &&
		    open_rw_cnt == 0 &&
		    resource->role[NOW] == R_PRIMARY &&
		    !test_bit(EXPLICIT_PRIMARY, &resource->flags)) {
			rv = drbd_set_role(resource, R_SECONDARY, false, NULL);
			if (rv < SS_SUCCESS)
				drbd_warn(resource, "Auto-demote failed: %s\n",
					  drbd_set_st_err_str(rv));
		}
	}
	mutex_unlock(&resource->open_release);

	kref_debug_put(&device->kref_debug, 3);
	kref_put(&device->kref, drbd_destroy_device);  /* might destroy the resource as well */
#ifndef COMPAT_DRBD_RELEASE_RETURNS_VOID
	return 0;
#endif
}

/* need to hold resource->req_lock */
void drbd_queue_unplug(struct drbd_device *device)
{
	struct drbd_resource *resource = device->resource;
	struct drbd_connection *connection;
	u64 dagtag_sector;

	dagtag_sector = resource->dagtag_sector;

	for_each_connection(connection, resource) {
		/* use the "next" slot */
		unsigned int i = !connection->todo.unplug_slot;
		connection->todo.unplug_dagtag_sector[i] = dagtag_sector;
		wake_up(&connection->sender_work.q_wait);
	}
}

#ifdef blk_queue_plugged
static void drbd_unplug_fn(struct request_queue *q)
{
	struct drbd_device *device = q->queuedata;
	struct drbd_resource *resource = device->resource;

	/* unplug FIRST */
	/* note: q->queue_lock == resource->req_lock */
	spin_lock_irq(&resource->req_lock);
	blk_remove_plug(q);

	/* only if connected */
	drbd_queue_unplug(device);
	spin_unlock_irq(&resource->req_lock);

	drbd_kick_lo(device);
}
#endif

static void drbd_set_defaults(struct drbd_device *device)
{
	device->disk_state[NOW] = D_DISKLESS;
}

void drbd_cleanup_device(struct drbd_device *device)
{
	device->al_writ_cnt = 0;
	device->bm_writ_cnt = 0;
	device->read_cnt = 0;
	device->writ_cnt = 0;

	if (device->bitmap) {
		/* maybe never allocated. */
		drbd_bm_resize(device, 0, 1);
		drbd_bm_free(device->bitmap);
		device->bitmap = NULL;
	}

	clear_bit(AL_SUSPENDED, &device->flags);
	drbd_set_defaults(device);
}


static void drbd_destroy_mempools(void)
{
	struct page *page;

	while (drbd_pp_pool) {
		page = drbd_pp_pool;
		drbd_pp_pool = page_chain_next(page);
		__free_page(page);
		drbd_pp_vacant--;
	}

	/* D_ASSERT(device, atomic_read(&drbd_pp_vacant)==0); */

	if (drbd_io_bio_set)
		bioset_free(drbd_io_bio_set);
	if (drbd_md_io_bio_set)
		bioset_free(drbd_md_io_bio_set);
	if (drbd_md_io_page_pool)
		mempool_destroy(drbd_md_io_page_pool);
	if (drbd_ee_mempool)
		mempool_destroy(drbd_ee_mempool);
	if (drbd_request_mempool)
		mempool_destroy(drbd_request_mempool);
	if (drbd_ee_cache)
		kmem_cache_destroy(drbd_ee_cache);
	if (drbd_request_cache)
		kmem_cache_destroy(drbd_request_cache);
	if (drbd_bm_ext_cache)
		kmem_cache_destroy(drbd_bm_ext_cache);
	if (drbd_al_ext_cache)
		kmem_cache_destroy(drbd_al_ext_cache);

	drbd_io_bio_set      = NULL;
	drbd_md_io_bio_set   = NULL;
	drbd_md_io_page_pool = NULL;
	drbd_ee_mempool      = NULL;
	drbd_request_mempool = NULL;
	drbd_ee_cache        = NULL;
	drbd_request_cache   = NULL;
	drbd_bm_ext_cache    = NULL;
	drbd_al_ext_cache    = NULL;

	return;
}

static int drbd_create_mempools(void)
{
	struct page *page;
	const int number = (DRBD_MAX_BIO_SIZE/PAGE_SIZE) * drbd_minor_count;
	int i;

	/* prepare our caches and mempools */
	drbd_request_mempool = NULL;
	drbd_ee_cache        = NULL;
	drbd_request_cache   = NULL;
	drbd_bm_ext_cache    = NULL;
	drbd_al_ext_cache    = NULL;
	drbd_pp_pool         = NULL;
	drbd_md_io_page_pool = NULL;
	drbd_md_io_bio_set   = NULL;
	drbd_io_bio_set      = NULL;

	/* caches */
	drbd_request_cache = kmem_cache_create(
		"drbd_req", sizeof(struct drbd_request), 0, 0, NULL);
	if (drbd_request_cache == NULL)
		goto Enomem;

	drbd_ee_cache = kmem_cache_create(
		"drbd_ee", sizeof(struct drbd_peer_request), 0, 0, NULL);
	if (drbd_ee_cache == NULL)
		goto Enomem;

	drbd_bm_ext_cache = kmem_cache_create(
		"drbd_bm", sizeof(struct bm_extent), 0, 0, NULL);
	if (drbd_bm_ext_cache == NULL)
		goto Enomem;

	drbd_al_ext_cache = kmem_cache_create(
		"drbd_al", sizeof(struct lc_element), 0, 0, NULL);
	if (drbd_al_ext_cache == NULL)
		goto Enomem;

	/* mempools */
	drbd_io_bio_set = bioset_create(BIO_POOL_SIZE, 0, 0);
	if (drbd_io_bio_set == NULL)
		goto Enomem;

	drbd_md_io_bio_set = bioset_create(DRBD_MIN_POOL_PAGES, 0,
					   BIOSET_NEED_BVECS);
	if (drbd_md_io_bio_set == NULL)
		goto Enomem;

	drbd_md_io_page_pool = mempool_create_page_pool(DRBD_MIN_POOL_PAGES, 0);
	if (drbd_md_io_page_pool == NULL)
		goto Enomem;

	drbd_request_mempool = mempool_create_slab_pool(number, drbd_request_cache);
	if (drbd_request_mempool == NULL)
		goto Enomem;

	drbd_ee_mempool = mempool_create_slab_pool(number, drbd_ee_cache);
	if (drbd_ee_mempool == NULL)
		goto Enomem;

	/* drbd's page pool */
	spin_lock_init(&drbd_pp_lock);

	for (i = 0; i < number; i++) {
		page = alloc_page(GFP_HIGHUSER);
		if (!page)
			goto Enomem;
		set_page_chain_next_offset_size(page, drbd_pp_pool, 0, 0);
		drbd_pp_pool = page;
	}
	drbd_pp_vacant = number;

	return 0;

Enomem:
	drbd_destroy_mempools(); /* in case we allocated some */
	return -ENOMEM;
}

static void free_peer_device(struct drbd_peer_device *peer_device)
{
	lc_destroy(peer_device->resync_lru);
	kfree(peer_device->rs_plan_s);
	kfree(peer_device->conf);
	kfree(peer_device);
}

static void drbd_device_finalize_work_fn(struct work_struct *work)
{
	struct drbd_device *device = container_of(work, struct drbd_device, finalize_work);
	struct drbd_resource *resource = device->resource;
	
	if (device->this_bdev)
		bdput(device->this_bdev);

	drbd_backing_dev_free(device, device->ldev);
	device->ldev = NULL;

	if (device->bitmap) {
		drbd_bm_free(device->bitmap);
		device->bitmap = NULL;
	}

	put_disk(device->vdisk);
	blk_cleanup_queue(device->rq_queue);

	kfree(device);

	kref_debug_put(&resource->kref_debug, 4);
	kref_put(&resource->kref, drbd_destroy_resource);
}

/* may not sleep, called from call_rcu. */
void drbd_destroy_device(struct kref *kref)
{
	struct drbd_device *device = container_of(kref, struct drbd_device, kref);
	struct drbd_peer_device *peer_device, *tmp;

	/* cleanup stuff that may have been allocated during
	 * device (re-)configuration or state changes */

	lc_destroy(device->act_log);
	for_each_peer_device_safe(peer_device, tmp, device) {
		kref_debug_put(&peer_device->connection->kref_debug, 3);
		kref_put(&peer_device->connection->kref, drbd_destroy_connection);
		free_peer_device(peer_device);
	}

	__free_page(device->md_io.page);
	kref_debug_destroy(&device->kref_debug);

	INIT_WORK(&device->finalize_work, drbd_device_finalize_work_fn);
	schedule_work(&device->finalize_work);
}

void drbd_destroy_resource(struct kref *kref)
{
	struct drbd_resource *resource = container_of(kref, struct drbd_resource, kref);

	idr_destroy(&resource->devices);
	free_cpumask_var(resource->cpu_mask);
	kfree(resource->name);
	kref_debug_destroy(&resource->kref_debug);
	kfree(resource);
	module_put(THIS_MODULE);
}

void drbd_reclaim_resource(struct rcu_head *rp)
{
	struct drbd_resource *resource = container_of(rp, struct drbd_resource, rcu);
	struct queued_twopc *q, *q1;
	struct drbd_connection *connection, *tmp;

	spin_lock_irq(&resource->queued_twopc_lock);
	list_for_each_entry_safe(q, q1, &resource->queued_twopc, w.list) {
		list_del(&q->w.list);
		kref_put(&q->connection->kref, drbd_destroy_connection);
		kfree(q);
	}
	spin_unlock_irq(&resource->queued_twopc_lock);

	drbd_thread_stop_nowait(&resource->worker);

	list_for_each_entry_safe(connection, tmp, &resource->twopc_parents, twopc_parent_list) {
		kref_debug_put(&connection->kref_debug, 9);
		kref_put(&connection->kref, drbd_destroy_connection);
	}
	mempool_free(resource->peer_ack_req, drbd_request_mempool);
	kref_debug_put(&resource->kref_debug, 8);
	kref_put(&resource->kref, drbd_destroy_resource);
}

/* One global retry thread, if we need to push back some bio and have it
 * reinserted through our make request function.
 */
static struct retry_worker {
	struct workqueue_struct *wq;
	struct work_struct worker;

	spinlock_t lock;
	struct list_head writes;
} retry;

static void drbd_req_destroy_lock(struct kref *kref)
{
	struct drbd_request *req = container_of(kref, struct drbd_request, kref);
	struct drbd_resource *resource = req->device->resource;

	spin_lock_irq(&resource->req_lock);
	drbd_req_destroy(kref);
	spin_unlock_irq(&resource->req_lock);
}

static void do_retry(struct work_struct *ws)
{
	struct retry_worker *retry = container_of(ws, struct retry_worker, worker);
	LIST_HEAD(writes);
	struct drbd_request *req, *tmp;

	spin_lock_irq(&retry->lock);
	list_splice_init(&retry->writes, &writes);
	spin_unlock_irq(&retry->lock);

	list_for_each_entry_safe(req, tmp, &writes, tl_requests) {
		struct drbd_device *device = req->device;
		struct bio *bio = req->master_bio;
		ktime_t start_kt = req->start_kt;
		bool expected;

		expected =
			expect(device, atomic_read(&req->completion_ref) == 0) &&
			expect(device, req->local_rq_state & RQ_POSTPONED) &&
			expect(device, (req->local_rq_state & RQ_LOCAL_PENDING) == 0 ||
			       (req->local_rq_state & RQ_LOCAL_ABORTED) != 0);

		if (!expected)
			drbd_err(device, "req=%p completion_ref=%d rq_state=%x\n",
				req, atomic_read(&req->completion_ref),
				req->local_rq_state);

		/* We still need to put one kref associated with the
		 * "completion_ref" going zero in the code path that queued it
		 * here.  The request object may still be referenced by a
		 * frozen local req->private_bio, in case we force-detached.
		 */
		kref_put(&req->kref, drbd_req_destroy_lock);

		/* A single suspended or otherwise blocking device may stall
		 * all others as well.  Fortunately, this code path is to
		 * recover from a situation that "should not happen":
		 * concurrent writes in multi-primary setup.
		 * In a "normal" lifecycle, this workqueue is supposed to be
		 * destroyed without ever doing anything.
		 * If it turns out to be an issue anyways, we can do per
		 * resource (replication group) or per device (minor) retry
		 * workqueues instead.
		 */

		/* We are not just doing generic_make_request(),
		 * as we want to keep the start_time information. */
		inc_ap_bio(device, bio_data_dir(bio));
		__drbd_make_request(device, bio, start_kt);
	}
}

/* called via drbd_req_put_completion_ref(),
 * holds resource->req_lock */
void drbd_restart_request(struct drbd_request *req)
{
	unsigned long flags;
	spin_lock_irqsave(&retry.lock, flags);
	list_move_tail(&req->tl_requests, &retry.writes);
	spin_unlock_irqrestore(&retry.lock, flags);

	/* Drop the extra reference that would otherwise
	 * have been dropped by complete_master_bio.
	 * do_retry() needs to grab a new one. */
	dec_ap_bio(req->device, bio_data_dir(req->master_bio));

	queue_work(retry.wq, &retry.worker);
}


static void drbd_cleanup(void)
{
	/* first remove proc,
	 * drbdsetup uses it's presence to detect
	 * whether DRBD is loaded.
	 * If we would get stuck in proc removal,
	 * but have netlink already deregistered,
	 * some drbdsetup commands may wait forever
	 * for an answer.
	 */
	if (drbd_proc)
		remove_proc_entry("drbd", NULL);

	if (retry.wq)
		destroy_workqueue(retry.wq);

	drbd_genl_unregister();
	drbd_debugfs_cleanup();

	drbd_destroy_mempools();
	drbd_unregister_blkdev(DRBD_MAJOR, "drbd");

	idr_destroy(&drbd_devices);

	pr_info("module cleanup done.\n");
}

/**
 * drbd_congested() - Callback for the flusher thread
 * @congested_data:	User data
 * @bdi_bits:		Bits the BDI flusher thread is currently interested in
 *
 * Returns 1<<WB_async_congested and/or 1<<WB_sync_congested if we are congested.
 */
static int drbd_congested(void *congested_data, int bdi_bits)
{
	struct drbd_device *device = congested_data;
	struct request_queue *q;
	int r = 0;

	if (!may_inc_ap_bio(device)) {
		/* DRBD has frozen IO */
		r = bdi_bits;
		goto out;
	}

	if (test_bit(CALLBACK_PENDING, &device->resource->flags)) {
		r |= (1 << WB_async_congested);
		/* Without good local data, we would need to read from remote,
		 * and that would need the worker thread as well, which is
		 * currently blocked waiting for that usermode helper to
		 * finish.
		 */
		if (!get_ldev_if_state(device, D_UP_TO_DATE))
			r |= (1 << WB_sync_congested);
		else
			put_ldev(device);
		r &= bdi_bits;
		goto out;
	}

	if (get_ldev(device)) {
		q = bdev_get_queue(device->ldev->backing_bdev);
		r = bdi_congested(q->backing_dev_info, bdi_bits);
		put_ldev(device);
	}

	if (bdi_bits & (1 << WB_async_congested)) {
		struct drbd_peer_device *peer_device;

		rcu_read_lock();
		for_each_peer_device_rcu(peer_device, device) {
			if (test_bit(NET_CONGESTED, &peer_device->connection->transport.flags)) {
				r |= (1 << WB_async_congested);
				break;
			}
		}
		rcu_read_unlock();
	}

out:
	return r;
}

static void drbd_init_workqueue(struct drbd_work_queue* wq)
{
	spin_lock_init(&wq->q_lock);
	INIT_LIST_HEAD(&wq->q);
	init_waitqueue_head(&wq->q_wait);
}

struct completion_work {
	struct drbd_work w;
	struct completion done;
};

static int w_complete(struct drbd_work *w, int cancel)
{
	struct completion_work *completion_work =
		container_of(w, struct completion_work, w);

	complete(&completion_work->done);
	return 0;
}

void drbd_queue_work(struct drbd_work_queue *q, struct drbd_work *w)
{
	unsigned long flags;

	spin_lock_irqsave(&q->q_lock, flags);
	list_add_tail(&w->list, &q->q);
	spin_unlock_irqrestore(&q->q_lock, flags);
	wake_up(&q->q_wait);
}

void drbd_flush_workqueue(struct drbd_work_queue *work_queue)
{
	struct completion_work completion_work;

	completion_work.w.cb = w_complete;
	init_completion(&completion_work.done);
	drbd_queue_work(work_queue, &completion_work.w);
	wait_for_completion(&completion_work.done);
}

struct drbd_resource *drbd_find_resource(const char *name)
{
	struct drbd_resource *resource;

	if (!name || !name[0])
		return NULL;

	rcu_read_lock();
	for_each_resource_rcu(resource, &drbd_resources) {
		if (!strcmp(resource->name, name)) {
			kref_get(&resource->kref);
			goto found;
		}
	}
	resource = NULL;
found:
	rcu_read_unlock();
	return resource;
}

static void drbd_put_send_buffers(struct drbd_connection *connection)
{
	unsigned int i;

	for (i = DATA_STREAM; i <= CONTROL_STREAM ; i++) {
		if (connection->send_buffer[i].page) {
			put_page(connection->send_buffer[i].page);
			connection->send_buffer[i].page = NULL;
		}
	}
}

static int drbd_alloc_send_buffers(struct drbd_connection *connection)
{
	unsigned int i;

	for (i = DATA_STREAM; i <= CONTROL_STREAM ; i++) {
		struct page *page;

		page = alloc_page(GFP_KERNEL);
		if (!page) {
			drbd_put_send_buffers(connection);
			return -ENOMEM;
		}
		connection->send_buffer[i].page = page;
		connection->send_buffer[i].unsent =
		connection->send_buffer[i].pos = page_address(page);
	}

	return 0;
}

void drbd_flush_peer_acks(struct drbd_resource *resource)
{
	spin_lock_irq(&resource->req_lock);
	if (resource->peer_ack_req) {
		resource->last_peer_acked_dagtag = resource->peer_ack_req->dagtag_sector;
		drbd_queue_peer_ack(resource, resource->peer_ack_req);
		resource->peer_ack_req = NULL;
	}
	spin_unlock_irq(&resource->req_lock);
}

static void peer_ack_timer_fn(unsigned long data)
{
	struct drbd_resource *resource = (struct drbd_resource *) data;

	drbd_flush_peer_acks(resource);
}

void conn_free_crypto(struct drbd_connection *connection)
{
	crypto_free_ahash(connection->csums_tfm);
	crypto_free_ahash(connection->verify_tfm);
	crypto_free_shash(connection->cram_hmac_tfm);
	crypto_free_ahash(connection->integrity_tfm);
	crypto_free_ahash(connection->peer_integrity_tfm);
	kfree(connection->int_dig_in);
	kfree(connection->int_dig_vv);

	connection->csums_tfm = NULL;
	connection->verify_tfm = NULL;
	connection->cram_hmac_tfm = NULL;
	connection->integrity_tfm = NULL;
	connection->peer_integrity_tfm = NULL;
	connection->int_dig_in = NULL;
	connection->int_dig_vv = NULL;
}

static void wake_all_device_misc(struct drbd_resource *resource)
{
	struct drbd_device *device;
	int vnr;
	rcu_read_lock();
	idr_for_each_entry(&resource->devices, device, vnr)
		wake_up(&device->misc_wait);
	rcu_read_unlock();
}

int set_resource_options(struct drbd_resource *resource, struct res_opts *res_opts)
{
	struct drbd_connection *connection;
	cpumask_var_t new_cpu_mask;
	int err;
	bool wake_device_misc = false;

	if (!zalloc_cpumask_var(&new_cpu_mask, GFP_KERNEL))
		return -ENOMEM;

	/* silently ignore cpu mask on UP kernel */
	if (nr_cpu_ids > 1 && res_opts->cpu_mask[0] != 0) {
		err = bitmap_parse(res_opts->cpu_mask, DRBD_CPU_MASK_SIZE,
				   cpumask_bits(new_cpu_mask), nr_cpu_ids);
		if (err == -EOVERFLOW) {
			/* So what. mask it out. */
			cpumask_var_t tmp_cpu_mask;
			if (zalloc_cpumask_var(&tmp_cpu_mask, GFP_KERNEL)) {
				cpumask_setall(tmp_cpu_mask);
				cpumask_and(new_cpu_mask, new_cpu_mask, tmp_cpu_mask);
				drbd_warn(resource, "Overflow in bitmap_parse(%.12s%s), truncating to %u bits\n",
					res_opts->cpu_mask,
					strlen(res_opts->cpu_mask) > 12 ? "..." : "",
					nr_cpu_ids);
				free_cpumask_var(tmp_cpu_mask);
				err = 0;
			}
		}
		if (err) {
			drbd_warn(resource, "bitmap_parse() failed with %d\n", err);
			/* retcode = ERR_CPU_MASK_PARSE; */
			goto fail;
		}
	}
	if (res_opts->nr_requests < DRBD_NR_REQUESTS_MIN)
		res_opts->nr_requests = DRBD_NR_REQUESTS_MIN;
	if (resource->res_opts.nr_requests < res_opts->nr_requests)
		wake_device_misc = true;

	resource->res_opts = *res_opts;
	if (cpumask_empty(new_cpu_mask))
		drbd_calc_cpu_mask(&new_cpu_mask);
	if (!cpumask_equal(resource->cpu_mask, new_cpu_mask)) {
		cpumask_copy(resource->cpu_mask, new_cpu_mask);
		rcu_read_lock();
		for_each_connection_rcu(connection, resource) {
			connection->receiver.reset_cpu_mask = 1;
			connection->ack_receiver.reset_cpu_mask = 1;
			connection->sender.reset_cpu_mask = 1;
		}
		rcu_read_unlock();
	}
	err = 0;
	if (wake_device_misc)
		wake_all_device_misc(resource);

fail:
	free_cpumask_var(new_cpu_mask);
	return err;

}

struct drbd_resource *drbd_create_resource(const char *name,
					   struct res_opts *res_opts)
{
	struct drbd_resource *resource;

	resource = kzalloc(sizeof(struct drbd_resource), GFP_KERNEL);
	if (!resource)
		goto fail;
	resource->name = kstrdup(name, GFP_KERNEL);
	if (!resource->name)
		goto fail_free_resource;
	if (!zalloc_cpumask_var(&resource->cpu_mask, GFP_KERNEL))
		goto fail_free_name;
	kref_init(&resource->kref);
	kref_debug_init(&resource->kref_debug, &resource->kref, &kref_class_resource);
	idr_init(&resource->devices);
	INIT_LIST_HEAD(&resource->connections);
	INIT_LIST_HEAD(&resource->transfer_log);
	INIT_LIST_HEAD(&resource->peer_ack_list);
	setup_timer(&resource->peer_ack_timer, peer_ack_timer_fn, (unsigned long) resource);
	setup_timer(&resource->repost_up_to_date_timer, repost_up_to_date_fn, (unsigned long) resource);
	sema_init(&resource->state_sem, 1);
	resource->role[NOW] = R_SECONDARY;
	if (set_resource_options(resource, res_opts))
		goto fail_free_name;
	resource->max_node_id = res_opts->node_id;
	resource->twopc_reply.initiator_node_id = -1;
	mutex_init(&resource->conf_update);
	mutex_init(&resource->adm_mutex);
	mutex_init(&resource->open_release);
	spin_lock_init(&resource->req_lock);
	INIT_LIST_HEAD(&resource->listeners);
	spin_lock_init(&resource->listeners_lock);
	init_waitqueue_head(&resource->state_wait);
	init_waitqueue_head(&resource->twopc_wait);
	init_waitqueue_head(&resource->barrier_wait);
	INIT_LIST_HEAD(&resource->twopc_parents);
	setup_timer(&resource->twopc_timer, twopc_timer_fn, (unsigned long) resource);
	INIT_LIST_HEAD(&resource->twopc_work.list);
	INIT_LIST_HEAD(&resource->queued_twopc);
	spin_lock_init(&resource->queued_twopc_lock);
	setup_timer(&resource->queued_twopc_timer, queued_twopc_timer_fn, (unsigned long) resource);
	drbd_init_workqueue(&resource->work);
	drbd_thread_init(resource, &resource->worker, drbd_worker, "worker");
	drbd_thread_start(&resource->worker);
	drbd_debugfs_resource_add(resource);

	list_add_tail_rcu(&resource->resources, &drbd_resources);

	return resource;

fail_free_name:
	kfree(resource->name);
fail_free_resource:
	kfree(resource);
fail:
	return NULL;
}

/* caller must be under adm_mutex */
struct drbd_connection *drbd_create_connection(struct drbd_resource *resource,
					       struct drbd_transport_class *tc)
{
	struct drbd_connection *connection;
	int size;

	size = sizeof(*connection) - sizeof(connection->transport) + tc->instance_size;
	connection = kzalloc(size, GFP_KERNEL);
	if (!connection)
		return NULL;

	if (drbd_alloc_send_buffers(connection))
		goto fail;

	connection->current_epoch = kzalloc(sizeof(struct drbd_epoch), GFP_KERNEL);
	if (!connection->current_epoch)
		goto fail;

	INIT_LIST_HEAD(&connection->current_epoch->list);
	connection->epochs = 1;
	spin_lock_init(&connection->epoch_lock);

	INIT_LIST_HEAD(&connection->todo.work_list);
	connection->todo.req = NULL;

	atomic_set(&connection->ap_in_flight, 0);
	connection->send.seen_any_write_yet = false;
	connection->send.current_epoch_nr = 0;
	connection->send.current_epoch_writes = 0;
	connection->send.current_dagtag_sector = 0;

	connection->cstate[NOW] = C_STANDALONE;
	connection->peer_role[NOW] = R_UNKNOWN;
	init_waitqueue_head(&connection->ping_wait);
	idr_init(&connection->peer_devices);

	drbd_init_workqueue(&connection->sender_work);
	mutex_init(&connection->mutex[DATA_STREAM]);
	mutex_init(&connection->mutex[CONTROL_STREAM]);

	INIT_LIST_HEAD(&connection->connect_timer_work.list);
	setup_timer(&connection->connect_timer,
		    connect_timer_fn,
		    (unsigned long) connection);

	drbd_thread_init(resource, &connection->receiver, drbd_receiver, "receiver");
	connection->receiver.connection = connection;
	drbd_thread_init(resource, &connection->sender, drbd_sender, "sender");
	connection->sender.connection = connection;
	drbd_thread_init(resource, &connection->ack_receiver, drbd_ack_receiver, "ack_recv");
	connection->ack_receiver.connection = connection;
	INIT_LIST_HEAD(&connection->peer_requests);
	INIT_LIST_HEAD(&connection->connections);
	INIT_LIST_HEAD(&connection->active_ee);
	INIT_LIST_HEAD(&connection->sync_ee);
	INIT_LIST_HEAD(&connection->read_ee);
	INIT_LIST_HEAD(&connection->net_ee);
	INIT_LIST_HEAD(&connection->done_ee);
	init_waitqueue_head(&connection->ee_wait);

	kref_init(&connection->kref);
	kref_debug_init(&connection->kref_debug, &connection->kref, &kref_class_connection);

	INIT_WORK(&connection->peer_ack_work, drbd_send_peer_ack_wf);
	INIT_WORK(&connection->send_acks_work, drbd_send_acks_wf);

	kref_get(&resource->kref);
	kref_debug_get(&resource->kref_debug, 3);
	connection->resource = resource;

	INIT_LIST_HEAD(&connection->transport.paths);
	connection->transport.log_prefix = resource->name;
	if (tc->init(&connection->transport))
		goto fail;

	return connection;

fail:
	drbd_put_send_buffers(connection);
	kfree(connection->current_epoch);
	kfree(connection);

	return NULL;
}

/* free the transport specific members (e.g., sockets) of a connection */
void drbd_transport_shutdown(struct drbd_connection *connection, enum drbd_tr_free_op op)
{
	mutex_lock(&connection->mutex[DATA_STREAM]);
	mutex_lock(&connection->mutex[CONTROL_STREAM]);

	flush_send_buffer(connection, DATA_STREAM);
	flush_send_buffer(connection, CONTROL_STREAM);

	connection->transport.ops->free(&connection->transport, op);
	if (op == DESTROY_TRANSPORT)
		drbd_put_transport_class(connection->transport.class);

	mutex_unlock(&connection->mutex[CONTROL_STREAM]);
	mutex_unlock(&connection->mutex[DATA_STREAM]);
}

void drbd_destroy_path(struct kref *kref)
{
	struct drbd_path *path = container_of(kref, struct drbd_path, kref);

	kfree(path);
}

void drbd_destroy_connection(struct kref *kref)
{
	struct drbd_connection *connection = container_of(kref, struct drbd_connection, kref);
	struct drbd_resource *resource = connection->resource;
	struct drbd_peer_device *peer_device;
	int vnr;

	if (atomic_read(&connection->current_epoch->epoch_size) !=  0)
		drbd_err(connection, "epoch_size:%d\n", atomic_read(&connection->current_epoch->epoch_size));
	kfree(connection->current_epoch);

	idr_for_each_entry(&connection->peer_devices, peer_device, vnr) {
		kref_debug_put(&peer_device->device->kref_debug, 1);
		kref_put(&peer_device->device->kref, drbd_destroy_device);
		free_peer_device(peer_device);
	}
	idr_destroy(&connection->peer_devices);

	kfree(connection->transport.net_conf);
	kref_debug_destroy(&connection->kref_debug);
	kfree(connection);
	kref_debug_put(&resource->kref_debug, 3);
	kref_put(&resource->kref, drbd_destroy_resource);
}

struct drbd_peer_device *create_peer_device(struct drbd_device *device, struct drbd_connection *connection)
{
	struct drbd_peer_device *peer_device;
	int err;

	peer_device = kzalloc(sizeof(struct drbd_peer_device), GFP_KERNEL);
	if (!peer_device)
		return NULL;

	peer_device->connection = connection;
	peer_device->device = device;
	peer_device->disk_state[NOW] = D_UNKNOWN;
	peer_device->repl_state[NOW] = L_OFF;
	spin_lock_init(&peer_device->peer_seq_lock);

	err = drbd_create_peer_device_default_config(peer_device);
	if (err) {
		kfree(peer_device);
		return NULL;
	}

	setup_timer(&peer_device->start_resync_timer,
			start_resync_timer_fn,
			(unsigned long) peer_device);

	INIT_LIST_HEAD(&peer_device->resync_work.list);
	peer_device->resync_work.cb  = w_resync_timer;
	setup_timer(&peer_device->resync_timer,
			resync_timer_fn,
			(unsigned long) peer_device);

	INIT_LIST_HEAD(&peer_device->propagate_uuids_work.list);
	peer_device->propagate_uuids_work.cb = w_send_uuids;

	atomic_set(&peer_device->ap_pending_cnt, 0);
	atomic_set(&peer_device->unacked_cnt, 0);
	atomic_set(&peer_device->rs_pending_cnt, 0);
	atomic_set(&peer_device->wait_for_actlog, 0);
	atomic_set(&peer_device->rs_sect_in, 0);

	peer_device->bitmap_index = -1;
	peer_device->resync_wenr = LC_FREE;
	peer_device->resync_finished_pdsk = D_UNKNOWN;

	return peer_device;
}

static int init_submitter(struct drbd_device *device)
{
	/* opencoded create_singlethread_workqueue(),
	 * to be able to use format string arguments */
	device->submit.wq =
#if LINUX_VERSION_CODE >= KERNEL_VERSION(3,3,0)
		alloc_ordered_workqueue("drbd%u_submit", WQ_MEM_RECLAIM, device->minor);
#else
		create_singlethread_workqueue("drbd_submit");
#endif
	if (!device->submit.wq)
		return -ENOMEM;
	INIT_WORK(&device->submit.worker, do_submit);
	INIT_LIST_HEAD(&device->submit.writes);
	INIT_LIST_HEAD(&device->submit.peer_writes);
	return 0;
}

enum drbd_ret_code drbd_create_device(struct drbd_config_context *adm_ctx, unsigned int minor,
				      struct device_conf *device_conf, struct drbd_device **p_device)
{
	struct drbd_resource *resource = adm_ctx->resource;
	struct drbd_connection *connection;
	struct drbd_device *device;
	struct drbd_peer_device *peer_device, *tmp_peer_device;
	struct gendisk *disk;
	struct request_queue *q;
	LIST_HEAD(peer_devices);
	LIST_HEAD(tmp);
	int id;
	int vnr = adm_ctx->volume;
	enum drbd_ret_code err = ERR_NOMEM;
	bool locked = false;

	device = minor_to_device(minor);
	if (device)
		return ERR_MINOR_OR_VOLUME_EXISTS;

	/* GFP_KERNEL, we are outside of all write-out paths */
	device = kzalloc(sizeof(struct drbd_device), GFP_KERNEL);
	if (!device)
		return ERR_NOMEM;
	kref_init(&device->kref);
	kref_debug_init(&device->kref_debug, &device->kref, &kref_class_device);

	kref_get(&resource->kref);
	kref_debug_get(&resource->kref_debug, 4);
	device->resource = resource;
	device->minor = minor;
	device->vnr = vnr;
	device->device_conf = *device_conf;

#ifdef PARANOIA
	SET_MDEV_MAGIC(device);
#endif

	drbd_set_defaults(device);

	atomic_set(&device->ap_bio_cnt[READ], 0);
	atomic_set(&device->ap_bio_cnt[WRITE], 0);
	atomic_set(&device->ap_actlog_cnt, 0);
	atomic_set(&device->local_cnt, 0);
	atomic_set(&device->rs_sect_ev, 0);
	atomic_set(&device->md_io.in_use, 0);

	spin_lock_init(&device->timing_lock);
	spin_lock_init(&device->al_lock);
	mutex_init(&device->bm_resync_fo_mutex);

	INIT_LIST_HEAD(&device->pending_master_completion[0]);
	INIT_LIST_HEAD(&device->pending_master_completion[1]);
	INIT_LIST_HEAD(&device->pending_completion[0]);
	INIT_LIST_HEAD(&device->pending_completion[1]);

	atomic_set(&device->pending_bitmap_work.n, 0);
	spin_lock_init(&device->pending_bitmap_work.q_lock);
	INIT_LIST_HEAD(&device->pending_bitmap_work.q);

	setup_timer(&device->md_sync_timer,
			md_sync_timer_fn,
			(unsigned long) device);
	setup_timer(&device->request_timer,
			request_timer_fn,
			(unsigned long) device);

	init_waitqueue_head(&device->misc_wait);
	init_waitqueue_head(&device->al_wait);
	init_waitqueue_head(&device->seq_wait);

	q = blk_alloc_queue(GFP_KERNEL);
	if (!q)
		goto out_no_q;
	device->rq_queue = q;
	q->queuedata   = device;

	disk = alloc_disk(1);
	if (!disk)
		goto out_no_disk;
	device->vdisk = disk;

	set_disk_ro(disk, true);

	disk->queue = q;
	disk->major = DRBD_MAJOR;
	disk->first_minor = minor;
	disk->fops = &drbd_ops;
	sprintf(disk->disk_name, "drbd%d", minor);
	disk->private_data = device;

	device->this_bdev = bdget(MKDEV(DRBD_MAJOR, minor));
	/* we have no partitions. we contain only ourselves. */
	device->this_bdev->bd_contains = device->this_bdev;

	init_bdev_info(q->backing_dev_info, drbd_congested, device);

	blk_queue_make_request(q, drbd_make_request);
	blk_queue_write_cache(q, true, true);
	blk_queue_bounce_limit(q, BLK_BOUNCE_ANY);
#ifdef COMPAT_HAVE_BLK_QUEUE_MERGE_BVEC
	blk_queue_merge_bvec(q, drbd_merge_bvec);
#endif
	q->queue_lock = &resource->req_lock; /* needed since we use */
#ifdef blk_queue_plugged
		/* plugging on a queue, that actually has no requests! */
	q->unplug_fn = drbd_unplug_fn;
#endif

	device->md_io.page = alloc_page(GFP_KERNEL);
	if (!device->md_io.page)
		goto out_no_io_page;

	device->bitmap = drbd_bm_alloc();
	if (!device->bitmap)
		goto out_no_bitmap;
	device->read_requests = RB_ROOT;
	device->write_requests = RB_ROOT;

	BUG_ON(!mutex_is_locked(&resource->conf_update));
	for_each_connection(connection, resource) {
		peer_device = create_peer_device(device, connection);
		if (!peer_device)
			goto out_no_peer_device;
		list_add(&peer_device->peer_devices, &peer_devices);
	}

	/* Insert the new device into all idrs under req_lock
	   to guarantee a consistent object model. idr_preload() doesn't help
	   because it can only guarantee that a single idr_alloc() will
	   succeed. This fails (and will be retried) if no memory is
	   immediately available.
	   Keep in mid that RCU readers might find the device in the moment
	   we add it to the resources->devices IDR!
	*/

	INIT_LIST_HEAD(&device->peer_devices);
	INIT_LIST_HEAD(&device->pending_bitmap_io);

	locked = true;
	spin_lock_irq(&resource->req_lock);
	id = idr_alloc(&drbd_devices, device, minor, minor + 1, GFP_NOWAIT);
	if (id < 0) {
		if (id == -ENOSPC)
			err = ERR_MINOR_OR_VOLUME_EXISTS;
		goto out_no_minor_idr;
	}
	kref_get(&device->kref);
	kref_debug_get(&device->kref_debug, 1);

	id = idr_alloc(&resource->devices, device, vnr, vnr + 1, GFP_NOWAIT);
	if (id < 0) {
		if (id == -ENOSPC)
			err = ERR_MINOR_OR_VOLUME_EXISTS;
		goto out_idr_remove_minor;
	}
	kref_get(&device->kref);
	kref_debug_get(&device->kref_debug, 1);

	list_for_each_entry_safe(peer_device, tmp_peer_device, &peer_devices, peer_devices) {
		connection = peer_device->connection;
		id = idr_alloc(&connection->peer_devices, peer_device,
			       device->vnr, device->vnr + 1, GFP_NOWAIT);
		if (id < 0)
			goto out_remove_peer_device;
		list_del(&peer_device->peer_devices);
		list_add_rcu(&peer_device->peer_devices, &device->peer_devices);
		kref_get(&connection->kref);
		kref_debug_get(&connection->kref_debug, 3);
		kref_get(&device->kref);
		kref_debug_get(&device->kref_debug, 1);
	}
	spin_unlock_irq(&resource->req_lock);
	locked = false;

	if (init_submitter(device)) {
		err = ERR_NOMEM;
		goto out_remove_peer_device;
	}

	add_disk(disk);
	device->have_quorum[OLD] = true;
	device->have_quorum[NEW] = true;

	for_each_peer_device(peer_device, device) {
		connection = peer_device->connection;
		peer_device->node_id = connection->peer_node_id;

		if (connection->cstate[NOW] >= C_CONNECTED)
			drbd_connected(peer_device);
	}

	drbd_debugfs_device_add(device);
	*p_device = device;
	return NO_ERROR;

out_remove_peer_device:
	list_add_rcu(&tmp, &device->peer_devices);
	list_del_init(&device->peer_devices);
	synchronize_rcu();
	list_for_each_entry_safe(peer_device, tmp_peer_device, &tmp, peer_devices) {
		struct drbd_connection *connection = peer_device->connection;

		kref_debug_put(&connection->kref_debug, 3);
		kref_put(&connection->kref, drbd_destroy_connection);
		idr_remove(&connection->peer_devices, device->vnr);
		list_del(&peer_device->peer_devices);
		kfree(peer_device);
	}

out_idr_remove_minor:
	idr_remove(&drbd_devices, minor);
out_no_minor_idr:
	if (locked)
		spin_unlock_irq(&resource->req_lock);
	synchronize_rcu();

out_no_peer_device:
	list_for_each_entry_safe(peer_device, tmp_peer_device, &peer_devices, peer_devices) {
		list_del(&peer_device->peer_devices);
		kfree(peer_device);
	}

	drbd_bm_free(device->bitmap);
out_no_bitmap:
	__free_page(device->md_io.page);
out_no_io_page:
	put_disk(disk);
out_no_disk:
	blk_cleanup_queue(q);
out_no_q:
	kref_put(&resource->kref, drbd_destroy_resource);
	kref_debug_destroy(&device->kref_debug);
	kfree(device);
	return err;
}

/**
 * drbd_unregister_device()  -  make a device "invisible"
 *
 * Remove the device from the drbd object model and unregister it in the
 * kernel.  Keep reference counts on device->kref; they are dropped in
 * drbd_reclaim_device().
 */
void drbd_unregister_device(struct drbd_device *device)
{
	struct drbd_resource *resource = device->resource;
	struct drbd_connection *connection;
	struct drbd_peer_device *peer_device;

	spin_lock_irq(&resource->req_lock);
	for_each_connection(connection, resource) {
		idr_remove(&connection->peer_devices, device->vnr);
	}
	idr_remove(&resource->devices, device->vnr);
	idr_remove(&drbd_devices, device_to_minor(device));
	spin_unlock_irq(&resource->req_lock);

	for_each_peer_device(peer_device, device)
		drbd_debugfs_peer_device_cleanup(peer_device);
	drbd_debugfs_device_cleanup(device);
	del_gendisk(device->vdisk);

	destroy_workqueue(device->submit.wq);
	device->submit.wq = NULL;
	del_timer_sync(&device->request_timer);
}

void drbd_reclaim_device(struct rcu_head *rp)
{
	struct drbd_device *device = container_of(rp, struct drbd_device, rcu);
	struct drbd_peer_device *peer_device;
	int i;

	for_each_peer_device(peer_device, device) {
		kref_debug_put(&device->kref_debug, 1);
		kref_put(&device->kref, drbd_destroy_device);
	}

	for (i = 0; i < 3; i++) {
		kref_debug_put(&device->kref_debug, 1);
		kref_put(&device->kref, drbd_destroy_device);
	}
}

/**
 * drbd_unregister_connection()  -  make a connection "invisible"
 *
 * Remove the connection from the drbd object model.  Keep reference counts on
 * connection->kref; they are dropped in drbd_reclaim_connection().
 */
void drbd_unregister_connection(struct drbd_connection *connection)
{
	struct drbd_resource *resource = connection->resource;
	struct drbd_peer_device *peer_device;
	LIST_HEAD(work_list);
	int vnr, rr;

	spin_lock_irq(&resource->req_lock);
	set_bit(C_UNREGISTERED, &connection->flags);
	smp_wmb();
	idr_for_each_entry(&connection->peer_devices, peer_device, vnr) {
		list_del_rcu(&peer_device->peer_devices);
		list_add(&peer_device->peer_devices, &work_list);
	}
	list_del_rcu(&connection->connections);
	spin_unlock_irq(&resource->req_lock);

	list_for_each_entry(peer_device, &work_list, peer_devices)
		drbd_debugfs_peer_device_cleanup(peer_device);
	drbd_debugfs_connection_cleanup(connection);

	del_connect_timer(connection);

	rr = drbd_free_peer_reqs(connection->resource, &connection->done_ee, false);
	if (rr)
		drbd_err(connection, "%d EEs in done list found!\n", rr);

	rr = drbd_free_peer_reqs(connection->resource, &connection->net_ee, true);
	if (rr)
		drbd_err(connection, "%d EEs in net list found!\n", rr);

	drbd_transport_shutdown(connection, DESTROY_TRANSPORT);
	drbd_put_send_buffers(connection);
	conn_free_crypto(connection);
}

void del_connect_timer(struct drbd_connection *connection)
{
	if (del_timer_sync(&connection->connect_timer)) {
		kref_debug_put(&connection->kref_debug, 11);
		kref_put(&connection->kref, drbd_destroy_connection);
	}
}

void drbd_reclaim_connection(struct rcu_head *rp)
{
	struct drbd_connection *connection =
		container_of(rp, struct drbd_connection, rcu);
	struct drbd_peer_device *peer_device;
	int vnr;

	idr_for_each_entry(&connection->peer_devices, peer_device, vnr) {
		kref_debug_put(&connection->kref_debug, 3);
		kref_put(&connection->kref, drbd_destroy_connection);
	}
	kref_debug_put(&connection->kref_debug, 10);
	kref_put(&connection->kref, drbd_destroy_connection);
}

static int __init drbd_init(void)
{
	int err;

	initialize_kref_debugging();

	if (drbd_minor_count < DRBD_MINOR_COUNT_MIN
	||  drbd_minor_count > DRBD_MINOR_COUNT_MAX) {
		pr_err("invalid minor_count (%d)\n", drbd_minor_count);
#ifdef MODULE
		return -EINVAL;
#else
		drbd_minor_count = DRBD_MINOR_COUNT_DEF;
#endif
	}

	err = register_blkdev(DRBD_MAJOR, "drbd");
	if (err) {
		pr_err("unable to register block device major %d\n",
		       DRBD_MAJOR);
		return err;
	}

	/*
	 * allocate all necessary structs
	 */
	init_waitqueue_head(&drbd_pp_wait);

	drbd_proc = NULL; /* play safe for drbd_cleanup */
	idr_init(&drbd_devices);

	mutex_init(&resources_mutex);
	INIT_LIST_HEAD(&drbd_resources);

	err = drbd_genl_register();
	if (err) {
		pr_err("unable to register generic netlink family\n");
		goto fail;
	}

	err = drbd_create_mempools();
	if (err)
		goto fail;

	err = -ENOMEM;
	drbd_proc = proc_create_data("drbd", S_IFREG | S_IRUGO , NULL, &drbd_proc_fops, NULL);
	if (!drbd_proc)	{
		pr_err("unable to register proc file\n");
		goto fail;
	}

	retry.wq = create_singlethread_workqueue("drbd-reissue");
	if (!retry.wq) {
		pr_err("unable to create retry workqueue\n");
		goto fail;
	}
	INIT_WORK(&retry.worker, do_retry);
	spin_lock_init(&retry.lock);
	INIT_LIST_HEAD(&retry.writes);

	if (drbd_debugfs_init())
		pr_notice("failed to initialize debugfs -- will not be available\n");

	pr_info("initialized. "
	       "Version: " REL_VERSION " (api:%d/proto:%d-%d)\n",
	       GENL_MAGIC_VERSION, PRO_VERSION_MIN, PRO_VERSION_MAX);
	pr_info("%s\n", drbd_buildtag());
	pr_info("registered as block device major %d\n", DRBD_MAJOR);
	return 0; /* Success! */

fail:
	drbd_cleanup();
	if (err == -ENOMEM)
		pr_err("ran out of memory\n");
	else
		pr_err("initialization failure\n");
	return err;
}

/* meta data management */

void drbd_md_write(struct drbd_device *device, void *b)
{
	struct meta_data_on_disk_9 *buffer = b;
	sector_t sector;
	int i;

	memset(buffer, 0, sizeof(*buffer));

	buffer->effective_size = cpu_to_be64(device->ldev->md.effective_size);
	buffer->current_uuid = cpu_to_be64(device->ldev->md.current_uuid);
	buffer->flags = cpu_to_be32(device->ldev->md.flags);
	buffer->magic = cpu_to_be32(DRBD_MD_MAGIC_09);

	buffer->md_size_sect  = cpu_to_be32(device->ldev->md.md_size_sect);
	buffer->al_offset     = cpu_to_be32(device->ldev->md.al_offset);
	buffer->al_nr_extents = cpu_to_be32(device->act_log->nr_elements);
	buffer->bm_bytes_per_bit = cpu_to_be32(BM_BLOCK_SIZE);
	buffer->device_uuid = cpu_to_be64(device->ldev->md.device_uuid);

	buffer->bm_offset = cpu_to_be32(device->ldev->md.bm_offset);
	buffer->la_peer_max_bio_size = cpu_to_be32(device->device_conf.max_bio_size);
	buffer->bm_max_peers = cpu_to_be32(device->bitmap->bm_max_peers);
	buffer->node_id = cpu_to_be32(device->ldev->md.node_id);
	for (i = 0; i < DRBD_NODE_ID_MAX; i++) {
		struct drbd_peer_md *peer_md = &device->ldev->md.peers[i];

		buffer->peers[i].bitmap_uuid = cpu_to_be64(peer_md->bitmap_uuid);
		buffer->peers[i].bitmap_dagtag = cpu_to_be64(peer_md->bitmap_dagtag);
		buffer->peers[i].flags = cpu_to_be32(peer_md->flags);
		buffer->peers[i].bitmap_index = cpu_to_be32(peer_md->bitmap_index);
	}
	BUILD_BUG_ON(ARRAY_SIZE(device->ldev->md.history_uuids) != ARRAY_SIZE(buffer->history_uuids));
	for (i = 0; i < ARRAY_SIZE(buffer->history_uuids); i++)
		buffer->history_uuids[i] = cpu_to_be64(device->ldev->md.history_uuids[i]);

	buffer->al_stripes = cpu_to_be32(device->ldev->md.al_stripes);
	buffer->al_stripe_size_4k = cpu_to_be32(device->ldev->md.al_stripe_size_4k);

	D_ASSERT(device, drbd_md_ss(device->ldev) == device->ldev->md.md_offset);
	sector = device->ldev->md.md_offset;

	if (drbd_md_sync_page_io(device, device->ldev, sector, REQ_OP_WRITE)) {
		/* this was a try anyways ... */
		drbd_err(device, "meta data update failed!\n");
		drbd_chk_io_error(device, 1, DRBD_META_IO_ERROR);
	}
}

/**
 * __drbd_md_sync() - Writes the meta data super block (conditionally) if the MD_DIRTY flag bit is set
 * @device:	DRBD device.
 * @maybe:	meta data may in fact be "clean", the actual write may be skipped.
 */
static void __drbd_md_sync(struct drbd_device *device, bool maybe)
{
	struct meta_data_on_disk_9 *buffer;

	/* Don't accidentally change the DRBD meta data layout. */
	BUILD_BUG_ON(DRBD_PEERS_MAX != 32);
	BUILD_BUG_ON(HISTORY_UUIDS != 32);
	BUILD_BUG_ON(sizeof(struct meta_data_on_disk_9) != 4096);

	del_timer(&device->md_sync_timer);
	/* timer may be rearmed by drbd_md_mark_dirty() now. */
	if (!test_and_clear_bit(MD_DIRTY, &device->flags) && maybe)
		return;

	/* We use here D_FAILED and not D_ATTACHING because we try to write
	 * metadata even if we detach due to a disk failure! */
	if (!get_ldev_if_state(device, D_DETACHING))
		return;

	buffer = drbd_md_get_buffer(device, __func__);
	if (!buffer)
		goto out;

	drbd_md_write(device, buffer);

	drbd_md_put_buffer(device);
out:
	put_ldev(device);
}

void drbd_md_sync(struct drbd_device *device)
{
	__drbd_md_sync(device, false);
}

void drbd_md_sync_if_dirty(struct drbd_device *device)
{
	__drbd_md_sync(device, true);
}

static int check_activity_log_stripe_size(struct drbd_device *device,
		struct meta_data_on_disk_9 *on_disk,
		struct drbd_md *in_core)
{
	u32 al_stripes = be32_to_cpu(on_disk->al_stripes);
	u32 al_stripe_size_4k = be32_to_cpu(on_disk->al_stripe_size_4k);
	u64 al_size_4k;

	/* both not set: default to old fixed size activity log */
	if (al_stripes == 0 && al_stripe_size_4k == 0) {
		al_stripes = 1;
		al_stripe_size_4k = (32768 >> 9)/8;
	}

	/* some paranoia plausibility checks */

	/* we need both values to be set */
	if (al_stripes == 0 || al_stripe_size_4k == 0)
		goto err;

	al_size_4k = (u64)al_stripes * al_stripe_size_4k;

	/* Upper limit of activity log area, to avoid potential overflow
	 * problems in al_tr_number_to_on_disk_sector(). As right now, more
	 * than 72 * 4k blocks total only increases the amount of history,
	 * limiting this arbitrarily to 16 GB is not a real limitation ;-)  */
	if (al_size_4k > (16 * 1024 * 1024/4))
		goto err;

	/* Lower limit: we need at least 8 transaction slots (32kB)
	 * to not break existing setups */
	if (al_size_4k < (32768 >> 9)/8)
		goto err;

	in_core->al_stripe_size_4k = al_stripe_size_4k;
	in_core->al_stripes = al_stripes;
	in_core->al_size_4k = al_size_4k;

	return 0;
err:
	drbd_err(device, "invalid activity log striping: al_stripes=%u, al_stripe_size_4k=%u\n",
			al_stripes, al_stripe_size_4k);
	return -EINVAL;
}

static int check_offsets_and_sizes(struct drbd_device *device,
		struct meta_data_on_disk_9 *on_disk,
		struct drbd_backing_dev *bdev)
{
	sector_t capacity = drbd_get_capacity(bdev->md_bdev);
	struct drbd_md *in_core = &bdev->md;
	u32 max_peers = be32_to_cpu(on_disk->bm_max_peers);
	s32 on_disk_al_sect;
	s32 on_disk_bm_sect;

	if (max_peers > DRBD_PEERS_MAX) {
		drbd_err(device, "bm_max_peers too high\n");
		goto err;
	}
	device->bitmap->bm_max_peers = max_peers;

	in_core->al_offset = be32_to_cpu(on_disk->al_offset);
	in_core->bm_offset = be32_to_cpu(on_disk->bm_offset);
	in_core->md_size_sect = be32_to_cpu(on_disk->md_size_sect);

	/* The on-disk size of the activity log, calculated from offsets, and
	 * the size of the activity log calculated from the stripe settings,
	 * should match.
	 * Though we could relax this a bit: it is ok, if the striped activity log
	 * fits in the available on-disk activity log size.
	 * Right now, that would break how resize is implemented.
	 * TODO: make drbd_determine_dev_size() (and the drbdmeta tool) aware
	 * of possible unused padding space in the on disk layout. */
	if (in_core->al_offset < 0) {
		if (in_core->bm_offset > in_core->al_offset)
			goto err;
		on_disk_al_sect = -in_core->al_offset;
		on_disk_bm_sect = in_core->al_offset - in_core->bm_offset;
	} else {
		if (in_core->al_offset != (4096 >> 9))
			goto err;
		if (in_core->bm_offset < in_core->al_offset + in_core->al_size_4k * (4096 >> 9))
			goto err;

		on_disk_al_sect = in_core->bm_offset - (4096 >> 9);
		on_disk_bm_sect = in_core->md_size_sect - in_core->bm_offset;
	}

	/* old fixed size meta data is exactly that: fixed. */
	if (in_core->meta_dev_idx >= 0) {
		if (in_core->md_size_sect != (128 << 20 >> 9)
		||  in_core->al_offset != (4096 >> 9)
		||  in_core->bm_offset != (4096 >> 9) + (32768 >> 9)
		||  in_core->al_stripes != 1
		||  in_core->al_stripe_size_4k != (32768 >> 12))
			goto err;
	}

	if (capacity < in_core->md_size_sect)
		goto err;
	if (capacity - in_core->md_size_sect < drbd_md_first_sector(bdev))
		goto err;

	/* should be aligned, and at least 32k */
	if ((on_disk_al_sect & 7) || (on_disk_al_sect < (32768 >> 9)))
		goto err;

	/* should fit (for now: exactly) into the available on-disk space;
	 * overflow prevention is in check_activity_log_stripe_size() above. */
	if (on_disk_al_sect != in_core->al_size_4k * (4096 >> 9))
		goto err;

	/* again, should be aligned */
	if (in_core->bm_offset & 7)
		goto err;

	/* FIXME check for device grow with flex external meta data? */

	/* can the available bitmap space cover the last agreed device size? */
	if (on_disk_bm_sect < drbd_capacity_to_on_disk_bm_sect(
				in_core->effective_size, max_peers))
		goto err;

	return 0;

err:
	drbd_err(device, "meta data offsets don't make sense: idx=%d "
			"al_s=%u, al_sz4k=%u, al_offset=%d, bm_offset=%d, "
			"md_size_sect=%u, la_size=%llu, md_capacity=%llu\n",
			in_core->meta_dev_idx,
			in_core->al_stripes, in_core->al_stripe_size_4k,
			in_core->al_offset, in_core->bm_offset, in_core->md_size_sect,
			(unsigned long long)in_core->effective_size,
			(unsigned long long)capacity);

	return -EINVAL;
}


/**
 * drbd_md_read() - Reads in the meta data super block
 * @device:	DRBD device.
 * @bdev:	Device from which the meta data should be read in.
 *
 * Return NO_ERROR on success, and an enum drbd_ret_code in case
 * something goes wrong.
 *
 * Called exactly once during drbd_adm_attach(), while still being D_DISKLESS,
 * even before @bdev is assigned to @device->ldev.
 */
int drbd_md_read(struct drbd_device *device, struct drbd_backing_dev *bdev)
{
	struct meta_data_on_disk_9 *buffer;
	u32 magic, flags;
	int i, rv = NO_ERROR;
	int my_node_id = device->resource->res_opts.node_id;
	u32 max_peers;

	if (device->disk_state[NOW] != D_DISKLESS)
		return ERR_DISK_CONFIGURED;

	buffer = drbd_md_get_buffer(device, __func__);
	if (!buffer)
		return ERR_NOMEM;

	/* First, figure out where our meta data superblock is located,
	 * and read it. */
	bdev->md.meta_dev_idx = bdev->disk_conf->meta_dev_idx;
	bdev->md.md_offset = drbd_md_ss(bdev);
	/* Even for (flexible or indexed) external meta data,
	 * initially restrict us to the 4k superblock for now.
	 * Affects the paranoia out-of-range access check in drbd_md_sync_page_io(). */
	bdev->md.md_size_sect = 8;

	if (drbd_md_sync_page_io(device, bdev, bdev->md.md_offset,
				 REQ_OP_READ)) {
		/* NOTE: can't do normal error processing here as this is
		   called BEFORE disk is attached */
		drbd_err(device, "Error while reading metadata.\n");
		rv = ERR_IO_MD_DISK;
		goto err;
	}

	magic = be32_to_cpu(buffer->magic);
	flags = be32_to_cpu(buffer->flags);
	if (magic == DRBD_MD_MAGIC_09 && !(flags & MDF_AL_CLEAN)) {
			/* btw: that's Activity Log clean, not "all" clean. */
		drbd_err(device, "Found unclean meta data. Did you \"drbdadm apply-al\"?\n");
		rv = ERR_MD_UNCLEAN;
		goto err;
	}
	rv = ERR_MD_INVALID;
	if (magic != DRBD_MD_MAGIC_09) {
		if (magic == DRBD_MD_MAGIC_07 ||
		    magic == DRBD_MD_MAGIC_08 ||
		    magic == DRBD_MD_MAGIC_84_UNCLEAN)
			drbd_err(device, "Found old meta data magic. Did you \"drbdadm create-md\"?\n");
		else
			drbd_err(device, "Meta data magic not found. Did you \"drbdadm create-md\"?\n");
		goto err;
	}

	if (be32_to_cpu(buffer->bm_bytes_per_bit) != BM_BLOCK_SIZE) {
		drbd_err(device, "unexpected bm_bytes_per_bit: %u (expected %u)\n",
		    be32_to_cpu(buffer->bm_bytes_per_bit), BM_BLOCK_SIZE);
		goto err;
	}

	if (check_activity_log_stripe_size(device, buffer, &bdev->md))
		goto err;
	if (check_offsets_and_sizes(device, buffer, bdev))
		goto err;


	bdev->md.effective_size = be64_to_cpu(buffer->effective_size);
	bdev->md.current_uuid = be64_to_cpu(buffer->current_uuid);
	bdev->md.flags = be32_to_cpu(buffer->flags);
	bdev->md.device_uuid = be64_to_cpu(buffer->device_uuid);
	bdev->md.node_id = be32_to_cpu(buffer->node_id);

	bdev->md.node_id = be32_to_cpu(buffer->node_id);

	if (bdev->md.node_id != -1 && bdev->md.node_id != my_node_id) {
		drbd_err(device, "ambiguous node id: meta-data: %d, config: %d\n",
			bdev->md.node_id, my_node_id);
		goto err;
	}

	max_peers = be32_to_cpu(buffer->bm_max_peers);
	for (i = 0; i < DRBD_NODE_ID_MAX; i++) {
		struct drbd_peer_md *peer_md = &bdev->md.peers[i];

		peer_md->bitmap_uuid = be64_to_cpu(buffer->peers[i].bitmap_uuid);
		peer_md->bitmap_dagtag = be64_to_cpu(buffer->peers[i].bitmap_dagtag);
		peer_md->flags = be32_to_cpu(buffer->peers[i].flags);
		peer_md->bitmap_index = be32_to_cpu(buffer->peers[i].bitmap_index);

		if (peer_md->bitmap_index == -1)
			continue;
		if (i == my_node_id) {
			drbd_warn(device, "my own node id (%d) should not have a bitmap index (%d)\n",
				my_node_id, peer_md->bitmap_index);
			goto err;
		}
		if (peer_md->bitmap_index < -1 || peer_md->bitmap_index >= max_peers) {
			drbd_warn(device, "peer node id %d: bitmap index (%d) exceeds allocated bitmap slots (%d)\n",
				i, peer_md->bitmap_index, max_peers);
			goto err;
		}
		/* maybe: for each bitmap_index != -1, create a connection object
		 * with peer_node_id = i, unless already present. */
	}
	BUILD_BUG_ON(ARRAY_SIZE(bdev->md.history_uuids) != ARRAY_SIZE(buffer->history_uuids));
	for (i = 0; i < ARRAY_SIZE(buffer->history_uuids); i++)
		bdev->md.history_uuids[i] = be64_to_cpu(buffer->history_uuids[i]);

	rv = NO_ERROR;
 err:
	drbd_md_put_buffer(device);

	return rv;
}

/**
 * drbd_md_mark_dirty() - Mark meta data super block as dirty
 * @device:	DRBD device.
 *
 * Call this function if you change anything that should be written to
 * the meta-data super block. This function sets MD_DIRTY, and starts a
 * timer that ensures that within five seconds you have to call drbd_md_sync().
 */
#ifdef DRBD_DEBUG_MD_SYNC
void drbd_md_mark_dirty_(struct drbd_device *device, unsigned int line, const char *func)
{
	if (!test_and_set_bit(MD_DIRTY, &device->flags)) {
		mod_timer(&device->md_sync_timer, jiffies + HZ);
		device->last_md_mark_dirty.line = line;
		device->last_md_mark_dirty.func = func;
	}
}
#else
void drbd_md_mark_dirty(struct drbd_device *device)
{
	if (!test_and_set_bit(MD_DIRTY, &device->flags))
		mod_timer(&device->md_sync_timer, jiffies + 5*HZ);
}
#endif

void _drbd_uuid_push_history(struct drbd_device *device, u64 val) __must_hold(local)
{
	struct drbd_md *md = &device->ldev->md;
	int i;

	if (val == UUID_JUST_CREATED)
		return;
	val &= ~1;  /* The lowest bit only indicates that the node was primary */

	for (i = 0; i < ARRAY_SIZE(md->history_uuids); i++) {
		if (md->history_uuids[i] == val)
			return;
	}

	for (i = ARRAY_SIZE(md->history_uuids) - 1; i > 0; i--)
		md->history_uuids[i] = md->history_uuids[i - 1];
	md->history_uuids[i] = val;
}

u64 _drbd_uuid_pull_history(struct drbd_peer_device *peer_device) __must_hold(local)
{
	struct drbd_device *device = peer_device->device;
	struct drbd_md *md = &device->ldev->md;
	u64 first_history_uuid;
	int i;

	first_history_uuid = md->history_uuids[0];
	for (i = 0; i < ARRAY_SIZE(md->history_uuids) - 1; i++)
		md->history_uuids[i] = md->history_uuids[i + 1];
	md->history_uuids[i] = 0;

	return first_history_uuid;
}

static void __drbd_uuid_set_current(struct drbd_device *device, u64 val)
{
	drbd_md_mark_dirty(device);
	if (device->resource->role[NOW] == R_PRIMARY)
		val |= UUID_PRIMARY;
	else
		val &= ~UUID_PRIMARY;

	device->ldev->md.current_uuid = val;
	drbd_set_exposed_data_uuid(device, val);
}

void __drbd_uuid_set_bitmap(struct drbd_peer_device *peer_device, u64 val)
{
	struct drbd_device *device = peer_device->device;
	struct drbd_peer_md *peer_md = &device->ldev->md.peers[peer_device->node_id];

	drbd_md_mark_dirty(device);
	peer_md->bitmap_uuid = val;
	peer_md->bitmap_dagtag = val ? device->resource->dagtag_sector : 0;
}

void _drbd_uuid_set_current(struct drbd_device *device, u64 val) __must_hold(local)
{
	unsigned long flags;

	spin_lock_irqsave(&device->ldev->md.uuid_lock, flags);
	__drbd_uuid_set_current(device, val);
	spin_unlock_irqrestore(&device->ldev->md.uuid_lock, flags);
}

void _drbd_uuid_set_bitmap(struct drbd_peer_device *peer_device, u64 val) __must_hold(local)
{
	struct drbd_device *device = peer_device->device;
	unsigned long flags;

	spin_lock_irqsave(&device->ldev->md.uuid_lock, flags);
	__drbd_uuid_set_bitmap(peer_device, val);
	spin_unlock_irqrestore(&device->ldev->md.uuid_lock, flags);
}

void drbd_uuid_set_bitmap(struct drbd_peer_device *peer_device, u64 uuid) __must_hold(local)
{
	struct drbd_device *device = peer_device->device;
	unsigned long flags;
	u64 previous_uuid;

	spin_lock_irqsave(&device->ldev->md.uuid_lock, flags);
	previous_uuid = drbd_bitmap_uuid(peer_device);
	if (previous_uuid)
		_drbd_uuid_push_history(device, previous_uuid);
	__drbd_uuid_set_bitmap(peer_device, uuid);
	spin_unlock_irqrestore(&device->ldev->md.uuid_lock, flags);
}

static u64 rotate_current_into_bitmap(struct drbd_device *device, u64 weak_nodes, u64 dagtag) __must_hold(local)
{
	struct drbd_peer_md *peer_md = device->ldev->md.peers;
	struct drbd_peer_device *peer_device;
	int node_id;
	u64 bm_uuid, got_new_bitmap_uuid = 0;
	bool do_it;

	rcu_read_lock();
	for (node_id = 0; node_id < DRBD_NODE_ID_MAX; node_id++) {
		if (node_id == device->ldev->md.node_id)
			continue;
		bm_uuid = peer_md[node_id].bitmap_uuid;
		if (bm_uuid)
			continue;
		peer_device = peer_device_by_node_id(device, node_id);
		if (peer_device) {
			enum drbd_disk_state pdsk = peer_device->disk_state[NOW];

			if (peer_device->bitmap_index == -1) {
				struct peer_device_conf *pdc;
				pdc = rcu_dereference(peer_device->conf);
				if (pdc && !pdc->bitmap)
					continue;
			}

			do_it = (pdsk <= D_UNKNOWN && pdsk != D_NEGOTIATING) ||
				(NODE_MASK(node_id) & weak_nodes);

		} else {
			do_it = true;
		}
		if (do_it) {
			peer_md[node_id].bitmap_uuid =
				device->ldev->md.current_uuid != UUID_JUST_CREATED ?
				device->ldev->md.current_uuid : 0;
			if (peer_md[node_id].bitmap_uuid)
				peer_md[node_id].bitmap_dagtag = dagtag;
			drbd_md_mark_dirty(device);
			got_new_bitmap_uuid |= NODE_MASK(node_id);
		}
	}
	rcu_read_unlock();

	return got_new_bitmap_uuid;
}

static u64 initial_resync_nodes(struct drbd_device *device)
{
	struct drbd_peer_device *peer_device;
	u64 nodes = 0;

	for_each_peer_device(peer_device, device) {
		if (peer_device->disk_state[NOW] == D_INCONSISTENT &&
		    peer_device->repl_state[NOW] == L_ESTABLISHED)
			nodes |= NODE_MASK(peer_device->node_id);
	}

	return nodes;
}

u64 drbd_weak_nodes_device(struct drbd_device *device)
{
	struct drbd_peer_device *peer_device;
	u64 not_weak = NODE_MASK(device->resource->res_opts.node_id);

	rcu_read_lock();
	for_each_peer_device_rcu(peer_device, device) {
		enum drbd_disk_state pdsk = peer_device->disk_state[NOW];
		if (!(pdsk <= D_FAILED || pdsk == D_UNKNOWN || pdsk == D_OUTDATED))
			not_weak |= NODE_MASK(peer_device->node_id);

	}
	rcu_read_unlock();

	return ~not_weak;
}


static void __drbd_uuid_new_current(struct drbd_device *device, bool forced, bool send) __must_hold(local)
{
	struct drbd_peer_device *peer_device;
	u64 got_new_bitmap_uuid, weak_nodes, val;

	spin_lock_irq(&device->ldev->md.uuid_lock);
	got_new_bitmap_uuid = rotate_current_into_bitmap(device,
					forced ? initial_resync_nodes(device) : 0,
					device->resource->dagtag_sector);

	if (!got_new_bitmap_uuid) {
		spin_unlock_irq(&device->ldev->md.uuid_lock);
		return;
	}

	get_random_bytes(&val, sizeof(u64));
	__drbd_uuid_set_current(device, val);
	spin_unlock_irq(&device->ldev->md.uuid_lock);
	weak_nodes = drbd_weak_nodes_device(device);
	drbd_info(device, "new current UUID: %016llX weak: %016llX\n",
		  device->ldev->md.current_uuid, weak_nodes);

	/* get it to stable storage _now_ */
	drbd_md_sync(device);

	if (!send)
		return;

	for_each_peer_device(peer_device, device) {
		if (peer_device->repl_state[NOW] >= L_ESTABLISHED)
			drbd_send_uuids(peer_device, forced ? 0 : UUID_FLAG_NEW_DATAGEN, weak_nodes);
	}
}

/**
 * drbd_uuid_new_current() - Creates a new current UUID
 * @device:	DRBD device.
 *
 * Creates a new current UUID, and rotates the old current UUID into
 * the bitmap slot. Causes an incremental resync upon next connect.
 * The caller must hold adm_mutex or conf_update
 */
void drbd_uuid_new_current(struct drbd_device *device, bool forced)
{
	if (get_ldev_if_state(device, D_UP_TO_DATE)) {
		__drbd_uuid_new_current(device, forced, true);
		put_ldev(device);
	} else {
		struct drbd_peer_device *peer_device;
		/* The peers will store the new current UUID... */
		u64 current_uuid, weak_nodes;
		get_random_bytes(&current_uuid, sizeof(u64));
		current_uuid &= ~UUID_PRIMARY;
		drbd_set_exposed_data_uuid(device, current_uuid);
		drbd_info(device, "sending new current UUID: %016llX\n", current_uuid);

		weak_nodes = drbd_weak_nodes_device(device);
		for_each_peer_device(peer_device, device) {
			drbd_send_current_uuid(peer_device, current_uuid, weak_nodes);
			peer_device->current_uuid = current_uuid; /* In case resync finishes soon */
		}
	}
}

void drbd_uuid_new_current_by_user(struct drbd_device *device)
{
	if (get_ldev(device)) {
		__drbd_uuid_new_current(device, false, false);
		put_ldev(device);
	}
}

static void drbd_propagate_uuids(struct drbd_device *device, u64 nodes)
{
	struct drbd_peer_device *peer_device;

	rcu_read_lock();
	for_each_peer_device_rcu(peer_device, device) {
		if (!(nodes & NODE_MASK(peer_device->node_id)))
			continue;
		if (peer_device->repl_state[NOW] < L_ESTABLISHED)
			continue;

		if (list_empty(&peer_device->propagate_uuids_work.list))
			drbd_queue_work(&peer_device->connection->sender_work,
					&peer_device->propagate_uuids_work);
	}
	rcu_read_unlock();
}

void drbd_uuid_received_new_current(struct drbd_peer_device *peer_device, u64 val, u64 weak_nodes) __must_hold(local)
{
	struct drbd_device *device = peer_device->device;
	u64 dagtag = peer_device->connection->last_dagtag_sector;
	u64 got_new_bitmap_uuid = 0;
	bool set_current = true;

	spin_lock_irq(&device->ldev->md.uuid_lock);

	for_each_peer_device(peer_device, device) {
		if (peer_device->repl_state[NOW] == L_SYNC_TARGET ||
		    peer_device->repl_state[NOW] == L_PAUSED_SYNC_T) {
			peer_device->current_uuid = val;
			set_current = false;
		}
	}

	if (set_current) {
		if (device->disk_state[NOW] == D_UP_TO_DATE)
			got_new_bitmap_uuid = rotate_current_into_bitmap(device, weak_nodes, dagtag);
		__drbd_uuid_set_current(device, val);
	}

	spin_unlock_irq(&device->ldev->md.uuid_lock);
	drbd_propagate_uuids(device, got_new_bitmap_uuid);
}

static u64 __set_bitmap_slots(struct drbd_device *device, u64 bitmap_uuid, u64 do_nodes) __must_hold(local)
{
	struct drbd_peer_md *peer_md = device->ldev->md.peers;
	u64 modified = 0;
	int node_id;

	for (node_id = 0; node_id < DRBD_NODE_ID_MAX; node_id++) {
		if (node_id == device->ldev->md.node_id)
			continue;
		if (!(do_nodes & NODE_MASK(node_id)))
			continue;

		if (peer_md[node_id].bitmap_uuid != bitmap_uuid) {
			_drbd_uuid_push_history(device, peer_md[node_id].bitmap_uuid);
			/* drbd_info(device, "bitmap[node_id=%d] = %llX\n", node_id, bitmap_uuid); */
			peer_md[node_id].bitmap_uuid = bitmap_uuid;
			peer_md[node_id].bitmap_dagtag =
				bitmap_uuid ? device->resource->dagtag_sector : 0;
			drbd_md_mark_dirty(device);
			modified |= NODE_MASK(node_id);
		}
	}

	return modified;
}

static u64 __test_bitmap_slots_of_peer(struct drbd_peer_device *peer_device) __must_hold(local)
{
	u64 set_bitmap_slots = 0;
	int node_id;

	for (node_id = 0; node_id < DRBD_NODE_ID_MAX; node_id++) {
		u64 bitmap_uuid = peer_device->bitmap_uuids[node_id];

		if (bitmap_uuid != 0 && bitmap_uuid != -1)
			set_bitmap_slots |= NODE_MASK(node_id);
	}

	return set_bitmap_slots;
}


u64 drbd_uuid_resync_finished(struct drbd_peer_device *peer_device) __must_hold(local)
{
	struct drbd_device *device = peer_device->device;
	u64 set_bitmap_slots, newer;
	unsigned long flags;

	spin_lock_irqsave(&device->ldev->md.uuid_lock, flags);
	set_bitmap_slots = __test_bitmap_slots_of_peer(peer_device);
	newer = __set_bitmap_slots(device, drbd_current_uuid(device), set_bitmap_slots);
	__set_bitmap_slots(device, 0, ~set_bitmap_slots);
	_drbd_uuid_push_history(device, drbd_current_uuid(device));
	__drbd_uuid_set_current(device, peer_device->current_uuid);
	spin_unlock_irqrestore(&device->ldev->md.uuid_lock, flags);

	return newer;
}

static const char* name_of_node_id(struct drbd_resource *resource, int node_id)
{
	/* Caller need to hold rcu_read_lock */
	struct drbd_connection *connection = drbd_connection_by_node_id(resource, node_id);

	return connection ? rcu_dereference(connection->transport.net_conf)->name : "";
}

static void forget_bitmap(struct drbd_device *device, int node_id) __must_hold(local)
{
	int bitmap_index = device->ldev->md.peers[node_id].bitmap_index;
	const char* name;

	if (_drbd_bm_total_weight(device, bitmap_index) == 0)
		return;

	spin_unlock_irq(&device->ldev->md.uuid_lock);
	rcu_read_lock();
	name = name_of_node_id(device->resource, node_id);
	drbd_info(device, "clearing bitmap UUID and content (%lu bits) for node %d (%s)(slot %d)\n",
		  _drbd_bm_total_weight(device, bitmap_index), node_id, name, bitmap_index);
	rcu_read_unlock();
	drbd_suspend_io(device, WRITE_ONLY);
	drbd_bm_lock(device, "forget_bitmap()", BM_LOCK_TEST | BM_LOCK_SET);
	_drbd_bm_clear_many_bits(device, bitmap_index, 0, -1UL);
	drbd_bm_unlock(device);
	drbd_resume_io(device);
	drbd_md_mark_dirty(device);
	spin_lock_irq(&device->ldev->md.uuid_lock);
}

static void copy_bitmap(struct drbd_device *device, int from_id, int to_id) __must_hold(local)
{
	int from_index = device->ldev->md.peers[from_id].bitmap_index;
	int to_index = device->ldev->md.peers[to_id].bitmap_index;
	const char *from_name, *to_name;

	spin_unlock_irq(&device->ldev->md.uuid_lock);
	rcu_read_lock();
	from_name = name_of_node_id(device->resource, from_id);
	to_name = name_of_node_id(device->resource, to_id);
	drbd_info(device, "Node %d (%s) synced up to node %d (%s). copying bitmap slot %d to %d.\n",
		  to_id, to_name, from_id, from_name, from_index, to_index);
	rcu_read_unlock();
	drbd_suspend_io(device, WRITE_ONLY);
	drbd_bm_lock(device, "copy_bitmap()", BM_LOCK_ALL);
	drbd_bm_copy_slot(device, from_index, to_index);
	drbd_bm_unlock(device);
	drbd_resume_io(device);
	drbd_md_mark_dirty(device);
	spin_lock_irq(&device->ldev->md.uuid_lock);
}

static int find_node_id_by_bitmap_uuid(struct drbd_device *device, u64 bm_uuid) __must_hold(local)
{
	struct drbd_peer_md *peer_md = device->ldev->md.peers;
	int node_id;

	bm_uuid &= ~UUID_PRIMARY;

	for (node_id = 0; node_id < DRBD_NODE_ID_MAX; node_id++) {
		if ((peer_md[node_id].bitmap_uuid & ~UUID_PRIMARY) == bm_uuid &&
		    peer_md[node_id].bitmap_index != -1)
			return node_id;
	}

	for (node_id = 0; node_id < DRBD_NODE_ID_MAX; node_id++) {
		if ((peer_md[node_id].bitmap_uuid & ~UUID_PRIMARY) == bm_uuid)
			return node_id;
	}

	return -1;
}

static bool node_connected(struct drbd_resource *resource, int node_id)
{
	struct drbd_connection *connection;
	bool r = false;

	rcu_read_lock();
	connection = drbd_connection_by_node_id(resource, node_id);
	if (connection)
		r = connection->cstate[NOW] == C_CONNECTED;
	rcu_read_unlock();

	return r;
}

static bool detect_copy_ops_on_peer(struct drbd_peer_device *peer_device) __must_hold(local)
{
	struct drbd_device *device = peer_device->device;
	struct drbd_peer_md *peer_md = device->ldev->md.peers;
	struct drbd_resource *resource = device->resource;
	int node_id1, node_id2, from_id;
	u64 peer_bm_uuid;
	bool modified = false;

	for (node_id1 = 0; node_id1 < DRBD_NODE_ID_MAX; node_id1++) {
		if (device->ldev->md.peers[node_id1].bitmap_index == -1)
			continue;

		if (node_connected(resource, node_id1))
			continue;

		peer_bm_uuid = peer_device->bitmap_uuids[node_id1] & ~UUID_PRIMARY;
		if (!peer_bm_uuid)
			continue;

		for (node_id2 = node_id1 + 1; node_id2 < DRBD_NODE_ID_MAX; node_id2++) {
			if (device->ldev->md.peers[node_id2].bitmap_index == -1)
				continue;

			if (node_connected(resource, node_id2))
				continue;

			if (peer_bm_uuid == (peer_device->bitmap_uuids[node_id2] & ~UUID_PRIMARY))
				goto found;
		}
	}
	return false;

found:
	from_id = find_node_id_by_bitmap_uuid(device, peer_bm_uuid);
	if (from_id == -1) {
		if (peer_md[node_id1].bitmap_uuid == 0 && peer_md[node_id2].bitmap_uuid == 0)
			return false;
		drbd_err(peer_device, "unexpected\n");
		drbd_err(peer_device, "In UUIDs from node %d found equal UUID (%llX) for nodes %d %d\n",
			 peer_device->node_id, peer_bm_uuid, node_id1, node_id2);
		drbd_err(peer_device, "I have %llX for node_id=%d\n",
			 peer_md[node_id1].bitmap_uuid, node_id1);
		drbd_err(peer_device, "I have %llX for node_id=%d\n",
			 peer_md[node_id2].bitmap_uuid, node_id2);
		return false;
	}

	if (peer_md[from_id].bitmap_index == -1)
		return false;

	if (from_id != node_id1 &&
	    peer_md[node_id1].bitmap_uuid != peer_bm_uuid) {
		peer_md[node_id1].bitmap_uuid = peer_bm_uuid;
		peer_md[node_id1].bitmap_dagtag = peer_md[from_id].bitmap_dagtag;
		copy_bitmap(device, from_id, node_id1);
		modified = true;

	}
	if (from_id != node_id2 &&
	    peer_md[node_id2].bitmap_uuid != peer_bm_uuid) {
		peer_md[node_id2].bitmap_uuid = peer_bm_uuid;
		peer_md[node_id2].bitmap_dagtag = peer_md[from_id].bitmap_dagtag;
		copy_bitmap(device, from_id, node_id2);
		modified = true;
	}

	return modified;
}

void drbd_uuid_detect_finished_resyncs(struct drbd_peer_device *peer_device) __must_hold(local)
{
	struct drbd_device *device = peer_device->device;
	struct drbd_peer_md *peer_md = device->ldev->md.peers;
	int node_id;
	bool write_bm = false;
	bool filled = false;

	spin_lock_irq(&device->ldev->md.uuid_lock);
	for (node_id = 0; node_id < DRBD_NODE_ID_MAX; node_id++) {
		if (node_id == device->ldev->md.node_id)
			continue;

		if (peer_md[node_id].bitmap_index == -1 && !(peer_md[node_id].flags & MDF_NODE_EXISTS))
			continue;

		if (peer_device->bitmap_uuids[node_id] == 0 && peer_md[node_id].bitmap_uuid != 0) {
			u64 peer_current_uuid = peer_device->current_uuid & ~UUID_PRIMARY;
			int from_node_id;

			if (peer_current_uuid == (drbd_current_uuid(device) & ~UUID_PRIMARY)) {
				_drbd_uuid_push_history(device, peer_md[node_id].bitmap_uuid);
				peer_md[node_id].bitmap_uuid = 0;
				if (node_id == peer_device->node_id)
					drbd_print_uuids(peer_device, "updated UUIDs");
				else if (peer_md[node_id].bitmap_index != -1)
					forget_bitmap(device, node_id);
				else
					drbd_info(device, "Clearing bitmap UUID for node %d\n",
						  node_id);
				drbd_md_mark_dirty(device);
				write_bm = true;
			}

			from_node_id = find_node_id_by_bitmap_uuid(device, peer_current_uuid);
			if (from_node_id != -1 && node_id != from_node_id &&
			    dagtag_newer(peer_md[from_node_id].bitmap_dagtag,
					 peer_md[node_id].bitmap_dagtag)) {
				_drbd_uuid_push_history(device, peer_md[node_id].bitmap_uuid);
				peer_md[node_id].bitmap_uuid = peer_md[from_node_id].bitmap_uuid;
				peer_md[node_id].bitmap_dagtag = peer_md[from_node_id].bitmap_dagtag;
				if (peer_md[node_id].bitmap_index != -1 &&
				    peer_md[from_node_id].bitmap_index != -1)
					copy_bitmap(device, from_node_id, node_id);
				else
					drbd_info(device, "Node %d synced up to node %d.\n",
						  node_id, from_node_id);
				drbd_md_mark_dirty(device);
				filled = true;
			}
		}
	}

	write_bm |= detect_copy_ops_on_peer(peer_device);
	spin_unlock_irq(&device->ldev->md.uuid_lock);

	if (write_bm || filled) {
		u64 to_nodes = filled ? -1 : ~NODE_MASK(peer_device->node_id);
		drbd_propagate_uuids(device, to_nodes);
		drbd_suspend_io(device, WRITE_ONLY);
		drbd_bm_lock(device, "detect_finished_resyncs()", BM_LOCK_BULK);
		drbd_bm_write(device, NULL);
		drbd_bm_unlock(device);
		drbd_resume_io(device);
	}
}

int drbd_bmio_set_all_n_write(struct drbd_device *device,
			      struct drbd_peer_device *peer_device) __must_hold(local)
{
	drbd_bm_set_all(device);
	return drbd_bm_write(device, NULL);
}

/**
 * drbd_bmio_set_n_write() - io_fn for drbd_queue_bitmap_io() or drbd_bitmap_io()
 * @device:	DRBD device.
 *
 * Sets all bits in the bitmap and writes the whole bitmap to stable storage.
 */
int drbd_bmio_set_n_write(struct drbd_device *device,
			  struct drbd_peer_device *peer_device) __must_hold(local)
{
	int rv = -EIO;

	drbd_md_set_peer_flag(peer_device, MDF_PEER_FULL_SYNC);
	drbd_md_sync(device);
	drbd_bm_set_many_bits(peer_device, 0, -1UL);

	rv = drbd_bm_write(device, NULL);

	if (!rv) {
		drbd_md_clear_peer_flag(peer_device, MDF_PEER_FULL_SYNC);
		drbd_md_sync(device);
	}

	return rv;
}

/**
 * drbd_bmio_clear_all_n_write() - io_fn for drbd_queue_bitmap_io() or drbd_bitmap_io()
 * @device:	DRBD device.
 *
 * Clears all bits in the bitmap and writes the whole bitmap to stable storage.
 */
int drbd_bmio_clear_all_n_write(struct drbd_device *device,
			    struct drbd_peer_device *peer_device) __must_hold(local)
{
	drbd_resume_al(device);
	drbd_bm_clear_all(device);
	return drbd_bm_write(device, NULL);
}

static int w_bitmap_io(struct drbd_work *w, int unused)
{
	struct bm_io_work *work =
		container_of(w, struct bm_io_work, w);
	struct drbd_device *device = work->device;
	int rv = -EIO;

	if (get_ldev(device)) {
		if (work->flags & BM_LOCK_SINGLE_SLOT)
			drbd_bm_slot_lock(work->peer_device, work->why, work->flags);
		else
			drbd_bm_lock(device, work->why, work->flags);
		rv = work->io_fn(device, work->peer_device);
		if (work->flags & BM_LOCK_SINGLE_SLOT)
			drbd_bm_slot_unlock(work->peer_device);
		else
			drbd_bm_unlock(device);
		put_ldev(device);
	}

	if (work->done)
		work->done(device, work->peer_device, rv);

	if (atomic_dec_and_test(&device->pending_bitmap_work.n))
		wake_up(&device->misc_wait);
	kfree(work);

	return 0;
}

void drbd_queue_pending_bitmap_work(struct drbd_device *device)
{
	unsigned long flags;

	spin_lock_irqsave(&device->pending_bitmap_work.q_lock, flags);
	spin_lock(&device->resource->work.q_lock);
	list_splice_tail_init(&device->pending_bitmap_work.q, &device->resource->work.q);
	spin_unlock(&device->resource->work.q_lock);
	spin_unlock_irqrestore(&device->pending_bitmap_work.q_lock, flags);
	wake_up(&device->resource->work.q_wait);
}

/**
 * drbd_queue_bitmap_io() - Queues an IO operation on the whole bitmap
 * @device:	DRBD device.
 * @io_fn:	IO callback to be called when bitmap IO is possible
 * @done:	callback to be called after the bitmap IO was performed
 * @why:	Descriptive text of the reason for doing the IO
 *
 * While IO on the bitmap happens we freeze application IO thus we ensure
 * that drbd_set_out_of_sync() can not be called. This function MAY ONLY be
 * called from sender context. It MUST NOT be used while a previous such
 * work is still pending!
 *
 * Its worker function encloses the call of io_fn() by get_ldev() and
 * put_ldev().
 */
void drbd_queue_bitmap_io(struct drbd_device *device,
			  int (*io_fn)(struct drbd_device *, struct drbd_peer_device *),
			  void (*done)(struct drbd_device *, struct drbd_peer_device *, int),
			  char *why, enum bm_flag flags,
			  struct drbd_peer_device *peer_device)
{
	struct bm_io_work *bm_io_work;

	D_ASSERT(device, current == device->resource->worker.task);

	bm_io_work = kmalloc(sizeof(*bm_io_work), GFP_NOIO);
	if (!bm_io_work) {
		done(device, peer_device, -ENOMEM);
		return;
	}
	bm_io_work->w.cb = w_bitmap_io;
	bm_io_work->device = device;
	bm_io_work->peer_device = peer_device;
	bm_io_work->io_fn = io_fn;
	bm_io_work->done = done;
	bm_io_work->why = why;
	bm_io_work->flags = flags;

	/*
	 * Whole-bitmap operations can only take place when there is no
	 * concurrent application I/O.  We ensure exclusion between the two
	 * types of I/O  with the following mechanism:
	 *
	 *  - device->ap_bio_cnt keeps track of the number of application I/O
	 *    requests in progress.
	 *
	 *  - A non-empty device->pending_bitmap_work list indicates that
	 *    whole-bitmap I/O operations are pending, and no new application
	 *    I/O should be started.  We make sure that the list doesn't appear
	 *    empty system wide before trying to queue the whole-bitmap I/O.
	 *
	 *  - In dec_ap_bio(), we decrement device->ap_bio_cnt.  If it reaches
	 *    zero and the device->pending_bitmap_work list is non-empty, we
	 *    queue the whole-bitmap operations.
	 *
	 *  - In inc_ap_bio(), we increment device->ap_bio_cnt before checking
	 *    if the device->pending_bitmap_work list is non-empty.  If
	 *    device->pending_bitmap_work is non-empty, we immediately call
	 *    dec_ap_bio().
	 *
	 * This ensures that whenver there is pending whole-bitmap I/O, we
	 * realize in dec_ap_bio().
	 *
	 */

	/* no one should accidentally schedule the next bitmap IO
	 * when it is only half-queued yet */
	atomic_inc(&device->ap_bio_cnt[WRITE]);
	atomic_inc(&device->pending_bitmap_work.n);
	spin_lock_irq(&device->pending_bitmap_work.q_lock);
	list_add_tail(&bm_io_work->w.list, &device->pending_bitmap_work.q);
	spin_unlock_irq(&device->pending_bitmap_work.q_lock);
	dec_ap_bio(device, WRITE);  /* may move to actual work queue */
}

/**
 * drbd_bitmap_io() -  Does an IO operation on the whole bitmap
 * @device:	DRBD device.
 * @io_fn:	IO callback to be called when bitmap IO is possible
 * @why:	Descriptive text of the reason for doing the IO
 *
 * freezes application IO while that the actual IO operations runs. This
 * functions MAY NOT be called from sender context.
 */
int drbd_bitmap_io(struct drbd_device *device,
		int (*io_fn)(struct drbd_device *, struct drbd_peer_device *),
		char *why, enum bm_flag flags,
		struct drbd_peer_device *peer_device)
{
	/* Only suspend io, if some operation is supposed to be locked out */
	const bool do_suspend_io = flags & (BM_LOCK_CLEAR|BM_LOCK_SET|BM_LOCK_TEST);
	int rv;

	D_ASSERT(device, current != device->resource->worker.task);

	if (do_suspend_io)
		drbd_suspend_io(device, WRITE_ONLY);

	if (flags & BM_LOCK_SINGLE_SLOT)
		drbd_bm_slot_lock(peer_device, why, flags);
	else
		drbd_bm_lock(device, why, flags);

	rv = io_fn(device, peer_device);

	if (flags & BM_LOCK_SINGLE_SLOT)
		drbd_bm_slot_unlock(peer_device);
	else
		drbd_bm_unlock(device);

	if (do_suspend_io)
		drbd_resume_io(device);

	return rv;
}

void drbd_md_set_flag(struct drbd_device *device, enum mdf_flag flag) __must_hold(local)
{
	if ((device->ldev->md.flags & flag) != flag) {
		drbd_md_mark_dirty(device);
		device->ldev->md.flags |= flag;
	}
}

void drbd_md_set_peer_flag(struct drbd_peer_device *peer_device,
			   enum mdf_peer_flag flag) __must_hold(local)
{
	struct drbd_device *device = peer_device->device;
	struct drbd_md *md = &device->ldev->md;

	if (!(md->peers[peer_device->node_id].flags & flag)) {
		drbd_md_mark_dirty(device);
		md->peers[peer_device->node_id].flags |= flag;
	}
}

void drbd_md_clear_flag(struct drbd_device *device, enum mdf_flag flag) __must_hold(local)
{
	if ((device->ldev->md.flags & flag) != 0) {
		drbd_md_mark_dirty(device);
		device->ldev->md.flags &= ~flag;
	}
}

void drbd_md_clear_peer_flag(struct drbd_peer_device *peer_device,
			     enum mdf_peer_flag flag) __must_hold(local)
{
	struct drbd_device *device = peer_device->device;
	struct drbd_md *md = &device->ldev->md;

	if (md->peers[peer_device->node_id].flags & flag) {
		drbd_md_mark_dirty(device);
		md->peers[peer_device->node_id].flags &= ~flag;
	}
}

int drbd_md_test_flag(struct drbd_backing_dev *bdev, enum mdf_flag flag)
{
	return (bdev->md.flags & flag) != 0;
}

bool drbd_md_test_peer_flag(struct drbd_peer_device *peer_device, enum mdf_peer_flag flag)
{
	struct drbd_md *md = &peer_device->device->ldev->md;

	if (peer_device->bitmap_index == -1)
		return false;

	return md->peers[peer_device->node_id].flags & flag;
}

static void md_sync_timer_fn(unsigned long data)
{
	struct drbd_device *device = (struct drbd_device *) data;
	drbd_device_post_work(device, MD_SYNC);
}

/**
 * drbd_wait_misc  -  wait for a request or peer request to make progress
 * @device:	device associated with the request or peer request
 * @peer_device: NULL when waiting for a request; the peer device of the peer
 *		 request when waiting for a peer request
 * @i:		the struct drbd_interval embedded in struct drbd_request or
 *		struct drbd_peer_request
 */
int drbd_wait_misc(struct drbd_device *device, struct drbd_peer_device *peer_device, struct drbd_interval *i)
{
	DEFINE_WAIT(wait);
	long timeout;

	rcu_read_lock();
	if (peer_device) {
		struct net_conf *net_conf = rcu_dereference(peer_device->connection->transport.net_conf);
		if (!net_conf) {
			rcu_read_unlock();
			return -ETIMEDOUT;
		}
		timeout = net_conf->ko_count ? net_conf->timeout * HZ / 10 * net_conf->ko_count :
					       MAX_SCHEDULE_TIMEOUT;
	} else {
		struct disk_conf *disk_conf = rcu_dereference(device->ldev->disk_conf);
		timeout = disk_conf->disk_timeout * HZ / 10;
	}
	rcu_read_unlock();

	/* Indicate to wake up device->misc_wait on progress.  */
	i->waiting = true;
	prepare_to_wait(&device->misc_wait, &wait, TASK_INTERRUPTIBLE);
	spin_unlock_irq(&device->resource->req_lock);
	timeout = schedule_timeout(timeout);
	finish_wait(&device->misc_wait, &wait);
	spin_lock_irq(&device->resource->req_lock);
	if (!timeout || (peer_device && peer_device->repl_state[NOW] < L_ESTABLISHED))
		return -ETIMEDOUT;
	if (signal_pending(current))
		return -ERESTARTSYS;
	return 0;
}

#ifndef __maybe_unused
#define __maybe_unused                  __attribute__((unused))
#endif
void lock_all_resources(void)
{
	struct drbd_resource *resource;
	int __maybe_unused i = 0;

	mutex_lock(&resources_mutex);
	local_irq_disable();
	for_each_resource(resource, &drbd_resources)
		spin_lock_nested(&resource->req_lock, i++);
}

void unlock_all_resources(void)
{
	struct drbd_resource *resource;

	for_each_resource(resource, &drbd_resources)
		spin_unlock(&resource->req_lock);
	local_irq_enable();
	mutex_unlock(&resources_mutex);
}

long twopc_timeout(struct drbd_resource *resource)
{
	return resource->res_opts.twopc_timeout * HZ/10;
}

u64 directly_connected_nodes(struct drbd_resource *resource, enum which_state which)
{
	u64 directly_connected = 0;
	struct drbd_connection *connection;

	rcu_read_lock();
	for_each_connection_rcu(connection, resource) {
		if (connection->cstate[which] < C_CONNECTED)
			continue;
		directly_connected |= NODE_MASK(connection->peer_node_id);
	}
	rcu_read_unlock();

	return directly_connected;
}

#ifdef CONFIG_DRBD_FAULT_INJECTION
/* Fault insertion support including random number generator shamelessly
 * stolen from kernel/rcutorture.c */
struct fault_random_state {
	unsigned long state;
	unsigned long count;
};

#define FAULT_RANDOM_MULT 39916801  /* prime */
#define FAULT_RANDOM_ADD	479001701 /* prime */
#define FAULT_RANDOM_REFRESH 10000

/*
 * Crude but fast random-number generator.  Uses a linear congruential
 * generator, with occasional help from get_random_bytes().
 */
static unsigned long
_drbd_fault_random(struct fault_random_state *rsp)
{
	long refresh;

	if (!rsp->count--) {
		get_random_bytes(&refresh, sizeof(refresh));
		rsp->state += refresh;
		rsp->count = FAULT_RANDOM_REFRESH;
	}
	rsp->state = rsp->state * FAULT_RANDOM_MULT + FAULT_RANDOM_ADD;
	return swahw32(rsp->state);
}

static char *
_drbd_fault_str(unsigned int type) {
	static char *_faults[] = {
		[DRBD_FAULT_MD_WR] = "Meta-data write",
		[DRBD_FAULT_MD_RD] = "Meta-data read",
		[DRBD_FAULT_RS_WR] = "Resync write",
		[DRBD_FAULT_RS_RD] = "Resync read",
		[DRBD_FAULT_DT_WR] = "Data write",
		[DRBD_FAULT_DT_RD] = "Data read",
		[DRBD_FAULT_DT_RA] = "Data read ahead",
		[DRBD_FAULT_BM_ALLOC] = "BM allocation",
		[DRBD_FAULT_AL_EE] = "EE allocation",
		[DRBD_FAULT_RECEIVE] = "receive data corruption",
	};

	return (type < DRBD_FAULT_MAX) ? _faults[type] : "**Unknown**";
}

unsigned int
_drbd_insert_fault(struct drbd_device *device, unsigned int type)
{
	static struct fault_random_state rrs = {0, 0};

	unsigned int ret = (
		(drbd_fault_devs == 0 ||
			((1 << device_to_minor(device)) & drbd_fault_devs) != 0) &&
		(((_drbd_fault_random(&rrs) % 100) + 1) <= drbd_fault_rate));

	if (ret) {
		drbd_fault_count++;

		if (drbd_ratelimit())
			drbd_warn(device, "***Simulating %s failure\n",
				_drbd_fault_str(type));
	}

	return ret;
}
#endif

module_init(drbd_init)
module_exit(drbd_cleanup)

/* For transport layer */
EXPORT_SYMBOL(drbd_destroy_connection);
EXPORT_SYMBOL(drbd_destroy_path);<|MERGE_RESOLUTION|>--- conflicted
+++ resolved
@@ -90,27 +90,13 @@
 MODULE_ALIAS_BLOCKDEV_MAJOR(DRBD_MAJOR);
 
 #include <linux/moduleparam.h>
-/* thanks to these macros, if compiled into the kernel (not-module),
-<<<<<<< HEAD
- * this becomes the boot parameter drbd.minor_count */
-module_param_named(minor_count, drbd_minor_count, uint, 0444);
-module_param_named(disable_sendpage, drbd_disable_sendpage, bool, 0644);
-module_param_named(allow_oos, drbd_allow_oos, bool, 0);
-=======
- * these become boot parameters (e.g., drbd.minor_count) */
->>>>>>> c185fec3
 
 #ifdef CONFIG_DRBD_FAULT_INJECTION
 int drbd_enable_faults;
 int drbd_fault_rate;
 static int drbd_fault_count;
-<<<<<<< HEAD
-int drbd_fault_devs;
-int drbd_two_phase_commit_fail;
-
-=======
 static int drbd_fault_devs;
->>>>>>> c185fec3
+
 /* bitmap of enabled faults */
 module_param_named(enable_faults, drbd_enable_faults, int, 0664);
 /* fault rate % value - applies to all enabled faults */
@@ -119,26 +105,15 @@
 module_param_named(fault_count, drbd_fault_count, int, 0664);
 /* bitmap of devices to insert faults on */
 module_param_named(fault_devs, drbd_fault_devs, int, 0644);
-module_param_named(two_phase_commit_fail, drbd_two_phase_commit_fail, int, 0644);
 #endif
 
-<<<<<<< HEAD
-/* module parameter, defined */
-unsigned int drbd_minor_count = DRBD_MINOR_COUNT_DEF;
-bool drbd_disable_sendpage;
-bool drbd_allow_oos;
-=======
 /* module parameters we can keep static */
+static bool drbd_disable_sendpage;
 static bool drbd_allow_oos; /* allow_open_on_secondary */
-static bool drbd_disable_sendpage;
 MODULE_PARM_DESC(allow_oos, "DONT USE!");
+module_param_named(disable_sendpage, drbd_disable_sendpage, bool, 0644);
 module_param_named(allow_oos, drbd_allow_oos, bool, 0);
-module_param_named(disable_sendpage, drbd_disable_sendpage, bool, 0644);
->>>>>>> c185fec3
-
-/* module parameters we share */
-int drbd_proc_details; /* Detail level in proc drbd*/
-module_param_named(proc_details, drbd_proc_details, int, 0644);
+
 /* module parameters shared with defaults */
 unsigned int drbd_minor_count = DRBD_MINOR_COUNT_DEF;
 /* Module parameter for setting the user mode helper program
