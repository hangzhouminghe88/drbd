--- conflicted
+++ resolved
@@ -1765,8 +1765,7 @@
 	struct bio_vec *bvec;
 	int i;
 	/* hint all but last page with MSG_MORE */
-<<<<<<< HEAD
-	__bio_for_each_segment(bvec, bio, i, 0) {
+	bio_for_each_segment(bvec, bio, i) {
 		int err;
 
 		err = _drbd_no_send_page(mdev, bvec->bv_page,
@@ -1774,13 +1773,6 @@
 					 i == bio->bi_vcnt - 1 ? 0 : MSG_MORE);
 		if (err)
 			return err;
-=======
-	bio_for_each_segment(bvec, bio, i) {
-		if (!_drbd_no_send_page(mdev, bvec->bv_page,
-				     bvec->bv_offset, bvec->bv_len,
-				     i == bio->bi_vcnt -1 ? 0 : MSG_MORE))
-			return 0;
->>>>>>> 95153072
 	}
 	return 0;
 }
@@ -1790,8 +1782,7 @@
 	struct bio_vec *bvec;
 	int i;
 	/* hint all but last page with MSG_MORE */
-<<<<<<< HEAD
-	__bio_for_each_segment(bvec, bio, i, 0) {
+	bio_for_each_segment(bvec, bio, i) {
 		int err;
 
 		err = _drbd_send_page(mdev, bvec->bv_page,
@@ -1799,13 +1790,6 @@
 				      i == bio->bi_vcnt - 1 ? 0 : MSG_MORE);
 		if (err)
 			return err;
-=======
-	bio_for_each_segment(bvec, bio, i) {
-		if (!_drbd_send_page(mdev, bvec->bv_page,
-				     bvec->bv_offset, bvec->bv_len,
-				     i == bio->bi_vcnt -1 ? 0 : MSG_MORE))
-			return 0;
->>>>>>> 95153072
 	}
 	return 0;
 }
