/*
   drbd_main.c

   This file is part of DRBD by Philipp Reisner and Lars Ellenberg.

   Copyright (C) 2001-2008, LINBIT Information Technologies GmbH.
   Copyright (C) 1999-2008, Philipp Reisner <philipp.reisner@linbit.com>.
   Copyright (C) 2002-2008, Lars Ellenberg <lars.ellenberg@linbit.com>.

   Thanks to Carter Burden, Bart Grantham and Gennadiy Nerubayev
   from Logicworks, Inc. for making SDP replication support possible.

   drbd is free software; you can redistribute it and/or modify
   it under the terms of the GNU General Public License as published by
   the Free Software Foundation; either version 2, or (at your option)
   any later version.

   drbd is distributed in the hope that it will be useful,
   but WITHOUT ANY WARRANTY; without even the implied warranty of
   MERCHANTABILITY or FITNESS FOR A PARTICULAR PURPOSE.  See the
   GNU General Public License for more details.

   You should have received a copy of the GNU General Public License
   along with drbd; see the file COPYING.  If not, write to
   the Free Software Foundation, 675 Mass Ave, Cambridge, MA 02139, USA.

 */

#define pr_fmt(fmt)	KBUILD_MODNAME ": " fmt

#include <linux/module.h>
#include <linux/jiffies.h>
#include <linux/drbd.h>
#include <linux/uaccess.h>
#include <asm/types.h>
#include <net/sock.h>
#include <linux/ctype.h>
#include <linux/fs.h>
#include <linux/file.h>
#include <linux/proc_fs.h>
#include <linux/init.h>
#include <linux/mm.h>
#include <linux/memcontrol.h>
#include <linux/mm_inline.h>
#include <linux/slab.h>
#include <linux/crc32c.h>
#include <linux/reboot.h>
#include <linux/notifier.h>
#include <linux/workqueue.h>
#include <linux/kthread.h>
#define __KERNEL_SYSCALLS__
#include <linux/unistd.h>
#include <linux/vmalloc.h>
#include <linux/device.h>
#include <linux/dynamic_debug.h>

#include <linux/drbd_limits.h>
#include "drbd_int.h"
#include "drbd_protocol.h"
#include "drbd_req.h" /* only for _req_mod in tl_release and tl_clear */
#include "drbd_vli.h"
#include "drbd_debugfs.h"
#include "drbd_meta_data.h"

#ifdef COMPAT_HAVE_LINUX_BYTEORDER_SWABB_H
#include <linux/byteorder/swabb.h>
#else
#include <linux/swab.h>
#endif

#ifdef COMPAT_DRBD_RELEASE_RETURNS_VOID
#define DRBD_RELEASE_RETURN void
#else
#define DRBD_RELEASE_RETURN int
#endif

static int drbd_open(struct block_device *bdev, fmode_t mode);
static DRBD_RELEASE_RETURN drbd_release(struct gendisk *gd, fmode_t mode);
static void md_sync_timer_fn(DRBD_TIMER_FN_ARG);
static int w_bitmap_io(struct drbd_work *w, int unused);
static int flush_send_buffer(struct drbd_connection *connection, enum drbd_stream drbd_stream);

MODULE_AUTHOR("Philipp Reisner <phil@linbit.com>, "
	      "Lars Ellenberg <lars@linbit.com>");
MODULE_DESCRIPTION("drbd - Distributed Replicated Block Device v" REL_VERSION);
MODULE_VERSION(REL_VERSION);
MODULE_LICENSE("GPL");
MODULE_PARM_DESC(minor_count, "Approximate number of drbd devices ("
		 __stringify(DRBD_MINOR_COUNT_MIN) "-" __stringify(DRBD_MINOR_COUNT_MAX) ")");
MODULE_ALIAS_BLOCKDEV_MAJOR(DRBD_MAJOR);

#include <linux/moduleparam.h>

#ifdef CONFIG_DRBD_FAULT_INJECTION
int drbd_enable_faults;
int drbd_fault_rate;
static int drbd_fault_count;
static int drbd_fault_devs;

/* bitmap of enabled faults */
module_param_named(enable_faults, drbd_enable_faults, int, 0664);
/* fault rate % value - applies to all enabled faults */
module_param_named(fault_rate, drbd_fault_rate, int, 0664);
/* count of faults inserted */
module_param_named(fault_count, drbd_fault_count, int, 0664);
/* bitmap of devices to insert faults on */
module_param_named(fault_devs, drbd_fault_devs, int, 0644);
#endif

/* module parameters we can keep static */
static bool drbd_disable_sendpage;
static bool drbd_allow_oos; /* allow_open_on_secondary */
MODULE_PARM_DESC(allow_oos, "DONT USE!");
module_param_named(disable_sendpage, drbd_disable_sendpage, bool, 0644);
module_param_named(allow_oos, drbd_allow_oos, bool, 0);

/* module parameters shared with defaults */
unsigned int drbd_minor_count = DRBD_MINOR_COUNT_DEF;
/* Module parameter for setting the user mode helper program
 * to run. Default is /sbin/drbdadm */
char drbd_usermode_helper[80] = "/sbin/drbdadm";
module_param_named(minor_count, drbd_minor_count, uint, 0444);
module_param_string(usermode_helper, drbd_usermode_helper, sizeof(drbd_usermode_helper), 0644);

/* in 2.6.x, our device mapping and config info contains our virtual gendisks
 * as member "struct gendisk *vdisk;"
 */
struct idr drbd_devices;
struct list_head drbd_resources;

struct kmem_cache *drbd_request_cache;
struct kmem_cache *drbd_ee_cache;	/* peer requests */
struct kmem_cache *drbd_bm_ext_cache;	/* bitmap extents */
struct kmem_cache *drbd_al_ext_cache;	/* activity log extents */
mempool_t *drbd_request_mempool;
mempool_t *drbd_ee_mempool;
mempool_t *drbd_md_io_page_pool;
struct bio_set *drbd_md_io_bio_set;
struct bio_set *drbd_io_bio_set;

/* I do not use a standard mempool, because:
   1) I want to hand out the pre-allocated objects first.
   2) I want to be able to interrupt sleeping allocation with a signal.
   Note: This is a single linked list, the next pointer is the private
	 member of struct page.
 */
struct page *drbd_pp_pool;
spinlock_t   drbd_pp_lock;
int          drbd_pp_vacant;
wait_queue_head_t drbd_pp_wait;

static const struct block_device_operations drbd_ops = {
	.owner =   THIS_MODULE,
	.open =    drbd_open,
	.release = drbd_release,
};

#ifdef COMPAT_HAVE_BIO_FREE
static void bio_destructor_drbd(struct bio *bio)
{
	bio_free(bio, drbd_md_io_bio_set);
}
#endif

struct bio *bio_alloc_drbd(gfp_t gfp_mask)
{
	struct bio *bio;

	if (!drbd_md_io_bio_set)
		return bio_alloc(gfp_mask, 1);

	bio = bio_alloc_bioset(gfp_mask, 1, drbd_md_io_bio_set);
	if (!bio)
		return NULL;
#ifdef COMPAT_HAVE_BIO_FREE
	bio->bi_destructor = bio_destructor_drbd;
#endif
	return bio;
}

#ifdef __CHECKER__
/* When checking with sparse, and this is an inline function, sparse will
   give tons of false positives. When this is a real functions sparse works.
 */
int _get_ldev_if_state(struct drbd_device *device, enum drbd_disk_state mins)
{
	int io_allowed;

	atomic_inc(&device->local_cnt);
	io_allowed = (device->disk_state[NOW] >= mins);
	if (!io_allowed) {
		if (atomic_dec_and_test(&device->local_cnt))
			wake_up(&device->misc_wait);
	}
	return io_allowed;
}

#endif

struct drbd_connection *__drbd_next_connection_ref(u64 *visited,
						   struct drbd_connection *connection,
						   struct drbd_resource *resource)
{
	int node_id;

	rcu_read_lock();
	if (!connection) {
		connection = list_first_or_null_rcu(&resource->connections,
						    struct drbd_connection,
						    connections);
		*visited = 0;
	} else {
		struct list_head *pos;
		bool previous_visible; /* on the resources connections list */

		pos = list_next_rcu(&connection->connections);
		/* follow the pointer first, then check if the previous element was
		   still an element on the list of visible connections. */
		smp_rmb();
		previous_visible = !test_bit(C_UNREGISTERED, &connection->flags);

		kref_debug_put(&connection->kref_debug, 13);
		kref_put(&connection->kref, drbd_destroy_connection);

		if (pos == &resource->connections) {
			connection = NULL;
		} else if (previous_visible) {	/* visible -> we are now on a vital element */
			connection = list_entry_rcu(pos, struct drbd_connection, connections);
		} else { /* not visible -> pos might point to a dead element now */
			for_each_connection_rcu(connection, resource) {
				node_id = connection->peer_node_id;
				if (!(*visited & NODE_MASK(node_id)))
					goto found;
			}
			connection = NULL;
		}
	}

	if (connection) {
	found:
		node_id = connection->peer_node_id;
		*visited |= NODE_MASK(node_id);

		kref_get(&connection->kref);
		kref_debug_get(&connection->kref_debug, 13);
	}

	rcu_read_unlock();
	return connection;
}


struct drbd_peer_device *__drbd_next_peer_device_ref(u64 *visited,
						     struct drbd_peer_device *peer_device,
						     struct drbd_device *device)
{
	rcu_read_lock();
	if (!peer_device) {
		peer_device = list_first_or_null_rcu(&device->peer_devices,
						    struct drbd_peer_device,
						    peer_devices);
		*visited = 0;
	} else {
		struct list_head *pos;
		bool previous_visible;

		pos = list_next_rcu(&peer_device->peer_devices);
		smp_rmb();
		previous_visible = !test_bit(C_UNREGISTERED, &peer_device->connection->flags);

		kref_debug_put(&peer_device->connection->kref_debug, 15);
		kref_put(&peer_device->connection->kref, drbd_destroy_connection);

		if (pos == &device->peer_devices) {
			peer_device = NULL;
		} else if (previous_visible) {
			peer_device = list_entry_rcu(pos, struct drbd_peer_device, peer_devices);
		} else {
			for_each_peer_device_rcu(peer_device, device) {
				if (!(*visited & NODE_MASK(peer_device->node_id)))
					goto found;
			}
			peer_device = NULL;
		}
	}

	if (peer_device) {
	found:
		*visited |= NODE_MASK(peer_device->node_id);

		kref_get(&peer_device->connection->kref);
		kref_debug_get(&peer_device->connection->kref_debug, 15);
	}

	rcu_read_unlock();
	return peer_device;
}

/* This is a list walk that holds a reference on the next element! The
   reason for that is that one of the requests might hold a reference to a
   following request. A _req_mod() that destroys the current req might drop
   the references on the next request as well! I.e. the "save" of a
   list_for_each_entry_safe() element gets destroyed! -- With holding a
   reference that destroy gets delayed as necessary */

#define tl_for_each_req_ref_from(req, next, tl)		\
	for (req = __tl_first_req_ref(&next, req, tl);	\
	     req;					\
	     req = __tl_next_req_ref(&next, req, tl))

#define tl_for_each_req_ref(req, next, tl)				\
	for (req = __tl_first_req_ref(&next,				\
	list_first_entry_or_null(tl, struct drbd_request, tl_requests), \
				      tl);				\
	     req;							\
	     req = __tl_next_req_ref(&next, req, tl))

static struct drbd_request *__tl_first_req_ref(struct drbd_request **pnext,
					       struct drbd_request *req,
					       struct list_head *transfer_log)
{
	if (req) {
		struct drbd_request *next = list_next_entry(req, tl_requests);
		if (&next->tl_requests != transfer_log)
			kref_get(&next->kref);
		*pnext = next;
	}
	return req;
}

static struct drbd_request *__tl_next_req_ref(struct drbd_request **pnext,
					      struct drbd_request *req,
					      struct list_head *transfer_log)
{
	struct drbd_request *next = *pnext;
	bool next_is_head = (&next->tl_requests == transfer_log);

	do {
		if (next_is_head)
			return NULL;
		req = next;
		next = list_next_entry(req, tl_requests);
		next_is_head = (&next->tl_requests == transfer_log);
		if (!next_is_head)
			kref_get(&next->kref);
	} while (kref_put(&req->kref, drbd_req_destroy));
	*pnext = next;
	return req;
}

static void tl_abort_for_each_req_ref(struct drbd_request *next, struct list_head *transfer_log)
{
	if (&next->tl_requests != transfer_log)
		kref_put(&next->kref, drbd_req_destroy);
}

/**
 * tl_release() - mark as BARRIER_ACKED all requests in the corresponding transfer log epoch
 * @device:	DRBD device.
 * @barrier_nr:	Expected identifier of the DRBD write barrier packet.
 * @set_size:	Expected number of requests before that barrier.
 *
 * In case the passed barrier_nr or set_size does not match the oldest
 * epoch of not yet barrier-acked requests, this function will cause a
 * termination of the connection.
 */
void tl_release(struct drbd_connection *connection, unsigned int barrier_nr,
		unsigned int set_size)
{
	struct drbd_resource *resource = connection->resource;
	struct drbd_request *r;
	struct drbd_request *req = NULL;
	int expect_epoch = 0;
	int expect_size = 0;

	spin_lock_irq(&connection->resource->req_lock);

	/* find oldest not yet barrier-acked write request,
	 * count writes in its epoch. */
	list_for_each_entry(r, &resource->transfer_log, tl_requests) {
		struct drbd_peer_device *peer_device =
			conn_peer_device(connection, r->device->vnr);
		const int idx = peer_device->node_id;

		if (!req) {
			if (!(r->local_rq_state & RQ_WRITE))
				continue;
			if (!(r->net_rq_state[idx] & RQ_NET_MASK))
				continue;
			if (r->net_rq_state[idx] & RQ_NET_DONE)
				continue;
			req = r;
			expect_epoch = req->epoch;
			expect_size ++;
		} else {
			if (r->epoch != expect_epoch)
				break;
			if (!(r->local_rq_state & RQ_WRITE))
				continue;
			/* if (s & RQ_DONE): not expected */
			/* if (!(s & RQ_NET_MASK)): not expected */
			expect_size++;
		}
	}

	/* first some paranoia code */
	if (req == NULL) {
		drbd_err(connection, "BAD! BarrierAck #%u received, but no epoch in tl!?\n",
			 barrier_nr);
		goto bail;
	}
	if (expect_epoch != barrier_nr) {
		drbd_err(connection, "BAD! BarrierAck #%u received, expected #%u!\n",
			 barrier_nr, expect_epoch);
		goto bail;
	}

	if (expect_size != set_size) {
		drbd_err(connection, "BAD! BarrierAck #%u received with n_writes=%u, expected n_writes=%u!\n",
			 barrier_nr, set_size, expect_size);
		goto bail;
	}

	/* Clean up list of requests processed during current epoch. */
	/* this extra list walk restart is paranoia,
	 * to catch requests being barrier-acked "unexpectedly".
	 * It usually should find the same req again, or some READ preceding it. */
	list_for_each_entry(req, &resource->transfer_log, tl_requests)
		if (req->epoch == expect_epoch)
			break;
	tl_for_each_req_ref_from(req, r, &resource->transfer_log) {
		struct drbd_peer_device *peer_device;
		if (req->epoch != expect_epoch) {
			tl_abort_for_each_req_ref(r, &resource->transfer_log);
			break;
		}
		peer_device = conn_peer_device(connection, req->device->vnr);
		_req_mod(req, BARRIER_ACKED, peer_device);
	}
	spin_unlock_irq(&connection->resource->req_lock);

	if (barrier_nr == connection->send.last_sent_epoch_nr) {
		clear_bit(BARRIER_ACK_PENDING, &connection->flags);
		wake_up(&resource->barrier_wait);
	}

	return;

bail:
	spin_unlock_irq(&connection->resource->req_lock);
	change_cstate(connection, C_PROTOCOL_ERROR, CS_HARD);
}


/**
 * _tl_restart() - Walks the transfer log, and applies an action to all requests
 * @connection:	DRBD connection to operate on.
 * @what:       The action/event to perform with all request objects
 *
 * @what might be one of CONNECTION_LOST_WHILE_PENDING, RESEND, FAIL_FROZEN_DISK_IO,
 * RESTART_FROZEN_DISK_IO.
 */
/* must hold resource->req_lock */
void _tl_restart(struct drbd_connection *connection, enum drbd_req_event what)
{
	struct drbd_resource *resource = connection->resource;
	struct drbd_peer_device *peer_device;
	struct drbd_request *req, *r;

	tl_for_each_req_ref(req, r, &resource->transfer_log) {
		peer_device = conn_peer_device(connection, req->device->vnr);
		_req_mod(req, what, peer_device);
	}
}

void tl_restart(struct drbd_connection *connection, enum drbd_req_event what)
{
	struct drbd_resource *resource = connection->resource;

	del_timer_sync(&resource->peer_ack_timer);
	spin_lock_irq(&resource->req_lock);
	_tl_restart(connection, what);
	spin_unlock_irq(&resource->req_lock);
}


/**
 * tl_clear() - Clears all requests and &struct drbd_tl_epoch objects out of the TL
 * @device:	DRBD device.
 *
 * This is called after the connection to the peer was lost. The storage covered
 * by the requests on the transfer gets marked as our of sync. Called from the
 * receiver thread and the sender thread.
 */
void tl_clear(struct drbd_connection *connection)
{
	tl_restart(connection, CONNECTION_LOST_WHILE_PENDING);
}

/**
 * tl_abort_disk_io() - Abort disk I/O for all requests for a certain device in the TL
 * @device:     DRBD device.
 */
void tl_abort_disk_io(struct drbd_device *device)
{
        struct drbd_resource *resource = device->resource;
        struct drbd_request *req, *r;

        spin_lock_irq(&resource->req_lock);
        tl_for_each_req_ref(req, r, &resource->transfer_log) {
                if (!(req->local_rq_state & RQ_LOCAL_PENDING))
                        continue;
                if (req->device != device)
                        continue;
                _req_mod(req, ABORT_DISK_IO, NULL);
        }
        spin_unlock_irq(&resource->req_lock);
}

static int drbd_thread_setup(void *arg)
{
	struct drbd_thread *thi = (struct drbd_thread *) arg;
	struct drbd_resource *resource = thi->resource;
	struct drbd_connection *connection = thi->connection;
	unsigned long flags;
	int retval;

	if (connection)
		kref_get(&connection->kref);
	else
		kref_get(&resource->kref);
restart:
	retval = thi->function(thi);

	spin_lock_irqsave(&thi->t_lock, flags);

	/* if the receiver has been "EXITING", the last thing it did
	 * was set the conn state to "StandAlone",
	 * if now a re-connect request comes in, conn state goes C_UNCONNECTED,
	 * and receiver thread will be "started".
	 * drbd_thread_start needs to set "RESTARTING" in that case.
	 * t_state check and assignment needs to be within the same spinlock,
	 * so either thread_start sees EXITING, and can remap to RESTARTING,
	 * or thread_start see NONE, and can proceed as normal.
	 */

	if (thi->t_state == RESTARTING) {
		if (connection)
			drbd_info(connection, "Restarting %s thread\n", thi->name);
		else
			drbd_info(resource, "Restarting %s thread\n", thi->name);
		thi->t_state = RUNNING;
		spin_unlock_irqrestore(&thi->t_lock, flags);
		goto restart;
	}

	thi->task = NULL;
	thi->t_state = NONE;
	smp_mb();

	if (connection)
		drbd_info(connection, "Terminating %s thread\n", thi->name);
	else
		drbd_info(resource, "Terminating %s thread\n", thi->name);

	complete(&thi->stop);
	spin_unlock_irqrestore(&thi->t_lock, flags);

	if (connection)
		kref_put(&connection->kref, drbd_destroy_connection);
	else
		kref_put(&resource->kref, drbd_destroy_resource);

	return retval;
}

static void drbd_thread_init(struct drbd_resource *resource, struct drbd_thread *thi,
			     int (*func) (struct drbd_thread *), const char *name)
{
	spin_lock_init(&thi->t_lock);
	thi->task    = NULL;
	thi->t_state = NONE;
	thi->function = func;
	thi->resource = resource;
	thi->connection = NULL;
	thi->name = name;
}

int drbd_thread_start(struct drbd_thread *thi)
{
	struct drbd_resource *resource = thi->resource;
	struct drbd_connection *connection = thi->connection;
	struct task_struct *nt;
	unsigned long flags;

	/* is used from state engine doing drbd_thread_stop_nowait,
	 * while holding the req lock irqsave */
	spin_lock_irqsave(&thi->t_lock, flags);

	switch (thi->t_state) {
	case NONE:
		if (connection)
			drbd_info(connection, "Starting %s thread (from %s [%d])\n",
				 thi->name, current->comm, current->pid);
		else
			drbd_info(resource, "Starting %s thread (from %s [%d])\n",
				 thi->name, current->comm, current->pid);

		init_completion(&thi->stop);
		D_ASSERT(resource, thi->task == NULL);
		thi->reset_cpu_mask = 1;
		thi->t_state = RUNNING;
		spin_unlock_irqrestore(&thi->t_lock, flags);
		flush_signals(current); /* otherw. may get -ERESTARTNOINTR */

		nt = kthread_create(drbd_thread_setup, (void *) thi,
				    "drbd_%c_%s", thi->name[0], resource->name);

		if (IS_ERR(nt)) {
			if (connection)
				drbd_err(connection, "Couldn't start thread\n");
			else
				drbd_err(resource, "Couldn't start thread\n");

			return false;
		}
		spin_lock_irqsave(&thi->t_lock, flags);
		thi->task = nt;
		thi->t_state = RUNNING;
		spin_unlock_irqrestore(&thi->t_lock, flags);
		wake_up_process(nt);
		break;
	case EXITING:
		thi->t_state = RESTARTING;
		if (connection)
			drbd_info(connection, "Restarting %s thread (from %s [%d])\n",
					thi->name, current->comm, current->pid);
		else
			drbd_info(resource, "Restarting %s thread (from %s [%d])\n",
					thi->name, current->comm, current->pid);
		/* fall through */
	case RUNNING:
	case RESTARTING:
	default:
		spin_unlock_irqrestore(&thi->t_lock, flags);
		break;
	}

	return true;
}


void _drbd_thread_stop(struct drbd_thread *thi, int restart, int wait)
{
	unsigned long flags;

	enum drbd_thread_state ns = restart ? RESTARTING : EXITING;

	/* may be called from state engine, holding the req lock irqsave */
	spin_lock_irqsave(&thi->t_lock, flags);

	if (thi->t_state == NONE) {
		spin_unlock_irqrestore(&thi->t_lock, flags);
		if (restart)
			drbd_thread_start(thi);
		return;
	}

	if (thi->t_state == EXITING && ns == RESTARTING) {
		/* Do not abort a stop request, otherwise a waiter might never wake up */
		spin_unlock_irqrestore(&thi->t_lock, flags);
		return;
	}

	if (thi->t_state != ns) {
		if (thi->task == NULL) {
			spin_unlock_irqrestore(&thi->t_lock, flags);
			return;
		}

		thi->t_state = ns;
		smp_mb();
		init_completion(&thi->stop);
		if (thi->task != current)
			force_sig(DRBD_SIGKILL, thi->task);
	}
	spin_unlock_irqrestore(&thi->t_lock, flags);

	if (wait)
		wait_for_completion(&thi->stop);
}

int conn_lowest_minor(struct drbd_connection *connection)
{
	struct drbd_peer_device *peer_device;
	int vnr = 0, minor = -1;

	rcu_read_lock();
	peer_device = idr_get_next(&connection->peer_devices, &vnr);
	if (peer_device)
		minor = device_to_minor(peer_device->device);
	rcu_read_unlock();

	return minor;
}

#ifdef CONFIG_SMP
/**
 * drbd_calc_cpu_mask() - Generate CPU masks, spread over all CPUs
 *
 * Forces all threads of a resource onto the same CPU. This is beneficial for
 * DRBD's performance. May be overwritten by user's configuration.
 */
static void drbd_calc_cpu_mask(cpumask_var_t *cpu_mask)
{
	unsigned int *resources_per_cpu, min_index = ~0;

	resources_per_cpu = kzalloc(nr_cpu_ids * sizeof(*resources_per_cpu), GFP_KERNEL);
	if (resources_per_cpu) {
		struct drbd_resource *resource;
		unsigned int cpu, min = ~0;

		rcu_read_lock();
		for_each_resource_rcu(resource, &drbd_resources) {
			for_each_cpu(cpu, resource->cpu_mask)
				resources_per_cpu[cpu]++;
		}
		rcu_read_unlock();
		for_each_online_cpu(cpu) {
			if (resources_per_cpu[cpu] < min) {
				min = resources_per_cpu[cpu];
				min_index = cpu;
			}
		}
		kfree(resources_per_cpu);
	}
	if (min_index == ~0) {
		cpumask_setall(*cpu_mask);
		return;
	}
	cpumask_set_cpu(min_index, *cpu_mask);
}

/**
 * drbd_thread_current_set_cpu() - modifies the cpu mask of the _current_ thread
 * @device:	DRBD device.
 * @thi:	drbd_thread object
 *
 * call in the "main loop" of _all_ threads, no need for any mutex, current won't die
 * prematurely.
 */
void drbd_thread_current_set_cpu(struct drbd_thread *thi)
{
	struct drbd_resource *resource = thi->resource;
	struct task_struct *p = current;

	if (!thi->reset_cpu_mask)
		return;
	thi->reset_cpu_mask = 0;
	set_cpus_allowed_ptr(p, resource->cpu_mask);
}
#else
#define drbd_calc_cpu_mask(A) ({})
#endif

static bool drbd_all_neighbor_secondary(struct drbd_device *device, u64 *authoritative_ptr)
{
	struct drbd_peer_device *peer_device;
	bool all_secondary = true;
	u64 authoritative = 0;
	int id;

	rcu_read_lock();
	for_each_peer_device_rcu(peer_device, device) {
		if (peer_device->repl_state[NOW] >= L_ESTABLISHED &&
		    peer_device->connection->peer_role[NOW] == R_PRIMARY) {
			all_secondary = false;
			id = peer_device->node_id;
			authoritative |= NODE_MASK(id);
		}
	}
	rcu_read_unlock();
	if (authoritative_ptr)
		*authoritative_ptr = authoritative;
	return all_secondary;
}

/* This function is supposed to have the same semantics as calc_device_stable() in drbd_state.c
   A primary is stable since it is authoritative.
   Unstable are neighbors of a primary and resync target nodes.
   Nodes further away from a primary are stable! */
bool drbd_device_stable(struct drbd_device *device, u64 *authoritative_ptr)
{
	struct drbd_resource *resource = device->resource;
	struct drbd_connection *connection;
	struct drbd_peer_device *peer_device;
	u64 authoritative = 0;
	bool device_stable = true;

	if (resource->role[NOW] == R_PRIMARY)
		return true;

	if (!drbd_all_neighbor_secondary(device, authoritative_ptr))
		return false;

	rcu_read_lock();
	for_each_connection_rcu(connection, resource) {
		peer_device = conn_peer_device(connection, device->vnr);
		switch (peer_device->repl_state[NOW]) {
		case L_WF_BITMAP_T:
		case L_SYNC_TARGET:
		case L_PAUSED_SYNC_T:
			device_stable = false;
			authoritative |= NODE_MASK(peer_device->node_id);
			goto out;
		default:
			continue;
		}
	}

out:
	rcu_read_unlock();
	if (authoritative_ptr)
		*authoritative_ptr = authoritative;
	return device_stable;
}

/**
 * drbd_header_size  -  size of a packet header
 *
 * The header size is a multiple of 8, so any payload following the header is
 * word aligned on 64-bit architectures.  (The bitmap send and receive code
 * relies on this.)
 */
unsigned int drbd_header_size(struct drbd_connection *connection)
{
	if (connection->agreed_pro_version >= 100) {
		BUILD_BUG_ON(!IS_ALIGNED(sizeof(struct p_header100), 8));
		return sizeof(struct p_header100);
	} else {
		BUILD_BUG_ON(sizeof(struct p_header80) !=
			     sizeof(struct p_header95));
		BUILD_BUG_ON(!IS_ALIGNED(sizeof(struct p_header80), 8));
		return sizeof(struct p_header80);
	}
}

static void prepare_header80(struct p_header80 *h, enum drbd_packet cmd, int size)
{
	h->magic   = cpu_to_be32(DRBD_MAGIC);
	h->command = cpu_to_be16(cmd);
	h->length  = cpu_to_be16(size - sizeof(struct p_header80));
}

static void prepare_header95(struct p_header95 *h, enum drbd_packet cmd, int size)
{
	h->magic   = cpu_to_be16(DRBD_MAGIC_BIG);
	h->command = cpu_to_be16(cmd);
	h->length = cpu_to_be32(size - sizeof(struct p_header95));
}

static void prepare_header100(struct p_header100 *h, enum drbd_packet cmd,
				      int size, int vnr)
{
	h->magic = cpu_to_be32(DRBD_MAGIC_100);
	h->volume = cpu_to_be16(vnr);
	h->command = cpu_to_be16(cmd);
	h->length = cpu_to_be32(size - sizeof(struct p_header100));
	h->pad = 0;
}

static void prepare_header(struct drbd_connection *connection, int vnr,
			   void *buffer, enum drbd_packet cmd, int size)
{
	if (connection->agreed_pro_version >= 100)
		prepare_header100(buffer, cmd, size, vnr);
	else if (connection->agreed_pro_version >= 95 &&
		 size > DRBD_MAX_SIZE_H80_PACKET)
		prepare_header95(buffer, cmd, size);
	else
		prepare_header80(buffer, cmd, size);
}

static void new_or_recycle_send_buffer_page(struct drbd_send_buffer *sbuf)
{
	while (1) {
		struct page *page;
		int count = page_count(sbuf->page);

		BUG_ON(count == 0);
		if (count == 1)
			goto have_page;

		page = alloc_page(GFP_KERNEL);
		if (page) {
			put_page(sbuf->page);
			sbuf->page = page;
			goto have_page;
		}

		schedule_timeout(HZ / 10);
	}
have_page:
	sbuf->unsent =
	sbuf->pos = page_address(sbuf->page);
}

static char *alloc_send_buffer(struct drbd_connection *connection, int size,
			       enum drbd_stream drbd_stream)
{
	struct drbd_send_buffer *sbuf = &connection->send_buffer[drbd_stream];
	char *page_start = page_address(sbuf->page);

	if (sbuf->pos - page_start + size > PAGE_SIZE) {
		flush_send_buffer(connection, drbd_stream);
		new_or_recycle_send_buffer_page(sbuf);
	}

	sbuf->allocated_size = size;
	sbuf->additional_size = 0;

	return sbuf->pos;
}

/* Only used the shrink the previously allocated size. */
static void resize_prepared_command(struct drbd_connection *connection,
				    enum drbd_stream drbd_stream,
				    int size)
{
	connection->send_buffer[drbd_stream].allocated_size =
		size + drbd_header_size(connection);
}

static void additional_size_command(struct drbd_connection *connection,
				    enum drbd_stream drbd_stream,
				    int additional_size)
{
	connection->send_buffer[drbd_stream].additional_size = additional_size;
}

void *__conn_prepare_command(struct drbd_connection *connection, int size,
				    enum drbd_stream drbd_stream)
{
	struct drbd_transport *transport = &connection->transport;
	int header_size;

	if (!transport->ops->stream_ok(transport, drbd_stream))
		return NULL;

	header_size = drbd_header_size(connection);
	return alloc_send_buffer(connection, header_size + size, drbd_stream) + header_size;
}

/**
 * conn_prepare_command() - Allocate a send buffer for a packet/command
 * @connection:	the connections the packet will be sent through
 * @size:	number of bytes to allocate
 * @stream:	DATA_STREAM or CONTROL_STREAM
 *
 * This allocates a buffer with capacity to hold the header, and
 * the requested size. Upon success is return a pointer that points
 * to the first byte behind the header. The caller is expected to
 * call xxx_send_command() soon.
 */
void *conn_prepare_command(struct drbd_connection *connection, int size,
			   enum drbd_stream drbd_stream)
{
	void *p;

	mutex_lock(&connection->mutex[drbd_stream]);
	p = __conn_prepare_command(connection, size, drbd_stream);
	if (!p)
		mutex_unlock(&connection->mutex[drbd_stream]);

	return p;
}

/**
 * drbd_prepare_command() - Allocate a send buffer for a packet/command
 * @connection:	the connections the packet will be sent through
 * @size:	number of bytes to allocate
 * @stream:	DATA_STREAM or CONTROL_STREAM
 *
 * This allocates a buffer with capacity to hold the header, and
 * the requested size. Upon success is return a pointer that points
 * to the first byte behind the header. The caller is expected to
 * call xxx_send_command() soon.
 */
void *drbd_prepare_command(struct drbd_peer_device *peer_device, int size, enum drbd_stream drbd_stream)
{
	return conn_prepare_command(peer_device->connection, size, drbd_stream);
}

static int flush_send_buffer(struct drbd_connection *connection, enum drbd_stream drbd_stream)
{
	struct drbd_send_buffer *sbuf = &connection->send_buffer[drbd_stream];
	struct drbd_transport *transport = &connection->transport;
	struct drbd_transport_ops *tr_ops = transport->ops;
	int msg_flags, err, offset, size;

	size = sbuf->pos - sbuf->unsent + sbuf->allocated_size;
	if (size == 0)
		return 0;

	if (drbd_stream == DATA_STREAM) {
		rcu_read_lock();
		connection->transport.ko_count = rcu_dereference(connection->transport.net_conf)->ko_count;
		rcu_read_unlock();
	}

	msg_flags = sbuf->additional_size ? MSG_MORE : 0;
	offset = sbuf->unsent - (char *)page_address(sbuf->page);
	err = tr_ops->send_page(transport, drbd_stream, sbuf->page, offset, size, msg_flags);
	if (!err) {
		sbuf->unsent =
		sbuf->pos += sbuf->allocated_size;      /* send buffer submitted! */
	}

	sbuf->allocated_size = 0;

	return err;
}

int __send_command(struct drbd_connection *connection, int vnr,
			  enum drbd_packet cmd, enum drbd_stream drbd_stream)
{
	struct drbd_send_buffer *sbuf = &connection->send_buffer[drbd_stream];
	struct drbd_transport *transport = &connection->transport;
	struct drbd_transport_ops *tr_ops = transport->ops;
	bool corked = test_bit(CORKED + drbd_stream, &connection->flags);
	bool flush = (cmd == P_PING || cmd == P_PING_ACK || cmd == P_TWOPC_PREPARE);
	int err;

	/* send P_PING and P_PING_ACK immediately, they need to be delivered as
	   fast as possible.
	   P_TWOPC_PREPARE might be used from the worker context while corked.
	   The work item (connect_work) calls change_cluster_wide_state() which
	   in turn waits for reply packets. -> Need to send it regardless of
	   corking.  */

	if (connection->cstate[NOW] < C_CONNECTING)
		return -EIO;
	prepare_header(connection, vnr, sbuf->pos, cmd,
		       sbuf->allocated_size + sbuf->additional_size);

	if (corked && !flush) {
		sbuf->pos += sbuf->allocated_size;
		sbuf->allocated_size = 0;
		err = 0;
	} else {
		err = flush_send_buffer(connection, drbd_stream);

		/* DRBD protocol "pings" are latency critical.
		 * This is supposed to trigger tcp_push_pending_frames() */
		if (!err && flush)
			tr_ops->hint(transport, drbd_stream, NODELAY);

	}

	return err;
}

void drbd_drop_unsent(struct drbd_connection* connection)
{
	int i;

	clear_bit(DATA_CORKED, &connection->flags);
	clear_bit(CONTROL_CORKED, &connection->flags);

	for (i = DATA_STREAM; i <= CONTROL_STREAM ; i++) {
		struct drbd_send_buffer *sbuf = &connection->send_buffer[i];
		sbuf->unsent =
		sbuf->pos = page_address(sbuf->page);
		sbuf->allocated_size = 0;
		sbuf->additional_size = 0;
	}
}

void drbd_cork(struct drbd_connection *connection, enum drbd_stream stream)
{
	struct drbd_transport *transport = &connection->transport;
	struct drbd_transport_ops *tr_ops = transport->ops;

	mutex_lock(&connection->mutex[stream]);
	set_bit(CORKED + stream, &connection->flags);
	tr_ops->hint(transport, stream, CORK);
	mutex_unlock(&connection->mutex[stream]);
}

void drbd_uncork(struct drbd_connection *connection, enum drbd_stream stream)
{
	struct drbd_transport *transport = &connection->transport;
	struct drbd_transport_ops *tr_ops = transport->ops;


	mutex_lock(&connection->mutex[stream]);
	flush_send_buffer(connection, stream);

	clear_bit(CORKED + stream, &connection->flags);
	tr_ops->hint(transport, stream, UNCORK);
	mutex_unlock(&connection->mutex[stream]);
}

int send_command(struct drbd_connection *connection, int vnr,
		 enum drbd_packet cmd, enum drbd_stream drbd_stream)
{
	int err;

	err = __send_command(connection, vnr, cmd, drbd_stream);
	mutex_unlock(&connection->mutex[drbd_stream]);
	return err;
}

int drbd_send_command(struct drbd_peer_device *peer_device,
		      enum drbd_packet cmd, enum drbd_stream drbd_stream)
{
	return send_command(peer_device->connection, peer_device->device->vnr,
			    cmd, drbd_stream);
}

int drbd_send_ping(struct drbd_connection *connection)
{
	if (!conn_prepare_command(connection, 0, CONTROL_STREAM))
		return -EIO;
	return send_command(connection, -1, P_PING, CONTROL_STREAM);
}

int drbd_send_ping_ack(struct drbd_connection *connection)
{
	if (!conn_prepare_command(connection, 0, CONTROL_STREAM))
		return -EIO;
	return send_command(connection, -1, P_PING_ACK, CONTROL_STREAM);
}

int drbd_send_peer_ack(struct drbd_connection *connection,
			      struct drbd_request *req)
{
	struct drbd_resource *resource = connection->resource;
	struct drbd_connection *c;
	struct p_peer_ack *p;
	u64 mask = 0;

	if (req->local_rq_state & RQ_LOCAL_OK)
		mask |= NODE_MASK(resource->res_opts.node_id);

	rcu_read_lock();
	for_each_connection_rcu(c, resource) {
		int node_id = c->peer_node_id;

		if (req->net_rq_state[node_id] & RQ_NET_OK)
			mask |= NODE_MASK(node_id);
	}
	rcu_read_unlock();

	p = conn_prepare_command(connection, sizeof(*p), CONTROL_STREAM);
	if (!p)
		return -EIO;
	p->mask = cpu_to_be64(mask);
	p->dagtag = cpu_to_be64(req->dagtag_sector);

	return send_command(connection, -1, P_PEER_ACK, CONTROL_STREAM);
}

int drbd_send_sync_param(struct drbd_peer_device *peer_device)
{
	struct p_rs_param_95 *p;
	int size;
	const int apv = peer_device->connection->agreed_pro_version;
	enum drbd_packet cmd;
	struct net_conf *nc;
	struct peer_device_conf *pdc;

	rcu_read_lock();
	nc = rcu_dereference(peer_device->connection->transport.net_conf);

	size = apv <= 87 ? sizeof(struct p_rs_param)
		: apv == 88 ? sizeof(struct p_rs_param)
			+ strlen(nc->verify_alg) + 1
		: apv <= 94 ? sizeof(struct p_rs_param_89)
		: /* apv >= 95 */ sizeof(struct p_rs_param_95);

	cmd = apv >= 89 ? P_SYNC_PARAM89 : P_SYNC_PARAM;
	rcu_read_unlock();

	p = drbd_prepare_command(peer_device, size, DATA_STREAM);
	if (!p)
		return -EIO;

	/* initialize verify_alg and csums_alg */
	memset(p->verify_alg, 0, 2 * SHARED_SECRET_MAX);

	rcu_read_lock();
	nc = rcu_dereference(peer_device->connection->transport.net_conf);

	if (get_ldev(peer_device->device)) {
		pdc = rcu_dereference(peer_device->conf);
		p->resync_rate = cpu_to_be32(pdc->resync_rate);
		p->c_plan_ahead = cpu_to_be32(pdc->c_plan_ahead);
		p->c_delay_target = cpu_to_be32(pdc->c_delay_target);
		p->c_fill_target = cpu_to_be32(pdc->c_fill_target);
		p->c_max_rate = cpu_to_be32(pdc->c_max_rate);
		put_ldev(peer_device->device);
	} else {
		p->resync_rate = cpu_to_be32(DRBD_RESYNC_RATE_DEF);
		p->c_plan_ahead = cpu_to_be32(DRBD_C_PLAN_AHEAD_DEF);
		p->c_delay_target = cpu_to_be32(DRBD_C_DELAY_TARGET_DEF);
		p->c_fill_target = cpu_to_be32(DRBD_C_FILL_TARGET_DEF);
		p->c_max_rate = cpu_to_be32(DRBD_C_MAX_RATE_DEF);
	}

	if (apv >= 88)
		strcpy(p->verify_alg, nc->verify_alg);
	if (apv >= 89)
		strcpy(p->csums_alg, nc->csums_alg);
	rcu_read_unlock();

	return drbd_send_command(peer_device, cmd, DATA_STREAM);
}

int __drbd_send_protocol(struct drbd_connection *connection, enum drbd_packet cmd)
{
	struct p_protocol *p;
	struct net_conf *nc;
	int size, cf;

	if (test_bit(CONN_DRY_RUN, &connection->flags) && connection->agreed_pro_version < 92) {
		clear_bit(CONN_DRY_RUN, &connection->flags);
		drbd_err(connection, "--dry-run is not supported by peer");
		return -EOPNOTSUPP;
	}

	size = sizeof(*p);
	rcu_read_lock();
	nc = rcu_dereference(connection->transport.net_conf);
	if (connection->agreed_pro_version >= 87)
		size += strlen(nc->integrity_alg) + 1;
	rcu_read_unlock();

	p = __conn_prepare_command(connection, size, DATA_STREAM);
	if (!p)
		return -EIO;

	rcu_read_lock();
	nc = rcu_dereference(connection->transport.net_conf);

	p->protocol      = cpu_to_be32(nc->wire_protocol);
	p->after_sb_0p   = cpu_to_be32(nc->after_sb_0p);
	p->after_sb_1p   = cpu_to_be32(nc->after_sb_1p);
	p->after_sb_2p   = cpu_to_be32(nc->after_sb_2p);
	p->two_primaries = cpu_to_be32(nc->two_primaries);
	cf = 0;
	if (test_bit(CONN_DISCARD_MY_DATA, &connection->flags))
		cf |= CF_DISCARD_MY_DATA;
	if (test_bit(CONN_DRY_RUN, &connection->flags))
		cf |= CF_DRY_RUN;
	p->conn_flags    = cpu_to_be32(cf);

	if (connection->agreed_pro_version >= 87)
		strcpy(p->integrity_alg, nc->integrity_alg);
	rcu_read_unlock();

	return __send_command(connection, -1, cmd, DATA_STREAM);
}

int drbd_send_protocol(struct drbd_connection *connection)
{
	int err;

	mutex_lock(&connection->mutex[DATA_STREAM]);
	err = __drbd_send_protocol(connection, P_PROTOCOL);
	mutex_unlock(&connection->mutex[DATA_STREAM]);

	return err;
}

static int _drbd_send_uuids(struct drbd_peer_device *peer_device, u64 uuid_flags)
{
	struct drbd_device *device = peer_device->device;
	struct p_uuids *p;
	int i;

	if (!get_ldev_if_state(device, D_NEGOTIATING))
		return 0;

	p = drbd_prepare_command(peer_device, sizeof(*p), DATA_STREAM);
	if (!p) {
		put_ldev(device);
		return -EIO;
	}

	spin_lock_irq(&device->ldev->md.uuid_lock);
	p->current_uuid = cpu_to_be64(drbd_current_uuid(device));
	p->bitmap_uuid = cpu_to_be64(drbd_bitmap_uuid(peer_device));
	for (i = 0; i < ARRAY_SIZE(p->history_uuids); i++)
		p->history_uuids[i] = cpu_to_be64(drbd_history_uuid(device, i));
	spin_unlock_irq(&device->ldev->md.uuid_lock);

	peer_device->comm_bm_set = drbd_bm_total_weight(peer_device);
	p->dirty_bits = cpu_to_be64(peer_device->comm_bm_set);

	if (test_bit(DISCARD_MY_DATA, &peer_device->flags))
		uuid_flags |= UUID_FLAG_DISCARD_MY_DATA;
	if (test_bit(CRASHED_PRIMARY, &device->flags))
		uuid_flags |= UUID_FLAG_CRASHED_PRIMARY;
	if (!drbd_md_test_flag(device->ldev, MDF_CONSISTENT))
		uuid_flags |= UUID_FLAG_INCONSISTENT;
	p->uuid_flags = cpu_to_be64(uuid_flags);

	put_ldev(device);

	return drbd_send_command(peer_device, P_UUIDS, DATA_STREAM);
}

static u64 __bitmap_uuid(struct drbd_device *device, int node_id) __must_hold(local)
{
	struct drbd_peer_device *peer_device;
	struct drbd_peer_md *peer_md = device->ldev->md.peers;
	u64 bitmap_uuid = peer_md[node_id].bitmap_uuid;

	/* Sending a bitmap_uuid of 0 means that we are in sync with that peer.
	   The recipient of this message might use this assumption to throw away it's
	   bitmap to that peer.

	   Send -1 instead if we are (resync target from that peer) not at the same
	   current uuid.
	   This corner case is relevant if we finish resync from an UpToDate peer first,
	   and the second resync (which was paused first) is from an Outdated node.
	   And that second resync gets canceled by the resync target due to the first
	   resync finished successfully.

	   Exceptions to the above are when the peer's UUID is not known yet
	 */

	rcu_read_lock();
	peer_device = peer_device_by_node_id(device, node_id);

	if (bitmap_uuid == 0 && peer_device &&
	    peer_device->current_uuid != 0 &&
	    (peer_device->current_uuid & ~UUID_PRIMARY) !=
	    (drbd_current_uuid(device) & ~UUID_PRIMARY))
		bitmap_uuid = -1;

	rcu_read_unlock();

	return bitmap_uuid;
}

static int _drbd_send_uuids110(struct drbd_peer_device *peer_device, u64 uuid_flags, u64 node_mask)
{
	struct drbd_device *device = peer_device->device;
	struct drbd_peer_md *peer_md;
	struct p_uuids110 *p;
	int i, pos = 0;
	u64 bitmap_uuids_mask = 0;
	u64 authoritative_mask;
	int p_size = sizeof(*p);

	if (!get_ldev_if_state(device, D_NEGOTIATING))
		return drbd_send_current_uuid(peer_device, device->exposed_data_uuid,
					      drbd_weak_nodes_device(device));

	peer_md = device->ldev->md.peers;

	p_size += (DRBD_PEERS_MAX + HISTORY_UUIDS) * sizeof(p->other_uuids[0]);
	p = drbd_prepare_command(peer_device, p_size, DATA_STREAM);
	if (!p) {
		put_ldev(device);
		return -EIO;
	}

	spin_lock_irq(&device->ldev->md.uuid_lock);
	p->current_uuid = cpu_to_be64(drbd_current_uuid(device));

	for (i = 0; i < DRBD_NODE_ID_MAX; i++) {
		if (peer_md[i].bitmap_index != -1 || peer_md[i].flags & MDF_NODE_EXISTS) {
			bitmap_uuids_mask |= NODE_MASK(i);
			p->other_uuids[pos++] = cpu_to_be64(__bitmap_uuid(device, i));
		}
	}

	for (i = 0; i < HISTORY_UUIDS; i++)
		p->other_uuids[pos++] = cpu_to_be64(drbd_history_uuid(device, i));
	spin_unlock_irq(&device->ldev->md.uuid_lock);

	p->bitmap_uuids_mask = cpu_to_be64(bitmap_uuids_mask);

	peer_device->comm_bm_set = drbd_bm_total_weight(peer_device);
	p->dirty_bits = cpu_to_be64(peer_device->comm_bm_set);
	if (test_bit(DISCARD_MY_DATA, &peer_device->flags))
		uuid_flags |= UUID_FLAG_DISCARD_MY_DATA;
	if (test_bit(CRASHED_PRIMARY, &device->flags))
		uuid_flags |= UUID_FLAG_CRASHED_PRIMARY;
	if (!drbd_md_test_flag(device->ldev, MDF_CONSISTENT))
		uuid_flags |= UUID_FLAG_INCONSISTENT;
	if (test_bit(RECONNECT, &peer_device->connection->flags))
		uuid_flags |= UUID_FLAG_RECONNECT;
	if (test_bit(PRIMARY_LOST_QUORUM, &device->flags))
		uuid_flags |= UUID_FLAG_PRIMARY_LOST_QUORUM;
	if (drbd_device_stable(device, &authoritative_mask)) {
		uuid_flags |= UUID_FLAG_STABLE;
		p->node_mask = cpu_to_be64(node_mask);
	} else {
		D_ASSERT(peer_device, node_mask == 0);
		p->node_mask = cpu_to_be64(authoritative_mask);
	}

	p->uuid_flags = cpu_to_be64(uuid_flags);

	put_ldev(device);

	p_size = sizeof(*p) +
		(hweight64(bitmap_uuids_mask) + HISTORY_UUIDS) * sizeof(p->other_uuids[0]);
	resize_prepared_command(peer_device->connection, DATA_STREAM, p_size);
	return drbd_send_command(peer_device, P_UUIDS110, DATA_STREAM);
}

int drbd_send_uuids(struct drbd_peer_device *peer_device, u64 uuid_flags, u64 node_mask)
{
	if (peer_device->connection->agreed_pro_version >= 110)
		return _drbd_send_uuids110(peer_device, uuid_flags, node_mask);
	else
		return _drbd_send_uuids(peer_device, uuid_flags);
}

void drbd_print_uuids(struct drbd_peer_device *peer_device, const char *text)
{
	struct drbd_device *device = peer_device->device;

	if (get_ldev_if_state(device, D_NEGOTIATING)) {
		drbd_info(peer_device, "%s %016llX:%016llX:%016llX:%016llX\n",
			  text,
			  (unsigned long long)drbd_current_uuid(device),
			  (unsigned long long)drbd_bitmap_uuid(peer_device),
			  (unsigned long long)drbd_history_uuid(device, 0),
			  (unsigned long long)drbd_history_uuid(device, 1));
		put_ldev(device);
	} else {
		drbd_info(device, "%s exposed data uuid: %016llX\n",
			  text,
			  (unsigned long long)device->exposed_data_uuid);
	}
}

int drbd_send_current_uuid(struct drbd_peer_device *peer_device, u64 current_uuid, u64 weak_nodes)
{
	struct p_current_uuid *p;

	p = drbd_prepare_command(peer_device, sizeof(*p), DATA_STREAM);
	if (!p)
		return -EIO;

	p->uuid = cpu_to_be64(current_uuid);
	p->weak_nodes = cpu_to_be64(weak_nodes);
	return drbd_send_command(peer_device, P_CURRENT_UUID, DATA_STREAM);
}

void drbd_gen_and_send_sync_uuid(struct drbd_peer_device *peer_device)
{
	struct drbd_device *device = peer_device->device;
	struct p_uuid *p;
	u64 uuid;

	D_ASSERT(device, device->disk_state[NOW] == D_UP_TO_DATE);

	uuid = drbd_bitmap_uuid(peer_device);
	if (uuid && uuid != UUID_JUST_CREATED)
		uuid = uuid + UUID_NEW_BM_OFFSET;
	else
		get_random_bytes(&uuid, sizeof(u64));
	drbd_uuid_set_bitmap(peer_device, uuid);
	drbd_print_uuids(peer_device, "updated sync UUID");
	drbd_md_sync(device);

	p = drbd_prepare_command(peer_device, sizeof(*p), DATA_STREAM);
	if (p) {
		p->uuid = cpu_to_be64(uuid);
		drbd_send_command(peer_device, P_SYNC_UUID, DATA_STREAM);
	}
}

/* All callers hold resource->conf_update */
int drbd_attach_peer_device(struct drbd_peer_device *peer_device) __must_hold(local)
{
	struct peer_device_conf *pdc;
	struct fifo_buffer *resync_plan = NULL;
	struct lru_cache *resync_lru = NULL;
	int err = -ENOMEM;

	pdc = rcu_dereference_protected(peer_device->conf,
		lockdep_is_held(&peer_device->device->resource->conf_update));

	resync_plan = fifo_alloc((pdc->c_plan_ahead * 10 * SLEEP_TIME) / HZ);
	if (!resync_plan)
		goto out;
	resync_lru = lc_create("resync", drbd_bm_ext_cache,
			       1, 61, sizeof(struct bm_extent),
			       offsetof(struct bm_extent, lce));
	if (!resync_lru)
		goto out;
	rcu_assign_pointer(peer_device->rs_plan_s, resync_plan);
	peer_device->resync_lru = resync_lru;
	err = 0;

out:
	if (err) {
		kfree(resync_lru);
		kfree(resync_plan);
	}
	return err;
}

/* communicated if (agreed_features & DRBD_FF_WSAME) */
static void assign_p_sizes_qlim(struct drbd_device *device, struct p_sizes *p, struct request_queue *q)
{
	if (q) {
		p->qlim->physical_block_size = cpu_to_be32(queue_physical_block_size(q));
		p->qlim->logical_block_size = cpu_to_be32(queue_logical_block_size(q));
		p->qlim->alignment_offset = cpu_to_be32(queue_alignment_offset(q));
		p->qlim->io_min = cpu_to_be32(queue_io_min(q));
		p->qlim->io_opt = cpu_to_be32(queue_io_opt(q));
		p->qlim->discard_enabled = blk_queue_discard(q);
		p->qlim->discard_zeroes_data = queue_discard_zeroes_data(q);
#ifdef COMPAT_WRITE_SAME_CAPABLE
		p->qlim->write_same_capable = !!q->limits.max_write_same_sectors;
#else
		p->qlim->write_same_capable = 0;
#endif
	} else {
		q = device->rq_queue;
		p->qlim->physical_block_size = cpu_to_be32(queue_physical_block_size(q));
		p->qlim->logical_block_size = cpu_to_be32(queue_logical_block_size(q));
		p->qlim->alignment_offset = 0;
		p->qlim->io_min = cpu_to_be32(queue_io_min(q));
		p->qlim->io_opt = cpu_to_be32(queue_io_opt(q));
		p->qlim->discard_enabled = 0;
		p->qlim->discard_zeroes_data = 0;
		p->qlim->write_same_capable = 0;
	}
}

int drbd_send_sizes(struct drbd_peer_device *peer_device,
		    uint64_t u_size_diskless, enum dds_flags flags)
{
	struct drbd_device *device = peer_device->device;
	struct p_sizes *p;
	sector_t d_size, u_size;
	int q_order_type;
	unsigned int max_bio_size;
	unsigned int packet_size;

	packet_size = sizeof(*p);
	if (peer_device->connection->agreed_features & DRBD_FF_WSAME)
		packet_size += sizeof(p->qlim[0]);

	p = drbd_prepare_command(peer_device, packet_size, DATA_STREAM);
	if (!p)
		return -EIO;

	memset(p, 0, packet_size);
	if (get_ldev_if_state(device, D_NEGOTIATING)) {
		struct request_queue *q = bdev_get_queue(device->ldev->backing_bdev);
		d_size = drbd_get_max_capacity(device->ldev);
		rcu_read_lock();
		u_size = rcu_dereference(device->ldev->disk_conf)->disk_size;
		rcu_read_unlock();
		q_order_type = drbd_queue_order_type(device);
		max_bio_size = queue_max_hw_sectors(q) << 9;
		max_bio_size = min(max_bio_size, DRBD_MAX_BIO_SIZE);
		assign_p_sizes_qlim(device, p, q);
		put_ldev(device);
	} else {
		d_size = 0;
		u_size = u_size_diskless;
		q_order_type = QUEUE_ORDERED_NONE;
		max_bio_size = DRBD_MAX_BIO_SIZE; /* ... multiple BIOs per peer_request */
		assign_p_sizes_qlim(device, p, NULL);
	}

	if (peer_device->connection->agreed_pro_version <= 94)
		max_bio_size = min(max_bio_size, DRBD_MAX_SIZE_H80_PACKET);
	else if (peer_device->connection->agreed_pro_version < 100)
		max_bio_size = min(max_bio_size, DRBD_MAX_BIO_SIZE_P95);

	p->d_size = cpu_to_be64(d_size);
	p->u_size = cpu_to_be64(u_size);
	/*
	TODO verify: this may be needed for v8 compatibility still.
	p->c_size = cpu_to_be64(trigger_reply ? 0 : drbd_get_capacity(device->this_bdev));
	*/
	p->c_size = cpu_to_be64(drbd_get_capacity(device->this_bdev));
	p->max_bio_size = cpu_to_be32(max_bio_size);
	p->queue_order_type = cpu_to_be16(q_order_type);
	p->dds_flags = cpu_to_be16(flags);

	return drbd_send_command(peer_device, P_SIZES, DATA_STREAM);
}

int drbd_send_current_state(struct drbd_peer_device *peer_device)
{
	return drbd_send_state(peer_device, drbd_get_peer_device_state(peer_device, NOW));
}

static int send_state(struct drbd_connection *connection, int vnr, union drbd_state state)
{
	struct p_state *p;

	p = conn_prepare_command(connection, sizeof(*p), DATA_STREAM);
	if (!p)
		return -EIO;

	if (connection->agreed_pro_version < 110) {
		/* D_DETACHING was introduced with drbd-9.0 */
		if (state.disk > D_DETACHING)
			state.disk--;
		if (state.pdsk > D_DETACHING)
			state.pdsk--;
	}

	p->state = cpu_to_be32(state.i); /* Within the send mutex */
	return send_command(connection, vnr, P_STATE, DATA_STREAM);
}

int conn_send_state(struct drbd_connection *connection, union drbd_state state)
{
	BUG_ON(connection->agreed_pro_version < 100);
	return send_state(connection, -1, state);
}

/**
 * drbd_send_state() - Sends the drbd state to the peer
 * @device:	DRBD device.
 * @state:	state to send
 */
int drbd_send_state(struct drbd_peer_device *peer_device, union drbd_state state)
{
	return send_state(peer_device->connection, peer_device->device->vnr, state);
}

int conn_send_state_req(struct drbd_connection *connection, int vnr, enum drbd_packet cmd,
			union drbd_state mask, union drbd_state val)
{
	struct p_req_state *p;

	/* Protocols before version 100 only support one volume and connection.
	 * All state change requests are via P_STATE_CHG_REQ. */
	if (connection->agreed_pro_version < 100)
		cmd = P_STATE_CHG_REQ;

	p = conn_prepare_command(connection, sizeof(*p), DATA_STREAM);
	if (!p)
		return -EIO;
	p->mask = cpu_to_be32(mask.i);
	p->val = cpu_to_be32(val.i);

	return send_command(connection, vnr, cmd, DATA_STREAM);
}

int conn_send_twopc_request(struct drbd_connection *connection, int vnr, enum drbd_packet cmd,
			    struct p_twopc_request *request)
{
	struct p_twopc_request *p;

	drbd_debug(connection, "Sending %s request for state change %u\n",
		   drbd_packet_name(cmd),
		   be32_to_cpu(request->tid));

	p = conn_prepare_command(connection, sizeof(*p), DATA_STREAM);
	if (!p)
		return -EIO;
	memcpy(p, request, sizeof(*request));

	return send_command(connection, vnr, cmd, DATA_STREAM);
}

void drbd_send_sr_reply(struct drbd_connection *connection, int vnr, enum drbd_state_rv retcode)
{
	struct p_req_state_reply *p;

	p = conn_prepare_command(connection, sizeof(*p), CONTROL_STREAM);
	if (p) {
		enum drbd_packet cmd = P_STATE_CHG_REPLY;

		if (connection->agreed_pro_version >= 100 && vnr < 0)
			cmd = P_CONN_ST_CHG_REPLY;

		p->retcode = cpu_to_be32(retcode);
		send_command(connection, vnr, cmd, CONTROL_STREAM);
	}
}

void drbd_send_twopc_reply(struct drbd_connection *connection,
			   enum drbd_packet cmd, struct twopc_reply *reply)
{
	struct p_twopc_reply *p;

	p = conn_prepare_command(connection, sizeof(*p), CONTROL_STREAM);
	if (p) {
		p->tid = cpu_to_be32(reply->tid);
		p->initiator_node_id = cpu_to_be32(reply->initiator_node_id);
		p->reachable_nodes = cpu_to_be64(reply->reachable_nodes);
		switch (connection->resource->twopc_type) {
		case TWOPC_STATE_CHANGE:
			p->primary_nodes = cpu_to_be64(reply->primary_nodes);
			p->weak_nodes = cpu_to_be64(reply->weak_nodes);
			break;
		case TWOPC_RESIZE:
			p->diskful_primary_nodes = cpu_to_be64(reply->diskful_primary_nodes);
			p->max_possible_size = cpu_to_be64(reply->max_possible_size);
			break;
		}
		send_command(connection, reply->vnr, cmd, CONTROL_STREAM);
	}
}

void drbd_send_peers_in_sync(struct drbd_peer_device *peer_device, u64 mask, sector_t sector, int size)
{
	struct p_peer_block_desc *p;

	p = drbd_prepare_command(peer_device, sizeof(*p), CONTROL_STREAM);
	if (p) {
		p->sector = cpu_to_be64(sector);
		p->mask = cpu_to_be64(mask);
		p->size = cpu_to_be32(size);
		p->pad = 0;
		drbd_send_command(peer_device, P_PEERS_IN_SYNC, CONTROL_STREAM);
	}
}

int drbd_send_peer_dagtag(struct drbd_connection *connection, struct drbd_connection *lost_peer)
{
	struct p_peer_dagtag *p;

	p = conn_prepare_command(connection, sizeof(*p), DATA_STREAM);
	if (!p)
		return -EIO;

	p->dagtag = cpu_to_be64(lost_peer->last_dagtag_sector);
	p->node_id = cpu_to_be32(lost_peer->peer_node_id);

	return send_command(connection, -1, P_PEER_DAGTAG, DATA_STREAM);
}

static void dcbp_set_code(struct p_compressed_bm *p, enum drbd_bitmap_code code)
{
	BUG_ON(code & ~0xf);
	p->encoding = (p->encoding & ~0xf) | code;
}

static void dcbp_set_start(struct p_compressed_bm *p, int set)
{
	p->encoding = (p->encoding & ~0x80) | (set ? 0x80 : 0);
}

static void dcbp_set_pad_bits(struct p_compressed_bm *p, int n)
{
	BUG_ON(n & ~0x7);
	p->encoding = (p->encoding & (~0x7 << 4)) | (n << 4);
}

static int fill_bitmap_rle_bits(struct drbd_peer_device *peer_device,
				struct p_compressed_bm *p,
				unsigned int size,
				struct bm_xfer_ctx *c)
{
	struct bitstream bs;
	unsigned long plain_bits;
	unsigned long tmp;
	unsigned long rl;
	unsigned len;
	unsigned toggle;
	int bits, use_rle;

	/* may we use this feature? */
	rcu_read_lock();
	use_rle = rcu_dereference(peer_device->connection->transport.net_conf)->use_rle;
	rcu_read_unlock();
	if (!use_rle || peer_device->connection->agreed_pro_version < 90)
		return 0;

	if (c->bit_offset >= c->bm_bits)
		return 0; /* nothing to do. */

	/* use at most thus many bytes */
	bitstream_init(&bs, p->code, size, 0);
	memset(p->code, 0, size);
	/* plain bits covered in this code string */
	plain_bits = 0;

	/* p->encoding & 0x80 stores whether the first run length is set.
	 * bit offset is implicit.
	 * start with toggle == 2 to be able to tell the first iteration */
	toggle = 2;

	/* see how much plain bits we can stuff into one packet
	 * using RLE and VLI. */
	do {
		tmp = (toggle == 0) ? _drbd_bm_find_next_zero(peer_device, c->bit_offset)
				    : _drbd_bm_find_next(peer_device, c->bit_offset);
		if (tmp == -1UL)
			tmp = c->bm_bits;
		rl = tmp - c->bit_offset;

		if (toggle == 2) { /* first iteration */
			if (rl == 0) {
				/* the first checked bit was set,
				 * store start value, */
				dcbp_set_start(p, 1);
				/* but skip encoding of zero run length */
				toggle = !toggle;
				continue;
			}
			dcbp_set_start(p, 0);
		}

		/* paranoia: catch zero runlength.
		 * can only happen if bitmap is modified while we scan it. */
		if (rl == 0) {
			drbd_err(peer_device, "unexpected zero runlength while encoding bitmap "
			    "t:%u bo:%lu\n", toggle, c->bit_offset);
			return -1;
		}

		bits = vli_encode_bits(&bs, rl);
		if (bits == -ENOBUFS) /* buffer full */
			break;
		if (bits <= 0) {
			drbd_err(peer_device, "error while encoding bitmap: %d\n", bits);
			return 0;
		}

		toggle = !toggle;
		plain_bits += rl;
		c->bit_offset = tmp;
	} while (c->bit_offset < c->bm_bits);

	len = bs.cur.b - p->code + !!bs.cur.bit;

	if (plain_bits < (len << 3)) {
		/* incompressible with this method.
		 * we need to rewind both word and bit position. */
		c->bit_offset -= plain_bits;
		bm_xfer_ctx_bit_to_word_offset(c);
		c->bit_offset = c->word_offset * BITS_PER_LONG;
		return 0;
	}

	/* RLE + VLI was able to compress it just fine.
	 * update c->word_offset. */
	bm_xfer_ctx_bit_to_word_offset(c);

	/* store pad_bits */
	dcbp_set_pad_bits(p, (8 - bs.cur.bit) & 0x7);

	return len;
}

/**
 * send_bitmap_rle_or_plain
 *
 * Return 0 when done, 1 when another iteration is needed, and a negative error
 * code upon failure.
 */
static int
send_bitmap_rle_or_plain(struct drbd_peer_device *peer_device, struct bm_xfer_ctx *c)
{
	struct drbd_device *device = peer_device->device;
	unsigned int header_size = drbd_header_size(peer_device->connection);
	struct p_compressed_bm *pc;
	int len, err;

	pc = (struct p_compressed_bm *)
		(alloc_send_buffer(peer_device->connection, DRBD_SOCKET_BUFFER_SIZE, DATA_STREAM) + header_size);

	len = fill_bitmap_rle_bits(peer_device, pc,
			DRBD_SOCKET_BUFFER_SIZE - header_size - sizeof(*pc), c);
	if (len < 0)
		return -EIO;

	if (len) {
		dcbp_set_code(pc, RLE_VLI_Bits);
		resize_prepared_command(peer_device->connection, DATA_STREAM, sizeof(*pc) + len);
		err = __send_command(peer_device->connection, device->vnr,
				     P_COMPRESSED_BITMAP, DATA_STREAM);
		c->packets[0]++;
		c->bytes[0] += header_size + sizeof(*pc) + len;

		if (c->bit_offset >= c->bm_bits)
			len = 0; /* DONE */
	} else {
		/* was not compressible.
		 * send a buffer full of plain text bits instead. */
		unsigned int data_size;
		unsigned long num_words;
		unsigned long *pu = (unsigned long *)pc;

		data_size = DRBD_SOCKET_BUFFER_SIZE - header_size;
		num_words = min_t(size_t, data_size / sizeof(*pu),
				  c->bm_words - c->word_offset);
		len = num_words * sizeof(*pu);
		if (len)
			drbd_bm_get_lel(peer_device, c->word_offset, num_words, pu);

		resize_prepared_command(peer_device->connection, DATA_STREAM, len);
		err = __send_command(peer_device->connection, device->vnr, P_BITMAP, DATA_STREAM);

		c->word_offset += num_words;
		c->bit_offset = c->word_offset * BITS_PER_LONG;

		c->packets[1]++;
		c->bytes[1] += header_size + len;

		if (c->bit_offset > c->bm_bits)
			c->bit_offset = c->bm_bits;
	}
	if (!err) {
		if (len == 0) {
			INFO_bm_xfer_stats(peer_device, "send", c);
			return 0;
		} else
			return 1;
	}
	return -EIO;
}

/* See the comment at receive_bitmap() */
static int _drbd_send_bitmap(struct drbd_device *device,
			     struct drbd_peer_device *peer_device)
{
	struct bm_xfer_ctx c;
	int err;

	if (!expect(device, device->bitmap))
		return false;

	if (get_ldev(device)) {
		if (drbd_md_test_peer_flag(peer_device, MDF_PEER_FULL_SYNC)) {
			drbd_info(device, "Writing the whole bitmap, MDF_FullSync was set.\n");
			drbd_bm_set_many_bits(peer_device, 0, -1UL);
			if (drbd_bm_write(device, NULL)) {
				/* write_bm did fail! Leave full sync flag set in Meta P_DATA
				 * but otherwise process as per normal - need to tell other
				 * side that a full resync is required! */
				drbd_err(device, "Failed to write bitmap to disk!\n");
			} else {
				drbd_md_clear_peer_flag(peer_device, MDF_PEER_FULL_SYNC);
				drbd_md_sync(device);
			}
		}
		put_ldev(device);
	}

	c = (struct bm_xfer_ctx) {
		.bm_bits = drbd_bm_bits(device),
		.bm_words = drbd_bm_words(device),
	};

	do {
		err = send_bitmap_rle_or_plain(peer_device, &c);
	} while (err > 0);

	return err == 0;
}

int drbd_send_bitmap(struct drbd_device *device, struct drbd_peer_device *peer_device)
{
	struct drbd_transport *peer_transport = &peer_device->connection->transport;
	int err = -1;

	if (peer_device->bitmap_index == -1) {
		drbd_err(peer_device, "No bitmap allocated in drbd_send_bitmap()!\n");
		return -EIO;
	}

	mutex_lock(&peer_device->connection->mutex[DATA_STREAM]);
	if (peer_transport->ops->stream_ok(peer_transport, DATA_STREAM))
		err = !_drbd_send_bitmap(device, peer_device);
	mutex_unlock(&peer_device->connection->mutex[DATA_STREAM]);

	return err;
}

void drbd_send_b_ack(struct drbd_connection *connection, u32 barrier_nr, u32 set_size)
{
	struct p_barrier_ack *p;

	if (connection->cstate[NOW] < C_CONNECTED)
		return;

	p = conn_prepare_command(connection, sizeof(*p), CONTROL_STREAM);
	if (!p)
		return;
	p->barrier = barrier_nr;
	p->set_size = cpu_to_be32(set_size);
	send_command(connection, -1, P_BARRIER_ACK, CONTROL_STREAM);
}

int drbd_send_rs_deallocated(struct drbd_peer_device *peer_device,
			     struct drbd_peer_request *peer_req)
{
	struct p_block_desc *p;

	p = drbd_prepare_command(peer_device, sizeof(*p), DATA_STREAM);
	if (!p)
		return -EIO;
	p->sector = cpu_to_be64(peer_req->i.sector);
	p->blksize = cpu_to_be32(peer_req->i.size);
	p->pad = 0;
	return drbd_send_command(peer_device, P_RS_DEALLOCATED, DATA_STREAM);
}

int drbd_send_drequest(struct drbd_peer_device *peer_device, int cmd,
		       sector_t sector, int size, u64 block_id)
{
	struct p_block_req *p;

	p = drbd_prepare_command(peer_device, sizeof(*p), DATA_STREAM);
	if (!p)
		return -EIO;
	p->sector = cpu_to_be64(sector);
	p->block_id = block_id;
	p->pad = 0;
	p->blksize = cpu_to_be32(size);
	return drbd_send_command(peer_device, cmd, DATA_STREAM);
}

void *drbd_prepare_drequest_csum(struct drbd_peer_request *peer_req, int digest_size)
{
	struct drbd_peer_device *peer_device = peer_req->peer_device;
	struct p_block_req *p;

	p = drbd_prepare_command(peer_device, sizeof(*p) + digest_size, DATA_STREAM);
	if (!p)
		return NULL;

	p->sector = cpu_to_be64(peer_req->i.sector);
	p->block_id = ID_SYNCER /* unused */;
	p->blksize = cpu_to_be32(peer_req->i.size);

	return p + 1; /* digest should be placed behind the struct */
}

int drbd_send_ov_request(struct drbd_peer_device *peer_device, sector_t sector, int size)
{
	struct p_block_req *p;

	p = drbd_prepare_command(peer_device, sizeof(*p), DATA_STREAM);
	if (!p)
		return -EIO;
	p->sector = cpu_to_be64(sector);
	p->block_id = ID_SYNCER /* unused */;
	p->blksize = cpu_to_be32(size);
	return drbd_send_command(peer_device, P_OV_REQUEST, DATA_STREAM);
}

/* The idea of sendpage seems to be to put some kind of reference
 * to the page into the skb, and to hand it over to the NIC. In
 * this process get_page() gets called.
 *
 * As soon as the page was really sent over the network put_page()
 * gets called by some part of the network layer. [ NIC driver? ]
 *
 * [ get_page() / put_page() increment/decrement the count. If count
 *   reaches 0 the page will be freed. ]
 *
 * This works nicely with pages from FSs.
 * But this means that in protocol A we might signal IO completion too early!
 *
 * In order not to corrupt data during a resync we must make sure
 * that we do not reuse our own buffer pages (EEs) to early, therefore
 * we have the net_ee list.
 *
 * XFS seems to have problems, still, it submits pages with page_count == 0!
 * As a workaround, we disable sendpage on pages
 * with page_count == 0 or PageSlab.
 */
static int _drbd_send_page(struct drbd_peer_device *peer_device, struct page *page,
			    int offset, size_t size, unsigned msg_flags)
{
	struct drbd_connection *connection = peer_device->connection;
	struct drbd_transport *transport = &connection->transport;
	struct drbd_transport_ops *tr_ops = transport->ops;
	int err;

	err = tr_ops->send_page(transport, DATA_STREAM, page, offset, size, msg_flags);
	if (!err)
		peer_device->send_cnt += size >> 9;

	return err;
}

static int _drbd_no_send_page(struct drbd_peer_device *peer_device, struct page *page,
			      int offset, size_t size, unsigned msg_flags)
{
	struct drbd_connection *connection = peer_device->connection;
	struct drbd_send_buffer *sbuf = &connection->send_buffer[DATA_STREAM];
	char *from_base;
	void *buffer2;
	int err;

	buffer2 = alloc_send_buffer(connection, size, DATA_STREAM);
	from_base = drbd_kmap_atomic(page, KM_USER0);
	memcpy(buffer2, from_base + offset, size);
	drbd_kunmap_atomic(from_base, KM_USER0);

	if (msg_flags & MSG_MORE) {
		sbuf->pos += sbuf->allocated_size;
		sbuf->allocated_size = 0;
		err = 0;
	} else {
		err = flush_send_buffer(connection, DATA_STREAM);
	}

	return err;
}

static int _drbd_send_bio(struct drbd_peer_device *peer_device, struct bio *bio)
{
	struct drbd_connection *connection = peer_device->connection;
	DRBD_BIO_VEC_TYPE bvec;
	DRBD_ITER_TYPE iter;

	/* Flush send buffer and make sure PAGE_SIZE is available... */
	alloc_send_buffer(connection, PAGE_SIZE, DATA_STREAM);
	connection->send_buffer[DATA_STREAM].allocated_size = 0;

	/* hint all but last page with MSG_MORE */
	bio_for_each_segment(bvec, bio, iter) {
		int err;

		err = _drbd_no_send_page(peer_device, bvec BVD bv_page,
					 bvec BVD bv_offset, bvec BVD bv_len,
					 bio_iter_last(bvec, iter) ? 0 : MSG_MORE);
		if (err)
			return err;
		/* WRITE_SAME has only one segment */
		if (bio_op(bio) == REQ_OP_WRITE_SAME)
			break;

		peer_device->send_cnt += (bvec BVD bv_len) >> 9;
	}
	return 0;
}

static int _drbd_send_zc_bio(struct drbd_peer_device *peer_device, struct bio *bio)
{
	DRBD_BIO_VEC_TYPE bvec;
	DRBD_ITER_TYPE iter;
	bool no_zc = drbd_disable_sendpage;

	/* e.g. XFS meta- & log-data is in slab pages, which have a
	 * page_count of 0 and/or have PageSlab() set.
	 * we cannot use send_page for those, as that does get_page();
	 * put_page(); and would cause either a VM_BUG directly, or
	 * __page_cache_release a page that would actually still be referenced
	 * by someone, leading to some obscure delayed Oops somewhere else. */
	if (!no_zc)
		bio_for_each_segment(bvec, bio, iter) {
			struct page *page = bvec BVD bv_page;

			if (page_count(page) < 1 || PageSlab(page)) {
				no_zc = true;
				break;
			}
		}

	if (no_zc) {
		return _drbd_send_bio(peer_device, bio);
	} else {
		struct drbd_connection *connection = peer_device->connection;
		struct drbd_transport *transport = &connection->transport;
		struct drbd_transport_ops *tr_ops = transport->ops;
		int err;

		flush_send_buffer(connection, DATA_STREAM);

		err = tr_ops->send_zc_bio(transport, bio);
		if (!err)
			peer_device->send_cnt += DRBD_BIO_BI_SIZE(bio) >> 9;

		return err;
	}
}

static int _drbd_send_zc_ee(struct drbd_peer_device *peer_device,
			    struct drbd_peer_request *peer_req)
{
	struct page *page = peer_req->page_chain.head;
	unsigned len = peer_req->i.size;
	int err;

	flush_send_buffer(peer_device->connection, DATA_STREAM);
	/* hint all but last page with MSG_MORE */
	page_chain_for_each(page) {
		unsigned l = min_t(unsigned, len, PAGE_SIZE);
		if (page_chain_offset(page) != 0 ||
		    page_chain_size(page) != l) {
			drbd_err(peer_device, "FIXME page %p offset %u len %u\n",
				page, page_chain_offset(page), page_chain_size(page));
		}

		err = _drbd_send_page(peer_device, page, 0, l,
				      page_chain_next(page) ? MSG_MORE : 0);
		if (err)
			return err;
		len -= l;
	}
	return 0;
}

/* see also wire_flags_to_bio()
 * DRBD_REQ_*, because we need to semantically map the flags to data packet
 * flags and back. We may replicate to other kernel versions. */
static u32 bio_flags_to_wire(struct drbd_connection *connection, struct bio *bio)
{
	if (connection->agreed_pro_version >= 95)
		return  (bio->bi_opf & DRBD_REQ_SYNC ? DP_RW_SYNC : 0) |
			(bio->bi_opf & DRBD_REQ_UNPLUG ? DP_UNPLUG : 0) |
			(bio->bi_opf & DRBD_REQ_FUA ? DP_FUA : 0) |
			(bio->bi_opf & DRBD_REQ_PREFLUSH ? DP_FLUSH : 0) |
			(bio_op(bio) == REQ_OP_WRITE_SAME ? DP_WSAME : 0) |
			(bio_op(bio) == REQ_OP_DISCARD ? DP_DISCARD : 0) |
			(bio_op(bio) == REQ_OP_WRITE_ZEROES ?
			  ((connection->agreed_features & DRBD_FF_WZEROES) ?
			   (DP_ZEROES |(!(bio->bi_opf & DRBD_REQ_NOUNMAP) ? DP_DISCARD : 0))
			   : DP_DISCARD)
			: 0);

	/* else: we used to communicate one bit only in older DRBD */
	return bio->bi_opf & (DRBD_REQ_SYNC | DRBD_REQ_UNPLUG) ? DP_RW_SYNC : 0;
}

/* Used to send write or TRIM aka REQ_DISCARD requests
 * R_PRIMARY -> Peer	(P_DATA, P_TRIM)
 */
int drbd_send_dblock(struct drbd_peer_device *peer_device, struct drbd_request *req)
{
	struct drbd_device *device = peer_device->device;
	struct p_trim *trim = NULL;
	struct p_data *p;
	struct p_wsame *wsame = NULL;
	void *digest_out = NULL;
	unsigned int dp_flags = 0;
	int digest_size = 0;
	int err;
	const unsigned s = drbd_req_state_by_peer_device(req, peer_device);
	const int op = bio_op(req->master_bio);

	if (op == REQ_OP_DISCARD || op == REQ_OP_WRITE_ZEROES) {
		trim = drbd_prepare_command(peer_device, sizeof(*trim), DATA_STREAM);
		if (!trim)
			return -EIO;
		p = &trim->p_data;
		trim->size = cpu_to_be32(req->i.size);
	} else {
		if (peer_device->connection->integrity_tfm)
			digest_size = crypto_ahash_digestsize(peer_device->connection->integrity_tfm);

		if (op == REQ_OP_WRITE_SAME) {
			wsame = drbd_prepare_command(peer_device, sizeof(*wsame) + digest_size, DATA_STREAM);
			if (!wsame)
				return -EIO;
			p = &wsame->p_data;
			wsame->size = cpu_to_be32(req->i.size);
			digest_out = wsame + 1;
		} else {
			p = drbd_prepare_command(peer_device, sizeof(*p) + digest_size, DATA_STREAM);
			if (!p)
				return -EIO;
			digest_out = p + 1;
		}
	}

	p->sector = cpu_to_be64(req->i.sector);
	p->block_id = (unsigned long)req;
	p->seq_num = cpu_to_be32(atomic_inc_return(&peer_device->packet_seq));
	dp_flags = bio_flags_to_wire(peer_device->connection, req->master_bio);
	if (peer_device->repl_state[NOW] >= L_SYNC_SOURCE && peer_device->repl_state[NOW] <= L_PAUSED_SYNC_T)
		dp_flags |= DP_MAY_SET_IN_SYNC;
	if (peer_device->connection->agreed_pro_version >= 100) {
		if (s & RQ_EXP_RECEIVE_ACK)
			dp_flags |= DP_SEND_RECEIVE_ACK;
		if (s & RQ_EXP_WRITE_ACK || dp_flags & DP_MAY_SET_IN_SYNC)
			dp_flags |= DP_SEND_WRITE_ACK;
	}
	p->dp_flags = cpu_to_be32(dp_flags);

<<<<<<< HEAD
	if (trim) {
		err = __send_command(peer_device->connection, device->vnr, P_TRIM, DATA_STREAM);
=======
	if (dp_flags & (DP_DISCARD|DP_ZEROES)) {
		enum drbd_packet cmd = (dp_flags & DP_ZEROES) ? P_ZEROES : P_TRIM;
		struct p_trim *t = (struct p_trim*)p;
		t->size = cpu_to_be32(req->i.size);
		err = __send_command(peer_device->connection, device->vnr, sock, cmd, sizeof(*t), NULL, 0);
>>>>>>> 6036fafc
		goto out;
	}

	if (digest_size && digest_out)
		drbd_csum_bio(peer_device->connection->integrity_tfm, req->master_bio, digest_out);

	if (wsame) {
		additional_size_command(peer_device->connection, DATA_STREAM,
					bio_iovec(req->master_bio) BVD bv_len);
		err = __send_command(peer_device->connection, device->vnr, P_WSAME, DATA_STREAM);
	} else {
		additional_size_command(peer_device->connection, DATA_STREAM, req->i.size);
		err = __send_command(peer_device->connection, device->vnr, P_DATA, DATA_STREAM);
	}
	if (!err) {
		/* For protocol A, we have to memcpy the payload into
		 * socket buffers, as we may complete right away
		 * as soon as we handed it over to tcp, at which point the data
		 * pages may become invalid.
		 *
		 * For data-integrity enabled, we copy it as well, so we can be
		 * sure that even if the bio pages may still be modified, it
		 * won't change the data on the wire, thus if the digest checks
		 * out ok after sending on this side, but does not fit on the
		 * receiving side, we sure have detected corruption elsewhere.
		 */
		if (!(s & (RQ_EXP_RECEIVE_ACK | RQ_EXP_WRITE_ACK)) || digest_size)
			err = _drbd_send_bio(peer_device, req->master_bio);
		else
			err = _drbd_send_zc_bio(peer_device, req->master_bio);

		/* double check digest, sometimes buffers have been modified in flight. */
		if (digest_size > 0 && digest_size <= 64) {
			/* 64 byte, 512 bit, is the largest digest size
			 * currently supported in kernel crypto. */
			unsigned char digest[64];
			drbd_csum_bio(peer_device->connection->integrity_tfm, req->master_bio, digest);
			if (memcmp(p + 1, digest, digest_size)) {
				drbd_warn(device,
					"Digest mismatch, buffer modified by upper layers during write: %llus +%u\n",
					(unsigned long long)req->i.sector, req->i.size);
			}
		} /* else if (digest_size > 64) {
		     ... Be noisy about digest too large ...
		} */
	}
out:
	mutex_unlock(&peer_device->connection->mutex[DATA_STREAM]);

	return err;
}

/* answer packet, used to send data back for read requests:
 *  Peer       -> (diskless) R_PRIMARY   (P_DATA_REPLY)
 *  L_SYNC_SOURCE -> L_SYNC_TARGET         (P_RS_DATA_REPLY)
 */
int drbd_send_block(struct drbd_peer_device *peer_device, enum drbd_packet cmd,
		    struct drbd_peer_request *peer_req)
{
	struct p_data *p;
	int err;
	int digest_size;

	digest_size = peer_device->connection->integrity_tfm ?
		      crypto_ahash_digestsize(peer_device->connection->integrity_tfm) : 0;

	p = drbd_prepare_command(peer_device, sizeof(*p) + digest_size, DATA_STREAM);

	if (!p)
		return -EIO;
	p->sector = cpu_to_be64(peer_req->i.sector);
	p->block_id = peer_req->block_id;
	p->seq_num = 0;  /* unused */
	p->dp_flags = 0;
	if (digest_size)
		drbd_csum_pages(peer_device->connection->integrity_tfm, peer_req->page_chain.head, p + 1);
	additional_size_command(peer_device->connection, DATA_STREAM, peer_req->i.size);
	err = __send_command(peer_device->connection,
			     peer_device->device->vnr, cmd, DATA_STREAM);
	if (!err)
		err = _drbd_send_zc_ee(peer_device, peer_req);
	mutex_unlock(&peer_device->connection->mutex[DATA_STREAM]);

	return err;
}

int drbd_send_out_of_sync(struct drbd_peer_device *peer_device, struct drbd_interval *i)
{
	struct p_block_desc *p;

	p = drbd_prepare_command(peer_device, sizeof(*p), DATA_STREAM);
	if (!p)
		return -EIO;
	p->sector = cpu_to_be64(i->sector);
	p->blksize = cpu_to_be32(i->size);
	return drbd_send_command(peer_device, P_OUT_OF_SYNC, DATA_STREAM);
}

int drbd_send_dagtag(struct drbd_connection *connection, u64 dagtag)
{
	struct p_dagtag *p;

	if (connection->agreed_pro_version < 110)
		return 0;

	p = conn_prepare_command(connection, sizeof(*p), DATA_STREAM);
	if (!p)
		return -EIO;
	p->dagtag = cpu_to_be64(dagtag);
	return send_command(connection, -1, P_DAGTAG, DATA_STREAM);
}

/* primary_peer_present_and_not_two_primaries_allowed() */
static bool primary_peer_present(struct drbd_resource *resource)
{
	struct drbd_connection *connection;
	struct net_conf *nc;
	bool two_primaries, rv = false;

	rcu_read_lock();
	for_each_connection_rcu(connection, resource) {
		nc = rcu_dereference(connection->transport.net_conf);
		two_primaries = nc ? nc->two_primaries : false;

		if (connection->peer_role[NOW] == R_PRIMARY && !two_primaries) {
			rv = true;
			break;
		}
	}
	rcu_read_unlock();

	return rv;
}

static bool any_disk_is_uptodate(struct drbd_device *device)
{
	bool ret = false;

	rcu_read_lock();
	if (device->disk_state[NOW] == D_UP_TO_DATE)
		ret = true;
	else {
		struct drbd_peer_device *peer_device;

		for_each_peer_device_rcu(peer_device, device) {
			if (peer_device->disk_state[NOW] == D_UP_TO_DATE) {
				ret = true;
				break;
			}
		}
	}
	rcu_read_unlock();

	return ret;
}

static int try_to_promote(struct drbd_device *device, long timeout, bool ndelay)
{
	struct drbd_resource *resource = device->resource;
	int rv, retry = timeout / (HZ / 5); /* One try every 200ms */
	do {
		rv = drbd_set_role(resource, R_PRIMARY, false, NULL);
		if (ndelay)
			break;
		if (rv >= SS_SUCCESS || timeout == 0) {
			return rv;
		} else if (rv == SS_CW_FAILED_BY_PEER) {
			/* Probably udev has it open read-only on one of the peers */
			long t = schedule_timeout_interruptible(HZ / 5);
			if (t < 0)
				break;
			timeout -= HZ / 5;
		} else if (rv == SS_TWO_PRIMARIES) {
			/* Wait till the peer demoted itself */
			timeout = wait_event_interruptible_timeout(resource->state_wait,
				resource->role[NOW] == R_PRIMARY ||
				(!primary_peer_present(resource) && any_disk_is_uptodate(device)),
				timeout);
			if (timeout <= 0)
				break;
		} else if (rv == SS_NO_UP_TO_DATE_DISK) {
			/* Wait until we get a connection established */
			timeout = wait_event_interruptible_timeout(resource->state_wait,
				any_disk_is_uptodate(device), timeout);
			if (timeout <= 0)
				break;
		} else {
			return rv;
		}
	} while (--retry);
	return rv;
}

static int ro_open_cond(struct drbd_device *device)
{
	struct drbd_resource *resource = device->resource;

	if (!device->have_quorum[NOW])
		return -ENODATA;
	else if (resource->role[NOW] != R_PRIMARY &&
		primary_peer_present(resource) && !drbd_allow_oos)
		return -EMEDIUMTYPE;
	else if (any_disk_is_uptodate(device))
		return 0;
	else
		return -EAGAIN;
}

enum ioc_rv {
	IOC_SLEEP = 0,
	IOC_OK = 1,
	IOC_ABORT = 2,
};

static enum ioc_rv inc_open_count(struct drbd_device *device, fmode_t mode)
{
	struct drbd_resource *resource = device->resource;
	enum ioc_rv r = mode & FMODE_NDELAY ? IOC_ABORT : IOC_SLEEP;

	if (test_bit(DOWN_IN_PROGRESS, &resource->flags))
		return IOC_ABORT;

	spin_lock_irq(&resource->req_lock);
	if (!resource->remote_state_change) {
		r = IOC_OK;
		if (mode & FMODE_WRITE)
			device->open_rw_cnt++;
		else
			device->open_ro_cnt++;
	}
	spin_unlock_irq(&resource->req_lock);

	return r;
}

static int drbd_open(struct block_device *bdev, fmode_t mode)
{
	struct drbd_device *device = bdev->bd_disk->private_data;
	struct drbd_resource *resource = device->resource;
	long timeout = resource->res_opts.auto_promote_timeout * HZ / 10;
	enum ioc_rv r;
	int rv = 0;

	kref_get(&device->kref);
	kref_debug_get(&device->kref_debug, 3);

	mutex_lock(&resource->open_release);

	timeout = wait_event_interruptible_timeout(resource->twopc_wait,
						   (r = inc_open_count(device, mode)),
						   timeout);

	if (r == IOC_ABORT || (r == IOC_SLEEP && timeout <= 0)) {
		mutex_unlock(&resource->open_release);

		kref_debug_put(&device->kref_debug, 3);
		kref_put(&device->kref, drbd_destroy_device);
		return -EAGAIN;
	}

	if (resource->res_opts.auto_promote) {
		enum drbd_state_rv rv;
		/* Allow opening in read-only mode on an unconnected secondary.
		   This avoids split brain when the drbd volume gets opened
		   temporarily by udev while it scans for PV signatures. */

		if (mode & FMODE_WRITE) {
			if (resource->role[NOW] == R_SECONDARY) {
				rv = try_to_promote(device, timeout, (mode & FMODE_NDELAY));
				if (rv < SS_SUCCESS)
					drbd_info(resource, "Auto-promote failed: %s\n",
						  drbd_set_st_err_str(rv));
			}
		} else if ((mode & FMODE_NDELAY) == 0) {
			wait_event_interruptible_timeout(resource->state_wait,
				ro_open_cond(device) != -EAGAIN,
				resource->res_opts.auto_promote_timeout * HZ / 10);
		}
	} else if (resource->role[NOW] != R_PRIMARY &&
			!(mode & FMODE_WRITE) && !drbd_allow_oos) {
		rv = -EMEDIUMTYPE;
		goto out;
	}

	if (test_bit(UNREGISTERED, &device->flags)) {
		rv = -ENODEV;
	} else if (mode & FMODE_WRITE) {
		if (resource->role[NOW] != R_PRIMARY)
			rv = -EROFS;
	} else /* READ access only */ {
		rv = ro_open_cond(device);
	}
out:
	mutex_unlock(&resource->open_release);
	if (rv) {
		drbd_release(bdev->bd_disk, mode);
		if (rv == -EAGAIN && !(mode & FMODE_NDELAY))
			rv = -EMEDIUMTYPE;
	}
	return rv;
}

void drbd_open_counts(struct drbd_resource *resource, int *rw_count_ptr, int *ro_count_ptr)
{
	struct drbd_device *device;
	int vnr, rw_count = 0, ro_count = 0;

	idr_for_each_entry(&resource->devices, device, vnr) {
		rw_count += device->open_rw_cnt;
		ro_count += device->open_ro_cnt;
	}
	*rw_count_ptr = rw_count;
	*ro_count_ptr = ro_count;
}

static DRBD_RELEASE_RETURN drbd_release(struct gendisk *gd, fmode_t mode)
{
	struct drbd_device *device = gd->private_data;
	struct drbd_resource *resource = device->resource;
	int open_rw_cnt, open_ro_cnt;

	mutex_lock(&resource->open_release);
	if (mode & FMODE_WRITE)
		device->open_rw_cnt--;
	else
		device->open_ro_cnt--;

	drbd_open_counts(resource, &open_rw_cnt, &open_ro_cnt);

	if (open_ro_cnt == 0)
		wake_up_all(&resource->state_wait);

	if (resource->res_opts.auto_promote) {
		enum drbd_state_rv rv;

		if (mode & FMODE_WRITE &&
		    open_rw_cnt == 0 &&
		    resource->role[NOW] == R_PRIMARY &&
		    !test_bit(EXPLICIT_PRIMARY, &resource->flags)) {
			rv = drbd_set_role(resource, R_SECONDARY, false, NULL);
			if (rv < SS_SUCCESS)
				drbd_warn(resource, "Auto-demote failed: %s\n",
					  drbd_set_st_err_str(rv));
		}
	}
	mutex_unlock(&resource->open_release);

	kref_debug_put(&device->kref_debug, 3);
	kref_put(&device->kref, drbd_destroy_device);  /* might destroy the resource as well */
#ifndef COMPAT_DRBD_RELEASE_RETURNS_VOID
	return 0;
#endif
}

/* need to hold resource->req_lock */
void drbd_queue_unplug(struct drbd_device *device)
{
	struct drbd_resource *resource = device->resource;
	struct drbd_connection *connection;
	u64 dagtag_sector;

	dagtag_sector = resource->dagtag_sector;

	for_each_connection(connection, resource) {
		/* use the "next" slot */
		unsigned int i = !connection->todo.unplug_slot;
		connection->todo.unplug_dagtag_sector[i] = dagtag_sector;
		wake_up(&connection->sender_work.q_wait);
	}
}

#ifdef blk_queue_plugged
static void drbd_unplug_fn(struct request_queue *q)
{
	struct drbd_device *device = q->queuedata;
	struct drbd_resource *resource = device->resource;

	/* unplug FIRST */
	/* note: q->queue_lock == resource->req_lock */
	spin_lock_irq(&resource->req_lock);
	blk_remove_plug(q);

	/* only if connected */
	drbd_queue_unplug(device);
	spin_unlock_irq(&resource->req_lock);

	drbd_kick_lo(device);
}
#endif

static void drbd_set_defaults(struct drbd_device *device)
{
	device->disk_state[NOW] = D_DISKLESS;
}

void drbd_cleanup_device(struct drbd_device *device)
{
	device->al_writ_cnt = 0;
	device->bm_writ_cnt = 0;
	device->read_cnt = 0;
	device->writ_cnt = 0;

	if (device->bitmap) {
		/* maybe never allocated. */
		drbd_bm_resize(device, 0, 1);
		drbd_bm_free(device->bitmap);
		device->bitmap = NULL;
	}

	clear_bit(AL_SUSPENDED, &device->flags);
	drbd_set_defaults(device);
}


static void drbd_destroy_mempools(void)
{
	struct page *page;

	while (drbd_pp_pool) {
		page = drbd_pp_pool;
		drbd_pp_pool = page_chain_next(page);
		__free_page(page);
		drbd_pp_vacant--;
	}

	/* D_ASSERT(device, atomic_read(&drbd_pp_vacant)==0); */

	if (drbd_io_bio_set)
		bioset_free(drbd_io_bio_set);
	if (drbd_md_io_bio_set)
		bioset_free(drbd_md_io_bio_set);
	if (drbd_md_io_page_pool)
		mempool_destroy(drbd_md_io_page_pool);
	if (drbd_ee_mempool)
		mempool_destroy(drbd_ee_mempool);
	if (drbd_request_mempool)
		mempool_destroy(drbd_request_mempool);
	if (drbd_ee_cache)
		kmem_cache_destroy(drbd_ee_cache);
	if (drbd_request_cache)
		kmem_cache_destroy(drbd_request_cache);
	if (drbd_bm_ext_cache)
		kmem_cache_destroy(drbd_bm_ext_cache);
	if (drbd_al_ext_cache)
		kmem_cache_destroy(drbd_al_ext_cache);

	drbd_io_bio_set      = NULL;
	drbd_md_io_bio_set   = NULL;
	drbd_md_io_page_pool = NULL;
	drbd_ee_mempool      = NULL;
	drbd_request_mempool = NULL;
	drbd_ee_cache        = NULL;
	drbd_request_cache   = NULL;
	drbd_bm_ext_cache    = NULL;
	drbd_al_ext_cache    = NULL;

	return;
}

static int drbd_create_mempools(void)
{
	struct page *page;
	const int number = (DRBD_MAX_BIO_SIZE/PAGE_SIZE) * drbd_minor_count;
	int i;

	/* prepare our caches and mempools */
	drbd_request_mempool = NULL;
	drbd_ee_cache        = NULL;
	drbd_request_cache   = NULL;
	drbd_bm_ext_cache    = NULL;
	drbd_al_ext_cache    = NULL;
	drbd_pp_pool         = NULL;
	drbd_md_io_page_pool = NULL;
	drbd_md_io_bio_set   = NULL;
	drbd_io_bio_set      = NULL;

	/* caches */
	drbd_request_cache = kmem_cache_create(
		"drbd_req", sizeof(struct drbd_request), 0, 0, NULL);
	if (drbd_request_cache == NULL)
		goto Enomem;

	drbd_ee_cache = kmem_cache_create(
		"drbd_ee", sizeof(struct drbd_peer_request), 0, 0, NULL);
	if (drbd_ee_cache == NULL)
		goto Enomem;

	drbd_bm_ext_cache = kmem_cache_create(
		"drbd_bm", sizeof(struct bm_extent), 0, 0, NULL);
	if (drbd_bm_ext_cache == NULL)
		goto Enomem;

	drbd_al_ext_cache = kmem_cache_create(
		"drbd_al", sizeof(struct lc_element), 0, 0, NULL);
	if (drbd_al_ext_cache == NULL)
		goto Enomem;

	/* mempools */
	drbd_io_bio_set = bioset_create(BIO_POOL_SIZE, 0, 0);
	if (drbd_io_bio_set == NULL)
		goto Enomem;

	drbd_md_io_bio_set = bioset_create(DRBD_MIN_POOL_PAGES, 0,
					   BIOSET_NEED_BVECS);
	if (drbd_md_io_bio_set == NULL)
		goto Enomem;

	drbd_md_io_page_pool = mempool_create_page_pool(DRBD_MIN_POOL_PAGES, 0);
	if (drbd_md_io_page_pool == NULL)
		goto Enomem;

	drbd_request_mempool = mempool_create_slab_pool(number, drbd_request_cache);
	if (drbd_request_mempool == NULL)
		goto Enomem;

	drbd_ee_mempool = mempool_create_slab_pool(number, drbd_ee_cache);
	if (drbd_ee_mempool == NULL)
		goto Enomem;

	/* drbd's page pool */
	spin_lock_init(&drbd_pp_lock);

	for (i = 0; i < number; i++) {
		page = alloc_page(GFP_HIGHUSER);
		if (!page)
			goto Enomem;
		set_page_chain_next_offset_size(page, drbd_pp_pool, 0, 0);
		drbd_pp_pool = page;
	}
	drbd_pp_vacant = number;

	return 0;

Enomem:
	drbd_destroy_mempools(); /* in case we allocated some */
	return -ENOMEM;
}

static void free_peer_device(struct drbd_peer_device *peer_device)
{
	lc_destroy(peer_device->resync_lru);
	kfree(peer_device->rs_plan_s);
	kfree(peer_device->conf);
	kfree(peer_device);
}

static void drbd_device_finalize_work_fn(struct work_struct *work)
{
	struct drbd_device *device = container_of(work, struct drbd_device, finalize_work);
	struct drbd_resource *resource = device->resource;
	
	if (device->this_bdev)
		bdput(device->this_bdev);

	drbd_backing_dev_free(device, device->ldev);
	device->ldev = NULL;

	if (device->bitmap) {
		drbd_bm_free(device->bitmap);
		device->bitmap = NULL;
	}

	put_disk(device->vdisk);
	blk_cleanup_queue(device->rq_queue);

	kfree(device);

	kref_debug_put(&resource->kref_debug, 4);
	kref_put(&resource->kref, drbd_destroy_resource);
}

/* may not sleep, called from call_rcu. */
void drbd_destroy_device(struct kref *kref)
{
	struct drbd_device *device = container_of(kref, struct drbd_device, kref);
	struct drbd_peer_device *peer_device, *tmp;

	/* cleanup stuff that may have been allocated during
	 * device (re-)configuration or state changes */

	lc_destroy(device->act_log);
	for_each_peer_device_safe(peer_device, tmp, device) {
		kref_debug_put(&peer_device->connection->kref_debug, 3);
		kref_put(&peer_device->connection->kref, drbd_destroy_connection);
		free_peer_device(peer_device);
	}

	__free_page(device->md_io.page);
	kref_debug_destroy(&device->kref_debug);

	INIT_WORK(&device->finalize_work, drbd_device_finalize_work_fn);
	schedule_work(&device->finalize_work);
}

void drbd_destroy_resource(struct kref *kref)
{
	struct drbd_resource *resource = container_of(kref, struct drbd_resource, kref);

	idr_destroy(&resource->devices);
	free_cpumask_var(resource->cpu_mask);
	kfree(resource->name);
	kref_debug_destroy(&resource->kref_debug);
	kfree(resource);
	module_put(THIS_MODULE);
}

void drbd_reclaim_resource(struct rcu_head *rp)
{
	struct drbd_resource *resource = container_of(rp, struct drbd_resource, rcu);
	struct queued_twopc *q, *q1;
	struct drbd_connection *connection, *tmp;

	spin_lock_irq(&resource->queued_twopc_lock);
	list_for_each_entry_safe(q, q1, &resource->queued_twopc, w.list) {
		list_del(&q->w.list);
		kref_put(&q->connection->kref, drbd_destroy_connection);
		kfree(q);
	}
	spin_unlock_irq(&resource->queued_twopc_lock);

	drbd_thread_stop_nowait(&resource->worker);

	list_for_each_entry_safe(connection, tmp, &resource->twopc_parents, twopc_parent_list) {
		kref_debug_put(&connection->kref_debug, 9);
		kref_put(&connection->kref, drbd_destroy_connection);
	}
	mempool_free(resource->peer_ack_req, drbd_request_mempool);
	kref_debug_put(&resource->kref_debug, 8);
	kref_put(&resource->kref, drbd_destroy_resource);
}

/* One global retry thread, if we need to push back some bio and have it
 * reinserted through our make request function.
 */
static struct retry_worker {
	struct workqueue_struct *wq;
	struct work_struct worker;

	spinlock_t lock;
	struct list_head writes;
} retry;

static void drbd_req_destroy_lock(struct kref *kref)
{
	struct drbd_request *req = container_of(kref, struct drbd_request, kref);
	struct drbd_resource *resource = req->device->resource;

	spin_lock_irq(&resource->req_lock);
	drbd_req_destroy(kref);
	spin_unlock_irq(&resource->req_lock);
}

static void do_retry(struct work_struct *ws)
{
	struct retry_worker *retry = container_of(ws, struct retry_worker, worker);
	LIST_HEAD(writes);
	struct drbd_request *req, *tmp;

	spin_lock_irq(&retry->lock);
	list_splice_init(&retry->writes, &writes);
	spin_unlock_irq(&retry->lock);

	list_for_each_entry_safe(req, tmp, &writes, tl_requests) {
		struct drbd_device *device = req->device;
		struct bio *bio = req->master_bio;
		ktime_t start_kt = req->start_kt;
		bool expected;

		expected =
			expect(device, atomic_read(&req->completion_ref) == 0) &&
			expect(device, req->local_rq_state & RQ_POSTPONED) &&
			expect(device, (req->local_rq_state & RQ_LOCAL_PENDING) == 0 ||
			       (req->local_rq_state & RQ_LOCAL_ABORTED) != 0);

		if (!expected)
			drbd_err(device, "req=%p completion_ref=%d rq_state=%x\n",
				req, atomic_read(&req->completion_ref),
				req->local_rq_state);

		/* We still need to put one kref associated with the
		 * "completion_ref" going zero in the code path that queued it
		 * here.  The request object may still be referenced by a
		 * frozen local req->private_bio, in case we force-detached.
		 */
		kref_put(&req->kref, drbd_req_destroy_lock);

		/* A single suspended or otherwise blocking device may stall
		 * all others as well.  Fortunately, this code path is to
		 * recover from a situation that "should not happen":
		 * concurrent writes in multi-primary setup.
		 * In a "normal" lifecycle, this workqueue is supposed to be
		 * destroyed without ever doing anything.
		 * If it turns out to be an issue anyways, we can do per
		 * resource (replication group) or per device (minor) retry
		 * workqueues instead.
		 */

		/* We are not just doing generic_make_request(),
		 * as we want to keep the start_time information. */
		inc_ap_bio(device, bio_data_dir(bio));
		__drbd_make_request(device, bio, start_kt);
	}
}

/* called via drbd_req_put_completion_ref(),
 * holds resource->req_lock */
void drbd_restart_request(struct drbd_request *req)
{
	unsigned long flags;
	spin_lock_irqsave(&retry.lock, flags);
	list_move_tail(&req->tl_requests, &retry.writes);
	spin_unlock_irqrestore(&retry.lock, flags);

	/* Drop the extra reference that would otherwise
	 * have been dropped by complete_master_bio.
	 * do_retry() needs to grab a new one. */
	dec_ap_bio(req->device, bio_data_dir(req->master_bio));

	queue_work(retry.wq, &retry.worker);
}


static void drbd_cleanup(void)
{
	/* first remove proc,
	 * drbdsetup uses it's presence to detect
	 * whether DRBD is loaded.
	 * If we would get stuck in proc removal,
	 * but have netlink already deregistered,
	 * some drbdsetup commands may wait forever
	 * for an answer.
	 */
	if (drbd_proc)
		remove_proc_entry("drbd", NULL);

	if (retry.wq)
		destroy_workqueue(retry.wq);

	drbd_genl_unregister();
	drbd_debugfs_cleanup();

	drbd_destroy_mempools();
	unregister_blkdev(DRBD_MAJOR, "drbd");

	idr_destroy(&drbd_devices);

	pr_info("module cleanup done.\n");
}

/**
 * drbd_congested() - Callback for the flusher thread
 * @congested_data:	User data
 * @bdi_bits:		Bits the BDI flusher thread is currently interested in
 *
 * Returns 1<<WB_async_congested and/or 1<<WB_sync_congested if we are congested.
 */
static int drbd_congested(void *congested_data, int bdi_bits)
{
	struct drbd_device *device = congested_data;
	struct request_queue *q;
	int r = 0;

	if (!may_inc_ap_bio(device)) {
		/* DRBD has frozen IO */
		r = bdi_bits;
		goto out;
	}

	if (test_bit(CALLBACK_PENDING, &device->resource->flags)) {
		r |= (1 << WB_async_congested);
		/* Without good local data, we would need to read from remote,
		 * and that would need the worker thread as well, which is
		 * currently blocked waiting for that usermode helper to
		 * finish.
		 */
		if (!get_ldev_if_state(device, D_UP_TO_DATE))
			r |= (1 << WB_sync_congested);
		else
			put_ldev(device);
		r &= bdi_bits;
		goto out;
	}

	if (get_ldev(device)) {
		q = bdev_get_queue(device->ldev->backing_bdev);
		r = bdi_congested(q->backing_dev_info, bdi_bits);
		put_ldev(device);
	}

	if (bdi_bits & (1 << WB_async_congested)) {
		struct drbd_peer_device *peer_device;

		rcu_read_lock();
		for_each_peer_device_rcu(peer_device, device) {
			if (test_bit(NET_CONGESTED, &peer_device->connection->transport.flags)) {
				r |= (1 << WB_async_congested);
				break;
			}
		}
		rcu_read_unlock();
	}

out:
	return r;
}

static void drbd_init_workqueue(struct drbd_work_queue* wq)
{
	spin_lock_init(&wq->q_lock);
	INIT_LIST_HEAD(&wq->q);
	init_waitqueue_head(&wq->q_wait);
}

struct completion_work {
	struct drbd_work w;
	struct completion done;
};

static int w_complete(struct drbd_work *w, int cancel)
{
	struct completion_work *completion_work =
		container_of(w, struct completion_work, w);

	complete(&completion_work->done);
	return 0;
}

void drbd_queue_work(struct drbd_work_queue *q, struct drbd_work *w)
{
	unsigned long flags;

	spin_lock_irqsave(&q->q_lock, flags);
	list_add_tail(&w->list, &q->q);
	spin_unlock_irqrestore(&q->q_lock, flags);
	wake_up(&q->q_wait);
}

void drbd_flush_workqueue(struct drbd_work_queue *work_queue)
{
	struct completion_work completion_work;

	completion_work.w.cb = w_complete;
	init_completion(&completion_work.done);
	drbd_queue_work(work_queue, &completion_work.w);
	wait_for_completion(&completion_work.done);
}

struct drbd_resource *drbd_find_resource(const char *name)
{
	struct drbd_resource *resource;

	if (!name || !name[0])
		return NULL;

	rcu_read_lock();
	for_each_resource_rcu(resource, &drbd_resources) {
		if (!strcmp(resource->name, name)) {
			kref_get(&resource->kref);
			goto found;
		}
	}
	resource = NULL;
found:
	rcu_read_unlock();
	return resource;
}

static void drbd_put_send_buffers(struct drbd_connection *connection)
{
	unsigned int i;

	for (i = DATA_STREAM; i <= CONTROL_STREAM ; i++) {
		if (connection->send_buffer[i].page) {
			put_page(connection->send_buffer[i].page);
			connection->send_buffer[i].page = NULL;
		}
	}
}

static int drbd_alloc_send_buffers(struct drbd_connection *connection)
{
	unsigned int i;

	for (i = DATA_STREAM; i <= CONTROL_STREAM ; i++) {
		struct page *page;

		page = alloc_page(GFP_KERNEL);
		if (!page) {
			drbd_put_send_buffers(connection);
			return -ENOMEM;
		}
		connection->send_buffer[i].page = page;
		connection->send_buffer[i].unsent =
		connection->send_buffer[i].pos = page_address(page);
	}

	return 0;
}

void drbd_flush_peer_acks(struct drbd_resource *resource)
{
	spin_lock_irq(&resource->req_lock);
	if (resource->peer_ack_req) {
		resource->last_peer_acked_dagtag = resource->peer_ack_req->dagtag_sector;
		drbd_queue_peer_ack(resource, resource->peer_ack_req);
		resource->peer_ack_req = NULL;
	}
	spin_unlock_irq(&resource->req_lock);
}

static void peer_ack_timer_fn(DRBD_TIMER_FN_ARG)
{
	struct drbd_resource *resource = DRBD_TIMER_ARG2OBJ(resource, peer_ack_timer);

	drbd_flush_peer_acks(resource);
}

void conn_free_crypto(struct drbd_connection *connection)
{
	crypto_free_ahash(connection->csums_tfm);
	crypto_free_ahash(connection->verify_tfm);
	crypto_free_shash(connection->cram_hmac_tfm);
	crypto_free_ahash(connection->integrity_tfm);
	crypto_free_ahash(connection->peer_integrity_tfm);
	kfree(connection->int_dig_in);
	kfree(connection->int_dig_vv);

	connection->csums_tfm = NULL;
	connection->verify_tfm = NULL;
	connection->cram_hmac_tfm = NULL;
	connection->integrity_tfm = NULL;
	connection->peer_integrity_tfm = NULL;
	connection->int_dig_in = NULL;
	connection->int_dig_vv = NULL;
}

static void wake_all_device_misc(struct drbd_resource *resource)
{
	struct drbd_device *device;
	int vnr;
	rcu_read_lock();
	idr_for_each_entry(&resource->devices, device, vnr)
		wake_up(&device->misc_wait);
	rcu_read_unlock();
}

int set_resource_options(struct drbd_resource *resource, struct res_opts *res_opts)
{
	struct drbd_connection *connection;
	cpumask_var_t new_cpu_mask;
	int err;
	bool wake_device_misc = false;

	if (!zalloc_cpumask_var(&new_cpu_mask, GFP_KERNEL))
		return -ENOMEM;

	/* silently ignore cpu mask on UP kernel */
	if (nr_cpu_ids > 1 && res_opts->cpu_mask[0] != 0) {
		err = bitmap_parse(res_opts->cpu_mask, DRBD_CPU_MASK_SIZE,
				   cpumask_bits(new_cpu_mask), nr_cpu_ids);
		if (err == -EOVERFLOW) {
			/* So what. mask it out. */
			cpumask_var_t tmp_cpu_mask;
			if (zalloc_cpumask_var(&tmp_cpu_mask, GFP_KERNEL)) {
				cpumask_setall(tmp_cpu_mask);
				cpumask_and(new_cpu_mask, new_cpu_mask, tmp_cpu_mask);
				drbd_warn(resource, "Overflow in bitmap_parse(%.12s%s), truncating to %u bits\n",
					res_opts->cpu_mask,
					strlen(res_opts->cpu_mask) > 12 ? "..." : "",
					nr_cpu_ids);
				free_cpumask_var(tmp_cpu_mask);
				err = 0;
			}
		}
		if (err) {
			drbd_warn(resource, "bitmap_parse() failed with %d\n", err);
			/* retcode = ERR_CPU_MASK_PARSE; */
			goto fail;
		}
	}
	if (res_opts->nr_requests < DRBD_NR_REQUESTS_MIN)
		res_opts->nr_requests = DRBD_NR_REQUESTS_MIN;
	if (resource->res_opts.nr_requests < res_opts->nr_requests)
		wake_device_misc = true;

	resource->res_opts = *res_opts;
	if (cpumask_empty(new_cpu_mask))
		drbd_calc_cpu_mask(&new_cpu_mask);
	if (!cpumask_equal(resource->cpu_mask, new_cpu_mask)) {
		cpumask_copy(resource->cpu_mask, new_cpu_mask);
		rcu_read_lock();
		for_each_connection_rcu(connection, resource) {
			connection->receiver.reset_cpu_mask = 1;
			connection->ack_receiver.reset_cpu_mask = 1;
			connection->sender.reset_cpu_mask = 1;
		}
		rcu_read_unlock();
	}
	err = 0;
	if (wake_device_misc)
		wake_all_device_misc(resource);

fail:
	free_cpumask_var(new_cpu_mask);
	return err;

}

struct drbd_resource *drbd_create_resource(const char *name,
					   struct res_opts *res_opts)
{
	struct drbd_resource *resource;

	resource = kzalloc(sizeof(struct drbd_resource), GFP_KERNEL);
	if (!resource)
		goto fail;
	resource->name = kstrdup(name, GFP_KERNEL);
	if (!resource->name)
		goto fail_free_resource;
	if (!zalloc_cpumask_var(&resource->cpu_mask, GFP_KERNEL))
		goto fail_free_name;
	kref_init(&resource->kref);
	kref_debug_init(&resource->kref_debug, &resource->kref, &kref_class_resource);
	idr_init(&resource->devices);
	INIT_LIST_HEAD(&resource->connections);
	INIT_LIST_HEAD(&resource->transfer_log);
	INIT_LIST_HEAD(&resource->peer_ack_list);
	drbd_timer_setup(resource, peer_ack_timer, peer_ack_timer_fn);
	drbd_timer_setup(resource, repost_up_to_date_timer, repost_up_to_date_fn);
	sema_init(&resource->state_sem, 1);
	resource->role[NOW] = R_SECONDARY;
	if (set_resource_options(resource, res_opts))
		goto fail_free_name;
	resource->max_node_id = res_opts->node_id;
	resource->twopc_reply.initiator_node_id = -1;
	mutex_init(&resource->conf_update);
	mutex_init(&resource->adm_mutex);
	mutex_init(&resource->open_release);
	spin_lock_init(&resource->req_lock);
	INIT_LIST_HEAD(&resource->listeners);
	spin_lock_init(&resource->listeners_lock);
	init_waitqueue_head(&resource->state_wait);
	init_waitqueue_head(&resource->twopc_wait);
	init_waitqueue_head(&resource->barrier_wait);
	INIT_LIST_HEAD(&resource->twopc_parents);
	drbd_timer_setup(resource, twopc_timer, twopc_timer_fn);
	INIT_LIST_HEAD(&resource->twopc_work.list);
	INIT_LIST_HEAD(&resource->queued_twopc);
	spin_lock_init(&resource->queued_twopc_lock);
	drbd_timer_setup(resource, queued_twopc_timer, queued_twopc_timer_fn);
	drbd_init_workqueue(&resource->work);
	drbd_thread_init(resource, &resource->worker, drbd_worker, "worker");
	drbd_thread_start(&resource->worker);
	drbd_debugfs_resource_add(resource);

	list_add_tail_rcu(&resource->resources, &drbd_resources);

	return resource;

fail_free_name:
	kfree(resource->name);
fail_free_resource:
	kfree(resource);
fail:
	return NULL;
}

/* caller must be under adm_mutex */
struct drbd_connection *drbd_create_connection(struct drbd_resource *resource,
					       struct drbd_transport_class *tc)
{
	struct drbd_connection *connection;
	int size;

	size = sizeof(*connection) - sizeof(connection->transport) + tc->instance_size;
	connection = kzalloc(size, GFP_KERNEL);
	if (!connection)
		return NULL;

	if (drbd_alloc_send_buffers(connection))
		goto fail;

	connection->current_epoch = kzalloc(sizeof(struct drbd_epoch), GFP_KERNEL);
	if (!connection->current_epoch)
		goto fail;

	INIT_LIST_HEAD(&connection->current_epoch->list);
	connection->epochs = 1;
	spin_lock_init(&connection->epoch_lock);

	INIT_LIST_HEAD(&connection->todo.work_list);
	connection->todo.req = NULL;

	atomic_set(&connection->ap_in_flight, 0);
	atomic_set(&connection->rs_in_flight, 0);
	connection->send.seen_any_write_yet = false;
	connection->send.current_epoch_nr = 0;
	connection->send.current_epoch_writes = 0;
	connection->send.current_dagtag_sector = 0;

	connection->cstate[NOW] = C_STANDALONE;
	connection->peer_role[NOW] = R_UNKNOWN;
	init_waitqueue_head(&connection->ping_wait);
	idr_init(&connection->peer_devices);

	drbd_init_workqueue(&connection->sender_work);
	mutex_init(&connection->mutex[DATA_STREAM]);
	mutex_init(&connection->mutex[CONTROL_STREAM]);

	INIT_LIST_HEAD(&connection->connect_timer_work.list);
	drbd_timer_setup(connection, connect_timer, connect_timer_fn);

	drbd_thread_init(resource, &connection->receiver, drbd_receiver, "receiver");
	connection->receiver.connection = connection;
	drbd_thread_init(resource, &connection->sender, drbd_sender, "sender");
	connection->sender.connection = connection;
	drbd_thread_init(resource, &connection->ack_receiver, drbd_ack_receiver, "ack_recv");
	connection->ack_receiver.connection = connection;
	INIT_LIST_HEAD(&connection->peer_requests);
	INIT_LIST_HEAD(&connection->connections);
	INIT_LIST_HEAD(&connection->active_ee);
	INIT_LIST_HEAD(&connection->sync_ee);
	INIT_LIST_HEAD(&connection->read_ee);
	INIT_LIST_HEAD(&connection->net_ee);
	INIT_LIST_HEAD(&connection->done_ee);
	init_waitqueue_head(&connection->ee_wait);

	kref_init(&connection->kref);
	kref_debug_init(&connection->kref_debug, &connection->kref, &kref_class_connection);

	INIT_WORK(&connection->peer_ack_work, drbd_send_peer_ack_wf);
	INIT_WORK(&connection->send_acks_work, drbd_send_acks_wf);

	kref_get(&resource->kref);
	kref_debug_get(&resource->kref_debug, 3);
	connection->resource = resource;

	INIT_LIST_HEAD(&connection->transport.paths);
	connection->transport.log_prefix = resource->name;
	if (tc->init(&connection->transport))
		goto fail;

	return connection;

fail:
	drbd_put_send_buffers(connection);
	kfree(connection->current_epoch);
	kfree(connection);

	return NULL;
}

/* free the transport specific members (e.g., sockets) of a connection */
void drbd_transport_shutdown(struct drbd_connection *connection, enum drbd_tr_free_op op)
{
	mutex_lock(&connection->mutex[DATA_STREAM]);
	mutex_lock(&connection->mutex[CONTROL_STREAM]);

	flush_send_buffer(connection, DATA_STREAM);
	flush_send_buffer(connection, CONTROL_STREAM);

	connection->transport.ops->free(&connection->transport, op);
	if (op == DESTROY_TRANSPORT)
		drbd_put_transport_class(connection->transport.class);

	mutex_unlock(&connection->mutex[CONTROL_STREAM]);
	mutex_unlock(&connection->mutex[DATA_STREAM]);
}

void drbd_destroy_path(struct kref *kref)
{
	struct drbd_path *path = container_of(kref, struct drbd_path, kref);

	kfree(path);
}

void drbd_destroy_connection(struct kref *kref)
{
	struct drbd_connection *connection = container_of(kref, struct drbd_connection, kref);
	struct drbd_resource *resource = connection->resource;
	struct drbd_peer_device *peer_device;
	int vnr;

	if (atomic_read(&connection->current_epoch->epoch_size) !=  0)
		drbd_err(connection, "epoch_size:%d\n", atomic_read(&connection->current_epoch->epoch_size));
	kfree(connection->current_epoch);

	idr_for_each_entry(&connection->peer_devices, peer_device, vnr) {
		kref_debug_put(&peer_device->device->kref_debug, 1);
		kref_put(&peer_device->device->kref, drbd_destroy_device);
		free_peer_device(peer_device);
	}
	idr_destroy(&connection->peer_devices);

	kfree(connection->transport.net_conf);
	kref_debug_destroy(&connection->kref_debug);
	kfree(connection);
	kref_debug_put(&resource->kref_debug, 3);
	kref_put(&resource->kref, drbd_destroy_resource);
}

struct drbd_peer_device *create_peer_device(struct drbd_device *device, struct drbd_connection *connection)
{
	struct drbd_peer_device *peer_device;
	int err;

	peer_device = kzalloc(sizeof(struct drbd_peer_device), GFP_KERNEL);
	if (!peer_device)
		return NULL;

	peer_device->connection = connection;
	peer_device->device = device;
	peer_device->disk_state[NOW] = D_UNKNOWN;
	peer_device->repl_state[NOW] = L_OFF;
	spin_lock_init(&peer_device->peer_seq_lock);

	err = drbd_create_peer_device_default_config(peer_device);
	if (err) {
		kfree(peer_device);
		return NULL;
	}

	drbd_timer_setup(peer_device, start_resync_timer,
			 start_resync_timer_fn);

	INIT_LIST_HEAD(&peer_device->resync_work.list);
	peer_device->resync_work.cb  = w_resync_timer;
	drbd_timer_setup(peer_device, resync_timer, resync_timer_fn);

	INIT_LIST_HEAD(&peer_device->propagate_uuids_work.list);
	peer_device->propagate_uuids_work.cb = w_send_uuids;

	atomic_set(&peer_device->ap_pending_cnt, 0);
	atomic_set(&peer_device->unacked_cnt, 0);
	atomic_set(&peer_device->rs_pending_cnt, 0);
	atomic_set(&peer_device->wait_for_actlog, 0);
	atomic_set(&peer_device->rs_sect_in, 0);

	peer_device->bitmap_index = -1;
	peer_device->resync_wenr = LC_FREE;
	peer_device->resync_finished_pdsk = D_UNKNOWN;

	return peer_device;
}

static int init_submitter(struct drbd_device *device)
{
	/* opencoded create_singlethread_workqueue(),
	 * to be able to use format string arguments */
	device->submit.wq =
#if LINUX_VERSION_CODE >= KERNEL_VERSION(3,3,0)
		alloc_ordered_workqueue("drbd%u_submit", WQ_MEM_RECLAIM, device->minor);
#else
		create_singlethread_workqueue("drbd_submit");
#endif
	if (!device->submit.wq)
		return -ENOMEM;
	INIT_WORK(&device->submit.worker, do_submit);
	INIT_LIST_HEAD(&device->submit.writes);
	INIT_LIST_HEAD(&device->submit.peer_writes);
	return 0;
}

enum drbd_ret_code drbd_create_device(struct drbd_config_context *adm_ctx, unsigned int minor,
				      struct device_conf *device_conf, struct drbd_device **p_device)
{
	struct drbd_resource *resource = adm_ctx->resource;
	struct drbd_connection *connection;
	struct drbd_device *device;
	struct drbd_peer_device *peer_device, *tmp_peer_device;
	struct gendisk *disk;
	struct request_queue *q;
	LIST_HEAD(peer_devices);
	LIST_HEAD(tmp);
	int id;
	int vnr = adm_ctx->volume;
	enum drbd_ret_code err = ERR_NOMEM;
	bool locked = false;

	device = minor_to_device(minor);
	if (device)
		return ERR_MINOR_OR_VOLUME_EXISTS;

	/* GFP_KERNEL, we are outside of all write-out paths */
	device = kzalloc(sizeof(struct drbd_device), GFP_KERNEL);
	if (!device)
		return ERR_NOMEM;
	kref_init(&device->kref);
	kref_debug_init(&device->kref_debug, &device->kref, &kref_class_device);

	kref_get(&resource->kref);
	kref_debug_get(&resource->kref_debug, 4);
	device->resource = resource;
	device->minor = minor;
	device->vnr = vnr;
	device->device_conf = *device_conf;

#ifdef PARANOIA
	SET_MDEV_MAGIC(device);
#endif

	drbd_set_defaults(device);

	atomic_set(&device->ap_bio_cnt[READ], 0);
	atomic_set(&device->ap_bio_cnt[WRITE], 0);
	atomic_set(&device->ap_actlog_cnt, 0);
	atomic_set(&device->local_cnt, 0);
	atomic_set(&device->rs_sect_ev, 0);
	atomic_set(&device->md_io.in_use, 0);

	spin_lock_init(&device->timing_lock);
	spin_lock_init(&device->al_lock);
	mutex_init(&device->bm_resync_fo_mutex);

	INIT_LIST_HEAD(&device->pending_master_completion[0]);
	INIT_LIST_HEAD(&device->pending_master_completion[1]);
	INIT_LIST_HEAD(&device->pending_completion[0]);
	INIT_LIST_HEAD(&device->pending_completion[1]);

	atomic_set(&device->pending_bitmap_work.n, 0);
	spin_lock_init(&device->pending_bitmap_work.q_lock);
	INIT_LIST_HEAD(&device->pending_bitmap_work.q);

	drbd_timer_setup(device, md_sync_timer, md_sync_timer_fn);
	drbd_timer_setup(device, request_timer, request_timer_fn);

	init_waitqueue_head(&device->misc_wait);
	init_waitqueue_head(&device->al_wait);
	init_waitqueue_head(&device->seq_wait);

	q = blk_alloc_queue(GFP_KERNEL);
	if (!q)
		goto out_no_q;
	device->rq_queue = q;
	q->queuedata   = device;

	disk = alloc_disk(1);
	if (!disk)
		goto out_no_disk;
	device->vdisk = disk;

	set_disk_ro(disk, true);

	disk->queue = q;
	disk->major = DRBD_MAJOR;
	disk->first_minor = minor;
	disk->fops = &drbd_ops;
	sprintf(disk->disk_name, "drbd%d", minor);
	disk->private_data = device;

	device->this_bdev = bdget(MKDEV(DRBD_MAJOR, minor));
	/* we have no partitions. we contain only ourselves. */
	device->this_bdev->bd_contains = device->this_bdev;

	init_bdev_info(q->backing_dev_info, drbd_congested, device);

	blk_queue_make_request(q, drbd_make_request);
	blk_queue_write_cache(q, true, true);
#ifdef COMPAT_HAVE_BLK_QUEUE_MERGE_BVEC
	blk_queue_merge_bvec(q, drbd_merge_bvec);
#endif
	q->queue_lock = &resource->req_lock; /* needed since we use */
#ifdef blk_queue_plugged
		/* plugging on a queue, that actually has no requests! */
	q->unplug_fn = drbd_unplug_fn;
#endif

	device->md_io.page = alloc_page(GFP_KERNEL);
	if (!device->md_io.page)
		goto out_no_io_page;

	device->bitmap = drbd_bm_alloc();
	if (!device->bitmap)
		goto out_no_bitmap;
	device->read_requests = RB_ROOT;
	device->write_requests = RB_ROOT;

	BUG_ON(!mutex_is_locked(&resource->conf_update));
	for_each_connection(connection, resource) {
		peer_device = create_peer_device(device, connection);
		if (!peer_device)
			goto out_no_peer_device;
		list_add(&peer_device->peer_devices, &peer_devices);
	}

	/* Insert the new device into all idrs under req_lock
	   to guarantee a consistent object model. idr_preload() doesn't help
	   because it can only guarantee that a single idr_alloc() will
	   succeed. This fails (and will be retried) if no memory is
	   immediately available.
	   Keep in mid that RCU readers might find the device in the moment
	   we add it to the resources->devices IDR!
	*/

	INIT_LIST_HEAD(&device->peer_devices);
	INIT_LIST_HEAD(&device->pending_bitmap_io);

	locked = true;
	spin_lock_irq(&resource->req_lock);
	id = idr_alloc(&drbd_devices, device, minor, minor + 1, GFP_NOWAIT);
	if (id < 0) {
		if (id == -ENOSPC)
			err = ERR_MINOR_OR_VOLUME_EXISTS;
		goto out_no_minor_idr;
	}
	kref_get(&device->kref);
	kref_debug_get(&device->kref_debug, 1);

	id = idr_alloc(&resource->devices, device, vnr, vnr + 1, GFP_NOWAIT);
	if (id < 0) {
		if (id == -ENOSPC)
			err = ERR_MINOR_OR_VOLUME_EXISTS;
		goto out_idr_remove_minor;
	}
	kref_get(&device->kref);
	kref_debug_get(&device->kref_debug, 1);

	list_for_each_entry_safe(peer_device, tmp_peer_device, &peer_devices, peer_devices) {
		connection = peer_device->connection;
		id = idr_alloc(&connection->peer_devices, peer_device,
			       device->vnr, device->vnr + 1, GFP_NOWAIT);
		if (id < 0)
			goto out_remove_peer_device;
		list_del(&peer_device->peer_devices);
		list_add_rcu(&peer_device->peer_devices, &device->peer_devices);
		kref_get(&connection->kref);
		kref_debug_get(&connection->kref_debug, 3);
		kref_get(&device->kref);
		kref_debug_get(&device->kref_debug, 1);
	}
	spin_unlock_irq(&resource->req_lock);
	locked = false;

	if (init_submitter(device)) {
		err = ERR_NOMEM;
		goto out_remove_peer_device;
	}

	add_disk(disk);
	device->have_quorum[OLD] =
	device->have_quorum[NEW] =
		(resource->res_opts.quorum == QOU_OFF);

	for_each_peer_device(peer_device, device) {
		connection = peer_device->connection;
		peer_device->node_id = connection->peer_node_id;

		if (connection->cstate[NOW] >= C_CONNECTED)
			drbd_connected(peer_device);
	}

	drbd_debugfs_device_add(device);
	*p_device = device;
	return NO_ERROR;

out_remove_peer_device:
	list_add_rcu(&tmp, &device->peer_devices);
	list_del_init(&device->peer_devices);
	synchronize_rcu();
	list_for_each_entry_safe(peer_device, tmp_peer_device, &tmp, peer_devices) {
		struct drbd_connection *connection = peer_device->connection;

		idr_remove(&connection->peer_devices, device->vnr);
		list_del(&peer_device->peer_devices);
		kfree(peer_device);
		kref_debug_put(&connection->kref_debug, 3);
		kref_put(&connection->kref, drbd_destroy_connection);
	}

out_idr_remove_minor:
	idr_remove(&drbd_devices, minor);
out_no_minor_idr:
	if (locked)
		spin_unlock_irq(&resource->req_lock);
	synchronize_rcu();

out_no_peer_device:
	list_for_each_entry_safe(peer_device, tmp_peer_device, &peer_devices, peer_devices) {
		list_del(&peer_device->peer_devices);
		kfree(peer_device);
	}

	drbd_bm_free(device->bitmap);
out_no_bitmap:
	__free_page(device->md_io.page);
out_no_io_page:
	put_disk(disk);
out_no_disk:
	blk_cleanup_queue(q);
out_no_q:
	kref_put(&resource->kref, drbd_destroy_resource);
	kref_debug_destroy(&device->kref_debug);
	kfree(device);
	return err;
}

/**
 * drbd_unregister_device()  -  make a device "invisible"
 *
 * Remove the device from the drbd object model and unregister it in the
 * kernel.  Keep reference counts on device->kref; they are dropped in
 * drbd_reclaim_device().
 */
void drbd_unregister_device(struct drbd_device *device)
{
	struct drbd_resource *resource = device->resource;
	struct drbd_connection *connection;
	struct drbd_peer_device *peer_device;

	spin_lock_irq(&resource->req_lock);
	for_each_connection(connection, resource) {
		idr_remove(&connection->peer_devices, device->vnr);
	}
	idr_remove(&resource->devices, device->vnr);
	idr_remove(&drbd_devices, device_to_minor(device));
	spin_unlock_irq(&resource->req_lock);

	for_each_peer_device(peer_device, device)
		drbd_debugfs_peer_device_cleanup(peer_device);
	drbd_debugfs_device_cleanup(device);
	del_gendisk(device->vdisk);

	destroy_workqueue(device->submit.wq);
	device->submit.wq = NULL;
	del_timer_sync(&device->request_timer);
}

void drbd_reclaim_device(struct rcu_head *rp)
{
	struct drbd_device *device = container_of(rp, struct drbd_device, rcu);
	struct drbd_peer_device *peer_device;
	int i;

	for_each_peer_device(peer_device, device) {
		kref_debug_put(&device->kref_debug, 1);
		kref_put(&device->kref, drbd_destroy_device);
	}

	for (i = 0; i < 3; i++) {
		kref_debug_put(&device->kref_debug, 1);
		kref_put(&device->kref, drbd_destroy_device);
	}
}

/**
 * drbd_unregister_connection()  -  make a connection "invisible"
 *
 * Remove the connection from the drbd object model.  Keep reference counts on
 * connection->kref; they are dropped in drbd_reclaim_connection().
 */
void drbd_unregister_connection(struct drbd_connection *connection)
{
	struct drbd_resource *resource = connection->resource;
	struct drbd_peer_device *peer_device;
	LIST_HEAD(work_list);
	int vnr, rr;

	spin_lock_irq(&resource->req_lock);
	set_bit(C_UNREGISTERED, &connection->flags);
	smp_wmb();
	idr_for_each_entry(&connection->peer_devices, peer_device, vnr) {
		list_del_rcu(&peer_device->peer_devices);
		list_add(&peer_device->peer_devices, &work_list);
	}
	list_del_rcu(&connection->connections);
	spin_unlock_irq(&resource->req_lock);

	list_for_each_entry(peer_device, &work_list, peer_devices)
		drbd_debugfs_peer_device_cleanup(peer_device);
	drbd_debugfs_connection_cleanup(connection);

	del_connect_timer(connection);

	rr = drbd_free_peer_reqs(connection->resource, &connection->done_ee, false);
	if (rr)
		drbd_err(connection, "%d EEs in done list found!\n", rr);

	rr = drbd_free_peer_reqs(connection->resource, &connection->net_ee, true);
	if (rr)
		drbd_err(connection, "%d EEs in net list found!\n", rr);

	drbd_transport_shutdown(connection, DESTROY_TRANSPORT);
	drbd_put_send_buffers(connection);
	conn_free_crypto(connection);
}

void del_connect_timer(struct drbd_connection *connection)
{
	if (del_timer_sync(&connection->connect_timer)) {
		kref_debug_put(&connection->kref_debug, 11);
		kref_put(&connection->kref, drbd_destroy_connection);
	}
}

void drbd_reclaim_connection(struct rcu_head *rp)
{
	struct drbd_connection *connection =
		container_of(rp, struct drbd_connection, rcu);
	struct drbd_peer_device *peer_device;
	int vnr;

	idr_for_each_entry(&connection->peer_devices, peer_device, vnr) {
		kref_debug_put(&connection->kref_debug, 3);
		kref_put(&connection->kref, drbd_destroy_connection);
	}
	kref_debug_put(&connection->kref_debug, 10);
	kref_put(&connection->kref, drbd_destroy_connection);
}

static int __init drbd_init(void)
{
	int err;

	initialize_kref_debugging();

	if (drbd_minor_count < DRBD_MINOR_COUNT_MIN
	||  drbd_minor_count > DRBD_MINOR_COUNT_MAX) {
		pr_err("invalid minor_count (%d)\n", drbd_minor_count);
#ifdef MODULE
		return -EINVAL;
#else
		drbd_minor_count = DRBD_MINOR_COUNT_DEF;
#endif
	}

	err = register_blkdev(DRBD_MAJOR, "drbd");
	if (err) {
		pr_err("unable to register block device major %d\n",
		       DRBD_MAJOR);
		return err;
	}

	/*
	 * allocate all necessary structs
	 */
	init_waitqueue_head(&drbd_pp_wait);

	drbd_proc = NULL; /* play safe for drbd_cleanup */
	idr_init(&drbd_devices);

	mutex_init(&resources_mutex);
	INIT_LIST_HEAD(&drbd_resources);

	err = drbd_genl_register();
	if (err) {
		pr_err("unable to register generic netlink family\n");
		goto fail;
	}

	err = drbd_create_mempools();
	if (err)
		goto fail;

	err = -ENOMEM;
	drbd_proc = proc_create_data("drbd", S_IFREG | S_IRUGO , NULL, &drbd_proc_fops, NULL);
	if (!drbd_proc)	{
		pr_err("unable to register proc file\n");
		goto fail;
	}

	retry.wq = create_singlethread_workqueue("drbd-reissue");
	if (!retry.wq) {
		pr_err("unable to create retry workqueue\n");
		goto fail;
	}
	INIT_WORK(&retry.worker, do_retry);
	spin_lock_init(&retry.lock);
	INIT_LIST_HEAD(&retry.writes);

	if (drbd_debugfs_init())
		pr_notice("failed to initialize debugfs -- will not be available\n");

	pr_info("initialized. "
	       "Version: " REL_VERSION " (api:%d/proto:%d-%d)\n",
	       GENL_MAGIC_VERSION, PRO_VERSION_MIN, PRO_VERSION_MAX);
	pr_info("%s\n", drbd_buildtag());
	pr_info("registered as block device major %d\n", DRBD_MAJOR);
	return 0; /* Success! */

fail:
	drbd_cleanup();
	if (err == -ENOMEM)
		pr_err("ran out of memory\n");
	else
		pr_err("initialization failure\n");
	return err;
}

/* meta data management */

void drbd_md_write(struct drbd_device *device, void *b)
{
	struct meta_data_on_disk_9 *buffer = b;
	sector_t sector;
	int i;

	memset(buffer, 0, sizeof(*buffer));

	buffer->effective_size = cpu_to_be64(device->ldev->md.effective_size);
	buffer->current_uuid = cpu_to_be64(device->ldev->md.current_uuid);
	buffer->flags = cpu_to_be32(device->ldev->md.flags);
	buffer->magic = cpu_to_be32(DRBD_MD_MAGIC_09);

	buffer->md_size_sect  = cpu_to_be32(device->ldev->md.md_size_sect);
	buffer->al_offset     = cpu_to_be32(device->ldev->md.al_offset);
	buffer->al_nr_extents = cpu_to_be32(device->act_log->nr_elements);
	buffer->bm_bytes_per_bit = cpu_to_be32(BM_BLOCK_SIZE);
	buffer->device_uuid = cpu_to_be64(device->ldev->md.device_uuid);

	buffer->bm_offset = cpu_to_be32(device->ldev->md.bm_offset);
	buffer->la_peer_max_bio_size = cpu_to_be32(device->device_conf.max_bio_size);
	buffer->bm_max_peers = cpu_to_be32(device->bitmap->bm_max_peers);
	buffer->node_id = cpu_to_be32(device->ldev->md.node_id);
	for (i = 0; i < DRBD_NODE_ID_MAX; i++) {
		struct drbd_peer_md *peer_md = &device->ldev->md.peers[i];

		buffer->peers[i].bitmap_uuid = cpu_to_be64(peer_md->bitmap_uuid);
		buffer->peers[i].bitmap_dagtag = cpu_to_be64(peer_md->bitmap_dagtag);
		buffer->peers[i].flags = cpu_to_be32(peer_md->flags);
		buffer->peers[i].bitmap_index = cpu_to_be32(peer_md->bitmap_index);
	}
	BUILD_BUG_ON(ARRAY_SIZE(device->ldev->md.history_uuids) != ARRAY_SIZE(buffer->history_uuids));
	for (i = 0; i < ARRAY_SIZE(buffer->history_uuids); i++)
		buffer->history_uuids[i] = cpu_to_be64(device->ldev->md.history_uuids[i]);

	buffer->al_stripes = cpu_to_be32(device->ldev->md.al_stripes);
	buffer->al_stripe_size_4k = cpu_to_be32(device->ldev->md.al_stripe_size_4k);

	D_ASSERT(device, drbd_md_ss(device->ldev) == device->ldev->md.md_offset);
	sector = device->ldev->md.md_offset;

	if (drbd_md_sync_page_io(device, device->ldev, sector, REQ_OP_WRITE)) {
		/* this was a try anyways ... */
		drbd_err(device, "meta data update failed!\n");
		drbd_chk_io_error(device, 1, DRBD_META_IO_ERROR);
	}
}

/**
 * __drbd_md_sync() - Writes the meta data super block (conditionally) if the MD_DIRTY flag bit is set
 * @device:	DRBD device.
 * @maybe:	meta data may in fact be "clean", the actual write may be skipped.
 */
static void __drbd_md_sync(struct drbd_device *device, bool maybe)
{
	struct meta_data_on_disk_9 *buffer;

	/* Don't accidentally change the DRBD meta data layout. */
	BUILD_BUG_ON(DRBD_PEERS_MAX != 32);
	BUILD_BUG_ON(HISTORY_UUIDS != 32);
	BUILD_BUG_ON(sizeof(struct meta_data_on_disk_9) != 4096);

	del_timer(&device->md_sync_timer);
	/* timer may be rearmed by drbd_md_mark_dirty() now. */
	if (!test_and_clear_bit(MD_DIRTY, &device->flags) && maybe)
		return;

	/* We use here D_FAILED and not D_ATTACHING because we try to write
	 * metadata even if we detach due to a disk failure! */
	if (!get_ldev_if_state(device, D_DETACHING))
		return;

	buffer = drbd_md_get_buffer(device, __func__);
	if (!buffer)
		goto out;

	drbd_md_write(device, buffer);

	drbd_md_put_buffer(device);
out:
	put_ldev(device);
}

void drbd_md_sync(struct drbd_device *device)
{
	__drbd_md_sync(device, false);
}

void drbd_md_sync_if_dirty(struct drbd_device *device)
{
	__drbd_md_sync(device, true);
}

static int check_activity_log_stripe_size(struct drbd_device *device,
		struct meta_data_on_disk_9 *on_disk,
		struct drbd_md *in_core)
{
	u32 al_stripes = be32_to_cpu(on_disk->al_stripes);
	u32 al_stripe_size_4k = be32_to_cpu(on_disk->al_stripe_size_4k);
	u64 al_size_4k;

	/* both not set: default to old fixed size activity log */
	if (al_stripes == 0 && al_stripe_size_4k == 0) {
		al_stripes = 1;
		al_stripe_size_4k = (32768 >> 9)/8;
	}

	/* some paranoia plausibility checks */

	/* we need both values to be set */
	if (al_stripes == 0 || al_stripe_size_4k == 0)
		goto err;

	al_size_4k = (u64)al_stripes * al_stripe_size_4k;

	/* Upper limit of activity log area, to avoid potential overflow
	 * problems in al_tr_number_to_on_disk_sector(). As right now, more
	 * than 72 * 4k blocks total only increases the amount of history,
	 * limiting this arbitrarily to 16 GB is not a real limitation ;-)  */
	if (al_size_4k > (16 * 1024 * 1024/4))
		goto err;

	/* Lower limit: we need at least 8 transaction slots (32kB)
	 * to not break existing setups */
	if (al_size_4k < (32768 >> 9)/8)
		goto err;

	in_core->al_stripe_size_4k = al_stripe_size_4k;
	in_core->al_stripes = al_stripes;
	in_core->al_size_4k = al_size_4k;

	return 0;
err:
	drbd_err(device, "invalid activity log striping: al_stripes=%u, al_stripe_size_4k=%u\n",
			al_stripes, al_stripe_size_4k);
	return -EINVAL;
}

static int check_offsets_and_sizes(struct drbd_device *device,
		struct meta_data_on_disk_9 *on_disk,
		struct drbd_backing_dev *bdev)
{
	sector_t capacity = drbd_get_capacity(bdev->md_bdev);
	struct drbd_md *in_core = &bdev->md;
	u32 max_peers = be32_to_cpu(on_disk->bm_max_peers);
	s32 on_disk_al_sect;
	s32 on_disk_bm_sect;

	if (max_peers > DRBD_PEERS_MAX) {
		drbd_err(device, "bm_max_peers too high\n");
		goto err;
	}
	device->bitmap->bm_max_peers = max_peers;

	in_core->al_offset = be32_to_cpu(on_disk->al_offset);
	in_core->bm_offset = be32_to_cpu(on_disk->bm_offset);
	in_core->md_size_sect = be32_to_cpu(on_disk->md_size_sect);

	/* The on-disk size of the activity log, calculated from offsets, and
	 * the size of the activity log calculated from the stripe settings,
	 * should match.
	 * Though we could relax this a bit: it is ok, if the striped activity log
	 * fits in the available on-disk activity log size.
	 * Right now, that would break how resize is implemented.
	 * TODO: make drbd_determine_dev_size() (and the drbdmeta tool) aware
	 * of possible unused padding space in the on disk layout. */
	if (in_core->al_offset < 0) {
		if (in_core->bm_offset > in_core->al_offset)
			goto err;
		on_disk_al_sect = -in_core->al_offset;
		on_disk_bm_sect = in_core->al_offset - in_core->bm_offset;
	} else {
		if (in_core->al_offset != (4096 >> 9))
			goto err;
		if (in_core->bm_offset < in_core->al_offset + in_core->al_size_4k * (4096 >> 9))
			goto err;

		on_disk_al_sect = in_core->bm_offset - (4096 >> 9);
		on_disk_bm_sect = in_core->md_size_sect - in_core->bm_offset;
	}

	/* old fixed size meta data is exactly that: fixed. */
	if (in_core->meta_dev_idx >= 0) {
		if (in_core->md_size_sect != (128 << 20 >> 9)
		||  in_core->al_offset != (4096 >> 9)
		||  in_core->bm_offset != (4096 >> 9) + (32768 >> 9)
		||  in_core->al_stripes != 1
		||  in_core->al_stripe_size_4k != (32768 >> 12))
			goto err;
	}

	if (capacity < in_core->md_size_sect)
		goto err;
	if (capacity - in_core->md_size_sect < drbd_md_first_sector(bdev))
		goto err;

	/* should be aligned, and at least 32k */
	if ((on_disk_al_sect & 7) || (on_disk_al_sect < (32768 >> 9)))
		goto err;

	/* should fit (for now: exactly) into the available on-disk space;
	 * overflow prevention is in check_activity_log_stripe_size() above. */
	if (on_disk_al_sect != in_core->al_size_4k * (4096 >> 9))
		goto err;

	/* again, should be aligned */
	if (in_core->bm_offset & 7)
		goto err;

	/* FIXME check for device grow with flex external meta data? */

	/* can the available bitmap space cover the last agreed device size? */
	if (on_disk_bm_sect < drbd_capacity_to_on_disk_bm_sect(
				in_core->effective_size, max_peers))
		goto err;

	return 0;

err:
	drbd_err(device, "meta data offsets don't make sense: idx=%d "
			"al_s=%u, al_sz4k=%u, al_offset=%d, bm_offset=%d, "
			"md_size_sect=%u, la_size=%llu, md_capacity=%llu\n",
			in_core->meta_dev_idx,
			in_core->al_stripes, in_core->al_stripe_size_4k,
			in_core->al_offset, in_core->bm_offset, in_core->md_size_sect,
			(unsigned long long)in_core->effective_size,
			(unsigned long long)capacity);

	return -EINVAL;
}


/**
 * drbd_md_read() - Reads in the meta data super block
 * @device:	DRBD device.
 * @bdev:	Device from which the meta data should be read in.
 *
 * Return NO_ERROR on success, and an enum drbd_ret_code in case
 * something goes wrong.
 *
 * Called exactly once during drbd_adm_attach(), while still being D_DISKLESS,
 * even before @bdev is assigned to @device->ldev.
 */
int drbd_md_read(struct drbd_device *device, struct drbd_backing_dev *bdev)
{
	struct meta_data_on_disk_9 *buffer;
	u32 magic, flags;
	int i, rv = NO_ERROR;
	int my_node_id = device->resource->res_opts.node_id;
	u32 max_peers;

	if (device->disk_state[NOW] != D_DISKLESS)
		return ERR_DISK_CONFIGURED;

	buffer = drbd_md_get_buffer(device, __func__);
	if (!buffer)
		return ERR_NOMEM;

	/* First, figure out where our meta data superblock is located,
	 * and read it. */
	bdev->md.meta_dev_idx = bdev->disk_conf->meta_dev_idx;
	bdev->md.md_offset = drbd_md_ss(bdev);
	/* Even for (flexible or indexed) external meta data,
	 * initially restrict us to the 4k superblock for now.
	 * Affects the paranoia out-of-range access check in drbd_md_sync_page_io(). */
	bdev->md.md_size_sect = 8;

	if (drbd_md_sync_page_io(device, bdev, bdev->md.md_offset,
				 REQ_OP_READ)) {
		/* NOTE: can't do normal error processing here as this is
		   called BEFORE disk is attached */
		drbd_err(device, "Error while reading metadata.\n");
		rv = ERR_IO_MD_DISK;
		goto err;
	}

	magic = be32_to_cpu(buffer->magic);
	flags = be32_to_cpu(buffer->flags);
	if (magic == DRBD_MD_MAGIC_09 && !(flags & MDF_AL_CLEAN)) {
			/* btw: that's Activity Log clean, not "all" clean. */
		drbd_err(device, "Found unclean meta data. Did you \"drbdadm apply-al\"?\n");
		rv = ERR_MD_UNCLEAN;
		goto err;
	}
	rv = ERR_MD_INVALID;
	if (magic != DRBD_MD_MAGIC_09) {
		if (magic == DRBD_MD_MAGIC_07 ||
		    magic == DRBD_MD_MAGIC_08 ||
		    magic == DRBD_MD_MAGIC_84_UNCLEAN)
			drbd_err(device, "Found old meta data magic. Did you \"drbdadm create-md\"?\n");
		else
			drbd_err(device, "Meta data magic not found. Did you \"drbdadm create-md\"?\n");
		goto err;
	}

	if (be32_to_cpu(buffer->bm_bytes_per_bit) != BM_BLOCK_SIZE) {
		drbd_err(device, "unexpected bm_bytes_per_bit: %u (expected %u)\n",
		    be32_to_cpu(buffer->bm_bytes_per_bit), BM_BLOCK_SIZE);
		goto err;
	}

	if (check_activity_log_stripe_size(device, buffer, &bdev->md))
		goto err;
	if (check_offsets_and_sizes(device, buffer, bdev))
		goto err;


	bdev->md.effective_size = be64_to_cpu(buffer->effective_size);
	bdev->md.current_uuid = be64_to_cpu(buffer->current_uuid);
	bdev->md.flags = be32_to_cpu(buffer->flags);
	bdev->md.device_uuid = be64_to_cpu(buffer->device_uuid);
	bdev->md.node_id = be32_to_cpu(buffer->node_id);

	bdev->md.node_id = be32_to_cpu(buffer->node_id);

	if (bdev->md.node_id != -1 && bdev->md.node_id != my_node_id) {
		drbd_err(device, "ambiguous node id: meta-data: %d, config: %d\n",
			bdev->md.node_id, my_node_id);
		goto err;
	}

	max_peers = be32_to_cpu(buffer->bm_max_peers);
	for (i = 0; i < DRBD_NODE_ID_MAX; i++) {
		struct drbd_peer_md *peer_md = &bdev->md.peers[i];

		peer_md->bitmap_uuid = be64_to_cpu(buffer->peers[i].bitmap_uuid);
		peer_md->bitmap_dagtag = be64_to_cpu(buffer->peers[i].bitmap_dagtag);
		peer_md->flags = be32_to_cpu(buffer->peers[i].flags);
		peer_md->bitmap_index = be32_to_cpu(buffer->peers[i].bitmap_index);

		if (peer_md->bitmap_index == -1)
			continue;
		if (i == my_node_id) {
			drbd_warn(device, "my own node id (%d) should not have a bitmap index (%d)\n",
				my_node_id, peer_md->bitmap_index);
			goto err;
		}
		if (peer_md->bitmap_index < -1 || peer_md->bitmap_index >= max_peers) {
			drbd_warn(device, "peer node id %d: bitmap index (%d) exceeds allocated bitmap slots (%d)\n",
				i, peer_md->bitmap_index, max_peers);
			goto err;
		}
		/* maybe: for each bitmap_index != -1, create a connection object
		 * with peer_node_id = i, unless already present. */
	}
	BUILD_BUG_ON(ARRAY_SIZE(bdev->md.history_uuids) != ARRAY_SIZE(buffer->history_uuids));
	for (i = 0; i < ARRAY_SIZE(buffer->history_uuids); i++)
		bdev->md.history_uuids[i] = be64_to_cpu(buffer->history_uuids[i]);

	rv = NO_ERROR;
 err:
	drbd_md_put_buffer(device);

	return rv;
}

/**
 * drbd_md_mark_dirty() - Mark meta data super block as dirty
 * @device:	DRBD device.
 *
 * Call this function if you change anything that should be written to
 * the meta-data super block. This function sets MD_DIRTY, and starts a
 * timer that ensures that within five seconds you have to call drbd_md_sync().
 */
#ifdef DRBD_DEBUG_MD_SYNC
void drbd_md_mark_dirty_(struct drbd_device *device, unsigned int line, const char *func)
{
	if (!test_and_set_bit(MD_DIRTY, &device->flags)) {
		mod_timer(&device->md_sync_timer, jiffies + HZ);
		device->last_md_mark_dirty.line = line;
		device->last_md_mark_dirty.func = func;
	}
}
#else
void drbd_md_mark_dirty(struct drbd_device *device)
{
	if (!test_and_set_bit(MD_DIRTY, &device->flags))
		mod_timer(&device->md_sync_timer, jiffies + 5*HZ);
}
#endif

void _drbd_uuid_push_history(struct drbd_device *device, u64 val) __must_hold(local)
{
	struct drbd_md *md = &device->ldev->md;
	int i;

	if (val == UUID_JUST_CREATED)
		return;
	val &= ~1;  /* The lowest bit only indicates that the node was primary */

	for (i = 0; i < ARRAY_SIZE(md->history_uuids); i++) {
		if (md->history_uuids[i] == val)
			return;
	}

	for (i = ARRAY_SIZE(md->history_uuids) - 1; i > 0; i--)
		md->history_uuids[i] = md->history_uuids[i - 1];
	md->history_uuids[i] = val;
}

u64 _drbd_uuid_pull_history(struct drbd_peer_device *peer_device) __must_hold(local)
{
	struct drbd_device *device = peer_device->device;
	struct drbd_md *md = &device->ldev->md;
	u64 first_history_uuid;
	int i;

	first_history_uuid = md->history_uuids[0];
	for (i = 0; i < ARRAY_SIZE(md->history_uuids) - 1; i++)
		md->history_uuids[i] = md->history_uuids[i + 1];
	md->history_uuids[i] = 0;

	return first_history_uuid;
}

static void __drbd_uuid_set_current(struct drbd_device *device, u64 val)
{
	drbd_md_mark_dirty(device);
	if (device->resource->role[NOW] == R_PRIMARY)
		val |= UUID_PRIMARY;
	else
		val &= ~UUID_PRIMARY;

	device->ldev->md.current_uuid = val;
	drbd_set_exposed_data_uuid(device, val);
}

void __drbd_uuid_set_bitmap(struct drbd_peer_device *peer_device, u64 val)
{
	struct drbd_device *device = peer_device->device;
	struct drbd_peer_md *peer_md = &device->ldev->md.peers[peer_device->node_id];

	drbd_md_mark_dirty(device);
	peer_md->bitmap_uuid = val;
	peer_md->bitmap_dagtag = val ? device->resource->dagtag_sector : 0;
}

void _drbd_uuid_set_current(struct drbd_device *device, u64 val) __must_hold(local)
{
	unsigned long flags;

	spin_lock_irqsave(&device->ldev->md.uuid_lock, flags);
	__drbd_uuid_set_current(device, val);
	spin_unlock_irqrestore(&device->ldev->md.uuid_lock, flags);
}

void _drbd_uuid_set_bitmap(struct drbd_peer_device *peer_device, u64 val) __must_hold(local)
{
	struct drbd_device *device = peer_device->device;
	unsigned long flags;

	spin_lock_irqsave(&device->ldev->md.uuid_lock, flags);
	__drbd_uuid_set_bitmap(peer_device, val);
	spin_unlock_irqrestore(&device->ldev->md.uuid_lock, flags);
}

void drbd_uuid_set_bitmap(struct drbd_peer_device *peer_device, u64 uuid) __must_hold(local)
{
	struct drbd_device *device = peer_device->device;
	unsigned long flags;
	u64 previous_uuid;

	spin_lock_irqsave(&device->ldev->md.uuid_lock, flags);
	previous_uuid = drbd_bitmap_uuid(peer_device);
	if (previous_uuid)
		_drbd_uuid_push_history(device, previous_uuid);
	__drbd_uuid_set_bitmap(peer_device, uuid);
	spin_unlock_irqrestore(&device->ldev->md.uuid_lock, flags);
}

static u64 rotate_current_into_bitmap(struct drbd_device *device, u64 weak_nodes, u64 dagtag) __must_hold(local)
{
	struct drbd_peer_md *peer_md = device->ldev->md.peers;
	struct drbd_peer_device *peer_device;
	int node_id;
	u64 bm_uuid, got_new_bitmap_uuid = 0, prev_c_uuid;
	bool do_it;

	if (device->ldev->md.current_uuid != UUID_JUST_CREATED)
		prev_c_uuid = device->ldev->md.current_uuid;
	else
		get_random_bytes(&prev_c_uuid, sizeof(u64));

	rcu_read_lock();
	for (node_id = 0; node_id < DRBD_NODE_ID_MAX; node_id++) {
		if (node_id == device->ldev->md.node_id)
			continue;
		bm_uuid = peer_md[node_id].bitmap_uuid;
		if (bm_uuid)
			continue;
		peer_device = peer_device_by_node_id(device, node_id);
		if (peer_device) {
			enum drbd_disk_state pdsk = peer_device->disk_state[NOW];

			if (peer_device->bitmap_index == -1) {
				struct peer_device_conf *pdc;
				pdc = rcu_dereference(peer_device->conf);
				if (pdc && !pdc->bitmap)
					continue;
			}

			do_it = (pdsk <= D_UNKNOWN && pdsk != D_NEGOTIATING) ||
				(NODE_MASK(node_id) & weak_nodes);

		} else {
			do_it = true;
		}
		if (do_it) {
			peer_md[node_id].bitmap_uuid = prev_c_uuid;
			peer_md[node_id].bitmap_dagtag = dagtag;
			drbd_md_mark_dirty(device);
			got_new_bitmap_uuid |= NODE_MASK(node_id);
		}
	}
	rcu_read_unlock();

	return got_new_bitmap_uuid;
}

static u64 initial_resync_nodes(struct drbd_device *device)
{
	struct drbd_peer_device *peer_device;
	u64 nodes = 0;

	for_each_peer_device(peer_device, device) {
		if (peer_device->disk_state[NOW] == D_INCONSISTENT &&
		    peer_device->repl_state[NOW] == L_ESTABLISHED)
			nodes |= NODE_MASK(peer_device->node_id);
	}

	return nodes;
}

u64 drbd_weak_nodes_device(struct drbd_device *device)
{
	struct drbd_peer_device *peer_device;
	u64 not_weak = NODE_MASK(device->resource->res_opts.node_id);

	rcu_read_lock();
	for_each_peer_device_rcu(peer_device, device) {
		enum drbd_disk_state pdsk = peer_device->disk_state[NOW];
		if (!(pdsk <= D_FAILED || pdsk == D_UNKNOWN || pdsk == D_OUTDATED))
			not_weak |= NODE_MASK(peer_device->node_id);

	}
	rcu_read_unlock();

	return ~not_weak;
}


static void __drbd_uuid_new_current(struct drbd_device *device, bool forced, bool send) __must_hold(local)
{
	struct drbd_peer_device *peer_device;
	u64 got_new_bitmap_uuid, weak_nodes, val;

	spin_lock_irq(&device->ldev->md.uuid_lock);
	got_new_bitmap_uuid = rotate_current_into_bitmap(device,
					forced ? initial_resync_nodes(device) : 0,
					device->resource->dagtag_sector);

	if (!got_new_bitmap_uuid) {
		spin_unlock_irq(&device->ldev->md.uuid_lock);
		return;
	}

	get_random_bytes(&val, sizeof(u64));
	__drbd_uuid_set_current(device, val);
	spin_unlock_irq(&device->ldev->md.uuid_lock);
	weak_nodes = drbd_weak_nodes_device(device);
	drbd_info(device, "new current UUID: %016llX weak: %016llX\n",
		  device->ldev->md.current_uuid, weak_nodes);

	/* get it to stable storage _now_ */
	drbd_md_sync(device);

	if (!send)
		return;

	for_each_peer_device(peer_device, device) {
		if (peer_device->repl_state[NOW] >= L_ESTABLISHED)
			drbd_send_uuids(peer_device, forced ? 0 : UUID_FLAG_NEW_DATAGEN, weak_nodes);
	}
}

/**
 * drbd_uuid_new_current() - Creates a new current UUID
 * @device:	DRBD device.
 *
 * Creates a new current UUID, and rotates the old current UUID into
 * the bitmap slot. Causes an incremental resync upon next connect.
 * The caller must hold adm_mutex or conf_update
 */
void drbd_uuid_new_current(struct drbd_device *device, bool forced)
{
	if (get_ldev_if_state(device, D_UP_TO_DATE)) {
		__drbd_uuid_new_current(device, forced, true);
		put_ldev(device);
	} else {
		struct drbd_peer_device *peer_device;
		/* The peers will store the new current UUID... */
		u64 current_uuid, weak_nodes;
		get_random_bytes(&current_uuid, sizeof(u64));
		current_uuid &= ~UUID_PRIMARY;
		drbd_set_exposed_data_uuid(device, current_uuid);
		drbd_info(device, "sending new current UUID: %016llX\n", current_uuid);

		weak_nodes = drbd_weak_nodes_device(device);
		for_each_peer_device(peer_device, device) {
			drbd_send_current_uuid(peer_device, current_uuid, weak_nodes);
			peer_device->current_uuid = current_uuid; /* In case resync finishes soon */
		}
	}
}

void drbd_uuid_new_current_by_user(struct drbd_device *device)
{
	if (get_ldev(device)) {
		__drbd_uuid_new_current(device, false, false);
		put_ldev(device);
	}
}

static void drbd_propagate_uuids(struct drbd_device *device, u64 nodes)
{
	struct drbd_peer_device *peer_device;

	rcu_read_lock();
	for_each_peer_device_rcu(peer_device, device) {
		if (!(nodes & NODE_MASK(peer_device->node_id) ||
		      (peer_device->disk_state[NOW] == D_DISKLESS &&
		       peer_device->current_uuid != drbd_current_uuid(device))))
			continue;

		if (peer_device->repl_state[NOW] < L_ESTABLISHED)
			continue;

		if (list_empty(&peer_device->propagate_uuids_work.list))
			drbd_queue_work(&peer_device->connection->sender_work,
					&peer_device->propagate_uuids_work);
	}
	rcu_read_unlock();
}

void drbd_uuid_received_new_current(struct drbd_peer_device *peer_device, u64 val, u64 weak_nodes) __must_hold(local)
{
	struct drbd_device *device = peer_device->device;
	u64 dagtag = peer_device->connection->last_dagtag_sector;
	u64 got_new_bitmap_uuid = 0;
	bool set_current = true;

	spin_lock_irq(&device->ldev->md.uuid_lock);

	for_each_peer_device(peer_device, device) {
		if (peer_device->repl_state[NOW] == L_SYNC_TARGET ||
		    peer_device->repl_state[NOW] == L_PAUSED_SYNC_T) {
			peer_device->current_uuid = val;
			set_current = false;
		}
	}

	if (set_current) {
		if (device->disk_state[NOW] == D_UP_TO_DATE)
			got_new_bitmap_uuid = rotate_current_into_bitmap(device, weak_nodes, dagtag);
		__drbd_uuid_set_current(device, val);
	}

	spin_unlock_irq(&device->ldev->md.uuid_lock);
	drbd_propagate_uuids(device, got_new_bitmap_uuid);
}

static u64 __set_bitmap_slots(struct drbd_device *device, u64 bitmap_uuid, u64 do_nodes) __must_hold(local)
{
	struct drbd_peer_md *peer_md = device->ldev->md.peers;
	u64 modified = 0;
	int node_id;

	for (node_id = 0; node_id < DRBD_NODE_ID_MAX; node_id++) {
		if (node_id == device->ldev->md.node_id)
			continue;
		if (!(do_nodes & NODE_MASK(node_id)))
			continue;

		if (peer_md[node_id].bitmap_uuid != bitmap_uuid) {
			_drbd_uuid_push_history(device, peer_md[node_id].bitmap_uuid);
			/* drbd_info(device, "bitmap[node_id=%d] = %llX\n", node_id, bitmap_uuid); */
			peer_md[node_id].bitmap_uuid = bitmap_uuid;
			peer_md[node_id].bitmap_dagtag =
				bitmap_uuid ? device->resource->dagtag_sector : 0;
			drbd_md_mark_dirty(device);
			modified |= NODE_MASK(node_id);
		}
	}

	return modified;
}

static u64 __test_bitmap_slots_of_peer(struct drbd_peer_device *peer_device) __must_hold(local)
{
	u64 set_bitmap_slots = 0;
	int node_id;

	for (node_id = 0; node_id < DRBD_NODE_ID_MAX; node_id++) {
		u64 bitmap_uuid = peer_device->bitmap_uuids[node_id];

		if (bitmap_uuid != 0 && bitmap_uuid != -1)
			set_bitmap_slots |= NODE_MASK(node_id);
	}

	return set_bitmap_slots;
}


u64 drbd_uuid_resync_finished(struct drbd_peer_device *peer_device) __must_hold(local)
{
	struct drbd_device *device = peer_device->device;
	u64 set_bitmap_slots, newer;
	unsigned long flags;

	spin_lock_irqsave(&device->ldev->md.uuid_lock, flags);
	set_bitmap_slots = __test_bitmap_slots_of_peer(peer_device);
	newer = __set_bitmap_slots(device, drbd_current_uuid(device), set_bitmap_slots);
	__set_bitmap_slots(device, 0, ~set_bitmap_slots);
	_drbd_uuid_push_history(device, drbd_current_uuid(device));
	__drbd_uuid_set_current(device, peer_device->current_uuid);
	spin_unlock_irqrestore(&device->ldev->md.uuid_lock, flags);

	return newer;
}

static const char* name_of_node_id(struct drbd_resource *resource, int node_id)
{
	/* Caller need to hold rcu_read_lock */
	struct drbd_connection *connection = drbd_connection_by_node_id(resource, node_id);

	return connection ? rcu_dereference(connection->transport.net_conf)->name : "";
}

static void forget_bitmap(struct drbd_device *device, int node_id) __must_hold(local)
{
	int bitmap_index = device->ldev->md.peers[node_id].bitmap_index;
	const char* name;

	if (_drbd_bm_total_weight(device, bitmap_index) == 0)
		return;

	spin_unlock_irq(&device->ldev->md.uuid_lock);
	rcu_read_lock();
	name = name_of_node_id(device->resource, node_id);
	drbd_info(device, "clearing bitmap UUID and content (%lu bits) for node %d (%s)(slot %d)\n",
		  _drbd_bm_total_weight(device, bitmap_index), node_id, name, bitmap_index);
	rcu_read_unlock();
	drbd_suspend_io(device, WRITE_ONLY);
	drbd_bm_lock(device, "forget_bitmap()", BM_LOCK_TEST | BM_LOCK_SET);
	_drbd_bm_clear_many_bits(device, bitmap_index, 0, -1UL);
	drbd_bm_unlock(device);
	drbd_resume_io(device);
	drbd_md_mark_dirty(device);
	spin_lock_irq(&device->ldev->md.uuid_lock);
}

static void copy_bitmap(struct drbd_device *device, int from_id, int to_id) __must_hold(local)
{
	int from_index = device->ldev->md.peers[from_id].bitmap_index;
	int to_index = device->ldev->md.peers[to_id].bitmap_index;
	const char *from_name, *to_name;

	spin_unlock_irq(&device->ldev->md.uuid_lock);
	rcu_read_lock();
	from_name = name_of_node_id(device->resource, from_id);
	to_name = name_of_node_id(device->resource, to_id);
	drbd_info(device, "Node %d (%s) synced up to node %d (%s). copying bitmap slot %d to %d.\n",
		  to_id, to_name, from_id, from_name, from_index, to_index);
	rcu_read_unlock();
	drbd_suspend_io(device, WRITE_ONLY);
	drbd_bm_lock(device, "copy_bitmap()", BM_LOCK_ALL);
	drbd_bm_copy_slot(device, from_index, to_index);
	drbd_bm_unlock(device);
	drbd_resume_io(device);
	drbd_md_mark_dirty(device);
	spin_lock_irq(&device->ldev->md.uuid_lock);
}

static int find_node_id_by_bitmap_uuid(struct drbd_device *device, u64 bm_uuid) __must_hold(local)
{
	struct drbd_peer_md *peer_md = device->ldev->md.peers;
	int node_id;

	bm_uuid &= ~UUID_PRIMARY;

	for (node_id = 0; node_id < DRBD_NODE_ID_MAX; node_id++) {
		if ((peer_md[node_id].bitmap_uuid & ~UUID_PRIMARY) == bm_uuid &&
		    peer_md[node_id].bitmap_index != -1)
			return node_id;
	}

	for (node_id = 0; node_id < DRBD_NODE_ID_MAX; node_id++) {
		if ((peer_md[node_id].bitmap_uuid & ~UUID_PRIMARY) == bm_uuid)
			return node_id;
	}

	return -1;
}

static bool node_connected(struct drbd_resource *resource, int node_id)
{
	struct drbd_connection *connection;
	bool r = false;

	rcu_read_lock();
	connection = drbd_connection_by_node_id(resource, node_id);
	if (connection)
		r = connection->cstate[NOW] == C_CONNECTED;
	rcu_read_unlock();

	return r;
}

static bool detect_copy_ops_on_peer(struct drbd_peer_device *peer_device) __must_hold(local)
{
	struct drbd_device *device = peer_device->device;
	struct drbd_peer_md *peer_md = device->ldev->md.peers;
	struct drbd_resource *resource = device->resource;
	int node_id1, node_id2, from_id;
	u64 peer_bm_uuid;
	bool modified = false;

	for (node_id1 = 0; node_id1 < DRBD_NODE_ID_MAX; node_id1++) {
		if (device->ldev->md.peers[node_id1].bitmap_index == -1)
			continue;

		if (node_connected(resource, node_id1))
			continue;

		peer_bm_uuid = peer_device->bitmap_uuids[node_id1] & ~UUID_PRIMARY;
		if (!peer_bm_uuid)
			continue;

		for (node_id2 = node_id1 + 1; node_id2 < DRBD_NODE_ID_MAX; node_id2++) {
			if (device->ldev->md.peers[node_id2].bitmap_index == -1)
				continue;

			if (node_connected(resource, node_id2))
				continue;

			if (peer_bm_uuid == (peer_device->bitmap_uuids[node_id2] & ~UUID_PRIMARY))
				goto found;
		}
	}
	return false;

found:
	from_id = find_node_id_by_bitmap_uuid(device, peer_bm_uuid);
	if (from_id == -1) {
		if (peer_md[node_id1].bitmap_uuid == 0 && peer_md[node_id2].bitmap_uuid == 0)
			return false;
		drbd_err(peer_device, "unexpected\n");
		drbd_err(peer_device, "In UUIDs from node %d found equal UUID (%llX) for nodes %d %d\n",
			 peer_device->node_id, peer_bm_uuid, node_id1, node_id2);
		drbd_err(peer_device, "I have %llX for node_id=%d\n",
			 peer_md[node_id1].bitmap_uuid, node_id1);
		drbd_err(peer_device, "I have %llX for node_id=%d\n",
			 peer_md[node_id2].bitmap_uuid, node_id2);
		return false;
	}

	if (peer_md[from_id].bitmap_index == -1)
		return false;

	if (from_id != node_id1 &&
	    peer_md[node_id1].bitmap_uuid != peer_bm_uuid) {
		peer_md[node_id1].bitmap_uuid = peer_bm_uuid;
		peer_md[node_id1].bitmap_dagtag = peer_md[from_id].bitmap_dagtag;
		copy_bitmap(device, from_id, node_id1);
		modified = true;

	}
	if (from_id != node_id2 &&
	    peer_md[node_id2].bitmap_uuid != peer_bm_uuid) {
		peer_md[node_id2].bitmap_uuid = peer_bm_uuid;
		peer_md[node_id2].bitmap_dagtag = peer_md[from_id].bitmap_dagtag;
		copy_bitmap(device, from_id, node_id2);
		modified = true;
	}

	return modified;
}

void drbd_uuid_detect_finished_resyncs(struct drbd_peer_device *peer_device) __must_hold(local)
{
	struct drbd_device *device = peer_device->device;
	struct drbd_peer_md *peer_md = device->ldev->md.peers;
	int node_id;
	bool write_bm = false;
	bool filled = false;

	spin_lock_irq(&device->ldev->md.uuid_lock);
	for (node_id = 0; node_id < DRBD_NODE_ID_MAX; node_id++) {
		if (node_id == device->ldev->md.node_id)
			continue;

		if (peer_md[node_id].bitmap_index == -1 && !(peer_md[node_id].flags & MDF_NODE_EXISTS))
			continue;

		if (peer_device->bitmap_uuids[node_id] == 0 && peer_md[node_id].bitmap_uuid != 0) {
			u64 peer_current_uuid = peer_device->current_uuid & ~UUID_PRIMARY;
			int from_node_id;

			if (peer_current_uuid == (drbd_current_uuid(device) & ~UUID_PRIMARY)) {
				_drbd_uuid_push_history(device, peer_md[node_id].bitmap_uuid);
				peer_md[node_id].bitmap_uuid = 0;
				if (node_id == peer_device->node_id)
					drbd_print_uuids(peer_device, "updated UUIDs");
				else if (peer_md[node_id].bitmap_index != -1)
					forget_bitmap(device, node_id);
				else
					drbd_info(device, "Clearing bitmap UUID for node %d\n",
						  node_id);
				drbd_md_mark_dirty(device);
				write_bm = true;
			}

			from_node_id = find_node_id_by_bitmap_uuid(device, peer_current_uuid);
			if (from_node_id != -1 && node_id != from_node_id &&
			    dagtag_newer(peer_md[from_node_id].bitmap_dagtag,
					 peer_md[node_id].bitmap_dagtag)) {
				_drbd_uuid_push_history(device, peer_md[node_id].bitmap_uuid);
				peer_md[node_id].bitmap_uuid = peer_md[from_node_id].bitmap_uuid;
				peer_md[node_id].bitmap_dagtag = peer_md[from_node_id].bitmap_dagtag;
				if (peer_md[node_id].bitmap_index != -1 &&
				    peer_md[from_node_id].bitmap_index != -1)
					copy_bitmap(device, from_node_id, node_id);
				else
					drbd_info(device, "Node %d synced up to node %d.\n",
						  node_id, from_node_id);
				drbd_md_mark_dirty(device);
				filled = true;
			}
		}
	}

	write_bm |= detect_copy_ops_on_peer(peer_device);
	spin_unlock_irq(&device->ldev->md.uuid_lock);

	if (write_bm || filled) {
		u64 to_nodes = filled ? -1 : ~NODE_MASK(peer_device->node_id);
		drbd_propagate_uuids(device, to_nodes);
		drbd_suspend_io(device, WRITE_ONLY);
		drbd_bm_lock(device, "detect_finished_resyncs()", BM_LOCK_BULK);
		drbd_bm_write(device, NULL);
		drbd_bm_unlock(device);
		drbd_resume_io(device);
	}
}

int drbd_bmio_set_all_n_write(struct drbd_device *device,
			      struct drbd_peer_device *peer_device) __must_hold(local)
{
	drbd_bm_set_all(device);
	return drbd_bm_write(device, NULL);
}

/**
 * drbd_bmio_set_n_write() - io_fn for drbd_queue_bitmap_io() or drbd_bitmap_io()
 * @device:	DRBD device.
 *
 * Sets all bits in the bitmap and writes the whole bitmap to stable storage.
 */
int drbd_bmio_set_n_write(struct drbd_device *device,
			  struct drbd_peer_device *peer_device) __must_hold(local)
{
	int rv = -EIO;

	drbd_md_set_peer_flag(peer_device, MDF_PEER_FULL_SYNC);
	drbd_md_sync(device);
	drbd_bm_set_many_bits(peer_device, 0, -1UL);

	rv = drbd_bm_write(device, NULL);

	if (!rv) {
		drbd_md_clear_peer_flag(peer_device, MDF_PEER_FULL_SYNC);
		drbd_md_sync(device);
	}

	return rv;
}

/**
 * drbd_bmio_clear_all_n_write() - io_fn for drbd_queue_bitmap_io() or drbd_bitmap_io()
 * @device:	DRBD device.
 *
 * Clears all bits in the bitmap and writes the whole bitmap to stable storage.
 */
int drbd_bmio_clear_all_n_write(struct drbd_device *device,
			    struct drbd_peer_device *peer_device) __must_hold(local)
{
	drbd_resume_al(device);
	drbd_bm_clear_all(device);
	return drbd_bm_write(device, NULL);
}

static int w_bitmap_io(struct drbd_work *w, int unused)
{
	struct bm_io_work *work =
		container_of(w, struct bm_io_work, w);
	struct drbd_device *device = work->device;
	int rv = -EIO;

	if (get_ldev(device)) {
		if (work->flags & BM_LOCK_SINGLE_SLOT)
			drbd_bm_slot_lock(work->peer_device, work->why, work->flags);
		else
			drbd_bm_lock(device, work->why, work->flags);
		rv = work->io_fn(device, work->peer_device);
		if (work->flags & BM_LOCK_SINGLE_SLOT)
			drbd_bm_slot_unlock(work->peer_device);
		else
			drbd_bm_unlock(device);
		put_ldev(device);
	}

	if (work->done)
		work->done(device, work->peer_device, rv);

	if (atomic_dec_and_test(&device->pending_bitmap_work.n))
		wake_up(&device->misc_wait);
	kfree(work);

	return 0;
}

void drbd_queue_pending_bitmap_work(struct drbd_device *device)
{
	unsigned long flags;

	spin_lock_irqsave(&device->pending_bitmap_work.q_lock, flags);
	spin_lock(&device->resource->work.q_lock);
	list_splice_tail_init(&device->pending_bitmap_work.q, &device->resource->work.q);
	spin_unlock(&device->resource->work.q_lock);
	spin_unlock_irqrestore(&device->pending_bitmap_work.q_lock, flags);
	wake_up(&device->resource->work.q_wait);
}

/**
 * drbd_queue_bitmap_io() - Queues an IO operation on the whole bitmap
 * @device:	DRBD device.
 * @io_fn:	IO callback to be called when bitmap IO is possible
 * @done:	callback to be called after the bitmap IO was performed
 * @why:	Descriptive text of the reason for doing the IO
 *
 * While IO on the bitmap happens we freeze application IO thus we ensure
 * that drbd_set_out_of_sync() can not be called. This function MAY ONLY be
 * called from sender context. It MUST NOT be used while a previous such
 * work is still pending!
 *
 * Its worker function encloses the call of io_fn() by get_ldev() and
 * put_ldev().
 */
void drbd_queue_bitmap_io(struct drbd_device *device,
			  int (*io_fn)(struct drbd_device *, struct drbd_peer_device *),
			  void (*done)(struct drbd_device *, struct drbd_peer_device *, int),
			  char *why, enum bm_flag flags,
			  struct drbd_peer_device *peer_device)
{
	struct bm_io_work *bm_io_work;

	D_ASSERT(device, current == device->resource->worker.task);

	bm_io_work = kmalloc(sizeof(*bm_io_work), GFP_NOIO);
	if (!bm_io_work) {
		done(device, peer_device, -ENOMEM);
		return;
	}
	bm_io_work->w.cb = w_bitmap_io;
	bm_io_work->device = device;
	bm_io_work->peer_device = peer_device;
	bm_io_work->io_fn = io_fn;
	bm_io_work->done = done;
	bm_io_work->why = why;
	bm_io_work->flags = flags;

	/*
	 * Whole-bitmap operations can only take place when there is no
	 * concurrent application I/O.  We ensure exclusion between the two
	 * types of I/O  with the following mechanism:
	 *
	 *  - device->ap_bio_cnt keeps track of the number of application I/O
	 *    requests in progress.
	 *
	 *  - A non-empty device->pending_bitmap_work list indicates that
	 *    whole-bitmap I/O operations are pending, and no new application
	 *    I/O should be started.  We make sure that the list doesn't appear
	 *    empty system wide before trying to queue the whole-bitmap I/O.
	 *
	 *  - In dec_ap_bio(), we decrement device->ap_bio_cnt.  If it reaches
	 *    zero and the device->pending_bitmap_work list is non-empty, we
	 *    queue the whole-bitmap operations.
	 *
	 *  - In inc_ap_bio(), we increment device->ap_bio_cnt before checking
	 *    if the device->pending_bitmap_work list is non-empty.  If
	 *    device->pending_bitmap_work is non-empty, we immediately call
	 *    dec_ap_bio().
	 *
	 * This ensures that whenver there is pending whole-bitmap I/O, we
	 * realize in dec_ap_bio().
	 *
	 */

	/* no one should accidentally schedule the next bitmap IO
	 * when it is only half-queued yet */
	atomic_inc(&device->ap_bio_cnt[WRITE]);
	atomic_inc(&device->pending_bitmap_work.n);
	spin_lock_irq(&device->pending_bitmap_work.q_lock);
	list_add_tail(&bm_io_work->w.list, &device->pending_bitmap_work.q);
	spin_unlock_irq(&device->pending_bitmap_work.q_lock);
	dec_ap_bio(device, WRITE);  /* may move to actual work queue */
}

/**
 * drbd_bitmap_io() -  Does an IO operation on the whole bitmap
 * @device:	DRBD device.
 * @io_fn:	IO callback to be called when bitmap IO is possible
 * @why:	Descriptive text of the reason for doing the IO
 *
 * freezes application IO while that the actual IO operations runs. This
 * functions MAY NOT be called from sender context.
 */
int drbd_bitmap_io(struct drbd_device *device,
		int (*io_fn)(struct drbd_device *, struct drbd_peer_device *),
		char *why, enum bm_flag flags,
		struct drbd_peer_device *peer_device)
{
	/* Only suspend io, if some operation is supposed to be locked out */
	const bool do_suspend_io = flags & (BM_LOCK_CLEAR|BM_LOCK_SET|BM_LOCK_TEST);
	int rv;

	D_ASSERT(device, current != device->resource->worker.task);

	if (do_suspend_io)
		drbd_suspend_io(device, WRITE_ONLY);

	if (flags & BM_LOCK_SINGLE_SLOT)
		drbd_bm_slot_lock(peer_device, why, flags);
	else
		drbd_bm_lock(device, why, flags);

	rv = io_fn(device, peer_device);

	if (flags & BM_LOCK_SINGLE_SLOT)
		drbd_bm_slot_unlock(peer_device);
	else
		drbd_bm_unlock(device);

	if (do_suspend_io)
		drbd_resume_io(device);

	return rv;
}

void drbd_md_set_flag(struct drbd_device *device, enum mdf_flag flag) __must_hold(local)
{
	if ((device->ldev->md.flags & flag) != flag) {
		drbd_md_mark_dirty(device);
		device->ldev->md.flags |= flag;
	}
}

void drbd_md_set_peer_flag(struct drbd_peer_device *peer_device,
			   enum mdf_peer_flag flag) __must_hold(local)
{
	struct drbd_device *device = peer_device->device;
	struct drbd_md *md = &device->ldev->md;

	if (!(md->peers[peer_device->node_id].flags & flag)) {
		drbd_md_mark_dirty(device);
		md->peers[peer_device->node_id].flags |= flag;
	}
}

void drbd_md_clear_flag(struct drbd_device *device, enum mdf_flag flag) __must_hold(local)
{
	if ((device->ldev->md.flags & flag) != 0) {
		drbd_md_mark_dirty(device);
		device->ldev->md.flags &= ~flag;
	}
}

void drbd_md_clear_peer_flag(struct drbd_peer_device *peer_device,
			     enum mdf_peer_flag flag) __must_hold(local)
{
	struct drbd_device *device = peer_device->device;
	struct drbd_md *md = &device->ldev->md;

	if (md->peers[peer_device->node_id].flags & flag) {
		drbd_md_mark_dirty(device);
		md->peers[peer_device->node_id].flags &= ~flag;
	}
}

int drbd_md_test_flag(struct drbd_backing_dev *bdev, enum mdf_flag flag)
{
	return (bdev->md.flags & flag) != 0;
}

bool drbd_md_test_peer_flag(struct drbd_peer_device *peer_device, enum mdf_peer_flag flag)
{
	struct drbd_md *md = &peer_device->device->ldev->md;

	if (peer_device->bitmap_index == -1)
		return false;

	return md->peers[peer_device->node_id].flags & flag;
}

static void md_sync_timer_fn(DRBD_TIMER_FN_ARG)
{
	struct drbd_device *device = DRBD_TIMER_ARG2OBJ(device, md_sync_timer);
	drbd_device_post_work(device, MD_SYNC);
}

/**
 * drbd_wait_misc  -  wait for a request or peer request to make progress
 * @device:	device associated with the request or peer request
 * @peer_device: NULL when waiting for a request; the peer device of the peer
 *		 request when waiting for a peer request
 * @i:		the struct drbd_interval embedded in struct drbd_request or
 *		struct drbd_peer_request
 */
int drbd_wait_misc(struct drbd_device *device, struct drbd_peer_device *peer_device, struct drbd_interval *i)
{
	DEFINE_WAIT(wait);
	long timeout;

	rcu_read_lock();
	if (peer_device) {
		struct net_conf *net_conf = rcu_dereference(peer_device->connection->transport.net_conf);
		if (!net_conf) {
			rcu_read_unlock();
			return -ETIMEDOUT;
		}
		timeout = net_conf->ko_count ? net_conf->timeout * HZ / 10 * net_conf->ko_count :
					       MAX_SCHEDULE_TIMEOUT;
	} else {
		struct disk_conf *disk_conf = rcu_dereference(device->ldev->disk_conf);
		timeout = disk_conf->disk_timeout * HZ / 10;
	}
	rcu_read_unlock();

	/* Indicate to wake up device->misc_wait on progress.  */
	i->waiting = true;
	prepare_to_wait(&device->misc_wait, &wait, TASK_INTERRUPTIBLE);
	spin_unlock_irq(&device->resource->req_lock);
	timeout = schedule_timeout(timeout);
	finish_wait(&device->misc_wait, &wait);
	spin_lock_irq(&device->resource->req_lock);
	if (!timeout || (peer_device && peer_device->repl_state[NOW] < L_ESTABLISHED))
		return -ETIMEDOUT;
	if (signal_pending(current))
		return -ERESTARTSYS;
	return 0;
}

#ifndef __maybe_unused
#define __maybe_unused                  __attribute__((unused))
#endif
void lock_all_resources(void)
{
	struct drbd_resource *resource;
	int __maybe_unused i = 0;

	mutex_lock(&resources_mutex);
	local_irq_disable();
	for_each_resource(resource, &drbd_resources)
		spin_lock_nested(&resource->req_lock, i++);
}

void unlock_all_resources(void)
{
	struct drbd_resource *resource;

	for_each_resource(resource, &drbd_resources)
		spin_unlock(&resource->req_lock);
	local_irq_enable();
	mutex_unlock(&resources_mutex);
}

long twopc_timeout(struct drbd_resource *resource)
{
	return resource->res_opts.twopc_timeout * HZ/10;
}

u64 directly_connected_nodes(struct drbd_resource *resource, enum which_state which)
{
	u64 directly_connected = 0;
	struct drbd_connection *connection;

	rcu_read_lock();
	for_each_connection_rcu(connection, resource) {
		if (connection->cstate[which] < C_CONNECTED)
			continue;
		directly_connected |= NODE_MASK(connection->peer_node_id);
	}
	rcu_read_unlock();

	return directly_connected;
}

#ifdef CONFIG_DRBD_FAULT_INJECTION
/* Fault insertion support including random number generator shamelessly
 * stolen from kernel/rcutorture.c */
struct fault_random_state {
	unsigned long state;
	unsigned long count;
};

#define FAULT_RANDOM_MULT 39916801  /* prime */
#define FAULT_RANDOM_ADD	479001701 /* prime */
#define FAULT_RANDOM_REFRESH 10000

/*
 * Crude but fast random-number generator.  Uses a linear congruential
 * generator, with occasional help from get_random_bytes().
 */
static unsigned long
_drbd_fault_random(struct fault_random_state *rsp)
{
	long refresh;

	if (!rsp->count--) {
		get_random_bytes(&refresh, sizeof(refresh));
		rsp->state += refresh;
		rsp->count = FAULT_RANDOM_REFRESH;
	}
	rsp->state = rsp->state * FAULT_RANDOM_MULT + FAULT_RANDOM_ADD;
	return swahw32(rsp->state);
}

static char *
_drbd_fault_str(unsigned int type) {
	static char *_faults[] = {
		[DRBD_FAULT_MD_WR] = "Meta-data write",
		[DRBD_FAULT_MD_RD] = "Meta-data read",
		[DRBD_FAULT_RS_WR] = "Resync write",
		[DRBD_FAULT_RS_RD] = "Resync read",
		[DRBD_FAULT_DT_WR] = "Data write",
		[DRBD_FAULT_DT_RD] = "Data read",
		[DRBD_FAULT_DT_RA] = "Data read ahead",
		[DRBD_FAULT_BM_ALLOC] = "BM allocation",
		[DRBD_FAULT_AL_EE] = "EE allocation",
		[DRBD_FAULT_RECEIVE] = "receive data corruption",
	};

	return (type < DRBD_FAULT_MAX) ? _faults[type] : "**Unknown**";
}

unsigned int
_drbd_insert_fault(struct drbd_device *device, unsigned int type)
{
	static struct fault_random_state rrs = {0, 0};

	unsigned int ret = (
		(drbd_fault_devs == 0 ||
			((1 << device_to_minor(device)) & drbd_fault_devs) != 0) &&
		(((_drbd_fault_random(&rrs) % 100) + 1) <= drbd_fault_rate));

	if (ret) {
		drbd_fault_count++;

		if (drbd_ratelimit())
			drbd_warn(device, "***Simulating %s failure\n",
				_drbd_fault_str(type));
	}

	return ret;
}
#endif

module_init(drbd_init)
module_exit(drbd_cleanup)

/* For transport layer */
EXPORT_SYMBOL(drbd_destroy_connection);
EXPORT_SYMBOL(drbd_destroy_path);<|MERGE_RESOLUTION|>--- conflicted
+++ resolved
@@ -2284,16 +2284,9 @@
 	}
 	p->dp_flags = cpu_to_be32(dp_flags);
 
-<<<<<<< HEAD
 	if (trim) {
-		err = __send_command(peer_device->connection, device->vnr, P_TRIM, DATA_STREAM);
-=======
-	if (dp_flags & (DP_DISCARD|DP_ZEROES)) {
-		enum drbd_packet cmd = (dp_flags & DP_ZEROES) ? P_ZEROES : P_TRIM;
-		struct p_trim *t = (struct p_trim*)p;
-		t->size = cpu_to_be32(req->i.size);
-		err = __send_command(peer_device->connection, device->vnr, sock, cmd, sizeof(*t), NULL, 0);
->>>>>>> 6036fafc
+		err = __send_command(peer_device->connection, device->vnr,
+				(dp_flags & DP_ZEROES) ? P_ZEROES : P_TRIM, DATA_STREAM);
 		goto out;
 	}
 
