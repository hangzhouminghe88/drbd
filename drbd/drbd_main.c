/*
-*- Linux-c -*-
   drbd.c
   Kernel module for 2.6.x Kernels

   This file is part of DRBD by Philipp Reisner and Lars Ellenberg.

   Copyright (C) 2001-2008, LINBIT Information Technologies GmbH.
   Copyright (C) 1999-2008, Philipp Reisner <philipp.reisner@linbit.com>.
   Copyright (C) 2002-2008, Lars Ellenberg <lars.ellenberg@linbit.com>.

   drbd is free software; you can redistribute it and/or modify
   it under the terms of the GNU General Public License as published by
   the Free Software Foundation; either version 2, or (at your option)
   any later version.

   drbd is distributed in the hope that it will be useful,
   but WITHOUT ANY WARRANTY; without even the implied warranty of
   MERCHANTABILITY or FITNESS FOR A PARTICULAR PURPOSE.  See the
   GNU General Public License for more details.

   You should have received a copy of the GNU General Public License
   along with drbd; see the file COPYING.  If not, write to
   the Free Software Foundation, 675 Mass Ave, Cambridge, MA 02139, USA.

 */

#include <linux/autoconf.h>
#include <linux/module.h>
#include <linux/version.h>

#include <asm/uaccess.h>
#include <asm/types.h>
#include <net/sock.h>
#include <linux/ctype.h>
#include <linux/smp_lock.h>
#include <linux/fs.h>
#include <linux/file.h>
#include <linux/proc_fs.h>
#include <linux/init.h>
#include <linux/mm.h>
#include <linux/drbd_config.h>
#include <linux/mm_inline.h>
#include <linux/slab.h>
#include <linux/random.h>
#include <linux/reboot.h>
#include <linux/notifier.h>
#include <linux/byteorder/swabb.h>

#define __KERNEL_SYSCALLS__
#include <linux/unistd.h>
#include <linux/vmalloc.h>

#include <linux/drbd.h>
#include <linux/drbd_limits.h>
#include "drbd_int.h"
#include "drbd_req.h" /* only for _req_mod in tl_release and tl_clear */

struct after_state_chg_work {
	struct drbd_work w;
	union drbd_state_t os;
	union drbd_state_t ns;
	enum chg_state_flags flags;
};

int drbdd_init(struct Drbd_thread *);
int drbd_worker(struct Drbd_thread *);
int drbd_asender(struct Drbd_thread *);

int drbd_init(void);
int drbd_open(struct inode *inode, struct file *file);
int drbd_close(struct inode *inode, struct file *file);
int w_after_state_ch(struct drbd_conf *mdev, struct drbd_work *w, int unused);
static void after_state_ch(struct drbd_conf *mdev, union drbd_state_t os,
			   union drbd_state_t ns, enum chg_state_flags flags);
int w_md_sync(struct drbd_conf *mdev, struct drbd_work *w, int unused);
void md_sync_timer_fn(unsigned long data);

MODULE_AUTHOR("Philipp Reisner <phil@linbit.com>, "
	      "Lars Ellenberg <lars@linbit.com>");
MODULE_DESCRIPTION("drbd - Distributed Replicated Block Device v" REL_VERSION);
MODULE_LICENSE("GPL");
MODULE_PARM_DESC(minor_count, "Maximum number of drbd devices (1-255)");
MODULE_ALIAS_BLOCKDEV_MAJOR(DRBD_MAJOR);

#include <linux/moduleparam.h>
/* allow_open_on_secondary */
MODULE_PARM_DESC(allow_oos, "DONT USE!");
/* thanks to these macros, if compiled into the kernel (not-module),
 * this becomes the boot parameter drbd.minor_count */
module_param(minor_count, int,0444);
module_param(allow_oos, bool,0);

#ifdef DRBD_ENABLE_FAULTS
int enable_faults;
int fault_rate;
int fault_count;
int fault_devs;
/* bitmap of enabled faults */
module_param(enable_faults, int, 0664);
/* fault rate % value - applies to all enabled faults */
module_param(fault_rate, int, 0664);
/* count of faults inserted */
module_param(fault_count, int, 0664);
/* bitmap of devices to insert faults on */
module_param(fault_devs, int, 0644);
#endif

/* module parameter, defined */
int minor_count = 32;
int allow_oos;

#ifdef ENABLE_DYNAMIC_TRACE
int trace_type;		/* Bitmap of trace types to enable */
int trace_level;	/* Current trace level */
int trace_devs;		/* Bitmap of devices to trace */

module_param(trace_level, int, 0644);
module_param(trace_type, int, 0644);
module_param(trace_devs, int, 0644);
#endif

/* Module parameter for setting the user mode helper program
 * to run. Default is /sbin/drbdadm */
char usermode_helper[80] = "/sbin/drbdadm";

module_param_string(usermode_helper, usermode_helper,
	sizeof(usermode_helper), 0644);

/* in 2.6.x, our device mapping and config info contains our virtual gendisks
 * as member "struct gendisk *vdisk;"
 */
struct drbd_conf **minor_table;

struct kmem_cache *drbd_request_cache;
struct kmem_cache *drbd_ee_cache;
mempool_t *drbd_request_mempool;
mempool_t *drbd_ee_mempool;

/* I do not use a standard mempool, because:
   1) I want to hand out the preallocated objects first.
   2) I want to be able to interrupt sleeping allocation with a signal.
   Note: This is a single linked list, the next pointer is the private
	 member of struct page.
 */
struct page *drbd_pp_pool;
spinlock_t   drbd_pp_lock;
int          drbd_pp_vacant;
wait_queue_head_t drbd_pp_wait;

struct block_device_operations drbd_ops = {
	.owner =   THIS_MODULE,
	.open =    drbd_open,
	.release = drbd_close,
};

#define ARRY_SIZE(A) (sizeof(A)/sizeof(A[0]))

/************************* The transfer log start */
int tl_init(struct drbd_conf *mdev)
{
	struct drbd_barrier *b;

	b = kmalloc(sizeof(struct drbd_barrier), GFP_KERNEL);
	if (!b)
		return 0;
	INIT_LIST_HEAD(&b->requests);
	INIT_LIST_HEAD(&b->w.list);
	b->next = 0;
	b->br_number = 4711;
	b->n_req = 0;

	mdev->oldest_barrier = b;
	mdev->newest_barrier = b;

	mdev->tl_hash = NULL;
	mdev->tl_hash_s = 0;

	return 1;
}

void tl_cleanup(struct drbd_conf *mdev)
{
	D_ASSERT(mdev->oldest_barrier == mdev->newest_barrier);
	kfree(mdev->oldest_barrier);
	kfree(mdev->tl_hash);
	mdev->tl_hash_s = 0;
}

/**
 * _tl_add_barrier: Adds a barrier to the TL.
 */
void _tl_add_barrier(struct drbd_conf *mdev, struct drbd_barrier *new)
{
	struct drbd_barrier *newest_before;

	INIT_LIST_HEAD(&new->requests);
	INIT_LIST_HEAD(&new->w.list);
	new->next = 0;
	new->n_req = 0;

	newest_before = mdev->newest_barrier;
	/* never send a barrier number == 0, because that is special-cased
	 * when using TCQ for our write ordering code */
	new->br_number = (newest_before->br_number+1) ?: 1;
	if (mdev->newest_barrier != new) {
		mdev->newest_barrier->next = new;
		mdev->newest_barrier = new;
	}
}

/* when we receive a barrier ack */
void tl_release(struct drbd_conf *mdev, unsigned int barrier_nr,
		       unsigned int set_size)
{
	struct drbd_barrier *b, *nob; /* next old barrier */
	struct list_head *le, *tle;
	struct drbd_request *r;

	spin_lock_irq(&mdev->req_lock);

	b = mdev->oldest_barrier;

	/* Clean up list of requests processed during current epoch */
	list_for_each_safe(le, tle, &b->requests) {
		r = list_entry(le, struct drbd_request, tl_requests);
		_req_mod(r, barrier_acked, 0);
	}
	list_del(&b->requests);
	/* There could be requests on the list waiting for completion
	   of the write to the local disk, to avoid corruptions of
	   slab's data structures we have to remove the lists head */

	D_ASSERT(b->br_number == barrier_nr);
	D_ASSERT(b->n_req == set_size);

#if 1
	if (b->br_number != barrier_nr) {
		DUMPI(b->br_number);
		DUMPI(barrier_nr);
	}
	if (b->n_req != set_size) {
		DUMPI(b->n_req);
		DUMPI(set_size);
	}
#endif

	nob = b->next;
	if (test_and_clear_bit(CREATE_BARRIER, &mdev->flags)) {
		_tl_add_barrier(mdev, b);
		if (nob)
			mdev->oldest_barrier = nob;
		/* if nob == NULL b was the only barrier, and becomes the new
		   barrer. Threfore mdev->oldest_barrier points already to b */
	} else {
		D_ASSERT(nob != NULL);
		mdev->oldest_barrier = nob;
		kfree(b);
	}

	spin_unlock_irq(&mdev->req_lock);
}


/* called by drbd_disconnect (exiting receiver thread)
 * or from some after_state_ch */
void tl_clear(struct drbd_conf *mdev)
{
	struct drbd_barrier *b, *tmp;

	WARN("tl_clear()\n");

	spin_lock_irq(&mdev->req_lock);

	b = mdev->oldest_barrier;
	while ( b ) {
		struct list_head *le, *tle;
		struct drbd_request *r;

		list_for_each_safe(le, tle, &b->requests) {
			r = list_entry(le, struct drbd_request, tl_requests);
			_req_mod(r, connection_lost_while_pending, 0);
		}
		tmp = b->next;

		/* there could still be requests on that ring list,
		 * in case local io is still pending */
		list_del(&b->requests);

		if (b == mdev->newest_barrier) {
			D_ASSERT(tmp == NULL);
			b->br_number = 4711;
			b->n_req = 0;
			INIT_LIST_HEAD(&b->requests);
			mdev->oldest_barrier = b;
			break;
		}
		kfree(b);
		b = tmp;
		/* dec_ap_pending corresponding to _drbd_send_barrier;
		 * note: the barrier for the current epoch (newest_barrier)
		 * has not been sent yet, so we don't dec_ap_pending for it
		 * here, either */
		dec_ap_pending(mdev);
	}
	D_ASSERT(mdev->newest_barrier == mdev->oldest_barrier);
	D_ASSERT(mdev->newest_barrier->br_number == 4711);

	/* ensure bit indicating barrier is required is clear */
	clear_bit(CREATE_BARRIER, &mdev->flags);

	spin_unlock_irq(&mdev->req_lock);
}

/**
 * drbd_io_error: Handles the on_io_error setting, should be called in the
 * unlikely(!drbd_bio_uptodate(e->bio)) case from kernel thread context.
 * See also drbd_chk_io_error
 *
 * NOTE: we set ourselves FAILED here if on_io_error is Detach or Panic OR
 *	 if the forcedetach flag is set. This flag is set when failures
 *	 occur writing the meta data portion of the disk as they are
 *	 not recoverable. We also try to write the "need full sync bit" here
 *	 anyways.  This is to make sure that you get a resynchronisation of
 *	 the full device the next time you connect.
 */
int drbd_io_error(struct drbd_conf *mdev, int forcedetach)
{
	enum io_error_handler eh;
	unsigned long flags;
	int send;
	int ok = 1;

	eh = PassOn;
	if (inc_local_if_state(mdev, Failed)) {
		eh = mdev->bc->dc.on_io_error;
		dec_local(mdev);
	}

	if (!forcedetach && eh == PassOn)
		return 1;

	spin_lock_irqsave(&mdev->req_lock, flags);
	send = (mdev->state.disk == Failed);
	if (send)
		_drbd_set_state(_NS(mdev, disk, Diskless), ChgStateHard);
	spin_unlock_irqrestore(&mdev->req_lock, flags);

	if (!send)
		return ok;

	if (mdev->state.conn >= Connected) {
		ok = drbd_send_state(mdev);
		if (ok) WARN("Notified peer that my disk is broken.\n");
		else ERR("Sending state in drbd_io_error() failed\n");
	}

	/* Make sure we try to flush meta-data to disk - we come
	 * in here because of a local disk error so it might fail
	 * but we still need to try -- both because the error might
	 * be in the data portion of the disk and because we need
	 * to ensure the md-sync-timer is stopped if running. */
	drbd_md_sync(mdev);

	/* Releasing the backing device is done in after_state_ch() */

	if (eh == CallIOEHelper)
		drbd_khelper(mdev, "local-io-error");

	return ok;
}

/**
 * cl_wide_st_chg:
 * Returns TRUE if this state change should be preformed as a cluster wide
 * transaction. Of course it returns 0 as soon as the connection is lost.
 */
int cl_wide_st_chg(struct drbd_conf *mdev,
	union drbd_state_t os, union drbd_state_t ns)
{
	return ( os.conn >= Connected && ns.conn >= Connected &&
		 ( ( os.role != Primary && ns.role == Primary ) ||
		   ( os.conn != StartingSyncT && ns.conn == StartingSyncT ) ||
		   ( os.conn != StartingSyncS && ns.conn == StartingSyncS ) ||
		   ( os.disk != Diskless && ns.disk == Diskless ) ) ) ||
		(os.conn >= Connected && ns.conn == Disconnecting);
}

int drbd_change_state(struct drbd_conf *mdev, enum chg_state_flags f,
		      union drbd_state_t mask, union drbd_state_t val)
{
	unsigned long flags;
	union drbd_state_t os, ns;
	int rv;

	spin_lock_irqsave(&mdev->req_lock, flags);
	os = mdev->state;
	ns.i = (os.i & ~mask.i) | val.i;
	rv = _drbd_set_state(mdev, ns, f);
	ns = mdev->state;
	spin_unlock_irqrestore(&mdev->req_lock, flags);

	return rv;
}

void drbd_force_state(struct drbd_conf *mdev,
	union drbd_state_t mask, union drbd_state_t val)
{
	drbd_change_state(mdev, ChgStateHard, mask, val);
}

int is_valid_state(struct drbd_conf *mdev, union drbd_state_t ns);
int is_valid_state_transition(struct drbd_conf *,
	union drbd_state_t, union drbd_state_t);
int drbd_send_state_req(struct drbd_conf *,
	union drbd_state_t, union drbd_state_t);

enum set_st_err _req_st_cond(struct drbd_conf *mdev,
	union drbd_state_t mask, union drbd_state_t val)
{
	union drbd_state_t os, ns;
	unsigned long flags;
	int rv;

	if (test_and_clear_bit(CL_ST_CHG_SUCCESS, &mdev->flags))
		return SS_CW_Success;

	if (test_and_clear_bit(CL_ST_CHG_FAIL, &mdev->flags))
		return SS_CW_FailedByPeer;

	rv = 0;
	spin_lock_irqsave(&mdev->req_lock, flags);
	os = mdev->state;
	ns.i = (os.i & ~mask.i) | val.i;
	if ( !cl_wide_st_chg(mdev, os, ns) ) rv = SS_CW_NoNeed;
	if (!rv) {
		rv = is_valid_state(mdev, ns);
		if (rv == SS_Success) {
			rv = is_valid_state_transition(mdev, ns, os);
			if (rv == SS_Success)
				rv = 0; /* cont waiting, otherwise fail. */
		}
	}
	spin_unlock_irqrestore(&mdev->req_lock, flags);

	return rv;
}

/**
 * _drbd_request_state:
 * This function is the most gracefull way to change state. For some state
 * transition this function even does a cluster wide transaction.
 * It has a cousin named drbd_request_state(), which is always verbose.
 */
int _drbd_request_state(struct drbd_conf *mdev,
	union drbd_state_t mask, union drbd_state_t val,
		       enum chg_state_flags f)
{
	unsigned long flags;
	union drbd_state_t os, ns;
	int rv;

	spin_lock_irqsave(&mdev->req_lock, flags);
	os = mdev->state;
	ns.i = (os.i & ~mask.i) | val.i;

	if (cl_wide_st_chg(mdev, os, ns)) {
		rv = is_valid_state(mdev, ns);
		if (rv == SS_Success)
			rv = is_valid_state_transition(mdev, ns, os);
		spin_unlock_irqrestore(&mdev->req_lock, flags);

		if (rv < SS_Success) {
			if (f & ChgStateVerbose)
				print_st_err(mdev, os, ns, rv);
			return rv;
		}

		drbd_state_lock(mdev);
		if ( !drbd_send_state_req(mdev, mask, val) ) {
			drbd_state_unlock(mdev);
			rv = SS_CW_FailedByPeer;
			if (f & ChgStateVerbose)
				print_st_err(mdev, os, ns, rv);
			return rv;
		}

		wait_event(mdev->state_wait,
			(rv = _req_st_cond(mdev, mask, val)));

		if (rv < SS_Success) {
			/* nearly dead code. */
			drbd_state_unlock(mdev);
			if (f & ChgStateVerbose)
				print_st_err(mdev, os, ns, rv);
			return rv;
		}
		spin_lock_irqsave(&mdev->req_lock, flags);
		os = mdev->state;
		ns.i = (os.i & ~mask.i) | val.i;
		drbd_state_unlock(mdev);
	}

	rv = _drbd_set_state(mdev, ns, f);
	ns = mdev->state;
	spin_unlock_irqrestore(&mdev->req_lock, flags);

	return rv;
}


void print_st(struct drbd_conf *mdev, char *name, union drbd_state_t ns)
{
	ERR(" %s = { cs:%s st:%s/%s ds:%s/%s %c%c%c%c }\n",
	    name,
	    conns_to_name(ns.conn),
	    roles_to_name(ns.role),
	    roles_to_name(ns.peer),
	    disks_to_name(ns.disk),
	    disks_to_name(ns.pdsk),
	    ns.susp ? 's' : 'r',
	    ns.aftr_isp ? 'a' : '-',
	    ns.peer_isp ? 'p' : '-',
	    ns.user_isp ? 'u' : '-'
	    );
}

void print_st_err(struct drbd_conf *mdev,
	union drbd_state_t os, union drbd_state_t ns, int err)
{
	ERR("State change failed: %s\n", set_st_err_name(err));
	print_st(mdev, " state", os);
	print_st(mdev, "wanted", ns);
}


#define peers_to_name roles_to_name
#define pdsks_to_name disks_to_name

#define susps_to_name(A) ( (A) ? "1" : "0" )
#define aftr_isps_to_name(A) ( (A) ? "1" : "0" )
#define peer_isps_to_name(A) ( (A) ? "1" : "0" )
#define user_isps_to_name(A) ( (A) ? "1" : "0" )

#define PSC(A) \
	({ if (ns.A != os.A) { \
		pbp += sprintf(pbp, #A "( %s -> %s ) ", \
			      A##s_to_name(os.A), \
			      A##s_to_name(ns.A)); \
	} })

int is_valid_state(struct drbd_conf *mdev, union drbd_state_t ns)
{
	/* See drbd_state_sw_errors in drbd_strings.c */

	enum fencing_policy fp;
	int rv = SS_Success;

	fp = DontCare;
	if (inc_local(mdev)) {
		fp = mdev->bc->dc.fencing;
		dec_local(mdev);
	}

	if (inc_net(mdev)) {
		if ( !mdev->net_conf->two_primaries &&
		    ns.role == Primary && ns.peer == Primary )
			rv = SS_TwoPrimaries;
		dec_net(mdev);
	}

	if (rv <= 0)
		/* already found a reason to abort */;
	else if (ns.role == Secondary && mdev->open_cnt)
		rv = SS_DeviceInUse;

	else if ( ns.role == Primary && ns.conn < Connected &&
		 ns.disk < UpToDate ) rv = SS_NoUpToDateDisk;

	else if ( fp >= Resource &&
		 ns.role == Primary && ns.conn < Connected &&
		 ns.pdsk >= DUnknown ) rv = SS_PrimaryNOP;

	else if ( ns.role == Primary && ns.disk <= Inconsistent &&
		 ns.pdsk <= Inconsistent ) rv = SS_NoUpToDateDisk;

	else if ( ns.conn > Connected &&
		 ns.disk < UpToDate && ns.pdsk < UpToDate )
		rv = SS_BothInconsistent;

	else if ( ns.conn > Connected &&
		 (ns.disk == Diskless || ns.pdsk == Diskless ) )
		rv = SS_SyncingDiskless;

	else if ( (ns.conn == Connected ||
		  ns.conn == WFBitMapS ||
		  ns.conn == SyncSource ||
		  ns.conn == PausedSyncS) &&
		 ns.disk == Outdated ) rv = SS_ConnectedOutdates;

	return rv;
}

int is_valid_state_transition(struct drbd_conf *mdev,
	union drbd_state_t ns, union drbd_state_t os)
{
	int rv = SS_Success;

	if ( (ns.conn == StartingSyncT || ns.conn == StartingSyncS ) &&
	    os.conn > Connected) rv = SS_ResyncRunning;

	if (ns.conn == Disconnecting && os.conn == StandAlone)
		rv = SS_AlreadyStandAlone;

	if (ns.disk > Attaching && os.disk == Diskless)
		rv = SS_IsDiskLess;

	if ( ns.conn == WFConnection && os.conn < Unconnected )
		rv=SS_NoNetConfig;

	if ( ns.disk == Outdated && os.disk < Outdated && os.disk != Attaching)
		rv=SS_LowerThanOutdated;

	return rv;
}

int _drbd_set_state(struct drbd_conf *mdev,
	union drbd_state_t ns, enum chg_state_flags flags)
{
	union drbd_state_t os;
	int rv = SS_Success;
	int warn_sync_abort = 0;
	enum fencing_policy fp;
	struct after_state_chg_work* ascw;

	MUST_HOLD(&mdev->req_lock);

	os = mdev->state;

	fp = DontCare;
	if (inc_local(mdev)) {
		fp = mdev->bc->dc.fencing;
		dec_local(mdev);
	}

	/* Early state sanitising. Dissalow the invalidate ioctl to connect  */
	if ( (ns.conn == StartingSyncS || ns.conn == StartingSyncT) &&
		os.conn < Connected ) {
		ns.conn = os.conn;
		ns.pdsk = os.pdsk;
	}

	/* Dissalow Network errors to configure a device's network part */
	if ( (ns.conn >= Timeout && ns.conn <= TearDown ) &&
	    os.conn <= Disconnecting )
		ns.conn = os.conn;

	/* Dissalow network errors (+TearDown) to overwrite each other.
	   Dissalow network errors to overwrite the Disconnecting state. */
	if ( ( (os.conn >= Timeout && os.conn <= TearDown)
	      || os.conn == Disconnecting ) &&
	    ns.conn >= Timeout && ns.conn <= TearDown )
		ns.conn = os.conn;

	if (ns.conn < Connected) {
		ns.peer_isp = 0;
		ns.peer = Unknown;
		if ( ns.pdsk > DUnknown ||
		     ns.pdsk < Inconsistent ) ns.pdsk = DUnknown;
	}

	if (ns.conn <= Disconnecting && ns.disk == Diskless)
		ns.pdsk = DUnknown;

	if ( ns.conn > Connected && (ns.disk <= Failed || ns.pdsk <= Failed )) {
		warn_sync_abort = 1;
		ns.conn = Connected;
	}

	if ( ns.conn >= Connected &&
	    ( ns.disk == Consistent || ns.disk == Outdated ) ) {
		switch (ns.conn) {
		case WFBitMapT:
		case PausedSyncT:
			ns.disk = Outdated;
			break;
		case Connected:
		case WFBitMapS:
		case SyncSource:
		case PausedSyncS:
			ns.disk = UpToDate;
			break;
		case SyncTarget:
			ns.disk = Inconsistent;
			WARN("Implicit set disk state Inconsistent!\n");
			break;
		}
		if (os.disk == Outdated && ns.disk == UpToDate)
			WARN("Implicit set disk from Outdate to UpToDate\n");
	}

	if ( ns.conn >= Connected &&
	    ( ns.pdsk == Consistent || ns.pdsk == Outdated ) ) {
		switch (ns.conn) {
		case Connected:
		case WFBitMapT:
		case PausedSyncT:
		case SyncTarget:
			ns.pdsk = UpToDate;
			break;
		case WFBitMapS:
		case PausedSyncS:
			ns.pdsk = Outdated;
			break;
		case SyncSource:
			ns.pdsk = Inconsistent;
			WARN("Implicit set pdsk Inconsistent!\n");
			break;
		}
		if (os.pdsk == Outdated && ns.pdsk == UpToDate)
			WARN("Implicit set pdsk from Outdate to UpToDate\n");
	}

	/* Connection breaks down before we finished "Negotiating" */
	if (ns.conn < Connected && ns.disk == Negotiating) {
		ns.disk = mdev->new_state_tmp.disk;
		ns.pdsk = mdev->new_state_tmp.pdsk;
	}

	if (fp == Stonith &&
	    (ns.role == Primary &&
	     ns.conn < Connected &&
	     ns.pdsk > Outdated))
			ns.susp = 1;

	if (ns.aftr_isp || ns.peer_isp || ns.user_isp) {
		if (ns.conn == SyncSource)
			ns.conn = PausedSyncS;
		if (ns.conn == SyncTarget)
			ns.conn = PausedSyncT;
	} else {
		if (ns.conn == PausedSyncS)
			ns.conn = SyncSource;
		if (ns.conn == PausedSyncT)
			ns.conn = SyncTarget;
	}

	if (ns.i == os.i)
		return SS_NothingToDo;

	if ( !(flags & ChgStateHard) ) {
		/*  pre-state-change checks ; only look at ns  */
		/* See drbd_state_sw_errors in drbd_strings.c */

		rv = is_valid_state(mdev, ns);
		if (rv < SS_Success) {
			/* If the old state was illegal as well, then let
			   this happen...*/

			if ( is_valid_state(mdev, os) == rv ) {
				ERR("Considering state change from bad state. "
				    "Error would be: '%s'\n",
				    set_st_err_name(rv));
				print_st(mdev, "old", os);
				print_st(mdev, "new", ns);
				rv = is_valid_state_transition(mdev,ns,os);
			}
		} else
			rv = is_valid_state_transition(mdev, ns, os);
	}

	if (rv < SS_Success) {
		if (flags & ChgStateVerbose)
			print_st_err(mdev, os, ns, rv);
		return rv;
	}

	if (warn_sync_abort)
		WARN("Resync aborted.\n");

#if DUMP_MD >= 2
	{
	char *pbp, pb[300];
	pbp = pb;
	*pbp = 0;
	PSC(role);
	PSC(peer);
	PSC(conn);
	PSC(disk);
	PSC(pdsk);
	PSC(susp);
	PSC(aftr_isp);
	PSC(peer_isp);
	PSC(user_isp);
	INFO("%s\n", pb);
	}
#endif

	mdev->state.i = ns.i;
	wake_up(&mdev->misc_wait);
	wake_up(&mdev->state_wait);

	/**   post-state-change actions   **/
	if (os.conn >= SyncSource   && ns.conn <= Connected) {
		set_bit(STOP_SYNC_TIMER, &mdev->flags);
		mod_timer(&mdev->resync_timer, jiffies);
	}

	if ( (os.conn == PausedSyncT || os.conn == PausedSyncS) &&
	    (ns.conn == SyncTarget  || ns.conn == SyncSource) ) {
		INFO("Syncer continues.\n");
		mdev->rs_paused += (long)jiffies-(long)mdev->rs_mark_time;
		if (ns.conn == SyncTarget) {
			if (!test_and_clear_bit(STOP_SYNC_TIMER,&mdev->flags)) {
				mod_timer(&mdev->resync_timer,jiffies);
			}
			/* This if (!test_bit) is only needed for the case
			   that a device that has ceased to used its timer,
			   i.e. it is already in drbd_resync_finished() gets
			   paused and resumed. */
		}
	}

	if ( (os.conn == SyncTarget  || os.conn == SyncSource) &&
	    (ns.conn == PausedSyncT || ns.conn == PausedSyncS) ) {
		INFO("Resync suspended\n");
		mdev->rs_mark_time = jiffies;
		if (ns.conn == PausedSyncT)
			set_bit(STOP_SYNC_TIMER, &mdev->flags);
	}

	if(inc_local(mdev)) {
		u32 mdf = mdev->bc->md.flags & ~(MDF_Consistent|MDF_PrimaryInd|
						 MDF_ConnectedInd|MDF_WasUpToDate|
						 MDF_PeerOutDated );

		if (test_bit(CRASHED_PRIMARY,&mdev->flags) ||
		    mdev->state.role == Primary ||
		    ( mdev->state.pdsk < Inconsistent &&
		      mdev->state.peer == Primary ) )  mdf |= MDF_PrimaryInd;
		if (mdev->state.conn > WFReportParams) mdf |= MDF_ConnectedInd;
		if (mdev->state.disk > Inconsistent)   mdf |= MDF_Consistent;
		if (mdev->state.disk > Outdated)       mdf |= MDF_WasUpToDate;
		if (mdev->state.pdsk <= Outdated &&
		    mdev->state.pdsk >= Inconsistent)  mdf |= MDF_PeerOutDated;
		if( mdf != mdev->bc->md.flags) {
			mdev->bc->md.flags = mdf;
			drbd_md_mark_dirty(mdev);
		}
		dec_local(mdev);
	}

	/* Peer was forced UpToDate & Primary, consider to resync */
	if (os.disk == Inconsistent && os.pdsk == Inconsistent &&
	    os.peer == Secondary && ns.peer == Primary)
		set_bit(CONSIDER_RESYNC, &mdev->flags);

	/* Receiver should clean up itself */
	if (os.conn != Disconnecting && ns.conn == Disconnecting)
		drbd_thread_signal(&mdev->receiver);

	/* Now the receiver finished cleaning up itself, it should die */
	if (os.conn != StandAlone && ns.conn == StandAlone)
		drbd_thread_stop_nowait(&mdev->receiver);

	/* Upon network failure, we need to restart the receiver. */
	if (os.conn > TearDown &&
	    ns.conn <= TearDown && ns.conn >= Timeout)
		drbd_thread_restart_nowait(&mdev->receiver);

	ascw = kmalloc(sizeof(*ascw), GFP_ATOMIC);
	if (ascw) {
		ascw->os = os;
		ascw->ns = ns;
		ascw->flags = flags;
		ascw->w.cb = w_after_state_ch;
		drbd_queue_work(&mdev->data.work, &ascw->w);
	} else {
		WARN("Could not kmalloc an ascw\n");
	}

	return rv;
}

int w_after_state_ch(struct drbd_conf *mdev, struct drbd_work *w, int unused)
{
	struct after_state_chg_work *ascw;

	ascw = (struct after_state_chg_work *) w;
	after_state_ch(mdev, ascw->os, ascw->ns, ascw->flags);
	kfree(ascw);

	return 1;
}

static void after_state_ch(struct drbd_conf *mdev, union drbd_state_t os,
			   union drbd_state_t ns, enum chg_state_flags flags)
{
	enum fencing_policy fp;

	if ( (os.conn != Connected && ns.conn == Connected) ) {
		clear_bit(CRASHED_PRIMARY, &mdev->flags);
		if (mdev->p_uuid)
			mdev->p_uuid[UUID_FLAGS] &= ~((u64)2);
	}

	fp = DontCare;
	if (inc_local(mdev)) {
		fp = mdev->bc->dc.fencing;
		dec_local(mdev);
	}

	/* Inform userspace about the change... */
	drbd_bcast_state(mdev, ns);

	/* Here we have the actions that are performed after a
	   state change. This function might sleep */

	if (fp == Stonith && ns.susp) {
		/* case1: The outdate peer handler is successfull:
		 * case2: The connection was established again: */
		if ( (os.pdsk > Outdated  && ns.pdsk <= Outdated) ||
		     (os.conn < Connected && ns.conn >= Connected) ) {
			tl_clear(mdev);
			spin_lock_irq(&mdev->req_lock);
			_drbd_set_state(_NS(mdev, susp, 0), ChgStateVerbose);
			spin_unlock_irq(&mdev->req_lock);
		}
	}
	/* Do not change the order of the if above and below... */
	if (os.conn != WFBitMapS && ns.conn == WFBitMapS) {
		/* compare with drbd_make_request_common,
		 * wait_event and inc_ap_bio.
		 * Note: we may lose connection whilst waiting here.
		 * no worries though, should work out ok... */
		wait_event(mdev->misc_wait,
			mdev->state.conn != WFBitMapS ||
			!atomic_read(&mdev->ap_bio_cnt));
		drbd_bm_lock(mdev);
		drbd_send_bitmap(mdev);
		drbd_bm_unlock(mdev);
	}

	/* Lost contact to peer's copy of the data */
	if ( (os.pdsk >= Inconsistent &&
	      os.pdsk != DUnknown &&
	      os.pdsk != Outdated)
	&&   (ns.pdsk < Inconsistent ||
	      ns.pdsk == DUnknown ||
	      ns.pdsk == Outdated) ) {
		kfree(mdev->p_uuid);
		mdev->p_uuid = NULL;
		if (inc_local(mdev)) {
			/* generate new uuid, unless we did already */
			if (ns.role == Primary &&
			    mdev->bc->md.uuid[Bitmap] == 0)
				drbd_uuid_new_current(mdev);

			/* Note: The condition ns.peer == Primary implies
			 * that we are connected. Otherwise it would
			 * be ns.peer == Unknown.
			 * So this means our peer lost its disk.
			 * No rotation into BitMap-UUID! A FullSync is
			 * required after a primary detached from its disk! */
			if (ns.peer == Primary) {
				u64 uuid;
				INFO("Creating new current UUID [no BitMap]\n");
				get_random_bytes(&uuid, sizeof(u64));
				drbd_uuid_set(mdev, Current, uuid);
			}
			dec_local(mdev);
		}
	}

	if (ns.pdsk < Inconsistent && inc_local(mdev)) {
		/* Diskless Peer becomes primary */
		if (os.peer == Secondary && ns.peer == Primary && mdev->bc->md.uuid[Bitmap] == 0)
			drbd_uuid_new_current(mdev);
		/* Diskless Peer becomes secondary */
		if (os.peer == Primary && ns.peer == Secondary)
			drbd_al_to_on_disk_bm(mdev);
		dec_local(mdev);
	}

	/* Last part of the attaching process ... */
	if ( ns.conn >= Connected &&
	     os.disk == Attaching && ns.disk == Negotiating ) {
		kfree(mdev->p_uuid); /* We expect to receive up-to-date UUIDs soon. */
		mdev->p_uuid = NULL; /* ...to not use the old ones in the mean time */
		drbd_send_sizes(mdev);  /* to start sync... */
		drbd_send_uuids(mdev);
		drbd_send_state(mdev);
	}

	/* We want to pause/continue resync, tell peer. */
	if ( ns.conn >= Connected &&
	     (( os.aftr_isp != ns.aftr_isp ) ||
	      ( os.user_isp != ns.user_isp )) )
		drbd_send_state(mdev);

	/* In case one of the isp bits got set, suspend other devices. */
	if ( ( !os.aftr_isp && !os.peer_isp && !os.user_isp) &&
	     ( ns.aftr_isp || ns.peer_isp || ns.user_isp) )
		suspend_other_sg(mdev);

	/* Make sure the peer gets informed about eventual state
	   changes (ISP bits) while we were in WFReportParams. */
	if (os.conn == WFReportParams && ns.conn >= Connected) {
		drbd_send_state(mdev);
	}

	/* We are in the progress to start a full sync... */
	if ( ( os.conn != StartingSyncT && ns.conn == StartingSyncT ) ||
	     ( os.conn != StartingSyncS && ns.conn == StartingSyncS ) ) {

		drbd_bm_lock(mdev); /* racy... */

		drbd_md_set_flag(mdev, MDF_FullSync);
		drbd_md_sync(mdev);

		drbd_bm_set_all(mdev);
		drbd_bm_write(mdev);

		drbd_md_clear_flag(mdev, MDF_FullSync);
		drbd_md_sync(mdev);

		drbd_bm_unlock(mdev);

		if (ns.conn == StartingSyncT) {
			spin_lock_irq(&mdev->req_lock);
			_drbd_set_state(_NS(mdev, conn, WFSyncUUID), ChgStateVerbose);
			spin_unlock_irq(&mdev->req_lock);
		} else { /* StartingSyncS */
			drbd_start_resync(mdev, SyncSource);
		}
	}

	/* We are invalidating our self... */
	if ( os.conn < Connected && ns.conn < Connected &&
	       os.disk > Inconsistent && ns.disk == Inconsistent ) {
		drbd_bm_lock(mdev); /* racy... */

		drbd_md_set_flag(mdev, MDF_FullSync);
		drbd_md_sync(mdev);

		drbd_bm_set_all(mdev);
		drbd_bm_write(mdev);

		drbd_md_clear_flag(mdev, MDF_FullSync);
		drbd_md_sync(mdev);

		drbd_bm_unlock(mdev);
	}

	if (os.disk > Diskless && ns.disk == Diskless) {
		/* since inc_local() only works as long as disk>=Inconsistent,
		   and it is Diskless here, local_cnt can only go down, it can
		   not increase... It will reach zero */
		wait_event(mdev->misc_wait, !atomic_read(&mdev->local_cnt));

		drbd_free_bc(mdev->bc);	mdev->bc = NULL;
		lc_free(mdev->resync);  mdev->resync = NULL;
		lc_free(mdev->act_log); mdev->act_log = NULL;
	}

	/* A resync finished or aborted, wake paused devices... */
	if ( (os.conn > Connected && ns.conn <= Connected) ||
	     (os.peer_isp && !ns.peer_isp) ||
	     (os.user_isp && !ns.user_isp) )
		resume_next_sg(mdev);

	/* Upon network connection, we need to start the received */
	if (os.conn == StandAlone && ns.conn == Unconnected)
		drbd_thread_start(&mdev->receiver);

	/* Terminate worker thread if we are unconfigured - it will be
	   restarted as needed... */
	if (ns.disk == Diskless && ns.conn == StandAlone)
		drbd_thread_stop_nowait(&mdev->worker);
}


int drbd_thread_setup(void *arg)
{
	struct Drbd_thread *thi = (struct Drbd_thread *) arg;
	struct drbd_conf *mdev = thi->mdev;
	int retval;

	daemonize("drbd_thread");
	D_ASSERT(get_t_state(thi) == Running);
	D_ASSERT(thi->task == NULL);
	spin_lock(&thi->t_lock);
	thi->task = current;
	smp_mb();
	spin_unlock(&thi->t_lock);
	complete(&thi->startstop); /* notify: thi->task is set. */

	while (1) {
		retval = thi->function(thi);
		if (get_t_state(thi) != Restarting) break;
		thi->t_state = Running;
	}

	spin_lock(&thi->t_lock);
	thi->task = NULL;
	thi->t_state = None;
	smp_mb();
	spin_unlock(&thi->t_lock);

	/* THINK maybe two different completions? */
	complete(&thi->startstop); /* notify: thi->task unset. */

	INFO("Terminating %s thread\n",
	     thi == &mdev->receiver ? "receiver" :
	     thi == &mdev->asender  ? "asender"  :
	     thi == &mdev->worker   ? "worker"   : "NONSENSE");

	// Release mod reference taken when thread was started
	module_put(THIS_MODULE);
	return retval;
}

void drbd_thread_init(struct drbd_conf *mdev, struct Drbd_thread *thi,
		      int (*func) (struct Drbd_thread *))
{
	spin_lock_init(&thi->t_lock);
	thi->task    = NULL;
	thi->t_state = None;
	thi->function = func;
	thi->mdev = mdev;
}

int drbd_thread_start(struct Drbd_thread *thi)
{
	int pid;
	struct drbd_conf *mdev = thi->mdev;

	spin_lock(&thi->t_lock);

	if (thi->t_state == None) {
		INFO("Starting %s thread (from %s [%d])\n",
		     thi == &mdev->receiver ? "receiver" :
		     thi == &mdev->asender  ? "asender"  :
		     thi == &mdev->worker   ? "worker"   : "NONSENSE",
		     current->comm, current->pid);

		/* Get ref on module for thread - this is released when thread exits */
		if (!try_module_get(THIS_MODULE)) {
			ERR("Failed to get module reference in drbd_thread_start\n");
			spin_unlock(&thi->t_lock);
			return FALSE;
		}

		init_completion(&thi->startstop);
		D_ASSERT(thi->task == NULL);
		thi->t_state = Running;
		spin_unlock(&thi->t_lock);
		flush_signals(current); /* otherw. may get -ERESTARTNOINTR */

		/* FIXME rewrite to use kthread interface */
		pid = kernel_thread(drbd_thread_setup, (void *) thi, CLONE_FS);
		if (pid < 0) {
			ERR("Couldn't start thread (%d)\n", pid);

			module_put(THIS_MODULE);
			return FALSE;
		}
		/* waits until thi->task is set */
		wait_for_completion(&thi->startstop);
		D_ASSERT(thi->task);
		D_ASSERT(get_t_state(thi) == Running);
	} else {
		spin_unlock(&thi->t_lock);
	}

	return TRUE;
}


void _drbd_thread_stop(struct Drbd_thread *thi, int restart, int wait)
{
	struct drbd_conf *mdev = thi->mdev;
	enum Drbd_thread_state ns = restart ? Restarting : Exiting;

	spin_lock(&thi->t_lock);

	/* INFO("drbd_thread_stop: %s [%d]: %s %d -> %d; %d\n",
	     current->comm, current->pid,
	     thi->task ? thi->task->comm : "NULL", thi->t_state, ns, wait); */

	if (thi->t_state == None) {
		spin_unlock(&thi->t_lock);
		if (restart)
			drbd_thread_start(thi);
		return;
	}

	if (thi->t_state != ns) {
		if (thi->task == NULL) {
			spin_unlock(&thi->t_lock);
			return;
		}

		thi->t_state = ns;
		smp_mb();
		if (thi->task != current) {
			if (wait)
				init_completion(&thi->startstop);
			force_sig(DRBD_SIGKILL, thi->task);
		} else
			D_ASSERT(!wait);
	}
	spin_unlock(&thi->t_lock);

	if (wait) {
		D_ASSERT(thi->task != current);
		wait_for_completion(&thi->startstop);
		spin_lock(&thi->t_lock);
		D_ASSERT(thi->task == NULL);
		D_ASSERT(thi->t_state == None);
		spin_unlock(&thi->t_lock);
	}
}

void drbd_thread_signal(struct Drbd_thread *thi)
{
	spin_lock(&thi->t_lock);

	if (thi->t_state == None) {
		spin_unlock(&thi->t_lock);
		return;
	}

	if (thi->task != current)
		force_sig(DRBD_SIGKILL, thi->task);

	spin_unlock(&thi->t_lock);
}

/* the appropriate socket mutex must be held already */
int _drbd_send_cmd(struct drbd_conf *mdev, struct socket *sock,
			  enum Drbd_Packet_Cmd cmd, struct Drbd_Header *h,
			  size_t size, unsigned msg_flags)
{
	int sent, ok;

	ERR_IF(!h) return FALSE;
	ERR_IF(!size) return FALSE;

	h->magic   = BE_DRBD_MAGIC;
	h->command = cpu_to_be16(cmd);
	h->length  = cpu_to_be16(size-sizeof(struct Drbd_Header));

	dump_packet(mdev, sock, 0, (void *)h, __FILE__, __LINE__);
	sent = drbd_send(mdev, sock, h, size, msg_flags);

	ok = ( sent == size );
	if (!ok)
		ERR("short sent %s size=%d sent=%d\n",
		    cmdname(cmd), (int)size, sent);
	return ok;
}

/* don't pass the socket. we may only look at it
 * when we hold the appropriate socket mutex.
 */
int drbd_send_cmd(struct drbd_conf *mdev, int use_data_socket,
		  enum Drbd_Packet_Cmd cmd, struct Drbd_Header *h, size_t size)
{
	int ok = 0;
	struct socket *sock;

	if (use_data_socket) {
		down(&mdev->data.mutex);
		sock = mdev->data.socket;
	} else {
		down(&mdev->meta.mutex);
		sock = mdev->meta.socket;
	}

	/* drbd_disconnect() could have called drbd_free_sock()
	 * while we were waiting in down()... */
	if (likely(sock != NULL))
		ok = _drbd_send_cmd(mdev, sock, cmd, h, size, 0);

	if (use_data_socket)
		up(&mdev->data.mutex);
	else
		up(&mdev->meta.mutex);
	return ok;
}

int drbd_send_cmd2(struct drbd_conf *mdev, enum Drbd_Packet_Cmd cmd, char *data,
		   size_t size)
{
	struct Drbd_Header h;
	int ok;

	h.magic   = BE_DRBD_MAGIC;
	h.command = cpu_to_be16(cmd);
	h.length  = cpu_to_be16(size);

	if (!drbd_get_data_sock(mdev))
		return 0;

	dump_packet(mdev, mdev->data.socket, 0, (void *)&h, __FILE__, __LINE__);

	ok = ( sizeof(h) ==
		drbd_send(mdev, mdev->data.socket, &h, sizeof(h), 0) );
	ok = ok && ( size ==
		drbd_send(mdev, mdev->data.socket, data, size, 0) );

	drbd_put_data_sock(mdev);

	return ok;
}

int drbd_send_sync_param(struct drbd_conf *mdev, struct syncer_conf *sc)
{
	struct Drbd_SyncParam_Packet p;

	p.rate      = cpu_to_be32(sc->rate);

	return drbd_send_cmd(mdev, USE_DATA_SOCKET, SyncParam,
				(struct Drbd_Header *)&p, sizeof(p));
}

int drbd_send_protocol(struct drbd_conf *mdev)
{
	struct Drbd_Protocol_Packet p;

	p.protocol      = cpu_to_be32(mdev->net_conf->wire_protocol);
	p.after_sb_0p   = cpu_to_be32(mdev->net_conf->after_sb_0p);
	p.after_sb_1p   = cpu_to_be32(mdev->net_conf->after_sb_1p);
	p.after_sb_2p   = cpu_to_be32(mdev->net_conf->after_sb_2p);
	p.want_lose     = cpu_to_be32(mdev->net_conf->want_lose);
	p.two_primaries = cpu_to_be32(mdev->net_conf->two_primaries);

	return drbd_send_cmd(mdev, USE_DATA_SOCKET, ReportProtocol,
			     (struct Drbd_Header *)&p, sizeof(p));
}

<<<<<<< HEAD
int drbd_send_uuids(struct drbd_conf *mdev)
{
	struct Drbd_GenCnt_Packet p;
	int i;
=======
/* Hold sock mutex before calling this */
int _drbd_send_uuids(drbd_dev *mdev)
{
	Drbd_GenCnt_Packet p;
	int i, ok=0;
>>>>>>> 94c72e15
	u64 uuid_flags = 0;
	struct socket *sock = mdev->data.socket;

	if (!inc_local_if_state(mdev, Negotiating)) return 1; /* ok. */

	/* FIXME howto handle diskless ? */
	for (i = Current; i < UUID_SIZE; i++)
		p.uuid[i] = mdev->bc ? cpu_to_be64(mdev->bc->md.uuid[i]) : 0;

	mdev->comm_bm_set = drbd_bm_total_weight(mdev);
	p.uuid[UUID_SIZE] = cpu_to_be64(mdev->comm_bm_set);
	uuid_flags |= mdev->net_conf->want_lose ? 1 : 0;
	uuid_flags |= test_bit(CRASHED_PRIMARY, &mdev->flags) ? 2 : 0;
	p.uuid[UUID_FLAGS] = cpu_to_be64(uuid_flags);

	dec_local(mdev);

<<<<<<< HEAD
	return drbd_send_cmd(mdev, USE_DATA_SOCKET, ReportUUIDs,
			     (struct Drbd_Header *)&p, sizeof(p));
=======
	if (likely(sock != NULL))
		ok = _drbd_send_cmd(mdev, sock, ReportUUIDs,
				   (Drbd_Header*)&p, sizeof(p), 0);

	return ok;
}

int drbd_send_uuids(drbd_dev *mdev)
{
	int ok;
	down(&mdev->data.mutex);
	ok = _drbd_send_uuids(mdev);
	up(&mdev->data.mutex);

	return ok;
>>>>>>> 94c72e15
}

int drbd_send_sync_uuid(struct drbd_conf *mdev, u64 val)
{
	struct Drbd_SyncUUID_Packet p;

	p.uuid = cpu_to_be64(val);

	return drbd_send_cmd(mdev, USE_DATA_SOCKET, ReportSyncUUID,
			     (struct Drbd_Header *)&p, sizeof(p));
}

int drbd_send_sizes(struct drbd_conf *mdev)
{
	struct Drbd_Sizes_Packet p;
	sector_t d_size, u_size;
	int q_order_type;
	int ok;

	if (inc_local_if_state(mdev, Negotiating)) {
		D_ASSERT(mdev->bc->backing_bdev);
		d_size = drbd_get_max_capacity(mdev->bc);
		u_size = mdev->bc->dc.disk_size;
		q_order_type = drbd_queue_order_type(mdev);
		p.queue_order_type = cpu_to_be32(drbd_queue_order_type(mdev));
		dec_local(mdev);
	} else {
		d_size = 0;
		u_size = 0;
		q_order_type = QUEUE_ORDERED_NONE;
	}

	p.d_size = cpu_to_be64(d_size);
	p.u_size = cpu_to_be64(u_size);
	p.c_size = cpu_to_be64(drbd_get_capacity(mdev->this_bdev));
	p.max_segment_size = cpu_to_be32(mdev->rq_queue->max_segment_size);
	p.queue_order_type = cpu_to_be32(q_order_type);

	ok = drbd_send_cmd(mdev, USE_DATA_SOCKET, ReportSizes,
			   (struct Drbd_Header *)&p, sizeof(p));
	return ok;
}

/* Hold socket mutex before calling this */
int _drbd_send_state(drbd_dev *mdev)
{
	struct socket *sock = mdev->data.socket;
	Drbd_State_Packet p;
	int ok = 0;

	p.state    = cpu_to_be32(mdev->state.i);

	if (likely(sock != NULL))
		ok = _drbd_send_cmd(mdev, sock, ReportState,
				   (Drbd_Header*)&p, sizeof(p), 0);

	return ok;
}

/**
 * drbd_send_state:
 * Informs the peer about our state. Only call it when
 * mdev->state.conn >= Connected (I.e. you may not call it while in
 * WFReportParams. Though there is one valid and necessary exception,
 * drbd_connect() calls drbd_send_state() while in it WFReportParams.
 */
int drbd_send_state(struct drbd_conf *mdev)
{
<<<<<<< HEAD
	struct socket *sock;
	struct Drbd_State_Packet p;
	int ok = 0;

	down(&mdev->data.mutex);

	p.state = cpu_to_be32(mdev->state.i); /* Within the send mutex */
	sock = mdev->data.socket;

	if (likely(sock != NULL)) {
		ok = _drbd_send_cmd(mdev, sock, ReportState,
				    (struct Drbd_Header*)&p, sizeof(p), 0);
	}
=======
	int ok;

	/* Grab state lock so we wont send state if we're in the middle
	 * of a cluster wide state change on another thread */
	drbd_state_lock(mdev);
>>>>>>> 94c72e15

	down(&mdev->data.mutex);
	ok = _drbd_send_state(mdev);
	up(&mdev->data.mutex);

	drbd_state_unlock(mdev);
	return ok;
}

int drbd_send_state_req(struct drbd_conf *mdev,
	union drbd_state_t mask, union drbd_state_t val)
{
	struct Drbd_Req_State_Packet p;

	p.mask    = cpu_to_be32(mask.i);
	p.val     = cpu_to_be32(val.i);

	return drbd_send_cmd(mdev, USE_DATA_SOCKET, StateChgRequest,
			     (struct Drbd_Header *)&p, sizeof(p));
}

int drbd_send_sr_reply(struct drbd_conf *mdev, int retcode)
{
	struct Drbd_RqS_Reply_Packet p;

	p.retcode    = cpu_to_be32(retcode);

	return drbd_send_cmd(mdev, USE_META_SOCKET, StateChgReply,
			     (struct Drbd_Header *)&p, sizeof(p));
}


/* See the comment at receive_bitmap() */
int _drbd_send_bitmap(struct drbd_conf *mdev)
{
	int want;
	int ok = TRUE;
	int bm_i = 0;
	size_t bm_words, num_words;
	unsigned long *buffer;
	struct Drbd_Header *p;

	ERR_IF(!mdev->bitmap) return FALSE;

	bm_words = drbd_bm_words(mdev);
	p  = vmalloc(PAGE_SIZE); /* sleeps. cannot fail. */
	buffer = (unsigned long *)p->payload;

	if (drbd_md_test_flag(mdev->bc, MDF_FullSync)) {
		drbd_bm_set_all(mdev);
		drbd_bm_write(mdev);

		/* if write_bm did fail, Leave full sync flag set in Meta Data
		 * but otherwise process as per normal - need to tell other
		 * side that a full resync is required! */
		if (unlikely(mdev->state.disk <= Failed)) {
			ERR("Failed to write bitmap to disk!\n");
		} else {
			drbd_md_clear_flag(mdev, MDF_FullSync);
			drbd_md_sync(mdev);
		}
	}

	/*
	 * maybe TODO use some simple compression scheme, nowadays there are
	 * some such algorithms in the kernel anyways.
	 */
	do {
		num_words = min_t(size_t, BM_PACKET_WORDS, bm_words-bm_i );
		want = num_words * sizeof(long);
		if (want)
			drbd_bm_get_lel(mdev, bm_i, num_words, buffer);
		ok = _drbd_send_cmd(mdev, mdev->data.socket, ReportBitMap,
				   p, sizeof(*p) + want, 0);
		bm_i += num_words;
	} while (ok && want);

	vfree(p);
	return ok;
}

int drbd_send_bitmap(struct drbd_conf *mdev)
{
	int ok;

	if (!drbd_get_data_sock(mdev))
		return 0;
	ok = _drbd_send_bitmap(mdev);
	drbd_put_data_sock(mdev);
	return ok;
}

int drbd_send_b_ack(struct drbd_conf *mdev, u32 barrier_nr, u32 set_size)
{
	int ok;
	struct Drbd_BarrierAck_Packet p;

	p.barrier  = barrier_nr;
	p.set_size = cpu_to_be32(set_size);

	ok = drbd_send_cmd(mdev, USE_META_SOCKET, BarrierAck,
			(struct Drbd_Header *)&p, sizeof(p));
	return ok;
}

/**
 * _drbd_send_ack:
 * This helper function expects the sector and block_id parameter already
 * in big endian!
 */
int _drbd_send_ack(struct drbd_conf *mdev, enum Drbd_Packet_Cmd cmd,
			  u64 sector,
			  u32 blksize,
			  u64 block_id)
{
	int ok;
	struct Drbd_BlockAck_Packet p;

	p.sector   = sector;
	p.block_id = block_id;
	p.blksize  = blksize;
	p.seq_num  = cpu_to_be32(atomic_add_return(1, &mdev->packet_seq));

	if (!mdev->meta.socket || mdev->state.conn < Connected)
		return FALSE;
	ok = drbd_send_cmd(mdev, USE_META_SOCKET, cmd,
				(struct Drbd_Header *)&p, sizeof(p));
	return ok;
}

int drbd_send_ack_dp(struct drbd_conf *mdev, enum Drbd_Packet_Cmd cmd,
		     struct Drbd_Data_Packet *dp)
{
	const int header_size = sizeof(struct Drbd_Data_Packet)
			      - sizeof(struct Drbd_Header);
	int data_size  = ((struct Drbd_Header *)dp)->length - header_size;

	return _drbd_send_ack(mdev, cmd, dp->sector, cpu_to_be32(data_size),
			      dp->block_id);
}

int drbd_send_ack_rp(struct drbd_conf *mdev, enum Drbd_Packet_Cmd cmd,
		     struct Drbd_BlockRequest_Packet *rp)
{
	return _drbd_send_ack(mdev, cmd, rp->sector, rp->blksize, rp->block_id);
}

int drbd_send_ack(struct drbd_conf *mdev,
	enum Drbd_Packet_Cmd cmd, struct Tl_epoch_entry *e)
{
	return _drbd_send_ack(mdev, cmd,
			      cpu_to_be64(e->sector),
			      cpu_to_be32(e->size),
			      e->block_id);
}

int drbd_send_drequest(struct drbd_conf *mdev, int cmd,
		       sector_t sector, int size, u64 block_id)
{
	int ok;
	struct Drbd_BlockRequest_Packet p;

	p.sector   = cpu_to_be64(sector);
	p.block_id = block_id;
	p.blksize  = cpu_to_be32(size);

	/* FIXME BIO_RW_SYNC ? */

	ok = drbd_send_cmd(mdev, USE_DATA_SOCKET, cmd,
				(struct Drbd_Header *)&p, sizeof(p));
	return ok;
}

/* called on sndtimeo
 * returns FALSE if we should retry,
 * TRUE if we think connection is dead
 */
int we_should_drop_the_connection(struct drbd_conf *mdev, struct socket *sock)
{
	int drop_it;
	/* long elapsed = (long)(jiffies - mdev->last_received); */
	/* DUMPLU(elapsed); // elapsed ignored for now. */

	drop_it =   mdev->meta.socket == sock
		|| !mdev->asender.task
		|| get_t_state(&mdev->asender) != Running
		|| mdev->state.conn < Connected;

	if (drop_it)
		return TRUE;

	drop_it = !--mdev->ko_count;
	if (!drop_it) {
		ERR("[%s/%d] sock_sendmsg time expired, ko = %u\n",
		       current->comm, current->pid, mdev->ko_count);
		request_ping(mdev);
	}

	return drop_it; /* && (mdev->state == Primary) */;
}

/* The idea of sendpage seems to be to put some kind of reference
 * to the page into the skb, and to hand it over to the NIC. In
 * this process get_page() gets called.
 *
 * As soon as the page was really sent over the network put_page()
 * gets called by some part of the network layer. [ NIC driver? ]
 *
 * [ get_page() / put_page() increment/decrement the count. If count
 *   reaches 0 the page will be freed. ]
 *
 * This works nicely with pages from FSs.
 * But this means that in protocol A we might signal IO completion too early!
 *
 * In order not to corrupt data during a resync we must make sure
 * that we do not reuse our own buffer pages (EEs) to early, therefore
 * we have the net_ee list.
 *
 * XFS seems to have problems, still, it submits pages with page_count == 0!
 * As a workaround, we disable sendpage on pages
 * with page_count == 0 or PageSlab.
 */
int _drbd_no_send_page(struct drbd_conf *mdev, struct page *page,
		   int offset, size_t size)
{
       int ret;
       ret = drbd_send(mdev, mdev->data.socket, kmap(page) + offset, size, 0);
       kunmap(page);
       return ret;
}

int _drbd_send_page(struct drbd_conf *mdev, struct page *page,
		    int offset, size_t size)
{
	mm_segment_t oldfs = get_fs();
	int sent, ok;
	int len = size;

#ifdef SHOW_SENDPAGE_USAGE
	unsigned long now = jiffies;
	static unsigned long total;
	static unsigned long fallback;
	static unsigned long last_rep;

	/* report statistics every hour,
	 * if we had at least one fallback.
	 */
	++total;
	if (fallback && time_before(last_rep+3600*HZ, now)) {
		last_rep = now;
		printk(KERN_INFO "drbd: sendpage() omitted: %lu/%lu\n",
			fallback, total);
	}
#endif

	/* PARANOIA. if this ever triggers,
	 * something in the layers above us is really kaputt.
	 *one roundtrip later:
	 * doh. it triggered. so XFS _IS_ really kaputt ...
	 * oh well...
	 */
	if ( (page_count(page) < 1) || PageSlab(page) ) {
		/* e.g. XFS meta- & log-data is in slab pages, which have a
		 * page_count of 0 and/or have PageSlab() set...
		 */
#ifdef SHOW_SENDPAGE_USAGE
		++fallback;
#endif
		sent =  _drbd_no_send_page(mdev, page, offset, size);
		if (likely(sent > 0)) len -= sent;
		goto out;
	}

	set_fs(KERNEL_DS);
	do {
		sent = mdev->data.socket->ops->sendpage(mdev->data.socket, page,
							offset, len,
							MSG_NOSIGNAL);
		if (sent == -EAGAIN) {
			if (we_should_drop_the_connection(mdev,
							  mdev->data.socket))
				break;
			else
				continue;
		}
		if (sent <= 0) {
			WARN("%s: size=%d len=%d sent=%d\n",
			     __func__, (int)size, len, sent);
			break;
		}
		len    -= sent;
		offset += sent;
		/* FIXME test "last_received" ... */
	} while (len > 0 /* THINK && mdev->cstate >= Connected*/);
	set_fs(oldfs);

out:
	ok = (len == 0);
	if (likely(ok))
		mdev->send_cnt += size>>9;
	return ok;
}

static inline int _drbd_send_bio(struct drbd_conf *mdev, struct bio *bio)
{
	struct bio_vec *bvec;
	int i;
	__bio_for_each_segment(bvec, bio, i, 0) {
		if (!_drbd_no_send_page(mdev, bvec->bv_page,
				     bvec->bv_offset, bvec->bv_len))
			return 0;
	}
	return 1;
}

static inline int _drbd_send_zc_bio(struct drbd_conf *mdev, struct bio *bio)
{
	struct bio_vec *bvec;
	int i;
	__bio_for_each_segment(bvec, bio, i, 0) {
		if (!_drbd_send_page(mdev, bvec->bv_page,
				     bvec->bv_offset, bvec->bv_len))
			return 0;
	}

	return 1;
}

/* Used to send write requests
 * Primary -> Peer	(Data)
 */
int drbd_send_dblock(struct drbd_conf *mdev, struct drbd_request *req)
{
	int ok = 1;
	struct Drbd_Data_Packet p;
	unsigned int dp_flags = 0;

	if (!drbd_get_data_sock(mdev))
		return 0;

	p.head.magic   = BE_DRBD_MAGIC;
	p.head.command = cpu_to_be16(Data);
	p.head.length  = cpu_to_be16(sizeof(p)
			-sizeof(struct Drbd_Header)+req->size);

	p.sector   = cpu_to_be64(req->sector);
	p.block_id = (unsigned long)req;
	p.seq_num  = cpu_to_be32( req->seq_num =
				  atomic_add_return(1, &mdev->packet_seq) );
	dp_flags = 0;

	/* NOTE: no need to check if barriers supported here as we would
	 *       not pass the test in make_request_common in that case
	 */
	if (bio_barrier(req->master_bio))
		dp_flags |= DP_HARDBARRIER;
	if (bio_sync(req->master_bio))
		dp_flags |= DP_RW_SYNC;
	if (mdev->state.conn >= SyncSource &&
	    mdev->state.conn <= PausedSyncT)
		dp_flags |= DP_MAY_SET_IN_SYNC;

	p.dp_flags = cpu_to_be32(dp_flags);
	dump_packet(mdev, mdev->data.socket, 0, (void *)&p, __FILE__, __LINE__);
	set_bit(UNPLUG_REMOTE, &mdev->flags);
	ok = (sizeof(p) ==
		drbd_send(mdev, mdev->data.socket, &p, sizeof(p), MSG_MORE));
	if (ok) {
		if (mdev->net_conf->wire_protocol == DRBD_PROT_A)
			ok = _drbd_send_bio(mdev, req->master_bio);
		else
			ok = _drbd_send_zc_bio(mdev, req->master_bio);
	}

	drbd_put_data_sock(mdev);
	return ok;
}

/* answer packet, used to send data back for read requests:
 *  Peer       -> (diskless) Primary   (DataReply)
 *  SyncSource -> SyncTarget         (RSDataReply)
 */
int drbd_send_block(struct drbd_conf *mdev, enum Drbd_Packet_Cmd cmd,
		    struct Tl_epoch_entry *e)
{
	int ok;
	struct Drbd_Data_Packet p;

	p.head.magic   = BE_DRBD_MAGIC;
	p.head.command = cpu_to_be16(cmd);
	p.head.length  = cpu_to_be16( sizeof(p)
			-sizeof(struct Drbd_Header) + e->size);

	p.sector   = cpu_to_be64(e->sector);
	p.block_id = e->block_id;
	/* p.seq_num  = 0;    No sequence numbers here.. */

	/* Only called by our kernel thread.
	 * This one may be interupted by DRBD_SIG and/or DRBD_SIGKILL
	 * in response to ioctl or module unload.
	 */
	if (!drbd_get_data_sock(mdev))
		return 0;

	dump_packet(mdev, mdev->data.socket, 0, (void *)&p, __FILE__, __LINE__);
	ok = sizeof(p) == drbd_send(mdev, mdev->data.socket, &p,
					sizeof(p), MSG_MORE);
	if (ok)
		ok = _drbd_send_zc_bio(mdev, e->private_bio);

	drbd_put_data_sock(mdev);
	return ok;
}

/*
  drbd_send distinguishes two cases:

  Packets sent via the data socket "sock"
  and packets sent via the meta data socket "msock"

		    sock                      msock
  -----------------+-------------------------+------------------------------
  timeout           conf.timeout / 2          conf.timeout / 2
  timeout action    send a ping via msock     Abort communication
					      and close all sockets
*/

/*
 * you must have down()ed the appropriate [m]sock_mutex elsewhere!
 */
int drbd_send(struct drbd_conf *mdev, struct socket *sock,
	      void *buf, size_t size, unsigned msg_flags)
{
#if !HAVE_KERNEL_SENDMSG
	mm_segment_t oldfs;
	struct iovec iov;
#else
	struct kvec iov;
#endif
	struct msghdr msg;
	int rv, sent = 0;

	if (!sock)
		return -1000;

	/* THINK  if (signal_pending) return ... ? */

	iov.iov_base = buf;
	iov.iov_len  = size;

	msg.msg_name       = 0;
	msg.msg_namelen    = 0;
#if !HAVE_KERNEL_SENDMSG
	msg.msg_iov        = &iov;
	msg.msg_iovlen     = 1;
#endif
	msg.msg_control    = NULL;
	msg.msg_controllen = 0;
	msg.msg_flags      = msg_flags | MSG_NOSIGNAL;

#if !HAVE_KERNEL_SENDMSG
	oldfs = get_fs();
	set_fs(KERNEL_DS);
#endif

	if (sock == mdev->data.socket)
		mdev->ko_count = mdev->net_conf->ko_count;
	do {
		/* STRANGE
		 * tcp_sendmsg does _not_ use its size parameter at all ?
		 *
		 * -EAGAIN on timeout, -EINTR on signal.
		 */
/* THINK
 * do we need to block DRBD_SIG if sock == &meta.socket ??
 * otherwise wake_asender() might interrupt some send_*Ack !
 */
#if !HAVE_KERNEL_SENDMSG
		rv = sock_sendmsg(sock, &msg, iov.iov_len );
#else
		rv = kernel_sendmsg(sock, &msg, &iov, 1, size);
#endif
		if (rv == -EAGAIN) {
			if (we_should_drop_the_connection(mdev, sock))
				break;
			else
				continue;
		}
		D_ASSERT(rv != 0);
		if (rv == -EINTR) {
#if 0
			/* FIXME this happens all the time.
			 * we don't care for now!
			 * eventually this should be sorted out be the proper
			 * use of the SIGNAL_ASENDER bit... */
			if (DRBD_ratelimit(5*HZ, 5)) {
				DBG("Got a signal in drbd_send(,%c,)!\n",
				    sock == mdev->meta.socket ? 'm' : 's');
				/* dump_stack(); */
			}
#endif
			flush_signals(current);
			rv = 0;
		}
		if (rv < 0)
			break;
		sent += rv;
		iov.iov_base += rv;
		iov.iov_len  -= rv;
	} while (sent < size);

#if !HAVE_KERNEL_SENDMSG
	set_fs(oldfs);
#endif

	if (rv <= 0) {
		if (rv != -EAGAIN) {
			ERR("%s_sendmsg returned %d\n",
			    sock == mdev->meta.socket ? "msock" : "sock",
			    rv);
			drbd_force_state(mdev, NS(conn, BrokenPipe));
		} else
			drbd_force_state(mdev, NS(conn, Timeout));
	}

	return sent;
}

int drbd_open(struct inode *inode, struct file *file)
{
	struct drbd_conf *mdev;
	unsigned long flags;
	int rv = 0;

	mdev = minor_to_mdev(MINOR(inode->i_rdev));
	if (!mdev)
		return -ENODEV;

	spin_lock_irqsave(&mdev->req_lock, flags);
	/* to have a stable mdev->state.role
	 * and no race with updating open_cnt */

	if (mdev->state.role != Primary) {
		if (file->f_mode & FMODE_WRITE)
			rv = -EROFS;
		else if (!allow_oos)
			rv = -EMEDIUMTYPE;
	}

	if (!rv)
		mdev->open_cnt++;
	spin_unlock_irqrestore(&mdev->req_lock, flags);

	return rv;
}

int drbd_close(struct inode *inode, struct file *file)
{
	/* do not use *file (May be NULL, in case of a unmount :-) */
	struct drbd_conf *mdev;

	mdev = minor_to_mdev(MINOR(inode->i_rdev));
	if (!mdev)
		return -ENODEV;

	/*
	printk(KERN_ERR "drbd: close(inode=%p,file=%p)"
	       "current=%p,minor=%d,wc=%d\n", inode, file, current, minor,
	       inode->i_writecount);
	*/

	mdev->open_cnt--;

	return 0;
}

void drbd_unplug_fn(struct request_queue *q)
{
	struct drbd_conf *mdev = q->queuedata;

	MTRACE(TraceTypeUnplug, TraceLvlSummary,
	       INFO("got unplugged ap_bio_count=%d\n",
		    atomic_read(&mdev->ap_bio_cnt));
	       );

	/* unplug FIRST */
	spin_lock_irq(q->queue_lock);
	blk_remove_plug(q);
	spin_unlock_irq(q->queue_lock);

	/* only if connected */
	spin_lock_irq(&mdev->req_lock);
	if (mdev->state.pdsk >= Inconsistent && mdev->state.conn >= Connected) {
		D_ASSERT(mdev->state.role == Primary);
		if (test_and_clear_bit(UNPLUG_REMOTE, &mdev->flags)) {
			/* add to the data.work queue,
			 * unless already queued.
			 * XXX this might be a good addition to drbd_queue_work
			 * anyways, to detect "double queuing" ... */
			if (list_empty(&mdev->unplug_work.list))
				drbd_queue_work(&mdev->data.work,
						&mdev->unplug_work);
		}
	}
	spin_unlock_irq(&mdev->req_lock);

	if (mdev->state.disk >= Inconsistent)
		drbd_kick_lo(mdev);
}

void drbd_set_defaults(struct drbd_conf *mdev)
{
	mdev->sync_conf.after      = DRBD_AFTER_DEF;
	mdev->sync_conf.rate       = DRBD_RATE_DEF;
	mdev->sync_conf.al_extents = DRBD_AL_EXTENTS_DEF;
	mdev->state = (union drbd_state_t) {
		{ Secondary, Unknown, StandAlone, Diskless, DUnknown, 0 } };
}

void drbd_init_set_defaults(struct drbd_conf *mdev)
{
	/* the memset(,0,) did most of this.
	 * note: only assignments, no allocation in here */

#ifdef PARANOIA
	SET_MDEV_MAGIC(mdev);
#endif

	drbd_set_defaults(mdev);

	/* for now, we do NOT yet support it,
	 * even though we start some framework
	 * to eventually support barriers */
	set_bit(NO_BARRIER_SUPP, &mdev->flags);

	atomic_set(&mdev->ap_bio_cnt, 0);
	atomic_set(&mdev->ap_pending_cnt, 0);
	atomic_set(&mdev->rs_pending_cnt, 0);
	atomic_set(&mdev->unacked_cnt, 0);
	atomic_set(&mdev->local_cnt, 0);
	atomic_set(&mdev->net_cnt, 0);
	atomic_set(&mdev->packet_seq, 0);
	atomic_set(&mdev->pp_in_use, 0);

	init_MUTEX(&mdev->md_io_mutex);
	init_MUTEX(&mdev->data.mutex);
	init_MUTEX(&mdev->meta.mutex);
	sema_init(&mdev->data.work.s, 0);
	sema_init(&mdev->meta.work.s, 0);

	spin_lock_init(&mdev->data.work.q_lock);
	spin_lock_init(&mdev->meta.work.q_lock);

	spin_lock_init(&mdev->al_lock);
	spin_lock_init(&mdev->req_lock);
	spin_lock_init(&mdev->peer_seq_lock);

	INIT_LIST_HEAD(&mdev->active_ee);
	INIT_LIST_HEAD(&mdev->sync_ee);
	INIT_LIST_HEAD(&mdev->done_ee);
	INIT_LIST_HEAD(&mdev->read_ee);
	INIT_LIST_HEAD(&mdev->net_ee);
	INIT_LIST_HEAD(&mdev->resync_reads);
	INIT_LIST_HEAD(&mdev->data.work.q);
	INIT_LIST_HEAD(&mdev->meta.work.q);
	INIT_LIST_HEAD(&mdev->resync_work.list);
	INIT_LIST_HEAD(&mdev->unplug_work.list);
	INIT_LIST_HEAD(&mdev->md_sync_work.list);
	mdev->resync_work.cb  = w_resync_inactive;
	mdev->unplug_work.cb  = w_send_write_hint;
	mdev->md_sync_work.cb = w_md_sync;
	init_timer(&mdev->resync_timer);
	init_timer(&mdev->md_sync_timer);
	mdev->resync_timer.function = resync_timer_fn;
	mdev->resync_timer.data = (unsigned long) mdev;
	mdev->md_sync_timer.function = md_sync_timer_fn;
	mdev->md_sync_timer.data = (unsigned long) mdev;

	init_waitqueue_head(&mdev->misc_wait);
	init_waitqueue_head(&mdev->state_wait);
	init_waitqueue_head(&mdev->ee_wait);
	init_waitqueue_head(&mdev->al_wait);
	init_waitqueue_head(&mdev->seq_wait);

	drbd_thread_init(mdev, &mdev->receiver, drbdd_init);
	drbd_thread_init(mdev, &mdev->worker, drbd_worker);
	drbd_thread_init(mdev, &mdev->asender, drbd_asender);

#ifdef __arch_um__
	INFO("mdev = 0x%p\n", mdev);
#endif
}

void drbd_mdev_cleanup(struct drbd_conf *mdev)
{
	/* I'd like to cleanup completely, and memset(,0,) it.
	 * but I'd have to reinit it.
	 * FIXME: do the right thing...
	 */

	/* list of things that may still
	 * hold data of the previous config

	 * act_log        ** re-initialized in set_disk
	 * on_io_error

	 * al_tr_cycle    ** re-initialized in ... FIXME??
	 * al_tr_number
	 * al_tr_pos

	 * backing_bdev   ** re-initialized in drbd_free_ll_dev
	 * lo_file
	 * md_bdev
	 * md_file
	 * md_index

	 * ko_count       ** re-initialized in set_net

	 * last_received  ** currently ignored

	 * mbds_id        ** re-initialized in ... FIXME??

	 * resync         ** re-initialized in ... FIXME??

	*** no re-init necessary (?) ***
	 * md_io_page
	 * this_bdev

	 * vdisk             ?

	 * rq_queue       ** FIXME ASSERT ??
	 * newest_barrier
	 * oldest_barrier
	 */

	drbd_thread_stop(&mdev->receiver);

	/* no need to lock it, I'm the only thread alive */
	if (mdev->epoch_size !=  0)
		ERR("epoch_size:%d\n", mdev->epoch_size);
	mdev->al_writ_cnt  =
	mdev->bm_writ_cnt  =
	mdev->read_cnt     =
	mdev->recv_cnt     =
	mdev->send_cnt     =
	mdev->writ_cnt     =
	mdev->p_size       =
	mdev->rs_start     =
	mdev->rs_total     =
	mdev->rs_failed    =
	mdev->rs_mark_left =
	mdev->rs_mark_time = 0;
	D_ASSERT(mdev->net_conf == NULL);
	drbd_set_my_capacity(mdev, 0);
	drbd_bm_resize(mdev, 0);

	/* just in case */
	drbd_free_resources(mdev);

	/*
	 * currently we drbd_init_ee only on module load, so
	 * we may do drbd_release_ee only on module unload!
	 */
	D_ASSERT(list_empty(&mdev->active_ee));
	D_ASSERT(list_empty(&mdev->sync_ee));
	D_ASSERT(list_empty(&mdev->done_ee));
	D_ASSERT(list_empty(&mdev->read_ee));
	D_ASSERT(list_empty(&mdev->net_ee));
	D_ASSERT(list_empty(&mdev->resync_reads));
	D_ASSERT(list_empty(&mdev->data.work.q));
	D_ASSERT(list_empty(&mdev->meta.work.q));
	D_ASSERT(list_empty(&mdev->resync_work.list));
	D_ASSERT(list_empty(&mdev->unplug_work.list));

}


void drbd_destroy_mempools(void)
{
	struct page *page;

	while (drbd_pp_pool) {
		page = drbd_pp_pool;
		drbd_pp_pool = (struct page *)page_private(page);
		__free_page(page);
		drbd_pp_vacant--;
	}

	/* D_ASSERT(atomic_read(&drbd_pp_vacant)==0); */

	if (drbd_ee_mempool)
		mempool_destroy(drbd_ee_mempool);
	if (drbd_request_mempool)
		mempool_destroy(drbd_request_mempool);
	if (drbd_ee_cache)
		kmem_cache_destroy(drbd_ee_cache);
	if (drbd_request_cache)
		kmem_cache_destroy(drbd_request_cache);

	drbd_ee_mempool      = NULL;
	drbd_request_mempool = NULL;
	drbd_ee_cache        = NULL;
	drbd_request_cache   = NULL;

	return;
}

int drbd_create_mempools(void)
{
	struct page *page;
	const int number = (DRBD_MAX_SEGMENT_SIZE/PAGE_SIZE) * minor_count;
	int i;

	/* prepare our caches and mempools */
	drbd_request_mempool = NULL;
	drbd_ee_cache        = NULL;
	drbd_request_cache   = NULL;
	drbd_pp_pool         = NULL;

	/* caches */
	drbd_request_cache = kmem_cache_create(
		"drbd_req_cache", sizeof(struct drbd_request), 0, 0, NULL);
	if (drbd_request_cache == NULL)
		goto Enomem;

	drbd_ee_cache = kmem_cache_create(
		"drbd_ee_cache", sizeof(struct Tl_epoch_entry), 0, 0, NULL);
	if (drbd_ee_cache == NULL)
		goto Enomem;

	/* mempools */
	drbd_request_mempool = mempool_create( number,
		mempool_alloc_slab, mempool_free_slab, drbd_request_cache);
	if (drbd_request_mempool == NULL)
		goto Enomem;

	drbd_ee_mempool = mempool_create( number,
		mempool_alloc_slab, mempool_free_slab, drbd_ee_cache);
	if (drbd_request_mempool == NULL)
		goto Enomem;

	/* drbd's page pool */
	spin_lock_init(&drbd_pp_lock);

	for (i = 0; i < number; i++) {
		page = alloc_page(GFP_HIGHUSER);
		if (!page)
			goto Enomem;
		set_page_private(page, (unsigned long)drbd_pp_pool);
		drbd_pp_pool = page;
	}
	drbd_pp_vacant = number;

	return 0;

Enomem:
	drbd_destroy_mempools(); /* in case we allocated some */
	return -ENOMEM;
}

int drbd_notify_sys(struct notifier_block *this, unsigned long code,
	void *unused)
{
	/* just so we have it.  you never know what interessting things we
	 * might want to do here some day...
	 */

	return NOTIFY_DONE;
}

struct notifier_block drbd_notifier = {
	.notifier_call = drbd_notify_sys,
};


void __exit drbd_cleanup(void)
{
	int i, rr;

	unregister_reboot_notifier(&drbd_notifier);

	drbd_nl_cleanup();

	if (minor_table) {
		if (drbd_proc)
			remove_proc_entry("drbd", &proc_root);
		i = minor_count;
		while (i--) {
			struct drbd_conf        *mdev  = minor_to_mdev(i);
			struct gendisk  **disk = &mdev->vdisk;
			struct request_queue **q    = &mdev->rq_queue;

			if (!mdev)
				continue;
			drbd_free_resources(mdev);

			if (*disk) {
				del_gendisk(*disk);
				put_disk(*disk);
				*disk = NULL;
			}
			if (*q)
				blk_put_queue(*q);
			*q = NULL;

			D_ASSERT(mdev->open_cnt == 0);
			if (mdev->this_bdev)
				bdput(mdev->this_bdev);

			tl_cleanup(mdev);
			if (mdev->bitmap)
				drbd_bm_cleanup(mdev);
			if (mdev->resync)
				lc_free(mdev->resync);

			rr = drbd_release_ee(mdev, &mdev->active_ee);
			if (rr)
				ERR("%d EEs in active list found!\n", rr);

			rr = drbd_release_ee(mdev, &mdev->sync_ee);
			if (rr)
				ERR("%d EEs in sync list found!\n", rr);

			rr = drbd_release_ee(mdev, &mdev->read_ee);
			if (rr)
				ERR("%d EEs in read list found!\n", rr);

			rr = drbd_release_ee(mdev, &mdev->done_ee);
			if (rr)
				ERR("%d EEs in done list found!\n", rr);

			rr = drbd_release_ee(mdev, &mdev->net_ee);
			if (rr)
				ERR("%d EEs in net list found!\n", rr);

			ERR_IF (!list_empty(&mdev->data.work.q)) {
				struct list_head *lp;
				list_for_each(lp, &mdev->data.work.q) {
					DUMPP(lp);
				}
			};

			if (mdev->md_io_page)
				__free_page(mdev->md_io_page);

			if (mdev->md_io_tmpp)
				__free_page(mdev->md_io_tmpp);

			if (mdev->act_log)
				lc_free(mdev->act_log);

			kfree(mdev->ee_hash);
			mdev->ee_hash_s = 0;
			mdev->ee_hash = NULL;

			kfree(mdev->tl_hash);
			mdev->tl_hash_s = 0;
			mdev->tl_hash = NULL;

			kfree(mdev->app_reads_hash);
			mdev->app_reads_hash = NULL;

			kfree(mdev->p_uuid);
			mdev->p_uuid = NULL;
		}
		drbd_destroy_mempools();
	}

	kfree(minor_table);

	drbd_unregister_blkdev(DRBD_MAJOR, "drbd");

	printk(KERN_INFO "drbd: module cleanup done.\n");
}

struct drbd_conf *drbd_new_device(int minor)
{
	struct drbd_conf *mdev = NULL;
	struct gendisk *disk;
	struct request_queue *q;

	mdev = kzalloc(sizeof(struct drbd_conf), GFP_KERNEL);
	if (!mdev)
		goto Enomem;

	mdev->minor = minor;

	drbd_init_set_defaults(mdev);

	q = blk_alloc_queue(GFP_KERNEL);
	if (!q)
		goto Enomem;
	mdev->rq_queue = q;
	q->queuedata   = mdev;
	q->max_segment_size = DRBD_MAX_SEGMENT_SIZE;

	disk = alloc_disk(1);
	if (!disk)
		goto Enomem;
	mdev->vdisk = disk;

	set_disk_ro( disk, TRUE );

	disk->queue = q;
	disk->major = DRBD_MAJOR;
	disk->first_minor = minor;
	disk->fops = &drbd_ops;
	sprintf(disk->disk_name, "drbd%d", minor);
	disk->private_data = mdev;
	add_disk(disk);

	mdev->this_bdev = bdget(MKDEV(DRBD_MAJOR, minor));
	/* we have no partitions. we contain only ourselves. */
	mdev->this_bdev->bd_contains = mdev->this_bdev;

	blk_queue_make_request(q, drbd_make_request_26);
	blk_queue_merge_bvec(q, drbd_merge_bvec);
	q->queue_lock = &mdev->req_lock; /* needed since we use */
		/* plugging on a queue, that actually has no requests! */
	q->unplug_fn = drbd_unplug_fn;

	mdev->md_io_page = alloc_page(GFP_KERNEL);
	if (!mdev->md_io_page)
		goto Enomem;

	if (drbd_bm_init(mdev)) goto Enomem;
	/* no need to lock access, we are still initializing the module. */
	if (!tl_init(mdev)) goto Enomem;

	mdev->app_reads_hash = kzalloc(APP_R_HSIZE*sizeof(void *), GFP_KERNEL);
	if (!mdev->app_reads_hash)
		goto Enomem;

	return mdev;

 Enomem:
	if (mdev) {
		kfree(mdev->app_reads_hash);
		if (mdev->md_io_page)
			__free_page(mdev->md_io_page);
		kfree(mdev);
	}
	return NULL;
}

int __init drbd_init(void)
{
	int err;

#ifdef __arch_um__
	printk(KERN_INFO "drbd_module = 0x%p core = 0x%p\n",
	       THIS_MODULE, THIS_MODULE->module_core);
#endif

	/* FIXME should be a compile time assert */
	if (sizeof(struct Drbd_HandShake_Packet) != 80) {
		printk(KERN_ERR
		       "drbd: never change the size or layout "
		       "of the HandShake packet.\n");
		return -EINVAL;
	}

	if (1 > minor_count || minor_count > 255) {
		printk(KERN_ERR
			"drbd: invalid minor_count (%d)\n", minor_count);
#ifdef MODULE
		return -EINVAL;
#else
		minor_count = 8;
#endif
	}

	err = drbd_nl_init();
	if (err)
		return err;

	err = register_blkdev(DRBD_MAJOR, "drbd");
	if (err) {
		printk(KERN_ERR
		       "drbd: unable to register block device major %d\n",
		       DRBD_MAJOR);
		return err;
	}

	register_reboot_notifier(&drbd_notifier);

	/*
	 * allocate all necessary structs
	 */
	err = -ENOMEM;

	init_waitqueue_head(&drbd_pp_wait);

	drbd_proc = NULL; /* play safe for drbd_cleanup */
	minor_table = kzalloc(sizeof(struct drbd_conf *)*minor_count,
				GFP_KERNEL);
	if (!minor_table)
		goto Enomem;

	err = drbd_create_mempools();
	if (err)
		goto Enomem;

#if CONFIG_PROC_FS
	/*
	 * register with procfs
	 */
	drbd_proc = create_proc_entry("drbd",  S_IFREG | S_IRUGO , &proc_root);

	if (!drbd_proc)	{
		printk(KERN_ERR "drbd: unable to register proc file\n");
		goto Enomem;
	}

	drbd_proc->proc_fops = &drbd_proc_fops;
	drbd_proc->owner = THIS_MODULE;
#else
# error "Currently drbd depends on the proc file system (CONFIG_PROC_FS)"
#endif

	printk(KERN_INFO "drbd: initialised. "
	       "Version: " REL_VERSION " (api:%d/proto:%d)\n",
	       API_VERSION, PRO_VERSION);
	printk(KERN_INFO "drbd: %s\n", drbd_buildtag());
	printk(KERN_INFO "drbd: registered as block device major %d\n",
		DRBD_MAJOR);
	printk(KERN_INFO "drbd: minor_table @ 0x%p\n", minor_table);

	return 0; /* Success! */

Enomem:
	drbd_cleanup();
	if (err == -ENOMEM)
		/* currently always the case */
		printk(KERN_ERR "drbd: ran out of memory\n");
	else
		printk(KERN_ERR "drbd: initialization failure\n");
	return err;
}

void drbd_free_bc(struct drbd_backing_dev *bc)
{
	if (bc == NULL)
		return;

	bd_release(bc->backing_bdev);
	bd_release(bc->md_bdev);

	fput(bc->lo_file);
	fput(bc->md_file);

	kfree(bc);
}

void drbd_free_sock(struct drbd_conf *mdev)
{
	if (mdev->data.socket) {
		sock_release(mdev->data.socket);
		mdev->data.socket = 0;
	}
	if (mdev->meta.socket) {
		sock_release(mdev->meta.socket);
		mdev->meta.socket = 0;
	}
}


void drbd_free_resources(struct drbd_conf *mdev)
{
	if (mdev->cram_hmac_tfm) {
		crypto_free_hash(mdev->cram_hmac_tfm);
		mdev->cram_hmac_tfm = NULL;
	}
	drbd_free_sock(mdev);
	drbd_free_bc(mdev->bc);
	mdev->bc = 0;
}

/*********************************/
/* meta data management */

struct meta_data_on_disk {
	u64 la_size;           /* last agreed size. */
	u64 uuid[UUID_SIZE];   /* UUIDs. */
	u64 device_uuid;
	u64 reserved_u64_1;
	u32 flags;             /* MDF */
	u32 magic;
	u32 md_size_sect;
	u32 al_offset;         /* offset to this block */
	u32 al_nr_extents;     /* important for restoring the AL */
	      /* `-- act_log->nr_elements <-- sync_conf.al_extents */
	u32 bm_offset;         /* offset to the bitmap, from here */
	u32 bm_bytes_per_bit;  /* BM_BLOCK_SIZE */
	u32 reserved_u32[4];

} __attribute((packed));

/**
 * drbd_md_sync:
 * Writes the meta data super block if the MD_DIRTY flag bit is set.
 */
void drbd_md_sync(struct drbd_conf *mdev)
{
	struct meta_data_on_disk *buffer;
	sector_t sector;
	int i;

	if (!test_and_clear_bit(MD_DIRTY, &mdev->flags)) return;
	del_timer(&mdev->md_sync_timer);

	/* We use here Failed and not Attaching because we try to write
	 * metadata even if we detach due to a disk failure! */
	if (!inc_local_if_state(mdev, Failed)) return;

	INFO("Writing meta data super block now.\n");

	down(&mdev->md_io_mutex);
	buffer = (struct meta_data_on_disk *)page_address(mdev->md_io_page);
	memset(buffer, 0, 512);

	buffer->la_size = cpu_to_be64(drbd_get_capacity(mdev->this_bdev));
	for (i = Current; i < UUID_SIZE; i++)
		buffer->uuid[i] = cpu_to_be64(mdev->bc->md.uuid[i]);
	buffer->flags = cpu_to_be32(mdev->bc->md.flags);
	buffer->magic = cpu_to_be32(DRBD_MD_MAGIC);

	buffer->md_size_sect  = cpu_to_be32(mdev->bc->md.md_size_sect);
	buffer->al_offset     = cpu_to_be32(mdev->bc->md.al_offset);
	buffer->al_nr_extents = cpu_to_be32(mdev->act_log->nr_elements);
	buffer->bm_bytes_per_bit = cpu_to_be32(BM_BLOCK_SIZE);
	buffer->device_uuid = cpu_to_be64(mdev->bc->md.device_uuid);

	buffer->bm_offset = cpu_to_be32(mdev->bc->md.bm_offset);

	D_ASSERT(drbd_md_ss__(mdev, mdev->bc) == mdev->bc->md.md_offset);
	sector = mdev->bc->md.md_offset;

	if (drbd_md_sync_page_io(mdev, mdev->bc, sector, WRITE)) {
		clear_bit(MD_DIRTY, &mdev->flags);
	} else {
		/* this was a try anyways ... */
		ERR("meta data update failed!\n");

		drbd_chk_io_error(mdev, 1, TRUE);
		drbd_io_error(mdev, TRUE);
	}

	/* Update mdev->bc->md.la_size_sect,
	 * since we updated it on metadata. */
	mdev->bc->md.la_size_sect = drbd_get_capacity(mdev->this_bdev);

	up(&mdev->md_io_mutex);
	dec_local(mdev);
}

/**
 * drbd_md_read:
 * @bdev: describes the backing storage and the meta-data storage
 * Reads the meta data from bdev. Return 0 (NoError) on success, and an
 * enum ret_codes in case something goes wrong.
 * Currently only: MDIOError, MDInvalid.
 */
int drbd_md_read(struct drbd_conf *mdev, struct drbd_backing_dev *bdev)
{
	struct meta_data_on_disk *buffer;
	int i, rv = NoError;

	if (!inc_local_if_state(mdev, Attaching)) return MDIOError;

	down(&mdev->md_io_mutex);
	buffer = (struct meta_data_on_disk *)page_address(mdev->md_io_page);

	if (!drbd_md_sync_page_io(mdev, bdev, bdev->md.md_offset, READ)) {
		/* NOTE: cant do normal error processing here as this is
		   called BEFORE disk is attached */
		ERR("Error while reading metadata.\n");
		rv = MDIOError;
		goto err;
	}

	if (be32_to_cpu(buffer->magic) != DRBD_MD_MAGIC) {
		ERR("Error while reading metadata, magic not found.\n");
		rv = MDInvalid;
		goto err;
	}
	if (be32_to_cpu(buffer->al_offset) != bdev->md.al_offset) {
		ERR("unexpected al_offset: %d (expected %d)\n",
		    be32_to_cpu(buffer->al_offset), bdev->md.al_offset);
		rv = MDInvalid;
		goto err;
	}
	if (be32_to_cpu(buffer->bm_offset) != bdev->md.bm_offset) {
		ERR("unexpected bm_offset: %d (expected %d)\n",
		    be32_to_cpu(buffer->bm_offset), bdev->md.bm_offset);
		rv = MDInvalid;
		goto err;
	}
	if (be32_to_cpu(buffer->md_size_sect) != bdev->md.md_size_sect) {
		ERR("unexpected md_size: %u (expected %u)\n",
		    be32_to_cpu(buffer->md_size_sect), bdev->md.md_size_sect);
		rv = MDInvalid;
		goto err;
	}

	if (be32_to_cpu(buffer->bm_bytes_per_bit) != BM_BLOCK_SIZE) {
		ERR("unexpected bm_bytes_per_bit: %u (expected %u)\n",
		    be32_to_cpu(buffer->bm_bytes_per_bit), BM_BLOCK_SIZE);
		rv = MDInvalid;
		goto err;
	}

	bdev->md.la_size_sect = be64_to_cpu(buffer->la_size);
	for (i = Current; i < UUID_SIZE; i++)
		bdev->md.uuid[i] = be64_to_cpu(buffer->uuid[i]);
	bdev->md.flags = be32_to_cpu(buffer->flags);
	mdev->sync_conf.al_extents = be32_to_cpu(buffer->al_nr_extents);
	bdev->md.device_uuid = be64_to_cpu(buffer->device_uuid);

	if (mdev->sync_conf.al_extents < 7)
		mdev->sync_conf.al_extents = 127;
		/* FIXME if this ever happens when reading meta data,
		 * it possibly screws up reading of the activity log?
		 */

 err:
	up(&mdev->md_io_mutex);
	dec_local(mdev);

	return rv;
}

/**
 * drbd_md_mark_dirty:
 * Call this function if you change enything that should be written to
 * the meta-data super block. This function sets MD_DIRTY, and starts a
 * timer that ensures that within five seconds you have to call drbd_md_sync().
 */
void drbd_md_mark_dirty(struct drbd_conf *mdev)
{
	set_bit(MD_DIRTY, &mdev->flags);
	mod_timer(&mdev->md_sync_timer, jiffies + 5*HZ );
}


void drbd_uuid_move_history(struct drbd_conf *mdev)
{
	int i;

	for ( i = History_start ; i < History_end ; i++ ) {
		mdev->bc->md.uuid[i+1] = mdev->bc->md.uuid[i];

		MTRACE(TraceTypeUuid, TraceLvlAll,
		       drbd_print_uuid(mdev, i+1);
			);
	}
}

void _drbd_uuid_set(struct drbd_conf *mdev, int idx, u64 val)
{
	if (idx == Current) {
		if (mdev->state.role == Primary)
			val |= 1;
		else
			val &= ~((u64)1);
	}

	mdev->bc->md.uuid[idx] = val;

	MTRACE(TraceTypeUuid, TraceLvlSummary,
	       drbd_print_uuid(mdev, idx);
		);

	drbd_md_mark_dirty(mdev);
}


void drbd_uuid_set(struct drbd_conf *mdev, int idx, u64 val)
{
	if (mdev->bc->md.uuid[idx]) {
		drbd_uuid_move_history(mdev);
		mdev->bc->md.uuid[History_start] = mdev->bc->md.uuid[idx];
		MTRACE(TraceTypeUuid, TraceLvlMetrics,
		       drbd_print_uuid(mdev, History_start);
			);
	}
	_drbd_uuid_set(mdev, idx, val);
}

void drbd_uuid_new_current(struct drbd_conf *mdev)
{
	INFO("Creating new current UUID\n");
	D_ASSERT(mdev->bc->md.uuid[Bitmap] == 0);
	mdev->bc->md.uuid[Bitmap] = mdev->bc->md.uuid[Current];
	MTRACE(TraceTypeUuid, TraceLvlMetrics,
	       drbd_print_uuid(mdev, Bitmap);
		);

	get_random_bytes(&mdev->bc->md.uuid[Current], sizeof(u64));
	if (mdev->state.role == Primary)
		mdev->bc->md.uuid[Current] |= 1;
	else
		mdev->bc->md.uuid[Current] &= ~((u64)1);

	MTRACE(TraceTypeUuid, TraceLvlSummary,
	       drbd_print_uuid(mdev, Current);
		);

	drbd_md_mark_dirty(mdev);
}

void drbd_uuid_set_bm(struct drbd_conf *mdev, u64 val)
{
	if (mdev->bc->md.uuid[Bitmap] == 0 && val == 0)
		return;

	if (val == 0) {
		drbd_uuid_move_history(mdev);
		mdev->bc->md.uuid[History_start] = mdev->bc->md.uuid[Bitmap];
		mdev->bc->md.uuid[Bitmap] = 0;

		MTRACE(TraceTypeUuid, TraceLvlMetrics,
		       drbd_print_uuid(mdev, History_start);
		       drbd_print_uuid(mdev, Bitmap);
			);
	} else {
		if (mdev->bc->md.uuid[Bitmap])
			WARN("bm UUID already set");

		mdev->bc->md.uuid[Bitmap] = val;
		mdev->bc->md.uuid[Bitmap] &= ~((u64)1);

		MTRACE(TraceTypeUuid, TraceLvlMetrics,
		       drbd_print_uuid(mdev, Bitmap);
			);
	}
	drbd_md_mark_dirty(mdev);
}


void drbd_md_set_flag(struct drbd_conf *mdev, int flag)
{
	MUST_HOLD(mdev->req_lock);
	if ( (mdev->bc->md.flags & flag) != flag) {
		drbd_md_mark_dirty(mdev);
		mdev->bc->md.flags |= flag;
	}
}
void drbd_md_clear_flag(struct drbd_conf *mdev, int flag)
{
	MUST_HOLD(mdev->req_lock);
	if ( (mdev->bc->md.flags & flag) != 0 ) {
		drbd_md_mark_dirty(mdev);
		mdev->bc->md.flags &= ~flag;
	}
}
int drbd_md_test_flag(struct drbd_backing_dev *bdev, int flag)
{
	return ((bdev->md.flags & flag) != 0);
}

void md_sync_timer_fn(unsigned long data)
{
	struct drbd_conf *mdev = (struct drbd_conf *) data;

	drbd_queue_work_front(&mdev->data.work, &mdev->md_sync_work);
}

int w_md_sync(struct drbd_conf *mdev, struct drbd_work *w, int unused)
{
	WARN("md_sync_timer expired! Worker calls drbd_md_sync().\n");
	drbd_md_sync(mdev);

	return 1;
}

#ifdef DRBD_ENABLE_FAULTS
/* Fault insertion support including random number generator shamelessly
 * stolen from kernel/rcutorture.c */
struct fault_random_state {
	unsigned long state;
	unsigned long count;
};

#define FAULT_RANDOM_MULT 39916801  /* prime */
#define FAULT_RANDOM_ADD	479001701 /* prime */
#define FAULT_RANDOM_REFRESH 10000

/*
 * Crude but fast random-number generator.  Uses a linear congruential
 * generator, with occasional help from get_random_bytes().
 */
unsigned long
_drbd_fault_random(struct fault_random_state *rsp)
{
	long refresh;

	if (--rsp->count < 0) {
		get_random_bytes(&refresh, sizeof(refresh));
		rsp->state += refresh;
		rsp->count = FAULT_RANDOM_REFRESH;
	}
	rsp->state = rsp->state * FAULT_RANDOM_MULT + FAULT_RANDOM_ADD;
	return swahw32(rsp->state);
}

char *
_drbd_fault_str(unsigned int type) {
	static char *_faults[] = {
		"Meta-data write",
		"Meta-data read",
		"Resync write",
		"Resync read",
		"Data write",
		"Data read",
		"Data read ahead",
	};

	return (type < DRBD_FAULT_MAX)? _faults[type] : "**Unknown**";
}

unsigned int
_drbd_insert_fault(struct drbd_conf *mdev, unsigned int type)
{
	static struct fault_random_state rrs = {0, 0};

	unsigned int ret = (
		(fault_devs == 0 ||
			((1 << mdev_to_minor(mdev)) & fault_devs) != 0) &&
		(((_drbd_fault_random(&rrs) % 100) + 1) <= fault_rate));

	if (ret) {
		fault_count++;

		if (printk_ratelimit())
			WARN("***Simulating %s failure\n",
				_drbd_fault_str(type));
	}

	return ret;
}
#endif

#ifdef ENABLE_DYNAMIC_TRACE

char *_drbd_uuid_str(unsigned int idx)
{
	static char *uuid_str[] = {
		"Current",
		"Bitmap",
		"History_start",
		"History_end",
		"UUID_SIZE",
		"UUID_FLAGS",
	};

	return (idx < EXT_UUID_SIZE) ? uuid_str[idx] : "*Unknown UUID index*";
}

/* Pretty print a UUID value */
void
drbd_print_uuid(struct drbd_conf *mdev, unsigned int idx) {
	INFO(" uuid[%s] now %016llX\n",
		_drbd_uuid_str(idx), mdev->bc->md.uuid[idx]);
}


/*
 *
 * drbd_print_buffer
 *
 * This routine dumps binary data to the debugging output. Can be
 * called at interrupt level.
 *
 * Arguments:
 *
 *     prefix      - String is output at the beginning of each line output
 *     flags       - Control operation of the routine. Currently defined
 *                   Flags are:
 *                   DBGPRINT_BUFFADDR; if set, each line starts with the
 *                       virtual address of the line being outupt. If clear,
 *                       each line starts with the offset from the beginning
 *                       of the buffer.
 *     size        - Indicates the size of each entry in the buffer. Supported
 *                   values are sizeof(char), sizeof(short) and sizeof(int)
 *     buffer      - Start address of buffer
 *     buffer_va   - Virtual address of start of buffer (normally the same
 *                   as Buffer, but having it separate allows it to hold
 *                   file address for example)
 *     length      - length of buffer
 *
 */
void
drbd_print_buffer(const char *prefix, unsigned int flags, int size,
		  const void *buffer, const void *buffer_va,
		  unsigned int length)

#define LINE_SIZE       16
#define LINE_ENTRIES    (int)(LINE_SIZE/size)
{
	const unsigned char *pstart;
	const unsigned char *pstart_va;
	const unsigned char *pend;
	char bytes_str[LINE_SIZE*3+8], ascii_str[LINE_SIZE+8];
	char *pbytes = bytes_str, *pascii = ascii_str;
	int  offset = 0;
	long sizemask;
	int  field_width;
	int  index;
	const unsigned char *pend_str;
	const unsigned char *p;
	int count;

	/* verify size parameter */
	if (size != sizeof(char) &&
	    size != sizeof(short) &&
	    size != sizeof(int)) {
		printk(KERN_DEBUG "drbd_print_buffer: "
			"ERROR invalid size %d\n", size);
		return;
	}

	sizemask = size-1;
	field_width = size*2;

	/* Adjust start/end to be on appropriate boundary for size */
	buffer = (const char *)((long)buffer & ~sizemask);
	pend   = (const unsigned char *)
		(((long)buffer + length + sizemask) & ~sizemask);

	if (flags & DBGPRINT_BUFFADDR) {
		/* Move start back to nearest multiple of line size,
		 * if printing address. This results in nicely formatted output
		 * with addresses being on line size (16) byte boundaries */
		pstart = (const unsigned char *)((long)buffer & ~(LINE_SIZE-1));
	} else {
		pstart = (const unsigned char *)buffer;
	}

	/* Set value of start VA to print if addresses asked for */
	pstart_va = (const unsigned char *)buffer_va
		 - ((const unsigned char *)buffer-pstart);

	/* Calculate end position to nicely align right hand side */
	pend_str = pstart + (((pend-pstart) + LINE_SIZE-1) & ~(LINE_SIZE-1));

	/* Init strings */
	*pbytes = *pascii = '\0';

	/* Start at beginning of first line */
	p = pstart;
	count = 0;

	while (p < pend_str) {
		if (p < (const unsigned char *)buffer || p >= pend) {
			/* Before start of buffer or after end- print spaces */
			pbytes += sprintf(pbytes, "%*c ", field_width, ' ');
			pascii += sprintf(pascii, "%*c", size, ' ');
			p += size;
		} else {
			/* Add hex and ascii to strings */
			int val;
			switch (size) {
			default:
			case 1:
				val = *(unsigned char *)p;
				break;
			case 2:
				val = *(unsigned short *)p;
				break;
			case 4:
				val = *(unsigned int *)p;
				break;
			}

			pbytes += sprintf(pbytes, "%0*x ", field_width, val);

			for (index = size; index; index--) {
				*pascii++ = isprint(*p) ? *p : '.';
				p++;
			}
		}

		count++;

		if (count == LINE_ENTRIES || p >= pend_str) {
			/* Null terminate and print record */
			*pascii = '\0';
			printk(KERN_DEBUG "%s%8.8lx: %*s|%*s|\n",
			       prefix,
			       (flags & DBGPRINT_BUFFADDR)
			       ? (long)pstart_va : (long)offset,
			       LINE_ENTRIES*(field_width+1), bytes_str,
			       LINE_SIZE, ascii_str);

			/* Move onto next line */
			pstart_va += (p-pstart);
			pstart = p;
			count  = 0;
			offset += LINE_SIZE;

			/* Re-init strings */
			pbytes = bytes_str;
			pascii = ascii_str;
			*pbytes = *pascii = '\0';
		}
	}
}

#define PSM(A)							\
do {								\
	if (mask.A) {						\
		int i = snprintf(p, len, " " #A "( %s )",	\
				A##s_to_name(val.A));		\
		if (i >= len)					\
			return op;				\
		p += i;						\
		len -= i;					\
	}							\
} while (0)

char *dump_st(char *p, int len, union drbd_state_t mask, union drbd_state_t val)
{
	char *op = p;
	*p = '\0';
	PSM(role);
	PSM(peer);
	PSM(conn);
	PSM(disk);
	PSM(pdsk);

	return op;
}

#define INFOP(fmt, args...) \
do { \
	if (trace_level >= TraceLvlAll) { \
		INFO("%s:%d: %s [%d] %s %s " fmt , \
		     file, line, current->comm, current->pid, \
		     sockname, recv?"<<<":">>>", \
		     ## args ); \
	} \
	else { \
		INFO("%s %s " fmt, sockname, \
		     recv?"<<<":">>>", \
		     ## args ); \
	} \
} while (0)

char *_dump_block_id(u64 block_id, char *buff)
{
    if (is_syncer_block_id(block_id))
	strcpy(buff, "SyncerId");
    else
	sprintf(buff, "%llx", block_id);

    return buff;
}

void
_dump_packet(struct drbd_conf *mdev, struct socket *sock,
	    int recv, union Drbd_Polymorph_Packet *p, char *file, int line)
{
	char *sockname = sock == mdev->meta.socket ? "meta" : "data";
	int cmd = (recv == 2) ? p->head.command : be16_to_cpu(p->head.command);
	char tmp[300];
	union drbd_state_t m, v;

	switch (cmd) {
	case HandShake:
		INFOP("%s (protocol %u)\n", cmdname(cmd),
			be32_to_cpu(p->HandShake.protocol_version));
		break;

	case ReportBitMap: /* don't report this */
		break;

	case Data:
		INFOP("%s (sector %llus, id %s, seq %u, f %x)\n", cmdname(cmd),
		      (unsigned long long)be64_to_cpu(p->Data.sector),
		      _dump_block_id(p->Data.block_id, tmp),
		      be32_to_cpu(p->Data.seq_num),
		      be32_to_cpu(p->Data.dp_flags)
			);
		break;

	case DataReply:
	case RSDataReply:
		INFOP("%s (sector %llus, id %s)\n", cmdname(cmd),
		      (unsigned long long)be64_to_cpu(p->Data.sector),
		      _dump_block_id(p->Data.block_id, tmp)
			);
		break;

	case RecvAck:
	case WriteAck:
	case RSWriteAck:
	case DiscardAck:
	case NegAck:
	case NegRSDReply:
		INFOP("%s (sector %llus, size %u, id %s, seq %u)\n",
			cmdname(cmd),
		      (long long)be64_to_cpu(p->BlockAck.sector),
		      be32_to_cpu(p->BlockAck.blksize),
		      _dump_block_id(p->BlockAck.block_id, tmp),
		      be32_to_cpu(p->BlockAck.seq_num)
			);
		break;

	case DataRequest:
	case RSDataRequest:
		INFOP("%s (sector %llus, size %u, id %s)\n", cmdname(cmd),
		      (long long)be64_to_cpu(p->BlockRequest.sector),
		      be32_to_cpu(p->BlockRequest.blksize),
		      _dump_block_id(p->BlockRequest.block_id, tmp)
			);
		break;

	case Barrier:
	case BarrierAck:
		INFOP("%s (barrier %u)\n", cmdname(cmd), p->Barrier.barrier);
		break;

	case ReportUUIDs:
		INFOP("%s Curr:%016llX, Bitmap:%016llX, "
		      "HisSt:%016llX, HisEnd:%016llX\n",
		      cmdname(cmd),
		      be64_to_cpu(p->GenCnt.uuid[Current]),
		      be64_to_cpu(p->GenCnt.uuid[Bitmap]),
		      be64_to_cpu(p->GenCnt.uuid[History_start]),
		      be64_to_cpu(p->GenCnt.uuid[History_end]));
		break;

	case ReportSizes:
		INFOP("%s (d %lluMiB, u %lluMiB, c %lldMiB, "
		      "max bio %x, q order %x)\n",
		      cmdname(cmd),
		      (long long)(be64_to_cpu(p->Sizes.d_size)>>(20-9)),
		      (long long)(be64_to_cpu(p->Sizes.u_size)>>(20-9)),
		      (long long)(be64_to_cpu(p->Sizes.c_size)>>(20-9)),
		      be32_to_cpu(p->Sizes.max_segment_size),
		      be32_to_cpu(p->Sizes.queue_order_type));
		break;

	case ReportState:
		v.i = be32_to_cpu(p->State.state);
		m.i = 0xffffffff;
		dump_st(tmp, sizeof(tmp), m, v);
		INFOP("%s (s %x {%s})\n", cmdname(cmd), v.i, tmp);
		break;

	case StateChgRequest:
		m.i = be32_to_cpu(p->ReqState.mask);
		v.i = be32_to_cpu(p->ReqState.val);
		dump_st(tmp, sizeof(tmp), m, v);
		INFOP("%s (m %x v %x {%s})\n", cmdname(cmd), m.i, v.i, tmp);
		break;

	case StateChgReply:
		INFOP("%s (ret %x)\n", cmdname(cmd),
		      be32_to_cpu(p->RqSReply.retcode));
		break;

	case Ping:
	case PingAck:
		/*
		 * Dont trace pings at summary level
		 */
		if (trace_level < TraceLvlAll)
			break;
		/* fall through... */
	default:
		INFOP("%s (%u)\n", cmdname(cmd), cmd);
		break;
	}
}

/* Debug routine to dump info about bio */

void _dump_bio(const char *pfx, struct drbd_conf *mdev, struct bio *bio, int complete)
{
#ifdef CONFIG_LBD
#define SECTOR_FORMAT "%Lx"
#else
#define SECTOR_FORMAT "%lx"
#endif
#define SECTOR_SHIFT 9

	unsigned long lowaddr = (unsigned long)(bio->bi_sector << SECTOR_SHIFT);
	char *faddr = (char *)(lowaddr);
	struct bio_vec *bvec;
	int segno;

	const int rw = bio->bi_rw;
	const int biorw      = (rw & (RW_MASK|RWA_MASK));
	const int biobarrier = (rw & (1<<BIO_RW_BARRIER));
	const int biosync    = (rw & (1<<BIO_RW_SYNC));

	INFO("%s %s:%s%s%s Bio:%p - %soffset " SECTOR_FORMAT ", size %x\n",
	     complete? "<<<":">>>",
	     pfx,
	     biorw==WRITE?"Write":"Read",
	     biobarrier?":B":"",
	     biosync?":S":"",
	     bio,
	     complete? (drbd_bio_uptodate(bio)? "Success, ":"Failed, ") : "",
	     bio->bi_sector << SECTOR_SHIFT,
	     bio->bi_size);

	if (trace_level >= TraceLvlMetrics &&
	    ((biorw == WRITE) ^ complete) ) {
		printk(KERN_DEBUG "  ind     page   offset   length\n");
		__bio_for_each_segment(bvec, bio, segno, 0) {
			printk(KERN_DEBUG "  [%d] %p %8.8x %8.8x\n", segno,
			       bvec->bv_page, bvec->bv_offset, bvec->bv_len);

			if (trace_level >= TraceLvlAll) {
				char *bvec_buf;
				unsigned long flags;

				bvec_buf = bvec_kmap_irq(bvec, &flags);

				drbd_print_buffer("    ", DBGPRINT_BUFFADDR, 1,
						  bvec_buf,
						  faddr,
						  (bvec->bv_len <= 0x80)
						  ? bvec->bv_len : 0x80);

				bvec_kunmap_irq(bvec_buf, &flags);

				if (bvec->bv_len > 0x40)
					printk(KERN_DEBUG "    ....\n");

				faddr += bvec->bv_len;
			}
		}
	}
}
#endif

module_init(drbd_init)
module_exit(drbd_cleanup)<|MERGE_RESOLUTION|>--- conflicted
+++ resolved
@@ -1340,18 +1340,11 @@
 			     (struct Drbd_Header *)&p, sizeof(p));
 }
 
-<<<<<<< HEAD
-int drbd_send_uuids(struct drbd_conf *mdev)
+/* Hold sock mutex before calling this */
+int _drbd_send_uuids(struct drbd_conf *mdev)
 {
 	struct Drbd_GenCnt_Packet p;
-	int i;
-=======
-/* Hold sock mutex before calling this */
-int _drbd_send_uuids(drbd_dev *mdev)
-{
-	Drbd_GenCnt_Packet p;
-	int i, ok=0;
->>>>>>> 94c72e15
+	int i, ok = 0;
 	u64 uuid_flags = 0;
 	struct socket *sock = mdev->data.socket;
 
@@ -1369,10 +1362,6 @@
 
 	dec_local(mdev);
 
-<<<<<<< HEAD
-	return drbd_send_cmd(mdev, USE_DATA_SOCKET, ReportUUIDs,
-			     (struct Drbd_Header *)&p, sizeof(p));
-=======
 	if (likely(sock != NULL))
 		ok = _drbd_send_cmd(mdev, sock, ReportUUIDs,
 				   (Drbd_Header*)&p, sizeof(p), 0);
@@ -1388,7 +1377,6 @@
 	up(&mdev->data.mutex);
 
 	return ok;
->>>>>>> 94c72e15
 }
 
 int drbd_send_sync_uuid(struct drbd_conf *mdev, u64 val)
@@ -1457,27 +1445,11 @@
  */
 int drbd_send_state(struct drbd_conf *mdev)
 {
-<<<<<<< HEAD
-	struct socket *sock;
-	struct Drbd_State_Packet p;
-	int ok = 0;
-
-	down(&mdev->data.mutex);
-
-	p.state = cpu_to_be32(mdev->state.i); /* Within the send mutex */
-	sock = mdev->data.socket;
-
-	if (likely(sock != NULL)) {
-		ok = _drbd_send_cmd(mdev, sock, ReportState,
-				    (struct Drbd_Header*)&p, sizeof(p), 0);
-	}
-=======
 	int ok;
 
 	/* Grab state lock so we wont send state if we're in the middle
 	 * of a cluster wide state change on another thread */
 	drbd_state_lock(mdev);
->>>>>>> 94c72e15
 
 	down(&mdev->data.mutex);
 	ok = _drbd_send_state(mdev);
