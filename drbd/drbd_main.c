/*
-*- Linux-c -*-
   drbd.c
   Kernel module for 2.6.x Kernels

   This file is part of DRBD by Philipp Reisner and Lars Ellenberg.

   Copyright (C) 2001-2008, LINBIT Information Technologies GmbH.
   Copyright (C) 1999-2008, Philipp Reisner <philipp.reisner@linbit.com>.
   Copyright (C) 2002-2008, Lars Ellenberg <lars.ellenberg@linbit.com>.

   drbd is free software; you can redistribute it and/or modify
   it under the terms of the GNU General Public License as published by
   the Free Software Foundation; either version 2, or (at your option)
   any later version.

   drbd is distributed in the hope that it will be useful,
   but WITHOUT ANY WARRANTY; without even the implied warranty of
   MERCHANTABILITY or FITNESS FOR A PARTICULAR PURPOSE.  See the
   GNU General Public License for more details.

   You should have received a copy of the GNU General Public License
   along with drbd; see the file COPYING.  If not, write to
   the Free Software Foundation, 675 Mass Ave, Cambridge, MA 02139, USA.

 */

#include <linux/autoconf.h>
#include <linux/module.h>
#include <linux/version.h>

#include <asm/uaccess.h>
#include <asm/types.h>
#include <net/sock.h>
#include <linux/ctype.h>
#include <linux/smp_lock.h>
#include <linux/fs.h>
#include <linux/file.h>
#include <linux/proc_fs.h>
#include <linux/init.h>
#include <linux/mm.h>
#include <linux/drbd_config.h>
#include <linux/mm_inline.h>
#include <linux/slab.h>
#include <linux/random.h>
#include <linux/reboot.h>
#include <linux/notifier.h>
#include <linux/byteorder/swabb.h>

#define __KERNEL_SYSCALLS__
#include <linux/unistd.h>
#include <linux/vmalloc.h>

#include <linux/drbd.h>
#include <linux/drbd_limits.h>
#include "drbd_int.h"
#include "drbd_req.h" /* only for _req_mod in tl_release and tl_clear */

struct after_state_chg_work {
	struct drbd_work w;
	union drbd_state_t os;
	union drbd_state_t ns;
	enum chg_state_flags flags;
	struct completion *done;
};

int drbdd_init(struct Drbd_thread *);
int drbd_worker(struct Drbd_thread *);
int drbd_asender(struct Drbd_thread *);

int drbd_init(void);
STATIC int drbd_open(struct inode *inode, struct file *file);
STATIC int drbd_close(struct inode *inode, struct file *file);
STATIC int w_after_state_ch(struct drbd_conf *mdev, struct drbd_work *w, int unused);
STATIC static void after_state_ch(struct drbd_conf *mdev, union drbd_state_t os,
			   union drbd_state_t ns, enum chg_state_flags flags);
STATIC int w_md_sync(struct drbd_conf *mdev, struct drbd_work *w, int unused);
STATIC void md_sync_timer_fn(unsigned long data);

MODULE_AUTHOR("Philipp Reisner <phil@linbit.com>, "
	      "Lars Ellenberg <lars@linbit.com>");
MODULE_DESCRIPTION("drbd - Distributed Replicated Block Device v" REL_VERSION);
MODULE_LICENSE("GPL");
MODULE_PARM_DESC(minor_count, "Maximum number of drbd devices (1-255)");
MODULE_ALIAS_BLOCKDEV_MAJOR(DRBD_MAJOR);

#include <linux/moduleparam.h>
/* allow_open_on_secondary */
MODULE_PARM_DESC(allow_oos, "DONT USE!");
/* thanks to these macros, if compiled into the kernel (not-module),
 * this becomes the boot parameter drbd.minor_count */
module_param(minor_count, uint, 0444);
module_param(allow_oos, bool, 0);

#ifdef DRBD_ENABLE_FAULTS
int enable_faults;
int fault_rate;
static int fault_count;
int fault_devs;
/* bitmap of enabled faults */
module_param(enable_faults, int, 0664);
/* fault rate % value - applies to all enabled faults */
module_param(fault_rate, int, 0664);
/* count of faults inserted */
module_param(fault_count, int, 0664);
/* bitmap of devices to insert faults on */
module_param(fault_devs, int, 0644);
#endif

/* module parameter, defined */
unsigned int minor_count = 32;
int allow_oos;

#ifdef ENABLE_DYNAMIC_TRACE
int trace_type;		/* Bitmap of trace types to enable */
int trace_level;	/* Current trace level */
int trace_devs;		/* Bitmap of devices to trace */
int proc_details;       /* Detail level in proc drbd*/

module_param(trace_level, int, 0644);
module_param(trace_type, int, 0644);
module_param(trace_devs, int, 0644);
module_param(proc_details, int, 0644);
#endif

/* Module parameter for setting the user mode helper program
 * to run. Default is /sbin/drbdadm */
char usermode_helper[80] = "/sbin/drbdadm";

module_param_string(usermode_helper, usermode_helper, sizeof(usermode_helper), 0644);

/* in 2.6.x, our device mapping and config info contains our virtual gendisks
 * as member "struct gendisk *vdisk;"
 */
struct drbd_conf **minor_table;

struct kmem_cache *drbd_request_cache;
struct kmem_cache *drbd_ee_cache;
mempool_t *drbd_request_mempool;
mempool_t *drbd_ee_mempool;

/* I do not use a standard mempool, because:
   1) I want to hand out the preallocated objects first.
   2) I want to be able to interrupt sleeping allocation with a signal.
   Note: This is a single linked list, the next pointer is the private
	 member of struct page.
 */
struct page *drbd_pp_pool;
spinlock_t   drbd_pp_lock;
int          drbd_pp_vacant;
wait_queue_head_t drbd_pp_wait;

STATIC struct block_device_operations drbd_ops = {
	.owner =   THIS_MODULE,
	.open =    drbd_open,
	.release = drbd_close,
};

#define ARRY_SIZE(A) (sizeof(A)/sizeof(A[0]))

#ifdef __CHECKER__
/* When checking with sparse, and this is an inline function, sparse will
   give tons of false positives. When this is a real functions sparse works.
 */
int _inc_local_if_state(struct drbd_conf *mdev, enum drbd_disk_state mins)
{
	int io_allowed;

	atomic_inc(&mdev->local_cnt);
	io_allowed = (mdev->state.disk >= mins);
	if (!io_allowed) {
		if (atomic_dec_and_test(&mdev->local_cnt))
			wake_up(&mdev->misc_wait);
	}
	return io_allowed;
}

#endif

/************************* The transfer log start */
STATIC int tl_init(struct drbd_conf *mdev)
{
	struct drbd_barrier *b;

	b = kmalloc(sizeof(struct drbd_barrier), GFP_KERNEL);
	if (!b)
		return 0;
	INIT_LIST_HEAD(&b->requests);
	INIT_LIST_HEAD(&b->w.list);
	b->next = NULL;
	b->br_number = 4711;
	b->n_req = 0;
	b->w.cb = NULL; /* if this is != NULL, we need to dec_ap_pending in tl_clear */

	mdev->oldest_barrier = b;
	mdev->newest_barrier = b;
	INIT_LIST_HEAD(&mdev->out_of_sequence_requests);

	mdev->tl_hash = NULL;
	mdev->tl_hash_s = 0;

	return 1;
}

STATIC void tl_cleanup(struct drbd_conf *mdev)
{
	D_ASSERT(mdev->oldest_barrier == mdev->newest_barrier);
	D_ASSERT(list_empty(&mdev->out_of_sequence_requests));
	kfree(mdev->oldest_barrier);
	kfree(mdev->unused_spare_barrier);
	kfree(mdev->tl_hash);
	mdev->tl_hash_s = 0;
}

/**
 * _tl_add_barrier: Adds a barrier to the TL.
 */
void _tl_add_barrier(struct drbd_conf *mdev, struct drbd_barrier *new)
{
	struct drbd_barrier *newest_before;

	INIT_LIST_HEAD(&new->requests);
	INIT_LIST_HEAD(&new->w.list);
	new->w.cb = NULL; /* if this is != NULL, we need to dec_ap_pending in tl_clear */
	new->next = NULL;
	new->n_req = 0;

	newest_before = mdev->newest_barrier;
	/* never send a barrier number == 0, because that is special-cased
	 * when using TCQ for our write ordering code */
	new->br_number = (newest_before->br_number+1) ?: 1;
	if (mdev->newest_barrier != new) {
		mdev->newest_barrier->next = new;
		mdev->newest_barrier = new;
	}
}

/* when we receive a barrier ack */
void tl_release(struct drbd_conf *mdev, unsigned int barrier_nr,
		       unsigned int set_size)
{
	struct drbd_barrier *b, *nob; /* next old barrier */
	struct list_head *le, *tle;
	struct drbd_request *r;

	spin_lock_irq(&mdev->req_lock);

	b = mdev->oldest_barrier;

	/* Clean up list of requests processed during current epoch */
	list_for_each_safe(le, tle, &b->requests) {
		r = list_entry(le, struct drbd_request, tl_requests);
		_req_mod(r, barrier_acked, 0);
	}
	/* There could be requests on the list waiting for completion
	   of the write to the local disk, to avoid corruptions of
	   slab's data structures we have to remove the lists head.
	   Also there could have been a barrier ack out of sequence, overtaking
	   the write acks - which would be a but and violating write ordering.
	   To not deadlock in case we lose connection while such requests are
	   still pending, we need some way to find them for the
	   _req_mode(connection_lost_while_pending)
	   */
	list_splice_init(&b->requests, &mdev->out_of_sequence_requests);

	D_ASSERT(b->br_number == barrier_nr);
	D_ASSERT(b->n_req == set_size);

#if 1
	if (b->br_number != barrier_nr) {
		DUMPI(b->br_number);
		DUMPI(barrier_nr);
	}
	if (b->n_req != set_size) {
		DUMPI(b->n_req);
		DUMPI(set_size);
	}
#endif

	nob = b->next;
	if (test_and_clear_bit(CREATE_BARRIER, &mdev->flags)) {
		_tl_add_barrier(mdev, b);
		if (nob)
			mdev->oldest_barrier = nob;
		/* if nob == NULL b was the only barrier, and becomes the new
		   barrer. Threfore mdev->oldest_barrier points already to b */
	} else {
		D_ASSERT(nob != NULL);
		mdev->oldest_barrier = nob;
		kfree(b);
	}

	spin_unlock_irq(&mdev->req_lock);
}


/* called by drbd_disconnect (exiting receiver thread)
 * or from some after_state_ch */
void tl_clear(struct drbd_conf *mdev)
{
	struct drbd_barrier *b, *tmp;
	struct list_head *le, *tle;
	struct drbd_request *r;

	drbd_WARN("tl_clear()\n");

	spin_lock_irq(&mdev->req_lock);

	b = mdev->oldest_barrier;
<<<<<<< HEAD
	while ( b ) {
=======
	while (b) {
>>>>>>> 9c3c6799
		list_for_each_safe(le, tle, &b->requests) {
			r = list_entry(le, struct drbd_request, tl_requests);
			_req_mod(r, connection_lost_while_pending, 0);
		}
		tmp = b->next;

		/* there could still be requests on that ring list,
		 * in case local io is still pending */
		list_del(&b->requests);

		/* dec_ap_pending corresponding to queue_barrier.
		 * the newest barrier may not have been queued yet,
		 * in which case w.cb is still NULL. */
		if (b->w.cb != NULL)
			dec_ap_pending(mdev);

		if (b == mdev->newest_barrier) {
			/* recycle, but reinit! */
			D_ASSERT(tmp == NULL);
			INIT_LIST_HEAD(&b->requests);
			INIT_LIST_HEAD(&b->w.list);
			b->w.cb = NULL;
			b->br_number = 4711;
			b->n_req = 0;

			mdev->oldest_barrier = b;
			break;
		}
		kfree(b);
		b = tmp;
	}
	D_ASSERT(mdev->newest_barrier == mdev->oldest_barrier);
	D_ASSERT(mdev->newest_barrier->br_number == 4711);

	/* we expect this list to be empty. */
	D_ASSERT(list_empty(&mdev->out_of_sequence_requests));

	/* but just in case, clean it up anyways! */
	list_for_each_safe(le, tle, &mdev->out_of_sequence_requests) {
		r = list_entry(le, struct drbd_request, tl_requests);
		_req_mod(r, connection_lost_while_pending, 0);
	}

	/* ensure bit indicating barrier is required is clear */
	clear_bit(CREATE_BARRIER, &mdev->flags);

	spin_unlock_irq(&mdev->req_lock);
}

/**
 * drbd_io_error: Handles the on_io_error setting, should be called in the
 * unlikely(!drbd_bio_uptodate(e->bio)) case from kernel thread context.
 * See also drbd_chk_io_error
 *
 * NOTE: we set ourselves FAILED here if on_io_error is Detach or Panic OR
 *	 if the forcedetach flag is set. This flag is set when failures
 *	 occur writing the meta data portion of the disk as they are
 *	 not recoverable. We also try to write the "need full sync bit" here
 *	 anyways.  This is to make sure that you get a resynchronisation of
 *	 the full device the next time you connect.
 */
int drbd_io_error(struct drbd_conf *mdev, int forcedetach)
{
	enum io_error_handler eh;
	unsigned long flags;
	int send;
	int ok = 1;

	eh = PassOn;
	if (inc_local_if_state(mdev, Failed)) {
		eh = mdev->bc->dc.on_io_error;
		dec_local(mdev);
	}

	if (!forcedetach && eh == PassOn)
		return 1;

	spin_lock_irqsave(&mdev->req_lock, flags);
	send = (mdev->state.disk == Failed);
	if (send)
		_drbd_set_state(_NS(mdev, disk, Diskless), ChgStateHard, NULL);
	spin_unlock_irqrestore(&mdev->req_lock, flags);

	if (!send)
		return ok;

	if (mdev->state.conn >= Connected) {
		ok = drbd_send_state(mdev);
		if (ok)
			drbd_WARN("Notified peer that my disk is broken.\n");
		else
			ERR("Sending state in drbd_io_error() failed\n");
	}

	/* Make sure we try to flush meta-data to disk - we come
	 * in here because of a local disk error so it might fail
	 * but we still need to try -- both because the error might
	 * be in the data portion of the disk and because we need
	 * to ensure the md-sync-timer is stopped if running. */
	drbd_md_sync(mdev);

	/* Releasing the backing device is done in after_state_ch() */

	if (eh == CallIOEHelper)
		drbd_khelper(mdev, "local-io-error");

	return ok;
}

#if DRBD_DEBUG_STATE_CHANGES
static void trace_st(struct drbd_conf *mdev, const unsigned long long seq,
		const char *func, unsigned int line,
		const char *name, union drbd_state_t s);
#endif

/**
 * cl_wide_st_chg:
 * Returns TRUE if this state change should be preformed as a cluster wide
 * transaction. Of course it returns 0 as soon as the connection is lost.
 */
STATIC int cl_wide_st_chg(struct drbd_conf *mdev,
			  union drbd_state_t os, union drbd_state_t ns)
{
<<<<<<< HEAD
	return ( os.conn >= Connected && ns.conn >= Connected &&
		 ( ( os.role != Primary && ns.role == Primary ) ||
		   ( os.conn != StartingSyncT && ns.conn == StartingSyncT ) ||
		   ( os.conn != StartingSyncS && ns.conn == StartingSyncS ) ||
		   ( os.disk != Diskless && ns.disk == Diskless ) ) ) ||
		(os.conn >= Connected && ns.conn == Disconnecting) ||
		(os.conn == Connected && ns.conn == VerifyS);
=======
	return (os.conn >= Connected && ns.conn >= Connected &&
		 ((os.role != Primary && ns.role == Primary) ||
		  (os.conn != StartingSyncT && ns.conn == StartingSyncT) ||
		  (os.conn != StartingSyncS && ns.conn == StartingSyncS) ||
		  (os.disk != Diskless && ns.disk == Diskless))) ||
		(os.conn >= Connected && ns.conn == Disconnecting);
>>>>>>> 9c3c6799
}

int drbd_change_state(struct drbd_conf *mdev, enum chg_state_flags f,
		      union drbd_state_t mask, union drbd_state_t val)
{
#if DRBD_DEBUG_STATE_CHANGES
	static unsigned long long sseq = 0xf0000000LLU;
	unsigned long seq;
	unsigned int line = val.line;
	const char *func = val.func;
#endif

	unsigned long flags;
	union drbd_state_t os, ns;
	int rv;

	spin_lock_irqsave(&mdev->req_lock, flags);
	os = mdev->state;
	ns.i = (os.i & ~mask.i) | val.i;
#if DRBD_DEBUG_STATE_CHANGES
	seq = ++sseq;
	trace_st(mdev, seq, func, line, "!os", os);
	trace_st(mdev, seq, func, line, "!ns", ns);
	ns.func = NULL;
#endif
	rv = _drbd_set_state(mdev, ns, f, NULL);
	ns = mdev->state;
#if DRBD_DEBUG_STATE_CHANGES
	trace_st(mdev, seq, func, line, "=ns", ns);
#endif
	spin_unlock_irqrestore(&mdev->req_lock, flags);

	return rv;
}

void drbd_force_state(struct drbd_conf *mdev,
	union drbd_state_t mask, union drbd_state_t val)
{
	drbd_change_state(mdev, ChgStateHard, mask, val);
}

int is_valid_state(struct drbd_conf *mdev, union drbd_state_t ns);
int is_valid_state_transition(struct drbd_conf *,
	union drbd_state_t, union drbd_state_t);
int drbd_send_state_req(struct drbd_conf *,
	union drbd_state_t, union drbd_state_t);

STATIC enum set_st_err _req_st_cond(struct drbd_conf *mdev,
				    union drbd_state_t mask, union drbd_state_t val)
{
	union drbd_state_t os, ns;
	unsigned long flags;
	int rv;

	if (test_and_clear_bit(CL_ST_CHG_SUCCESS, &mdev->flags))
		return SS_CW_Success;

	if (test_and_clear_bit(CL_ST_CHG_FAIL, &mdev->flags))
		return SS_CW_FailedByPeer;

	rv = 0;
	spin_lock_irqsave(&mdev->req_lock, flags);
	os = mdev->state;
	ns.i = (os.i & ~mask.i) | val.i;
	if (!cl_wide_st_chg(mdev, os, ns))
		rv = SS_CW_NoNeed;
	if (!rv) {
		rv = is_valid_state(mdev, ns);
		if (rv == SS_Success) {
			rv = is_valid_state_transition(mdev, ns, os);
			if (rv == SS_Success)
				rv = 0; /* cont waiting, otherwise fail. */
		}
	}
	spin_unlock_irqrestore(&mdev->req_lock, flags);

	return rv;
}

/**
 * _drbd_request_state:
 * This function is the most gracefull way to change state. For some state
 * transition this function even does a cluster wide transaction.
 * It has a cousin named drbd_request_state(), which is always verbose.
 */
STATIC int drbd_req_state(struct drbd_conf *mdev,
			  union drbd_state_t mask, union drbd_state_t val,
			  enum chg_state_flags f)
{
#if DRBD_DEBUG_STATE_CHANGES
	static unsigned long long sseq = 0;
	unsigned long seq;
	unsigned int line = val.line;
	const char *func = val.func;
#endif

	struct completion done;
	unsigned long flags;
	union drbd_state_t os, ns;
	int rv;

	init_completion(&done);

	if (f & ChgSerialize)
		mutex_lock(&mdev->state_mutex);

	spin_lock_irqsave(&mdev->req_lock, flags);
	os = mdev->state;
	ns.i = (os.i & ~mask.i) | val.i;

#if DRBD_DEBUG_STATE_CHANGES
	seq = ++sseq;
	trace_st(mdev, seq, func, line, "?os", os);
	trace_st(mdev, seq, func, line, "?ns", ns);
	ns.func = NULL;
#endif

	if (cl_wide_st_chg(mdev, os, ns)) {
		rv = is_valid_state(mdev, ns);
		if (rv == SS_Success)
			rv = is_valid_state_transition(mdev, ns, os);
		spin_unlock_irqrestore(&mdev->req_lock, flags);

		if (rv < SS_Success) {
			if (f & ChgStateVerbose)
				print_st_err(mdev, os, ns, rv);
			goto abort;
		}

		drbd_state_lock(mdev);
		if (!drbd_send_state_req(mdev, mask, val)) {
			drbd_state_unlock(mdev);
			rv = SS_CW_FailedByPeer;
			if (f & ChgStateVerbose)
				print_st_err(mdev, os, ns, rv);
			goto abort;
		}

		wait_event(mdev->state_wait,
			(rv = _req_st_cond(mdev, mask, val)));

		if (rv < SS_Success) {
			/* nearly dead code. */
			drbd_state_unlock(mdev);
			if (f & ChgStateVerbose)
				print_st_err(mdev, os, ns, rv);
			goto abort;
		}
		spin_lock_irqsave(&mdev->req_lock, flags);
		os = mdev->state;
		ns.i = (os.i & ~mask.i) | val.i;
		rv = _drbd_set_state(mdev, ns, f, &done);
		drbd_state_unlock(mdev);
	} else {
		rv = _drbd_set_state(mdev, ns, f, &done);
	}

	spin_unlock_irqrestore(&mdev->req_lock, flags);

	if (f & ChgWaitComplete && rv == SS_Success) {
		D_ASSERT(current != mdev->worker.task);
		wait_for_completion(&done);
	}

<<<<<<< HEAD
  abort:
#if DRBD_DEBUG_STATE_CHANGES
	trace_st(mdev, seq, func, line, ":os", os);
	trace_st(mdev, seq, func, line, ":ns", ns);
#endif

=======
abort:
>>>>>>> 9c3c6799
	if (f & ChgSerialize)
		mutex_unlock(&mdev->state_mutex);

	return rv;
}

/**
 * _drbd_request_state:
 * This function is the most gracefull way to change state. For some state
 * transition this function even does a cluster wide transaction.
 * It has a cousin named drbd_request_state(), which is always verbose.
 */
int _drbd_request_state(struct drbd_conf *mdev,	union drbd_state_t mask,
			union drbd_state_t val,	enum chg_state_flags f)
{
	int rv;

	wait_event(mdev->state_wait,
		   (rv = drbd_req_state(mdev, mask, val, f)) != SS_InTransientState);

	return rv;
}

#if DRBD_DEBUG_STATE_CHANGES
static void trace_st(struct drbd_conf *mdev, const unsigned long long seq,
		const char *func, unsigned int line,
		const char *name, union drbd_state_t s)
{

	const struct task_struct *c = current;
	const char *context =
		c == mdev->worker.task ? "worker" :
		c == mdev->receiver.task ? "receiver" :
		c == mdev->asender.task ? "asender" : "other";

	DBG(" %8llx [%s] %s:%u %s = { cs:%s st:%s/%s ds:%s/%s %c%c%c%c }\n",
	    seq, context, func, line,
	    name,
	    conns_to_name(s.conn),
	    roles_to_name(s.role),
	    roles_to_name(s.peer),
	    disks_to_name(s.disk),
	    disks_to_name(s.pdsk),
	    s.susp ? 's' : 'r',
	    s.aftr_isp ? 'a' : '-',
	    s.peer_isp ? 'p' : '-',
	    s.user_isp ? 'u' : '-'
	    );
}
#else
#define trace_st(...) do { } while (0)
#endif

STATIC void print_st(struct drbd_conf *mdev, char *name, union drbd_state_t ns)
{
	ERR(" %s = { cs:%s st:%s/%s ds:%s/%s %c%c%c%c }\n",
	    name,
	    conns_to_name(ns.conn),
	    roles_to_name(ns.role),
	    roles_to_name(ns.peer),
	    disks_to_name(ns.disk),
	    disks_to_name(ns.pdsk),
	    ns.susp ? 's' : 'r',
	    ns.aftr_isp ? 'a' : '-',
	    ns.peer_isp ? 'p' : '-',
	    ns.user_isp ? 'u' : '-'
	    );
}

void print_st_err(struct drbd_conf *mdev,
	union drbd_state_t os, union drbd_state_t ns, int err)
{
	if (err == SS_InTransientState)
		return;
	ERR("State change failed: %s\n", set_st_err_name(err));
	print_st(mdev, " state", os);
	print_st(mdev, "wanted", ns);
}


#define peers_to_name roles_to_name
#define pdsks_to_name disks_to_name

#define susps_to_name(A)     ((A) ? "1" : "0")
#define aftr_isps_to_name(A) ((A) ? "1" : "0")
#define peer_isps_to_name(A) ((A) ? "1" : "0")
#define user_isps_to_name(A) ((A) ? "1" : "0")

#define PSC(A) \
	({ if (ns.A != os.A) { \
		pbp += sprintf(pbp, #A "( %s -> %s ) ", \
			      A##s_to_name(os.A), \
			      A##s_to_name(ns.A)); \
	} })

int is_valid_state(struct drbd_conf *mdev, union drbd_state_t ns)
{
	/* See drbd_state_sw_errors in drbd_strings.c */

	enum fencing_policy fp;
	int rv = SS_Success;

	fp = DontCare;
	if (inc_local(mdev)) {
		fp = mdev->bc->dc.fencing;
		dec_local(mdev);
	}

	if (inc_net(mdev)) {
		if (!mdev->net_conf->two_primaries &&
		    ns.role == Primary && ns.peer == Primary)
			rv = SS_TwoPrimaries;
		dec_net(mdev);
	}

	if (rv <= 0)
		/* already found a reason to abort */;
	else if (ns.role == Secondary && mdev->open_cnt)
		rv = SS_DeviceInUse;

	else if (ns.role == Primary && ns.conn < Connected && ns.disk < UpToDate)
		rv = SS_NoUpToDateDisk;

	else if (fp >= Resource &&
		 ns.role == Primary && ns.conn < Connected && ns.pdsk >= DUnknown)
		rv = SS_PrimaryNOP;

	else if (ns.role == Primary && ns.disk <= Inconsistent && ns.pdsk <= Inconsistent)
		rv = SS_NoUpToDateDisk;

	else if (ns.conn > Connected && ns.disk < UpToDate && ns.pdsk < UpToDate)
		rv = SS_BothInconsistent;

	else if (ns.conn > Connected && (ns.disk == Diskless || ns.pdsk == Diskless))
		rv = SS_SyncingDiskless;

	else if ((ns.conn == Connected ||
		  ns.conn == WFBitMapS ||
		  ns.conn == SyncSource ||
		  ns.conn == PausedSyncS) &&
		  ns.disk == Outdated)
		rv = SS_ConnectedOutdates;

	else if( (ns.conn == VerifyS ||
		  ns.conn == VerifyT) &&
                  (mdev->sync_conf.verify_alg[0] == 0)) rv=SS_NoVerifyAlg;

	else if( (ns.conn == VerifyS ||
		  ns.conn == VerifyT) &&
		  mdev->agreed_pro_version < 88) rv = SS_NotSupported;

	return rv;
}

int is_valid_state_transition(struct drbd_conf *mdev,
	union drbd_state_t ns, union drbd_state_t os)
{
	int rv = SS_Success;

	if ((ns.conn == StartingSyncT || ns.conn == StartingSyncS) &&
	    os.conn > Connected)
		rv = SS_ResyncRunning;

	if (ns.conn == Disconnecting && os.conn == StandAlone)
		rv = SS_AlreadyStandAlone;

	if (ns.disk > Attaching && os.disk == Diskless)
		rv = SS_IsDiskLess;

	if (ns.conn == WFConnection && os.conn < Unconnected)
		rv = SS_NoNetConfig;

	if (ns.disk == Outdated && os.disk < Outdated && os.disk != Attaching)
		rv = SS_LowerThanOutdated;

	if (ns.conn == Disconnecting && os.conn == Unconnected)
		rv = SS_InTransientState;

	if (ns.conn == os.conn && ns.conn == WFReportParams)
		rv = SS_InTransientState;

	if( (ns.conn == VerifyS || ns.conn == VerifyT) && os.conn < Connected )
		rv=SS_NeedConnection;

	if ((ns.conn == VerifyS || ns.conn == VerifyT) &&
	    ns.conn != os.conn && os.conn > Connected)
		rv = SS_ResyncRunning;

	if ((ns.conn == StartingSyncS || ns.conn == StartingSyncT) &&
	    os.conn < Connected)
		rv = SS_NeedConnection;

	return rv;
}

int _drbd_set_state(struct drbd_conf *mdev,
		    union drbd_state_t ns, enum chg_state_flags flags,
		    struct completion *done)
{
#if DRBD_DEBUG_STATE_CHANGES
	static unsigned long long sseq = 0xff000000LLU;
	unsigned long long seq = 0;
#endif
	union drbd_state_t os;
	int rv = SS_Success;
	int warn_sync_abort = 0;
	enum fencing_policy fp;
	struct after_state_chg_work *ascw;

	MUST_HOLD(&mdev->req_lock);

	os = mdev->state;

#if DRBD_DEBUG_STATE_CHANGES
	if (ns.func) {
		seq = ++sseq;
		trace_st(mdev, seq, ns.func, ns.line, "==os", os);
		trace_st(mdev, seq, ns.func, ns.line, "==ns", ns);
	}
#endif

	fp = DontCare;
	if (inc_local(mdev)) {
		fp = mdev->bc->dc.fencing;
		dec_local(mdev);
	}

<<<<<<< HEAD
	/* Early state sanitising. */
=======
	/* Early state sanitising. Dissalow the invalidate ioctl to connect  */
	if ((ns.conn == StartingSyncS || ns.conn == StartingSyncT) &&
		os.conn < Connected) {
		ns.conn = os.conn;
		ns.pdsk = os.pdsk;
	}
>>>>>>> 9c3c6799

	/* Dissalow Network errors to configure a device's network part */
	if ((ns.conn >= Timeout && ns.conn <= TearDown) &&
	    os.conn <= Disconnecting)
		ns.conn = os.conn;

	/* After a network error (+TearDown) only Unconnected or Disconnecting can follow */
	if (os.conn >= Timeout && os.conn <= TearDown &&
	    ns.conn != Unconnected && ns.conn != Disconnecting)
		ns.conn = os.conn;

	/* After Disconnecting only StandAlone may follow */
	if (os.conn == Disconnecting && ns.conn != StandAlone)
		ns.conn = os.conn;

	if (ns.conn < Connected) {
		ns.peer_isp = 0;
		ns.peer = Unknown;
		if (ns.pdsk > DUnknown || ns.pdsk < Inconsistent)
			ns.pdsk = DUnknown;
	}

	if (ns.conn <= Disconnecting && ns.disk == Diskless)
		ns.pdsk = DUnknown;

<<<<<<< HEAD
	if (os.conn > Connected && ns.conn > Connected &&
	     (ns.disk <= Failed || ns.pdsk <= Failed )) {
=======
	if (ns.conn > Connected && (ns.disk <= Failed || ns.pdsk <= Failed)) {
>>>>>>> 9c3c6799
		warn_sync_abort = 1;
		ns.conn = Connected;
	}

	if (ns.conn != os.conn && ns.conn >= Connected &&
	    (ns.disk == Consistent || ns.disk == Outdated)) {
		switch (ns.conn) {
		case WFBitMapT:
		case PausedSyncT:
			ns.disk = Outdated;
			break;
		case Connected:
		case WFBitMapS:
		case SyncSource:
		case PausedSyncS:
			ns.disk = UpToDate;
			break;
		case SyncTarget:
			ns.disk = Inconsistent;
			drbd_WARN("Implicit set disk state Inconsistent!\n");
			break;
		}
		if (os.disk == Outdated && ns.disk == UpToDate)
			drbd_WARN("Implicit set disk from Outdate to UpToDate\n");
	}

	if (ns.conn != os.conn && ns.conn >= Connected &&
	    (ns.pdsk == Consistent || ns.pdsk == Outdated)) {
		switch (ns.conn) {
		case Connected:
		case WFBitMapT:
		case PausedSyncT:
		case SyncTarget:
			ns.pdsk = UpToDate;
			break;
		case WFBitMapS:
		case PausedSyncS:
			ns.pdsk = Outdated;
			break;
		case SyncSource:
			ns.pdsk = Inconsistent;
			drbd_WARN("Implicit set pdsk Inconsistent!\n");
			break;
		}
		if (os.pdsk == Outdated && ns.pdsk == UpToDate)
			drbd_WARN("Implicit set pdsk from Outdate to UpToDate\n");
	}

	/* Connection breaks down before we finished "Negotiating" */
	if (ns.conn < Connected && ns.disk == Negotiating &&
	    inc_local_if_state(mdev, Negotiating)) {
		if (mdev->ed_uuid == mdev->bc->md.uuid[Current]) {
			ns.disk = mdev->new_state_tmp.disk;
			ns.pdsk = mdev->new_state_tmp.pdsk;
		} else {
			ALERT("Connection lost while negotiating, no data!\n");
			ns.disk = Diskless;
			ns.pdsk = DUnknown;
		}
		dec_local(mdev);
	}

	if (fp == Stonith &&
	    (ns.role == Primary &&
	     ns.conn < Connected &&
	     ns.pdsk > Outdated))
			ns.susp = 1;

	if (ns.aftr_isp || ns.peer_isp || ns.user_isp) {
		if (ns.conn == SyncSource)
			ns.conn = PausedSyncS;
		if (ns.conn == SyncTarget)
			ns.conn = PausedSyncT;
	} else {
		if (ns.conn == PausedSyncS)
			ns.conn = SyncSource;
		if (ns.conn == PausedSyncT)
			ns.conn = SyncTarget;
	}

#if DRBD_DEBUG_STATE_CHANGES
	if (ns.func)
		trace_st(mdev, seq, ns.func, ns.line, "==ns", ns);
#endif

	if (ns.i == os.i)
		return SS_NothingToDo;

	if (!(flags & ChgStateHard)) {
		/*  pre-state-change checks ; only look at ns  */
		/* See drbd_state_sw_errors in drbd_strings.c */

		rv = is_valid_state(mdev, ns);
		if (rv < SS_Success) {
			/* If the old state was illegal as well, then let
			   this happen...*/

			if (is_valid_state(mdev, os) == rv) {
				ERR("Considering state change from bad state. "
				    "Error would be: '%s'\n",
				    set_st_err_name(rv));
				print_st(mdev, "old", os);
				print_st(mdev, "new", ns);
				rv = is_valid_state_transition(mdev, ns, os);
			}
		} else
			rv = is_valid_state_transition(mdev, ns, os);
	}

	if (rv < SS_Success) {
		if (flags & ChgStateVerbose)
			print_st_err(mdev, os, ns, rv);
		return rv;
	}

	if (warn_sync_abort)
		drbd_WARN("Resync aborted.\n");

#if DUMP_MD >= 2
	{
	char *pbp, pb[300];
	pbp = pb;
	*pbp = 0;
	PSC(role);
	PSC(peer);
	PSC(conn);
	PSC(disk);
	PSC(pdsk);
	PSC(susp);
	PSC(aftr_isp);
	PSC(peer_isp);
	PSC(user_isp);
	INFO("%s\n", pb);
	}
#endif

#if DRBD_DEBUG_STATE_CHANGES
	if (ns.func)
		trace_st(mdev, seq, ns.func, ns.line, ":=ns", ns);
#endif

	mdev->state.i = ns.i;
	wake_up(&mdev->misc_wait);
	wake_up(&mdev->state_wait);

	/**   post-state-change actions   **/
	if (os.conn >= SyncSource   && ns.conn <= Connected) {
		set_bit(STOP_SYNC_TIMER, &mdev->flags);
		mod_timer(&mdev->resync_timer, jiffies);
	}

	if ((os.conn == PausedSyncT || os.conn == PausedSyncS) &&
	    (ns.conn == SyncTarget  || ns.conn == SyncSource)) {
		INFO("Syncer continues.\n");
		mdev->rs_paused += (long)jiffies-(long)mdev->rs_mark_time;
		if (ns.conn == SyncTarget) {
			if (!test_and_clear_bit(STOP_SYNC_TIMER, &mdev->flags))
				mod_timer(&mdev->resync_timer, jiffies);
			/* This if (!test_bit) is only needed for the case
			   that a device that has ceased to used its timer,
			   i.e. it is already in drbd_resync_finished() gets
			   paused and resumed. */
		}
	}

	if ((os.conn == SyncTarget  || os.conn == SyncSource) &&
	    (ns.conn == PausedSyncT || ns.conn == PausedSyncS)) {
		INFO("Resync suspended\n");
		mdev->rs_mark_time = jiffies;
		if (ns.conn == PausedSyncT)
			set_bit(STOP_SYNC_TIMER, &mdev->flags);
	}

<<<<<<< HEAD
	if (os.conn == Connected &&
	    (ns.conn == VerifyS || ns.conn == VerifyT )) {
		mdev->ov_position = 0;
		mdev->ov_left  =
		mdev->rs_total =
		mdev->rs_mark_left = drbd_bm_bits(mdev);
		mdev->rs_start     =
		mdev->rs_mark_time = jiffies;
		mdev->ov_last_oos_size = 0;
		mdev->ov_last_oos_start = 0;
		if(ns.conn == VerifyS) {
			mod_timer(&mdev->resync_timer,jiffies);
		}
	}

	if(inc_local(mdev)) {
		u32 mdf = mdev->bc->md.flags & ~(MDF_Consistent|MDF_PrimaryInd|
						 MDF_ConnectedInd|MDF_WasUpToDate|
						 MDF_PeerOutDated );
		if (test_bit(CRASHED_PRIMARY,&mdev->flags) ||
=======
	if (inc_local(mdev)) {
		u32 mdf = mdev->bc->md.flags & ~(MDF_Consistent|MDF_PrimaryInd|
						 MDF_ConnectedInd|MDF_WasUpToDate|
						 MDF_PeerOutDated);

		if (test_bit(CRASHED_PRIMARY, &mdev->flags) ||
>>>>>>> 9c3c6799
		    mdev->state.role == Primary ||
		    (mdev->state.pdsk < Inconsistent && mdev->state.peer == Primary))
			mdf |= MDF_PrimaryInd;
		if (mdev->state.conn > WFReportParams)
			mdf |= MDF_ConnectedInd;
		if (mdev->state.disk > Inconsistent)
			mdf |= MDF_Consistent;
		if (mdev->state.disk > Outdated)
			mdf |= MDF_WasUpToDate;
		if (mdev->state.pdsk <= Outdated && mdev->state.pdsk >= Inconsistent)
			mdf |= MDF_PeerOutDated;
		if (mdf != mdev->bc->md.flags) {
			mdev->bc->md.flags = mdf;
			drbd_md_mark_dirty(mdev);
		}
		if (os.disk < Consistent && ns.disk >= Consistent)
			drbd_set_ed_uuid(mdev, mdev->bc->md.uuid[Current]);
		dec_local(mdev);
	}

	/* Peer was forced UpToDate & Primary, consider to resync */
	if (os.disk == Inconsistent && os.pdsk == Inconsistent &&
	    os.peer == Secondary && ns.peer == Primary)
		set_bit(CONSIDER_RESYNC, &mdev->flags);

	/* Receiver should clean up itself */
	if (os.conn != Disconnecting && ns.conn == Disconnecting)
		drbd_thread_stop_nowait(&mdev->receiver);

	/* Now the receiver finished cleaning up itself, it should die */
	if (os.conn != StandAlone && ns.conn == StandAlone)
		drbd_thread_stop_nowait(&mdev->receiver);

	/* Upon network failure, we need to restart the receiver. */
	if (os.conn > TearDown &&
	    ns.conn <= TearDown && ns.conn >= Timeout)
		drbd_thread_restart_nowait(&mdev->receiver);

	ascw = kmalloc(sizeof(*ascw), GFP_ATOMIC);
	if (ascw) {
		ascw->os = os;
		ascw->ns = ns;
		ascw->flags = flags;
		ascw->w.cb = w_after_state_ch;
		ascw->done = done;
		drbd_queue_work(&mdev->data.work, &ascw->w);
	} else {
		drbd_WARN("Could not kmalloc an ascw\n");
	}

	return rv;
}

STATIC int w_after_state_ch(struct drbd_conf *mdev, struct drbd_work *w, int unused)
{
	struct after_state_chg_work *ascw;

	ascw = (struct after_state_chg_work *) w;
	after_state_ch(mdev, ascw->os, ascw->ns, ascw->flags);
	if (ascw->flags & ChgWaitComplete) {
		D_ASSERT(ascw->done != NULL);
		complete(ascw->done);
	}
	kfree(ascw);

	return 1;
}

static void abw_start_sync(struct drbd_conf *mdev, int rv)
{
	if (rv) {
		ERR("Writing the bitmap failed not starting resync.\n");
		_drbd_request_state(mdev, NS(conn, Connected), ChgStateVerbose);
		return;
	}

	switch (mdev->state.conn) {
	case StartingSyncT:
		_drbd_request_state(mdev, NS(conn, WFSyncUUID), ChgStateVerbose);
		break;
	case StartingSyncS:
		drbd_start_resync(mdev, SyncSource);
		break;
	}
}

static void after_state_ch(struct drbd_conf *mdev, union drbd_state_t os,
			   union drbd_state_t ns, enum chg_state_flags flags)
{
	enum fencing_policy fp;

	if (os.conn != Connected && ns.conn == Connected) {
		clear_bit(CRASHED_PRIMARY, &mdev->flags);
		if (mdev->p_uuid)
			mdev->p_uuid[UUID_FLAGS] &= ~((u64)2);
	}

	fp = DontCare;
	if (inc_local(mdev)) {
		fp = mdev->bc->dc.fencing;
		dec_local(mdev);
	}

	/* Inform userspace about the change... */
	drbd_bcast_state(mdev, ns);

	if (!(os.role == Primary && os.disk < UpToDate && os.pdsk < UpToDate) &&
	    (ns.role == Primary && ns.disk < UpToDate && ns.pdsk < UpToDate))
		drbd_khelper(mdev, "pri-on-incon-degr");

	/* Here we have the actions that are performed after a
	   state change. This function might sleep */

	if (fp == Stonith && ns.susp) {
		/* case1: The outdate peer handler is successfull:
		 * case2: The connection was established again: */
		if ((os.pdsk > Outdated  && ns.pdsk <= Outdated) ||
		    (os.conn < Connected && ns.conn >= Connected)) {
			tl_clear(mdev);
			spin_lock_irq(&mdev->req_lock);
			_drbd_set_state(_NS(mdev, susp, 0), ChgStateVerbose, NULL);
			spin_unlock_irq(&mdev->req_lock);
		}
	}
	/* Do not change the order of the if above and below... */
	if (os.conn != WFBitMapS && ns.conn == WFBitMapS)
		drbd_queue_bitmap_io(mdev, &drbd_send_bitmap, NULL, "send_bitmap (WFBitMapS)");

	/* Lost contact to peer's copy of the data */
	if ((os.pdsk >= Inconsistent &&
	     os.pdsk != DUnknown &&
	     os.pdsk != Outdated)
	&&  (ns.pdsk < Inconsistent ||
	     ns.pdsk == DUnknown ||
	     ns.pdsk == Outdated)) {
		/* FIXME race with drbd_sync_handshake accessing this! */
		kfree(mdev->p_uuid);
		mdev->p_uuid = NULL;
		if (inc_local(mdev)) {
			if (ns.role == Primary && mdev->bc->md.uuid[Bitmap] == 0 &&
			    ns.disk >= UpToDate)
				drbd_uuid_new_current(mdev);
			if (ns.peer == Primary) {
				/* Note: The condition ns.peer == Primary implies
				   that we are connected. Otherwise it would
				   be ns.peer == Unknown. */
				/* A FullSync is required after a
				   primary detached from its disk! */
				_drbd_uuid_new_current(mdev);
				drbd_send_uuids(mdev);
			}
			dec_local(mdev);
		}
	}

	if (ns.pdsk < Inconsistent && inc_local(mdev)) {
		if (ns.peer == Primary && mdev->bc->md.uuid[Bitmap] == 0) {
			/* Diskless Peer becomes primary */
			if (os.peer == Secondary)
				drbd_uuid_new_current(mdev);

			/* Got connected to diskless, primary peer */
			if (os.peer == Unknown)
				_drbd_uuid_new_current(mdev);
		}

		/* Diskless Peer becomes secondary */
		if (os.peer == Primary && ns.peer == Secondary)
			drbd_al_to_on_disk_bm(mdev);
		dec_local(mdev);
	}

	/* Last part of the attaching process ... */
	if (ns.conn >= Connected &&
	    os.disk == Attaching && ns.disk == Negotiating) {
		kfree(mdev->p_uuid); /* We expect to receive up-to-date UUIDs soon. */
		mdev->p_uuid = NULL; /* ...to not use the old ones in the mean time */
		drbd_send_sizes(mdev);  /* to start sync... */
		drbd_send_uuids(mdev);
		drbd_send_state(mdev);
	}

	/* We want to pause/continue resync, tell peer. */
	if (ns.conn >= Connected &&
	     ((os.aftr_isp != ns.aftr_isp) ||
	      (os.user_isp != ns.user_isp)))
		drbd_send_state(mdev);

	/* In case one of the isp bits got set, suspend other devices. */
	if ((!os.aftr_isp && !os.peer_isp && !os.user_isp) &&
	    (ns.aftr_isp || ns.peer_isp || ns.user_isp))
		suspend_other_sg(mdev);

	/* Make sure the peer gets informed about eventual state
	   changes (ISP bits) while we were in WFReportParams. */
	if (os.conn == WFReportParams && ns.conn >= Connected)
		drbd_send_state(mdev);

	/* We are in the progress to start a full sync... */
	if ((os.conn != StartingSyncT && ns.conn == StartingSyncT) ||
	    (os.conn != StartingSyncS && ns.conn == StartingSyncS)) {
		INFO("Queueing bitmap io: about to start a forced full sync\n");
		drbd_queue_bitmap_io(mdev, &drbd_bmio_set_n_write, &abw_start_sync, "set_n_write from StartingSync");
	}

	/* We are invalidating our self... */
	if (os.conn < Connected && ns.conn < Connected &&
	    os.disk > Inconsistent && ns.disk == Inconsistent) {
		INFO("Queueing bitmap io: invalidate forced full sync\n");
		drbd_queue_bitmap_io(mdev, &drbd_bmio_set_n_write, NULL, "set_n_write from invalidate");
	}

	if (os.disk > Diskless && ns.disk == Diskless) {
		/* since inc_local() only works as long as disk>=Inconsistent,
		   and it is Diskless here, local_cnt can only go down, it can
		   not increase... It will reach zero */
		wait_event(mdev->misc_wait, !atomic_read(&mdev->local_cnt));

		lc_free(mdev->resync);
		mdev->resync = NULL;
		lc_free(mdev->act_log);
		mdev->act_log = NULL;
		__no_warn(local, drbd_free_bc(mdev->bc););
		wmb(); /* see begin of drbd_nl_disk_conf() */
		__no_warn(local, mdev->bc = NULL;);
	}

	/* Disks got bigger while they were detached */
	if (ns.disk > Negotiating && ns.pdsk > Negotiating &&
	    test_and_clear_bit(RESYNC_AFTER_NEG, &mdev->flags)) {
		if (ns.conn == Connected)
			resync_after_online_grow(mdev);
	}

	/* A resync finished or aborted, wake paused devices... */
	if ((os.conn > Connected && ns.conn <= Connected) ||
	    (os.peer_isp && !ns.peer_isp) ||
	    (os.user_isp && !ns.user_isp))
		resume_next_sg(mdev);

	/* Upon network connection, we need to start the received */
	if (os.conn == StandAlone && ns.conn == Unconnected)
		drbd_thread_start(&mdev->receiver);

	/* Terminate worker thread if we are unconfigured - it will be
	   restarted as needed... */
	if (ns.disk == Diskless && ns.conn == StandAlone)
		drbd_thread_stop_nowait(&mdev->worker);

	drbd_md_sync(mdev);
}


STATIC int drbd_thread_setup(void *arg)
{
	struct Drbd_thread *thi = (struct Drbd_thread *) arg;
	struct drbd_conf *mdev = thi->mdev;
	long timeout;
	int retval;
	const char *me =
		thi == &mdev->receiver ? "receiver" :
		thi == &mdev->asender  ? "asender"  :
		thi == &mdev->worker   ? "worker"   : "NONSENSE";

	daemonize("drbd_thread");
	D_ASSERT(get_t_state(thi) == Running);
	D_ASSERT(thi->task == NULL);
	spin_lock(&thi->t_lock);
	thi->task = current;
	smp_mb();
	spin_unlock(&thi->t_lock);

	/* stolen from kthread; FIXME we need to convert to kthread api!
	 * wait for wakeup */
	__set_current_state(TASK_UNINTERRUPTIBLE);
	complete(&thi->startstop); /* notify: thi->task is set. */
	timeout = schedule_timeout(10*HZ);
	D_ASSERT(timeout != 0);

restart:
	retval = thi->function(thi);

	spin_lock(&thi->t_lock);

	/* if the receiver has been "Exiting", the last thing it did
	 * was set the conn state to "StandAlone",
	 * if now a re-connect request comes in, conn state goes Unconnected,
	 * and receiver thread will be "started".
	 * drbd_thread_start needs to set "Restarting" in that case.
	 * t_state check and assignement needs to be within the same spinlock,
	 * so either thread_start sees Exiting, and can remap to Restarting,
	 * or thread_start see None, and can proceed as normal.
	 */

	if (thi->t_state == Restarting) {
		INFO("Restarting %s thread\n", me);
		thi->t_state = Running;
		spin_unlock(&thi->t_lock);
		goto restart;
	}

	thi->task = NULL;
	thi->t_state = None;
	smp_mb();

	/* THINK maybe two different completions? */
	complete(&thi->startstop); /* notify: thi->task unset. */
	INFO("Terminating %s thread\n", me);
	spin_unlock(&thi->t_lock);

	/* Release mod reference taken when thread was started */
	module_put(THIS_MODULE);
	return retval;
}

STATIC void drbd_thread_init(struct drbd_conf *mdev, struct Drbd_thread *thi,
		      int (*func) (struct Drbd_thread *))
{
	spin_lock_init(&thi->t_lock);
	thi->task    = NULL;
	thi->t_state = None;
	thi->function = func;
	thi->mdev = mdev;
}

int drbd_thread_start(struct Drbd_thread *thi)
{
	int pid;
	struct drbd_conf *mdev = thi->mdev;
	const char *me =
		thi == &mdev->receiver ? "receiver" :
		thi == &mdev->asender  ? "asender"  :
		thi == &mdev->worker   ? "worker"   : "NONSENSE";

	spin_lock(&thi->t_lock);

	switch (thi->t_state) {
	case None:
		INFO("Starting %s thread (from %s [%d])\n",
				me, current->comm, current->pid);

		/* Get ref on module for thread - this is released when thread exits */
		if (!try_module_get(THIS_MODULE)) {
			ERR("Failed to get module reference in drbd_thread_start\n");
			spin_unlock(&thi->t_lock);
			return FALSE;
		}

		init_completion(&thi->startstop);
		D_ASSERT(thi->task == NULL);
		thi->reset_cpu_mask = 1;
		thi->t_state = Running;
		spin_unlock(&thi->t_lock);
		flush_signals(current); /* otherw. may get -ERESTARTNOINTR */

		/* FIXME rewrite to use kthread interface */
		pid = kernel_thread(drbd_thread_setup, (void *) thi, CLONE_FS);
		if (pid < 0) {
			ERR("Couldn't start thread (%d)\n", pid);

			module_put(THIS_MODULE);
			return FALSE;
		}
		/* waits until thi->task is set */
		wait_for_completion(&thi->startstop);
		if (thi->t_state != Running)
			ERR("ASSERT FAILED: %s t_state == %d expected %d.\n",
					me, thi->t_state, Running);
		if (thi->task)
			wake_up_process(thi->task);
		else
			ERR("ASSERT FAILED thi->task is NULL where it should be set!?\n");
		break;
	case Exiting:
		thi->t_state = Restarting;
		INFO("Restarting %s thread (from %s [%d])\n",
				me, current->comm, current->pid);
		spin_unlock(&thi->t_lock);
		break;
	case Running:
	case Restarting:
		spin_unlock(&thi->t_lock);
		break;
	}

	return TRUE;
}


void _drbd_thread_stop(struct Drbd_thread *thi, int restart, int wait)
{
	struct drbd_conf *mdev = thi->mdev;
	enum Drbd_thread_state ns = restart ? Restarting : Exiting;
	const char *me =
		thi == &mdev->receiver ? "receiver" :
		thi == &mdev->asender  ? "asender"  :
		thi == &mdev->worker   ? "worker"   : "NONSENSE";

	spin_lock(&thi->t_lock);

	/* INFO("drbd_thread_stop: %s [%d]: %s %d -> %d; %d\n",
	     current->comm, current->pid,
	     thi->task ? thi->task->comm : "NULL", thi->t_state, ns, wait); */

	if (thi->t_state == None) {
		spin_unlock(&thi->t_lock);
		if (restart)
			drbd_thread_start(thi);
		return;
	}

	if (thi->t_state != ns) {
		if (thi->task == NULL) {
			spin_unlock(&thi->t_lock);
			return;
		}

		thi->t_state = ns;
		smp_mb();
		init_completion(&thi->startstop);
		if (thi->task != current) {
			force_sig(DRBD_SIGKILL, thi->task);
		} else
			D_ASSERT(!wait);
	}
	spin_unlock(&thi->t_lock);

	if (wait) {
		D_ASSERT(thi->task != current);
		wait_for_completion(&thi->startstop);
		spin_lock(&thi->t_lock);
		D_ASSERT(thi->task == NULL);
		if (thi->t_state != None)
			ERR("ASSERT FAILED: %s t_state == %d expected %d.\n",
					me, thi->t_state, None);
		spin_unlock(&thi->t_lock);
	}
}

#ifdef CONFIG_SMP
/**
 * drbd_calc_cpu_mask: Generates CPU masks, sprad over all CPUs.
 * Forces all threads of a device onto the same CPU. This is benificial for
 * DRBD's performance. May be overwritten by user's configuration.
 */
cpumask_t drbd_calc_cpu_mask(struct drbd_conf *mdev)
{
	int sv, cpu;
	cpumask_t av_cpu_m;

	if (cpus_weight(mdev->cpu_mask))
		return mdev->cpu_mask;

	av_cpu_m = cpu_online_map;
	sv = mdev_to_minor(mdev) % cpus_weight(av_cpu_m);

	for_each_cpu_mask(cpu, av_cpu_m) {
		if (sv-- == 0)
			return cpumask_of_cpu(cpu);
	}

	/* some kernel versions "forget" to add the (cpumask_t) typecast
	 * to that macro, which results in "parse error before '{'" ;-> */
	return (cpumask_t) CPU_MASK_ALL; /* Never reached. */
}

/* modifies the cpu mask of the _current_ thread,
 * call in the "main loop" of _all_ threads.
 * no need for any mutex, current won't die prematurely.
 */
void drbd_thread_current_set_cpu(struct drbd_conf *mdev)
{
	struct task_struct *p = current;
	struct Drbd_thread *thi =
		p == mdev->asender.task  ? &mdev->asender  :
		p == mdev->receiver.task ? &mdev->receiver :
		p == mdev->worker.task   ? &mdev->worker   :
		NULL;
	ERR_IF(thi == NULL)
		return;
	if (!thi->reset_cpu_mask)
		return;
	thi->reset_cpu_mask = 0;
	preempt_disable();
	set_cpus_allowed(p, mdev->cpu_mask);
	preempt_enable();
}
#endif

/* the appropriate socket mutex must be held already */
int _drbd_send_cmd(struct drbd_conf *mdev, struct socket *sock,
			  enum Drbd_Packet_Cmd cmd, struct Drbd_Header *h,
			  size_t size, unsigned msg_flags)
{
	int sent, ok;

	ERR_IF(!h) return FALSE;
	ERR_IF(!size) return FALSE;

	h->magic   = BE_DRBD_MAGIC;
	h->command = cpu_to_be16(cmd);
	h->length  = cpu_to_be16(size-sizeof(struct Drbd_Header));

	dump_packet(mdev, sock, 0, (void *)h, __FILE__, __LINE__);
	sent = drbd_send(mdev, sock, h, size, msg_flags);

	ok = (sent == size);
	if (!ok)
		ERR("short sent %s size=%d sent=%d\n",
		    cmdname(cmd), (int)size, sent);
	return ok;
}

/* don't pass the socket. we may only look at it
 * when we hold the appropriate socket mutex.
 */
int drbd_send_cmd(struct drbd_conf *mdev, int use_data_socket,
		  enum Drbd_Packet_Cmd cmd, struct Drbd_Header *h, size_t size)
{
	int ok = 0;
	struct socket *sock;

	if (use_data_socket) {
		down(&mdev->data.mutex);
		sock = mdev->data.socket;
	} else {
		down(&mdev->meta.mutex);
		sock = mdev->meta.socket;
	}

	/* drbd_disconnect() could have called drbd_free_sock()
	 * while we were waiting in down()... */
	if (likely(sock != NULL))
		ok = _drbd_send_cmd(mdev, sock, cmd, h, size, 0);

	if (use_data_socket)
		up(&mdev->data.mutex);
	else
		up(&mdev->meta.mutex);
	return ok;
}

int drbd_send_cmd2(struct drbd_conf *mdev, enum Drbd_Packet_Cmd cmd, char *data,
		   size_t size)
{
	struct Drbd_Header h;
	int ok;

	h.magic   = BE_DRBD_MAGIC;
	h.command = cpu_to_be16(cmd);
	h.length  = cpu_to_be16(size);

	if (!drbd_get_data_sock(mdev))
		return 0;

	dump_packet(mdev, mdev->data.socket, 0, (void *)&h, __FILE__, __LINE__);

	ok = (sizeof(h) ==
		drbd_send(mdev, mdev->data.socket, &h, sizeof(h), 0));
	ok = ok && (size ==
		drbd_send(mdev, mdev->data.socket, data, size, 0));

	drbd_put_data_sock(mdev);

	return ok;
}

int drbd_send_sync_param(struct drbd_conf *mdev, struct syncer_conf *sc)
{
	struct Drbd_SyncParam_Packet *p;
	int size, rv;

	size = sizeof(struct Drbd_SyncParam_Packet);

	if (mdev->agreed_pro_version >= 88)
		size += strlen(mdev->sync_conf.verify_alg) + 1;

	p = kmalloc(size, GFP_KERNEL);
	if (p == NULL)
		return 0;

	p->rate      = cpu_to_be32(sc->rate);

	if (mdev->agreed_pro_version >= 88)
		strcpy(p->online_verify_alg,mdev->sync_conf.verify_alg);

	rv = drbd_send_cmd(mdev, USE_DATA_SOCKET, SyncParam,
			   (struct Drbd_Header *)p, size);
	kfree(p);
	return rv;
}

int drbd_send_protocol(struct drbd_conf *mdev)
{
	struct Drbd_Protocol_Packet *p;
	int size,rv;

	size = sizeof(struct Drbd_Protocol_Packet);

	if (mdev->agreed_pro_version >= 87)
		size += strlen(mdev->net_conf->integrity_alg) + 1;

	if ((p = kmalloc(size, GFP_KERNEL)) == NULL)
		return 0;

	p->protocol      = cpu_to_be32(mdev->net_conf->wire_protocol);
	p->after_sb_0p   = cpu_to_be32(mdev->net_conf->after_sb_0p);
	p->after_sb_1p   = cpu_to_be32(mdev->net_conf->after_sb_1p);
	p->after_sb_2p   = cpu_to_be32(mdev->net_conf->after_sb_2p);
	p->want_lose     = cpu_to_be32(mdev->net_conf->want_lose);
	p->two_primaries = cpu_to_be32(mdev->net_conf->two_primaries);

	if (mdev->agreed_pro_version >= 87)
		strcpy(p->integrity_alg, mdev->net_conf->integrity_alg);

	rv = drbd_send_cmd(mdev, USE_DATA_SOCKET, ReportProtocol,
			   (struct Drbd_Header *)p, size);
	kfree(p);
	return rv;
}

int drbd_send_uuids(struct drbd_conf *mdev)
{
	struct Drbd_GenCnt_Packet p;
	int i;

	u64 uuid_flags = 0;

	if (!inc_local_if_state(mdev, Negotiating))
		return 1;

	/* FIXME howto handle diskless ? */
	for (i = Current; i < UUID_SIZE; i++)
		p.uuid[i] = mdev->bc ? cpu_to_be64(mdev->bc->md.uuid[i]) : 0;

	mdev->comm_bm_set = drbd_bm_total_weight(mdev);
	p.uuid[UUID_SIZE] = cpu_to_be64(mdev->comm_bm_set);
	uuid_flags |= mdev->net_conf->want_lose ? 1 : 0;
	uuid_flags |= test_bit(CRASHED_PRIMARY, &mdev->flags) ? 2 : 0;
	uuid_flags |= mdev->new_state_tmp.disk == Inconsistent ? 4 : 0;
	p.uuid[UUID_FLAGS] = cpu_to_be64(uuid_flags);

	dec_local(mdev);

	return drbd_send_cmd(mdev, USE_DATA_SOCKET, ReportUUIDs,
			     (struct Drbd_Header *)&p, sizeof(p));
}

int drbd_send_sync_uuid(struct drbd_conf *mdev, u64 val)
{
	struct Drbd_SyncUUID_Packet p;

	p.uuid = cpu_to_be64(val);

	return drbd_send_cmd(mdev, USE_DATA_SOCKET, ReportSyncUUID,
			     (struct Drbd_Header *)&p, sizeof(p));
}

int drbd_send_sizes(struct drbd_conf *mdev)
{
	struct Drbd_Sizes_Packet p;
	sector_t d_size, u_size;
	int q_order_type;
	int ok;

	if (inc_local_if_state(mdev, Negotiating)) {
		D_ASSERT(mdev->bc->backing_bdev);
		d_size = drbd_get_max_capacity(mdev->bc);
		u_size = mdev->bc->dc.disk_size;
		q_order_type = drbd_queue_order_type(mdev);
		p.queue_order_type = cpu_to_be32(drbd_queue_order_type(mdev));
		dec_local(mdev);
	} else {
		d_size = 0;
		u_size = 0;
		q_order_type = QUEUE_ORDERED_NONE;
	}

	p.d_size = cpu_to_be64(d_size);
	p.u_size = cpu_to_be64(u_size);
	p.c_size = cpu_to_be64(drbd_get_capacity(mdev->this_bdev));
	p.max_segment_size = cpu_to_be32(mdev->rq_queue->max_segment_size);
	p.queue_order_type = cpu_to_be32(q_order_type);

	ok = drbd_send_cmd(mdev, USE_DATA_SOCKET, ReportSizes,
			   (struct Drbd_Header *)&p, sizeof(p));
	return ok;
}

/**
 * drbd_send_state:
 * Informs the peer about our state. Only call it when
 * mdev->state.conn >= Connected (I.e. you may not call it while in
 * WFReportParams. Though there is one valid and necessary exception,
 * drbd_connect() calls drbd_send_state() while in it WFReportParams.
 */
int drbd_send_state(struct drbd_conf *mdev)
{
	struct socket *sock;
	struct Drbd_State_Packet p;
	int ok = 0;

	/* Grab state lock so we wont send state if we're in the middle
	 * of a cluster wide state change on another thread */
	drbd_state_lock(mdev);

	down(&mdev->data.mutex);

	p.state = cpu_to_be32(mdev->state.i); /* Within the send mutex */
	sock = mdev->data.socket;

	if (likely(sock != NULL)) {
		ok = _drbd_send_cmd(mdev, sock, ReportState,
				    (struct Drbd_Header *)&p, sizeof(p), 0);
	}

	up(&mdev->data.mutex);

	drbd_state_unlock(mdev);
	return ok;
}

int drbd_send_state_req(struct drbd_conf *mdev,
	union drbd_state_t mask, union drbd_state_t val)
{
	struct Drbd_Req_State_Packet p;

	p.mask    = cpu_to_be32(mask.i);
	p.val     = cpu_to_be32(val.i);

	return drbd_send_cmd(mdev, USE_DATA_SOCKET, StateChgRequest,
			     (struct Drbd_Header *)&p, sizeof(p));
}

int drbd_send_sr_reply(struct drbd_conf *mdev, int retcode)
{
	struct Drbd_RqS_Reply_Packet p;

	p.retcode    = cpu_to_be32(retcode);

	return drbd_send_cmd(mdev, USE_META_SOCKET, StateChgReply,
			     (struct Drbd_Header *)&p, sizeof(p));
}


/* See the comment at receive_bitmap() */
int _drbd_send_bitmap(struct drbd_conf *mdev)
{
	int want;
	int ok = TRUE;
	int bm_i = 0;
	size_t bm_words, num_words;
	unsigned long *buffer;
	struct Drbd_Header *p;

	ERR_IF(!mdev->bitmap) return FALSE;

	/* maybe we should use some per thread scratch page,
	 * and allocate that during initial device creation? */
	p = (struct Drbd_Header *) __get_free_page(GFP_NOIO);
	if (!p) {
		ERR("failed to allocate one page buffer in %s\n", __func__);
		return FALSE;
	}
	bm_words = drbd_bm_words(mdev);
	buffer = (unsigned long *)p->payload;

	if (inc_local(mdev)) {
		if (drbd_md_test_flag(mdev->bc, MDF_FullSync)) {
			INFO("Writing the whole bitmap, MDF_FullSync was set.\n");
			drbd_bm_set_all(mdev);
			if (drbd_bm_write(mdev)) {
				/* write_bm did fail! Leave full sync flag set in Meta Data
				 * but otherwise process as per normal - need to tell other
				 * side that a full resync is required! */
				ERR("Failed to write bitmap to disk!\n");
			} else {
				drbd_md_clear_flag(mdev, MDF_FullSync);
				drbd_md_sync(mdev);
			}
		}
		dec_local(mdev);
	}

	/*
	 * maybe TODO use some simple compression scheme, nowadays there are
	 * some such algorithms in the kernel anyways.
	 */
	do {
		num_words = min_t(size_t, BM_PACKET_WORDS, bm_words - bm_i);
		want = num_words * sizeof(long);
		if (want)
			drbd_bm_get_lel(mdev, bm_i, num_words, buffer);
		ok = _drbd_send_cmd(mdev, mdev->data.socket, ReportBitMap,
				   p, sizeof(*p) + want, 0);
		bm_i += num_words;
	} while (ok && want);

	free_page((unsigned long) p);
	return ok;
}

int drbd_send_bitmap(struct drbd_conf *mdev)
{
	int err;

	if (!drbd_get_data_sock(mdev))
		return -1;
	err = !_drbd_send_bitmap(mdev);
	drbd_put_data_sock(mdev);
	return err;
}

int drbd_send_b_ack(struct drbd_conf *mdev, u32 barrier_nr, u32 set_size)
{
	int ok;
	struct Drbd_BarrierAck_Packet p;

	p.barrier  = barrier_nr;
	p.set_size = cpu_to_be32(set_size);

	ok = drbd_send_cmd(mdev, USE_META_SOCKET, BarrierAck,
			(struct Drbd_Header *)&p, sizeof(p));
	return ok;
}

/**
 * _drbd_send_ack:
 * This helper function expects the sector and block_id parameter already
 * in big endian!
 */
STATIC int _drbd_send_ack(struct drbd_conf *mdev, enum Drbd_Packet_Cmd cmd,
			  u64 sector,
			  u32 blksize,
			  u64 block_id)
{
	int ok;
	struct Drbd_BlockAck_Packet p;

	p.sector   = sector;
	p.block_id = block_id;
	p.blksize  = blksize;
	p.seq_num  = cpu_to_be32(atomic_add_return(1, &mdev->packet_seq));

	if (!mdev->meta.socket || mdev->state.conn < Connected)
		return FALSE;
	ok = drbd_send_cmd(mdev, USE_META_SOCKET, cmd,
				(struct Drbd_Header *)&p, sizeof(p));
	return ok;
}

int drbd_send_ack_dp(struct drbd_conf *mdev, enum Drbd_Packet_Cmd cmd,
		     struct Drbd_Data_Packet *dp)
{
	const int header_size = sizeof(struct Drbd_Data_Packet)
			      - sizeof(struct Drbd_Header);
	int data_size  = ((struct Drbd_Header *)dp)->length - header_size;

	return _drbd_send_ack(mdev, cmd, dp->sector, cpu_to_be32(data_size),
			      dp->block_id);
}

int drbd_send_ack_rp(struct drbd_conf *mdev, enum Drbd_Packet_Cmd cmd,
		     struct Drbd_BlockRequest_Packet *rp)
{
	return _drbd_send_ack(mdev, cmd, rp->sector, rp->blksize, rp->block_id);
}

int drbd_send_ack(struct drbd_conf *mdev,
	enum Drbd_Packet_Cmd cmd, struct Tl_epoch_entry *e)
{
	return _drbd_send_ack(mdev, cmd,
			      cpu_to_be64(e->sector),
			      cpu_to_be32(e->size),
			      e->block_id);
}

int drbd_send_ack_ex(struct drbd_conf *mdev, enum Drbd_Packet_Cmd cmd,
		     sector_t sector, int blksize, u64 block_id)
{
   /* This function misuses the block_id field to signal if the blocks
      are is sync or not. */
	return _drbd_send_ack(mdev,cmd,
			      cpu_to_be64(sector),
			      cpu_to_be32(blksize),
			      cpu_to_be64(block_id));
}


int drbd_send_drequest(struct drbd_conf *mdev, int cmd,
		       sector_t sector, int size, u64 block_id)
{
	int ok;
	struct Drbd_BlockRequest_Packet p;

	p.sector   = cpu_to_be64(sector);
	p.block_id = block_id;
	p.blksize  = cpu_to_be32(size);

	/* FIXME BIO_RW_SYNC ? */

	ok = drbd_send_cmd(mdev, USE_DATA_SOCKET, cmd,
				(struct Drbd_Header *)&p, sizeof(p));
	return ok;
}


int drbd_send_drequest_csum(struct drbd_conf *mdev,
			    sector_t sector,int size,
			    void *digest, int digest_size,
			    enum Drbd_Packet_Cmd cmd)
{
	int ok;
	struct Drbd_BlockRequest_Packet p;

	p.sector   = cpu_to_be64(sector);
	p.block_id = BE_DRBD_MAGIC + 0xbeef;
	p.blksize  = cpu_to_be32(size);

	p.head.magic   = BE_DRBD_MAGIC;
	p.head.command = cpu_to_be16(cmd);
	p.head.length  = cpu_to_be16( sizeof(p)-sizeof(struct Drbd_Header) + digest_size );

	down(&mdev->data.mutex);

	ok = ( sizeof(p) == drbd_send(mdev,mdev->data.socket,&p,sizeof(p),0) );
	ok = ok&& ( digest_size == drbd_send(mdev,mdev->data.socket,digest,digest_size,0) );

	up(&mdev->data.mutex);

	return ok;
}

int drbd_send_ov_request(struct drbd_conf *mdev,sector_t sector,int size)
{
	int ok;
	struct Drbd_BlockRequest_Packet p;

	p.sector   = cpu_to_be64(sector);
	p.block_id = BE_DRBD_MAGIC + 0xbabe;
	p.blksize  = cpu_to_be32(size);

	ok = drbd_send_cmd(mdev,USE_DATA_SOCKET, OVRequest,
			   (struct Drbd_Header*)&p,sizeof(p));
	return ok;
}


/* called on sndtimeo
 * returns FALSE if we should retry,
 * TRUE if we think connection is dead
 */
STATIC int we_should_drop_the_connection(struct drbd_conf *mdev, struct socket *sock)
{
	int drop_it;
	/* long elapsed = (long)(jiffies - mdev->last_received); */
	/* DUMPLU(elapsed); // elapsed ignored for now. */

	drop_it =   mdev->meta.socket == sock
		|| !mdev->asender.task
		|| get_t_state(&mdev->asender) != Running
		|| mdev->state.conn < Connected;

	if (drop_it)
		return TRUE;

	drop_it = !--mdev->ko_count;
	if (!drop_it) {
		ERR("[%s/%d] sock_sendmsg time expired, ko = %u\n",
		       current->comm, current->pid, mdev->ko_count);
		request_ping(mdev);
	}

	return drop_it; /* && (mdev->state == Primary) */;
}

/* The idea of sendpage seems to be to put some kind of reference
 * to the page into the skb, and to hand it over to the NIC. In
 * this process get_page() gets called.
 *
 * As soon as the page was really sent over the network put_page()
 * gets called by some part of the network layer. [ NIC driver? ]
 *
 * [ get_page() / put_page() increment/decrement the count. If count
 *   reaches 0 the page will be freed. ]
 *
 * This works nicely with pages from FSs.
 * But this means that in protocol A we might signal IO completion too early!
 *
 * In order not to corrupt data during a resync we must make sure
 * that we do not reuse our own buffer pages (EEs) to early, therefore
 * we have the net_ee list.
 *
 * XFS seems to have problems, still, it submits pages with page_count == 0!
 * As a workaround, we disable sendpage on pages
 * with page_count == 0 or PageSlab.
 */
STATIC int _drbd_no_send_page(struct drbd_conf *mdev, struct page *page,
		   int offset, size_t size)
{
       int ret;
       ret = drbd_send(mdev, mdev->data.socket, kmap(page) + offset, size, 0);
       kunmap(page);
       return ret;
}

int _drbd_send_page(struct drbd_conf *mdev, struct page *page,
		    int offset, size_t size)
{
	mm_segment_t oldfs = get_fs();
	int sent, ok;
	int len = size;

#ifdef SHOW_SENDPAGE_USAGE
	unsigned long now = jiffies;
	static unsigned long total;
	static unsigned long fallback;
	static unsigned long last_rep;

	/* report statistics every hour,
	 * if we had at least one fallback.
	 */
	++total;
	if (fallback && time_before(last_rep+3600*HZ, now)) {
		last_rep = now;
		printk(KERN_INFO "drbd: sendpage() omitted: %lu/%lu\n",
			fallback, total);
	}
#endif

	/* PARANOIA. if this ever triggers,
	 * something in the layers above us is really kaputt.
	 *one roundtrip later:
	 * doh. it triggered. so XFS _IS_ really kaputt ...
	 * oh well...
	 */
	if ((page_count(page) < 1) || PageSlab(page)) {
		/* e.g. XFS meta- & log-data is in slab pages, which have a
		 * page_count of 0 and/or have PageSlab() set...
		 */
#ifdef SHOW_SENDPAGE_USAGE
		++fallback;
#endif
		sent = _drbd_no_send_page(mdev, page, offset, size);
		if (likely(sent > 0))
			len -= sent;
		goto out;
	}

	set_fs(KERNEL_DS);
	do {
		sent = mdev->data.socket->ops->sendpage(mdev->data.socket, page,
							offset, len,
							MSG_NOSIGNAL);
		if (sent == -EAGAIN) {
			if (we_should_drop_the_connection(mdev,
							  mdev->data.socket))
				break;
			else
				continue;
		}
		if (sent <= 0) {
			drbd_WARN("%s: size=%d len=%d sent=%d\n",
			     __func__, (int)size, len, sent);
			break;
		}
		len    -= sent;
		offset += sent;
		/* FIXME test "last_received" ... */
	} while (len > 0 /* THINK && mdev->cstate >= Connected*/);
	set_fs(oldfs);

out:
	ok = (len == 0);
	if (likely(ok))
		mdev->send_cnt += size>>9;
	return ok;
}

static inline int _drbd_send_bio(struct drbd_conf *mdev, struct bio *bio)
{
	struct bio_vec *bvec;
	int i;
	__bio_for_each_segment(bvec, bio, i, 0) {
		if (!_drbd_no_send_page(mdev, bvec->bv_page,
				     bvec->bv_offset, bvec->bv_len))
			return 0;
	}
	return 1;
}

static inline int _drbd_send_zc_bio(struct drbd_conf *mdev, struct bio *bio)
{
	struct bio_vec *bvec;
	int i;
	__bio_for_each_segment(bvec, bio, i, 0) {
		if (!_drbd_send_page(mdev, bvec->bv_page,
				     bvec->bv_offset, bvec->bv_len))
			return 0;
	}

	return 1;
}

/* Used to send write requests
 * Primary -> Peer	(Data)
 */
int drbd_send_dblock(struct drbd_conf *mdev, struct drbd_request *req)
{
	int ok = 1;
	struct Drbd_Data_Packet p;
	unsigned int dp_flags = 0;
	void *dgb;
	int dgs;

	if (!drbd_get_data_sock(mdev))
		return 0;

	dgs = (mdev->agreed_pro_version >= 87 && mdev->integrity_w_tfm) ?
		crypto_hash_digestsize(mdev->integrity_w_tfm) : 0;

	p.head.magic   = BE_DRBD_MAGIC;
	p.head.command = cpu_to_be16(Data);
	p.head.length  = cpu_to_be16( sizeof(p)
			-sizeof(struct Drbd_Header)+dgs+req->size);

	p.sector   = cpu_to_be64(req->sector);
	p.block_id = (unsigned long)req;
	p.seq_num  = cpu_to_be32(req->seq_num =
				 atomic_add_return(1, &mdev->packet_seq));
	dp_flags = 0;

	/* NOTE: no need to check if barriers supported here as we would
	 *       not pass the test in make_request_common in that case
	 */
	if (bio_barrier(req->master_bio))
		dp_flags |= DP_HARDBARRIER;
	if (bio_sync(req->master_bio))
		dp_flags |= DP_RW_SYNC;
	if (mdev->state.conn >= SyncSource &&
	    mdev->state.conn <= PausedSyncT)
		dp_flags |= DP_MAY_SET_IN_SYNC;

	p.dp_flags = cpu_to_be32(dp_flags);
	dump_packet(mdev, mdev->data.socket, 0, (void *)&p, __FILE__, __LINE__);
	set_bit(UNPLUG_REMOTE, &mdev->flags);
	ok = (sizeof(p) ==
		drbd_send(mdev, mdev->data.socket, &p, sizeof(p), MSG_MORE));
	if (ok && dgs) {
		dgb = mdev->int_dig_out;
		drbd_csum(mdev, mdev->integrity_w_tfm, req->master_bio, dgb);
		ok = drbd_send(mdev, mdev->data.socket, dgb, dgs, MSG_MORE);
	}
	if (ok) {
		if (mdev->net_conf->wire_protocol == DRBD_PROT_A)
			ok = _drbd_send_bio(mdev, req->master_bio);
		else
			ok = _drbd_send_zc_bio(mdev, req->master_bio);
	}

	drbd_put_data_sock(mdev);
	return ok;
}

/* answer packet, used to send data back for read requests:
 *  Peer       -> (diskless) Primary   (DataReply)
 *  SyncSource -> SyncTarget         (RSDataReply)
 */
int drbd_send_block(struct drbd_conf *mdev, enum Drbd_Packet_Cmd cmd,
		    struct Tl_epoch_entry *e)
{
	int ok;
	struct Drbd_Data_Packet p;
	void *dgb;
	int dgs;

	dgs = (mdev->agreed_pro_version >= 87 && mdev->integrity_w_tfm) ?
		crypto_hash_digestsize(mdev->integrity_w_tfm) : 0;

	p.head.magic   = BE_DRBD_MAGIC;
	p.head.command = cpu_to_be16(cmd);
<<<<<<< HEAD
	p.head.length  = cpu_to_be16( sizeof(p)
			-sizeof(struct Drbd_Header) + dgs + e->size);
=======
	p.head.length  =
		cpu_to_be16(sizeof(p) - sizeof(struct Drbd_Header) + e->size);
>>>>>>> 9c3c6799

	p.sector   = cpu_to_be64(e->sector);
	p.block_id = e->block_id;
	/* p.seq_num  = 0;    No sequence numbers here.. */

	/* Only called by our kernel thread.
	 * This one may be interupted by DRBD_SIG and/or DRBD_SIGKILL
	 * in response to ioctl or module unload.
	 */
	if (!drbd_get_data_sock(mdev))
		return 0;

	dump_packet(mdev, mdev->data.socket, 0, (void *)&p, __FILE__, __LINE__);
	ok = sizeof(p) == drbd_send(mdev, mdev->data.socket, &p,
					sizeof(p), MSG_MORE);
	if (ok && dgs) {
		dgb = mdev->int_dig_out;
		drbd_csum(mdev, mdev->integrity_w_tfm, e->private_bio, dgb);
		ok = drbd_send(mdev, mdev->data.socket, dgb, dgs, MSG_MORE);
	}
	if (ok)
		ok = _drbd_send_zc_bio(mdev, e->private_bio);

	drbd_put_data_sock(mdev);
	return ok;
}

/*
  drbd_send distinguishes two cases:

  Packets sent via the data socket "sock"
  and packets sent via the meta data socket "msock"

		    sock                      msock
  -----------------+-------------------------+------------------------------
  timeout           conf.timeout / 2          conf.timeout / 2
  timeout action    send a ping via msock     Abort communication
					      and close all sockets
*/

/*
 * you must have down()ed the appropriate [m]sock_mutex elsewhere!
 */
int drbd_send(struct drbd_conf *mdev, struct socket *sock,
	      void *buf, size_t size, unsigned msg_flags)
{
#if !HAVE_KERNEL_SENDMSG
	mm_segment_t oldfs;
	struct iovec iov;
#else
	struct kvec iov;
#endif
	struct msghdr msg;
	int rv, sent = 0;

	if (!sock)
		return -1000;

	/* THINK  if (signal_pending) return ... ? */

	iov.iov_base = buf;
	iov.iov_len  = size;

	msg.msg_name       = NULL;
	msg.msg_namelen    = 0;
#if !HAVE_KERNEL_SENDMSG
	msg.msg_iov        = &iov;
	msg.msg_iovlen     = 1;
#endif
	msg.msg_control    = NULL;
	msg.msg_controllen = 0;
	msg.msg_flags      = msg_flags | MSG_NOSIGNAL;

#if !HAVE_KERNEL_SENDMSG
	oldfs = get_fs();
	set_fs(KERNEL_DS);
#endif

	if (sock == mdev->data.socket)
		mdev->ko_count = mdev->net_conf->ko_count;
	do {
		/* STRANGE
		 * tcp_sendmsg does _not_ use its size parameter at all ?
		 *
		 * -EAGAIN on timeout, -EINTR on signal.
		 */
/* THINK
 * do we need to block DRBD_SIG if sock == &meta.socket ??
 * otherwise wake_asender() might interrupt some send_*Ack !
 */
#if !HAVE_KERNEL_SENDMSG
		rv = sock_sendmsg(sock, &msg, iov.iov_len);
#else
		rv = kernel_sendmsg(sock, &msg, &iov, 1, size);
#endif
		if (rv == -EAGAIN) {
			if (we_should_drop_the_connection(mdev, sock))
				break;
			else
				continue;
		}
		D_ASSERT(rv != 0);
		if (rv == -EINTR) {
#if 0
			/* FIXME this happens all the time.
			 * we don't care for now!
			 * eventually this should be sorted out be the proper
			 * use of the SIGNAL_ASENDER bit... */
			if (DRBD_ratelimit(5*HZ, 5)) {
				DBG("Got a signal in drbd_send(,%c,)!\n",
				    sock == mdev->meta.socket ? 'm' : 's');
				/* dump_stack(); */
			}
#endif
			flush_signals(current);
			rv = 0;
		}
		if (rv < 0)
			break;
		sent += rv;
		iov.iov_base += rv;
		iov.iov_len  -= rv;
	} while (sent < size);

#if !HAVE_KERNEL_SENDMSG
	set_fs(oldfs);
#endif

	if (rv <= 0) {
		if (rv != -EAGAIN) {
			ERR("%s_sendmsg returned %d\n",
			    sock == mdev->meta.socket ? "msock" : "sock",
			    rv);
			drbd_force_state(mdev, NS(conn, BrokenPipe));
		} else
			drbd_force_state(mdev, NS(conn, Timeout));
	}

	return sent;
}

int drbd_open(struct inode *inode, struct file *file)
{
	struct drbd_conf *mdev;
	unsigned long flags;
	int rv = 0;

	mdev = minor_to_mdev(MINOR(inode->i_rdev));
	if (!mdev)
		return -ENODEV;

	spin_lock_irqsave(&mdev->req_lock, flags);
	/* to have a stable mdev->state.role
	 * and no race with updating open_cnt */

	if (mdev->state.role != Primary) {
		if (file->f_mode & FMODE_WRITE)
			rv = -EROFS;
		else if (!allow_oos)
			rv = -EMEDIUMTYPE;
	}

	if (!rv)
		mdev->open_cnt++;
	spin_unlock_irqrestore(&mdev->req_lock, flags);

	return rv;
}

STATIC int drbd_close(struct inode *inode, struct file *file)
{
	/* do not use *file (May be NULL, in case of a unmount :-) */
	struct drbd_conf *mdev;

	mdev = minor_to_mdev(MINOR(inode->i_rdev));
	if (!mdev)
		return -ENODEV;

	/*
	printk(KERN_ERR "drbd: close(inode=%p,file=%p)"
	       "current=%p,minor=%d,wc=%d\n", inode, file, current, minor,
	       inode->i_writecount);
	*/

	mdev->open_cnt--;

	return 0;
}

STATIC void drbd_unplug_fn(struct request_queue *q)
{
	struct drbd_conf *mdev = q->queuedata;

	MTRACE(TraceTypeUnplug, TraceLvlSummary,
	       INFO("got unplugged ap_bio_count=%d\n",
		    atomic_read(&mdev->ap_bio_cnt));
	       );

	/* unplug FIRST */
	spin_lock_irq(q->queue_lock);
	blk_remove_plug(q);
	spin_unlock_irq(q->queue_lock);

	/* only if connected */
	spin_lock_irq(&mdev->req_lock);
	if (mdev->state.pdsk >= Inconsistent && mdev->state.conn >= Connected) {
		D_ASSERT(mdev->state.role == Primary);
		if (test_and_clear_bit(UNPLUG_REMOTE, &mdev->flags)) {
			/* add to the data.work queue,
			 * unless already queued.
			 * XXX this might be a good addition to drbd_queue_work
			 * anyways, to detect "double queuing" ... */
			if (list_empty(&mdev->unplug_work.list))
				drbd_queue_work(&mdev->data.work,
						&mdev->unplug_work);
		}
	}
	spin_unlock_irq(&mdev->req_lock);

	if (mdev->state.disk >= Inconsistent)
		drbd_kick_lo(mdev);
}

STATIC void drbd_set_defaults(struct drbd_conf *mdev)
{
	mdev->sync_conf.after      = DRBD_AFTER_DEF;
	mdev->sync_conf.rate       = DRBD_RATE_DEF;
	mdev->sync_conf.al_extents = DRBD_AL_EXTENTS_DEF;
	mdev->state = (union drbd_state_t) {
		{ Secondary, Unknown, StandAlone, Diskless, DUnknown, 0 } };
}

int w_bitmap_io(struct drbd_conf *mdev, struct drbd_work *w, int unused);

void drbd_init_set_defaults(struct drbd_conf *mdev)
{
	/* the memset(,0,) did most of this.
	 * note: only assignments, no allocation in here */

#ifdef PARANOIA
	SET_MDEV_MAGIC(mdev);
#endif

	drbd_set_defaults(mdev);

	/* for now, we do NOT yet support it,
	 * even though we start some framework
	 * to eventually support barriers */
	set_bit(NO_BARRIER_SUPP, &mdev->flags);

	atomic_set(&mdev->ap_bio_cnt, 0);
	atomic_set(&mdev->ap_pending_cnt, 0);
	atomic_set(&mdev->rs_pending_cnt, 0);
	atomic_set(&mdev->unacked_cnt, 0);
	atomic_set(&mdev->local_cnt, 0);
	atomic_set(&mdev->net_cnt, 0);
	atomic_set(&mdev->packet_seq, 0);
	atomic_set(&mdev->pp_in_use, 0);

	init_MUTEX(&mdev->md_io_mutex);
	init_MUTEX(&mdev->data.mutex);
	init_MUTEX(&mdev->meta.mutex);
	sema_init(&mdev->data.work.s, 0);
	sema_init(&mdev->meta.work.s, 0);
	mutex_init(&mdev->state_mutex);

	spin_lock_init(&mdev->data.work.q_lock);
	spin_lock_init(&mdev->meta.work.q_lock);

	spin_lock_init(&mdev->al_lock);
	spin_lock_init(&mdev->req_lock);
	spin_lock_init(&mdev->peer_seq_lock);
	spin_lock_init(&mdev->epoch_lock);

	INIT_LIST_HEAD(&mdev->active_ee);
	INIT_LIST_HEAD(&mdev->sync_ee);
	INIT_LIST_HEAD(&mdev->done_ee);
	INIT_LIST_HEAD(&mdev->read_ee);
	INIT_LIST_HEAD(&mdev->net_ee);
	INIT_LIST_HEAD(&mdev->resync_reads);
	INIT_LIST_HEAD(&mdev->data.work.q);
	INIT_LIST_HEAD(&mdev->meta.work.q);
	INIT_LIST_HEAD(&mdev->resync_work.list);
	INIT_LIST_HEAD(&mdev->unplug_work.list);
	INIT_LIST_HEAD(&mdev->md_sync_work.list);
	INIT_LIST_HEAD(&mdev->bm_io_work.w.list);
	mdev->resync_work.cb  = w_resync_inactive;
	mdev->unplug_work.cb  = w_send_write_hint;
	mdev->md_sync_work.cb = w_md_sync;
	mdev->bm_io_work.w.cb = w_bitmap_io;
	init_timer(&mdev->resync_timer);
	init_timer(&mdev->md_sync_timer);
	mdev->resync_timer.function = resync_timer_fn;
	mdev->resync_timer.data = (unsigned long) mdev;
	mdev->md_sync_timer.function = md_sync_timer_fn;
	mdev->md_sync_timer.data = (unsigned long) mdev;

	init_waitqueue_head(&mdev->misc_wait);
	init_waitqueue_head(&mdev->state_wait);
	init_waitqueue_head(&mdev->ee_wait);
	init_waitqueue_head(&mdev->al_wait);
	init_waitqueue_head(&mdev->seq_wait);

	drbd_thread_init(mdev, &mdev->receiver, drbdd_init);
	drbd_thread_init(mdev, &mdev->worker, drbd_worker);
	drbd_thread_init(mdev, &mdev->asender, drbd_asender);

	mdev->agreed_pro_version = PRO_VERSION_MAX;
	mdev->write_ordering = WO_bio_barrier;
#ifdef __arch_um__
	INFO("mdev = 0x%p\n", mdev);
#endif
	mdev->resync_wenr = LC_FREE;
}

void drbd_mdev_cleanup(struct drbd_conf *mdev)
{
	/* I'd like to cleanup completely, and memset(,0,) it.
	 * but I'd have to reinit it.
	 * FIXME: do the right thing...
	 */

	/* list of things that may still
	 * hold data of the previous config

	 * act_log        ** re-initialized in set_disk
	 * on_io_error

	 * al_tr_cycle    ** re-initialized in ... FIXME??
	 * al_tr_number
	 * al_tr_pos

	 * backing_bdev   ** re-initialized in drbd_free_ll_dev
	 * lo_file
	 * md_bdev
	 * md_file
	 * md_index

	 * ko_count       ** re-initialized in set_net

	 * last_received  ** currently ignored

	 * mbds_id        ** re-initialized in ... FIXME??

	 * resync         ** re-initialized in ... FIXME??

	*** no re-init necessary (?) ***
	 * md_io_page
	 * this_bdev

	 * vdisk             ?

	 * rq_queue       ** FIXME ASSERT ??
	 * newest_barrier
	 * oldest_barrier
	 */

	if (mdev->receiver.t_state != None)
		ERR("ASSERT FAILED: receiver t_state == %d expected 0.\n",
				mdev->receiver.t_state);

	if (mdev->verify_tfm) {
		crypto_free_hash(mdev->verify_tfm);
		mdev->verify_tfm=NULL;
	}
	/* no need to lock it, I'm the only thread alive */
	if (atomic_read(&mdev->current_epoch->epoch_size) !=  0)
		ERR("epoch_size:%d\n", atomic_read(&mdev->current_epoch->epoch_size));
	mdev->al_writ_cnt  =
	mdev->bm_writ_cnt  =
	mdev->read_cnt     =
	mdev->recv_cnt     =
	mdev->send_cnt     =
	mdev->writ_cnt     =
	mdev->p_size       =
	mdev->rs_start     =
	mdev->rs_total     =
	mdev->rs_failed    =
	mdev->rs_mark_left =
	mdev->rs_mark_time = 0;
	D_ASSERT(mdev->net_conf == NULL);
	drbd_set_my_capacity(mdev, 0);
	drbd_bm_resize(mdev, 0);
	drbd_bm_cleanup(mdev);

	/* just in case */
	drbd_free_resources(mdev);

	/*
	 * currently we drbd_init_ee only on module load, so
	 * we may do drbd_release_ee only on module unload!
	 */
	D_ASSERT(list_empty(&mdev->active_ee));
	D_ASSERT(list_empty(&mdev->sync_ee));
	D_ASSERT(list_empty(&mdev->done_ee));
	D_ASSERT(list_empty(&mdev->read_ee));
	D_ASSERT(list_empty(&mdev->net_ee));
	D_ASSERT(list_empty(&mdev->resync_reads));
	D_ASSERT(list_empty(&mdev->data.work.q));
	D_ASSERT(list_empty(&mdev->meta.work.q));
	D_ASSERT(list_empty(&mdev->resync_work.list));
	D_ASSERT(list_empty(&mdev->unplug_work.list));

}


STATIC void drbd_destroy_mempools(void)
{
	struct page *page;

	while (drbd_pp_pool) {
		page = drbd_pp_pool;
		drbd_pp_pool = (struct page *)page_private(page);
		__free_page(page);
		drbd_pp_vacant--;
	}

	/* D_ASSERT(atomic_read(&drbd_pp_vacant)==0); */

	if (drbd_ee_mempool)
		mempool_destroy(drbd_ee_mempool);
	if (drbd_request_mempool)
		mempool_destroy(drbd_request_mempool);
	if (drbd_ee_cache)
		kmem_cache_destroy(drbd_ee_cache);
	if (drbd_request_cache)
		kmem_cache_destroy(drbd_request_cache);

	drbd_ee_mempool      = NULL;
	drbd_request_mempool = NULL;
	drbd_ee_cache        = NULL;
	drbd_request_cache   = NULL;

	return;
}

STATIC int drbd_create_mempools(void)
{
	struct page *page;
	const int number = (DRBD_MAX_SEGMENT_SIZE/PAGE_SIZE) * minor_count;
	int i;

	/* prepare our caches and mempools */
	drbd_request_mempool = NULL;
	drbd_ee_cache        = NULL;
	drbd_request_cache   = NULL;
	drbd_pp_pool         = NULL;

	/* caches */
	drbd_request_cache = kmem_cache_create(
		"drbd_req_cache", sizeof(struct drbd_request), 0, 0, NULL);
	if (drbd_request_cache == NULL)
		goto Enomem;

	drbd_ee_cache = kmem_cache_create(
		"drbd_ee_cache", sizeof(struct Tl_epoch_entry), 0, 0, NULL);
	if (drbd_ee_cache == NULL)
		goto Enomem;

	/* mempools */
	drbd_request_mempool = mempool_create(number,
		mempool_alloc_slab, mempool_free_slab, drbd_request_cache);
	if (drbd_request_mempool == NULL)
		goto Enomem;

	drbd_ee_mempool = mempool_create(number,
		mempool_alloc_slab, mempool_free_slab, drbd_ee_cache);
	if (drbd_request_mempool == NULL)
		goto Enomem;

	/* drbd's page pool */
	spin_lock_init(&drbd_pp_lock);

	for (i = 0; i < number; i++) {
		page = alloc_page(GFP_HIGHUSER);
		if (!page)
			goto Enomem;
		set_page_private(page, (unsigned long)drbd_pp_pool);
		drbd_pp_pool = page;
	}
	drbd_pp_vacant = number;

	return 0;

Enomem:
	drbd_destroy_mempools(); /* in case we allocated some */
	return -ENOMEM;
}

STATIC int drbd_notify_sys(struct notifier_block *this, unsigned long code,
	void *unused)
{
	/* just so we have it.  you never know what interessting things we
	 * might want to do here some day...
	 */

	return NOTIFY_DONE;
}

STATIC struct notifier_block drbd_notifier = {
	.notifier_call = drbd_notify_sys,
};


STATIC void drbd_cleanup(void)
{
	int i, rr;

	unregister_reboot_notifier(&drbd_notifier);

	drbd_nl_cleanup();

	if (minor_table) {
		if (drbd_proc)
			remove_proc_entry("drbd", NULL);
		i = minor_count;
		while (i--) {
			struct drbd_conf *mdev = minor_to_mdev(i);
			struct gendisk  **disk = &mdev->vdisk;
			struct request_queue **q = &mdev->rq_queue;

			if (!mdev)
				continue;
			drbd_free_resources(mdev);

			if (*disk) {
				del_gendisk(*disk);
				put_disk(*disk);
				*disk = NULL;
			}
			if (*q)
				blk_cleanup_queue(*q);
			*q = NULL;

			D_ASSERT(mdev->open_cnt == 0);
			if (mdev->this_bdev)
				bdput(mdev->this_bdev);

			tl_cleanup(mdev);
			if (mdev->resync)
				lc_free(mdev->resync);

			rr = drbd_release_ee(mdev, &mdev->active_ee);
			if (rr)
				ERR("%d EEs in active list found!\n", rr);

			rr = drbd_release_ee(mdev, &mdev->sync_ee);
			if (rr)
				ERR("%d EEs in sync list found!\n", rr);

			rr = drbd_release_ee(mdev, &mdev->read_ee);
			if (rr)
				ERR("%d EEs in read list found!\n", rr);

			rr = drbd_release_ee(mdev, &mdev->done_ee);
			if (rr)
				ERR("%d EEs in done list found!\n", rr);

			rr = drbd_release_ee(mdev, &mdev->net_ee);
			if (rr)
				ERR("%d EEs in net list found!\n", rr);

			ERR_IF (!list_empty(&mdev->data.work.q)) {
				struct list_head *lp;
				list_for_each(lp, &mdev->data.work.q) {
					DUMPP(lp);
				}
			};

			if (mdev->md_io_page)
				__free_page(mdev->md_io_page);

			if (mdev->md_io_tmpp)
				__free_page(mdev->md_io_tmpp);

			if (mdev->act_log)
				lc_free(mdev->act_log);

			kfree(mdev->ee_hash);
			mdev->ee_hash_s = 0;
			mdev->ee_hash = NULL;

			kfree(mdev->tl_hash);
			mdev->tl_hash_s = 0;
			mdev->tl_hash = NULL;

			kfree(mdev->app_reads_hash);
			mdev->app_reads_hash = NULL;

			kfree(mdev->p_uuid);
			mdev->p_uuid = NULL;

			kfree(mdev->int_dig_out);
			kfree(mdev->int_dig_in);
			kfree(mdev->int_dig_vv);

			kfree(mdev->current_epoch);
		}
		drbd_destroy_mempools();
	}

	kfree(minor_table);

	drbd_unregister_blkdev(DRBD_MAJOR, "drbd");

	printk(KERN_INFO "drbd: module cleanup done.\n");
}

struct drbd_conf *drbd_new_device(int minor)
{
	struct drbd_conf *mdev = NULL;
	struct gendisk *disk;
	struct request_queue *q;

	mdev = kzalloc(sizeof(struct drbd_conf), GFP_KERNEL);
	if (!mdev)
		goto Enomem;

	mdev->minor = minor;

	drbd_init_set_defaults(mdev);

	q = blk_alloc_queue(GFP_KERNEL);
	if (!q)
		goto Enomem;
	mdev->rq_queue = q;
	q->queuedata   = mdev;
	q->max_segment_size = DRBD_MAX_SEGMENT_SIZE;

	disk = alloc_disk(1);
	if (!disk)
		goto Enomem;
	mdev->vdisk = disk;

	set_disk_ro(disk, TRUE);

	disk->queue = q;
	disk->major = DRBD_MAJOR;
	disk->first_minor = minor;
	disk->fops = &drbd_ops;
	sprintf(disk->disk_name, "drbd%d", minor);
	disk->private_data = mdev;
	add_disk(disk);

	mdev->this_bdev = bdget(MKDEV(DRBD_MAJOR, minor));
	/* we have no partitions. we contain only ourselves. */
	mdev->this_bdev->bd_contains = mdev->this_bdev;

	blk_queue_make_request(q, drbd_make_request_26);
	blk_queue_bounce_limit(q, BLK_BOUNCE_ANY);
	blk_queue_merge_bvec(q, drbd_merge_bvec);
	q->queue_lock = &mdev->req_lock; /* needed since we use */
		/* plugging on a queue, that actually has no requests! */
	q->unplug_fn = drbd_unplug_fn;

	mdev->md_io_page = alloc_page(GFP_KERNEL);
	if (!mdev->md_io_page)
		goto Enomem;

<<<<<<< HEAD
	if (!tl_init(mdev)) goto Enomem;
=======
	if (drbd_bm_init(mdev))
		goto Enomem;
	/* no need to lock access, we are still initializing the module. */
	if (!tl_init(mdev))
		goto Enomem;
>>>>>>> 9c3c6799

	mdev->app_reads_hash = kzalloc(APP_R_HSIZE*sizeof(void *), GFP_KERNEL);
	if (!mdev->app_reads_hash)
		goto Enomem;

	mdev->current_epoch = kzalloc(sizeof(struct drbd_epoch), GFP_KERNEL);
	INIT_LIST_HEAD(&mdev->current_epoch->list);
	mdev->epochs = 1;

	return mdev;

 Enomem:
	if (mdev) {
		kfree(mdev->app_reads_hash);
		if (mdev->md_io_page)
			__free_page(mdev->md_io_page);
		kfree(mdev->current_epoch);
		kfree(mdev);
	}
	return NULL;
}

int __init drbd_init(void)
{
	int err;

#ifdef __arch_um__
	printk(KERN_INFO "drbd_module = 0x%p core = 0x%p\n",
	       THIS_MODULE, THIS_MODULE->module_core);
#endif

	if (sizeof(struct Drbd_HandShake_Packet) != 80) {
		printk(KERN_ERR
		       "drbd: never change the size or layout "
		       "of the HandShake packet.\n");
		return -EINVAL;
	}

	if (1 > minor_count || minor_count > 255) {
		printk(KERN_ERR
			"drbd: invalid minor_count (%d)\n", minor_count);
#ifdef MODULE
		return -EINVAL;
#else
		minor_count = 8;
#endif
	}

	err = drbd_nl_init();
	if (err)
		return err;

	err = register_blkdev(DRBD_MAJOR, "drbd");
	if (err) {
		printk(KERN_ERR
		       "drbd: unable to register block device major %d\n",
		       DRBD_MAJOR);
		return err;
	}

	register_reboot_notifier(&drbd_notifier);

	/*
	 * allocate all necessary structs
	 */
	err = -ENOMEM;

	init_waitqueue_head(&drbd_pp_wait);

	drbd_proc = NULL; /* play safe for drbd_cleanup */
	minor_table = kzalloc(sizeof(struct drbd_conf *)*minor_count,
				GFP_KERNEL);
	if (!minor_table)
		goto Enomem;

	err = drbd_create_mempools();
	if (err)
		goto Enomem;

#if CONFIG_PROC_FS
	/*
	 * register with procfs
	 */
	drbd_proc = create_proc_entry("drbd",  S_IFREG | S_IRUGO , NULL);

	if (!drbd_proc)	{
		printk(KERN_ERR "drbd: unable to register proc file\n");
		goto Enomem;
	}

	drbd_proc->proc_fops = &drbd_proc_fops;
	drbd_proc->owner = THIS_MODULE;
#else
# error "Currently drbd depends on the proc file system (CONFIG_PROC_FS)"
#endif

	printk(KERN_INFO "drbd: initialised. "
	       "Version: " REL_VERSION " (api:%d/proto:%d-%d)\n",
	       API_VERSION, PRO_VERSION_MIN, PRO_VERSION_MAX);
	printk(KERN_INFO "drbd: %s\n", drbd_buildtag());
	printk(KERN_INFO "drbd: registered as block device major %d\n",
		DRBD_MAJOR);
	printk(KERN_INFO "drbd: minor_table @ 0x%p\n", minor_table);

	return 0; /* Success! */

Enomem:
	drbd_cleanup();
	if (err == -ENOMEM)
		/* currently always the case */
		printk(KERN_ERR "drbd: ran out of memory\n");
	else
		printk(KERN_ERR "drbd: initialization failure\n");
	return err;
}

void drbd_free_bc(struct drbd_backing_dev *bc)
{
	if (bc == NULL)
		return;

	bd_release(bc->backing_bdev);
	bd_release(bc->md_bdev);

	fput(bc->lo_file);
	fput(bc->md_file);

	kfree(bc);
}

void drbd_free_sock(struct drbd_conf *mdev)
{
	if (mdev->data.socket) {
		sock_release(mdev->data.socket);
		mdev->data.socket = NULL;
	}
	if (mdev->meta.socket) {
		sock_release(mdev->meta.socket);
		mdev->meta.socket = NULL;
	}
}


void drbd_free_resources(struct drbd_conf *mdev)
{
	crypto_free_hash(mdev->cram_hmac_tfm);
	mdev->cram_hmac_tfm = NULL;
	crypto_free_hash(mdev->integrity_w_tfm);
	mdev->integrity_w_tfm=NULL;
	crypto_free_hash(mdev->integrity_r_tfm);
	mdev->integrity_r_tfm=NULL;
	drbd_free_sock(mdev);
	__no_warn(local,
		  drbd_free_bc(mdev->bc);
		  mdev->bc = NULL;);
}

/*********************************/
/* meta data management */

struct meta_data_on_disk {
	u64 la_size;           /* last agreed size. */
	u64 uuid[UUID_SIZE];   /* UUIDs. */
	u64 device_uuid;
	u64 reserved_u64_1;
	u32 flags;             /* MDF */
	u32 magic;
	u32 md_size_sect;
	u32 al_offset;         /* offset to this block */
	u32 al_nr_extents;     /* important for restoring the AL */
	      /* `-- act_log->nr_elements <-- sync_conf.al_extents */
	u32 bm_offset;         /* offset to the bitmap, from here */
	u32 bm_bytes_per_bit;  /* BM_BLOCK_SIZE */
	u32 reserved_u32[4];

} __attribute((packed));

/**
 * drbd_md_sync:
 * Writes the meta data super block if the MD_DIRTY flag bit is set.
 */
void drbd_md_sync(struct drbd_conf *mdev)
{
	struct meta_data_on_disk *buffer;
	sector_t sector;
	int i;

	if (!test_and_clear_bit(MD_DIRTY, &mdev->flags))
		return;
	del_timer(&mdev->md_sync_timer);

	/* We use here Failed and not Attaching because we try to write
	 * metadata even if we detach due to a disk failure! */
	if (!inc_local_if_state(mdev, Failed))
		return;

	INFO("Writing meta data super block now.\n");

	down(&mdev->md_io_mutex);
	buffer = (struct meta_data_on_disk *)page_address(mdev->md_io_page);
	memset(buffer, 0, 512);

	buffer->la_size = cpu_to_be64(drbd_get_capacity(mdev->this_bdev));
	for (i = Current; i < UUID_SIZE; i++)
		buffer->uuid[i] = cpu_to_be64(mdev->bc->md.uuid[i]);
	buffer->flags = cpu_to_be32(mdev->bc->md.flags);
	buffer->magic = cpu_to_be32(DRBD_MD_MAGIC);

	buffer->md_size_sect  = cpu_to_be32(mdev->bc->md.md_size_sect);
	buffer->al_offset     = cpu_to_be32(mdev->bc->md.al_offset);
	buffer->al_nr_extents = cpu_to_be32(mdev->act_log->nr_elements);
	buffer->bm_bytes_per_bit = cpu_to_be32(BM_BLOCK_SIZE);
	buffer->device_uuid = cpu_to_be64(mdev->bc->md.device_uuid);

	buffer->bm_offset = cpu_to_be32(mdev->bc->md.bm_offset);

	D_ASSERT(drbd_md_ss__(mdev, mdev->bc) == mdev->bc->md.md_offset);
	sector = mdev->bc->md.md_offset;

	if (drbd_md_sync_page_io(mdev, mdev->bc, sector, WRITE)) {
		clear_bit(MD_DIRTY, &mdev->flags);
	} else {
		/* this was a try anyways ... */
		ERR("meta data update failed!\n");

		drbd_chk_io_error(mdev, 1, TRUE);
		drbd_io_error(mdev, TRUE);
	}

	/* Update mdev->bc->md.la_size_sect,
	 * since we updated it on metadata. */
	mdev->bc->md.la_size_sect = drbd_get_capacity(mdev->this_bdev);

	up(&mdev->md_io_mutex);
	dec_local(mdev);
}

/**
 * drbd_md_read:
 * @bdev: describes the backing storage and the meta-data storage
 * Reads the meta data from bdev. Return 0 (NoError) on success, and an
 * enum ret_codes in case something goes wrong.
 * Currently only: MDIOError, MDInvalid.
 */
int drbd_md_read(struct drbd_conf *mdev, struct drbd_backing_dev *bdev)
{
	struct meta_data_on_disk *buffer;
	int i, rv = NoError;

	if (!inc_local_if_state(mdev, Attaching))
		return MDIOError;

	down(&mdev->md_io_mutex);
	buffer = (struct meta_data_on_disk *)page_address(mdev->md_io_page);

	if (!drbd_md_sync_page_io(mdev, bdev, bdev->md.md_offset, READ)) {
		/* NOTE: cant do normal error processing here as this is
		   called BEFORE disk is attached */
		ERR("Error while reading metadata.\n");
		rv = MDIOError;
		goto err;
	}

	if (be32_to_cpu(buffer->magic) != DRBD_MD_MAGIC) {
		ERR("Error while reading metadata, magic not found.\n");
		rv = MDInvalid;
		goto err;
	}
	if (be32_to_cpu(buffer->al_offset) != bdev->md.al_offset) {
		ERR("unexpected al_offset: %d (expected %d)\n",
		    be32_to_cpu(buffer->al_offset), bdev->md.al_offset);
		rv = MDInvalid;
		goto err;
	}
	if (be32_to_cpu(buffer->bm_offset) != bdev->md.bm_offset) {
		ERR("unexpected bm_offset: %d (expected %d)\n",
		    be32_to_cpu(buffer->bm_offset), bdev->md.bm_offset);
		rv = MDInvalid;
		goto err;
	}
	if (be32_to_cpu(buffer->md_size_sect) != bdev->md.md_size_sect) {
		ERR("unexpected md_size: %u (expected %u)\n",
		    be32_to_cpu(buffer->md_size_sect), bdev->md.md_size_sect);
		rv = MDInvalid;
		goto err;
	}

	if (be32_to_cpu(buffer->bm_bytes_per_bit) != BM_BLOCK_SIZE) {
		ERR("unexpected bm_bytes_per_bit: %u (expected %u)\n",
		    be32_to_cpu(buffer->bm_bytes_per_bit), BM_BLOCK_SIZE);
		rv = MDInvalid;
		goto err;
	}

	bdev->md.la_size_sect = be64_to_cpu(buffer->la_size);
	for (i = Current; i < UUID_SIZE; i++)
		bdev->md.uuid[i] = be64_to_cpu(buffer->uuid[i]);
	bdev->md.flags = be32_to_cpu(buffer->flags);
	mdev->sync_conf.al_extents = be32_to_cpu(buffer->al_nr_extents);
	bdev->md.device_uuid = be64_to_cpu(buffer->device_uuid);

	if (mdev->sync_conf.al_extents < 7)
		mdev->sync_conf.al_extents = 127;
		/* FIXME if this ever happens when reading meta data,
		 * it possibly screws up reading of the activity log?
		 */

 err:
	up(&mdev->md_io_mutex);
	dec_local(mdev);

	return rv;
}

/**
 * drbd_md_mark_dirty:
 * Call this function if you change enything that should be written to
 * the meta-data super block. This function sets MD_DIRTY, and starts a
 * timer that ensures that within five seconds you have to call drbd_md_sync().
 */
void drbd_md_mark_dirty(struct drbd_conf *mdev)
{
	set_bit(MD_DIRTY, &mdev->flags);
	mod_timer(&mdev->md_sync_timer, jiffies + 5*HZ);
}


STATIC void drbd_uuid_move_history(struct drbd_conf *mdev) __must_hold(local)
{
	int i;

	for (i = History_start; i < History_end; i++) {
		mdev->bc->md.uuid[i+1] = mdev->bc->md.uuid[i];

		MTRACE(TraceTypeUuid, TraceLvlAll,
		       drbd_print_uuid(mdev, i+1);
			);
	}
}

void _drbd_uuid_set(struct drbd_conf *mdev, int idx, u64 val) __must_hold(local)
{
	if (idx == Current) {
		if (mdev->state.role == Primary)
			val |= 1;
		else
			val &= ~((u64)1);

		drbd_set_ed_uuid(mdev, val);
	}

	mdev->bc->md.uuid[idx] = val;

	MTRACE(TraceTypeUuid, TraceLvlSummary,
	       drbd_print_uuid(mdev, idx);
		);

	drbd_md_mark_dirty(mdev);
}


void drbd_uuid_set(struct drbd_conf *mdev, int idx, u64 val) __must_hold(local)
{
	if (mdev->bc->md.uuid[idx]) {
		drbd_uuid_move_history(mdev);
		mdev->bc->md.uuid[History_start] = mdev->bc->md.uuid[idx];
		MTRACE(TraceTypeUuid, TraceLvlMetrics,
		       drbd_print_uuid(mdev, History_start);
			);
	}
	_drbd_uuid_set(mdev, idx, val);
}

/**
 * _drbd_uuid_new_current:
 * Creates a new current UUID, but does NOT rotate the old current
 * UUID into the bitmap slot (but into history). This causes a full
 * sync upon next connect. Aditionally the full sync is also requested
 * by the FullSync bit.
 */
void _drbd_uuid_new_current(struct drbd_conf *mdev) __must_hold(local)
{
	u64 uuid;

	/* Actually a seperate bit names DisklessPeer, would be
	   the right thing. But for now the FullSync bit is a
	   working substitute, to avoid repetitive generating
	   of new current UUIDs in case we loose connection
	   and reconnect in a loop. */
	if (mdev->bc->md.flags & MDF_FullSync)
		return;
	INFO("Creating new current UUID [no BitMap]\n");
	get_random_bytes(&uuid, sizeof(u64));
	drbd_uuid_set(mdev, Current, uuid);
	drbd_md_set_flag(mdev, MDF_FullSync);
}

/**
 * drbd_uuid_new_current:
 * Creates a new current UUID, and rotates the old current UUID into
 * the bitmap slot. Causes an incremental resync upon next connect.
 */
void drbd_uuid_new_current(struct drbd_conf *mdev) __must_hold(local)
{
	u64 val;

	INFO("Creating new current UUID\n");
	D_ASSERT(mdev->bc->md.uuid[Bitmap] == 0);
	mdev->bc->md.uuid[Bitmap] = mdev->bc->md.uuid[Current];
	MTRACE(TraceTypeUuid, TraceLvlMetrics,
	       drbd_print_uuid(mdev, Bitmap);
		);

	get_random_bytes(&val, sizeof(u64));
	_drbd_uuid_set(mdev, Current, val);
}

void drbd_uuid_set_bm(struct drbd_conf *mdev, u64 val) __must_hold(local)
{
	if (mdev->bc->md.uuid[Bitmap] == 0 && val == 0)
		return;

	if (val == 0) {
		drbd_uuid_move_history(mdev);
		mdev->bc->md.uuid[History_start] = mdev->bc->md.uuid[Bitmap];
		mdev->bc->md.uuid[Bitmap] = 0;

		MTRACE(TraceTypeUuid, TraceLvlMetrics,
		       drbd_print_uuid(mdev, History_start);
		       drbd_print_uuid(mdev, Bitmap);
			);
	} else {
		if (mdev->bc->md.uuid[Bitmap])
			drbd_WARN("bm UUID already set");

		mdev->bc->md.uuid[Bitmap] = val;
		mdev->bc->md.uuid[Bitmap] &= ~((u64)1);

		MTRACE(TraceTypeUuid, TraceLvlMetrics,
		       drbd_print_uuid(mdev, Bitmap);
			);
	}
	drbd_md_mark_dirty(mdev);
}

/**
 * drbd_bmio_set_n_write:
 * Is an io_fn for drbd_queue_bitmap_io() or drbd_bitmap_io() that sets
 * all bits in the bitmap and writes the whole bitmap to stable storage.
 */
int drbd_bmio_set_n_write(struct drbd_conf *mdev)
{
	int rv = -EIO;

	if (inc_local_if_state(mdev, Attaching)) {
		drbd_md_set_flag(mdev, MDF_FullSync);
		drbd_md_sync(mdev);
		drbd_bm_set_all(mdev);

		rv = drbd_bm_write(mdev);

		if (!rv) {
			drbd_md_clear_flag(mdev, MDF_FullSync);
			drbd_md_sync(mdev);
		}

		dec_local(mdev);
	}

	return rv;
}

<<<<<<< HEAD
/**
 * drbd_bmio_clear_n_write:
 * Is an io_fn for drbd_queue_bitmap_io() or drbd_bitmap_io() that clears
 * all bits in the bitmap and writes the whole bitmap to stable storage.
 */
int drbd_bmio_clear_n_write(struct drbd_conf *mdev)
{
	int rv = -EIO;

	if (inc_local_if_state(mdev, Attaching)) {
		drbd_bm_clear_all(mdev);
		rv = drbd_bm_write(mdev);
		dec_local(mdev);
	}

	return rv;
}

=======
>>>>>>> 9c3c6799
int w_bitmap_io(struct drbd_conf *mdev, struct drbd_work *w, int unused)
{
	struct bm_io_work *work = (struct bm_io_work *)w;
	int rv;

	D_ASSERT(atomic_read(&mdev->ap_bio_cnt) == 0);

	drbd_bm_lock(mdev, work->why);
	rv = work->io_fn(mdev);
	drbd_bm_unlock(mdev);

	clear_bit(BITMAP_IO, &mdev->flags);
	wake_up(&mdev->misc_wait);

	if (work->done)
		work->done(mdev, rv);

	clear_bit(BITMAP_IO_QUEUED, &mdev->flags);
	work->why = NULL;

	clear_bit(BITMAP_IO_QUEUED, &mdev->flags);
	work->why = NULL;

	return 1;
}

/**
 * drbd_queue_bitmap_io:
 * Queues an IO operation on the whole bitmap.
 * While IO on the bitmap happens we freeze appliation IO thus we ensure
 * that drbd_set_out_of_sync() can not be called.
 * This function MUST ONLY be called from worker context.
 * BAD API ALERT!
 * It MUST NOT be used while a previous such work is still pending!
 */
void drbd_queue_bitmap_io(struct drbd_conf *mdev,
			  int (*io_fn)(struct drbd_conf *),
			  void (*done)(struct drbd_conf *, int),
			  char *why)
{
	D_ASSERT(current == mdev->worker.task);

	D_ASSERT(!test_bit(BITMAP_IO_QUEUED, &mdev->flags));
	D_ASSERT(!test_bit(BITMAP_IO, &mdev->flags));
	D_ASSERT(list_empty(&mdev->bm_io_work.w.list));
	if (mdev->bm_io_work.why)
		ERR("FIXME going to queue '%s' but '%s' still pending?\n",
			why, mdev->bm_io_work.why);

	mdev->bm_io_work.io_fn = io_fn;
	mdev->bm_io_work.done = done;
	mdev->bm_io_work.why = why;

	set_bit(BITMAP_IO, &mdev->flags);
	if (atomic_read(&mdev->ap_bio_cnt) == 0) {
		if (list_empty(&mdev->bm_io_work.w.list)) {
			set_bit(BITMAP_IO_QUEUED, &mdev->flags);
			drbd_queue_work(&mdev->data.work, &mdev->bm_io_work.w);
		} else
			ERR("FIXME avoided double queuing bm_io_work\n");
	}
}

/**
 * drbd_bitmap_io:
 * Does an IO operation on the bitmap, freezing application IO while that
 * IO operations runs. This functions MUST NOT be called from worker context.
 */
int drbd_bitmap_io(struct drbd_conf *mdev, int (*io_fn)(struct drbd_conf *), char *why)
{
	int rv;

	D_ASSERT(current != mdev->worker.task);

	drbd_suspend_io(mdev);

	drbd_bm_lock(mdev, why);
	rv = io_fn(mdev);
	drbd_bm_unlock(mdev);

	drbd_resume_io(mdev);

	return rv;
}

void drbd_md_set_flag(struct drbd_conf *mdev, int flag) __must_hold(local)
{
	MUST_HOLD(mdev->req_lock);
	if ((mdev->bc->md.flags & flag) != flag) {
		drbd_md_mark_dirty(mdev);
		mdev->bc->md.flags |= flag;
	}
}

void drbd_md_clear_flag(struct drbd_conf *mdev, int flag) __must_hold(local)
{
	MUST_HOLD(mdev->req_lock);
	if ((mdev->bc->md.flags & flag) != 0) {
		drbd_md_mark_dirty(mdev);
		mdev->bc->md.flags &= ~flag;
	}
}
int drbd_md_test_flag(struct drbd_backing_dev *bdev, int flag)
{
	return (bdev->md.flags & flag) != 0;
}

void md_sync_timer_fn(unsigned long data)
{
	struct drbd_conf *mdev = (struct drbd_conf *) data;

	drbd_queue_work_front(&mdev->data.work, &mdev->md_sync_work);
}

STATIC int w_md_sync(struct drbd_conf *mdev, struct drbd_work *w, int unused)
{
	drbd_WARN("md_sync_timer expired! Worker calls drbd_md_sync().\n");
	drbd_md_sync(mdev);

	return 1;
}

#ifdef DRBD_ENABLE_FAULTS
/* Fault insertion support including random number generator shamelessly
 * stolen from kernel/rcutorture.c */
struct fault_random_state {
	unsigned long state;
	unsigned long count;
};

#define FAULT_RANDOM_MULT 39916801  /* prime */
#define FAULT_RANDOM_ADD	479001701 /* prime */
#define FAULT_RANDOM_REFRESH 10000

/*
 * Crude but fast random-number generator.  Uses a linear congruential
 * generator, with occasional help from get_random_bytes().
 */
STATIC unsigned long
_drbd_fault_random(struct fault_random_state *rsp)
{
	long refresh;

	if (--rsp->count < 0) {
		get_random_bytes(&refresh, sizeof(refresh));
		rsp->state += refresh;
		rsp->count = FAULT_RANDOM_REFRESH;
	}
	rsp->state = rsp->state * FAULT_RANDOM_MULT + FAULT_RANDOM_ADD;
	return swahw32(rsp->state);
}

STATIC char *
_drbd_fault_str(unsigned int type) {
	static char *_faults[] = {
		"Meta-data write",
		"Meta-data read",
		"Resync write",
		"Resync read",
		"Data write",
		"Data read",
		"Data read ahead",
	};

	return (type < DRBD_FAULT_MAX) ? _faults[type] : "**Unknown**";
}

unsigned int
_drbd_insert_fault(struct drbd_conf *mdev, unsigned int type)
{
	static struct fault_random_state rrs = {0, 0};

	unsigned int ret = (
		(fault_devs == 0 ||
			((1 << mdev_to_minor(mdev)) & fault_devs) != 0) &&
		(((_drbd_fault_random(&rrs) % 100) + 1) <= fault_rate));

	if (ret) {
		fault_count++;

		if (printk_ratelimit())
			drbd_WARN("***Simulating %s failure\n",
				_drbd_fault_str(type));
	}

	return ret;
}
#endif

#ifdef ENABLE_DYNAMIC_TRACE

STATIC char *_drbd_uuid_str(unsigned int idx)
{
	static char *uuid_str[] = {
		"Current",
		"Bitmap",
		"History_start",
		"History_end",
		"UUID_SIZE",
		"UUID_FLAGS",
	};

	return (idx < EXT_UUID_SIZE) ? uuid_str[idx] : "*Unknown UUID index*";
}

/* Pretty print a UUID value */
void drbd_print_uuid(struct drbd_conf *mdev, unsigned int idx) __must_hold(local)
{
	INFO(" uuid[%s] now %016llX\n",
		_drbd_uuid_str(idx), mdev->bc->md.uuid[idx]);
}


/*
 *
 * drbd_print_buffer
 *
 * This routine dumps binary data to the debugging output. Can be
 * called at interrupt level.
 *
 * Arguments:
 *
 *     prefix      - String is output at the beginning of each line output
 *     flags       - Control operation of the routine. Currently defined
 *                   Flags are:
 *                   DBGPRINT_BUFFADDR; if set, each line starts with the
 *                       virtual address of the line being outupt. If clear,
 *                       each line starts with the offset from the beginning
 *                       of the buffer.
 *     size        - Indicates the size of each entry in the buffer. Supported
 *                   values are sizeof(char), sizeof(short) and sizeof(int)
 *     buffer      - Start address of buffer
 *     buffer_va   - Virtual address of start of buffer (normally the same
 *                   as Buffer, but having it separate allows it to hold
 *                   file address for example)
 *     length      - length of buffer
 *
 */
void
drbd_print_buffer(const char *prefix, unsigned int flags, int size,
		  const void *buffer, const void *buffer_va,
		  unsigned int length)

#define LINE_SIZE       16
#define LINE_ENTRIES    (int)(LINE_SIZE/size)
{
	const unsigned char *pstart;
	const unsigned char *pstart_va;
	const unsigned char *pend;
	char bytes_str[LINE_SIZE*3+8], ascii_str[LINE_SIZE+8];
	char *pbytes = bytes_str, *pascii = ascii_str;
	int  offset = 0;
	long sizemask;
	int  field_width;
	int  index;
	const unsigned char *pend_str;
	const unsigned char *p;
	int count;

	/* verify size parameter */
	if (size != sizeof(char) &&
	    size != sizeof(short) &&
	    size != sizeof(int)) {
		printk(KERN_DEBUG "drbd_print_buffer: "
			"ERROR invalid size %d\n", size);
		return;
	}

	sizemask = size-1;
	field_width = size*2;

	/* Adjust start/end to be on appropriate boundary for size */
	buffer = (const char *)((long)buffer & ~sizemask);
	pend   = (const unsigned char *)
		(((long)buffer + length + sizemask) & ~sizemask);

	if (flags & DBGPRINT_BUFFADDR) {
		/* Move start back to nearest multiple of line size,
		 * if printing address. This results in nicely formatted output
		 * with addresses being on line size (16) byte boundaries */
		pstart = (const unsigned char *)((long)buffer & ~(LINE_SIZE-1));
	} else {
		pstart = (const unsigned char *)buffer;
	}

	/* Set value of start VA to print if addresses asked for */
	pstart_va = (const unsigned char *)buffer_va
		 - ((const unsigned char *)buffer-pstart);

	/* Calculate end position to nicely align right hand side */
	pend_str = pstart + (((pend-pstart) + LINE_SIZE-1) & ~(LINE_SIZE-1));

	/* Init strings */
	*pbytes = *pascii = '\0';

	/* Start at beginning of first line */
	p = pstart;
	count = 0;

	while (p < pend_str) {
		if (p < (const unsigned char *)buffer || p >= pend) {
			/* Before start of buffer or after end- print spaces */
			pbytes += sprintf(pbytes, "%*c ", field_width, ' ');
			pascii += sprintf(pascii, "%*c", size, ' ');
			p += size;
		} else {
			/* Add hex and ascii to strings */
			int val;
			switch (size) {
			default:
			case 1:
				val = *(unsigned char *)p;
				break;
			case 2:
				val = *(unsigned short *)p;
				break;
			case 4:
				val = *(unsigned int *)p;
				break;
			}

			pbytes += sprintf(pbytes, "%0*x ", field_width, val);

			for (index = size; index; index--) {
				*pascii++ = isprint(*p) ? *p : '.';
				p++;
			}
		}

		count++;

		if (count == LINE_ENTRIES || p >= pend_str) {
			/* Null terminate and print record */
			*pascii = '\0';
			printk(KERN_DEBUG "%s%8.8lx: %*s|%*s|\n",
			       prefix,
			       (flags & DBGPRINT_BUFFADDR)
			       ? (long)pstart_va : (long)offset,
			       LINE_ENTRIES*(field_width+1), bytes_str,
			       LINE_SIZE, ascii_str);

			/* Move onto next line */
			pstart_va += (p-pstart);
			pstart = p;
			count  = 0;
			offset += LINE_SIZE;

			/* Re-init strings */
			pbytes = bytes_str;
			pascii = ascii_str;
			*pbytes = *pascii = '\0';
		}
	}
}

#define PSM(A)							\
do {								\
	if (mask.A) {						\
		int i = snprintf(p, len, " " #A "( %s )",	\
				A##s_to_name(val.A));		\
		if (i >= len)					\
			return op;				\
		p += i;						\
		len -= i;					\
	}							\
} while (0)

STATIC char *dump_st(char *p, int len, union drbd_state_t mask, union drbd_state_t val)
{
	char *op = p;
	*p = '\0';
	PSM(role);
	PSM(peer);
	PSM(conn);
	PSM(disk);
	PSM(pdsk);

	return op;
}

#define INFOP(fmt, args...) \
do { \
	if (trace_level >= TraceLvlAll) { \
		INFO("%s:%d: %s [%d] %s %s " fmt , \
		     file, line, current->comm, current->pid, \
		     sockname, recv ? "<<<" : ">>>" , \
		     ## args); \
	} else { \
		INFO("%s %s " fmt, sockname, \
		     recv ? "<<<" : ">>>" , \
		     ## args); \
	} \
} while (0)

STATIC char *_dump_block_id(u64 block_id, char *buff)
{
    if (is_syncer_block_id(block_id))
	strcpy(buff, "SyncerId");
    else
	sprintf(buff, "%llx", block_id);

    return buff;
}

void
_dump_packet(struct drbd_conf *mdev, struct socket *sock,
	    int recv, union Drbd_Polymorph_Packet *p, char *file, int line)
{
	char *sockname = sock == mdev->meta.socket ? "meta" : "data";
	int cmd = (recv == 2) ? p->head.command : be16_to_cpu(p->head.command);
	char tmp[300];
	union drbd_state_t m, v;

	switch (cmd) {
	case HandShake:
		INFOP("%s (protocol %u-%u)\n", cmdname(cmd),
			be32_to_cpu(p->HandShake.protocol_min),
			be32_to_cpu(p->HandShake.protocol_max));
		break;

	case ReportBitMap: /* don't report this */
		break;

	case Data:
		INFOP("%s (sector %llus, id %s, seq %u, f %x)\n", cmdname(cmd),
		      (unsigned long long)be64_to_cpu(p->Data.sector),
		      _dump_block_id(p->Data.block_id, tmp),
		      be32_to_cpu(p->Data.seq_num),
		      be32_to_cpu(p->Data.dp_flags)
			);
		break;

	case DataReply:
	case RSDataReply:
		INFOP("%s (sector %llus, id %s)\n", cmdname(cmd),
		      (unsigned long long)be64_to_cpu(p->Data.sector),
		      _dump_block_id(p->Data.block_id, tmp)
			);
		break;

	case RecvAck:
	case WriteAck:
	case RSWriteAck:
	case DiscardAck:
	case NegAck:
	case NegRSDReply:
		INFOP("%s (sector %llus, size %u, id %s, seq %u)\n",
			cmdname(cmd),
		      (long long)be64_to_cpu(p->BlockAck.sector),
		      be32_to_cpu(p->BlockAck.blksize),
		      _dump_block_id(p->BlockAck.block_id, tmp),
		      be32_to_cpu(p->BlockAck.seq_num)
			);
		break;

	case DataRequest:
	case RSDataRequest:
		INFOP("%s (sector %llus, size %u, id %s)\n", cmdname(cmd),
		      (long long)be64_to_cpu(p->BlockRequest.sector),
		      be32_to_cpu(p->BlockRequest.blksize),
		      _dump_block_id(p->BlockRequest.block_id, tmp)
			);
		break;

	case Barrier:
	case BarrierAck:
		INFOP("%s (barrier %u)\n", cmdname(cmd), p->Barrier.barrier);
		break;

	case ReportUUIDs:
		INFOP("%s Curr:%016llX, Bitmap:%016llX, "
		      "HisSt:%016llX, HisEnd:%016llX\n",
		      cmdname(cmd),
		      be64_to_cpu(p->GenCnt.uuid[Current]),
		      be64_to_cpu(p->GenCnt.uuid[Bitmap]),
		      be64_to_cpu(p->GenCnt.uuid[History_start]),
		      be64_to_cpu(p->GenCnt.uuid[History_end]));
		break;

	case ReportSizes:
		INFOP("%s (d %lluMiB, u %lluMiB, c %lldMiB, "
		      "max bio %x, q order %x)\n",
		      cmdname(cmd),
		      (long long)(be64_to_cpu(p->Sizes.d_size)>>(20-9)),
		      (long long)(be64_to_cpu(p->Sizes.u_size)>>(20-9)),
		      (long long)(be64_to_cpu(p->Sizes.c_size)>>(20-9)),
		      be32_to_cpu(p->Sizes.max_segment_size),
		      be32_to_cpu(p->Sizes.queue_order_type));
		break;

	case ReportState:
		v.i = be32_to_cpu(p->State.state);
		m.i = 0xffffffff;
		dump_st(tmp, sizeof(tmp), m, v);
		INFOP("%s (s %x {%s})\n", cmdname(cmd), v.i, tmp);
		break;

	case StateChgRequest:
		m.i = be32_to_cpu(p->ReqState.mask);
		v.i = be32_to_cpu(p->ReqState.val);
		dump_st(tmp, sizeof(tmp), m, v);
		INFOP("%s (m %x v %x {%s})\n", cmdname(cmd), m.i, v.i, tmp);
		break;

	case StateChgReply:
		INFOP("%s (ret %x)\n", cmdname(cmd),
		      be32_to_cpu(p->RqSReply.retcode));
		break;

	case Ping:
	case PingAck:
		/*
		 * Dont trace pings at summary level
		 */
		if (trace_level < TraceLvlAll)
			break;
		/* fall through... */
	default:
		INFOP("%s (%u)\n", cmdname(cmd), cmd);
		break;
	}
}

/* Debug routine to dump info about bio */

void _dump_bio(const char *pfx, struct drbd_conf *mdev, struct bio *bio, int complete, struct drbd_request *r)
{
#ifdef CONFIG_LBD
#define SECTOR_FORMAT "%Lx"
#else
#define SECTOR_FORMAT "%lx"
#endif
#define SECTOR_SHIFT 9

	unsigned long lowaddr = (unsigned long)(bio->bi_sector << SECTOR_SHIFT);
	char *faddr = (char *)(lowaddr);
	char rb[sizeof(void*)*2+6] = { 0, };
	struct bio_vec *bvec;
	int segno;

	const int rw = bio->bi_rw;
	const int biorw      = (rw & (RW_MASK|RWA_MASK));
	const int biobarrier = (rw & (1<<BIO_RW_BARRIER));
	const int biosync    = (rw & (1<<BIO_RW_SYNC));

<<<<<<< HEAD
	if (r)
		sprintf(rb,"Req:%p ", r);

	INFO("%s %s:%s%s%s Bio:%p %s- %soffset " SECTOR_FORMAT ", size %x\n",
	     complete? "<<<":">>>",
=======
	INFO("%s %s:%s%s%s Bio:%p - %soffset " SECTOR_FORMAT ", size %x\n",
	     complete ? "<<<" : ">>>",
>>>>>>> 9c3c6799
	     pfx,
	     biorw == WRITE ? "Write" : "Read",
	     biobarrier ? " : B" : "",
	     biosync ? " : S" : "",
	     bio,
<<<<<<< HEAD
	     rb,
	     complete? (drbd_bio_uptodate(bio)? "Success, ":"Failed, ") : "",
=======
	     complete ? (drbd_bio_uptodate(bio) ? "Success, " : "Failed, ") : "",
>>>>>>> 9c3c6799
	     bio->bi_sector << SECTOR_SHIFT,
	     bio->bi_size);

	if (trace_level >= TraceLvlMetrics &&
	    ((biorw == WRITE) ^ complete)) {
		printk(KERN_DEBUG "  ind     page   offset   length\n");
		__bio_for_each_segment(bvec, bio, segno, 0) {
			printk(KERN_DEBUG "  [%d] %p %8.8x %8.8x\n", segno,
			       bvec->bv_page, bvec->bv_offset, bvec->bv_len);

			if (trace_level >= TraceLvlAll) {
				char *bvec_buf;
				unsigned long flags;

				bvec_buf = bvec_kmap_irq(bvec, &flags);

				drbd_print_buffer("    ", DBGPRINT_BUFFADDR, 1,
						  bvec_buf,
						  faddr,
						  (bvec->bv_len <= 0x80)
						  ? bvec->bv_len : 0x80);

				bvec_kunmap_irq(bvec_buf, &flags);

				if (bvec->bv_len > 0x40)
					printk(KERN_DEBUG "    ....\n");

				faddr += bvec->bv_len;
			}
		}
	}
}
#endif

module_init(drbd_init)
module_exit(drbd_cleanup)<|MERGE_RESOLUTION|>--- conflicted
+++ resolved
@@ -307,11 +307,7 @@
 	spin_lock_irq(&mdev->req_lock);
 
 	b = mdev->oldest_barrier;
-<<<<<<< HEAD
-	while ( b ) {
-=======
 	while (b) {
->>>>>>> 9c3c6799
 		list_for_each_safe(le, tle, &b->requests) {
 			r = list_entry(le, struct drbd_request, tl_requests);
 			_req_mod(r, connection_lost_while_pending, 0);
@@ -435,22 +431,13 @@
 STATIC int cl_wide_st_chg(struct drbd_conf *mdev,
 			  union drbd_state_t os, union drbd_state_t ns)
 {
-<<<<<<< HEAD
-	return ( os.conn >= Connected && ns.conn >= Connected &&
-		 ( ( os.role != Primary && ns.role == Primary ) ||
-		   ( os.conn != StartingSyncT && ns.conn == StartingSyncT ) ||
-		   ( os.conn != StartingSyncS && ns.conn == StartingSyncS ) ||
-		   ( os.disk != Diskless && ns.disk == Diskless ) ) ) ||
-		(os.conn >= Connected && ns.conn == Disconnecting) ||
-		(os.conn == Connected && ns.conn == VerifyS);
-=======
 	return (os.conn >= Connected && ns.conn >= Connected &&
 		 ((os.role != Primary && ns.role == Primary) ||
 		  (os.conn != StartingSyncT && ns.conn == StartingSyncT) ||
 		  (os.conn != StartingSyncS && ns.conn == StartingSyncS) ||
 		  (os.disk != Diskless && ns.disk == Diskless))) ||
-		(os.conn >= Connected && ns.conn == Disconnecting);
->>>>>>> 9c3c6799
+		(os.conn >= Connected && ns.conn == Disconnecting) ||
+		(os.conn == Connected && ns.conn == VerifyS);
 }
 
 int drbd_change_state(struct drbd_conf *mdev, enum chg_state_flags f,
@@ -615,16 +602,12 @@
 		wait_for_completion(&done);
 	}
 
-<<<<<<< HEAD
-  abort:
+abort:
 #if DRBD_DEBUG_STATE_CHANGES
 	trace_st(mdev, seq, func, line, ":os", os);
 	trace_st(mdev, seq, func, line, ":ns", ns);
 #endif
 
-=======
-abort:
->>>>>>> 9c3c6799
 	if (f & ChgSerialize)
 		mutex_unlock(&mdev->state_mutex);
 
@@ -852,16 +835,14 @@
 		dec_local(mdev);
 	}
 
-<<<<<<< HEAD
 	/* Early state sanitising. */
-=======
-	/* Early state sanitising. Dissalow the invalidate ioctl to connect  */
+
+	/* Dissalow the invalidate ioctl to connect  */
 	if ((ns.conn == StartingSyncS || ns.conn == StartingSyncT) &&
 		os.conn < Connected) {
 		ns.conn = os.conn;
 		ns.pdsk = os.pdsk;
 	}
->>>>>>> 9c3c6799
 
 	/* Dissalow Network errors to configure a device's network part */
 	if ((ns.conn >= Timeout && ns.conn <= TearDown) &&
@@ -887,12 +868,7 @@
 	if (ns.conn <= Disconnecting && ns.disk == Diskless)
 		ns.pdsk = DUnknown;
 
-<<<<<<< HEAD
-	if (os.conn > Connected && ns.conn > Connected &&
-	     (ns.disk <= Failed || ns.pdsk <= Failed )) {
-=======
 	if (ns.conn > Connected && (ns.disk <= Failed || ns.pdsk <= Failed)) {
->>>>>>> 9c3c6799
 		warn_sync_abort = 1;
 		ns.conn = Connected;
 	}
@@ -1066,7 +1042,6 @@
 			set_bit(STOP_SYNC_TIMER, &mdev->flags);
 	}
 
-<<<<<<< HEAD
 	if (os.conn == Connected &&
 	    (ns.conn == VerifyS || ns.conn == VerifyT )) {
 		mdev->ov_position = 0;
@@ -1077,24 +1052,17 @@
 		mdev->rs_mark_time = jiffies;
 		mdev->ov_last_oos_size = 0;
 		mdev->ov_last_oos_start = 0;
-		if(ns.conn == VerifyS) {
+
+		if (ns.conn == VerifyS)
 			mod_timer(&mdev->resync_timer,jiffies);
-		}
-	}
-
-	if(inc_local(mdev)) {
-		u32 mdf = mdev->bc->md.flags & ~(MDF_Consistent|MDF_PrimaryInd|
-						 MDF_ConnectedInd|MDF_WasUpToDate|
-						 MDF_PeerOutDated );
-		if (test_bit(CRASHED_PRIMARY,&mdev->flags) ||
-=======
+	}
+
 	if (inc_local(mdev)) {
 		u32 mdf = mdev->bc->md.flags & ~(MDF_Consistent|MDF_PrimaryInd|
 						 MDF_ConnectedInd|MDF_WasUpToDate|
 						 MDF_PeerOutDated);
 
 		if (test_bit(CRASHED_PRIMARY, &mdev->flags) ||
->>>>>>> 9c3c6799
 		    mdev->state.role == Primary ||
 		    (mdev->state.pdsk < Inconsistent && mdev->state.peer == Primary))
 			mdf |= MDF_PrimaryInd;
@@ -2276,13 +2244,8 @@
 
 	p.head.magic   = BE_DRBD_MAGIC;
 	p.head.command = cpu_to_be16(cmd);
-<<<<<<< HEAD
-	p.head.length  = cpu_to_be16( sizeof(p)
-			-sizeof(struct Drbd_Header) + dgs + e->size);
-=======
 	p.head.length  =
-		cpu_to_be16(sizeof(p) - sizeof(struct Drbd_Header) + e->size);
->>>>>>> 9c3c6799
+		cpu_to_be16(sizeof(p) - sizeof(struct Drbd_Header) + dgs + e->size);
 
 	p.sector   = cpu_to_be64(e->sector);
 	p.block_id = e->block_id;
@@ -2942,15 +2905,11 @@
 	if (!mdev->md_io_page)
 		goto Enomem;
 
-<<<<<<< HEAD
-	if (!tl_init(mdev)) goto Enomem;
-=======
 	if (drbd_bm_init(mdev))
 		goto Enomem;
 	/* no need to lock access, we are still initializing the module. */
 	if (!tl_init(mdev))
 		goto Enomem;
->>>>>>> 9c3c6799
 
 	mdev->app_reads_hash = kzalloc(APP_R_HSIZE*sizeof(void *), GFP_KERNEL);
 	if (!mdev->app_reads_hash)
@@ -3423,7 +3382,6 @@
 	return rv;
 }
 
-<<<<<<< HEAD
 /**
  * drbd_bmio_clear_n_write:
  * Is an io_fn for drbd_queue_bitmap_io() or drbd_bitmap_io() that clears
@@ -3442,8 +3400,6 @@
 	return rv;
 }
 
-=======
->>>>>>> 9c3c6799
 int w_bitmap_io(struct drbd_conf *mdev, struct drbd_work *w, int unused)
 {
 	struct bm_io_work *work = (struct bm_io_work *)w;
@@ -3989,27 +3945,18 @@
 	const int biobarrier = (rw & (1<<BIO_RW_BARRIER));
 	const int biosync    = (rw & (1<<BIO_RW_SYNC));
 
-<<<<<<< HEAD
 	if (r)
 		sprintf(rb,"Req:%p ", r);
 
 	INFO("%s %s:%s%s%s Bio:%p %s- %soffset " SECTOR_FORMAT ", size %x\n",
-	     complete? "<<<":">>>",
-=======
-	INFO("%s %s:%s%s%s Bio:%p - %soffset " SECTOR_FORMAT ", size %x\n",
 	     complete ? "<<<" : ">>>",
->>>>>>> 9c3c6799
 	     pfx,
 	     biorw == WRITE ? "Write" : "Read",
 	     biobarrier ? " : B" : "",
 	     biosync ? " : S" : "",
 	     bio,
-<<<<<<< HEAD
 	     rb,
-	     complete? (drbd_bio_uptodate(bio)? "Success, ":"Failed, ") : "",
-=======
 	     complete ? (drbd_bio_uptodate(bio) ? "Success, " : "Failed, ") : "",
->>>>>>> 9c3c6799
 	     bio->bi_sector << SECTOR_SHIFT,
 	     bio->bi_size);
 
