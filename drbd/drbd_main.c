--- conflicted
+++ resolved
@@ -2726,18 +2726,10 @@
 
 	/* silently ignore cpu mask on UP kernel */
 	if (nr_cpu_ids > 1 && res_opts->cpu_mask[0] != 0) {
-<<<<<<< HEAD
-		err = __bitmap_parse(res_opts->cpu_mask, DRBD_CPU_MASK_SIZE, 0,
+		err = bitmap_parse(res_opts->cpu_mask, DRBD_CPU_MASK_SIZE,
 				cpumask_bits(new_cpu_mask), nr_cpu_ids);
 		if (err) {
-			drbd_warn(resource, "__bitmap_parse() failed with %d\n", err);
-=======
-		/* FIXME: Get rid of constant 32 here */
-		err = bitmap_parse(res_opts->cpu_mask, 32,
-				   cpumask_bits(new_cpu_mask), nr_cpu_ids);
-		if (err) {
-			conn_warn(tconn, "bitmap_parse() failed with %d\n", err);
->>>>>>> d0896704
+			drbd_warn(resource, "bitmap_parse() failed with %d\n", err);
 			/* retcode = ERR_CPU_MASK_PARSE; */
 			goto fail;
 		}
