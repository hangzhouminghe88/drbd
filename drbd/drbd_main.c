--- conflicted
+++ resolved
@@ -880,21 +880,16 @@
 	if (!get_ldev_if_state(mdev, D_NEGOTIATING))
 		return 0;
 
-<<<<<<< HEAD
 	sock = &mdev->tconn->data;
 	p = drbd_prepare_command(mdev, sock);
 	if (!p) {
 		put_ldev(mdev);
 		return -EIO;
 	}
+	spin_lock_irq(&mdev->ldev->md.uuid_lock);
 	for (i = UI_CURRENT; i < UI_SIZE; i++)
 		p->uuid[i] = mdev->ldev ? cpu_to_be64(mdev->ldev->md.uuid[i]) : 0;
-=======
-	spin_lock_irq(&mdev->ldev->md.uuid_lock);
-	for (i = UI_CURRENT; i < UI_SIZE; i++)
-		p.uuid[i] = mdev->ldev ? cpu_to_be64(mdev->ldev->md.uuid[i]) : 0;
 	spin_unlock_irq(&mdev->ldev->md.uuid_lock);
->>>>>>> 09c4d953
 
 	mdev->comm_bm_set = drbd_bm_total_weight(mdev);
 	p->uuid[UI_SIZE] = cpu_to_be64(mdev->comm_bm_set);
