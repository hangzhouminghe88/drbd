--- conflicted
+++ resolved
@@ -525,250 +525,7 @@
 			_req_mod(req, ABORT_DISK_IO);
 	}
 
-<<<<<<< HEAD
 	spin_unlock_irq(&tconn->req_lock);
-=======
-	if (what != nothing) {
-		spin_lock_irq(&mdev->req_lock);
-		_tl_restart(mdev, what);
-		nsm.i &= mdev->state.i;
-		_drbd_set_state(mdev, nsm, CS_VERBOSE, NULL);
-		spin_unlock_irq(&mdev->req_lock);
-	}
-
-	/* Became sync source.  With protocol >= 96, we still need to send out
-	 * the sync uuid now. Need to do that before any drbd_send_state, or
-	 * the other side may go "paused sync" before receiving the sync uuids,
-	 * which is unexpected. */
-	if ((os.conn != C_SYNC_SOURCE && os.conn != C_PAUSED_SYNC_S) &&
-	    (ns.conn == C_SYNC_SOURCE || ns.conn == C_PAUSED_SYNC_S) &&
-	    mdev->agreed_pro_version >= 96 && get_ldev(mdev)) {
-		drbd_gen_and_send_sync_uuid(mdev);
-		put_ldev(mdev);
-	}
-
-	/* Do not change the order of the if above and the two below... */
-	if (os.pdsk == D_DISKLESS && ns.pdsk > D_DISKLESS) {      /* attach on the peer */
-		drbd_send_uuids(mdev);
-		drbd_send_state(mdev);
-	}
-	/* No point in queuing send_bitmap if we don't have a connection
-	 * anymore, so check also the _current_ state, not only the new state
-	 * at the time this work was queued. */
-	if (os.conn != C_WF_BITMAP_S && ns.conn == C_WF_BITMAP_S &&
-	    mdev->state.conn == C_WF_BITMAP_S)
-		drbd_queue_bitmap_io(mdev, &drbd_send_bitmap, NULL,
-				"send_bitmap (WFBitMapS)",
-				BM_LOCKED_TEST_ALLOWED);
-
-	/* Lost contact to peer's copy of the data */
-	if ((os.pdsk >= D_INCONSISTENT &&
-	     os.pdsk != D_UNKNOWN &&
-	     os.pdsk != D_OUTDATED)
-	&&  (ns.pdsk < D_INCONSISTENT ||
-	     ns.pdsk == D_UNKNOWN ||
-	     ns.pdsk == D_OUTDATED)) {
-		if (get_ldev(mdev)) {
-			if ((ns.role == R_PRIMARY || ns.peer == R_PRIMARY) &&
-			    mdev->ldev->md.uuid[UI_BITMAP] == 0 && ns.disk >= D_UP_TO_DATE) {
-				if (is_susp(mdev->state)) {
-					set_bit(NEW_CUR_UUID, &mdev->flags);
-				} else {
-					drbd_uuid_new_current(mdev);
-					drbd_send_uuids(mdev);
-				}
-			}
-			put_ldev(mdev);
-		}
-	}
-
-	if (ns.pdsk < D_INCONSISTENT && get_ldev(mdev)) {
-		if (os.peer == R_SECONDARY && ns.peer == R_PRIMARY &&
-		    mdev->ldev->md.uuid[UI_BITMAP] == 0 && ns.disk >= D_UP_TO_DATE) {
-			drbd_uuid_new_current(mdev);
-			drbd_send_uuids(mdev);
-		}
-		/* D_DISKLESS Peer becomes secondary */
-		if (os.peer == R_PRIMARY && ns.peer == R_SECONDARY)
-			/* We may still be Primary ourselves.
-			 * No harm done if the bitmap still changes,
-			 * redirtied pages will follow later. */
-			drbd_bitmap_io_from_worker(mdev, &drbd_bm_write,
-				"demote diskless peer", BM_LOCKED_SET_ALLOWED);
-		put_ldev(mdev);
-	}
-
-	/* Write out all changed bits on demote.
-	 * Though, no need to da that just yet
-	 * if there is a resync going on still */
-	if (os.role == R_PRIMARY && ns.role == R_SECONDARY &&
-		mdev->state.conn <= C_CONNECTED && get_ldev(mdev)) {
-		/* No changes to the bitmap expected this time, so assert that,
-		 * even though no harm was done if it did change. */
-		drbd_bitmap_io_from_worker(mdev, &drbd_bm_write,
-				"demote", BM_LOCKED_TEST_ALLOWED);
-		put_ldev(mdev);
-	}
-
-	/* Last part of the attaching process ... */
-	if (ns.conn >= C_CONNECTED &&
-	    os.disk == D_ATTACHING && ns.disk == D_NEGOTIATING) {
-		drbd_send_sizes(mdev, 0, 0);  /* to start sync... */
-		drbd_send_uuids(mdev);
-		drbd_send_state(mdev);
-	}
-
-	/* We want to pause/continue resync, tell peer. */
-	if (ns.conn >= C_CONNECTED &&
-	     ((os.aftr_isp != ns.aftr_isp) ||
-	      (os.user_isp != ns.user_isp)))
-		drbd_send_state(mdev);
-
-	/* In case one of the isp bits got set, suspend other devices. */
-	if ((!os.aftr_isp && !os.peer_isp && !os.user_isp) &&
-	    (ns.aftr_isp || ns.peer_isp || ns.user_isp))
-		suspend_other_sg(mdev);
-
-	/* Make sure the peer gets informed about eventual state
-	   changes (ISP bits) while we were in WFReportParams. */
-	if (os.conn == C_WF_REPORT_PARAMS && ns.conn >= C_CONNECTED)
-		drbd_send_state(mdev);
-
-	if (os.conn != C_AHEAD && ns.conn == C_AHEAD)
-		drbd_send_state(mdev);
-
-	/* We are in the progress to start a full sync... */
-	if ((os.conn != C_STARTING_SYNC_T && ns.conn == C_STARTING_SYNC_T) ||
-	    (os.conn != C_STARTING_SYNC_S && ns.conn == C_STARTING_SYNC_S))
-		/* no other bitmap changes expected during this phase */
-		drbd_queue_bitmap_io(mdev,
-			&drbd_bmio_set_n_write, &abw_start_sync,
-			"set_n_write from StartingSync", BM_LOCKED_TEST_ALLOWED);
-
-	/* We are invalidating our self... */
-	if (os.conn < C_CONNECTED && ns.conn < C_CONNECTED &&
-	    os.disk > D_INCONSISTENT && ns.disk == D_INCONSISTENT)
-		/* other bitmap operation expected during this phase */
-		drbd_queue_bitmap_io(mdev, &drbd_bmio_set_n_write, NULL,
-			"set_n_write from invalidate", BM_LOCKED_MASK);
-
-	/* first half of local IO error, failure to attach,
-	 * or administrative detach */
-	if (os.disk != D_FAILED && ns.disk == D_FAILED) {
-		enum drbd_io_error_p eh;
-		int was_io_error;
-		/* corresponding get_ldev was in __drbd_set_state, to serialize
-		 * our cleanup here with the transition to D_DISKLESS,
-		 * so it is safe to dreference ldev here. */
-		eh = mdev->ldev->dc.on_io_error;
-		was_io_error = test_and_clear_bit(WAS_IO_ERROR, &mdev->flags);
-
-		/* Immediately allow completion of all application IO, that waits
-		   for completion from the local disk. */
-		tl_abort_disk_io(mdev);
-
-		/* current state still has to be D_FAILED,
-		 * there is only one way out: to D_DISKLESS,
-		 * and that may only happen after our put_ldev below. */
-		if (mdev->state.disk != D_FAILED)
-			dev_err(DEV,
-				"ASSERT FAILED: disk is %s during detach\n",
-				drbd_disk_str(mdev->state.disk));
-
-		if (drbd_send_state(mdev))
-			dev_info(DEV, "Notified peer that I am detaching my disk\n");
-
-		drbd_rs_cancel_all(mdev);
-
-		/* In case we want to get something to stable storage still,
-		 * this may be the last chance.
-		 * Following put_ldev may transition to D_DISKLESS. */
-		drbd_md_sync(mdev);
-		put_ldev(mdev);
-
-		if (was_io_error && eh == EP_CALL_HELPER)
-			drbd_khelper(mdev, "local-io-error");
-	}
-
-        /* second half of local IO error, failure to attach,
-         * or administrative detach,
-         * after local_cnt references have reached zero again */
-        if (os.disk != D_DISKLESS && ns.disk == D_DISKLESS) {
-                /* We must still be diskless,
-                 * re-attach has to be serialized with this! */
-                if (mdev->state.disk != D_DISKLESS)
-                        dev_err(DEV,
-                                "ASSERT FAILED: disk is %s while going diskless\n",
-                                drbd_disk_str(mdev->state.disk));
-
-                mdev->rs_total = 0;
-                mdev->rs_failed = 0;
-                atomic_set(&mdev->rs_pending_cnt, 0);
-
-		if (drbd_send_state(mdev))
-			dev_info(DEV, "Notified peer that I'm now diskless.\n");
-		/* corresponding get_ldev in __drbd_set_state
-		 * this may finally trigger drbd_ldev_destroy. */
-		put_ldev(mdev);
-	}
-
-	/* Notify peer that I had a local IO error, and did not detached.. */
-	if (os.disk == D_UP_TO_DATE && ns.disk == D_INCONSISTENT)
-		drbd_send_state(mdev);
-
-	/* Disks got bigger while they were detached */
-	if (ns.disk > D_NEGOTIATING && ns.pdsk > D_NEGOTIATING &&
-	    test_and_clear_bit(RESYNC_AFTER_NEG, &mdev->flags)) {
-		if (ns.conn == C_CONNECTED)
-			resync_after_online_grow(mdev);
-	}
-
-	/* A resync finished or aborted, wake paused devices... */
-	if ((os.conn > C_CONNECTED && ns.conn <= C_CONNECTED) ||
-	    (os.peer_isp && !ns.peer_isp) ||
-	    (os.user_isp && !ns.user_isp))
-		resume_next_sg(mdev);
-
-	/* sync target done with resync.  Explicitly notify peer, even though
-	 * it should (at least for non-empty resyncs) already know itself. */
-	if (os.disk < D_UP_TO_DATE && os.conn >= C_SYNC_SOURCE && ns.conn == C_CONNECTED)
-		drbd_send_state(mdev);
-
-	/* This triggers bitmap writeout of potentially still unwritten pages
-	 * if the resync finished cleanly, or aborted because of peer disk
-	 * failure, or because of connection loss.
-	 * For resync aborted because of local disk failure, we cannot do
-	 * any bitmap writeout anymore.
-	 * No harm done if some bits change during this phase.
-	 */
-	if (os.conn > C_CONNECTED && ns.conn <= C_CONNECTED && get_ldev(mdev)) {
-		drbd_queue_bitmap_io(mdev, &drbd_bm_write, NULL,
-			"write from resync_finished", BM_LOCKED_SET_ALLOWED);
-		put_ldev(mdev);
-	}
-
-	/* free tl_hash if we Got thawed and are C_STANDALONE */
-	if (ns.conn == C_STANDALONE && !is_susp(ns) && mdev->tl_hash)
-		drbd_free_tl_hash(mdev);
-
-	/* Upon network connection, we need to start the receiver */
-	if (os.conn == C_STANDALONE && ns.conn == C_UNCONNECTED)
-		drbd_thread_start(&mdev->receiver);
-
-	/* Terminate worker thread if we are unconfigured - it will be
-	   restarted as needed... */
-	if (ns.disk == D_DISKLESS &&
-	    ns.conn == C_STANDALONE &&
-	    ns.role == R_SECONDARY) {
-		if (os.aftr_isp != ns.aftr_isp)
-			resume_next_sg(mdev);
-		/* set in __drbd_set_state, unless CONFIG_PENDING was set */
-		if (test_bit(DEVICE_DYING, &mdev->flags))
-			drbd_thread_stop_nowait(&mdev->worker);
-	}
-
-	drbd_md_sync(mdev);
->>>>>>> 7c7b15cd
 }
 
 STATIC int drbd_thread_setup(void *arg)
