--- conflicted
+++ resolved
@@ -196,22 +196,10 @@
 			>> $(incdir)/.compat.cocci; \
 	    done; \
 	    echo "  SPATCH   $(chksum)"; \
-<<<<<<< HEAD
-	else \
-	    echo "  ERROR: spatch not found in \$$PATH. Install package 'coccinelle'!"; \
-	fi
-	@spatch --sp-file $(incdir)/.compat.cocci \
-	    $(sources) \
-	    --macro-file drbd-kernel-compat/cocci_macros.h \
-	    --very-quiet > $@.tmp 2> $(incdir)/.spatch.stderr
-
-	@if [ -e $(incdir)/.compat.patch ]; then \
-=======
 	    spatch --sp-file $(incdir)/.compat.cocci $(sources) \
 		    --macro-file drbd-kernel-compat/cocci_macros.h \
 		    --very-quiet > $@.tmp 2> $(incdir)/.spatch.stderr; \
 	    if [ -e $(incdir)/.compat.patch ]; then \
->>>>>>> 3ea22e42
 		cat $(incdir)/.compat.patch >> $@.tmp; \
 	    fi; \
 	    mv $@.tmp $@; \
