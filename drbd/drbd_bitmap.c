/*
   drbd_bitmap.c

   This file is part of DRBD by Philipp Reisner and Lars Ellenberg.

   Copyright (C) 2004-2008, LINBIT Information Technologies GmbH.
   Copyright (C) 2004-2008, Philipp Reisner <philipp.reisner@linbit.com>.
   Copyright (C) 2004-2008, Lars Ellenberg <lars.ellenberg@linbit.com>.

   drbd is free software; you can redistribute it and/or modify
   it under the terms of the GNU General Public License as published by
   the Free Software Foundation; either version 2, or (at your option)
   any later version.

   drbd is distributed in the hope that it will be useful,
   but WITHOUT ANY WARRANTY; without even the implied warranty of
   MERCHANTABILITY or FITNESS FOR A PARTICULAR PURPOSE.  See the
   GNU General Public License for more details.

   You should have received a copy of the GNU General Public License
   along with drbd; see the file COPYING.  If not, write to
   the Free Software Foundation, 675 Mass Ave, Cambridge, MA 02139, USA.
 */

#include <linux/bitops.h>
#include <linux/vmalloc.h>
#include <linux/string.h>
#include <linux/drbd.h>
#include <linux/slab.h>
#include <linux/dynamic_debug.h>
#include <asm/kmap_types.h>

#include <asm-generic/bitops/le.h>

#include "drbd_int.h"

/* See the ifdefs and comments inside that header file.
 * On recent kernels this is not needed. */
#include "compat/bitops.h"

#define BITS_PER_PAGE		(1UL << (PAGE_SHIFT + 3))

/* OPAQUE outside this file!
 * interface defined in drbd_int.h

 * convention:
 * function name drbd_bm_... => used elsewhere, "public".
 * function name      bm_... => internal to implementation, "private".
 */


/*
 * LIMITATIONS:
 * We want to support >= peta byte of backend storage, while for now still using
 * a granularity of one bit per 4KiB of storage.
 * 1 << 50		bytes backend storage (1 PiB)
 * 1 << (50 - 12)	bits needed
 *	38 --> we need u64 to index and count bits
 * 1 << (38 - 3)	bitmap bytes needed
 *	35 --> we still need u64 to index and count bytes
 *			(that's 32 GiB of bitmap for 1 PiB storage)
 * 1 << (35 - 2)	32bit longs needed
 *	33 --> we'd even need u64 to index and count 32bit long words.
 * 1 << (35 - 3)	64bit longs needed
 *	32 --> we could get away with a 32bit unsigned int to index and count
 *	64bit long words, but I rather stay with unsigned long for now.
 *	We probably should neither count nor point to bytes or long words
 *	directly, but either by bitnumber, or by page index and offset.
 * 1 << (35 - 12)
 *	22 --> we need that much 4KiB pages of bitmap.
 *	1 << (22 + 3) --> on a 64bit arch,
 *	we need 32 MiB to store the array of page pointers.
 *
 * Because I'm lazy, and because the resulting patch was too large, too ugly
 * and still incomplete, on 32bit we still "only" support 16 TiB (minus some),
 * (1 << 32) bits * 4k storage.
 *

 * bitmap storage and IO:
 *	Bitmap is stored little endian on disk, and is kept little endian in
 *	core memory. Currently we still hold the full bitmap in core as long
 *	as we are "attached" to a local disk, which at 32 GiB for 1PiB storage
 *	seems excessive.
 *
 *	We plan to reduce the amount of in-core bitmap pages by paging them in
 *	and out against their on-disk location as necessary, but need to make
 *	sure we don't cause too much meta data IO, and must not deadlock in
 *	tight memory situations. This needs some more work.
 */

/*
 * NOTE
 *  Access to the *bm_pages is protected by bm_lock.
 *  It is safe to read the other members within the lock.
 *
 *  drbd_bm_set_bits is called from bio_endio callbacks,
 *  We may be called with irq already disabled,
 *  so we need spin_lock_irqsave().
 *  And we need the kmap_atomic.
 */

#define bm_print_lock_info(m) __bm_print_lock_info(m, __func__)
static void __bm_print_lock_info(struct drbd_device *device, const char *func)
{
	struct drbd_bitmap *b = device->bitmap;
	if (!drbd_ratelimit())
		return;
	drbd_err(device, "FIXME %s[%d] in %s, bitmap locked for '%s' by %s[%d]\n",
		 current->comm, task_pid_nr(current),
		 func, b->bm_why ?: "?",
		 b->bm_task->comm, task_pid_nr(b->bm_task));
}

void drbd_bm_lock(struct drbd_device *device, char *why, enum bm_flag flags)
{
	struct drbd_bitmap *b = device->bitmap;
	int trylock_failed;

	if (!b) {
		drbd_err(device, "FIXME no bitmap in drbd_bm_lock!?\n");
		return;
	}

	trylock_failed = !mutex_trylock(&b->bm_change);

	if (trylock_failed) {
		drbd_warn(device, "%s[%d] going to '%s' but bitmap already locked for '%s' by %s[%d]\n",
			  current->comm, task_pid_nr(current),
			  why, b->bm_why ?: "?",
			  b->bm_task->comm, task_pid_nr(b->bm_task));
		mutex_lock(&b->bm_change);
	}
	if (b->bm_flags & BM_LOCK_ALL)
		drbd_err(device, "FIXME bitmap already locked in bm_lock\n");
	b->bm_flags |= flags & BM_LOCK_ALL;

	b->bm_why  = why;
	b->bm_task = current;
}

void drbd_bm_unlock(struct drbd_device *device)
{
	struct drbd_bitmap *b = device->bitmap;
	if (!b) {
		drbd_err(device, "FIXME no bitmap in drbd_bm_unlock!?\n");
		return;
	}

	if (!(device->bitmap->bm_flags & BM_LOCK_ALL))
		drbd_err(device, "FIXME bitmap not locked in bm_unlock\n");

	b->bm_flags &= ~BM_LOCK_ALL;
	b->bm_why  = NULL;
	b->bm_task = NULL;
	mutex_unlock(&b->bm_change);
}

/* we store some "meta" info about our pages in page->private */
/* at a granularity of 4k storage per bitmap bit:
 * one peta byte storage: 1<<50 byte, 1<<38 * 4k storage blocks
 *  1<<38 bits,
 *  1<<23 4k bitmap pages.
 * Use 24 bits as page index, covers 2 peta byte storage
 * at a granularity of 4k per bit.
 * Used to report the failed page idx on io error from the endio handlers.
 */
#define BM_PAGE_IDX_MASK	((1UL<<24)-1)
/* this page is currently read in, or written back */
#define BM_PAGE_IO_LOCK		31
/* if there has been an IO error for this page */
#define BM_PAGE_IO_ERROR	30
/* this is to be able to intelligently skip disk IO,
 * set if bits have been set since last IO. */
#define BM_PAGE_NEED_WRITEOUT	29
/* to mark for lazy writeout once syncer cleared all clearable bits,
 * we if bits have been cleared since last IO. */
#define BM_PAGE_LAZY_WRITEOUT	28
/* pages marked with this "HINT" will be considered for writeout
 * on activity log transactions */
#define BM_PAGE_HINT_WRITEOUT	27

/* store_page_idx uses non-atomic assignment. It is only used directly after
 * allocating the page.  All other bm_set_page_* and bm_clear_page_* need to
 * use atomic bit manipulation, as set_out_of_sync (and therefore bitmap
 * changes) may happen from various contexts, and wait_on_bit/wake_up_bit
 * requires it all to be atomic as well. */
static void bm_store_page_idx(struct page *page, unsigned long idx)
{
	BUG_ON(0 != (idx & ~BM_PAGE_IDX_MASK));
	set_page_private(page, idx);
}

static unsigned long bm_page_to_idx(struct page *page)
{
	return page_private(page) & BM_PAGE_IDX_MASK;
}

/* As is very unlikely that the same page is under IO from more than one
 * context, we can get away with a bit per page and one wait queue per bitmap.
 */
static void bm_page_lock_io(struct drbd_device *device, int page_nr)
{
	struct drbd_bitmap *b = device->bitmap;
	void *addr = &page_private(b->bm_pages[page_nr]);
	wait_event(b->bm_io_wait, !test_and_set_bit(BM_PAGE_IO_LOCK, addr));
}

static void bm_page_unlock_io(struct drbd_device *device, int page_nr)
{
	struct drbd_bitmap *b = device->bitmap;
	void *addr = &page_private(b->bm_pages[page_nr]);
	clear_bit_unlock(BM_PAGE_IO_LOCK, addr);
	wake_up(&device->bitmap->bm_io_wait);
}

/* set _before_ submit_io, so it may be reset due to being changed
 * while this page is in flight... will get submitted later again */
static void bm_set_page_unchanged(struct page *page)
{
	/* use cmpxchg? */
	clear_bit(BM_PAGE_NEED_WRITEOUT, &page_private(page));
	clear_bit(BM_PAGE_LAZY_WRITEOUT, &page_private(page));
}

static void bm_set_page_need_writeout(struct page *page)
{
	set_bit(BM_PAGE_NEED_WRITEOUT, &page_private(page));
}

static int bm_test_page_unchanged(struct page *page)
{
	volatile const unsigned long *addr = &page_private(page);
	return (*addr & ((1UL<<BM_PAGE_NEED_WRITEOUT)|(1UL<<BM_PAGE_LAZY_WRITEOUT))) == 0;
}

static void bm_set_page_io_err(struct page *page)
{
	set_bit(BM_PAGE_IO_ERROR, &page_private(page));
}

static void bm_clear_page_io_err(struct page *page)
{
	clear_bit(BM_PAGE_IO_ERROR, &page_private(page));
}

static void bm_set_page_lazy_writeout(struct page *page)
{
	set_bit(BM_PAGE_LAZY_WRITEOUT, &page_private(page));
}

static int bm_test_page_lazy_writeout(struct page *page)
{
	return test_bit(BM_PAGE_LAZY_WRITEOUT, &page_private(page));
}

#ifdef COMPAT_KMAP_ATOMIC_PAGE_ONLY
#define bm_kmap(b, idx, km) _bm_kmap(b, idx)
static unsigned long *_bm_kmap(struct drbd_bitmap *b, unsigned int idx)
#else
static unsigned long *bm_kmap(struct drbd_bitmap *b, unsigned int idx, const enum km_type km)
#endif
{
	struct page *page = b->bm_pages[idx];
	return (unsigned long *) drbd_kmap_atomic(page, km);
}

#ifdef COMPAT_KMAP_ATOMIC_PAGE_ONLY
#define bm_kunmap(p_addr, km) _bm_kunmap(p_addr)
static void _bm_kunmap(unsigned long *p_addr)
#else
static void bm_kunmap(unsigned long *p_addr, const enum km_type km)
#endif
{
	drbd_kunmap_atomic(p_addr, km);
};

/*
 * actually most functions herein should take a struct drbd_bitmap*, not a
 * struct drbd_device*, but for the debug macros I like to have the device around
 * to be able to report device specific.
 */


STATIC void bm_free_pages(struct page **pages, unsigned long number)
{
	unsigned long i;
	if (!pages)
		return;

	for (i = 0; i < number; i++) {
		if (!pages[i]) {
			printk(KERN_ALERT "drbd: bm_free_pages tried to free "
					  "a NULL pointer; i=%lu n=%lu\n",
					  i, number);
			continue;
		}
		__free_page(pages[i]);
		pages[i] = NULL;
	}
}

STATIC void bm_vk_free(void *ptr, int v)
{
	if (v)
		vfree(ptr);
	else
		kfree(ptr);
}

/*
 * "have" and "want" are NUMBER OF PAGES.
 */
STATIC struct page **bm_realloc_pages(struct drbd_bitmap *b, unsigned long want)
{
	struct page **old_pages = b->bm_pages;
	struct page **new_pages, *page;
	unsigned int i, bytes, vmalloced = 0;
	unsigned long have = b->bm_number_of_pages;

	BUG_ON(have == 0 && old_pages != NULL);
	BUG_ON(have != 0 && old_pages == NULL);

	if (have == want)
		return old_pages;

	/* Trying kmalloc first, falling back to vmalloc.
	 * GFP_KERNEL is ok, as this is done when a lower level disk is
	 * "attached" to the drbd.  Context is receiver thread or drbdsetup /
	 * netlink process.  As we have no disk yet, we are not in the IO path,
	 * not even the IO path of the peer. */
	bytes = sizeof(struct page *)*want;
	new_pages = kzalloc(bytes, GFP_KERNEL);
	if (!new_pages) {
		new_pages = vzalloc(bytes);
		if (!new_pages)
			return NULL;
		vmalloced = 1;
	}

	if (want >= have) {
		for (i = 0; i < have; i++)
			new_pages[i] = old_pages[i];
		for (; i < want; i++) {
			page = alloc_page(GFP_HIGHUSER | __GFP_ZERO);
			if (!page) {
				bm_free_pages(new_pages + have, i - have);
				bm_vk_free(new_pages, vmalloced);
				return NULL;
			}
			/* we want to know which page it is
			 * from the endio handlers */
			bm_store_page_idx(page, i);
			new_pages[i] = page;
		}
	} else {
		for (i = 0; i < want; i++)
			new_pages[i] = old_pages[i];
		/* NOT HERE, we are outside the spinlock!
		bm_free_pages(old_pages + want, have - want);
		*/
	}

	if (vmalloced)
		b->bm_flags |= BM_P_VMALLOCED;
	else
		b->bm_flags &= ~BM_P_VMALLOCED;

	return new_pages;
}

/*
 * called on driver init only. TODO call when a device is created.
 * allocates the drbd_bitmap, and stores it in device->bitmap.
 */
struct drbd_bitmap *drbd_bm_alloc(void)
{
	struct drbd_bitmap *b;

	b = kzalloc(sizeof(struct drbd_bitmap), GFP_KERNEL);
	if (!b)
		return NULL;

	spin_lock_init(&b->bm_lock);
	mutex_init(&b->bm_change);
	init_waitqueue_head(&b->bm_io_wait);

	b->bm_max_peers = 1;

	return b;
}

sector_t drbd_bm_capacity(struct drbd_device *device)
{
	if (!expect(device, device->bitmap))
		return 0;
	return device->bitmap->bm_dev_capacity;
}

/* called on driver unload. TODO: call when a device is destroyed.
 */
void drbd_bm_free(struct drbd_bitmap *bitmap)
{
	bm_free_pages(bitmap->bm_pages, bitmap->bm_number_of_pages);
	bm_vk_free(bitmap->bm_pages, (BM_P_VMALLOCED & bitmap->bm_flags));
	kfree(bitmap);
}

enum bitmap_operations {
	BM_OP_CLEAR,
	BM_OP_SET,
	BM_OP_TEST,
	BM_OP_COUNT,
	BM_OP_MERGE,
	BM_OP_EXTRACT,
	BM_OP_FIND_BIT,
	BM_OP_FIND_ZERO_BIT,
};

static inline unsigned long interleaved_word32(struct drbd_bitmap *bitmap,
					       unsigned int bitmap_index,
					       unsigned long bit)
{
	return (bit >> 5) * bitmap->bm_max_peers + bitmap_index;
}

static inline unsigned long word32_to_page(unsigned long word)
{
	return word >> (PAGE_SHIFT - 2);
}

static inline unsigned int word32_in_page(unsigned long word)
{
	return word & ((1 << (PAGE_SHIFT - 2)) - 1);
}

static inline unsigned long last_bit_on_page(struct drbd_bitmap *bitmap,
					     unsigned int bitmap_index,
					     unsigned long bit)
{
	unsigned long word = interleaved_word32(bitmap, bitmap_index, bit);

	return (bit | 31) + ((word32_in_page(-(word + 1)) / bitmap->bm_max_peers) << 5);
}

static inline unsigned long bit_to_page_interleaved(struct drbd_bitmap *bitmap,
						    unsigned int bitmap_index,
						    unsigned long bit)
{
	return word32_to_page(interleaved_word32(bitmap, bitmap_index, bit));
}

static __always_inline unsigned long
___bm_op(struct drbd_device *device, unsigned int bitmap_index, unsigned long start, unsigned long end,
	 enum bitmap_operations op, __le32 *buffer)
{
	struct drbd_bitmap *bitmap = device->bitmap;
	unsigned int word32_skip = 32 * bitmap->bm_max_peers;
	unsigned long total = 0;
	unsigned long word;
	unsigned int page, bit_in_page;

	if (end >= bitmap->bm_bits)
		end = bitmap->bm_bits - 1;

	word = interleaved_word32(bitmap, bitmap_index, start);
	page = word32_to_page(word);
	bit_in_page = (word32_in_page(word) << 5) | (start & 31);

	for (; start <= end; page++) {
		unsigned int count = 0;
		void *addr;

		addr = bm_kmap(bitmap, page, KM_IRQ1);
		if (((start & 31) && (start | 31) <= end) || op == BM_OP_TEST) {
			unsigned int last = bit_in_page | 31;

			switch(op) {
			default:
				do {
					switch(op) {
					case BM_OP_CLEAR:
						if (__test_and_clear_bit_le(bit_in_page, addr))
							count++;
						break;
					case BM_OP_SET:
						if (!__test_and_set_bit_le(bit_in_page, addr))
							count++;
						break;
					case BM_OP_COUNT:
						if (test_bit_le(bit_in_page, addr))
							total++;
						break;
					case BM_OP_TEST:
						total = !!test_bit_le(bit_in_page, addr);
						bm_kunmap(addr, KM_IRQ1);
						return total;
					default:
						break;
					}
					bit_in_page++;
				} while (bit_in_page <= last);
				break;
			case BM_OP_MERGE:
			case BM_OP_EXTRACT:
				BUG();
				break;
			case BM_OP_FIND_BIT:
				count = find_next_bit_le(addr, last + 1, bit_in_page);
				if (count < last + 1)
					goto found;
				bit_in_page = last + 1;
				break;
			case BM_OP_FIND_ZERO_BIT:
				count = find_next_zero_bit_le(addr, last + 1, bit_in_page);
				if (count < last + 1)
					goto found;
				bit_in_page = last + 1;
				break;
			}
			start = (start | 31) + 1;
			bit_in_page += word32_skip - 32;
			if (bit_in_page >= BITS_PER_PAGE)
				goto next_page;
		}

		while (start + 31 <= end) {
			__le32 *p = (__le32 *)addr + (bit_in_page >> 5);

			switch(op) {
			case BM_OP_CLEAR:
				count += hweight32(*p);
				*p = 0;
				break;
			case BM_OP_SET:
				count += hweight32(~*p);
				*p = -1;
				break;
			case BM_OP_TEST:
				BUG();
				break;
			case BM_OP_COUNT:
				total += hweight32(*p);
				break;
			case BM_OP_MERGE:
				count += hweight32(~*p & *buffer);
				*p |= *buffer++;
				break;
			case BM_OP_EXTRACT:
				*buffer++ = *p;
				break;
			case BM_OP_FIND_BIT:
				count = find_next_bit_le(addr, bit_in_page + 32, bit_in_page);
				if (count < bit_in_page + 32)
					goto found;
				break;
			case BM_OP_FIND_ZERO_BIT:
				count = find_next_zero_bit_le(addr, bit_in_page + 32, bit_in_page);
				if (count < bit_in_page + 32)
					goto found;
				break;
			}
			start += 32;
			bit_in_page += word32_skip;
			if (bit_in_page >= BITS_PER_PAGE)
				goto next_page;
		}

		switch(op) {
		default:
			while (start <= end) {
				switch(op) {
				case BM_OP_CLEAR:
					if (__test_and_clear_bit_le(bit_in_page, addr))
						count++;
					break;
				case BM_OP_SET:
					if (!__test_and_set_bit_le(bit_in_page, addr))
						count++;
					break;
				case BM_OP_COUNT:
					if (test_bit_le(bit_in_page, addr))
						total++;
					break;
				default:
					break;
				}
				start++;
				bit_in_page++;
			}
			break;
		case BM_OP_MERGE:
		case BM_OP_EXTRACT:
			BUG();
			break;
		case BM_OP_FIND_BIT:
			{
				unsigned int last = bit_in_page + (end - start);

				count = find_next_bit_le(addr, last + 1, bit_in_page);
				if (count < last + 1)
					goto found;
				start = end + 1;
			}
			break;
		case BM_OP_FIND_ZERO_BIT:
			{
				unsigned int last = bit_in_page + (end - start);
				count = find_next_zero_bit_le(addr, last + 1, bit_in_page);
				if (count < last + 1)
					goto found;
				start = end + 1;
			}
			break;
		}

	    next_page:
		bm_kunmap(addr, KM_IRQ1);
		bit_in_page -= BITS_PER_PAGE;
		switch(op) {
		case BM_OP_CLEAR:
			if (count) {
				bm_set_page_lazy_writeout(bitmap->bm_pages[page]);
				total += count;
			}
			break;
		case BM_OP_SET:
		case BM_OP_MERGE:
			if (count) {
				bm_set_page_need_writeout(bitmap->bm_pages[page]);
				total += count;
			}
			break;
		default:
			break;
		}
		continue;

	    found:
		bm_kunmap(addr, KM_IRQ1);
		return start + count - bit_in_page;
	}
	switch(op) {
	case BM_OP_CLEAR:
		if (total)
			bitmap->bm_set[bitmap_index] -= total;
		break;
	case BM_OP_SET:
	case BM_OP_MERGE:
		if (total)
			bitmap->bm_set[bitmap_index] += total;
		break;
	case BM_OP_FIND_BIT:
	case BM_OP_FIND_ZERO_BIT:
		total = DRBD_END_OF_BITMAP;
		break;
	default:
		break;
	}
	return total;
}

/* Returns the number of bits changed.  */
static __always_inline unsigned long
__bm_op(struct drbd_device *device, unsigned int bitmap_index, unsigned long start, unsigned long end,
	enum bitmap_operations op, __le32 *buffer)
{
	struct drbd_bitmap *bitmap = device->bitmap;

	if (!expect(device, bitmap))
		return 1;
	if (!expect(device, bitmap->bm_pages))
		return 0;

	if (!bitmap->bm_bits)
		return 0;

	switch(op) {
	case BM_OP_CLEAR:
		if (bitmap->bm_flags & BM_LOCK_CLEAR)
			bm_print_lock_info(device);
		break;
	case BM_OP_SET:
	case BM_OP_MERGE:
		if (bitmap->bm_flags & BM_LOCK_SET)
			bm_print_lock_info(device);
		break;
	case BM_OP_TEST:
	case BM_OP_COUNT:
	case BM_OP_EXTRACT:
	case BM_OP_FIND_BIT:
	case BM_OP_FIND_ZERO_BIT:
		if (bitmap->bm_flags & BM_LOCK_TEST)
			bm_print_lock_info(device);
		break;
	}
	return ___bm_op(device, bitmap_index, start, end, op, buffer);
}

static __always_inline unsigned long
bm_op(struct drbd_device *device, unsigned int bitmap_index, unsigned long start, unsigned long end,
      enum bitmap_operations op, __le32 *buffer)
{
	struct drbd_bitmap *bitmap = device->bitmap;
	unsigned long irq_flags;
	unsigned long count;

	spin_lock_irqsave(&bitmap->bm_lock, irq_flags);
	count = __bm_op(device, bitmap_index, start, end, op, buffer);
	spin_unlock_irqrestore(&bitmap->bm_lock, irq_flags);
	return count;
}

#ifdef BITMAP_DEBUG
#define bm_op(device, bitmap_index, start, end, op, buffer) \
	({ unsigned long ret; \
	   drbd_info(device, "%s: bm_op(..., %u, %lu, %lu, %u, %p)\n", \
		     __func__, bitmap_index, start, end, op, buffer); \
	   ret = bm_op(device, bitmap_index, start, end, op, buffer); \
	   drbd_info(device, "= %lu\n", ret); \
	   ret; })

#define __bm_op(device, bitmap_index, start, end, op, buffer) \
	({ unsigned long ret; \
	   drbd_info(device, "%s: __bm_op(..., %u, %lu, %lu, %u, %p)\n", \
		     __func__, bitmap_index, start, end, op, buffer); \
	   ret = __bm_op(device, bitmap_index, start, end, op, buffer); \
	   drbd_info(device, "= %lu\n", ret); \
	   ret; })

#define ___bm_op(device, bitmap_index, start, end, op, buffer) \
	({ unsigned long ret; \
	   drbd_info(device, "%s: ___bm_op(..., %u, %lu, %lu, %u, %p)\n", \
		     __func__, bitmap_index, start, end, op, buffer); \
	   ret = ___bm_op(device, bitmap_index, start, end, op, buffer); \
	   drbd_info(device, "= %lu\n", ret); \
	   ret; })
#endif

/* you better not modify the bitmap while this is running,
 * or its results will be stale */
static void bm_count_bits(struct drbd_device *device)
{
	struct drbd_bitmap *bitmap = device->bitmap;
	unsigned int bitmap_index;

	for (bitmap_index = 0; bitmap_index < bitmap->bm_max_peers; bitmap_index++) {
		unsigned long bit = 0, bits_set = 0;

		while (bit < bitmap->bm_bits) {
			unsigned long last_bit = last_bit_on_page(bitmap, bitmap_index, bit);

			bits_set += ___bm_op(device, bitmap_index, bit, last_bit, BM_OP_COUNT, NULL);
			bit = last_bit + 1;
			cond_resched();
		}
		bitmap->bm_set[bitmap_index] = bits_set;
	}
}

/*
 * make sure the bitmap has enough room for the attached storage,
 * if necessary, resize.
 * called whenever we may have changed the device size.
 * returns -ENOMEM if we could not allocate enough memory, 0 on success.
 * In case this is actually a resize, we copy the old bitmap into the new one.
 * Otherwise, the bitmap is initialized to all bits set.
 */
int drbd_bm_resize(struct drbd_device *device, sector_t capacity, int set_new_bits)
{
	struct drbd_bitmap *b = device->bitmap;
	unsigned long bits, words, owords, obits;
	unsigned long want, have, onpages; /* number of pages */
	struct page **npages, **opages = NULL;
	int err = 0, growing;
	int opages_vmalloced;

	if (!expect(device, b))
		return -ENOMEM;

	drbd_bm_lock(device, "resize", BM_LOCK_ALL);

	drbd_info(device, "drbd_bm_resize called with capacity == %llu\n",
			(unsigned long long)capacity);

	if (capacity == b->bm_dev_capacity)
		goto out;

	opages_vmalloced = (BM_P_VMALLOCED & b->bm_flags);

	if (capacity == 0) {
		unsigned int bitmap_index;

		spin_lock_irq(&b->bm_lock);
		opages = b->bm_pages;
		onpages = b->bm_number_of_pages;
		owords = b->bm_words;
		b->bm_pages = NULL;
		b->bm_number_of_pages = 0;
		for (bitmap_index = 0; bitmap_index < b->bm_max_peers; bitmap_index++)
			b->bm_set[bitmap_index] = 0;
		b->bm_bits = 0;
		b->bm_words = 0;
		b->bm_dev_capacity = 0;
		spin_unlock_irq(&b->bm_lock);
		bm_free_pages(opages, onpages);
		bm_vk_free(opages, opages_vmalloced);
		goto out;
	}
	bits  = BM_SECT_TO_BIT(ALIGN(capacity, BM_SECT_PER_BIT));
	words = (ALIGN(bits, 64) * b->bm_max_peers) >> LN2_BPL;

	if (get_ldev(device)) {
		struct drbd_md *md = &device->ldev->md;
		u64 words_on_disk, bits_on_disk;

		/* if we would use
		   words = ALIGN(bits,BITS_PER_LONG) >> LN2_BPL;
		   a 32bit host could present the wrong number of words
		   to a 64bit host.
		*/
		words_on_disk = ((u64)md->md_size_sect - MD_BM_OFFSET) << (12 - LN2_BPL);
		do_div(words_on_disk, b->bm_max_peers);
		bits_on_disk = words_on_disk << LN2_BPL;
		put_ldev(device);
		if (bits > bits_on_disk) {
			drbd_err(device, "Not enough space for bitmap: %lu > %lu\n",
				(unsigned long)bits, (unsigned long)bits_on_disk);
			err = -ENOSPC;
			goto out;
		}
	}

	want = ALIGN(words*sizeof(long), PAGE_SIZE) >> PAGE_SHIFT;
	have = b->bm_number_of_pages;
	if (want == have) {
		D_ASSERT(device, b->bm_pages != NULL);
		npages = b->bm_pages;
	} else {
		if (drbd_insert_fault(device, DRBD_FAULT_BM_ALLOC))
			npages = NULL;
		else
			npages = bm_realloc_pages(b, want);
	}

	if (!npages) {
		err = -ENOMEM;
		goto out;
	}

	spin_lock_irq(&b->bm_lock);
	opages = b->bm_pages;
	owords = b->bm_words;
	obits  = b->bm_bits;

	growing = bits > obits;

	b->bm_pages = npages;
	b->bm_number_of_pages = want;
	b->bm_bits  = bits;
	b->bm_words = words;
	b->bm_dev_capacity = capacity;

	if (growing && set_new_bits) {
		unsigned int bitmap_index;

		for (bitmap_index = 0; bitmap_index < b->bm_max_peers; bitmap_index++)
			___bm_op(device, bitmap_index, obits, -1UL, BM_OP_SET, NULL);
	}

	if (want < have) {
		/* implicit: (opages != NULL) && (opages != npages) */
		bm_free_pages(opages + want, have - want);
	}

	spin_unlock_irq(&b->bm_lock);
	if (opages != npages)
		bm_vk_free(opages, opages_vmalloced);
	if (!growing)
		bm_count_bits(device);
	drbd_info(device, "resync bitmap: bits=%lu words=%lu pages=%lu\n", bits, words, want);

 out:
	drbd_bm_unlock(device);
	return err;
}

/* inherently racy:
 * if not protected by other means, return value may be out of date when
 * leaving this function...
 * we still need to lock it, since it is important that this returns
 * bm_set == 0 precisely.
 */
unsigned long _drbd_bm_total_weight(struct drbd_peer_device *peer_device)
{
	struct drbd_device *device = peer_device->device;
	struct drbd_bitmap *b = device->bitmap;
	unsigned long s;
	unsigned long flags;

	if (!expect(device, b))
		return 0;
	if (!expect(device, b->bm_pages))
		return 0;

	spin_lock_irqsave(&b->bm_lock, flags);
	s = b->bm_set[peer_device->bitmap_index];
	spin_unlock_irqrestore(&b->bm_lock, flags);

	return s;
}

unsigned long drbd_bm_total_weight(struct drbd_peer_device *peer_device)
{
	struct drbd_device *device = peer_device->device;
	unsigned long s;
	/* if I don't have a disk, I don't know about out-of-sync status */
	if (!get_ldev_if_state(device, D_NEGOTIATING))
		return 0;
	s = _drbd_bm_total_weight(peer_device);
	put_ldev(device);
	return s;
}

size_t drbd_bm_words(struct drbd_device *device)
{
	struct drbd_bitmap *b = device->bitmap;
	if (!expect(device, b))
		return 0;
	if (!expect(device, b->bm_pages))
		return 0;

	return b->bm_words;
}

unsigned long drbd_bm_bits(struct drbd_device *device)
{
	struct drbd_bitmap *b = device->bitmap;
	if (!expect(device, b))
		return 0;

	return b->bm_bits;
}

/* merge number words from buffer into the bitmap starting at offset.
 * buffer[i] is expected to be little endian unsigned long.
 * bitmap must be locked by drbd_bm_lock.
 * currently only used from receive_bitmap.
 */
void drbd_bm_merge_lel(struct drbd_peer_device *peer_device, size_t offset, size_t number,
			unsigned long *buffer)
{
	unsigned long start, end;

	start = offset * BITS_PER_LONG;
	end = start + number * BITS_PER_LONG - 1;
	bm_op(peer_device->device, peer_device->bitmap_index, start, end, BM_OP_MERGE, (__le32 *)buffer);
}

/* copy number words from the bitmap starting at offset into the buffer.
 * buffer[i] will be little endian unsigned long.
 */
void drbd_bm_get_lel(struct drbd_peer_device *peer_device, size_t offset, size_t number,
		     unsigned long *buffer)
{
	unsigned long start, end;

	start = offset * BITS_PER_LONG;
	end = start + number * BITS_PER_LONG - 1;
	bm_op(peer_device->device, peer_device->bitmap_index, start, end, BM_OP_EXTRACT, (__le32 *)buffer);
}

/* set all bits in the bitmap */
void drbd_bm_set_all(struct drbd_device *device)
{
	struct drbd_bitmap *bitmap = device->bitmap;
	unsigned int bitmap_index;

	spin_lock_irq(&bitmap->bm_lock);
	for (bitmap_index = 0; bitmap_index < bitmap->bm_max_peers; bitmap_index++) {
		unsigned long bit = 0;

		while (bit < bitmap->bm_bits) {
			unsigned long last_bit = last_bit_on_page(bitmap, bitmap_index, bit);

			__bm_op(device, bitmap_index, bit, last_bit, BM_OP_SET, NULL);
			bit = last_bit + 1;
			if (need_resched()) {
				spin_unlock_irq(&bitmap->bm_lock);
				cond_resched();
				spin_lock_irq(&bitmap->bm_lock);
			}
		}
	}
	spin_unlock_irq(&bitmap->bm_lock);
}

/* clear all bits in the bitmap */
void drbd_bm_clear_all(struct drbd_device *device)
{
	struct drbd_bitmap *bitmap = device->bitmap;
	unsigned int bitmap_index;

	spin_lock_irq(&bitmap->bm_lock);
	for (bitmap_index = 0; bitmap_index < bitmap->bm_max_peers; bitmap_index++) {
		unsigned long bit = 0;

		while (bit < bitmap->bm_bits) {
			unsigned long last_bit = last_bit_on_page(bitmap, bitmap_index, bit);

			__bm_op(device, bitmap_index, bit, last_bit, BM_OP_CLEAR, NULL);
			bit = last_bit + 1;
			if (need_resched()) {
				spin_unlock_irq(&bitmap->bm_lock);
				cond_resched();
				spin_lock_irq(&bitmap->bm_lock);
			}
		}
	}
	spin_unlock_irq(&bitmap->bm_lock);
}

struct bm_aio_ctx {
	struct drbd_device *device;
	atomic_t in_flight;
	unsigned int done;
	unsigned flags;
#define BM_AIO_COPY_PAGES	1
#define BM_AIO_WRITE_HINTED	2
#define BM_WRITE_ALL_PAGES	4
	int error;
	struct kref kref;
};

static void bm_aio_ctx_destroy(struct kref *kref)
{
	struct bm_aio_ctx *ctx = container_of(kref, struct bm_aio_ctx, kref);

	put_ldev(ctx->device);
	kfree(ctx);
}

/* bv_page may be a copy, or may be the original */
static BIO_ENDIO_TYPE bm_async_io_complete BIO_ENDIO_ARGS(struct bio *bio, int error)
{
	struct bm_aio_ctx *ctx = bio->bi_private;
	struct drbd_device *device = ctx->device;
	struct drbd_bitmap *b = device->bitmap;
	unsigned int idx = bm_page_to_idx(bio->bi_io_vec[0].bv_page);
	int uptodate = bio_flagged(bio, BIO_UPTODATE);

	BIO_ENDIO_FN_START;

	/* strange behavior of some lower level drivers...
	 * fail the request by clearing the uptodate flag,
	 * but do not return any error?!
	 * do we want to WARN() on this? */
	if (!error && !uptodate)
		error = -EIO;

	if ((ctx->flags & BM_AIO_COPY_PAGES) == 0 &&
	    !bm_test_page_unchanged(b->bm_pages[idx]))
		drbd_warn(device, "bitmap page idx %u changed during IO!\n", idx);

	if (error) {
		/* ctx error will hold the completed-last non-zero error code,
		 * in case error codes differ. */
		ctx->error = error;
		bm_set_page_io_err(b->bm_pages[idx]);
		/* Not identical to on disk version of it.
		 * Is BM_PAGE_IO_ERROR enough? */
		if (drbd_ratelimit())
			drbd_err(device, "IO ERROR %d on bitmap page idx %u\n",
					error, idx);
	} else {
		bm_clear_page_io_err(b->bm_pages[idx]);
		dynamic_drbd_dbg(device, "bitmap page idx %u completed\n", idx);
	}

	bm_page_unlock_io(device, idx);

	if (ctx->flags & BM_AIO_COPY_PAGES)
		mempool_free(bio->bi_io_vec[0].bv_page, drbd_md_io_page_pool);

	bio_put(bio);

	if (atomic_dec_and_test(&ctx->in_flight)) {
		ctx->done = 1;
		wake_up(&device->misc_wait);
		kref_put(&ctx->kref, bm_aio_ctx_destroy);
	}

	BIO_ENDIO_FN_RETURN;
}

STATIC void bm_page_io_async(struct bm_aio_ctx *ctx, int page_nr, int rw) __must_hold(local)
{
	struct bio *bio = bio_alloc_drbd(GFP_NOIO);
	struct drbd_device *device = ctx->device;
	struct drbd_bitmap *b = device->bitmap;
	struct page *page;
	unsigned int len;

	sector_t on_disk_sector =
		device->ldev->md.md_offset + device->ldev->md.bm_offset;
	on_disk_sector += ((sector_t)page_nr) << (PAGE_SHIFT-9);

	/* this might happen with very small
	 * flexible external meta data device,
	 * or with PAGE_SIZE > 4k */
	len = min_t(unsigned int, PAGE_SIZE,
		(drbd_md_last_sector(device->ldev) - on_disk_sector + 1)<<9);

	/* serialize IO on this page */
	bm_page_lock_io(device, page_nr);
	/* before memcpy and submit,
	 * so it can be redirtied any time */
	bm_set_page_unchanged(b->bm_pages[page_nr]);

	if (ctx->flags & BM_AIO_COPY_PAGES) {
		void *src, *dest;
		page = mempool_alloc(drbd_md_io_page_pool, __GFP_HIGHMEM|__GFP_WAIT);
		dest = drbd_kmap_atomic(page, KM_USER0);
		src = drbd_kmap_atomic(b->bm_pages[page_nr], KM_USER1);
		memcpy(dest, src, PAGE_SIZE);
		drbd_kunmap_atomic(src, KM_USER1);
		drbd_kunmap_atomic(dest, KM_USER0);
		bm_store_page_idx(page, page_nr);
	} else
		page = b->bm_pages[page_nr];

	bio->bi_bdev = device->ldev->md_bdev;
	bio->bi_sector = on_disk_sector;
	/* bio_add_page of a single page to an empty bio will always succeed,
	 * according to api.  Do we want to assert that? */
	bio_add_page(bio, page, len, 0);
	bio->bi_private = ctx;
	bio->bi_end_io = bm_async_io_complete;

	if (drbd_insert_fault(device, (rw & WRITE) ? DRBD_FAULT_MD_WR : DRBD_FAULT_MD_RD)) {
		bio->bi_rw |= rw;
		bio_endio(bio, -EIO);
	} else {
		submit_bio(rw, bio);
		/* this should not count as user activity and cause the
		 * resync to throttle -- see drbd_rs_should_slow_down(). */
		atomic_add(len >> 9, &device->rs_sect_ev);
	}
}

/*
 * bm_rw: read/write the whole bitmap from/to its on disk location.
 */
STATIC int bm_rw(struct drbd_device *device, int rw, unsigned flags, unsigned lazy_writeout_upper_idx) __must_hold(local)
{
	struct bm_aio_ctx *ctx;
	struct drbd_bitmap *b = device->bitmap;
	int num_pages, i, count = 0;
	unsigned long now;
	int err = 0;

	/*
	 * We are protected against bitmap disappearing/resizing by holding an
	 * ldev reference (caller must have called get_ldev()).
	 * For read/write, we are protected against changes to the bitmap by
	 * the bitmap lock (see drbd_bitmap_io).
	 * For lazy writeout, we don't care for ongoing changes to the bitmap,
	 * as we submit copies of pages anyways.
	 */

	ctx = kmalloc(sizeof(struct bm_aio_ctx), GFP_NOIO);
	if (!ctx)
		return -ENOMEM;

	*ctx = (struct bm_aio_ctx) {
		.device = device,
		.in_flight = ATOMIC_INIT(1),
		.done = 0,
		.flags = flags,
		.error = 0,
		.kref = { ATOMIC_INIT(2) },
	};

	if (!get_ldev_if_state(device, D_ATTACHING)) {  /* put is in bm_aio_ctx_destroy() */
		drbd_err(device, "ASSERT FAILED: get_ldev_if_state() == 1 in bm_rw()\n");
		kfree(ctx);
		return -ENODEV;
	}

	if (!ctx->flags)
		WARN_ON(!(b->bm_flags & BM_LOCK_ALL));

	num_pages = b->bm_number_of_pages;

	now = jiffies;

	/* let the layers below us try to merge these bios... */
	for (i = 0; i < num_pages; i++) {
		/* ignore completely unchanged pages */
		if (lazy_writeout_upper_idx && i == lazy_writeout_upper_idx)
			break;
		if (rw & WRITE) {
			if ((flags & BM_AIO_WRITE_HINTED) &&
			    !test_and_clear_bit(BM_PAGE_HINT_WRITEOUT,
				    &page_private(b->bm_pages[i])))
				continue;
<<<<<<< HEAD
			if (bm_test_page_unchanged(b->bm_pages[i])) {
				dynamic_drbd_dbg(device, "skipped bm write for idx %u\n", i);
=======

			if (!(flags & BM_WRITE_ALL_PAGES) &&
			    bm_test_page_unchanged(b->bm_pages[i])) {
				dynamic_dev_dbg(DEV, "skipped bm write for idx %u\n", i);
>>>>>>> 1afd2d44
				continue;
			}
			/* during lazy writeout,
			 * ignore those pages not marked for lazy writeout. */
			if (lazy_writeout_upper_idx &&
			    !bm_test_page_lazy_writeout(b->bm_pages[i])) {
				dynamic_drbd_dbg(device, "skipped bm lazy write for idx %u\n", i);
				continue;
			}
		}
		atomic_inc(&ctx->in_flight);
		bm_page_io_async(ctx, i, rw);
		++count;
		cond_resched();
	}

	/*
	 * We initialize ctx->in_flight to one to make sure bm_async_io_complete
	 * will not set ctx->done early, and decrement / test it here.  If there
	 * are still some bios in flight, we need to wait for them here.
	 * If all IO is done already (or nothing had been submitted), there is
	 * no need to wait.  Still, we need to put the kref associated with the
	 * "in_flight reached zero, all done" event.
	 */
	if (!atomic_dec_and_test(&ctx->in_flight)) {
		drbd_blk_run_queue(bdev_get_queue(device->ldev->md_bdev));
		wait_until_done_or_disk_failure(device, device->ldev, &ctx->done);
	} else
		kref_put(&ctx->kref, bm_aio_ctx_destroy);

	/* summary for global bitmap IO */
	if (flags == 0)
		drbd_info(device, "bitmap %s of %u pages took %lu jiffies\n",
			 rw == WRITE ? "WRITE" : "READ",
			 count, jiffies - now);

	if (ctx->error) {
		drbd_alert(device, "we had at least one MD IO ERROR during bitmap IO\n");
		drbd_chk_io_error(device, 1, DRBD_META_IO_ERROR);
		err = -EIO; /* ctx->error ? */
	}

	if (atomic_read(&ctx->in_flight))
		err = -EIO; /* Disk failed during IO... */

	if (rw == WRITE) {
		drbd_md_flush(device);
	} else /* rw == READ */ {
		now = jiffies;
		bm_count_bits(device);
		drbd_info(device, "recounting of set bits took additional %lu jiffies\n",
		     jiffies - now);
	}

	kref_put(&ctx->kref, bm_aio_ctx_destroy);
	return err;
}

/**
 * drbd_bm_read() - Read the whole bitmap from its on disk location.
 * @device:	DRBD device.
 */
int drbd_bm_read(struct drbd_device *device,
		 struct drbd_peer_device *peer_device) __must_hold(local)
{
	return bm_rw(device, READ, 0, 0);
}

/**
 * drbd_bm_mark_range_for_writeout() - mark with a "hint" to be considered for writeout
 * @device:	DRBD device.
 *
 * From within an activity log transaction, we mark a few pages with these
 * hints, then call drbd_bm_write_hinted(), which will only write out changed
 * pages which are flagged with this mark.
 */
void drbd_bm_mark_range_for_writeout(struct drbd_device *device, unsigned long start, unsigned long end)
{
	struct drbd_bitmap *bitmap = device->bitmap;
	unsigned int page_nr, last_page;
	struct page *page;

	if (end >= bitmap->bm_bits)
		end = bitmap->bm_bits - 1;

	page_nr = bit_to_page_interleaved(bitmap, 0, start);
	last_page = bit_to_page_interleaved(bitmap, bitmap->bm_max_peers - 1, end);
	for (; page_nr <= last_page; page_nr++) {
		page = device->bitmap->bm_pages[page_nr];
		set_bit(BM_PAGE_HINT_WRITEOUT, &page_private(page));
	}
}


/**
 * drbd_bm_write() - Write the whole bitmap to its on disk location.
 * @device:	DRBD device.
 *
 * Will only write pages that have changed since last IO.
 */
int drbd_bm_write(struct drbd_device *device,
		  struct drbd_peer_device *peer_device) __must_hold(local)
{
	return bm_rw(device, WRITE, 0, 0);
}

/**
 * drbd_bm_write_all() - Write the whole bitmap to its on disk location.
 * @mdev:	DRBD device.
 *
 * Will write all pages.
 */
int drbd_bm_write_all(struct drbd_conf *mdev) __must_hold(local)
{
	return bm_rw(mdev, WRITE, BM_WRITE_ALL_PAGES, 0);
}

/**
 * drbd_bm_lazy_write_out() - Write bitmap pages 0 to @upper_idx-1, if they have changed.
 * @device:	DRBD device.
 * @upper_idx:	0: write all changed pages; +ve: page index to stop scanning for changed pages
 */
int drbd_bm_write_lazy(struct drbd_device *device, unsigned upper_idx) __must_hold(local)
{
	return bm_rw(device, WRITE, BM_AIO_COPY_PAGES, upper_idx);
}

/**
 * drbd_bm_write_copy_pages() - Write the whole bitmap to its on disk location.
 * @device:	DRBD device.
 *
 * Will only write pages that have changed since last IO.
 * In contrast to drbd_bm_write(), this will copy the bitmap pages
 * to temporary writeout pages. It is intended to trigger a full write-out
 * while still allowing the bitmap to change, for example if a resync or online
 * verify is aborted due to a failed peer disk, while local IO continues, or
 * pending resync acks are still being processed.
 */
int drbd_bm_write_copy_pages(struct drbd_device *device,
			     struct drbd_peer_device *peer_device) __must_hold(local)
{
	return bm_rw(device, WRITE, BM_AIO_COPY_PAGES, 0);
}

/**
 * drbd_bm_write_hinted() - Write bitmap pages with "hint" marks, if they have changed.
 * @device:	DRBD device.
 */
int drbd_bm_write_hinted(struct drbd_device *device) __must_hold(local)
{
	return bm_rw(device, WRITE, BM_AIO_WRITE_HINTED | BM_AIO_COPY_PAGES, 0);
}

/**
 * drbd_bm_write_range() - Writes a range of bitmap pages
 * @device:	DRBD device.
 *
 * We don't want to special case on logical_block_size of the backend device,
 * so we submit PAGE_SIZE aligned pieces.
 * Note that on "most" systems, PAGE_SIZE is 4k.
 *
 * In case this becomes an issue on systems with larger PAGE_SIZE,
 * we may want to change this again to write 4k aligned 4k pieces.
 */
int drbd_bm_write_range(struct drbd_peer_device *peer_device, unsigned long start, unsigned long end) __must_hold(local)
{
	struct drbd_device *device = peer_device->device;
	struct drbd_bitmap *bitmap = device->bitmap;
	unsigned int page_nr, end_page;
	int err = 0;

	if (end >= bitmap->bm_bits)
		end = bitmap->bm_bits - 1;

	page_nr = bit_to_page_interleaved(bitmap, peer_device->bitmap_index, start);
	end_page = bit_to_page_interleaved(bitmap, peer_device->bitmap_index, end);
	for (; page_nr <= end_page; page_nr++) {
		struct bm_aio_ctx *ctx;

		if (bm_test_page_unchanged(device->bitmap->bm_pages[page_nr])) {
			dynamic_drbd_dbg(device, "skipped bm page write for page %u\n", page_nr);
			continue;
		}

		ctx = kmalloc(sizeof(struct bm_aio_ctx), GFP_NOIO);
		if (!ctx)
			return -ENOMEM;

		*ctx = (struct bm_aio_ctx) {
			.device = device,
			.in_flight = ATOMIC_INIT(1),
			.done = 0,
			.flags = BM_AIO_COPY_PAGES,
			.error = 0,
			.kref = { ATOMIC_INIT(2) },
		};

		if (!expect(device, get_ldev_if_state(device, D_ATTACHING))) {  /* put is in bm_aio_ctx_destroy() */
			kfree(ctx);
			return -ENODEV;
		}

		bm_page_io_async(ctx, page_nr, WRITE_SYNC);
		wait_until_done_or_disk_failure(device, device->ldev, &ctx->done);

		if (ctx->error)
			drbd_chk_io_error(device, 1, DRBD_META_IO_ERROR);
			/* that should force detach, so the in memory bitmap will be
			 * gone in a moment as well. */

		device->bm_writ_cnt++;
		err = atomic_read(&ctx->in_flight) ? -EIO : ctx->error;
		kref_put(&ctx->kref, bm_aio_ctx_destroy);
	}
	return err;
}

unsigned long drbd_bm_find_next(struct drbd_peer_device *peer_device, unsigned long start)
{
	return bm_op(peer_device->device, peer_device->bitmap_index, start, -1UL,
		     BM_OP_FIND_BIT, NULL);
}

#if 0
/* not yet needed for anything. */
unsigned long drbd_bm_find_next_zero(struct drbd_peer_device *peer_device, unsigned long start)
{
	return bm_op(peer_device->device, peer_device->bitmap_index, start, -1UL,
		     BM_OP_FIND_ZERO_BIT, NULL);
}
#endif

/* does not spin_lock_irqsave.
 * you must take drbd_bm_lock() first */
unsigned long _drbd_bm_find_next(struct drbd_peer_device *peer_device, unsigned long start)
{
	/* WARN_ON(!(device->b->bm_flags & BM_LOCK_SET)); */
	return __bm_op(peer_device->device, peer_device->bitmap_index, start, -1UL,
		       BM_OP_FIND_BIT, NULL);
}

unsigned long _drbd_bm_find_next_zero(struct drbd_peer_device *peer_device, unsigned long start)
{
	/* WARN_ON(!(device->b->bm_flags & BM_LOCK_SET)); */
	return __bm_op(peer_device->device, peer_device->bitmap_index, start, -1UL,
		       BM_OP_FIND_ZERO_BIT, NULL);
}

unsigned int drbd_bm_set_bits(struct drbd_device *device, unsigned int bitmap_index,
			      unsigned long start, unsigned long end)
{
	return bm_op(device, bitmap_index, start, end, BM_OP_SET, NULL);
}

void drbd_bm_set_many_bits(struct drbd_peer_device *peer_device, unsigned long start, unsigned long end)
{
	struct drbd_bitmap *bitmap = peer_device->device->bitmap;
	unsigned long bit = start;

	spin_lock_irq(&bitmap->bm_lock);
	while (bit <= end) {
		unsigned int bitmap_index = peer_device->bitmap_index;
		unsigned long last_bit = last_bit_on_page(bitmap, bitmap_index, bit);

		__bm_op(peer_device->device, bitmap_index, bit, last_bit, BM_OP_SET, NULL);
		bit = last_bit + 1;
		if (need_resched()) {
			spin_unlock_irq(&bitmap->bm_lock);
			cond_resched();
			spin_lock_irq(&bitmap->bm_lock);
		}
	}
	spin_unlock_irq(&bitmap->bm_lock);
}

unsigned int drbd_bm_clear_bits(struct drbd_device *device, unsigned int bitmap_index,
				unsigned long start, unsigned long end)
{
	return bm_op(device, bitmap_index, start, end, BM_OP_CLEAR, NULL);
}

/* returns bit state
 * wants bitnr, NOT sector.
 * inherently racy... area needs to be locked by means of {al,rs}_lru
 *  1 ... bit set
 *  0 ... bit not set
 * -1 ... first out of bounds access, stop testing for bits!
 */
int drbd_bm_test_bit(struct drbd_peer_device *peer_device, const unsigned long bitnr)
{
	struct drbd_bitmap *bitmap = peer_device->device->bitmap;
	unsigned long irq_flags;
	int ret;

	spin_lock_irqsave(&bitmap->bm_lock, irq_flags);
	if (bitnr >= bitmap->bm_bits)
		ret = -1;
	else
		ret = __bm_op(peer_device->device, peer_device->bitmap_index, bitnr, bitnr,
			      BM_OP_COUNT, NULL);
	spin_unlock_irqrestore(&bitmap->bm_lock, irq_flags);
	return ret;
}

/* returns number of bits set in the range [s, e] */
int drbd_bm_count_bits(struct drbd_device *device, unsigned int bitmap_index, unsigned long s, unsigned long e)
{
	return bm_op(device, bitmap_index, s, e, BM_OP_COUNT, NULL);
}<|MERGE_RESOLUTION|>--- conflicted
+++ resolved
@@ -1203,15 +1203,9 @@
 			    !test_and_clear_bit(BM_PAGE_HINT_WRITEOUT,
 				    &page_private(b->bm_pages[i])))
 				continue;
-<<<<<<< HEAD
-			if (bm_test_page_unchanged(b->bm_pages[i])) {
-				dynamic_drbd_dbg(device, "skipped bm write for idx %u\n", i);
-=======
-
 			if (!(flags & BM_WRITE_ALL_PAGES) &&
 			    bm_test_page_unchanged(b->bm_pages[i])) {
-				dynamic_dev_dbg(DEV, "skipped bm write for idx %u\n", i);
->>>>>>> 1afd2d44
+				dynamic_drbd_dbg(device, "skipped bm write for idx %u\n", i);
 				continue;
 			}
 			/* during lazy writeout,
@@ -1324,9 +1318,10 @@
  *
  * Will write all pages.
  */
-int drbd_bm_write_all(struct drbd_conf *mdev) __must_hold(local)
-{
-	return bm_rw(mdev, WRITE, BM_WRITE_ALL_PAGES, 0);
+int drbd_bm_write_all(struct drbd_device *device,
+		      struct drbd_peer_device *peer_device) __must_hold(local)
+{
+	return bm_rw(device, WRITE, BM_WRITE_ALL_PAGES, 0);
 }
 
 /**
