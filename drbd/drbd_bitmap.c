/*
   drbd_bitmap.c

   This file is part of DRBD by Philipp Reisner and Lars Ellenberg.

   Copyright (C) 2004-2008, LINBIT Information Technologies GmbH.
   Copyright (C) 2004-2008, Philipp Reisner <philipp.reisner@linbit.com>.
   Copyright (C) 2004-2008, Lars Ellenberg <lars.ellenberg@linbit.com>.

   drbd is free software; you can redistribute it and/or modify
   it under the terms of the GNU General Public License as published by
   the Free Software Foundation; either version 2, or (at your option)
   any later version.

   drbd is distributed in the hope that it will be useful,
   but WITHOUT ANY WARRANTY; without even the implied warranty of
   MERCHANTABILITY or FITNESS FOR A PARTICULAR PURPOSE.  See the
   GNU General Public License for more details.

   You should have received a copy of the GNU General Public License
   along with drbd; see the file COPYING.  If not, write to
   the Free Software Foundation, 675 Mass Ave, Cambridge, MA 02139, USA.
 */

#include <linux/bitops.h>
#include <linux/vmalloc.h>
#include <linux/string.h>
#include <linux/drbd.h>
#include <linux/slab.h>
#include <linux/dynamic_debug.h>
#include <asm/kmap_types.h>

#include <asm-generic/bitops/le.h>

#include "drbd_int.h"

/* See the ifdefs and comments inside that header file.
 * On recent kernels this is not needed. */
#include "compat/bitops.h"

#ifdef COMPAT_KMAP_ATOMIC_PAGE_ONLY
/* see 980c19e3
 * highmem: mark k[un]map_atomic() with two arguments as deprecated */
#define drbd_kmap_atomic(page, km)	kmap_atomic(page)
#define drbd_kunmap_atomic(addr, km)	kunmap_atomic(addr)
#else
#define drbd_kmap_atomic(page, km)	kmap_atomic(page, km)
#define drbd_kunmap_atomic(addr, km)	kunmap_atomic(addr, km)
#endif

#define BITS_PER_PAGE		(1UL << (PAGE_SHIFT + 3))

/* OPAQUE outside this file!
 * interface defined in drbd_int.h

 * convention:
 * function name drbd_bm_... => used elsewhere, "public".
 * function name      bm_... => internal to implementation, "private".
 */


/*
 * LIMITATIONS:
 * We want to support >= peta byte of backend storage, while for now still using
 * a granularity of one bit per 4KiB of storage.
 * 1 << 50		bytes backend storage (1 PiB)
 * 1 << (50 - 12)	bits needed
 *	38 --> we need u64 to index and count bits
 * 1 << (38 - 3)	bitmap bytes needed
 *	35 --> we still need u64 to index and count bytes
 *			(that's 32 GiB of bitmap for 1 PiB storage)
 * 1 << (35 - 2)	32bit longs needed
 *	33 --> we'd even need u64 to index and count 32bit long words.
 * 1 << (35 - 3)	64bit longs needed
 *	32 --> we could get away with a 32bit unsigned int to index and count
 *	64bit long words, but I rather stay with unsigned long for now.
 *	We probably should neither count nor point to bytes or long words
 *	directly, but either by bitnumber, or by page index and offset.
 * 1 << (35 - 12)
 *	22 --> we need that much 4KiB pages of bitmap.
 *	1 << (22 + 3) --> on a 64bit arch,
 *	we need 32 MiB to store the array of page pointers.
 *
 * Because I'm lazy, and because the resulting patch was too large, too ugly
 * and still incomplete, on 32bit we still "only" support 16 TiB (minus some),
 * (1 << 32) bits * 4k storage.
 *

 * bitmap storage and IO:
 *	Bitmap is stored little endian on disk, and is kept little endian in
 *	core memory. Currently we still hold the full bitmap in core as long
 *	as we are "attached" to a local disk, which at 32 GiB for 1PiB storage
 *	seems excessive.
 *
 *	We plan to reduce the amount of in-core bitmap pages by paging them in
 *	and out against their on-disk location as necessary, but need to make
 *	sure we don't cause too much meta data IO, and must not deadlock in
 *	tight memory situations. This needs some more work.
 */

/*
 * NOTE
 *  Access to the *bm_pages is protected by bm_lock.
 *  It is safe to read the other members within the lock.
 *
 *  drbd_bm_set_bits is called from bio_endio callbacks,
 *  We may be called with irq already disabled,
 *  so we need spin_lock_irqsave().
 *  And we need the kmap_atomic.
 */

#define bm_print_lock_info(m) __bm_print_lock_info(m, __func__)
static void __bm_print_lock_info(struct drbd_device *device, const char *func)
{
	struct drbd_bitmap *b = device->bitmap;
	if (!drbd_ratelimit())
		return;
	drbd_err(device, "FIXME %s[%d] in %s, bitmap locked for '%s' by %s[%d]\n",
		 current->comm, task_pid_nr(current),
		 func, b->bm_why ?: "?",
		 b->bm_task->comm, task_pid_nr(b->bm_task));
}

void drbd_bm_lock(struct drbd_device *device, char *why, enum bm_flag flags)
{
	struct drbd_bitmap *b = device->bitmap;
	int trylock_failed;

	if (!b) {
		drbd_err(device, "FIXME no bitmap in drbd_bm_lock!?\n");
		return;
	}

	trylock_failed = !mutex_trylock(&b->bm_change);

	if (trylock_failed) {
		drbd_warn(device, "%s[%d] going to '%s' but bitmap already locked for '%s' by %s[%d]\n",
			  current->comm, task_pid_nr(current),
			  why, b->bm_why ?: "?",
			  b->bm_task->comm, task_pid_nr(b->bm_task));
		mutex_lock(&b->bm_change);
	}
	if (b->bm_flags & BM_LOCK_ALL)
		drbd_err(device, "FIXME bitmap already locked in bm_lock\n");
	b->bm_flags |= flags & BM_LOCK_ALL;

	b->bm_why  = why;
	b->bm_task = current;
}

void drbd_bm_unlock(struct drbd_device *device)
{
	struct drbd_bitmap *b = device->bitmap;
	if (!b) {
		drbd_err(device, "FIXME no bitmap in drbd_bm_unlock!?\n");
		return;
	}

	if (!(device->bitmap->bm_flags & BM_LOCK_ALL))
		drbd_err(device, "FIXME bitmap not locked in bm_unlock\n");

	b->bm_flags &= ~BM_LOCK_ALL;
	b->bm_why  = NULL;
	b->bm_task = NULL;
	mutex_unlock(&b->bm_change);
}

/* we store some "meta" info about our pages in page->private */
/* at a granularity of 4k storage per bitmap bit:
 * one peta byte storage: 1<<50 byte, 1<<38 * 4k storage blocks
 *  1<<38 bits,
 *  1<<23 4k bitmap pages.
 * Use 24 bits as page index, covers 2 peta byte storage
 * at a granularity of 4k per bit.
 * Used to report the failed page idx on io error from the endio handlers.
 */
#define BM_PAGE_IDX_MASK	((1UL<<24)-1)
/* this page is currently read in, or written back */
#define BM_PAGE_IO_LOCK		31
/* if there has been an IO error for this page */
#define BM_PAGE_IO_ERROR	30
/* this is to be able to intelligently skip disk IO,
 * set if bits have been set since last IO. */
#define BM_PAGE_NEED_WRITEOUT	29
/* to mark for lazy writeout once syncer cleared all clearable bits,
 * we if bits have been cleared since last IO. */
#define BM_PAGE_LAZY_WRITEOUT	28
/* pages marked with this "HINT" will be considered for writeout
 * on activity log transactions */
#define BM_PAGE_HINT_WRITEOUT	27

/* store_page_idx uses non-atomic assignment. It is only used directly after
 * allocating the page.  All other bm_set_page_* and bm_clear_page_* need to
 * use atomic bit manipulation, as set_out_of_sync (and therefore bitmap
 * changes) may happen from various contexts, and wait_on_bit/wake_up_bit
 * requires it all to be atomic as well. */
static void bm_store_page_idx(struct page *page, unsigned long idx)
{
	BUG_ON(0 != (idx & ~BM_PAGE_IDX_MASK));
	set_page_private(page, idx);
}

static unsigned long bm_page_to_idx(struct page *page)
{
	return page_private(page) & BM_PAGE_IDX_MASK;
}

/* As is very unlikely that the same page is under IO from more than one
 * context, we can get away with a bit per page and one wait queue per bitmap.
 */
static void bm_page_lock_io(struct drbd_device *device, int page_nr)
{
	struct drbd_bitmap *b = device->bitmap;
	void *addr = &page_private(b->bm_pages[page_nr]);
	wait_event(b->bm_io_wait, !test_and_set_bit(BM_PAGE_IO_LOCK, addr));
}

static void bm_page_unlock_io(struct drbd_device *device, int page_nr)
{
	struct drbd_bitmap *b = device->bitmap;
	void *addr = &page_private(b->bm_pages[page_nr]);
	clear_bit_unlock(BM_PAGE_IO_LOCK, addr);
	wake_up(&device->bitmap->bm_io_wait);
}

/* set _before_ submit_io, so it may be reset due to being changed
 * while this page is in flight... will get submitted later again */
static void bm_set_page_unchanged(struct page *page)
{
	/* use cmpxchg? */
	clear_bit(BM_PAGE_NEED_WRITEOUT, &page_private(page));
	clear_bit(BM_PAGE_LAZY_WRITEOUT, &page_private(page));
}

static void bm_set_page_need_writeout(struct page *page)
{
	set_bit(BM_PAGE_NEED_WRITEOUT, &page_private(page));
}

static int bm_test_page_unchanged(struct page *page)
{
	volatile const unsigned long *addr = &page_private(page);
	return (*addr & ((1UL<<BM_PAGE_NEED_WRITEOUT)|(1UL<<BM_PAGE_LAZY_WRITEOUT))) == 0;
}

static void bm_set_page_io_err(struct page *page)
{
	set_bit(BM_PAGE_IO_ERROR, &page_private(page));
}

static void bm_clear_page_io_err(struct page *page)
{
	clear_bit(BM_PAGE_IO_ERROR, &page_private(page));
}

static void bm_set_page_lazy_writeout(struct page *page)
{
	set_bit(BM_PAGE_LAZY_WRITEOUT, &page_private(page));
}

static int bm_test_page_lazy_writeout(struct page *page)
{
	return test_bit(BM_PAGE_LAZY_WRITEOUT, &page_private(page));
}

static unsigned long *bm_kmap(struct drbd_bitmap *b, unsigned int idx, const enum km_type km)
{
	struct page *page = b->bm_pages[idx];
	return (unsigned long *) drbd_kmap_atomic(page, km);
}

static void bm_kunmap(unsigned long *p_addr, const enum km_type km)
{
	drbd_kunmap_atomic(p_addr, km);
};

/*
 * actually most functions herein should take a struct drbd_bitmap*, not a
 * struct drbd_device*, but for the debug macros I like to have the device around
 * to be able to report device specific.
 */


STATIC void bm_free_pages(struct page **pages, unsigned long number)
{
	unsigned long i;
	if (!pages)
		return;

	for (i = 0; i < number; i++) {
		if (!pages[i]) {
			printk(KERN_ALERT "drbd: bm_free_pages tried to free "
					  "a NULL pointer; i=%lu n=%lu\n",
					  i, number);
			continue;
		}
		__free_page(pages[i]);
		pages[i] = NULL;
	}
}

STATIC void bm_vk_free(void *ptr, int v)
{
	if (v)
		vfree(ptr);
	else
		kfree(ptr);
}

/*
 * "have" and "want" are NUMBER OF PAGES.
 */
STATIC struct page **bm_realloc_pages(struct drbd_bitmap *b, unsigned long want)
{
	struct page **old_pages = b->bm_pages;
	struct page **new_pages, *page;
	unsigned int i, bytes, vmalloced = 0;
	unsigned long have = b->bm_number_of_pages;

	BUG_ON(have == 0 && old_pages != NULL);
	BUG_ON(have != 0 && old_pages == NULL);

	if (have == want)
		return old_pages;

	/* Trying kmalloc first, falling back to vmalloc.
	 * GFP_KERNEL is ok, as this is done when a lower level disk is
	 * "attached" to the drbd.  Context is receiver thread or drbdsetup /
	 * netlink process.  As we have no disk yet, we are not in the IO path,
	 * not even the IO path of the peer. */
	bytes = sizeof(struct page *)*want;
	new_pages = kzalloc(bytes, GFP_KERNEL);
	if (!new_pages) {
		new_pages = vzalloc(bytes);
		if (!new_pages)
			return NULL;
		vmalloced = 1;
	}

	if (want >= have) {
		for (i = 0; i < have; i++)
			new_pages[i] = old_pages[i];
		for (; i < want; i++) {
			page = alloc_page(GFP_HIGHUSER | __GFP_ZERO);
			if (!page) {
				bm_free_pages(new_pages + have, i - have);
				bm_vk_free(new_pages, vmalloced);
				return NULL;
			}
			/* we want to know which page it is
			 * from the endio handlers */
			bm_store_page_idx(page, i);
			new_pages[i] = page;
		}
	} else {
		for (i = 0; i < want; i++)
			new_pages[i] = old_pages[i];
		/* NOT HERE, we are outside the spinlock!
		bm_free_pages(old_pages + want, have - want);
		*/
	}

	if (vmalloced)
		b->bm_flags |= BM_P_VMALLOCED;
	else
		b->bm_flags &= ~BM_P_VMALLOCED;

	return new_pages;
}

/*
 * called on driver init only. TODO call when a device is created.
 * allocates the drbd_bitmap, and stores it in device->bitmap.
 */
struct drbd_bitmap *drbd_bm_alloc(void)
{
	struct drbd_bitmap *b;

	b = kzalloc(sizeof(struct drbd_bitmap), GFP_KERNEL);
	if (!b)
		return NULL;

	spin_lock_init(&b->bm_lock);
	mutex_init(&b->bm_change);
	init_waitqueue_head(&b->bm_io_wait);

	b->bm_max_peers = 1;

	return b;
}

sector_t drbd_bm_capacity(struct drbd_device *device)
{
	if (!expect(device, device->bitmap))
		return 0;
	return device->bitmap->bm_dev_capacity;
}

/* called on driver unload. TODO: call when a device is destroyed.
 */
void drbd_bm_free(struct drbd_bitmap *bitmap)
{
	bm_free_pages(bitmap->bm_pages, bitmap->bm_number_of_pages);
	bm_vk_free(bitmap->bm_pages, (BM_P_VMALLOCED & bitmap->bm_flags));
	kfree(bitmap);
}

enum bitmap_operations {
	BM_OP_CLEAR,
	BM_OP_SET,
	BM_OP_TEST,
	BM_OP_COUNT,
	BM_OP_MERGE,
	BM_OP_EXTRACT,
	BM_OP_FIND_BIT,
	BM_OP_FIND_ZERO_BIT,
};

static inline unsigned long interleaved_word32(struct drbd_bitmap *bitmap,
					       unsigned int bitmap_index,
					       unsigned long bit)
{
	return (bit >> 5) * bitmap->bm_max_peers + bitmap_index;
}

static inline unsigned long word32_to_page(unsigned long word)
{
	return word >> (PAGE_SHIFT - 2);
}

static inline unsigned int word32_in_page(unsigned long word)
{
	return word & ((1 << (PAGE_SHIFT - 2)) - 1);
}

static inline unsigned long last_bit_on_page(struct drbd_bitmap *bitmap,
					     unsigned int bitmap_index,
					     unsigned long bit)
{
	unsigned long word = interleaved_word32(bitmap, bitmap_index, bit);

	return (bit | 31) + ((word32_in_page(-(word + 1)) / bitmap->bm_max_peers) << 5);
}

static inline unsigned long bit_to_page_interleaved(struct drbd_bitmap *bitmap,
						    unsigned int bitmap_index,
						    unsigned long bit)
{
	return word32_to_page(interleaved_word32(bitmap, bitmap_index, bit));
}

static __always_inline unsigned long
___bm_op(struct drbd_device *device, unsigned int bitmap_index, unsigned long start, unsigned long end,
	 enum bitmap_operations op, __le32 *buffer)
{
	struct drbd_bitmap *bitmap = device->bitmap;
	unsigned int word32_skip = 32 * bitmap->bm_max_peers;
	unsigned long total = 0;
	unsigned long word;
	unsigned int page, bit_in_page;

	if (end >= bitmap->bm_bits)
		end = bitmap->bm_bits - 1;

	word = interleaved_word32(bitmap, bitmap_index, start);
	page = word32_to_page(word);
	bit_in_page = (word32_in_page(word) << 5) | (start & 31);

	for (; start <= end; page++) {
		unsigned int count = 0;
		void *addr;

		addr = bm_kmap(bitmap, page, KM_IRQ1);
		if (((start & 31) && (start | 31) <= end) || op == BM_OP_TEST) {
			unsigned int last = bit_in_page | 31;

			switch(op) {
			default:
				do {
					switch(op) {
					case BM_OP_CLEAR:
						if (__test_and_clear_bit_le(bit_in_page, addr))
							count++;
						break;
					case BM_OP_SET:
						if (!__test_and_set_bit_le(bit_in_page, addr))
							count++;
						break;
					case BM_OP_COUNT:
						if (test_bit_le(bit_in_page, addr))
							total++;
						break;
					case BM_OP_TEST:
						total = !!test_bit_le(bit_in_page, addr);
						bm_kunmap(addr, KM_IRQ1);
						return total;
					default:
						break;
					}
					bit_in_page++;
				} while (bit_in_page <= last);
				break;
			case BM_OP_MERGE:
			case BM_OP_EXTRACT:
				BUG();
				break;
			case BM_OP_FIND_BIT:
				count = find_next_bit_le(addr, last + 1, bit_in_page);
				if (count < last + 1)
					goto found;
				bit_in_page = last + 1;
				break;
			case BM_OP_FIND_ZERO_BIT:
				count = find_next_zero_bit_le(addr, last + 1, bit_in_page);
				if (count < last + 1)
					goto found;
				bit_in_page = last + 1;
				break;
			}
			start = (start | 31) + 1;
			bit_in_page += word32_skip - 32;
			if (bit_in_page >= BITS_PER_PAGE)
				goto next_page;
		}

		while (start + 31 <= end) {
			__le32 *p = (__le32 *)addr + (bit_in_page >> 5);

			switch(op) {
			case BM_OP_CLEAR:
				count += hweight32(*p);
				*p = 0;
				break;
			case BM_OP_SET:
				count += hweight32(~*p);
				*p = -1;
				break;
			case BM_OP_TEST:
				BUG();
				break;
			case BM_OP_COUNT:
				total += hweight32(*p);
				break;
			case BM_OP_MERGE:
				count += hweight32(~*p & *buffer);
				*p |= *buffer++;
				break;
			case BM_OP_EXTRACT:
				*buffer++ = *p;
				break;
			case BM_OP_FIND_BIT:
				count = find_next_bit_le(addr, bit_in_page + 32, bit_in_page);
				if (count < bit_in_page + 32)
					goto found;
				break;
			case BM_OP_FIND_ZERO_BIT:
				count = find_next_zero_bit_le(addr, bit_in_page + 32, bit_in_page);
				if (count < bit_in_page + 32)
					goto found;
				break;
			}
			start += 32;
			bit_in_page += word32_skip;
			if (bit_in_page >= BITS_PER_PAGE)
				goto next_page;
		}

		switch(op) {
		default:
			while (start <= end) {
				switch(op) {
				case BM_OP_CLEAR:
					if (__test_and_clear_bit_le(bit_in_page, addr))
						count++;
					break;
				case BM_OP_SET:
					if (!__test_and_set_bit_le(bit_in_page, addr))
						count++;
					break;
				case BM_OP_COUNT:
					if (test_bit_le(bit_in_page, addr))
						total++;
					break;
				default:
					break;
				}
				start++;
				bit_in_page++;
			}
			break;
		case BM_OP_MERGE:
		case BM_OP_EXTRACT:
			BUG();
			break;
		case BM_OP_FIND_BIT:
			{
				unsigned int last = bit_in_page + (end - start);

				count = find_next_bit_le(addr, last + 1, bit_in_page);
				if (count < last + 1)
					goto found;
				start = end + 1;
			}
			break;
		case BM_OP_FIND_ZERO_BIT:
			{
				unsigned int last = bit_in_page + (end - start);
				count = find_next_zero_bit_le(addr, last + 1, bit_in_page);
				if (count < last + 1)
					goto found;
				start = end + 1;
			}
			break;
		}

	    next_page:
		bm_kunmap(addr, KM_IRQ1);
		bit_in_page -= BITS_PER_PAGE;
		switch(op) {
		case BM_OP_CLEAR:
			if (count) {
				bm_set_page_lazy_writeout(bitmap->bm_pages[page]);
				total += count;
			}
			break;
		case BM_OP_SET:
		case BM_OP_MERGE:
			if (count) {
				bm_set_page_need_writeout(bitmap->bm_pages[page]);
				total += count;
			}
			break;
		default:
			break;
		}
		continue;

	    found:
		bm_kunmap(addr, KM_IRQ1);
		return start + count - bit_in_page;
	}
	switch(op) {
	case BM_OP_CLEAR:
		if (total)
			bitmap->bm_set[bitmap_index] -= total;
		break;
	case BM_OP_SET:
	case BM_OP_MERGE:
		if (total)
			bitmap->bm_set[bitmap_index] += total;
		break;
	case BM_OP_FIND_BIT:
	case BM_OP_FIND_ZERO_BIT:
		total = DRBD_END_OF_BITMAP;
		break;
	default:
		break;
	}
	return total;
}

/* Returns the number of bits changed.  */
static __always_inline unsigned long
__bm_op(struct drbd_device *device, unsigned int bitmap_index, unsigned long start, unsigned long end,
	enum bitmap_operations op, __le32 *buffer)
{
	struct drbd_bitmap *bitmap = device->bitmap;

	if (!expect(device, bitmap))
		return 1;
	if (!expect(device, bitmap->bm_pages))
		return 0;

	if (!bitmap->bm_bits)
		return 0;

	switch(op) {
	case BM_OP_CLEAR:
		if (bitmap->bm_flags & BM_LOCK_CLEAR)
			bm_print_lock_info(device);
		break;
	case BM_OP_SET:
	case BM_OP_MERGE:
		if (bitmap->bm_flags & BM_LOCK_SET)
			bm_print_lock_info(device);
		break;
	case BM_OP_TEST:
	case BM_OP_COUNT:
	case BM_OP_EXTRACT:
	case BM_OP_FIND_BIT:
	case BM_OP_FIND_ZERO_BIT:
		if (bitmap->bm_flags & BM_LOCK_TEST)
			bm_print_lock_info(device);
		break;
	}
	return ___bm_op(device, bitmap_index, start, end, op, buffer);
}

static __always_inline unsigned long
bm_op(struct drbd_device *device, unsigned int bitmap_index, unsigned long start, unsigned long end,
      enum bitmap_operations op, __le32 *buffer)
{
	struct drbd_bitmap *bitmap = device->bitmap;
	unsigned long irq_flags;
	unsigned long count;

	spin_lock_irqsave(&bitmap->bm_lock, irq_flags);
	count = __bm_op(device, bitmap_index, start, end, op, buffer);
	spin_unlock_irqrestore(&bitmap->bm_lock, irq_flags);
	return count;
}

#ifdef BITMAP_DEBUG
#define bm_op(device, bitmap_index, start, end, op, buffer) \
	({ unsigned long ret; \
	   drbd_info(device, "%s: bm_op(..., %u, %lu, %lu, %u, %p)\n", \
		     __func__, bitmap_index, start, end, op, buffer); \
	   ret = bm_op(device, bitmap_index, start, end, op, buffer); \
	   drbd_info(device, "= %lu\n", ret); \
	   ret; })

#define __bm_op(device, bitmap_index, start, end, op, buffer) \
	({ unsigned long ret; \
	   drbd_info(device, "%s: __bm_op(..., %u, %lu, %lu, %u, %p)\n", \
		     __func__, bitmap_index, start, end, op, buffer); \
	   ret = __bm_op(device, bitmap_index, start, end, op, buffer); \
	   drbd_info(device, "= %lu\n", ret); \
	   ret; })

#define ___bm_op(device, bitmap_index, start, end, op, buffer) \
	({ unsigned long ret; \
	   drbd_info(device, "%s: ___bm_op(..., %u, %lu, %lu, %u, %p)\n", \
		     __func__, bitmap_index, start, end, op, buffer); \
	   ret = ___bm_op(device, bitmap_index, start, end, op, buffer); \
	   drbd_info(device, "= %lu\n", ret); \
	   ret; })
#endif

/* you better not modify the bitmap while this is running,
 * or its results will be stale */
static void bm_count_bits(struct drbd_device *device)
{
	struct drbd_bitmap *bitmap = device->bitmap;
	unsigned int bitmap_index;

	for (bitmap_index = 0; bitmap_index < bitmap->bm_max_peers; bitmap_index++) {
		unsigned long bit = 0, bits_set = 0;

		while (bit < bitmap->bm_bits) {
			unsigned long last_bit = last_bit_on_page(bitmap, bitmap_index, bit);

			bits_set += ___bm_op(device, bitmap_index, bit, last_bit, BM_OP_COUNT, NULL);
			bit = last_bit + 1;
			cond_resched();
		}
		bitmap->bm_set[bitmap_index] = bits_set;
	}
}

/*
 * make sure the bitmap has enough room for the attached storage,
 * if necessary, resize.
 * called whenever we may have changed the device size.
 * returns -ENOMEM if we could not allocate enough memory, 0 on success.
 * In case this is actually a resize, we copy the old bitmap into the new one.
 * Otherwise, the bitmap is initialized to all bits set.
 */
int drbd_bm_resize(struct drbd_device *device, sector_t capacity, int set_new_bits)
{
	struct drbd_bitmap *b = device->bitmap;
	unsigned long bits, words, owords, obits;
	unsigned long want, have, onpages; /* number of pages */
	struct page **npages, **opages = NULL;
	int err = 0, growing;
	int opages_vmalloced;

	if (!expect(device, b))
		return -ENOMEM;

	drbd_bm_lock(device, "resize", BM_LOCK_ALL);

	drbd_info(device, "drbd_bm_resize called with capacity == %llu\n",
			(unsigned long long)capacity);

	if (capacity == b->bm_dev_capacity)
		goto out;

	opages_vmalloced = (BM_P_VMALLOCED & b->bm_flags);

	if (capacity == 0) {
		unsigned int bitmap_index;

		spin_lock_irq(&b->bm_lock);
		opages = b->bm_pages;
		onpages = b->bm_number_of_pages;
		owords = b->bm_words;
		b->bm_pages = NULL;
		b->bm_number_of_pages = 0;
		for (bitmap_index = 0; bitmap_index < b->bm_max_peers; bitmap_index++)
			b->bm_set[bitmap_index] = 0;
		b->bm_bits = 0;
		b->bm_words = 0;
		b->bm_dev_capacity = 0;
		spin_unlock_irq(&b->bm_lock);
		bm_free_pages(opages, onpages);
		bm_vk_free(opages, opages_vmalloced);
		goto out;
	}
	bits  = BM_SECT_TO_BIT(ALIGN(capacity, BM_SECT_PER_BIT));
	words = (ALIGN(bits, 64) * b->bm_max_peers) >> LN2_BPL;

	if (get_ldev(device)) {
		struct drbd_md *md = &device->ldev->md;
		u64 words_on_disk, bits_on_disk;

		/* if we would use
		   words = ALIGN(bits,BITS_PER_LONG) >> LN2_BPL;
		   a 32bit host could present the wrong number of words
		   to a 64bit host.
		*/
		words_on_disk = ((u64)md->md_size_sect - MD_BM_OFFSET) << (12 - LN2_BPL);
		do_div(words_on_disk, b->bm_max_peers);
		bits_on_disk = words_on_disk << LN2_BPL;
		put_ldev(device);
		if (bits > bits_on_disk) {
			drbd_err(device, "Not enough space for bitmap: %lu > %lu\n",
				(unsigned long)bits, (unsigned long)bits_on_disk);
			err = -ENOSPC;
			goto out;
		}
	}

	want = ALIGN(words*sizeof(long), PAGE_SIZE) >> PAGE_SHIFT;
	have = b->bm_number_of_pages;
	if (want == have) {
		D_ASSERT(device, b->bm_pages != NULL);
		npages = b->bm_pages;
	} else {
		if (drbd_insert_fault(device, DRBD_FAULT_BM_ALLOC))
			npages = NULL;
		else
			npages = bm_realloc_pages(b, want);
	}

	if (!npages) {
		err = -ENOMEM;
		goto out;
	}

	spin_lock_irq(&b->bm_lock);
	opages = b->bm_pages;
	owords = b->bm_words;
	obits  = b->bm_bits;

	growing = bits > obits;

	b->bm_pages = npages;
	b->bm_number_of_pages = want;
	b->bm_bits  = bits;
	b->bm_words = words;
	b->bm_dev_capacity = capacity;

	if (growing && set_new_bits) {
		unsigned int bitmap_index;

		for (bitmap_index = 0; bitmap_index < b->bm_max_peers; bitmap_index++)
			___bm_op(device, bitmap_index, obits, -1UL, BM_OP_SET, NULL);
	}

	if (want < have) {
		/* implicit: (opages != NULL) && (opages != npages) */
		bm_free_pages(opages + want, have - want);
	}

	spin_unlock_irq(&b->bm_lock);
	if (opages != npages)
		bm_vk_free(opages, opages_vmalloced);
	if (!growing)
		bm_count_bits(device);
	drbd_info(device, "resync bitmap: bits=%lu words=%lu pages=%lu\n", bits, words, want);

 out:
	drbd_bm_unlock(device);
	return err;
}

/* inherently racy:
 * if not protected by other means, return value may be out of date when
 * leaving this function...
 * we still need to lock it, since it is important that this returns
 * bm_set == 0 precisely.
 */
unsigned long _drbd_bm_total_weight(struct drbd_peer_device *peer_device)
{
	struct drbd_device *device = peer_device->device;
	struct drbd_bitmap *b = device->bitmap;
	unsigned long s;
	unsigned long flags;

	if (!expect(device, b))
		return 0;
	if (!expect(device, b->bm_pages))
		return 0;

	spin_lock_irqsave(&b->bm_lock, flags);
	s = b->bm_set[peer_device->bitmap_index];
	spin_unlock_irqrestore(&b->bm_lock, flags);

	return s;
}

unsigned long drbd_bm_total_weight(struct drbd_peer_device *peer_device)
{
	struct drbd_device *device = peer_device->device;
	unsigned long s;
	/* if I don't have a disk, I don't know about out-of-sync status */
	if (!get_ldev_if_state(device, D_NEGOTIATING))
		return 0;
	s = _drbd_bm_total_weight(peer_device);
	put_ldev(device);
	return s;
}

size_t drbd_bm_words(struct drbd_device *device)
{
	struct drbd_bitmap *b = device->bitmap;
	if (!expect(device, b))
		return 0;
	if (!expect(device, b->bm_pages))
		return 0;

	return b->bm_words;
}

unsigned long drbd_bm_bits(struct drbd_device *device)
{
	struct drbd_bitmap *b = device->bitmap;
	if (!expect(device, b))
		return 0;

	return b->bm_bits;
}

/* merge number words from buffer into the bitmap starting at offset.
 * buffer[i] is expected to be little endian unsigned long.
 * bitmap must be locked by drbd_bm_lock.
 * currently only used from receive_bitmap.
 */
void drbd_bm_merge_lel(struct drbd_peer_device *peer_device, size_t offset, size_t number,
			unsigned long *buffer)
{
	unsigned long start, end;

	start = offset * BITS_PER_LONG;
	end = start + number * BITS_PER_LONG - 1;
	bm_op(peer_device->device, peer_device->bitmap_index, start, end, BM_OP_MERGE, (__le32 *)buffer);
}

/* copy number words from the bitmap starting at offset into the buffer.
 * buffer[i] will be little endian unsigned long.
 */
void drbd_bm_get_lel(struct drbd_peer_device *peer_device, size_t offset, size_t number,
		     unsigned long *buffer)
{
	unsigned long start, end;

	start = offset * BITS_PER_LONG;
	end = start + number * BITS_PER_LONG - 1;
	bm_op(peer_device->device, peer_device->bitmap_index, start, end, BM_OP_EXTRACT, (__le32 *)buffer);
}

/* set all bits in the bitmap */
void drbd_bm_set_all(struct drbd_device *device)
{
	struct drbd_bitmap *bitmap = device->bitmap;
	unsigned int bitmap_index;

	spin_lock_irq(&bitmap->bm_lock);
	for (bitmap_index = 0; bitmap_index < bitmap->bm_max_peers; bitmap_index++) {
		unsigned long bit = 0;

		while (bit < bitmap->bm_bits) {
			unsigned long last_bit = last_bit_on_page(bitmap, bitmap_index, bit);

			__bm_op(device, bitmap_index, bit, last_bit, BM_OP_SET, NULL);
			bit = last_bit + 1;
			if (need_resched()) {
				spin_unlock_irq(&bitmap->bm_lock);
				cond_resched();
				spin_lock_irq(&bitmap->bm_lock);
			}
		}
	}
	spin_unlock_irq(&bitmap->bm_lock);
}

/* clear all bits in the bitmap */
void drbd_bm_clear_all(struct drbd_device *device)
{
	struct drbd_bitmap *bitmap = device->bitmap;
	unsigned int bitmap_index;

	spin_lock_irq(&bitmap->bm_lock);
	for (bitmap_index = 0; bitmap_index < bitmap->bm_max_peers; bitmap_index++) {
		unsigned long bit = 0;

		while (bit < bitmap->bm_bits) {
			unsigned long last_bit = last_bit_on_page(bitmap, bitmap_index, bit);

			__bm_op(device, bitmap_index, bit, last_bit, BM_OP_CLEAR, NULL);
			bit = last_bit + 1;
			if (need_resched()) {
				spin_unlock_irq(&bitmap->bm_lock);
				cond_resched();
				spin_lock_irq(&bitmap->bm_lock);
			}
		}
	}
	spin_unlock_irq(&bitmap->bm_lock);
}

struct bm_aio_ctx {
	struct drbd_device *device;
	atomic_t in_flight;
	unsigned int done;
	unsigned flags;
#define BM_AIO_COPY_PAGES	1
#define BM_AIO_WRITE_HINTED	2
	int error;
	struct kref kref;
};

static void bm_aio_ctx_destroy(struct kref *kref)
{
	struct bm_aio_ctx *ctx = container_of(kref, struct bm_aio_ctx, kref);

	put_ldev(ctx->device);
	kfree(ctx);
}

/* bv_page may be a copy, or may be the original */
static BIO_ENDIO_TYPE bm_async_io_complete BIO_ENDIO_ARGS(struct bio *bio, int error)
{
	struct bm_aio_ctx *ctx = bio->bi_private;
	struct drbd_device *device = ctx->device;
	struct drbd_bitmap *b = device->bitmap;
	unsigned int idx = bm_page_to_idx(bio->bi_io_vec[0].bv_page);
	int uptodate = bio_flagged(bio, BIO_UPTODATE);

	BIO_ENDIO_FN_START;

	/* strange behavior of some lower level drivers...
	 * fail the request by clearing the uptodate flag,
	 * but do not return any error?!
	 * do we want to WARN() on this? */
	if (!error && !uptodate)
		error = -EIO;

	if ((ctx->flags & BM_AIO_COPY_PAGES) == 0 &&
	    !bm_test_page_unchanged(b->bm_pages[idx]))
		drbd_warn(device, "bitmap page idx %u changed during IO!\n", idx);

	if (error) {
		/* ctx error will hold the completed-last non-zero error code,
		 * in case error codes differ. */
		ctx->error = error;
		bm_set_page_io_err(b->bm_pages[idx]);
		/* Not identical to on disk version of it.
		 * Is BM_PAGE_IO_ERROR enough? */
		if (drbd_ratelimit())
			drbd_err(device, "IO ERROR %d on bitmap page idx %u\n",
					error, idx);
	} else {
		bm_clear_page_io_err(b->bm_pages[idx]);
		dynamic_drbd_dbg(device, "bitmap page idx %u completed\n", idx);
	}

	bm_page_unlock_io(device, idx);

	if (ctx->flags & BM_AIO_COPY_PAGES)
		mempool_free(bio->bi_io_vec[0].bv_page, drbd_md_io_page_pool);

	bio_put(bio);

	if (atomic_dec_and_test(&ctx->in_flight)) {
		ctx->done = 1;
		wake_up(&device->misc_wait);
		kref_put(&ctx->kref, bm_aio_ctx_destroy);
	}

	BIO_ENDIO_FN_RETURN;
}

STATIC void bm_page_io_async(struct bm_aio_ctx *ctx, int page_nr, int rw) __must_hold(local)
{
	struct bio *bio = bio_alloc_drbd(GFP_NOIO);
	struct drbd_device *device = ctx->device;
	struct drbd_bitmap *b = device->bitmap;
	struct page *page;
	unsigned int len;

	sector_t on_disk_sector =
		device->ldev->md.md_offset + device->ldev->md.bm_offset;
	on_disk_sector += ((sector_t)page_nr) << (PAGE_SHIFT-9);

	/* this might happen with very small
	 * flexible external meta data device,
	 * or with PAGE_SIZE > 4k */
	len = min_t(unsigned int, PAGE_SIZE,
		(drbd_md_last_sector(device->ldev) - on_disk_sector + 1)<<9);

	/* serialize IO on this page */
	bm_page_lock_io(device, page_nr);
	/* before memcpy and submit,
	 * so it can be redirtied any time */
	bm_set_page_unchanged(b->bm_pages[page_nr]);

	if (ctx->flags & BM_AIO_COPY_PAGES) {
		void *src, *dest;
		page = mempool_alloc(drbd_md_io_page_pool, __GFP_HIGHMEM|__GFP_WAIT);
		dest = drbd_kmap_atomic(page, KM_USER0);
		src = drbd_kmap_atomic(b->bm_pages[page_nr], KM_USER1);
		memcpy(dest, src, PAGE_SIZE);
		drbd_kunmap_atomic(src, KM_USER1);
		drbd_kunmap_atomic(dest, KM_USER0);
		bm_store_page_idx(page, page_nr);
	} else
		page = b->bm_pages[page_nr];

	bio->bi_bdev = device->ldev->md_bdev;
	bio->bi_sector = on_disk_sector;
	/* bio_add_page of a single page to an empty bio will always succeed,
	 * according to api.  Do we want to assert that? */
	bio_add_page(bio, page, len, 0);
	bio->bi_private = ctx;
	bio->bi_end_io = bm_async_io_complete;

	if (drbd_insert_fault(device, (rw & WRITE) ? DRBD_FAULT_MD_WR : DRBD_FAULT_MD_RD)) {
		bio->bi_rw |= rw;
		bio_endio(bio, -EIO);
	} else {
		submit_bio(rw, bio);
		/* this should not count as user activity and cause the
		 * resync to throttle -- see drbd_rs_should_slow_down(). */
		atomic_add(len >> 9, &device->rs_sect_ev);
	}
}

/*
 * bm_rw: read/write the whole bitmap from/to its on disk location.
 */
STATIC int bm_rw(struct drbd_device *device, int rw, unsigned flags, unsigned lazy_writeout_upper_idx) __must_hold(local)
{
	struct bm_aio_ctx *ctx;
	struct drbd_bitmap *b = device->bitmap;
	int num_pages, i, count = 0;
	unsigned long now;
	int err = 0;

	/*
	 * We are protected against bitmap disappearing/resizing by holding an
	 * ldev reference (caller must have called get_ldev()).
	 * For read/write, we are protected against changes to the bitmap by
	 * the bitmap lock (see drbd_bitmap_io).
	 * For lazy writeout, we don't care for ongoing changes to the bitmap,
	 * as we submit copies of pages anyways.
	 */

	ctx = kmalloc(sizeof(struct bm_aio_ctx), GFP_NOIO);
	if (!ctx)
		return -ENOMEM;

	*ctx = (struct bm_aio_ctx) {
		.device = device,
		.in_flight = ATOMIC_INIT(1),
		.done = 0,
		.flags = flags,
		.error = 0,
		.kref = { ATOMIC_INIT(2) },
	};

	if (!get_ldev_if_state(device, D_ATTACHING)) {  /* put is in bm_aio_ctx_destroy() */
		drbd_err(device, "ASSERT FAILED: get_ldev_if_state() == 1 in bm_rw()\n");
		kfree(ctx);
		return -ENODEV;
	}

	if (!ctx->flags)
		WARN_ON(!(b->bm_flags & BM_LOCK_ALL));

	num_pages = b->bm_number_of_pages;

	now = jiffies;

	/* let the layers below us try to merge these bios... */
	for (i = 0; i < num_pages; i++) {
		/* ignore completely unchanged pages */
		if (lazy_writeout_upper_idx && i == lazy_writeout_upper_idx)
			break;
		if (rw & WRITE) {
			if ((flags & BM_AIO_WRITE_HINTED) &&
			    !test_and_clear_bit(BM_PAGE_HINT_WRITEOUT,
				    &page_private(b->bm_pages[i])))
				continue;
			if (bm_test_page_unchanged(b->bm_pages[i])) {
				dynamic_drbd_dbg(device, "skipped bm write for idx %u\n", i);
				continue;
			}
			/* during lazy writeout,
			 * ignore those pages not marked for lazy writeout. */
			if (lazy_writeout_upper_idx &&
			    !bm_test_page_lazy_writeout(b->bm_pages[i])) {
				dynamic_drbd_dbg(device, "skipped bm lazy write for idx %u\n", i);
				continue;
			}
		}
		atomic_inc(&ctx->in_flight);
		bm_page_io_async(ctx, i, rw);
		++count;
		cond_resched();
	}

	/*
	 * We initialize ctx->in_flight to one to make sure bm_async_io_complete
	 * will not set ctx->done early, and decrement / test it here.  If there
	 * are still some bios in flight, we need to wait for them here.
	 * If all IO is done already (or nothing had been submitted), there is
	 * no need to wait.  Still, we need to put the kref associated with the
	 * "in_flight reached zero, all done" event.
	 */
	if (!atomic_dec_and_test(&ctx->in_flight)) {
		drbd_blk_run_queue(bdev_get_queue(device->ldev->md_bdev));
		wait_until_done_or_disk_failure(device, device->ldev, &ctx->done);
	} else
		kref_put(&ctx->kref, bm_aio_ctx_destroy);

	/* summary for global bitmap IO */
	if (flags == 0)
		drbd_info(device, "bitmap %s of %u pages took %lu jiffies\n",
			 rw == WRITE ? "WRITE" : "READ",
			 count, jiffies - now);

	if (ctx->error) {
<<<<<<< HEAD
		drbd_alert(device, "we had at least one MD IO ERROR during bitmap IO\n");
		drbd_chk_io_error(device, 1, true);
=======
		dev_alert(DEV, "we had at least one MD IO ERROR during bitmap IO\n");
		drbd_chk_io_error(mdev, 1, DRBD_META_IO_ERROR);
>>>>>>> 1f5b612c
		err = -EIO; /* ctx->error ? */
	}

	if (atomic_read(&ctx->in_flight))
		err = -EIO; /* Disk failed during IO... */

	if (rw == WRITE) {
		drbd_md_flush(device);
	} else /* rw == READ */ {
		now = jiffies;
		bm_count_bits(device);
		drbd_info(device, "recounting of set bits took additional %lu jiffies\n",
		     jiffies - now);
	}

	kref_put(&ctx->kref, bm_aio_ctx_destroy);
	return err;
}

/**
 * drbd_bm_read() - Read the whole bitmap from its on disk location.
 * @device:	DRBD device.
 */
int drbd_bm_read(struct drbd_device *device,
		 struct drbd_peer_device *peer_device) __must_hold(local)
{
	return bm_rw(device, READ, 0, 0);
}

/**
 * drbd_bm_mark_range_for_writeout() - mark with a "hint" to be considered for writeout
 * @device:	DRBD device.
 *
 * From within an activity log transaction, we mark a few pages with these
 * hints, then call drbd_bm_write_hinted(), which will only write out changed
 * pages which are flagged with this mark.
 */
void drbd_bm_mark_range_for_writeout(struct drbd_device *device, unsigned long start, unsigned long end)
{
	struct drbd_bitmap *bitmap = device->bitmap;
	unsigned int page_nr, last_page;
	struct page *page;

	if (end >= bitmap->bm_bits)
		end = bitmap->bm_bits - 1;

	page_nr = bit_to_page_interleaved(bitmap, 0, start);
	last_page = bit_to_page_interleaved(bitmap, bitmap->bm_max_peers - 1, end);
	for (; page_nr <= last_page; page_nr++) {
		page = device->bitmap->bm_pages[page_nr];
		set_bit(BM_PAGE_HINT_WRITEOUT, &page_private(page));
	}
}


/**
 * drbd_bm_write() - Write the whole bitmap to its on disk location.
 * @device:	DRBD device.
 *
 * Will only write pages that have changed since last IO.
 */
int drbd_bm_write(struct drbd_device *device,
		  struct drbd_peer_device *peer_device) __must_hold(local)
{
	return bm_rw(device, WRITE, 0, 0);
}

/**
 * drbd_bm_lazy_write_out() - Write bitmap pages 0 to @upper_idx-1, if they have changed.
 * @device:	DRBD device.
 * @upper_idx:	0: write all changed pages; +ve: page index to stop scanning for changed pages
 */
int drbd_bm_write_lazy(struct drbd_device *device, unsigned upper_idx) __must_hold(local)
{
	return bm_rw(device, WRITE, BM_AIO_COPY_PAGES, upper_idx);
}

/**
 * drbd_bm_write_copy_pages() - Write the whole bitmap to its on disk location.
 * @device:	DRBD device.
 *
 * Will only write pages that have changed since last IO.
 * In contrast to drbd_bm_write(), this will copy the bitmap pages
 * to temporary writeout pages. It is intended to trigger a full write-out
 * while still allowing the bitmap to change, for example if a resync or online
 * verify is aborted due to a failed peer disk, while local IO continues, or
 * pending resync acks are still being processed.
 */
int drbd_bm_write_copy_pages(struct drbd_device *device,
			     struct drbd_peer_device *peer_device) __must_hold(local)
{
	return bm_rw(device, WRITE, BM_AIO_COPY_PAGES, 0);
}

/**
 * drbd_bm_write_hinted() - Write bitmap pages with "hint" marks, if they have changed.
 * @device:	DRBD device.
 */
int drbd_bm_write_hinted(struct drbd_device *device) __must_hold(local)
{
	return bm_rw(device, WRITE, BM_AIO_WRITE_HINTED | BM_AIO_COPY_PAGES, 0);
}

/**
 * drbd_bm_write_range() - Writes a range of bitmap pages
 * @device:	DRBD device.
 *
 * We don't want to special case on logical_block_size of the backend device,
 * so we submit PAGE_SIZE aligned pieces.
 * Note that on "most" systems, PAGE_SIZE is 4k.
 *
 * In case this becomes an issue on systems with larger PAGE_SIZE,
 * we may want to change this again to write 4k aligned 4k pieces.
 */
int drbd_bm_write_range(struct drbd_peer_device *peer_device, unsigned long start, unsigned long end) __must_hold(local)
{
<<<<<<< HEAD
	struct drbd_device *device = peer_device->device;
	struct drbd_bitmap *bitmap = device->bitmap;
	unsigned int page_nr, end_page;
	int err = 0;
=======
	struct bm_aio_ctx *ctx;
	int err;

	if (bm_test_page_unchanged(mdev->bitmap->bm_pages[idx])) {
		dynamic_dev_dbg(DEV, "skipped bm page write for idx %u\n", idx);
		return 0;
	}

	ctx = kmalloc(sizeof(struct bm_aio_ctx), GFP_NOIO);
	if (!ctx)
		return -ENOMEM;

	*ctx = (struct bm_aio_ctx) {
		.mdev = mdev,
		.in_flight = ATOMIC_INIT(1),
		.done = 0,
		.flags = BM_AIO_COPY_PAGES,
		.error = 0,
		.kref = { ATOMIC_INIT(2) },
	};

	if (!get_ldev_if_state(mdev, D_ATTACHING)) {  /* put is in bm_aio_ctx_destroy() */
		dev_err(DEV, "ASSERT FAILED: get_ldev_if_state() == 1 in drbd_bm_write_page()\n");
		kfree(ctx);
		return -ENODEV;
	}

	bm_page_io_async(ctx, idx, WRITE_SYNC);
	wait_until_done_or_disk_failure(mdev, mdev->ldev, &ctx->done);

	if (ctx->error)
		drbd_chk_io_error(mdev, 1, DRBD_META_IO_ERROR);
		/* that should force detach, so the in memory bitmap will be
		 * gone in a moment as well. */

	mdev->bm_writ_cnt++;
	err = atomic_read(&ctx->in_flight) ? -EIO : ctx->error;
	kref_put(&ctx->kref, &bm_aio_ctx_destroy);
	return err;
}
>>>>>>> 1f5b612c

	if (end >= bitmap->bm_bits)
		end = bitmap->bm_bits - 1;

	page_nr = bit_to_page_interleaved(bitmap, peer_device->bitmap_index, start);
	end_page = bit_to_page_interleaved(bitmap, peer_device->bitmap_index, end);
	for (; page_nr <= end_page; page_nr++) {
		struct bm_aio_ctx *ctx;

		if (bm_test_page_unchanged(device->bitmap->bm_pages[page_nr])) {
			dynamic_drbd_dbg(device, "skipped bm page write for page %u\n", page_nr);
			continue;
		}

		ctx = kmalloc(sizeof(struct bm_aio_ctx), GFP_NOIO);
		if (!ctx)
			return -ENOMEM;

		*ctx = (struct bm_aio_ctx) {
			.device = device,
			.in_flight = ATOMIC_INIT(1),
			.done = 0,
			.flags = BM_AIO_COPY_PAGES,
			.error = 0,
			.kref = { ATOMIC_INIT(2) },
		};

		if (!expect(device, get_ldev_if_state(device, D_ATTACHING))) {  /* put is in bm_aio_ctx_destroy() */
			kfree(ctx);
			return -ENODEV;
		}

		bm_page_io_async(ctx, page_nr, WRITE_SYNC);
		wait_until_done_or_disk_failure(device, device->ldev, &ctx->done);

		if (ctx->error)
			drbd_chk_io_error(device, 1, true);
			/* that should force detach, so the in memory bitmap will be
			 * gone in a moment as well. */

		device->bm_writ_cnt++;
		err = atomic_read(&ctx->in_flight) ? -EIO : ctx->error;
		kref_put(&ctx->kref, bm_aio_ctx_destroy);
	}
	return err;
}

unsigned long drbd_bm_find_next(struct drbd_peer_device *peer_device, unsigned long start)
{
	return bm_op(peer_device->device, peer_device->bitmap_index, start, -1UL,
		     BM_OP_FIND_BIT, NULL);
}

#if 0
/* not yet needed for anything. */
unsigned long drbd_bm_find_next_zero(struct drbd_peer_device *peer_device, unsigned long start)
{
	return bm_op(peer_device->device, peer_device->bitmap_index, start, -1UL,
		     BM_OP_FIND_ZERO_BIT, NULL);
}
#endif

/* does not spin_lock_irqsave.
 * you must take drbd_bm_lock() first */
unsigned long _drbd_bm_find_next(struct drbd_peer_device *peer_device, unsigned long start)
{
	/* WARN_ON(!(device->b->bm_flags & BM_LOCK_SET)); */
	return __bm_op(peer_device->device, peer_device->bitmap_index, start, -1UL,
		       BM_OP_FIND_BIT, NULL);
}

unsigned long _drbd_bm_find_next_zero(struct drbd_peer_device *peer_device, unsigned long start)
{
	/* WARN_ON(!(device->b->bm_flags & BM_LOCK_SET)); */
	return __bm_op(peer_device->device, peer_device->bitmap_index, start, -1UL,
		       BM_OP_FIND_ZERO_BIT, NULL);
}

unsigned int drbd_bm_set_bits(struct drbd_device *device, unsigned int bitmap_index,
			      unsigned long start, unsigned long end)
{
	return bm_op(device, bitmap_index, start, end, BM_OP_SET, NULL);
}

void drbd_bm_set_many_bits(struct drbd_peer_device *peer_device, unsigned long start, unsigned long end)
{
	struct drbd_bitmap *bitmap = peer_device->device->bitmap;
	unsigned long bit = start;

	spin_lock_irq(&bitmap->bm_lock);
	while (bit <= end) {
		unsigned int bitmap_index = peer_device->bitmap_index;
		unsigned long last_bit = last_bit_on_page(bitmap, bitmap_index, bit);

		__bm_op(peer_device->device, bitmap_index, bit, last_bit, BM_OP_SET, NULL);
		bit = last_bit + 1;
		if (need_resched()) {
			spin_unlock_irq(&bitmap->bm_lock);
			cond_resched();
			spin_lock_irq(&bitmap->bm_lock);
		}
	}
	spin_unlock_irq(&bitmap->bm_lock);
}

unsigned int drbd_bm_clear_bits(struct drbd_device *device, unsigned int bitmap_index,
				unsigned long start, unsigned long end)
{
	return bm_op(device, bitmap_index, start, end, BM_OP_CLEAR, NULL);
}

/* returns bit state
 * wants bitnr, NOT sector.
 * inherently racy... area needs to be locked by means of {al,rs}_lru
 *  1 ... bit set
 *  0 ... bit not set
 * -1 ... first out of bounds access, stop testing for bits!
 */
int drbd_bm_test_bit(struct drbd_peer_device *peer_device, const unsigned long bitnr)
{
	struct drbd_bitmap *bitmap = peer_device->device->bitmap;
	unsigned long irq_flags;
	int ret;

	spin_lock_irqsave(&bitmap->bm_lock, irq_flags);
	if (bitnr >= bitmap->bm_bits)
		ret = -1;
	else
		ret = __bm_op(peer_device->device, peer_device->bitmap_index, bitnr, bitnr,
			      BM_OP_COUNT, NULL);
	spin_unlock_irqrestore(&bitmap->bm_lock, irq_flags);
	return ret;
}

/* returns number of bits set in the range [s, e] */
int drbd_bm_count_bits(struct drbd_device *device, unsigned int bitmap_index, unsigned long s, unsigned long e)
{
	return bm_op(device, bitmap_index, s, e, BM_OP_COUNT, NULL);
}<|MERGE_RESOLUTION|>--- conflicted
+++ resolved
@@ -1241,13 +1241,8 @@
 			 count, jiffies - now);
 
 	if (ctx->error) {
-<<<<<<< HEAD
 		drbd_alert(device, "we had at least one MD IO ERROR during bitmap IO\n");
-		drbd_chk_io_error(device, 1, true);
-=======
-		dev_alert(DEV, "we had at least one MD IO ERROR during bitmap IO\n");
-		drbd_chk_io_error(mdev, 1, DRBD_META_IO_ERROR);
->>>>>>> 1f5b612c
+		drbd_chk_io_error(device, 1, DRBD_META_IO_ERROR);
 		err = -EIO; /* ctx->error ? */
 	}
 
@@ -1364,53 +1359,10 @@
  */
 int drbd_bm_write_range(struct drbd_peer_device *peer_device, unsigned long start, unsigned long end) __must_hold(local)
 {
-<<<<<<< HEAD
 	struct drbd_device *device = peer_device->device;
 	struct drbd_bitmap *bitmap = device->bitmap;
 	unsigned int page_nr, end_page;
 	int err = 0;
-=======
-	struct bm_aio_ctx *ctx;
-	int err;
-
-	if (bm_test_page_unchanged(mdev->bitmap->bm_pages[idx])) {
-		dynamic_dev_dbg(DEV, "skipped bm page write for idx %u\n", idx);
-		return 0;
-	}
-
-	ctx = kmalloc(sizeof(struct bm_aio_ctx), GFP_NOIO);
-	if (!ctx)
-		return -ENOMEM;
-
-	*ctx = (struct bm_aio_ctx) {
-		.mdev = mdev,
-		.in_flight = ATOMIC_INIT(1),
-		.done = 0,
-		.flags = BM_AIO_COPY_PAGES,
-		.error = 0,
-		.kref = { ATOMIC_INIT(2) },
-	};
-
-	if (!get_ldev_if_state(mdev, D_ATTACHING)) {  /* put is in bm_aio_ctx_destroy() */
-		dev_err(DEV, "ASSERT FAILED: get_ldev_if_state() == 1 in drbd_bm_write_page()\n");
-		kfree(ctx);
-		return -ENODEV;
-	}
-
-	bm_page_io_async(ctx, idx, WRITE_SYNC);
-	wait_until_done_or_disk_failure(mdev, mdev->ldev, &ctx->done);
-
-	if (ctx->error)
-		drbd_chk_io_error(mdev, 1, DRBD_META_IO_ERROR);
-		/* that should force detach, so the in memory bitmap will be
-		 * gone in a moment as well. */
-
-	mdev->bm_writ_cnt++;
-	err = atomic_read(&ctx->in_flight) ? -EIO : ctx->error;
-	kref_put(&ctx->kref, &bm_aio_ctx_destroy);
-	return err;
-}
->>>>>>> 1f5b612c
 
 	if (end >= bitmap->bm_bits)
 		end = bitmap->bm_bits - 1;
@@ -1447,7 +1399,7 @@
 		wait_until_done_or_disk_failure(device, device->ldev, &ctx->done);
 
 		if (ctx->error)
-			drbd_chk_io_error(device, 1, true);
+			drbd_chk_io_error(device, 1, DRBD_META_IO_ERROR);
 			/* that should force detach, so the in memory bitmap will be
 			 * gone in a moment as well. */
 
