--- conflicted
+++ resolved
@@ -417,7 +417,6 @@
 	kfree(bitmap);
 }
 
-<<<<<<< HEAD
 enum bitmap_operations {
 	BM_OP_CLEAR,
 	BM_OP_SET,
@@ -428,42 +427,6 @@
 	BM_OP_FIND_BIT,
 	BM_OP_FIND_ZERO_BIT,
 };
-=======
-/*
- * since (b->bm_bits % BITS_PER_LONG) != 0,
- * this masks out the remaining bits.
- * Returns the number of bits cleared.
- */
-#define BITS_PER_PAGE		(1UL << (PAGE_SHIFT + 3))
-#define BITS_PER_PAGE_MASK	(BITS_PER_PAGE - 1)
-#define BITS_PER_LONG_MASK	(BITS_PER_LONG - 1)
-static int bm_clear_surplus(struct drbd_bitmap *b)
-{
-	unsigned long mask;
-	unsigned long *p_addr, *bm;
-	int tmp;
-	int cleared = 0;
-
-	/* number of bits modulo bits per page */
-	tmp = (b->bm_bits & BITS_PER_PAGE_MASK);
-	/* mask the used bits of the word containing the last bit */
-	mask = (1UL << (tmp & BITS_PER_LONG_MASK)) -1;
-	/* bitmap is always stored little endian,
-	 * on disk and in core memory alike */
-	mask = cpu_to_lel(mask);
-
-	p_addr = bm_map_pidx(b, b->bm_number_of_pages - 1);
-	bm = p_addr + (tmp/BITS_PER_LONG);
-	if (mask) {
-		/* If mask != 0, we are not exactly aligned, so bm now points
-		 * to the long containing the last bit.
-		 * If mask == 0, bm already points to the word immediately
-		 * after the last (long word aligned) bit. */
-		cleared = hweight_long(*bm & ~mask);
-		*bm &= mask;
-		bm++;
-	}
->>>>>>> fb912718
 
 static inline unsigned long interleaved_word32(struct drbd_bitmap *bitmap,
 					       unsigned int bitmap_index,
@@ -707,7 +670,6 @@
 		drbd_kunmap_atomic(addr, km_type);
 		return start + count - bit_in_page;
 	}
-<<<<<<< HEAD
 	switch(op) {
 	case BM_OP_CLEAR:
 		if (total)
@@ -724,35 +686,6 @@
 		break;
 	default:
 		break;
-=======
-	bm_unmap(p_addr);
-	return cleared;
-}
-
-static void bm_set_surplus(struct drbd_bitmap *b)
-{
-	unsigned long mask;
-	unsigned long *p_addr, *bm;
-	int tmp;
-
-	/* number of bits modulo bits per page */
-	tmp = (b->bm_bits & BITS_PER_PAGE_MASK);
-	/* mask the used bits of the word containing the last bit */
-	mask = (1UL << (tmp & BITS_PER_LONG_MASK)) -1;
-	/* bitmap is always stored little endian,
-	 * on disk and in core memory alike */
-	mask = cpu_to_lel(mask);
-
-	p_addr = bm_map_pidx(b, b->bm_number_of_pages - 1);
-	bm = p_addr + (tmp/BITS_PER_LONG);
-	if (mask) {
-		/* If mask != 0, we are not exactly aligned, so bm now points
-		 * to the long containing the last bit.
-		 * If mask == 0, bm already points to the word immediately
-		 * after the last (long word aligned) bit. */
-		*bm |= ~mask;
-		bm++;
->>>>>>> fb912718
 	}
 	return total;
 }
@@ -841,7 +774,6 @@
 
 /* you better not modify the bitmap while this is running,
  * or its results will be stale */
-<<<<<<< HEAD
 static void bm_count_bits(struct drbd_device *device)
 {
 	struct drbd_bitmap *bitmap = device->bitmap;
@@ -849,50 +781,6 @@
 
 	for (bitmap_index = 0; bitmap_index < bitmap->bm_max_peers; bitmap_index++) {
 		unsigned long bit = 0, bits_set = 0;
-=======
-static unsigned long bm_count_bits(struct drbd_bitmap *b)
-{
-	unsigned long *p_addr;
-	unsigned long bits = 0;
-	unsigned long mask = (1UL << (b->bm_bits & BITS_PER_LONG_MASK)) -1;
-	int idx, i, last_word;
-
-	/* all but last page */
-	for (idx = 0; idx < b->bm_number_of_pages - 1; idx++) {
-		p_addr = __bm_map_pidx(b, idx, KM_USER0);
-		for (i = 0; i < LWPP; i++)
-			bits += hweight_long(p_addr[i]);
-		__bm_unmap(p_addr, KM_USER0);
-		cond_resched();
-	}
-	/* last (or only) page */
-	last_word = ((b->bm_bits - 1) & BITS_PER_PAGE_MASK) >> LN2_BPL;
-	p_addr = __bm_map_pidx(b, idx, KM_USER0);
-	for (i = 0; i < last_word; i++)
-		bits += hweight_long(p_addr[i]);
-	p_addr[last_word] &= cpu_to_lel(mask);
-	bits += hweight_long(p_addr[last_word]);
-	/* 32bit arch, may have an unused padding long */
-	if (BITS_PER_LONG == 32 && (last_word & 1) == 0)
-		p_addr[last_word+1] = 0;
-	__bm_unmap(p_addr, KM_USER0);
-	return bits;
-}
-
-/* offset and len in long words.*/
-static void bm_memset(struct drbd_bitmap *b, size_t offset, int c, size_t len)
-{
-	unsigned long *p_addr, *bm;
-	unsigned int idx;
-	size_t do_now, end;
-
-	end = offset + len;
-
-	if (end > b->bm_words) {
-		printk(KERN_ALERT "drbd: bm_memset end > bm_words\n");
-		return;
-	}
->>>>>>> fb912718
 
 		while (bit < bitmap->bm_bits) {
 			unsigned long last_bit = last_bit_on_page(bitmap, bitmap_index, bit);
@@ -1246,11 +1134,7 @@
 /*
  * bm_rw: read/write the whole bitmap from/to its on disk location.
  */
-<<<<<<< HEAD
-STATIC int bm_rw(struct drbd_device *device, int rw, unsigned flags, unsigned lazy_writeout_upper_idx) __must_hold(local)
-=======
-static int bm_rw(struct drbd_conf *mdev, int rw, unsigned flags, unsigned lazy_writeout_upper_idx) __must_hold(local)
->>>>>>> fb912718
+static int bm_rw(struct drbd_device *device, int rw, unsigned flags, unsigned lazy_writeout_upper_idx) __must_hold(local)
 {
 	struct bm_aio_ctx *ctx;
 	struct drbd_bitmap *b = device->bitmap;
@@ -1545,70 +1429,15 @@
 		       BM_OP_FIND_ZERO_BIT, NULL);
 }
 
-<<<<<<< HEAD
 unsigned int drbd_bm_set_bits(struct drbd_device *device, unsigned int bitmap_index,
 			      unsigned long start, unsigned long end)
-=======
-/* returns number of bits actually changed.
- * for val != 0, we change 0 -> 1, return code positive
- * for val == 0, we change 1 -> 0, return code negative
- * wants bitnr, not sector.
- * expected to be called for only a few bits (e - s about BITS_PER_LONG).
- * Must hold bitmap lock already. */
-static int __bm_change_bits_to(struct drbd_conf *mdev, const unsigned long s,
-	unsigned long e, int val)
->>>>>>> fb912718
 {
 	return bm_op(device, bitmap_index, start, end, BM_OP_SET, NULL);
 }
 
-<<<<<<< HEAD
 static __always_inline void
 __bm_many_bits_op(struct drbd_device *device, unsigned int bitmap_index, unsigned long start, unsigned long end,
 		  enum bitmap_operations op)
-=======
-	if (e >= b->bm_bits) {
-		dev_err(DEV, "ASSERT FAILED: bit_s=%lu bit_e=%lu bm_bits=%lu\n",
-				s, e, b->bm_bits);
-		e = b->bm_bits ? b->bm_bits -1 : 0;
-	}
-	for (bitnr = s; bitnr <= e; bitnr++) {
-		unsigned int page_nr = bm_bit_to_page_idx(b, bitnr);
-		if (page_nr != last_page_nr) {
-			if (p_addr)
-				__bm_unmap(p_addr, KM_IRQ1);
-			if (c < 0)
-				bm_set_page_lazy_writeout(b->bm_pages[last_page_nr]);
-			else if (c > 0)
-				bm_set_page_need_writeout(b->bm_pages[last_page_nr]);
-			changed_total += c;
-			c = 0;
-			p_addr = __bm_map_pidx(b, page_nr, KM_IRQ1);
-			last_page_nr = page_nr;
-		}
-		if (val)
-			c += (0 == __test_and_set_bit_le(bitnr & BITS_PER_PAGE_MASK, p_addr));
-		else
-			c -= (0 != __test_and_clear_bit_le(bitnr & BITS_PER_PAGE_MASK, p_addr));
-	}
-	if (p_addr)
-		__bm_unmap(p_addr, KM_IRQ1);
-	if (c < 0)
-		bm_set_page_lazy_writeout(b->bm_pages[last_page_nr]);
-	else if (c > 0)
-		bm_set_page_need_writeout(b->bm_pages[last_page_nr]);
-	changed_total += c;
-	b->bm_set += changed_total;
-	return changed_total;
-}
-
-/* returns number of bits actually changed.
- * for val != 0, we change 0 -> 1, return code positive
- * for val == 0, we change 1 -> 0, return code negative
- * wants bitnr, not sector */
-static int bm_change_bits_to(struct drbd_conf *mdev, const unsigned long s,
-	const unsigned long e, int val)
->>>>>>> fb912718
 {
 	struct drbd_bitmap *bitmap = device->bitmap;
 	unsigned long bit = start;
