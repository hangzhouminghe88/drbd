--- conflicted
+++ resolved
@@ -1209,8 +1209,6 @@
 int drbd_bm_write_lazy(struct drbd_conf *mdev, unsigned upper_idx) __must_hold(local)
 {
 	return bm_rw(mdev, WRITE, BM_AIO_COPY_PAGES, upper_idx);
-<<<<<<< HEAD
-=======
 }
 
 /**
@@ -1227,7 +1225,6 @@
 int drbd_bm_write_copy_pages(struct drbd_conf *mdev) __must_hold(local)
 {
 	return bm_rw(mdev, WRITE, BM_AIO_COPY_PAGES, 0);
->>>>>>> 1ad3b2a7
 }
 
 /**
