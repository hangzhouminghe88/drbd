--- conflicted
+++ resolved
@@ -253,79 +253,27 @@
 	return test_bit(BM_PAGE_LAZY_WRITEOUT, &page_private(page));
 }
 
-<<<<<<< HEAD
+#ifdef COMPAT_KMAP_ATOMIC_PAGE_ONLY
+#define bm_kmap(b, idx, km) _bm_kmap(b, idx)
+static unsigned long *_bm_kmap(struct drbd_bitmap *b, unsigned int idx)
+#else
 static unsigned long *bm_kmap(struct drbd_bitmap *b, unsigned int idx, const enum km_type km)
-=======
-/* on a 32bit box, this would allow for exactly (2<<38) bits. */
-static unsigned int bm_word_to_page_idx(struct drbd_bitmap *b, unsigned long long_nr)
-{
-	/* page_nr = (word*sizeof(long)) >> PAGE_SHIFT; */
-	unsigned int page_nr = long_nr >> (PAGE_SHIFT - LN2_BPL + 3);
-	BUG_ON(page_nr >= b->bm_number_of_pages);
-	return page_nr;
-}
-
-static unsigned int bm_bit_to_page_idx(struct drbd_bitmap *b, u64 bitnr)
-{
-	/* page_nr = (bitnr/8) >> PAGE_SHIFT; */
-	unsigned int page_nr = bitnr >> (PAGE_SHIFT + 3);
-	BUG_ON(page_nr >= b->bm_number_of_pages);
-	return page_nr;
-}
-
-#ifdef COMPAT_KMAP_ATOMIC_PAGE_ONLY
-#define __bm_map_pidx(b, idx, km) ___bm_map_pidx(b, idx)
-static unsigned long *___bm_map_pidx(struct drbd_bitmap *b, unsigned int idx)
-#else
-static unsigned long *__bm_map_pidx(struct drbd_bitmap *b, unsigned int idx, const enum km_type km)
 #endif
->>>>>>> 08939b59
 {
 	struct page *page = b->bm_pages[idx];
 	return (unsigned long *) drbd_kmap_atomic(page, km);
 }
 
-<<<<<<< HEAD
+#ifdef COMPAT_KMAP_ATOMIC_PAGE_ONLY
+#define bm_kunmap(p_addr, km) _bm_kunmap(p_addr)
+static void _bm_kunmap(unsigned long *p_addr)
+#else
 static void bm_kunmap(unsigned long *p_addr, const enum km_type km)
-=======
-static unsigned long *bm_map_pidx(struct drbd_bitmap *b, unsigned int idx)
-{
-	return __bm_map_pidx(b, idx, KM_IRQ1);
-}
-
-#ifdef COMPAT_KMAP_ATOMIC_PAGE_ONLY
-#define __bm_unmap(p_addr, km) ___bm_unmap(p_addr)
-static void ___bm_unmap(unsigned long *p_addr)
-#else
-static void __bm_unmap(unsigned long *p_addr, const enum km_type km)
 #endif
->>>>>>> 08939b59
 {
 	drbd_kunmap_atomic(p_addr, km);
 };
 
-<<<<<<< HEAD
-=======
-
-static void bm_unmap(unsigned long *p_addr)
-{
-	return __bm_unmap(p_addr, KM_IRQ1);
-}
-
-/* long word offset of _bitmap_ sector */
-#define S2W(s)	((s)<<(BM_EXT_SHIFT-BM_BLOCK_SHIFT-LN2_BPL))
-/* word offset from start of bitmap to word number _in_page_
- * modulo longs per page
-#define MLPP(X) ((X) % (PAGE_SIZE/sizeof(long))
- hm, well, Philipp thinks gcc might not optimize the % into & (... - 1)
- so do it explicitly:
- */
-#define MLPP(X) ((X) & ((PAGE_SIZE/sizeof(long))-1))
-
-/* Long words per page */
-#define LWPP (PAGE_SIZE/sizeof(long))
-
->>>>>>> 08939b59
 /*
  * actually most functions herein should take a struct drbd_bitmap*, not a
  * struct drbd_device*, but for the debug macros I like to have the device around
@@ -1416,32 +1364,8 @@
 	unsigned int page_nr, end_page;
 	int err = 0;
 
-<<<<<<< HEAD
 	if (end >= bitmap->bm_bits)
 		end = bitmap->bm_bits - 1;
-=======
-/* NOTE
- * find_first_bit returns int, we return unsigned long.
- * For this to work on 32bit arch with bitnumbers > (1<<32),
- * we'd need to return u64, and get a whole lot of other places
- * fixed where we still use unsigned long.
- *
- * this returns a bit number, NOT a sector!
- */
-#ifdef COMPAT_KMAP_ATOMIC_PAGE_ONLY
-#define __bm_find_next(mdev, bm_fo, find_zero_bit, km) ___bm_find_next(mdev, bm_fo, find_zero_bit)
-static unsigned long ___bm_find_next(struct drbd_conf *mdev, unsigned long bm_fo,
-	const int find_zero_bit)
-#else
-static unsigned long __bm_find_next(struct drbd_conf *mdev, unsigned long bm_fo,
-	const int find_zero_bit, const enum km_type km)
-#endif
-{
-	struct drbd_bitmap *b = mdev->bitmap;
-	unsigned long *p_addr;
-	unsigned long bit_offset;
-	unsigned i;
->>>>>>> 08939b59
 
 	page_nr = bit_to_page_interleaved(bitmap, peer_device->bitmap_index, start);
 	end_page = bit_to_page_interleaved(bitmap, peer_device->bitmap_index, end);
