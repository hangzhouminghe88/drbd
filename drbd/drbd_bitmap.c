/*
-*- linux-c -*-
   drbd_bitmap.c
   Kernel module for 2.6.x Kernels

   This file is part of DRBD by Philipp Reisner and Lars Ellenberg.

   Copyright (C) 2004-2008, LINBIT Information Technologies GmbH.
   Copyright (C) 2004-2008, Philipp Reisner <philipp.reisner@linbit.com>.
   Copyright (C) 2004-2008, Lars Ellenberg <lars.ellenberg@linbit.com>.

   drbd is free software; you can redistribute it and/or modify
   it under the terms of the GNU General Public License as published by
   the Free Software Foundation; either version 2, or (at your option)
   any later version.

   drbd is distributed in the hope that it will be useful,
   but WITHOUT ANY WARRANTY; without even the implied warranty of
   MERCHANTABILITY or FITNESS FOR A PARTICULAR PURPOSE.  See the
   GNU General Public License for more details.

   You should have received a copy of the GNU General Public License
   along with drbd; see the file COPYING.  If not, write to
   the Free Software Foundation, 675 Mass Ave, Cambridge, MA 02139, USA.
 */

#include <linux/bitops.h>
#include <linux/vmalloc.h>
#include <linux/string.h>
#include <linux/drbd.h>
#include "drbd_int.h"

/* OPAQUE outside this file!
 * interface defined in drbd_int.h

 * convetion:
 * function name drbd_bm_... => used elsewhere, "public".
 * function name      bm_... => internal to implementation, "private".

 * Note that since find_first_bit returns int, at the current granularity of
 * the bitmap (4KB per byte), this implementation "only" supports up to
 * 1<<(32+12) == 16 TB...
 * other shortcomings in the meta data area may reduce this even further.
 *
 * we will eventually change the implementation to not allways hold the full
 * bitmap in memory, but only some 'lru_cache' of the on disk bitmap.

 * THINK
 * I'm not yet sure whether this file should be bits only,
 * or wether I want it to do all the sector<->bit calculation in here.
 */

/*
 * NOTE
 *  Access to the *bm is protected by bm_lock.
 *  It is safe to read the other members within the lock.
 *
 *  drbd_bm_set_bits is called from bio_endio callbacks,
 *  We may be called with irq already disabled,
 *  so we need spin_lock_irqsave().
 * FIXME
 *  for performance reasons, when we _know_ we have irq disabled, we should
 *  probably introduce some _in_irq variants, so we know to only spin_lock().
 *
 * FIXME
 *  Actually you need to serialize all resize operations.
 *  but then, resize is a drbd state change, and it should be serialized
 *  already. Unfortunately it is not (yet), so two concurrent resizes, like
 *  attach storage (drbdsetup) and receive the peers size (drbd receiver)
 *  may eventually blow things up.
 * Therefore,
 *  you may only change the other members when holding
 *  the bm_change mutex _and_ the bm_lock.
 *  thus reading them holding either is safe.
 *  this is sort of overkill, but I rather do it right
 *  than have two resize operations interfere somewhen.
 */
struct drbd_bitmap {
	unsigned long *bm;
	spinlock_t bm_lock;
	/* WARNING unsigned long bm_fo and friends:
	 * 32bit number of bit offset is just enough for 512 MB bitmap.
	 * it will blow up if we make the bitmap bigger...
	 * not that it makes much sense to have a bitmap that large,
	 * rather change the granularity to 16k or 64k or something.
	 * (that implies other problems, however...)
	 */
	unsigned long bm_fo;        /* next offset for drbd_bm_find_next */
	unsigned long bm_set;       /* nr of set bits; THINK maybe atomic_t? */
	unsigned long bm_bits;
	size_t   bm_words;
	sector_t bm_dev_capacity;
	struct semaphore bm_change; /* serializes resize operations */

	atomic_t bm_async_io;
	wait_queue_head_t bm_io_wait;

	unsigned long  bm_flags;

	/* debugging aid, in case we are still racy somewhere */
	unsigned long  bm_line;
	char          *bm_file;
};

/* definition of bits in bm_flags */
#define BM_LOCKED 0
#define BM_MD_IO_ERROR (BITS_PER_LONG-1) /* 31? 63? */

void __drbd_bm_lock(struct drbd_conf *mdev, char *file, int line)
{
	struct drbd_bitmap *b = mdev->bitmap;

	spin_lock_irq(&b->bm_lock);
	if (!__test_and_set_bit(BM_LOCKED,&b->bm_flags)) {
		b->bm_file = file;
		b->bm_line = line;
	} else if (DRBD_ratelimit(5*HZ,5)) {
		ERR("%s:%d: bitmap already locked by %s:%lu\n",
		    file, line, b->bm_file,b->bm_line);
		/*
		dump_stack();
		ERR("This is no oops, but debug stack trace only.\n");
		ERR("If you get this often, or in reproducable situations, "
		    "notify <drbd-devel@linbit.com>\n");
		*/
	}
	spin_unlock_irq(&b->bm_lock);
}

void drbd_bm_unlock(struct drbd_conf *mdev)
{
	struct drbd_bitmap *b = mdev->bitmap;
	spin_lock_irq(&b->bm_lock);
	if (!__test_and_clear_bit(BM_LOCKED,&mdev->bitmap->bm_flags)) {
		ERR("bitmap not locked in bm_unlock\n");
	} else {
		/* FIXME if we got a "is already locked" previously,
		 * we unlock here even though we actually MUST NOT do so... */
		b->bm_file = NULL;
		b->bm_line = -1;
	}
	spin_unlock_irq(&b->bm_lock);
}

#if DUMP_MD >= 3
/* debugging aid */
void bm_end_info(struct drbd_conf *mdev, const char *where)
{
	struct drbd_bitmap *b = mdev->bitmap;
	size_t w = (b->bm_bits-1) >> LN2_BPL;

	INFO("%s: bm_set=%lu\n", where, b->bm_set);
	INFO("bm[%d]=0x%lX\n", w, b->bm[w]);
	w++;

	if (w < b->bm_words) {
		D_ASSERT(w == b->bm_words -1);
		INFO("bm[%d]=0x%lX\n", w, b->bm[w]);
	}
}
#else
#define bm_end_info(ignored...)	((void)(0))
#endif

/* long word offset of _bitmap_ sector */
#define S2W(s)	((s)<<(BM_EXT_SIZE_B-BM_BLOCK_SIZE_B-LN2_BPL))

/*
 * actually most functions herein should take a struct drbd_bitmap*, not a
 * struct drbd_conf*, but for the debug macros I like to have the mdev around
 * to be able to report device specific.
 */

/* FIXME TODO sometimes I use "int offset" as index into the bitmap.
 * since we currently are LIMITED to (128<<11)-64-8 sectors of bitmap,
 * this is ok [as long as we dont run on a 24 bit arch :)].
 * But it is NOT strictly ok.
 */

/*
 * called on driver init only. TODO call when a device is created.
 * allocates the drbd_bitmap, and stores it in mdev->bitmap.
 */
int drbd_bm_init(struct drbd_conf *mdev)
{
	struct drbd_bitmap *b = mdev->bitmap;
	WARN_ON(b != NULL);
	b = kzalloc(sizeof(struct drbd_bitmap), GFP_KERNEL);
	if (!b)
		return -ENOMEM;
	spin_lock_init(&b->bm_lock);
	init_MUTEX(&b->bm_change);
	init_waitqueue_head(&b->bm_io_wait);

	mdev->bitmap = b;

	return 0;
}

sector_t drbd_bm_capacity(struct drbd_conf *mdev)
{
	ERR_IF(!mdev->bitmap) return 0;
	return mdev->bitmap->bm_dev_capacity;
}

/* called on driver unload. TODO: call when a device is destroyed.
 */
void drbd_bm_cleanup(struct drbd_conf *mdev)
{
	ERR_IF (!mdev->bitmap) return;
	/* FIXME I think we should explicitly change the device size to zero
	 * before this...
	 *
	WARN_ON(mdev->bitmap->bm);
	 */
	vfree(mdev->bitmap->bm);
	kfree(mdev->bitmap);
	mdev->bitmap = NULL;
}

/*
 * since (b->bm_bits % BITS_PER_LONG) != 0,
 * this masks out the remaining bits.
 * Rerturns the number of bits cleared.
 */
STATIC int bm_clear_surplus(struct drbd_bitmap *b)
{
	const unsigned long mask = (1UL << (b->bm_bits & (BITS_PER_LONG-1))) -1;
	size_t w = b->bm_bits >> LN2_BPL;
	int cleared = 0;

	if (w < b->bm_words) {
		cleared = hweight_long(b->bm[w] & ~mask);
		b->bm[w++] &= mask;
	}

	if (w < b->bm_words) {
		cleared += hweight_long(b->bm[w]);
		b->bm[w++] = 0;
	}

	return cleared;
}

STATIC void bm_set_surplus(struct drbd_bitmap *b)
{
	const unsigned long mask = (1UL << (b->bm_bits & (BITS_PER_LONG-1))) -1;
	size_t w = b->bm_bits >> LN2_BPL;

	if (w < b->bm_words)
		b->bm[w++] |= ~mask;

	if (w < b->bm_words)
		b->bm[w++] = ~(0UL);
}

STATIC unsigned long __bm_count_bits(struct drbd_bitmap *b, const int swap_endian)
{
	unsigned long *bm = b->bm;
	unsigned long *ep = b->bm + b->bm_words;
	unsigned long bits = 0;

	while ( bm < ep ) {
#ifndef __LITTLE_ENDIAN
		if (swap_endian) *bm = lel_to_cpu(*bm);
#endif
		bits += hweight_long(*bm++);
	}

	return bits;
}

static inline unsigned long bm_count_bits(struct drbd_bitmap *b)
{
	return __bm_count_bits(b,0);
}

static inline unsigned long bm_count_bits_swap_endian(struct drbd_bitmap *b)
{
	return __bm_count_bits(b,1);
}


void _drbd_bm_recount_bits(struct drbd_conf *mdev, char* file, int line)
{
	struct drbd_bitmap *b = mdev->bitmap;
	unsigned long flags, bits;

	ERR_IF(!b) return;

	spin_lock_irqsave(&b->bm_lock, flags);
	bits = bm_count_bits(b);
	if (bits != b->bm_set) {
		ERR("bm_set was %lu, corrected to %lu. %s:%d\n",
		    b->bm_set, bits, file, line);
		b->bm_set = bits;
	}
	spin_unlock_irqrestore(&b->bm_lock, flags);
}

#define BM_SECTORS_PER_BIT (BM_BLOCK_SIZE/512)

/*
 * make sure the bitmap has enough room for the attached storage,
 * if neccessary, resize.
 * called whenever we may have changed the device size.
 * returns -ENOMEM if we could not allocate enough memory, 0 on success.
 * In case this is actually a resize, we copy the old bitmap into the new one.
 * Otherwise, the bitmap is initiallized to all bits set.
 */
int drbd_bm_resize(struct drbd_conf *mdev, sector_t capacity)
{
	struct drbd_bitmap *b = mdev->bitmap;
	unsigned long bits, bytes, words, *nbm, *obm = NULL;
	int err = 0, growing;

	ERR_IF(!b) return -ENOMEM;

	ERR_IF (down_trylock(&b->bm_change)) {
		down(&b->bm_change);
	}

	INFO("drbd_bm_resize called with capacity == %llu\n",
			(unsigned long long)capacity);

	if (capacity == b->bm_dev_capacity)
		goto out;

	if (capacity == 0) {
		spin_lock_irq(&b->bm_lock);
		obm = b->bm;
		b->bm = NULL;
		b->bm_fo    =
		b->bm_set   =
		b->bm_bits  =
		b->bm_words =
		b->bm_dev_capacity = 0;
		spin_unlock_irq(&b->bm_lock);
		goto free_obm;
	} else {
		bits = BM_SECT_TO_BIT(ALIGN(capacity, BM_SECTORS_PER_BIT));

		/* if we would use
		   words = ALIGN(bits,BITS_PER_LONG) >> LN2_BPL;
		   a 32bit host could present the wrong number of words
		   to a 64bit host.
		*/
		words = ALIGN(bits, 64) >> LN2_BPL;

		if (inc_local(mdev)) {
			D_ASSERT((u64)bits <= (((u64)mdev->bc->md.md_size_sect-MD_BM_OFFSET) << 12));
			dec_local(mdev);
		}

<<<<<<< HEAD
=======
		growing = bits > b->bm_bits;
>>>>>>> c7152a45
		if (words == b->bm_words) {
			/* optimize: capacity has changed,
			 * but only within one ulong64 word worth of bits.
			 * no allocation needed, just update the
			 * bm_dev_capacity and bm_bits members,
			 * and set the new bits, if any */
			spin_lock_irq(&b->bm_lock);
			bm_set_surplus(b);
			if (growing)
				b->bm_set += bits - b->bm_bits;
			goto done;
		} else {
			/* one extra long to catch off by one errors */
			bytes = (words+1)*sizeof(long);
			nbm = vmalloc(bytes);
			if (!nbm) {
				ERR("bitmap: failed to vmalloc %lu bytes\n",
					bytes);
				err = -ENOMEM;
				goto out;
			}
		}
		spin_lock_irq(&b->bm_lock);
		obm = b->bm;
		/* brgs. move several MB within spinlock...
		 * FIXME this should go into userspace! */
		if (obm) {
			/* adjust for possibly partially used
			 * last word of old bitmap. */
			bm_set_surplus(b);
			D_ASSERT(b->bm[b->bm_words] == DRBD_MAGIC);
			memcpy(nbm, obm, min_t(size_t, b->bm_words, words)
								*sizeof(long));
		}
<<<<<<< HEAD
		growing = words > b->bm_words;
		if (growing) {
			/* set all newly allocated bits
			 * start at -1, just to be sure. */
			memset( nbm + (b->bm_words?:1)-1 , 0xff,
				(words - ((b->bm_words?:1)-1)) * sizeof(long) );
=======
		if (growing) {
			/* set all newly allocated bits */
			memset( nbm + b->bm_words, 0xff,
				(words - b->bm_words) * sizeof(long) );
			/* yes, I know, this is not the same number as was set by this memset.
			 * bm_set_surplus above before the memcpy,
			 * and bm_clear_surplus below after the new assignments
			 * make sure that this is indeed the amount of newly set bits */
>>>>>>> c7152a45
			b->bm_set  += bits - b->bm_bits;
		}
		nbm[words] = DRBD_MAGIC;
		b->bm = nbm;
		b->bm_words = words;
 done:
		b->bm_bits = bits;
		b->bm_dev_capacity = capacity;
		/* finally clear possibly only partially used last words */
		bm_clear_surplus(b);
		if (!growing)
			b->bm_set = bm_count_bits(b);
		bm_end_info(mdev, __FUNCTION__ );
		spin_unlock_irq(&b->bm_lock);
		INFO("resync bitmap: bits=%lu words=%lu\n", bits, words);
	}
 free_obm:
	vfree(obm); /* vfree(NULL) is noop */
 out:
	up(&b->bm_change);
	return err;
}

/* inherently racy:
 * if not protected by other means, return value may be out of date when
 * leaving this function...
 * we still need to lock it, since it is important that this returns
 * bm_set == 0 precisely.
 *
 * maybe bm_set should be atomic_t ?
 */
unsigned long drbd_bm_total_weight(struct drbd_conf *mdev)
{
	struct drbd_bitmap *b = mdev->bitmap;
	unsigned long s;
	unsigned long flags;

	ERR_IF(!b) return 0;

	spin_lock_irqsave(&b->bm_lock, flags);
	s = b->bm_set;
	spin_unlock_irqrestore(&b->bm_lock, flags);

	return s;
}

size_t drbd_bm_words(struct drbd_conf *mdev)
{
	struct drbd_bitmap *b = mdev->bitmap;
	ERR_IF(!b) return 0;
	return b->bm_words;
}

/* merge number words from buffer into the bitmap starting at offset.
 * buffer[i] is expected to be little endian unsigned long.
 */
void drbd_bm_merge_lel( struct drbd_conf *mdev, size_t offset, size_t number,
			unsigned long *buffer )
{
	struct drbd_bitmap *b = mdev->bitmap;
	unsigned long *bm;
	unsigned long word, bits;
	size_t n = number;

	if (number == 0)
		return;
	ERR_IF(!b) return;
	ERR_IF(!b->bm) return;
	WARN_ON(offset        >= b->bm_words);
	WARN_ON(offset+number >  b->bm_words);
	WARN_ON(number > PAGE_SIZE/sizeof(long));

	spin_lock_irq(&b->bm_lock);
	bm = b->bm + offset;
	while (n--) {
		bits = hweight_long(*bm);
		word = *bm | lel_to_cpu(*buffer++);
		*bm++ = word;
		b->bm_set += hweight_long(word) - bits;
	}
	/* with 32bit <-> 64bit cross-platform connect
	 * this is only correct for current usage,
	 * where we _know_ that we are 64 bit aligned,
	 * and know that this function is used in this way, too...
	 */
	if (offset+number == b->bm_words) {
		b->bm_set -= bm_clear_surplus(b);
		bm_end_info(mdev, __FUNCTION__ );
	}
	spin_unlock_irq(&b->bm_lock);
}

/* copy number words from the bitmap starting at offset into the buffer.
 * buffer[i] will be little endian unsigned long.
 */
void drbd_bm_get_lel(struct drbd_conf *mdev, size_t offset, size_t number,
		     unsigned long *buffer )
{
	struct drbd_bitmap *b = mdev->bitmap;
	unsigned long *bm;

	if (number == 0)
		return;
	ERR_IF(!b) return;
	ERR_IF(!b->bm) return;
	if ( (offset        >= b->bm_words) ||
	     (offset+number >  b->bm_words) ||
	     (number > PAGE_SIZE/sizeof(long)) ||
	     (number <= 0) ) {
		/* yes, there is "%z", but that gives compiler warnings... */
		ERR("offset=%lu number=%lu bm_words=%lu\n",
			(unsigned long)	offset,
			(unsigned long)	number,
			(unsigned long) b->bm_words);
		return;
	}

	spin_lock_irq(&b->bm_lock);
	bm = b->bm + offset;
	while (number--) *buffer++ = cpu_to_lel(*bm++);
	spin_unlock_irq(&b->bm_lock);
}

/* set all bits in the bitmap */
void drbd_bm_set_all(struct drbd_conf *mdev)
{
	struct drbd_bitmap *b = mdev->bitmap;
	ERR_IF(!b) return;
	ERR_IF(!b->bm) return;

	spin_lock_irq(&b->bm_lock);
	memset(b->bm, 0xff, b->bm_words*sizeof(long));
	bm_clear_surplus(b);
	b->bm_set = b->bm_bits;
	spin_unlock_irq(&b->bm_lock);
}

STATIC void bm_async_io_complete(struct bio *bio, int error)
{
	struct drbd_bitmap *b = bio->bi_private;
	int uptodate = bio_flagged(bio, BIO_UPTODATE);


	/* strange behaviour of some lower level drivers...
	 * fail the request by clearing the uptodate flag,
	 * but do not return any error?!
	 * do we want to WARN() on this? */
	if (!error && !uptodate)
		error = -EIO;

	if (error) {
		/* doh. what now?
		 * for now, set all bits, and flag MD_IO_ERROR
		 */
		/* FIXME kmap_atomic memset etc. pp. */
		__set_bit(BM_MD_IO_ERROR, &b->bm_flags);
	}
	if (atomic_dec_and_test(&b->bm_async_io))
		wake_up(&b->bm_io_wait);

	bio_put(bio);
}

STATIC void bm_page_io_async(struct drbd_conf *mdev, struct drbd_bitmap *b, int page_nr, int rw) __must_hold(local)
{
	/* we are process context. we always get a bio */
	/* THINK: do we need GFP_NOIO here? */
	struct bio *bio = bio_alloc(GFP_KERNEL, 1);
	struct page *page = vmalloc_to_page((char *)(b->bm)
						+ (PAGE_SIZE*page_nr));
	unsigned int len;
	sector_t on_disk_sector =
		mdev->bc->md.md_offset + mdev->bc->md.bm_offset;
	on_disk_sector += ((sector_t)page_nr) << (PAGE_SHIFT-9);

	/* this might happen with very small
	 * flexible external meta data device */
	len = min_t(unsigned int, PAGE_SIZE,
		(drbd_md_last_sector(mdev->bc) - on_disk_sector + 1)<<9);

	D_DUMPLU(on_disk_sector);
	D_DUMPI(len);

	bio->bi_bdev = mdev->bc->md_bdev;
	bio->bi_sector = on_disk_sector;
	bio_add_page(bio, page, len, 0);
	bio->bi_private = b;
	bio->bi_end_io = bm_async_io_complete;

	if (FAULT_ACTIVE(mdev, (rw&WRITE)?DRBD_FAULT_MD_WR:DRBD_FAULT_MD_RD)) {
		bio->bi_rw |= rw;
		bio_endio(bio, -EIO);
	} else {
		submit_bio(rw, bio);
	}
}

# if defined(__LITTLE_ENDIAN)
	/* nothing to do, on disk == in memory */
# define bm_cpu_to_lel(x) ((void)0)
# else
void bm_cpu_to_lel(struct drbd_bitmap *b)
{
	/* need to cpu_to_lel all the pages ...
	 * this may be optimized by using
	 * cpu_to_lel(-1) == -1 and cpu_to_lel(0) == 0;
	 * the following is still not optimal, but better than nothing */
	const unsigned long *end = b->bm+b->bm_words;
	unsigned long *bm;
	if (b->bm_set == 0) {
		/* no page at all; avoid swap if all is 0 */
		return;
	} else if (b->bm_set == b->bm_bits) {
		/* only the last words */
		bm = end-2;
	} else {
		/* all pages */
		bm = b->bm;
	}
	for (; bm < end; bm++)
		*bm = cpu_to_lel(*bm);
}
# endif
/* lel_to_cpu == cpu_to_lel */
# define bm_lel_to_cpu(x) bm_cpu_to_lel(x)

/*
 * bm_rw: read/write the whole bitmap from/to its on disk location.
 */
STATIC int bm_rw(struct drbd_conf *mdev, int rw) __must_hold(local)
{
	struct drbd_bitmap *b = mdev->bitmap;
	/* sector_t sector; */
	int bm_words, num_pages, i;
	unsigned long now;
	char ppb[10];
	int err = 0;

	bm_words  = drbd_bm_words(mdev);
	num_pages = (bm_words*sizeof(long) + PAGE_SIZE-1) >> PAGE_SHIFT;

	/* OK, I manipulate the bitmap low level,
	 * and I expect to be the exclusive user.
	 * If not, I am really in a bad mood...
	 * to catch such bugs early, make all people who want to access the
	 * bitmap while I read/write it dereference a NULL pointer :->
	 */
	mdev->bitmap = NULL;

	/* on disk bitmap is little endian */
	if (rw == WRITE)
		bm_cpu_to_lel(b);

	now = jiffies;
	atomic_set(&b->bm_async_io, num_pages);
	__clear_bit(BM_MD_IO_ERROR, &b->bm_flags);

	/* let the layers below us try to merge these bios... */
	for (i = 0; i < num_pages; i++)
		bm_page_io_async(mdev, b, i, rw);

	drbd_blk_run_queue(bdev_get_queue(mdev->bc->md_bdev));
	wait_event(b->bm_io_wait, atomic_read(&b->bm_async_io) == 0);
	INFO("%s of bitmap took %lu jiffies\n",
	     rw == READ ? "reading" : "writing", jiffies - now);

	if (test_bit(BM_MD_IO_ERROR, &b->bm_flags)) {
		ALERT("we had at least one MD IO ERROR during bitmap IO\n");
		drbd_chk_io_error(mdev, 1, TRUE);
		drbd_io_error(mdev, TRUE);
		err = -EIO;
	}

	now = jiffies;
	if (rw == WRITE) {
		/* swap back endianness */
		bm_lel_to_cpu(b);
		/* flush bitmap to stable storage */
		if (!test_bit(MD_NO_BARRIER,&mdev->flags))
			blkdev_issue_flush(mdev->bc->md_bdev, NULL);
	} else /* rw == READ */ {
		/* just read, if neccessary adjust endianness */
		b->bm_set = bm_count_bits_swap_endian(b);
		INFO("recounting of set bits took additional %lu jiffies\n",
		     jiffies - now);
	}
	now = b->bm_set;

	/* ok, done,
	 * now it is visible again
	 */

	mdev->bitmap = b;

	INFO("%s (%lu bits) marked out-of-sync by on disk bit-map.\n",
	     ppsize(ppb, now << (BM_BLOCK_SIZE_B-10)), now);

	return err;
}

/**
 * drbd_bm_read: Read the whole bitmap from its on disk location.
 *
 * currently only called from "drbd_nl_disk_conf"
 */
int drbd_bm_read(struct drbd_conf *mdev) __must_hold(local)
{
	struct drbd_bitmap *b = mdev->bitmap;
	int err = 0;

	if (b->bm) {
		/* bitmap size > 0 */
		err = bm_rw(mdev, READ);

		if (err == 0)
			b->bm[b->bm_words] = DRBD_MAGIC;
	}

	return err;
}

/**
 * drbd_bm_write: Write the whole bitmap to its on disk location.
 *
 * called at various occasions.
 */
int drbd_bm_write(struct drbd_conf *mdev) __must_hold(local)
{
	return bm_rw(mdev, WRITE);
}

/**
 * drbd_bm_write_sect: Writes a 512 byte piece of the bitmap to its
 * on disk location. On disk bitmap is little endian.
 *
 * @enr: The _sector_ offset from the start of the bitmap.
 *
 */
int drbd_bm_write_sect(struct drbd_conf *mdev, unsigned long enr) __must_hold(local)
{
	sector_t on_disk_sector = enr + mdev->bc->md.md_offset
				      + mdev->bc->md.bm_offset;
	int bm_words, num_words, offset;
	int err = 0;

	down(&mdev->md_io_mutex);
	bm_words  = drbd_bm_words(mdev);
	offset    = S2W(enr);	/* word offset into bitmap */
	num_words = min(S2W(1), bm_words - offset);
#if DUMP_MD >= 3
	INFO("write_sect: sector=%lu offset=%u num_words=%u\n",
			enr, offset, num_words);
#endif
	if (num_words < S2W(1))
		memset(page_address(mdev->md_io_page), 0, MD_HARDSECT);
	drbd_bm_get_lel( mdev, offset, num_words,
			 page_address(mdev->md_io_page) );
	if (!drbd_md_sync_page_io(mdev, mdev->bc, on_disk_sector, WRITE)) {
		int i;
		err = -EIO;
		ERR( "IO ERROR writing bitmap sector %lu "
		     "(meta-disk sector %llus)\n",
		     enr, (unsigned long long)on_disk_sector );
		drbd_chk_io_error(mdev, 1, TRUE);
		drbd_io_error(mdev, TRUE);
		for (i = 0; i < AL_EXT_PER_BM_SECT; i++)
			drbd_bm_ALe_set_all(mdev, enr*AL_EXT_PER_BM_SECT+i);
	}
	mdev->bm_writ_cnt++;
	up(&mdev->md_io_mutex);
	return err;
}

void drbd_bm_reset_find(struct drbd_conf *mdev)
{
	struct drbd_bitmap *b = mdev->bitmap;

	ERR_IF(!b) return;

	spin_lock_irq(&b->bm_lock);
	b->bm_fo = 0;
	spin_unlock_irq(&b->bm_lock);

}

/* NOTE
 * find_first_bit returns int, we return unsigned long.
 * should not make much difference anyways, but ...
 * this returns a bit number, NOT a sector!
 */
unsigned long drbd_bm_find_next(struct drbd_conf *mdev)
{
	struct drbd_bitmap *b = mdev->bitmap;
	unsigned long i = -1UL;

	ERR_IF(!b) return i;
	ERR_IF(!b->bm) return i;

	spin_lock_irq(&b->bm_lock);
	if (b->bm_fo < b->bm_bits)
		i = find_next_bit(b->bm, b->bm_bits, b->bm_fo);
	else if (b->bm_fo > b->bm_bits)
		ERR("bm_fo=%lu bm_bits=%lu\n", b->bm_fo, b->bm_bits);

	if (i >= b->bm_bits) {
		i = -1UL;
		/* leave b->bm_fo unchanged. */
	} else {
		b->bm_fo = i+1;
	}
	spin_unlock_irq(&b->bm_lock);
	return i;
}

void drbd_bm_set_find(struct drbd_conf *mdev, unsigned long i)
{
	struct drbd_bitmap *b = mdev->bitmap;

	spin_lock_irq(&b->bm_lock);

	b->bm_fo = min_t(unsigned long, i, b->bm_bits);

	spin_unlock_irq(&b->bm_lock);
}


int drbd_bm_rs_done(struct drbd_conf *mdev)
{
	return (mdev->bitmap->bm_fo >= mdev->bitmap->bm_bits);
}

/* returns number of bits actually changed.
 * for val != 0, we change 0 -> 1, return code positiv
 * for val == 0, we change 1 -> 0, return code negative
 * wants bitnr, not sector */
static int bm_change_bits_to(struct drbd_conf *mdev, const unsigned long s,
	const unsigned long e, int val)
{
	unsigned long flags;
	struct drbd_bitmap *b = mdev->bitmap;
	unsigned long bitnr;
	int c = 0;
	ERR_IF(!b) return 1;
	ERR_IF(!b->bm) return 1;

	spin_lock_irqsave(&b->bm_lock,flags);
	for (bitnr = s; bitnr <= e; bitnr++) {
		ERR_IF (bitnr >= b->bm_bits) {
			ERR("bitnr=%lu bm_bits=%lu\n", bitnr, b->bm_bits);
		} else {
			if (val)
				c += (0 == __test_and_set_bit(bitnr, b->bm));
			else
				c -= (0 != __test_and_clear_bit(bitnr, b->bm));
		}
	}
	b->bm_set += c;
	spin_unlock_irqrestore(&b->bm_lock, flags);
	return c;
}

/* returns number of bits changed 0 -> 1 */
int drbd_bm_set_bits(struct drbd_conf *mdev, const unsigned long s, const unsigned long e)
{
	return bm_change_bits_to(mdev, s, e, 1);
}

/* returns number of bits changed 1 -> 0 */
int drbd_bm_clear_bits(struct drbd_conf *mdev, const unsigned long s, const unsigned long e)
{
	return -bm_change_bits_to(mdev, s, e, 0);
}

/* returns bit state
 * wants bitnr, NOT sector.
 * inherently racy... area needs to be locked by means of {al,rs}_lru
 *  1 ... bit set
 *  0 ... bit not set
 * -1 ... first out of bounds access, stop testing for bits!
 */
int drbd_bm_test_bit(struct drbd_conf *mdev, const unsigned long bitnr)
{
	unsigned long flags;
	struct drbd_bitmap *b = mdev->bitmap;
	int i;
	ERR_IF(!b) return 0;
	ERR_IF(!b->bm) return 0;

	spin_lock_irqsave(&b->bm_lock, flags);
	if (bitnr < b->bm_bits) {
		i = test_bit(bitnr, b->bm) ? 1 : 0;
	} else if (bitnr == b->bm_bits) {
		i = -1;
	} else { /* (bitnr > b->bm_bits) */
		ERR("bitnr=%lu > bm_bits=%lu\n", bitnr, b->bm_bits);
		i = 0;
	}

	spin_unlock_irqrestore(&b->bm_lock, flags);
	return i;
}

/* returns number of bits set */
int drbd_bm_count_bits(struct drbd_conf *mdev, const unsigned long s, const unsigned long e)
{
	unsigned long flags;
	struct drbd_bitmap *b = mdev->bitmap;
	unsigned long bitnr;
	int c = 0;

	/* If this is called without a bitmap, that is a bug.  But just to be
	 * robust in case we screwed up elsewhere, in that case pretend there
	 * was one dirty bit in the requested area, so we won't try to do a
	 * local read there (no bitmap probably implies no disk) */
	ERR_IF(!b) return 1;
	ERR_IF(!b->bm) return 1;

	spin_lock_irqsave(&b->bm_lock,flags);
	for (bitnr = s; bitnr <=e; bitnr++) {
		ERR_IF (bitnr >= b->bm_bits) {
			ERR("bitnr=%lu bm_bits=%lu\n",bitnr, b->bm_bits);
		} else {
			c += (0 != test_bit(bitnr, b->bm));
		}
	}
	spin_unlock_irqrestore(&b->bm_lock,flags);
	return c;
}


/* inherently racy...
 * return value may be already out-of-date when this function returns.
 * but the general usage is that this is only use during a cstate when bits are
 * only cleared, not set, and typically only care for the case when the return
 * value is zero, or we already "locked" this "bitmap extent" by other means.
 *
 * enr is bm-extent number, since we chose to name one sector (512 bytes)
 * worth of the bitmap a "bitmap extent".
 *
 * TODO
 * I think since we use it like a reference count, we should use the real
 * reference count of some bitmap extent element from some lru instead...
 *
 */
int drbd_bm_e_weight(struct drbd_conf *mdev, unsigned long enr)
{
	struct drbd_bitmap *b = mdev->bitmap;
	int count, s, e;
	unsigned long flags;

	ERR_IF(!b) return 0;
	ERR_IF(!b->bm) return 0;
	spin_lock_irqsave(&b->bm_lock, flags);

	s = S2W(enr);
	e = min((size_t)S2W(enr+1), b->bm_words);
	count = 0;
	if (s < b->bm_words) {
		const unsigned long *w = b->bm+s;
		int n = e-s;
		while (n--) count += hweight_long(*w++);
	} else {
		ERR("start offset (%d) too large in drbd_bm_e_weight\n", s);
	}
	spin_unlock_irqrestore(&b->bm_lock, flags);
#if DUMP_MD >= 3
	INFO("enr=%lu weight=%d e=%d s=%d\n", enr, count, e, s);
#endif
	return count;
}

/* set all bits covered by the AL-extent al_enr */
unsigned long drbd_bm_ALe_set_all(struct drbd_conf *mdev, unsigned long al_enr)
{
	struct drbd_bitmap *b = mdev->bitmap;
	unsigned long weight;
	int count, s, e;
	ERR_IF(!b) return 0;
	ERR_IF(!b->bm) return 0;

	spin_lock_irq(&b->bm_lock);
	weight = b->bm_set;

	s = al_enr * BM_WORDS_PER_AL_EXT;
	e = min_t(size_t, s + BM_WORDS_PER_AL_EXT, b->bm_words);
	count = 0;
	if (s < b->bm_words) {
		const unsigned long *w = b->bm+s;
		int n = e-s;
		while (n--) count += hweight_long(*w++);
		n = e-s;
		memset(b->bm+s, -1, n*sizeof(long));
		b->bm_set += n*BITS_PER_LONG - count;
		if (e == b->bm_words)
			b->bm_set -= bm_clear_surplus(b);
	} else {
		ERR("start offset (%d) too large in drbd_bm_ALe_set_all\n", s);
	}
	weight = b->bm_set - weight;
	spin_unlock_irq(&b->bm_lock);
	return weight;
}<|MERGE_RESOLUTION|>--- conflicted
+++ resolved
@@ -352,10 +352,7 @@
 			dec_local(mdev);
 		}
 
-<<<<<<< HEAD
-=======
 		growing = bits > b->bm_bits;
->>>>>>> c7152a45
 		if (words == b->bm_words) {
 			/* optimize: capacity has changed,
 			 * but only within one ulong64 word worth of bits.
@@ -390,14 +387,6 @@
 			memcpy(nbm, obm, min_t(size_t, b->bm_words, words)
 								*sizeof(long));
 		}
-<<<<<<< HEAD
-		growing = words > b->bm_words;
-		if (growing) {
-			/* set all newly allocated bits
-			 * start at -1, just to be sure. */
-			memset( nbm + (b->bm_words?:1)-1 , 0xff,
-				(words - ((b->bm_words?:1)-1)) * sizeof(long) );
-=======
 		if (growing) {
 			/* set all newly allocated bits */
 			memset( nbm + b->bm_words, 0xff,
@@ -406,7 +395,6 @@
 			 * bm_set_surplus above before the memcpy,
 			 * and bm_clear_surplus below after the new assignments
 			 * make sure that this is indeed the amount of newly set bits */
->>>>>>> c7152a45
 			b->bm_set  += bits - b->bm_bits;
 		}
 		nbm[words] = DRBD_MAGIC;
