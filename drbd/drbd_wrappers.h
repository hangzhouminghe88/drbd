#ifndef _DRBD_WRAPPERS_H
#define _DRBD_WRAPPERS_H

#include <linux/ctype.h>
#include <linux/net.h>

#include <linux/version.h>
#if LINUX_VERSION_CODE < KERNEL_VERSION(2,6,18)
# error "At least kernel version 2.6.18 (with patches) required"
#endif

/* The history of blkdev_issue_flush()

   It had 2 arguments before fbd9b09a177a481eda256447c881f014f29034fe,
   after it had 4 arguments. (With that commit came BLKDEV_IFL_WAIT)

   It had 4 arguments before dd3932eddf428571762596e17b65f5dc92ca361b,
   after it got 3 arguments. (With that commit came BLKDEV_DISCARD_SECURE
   and BLKDEV_IFL_WAIT disappeared again.) */
#include <linux/blkdev.h>
#ifndef BLKDEV_IFL_WAIT
#ifndef BLKDEV_DISCARD_SECURE
/* before fbd9b09a177 */
#define blkdev_issue_flush(b, gfpf, s)	blkdev_issue_flush(b, s)
#endif
/* after dd3932eddf4 no define at all */
#else
/* between fbd9b09a177 and dd3932eddf4 */
#define blkdev_issue_flush(b, gfpf, s)	blkdev_issue_flush(b, gfpf, s, BLKDEV_IFL_WAIT)
#endif

#include <linux/fs.h>
#include <linux/bio.h>
#include <linux/slab.h>
#include <linux/completion.h>

/* for the proc_create wrapper */
#include <linux/proc_fs.h>

#if LINUX_VERSION_CODE < KERNEL_VERSION(2,6,31)
static inline unsigned short queue_logical_block_size(struct request_queue *q)
{
	int retval = 512;
	if (q && q->hardsect_size)
		retval = q->hardsect_size;
	return retval;
}

static inline sector_t bdev_logical_block_size(struct block_device *bdev)
{
	return queue_logical_block_size(bdev_get_queue(bdev));
}

static inline unsigned int queue_max_hw_sectors(struct request_queue *q)
{
	return q->max_hw_sectors;
}

static inline unsigned int queue_max_sectors(struct request_queue *q)
{
	return q->max_sectors;
}

static inline void blk_queue_logical_block_size(struct request_queue *q, unsigned short size)
{
	q->hardsect_size = size;
}
#endif

/* Returns the number of 512 byte sectors of the device */
static inline sector_t drbd_get_capacity(struct block_device *bdev)
{
	/* return bdev ? get_capacity(bdev->bd_disk) : 0; */
	return bdev ? i_size_read(bdev->bd_inode) >> 9 : 0;
}

#ifdef COMPAT_HAVE_VOID_MAKE_REQUEST
/* in Commit 5a7bbad27a410350e64a2d7f5ec18fc73836c14f (between Linux-3.1 and 3.2)
   make_request() becomes type void. Before it had type int. */
#define MAKE_REQUEST_TYPE void
#define MAKE_REQUEST_RETURN return
#else
#define MAKE_REQUEST_TYPE int
#define MAKE_REQUEST_RETURN return 0
#endif

#include "drbd_int.h"

/* sets the number of 512 byte sectors of our virtual device */
static inline void drbd_set_my_capacity(struct drbd_device *device,
					sector_t size)
{
	/* set_capacity(device->this_bdev->bd_disk, size); */
	set_capacity(device->vdisk, size);
	device->this_bdev->bd_inode->i_size = (loff_t)size << 9;
}

#ifndef COMPAT_HAVE_FMODE_T
typedef unsigned __bitwise__ fmode_t;
#endif

#ifndef COMPAT_HAVE_BLKDEV_GET_BY_PATH
/* see kernel 2.6.37,
 * d4d7762 block: clean up blkdev_get() wrappers and their users
 * e525fd8 block: make blkdev_get/put() handle exclusive access
 * and kernel 2.6.28
 * 30c40d2 [PATCH] propagate mode through open_bdev_excl/close_bdev_excl
 * Also note that there is no FMODE_EXCL before
 * 86d434d [PATCH] eliminate use of ->f_flags in block methods
 */
#ifndef COMPAT_HAVE_OPEN_BDEV_EXCLUSIVE
#ifndef FMODE_EXCL
#define FMODE_EXCL 0
#endif
static inline
struct block_device *open_bdev_exclusive(const char *path, fmode_t mode, void *holder)
{
	/* drbd does not open readonly, but try to be correct, anyways */
	return open_bdev_excl(path, (mode & FMODE_WRITE) ? 0 : MS_RDONLY, holder);
}
static inline
void close_bdev_exclusive(struct block_device *bdev, fmode_t mode)
{
	/* mode ignored. */
	close_bdev_excl(bdev);
}
#endif
static inline struct block_device *blkdev_get_by_path(const char *path,
		fmode_t mode, void *holder)
{
	return open_bdev_exclusive(path, mode, holder);
}

static inline int drbd_blkdev_put(struct block_device *bdev, fmode_t mode)
{
	/* blkdev_put != close_bdev_exclusive, in general, so this is obviously
	 * not correct, and there should be some if (mode & FMODE_EXCL) ...
	 * But this is the only way it is used in DRBD,
	 * and for <= 2.6.27, there is no FMODE_EXCL anyways. */
	close_bdev_exclusive(bdev, mode);

	/* blkdev_put seems to not have useful return values,
	 * close_bdev_exclusive is void. */
	return 0;
}
#define blkdev_put(b, m)	drbd_blkdev_put(b, m)
#endif

#define drbd_bio_uptodate(bio) bio_flagged(bio, BIO_UPTODATE)

#if LINUX_VERSION_CODE < KERNEL_VERSION(2,6,24)
/* Before Linux-2.6.24 bie_endio() had the size of the bio as second argument.
   See 6712ecf8f648118c3363c142196418f89a510b90 */
#define bio_endio(B,E) bio_endio(B, (B)->bi_size, E)
#define BIO_ENDIO_TYPE int
#define BIO_ENDIO_ARGS(b,e) (b, unsigned int bytes_done, e)
#define BIO_ENDIO_FN_START if (bio->bi_size) return 1
#define BIO_ENDIO_FN_RETURN return 0
#else
#define BIO_ENDIO_TYPE void
#define BIO_ENDIO_ARGS(b,e) (b,e)
#define BIO_ENDIO_FN_START do {} while (0)
#define BIO_ENDIO_FN_RETURN return
#endif

/* bi_end_io handlers */
extern BIO_ENDIO_TYPE drbd_md_io_complete BIO_ENDIO_ARGS(struct bio *bio, int error);
extern BIO_ENDIO_TYPE drbd_peer_request_endio BIO_ENDIO_ARGS(struct bio *bio, int error);
extern BIO_ENDIO_TYPE drbd_request_endio BIO_ENDIO_ARGS(struct bio *bio, int error);

#if LINUX_VERSION_CODE < KERNEL_VERSION(2,6,32)
#define part_inc_in_flight(A, B) part_inc_in_flight(A)
#define part_dec_in_flight(A, B) part_dec_in_flight(A)
#endif

#if LINUX_VERSION_CODE < KERNEL_VERSION(2,6,23)
/* Before 2.6.23 (with 20c2df83d25c6a95affe6157a4c9cac4cf5ffaac) kmem_cache_create had a
   ctor and a dtor */
#define kmem_cache_create(N,S,A,F,C) kmem_cache_create(N,S,A,F,C,NULL)
#endif

#if LINUX_VERSION_CODE > KERNEL_VERSION(2,6,26)
# undef HAVE_bvec_merge_data
# define HAVE_bvec_merge_data 1
#endif

#if LINUX_VERSION_CODE < KERNEL_VERSION(2,6,24)
static inline void sg_set_page(struct scatterlist *sg, struct page *page,
			       unsigned int len, unsigned int offset)
{
	sg->page   = page;
	sg->offset = offset;
	sg->length = len;
}

#define sg_init_table(S,N) ({})

#endif

/* how to get to the kobj of a gendisk.
 * see also upstream commits
 * edfaa7c36574f1bf09c65ad602412db9da5f96bf
 * ed9e1982347b36573cd622ee5f4e2a7ccd79b3fd
 * 548b10eb2959c96cef6fc29fc96e0931eeb53bc5
 */
#ifndef dev_to_disk
# define disk_to_kobj(disk) (&(disk)->kobj)
#else
# ifndef disk_to_dev
#  define disk_to_dev(disk) (&(disk)->dev)
# endif
# define disk_to_kobj(disk) (&disk_to_dev(disk)->kobj)
#endif
static inline void drbd_kobject_uevent(struct drbd_device *device)
{
	kobject_uevent(disk_to_kobj(device->vdisk), KOBJ_CHANGE);
	/* rhel4 / sles9 and older don't have this at all,
	 * which means user space (udev) won't get events about possible changes of
	 * corresponding resource + disk names after the initial drbd minor creation.
	 */
}


/*
 * used to submit our private bio
 */
static inline void drbd_generic_make_request(struct drbd_device *device,
					     int fault_type, struct bio *bio)
{
	__release(local);
	if (!bio->bi_bdev) {
		printk(KERN_ERR "drbd%d: drbd_generic_make_request: "
				"bio->bi_bdev == NULL\n",
		       device_to_minor(device));
		dump_stack();
		bio_endio(bio, -ENODEV);
		return;
	}

	if (drbd_insert_fault(device, fault_type))
		bio_endio(bio, -EIO);
	else
		generic_make_request(bio);
}

/* see 7eaceac block: remove per-queue plugging */
#ifdef blk_queue_plugged
static inline void drbd_plug_device(struct drbd_device *device)
{
	struct request_queue *q;
	q = bdev_get_queue(device->this_bdev);

	spin_lock_irq(q->queue_lock);

/* XXX the check on !blk_queue_plugged is redundant,
 * implicitly checked in blk_plug_device */

	if (!blk_queue_plugged(q)) {
		blk_plug_device(q);
		del_timer(&q->unplug_timer);
		/* unplugging should not happen automatically... */
	}
	spin_unlock_irq(q->queue_lock);
}
#else
static inline void drbd_plug_device(struct drbd_device *device)
{
}
#endif

static inline int drbd_backing_bdev_events(struct drbd_device *device)
{
	struct gendisk *disk = device->ldev->backing_bdev->bd_contains->bd_disk;
#if defined(__disk_stat_inc)
	/* older kernel */
	return (int)disk_stat_read(disk, sectors[0])
	     + (int)disk_stat_read(disk, sectors[1]);
#else
	/* recent kernel */
	return (int)part_stat_read(&disk->part0, sectors[0])
	     + (int)part_stat_read(&disk->part0, sectors[1]);
#endif
}

#ifndef COMPAT_HAVE_SOCK_SHUTDOWN
#define COMPAT_HAVE_SOCK_SHUTDOWN 1
enum sock_shutdown_cmd {
	SHUT_RD = 0,
	SHUT_WR = 1,
	SHUT_RDWR = 2,
};
static inline int kernel_sock_shutdown(struct socket *sock, enum sock_shutdown_cmd how)
{
	return sock->ops->shutdown(sock, how);
}
#endif

#if LINUX_VERSION_CODE < KERNEL_VERSION(2,6,23)
static inline void drbd_unregister_blkdev(unsigned int major, const char *name)
{
	int ret = unregister_blkdev(major, name);
	if (ret)
		printk(KERN_ERR "drbd: unregister of device failed\n");
}
#else
#define drbd_unregister_blkdev unregister_blkdev
#endif

#if !defined(CRYPTO_ALG_ASYNC)
/* With Linux-2.6.19 the crypto API changed! */
/* This is not a generic backport of the new api, it just implements
   the corner case of "hmac(xxx)".  */

#define CRYPTO_ALG_ASYNC 4711
#define CRYPTO_ALG_TYPE_HASH CRYPTO_ALG_TYPE_DIGEST

struct crypto_hash {
	struct crypto_tfm *base;
	const u8 *key;
	int keylen;
};

struct hash_desc {
	struct crypto_hash *tfm;
	u32 flags;
};

static inline struct crypto_hash *
crypto_alloc_hash(char *alg_name, u32 type, u32 mask)
{
	struct crypto_hash *ch;
	char *closing_bracket;

	/* "hmac(xxx)" is in alg_name we need that xxx. */
	closing_bracket = strchr(alg_name, ')');
	if (!closing_bracket) {
		ch = kmalloc(sizeof(struct crypto_hash), GFP_KERNEL);
		if (!ch)
			return ERR_PTR(-ENOMEM);
		ch->base = crypto_alloc_tfm(alg_name, 0);
		if (ch->base == NULL) {
			kfree(ch);
			return ERR_PTR(-ENOMEM);
		}
		return ch;
	}
	if (closing_bracket-alg_name < 6)
		return ERR_PTR(-ENOENT);

	ch = kmalloc(sizeof(struct crypto_hash), GFP_KERNEL);
	if (!ch)
		return ERR_PTR(-ENOMEM);

	*closing_bracket = 0;
	ch->base = crypto_alloc_tfm(alg_name + 5, 0);
	*closing_bracket = ')';

	if (ch->base == NULL) {
		kfree(ch);
		return ERR_PTR(-ENOMEM);
	}

	return ch;
}

static inline int
crypto_hash_setkey(struct crypto_hash *hash, const u8 *key, unsigned int keylen)
{
	hash->key = key;
	hash->keylen = keylen;

	return 0;
}

static inline int
crypto_hash_digest(struct hash_desc *desc, struct scatterlist *sg,
		   unsigned int nbytes, u8 *out)
{

	crypto_hmac(desc->tfm->base, (u8 *)desc->tfm->key,
		    &desc->tfm->keylen, sg, 1 /* ! */ , out);
	/* ! this is not generic. Would need to convert nbytes -> nsg */

	return 0;
}

static inline void crypto_free_hash(struct crypto_hash *tfm)
{
	if (!tfm)
		return;
	crypto_free_tfm(tfm->base);
	kfree(tfm);
}

static inline unsigned int crypto_hash_digestsize(struct crypto_hash *tfm)
{
	return crypto_tfm_alg_digestsize(tfm->base);
}

static inline struct crypto_tfm *crypto_hash_tfm(struct crypto_hash *tfm)
{
	return tfm->base;
}

static inline int crypto_hash_init(struct hash_desc *desc)
{
	crypto_digest_init(desc->tfm->base);
	return 0;
}

static inline int crypto_hash_update(struct hash_desc *desc,
				     struct scatterlist *sg,
				     unsigned int nbytes)
{
	crypto_digest_update(desc->tfm->base,sg,1 /* ! */ );
	/* ! this is not generic. Would need to convert nbytes -> nsg */

	return 0;
}

static inline int crypto_hash_final(struct hash_desc *desc, u8 *out)
{
	crypto_digest_final(desc->tfm->base, out);
	return 0;
}

#endif

#ifndef COMPAT_HAVE_VZALLOC
static inline void *vzalloc(unsigned long size)
{
	void *rv = vmalloc(size);
	if (rv)
		memset(rv, 0, size);

	return rv;
}
#endif

#ifndef COMPAT_HAVE_UMH_WAIT_PROC
/* On Jul 17 2007 with commit 86313c4 usermodehelper: Tidy up waiting,
 * UMH_WAIT_PROC was added as an enum value of 1.
 * On Mar 23 2012 with commit 9d944ef3 that got changed to a define of 2. */
#define UMH_WAIT_PROC 1
#endif

/* see upstream commit 2d3854a37e8b767a51aba38ed6d22817b0631e33 */
#if LINUX_VERSION_CODE < KERNEL_VERSION(2,6,30)
#ifndef cpumask_bits
#define nr_cpu_ids NR_CPUS
#define nr_cpumask_bits nr_cpu_ids

typedef cpumask_t cpumask_var_t[1];
#define cpumask_bits(maskp) ((unsigned long*)(maskp))
#define cpu_online_mask &(cpu_online_map)

static inline void cpumask_clear(cpumask_t *dstp)
{
	bitmap_zero(cpumask_bits(dstp), NR_CPUS);
}

static inline int cpumask_equal(const cpumask_t *src1p,
				const cpumask_t *src2p)
{
	return bitmap_equal(cpumask_bits(src1p), cpumask_bits(src2p),
						 nr_cpumask_bits);
}

static inline void cpumask_copy(cpumask_t *dstp,
				cpumask_t *srcp)
{
	bitmap_copy(cpumask_bits(dstp), cpumask_bits(srcp), nr_cpumask_bits);
}

static inline unsigned int cpumask_weight(const cpumask_t *srcp)
{
	return bitmap_weight(cpumask_bits(srcp), nr_cpumask_bits);
}

static inline void cpumask_set_cpu(unsigned int cpu, cpumask_t *dstp)
{
	set_bit(cpu, cpumask_bits(dstp));
}

static inline void cpumask_setall(cpumask_t *dstp)
{
	bitmap_fill(cpumask_bits(dstp), nr_cpumask_bits);
}

static inline void free_cpumask_var(cpumask_var_t mask)
{
}
#endif
/* see upstream commit 0281b5dc0350cbf6dd21ed558a33cccce77abc02 */
#ifdef CONFIG_CPUMASK_OFFSTACK
static inline int zalloc_cpumask_var(cpumask_var_t *mask, gfp_t flags)
{
	return alloc_cpumask_var(mask, flags | __GFP_ZERO);
}
#else
static inline int zalloc_cpumask_var(cpumask_var_t *mask, gfp_t flags)
{
	cpumask_clear(*mask);
	return 1;
}
#endif
/* see upstream commit cd8ba7cd9be0192348c2836cb6645d9b2cd2bfd2 */
#if LINUX_VERSION_CODE < KERNEL_VERSION(2,6,26)
/* As macro because RH has it in 2.6.18-128.4.1.el5, but not exported to modules !?!? */
#define set_cpus_allowed_ptr(P, NM) set_cpus_allowed(P, *NM)
#endif
#endif


#if LINUX_VERSION_CODE < KERNEL_VERSION(2,6,19)
#define __bitmap_parse(BUF, BUFLEN, ISUSR, MASKP, NMASK) \
	backport_bitmap_parse(BUF, BUFLEN, ISUSR, MASKP, NMASK)

#define CHUNKSZ                         32
#define nbits_to_hold_value(val)        fls(val)
#define unhex(c)                        (isdigit(c) ? (c - '0') : (toupper(c) - 'A' + 10))

static inline int backport_bitmap_parse(const char *buf, unsigned int buflen,
		int is_user, unsigned long *maskp,
		int nmaskbits)
{
	int c, old_c, totaldigits, ndigits, nchunks, nbits;
	u32 chunk;
	const char __user *ubuf = buf;

	bitmap_zero(maskp, nmaskbits);

	nchunks = nbits = totaldigits = c = 0;
	do {
		chunk = ndigits = 0;

		/* Get the next chunk of the bitmap */
		while (buflen) {
			old_c = c;
			if (is_user) {
				if (__get_user(c, ubuf++))
					return -EFAULT;
			}
			else
				c = *buf++;
			buflen--;
			if (isspace(c))
				continue;

			/*
			 * If the last character was a space and the current
			 * character isn't '\0', we've got embedded whitespace.
			 * This is a no-no, so throw an error.
			 */
			if (totaldigits && c && isspace(old_c))
				return -EINVAL;

			/* A '\0' or a ',' signal the end of the chunk */
			if (c == '\0' || c == ',')
				break;

			if (!isxdigit(c))
				return -EINVAL;

			/*
			 * Make sure there are at least 4 free bits in 'chunk'.
			 * If not, this hexdigit will overflow 'chunk', so
			 * throw an error.
			 */
			if (chunk & ~((1UL << (CHUNKSZ - 4)) - 1))
				return -EOVERFLOW;

			chunk = (chunk << 4) | unhex(c);
			ndigits++; totaldigits++;
		}
		if (ndigits == 0)
			return -EINVAL;
		if (nchunks == 0 && chunk == 0)
			continue;

		bitmap_shift_left(maskp, maskp, CHUNKSZ, nmaskbits);
		*maskp |= chunk;
		nchunks++;
		nbits += (nchunks == 1) ? nbits_to_hold_value(chunk) : CHUNKSZ;
		if (nbits > nmaskbits)
			return -EOVERFLOW;
	} while (buflen && c == ',');

	return 0;
}
#endif

#ifndef net_random
#define random32 net_random
#endif

#if LINUX_VERSION_CODE < KERNEL_VERSION(2,6,30)
#define BDI_async_congested BDI_write_congested
#define BDI_sync_congested  BDI_read_congested
#endif

/* see upstream commits
 * 2d3a4e3666325a9709cc8ea2e88151394e8f20fc (in 2.6.25-rc1)
 * 59b7435149eab2dd06dd678742faff6049cb655f (in 2.6.26-rc1)
 * this "backport" does not close the race that lead to the API change,
 * but only provides an equivalent function call.
 */
#ifndef COMPAT_HAVE_PROC_CREATE_DATA
static inline struct proc_dir_entry *proc_create_data(const char *name,
	mode_t mode, struct proc_dir_entry *parent,
	struct file_operations *proc_fops, void *data)
{
	struct proc_dir_entry *pde = create_proc_entry(name, mode, parent);
	if (pde) {
		pde->proc_fops = proc_fops;
		pde->data = data;
	}
	return pde;
}

#endif

#ifndef COMPAT_HAVE_BLK_QUEUE_MAX_HW_SECTORS
static inline void blk_queue_max_hw_sectors(struct request_queue *q, unsigned int max)
{
	blk_queue_max_sectors(q, max);
}
#elif defined(COMPAT_USE_BLK_QUEUE_MAX_SECTORS_ANYWAYS)
	/* For kernel versions 2.6.31 to 2.6.33 inclusive, even though
	 * blk_queue_max_hw_sectors is present, we actually need to use
	 * blk_queue_max_sectors to set max_hw_sectors. :-(
	 * RHEL6 2.6.32 chose to be different and already has eliminated
	 * blk_queue_max_sectors as upstream 2.6.34 did.
	 */
#define blk_queue_max_hw_sectors(q, max)	blk_queue_max_sectors(q, max)
#endif

#ifndef COMPAT_HAVE_BLK_QUEUE_MAX_SEGMENTS
static inline void blk_queue_max_segments(struct request_queue *q, unsigned short max_segments)
{
	blk_queue_max_phys_segments(q, max_segments);
	blk_queue_max_hw_segments(q, max_segments);
#define BLK_MAX_SEGMENTS MAX_HW_SEGMENTS /* or max MAX_PHYS_SEGMENTS. Probably does not matter */
}
#endif

#ifndef COMPAT_HAVE_BOOL_TYPE
typedef _Bool                   bool;
enum {
	false = 0,
	true = 1
};
#endif

/* REQ_* and BIO_RW_* flags have been moved around in the tree,
 * and have finally been "merged" with
 * 7b6d91daee5cac6402186ff224c3af39d79f4a0e and
 * 7cc015811ef8992dfcce314d0ed9642bc18143d1
 * We communicate between different systems,
 * so we have to somehow semantically map the bi_rw flags
 * bi_rw (some kernel version) -> data packet flags -> bi_rw (other kernel version)
 */

/* RHEL 6.1 backported FLUSH/FUA as BIO_RW_FLUSH/FUA
 * and at that time also introduced the defines BIO_FLUSH/FUA.
 * There is also REQ_FLUSH/FUA, but these do NOT share
 * the same value space as the bio rw flags, yet.
 */
#ifdef BIO_FLUSH

#define DRBD_REQ_FLUSH		(1UL << BIO_RW_FLUSH)
#define DRBD_REQ_FUA		(1UL << BIO_RW_FUA)
#define DRBD_REQ_HARDBARRIER	(1UL << BIO_RW_BARRIER)
#define DRBD_REQ_DISCARD	(1UL << BIO_RW_DISCARD)
#define DRBD_REQ_SYNC		(1UL << BIO_RW_SYNCIO)
#define DRBD_REQ_UNPLUG		(1UL << BIO_RW_UNPLUG)

#elif defined(REQ_FLUSH)	/* introduced in 2.6.36,
				 * now equivalent to bi_rw */

#define DRBD_REQ_SYNC		REQ_SYNC
#define DRBD_REQ_FLUSH		REQ_FLUSH
#define DRBD_REQ_FUA		REQ_FUA
#define DRBD_REQ_DISCARD	REQ_DISCARD
/* REQ_HARDBARRIER has been around for a long time,
 * without being directly related to bi_rw.
 * so the ifdef is only usful inside the ifdef REQ_FLUSH!
 * commit 7cc0158 (v2.6.36-rc1) made it a bi_rw flag, ...  */
#ifdef REQ_HARDBARRIER
#define DRBD_REQ_HARDBARRIER	REQ_HARDBARRIER
#else
/* ... but REQ_HARDBARRIER was removed again in 02e031c (v2.6.37-rc4). */
#define DRBD_REQ_HARDBARRIER	0
#endif

/* again: testing on this _inside_ the ifdef REQ_FLUSH,
 * see 721a960 block: kill off REQ_UNPLUG */
#ifdef REQ_UNPLUG
#define DRBD_REQ_UNPLUG		REQ_UNPLUG
#else
#define DRBD_REQ_UNPLUG		0
#endif

#else				/* "older", and hopefully not
				 * "partially backported" kernel */

#if defined(BIO_RW_SYNC)
/* see upstream commits
 * 213d9417fec62ef4c3675621b9364a667954d4dd,
 * 93dbb393503d53cd226e5e1f0088fe8f4dbaa2b8
 * later, the defines even became an enum ;-) */
#define DRBD_REQ_SYNC		(1UL << BIO_RW_SYNC)
#define DRBD_REQ_UNPLUG		(1UL << BIO_RW_SYNC)
#else
/* cannot test on defined(BIO_RW_SYNCIO), it may be an enum */
#define DRBD_REQ_SYNC		(1UL << BIO_RW_SYNCIO)
#define DRBD_REQ_UNPLUG		(1UL << BIO_RW_UNPLUG)
#endif

#define DRBD_REQ_FLUSH		(1UL << BIO_RW_BARRIER)
/* REQ_FUA has been around for a longer time,
 * without a direct equivalent in bi_rw. */
#define DRBD_REQ_FUA		(1UL << BIO_RW_BARRIER)
#define DRBD_REQ_HARDBARRIER	(1UL << BIO_RW_BARRIER)

/* we don't support DISCARDS yet, anyways.
 * cannot test on defined(BIO_RW_DISCARD), it may be an enum */
#define DRBD_REQ_DISCARD	0
#endif

/* this results in:
	bi_rw   -> dp_flags

< 2.6.28
	SYNC	-> SYNC|UNPLUG
	BARRIER	-> FUA|FLUSH
	there is no DISCARD
2.6.28
	SYNC	-> SYNC|UNPLUG
	BARRIER	-> FUA|FLUSH
	DISCARD	-> DISCARD
2.6.29
	SYNCIO	-> SYNC
	UNPLUG	-> UNPLUG
	BARRIER	-> FUA|FLUSH
	DISCARD	-> DISCARD
2.6.36
	SYNC	-> SYNC
	UNPLUG	-> UNPLUG
	FUA	-> FUA
	FLUSH	-> FLUSH
	DISCARD	-> DISCARD
--------------------------------------
	dp_flags   -> bi_rw
< 2.6.28
	SYNC	-> SYNC (and unplug)
	UNPLUG	-> SYNC (and unplug)
	FUA	-> BARRIER
	FLUSH	-> BARRIER
	there is no DISCARD,
	it will be silently ignored on the receiving side.
2.6.28
	SYNC	-> SYNC (and unplug)
	UNPLUG	-> SYNC (and unplug)
	FUA	-> BARRIER
	FLUSH	-> BARRIER
	DISCARD -> DISCARD
	(if that fails, we handle it like any other IO error)
2.6.29
	SYNC	-> SYNCIO
	UNPLUG	-> UNPLUG
	FUA	-> BARRIER
	FLUSH	-> BARRIER
	DISCARD -> DISCARD
2.6.36
	SYNC	-> SYNC
	UNPLUG	-> UNPLUG
	FUA	-> FUA
	FLUSH	-> FLUSH
	DISCARD	-> DISCARD

NOTE: DISCARDs likely need some work still.  We should actually never see
DISCARD requests, as our queue does not announce QUEUE_FLAG_DISCARD yet.
*/

#ifndef CONFIG_DYNAMIC_DEBUG
/* At least in 2.6.34 the function macro dynamic_dev_dbg() is broken when compiling
   without CONFIG_DYNAMIC_DEBUG. It has 'format' in the argument list, it references
   to 'fmt' in its body. */
#ifdef dynamic_dev_dbg
#undef dynamic_dev_dbg
#define dynamic_dev_dbg(dev, fmt, ...)                               \
        do { if (0) dev_printk(KERN_DEBUG, dev, fmt, ##__VA_ARGS__); } while (0)
#endif
#endif

#ifndef min_not_zero
#define min_not_zero(x, y) ({			\
	typeof(x) __x = (x);			\
	typeof(y) __y = (y);			\
	__x == 0 ? __y : ((__y == 0) ? __x : min(__x, __y)); })
#endif

/* Introduced with 2.6.26. See include/linux/jiffies.h */
#ifndef time_is_before_eq_jiffies
#define time_is_before_jiffies(a) time_after(jiffies, a)
#define time_is_after_jiffies(a) time_before(jiffies, a)
#define time_is_before_eq_jiffies(a) time_after_eq(jiffies, a)
#define time_is_after_eq_jiffies(a) time_before_eq(jiffies, a)
#endif

#ifndef time_in_range
#define time_in_range(a,b,c) \
	(time_after_eq(a,b) && \
	 time_before_eq(a,c))
#endif

#ifdef COMPAT_BIO_SPLIT_HAS_BIO_SPLIT_POOL_PARAMETER
#define bio_split(bi, first_sectors) bio_split(bi, bio_split_pool, first_sectors)
#endif

#ifndef COMPAT_HAVE_BIOSET_CREATE_FRONT_PAD
/* see comments in compat/tests/have_bioset_create_front_pad.c */
#ifdef COMPAT_BIOSET_CREATE_HAS_THREE_PARAMETERS
#define bioset_create(pool_size, front_pad)	bioset_create(pool_size, pool_size, 1)
#else
#define bioset_create(pool_size, front_pad)	bioset_create(pool_size, 1)
#endif
#endif


#if !(defined(COMPAT_HAVE_RB_AUGMENT_FUNCTIONS) && \
      defined(AUGMENTED_RBTREE_SYMBOLS_EXPORTED))

/*
 * Make sure the replacements for the augmented rbtree helper functions do not
 * clash with functions the kernel implements but does not export.
 */
#define rb_augment_f drbd_rb_augment_f
#define rb_augment_path drbd_rb_augment_path
#define rb_augment_insert drbd_rb_augment_insert
#define rb_augment_erase_begin drbd_rb_augment_erase_begin
#define rb_augment_erase_end drbd_rb_augment_erase_end

typedef void (*rb_augment_f)(struct rb_node *node, void *data);

static inline void rb_augment_path(struct rb_node *node, rb_augment_f func, void *data)
{
	struct rb_node *parent;

up:
	func(node, data);
	parent = rb_parent(node);
	if (!parent)
		return;

	if (node == parent->rb_left && parent->rb_right)
		func(parent->rb_right, data);
	else if (parent->rb_left)
		func(parent->rb_left, data);

	node = parent;
	goto up;
}

/*
 * after inserting @node into the tree, update the tree to account for
 * both the new entry and any damage done by rebalance
 */
static inline void rb_augment_insert(struct rb_node *node, rb_augment_f func, void *data)
{
	if (node->rb_left)
		node = node->rb_left;
	else if (node->rb_right)
		node = node->rb_right;

	rb_augment_path(node, func, data);
}

/*
 * before removing the node, find the deepest node on the rebalance path
 * that will still be there after @node gets removed
 */
static inline struct rb_node *rb_augment_erase_begin(struct rb_node *node)
{
	struct rb_node *deepest;

	if (!node->rb_right && !node->rb_left)
		deepest = rb_parent(node);
	else if (!node->rb_right)
		deepest = node->rb_left;
	else if (!node->rb_left)
		deepest = node->rb_right;
	else {
		deepest = rb_next(node);
		if (deepest->rb_right)
			deepest = deepest->rb_right;
		else if (rb_parent(deepest) != node)
			deepest = rb_parent(deepest);
	}

	return deepest;
}

/*
 * after removal, update the tree to account for the removed entry
 * and any rebalance damage.
 */
static inline void rb_augment_erase_end(struct rb_node *node, rb_augment_f func, void *data)
{
	if (node)
		rb_augment_path(node, func, data);
}
#endif

/*
 * In commit c4945b9e (v2.6.39-rc1), the little-endian bit operations have been
 * renamed to be less weird.
 */
#ifndef COMPAT_HAVE_FIND_NEXT_ZERO_BIT_LE
#define find_next_zero_bit_le(addr, size, offset) \
	generic_find_next_zero_le_bit(addr, size, offset)
#define find_next_bit_le(addr, size, offset) \
	generic_find_next_le_bit(addr, size, offset)
#define test_bit_le(nr, addr) \
	generic_test_le_bit(nr, addr)
#define __test_and_set_bit_le(nr, addr) \
	generic___test_and_set_le_bit(nr, addr)
#define __test_and_clear_bit_le(nr, addr) \
	generic___test_and_clear_le_bit(nr, addr)
#endif

#ifndef IDR_GET_NEXT_EXPORTED
/* Body in compat/idr.c */
extern void *idr_get_next(struct idr *idp, int *nextidp);
#endif

/* #ifndef COMPAT_HAVE_LIST_ENTRY_RCU */
#ifndef list_entry_rcu
#ifndef rcu_dereference_raw
/* see c26d34a rcu: Add lockdep-enabled variants of rcu_dereference() */
#define rcu_dereference_raw(p) rcu_dereference(p)
#endif
#define list_entry_rcu(ptr, type, member) \
	({typeof (*ptr) *__ptr = (typeof (*ptr) __force *)ptr; \
	 container_of((typeof(ptr))rcu_dereference_raw(__ptr), type, member); \
	})
#endif

/*
 * Introduced in 930631ed (v2.6.19-rc1).
 */
#ifndef DIV_ROUND_UP
#define DIV_ROUND_UP(n,d) (((n) + (d) - 1) / (d))
#endif

/*
 * IS_ALIGNED() was added to <linux/kernel.h> in mainline commit 0c0e6195 (and
 * improved in f10db627); 2.6.24-rc1.
 */
#ifndef IS_ALIGNED
#define IS_ALIGNED(x, a) (((x) & ((typeof(x))(a) - 1)) == 0)
#endif

/*
 * NLA_TYPE_MASK and nla_type() were added to <linux/netlink.h> in mainline
 * commit 8f4c1f9b; v2.6.24-rc1.  Before that, none of the nlattr->nla_type
 * flags had a special meaning.
 */

#ifndef NLA_TYPE_MASK
#define NLA_TYPE_MASK ~0

static inline int nla_type(const struct nlattr *nla)
{
	return nla->nla_type & NLA_TYPE_MASK;
}

#endif

/*
 * nlmsg_hdr was added to <linux/netlink.h> in mainline commit b529ccf2
 * (v2.6.22-rc1).
 */

#ifndef COMPAT_HAVE_NLMSG_HDR
static inline struct nlmsghdr *nlmsg_hdr(const struct sk_buff *skb)
{
	return (struct nlmsghdr *)skb->data;
}
#endif

/*
 * genlmsg_reply() was added to <net/genetlink.h> in mainline commit 81878d27
 * (v2.6.20-rc2).
 */

#ifndef COMPAT_HAVE_GENLMSG_REPLY
#include <net/genetlink.h>

static inline int genlmsg_reply(struct sk_buff *skb, struct genl_info *info)
{
	return genlmsg_unicast(skb, info->snd_pid);
}
#endif

/*
 * genlmsg_msg_size() and genlmsg_total_size() were added to <net/genetlink.h>
 * in mainline commit 17db952c (v2.6.19-rc1).
 */

#ifndef COMPAT_HAVE_GENLMSG_MSG_SIZE
#include <linux/netlink.h>
#include <linux/genetlink.h>

static inline int genlmsg_msg_size(int payload)
{
	return GENL_HDRLEN + payload;
}

static inline int genlmsg_total_size(int payload)
{
	return NLMSG_ALIGN(genlmsg_msg_size(payload));
}
#endif

/*
 * genlmsg_new() was added to <net/genetlink.h> in mainline commit 3dabc715
 * (v2.6.20-rc2).
 */

#ifndef COMPAT_HAVE_GENLMSG_NEW
#include <net/genetlink.h>

static inline struct sk_buff *genlmsg_new(size_t payload, gfp_t flags)
{
	return nlmsg_new(genlmsg_total_size(payload), flags);
}
#endif

/*
 * genlmsg_put() was introduced in mainline commit 482a8524 (v2.6.15-rc1) and
 * changed in 17c157c8 (v2.6.20-rc2).  genlmsg_put_reply() was introduced in
 * 17c157c8.  We replace the compat_genlmsg_put() from 482a8524.
 */

#ifndef COMPAT_HAVE_GENLMSG_PUT_REPLY
#include <net/genetlink.h>

static inline void *compat_genlmsg_put(struct sk_buff *skb, u32 pid, u32 seq,
				       struct genl_family *family, int flags,
				       u8 cmd)
{
	struct nlmsghdr *nlh;
	struct genlmsghdr *hdr;

	nlh = nlmsg_put(skb, pid, seq, family->id, GENL_HDRLEN +
			family->hdrsize, flags);
	if (nlh == NULL)
		return NULL;

	hdr = nlmsg_data(nlh);
	hdr->cmd = cmd;
	hdr->version = family->version;
	hdr->reserved = 0;

	return (char *) hdr + GENL_HDRLEN;
}

#define genlmsg_put compat_genlmsg_put

static inline void *genlmsg_put_reply(struct sk_buff *skb,
                                      struct genl_info *info,
                                      struct genl_family *family,
                                      int flags, u8 cmd)
{
	return genlmsg_put(skb, info->snd_pid, info->snd_seq, family,
			   flags, cmd);
}
#endif

/*
 * compat_genlmsg_multicast() got a gfp_t parameter in mainline commit d387f6ad
 * (v2.6.19-rc1).
 */

#ifdef COMPAT_NEED_GENLMSG_MULTICAST_WRAPPER
#include <net/genetlink.h>

static inline int compat_genlmsg_multicast(struct sk_buff *skb, u32 pid,
					   unsigned int group, gfp_t flags)
{
	return genlmsg_multicast(skb, pid, group);
}

#define genlmsg_multicast compat_genlmsg_multicast

#endif

/*
 * Dynamic generic netlink multicast groups were introduced in mainline commit
 * 2dbba6f7 (v2.6.23-rc1).  Before that, netlink had a fixed number of 32
 * multicast groups.  Use an arbitrary hard-coded group number for that case.
 */

#ifndef COMPAT_HAVE_CTRL_ATTR_MCAST_GROUPS

struct genl_multicast_group {
	struct genl_family	*family;	/* private */
        struct list_head	list;		/* private */
        char			name[GENL_NAMSIZ];
	u32			id;
};

static inline int genl_register_mc_group(struct genl_family *family,
					 struct genl_multicast_group *grp)
{
	grp->id = 1;
	return 0;
}

static inline void genl_unregister_mc_group(struct genl_family *family,
					    struct genl_multicast_group *grp)
{
}

#endif

/* pr_warning was introduced with 2.6.37 (commit 968ab183)
 */
#ifndef pr_fmt
#define pr_fmt(fmt) fmt
#endif

#ifndef pr_warning
#define pr_warning(fmt, ...) \
        printk(KERN_WARNING pr_fmt(fmt), ##__VA_ARGS__)
#endif

/*
 * kref_sub() was introduced in mainline commit ecf7ace9 (v2.6.38-rc1).
 */
#ifndef COMPAT_HAVE_KREF_SUB
static inline void kref_sub(struct kref *kref, unsigned int count,
			    void (*release) (struct kref *kref))
{
	while (count--)
		kref_put(kref, release);
}
#endif

/*
 * list_for_each_entry_continue_rcu() was introduced in mainline commit
 * 254245d2 (v2.6.33-rc1).
 */
#ifndef list_for_each_entry_continue_rcu
#define list_for_each_entry_continue_rcu(pos, head, member)             \
	for (pos = list_entry_rcu(pos->member.next, typeof(*pos), member); \
	     &pos->member != (head);    \
	     pos = list_entry_rcu(pos->member.next, typeof(*pos), member))

#endif

#ifndef COMPAT_HAVE_IS_ERR_OR_NULL
static inline long __must_check IS_ERR_OR_NULL(const void *ptr)
{
	return !ptr || IS_ERR_VALUE((unsigned long)ptr);
}
#endif

<<<<<<< HEAD
=======
#ifndef ULLONG_MAX
/* introduced in 2.6.18 */
#define ULLONG_MAX (~0ULL)
#endif

#ifndef SK_CAN_REUSE
/* This constant was introduced by Pavel Emelyanov <xemul@parallels.com> on
   Thu Apr 19 03:39:36 2012 +0000. Before the release of linux-3.5
   commit 4a17fd52 sock: Introduce named constants for sk_reuse */
#define SK_CAN_REUSE   1
#endif

>>>>>>> 58b4da2b
#endif<|MERGE_RESOLUTION|>--- conflicted
+++ resolved
@@ -1168,13 +1168,6 @@
 }
 #endif
 
-<<<<<<< HEAD
-=======
-#ifndef ULLONG_MAX
-/* introduced in 2.6.18 */
-#define ULLONG_MAX (~0ULL)
-#endif
-
 #ifndef SK_CAN_REUSE
 /* This constant was introduced by Pavel Emelyanov <xemul@parallels.com> on
    Thu Apr 19 03:39:36 2012 +0000. Before the release of linux-3.5
@@ -1182,5 +1175,4 @@
 #define SK_CAN_REUSE   1
 #endif
 
->>>>>>> 58b4da2b
 #endif