#include <linux/ctype.h>

#include <linux/version.h>
#if LINUX_VERSION_CODE < KERNEL_VERSION(2,6,0)
# error "use a 2.6 kernel, please"
#endif


/* struct page has a union in 2.6.15 ...
 * an anonymous union and struct since 2.6.16
 * or in fc5 "2.6.15" */
#include <linux/mm.h>
#ifndef page_private
# define page_private(page)		((page)->private)
# define set_page_private(page, v)	((page)->private = (v))
#endif

/* see get_sb_bdev and bd_claim */
extern char *drbd_sec_holder;

static inline sector_t drbd_get_hardsect(struct block_device *bdev)
{
	return bdev->bd_disk->queue->hardsect_size;
}

/* Returns the number of 512 byte sectors of the device */
static inline sector_t drbd_get_capacity(struct block_device *bdev)
{
	/* return bdev ? get_capacity(bdev->bd_disk) : 0; */
	return bdev ? bdev->bd_inode->i_size >> 9 : 0;
}

/* sets the number of 512 byte sectors of our virtual device */
static inline void drbd_set_my_capacity(struct drbd_conf *mdev,
					sector_t size)
{
	/* set_capacity(mdev->this_bdev->bd_disk, size); */
	set_capacity(mdev->vdisk, size);
	mdev->this_bdev->bd_inode->i_size = (loff_t)size << 9;
}

#define drbd_bio_uptodate(bio) bio_flagged(bio, BIO_UPTODATE)

static inline int drbd_bio_has_active_page(struct bio *bio)
{
	struct bio_vec *bvec;
	int i;

	__bio_for_each_segment(bvec, bio, i, 0) {
		if (page_count(bvec->bv_page) > 1)
			return 1;
	}

	return 0;
}

#if LINUX_VERSION_CODE < KERNEL_VERSION(2,6,24)
/* Before Linux-2.6.24 bie_endio() had the size of the bio as second argument.
   See 6712ecf8f648118c3363c142196418f89a510b90 */
#define bio_endio(B,E) bio_endio(B, (B)->bi_size, E)
#define BIO_ENDIO_TYPE int
#define BIO_ENDIO_ARGS(b,e) (b, unsigned int bytes_done, e)
#define BIO_ENDIO_FN_START if (bio->bi_size) return 1
#define BIO_ENDIO_FN_RETURN return 0
#else
#define BIO_ENDIO_TYPE void
#define BIO_ENDIO_ARGS(b,e) (b,e)
<<<<<<< HEAD
#define BIO_ENDIO_FN_START while(0) {}
#define BIO_ENDIO_FN_RETURN return
#endif

// bi_end_io handlers
=======
#define BIO_ENDIO_FN_START do {} while (0)
#define BIO_ENDIO_FN_RETURN return
#endif

/* bi_end_io handlers */
>>>>>>> 9c3c6799
extern BIO_ENDIO_TYPE drbd_md_io_complete BIO_ENDIO_ARGS(struct bio *bio, int error);
extern BIO_ENDIO_TYPE drbd_endio_read_sec BIO_ENDIO_ARGS(struct bio *bio, int error);
extern BIO_ENDIO_TYPE drbd_endio_write_sec BIO_ENDIO_ARGS(struct bio *bio, int error);
extern BIO_ENDIO_TYPE drbd_endio_pri BIO_ENDIO_ARGS(struct bio *bio, int error);

#if LINUX_VERSION_CODE < KERNEL_VERSION(2,6,23)
/* Before 2.6.23 (with 20c2df83d25c6a95affe6157a4c9cac4cf5ffaac) kmem_cache_create had a
   ctor and a dtor */
#define kmem_cache_create(N,S,A,F,C) kmem_cache_create(N,S,A,F,C,NULL)
#endif
<<<<<<< HEAD

#if LINUX_VERSION_CODE < KERNEL_VERSION(2,6,24)
static inline void sg_set_page(struct scatterlist *sg, struct page *page,
			       unsigned int len, unsigned int offset)
{
	sg->page   = page;
	sg->offset = offset;
	sg->length = len;
}

#define sg_init_table(S,N) ({})

#ifdef NEED_SG_SET_BUF
static inline void sg_set_buf(struct scatterlist *sg, const void *buf,
			      unsigned int buflen)
{
	sg_set_page(sg, virt_to_page(buf), buflen, offset_in_page(buf));
}
#endif

#endif
=======
>>>>>>> 9c3c6799

#if LINUX_VERSION_CODE > KERNEL_VERSION(2,6,26)
# undef HAVE_bvec_merge_data
# define HAVE_bvec_merge_data 1
#endif

#if LINUX_VERSION_CODE < KERNEL_VERSION(2,6,24)
static inline void sg_set_page(struct scatterlist *sg, struct page *page,
			       unsigned int len, unsigned int offset)
{
	sg->page   = page;
	sg->offset = offset;
	sg->length = len;
}

#define sg_init_table(S,N) ({})

#ifdef NEED_SG_SET_BUF
static inline void sg_set_buf(struct scatterlist *sg, const void *buf,
			      unsigned int buflen)
{
	sg_set_page(sg, virt_to_page(buf), buflen, offset_in_page(buf));
}
#endif

#endif

/*
 * used to submit our private bio
 */
static inline void drbd_generic_make_request(struct drbd_conf *mdev,
					     int fault_type, struct bio *bio)
{
	__release(local);
	if (!bio->bi_bdev) {
		printk(KERN_ERR "drbd%d: drbd_generic_make_request: "
				"bio->bi_bdev == NULL\n",
		       mdev_to_minor(mdev));
		dump_stack();
		bio_endio(bio, -ENODEV);
		return;
	}

	if (FAULT_ACTIVE(mdev, fault_type))
		bio_endio(bio, -EIO);
	else
		generic_make_request(bio);
}

static inline void drbd_plug_device(struct drbd_conf *mdev)
{
	struct request_queue *q;
	q = bdev_get_queue(mdev->this_bdev);

	spin_lock_irq(q->queue_lock);

/* XXX the check on !blk_queue_plugged is redundant,
 * implicitly checked in blk_plug_device */

	if (!blk_queue_plugged(q)) {
		blk_plug_device(q);
		del_timer(&q->unplug_timer);
		/* unplugging should not happen automatically... */
	}
	spin_unlock_irq(q->queue_lock);
}

#ifdef DEFINE_SOCK_CREATE_KERN
#define sock_create_kern sock_create
#endif

#ifdef USE_KMEM_CACHE_S
#define kmem_cache kmem_cache_s
#endif

#if LINUX_VERSION_CODE < KERNEL_VERSION(2,6,23)
static inline void drbd_unregister_blkdev(unsigned int major, const char *name)
{
	int ret = unregister_blkdev(major, name);
	if (ret)
		printk(KERN_ERR "drbd: unregister of device failed\n");
}
#else
#define drbd_unregister_blkdev unregister_blkdev
#endif

#ifdef NEED_BACKPORT_OF_ATOMIC_ADD

#if defined(__x86_64__)

static __inline__ int atomic_add_return(int i, atomic_t *v)
{
	int __i = i;
	__asm__ __volatile__(
		LOCK_PREFIX "xaddl %0, %1;"
		:"=r"(i)
		:"m"(v->counter), "0"(i));
	return i + __i;
}

static __inline__ int atomic_sub_return(int i, atomic_t *v)
{
<<<<<<< HEAD
	return atomic_add_return(-i,v);
=======
	return atomic_add_return(-i, v);
>>>>>>> 9c3c6799
}

#define atomic_inc_return(v)  (atomic_add_return(1,v))
#define atomic_dec_return(v)  (atomic_sub_return(1,v))

#elif defined(__i386__) || defined(__arch_um__)

static __inline__ int atomic_add_return(int i, atomic_t *v)
{
	int __i;
#ifdef CONFIG_M386
	unsigned long flags;
	if(unlikely(boot_cpu_data.x86==3))
		goto no_xadd;
#endif
	/* Modern 486+ processor */
	__i = i;
	__asm__ __volatile__(
		LOCK_PREFIX "xaddl %0, %1;"
		:"=r"(i)
		:"m"(v->counter), "0"(i));
	return i + __i;

#ifdef CONFIG_M386
no_xadd: /* Legacy 386 processor */
	local_irq_save(flags);
	__i = atomic_read(v);
	atomic_set(v, i + __i);
	local_irq_restore(flags);
	return i + __i;
#endif
}

static __inline__ int atomic_sub_return(int i, atomic_t *v)
{
<<<<<<< HEAD
	return atomic_add_return(-i,v);
=======
	return atomic_add_return(-i, v);
>>>>>>> 9c3c6799
}

#define atomic_inc_return(v)  (atomic_add_return(1,v))
#define atomic_dec_return(v)  (atomic_sub_return(1,v))

#else
# error "You need to copy/past atomic_inc_return()/atomic_dec_return() here"
# error "for your architecture. (Hint: Kernels after 2.6.10 have those"
# error "by default! Using a later kernel might be less effort!)"
#endif

#endif

#if !defined(CRYPTO_ALG_ASYNC)
/* With Linux-2.6.19 the crypto API changed! */
/* This is not a generic backport of the new api, it just implements
   the corner case of "hmac(xxx)".  */

#define CRYPTO_ALG_ASYNC 4711
#define CRYPTO_ALG_TYPE_HASH CRYPTO_ALG_TYPE_DIGEST

struct crypto_hash {
	struct crypto_tfm *base;
	const u8 *key;
	int keylen;
};

struct hash_desc {
	struct crypto_hash *tfm;
	u32 flags;
};

static inline struct crypto_hash *
crypto_alloc_hash(char *alg_name, u32 type, u32 mask)
{
	struct crypto_hash *ch;
	char *closing_bracket;

<<<<<<< HEAD
	// "hmac(xxx)" is in alg_name we need that xxx.
	closing_bracket = strchr(alg_name,')');
	if(!closing_bracket) {
		ch = kmalloc(sizeof(struct crypto_hash),GFP_KERNEL);
		if(!ch) return ERR_PTR(-ENOMEM);
		ch->base = crypto_alloc_tfm(alg_name, 0);
		if (ch->base == NULL) {
			kfree(ch);
			return ERR_PTR(-ENOMEM);
		}
		return ch;
	}
	if(closing_bracket-alg_name < 6) return ERR_PTR(-ENOENT);

	ch = kmalloc(sizeof(struct crypto_hash),GFP_KERNEL);
	if(!ch) return ERR_PTR(-ENOMEM);
=======
	/* "hmac(xxx)" is in alg_name we need that xxx. */
	closing_bracket = strchr(alg_name, ')');
	if (!closing_bracket)
		return ERR_PTR(-ENOENT);
	if (closing_bracket-alg_name < 6)
		return ERR_PTR(-ENOENT);

	ch = kmalloc(sizeof(struct crypto_hash), GFP_KERNEL);
	if (!ch)
		return ERR_PTR(-ENOMEM);
>>>>>>> 9c3c6799

	*closing_bracket = 0;
	ch->base = crypto_alloc_tfm(alg_name + 5, 0);
	*closing_bracket = ')';

	if (ch->base == NULL) {
		kfree(ch);
		return ERR_PTR(-ENOMEM);
	}

	return ch;
}

static inline int
crypto_hash_setkey(struct crypto_hash *hash, const u8 *key, unsigned int keylen)
{
	hash->key = key;
	hash->keylen = keylen;

	return 0;
}

static inline int
crypto_hash_digest(struct hash_desc *desc, struct scatterlist *sg,
		   unsigned int nbytes, u8 *out)
{

	crypto_hmac(desc->tfm->base, (u8 *)desc->tfm->key,
		    &desc->tfm->keylen, sg, 1 /* ! */ , out);
	/* ! this is not generic. Would need to convert nbytes -> nsg */

	return 0;
}

static inline void crypto_free_hash(struct crypto_hash *tfm)
{
<<<<<<< HEAD
	if (!tfm) return;
	crypto_free_tfm(tfm->base); 
=======
	if (!tfm)
		return;
	crypto_free_tfm(tfm->base);
>>>>>>> 9c3c6799
	kfree(tfm);
}

static inline unsigned int crypto_hash_digestsize(struct crypto_hash *tfm)
{
	return crypto_tfm_alg_digestsize(tfm->base);
}

static inline struct crypto_tfm *crypto_hash_tfm(struct crypto_hash *tfm)
{
	return tfm->base;
<<<<<<< HEAD
}

static inline int crypto_hash_init(struct hash_desc *desc)
{
	crypto_digest_init(desc->tfm->base);
	return 0;
}

static inline int crypto_hash_update(struct hash_desc *desc,
				     struct scatterlist *sg,
				     unsigned int nbytes)
{
	crypto_digest_update(desc->tfm->base,sg,1 /* ! */ );
	/* ! this is not generic. Would need to convert nbytes -> nsg */

	return 0;
}

static inline int crypto_hash_final(struct hash_desc *desc, u8 *out)
{
	crypto_digest_final(desc->tfm->base, out);
	return 0;
=======
>>>>>>> 9c3c6799
}

#endif

#ifdef NEED_BACKPORT_OF_KZALLOC
static inline void *kzalloc(size_t size, int flags)
{
	void *rv = kmalloc(size, flags);
	if (rv)
		memset(rv, 0, size);

	return rv;
}
#endif


#if LINUX_VERSION_CODE < KERNEL_VERSION(2,6,19)
#define __bitmap_parse(BUF, BUFLEN, ISUSR, MASKP, NMASK) \
	backport_bitmap_parse(BUF, BUFLEN, ISUSR, MASKP, NMASK)

#define CHUNKSZ                         32
#define nbits_to_hold_value(val)        fls(val)
#define unhex(c)                        (isdigit(c) ? (c - '0') : (toupper(c) - 'A' + 10))

static inline int backport_bitmap_parse(const char *buf, unsigned int buflen,
		int is_user, unsigned long *maskp,
		int nmaskbits)
{
	int c, old_c, totaldigits, ndigits, nchunks, nbits;
	u32 chunk;
	const char __user *ubuf = buf;

	bitmap_zero(maskp, nmaskbits);

	nchunks = nbits = totaldigits = c = 0;
	do {
		chunk = ndigits = 0;

		/* Get the next chunk of the bitmap */
		while (buflen) {
			old_c = c;
			if (is_user) {
				if (__get_user(c, ubuf++))
					return -EFAULT;
			}
			else
				c = *buf++;
			buflen--;
			if (isspace(c))
				continue;

			/*
			 * If the last character was a space and the current
			 * character isn't '\0', we've got embedded whitespace.
			 * This is a no-no, so throw an error.
			 */
			if (totaldigits && c && isspace(old_c))
				return -EINVAL;

			/* A '\0' or a ',' signal the end of the chunk */
			if (c == '\0' || c == ',')
				break;

			if (!isxdigit(c))
				return -EINVAL;

			/*
			 * Make sure there are at least 4 free bits in 'chunk'.
			 * If not, this hexdigit will overflow 'chunk', so
			 * throw an error.
			 */
			if (chunk & ~((1UL << (CHUNKSZ - 4)) - 1))
				return -EOVERFLOW;

			chunk = (chunk << 4) | unhex(c);
			ndigits++; totaldigits++;
		}
		if (ndigits == 0)
			return -EINVAL;
		if (nchunks == 0 && chunk == 0)
			continue;

		bitmap_shift_left(maskp, maskp, CHUNKSZ, nmaskbits);
		*maskp |= chunk;
		nchunks++;
		nbits += (nchunks == 1) ? nbits_to_hold_value(chunk) : CHUNKSZ;
		if (nbits > nmaskbits)
			return -EOVERFLOW;
	} while (buflen && c == ',');

	return 0;
}
#endif

#ifndef __CHECKER__
# undef __cond_lock
# define __cond_lock(x,c) (c)
#endif

#ifndef KERNEL_HAS_GFP_T
#define KERNEL_HAS_GFP_T
typedef unsigned gfp_t;
#endif<|MERGE_RESOLUTION|>--- conflicted
+++ resolved
@@ -65,19 +65,11 @@
 #else
 #define BIO_ENDIO_TYPE void
 #define BIO_ENDIO_ARGS(b,e) (b,e)
-<<<<<<< HEAD
-#define BIO_ENDIO_FN_START while(0) {}
-#define BIO_ENDIO_FN_RETURN return
-#endif
-
-// bi_end_io handlers
-=======
 #define BIO_ENDIO_FN_START do {} while (0)
 #define BIO_ENDIO_FN_RETURN return
 #endif
 
 /* bi_end_io handlers */
->>>>>>> 9c3c6799
 extern BIO_ENDIO_TYPE drbd_md_io_complete BIO_ENDIO_ARGS(struct bio *bio, int error);
 extern BIO_ENDIO_TYPE drbd_endio_read_sec BIO_ENDIO_ARGS(struct bio *bio, int error);
 extern BIO_ENDIO_TYPE drbd_endio_write_sec BIO_ENDIO_ARGS(struct bio *bio, int error);
@@ -88,30 +80,6 @@
    ctor and a dtor */
 #define kmem_cache_create(N,S,A,F,C) kmem_cache_create(N,S,A,F,C,NULL)
 #endif
-<<<<<<< HEAD
-
-#if LINUX_VERSION_CODE < KERNEL_VERSION(2,6,24)
-static inline void sg_set_page(struct scatterlist *sg, struct page *page,
-			       unsigned int len, unsigned int offset)
-{
-	sg->page   = page;
-	sg->offset = offset;
-	sg->length = len;
-}
-
-#define sg_init_table(S,N) ({})
-
-#ifdef NEED_SG_SET_BUF
-static inline void sg_set_buf(struct scatterlist *sg, const void *buf,
-			      unsigned int buflen)
-{
-	sg_set_page(sg, virt_to_page(buf), buflen, offset_in_page(buf));
-}
-#endif
-
-#endif
-=======
->>>>>>> 9c3c6799
 
 #if LINUX_VERSION_CODE > KERNEL_VERSION(2,6,26)
 # undef HAVE_bvec_merge_data
@@ -214,11 +182,7 @@
 
 static __inline__ int atomic_sub_return(int i, atomic_t *v)
 {
-<<<<<<< HEAD
-	return atomic_add_return(-i,v);
-=======
 	return atomic_add_return(-i, v);
->>>>>>> 9c3c6799
 }
 
 #define atomic_inc_return(v)  (atomic_add_return(1,v))
@@ -254,11 +218,7 @@
 
 static __inline__ int atomic_sub_return(int i, atomic_t *v)
 {
-<<<<<<< HEAD
-	return atomic_add_return(-i,v);
-=======
 	return atomic_add_return(-i, v);
->>>>>>> 9c3c6799
 }
 
 #define atomic_inc_return(v)  (atomic_add_return(1,v))
@@ -297,12 +257,12 @@
 	struct crypto_hash *ch;
 	char *closing_bracket;
 
-<<<<<<< HEAD
-	// "hmac(xxx)" is in alg_name we need that xxx.
-	closing_bracket = strchr(alg_name,')');
-	if(!closing_bracket) {
-		ch = kmalloc(sizeof(struct crypto_hash),GFP_KERNEL);
-		if(!ch) return ERR_PTR(-ENOMEM);
+	/* "hmac(xxx)" is in alg_name we need that xxx. */
+	closing_bracket = strchr(alg_name, ')');
+	if (!closing_bracket) {
+		ch = kmalloc(sizeof(struct crypto_hash), GFP_KERNEL);
+		if (!ch)
+			return ERR_PTR(-ENOMEM);
 		ch->base = crypto_alloc_tfm(alg_name, 0);
 		if (ch->base == NULL) {
 			kfree(ch);
@@ -312,20 +272,9 @@
 	}
 	if(closing_bracket-alg_name < 6) return ERR_PTR(-ENOENT);
 
-	ch = kmalloc(sizeof(struct crypto_hash),GFP_KERNEL);
-	if(!ch) return ERR_PTR(-ENOMEM);
-=======
-	/* "hmac(xxx)" is in alg_name we need that xxx. */
-	closing_bracket = strchr(alg_name, ')');
-	if (!closing_bracket)
-		return ERR_PTR(-ENOENT);
-	if (closing_bracket-alg_name < 6)
-		return ERR_PTR(-ENOENT);
-
 	ch = kmalloc(sizeof(struct crypto_hash), GFP_KERNEL);
 	if (!ch)
 		return ERR_PTR(-ENOMEM);
->>>>>>> 9c3c6799
 
 	*closing_bracket = 0;
 	ch->base = crypto_alloc_tfm(alg_name + 5, 0);
@@ -362,14 +311,9 @@
 
 static inline void crypto_free_hash(struct crypto_hash *tfm)
 {
-<<<<<<< HEAD
-	if (!tfm) return;
-	crypto_free_tfm(tfm->base); 
-=======
 	if (!tfm)
 		return;
 	crypto_free_tfm(tfm->base);
->>>>>>> 9c3c6799
 	kfree(tfm);
 }
 
@@ -381,7 +325,6 @@
 static inline struct crypto_tfm *crypto_hash_tfm(struct crypto_hash *tfm)
 {
 	return tfm->base;
-<<<<<<< HEAD
 }
 
 static inline int crypto_hash_init(struct hash_desc *desc)
@@ -404,8 +347,6 @@
 {
 	crypto_digest_final(desc->tfm->base, out);
 	return 0;
-=======
->>>>>>> 9c3c6799
 }
 
 #endif
