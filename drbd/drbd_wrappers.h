--- conflicted
+++ resolved
@@ -1226,28 +1226,6 @@
 # endif
 #endif
 
-
-<<<<<<< HEAD
-=======
-#ifndef BLKDEV_ISSUE_ZEROOUT_EXPORTED
-/* Was introduced with 2.6.34 */
-extern int blkdev_issue_zeroout(struct block_device *bdev, sector_t sector,
-				sector_t nr_sects, gfp_t gfp_mask);
-#else
-#ifdef COMPAT_BLKDEV_ISSUE_ZEROOUT_HAS_5_PARAMTERS
-/* ... but in 2.6.34 and 2.6.35 it had 5 parameters. Later only 4 */
-#define blkdev_issue_zeroout(BDEV, SS, NS, GFP) \
-	blkdev_issue_zeroout(BDEV, SS, NS, GFP, BLKDEV_IFL_WAIT)
-
-#endif
-#endif
-
-
-#ifndef COMPAT_HAVE_GENL_LOCK
-static inline void genl_lock(void)  { }
-static inline void genl_unlock(void)  { }
-#endif
-
 #ifndef COMPAT_HAVE_BLK_SET_STACKING_LIMITS
 static inline void blk_set_stacking_limits(struct queue_limits *lim)
 {
@@ -1257,5 +1235,4 @@
 }
 #endif
 
->>>>>>> bcd46e5c
 #endif