--- conflicted
+++ resolved
@@ -220,7 +220,6 @@
 		     mdev->state.conn == SyncTarget )
 			drbd_syncer_progress(mdev, seq);
 
-<<<<<<< HEAD
 		if ( mdev->state.conn == VerifyS ||
 		     mdev->state.conn == VerifyT ) {
 			seq_printf(seq,"\t%3d%%      %lu/%lu\n",
@@ -231,18 +230,10 @@
 		}
 
 #ifdef ENABLE_DYNAMIC_TRACE
-		if (proc_details >= 1) {
-			if (mdev->resync)
-				lc_printf_stats(seq, mdev->resync);
-
-			if (mdev->act_log)
-				lc_printf_stats(seq, mdev->act_log);
-=======
-		if (inc_local_if_state(mdev, Failed)) {
+		if (proc_details >= 1 && inc_local_if_state(mdev, Failed)) {
 			lc_printf_stats(seq, mdev->resync);
 			lc_printf_stats(seq, mdev->act_log);
 			dec_local(mdev);
->>>>>>> 351c07ad
 		}
 
 		if (proc_details >= 2) {
