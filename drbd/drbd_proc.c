/*
   drbd_proc.c

   This file is part of DRBD by Philipp Reisner and Lars Ellenberg.

   Copyright (C) 2001-2008, LINBIT Information Technologies GmbH.
   Copyright (C) 1999-2008, Philipp Reisner <philipp.reisner@linbit.com>.
   Copyright (C) 2002-2008, Lars Ellenberg <lars.ellenberg@linbit.com>.

   drbd is free software; you can redistribute it and/or modify
   it under the terms of the GNU General Public License as published by
   the Free Software Foundation; either version 2, or (at your option)
   any later version.

   drbd is distributed in the hope that it will be useful,
   but WITHOUT ANY WARRANTY; without even the implied warranty of
   MERCHANTABILITY or FITNESS FOR A PARTICULAR PURPOSE.  See the
   GNU General Public License for more details.

   You should have received a copy of the GNU General Public License
   along with drbd; see the file COPYING.  If not, write to
   the Free Software Foundation, 675 Mass Ave, Cambridge, MA 02139, USA.

 */

#include <linux/autoconf.h>
#include <linux/module.h>

#include <asm/uaccess.h>
#include <linux/fs.h>
#include <linux/file.h>
#include <linux/proc_fs.h>
#include <linux/seq_file.h>
#include <linux/drbd.h>
#include "drbd_int.h"

STATIC int drbd_proc_open(struct inode *inode, struct file *file);
STATIC int drbd_proc_release(struct inode *inode, struct file *file);


struct proc_dir_entry *drbd_proc;
const struct file_operations drbd_proc_fops = {
	.owner		= THIS_MODULE,
	.open		= drbd_proc_open,
	.read		= seq_read,
	.llseek		= seq_lseek,
	.release	= drbd_proc_release,
};

void seq_printf_with_thousands_grouping(struct seq_file *seq, long v)
{
	/* v is in kB/sec. We don't expect TiByte/sec yet. */
	if (unlikely(v >= 1000000)) {
		/* cool: > GiByte/s */
		seq_printf(seq, "%ld,", v / 1000000);
		v %= 1000000;
		seq_printf(seq, "%03ld,%03ld", v/1000, v % 1000);
	} else if (likely(v >= 1000))
		seq_printf(seq, "%ld,%03ld", v/1000, v % 1000);
	else
		seq_printf(seq, "%ld", v);
}

/*lge
 * progress bars shamelessly adapted from driver/md/md.c
 * output looks like
 *	[=====>..............] 33.5% (23456/123456)
 *	finish: 2:20:20 speed: 6,345 (6,456) K/sec
 */
STATIC void drbd_syncer_progress(struct drbd_conf *mdev, struct seq_file *seq)
{
	unsigned long db, dt, dbdt, rt, rs_left;
	unsigned int res;
	int i, x, y;
	int stalled = 0;

	drbd_get_syncer_progress(mdev, &rs_left, &res);

	x = res/50;
	y = 20-x;
	seq_printf(seq, "\t[");
	for (i = 1; i < x; i++)
		seq_printf(seq, "=");
	seq_printf(seq, ">");
	for (i = 0; i < y; i++)
		seq_printf(seq, ".");
	seq_printf(seq, "] ");

	if (mdev->state.conn == C_VERIFY_S || mdev->state.conn == C_VERIFY_T)
		seq_printf(seq, "verified:");
	else
		seq_printf(seq, "sync'ed:");
	seq_printf(seq, "%3u.%u%% ", res / 10, res % 10);

	/* if more than a few GB, display in MB */
	if (mdev->rs_total > (4UL << (30 - BM_BLOCK_SHIFT)))
		seq_printf(seq, "(%lu/%lu)M",
			    (unsigned long) Bit2KB(rs_left >> 10),
			    (unsigned long) Bit2KB(mdev->rs_total >> 10));
	else
		seq_printf(seq, "(%lu/%lu)K",
			    (unsigned long) Bit2KB(rs_left),
			    (unsigned long) Bit2KB(mdev->rs_total));

	seq_printf(seq, "\n\t");

	/* see drivers/md/md.c
	 * We do not want to overflow, so the order of operands and
	 * the * 100 / 100 trick are important. We do a +1 to be
	 * safe against division by zero. We only estimate anyway.
	 *
	 * dt: time from mark until now
	 * db: blocks written from mark until now
	 * rt: remaining time
	 */
	/* Rolling marks. last_mark+1 may just now be modified.  last_mark+2 is
	 * at least (DRBD_SYNC_MARKS-2)*DRBD_SYNC_MARK_STEP old, and has at
	 * least DRBD_SYNC_MARK_STEP time before it will be modified. */
	/* ------------------------ ~18s average ------------------------ */
	i = (mdev->rs_last_mark + 2) % DRBD_SYNC_MARKS;
	dt = (jiffies - mdev->rs_mark_time[i]) / HZ;
	if (dt > (DRBD_SYNC_MARK_STEP * DRBD_SYNC_MARKS))
		stalled = 1;

	if (!dt)
		dt++;
	db = mdev->rs_mark_left[i] - rs_left;
	rt = (dt * (rs_left / (db/100+1)))/100; /* seconds */

	seq_printf(seq, "finish: %lu:%02lu:%02lu",
		rt / 3600, (rt % 3600) / 60, rt % 60);

	dbdt = Bit2KB(db/dt);
	seq_printf(seq, " speed: ");
	seq_printf_with_thousands_grouping(seq, dbdt);
	seq_printf(seq, " (");
	/* ------------------------- ~3s average ------------------------ */
	if (proc_details >= 1) {
		/* this is what drbd_rs_should_slow_down() uses */
		i = (mdev->rs_last_mark + DRBD_SYNC_MARKS-1) % DRBD_SYNC_MARKS;
		dt = (jiffies - mdev->rs_mark_time[i]) / HZ;
		if (!dt)
			dt++;
		db = mdev->rs_mark_left[i] - rs_left;
		dbdt = Bit2KB(db/dt);
		seq_printf_with_thousands_grouping(seq, dbdt);
		seq_printf(seq, " -- ");
	}

	/* --------------------- long term average ---------------------- */
	/* mean speed since syncer started
	 * we do account for PausedSync periods */
	dt = (jiffies - mdev->rs_start - mdev->rs_paused) / HZ;
	if (dt == 0)
		dt = 1;
	db = mdev->rs_total - rs_left;
	dbdt = Bit2KB(db/dt);
	seq_printf_with_thousands_grouping(seq, dbdt);
	seq_printf(seq, ")");

	if (mdev->state.conn == C_SYNC_TARGET ||
	    mdev->state.conn == C_VERIFY_S) {
		seq_printf(seq, " want: ");
		seq_printf_with_thousands_grouping(seq, mdev->c_sync_rate);
	}
	seq_printf(seq, " K/sec%s\n", stalled ? " (stalled)" : "");

	if (proc_details >= 1) {
		/* 64 bit:
		 * we convert to sectors in the display below. */
		unsigned long bm_bits = drbd_bm_bits(mdev);
		unsigned long bit_pos;
		if (mdev->state.conn == C_VERIFY_S ||
		    mdev->state.conn == C_VERIFY_T)
			bit_pos = bm_bits - mdev->ov_left;
		else
			bit_pos = mdev->bm_resync_fo;
		/* Total sectors may be slightly off for oddly
		 * sized devices. So what. */
		seq_printf(seq,
			"\t%3d%% sector pos: %llu/%llu\n",
			(int)(bit_pos / (bm_bits/100+1)),
			(unsigned long long)bit_pos * BM_SECT_PER_BIT,
			(unsigned long long)bm_bits * BM_SECT_PER_BIT);
	}
}

STATIC void resync_dump_detail(struct seq_file *seq, struct lc_element *e)
{
	struct bm_extent *bme = lc_entry(e, struct bm_extent, lce);

	seq_printf(seq, "%5d %s %s\n", bme->rs_left,
		   bme->flags & BME_NO_WRITES ? "NO_WRITES" : "---------",
		   bme->flags & BME_LOCKED ? "LOCKED" : "------"
		   );
}

STATIC int drbd_seq_show(struct seq_file *seq, void *v)
{
	int i, prev_i = -1;
	const char *sn;
	struct drbd_conf *mdev;
	struct net_conf *nc;
	char wp;

	static char write_ordering_chars[] = {
		[WO_none] = 'n',
		[WO_drain_io] = 'd',
		[WO_bdev_flush] = 'f',
		[WO_bio_barrier] = 'b',
	};

	seq_printf(seq, "version: " REL_VERSION " (api:%d/proto:%d-%d)\n%s\n",
		   API_VERSION, PRO_VERSION_MIN, PRO_VERSION_MAX, drbd_buildtag());

	/*
	  cs .. connection state
	  ro .. node role (local/remote)
	  ds .. disk state (local/remote)
	     protocol
	     various flags
	  ns .. network send
	  nr .. network receive
	  dw .. disk write
	  dr .. disk read
	  al .. activity log write count
	  bm .. bitmap update write count
	  pe .. pending (waiting for ack or data reply)
	  ua .. unack'd (still need to send ack or data reply)
	  ap .. application requests accepted, but not yet completed
	  ep .. number of epochs currently "on the fly", P_BARRIER_ACK pending
	  wo .. write ordering mode currently in use
	 oos .. known out-of-sync kB
	*/

	rcu_read_lock();
	idr_for_each_entry(&minors, mdev, i) {
		if (prev_i != i - 1)
			seq_printf(seq, "\n");
		prev_i = i;

		sn = drbd_conn_str(mdev->state.conn);

		if (mdev->state.conn == C_STANDALONE &&
		    mdev->state.disk == D_DISKLESS &&
		    mdev->state.role == R_SECONDARY) {
			seq_printf(seq, "%2d: cs:Unconfigured\n", i);
		} else {
<<<<<<< HEAD
			nc = rcu_dereference(mdev->tconn->net_conf);
			wp = nc ? nc->wire_protocol - DRBD_PROT_A + 'A' : ' ';
=======
			/* reset mdev->congestion_reason */
			bdi_rw_congested(&mdev->rq_queue->backing_dev_info);

>>>>>>> 3ca4fa0e
			seq_printf(seq,
			   "%2d: cs:%s ro:%s/%s ds:%s/%s %c %c%c%c%c%c%c\n"
			   "    ns:%u nr:%u dw:%u dr:%u al:%u bm:%u "
			   "lo:%d pe:%d ua:%d ap:%d ep:%d wo:%c",
			   i, sn,
			   drbd_role_str(mdev->state.role),
			   drbd_role_str(mdev->state.peer),
			   drbd_disk_str(mdev->state.disk),
			   drbd_disk_str(mdev->state.pdsk),
			   wp,
			   drbd_suspended(mdev) ? 's' : 'r',
			   mdev->state.aftr_isp ? 'a' : '-',
			   mdev->state.peer_isp ? 'p' : '-',
			   mdev->state.user_isp ? 'u' : '-',
			   mdev->congestion_reason ?: '-',
			   test_bit(AL_SUSPENDED, &mdev->flags) ? 's' : '-',
			   mdev->send_cnt/2,
			   mdev->recv_cnt/2,
			   mdev->writ_cnt/2,
			   mdev->read_cnt/2,
			   mdev->al_writ_cnt,
			   mdev->bm_writ_cnt,
			   atomic_read(&mdev->local_cnt),
			   atomic_read(&mdev->ap_pending_cnt) +
			   atomic_read(&mdev->rs_pending_cnt),
			   atomic_read(&mdev->unacked_cnt),
			   atomic_read(&mdev->ap_bio_cnt),
			   mdev->tconn->epochs,
			   write_ordering_chars[mdev->tconn->write_ordering]
			);
			seq_printf(seq, " oos:%llu\n",
				   Bit2KB((unsigned long long)
					   drbd_bm_total_weight(mdev)));
		}
		if (mdev->state.conn == C_SYNC_SOURCE ||
		    mdev->state.conn == C_SYNC_TARGET ||
		    mdev->state.conn == C_VERIFY_S ||
		    mdev->state.conn == C_VERIFY_T)
			drbd_syncer_progress(mdev, seq);

		if (proc_details >= 1 && get_ldev_if_state(mdev, D_FAILED)) {
			lc_seq_printf_stats(seq, mdev->resync);
			lc_seq_printf_stats(seq, mdev->act_log);
			put_ldev(mdev);
		}

		if (proc_details >= 2) {
			if (mdev->resync) {
				lc_seq_dump_details(seq, mdev->resync, "rs_left",
					resync_dump_detail);
			}
		}
	}
	rcu_read_unlock();

	return 0;
}

STATIC int drbd_proc_open(struct inode *inode, struct file *file)
{
	if (try_module_get(THIS_MODULE))
		return single_open(file, drbd_seq_show, PDE(inode)->data);
	return -ENODEV;
}

STATIC int drbd_proc_release(struct inode *inode, struct file *file)
{
	module_put(THIS_MODULE);
	return single_release(inode, file);
}

/* PROC FS stuff end */<|MERGE_RESOLUTION|>--- conflicted
+++ resolved
@@ -246,14 +246,11 @@
 		    mdev->state.role == R_SECONDARY) {
 			seq_printf(seq, "%2d: cs:Unconfigured\n", i);
 		} else {
-<<<<<<< HEAD
+			/* reset mdev->congestion_reason */
+			bdi_rw_congested(&mdev->rq_queue->backing_dev_info);
+
 			nc = rcu_dereference(mdev->tconn->net_conf);
 			wp = nc ? nc->wire_protocol - DRBD_PROT_A + 'A' : ' ';
-=======
-			/* reset mdev->congestion_reason */
-			bdi_rw_congested(&mdev->rq_queue->backing_dev_info);
-
->>>>>>> 3ca4fa0e
 			seq_printf(seq,
 			   "%2d: cs:%s ro:%s/%s ds:%s/%s %c %c%c%c%c%c%c\n"
 			   "    ns:%u nr:%u dw:%u dr:%u al:%u bm:%u "
