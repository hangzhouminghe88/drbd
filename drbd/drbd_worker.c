--- conflicted
+++ resolved
@@ -64,18 +64,11 @@
  */
 void drbd_md_io_complete(struct bio *bio, int error)
 {
-<<<<<<< HEAD
+	struct drbd_md_io *md_io;
+
 	/* error parameter ignored:
 	 * drbd_md_sync_page_io explicitly tests bio_uptodate(bio); */
 
-	complete((struct completion *)bio->bi_private);
-=======
-	struct drbd_md_io *md_io;
-
-	BIO_ENDIO_FN_START;
-	/* error parameter ignored:
-	 * drbd_md_sync_page_io explicitly tests bio_uptodate(bio); */
-
 	md_io = (struct drbd_md_io *)bio->bi_private;
 
 	md_io->error = error;
@@ -83,8 +76,6 @@
 	dump_internal_bio("Md", md_io->mdev, bio, 1);
 
 	complete(&md_io->event);
-	BIO_ENDIO_FN_RETURN;
->>>>>>> 4eb23eb3
 }
 
 /* reads on behalf of the partner,
@@ -110,13 +101,9 @@
 
 	D_ASSERT(e->block_id != ID_VACANT);
 
-<<<<<<< HEAD
+	dump_internal_bio("Sec", mdev, bio, 1);
+
 	spin_lock_irqsave(&mdev->req_lock, flags);
-=======
-	dump_internal_bio("Sec", mdev, bio, 1);
-
-	spin_lock_irqsave(&mdev->req_lock,flags);
->>>>>>> 4eb23eb3
 	mdev->read_cnt += e->size >> 9;
 	list_del(&e->w.list);
 	if (list_empty(&mdev->read_ee)) wake_up(&mdev->ee_wait);
@@ -159,13 +146,9 @@
 
 	D_ASSERT(e->block_id != ID_VACANT);
 
-<<<<<<< HEAD
+	dump_internal_bio("Sec", mdev, bio, 1);
+
 	spin_lock_irqsave(&mdev->req_lock, flags);
-=======
-	dump_internal_bio("Sec", mdev, bio, 1);
-
-	spin_lock_irqsave(&mdev->req_lock,flags);
->>>>>>> 4eb23eb3
 	mdev->writ_cnt += e->size >> 9;
 	is_syncer_req = is_syncer_block_id(e->block_id);
 
