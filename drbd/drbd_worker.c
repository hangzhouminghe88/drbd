/*
-*- linux-c -*-
   drbd_worker.c
   Kernel module for 2.6.x Kernels

   This file is part of DRBD by Philipp Reisner and Lars Ellenberg.

   Copyright (C) 2001-2008, LINBIT Information Technologies GmbH.
   Copyright (C) 1999-2008, Philipp Reisner <philipp.reisner@linbit.com>.
   Copyright (C) 2002-2008, Lars Ellenberg <lars.ellenberg@linbit.com>.

   drbd is free software; you can redistribute it and/or modify
   it under the terms of the GNU General Public License as published by
   the Free Software Foundation; either version 2, or (at your option)
   any later version.

   drbd is distributed in the hope that it will be useful,
   but WITHOUT ANY WARRANTY; without even the implied warranty of
   MERCHANTABILITY or FITNESS FOR A PARTICULAR PURPOSE.  See the
   GNU General Public License for more details.

   You should have received a copy of the GNU General Public License
   along with drbd; see the file COPYING.  If not, write to
   the Free Software Foundation, 675 Mass Ave, Cambridge, MA 02139, USA.

 */

#include <linux/autoconf.h>
#include <linux/module.h>
#include <linux/version.h>

#include <linux/sched.h>
#include <linux/smp_lock.h>
#include <linux/wait.h>
#include <linux/mm.h>
#include <linux/drbd_config.h>
#include <linux/mm_inline.h>
#include <linux/slab.h>
#include <linux/random.h>
#ifdef HAVE_LINUX_SCATTERLIST_H
#include <linux/scatterlist.h>
#endif

#include <linux/drbd.h>
#include "drbd_int.h"
#include "drbd_req.h"

/* defined here:
   drbd_md_io_complete
   drbd_endio_write_sec
   drbd_endio_read_sec
   drbd_endio_pri

 * more endio handlers:
   atodb_endio in drbd_actlog.c
   drbd_bm_async_io_complete in drbd_bitmap.c

 * For all these callbacks, note the follwing:
 * The callbacks will be called in irq context by the IDE drivers,
 * and in Softirqs/Tasklets/BH context by the SCSI drivers.
 * Try to get the locking right :)
 *
 */

/* used for synchronous meta data and bitmap IO
 * submitted by drbd_md_sync_page_io()
 */
BIO_ENDIO_TYPE drbd_md_io_complete BIO_ENDIO_ARGS(struct bio *bio, int error)
{
	struct drbd_md_io *md_io;

	BIO_ENDIO_FN_START;

	/* error parameter ignored:
	 * drbd_md_sync_page_io explicitly tests bio_uptodate(bio); */

	md_io = (struct drbd_md_io *)bio->bi_private;

	md_io->error = error;

	dump_internal_bio("Md", md_io->mdev, bio, 1);

	complete(&md_io->event);

	BIO_ENDIO_FN_RETURN;
}

/* reads on behalf of the partner,
 * "submitted" by the receiver
 */
BIO_ENDIO_TYPE drbd_endio_read_sec BIO_ENDIO_ARGS(struct bio *bio, int error) __releases(local)
{
	unsigned long flags = 0;
	struct Tl_epoch_entry *e = NULL;
	struct drbd_conf *mdev;
	int uptodate = bio_flagged(bio, BIO_UPTODATE);

	e = bio->bi_private;
	mdev = e->mdev;

	BIO_ENDIO_FN_START;
	if (!error && !uptodate) {
		/* strange behaviour of some lower level drivers...
		 * fail the request by clearing the uptodate flag,
		 * but do not return any error?!
		 * do we want to drbd_WARN() on this? */
		error = -EIO;
	}

	D_ASSERT(e->block_id != ID_VACANT);

	dump_internal_bio("Sec", mdev, bio, 1);

	spin_lock_irqsave(&mdev->req_lock, flags);
	mdev->read_cnt += e->size >> 9;
	list_del(&e->w.list);
	if (list_empty(&mdev->read_ee)) wake_up(&mdev->ee_wait);
	spin_unlock_irqrestore(&mdev->req_lock, flags);

	drbd_chk_io_error(mdev, error, FALSE);
	drbd_queue_work(&mdev->data.work, &e->w);
	dec_local(mdev);

	MTRACE(TraceTypeEE, TraceLvlAll,
	       INFO("Moved EE (READ) to worker sec=%llus size=%u ee=%p\n",
		    (unsigned long long)e->sector, e->size, e);
	       );
	BIO_ENDIO_FN_RETURN;
}

/* writes on behalf of the partner, or resync writes,
 * "submitted" by the receiver.
 */
BIO_ENDIO_TYPE drbd_endio_write_sec BIO_ENDIO_ARGS(struct bio *bio, int error) __releases(local)
{
	unsigned long flags = 0;
	struct Tl_epoch_entry *e = NULL;
	struct drbd_conf *mdev;
	sector_t e_sector;
	int do_wake;
	int is_syncer_req;
	int do_al_complete_io;
	int uptodate = bio_flagged(bio, BIO_UPTODATE);

	e = bio->bi_private;
	mdev = e->mdev;

	BIO_ENDIO_FN_START;

	if (!error && !uptodate) {
		/* strange behaviour of some lower level drivers...
		 * fail the request by clearing the uptodate flag,
		 * but do not return any error?!
		 * do we want to drbd_WARN() on this? */
		error = -EIO;
	}

	/* error == -ENOTSUPP would be a better test, but due to device mapper... */
	if (error && e->flags & EE_IS_BARRIER) {
		spin_lock_irqsave(&mdev->req_lock, flags);
		list_del(&e->w.list);
		e->w.cb = w_e_reissue;
		__release(local); /* Actually happens in w_e_reissue. */
		spin_unlock_irqrestore(&mdev->req_lock, flags);
		drbd_queue_work(&mdev->data.work, &e->w);
		BIO_ENDIO_FN_RETURN;
	}

	D_ASSERT(e->block_id != ID_VACANT);

	dump_internal_bio("Sec", mdev, bio, 1);

	spin_lock_irqsave(&mdev->req_lock, flags);
	mdev->writ_cnt += e->size >> 9;
	is_syncer_req = is_syncer_block_id(e->block_id);

	/* after we moved e to done_ee,
	 * we may no longer access it,
	 * it may be freed/reused already!
	 * (as soon as we release the req_lock) */
	e_sector = e->sector;
	do_al_complete_io = e->flags & EE_CALL_AL_COMPLETE_IO;

	list_del(&e->w.list); /* has been on active_ee or sync_ee */
	list_add_tail(&e->w.list, &mdev->done_ee);

	MTRACE(TraceTypeEE, TraceLvlAll,
	       INFO("Moved EE (WRITE) to done_ee sec=%llus size=%u ee=%p\n",
		    (unsigned long long)e->sector, e->size, e);
	       );

	/* No hlist_del_init(&e->colision) here, we did not send the Ack yet,
	 * neither did we wake possibly waiting conflicting requests.
	 * done from "drbd_process_done_ee" within the appropriate w.cb
	 * (e_end_block/e_end_resync_block) or from _drbd_clear_done_ee */

	do_wake = is_syncer_req
		? list_empty(&mdev->sync_ee)
		: list_empty(&mdev->active_ee);

	if (error)
		__drbd_chk_io_error(mdev, FALSE);
 	spin_unlock_irqrestore(&mdev->req_lock, flags);

	if (is_syncer_req)
		drbd_rs_complete_io(mdev, e_sector);

	if (do_wake)
		wake_up(&mdev->ee_wait);

	if (do_al_complete_io)
		drbd_al_complete_io(mdev, e_sector);

	wake_asender(mdev);
	dec_local(mdev);

	BIO_ENDIO_FN_RETURN;
}

/* read, readA or write requests on Primary comming from drbd_make_request
 */
BIO_ENDIO_TYPE drbd_endio_pri BIO_ENDIO_ARGS(struct bio *bio, int error)
{
	unsigned long flags;
	struct drbd_request *req = bio->bi_private;
	struct drbd_conf *mdev = req->mdev;
	enum drbd_req_event what;
	int uptodate = bio_flagged(bio, BIO_UPTODATE);

	BIO_ENDIO_FN_START;
	if (!error && !uptodate) {
		/* strange behaviour of some lower level drivers...
		 * fail the request by clearing the uptodate flag,
		 * but do not return any error?!
		 * do we want to drbd_WARN() on this? */
		error = -EIO;
	}

	dump_internal_bio("Pri", mdev, bio, 1);

	/* to avoid recursion in _req_mod */
	what = error
	       ? (bio_data_dir(bio) == WRITE)
		 ? write_completed_with_error
		 : read_completed_with_error
	       : completed_ok;
	spin_lock_irqsave(&mdev->req_lock, flags);
	_req_mod(req, what, error);
	spin_unlock_irqrestore(&mdev->req_lock, flags);

	BIO_ENDIO_FN_RETURN;
}

int w_io_error(struct drbd_conf *mdev, struct drbd_work *w, int cancel)
{
	struct drbd_request *req = (struct drbd_request *)w;
	int ok;

	/* FIXME send a "set_out_of_sync" packet to the peer
	 * in the PassOn case...
	 * in the Detach (or Panic) case, we (try to) send
	 * a "we are diskless" param packet anyways, and the peer
	 * will then set the FullSync bit in the meta data ...
	 */
	/* NOTE: mdev->bc can be NULL by the time we get here! */
	/* D_ASSERT(mdev->bc->dc.on_io_error != PassOn); */

	/* the only way this callback is scheduled is from _req_may_be_done,
	 * when it is done and had a local write error, see comments there */
	drbd_req_free(req);

	ok = drbd_io_error(mdev, FALSE);
	if (unlikely(!ok)) ERR("Sending in w_io_error() failed\n");
	return ok;
}

int w_read_retry_remote(struct drbd_conf *mdev, struct drbd_work *w, int cancel)
{
	struct drbd_request *req = (struct drbd_request *)w;

	/* FIXME this is ugly. we should not detach for read io-error,
	 * but try to WRITE the DataReply to the failed location,
	 * to give the disk the chance to relocate that block */
	drbd_io_error(mdev,FALSE); /* tries to schedule a detach and notifies peer */

	spin_lock_irq(&mdev->req_lock);
	if ( cancel ||
	     mdev->state.conn < Connected ||
	     mdev->state.pdsk <= Inconsistent ) {
		_req_mod(req, send_canceled, 0); /* FIXME freeze? ... */
		spin_unlock_irq(&mdev->req_lock);
		ALERT("WE ARE LOST. Local IO failure, no peer.\n");
		return 1;
	}
	spin_unlock_irq(&mdev->req_lock);

	return w_send_read_req(mdev, w, 0);
}

int w_resync_inactive(struct drbd_conf *mdev, struct drbd_work *w, int cancel)
{
	ERR_IF(cancel) return 1;
	ERR("resync inactive, but callback triggered??\n");
	return 1; /* Simply ignore this! */
}

STATIC void drbd_csum(struct drbd_conf *mdev, struct crypto_hash *tfm, struct bio *bio, void *digest)
{
	struct hash_desc desc;
	struct scatterlist sg;
	struct bio_vec *bvec;
	int i;

	desc.tfm=tfm;
	desc.flags=0;

	sg_init_table(&sg, 1);
	crypto_hash_init(&desc);

	__bio_for_each_segment(bvec, bio, i, 0) {
		sg_set_page(&sg, bvec->bv_page, bvec->bv_len, bvec->bv_offset);
		crypto_hash_update(&desc, &sg, sg.length);
	}
	crypto_hash_final(&desc, digest);
}

int w_make_ov_request(struct drbd_conf *mdev, struct drbd_work* w,int cancel);


void resync_timer_fn(unsigned long data)
{
	unsigned long flags;
	struct drbd_conf *mdev = (struct drbd_conf *) data;
	int queue;

	spin_lock_irqsave(&mdev->req_lock, flags);

	if (likely(!test_and_clear_bit(STOP_SYNC_TIMER, &mdev->flags))) {
		queue = 1;
		if(mdev->state.conn == VerifyS ) {
			mdev->resync_work.cb = w_make_ov_request;
		} else mdev->resync_work.cb = w_make_resync_request;
	} else {
		queue = 0;
		mdev->resync_work.cb = w_resync_inactive;
	}

	spin_unlock_irqrestore(&mdev->req_lock, flags);

	/* harmless race: list_empty outside data.work.q_lock */
	if (list_empty(&mdev->resync_work.list) && queue)
		drbd_queue_work(&mdev->data.work, &mdev->resync_work);
}

#define SLEEP_TIME (HZ/10)

int w_make_resync_request(struct drbd_conf *mdev,
		struct drbd_work *w, int cancel)
{
	unsigned long bit;
	sector_t sector;
	const sector_t capacity = drbd_get_capacity(mdev->this_bdev);
	int max_segment_size = mdev->rq_queue->max_segment_size;
	int number, i, size;
	int align;

	PARANOIA_BUG_ON(w != &mdev->resync_work);

	if (unlikely(cancel)) return 1;

	if (unlikely(mdev->state.conn < Connected)) {
		ERR("Confused in w_make_resync_request()! cstate < Connected");
		return 0;
	}

	if (mdev->state.conn != SyncTarget)
		ERR("%s in w_make_resync_request\n",
			conns_to_name(mdev->state.conn));

	if (!inc_local(mdev)) {
		/* Since we only need to access mdev->rsync a
		   inc_local_if_state(mdev,Failed) would be sufficient, but
		   to continue resync with a broken disk makes no sense at
		   all */
		ERR("Disk broke down during resync!\n");
		mdev->resync_work.cb = w_resync_inactive;
		return 1;
	}
	/* All goto requeses have to happend after this block: inc_local() */

	number = SLEEP_TIME*mdev->sync_conf.rate / ((BM_BLOCK_SIZE/1024)*HZ);

	if (atomic_read(&mdev->rs_pending_cnt) > number)
		goto requeue;
	number -= atomic_read(&mdev->rs_pending_cnt);

	for (i = 0; i < number; i++) {
next_sector:
		size = BM_BLOCK_SIZE;
		/* as of now, we are the only user of drbd_bm_find_next */
		bit  = drbd_bm_find_next(mdev);

		if (bit == -1UL) {
			/* FIXME either test_and_set some bit,
			 * or make this the _only_ place that is allowed
			 * to assign w_resync_inactive! */
			mdev->resync_work.cb = w_resync_inactive;
			dec_local(mdev);
			return 1;
		}

		sector = BM_BIT_TO_SECT(bit);

		if (drbd_try_rs_begin_io(mdev, sector)) {
			drbd_bm_set_find(mdev, bit);
			goto requeue;
		}

		if (unlikely(drbd_bm_test_bit(mdev, bit) == 0 )) {
			drbd_rs_complete_io(mdev, sector);
			goto next_sector;
		}

#if DRBD_MAX_SEGMENT_SIZE > BM_BLOCK_SIZE
		/* try to find some adjacent bits.
		 * we stop if we have already the maximum req size.
		 *
		 * Aditionally always align bigger requests, in order to
		 * be prepared for all stripe sizes of software RAIDs.
		 *
		 * we _do_ care about the agreed-uppon q->max_segment_size
		 * here, as splitting up the requests on the other side is more
		 * difficult.  the consequence is, that on lvm and md and other
		 * "indirect" devices, this is dead code, since
		 * q->max_segment_size will be PAGE_SIZE.
		 */
		align = 1;
		for (;;) {
			if (size + BM_BLOCK_SIZE > max_segment_size)
				break;

			/* Be always aligned */
			if (sector & ((1<<(align+3))-1) )
				break;

			/* do not cross extent boundaries */
			if (( (bit+1) & BM_BLOCKS_PER_BM_EXT_MASK ) == 0)
				break;
			/* now, is it actually dirty, after all?
			 * caution, drbd_bm_test_bit is tri-state for some
			 * obscure reason; ( b == 0 ) would get the out-of-band
			 * only accidentally right because of the "oddly sized"
			 * adjustment below */
			if ( drbd_bm_test_bit(mdev, bit+1) != 1 )
				break;
			bit++;
			size += BM_BLOCK_SIZE;
			if ( (BM_BLOCK_SIZE<<align) <= size) align++;
			i++;
		}
		/* if we merged some,
		 * reset the offset to start the next drbd_bm_find_next from */
		if (size > BM_BLOCK_SIZE)
			drbd_bm_set_find(mdev, bit+1);
#endif

		/* adjust very last sectors, in case we are oddly sized */
		if (sector + (size>>9) > capacity)
			size = (capacity-sector)<<9;
		inc_rs_pending(mdev);
		if (!drbd_send_drequest(mdev, RSDataRequest,
				       sector, size, ID_SYNCER)) {
			ERR("drbd_send_drequest() failed, aborting...\n");
			dec_rs_pending(mdev);
			dec_local(mdev);
			return 0;
		}
	}

	if (drbd_bm_rs_done(mdev)) {
		/* last syncer _request_ was sent,
		 * but the RSDataReply not yet received.  sync will end (and
		 * next sync group will resume), as soon as we receive the last
		 * resync data block, and the last bit is cleared.
		 * until then resync "work" is "inactive" ...
		 */
		mdev->resync_work.cb = w_resync_inactive;
		dec_local(mdev);
		return 1;
	}

 requeue:
	mod_timer(&mdev->resync_timer, jiffies + SLEEP_TIME);
	dec_local(mdev);
	return 1;
}

int w_make_ov_request(struct drbd_conf *mdev, struct drbd_work* w,int cancel)
{
	int number,i,size;
	sector_t sector;
	const sector_t capacity = drbd_get_capacity(mdev->this_bdev);

	if(unlikely(cancel)) return 1;

	if (unlikely(mdev->state.conn < Connected)) {
		ERR("Confused in w_make_ov_request()! cstate < Connected");
		return 0;
	}

	number = SLEEP_TIME*mdev->sync_conf.rate / ((BM_BLOCK_SIZE/1024)*HZ);
	if (atomic_read(&mdev->rs_pending_cnt)>number) {
		goto requeue;
	}
	number -= atomic_read(&mdev->rs_pending_cnt);

	sector = mdev->ov_position;
	for(i=0;i<number;i++) {
		size = BM_BLOCK_SIZE;

		if (drbd_try_rs_begin_io(mdev, sector)) {
			mdev->ov_position = sector;
			goto requeue;
		}

		if (sector + (size>>9) > capacity) size = (capacity-sector)<<9;

		inc_rs_pending(mdev);
		if(!drbd_send_ov_request(mdev, sector, size)) {
			dec_rs_pending(mdev);
			return 0;
		}
		sector += BM_SECT_PER_BIT;
		if(sector >= capacity) {
			mdev->resync_work.cb = w_resync_inactive;

			return 1;
		}
	}
	mdev->ov_position = sector;

 requeue:
	mod_timer(&mdev->resync_timer, jiffies + SLEEP_TIME);
	return 1;
}


int w_ov_finished(struct drbd_conf *mdev, struct drbd_work* w,int cancel)
{
	kfree(w);
	ov_oos_print(mdev);
	drbd_resync_finished(mdev);

	return 1;
}

STATIC int w_resync_finished(struct drbd_conf *mdev, struct drbd_work *w, int cancel)
{
	kfree(w);

	drbd_resync_finished(mdev);

	return 1;
}

int drbd_resync_finished(struct drbd_conf *mdev)
{
	unsigned long db,dt,dbdt;
	union drbd_state_t os, ns;
	struct drbd_work *w;
	int art = 0;

	/* Remove all elements from the resync LRU. Since future actions
	 * might set bits in the (main) bitmap, then the entries in the
	 * resync LRU would be wrong. */
	if (drbd_rs_del_all(mdev)) {
		/* In case this is not possible now, most probabely because
		 * there are RSDataReply Packets lingering on the worker's
		 * queue (or even the read operations for those packets
		 * is not finished by now).   Retry in 100ms. */

		drbd_kick_lo(mdev);
		__set_current_state(TASK_INTERRUPTIBLE);
		schedule_timeout(HZ / 10);
		w = kmalloc(sizeof(struct drbd_work), GFP_ATOMIC);
		if (w) {
			w->cb = w_resync_finished;
			drbd_queue_work(&mdev->data.work, w);
			return 1;
		}
		ERR("Warn failed to drbd_rs_del_all() and to kmalloc(w).\n");
	}

	dt = (jiffies - mdev->rs_start - mdev->rs_paused) / HZ;
	if (dt <= 0)
		dt = 1;
	db = mdev->rs_total;
	dbdt = Bit2KB(db/dt);
	mdev->rs_paused /= HZ;

	if (!inc_local(mdev))
		goto out;

	spin_lock_irq(&mdev->req_lock);
	os = mdev->state;

	/* This protects us against multiple calls (that can happen in the presence
	   of application IO), and against connectivity loss just before we arrive here. */
	if (os.conn <= Connected)
		goto out_unlock;

	ns = os;
	ns.conn = Connected;

	INFO("%s done (total %lu sec; paused %lu sec; %lu K/sec)\n",
	     (os.conn == VerifyS || os.conn == VerifyT) ?
	     "Online verify ": "Resync",
	     dt + mdev->rs_paused, mdev->rs_paused, dbdt);

	if (os.conn == VerifyS || os.conn == VerifyT) {
		if (drbd_bm_total_weight(mdev)) {
			ALERT("Online verify found %lu %dk block out of sync!\n",
			      drbd_bm_total_weight(mdev),BM_BLOCK_SIZE/1024);
			drbd_khelper(mdev,"out-of-sync");
		}
	} else {
		D_ASSERT((drbd_bm_total_weight(mdev)-mdev->rs_failed) == 0);
	}

	if (mdev->rs_failed) {
		INFO("            %lu failed blocks\n", mdev->rs_failed);

		if (os.conn == SyncTarget || os.conn == PausedSyncT) {
			ns.disk = Inconsistent;
			ns.pdsk = UpToDate;
		} else {
			ns.disk = UpToDate;
			ns.pdsk = Inconsistent;
		}
	} else {
		ns.disk = UpToDate;
		ns.pdsk = UpToDate;

		if (os.conn == SyncTarget || os.conn == PausedSyncT) {
			if (mdev->p_uuid) {
				int i;
				for (i = Bitmap ; i <= History_end ; i++)
					_drbd_uuid_set(mdev, i, mdev->p_uuid[i]);
				drbd_uuid_set(mdev, Bitmap, mdev->bc->md.uuid[Current]);
				_drbd_uuid_set(mdev, Current, mdev->p_uuid[Current]);
			} else {
				ERR("mdev->p_uuid is NULL! BUG\n");
			}
		}

		drbd_uuid_set_bm(mdev, 0UL);

		if (mdev->p_uuid) {
			/* Now the two UUID sets are equal, update what we
			 * know of the peer. */
			int i;
			for (i = Current ; i <= History_end ; i++)
				mdev->p_uuid[i] = mdev->bc->md.uuid[i];
		}
	}

	art = os.conn == SyncTarget || os.conn == PausedSyncT;

	DRBD_STATE_DEBUG_INIT_VAL(ns);
	_drbd_set_state(mdev, ns, ChgStateVerbose, NULL);
  out_unlock:
	spin_unlock_irq(&mdev->req_lock);
	dec_local(mdev);
  out:
	mdev->rs_total  = 0;
	mdev->rs_failed = 0;
	mdev->rs_paused = 0;

	if (test_and_clear_bit(WRITE_BM_AFTER_RESYNC, &mdev->flags)) {
<<<<<<< HEAD
		WARN("Writing the whole bitmap, due to failed kmalloc\n");
		drbd_queue_bitmap_io(mdev, &drbd_bm_write, NULL, "write from resync_finished");
=======
		drbd_WARN("Writing the whole bitmap, due to failed kmalloc\n");
		drbd_queue_bitmap_io(mdev, &drbd_bm_write, NULL);
>>>>>>> 70de172a
	}

	drbd_bm_recount_bits(mdev);

	if (art)
		drbd_khelper(mdev, "after-resync-target");

	return 1;
}

/**
 * w_e_end_data_req: Send the answer (DataReply) in response to a DataRequest.
 */
int w_e_end_data_req(struct drbd_conf *mdev, struct drbd_work *w, int cancel)
{
	struct Tl_epoch_entry *e = (struct Tl_epoch_entry *)w;
	int ok;

	if (unlikely(cancel)) {
		drbd_free_ee(mdev, e);
		dec_unacked(mdev);
		return 1;
	}

	if (likely(drbd_bio_uptodate(e->private_bio))) {
		ok = drbd_send_block(mdev, DataReply, e);
	} else {
		if (DRBD_ratelimit(5*HZ, 5))
			ERR("Sending NegDReply. sector=%llus.\n",
			    (unsigned long long)e->sector);

		ok = drbd_send_ack(mdev, NegDReply, e);

		/* FIXME we should not detach for read io-errors, in particular
		 * not now: when the peer asked us for our data, we are likely
		 * the only remaining disk... */
		drbd_io_error(mdev, FALSE);
	}

	dec_unacked(mdev);

	spin_lock_irq(&mdev->req_lock);
	if (drbd_bio_has_active_page(e->private_bio)) {
		/* This might happen if sendpage() has not finished */
		list_add_tail(&e->w.list, &mdev->net_ee);
	} else {
		drbd_free_ee(mdev, e);
	}
	spin_unlock_irq(&mdev->req_lock);

	if (unlikely(!ok)) ERR("drbd_send_block() failed\n");
	return ok;
}

/**
 * w_e_end_rsdata_req: Send the answer (RSDataReply) to a RSDataRequest.
 */
int w_e_end_rsdata_req(struct drbd_conf *mdev, struct drbd_work *w, int cancel)
{
	struct Tl_epoch_entry *e = (struct Tl_epoch_entry *)w;
	int ok;

	if (unlikely(cancel)) {
		drbd_free_ee(mdev, e);
		dec_unacked(mdev);
		return 1;
	}

	if (inc_local_if_state(mdev, Failed)) {
		drbd_rs_complete_io(mdev, e->sector);
		dec_local(mdev);
	}

	if (likely(drbd_bio_uptodate(e->private_bio))) {
		if (likely( mdev->state.pdsk >= Inconsistent )) {
			inc_rs_pending(mdev);
			ok = drbd_send_block(mdev, RSDataReply, e);
		} else {
			if (DRBD_ratelimit(5*HZ, 5))
				ERR("Not sending RSDataReply, "
				    "partner DISKLESS!\n");
			ok = 1;
		}
	} else {
		if (DRBD_ratelimit(5*HZ, 5))
			ERR("Sending NegRSDReply. sector %llus.\n",
			    (unsigned long long)e->sector);

		ok = drbd_send_ack(mdev, NegRSDReply, e);

		drbd_io_error(mdev, FALSE);

		/* update resync data with failure */
		drbd_rs_failed_io(mdev, e->sector, e->size);
	}

	dec_unacked(mdev);

	spin_lock_irq(&mdev->req_lock);
	if (drbd_bio_has_active_page(e->private_bio)) {
		/* This might happen if sendpage() has not finished */
		list_add_tail(&e->w.list, &mdev->net_ee);
	} else {
		drbd_free_ee(mdev, e);
	}
	spin_unlock_irq(&mdev->req_lock);

	if (unlikely(!ok)) ERR("drbd_send_block() failed\n");
	return ok;
}


int w_e_end_ov_req(struct drbd_conf *mdev, struct drbd_work *w, int cancel)
{
	struct Tl_epoch_entry *e = (struct Tl_epoch_entry*)w;
	int digest_size;
	void *digest;
	int ok=1;

	if(unlikely(cancel)) {
		drbd_free_ee(mdev,e);
		dec_unacked(mdev);
		return 1;
	}

	if(likely(drbd_bio_uptodate(e->private_bio))) {
		digest_size = crypto_hash_digestsize(mdev->verify_tfm);
		digest = kmalloc(digest_size,GFP_KERNEL);
		if(digest) {
			drbd_csum(mdev,mdev->verify_tfm,e->private_bio,digest);
			ok = drbd_send_drequest_csum(mdev, e->sector, e->size,
						     digest, digest_size, OVReply);
			if (ok) inc_rs_pending(mdev);
			kfree(digest);
		}
	}

	dec_unacked(mdev);

	spin_lock_irq(&mdev->req_lock);
	drbd_free_ee(mdev,e);
	spin_unlock_irq(&mdev->req_lock);

	return ok;
}

void drbd_ov_oos_found(struct drbd_conf *mdev, sector_t sector, int size)
{
	if (mdev->ov_last_oos_start + mdev->ov_last_oos_size == sector) {
		mdev->ov_last_oos_size += size>>9;
	} else {
		mdev->ov_last_oos_start = sector;
		mdev->ov_last_oos_size = size>>9;
	}
	drbd_set_out_of_sync(mdev, sector, size);
	set_bit(WRITE_BM_AFTER_RESYNC, &mdev->flags);
}

int w_e_end_ov_reply(struct drbd_conf *mdev, struct drbd_work *w, int cancel)
{
	struct Tl_epoch_entry *e = (struct Tl_epoch_entry*)w;
	struct digest_info *di;
	int digest_size;
	void *digest;
	int ok,eq=0;

	if(unlikely(cancel)) {
		drbd_free_ee(mdev,e);
		dec_unacked(mdev);
		return 1;
	}

	/* after "cancel", because after drbd_disconnect/drbd_rs_cancel_all
	 * the resync lru has been cleaned up already */
	drbd_rs_complete_io(mdev,e->sector);

	di = (struct digest_info *)(unsigned long)e->block_id;

	if(likely(drbd_bio_uptodate(e->private_bio))) {
		digest_size = crypto_hash_digestsize(mdev->verify_tfm);
		digest = kmalloc(digest_size,GFP_KERNEL);
		if(digest) {
			drbd_csum(mdev, mdev->verify_tfm, e->private_bio, digest);

			D_ASSERT(digest_size == di->digest_size);
			eq = !memcmp(digest, di->digest, digest_size);
			kfree(digest);
		}
	} else {
		ok=drbd_send_ack(mdev,NegRSDReply,e);
		if (DRBD_ratelimit(5*HZ,5))
			ERR("Sending NegDReply. I guess it gets messy.\n");
		drbd_io_error(mdev, FALSE);
	}

	dec_unacked(mdev);

	kfree(di);

	if (!eq) drbd_ov_oos_found(mdev,e->sector,e->size);
	else ov_oos_print(mdev);

	ok = drbd_send_ack_ex(mdev,OVResult,e->sector,e->size,
			      eq ? ID_IN_SYNC : ID_OUT_OF_SYNC);

	spin_lock_irq(&mdev->req_lock);
	drbd_free_ee(mdev,e);
	spin_unlock_irq(&mdev->req_lock);

	if( --mdev->ov_left == 0 ) {
		ov_oos_print(mdev);
		drbd_resync_finished(mdev);
	}

	return ok;
}


int w_prev_work_done(struct drbd_conf *mdev, struct drbd_work *w, int cancel)
{
	clear_bit(WORK_PENDING, &mdev->flags);
	wake_up(&mdev->misc_wait);
	return 1;
}

int w_send_barrier(struct drbd_conf *mdev, struct drbd_work *w, int cancel)
{
	struct drbd_barrier *b = (struct drbd_barrier *)w;
	struct Drbd_Barrier_Packet *p = &mdev->data.sbuf.Barrier;
	int ok = 1;

	/* really avoid racing with tl_clear.  w.cb may have been referenced
	 * just before it was reassigned and requeued, so double check that.
	 * actually, this race was harmless, since we only try to send the
	 * barrier packet here, and otherwise do nothing with the object.
	 * but compare with the head of w_clear_epoch */
	spin_lock_irq(&mdev->req_lock);
	if (w->cb != w_send_barrier || mdev->state.conn < Connected)
		cancel = 1;
	spin_unlock_irq(&mdev->req_lock);
	if (cancel)
		return 1;

	if (!drbd_get_data_sock(mdev))
		return 0;
	p->barrier = b->br_number;
	/* inc_ap_pending was done where this was queued.
	 * dec_ap_pending will be done in got_BarrierAck
	 * or (on connection loss) in w_clear_epoch.  */
	ok = _drbd_send_cmd(mdev, mdev->data.socket, Barrier,
				(struct Drbd_Header *)p, sizeof(*p), 0);
	drbd_put_data_sock(mdev);

	return ok;
}

int w_send_write_hint(struct drbd_conf *mdev, struct drbd_work *w, int cancel)
{
	if (cancel)
		return 1;
	return drbd_send_short_cmd(mdev, UnplugRemote);
}

/**
 * w_send_dblock: Send a mirrored write request.
 */
int w_send_dblock(struct drbd_conf *mdev, struct drbd_work *w, int cancel)
{
	struct drbd_request *req = (struct drbd_request *)w;
	int ok;

	if (unlikely(cancel)) {
		req_mod(req, send_canceled, 0);
		return 1;
	}

	ok = drbd_send_dblock(mdev, req);
	req_mod(req, ok ? handed_over_to_network : send_failed, 0);

	return ok;
}

/**
 * w_send_read_req: Send a read requests.
 */
int w_send_read_req(struct drbd_conf *mdev, struct drbd_work *w, int cancel)
{
	struct drbd_request *req = (struct drbd_request *)w;
	int ok;

	if (unlikely(cancel)) {
		req_mod(req, send_canceled, 0);
		return 1;
	}

	ok = drbd_send_drequest(mdev, DataRequest, req->sector, req->size,
				(unsigned long)req);

	if (ok) {
		req_mod(req, handed_over_to_network, 0);
	} else {
		/* ?? we set Timeout or BrokenPipe in drbd_send() */
		if (mdev->state.conn >= Connected)
			drbd_force_state(mdev, NS(conn, NetworkFailure));
		/* req_mod(req, send_failed); we should not fail it here,
		 * we might have to "freeze" on disconnect.
		 * handled by req_mod(req, connection_lost_while_pending);
		 * in drbd_fail_pending_reads soon enough. */
	}

	return ok;
}

STATIC void drbd_global_lock(void) __acquires(drbd_global_lock)
{
	struct drbd_conf *mdev;
	int i;

	__acquire(drbd_global_lock);
	local_irq_disable();
	for (i = 0; i < minor_count; i++) {
		mdev = minor_to_mdev(i);
		if (!mdev)
			continue;
		spin_lock(&mdev->req_lock);
		__release(&mdev->req_lock); /* annihilate the spin_lock's annotation here */
	}
}

STATIC void drbd_global_unlock(void) __releases(drbd_global_lock)
{
	struct drbd_conf *mdev;
	int i;

	for (i = 0; i < minor_count; i++) {
		mdev = minor_to_mdev(i);
		if (!mdev)
			continue;
		__acquire(&mdev->req_lock);
		spin_unlock(&mdev->req_lock);
	}
	local_irq_enable();
	__release(drbd_global_lock);
}

STATIC int _drbd_may_sync_now(struct drbd_conf *mdev)
{
	struct drbd_conf *odev = mdev;

	while (1) {
		if (odev->sync_conf.after == -1)
			return 1;
		odev = minor_to_mdev(odev->sync_conf.after);
		ERR_IF(!odev) return 1;
		if ( (odev->state.conn >= SyncSource &&
		     odev->state.conn <= PausedSyncT) ||
		    odev->state.aftr_isp || odev->state.peer_isp ||
		    odev->state.user_isp ) return 0;
	}
}

/**
 * _drbd_pause_after:
 * Finds all devices that may not resync now, and causes them to
 * pause their resynchronisation.
 * Called from process context only ( ioctl and after_state_ch ).
 */
STATIC int _drbd_pause_after(struct drbd_conf *mdev)
{
	struct drbd_conf *odev;
	int i, rv = 0;

	for (i = 0; i < minor_count; i++) {
		odev = minor_to_mdev(i);
		if (!odev)
			continue;
		if (odev->state.conn == StandAlone && odev->state.disk == Diskless)
			continue;
		if (!_drbd_may_sync_now(odev))
			rv |= ( _drbd_set_state(_NS(odev, aftr_isp, 1), ChgStateHard, NULL)
				!= SS_NothingToDo ) ;
	}

	return rv;
}

/**
 * _drbd_resume_next:
 * Finds all devices that can resume resynchronisation
 * process, and causes them to resume.
 * Called from process context only ( ioctl and worker ).
 */
STATIC int _drbd_resume_next(struct drbd_conf *mdev)
{
	struct drbd_conf *odev;
	int i, rv = 0;

	for (i = 0; i < minor_count; i++) {
		odev = minor_to_mdev(i);
		if (!odev)
			continue;
		if (odev->state.aftr_isp) {
			if (_drbd_may_sync_now(odev))
				rv |= (_drbd_set_state(_NS(odev, aftr_isp, 0),
						       ChgStateHard, NULL)
					!= SS_NothingToDo) ;
		}
	}
	return rv;
}

void resume_next_sg(struct drbd_conf *mdev)
{
	drbd_global_lock();
	_drbd_resume_next(mdev);
	drbd_global_unlock();
}

void suspend_other_sg(struct drbd_conf *mdev)
{
	drbd_global_lock();
	_drbd_pause_after(mdev);
	drbd_global_unlock();
}

void drbd_alter_sa(struct drbd_conf *mdev, int na)
{
	int changes;

	drbd_global_lock();
	mdev->sync_conf.after = na;

	do {
		changes  = _drbd_pause_after(mdev);
		changes |= _drbd_resume_next(mdev);
	} while (changes);

	drbd_global_unlock();
}

/**
 * drbd_start_resync:
 * @side: Either SyncSource or SyncTarget
 * Start the resync process. Called from process context only,
 * either ioctl or drbd_receiver.
 * Note, this function might bring you directly into one of the
 * PausedSync* states.
 */
void drbd_start_resync(struct drbd_conf *mdev, enum drbd_conns side)
{
	union drbd_state_t ns;
	int r;

	MTRACE(TraceTypeResync, TraceLvlSummary,
	       INFO("Resync starting: side=%s\n",
		    side == SyncTarget?"SyncTarget":"SyncSource");
	    );

	drbd_bm_recount_bits(mdev);

	/* In case a previous resync run was aborted by an IO error... */
	drbd_rs_cancel_all(mdev);

	if (side == SyncTarget) {
		/* Since application IO was locked out during WFBitMapT and
		   WFSyncUUID we are still unmodified. Before going to SyncTarget
		   we check that we might make the data inconsistent. */
		r = drbd_khelper(mdev, "before-resync-target");
		r = (r >> 8) & 0xff;
		if (r > 0) {
			INFO("before-resync-target handler returned %d, "
			     "dropping connection.\n", r);
			drbd_force_state(mdev, NS(conn, Disconnecting));
			return;
		}
	}

	drbd_state_lock(mdev);

	if (!inc_local_if_state(mdev, Negotiating)) {
		drbd_state_unlock(mdev);
		return;
	}

	if (side == SyncTarget) {
		drbd_bm_reset_find(mdev);
	} else /* side == SyncSource */ {
		u64 uuid;

		get_random_bytes(&uuid, sizeof(u64));
		drbd_uuid_set(mdev, Bitmap, uuid);
		drbd_send_sync_uuid(mdev, uuid);

		D_ASSERT(mdev->state.disk == UpToDate);
	}

	drbd_global_lock();
	ns = mdev->state;

	ns.aftr_isp = !_drbd_may_sync_now(mdev);

	ns.conn = side;

	if (side == SyncTarget)
		ns.disk = Inconsistent;
	else /* side == SyncSource */
		ns.pdsk = Inconsistent;

	DRBD_STATE_DEBUG_INIT_VAL(ns);
	r = _drbd_set_state(mdev, ns, ChgStateVerbose, NULL);
	ns = mdev->state;

	if (ns.conn < Connected)
		r = SS_UnknownError;

	if (r == SS_Success) {
		mdev->rs_total     =
		mdev->rs_mark_left = drbd_bm_total_weight(mdev);
		mdev->rs_failed    = 0;
		mdev->rs_paused    = 0;
		mdev->rs_start     =
		mdev->rs_mark_time = jiffies;
		_drbd_pause_after(mdev);
	}
	drbd_global_unlock();
	drbd_state_unlock(mdev);
	dec_local(mdev);

	if (r == SS_Success) {
		INFO("Began resync as %s (will sync %lu KB [%lu bits set]).\n",
		     conns_to_name(ns.conn),
		     (unsigned long) mdev->rs_total << (BM_BLOCK_SIZE_B-10),
		     (unsigned long) mdev->rs_total);

		if (mdev->rs_total == 0) {
			drbd_resync_finished(mdev);
			return;
		}

		if (ns.conn == SyncTarget) {
			D_ASSERT(!test_bit(STOP_SYNC_TIMER, &mdev->flags));
			mod_timer(&mdev->resync_timer, jiffies);
		}

		drbd_md_sync(mdev);
	}
}

int drbd_worker(struct Drbd_thread *thi)
{
	struct drbd_conf *mdev = thi->mdev;
	struct drbd_work *w = NULL;
	LIST_HEAD(work_list);
	int intr = 0, i;

	sprintf(current->comm, "drbd%d_worker", mdev_to_minor(mdev));

	while (get_t_state(thi) == Running) {
		drbd_thread_current_set_cpu(mdev);

		if (down_trylock(&mdev->data.work.s)) {
			down(&mdev->data.mutex);
			if (mdev->data.socket && !mdev->net_conf->no_cork)
				drbd_tcp_uncork(mdev->data.socket);
			up(&mdev->data.mutex);

			intr = down_interruptible(&mdev->data.work.s);

			down(&mdev->data.mutex);
			if (mdev->data.socket  && !mdev->net_conf->no_cork)
				drbd_tcp_cork(mdev->data.socket);
			up(&mdev->data.mutex);
		}

		if (intr) {
			D_ASSERT(intr == -EINTR);
			flush_signals(current);
			ERR_IF (get_t_state(thi) == Running)
				continue;
			break;
		}

		if (get_t_state(thi) != Running) break;
		/* With this break, we have done a down() but not consumed
		   the entry from the list. The cleanup code takes care of
		   this...   */

		w = NULL;
		spin_lock_irq(&mdev->data.work.q_lock);
		ERR_IF(list_empty(&mdev->data.work.q)) {
			/* something terribly wrong in our logic.
			 * we were able to down() the semaphore,
			 * but the list is empty... doh.
			 *
			 * what is the best thing to do now?
			 * try again from scratch, restarting the receiver,
			 * asender, whatnot? could break even more ugly,
			 * e.g. when we are primary, but no good local data.
			 *
			 * I'll try to get away just starting over this loop.
			 */
			spin_unlock_irq(&mdev->data.work.q_lock);
			continue;
		}
		w = list_entry(mdev->data.work.q.next, struct drbd_work, list);
		list_del_init(&w->list);
		spin_unlock_irq(&mdev->data.work.q_lock);

		if (!w->cb(mdev, w, mdev->state.conn < Connected )) {
			/* drbd_WARN("worker: a callback failed! \n"); */
			if (mdev->state.conn >= Connected)
				drbd_force_state(mdev,
						NS(conn, NetworkFailure));
		}
	}

	spin_lock_irq(&mdev->data.work.q_lock);
	i = 0;
	while (!list_empty(&mdev->data.work.q)) {
		list_splice_init(&mdev->data.work.q, &work_list);
		spin_unlock_irq(&mdev->data.work.q_lock);

		while (!list_empty(&work_list)) {
			w = list_entry(work_list.next, struct drbd_work, list);
			list_del_init(&w->list);
			w->cb(mdev, w, 1);
			i++; /* dead debugging code */
		}

		spin_lock_irq(&mdev->data.work.q_lock);
	}
	sema_init(&mdev->data.work.s, 0);
	/* DANGEROUS race: if someone did queue his work within the spinlock,
	 * but up() ed outside the spinlock, we could get an up() on the
	 * semaphore without corresponding list entry.
	 * So don't do that.
	 */
	spin_unlock_irq(&mdev->data.work.q_lock);
	/* FIXME verify that there absolutely can not be any more work
	 * on the queue now...
	 * if so, the comment above is no longer true, but historic
	 * from the times when the worker did not live as long as the
	 * device.. */

	D_ASSERT(mdev->state.disk == Diskless && mdev->state.conn == StandAlone);
	/* _drbd_set_state only uses stop_nowait.
	 * wait here for the Exiting receiver. */
	drbd_thread_stop(&mdev->receiver);
	drbd_mdev_cleanup(mdev);

	INFO("worker terminated\n");

	return 0;
}<|MERGE_RESOLUTION|>--- conflicted
+++ resolved
@@ -677,13 +677,8 @@
 	mdev->rs_paused = 0;
 
 	if (test_and_clear_bit(WRITE_BM_AFTER_RESYNC, &mdev->flags)) {
-<<<<<<< HEAD
-		WARN("Writing the whole bitmap, due to failed kmalloc\n");
+		drbd_WARN("Writing the whole bitmap, due to failed kmalloc\n");
 		drbd_queue_bitmap_io(mdev, &drbd_bm_write, NULL, "write from resync_finished");
-=======
-		drbd_WARN("Writing the whole bitmap, due to failed kmalloc\n");
-		drbd_queue_bitmap_io(mdev, &drbd_bm_write, NULL);
->>>>>>> 70de172a
 	}
 
 	drbd_bm_recount_bits(mdev);
