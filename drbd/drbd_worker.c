--- conflicted
+++ resolved
@@ -679,12 +679,8 @@
 		}
 	}
 
-<<<<<<< HEAD
 	DRBD_STATE_DEBUG_INIT_VAL(ns);
 	_drbd_set_state(mdev, ns, ChgStateVerbose, NULL);
-=======
-	_drbd_set_state(mdev, ns, CS_VERBOSE, NULL);
->>>>>>> 5f87618f
 out_unlock:
 	spin_unlock_irq(&mdev->req_lock);
 	dec_local(mdev);
@@ -1205,12 +1201,8 @@
 	else /* side == C_SYNC_SOURCE */
 		ns.pdsk = D_INCONSISTENT;
 
-<<<<<<< HEAD
 	DRBD_STATE_DEBUG_INIT_VAL(ns);
 	r = _drbd_set_state(mdev, ns, ChgStateVerbose, NULL);
-=======
-	r = _drbd_set_state(mdev, ns, CS_VERBOSE, NULL);
->>>>>>> 5f87618f
 	ns = mdev->state;
 
 	if (ns.conn < C_CONNECTED)
