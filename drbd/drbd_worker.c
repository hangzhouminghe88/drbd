--- conflicted
+++ resolved
@@ -64,27 +64,22 @@
  */
 BIO_ENDIO_FN(drbd_md_io_complete)
 {
-<<<<<<< HEAD
+	struct drbd_md_io *md_io;
+
 	BIO_ENDIO_FN_START;
+
 	/* error parameter ignored:
 	 * drbd_md_sync_page_io explicitly tests bio_uptodate(bio); */
 
-	complete((struct completion *)bio->bi_private);
+	md_io = (struct drbd_md_io *)bio->bi_private;
+
+	md_io->error = error;
+
+	dump_internal_bio("Md", md_io->mdev, bio, 1);
+
+	complete(&md_io->event);
+
 	BIO_ENDIO_FN_RETURN;
-=======
-	struct drbd_md_io *md_io;
-
-	/* error parameter ignored:
-	 * drbd_md_sync_page_io explicitly tests bio_uptodate(bio); */
-
-	md_io = (struct drbd_md_io *)bio->bi_private;
-
-	md_io->error = error;
-
-	dump_internal_bio("Md", md_io->mdev, bio, 1);
-
-	complete(&md_io->event);
->>>>>>> d2780acc
 }
 
 /* reads on behalf of the partner,
