--- conflicted
+++ resolved
@@ -646,13 +646,8 @@
 	mdev->rs_paused = 0;
 
 	if (test_and_clear_bit(WRITE_BM_AFTER_RESYNC, &mdev->flags)) {
-<<<<<<< HEAD
-		WARN("Writing the whole bitmap.\n");
-		drbd_bm_write(mdev);
-=======
 		WARN("Writing the whole bitmap, due to failed kmalloc\n");
 		drbd_queue_bitmap_io(mdev, &drbd_bm_write, NULL);
->>>>>>> 7ff16d5e
 	}
 
 	drbd_bm_recount_bits(mdev);
