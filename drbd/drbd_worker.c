--- conflicted
+++ resolved
@@ -265,10 +265,6 @@
 	     mdev->state.pdsk <= Inconsistent ) {
 		_req_mod(req, send_canceled, 0); /* FIXME freeze? ... */
 		spin_unlock_irq(&mdev->req_lock);
-<<<<<<< HEAD
-		drbd_khelper(mdev, "pri-on-incon-degr"); /* FIXME REALLY? */
-=======
->>>>>>> 64816667
 		ALERT("WE ARE LOST. Local IO failure, no peer.\n");
 		return 1;
 	}
