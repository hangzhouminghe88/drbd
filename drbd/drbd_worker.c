--- conflicted
+++ resolved
@@ -554,13 +554,8 @@
 	mdev->rs_failed = 0;
 	mdev->rs_paused = 0;
 
-<<<<<<< HEAD
 	if (test_and_clear_bit(WRITE_BM_AFTER_RESYNC, &mdev->flags)) {
-		WARN("Writing the whole bitmap, due to failed kmalloc\n");
-=======
-	if (test_and_clear_bit(WRITE_BM_AFTER_RESYNC,&mdev->flags)) {
 		drbd_WARN("Writing the whole bitmap, due to failed kmalloc\n");
->>>>>>> 8e46f1af
 		drbd_queue_bitmap_io(mdev, &drbd_bm_write, NULL);
 	}
 
@@ -1044,13 +1039,8 @@
 		list_del_init(&w->list);
 		spin_unlock_irq(&mdev->data.work.q_lock);
 
-<<<<<<< HEAD
 		if (!w->cb(mdev, w, mdev->state.conn < Connected )) {
-			/* WARN("worker: a callback failed! \n"); */
-=======
-		if(!w->cb(mdev,w, mdev->state.conn < Connected )) {
-			//drbd_WARN("worker: a callback failed! \n");
->>>>>>> 8e46f1af
+			/* drbd_WARN("worker: a callback failed! \n"); */
 			if (mdev->state.conn >= Connected)
 				drbd_force_state(mdev,
 						NS(conn, NetworkFailure));
