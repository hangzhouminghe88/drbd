--- conflicted
+++ resolved
@@ -9,25 +9,17 @@
 N_PRESERVED=0
 
 if [ -z "$LBBUILD_CI_BUILD" ]; then
-	COMPAT_HEADERS_PATH=/home/lbbuild/lbbuild/localpkgs/drbd-9-compat-latest
+	COMPAT_HEADERS_PATH=/home/lbbuild/lbbuild/localpkgs/drbd-10-compat-latest
 else
 	COMPAT_HEADERS_PATH=/home/lbbuild/lbbuild/localpkgs/ci/drbd
 fi
 
 if [ "$(uname -n)" = "thank" ]; then
-<<<<<<< HEAD
-	FILES=$((cd /home/lbbuild/lbbuild/localpkgs/drbd-10-compat-latest; find . -name "compat.h*" \
-		| tar -T - -czf -) | tar xzvf -)
-elif ping -c1 thank > /dev/null 2>&1; then
-	FILES=$(ssh lbbuild@thank \
-		"cd /home/lbbuild/lbbuild/localpkgs/drbd-10-compat-latest; find . -name "compat.h*" | tar -T - -czf -" \
-=======
 	FILES=$((cd $COMPAT_HEADERS_PATH; find . -name "compat.h*" \
 		| tar -T - -czf -) | tar xzvf -)
 elif ping -c1 thank > /dev/null 2>&1; then
 	FILES=$(ssh lbbuild@thank \
 		"cd $COMPAT_HEADERS_PATH; find . -name "compat.h*" | tar -T - -czf -" \
->>>>>>> 73960e85
 		| tar xzvf -)
 else
 	echo "ERROR: you don't seem to have access to LINBIT's internal network."
