--- conflicted
+++ resolved
@@ -27,15 +27,12 @@
 #define pr_fmt(fmt)	KBUILD_MODNAME ": " fmt
 #endif
 
-<<<<<<< HEAD
-/* introduced in v3.13-4220-g89a0714106aa */
-=======
 #ifndef ALIGN_DOWN
 /* ed067d4a859f linux/kernel.h: Add ALIGN_DOWN macro */
 #define ALIGN_DOWN(x, a)       __ALIGN_KERNEL((x) - ((a) - 1), (a))
 #endif
 
->>>>>>> c4b07a40
+/* introduced in v3.13-4220-g89a0714106aa */
 #ifndef U32_MAX
 #define U32_MAX ((u32)~0U)
 #endif
