#ifndef _DRBD_WRAPPERS_H
#define _DRBD_WRAPPERS_H

#include <linux/version.h>
#if LINUX_VERSION_CODE < KERNEL_VERSION(3,10,0)
# error "At least kernel 3.10.0 (with patches) required"
#endif

#include "compat.h"
#include <linux/ctype.h>
#include <linux/net.h>
#include <linux/version.h>
#include <linux/crypto.h>
#include <linux/netlink.h>
#include <linux/idr.h>
#include <linux/fs.h>
#include <linux/bio.h>
#include <linux/slab.h>
#include <linux/completion.h>
#include <linux/proc_fs.h>
#include <linux/blkdev.h>
#include <linux/backing-dev.h>
#include <linux/kernel.h>
#include <linux/kconfig.h>

#ifndef pr_fmt
#define pr_fmt(fmt)	KBUILD_MODNAME ": " fmt
#endif

/* introduced in v3.13-4220-g89a0714106aa */
#ifndef U32_MAX
#define U32_MAX ((u32)~0U)
#endif
#ifndef S32_MAX
#define S32_MAX ((s32)(U32_MAX>>1))
#endif

/* introduced in v3.18-rc3-2-g230fa253df63 */
#ifndef READ_ONCE
#define READ_ONCE ACCESS_ONCE
#endif

/* introduced in v4.3-8058-g71baba4b92dc */
#ifndef __GFP_RECLAIM
#define __GFP_RECLAIM __GFP_WAIT
#endif

#ifndef COMPAT_QUEUE_LIMITS_HAS_DISCARD_ZEROES_DATA
static inline unsigned int queue_discard_zeroes_data(struct request_queue *q)
{
	return 0;
}
#endif

#ifndef FMODE_EXCL
#define FMODE_EXCL 0
#endif

/* introduced in v4.14-rc8-66-gf54bb2ec02c8 */
#ifndef lockdep_assert_irqs_disabled
#define lockdep_assert_irqs_disabled() do { } while (0)
#endif

/* introduced in v5.0-6417-g2bdde670beed */
#ifndef DEFINE_DYNAMIC_DEBUG_METADATA
#define DEFINE_DYNAMIC_DEBUG_METADATA(D, F) const char *D = F
#define __dynamic_pr_debug(D, F, args...) do { (void)(D); if (0) printk(F, ## args); } while(0)
#define DYNAMIC_DEBUG_BRANCH(D) false
#endif

/* introduced in v4.7-11559-g9049fc745300 */
#ifndef DYNAMIC_DEBUG_BRANCH
#define DYNAMIC_DEBUG_BRANCH(descriptor) \
	(unlikely(descriptor.flags & _DPRINTK_FLAGS_PRINT))
#endif

/* How do we tell the block layer to pass down flush/fua? */
#ifndef COMPAT_HAVE_BLK_QUEUE_WRITE_CACHE
static inline void blk_queue_write_cache(struct request_queue *q, bool enabled, bool fua)
{
#if defined(REQ_FLUSH) && !defined(REQ_HARDBARRIER)
/* Linux version 2.6.37 up to 4.7
 * needs blk_queue_flush() to announce driver support */
	blk_queue_flush(q, (enabled ? REQ_FLUSH : 0) | (fua ? REQ_FUA : 0));
#else
/* Older kernels either flag affected bios with BIO_RW_BARRIER, or do not know
 * how to handle this at all. No need to "announce" driver support. */
#endif
}
#endif

#ifndef KREF_INIT
#define KREF_INIT(N) { ATOMIC_INIT(N) }
#endif

<<<<<<< HEAD
#define _adjust_ra_pages(qrap, brap) do { \
	if (qrap != brap) { \
		drbd_info(device, "Adjusting my ra_pages to backing device's (%lu -> %lu)\n", qrap, brap); \
		qrap = brap; \
	} \
} while(0)
=======
#ifdef BDI_CAP_STABLE_WRITES /* >= v3.9 */
#define set_bdi_cap_stable_writes(cap)	do { (cap) |= BDI_CAP_STABLE_WRITES; } while (0)
#else /* < v3.9 */
#warning "BDI_CAP_STABLE_WRITES not available"
#define set_bdi_cap_stable_writes(cap)	do { } while (0)
#endif
>>>>>>> 4d305b2f

#ifdef COMPAT_HAVE_POINTER_BACKING_DEV_INFO /* >= v4.11 */
#define bdi_from_device(device) (device->ldev->backing_bdev->bd_disk->queue->backing_dev_info)
#else /* < v4.11 */
#define bdi_rw_congested(BDI) bdi_rw_congested(&BDI)
#define bdi_congested(BDI, BDI_BITS) bdi_congested(&BDI, (BDI_BITS))
#define bdi_from_device(device) (&device->ldev->backing_bdev->bd_disk->queue->backing_dev_info)
#endif

/* introduced in v4.4-rc2-61-ga55bbd375d18 */
#ifndef idr_for_each_entry_continue
#define idr_for_each_entry_continue(idp, entry, id)			\
	for (entry = (typeof(entry))idr_get_next((idp), &(id));		\
	     entry;							\
	     ++id, entry = (typeof(entry))idr_get_next((idp), &(id)))
#endif


#ifndef RCU_INITIALIZER
#define RCU_INITIALIZER(v) (typeof(*(v)) *)(v)
#endif

#ifndef list_next_entry
/* introduced in 008208c (v3.13-rc1) */
#define list_next_entry(pos, member) \
	list_entry((pos)->member.next, typeof(*(pos)), member)
#endif

/*
 * v4.12 fceb6435e852 netlink: pass extended ACK struct to parsing functions
 * and some preparation commits introduce a new "netlink extended ack" error
 * reporting mechanism. For now, only work around that here.  As trigger, use
 * NETLINK_MAX_COOKIE_LEN introduced somewhere in the middle of that patchset.
 */
#ifndef NETLINK_MAX_COOKIE_LEN
#include <net/netlink.h>
#define nla_parse_nested(tb, maxtype, nla, policy, extack) \
       nla_parse_nested(tb, maxtype, nla, policy)
#endif

#ifndef BLKDEV_ISSUE_ZEROOUT_EXPORTED
/* Was introduced with 2.6.34 */
extern int blkdev_issue_zeroout(struct block_device *bdev, sector_t sector,
				sector_t nr_sects, gfp_t gfp_mask);
#define blkdev_issue_zeroout(BDEV, SS, NS, GFP, flags /* = NOUNMAP */) \
	blkdev_issue_zeroout(BDEV, SS, NS, GFP)
#else
/* synopsis changed a few times, though */
#if  defined(BLKDEV_ZERO_NOUNMAP)
/* >= v4.12 */
/* use blkdev_issue_zeroout() as written out in the actual source code.
 * right now, we only use it with flags = BLKDEV_ZERO_NOUNMAP */
#elif  defined(COMPAT_BLKDEV_ISSUE_ZEROOUT_DISCARD)
/* no BLKDEV_ZERO_NOUNMAP as last parameter, but a bool discard instead */
/* still need to define BLKDEV_ZERO_NOUNMAP, to compare against 0 */
#define BLKDEV_ZERO_NOUNMAP 1
#define blkdev_issue_zeroout(BDEV, SS, NS, GFP, flags /* = NOUNMAP */) \
	blkdev_issue_zeroout(BDEV, SS, NS, GFP, (flags) == 0 /* bool discard */)
#else /* !defined(COMPAT_BLKDEV_ISSUE_ZEROOUT_DISCARD) */
#define blkdev_issue_zeroout(BDEV, SS, NS, GFP, discard) \
	blkdev_issue_zeroout(BDEV, SS, NS, GFP)
#endif
#endif

#ifndef COMPAT_HAVE_SIMPLE_POSITIVE
#include <linux/dcache.h>
static inline int simple_positive(struct dentry *dentry)
{
        return dentry->d_inode && !d_unhashed(dentry);
}
#endif

#if !(defined(COMPAT_HAVE_SHASH_DESC_ON_STACK) &&    \
      defined COMPAT_HAVE_SHASH_DESC_ZERO)
#include <crypto/hash.h>

/* introduced in a0a77af14117 (v3.17-9284) */
#ifndef COMPAT_HAVE_SHASH_DESC_ON_STACK
#define SHASH_DESC_ON_STACK(shash, ctx)				  \
	char __##shash##_desc[sizeof(struct shash_desc) +	  \
		crypto_shash_descsize(ctx)] CRYPTO_MINALIGN_ATTR; \
	struct shash_desc *shash = (struct shash_desc *)__##shash##_desc
#endif

/* introduced in e67ffe0af4d4 (v4.5-rc1-24) */
#ifndef COMPAT_HAVE_SHASH_DESC_ZERO
#ifndef barrier_data
#define barrier_data(ptr) barrier()
#endif
static inline void shash_desc_zero(struct shash_desc *desc)
{
	/* memzero_explicit(...) */
	memset(desc, 0, sizeof(*desc) + crypto_shash_descsize(desc->tfm));
	barrier_data(desc);
}
#endif
#endif

/* RDMA related */
#ifndef COMPAT_HAVE_IB_CQ_INIT_ATTR
#include <rdma/ib_verbs.h>

struct ib_cq_init_attr {
	unsigned int    cqe;
	int             comp_vector;
	u32             flags;
};

static inline struct ib_cq *
drbd_ib_create_cq(struct ib_device *device,
		  ib_comp_handler comp_handler,
		  void (*event_handler)(struct ib_event *, void *),
		  void *cq_context,
		  const struct ib_cq_init_attr *cq_attr)
{
	return ib_create_cq(device, comp_handler, event_handler, cq_context,
			    cq_attr->cqe, cq_attr->comp_vector);
}

#define ib_create_cq(DEV, COMP_H, EVENT_H, CTX, ATTR) \
	drbd_ib_create_cq(DEV, COMP_H, EVENT_H, CTX, ATTR)
#endif
/* RDMA */

#ifndef COMPAT_HAVE_PROC_CREATE_SINGLE
extern struct proc_dir_entry *proc_create_single(const char *name, umode_t mode,
		struct proc_dir_entry *parent,
		int (*show)(struct seq_file *, void *));
#endif

#ifdef COMPAT_HAVE_MAX_SEND_RECV_SGE
#define MAX_SGE(ATTR) min((ATTR).max_send_sge, (ATTR).max_recv_sge)
#else
#define MAX_SGE(ATTR) (ATTR).max_sge
#endif

#ifndef SECTOR_SHIFT
#define SECTOR_SHIFT 9
#endif
#ifndef SECTOR_SIZE
#define SECTOR_SIZE (1 << SECTOR_SHIFT)
#endif

/* The declaration of arch_wb_cache_pmem() is in upstream in
   include/linux/libnvdimm.h. In RHEL7.6 it is in drivers/nvdimm/pmem.h.
   The kernel-devel package does not ship drivers/nvdimm/pmem.h.
   Therefore the declaration is here!
   Upstream moved it from drivers/nvdimm/pmem.h to libnvdimm.h with 4.14 */
#if defined(RHEL_MAJOR) && defined(RHEL_MINOR) && defined(CONFIG_ARCH_HAS_PMEM_API)
# if RHEL_MAJOR == 7 && RHEL_MINOR >= 6
void arch_wb_cache_pmem(void *addr, size_t size);
# endif
#elif LINUX_VERSION_CODE < KERNEL_VERSION(4,14,0) && defined(CONFIG_ARCH_HAS_PMEM_API)
void arch_wb_cache_pmem(void *addr, size_t size);
#endif

#endif<|MERGE_RESOLUTION|>--- conflicted
+++ resolved
@@ -92,22 +92,6 @@
 #ifndef KREF_INIT
 #define KREF_INIT(N) { ATOMIC_INIT(N) }
 #endif
-
-<<<<<<< HEAD
-#define _adjust_ra_pages(qrap, brap) do { \
-	if (qrap != brap) { \
-		drbd_info(device, "Adjusting my ra_pages to backing device's (%lu -> %lu)\n", qrap, brap); \
-		qrap = brap; \
-	} \
-} while(0)
-=======
-#ifdef BDI_CAP_STABLE_WRITES /* >= v3.9 */
-#define set_bdi_cap_stable_writes(cap)	do { (cap) |= BDI_CAP_STABLE_WRITES; } while (0)
-#else /* < v3.9 */
-#warning "BDI_CAP_STABLE_WRITES not available"
-#define set_bdi_cap_stable_writes(cap)	do { } while (0)
-#endif
->>>>>>> 4d305b2f
 
 #ifdef COMPAT_HAVE_POINTER_BACKING_DEV_INFO /* >= v4.11 */
 #define bdi_from_device(device) (device->ldev->backing_bdev->bd_disk->queue->backing_dev_info)
