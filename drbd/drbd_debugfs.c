#define pr_fmt(fmt)	KBUILD_MODNAME " debugfs: " fmt
#include <linux/kernel.h>
#include <linux/module.h>
#include <linux/debugfs.h>
#include <linux/seq_file.h>
#include <linux/stat.h>
#include <linux/jiffies.h>
#include <linux/list.h>

#include "drbd_int.h"
#include "drbd_req.h"
#include "drbd_debugfs.h"
#include "drbd_transport.h"


/**********************************************************************
 * Whenever you change the file format, remember to bump the version. *
 **********************************************************************/

static struct dentry *drbd_debugfs_root;
static struct dentry *drbd_debugfs_version;
static struct dentry *drbd_debugfs_refcounts;
static struct dentry *drbd_debugfs_resources;
static struct dentry *drbd_debugfs_minors;

static void seq_print_age_or_dash(struct seq_file *m, bool valid, ktime_t dt)
{
	if (valid)
		seq_printf(m, "\t%d", (int)ktime_to_ms(dt));
	else
		seq_puts(m, "\t-");
}

static void __seq_print_rq_state_bit(struct seq_file *m,
	bool is_set, char *sep, const char *set_name, const char *unset_name)
{
	if (is_set && set_name) {
		seq_putc(m, *sep);
		seq_puts(m, set_name);
		*sep = '|';
	} else if (!is_set && unset_name) {
		seq_putc(m, *sep);
		seq_puts(m, unset_name);
		*sep = '|';
	}
}

static void seq_print_rq_state_bit(struct seq_file *m,
	bool is_set, char *sep, const char *set_name)
{
	__seq_print_rq_state_bit(m, is_set, sep, set_name, NULL);
}

/* pretty print enum drbd_req_state_bits req->rq_state */
static void seq_print_request_state(struct seq_file *m, struct drbd_request *req)
{
	struct drbd_device *device = req->device;
	struct drbd_peer_device *peer_device;
	unsigned int s = req->local_rq_state;
	char sep = ' ';
	seq_printf(m, "\t0x%08x", s);
	seq_printf(m, "\tmaster: %s", req->master_bio ? "pending" : "completed");

	/* RQ_WRITE ignored, already reported */
	seq_puts(m, "\tlocal:");
	seq_print_rq_state_bit(m, s & RQ_IN_ACT_LOG, &sep, "in-AL");
	seq_print_rq_state_bit(m, s & RQ_POSTPONED, &sep, "postponed");
	seq_print_rq_state_bit(m, s & RQ_COMPLETION_SUSP, &sep, "suspended");
	sep = ' ';
	seq_print_rq_state_bit(m, s & RQ_LOCAL_PENDING, &sep, "pending");
	seq_print_rq_state_bit(m, s & RQ_LOCAL_COMPLETED, &sep, "completed");
	seq_print_rq_state_bit(m, s & RQ_LOCAL_ABORTED, &sep, "aborted");
	seq_print_rq_state_bit(m, s & RQ_LOCAL_OK, &sep, "ok");
	if (sep == ' ')
		seq_puts(m, " -");

	for_each_peer_device(peer_device, device) {
		s = req->net_rq_state[peer_device->node_id];
		seq_printf(m, "\tnet[%d]:", peer_device->node_id);
		sep = ' ';
		seq_print_rq_state_bit(m, s & RQ_NET_PENDING, &sep, "pending");
		seq_print_rq_state_bit(m, s & RQ_NET_QUEUED, &sep, "queued");
		seq_print_rq_state_bit(m, s & RQ_NET_SENT, &sep, "sent");
		seq_print_rq_state_bit(m, s & RQ_NET_DONE, &sep, "done");
		seq_print_rq_state_bit(m, s & RQ_NET_SIS, &sep, "sis");
		seq_print_rq_state_bit(m, s & RQ_NET_OK, &sep, "ok");
		if (sep == ' ')
			seq_puts(m, " -");

		seq_puts(m, " :");
		sep = ' ';
		seq_print_rq_state_bit(m, s & RQ_EXP_RECEIVE_ACK, &sep, "B");
		seq_print_rq_state_bit(m, s & RQ_EXP_WRITE_ACK, &sep, "C");
		seq_print_rq_state_bit(m, s & RQ_EXP_BARR_ACK, &sep, "barr");
		if (sep == ' ')
			seq_puts(m, " -");
	}
	seq_putc(m, '\n');
}

#define memberat(PTR, TYPE, OFFSET) (*(TYPE *)((char *)PTR + OFFSET))

static void print_one_age_or_dash(struct seq_file *m, struct drbd_request *req,
				  unsigned int set_mask, unsigned int clear_mask,
				  ktime_t now, size_t offset)
{
	struct drbd_device *device = req->device;
	struct drbd_peer_device *peer_device;

	for_each_peer_device(peer_device, device) {
		unsigned int s = req->net_rq_state[peer_device->node_id];

		if (s & set_mask && !(s & clear_mask)) {
			ktime_t ktime = ktime_sub(now, memberat(req, ktime_t, offset));
			seq_printf(m, "\t[%d]%d", peer_device->node_id, (int)ktime_to_ms(ktime));
			return;
		}
	}
	seq_puts(m, "\t-");
}

static void seq_print_one_request(struct seq_file *m, struct drbd_request *req, ktime_t now)
{
	/* change anything here, fixup header below! */
	unsigned int s = req->local_rq_state;

#define RQ_HDR_1 "epoch\tsector\tsize\trw"
	seq_printf(m, "0x%x\t%llu\t%u\t%s",
		req->epoch,
		(unsigned long long)req->i.sector, req->i.size >> 9,
		(s & RQ_WRITE) ? "W" : "R");

#define RQ_HDR_2 "\tstart\tin AL\tsubmit"
	seq_printf(m, "\t%d", (int)ktime_to_ms(ktime_sub(now, req->start_kt)));
	seq_print_age_or_dash(m, s & RQ_IN_ACT_LOG, ktime_sub(now, req->in_actlog_kt));
	seq_print_age_or_dash(m, s & RQ_LOCAL_PENDING, ktime_sub(now, req->pre_submit_kt));

#define RQ_HDR_3 "\tsent\tacked\tdone"
	print_one_age_or_dash(m, req, RQ_NET_SENT, 0, now, offsetof(typeof(*req), pre_send_kt));
	print_one_age_or_dash(m, req, RQ_NET_SENT, RQ_NET_PENDING, now, offsetof(typeof(*req), acked_kt));
	print_one_age_or_dash(m, req, RQ_NET_DONE, 0, now, offsetof(typeof(*req), net_done_kt));

#define RQ_HDR_4 "\tstate\n"
	seq_print_request_state(m, req);
}
#define RQ_HDR RQ_HDR_1 RQ_HDR_2 RQ_HDR_3 RQ_HDR_4

static void seq_print_minor_vnr_req(struct seq_file *m, struct drbd_request *req, ktime_t now)
{
	seq_printf(m, "%u\t%u\t", req->device->minor, req->device->vnr);
	seq_print_one_request(m, req, now);
}

static void seq_print_resource_pending_meta_io(struct seq_file *m, struct drbd_resource *resource, unsigned long now)
{
	struct drbd_device *device;
	int i;

	seq_puts(m, "minor\tvnr\tstart\tsubmit\tintent\n");
	rcu_read_lock();
	idr_for_each_entry(&resource->devices, device, i) {
		struct drbd_md_io tmp;
		/* In theory this is racy,
		 * in the sense that there could have been a
		 * drbd_md_put_buffer(); drbd_md_get_buffer();
		 * between accessing these members here.  */
		tmp = device->md_io;
		if (atomic_read(&tmp.in_use)) {
			seq_printf(m, "%u\t%u\t%d\t",
				device->minor, device->vnr,
				jiffies_to_msecs(now - tmp.start_jif));
			if (time_before(tmp.submit_jif, tmp.start_jif))
				seq_puts(m, "-\t");
			else
				seq_printf(m, "%d\t", jiffies_to_msecs(now - tmp.submit_jif));
			seq_printf(m, "%s\n", tmp.current_use);
		}
	}
	rcu_read_unlock();
}

static void seq_print_waiting_for_AL(struct seq_file *m, struct drbd_resource *resource, ktime_t now)
{
	struct drbd_device *device;
	int i;

	seq_puts(m, "minor\tvnr\tage\t#waiting\n");
	rcu_read_lock();
	idr_for_each_entry(&resource->devices, device, i) {
		ktime_t ktime;
		struct drbd_request *req;
		int n = atomic_read(&device->ap_actlog_cnt);
		if (n) {
			spin_lock_irq(&device->resource->req_lock);
			req = list_first_entry_or_null(&device->pending_master_completion[1],
				struct drbd_request, req_pending_master_completion);
			/* if the oldest request does not wait for the activity log
			 * it is not interesting for us here */
			if (req && !(req->local_rq_state & RQ_IN_ACT_LOG))
				ktime = req->start_kt;
			else
				req = NULL;
			spin_unlock_irq(&device->resource->req_lock);
		}
		if (n) {
			seq_printf(m, "%u\t%u\t", device->minor, device->vnr);
			if (req)
				seq_printf(m, "%d\t", (int)ktime_to_ms(ktime_sub(now, ktime)));
			else
				seq_puts(m, "-\t");
			seq_printf(m, "%u\n", n);
		}
	}
	rcu_read_unlock();
}

static void seq_print_device_bitmap_io(struct seq_file *m, struct drbd_device *device, unsigned long now)
{
	struct drbd_bm_aio_ctx *ctx;
	unsigned long start_jif;
	unsigned int in_flight;
	unsigned int flags;
	spin_lock_irq(&device->resource->req_lock);
	ctx = list_first_entry_or_null(&device->pending_bitmap_io, struct drbd_bm_aio_ctx, list);
	if (ctx && ctx->done)
		ctx = NULL;
	if (ctx) {
		start_jif = ctx->start_jif;
		in_flight = atomic_read(&ctx->in_flight);
		flags = ctx->flags;
	}
	spin_unlock_irq(&device->resource->req_lock);
	if (ctx) {
		seq_printf(m, "%u\t%u\t%c\t%u\t%u\n",
			device->minor, device->vnr,
			(flags & BM_AIO_READ) ? 'R' : 'W',
			jiffies_to_msecs(now - start_jif),
			in_flight);
	}
}

static void seq_print_resource_pending_bitmap_io(struct seq_file *m, struct drbd_resource *resource, unsigned long now)
{
	struct drbd_device *device;
	int i;

	seq_puts(m, "minor\tvnr\trw\tage\t#in-flight\n");
	rcu_read_lock();
	idr_for_each_entry(&resource->devices, device, i) {
		seq_print_device_bitmap_io(m, device, now);
	}
	rcu_read_unlock();
}

/* pretty print enum peer_req->flags */
static void seq_print_peer_request_flags(struct seq_file *m, struct drbd_peer_request *peer_req)
{
	unsigned long f = peer_req->flags;
	char sep = ' ';

	__seq_print_rq_state_bit(m, f & EE_SUBMITTED, &sep, "submitted", "preparing");
	__seq_print_rq_state_bit(m, f & EE_APPLICATION, &sep, "application", "internal");
	seq_print_rq_state_bit(m, f & EE_IS_BARRIER, &sep, "barr");
	seq_print_rq_state_bit(m, f & EE_SEND_WRITE_ACK, &sep, "C");
	seq_print_rq_state_bit(m, f & EE_MAY_SET_IN_SYNC, &sep, "set-in-sync");
<<<<<<< HEAD
	seq_print_rq_state_bit(m, (f & (EE_IN_ACTLOG|EE_WRITE)) == EE_WRITE, &sep, "blocked-on-al");

	if (f & EE_IS_TRIM)
		__seq_print_rq_state_bit(m, f & EE_IS_TRIM_USE_ZEROOUT, &sep, "zero-out", "trim");
=======
	seq_print_rq_state_bit(m, f & EE_TRIM, &sep, "trim");
	seq_print_rq_state_bit(m, f & EE_ZEROOUT, &sep, "zero-out");
>>>>>>> 6036fafc
	seq_print_rq_state_bit(m, f & EE_WRITE_SAME, &sep, "write-same");
	seq_putc(m, '\n');
}

static void seq_print_peer_request(struct seq_file *m,
	struct drbd_connection *connection, struct list_head *lh,
	unsigned long now)
{
	bool reported_preparing = false;
	struct drbd_peer_request *peer_req;
	list_for_each_entry(peer_req, lh, w.list) {
		struct drbd_peer_device *peer_device = peer_req->peer_device;
		struct drbd_device *device = peer_device ? peer_device->device : NULL;

		if (reported_preparing && !(peer_req->flags & EE_SUBMITTED))
			continue;

		if (device)
			seq_printf(m, "%u\t%u\t", device->minor, device->vnr);

		seq_printf(m, "%llu\t%u\t%c\t%u\t",
			(unsigned long long)peer_req->i.sector, peer_req->i.size >> 9,
			(peer_req->flags & EE_WRITE) ? 'W' : 'R',
			jiffies_to_msecs(now - peer_req->submit_jif));
		seq_print_peer_request_flags(m, peer_req);
		if (peer_req->flags & EE_SUBMITTED)
			break;
		else
			reported_preparing = true;
	}
}

static void seq_print_connection_peer_requests(struct seq_file *m,
	struct drbd_connection *connection, unsigned long now)
{
	seq_puts(m, "minor\tvnr\tsector\tsize\trw\tage\tflags\n");
	spin_lock_irq(&connection->resource->req_lock);
	seq_print_peer_request(m, connection, &connection->active_ee, now);
	seq_print_peer_request(m, connection, &connection->read_ee, now);
	seq_print_peer_request(m, connection, &connection->sync_ee, now);
	spin_unlock_irq(&connection->resource->req_lock);
}

static void seq_print_device_peer_flushes(struct seq_file *m,
	struct drbd_device *device, unsigned long now)
{
	if (test_bit(FLUSH_PENDING, &device->flags)) {
		seq_printf(m, "%u\t%u\t-\t-\tF\t%u\tflush\n",
			device->minor, device->vnr,
			jiffies_to_msecs(now - device->flush_jif));
	}
}

static void seq_print_resource_pending_peer_requests(struct seq_file *m,
	struct drbd_resource *resource, unsigned long now)
{
	struct drbd_connection *connection;
	struct drbd_device *device;
	int i;

	rcu_read_lock();
	for_each_connection_rcu(connection, resource) {
		seq_print_connection_peer_requests(m, connection, now);
	}
	idr_for_each_entry(&resource->devices, device, i) {
		seq_print_device_peer_flushes(m, device, now);
	}
	rcu_read_unlock();
}

static void seq_print_resource_transfer_log_summary(struct seq_file *m,
	struct drbd_resource *resource,
	struct drbd_connection *connection,
	ktime_t now)
{
	struct drbd_request *req;
	unsigned int count = 0;
	unsigned int show_state = 0;

	seq_puts(m, "n\tdevice\tvnr\t" RQ_HDR);
	spin_lock_irq(&resource->req_lock);
	list_for_each_entry(req, &resource->transfer_log, tl_requests) {
		struct drbd_device *device = req->device;
		struct drbd_peer_device *peer_device;
		unsigned int tmp = 0;
		unsigned int s;
		++count;

		/* don't disable irq "forever" */
		if (!(count & 0x1ff)) {
			struct drbd_request *req_next;
			kref_get(&req->kref);
			spin_unlock_irq(&resource->req_lock);
			cond_resched();
			spin_lock_irq(&resource->req_lock);
			req_next = list_next_entry(req, tl_requests);
			if (kref_put(&req->kref, drbd_req_destroy))
				req = req_next;
			if (&req->tl_requests == &resource->transfer_log)
				break;
		}

		s = req->local_rq_state;

		/* This is meant to summarize timing issues, to be able to tell
		 * local disk problems from network problems.
		 * Skip requests, if we have shown an even older request with
		 * similar aspects already.  */
		if (req->master_bio == NULL)
			tmp |= 1;
		if ((s & RQ_LOCAL_MASK) && (s & RQ_LOCAL_PENDING))
			tmp |= 2;

		for_each_peer_device(peer_device, device) {
			s = req->net_rq_state[peer_device->node_id];
			if (s & RQ_NET_MASK) {
				if (!(s & RQ_NET_SENT))
					tmp |= 4;
				if (s & RQ_NET_PENDING)
					tmp |= 8;
				if (!(s & RQ_NET_DONE))
					tmp |= 16;
			}
		}
		if ((tmp & show_state) == tmp)
			continue;
		show_state |= tmp;
		seq_printf(m, "%u\t", count);
		seq_print_minor_vnr_req(m, req, now);
		if (show_state == 0x1f)
			break;
	}
	spin_unlock_irq(&resource->req_lock);
}

/* TODO: transfer_log and friends should be moved to resource */
static int resource_in_flight_summary_show(struct seq_file *m, void *pos)
{
	struct drbd_resource *resource = m->private;
	struct drbd_connection *connection;
	struct drbd_transport *transport;
	struct drbd_transport_stats transport_stats;
	ktime_t now = ktime_get();
	unsigned long jif = jiffies;

	connection = first_connection(resource);
	transport = &connection->transport;
	/* This does not happen, actually.
	 * But be robust and prepare for future code changes. */
	if (!connection || !kref_get_unless_zero(&connection->kref))
		return -ESTALE;

	/* BUMP me if you change the file format/content/presentation */
	seq_printf(m, "v: %u\n\n", 0);

	seq_puts(m, "oldest bitmap IO\n");
	seq_print_resource_pending_bitmap_io(m, resource, jif);
	seq_putc(m, '\n');

	seq_puts(m, "meta data IO\n");
	seq_print_resource_pending_meta_io(m, resource, jif);
	seq_putc(m, '\n');

	seq_puts(m, "transport buffer stats\n");
	/* for each connection ... once we have more than one */
	rcu_read_lock();
	if (transport->ops->stream_ok(transport, DATA_STREAM)) {
		transport->ops->stats(transport, &transport_stats);
		seq_printf(m, "unread receive buffer: %u Byte\n",
				transport_stats.unread_received);
		seq_printf(m, "unacked send buffer: %u Byte\n",
				transport_stats.unacked_send);
	}
	rcu_read_unlock();
	seq_putc(m, '\n');

	seq_puts(m, "oldest peer requests\n");
	seq_print_resource_pending_peer_requests(m, resource, jif);
	seq_putc(m, '\n');

	seq_puts(m, "application requests waiting for activity log\n");
	seq_print_waiting_for_AL(m, resource, now);
	seq_putc(m, '\n');

	seq_puts(m, "oldest application requests\n");
	seq_print_resource_transfer_log_summary(m, resource, connection, now);
	seq_putc(m, '\n');

	jif = jiffies - jif;
	if (jif)
		seq_printf(m, "generated in %d ms\n", jiffies_to_msecs(jif));
	kref_put(&connection->kref, drbd_destroy_connection);
	return 0;
}

static int resource_state_twopc_show(struct seq_file *m, void *pos)
{
	struct drbd_resource *resource = m->private;
	struct twopc_reply twopc;
	bool active = false;
	unsigned long jif;
	struct queued_twopc *q;

	spin_lock_irq(&resource->req_lock);
	if (resource->remote_state_change) {
		twopc = resource->twopc_reply;
		active = true;
	}
	spin_unlock_irq(&resource->req_lock);

	seq_printf(m, "v: %u\n\n", 1);
	if (active) {
		struct drbd_connection *connection;

		seq_printf(m,
			   "Executing tid: %u\n"
			   "  initiator_node_id: %d\n"
			   "  target_node_id: %d\n",
			   twopc.tid, twopc.initiator_node_id,
			   twopc.target_node_id);

		if (twopc.initiator_node_id != resource->res_opts.node_id) {
			u64 parents = 0;

			seq_puts(m, "  parent list: ");
			spin_lock_irq(&resource->req_lock);
			list_for_each_entry(connection, &resource->twopc_parents, twopc_parent_list) {
				char *name = rcu_dereference((connection)->transport.net_conf)->name;
				seq_printf(m, "%s, ", name);
				parents |= NODE_MASK(connection->peer_node_id);
			}
			spin_unlock_irq(&resource->req_lock);
			seq_puts(m, "\n");
			seq_puts(m, "  parent node mask: ");
			rcu_read_lock();
			for_each_connection_rcu(connection, resource) {
				if (NODE_MASK(connection->peer_node_id) & resource->twopc_parent_nodes) {
					char *name = rcu_dereference((connection)->transport.net_conf)->name;
					seq_printf(m, "%s, ", name);
				}
			}
			rcu_read_unlock();
			seq_puts(m, "\n");

			if (parents != resource->twopc_parent_nodes)
				seq_printf(m,
					   "  !ATT twopc_parent_nodes: %llX != %llX\n",
					   resource->twopc_parent_nodes,
					   parents);
			if (resource->twopc_prepare_reply_cmd)
				seq_printf(m,
					   "  Reply sent: %s\n",
					   resource->twopc_prepare_reply_cmd == P_TWOPC_YES ? "yes" :
					   resource->twopc_prepare_reply_cmd == P_TWOPC_NO ? "no" :
					   resource->twopc_prepare_reply_cmd == P_TWOPC_RETRY ? "retry" :
					   "else!?!");
		}

		seq_puts(m, "  received replys: ");
		rcu_read_lock();
		for_each_connection_rcu(connection, resource) {
			char *name = rcu_dereference((connection)->transport.net_conf)->name;

			if (!test_bit(TWOPC_PREPARED, &connection->flags))
				/* seq_printf(m, "%s n.p., ", name) * print nothing! */;
			else if (test_bit(TWOPC_NO, &connection->flags))
				seq_printf(m, "%s no, ", name);
			else if (test_bit(TWOPC_RETRY, &connection->flags))
				seq_printf(m, "%s ret, ", name);
			else if (test_bit(TWOPC_YES, &connection->flags))
				seq_printf(m, "%s yes, ", name);
			else seq_printf(m, "%s ___, ", name);
		}
		rcu_read_unlock();
		seq_puts(m, "\n");
		if (twopc.initiator_node_id != resource->res_opts.node_id) {
			/* The timer is only relevant for twopcs initiated by other nodes */
			jif = resource->twopc_timer.expires - jiffies;
			seq_printf(m, "  timer expires in: %d ms\n", jiffies_to_msecs(jif));
		}
	} else {
		seq_puts(m, "No ongoing two phase state transaction\n");
	}

	spin_lock_irq(&resource->queued_twopc_lock);
	if (list_empty(&resource->queued_twopc)) {
		spin_unlock_irq(&resource->queued_twopc_lock);
		return 0;
	}
	seq_puts(m, "\n Queued for later execution:\n");
	list_for_each_entry(q, &resource->queued_twopc, w.list) {
		jif = jiffies - q->start_jif;
		seq_printf(m, "  tid: %u, initiator_node_id: %d, since: %d ms\n",
			   q->reply.tid, q->reply.initiator_node_id, jiffies_to_msecs(jif));
	}
	spin_unlock_irq(&resource->queued_twopc_lock);

	return 0;
}

/* make sure at *open* time that the respective object won't go away. */
static int drbd_single_open(struct file *file, int (*show)(struct seq_file *, void *),
		                void *data, struct kref *kref,
				void (*release)(struct kref *))
{
	struct dentry *parent;
	int ret = -ESTALE;

	/* Are we still linked,
	 * or has debugfs_remove() already been called? */
	parent = file->f_path.dentry->d_parent;
	/* not sure if this can happen: */
	if (!parent || !parent->d_inode)
		goto out;
	/* serialize with d_delete() */
	inode_lock(d_inode(parent));
	/* Make sure the object is still alive */
	if (simple_positive(file->f_path.dentry)
	&& kref_get_unless_zero(kref))
		ret = 0;
	inode_unlock(d_inode(parent));
	if (!ret) {
		ret = single_open(file, show, data);
		if (ret)
			kref_put(kref, release);
	}
out:
	return ret;
}

static int resource_attr_release(struct inode *inode, struct file *file)
{
	struct drbd_resource *resource = inode->i_private;
	kref_put(&resource->kref, drbd_destroy_resource);
	return single_release(inode, file);
}

#define drbd_debugfs_resource_attr(name)				\
static int resource_ ## name ## _open(struct inode *inode, struct file *file) \
{									\
	struct drbd_resource *resource = inode->i_private;		\
	return drbd_single_open(file, resource_ ## name ## _show, resource, \
				&resource->kref, drbd_destroy_resource); \
}									\
static const struct file_operations resource_ ## name ## _fops = {	\
	.owner		= THIS_MODULE,					\
	.open		= resource_ ## name ## _open,			\
	.read		= seq_read,					\
	.llseek		= seq_lseek,					\
	.release	= resource_attr_release,			\
};

drbd_debugfs_resource_attr(in_flight_summary)
drbd_debugfs_resource_attr(state_twopc)

#define drbd_dcf(top, obj, attr, perm) do {			\
	dentry = debugfs_create_file(#attr, perm,		\
			top, obj, &obj ## _ ## attr ## _fops);	\
	if (IS_ERR_OR_NULL(dentry))				\
		goto fail;					\
	top ## _ ## attr = dentry;				\
	} while (0)

#define res_dcf(attr) \
	drbd_dcf(resource->debugfs_res, resource, attr, S_IRUSR)

#define conn_dcf(attr) \
	drbd_dcf(connection->debugfs_conn, connection, attr, S_IRUSR)

#define vol_dcf(attr) \
	drbd_dcf(device->debugfs_vol, device, attr, S_IRUSR)

#define peer_dev_dcf(attr) \
	drbd_dcf(peer_device->debugfs_peer_dev, peer_device, attr, S_IRUSR)

void drbd_debugfs_resource_add(struct drbd_resource *resource)
{
	struct dentry *dentry;
	if (!drbd_debugfs_resources)
		return;

	dentry = debugfs_create_dir(resource->name, drbd_debugfs_resources);
	if (IS_ERR_OR_NULL(dentry))
		goto fail;
	resource->debugfs_res = dentry;

	dentry = debugfs_create_dir("volumes", resource->debugfs_res);
	if (IS_ERR_OR_NULL(dentry))
		goto fail;
	resource->debugfs_res_volumes = dentry;

	dentry = debugfs_create_dir("connections", resource->debugfs_res);
	if (IS_ERR_OR_NULL(dentry))
		goto fail;
	resource->debugfs_res_connections = dentry;

	/* debugfs create file */
	res_dcf(in_flight_summary);
	res_dcf(state_twopc);

	return;

fail:
	drbd_debugfs_resource_cleanup(resource);
	drbd_err(resource, "failed to create debugfs dentry\n");
}

static void drbd_debugfs_remove(struct dentry **dp)
{
	debugfs_remove(*dp);
	*dp = NULL;
}

void drbd_debugfs_resource_cleanup(struct drbd_resource *resource)
{
	/* Older kernels have a broken implementation of
	 * debugfs_remove_recursive (prior to upstream commit 776164c1f)
	 * That unfortunately includes a number of "enterprise" kernels.
	 * Even older kernels do not even have the _recursive() helper at all.
	 * For now, remember all debugfs nodes we created,
	 * and call debugfs_remove on all of them separately.
	 */
	/* it is ok to call debugfs_remove(NULL) */
	drbd_debugfs_remove(&resource->debugfs_res_state_twopc);
	drbd_debugfs_remove(&resource->debugfs_res_in_flight_summary);
	drbd_debugfs_remove(&resource->debugfs_res_connections);
	drbd_debugfs_remove(&resource->debugfs_res_volumes);
	drbd_debugfs_remove(&resource->debugfs_res);
}

static void seq_print_one_timing_detail(struct seq_file *m,
	const struct drbd_thread_timing_details *tdp,
	unsigned long now)
{
	struct drbd_thread_timing_details td;
	/* No locking...
	 * use temporary assignment to get at consistent data. */
	do {
		td = *tdp;
	} while (td.cb_nr != tdp->cb_nr);
	if (!td.cb_addr)
		return;
	seq_printf(m, "%u\t%d\t%s:%u\t%ps\n",
			td.cb_nr,
			jiffies_to_msecs(now - td.start_jif),
			td.caller_fn, td.line,
			td.cb_addr);
}

static void seq_print_timing_details(struct seq_file *m,
		const char *title,
		unsigned int cb_nr, struct drbd_thread_timing_details *tdp, unsigned long now)
{
	unsigned int start_idx;
	unsigned int i;

	seq_printf(m, "%s\n", title);
	/* If not much is going on, this will result in natural ordering.
	 * If it is very busy, we will possibly skip events, or even see wrap
	 * arounds, which could only be avoided with locking.
	 */
	start_idx = cb_nr % DRBD_THREAD_DETAILS_HIST;
	for (i = start_idx; i < DRBD_THREAD_DETAILS_HIST; i++)
		seq_print_one_timing_detail(m, tdp+i, now);
	for (i = 0; i < start_idx; i++)
		seq_print_one_timing_detail(m, tdp+i, now);
}

static int connection_callback_history_show(struct seq_file *m, void *ignored)
{
	struct drbd_connection *connection = m->private;
	struct drbd_resource *resource = connection->resource;
	unsigned long jif = jiffies;

	/* BUMP me if you change the file format/content/presentation */
	seq_printf(m, "v: %u\n\n", 0);

	seq_puts(m, "n\tage\tcallsite\tfn\n");
	seq_print_timing_details(m, "sender", connection->s_cb_nr, connection->s_timing_details, jif);
	seq_print_timing_details(m, "receiver", connection->r_cb_nr, connection->r_timing_details, jif);
	seq_print_timing_details(m, "worker", resource->w_cb_nr, resource->w_timing_details, jif);
	return 0;
}

static int connection_oldest_requests_show(struct seq_file *m, void *ignored)
{
	struct drbd_connection *connection = m->private;
	ktime_t now = ktime_get();
	struct drbd_request *r1, *r2;

	/* BUMP me if you change the file format/content/presentation */
	seq_printf(m, "v: %u\n\n", 0);

	spin_lock_irq(&connection->resource->req_lock);
	r1 = connection->todo.req_next;
	if (r1)
		seq_print_minor_vnr_req(m, r1, now);
	r2 = connection->req_ack_pending;
	if (r2 && r2 != r1) {
		r1 = r2;
		seq_print_minor_vnr_req(m, r1, now);
	}
	r2 = connection->req_not_net_done;
	if (r2 && r2 != r1)
		seq_print_minor_vnr_req(m, r2, now);
	spin_unlock_irq(&connection->resource->req_lock);
	return 0;
}

static int connection_transport_show(struct seq_file *m, void *ignored)
{
	struct drbd_connection *connection = m->private;
	struct drbd_transport *transport = &connection->transport;
	struct drbd_transport_ops *tr_ops = transport->ops;
	enum drbd_stream i;

	seq_printf(m, "v: %u\n\n", 0);

	for (i = DATA_STREAM; i <= CONTROL_STREAM; i++) {
		struct drbd_send_buffer *sbuf = &connection->send_buffer[i];
		seq_printf(m, "%s stream\n", i == DATA_STREAM ? "data" : "control");
		seq_printf(m, "  corked: %d\n", test_bit(CORKED + i, &connection->flags));
		seq_printf(m, "  unsent: %ld bytes\n", (long)(sbuf->pos - sbuf->unsent));
		seq_printf(m, "  allocated: %d bytes\n", sbuf->allocated_size);
	}

	seq_printf(m, "\ntransport_type: %s\n", transport->class->name);

	tr_ops->debugfs_show(transport, m);

	return 0;
}

static int connection_debug_show(struct seq_file *m, void *ignored)
{
	struct drbd_connection *connection = m->private;
	struct drbd_resource *resource = connection->resource;
	unsigned long flags = connection->flags;
	unsigned int u1, u2;
	unsigned long long ull1, ull2;
	int in_flight;
	char sep = ' ';

	seq_puts(m, "content and format of this will change without notice\n");

	seq_printf(m, "flags: 0x%04lx :", flags);
#define pretty_print_bit(n) \
	seq_print_rq_state_bit(m, test_bit(n, &flags), &sep, #n);
	pretty_print_bit(SEND_PING);
	pretty_print_bit(GOT_PING_ACK);
	pretty_print_bit(TWOPC_PREPARED);
	pretty_print_bit(TWOPC_YES);
	pretty_print_bit(TWOPC_NO);
	pretty_print_bit(TWOPC_RETRY);
	pretty_print_bit(CONN_DRY_RUN);
	pretty_print_bit(CREATE_BARRIER);
	pretty_print_bit(DISCONNECT_EXPECTED);
	pretty_print_bit(BARRIER_ACK_PENDING);
	pretty_print_bit(DATA_CORKED);
	pretty_print_bit(CONTROL_CORKED);
	pretty_print_bit(C_UNREGISTERED);
	pretty_print_bit(RECONNECT);
	pretty_print_bit(CONN_DISCARD_MY_DATA);
#undef pretty_print_bit
	seq_putc(m, '\n');

	u1 = atomic_read(&resource->current_tle_nr);
	u2 = connection->send.current_epoch_nr;
	seq_printf(m, "resource->current_tle_nr: %u\n", u1);
	seq_printf(m, "   send.current_epoch_nr: %u (%d)\n", u2, (int)(u2 - u1));

	ull1 = resource->dagtag_sector;
	ull2 = resource->last_peer_acked_dagtag;
	seq_printf(m, " resource->dagtag_sector: %llu\n", ull1);
	seq_printf(m, "  last_peer_acked_dagtag: %llu (%lld)\n", ull2, (long long)(ull2 - ull1));
	ull2 = connection->send.current_dagtag_sector;
	seq_printf(m, " send.current_dagtag_sec: %llu (%lld)\n", ull2, (long long)(ull2 - ull1));
	ull2 = connection->last_dagtag_sector;
	seq_printf(m, "      last_dagtag_sector: %llu\n", ull2);

	in_flight = atomic_read(&connection->ap_in_flight);
	seq_printf(m, "            ap_in_flight: %d KiB (%d sectors)\n", in_flight / 2, in_flight);

	in_flight = atomic_read(&connection->rs_in_flight);
	seq_printf(m, "            rs_in_flight: %d KiB (%d sectors)\n", in_flight / 2, in_flight);

	return 0;
}

static int connection_attr_release(struct inode *inode, struct file *file)
{
	struct drbd_connection *connection = inode->i_private;
	kref_put(&connection->kref, drbd_destroy_connection);
	return single_release(inode, file);
}

#define drbd_debugfs_connection_attr(name)				\
static int connection_ ## name ## _open(struct inode *inode, struct file *file) \
{									\
	struct drbd_connection *connection = inode->i_private;		\
	return drbd_single_open(file, connection_ ## name ## _show,	\
				connection, &connection->kref,		\
				drbd_destroy_connection);		\
}									\
static const struct file_operations connection_ ## name ## _fops = {	\
	.owner		= THIS_MODULE,				      	\
	.open		= connection_ ## name ##_open,			\
	.read		= seq_read,					\
	.llseek		= seq_lseek,					\
	.release	= connection_attr_release,			\
};

drbd_debugfs_connection_attr(oldest_requests)
drbd_debugfs_connection_attr(callback_history)
drbd_debugfs_connection_attr(transport)
drbd_debugfs_connection_attr(debug)

void drbd_debugfs_connection_add(struct drbd_connection *connection)
{
	struct dentry *conns_dir = connection->resource->debugfs_res_connections;
	struct drbd_peer_device *peer_device;
	char conn_name[SHARED_SECRET_MAX];
	struct dentry *dentry;
	int vnr;

	if (!conns_dir)
		return;

	rcu_read_lock();
	strcpy(conn_name, rcu_dereference(connection->transport.net_conf)->name);
	rcu_read_unlock();

	dentry = debugfs_create_dir(conn_name, conns_dir);
	if (IS_ERR_OR_NULL(dentry))
		goto fail;
	connection->debugfs_conn = dentry;

	/* debugfs create file */
	conn_dcf(callback_history);
	conn_dcf(oldest_requests);
	conn_dcf(transport);
	conn_dcf(debug);

	idr_for_each_entry(&connection->peer_devices, peer_device, vnr) {
		if (!peer_device->debugfs_peer_dev)
			drbd_debugfs_peer_device_add(peer_device);
	}

	return;

fail:
	drbd_debugfs_connection_cleanup(connection);
	drbd_err(connection, "failed to create debugfs dentry\n");
}

void drbd_debugfs_connection_cleanup(struct drbd_connection *connection)
{
	drbd_debugfs_remove(&connection->debugfs_conn_debug);
	drbd_debugfs_remove(&connection->debugfs_conn_transport);
	drbd_debugfs_remove(&connection->debugfs_conn_callback_history);
	drbd_debugfs_remove(&connection->debugfs_conn_oldest_requests);
	drbd_debugfs_remove(&connection->debugfs_conn);
}

static void seq_printf_nice_histogram(struct seq_file *m, unsigned *hist, unsigned const n)
{
	unsigned i;
	unsigned max = 0;
	unsigned n_transactions = 0;
	unsigned long n_updates = 0;

	for (i = 1; i <= n; i++) {
		if (hist[i] > max)
			max = hist[i];
		n_updates += i * hist[i];
		n_transactions += hist[i];
	}

	seq_puts(m, "updates per activity log transaction\n");
	seq_printf(m, "avg: %lu\n", n_transactions == 0 ? 0 : n_updates / n_transactions);

	if (!max)
		return;

	for (i = 0; i <= n; i++) {
		unsigned v = (hist[i] * 60UL + max-1) / max;
		seq_printf(m, "%2u : %10u : %-60.*s\n", i, hist[i], v,
			"############################################################");
	}
}


static int device_act_log_histogram_show(struct seq_file *m, void *ignored)
{
	struct drbd_device *device = m->private;

	/* BUMP me if you change the file format/content/presentation */
	seq_printf(m, "v: %u\n\n", 0);

	if (get_ldev_if_state(device, D_FAILED)) {
		seq_printf_nice_histogram(m, device->al_histogram, AL_UPDATES_PER_TRANSACTION);
		put_ldev(device);
	}
	return 0;
}

static int device_act_log_extents_show(struct seq_file *m, void *ignored)
{
	struct drbd_device *device = m->private;

	/* BUMP me if you change the file format/content/presentation */
	seq_printf(m, "v: %u\n\n", 0);

	if (get_ldev_if_state(device, D_FAILED)) {
		lc_seq_printf_stats(m, device->act_log);
		lc_seq_dump_details(m, device->act_log, "", NULL);
		put_ldev(device);
	}
	return 0;
}

static int device_oldest_requests_show(struct seq_file *m, void *ignored)
{
	struct drbd_device *device = m->private;
	struct drbd_resource *resource = device->resource;
	ktime_t now = ktime_get();
	struct drbd_request *r1, *r2;
	int i;

	/* BUMP me if you change the file format/content/presentation */
	seq_printf(m, "v: %u\n\n", 0);

	seq_puts(m, RQ_HDR);
	spin_lock_irq(&resource->req_lock);
	/* WRITE, then READ */
	for (i = 1; i >= 0; --i) {
		r1 = list_first_entry_or_null(&device->pending_master_completion[i],
			struct drbd_request, req_pending_master_completion);
		r2 = list_first_entry_or_null(&device->pending_completion[i],
			struct drbd_request, req_pending_local);
		if (r1)
			seq_print_one_request(m, r1, now);
		if (r2 && r2 != r1)
			seq_print_one_request(m, r2, now);
	}
	spin_unlock_irq(&resource->req_lock);
	return 0;
}

static int device_data_gen_id_show(struct seq_file *m, void *ignored)
{
	struct drbd_device *device = m->private;
	struct drbd_md *md;
	int node_id, i = 0;

	if (!get_ldev_if_state(device, D_FAILED))
		return -ENODEV;

	md = &device->ldev->md;

	spin_lock_irq(&md->uuid_lock);
	seq_printf(m, "0x%016llX\n", drbd_current_uuid(device));

	for (node_id = 0; node_id < DRBD_NODE_ID_MAX; node_id++) {
		if (md->peers[node_id].bitmap_index == -1)
			continue;
		seq_printf(m, "%s[%d]0x%016llX", i++ ? " " : "", node_id,
			   md->peers[node_id].bitmap_uuid);
	}
	seq_putc(m, '\n');

	for (i = 0; i < HISTORY_UUIDS; i++)
		seq_printf(m, "0x%016llX\n", drbd_history_uuid(device, i));
	spin_unlock_irq(&md->uuid_lock);
	put_ldev(device);
	return 0;
}

static int device_io_frozen_show(struct seq_file *m, void *ignored)
{
	struct drbd_device *device = m->private;

	if (!get_ldev_if_state(device, D_FAILED))
		return -ENODEV;

	/* BUMP me if you change the file format/content/presentation */
	seq_printf(m, "v: %u\n\n", 0);

	seq_printf(m, "drbd_suspended(): %d\n", drbd_suspended(device));
	seq_printf(m, "suspend_cnt: %d\n", atomic_read(&device->suspend_cnt));
	seq_printf(m, "!drbd_state_is_stable(): %d\n", !drbd_state_is_stable(device));
	seq_printf(m, "ap_bio_cnt[READ]: %d\n", atomic_read(&device->ap_bio_cnt[READ]));
	seq_printf(m, "ap_bio_cnt[WRITE]: %d\n", atomic_read(&device->ap_bio_cnt[WRITE]));
	seq_printf(m, "device->pending_bitmap_work.n: %d\n", atomic_read(&device->pending_bitmap_work.n));
	seq_printf(m, "may_inc_ap_bio(): %d\n", may_inc_ap_bio(device));
	put_ldev(device);

	return 0;
}

static int device_ed_gen_id_show(struct seq_file *m, void *ignored)
{
	struct drbd_device *device = m->private;
	seq_printf(m, "0x%016llX\n", (unsigned long long)device->exposed_data_uuid);
	return 0;
}

#define show_per_peer(M)						\
	seq_printf(m, "%-16s", #M ":");					\
	for_each_peer_device(peer_device, device)			\
		seq_printf(m, " %12lld", ktime_to_ns(peer_device->M)); \
	seq_printf(m, "\n")

#define PRId64 "lld"

static int device_req_timing_show(struct seq_file *m, void *ignored)
{
	struct drbd_device *device = m->private;
	struct drbd_peer_device *peer_device;

	seq_printf(m,
		   "timing values are nanoseconds; write an 'r' to reset all to 0\n\n"
		   "requests:        %12lu\n"
		   "before_queue:    %12" PRId64 "\n"
		   "before_al_begin  %12" PRId64 "\n"
		   "in_actlog:       %12" PRId64 "\n"
		   "pre_submit:      %12" PRId64 "\n\n"
		   "al_updates:      %12u\n"
		   "before_bm_write  %12" PRId64 "\n"
		   "mid              %12" PRId64 "\n"
		   "after_sync_page  %12" PRId64 "\n",
		   device->reqs,
		   ktime_to_ns(device->before_queue_kt),
		   ktime_to_ns(device->before_al_begin_io_kt),
		   ktime_to_ns(device->in_actlog_kt),
		   ktime_to_ns(device->pre_submit_kt),
		   device->al_writ_cnt,
		   ktime_to_ns(device->al_before_bm_write_hinted_kt),
		   ktime_to_ns(device->al_mid_kt),
		   ktime_to_ns(device->al_after_sync_page_kt));

	seq_puts(m, "\npeer:           ");
	for_each_peer_device(peer_device, device) {
		struct drbd_connection *connection = peer_device->connection;
		seq_printf(m, " %12.12s", rcu_dereference(connection->transport.net_conf)->name);
	}
	seq_puts(m, "\n");
	show_per_peer(pre_send_kt);
	show_per_peer(acked_kt);
	show_per_peer(net_done_kt);

	return 0;
}

static ssize_t device_req_timing_write(struct file *file, const char __user *ubuf,
				       size_t cnt, loff_t *ppos)
{
	struct drbd_device *device = file_inode(file)->i_private;
	char buffer;

	if (copy_from_user(&buffer, ubuf, 1))
		return -EFAULT;

	if (buffer == 'r' || buffer == 'R') {
		struct drbd_peer_device *peer_device;
		unsigned long flags;

		spin_lock_irqsave(&device->timing_lock, flags);
		device->reqs = 0;
		device->in_actlog_kt = ns_to_ktime(0);
		device->pre_submit_kt = ns_to_ktime(0);

		device->before_queue_kt = ns_to_ktime(0);
		device->before_al_begin_io_kt = ns_to_ktime(0);
		device->al_writ_cnt = 0;
		device->al_before_bm_write_hinted_kt = ns_to_ktime(0);
		device->al_mid_kt = ns_to_ktime(0);
		device->al_after_sync_page_kt = ns_to_ktime(0);

		for_each_peer_device(peer_device, device) {
			peer_device->pre_send_kt = ns_to_ktime(0);
			peer_device->acked_kt = ns_to_ktime(0);
			peer_device->net_done_kt = ns_to_ktime(0);
		}
		spin_unlock_irqrestore(&device->timing_lock, flags);
	}

	*ppos += cnt;
	return cnt;
}

static int device_attr_release(struct inode *inode, struct file *file)
{
	struct drbd_device *device = inode->i_private;
	kref_put(&device->kref, drbd_destroy_device);
	return single_release(inode, file);
}

#define __drbd_debugfs_device_attr(name, write_fn)				\
static int device_ ## name ## _open(struct inode *inode, struct file *file)	\
{										\
	struct drbd_device *device = inode->i_private;				\
	return drbd_single_open(file, device_ ## name ## _show, device,		\
				&device->kref, drbd_destroy_device);		\
}										\
static const struct file_operations device_ ## name ## _fops = {		\
	.owner		= THIS_MODULE,						\
	.open		= device_ ## name ## _open,				\
	.write          = write_fn,						\
	.read		= seq_read,						\
	.llseek		= seq_lseek,						\
	.release	= device_attr_release,					\
};
#define drbd_debugfs_device_attr(name) __drbd_debugfs_device_attr(name, NULL)

drbd_debugfs_device_attr(oldest_requests)
drbd_debugfs_device_attr(act_log_extents)
drbd_debugfs_device_attr(act_log_histogram)
drbd_debugfs_device_attr(data_gen_id)
drbd_debugfs_device_attr(io_frozen)
drbd_debugfs_device_attr(ed_gen_id)
__drbd_debugfs_device_attr(req_timing, device_req_timing_write)

void drbd_debugfs_device_add(struct drbd_device *device)
{
	struct dentry *vols_dir = device->resource->debugfs_res_volumes;
	struct drbd_peer_device *peer_device;
	char minor_buf[8]; /* MINORMASK, MINORBITS == 20; */
	char vnr_buf[8];   /* volume number vnr is even 16 bit only; */
	char *slink_name = NULL;

	struct dentry *dentry;
	if (!vols_dir || !drbd_debugfs_minors)
		return;

	snprintf(vnr_buf, sizeof(vnr_buf), "%u", device->vnr);
	dentry = debugfs_create_dir(vnr_buf, vols_dir);
	if (IS_ERR_OR_NULL(dentry))
		goto fail;
	device->debugfs_vol = dentry;

	snprintf(minor_buf, sizeof(minor_buf), "%u", device->minor);
	slink_name = kasprintf(GFP_KERNEL, "../resources/%s/volumes/%u",
			device->resource->name, device->vnr);
	if (!slink_name)
		goto fail;
	dentry = debugfs_create_symlink(minor_buf, drbd_debugfs_minors, slink_name);
	kfree(slink_name);
	slink_name = NULL;
	if (IS_ERR_OR_NULL(dentry))
		goto fail;
	device->debugfs_minor = dentry;

	/* debugfs create file */
	vol_dcf(oldest_requests);
	vol_dcf(act_log_extents);
	vol_dcf(act_log_histogram);
	vol_dcf(data_gen_id);
	vol_dcf(io_frozen);
	vol_dcf(ed_gen_id);
	drbd_dcf(device->debugfs_vol, device, req_timing, S_IRUSR | S_IWUSR);

	/* Caller holds conf_update */
	for_each_peer_device(peer_device, device) {
		if (!peer_device->debugfs_peer_dev)
			drbd_debugfs_peer_device_add(peer_device);
	}

	return;

fail:
	drbd_debugfs_device_cleanup(device);
	drbd_err(device, "failed to create debugfs entries\n");
}

void drbd_debugfs_device_cleanup(struct drbd_device *device)
{
	drbd_debugfs_remove(&device->debugfs_minor);
	drbd_debugfs_remove(&device->debugfs_vol_oldest_requests);
	drbd_debugfs_remove(&device->debugfs_vol_act_log_extents);
	drbd_debugfs_remove(&device->debugfs_vol_act_log_histogram);
	drbd_debugfs_remove(&device->debugfs_vol_data_gen_id);
	drbd_debugfs_remove(&device->debugfs_vol_io_frozen);
	drbd_debugfs_remove(&device->debugfs_vol_ed_gen_id);
	drbd_debugfs_remove(&device->debugfs_vol_req_timing);
	drbd_debugfs_remove(&device->debugfs_vol);
}

static int drbd_single_open_peer_device(struct file *file,
					int (*show)(struct seq_file *, void *),
					struct drbd_peer_device *peer_device)
{
	struct drbd_device *device = peer_device->device;
	struct drbd_connection *connection = peer_device->connection;
	bool got_connection, got_device;
	struct dentry *parent;

	parent = file->f_path.dentry->d_parent;
	if (!parent || !parent->d_inode)
		goto out;
	inode_lock(d_inode(parent));
	if (!simple_positive(file->f_path.dentry))
		goto out_unlock;

	got_connection = kref_get_unless_zero(&connection->kref);
	got_device = kref_get_unless_zero(&device->kref);

	if (got_connection && got_device) {
		int ret;
		inode_unlock(d_inode(parent));
		ret = single_open(file, show, peer_device);
		if (ret) {
			kref_put(&connection->kref, drbd_destroy_connection);
			kref_put(&device->kref, drbd_destroy_device);
		}
		return ret;
	}

	if (got_connection)
		kref_put(&connection->kref, drbd_destroy_connection);
	if (got_device)
		kref_put(&device->kref, drbd_destroy_device);
out_unlock:
	inode_unlock(d_inode(parent));
out:
	return -ESTALE;
}

static void resync_dump_detail(struct seq_file *m, struct lc_element *e)
{
       struct bm_extent *bme = lc_entry(e, struct bm_extent, lce);

       seq_printf(m, "%5d %s %s %s", bme->rs_left,
		  test_bit(BME_NO_WRITES, &bme->flags) ? "NO_WRITES" : "---------",
		  test_bit(BME_LOCKED, &bme->flags) ? "LOCKED" : "------",
		  test_bit(BME_PRIORITY, &bme->flags) ? "PRIORITY" : "--------"
		  );
}

static int peer_device_resync_extents_show(struct seq_file *m, void *ignored)
{
	struct drbd_peer_device *peer_device = m->private;
	struct drbd_device *device = peer_device->device;

	/* BUMP me if you change the file format/content/presentation */
	seq_printf(m, "v: %u\n\n", 0);

	if (get_ldev_if_state(device, D_FAILED)) {
		lc_seq_printf_stats(m, peer_device->resync_lru);
		lc_seq_dump_details(m, peer_device->resync_lru, "rs_left flags", resync_dump_detail);
		put_ldev(device);
	}
	return 0;
}

static void seq_printf_with_thousands_grouping(struct seq_file *seq, long v)
{
	/* v is in kB/sec. We don't expect TiByte/sec yet. */
	if (unlikely(v >= 1000000)) {
		/* cool: > GiByte/s */
		seq_printf(seq, "%ld,", v / 1000000);
		v %= 1000000;
		seq_printf(seq, "%03ld,%03ld", v/1000, v % 1000);
	} else if (likely(v >= 1000))
		seq_printf(seq, "%ld,%03ld", v/1000, v % 1000);
	else
		seq_printf(seq, "%ld", v);
}

static void drbd_get_syncer_progress(struct drbd_peer_device *pd,
		enum drbd_repl_state repl_state, unsigned long *rs_total,
		unsigned long *bits_left, unsigned int *per_mil_done)
{
	/* this is to break it at compile time when we change that, in case we
	 * want to support more than (1<<32) bits on a 32bit arch. */
	typecheck(unsigned long, pd->rs_total);
	*rs_total = pd->rs_total;

	/* note: both rs_total and rs_left are in bits, i.e. in
	 * units of BM_BLOCK_SIZE.
	 * for the percentage, we don't care. */

	if (repl_state == L_VERIFY_S || repl_state == L_VERIFY_T)
		*bits_left = pd->ov_left;
	else
		*bits_left = drbd_bm_total_weight(pd) - pd->rs_failed;
	/* >> 10 to prevent overflow,
	 * +1 to prevent division by zero */
	if (*bits_left > *rs_total) {
		/* D'oh. Maybe a logic bug somewhere.  More likely just a race
		 * between state change and reset of rs_total.
		 */
		*bits_left = *rs_total;
		*per_mil_done = *rs_total ? 0 : 1000;
	} else {
		/* Make sure the division happens in long context.
		 * We allow up to one petabyte storage right now,
		 * at a granularity of 4k per bit that is 2**38 bits.
		 * After shift right and multiplication by 1000,
		 * this should still fit easily into a 32bit long,
		 * so we don't need a 64bit division on 32bit arch.
		 * Note: currently we don't support such large bitmaps on 32bit
		 * arch anyways, but no harm done to be prepared for it here.
		 */
		unsigned int shift = *rs_total > UINT_MAX ? 16 : 10;
		unsigned long left = *bits_left >> shift;
		unsigned long total = 1UL + (*rs_total >> shift);
		unsigned long tmp = 1000UL - left * 1000UL/total;
		*per_mil_done = tmp;
	}
}

static void drbd_syncer_progress(struct drbd_peer_device *pd, struct seq_file *seq,
		enum drbd_repl_state repl_state)
{
	unsigned long db, dt, dbdt, rt, rs_total, rs_left;
	unsigned int res;
	int i, x, y;
	int stalled = 0;

	drbd_get_syncer_progress(pd, repl_state, &rs_total, &rs_left, &res);

	x = res/50;
	y = 20-x;
	seq_puts(seq, "\t[");
	for (i = 1; i < x; i++)
		seq_putc(seq, '=');
	seq_putc(seq, '>');
	for (i = 0; i < y; i++)
		seq_putc(seq, '.');
	seq_puts(seq, "] ");

	if (repl_state == L_VERIFY_S || repl_state == L_VERIFY_T)
		seq_puts(seq, "verified:");
	else
		seq_puts(seq, "sync'ed:");
	seq_printf(seq, "%3u.%u%% ", res / 10, res % 10);

	/* if more than a few GB, display in MB */
	if (rs_total > (4UL << (30 - BM_BLOCK_SHIFT)))
		seq_printf(seq, "(%lu/%lu)M",
			    (unsigned long) Bit2KB(rs_left >> 10),
			    (unsigned long) Bit2KB(rs_total >> 10));
	else
		seq_printf(seq, "(%lu/%lu)K",
			    (unsigned long) Bit2KB(rs_left),
			    (unsigned long) Bit2KB(rs_total));

	seq_puts(seq, "\n\t");

	/* see drivers/md/md.c
	 * We do not want to overflow, so the order of operands and
	 * the * 100 / 100 trick are important. We do a +1 to be
	 * safe against division by zero. We only estimate anyway.
	 *
	 * dt: time from mark until now
	 * db: blocks written from mark until now
	 * rt: remaining time
	 */
	/* Rolling marks. last_mark+1 may just now be modified.  last_mark+2 is
	 * at least (DRBD_SYNC_MARKS-2)*DRBD_SYNC_MARK_STEP old, and has at
	 * least DRBD_SYNC_MARK_STEP time before it will be modified. */
	/* ------------------------ ~18s average ------------------------ */
	i = (pd->rs_last_mark + 2) % DRBD_SYNC_MARKS;
	dt = (jiffies - pd->rs_mark_time[i]) / HZ;
	if (dt > 180)
		stalled = 1;

	if (!dt)
		dt++;
	db = pd->rs_mark_left[i] - rs_left;
	rt = (dt * (rs_left / (db/100+1)))/100; /* seconds */

	seq_printf(seq, "finish: %lu:%02lu:%02lu",
		rt / 3600, (rt % 3600) / 60, rt % 60);

	dbdt = Bit2KB(db/dt);
	seq_puts(seq, " speed: ");
	seq_printf_with_thousands_grouping(seq, dbdt);
	seq_puts(seq, " (");
	/* ------------------------- ~3s average ------------------------ */
	if (1) {
		/* this is what drbd_rs_should_slow_down() uses */
		i = (pd->rs_last_mark + DRBD_SYNC_MARKS-1) % DRBD_SYNC_MARKS;
		dt = (jiffies - pd->rs_mark_time[i]) / HZ;
		if (!dt)
			dt++;
		db = pd->rs_mark_left[i] - rs_left;
		dbdt = Bit2KB(db/dt);
		seq_printf_with_thousands_grouping(seq, dbdt);
		seq_puts(seq, " -- ");
	}

	/* --------------------- long term average ---------------------- */
	/* mean speed since syncer started
	 * we do account for PausedSync periods */
	dt = (jiffies - pd->rs_start - pd->rs_paused) / HZ;
	if (dt == 0)
		dt = 1;
	db = rs_total - rs_left;
	dbdt = Bit2KB(db/dt);
	seq_printf_with_thousands_grouping(seq, dbdt);
	seq_putc(seq, ')');

	if (repl_state == L_SYNC_TARGET ||
	    repl_state == L_VERIFY_S) {
		seq_puts(seq, " want: ");
		seq_printf_with_thousands_grouping(seq, pd->c_sync_rate);
	}
	seq_printf(seq, " K/sec%s\n", stalled ? " (stalled)" : "");

	{
		/* 64 bit:
		 * we convert to sectors in the display below. */
		unsigned long bm_bits = drbd_bm_bits(pd->device);
		unsigned long bit_pos;
		unsigned long long stop_sector = 0;
		if (repl_state == L_VERIFY_S ||
		    repl_state == L_VERIFY_T) {
			bit_pos = bm_bits - pd->ov_left;
			if (verify_can_do_stop_sector(pd))
				stop_sector = pd->ov_stop_sector;
		} else
			bit_pos = pd->device->bm_resync_fo;
		/* Total sectors may be slightly off for oddly
		 * sized devices. So what. */
		seq_printf(seq,
			"\t%3d%% sector pos: %llu/%llu",
			(int)(bit_pos / (bm_bits/100+1)),
			(unsigned long long)bit_pos * BM_SECT_PER_BIT,
			(unsigned long long)bm_bits * BM_SECT_PER_BIT);
		if (stop_sector != 0 && stop_sector != ULLONG_MAX)
			seq_printf(seq, " stop sector: %llu", stop_sector);
		seq_putc(seq, '\n');
	}
}

static int peer_device_proc_drbd_show(struct seq_file *m, void *ignored)
{
	struct drbd_peer_device *peer_device = m->private;
	struct drbd_device *device = peer_device->device;
	union drbd_state state;
	const char *sn;
	struct net_conf *nc;
	char wp;

	state.disk = device->disk_state[NOW];
	state.pdsk = peer_device->disk_state[NOW];
	state.conn = peer_device->repl_state[NOW];
	state.role = device->resource->role[NOW];
	state.peer = peer_device->connection->peer_role[NOW];

	state.user_isp = peer_device->resync_susp_user[NOW];
	state.peer_isp = peer_device->resync_susp_peer[NOW];
	state.aftr_isp = peer_device->resync_susp_dependency[NOW];

	sn = drbd_repl_str(state.conn);

	rcu_read_lock();
	{
		/* reset device->congestion_reason */
		bdi_rw_congested(device->rq_queue->backing_dev_info);

		nc = rcu_dereference(peer_device->connection->transport.net_conf);
		wp = nc ? nc->wire_protocol - DRBD_PROT_A + 'A' : ' ';
		seq_printf(m,
		   "%2d: cs:%s ro:%s/%s ds:%s/%s %c %c%c%c%c%c%c\n"
		   "    ns:%u nr:%u dw:%u dr:%u al:%u bm:%u "
		   "lo:%d pe:[%d;%d] ua:%d ap:[%d;%d] ep:%d wo:%d",
		   device->minor, sn,
		   drbd_role_str(state.role),
		   drbd_role_str(state.peer),
		   drbd_disk_str(state.disk),
		   drbd_disk_str(state.pdsk),
		   wp,
		   drbd_suspended(device) ? 's' : 'r',
		   state.aftr_isp ? 'a' : '-',
		   state.peer_isp ? 'p' : '-',
		   state.user_isp ? 'u' : '-',
		   '-' /* congestion reason... FIXME */,
		   test_bit(AL_SUSPENDED, &device->flags) ? 's' : '-',
		   peer_device->send_cnt/2,
		   peer_device->recv_cnt/2,
		   device->writ_cnt/2,
		   device->read_cnt/2,
		   device->al_writ_cnt,
		   device->bm_writ_cnt,
		   atomic_read(&device->local_cnt),
		   atomic_read(&peer_device->ap_pending_cnt),
		   atomic_read(&peer_device->rs_pending_cnt),
		   atomic_read(&peer_device->unacked_cnt),
		   atomic_read(&device->ap_bio_cnt[WRITE]),
		   atomic_read(&device->ap_bio_cnt[READ]),
		   peer_device->connection->epochs,
		   device->resource->write_ordering
		);
		seq_printf(m, " oos:%llu\n",
			   Bit2KB((unsigned long long)
				   drbd_bm_total_weight(peer_device)));
	}
	if (state.conn == L_SYNC_SOURCE ||
	    state.conn == L_SYNC_TARGET ||
	    state.conn == L_VERIFY_S ||
	    state.conn == L_VERIFY_T)
		drbd_syncer_progress(peer_device, m, state.conn);

	if (get_ldev_if_state(device, D_FAILED)) {
		lc_seq_printf_stats(m, peer_device->resync_lru);
		lc_seq_printf_stats(m, device->act_log);
		put_ldev(device);
	}

	seq_printf(m, "\tblocked on activity log: %d\n", atomic_read(&device->ap_actlog_cnt));

	rcu_read_unlock();

	return 0;
}

#define drbd_debugfs_peer_device_attr(name)					\
static int peer_device_ ## name ## _open(struct inode *inode, struct file *file)\
{										\
	struct drbd_peer_device *peer_device = inode->i_private;		\
	return drbd_single_open_peer_device(file,				\
					    peer_device_ ## name ## _show,	\
					    peer_device);			\
}										\
static int peer_device_ ## name ## _release(struct inode *inode, struct file *file)\
{										\
	struct drbd_peer_device *peer_device = inode->i_private;		\
	kref_put(&peer_device->connection->kref, drbd_destroy_connection);	\
	kref_put(&peer_device->device->kref, drbd_destroy_device);		\
	return single_release(inode, file);					\
}										\
static const struct file_operations peer_device_ ## name ## _fops = {		\
	.owner		= THIS_MODULE,						\
	.open		= peer_device_ ## name ## _open,			\
	.read		= seq_read,						\
	.llseek		= seq_lseek,						\
	.release	= peer_device_ ## name ## _release,			\
};

drbd_debugfs_peer_device_attr(resync_extents)
drbd_debugfs_peer_device_attr(proc_drbd)

void drbd_debugfs_peer_device_add(struct drbd_peer_device *peer_device)
{
	struct dentry *conn_dir = peer_device->connection->debugfs_conn;
	struct dentry *dentry;
	char vnr_buf[8];

	if (!conn_dir)
		return;

	snprintf(vnr_buf, sizeof(vnr_buf), "%u", peer_device->device->vnr);
	dentry = debugfs_create_dir(vnr_buf, conn_dir);
	if (IS_ERR_OR_NULL(dentry))
		goto fail;
	peer_device->debugfs_peer_dev = dentry;

	/* debugfs create file */
	peer_dev_dcf(resync_extents);
	peer_dev_dcf(proc_drbd);
	return;

fail:
	drbd_debugfs_peer_device_cleanup(peer_device);
	drbd_err(peer_device, "failed to create debugfs entries\n");
}

void drbd_debugfs_peer_device_cleanup(struct drbd_peer_device *peer_device)
{
	drbd_debugfs_remove(&peer_device->debugfs_peer_dev_proc_drbd);
	drbd_debugfs_remove(&peer_device->debugfs_peer_dev_resync_extents);
	drbd_debugfs_remove(&peer_device->debugfs_peer_dev);
}

static int drbd_version_show(struct seq_file *m, void *ignored)
{
	seq_printf(m, "# %s\n", drbd_buildtag());
	seq_printf(m, "VERSION=%s\n", REL_VERSION);
	seq_printf(m, "API_VERSION=%u\n", GENL_MAGIC_VERSION);
	seq_printf(m, "PRO_VERSION_MIN=%u\n", PRO_VERSION_MIN);
	seq_printf(m, "PRO_VERSION_MAX=%u\n", PRO_VERSION_MAX);
	return 0;
}

static int drbd_version_open(struct inode *inode, struct file *file)
{
	return single_open(file, drbd_version_show, NULL);
}

static const struct file_operations drbd_version_fops = {
	.owner = THIS_MODULE,
	.open = drbd_version_open,
	.llseek = seq_lseek,
	.read = seq_read,
	.release = single_release,
};

static int drbd_refcounts_show(struct seq_file *m, void *ignored)
{
	seq_printf(m, "v: %u\n\n", 0);

	print_kref_debug_info(m);
	return 0;
}

static int drbd_refcounts_open(struct inode *inode, struct file *file)
{
	return single_open(file, drbd_refcounts_show, NULL);
}

static const struct file_operations drbd_refcounts_fops = {
	.owner = THIS_MODULE,
	.open = drbd_refcounts_open,
	.llseek = seq_lseek,
	.read = seq_read,
	.release = single_release,
};

/* not __exit, may be indirectly called
 * from the module-load-failure path as well. */
void drbd_debugfs_cleanup(void)
{
	drbd_debugfs_remove(&drbd_debugfs_resources);
	drbd_debugfs_remove(&drbd_debugfs_minors);
	drbd_debugfs_remove(&drbd_debugfs_version);
	drbd_debugfs_remove(&drbd_debugfs_refcounts);
	drbd_debugfs_remove(&drbd_debugfs_root);
}

int __init drbd_debugfs_init(void)
{
	struct dentry *dentry;

	dentry = debugfs_create_dir("drbd", NULL);
	if (IS_ERR_OR_NULL(dentry))
		goto fail;
	drbd_debugfs_root = dentry;

	dentry = debugfs_create_file("version", 0444, drbd_debugfs_root, NULL, &drbd_version_fops);
	if (IS_ERR_OR_NULL(dentry))
		goto fail;
	drbd_debugfs_version = dentry;

	dentry = debugfs_create_file("reference_counts", 0444, drbd_debugfs_root, NULL, &drbd_refcounts_fops);
	if (IS_ERR_OR_NULL(dentry))
		goto fail;
	drbd_debugfs_refcounts = dentry;

	dentry = debugfs_create_dir("resources", drbd_debugfs_root);
	if (IS_ERR_OR_NULL(dentry))
		goto fail;
	drbd_debugfs_resources = dentry;

	dentry = debugfs_create_dir("minors", drbd_debugfs_root);
	if (IS_ERR_OR_NULL(dentry))
		goto fail;
	drbd_debugfs_minors = dentry;
	return 0;

fail:
	drbd_debugfs_cleanup();
	if (dentry)
		return PTR_ERR(dentry);
	else
		return -EINVAL;
}<|MERGE_RESOLUTION|>--- conflicted
+++ resolved
@@ -263,15 +263,9 @@
 	seq_print_rq_state_bit(m, f & EE_IS_BARRIER, &sep, "barr");
 	seq_print_rq_state_bit(m, f & EE_SEND_WRITE_ACK, &sep, "C");
 	seq_print_rq_state_bit(m, f & EE_MAY_SET_IN_SYNC, &sep, "set-in-sync");
-<<<<<<< HEAD
 	seq_print_rq_state_bit(m, (f & (EE_IN_ACTLOG|EE_WRITE)) == EE_WRITE, &sep, "blocked-on-al");
-
-	if (f & EE_IS_TRIM)
-		__seq_print_rq_state_bit(m, f & EE_IS_TRIM_USE_ZEROOUT, &sep, "zero-out", "trim");
-=======
 	seq_print_rq_state_bit(m, f & EE_TRIM, &sep, "trim");
 	seq_print_rq_state_bit(m, f & EE_ZEROOUT, &sep, "zero-out");
->>>>>>> 6036fafc
 	seq_print_rq_state_bit(m, f & EE_WRITE_SAME, &sep, "write-same");
 	seq_putc(m, '\n');
 }
