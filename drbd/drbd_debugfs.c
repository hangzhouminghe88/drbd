#define pr_fmt(fmt)	KBUILD_MODNAME " debugfs: " fmt
#include <linux/kernel.h>
#include <linux/module.h>
#include <linux/debugfs.h>
#include <linux/seq_file.h>
#include <linux/stat.h>
#include <linux/jiffies.h>
#include <linux/list.h>

#include "drbd_int.h"
#include "drbd_req.h"
#include "drbd_debugfs.h"
#include "drbd_transport.h"
#include "drbd_dax_pmem.h"


/**********************************************************************
 * Whenever you change the file format, remember to bump the version. *
 **********************************************************************/

static struct dentry *drbd_debugfs_root;
static struct dentry *drbd_debugfs_version;
static struct dentry *drbd_debugfs_refcounts;
static struct dentry *drbd_debugfs_resources;
static struct dentry *drbd_debugfs_minors;
static struct dentry *drbd_debugfs_compat;

#ifdef CONFIG_DRBD_TIMING_STATS
static void seq_print_age_or_dash(struct seq_file *m, bool valid, ktime_t dt)
{
	if (valid)
		seq_printf(m, "\t%d", (int)ktime_to_ms(dt));
	else
		seq_puts(m, "\t-");
}
#endif

static void __seq_print_rq_state_bit(struct seq_file *m,
	bool is_set, char *sep, const char *set_name, const char *unset_name)
{
	if (is_set && set_name) {
		seq_putc(m, *sep);
		seq_puts(m, set_name);
		*sep = '|';
	} else if (!is_set && unset_name) {
		seq_putc(m, *sep);
		seq_puts(m, unset_name);
		*sep = '|';
	}
}

static void seq_print_rq_state_bit(struct seq_file *m,
	bool is_set, char *sep, const char *set_name)
{
	__seq_print_rq_state_bit(m, is_set, sep, set_name, NULL);
}

/* pretty print enum drbd_req_state_bits req->rq_state */
static void seq_print_request_state(struct seq_file *m, struct drbd_request *req)
{
	struct drbd_device *device = req->device;
	struct drbd_peer_device *peer_device;
	unsigned int s = req->local_rq_state;
	char sep = ' ';
	seq_printf(m, "\t0x%08x", s);
	seq_printf(m, "\tmaster: %s", req->master_bio ? "pending" : "completed");

	/* RQ_WRITE ignored, already reported */
	seq_puts(m, "\tlocal:");
	seq_print_rq_state_bit(m, s & RQ_IN_ACT_LOG, &sep, "in-AL");
	seq_print_rq_state_bit(m, s & RQ_POSTPONED, &sep, "postponed");
	seq_print_rq_state_bit(m, s & RQ_COMPLETION_SUSP, &sep, "suspended");
	sep = ' ';
	seq_print_rq_state_bit(m, s & RQ_LOCAL_PENDING, &sep, "pending");
	seq_print_rq_state_bit(m, s & RQ_LOCAL_COMPLETED, &sep, "completed");
	seq_print_rq_state_bit(m, s & RQ_LOCAL_ABORTED, &sep, "aborted");
	seq_print_rq_state_bit(m, s & RQ_LOCAL_OK, &sep, "ok");
	if (sep == ' ')
		seq_puts(m, " -");

	for_each_peer_device(peer_device, device) {
		s = req->net_rq_state[peer_device->node_id];
		seq_printf(m, "\tnet[%d]:", peer_device->node_id);
		sep = ' ';
		seq_print_rq_state_bit(m, s & RQ_NET_PENDING, &sep, "pending");
		seq_print_rq_state_bit(m, s & RQ_NET_QUEUED, &sep, "queued");
		seq_print_rq_state_bit(m, s & RQ_NET_SENT, &sep, "sent");
		seq_print_rq_state_bit(m, s & RQ_NET_DONE, &sep, "done");
		seq_print_rq_state_bit(m, s & RQ_NET_SIS, &sep, "sis");
		seq_print_rq_state_bit(m, s & RQ_NET_OK, &sep, "ok");
		if (sep == ' ')
			seq_puts(m, " -");

		seq_puts(m, " :");
		sep = ' ';
		seq_print_rq_state_bit(m, s & RQ_EXP_RECEIVE_ACK, &sep, "B");
		seq_print_rq_state_bit(m, s & RQ_EXP_WRITE_ACK, &sep, "C");
		seq_print_rq_state_bit(m, s & RQ_EXP_BARR_ACK, &sep, "barr");
		if (sep == ' ')
			seq_puts(m, " -");
	}
	seq_putc(m, '\n');
}

#define memberat(PTR, TYPE, OFFSET) (*(TYPE *)((char *)PTR + OFFSET))

#ifdef CONFIG_DRBD_TIMING_STATS
static void print_one_age_or_dash(struct seq_file *m, struct drbd_request *req,
				  unsigned int set_mask, unsigned int clear_mask,
				  ktime_t now, size_t offset)
{
	struct drbd_device *device = req->device;
	struct drbd_peer_device *peer_device;

	for_each_peer_device(peer_device, device) {
		unsigned int s = req->net_rq_state[peer_device->node_id];

		if (s & set_mask && !(s & clear_mask)) {
			ktime_t ktime = ktime_sub(now, memberat(req, ktime_t, offset));
			seq_printf(m, "\t[%d]%d", peer_device->node_id, (int)ktime_to_ms(ktime));
			return;
		}
	}
	seq_puts(m, "\t-");
}
#endif

static void seq_print_one_request(struct seq_file *m, struct drbd_request *req, ktime_t now, unsigned long jif)
{
	/* change anything here, fixup header below! */
	unsigned int s = req->local_rq_state;
	unsigned long flags;

	spin_lock_irqsave(&req->rq_lock, flags);
#define RQ_HDR_1 "epoch\tsector\tsize\trw"
	seq_printf(m, "0x%x\t%llu\t%u\t%s",
		req->epoch,
		(unsigned long long)req->i.sector, req->i.size >> 9,
		(s & RQ_WRITE) ? "W" : "R");

#ifdef CONFIG_DRBD_TIMING_STATS
#define RQ_HDR_2 "\tstart\tin AL\tsubmit"
	seq_printf(m, "\t%d", (int)ktime_to_ms(ktime_sub(now, req->start_kt)));
	seq_print_age_or_dash(m, s & RQ_IN_ACT_LOG, ktime_sub(now, req->in_actlog_kt));
	seq_print_age_or_dash(m, s & RQ_LOCAL_PENDING, ktime_sub(now, req->pre_submit_kt));

#define RQ_HDR_3 "\tsent\tacked\tdone"
	print_one_age_or_dash(m, req, RQ_NET_SENT, 0, now, offsetof(typeof(*req), pre_send_kt));
	print_one_age_or_dash(m, req, RQ_NET_SENT, RQ_NET_PENDING, now, offsetof(typeof(*req), acked_kt));
	print_one_age_or_dash(m, req, RQ_NET_DONE, 0, now, offsetof(typeof(*req), net_done_kt));
#else
#define RQ_HDR_2 "\tstart"
#define RQ_HDR_3 ""
	seq_printf(m, "\t%d", (int)jiffies_to_msecs(jif - req->start_jif));
#endif
#define RQ_HDR_4 "\tstate\n"
	seq_print_request_state(m, req);
	spin_unlock_irqrestore(&req->rq_lock, flags);
}
#define RQ_HDR RQ_HDR_1 RQ_HDR_2 RQ_HDR_3 RQ_HDR_4

static void seq_print_minor_vnr_req(struct seq_file *m, struct drbd_request *req, ktime_t now, unsigned long jif)
{
	seq_printf(m, "%u\t%u\t", req->device->minor, req->device->vnr);
	seq_print_one_request(m, req, now, jif);
}

static void seq_print_resource_pending_meta_io(struct seq_file *m, struct drbd_resource *resource, unsigned long jif)
{
	struct drbd_device *device;
	int i;

	seq_puts(m, "minor\tvnr\tstart\tsubmit\tintent\n");
	rcu_read_lock();
	idr_for_each_entry(&resource->devices, device, i) {
		struct drbd_md_io tmp;
		/* In theory this is racy,
		 * in the sense that there could have been a
		 * drbd_md_put_buffer(); drbd_md_get_buffer();
		 * between accessing these members here.  */
		tmp = device->md_io;
		if (atomic_read(&tmp.in_use)) {
			seq_printf(m, "%u\t%u\t%d\t",
				device->minor, device->vnr,
				jiffies_to_msecs(jif - tmp.start_jif));
			if (time_before(tmp.submit_jif, tmp.start_jif))
				seq_puts(m, "-\t");
			else
				seq_printf(m, "%d\t", jiffies_to_msecs(jif - tmp.submit_jif));
			seq_printf(m, "%s\n", tmp.current_use);
		}
	}
	rcu_read_unlock();
}

static void seq_print_waiting_for_AL(struct seq_file *m, struct drbd_resource *resource, ktime_t now, unsigned long jif)
{
	struct drbd_device *device;
	int i;

	seq_puts(m, "minor\tvnr\tage\t#waiting\n");
	rcu_read_lock();
	idr_for_each_entry(&resource->devices, device, i) {
		struct drbd_request *req;
		int n = atomic_read(&device->ap_actlog_cnt);
		if (n) {
			spin_lock_irq(&device->pending_completion_lock);
			req = list_first_entry_or_null(&device->pending_master_completion[1],
				struct drbd_request, req_pending_master_completion);
			/* if the oldest request does not wait for the activity log
			 * it is not interesting for us here */
			if (req && (req->local_rq_state & RQ_IN_ACT_LOG))
				req = NULL;
			spin_unlock_irq(&device->pending_completion_lock);
		}
		if (n) {
			seq_printf(m, "%u\t%u\t", device->minor, device->vnr);
			if (req) {
#ifdef CONFIG_DRBD_TIMING_STATS
				seq_printf(m, "%d\t", (int)ktime_to_ms(ktime_sub(now, req->start_kt)));
#else
				seq_printf(m, "%d\t", (int)jiffies_to_msecs(jif - req->start_jif));
#endif
			} else
				seq_puts(m, "-\t");
			seq_printf(m, "%u\n", n);
		}
	}
	rcu_read_unlock();
}

static void seq_print_device_bitmap_io(struct seq_file *m, struct drbd_device *device, unsigned long jif)
{
	struct drbd_bm_aio_ctx *ctx;
	unsigned long start_jif;
	unsigned int in_flight;
	unsigned int flags;
	spin_lock_irq(&device->pending_bmio_lock);
	ctx = list_first_entry_or_null(&device->pending_bitmap_io, struct drbd_bm_aio_ctx, list);
	if (ctx && ctx->done)
		ctx = NULL;
	if (ctx) {
		start_jif = ctx->start_jif;
		in_flight = atomic_read(&ctx->in_flight);
		flags = ctx->flags;
	}
	spin_unlock_irq(&device->pending_bmio_lock);
	if (ctx) {
		seq_printf(m, "%u\t%u\t%c\t%u\t%u\n",
			device->minor, device->vnr,
			(flags & BM_AIO_READ) ? 'R' : 'W',
			jiffies_to_msecs(jif - start_jif),
			in_flight);
	}
}

static void seq_print_resource_pending_bitmap_io(struct seq_file *m, struct drbd_resource *resource, unsigned long jif)
{
	struct drbd_device *device;
	int i;

	seq_puts(m, "minor\tvnr\trw\tage\t#in-flight\n");
	rcu_read_lock();
	idr_for_each_entry(&resource->devices, device, i) {
		seq_print_device_bitmap_io(m, device, jif);
	}
	rcu_read_unlock();
}

/* pretty print enum peer_req->flags */
static void seq_print_peer_request_flags(struct seq_file *m, struct drbd_peer_request *peer_req)
{
	unsigned long f = peer_req->flags;
	char sep = ' ';

	__seq_print_rq_state_bit(m, f & EE_SUBMITTED, &sep, "submitted", "preparing");
	__seq_print_rq_state_bit(m, f & EE_APPLICATION, &sep, "application", "internal");
	seq_print_rq_state_bit(m, f & EE_IS_BARRIER, &sep, "barr");
	seq_print_rq_state_bit(m, f & EE_SEND_WRITE_ACK, &sep, "C");
	seq_print_rq_state_bit(m, f & EE_MAY_SET_IN_SYNC, &sep, "set-in-sync");
	seq_print_rq_state_bit(m, f & EE_SET_OUT_OF_SYNC, &sep, "set-out-of-sync");
	seq_print_rq_state_bit(m, (f & (EE_IN_ACTLOG|EE_WRITE)) == EE_WRITE, &sep, "blocked-on-al");
	seq_print_rq_state_bit(m, f & EE_TRIM, &sep, "trim");
	seq_print_rq_state_bit(m, f & EE_ZEROOUT, &sep, "zero-out");
	seq_print_rq_state_bit(m, f & EE_WRITE_SAME, &sep, "write-same");
	seq_putc(m, '\n');
}

static void seq_print_peer_request(struct seq_file *m,
	struct drbd_connection *connection, struct list_head *lh,
	unsigned long jif)
{
	bool reported_preparing = false;
	struct drbd_peer_request *peer_req;
	list_for_each_entry(peer_req, lh, w.list) {
		struct drbd_peer_device *peer_device = peer_req->peer_device;
		struct drbd_device *device = peer_device ? peer_device->device : NULL;

		if (reported_preparing && !(peer_req->flags & EE_SUBMITTED))
			continue;

		if (device)
			seq_printf(m, "%u\t%u\t", device->minor, device->vnr);

		seq_printf(m, "%llu\t%u\t%c\t%u\t",
			(unsigned long long)peer_req->i.sector, peer_req->i.size >> 9,
			(peer_req->flags & EE_WRITE) ? 'W' : 'R',
			jiffies_to_msecs(jif - peer_req->submit_jif));
		seq_print_peer_request_flags(m, peer_req);
		if (peer_req->flags & EE_SUBMITTED)
			break;
		else
			reported_preparing = true;
	}
}

static void seq_print_connection_peer_requests(struct seq_file *m,
	struct drbd_connection *connection, unsigned long jif)
{
	seq_puts(m, "minor\tvnr\tsector\tsize\trw\tage\tflags\n");
	spin_lock_irq(&connection->peer_reqs_lock);
	seq_print_peer_request(m, connection, &connection->active_ee, jif);
	seq_print_peer_request(m, connection, &connection->read_ee, jif);
	seq_print_peer_request(m, connection, &connection->sync_ee, jif);
	spin_unlock_irq(&connection->peer_reqs_lock);
}

static void seq_print_device_peer_flushes(struct seq_file *m,
	struct drbd_device *device, unsigned long jif)
{
	if (test_bit(FLUSH_PENDING, &device->flags)) {
		seq_printf(m, "%u\t%u\t-\t-\tF\t%u\tflush\n",
			device->minor, device->vnr,
			jiffies_to_msecs(jif - device->flush_jif));
	}
}

static void seq_print_resource_pending_peer_requests(struct seq_file *m,
	struct drbd_resource *resource, unsigned long jif)
{
	struct drbd_connection *connection;
	struct drbd_device *device;
	int i;

	rcu_read_lock();
	for_each_connection_rcu(connection, resource) {
		seq_print_connection_peer_requests(m, connection, jif);
	}
	idr_for_each_entry(&resource->devices, device, i) {
		seq_print_device_peer_flushes(m, device, jif);
	}
	rcu_read_unlock();
}

static void seq_print_resource_transfer_log_summary(struct seq_file *m,
	struct drbd_resource *resource,
	struct drbd_connection *connection,
	ktime_t now, unsigned long jif)
{
	struct drbd_request *req;
	unsigned int count = 0;
	unsigned int show_state = 0;

	seq_puts(m, "n\tdevice\tvnr\t" RQ_HDR);
	rcu_read_lock();
	list_for_each_entry_rcu(req, &resource->transfer_log, tl_requests) {
		struct drbd_device *device = req->device;
		struct drbd_peer_device *peer_device;
		unsigned int tmp = 0;
		unsigned int s;

		/* don't disable preemption "forever" */
		if ((count & 0x1ff) == 0x1ff) {
			struct list_head *next_hdr;
			/* Only get if the request hasn't already been destroyed. */
			if (!kref_get_unless_zero(&req->kref))
				continue;
			rcu_read_unlock();
			cond_resched();
			rcu_read_lock();
			next_hdr = list_next_rcu(&req->tl_requests);
			if (kref_put(&req->kref, drbd_req_destroy_lock)) {
				if (next_hdr == &resource->transfer_log)
					break;
				req = list_entry_rcu(next_hdr,
						     struct drbd_request,
						     tl_requests);
			}
		}
		++count;

		spin_lock_irq(&req->rq_lock);
		s = req->local_rq_state;

		/* This is meant to summarize timing issues, to be able to tell
		 * local disk problems from network problems.
		 * Skip requests, if we have shown an even older request with
		 * similar aspects already.  */
		if (req->master_bio == NULL)
			tmp |= 1;
		if ((s & RQ_LOCAL_MASK) && (s & RQ_LOCAL_PENDING))
			tmp |= 2;

		for_each_peer_device_rcu(peer_device, device) {
			s = READ_ONCE(req->net_rq_state[peer_device->node_id]);
			if (s & RQ_NET_MASK) {
				if (!(s & RQ_NET_SENT))
					tmp |= 4;
				if (s & RQ_NET_PENDING)
					tmp |= 8;
				if (!(s & RQ_NET_DONE))
					tmp |= 16;
			}
		}
		spin_unlock_irq(&req->rq_lock);

		if ((tmp & show_state) == tmp)
			continue;
		show_state |= tmp;
		seq_printf(m, "%u\t", count);
		seq_print_minor_vnr_req(m, req, now, jif);
		if (show_state == 0x1f)
			break;
	}
	rcu_read_unlock();
}

/* TODO: transfer_log and friends should be moved to resource */
static int resource_in_flight_summary_show(struct seq_file *m, void *pos)
{
	struct drbd_resource *resource = m->private;
	struct drbd_connection *connection;
	struct drbd_transport *transport;
	struct drbd_transport_stats transport_stats;
	ktime_t now = ktime_get();
	unsigned long jif = jiffies;

	connection = first_connection(resource);
	transport = &connection->transport;
	/* This does not happen, actually.
	 * But be robust and prepare for future code changes. */
	if (!connection || !kref_get_unless_zero(&connection->kref))
		return -ESTALE;

	/* BUMP me if you change the file format/content/presentation */
	seq_printf(m, "v: %u\n\n", 0);

	seq_puts(m, "oldest bitmap IO\n");
	seq_print_resource_pending_bitmap_io(m, resource, jif);
	seq_putc(m, '\n');

	seq_puts(m, "meta data IO\n");
	seq_print_resource_pending_meta_io(m, resource, jif);
	seq_putc(m, '\n');

	seq_puts(m, "transport buffer stats\n");
	/* for each connection ... once we have more than one */
	rcu_read_lock();
	if (transport->ops->stream_ok(transport, DATA_STREAM)) {
		transport->ops->stats(transport, &transport_stats);
		seq_printf(m, "unread receive buffer: %u Byte\n",
				transport_stats.unread_received);
		seq_printf(m, "unacked send buffer: %u Byte\n",
				transport_stats.unacked_send);
	}
	rcu_read_unlock();
	seq_putc(m, '\n');

	seq_puts(m, "oldest peer requests\n");
	seq_print_resource_pending_peer_requests(m, resource, jif);
	seq_putc(m, '\n');

	seq_puts(m, "application requests waiting for activity log\n");
	seq_print_waiting_for_AL(m, resource, now, jif);
	seq_putc(m, '\n');

	seq_puts(m, "oldest application requests\n");
	seq_print_resource_transfer_log_summary(m, resource, connection, now, jif);
	seq_putc(m, '\n');

	jif = jiffies - jif;
	if (jif)
		seq_printf(m, "generated in %d ms\n", jiffies_to_msecs(jif));
	kref_put(&connection->kref, drbd_destroy_connection);
	return 0;
}

static int resource_state_twopc_show(struct seq_file *m, void *pos)
{
	struct drbd_resource *resource = m->private;
	struct twopc_reply twopc;
	bool active = false;
	unsigned long jif;
	struct queued_twopc *q;

	read_lock_irq(&resource->state_rwlock);
	if (resource->remote_state_change) {
		twopc = resource->twopc_reply;
		active = true;
	}
	read_unlock_irq(&resource->state_rwlock);

	seq_printf(m, "v: %u\n\n", 1);
	if (active) {
		struct drbd_connection *connection;

		seq_printf(m,
			   "Executing tid: %u\n"
			   "  initiator_node_id: %d\n"
			   "  target_node_id: %d\n",
			   twopc.tid, twopc.initiator_node_id,
			   twopc.target_node_id);

		if (twopc.initiator_node_id != resource->res_opts.node_id) {
			u64 parents = 0;

			seq_puts(m, "  parent list: ");
<<<<<<< HEAD
			read_lock_irq(&resource->state_rwlock);
=======
			rcu_read_lock();
			spin_lock_irq(&resource->req_lock);
>>>>>>> 581e72e9
			list_for_each_entry(connection, &resource->twopc_parents, twopc_parent_list) {
				char *name = rcu_dereference((connection)->transport.net_conf)->name;
				seq_printf(m, "%s, ", name);
				parents |= NODE_MASK(connection->peer_node_id);
			}
			read_unlock_irq(&resource->state_rwlock);
			seq_puts(m, "\n");
			seq_puts(m, "  parent node mask: ");
			for_each_connection_rcu(connection, resource) {
				if (NODE_MASK(connection->peer_node_id) & resource->twopc_parent_nodes) {
					char *name = rcu_dereference((connection)->transport.net_conf)->name;
					seq_printf(m, "%s, ", name);
				}
			}
			rcu_read_unlock();
			seq_puts(m, "\n");

			if (parents != resource->twopc_parent_nodes)
				seq_printf(m,
					   "  !ATT twopc_parent_nodes: %llX != %llX\n",
					   resource->twopc_parent_nodes,
					   parents);
			if (resource->twopc_prepare_reply_cmd)
				seq_printf(m,
					   "  Reply sent: %s\n",
					   resource->twopc_prepare_reply_cmd == P_TWOPC_YES ? "yes" :
					   resource->twopc_prepare_reply_cmd == P_TWOPC_NO ? "no" :
					   resource->twopc_prepare_reply_cmd == P_TWOPC_RETRY ? "retry" :
					   "else!?!");
		}

		seq_puts(m, "  received replies: ");
		rcu_read_lock();
		for_each_connection_rcu(connection, resource) {
			char *name = rcu_dereference((connection)->transport.net_conf)->name;

			if (!test_bit(TWOPC_PREPARED, &connection->flags))
				/* seq_printf(m, "%s n.p., ", name) * print nothing! */;
			else if (test_bit(TWOPC_NO, &connection->flags))
				seq_printf(m, "%s no, ", name);
			else if (test_bit(TWOPC_RETRY, &connection->flags))
				seq_printf(m, "%s ret, ", name);
			else if (test_bit(TWOPC_YES, &connection->flags))
				seq_printf(m, "%s yes, ", name);
			else seq_printf(m, "%s ___, ", name);
		}
		rcu_read_unlock();
		seq_puts(m, "\n");
		if (twopc.initiator_node_id != resource->res_opts.node_id) {
			/* The timer is only relevant for twopcs initiated by other nodes */
			jif = resource->twopc_timer.expires - jiffies;
			seq_printf(m, "  timer expires in: %d ms\n", jiffies_to_msecs(jif));
		}
	} else {
		seq_puts(m, "No ongoing two phase state transaction\n");
	}

	spin_lock_irq(&resource->queued_twopc_lock);
	if (list_empty(&resource->queued_twopc)) {
		spin_unlock_irq(&resource->queued_twopc_lock);
		return 0;
	}
	seq_puts(m, "\n Queued for later execution:\n");
	list_for_each_entry(q, &resource->queued_twopc, w.list) {
		jif = jiffies - q->start_jif;
		seq_printf(m, "  tid: %u, initiator_node_id: %d, since: %d ms\n",
			   q->reply.tid, q->reply.initiator_node_id, jiffies_to_msecs(jif));
	}
	spin_unlock_irq(&resource->queued_twopc_lock);

	return 0;
}

/* make sure at *open* time that the respective object won't go away. */
static int drbd_single_open(struct file *file, int (*show)(struct seq_file *, void *),
		                void *data, struct kref *kref,
				void (*release)(struct kref *))
{
	struct dentry *parent;
	int ret = -ESTALE;

	/* Are we still linked,
	 * or has debugfs_remove() already been called? */
	parent = file->f_path.dentry->d_parent;
	/* not sure if this can happen: */
	if (!parent || !parent->d_inode)
		goto out;
	/* serialize with d_delete() */
	inode_lock(d_inode(parent));
	/* Make sure the object is still alive */
	if (simple_positive(file->f_path.dentry)
	&& kref_get_unless_zero(kref))
		ret = 0;
	inode_unlock(d_inode(parent));
	if (!ret) {
		ret = single_open(file, show, data);
		if (ret)
			kref_put(kref, release);
	}
out:
	return ret;
}

static int resource_attr_release(struct inode *inode, struct file *file)
{
	struct drbd_resource *resource = inode->i_private;
	kref_put(&resource->kref, drbd_destroy_resource);
	return single_release(inode, file);
}

#define drbd_debugfs_resource_attr(name)				\
static int resource_ ## name ## _open(struct inode *inode, struct file *file) \
{									\
	struct drbd_resource *resource = inode->i_private;		\
	return drbd_single_open(file, resource_ ## name ## _show, resource, \
				&resource->kref, drbd_destroy_resource); \
}									\
static const struct file_operations resource_ ## name ## _fops = {	\
	.owner		= THIS_MODULE,					\
	.open		= resource_ ## name ## _open,			\
	.read		= seq_read,					\
	.llseek		= seq_lseek,					\
	.release	= resource_attr_release,			\
};

drbd_debugfs_resource_attr(in_flight_summary)
drbd_debugfs_resource_attr(state_twopc)

#define drbd_dcf(top, obj, attr, perm) do {			\
	dentry = debugfs_create_file(#attr, perm,		\
			top, obj, &obj ## _ ## attr ## _fops);	\
	top ## _ ## attr = dentry;				\
	} while (0)

#define res_dcf(attr) \
	drbd_dcf(resource->debugfs_res, resource, attr, 0400)

#define conn_dcf(attr) \
	drbd_dcf(connection->debugfs_conn, connection, attr, 0400)

#define vol_dcf(attr) \
	drbd_dcf(device->debugfs_vol, device, attr, 0400)

#define peer_dev_dcf(attr) \
	drbd_dcf(peer_device->debugfs_peer_dev, peer_device, attr, 0400)

void drbd_debugfs_resource_add(struct drbd_resource *resource)
{
	struct dentry *dentry;

	dentry = debugfs_create_dir(resource->name, drbd_debugfs_resources);
	resource->debugfs_res = dentry;

	dentry = debugfs_create_dir("volumes", resource->debugfs_res);
	resource->debugfs_res_volumes = dentry;

	dentry = debugfs_create_dir("connections", resource->debugfs_res);
	resource->debugfs_res_connections = dentry;

	/* debugfs create file */
	res_dcf(in_flight_summary);
	res_dcf(state_twopc);
}

static void drbd_debugfs_remove(struct dentry **dp)
{
	debugfs_remove(*dp);
	*dp = NULL;
}

void drbd_debugfs_resource_cleanup(struct drbd_resource *resource)
{
	/* Older kernels have a broken implementation of
	 * debugfs_remove_recursive (prior to upstream commit 776164c1f)
	 * That unfortunately includes a number of "enterprise" kernels.
	 * Even older kernels do not even have the _recursive() helper at all.
	 * For now, remember all debugfs nodes we created,
	 * and call debugfs_remove on all of them separately.
	 */
	/* it is ok to call debugfs_remove(NULL) */
	drbd_debugfs_remove(&resource->debugfs_res_state_twopc);
	drbd_debugfs_remove(&resource->debugfs_res_in_flight_summary);
	drbd_debugfs_remove(&resource->debugfs_res_connections);
	drbd_debugfs_remove(&resource->debugfs_res_volumes);
	drbd_debugfs_remove(&resource->debugfs_res);
}

void drbd_debugfs_resource_rename(struct drbd_resource *resource, const char *new_name)
{
	struct dentry *new_d;

	new_d = debugfs_rename(drbd_debugfs_resources, resource->debugfs_res,
				drbd_debugfs_resources, new_name);
	if (IS_ERR(new_d)) {
		drbd_err(resource, "failed to rename debugfs entry for resource\n");
	} else {
		resource->debugfs_res = new_d;
	}
}

static void seq_print_one_timing_detail(struct seq_file *m,
	const struct drbd_thread_timing_details *tdp,
	unsigned long jif)
{
	struct drbd_thread_timing_details td;
	/* No locking...
	 * use temporary assignment to get at consistent data. */
	do {
		td = *tdp;
	} while (td.cb_nr != tdp->cb_nr);
	if (!td.cb_addr)
		return;
	seq_printf(m, "%u\t%d\t%s:%u\t%ps\n",
			td.cb_nr,
			jiffies_to_msecs(jif - td.start_jif),
			td.caller_fn, td.line,
			td.cb_addr);
}

static void seq_print_timing_details(struct seq_file *m,
		const char *title,
		unsigned int cb_nr, struct drbd_thread_timing_details *tdp, unsigned long jif)
{
	unsigned int start_idx;
	unsigned int i;

	seq_printf(m, "%s\n", title);
	/* If not much is going on, this will result in natural ordering.
	 * If it is very busy, we will possibly skip events, or even see wrap
	 * arounds, which could only be avoided with locking.
	 */
	start_idx = cb_nr % DRBD_THREAD_DETAILS_HIST;
	for (i = start_idx; i < DRBD_THREAD_DETAILS_HIST; i++)
		seq_print_one_timing_detail(m, tdp+i, jif);
	for (i = 0; i < start_idx; i++)
		seq_print_one_timing_detail(m, tdp+i, jif);
}

static int connection_callback_history_show(struct seq_file *m, void *ignored)
{
	struct drbd_connection *connection = m->private;
	struct drbd_resource *resource = connection->resource;
	unsigned long jif = jiffies;

	/* BUMP me if you change the file format/content/presentation */
	seq_printf(m, "v: %u\n\n", 0);

	seq_puts(m, "n\tage\tcallsite\tfn\n");
	seq_print_timing_details(m, "sender", connection->s_cb_nr, connection->s_timing_details, jif);
	seq_print_timing_details(m, "receiver", connection->r_cb_nr, connection->r_timing_details, jif);
	seq_print_timing_details(m, "worker", resource->w_cb_nr, resource->w_timing_details, jif);
	return 0;
}

static int connection_oldest_requests_show(struct seq_file *m, void *ignored)
{
	struct drbd_connection *connection = m->private;
	ktime_t now = ktime_get();
	unsigned long jif = jiffies;
	struct drbd_request *r1, *r2;

	/* BUMP me if you change the file format/content/presentation */
	seq_printf(m, "v: %u\n\n", 0);

	rcu_read_lock();
	r1 = READ_ONCE(connection->todo.req_next);
	if (r1)
		seq_print_minor_vnr_req(m, r1, now, jif);
	r2 = READ_ONCE(connection->req_ack_pending);
	if (r2 && r2 != r1) {
		r1 = r2;
		seq_print_minor_vnr_req(m, r1, now, jif);
	}
	r2 = READ_ONCE(connection->req_not_net_done);
	if (r2 && r2 != r1)
		seq_print_minor_vnr_req(m, r2, now, jif);
	rcu_read_unlock();
	return 0;
}

static int connection_transport_show(struct seq_file *m, void *ignored)
{
	struct drbd_connection *connection = m->private;
	struct drbd_transport *transport = &connection->transport;
	struct drbd_transport_ops *tr_ops = transport->ops;
	enum drbd_stream i;

	seq_printf(m, "v: %u\n\n", 0);

	for (i = DATA_STREAM; i <= CONTROL_STREAM; i++) {
		struct drbd_send_buffer *sbuf = &connection->send_buffer[i];
		seq_printf(m, "%s stream\n", i == DATA_STREAM ? "data" : "control");
		seq_printf(m, "  corked: %d\n", test_bit(CORKED + i, &connection->flags));
		seq_printf(m, "  unsent: %ld bytes\n", (long)(sbuf->pos - sbuf->unsent));
		seq_printf(m, "  allocated: %d bytes\n", sbuf->allocated_size);
	}

	seq_printf(m, "\ntransport_type: %s\n", transport->class->name);

	tr_ops->debugfs_show(transport, m);

	return 0;
}

static int connection_debug_show(struct seq_file *m, void *ignored)
{
	struct drbd_connection *connection = m->private;
	struct drbd_resource *resource = connection->resource;
	unsigned long flags = connection->flags;
	unsigned int u1, u2;
	unsigned long long ull1, ull2;
	int in_flight;
	char sep = ' ';

	seq_puts(m, "content and format of this will change without notice\n");

	seq_printf(m, "flags: 0x%04lx :", flags);
#define pretty_print_bit(n) \
	seq_print_rq_state_bit(m, test_bit(n, &flags), &sep, #n);
	pretty_print_bit(SEND_PING);
	pretty_print_bit(GOT_PING_ACK);
	pretty_print_bit(TWOPC_PREPARED);
	pretty_print_bit(TWOPC_YES);
	pretty_print_bit(TWOPC_NO);
	pretty_print_bit(TWOPC_RETRY);
	pretty_print_bit(CONN_DRY_RUN);
	pretty_print_bit(CREATE_BARRIER);
	pretty_print_bit(DISCONNECT_EXPECTED);
	pretty_print_bit(BARRIER_ACK_PENDING);
	pretty_print_bit(DATA_CORKED);
	pretty_print_bit(CONTROL_CORKED);
	pretty_print_bit(C_UNREGISTERED);
	pretty_print_bit(RECONNECT);
	pretty_print_bit(CONN_DISCARD_MY_DATA);
	pretty_print_bit(SEND_STATE_AFTER_AHEAD_C);
	pretty_print_bit(NOTIFY_PEERS_LOST_PRIMARY);
#undef pretty_print_bit
	seq_putc(m, '\n');

	u1 = atomic_read(&resource->current_tle_nr);
	u2 = connection->send.current_epoch_nr;
	seq_printf(m, "resource->current_tle_nr: %u\n", u1);
	seq_printf(m, "   send.current_epoch_nr: %u (%d)\n", u2, (int)(u2 - u1));

	ull1 = resource->dagtag_sector;
	ull2 = resource->last_peer_acked_dagtag;
	seq_printf(m, " resource->dagtag_sector: %llu\n", ull1);
	seq_printf(m, "  last_peer_acked_dagtag: %llu (%lld)\n", ull2, (long long)(ull2 - ull1));
	ull2 = connection->send.current_dagtag_sector;
	seq_printf(m, " send.current_dagtag_sec: %llu (%lld)\n", ull2, (long long)(ull2 - ull1));
	ull2 = connection->last_dagtag_sector;
	seq_printf(m, "      last_dagtag_sector: %llu\n", ull2);

	in_flight = atomic_read(&connection->ap_in_flight);
	seq_printf(m, "            ap_in_flight: %d KiB (%d sectors)\n", in_flight / 2, in_flight);

	in_flight = atomic_read(&connection->rs_in_flight);
	seq_printf(m, "            rs_in_flight: %d KiB (%d sectors)\n", in_flight / 2, in_flight);

	seq_printf(m, "             done_ee_cnt: %d\n"
	              "           active_ee_cnt: %d\n",
		atomic_read(&connection->done_ee_cnt),
		atomic_read(&connection->active_ee_cnt));
	seq_printf(m, "      agreed_pro_version: %d\n", connection->agreed_pro_version);
	return 0;
}

static int connection_attr_release(struct inode *inode, struct file *file)
{
	struct drbd_connection *connection = inode->i_private;
	kref_put(&connection->kref, drbd_destroy_connection);
	return single_release(inode, file);
}

#define drbd_debugfs_connection_attr(name)				\
static int connection_ ## name ## _open(struct inode *inode, struct file *file) \
{									\
	struct drbd_connection *connection = inode->i_private;		\
	return drbd_single_open(file, connection_ ## name ## _show,	\
				connection, &connection->kref,		\
				drbd_destroy_connection);		\
}									\
static const struct file_operations connection_ ## name ## _fops = {	\
	.owner		= THIS_MODULE,				      	\
	.open		= connection_ ## name ##_open,			\
	.read		= seq_read,					\
	.llseek		= seq_lseek,					\
	.release	= connection_attr_release,			\
};

drbd_debugfs_connection_attr(oldest_requests)
drbd_debugfs_connection_attr(callback_history)
drbd_debugfs_connection_attr(transport)
drbd_debugfs_connection_attr(debug)

void drbd_debugfs_connection_add(struct drbd_connection *connection)
{
	struct dentry *conns_dir = connection->resource->debugfs_res_connections;
	struct drbd_peer_device *peer_device;
	char conn_name[SHARED_SECRET_MAX];
	struct dentry *dentry;
	int vnr;

	rcu_read_lock();
	strcpy(conn_name, rcu_dereference(connection->transport.net_conf)->name);
	rcu_read_unlock();

	dentry = debugfs_create_dir(conn_name, conns_dir);
	connection->debugfs_conn = dentry;

	/* debugfs create file */
	conn_dcf(callback_history);
	conn_dcf(oldest_requests);
	conn_dcf(transport);
	conn_dcf(debug);

	idr_for_each_entry(&connection->peer_devices, peer_device, vnr) {
		if (!peer_device->debugfs_peer_dev)
			drbd_debugfs_peer_device_add(peer_device);
	}
}

void drbd_debugfs_connection_cleanup(struct drbd_connection *connection)
{
	drbd_debugfs_remove(&connection->debugfs_conn_debug);
	drbd_debugfs_remove(&connection->debugfs_conn_transport);
	drbd_debugfs_remove(&connection->debugfs_conn_callback_history);
	drbd_debugfs_remove(&connection->debugfs_conn_oldest_requests);
	drbd_debugfs_remove(&connection->debugfs_conn);
}

static void seq_printf_nice_histogram(struct seq_file *m, unsigned *hist, unsigned const n)
{
	unsigned i;
	unsigned max = 0;
	unsigned n_transactions = 0;
	unsigned long n_updates = 0;

	for (i = 1; i <= n; i++) {
		if (hist[i] > max)
			max = hist[i];
		n_updates += i * hist[i];
		n_transactions += hist[i];
	}

	seq_puts(m, "updates per activity log transaction\n");
	seq_printf(m, "avg: %lu\n", n_transactions == 0 ? 0 : n_updates / n_transactions);

	if (!max)
		return;

	for (i = 0; i <= n; i++) {
		unsigned v = (hist[i] * 60UL + max-1) / max;
		seq_printf(m, "%2u : %10u : %-60.*s\n", i, hist[i], v,
			"############################################################");
	}
}


static int device_act_log_histogram_show(struct seq_file *m, void *ignored)
{
	struct drbd_device *device = m->private;

	/* BUMP me if you change the file format/content/presentation */
	seq_printf(m, "v: %u\n\n", 0);

	if (get_ldev_if_state(device, D_FAILED)) {
		seq_printf_nice_histogram(m, device->al_histogram, AL_UPDATES_PER_TRANSACTION);
		put_ldev(device);
	}
	return 0;
}

static int device_act_log_extents_show(struct seq_file *m, void *ignored)
{
	struct drbd_device *device = m->private;

	/* BUMP me if you change the file format/content/presentation */
	seq_printf(m, "v: %u\n\n", 0);

	if (get_ldev_if_state(device, D_FAILED)) {
		lc_seq_printf_stats(m, device->act_log);
		lc_seq_dump_details(m, device->act_log, "", NULL);
		put_ldev(device);
	}
	return 0;
}

static int device_oldest_requests_show(struct seq_file *m, void *ignored)
{
	struct drbd_device *device = m->private;
	ktime_t now = ktime_get();
	unsigned long jif = jiffies;
	struct drbd_request *r1, *r2;
	int i;

	/* BUMP me if you change the file format/content/presentation */
	seq_printf(m, "v: %u\n\n", 0);

	seq_puts(m, RQ_HDR);
	spin_lock_irq(&device->pending_completion_lock);
	/* WRITE, then READ */
	for (i = 1; i >= 0; --i) {
		r1 = list_first_entry_or_null(&device->pending_master_completion[i],
			struct drbd_request, req_pending_master_completion);
		r2 = list_first_entry_or_null(&device->pending_completion[i],
			struct drbd_request, req_pending_local);
		if (r1)
			seq_print_one_request(m, r1, now, jif);
		if (r2 && r2 != r1)
			seq_print_one_request(m, r2, now, jif);
	}
	spin_unlock_irq(&device->pending_completion_lock);
	return 0;
}

static int device_openers_show(struct seq_file *m, void *ignored)
{
	struct drbd_device *device = m->private;
	ktime_t now = ktime_get_real();
	struct opener *tmp;

	spin_lock(&device->openers_lock);
	list_for_each_entry(tmp, &device->openers, list)
		seq_printf(m, "%s\t%d\t%lld\n", tmp->comm, tmp->pid,
			ktime_to_ms(ktime_sub(now, tmp->opened)));
	spin_unlock(&device->openers_lock);

	return 0;
}

static int device_md_io_show(struct seq_file *m, void *ignored)
{
	struct drbd_device *device = m->private;

	if (get_ldev_if_state(device, D_FAILED)) {
		seq_puts(m, drbd_md_dax_active(device->ldev) ? "dax-pmem\n" : "blk-bio\n");
		put_ldev(device);
	}

	return 0;
}

static int device_data_gen_id_show(struct seq_file *m, void *ignored)
{
	struct drbd_device *device = m->private;
	struct drbd_md *md;
	int node_id, i = 0;

	if (!get_ldev_if_state(device, D_FAILED))
		return -ENODEV;

	md = &device->ldev->md;

	spin_lock_irq(&md->uuid_lock);
	seq_printf(m, "0x%016llX\n", drbd_current_uuid(device));

	for (node_id = 0; node_id < DRBD_NODE_ID_MAX; node_id++) {
		if (!(md->peers[node_id].flags & MDF_HAVE_BITMAP))
			continue;
		seq_printf(m, "%s[%d]0x%016llX", i++ ? " " : "", node_id,
			   md->peers[node_id].bitmap_uuid);
	}
	seq_putc(m, '\n');

	for (i = 0; i < HISTORY_UUIDS; i++)
		seq_printf(m, "0x%016llX\n", drbd_history_uuid(device, i));
	spin_unlock_irq(&md->uuid_lock);
	put_ldev(device);
	return 0;
}

static int device_io_frozen_show(struct seq_file *m, void *ignored)
{
	struct drbd_device *device = m->private;

	if (!get_ldev_if_state(device, D_FAILED))
		return -ENODEV;

	/* BUMP me if you change the file format/content/presentation */
	seq_printf(m, "v: %u\n\n", 0);

	seq_printf(m, "drbd_suspended(): %d\n", drbd_suspended(device));
	seq_printf(m, "suspend_cnt: %d\n", atomic_read(&device->suspend_cnt));
	seq_printf(m, "!drbd_state_is_stable(): %d\n", device->cached_state_unstable);
	seq_printf(m, "ap_bio_cnt[READ]: %d\n", atomic_read(&device->ap_bio_cnt[READ]));
	seq_printf(m, "ap_bio_cnt[WRITE]: %d\n", atomic_read(&device->ap_bio_cnt[WRITE]));
	seq_printf(m, "device->pending_bitmap_work.n: %d\n", atomic_read(&device->pending_bitmap_work.n));
	seq_printf(m, "may_inc_ap_bio(): %d\n", may_inc_ap_bio(device));
	put_ldev(device);

	return 0;
}

static int device_ed_gen_id_show(struct seq_file *m, void *ignored)
{
	struct drbd_device *device = m->private;
	seq_printf(m, "0x%016llX\n", (unsigned long long)device->exposed_data_uuid);
	return 0;
}

#define show_per_peer(M)						\
	seq_printf(m, "%-16s", #M ":");					\
	for_each_peer_device(peer_device, device)			\
		seq_printf(m, " %12lld", ktime_to_ns(peer_device->M)); \
	seq_printf(m, "\n")

#define PRId64 "lld"

#ifdef CONFIG_DRBD_TIMING_STATS
static int device_req_timing_show(struct seq_file *m, void *ignored)
{
	struct drbd_device *device = m->private;
	struct drbd_peer_device *peer_device;

	seq_printf(m,
		   "timing values are nanoseconds; write an 'r' to reset all to 0\n\n"
		   "requests:        %12lu\n"
		   "before_queue:    %12" PRId64 "\n"
		   "before_al_begin  %12" PRId64 "\n"
		   "in_actlog:       %12" PRId64 "\n"
		   "pre_submit:      %12" PRId64 "\n\n"
		   "al_updates:      %12u\n"
		   "before_bm_write  %12" PRId64 "\n"
		   "mid              %12" PRId64 "\n"
		   "after_sync_page  %12" PRId64 "\n",
		   device->reqs,
		   ktime_to_ns(device->before_queue_kt),
		   ktime_to_ns(device->before_al_begin_io_kt),
		   ktime_to_ns(device->in_actlog_kt),
		   ktime_to_ns(device->pre_submit_kt),
		   device->al_writ_cnt,
		   ktime_to_ns(device->al_before_bm_write_hinted_kt),
		   ktime_to_ns(device->al_mid_kt),
		   ktime_to_ns(device->al_after_sync_page_kt));

	seq_puts(m, "\npeer:           ");
	for_each_peer_device(peer_device, device) {
		struct drbd_connection *connection = peer_device->connection;
		seq_printf(m, " %12.12s", rcu_dereference(connection->transport.net_conf)->name);
	}
	seq_puts(m, "\n");
	show_per_peer(pre_send_kt);
	show_per_peer(acked_kt);
	show_per_peer(net_done_kt);

	return 0;
}

static ssize_t device_req_timing_write(struct file *file, const char __user *ubuf,
				       size_t cnt, loff_t *ppos)
{
	struct drbd_device *device = file_inode(file)->i_private;
	char buffer;

	if (copy_from_user(&buffer, ubuf, 1))
		return -EFAULT;

	if (buffer == 'r' || buffer == 'R') {
		struct drbd_peer_device *peer_device;
		unsigned long flags;

		spin_lock_irqsave(&device->timing_lock, flags);
		device->reqs = 0;
		device->in_actlog_kt = ns_to_ktime(0);
		device->pre_submit_kt = ns_to_ktime(0);

		device->before_queue_kt = ns_to_ktime(0);
		device->before_al_begin_io_kt = ns_to_ktime(0);
		device->al_writ_cnt = 0;
		device->al_before_bm_write_hinted_kt = ns_to_ktime(0);
		device->al_mid_kt = ns_to_ktime(0);
		device->al_after_sync_page_kt = ns_to_ktime(0);

		for_each_peer_device(peer_device, device) {
			peer_device->pre_send_kt = ns_to_ktime(0);
			peer_device->acked_kt = ns_to_ktime(0);
			peer_device->net_done_kt = ns_to_ktime(0);
		}
		spin_unlock_irqrestore(&device->timing_lock, flags);
	}

	*ppos += cnt;
	return cnt;
}
#endif

static int device_attr_release(struct inode *inode, struct file *file)
{
	struct drbd_device *device = inode->i_private;
	kref_put(&device->kref, drbd_destroy_device);
	return single_release(inode, file);
}

#define __drbd_debugfs_device_attr(name, write_fn)				\
static int device_ ## name ## _open(struct inode *inode, struct file *file)	\
{										\
	struct drbd_device *device = inode->i_private;				\
	return drbd_single_open(file, device_ ## name ## _show, device,		\
				&device->kref, drbd_destroy_device);		\
}										\
static const struct file_operations device_ ## name ## _fops = {		\
	.owner		= THIS_MODULE,						\
	.open		= device_ ## name ## _open,				\
	.write          = write_fn,						\
	.read		= seq_read,						\
	.llseek		= seq_lseek,						\
	.release	= device_attr_release,					\
};
#define drbd_debugfs_device_attr(name) __drbd_debugfs_device_attr(name, NULL)

drbd_debugfs_device_attr(oldest_requests)
drbd_debugfs_device_attr(act_log_extents)
drbd_debugfs_device_attr(act_log_histogram)
drbd_debugfs_device_attr(data_gen_id)
drbd_debugfs_device_attr(io_frozen)
drbd_debugfs_device_attr(ed_gen_id)
drbd_debugfs_device_attr(openers)
drbd_debugfs_device_attr(md_io)
#ifdef CONFIG_DRBD_TIMING_STATS
__drbd_debugfs_device_attr(req_timing, device_req_timing_write)
#endif

void drbd_debugfs_device_add(struct drbd_device *device)
{
	struct dentry *vols_dir = device->resource->debugfs_res_volumes;
	struct drbd_peer_device *peer_device;
	char minor_buf[8]; /* MINORMASK, MINORBITS == 20; */
	char vnr_buf[8];   /* volume number vnr is even 16 bit only; */
	char *slink_name = NULL;

	struct dentry *dentry;
	if (!vols_dir || !drbd_debugfs_minors)
		return;

	snprintf(vnr_buf, sizeof(vnr_buf), "%u", device->vnr);
	dentry = debugfs_create_dir(vnr_buf, vols_dir);
	device->debugfs_vol = dentry;

	snprintf(minor_buf, sizeof(minor_buf), "%u", device->minor);
	slink_name = kasprintf(GFP_KERNEL, "../resources/%s/volumes/%u",
			device->resource->name, device->vnr);
	if (!slink_name)
		goto fail;
	dentry = debugfs_create_symlink(minor_buf, drbd_debugfs_minors, slink_name);
	device->debugfs_minor = dentry;
	kfree(slink_name);
	slink_name = NULL;

	/* debugfs create file */
	vol_dcf(oldest_requests);
	vol_dcf(act_log_extents);
	vol_dcf(act_log_histogram);
	vol_dcf(data_gen_id);
	vol_dcf(io_frozen);
	vol_dcf(ed_gen_id);
	vol_dcf(openers);
	vol_dcf(md_io);
#ifdef CONFIG_DRBD_TIMING_STATS
	drbd_dcf(device->debugfs_vol, device, req_timing, 0600);
#endif

	/* Caller holds conf_update */
	for_each_peer_device(peer_device, device) {
		if (!peer_device->debugfs_peer_dev)
			drbd_debugfs_peer_device_add(peer_device);
	}

	return;

fail:
	drbd_debugfs_device_cleanup(device);
	drbd_err(device, "failed to create debugfs entries\n");
}

void drbd_debugfs_device_cleanup(struct drbd_device *device)
{
	drbd_debugfs_remove(&device->debugfs_minor);
	drbd_debugfs_remove(&device->debugfs_vol_oldest_requests);
	drbd_debugfs_remove(&device->debugfs_vol_act_log_extents);
	drbd_debugfs_remove(&device->debugfs_vol_act_log_histogram);
	drbd_debugfs_remove(&device->debugfs_vol_data_gen_id);
	drbd_debugfs_remove(&device->debugfs_vol_io_frozen);
	drbd_debugfs_remove(&device->debugfs_vol_ed_gen_id);
	drbd_debugfs_remove(&device->debugfs_vol_openers);
	drbd_debugfs_remove(&device->debugfs_vol_md_io);
#ifdef CONFIG_DRBD_TIMING_STATS
	drbd_debugfs_remove(&device->debugfs_vol_req_timing);
#endif
	drbd_debugfs_remove(&device->debugfs_vol);
}

static int drbd_single_open_peer_device(struct file *file,
					int (*show)(struct seq_file *, void *),
					struct drbd_peer_device *peer_device)
{
	struct drbd_device *device = peer_device->device;
	struct drbd_connection *connection = peer_device->connection;
	bool got_connection, got_device;
	struct dentry *parent;

	parent = file->f_path.dentry->d_parent;
	if (!parent || !parent->d_inode)
		goto out;
	inode_lock(d_inode(parent));
	if (!simple_positive(file->f_path.dentry))
		goto out_unlock;

	got_connection = kref_get_unless_zero(&connection->kref);
	got_device = kref_get_unless_zero(&device->kref);

	if (got_connection && got_device) {
		int ret;
		inode_unlock(d_inode(parent));
		ret = single_open(file, show, peer_device);
		if (ret) {
			kref_put(&connection->kref, drbd_destroy_connection);
			kref_put(&device->kref, drbd_destroy_device);
		}
		return ret;
	}

	if (got_connection)
		kref_put(&connection->kref, drbd_destroy_connection);
	if (got_device)
		kref_put(&device->kref, drbd_destroy_device);
out_unlock:
	inode_unlock(d_inode(parent));
out:
	return -ESTALE;
}

static void resync_dump_detail(struct seq_file *m, struct lc_element *e)
{
       struct bm_extent *bme = lc_entry(e, struct bm_extent, lce);

       seq_printf(m, "%5d %s %s %s", bme->rs_left,
		  test_bit(BME_NO_WRITES, &bme->flags) ? "NO_WRITES" : "---------",
		  test_bit(BME_LOCKED, &bme->flags) ? "LOCKED" : "------",
		  test_bit(BME_PRIORITY, &bme->flags) ? "PRIORITY" : "--------"
		  );
}

static int peer_device_resync_extents_show(struct seq_file *m, void *ignored)
{
	struct drbd_peer_device *peer_device = m->private;
	struct drbd_device *device = peer_device->device;

	/* BUMP me if you change the file format/content/presentation */
	seq_printf(m, "v: %u\n\n", 0);

	if (get_ldev_if_state(device, D_FAILED)) {
		lc_seq_printf_stats(m, peer_device->resync_lru);
		lc_seq_dump_details(m, peer_device->resync_lru, "rs_left flags", resync_dump_detail);
		put_ldev(device);
	}
	return 0;
}

static void seq_printf_with_thousands_grouping(struct seq_file *seq, long v)
{
	/* v is in kB/sec. We don't expect TiByte/sec yet. */
	if (unlikely(v >= 1000000)) {
		/* cool: > GiByte/s */
		seq_printf(seq, "%ld,", v / 1000000);
		v %= 1000000;
		seq_printf(seq, "%03ld,%03ld", v/1000, v % 1000);
	} else if (likely(v >= 1000))
		seq_printf(seq, "%ld,%03ld", v/1000, v % 1000);
	else
		seq_printf(seq, "%ld", v);
}

static void drbd_get_syncer_progress(struct drbd_peer_device *pd,
		enum drbd_repl_state repl_state, unsigned long *rs_total,
		unsigned long *bits_left, unsigned int *per_mil_done)
{
	/* this is to break it at compile time when we change that, in case we
	 * want to support more than (1<<32) bits on a 32bit arch. */
	typecheck(unsigned long, pd->rs_total);
	*rs_total = pd->rs_total;

	/* note: both rs_total and rs_left are in bits, i.e. in
	 * units of BM_BLOCK_SIZE.
	 * for the percentage, we don't care. */

	if (repl_state == L_VERIFY_S || repl_state == L_VERIFY_T)
		*bits_left = pd->ov_left;
	else
		*bits_left = drbd_bm_total_weight(pd) - pd->rs_failed;
	/* >> 10 to prevent overflow,
	 * +1 to prevent division by zero */
	if (*bits_left > *rs_total) {
		/* D'oh. Maybe a logic bug somewhere.  More likely just a race
		 * between state change and reset of rs_total.
		 */
		*bits_left = *rs_total;
		*per_mil_done = *rs_total ? 0 : 1000;
	} else {
		/* Make sure the division happens in long context.
		 * We allow up to one petabyte storage right now,
		 * at a granularity of 4k per bit that is 2**38 bits.
		 * After shift right and multiplication by 1000,
		 * this should still fit easily into a 32bit long,
		 * so we don't need a 64bit division on 32bit arch.
		 * Note: currently we don't support such large bitmaps on 32bit
		 * arch anyways, but no harm done to be prepared for it here.
		 */
		unsigned int shift = *rs_total > UINT_MAX ? 16 : 10;
		unsigned long left = *bits_left >> shift;
		unsigned long total = 1UL + (*rs_total >> shift);
		unsigned long tmp = 1000UL - left * 1000UL/total;
		*per_mil_done = tmp;
	}
}

static void drbd_syncer_progress(struct drbd_peer_device *pd, struct seq_file *seq,
		enum drbd_repl_state repl_state)
{
	unsigned long db, dt, dbdt, rt, rs_total, rs_left;
	unsigned int res;
	int i, x, y;
	int stalled = 0;

	drbd_get_syncer_progress(pd, repl_state, &rs_total, &rs_left, &res);

	x = res/50;
	y = 20-x;
	seq_puts(seq, "\t[");
	for (i = 1; i < x; i++)
		seq_putc(seq, '=');
	seq_putc(seq, '>');
	for (i = 0; i < y; i++)
		seq_putc(seq, '.');
	seq_puts(seq, "] ");

	if (repl_state == L_VERIFY_S || repl_state == L_VERIFY_T)
		seq_puts(seq, "verified:");
	else
		seq_puts(seq, "sync'ed:");
	seq_printf(seq, "%3u.%u%% ", res / 10, res % 10);

	/* if more than a few GB, display in MB */
	if (rs_total > (4UL << (30 - BM_BLOCK_SHIFT)))
		seq_printf(seq, "(%lu/%lu)M",
			    (unsigned long) Bit2KB(rs_left >> 10),
			    (unsigned long) Bit2KB(rs_total >> 10));
	else
		seq_printf(seq, "(%lu/%lu)K",
			    (unsigned long) Bit2KB(rs_left),
			    (unsigned long) Bit2KB(rs_total));

	seq_puts(seq, "\n\t");

	/* see drivers/md/md.c
	 * We do not want to overflow, so the order of operands and
	 * the * 100 / 100 trick are important. We do a +1 to be
	 * safe against division by zero. We only estimate anyway.
	 *
	 * dt: time from mark until now
	 * db: blocks written from mark until now
	 * rt: remaining time
	 */
	/* Rolling marks. last_mark+1 may just now be modified.  last_mark+2 is
	 * at least (DRBD_SYNC_MARKS-2)*DRBD_SYNC_MARK_STEP old, and has at
	 * least DRBD_SYNC_MARK_STEP time before it will be modified. */
	/* ------------------------ ~18s average ------------------------ */
	i = (pd->rs_last_mark + 2) % DRBD_SYNC_MARKS;
	dt = (jiffies - pd->rs_mark_time[i]) / HZ;
	if (dt > 180)
		stalled = 1;

	if (!dt)
		dt++;
	db = pd->rs_mark_left[i] - rs_left;
	rt = (dt * (rs_left / (db/100+1)))/100; /* seconds */

	seq_printf(seq, "finish: %lu:%02lu:%02lu",
		rt / 3600, (rt % 3600) / 60, rt % 60);

	dbdt = Bit2KB(db/dt);
	seq_puts(seq, " speed: ");
	seq_printf_with_thousands_grouping(seq, dbdt);
	seq_puts(seq, " (");
	/* ------------------------- ~3s average ------------------------ */
	if (1) {
		/* this is what drbd_rs_should_slow_down() uses */
		i = (pd->rs_last_mark + DRBD_SYNC_MARKS-1) % DRBD_SYNC_MARKS;
		dt = (jiffies - pd->rs_mark_time[i]) / HZ;
		if (!dt)
			dt++;
		db = pd->rs_mark_left[i] - rs_left;
		dbdt = Bit2KB(db/dt);
		seq_printf_with_thousands_grouping(seq, dbdt);
		seq_puts(seq, " -- ");
	}

	/* --------------------- long term average ---------------------- */
	/* mean speed since syncer started
	 * we do account for PausedSync periods */
	dt = (jiffies - pd->rs_start - pd->rs_paused) / HZ;
	if (dt == 0)
		dt = 1;
	db = rs_total - rs_left;
	dbdt = Bit2KB(db/dt);
	seq_printf_with_thousands_grouping(seq, dbdt);
	seq_putc(seq, ')');

	if (repl_state == L_SYNC_TARGET ||
	    repl_state == L_VERIFY_S) {
		seq_puts(seq, " want: ");
		seq_printf_with_thousands_grouping(seq, pd->c_sync_rate);
	}
	seq_printf(seq, " K/sec%s\n", stalled ? " (stalled)" : "");

	{
		/* 64 bit:
		 * we convert to sectors in the display below. */
		unsigned long bm_bits = drbd_bm_bits(pd->device);
		unsigned long bit_pos;
		unsigned long long stop_sector = 0;
		if (repl_state == L_VERIFY_S ||
		    repl_state == L_VERIFY_T) {
			bit_pos = bm_bits - pd->ov_left;
			stop_sector = pd->ov_stop_sector;
		} else
			bit_pos = pd->resync_next_bit;
		/* Total sectors may be slightly off for oddly
		 * sized devices. So what. */
		seq_printf(seq,
			"\t%3d%% sector pos: %llu/%llu",
			(int)(bit_pos / (bm_bits/100+1)),
			(unsigned long long)bit_pos * BM_SECT_PER_BIT,
			(unsigned long long)bm_bits * BM_SECT_PER_BIT);
		if (stop_sector != 0 && stop_sector != ULLONG_MAX)
			seq_printf(seq, " stop sector: %llu", stop_sector);
		seq_putc(seq, '\n');
	}
}

static int peer_device_proc_drbd_show(struct seq_file *m, void *ignored)
{
	struct drbd_peer_device *peer_device = m->private;
	struct drbd_device *device = peer_device->device;
	union drbd_state state;
	const char *sn;
	struct net_conf *nc;
	char wp;

	state.disk = device->disk_state[NOW];
	state.pdsk = peer_device->disk_state[NOW];
	state.conn = peer_device->repl_state[NOW];
	state.role = device->resource->role[NOW];
	state.peer = peer_device->connection->peer_role[NOW];

	state.user_isp = peer_device->resync_susp_user[NOW];
	state.peer_isp = peer_device->resync_susp_peer[NOW];
	state.aftr_isp = peer_device->resync_susp_dependency[NOW];

	sn = drbd_repl_str(state.conn);

	rcu_read_lock();
	{
		/* reset device->congestion_reason */

		nc = rcu_dereference(peer_device->connection->transport.net_conf);
		wp = nc ? nc->wire_protocol - DRBD_PROT_A + 'A' : ' ';
		seq_printf(m,
		   "%2d: cs:%s ro:%s/%s ds:%s/%s %c %c%c%c%c%c%c\n"
		   "    ns:%u nr:%u dw:%u dr:%u al:%u bm:%u "
		   "lo:%d pe:[%d;%d] ua:%d ap:[%d;%d] ep:%d wo:%d",
		   device->minor, sn,
		   drbd_role_str(state.role),
		   drbd_role_str(state.peer),
		   drbd_disk_str(state.disk),
		   drbd_disk_str(state.pdsk),
		   wp,
		   drbd_suspended(device) ? 's' : 'r',
		   state.aftr_isp ? 'a' : '-',
		   state.peer_isp ? 'p' : '-',
		   state.user_isp ? 'u' : '-',
		   '-' /* congestion reason... FIXME */,
		   test_bit(AL_SUSPENDED, &device->flags) ? 's' : '-',
		   peer_device->send_cnt/2,
		   peer_device->recv_cnt/2,
		   device->writ_cnt/2,
		   device->read_cnt/2,
		   device->al_writ_cnt,
		   device->bm_writ_cnt,
		   atomic_read(&device->local_cnt),
		   atomic_read(&peer_device->ap_pending_cnt),
		   atomic_read(&peer_device->rs_pending_cnt),
		   atomic_read(&peer_device->unacked_cnt),
		   atomic_read(&device->ap_bio_cnt[WRITE]),
		   atomic_read(&device->ap_bio_cnt[READ]),
		   peer_device->connection->epochs,
		   device->resource->write_ordering
		);
		seq_printf(m, " oos:%llu\n",
			   Bit2KB((unsigned long long)
				   drbd_bm_total_weight(peer_device)));
	}
	if (state.conn == L_SYNC_SOURCE ||
	    state.conn == L_SYNC_TARGET ||
	    state.conn == L_VERIFY_S ||
	    state.conn == L_VERIFY_T)
		drbd_syncer_progress(peer_device, m, state.conn);

	if (get_ldev_if_state(device, D_FAILED)) {
		lc_seq_printf_stats(m, peer_device->resync_lru);
		lc_seq_printf_stats(m, device->act_log);
		put_ldev(device);
	}

	seq_printf(m, "\tblocked on activity log: %d/%d/%d\n",
		atomic_read(&device->ap_actlog_cnt),	/* requests */
		atomic_read(&device->wait_for_actlog),	/* peer_requests */
		/* nr extents needed to satisfy the above in the worst case */
		atomic_read(&device->wait_for_actlog_ecnt));

	rcu_read_unlock();

	return 0;
}

#define drbd_debugfs_peer_device_attr(name)					\
static int peer_device_ ## name ## _open(struct inode *inode, struct file *file)\
{										\
	struct drbd_peer_device *peer_device = inode->i_private;		\
	return drbd_single_open_peer_device(file,				\
					    peer_device_ ## name ## _show,	\
					    peer_device);			\
}										\
static int peer_device_ ## name ## _release(struct inode *inode, struct file *file)\
{										\
	struct drbd_peer_device *peer_device = inode->i_private;		\
	kref_put(&peer_device->connection->kref, drbd_destroy_connection);	\
	kref_put(&peer_device->device->kref, drbd_destroy_device);		\
	return single_release(inode, file);					\
}										\
static const struct file_operations peer_device_ ## name ## _fops = {		\
	.owner		= THIS_MODULE,						\
	.open		= peer_device_ ## name ## _open,			\
	.read		= seq_read,						\
	.llseek		= seq_lseek,						\
	.release	= peer_device_ ## name ## _release,			\
};

drbd_debugfs_peer_device_attr(resync_extents)
drbd_debugfs_peer_device_attr(proc_drbd)

void drbd_debugfs_peer_device_add(struct drbd_peer_device *peer_device)
{
	struct dentry *conn_dir = peer_device->connection->debugfs_conn;
	struct dentry *dentry;
	char vnr_buf[8];

	snprintf(vnr_buf, sizeof(vnr_buf), "%u", peer_device->device->vnr);
	dentry = debugfs_create_dir(vnr_buf, conn_dir);
	peer_device->debugfs_peer_dev = dentry;

	/* debugfs create file */
	peer_dev_dcf(resync_extents);
	peer_dev_dcf(proc_drbd);
}

void drbd_debugfs_peer_device_cleanup(struct drbd_peer_device *peer_device)
{
	drbd_debugfs_remove(&peer_device->debugfs_peer_dev_proc_drbd);
	drbd_debugfs_remove(&peer_device->debugfs_peer_dev_resync_extents);
	drbd_debugfs_remove(&peer_device->debugfs_peer_dev);
}

static int drbd_version_show(struct seq_file *m, void *ignored)
{
	seq_printf(m, "# %s\n", drbd_buildtag());
	seq_printf(m, "VERSION=%s\n", REL_VERSION);
	seq_printf(m, "API_VERSION=%u\n", GENL_MAGIC_VERSION);
	seq_printf(m, "PRO_VERSION_MIN=%u\n", PRO_VERSION_MIN);
	seq_printf(m, "PRO_VERSION_MAX=%u\n", PRO_VERSION_MAX);
	return 0;
}

static int drbd_version_open(struct inode *inode, struct file *file)
{
	return single_open(file, drbd_version_show, NULL);
}

static const struct file_operations drbd_version_fops = {
	.owner = THIS_MODULE,
	.open = drbd_version_open,
	.llseek = seq_lseek,
	.read = seq_read,
	.release = single_release,
};

static int drbd_refcounts_show(struct seq_file *m, void *ignored)
{
	seq_printf(m, "v: %u\n\n", 0);

	print_kref_debug_info(m);
	return 0;
}

static int drbd_refcounts_open(struct inode *inode, struct file *file)
{
	return single_open(file, drbd_refcounts_show, NULL);
}

static const struct file_operations drbd_refcounts_fops = {
	.owner = THIS_MODULE,
	.open = drbd_refcounts_open,
	.llseek = seq_lseek,
	.read = seq_read,
	.release = single_release,
};

static int drbd_compat_show(struct seq_file *m, void *ignored)
{
	return 0;
}

static int drbd_compat_open(struct inode *inode, struct file *file)
{
	return single_open(file, drbd_compat_show, NULL);
}

static const struct file_operations drbd_compat_fops = {
	.owner = THIS_MODULE,
	.open = drbd_compat_open,
	.llseek = seq_lseek,
	.read = seq_read,
	.release = single_release,
};

/* not __exit, may be indirectly called
 * from the module-load-failure path as well. */
void drbd_debugfs_cleanup(void)
{
	drbd_debugfs_remove(&drbd_debugfs_compat);
	drbd_debugfs_remove(&drbd_debugfs_resources);
	drbd_debugfs_remove(&drbd_debugfs_minors);
	drbd_debugfs_remove(&drbd_debugfs_version);
	drbd_debugfs_remove(&drbd_debugfs_refcounts);
	drbd_debugfs_remove(&drbd_debugfs_root);
}

void __init drbd_debugfs_init(void)
{
	struct dentry *dentry;

	dentry = debugfs_create_dir("drbd", NULL);
	drbd_debugfs_root = dentry;

	dentry = debugfs_create_file("version", 0444, drbd_debugfs_root, NULL, &drbd_version_fops);
	drbd_debugfs_version = dentry;

	dentry = debugfs_create_file("reference_counts", 0444, drbd_debugfs_root, NULL, &drbd_refcounts_fops);
	drbd_debugfs_refcounts = dentry;

	dentry = debugfs_create_dir("resources", drbd_debugfs_root);
	drbd_debugfs_resources = dentry;

	dentry = debugfs_create_dir("minors", drbd_debugfs_root);
	drbd_debugfs_minors = dentry;

	dentry = debugfs_create_file("compat", 0444, drbd_debugfs_root, NULL, &drbd_compat_fops);
	drbd_debugfs_compat = dentry;
}<|MERGE_RESOLUTION|>--- conflicted
+++ resolved
@@ -515,12 +515,8 @@
 			u64 parents = 0;
 
 			seq_puts(m, "  parent list: ");
-<<<<<<< HEAD
+			rcu_read_lock();
 			read_lock_irq(&resource->state_rwlock);
-=======
-			rcu_read_lock();
-			spin_lock_irq(&resource->req_lock);
->>>>>>> 581e72e9
 			list_for_each_entry(connection, &resource->twopc_parents, twopc_parent_list) {
 				char *name = rcu_dereference((connection)->transport.net_conf)->name;
 				seq_printf(m, "%s, ", name);
