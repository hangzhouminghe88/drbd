--- conflicted
+++ resolved
@@ -62,6 +62,11 @@
 	PH_PREPARE,
 	PH_84_COMMIT,
 	PH_COMMIT,
+};
+
+struct change_disk_state_context {
+	struct change_context context;
+	struct drbd_device *device;
 };
 
 static bool lost_contact_to_peer_data(enum drbd_disk_state *peer_disk_state);
@@ -822,16 +827,8 @@
 
 union drbd_state drbd_get_peer_device_state(struct drbd_peer_device *peer_device, enum which_state which)
 {
-<<<<<<< HEAD
 	struct drbd_connection *connection = peer_device->connection;
 	union drbd_state rv;
-=======
-	struct completion done;
-	unsigned long flags;
-	union drbd_state os, ns;
-	enum drbd_state_rv rv;
-	void *buffer = NULL;
->>>>>>> 24c840e4
 
 	rv = drbd_get_device_state(peer_device->device, which);
 	rv.user_isp = peer_device->resync_susp_user[which];
@@ -841,15 +838,8 @@
 	rv.peer = connection->peer_role[which];
 	rv.pdsk = peer_device->disk_state[which];
 
-<<<<<<< HEAD
 	return rv;
 }
-=======
-	if (f & CS_SERIALIZE)
-		mutex_lock(device->state_mutex);
-	if (f & CS_INHIBIT_MD_IO)
-		buffer = drbd_md_get_buffer(device, __func__);
->>>>>>> 24c840e4
 
 union drbd_state drbd_get_connection_state(struct drbd_connection *connection, enum which_state which)
 {
@@ -888,20 +878,12 @@
 	struct drbd_peer_device *peer_device;
 	int vnr;
 
-<<<<<<< HEAD
 	rcu_read_lock();
 	idr_for_each_entry(&connection->peer_devices, peer_device, vnr) {
 		struct drbd_device *device = peer_device->device;
 		disk_state = min_t(enum drbd_disk_state, disk_state, device->disk_state[NOW]);
 	}
 	rcu_read_unlock();
-=======
-abort:
-	if (buffer)
-		drbd_md_put_buffer(device);
-	if (f & CS_SERIALIZE)
-		mutex_unlock(device->state_mutex);
->>>>>>> 24c840e4
 
 	return disk_state;
 }
@@ -920,54 +902,7 @@
 	return disk_state;
 }
 
-<<<<<<< HEAD
 static enum drbd_repl_state conn_lowest_repl_state(struct drbd_connection *connection)
-=======
-/*
- * We grab drbd_md_get_buffer(), because we don't want to "fail" the disk while
- * there is IO in-flight: the transition into D_FAILED for detach purposes
- * may get misinterpreted as actual IO error in a confused endio function.
- *
- * We wrap it all into wait_event(), to retry in case the drbd_req_state()
- * returns SS_IN_TRANSIENT_STATE.
- *
- * To avoid potential deadlock with e.g. the receiver thread trying to grab
- * drbd_md_get_buffer() while trying to get out of the "transient state", we
- * need to grab and release the meta data buffer inside of that wait_event loop.
- */
-static enum drbd_state_rv
-request_detach(struct drbd_device *device)
-{
-	return drbd_req_state(device, NS(disk, D_FAILED),
-			CS_VERBOSE | CS_ORDERED | CS_INHIBIT_MD_IO);
-}
-
-enum drbd_state_rv
-drbd_request_detach_interruptible(struct drbd_device *device)
-{
-	enum drbd_state_rv rv;
-	int ret;
-
-	drbd_suspend_io(device); /* so no-one is stuck in drbd_al_begin_io */
-	wait_event_interruptible(device->state_wait,
-		(rv = request_detach(device)) != SS_IN_TRANSIENT_STATE);
-	drbd_resume_io(device);
-
-	ret = wait_event_interruptible(device->misc_wait,
-			device->state.disk != D_FAILED);
-
-	if (rv == SS_IS_DISKLESS)
-		rv = SS_NOTHING_TO_DO;
-	if (ret)
-		rv = ERR_INTR;
-
-	return rv;
-}
-
-enum drbd_state_rv
-_drbd_request_state_holding_state_mutex(struct drbd_device *device, union drbd_state mask,
-		    union drbd_state val, enum chg_state_flags f)
->>>>>>> 24c840e4
 {
 	unsigned int repl_state = -1U;
 	struct drbd_peer_device *peer_device;
@@ -3976,6 +3911,13 @@
 
 	if (have_peers && context->change_local_state_last)
 		twopc_phase2(resource, context->vnr, rv >= SS_SUCCESS, &request, reach_immediately);
+
+	if (context->flags & CS_INHIBIT_MD_IO) {
+		struct drbd_device *device =
+			container_of(context, struct change_disk_state_context, context)->device;
+		drbd_md_get_buffer(device, __func__);
+	}
+
 	end_remote_state_change(resource, &irq_flags, context->flags | CS_TWOPC);
 	if (rv >= SS_SUCCESS) {
 		change(context, PH_COMMIT);
@@ -3990,6 +3932,13 @@
 	} else {
 		abort_state_change(resource, &irq_flags);
 	}
+
+	if (context->flags & CS_INHIBIT_MD_IO) {
+		struct drbd_device *device =
+			container_of(context, struct change_disk_state_context, context)->device;
+		drbd_md_put_buffer(device);
+	}
+
 	if (have_peers && !context->change_local_state_last)
 		twopc_phase2(resource, context->vnr, rv >= SS_SUCCESS, &request, reach_immediately);
 
@@ -4449,11 +4398,6 @@
 	return change_cluster_wide_state(do_change_from_consistent, &context);
 }
 
-struct change_disk_state_context {
-	struct change_context context;
-	struct drbd_device *device;
-};
-
 static bool do_change_disk_state(struct change_context *context, enum change_phase phase)
 {
 	struct drbd_device *device =
@@ -4499,6 +4443,10 @@
 		},
 		.device = device,
 	};
+
+	if (disk_state == D_DETACHING && !(flags & CS_HARD))
+		disk_state_context.context.flags |= CS_INHIBIT_MD_IO;
+
 	return change_cluster_wide_state(do_change_disk_state,
 					 &disk_state_context.context);
 }
