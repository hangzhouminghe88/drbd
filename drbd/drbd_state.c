/*
   drbd_state.c

   This file is part of DRBD by Philipp Reisner and Lars Ellenberg.

   Copyright (C) 2001-2008, LINBIT Information Technologies GmbH.
   Copyright (C) 1999-2008, Philipp Reisner <philipp.reisner@linbit.com>.
   Copyright (C) 2002-2008, Lars Ellenberg <lars.ellenberg@linbit.com>.

   Thanks to Carter Burden, Bart Grantham and Gennadiy Nerubayev
   from Logicworks, Inc. for making SDP replication support possible.

   drbd is free software; you can redistribute it and/or modify
   it under the terms of the GNU General Public License as published by
   the Free Software Foundation; either version 2, or (at your option)
   any later version.

   drbd is distributed in the hope that it will be useful,
   but WITHOUT ANY WARRANTY; without even the implied warranty of
   MERCHANTABILITY or FITNESS FOR A PARTICULAR PURPOSE.  See the
   GNU General Public License for more details.

   You should have received a copy of the GNU General Public License
   along with drbd; see the file COPYING.  If not, write to
   the Free Software Foundation, 675 Mass Ave, Cambridge, MA 02139, USA.
 */

#include <linux/drbd_limits.h>
#include "drbd_int.h"
#include "drbd_protocol.h"
#include "drbd_req.h"
#include "drbd_state_change.h"

/* in drbd_main.c */
extern void tl_abort_disk_io(struct drbd_device *device);

struct after_state_change_work {
	struct drbd_work w;
	struct drbd_state_change *state_change;
	unsigned int id;
	struct completion *done;
};

static struct drbd_state_change *alloc_state_change(struct drbd_resource *resource, gfp_t flags)
{
	struct drbd_state_change *state_change;
	unsigned int n_devices = 0, n_connections = 0, size, n;
	struct drbd_device *device;
	struct drbd_connection *connection;
	int vnr;

	rcu_read_lock();
	idr_for_each_entry(&resource->devices, device, vnr)
		n_devices++;
	for_each_connection(connection, resource)
		n_connections++;
	rcu_read_unlock();

	size = sizeof(struct drbd_state_change) +
	       n_devices * sizeof(struct drbd_device_state_change) +
	       n_connections * sizeof(struct drbd_connection_state_change) +
	       n_devices * n_connections * sizeof(struct drbd_peer_device_state_change);
	state_change = kmalloc(size, flags);
	if (!state_change)
		return NULL;
	state_change->n_devices = n_devices;
	state_change->n_connections = n_connections;
	state_change->devices = (void *)(state_change + 1);
	state_change->connections = (void *)&state_change->devices[n_devices];
	state_change->peer_devices = (void *)&state_change->connections[n_connections];
	state_change->resource->resource = NULL;
	for (n = 0; n < n_devices; n++)
		state_change->devices[n].device = NULL;
	for (n = 0; n < n_connections; n++)
		state_change->connections[n].connection = NULL;
	return state_change;
}

struct drbd_state_change *remember_state_change(struct drbd_resource *resource, gfp_t gfp)
{
	struct drbd_state_change *state_change;
	struct drbd_device *device;
	unsigned int n_devices = 0;
	struct drbd_connection *connection;
	unsigned int n_connections = 0;
	int vnr;

	struct drbd_device_state_change *device_state_change;
	struct drbd_peer_device_state_change *peer_device_state_change;
	struct drbd_connection_state_change *connection_state_change;

retry:
	state_change = alloc_state_change(resource, gfp);
	if (!state_change)
		return NULL;

	rcu_read_lock();
	idr_for_each_entry(&resource->devices, device, vnr)
		n_devices++;
	for_each_connection(connection, resource)
		n_connections++;
	if (n_devices != state_change->n_devices ||
	    n_connections != state_change->n_connections) {
		kfree(state_change);
		rcu_read_unlock();
		goto retry;
	}

	kref_get(&resource->kref);
	state_change->resource->resource = resource;
	memcpy(state_change->resource->role,
	       resource->role, sizeof(resource->role));
	memcpy(state_change->resource->susp,
	       resource->susp, sizeof(resource->susp));
	memcpy(state_change->resource->susp_nod,
	       resource->susp_nod, sizeof(resource->susp_nod));
	memcpy(state_change->resource->susp_fen,
	       resource->susp_fen, sizeof(resource->susp_fen));

	device_state_change = state_change->devices;
	peer_device_state_change = state_change->peer_devices;
	idr_for_each_entry(&resource->devices, device, vnr) {
		struct drbd_peer_device *peer_device;

		kref_get(&device->kref);
		device_state_change->device = device;
		memcpy(device_state_change->disk_state,
		       device->disk_state, sizeof(device->disk_state));

		for_each_peer_device(peer_device, device) {
			peer_device_state_change->peer_device = peer_device;
			memcpy(peer_device_state_change->disk_state,
			       peer_device->disk_state, sizeof(peer_device->disk_state));
			memcpy(peer_device_state_change->repl_state,
			       peer_device->repl_state, sizeof(peer_device->repl_state));
			memcpy(peer_device_state_change->resync_susp_user,
			       peer_device->resync_susp_user,
			       sizeof(peer_device->resync_susp_user));
			memcpy(peer_device_state_change->resync_susp_peer,
			       peer_device->resync_susp_peer,
			       sizeof(peer_device->resync_susp_peer));
			memcpy(peer_device_state_change->resync_susp_dependency,
			       peer_device->resync_susp_dependency,
			       sizeof(peer_device->resync_susp_dependency));
			peer_device_state_change++;
		}
		device_state_change++;
	}

	connection_state_change = state_change->connections;
	for_each_connection(connection, resource) {
		kref_get(&connection->kref);
		connection_state_change->connection = connection;
		memcpy(connection_state_change->cstate,
		       connection->cstate, sizeof(connection->cstate));
		memcpy(connection_state_change->peer_role,
		       connection->peer_role, sizeof(connection->peer_role));
	}
	rcu_read_unlock();

	return state_change;
}

void forget_state_change(struct drbd_state_change *state_change)
{
	unsigned int n;

	if (!state_change)
		return;

	if (state_change->resource->resource)
		kref_put(&state_change->resource->resource->kref, drbd_destroy_resource);
	for (n = 0; n < state_change->n_devices; n++) {
		struct drbd_device *device = state_change->devices[n].device;

		if (device)
			kref_put(&device->kref, drbd_destroy_device);
	}
	for (n = 0; n < state_change->n_connections; n++) {
		struct drbd_connection *connection =
			state_change->connections[n].connection;

		if (connection)
			kref_put(&connection->kref, drbd_destroy_connection);
	}
	kfree(state_change);
}

static void print_state_change(struct drbd_resource *resource, const char *prefix);
static void finish_state_change(struct drbd_resource *, struct completion *);
STATIC int w_after_state_change(struct drbd_work *w, int unused);
static enum drbd_state_rv is_valid_soft_transition(struct drbd_resource *);
static enum drbd_state_rv is_valid_transition(struct drbd_resource *resource);
static void sanitize_state(struct drbd_resource *resource);
static enum drbd_state_rv change_peer_state(struct drbd_connection *, int, union drbd_state,
					    union drbd_state, unsigned long *);

static bool state_has_changed(struct drbd_resource *resource)
{
	struct drbd_connection *connection;
	struct drbd_device *device;
	int minor;

	if (resource->role[OLD] != resource->role[NEW] ||
	    resource->susp[OLD] != resource->susp[NEW] ||
	    resource->susp_nod[OLD] != resource->susp_nod[NEW] ||
	    resource->susp_fen[OLD] != resource->susp_fen[NEW])
		return true;

	for_each_connection(connection, resource) {
		if (connection->cstate[OLD] != connection->cstate[NEW] ||
		    connection->peer_role[OLD] != connection->peer_role[NEW])
			return true;
	}

	idr_for_each_entry(&resource->devices, device, minor) {
		struct drbd_peer_device *peer_device;

		if (device->disk_state[OLD] != device->disk_state[NEW])
			return true;

		for_each_peer_device(peer_device, device) {
			if (peer_device->disk_state[OLD] != peer_device->disk_state[NEW] ||
			    peer_device->repl_state[OLD] != peer_device->repl_state[NEW] ||
			    peer_device->resync_susp_user[OLD] !=
				peer_device->resync_susp_user[NEW] ||
			    peer_device->resync_susp_peer[OLD] !=
				peer_device->resync_susp_peer[NEW] ||
			    peer_device->resync_susp_dependency[OLD] !=
				peer_device->resync_susp_dependency[NEW])
				return true;
		}
	}
	return false;
}

static void ___begin_state_change(struct drbd_resource *resource, enum chg_state_flags flags)
{
	struct drbd_connection *connection;
	struct drbd_device *device;
	int minor;

	resource->state_change_flags = flags;

	resource->role[NEW] = resource->role[NOW];
	resource->susp[NEW] = resource->susp[NOW];
	resource->susp_nod[NEW] = resource->susp_nod[NOW];
	resource->susp_fen[NEW] = resource->susp_fen[NOW];

	for_each_connection(connection, resource) {
		connection->cstate[NEW] = connection->cstate[NOW];
		connection->peer_role[NEW] = connection->peer_role[NOW];
	}

	idr_for_each_entry(&resource->devices, device, minor) {
		struct drbd_peer_device *peer_device;

		device->disk_state[NEW] = device->disk_state[NOW];

		for_each_peer_device(peer_device, device) {
			peer_device->disk_state[NEW] = peer_device->disk_state[NOW];
			peer_device->repl_state[NEW] = peer_device->repl_state[NOW];
			peer_device->resync_susp_user[NEW] =
				peer_device->resync_susp_user[NOW];
			peer_device->resync_susp_peer[NEW] =
				peer_device->resync_susp_peer[NOW];
			peer_device->resync_susp_dependency[NEW] =
				peer_device->resync_susp_dependency[NOW];
		}
	}
}

static void __begin_state_change(struct drbd_resource *resource, enum chg_state_flags flags)
{
	rcu_read_lock();
	___begin_state_change(resource, flags);
}

static enum drbd_state_rv try_state_change(struct drbd_resource *resource)
{
	enum drbd_state_rv rv;

	if (!state_has_changed(resource))
		return SS_NOTHING_TO_DO;
	sanitize_state(resource);
	rv = is_valid_transition(resource);
	if (rv >= SS_SUCCESS && !(resource->state_change_flags & CS_HARD))
		rv = is_valid_soft_transition(resource);
	return rv;
}

static enum drbd_state_rv ___end_state_change(struct drbd_resource *resource, struct completion *done,
					      enum drbd_state_rv rv)
{
	enum chg_state_flags flags = resource->state_change_flags;
	struct drbd_connection *connection;
	struct drbd_device *device;
	int minor;

	if (flags & CS_ABORT)
		goto out;
	if (rv >= SS_SUCCESS)
		rv = try_state_change(resource);
	if (rv < SS_SUCCESS) {
		if (flags & CS_VERBOSE) {
			drbd_err(resource, "State change failed: %s\n", drbd_set_st_err_str(rv));
			print_state_change(resource, "Failed: ");
		}
		goto out;
	}
	if (flags & CS_PREPARE)
		goto out;

	finish_state_change(resource, done);

	resource->role[NOW] = resource->role[NEW];
	resource->susp[NOW] = resource->susp[NEW];
	resource->susp_nod[NOW] = resource->susp_nod[NEW];
	resource->susp_fen[NOW] = resource->susp_fen[NEW];

	for_each_connection(connection, resource) {
		connection->cstate[NOW] = connection->cstate[NEW];
		connection->peer_role[NOW] = connection->peer_role[NEW];
	}

	idr_for_each_entry(&resource->devices, device, minor) {
		struct drbd_peer_device *peer_device;

		device->disk_state[NOW] = device->disk_state[NEW];

		for_each_peer_device(peer_device, device) {
			peer_device->disk_state[NOW] = peer_device->disk_state[NEW];
			peer_device->repl_state[NOW] = peer_device->repl_state[NEW];
			peer_device->resync_susp_user[NOW] =
				peer_device->resync_susp_user[NEW];
			peer_device->resync_susp_peer[NOW] =
				peer_device->resync_susp_peer[NEW];
			peer_device->resync_susp_dependency[NOW] =
				peer_device->resync_susp_dependency[NEW];
		}
	}
out:
	rcu_read_unlock();
	return rv;
}

void begin_state_change_locked(struct drbd_resource *resource, enum chg_state_flags flags)
{
	BUG_ON(flags & (CS_SERIALIZE | CS_WAIT_COMPLETE | CS_PREPARE | CS_ABORT));
	__begin_state_change(resource, flags);
}

enum drbd_state_rv end_state_change_locked(struct drbd_resource *resource)
{
	return ___end_state_change(resource, NULL, SS_SUCCESS);
}

void begin_state_change(struct drbd_resource *resource, unsigned long *irq_flags, enum chg_state_flags flags)
{
	if ((flags & CS_SERIALIZE) && !(flags & (CS_ALREADY_SERIALIZED | CS_PREPARED)))
		mutex_lock(&resource->state_mutex);
	spin_lock_irqsave(&resource->req_lock, *irq_flags);
	__begin_state_change(resource, flags);
}

static enum drbd_state_rv __end_state_change(struct drbd_resource *resource,
					     unsigned long *irq_flags,
					     enum drbd_state_rv rv)
{
	enum chg_state_flags flags = resource->state_change_flags;
	struct completion __done, *done = NULL;

	if ((flags & CS_WAIT_COMPLETE) && !(flags & (CS_PREPARE | CS_ABORT))) {
		done = &__done;
		init_completion(done);
	}
	rv = ___end_state_change(resource, done, rv);
	spin_unlock_irqrestore(&resource->req_lock, *irq_flags);
	if (done && rv >= SS_SUCCESS &&
	    expect(resource, current != resource->worker.task))
		wait_for_completion(done);
	if ((flags & CS_SERIALIZE) && !(flags & (CS_ALREADY_SERIALIZED | CS_PREPARE)))
		mutex_unlock(&resource->state_mutex);
	return rv;
}

enum drbd_state_rv end_state_change(struct drbd_resource *resource, unsigned long *irq_flags)
{
	return __end_state_change(resource, irq_flags, SS_SUCCESS);
}

void abort_state_change(struct drbd_resource *resource, unsigned long *irq_flags)
{
	resource->state_change_flags &= ~CS_VERBOSE;
	__end_state_change(resource, irq_flags, SS_UNKNOWN_ERROR);
}

void abort_state_change_locked(struct drbd_resource *resource)
{
	resource->state_change_flags &= ~CS_VERBOSE;
	___end_state_change(resource, NULL, SS_UNKNOWN_ERROR);
}

static void begin_remote_state_change(struct drbd_resource *resource, unsigned long *irq_flags)
{
	rcu_read_unlock();
	spin_unlock_irqrestore(&resource->req_lock, *irq_flags);
}

static void end_remote_state_change(struct drbd_resource *resource, unsigned long *irq_flags, enum chg_state_flags flags)
{
	spin_lock_irqsave(&resource->req_lock, *irq_flags);
	rcu_read_lock();
	___begin_state_change(resource, flags);
}

static union drbd_state drbd_get_resource_state(struct drbd_resource *resource, enum which_state which)
{
	union drbd_state rv = { {
		.conn = C_STANDALONE,  /* really: undefined */
		/* (user_isp, peer_isp, and aftr_isp are undefined as well.) */
		.disk = D_UNKNOWN,  /* really: undefined */
		.role = resource->role[which],
		.peer = R_UNKNOWN,  /* really: undefined */
		.susp = resource->susp[which],
		.susp_nod = resource->susp_nod[which],
		.susp_fen = resource->susp_fen[which],
		.pdsk = D_UNKNOWN,  /* really: undefined */
	} };

	return rv;
}

union drbd_state drbd_get_device_state(struct drbd_device *device, enum which_state which)
{
<<<<<<< HEAD
	union drbd_state rv = drbd_get_resource_state(device->resource, which);

	rv.disk = device->disk_state[which];

	return rv;
=======
	return (os.conn >= C_CONNECTED && ns.conn >= C_CONNECTED &&
		 ((os.role != R_PRIMARY && ns.role == R_PRIMARY) ||
		  (os.conn != C_STARTING_SYNC_T && ns.conn == C_STARTING_SYNC_T) ||
		  (os.conn != C_STARTING_SYNC_S && ns.conn == C_STARTING_SYNC_S) ||
		  (os.disk != D_FAILED && ns.disk == D_FAILED))) ||
		(os.conn >= C_CONNECTED && ns.conn == C_DISCONNECTING) ||
		(os.conn == C_CONNECTED && ns.conn == C_VERIFY_S) ||
		(os.conn == C_CONNECTED && ns.conn == C_WF_REPORT_PARAMS);
>>>>>>> 86cf69e2
}

union drbd_state drbd_get_peer_device_state(struct drbd_peer_device *peer_device, enum which_state which)
{
	struct drbd_connection *connection = peer_device->connection;
	union drbd_state rv;

	rv = drbd_get_device_state(peer_device->device, which);
	rv.user_isp = peer_device->resync_susp_user[which];
	rv.peer_isp = peer_device->resync_susp_peer[which];
	rv.aftr_isp = peer_device->resync_susp_dependency[which];
	rv.conn = combined_conn_state(peer_device, which);
	rv.peer = connection->peer_role[which];
	rv.pdsk = peer_device->disk_state[which];

	return rv;
}

union drbd_state drbd_get_connection_state(struct drbd_connection *connection, enum which_state which)
{
	union drbd_state rv = drbd_get_resource_state(connection->resource, which);

	rv.conn = connection->cstate[which];
	rv.peer = connection->peer_role[which];

	return rv;
}

static inline bool is_susp(union drbd_state s)
{
        return s.susp || s.susp_nod || s.susp_fen;
}

enum drbd_role highest_peer_role(struct drbd_resource *resource)
{
	struct drbd_connection *connection;
	enum drbd_role role = R_UNKNOWN;

	for_each_connection(connection, resource) {
		if (connection->peer_role[NOW] == R_PRIMARY)
			return R_PRIMARY;
		if (connection->peer_role[NOW] == R_SECONDARY)
			role = R_SECONDARY;
	}
	return role;
}

enum drbd_disk_state conn_highest_disk(struct drbd_connection *connection)
{
	enum drbd_disk_state ds = D_DISKLESS;
	struct drbd_peer_device *peer_device;
	int vnr;

	rcu_read_lock();
	idr_for_each_entry(&connection->peer_devices, peer_device, vnr) {
		struct drbd_device *device = peer_device->device;
		ds = max_t(enum drbd_disk_state, ds, device->disk_state[NOW]);
	}
	rcu_read_unlock();

	return ds;
}

enum drbd_disk_state conn_lowest_disk(struct drbd_connection *connection)
{
	enum drbd_disk_state ds = D_MASK;
	struct drbd_peer_device *peer_device;
	int vnr;

	rcu_read_lock();
	idr_for_each_entry(&connection->peer_devices, peer_device, vnr) {
		struct drbd_device *device = peer_device->device;
		ds = min_t(enum drbd_disk_state, ds, device->disk_state[NOW]);
	}
	rcu_read_unlock();

	return ds;
}

enum drbd_disk_state conn_highest_pdsk(struct drbd_connection *connection)
{
	enum drbd_disk_state ds = D_DISKLESS;
	struct drbd_peer_device *peer_device;
	int vnr;

	rcu_read_lock();
	idr_for_each_entry(&connection->peer_devices, peer_device, vnr)
		ds = max_t(enum drbd_disk_state, ds, peer_device->disk_state[NOW]);
	rcu_read_unlock();

	return ds;
}

static enum drbd_repl_state conn_lowest_repl_state(struct drbd_connection *connection)
{
	unsigned int repl_state = -1U;
	struct drbd_peer_device *peer_device;
	int vnr;

	rcu_read_lock();
	idr_for_each_entry(&connection->peer_devices, peer_device, vnr) {
		if (peer_device->repl_state[NOW] < repl_state)
			repl_state = peer_device->repl_state[NOW];
	}
	rcu_read_unlock();

	if (repl_state == -1U)
		return L_STANDALONE;

	return repl_state;
}

static bool resync_suspended(struct drbd_peer_device *peer_device, enum which_state which)
{
	return peer_device->resync_susp_user[which] ||
	       peer_device->resync_susp_peer[which] ||
	       peer_device->resync_susp_dependency[which];
}

static int scnprintf_resync_suspend_flags(char *buffer, size_t size,
					  struct drbd_peer_device *peer_device,
					  enum which_state which)
{
	char *b = buffer, *end = buffer + size;

	if (!resync_suspended(peer_device, which))
		return scnprintf(buffer, size, "no");

	if (peer_device->resync_susp_user[which])
		b += scnprintf(b, end - b, "user,");
	if (peer_device->resync_susp_peer[which])
		b += scnprintf(b, end - b, "peer,");
	if (peer_device->resync_susp_dependency[which])
		b += scnprintf(b, end - b, "dependency,");
	*(--b) = 0;

	return b - buffer;
}

static bool io_suspended(struct drbd_resource *resource, enum which_state which)
{
	return resource->susp[which] ||
	       resource->susp_nod[which] ||
	       resource->susp_fen[which];
}

static int scnprintf_io_suspend_flags(char *buffer, size_t size,
				      struct drbd_resource *resource,
				      enum which_state which)
{
	char *b = buffer, *end = buffer + size;

	if (!io_suspended(resource, which))
		return scnprintf(buffer, size, "no");

	if (resource->susp[which])
		b += scnprintf(b, end - b, "user,");
	if (resource->susp_nod[which])
		b += scnprintf(b, end - b, "no-disk,");
	if (resource->susp_fen[which])
		b += scnprintf(b, end - b, "fencing,");
	*(--b) = 0;

	return b - buffer;
}

static void print_state_change(struct drbd_resource *resource, const char *prefix)
{
	char buffer[150], *b, *end = buffer + sizeof(buffer);
	struct drbd_connection *connection;
	struct drbd_device *device;
	enum drbd_role *role = resource->role;
	int vnr;

	b = buffer;
	if (role[OLD] != role[NEW])
		b += scnprintf(b, end - b, "role( %s -> %s ) ",
			       drbd_role_str(role[OLD]),
			       drbd_role_str(role[NEW]));
	if (io_suspended(resource, OLD) != io_suspended(resource, NEW)) {
		b += scnprintf(b, end - b, "susp-io( ");
		b += scnprintf_io_suspend_flags(b, end - b, resource, OLD);
		b += scnprintf(b, end - b, " -> ");
		b += scnprintf_io_suspend_flags(b, end - b, resource, NEW);
		b += scnprintf(b, end - b, ") ");
	}
	if (b != buffer) {
		*(b-1) = 0;
		drbd_info(resource, "%s%s\n", prefix, buffer);
	}

	for_each_connection(connection, resource) {
		enum drbd_conn_state *cstate = connection->cstate;
		enum drbd_role *peer_role = connection->peer_role;

		b = buffer;
		if (cstate[OLD] != cstate[NEW])
			b += scnprintf(b, end - b, "conn( %s -> %s ) ",
				       drbd_conn_str(cstate[OLD]),
				       drbd_conn_str(cstate[NEW]));
		if (peer_role[OLD] != peer_role[NEW])
			b += scnprintf(b, end - b, "peer( %s -> %s ) ",
				       drbd_role_str(peer_role[OLD]),
				       drbd_role_str(peer_role[NEW]));

		if (b != buffer) {
			*(b-1) = 0;
			drbd_info(connection, "%s%s\n", prefix, buffer);
		}
	}

	idr_for_each_entry(&resource->devices, device, vnr) {
		struct drbd_peer_device *peer_device;
		enum drbd_disk_state *disk_state = device->disk_state;

		if (disk_state[OLD] != disk_state[NEW])
			drbd_info(device, "%sdisk( %s -> %s )\n",
				  prefix,
				  drbd_disk_str(disk_state[OLD]),
				  drbd_disk_str(disk_state[NEW]));

		for_each_peer_device(peer_device, device) {
			enum drbd_disk_state *peer_disk_state = peer_device->disk_state;
			enum drbd_repl_state *repl_state = peer_device->repl_state;

			b = buffer;
			if (peer_disk_state[OLD] != peer_disk_state[NEW])
				b += scnprintf(b, end - b, "pdsk( %s -> %s ) ",
					       drbd_disk_str(peer_disk_state[OLD]),
					       drbd_disk_str(peer_disk_state[NEW]));
			if (repl_state[OLD] != repl_state[NEW])
				b += scnprintf(b, end - b, "repl( %s -> %s ) ",
					       drbd_conn_str(repl_state[OLD]),
					       drbd_conn_str(repl_state[NEW]));

			if (resync_suspended(peer_device, OLD) !=
			    resync_suspended(peer_device, NEW)) {
				b += scnprintf(b, end - b, "resync-susp( ");
				b += scnprintf_resync_suspend_flags(b, end - b, peer_device, OLD);
				b += scnprintf(b, end - b, " -> ");
				b += scnprintf_resync_suspend_flags(b, end - b, peer_device, NEW);
				b += scnprintf(b, end - b, " ) ");
			}

			if (b != buffer) {
				*(b-1) = 0;
				drbd_info(peer_device, "%s%s\n", prefix, buffer);
			}
		}
	}
}

static bool local_disk_may_be_outdated(enum drbd_repl_state repl_state)
{
	switch(repl_state) {
	case L_CONNECTED:
	case L_WF_BITMAP_S:
	case L_SYNC_SOURCE:
	case L_PAUSED_SYNC_S:
		return false;
	default:
		return true;
	}
}

static enum drbd_state_rv __is_valid_soft_transition(struct drbd_resource *resource)
{
	enum drbd_role *role = resource->role;
	struct drbd_connection *connection;
	struct drbd_device *device;
	int vnr;

	/* See drbd_state_sw_errors in drbd_strings.c */

	if (role[OLD] != R_PRIMARY && role[NEW] == R_PRIMARY) {
		for_each_connection(connection, resource) {
			struct net_conf *nc;

			nc = rcu_dereference(connection->net_conf);
			if (!nc || nc->two_primaries)
				continue;
			if (connection->peer_role[NEW] == R_PRIMARY)
				return SS_TWO_PRIMARIES;
		}
	}

	for_each_connection(connection, resource) {
		enum drbd_conn_state *cstate = connection->cstate;

		if (cstate[NEW] == C_DISCONNECTING && cstate[OLD] == C_STANDALONE)
			return SS_ALREADY_STANDALONE;

		if (cstate[NEW] == C_WF_CONNECTION && cstate[OLD] < C_UNCONNECTED)
			return SS_NO_NET_CONFIG;

		if (cstate[NEW] == C_DISCONNECTING && cstate[OLD] == C_UNCONNECTED)
			return SS_IN_TRANSIENT_STATE;

	}

	idr_for_each_entry(&resource->devices, device, vnr) {
		enum drbd_disk_state *disk_state = device->disk_state;
		struct drbd_peer_device *peer_device;

		if (role[OLD] != R_SECONDARY && role[NEW] == R_SECONDARY && device->open_cnt)
			return SS_DEVICE_IN_USE;

		if (disk_state[NEW] > D_ATTACHING && disk_state[OLD] == D_DISKLESS)
			return SS_IS_DISKLESS;

		if (disk_state[NEW] == D_OUTDATED && disk_state[OLD] < D_OUTDATED && disk_state[OLD] != D_ATTACHING)
			return SS_LOWER_THAN_OUTDATED;

		for_each_peer_device(peer_device, device) {
			enum drbd_disk_state *peer_disk_state = peer_device->disk_state;
			enum drbd_repl_state *repl_state = peer_device->repl_state;

			if (!(role[OLD] == R_PRIMARY && repl_state[OLD] < L_CONNECTED && disk_state[OLD] < D_UP_TO_DATE) &&
			     (role[NEW] == R_PRIMARY && repl_state[NEW] < L_CONNECTED && disk_state[NEW] < D_UP_TO_DATE))
				return SS_NO_UP_TO_DATE_DISK;

			if (peer_device->connection->fencing_policy >= FP_RESOURCE &&
			    !(role[OLD] == R_PRIMARY && repl_state[OLD] < L_CONNECTED && !(peer_disk_state[OLD] <= D_OUTDATED)) &&
			     (role[NEW] == R_PRIMARY && repl_state[NEW] < L_CONNECTED && !(peer_disk_state[NEW] <= D_OUTDATED)))
				return SS_PRIMARY_NOP;

			if (!(role[OLD] == R_PRIMARY && disk_state[OLD] <= D_INCONSISTENT && peer_disk_state[OLD] <= D_INCONSISTENT) &&
			     (role[NEW] == R_PRIMARY && disk_state[NEW] <= D_INCONSISTENT && peer_disk_state[NEW] <= D_INCONSISTENT))
				return SS_NO_UP_TO_DATE_DISK;

			if (!(repl_state[OLD] > L_CONNECTED && disk_state[OLD] < D_INCONSISTENT) &&
			     (repl_state[NEW] > L_CONNECTED && disk_state[NEW] < D_INCONSISTENT))
				return SS_NO_LOCAL_DISK;

			if (!(repl_state[OLD] > L_CONNECTED && peer_disk_state[OLD] < D_INCONSISTENT) &&
			     (repl_state[NEW] > L_CONNECTED && peer_disk_state[NEW] < D_INCONSISTENT))
				return SS_NO_REMOTE_DISK;

			if (!(repl_state[OLD] > L_CONNECTED && disk_state[OLD] < D_UP_TO_DATE && peer_disk_state[OLD] < D_UP_TO_DATE) &&
			     (repl_state[NEW] > L_CONNECTED && disk_state[NEW] < D_UP_TO_DATE && peer_disk_state[NEW] < D_UP_TO_DATE))
				return SS_NO_UP_TO_DATE_DISK;

			if (!(disk_state[OLD] == D_OUTDATED && !local_disk_may_be_outdated(repl_state[OLD])) &&
			     (disk_state[NEW] == D_OUTDATED && !local_disk_may_be_outdated(repl_state[NEW])))
				return SS_CONNECTED_OUTDATES;

			if (!(repl_state[OLD] == L_VERIFY_S || repl_state[OLD] == L_VERIFY_T) &&
			     (repl_state[NEW] == L_VERIFY_S || repl_state[NEW] == L_VERIFY_T)) {
				struct net_conf *nc = rcu_dereference(peer_device->connection->net_conf);

				if (!nc || nc->verify_alg[0] == 0)
					return SS_NO_VERIFY_ALG;
			}

			if (!(repl_state[OLD] == L_VERIFY_S || repl_state[OLD] == L_VERIFY_T) &&
			     (repl_state[NEW] == L_VERIFY_S || repl_state[NEW] == L_VERIFY_T) &&
				  peer_device->connection->agreed_pro_version < 88)
				return SS_NOT_SUPPORTED;

			if (!(repl_state[OLD] >= L_CONNECTED && peer_disk_state[OLD] == D_UNKNOWN) &&
			     (repl_state[NEW] >= L_CONNECTED && peer_disk_state[NEW] == D_UNKNOWN))
				return SS_CONNECTED_OUTDATES;

			if ((repl_state[NEW] == L_STARTING_SYNC_T || repl_state[NEW] == L_STARTING_SYNC_S) &&
			    repl_state[OLD] > L_CONNECTED)
				return SS_RESYNC_RUNNING;

			/* if (repl_state[NEW] == repl_state[OLD] && repl_state[NEW] == L_STANDALONE)
				return SS_IN_TRANSIENT_STATE; */

			if ((repl_state[NEW] == L_VERIFY_S || repl_state[NEW] == L_VERIFY_T) && repl_state[OLD] < L_CONNECTED)
				return SS_NEED_CONNECTION;

			if ((repl_state[NEW] == L_VERIFY_S || repl_state[NEW] == L_VERIFY_T) &&
			    repl_state[NEW] != repl_state[OLD] && repl_state[OLD] > L_CONNECTED)
				return SS_RESYNC_RUNNING;

			if ((repl_state[NEW] == L_STARTING_SYNC_S || repl_state[NEW] == L_STARTING_SYNC_T) &&
			    repl_state[OLD] < L_CONNECTED)
				return SS_NEED_CONNECTION;

			if ((repl_state[NEW] == L_SYNC_TARGET || repl_state[NEW] == L_SYNC_SOURCE)
			    && repl_state[OLD] < L_STANDALONE)
				return SS_NEED_CONNECTION; /* No NetworkFailure -> SyncTarget etc... */
		}
	}

	return SS_SUCCESS;
}

/**
 * is_valid_soft_transition() - Returns an SS_ error code if state[NEW] is not valid
 *
 * "Soft" transitions are voluntary state changes which drbd may decline, such
 * as a user request to promote a resource to primary.  Opposed to that are
 * involuntary or "hard" transitions like a network connection loss.
 *
 * When deciding if a "soft" transition should be allowed, "hard" transitions
 * may already have forced the resource into a critical state.  It may take
 * several "soft" transitions to get the resource back to normal.  To allow
 * those, rather than checking if the desired new state is valid, we can only
 * check if the desired new state is "at least as good" as the current state.
 */
static enum drbd_state_rv is_valid_soft_transition(struct drbd_resource *resource)
{
	enum drbd_state_rv rv;

	rcu_read_lock();
	rv = __is_valid_soft_transition(resource);
	rcu_read_unlock();

	return rv;
}

STATIC enum drbd_state_rv
is_valid_conn_transition(enum drbd_conn_state oc, enum drbd_conn_state nc)
{
	/* no change -> nothing to do, at least for the connection part */
	if (oc == nc)
		return SS_NOTHING_TO_DO;

	/* disconnect of an unconfigured connection does not make sense */
	if (oc == C_STANDALONE && nc == C_DISCONNECTING)
		return SS_ALREADY_STANDALONE;

	/* from C_STANDALONE, we start with C_UNCONNECTED */
	if (oc == C_STANDALONE && nc != C_UNCONNECTED)
		return SS_NEED_CONNECTION;

	/* After a network error only C_UNCONNECTED or C_DISCONNECTING may follow. */
	if (oc >= C_TIMEOUT && oc <= C_TEAR_DOWN && nc != C_UNCONNECTED && nc != C_DISCONNECTING)
		return SS_IN_TRANSIENT_STATE;

	/* After C_DISCONNECTING only C_STANDALONE may follow */
	if (oc == C_DISCONNECTING && nc != C_STANDALONE)
		return SS_IN_TRANSIENT_STATE;

	return SS_SUCCESS;
}


/**
 * is_valid_transition() - Returns an SS_ error code if the state transition is not possible
 * This limits hard state transitions. Hard state transitions are facts there are
 * imposed on DRBD by the environment. E.g. disk broke or network broke down.
 * But those hard state transitions are still not allowed to do everything.
 */
static enum drbd_state_rv is_valid_transition(struct drbd_resource *resource)
{
	enum drbd_state_rv rv;
	struct drbd_connection *connection;
	struct drbd_device *device;
	struct drbd_peer_device *peer_device;
	int vnr;

	for_each_connection(connection, resource) {
		rv = is_valid_conn_transition(connection->cstate[OLD], connection->cstate[NEW]);
		if (rv != SS_SUCCESS)
			return rv;
	}

	idr_for_each_entry(&resource->devices, device, vnr) {
		for_each_peer_device(peer_device, device) {
			/* When establishing a connection we need to go through C_CONNECTED!
			   Necessary to do the right thing upon invalidate-remote on a disconnected
			   resource */
			if (connection->cstate[OLD] < C_CONNECTED &&
			    peer_device->repl_state[NEW] >= L_CONNECTED)
				return SS_NEED_CONNECTION;
		}

		/* we cannot fail (again) if we already detached */
		if (device->disk_state[NEW] == D_FAILED && device->disk_state[OLD] == D_DISKLESS) {
			return SS_IS_DISKLESS;
		}
	}

	return SS_SUCCESS;
}

static void sanitize_state(struct drbd_resource *resource)
{
	enum drbd_role *role = resource->role;
	struct drbd_connection *connection;
	struct drbd_device *device;
	int vnr;

	rcu_read_lock();
	for_each_connection(connection, resource) {
		enum drbd_conn_state *cstate = connection->cstate;

		if (!connection_is_alive(connection))
			continue;
		if (cstate[NEW] < C_CONNECTED)
			connection->peer_role[NEW] = R_UNKNOWN;
	}

	idr_for_each_entry(&resource->devices, device, vnr) {
		struct drbd_peer_device *peer_device;
		enum drbd_disk_state *disk_state = device->disk_state;

		if ((resource->state_change_flags & CS_IGN_OUTD_FAIL) &&
		    disk_state[OLD] < D_OUTDATED && disk_state[NEW] == D_OUTDATED)
			disk_state[NEW] = disk_state[OLD];

		for_each_peer_device(peer_device, device) {
			enum drbd_repl_state *repl_state = peer_device->repl_state;
			enum drbd_disk_state *peer_disk_state = peer_device->disk_state;
			struct drbd_connection *connection = peer_device->connection;
			enum drbd_conn_state *cstate = connection->cstate;
			enum drbd_disk_state min_disk_state, max_disk_state;
			enum drbd_disk_state min_peer_disk_state, max_peer_disk_state;

			if (!connection_is_alive(connection))
				continue;
			if (repl_state[NEW] < L_CONNECTED) {
				peer_device->resync_susp_peer[NEW] = false;
				if (peer_disk_state[NEW] > D_UNKNOWN ||
				    peer_disk_state[NEW] < D_INCONSISTENT)
					peer_disk_state[NEW] = D_UNKNOWN;

				if (disk_state[NEW] == D_NEGOTIATING &&
				    get_ldev_if_state(device, D_NEGOTIATING)) {
					disk_state[NEW] = D_DISKLESS;
					peer_disk_state[NEW] = D_UNKNOWN;
					if (device->exposed_data_uuid == drbd_uuid(peer_device, UI_CURRENT)) {
						/* FIXME: This makes no sense anymore. */
						disk_state[NEW] = device->disk_state_from_metadata;
						peer_disk_state[NEW] = peer_device->disk_state_from_metadata;
					}
					put_ldev(device);
				}
			}

			/* Clear the aftr_isp when becoming unconfigured */
			if (cstate[NEW] == C_STANDALONE &&
			    disk_state[NEW] == D_DISKLESS &&
			    role[NEW] == R_SECONDARY)
				peer_device->resync_susp_dependency[NEW] = false;

			/* Abort resync if a disk fails/detaches */
			if (repl_state[NEW] > L_CONNECTED &&
			    (disk_state[NEW] <= D_FAILED ||
			     peer_disk_state[NEW] <= D_FAILED))
				repl_state[NEW] = L_CONNECTED;

			/* D_CONSISTENT and D_OUTDATED vanish when we get connected */
			if (repl_state[NEW] >= L_CONNECTED && repl_state[NEW] < L_AHEAD) {
				if (disk_state[NEW] == D_CONSISTENT ||
				    disk_state[NEW] == D_OUTDATED)
					disk_state[NEW] = D_UP_TO_DATE;
				if (peer_disk_state[NEW] == D_CONSISTENT ||
				    peer_disk_state[NEW] == D_OUTDATED)
					peer_disk_state[NEW] = D_UP_TO_DATE;
			}

			/* Implications of the repl state on the disk states */
			min_disk_state = D_DISKLESS;
			max_disk_state = D_UP_TO_DATE;
			min_peer_disk_state = D_INCONSISTENT;
			max_peer_disk_state = D_UNKNOWN;
			switch (repl_state[NEW]) {
			case L_STANDALONE:
				/* values from above */
				break;
			case L_WF_BITMAP_T:
			case L_PAUSED_SYNC_T:
			case L_STARTING_SYNC_T:
			case L_WF_SYNC_UUID:
			case L_BEHIND:
				min_disk_state = D_INCONSISTENT;
				max_disk_state = D_OUTDATED;
				min_peer_disk_state = D_UP_TO_DATE;
				max_peer_disk_state = D_UP_TO_DATE;
				break;
			case L_VERIFY_S:
			case L_VERIFY_T:
				min_disk_state = D_UP_TO_DATE;
				max_disk_state = D_UP_TO_DATE;
				min_peer_disk_state = D_UP_TO_DATE;
				max_peer_disk_state = D_UP_TO_DATE;
				break;
			case L_CONNECTED:
				min_disk_state = D_DISKLESS;
				max_disk_state = D_UP_TO_DATE;
				min_peer_disk_state = D_DISKLESS;
				max_peer_disk_state = D_UP_TO_DATE;
				break;
			case L_WF_BITMAP_S:
			case L_PAUSED_SYNC_S:
			case L_STARTING_SYNC_S:
			case L_AHEAD:
				min_disk_state = D_UP_TO_DATE;
				max_disk_state = D_UP_TO_DATE;
				min_peer_disk_state = D_INCONSISTENT;
				max_peer_disk_state = D_CONSISTENT; /* D_OUTDATED would be nice. But explicit outdate necessary*/
				break;
			case L_SYNC_TARGET:
				min_disk_state = D_INCONSISTENT;
				max_disk_state = D_INCONSISTENT;
				min_peer_disk_state = D_UP_TO_DATE;
				max_peer_disk_state = D_UP_TO_DATE;
				break;
			case L_SYNC_SOURCE:
				min_disk_state = D_UP_TO_DATE;
				max_disk_state = D_UP_TO_DATE;
				min_peer_disk_state = D_INCONSISTENT;
				max_peer_disk_state = D_INCONSISTENT;
				break;
			}

			/* Implications of the repl state on the disk states */
			if (disk_state[NEW] > max_disk_state)
				disk_state[NEW] = max_disk_state;

			if (disk_state[NEW] < min_disk_state)
				disk_state[NEW] = min_disk_state;

			if (peer_disk_state[NEW] > max_peer_disk_state)
				peer_disk_state[NEW] = max_peer_disk_state;

			if (peer_disk_state[NEW] < min_peer_disk_state)
				peer_disk_state[NEW] = min_peer_disk_state;

			/* Suspend IO while fence-peer handler runs (peer lost) */
			if (connection->fencing_policy == FP_STONITH &&
			    (role[NEW] == R_PRIMARY &&
			     repl_state[NEW] < L_CONNECTED &&
			     peer_disk_state[NEW] > D_OUTDATED)) {
				resource->susp_fen[NEW] = true;
			}

			/* Suspend IO while no data available (no accessible data available) */
			if (resource->res_opts.on_no_data == OND_SUSPEND_IO &&
			    (role[NEW] == R_PRIMARY &&
			     disk_state[NEW] < D_UP_TO_DATE &&
			     peer_disk_state[NEW] < D_UP_TO_DATE))
				resource->susp_nod[NEW] = true;

			if (resync_suspended(peer_device, NEW)) {
				if (repl_state[NEW] == L_SYNC_SOURCE)
					repl_state[NEW] = L_PAUSED_SYNC_S;
				if (repl_state[NEW] == L_SYNC_TARGET)
					repl_state[NEW] = L_PAUSED_SYNC_T;
				if (repl_state[NEW] == L_PAUSED_SYNC_S)
					repl_state[NEW] = L_SYNC_SOURCE;
				if (repl_state[NEW] == L_PAUSED_SYNC_T)
					repl_state[NEW] = L_SYNC_TARGET;
			}
		}
	}
	rcu_read_unlock();
}

void drbd_resume_al(struct drbd_device *device)
{
	if (test_and_clear_bit(AL_SUSPENDED, &device->flags))
		drbd_info(device, "Resumed AL updates\n");
}

static void set_ov_position(struct drbd_peer_device *peer_device,
			    enum drbd_repl_state repl_state)
{
	struct drbd_device *device = peer_device->device;
	if (peer_device->connection->agreed_pro_version < 90)
		peer_device->ov_start_sector = 0;
	peer_device->rs_total = drbd_bm_bits(device);
	peer_device->ov_position = 0;
	if (repl_state == L_VERIFY_T) {
		/* starting online verify from an arbitrary position
		 * does not fit well into the existing protocol.
		 * on L_VERIFY_T, we initialize ov_left and friends
		 * implicitly in receive_DataRequest once the
		 * first P_OV_REQUEST is received */
		peer_device->ov_start_sector = ~(sector_t)0;
	} else {
		unsigned long bit = BM_SECT_TO_BIT(peer_device->ov_start_sector);
		if (bit >= peer_device->rs_total) {
			peer_device->ov_start_sector =
				BM_BIT_TO_SECT(peer_device->rs_total - 1);
			peer_device->rs_total = 1;
		} else
			peer_device->rs_total -= bit;
		peer_device->ov_position = peer_device->ov_start_sector;
	}
	peer_device->ov_left = peer_device->rs_total;
}

static void queue_after_state_change_work(struct drbd_resource *resource,
					  struct completion *done, gfp_t gfp)
{
	struct after_state_change_work *work;

	work = kmalloc(sizeof(*work), gfp);
	if (work) {
		work->state_change = remember_state_change(resource, gfp);
		work->id = atomic_inc_return(&drbd_notify_id);
	}
	if (work && work->state_change) {
		work->w.cb = w_after_state_change;
		work->done = done;
		drbd_queue_work(&resource->work, &work->w);
	} else {
		if (work)
			forget_state_change(work->state_change);
		drbd_err(resource, "Could not allocate after state change work\n");
	}
}

/**
 * finish_state_change  -  carry out actions triggered by a state change
 */
static void finish_state_change(struct drbd_resource *resource, struct completion *done)
{
	struct drbd_device *device;
	struct drbd_connection *connection;
	int vnr;

	print_state_change(resource, "");

	idr_for_each_entry(&resource->devices, device, vnr) {
		enum drbd_disk_state *disk_state = device->disk_state;
		struct drbd_peer_device *peer_device;

		/* if we are going -> D_FAILED or D_DISKLESS, grab one extra reference
		 * on the ldev here, to be sure the transition -> D_DISKLESS resp.
		 * drbd_ldev_destroy() won't happen before our corresponding
		 * w_after_state_change works run, where we put_ldev again. */
		if ((disk_state[OLD] != D_FAILED && disk_state[NEW] == D_FAILED) ||
		    (disk_state[OLD] != D_DISKLESS && disk_state[NEW] == D_DISKLESS))
			atomic_inc(&device->local_cnt);

		if (disk_state[OLD] == D_ATTACHING && disk_state[NEW] >= D_NEGOTIATING)
			drbd_info(device, "attached to current UUID: %016llX\n", device->ldev->md.current_uuid);

		wake_up(&device->misc_wait);
		wake_up(&device->resource->state_wait);

		for_each_peer_device(peer_device, device) {
			enum drbd_repl_state *repl_state = peer_device->repl_state;
			enum drbd_disk_state *peer_disk_state = peer_device->disk_state;
			struct drbd_connection *connection = peer_device->connection;
			enum drbd_role *peer_role = connection->peer_role;

			/* aborted verify run. log the last position */
			if ((repl_state[OLD] == L_VERIFY_S || repl_state[OLD] == L_VERIFY_T) &&
			    repl_state[NEW] < L_CONNECTED) {
				peer_device->ov_start_sector =
					BM_BIT_TO_SECT(drbd_bm_bits(device) - peer_device->ov_left);
				drbd_info(peer_device, "Online Verify reached sector %llu\n",
					(unsigned long long)peer_device->ov_start_sector);
			}

			if ((repl_state[OLD] == L_PAUSED_SYNC_T || repl_state[OLD] == L_PAUSED_SYNC_S) &&
			    (repl_state[NEW] == L_SYNC_TARGET  || repl_state[NEW] == L_SYNC_SOURCE)) {
				drbd_info(peer_device, "Syncer continues.\n");
				peer_device->rs_paused += (long)jiffies
						  -(long)peer_device->rs_mark_time[peer_device->rs_last_mark];
				if (repl_state[NEW] == L_SYNC_TARGET)
					mod_timer(&peer_device->resync_timer, jiffies);
			}

			if ((repl_state[OLD] == L_SYNC_TARGET  || repl_state[OLD] == L_SYNC_SOURCE) &&
			    (repl_state[NEW] == L_PAUSED_SYNC_T || repl_state[NEW] == L_PAUSED_SYNC_S)) {
				drbd_info(peer_device, "Resync suspended\n");
				peer_device->rs_mark_time[peer_device->rs_last_mark] = jiffies;
			}

			if (repl_state[OLD] == L_CONNECTED &&
			    (repl_state[NEW] == L_VERIFY_S || repl_state[NEW] == L_VERIFY_T)) {
				unsigned long now = jiffies;
				int i;

				set_ov_position(peer_device, repl_state[NEW]);
				peer_device->rs_start = now;
				peer_device->rs_last_events = 0;
				peer_device->rs_last_sect_ev = 0;
				peer_device->ov_last_oos_size = 0;
				peer_device->ov_last_oos_start = 0;

				for (i = 0; i < DRBD_SYNC_MARKS; i++) {
					peer_device->rs_mark_left[i] = peer_device->ov_left;
					peer_device->rs_mark_time[i] = now;
				}

				drbd_rs_controller_reset(peer_device);

				if (repl_state[NEW] == L_VERIFY_S) {
					drbd_info(peer_device, "Starting Online Verify from sector %llu\n",
							(unsigned long long)peer_device->ov_position);
					mod_timer(&peer_device->resync_timer, jiffies);
				}
			}

			if (get_ldev(device)) {
				if (peer_device->bitmap_index != -1) {
					u32 mdf = device->ldev->md.peers[peer_device->bitmap_index].flags;
					mdf &= ~(MDF_PEER_CONNECTED | MDF_PEER_OUTDATED | MDF_PEER_FENCING);
					if (repl_state[NEW] > L_STANDALONE)
						mdf |= MDF_PEER_CONNECTED;
					if (peer_device->disk_state[NEW] <= D_OUTDATED &&
					    peer_device->disk_state[NEW] >= D_INCONSISTENT)
						mdf |= MDF_PEER_OUTDATED;
					if (peer_device->connection->fencing_policy != FP_DONT_CARE)
						mdf |= MDF_PEER_FENCING;
					if (mdf != device->ldev->md.peers[peer_device->bitmap_index].flags) {
						device->ldev->md.peers[peer_device->bitmap_index].flags = mdf;
						drbd_md_mark_dirty(device);
					}
				}

				/* Peer was forced D_UP_TO_DATE & R_PRIMARY, consider to resync */
				if (disk_state[OLD] == D_INCONSISTENT && peer_disk_state[OLD] == D_INCONSISTENT &&
				    peer_role[OLD] == R_SECONDARY && peer_role[NEW] == R_PRIMARY)
					set_bit(CONSIDER_RESYNC, &peer_device->flags);

				/* Resume AL writing if we get a connection */
				if (repl_state[OLD] < L_CONNECTED && repl_state[NEW] >= L_CONNECTED)
					drbd_resume_al(device);
				put_ldev(device);
			}
		}

		if (get_ldev(device)) {
			u32 mdf = device->ldev->md.flags & ~(MDF_CONSISTENT|MDF_PRIMARY_IND|
							 MDF_WAS_UP_TO_DATE|MDF_CRASHED_PRIMARY);
			mdf &= ~MDF_AL_CLEAN;
			if (test_bit(CRASHED_PRIMARY, &device->flags))
				mdf |= MDF_CRASHED_PRIMARY;
			if (device->resource->role[NEW] == R_PRIMARY ||
			    (first_peer_device(device)->disk_state[NEW] < D_INCONSISTENT &&
			     highest_peer_role(device->resource) == R_PRIMARY))
				mdf |= MDF_PRIMARY_IND;
			if (disk_state[NEW] > D_INCONSISTENT)
				mdf |= MDF_CONSISTENT;
			if (disk_state[NEW] > D_OUTDATED)
				mdf |= MDF_WAS_UP_TO_DATE;
			if (mdf != device->ldev->md.flags) {
				device->ldev->md.flags = mdf;
				drbd_md_mark_dirty(device);
			}
			if (disk_state[OLD] < D_CONSISTENT && disk_state[NEW] >= D_CONSISTENT)
				drbd_set_exposed_data_uuid(device, device->ldev->md.current_uuid);
			put_ldev(device);
		}
	}

	for_each_connection(connection, resource) {
		enum drbd_conn_state *cstate = connection->cstate;

		if (cstate[OLD] == C_CONNECTED && cstate[NEW] != C_CONNECTED) {
			if (test_and_clear_bit(CONN_WD_ST_CHG_REQ, &connection->flags))
				wake_up(&resource->state_wait);
			if (resource->remote_state_change_prepared == connection) {
				/* Remote state change request was prepared but
				 * neither executed nor aborted; it still holds
				 * the state mutex.  */
				mutex_unlock(&resource->state_mutex);
			}
		}

		wake_up(&connection->ping_wait);

		/* Receiver should clean up itself */
		if (cstate[OLD] != C_DISCONNECTING && cstate[NEW] == C_DISCONNECTING)
			drbd_thread_stop_nowait(&connection->receiver);

		/* Now the receiver finished cleaning up itself, it should die */
		if (cstate[OLD] != C_STANDALONE && cstate[NEW] == C_STANDALONE)
			drbd_thread_stop_nowait(&connection->receiver);

		/* Upon network failure, we need to restart the receiver. */
		if (cstate[OLD] > C_WF_CONNECTION &&
		    cstate[NEW] <= C_TEAR_DOWN && cstate[NEW] >= C_TIMEOUT)
			drbd_thread_restart_nowait(&connection->receiver);
	}

	queue_after_state_change_work(resource, done, GFP_ATOMIC);
}

static void abw_start_sync(struct drbd_device *device,
			   struct drbd_peer_device *peer_device, int rv)
{
	if (rv) {
		drbd_err(device, "Writing the bitmap failed not starting resync.\n");
		stable_change_repl_state(peer_device, L_CONNECTED, CS_VERBOSE);
		return;
	}

	switch (peer_device->repl_state[NOW]) {
	case L_STARTING_SYNC_T:
		stable_change_repl_state(peer_device, L_WF_SYNC_UUID, CS_VERBOSE);
		break;
	case L_STARTING_SYNC_S:
		drbd_start_resync(peer_device, L_SYNC_SOURCE);
		break;
	default:
		break;
	}
}

static int drbd_bitmap_io_from_worker(struct drbd_device *device,
		int (*io_fn)(struct drbd_device *, struct drbd_peer_device *),
		char *why, enum bm_flag flags,
		struct drbd_peer_device *peer_device)
{
	int rv;

	D_ASSERT(device, current == device->resource->worker.task);

	/* open coded non-blocking drbd_suspend_io(device); */
	set_bit(SUSPEND_IO, &device->flags);

	drbd_bm_lock(device, why, flags);
	rv = io_fn(device, peer_device);
	drbd_bm_unlock(device);

	drbd_resume_io(device);

	return rv;
}

static union drbd_state state_change_word(struct drbd_state_change *state_change,
					  unsigned int n_device, int n_connection,
					  enum which_state which)
{
	struct drbd_resource_state_change *resource_state_change =
		&state_change->resource[0];
	struct drbd_device_state_change *device_state_change =
		&state_change->devices[n_device];
	union drbd_state state = { {
		.role = R_UNKNOWN,
		.peer = R_UNKNOWN,
		.conn = C_STANDALONE,
		.disk = D_UNKNOWN,
		.pdsk = D_UNKNOWN,
	} };

	state.role = resource_state_change->role[which];
	state.susp = resource_state_change->susp[which];
	state.susp_nod = resource_state_change->susp_nod[which];
	state.susp_fen = resource_state_change->susp_fen[which];
	state.disk = device_state_change->disk_state[which];
	if (n_connection != -1) {
		struct drbd_connection_state_change *connection_state_change =
			&state_change->connections[n_connection];
		struct drbd_peer_device_state_change *peer_device_state_change =
			&state_change->peer_devices[n_device * state_change->n_connections + n_connection];

		state.peer = connection_state_change->peer_role[which];
		state.conn = peer_device_state_change->repl_state[which];
		if (state.conn <= L_STANDALONE)
			state.conn = connection_state_change->cstate[which];
		state.pdsk = peer_device_state_change->disk_state[which];
		state.aftr_isp = peer_device_state_change->resync_susp_dependency[which];
		state.peer_isp = peer_device_state_change->resync_susp_peer[which];
		state.user_isp = peer_device_state_change->resync_susp_user[which];
	}
	return state;
}

void notify_resource_state_change(struct sk_buff *skb,
				  unsigned int seq,
				  struct drbd_resource_state_change *resource_state_change,
				  enum which_state which, enum drbd_notification_type type,
				  unsigned int id)
{
	struct drbd_resource *resource = resource_state_change->resource;
	struct resource_info resource_info = {
		.res_role = resource_state_change->role[which],
		.res_susp = resource_state_change->susp[which],
		.res_susp_nod = resource_state_change->susp_nod[which],
		.res_susp_fen = resource_state_change->susp_fen[which],
	};

	notify_resource_state(skb, seq, resource, &resource_info, type, id);
}

void notify_connection_state_change(struct sk_buff *skb,
				    unsigned int seq,
				    struct drbd_connection_state_change *connection_state_change,
				    enum which_state which,
				    enum drbd_notification_type type, unsigned int id)
{
	struct drbd_connection *connection = connection_state_change->connection;
	struct connection_info connection_info = {
		.conn_connection_state = connection_state_change->cstate[which],
		.conn_role = connection_state_change->peer_role[which],
	};

	notify_connection_state(skb, seq, connection, &connection_info, type, id);
}

void notify_device_state_change(struct sk_buff *skb,
				unsigned int seq,
				struct drbd_device_state_change *device_state_change,
				enum which_state which,
				enum drbd_notification_type type,
				unsigned int id)
{
	struct drbd_device *device = device_state_change->device;
	struct device_info device_info = {
		.dev_disk_state = device_state_change->disk_state[which],
	};

	notify_device_state(skb, seq, device, &device_info, type, id);
}

void notify_peer_device_state_change(struct sk_buff *skb,
				     unsigned int seq,
				     struct drbd_peer_device_state_change *p,
				     enum which_state which,
				     enum drbd_notification_type type,
				     unsigned int id)
{
	struct drbd_peer_device *peer_device = p->peer_device;
	struct peer_device_info peer_device_info = {
		.peer_repl_state = p->repl_state[which],
		.peer_disk_state = p->disk_state[which],
		.peer_resync_susp_user = p->resync_susp_user[which],
		.peer_resync_susp_peer = p->resync_susp_peer[which],
		.peer_resync_susp_dependency = p->resync_susp_dependency[which],
	};

	notify_peer_device_state(skb, seq, peer_device, &peer_device_info, type, id);
}

static void broadcast_state_change(struct drbd_state_change *state_change, unsigned int id)
{
	struct drbd_resource_state_change *resource_state_change = &state_change->resource[0];
	bool resource_state_has_changed;
	unsigned int n_device, n_connection, n_peer_device, n_peer_devices;
	void (*last_func)(struct sk_buff *, unsigned int, void *, enum which_state,
			  enum drbd_notification_type, unsigned int) = NULL;
	void *uninitialized_var(last_arg);

#define HAS_CHANGED(state) ((state)[OLD] != (state)[NEW])
#define FINAL_STATE_CHANGE(type, id) \
	({ if (last_func) \
		last_func(NULL, 0, last_arg, NEW, type, id); \
	})
#define REMEMBER_STATE_CHANGE(func, arg, type, id) \
	({ FINAL_STATE_CHANGE(type | NOTIFY_CONTINUED, id); \
	   last_func = (typeof(last_func))func; \
	   last_arg = arg; \
	 })


	resource_state_has_changed =
	    HAS_CHANGED(resource_state_change->role) ||
	    HAS_CHANGED(resource_state_change->susp) ||
	    HAS_CHANGED(resource_state_change->susp_nod) ||
	    HAS_CHANGED(resource_state_change->susp_fen);

	if (resource_state_has_changed)
		REMEMBER_STATE_CHANGE(notify_resource_state_change,
				      resource_state_change, NOTIFY_CHANGE, id);

	for (n_connection = 0; n_connection < state_change->n_connections; n_connection++) {
		struct drbd_connection_state_change *connection_state_change =
				&state_change->connections[n_connection];

		if (HAS_CHANGED(connection_state_change->peer_role) ||
		    HAS_CHANGED(connection_state_change->cstate))
			REMEMBER_STATE_CHANGE(notify_connection_state_change,
					      connection_state_change, NOTIFY_CHANGE, id);
	}

	for (n_device = 0; n_device < state_change->n_devices; n_device++) {
		struct drbd_device_state_change *device_state_change =
			&state_change->devices[n_device];

		if (HAS_CHANGED(device_state_change->disk_state))
			REMEMBER_STATE_CHANGE(notify_device_state_change,
					      device_state_change, NOTIFY_CHANGE, id);
	}

	n_peer_devices = state_change->n_devices * state_change->n_connections;
	for (n_peer_device = 0; n_peer_device < n_peer_devices; n_peer_device++) {
		struct drbd_peer_device_state_change *p =
			&state_change->peer_devices[n_peer_device];

		if (HAS_CHANGED(p->disk_state) ||
		    HAS_CHANGED(p->repl_state) ||
		    HAS_CHANGED(p->resync_susp_user) ||
		    HAS_CHANGED(p->resync_susp_peer) ||
		    HAS_CHANGED(p->resync_susp_dependency))
			REMEMBER_STATE_CHANGE(notify_peer_device_state_change,
					      p, NOTIFY_CHANGE, id);
	}

	FINAL_STATE_CHANGE(NOTIFY_CHANGE, id);

#undef HAS_CHANGED
#undef FINAL_STATE_CHANGE
#undef REMEMBER_STATE_CHANGE
}

static void send_new_state_to_all_peer_devices(struct drbd_state_change *state_change, unsigned int n_device)
{
	unsigned int n_connection;

	for (n_connection = 0; n_connection < state_change->n_connections; n_connection++) {
		struct drbd_peer_device_state_change *peer_device_state_change =
			&state_change->peer_devices[n_device * state_change->n_connections + n_connection];
		struct drbd_peer_device *peer_device = peer_device_state_change->peer_device;
		union drbd_state new_state = state_change_word(state_change, n_device, n_connection, NEW);

		if (new_state.conn >= C_CONNECTED)
			drbd_send_state(peer_device, new_state);
	}
}

/*
 * Perform after state change actions that may sleep.
 */
STATIC int w_after_state_change(struct drbd_work *w, int unused)
{
	struct after_state_change_work *work =
		container_of(w, struct after_state_change_work, w);
	struct drbd_state_change *state_change = work->state_change;
	struct drbd_resource_state_change *resource_state_change = &state_change->resource[0];
	struct drbd_resource *resource = resource_state_change->resource;
	enum drbd_role *role = resource_state_change->role;
	bool *susp_nod = resource_state_change->susp_nod;
	bool *susp_fen = resource_state_change->susp_fen;
	struct drbd_peer_device_state_change *peer_device_state_change;
	int n_device, n_connection;

	broadcast_state_change(state_change, work->id);

	peer_device_state_change = &state_change->peer_devices[0];
	for (n_device = 0; n_device < state_change->n_devices; n_device++) {
		struct drbd_device_state_change *device_state_change = &state_change->devices[n_device];
		struct drbd_device *device = device_state_change->device;
		enum drbd_disk_state *disk_state = device_state_change->disk_state;

		for (n_connection = 0; n_connection < state_change->n_connections; n_connection++, peer_device_state_change++) {
			struct drbd_connection_state_change *connection_state_change = &state_change->connections[n_connection];
			struct drbd_connection *connection = connection_state_change->connection;
			enum drbd_conn_state *cstate = connection_state_change->cstate;
			enum drbd_role *peer_role = connection_state_change->peer_role;
			struct drbd_peer_device *peer_device = peer_device_state_change->peer_device;
			enum drbd_repl_state *repl_state = peer_device_state_change->repl_state;
			enum drbd_disk_state *peer_disk_state = peer_device_state_change->disk_state;
			bool *resync_susp_user = peer_device_state_change->resync_susp_user;
			bool *resync_susp_peer = peer_device_state_change->resync_susp_peer;
			bool *resync_susp_dependency = peer_device_state_change->resync_susp_dependency;
			union drbd_state new_state =
				state_change_word(state_change, n_device, n_connection, NEW);

			if (repl_state[OLD] != L_CONNECTED && repl_state[NEW] == L_CONNECTED) {
				clear_bit(CRASHED_PRIMARY, &device->flags);
				if (peer_device->p_uuid)
					peer_device->p_uuid[UI_FLAGS] &= ~((u64)2);
			}

			if (!(role[OLD] == R_PRIMARY && disk_state[OLD] < D_UP_TO_DATE && peer_disk_state[OLD] < D_UP_TO_DATE) &&
			     (role[NEW] == R_PRIMARY && disk_state[NEW] < D_UP_TO_DATE && peer_disk_state[NEW] < D_UP_TO_DATE))
				drbd_khelper(device, connection, "pri-on-incon-degr");

			if (susp_nod[NEW]) {
				enum drbd_req_event what = NOTHING;

				if (repl_state[OLD] < L_CONNECTED &&
				    conn_lowest_repl_state(connection) >= L_CONNECTED)
					what = RESEND;

				if ((disk_state[OLD] == D_ATTACHING || disk_state[OLD] == D_NEGOTIATING) &&
				    conn_lowest_disk(connection) > D_NEGOTIATING)
					what = RESTART_FROZEN_DISK_IO;

				if (what != NOTHING) {
					unsigned long irq_flags;

					begin_state_change(resource, &irq_flags, CS_VERBOSE);
					_tl_restart(connection, what);
					__change_io_susp_no_data(resource, false);
					end_state_change(resource, &irq_flags);
				}
			}

			/* Became sync source.  With protocol >= 96, we still need to send out
			 * the sync uuid now. Need to do that before any drbd_send_state, or
			 * the other side may go "paused sync" before receiving the sync uuids,
			 * which is unexpected. */
			if (!(repl_state[OLD] == L_SYNC_SOURCE || repl_state[OLD] == L_PAUSED_SYNC_S) &&
			     (repl_state[NEW] == L_SYNC_SOURCE || repl_state[NEW] == L_PAUSED_SYNC_S) &&
			    connection->agreed_pro_version >= 96 && get_ldev(device)) {
				drbd_gen_and_send_sync_uuid(peer_device);
				put_ldev(device);
			}

			/* Do not change the order of the if above and the two below... */
			if (peer_disk_state[OLD] == D_DISKLESS &&
			    peer_disk_state[NEW] > D_DISKLESS && peer_disk_state[NEW] != D_UNKNOWN) {      /* attach on the peer */
				drbd_send_uuids(peer_device);
				drbd_send_state(peer_device, new_state);
			}
			/* No point in queuing send_bitmap if we don't have a connection
			 * anymore, so check also the _current_ state, not only the new state
			 * at the time this work was queued. */
			if (repl_state[OLD] != L_WF_BITMAP_S && repl_state[NEW] == L_WF_BITMAP_S &&
			    peer_device->repl_state[NOW] == L_WF_BITMAP_S)
				drbd_queue_bitmap_io(device, &drbd_send_bitmap, NULL,
						"send_bitmap (WFBitMapS)",
						BM_LOCK_SET | BM_LOCK_CLEAR,
						peer_device);

			/* Lost contact to peer's copy of the data */
			if (!(peer_disk_state[OLD] < D_INCONSISTENT || peer_disk_state[OLD] == D_UNKNOWN || peer_disk_state[OLD] == D_OUTDATED) &&
			     (peer_disk_state[NEW] < D_INCONSISTENT || peer_disk_state[NEW] == D_UNKNOWN || peer_disk_state[NEW] == D_OUTDATED)) {
				if (get_ldev(device)) {
					if ((role[NEW] == R_PRIMARY || peer_role[NEW] == R_PRIMARY) &&
					    disk_state[NEW] >= D_UP_TO_DATE) {
						if (drbd_suspended(device))
							set_bit(NEW_CUR_UUID, &device->flags);
						else
							drbd_uuid_new_current(device);
					}
					put_ldev(device);
				}
			}

			if (peer_disk_state[NEW] < D_INCONSISTENT && get_ldev(device)) {
				/* D_DISKLESS Peer becomes secondary */
				if (peer_role[OLD] == R_PRIMARY && peer_role[NEW] == R_SECONDARY)
					/* We may still be Primary ourselves.
					 * No harm done if the bitmap still changes,
					 * redirtied pages will follow later. */
					drbd_bitmap_io_from_worker(device, &drbd_bm_write,
						"demote diskless peer", BM_LOCK_CLEAR,
						NULL);
				put_ldev(device);
			}

			/* Write out all changed bits on demote.
			 * Though, no need to da that just yet
			 * if there is a resync going on still */
			if (role[OLD] == R_PRIMARY && role[NEW] == R_SECONDARY &&
				peer_device->repl_state[NOW] <= L_CONNECTED && get_ldev(device)) {
				/* No changes to the bitmap expected this time, so assert that,
				 * even though no harm was done if it did change. */
				drbd_bitmap_io_from_worker(device, &drbd_bm_write,
						"demote", BM_LOCK_SET | BM_LOCK_CLEAR,
						NULL);
				put_ldev(device);
			}

			/* Last part of the attaching process ... */
			if (repl_state[NEW] >= L_CONNECTED &&
			    disk_state[OLD] == D_ATTACHING && disk_state[NEW] == D_NEGOTIATING) {
				drbd_send_sizes(peer_device, 0, 0);  /* to start sync... */
				drbd_send_uuids(peer_device);
				drbd_send_state(peer_device, new_state);
			}

			/* We want to pause/continue resync, tell peer. */
			if (repl_state[NEW] >= L_CONNECTED &&
			     ((resync_susp_dependency[OLD] != resync_susp_dependency[NEW]) ||
			      (resync_susp_user[OLD] != resync_susp_user[NEW])))
				drbd_send_state(peer_device, new_state);

			/* In case one of the isp bits got set, suspend other devices. */
			if (!(resync_susp_dependency[OLD] || resync_susp_peer[OLD] || resync_susp_user[OLD]) &&
			     (resync_susp_dependency[NEW] || resync_susp_peer[NEW] || resync_susp_user[NEW]))
				suspend_other_sg(device);

			/* Make sure the peer gets informed about eventual state
			   changes (ISP bits) while we were in L_STANDALONE. */
			if (repl_state[OLD] == L_STANDALONE && repl_state[NEW] >= L_CONNECTED)
				drbd_send_state(peer_device, new_state);

			if (repl_state[OLD] != L_AHEAD && repl_state[NEW] == L_AHEAD)
				drbd_send_state(peer_device, new_state);

			/* We are in the progress to start a full sync... */
			if ((repl_state[OLD] != L_STARTING_SYNC_T && repl_state[NEW] == L_STARTING_SYNC_T) ||
			    (repl_state[OLD] != L_STARTING_SYNC_S && repl_state[NEW] == L_STARTING_SYNC_S))
				/* no other bitmap changes expected during this phase */
				drbd_queue_bitmap_io(device,
					&drbd_bmio_set_n_write, &abw_start_sync,
					"set_n_write from StartingSync", BM_LOCK_SET | BM_LOCK_CLEAR,
					peer_device);

			/* We are invalidating our self... */
			if (repl_state[OLD] < L_CONNECTED && repl_state[NEW] < L_CONNECTED &&
			    disk_state[OLD] > D_INCONSISTENT && disk_state[NEW] == D_INCONSISTENT)
				/* other bitmap operation expected during this phase */
				drbd_queue_bitmap_io(device, &drbd_bmio_set_n_write, NULL,
					"set_n_write from invalidate", BM_LOCK_ALL,
					peer_device);

			/* Disks got bigger while they were detached */
			if (disk_state[NEW] > D_NEGOTIATING && peer_disk_state[NEW] > D_NEGOTIATING &&
			    test_and_clear_bit(RESYNC_AFTER_NEG, &peer_device->flags)) {
				if (repl_state[NEW] == L_CONNECTED)
					resync_after_online_grow(peer_device);
			}

			/* A resync finished or aborted, wake paused devices... */
			if ((repl_state[OLD] > L_CONNECTED && repl_state[NEW] <= L_CONNECTED) ||
			    (resync_susp_peer[OLD] && !resync_susp_peer[NEW]) ||
			    (resync_susp_user[OLD] && !resync_susp_user[NEW]))
				resume_next_sg(device);

			/* sync target done with resync.  Explicitly notify peer, even though
			 * it should (at least for non-empty resyncs) already know itself. */
			if (disk_state[OLD] < D_UP_TO_DATE && repl_state[OLD] >= L_SYNC_SOURCE && repl_state[NEW] == L_CONNECTED)
				drbd_send_state(peer_device, new_state);

			/* This triggers bitmap writeout of potentially still unwritten pages
			 * if the resync finished cleanly, or aborted because of peer disk
			 * failure, or because of connection loss.
			 * For resync aborted because of local disk failure, we cannot do
			 * any bitmap writeout anymore.
			 * No harm done if some bits change during this phase.
			 */
			if (repl_state[OLD] > L_CONNECTED && repl_state[NEW] <= L_CONNECTED && get_ldev(device)) {
				drbd_queue_bitmap_io(device, &drbd_bm_write, NULL,
					"write from resync_finished", BM_LOCK_CLEAR,
					NULL);
				put_ldev(device);
			}

			if (disk_state[NEW] == D_DISKLESS &&
			    cstate[NEW] == C_STANDALONE &&
			    role[NEW] == R_SECONDARY) {
				if (resync_susp_dependency[OLD] != resync_susp_dependency[NEW])
					resume_next_sg(device);
			}
		}

		/* first half of local IO error, failure to attach,
		 * or administrative detach */
		if (disk_state[OLD] != D_FAILED && disk_state[NEW] == D_FAILED) {
			enum drbd_io_error_p eh = EP_PASS_ON;
			int was_io_error = 0;

			/*
			 * finish_state_change() has grabbed a reference on
			 * ldev in this case.
			 *
			 * our cleanup here with the transition to D_DISKLESS.
			 * But is is still not save to dreference ldev here, since
			 * we might come from an failed Attach before ldev was set. */
			if (device->ldev) {
				rcu_read_lock();
				eh = rcu_dereference(device->ldev->disk_conf)->on_io_error;
				rcu_read_unlock();

				was_io_error = test_and_clear_bit(WAS_IO_ERROR, &device->flags);

				/* Immediately allow completion of all application IO, that waits
				   for completion from the local disk. */
				tl_abort_disk_io(device);

				/* current state still has to be D_FAILED,
				 * there is only one way out: to D_DISKLESS,
				 * and that may only happen after our put_ldev below. */
				if (device->disk_state[NOW] != D_FAILED)
					drbd_err(device,
						 "ASSERT FAILED: disk is %s during detach\n",
						 drbd_disk_str(device->disk_state[NOW]));

				send_new_state_to_all_peer_devices(state_change, n_device);

				for (n_connection = 0; n_connection < state_change->n_connections; n_connection++) {
					struct drbd_peer_device *peer_device;

					peer_device_state_change = &state_change->peer_devices[
						n_device * state_change->n_connections + n_connection];
					peer_device = peer_device_state_change->peer_device;
					drbd_rs_cancel_all(peer_device);
				}

				/* In case we want to get something to stable storage still,
				 * this may be the last chance.
				 * Following put_ldev may transition to D_DISKLESS. */
				drbd_md_sync(device);
			}
			put_ldev(device);

			if (was_io_error && eh == EP_CALL_HELPER)
				drbd_khelper(device, NULL, "local-io-error");
		}

		/* second half of local IO error, failure to attach,
		 * or administrative detach,
		 * after local_cnt references have reached zero again */
		if (disk_state[OLD] != D_DISKLESS && disk_state[NEW] == D_DISKLESS) {
			struct drbd_peer_device *peer_device;

			/* We must still be diskless,
			 * re-attach has to be serialized with this! */
			if (device->disk_state[NOW] != D_DISKLESS)
				drbd_err(device,
					"ASSERT FAILED: disk is %s while going diskless\n",
					drbd_disk_str(device->disk_state[NOW]));

			rcu_read_lock();
			for_each_peer_device(peer_device, device) {
				peer_device->rs_total = 0;
				peer_device->rs_failed = 0;
				atomic_set(&peer_device->rs_pending_cnt, 0);
			}
			rcu_read_unlock();

			send_new_state_to_all_peer_devices(state_change, n_device);
			/*
			 * finish_state_change() has grabbed a reference on
			 * ldev in this case.
			 */
			put_ldev(device);
		}

		/* Notify peers that I had a local IO error and did not detach. */
		if (disk_state[OLD] == D_UP_TO_DATE && disk_state[NEW] == D_INCONSISTENT)
			send_new_state_to_all_peer_devices(state_change, n_device);

		drbd_md_sync(device);
	}

	for (n_connection = 0; n_connection < state_change->n_connections; n_connection++) {
		struct drbd_connection_state_change *connection_state_change = &state_change->connections[n_connection];
		struct drbd_connection *connection = connection_state_change->connection;
		enum drbd_conn_state *cstate = connection_state_change->cstate;

		/* Upon network configuration, we need to start the receiver */
		if (cstate[OLD] == C_STANDALONE && cstate[NEW] == C_UNCONNECTED)
			drbd_thread_start(&connection->receiver);

		if (cstate[OLD] == C_DISCONNECTING && cstate[NEW] == C_STANDALONE) {
			struct net_conf *old_conf;

			mutex_lock(&resource->conf_update);
			old_conf = connection->net_conf;
			connection->alive = false;
			rcu_assign_pointer(connection->net_conf, NULL);
			conn_free_crypto(connection);
			mutex_unlock(&resource->conf_update);

			synchronize_rcu();
			kfree(old_conf);
		}

		if (susp_fen[NEW]) {
			bool all_peer_disks_outdated = true;
			bool all_peer_disks_connected = true;

			/* Iterate over all peer devices on this connection.  */
			for (n_device = 0; n_device < state_change->n_devices; n_device++) {
				struct drbd_peer_device_state_change *peer_device_state_change =
					&state_change->peer_devices[n_device * state_change->n_connections + n_connection];
				enum drbd_repl_state *repl_state = peer_device_state_change->repl_state;
				enum drbd_disk_state *peer_disk_state = peer_device_state_change->disk_state;

				if (peer_disk_state[NEW] > D_OUTDATED)
					all_peer_disks_outdated = false;
				if (repl_state[NEW] < L_CONNECTED)
					all_peer_disks_connected = false;
			}

			/* case1: The outdate peer handler is successful: */
			if (all_peer_disks_outdated) {
				struct drbd_peer_device *peer_device;
				unsigned long irq_flags;
				int vnr;

				tl_clear(connection);
				rcu_read_lock();
				idr_for_each_entry(&connection->peer_devices, peer_device, vnr) {
					struct drbd_device *device = peer_device->device;
					if (test_bit(NEW_CUR_UUID, &device->flags)) {
						drbd_uuid_new_current(device);
						clear_bit(NEW_CUR_UUID, &device->flags);
					}
				}
				rcu_read_unlock();
				begin_state_change(resource, &irq_flags, CS_VERBOSE);
				__change_io_susp_fencing(resource, false);
				end_state_change(resource, &irq_flags);
			}
			/* case2: The connection was established again: */
			if (all_peer_disks_connected) {
				struct drbd_peer_device *peer_device;
				unsigned long irq_flags;
				int vnr;

				rcu_read_lock();
				idr_for_each_entry(&connection->peer_devices, peer_device, vnr) {
					struct drbd_device *device = peer_device->device;
					clear_bit(NEW_CUR_UUID, &device->flags);
				}
				rcu_read_unlock();
				begin_state_change(resource, &irq_flags, CS_VERBOSE);
				_tl_restart(connection, RESEND);
				__change_io_susp_fencing(resource, false);
				end_state_change(resource, &irq_flags);
			}
		}
	}

	if (work->done)
		complete(work->done);
	forget_state_change(state_change);
	kfree(work);

	return 0;
}

static inline bool local_state_change(enum chg_state_flags flags)
{
	return flags & (CS_HARD | CS_LOCAL_ONLY);
}

static enum drbd_state_rv
__peer_request(struct drbd_connection *connection, int vnr,
	       union drbd_state mask, union drbd_state val)
{
	enum drbd_state_rv rv = SS_SUCCESS;

	if (connection->cstate[NOW] == C_CONNECTED) {
		enum drbd_packet cmd = (vnr == -1) ? P_CONN_ST_CHG_REQ : P_STATE_CHG_REQ;
		if (!conn_send_state_req(connection, vnr, cmd, mask, val)) {
			set_bit(CONN_WD_ST_CHG_REQ, &connection->flags);
			rv = SS_CW_SUCCESS;
		}
	}
	return rv;
}

static enum drbd_state_rv __peer_reply(struct drbd_connection *connection)
{
	if (test_and_clear_bit(CONN_WD_ST_CHG_FAIL, &connection->flags))
		return SS_CW_FAILED_BY_PEER;
	if (test_and_clear_bit(CONN_WD_ST_CHG_OKAY, &connection->flags) ||
	    !test_bit(CONN_WD_ST_CHG_REQ, &connection->flags))
		return SS_CW_SUCCESS;
	return SS_UNKNOWN_ERROR;
}

static enum drbd_state_rv
change_peer_state(struct drbd_connection *connection, int vnr,
		  union drbd_state mask, union drbd_state val, unsigned long *irq_flags)
{
	struct drbd_resource *resource = connection->resource;
	enum chg_state_flags flags = resource->state_change_flags;
	enum drbd_state_rv rv;

	if (!expect(resource, flags & CS_SERIALIZE))
		return SS_CW_FAILED_BY_PEER;
	resource->remote_state_change = true;
	begin_remote_state_change(resource, irq_flags);
	rv = __peer_request(connection, vnr, mask, val);
	if (rv == SS_CW_SUCCESS) {
		wait_event(resource->state_wait,
			((rv = __peer_reply(connection)) != SS_UNKNOWN_ERROR));
		clear_bit(CONN_WD_ST_CHG_REQ, &connection->flags);
	}
	end_remote_state_change(resource, irq_flags, flags);
	resource->remote_state_change = false;
	return rv;
}

static enum drbd_state_rv
__cluster_wide_request(struct drbd_resource *resource, int vnr, enum drbd_packet cmd,
		       union drbd_state mask, union drbd_state val, bool all)
{
	struct drbd_connection *connection;
	enum drbd_state_rv rv = SS_SUCCESS;

	rcu_read_lock();
	for_each_connection(connection, resource) {
		if (!(test_and_clear_bit(CONN_WD_ST_CHG_REQ, &connection->flags) || all))
			continue;
		if (connection->cstate[NOW] < C_CONNECTED)
			continue;
		kref_get(&connection->kref);
		rcu_read_unlock();
		if (!conn_send_state_req(connection, vnr, cmd, mask, val)) {
			set_bit(CONN_WD_ST_CHG_REQ, &connection->flags);
			rv = SS_CW_SUCCESS;
		}
		rcu_read_lock();
		kref_put(&connection->kref, drbd_destroy_connection);
	}
	rcu_read_unlock();
	return rv;
}

static enum drbd_state_rv __cluster_wide_reply(struct drbd_resource *resource)
{
	struct drbd_connection *connection;
	enum drbd_state_rv rv = SS_CW_SUCCESS;

	rcu_read_lock();
	for_each_connection(connection, resource) {
		if (!test_bit(CONN_WD_ST_CHG_REQ, &connection->flags))
			continue;
		if (!(test_bit(CONN_WD_ST_CHG_OKAY, &connection->flags) ||
		      test_bit(CONN_WD_ST_CHG_FAIL, &connection->flags))) {
			/* Keep waiting until all replies have arrived.  */
			rv = SS_UNKNOWN_ERROR;
			break;
		}
	}
	if (rv != SS_UNKNOWN_ERROR) {
		for_each_connection(connection, resource) {
			if (!test_bit(CONN_WD_ST_CHG_REQ, &connection->flags))
				continue;
			clear_bit(CONN_WD_ST_CHG_OKAY,  &connection->flags);
			if (test_and_clear_bit(CONN_WD_ST_CHG_FAIL, &connection->flags))
			        rv = SS_CW_FAILED_BY_PEER;
		}
	}
	rcu_read_unlock();
	return rv;
}

static bool supports_two_phase_commit(struct drbd_resource *resource)
{
	struct drbd_connection *connection;
	bool supported = true;

	rcu_read_lock();
	for_each_connection(connection, resource) {
		if (connection->cstate[NOW] != C_CONNECTED)
			continue;
		if (connection->agreed_pro_version < 110) {
			supported = false;
			break;
		}
	}
	rcu_read_unlock();

	return supported;
}

static struct drbd_connection *get_first_connection(struct drbd_resource *resource)
{
	struct drbd_connection *connection = NULL;

	rcu_read_lock();
	if (!list_empty(&resource->connections)) {
		connection = first_connection(resource);
		kref_get(&connection->kref);
	}
	rcu_read_unlock();
	return connection;
}

static enum drbd_state_rv
change_cluster_wide_state(struct drbd_resource *resource, int vnr,
			  union drbd_state mask, union drbd_state val,
			  unsigned long *irq_flags)
{
	enum chg_state_flags flags = resource->state_change_flags;
	struct drbd_connection *connection;
	enum drbd_state_rv rv;

	if (!supports_two_phase_commit(resource)) {
		connection = get_first_connection(resource);
		rv = SS_SUCCESS;
		if (connection) {
			rv = change_peer_state(connection, vnr, mask, val, irq_flags);
			kref_put(&connection->kref, drbd_destroy_connection);
		}
		return rv;
	}

	if (!expect(resource, flags & CS_SERIALIZE))
		return SS_CW_FAILED_BY_PEER;
	resource->remote_state_change = true;
	begin_remote_state_change(resource, irq_flags);
	rv = __cluster_wide_request(resource, vnr, P_CONN_ST_CHG_PREPARE, mask, val, true);
	if (rv == SS_CW_SUCCESS) {
		wait_event(resource->state_wait,
			((rv = __cluster_wide_reply(resource)) != SS_UNKNOWN_ERROR));
		if (rv == SS_CW_SUCCESS) {
			enum drbd_packet cmd = (vnr == -1) ? P_CONN_ST_CHG_REQ : P_STATE_CHG_REQ;

			rv = __cluster_wide_request(resource, vnr, cmd, mask, val, false);
			if (rv == SS_CW_SUCCESS) {
				wait_event(resource->state_wait,
					((rv = __cluster_wide_reply(resource)) != SS_UNKNOWN_ERROR));
				if (rv == SS_CW_FAILED_BY_PEER)
					/* this is fatal! */ ;
			}
		} else
			__cluster_wide_request(resource, vnr, P_CONN_ST_CHG_ABORT, mask, val, false);

		rcu_read_lock();
		for_each_connection(connection, resource)
			clear_bit(CONN_WD_ST_CHG_REQ,  &connection->flags);
		rcu_read_unlock();
	}
	end_remote_state_change(resource, irq_flags, flags);
	resource->remote_state_change = false;
	return rv;
}

static bool has_up_to_date_peer_disks(struct drbd_device *device)
{
	struct drbd_peer_device *peer_device;

	for_each_peer_device(peer_device, device)
		if (peer_device->disk_state[NEW] == D_UP_TO_DATE)
			return true;
	return false;
}

void __change_role(struct drbd_resource *resource, enum drbd_role role,
		   bool force)
{
	resource->role[NEW] = role;

	if (role == R_PRIMARY && force) {
		struct drbd_device *device;
		int vnr;

		rcu_read_lock();
		idr_for_each_entry(&resource->devices, device, vnr) {
			if (device->disk_state[NEW] < D_UP_TO_DATE &&
			    device->disk_state[NEW] >= D_INCONSISTENT &&
			    !has_up_to_date_peer_disks(device))
				device->disk_state[NEW] = D_UP_TO_DATE;
		}
		rcu_read_unlock();
	}
}

enum drbd_state_rv change_role(struct drbd_resource *resource,
			       enum drbd_role role,
			       enum chg_state_flags flags,
			       bool force)
{
	unsigned long irq_flags;

	begin_state_change(resource, &irq_flags, flags | CS_SERIALIZE | CS_LOCAL_ONLY);
	if (!local_state_change(flags) &&
	    resource->role[NOW] != R_PRIMARY && role == R_PRIMARY) {
		enum drbd_state_rv rv;

		__change_role(resource, role, force);
		rv = try_state_change(resource);
		if (rv == SS_SUCCESS)
			rv = change_cluster_wide_state(resource, -1, NS(role, role), &irq_flags);
		if (rv < SS_SUCCESS) {
			abort_state_change(resource, &irq_flags);
			return rv;
		}
	}
	__change_role(resource, role, force);
	return end_state_change(resource, &irq_flags);
}

void __change_io_susp_user(struct drbd_resource *resource, bool value)
{
	resource->susp[NEW] = value;
}

enum drbd_state_rv change_io_susp_user(struct drbd_resource *resource,
				       bool value,
				       enum chg_state_flags flags)
{
	unsigned long irq_flags;

	begin_state_change(resource, &irq_flags, flags);
	__change_io_susp_user(resource, value);
	return end_state_change(resource, &irq_flags);
}

void __change_io_susp_no_data(struct drbd_resource *resource, bool value)
{
	resource->susp_nod[NEW] = value;
}

void __change_io_susp_fencing(struct drbd_resource *resource, bool value)
{
	resource->susp_fen[NEW] = value;
}

void __change_disk_state(struct drbd_device *device, enum drbd_disk_state disk_state)
{
	device->disk_state[NEW] = disk_state;
}

void __change_disk_states(struct drbd_resource *resource, enum drbd_disk_state disk_state)
{
	struct drbd_device *device;
	int vnr;

	rcu_read_lock();
	idr_for_each_entry(&resource->devices, device, vnr)
		__change_disk_state(device, disk_state);
	rcu_read_unlock();
}

static bool device_has_connected_peer_devices(struct drbd_device *device)
{
	struct drbd_peer_device *peer_device;

	for_each_peer_device(peer_device, device)
		if (peer_device->repl_state[NOW] >= L_CONNECTED)
			return true;
	return false;
}

enum drbd_state_rv change_disk_state(struct drbd_device *device,
				     enum drbd_disk_state disk_state,
				     enum chg_state_flags flags)
{
	struct drbd_resource *resource = device->resource;
	unsigned long irq_flags;

	begin_state_change(resource, &irq_flags, flags | CS_SERIALIZE | CS_LOCAL_ONLY);
	if (!local_state_change(flags) &&
	    device->disk_state[NOW] != D_DISKLESS && disk_state == D_DISKLESS &&
	    device_has_connected_peer_devices(device)) {
		enum drbd_state_rv rv;

		__change_disk_state(device, disk_state);
		rv = try_state_change(resource);
		if (rv == SS_SUCCESS)
			rv = change_cluster_wide_state(resource, device->vnr,
						       NS(disk, disk_state), &irq_flags);
		if (rv < SS_SUCCESS) {
			abort_state_change(resource, &irq_flags);
			return rv;
		}
	}
	__change_disk_state(device, disk_state);
	return end_state_change(resource, &irq_flags);
}

void __change_cstate(struct drbd_connection *connection, enum drbd_conn_state cstate)
{
	connection->cstate[NEW] = cstate;
	if (cstate < C_CONNECTED) {
		struct drbd_peer_device *peer_device;
		int vnr;

		rcu_read_lock();
		idr_for_each_entry(&connection->peer_devices, peer_device, vnr)
			__change_repl_state(peer_device, L_STANDALONE);
		rcu_read_unlock();
	}
}

static bool connection_has_connected_peer_devices(struct drbd_connection *connection)
{
	struct drbd_peer_device *peer_device;
	int vnr;

	idr_for_each_entry(&connection->peer_devices, peer_device, vnr) {
		if (peer_device->repl_state[NOW] >= L_CONNECTED)
			return true;
	}
	return false;
}

enum outdate_what { OUTDATE_NOTHING, OUTDATE_DISKS, OUTDATE_PEER_DISKS };

static enum outdate_what outdate_on_disconnect(struct drbd_connection *connection)
{
	struct drbd_resource *resource = connection->resource;

	if (connection->fencing_policy >= FP_RESOURCE &&
	    resource->role[NOW] != connection->peer_role[NOW]) {
		if (resource->role[NOW] == R_PRIMARY)
			return OUTDATE_PEER_DISKS;
		if (connection->peer_role[NOW] != R_PRIMARY)
			return OUTDATE_DISKS;
	}
	return OUTDATE_NOTHING;
}

static void __change_cstate_and_outdate(struct drbd_connection *connection,
					enum drbd_conn_state cstate,
					enum outdate_what outdate_what)
{
	__change_cstate(connection, cstate);
	switch(outdate_what) {
		case OUTDATE_DISKS:
			__change_disk_states(connection->resource, D_OUTDATED);
			break;
		case OUTDATE_PEER_DISKS:
			__change_peer_disk_states(connection, D_OUTDATED);
			break;
		case OUTDATE_NOTHING:
			break;
	}
}

/**
 * change_cstate()  -  change the connection state of a connection
 *
 * When disconnecting from a peer, we may also need to outdate the local or
 * peer disks depending on the fencing policy.  This cannot easily be split
 * into two state changes.
 */
enum drbd_state_rv change_cstate(struct drbd_connection *connection,
				 enum drbd_conn_state cstate,
				 enum chg_state_flags flags)
{
	struct drbd_resource *resource = connection->resource;
	unsigned long irq_flags;
	enum outdate_what outdate_what = OUTDATE_NOTHING;

	/*
	 * Hard connection state changes like a protocol error or forced
	 * disconnect may occur while we are holding resource->state_mutex.  In
	 * that case, omit CS_SERIALIZE so that we don't deadlock trying to
	 * grab that mutex again.
	 */
	if (!(flags & CS_HARD))
		flags |= CS_SERIALIZE;

	begin_state_change(resource, &irq_flags, flags | CS_LOCAL_ONLY);
	if (!local_state_change(flags) &&
	    cstate == C_DISCONNECTING &&
	    connection_has_connected_peer_devices(connection)) {
		enum drbd_state_rv rv;

		outdate_what = outdate_on_disconnect(connection);
		__change_cstate_and_outdate(connection, cstate, outdate_what);
		rv = try_state_change(resource);
		if (rv == SS_SUCCESS) {
			switch(outdate_what) {
			case OUTDATE_DISKS:
				rv = change_peer_state(connection, -1,
					NS2(conn, cstate, disk, D_OUTDATED), &irq_flags);
				break;
			case OUTDATE_PEER_DISKS:
				rv = change_peer_state(connection, -1,
					NS2(conn, cstate, pdsk, D_OUTDATED), &irq_flags);
				break;
			case OUTDATE_NOTHING:
				rv = change_peer_state(connection, -1,
					NS(conn, cstate), &irq_flags);
				break;
			}
		}
		if (rv < SS_SUCCESS) {
			abort_state_change(resource, &irq_flags);
			return rv;
		}
	}
	__change_cstate_and_outdate(connection, cstate, outdate_what);
	return end_state_change(resource, &irq_flags);
}

void __change_peer_role(struct drbd_connection *connection, enum drbd_role peer_role)
{
	connection->peer_role[NEW] = peer_role;
}

void __change_repl_state(struct drbd_peer_device *peer_device, enum drbd_repl_state repl_state)
{
	peer_device->repl_state[NEW] = repl_state;
	if (repl_state > L_STANDALONE)
		peer_device->connection->cstate[NEW] = C_CONNECTED;
}

enum drbd_state_rv change_repl_state(struct drbd_peer_device *peer_device,
				     enum drbd_repl_state new_repl_state,
				     enum chg_state_flags flags)
{
	struct drbd_resource *resource = peer_device->device->resource;
	enum drbd_repl_state *repl_state = peer_device->repl_state;
	unsigned long irq_flags;

	begin_state_change(resource, &irq_flags, flags | CS_SERIALIZE | CS_LOCAL_ONLY);
	if (!local_state_change(flags) && repl_state[NOW] != new_repl_state &&
	    ((repl_state[NOW] >= L_CONNECTED &&
	      (new_repl_state == L_STARTING_SYNC_S || new_repl_state == L_STARTING_SYNC_T)) ||
	     (repl_state[NOW] == L_CONNECTED &&
	      (new_repl_state == L_VERIFY_S || new_repl_state == L_STANDALONE)))) {
		enum drbd_state_rv rv;

		__change_repl_state(peer_device, new_repl_state);
		rv = try_state_change(resource);
		if (rv == SS_SUCCESS)
			rv = change_peer_state(peer_device->connection, peer_device->device->vnr,
					       NS(conn, new_repl_state), &irq_flags);
		if (rv < SS_SUCCESS) {
			abort_state_change(resource, &irq_flags);
			return rv;
		}
	}
	__change_repl_state(peer_device, new_repl_state);
	return end_state_change(resource, &irq_flags);
}

enum drbd_state_rv stable_change_repl_state(struct drbd_peer_device *peer_device,
					    enum drbd_repl_state repl_state,
					    enum chg_state_flags flags)
{
	return stable_state_change(peer_device->device->resource,
		change_repl_state(peer_device, repl_state, flags));
}

void __change_peer_disk_state(struct drbd_peer_device *peer_device, enum drbd_disk_state disk_state)
{
	peer_device->disk_state[NEW] = disk_state;
}

void __change_peer_disk_states(struct drbd_connection *connection,
			       enum drbd_disk_state disk_state)
{
	struct drbd_peer_device *peer_device;
	int vnr;

	rcu_read_lock();
	idr_for_each_entry(&connection->peer_devices, peer_device, vnr)
		__change_peer_disk_state(peer_device, disk_state);
	rcu_read_unlock();
}

enum drbd_state_rv change_peer_disk_state(struct drbd_peer_device *peer_device,
					  enum drbd_disk_state disk_state,
					  enum chg_state_flags flags)
{
	struct drbd_resource *resource = peer_device->device->resource;
	unsigned long irq_flags;

	begin_state_change(resource, &irq_flags, flags);
	__change_peer_disk_state(peer_device, disk_state);
	return end_state_change(resource, &irq_flags);
}

void __change_resync_susp_user(struct drbd_peer_device *peer_device,
				       bool value)
{
	peer_device->resync_susp_user[NEW] = value;
}

enum drbd_state_rv change_resync_susp_user(struct drbd_peer_device *peer_device,
						   bool value,
						   enum chg_state_flags flags)
{
	struct drbd_resource *resource = peer_device->device->resource;
	unsigned long irq_flags;

	begin_state_change(resource, &irq_flags, flags);
	__change_resync_susp_user(peer_device, value);
	return end_state_change(resource, &irq_flags);
}

void __change_resync_susp_peer(struct drbd_peer_device *peer_device,
				       bool value)
{
	peer_device->resync_susp_peer[NEW] = value;
}

void __change_resync_susp_dependency(struct drbd_peer_device *peer_device,
					     bool value)
{
	peer_device->resync_susp_dependency[NEW] = value;
}<|MERGE_RESOLUTION|>--- conflicted
+++ resolved
@@ -433,22 +433,11 @@
 
 union drbd_state drbd_get_device_state(struct drbd_device *device, enum which_state which)
 {
-<<<<<<< HEAD
 	union drbd_state rv = drbd_get_resource_state(device->resource, which);
 
 	rv.disk = device->disk_state[which];
 
 	return rv;
-=======
-	return (os.conn >= C_CONNECTED && ns.conn >= C_CONNECTED &&
-		 ((os.role != R_PRIMARY && ns.role == R_PRIMARY) ||
-		  (os.conn != C_STARTING_SYNC_T && ns.conn == C_STARTING_SYNC_T) ||
-		  (os.conn != C_STARTING_SYNC_S && ns.conn == C_STARTING_SYNC_S) ||
-		  (os.disk != D_FAILED && ns.disk == D_FAILED))) ||
-		(os.conn >= C_CONNECTED && ns.conn == C_DISCONNECTING) ||
-		(os.conn == C_CONNECTED && ns.conn == C_VERIFY_S) ||
-		(os.conn == C_CONNECTED && ns.conn == C_WF_REPORT_PARAMS);
->>>>>>> 86cf69e2
 }
 
 union drbd_state drbd_get_peer_device_state(struct drbd_peer_device *peer_device, enum which_state which)
@@ -2267,7 +2256,7 @@
 
 	begin_state_change(resource, &irq_flags, flags | CS_SERIALIZE | CS_LOCAL_ONLY);
 	if (!local_state_change(flags) &&
-	    device->disk_state[NOW] != D_DISKLESS && disk_state == D_DISKLESS &&
+	    device->disk_state[NOW] != D_FAILED && disk_state == D_FAILED &&
 	    device_has_connected_peer_devices(device)) {
 		enum drbd_state_rv rv;
 
