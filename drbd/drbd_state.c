--- conflicted
+++ resolved
@@ -1974,18 +1974,6 @@
 				clear_bit(RECONCILIATION_RESYNC, &peer_device->flags);
 			}
 
-<<<<<<< HEAD
-			/* Implications of the repl state on the disk states */
-=======
-			/* D_CONSISTENT vanish when we get connected (pre 9.0) */
-			if (connection->agreed_pro_version < 110 &&
-			    repl_state[NEW] >= L_ESTABLISHED && repl_state[NEW] < L_AHEAD) {
-				if (disk_state[NEW] == D_CONSISTENT)
-					disk_state[NEW] = D_UP_TO_DATE;
-				if (peer_disk_state[NEW] == D_CONSISTENT)
-					peer_disk_state[NEW] = D_UP_TO_DATE;
-			}
-
 			/* Suspend IO while fence-peer handler runs (peer lost) */
 			if (connection->fencing_policy == FP_STONITH &&
 			    (role[NEW] == R_PRIMARY &&
@@ -2027,8 +2015,7 @@
 			if (repl_state[OLD] != L_STARTING_SYNC_T && repl_state[NEW] == L_STARTING_SYNC_T)
 				set_resync_susp_other_c(peer_device, true, true);
 
-						/* Implications of the repl state on the disk states */
->>>>>>> 03f11946
+			/* Implications of the repl state on the disk states */
 			min_disk_state = D_DISKLESS;
 			max_disk_state = D_UP_TO_DATE;
 			min_peer_disk_state = D_INCONSISTENT;
