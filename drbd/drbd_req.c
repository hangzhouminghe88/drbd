--- conflicted
+++ resolved
@@ -1885,16 +1885,18 @@
 		unsigned int ko_count, unsigned int timeout)
 {
 	struct drbd_device *device = net_req->device;
-
-	if (!time_after(now, net_req->pre_send_jif + ent))
+	struct drbd_peer_device *peer_device = conn_peer_device(connection, device->vnr);
+	int peer_node_id = peer_device->node_id;
+
+	if (!time_after(now, net_req->pre_send_jif[peer_node_id] + ent))
 		return false;
 
 	if (time_in_range(now, connection->last_reconnect_jif, connection->last_reconnect_jif + ent))
 		return false;
 
-	if (net_req->rq_state & RQ_NET_PENDING) {
+	if (net_req->rq_state[1 + peer_node_id] & RQ_NET_PENDING) {
 		drbd_warn(device, "Remote failed to finish a request within %ums > ko-count (%u) * timeout (%u * 0.1s)\n",
-			jiffies_to_msecs(now - net_req->pre_send_jif), ko_count, timeout);
+			jiffies_to_msecs(now - net_req->pre_send_jif[peer_node_id]), ko_count, timeout);
 		return true;
 	}
 
@@ -1905,7 +1907,7 @@
 	if (net_req->epoch == connection->send.current_epoch_nr) {
 		drbd_warn(device,
 			"We did not send a P_BARRIER for %ums > ko-count (%u) * timeout (%u * 0.1s); drbd kernel thread blocked?\n",
-			jiffies_to_msecs(now - net_req->pre_send_jif), ko_count, timeout);
+			jiffies_to_msecs(now - net_req->pre_send_jif[peer_node_id]), ko_count, timeout);
 		return false;
 	}
 
@@ -1957,7 +1959,6 @@
 	struct drbd_connection *connection;
 	struct drbd_request *req_read, *req_write;
 	unsigned long oldest_submit_jif;
-<<<<<<< HEAD
 	unsigned long dt = 0;
 	unsigned long et = 0;
 	unsigned long now = jiffies;
@@ -1965,42 +1966,11 @@
 	bool restart_timer = false;
 
 	rcu_read_lock();
-=======
-	unsigned long ent = 0, dt = 0, et, nt; /* effective timeout = ko_count * timeout */
-	unsigned long now;
-	unsigned int ko_count = 0, timeout = 0;
-
-	rcu_read_lock();
-	nc = rcu_dereference(connection->net_conf);
-	if (nc && device->state.conn >= C_WF_REPORT_PARAMS) {
-		ko_count = nc->ko_count;
-		timeout = nc->timeout;
-	}
-
->>>>>>> 81734382
 	if (get_ldev(device)) { /* implicit state.disk >= D_INCONSISTENT */
 		dt = rcu_dereference(device->ldev->disk_conf)->disk_timeout * HZ / 10;
 		put_ldev(device);
 	}
 	rcu_read_unlock();
-
-<<<<<<< HEAD
-	/* The request is considered timed out, if
-	 * - we have some effective timeout from the configuration,
-	 *   with above state restrictions applied,
-	 * - the oldest request is waiting for a response from the network
-	 *   resp. the local disk,
-	 * - the oldest request is in fact older than the effective timeout,
-	 * - the connection was established (resp. disk was attached)
-	 *   for longer than the timeout already.
-	 * Note that for 32bit jiffies and very stable connections/disks,
-	 * we may have a wrap around, which is catched by
-	 *   !time_in_range(now, last_..._jif, last_..._jif + timeout).
-	 *
-	 * Side effect: once per 32bit wrap-around interval, which means every
-	 * ~198 days with 250 HZ, we have a window where the timeout would need
-	 * to expire twice (worst case) to become effective. Good enough.
-	 */
 
 	/* FIXME right now, this basically does a full transfer log walk *every time* */
 	spin_lock_irq(&device->resource->req_lock);
@@ -2027,67 +1997,29 @@
 			drbd_warn(device, "Local backing device failed to meet the disk-timeout\n");
 			__drbd_chk_io_error(device, DRBD_FORCE_DETACH);
 		}
-=======
-
-	ent = timeout * HZ/10 * ko_count;
-	et = min_not_zero(dt, ent);
-
-	if (!et)
-		return; /* Recurring timer stopped */
-
-	now = jiffies;
-	nt = now + et;
-
-	spin_lock_irq(&device->resource->req_lock);
-	req_read = list_first_entry_or_null(&device->pending_completion[0], struct drbd_request, req_pending_local);
-	req_write = list_first_entry_or_null(&device->pending_completion[1], struct drbd_request, req_pending_local);
-
-	/* maybe the oldest request waiting for the peer is in fact still
-	 * blocking in tcp sendmsg.  That's ok, though, that's handled via the
-	 * socket send timeout, requesting a ping, and bumping ko-count in
-	 * we_should_drop_the_connection().
-	 */
-
-	/* check the oldest request we did successfully sent,
-	 * but which is still waiting for an ACK. */
-	req_peer = connection->req_ack_pending;
-
-	/* if we don't have such request (e.g. protocoll A)
-	 * check the oldest requests which is still waiting on its epoch
-	 * closing barrier ack. */
-	if (!req_peer)
-		req_peer = connection->req_not_net_done;
-
-	/* evaluate the oldest peer request only in one timer! */
-	if (req_peer && req_peer->device != device)
-		req_peer = NULL;
-
-	/* do we have something to evaluate? */
-	if (req_peer == NULL && req_write == NULL && req_read == NULL)
-		goto out;
-
-	oldest_submit_jif =
-		(req_write && req_read)
-		? ( time_before(req_write->pre_submit_jif, req_read->pre_submit_jif)
-		  ? req_write->pre_submit_jif : req_read->pre_submit_jif )
-		: req_write ? req_write->pre_submit_jif
-		: req_read ? req_read->pre_submit_jif : now;
-
-	if (ent && req_peer && net_timeout_reached(req_peer, connection, now, ent, ko_count, timeout))
-		_conn_request_state(connection, NS(conn, C_TIMEOUT), CS_VERBOSE | CS_HARD);
-
-	if (dt && oldest_submit_jif != now &&
-		 time_after(now, oldest_submit_jif + dt) &&
-		!time_in_range(now, device->last_reattach_jif, device->last_reattach_jif + dt)) {
-		drbd_warn(device, "Local backing device failed to meet the disk-timeout\n");
-		__drbd_chk_io_error(device, DRBD_FORCE_DETACH);
->>>>>>> 81734382
 	}
 	for_each_connection(connection, device->resource) {
 		struct net_conf *nc;
-		struct drbd_request *req = connection->req_not_net_done;
+		struct drbd_request *req;
 		unsigned long ent = 0;
 		unsigned long pre_send_jif = 0;
+		unsigned int ko_count = 0, timeout = 0;
+
+		/* maybe the oldest request waiting for the peer is in fact still
+		 * blocking in tcp sendmsg.  That's ok, though, that's handled via the
+		 * socket send timeout, requesting a ping, and bumping ko-count in
+		 * we_should_drop_the_connection().
+		 */
+
+		/* check the oldest request we did successfully sent,
+		 * but which is still waiting for an ACK. */
+		req = connection->req_ack_pending;
+
+		/* if we don't have such request (e.g. protocoll A)
+		 * check the oldest requests which is still waiting on its epoch
+		 * closing barrier ack. */
+		if (!req)
+			req = connection->req_not_net_done;
 
 		/* evaluate the oldest peer request only in one timer! */
 		if (req && req->device != device)
@@ -2099,8 +2031,10 @@
 		nc = rcu_dereference(connection->transport.net_conf);
 		if (nc) {
 			/* effective timeout = ko_count * timeout */
-			if (connection->cstate[NOW] == C_CONNECTED)
-				ent = nc->timeout * HZ/10 * nc->ko_count;
+			if (connection->cstate[NOW] == C_CONNECTED) {
+				ko_count = nc->ko_count;
+				timeout = nc->timeout;
+			}
 			pre_send_jif = req->pre_send_jif[nc->peer_node_id];
 		}
 		rcu_read_unlock();
@@ -2108,14 +2042,13 @@
 		if (!ent || !pre_send_jif)
 			continue;
 
+		ent = timeout * HZ/10 * ko_count;
 		et = min_not_zero(et, ent);
 		next_trigger_time = time_min_in_future(now,
 				next_trigger_time, pre_send_jif + ent);
 		restart_timer = true;
 
-		if (time_after(now, pre_send_jif + ent) &&
-		    !time_in_range(now, connection->last_reconnect_jif, connection->last_reconnect_jif + ent)) {
-			drbd_warn(device, "Remote failed to finish a request within ko-count * timeout\n");
+		if (net_timeout_reached(req, connection, now, ent, ko_count, timeout)) {
 			begin_state_change_locked(device->resource, CS_VERBOSE | CS_HARD);
 			__change_cstate(connection, C_TIMEOUT);
 			end_state_change_locked(device->resource);
