--- conflicted
+++ resolved
@@ -1342,29 +1342,14 @@
 	struct drbd_device *device = (struct drbd_device *) data;
 	struct drbd_connection *connection;
 	struct drbd_request *req; /* oldest request */
-<<<<<<< HEAD
 	unsigned long ent = 0, dt = 0, et = 0, nt; /* effective timeout = ko_count * timeout */
 	bool restart_timer = false;
+	unsigned long now = jiffies;
 
 	rcu_read_lock();
-	if (get_ldev(device)) {
+	if (get_ldev(device)) { /* implicit state.disk >= D_INCONSISTENT */
 		dt = rcu_dereference(device->ldev->disk_conf)->disk_timeout * HZ / 10;
 		put_ldev(device);
-=======
-	struct list_head *le;
-	struct net_conf *nc;
-	unsigned long ent = 0, dt = 0, et, nt; /* effective timeout = ko_count * timeout */
-	unsigned long now;
-
-	rcu_read_lock();
-	nc = rcu_dereference(tconn->net_conf);
-	if (nc && mdev->state.conn >= C_WF_REPORT_PARAMS)
-		ent = nc->timeout * HZ/10 * nc->ko_count;
-
-	if (get_ldev(mdev)) { /* implicit state.disk >= D_INCONSISTENT */
-		dt = rcu_dereference(mdev->ldev->disk_conf)->disk_timeout * HZ / 10;
-		put_ldev(mdev);
->>>>>>> 21c00285
 	}
 	rcu_read_unlock();
 
@@ -1375,11 +1360,12 @@
 			restart_timer = true;
 			et = dt;
 		}
-		if (req && req->rq_state[0] & RQ_LOCAL_PENDING && req->device == device) {
-			if (time_is_before_eq_jiffies(req->start_time + dt)) {
-				drbd_warn(device, "Local backing device failed to meet the disk-timeout\n");
-				__drbd_chk_io_error(device, 1);
-			}
+
+		if (req && req->rq_state[0] & RQ_LOCAL_PENDING && req->device == device &&
+		    time_after(now, req->start_time + dt) &&
+		    !time_in_range(now, device->last_reattach_jif, device->last_reattach_jif + dt)) {
+			drbd_warn(device, "Local backing device failed to meet the disk-timeout\n");
+			__drbd_chk_io_error(device, 1);
 		}
 	}
 	for_each_connection(connection, device->resource) {
@@ -1389,83 +1375,52 @@
 
 		rcu_read_lock();
 		nc = rcu_dereference(connection->net_conf);
-		ent = nc ? nc->timeout * HZ/10 * nc->ko_count : 0;
+		if (nc && connection->cstate[NOW] == C_CONNECTED)
+			ent = nc->timeout * HZ/10 * nc->ko_count;
 		rcu_read_unlock();
 
-<<<<<<< HEAD
 		et = min_not_zero(et, ent);
 
+		if (!ent)
+			continue;
+
+		restart_timer = true;
 		peer_device = conn_peer_device(connection, device->vnr);
-		if (!ent || (peer_device->repl_state[NOW] < L_STANDALONE))
-			continue;
-
-		restart_timer = true;
 		idx = peer_device->bitmap_index;
-		if (req && req->rq_state[idx] & RQ_NET_PENDING) {
-			if (time_is_before_eq_jiffies(req->start_time + ent)) {
-				drbd_warn(device, "Remote failed to finish a request within ko-count * timeout\n");
-				begin_state_change_locked(device->resource, CS_VERBOSE | CS_HARD);
-				__change_cstate(connection, C_TIMEOUT);
-				end_state_change_locked(device->resource);
-			}
+
+		/* The request is considered timed out, if
+		 * - we have some effective timeout from the configuration,
+		 *   with above state restrictions applied,
+		 * - the oldest request is waiting for a response from the network
+		 *   resp. the local disk,
+		 * - the oldest request is in fact older than the effective timeout,
+		 * - the connection was established (resp. disk was attached)
+		 *   for longer than the timeout already.
+		 * Note that for 32bit jiffies and very stable connections/disks,
+		 * we may have a wrap around, which is catched by
+		 *   !time_in_range(now, last_..._jif, last_..._jif + timeout).
+		 *
+		 * Side effect: once per 32bit wrap-around interval, which means every
+		 * ~198 days with 250 HZ, we have a window where the timeout would need
+		 * to expire twice (worst case) to become effective. Good enough.
+		 */
+
+		if (req->rq_state[idx] & RQ_NET_PENDING &&
+		    time_after(now, req->start_time + ent) &&
+		    !time_in_range(now, connection->last_reconnect_jif, connection->last_reconnect_jif + ent)) {
+			drbd_warn(device, "Remote failed to finish a request within ko-count * timeout\n");
+			begin_state_change_locked(device->resource, CS_VERBOSE | CS_HARD);
+			__change_cstate(connection, C_TIMEOUT);
+			end_state_change_locked(device->resource);
 		}
 	}
 	spin_unlock_irq(&device->resource->req_lock);
 
 	if (restart_timer) {
 		if (req)
-			nt = (time_is_before_eq_jiffies(req->start_time + et) ? jiffies : req->start_time) + et;
+			nt = (time_after(now, req->start_time + et) ? now : req->start_time) + et;
 		else
-			nt = jiffies + et;
+			nt = now + et;
 		mod_timer(&device->request_timer, nt);
 	}
-=======
-	if (!et)
-		return; /* Recurring timer stopped */
-
-	now = jiffies;
-
-	spin_lock_irq(&tconn->req_lock);
-	le = &tconn->oldest_tle->requests;
-	if (list_empty(le)) {
-		spin_unlock_irq(&tconn->req_lock);
-		mod_timer(&mdev->request_timer, now + et);
-		return;
-	}
-
-	le = le->prev;
-	req = list_entry(le, struct drbd_request, tl_requests);
-
-	/* The request is considered timed out, if
-	 * - we have some effective timeout from the configuration,
-	 *   with above state restrictions applied,
-	 * - the oldest request is waiting for a response from the network
-	 *   resp. the local disk,
-	 * - the oldest request is in fact older than the effective timeout,
-	 * - the connection was established (resp. disk was attached)
-	 *   for longer than the timeout already.
-	 * Note that for 32bit jiffies and very stable connections/disks,
-	 * we may have a wrap around, which is catched by
-	 *   !time_in_range(now, last_..._jif, last_..._jif + timeout).
-	 *
-	 * Side effect: once per 32bit wrap-around interval, which means every
-	 * ~198 days with 250 HZ, we have a window where the timeout would need
-	 * to expire twice (worst case) to become effective. Good enough.
-	 */
-	if (ent && req->rq_state & RQ_NET_PENDING &&
-		 time_after(now, req->start_time + ent) &&
-		!time_in_range(now, tconn->last_reconnect_jif, tconn->last_reconnect_jif + ent)) {
-		dev_warn(DEV, "Remote failed to finish a request within ko-count * timeout\n");
-		_drbd_set_state(_NS(mdev, conn, C_TIMEOUT), CS_VERBOSE | CS_HARD, NULL);
-	}
-	if (dt && req->rq_state & RQ_LOCAL_PENDING && req->w.mdev == mdev &&
-		 time_after(now, req->start_time + dt) &&
-		!time_in_range(now, mdev->last_reattach_jif, mdev->last_reattach_jif + dt)) {
-		dev_warn(DEV, "Local backing device failed to meet the disk-timeout\n");
-		__drbd_chk_io_error(mdev, 1);
-	}
-	nt = (time_after(now, req->start_time + et) ? now : req->start_time) + et;
-	spin_unlock_irq(&tconn->req_lock);
-	mod_timer(&mdev->request_timer, nt);
->>>>>>> 21c00285
 }