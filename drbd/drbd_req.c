--- conflicted
+++ resolved
@@ -1129,12 +1129,8 @@
 	struct drbd_tconn *tconn = mdev->tconn;
 	struct drbd_request *req; /* oldest request */
 	struct list_head *le;
-<<<<<<< HEAD
 	struct net_conf *nc;
-	unsigned long ent = 0, dt = 0, et; /* effective timeout = ko_count * timeout */
-=======
 	unsigned long ent = 0, dt = 0, et, nt; /* effective timeout = ko_count * timeout */
->>>>>>> 0fa07f53
 
 	rcu_read_lock();
 	nc = rcu_dereference(tconn->net_conf);
@@ -1173,12 +1169,7 @@
 			__drbd_chk_io_error(mdev, 1);
 		}
 	}
-<<<<<<< HEAD
+	nt = (time_is_before_eq_jiffies(req->start_time + et) ? jiffies : req->start_time) + et;
 	spin_unlock_irq(&tconn->req_lock);
-	mod_timer(&mdev->request_timer, req->start_time + et);
-=======
-	nt = (time_is_before_eq_jiffies(req->start_time + et) ? jiffies : req->start_time) + et;
-	spin_unlock_irq(&mdev->req_lock);
 	mod_timer(&mdev->request_timer, nt);
->>>>>>> 0fa07f53
 }