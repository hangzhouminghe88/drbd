/*
-*- linux-c -*-
   drbd_req.c
   Kernel module for 2.6.x Kernels

   This file is part of DRBD by Philipp Reisner and Lars Ellenberg.

   Copyright (C) 2001-2008, LINBIT Information Technologies GmbH.
   Copyright (C) 1999-2008, Philipp Reisner <philipp.reisner@linbit.com>.
   Copyright (C) 2002-2008, Lars Ellenberg <lars.ellenberg@linbit.com>.

   drbd is free software; you can redistribute it and/or modify
   it under the terms of the GNU General Public License as published by
   the Free Software Foundation; either version 2, or (at your option)
   any later version.

   drbd is distributed in the hope that it will be useful,
   but WITHOUT ANY WARRANTY; without even the implied warranty of
   MERCHANTABILITY or FITNESS FOR A PARTICULAR PURPOSE.  See the
   GNU General Public License for more details.

   You should have received a copy of the GNU General Public License
   along with drbd; see the file COPYING.  If not, write to
   the Free Software Foundation, 675 Mass Ave, Cambridge, MA 02139, USA.

 */

#include <linux/autoconf.h>
#include <linux/module.h>

#include <linux/slab.h>
#include <linux/drbd.h>
#include "drbd_int.h"
#include "drbd_req.h"

/* outside of the ifdef
 * because of the _print_rq_state(,FIXME) in barrier_acked */
<<<<<<< HEAD
void _print_rq_state(struct drbd_request *req, const char *txt)
=======
STATIC void _print_rq_state(drbd_request_t *req, const char *txt)
>>>>>>> 98f82107
{
	const unsigned long s = req->rq_state;
	struct drbd_conf *mdev = req->mdev;
	const int rw = (req->master_bio == NULL ||
			bio_data_dir(req->master_bio) == WRITE) ?
		'W' : 'R';

	INFO("%s %p %c L%c%c%cN%c%c%c%c%c %u (%llus +%u) %s\n",
	     txt, req, rw,
	     s & RQ_LOCAL_PENDING ? 'p' : '-',
	     s & RQ_LOCAL_COMPLETED ? 'c' : '-',
	     s & RQ_LOCAL_OK ? 'o' : '-',
	     s & RQ_NET_PENDING ? 'p' : '-',
	     s & RQ_NET_QUEUED ? 'q' : '-',
	     s & RQ_NET_SENT ? 's' : '-',
	     s & RQ_NET_DONE ? 'd' : '-',
	     s & RQ_NET_OK ? 'o' : '-',
	     req->epoch,
	     (unsigned long long)req->sector,
	     req->size,
	     conns_to_name(mdev->state.conn));
}

/* #define VERBOSE_REQUEST_CODE */
#if defined(VERBOSE_REQUEST_CODE) || defined(ENABLE_DYNAMIC_TRACE)
<<<<<<< HEAD
void _print_req_mod(struct drbd_request *req, enum drbd_req_event what)
=======
STATIC void _print_req_mod(drbd_request_t *req,drbd_req_event_t what)
>>>>>>> 98f82107
{
	struct drbd_conf *mdev = req->mdev;
	const int rw = (req->master_bio == NULL ||
			bio_data_dir(req->master_bio) == WRITE) ?
		'W' : 'R';

	static const char *rq_event_names[] = {
		[created] = "created",
		[to_be_send] = "to_be_send",
		[to_be_submitted] = "to_be_submitted",
		[queue_for_net_write] = "queue_for_net_write",
		[queue_for_net_read] = "queue_for_net_read",
		[send_canceled] = "send_canceled",
		[send_failed] = "send_failed",
		[handed_over_to_network] = "handed_over_to_network",
		[connection_lost_while_pending] =
					"connection_lost_while_pending",
		[recv_acked_by_peer] = "recv_acked_by_peer",
		[write_acked_by_peer] = "write_acked_by_peer",
		[neg_acked] = "neg_acked",
		[conflict_discarded_by_peer] = "conflict_discarded_by_peer",
		[barrier_acked] = "barrier_acked",
		[data_received] = "data_received",
		[read_completed_with_error] = "read_completed_with_error",
		[write_completed_with_error] = "write_completed_with_error",
		[completed_ok] = "completed_ok",
	};

	INFO("_req_mod(%p %c ,%s)\n", req, rw, rq_event_names[what]);
}

# ifdef ENABLE_DYNAMIC_TRACE
#  define print_rq_state(R, T) \
	MTRACE(TraceTypeRq, TraceLvlMetrics, _print_rq_state(R, T);)
#  define print_req_mod(T, W)  \
	MTRACE(TraceTypeRq, TraceLvlMetrics, _print_req_mod(T, W);)
# else
#  define print_rq_state(R, T) _print_rq_state(R, T)
#  define print_req_mod(T, W)  _print_req_mod(T, W)
# endif

#else
#define print_rq_state(R, T)
#define print_req_mod(T, W)
#endif

static void _req_is_done(struct drbd_conf *mdev,
	struct drbd_request *req, const int rw)
{
	const unsigned long s = req->rq_state;
	/* if it was a write, we may have to set the corresponding
	 * bit(s) out-of-sync first. If it had a local part, we need to
	 * release the reference to the activity log. */
	if (rw == WRITE) {
		/* remove it from the transfer log.
		 * well, only if it had been there in the first
		 * place... if it had not (local only or conflicting
		 * and never sent), it should still be "empty" as
		 * initialised in drbd_req_new(), so we can list_del() it
		 * here unconditionally */
		list_del(&req->tl_requests);
		/* Set out-of-sync unless both OK flags are set
		 * (local only or remote failed).
		 * Other places where we set out-of-sync:
		 * READ with local io-error */
		if (!(s & RQ_NET_OK) || !(s & RQ_LOCAL_OK))
			drbd_set_out_of_sync(mdev, req->sector, req->size);

		if ((s & RQ_NET_OK) && (s & RQ_LOCAL_OK) && (s & RQ_NET_SIS))
			drbd_set_in_sync(mdev, req->sector, req->size);

		/* one might be tempted to move the drbd_al_complete_io
		 * to the local io completion callback drbd_endio_pri.
		 * but, if this was a mirror write, we may only
		 * drbd_al_complete_io after this is RQ_NET_DONE,
		 * otherwise the extent could be dropped from the al
		 * before it has actually been written on the peer.
		 * if we crash before our peer knows about the request,
		 * but after the extent has been dropped from the al,
		 * we would forget to resync the corresponding extent.
		 */
		if (s & RQ_LOCAL_MASK) {
			if (inc_local_if_state(mdev, Failed)) {
				drbd_al_complete_io(mdev, req->sector);
				dec_local(mdev);
			} else {
				WARN("Should have called drbd_al_complete_io(, %llu), "
				     "but my Disk seems to have failed :(\n",
				     (unsigned long long) req->sector);
			}
		}
	}

	/* if it was a local io error, we want to notify our
	 * peer about that, and see if we need to
	 * detach the disk and stuff.
	 * to avoid allocating some special work
	 * struct, reuse the request. */

	/* THINK
	 * why do we do this not when we detect the error,
	 * but delay it until it is "done", i.e. possibly
	 * until the next barrier ack? */

	if (rw == WRITE &&
	    (( s & RQ_LOCAL_MASK) && !(s & RQ_LOCAL_OK))) {
		if (!(req->w.list.next == LIST_POISON1 ||
		      list_empty(&req->w.list))) {
			/* DEBUG ASSERT only; if this triggers, we
			 * probably corrupt the worker list here */
			DUMPP(req->w.list.next);
			DUMPP(req->w.list.prev);
		}
		req->w.cb = w_io_error;
		drbd_queue_work(&mdev->data.work, &req->w);
		/* drbd_req_free() is done in w_io_error */
	} else {
		drbd_req_free(req);
	}
}

static void queue_barrier(struct drbd_conf *mdev)
{
	struct drbd_barrier *b;

	/* We are within the req_lock. Once we queued the barrier for sending,
	 * we set the CREATE_BARRIER bit. It is cleared as soon as a new
	 * barrier/epoch object is added. This is the only place this bit is
	 * set. It indicates that the barrier for this epoch is already queued,
	 * and no new epoch has been created yet. */
	if (test_bit(CREATE_BARRIER, &mdev->flags))
		return;

	b = mdev->newest_barrier;
	b->w.cb = w_send_barrier;
	/* inc_ap_pending done here, so we won't
	 * get imbalanced on connection loss.
	 * dec_ap_pending will be done in got_BarrierAck
	 * or (on connection loss) in tl_clear.  */
	inc_ap_pending(mdev);
	drbd_queue_work(&mdev->data.work, &b->w);
	set_bit(CREATE_BARRIER, &mdev->flags);
}

static void _about_to_complete_local_write(struct drbd_conf *mdev,
	struct drbd_request *req)
{
	const unsigned long s = req->rq_state;
	struct drbd_request *i;
	struct Tl_epoch_entry *e;
	struct hlist_node *n;
	struct hlist_head *slot;

	/* before we can signal completion to the upper layers,
	 * we may need to close the current epoch */
	if (mdev->state.conn >= Connected &&
	    req->epoch == mdev->newest_barrier->br_number)
		queue_barrier(mdev);

	/* we need to do the conflict detection stuff,
	 * if we have the ee_hash (two_primaries) and
	 * this has been on the network */
	if ((s & RQ_NET_DONE) && mdev->ee_hash != NULL) {
		const sector_t sector = req->sector;
		const int size = req->size;

		/* ASSERT:
		 * there must be no conflicting requests, since
		 * they must have been failed on the spot */
#define OVERLAPS overlaps(sector, size, i->sector, i->size)
		slot = tl_hash_slot(mdev, sector);
		hlist_for_each_entry(i, n, slot, colision) {
			if (OVERLAPS) {
				ALERT("LOGIC BUG: completed: %p %llus +%u; "
				      "other: %p %llus +%u\n",
				      req, (unsigned long long)sector, size,
				      i, (unsigned long long)i->sector, i->size);
			}
		}

		/* maybe "wake" those conflicting epoch entries
		 * that wait for this request to finish.
		 *
		 * currently, there can be only _one_ such ee
		 * (well, or some more, which would be pending
		 * DiscardAck not yet sent by the asender...),
		 * since we block the receiver thread upon the
		 * first conflict detection, which will wait on
		 * misc_wait.  maybe we want to assert that?
		 *
		 * anyways, if we found one,
		 * we just have to do a wake_up.  */
#undef OVERLAPS
#define OVERLAPS overlaps(sector, size, e->sector, e->size)
		slot = ee_hash_slot(mdev, req->sector);
		hlist_for_each_entry(e, n, slot, colision) {
			if (OVERLAPS) {
				wake_up(&mdev->misc_wait);
				break;
			}
		}
	}
#undef OVERLAPS
}

static void _complete_master_bio(struct drbd_conf *mdev,
	struct drbd_request *req, int error)
{
	dump_bio(mdev, req->master_bio, 1);
	bio_endio(req->master_bio, error);
	req->master_bio = NULL;
	dec_ap_bio(mdev);
}

void _req_may_be_done(struct drbd_request *req, int error)
{
	const unsigned long s = req->rq_state;
	struct drbd_conf *mdev = req->mdev;
	int rw;

	print_rq_state(req, "_req_may_be_done");
	MUST_HOLD(&mdev->req_lock)

	/* we must not complete the master bio, while it is
	 *	still being processed by _drbd_send_zc_bio (drbd_send_dblock)
	 *	not yet acknowledged by the peer
	 *	not yet completed by the local io subsystem
	 * these flags may get cleared in any order by
	 *	the worker,
	 *	the receiver,
	 *	the bio_endio completion callbacks.
	 */
	if (s & RQ_NET_QUEUED)
		return;
	if (s & RQ_NET_PENDING)
		return;
	if (s & RQ_LOCAL_PENDING)
		return;

	if (req->master_bio) {
		/* this is data_received (remote read)
		 * or protocol C WriteAck
		 * or protocol B RecvAck
		 * or protocol A "handed_over_to_network" (SendAck)
		 * or canceled or failed,
		 * or killed from the transfer log due to connection loss.
		 */

		/*
		 * figure out whether to report success or failure.
		 *
		 * report success when at least one of the operations suceeded.
		 * or, to put the other way,
		 * only report failure, when both operations failed.
		 *
		 * what to do about the failures is handled elsewhere.
		 * what we need to do here is just: complete the master_bio.
		 */
		int ok = (s & RQ_LOCAL_OK) || (s & RQ_NET_OK);
		rw = bio_data_dir(req->master_bio);

		/* remove the request from the conflict detection
		 * respective block_id verification hash */
		if (!hlist_unhashed(&req->colision))
			hlist_del(&req->colision);
		else
			D_ASSERT((s & RQ_NET_MASK) == 0);

		/* for writes we need to do some extra housekeeping */
		if (rw == WRITE)
			_about_to_complete_local_write(mdev, req);

		/* FIXME not yet implemented...
		 * in case we got "suspended" (on_disconnect: freeze io)
		 * we may not yet complete the request...
		 * though, this is probably best handled elsewhere by not
		 * walking the transfer log until "unfreeze", so we won't end
		 * up here anyways during the freeze ...
		 * then again, if it is a READ, it is not in the TL at all.
		 * is it still leagal to complete a READ during freeze? */

		_complete_master_bio(mdev, req,
			  ok ? 0 : ( error ? error : -EIO ) );
	} else {
		/* only WRITE requests can end up here without a master_bio */
		rw = WRITE;
	}

	if ((s & RQ_NET_MASK) == 0 || (s & RQ_NET_DONE)) {
		/* this is disconnected (local only) operation,
		 * or protocol C WriteAck,
		 * or protocol A or B BarrierAck,
		 * or killed from the transfer log due to connection loss. */
		_req_is_done(mdev, req, rw);
	}
	/* else: network part and not DONE yet. that is
	 * protocol A or B, barrier ack still pending... */
}

/*
 * checks whether there was an overlapping request
 * or ee already registered.
 *
 * if so, return 1, in which case this request is completed on the spot,
 * without ever being submitted or send.
 *
 * return 0 if it is ok to submit this request.
 *
 * NOTE:
 * paranoia: assume something above us is broken, and issues different write
 * requests for the same block simultaneously...
 *
 * To ensure these won't be reordered differently on both nodes, resulting in
 * diverging data sets, we discard the later one(s). Not that this is supposed
 * to happen, but this is the rationale why we also have to check for
 * conflicting requests with local origin, and why we have to do so regardless
 * of whether we allowed multiple primaries.
 *
 * BTW, in case we only have one primary, the ee_hash is empty anyways, and the
 * second hlist_for_each_entry becomes a noop. This is even simpler than to
 * grab a reference on the net_conf, and check for the two_primaries flag...
 */
int _req_conflicts(struct drbd_request *req)
{
	struct drbd_conf *mdev = req->mdev;
	const sector_t sector = req->sector;
	const int size = req->size;
	struct drbd_request *i;
	struct Tl_epoch_entry *e;
	struct hlist_node *n;
	struct hlist_head *slot;

	MUST_HOLD(&mdev->req_lock);
	D_ASSERT(hlist_unhashed(&req->colision));

	/* FIXME should this inc_net/dec_net
	 * rather be done in drbd_make_request_common? */
	if (!inc_net(mdev))
		return 0;

	/* BUG_ON */
	ERR_IF (mdev->tl_hash_s == 0)
		goto out_no_conflict;
	BUG_ON(mdev->tl_hash == NULL);

#define OVERLAPS overlaps(i->sector, i->size, sector, size)
	slot = tl_hash_slot(mdev, sector);
	hlist_for_each_entry(i, n, slot, colision) {
		if (OVERLAPS) {
			ALERT("%s[%u] Concurrent local write detected! "
			      "[DISCARD L] new: %llus +%u; "
			      "pending: %llus +%u\n",
			      current->comm, current->pid,
			      (unsigned long long)sector, size,
			      (unsigned long long)i->sector, i->size);
			goto out_conflict;
		}
	}

	if (mdev->ee_hash_s) {
		/* now, check for overlapping requests with remote origin */
		BUG_ON(mdev->ee_hash == NULL);
#undef OVERLAPS
#define OVERLAPS overlaps(e->sector, e->size, sector, size)
		slot = ee_hash_slot(mdev, sector);
		hlist_for_each_entry(e, n, slot, colision) {
			if (OVERLAPS) {
				ALERT("%s[%u] Concurrent remote write detected!"
				      " [DISCARD L] new: %llus +%u; "
				      "pending: %llus +%u\n",
				      current->comm, current->pid,
				      (unsigned long long)sector, size,
				      (unsigned long long)e->sector, e->size);
				goto out_conflict;
			}
		}
	}
#undef OVERLAPS

out_no_conflict:
	/* this is like it should be, and what we expected.
	 * our users do behave after all... */
	dec_net(mdev);
	return 0;

out_conflict:
	dec_net(mdev);
	return 1;
}

/* obviously this could be coded as many single functions
 * instead of one huge switch,
 * or by putting the code directly in the respective locations
 * (as it has been before).
 *
 * but having it this way
 *  enforces that it is all in this one place, where it is easier to audit,
 *  it makes it obvious that whatever "event" "happens" to a request should
 *  happen "atomically" within the req_lock,
 *  and it enforces that we have to think in a very structured manner
 *  about the "events" that may happen to a request during its life time ...
 *
 * Though I think it is likely that we break this again into many
 * static inline void _req_mod_ ## what (req) ...
 */
void _req_mod(struct drbd_request *req, enum drbd_req_event what, int error)
{
	struct drbd_conf *mdev = req->mdev;
	MUST_HOLD(&mdev->req_lock);

	if (error && (bio_rw(req->master_bio) != READA))
		ERR("got an _req_mod() errno of %d\n", error);

	print_req_mod(req, what);

	switch (what) {
	default:
		ERR("LOGIC BUG in %s:%u\n", __FILE__ , __LINE__ );
		return;

	/* does not happen...
	 * initialization done in drbd_req_new
	case created:
		break;
		*/

	case to_be_send: /* via network */
		/* reached via drbd_make_request_common
		 * and from FIXME w_read_retry_remote */
		D_ASSERT(!(req->rq_state & RQ_NET_MASK));
		req->rq_state |= RQ_NET_PENDING;
		inc_ap_pending(mdev);
		break;

	case to_be_submitted: /* locally */
		/* reached via drbd_make_request_common */
		D_ASSERT(!(req->rq_state & RQ_LOCAL_MASK));
		req->rq_state |= RQ_LOCAL_PENDING;
		break;

	/* FIXME these *_completed_* are basically the same.
	 * can probably be merged with some if (what == xy) */

	case completed_ok:
		if (bio_data_dir(req->private_bio) == WRITE)
			mdev->writ_cnt += req->size>>9;
		else
			mdev->read_cnt += req->size>>9;

		bio_put(req->private_bio);
		req->private_bio = NULL;

		req->rq_state |= (RQ_LOCAL_COMPLETED|RQ_LOCAL_OK);
		req->rq_state &= ~RQ_LOCAL_PENDING;

		_req_may_be_done(req, error);
		dec_local(mdev);
		break;

	case write_completed_with_error:
		req->rq_state |= RQ_LOCAL_COMPLETED;
		req->rq_state &= ~RQ_LOCAL_PENDING;

		bio_put(req->private_bio);
		req->private_bio = NULL;
		ALERT("Local WRITE failed sec=%llus size=%u\n",
		      (unsigned long long)req->sector, req->size);
		/* and now: check how to handle local io error.
		 * FIXME see comment below in read_completed_with_error */
		__drbd_chk_io_error(mdev, FALSE);
		_req_may_be_done(req, error);
		dec_local(mdev);
		break;

	case read_completed_with_error:
		if (bio_rw(req->master_bio) != READA)
			drbd_set_out_of_sync(mdev, req->sector, req->size);

		req->rq_state |= RQ_LOCAL_COMPLETED;
		req->rq_state &= ~RQ_LOCAL_PENDING;

		bio_put(req->private_bio);
		req->private_bio = NULL;
		if (bio_rw(req->master_bio) == READA) {
			/* it is legal to fail READA */
			_req_may_be_done(req, error);
			dec_local(mdev);
			break;
		}
		/* else */
		ALERT("Local READ failed sec=%llus size=%u\n",
		      (unsigned long long)req->sector, req->size);
		/* _req_mod(req,to_be_send); oops, recursion in static inline */
		D_ASSERT(!(req->rq_state & RQ_NET_MASK));
		req->rq_state |= RQ_NET_PENDING;
		inc_ap_pending(mdev);

		/* and now: check how to handle local io error.
		 *
		 * FIXME we should not handle WRITE and READ io errors
		 * the same. When we retry the READ, and then write
		 * the answer, that might suceed because modern drives
		 * would relocate the sectors. We'd need to keep our
		 * private bio then, and round the offset and size so
		 * we get back enough data to be able to clear the bits again.
		 */
		__drbd_chk_io_error(mdev, FALSE);
		dec_local(mdev);
		/* NOTE: if we have no connection,
		 * or know the peer has no good data either,
		 * then we don't actually need to "queue_for_net_read",
		 * but we do so anyways, since the drbd_io_error()
		 * and the potential state change to "Diskless"
		 * needs to be done from process context */

		/* fall through: _req_mod(req,queue_for_net_read); */

	case queue_for_net_read:
		/* READ or READA, and
		 * no local disk,
		 * or target area marked as invalid,
		 * or just got an io-error. */
		/* from drbd_make_request_common
		 * or from bio_endio during read io-error recovery */

		/* so we can verify the handle in the answer packet
		 * corresponding hlist_del is in _req_may_be_done() */
		hlist_add_head(&req->colision, ar_hash_slot(mdev, req->sector));

		set_bit(UNPLUG_REMOTE, &mdev->flags); /* why? */

		D_ASSERT(req->rq_state & RQ_NET_PENDING);
		req->rq_state |= RQ_NET_QUEUED;
		req->w.cb = (req->rq_state & RQ_LOCAL_MASK)
			? w_read_retry_remote
			: w_send_read_req;
		drbd_queue_work(&mdev->data.work, &req->w);
		break;

	case queue_for_net_write:
		/* assert something? */
		/* from drbd_make_request_common only */

		hlist_add_head(&req->colision, tl_hash_slot(mdev, req->sector));
		/* corresponding hlist_del is in _req_may_be_done() */

		/* NOTE
		 * In case the req ended up on the transfer log before being
		 * queued on the worker, it could lead to this request being
		 * missed during cleanup after connection loss.
		 * So we have to do both operations here,
		 * within the same lock that protects the transfer log.
		 *
		 * _req_add_to_epoch(req); this has to be after the
		 * _maybe_start_new_epoch(req); which happened in
		 * drbd_make_request_common, because we now may set the bit
		 * again ourselves to close the current epoch.
		 *
		 * Add req to the (now) current epoch (barrier). */

		/* see drbd_make_request_common,
		 * just after it grabs the req_lock */
		D_ASSERT(test_bit(CREATE_BARRIER, &mdev->flags) == 0);

		req->epoch = mdev->newest_barrier->br_number;
		list_add_tail(&req->tl_requests,
				&mdev->newest_barrier->requests);

		/* increment size of current epoch */
		mdev->newest_barrier->n_req++;

		/* queue work item to send data */
		D_ASSERT(req->rq_state & RQ_NET_PENDING);
		req->rq_state |= RQ_NET_QUEUED;
		req->w.cb =  w_send_dblock;
		drbd_queue_work(&mdev->data.work, &req->w);

		/* close the epoch, in case it outgrew the limit */
		if (mdev->newest_barrier->n_req >= mdev->net_conf->max_epoch_size)
			queue_barrier(mdev);

		break;

	/* FIXME
	 * to implement freeze-io,
	 * we may not finish the request just yet.
	 */
	case send_canceled:
		/* may be a write, may be a remote read */
		if (req->rq_state & RQ_NET_PENDING) dec_ap_pending(mdev);
		req->rq_state &= ~(RQ_NET_OK|RQ_NET_PENDING);
		/* fall through */
	case send_failed:
		/* real cleanup will be done from tl_clear.  just update flags
		 * so it is no longer marked as on the worker queue */
		req->rq_state &= ~RQ_NET_QUEUED;
		/* if we did it right, tl_clear should be scheduled only after
		 * this, so this should not be necessary! */
		_req_may_be_done(req, error);
		break;

	case handed_over_to_network:
		/* assert something? */
		if ( bio_data_dir(req->master_bio) == WRITE &&
		     mdev->net_conf->wire_protocol == DRBD_PROT_A ) {
			/* this is what is dangerous about protocol A:
			 * pretend it was sucessfully written on the peer.
			 * FIXME in case we get a local io-error in
			 * protocol != C, we might want to defer comletion
			 * until we get the barrier ack, and send a NegAck
			 * in case the other node had an io-error, too...
			 * That way we would at least not report "success"
			 * if it was not written at all. */
			if (req->rq_state & RQ_NET_PENDING) {
				dec_ap_pending(mdev);
				req->rq_state &= ~RQ_NET_PENDING;
				req->rq_state |= RQ_NET_OK;
			} /* else: neg-ack was faster... */
			/* it is still not yet RQ_NET_DONE until the
			 * corresponding epoch barrier got acked as well,
			 * so we know what to dirty on connection loss */
		}
		req->rq_state &= ~RQ_NET_QUEUED;
		req->rq_state |= RQ_NET_SENT;
		/* because _drbd_send_zc_bio could sleep, and may want to
		 * dereference the bio even after the "write_acked_by_peer" and
		 * "completed_ok" events came in, once we return from
		 * _drbd_send_zc_bio (drbd_send_dblock), we have to check
		 * whether it is done already, and end it.  */
		_req_may_be_done(req, error);
		break;

	case connection_lost_while_pending:
		/* transfer log cleanup after connection loss */
		/* assert something? */
		if (req->rq_state & RQ_NET_PENDING)
			dec_ap_pending(mdev);
		req->rq_state &= ~(RQ_NET_OK|RQ_NET_PENDING);
		req->rq_state |= RQ_NET_DONE;
		/* if it is still queued, we may not complete it here.
		 * it will be canceled soon.
		 * FIXME we should change the code so this can not happen. */
		if (!(req->rq_state & RQ_NET_QUEUED))
			_req_may_be_done(req, error);
		break;

	case write_acked_by_peer_and_sis:
		req->rq_state |= RQ_NET_SIS;
	case conflict_discarded_by_peer:
		/* for discarded conflicting writes of multiple primarys,
		 * there is no need to keep anything in the tl, potential
		 * node crashes are covered by the activity log. */
		req->rq_state |= RQ_NET_DONE;
		/* fall through */
	case write_acked_by_peer:
		/* protocol C; successfully written on peer.
		 * Nothing to do here.
		 * We want to keep the tl in place for all protocols, to cater
		 * for volatile write-back caches on lower level devices.
		 *
		 * A barrier request is expected to have forced all prior
		 * requests onto stable storage, so completion of a barrier
		 * request could set NET_DONE right here, and not wait for the
		 * BarrierAck, but that is an unecessary optimisation. */

		/* this makes it effectively the same as for: */
	case recv_acked_by_peer:
		/* protocol B; pretends to be sucessfully written on peer.
		 * see also notes above in handed_over_to_network about
		 * protocol != C */
		req->rq_state |= RQ_NET_OK;
		D_ASSERT(req->rq_state & RQ_NET_PENDING);
		dec_ap_pending(mdev);
		req->rq_state &= ~RQ_NET_PENDING;
		_req_may_be_done(req, error);
		break;

	case neg_acked:
		/* assert something? */
		if (req->rq_state & RQ_NET_PENDING)
			dec_ap_pending(mdev);
		req->rq_state &= ~(RQ_NET_OK|RQ_NET_PENDING);
		/* FIXME THINK! is it DONE now, or is it not? */
		req->rq_state |= RQ_NET_DONE;
		_req_may_be_done(req, error);
		/* else: done by handed_over_to_network */
		break;

	case barrier_acked:
		if (req->rq_state & RQ_NET_PENDING) {
			/* barrier came in before all requests have been acked.
			 * this is bad, because if the connection is lost now,
			 * we won't be able to clean them up... */
			_print_rq_state(req,
				"FIXME (barrier_acked but pending)");
		}
		D_ASSERT(req->rq_state & RQ_NET_SENT);
		req->rq_state |= RQ_NET_DONE;
		_req_may_be_done(req, error);
		break;

	case data_received:
		D_ASSERT(req->rq_state & RQ_NET_PENDING);
		dec_ap_pending(mdev);
		req->rq_state &= ~RQ_NET_PENDING;
		req->rq_state |= (RQ_NET_OK|RQ_NET_DONE);
		_req_may_be_done(req, error);
		break;
	};
}

/* we may do a local read if:
 * - we are consistent (of course),
 * - or we are generally inconsistent,
 *   BUT we are still/already IN SYNC for this area.
 *   since size may be bigger than BM_BLOCK_SIZE,
 *   we may need to check several bits.
 */
int drbd_may_do_local_read(struct drbd_conf *mdev, sector_t sector, int size)
{
	unsigned long sbnr, ebnr;
	sector_t esector, nr_sectors;

	if (mdev->state.disk == UpToDate)
		return 1;
	if (mdev->state.disk >= Outdated)
		return 0;
	if (mdev->state.disk <  Inconsistent)
		return 0;
	/* state.disk == Inconsistent   We will have a look at the BitMap */
	nr_sectors = drbd_get_capacity(mdev->this_bdev);
	esector = sector + (size>>9) -1;

	D_ASSERT(sector  < nr_sectors);
	D_ASSERT(esector < nr_sectors);

	sbnr = BM_SECT_TO_BIT(sector);
	ebnr = BM_SECT_TO_BIT(esector);

	return (0 == drbd_bm_count_bits(mdev, sbnr, ebnr));
}

/*
 * general note:
 * looking at the state (conn, disk, susp, pdsk) outside of the spinlock that
 * protects the state changes is inherently racy.
 *
 * FIXME verify this rationale why we may do so anyways:
 *
 * I think it "should" be like this:
 * as soon as we have a "ap_bio_cnt" reference we may test for "bad" states,
 * because the transition from "bad" to "good" states may only happen while no
 * application request is on the fly, so once we are positive about a "bad"
 * state, we know it won't get better during the lifetime of this request.
 *
 * In case we think we are ok, but "asynchronously" some interrupt or other
 * thread marks some operation as impossible, we are still ok, since we would
 * just try anyways, and then see that it does not work there and then.
 */

int
drbd_make_request_common(struct drbd_conf *mdev, struct bio *bio)
{
	const int rw = bio_rw(bio);
	const int size = bio->bi_size;
	const sector_t sector = bio->bi_sector;
	struct drbd_barrier *b = NULL;
	struct drbd_request *req;
	int local, remote;
	int err = -EIO;

	/* allocate outside of all locks; get a "reference count" (ap_bio_cnt)
	 * to avoid races with the disconnect/reconnect code.  */
	inc_ap_bio(mdev);
	req = drbd_req_new(mdev, bio);
	if (!req) {
		dec_ap_bio(mdev);
		/* only pass the error to the upper layers.
		 * if user cannot handle io errors, thats not our business. */
		ERR("could not kmalloc() req\n");
		bio_endio(bio, -ENOMEM);
		return 0;
	}

	dump_bio(mdev, bio, 0);

	local = inc_local(mdev);
	if (!local) {
		bio_put(req->private_bio); /* or we get a bio leak */
		req->private_bio = NULL;
	}
	if (rw == WRITE) {
		remote = 1;
	} else {
		/* READ || READA */
		if (local) {
			if (!drbd_may_do_local_read(mdev, sector, size)) {
				/* we could kick the syncer to
				 * sync this extent asap, wait for
				 * it, then continue locally.
				 * Or just issue the request remotely.
				 */
				/* FIXME
				 * I think we have a RACE here. We request
				 * something from the peer, then later some
				 * write starts ...  and finished *before*
				 * the answer to the read comes in, because
				 * the ACK for the WRITE goes over
				 * meta-socket ...
				 * Maybe we need to properly lock reads
				 * against the syncer, too. But if we have
				 * some user issuing writes on an area that
				 * he has pending reads on, _he_ is really
				 * broke anyways, and would get "undefined
				 * results" on _any_ io stack, even just the
				 * local io stack.
				 */

				local = 0;
				bio_put(req->private_bio);
				req->private_bio = NULL;
				dec_local(mdev);
			}
		}
		remote = !local && mdev->state.pdsk >= UpToDate;
	}

	/* If we have a disk, but a READA request is mapped to remote,
	 * we are Primary, Inconsistent, SyncTarget.
	 * Just fail that READA request right here.
	 *
	 * THINK: maybe fail all READA when not local?
	 *        or make this configurable...
	 *        if network is slow, READA won't do any good.
	 */
	if (rw == READA && mdev->state.disk >= Inconsistent && !local) {
		err = -EWOULDBLOCK;
		goto fail_and_free_req;
	}

	/* For WRITES going to the local disk, grab a reference on the target
	 * extent.  This waits for any resync activity in the corresponding
	 * resync extent to finish, and, if necessary, pulls in the target
	 * extent into the activity log, which involves further disk io because
	 * of transactional on-disk meta data updates. */
	if (rw == WRITE && local)
		drbd_al_begin_io(mdev, sector);

	remote = remote && (mdev->state.pdsk == UpToDate ||
			    ( mdev->state.pdsk == Inconsistent &&
			      mdev->state.conn >= Connected ) );

	if (!(local || remote)) {
		ERR("IO ERROR: neither local nor remote disk\n");
		goto fail_and_free_req;
	}

	/* For WRITE request, we have to make sure that we have an
	 * unused_spare_barrier, in case we need to start a new epoch.
	 * I try to be smart and avoid to pre-allocate always "just in case",
	 * but there is a race between testing the bit and pointer outside the
	 * spinlock, and grabbing the spinlock.
	 * if we lost that race, we retry.  */
	if (rw == WRITE && remote &&
	    mdev->unused_spare_barrier == NULL &&
	    test_bit(CREATE_BARRIER, &mdev->flags)) {
allocate_barrier:
		b = kmalloc(sizeof(struct drbd_barrier), GFP_NOIO);
		if (!b) {
			ERR("Failed to alloc barrier.\n");
			err = -ENOMEM;
			goto fail_and_free_req;
		}
	}

	/* GOOD, everything prepared, grab the spin_lock */
	spin_lock_irq(&mdev->req_lock);

	/* FIXME race with drbd_disconnect and tl_clear? */
	if (remote) {
		remote = (mdev->state.pdsk == UpToDate ||
			    ( mdev->state.pdsk == Inconsistent &&
			      mdev->state.conn >= Connected ) );
		if (!remote)
			WARN("lost connection while grabbing the req_lock!\n");
		if (!(local || remote)) {
			ERR("IO ERROR: neither local nor remote disk\n");
			spin_unlock_irq(&mdev->req_lock);
			goto fail_and_free_req;
		}
	}

	if (b && mdev->unused_spare_barrier == NULL) {
		mdev->unused_spare_barrier = b;
		b = NULL;
	}
	if (rw == WRITE && remote &&
	    mdev->unused_spare_barrier == NULL &&
	    test_bit(CREATE_BARRIER, &mdev->flags)) {
		/* someone closed the current epoch
		 * while we were grabbing the spinlock */
		spin_unlock_irq(&mdev->req_lock);
		goto allocate_barrier;
	}


	/* _maybe_start_new_epoch(mdev);
	 * If we need to generate a write barrier packet, we have to add the
	 * new epoch (barrier) object, and queue the barrier packet for sending,
	 * and queue the req's data after it _within the same lock_, otherwise
	 * we have race conditions were the reorder domains could be mixed up.
	 *
	 * Even read requests may start a new epoch and queue the corresponding
	 * barrier packet.  To get the write ordering right, we only have to
	 * make sure that, if this is a write request and it triggered a
	 * barrier packet, this request is queued within the same spinlock. */
	if (remote && mdev->unused_spare_barrier &&
            test_and_clear_bit(CREATE_BARRIER, &mdev->flags)) {
		struct drbd_barrier *b = mdev->unused_spare_barrier;
		_tl_add_barrier(mdev, b);
		mdev->unused_spare_barrier = NULL;
	} else {
		D_ASSERT(!(remote && rw == WRITE &&
			   test_bit(CREATE_BARRIER, &mdev->flags)));
	}

	/* NOTE
	 * Actually, 'local' may be wrong here already, since we may have failed
	 * to write to the meta data, and may become wrong anytime because of
	 * local io-error for some other request, which would lead to us
	 * "detaching" the local disk.
	 *
	 * 'remote' may become wrong any time because the network could fail.
	 *
	 * This is a harmless race condition, though, since it is handled
	 * correctly at the appropriate places; so it just deferres the failure
	 * of the respective operation.
	 */

	/* mark them early for readability.
	 * this just sets some state flags. */
	if (remote)
		_req_mod(req, to_be_send, 0);
	if (local)
		_req_mod(req, to_be_submitted, 0);

	/* check this request on the colison detection hash tables.
	 * if we have a conflict, just complete it here.
	 * THINK do we want to check reads, too? (I don't think so...) */
	if (rw == WRITE && _req_conflicts(req)) {
		/* this is a conflicting request.
		 * even though it may have been only _partially_
		 * overlapping with one of the currently pending requests,
		 * without even submitting or sending it, we will
		 * pretend that it was successfully served right now.
		 */
		if (local) {
			bio_put(req->private_bio);
			req->private_bio = NULL;
			drbd_al_complete_io(mdev, req->sector);
			dec_local(mdev);
			local = 0;
		}
		if (remote)
			dec_ap_pending(mdev);
		/* THINK: do we want to fail it (-EIO), or pretend success? */
		bio_endio(req->master_bio, 0);
		req->master_bio = NULL;
		dec_ap_bio(mdev);
		drbd_req_free(req);
		local = remote = 0;
	}

	/* NOTE remote first: to get the concurrent write detection right,
	 * we must register the request before start of local IO.  */
	if (remote) {
		/* either WRITE and Connected,
		 * or READ, and no local disk,
		 * or READ, but not in sync.
		 */
		if (rw == WRITE)
			_req_mod(req, queue_for_net_write, 0);
		else
			_req_mod(req, queue_for_net_read, 0);
	}
	spin_unlock_irq(&mdev->req_lock);
	kfree(b); /* if someone else has beaten us to it... */

	if (local) {
		/* FIXME what ref count do we have to ensure the backing_bdev
		 * was not detached below us? */
		req->private_bio->bi_bdev = mdev->bc->backing_bdev;

		dump_internal_bio("Pri", mdev, req->private_bio, 0);

		if (FAULT_ACTIVE(mdev, rw==WRITE ? DRBD_FAULT_DT_WR :
				       (rw==READ ? DRBD_FAULT_DT_RD :
				                   DRBD_FAULT_DT_RA) ))
			bio_endio(req->private_bio, -EIO);
		else
			generic_make_request(req->private_bio);
	}

	/* we need to plug ALWAYS since we possibly need to kick lo_dev.
	 * we plug after submit, so we won't miss an unplug event */
	drbd_plug_device(mdev);

	return 0;

fail_and_free_req:
	kfree(b);
	bio_endio(bio, err);
	drbd_req_free(req);
	return 0;
}

/* helper function for drbd_make_request
 * if we can determine just by the mdev (state) that this request will fail,
 * return 1
 * otherwise return 0
 */
static int drbd_fail_request_early(struct drbd_conf *mdev, int is_write)
{
	/* Unconfigured */
	if (mdev->state.conn == Disconnecting &&
	    mdev->state.disk == Diskless)
		return 1;

	if (mdev->state.role != Primary &&
		( !allow_oos || is_write) ) {
		if (DRBD_ratelimit(5*HZ, 5)) {
			ERR("Process %s[%u] tried to %s; "
			    "since we are not in Primary state, "
			    "we cannot allow this\n",
			    current->comm, current->pid,
			    is_write ? "WRITE" : "READ");
		}
		return 1;
	}

	/*
	 * Paranoia: we might have been primary, but sync target, or
	 * even diskless, then lost the connection.
	 * This should have been handled (panic? suspend?) somehwere
	 * else. But maybe it was not, so check again here.
	 * Caution: as long as we do not have a read/write lock on mdev,
	 * to serialize state changes, this is racy, since we may lose
	 * the connection *after* we test for the cstate.
	 */
	if ( mdev->state.disk < UpToDate &&
	     mdev->state.conn < Connected) {
		if (DRBD_ratelimit(5*HZ, 5))
			ERR("Sorry, I have no access to good data anymore.\n");
		/*
		 * FIXME suspend, loop waiting on cstate wait?
		 */
		return 1;
	}

	return 0;
}

int drbd_make_request_26(struct request_queue *q, struct bio *bio)
{
	unsigned int s_enr, e_enr;
	struct drbd_conf *mdev = (struct drbd_conf *) q->queuedata;

	if (drbd_fail_request_early(mdev, bio_data_dir(bio) & WRITE)) {
		bio_endio(bio, -EPERM);
		return 0;
	}

	/* Reject barrier requests if we know the underlying device does
	 * not support them.
	 * XXX: Need to get this info from peer as well some how so we
	 * XXX: reject if EITHER side/data/metadata area does not support them.
	 *
	 * because of those XXX, this is not yet enabled,
	 * i.e. in drbd_init_set_defaults we set the NO_BARRIER_SUPP bit.
	 */
	if (unlikely(bio_barrier(bio) && test_bit(NO_BARRIER_SUPP, &mdev->flags))) {
		/* WARN("Rejecting barrier request as underlying device does not support\n"); */
		bio_endio(bio, -EOPNOTSUPP);
		return 0;
	}

	/*
	 * what we "blindly" assume:
	 */
	D_ASSERT(bio->bi_size > 0);
	D_ASSERT( (bio->bi_size & 0x1ff) == 0);
	D_ASSERT(bio->bi_idx == 0);

	/* to make some things easier, force allignment of requests within the
	 * granularity of our hash tables */
	s_enr = bio->bi_sector >> HT_SHIFT;
	e_enr = (bio->bi_sector+(bio->bi_size>>9)-1) >> HT_SHIFT;

	if (unlikely(s_enr != e_enr)) {
	if (bio->bi_vcnt != 1 || bio->bi_idx != 0) {
		/* rather error out here than BUG in bio_split */
		ERR("bio would need to, but cannot, be split: "
		    "(vcnt=%u,idx=%u,size=%u,sector=%llu)\n",
		    bio->bi_vcnt, bio->bi_idx, bio->bi_size,
		    (unsigned long long)bio->bi_sector);
		bio_endio(bio, -EINVAL);
		return 0;
	} else {
		/* This bio crosses some boundary, so we have to split it. */
		struct bio_pair *bp;
		/* works for the "do not cross hash slot boundaries" case
		 * e.g. sector 262269, size 4096
		 * s_enr = 262269 >> 6 = 4097
		 * e_enr = (262269+8-1) >> 6 = 4098
		 * HT_SHIFT = 6
		 * sps = 64, mask = 63
		 * first_sectors = 64 - (262269 & 63) = 3
		 */
		const sector_t sect = bio->bi_sector;
		const int sps = 1<<HT_SHIFT; /* sectors per slot */
		const int mask = sps -1;
		const sector_t first_sectors = sps - (sect & mask);
		bp = bio_split(bio, bio_split_pool, first_sectors);
		drbd_make_request_26(q, &bp->bio1);
		drbd_make_request_26(q, &bp->bio2);
		bio_pair_release(bp);
		return 0;
	}
	}

	return drbd_make_request_common(mdev,bio);
}

/* This is called by bio_add_page().  With this function we reduce
 * the number of BIOs that span over multiple AL_EXTENTs.
 *
 * we do the calculation within the lower 32bit of the byte offsets,
 * since we don't care for actual offset, but only check whether it
 * would cross "activity log extent" boundaries.
 *
 * As long as the BIO is emtpy we have to allow at least one bvec,
 * regardless of size and offset.  so the resulting bio may still
 * cross extent boundaries.  those are dealt with (bio_split) in
 * drbd_make_request_26.
 */
/* FIXME for two_primaries,
 * we should use DRBD_MAX_SEGMENT_SIZE instead of AL_EXTENT_SIZE */
int drbd_merge_bvec(struct request_queue *q, struct bio *bio, struct bio_vec *bvec)
{
	struct drbd_conf *mdev = (struct drbd_conf *) q->queuedata;
	unsigned int bio_offset =
		(unsigned int)bio->bi_sector << 9; /* 32 bit */
	unsigned int bio_size = bio->bi_size;
	int limit, backing_limit;

	limit = DRBD_MAX_SEGMENT_SIZE
	      - ((bio_offset & (DRBD_MAX_SEGMENT_SIZE-1)) + bio_size);
	if (limit < 0)
		limit = 0;
	if (bio_size == 0) {
		if (limit <= bvec->bv_len)
			limit = bvec->bv_len;
	} else if (limit && inc_local(mdev)) {
		struct request_queue * const b =
			mdev->bc->backing_bdev->bd_disk->queue;
		if (b->merge_bvec_fn && mdev->bc->dc.use_bmbv) {
			backing_limit = b->merge_bvec_fn(b, bio, bvec);
			limit = min(limit, backing_limit);
		}
		dec_local(mdev);
	}
	return limit;
}<|MERGE_RESOLUTION|>--- conflicted
+++ resolved
@@ -35,11 +35,7 @@
 
 /* outside of the ifdef
  * because of the _print_rq_state(,FIXME) in barrier_acked */
-<<<<<<< HEAD
-void _print_rq_state(struct drbd_request *req, const char *txt)
-=======
-STATIC void _print_rq_state(drbd_request_t *req, const char *txt)
->>>>>>> 98f82107
+STATIC void _print_rq_state(struct drbd_request *req, const char *txt)
 {
 	const unsigned long s = req->rq_state;
 	struct drbd_conf *mdev = req->mdev;
@@ -65,11 +61,7 @@
 
 /* #define VERBOSE_REQUEST_CODE */
 #if defined(VERBOSE_REQUEST_CODE) || defined(ENABLE_DYNAMIC_TRACE)
-<<<<<<< HEAD
-void _print_req_mod(struct drbd_request *req, enum drbd_req_event what)
-=======
-STATIC void _print_req_mod(drbd_request_t *req,drbd_req_event_t what)
->>>>>>> 98f82107
+STATIC void _print_req_mod(struct drbd_request *req, enum drbd_req_event what)
 {
 	struct drbd_conf *mdev = req->mdev;
 	const int rw = (req->master_bio == NULL ||
