/*
   drbd_req.c

   This file is part of DRBD by Philipp Reisner and Lars Ellenberg.

   Copyright (C) 2001-2008, LINBIT Information Technologies GmbH.
   Copyright (C) 1999-2008, Philipp Reisner <philipp.reisner@linbit.com>.
   Copyright (C) 2002-2008, Lars Ellenberg <lars.ellenberg@linbit.com>.

   drbd is free software; you can redistribute it and/or modify
   it under the terms of the GNU General Public License as published by
   the Free Software Foundation; either version 2, or (at your option)
   any later version.

   drbd is distributed in the hope that it will be useful,
   but WITHOUT ANY WARRANTY; without even the implied warranty of
   MERCHANTABILITY or FITNESS FOR A PARTICULAR PURPOSE.  See the
   GNU General Public License for more details.

   You should have received a copy of the GNU General Public License
   along with drbd; see the file COPYING.  If not, write to
   the Free Software Foundation, 675 Mass Ave, Cambridge, MA 02139, USA.

 */

#include <linux/autoconf.h>
#include <linux/module.h>

#include <linux/slab.h>
#include <linux/drbd.h>
#include "drbd_int.h"
#include "drbd_req.h"


/* We only support diskstats for 2.6.16 and up.
 * see also commit commit a362357b6cd62643d4dda3b152639303d78473da
 * Author: Jens Axboe <axboe@suse.de>
 * Date:   Tue Nov 1 09:26:16 2005 +0100
 *     [BLOCK] Unify the separate read/write io stat fields into arrays */
#if LINUX_VERSION_CODE < KERNEL_VERSION(2,6,16)
#define _drbd_start_io_acct(...) do {} while (0)
#define _drbd_end_io_acct(...)   do {} while (0)
#else

/* Update disk stats at start of I/O request */
static void _drbd_start_io_acct(struct drbd_conf *mdev, struct drbd_request *req, struct bio *bio)
{
	const int rw = bio_data_dir(bio);
#ifndef __disk_stat_inc
	int cpu;
#endif

#ifdef __disk_stat_inc
	__disk_stat_inc(mdev->vdisk, ios[rw]);
	__disk_stat_add(mdev->vdisk, sectors[rw], bio_sectors(bio));
	disk_round_stats(mdev->vdisk);
	mdev->vdisk->in_flight++;
#else
	cpu = part_stat_lock();
	part_stat_inc(cpu, &mdev->vdisk->part0, ios[rw]);
	part_stat_add(cpu, &mdev->vdisk->part0, sectors[rw], bio_sectors(bio));
	part_inc_in_flight(&mdev->vdisk->part0, rw);
	part_stat_unlock();
#endif
}

/* Update disk stats when completing request upwards */
static void _drbd_end_io_acct(struct drbd_conf *mdev, struct drbd_request *req)
{
	int rw = bio_data_dir(req->master_bio);
	unsigned long duration = jiffies - req->start_time;
#ifndef __disk_stat_inc
	int cpu;
#endif

#ifdef __disk_stat_add
	__disk_stat_add(mdev->vdisk, ticks[rw], duration);
	disk_round_stats(mdev->vdisk);
	mdev->vdisk->in_flight--;
#else
	cpu = part_stat_lock();
	part_stat_add(cpu, &mdev->vdisk->part0, ticks[rw], duration);
	part_round_stats(cpu, &mdev->vdisk->part0);
	part_dec_in_flight(&mdev->vdisk->part0, rw);
	part_stat_unlock();
#endif
}

#endif

static struct drbd_request *drbd_req_new(struct drbd_conf *mdev,
					       struct bio *bio_src)
{
	struct drbd_request *req;

	req = mempool_alloc(drbd_request_mempool, GFP_NOIO);
	if (!req)
		return NULL;

	drbd_req_make_private_bio(req, bio_src);
	req->rq_state    = bio_data_dir(bio_src) == WRITE ? RQ_WRITE : 0;
	req->w.mdev      = mdev;
	req->master_bio  = bio_src;
	req->epoch       = 0;

	drbd_clear_interval(&req->i);
	req->i.sector     = bio_src->bi_sector;
	req->i.size      = bio_src->bi_size;
	req->i.local = true;
	req->i.waiting = false;

	INIT_LIST_HEAD(&req->tl_requests);
	INIT_LIST_HEAD(&req->w.list);

	return req;
}

static void drbd_req_free(struct drbd_request *req)
{
	mempool_free(req, drbd_request_mempool);
}

/* rw is bio_data_dir(), only READ or WRITE */
static void _req_is_done(struct drbd_conf *mdev, struct drbd_request *req, const int rw)
{
	const unsigned long s = req->rq_state;

	/* remove it from the transfer log.
	 * well, only if it had been there in the first
	 * place... if it had not (local only or conflicting
	 * and never sent), it should still be "empty" as
	 * initialized in drbd_req_new(), so we can list_del() it
	 * here unconditionally */
	list_del(&req->tl_requests);

	/* if it was a write, we may have to set the corresponding
	 * bit(s) out-of-sync first. If it had a local part, we need to
	 * release the reference to the activity log. */
	if (rw == WRITE) {
		/* Set out-of-sync unless both OK flags are set
		 * (local only or remote failed).
		 * Other places where we set out-of-sync:
		 * READ with local io-error */
		if (!(s & RQ_NET_OK) || !(s & RQ_LOCAL_OK))
			drbd_set_out_of_sync(mdev, req->i.sector, req->i.size);

		if ((s & RQ_NET_OK) && (s & RQ_LOCAL_OK) && (s & RQ_NET_SIS))
			drbd_set_in_sync(mdev, req->i.sector, req->i.size);

		/* one might be tempted to move the drbd_al_complete_io
		 * to the local io completion callback drbd_request_endio.
		 * but, if this was a mirror write, we may only
		 * drbd_al_complete_io after this is RQ_NET_DONE,
		 * otherwise the extent could be dropped from the al
		 * before it has actually been written on the peer.
		 * if we crash before our peer knows about the request,
		 * but after the extent has been dropped from the al,
		 * we would forget to resync the corresponding extent.
		 */
		if (s & RQ_LOCAL_MASK) {
			if (get_ldev_if_state(mdev, D_FAILED)) {
				if (s & RQ_IN_ACT_LOG)
					drbd_al_complete_io(mdev, &req->i);
				put_ldev(mdev);
			} else if (DRBD_ratelimit(5*HZ, 3)) {
				dev_warn(DEV, "Should have called drbd_al_complete_io(, %llu, %u), "
				     "but my Disk seems to have failed :(\n",
				     (unsigned long long) req->i.sector, req->i.size);
			}
		}
	}

	drbd_req_free(req);
}

static void queue_barrier(struct drbd_conf *mdev)
{
	struct drbd_tl_epoch *b;

	/* We are within the req_lock. Once we queued the barrier for sending,
	 * we set the CREATE_BARRIER bit. It is cleared as soon as a new
	 * barrier/epoch object is added. This is the only place this bit is
	 * set. It indicates that the barrier for this epoch is already queued,
	 * and no new epoch has been created yet. */
	if (test_bit(CREATE_BARRIER, &mdev->flags))
		return;

	b = mdev->tconn->newest_tle;
	b->w.cb = w_send_barrier;
	b->w.mdev = mdev;
	/* inc_ap_pending done here, so we won't
	 * get imbalanced on connection loss.
	 * dec_ap_pending will be done in got_BarrierAck
	 * or (on connection loss) in tl_clear.  */
	inc_ap_pending(mdev);
	drbd_queue_work(&mdev->tconn->data.work, &b->w);
	set_bit(CREATE_BARRIER, &mdev->flags);
}

static void _about_to_complete_local_write(struct drbd_conf *mdev,
	struct drbd_request *req)
{
	const unsigned long s = req->rq_state;

	/* Before we can signal completion to the upper layers,
	 * we may need to close the current epoch.
	 * We can skip this, if this request has not even been sent, because we
	 * did not have a fully established connection yet/anymore, during
	 * bitmap exchange, or while we are C_AHEAD due to congestion policy.
	 */
	if (mdev->state.conn >= C_CONNECTED &&
	    (s & RQ_NET_SENT) != 0 &&
	    req->epoch == mdev->tconn->newest_tle->br_number)
		queue_barrier(mdev);
}

void complete_master_bio(struct drbd_conf *mdev,
		struct bio_and_error *m)
{
	bio_endio(m->bio, m->error);
	dec_ap_bio(mdev);
}


static void drbd_remove_request_interval(struct rb_root *root,
					 struct drbd_request *req)
{
	struct drbd_conf *mdev = req->w.mdev;
	struct drbd_interval *i = &req->i;

	drbd_remove_interval(root, i);

	/* Wake up any processes waiting for this request to complete.  */
	if (i->waiting)
		wake_up(&mdev->misc_wait);
}

/* Helper for __req_mod().
 * Set m->bio to the master bio, if it is fit to be completed,
 * or leave it alone (it is initialized to NULL in __req_mod),
 * if it has already been completed, or cannot be completed yet.
 * If m->bio is set, the error status to be returned is placed in m->error.
 */
void _req_may_be_done(struct drbd_request *req, struct bio_and_error *m)
{
	const unsigned long s = req->rq_state;
	struct drbd_conf *mdev = req->w.mdev;
	/* only WRITES may end up here without a master bio (on barrier ack) */
	int rw = req->master_bio ? bio_data_dir(req->master_bio) : WRITE;

	/* we must not complete the master bio, while it is
	 *	still being processed by _drbd_send_zc_bio (drbd_send_dblock)
	 *	not yet acknowledged by the peer
	 *	not yet completed by the local io subsystem
	 * these flags may get cleared in any order by
	 *	the worker,
	 *	the receiver,
	 *	the bio_endio completion callbacks.
	 */
	if (s & RQ_LOCAL_PENDING)
		return;
	if (req->i.waiting) {
		/* Retry all conflicting peer requests.  */
		wake_up(&mdev->misc_wait);
	}
	if (s & RQ_NET_QUEUED)
		return;
	if (s & RQ_NET_PENDING)
		return;

	if (req->master_bio) {
		/* this is DATA_RECEIVED (remote read)
		 * or protocol C P_WRITE_ACK
		 * or protocol B P_RECV_ACK
		 * or protocol A "HANDED_OVER_TO_NETWORK" (SendAck)
		 * or canceled or failed,
		 * or killed from the transfer log due to connection loss.
		 */

		/*
		 * figure out whether to report success or failure.
		 *
		 * report success when at least one of the operations succeeded.
		 * or, to put the other way,
		 * only report failure, when both operations failed.
		 *
		 * what to do about the failures is handled elsewhere.
		 * what we need to do here is just: complete the master_bio.
		 *
		 * local completion error, if any, has been stored as ERR_PTR
		 * in private_bio within drbd_request_endio.
		 */
		int ok = (s & RQ_LOCAL_OK) || (s & RQ_NET_OK);
		int error = PTR_ERR(req->private_bio);

		/* remove the request from the conflict detection
		 * respective block_id verification hash */
		if (!drbd_interval_empty(&req->i)) {
			struct rb_root *root;

			if (rw == WRITE)
				root = &mdev->write_requests;
			else
				root = &mdev->read_requests;
			drbd_remove_request_interval(root, req);
		} else if (!(s & RQ_POSTPONED))
			D_ASSERT((s & (RQ_NET_MASK & ~RQ_NET_DONE)) == 0);

		/* for writes we need to do some extra housekeeping */
		if (rw == WRITE)
			_about_to_complete_local_write(mdev, req);

		/* Update disk stats */
		_drbd_end_io_acct(mdev, req);

		if (!(s & RQ_POSTPONED)) {
			m->error = ok ? 0 : (error ?: -EIO);
			m->bio = req->master_bio;
		}
		req->master_bio = NULL;
	}

	if ((s & RQ_NET_MASK) == 0 || (s & RQ_NET_DONE)) {
		/* this is disconnected (local only) operation,
		 * or protocol C P_WRITE_ACK,
		 * or protocol A or B P_BARRIER_ACK,
		 * or killed from the transfer log due to connection loss. */
		_req_is_done(mdev, req, rw);
	}
	/* else: network part and not DONE yet. that is
	 * protocol A or B, barrier ack still pending... */
}

static void _req_may_be_done_not_susp(struct drbd_request *req, struct bio_and_error *m)
{
	struct drbd_conf *mdev = req->w.mdev;

	if (!drbd_suspended(mdev))
		_req_may_be_done(req, m);
}

/* obviously this could be coded as many single functions
 * instead of one huge switch,
 * or by putting the code directly in the respective locations
 * (as it has been before).
 *
 * but having it this way
 *  enforces that it is all in this one place, where it is easier to audit,
 *  it makes it obvious that whatever "event" "happens" to a request should
 *  happen "atomically" within the req_lock,
 *  and it enforces that we have to think in a very structured manner
 *  about the "events" that may happen to a request during its life time ...
 */
int __req_mod(struct drbd_request *req, enum drbd_req_event what,
		struct bio_and_error *m)
{
	struct drbd_conf *mdev = req->w.mdev;
	struct net_conf *nc;
	int p, rv = 0;

	if (m)
		m->bio = NULL;

	switch (what) {
	default:
		dev_err(DEV, "LOGIC BUG in %s:%u\n", __FILE__ , __LINE__);
		break;

	/* does not happen...
	 * initialization done in drbd_req_new
	case CREATED:
		break;
		*/

	case TO_BE_SENT: /* via network */
		/* reached via __drbd_make_request
		 * and from w_read_retry_remote */
		D_ASSERT(!(req->rq_state & RQ_NET_MASK));
		req->rq_state |= RQ_NET_PENDING;
		rcu_read_lock();
		nc = rcu_dereference(mdev->tconn->net_conf);
		p = nc->wire_protocol;
		rcu_read_unlock();
		req->rq_state |=
			p == DRBD_PROT_C ? RQ_EXP_WRITE_ACK :
			p == DRBD_PROT_B ? RQ_EXP_RECEIVE_ACK : 0;
		inc_ap_pending(mdev);
		break;

	case TO_BE_SUBMITTED: /* locally */
		/* reached via __drbd_make_request */
		D_ASSERT(!(req->rq_state & RQ_LOCAL_MASK));
		req->rq_state |= RQ_LOCAL_PENDING;
		break;

	case COMPLETED_OK:
		if (bio_data_dir(req->master_bio) == WRITE)
			mdev->writ_cnt += req->i.size >> 9;
		else
			mdev->read_cnt += req->i.size >> 9;

		req->rq_state |= (RQ_LOCAL_COMPLETED|RQ_LOCAL_OK);
		req->rq_state &= ~RQ_LOCAL_PENDING;

		_req_may_be_done_not_susp(req, m);
		put_ldev(mdev);
		break;

	case WRITE_COMPLETED_WITH_ERROR:
		req->rq_state |= RQ_LOCAL_COMPLETED;
		req->rq_state &= ~RQ_LOCAL_PENDING;

		__drbd_chk_io_error(mdev, false);
		_req_may_be_done_not_susp(req, m);
		put_ldev(mdev);
		break;

	case READ_AHEAD_COMPLETED_WITH_ERROR:
		/* it is legal to fail READA */
		req->rq_state |= RQ_LOCAL_COMPLETED;
		req->rq_state &= ~RQ_LOCAL_PENDING;
		_req_may_be_done_not_susp(req, m);
		put_ldev(mdev);
		break;

	case READ_COMPLETED_WITH_ERROR:
		drbd_set_out_of_sync(mdev, req->i.sector, req->i.size);

		req->rq_state |= RQ_LOCAL_COMPLETED;
		req->rq_state &= ~RQ_LOCAL_PENDING;

		D_ASSERT(!(req->rq_state & RQ_NET_MASK));

		__drbd_chk_io_error(mdev, false);
		put_ldev(mdev);

		/* no point in retrying if there is no good remote data,
		 * or we have no connection. */
		if (mdev->state.pdsk != D_UP_TO_DATE) {
			_req_may_be_done_not_susp(req, m);
			break;
		}

		/* _req_mod(req,TO_BE_SENT); oops, recursion... */
		req->rq_state |= RQ_NET_PENDING;
		inc_ap_pending(mdev);
		/* fall through: _req_mod(req,QUEUE_FOR_NET_READ); */

	case QUEUE_FOR_NET_READ:
		/* READ or READA, and
		 * no local disk,
		 * or target area marked as invalid,
		 * or just got an io-error. */
		/* from __drbd_make_request
		 * or from bio_endio during read io-error recovery */

		/* so we can verify the handle in the answer packet
		 * corresponding hlist_del is in _req_may_be_done() */
		drbd_insert_interval(&mdev->read_requests, &req->i);

		set_bit(UNPLUG_REMOTE, &mdev->flags);

		D_ASSERT(req->rq_state & RQ_NET_PENDING);
		req->rq_state |= RQ_NET_QUEUED;
		req->w.cb = (req->rq_state & RQ_LOCAL_MASK)
			? w_read_retry_remote
			: w_send_read_req;
		drbd_queue_work(&mdev->tconn->data.work, &req->w);
		break;

	case QUEUE_FOR_NET_WRITE:
		/* assert something? */
		/* from __drbd_make_request only */

		/* corresponding hlist_del is in _req_may_be_done() */
		drbd_insert_interval(&mdev->write_requests, &req->i);

		/* NOTE
		 * In case the req ended up on the transfer log before being
		 * queued on the worker, it could lead to this request being
		 * missed during cleanup after connection loss.
		 * So we have to do both operations here,
		 * within the same lock that protects the transfer log.
		 *
		 * _req_add_to_epoch(req); this has to be after the
		 * _maybe_start_new_epoch(req); which happened in
		 * __drbd_make_request, because we now may set the bit
		 * again ourselves to close the current epoch.
		 *
		 * Add req to the (now) current epoch (barrier). */

		/* otherwise we may lose an unplug, which may cause some remote
		 * io-scheduler timeout to expire, increasing maximum latency,
		 * hurting performance. */
		set_bit(UNPLUG_REMOTE, &mdev->flags);

		/* see __drbd_make_request,
		 * just after it grabs the req_lock */
		D_ASSERT(test_bit(CREATE_BARRIER, &mdev->flags) == 0);

		req->epoch = mdev->tconn->newest_tle->br_number;

		/* increment size of current epoch */
		mdev->tconn->newest_tle->n_writes++;

		/* queue work item to send data */
		D_ASSERT(req->rq_state & RQ_NET_PENDING);
		req->rq_state |= RQ_NET_QUEUED;
		req->w.cb =  w_send_dblock;
		drbd_queue_work(&mdev->tconn->data.work, &req->w);

		/* close the epoch, in case it outgrew the limit */
		rcu_read_lock();
		nc = rcu_dereference(mdev->tconn->net_conf);
		p = nc->max_epoch_size;
		rcu_read_unlock();
		if (mdev->tconn->newest_tle->n_writes >= p)
			queue_barrier(mdev);

		break;

	case QUEUE_FOR_SEND_OOS:
		req->rq_state |= RQ_NET_QUEUED;
		req->w.cb =  w_send_out_of_sync;
		drbd_queue_work(&mdev->tconn->data.work, &req->w);
		break;

	case OOS_HANDED_TO_NETWORK:
		/* actually the same */
	case SEND_CANCELED:
		/* treat it the same */
	case SEND_FAILED:
		/* real cleanup will be done from tl_clear.  just update flags
		 * so it is no longer marked as on the worker queue */
		req->rq_state &= ~RQ_NET_QUEUED;
		/* if we did it right, tl_clear should be scheduled only after
		 * this, so this should not be necessary! */
		_req_may_be_done_not_susp(req, m);
		break;

	case HANDED_OVER_TO_NETWORK:
		/* assert something? */
		if (bio_data_dir(req->master_bio) == WRITE)
			atomic_add(req->i.size >> 9, &mdev->ap_in_flight);

		if (bio_data_dir(req->master_bio) == WRITE &&
		    !(req->rq_state & (RQ_EXP_RECEIVE_ACK | RQ_EXP_WRITE_ACK))) {
			/* this is what is dangerous about protocol A:
			 * pretend it was successfully written on the peer. */
			if (req->rq_state & RQ_NET_PENDING) {
				dec_ap_pending(mdev);
				req->rq_state &= ~RQ_NET_PENDING;
				req->rq_state |= RQ_NET_OK;
			} /* else: neg-ack was faster... */
			/* it is still not yet RQ_NET_DONE until the
			 * corresponding epoch barrier got acked as well,
			 * so we know what to dirty on connection loss */
		}
		req->rq_state &= ~RQ_NET_QUEUED;
		req->rq_state |= RQ_NET_SENT;
		/* because _drbd_send_zc_bio could sleep, and may want to
		 * dereference the bio even after the "WRITE_ACKED_BY_PEER" and
		 * "COMPLETED_OK" events came in, once we return from
		 * _drbd_send_zc_bio (drbd_send_dblock), we have to check
		 * whether it is done already, and end it.  */
		_req_may_be_done_not_susp(req, m);
		break;

	case READ_RETRY_REMOTE_CANCELED:
		req->rq_state &= ~RQ_NET_QUEUED;
		/* fall through, in case we raced with drbd_disconnect */
	case CONNECTION_LOST_WHILE_PENDING:
		/* transfer log cleanup after connection loss */
		/* assert something? */
		if (req->rq_state & RQ_NET_PENDING)
			dec_ap_pending(mdev);
		req->rq_state &= ~(RQ_NET_OK|RQ_NET_PENDING);
		req->rq_state |= RQ_NET_DONE;
		if (req->rq_state & RQ_NET_SENT && req->rq_state & RQ_WRITE)
			atomic_sub(req->i.size >> 9, &mdev->ap_in_flight);

		/* if it is still queued, we may not complete it here.
		 * it will be canceled soon. */
		if (!(req->rq_state & RQ_NET_QUEUED))
			_req_may_be_done(req, m); /* Allowed while state.susp */
		break;

	case WRITE_ACKED_BY_PEER_AND_SIS:
		req->rq_state |= RQ_NET_SIS;
	case DISCARD_WRITE:
		/* for discarded conflicting writes of multiple primaries,
		 * there is no need to keep anything in the tl, potential
		 * node crashes are covered by the activity log. */
		req->rq_state |= RQ_NET_DONE;
		/* fall through */
	case WRITE_ACKED_BY_PEER:
		D_ASSERT(req->rq_state & RQ_EXP_WRITE_ACK);
		/* protocol C; successfully written on peer.
		 * Nothing to do here.
		 * We want to keep the tl in place for all protocols, to cater
		 * for volatile write-back caches on lower level devices.
		 *
		 * A barrier request is expected to have forced all prior
		 * requests onto stable storage, so completion of a barrier
		 * request could set NET_DONE right here, and not wait for the
		 * P_BARRIER_ACK, but that is an unnecessary optimization. */

		goto ack_common;
		/* this makes it effectively the same as for: */
	case RECV_ACKED_BY_PEER:
		D_ASSERT(req->rq_state & RQ_EXP_RECEIVE_ACK);
		/* protocol B; pretends to be successfully written on peer.
		 * see also notes above in HANDED_OVER_TO_NETWORK about
		 * protocol != C */
	ack_common:
		req->rq_state |= RQ_NET_OK;
		D_ASSERT(req->rq_state & RQ_NET_PENDING);
		dec_ap_pending(mdev);
		atomic_sub(req->i.size >> 9, &mdev->ap_in_flight);
		req->rq_state &= ~RQ_NET_PENDING;
		_req_may_be_done_not_susp(req, m);
		break;

	case POSTPONE_WRITE:
		D_ASSERT(req->rq_state & RQ_EXP_WRITE_ACK);
		/* If this node has already detected the write conflict, the
		 * worker will be waiting on misc_wait.  Wake it up once this
		 * request has completed locally.
		 */
		D_ASSERT(req->rq_state & RQ_NET_PENDING);
		req->rq_state |= RQ_POSTPONED;
		_req_may_be_done_not_susp(req, m);
		break;

	case NEG_ACKED:
		/* assert something? */
		if (req->rq_state & RQ_NET_PENDING) {
			dec_ap_pending(mdev);
			atomic_sub(req->i.size >> 9, &mdev->ap_in_flight);
		}
		req->rq_state &= ~(RQ_NET_OK|RQ_NET_PENDING);

		req->rq_state |= RQ_NET_DONE;
		_req_may_be_done_not_susp(req, m);
		/* else: done by HANDED_OVER_TO_NETWORK */
		break;

	case FAIL_FROZEN_DISK_IO:
		if (!(req->rq_state & RQ_LOCAL_COMPLETED))
			break;

		_req_may_be_done(req, m); /* Allowed while state.susp */
		break;

	case RESTART_FROZEN_DISK_IO:
		if (!(req->rq_state & RQ_LOCAL_COMPLETED))
			break;

		req->rq_state &= ~RQ_LOCAL_COMPLETED;

		rv = MR_READ;
		if (bio_data_dir(req->master_bio) == WRITE)
			rv = MR_WRITE;

		get_ldev(mdev);
		req->w.cb = w_restart_disk_io;
		drbd_queue_work(&mdev->tconn->data.work, &req->w);
		break;

	case RESEND:
		/* If RQ_NET_OK is already set, we got a P_WRITE_ACK or P_RECV_ACK
		   before the connection loss (B&C only); only P_BARRIER_ACK was missing.
		   Trowing them out of the TL here by pretending we got a BARRIER_ACK
		   We ensure that the peer was not rebooted */
		if (!(req->rq_state & RQ_NET_OK)) {
			if (req->w.cb) {
				drbd_queue_work(&mdev->tconn->data.work, &req->w);
				rv = req->rq_state & RQ_WRITE ? MR_WRITE : MR_READ;
			}
			break;
		}
		/* else, fall through to BARRIER_ACKED */

	case BARRIER_ACKED:
		if (!(req->rq_state & RQ_WRITE))
			break;

		if (req->rq_state & RQ_NET_PENDING) {
			/* barrier came in before all requests have been acked.
			 * this is bad, because if the connection is lost now,
			 * we won't be able to clean them up... */
			dev_err(DEV, "FIXME (BARRIER_ACKED but pending)\n");
			list_move(&req->tl_requests, &mdev->tconn->out_of_sequence_requests);
		}
		if ((req->rq_state & RQ_NET_MASK) != 0) {
			req->rq_state |= RQ_NET_DONE;
			if (!(req->rq_state & (RQ_EXP_RECEIVE_ACK | RQ_EXP_WRITE_ACK)))
				atomic_sub(req->i.size>>9, &mdev->ap_in_flight);
		}
		_req_may_be_done(req, m); /* Allowed while state.susp */
		break;

	case DATA_RECEIVED:
		D_ASSERT(req->rq_state & RQ_NET_PENDING);
		dec_ap_pending(mdev);
		req->rq_state &= ~RQ_NET_PENDING;
		req->rq_state |= (RQ_NET_OK|RQ_NET_DONE);
		_req_may_be_done_not_susp(req, m);
		break;
	};

	return rv;
}

/* we may do a local read if:
 * - we are consistent (of course),
 * - or we are generally inconsistent,
 *   BUT we are still/already IN SYNC for this area.
 *   since size may be bigger than BM_BLOCK_SIZE,
 *   we may need to check several bits.
 */
STATIC bool drbd_may_do_local_read(struct drbd_conf *mdev, sector_t sector, int size)
{
	unsigned long sbnr, ebnr;
	sector_t esector, nr_sectors;

	if (mdev->state.disk == D_UP_TO_DATE)
		return true;
	if (mdev->state.disk != D_INCONSISTENT)
		return false;
	esector = sector + (size >> 9) - 1;
	nr_sectors = drbd_get_capacity(mdev->this_bdev);
	D_ASSERT(sector  < nr_sectors);
	D_ASSERT(esector < nr_sectors);

	sbnr = BM_SECT_TO_BIT(sector);
	ebnr = BM_SECT_TO_BIT(esector);

	return drbd_bm_count_bits(mdev, sbnr, ebnr) == 0;
}

/*
 * complete_conflicting_writes  -  wait for any conflicting write requests
 *
 * The write_requests tree contains all active write requests which we
 * currently know about.  Wait for any requests to complete which conflict with
 * the new one.
 */
static int complete_conflicting_writes(struct drbd_conf *mdev,
				       sector_t sector, int size)
{
	for(;;) {
		struct drbd_interval *i;
		int err;

		i = drbd_find_overlap(&mdev->write_requests, sector, size);
		if (!i)
			return 0;
		err = drbd_wait_misc(mdev, i);
		if (err)
			return err;
	}
}

int __drbd_make_request(struct drbd_conf *mdev, struct bio *bio, unsigned long start_time)
{
	const int rw = bio_rw(bio);
	const int size = bio->bi_size;
	const sector_t sector = bio->bi_sector;
	struct drbd_tl_epoch *b = NULL;
	struct drbd_request *req;
	struct net_conf *nc;
	int local, remote, send_oos = 0;
	int err;
	int ret = 0;

	/* allocate outside of all locks; */
	req = drbd_req_new(mdev, bio);
	if (!req) {
		dec_ap_bio(mdev);
		/* only pass the error to the upper layers.
		 * if user cannot handle io errors, that's not our business. */
		dev_err(DEV, "could not kmalloc() req\n");
		bio_endio(bio, -ENOMEM);
		return 0;
	}
	req->start_time = start_time;

	local = get_ldev(mdev);
	if (!local) {
		bio_put(req->private_bio); /* or we get a bio leak */
		req->private_bio = NULL;
	}
	if (rw == WRITE) {
		remote = 1;
	} else {
		/* READ || READA */
		if (local) {
			if (!drbd_may_do_local_read(mdev, sector, size)) {
				/* we could kick the syncer to
				 * sync this extent asap, wait for
				 * it, then continue locally.
				 * Or just issue the request remotely.
				 */
				local = 0;
				bio_put(req->private_bio);
				req->private_bio = NULL;
				put_ldev(mdev);
			}
		}
		remote = !local && mdev->state.pdsk >= D_UP_TO_DATE;
	}

	/* If we have a disk, but a READA request is mapped to remote,
	 * we are R_PRIMARY, D_INCONSISTENT, SyncTarget.
	 * Just fail that READA request right here.
	 *
	 * THINK: maybe fail all READA when not local?
	 *        or make this configurable...
	 *        if network is slow, READA won't do any good.
	 */
	if (rw == READA && mdev->state.disk >= D_INCONSISTENT && !local) {
		err = -EWOULDBLOCK;
		goto fail_and_free_req;
	}

	/* For WRITES going to the local disk, grab a reference on the target
	 * extent.  This waits for any resync activity in the corresponding
	 * resync extent to finish, and, if necessary, pulls in the target
	 * extent into the activity log, which involves further disk io because
	 * of transactional on-disk meta data updates. */
	if (rw == WRITE && local && !test_bit(AL_SUSPENDED, &mdev->flags)) {
		req->rq_state |= RQ_IN_ACT_LOG;
		drbd_al_begin_io(mdev, &req->i);
	}

	remote = remote && drbd_should_do_remote(mdev->state);
	send_oos = rw == WRITE && drbd_should_send_out_of_sync(mdev->state);
	D_ASSERT(!(remote && send_oos));

	if (!(local || remote) && !drbd_suspended(mdev)) {
		if (DRBD_ratelimit(5*HZ, 3))
			dev_err(DEV, "IO ERROR: neither local nor remote disk\n");
		err = -EIO;
		goto fail_free_complete;
	}

	/* For WRITE request, we have to make sure that we have an
	 * unused_spare_tle, in case we need to start a new epoch.
	 * I try to be smart and avoid to pre-allocate always "just in case",
	 * but there is a race between testing the bit and pointer outside the
	 * spinlock, and grabbing the spinlock.
	 * if we lost that race, we retry.  */
	if (rw == WRITE && (remote || send_oos) &&
	    mdev->tconn->unused_spare_tle == NULL &&
	    test_bit(CREATE_BARRIER, &mdev->flags)) {
allocate_barrier:
		b = kmalloc(sizeof(struct drbd_tl_epoch), GFP_NOIO);
		if (!b) {
			dev_err(DEV, "Failed to alloc barrier.\n");
			err = -ENOMEM;
			goto fail_free_complete;
		}
	}

	/* GOOD, everything prepared, grab the spin_lock */
	spin_lock_irq(&mdev->tconn->req_lock);

	if (rw == WRITE) {
		err = complete_conflicting_writes(mdev, sector, size);
		if (err) {
			if (err != -ERESTARTSYS)
				_conn_request_state(mdev->tconn,
						    NS(conn, C_TIMEOUT),
						    CS_HARD);
			spin_unlock_irq(&mdev->tconn->req_lock);
			err = -EIO;
			goto fail_free_complete;
		}
	}

	if (drbd_suspended(mdev)) {
		/* If we got suspended, use the retry mechanism of
		   generic_make_request() to restart processing of this
		   bio. In the next call to drbd_make_request
		   we sleep in inc_ap_bio() */
		ret = 1;
		spin_unlock_irq(&mdev->tconn->req_lock);
		goto fail_free_complete;
	}

	if (remote || send_oos) {
		remote = drbd_should_do_remote(mdev->state);
		send_oos = rw == WRITE && drbd_should_send_out_of_sync(mdev->state);
		D_ASSERT(!(remote && send_oos));

		if (!(remote || send_oos))
			dev_warn(DEV, "lost connection while grabbing the req_lock!\n");
		if (!(local || remote)) {
			dev_err(DEV, "IO ERROR: neither local nor remote disk\n");
			spin_unlock_irq(&mdev->tconn->req_lock);
			err = -EIO;
			goto fail_free_complete;
		}
	}

	if (b && mdev->tconn->unused_spare_tle == NULL) {
		mdev->tconn->unused_spare_tle = b;
		b = NULL;
	}
	if (rw == WRITE && (remote || send_oos) &&
	    mdev->tconn->unused_spare_tle == NULL &&
	    test_bit(CREATE_BARRIER, &mdev->flags)) {
		/* someone closed the current epoch
		 * while we were grabbing the spinlock */
		spin_unlock_irq(&mdev->tconn->req_lock);
		goto allocate_barrier;
	}


	/* Update disk stats */
	_drbd_start_io_acct(mdev, req, bio);

	/* _maybe_start_new_epoch(mdev);
	 * If we need to generate a write barrier packet, we have to add the
	 * new epoch (barrier) object, and queue the barrier packet for sending,
	 * and queue the req's data after it _within the same lock_, otherwise
	 * we have race conditions were the reorder domains could be mixed up.
	 *
	 * Even read requests may start a new epoch and queue the corresponding
	 * barrier packet.  To get the write ordering right, we only have to
	 * make sure that, if this is a write request and it triggered a
	 * barrier packet, this request is queued within the same spinlock. */
	if ((remote || send_oos) && mdev->tconn->unused_spare_tle &&
	    test_and_clear_bit(CREATE_BARRIER, &mdev->flags)) {
		_tl_add_barrier(mdev->tconn, mdev->tconn->unused_spare_tle);
		mdev->tconn->unused_spare_tle = NULL;
	} else {
		D_ASSERT(!(remote && rw == WRITE &&
			   test_bit(CREATE_BARRIER, &mdev->flags)));
	}

	/* NOTE
	 * Actually, 'local' may be wrong here already, since we may have failed
	 * to write to the meta data, and may become wrong anytime because of
	 * local io-error for some other request, which would lead to us
	 * "detaching" the local disk.
	 *
	 * 'remote' may become wrong any time because the network could fail.
	 *
	 * This is a harmless race condition, though, since it is handled
	 * correctly at the appropriate places; so it just defers the failure
	 * of the respective operation.
	 */

	/* mark them early for readability.
	 * this just sets some state flags. */
	if (remote)
		_req_mod(req, TO_BE_SENT);
	if (local)
		_req_mod(req, TO_BE_SUBMITTED);

	list_add_tail(&req->tl_requests, &mdev->tconn->newest_tle->requests);

	/* NOTE remote first: to get the concurrent write detection right,
	 * we must register the request before start of local IO.  */
	if (remote) {
		/* either WRITE and C_CONNECTED,
		 * or READ, and no local disk,
		 * or READ, but not in sync.
		 */
		_req_mod(req, (rw == WRITE)
				? QUEUE_FOR_NET_WRITE
				: QUEUE_FOR_NET_READ);
	}
	if (send_oos && drbd_set_out_of_sync(mdev, sector, size))
		_req_mod(req, QUEUE_FOR_SEND_OOS);

	rcu_read_lock();
	nc = rcu_dereference(mdev->tconn->net_conf);
	if (remote &&
	    nc->on_congestion != OC_BLOCK && mdev->tconn->agreed_pro_version >= 96) {
		int congested = 0;

		if (nc->cong_fill &&
		    atomic_read(&mdev->ap_in_flight) >= nc->cong_fill) {
			dev_info(DEV, "Congestion-fill threshold reached\n");
			congested = 1;
		}

		if (mdev->act_log->used >= nc->cong_extents) {
			dev_info(DEV, "Congestion-extents threshold reached\n");
			congested = 1;
		}

		if (congested) {
			queue_barrier(mdev); /* last barrier, after mirrored writes */

			if (nc->on_congestion == OC_PULL_AHEAD)
				_drbd_set_state(_NS(mdev, conn, C_AHEAD), 0, NULL);
			else  /*nc->on_congestion == OC_DISCONNECT */
				_drbd_set_state(_NS(mdev, conn, C_DISCONNECTING), 0, NULL);
		}
	}
	rcu_read_unlock();

	spin_unlock_irq(&mdev->tconn->req_lock);
	kfree(b); /* if someone else has beaten us to it... */

	if (local) {
		req->private_bio->bi_bdev = mdev->ldev->backing_bdev;

		/* State may have changed since we grabbed our reference on the
		 * mdev->ldev member. Double check, and short-circuit to endio.
		 * In case the last activity log transaction failed to get on
		 * stable storage, and this is a WRITE, we may not even submit
		 * this bio. */
		if (get_ldev(mdev)) {
			if (drbd_insert_fault(mdev,   rw == WRITE ? DRBD_FAULT_DT_WR
						    : rw == READ  ? DRBD_FAULT_DT_RD
						    :               DRBD_FAULT_DT_RA))
				bio_endio(req->private_bio, -EIO);
			else
				generic_make_request(req->private_bio);
			put_ldev(mdev);
		} else
			bio_endio(req->private_bio, -EIO);
	}

	return 0;

fail_free_complete:
<<<<<<< HEAD
	if (rw == WRITE && local)
		drbd_al_complete_io(mdev, &req->i);
=======
	if (req->rq_state & RQ_IN_ACT_LOG)
		drbd_al_complete_io(mdev, sector);
>>>>>>> cb230ef3
fail_and_free_req:
	if (local) {
		bio_put(req->private_bio);
		req->private_bio = NULL;
		put_ldev(mdev);
	}
	if (!ret)
		bio_endio(bio, err);

	drbd_req_free(req);
	dec_ap_bio(mdev);
	kfree(b);

	return ret;
}

int drbd_make_request(struct request_queue *q, struct bio *bio)
{
	struct drbd_conf *mdev = (struct drbd_conf *) q->queuedata;
	unsigned long start_time;

	/* We never supported BIO_RW_BARRIER.
	 * We don't need to, anymore, either: starting with kernel 2.6.36,
	 * we have REQ_FUA and REQ_FLUSH, which will be handled transparently
	 * by the block layer. */
	if (unlikely(bio->bi_rw & DRBD_REQ_HARDBARRIER)) {
		bio_endio(bio, -EOPNOTSUPP);
		return 0;
	}

	start_time = jiffies;

	/*
	 * what we "blindly" assume:
	 */
	D_ASSERT(bio->bi_size > 0);
	D_ASSERT(IS_ALIGNED(bio->bi_size, 512));

	inc_ap_bio(mdev);
	return __drbd_make_request(mdev, bio, start_time);
}

/* This is called by bio_add_page().
 *
 * q->max_hw_sectors and other global limits are already enforced there.
 *
 * We need to call down to our lower level device,
 * in case it has special restrictions.
 *
 * We also may need to enforce configured max-bio-bvecs limits.
 *
 * As long as the BIO is empty we have to allow at least one bvec,
 * regardless of size and offset, so no need to ask lower levels.
 */
int drbd_merge_bvec(struct request_queue *q,
#ifdef HAVE_bvec_merge_data
		struct bvec_merge_data *bvm,
#else
		struct bio *bvm,
#endif
		struct bio_vec *bvec)
{
	struct drbd_conf *mdev = (struct drbd_conf *) q->queuedata;
	unsigned int bio_size = bvm->bi_size;
	int limit = DRBD_MAX_BIO_SIZE;
	int backing_limit;

	if (bio_size && get_ldev(mdev)) {
		struct request_queue * const b =
			mdev->ldev->backing_bdev->bd_disk->queue;
		if (b->merge_bvec_fn) {
			backing_limit = b->merge_bvec_fn(b, bvm, bvec);
			limit = min(limit, backing_limit);
		}
		put_ldev(mdev);
	}
	return limit;
}

void request_timer_fn(unsigned long data)
{
	struct drbd_conf *mdev = (struct drbd_conf *) data;
<<<<<<< HEAD
	struct drbd_tconn *tconn = mdev->tconn;
	struct drbd_request *req; /* oldest request */
	struct list_head *le;
	struct net_conf *nc;
	unsigned long et; /* effective timeout = ko_count * timeout */

	rcu_read_lock();
	nc = rcu_dereference(tconn->net_conf);
	et = nc ? nc->timeout * HZ/10 * nc->ko_count : 0;
	rcu_read_unlock();

	if (!et || mdev->state.conn < C_WF_REPORT_PARAMS)
		return; /* Recurring timer stopped */

	spin_lock_irq(&tconn->req_lock);
	le = &tconn->oldest_tle->requests;
	if (list_empty(le)) {
		spin_unlock_irq(&tconn->req_lock);
=======
	struct drbd_request *req; /* oldest request */
	struct list_head *le;
	unsigned long et = 0; /* effective timeout = ko_count * timeout */

	if (get_net_conf(mdev)) {
		et = mdev->net_conf->timeout*HZ/10 * mdev->net_conf->ko_count;
		put_net_conf(mdev);
	}
	if (!et || mdev->state.conn < C_WF_REPORT_PARAMS)
		return; /* Recurring timer stopped */

	spin_lock_irq(&mdev->req_lock);
	le = &mdev->oldest_tle->requests;
	if (list_empty(le)) {
		spin_unlock_irq(&mdev->req_lock);
>>>>>>> cb230ef3
		mod_timer(&mdev->request_timer, jiffies + et);
		return;
	}

	le = le->prev;
	req = list_entry(le, struct drbd_request, tl_requests);
	if (time_is_before_eq_jiffies(req->start_time + et)) {
		if (req->rq_state & RQ_NET_PENDING) {
			dev_warn(DEV, "Remote failed to finish a request within ko-count * timeout\n");
			_drbd_set_state(_NS(mdev, conn, C_TIMEOUT), CS_VERBOSE, NULL);
		} else {
			dev_warn(DEV, "Local backing block device frozen?\n");
			mod_timer(&mdev->request_timer, jiffies + et);
		}
	} else {
		mod_timer(&mdev->request_timer, req->start_time + et);
	}

<<<<<<< HEAD
	spin_unlock_irq(&tconn->req_lock);
=======
	spin_unlock_irq(&mdev->req_lock);
>>>>>>> cb230ef3
}<|MERGE_RESOLUTION|>--- conflicted
+++ resolved
@@ -1030,13 +1030,8 @@
 	return 0;
 
 fail_free_complete:
-<<<<<<< HEAD
-	if (rw == WRITE && local)
+	if (req->rq_state & RQ_IN_ACT_LOG)
 		drbd_al_complete_io(mdev, &req->i);
-=======
-	if (req->rq_state & RQ_IN_ACT_LOG)
-		drbd_al_complete_io(mdev, sector);
->>>>>>> cb230ef3
 fail_and_free_req:
 	if (local) {
 		bio_put(req->private_bio);
@@ -1119,7 +1114,6 @@
 void request_timer_fn(unsigned long data)
 {
 	struct drbd_conf *mdev = (struct drbd_conf *) data;
-<<<<<<< HEAD
 	struct drbd_tconn *tconn = mdev->tconn;
 	struct drbd_request *req; /* oldest request */
 	struct list_head *le;
@@ -1138,23 +1132,6 @@
 	le = &tconn->oldest_tle->requests;
 	if (list_empty(le)) {
 		spin_unlock_irq(&tconn->req_lock);
-=======
-	struct drbd_request *req; /* oldest request */
-	struct list_head *le;
-	unsigned long et = 0; /* effective timeout = ko_count * timeout */
-
-	if (get_net_conf(mdev)) {
-		et = mdev->net_conf->timeout*HZ/10 * mdev->net_conf->ko_count;
-		put_net_conf(mdev);
-	}
-	if (!et || mdev->state.conn < C_WF_REPORT_PARAMS)
-		return; /* Recurring timer stopped */
-
-	spin_lock_irq(&mdev->req_lock);
-	le = &mdev->oldest_tle->requests;
-	if (list_empty(le)) {
-		spin_unlock_irq(&mdev->req_lock);
->>>>>>> cb230ef3
 		mod_timer(&mdev->request_timer, jiffies + et);
 		return;
 	}
@@ -1173,9 +1150,5 @@
 		mod_timer(&mdev->request_timer, req->start_time + et);
 	}
 
-<<<<<<< HEAD
 	spin_unlock_irq(&tconn->req_lock);
-=======
-	spin_unlock_irq(&mdev->req_lock);
->>>>>>> cb230ef3
 }