/*
   drbd_req.c

   This file is part of DRBD by Philipp Reisner and Lars Ellenberg.

   Copyright (C) 2001-2008, LINBIT Information Technologies GmbH.
   Copyright (C) 1999-2008, Philipp Reisner <philipp.reisner@linbit.com>.
   Copyright (C) 2002-2008, Lars Ellenberg <lars.ellenberg@linbit.com>.

   drbd is free software; you can redistribute it and/or modify
   it under the terms of the GNU General Public License as published by
   the Free Software Foundation; either version 2, or (at your option)
   any later version.

   drbd is distributed in the hope that it will be useful,
   but WITHOUT ANY WARRANTY; without even the implied warranty of
   MERCHANTABILITY or FITNESS FOR A PARTICULAR PURPOSE.  See the
   GNU General Public License for more details.

   You should have received a copy of the GNU General Public License
   along with drbd; see the file COPYING.  If not, write to
   the Free Software Foundation, 675 Mass Ave, Cambridge, MA 02139, USA.

 */

#include <linux/autoconf.h>
#include <linux/module.h>

#include <linux/slab.h>
#include <linux/drbd.h>
#include "drbd_int.h"
#include "drbd_req.h"


/* We only support diskstats for 2.6.16 and up.
 * see also commit commit a362357b6cd62643d4dda3b152639303d78473da
 * Author: Jens Axboe <axboe@suse.de>
 * Date:   Tue Nov 1 09:26:16 2005 +0100
 *     [BLOCK] Unify the separate read/write io stat fields into arrays */
#if LINUX_VERSION_CODE < KERNEL_VERSION(2,6,16)
#define _drbd_start_io_acct(...) do {} while (0)
#define _drbd_end_io_acct(...)   do {} while (0)
#else

STATIC bool drbd_may_do_local_read(struct drbd_device *device, sector_t sector, int size);

/* Update disk stats at start of I/O request */
static void _drbd_start_io_acct(struct drbd_device *device, struct drbd_request *req, struct bio *bio)
{
	const int rw = bio_data_dir(bio);
#ifndef __disk_stat_inc
	int cpu;
#endif

#ifdef __disk_stat_inc
	__disk_stat_inc(device->vdisk, ios[rw]);
	__disk_stat_add(device->vdisk, sectors[rw], bio_sectors(bio));
	disk_round_stats(device->vdisk);
	device->vdisk->in_flight++;
#else
	cpu = part_stat_lock();
	part_round_stats(cpu, &device->vdisk->part0);
	part_stat_inc(cpu, &device->vdisk->part0, ios[rw]);
	part_stat_add(cpu, &device->vdisk->part0, sectors[rw], bio_sectors(bio));
	(void) cpu; /* The macro invocations above want the cpu argument, I do not like
		       the compiler warning about cpu only assigned but never used... */
	part_inc_in_flight(&device->vdisk->part0, rw);
	part_stat_unlock();
#endif
}

/* Update disk stats when completing request upwards */
static void _drbd_end_io_acct(struct drbd_device *device, struct drbd_request *req)
{
	int rw = bio_data_dir(req->master_bio);
	unsigned long duration = jiffies - req->start_time;
#ifndef __disk_stat_inc
	int cpu;
#endif

#ifdef __disk_stat_add
	__disk_stat_add(device->vdisk, ticks[rw], duration);
	disk_round_stats(device->vdisk);
	device->vdisk->in_flight--;
#else
	cpu = part_stat_lock();
	part_stat_add(cpu, &device->vdisk->part0, ticks[rw], duration);
	part_round_stats(cpu, &device->vdisk->part0);
	part_dec_in_flight(&device->vdisk->part0, rw);
	part_stat_unlock();
#endif
}

#endif

static struct drbd_request *drbd_req_new(struct drbd_device *device,
					       struct bio *bio_src)
{
	struct drbd_request *req;

	req = mempool_alloc(drbd_request_mempool, GFP_NOIO);
	if (!req)
		return NULL;

	drbd_req_make_private_bio(req, bio_src);
	req->rq_state    = bio_data_dir(bio_src) == WRITE ? RQ_WRITE : 0;
	req->device      = device;
	req->master_bio  = bio_src;
	req->epoch       = 0;

	drbd_clear_interval(&req->i);
	req->i.sector     = bio_src->bi_sector;
	req->i.size      = bio_src->bi_size;
	req->i.local = true;
	req->i.waiting = false;

	INIT_LIST_HEAD(&req->tl_requests);
	INIT_LIST_HEAD(&req->w.list);

	return req;
}

static void drbd_req_free(struct drbd_request *req)
{
	mempool_free(req, drbd_request_mempool);
}

/* rw is bio_data_dir(), only READ or WRITE */
static void _req_is_done(struct drbd_device *device, struct drbd_request *req, const int rw)
{
	const unsigned long s = req->rq_state;

	/* remove it from the transfer log.
	 * well, only if it had been there in the first
	 * place... if it had not (local only or conflicting
	 * and never sent), it should still be "empty" as
	 * initialized in drbd_req_new(), so we can list_del() it
	 * here unconditionally */
	list_del_init(&req->tl_requests);

	/* if it was a write, we may have to set the corresponding
	 * bit(s) out-of-sync first. If it had a local part, we need to
	 * release the reference to the activity log. */
	if (rw == WRITE) {
		/* Set out-of-sync unless both OK flags are set
		 * (local only or remote failed).
		 * Other places where we set out-of-sync:
		 * READ with local io-error */
		if (!(s & RQ_NET_OK) || !(s & RQ_LOCAL_OK))
			drbd_set_all_out_of_sync(device, req->i.sector, req->i.size);

		if ((s & RQ_NET_OK) && (s & RQ_LOCAL_OK) && (s & RQ_NET_SIS))
			drbd_set_all_in_sync(device, req->i.sector, req->i.size);

		/* one might be tempted to move the drbd_al_complete_io
		 * to the local io completion callback drbd_request_endio.
		 * but, if this was a mirror write, we may only
		 * drbd_al_complete_io after this is RQ_NET_DONE,
		 * otherwise the extent could be dropped from the al
		 * before it has actually been written on the peer.
		 * if we crash before our peer knows about the request,
		 * but after the extent has been dropped from the al,
		 * we would forget to resync the corresponding extent.
		 */
		if (s & RQ_LOCAL_MASK) {
			if (get_ldev_if_state(device, D_FAILED)) {
				if (s & RQ_IN_ACT_LOG)
					drbd_al_complete_io(device, &req->i);
				put_ldev(device);
			} else if (drbd_ratelimit()) {
				drbd_warn(device, "Should have called drbd_al_complete_io(, %llu, %u), "
				     "but my Disk seems to have failed :(\n",
				     (unsigned long long) req->i.sector, req->i.size);
			}
		}
	}

	if (s & RQ_POSTPONED)
		drbd_restart_write(req);
	else
		drbd_req_free(req);
}

static void queue_barrier(struct drbd_device *device)
{
	struct drbd_tl_epoch *b;
	struct drbd_connection *connection = first_peer_device(device)->connection;

	/* We are within the req_lock. Once we queued the barrier for sending,
	 * we set the CREATE_BARRIER bit. It is cleared as soon as a new
	 * barrier/epoch object is added. This is the only place this bit is
	 * set. It indicates that the barrier for this epoch is already queued,
	 * and no new epoch has been created yet. */
	if (test_bit(CREATE_BARRIER, &connection->flags))
		return;

	b = connection->newest_tle;
	b->w.cb = w_send_barrier;
	b->device = device;
	/* inc_ap_pending done here, so we won't
	 * get imbalanced on connection loss.
	 * dec_ap_pending will be done in got_BarrierAck
	 * or (on connection loss) in tl_clear.  */
	inc_ap_pending(first_peer_device(device));
	drbd_queue_work(&connection->sender_work, &b->w);
	set_bit(CREATE_BARRIER, &connection->flags);
}

static void _about_to_complete_local_write(struct drbd_device *device,
	struct drbd_request *req)
{
	const unsigned long s = req->rq_state;

	/* Before we can signal completion to the upper layers,
	 * we may need to close the current epoch.
	 * We can skip this, if this request has not even been sent, because we
	 * did not have a fully established connection yet/anymore, during
	 * bitmap exchange, or while we are L_AHEAD due to congestion policy.
	 */
	if (first_peer_device(device)->repl_state[NOW] >= L_CONNECTED &&
	    (s & RQ_NET_SENT) != 0 &&
	    req->epoch == atomic_read(&device->resource->current_tle_nr))
		queue_barrier(device);
}

void complete_master_bio(struct drbd_device *device,
		struct bio_and_error *m)
{
	bio_endio(m->bio, m->error);
	dec_ap_bio(device);
}


static void drbd_remove_request_interval(struct rb_root *root,
					 struct drbd_request *req)
{
	struct drbd_device *device = req->device;
	struct drbd_interval *i = &req->i;

	drbd_remove_interval(root, i);

	/* Wake up any processes waiting for this request to complete.  */
	if (i->waiting)
		wake_up(&device->misc_wait);
}

static void maybe_wakeup_conflicting_requests(struct drbd_request *req)
{
	const unsigned long s = req->rq_state;
	if (s & RQ_LOCAL_PENDING && !(s & RQ_LOCAL_ABORTED))
		return;
	if (req->i.waiting)
		/* Retry all conflicting peer requests.  */
		wake_up(&req->device->misc_wait);
}

static
void req_may_be_done(struct drbd_request *req)
{
	const unsigned long s = req->rq_state;
	struct drbd_device *device = req->device;
	int rw = req->rq_state & RQ_WRITE ? WRITE : READ;

	/* req->master_bio still present means: Not yet completed.
	 *
	 * Unless this is RQ_POSTPONED, which will cause _req_is_done() to
	 * queue it on the retry workqueue instead of destroying it.
	 */
	if (req->master_bio && !(s & RQ_POSTPONED))
		return;

	/* Local still pending, even though master_bio is already completed?
	 * may happen for RQ_LOCAL_ABORTED requests. */
	if (s & RQ_LOCAL_PENDING)
		return;

	if ((s & RQ_NET_MASK) == 0 || (s & RQ_NET_DONE)) {
		/* this is disconnected (local only) operation,
		 * or protocol A, B, or C P_BARRIER_ACK,
		 * or killed from the transfer log due to connection loss. */
		_req_is_done(device, req, rw);
	}
	/* else: network part and not DONE yet. that is
	 * protocol A, B, or C, barrier ack still pending... */
}

/* Helper for __req_mod().
 * Set m->bio to the master bio, if it is fit to be completed,
 * or leave it alone (it is initialized to NULL in __req_mod),
 * if it has already been completed, or cannot be completed yet.
 * If m->bio is set, the error status to be returned is placed in m->error.
 */
static
void req_may_be_completed(struct drbd_request *req, struct bio_and_error *m)
{
	const unsigned long s = req->rq_state;
	struct drbd_device *device = req->device;
	int rw = req->rq_state & RQ_WRITE ? WRITE : READ;

	/* we must not complete the master bio, while it is
	 *	still being processed by _drbd_send_zc_bio (drbd_send_dblock)
	 *	not yet acknowledged by the peer
	 *	not yet completed by the local io subsystem
	 * these flags may get cleared in any order by
	 *	the worker,
	 *	the sender,
	 *	the receiver,
	 *	the bio_endio completion callbacks.
	 */
	if (s & RQ_LOCAL_PENDING && !(s & RQ_LOCAL_ABORTED))
		return;
	if (s & RQ_NET_QUEUED)
		return;
	if (s & RQ_NET_PENDING)
		return;

	if (req->master_bio) {
		/* this is DATA_RECEIVED (remote read)
		 * or protocol C P_WRITE_ACK
		 * or protocol B P_RECV_ACK
		 * or protocol A "HANDED_OVER_TO_NETWORK" (SendAck)
		 * or canceled or failed,
		 * or killed from the transfer log due to connection loss.
		 */

		/*
		 * figure out whether to report success or failure.
		 *
		 * report success when at least one of the operations succeeded.
		 * or, to put the other way,
		 * only report failure, when both operations failed.
		 *
		 * what to do about the failures is handled elsewhere.
		 * what we need to do here is just: complete the master_bio.
		 *
		 * local completion error, if any, has been stored as ERR_PTR
		 * in private_bio within drbd_request_endio.
		 */
		int ok = (s & RQ_LOCAL_OK) || (s & RQ_NET_OK);
		int error = PTR_ERR(req->private_bio);

		/* remove the request from the conflict detection
		 * respective block_id verification hash */
		if (!drbd_interval_empty(&req->i)) {
			struct rb_root *root;

			if (rw == WRITE)
				root = &device->write_requests;
			else
				root = &device->read_requests;
			drbd_remove_request_interval(root, req);
		} else if (!(s & RQ_POSTPONED))
			D_ASSERT(device, (s & (RQ_NET_MASK & ~RQ_NET_DONE)) == 0);

		/* for writes we need to do some extra housekeeping */
		if (rw == WRITE)
			_about_to_complete_local_write(device, req);

		/* Update disk stats */
		_drbd_end_io_acct(device, req);

		if (!(s & RQ_POSTPONED)) {
			m->error = ok ? 0 : (error ?: -EIO);
			m->bio = req->master_bio;
			req->master_bio = NULL;
		} else {
			/* Assert that this will be _req_is_done()
			 * with this very invokation. */
			/* FIXME:
			 * what about (RQ_LOCAL_PENDING | RQ_LOCAL_ABORTED)?
			 */
			D_ASSERT(device, !(s & RQ_LOCAL_PENDING));
			D_ASSERT(device, (s & RQ_NET_DONE));
		}
	}
	req_may_be_done(req);
}

static void req_may_be_completed_not_susp(struct drbd_request *req, struct bio_and_error *m)
{
	struct drbd_device *device = req->device;

	if (!drbd_suspended(device))
		req_may_be_completed(req, m);
}

/* obviously this could be coded as many single functions
 * instead of one huge switch,
 * or by putting the code directly in the respective locations
 * (as it has been before).
 *
 * but having it this way
 *  enforces that it is all in this one place, where it is easier to audit,
 *  it makes it obvious that whatever "event" "happens" to a request should
 *  happen "atomically" within the req_lock,
 *  and it enforces that we have to think in a very structured manner
 *  about the "events" that may happen to a request during its life time ...
 */
int __req_mod(struct drbd_request *req, enum drbd_req_event what,
		struct bio_and_error *m)
{
	struct drbd_device *device = req->device;
	struct net_conf *nc;
	int p, rv = 0;

	if (m)
		m->bio = NULL;

	switch (what) {
	default:
		drbd_err(device, "LOGIC BUG in %s:%u\n", __FILE__ , __LINE__);
		break;

	/* does not happen...
	 * initialization done in drbd_req_new
	case CREATED:
		break;
		*/

	case TO_BE_SENT: /* via network */
		/* reached via __drbd_make_request
		 * and from w_read_retry_remote */
		D_ASSERT(device, !(req->rq_state & RQ_NET_MASK));
		req->rq_state |= RQ_NET_PENDING;
		rcu_read_lock();
		nc = rcu_dereference(first_peer_device(device)->connection->net_conf);
		p = nc->wire_protocol;
		rcu_read_unlock();
		req->rq_state |=
			p == DRBD_PROT_C ? RQ_EXP_WRITE_ACK :
			p == DRBD_PROT_B ? RQ_EXP_RECEIVE_ACK : 0;
		inc_ap_pending(first_peer_device(device));
		break;

	case TO_BE_SUBMITTED: /* locally */
		/* reached via __drbd_make_request */
		D_ASSERT(device, !(req->rq_state & RQ_LOCAL_MASK));
		req->rq_state |= RQ_LOCAL_PENDING;
		break;

	case COMPLETED_OK:
		if (req->rq_state & RQ_WRITE)
			device->writ_cnt += req->i.size >> 9;
		else
			device->read_cnt += req->i.size >> 9;

		req->rq_state |= (RQ_LOCAL_COMPLETED|RQ_LOCAL_OK);
		req->rq_state &= ~RQ_LOCAL_PENDING;

		maybe_wakeup_conflicting_requests(req);
		req_may_be_completed_not_susp(req, m);
<<<<<<< HEAD
		put_ldev(device);
=======
>>>>>>> df7c9408
		break;

	case ABORT_DISK_IO:
		req->rq_state |= RQ_LOCAL_ABORTED;
		if (req->rq_state & RQ_WRITE)
			req_may_be_completed_not_susp(req, m);
		else
			goto goto_queue_for_net_read;
		break;

	case WRITE_COMPLETED_WITH_ERROR:
		req->rq_state |= RQ_LOCAL_COMPLETED;
		req->rq_state &= ~RQ_LOCAL_PENDING;

		__drbd_chk_io_error(device, false);
		maybe_wakeup_conflicting_requests(req);
		req_may_be_completed_not_susp(req, m);
<<<<<<< HEAD
		put_ldev(device);
=======
>>>>>>> df7c9408
		break;

	case READ_AHEAD_COMPLETED_WITH_ERROR:
		/* it is legal to fail READA */
		req->rq_state |= RQ_LOCAL_COMPLETED;
		req->rq_state &= ~RQ_LOCAL_PENDING;
		req_may_be_completed_not_susp(req, m);
<<<<<<< HEAD
		put_ldev(device);
=======
>>>>>>> df7c9408
		break;

	case READ_COMPLETED_WITH_ERROR:
		/* FIXME: Which peers do we want to become out of sync here? */
		drbd_set_out_of_sync(first_peer_device(device), req->i.sector, req->i.size);

		req->rq_state |= RQ_LOCAL_COMPLETED;
		req->rq_state &= ~RQ_LOCAL_PENDING;

		D_ASSERT(device, !(req->rq_state & RQ_NET_MASK));

<<<<<<< HEAD
		__drbd_chk_io_error(device, false);
		put_ldev(device);
=======
		__drbd_chk_io_error(mdev, false);
>>>>>>> df7c9408

	goto_queue_for_net_read:

		/* no point in retrying if there is no good remote data,
		 * or we have no connection. */
		if (first_peer_device(device)->disk_state[NOW] != D_UP_TO_DATE) {
			req_may_be_completed_not_susp(req, m);
			break;
		}

		/* _req_mod(req,TO_BE_SENT); oops, recursion... */
		req->rq_state |= RQ_NET_PENDING;
		inc_ap_pending(first_peer_device(device));
		/* fall through: _req_mod(req,QUEUE_FOR_NET_READ); */

	case QUEUE_FOR_NET_READ:
		/* READ or READA, and
		 * no local disk,
		 * or target area marked as invalid,
		 * or just got an io-error. */
		/* from __drbd_make_request
		 * or from bio_endio during read io-error recovery */

		/* So we can verify the handle in the answer packet.
		 * Corresponding drbd_remove_request_interval is in
		 * req_may_be_completed() */
		D_ASSERT(device, drbd_interval_empty(&req->i));
		drbd_insert_interval(&device->read_requests, &req->i);

		set_bit(UNPLUG_REMOTE, &device->flags);

		D_ASSERT(device, req->rq_state & RQ_NET_PENDING);
		req->rq_state |= RQ_NET_QUEUED;
		req->w.cb = (req->rq_state & RQ_LOCAL_MASK)
			? w_read_retry_remote
			: w_send_read_req;
		drbd_queue_work(&first_peer_device(device)->connection->sender_work,
				&req->w);
		break;

	case QUEUE_FOR_NET_WRITE:
		/* assert something? */
		/* from __drbd_make_request only */

		/* Corresponding drbd_remove_request_interval is in
		 * req_may_be_completed() */
		D_ASSERT(device, drbd_interval_empty(&req->i));
		drbd_insert_interval(&device->write_requests, &req->i);

		/* NOTE
		 * In case the req ended up on the transfer log before being
		 * queued on the worker, it could lead to this request being
		 * missed during cleanup after connection loss.
		 * So we have to do both operations here,
		 * within the same lock that protects the transfer log.
		 *
		 * _req_add_to_epoch(req); this has to be after the
		 * _maybe_start_new_epoch(req); which happened in
		 * __drbd_make_request, because we now may set the bit
		 * again ourselves to close the current epoch.
		 *
		 * Add req to the (now) current epoch (barrier). */

		/* otherwise we may lose an unplug, which may cause some remote
		 * io-scheduler timeout to expire, increasing maximum latency,
		 * hurting performance. */
		set_bit(UNPLUG_REMOTE, &device->flags);

		/* see __drbd_make_request,
		 * just after it grabs the req_lock */
		/* FIXME: CREATE_BARRIER flag will become a resource flag soon.
		 * re-enable this assert then.
		D_ASSERT(device, test_bit(CREATE_BARRIER, &device->flags) == 0);
		 */

		req->epoch = atomic_read(&device->resource->current_tle_nr);

		/* increment size of current epoch */
		first_peer_device(device)->connection->newest_tle->n_writes++;

		/* queue work item to send data */
		D_ASSERT(device, req->rq_state & RQ_NET_PENDING);
		req->rq_state |= RQ_NET_QUEUED;
		req->w.cb =  w_send_dblock;
		drbd_queue_work(&first_peer_device(device)->connection->sender_work,
				&req->w);

		/* close the epoch, in case it outgrew the limit */
		rcu_read_lock();
		nc = rcu_dereference(first_peer_device(device)->connection->net_conf);
		p = nc->max_epoch_size;
		rcu_read_unlock();
		if (first_peer_device(device)->connection->newest_tle->n_writes >= p)
			queue_barrier(device);

		break;

	case QUEUE_FOR_SEND_OOS:
		req->rq_state |= RQ_NET_QUEUED;
		req->w.cb =  w_send_out_of_sync;
		drbd_queue_work(&first_peer_device(device)->connection->sender_work,
				&req->w);
		break;

	case READ_RETRY_REMOTE_CANCELED:
	case SEND_CANCELED:
	case SEND_FAILED:
		/* real cleanup will be done from tl_clear.  just update flags
		 * so it is no longer marked as on the sender queue */
		req->rq_state &= ~RQ_NET_QUEUED;
		/* if we did it right, tl_clear should be scheduled only after
		 * this, so this should not be necessary! */
		req_may_be_completed_not_susp(req, m);
		break;

	case HANDED_OVER_TO_NETWORK:
		/* assert something? */
		if (bio_data_dir(req->master_bio) == WRITE)
			atomic_add(req->i.size >> 9, &device->ap_in_flight);

		if (bio_data_dir(req->master_bio) == WRITE &&
		    !(req->rq_state & (RQ_EXP_RECEIVE_ACK | RQ_EXP_WRITE_ACK))) {
			/* this is what is dangerous about protocol A:
			 * pretend it was successfully written on the peer. */
			if (req->rq_state & RQ_NET_PENDING) {
				dec_ap_pending(first_peer_device(device));
				req->rq_state &= ~RQ_NET_PENDING;
				req->rq_state |= RQ_NET_OK;
			} /* else: neg-ack was faster... */
			/* it is still not yet RQ_NET_DONE until the
			 * corresponding epoch barrier got acked as well,
			 * so we know what to dirty on connection loss */
		}
		req->rq_state &= ~RQ_NET_QUEUED;
		req->rq_state |= RQ_NET_SENT;
		req_may_be_completed_not_susp(req, m);
		break;

	case OOS_HANDED_TO_NETWORK:
		/* Was not set PENDING, no longer QUEUED, so is now DONE
		 * as far as this connection is concerned. */
		req->rq_state &= ~RQ_NET_QUEUED;
		req->rq_state |= RQ_NET_DONE;
		req_may_be_completed_not_susp(req, m);
		break;

	case CONNECTION_LOST_WHILE_PENDING:
		/* transfer log cleanup after connection loss */
		/* assert something? */
		if (req->rq_state & RQ_NET_PENDING)
			dec_ap_pending(first_peer_device(device));

		p = !(req->rq_state & RQ_WRITE) && req->rq_state & RQ_NET_PENDING;

		req->rq_state &= ~(RQ_NET_OK|RQ_NET_PENDING);
		req->rq_state |= RQ_NET_DONE;
		if (req->rq_state & RQ_NET_SENT && req->rq_state & RQ_WRITE)
			atomic_sub(req->i.size >> 9, &device->ap_in_flight);

		/* if it is still queued, we may not complete it here.
		 * it will be canceled soon. */
		if (!(req->rq_state & RQ_NET_QUEUED)) {
			if (p)
				goto goto_read_retry_local;
			req_may_be_completed(req, m); /* Allowed while state.susp */
		}
		break;

	case DISCARD_WRITE:
		/* for discarded conflicting writes of multiple primaries,
		 * there is no need to keep anything in the tl, potential
		 * node crashes are covered by the activity log. */
		req->rq_state |= RQ_NET_DONE;
		/* fall through */
	case WRITE_ACKED_BY_PEER_AND_SIS:
	case WRITE_ACKED_BY_PEER:
		if (what == WRITE_ACKED_BY_PEER_AND_SIS)
			req->rq_state |= RQ_NET_SIS;
		D_ASSERT(device, req->rq_state & RQ_EXP_WRITE_ACK);
		/* protocol C; successfully written on peer.
		 * Nothing more to do here.
		 * We want to keep the tl in place for all protocols, to cater
		 * for volatile write-back caches on lower level devices. */

		goto ack_common;
	case RECV_ACKED_BY_PEER:
		D_ASSERT(device, req->rq_state & RQ_EXP_RECEIVE_ACK);
		/* protocol B; pretends to be successfully written on peer.
		 * see also notes above in HANDED_OVER_TO_NETWORK about
		 * protocol != C */
	ack_common:
		req->rq_state |= RQ_NET_OK;
		D_ASSERT(device, req->rq_state & RQ_NET_PENDING);
		dec_ap_pending(first_peer_device(device));
		atomic_sub(req->i.size >> 9, &device->ap_in_flight);
		req->rq_state &= ~RQ_NET_PENDING;
		maybe_wakeup_conflicting_requests(req);
		req_may_be_completed_not_susp(req, m);
		break;

	case POSTPONE_WRITE:
		D_ASSERT(device, req->rq_state & RQ_EXP_WRITE_ACK);
		/* If this node has already detected the write conflict, the
		 * worker will be waiting on misc_wait.  Wake it up once this
		 * request has completed locally.
		 */
		D_ASSERT(device, req->rq_state & RQ_NET_PENDING);
		req->rq_state |= RQ_POSTPONED;
		maybe_wakeup_conflicting_requests(req);
		req_may_be_completed_not_susp(req, m);
		break;

	case NEG_ACKED:
		/* assert something? */
		if (req->rq_state & RQ_NET_PENDING) {
			dec_ap_pending(first_peer_device(device));
			if (req->rq_state & RQ_WRITE)
				atomic_sub(req->i.size >> 9, &device->ap_in_flight);
		}
		req->rq_state &= ~(RQ_NET_OK|RQ_NET_PENDING);

		req->rq_state |= RQ_NET_DONE;

		if (!(req->rq_state & RQ_WRITE))
			goto goto_read_retry_local;

		maybe_wakeup_conflicting_requests(req);
		req_may_be_completed_not_susp(req, m);
		/* else: done by HANDED_OVER_TO_NETWORK */
		break;

	goto_read_retry_local:
		if (!drbd_may_do_local_read(device, req->i.sector, req->i.size)) {
			req_may_be_completed_not_susp(req, m);
			break;
		}
		D_ASSERT(device, !(req->rq_state & RQ_LOCAL_PENDING));
		req->rq_state |= RQ_LOCAL_PENDING;

		get_ldev(device);
		req->w.cb = w_restart_disk_io;
		drbd_queue_work(&first_peer_device(device)->connection->sender_work, &req->w);
		break;

	case FAIL_FROZEN_DISK_IO:
		if (!(req->rq_state & RQ_LOCAL_COMPLETED))
			break;

		req_may_be_completed(req, m); /* Allowed while state.susp */
		break;

	case RESTART_FROZEN_DISK_IO:
		if (!(req->rq_state & RQ_LOCAL_COMPLETED))
			break;

		req->rq_state &= ~RQ_LOCAL_COMPLETED;

		rv = MR_READ;
		if (bio_data_dir(req->master_bio) == WRITE)
			rv = MR_WRITE;

		get_ldev(device);
		req->w.cb = w_restart_disk_io;
		drbd_queue_work(&device->resource->work, &req->w);
		break;

	case RESEND:
		/* If RQ_NET_OK is already set, we got a P_WRITE_ACK or P_RECV_ACK
		   before the connection loss (B&C only); only P_BARRIER_ACK was missing.
		   Throwing them out of the TL here by pretending we got a BARRIER_ACK.
		   During connection handshake, we ensure that the peer was not rebooted. */
		if (!(req->rq_state & RQ_NET_OK)) {
			if (req->w.cb) {
				drbd_queue_work(&first_peer_device(device)->connection->sender_work,
						&req->w);
				rv = req->rq_state & RQ_WRITE ? MR_WRITE : MR_READ;
			}
			break;
		}
		/* else, fall through to BARRIER_ACKED */

	case BARRIER_ACKED:
		if (!(req->rq_state & RQ_WRITE))
			break;

		if (req->rq_state & RQ_NET_PENDING) {
			/* barrier came in before all requests were acked.
			 * this is bad, because if the connection is lost now,
			 * we won't be able to clean them up... */
			drbd_err(device, "FIXME (BARRIER_ACKED but pending)\n");
			list_move(&req->tl_requests, &first_peer_device(device)->connection->out_of_sequence_requests);
		}
		if ((req->rq_state & RQ_NET_MASK) != 0) {
			req->rq_state |= RQ_NET_DONE;
			if (!(req->rq_state & (RQ_EXP_RECEIVE_ACK | RQ_EXP_WRITE_ACK)))
				atomic_sub(req->i.size>>9, &device->ap_in_flight);
		}
		req_may_be_done(req); /* Allowed while state.susp */
		break;

	case DATA_RECEIVED:
		D_ASSERT(device, req->rq_state & RQ_NET_PENDING);
		dec_ap_pending(first_peer_device(device));
		req->rq_state &= ~RQ_NET_PENDING;
		req->rq_state |= (RQ_NET_OK|RQ_NET_DONE);
		req_may_be_completed_not_susp(req, m);
		break;
	};

	return rv;
}

/* we may do a local read if:
 * - we are consistent (of course),
 * - or we are generally inconsistent,
 *   BUT we are still/already IN SYNC for this area.
 *   since size may be bigger than BM_BLOCK_SIZE,
 *   we may need to check several bits.
 */
STATIC bool drbd_may_do_local_read(struct drbd_device *device, sector_t sector, int size)
{
	struct drbd_peer_device *peer_device;

	unsigned long sbnr, ebnr;
	sector_t esector, nr_sectors;

	if (device->disk_state[NOW] == D_UP_TO_DATE)
		return true;
	if (device->disk_state[NOW] != D_INCONSISTENT)
		return false;
	esector = sector + (size >> 9) - 1;
	nr_sectors = drbd_get_capacity(device->this_bdev);
	D_ASSERT(device, sector  < nr_sectors);
	D_ASSERT(device, esector < nr_sectors);

	sbnr = BM_SECT_TO_BIT(sector);
	ebnr = BM_SECT_TO_BIT(esector);

	/* FIXME: Which policy do we want here? */
	rcu_read_lock();
	for_each_peer_device(peer_device, device) {
		if (drbd_bm_count_bits(peer_device->device, peer_device->bitmap_index, sbnr, ebnr)) {
			rcu_read_unlock();
			return false;
		}
	}
	rcu_read_unlock();
	return true;
}

static bool remote_due_to_read_balancing(struct drbd_device *device, sector_t sector)
{
	enum drbd_read_balancing rbm;
	struct backing_dev_info *bdi;
	struct drbd_peer_device *peer_device = first_peer_device(device);
	int stripe_shift;

	if (peer_device->disk_state[NOW] < D_UP_TO_DATE)
		return false;

	rcu_read_lock();
	rbm = rcu_dereference(device->ldev->disk_conf)->read_balancing;
	rcu_read_unlock();

	switch (rbm) {
	case RB_CONGESTED_REMOTE:
		bdi = &device->ldev->backing_bdev->bd_disk->queue->backing_dev_info;
		return bdi_read_congested(bdi);
	case RB_LEAST_PENDING:
		return atomic_read(&device->local_cnt) >
			atomic_read(&peer_device->ap_pending_cnt) + atomic_read(&peer_device->rs_pending_cnt);
	case RB_32K_STRIPING:  /* stripe_shift = 15 */
	case RB_64K_STRIPING:
	case RB_128K_STRIPING:
	case RB_256K_STRIPING:
	case RB_512K_STRIPING:
	case RB_1M_STRIPING:   /* stripe_shift = 20 */
		stripe_shift = (rbm - RB_32K_STRIPING + 15);
		return (sector >> (stripe_shift - 9)) & 1;
	case RB_ROUND_ROBIN:
		return test_and_change_bit(READ_BALANCE_RR, &device->flags);
	case RB_PREFER_REMOTE:
		return true;
	case RB_PREFER_LOCAL:
	default:
		return false;
	}
}

/*
 * complete_conflicting_writes  -  wait for any conflicting write requests
 *
 * The write_requests tree contains all active write requests which we
 * currently know about.  Wait for any requests to complete which conflict with
 * the new one.
 */
static int complete_conflicting_writes(struct drbd_device *device,
				       sector_t sector, int size)
{
	for(;;) {
		struct drbd_interval *i;
		int err;

		i = drbd_find_overlap(&device->write_requests, sector, size);
		if (!i)
			return 0;
		err = drbd_wait_misc(device, i);
		if (err)
			return err;
	}
}

static bool drbd_should_do_remote(struct drbd_peer_device *peer_device)
{
	enum drbd_disk_state peer_disk_state = peer_device->disk_state[NOW];

	return peer_disk_state == D_UP_TO_DATE ||
		(peer_disk_state == D_INCONSISTENT &&
		 peer_device->repl_state[NOW] >= L_WF_BITMAP_T &&
		 peer_device->repl_state[NOW] < L_AHEAD);
	/* Before proto 96 that was >= CONNECTED instead of >= L_WF_BITMAP_T.
	   That is equivalent since before 96 IO was frozen in the L_WF_BITMAP*
	   states. */
}

static bool drbd_should_send_out_of_sync(struct drbd_peer_device *peer_device)
{
	return peer_device->repl_state[NOW] == L_AHEAD || peer_device->repl_state[NOW] == L_WF_BITMAP_S;
	/* pdsk = D_INCONSISTENT as a consequence. Protocol 96 check not necessary
	   since we enter state L_AHEAD only if proto >= 96 */
}

int __drbd_make_request(struct drbd_device *device, struct bio *bio, unsigned long start_time)
{
	const int rw = bio_rw(bio);
	const int size = bio->bi_size;
	const sector_t sector = bio->bi_sector;
	struct drbd_tl_epoch *b = NULL;
	struct drbd_request *req;
	struct net_conf *nc;
	int local, remote, send_oos = 0;
	int err;
	int ret = 0;
	int congested = 0;
	enum drbd_on_congestion on_congestion;

	/* allocate outside of all locks; */
	req = drbd_req_new(device, bio);
	if (!req) {
		dec_ap_bio(device);
		/* only pass the error to the upper layers.
		 * if user cannot handle io errors, that's not our business. */
		drbd_err(device, "could not kmalloc() req\n");
		bio_endio(bio, -ENOMEM);
		return 0;
	}
	req->start_time = start_time;

	local = get_ldev(device);
	if (!local) {
		bio_put(req->private_bio); /* or we get a bio leak */
		req->private_bio = NULL;
	}
	if (rw == WRITE) {
		remote = 1;
	} else {
		/* READ || READA */
		if (local) {
			if (!drbd_may_do_local_read(device, sector, size) ||
			    remote_due_to_read_balancing(device, sector)) {
				/* we could kick the syncer to
				 * sync this extent asap, wait for
				 * it, then continue locally.
				 * Or just issue the request remotely.
				 */
				local = 0;
				bio_put(req->private_bio);
				req->private_bio = NULL;
				put_ldev(device);
			}
		}
		if (!local) {
			struct drbd_peer_device *peer_device;

			rcu_read_lock();
			for_each_peer_device(peer_device, device) {
				if (peer_device->disk_state[NOW] >= D_UP_TO_DATE) {
					/* FIXME: Send read request to this peer. */
					remote = 1;
					break;
				}
			}
			rcu_read_unlock();
		}
	}

	/* If we have a disk, but a READA request is mapped to remote,
	 * we are R_PRIMARY, D_INCONSISTENT, SyncTarget.
	 * Just fail that READA request right here.
	 *
	 * THINK: maybe fail all READA when not local?
	 *        or make this configurable...
	 *        if network is slow, READA won't do any good.
	 */
	if (rw == READA && device->disk_state[NOW] >= D_INCONSISTENT && !local) {
		err = -EWOULDBLOCK;
		goto fail_and_free_req;
	}

	/* For WRITES going to the local disk, grab a reference on the target
	 * extent.  This waits for any resync activity in the corresponding
	 * resync extent to finish, and, if necessary, pulls in the target
	 * extent into the activity log, which involves further disk io because
	 * of transactional on-disk meta data updates. */
	if (rw == WRITE && local && !test_bit(AL_SUSPENDED, &device->flags)) {
		req->rq_state |= RQ_IN_ACT_LOG;
		drbd_al_begin_io(device, &req->i, true);
	}

	/* Grab a the spinlock, to avoid a race that could lead in both remote
	 * and send_oos to be false if the state changes between evaluation for
	 * remote and send_oss, in which case we would not mirror a write that
	 * should have been mirrored.
	 * A followup commit will rewrite this section and get rid of this again.
	 */
	spin_lock_irq(&device->resource->req_lock);
	remote = remote && drbd_should_do_remote(first_peer_device(device));
	send_oos = rw == WRITE && drbd_should_send_out_of_sync(first_peer_device(device));
	spin_unlock_irq(&device->resource->req_lock);
	D_ASSERT(device, !(remote && send_oos));

	if (!(local || remote) && !drbd_suspended(device)) {
		if (drbd_ratelimit())
			drbd_err(device, "IO ERROR: neither local nor remote disk\n");
		err = -EIO;
		goto fail_free_complete;
	}

	/* For WRITE request, we have to make sure that we have an
	 * unused_spare_tle, in case we need to start a new epoch.
	 * I try to be smart and avoid to pre-allocate always "just in case",
	 * but there is a race between testing the bit and pointer outside the
	 * spinlock, and grabbing the spinlock.
	 * if we lost that race, we retry.  */
	if (rw == WRITE && (remote || send_oos) &&
	    first_peer_device(device)->connection->unused_spare_tle == NULL &&
	    test_bit(CREATE_BARRIER, &first_peer_device(device)->connection->flags)) {
allocate_barrier:
		b = kmalloc(sizeof(struct drbd_tl_epoch), GFP_NOIO);
		if (!b) {
			drbd_err(device, "Failed to alloc barrier.\n");
			err = -ENOMEM;
			goto fail_free_complete;
		}
	}

	/* GOOD, everything prepared, grab the spin_lock */
	spin_lock_irq(&device->resource->req_lock);

	if (rw == WRITE) {
		err = complete_conflicting_writes(device, sector, size);
		if (err) {
			if (err != -ERESTARTSYS) {
				begin_state_change_locked(device->resource, CS_HARD);
				__change_cstate(first_peer_device(device)->connection, C_TIMEOUT);
				end_state_change_locked(device->resource);
			}
			spin_unlock_irq(&device->resource->req_lock);
			err = -EIO;
			goto fail_free_complete;
		}
	}

	if (drbd_suspended(device)) {
		/* If we got suspended, use the retry mechanism in
		   drbd_make_request() to restart processing of this
		   bio. In the next call to drbd_make_request
		   we sleep in inc_ap_bio() */
		ret = 1;
		spin_unlock_irq(&device->resource->req_lock);
		goto fail_free_complete;
	}

	if (remote || send_oos) {
		remote = drbd_should_do_remote(first_peer_device(device));
		send_oos = rw == WRITE && drbd_should_send_out_of_sync(first_peer_device(device));
		D_ASSERT(device, !(remote && send_oos));

		if (!(remote || send_oos))
			drbd_warn(device, "lost connection while grabbing the req_lock!\n");
		if (!(local || remote)) {
			drbd_err(device, "IO ERROR: neither local nor remote disk\n");
			spin_unlock_irq(&device->resource->req_lock);
			err = -EIO;
			goto fail_free_complete;
		}
	}

	if (b && first_peer_device(device)->connection->unused_spare_tle == NULL) {
		first_peer_device(device)->connection->unused_spare_tle = b;
		b = NULL;
	}
	if (rw == WRITE && (remote || send_oos) &&
	    first_peer_device(device)->connection->unused_spare_tle == NULL &&
	    test_bit(CREATE_BARRIER, &first_peer_device(device)->connection->flags)) {
		/* someone closed the current epoch
		 * while we were grabbing the spinlock */
		spin_unlock_irq(&device->resource->req_lock);
		goto allocate_barrier;
	}


	/* Update disk stats */
	_drbd_start_io_acct(device, req, bio);

	/* _maybe_start_new_epoch(device);
	 * If we need to generate a write barrier packet, we have to add the
	 * new epoch (barrier) object, and queue the barrier packet for sending,
	 * and queue the req's data after it _within the same lock_, otherwise
	 * we have race conditions were the reorder domains could be mixed up.
	 *
	 * Even read requests may start a new epoch and queue the corresponding
	 * barrier packet.  To get the write ordering right, we only have to
	 * make sure that, if this is a write request and it triggered a
	 * barrier packet, this request is queued within the same spinlock. */
	if ((remote || send_oos) && first_peer_device(device)->connection->unused_spare_tle &&
	    test_and_clear_bit(CREATE_BARRIER, &first_peer_device(device)->connection->flags)) {
		_tl_add_barrier(first_peer_device(device)->connection,
				first_peer_device(device)->connection->unused_spare_tle);
		first_peer_device(device)->connection->unused_spare_tle = NULL;
	} else {
		D_ASSERT(device, !(remote && rw == WRITE &&
			   test_bit(CREATE_BARRIER, &first_peer_device(device)->connection->flags)));
	}

	/* NOTE
	 * Actually, 'local' may be wrong here already, since we may have failed
	 * to write to the meta data, and may become wrong anytime because of
	 * local io-error for some other request, which would lead to us
	 * "detaching" the local disk.
	 *
	 * 'remote' may become wrong any time because the network could fail.
	 *
	 * This is a harmless race condition, though, since it is handled
	 * correctly at the appropriate places; so it just defers the failure
	 * of the respective operation.
	 */

	/* mark them early for readability.
	 * this just sets some state flags. */
	if (remote)
		_req_mod(req, TO_BE_SENT);
	if (local)
		_req_mod(req, TO_BE_SUBMITTED);

	list_add_tail(&req->tl_requests, &first_peer_device(device)->connection->newest_tle->requests);

	/* NOTE remote first: to get the concurrent write detection right,
	 * we must register the request before start of local IO.  */
	if (remote) {
		/* either WRITE and L_CONNECTED,
		 * or READ, and no local disk,
		 * or READ, but not in sync.
		 */
		_req_mod(req, (rw == WRITE)
				? QUEUE_FOR_NET_WRITE
				: QUEUE_FOR_NET_READ);
	}
	if (send_oos && drbd_set_out_of_sync(first_peer_device(device), sector, size))
		_req_mod(req, QUEUE_FOR_SEND_OOS);

	rcu_read_lock();
	nc = rcu_dereference(first_peer_device(device)->connection->net_conf);
	on_congestion = nc ? nc->on_congestion : OC_BLOCK;
	if (remote &&
	    on_congestion != OC_BLOCK &&
	    first_peer_device(device)->connection->agreed_pro_version >= 96) {
		if (nc->cong_fill &&
		    atomic_read(&device->ap_in_flight) >= nc->cong_fill) {
			drbd_info(device, "Congestion-fill threshold reached\n");
			congested = 1;
		}

		if (device->act_log->used >= nc->cong_extents) {
			drbd_info(device, "Congestion-extents threshold reached\n");
			congested = 1;
		}

		if (congested)
			queue_barrier(device); /* last barrier, after mirrored writes */
	}
	rcu_read_unlock();

	spin_unlock_irq(&device->resource->req_lock);
	kfree(b); /* if someone else has beaten us to it... */

	if (congested) {
		if (on_congestion == OC_PULL_AHEAD)
			change_repl_state(first_peer_device(device), L_AHEAD, 0);
		else  /*on_congestion == OC_DISCONNECT */
			change_cstate(first_peer_device(device)->connection, C_DISCONNECTING, 0);
	}

	if (local) {
		req->private_bio->bi_bdev = device->ldev->backing_bdev;

		/* State may have changed since we grabbed our reference on the
		 * device->ldev member. Double check, and short-circuit to endio.
		 * In case the last activity log transaction failed to get on
		 * stable storage, and this is a WRITE, we may not even submit
		 * this bio. */
		if (get_ldev(device)) {
			if (drbd_insert_fault(device,   rw == WRITE ? DRBD_FAULT_DT_WR
						    : rw == READ  ? DRBD_FAULT_DT_RD
						    :               DRBD_FAULT_DT_RA))
				bio_endio(req->private_bio, -EIO);
			else
				generic_make_request(req->private_bio);
			put_ldev(device);
		} else
			bio_endio(req->private_bio, -EIO);
	}

	return 0;

fail_free_complete:
	if (req->rq_state & RQ_IN_ACT_LOG)
		drbd_al_complete_io(device, &req->i);
fail_and_free_req:
	if (local) {
		bio_put(req->private_bio);
		req->private_bio = NULL;
		put_ldev(device);
	}
	if (!ret)
		bio_endio(bio, err);

	drbd_req_free(req);
	dec_ap_bio(device);
	kfree(b);

	return ret;
}

MAKE_REQUEST_TYPE drbd_make_request(struct request_queue *q, struct bio *bio)
{
	struct drbd_device *device = (struct drbd_device *) q->queuedata;
	unsigned long start_time;

	/* We never supported BIO_RW_BARRIER.
	 * We don't need to, anymore, either: starting with kernel 2.6.36,
	 * we have REQ_FUA and REQ_FLUSH, which will be handled transparently
	 * by the block layer. */
	if (unlikely(bio->bi_rw & DRBD_REQ_HARDBARRIER)) {
		bio_endio(bio, -EOPNOTSUPP);
		MAKE_REQUEST_RETURN;
	}

	start_time = jiffies;

	/*
	 * what we "blindly" assume:
	 */
	D_ASSERT(device, bio->bi_size > 0);
	D_ASSERT(device, IS_ALIGNED(bio->bi_size, 512));

	do {
		inc_ap_bio(device);
	} while (__drbd_make_request(device, bio, start_time));

	MAKE_REQUEST_RETURN;
}

/* This is called by bio_add_page().
 *
 * q->max_hw_sectors and other global limits are already enforced there.
 *
 * We need to call down to our lower level device,
 * in case it has special restrictions.
 *
 * We also may need to enforce configured max-bio-bvecs limits.
 *
 * As long as the BIO is empty we have to allow at least one bvec,
 * regardless of size and offset, so no need to ask lower levels.
 */
int drbd_merge_bvec(struct request_queue *q,
#ifdef HAVE_bvec_merge_data
		struct bvec_merge_data *bvm,
#else
		struct bio *bvm,
#endif
		struct bio_vec *bvec)
{
	struct drbd_device *device = (struct drbd_device *) q->queuedata;
	unsigned int bio_size = bvm->bi_size;
	int limit = DRBD_MAX_BIO_SIZE;
	int backing_limit;

	if (bio_size && get_ldev(device)) {
		struct request_queue * const b =
			device->ldev->backing_bdev->bd_disk->queue;
		if (b->merge_bvec_fn) {
			backing_limit = b->merge_bvec_fn(b, bvm, bvec);
			limit = min(limit, backing_limit);
		}
		put_ldev(device);
	}
	return limit;
}

void request_timer_fn(unsigned long data)
{
	struct drbd_device *device = (struct drbd_device *) data;
	struct drbd_connection *connection = first_peer_device(device)->connection;
	struct drbd_request *req; /* oldest request */
	struct list_head *le;
	struct net_conf *nc;
	unsigned long ent = 0, dt = 0, et, nt; /* effective timeout = ko_count * timeout */

	rcu_read_lock();
	nc = rcu_dereference(connection->net_conf);
	ent = nc ? nc->timeout * HZ/10 * nc->ko_count : 0;

	if (get_ldev(device)) {
		dt = rcu_dereference(device->ldev->disk_conf)->disk_timeout * HZ / 10;
		put_ldev(device);
	}
	rcu_read_unlock();

	et = min_not_zero(dt, ent);

	if (!et || (first_peer_device(device)->repl_state[NOW] < L_STANDALONE &&
		    device->disk_state[NOW] <= D_FAILED))
		return; /* Recurring timer stopped */

	spin_lock_irq(&device->resource->req_lock);
	le = &connection->oldest_tle->requests;
	if (list_empty(le)) {
		spin_unlock_irq(&device->resource->req_lock);
		mod_timer(&device->request_timer, jiffies + et);
		return;
	}

	le = le->prev;
	req = list_entry(le, struct drbd_request, tl_requests);
	if (ent && req->rq_state & RQ_NET_PENDING) {
		if (time_is_before_eq_jiffies(req->start_time + ent)) {
			drbd_warn(device, "Remote failed to finish a request within ko-count * timeout\n");
			begin_state_change_locked(device->resource, CS_VERBOSE | CS_HARD);
			__change_cstate(connection, C_TIMEOUT);
			end_state_change_locked(device->resource);
		}
	}
	if (dt && req->rq_state & RQ_LOCAL_PENDING && req->device == device) {
		if (time_is_before_eq_jiffies(req->start_time + dt)) {
			drbd_warn(device, "Local backing device failed to meet the disk-timeout\n");
			__drbd_chk_io_error(device, 1);
		}
	}
	nt = (time_is_before_eq_jiffies(req->start_time + et) ? jiffies : req->start_time) + et;
	spin_unlock_irq(&connection->resource->req_lock);
	mod_timer(&device->request_timer, nt);
}<|MERGE_RESOLUTION|>--- conflicted
+++ resolved
@@ -449,10 +449,6 @@
 
 		maybe_wakeup_conflicting_requests(req);
 		req_may_be_completed_not_susp(req, m);
-<<<<<<< HEAD
-		put_ldev(device);
-=======
->>>>>>> df7c9408
 		break;
 
 	case ABORT_DISK_IO:
@@ -470,10 +466,6 @@
 		__drbd_chk_io_error(device, false);
 		maybe_wakeup_conflicting_requests(req);
 		req_may_be_completed_not_susp(req, m);
-<<<<<<< HEAD
-		put_ldev(device);
-=======
->>>>>>> df7c9408
 		break;
 
 	case READ_AHEAD_COMPLETED_WITH_ERROR:
@@ -481,10 +473,6 @@
 		req->rq_state |= RQ_LOCAL_COMPLETED;
 		req->rq_state &= ~RQ_LOCAL_PENDING;
 		req_may_be_completed_not_susp(req, m);
-<<<<<<< HEAD
-		put_ldev(device);
-=======
->>>>>>> df7c9408
 		break;
 
 	case READ_COMPLETED_WITH_ERROR:
@@ -496,12 +484,7 @@
 
 		D_ASSERT(device, !(req->rq_state & RQ_NET_MASK));
 
-<<<<<<< HEAD
 		__drbd_chk_io_error(device, false);
-		put_ldev(device);
-=======
-		__drbd_chk_io_error(mdev, false);
->>>>>>> df7c9408
 
 	goto_queue_for_net_read:
 
