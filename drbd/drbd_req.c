/*
   drbd_req.c

   This file is part of DRBD by Philipp Reisner and Lars Ellenberg.

   Copyright (C) 2001-2008, LINBIT Information Technologies GmbH.
   Copyright (C) 1999-2008, Philipp Reisner <philipp.reisner@linbit.com>.
   Copyright (C) 2002-2008, Lars Ellenberg <lars.ellenberg@linbit.com>.

   drbd is free software; you can redistribute it and/or modify
   it under the terms of the GNU General Public License as published by
   the Free Software Foundation; either version 2, or (at your option)
   any later version.

   drbd is distributed in the hope that it will be useful,
   but WITHOUT ANY WARRANTY; without even the implied warranty of
   MERCHANTABILITY or FITNESS FOR A PARTICULAR PURPOSE.  See the
   GNU General Public License for more details.

   You should have received a copy of the GNU General Public License
   along with drbd; see the file COPYING.  If not, write to
   the Free Software Foundation, 675 Mass Ave, Cambridge, MA 02139, USA.

 */

#include <linux/autoconf.h>
#include <linux/module.h>

#include <linux/slab.h>
#include <linux/drbd.h>
#include "drbd_int.h"
#include "drbd_req.h"


/* We only support diskstats for 2.6.16 and up.
 * see also commit commit a362357b6cd62643d4dda3b152639303d78473da
 * Author: Jens Axboe <axboe@suse.de>
 * Date:   Tue Nov 1 09:26:16 2005 +0100
 *     [BLOCK] Unify the separate read/write io stat fields into arrays */
#if LINUX_VERSION_CODE < KERNEL_VERSION(2,6,16)
#define _drbd_start_io_acct(...) do {} while (0)
#define _drbd_end_io_acct(...)   do {} while (0)
#else

STATIC bool drbd_may_do_local_read(struct drbd_conf *mdev, sector_t sector, int size);

/* Update disk stats at start of I/O request */
static void _drbd_start_io_acct(struct drbd_device *device, struct drbd_request *req, struct bio *bio)
{
	const int rw = bio_data_dir(bio);
#ifndef __disk_stat_inc
	int cpu;
#endif

#ifdef __disk_stat_inc
	__disk_stat_inc(device->vdisk, ios[rw]);
	__disk_stat_add(device->vdisk, sectors[rw], bio_sectors(bio));
	disk_round_stats(device->vdisk);
	device->vdisk->in_flight++;
#else
	cpu = part_stat_lock();
	part_stat_inc(cpu, &device->vdisk->part0, ios[rw]);
	part_stat_add(cpu, &device->vdisk->part0, sectors[rw], bio_sectors(bio));
	(void) cpu; /* The macro invocations above want the cpu argument, I do not like
		       the compiler warning about cpu only assigned but never used... */
	part_inc_in_flight(&device->vdisk->part0, rw);
	part_stat_unlock();
#endif
}

/* Update disk stats when completing request upwards */
static void _drbd_end_io_acct(struct drbd_device *device, struct drbd_request *req)
{
	int rw = bio_data_dir(req->master_bio);
	unsigned long duration = jiffies - req->start_time;
#ifndef __disk_stat_inc
	int cpu;
#endif

#ifdef __disk_stat_add
	__disk_stat_add(device->vdisk, ticks[rw], duration);
	disk_round_stats(device->vdisk);
	device->vdisk->in_flight--;
#else
	cpu = part_stat_lock();
	part_stat_add(cpu, &device->vdisk->part0, ticks[rw], duration);
	part_round_stats(cpu, &device->vdisk->part0);
	part_dec_in_flight(&device->vdisk->part0, rw);
	part_stat_unlock();
#endif
}

#endif

static struct drbd_request *drbd_req_new(struct drbd_device *device,
					       struct bio *bio_src)
{
	struct drbd_request *req;

	req = mempool_alloc(drbd_request_mempool, GFP_NOIO);
	if (!req)
		return NULL;

	drbd_req_make_private_bio(req, bio_src);
	req->rq_state    = bio_data_dir(bio_src) == WRITE ? RQ_WRITE : 0;
	req->device      = device;
	req->master_bio  = bio_src;
	req->epoch       = 0;

	drbd_clear_interval(&req->i);
	req->i.sector     = bio_src->bi_sector;
	req->i.size      = bio_src->bi_size;
	req->i.local = true;
	req->i.waiting = false;

	INIT_LIST_HEAD(&req->tl_requests);
	INIT_LIST_HEAD(&req->w.list);

	return req;
}

static void drbd_req_free(struct drbd_request *req)
{
	mempool_free(req, drbd_request_mempool);
}

/* rw is bio_data_dir(), only READ or WRITE */
static void _req_is_done(struct drbd_device *device, struct drbd_request *req, const int rw)
{
	const unsigned long s = req->rq_state;

	/* remove it from the transfer log.
	 * well, only if it had been there in the first
	 * place... if it had not (local only or conflicting
	 * and never sent), it should still be "empty" as
	 * initialized in drbd_req_new(), so we can list_del() it
	 * here unconditionally */
	list_del(&req->tl_requests);

	/* if it was a write, we may have to set the corresponding
	 * bit(s) out-of-sync first. If it had a local part, we need to
	 * release the reference to the activity log. */
	if (rw == WRITE) {
		/* Set out-of-sync unless both OK flags are set
		 * (local only or remote failed).
		 * Other places where we set out-of-sync:
		 * READ with local io-error */
		if (!(s & RQ_NET_OK) || !(s & RQ_LOCAL_OK))
			drbd_set_all_out_of_sync(device, req->i.sector, req->i.size);

		if ((s & RQ_NET_OK) && (s & RQ_LOCAL_OK) && (s & RQ_NET_SIS))
			drbd_set_all_in_sync(device, req->i.sector, req->i.size);

		/* one might be tempted to move the drbd_al_complete_io
		 * to the local io completion callback drbd_request_endio.
		 * but, if this was a mirror write, we may only
		 * drbd_al_complete_io after this is RQ_NET_DONE,
		 * otherwise the extent could be dropped from the al
		 * before it has actually been written on the peer.
		 * if we crash before our peer knows about the request,
		 * but after the extent has been dropped from the al,
		 * we would forget to resync the corresponding extent.
		 */
		if (s & RQ_LOCAL_MASK) {
			if (get_ldev_if_state(device, D_FAILED)) {
				if (s & RQ_IN_ACT_LOG)
					drbd_al_complete_io(device, &req->i);
				put_ldev(device);
			} else if (drbd_ratelimit()) {
				drbd_warn(device, "Should have called drbd_al_complete_io(, %llu, %u), "
				     "but my Disk seems to have failed :(\n",
				     (unsigned long long) req->i.sector, req->i.size);
			}
		}
	}

	drbd_req_free(req);
}

static void queue_barrier(struct drbd_device *device)
{
	struct drbd_tl_epoch *b;
	struct drbd_connection *connection = first_peer_device(device)->connection;

	/* We are within the req_lock. Once we queued the barrier for sending,
	 * we set the CREATE_BARRIER bit. It is cleared as soon as a new
	 * barrier/epoch object is added. This is the only place this bit is
	 * set. It indicates that the barrier for this epoch is already queued,
	 * and no new epoch has been created yet. */
	if (test_bit(CREATE_BARRIER, &connection->flags))
		return;

	b = connection->newest_tle;
	b->w.cb = w_send_barrier;
	b->device = device;
	/* inc_ap_pending done here, so we won't
	 * get imbalanced on connection loss.
	 * dec_ap_pending will be done in got_BarrierAck
	 * or (on connection loss) in tl_clear.  */
	inc_ap_pending(first_peer_device(device));
	drbd_queue_work(&connection->data.work, &b->w);
	set_bit(CREATE_BARRIER, &connection->flags);
}

static void _about_to_complete_local_write(struct drbd_device *device,
	struct drbd_request *req)
{
	const unsigned long s = req->rq_state;

	/* Before we can signal completion to the upper layers,
	 * we may need to close the current epoch.
	 * We can skip this, if this request has not even been sent, because we
	 * did not have a fully established connection yet/anymore, during
	 * bitmap exchange, or while we are L_AHEAD due to congestion policy.
	 */
	if (first_peer_device(device)->repl_state[NOW] >= L_CONNECTED &&
	    (s & RQ_NET_SENT) != 0 &&
	    req->epoch == first_peer_device(device)->connection->newest_tle->br_number)
		queue_barrier(device);
}

void complete_master_bio(struct drbd_device *device,
		struct bio_and_error *m)
{
	bio_endio(m->bio, m->error);
	dec_ap_bio(device);
}


static void drbd_remove_request_interval(struct rb_root *root,
					 struct drbd_request *req)
{
	struct drbd_device *device = req->device;
	struct drbd_interval *i = &req->i;

	drbd_remove_interval(root, i);

	/* Wake up any processes waiting for this request to complete.  */
	if (i->waiting)
		wake_up(&device->misc_wait);
}

/* Helper for __req_mod().
 * Set m->bio to the master bio, if it is fit to be completed,
 * or leave it alone (it is initialized to NULL in __req_mod),
 * if it has already been completed, or cannot be completed yet.
 * If m->bio is set, the error status to be returned is placed in m->error.
 */
void _req_may_be_done(struct drbd_request *req, struct bio_and_error *m)
{
	const unsigned long s = req->rq_state;
	struct drbd_device *device = req->device;
	int rw = req->rq_state & RQ_WRITE ? WRITE : READ;

	/* we must not complete the master bio, while it is
	 *	still being processed by _drbd_send_zc_bio (drbd_send_dblock)
	 *	not yet acknowledged by the peer
	 *	not yet completed by the local io subsystem
	 * these flags may get cleared in any order by
	 *	the worker,
	 *	the sender,
	 *	the receiver,
	 *	the bio_endio completion callbacks.
	 */
	if (s & RQ_LOCAL_PENDING && !(s & RQ_LOCAL_ABORTED))
		return;
	if (req->i.waiting) {
		/* Retry all conflicting peer requests.  */
		wake_up(&device->misc_wait);
	}
	if (s & RQ_NET_QUEUED)
		return;
	if (s & RQ_NET_PENDING)
		return;

	if (req->master_bio) {
		/* this is DATA_RECEIVED (remote read)
		 * or protocol C P_WRITE_ACK
		 * or protocol B P_RECV_ACK
		 * or protocol A "HANDED_OVER_TO_NETWORK" (SendAck)
		 * or canceled or failed,
		 * or killed from the transfer log due to connection loss.
		 */

		/*
		 * figure out whether to report success or failure.
		 *
		 * report success when at least one of the operations succeeded.
		 * or, to put the other way,
		 * only report failure, when both operations failed.
		 *
		 * what to do about the failures is handled elsewhere.
		 * what we need to do here is just: complete the master_bio.
		 *
		 * local completion error, if any, has been stored as ERR_PTR
		 * in private_bio within drbd_request_endio.
		 */
		int ok = (s & RQ_LOCAL_OK) || (s & RQ_NET_OK);
		int error = PTR_ERR(req->private_bio);

		/* remove the request from the conflict detection
		 * respective block_id verification hash */
		if (!drbd_interval_empty(&req->i)) {
			struct rb_root *root;

			if (rw == WRITE)
				root = &device->write_requests;
			else
				root = &device->read_requests;
			drbd_remove_request_interval(root, req);
		} else if (!(s & RQ_POSTPONED))
			D_ASSERT(device, (s & (RQ_NET_MASK & ~RQ_NET_DONE)) == 0);

		/* for writes we need to do some extra housekeeping */
		if (rw == WRITE)
			_about_to_complete_local_write(device, req);

		/* Update disk stats */
		_drbd_end_io_acct(device, req);

		if (!(s & RQ_POSTPONED)) {
			m->error = ok ? 0 : (error ?: -EIO);
			m->bio = req->master_bio;
		}
		req->master_bio = NULL;
	}

	if (s & RQ_LOCAL_PENDING)
		return;

	if ((s & RQ_NET_MASK) == 0 || (s & RQ_NET_DONE)) {
		/* this is disconnected (local only) operation,
		 * or protocol A, B, or C P_BARRIER_ACK,
		 * or killed from the transfer log due to connection loss. */
		_req_is_done(device, req, rw);
	}
	/* else: network part and not DONE yet. that is
	 * protocol A, B, or C, barrier ack still pending... */
}

static void _req_may_be_done_not_susp(struct drbd_request *req, struct bio_and_error *m)
{
	struct drbd_device *device = req->device;

	if (!drbd_suspended(device))
		_req_may_be_done(req, m);
}

/* obviously this could be coded as many single functions
 * instead of one huge switch,
 * or by putting the code directly in the respective locations
 * (as it has been before).
 *
 * but having it this way
 *  enforces that it is all in this one place, where it is easier to audit,
 *  it makes it obvious that whatever "event" "happens" to a request should
 *  happen "atomically" within the req_lock,
 *  and it enforces that we have to think in a very structured manner
 *  about the "events" that may happen to a request during its life time ...
 */
int __req_mod(struct drbd_request *req, enum drbd_req_event what,
		struct bio_and_error *m)
{
	struct drbd_device *device = req->device;
	struct net_conf *nc;
	int p, rv = 0;

	if (m)
		m->bio = NULL;

	switch (what) {
	default:
		drbd_err(device, "LOGIC BUG in %s:%u\n", __FILE__ , __LINE__);
		break;

	/* does not happen...
	 * initialization done in drbd_req_new
	case CREATED:
		break;
		*/

	case TO_BE_SENT: /* via network */
		/* reached via __drbd_make_request
		 * and from w_read_retry_remote */
		D_ASSERT(device, !(req->rq_state & RQ_NET_MASK));
		req->rq_state |= RQ_NET_PENDING;
		rcu_read_lock();
		nc = rcu_dereference(first_peer_device(device)->connection->net_conf);
		p = nc->wire_protocol;
		rcu_read_unlock();
		req->rq_state |=
			p == DRBD_PROT_C ? RQ_EXP_WRITE_ACK :
			p == DRBD_PROT_B ? RQ_EXP_RECEIVE_ACK : 0;
		inc_ap_pending(first_peer_device(device));
		break;

	case TO_BE_SUBMITTED: /* locally */
		/* reached via __drbd_make_request */
		D_ASSERT(device, !(req->rq_state & RQ_LOCAL_MASK));
		req->rq_state |= RQ_LOCAL_PENDING;
		break;

	case COMPLETED_OK:
		if (req->rq_state & RQ_WRITE)
			device->writ_cnt += req->i.size >> 9;
		else
			device->read_cnt += req->i.size >> 9;

		req->rq_state |= (RQ_LOCAL_COMPLETED|RQ_LOCAL_OK);
		req->rq_state &= ~RQ_LOCAL_PENDING;

		_req_may_be_done_not_susp(req, m);
		put_ldev(device);
		break;

	case ABORT_DISK_IO:
		req->rq_state |= RQ_LOCAL_ABORTED;
		if (req->rq_state & RQ_WRITE)
			_req_may_be_done_not_susp(req, m);
		else
			goto goto_queue_for_net_read;
		break;

	case WRITE_COMPLETED_WITH_ERROR:
		req->rq_state |= RQ_LOCAL_COMPLETED;
		req->rq_state &= ~RQ_LOCAL_PENDING;

		__drbd_chk_io_error(device, false);
		_req_may_be_done_not_susp(req, m);
		put_ldev(device);
		break;

	case READ_AHEAD_COMPLETED_WITH_ERROR:
		/* it is legal to fail READA */
		req->rq_state |= RQ_LOCAL_COMPLETED;
		req->rq_state &= ~RQ_LOCAL_PENDING;
		_req_may_be_done_not_susp(req, m);
		put_ldev(device);
		break;

	case READ_COMPLETED_WITH_ERROR:
		/* FIXME: Which peers do we want to become out of sync here? */
		drbd_set_out_of_sync(first_peer_device(device), req->i.sector, req->i.size);

		req->rq_state |= RQ_LOCAL_COMPLETED;
		req->rq_state &= ~RQ_LOCAL_PENDING;

		D_ASSERT(device, !(req->rq_state & RQ_NET_MASK));

		__drbd_chk_io_error(device, false);
		put_ldev(device);

	goto_queue_for_net_read:

		/* no point in retrying if there is no good remote data,
		 * or we have no connection. */
		if (first_peer_device(device)->disk_state[NOW] != D_UP_TO_DATE) {
			_req_may_be_done_not_susp(req, m);
			break;
		}

		/* _req_mod(req,TO_BE_SENT); oops, recursion... */
		req->rq_state |= RQ_NET_PENDING;
		inc_ap_pending(first_peer_device(device));
		/* fall through: _req_mod(req,QUEUE_FOR_NET_READ); */

	case QUEUE_FOR_NET_READ:
		/* READ or READA, and
		 * no local disk,
		 * or target area marked as invalid,
		 * or just got an io-error. */
		/* from __drbd_make_request
		 * or from bio_endio during read io-error recovery */

		/* so we can verify the handle in the answer packet
		 * corresponding hlist_del is in _req_may_be_done() */
		D_ASSERT(device, drbd_interval_empty(&req->i));
		drbd_insert_interval(&device->read_requests, &req->i);

		set_bit(UNPLUG_REMOTE, &device->flags);

		D_ASSERT(device, req->rq_state & RQ_NET_PENDING);
		req->rq_state |= RQ_NET_QUEUED;
		req->w.cb = (req->rq_state & RQ_LOCAL_MASK)
			? w_read_retry_remote
			: w_send_read_req;
		drbd_queue_work(&first_peer_device(device)->connection->data.work,
				&req->w);
		break;

	case QUEUE_FOR_NET_WRITE:
		/* assert something? */
		/* from __drbd_make_request only */

		/* corresponding hlist_del is in _req_may_be_done() */
		D_ASSERT(device, drbd_interval_empty(&req->i));
		drbd_insert_interval(&device->write_requests, &req->i);

		/* NOTE
		 * In case the req ended up on the transfer log before being
		 * queued on the worker, it could lead to this request being
		 * missed during cleanup after connection loss.
		 * So we have to do both operations here,
		 * within the same lock that protects the transfer log.
		 *
		 * _req_add_to_epoch(req); this has to be after the
		 * _maybe_start_new_epoch(req); which happened in
		 * __drbd_make_request, because we now may set the bit
		 * again ourselves to close the current epoch.
		 *
		 * Add req to the (now) current epoch (barrier). */

		/* otherwise we may lose an unplug, which may cause some remote
		 * io-scheduler timeout to expire, increasing maximum latency,
		 * hurting performance. */
		set_bit(UNPLUG_REMOTE, &device->flags);

		/* see __drbd_make_request,
		 * just after it grabs the req_lock */
		/* FIXME: CREATE_BARRIER flag will become a resource flag soon.
		 * re-enable this assert then.
		D_ASSERT(device, test_bit(CREATE_BARRIER, &device->flags) == 0);
		 */

		req->epoch = first_peer_device(device)->connection->newest_tle->br_number;

		/* increment size of current epoch */
		first_peer_device(device)->connection->newest_tle->n_writes++;

		/* queue work item to send data */
		D_ASSERT(device, req->rq_state & RQ_NET_PENDING);
		req->rq_state |= RQ_NET_QUEUED;
		req->w.cb =  w_send_dblock;
		drbd_queue_work(&first_peer_device(device)->connection->data.work,
				&req->w);

		/* close the epoch, in case it outgrew the limit */
		rcu_read_lock();
		nc = rcu_dereference(first_peer_device(device)->connection->net_conf);
		p = nc->max_epoch_size;
		rcu_read_unlock();
		if (first_peer_device(device)->connection->newest_tle->n_writes >= p)
			queue_barrier(device);

		break;

	case QUEUE_FOR_SEND_OOS:
		req->rq_state |= RQ_NET_QUEUED;
		req->w.cb =  w_send_out_of_sync;
		drbd_queue_work(&first_peer_device(device)->connection->data.work,
				&req->w);
		break;

	case OOS_HANDED_TO_NETWORK:
		/* actually the same */
	case SEND_CANCELED:
		/* treat it the same */
	case SEND_FAILED:
		/* real cleanup will be done from tl_clear.  just update flags
		 * so it is no longer marked as on the sender queue */
		req->rq_state &= ~RQ_NET_QUEUED;
		/* if we did it right, tl_clear should be scheduled only after
		 * this, so this should not be necessary! */
		_req_may_be_done_not_susp(req, m);
		break;

	case HANDED_OVER_TO_NETWORK:
		/* assert something? */
		if (bio_data_dir(req->master_bio) == WRITE)
			atomic_add(req->i.size >> 9, &device->ap_in_flight);

		if (bio_data_dir(req->master_bio) == WRITE &&
		    !(req->rq_state & (RQ_EXP_RECEIVE_ACK | RQ_EXP_WRITE_ACK))) {
			/* this is what is dangerous about protocol A:
			 * pretend it was successfully written on the peer. */
			if (req->rq_state & RQ_NET_PENDING) {
				dec_ap_pending(first_peer_device(device));
				req->rq_state &= ~RQ_NET_PENDING;
				req->rq_state |= RQ_NET_OK;
			} /* else: neg-ack was faster... */
			/* it is still not yet RQ_NET_DONE until the
			 * corresponding epoch barrier got acked as well,
			 * so we know what to dirty on connection loss */
		}
		req->rq_state &= ~RQ_NET_QUEUED;
		req->rq_state |= RQ_NET_SENT;
		/* because _drbd_send_zc_bio could sleep, and may want to
		 * dereference the bio even after the "WRITE_ACKED_BY_PEER" and
		 * "COMPLETED_OK" events came in, once we return from
		 * _drbd_send_zc_bio (drbd_send_dblock), we have to check
		 * whether it is done already, and end it.  */
		_req_may_be_done_not_susp(req, m);
		break;

	case READ_RETRY_REMOTE_CANCELED:
		req->rq_state &= ~RQ_NET_QUEUED;
		/* fall through, in case we raced with drbd_disconnect */
	case CONNECTION_LOST_WHILE_PENDING:
		/* transfer log cleanup after connection loss */
		/* assert something? */
		if (req->rq_state & RQ_NET_PENDING)
<<<<<<< HEAD
			dec_ap_pending(first_peer_device(device));
=======
			dec_ap_pending(mdev);

		p = !(req->rq_state & RQ_WRITE) && req->rq_state & RQ_NET_PENDING;

>>>>>>> dac360fb
		req->rq_state &= ~(RQ_NET_OK|RQ_NET_PENDING);
		req->rq_state |= RQ_NET_DONE;
		if (req->rq_state & RQ_NET_SENT && req->rq_state & RQ_WRITE)
			atomic_sub(req->i.size >> 9, &device->ap_in_flight);

<<<<<<< HEAD
		if (!(req->rq_state & RQ_WRITE) &&
		    device->disk_state[NOW] == D_UP_TO_DATE &&
		    !IS_ERR_OR_NULL(req->private_bio))
			goto goto_read_retry_local;

=======
>>>>>>> dac360fb
		/* if it is still queued, we may not complete it here.
		 * it will be canceled soon. */
		if (!(req->rq_state & RQ_NET_QUEUED)) {
			if (p)
				goto goto_read_retry_local;
			_req_may_be_done(req, m); /* Allowed while state.susp */
		}
		break;

	case WRITE_ACKED_BY_PEER_AND_SIS:
		req->rq_state |= RQ_NET_SIS;
	case DISCARD_WRITE:
		/* for discarded conflicting writes of multiple primaries,
		 * there is no need to keep anything in the tl, potential
		 * node crashes are covered by the activity log. */
		req->rq_state |= RQ_NET_DONE;
		/* fall through */
	case WRITE_ACKED_BY_PEER:
		D_ASSERT(device, req->rq_state & RQ_EXP_WRITE_ACK);
		/* protocol C; successfully written on peer.
		 * Nothing to do here.
		 * We want to keep the tl in place for all protocols, to cater
		 * for volatile write-back caches on lower level devices.
		 *
		 * A barrier request is expected to have forced all prior
		 * requests onto stable storage, so completion of a barrier
		 * request could set NET_DONE right here, and not wait for the
		 * P_BARRIER_ACK, but that is an unnecessary optimization. */

		goto ack_common;
		/* this makes it effectively the same as for: */
	case RECV_ACKED_BY_PEER:
		D_ASSERT(device, req->rq_state & RQ_EXP_RECEIVE_ACK);
		/* protocol B; pretends to be successfully written on peer.
		 * see also notes above in HANDED_OVER_TO_NETWORK about
		 * protocol != C */
	ack_common:
		req->rq_state |= RQ_NET_OK;
		D_ASSERT(device, req->rq_state & RQ_NET_PENDING);
		dec_ap_pending(first_peer_device(device));
		atomic_sub(req->i.size >> 9, &device->ap_in_flight);
		req->rq_state &= ~RQ_NET_PENDING;
		_req_may_be_done_not_susp(req, m);
		break;

	case POSTPONE_WRITE:
		D_ASSERT(device, req->rq_state & RQ_EXP_WRITE_ACK);
		/* If this node has already detected the write conflict, the
		 * worker will be waiting on misc_wait.  Wake it up once this
		 * request has completed locally.
		 */
		D_ASSERT(device, req->rq_state & RQ_NET_PENDING);
		req->rq_state |= RQ_POSTPONED;
		_req_may_be_done_not_susp(req, m);
		break;

	case NEG_ACKED:
		/* assert something? */
		if (req->rq_state & RQ_NET_PENDING) {
			dec_ap_pending(first_peer_device(device));
			atomic_sub(req->i.size >> 9, &device->ap_in_flight);
		}
		req->rq_state &= ~(RQ_NET_OK|RQ_NET_PENDING);

		req->rq_state |= RQ_NET_DONE;

<<<<<<< HEAD
		if (!(req->rq_state & RQ_WRITE) &&
		    device->disk_state[NOW] == D_UP_TO_DATE &&
		    !IS_ERR_OR_NULL(req->private_bio))
=======
		if (!(req->rq_state & RQ_WRITE))
>>>>>>> dac360fb
			goto goto_read_retry_local;

		_req_may_be_done_not_susp(req, m);
		/* else: done by HANDED_OVER_TO_NETWORK */
		break;

	goto_read_retry_local:
		if (!drbd_may_do_local_read(mdev, req->i.sector, req->i.size)) {
			_req_may_be_done_not_susp(req, m);
			break;
		}
		D_ASSERT(!(req->rq_state & RQ_LOCAL_PENDING));
		req->rq_state |= RQ_LOCAL_PENDING;
<<<<<<< HEAD
		req->private_bio->bi_bdev = device->ldev->backing_bdev;
		generic_make_request(req->private_bio);
=======

		get_ldev(mdev);
		req->w.cb = w_restart_disk_io;
		drbd_queue_work(&mdev->tconn->data.work, &req->w);
>>>>>>> dac360fb
		break;

	case FAIL_FROZEN_DISK_IO:
		if (!(req->rq_state & RQ_LOCAL_COMPLETED))
			break;

		_req_may_be_done(req, m); /* Allowed while state.susp */
		break;

	case RESTART_FROZEN_DISK_IO:
		if (!(req->rq_state & RQ_LOCAL_COMPLETED))
			break;

		req->rq_state &= ~RQ_LOCAL_COMPLETED;

		rv = MR_READ;
		if (bio_data_dir(req->master_bio) == WRITE)
			rv = MR_WRITE;

		get_ldev(device);
		req->w.cb = w_restart_disk_io;
		drbd_queue_work(&device->resource->work, &req->w);
		break;

	case RESEND:
		/* If RQ_NET_OK is already set, we got a P_WRITE_ACK or P_RECV_ACK
		   before the connection loss (B&C only); only P_BARRIER_ACK was missing.
		   Trowing them out of the TL here by pretending we got a BARRIER_ACK
		   We ensure that the peer was not rebooted */
		if (!(req->rq_state & RQ_NET_OK)) {
			if (req->w.cb) {
				drbd_queue_work(&first_peer_device(device)->connection->data.work,
						&req->w);
				rv = req->rq_state & RQ_WRITE ? MR_WRITE : MR_READ;
			}
			break;
		}
		/* else, fall through to BARRIER_ACKED */

	case BARRIER_ACKED:
		if (!(req->rq_state & RQ_WRITE))
			break;

		if (req->rq_state & RQ_NET_PENDING) {
			/* barrier came in before all requests were acked.
			 * this is bad, because if the connection is lost now,
			 * we won't be able to clean them up... */
			drbd_err(device, "FIXME (BARRIER_ACKED but pending)\n");
			list_move(&req->tl_requests, &first_peer_device(device)->connection->out_of_sequence_requests);
		}
		if ((req->rq_state & RQ_NET_MASK) != 0) {
			req->rq_state |= RQ_NET_DONE;
			if (!(req->rq_state & (RQ_EXP_RECEIVE_ACK | RQ_EXP_WRITE_ACK)))
				atomic_sub(req->i.size>>9, &device->ap_in_flight);
		}
		_req_may_be_done(req, m); /* Allowed while state.susp */
		break;

	case DATA_RECEIVED:
		D_ASSERT(device, req->rq_state & RQ_NET_PENDING);
		dec_ap_pending(first_peer_device(device));
		req->rq_state &= ~RQ_NET_PENDING;
		req->rq_state |= (RQ_NET_OK|RQ_NET_DONE);
<<<<<<< HEAD
		if (!IS_ERR_OR_NULL(req->private_bio)) {
			bio_put(req->private_bio);
			req->private_bio = NULL;
			put_ldev(device);
		}
=======
>>>>>>> dac360fb
		_req_may_be_done_not_susp(req, m);
		break;
	};

	return rv;
}

/* we may do a local read if:
 * - we are consistent (of course),
 * - or we are generally inconsistent,
 *   BUT we are still/already IN SYNC for this area.
 *   since size may be bigger than BM_BLOCK_SIZE,
 *   we may need to check several bits.
 */
STATIC bool drbd_may_do_local_read(struct drbd_device *device, sector_t sector, int size)
{
	struct drbd_peer_device *peer_device;

	unsigned long sbnr, ebnr;
	sector_t esector, nr_sectors;

	if (device->disk_state[NOW] == D_UP_TO_DATE)
		return true;
	if (device->disk_state[NOW] != D_INCONSISTENT)
		return false;
	esector = sector + (size >> 9) - 1;
	nr_sectors = drbd_get_capacity(device->this_bdev);
	D_ASSERT(device, sector  < nr_sectors);
	D_ASSERT(device, esector < nr_sectors);

	sbnr = BM_SECT_TO_BIT(sector);
	ebnr = BM_SECT_TO_BIT(esector);

	/* FIXME: Which policy do we want here? */
	rcu_read_lock();
	for_each_peer_device(peer_device, device) {
		if (drbd_bm_count_bits(peer_device->device, peer_device->bitmap_index, sbnr, ebnr)) {
			rcu_read_unlock();
			return false;
		}
	}
	rcu_read_unlock();
	return true;
}

static bool remote_due_to_read_balancing(struct drbd_device *device, sector_t sector)
{
	enum drbd_read_balancing rbm;
	struct backing_dev_info *bdi;
	struct drbd_peer_device *peer_device = first_peer_device(device);
	int stripe_shift;

	if (peer_device->disk_state[NOW] < D_UP_TO_DATE)
		return false;

	rcu_read_lock();
	rbm = rcu_dereference(device->ldev->disk_conf)->read_balancing;
	rcu_read_unlock();

	switch (rbm) {
	case RB_CONGESTED_REMOTE:
		bdi = &device->ldev->backing_bdev->bd_disk->queue->backing_dev_info;
		return bdi_read_congested(bdi);
	case RB_LEAST_PENDING:
		return atomic_read(&device->local_cnt) >
			atomic_read(&peer_device->ap_pending_cnt) + atomic_read(&peer_device->rs_pending_cnt);
	case RB_32K_STRIPING:  /* stripe_shift = 15 */
	case RB_64K_STRIPING:
	case RB_128K_STRIPING:
	case RB_256K_STRIPING:
	case RB_512K_STRIPING:
	case RB_1M_STRIPING:   /* stripe_shift = 20 */
		stripe_shift = (rbm - RB_32K_STRIPING + 15);
		return (sector >> (stripe_shift - 9)) & 1;
	case RB_ROUND_ROBIN:
		return test_and_change_bit(READ_BALANCE_RR, &device->flags);
	case RB_PREFER_REMOTE:
		return true;
	case RB_PREFER_LOCAL:
	default:
		return false;
	}
}

/*
 * complete_conflicting_writes  -  wait for any conflicting write requests
 *
 * The write_requests tree contains all active write requests which we
 * currently know about.  Wait for any requests to complete which conflict with
 * the new one.
 */
static int complete_conflicting_writes(struct drbd_device *device,
				       sector_t sector, int size)
{
	for(;;) {
		struct drbd_interval *i;
		int err;

		i = drbd_find_overlap(&device->write_requests, sector, size);
		if (!i)
			return 0;
		err = drbd_wait_misc(device, i);
		if (err)
			return err;
	}
}

static bool drbd_should_do_remote(struct drbd_peer_device *peer_device)
{
	enum drbd_disk_state peer_disk_state = peer_device->disk_state[NOW];

	return peer_disk_state == D_UP_TO_DATE ||
		(peer_disk_state == D_INCONSISTENT &&
		 peer_device->repl_state[NOW] >= L_WF_BITMAP_T &&
		 peer_device->repl_state[NOW] < L_AHEAD);
	/* Before proto 96 that was >= CONNECTED instead of >= L_WF_BITMAP_T.
	   That is equivalent since before 96 IO was frozen in the L_WF_BITMAP*
	   states. */
}

static bool drbd_should_send_out_of_sync(struct drbd_peer_device *peer_device)
{
	return peer_device->repl_state[NOW] == L_AHEAD || peer_device->repl_state[NOW] == L_WF_BITMAP_S;
	/* pdsk = D_INCONSISTENT as a consequence. Protocol 96 check not necessary
	   since we enter state L_AHEAD only if proto >= 96 */
}

int __drbd_make_request(struct drbd_device *device, struct bio *bio, unsigned long start_time)
{
	const int rw = bio_rw(bio);
	const int size = bio->bi_size;
	const sector_t sector = bio->bi_sector;
	struct drbd_tl_epoch *b = NULL;
	struct drbd_request *req;
	struct net_conf *nc;
	int local, remote, send_oos = 0;
	int err;
	int ret = 0;
	int congested = 0;
	enum drbd_on_congestion on_congestion;

	/* allocate outside of all locks; */
	req = drbd_req_new(device, bio);
	if (!req) {
		dec_ap_bio(device);
		/* only pass the error to the upper layers.
		 * if user cannot handle io errors, that's not our business. */
		drbd_err(device, "could not kmalloc() req\n");
		bio_endio(bio, -ENOMEM);
		return 0;
	}
	req->start_time = start_time;

	local = get_ldev(device);
	if (!local) {
		bio_put(req->private_bio); /* or we get a bio leak */
		req->private_bio = NULL;
	}
	if (rw == WRITE) {
		remote = 1;
	} else {
		/* READ || READA */
		if (local) {
<<<<<<< HEAD
			if (!drbd_may_do_local_read(device, sector, size)) {
=======
			if (!drbd_may_do_local_read(mdev, sector, size) ||
			    remote_due_to_read_balancing(mdev, sector)) {
>>>>>>> dac360fb
				/* we could kick the syncer to
				 * sync this extent asap, wait for
				 * it, then continue locally.
				 * Or just issue the request remotely.
				 */
				local = 0;
				bio_put(req->private_bio);
				req->private_bio = NULL;
<<<<<<< HEAD
				put_ldev(device);
			} else if (remote_due_to_read_balancing(device, sector)) {
				/* Keep the private bio in case we need it
				   for a local retry */
				local = 0;
=======
				put_ldev(mdev);
>>>>>>> dac360fb
			}
		}
		if (!local) {
			struct drbd_peer_device *peer_device;

			rcu_read_lock();
			for_each_peer_device(peer_device, device) {
				if (peer_device->disk_state[NOW] >= D_UP_TO_DATE) {
					/* FIXME: Send read request to this peer. */
					remote = 1;
					break;
				}
			}
			rcu_read_unlock();
		}
	}

	/* If we have a disk, but a READA request is mapped to remote,
	 * we are R_PRIMARY, D_INCONSISTENT, SyncTarget.
	 * Just fail that READA request right here.
	 *
	 * THINK: maybe fail all READA when not local?
	 *        or make this configurable...
	 *        if network is slow, READA won't do any good.
	 */
	if (rw == READA && device->disk_state[NOW] >= D_INCONSISTENT && !local) {
		err = -EWOULDBLOCK;
		goto fail_and_free_req;
	}

	/* For WRITES going to the local disk, grab a reference on the target
	 * extent.  This waits for any resync activity in the corresponding
	 * resync extent to finish, and, if necessary, pulls in the target
	 * extent into the activity log, which involves further disk io because
	 * of transactional on-disk meta data updates. */
	if (rw == WRITE && local && !test_bit(AL_SUSPENDED, &device->flags)) {
		req->rq_state |= RQ_IN_ACT_LOG;
		drbd_al_begin_io(device, &req->i, true);
	}

	remote = remote && drbd_should_do_remote(first_peer_device(device));
	send_oos = rw == WRITE && drbd_should_send_out_of_sync(first_peer_device(device));
	D_ASSERT(device, !(remote && send_oos));

	if (!(local || remote) && !drbd_suspended(device)) {
		if (drbd_ratelimit())
			drbd_err(device, "IO ERROR: neither local nor remote disk\n");
		err = -EIO;
		goto fail_free_complete;
	}

	/* For WRITE request, we have to make sure that we have an
	 * unused_spare_tle, in case we need to start a new epoch.
	 * I try to be smart and avoid to pre-allocate always "just in case",
	 * but there is a race between testing the bit and pointer outside the
	 * spinlock, and grabbing the spinlock.
	 * if we lost that race, we retry.  */
	if (rw == WRITE && (remote || send_oos) &&
	    first_peer_device(device)->connection->unused_spare_tle == NULL &&
	    test_bit(CREATE_BARRIER, &first_peer_device(device)->connection->flags)) {
allocate_barrier:
		b = kmalloc(sizeof(struct drbd_tl_epoch), GFP_NOIO);
		if (!b) {
			drbd_err(device, "Failed to alloc barrier.\n");
			err = -ENOMEM;
			goto fail_free_complete;
		}
	}

	/* GOOD, everything prepared, grab the spin_lock */
	spin_lock_irq(&device->resource->req_lock);

	if (rw == WRITE) {
		err = complete_conflicting_writes(device, sector, size);
		if (err) {
			if (err != -ERESTARTSYS) {
				begin_state_change_locked(device->resource, CS_HARD);
				__change_cstate(first_peer_device(device)->connection, C_TIMEOUT);
				end_state_change_locked(device->resource);
			}
			spin_unlock_irq(&device->resource->req_lock);
			err = -EIO;
			goto fail_free_complete;
		}
	}

	if (drbd_suspended(device)) {
		/* If we got suspended, use the retry mechanism of
		   generic_make_request() to restart processing of this
		   bio. In the next call to drbd_make_request
		   we sleep in inc_ap_bio() */
		ret = 1;
		spin_unlock_irq(&device->resource->req_lock);
		goto fail_free_complete;
	}

	if (remote || send_oos) {
		remote = drbd_should_do_remote(first_peer_device(device));
		send_oos = rw == WRITE && drbd_should_send_out_of_sync(first_peer_device(device));
		D_ASSERT(device, !(remote && send_oos));

		if (!(remote || send_oos))
			drbd_warn(device, "lost connection while grabbing the req_lock!\n");
		if (!(local || remote)) {
			drbd_err(device, "IO ERROR: neither local nor remote disk\n");
			spin_unlock_irq(&device->resource->req_lock);
			err = -EIO;
			goto fail_free_complete;
		}
	}

	if (b && first_peer_device(device)->connection->unused_spare_tle == NULL) {
		first_peer_device(device)->connection->unused_spare_tle = b;
		b = NULL;
	}
	if (rw == WRITE && (remote || send_oos) &&
	    first_peer_device(device)->connection->unused_spare_tle == NULL &&
	    test_bit(CREATE_BARRIER, &first_peer_device(device)->connection->flags)) {
		/* someone closed the current epoch
		 * while we were grabbing the spinlock */
		spin_unlock_irq(&device->resource->req_lock);
		goto allocate_barrier;
	}


	/* Update disk stats */
	_drbd_start_io_acct(device, req, bio);

	/* _maybe_start_new_epoch(device);
	 * If we need to generate a write barrier packet, we have to add the
	 * new epoch (barrier) object, and queue the barrier packet for sending,
	 * and queue the req's data after it _within the same lock_, otherwise
	 * we have race conditions were the reorder domains could be mixed up.
	 *
	 * Even read requests may start a new epoch and queue the corresponding
	 * barrier packet.  To get the write ordering right, we only have to
	 * make sure that, if this is a write request and it triggered a
	 * barrier packet, this request is queued within the same spinlock. */
	if ((remote || send_oos) && first_peer_device(device)->connection->unused_spare_tle &&
	    test_and_clear_bit(CREATE_BARRIER, &first_peer_device(device)->connection->flags)) {
		_tl_add_barrier(first_peer_device(device)->connection,
				first_peer_device(device)->connection->unused_spare_tle);
		first_peer_device(device)->connection->unused_spare_tle = NULL;
	} else {
		D_ASSERT(device, !(remote && rw == WRITE &&
			   test_bit(CREATE_BARRIER, &first_peer_device(device)->connection->flags)));
	}

	/* NOTE
	 * Actually, 'local' may be wrong here already, since we may have failed
	 * to write to the meta data, and may become wrong anytime because of
	 * local io-error for some other request, which would lead to us
	 * "detaching" the local disk.
	 *
	 * 'remote' may become wrong any time because the network could fail.
	 *
	 * This is a harmless race condition, though, since it is handled
	 * correctly at the appropriate places; so it just defers the failure
	 * of the respective operation.
	 */

	/* mark them early for readability.
	 * this just sets some state flags. */
	if (remote)
		_req_mod(req, TO_BE_SENT);
	if (local)
		_req_mod(req, TO_BE_SUBMITTED);

	list_add_tail(&req->tl_requests, &first_peer_device(device)->connection->newest_tle->requests);

	/* NOTE remote first: to get the concurrent write detection right,
	 * we must register the request before start of local IO.  */
	if (remote) {
		/* either WRITE and L_CONNECTED,
		 * or READ, and no local disk,
		 * or READ, but not in sync.
		 */
		_req_mod(req, (rw == WRITE)
				? QUEUE_FOR_NET_WRITE
				: QUEUE_FOR_NET_READ);
	}
	if (send_oos && drbd_set_out_of_sync(first_peer_device(device), sector, size))
		_req_mod(req, QUEUE_FOR_SEND_OOS);

	rcu_read_lock();
	nc = rcu_dereference(first_peer_device(device)->connection->net_conf);
	on_congestion = nc ? nc->on_congestion : OC_BLOCK;
	if (remote &&
	    on_congestion != OC_BLOCK &&
	    first_peer_device(device)->connection->agreed_pro_version >= 96) {
		if (nc->cong_fill &&
		    atomic_read(&device->ap_in_flight) >= nc->cong_fill) {
			drbd_info(device, "Congestion-fill threshold reached\n");
			congested = 1;
		}

		if (device->act_log->used >= nc->cong_extents) {
			drbd_info(device, "Congestion-extents threshold reached\n");
			congested = 1;
		}

		if (congested)
			queue_barrier(device); /* last barrier, after mirrored writes */
	}
	rcu_read_unlock();

	spin_unlock_irq(&device->resource->req_lock);
	kfree(b); /* if someone else has beaten us to it... */

	if (congested) {
		if (on_congestion == OC_PULL_AHEAD)
			change_repl_state(first_peer_device(device), L_AHEAD, 0);
		else  /*on_congestion == OC_DISCONNECT */
			change_cstate(first_peer_device(device)->connection, C_DISCONNECTING, 0);
	}

	if (local) {
		req->private_bio->bi_bdev = device->ldev->backing_bdev;

		/* State may have changed since we grabbed our reference on the
		 * device->ldev member. Double check, and short-circuit to endio.
		 * In case the last activity log transaction failed to get on
		 * stable storage, and this is a WRITE, we may not even submit
		 * this bio. */
		if (get_ldev(device)) {
			if (drbd_insert_fault(device,   rw == WRITE ? DRBD_FAULT_DT_WR
						    : rw == READ  ? DRBD_FAULT_DT_RD
						    :               DRBD_FAULT_DT_RA))
				bio_endio(req->private_bio, -EIO);
			else
				generic_make_request(req->private_bio);
			put_ldev(device);
		} else
			bio_endio(req->private_bio, -EIO);
	}

	return 0;

fail_free_complete:
	if (req->rq_state & RQ_IN_ACT_LOG)
		drbd_al_complete_io(device, &req->i);
fail_and_free_req:
	if (local) {
		bio_put(req->private_bio);
		req->private_bio = NULL;
		put_ldev(device);
	}
	if (!ret)
		bio_endio(bio, err);

	drbd_req_free(req);
	dec_ap_bio(device);
	kfree(b);

	return ret;
}

int drbd_make_request(struct request_queue *q, struct bio *bio)
{
	struct drbd_device *device = (struct drbd_device *) q->queuedata;
	unsigned long start_time;

	/* We never supported BIO_RW_BARRIER.
	 * We don't need to, anymore, either: starting with kernel 2.6.36,
	 * we have REQ_FUA and REQ_FLUSH, which will be handled transparently
	 * by the block layer. */
	if (unlikely(bio->bi_rw & DRBD_REQ_HARDBARRIER)) {
		bio_endio(bio, -EOPNOTSUPP);
		return 0;
	}

	start_time = jiffies;

	/*
	 * what we "blindly" assume:
	 */
	D_ASSERT(device, bio->bi_size > 0);
	D_ASSERT(device, IS_ALIGNED(bio->bi_size, 512));

	inc_ap_bio(device);
	return __drbd_make_request(device, bio, start_time);
}

/* This is called by bio_add_page().
 *
 * q->max_hw_sectors and other global limits are already enforced there.
 *
 * We need to call down to our lower level device,
 * in case it has special restrictions.
 *
 * We also may need to enforce configured max-bio-bvecs limits.
 *
 * As long as the BIO is empty we have to allow at least one bvec,
 * regardless of size and offset, so no need to ask lower levels.
 */
int drbd_merge_bvec(struct request_queue *q,
#ifdef HAVE_bvec_merge_data
		struct bvec_merge_data *bvm,
#else
		struct bio *bvm,
#endif
		struct bio_vec *bvec)
{
	struct drbd_device *device = (struct drbd_device *) q->queuedata;
	unsigned int bio_size = bvm->bi_size;
	int limit = DRBD_MAX_BIO_SIZE;
	int backing_limit;

	if (bio_size && get_ldev(device)) {
		struct request_queue * const b =
			device->ldev->backing_bdev->bd_disk->queue;
		if (b->merge_bvec_fn) {
			backing_limit = b->merge_bvec_fn(b, bvm, bvec);
			limit = min(limit, backing_limit);
		}
		put_ldev(device);
	}
	return limit;
}

void request_timer_fn(unsigned long data)
{
	struct drbd_device *device = (struct drbd_device *) data;
	struct drbd_connection *connection = first_peer_device(device)->connection;
	struct drbd_request *req; /* oldest request */
	struct list_head *le;
	struct net_conf *nc;
	unsigned long ent = 0, dt = 0, et, nt; /* effective timeout = ko_count * timeout */

	rcu_read_lock();
	nc = rcu_dereference(connection->net_conf);
	ent = nc ? nc->timeout * HZ/10 * nc->ko_count : 0;

	if (get_ldev(device)) {
		dt = rcu_dereference(device->ldev->disk_conf)->disk_timeout * HZ / 10;
		put_ldev(device);
	}
	rcu_read_unlock();

	et = min_not_zero(dt, ent);

	if (!et || (first_peer_device(device)->repl_state[NOW] < L_STANDALONE &&
		    device->disk_state[NOW] <= D_FAILED))
		return; /* Recurring timer stopped */

	spin_lock_irq(&device->resource->req_lock);
	le = &connection->oldest_tle->requests;
	if (list_empty(le)) {
		spin_unlock_irq(&device->resource->req_lock);
		mod_timer(&device->request_timer, jiffies + et);
		return;
	}

	le = le->prev;
	req = list_entry(le, struct drbd_request, tl_requests);
	if (ent && req->rq_state & RQ_NET_PENDING) {
		if (time_is_before_eq_jiffies(req->start_time + ent)) {
			drbd_warn(device, "Remote failed to finish a request within ko-count * timeout\n");
			begin_state_change_locked(device->resource, CS_VERBOSE | CS_HARD);
			__change_cstate(connection, C_TIMEOUT);
			end_state_change_locked(device->resource);
		}
	}
	if (dt && req->rq_state & RQ_LOCAL_PENDING) {
		if (time_is_before_eq_jiffies(req->start_time + dt)) {
			drbd_warn(device, "Local backing device failed to meet the disk-timeout\n");
			__drbd_chk_io_error(device, 1);
		}
	}
	nt = (time_is_before_eq_jiffies(req->start_time + et) ? jiffies : req->start_time) + et;
	spin_unlock_irq(&connection->resource->req_lock);
	mod_timer(&device->request_timer, nt);
}<|MERGE_RESOLUTION|>--- conflicted
+++ resolved
@@ -42,7 +42,7 @@
 #define _drbd_end_io_acct(...)   do {} while (0)
 #else
 
-STATIC bool drbd_may_do_local_read(struct drbd_conf *mdev, sector_t sector, int size);
+STATIC bool drbd_may_do_local_read(struct drbd_device *device, sector_t sector, int size);
 
 /* Update disk stats at start of I/O request */
 static void _drbd_start_io_acct(struct drbd_device *device, struct drbd_request *req, struct bio *bio)
@@ -599,27 +599,15 @@
 		/* transfer log cleanup after connection loss */
 		/* assert something? */
 		if (req->rq_state & RQ_NET_PENDING)
-<<<<<<< HEAD
 			dec_ap_pending(first_peer_device(device));
-=======
-			dec_ap_pending(mdev);
 
 		p = !(req->rq_state & RQ_WRITE) && req->rq_state & RQ_NET_PENDING;
 
->>>>>>> dac360fb
 		req->rq_state &= ~(RQ_NET_OK|RQ_NET_PENDING);
 		req->rq_state |= RQ_NET_DONE;
 		if (req->rq_state & RQ_NET_SENT && req->rq_state & RQ_WRITE)
 			atomic_sub(req->i.size >> 9, &device->ap_in_flight);
 
-<<<<<<< HEAD
-		if (!(req->rq_state & RQ_WRITE) &&
-		    device->disk_state[NOW] == D_UP_TO_DATE &&
-		    !IS_ERR_OR_NULL(req->private_bio))
-			goto goto_read_retry_local;
-
-=======
->>>>>>> dac360fb
 		/* if it is still queued, we may not complete it here.
 		 * it will be canceled soon. */
 		if (!(req->rq_state & RQ_NET_QUEUED)) {
@@ -686,13 +674,7 @@
 
 		req->rq_state |= RQ_NET_DONE;
 
-<<<<<<< HEAD
-		if (!(req->rq_state & RQ_WRITE) &&
-		    device->disk_state[NOW] == D_UP_TO_DATE &&
-		    !IS_ERR_OR_NULL(req->private_bio))
-=======
 		if (!(req->rq_state & RQ_WRITE))
->>>>>>> dac360fb
 			goto goto_read_retry_local;
 
 		_req_may_be_done_not_susp(req, m);
@@ -700,21 +682,16 @@
 		break;
 
 	goto_read_retry_local:
-		if (!drbd_may_do_local_read(mdev, req->i.sector, req->i.size)) {
+		if (!drbd_may_do_local_read(device, req->i.sector, req->i.size)) {
 			_req_may_be_done_not_susp(req, m);
 			break;
 		}
-		D_ASSERT(!(req->rq_state & RQ_LOCAL_PENDING));
+		D_ASSERT(device, !(req->rq_state & RQ_LOCAL_PENDING));
 		req->rq_state |= RQ_LOCAL_PENDING;
-<<<<<<< HEAD
-		req->private_bio->bi_bdev = device->ldev->backing_bdev;
-		generic_make_request(req->private_bio);
-=======
-
-		get_ldev(mdev);
+
+		get_ldev(device);
 		req->w.cb = w_restart_disk_io;
-		drbd_queue_work(&mdev->tconn->data.work, &req->w);
->>>>>>> dac360fb
+		drbd_queue_work(&first_peer_device(device)->connection->data.work, &req->w);
 		break;
 
 	case FAIL_FROZEN_DISK_IO:
@@ -778,14 +755,6 @@
 		dec_ap_pending(first_peer_device(device));
 		req->rq_state &= ~RQ_NET_PENDING;
 		req->rq_state |= (RQ_NET_OK|RQ_NET_DONE);
-<<<<<<< HEAD
-		if (!IS_ERR_OR_NULL(req->private_bio)) {
-			bio_put(req->private_bio);
-			req->private_bio = NULL;
-			put_ldev(device);
-		}
-=======
->>>>>>> dac360fb
 		_req_may_be_done_not_susp(req, m);
 		break;
 	};
@@ -949,12 +918,8 @@
 	} else {
 		/* READ || READA */
 		if (local) {
-<<<<<<< HEAD
-			if (!drbd_may_do_local_read(device, sector, size)) {
-=======
-			if (!drbd_may_do_local_read(mdev, sector, size) ||
-			    remote_due_to_read_balancing(mdev, sector)) {
->>>>>>> dac360fb
+			if (!drbd_may_do_local_read(device, sector, size) ||
+			    remote_due_to_read_balancing(device, sector)) {
 				/* we could kick the syncer to
 				 * sync this extent asap, wait for
 				 * it, then continue locally.
@@ -963,15 +928,7 @@
 				local = 0;
 				bio_put(req->private_bio);
 				req->private_bio = NULL;
-<<<<<<< HEAD
 				put_ldev(device);
-			} else if (remote_due_to_read_balancing(device, sector)) {
-				/* Keep the private bio in case we need it
-				   for a local retry */
-				local = 0;
-=======
-				put_ldev(mdev);
->>>>>>> dac360fb
 			}
 		}
 		if (!local) {
