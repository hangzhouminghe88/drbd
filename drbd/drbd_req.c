/*
   drbd_req.c

   This file is part of DRBD by Philipp Reisner and Lars Ellenberg.

   Copyright (C) 2001-2008, LINBIT Information Technologies GmbH.
   Copyright (C) 1999-2008, Philipp Reisner <philipp.reisner@linbit.com>.
   Copyright (C) 2002-2008, Lars Ellenberg <lars.ellenberg@linbit.com>.

   drbd is free software; you can redistribute it and/or modify
   it under the terms of the GNU General Public License as published by
   the Free Software Foundation; either version 2, or (at your option)
   any later version.

   drbd is distributed in the hope that it will be useful,
   but WITHOUT ANY WARRANTY; without even the implied warranty of
   MERCHANTABILITY or FITNESS FOR A PARTICULAR PURPOSE.  See the
   GNU General Public License for more details.

   You should have received a copy of the GNU General Public License
   along with drbd; see the file COPYING.  If not, write to
   the Free Software Foundation, 675 Mass Ave, Cambridge, MA 02139, USA.

 */

#include <linux/autoconf.h>
#include <linux/module.h>

#include <linux/slab.h>
#include <linux/drbd.h>
#include "drbd_int.h"
#include "drbd_req.h"


/* We only support diskstats for 2.6.16 and up.
 * see also commit commit a362357b6cd62643d4dda3b152639303d78473da
 * Author: Jens Axboe <axboe@suse.de>
 * Date:   Tue Nov 1 09:26:16 2005 +0100
 *     [BLOCK] Unify the separate read/write io stat fields into arrays */
#if LINUX_VERSION_CODE < KERNEL_VERSION(2,6,16)
#define _drbd_start_io_acct(...) do {} while (0)
#define _drbd_end_io_acct(...)   do {} while (0)
#else

STATIC bool drbd_may_do_local_read(struct drbd_conf *mdev, sector_t sector, int size);

/* Update disk stats at start of I/O request */
static void _drbd_start_io_acct(struct drbd_conf *mdev, struct drbd_request *req, struct bio *bio)
{
	const int rw = bio_data_dir(bio);
#ifndef __disk_stat_inc
	int cpu;
#endif

#ifdef __disk_stat_inc
	__disk_stat_inc(mdev->vdisk, ios[rw]);
	__disk_stat_add(mdev->vdisk, sectors[rw], bio_sectors(bio));
	disk_round_stats(mdev->vdisk);
	mdev->vdisk->in_flight++;
#else
	cpu = part_stat_lock();
	part_round_stats(cpu, &mdev->vdisk->part0);
	part_stat_inc(cpu, &mdev->vdisk->part0, ios[rw]);
	part_stat_add(cpu, &mdev->vdisk->part0, sectors[rw], bio_sectors(bio));
	(void) cpu; /* The macro invocations above want the cpu argument, I do not like
		       the compiler warning about cpu only assigned but never used... */
	part_inc_in_flight(&mdev->vdisk->part0, rw);
	part_stat_unlock();
#endif
}

/* Update disk stats when completing request upwards */
static void _drbd_end_io_acct(struct drbd_conf *mdev, struct drbd_request *req)
{
	int rw = bio_data_dir(req->master_bio);
	unsigned long duration = jiffies - req->start_time;
#ifndef __disk_stat_inc
	int cpu;
#endif

#ifdef __disk_stat_add
	__disk_stat_add(mdev->vdisk, ticks[rw], duration);
	disk_round_stats(mdev->vdisk);
	mdev->vdisk->in_flight--;
#else
	cpu = part_stat_lock();
	part_stat_add(cpu, &mdev->vdisk->part0, ticks[rw], duration);
	part_round_stats(cpu, &mdev->vdisk->part0);
	part_dec_in_flight(&mdev->vdisk->part0, rw);
	part_stat_unlock();
#endif
}

#endif

static struct drbd_request *drbd_req_new(struct drbd_conf *mdev,
					       struct bio *bio_src)
{
	struct drbd_request *req;

	req = mempool_alloc(drbd_request_mempool, GFP_NOIO);
	if (!req)
		return NULL;

	drbd_req_make_private_bio(req, bio_src);
	req->rq_state    = bio_data_dir(bio_src) == WRITE ? RQ_WRITE : 0;
	req->w.mdev      = mdev;
	req->master_bio  = bio_src;
	req->epoch       = 0;

	drbd_clear_interval(&req->i);
	req->i.sector     = bio_src->bi_sector;
	req->i.size      = bio_src->bi_size;
	req->i.local = true;
	req->i.waiting = false;

	INIT_LIST_HEAD(&req->tl_requests);
	INIT_LIST_HEAD(&req->w.list);

	return req;
}

static void drbd_req_free(struct drbd_request *req)
{
	mempool_free(req, drbd_request_mempool);
}

/* rw is bio_data_dir(), only READ or WRITE */
static void _req_is_done(struct drbd_conf *mdev, struct drbd_request *req, const int rw)
{
	const unsigned long s = req->rq_state;

	/* remove it from the transfer log.
	 * well, only if it had been there in the first
	 * place... if it had not (local only or conflicting
	 * and never sent), it should still be "empty" as
	 * initialized in drbd_req_new(), so we can list_del() it
	 * here unconditionally */
	list_del_init(&req->tl_requests);

	/* if it was a write, we may have to set the corresponding
	 * bit(s) out-of-sync first. If it had a local part, we need to
	 * release the reference to the activity log. */
	if (rw == WRITE) {
		/* Set out-of-sync unless both OK flags are set
		 * (local only or remote failed).
		 * Other places where we set out-of-sync:
		 * READ with local io-error */
		if (!(s & RQ_NET_OK) || !(s & RQ_LOCAL_OK))
			drbd_set_out_of_sync(mdev, req->i.sector, req->i.size);

		if ((s & RQ_NET_OK) && (s & RQ_LOCAL_OK) && (s & RQ_NET_SIS))
			drbd_set_in_sync(mdev, req->i.sector, req->i.size);

		/* one might be tempted to move the drbd_al_complete_io
		 * to the local io completion callback drbd_request_endio.
		 * but, if this was a mirror write, we may only
		 * drbd_al_complete_io after this is RQ_NET_DONE,
		 * otherwise the extent could be dropped from the al
		 * before it has actually been written on the peer.
		 * if we crash before our peer knows about the request,
		 * but after the extent has been dropped from the al,
		 * we would forget to resync the corresponding extent.
		 */
		if (s & RQ_LOCAL_MASK) {
			if (get_ldev_if_state(mdev, D_FAILED)) {
				if (s & RQ_IN_ACT_LOG)
					drbd_al_complete_io(mdev, &req->i);
				put_ldev(mdev);
			} else if (DRBD_ratelimit(5*HZ, 3)) {
				dev_warn(DEV, "Should have called drbd_al_complete_io(, %llu, %u), "
				     "but my Disk seems to have failed :(\n",
				     (unsigned long long) req->i.sector, req->i.size);
			}
		}
	}

	if (s & RQ_POSTPONED)
		drbd_restart_write(req);
	else
		drbd_req_free(req);
}

static void queue_barrier(struct drbd_conf *mdev)
{
	struct drbd_tl_epoch *b;
	struct drbd_tconn *tconn = mdev->tconn;

	/* We are within the req_lock. Once we queued the barrier for sending,
	 * we set the CREATE_BARRIER bit. It is cleared as soon as a new
	 * barrier/epoch object is added. This is the only place this bit is
	 * set. It indicates that the barrier for this epoch is already queued,
	 * and no new epoch has been created yet. */
	if (test_bit(CREATE_BARRIER, &tconn->flags))
		return;

	b = tconn->newest_tle;
	b->w.cb = w_send_barrier;
	b->w.mdev = mdev;
	/* inc_ap_pending done here, so we won't
	 * get imbalanced on connection loss.
	 * dec_ap_pending will be done in got_BarrierAck
	 * or (on connection loss) in tl_clear.  */
	inc_ap_pending(mdev);
	drbd_queue_work(&tconn->data.work, &b->w);
	set_bit(CREATE_BARRIER, &tconn->flags);
}

static void _about_to_complete_local_write(struct drbd_conf *mdev,
	struct drbd_request *req)
{
	const unsigned long s = req->rq_state;

	/* Before we can signal completion to the upper layers,
	 * we may need to close the current epoch.
	 * We can skip this, if this request has not even been sent, because we
	 * did not have a fully established connection yet/anymore, during
	 * bitmap exchange, or while we are C_AHEAD due to congestion policy.
	 */
	if (mdev->state.conn >= C_CONNECTED &&
	    (s & RQ_NET_SENT) != 0 &&
	    req->epoch == mdev->tconn->newest_tle->br_number)
		queue_barrier(mdev);
}

void complete_master_bio(struct drbd_conf *mdev,
		struct bio_and_error *m)
{
	bio_endio(m->bio, m->error);
	dec_ap_bio(mdev);
}


static void drbd_remove_request_interval(struct rb_root *root,
					 struct drbd_request *req)
{
	struct drbd_conf *mdev = req->w.mdev;
	struct drbd_interval *i = &req->i;

	drbd_remove_interval(root, i);

	/* Wake up any processes waiting for this request to complete.  */
	if (i->waiting)
		wake_up(&mdev->misc_wait);
}

static void maybe_wakeup_conflicting_requests(struct drbd_request *req)
{
	const unsigned long s = req->rq_state;
	if (s & RQ_LOCAL_PENDING && !(s & RQ_LOCAL_ABORTED))
		return;
	if (req->i.waiting)
		/* Retry all conflicting peer requests.  */
		wake_up(&req->w.mdev->misc_wait);
}

static
void req_may_be_done(struct drbd_request *req)
{
	const unsigned long s = req->rq_state;
	struct drbd_conf *mdev = req->w.mdev;
	int rw = req->rq_state & RQ_WRITE ? WRITE : READ;

	/* req->master_bio still present means: Not yet completed.
	 *
	 * Unless this is RQ_POSTPONED, which will cause _req_is_done() to
	 * queue it on the retry workqueue instead of destroying it.
	 */
	if (req->master_bio && !(s & RQ_POSTPONED))
		return;

	/* Local still pending, even though master_bio is already completed?
	 * may happen for RQ_LOCAL_ABORTED requests. */
	if (s & RQ_LOCAL_PENDING)
		return;

	if ((s & RQ_NET_MASK) == 0 || (s & RQ_NET_DONE)) {
		/* this is disconnected (local only) operation,
		 * or protocol A, B, or C P_BARRIER_ACK,
		 * or killed from the transfer log due to connection loss. */
		_req_is_done(mdev, req, rw);
	}
	/* else: network part and not DONE yet. that is
	 * protocol A, B, or C, barrier ack still pending... */
}

/* Helper for __req_mod().
 * Set m->bio to the master bio, if it is fit to be completed,
 * or leave it alone (it is initialized to NULL in __req_mod),
 * if it has already been completed, or cannot be completed yet.
 * If m->bio is set, the error status to be returned is placed in m->error.
 */
static
void req_may_be_completed(struct drbd_request *req, struct bio_and_error *m)
{
	const unsigned long s = req->rq_state;
	struct drbd_conf *mdev = req->w.mdev;

	/* we must not complete the master bio, while it is
	 *	still being processed by _drbd_send_zc_bio (drbd_send_dblock)
	 *	not yet acknowledged by the peer
	 *	not yet completed by the local io subsystem
	 * these flags may get cleared in any order by
	 *	the worker,
	 *	the receiver,
	 *	the bio_endio completion callbacks.
	 */
	if (s & RQ_LOCAL_PENDING && !(s & RQ_LOCAL_ABORTED))
		return;
	if (s & RQ_NET_QUEUED)
		return;
	if (s & RQ_NET_PENDING)
		return;

	if (req->master_bio) {
		int rw = bio_rw(req->master_bio);

		/* this is DATA_RECEIVED (remote read)
		 * or protocol C P_WRITE_ACK
		 * or protocol B P_RECV_ACK
		 * or protocol A "HANDED_OVER_TO_NETWORK" (SendAck)
		 * or canceled or failed,
		 * or killed from the transfer log due to connection loss.
		 */

		/*
		 * figure out whether to report success or failure.
		 *
		 * report success when at least one of the operations succeeded.
		 * or, to put the other way,
		 * only report failure, when both operations failed.
		 *
		 * what to do about the failures is handled elsewhere.
		 * what we need to do here is just: complete the master_bio.
		 *
		 * local completion error, if any, has been stored as ERR_PTR
		 * in private_bio within drbd_request_endio.
		 */
		int ok = (s & RQ_LOCAL_OK) || (s & RQ_NET_OK);
		int error = PTR_ERR(req->private_bio);

		/* remove the request from the conflict detection
		 * respective block_id verification hash */
		if (!drbd_interval_empty(&req->i)) {
			struct rb_root *root;

			if (rw == WRITE)
				root = &mdev->write_requests;
			else
				root = &mdev->read_requests;
			drbd_remove_request_interval(root, req);
		} else if (!(s & RQ_POSTPONED))
			D_ASSERT((s & (RQ_NET_MASK & ~RQ_NET_DONE)) == 0);

		/* for writes we need to do some extra housekeeping */
		if (rw == WRITE)
			_about_to_complete_local_write(mdev, req);

		/* Update disk stats */
		_drbd_end_io_acct(mdev, req);

		/* if READ failed,
		 * have it be pushed back to the retry work queue,
		 * so it will re-enter __drbd_make_request,
		 * and be re-assigned to a suitable local or remote path,
		 * or failed if we do not have access to good data anymore.
		 * READA may fail.
		 * WRITE should have used all available paths already.
		 */
		if (!ok && rw == READ)
			req->rq_state |= RQ_POSTPONED;

		if (!(req->rq_state & RQ_POSTPONED)) {
			m->error = ok ? 0 : (error ?: -EIO);
			m->bio = req->master_bio;
			req->master_bio = NULL;
		} else {
			/* Assert that this will be _req_is_done()
			 * with this very invokation. */
			/* FIXME:
			 * what about (RQ_LOCAL_PENDING | RQ_LOCAL_ABORTED)?
			 */
			D_ASSERT(!(s & RQ_LOCAL_PENDING));
			D_ASSERT(s & RQ_NET_DONE);
		}
	}
	req_may_be_done(req);
}

static void req_may_be_completed_not_susp(struct drbd_request *req, struct bio_and_error *m)
{
	struct drbd_conf *mdev = req->w.mdev;

	if (!drbd_suspended(mdev))
		req_may_be_completed(req, m);
}

/* obviously this could be coded as many single functions
 * instead of one huge switch,
 * or by putting the code directly in the respective locations
 * (as it has been before).
 *
 * but having it this way
 *  enforces that it is all in this one place, where it is easier to audit,
 *  it makes it obvious that whatever "event" "happens" to a request should
 *  happen "atomically" within the req_lock,
 *  and it enforces that we have to think in a very structured manner
 *  about the "events" that may happen to a request during its life time ...
 */
int __req_mod(struct drbd_request *req, enum drbd_req_event what,
		struct bio_and_error *m)
{
	struct drbd_conf *mdev = req->w.mdev;
	struct net_conf *nc;
	int p, rv = 0;

	if (m)
		m->bio = NULL;

	switch (what) {
	default:
		dev_err(DEV, "LOGIC BUG in %s:%u\n", __FILE__ , __LINE__);
		break;

	/* does not happen...
	 * initialization done in drbd_req_new
	case CREATED:
		break;
		*/

	case TO_BE_SENT: /* via network */
		/* reached via __drbd_make_request
		 * and from w_read_retry_remote */
		D_ASSERT(!(req->rq_state & RQ_NET_MASK));
		req->rq_state |= RQ_NET_PENDING;
		rcu_read_lock();
		nc = rcu_dereference(mdev->tconn->net_conf);
		p = nc->wire_protocol;
		rcu_read_unlock();
		req->rq_state |=
			p == DRBD_PROT_C ? RQ_EXP_WRITE_ACK :
			p == DRBD_PROT_B ? RQ_EXP_RECEIVE_ACK : 0;
		inc_ap_pending(mdev);
		break;

	case TO_BE_SUBMITTED: /* locally */
		/* reached via __drbd_make_request */
		D_ASSERT(!(req->rq_state & RQ_LOCAL_MASK));
		req->rq_state |= RQ_LOCAL_PENDING;
		break;

	case COMPLETED_OK:
		if (req->rq_state & RQ_WRITE)
			mdev->writ_cnt += req->i.size >> 9;
		else
			mdev->read_cnt += req->i.size >> 9;

		req->rq_state |= (RQ_LOCAL_COMPLETED|RQ_LOCAL_OK);
		req->rq_state &= ~RQ_LOCAL_PENDING;

		maybe_wakeup_conflicting_requests(req);
		req_may_be_completed_not_susp(req, m);
		break;

	case ABORT_DISK_IO:
		req->rq_state |= RQ_LOCAL_ABORTED;
		req_may_be_completed_not_susp(req, m);
		break;

	case WRITE_COMPLETED_WITH_ERROR:
		req->rq_state |= RQ_LOCAL_COMPLETED;
		req->rq_state &= ~RQ_LOCAL_PENDING;

		__drbd_chk_io_error(mdev, false);
		maybe_wakeup_conflicting_requests(req);
		req_may_be_completed_not_susp(req, m);
		break;

	case READ_AHEAD_COMPLETED_WITH_ERROR:
		/* it is legal to fail READA */
		req->rq_state |= RQ_LOCAL_COMPLETED;
		req->rq_state &= ~RQ_LOCAL_PENDING;
		req_may_be_completed_not_susp(req, m);
		break;

	case READ_COMPLETED_WITH_ERROR:
		drbd_set_out_of_sync(mdev, req->i.sector, req->i.size);

		req->rq_state |= RQ_LOCAL_COMPLETED;
		req->rq_state &= ~RQ_LOCAL_PENDING;

		D_ASSERT(!(req->rq_state & RQ_NET_MASK));

		__drbd_chk_io_error(mdev, false);
		break;

	case QUEUE_FOR_NET_READ:
		/* READ or READA, and
		 * no local disk,
		 * or target area marked as invalid,
		 * or just got an io-error. */
		/* from __drbd_make_request
		 * or from bio_endio during read io-error recovery */

		/* So we can verify the handle in the answer packet.
		 * Corresponding drbd_remove_request_interval is in
		 * req_may_be_completed() */
		D_ASSERT(drbd_interval_empty(&req->i));
		drbd_insert_interval(&mdev->read_requests, &req->i);

		set_bit(UNPLUG_REMOTE, &mdev->flags);

		D_ASSERT(req->rq_state & RQ_NET_PENDING);
		D_ASSERT((req->rq_state & RQ_LOCAL_MASK) == 0);
		req->rq_state |= RQ_NET_QUEUED;
		req->w.cb = w_send_read_req;
		drbd_queue_work(&mdev->tconn->data.work, &req->w);
		break;

	case QUEUE_FOR_NET_WRITE:
		/* assert something? */
		/* from __drbd_make_request only */

		/* Corresponding drbd_remove_request_interval is in
		 * req_may_be_completed() */
		D_ASSERT(drbd_interval_empty(&req->i));
		drbd_insert_interval(&mdev->write_requests, &req->i);

		/* NOTE
		 * In case the req ended up on the transfer log before being
		 * queued on the worker, it could lead to this request being
		 * missed during cleanup after connection loss.
		 * So we have to do both operations here,
		 * within the same lock that protects the transfer log.
		 *
		 * _req_add_to_epoch(req); this has to be after the
		 * _maybe_start_new_epoch(req); which happened in
		 * __drbd_make_request, because we now may set the bit
		 * again ourselves to close the current epoch.
		 *
		 * Add req to the (now) current epoch (barrier). */

		/* otherwise we may lose an unplug, which may cause some remote
		 * io-scheduler timeout to expire, increasing maximum latency,
		 * hurting performance. */
		set_bit(UNPLUG_REMOTE, &mdev->flags);

		/* see __drbd_make_request,
		 * just after it grabs the req_lock */
		D_ASSERT(test_bit(CREATE_BARRIER, &mdev->tconn->flags) == 0);

		req->epoch = mdev->tconn->newest_tle->br_number;

		/* increment size of current epoch */
		mdev->tconn->newest_tle->n_writes++;

		/* queue work item to send data */
		D_ASSERT(req->rq_state & RQ_NET_PENDING);
		req->rq_state |= RQ_NET_QUEUED;
		req->w.cb =  w_send_dblock;
		drbd_queue_work(&mdev->tconn->data.work, &req->w);

		/* close the epoch, in case it outgrew the limit */
		rcu_read_lock();
		nc = rcu_dereference(mdev->tconn->net_conf);
		p = nc->max_epoch_size;
		rcu_read_unlock();
		if (mdev->tconn->newest_tle->n_writes >= p)
			queue_barrier(mdev);

		break;

	case QUEUE_FOR_SEND_OOS:
		req->rq_state |= RQ_NET_QUEUED;
		req->w.cb =  w_send_out_of_sync;
		drbd_queue_work(&mdev->tconn->data.work, &req->w);
		break;

	case READ_RETRY_REMOTE_CANCELED:
	case SEND_CANCELED:
	case SEND_FAILED:
		/* real cleanup will be done from tl_clear.  just update flags
		 * so it is no longer marked as on the worker queue */
		req->rq_state &= ~RQ_NET_QUEUED;
		/* if we did it right, tl_clear should be scheduled only after
		 * this, so this should not be necessary! */
		req_may_be_completed_not_susp(req, m);
		break;

	case HANDED_OVER_TO_NETWORK:
		/* assert something? */
		if (bio_data_dir(req->master_bio) == WRITE)
			atomic_add(req->i.size >> 9, &mdev->ap_in_flight);

		if (bio_data_dir(req->master_bio) == WRITE &&
		    !(req->rq_state & (RQ_EXP_RECEIVE_ACK | RQ_EXP_WRITE_ACK))) {
			/* this is what is dangerous about protocol A:
			 * pretend it was successfully written on the peer. */
			if (req->rq_state & RQ_NET_PENDING) {
				dec_ap_pending(mdev);
				req->rq_state &= ~RQ_NET_PENDING;
				req->rq_state |= RQ_NET_OK;
			} /* else: neg-ack was faster... */
			/* it is still not yet RQ_NET_DONE until the
			 * corresponding epoch barrier got acked as well,
			 * so we know what to dirty on connection loss */
		}
		req->rq_state &= ~RQ_NET_QUEUED;
		req->rq_state |= RQ_NET_SENT;
		req_may_be_completed_not_susp(req, m);
		break;

	case OOS_HANDED_TO_NETWORK:
		/* Was not set PENDING, no longer QUEUED, so is now DONE
		 * as far as this connection is concerned. */
		req->rq_state &= ~RQ_NET_QUEUED;
		req->rq_state |= RQ_NET_DONE;
		req_may_be_completed_not_susp(req, m);
		break;

	case CONNECTION_LOST_WHILE_PENDING:
		/* transfer log cleanup after connection loss */
		/* assert something? */
		if (req->rq_state & RQ_NET_PENDING)
			dec_ap_pending(mdev);

		p = !(req->rq_state & RQ_WRITE) && req->rq_state & RQ_NET_PENDING;

		req->rq_state &= ~(RQ_NET_OK|RQ_NET_PENDING);
		req->rq_state |= RQ_NET_DONE;
		if (req->rq_state & RQ_NET_SENT && req->rq_state & RQ_WRITE)
			atomic_sub(req->i.size >> 9, &mdev->ap_in_flight);

		req_may_be_completed(req, m); /* Allowed while state.susp */
		break;

	case DISCARD_WRITE:
		/* for discarded conflicting writes of multiple primaries,
		 * there is no need to keep anything in the tl, potential
		 * node crashes are covered by the activity log. */
		req->rq_state |= RQ_NET_DONE;
		/* fall through */
	case WRITE_ACKED_BY_PEER_AND_SIS:
	case WRITE_ACKED_BY_PEER:
		if (what == WRITE_ACKED_BY_PEER_AND_SIS)
			req->rq_state |= RQ_NET_SIS;
		D_ASSERT(req->rq_state & RQ_EXP_WRITE_ACK);
		/* protocol C; successfully written on peer.
		 * Nothing more to do here.
		 * We want to keep the tl in place for all protocols, to cater
		 * for volatile write-back caches on lower level devices. */

		goto ack_common;
	case RECV_ACKED_BY_PEER:
		D_ASSERT(req->rq_state & RQ_EXP_RECEIVE_ACK);
		/* protocol B; pretends to be successfully written on peer.
		 * see also notes above in HANDED_OVER_TO_NETWORK about
		 * protocol != C */
	ack_common:
		req->rq_state |= RQ_NET_OK;
		D_ASSERT(req->rq_state & RQ_NET_PENDING);
		dec_ap_pending(mdev);
		atomic_sub(req->i.size >> 9, &mdev->ap_in_flight);
		req->rq_state &= ~RQ_NET_PENDING;
		maybe_wakeup_conflicting_requests(req);
		req_may_be_completed_not_susp(req, m);
		break;

	case POSTPONE_WRITE:
		D_ASSERT(req->rq_state & RQ_EXP_WRITE_ACK);
		/* If this node has already detected the write conflict, the
		 * worker will be waiting on misc_wait.  Wake it up once this
		 * request has completed locally.
		 */
		D_ASSERT(req->rq_state & RQ_NET_PENDING);
		req->rq_state |= RQ_POSTPONED;
		maybe_wakeup_conflicting_requests(req);
		req_may_be_completed_not_susp(req, m);
		break;

	case NEG_ACKED:
		/* assert something? */
		if (req->rq_state & RQ_NET_PENDING) {
			dec_ap_pending(mdev);
			if (req->rq_state & RQ_WRITE)
				atomic_sub(req->i.size >> 9, &mdev->ap_in_flight);
		}
		req->rq_state &= ~(RQ_NET_OK|RQ_NET_PENDING);

		req->rq_state |= RQ_NET_DONE;

		maybe_wakeup_conflicting_requests(req);
		req_may_be_completed_not_susp(req, m);
		/* else: done by HANDED_OVER_TO_NETWORK */
		break;

	case FAIL_FROZEN_DISK_IO:
		if (!(req->rq_state & RQ_LOCAL_COMPLETED))
			break;

		req_may_be_completed(req, m); /* Allowed while state.susp */
		break;

	case RESTART_FROZEN_DISK_IO:
		if (!(req->rq_state & RQ_LOCAL_COMPLETED))
			break;

		req->rq_state &= ~RQ_LOCAL_COMPLETED;

		rv = MR_READ;
		if (bio_data_dir(req->master_bio) == WRITE)
			rv = MR_WRITE;

		get_ldev(mdev);
		req->w.cb = w_restart_disk_io;
		drbd_queue_work(&mdev->tconn->data.work, &req->w);
		break;

	case RESEND:
		/* If RQ_NET_OK is already set, we got a P_WRITE_ACK or P_RECV_ACK
		   before the connection loss (B&C only); only P_BARRIER_ACK was missing.
		   Throwing them out of the TL here by pretending we got a BARRIER_ACK.
		   During connection handshake, we ensure that the peer was not rebooted. */
		if (!(req->rq_state & RQ_NET_OK)) {
			if (req->w.cb) {
				drbd_queue_work(&mdev->tconn->data.work, &req->w);
				rv = req->rq_state & RQ_WRITE ? MR_WRITE : MR_READ;
			}
			break;
		}
		/* else, fall through to BARRIER_ACKED */

	case BARRIER_ACKED:
		if (!(req->rq_state & RQ_WRITE))
			break;

		if (req->rq_state & RQ_NET_PENDING) {
			/* barrier came in before all requests were acked.
			 * this is bad, because if the connection is lost now,
			 * we won't be able to clean them up... */
			dev_err(DEV, "FIXME (BARRIER_ACKED but pending)\n");
			list_move(&req->tl_requests, &mdev->tconn->out_of_sequence_requests);
		}
		if ((req->rq_state & RQ_NET_MASK) != 0) {
			req->rq_state |= RQ_NET_DONE;
			if (!(req->rq_state & (RQ_EXP_RECEIVE_ACK | RQ_EXP_WRITE_ACK)))
				atomic_sub(req->i.size>>9, &mdev->ap_in_flight);
		}
		req_may_be_done(req); /* Allowed while state.susp */
		break;

	case DATA_RECEIVED:
		D_ASSERT(req->rq_state & RQ_NET_PENDING);
		dec_ap_pending(mdev);
		req->rq_state &= ~RQ_NET_PENDING;
		req->rq_state |= (RQ_NET_OK|RQ_NET_DONE);
		req_may_be_completed_not_susp(req, m);
		break;
	};

	return rv;
}

/* we may do a local read if:
 * - we are consistent (of course),
 * - or we are generally inconsistent,
 *   BUT we are still/already IN SYNC for this area.
 *   since size may be bigger than BM_BLOCK_SIZE,
 *   we may need to check several bits.
 */
STATIC bool drbd_may_do_local_read(struct drbd_conf *mdev, sector_t sector, int size)
{
	unsigned long sbnr, ebnr;
	sector_t esector, nr_sectors;

	if (mdev->state.disk == D_UP_TO_DATE)
		return true;
	if (mdev->state.disk != D_INCONSISTENT)
		return false;
	esector = sector + (size >> 9) - 1;
	nr_sectors = drbd_get_capacity(mdev->this_bdev);
	D_ASSERT(sector  < nr_sectors);
	D_ASSERT(esector < nr_sectors);

	sbnr = BM_SECT_TO_BIT(sector);
	ebnr = BM_SECT_TO_BIT(esector);

	return drbd_bm_count_bits(mdev, sbnr, ebnr) == 0;
}

static bool remote_due_to_read_balancing(struct drbd_conf *mdev, sector_t sector)
{
	enum drbd_read_balancing rbm;
	struct backing_dev_info *bdi;
	int stripe_shift;

	if (mdev->state.pdsk < D_UP_TO_DATE)
		return false;

	rcu_read_lock();
	rbm = rcu_dereference(mdev->ldev->disk_conf)->read_balancing;
	rcu_read_unlock();

	switch (rbm) {
	case RB_CONGESTED_REMOTE:
		bdi = &mdev->ldev->backing_bdev->bd_disk->queue->backing_dev_info;
		return bdi_read_congested(bdi);
	case RB_LEAST_PENDING:
		return atomic_read(&mdev->local_cnt) >
			atomic_read(&mdev->ap_pending_cnt) + atomic_read(&mdev->rs_pending_cnt);
	case RB_32K_STRIPING:  /* stripe_shift = 15 */
	case RB_64K_STRIPING:
	case RB_128K_STRIPING:
	case RB_256K_STRIPING:
	case RB_512K_STRIPING:
	case RB_1M_STRIPING:   /* stripe_shift = 20 */
		stripe_shift = (rbm - RB_32K_STRIPING + 15);
		return (sector >> (stripe_shift - 9)) & 1;
	case RB_ROUND_ROBIN:
		return test_and_change_bit(READ_BALANCE_RR, &mdev->flags);
	case RB_PREFER_REMOTE:
		return true;
	case RB_PREFER_LOCAL:
	default:
		return false;
	}
}

/*
 * complete_conflicting_writes  -  wait for any conflicting write requests
 *
 * The write_requests tree contains all active write requests which we
 * currently know about.  Wait for any requests to complete which conflict with
 * the new one.
 *
 * Only way out: remove the conflicting intervals from the tree.
 */
static void complete_conflicting_writes(struct drbd_request *req)
{
	DEFINE_WAIT(wait);
	struct drbd_conf *mdev = req->w.mdev;
	struct drbd_interval *i;
	sector_t sector = req->i.sector;
	int size = req->i.size;

	i = drbd_find_overlap(&mdev->write_requests, sector, size);
	if (!i)
		return;

	for (;;) {
		prepare_to_wait(&mdev->misc_wait, &wait, TASK_UNINTERRUPTIBLE);
		i = drbd_find_overlap(&mdev->write_requests, sector, size);
		if (!i)
			break;
		/* Indicate to wake up device->misc_wait on progress.  */
		i->waiting = true;
		spin_unlock_irq(&mdev->tconn->req_lock);
		schedule();
		spin_lock_irq(&mdev->tconn->req_lock);
	}
	finish_wait(&mdev->misc_wait, &wait);
}

int __drbd_make_request(struct drbd_conf *mdev, struct bio *bio, unsigned long start_time)
{
	const int rw = bio_rw(bio);
	const int size = bio->bi_size;
	const sector_t sector = bio->bi_sector;
	struct drbd_tl_epoch *b = NULL;
	struct drbd_request *req;
	struct net_conf *nc;
	int local, remote, send_oos = 0;
	int err = 0;
	int ret = 0;
	union drbd_dev_state s;

	/* allocate outside of all locks; */
	req = drbd_req_new(mdev, bio);
	if (!req) {
		dec_ap_bio(mdev);
		/* only pass the error to the upper layers.
		 * if user cannot handle io errors, that's not our business. */
		dev_err(DEV, "could not kmalloc() req\n");
		bio_endio(bio, -ENOMEM);
		return 0;
	}
	req->start_time = start_time;

	local = get_ldev(mdev);
	if (!local) {
		bio_put(req->private_bio); /* or we get a bio leak */
		req->private_bio = NULL;
	}
	if (rw == WRITE) {
		remote = 1;
	} else {
		/* READ || READA */
		if (local) {
			if (!drbd_may_do_local_read(mdev, sector, size) ||
			    remote_due_to_read_balancing(mdev, sector)) {
				/* we could kick the syncer to
				 * sync this extent asap, wait for
				 * it, then continue locally.
				 * Or just issue the request remotely.
				 */
				local = 0;
				bio_put(req->private_bio);
				req->private_bio = NULL;
				put_ldev(mdev);
			}
		}
		remote = !local && mdev->state.pdsk >= D_UP_TO_DATE;
	}

	/* If we have a disk, but a READA request is mapped to remote,
	 * we are R_PRIMARY, D_INCONSISTENT, SyncTarget.
	 * Just fail that READA request right here.
	 *
	 * THINK: maybe fail all READA when not local?
	 *        or make this configurable...
	 *        if network is slow, READA won't do any good.
	 */
	if (rw == READA && mdev->state.disk >= D_INCONSISTENT && !local) {
		err = -EWOULDBLOCK;
		goto fail_and_free_req;
	}

	/* For WRITES going to the local disk, grab a reference on the target
	 * extent.  This waits for any resync activity in the corresponding
	 * resync extent to finish, and, if necessary, pulls in the target
	 * extent into the activity log, which involves further disk io because
	 * of transactional on-disk meta data updates. */
	if (rw == WRITE && local && !test_bit(AL_SUSPENDED, &mdev->flags)) {
		req->rq_state |= RQ_IN_ACT_LOG;
		drbd_al_begin_io(mdev, &req->i);
	}

	s = mdev->state;
	remote = remote && drbd_should_do_remote(s);
	send_oos = rw == WRITE && drbd_should_send_out_of_sync(s);
	D_ASSERT(!(remote && send_oos));

	if (!(local || remote) && !drbd_suspended(mdev)) {
		if (DRBD_ratelimit(5*HZ, 3))
			dev_err(DEV, "IO ERROR: neither local nor remote disk\n");
		err = -EIO;
		goto fail_free_complete;
	}

	/* For WRITE request, we have to make sure that we have an
	 * unused_spare_tle, in case we need to start a new epoch.
	 * I try to be smart and avoid to pre-allocate always "just in case",
	 * but there is a race between testing the bit and pointer outside the
	 * spinlock, and grabbing the spinlock.
	 * if we lost that race, we retry.  */
	if (rw == WRITE && (remote || send_oos) &&
	    mdev->tconn->unused_spare_tle == NULL &&
	    test_bit(CREATE_BARRIER, &mdev->tconn->flags)) {
allocate_barrier:
		b = kmalloc(sizeof(struct drbd_tl_epoch), GFP_NOIO);
		if (!b) {
			dev_err(DEV, "Failed to alloc barrier.\n");
			err = -ENOMEM;
			goto fail_free_complete;
		}
	}

	/* GOOD, everything prepared, grab the spin_lock */
	spin_lock_irq(&mdev->tconn->req_lock);

	if (rw == WRITE) {
		/* This may temporarily give up the req_lock,
		 * but will re-aquire it before it returns here.
		 * Needs to be before the check on drbd_suspended() */
		complete_conflicting_writes(req);
	}

	if (drbd_suspended(mdev)) {
		/* If we got suspended, use the retry mechanism in
		   drbd_make_request() to restart processing of this
		   bio. In the next call to drbd_make_request
		   we sleep in inc_ap_bio() */
		ret = 1;
		spin_unlock_irq(&mdev->tconn->req_lock);
		goto fail_free_complete;
	}

	if (remote || send_oos) {
		remote = drbd_should_do_remote(mdev->state);
		send_oos = rw == WRITE && drbd_should_send_out_of_sync(mdev->state);
		D_ASSERT(!(remote && send_oos));

		if (!(remote || send_oos))
			dev_warn(DEV, "lost connection while grabbing the req_lock!\n");
		if (!(local || remote)) {
			dev_err(DEV, "IO ERROR: neither local nor remote disk\n");
			spin_unlock_irq(&mdev->tconn->req_lock);
			err = -EIO;
			goto fail_free_complete;
		}
	}

	if (b && mdev->tconn->unused_spare_tle == NULL) {
		mdev->tconn->unused_spare_tle = b;
		b = NULL;
	}
	if (rw == WRITE && (remote || send_oos) &&
	    mdev->tconn->unused_spare_tle == NULL &&
	    test_bit(CREATE_BARRIER, &mdev->tconn->flags)) {
		/* someone closed the current epoch
		 * while we were grabbing the spinlock */
		spin_unlock_irq(&mdev->tconn->req_lock);
		goto allocate_barrier;
	}


	/* Update disk stats */
	_drbd_start_io_acct(mdev, req, bio);

	/* _maybe_start_new_epoch(mdev);
	 * If we need to generate a write barrier packet, we have to add the
	 * new epoch (barrier) object, and queue the barrier packet for sending,
	 * and queue the req's data after it _within the same lock_, otherwise
	 * we have race conditions were the reorder domains could be mixed up.
	 *
	 * Even read requests may start a new epoch and queue the corresponding
	 * barrier packet.  To get the write ordering right, we only have to
	 * make sure that, if this is a write request and it triggered a
	 * barrier packet, this request is queued within the same spinlock. */
	if ((remote || send_oos) && mdev->tconn->unused_spare_tle &&
	    test_and_clear_bit(CREATE_BARRIER, &mdev->tconn->flags)) {
		_tl_add_barrier(mdev->tconn, mdev->tconn->unused_spare_tle);
		mdev->tconn->unused_spare_tle = NULL;
	} else {
		D_ASSERT(!(remote && rw == WRITE &&
			   test_bit(CREATE_BARRIER, &mdev->tconn->flags)));
	}

	/* NOTE
	 * Actually, 'local' may be wrong here already, since we may have failed
	 * to write to the meta data, and may become wrong anytime because of
	 * local io-error for some other request, which would lead to us
	 * "detaching" the local disk.
	 *
	 * 'remote' may become wrong any time because the network could fail.
	 *
	 * This is a harmless race condition, though, since it is handled
	 * correctly at the appropriate places; so it just defers the failure
	 * of the respective operation.
	 */

	/* mark them early for readability.
	 * this just sets some state flags. */
	if (remote)
		_req_mod(req, TO_BE_SENT);
	if (local)
		_req_mod(req, TO_BE_SUBMITTED);

	list_add_tail(&req->tl_requests, &mdev->tconn->newest_tle->requests);

	/* NOTE remote first: to get the concurrent write detection right,
	 * we must register the request before start of local IO.  */
	if (remote) {
		/* either WRITE and C_CONNECTED,
		 * or READ, and no local disk,
		 * or READ, but not in sync.
		 */
		_req_mod(req, (rw == WRITE)
				? QUEUE_FOR_NET_WRITE
				: QUEUE_FOR_NET_READ);
	}
	if (send_oos && drbd_set_out_of_sync(mdev, sector, size))
		_req_mod(req, QUEUE_FOR_SEND_OOS);

	rcu_read_lock();
	nc = rcu_dereference(mdev->tconn->net_conf);
	if (remote &&
	    nc->on_congestion != OC_BLOCK && mdev->tconn->agreed_pro_version >= 96) {
		int congested = 0;

		if (nc->cong_fill &&
		    atomic_read(&mdev->ap_in_flight) >= nc->cong_fill) {
			dev_info(DEV, "Congestion-fill threshold reached\n");
			congested = 1;
		}

		if (mdev->act_log->used >= nc->cong_extents) {
			dev_info(DEV, "Congestion-extents threshold reached\n");
			congested = 1;
		}

		if (congested) {
			queue_barrier(mdev); /* last barrier, after mirrored writes */

			if (nc->on_congestion == OC_PULL_AHEAD)
				_drbd_set_state(_NS(mdev, conn, C_AHEAD), 0, NULL);
			else  /*nc->on_congestion == OC_DISCONNECT */
				_drbd_set_state(_NS(mdev, conn, C_DISCONNECTING), 0, NULL);
		}
	}
	rcu_read_unlock();

	spin_unlock_irq(&mdev->tconn->req_lock);
	kfree(b); /* if someone else has beaten us to it... */

	if (local) {
		req->private_bio->bi_bdev = mdev->ldev->backing_bdev;

		/* State may have changed since we grabbed our reference on the
		 * mdev->ldev member. Double check, and short-circuit to endio.
		 * In case the last activity log transaction failed to get on
		 * stable storage, and this is a WRITE, we may not even submit
		 * this bio. */
		if (get_ldev(mdev)) {
			if (drbd_insert_fault(mdev,   rw == WRITE ? DRBD_FAULT_DT_WR
						    : rw == READ  ? DRBD_FAULT_DT_RD
						    :               DRBD_FAULT_DT_RA))
				bio_endio(req->private_bio, -EIO);
			else
				generic_make_request(req->private_bio);
			put_ldev(mdev);
		} else
			bio_endio(req->private_bio, -EIO);
	}

	/* we need to plug ALWAYS since we possibly need to kick lo_dev.
	 * we plug after submit, so we won't miss an unplug event */
	drbd_plug_device(mdev);

	return 0;

fail_free_complete:
	if (req->rq_state & RQ_IN_ACT_LOG)
		drbd_al_complete_io(mdev, &req->i);
fail_and_free_req:
	if (local) {
		bio_put(req->private_bio);
		req->private_bio = NULL;
		put_ldev(mdev);
	}
	if (!ret)
		bio_endio(bio, err);

	drbd_req_free(req);
	dec_ap_bio(mdev);
	kfree(b);

	return ret;
}

MAKE_REQUEST_TYPE drbd_make_request(struct request_queue *q, struct bio *bio)
{
	struct drbd_conf *mdev = (struct drbd_conf *) q->queuedata;
	unsigned long start_time;

	/* We never supported BIO_RW_BARRIER.
	 * We don't need to, anymore, either: starting with kernel 2.6.36,
	 * we have REQ_FUA and REQ_FLUSH, which will be handled transparently
	 * by the block layer. */
	if (unlikely(bio->bi_rw & DRBD_REQ_HARDBARRIER)) {
		bio_endio(bio, -EOPNOTSUPP);
		MAKE_REQUEST_RETURN;
	}

	start_time = jiffies;

	/*
	 * what we "blindly" assume:
	 */
	D_ASSERT(bio->bi_size > 0);
	D_ASSERT(IS_ALIGNED(bio->bi_size, 512));

	do {
		inc_ap_bio(mdev);
	} while (__drbd_make_request(mdev, bio, start_time));

	MAKE_REQUEST_RETURN;
}

/* This is called by bio_add_page().
 *
 * q->max_hw_sectors and other global limits are already enforced there.
 *
 * We need to call down to our lower level device,
 * in case it has special restrictions.
 *
 * We also may need to enforce configured max-bio-bvecs limits.
 *
 * As long as the BIO is empty we have to allow at least one bvec,
 * regardless of size and offset, so no need to ask lower levels.
 */
int drbd_merge_bvec(struct request_queue *q,
#ifdef HAVE_bvec_merge_data
		struct bvec_merge_data *bvm,
#else
		struct bio *bvm,
#endif
		struct bio_vec *bvec)
{
	struct drbd_conf *mdev = (struct drbd_conf *) q->queuedata;
	unsigned int bio_size = bvm->bi_size;
	int limit = DRBD_MAX_BIO_SIZE;
	int backing_limit;

	if (bio_size && get_ldev(mdev)) {
		struct request_queue * const b =
			mdev->ldev->backing_bdev->bd_disk->queue;
		if (b->merge_bvec_fn) {
			backing_limit = b->merge_bvec_fn(b, bvm, bvec);
			limit = min(limit, backing_limit);
		}
		put_ldev(mdev);
	}
	return limit;
}

void request_timer_fn(unsigned long data)
{
	struct drbd_conf *mdev = (struct drbd_conf *) data;
	struct drbd_tconn *tconn = mdev->tconn;
	struct drbd_request *req; /* oldest request */
	struct list_head *le;
	struct net_conf *nc;
	unsigned long ent = 0, dt = 0, et, nt; /* effective timeout = ko_count * timeout */
	unsigned long now;

<<<<<<< HEAD
	rcu_read_lock();
	nc = rcu_dereference(tconn->net_conf);
	ent = nc ? nc->timeout * HZ/10 * nc->ko_count : 0;

	if (get_ldev(mdev)) {
		dt = rcu_dereference(mdev->ldev->disk_conf)->disk_timeout * HZ / 10;
=======
	if (get_net_conf(mdev)) {
		if (mdev->state.conn >= C_WF_REPORT_PARAMS)
			ent = mdev->net_conf->timeout*HZ/10
				* mdev->net_conf->ko_count;
		put_net_conf(mdev);
	}
	if (get_ldev(mdev)) { /* implicit state.disk >= D_INCONSISTENT */
		dt = mdev->ldev->dc.disk_timeout * HZ / 10;
>>>>>>> 8cdfb138
		put_ldev(mdev);
	}
	rcu_read_unlock();

	et = min_not_zero(dt, ent);

	if (!et)
		return; /* Recurring timer stopped */

<<<<<<< HEAD
	spin_lock_irq(&tconn->req_lock);
	le = &tconn->oldest_tle->requests;
	if (list_empty(le)) {
		spin_unlock_irq(&tconn->req_lock);
		mod_timer(&mdev->request_timer, jiffies + et);
=======
	now = jiffies;

	spin_lock_irq(&mdev->req_lock);
	le = &mdev->oldest_tle->requests;
	if (list_empty(le)) {
		spin_unlock_irq(&mdev->req_lock);
		mod_timer(&mdev->request_timer, now + et);
>>>>>>> 8cdfb138
		return;
	}

	le = le->prev;
	req = list_entry(le, struct drbd_request, tl_requests);

	/* The request is considered timed out, if
	 * - we have some effective timeout from the configuration,
	 *   with above state restrictions applied,
	 * - the oldest request is waiting for a response from the network
	 *   resp. the local disk,
	 * - the oldest request is in fact older than the effective timeout,
	 * - the connection was established (resp. disk was attached)
	 *   for longer than the timeout already.
	 * Note that for 32bit jiffies and very stable connections/disks,
	 * we may have a wrap around, which is catched by
	 *   !time_in_range(now, last_..._jif, last_..._jif + timeout).
	 *
	 * Side effect: once per 32bit wrap-around interval, which means every
	 * ~198 days with 250 HZ, we have a window where the timeout would need
	 * to expire twice (worst case) to become effective. Good enough.
	 */
	if (ent && req->rq_state & RQ_NET_PENDING &&
		 time_after(now, req->start_time + ent) &&
		!time_in_range(now, mdev->last_reconnect_jif, mdev->last_reconnect_jif + ent)) {
		dev_warn(DEV, "Remote failed to finish a request within ko-count * timeout\n");
		_drbd_set_state(_NS(mdev, conn, C_TIMEOUT), CS_VERBOSE | CS_HARD, NULL);
	}
<<<<<<< HEAD
	if (dt && req->rq_state & RQ_LOCAL_PENDING && req->w.mdev == mdev) {
		if (time_is_before_eq_jiffies(req->start_time + dt)) {
			dev_warn(DEV, "Local backing device failed to meet the disk-timeout\n");
			__drbd_chk_io_error(mdev, 1);
		}
	}
	nt = (time_is_before_eq_jiffies(req->start_time + et) ? jiffies : req->start_time) + et;
	spin_unlock_irq(&tconn->req_lock);
=======
	if (dt && req->rq_state & RQ_LOCAL_PENDING &&
		 time_after(now, req->start_time + dt) &&
		!time_in_range(now, mdev->last_reattach_jif, mdev->last_reattach_jif + dt)) {
		dev_warn(DEV, "Local backing device failed to meet the disk-timeout\n");
		__drbd_chk_io_error(mdev, 1);
	}
	nt = (time_after(now, req->start_time + et) ? now : req->start_time) + et;
	spin_unlock_irq(&mdev->req_lock);
>>>>>>> 8cdfb138
	mod_timer(&mdev->request_timer, nt);
}<|MERGE_RESOLUTION|>--- conflicted
+++ resolved
@@ -1224,23 +1224,13 @@
 	unsigned long ent = 0, dt = 0, et, nt; /* effective timeout = ko_count * timeout */
 	unsigned long now;
 
-<<<<<<< HEAD
 	rcu_read_lock();
 	nc = rcu_dereference(tconn->net_conf);
-	ent = nc ? nc->timeout * HZ/10 * nc->ko_count : 0;
-
-	if (get_ldev(mdev)) {
+	if (nc && mdev->state.conn >= C_WF_REPORT_PARAMS)
+		ent = nc->timeout * HZ/10 * nc->ko_count;
+
+	if (get_ldev(mdev)) { /* implicit state.disk >= D_INCONSISTENT */
 		dt = rcu_dereference(mdev->ldev->disk_conf)->disk_timeout * HZ / 10;
-=======
-	if (get_net_conf(mdev)) {
-		if (mdev->state.conn >= C_WF_REPORT_PARAMS)
-			ent = mdev->net_conf->timeout*HZ/10
-				* mdev->net_conf->ko_count;
-		put_net_conf(mdev);
-	}
-	if (get_ldev(mdev)) { /* implicit state.disk >= D_INCONSISTENT */
-		dt = mdev->ldev->dc.disk_timeout * HZ / 10;
->>>>>>> 8cdfb138
 		put_ldev(mdev);
 	}
 	rcu_read_unlock();
@@ -1250,21 +1240,13 @@
 	if (!et)
 		return; /* Recurring timer stopped */
 
-<<<<<<< HEAD
+	now = jiffies;
+
 	spin_lock_irq(&tconn->req_lock);
 	le = &tconn->oldest_tle->requests;
 	if (list_empty(le)) {
 		spin_unlock_irq(&tconn->req_lock);
-		mod_timer(&mdev->request_timer, jiffies + et);
-=======
-	now = jiffies;
-
-	spin_lock_irq(&mdev->req_lock);
-	le = &mdev->oldest_tle->requests;
-	if (list_empty(le)) {
-		spin_unlock_irq(&mdev->req_lock);
 		mod_timer(&mdev->request_timer, now + et);
->>>>>>> 8cdfb138
 		return;
 	}
 
@@ -1289,28 +1271,17 @@
 	 */
 	if (ent && req->rq_state & RQ_NET_PENDING &&
 		 time_after(now, req->start_time + ent) &&
-		!time_in_range(now, mdev->last_reconnect_jif, mdev->last_reconnect_jif + ent)) {
+		!time_in_range(now, tconn->last_reconnect_jif, tconn->last_reconnect_jif + ent)) {
 		dev_warn(DEV, "Remote failed to finish a request within ko-count * timeout\n");
 		_drbd_set_state(_NS(mdev, conn, C_TIMEOUT), CS_VERBOSE | CS_HARD, NULL);
 	}
-<<<<<<< HEAD
-	if (dt && req->rq_state & RQ_LOCAL_PENDING && req->w.mdev == mdev) {
-		if (time_is_before_eq_jiffies(req->start_time + dt)) {
-			dev_warn(DEV, "Local backing device failed to meet the disk-timeout\n");
-			__drbd_chk_io_error(mdev, 1);
-		}
-	}
-	nt = (time_is_before_eq_jiffies(req->start_time + et) ? jiffies : req->start_time) + et;
-	spin_unlock_irq(&tconn->req_lock);
-=======
-	if (dt && req->rq_state & RQ_LOCAL_PENDING &&
+	if (dt && req->rq_state & RQ_LOCAL_PENDING && req->w.mdev == mdev &&
 		 time_after(now, req->start_time + dt) &&
 		!time_in_range(now, mdev->last_reattach_jif, mdev->last_reattach_jif + dt)) {
 		dev_warn(DEV, "Local backing device failed to meet the disk-timeout\n");
 		__drbd_chk_io_error(mdev, 1);
 	}
 	nt = (time_after(now, req->start_time + et) ? now : req->start_time) + et;
-	spin_unlock_irq(&mdev->req_lock);
->>>>>>> 8cdfb138
+	spin_unlock_irq(&tconn->req_lock);
 	mod_timer(&mdev->request_timer, nt);
 }