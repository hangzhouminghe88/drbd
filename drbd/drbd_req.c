--- conflicted
+++ resolved
@@ -80,22 +80,13 @@
 	memset(req, 0, sizeof(*req));
 
 	drbd_req_make_private_bio(req, bio_src);
-<<<<<<< HEAD
 
 	kref_get(&device->kref);
 	kref_debug_get(&device->kref_debug, 6);
-	req->device      = device;
-
-	req->master_bio  = bio_src;
-	req->epoch       = 0;
-=======
-	req->rq_state = (bio_data_dir(bio_src) == WRITE ? RQ_WRITE : 0)
-	              | (bio_src->bi_rw & DRBD_REQ_WSAME ? RQ_WSAME : 0)
-	              | (bio_src->bi_rw & DRBD_REQ_DISCARD ? RQ_UNMAP : 0);
+
 	req->device = device;
 	req->master_bio = bio_src;
 	req->epoch = 0;
->>>>>>> aeee107e
 
 	drbd_clear_interval(&req->i);
 	req->i.sector = DRBD_BIO_BI_SECTOR(bio_src);
@@ -112,10 +103,11 @@
 	/* one kref as long as completion_ref > 0 */
 	kref_init(&req->kref);
 
-	for (i = 0; i < ARRAY_SIZE(req->rq_state); i++)
+	req->rq_state[0] = (bio_data_dir(bio_src) == WRITE ? RQ_WRITE : 0)
+	              | (bio_src->bi_rw & DRBD_REQ_WSAME ? RQ_WSAME : 0)
+	              | (bio_src->bi_rw & DRBD_REQ_DISCARD ? RQ_UNMAP : 0);
+	for (i = 1; i < ARRAY_SIZE(req->rq_state); i++)
 		req->rq_state[i] = 0;
-	if (bio_data_dir(bio_src) == WRITE)
-		req->rq_state[0] |= RQ_WRITE;
 
 	return req;
 }
