/*
-*- linux-c -*-
   drbd_req.c
   Kernel module for 2.6.x Kernels

   This file is part of DRBD by Philipp Reisner and Lars Ellenberg.

   Copyright (C) 2001-2008, LINBIT Information Technologies GmbH.
   Copyright (C) 1999-2008, Philipp Reisner <philipp.reisner@linbit.com>.
   Copyright (C) 2002-2008, Lars Ellenberg <lars.ellenberg@linbit.com>.

   drbd is free software; you can redistribute it and/or modify
   it under the terms of the GNU General Public License as published by
   the Free Software Foundation; either version 2, or (at your option)
   any later version.

   drbd is distributed in the hope that it will be useful,
   but WITHOUT ANY WARRANTY; without even the implied warranty of
   MERCHANTABILITY or FITNESS FOR A PARTICULAR PURPOSE.  See the
   GNU General Public License for more details.

   You should have received a copy of the GNU General Public License
   along with drbd; see the file COPYING.  If not, write to
   the Free Software Foundation, 675 Mass Ave, Cambridge, MA 02139, USA.

 */

#include <linux/autoconf.h>
#include <linux/module.h>

#include <linux/slab.h>
#include <linux/drbd.h>
#include "drbd_int.h"
#include "drbd_req.h"

/* outside of the ifdef
 * because of the _print_rq_state(,FIXME) in barrier_acked */
STATIC void _print_rq_state(struct drbd_request *req, const char *txt)
{
	const unsigned long s = req->rq_state;
	struct drbd_conf *mdev = req->mdev;
	const int rw = (req->master_bio == NULL ||
			bio_data_dir(req->master_bio) == WRITE) ?
		'W' : 'R';

	INFO("%s %p %c L%c%c%cN%c%c%c%c%c %u (%llus +%u) %s\n",
	     txt, req, rw,
	     s & RQ_LOCAL_PENDING ? 'p' : '-',
	     s & RQ_LOCAL_COMPLETED ? 'c' : '-',
	     s & RQ_LOCAL_OK ? 'o' : '-',
	     s & RQ_NET_PENDING ? 'p' : '-',
	     s & RQ_NET_QUEUED ? 'q' : '-',
	     s & RQ_NET_SENT ? 's' : '-',
	     s & RQ_NET_DONE ? 'd' : '-',
	     s & RQ_NET_OK ? 'o' : '-',
	     req->epoch,
	     (unsigned long long)req->sector,
	     req->size,
	     conns_to_name(mdev->state.conn));
}

/* #define VERBOSE_REQUEST_CODE */
#if defined(VERBOSE_REQUEST_CODE) || defined(ENABLE_DYNAMIC_TRACE)
STATIC void _print_req_mod(struct drbd_request *req, enum drbd_req_event what)
{
	struct drbd_conf *mdev = req->mdev;
	const int rw = (req->master_bio == NULL ||
			bio_data_dir(req->master_bio) == WRITE) ?
		'W' : 'R';

	static const char *rq_event_names[] = {
		[created] = "created",
		[to_be_send] = "to_be_send",
		[to_be_submitted] = "to_be_submitted",
		[queue_for_net_write] = "queue_for_net_write",
		[queue_for_net_read] = "queue_for_net_read",
		[send_canceled] = "send_canceled",
		[send_failed] = "send_failed",
		[handed_over_to_network] = "handed_over_to_network",
		[connection_lost_while_pending] =
					"connection_lost_while_pending",
		[recv_acked_by_peer] = "recv_acked_by_peer",
		[write_acked_by_peer] = "write_acked_by_peer",
		[neg_acked] = "neg_acked",
		[conflict_discarded_by_peer] = "conflict_discarded_by_peer",
		[barrier_acked] = "barrier_acked",
		[data_received] = "data_received",
		[read_completed_with_error] = "read_completed_with_error",
		[write_completed_with_error] = "write_completed_with_error",
		[completed_ok] = "completed_ok",
	};

	INFO("_req_mod(%p %c ,%s)\n", req, rw, rq_event_names[what]);
}

# ifdef ENABLE_DYNAMIC_TRACE
#  define print_rq_state(R, T) \
	MTRACE(TraceTypeRq, TraceLvlMetrics, _print_rq_state(R, T);)
#  define print_req_mod(T, W)  \
	MTRACE(TraceTypeRq, TraceLvlMetrics, _print_req_mod(T, W);)
# else
#  define print_rq_state(R, T) _print_rq_state(R, T)
#  define print_req_mod(T, W)  _print_req_mod(T, W)
# endif

#else
#define print_rq_state(R, T)
#define print_req_mod(T, W)
#endif

/* Update disk stats at start of I/O request */
static inline void _drbd_start_io_acct(struct drbd_conf *mdev, struct drbd_request *req, struct bio *bio)
{
	const int rw = bio_data_dir(bio);

	MUST_HOLD(&mdev->req_lock)
	__disk_stat_inc(mdev->vdisk, ios[rw]);
	__disk_stat_add(mdev->vdisk, sectors[rw], bio_sectors(bio));
	disk_round_stats(mdev->vdisk);
	mdev->vdisk->in_flight++;
}

/* Update disk stats when completing request upwards */
static inline void _drbd_end_io_acct(struct drbd_conf *mdev, struct drbd_request *req)
{
	int rw = bio_data_dir(req->master_bio);
	unsigned long duration = jiffies - req->start_time;

	MUST_HOLD(&mdev->req_lock)
	__disk_stat_add(mdev->vdisk, ticks[rw], duration);
	disk_round_stats(mdev->vdisk);
	mdev->vdisk->in_flight--;
}

static void _req_is_done(struct drbd_conf *mdev, struct drbd_request *req, const int rw)
{
	const unsigned long s = req->rq_state;
	/* if it was a write, we may have to set the corresponding
	 * bit(s) out-of-sync first. If it had a local part, we need to
	 * release the reference to the activity log. */
	if (rw == WRITE) {
		/* remove it from the transfer log.
		 * well, only if it had been there in the first
		 * place... if it had not (local only or conflicting
		 * and never sent), it should still be "empty" as
		 * initialised in drbd_req_new(), so we can list_del() it
		 * here unconditionally */
		list_del(&req->tl_requests);
		/* Set out-of-sync unless both OK flags are set
		 * (local only or remote failed).
		 * Other places where we set out-of-sync:
		 * READ with local io-error */
		if (!(s & RQ_NET_OK) || !(s & RQ_LOCAL_OK))
			drbd_set_out_of_sync(mdev, req->sector, req->size);

		if ((s & RQ_NET_OK) && (s & RQ_LOCAL_OK) && (s & RQ_NET_SIS))
			drbd_set_in_sync(mdev, req->sector, req->size);

		/* one might be tempted to move the drbd_al_complete_io
		 * to the local io completion callback drbd_endio_pri.
		 * but, if this was a mirror write, we may only
		 * drbd_al_complete_io after this is RQ_NET_DONE,
		 * otherwise the extent could be dropped from the al
		 * before it has actually been written on the peer.
		 * if we crash before our peer knows about the request,
		 * but after the extent has been dropped from the al,
		 * we would forget to resync the corresponding extent.
		 */
		if (s & RQ_LOCAL_MASK) {
			if (inc_local_if_state(mdev, Failed)) {
				drbd_al_complete_io(mdev, req->sector);
				dec_local(mdev);
			} else {
				WARN("Should have called drbd_al_complete_io(, %llu), "
				     "but my Disk seems to have failed :(\n",
				     (unsigned long long) req->sector);
			}
		}
	}

	/* if it was a local io error, we want to notify our
	 * peer about that, and see if we need to
	 * detach the disk and stuff.
	 * to avoid allocating some special work
	 * struct, reuse the request. */

	/* THINK
	 * why do we do this not when we detect the error,
	 * but delay it until it is "done", i.e. possibly
	 * until the next barrier ack? */

	if (rw == WRITE &&
	    (( s & RQ_LOCAL_MASK) && !(s & RQ_LOCAL_OK))) {
		if (!(req->w.list.next == LIST_POISON1 ||
		      list_empty(&req->w.list))) {
			/* DEBUG ASSERT only; if this triggers, we
			 * probably corrupt the worker list here */
			DUMPP(req->w.list.next);
			DUMPP(req->w.list.prev);
		}
		req->w.cb = w_io_error;
		drbd_queue_work(&mdev->data.work, &req->w);
		/* drbd_req_free() is done in w_io_error */
	} else {
		drbd_req_free(req);
	}
}

static void queue_barrier(struct drbd_conf *mdev)
{
	struct drbd_barrier *b;

	/* We are within the req_lock. Once we queued the barrier for sending,
	 * we set the CREATE_BARRIER bit. It is cleared as soon as a new
	 * barrier/epoch object is added. This is the only place this bit is
	 * set. It indicates that the barrier for this epoch is already queued,
	 * and no new epoch has been created yet. */
	if (test_bit(CREATE_BARRIER, &mdev->flags))
		return;

	b = mdev->newest_barrier;
	b->w.cb = w_send_barrier;
	/* inc_ap_pending done here, so we won't
	 * get imbalanced on connection loss.
	 * dec_ap_pending will be done in got_BarrierAck
	 * or (on connection loss) in tl_clear.  */
	inc_ap_pending(mdev);
	drbd_queue_work(&mdev->data.work, &b->w);
	set_bit(CREATE_BARRIER, &mdev->flags);
}

static void _about_to_complete_local_write(struct drbd_conf *mdev,
	struct drbd_request *req)
{
	const unsigned long s = req->rq_state;
	struct drbd_request *i;
	struct Tl_epoch_entry *e;
	struct hlist_node *n;
	struct hlist_head *slot;

	/* before we can signal completion to the upper layers,
	 * we may need to close the current epoch */
	if (mdev->state.conn >= Connected &&
	    req->epoch == mdev->newest_barrier->br_number)
		queue_barrier(mdev);

	/* we need to do the conflict detection stuff,
	 * if we have the ee_hash (two_primaries) and
	 * this has been on the network */
	if ((s & RQ_NET_DONE) && mdev->ee_hash != NULL) {
		const sector_t sector = req->sector;
		const int size = req->size;

		/* ASSERT:
		 * there must be no conflicting requests, since
		 * they must have been failed on the spot */
#define OVERLAPS overlaps(sector, size, i->sector, i->size)
		slot = tl_hash_slot(mdev, sector);
		hlist_for_each_entry(i, n, slot, colision) {
			if (OVERLAPS) {
				ALERT("LOGIC BUG: completed: %p %llus +%u; "
				      "other: %p %llus +%u\n",
				      req, (unsigned long long)sector, size,
				      i, (unsigned long long)i->sector, i->size);
			}
		}

		/* maybe "wake" those conflicting epoch entries
		 * that wait for this request to finish.
		 *
		 * currently, there can be only _one_ such ee
		 * (well, or some more, which would be pending
		 * DiscardAck not yet sent by the asender...),
		 * since we block the receiver thread upon the
		 * first conflict detection, which will wait on
		 * misc_wait.  maybe we want to assert that?
		 *
		 * anyways, if we found one,
		 * we just have to do a wake_up.  */
#undef OVERLAPS
#define OVERLAPS overlaps(sector, size, e->sector, e->size)
		slot = ee_hash_slot(mdev, req->sector);
		hlist_for_each_entry(e, n, slot, colision) {
			if (OVERLAPS) {
				wake_up(&mdev->misc_wait);
				break;
			}
		}
	}
#undef OVERLAPS
}

static void _complete_master_bio(struct drbd_conf *mdev,
	struct drbd_request *req, int error)
{
	dump_bio(mdev, req->master_bio, 1);
	bio_endio(req->master_bio, error);
	req->master_bio = NULL;
	dec_ap_bio(mdev);
}

void _req_may_be_done(struct drbd_request *req, int error)
{
	const unsigned long s = req->rq_state;
	struct drbd_conf *mdev = req->mdev;
	int rw;

	print_rq_state(req, "_req_may_be_done");
	MUST_HOLD(&mdev->req_lock)

	/* we must not complete the master bio, while it is
	 *	still being processed by _drbd_send_zc_bio (drbd_send_dblock)
	 *	not yet acknowledged by the peer
	 *	not yet completed by the local io subsystem
	 * these flags may get cleared in any order by
	 *	the worker,
	 *	the receiver,
	 *	the bio_endio completion callbacks.
	 */
	if (s & RQ_NET_QUEUED)
		return;
	if (s & RQ_NET_PENDING)
		return;
	if (s & RQ_LOCAL_PENDING)
		return;

	if (req->master_bio) {
		/* this is data_received (remote read)
		 * or protocol C WriteAck
		 * or protocol B RecvAck
		 * or protocol A "handed_over_to_network" (SendAck)
		 * or canceled or failed,
		 * or killed from the transfer log due to connection loss.
		 */

		/*
		 * figure out whether to report success or failure.
		 *
		 * report success when at least one of the operations suceeded.
		 * or, to put the other way,
		 * only report failure, when both operations failed.
		 *
		 * what to do about the failures is handled elsewhere.
		 * what we need to do here is just: complete the master_bio.
		 */
		int ok = (s & RQ_LOCAL_OK) || (s & RQ_NET_OK);
		rw = bio_data_dir(req->master_bio);

		/* remove the request from the conflict detection
		 * respective block_id verification hash */
		if (!hlist_unhashed(&req->colision))
			hlist_del(&req->colision);
		else
			D_ASSERT((s & RQ_NET_MASK) == 0);

		/* for writes we need to do some extra housekeeping */
		if (rw == WRITE)
			_about_to_complete_local_write(mdev, req);

		/* FIXME not yet implemented...
		 * in case we got "suspended" (on_disconnect: freeze io)
		 * we may not yet complete the request...
		 * though, this is probably best handled elsewhere by not
		 * walking the transfer log until "unfreeze", so we won't end
		 * up here anyways during the freeze ...
		 * then again, if it is a READ, it is not in the TL at all.
		 * is it still leagal to complete a READ during freeze? */

		/* Update disk stats */
		_drbd_end_io_acct(mdev, req);

		_complete_master_bio(mdev,req,
				     ok ? 0 : ( error ? error : -EIO ) );
	} else {
		/* only WRITE requests can end up here without a master_bio */
		rw = WRITE;
	}

	if ((s & RQ_NET_MASK) == 0 || (s & RQ_NET_DONE)) {
		/* this is disconnected (local only) operation,
		 * or protocol C WriteAck,
		 * or protocol A or B BarrierAck,
		 * or killed from the transfer log due to connection loss. */
		_req_is_done(mdev, req, rw);
	}
	/* else: network part and not DONE yet. that is
	 * protocol A or B, barrier ack still pending... */
}

/*
 * checks whether there was an overlapping request
 * or ee already registered.
 *
 * if so, return 1, in which case this request is completed on the spot,
 * without ever being submitted or send.
 *
 * return 0 if it is ok to submit this request.
 *
 * NOTE:
 * paranoia: assume something above us is broken, and issues different write
 * requests for the same block simultaneously...
 *
 * To ensure these won't be reordered differently on both nodes, resulting in
 * diverging data sets, we discard the later one(s). Not that this is supposed
 * to happen, but this is the rationale why we also have to check for
 * conflicting requests with local origin, and why we have to do so regardless
 * of whether we allowed multiple primaries.
 *
 * BTW, in case we only have one primary, the ee_hash is empty anyways, and the
 * second hlist_for_each_entry becomes a noop. This is even simpler than to
 * grab a reference on the net_conf, and check for the two_primaries flag...
 */
STATIC int _req_conflicts(struct drbd_request *req)
{
	struct drbd_conf *mdev = req->mdev;
	const sector_t sector = req->sector;
	const int size = req->size;
	struct drbd_request *i;
	struct Tl_epoch_entry *e;
	struct hlist_node *n;
	struct hlist_head *slot;

	MUST_HOLD(&mdev->req_lock);
	D_ASSERT(hlist_unhashed(&req->colision));

	/* FIXME should this inc_net/dec_net
	 * rather be done in drbd_make_request_common? */
	if (!inc_net(mdev))
		return 0;

	/* BUG_ON */
	ERR_IF (mdev->tl_hash_s == 0)
		goto out_no_conflict;
	BUG_ON(mdev->tl_hash == NULL);

#define OVERLAPS overlaps(i->sector, i->size, sector, size)
	slot = tl_hash_slot(mdev, sector);
	hlist_for_each_entry(i, n, slot, colision) {
		if (OVERLAPS) {
			ALERT("%s[%u] Concurrent local write detected! "
			      "[DISCARD L] new: %llus +%u; "
			      "pending: %llus +%u\n",
			      current->comm, current->pid,
			      (unsigned long long)sector, size,
			      (unsigned long long)i->sector, i->size);
			goto out_conflict;
		}
	}

	if (mdev->ee_hash_s) {
		/* now, check for overlapping requests with remote origin */
		BUG_ON(mdev->ee_hash == NULL);
#undef OVERLAPS
#define OVERLAPS overlaps(e->sector, e->size, sector, size)
		slot = ee_hash_slot(mdev, sector);
		hlist_for_each_entry(e, n, slot, colision) {
			if (OVERLAPS) {
				ALERT("%s[%u] Concurrent remote write detected!"
				      " [DISCARD L] new: %llus +%u; "
				      "pending: %llus +%u\n",
				      current->comm, current->pid,
				      (unsigned long long)sector, size,
				      (unsigned long long)e->sector, e->size);
				goto out_conflict;
			}
		}
	}
#undef OVERLAPS

out_no_conflict:
	/* this is like it should be, and what we expected.
	 * our users do behave after all... */
	dec_net(mdev);
	return 0;

out_conflict:
	dec_net(mdev);
	return 1;
}

/* obviously this could be coded as many single functions
 * instead of one huge switch,
 * or by putting the code directly in the respective locations
 * (as it has been before).
 *
 * but having it this way
 *  enforces that it is all in this one place, where it is easier to audit,
 *  it makes it obvious that whatever "event" "happens" to a request should
 *  happen "atomically" within the req_lock,
 *  and it enforces that we have to think in a very structured manner
 *  about the "events" that may happen to a request during its life time ...
 *
 * Though I think it is likely that we break this again into many
 * static inline void _req_mod_ ## what (req) ...
 */
void _req_mod(struct drbd_request *req, enum drbd_req_event what, int error)
{
	struct drbd_conf *mdev = req->mdev;
	MUST_HOLD(&mdev->req_lock);

	if (error && (bio_rw(req->master_bio) != READA))
		ERR("got an _req_mod() errno of %d\n", error);

	print_req_mod(req, what);

	switch (what) {
	default:
		ERR("LOGIC BUG in %s:%u\n", __FILE__ , __LINE__ );
		return;

	/* does not happen...
	 * initialization done in drbd_req_new
	case created:
		break;
		*/

	case to_be_send: /* via network */
		/* reached via drbd_make_request_common
		 * and from FIXME w_read_retry_remote */
		D_ASSERT(!(req->rq_state & RQ_NET_MASK));
		req->rq_state |= RQ_NET_PENDING;
		inc_ap_pending(mdev);
		break;

	case to_be_submitted: /* locally */
		/* reached via drbd_make_request_common */
		D_ASSERT(!(req->rq_state & RQ_LOCAL_MASK));
		req->rq_state |= RQ_LOCAL_PENDING;
		break;

	/* FIXME these *_completed_* are basically the same.
	 * can probably be merged with some if (what == xy) */

	case completed_ok:
		if (bio_data_dir(req->private_bio) == WRITE)
			mdev->writ_cnt += req->size>>9;
		else
			mdev->read_cnt += req->size>>9;

		bio_put(req->private_bio);
		req->private_bio = NULL;

		req->rq_state |= (RQ_LOCAL_COMPLETED|RQ_LOCAL_OK);
		req->rq_state &= ~RQ_LOCAL_PENDING;

		_req_may_be_done(req, error);
		dec_local(mdev);
		break;

	case write_completed_with_error:
		req->rq_state |= RQ_LOCAL_COMPLETED;
		req->rq_state &= ~RQ_LOCAL_PENDING;

		bio_put(req->private_bio);
		req->private_bio = NULL;
		ALERT("Local WRITE failed sec=%llus size=%u\n",
		      (unsigned long long)req->sector, req->size);
		/* and now: check how to handle local io error.
		 * FIXME see comment below in read_completed_with_error */
		__drbd_chk_io_error(mdev, FALSE);
		_req_may_be_done(req, error);
		dec_local(mdev);
		break;

	case read_completed_with_error:
		if (bio_rw(req->master_bio) != READA)
			drbd_set_out_of_sync(mdev, req->sector, req->size);

		req->rq_state |= RQ_LOCAL_COMPLETED;
		req->rq_state &= ~RQ_LOCAL_PENDING;

		bio_put(req->private_bio);
		req->private_bio = NULL;
		if (bio_rw(req->master_bio) == READA) {
			/* it is legal to fail READA */
			_req_may_be_done(req, error);
			dec_local(mdev);
			break;
		}
		/* else */
		ALERT("Local READ failed sec=%llus size=%u\n",
		      (unsigned long long)req->sector, req->size);
		/* _req_mod(req,to_be_send); oops, recursion in static inline */
		D_ASSERT(!(req->rq_state & RQ_NET_MASK));
		req->rq_state |= RQ_NET_PENDING;
		inc_ap_pending(mdev);

		/* and now: check how to handle local io error.
		 *
		 * FIXME we should not handle WRITE and READ io errors
		 * the same. When we retry the READ, and then write
		 * the answer, that might suceed because modern drives
		 * would relocate the sectors. We'd need to keep our
		 * private bio then, and round the offset and size so
		 * we get back enough data to be able to clear the bits again.
		 */
		__drbd_chk_io_error(mdev, FALSE);
		dec_local(mdev);
		/* NOTE: if we have no connection,
		 * or know the peer has no good data either,
		 * then we don't actually need to "queue_for_net_read",
		 * but we do so anyways, since the drbd_io_error()
		 * and the potential state change to "Diskless"
		 * needs to be done from process context */

		/* fall through: _req_mod(req,queue_for_net_read); */

	case queue_for_net_read:
		/* READ or READA, and
		 * no local disk,
		 * or target area marked as invalid,
		 * or just got an io-error. */
		/* from drbd_make_request_common
		 * or from bio_endio during read io-error recovery */

		/* so we can verify the handle in the answer packet
		 * corresponding hlist_del is in _req_may_be_done() */
		hlist_add_head(&req->colision, ar_hash_slot(mdev, req->sector));

		set_bit(UNPLUG_REMOTE, &mdev->flags); /* why? */

		D_ASSERT(req->rq_state & RQ_NET_PENDING);
		req->rq_state |= RQ_NET_QUEUED;
		req->w.cb = (req->rq_state & RQ_LOCAL_MASK)
			? w_read_retry_remote
			: w_send_read_req;
		drbd_queue_work(&mdev->data.work, &req->w);
		break;

	case queue_for_net_write:
		/* assert something? */
		/* from drbd_make_request_common only */

		hlist_add_head(&req->colision, tl_hash_slot(mdev, req->sector));
		/* corresponding hlist_del is in _req_may_be_done() */

		/* NOTE
		 * In case the req ended up on the transfer log before being
		 * queued on the worker, it could lead to this request being
		 * missed during cleanup after connection loss.
		 * So we have to do both operations here,
		 * within the same lock that protects the transfer log.
		 *
		 * _req_add_to_epoch(req); this has to be after the
		 * _maybe_start_new_epoch(req); which happened in
		 * drbd_make_request_common, because we now may set the bit
		 * again ourselves to close the current epoch.
		 *
		 * Add req to the (now) current epoch (barrier). */

		/* see drbd_make_request_common,
		 * just after it grabs the req_lock */
		D_ASSERT(test_bit(CREATE_BARRIER, &mdev->flags) == 0);

		req->epoch = mdev->newest_barrier->br_number;
		list_add_tail(&req->tl_requests,
				&mdev->newest_barrier->requests);

		/* increment size of current epoch */
		mdev->newest_barrier->n_req++;

		/* queue work item to send data */
		D_ASSERT(req->rq_state & RQ_NET_PENDING);
		req->rq_state |= RQ_NET_QUEUED;
		req->w.cb =  w_send_dblock;
		drbd_queue_work(&mdev->data.work, &req->w);

		/* close the epoch, in case it outgrew the limit */
		if (mdev->newest_barrier->n_req >= mdev->net_conf->max_epoch_size)
			queue_barrier(mdev);

		break;

	/* FIXME
	 * to implement freeze-io,
	 * we may not finish the request just yet.
	 */
	case send_canceled:
		/* may be a write, may be a remote read */
		if (req->rq_state & RQ_NET_PENDING) dec_ap_pending(mdev);
		req->rq_state &= ~(RQ_NET_OK|RQ_NET_PENDING);
		/* fall through */
	case send_failed:
		/* real cleanup will be done from tl_clear.  just update flags
		 * so it is no longer marked as on the worker queue */
		req->rq_state &= ~RQ_NET_QUEUED;
		/* if we did it right, tl_clear should be scheduled only after
		 * this, so this should not be necessary! */
		_req_may_be_done(req, error);
		break;

	case handed_over_to_network:
		/* assert something? */
		if ( bio_data_dir(req->master_bio) == WRITE &&
		     mdev->net_conf->wire_protocol == DRBD_PROT_A ) {
			/* this is what is dangerous about protocol A:
			 * pretend it was sucessfully written on the peer.
			 * FIXME in case we get a local io-error in
			 * protocol != C, we might want to defer comletion
			 * until we get the barrier ack, and send a NegAck
			 * in case the other node had an io-error, too...
			 * That way we would at least not report "success"
			 * if it was not written at all. */
			if (req->rq_state & RQ_NET_PENDING) {
				dec_ap_pending(mdev);
				req->rq_state &= ~RQ_NET_PENDING;
				req->rq_state |= RQ_NET_OK;
			} /* else: neg-ack was faster... */
			/* it is still not yet RQ_NET_DONE until the
			 * corresponding epoch barrier got acked as well,
			 * so we know what to dirty on connection loss */
		}
		req->rq_state &= ~RQ_NET_QUEUED;
		req->rq_state |= RQ_NET_SENT;
		/* because _drbd_send_zc_bio could sleep, and may want to
		 * dereference the bio even after the "write_acked_by_peer" and
		 * "completed_ok" events came in, once we return from
		 * _drbd_send_zc_bio (drbd_send_dblock), we have to check
		 * whether it is done already, and end it.  */
		_req_may_be_done(req, error);
		break;

	case connection_lost_while_pending:
		/* transfer log cleanup after connection loss */
		/* assert something? */
		if (req->rq_state & RQ_NET_PENDING)
			dec_ap_pending(mdev);
		req->rq_state &= ~(RQ_NET_OK|RQ_NET_PENDING);
		req->rq_state |= RQ_NET_DONE;
		/* if it is still queued, we may not complete it here.
		 * it will be canceled soon.
		 * FIXME we should change the code so this can not happen. */
		if (!(req->rq_state & RQ_NET_QUEUED))
			_req_may_be_done(req, error);
		break;

	case write_acked_by_peer_and_sis:
		req->rq_state |= RQ_NET_SIS;
	case conflict_discarded_by_peer:
		/* for discarded conflicting writes of multiple primarys,
		 * there is no need to keep anything in the tl, potential
		 * node crashes are covered by the activity log. */
		req->rq_state |= RQ_NET_DONE;
		/* fall through */
	case write_acked_by_peer:
		/* protocol C; successfully written on peer.
		 * Nothing to do here.
		 * We want to keep the tl in place for all protocols, to cater
		 * for volatile write-back caches on lower level devices.
		 *
		 * A barrier request is expected to have forced all prior
		 * requests onto stable storage, so completion of a barrier
		 * request could set NET_DONE right here, and not wait for the
		 * BarrierAck, but that is an unecessary optimisation. */

		/* this makes it effectively the same as for: */
	case recv_acked_by_peer:
		/* protocol B; pretends to be sucessfully written on peer.
		 * see also notes above in handed_over_to_network about
		 * protocol != C */
		req->rq_state |= RQ_NET_OK;
		D_ASSERT(req->rq_state & RQ_NET_PENDING);
		dec_ap_pending(mdev);
		req->rq_state &= ~RQ_NET_PENDING;
		_req_may_be_done(req, error);
		break;

	case neg_acked:
		/* assert something? */
		if (req->rq_state & RQ_NET_PENDING)
			dec_ap_pending(mdev);
		req->rq_state &= ~(RQ_NET_OK|RQ_NET_PENDING);
		/* FIXME THINK! is it DONE now, or is it not? */
		req->rq_state |= RQ_NET_DONE;
		_req_may_be_done(req, error);
		/* else: done by handed_over_to_network */
		break;

	case barrier_acked:
		if (req->rq_state & RQ_NET_PENDING) {
			/* barrier came in before all requests have been acked.
			 * this is bad, because if the connection is lost now,
			 * we won't be able to clean them up... */
			_print_rq_state(req,
				"FIXME (barrier_acked but pending)");
		}
		D_ASSERT(req->rq_state & RQ_NET_SENT);
		req->rq_state |= RQ_NET_DONE;
		_req_may_be_done(req, error);
		break;

	case data_received:
		D_ASSERT(req->rq_state & RQ_NET_PENDING);
		dec_ap_pending(mdev);
		req->rq_state &= ~RQ_NET_PENDING;
		req->rq_state |= (RQ_NET_OK|RQ_NET_DONE);
		_req_may_be_done(req, error);
		break;
	};
}

/* we may do a local read if:
 * - we are consistent (of course),
 * - or we are generally inconsistent,
 *   BUT we are still/already IN SYNC for this area.
 *   since size may be bigger than BM_BLOCK_SIZE,
 *   we may need to check several bits.
 */
STATIC int drbd_may_do_local_read(struct drbd_conf *mdev, sector_t sector, int size)
{
	unsigned long sbnr, ebnr;
	sector_t esector, nr_sectors;

	if (mdev->state.disk == UpToDate)
		return 1;
	if (mdev->state.disk >= Outdated)
		return 0;
	if (mdev->state.disk <  Inconsistent)
		return 0;
	/* state.disk == Inconsistent   We will have a look at the BitMap */
	nr_sectors = drbd_get_capacity(mdev->this_bdev);
	esector = sector + (size>>9) -1;

	D_ASSERT(sector  < nr_sectors);
	D_ASSERT(esector < nr_sectors);

	sbnr = BM_SECT_TO_BIT(sector);
	ebnr = BM_SECT_TO_BIT(esector);

	return (0 == drbd_bm_count_bits(mdev, sbnr, ebnr));
}

/*
 * general note:
 * looking at the state (conn, disk, susp, pdsk) outside of the spinlock that
 * protects the state changes is inherently racy.
 *
 * FIXME verify this rationale why we may do so anyways:
 *
 * I think it "should" be like this:
 * as soon as we have a "ap_bio_cnt" reference we may test for "bad" states,
 * because the transition from "bad" to "good" states may only happen while no
 * application request is on the fly, so once we are positive about a "bad"
 * state, we know it won't get better during the lifetime of this request.
 *
 * In case we think we are ok, but "asynchronously" some interrupt or other
 * thread marks some operation as impossible, we are still ok, since we would
 * just try anyways, and then see that it does not work there and then.
 */

STATIC int drbd_make_request_common(struct drbd_conf *mdev, struct bio *bio)
{
	const int rw = bio_rw(bio);
	const int size = bio->bi_size;
	const sector_t sector = bio->bi_sector;
	struct drbd_barrier *b = NULL;
	struct drbd_request *req;
	int local, remote;
	int err = -EIO;

	/* allocate outside of all locks; get a "reference count" (ap_bio_cnt)
	 * to avoid races with the disconnect/reconnect code.  */
	inc_ap_bio(mdev);
	req = drbd_req_new(mdev, bio);
	if (!req) {
		dec_ap_bio(mdev);
		/* only pass the error to the upper layers.
		 * if user cannot handle io errors, thats not our business. */
		ERR("could not kmalloc() req\n");
		bio_endio(bio, -ENOMEM);
		return 0;
	}

	dump_bio(mdev, bio, 0);

	local = inc_local(mdev);
	if (!local) {
		bio_put(req->private_bio); /* or we get a bio leak */
		req->private_bio = NULL;
	}
	if (rw == WRITE) {
		remote = 1;
	} else {
		/* READ || READA */
		if (local) {
			if (!drbd_may_do_local_read(mdev, sector, size)) {
				/* we could kick the syncer to
				 * sync this extent asap, wait for
				 * it, then continue locally.
				 * Or just issue the request remotely.
				 */
				/* FIXME
				 * I think we have a RACE here. We request
				 * something from the peer, then later some
				 * write starts ...  and finished *before*
				 * the answer to the read comes in, because
				 * the ACK for the WRITE goes over
				 * meta-socket ...
				 * Maybe we need to properly lock reads
				 * against the syncer, too. But if we have
				 * some user issuing writes on an area that
				 * he has pending reads on, _he_ is really
				 * broke anyways, and would get "undefined
				 * results" on _any_ io stack, even just the
				 * local io stack.
				 */

				local = 0;
				bio_put(req->private_bio);
				req->private_bio = NULL;
				dec_local(mdev);
			}
		}
		remote = !local && mdev->state.pdsk >= UpToDate;
	}

	/* If we have a disk, but a READA request is mapped to remote,
	 * we are Primary, Inconsistent, SyncTarget.
	 * Just fail that READA request right here.
	 *
	 * THINK: maybe fail all READA when not local?
	 *        or make this configurable...
	 *        if network is slow, READA won't do any good.
	 */
	if (rw == READA && mdev->state.disk >= Inconsistent && !local) {
		err = -EWOULDBLOCK;
		goto fail_and_free_req;
	}

	/* For WRITES going to the local disk, grab a reference on the target
	 * extent.  This waits for any resync activity in the corresponding
	 * resync extent to finish, and, if necessary, pulls in the target
	 * extent into the activity log, which involves further disk io because
	 * of transactional on-disk meta data updates. */
	if (rw == WRITE && local)
		drbd_al_begin_io(mdev, sector);

	remote = remote && (mdev->state.pdsk == UpToDate ||
			    ( mdev->state.pdsk == Inconsistent &&
			      mdev->state.conn >= Connected ) );

	if (!(local || remote)) {
		ERR("IO ERROR: neither local nor remote disk\n");
		goto fail_and_free_req;
	}

	/* For WRITE request, we have to make sure that we have an
	 * unused_spare_barrier, in case we need to start a new epoch.
	 * I try to be smart and avoid to pre-allocate always "just in case",
	 * but there is a race between testing the bit and pointer outside the
	 * spinlock, and grabbing the spinlock.
	 * if we lost that race, we retry.  */
	if (rw == WRITE && remote &&
	    mdev->unused_spare_barrier == NULL &&
	    test_bit(CREATE_BARRIER, &mdev->flags)) {
allocate_barrier:
		b = kmalloc(sizeof(struct drbd_barrier), GFP_NOIO);
		if (!b) {
			ERR("Failed to alloc barrier.\n");
			err = -ENOMEM;
			goto fail_and_free_req;
		}
	}

	/* GOOD, everything prepared, grab the spin_lock */
	spin_lock_irq(&mdev->req_lock);

	/* FIXME race with drbd_disconnect and tl_clear? */
	if (remote) {
		remote = (mdev->state.pdsk == UpToDate ||
			    ( mdev->state.pdsk == Inconsistent &&
			      mdev->state.conn >= Connected ) );
		if (!remote)
			WARN("lost connection while grabbing the req_lock!\n");
		if (!(local || remote)) {
			ERR("IO ERROR: neither local nor remote disk\n");
			spin_unlock_irq(&mdev->req_lock);
			goto fail_and_free_req;
		}
	}

	if (b && mdev->unused_spare_barrier == NULL) {
		mdev->unused_spare_barrier = b;
		b = NULL;
	}
	if (rw == WRITE && remote &&
	    mdev->unused_spare_barrier == NULL &&
	    test_bit(CREATE_BARRIER, &mdev->flags)) {
		/* someone closed the current epoch
		 * while we were grabbing the spinlock */
		spin_unlock_irq(&mdev->req_lock);
		goto allocate_barrier;
	}


	/* Update disk stats */
	_drbd_start_io_acct(mdev, req, bio);

	/* _maybe_start_new_epoch(mdev);
	 * If we need to generate a write barrier packet, we have to add the
	 * new epoch (barrier) object, and queue the barrier packet for sending,
	 * and queue the req's data after it _within the same lock_, otherwise
	 * we have race conditions were the reorder domains could be mixed up.
	 *
	 * Even read requests may start a new epoch and queue the corresponding
	 * barrier packet.  To get the write ordering right, we only have to
	 * make sure that, if this is a write request and it triggered a
	 * barrier packet, this request is queued within the same spinlock. */
	if (remote && mdev->unused_spare_barrier &&
            test_and_clear_bit(CREATE_BARRIER, &mdev->flags)) {
		_tl_add_barrier(mdev, mdev->unused_spare_barrier);
		mdev->unused_spare_barrier = NULL;
	} else {
		D_ASSERT(!(remote && rw == WRITE &&
			   test_bit(CREATE_BARRIER, &mdev->flags)));
	}

	/* NOTE
	 * Actually, 'local' may be wrong here already, since we may have failed
	 * to write to the meta data, and may become wrong anytime because of
	 * local io-error for some other request, which would lead to us
	 * "detaching" the local disk.
	 *
	 * 'remote' may become wrong any time because the network could fail.
	 *
	 * This is a harmless race condition, though, since it is handled
	 * correctly at the appropriate places; so it just deferres the failure
	 * of the respective operation.
	 */

	/* mark them early for readability.
	 * this just sets some state flags. */
	if (remote)
		_req_mod(req, to_be_send, 0);
	if (local)
		_req_mod(req, to_be_submitted, 0);

	/* check this request on the colison detection hash tables.
	 * if we have a conflict, just complete it here.
	 * THINK do we want to check reads, too? (I don't think so...) */
	if (rw == WRITE && _req_conflicts(req)) {
		/* this is a conflicting request.
		 * even though it may have been only _partially_
		 * overlapping with one of the currently pending requests,
		 * without even submitting or sending it, we will
		 * pretend that it was successfully served right now.
		 */
		if (local) {
			bio_put(req->private_bio);
			req->private_bio = NULL;
			drbd_al_complete_io(mdev, req->sector);
			dec_local(mdev);
			local = 0;
		}
		if (remote)
			dec_ap_pending(mdev);
		_drbd_end_io_acct(mdev, req);
		/* THINK: do we want to fail it (-EIO), or pretend success? */
		bio_endio(req->master_bio, 0);
		req->master_bio = NULL;
		dec_ap_bio(mdev);
		drbd_req_free(req);
		remote = 0;
	}

	/* NOTE remote first: to get the concurrent write detection right,
	 * we must register the request before start of local IO.  */
	if (remote) {
		/* either WRITE and Connected,
		 * or READ, and no local disk,
		 * or READ, but not in sync.
		 */
		if (rw == WRITE)
			_req_mod(req, queue_for_net_write, 0);
		else
			_req_mod(req, queue_for_net_read, 0);
	}
	spin_unlock_irq(&mdev->req_lock);
	kfree(b); /* if someone else has beaten us to it... */

	if (local) {
		req->private_bio->bi_bdev = mdev->bc->backing_bdev;

		dump_internal_bio("Pri", mdev, req->private_bio, 0);

		if (FAULT_ACTIVE(mdev, rw==WRITE ? DRBD_FAULT_DT_WR :
				       (rw==READ ? DRBD_FAULT_DT_RD :
				                   DRBD_FAULT_DT_RA) ))
			bio_endio(req->private_bio, -EIO);
		else
			generic_make_request(req->private_bio);
	}

	/* we need to plug ALWAYS since we possibly need to kick lo_dev.
	 * we plug after submit, so we won't miss an unplug event */
	drbd_plug_device(mdev);

	return 0;

fail_and_free_req:
	kfree(b);
	bio_endio(bio, err);
	drbd_req_free(req);
	return 0;
}

/* helper function for drbd_make_request
 * if we can determine just by the mdev (state) that this request will fail,
 * return 1
 * otherwise return 0
 */
static int drbd_fail_request_early(struct drbd_conf *mdev, int is_write)
{
	/* Unconfigured */
	if (mdev->state.conn == Disconnecting &&
	    mdev->state.disk == Diskless)
		return 1;

	if (mdev->state.role != Primary &&
		( !allow_oos || is_write) ) {
		if (DRBD_ratelimit(5*HZ, 5)) {
			ERR("Process %s[%u] tried to %s; "
			    "since we are not in Primary state, "
			    "we cannot allow this\n",
			    current->comm, current->pid,
			    is_write ? "WRITE" : "READ");
		}
		return 1;
	}

	/*
	 * Paranoia: we might have been primary, but sync target, or
	 * even diskless, then lost the connection.
	 * This should have been handled (panic? suspend?) somehwere
	 * else. But maybe it was not, so check again here.
	 * Caution: as long as we do not have a read/write lock on mdev,
	 * to serialize state changes, this is racy, since we may lose
	 * the connection *after* we test for the cstate.
	 */
<<<<<<< HEAD
	if ( mdev->state.disk < UpToDate &&
	     mdev->state.conn < Connected) {
		if (DRBD_ratelimit(5*HZ, 5))
=======
	if (mdev->state.disk < UpToDate && mdev->state.pdsk < UpToDate) {
		if (DRBD_ratelimit(5*HZ,5)) {
>>>>>>> e79ccb03
			ERR("Sorry, I have no access to good data anymore.\n");
		/*
		 * FIXME suspend, loop waiting on cstate wait?
		 */
		return 1;
	}

	return 0;
}

int drbd_make_request_26(struct request_queue *q, struct bio *bio)
{
	unsigned int s_enr, e_enr;
	struct drbd_conf *mdev = (struct drbd_conf *) q->queuedata;

	if (drbd_fail_request_early(mdev, bio_data_dir(bio) & WRITE)) {
		bio_endio(bio, -EPERM);
		return 0;
	}

	/* Reject barrier requests if we know the underlying device does
	 * not support them.
	 * XXX: Need to get this info from peer as well some how so we
	 * XXX: reject if EITHER side/data/metadata area does not support them.
	 *
	 * because of those XXX, this is not yet enabled,
	 * i.e. in drbd_init_set_defaults we set the NO_BARRIER_SUPP bit.
	 */
	if (unlikely(bio_barrier(bio) && test_bit(NO_BARRIER_SUPP, &mdev->flags))) {
		/* WARN("Rejecting barrier request as underlying device does not support\n"); */
		bio_endio(bio, -EOPNOTSUPP);
		return 0;
	}

	/*
	 * what we "blindly" assume:
	 */
	D_ASSERT(bio->bi_size > 0);
	D_ASSERT( (bio->bi_size & 0x1ff) == 0);
	D_ASSERT(bio->bi_idx == 0);

	/* to make some things easier, force allignment of requests within the
	 * granularity of our hash tables */
	s_enr = bio->bi_sector >> HT_SHIFT;
	e_enr = (bio->bi_sector+(bio->bi_size>>9)-1) >> HT_SHIFT;

	if (unlikely(s_enr != e_enr)) {
	if (bio->bi_vcnt != 1 || bio->bi_idx != 0) {
		/* rather error out here than BUG in bio_split */
		ERR("bio would need to, but cannot, be split: "
		    "(vcnt=%u,idx=%u,size=%u,sector=%llu)\n",
		    bio->bi_vcnt, bio->bi_idx, bio->bi_size,
		    (unsigned long long)bio->bi_sector);
		bio_endio(bio, -EINVAL);
		return 0;
	} else {
		/* This bio crosses some boundary, so we have to split it. */
		struct bio_pair *bp;
		/* works for the "do not cross hash slot boundaries" case
		 * e.g. sector 262269, size 4096
		 * s_enr = 262269 >> 6 = 4097
		 * e_enr = (262269+8-1) >> 6 = 4098
		 * HT_SHIFT = 6
		 * sps = 64, mask = 63
		 * first_sectors = 64 - (262269 & 63) = 3
		 */
		const sector_t sect = bio->bi_sector;
		const int sps = 1<<HT_SHIFT; /* sectors per slot */
		const int mask = sps -1;
		const sector_t first_sectors = sps - (sect & mask);
		bp = bio_split(bio, bio_split_pool, first_sectors);
		drbd_make_request_26(q, &bp->bio1);
		drbd_make_request_26(q, &bp->bio2);
		bio_pair_release(bp);
		return 0;
	}
	}

	return drbd_make_request_common(mdev,bio);
}

/* This is called by bio_add_page().  With this function we reduce
 * the number of BIOs that span over multiple AL_EXTENTs.
 *
 * we do the calculation within the lower 32bit of the byte offsets,
 * since we don't care for actual offset, but only check whether it
 * would cross "activity log extent" boundaries.
 *
 * As long as the BIO is emtpy we have to allow at least one bvec,
 * regardless of size and offset.  so the resulting bio may still
 * cross extent boundaries.  those are dealt with (bio_split) in
 * drbd_make_request_26.
 */
/* FIXME for two_primaries,
 * we should use DRBD_MAX_SEGMENT_SIZE instead of AL_EXTENT_SIZE */
int drbd_merge_bvec(struct request_queue *q, struct bio *bio, struct bio_vec *bvec)
{
	struct drbd_conf *mdev = (struct drbd_conf *) q->queuedata;
	unsigned int bio_offset =
		(unsigned int)bio->bi_sector << 9; /* 32 bit */
	unsigned int bio_size = bio->bi_size;
	int limit, backing_limit;

	limit = DRBD_MAX_SEGMENT_SIZE
	      - ((bio_offset & (DRBD_MAX_SEGMENT_SIZE-1)) + bio_size);
	if (limit < 0)
		limit = 0;
	if (bio_size == 0) {
		if (limit <= bvec->bv_len)
			limit = bvec->bv_len;
	} else if (limit && inc_local(mdev)) {
		struct request_queue * const b =
			mdev->bc->backing_bdev->bd_disk->queue;
		if (b->merge_bvec_fn && mdev->bc->dc.use_bmbv) {
			backing_limit = b->merge_bvec_fn(b, bio, bvec);
			limit = min(limit, backing_limit);
		}
		dec_local(mdev);
	}
	return limit;
}<|MERGE_RESOLUTION|>--- conflicted
+++ resolved
@@ -1137,14 +1137,8 @@
 	 * to serialize state changes, this is racy, since we may lose
 	 * the connection *after* we test for the cstate.
 	 */
-<<<<<<< HEAD
-	if ( mdev->state.disk < UpToDate &&
-	     mdev->state.conn < Connected) {
+	if (mdev->state.disk < UpToDate && mdev->state.pdsk < UpToDate) {
 		if (DRBD_ratelimit(5*HZ, 5))
-=======
-	if (mdev->state.disk < UpToDate && mdev->state.pdsk < UpToDate) {
-		if (DRBD_ratelimit(5*HZ,5)) {
->>>>>>> e79ccb03
 			ERR("Sorry, I have no access to good data anymore.\n");
 		/*
 		 * FIXME suspend, loop waiting on cstate wait?
