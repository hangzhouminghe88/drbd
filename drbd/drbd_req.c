--- conflicted
+++ resolved
@@ -1685,7 +1685,7 @@
 	struct drbd_request *req, *tmp;
 
 	list_for_each_entry_safe(req, tmp, pending, tl_requests) {
-		req->rq_state |= RQ_IN_ACT_LOG;
+		req->rq_state[0] |= RQ_IN_ACT_LOG;
 		req->in_actlog_jif = jiffies;
 		atomic_dec(&device->ap_actlog_cnt);
 		list_del_init(&req->tl_requests);
@@ -1788,41 +1788,8 @@
 				break;
 		}
 
-<<<<<<< HEAD
-		list_for_each_entry_safe(req, tmp, &pending, tl_requests) {
-			req->rq_state[0] |= RQ_IN_ACT_LOG;
-			req->in_actlog_jif = jiffies;
-			atomic_dec(&device->ap_actlog_cnt);
-			list_del_init(&req->tl_requests);
-			drbd_send_and_submit(device, req);
-		}
-
-		/* If all currently hot activity log extents are kept busy by
-		 * incoming requests, we still must not totally starve new
-		 * requests to cold extents. In that case, prepare one request
-		 * in blocking mode. */
-		list_for_each_entry_safe(req, tmp, &incoming, tl_requests) {
-			bool was_cold;
-			list_del_init(&req->tl_requests);
-			was_cold = drbd_al_begin_io_prepare(device, &req->i);
-			if (!was_cold) {
-				req->rq_state[0] |= RQ_IN_ACT_LOG;
-				req->in_actlog_jif = jiffies;
-				atomic_dec(&device->ap_actlog_cnt);
-				/* Corresponding extent was hot after all? */
-				drbd_send_and_submit(device, req);
-			} else {
-				/* Found a request to a cold extent.
-				 * Put on "pending" list,
-				 * and try to cumulate with more. */
-				list_add(&req->tl_requests, &pending);
-				goto skip_fast_path;
-			}
-		}
-=======
 		drbd_al_begin_io_commit(device);
 		send_and_submit_pending(device, &pending);
->>>>>>> 9acd0db2
 	}
 }
 
