--- conflicted
+++ resolved
@@ -523,12 +523,14 @@
 		mod_rq_state(req, m, 0, RQ_LOCAL_ABORTED);
 		break;
 
-<<<<<<< HEAD
+	case WRITE_COMPLETED_WITH_ERROR:
+		__drbd_chk_io_error(mdev, DRBD_WRITE_ERROR);
+		mod_rq_state(req, m, RQ_LOCAL_PENDING, RQ_LOCAL_COMPLETED);
+		break;
+
 	case READ_COMPLETED_WITH_ERROR:
 		drbd_set_out_of_sync(mdev, req->i.sector, req->i.size);
-		/* fall through. */
-	case WRITE_COMPLETED_WITH_ERROR:
-		__drbd_chk_io_error(mdev, DRBD_IO_ERROR);
+		__drbd_chk_io_error(mdev, DRBD_READ_ERROR);
 		/* fall through. */
 	case READ_AHEAD_COMPLETED_WITH_ERROR:
 		/* it is legal to fail READA, no __drbd_chk_io_error in that case. */
@@ -536,53 +538,6 @@
 		break;
 
 	case QUEUE_FOR_NET_READ:
-=======
-	case write_completed_with_error:
-		req->rq_state |= RQ_LOCAL_COMPLETED;
-		req->rq_state &= ~RQ_LOCAL_PENDING;
-
-		__drbd_chk_io_error(mdev, DRBD_WRITE_ERROR);
-		_req_may_be_done_not_susp(req, m);
-		break;
-
-	case read_ahead_completed_with_error:
-		/* it is legal to fail READA */
-		req->rq_state |= RQ_LOCAL_COMPLETED;
-		req->rq_state &= ~RQ_LOCAL_PENDING;
-		_req_may_be_done_not_susp(req, m);
-		break;
-
-	case read_completed_with_error:
-		drbd_set_out_of_sync(mdev, req->sector, req->size);
-
-		req->rq_state |= RQ_LOCAL_COMPLETED;
-		req->rq_state &= ~RQ_LOCAL_PENDING;
-
-		if (req->rq_state & RQ_LOCAL_ABORTED) {
-			_req_may_be_done(req, m);
-			break;
-		}
-
-		__drbd_chk_io_error(mdev, DRBD_READ_ERROR);
-
-	goto_queue_for_net_read:
-
-		D_ASSERT(!(req->rq_state & RQ_NET_MASK));
-
-		/* no point in retrying if there is no good remote data,
-		 * or we have no connection. */
-		if (mdev->state.pdsk != D_UP_TO_DATE) {
-			_req_may_be_done_not_susp(req, m);
-			break;
-		}
-
-		/* _req_mod(req,to_be_send); oops, recursion... */
-		req->rq_state |= RQ_NET_PENDING;
-		inc_ap_pending(mdev);
-		/* fall through: _req_mod(req,queue_for_net_read); */
-
-	case queue_for_net_read:
->>>>>>> 686638ea
 		/* READ or READA, and
 		 * no local disk,
 		 * or target area marked as invalid,
