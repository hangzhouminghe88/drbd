--- conflicted
+++ resolved
@@ -518,8 +518,8 @@
 	struct drbd_connection *connection = peer_device ? peer_device->connection : NULL;
 	if (!connection)
 		return;
-	if (connection->req_next == NULL)
-		connection->req_next = req;
+	if (connection->todo.req_next == NULL)
+		connection->todo.req_next = req;
 }
 
 static void advance_conn_req_next(struct drbd_peer_device *peer_device, struct drbd_request *req)
@@ -527,16 +527,16 @@
 	struct drbd_connection *connection = peer_device ? peer_device->connection : NULL;
 	if (!connection)
 		return;
-	if (connection->req_next != req)
-		return;
-	list_for_each_entry_continue(req, &connection->transfer_log, tl_requests) {
-		const unsigned s = req->rq_state;
+	if (connection->todo.req_next != req)
+		return;
+	list_for_each_entry_continue(req, &connection->resource->transfer_log, tl_requests) {
+		const unsigned s = drbd_req_state_by_peer_device(req, peer_device);
 		if (s & RQ_NET_QUEUED)
 			break;
 	}
-	if (&req->tl_requests == &connection->transfer_log)
+	if (&req->tl_requests == &connection->resource->transfer_log)
 		req = NULL;
-	connection->req_next = req;
+	connection->todo.req_next = req;
 }
 
 static void set_if_null_req_ack_pending(struct drbd_peer_device *peer_device, struct drbd_request *req)
@@ -555,12 +555,12 @@
 		return;
 	if (connection->req_ack_pending != req)
 		return;
-	list_for_each_entry_continue(req, &connection->transfer_log, tl_requests) {
-		const unsigned s = req->rq_state;
+	list_for_each_entry_continue(req, &connection->resource->transfer_log, tl_requests) {
+		const unsigned s = drbd_req_state_by_peer_device(req, peer_device);
 		if ((s & RQ_NET_SENT) && (s & RQ_NET_PENDING))
 			break;
 	}
-	if (&req->tl_requests == &connection->transfer_log)
+	if (&req->tl_requests == &connection->resource->transfer_log)
 		req = NULL;
 	connection->req_ack_pending = req;
 }
@@ -581,12 +581,12 @@
 		return;
 	if (connection->req_not_net_done != req)
 		return;
-	list_for_each_entry_continue(req, &connection->transfer_log, tl_requests) {
-		const unsigned s = req->rq_state;
+	list_for_each_entry_continue(req, &connection->resource->transfer_log, tl_requests) {
+		const unsigned s = drbd_req_state_by_peer_device(req, peer_device);
 		if ((s & RQ_NET_SENT) && !(s & RQ_NET_DONE))
 			break;
 	}
-	if (&req->tl_requests == &connection->transfer_log)
+	if (&req->tl_requests == &connection->resource->transfer_log)
 		req = NULL;
 	connection->req_not_net_done = req;
 }
@@ -597,16 +597,10 @@
 		struct drbd_peer_device *peer_device,
 		int clear, int set)
 {
-<<<<<<< HEAD
 	unsigned old_net;
 	unsigned old_local = req->rq_state[0];
 	unsigned set_local = set & RQ_STATE_0_MASK;
 	unsigned clear_local = clear & RQ_STATE_0_MASK;
-=======
-	struct drbd_device *device = req->device;
-	struct drbd_peer_device *peer_device = first_peer_device(device);
-	unsigned s = req->rq_state;
->>>>>>> 055a897e
 	int c_put = 0;
 	int k_put = 0;
 	const int idx = peer_device ? 1 + peer_device->node_id : 0;
@@ -663,17 +657,12 @@
 
 	if (!(old_net & RQ_NET_SENT) && (set & RQ_NET_SENT)) {
 		/* potentially already completed in the asender thread */
-<<<<<<< HEAD
-		if (!(old_net & RQ_NET_DONE))
+		if (!(old_net & RQ_NET_DONE)) {
 			atomic_add(req->i.size >> 9, &peer_device->connection->ap_in_flight);
-=======
-		if (!(s & RQ_NET_DONE)) {
-			atomic_add(req->i.size >> 9, &device->ap_in_flight);
 			set_if_null_req_not_net_done(peer_device, req);
 		}
-		if (s & RQ_NET_PENDING)
+		if (old_net & RQ_NET_PENDING)
 			set_if_null_req_ack_pending(peer_device, req);
->>>>>>> 055a897e
 	}
 
 	if (!(old_local & RQ_COMPLETION_SUSP) && (set_local & RQ_COMPLETION_SUSP))
@@ -703,18 +692,11 @@
 	if ((old_net & RQ_NET_PENDING) && (clear & RQ_NET_PENDING)) {
 		dec_ap_pending(peer_device);
 		++c_put;
-<<<<<<< HEAD
 		req->acked_jif[peer_device->node_id] = jiffies;
-	}
-
-	if ((old_net & RQ_NET_QUEUED) && (clear & RQ_NET_QUEUED))
-=======
-		req->acked_jif = jiffies;
 		advance_conn_req_ack_pending(peer_device, req);
 	}
 
-	if ((s & RQ_NET_QUEUED) && (clear & RQ_NET_QUEUED)) {
->>>>>>> 055a897e
+	if ((old_net & RQ_NET_QUEUED) && (clear & RQ_NET_QUEUED)) {
 		++c_put;
 		advance_conn_req_next(peer_device, req);
 	}
@@ -724,10 +706,7 @@
 			atomic_sub(req->i.size >> 9, &peer_device->connection->ap_in_flight);
 		if (old_net & RQ_EXP_BARR_ACK)
 			++k_put;
-<<<<<<< HEAD
 		req->net_done_jif[peer_device->node_id] = jiffies;
-=======
-		req->net_done_jif = jiffies;
 
 		/* in ahead/behind mode, or just in case,
 		 * before we finally destroy this request,
@@ -735,7 +714,6 @@
 		advance_conn_req_next(peer_device, req);
 		advance_conn_req_ack_pending(peer_device, req);
 		advance_conn_req_not_net_done(peer_device, req);
->>>>>>> 055a897e
 	}
 
 	/* potentially complete and destroy */
@@ -893,8 +871,6 @@
 		D_ASSERT(device, req->rq_state[idx] & RQ_NET_PENDING);
 		D_ASSERT(device, (req->rq_state[0] & RQ_LOCAL_MASK) == 0);
 		mod_rq_state(req, m, peer_device, 0, RQ_NET_QUEUED);
-		if (!peer_device->connection->todo.req_next)
-			peer_device->connection->todo.req_next = req;
 		break;
 
 	case QUEUE_FOR_NET_WRITE:
@@ -931,14 +907,10 @@
 		rcu_read_unlock();
 		if (device->resource->current_tle_writes >= p)
 			start_new_tl_epoch(device->resource);
-		if (!peer_device->connection->todo.req_next)
-			peer_device->connection->todo.req_next = req;
 		break;
 
 	case QUEUE_FOR_SEND_OOS:
 		mod_rq_state(req, m, peer_device, 0, RQ_NET_QUEUED);
-		if (!peer_device->connection->todo.req_next)
-			peer_device->connection->todo.req_next = req;
 		break;
 
 	case READ_RETRY_REMOTE_CANCELED:
