/*
   drbd_req.c

   This file is part of DRBD by Philipp Reisner and Lars Ellenberg.

   Copyright (C) 2001-2008, LINBIT Information Technologies GmbH.
   Copyright (C) 1999-2008, Philipp Reisner <philipp.reisner@linbit.com>.
   Copyright (C) 2002-2008, Lars Ellenberg <lars.ellenberg@linbit.com>.

   drbd is free software; you can redistribute it and/or modify
   it under the terms of the GNU General Public License as published by
   the Free Software Foundation; either version 2, or (at your option)
   any later version.

   drbd is distributed in the hope that it will be useful,
   but WITHOUT ANY WARRANTY; without even the implied warranty of
   MERCHANTABILITY or FITNESS FOR A PARTICULAR PURPOSE.  See the
   GNU General Public License for more details.

   You should have received a copy of the GNU General Public License
   along with drbd; see the file COPYING.  If not, write to
   the Free Software Foundation, 675 Mass Ave, Cambridge, MA 02139, USA.

 */

#include <linux/module.h>

#include <linux/slab.h>
#include <linux/drbd.h>
#include "drbd_int.h"
#include "drbd_req.h"


/* We only support diskstats for 2.6.16 and up.
 * see also commit commit a362357b6cd62643d4dda3b152639303d78473da
 * Author: Jens Axboe <axboe@suse.de>
 * Date:   Tue Nov 1 09:26:16 2005 +0100
 *     [BLOCK] Unify the separate read/write io stat fields into arrays */
#if LINUX_VERSION_CODE < KERNEL_VERSION(2,6,16)
#define _drbd_start_io_acct(...) do {} while (0)
#define _drbd_end_io_acct(...)   do {} while (0)
#else

STATIC bool drbd_may_do_local_read(struct drbd_device *device, sector_t sector, int size);

/* Update disk stats at start of I/O request */
static void _drbd_start_io_acct(struct drbd_device *device, struct drbd_request *req, struct bio *bio)
{
	const int rw = bio_data_dir(bio);
#ifndef __disk_stat_inc
	int cpu;
#endif

#ifdef __disk_stat_inc
	__disk_stat_inc(device->vdisk, ios[rw]);
	__disk_stat_add(device->vdisk, sectors[rw], bio_sectors(bio));
	disk_round_stats(device->vdisk);
	device->vdisk->in_flight++;
#else
	cpu = part_stat_lock();
	part_round_stats(cpu, &device->vdisk->part0);
	part_stat_inc(cpu, &device->vdisk->part0, ios[rw]);
	part_stat_add(cpu, &device->vdisk->part0, sectors[rw], bio_sectors(bio));
	(void) cpu; /* The macro invocations above want the cpu argument, I do not like
		       the compiler warning about cpu only assigned but never used... */
	part_inc_in_flight(&device->vdisk->part0, rw);
	part_stat_unlock();
#endif
}

/* Update disk stats when completing request upwards */
static void _drbd_end_io_acct(struct drbd_device *device, struct drbd_request *req)
{
	int rw = bio_data_dir(req->master_bio);
	unsigned long duration = jiffies - req->start_time;
#ifndef __disk_stat_inc
	int cpu;
#endif

#ifdef __disk_stat_add
	__disk_stat_add(device->vdisk, ticks[rw], duration);
	disk_round_stats(device->vdisk);
	device->vdisk->in_flight--;
#else
	cpu = part_stat_lock();
	part_stat_add(cpu, &device->vdisk->part0, ticks[rw], duration);
	part_round_stats(cpu, &device->vdisk->part0);
	part_dec_in_flight(&device->vdisk->part0, rw);
	part_stat_unlock();
#endif
}

#endif

static struct drbd_request *drbd_req_new(struct drbd_device *device,
					       struct bio *bio_src)
{
	struct drbd_request *req;
	int i;

	req = mempool_alloc(drbd_request_mempool, GFP_NOIO | __GFP_ZERO);
	if (!req)
		return NULL;

	drbd_req_make_private_bio(req, bio_src);
	req->device      = device;
	req->master_bio  = bio_src;
	req->epoch       = 0;

	drbd_clear_interval(&req->i);
	req->i.sector     = bio_src->bi_sector;
	req->i.size      = bio_src->bi_size;
	req->i.local = true;
	req->i.waiting = false;

	INIT_LIST_HEAD(&req->tl_requests);

	/* one reference to be put by __drbd_make_request */
	atomic_set(&req->completion_ref, 1);
	/* one kref as long as completion_ref > 0 */
	kref_init(&req->kref);

	for (i = 0; i < ARRAY_SIZE(req->rq_state); i++)
		req->rq_state[i] = 0;
	if (bio_data_dir(bio_src) == WRITE)
		req->rq_state[0] |= RQ_WRITE;

	return req;
}

static void queue_peer_ack(struct drbd_request *req)
{
	struct drbd_resource *resource = req->device->resource;
	struct drbd_connection *connection;
	bool queued = false;

	rcu_read_lock();
	for_each_connection_rcu(connection, resource) {
		unsigned int node_id = connection->net_conf->peer_node_id;
		if (connection->agreed_pro_version < 110 ||
		    connection->cstate[NOW] != C_CONNECTED)
			continue;
		atomic_inc(&req->kref.refcount); /* was 0, instead of kref_get() */
		req->rq_state[1 + node_id] |= RQ_PEER_ACK;
		if (!queued) {
			list_add_tail(&req->tl_requests, &resource->peer_ack_list);
			queued = true;
		}
		wake_asender(connection);
	}
	rcu_read_unlock();

	if (!queued)
		mempool_free(req, drbd_request_mempool);
}

static bool peer_ack_differs(struct drbd_request *req1, struct drbd_request *req2)
{
	unsigned int max_node_id = req1->device->resource->max_node_id;
	unsigned int node_id;

	for (node_id = 0; node_id <= max_node_id; node_id++)
		if ((req1->rq_state[1 + node_id] & RQ_NET_OK) !=
		    (req2->rq_state[1 + node_id] & RQ_NET_OK))
			return true;
	return false;
}

static bool peer_ack_window_full(struct drbd_request *req)
{
	struct drbd_resource *resource = req->device->resource;
	u32 peer_ack_window = resource->res_opts.peer_ack_window;
	u64 last_dagtag = resource->last_peer_acked_dagtag + peer_ack_window;

	return dagtag_newer_eq(req->dagtag_sector, last_dagtag);
}

void drbd_req_destroy(struct kref *kref)
{
	struct drbd_request *req = container_of(kref, struct drbd_request, kref);
	struct drbd_device *device;
	struct drbd_peer_device *peer_device;
	unsigned int req_size, s;

tail_recursion:
	device = req->device;
	s = req->rq_state[0];
	req_size = req->i.size;

	/* paranoia */
	rcu_read_lock();
	for_each_peer_device(peer_device, device) {
		unsigned ns = drbd_req_state_by_peer_device(req, peer_device);
		if (!(ns & RQ_NET_MASK))
			continue;
		if (ns & RQ_NET_DONE)
			continue;

		drbd_err(device,
			"drbd_req_destroy: Logic BUG rq_state: (0:%x, %d:%x), completion_ref = %d\n",
			s, 1 + peer_device->node_id, ns, atomic_read(&req->completion_ref));
		rcu_read_unlock();
		return;
	}
	rcu_read_unlock();

	/* more paranoia */
	if ((req->master_bio && !(s & RQ_POSTPONED)) ||
		atomic_read(&req->completion_ref) || (s & RQ_LOCAL_PENDING)) {
		drbd_err(device, "drbd_req_destroy: Logic BUG rq_state: %x, completion_ref = %d\n",
				s, atomic_read(&req->completion_ref));
		return;
	}

	/* remove it from the transfer log.
	 * well, only if it had been there in the first
	 * place... if it had not (local only or conflicting
	 * and never sent), it should still be "empty" as
	 * initialized in drbd_req_new(), so we can list_del() it
	 * here unconditionally */
	list_del_init(&req->tl_requests);

	if (s & RQ_WRITE) {
		/* There is a special case:
		 * we may notice late that IO was suspended,
		 * and postpone, or schedule for retry, a write,
		 * before it even was submitted or sent.
		 * In that case we do not want to touch the bitmap at all.
		 */
		if ((s & (RQ_POSTPONED|RQ_LOCAL_MASK|RQ_NET_MASK)) != RQ_POSTPONED &&
		    get_ldev_if_state(device, D_FAILED)) {
			char *id_to_bit = device->ldev->id_to_bit;
			unsigned long bits = -1, mask = -1;
			int node_id, max_node_id = device->resource->max_node_id;

			for (node_id = 0; node_id <= max_node_id; node_id++) {
				unsigned int rq_state;

				rq_state = req->rq_state[1 + node_id];
				if (rq_state & RQ_NET_OK) {
					int bitmap_index = id_to_bit[node_id];

					if (rq_state & RQ_NET_SIS)
						clear_bit(bitmap_index, &bits);
					else
						clear_bit(bitmap_index, &mask);
				}
			}
			drbd_set_sync(device, req->i.sector, req->i.size, bits, mask);
			put_ldev(device);
		}

		/* one might be tempted to move the drbd_al_complete_io
		 * to the local io completion callback drbd_request_endio.
		 * but, if this was a mirror write, we may only
		 * drbd_al_complete_io after this is RQ_NET_DONE,
		 * otherwise the extent could be dropped from the al
		 * before it has actually been written on the peer.
		 * if we crash before our peer knows about the request,
		 * but after the extent has been dropped from the al,
		 * we would forget to resync the corresponding extent.
		 */
		if (s & RQ_IN_ACT_LOG) {
			if (get_ldev_if_state(device, D_FAILED)) {
				drbd_al_complete_io(device, &req->i);
				put_ldev(device);
			} else if (drbd_ratelimit()) {
				drbd_warn(device, "Should have called drbd_al_complete_io(, %llu, %u), "
					  "but my Disk seems to have failed :(\n",
					  (unsigned long long) req->i.sector, req->i.size);

			}
		}
	}

	if (s & RQ_WRITE && req->i.size) {
		struct drbd_resource *resource = device->resource;
		struct drbd_request *peer_ack_req = resource->peer_ack_req;

		if (peer_ack_req) {
			if (peer_ack_differs(req, peer_ack_req) ||
			    peer_ack_window_full(req)) {
				queue_peer_ack(peer_ack_req);
				peer_ack_req = NULL;
			} else
				mempool_free(peer_ack_req, drbd_request_mempool);
		}
		resource->peer_ack_req = req;
		if (!peer_ack_req)
			resource->last_peer_acked_dagtag = req->dagtag_sector;
	} else
		mempool_free(req, drbd_request_mempool);

	if (s & RQ_WRITE && req_size) {
		list_for_each_entry(req, &device->resource->transfer_log, tl_requests) {
			if (req->rq_state[0] & RQ_WRITE) {
				/*
				 * Do the equivalent of:
				 *   kref_put(&req->kref, drbd_req_destroy)
				 * without recursing into the destructor.
				 */
				if (atomic_dec_and_test(&req->kref.refcount))
					goto tail_recursion;
				break;
			}
		}
	}
}

static void wake_all_senders(struct drbd_resource *resource) {
	struct drbd_connection *connection;
	/* We need make sure any update is visible before we wake up the
	 * threads that may check the values in their wait_event() condition.
	 * Do we need smp_mb here? Or rather switch to atomic_t? */
	rcu_read_lock();
	for_each_connection_rcu(connection, resource)
		wake_up(&connection->sender_work.q_wait);
	rcu_read_unlock();
}

/* must hold resource->req_lock */
static void start_new_tl_epoch(struct drbd_resource *resource)
{
	/* no point closing an epoch, if it is empty, anyways. */
	if (resource->current_tle_writes == 0)
		return;

	resource->current_tle_writes = 0;
	atomic_inc(&resource->current_tle_nr);
	wake_all_senders(resource);
}

void complete_master_bio(struct drbd_device *device,
		struct bio_and_error *m)
{
	bio_endio(m->bio, m->error);
	dec_ap_bio(device);
}


static void drbd_remove_request_interval(struct rb_root *root,
					 struct drbd_request *req)
{
	struct drbd_device *device = req->device;
	struct drbd_interval *i = &req->i;

	drbd_remove_interval(root, i);

	/* Wake up any processes waiting for this request to complete.  */
	if (i->waiting)
		wake_up(&device->misc_wait);
}

/* Helper for __req_mod().
 * Set m->bio to the master bio, if it is fit to be completed,
 * or leave it alone (it is initialized to NULL in __req_mod),
 * if it has already been completed, or cannot be completed yet.
 * If m->bio is set, the error status to be returned is placed in m->error.
 */
static
void drbd_req_complete(struct drbd_request *req, struct bio_and_error *m)
{
	const unsigned s = req->rq_state[0];
	struct drbd_device *device = req->device;
	struct drbd_peer_device *peer_device;
	int rw;
	int error, ok = 0;

	/*
	 * figure out whether to report success or failure.
	 *
	 * report success when at least one of the operations succeeded.
	 * or, to put the other way,
	 * only report failure, when both operations failed.
	 *
	 * what to do about the failures is handled elsewhere.
	 * what we need to do here is just: complete the master_bio.
	 *
	 * local completion error, if any, has been stored as ERR_PTR
	 * in private_bio within drbd_request_endio.
	 */
	if (s & RQ_LOCAL_OK)
		++ok;
	error = PTR_ERR(req->private_bio);

	rcu_read_lock();
	for_each_peer_device(peer_device, device) {
		unsigned ns = drbd_req_state_by_peer_device(req, peer_device);
		/* any net ok ok local ok is good enough to complete this bio as OK */
		if (ns & RQ_NET_OK)
			++ok;
		/* paranoia */
		/* we must not complete the master bio, while it is
		 *	still being processed by _drbd_send_zc_bio (drbd_send_dblock),
		 *	respectively still needed for the second drbd_csum_bio() there.
		 *	not yet acknowledged by the peer
		 *	not yet completed by the local io subsystem
		 * these flags may get cleared in any order by
		 *	the worker,
		 *	the sender,
		 *	the receiver,
		 *	the bio_endio completion callbacks.
		 */
		if (!(ns & RQ_NET_MASK))
			continue;
		if (!(ns & (RQ_NET_PENDING|RQ_NET_QUEUED)))
			continue;

		drbd_err(device,
			"drbd_req_complete: Logic BUG rq_state: (0:%x, %d:%x), completion_ref = %d\n",
			s, 1 + peer_device->bitmap_index, ns, atomic_read(&req->completion_ref));
		rcu_read_unlock();
		return;
	}
	rcu_read_unlock();

	/* more paranoia */
	if (atomic_read(&req->completion_ref) ||
	    ((s & RQ_LOCAL_PENDING) && !(s & RQ_LOCAL_ABORTED))) {
		drbd_err(device, "drbd_req_complete: Logic BUG rq_state: %x, completion_ref = %d\n",
				s, atomic_read(&req->completion_ref));
		return;
	}

	if (!req->master_bio) {
		drbd_err(device, "drbd_req_complete: Logic BUG, master_bio == NULL!\n");
		return;
	}

	rw = bio_rw(req->master_bio);

	/* remove the request from the conflict detection
	 * respective block_id verification hash */
	if (!drbd_interval_empty(&req->i)) {
		struct rb_root *root;

		if (rw == WRITE)
			root = &device->write_requests;
		else
			root = &device->read_requests;
		drbd_remove_request_interval(root, req);
	}
	/*
	     FIXME either drop this paranoia,
	     or calculate it in for_each_peer_device above.
	     else if (!(s & RQ_POSTPONED))
		D_ASSERT(device, (s & (RQ_NET_MASK & ~RQ_NET_DONE)) == 0);
	 */

	/* Before we can signal completion to the upper layers,
	 * we may need to close the current transfer log epoch.
	 * We are within the request lock, so we can simply compare
	 * the request epoch number with the current transfer log
	 * epoch number.  If they match, increase the current_tle_nr,
	 * and reset the transfer log epoch write_cnt.
	 */
	if (rw == WRITE &&
	    req->epoch == atomic_read(&device->resource->current_tle_nr))
		start_new_tl_epoch(device->resource);

	/* Update disk stats */
	_drbd_end_io_acct(device, req);

	/* If READ failed,
	 * have it be pushed back to the retry work queue,
	 * so it will re-enter __drbd_make_request(),
	 * and be re-assigned to a suitable local or remote path,
	 * or failed if we do not have access to good data anymore.
	 *
	 * Unless it was failed early by __drbd_make_request(),
	 * because no path was available, in which case
	 * it was not even added to the transfer_log.
	 *
	 * READA may fail, and will not be retried.
	 *
	 * WRITE should have used all available paths already.
	 */
	if (!ok && rw == READ && !list_empty(&req->tl_requests))
		req->rq_state[0] |= RQ_POSTPONED;

	if (!(req->rq_state[0] & RQ_POSTPONED)) {
		m->error = ok ? 0 : (error ?: -EIO);
		m->bio = req->master_bio;
		req->master_bio = NULL;
	}
}

static int drbd_req_put_completion_ref(struct drbd_request *req, struct bio_and_error *m, int put)
{
	D_ASSERT(req->device, m || (req->rq_state[0] & RQ_POSTPONED));

	if (!atomic_sub_and_test(put, &req->completion_ref))
		return 0;

	drbd_req_complete(req, m);

	if (req->rq_state[0] & RQ_POSTPONED) {
		/* don't destroy the req object just yet,
		 * but queue it for retry */
		drbd_restart_request(req);
		return 0;
	}

	return 1;
}

/* I'd like this to be the only place that manipulates
 * req->completion_ref and req->kref. */
static void mod_rq_state(struct drbd_request *req, struct bio_and_error *m,
		struct drbd_peer_device *peer_device,
		int clear, int set)
{
	unsigned old_net;
	unsigned old_local = req->rq_state[0];
	unsigned set_local = set & RQ_STATE_0_MASK;
	unsigned clear_local = clear & RQ_STATE_0_MASK;
	int c_put = 0;
	int k_put = 0;
	const int idx = peer_device ? 1 + peer_device->node_id : 0;

	/* FIXME n_connections, when this request was created/scheduled. */
	BUG_ON(idx > MAX_PEERS);
	BUG_ON(idx < 0);

	old_net = req->rq_state[idx];

	set &= ~RQ_STATE_0_MASK;
	clear &= ~RQ_STATE_0_MASK;

	if (!idx) {
		/* do not try to manipulate net state bits
		 * without an associated state slot! */
		BUG_ON(set);
		BUG_ON(clear);
	}

	if (drbd_suspended(req->device) && !((old_local | clear_local) & RQ_COMPLETION_SUSP))
		set_local |= RQ_COMPLETION_SUSP;

	/* apply */

	req->rq_state[0] &= ~clear_local;
	req->rq_state[0] |= set_local;

	req->rq_state[idx] &= ~clear;
	req->rq_state[idx] |= set;


	/* no change? */
	if (req->rq_state[0] == old_local && req->rq_state[idx] == old_net)
		return;

	/* intent: get references */

	if (!(old_local & RQ_LOCAL_PENDING) && (set_local & RQ_LOCAL_PENDING))
		atomic_inc(&req->completion_ref);

	if (!(old_net & RQ_NET_PENDING) && (set & RQ_NET_PENDING)) {
		inc_ap_pending(peer_device);
		atomic_inc(&req->completion_ref);
	}

	if (!(old_net & RQ_NET_QUEUED) && (set & RQ_NET_QUEUED))
		atomic_inc(&req->completion_ref);

	if (!(old_net & RQ_EXP_BARR_ACK) && (set & RQ_EXP_BARR_ACK))
		kref_get(&req->kref); /* wait for the DONE */

	if (!(old_net & RQ_NET_SENT) && (set & RQ_NET_SENT))
		atomic_add(req->i.size >> 9, &req->device->ap_in_flight);

	if (!(old_local & RQ_COMPLETION_SUSP) && (set_local & RQ_COMPLETION_SUSP))
		atomic_inc(&req->completion_ref);

	/* progress: put references */

	if ((old_local & RQ_COMPLETION_SUSP) && (clear_local & RQ_COMPLETION_SUSP))
		++c_put;

	if (!(old_local & RQ_LOCAL_ABORTED) && (set_local & RQ_LOCAL_ABORTED)) {
		D_ASSERT(req->device, req->rq_state[0] & RQ_LOCAL_PENDING);
		/* local completion may still come in later,
		 * we need to keep the req object around. */
		kref_get(&req->kref);
		++c_put;
	}

	if ((old_local & RQ_LOCAL_PENDING) && (clear_local & RQ_LOCAL_PENDING)) {
		if (req->rq_state[0] & RQ_LOCAL_ABORTED)
			++k_put;
		else
			++c_put;
	}

	if ((old_net & RQ_NET_PENDING) && (clear & RQ_NET_PENDING)) {
		dec_ap_pending(peer_device);
		++c_put;
	}

	if ((old_net & RQ_NET_QUEUED) && (clear & RQ_NET_QUEUED))
		++c_put;

	if ((old_net & RQ_EXP_BARR_ACK) && !(old_net & RQ_NET_DONE) && (set & RQ_NET_DONE)) {
		if (req->rq_state[idx] & RQ_NET_SENT)
			atomic_sub(req->i.size >> 9, &req->device->ap_in_flight);
		++k_put;
	}

	/* potentially complete and destroy */

	if (k_put || c_put) {
		/* Completion does it's own kref_put.  If we are going to
		 * kref_sub below, we need req to be still around then. */
		int at_least = k_put + !!c_put;
		int refcount = atomic_read(&req->kref.refcount);
		if (refcount < at_least)
			drbd_err(req->device,
				"mod_rq_state: Logic BUG: 0: %x -> %x, %d: %x -> %x: refcount = %d, should be >= %d\n",
				old_local, req->rq_state[0],
				idx, old_net, req->rq_state[idx],
				refcount, at_least);
	}

	/* If we made progress, retry conflicting peer requests, if any. */
	if (req->i.waiting)
		wake_up(&req->device->misc_wait);

	if (c_put)
		k_put += drbd_req_put_completion_ref(req, m, c_put);
	if (k_put)
		kref_sub(&req->kref, k_put, drbd_req_destroy);
}

/* obviously this could be coded as many single functions
 * instead of one huge switch,
 * or by putting the code directly in the respective locations
 * (as it has been before).
 *
 * but having it this way
 *  enforces that it is all in this one place, where it is easier to audit,
 *  it makes it obvious that whatever "event" "happens" to a request should
 *  happen "atomically" within the req_lock,
 *  and it enforces that we have to think in a very structured manner
 *  about the "events" that may happen to a request during its life time ...
 *
 *
 * peer_device == NULL means local disk
 */
int __req_mod(struct drbd_request *req, enum drbd_req_event what,
		struct drbd_peer_device *peer_device,
		struct bio_and_error *m)
{
	struct drbd_device *device = req->device;
	struct net_conf *nc;
	int p, rv = 0;
	int idx;

	if (m)
		m->bio = NULL;

	idx = peer_device ? 1 + peer_device->node_id : 0;

	switch (what) {
	default:
		drbd_err(device, "LOGIC BUG in %s:%u\n", __FILE__ , __LINE__);
		break;

	/* does not happen...
	 * initialization done in drbd_req_new
	case CREATED:
		break;
		*/

	case TO_BE_SENT: /* via network */
		/* reached via __drbd_make_request
		 * and from w_read_retry_remote */
		D_ASSERT(device, idx && !(req->rq_state[idx] & RQ_NET_MASK));
		rcu_read_lock();
		nc = rcu_dereference(peer_device->connection->net_conf);
		p = nc->wire_protocol;
		rcu_read_unlock();
		req->rq_state[idx] |=
			p == DRBD_PROT_C ? RQ_EXP_WRITE_ACK :
			p == DRBD_PROT_B ? RQ_EXP_RECEIVE_ACK : 0;
		mod_rq_state(req, m, peer_device, 0, RQ_NET_PENDING);
		break;

	case TO_BE_SUBMITTED: /* locally */
		/* reached via __drbd_make_request */
		D_ASSERT(device, !(req->rq_state[0] & RQ_LOCAL_MASK));
		mod_rq_state(req, m, peer_device, 0, RQ_LOCAL_PENDING);
		break;

	case COMPLETED_OK:
		if (req->rq_state[0] & RQ_WRITE)
			device->writ_cnt += req->i.size >> 9;
		else
			device->read_cnt += req->i.size >> 9;

		mod_rq_state(req, m, peer_device, RQ_LOCAL_PENDING,
				RQ_LOCAL_COMPLETED|RQ_LOCAL_OK);
		break;

	case ABORT_DISK_IO:
		mod_rq_state(req, m, peer_device, 0, RQ_LOCAL_ABORTED);
		break;

	case WRITE_COMPLETED_WITH_ERROR:
		__drbd_chk_io_error(mdev, DRBD_WRITE_ERROR);
		mod_rq_state(req, m, RQ_LOCAL_PENDING, RQ_LOCAL_COMPLETED);
		break;

	case READ_COMPLETED_WITH_ERROR:
<<<<<<< HEAD
		drbd_set_out_of_sync(peer_device, req->i.sector, req->i.size);
		/* fall through. */
	case WRITE_COMPLETED_WITH_ERROR:
		__drbd_chk_io_error(device, DRBD_IO_ERROR);
=======
		drbd_set_out_of_sync(mdev, req->i.sector, req->i.size);
		__drbd_chk_io_error(mdev, DRBD_READ_ERROR);
>>>>>>> 55c87971
		/* fall through. */
	case READ_AHEAD_COMPLETED_WITH_ERROR:
		/* it is legal to fail READA, no __drbd_chk_io_error in that case. */
		mod_rq_state(req, m, peer_device, RQ_LOCAL_PENDING, RQ_LOCAL_COMPLETED);
		break;

	case QUEUE_FOR_NET_READ:
		/* READ or READA, and
		 * no local disk,
		 * or target area marked as invalid,
		 * or just got an io-error. */
		/* from __drbd_make_request
		 * or from bio_endio during read io-error recovery */

		/* So we can verify the handle in the answer packet.
		 * Corresponding drbd_remove_request_interval is in
		 * drbd_req_complete() */
		D_ASSERT(device, drbd_interval_empty(&req->i));
		drbd_insert_interval(&device->read_requests, &req->i);

		set_bit(UNPLUG_REMOTE, &device->flags);

		D_ASSERT(device, req->rq_state[idx] & RQ_NET_PENDING);
		D_ASSERT(device, (req->rq_state[0] & RQ_LOCAL_MASK) == 0);
		mod_rq_state(req, m, peer_device, 0, RQ_NET_QUEUED);
		if (!peer_device->connection->todo.req_next)
			peer_device->connection->todo.req_next = req;
		break;

	case QUEUE_FOR_NET_WRITE:
		/* assert something? */
		/* from __drbd_make_request only */

		/* NOTE
		 * In case the req ended up on the transfer log before being
		 * queued on the worker, it could lead to this request being
		 * missed during cleanup after connection loss.
		 * So we have to do both operations here,
		 * within the same lock that protects the transfer log.
		 *
		 * _req_add_to_epoch(req); this has to be after the
		 * _maybe_start_new_epoch(req); which happened in
		 * __drbd_make_request, because we now may set the bit
		 * again ourselves to close the current epoch.
		 *
		 * Add req to the (now) current epoch (barrier). */

		/* otherwise we may lose an unplug, which may cause some remote
		 * io-scheduler timeout to expire, increasing maximum latency,
		 * hurting performance. */
		set_bit(UNPLUG_REMOTE, &device->flags);

		/* queue work item to send data */
		D_ASSERT(device, req->rq_state[idx] & RQ_NET_PENDING);
		mod_rq_state(req, m, peer_device, 0, RQ_NET_QUEUED|RQ_EXP_BARR_ACK);

		/* close the epoch, in case it outgrew the limit */
		rcu_read_lock();
		nc = rcu_dereference(peer_device->connection->net_conf);
		p = nc->max_epoch_size;
		rcu_read_unlock();
		if (device->resource->current_tle_writes >= p)
			start_new_tl_epoch(device->resource);
		if (!peer_device->connection->todo.req_next)
			peer_device->connection->todo.req_next = req;
		break;

	case QUEUE_FOR_SEND_OOS:
		mod_rq_state(req, m, peer_device, 0, RQ_NET_QUEUED);
		if (!peer_device->connection->todo.req_next)
			peer_device->connection->todo.req_next = req;
		break;

	case READ_RETRY_REMOTE_CANCELED:
	case SEND_CANCELED:
	case SEND_FAILED:
		/* real cleanup will be done from tl_clear.  just update flags
		 * so it is no longer marked as on the sender queue */
		mod_rq_state(req, m, peer_device, RQ_NET_QUEUED, 0);
		break;

	case HANDED_OVER_TO_NETWORK:
		/* assert something? */
		if (bio_data_dir(req->master_bio) == WRITE)

		if (bio_data_dir(req->master_bio) == WRITE &&
		    !(req->rq_state[idx] & (RQ_EXP_RECEIVE_ACK | RQ_EXP_WRITE_ACK))) {
			/* this is what is dangerous about protocol A:
			 * pretend it was successfully written on the peer. */
			if (req->rq_state[idx] & RQ_NET_PENDING)
				mod_rq_state(req, m, peer_device, RQ_NET_PENDING, RQ_NET_OK);
			/* else: neg-ack was faster... */
			/* it is still not yet RQ_NET_DONE until the
			 * corresponding epoch barrier got acked as well,
			 * so we know what to dirty on connection loss */
		}
		mod_rq_state(req, m, peer_device, RQ_NET_QUEUED, RQ_NET_SENT);
		break;

	case OOS_HANDED_TO_NETWORK:
		/* Was not set PENDING, no longer QUEUED, so is now DONE
		 * as far as this connection is concerned. */
		mod_rq_state(req, m, peer_device, RQ_NET_QUEUED, RQ_NET_DONE);
		break;

	case CONNECTION_LOST_WHILE_PENDING:
		/* transfer log cleanup after connection loss */
		mod_rq_state(req, m, peer_device,
				RQ_NET_OK|RQ_NET_PENDING|RQ_COMPLETION_SUSP,
				RQ_NET_DONE);
		break;

	case DISCARD_WRITE:
		/* for discarded conflicting writes of multiple primaries,
		 * there is no need to keep anything in the tl, potential
		 * node crashes are covered by the activity log.
		 *
		 * If this request had been marked as RQ_POSTPONED before,
		 * it will actually not be discarded, but "restarted",
		 * resubmitted from the retry worker context. */
		D_ASSERT(device, req->rq_state[idx] & RQ_NET_PENDING);
		D_ASSERT(device, req->rq_state[idx] & RQ_EXP_WRITE_ACK);
		mod_rq_state(req, m, peer_device, RQ_NET_PENDING, RQ_NET_DONE|RQ_NET_OK);
		break;

	case WRITE_ACKED_BY_PEER_AND_SIS:
		req->rq_state[idx] |= RQ_NET_SIS;
	case WRITE_ACKED_BY_PEER:
		D_ASSERT(device, req->rq_state[idx] & RQ_EXP_WRITE_ACK);
		/* protocol C; successfully written on peer.
		 * Nothing more to do here.
		 * We want to keep the tl in place for all protocols, to cater
		 * for volatile write-back caches on lower level devices. */

		goto ack_common;
	case RECV_ACKED_BY_PEER:
		D_ASSERT(device, req->rq_state[idx] & RQ_EXP_RECEIVE_ACK);
		/* protocol B; pretends to be successfully written on peer.
		 * see also notes above in HANDED_OVER_TO_NETWORK about
		 * protocol != C */
	ack_common:
		D_ASSERT(device, req->rq_state[idx] & RQ_NET_PENDING);
		mod_rq_state(req, m, peer_device, RQ_NET_PENDING, RQ_NET_OK);
		break;

	case POSTPONE_WRITE:
		D_ASSERT(device, req->rq_state[idx] & RQ_EXP_WRITE_ACK);
		/* If this node has already detected the write conflict, the
		 * worker will be waiting on misc_wait.  Wake it up once this
		 * request has completed locally.
		 */
		D_ASSERT(device, req->rq_state[idx] & RQ_NET_PENDING);
		req->rq_state[0] |= RQ_POSTPONED;
		if (req->i.waiting)
			wake_up(&req->device->misc_wait);
		/* Do not clear RQ_NET_PENDING. This request will make further
		 * progress via restart_conflicting_writes() or
		 * fail_postponed_requests(). Hopefully. */
		break;

	case NEG_ACKED:
		mod_rq_state(req, m, peer_device, RQ_NET_OK|RQ_NET_PENDING, 0);
		break;

	case FAIL_FROZEN_DISK_IO:
		if (!(req->rq_state[0] & RQ_LOCAL_COMPLETED))
			break;
		mod_rq_state(req, m, peer_device, RQ_COMPLETION_SUSP, 0);
		break;

	case RESTART_FROZEN_DISK_IO:
#if 0
		/* FIXME; do we need a (temporary) dedicated thread for this? */
		if (!(req->rq_state[0] & RQ_LOCAL_COMPLETED))
			break;

		mod_rq_state(req, m, peer_device,
				RQ_COMPLETION_SUSP|RQ_LOCAL_COMPLETED,
				RQ_LOCAL_PENDING);

		rv = MR_READ;
		if (bio_data_dir(req->master_bio) == WRITE)
			rv = MR_WRITE;

		get_ldev(device); /* always succeeds in this call path */
		req->w.cb = w_restart_disk_io;
		drbd_queue_work(&device->resource->work, &req->w);
		break;
#else
		BUG(); /* FIXME */
		break;
#endif

	case RESEND:
		/* Simply complete (local only) READs. */
		if (!(req->rq_state[0] & RQ_WRITE) && !(req->rq_state[idx] & RQ_NET_MASK)) {
			mod_rq_state(req, m, peer_device, RQ_COMPLETION_SUSP, 0);
			break;
		}

		/* If RQ_NET_OK is already set, we got a P_WRITE_ACK or P_RECV_ACK
		   before the connection loss (B&C only); only P_BARRIER_ACK
		   (or the local completion?) was missing when we suspended.
		   Throwing them out of the TL here by pretending we got a BARRIER_ACK.
		   During connection handshake, we ensure that the peer was not rebooted.

		   Resending is only allowed on synchronous connections,
		   where all requests not yet completed to upper layers whould
		   be in the same "reorder-domain", there can not possibly be
		   any dependency between incomplete requests, and we are
		   allowed to complete this one "out-of-sequence".
		 */
		if (!(req->rq_state[idx] & RQ_NET_OK)) {
			mod_rq_state(req, m, peer_device, RQ_COMPLETION_SUSP,
					RQ_NET_QUEUED|RQ_NET_PENDING);
			break;
		}
		/* else, fall through to BARRIER_ACKED */

	case BARRIER_ACKED:
		/* barrier ack for READ requests does not make sense */
		if (!(req->rq_state[0] & RQ_WRITE))
			break;

		if (req->rq_state[idx] & RQ_NET_PENDING) {
			/* barrier came in before all requests were acked.
			 * this is bad, because if the connection is lost now,
			 * we won't be able to clean them up... */
			drbd_err(device, "FIXME (BARRIER_ACKED but pending)\n");
		}
		/* Allowed to complete requests, even while suspended.
		 * As this is called for all requests within a matching epoch,
		 * we need to filter, and only set RQ_NET_DONE for those that
		 * have actually been on the wire. */
		mod_rq_state(req, m, peer_device, RQ_COMPLETION_SUSP,
				(req->rq_state[idx] & RQ_NET_MASK) ? RQ_NET_DONE : 0);
		break;

	case DATA_RECEIVED:
		D_ASSERT(device, req->rq_state[idx] & RQ_NET_PENDING);
		mod_rq_state(req, m, peer_device, RQ_NET_PENDING, RQ_NET_OK|RQ_NET_DONE);
		break;
	};

	return rv;
}

/* we may do a local read if:
 * - we are consistent (of course),
 * - or we are generally inconsistent,
 *   BUT we are still/already IN SYNC with all peers for this area.
 *   since size may be bigger than BM_BLOCK_SIZE,
 *   we may need to check several bits.
 */
STATIC bool drbd_may_do_local_read(struct drbd_device *device, sector_t sector, int size)
{
	struct drbd_md *md = &device->ldev->md;
	unsigned int bitmap_index;

	unsigned long sbnr, ebnr;
	sector_t esector, nr_sectors;

	if (device->disk_state[NOW] == D_UP_TO_DATE)
		return true;
	if (device->disk_state[NOW] != D_INCONSISTENT)
		return false;
	esector = sector + (size >> 9) - 1;
	nr_sectors = drbd_get_capacity(device->this_bdev);
	D_ASSERT(device, sector  < nr_sectors);
	D_ASSERT(device, esector < nr_sectors);

	sbnr = BM_SECT_TO_BIT(sector);
	ebnr = BM_SECT_TO_BIT(esector);

	for (bitmap_index = 0; bitmap_index < device->bitmap->bm_max_peers; bitmap_index++) {
		struct drbd_peer_md *peer_md = &md->peers[bitmap_index];

		/* Skip bitmap indexes which are not assigned to a peer. */
		if (peer_md->node_id == -1)
			continue;

		if (drbd_bm_count_bits(device, bitmap_index, sbnr, ebnr))
			return false;
	}
	return true;
}

/* TODO improve for more than one peer.
 * also take into account the drbd protocol. */
static bool remote_due_to_read_balancing(struct drbd_device *device,
		struct drbd_peer_device *peer_device, sector_t sector,
		enum drbd_read_balancing rbm)
{
	struct backing_dev_info *bdi;
	int stripe_shift;

	switch (rbm) {
	case RB_CONGESTED_REMOTE:
		bdi = &device->ldev->backing_bdev->bd_disk->queue->backing_dev_info;
		return bdi_read_congested(bdi);
	case RB_LEAST_PENDING:
		return atomic_read(&device->local_cnt) >
			atomic_read(&peer_device->ap_pending_cnt) + atomic_read(&peer_device->rs_pending_cnt);
	case RB_32K_STRIPING:  /* stripe_shift = 15 */
	case RB_64K_STRIPING:
	case RB_128K_STRIPING:
	case RB_256K_STRIPING:
	case RB_512K_STRIPING:
	case RB_1M_STRIPING:   /* stripe_shift = 20 */
		stripe_shift = (rbm - RB_32K_STRIPING + 15);
		return (sector >> (stripe_shift - 9)) & 1;
	case RB_ROUND_ROBIN:
		return test_and_change_bit(READ_BALANCE_RR, &device->flags);
	case RB_PREFER_REMOTE:
		return true;
	case RB_PREFER_LOCAL:
	default:
		return false;
	}
}

/*
 * complete_conflicting_writes  -  wait for any conflicting write requests
 *
 * The write_requests tree contains all active write requests which we
 * currently know about.  Wait for any requests to complete which conflict with
 * the new one.
 *
 * Only way out: remove the conflicting intervals from the tree.
 */
static void complete_conflicting_writes(struct drbd_request *req)
{
	DEFINE_WAIT(wait);
	struct drbd_device *device = req->device;
	struct drbd_interval *i;
	sector_t sector = req->i.sector;
	int size = req->i.size;

	i = drbd_find_overlap(&device->write_requests, sector, size);
	if (!i)
		return;

	for (;;) {
		prepare_to_wait(&device->misc_wait, &wait, TASK_UNINTERRUPTIBLE);
		i = drbd_find_overlap(&device->write_requests, sector, size);
		if (!i)
			break;
		/* Indicate to wake up device->misc_wait on progress.  */
		i->waiting = true;
		spin_unlock_irq(&device->resource->req_lock);
		schedule();
		spin_lock_irq(&device->resource->req_lock);
	}
	finish_wait(&device->misc_wait, &wait);
}

/* called within req_lock and rcu_read_lock() */
static void maybe_pull_ahead(struct drbd_peer_device *peer_device)
{
	struct drbd_connection *connection = peer_device->connection;
	struct drbd_device *device = peer_device->device;
	struct net_conf *nc;
	bool congested = false;
	enum drbd_on_congestion on_congestion;

	nc = rcu_dereference(connection->net_conf);
	on_congestion = nc ? nc->on_congestion : OC_BLOCK;
	if (on_congestion == OC_BLOCK ||
	    connection->agreed_pro_version < 96)
		return;

	/* If I don't even have good local storage, we can not reasonably try
	 * to pull ahead of the peer. We also need the local reference to make
	 * sure mdev->act_log is there.
	 */
	if (!get_ldev_if_state(device, D_UP_TO_DATE))
		return;

	if (nc->cong_fill &&
	    atomic_read(&device->ap_in_flight) >= nc->cong_fill) {
		drbd_info(device, "Congestion-fill threshold reached\n");
		congested = true;
	}

	if (device->act_log->used >= nc->cong_extents) {
		drbd_info(device, "Congestion-extents threshold reached\n");
		congested = true;
	}

	if (congested) {
		/* start a new epoch for non-mirrored writes */
		start_new_tl_epoch(device->resource);

		if (on_congestion == OC_PULL_AHEAD)
			change_repl_state(peer_device, L_AHEAD, 0);
		else			/* on_congestion == OC_DISCONNECT */
			change_cstate(peer_device->connection, C_DISCONNECTING, 0);
	}
	put_ldev(device);
}

static bool drbd_should_do_remote(struct drbd_peer_device *peer_device)
{
	enum drbd_disk_state peer_disk_state = peer_device->disk_state[NOW];

	return peer_disk_state == D_UP_TO_DATE ||
		(peer_disk_state == D_INCONSISTENT &&
		 peer_device->repl_state[NOW] >= L_WF_BITMAP_T &&
		 peer_device->repl_state[NOW] < L_AHEAD);
	/* Before proto 96 that was >= CONNECTED instead of >= L_WF_BITMAP_T.
	   That is equivalent since before 96 IO was frozen in the L_WF_BITMAP*
	   states. */
}

static bool drbd_should_send_out_of_sync(struct drbd_peer_device *peer_device)
{
	return peer_device->repl_state[NOW] == L_AHEAD || peer_device->repl_state[NOW] == L_WF_BITMAP_S;
	/* pdsk = D_INCONSISTENT as a consequence. Protocol 96 check not necessary
	   since we enter state L_AHEAD only if proto >= 96 */
}

/* If this returns NULL, and req->private_bio is still set,
 * this should be submitted locally.
 *
 * If it returns NULL, but req->private_bio is not set,
 * we do not have access to good data :(
 *
 * Otherwise, this destroys req->private_bio, if any,
 * and returns the peer device which should be asked for data.
 */
static struct drbd_peer_device *find_peer_device_for_read(struct drbd_request *req)
{
	struct drbd_peer_device *peer_device;
	struct drbd_device *device = req->device;
	enum drbd_read_balancing rbm;

	if (req->private_bio) {
		if (!drbd_may_do_local_read(device,
					req->i.sector, req->i.size)) {
			bio_put(req->private_bio);
			req->private_bio = NULL;
			put_ldev(device);
		}
	}
	/* TODO: improve read balancing decisions, take into account drbd
	 * protocol, all peers, pending requests etc. */

	rcu_read_lock();
	rbm = rcu_dereference(device->ldev->disk_conf)->read_balancing;
	if (rbm == RB_PREFER_LOCAL && req->private_bio) {
		rcu_read_unlock();
		return NULL; /* submit locally */
	}
	for_each_peer_device(peer_device, device) {
		if (peer_device->disk_state[NOW] != D_UP_TO_DATE)
			continue;
		if (req->private_bio == NULL ||
		    remote_due_to_read_balancing(device, peer_device,
						 req->i.sector, rbm)) {
			rcu_read_unlock();
			return peer_device;
		}
	}
	rcu_read_unlock();

	return NULL;
}

/* returns the number of connections expected to actually write this data,
 * which does NOT include those that we are L_AHEAD for. */
static int drbd_process_write_request(struct drbd_request *req)
{
	struct drbd_device *device = req->device;
	struct drbd_peer_device *peer_device;
	bool in_tree = false;
	int remote, send_oos;
	int count = 0;

	/* Need to replicate writes.  Unless it is an empty flush,
	 * which is better mapped to a DRBD P_BARRIER packet,
	 * also for drbd wire protocol compatibility reasons.
	 * If this was a flush, just start a new epoch.
	 * Unless the current epoch was empty anyways, or we are not currently
	 * replicating, in which case there is no point. */
	if (unlikely(req->i.size == 0)) {
		/* The only size==0 bios we expect are empty flushes. */
		D_ASSERT(device, req->master_bio->bi_rw & DRBD_REQ_FLUSH);
		start_new_tl_epoch(device->resource);
		return 0;
	}

	rcu_read_lock();
	for_each_peer_device(peer_device, device) {
		remote = drbd_should_do_remote(peer_device);
		if (remote) {
			maybe_pull_ahead(peer_device);
			remote = drbd_should_do_remote(peer_device);
		}
		send_oos = drbd_should_send_out_of_sync(peer_device);

		if (!remote && !send_oos)
			continue;

		D_ASSERT(device, !(remote && send_oos));

		if (remote) {
			++count;
			_req_mod(req, TO_BE_SENT, peer_device);
			if (!in_tree) {
				/* Corresponding drbd_remove_request_interval is in
				 * drbd_req_complete() */
				drbd_insert_interval(&device->write_requests, &req->i);
				in_tree = true;
			}
			_req_mod(req, QUEUE_FOR_NET_WRITE, peer_device);
		} else if (drbd_set_out_of_sync(peer_device, req->i.sector, req->i.size))
			_req_mod(req, QUEUE_FOR_SEND_OOS, peer_device);
	}
	rcu_read_unlock();

	return count;
}

static void
drbd_submit_req_private_bio(struct drbd_request *req)
{
	struct drbd_device *device = req->device;
	struct bio *bio = req->private_bio;
	const int rw = bio_rw(bio);

	bio->bi_bdev = device->ldev->backing_bdev;

	/* State may have changed since we grabbed our reference on the
	 * device->ldev member. Double check, and short-circuit to endio.
	 * In case the last activity log transaction failed to get on
	 * stable storage, and this is a WRITE, we may not even submit
	 * this bio. */
	if (get_ldev(device)) {
		if (drbd_insert_fault(device,
				      rw == WRITE ? DRBD_FAULT_DT_WR
				    : rw == READ  ? DRBD_FAULT_DT_RD
				    :               DRBD_FAULT_DT_RA))
			bio_endio(bio, -EIO);
		else
			generic_make_request(bio);
		put_ldev(device);
	} else
		bio_endio(bio, -EIO);
}

void __drbd_make_request(struct drbd_device *device, struct bio *bio, unsigned long start_time)
{
	struct drbd_resource *resource = device->resource;
	const int rw = bio_rw(bio);
	struct bio_and_error m = { NULL, };
	struct drbd_request *req;
	struct drbd_peer_device *peer_device = NULL; /* for read */
	bool no_remote = false;

	/* allocate outside of all locks; */
	req = drbd_req_new(device, bio);
	if (!req) {
		dec_ap_bio(device);
		/* only pass the error to the upper layers.
		 * if user cannot handle io errors, that's not our business. */
		drbd_err(device, "could not kmalloc() req\n");
		bio_endio(bio, -ENOMEM);
		return;
	}
	req->start_time = start_time;

	if (!get_ldev(device)) {
		bio_put(req->private_bio);
		req->private_bio = NULL;
	}

	/* For WRITES going to the local disk, grab a reference on the target
	 * extent.  This waits for any resync activity in the corresponding
	 * resync extent to finish, and, if necessary, pulls in the target
	 * extent into the activity log, which involves further disk io because
	 * of transactional on-disk meta data updates.
	 * Empty flushes don't need to go into the activity log, they can only
	 * flush data for pending writes which are already in there. */
	if (rw == WRITE && req->private_bio && req->i.size
	&& !test_bit(AL_SUSPENDED, &device->flags)) {
		req->rq_state[0] |= RQ_IN_ACT_LOG;
		drbd_al_begin_io(device, &req->i, true);
	}

	spin_lock_irq(&resource->req_lock);
	if (rw == WRITE) {
		/* This may temporarily give up the req_lock,
		 * but will re-aquire it before it returns here.
		 * Needs to be before the check on drbd_suspended() */
		complete_conflicting_writes(req);
	}

	/* no more giving up req_lock from now on! */

	if (drbd_suspended(device)) {
		/* push back and retry: */
		req->rq_state[0] |= RQ_POSTPONED;
		if (req->private_bio) {
			bio_put(req->private_bio);
			req->private_bio = NULL;
			put_ldev(device);
		}
		goto out;
	}

	/* Update disk stats */
	_drbd_start_io_acct(device, req, bio);

	/* We fail READ/READA early, if we can not serve it.
	 * We must do this before req is registered on any lists.
	 * Otherwise, drbd_req_complete() will queue failed READ for retry. */
	if (rw != WRITE) {
		peer_device = find_peer_device_for_read(req);
		if (!peer_device && !req->private_bio)
			goto nodata;
	}

	/* which transfer log epoch does this belong to? */
	req->epoch = atomic_read(&resource->current_tle_nr);

	if (rw == WRITE)
		resource->dagtag_sector += bio_sectors(bio);
	req->dagtag_sector = resource->dagtag_sector;
	/* no point in adding empty flushes to the transfer log,
	 * they are mapped to drbd barriers already. */
	if (likely(req->i.size != 0)) {
		if (rw == WRITE) {
			struct drbd_request *req2;

			resource->current_tle_writes++;
			list_for_each_entry_reverse(req2, &resource->transfer_log, tl_requests) {
				if (req2->rq_state[0] & RQ_WRITE) {
					/* Make the new write request depend on
					 * the previous one. */
					kref_get(&req->kref);
					break;
				}
			}
		}
		list_add_tail(&req->tl_requests, &resource->transfer_log);
	}

	if (rw == WRITE) {
		if (!drbd_process_write_request(req))
			no_remote = true;
		else
			wake_all_senders(resource);
	} else {
		if (peer_device) {
			_req_mod(req, TO_BE_SENT, peer_device);
			_req_mod(req, QUEUE_FOR_NET_READ, peer_device);
			wake_up(&peer_device->connection->sender_work.q_wait);
		} else
			no_remote = true;
	}

	if (req->private_bio) {
		/* needs to be marked within the same spinlock */
		_req_mod(req, TO_BE_SUBMITTED, NULL);
		/* but we need to give up the spinlock to submit */
		spin_unlock_irq(&resource->req_lock);
		drbd_submit_req_private_bio(req);
		spin_lock_irq(&resource->req_lock);
	} else if (no_remote) {
nodata:
		if (drbd_ratelimit())
			drbd_err(req->device, "IO ERROR: neither local nor remote disk\n");
		/* A write may have been queued for send_oos, however.
		 * So we can not simply free it, we must go through drbd_req_put_completion_ref() */
	}

out:
	if (drbd_req_put_completion_ref(req, &m, 1))
		kref_put(&req->kref, drbd_req_destroy);
	spin_unlock_irq(&resource->req_lock);

	/* we need to plug ALWAYS since we possibly need to kick lo_dev.
	 * we plug after submit, so we won't miss an unplug event */
	drbd_plug_device(device);

	if (m.bio)
		complete_master_bio(device, &m);
	return;
}

MAKE_REQUEST_TYPE drbd_make_request(struct request_queue *q, struct bio *bio)
{
	struct drbd_device *device = (struct drbd_device *) q->queuedata;
	unsigned long start_time;

	/* We never supported BIO_RW_BARRIER.
	 * We don't need to, anymore, either: starting with kernel 2.6.36,
	 * we have REQ_FUA and REQ_FLUSH, which will be handled transparently
	 * by the block layer. */
	if (unlikely(bio->bi_rw & DRBD_REQ_HARDBARRIER)) {
		bio_endio(bio, -EOPNOTSUPP);
		MAKE_REQUEST_RETURN;
	}

	start_time = jiffies;

	/*
	 * what we "blindly" assume:
	 */
	D_ASSERT(device, IS_ALIGNED(bio->bi_size, 512));

	inc_ap_bio(device);
	__drbd_make_request(device, bio, start_time);
	MAKE_REQUEST_RETURN;
}

/* This is called by bio_add_page().
 *
 * q->max_hw_sectors and other global limits are already enforced there.
 *
 * We need to call down to our lower level device,
 * in case it has special restrictions.
 *
 * We also may need to enforce configured max-bio-bvecs limits.
 *
 * As long as the BIO is empty we have to allow at least one bvec,
 * regardless of size and offset, so no need to ask lower levels.
 */
int drbd_merge_bvec(struct request_queue *q,
#ifdef HAVE_bvec_merge_data
		struct bvec_merge_data *bvm,
#else
		struct bio *bvm,
#endif
		struct bio_vec *bvec)
{
	struct drbd_device *device = (struct drbd_device *) q->queuedata;
	unsigned int bio_size = bvm->bi_size;
	int limit = DRBD_MAX_BIO_SIZE;
	int backing_limit;

	if (bio_size && get_ldev(device)) {
		struct request_queue * const b =
			device->ldev->backing_bdev->bd_disk->queue;
		if (b->merge_bvec_fn) {
			backing_limit = b->merge_bvec_fn(b, bvm, bvec);
			limit = min(limit, backing_limit);
		}
		put_ldev(device);
	}
	return limit;
}

struct drbd_request *find_oldest_request(struct drbd_resource *resource)
{
	/* Walk the transfer log,
	 * and find the oldest not yet completed request */
	struct drbd_request *r;
	list_for_each_entry(r, &resource->transfer_log, tl_requests) {
		if (atomic_read(&r->completion_ref))
			return r;
	}
	return NULL;
}

void request_timer_fn(unsigned long data)
{
	struct drbd_device *device = (struct drbd_device *) data;
	struct drbd_connection *connection;
	struct drbd_request *req; /* oldest request */
	unsigned long dt = 0, et = 0, nt; /* effective timeout = ko_count * timeout */
	bool restart_timer = false;
	unsigned long now = jiffies;

	rcu_read_lock();
	if (get_ldev(device)) { /* implicit state.disk >= D_INCONSISTENT */
		dt = rcu_dereference(device->ldev->disk_conf)->disk_timeout * HZ / 10;
		put_ldev(device);
	}
	rcu_read_unlock();

	spin_lock_irq(&device->resource->req_lock);
	req = find_oldest_request(device->resource);
	if (dt) {
		if (device->disk_state[NOW] > D_FAILED) {
			restart_timer = true;
			et = dt;
		}

		if (req && req->rq_state[0] & RQ_LOCAL_PENDING && req->device == device &&
		    time_after(now, req->start_time + dt) &&
		    !time_in_range(now, device->last_reattach_jif, device->last_reattach_jif + dt)) {
			drbd_warn(device, "Local backing device failed to meet the disk-timeout\n");
			__drbd_chk_io_error(device, DRBD_FORCE_DETACH);
		}
	}
	for_each_connection(connection, device->resource) {
		struct drbd_peer_device *peer_device;
		struct net_conf *nc;
		unsigned long ent = 0;
		int idx;

		rcu_read_lock();
		nc = rcu_dereference(connection->net_conf);
		if (nc && connection->cstate[NOW] == C_CONNECTED)
			ent = nc->timeout * HZ/10 * nc->ko_count;
		rcu_read_unlock();

		et = min_not_zero(et, ent);

		if (!ent)
			continue;

		restart_timer = true;
		peer_device = conn_peer_device(connection, device->vnr);
		idx = peer_device->node_id;

		/* The request is considered timed out, if
		 * - we have some effective timeout from the configuration,
		 *   with above state restrictions applied,
		 * - the oldest request is waiting for a response from the network
		 *   resp. the local disk,
		 * - the oldest request is in fact older than the effective timeout,
		 * - the connection was established (resp. disk was attached)
		 *   for longer than the timeout already.
		 * Note that for 32bit jiffies and very stable connections/disks,
		 * we may have a wrap around, which is catched by
		 *   !time_in_range(now, last_..._jif, last_..._jif + timeout).
		 *
		 * Side effect: once per 32bit wrap-around interval, which means every
		 * ~198 days with 250 HZ, we have a window where the timeout would need
		 * to expire twice (worst case) to become effective. Good enough.
		 */

		if (req && req->rq_state[idx] & RQ_NET_PENDING &&
		    time_after(now, req->start_time + ent) &&
		    !time_in_range(now, connection->last_reconnect_jif, connection->last_reconnect_jif + ent)) {
			drbd_warn(device, "Remote failed to finish a request within ko-count * timeout\n");
			begin_state_change_locked(device->resource, CS_VERBOSE | CS_HARD);
			__change_cstate(connection, C_TIMEOUT);
			end_state_change_locked(device->resource);
		}
	}
	spin_unlock_irq(&device->resource->req_lock);

	if (restart_timer) {
		if (req)
			nt = (time_after(now, req->start_time + et) ? now : req->start_time) + et;
		else
			nt = now + et;
		mod_timer(&device->request_timer, nt);
	}
}<|MERGE_RESOLUTION|>--- conflicted
+++ resolved
@@ -706,20 +706,13 @@
 		break;
 
 	case WRITE_COMPLETED_WITH_ERROR:
-		__drbd_chk_io_error(mdev, DRBD_WRITE_ERROR);
-		mod_rq_state(req, m, RQ_LOCAL_PENDING, RQ_LOCAL_COMPLETED);
+		__drbd_chk_io_error(device, DRBD_WRITE_ERROR);
+		mod_rq_state(req, m, peer_device, RQ_LOCAL_PENDING, RQ_LOCAL_COMPLETED);
 		break;
 
 	case READ_COMPLETED_WITH_ERROR:
-<<<<<<< HEAD
 		drbd_set_out_of_sync(peer_device, req->i.sector, req->i.size);
-		/* fall through. */
-	case WRITE_COMPLETED_WITH_ERROR:
-		__drbd_chk_io_error(device, DRBD_IO_ERROR);
-=======
-		drbd_set_out_of_sync(mdev, req->i.sector, req->i.size);
-		__drbd_chk_io_error(mdev, DRBD_READ_ERROR);
->>>>>>> 55c87971
+		__drbd_chk_io_error(device, DRBD_READ_ERROR);
 		/* fall through. */
 	case READ_AHEAD_COMPLETED_WITH_ERROR:
 		/* it is legal to fail READA, no __drbd_chk_io_error in that case. */
