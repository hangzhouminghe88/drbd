--- conflicted
+++ resolved
@@ -631,18 +631,18 @@
 		kref_sub(&req->kref, k_put, drbd_req_destroy);
 }
 
-static void drbd_report_io_error(struct drbd_conf *mdev, struct drbd_request *req)
+static void drbd_report_io_error(struct drbd_device *device, struct drbd_request *req)
 {
         char b[BDEVNAME_SIZE];
 
-	if (!DRBD_ratelimit(5*HZ, 3))
+	if (!drbd_ratelimit())
 		return;
 
-	dev_warn(DEV, "local %s IO error sector %llu+%u on %s\n",
-			(req->rq_state & RQ_WRITE) ? "WRITE" : "READ",
-			(unsigned long long)req->i.sector,
-			req->i.size >> 9,
-			bdevname(mdev->ldev->backing_bdev, b));
+	drbd_warn(device, "local %s IO error sector %llu+%u on %s\n",
+		  (req->rq_state[0] & RQ_WRITE) ? "WRITE" : "READ",
+		  (unsigned long long)req->i.sector,
+		  req->i.size >> 9,
+		  bdevname(device->ldev->backing_bdev, b));
 }
 
 /* obviously this could be coded as many single functions
@@ -720,25 +720,15 @@
 		break;
 
 	case WRITE_COMPLETED_WITH_ERROR:
-<<<<<<< HEAD
+		drbd_report_io_error(device, req);
 		__drbd_chk_io_error(device, DRBD_WRITE_ERROR);
 		mod_rq_state(req, m, peer_device, RQ_LOCAL_PENDING, RQ_LOCAL_COMPLETED);
 		break;
 
 	case READ_COMPLETED_WITH_ERROR:
 		drbd_set_out_of_sync(peer_device, req->i.sector, req->i.size);
+		drbd_report_io_error(device, req);
 		__drbd_chk_io_error(device, DRBD_READ_ERROR);
-=======
-		drbd_report_io_error(mdev, req);
-		__drbd_chk_io_error(mdev, DRBD_WRITE_ERROR);
-		mod_rq_state(req, m, RQ_LOCAL_PENDING, RQ_LOCAL_COMPLETED);
-		break;
-
-	case READ_COMPLETED_WITH_ERROR:
-		drbd_set_out_of_sync(mdev, req->i.sector, req->i.size);
-		drbd_report_io_error(mdev, req);
-		__drbd_chk_io_error(mdev, DRBD_READ_ERROR);
->>>>>>> 6d410890
 		/* fall through. */
 	case READ_AHEAD_COMPLETED_WITH_ERROR:
 		/* it is legal to fail READA, no __drbd_chk_io_error in that case. */
@@ -1409,14 +1399,9 @@
 		spin_lock_irq(&resource->req_lock);
 	} else if (no_remote) {
 nodata:
-<<<<<<< HEAD
 		if (drbd_ratelimit())
-			drbd_err(req->device, "IO ERROR: neither local nor remote disk\n");
-=======
-		if (DRBD_ratelimit(5*HZ, 5))
-			dev_err(DEV, "IO ERROR: neither local nor remote data, sector %llu+%u\n",
+			drbd_err(req->device, "IO ERROR: neither local nor remote data, sector %llu+%u\n",
 					(unsigned long long)req->i.sector, req->i.size >> 9);
->>>>>>> 6d410890
 		/* A write may have been queued for send_oos, however.
 		 * So we can not simply free it, we must go through drbd_req_put_completion_ref() */
 	}
