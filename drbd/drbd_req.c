--- conflicted
+++ resolved
@@ -1849,11 +1849,7 @@
  * As long as the BIO is empty we have to allow at least one bvec,
  * regardless of size and offset, so no need to ask lower levels.
  */
-<<<<<<< HEAD
-=======
 #ifdef COMPAT_HAVE_BLK_QUEUE_MERGE_BVEC
-#ifdef HAVE_bvec_merge_data
->>>>>>> 5337d0c6
 int drbd_merge_bvec(struct request_queue *q,
 		struct bvec_merge_data *bvm,
 		struct bio_vec *bvec)
@@ -1878,6 +1874,7 @@
 	}
 	return limit;
 }
+#endif
 
 static unsigned long time_min_in_future(unsigned long now,
 		unsigned long t1, unsigned long t2)
@@ -1886,11 +1883,6 @@
 	t2 = time_after(now, t2) ? now : t2;
 	return time_after(t1, t2) ? t2 : t1;
 }
-<<<<<<< HEAD
-=======
-#endif
-#endif
->>>>>>> 5337d0c6
 
 static bool net_timeout_reached(struct drbd_request *net_req,
 		struct drbd_connection *connection,
