--- conflicted
+++ resolved
@@ -84,16 +84,12 @@
 		"Device is diskless, the requesed operation requires a disk",
 	[-SS_DeviceInUse] = "Device is held open by someone",
 	[-SS_NoNetConfig] = "Have no net/connection configuration",
-<<<<<<< HEAD
 	[-SS_NoVerifyAlg] = "Need a verify algorithm to start online verify",
 	[-SS_NeedConnection] = "Need a connection to start online verify",
-	[-SS_LowerThanOutdated] = "Disk state is lower than outdated",
-	[-SS_NotSupported] = "Peer does not support protocol"
-=======
+	[-SS_NotSupported] = "Peer does not support protocol",
 	[-SS_LowerThanOutdated] = "Disk state is lower than outdated",
 	[-SS_InTransientState] = "In transient state, retry after next state change",
-	[-SS_ConcurrentStChg] = "Concurrent state changes detected and aborted"
->>>>>>> 351c07ad
+	[-SS_ConcurrentStChg] = "Concurrent state changes detected and aborted",
 };
 
 const char *conns_to_name(enum drbd_conns s)
