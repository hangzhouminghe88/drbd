--- conflicted
+++ resolved
@@ -74,54 +74,10 @@
   stage: build
   extends: [ .rules-build, .setup-lbbuild ]
   image: $LINBIT_DOCKER_REGISTRY/build-helpers:$BUILD_HELPERS_VERSION
-<<<<<<< HEAD
   script:
-    - |
-      mkdir -p drbd-test-bundle
-      curl -sSL $LINBIT_REGISTRY_URL/repository/test-suite/drbd-test-bundle.tgz | tar -C drbd-test-bundle -xvzf -
-    - |
-      DRBD_VERSION=10.0.0.$CI_COMMIT_SHA
-      drbd_dummy_release "$DRBD_VERSION" 1
-    - |
-      make FORCE=1 PRESERVE_DEBIAN=1 REL_VERSION="$DRBD_VERSION" tarball
-      echo DRBD_VERSION=$DRBD_VERSION >> build.env
-    - curl -isSf -u $LINBIT_REGISTRY_USER:$LINBIT_REGISTRY_PASSWORD --upload-file drbd-*.tar.gz $LINBIT_REGISTRY_URL/repository/lbbuild-upstream/
-    - META_JSON=$(rq -t < drbd-test-bundle/virter/vms.toml | jq -r '.vms[].metadata')
-    - |
-      echo "$META_JSON" | jq -r '. | "-d " + .BuildDistribution + " -k " + .KernelRelease' | parallel --colsep ' ' -k -j24 \
-        lbbuildctl build drbd --arch amd64 --ci -v "${DRBD_VERSION}-1" --compat-only -l \
-          -e LINBIT_REGISTRY_USER=$LINBIT_REGISTRY_USER \
-          -e LINBIT_REGISTRY_PASSWORD=$LINBIT_REGISTRY_PASSWORD \
-          -e LINBIT_REGISTRY_URL=$LINBIT_REGISTRY_URL \
-          {}
-    - pushd drbd/drbd-kernel-compat
-    - ASSETS_JSON=$(curl -ksSL "$LINBIT_REGISTRY_URL/service/rest/v1/search/assets?repository=drbd-compat&group=/${DRBD_VERSION}-1")
-    - test $(echo "$ASSETS_JSON" | jq '.items | length') -ne 0 || (echo "ERROR No nexus assets found for drbd version ${DRBD_VERSION}-1"; exit 1)
-    - URLS=$(echo "$ASSETS_JSON" | jq -r '.items[].downloadUrl')
-    - FILES=$(echo "$URLS" | xargs basename -a)
-    - |
-      echo "$URLS" | while read url; do
-        curl -ksSLO "$url"
-      done
-    - ./build_cocci_cache.sh $FILES
-    - popd
-    - make -j $(nproc) -C drbd compat
-    - make FORCE=1 PRESERVE_DEBIAN=1 REL_VERSION="$DRBD_VERSION" tarball
-    - curl -isSf -u $LINBIT_REGISTRY_USER:$LINBIT_REGISTRY_PASSWORD --upload-file drbd-*.tar.gz $LINBIT_REGISTRY_URL/repository/lbbuild-upstream/
-    - META_JSON=$(rq -t < drbd-test-bundle/virter/vms.toml | jq -r '.vms[].metadata')
-    - |
-      echo "$META_JSON" | jq -r '. | "-d " + .BuildDistribution + " -k " + .KernelRelease' | parallel --colsep ' ' -k -j24 \
-        lbbuildctl build drbd --arch amd64 --ci -v "${DRBD_VERSION}-1" -l \
-          -e LINBIT_REGISTRY_USER=$LINBIT_REGISTRY_USER \
-          -e LINBIT_REGISTRY_PASSWORD=$LINBIT_REGISTRY_PASSWORD \
-          -e LINBIT_REGISTRY_URL=$LINBIT_REGISTRY_URL \
-          {}
-=======
-  script: 
-    - DRBD_VERSION=9.0.0.$CI_COMMIT_SHA
+    - DRBD_VERSION=10.0.0.$CI_COMMIT_SHA
     - echo DRBD_VERSION=$DRBD_VERSION >> build.env
     - drbd_build $DRBD_VERSION 1
->>>>>>> 78825fb5
   artifacts:
     reports:
       dotenv: build.env
@@ -137,8 +93,8 @@
   extends: [ .setup-lbbuild ]
   image: $LINBIT_DOCKER_REGISTRY/build-helpers:$BUILD_HELPERS_VERSION
   script:
-    - DRBD_VERSION=9.0.0.latest
-    - DRBD_RELEASE=$(git rev-list --count origin/drbd-9.0)
+    - DRBD_VERSION=10.0.0.latest
+    - DRBD_RELEASE=$(git rev-list --count origin/master)
     - drbd_build $DRBD_VERSION $DRBD_RELEASE
 
 
