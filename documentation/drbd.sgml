--- conflicted
+++ resolved
@@ -53,11 +53,7 @@
 
 <refsect1>
   <title>Version</title>
-<<<<<<< HEAD
-  <simpara>This document is correct for version 8.2.2 of the DRBD distribution.
-=======
-  <simpara>This document was revised for version 8.0.14 of the DRBD distribution.
->>>>>>> ad5d8342
+  <simpara>This document was revised for version 8.2.7 of the DRBD distribution.
   </simpara>
 </refsect1>
 
