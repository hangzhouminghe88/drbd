--- conflicted
+++ resolved
@@ -346,24 +346,12 @@
           <replaceable>err_handler</replaceable></option></term>
 
           <listitem>
-<<<<<<< HEAD
-            <para>If the driver of the <replaceable>lower_device</replaceable> reports an error to
-            DRBD, DRBD will either pass the error to the upper layers of the operating system,
+            <para>If the driver of the <replaceable>lower_device</replaceable>
+            reports an error to DRBD, DRBD will mark the disk as inconsistent,
             call a helper program, or detach the device from its backing storage and perform all
             further IO by requesting it from the peer. The valid
             <replaceable>err_handlers</replaceable> are: <option>pass_on</option>,
             <option>call-local-io-error</option> and <option>detach</option>.</para>
-=======
-            <para>	      If the driver of the <replaceable>lower_device</replaceable>
-	      reports an error to DRBD, DRBD will mark the disk as inconsistent,
-	      call a helper
-	      program, or detach the device from its backing storage and
-	      perform all further IO by requesting it from the peer. The
-	      valid <replaceable>err_handlers</replaceable> are:
-	      <option>pass_on</option>, <option>call-local-io-error</option>
-	      and <option>detach</option>.
-	    </para>
->>>>>>> 9ef05ced
           </listitem>
         </varlistentry>
 
