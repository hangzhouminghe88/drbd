<?xml version="1.0" encoding="UTF-8"?>
<!DOCTYPE refentry PUBLIC "-//OASIS//DTD DocBook XML V4.5//EN"
"http://www.oasis-open.org/docbook/xml/4.5/docbookx.dtd">
<refentry id="re-drbdadm">
  <refentryinfo>
    <date>6 May 2011</date>

    <productname>DRBD</productname>

    <productnumber>8.4.0</productnumber>
  </refentryinfo>

  <refmeta>
    <refentrytitle>drbdadm</refentrytitle>

    <manvolnum>8</manvolnum>

    <refmiscinfo class="manual">System Administration</refmiscinfo>
  </refmeta>

  <refnamediv>
    <refname>drbdadm</refname>

    <refpurpose>Administration tool for DRBD <indexterm significance="normal">
        <primary>drbdadm</primary>
      </indexterm></refpurpose>
  </refnamediv>

  <refsynopsisdiv>
    <cmdsynopsis sepchar=" ">
      <command moreinfo="none">drbdadm</command>

      <arg choice="opt" rep="norepeat">-d</arg>

      <arg choice="opt" rep="norepeat">-c<arg choice="req"
      rep="norepeat"><replaceable>file</replaceable></arg></arg>

      <arg choice="opt" rep="norepeat">-t<arg choice="req"
      rep="norepeat"><replaceable>file</replaceable></arg></arg>

      <arg choice="opt" rep="norepeat">-s<arg choice="req"
      rep="norepeat"><replaceable>cmd</replaceable></arg></arg>

      <arg choice="opt" rep="norepeat">-m<arg choice="req"
      rep="norepeat"><replaceable>cmd</replaceable></arg></arg>

      <arg choice="opt" rep="norepeat">-S</arg>

      <arg choice="opt" rep="norepeat">-h<arg choice="req"
      rep="norepeat"><replaceable>host</replaceable></arg></arg>

      <arg choice="opt" rep="norepeat">--<arg choice="req"
      rep="norepeat"><replaceable>backend-options</replaceable></arg></arg>

      <arg choice="req" rep="norepeat"><replaceable>command</replaceable></arg>

      <group choice="opt" rep="norepeat">
        <arg choice="req" rep="norepeat">all</arg>

        <arg choice="req" rep="repeat"><replaceable>resource<arg choice="opt"
        rep="norepeat">/volume&gt;</arg></replaceable></arg>
      </group>
    </cmdsynopsis>
  </refsynopsisdiv>

  <refsect1>
    <title>Description</title>

    <para><option>Drbdadm</option> is the high level tool of the DRBD program suite.
    <option>Drbdadm</option> is to <option>drbdsetup</option> and <option>drbdmeta</option> what
    <option>ifup</option>/<option>ifdown</option> is to <option>ifconfig</option>.
    <option>Drbdadm</option> reads its configuration file and performs the specified commands by
    calling the <option>drbdsetup</option> and/or the <option>drbdmeta</option> program.</para>

    <para><option>Drbdadm</option> can operate on whole resources or on individual volumes in a
    resource. The sub commands: <option>attach</option>, <option>detach</option>,
    <option>primary</option>, <option>secondary</option>, <option>invalidate</option>,
    <option>invalidate-remote</option>, <option>outdate</option>, <option>resize</option>,
    <option>verify</option>, <option>pause-sync</option>, <option>resume-sync</option>,
    <option>role</option>, <option>csytate</option>, <option>dstate</option>,
    <option>create-md</option>, <option>show-gi</option>, <option>get-gi</option>,
    <option>dump-md</option>, <option>wipe-md</option> work on whole resources and on
    individual volumes. </para>

    <para>Resource level only commands are: <option>connect</option>, <option>disconnect</option>,
    <option>up</option>, <option>down</option>, <option>wait-connect</option> and
    <option>dump</option>.</para>
  </refsect1>

  <refsect1>
    <title>Options</title>

    <variablelist>
      <varlistentry>
        <term><option>-d</option>, <option>--dry-run</option></term>

        <listitem>
          <para>Just prints the calls of <option>drbdsetup</option> to stdout, but does not run
          the commands.</para>
        </listitem>
      </varlistentry>

      <varlistentry>
        <term><option>-c</option>, <option>--config-file</option>
        <replaceable>file</replaceable></term>

        <listitem>
          <para>Specifies the configuration file drbdadm will use. If this parameter is not
          specified, drbdadm will look for <option>/etc/drbd-84.conf</option>,
          <option>/etc/drbd-83.conf</option>, <option>/etc/drbd-08.conf</option> and
          <option>/etc/drbd.conf</option>.</para>
        </listitem>
      </varlistentry>

      <varlistentry>
        <term><option>-t</option>, <option>--config-to-test</option>
        <replaceable>file</replaceable></term>

        <listitem>
          <para>Specifies an additional configuration file drbdadm to check. This option is only
          allowed with the dump and the sh-nop commands.</para>
        </listitem>
      </varlistentry>

      <varlistentry>
        <term><option>-s</option>, <option>--drbdsetup</option>
        <replaceable>file</replaceable></term>

        <listitem>
          <para>Specifies the full path to the <option>drbdsetup</option> program. If this option
          is omitted, drbdadm will look for <option>/sbin/drbdsetup</option> and
          <option>./drbdsetup</option>.</para>
        </listitem>
      </varlistentry>

      <varlistentry>
        <term><option>-m</option>, <option>--drbdmeta</option>
        <replaceable>file</replaceable></term>

        <listitem>
          <para>Specifies the full path to the <option>drbdmeta</option> program. If this option
          is omitted, drbdadm will look for <option>/sbin/drbdmeta</option> and
          <option>./drbdmeta</option>.</para>
        </listitem>
      </varlistentry>

      <varlistentry>
        <term><option>-S</option>, <option>--stacked</option></term>

        <listitem>
          <para>Specifies that this command should be performed on a stacked resource.</para>
        </listitem>
      </varlistentry>

      <varlistentry>
        <term><option>-P</option>, <option>--peer</option></term>

        <listitem>
          <para>Specifies to which peer node to connect. Only necessary if there are more than two
          host sections in the resource you are working on.</para>
        </listitem>
      </varlistentry>

      <varlistentry>
        <term><option>--</option> <replaceable>backend-options</replaceable></term>

        <listitem>
          <para>All options following the doubly hyphen are considered
          <replaceable>backend-options</replaceable>. These are passed through to the backend
          command. I.e. to <option>drbdsetup</option>, <option>drbdmeta</option> or
          <option>drbd-proxy-ctl</option>.</para>
        </listitem>
      </varlistentry>
    </variablelist>
  </refsect1>

  <refsect1>
    <title>Commands</title>

    <variablelist>
      <varlistentry>
        <term>attach</term>

        <listitem>
          <para>Attaches a local backing block device to the DRBD resource's device.</para>
        </listitem>
      </varlistentry>

      <varlistentry>
        <term>detach</term>

        <listitem>
          <para><indexterm significance="normal">
              <primary>drbdadm</primary>

              <secondary>detach</secondary>
            </indexterm> Removes the backing storage device from a DRBD resource's device.</para>
        </listitem>
      </varlistentry>

      <varlistentry>
        <term>connect</term>

        <listitem>
          <para><indexterm significance="normal">
              <primary>drbdadm</primary>

              <secondary>connect</secondary>
            </indexterm> Sets up the network configuration of the resource's device. If the peer
          device is already configured, the two DRBD devices will connect. If there are more than
          two host sections in the resource you need to use the <option>--peer</option> option to
          select the peer you want to connect to.</para>
        </listitem>
      </varlistentry>

      <varlistentry>
        <term>disconnect</term>

        <listitem>
          <para><indexterm significance="normal">
              <primary>drbdadm</primary>

              <secondary>disconnect</secondary>
            </indexterm> Removes the network configuration from the resource. The device will then
          go into StandAlone state.</para>
        </listitem>
      </varlistentry>

      <varlistentry>
        <term>syncer</term>

        <listitem>
          <para><indexterm significance="normal">
              <primary>drbdadm</primary>

              <secondary>syncer</secondary>
            </indexterm> Loads the resynchronization parameters into the device.</para>
        </listitem>
      </varlistentry>

      <varlistentry>
        <term>up</term>

        <listitem>
          <para><indexterm significance="normal">
              <primary>drbdadm</primary>

              <secondary>up</secondary>
            </indexterm> Is a shortcut for attach and connect.</para>
        </listitem>
      </varlistentry>

      <varlistentry>
        <term>down</term>

        <listitem>
          <para><indexterm significance="normal">
              <primary>drbdadm</primary>

              <secondary>down</secondary>
            </indexterm> Is a shortcut for disconnect and detach.</para>
        </listitem>
      </varlistentry>

      <varlistentry>
        <term>primary</term>

        <listitem>
          <para><indexterm significance="normal">
              <primary>drbdadm</primary>

              <secondary>primary</secondary>
            </indexterm> Promote the resource's device into primary role. You need to do this
          before any access to the device, such as creating or mounting a file system.</para>
        </listitem>
      </varlistentry>

      <varlistentry>
        <term>secondary</term>

        <listitem>
          <para><indexterm significance="normal">
              <primary>drbdadm</primary>

              <secondary>secondary</secondary>
            </indexterm> Brings the device back into secondary role. This is needed since in a
          connected DRBD device pair, only one of the two peers may have primary role (except if
          <option>allow-two-primaries</option> is explicitly set in the configuration
          file).</para>
        </listitem>
      </varlistentry>

      <varlistentry>
        <term>invalidate</term>

        <listitem>
          <para><indexterm significance="normal">
              <primary>drbdadm</primary>

              <secondary>invalidate</secondary>
            </indexterm> Forces DRBD to consider the data on the <emphasis>local</emphasis>
          backing storage device as out-of-sync. Therefore DRBD will copy each and every block
          from its peer, to bring the local storage device back in sync.</para>
        </listitem>
      </varlistentry>

      <varlistentry>
        <term>invalidate-remote</term>

        <listitem>
          <para><indexterm significance="normal">
              <primary>drbdadm</primary>

              <secondary>invalidate-remote</secondary>
            </indexterm> This command is similar to the invalidate command, however, the
          <emphasis>peer's</emphasis> backing storage is invalidated and hence rewritten with the
          data of the local node.</para>
        </listitem>
      </varlistentry>

      <varlistentry>
        <term>resize</term>

        <listitem>
<<<<<<< HEAD
          <para><indexterm significance="normal">
              <primary>drbdadm</primary>

              <secondary>resize</secondary>
            </indexterm> Causes DRBD to re-examine all sizing constraints, and resize the
          resource's device accordingly. For example, if you increased the size of your backing
          storage devices (on both nodes, of course), then DRBD will adopt the new size after you
          called this command on one of your nodes. Since new storage space must be synchronised
          this command only works if there is at least one primary node present.</para>

          <para>The <option>--assume-peer-has-space</option> allows you to resize a device which
          is currently not connected to the peer. Use with care, since if you do not resize the
          peer's disk as well, further connect attempts of the two will fail.</para>
=======
          <para><indexterm significance="normal"><primary>drbdadm</primary><secondary>resize</secondary></indexterm>
          Causes DRBD to re-examine all sizing constraints, and resize the
	  resource's device accordingly. For example, if you increased the
	  size of your backing storage devices (on both nodes, of course),
	  then DRBD will adopt the new size after you called
	  this command on one of your nodes. Since new storage space must be
          synchronised this command only works if there is at least one primary
          node present.
        </para>
        <para>The <option>--assume-peer-has-space</option> allows you to
	  resize a device which is currently not connected to the peer.
	  Use with care, since if you do not resize the peer's disk as well,
	  further connect attempts of the two will fail.
        </para>

        <para>The <option>--assume-clean</option> allows you to resize an existing device and avoid
          syncing the new space. This is useful when adding addtional blank storage to your device.
          Example:
          <programlisting format="linespecific">
# drbdadm -- --assume-clean resize r0</programlisting>
        </para>
>>>>>>> 59955a03
        </listitem>
      </varlistentry>

      <varlistentry>
        <term>check-resize</term>

        <listitem>
          <para><indexterm significance="normal">
              <primary>drbdadm</primary>

              <secondary>check-resize</secondary>
            </indexterm> Calls drbdmeta to eventually move internal meta data. If the backing
          device was resized, while DRBD was not running, meta data has to be moved to the end of
          the device, so that the next <option>attach</option> command can succeed.</para>
        </listitem>
      </varlistentry>

      <varlistentry>
        <term>create-md</term>

        <listitem>
          <para><indexterm significance="normal">
              <primary>drbdadm</primary>

              <secondary>create-md</secondary>
            </indexterm> Initializes the meta data storage. This needs to be done before a DRBD
          resource can be taken online for the first time. In case of issues with that command
          have a look at <citerefentry>
              <refentrytitle>drbdmeta</refentrytitle>

              <manvolnum>8</manvolnum>
            </citerefentry></para>
        </listitem>
      </varlistentry>

      <varlistentry>
        <term>get-gi</term>

        <listitem>
          <para><indexterm significance="normal">
              <primary>drbdadm</primary>

              <secondary>get-gi</secondary>
            </indexterm> Shows a short textual representation of the data generation
          identifiers.</para>
        </listitem>
      </varlistentry>

      <varlistentry>
        <term>show-gi</term>

        <listitem>
          <para><indexterm significance="normal">
              <primary>drbdadm</primary>

              <secondary>show-gi</secondary>
            </indexterm> Prints a textual representation of the data generation identifiers
          including explanatory information.</para>
        </listitem>
      </varlistentry>

      <varlistentry>
        <term>dump-md</term>

        <listitem>
          <para><indexterm significance="normal">
              <primary>drbdadm</primary>

              <secondary>dump-md</secondary>
            </indexterm> Dumps the whole contents of the meta data storage, including the stored
          bit-map and activity-log, in a textual representation.</para>
        </listitem>
      </varlistentry>

      <varlistentry>
        <term>outdate</term>

        <listitem>
          <para><indexterm significance="normal">
              <primary>drbdadm</primary>

              <secondary>outdate</secondary>
            </indexterm> Sets the outdated flag in the meta data.</para>
        </listitem>
      </varlistentry>

      <varlistentry>
        <term>adjust</term>

        <listitem>
          <para><indexterm significance="normal">
              <primary>drbdadm</primary>

              <secondary>adjust</secondary>
            </indexterm> Synchronizes the configuration of the device with your configuration
          file. You should always examine the output of the dry-run mode before actually executing
          this command.</para>
        </listitem>
      </varlistentry>

      <varlistentry>
        <term>wait-connect</term>

        <listitem>
          <para><indexterm significance="normal">
              <primary>drbdadm</primary>

              <secondary>wait-connect</secondary>
            </indexterm> Waits until the device is connected to its peer device.</para>
        </listitem>
      </varlistentry>

      <varlistentry>
        <term>role</term>

        <listitem>
          <para><indexterm significance="normal">
              <primary>drbdadm</primary>

              <secondary>role</secondary>
            </indexterm> Shows the current roles of the devices (local/peer). E.g.
          Primary/Secondary</para>
        </listitem>
      </varlistentry>

      <varlistentry>
        <term>state</term>

        <listitem>
          <para><indexterm significance="normal">
              <primary>drbdadm</primary>

              <secondary>state</secondary>
            </indexterm> Deprecated alias for "role", see above.</para>
        </listitem>
      </varlistentry>

      <varlistentry>
        <term>cstate</term>

        <listitem>
          <para><indexterm significance="normal">
              <primary>drbdadm</primary>

              <secondary>cstate</secondary>
            </indexterm> Shows the current connection state of the devices.</para>
        </listitem>
      </varlistentry>

      <varlistentry>
        <term>dump</term>

        <listitem>
          <para><indexterm significance="normal">
              <primary>drbdadm</primary>

              <secondary>dump</secondary>
            </indexterm> Just parse the configuration file and dump it to stdout. May be used to
          check the configuration file for syntactic correctness.</para>
        </listitem>
      </varlistentry>

      <varlistentry>
        <term>outdate</term>

        <listitem>
          <para><indexterm significance="normal">
              <primary>drbdadm</primary>

              <secondary>outdate</secondary>
            </indexterm> Used to mark the node's data as outdated. Usually used by the peer's
          fence-peer handler.</para>
        </listitem>
      </varlistentry>

      <varlistentry>
        <term>verify</term>

        <listitem>
          <para><indexterm significance="normal">
              <primary>drbdadm</primary>

              <secondary>verify</secondary>
            </indexterm> Starts online verify. During online verify, data on both nodes is
          compared for equality. See <filename moreinfo="none">/proc/drbd</filename> for online
          verify progress. If out-of-sync blocks are found, they are <emphasis>not</emphasis>
          resynchronized automatically. To do that, <command moreinfo="none">disconnect</command>
          and <command moreinfo="none">connect</command> the resource when verification has
          completed.</para>

          <para>See also the notes on data integrity on the drbd.conf manpage.</para>
        </listitem>
      </varlistentry>

      <varlistentry>
        <term>pause-sync</term>

        <listitem>
          <para><indexterm significance="normal">
              <primary>drbdadm</primary>

              <secondary>pause-sync</secondary>
            </indexterm> Temporarily suspend an ongoing resynchronization by setting the local
          pause flag. Resync only progresses if neither the local nor the remote pause flag is
          set. It might be desirable to postpone DRBD's resynchronization until after any
          resynchronization of the backing storage's RAID setup.</para>
        </listitem>
      </varlistentry>

      <varlistentry>
        <term>resume-sync</term>

        <listitem>
          <para><indexterm significance="normal">
              <primary>drbdadm</primary>

              <secondary>resume-sync</secondary>
            </indexterm> Unset the local sync pause flag.</para>
        </listitem>
      </varlistentry>

      <varlistentry>
        <term>new-current-uuid</term>

        <listitem>
          <para><indexterm significance="normal">
              <primary>drbdadm</primary>

              <secondary>new-current-uuid</secondary>
            </indexterm> Generates a new currend UUID and rotates all other UUID values.</para>

          <para>This can be used to shorten the initial resync of a cluster. See the
          <option>drbdsetup</option> manpage for a more details.</para>
        </listitem>
      </varlistentry>

      <varlistentry>
        <term>dstate</term>

        <listitem>
          <para><indexterm significance="normal">
              <primary>drbdadm</primary>

              <secondary>dstate</secondary>
            </indexterm> Show the current state of the backing storage devices.
          (local/peer)</para>
        </listitem>
      </varlistentry>

      <varlistentry>
        <term>hidden-commands</term>

        <listitem>
          <para>Shows all commands undocumented on purpose.</para>
        </listitem>
      </varlistentry>
    </variablelist>
  </refsect1>

  <refsect1>
    <title>Version</title>

    <simpara>This document was revised for version 8.4.0 of the DRBD distribution.</simpara>
  </refsect1>

  <refsect1>
    <title>Author</title>

    <simpara>Written by Philipp Reisner <email>philipp.reisner@linbit.com</email> and Lars
    Ellenberg <email>lars.ellenberg@linbit.com</email></simpara>
  </refsect1>

  <refsect1>
    <title>Reporting Bugs</title>

    <simpara>Report bugs to <email>drbd-user@lists.linbit.com</email>.</simpara>
  </refsect1>

  <refsect1>
    <title>Copyright</title>

    <simpara>Copyright 2001-2011 LINBIT Information Technologies, Philipp Reisner, Lars Ellenberg.
    This is free software; see the source for copying conditions. There is NO warranty; not even
    for MERCHANTABILITY or FITNESS FOR A PARTICULAR PURPOSE.</simpara>
  </refsect1>

  <refsect1>
    <title>See Also</title>

    <para><citerefentry>
        <refentrytitle>drbd.conf</refentrytitle>

        <manvolnum>5</manvolnum>
      </citerefentry>, <citerefentry>
        <refentrytitle>drbd</refentrytitle>

        <manvolnum>8</manvolnum>
      </citerefentry>, <citerefentry>
        <refentrytitle>drbddisk</refentrytitle>

        <manvolnum>8</manvolnum>
      </citerefentry>, <citerefentry>
        <refentrytitle>drbdsetup</refentrytitle>

        <manvolnum>8</manvolnum>
      </citerefentry>, <citerefentry>
        <refentrytitle>drbdmeta</refentrytitle>

        <manvolnum>8</manvolnum>
      </citerefentry> and the
      <ulink url="http://www.drbd.org/"><citetitle>DRBD project web site</citetitle></ulink></para>

  </refsect1>
</refentry><|MERGE_RESOLUTION|>--- conflicted
+++ resolved
@@ -322,7 +322,6 @@
         <term>resize</term>
 
         <listitem>
-<<<<<<< HEAD
           <para><indexterm significance="normal">
               <primary>drbdadm</primary>
 
@@ -336,29 +335,13 @@
           <para>The <option>--assume-peer-has-space</option> allows you to resize a device which
           is currently not connected to the peer. Use with care, since if you do not resize the
           peer's disk as well, further connect attempts of the two will fail.</para>
-=======
-          <para><indexterm significance="normal"><primary>drbdadm</primary><secondary>resize</secondary></indexterm>
-          Causes DRBD to re-examine all sizing constraints, and resize the
-	  resource's device accordingly. For example, if you increased the
-	  size of your backing storage devices (on both nodes, of course),
-	  then DRBD will adopt the new size after you called
-	  this command on one of your nodes. Since new storage space must be
-          synchronised this command only works if there is at least one primary
-          node present.
-        </para>
-        <para>The <option>--assume-peer-has-space</option> allows you to
-	  resize a device which is currently not connected to the peer.
-	  Use with care, since if you do not resize the peer's disk as well,
-	  further connect attempts of the two will fail.
-        </para>
-
-        <para>The <option>--assume-clean</option> allows you to resize an existing device and avoid
+
+	  <para>The <option>--assume-clean</option> allows you to resize an existing device and avoid
           syncing the new space. This is useful when adding addtional blank storage to your device.
           Example:
           <programlisting format="linespecific">
 # drbdadm -- --assume-clean resize r0</programlisting>
         </para>
->>>>>>> 59955a03
         </listitem>
       </varlistentry>
 
